# .gitlab-ci.yml
#
# polkadot
#
# Pipelines can be triggered manually in the web.
#
# Please do not add new jobs without "rules:" and "*-env". There are &test-refs for everything,
# "docker-env" is used for Rust jobs.
# And "kubernetes-env" for everything else. Please mention "image:" container name to be used
# with it, as there's no default one.

# All jobs are sorted according to their duration using DAG mechanism
# Currently, test-linux-stable job is the longest one and other jobs are
# sorted in order to complete during this job and occupy less runners in one
# moment of time.

stages:
  - weights
  - check
  - test
  - build
  - publish
  - zombienet
  - short-benchmarks

workflow:
  rules:
    - if: $CI_COMMIT_TAG
    - if: $CI_COMMIT_BRANCH

variables:
  GIT_STRATEGY:                    fetch
  GIT_DEPTH:                       100
  CI_SERVER_NAME:                  "GitLab CI"
  CI_IMAGE:                        "paritytech/ci-linux:production"
  DOCKER_OS:                       "debian:stretch"
  ARCH:                            "x86_64"
  ZOMBIENET_IMAGE:                 "docker.io/paritytech/zombienet:v1.2.67"
  PIPELINE_SCRIPTS_TAG:            "v0.4"

default:
  cache:                           {}

.collect-artifacts:
  artifacts:
    name:                          "${CI_JOB_NAME}_${CI_COMMIT_REF_NAME}"
    when:                          on_success
    expire_in:                     7 days
    paths:
      - ./artifacts/

.collect-artifacts-short:
  artifacts:
    name:                          "${CI_JOB_NAME}_${CI_COMMIT_REF_NAME}"
    when:                          on_success
    expire_in:                     1 days
    paths:
      - ./artifacts/

# collecting vars for pipeline stopper
# they will be used if the job fails
.pipeline-stopper-vars:
  before_script:
    - echo "FAILED_JOB_URL=${CI_JOB_URL}" > pipeline-stopper.env
    - echo "FAILED_JOB_NAME=${CI_JOB_NAME}" >> pipeline-stopper.env
    - echo "FAILED_JOB_NAME=${CI_JOB_NAME}" >> pipeline-stopper.env
    - echo "PR_NUM=${CI_COMMIT_REF_NAME}" >> pipeline-stopper.env

.pipeline-stopper-artifacts:
  artifacts:
     reports:
       dotenv: pipeline-stopper.env

.kubernetes-env:
  retry:
    max: 2
    when:
      - runner_system_failure
      - unknown_failure
      - api_failure
  interruptible:                   true
  tags:
    - kubernetes-parity-build

.docker-env:
  image:                           "${CI_IMAGE}"
  retry:
    max: 2
    when:
      - runner_system_failure
      - unknown_failure
      - api_failure
  interruptible:                   true
  tags:
    - linux-docker

.compiler-info:
  before_script:
    - rustup show
    - cargo --version
    - sccache -s

.test-refs:
  rules:
    - if: $CI_PIPELINE_SOURCE == "web"
    - if: $CI_PIPELINE_SOURCE == "schedule"
    - if: $CI_COMMIT_REF_NAME == "master"
    - if: $CI_COMMIT_REF_NAME =~ /^[0-9]+$/                         # PRs

.common-refs:
  # these jobs run always*
  rules:
    - if: $CI_PIPELINE_SOURCE == "web"
    - if: $CI_PIPELINE_SOURCE == "schedule"
    - if: $CI_COMMIT_REF_NAME == "master"
    - if: $CI_COMMIT_REF_NAME =~ /^[0-9]+$/                         # PRs
    - if: $CI_COMMIT_REF_NAME =~ /^v[0-9]+\.[0-9]+.*$/              # i.e. v1.0, v2.1rc1
    - if: $CI_COMMIT_REF_NAME =~ /^release-v[0-9]+\.[0-9]+.*$/      # i.e. release-v0.9.27

.test-pr-refs:
  rules:
    - if: $CI_PIPELINE_SOURCE == "pipeline"
      when: never
    - if: $CI_COMMIT_REF_NAME =~ /^[0-9]+$/                         # PRs

.zombienet-refs:
  rules:
    - if: $CI_PIPELINE_SOURCE == "pipeline"
      when: never
    - if: $CI_PIPELINE_SOURCE == "schedule"
      when: never
    - if: $CI_COMMIT_REF_NAME == "master"
    - if: $CI_COMMIT_REF_NAME =~ /^[0-9]+$/                         # PRs

.deploy-testnet-refs:
  rules:
    - if: $CI_PIPELINE_SOURCE == "pipeline"
      when: never
    - if: $CI_PIPELINE_SOURCE == "schedule"
    - if: $CI_COMMIT_REF_NAME == "master"

.publish-refs:
  rules:
    - if: $CI_PIPELINE_SOURCE == "pipeline"
      when: never
    - if: $CI_PIPELINE_SOURCE == "schedule"
    - if: $CI_PIPELINE_SOURCE == "web" &&
          $CI_COMMIT_REF_NAME == "master"
    - if: $CI_COMMIT_REF_NAME == "master"
    - if: $CI_COMMIT_REF_NAME =~ /^v[0-9]+\.[0-9]+.*$/              # i.e. v1.0, v2.1rc1

.build-push-image:
  extends:
    - .kubernetes-env
  image:                           quay.io/buildah/stable
  before_script:
    - test -s ./artifacts/VERSION || exit 1
    - test -s ./artifacts/EXTRATAG || exit 1
    - VERSION="$(cat ./artifacts/VERSION)"
    - EXTRATAG="$(cat ./artifacts/EXTRATAG)"
    - echo "Polkadot version = ${VERSION} (EXTRATAG = ${EXTRATAG})"
  script:
    - test "$DOCKER_USER" -a "$DOCKER_PASS" ||
        ( echo "no docker credentials provided"; exit 1 )
    - cd ./artifacts
    - buildah bud
        --format=docker
        --build-arg VCS_REF="${CI_COMMIT_SHA}"
        --build-arg BUILD_DATE="$(date -u '+%Y-%m-%dT%H:%M:%SZ')"
        --build-arg IMAGE_NAME="${IMAGE_NAME}"
        --tag "$IMAGE_NAME:$VERSION"
        --tag "$IMAGE_NAME:$EXTRATAG"
        --file ${DOCKERFILE} .
    # The job will success only on the protected branch
    - echo "$DOCKER_PASS" |
        buildah login --username "$DOCKER_USER" --password-stdin docker.io
    - buildah info
    - buildah push --format=v2s2 "$IMAGE_NAME:$VERSION"
    - buildah push --format=v2s2 "$IMAGE_NAME:$EXTRATAG"
  after_script:
    - buildah logout --all

include:
  # weights jobs
  - scripts/ci/gitlab/pipeline/weights.yml
  # check jobs
  - scripts/ci/gitlab/pipeline/check.yml
  # test jobs
  - scripts/ci/gitlab/pipeline/test.yml
  # build jobs
  - scripts/ci/gitlab/pipeline/build.yml
  # short-benchmarks jobs
  - scripts/ci/gitlab/pipeline/short-benchmarks.yml
  # publish jobs
  - scripts/ci/gitlab/pipeline/publish.yml
  # zombienet jobs
  - scripts/ci/gitlab/pipeline/zombienet.yml



#### stage:                        .post

deploy-parity-testnet:
  stage:                           .post
  extends:
    - .deploy-testnet-refs
  variables:
    POLKADOT_CI_COMMIT_NAME:       "${CI_COMMIT_REF_NAME}"
    POLKADOT_CI_COMMIT_REF:        "${CI_COMMIT_SHORT_SHA}"
  allow_failure:                   false
  trigger:                         "parity/infrastructure/parity-testnet"

<<<<<<< HEAD
zombienet-tests-parachains-smoke-test:
  stage:                           stage3
  image:                           "${ZOMBIENET_IMAGE}"
  <<:                              *kubernetes-env
  <<:                              *zombienet-refs
  needs:
    - job:                         publish-polkadot-debug-image
    - job:                         publish-malus-image
    - job:                         publish-test-collators-image
  variables:
    GH_DIR:                        "https://github.com/paritytech/polkadot/tree/${CI_COMMIT_SHORT_SHA}/zombienet_tests/smoke"
  before_script:
    - echo "Zombie-net Tests Config"
    - echo "${ZOMBIENET_IMAGE}"
    - echo "${PARACHAINS_IMAGE_NAME} ${PARACHAINS_IMAGE_TAG}"
    - echo "${MALUS_IMAGE_NAME} ${MALUS_IMAGE_TAG}"
    - echo "${GH_DIR}"
    - export DEBUG=zombie,zombie::network-node
    - export ZOMBIENET_INTEGRATION_TEST_IMAGE=${PARACHAINS_IMAGE_NAME}:${PARACHAINS_IMAGE_TAG}
    - export MALUS_IMAGE=${MALUS_IMAGE_NAME}:${MALUS_IMAGE_TAG}
    - export COL_IMAGE="docker.io/paritypr/colander:4519" # The collator image is fixed
  script:
    - /home/nonroot/zombie-net/scripts/ci/run-test-env-manager.sh
        --github-remote-dir="${GH_DIR}"
        --test="0001-parachains-smoke-test.feature"
  allow_failure:                   false
  retry: 2
  tags:
    - zombienet-polkadot-integration-test

zombienet-tests-parachains-pvf:
  stage:                           stage3
  image:                           "${ZOMBIENET_IMAGE}"
  <<:                              *kubernetes-env
  <<:                              *zombienet-refs
  needs:
    - job:                         publish-polkadot-debug-image
    - job:                         publish-test-collators-image
  variables:
    GH_DIR:                        "https://github.com/paritytech/polkadot/tree/${CI_COMMIT_SHORT_SHA}/zombienet_tests/functional"
  before_script:
    - echo "Zombie-net Tests Config"
    - echo "${ZOMBIENET_IMAGE}"
    - echo "${PARACHAINS_IMAGE_NAME} ${PARACHAINS_IMAGE_TAG}"
    - echo "COL_IMAGE=${COLLATOR_IMAGE_NAME}:${COLLATOR_IMAGE_TAG}"
    - echo "${GH_DIR}"
    - export DEBUG=zombie,zombie::network-node
    - export ZOMBIENET_INTEGRATION_TEST_IMAGE=${PARACHAINS_IMAGE_NAME}:${PARACHAINS_IMAGE_TAG}
    - export MALUS_IMAGE=${MALUS_IMAGE_NAME}:${MALUS_IMAGE_TAG}
    - export COL_IMAGE=${COLLATOR_IMAGE_NAME}:${COLLATOR_IMAGE_TAG}
  script:
    - /home/nonroot/zombie-net/scripts/ci/run-test-env-manager.sh
        --github-remote-dir="${GH_DIR}"
        --test="0001-parachains-pvf.feature"
  allow_failure:                   false
  retry: 2
  tags:
    - zombienet-polkadot-integration-test

zombienet-tests-parachains-disputes:
  stage:                           stage3
  image:                           "${ZOMBIENET_IMAGE}"
  <<:                              *kubernetes-env
  <<:                              *zombienet-refs
  needs:
    - job:                         publish-polkadot-debug-image
    - job:                         publish-test-collators-image
    - job:                         publish-malus-image
  variables:
    GH_DIR:                        "https://github.com/paritytech/polkadot/tree/${CI_COMMIT_SHORT_SHA}/zombienet_tests/functional"
  before_script:
    - echo "Zombie-net Tests Config"
    - echo "${ZOMBIENET_IMAGE_NAME}"
    - echo "${PARACHAINS_IMAGE_NAME} ${PARACHAINS_IMAGE_TAG}"
    - echo "${MALUS_IMAGE_NAME} ${MALUS_IMAGE_TAG}"
    - echo "${GH_DIR}"
    - export DEBUG=zombie,zombie::network-node
    - export ZOMBIENET_INTEGRATION_TEST_IMAGE=${PARACHAINS_IMAGE_NAME}:${PARACHAINS_IMAGE_TAG}
    - export MALUS_IMAGE=${MALUS_IMAGE_NAME}:${MALUS_IMAGE_TAG}
    - export COL_IMAGE=${COLLATOR_IMAGE_NAME}:${COLLATOR_IMAGE_TAG}
  script:
    - /home/nonroot/zombie-net/scripts/ci/run-test-env-manager.sh
        --github-remote-dir="${GH_DIR}"
        --test="0002-parachains-disputes.feature"
  allow_failure:                   false
  retry: 2
  tags:
    - zombienet-polkadot-integration-test

zombienet-tests-parachains-disputes-garbage-candidate:
  stage:                           stage3
  image:                           "${ZOMBIENET_IMAGE}"
  <<:                              *kubernetes-env
  <<:                              *zombienet-refs
  needs:
    - job:                         publish-polkadot-debug-image
    - job:                         publish-test-collators-image
    - job:                         publish-malus-image
  variables:
    GH_DIR:                        "https://github.com/paritytech/polkadot/tree/${CI_COMMIT_SHORT_SHA}/zombienet_tests/functional"
  before_script:
    - echo "Zombie-net Tests Config"
    - echo "${ZOMBIENET_IMAGE_NAME}"
    - echo "${PARACHAINS_IMAGE_NAME} ${PARACHAINS_IMAGE_TAG}"
    - echo "${MALUS_IMAGE_NAME} ${MALUS_IMAGE_TAG}"
    - echo "${GH_DIR}"
    - export DEBUG=zombie,zombie::network-node
    - export ZOMBIENET_INTEGRATION_TEST_IMAGE=${PARACHAINS_IMAGE_NAME}:${PARACHAINS_IMAGE_TAG}
    - export MALUS_IMAGE=${MALUS_IMAGE_NAME}:${MALUS_IMAGE_TAG}
    - export COL_IMAGE=${COLLATOR_IMAGE_NAME}:${COLLATOR_IMAGE_TAG}
  script:
    - /home/nonroot/zombie-net/scripts/ci/run-test-env-manager.sh
        --github-remote-dir="${GH_DIR}"
        --test="0003-parachains-garbage-candidate.feature"
  allow_failure:                   false
  retry: 2
  tags:
    - zombienet-polkadot-integration-test

zombienet-test-parachains-upgrade-smoke-test:
  stage:                           stage3
  image:                           "${ZOMBIENET_IMAGE}"
  <<:                              *kubernetes-env
  <<:                              *zombienet-refs
  needs:
    - job:                         publish-polkadot-debug-image
    - job:                         publish-malus-image
    - job:                         publish-test-collators-image
  variables:
    GH_DIR:                        'https://github.com/paritytech/polkadot/tree/${CI_COMMIT_SHORT_SHA}/zombienet_tests/smoke'
  before_script:
    - echo "ZombieNet Tests Config"
    - echo "${PARACHAINS_IMAGE_NAME}:${PARACHAINS_IMAGE_TAG}"
    - echo "docker.io/parity/polkadot-collator:latest"
    - echo "${ZOMBIENET_IMAGE}"
    - echo "${GH_DIR}"
    - export DEBUG=zombie,zombie::network-node
    - export ZOMBIENET_INTEGRATION_TEST_IMAGE=${PARACHAINS_IMAGE_NAME}:${PARACHAINS_IMAGE_TAG}
    - export COL_IMAGE="docker.io/parity/polkadot-collator:latest" # Use cumulus lastest image
  script:
    - /home/nonroot/zombie-net/scripts/ci/run-test-env-manager.sh
        --github-remote-dir="${GH_DIR}"
        --test="0002-parachains-upgrade-smoke-test.feature"
  allow_failure:                   true
  retry: 2
  tags:
    - zombienet-polkadot-integration-test

zombienet-tests-misc-paritydb:
  stage:                           stage3
  image:                           "${ZOMBIENET_IMAGE}"
  <<:                              *kubernetes-env
  <<:                              *zombienet-refs
  needs:
    - job:                         publish-polkadot-debug-image
    - job:                         publish-test-collators-image
      artifacts:                   true
  variables:
    GH_DIR:                        "https://github.com/paritytech/polkadot/tree/${CI_COMMIT_SHORT_SHA}/zombienet_tests/misc"
  before_script:
    - echo "Zombie-net Tests Config"
    - echo "${ZOMBIENET_IMAGE_NAME}"
    - echo "${PARACHAINS_IMAGE_NAME} ${PARACHAINS_IMAGE_TAG}"
    - echo "${GH_DIR}"
    - export DEBUG=zombie,zombie::network-node
    - export ZOMBIENET_INTEGRATION_TEST_IMAGE=${PARACHAINS_IMAGE_NAME}:${PARACHAINS_IMAGE_TAG}
    - export COL_IMAGE=${COLLATOR_IMAGE_NAME}:${COLLATOR_IMAGE_TAG}
  script:
    - /home/nonroot/zombie-net/scripts/ci/run-test-env-manager.sh
        --github-remote-dir="${GH_DIR}"
        --test="0001-paritydb.feature"
  allow_failure:                   false
  retry: 2
  tags:
    - zombienet-polkadot-integration-test

zombienet-tests-misc-upgrade-node:
  stage:                           stage3
  image:                           "${ZOMBIENET_IMAGE}"
  <<:                              *kubernetes-env
  <<:                              *zombienet-refs
  needs:
    - job:                         publish-polkadot-debug-image
    - job:                         publish-test-collators-image
    - job:                         build-linux-stable
      artifacts:                   true
  variables:
    GH_DIR:                        "https://github.com/paritytech/polkadot/tree/${CI_COMMIT_SHORT_SHA}/zombienet_tests/misc"
  before_script:
    - echo "Zombie-net Tests Config"
    - echo "${ZOMBIENET_IMAGE_NAME}"
    - echo "${PARACHAINS_IMAGE_NAME} ${PARACHAINS_IMAGE_TAG}"
    - echo "${GH_DIR}"
    - export DEBUG=zombie,zombie::network-node
    - BUILD_RELEASE_VERSION="$(cat ./artifacts/BUILD_RELEASE_VERSION)"
    - export ZOMBIENET_INTEGRATION_TEST_IMAGE="docker.io/parity/polkadot:${BUILD_RELEASE_VERSION}"
    - export COL_IMAGE=${COLLATOR_IMAGE_NAME}:${COLLATOR_IMAGE_TAG}
    - BUILD_LINUX_JOB_ID="$(cat ./artifacts/BUILD_LINUX_JOB_ID)"
    - export POLKADOT_PR_BIN_URL="https://gitlab.parity.io/parity/mirrors/polkadot/-/jobs/${BUILD_LINUX_JOB_ID}/artifacts/raw/artifacts/polkadot"
  script:
    - /home/nonroot/zombie-net/scripts/ci/run-test-env-manager.sh
        --github-remote-dir="${GH_DIR}"
        --test="0002-upgrade-node.feature"
  allow_failure:                   false
  retry: 2
  tags:
    - zombienet-polkadot-integration-test

zombienet-tests-malus-dispute-valid:
  stage:                           stage3
  image:                           "${ZOMBIENET_IMAGE}"
  <<:                              *kubernetes-env
  <<:                              *zombienet-refs
  needs:
    - job:                         publish-polkadot-debug-image
    - job:                         publish-malus-image
    - job:                         publish-test-collators-image
  variables:
    GH_DIR:                        "https://github.com/paritytech/polkadot/tree/${CI_COMMIT_SHORT_SHA}/node/malus/integrationtests"
  before_script:
    - echo "Zombie-net Tests Config"
    - echo "${ZOMBIENET_IMAGE_NAME}"
    - echo "${PARACHAINS_IMAGE_NAME} ${PARACHAINS_IMAGE_TAG}"
    - echo "${MALUS_IMAGE_NAME} ${MALUS_IMAGE_TAG}"
    - echo "${GH_DIR}"
    - export DEBUG=zombie*
    - export ZOMBIENET_INTEGRATION_TEST_IMAGE=${PARACHAINS_IMAGE_NAME}:${PARACHAINS_IMAGE_TAG}
    - export MALUS_IMAGE=${MALUS_IMAGE_NAME}:${MALUS_IMAGE_TAG}
    - export COL_IMAGE=${COLLATOR_IMAGE_NAME}:${COLLATOR_IMAGE_TAG}
  script:
    - /home/nonroot/zombie-net/scripts/ci/run-test-env-manager.sh
        --github-remote-dir="${GH_DIR}"
        --test="0001-dispute-valid-block.feature"
  allow_failure:                   false
  retry: 2
  tags:
    - zombienet-polkadot-integration-test

zombienet-tests-deregister-register-validator:
  stage:                           stage3
  image:                           "${ZOMBIENET_IMAGE}"
  <<:                              *kubernetes-env
  <<:                              *zombienet-refs
  needs:
    - job:                         publish-polkadot-debug-image
      artifacts:                   true
  variables:
    GH_DIR:                        "https://github.com/paritytech/polkadot/tree/${CI_COMMIT_SHORT_SHA}/zombienet_tests/smoke"
  before_script:
    - echo "Zombie-net Tests Config"
    - echo "${ZOMBIENET_IMAGE_NAME}"
    - echo "${PARACHAINS_IMAGE_NAME} ${PARACHAINS_IMAGE_TAG}"
    - echo "${GH_DIR}"
    - export DEBUG=zombie*
    - export ZOMBIENET_INTEGRATION_TEST_IMAGE=${PARACHAINS_IMAGE_NAME}:${PARACHAINS_IMAGE_TAG}
    - export MALUS_IMAGE=${MALUS_IMAGE_NAME}:${MALUS_IMAGE_TAG}
  script:
    - /home/nonroot/zombie-net/scripts/ci/run-test-env-manager.sh
        --github-remote-dir="${GH_DIR}"
        --test="0003-deregister-register-validator-smoke.feature"
  allow_failure:                   false
  retry: 2
  tags:
    - zombienet-polkadot-integration-test

zombienet-tests-beefy-and-mmr:
  stage:                           stage3
  image:                           "${ZOMBIENET_IMAGE}"
  <<:                              *kubernetes-env
  <<:                              *zombienet-refs
  needs:
    - job:                         publish-polkadot-debug-image
  variables:
    GH_DIR:                        "https://github.com/paritytech/polkadot/tree/${CI_COMMIT_SHORT_SHA}/zombienet_tests/functional"
  before_script:
    - echo "Zombie-net Tests Config"
    - echo "${ZOMBIENET_IMAGE_NAME}"
    - echo "${PARACHAINS_IMAGE_NAME} ${PARACHAINS_IMAGE_TAG}"
    - echo "${GH_DIR}"
    - export DEBUG=zombie*
    - export ZOMBIENET_INTEGRATION_TEST_IMAGE=${PARACHAINS_IMAGE_NAME}:${PARACHAINS_IMAGE_TAG}
  script:
    - /home/nonroot/zombie-net/scripts/ci/run-test-env-manager.sh
      --github-remote-dir="${GH_DIR}"
      --test="0003-beefy-and-mmr.feature"
  allow_failure:                   true
  retry: 2
  tags:
    - zombienet-polkadot-integration-test

zombienet-tests-async-backing:
  stage:                           stage3
  image:                           "${ZOMBIENET_IMAGE}"
  <<:                              *kubernetes-env
  <<:                              *zombienet-refs
  needs:
    - job:                         publish-polkadot-debug-image
    - job:                         publish-test-collators-image
    - job:                         build-linux-stable
      artifacts:                   true
  variables:
    GH_DIR:                        "https://github.com/paritytech/polkadot/tree/${CI_COMMIT_SHORT_SHA}/zombienet_tests/async-backing"
  before_script:
    - echo "Zombie-net Tests Config"
    - echo "${ZOMBIENET_IMAGE_NAME}"
    - echo "${PARACHAINS_IMAGE_NAME} ${PARACHAINS_IMAGE_TAG}"
    - echo "${GH_DIR}"
    - export DEBUG=zombie,zombie::network-node
    - BUILD_RELEASE_VERSION="$(cat ./artifacts/BUILD_RELEASE_VERSION)"
    - export ZOMBIENET_INTEGRATION_TEST_IMAGE=${PARACHAINS_IMAGE_NAME}:${PARACHAINS_IMAGE_TAG}
    - export ZOMBIENET_INTEGRATION_TEST_SECONDARY_IMAGE="docker.io/parity/polkadot:${BUILD_RELEASE_VERSION}"
    - export COL_IMAGE=${COLLATOR_IMAGE_NAME}:${COLLATOR_IMAGE_TAG}
  script:
    - /home/nonroot/zombie-net/scripts/ci/run-test-env-manager.sh
        --github-remote-dir="${GH_DIR}"
        --test="async-backing-test.feature"
  allow_failure:                   false
  retry: 2
  tags:
    - zombienet-polkadot-integration-test

#### stage:                        stage4

publish-rustdoc:
  stage:                           stage4
  <<:                              *kubernetes-env
  image:                           paritytech/tools:latest
  variables:
    GIT_DEPTH:                     100
  rules:
    - if: $CI_PIPELINE_SOURCE == "pipeline"
      when: never
    - if: $CI_PIPELINE_SOURCE == "web" && $CI_COMMIT_REF_NAME == "master"
    - if: $CI_COMMIT_REF_NAME == "master"
  # `needs:` can be removed after CI image gets nonroot. In this case `needs:` stops other
  # artifacts from being dowloaded by this job.
  needs:
    - job:                         build-rustdoc
      artifacts:                   true
    - job:                         build-implementers-guide
      artifacts:                   true
  script:
    # Save README and docs
    - cp -r ./crate-docs/ /tmp/doc/
    - cp -r ./artifacts/book/ /tmp/
    # setup ssh
    - eval $(ssh-agent)
    - ssh-add - <<< ${GITHUB_SSH_PRIV_KEY}
    - mkdir ~/.ssh && touch ~/.ssh/known_hosts
    - ssh-keyscan -t rsa github.com >> ~/.ssh/known_hosts
    # Set git config
    - git config user.email "devops-team@parity.io"
    - git config user.name "${GITHUB_USER}"
    - git config remote.origin.url "git@github.com:/paritytech/${CI_PROJECT_NAME}.git"
    - git config remote.origin.fetch "+refs/heads/*:refs/remotes/origin/*"
    - git fetch origin gh-pages
    - git checkout gh-pages
    # Remove everything and restore generated docs and README
    - cp index.html /tmp
    - cp README.md /tmp
    - rm -rf ./*
    # dir for rustdoc
    - mkdir -p doc
    # dir for implementors guide
    - mkdir -p book
    - mv /tmp/doc/* doc/
    - mv /tmp/book/html/* book/
    - mv /tmp/index.html .
    - mv /tmp/README.md .
    # Upload files
    - git add --all --force
    # `git commit` has an exit code of > 0 if there is nothing to commit.
    # This causes GitLab to exit immediately and marks this job failed.
    # We don't want to mark the entire job failed if there's nothing to
    # publish though, hence the `|| true`.
    - git commit -m "Updated docs for ${CI_COMMIT_REF_NAME}" ||
        echo "___Nothing to commit___"
    - git push origin gh-pages --force
    - echo "___Rustdoc was successfully published to https://paritytech.github.io/polkadot/___"
  after_script:
    - rm -rf .git/ ./*

# Run all pallet benchmarks only once to check if there are any errors
short-benchmark-polkadot:          &short-bench
  stage:                           stage4
  <<:                              *test-pr-refs
  <<:                              *docker-env
  # this is an artificial job dependency, for pipeline optimization using GitLab's DAGs
  needs:
    - job:                         build-short-benchmark
      artifacts:                   true
  variables:
    RUNTIME:                       polkadot
  script:
    - ./artifacts/polkadot benchmark pallet --execution wasm --wasm-execution compiled --chain $RUNTIME-dev --pallet "*" --extrinsic "*" --steps 2 --repeat 1

short-benchmark-kusama:
  <<:                              *short-bench
  variables:
    RUNTIME:                       kusama

short-benchmark-westend:
  <<:                              *short-bench
  variables:
    RUNTIME:                       westend

#### stage:                        .post

=======
>>>>>>> 604cfc42
# This job cancels the whole pipeline if any of provided jobs fail.
# In a DAG, every jobs chain is executed independently of others. The `fail_fast` principle suggests
# to fail the pipeline as soon as possible to shorten the feedback loop.
.cancel-pipeline-template:
  stage:                           .post
  rules:
    - if: $CI_COMMIT_REF_NAME =~ /^[0-9]+$/                         # PRs
      when: on_failure
  variables:
    PROJECT_ID:                    "${CI_PROJECT_ID}"
    PROJECT_NAME:                  "${CI_PROJECT_NAME}"
    PIPELINE_ID:                   "${CI_PIPELINE_ID}"
    FAILED_JOB_URL:                "${FAILED_JOB_URL}"
    FAILED_JOB_NAME:               "${FAILED_JOB_NAME}"
    PR_NUM:                        "${PR_NUM}"
  trigger:
    project:                       "parity/infrastructure/ci_cd/pipeline-stopper"

.cancel-pipeline-test-linux-stable:
  extends:                         .cancel-pipeline-template
  needs:
    - job:                         test-linux-stable
<|MERGE_RESOLUTION|>--- conflicted
+++ resolved
@@ -210,417 +210,6 @@
   allow_failure:                   false
   trigger:                         "parity/infrastructure/parity-testnet"
 
-<<<<<<< HEAD
-zombienet-tests-parachains-smoke-test:
-  stage:                           stage3
-  image:                           "${ZOMBIENET_IMAGE}"
-  <<:                              *kubernetes-env
-  <<:                              *zombienet-refs
-  needs:
-    - job:                         publish-polkadot-debug-image
-    - job:                         publish-malus-image
-    - job:                         publish-test-collators-image
-  variables:
-    GH_DIR:                        "https://github.com/paritytech/polkadot/tree/${CI_COMMIT_SHORT_SHA}/zombienet_tests/smoke"
-  before_script:
-    - echo "Zombie-net Tests Config"
-    - echo "${ZOMBIENET_IMAGE}"
-    - echo "${PARACHAINS_IMAGE_NAME} ${PARACHAINS_IMAGE_TAG}"
-    - echo "${MALUS_IMAGE_NAME} ${MALUS_IMAGE_TAG}"
-    - echo "${GH_DIR}"
-    - export DEBUG=zombie,zombie::network-node
-    - export ZOMBIENET_INTEGRATION_TEST_IMAGE=${PARACHAINS_IMAGE_NAME}:${PARACHAINS_IMAGE_TAG}
-    - export MALUS_IMAGE=${MALUS_IMAGE_NAME}:${MALUS_IMAGE_TAG}
-    - export COL_IMAGE="docker.io/paritypr/colander:4519" # The collator image is fixed
-  script:
-    - /home/nonroot/zombie-net/scripts/ci/run-test-env-manager.sh
-        --github-remote-dir="${GH_DIR}"
-        --test="0001-parachains-smoke-test.feature"
-  allow_failure:                   false
-  retry: 2
-  tags:
-    - zombienet-polkadot-integration-test
-
-zombienet-tests-parachains-pvf:
-  stage:                           stage3
-  image:                           "${ZOMBIENET_IMAGE}"
-  <<:                              *kubernetes-env
-  <<:                              *zombienet-refs
-  needs:
-    - job:                         publish-polkadot-debug-image
-    - job:                         publish-test-collators-image
-  variables:
-    GH_DIR:                        "https://github.com/paritytech/polkadot/tree/${CI_COMMIT_SHORT_SHA}/zombienet_tests/functional"
-  before_script:
-    - echo "Zombie-net Tests Config"
-    - echo "${ZOMBIENET_IMAGE}"
-    - echo "${PARACHAINS_IMAGE_NAME} ${PARACHAINS_IMAGE_TAG}"
-    - echo "COL_IMAGE=${COLLATOR_IMAGE_NAME}:${COLLATOR_IMAGE_TAG}"
-    - echo "${GH_DIR}"
-    - export DEBUG=zombie,zombie::network-node
-    - export ZOMBIENET_INTEGRATION_TEST_IMAGE=${PARACHAINS_IMAGE_NAME}:${PARACHAINS_IMAGE_TAG}
-    - export MALUS_IMAGE=${MALUS_IMAGE_NAME}:${MALUS_IMAGE_TAG}
-    - export COL_IMAGE=${COLLATOR_IMAGE_NAME}:${COLLATOR_IMAGE_TAG}
-  script:
-    - /home/nonroot/zombie-net/scripts/ci/run-test-env-manager.sh
-        --github-remote-dir="${GH_DIR}"
-        --test="0001-parachains-pvf.feature"
-  allow_failure:                   false
-  retry: 2
-  tags:
-    - zombienet-polkadot-integration-test
-
-zombienet-tests-parachains-disputes:
-  stage:                           stage3
-  image:                           "${ZOMBIENET_IMAGE}"
-  <<:                              *kubernetes-env
-  <<:                              *zombienet-refs
-  needs:
-    - job:                         publish-polkadot-debug-image
-    - job:                         publish-test-collators-image
-    - job:                         publish-malus-image
-  variables:
-    GH_DIR:                        "https://github.com/paritytech/polkadot/tree/${CI_COMMIT_SHORT_SHA}/zombienet_tests/functional"
-  before_script:
-    - echo "Zombie-net Tests Config"
-    - echo "${ZOMBIENET_IMAGE_NAME}"
-    - echo "${PARACHAINS_IMAGE_NAME} ${PARACHAINS_IMAGE_TAG}"
-    - echo "${MALUS_IMAGE_NAME} ${MALUS_IMAGE_TAG}"
-    - echo "${GH_DIR}"
-    - export DEBUG=zombie,zombie::network-node
-    - export ZOMBIENET_INTEGRATION_TEST_IMAGE=${PARACHAINS_IMAGE_NAME}:${PARACHAINS_IMAGE_TAG}
-    - export MALUS_IMAGE=${MALUS_IMAGE_NAME}:${MALUS_IMAGE_TAG}
-    - export COL_IMAGE=${COLLATOR_IMAGE_NAME}:${COLLATOR_IMAGE_TAG}
-  script:
-    - /home/nonroot/zombie-net/scripts/ci/run-test-env-manager.sh
-        --github-remote-dir="${GH_DIR}"
-        --test="0002-parachains-disputes.feature"
-  allow_failure:                   false
-  retry: 2
-  tags:
-    - zombienet-polkadot-integration-test
-
-zombienet-tests-parachains-disputes-garbage-candidate:
-  stage:                           stage3
-  image:                           "${ZOMBIENET_IMAGE}"
-  <<:                              *kubernetes-env
-  <<:                              *zombienet-refs
-  needs:
-    - job:                         publish-polkadot-debug-image
-    - job:                         publish-test-collators-image
-    - job:                         publish-malus-image
-  variables:
-    GH_DIR:                        "https://github.com/paritytech/polkadot/tree/${CI_COMMIT_SHORT_SHA}/zombienet_tests/functional"
-  before_script:
-    - echo "Zombie-net Tests Config"
-    - echo "${ZOMBIENET_IMAGE_NAME}"
-    - echo "${PARACHAINS_IMAGE_NAME} ${PARACHAINS_IMAGE_TAG}"
-    - echo "${MALUS_IMAGE_NAME} ${MALUS_IMAGE_TAG}"
-    - echo "${GH_DIR}"
-    - export DEBUG=zombie,zombie::network-node
-    - export ZOMBIENET_INTEGRATION_TEST_IMAGE=${PARACHAINS_IMAGE_NAME}:${PARACHAINS_IMAGE_TAG}
-    - export MALUS_IMAGE=${MALUS_IMAGE_NAME}:${MALUS_IMAGE_TAG}
-    - export COL_IMAGE=${COLLATOR_IMAGE_NAME}:${COLLATOR_IMAGE_TAG}
-  script:
-    - /home/nonroot/zombie-net/scripts/ci/run-test-env-manager.sh
-        --github-remote-dir="${GH_DIR}"
-        --test="0003-parachains-garbage-candidate.feature"
-  allow_failure:                   false
-  retry: 2
-  tags:
-    - zombienet-polkadot-integration-test
-
-zombienet-test-parachains-upgrade-smoke-test:
-  stage:                           stage3
-  image:                           "${ZOMBIENET_IMAGE}"
-  <<:                              *kubernetes-env
-  <<:                              *zombienet-refs
-  needs:
-    - job:                         publish-polkadot-debug-image
-    - job:                         publish-malus-image
-    - job:                         publish-test-collators-image
-  variables:
-    GH_DIR:                        'https://github.com/paritytech/polkadot/tree/${CI_COMMIT_SHORT_SHA}/zombienet_tests/smoke'
-  before_script:
-    - echo "ZombieNet Tests Config"
-    - echo "${PARACHAINS_IMAGE_NAME}:${PARACHAINS_IMAGE_TAG}"
-    - echo "docker.io/parity/polkadot-collator:latest"
-    - echo "${ZOMBIENET_IMAGE}"
-    - echo "${GH_DIR}"
-    - export DEBUG=zombie,zombie::network-node
-    - export ZOMBIENET_INTEGRATION_TEST_IMAGE=${PARACHAINS_IMAGE_NAME}:${PARACHAINS_IMAGE_TAG}
-    - export COL_IMAGE="docker.io/parity/polkadot-collator:latest" # Use cumulus lastest image
-  script:
-    - /home/nonroot/zombie-net/scripts/ci/run-test-env-manager.sh
-        --github-remote-dir="${GH_DIR}"
-        --test="0002-parachains-upgrade-smoke-test.feature"
-  allow_failure:                   true
-  retry: 2
-  tags:
-    - zombienet-polkadot-integration-test
-
-zombienet-tests-misc-paritydb:
-  stage:                           stage3
-  image:                           "${ZOMBIENET_IMAGE}"
-  <<:                              *kubernetes-env
-  <<:                              *zombienet-refs
-  needs:
-    - job:                         publish-polkadot-debug-image
-    - job:                         publish-test-collators-image
-      artifacts:                   true
-  variables:
-    GH_DIR:                        "https://github.com/paritytech/polkadot/tree/${CI_COMMIT_SHORT_SHA}/zombienet_tests/misc"
-  before_script:
-    - echo "Zombie-net Tests Config"
-    - echo "${ZOMBIENET_IMAGE_NAME}"
-    - echo "${PARACHAINS_IMAGE_NAME} ${PARACHAINS_IMAGE_TAG}"
-    - echo "${GH_DIR}"
-    - export DEBUG=zombie,zombie::network-node
-    - export ZOMBIENET_INTEGRATION_TEST_IMAGE=${PARACHAINS_IMAGE_NAME}:${PARACHAINS_IMAGE_TAG}
-    - export COL_IMAGE=${COLLATOR_IMAGE_NAME}:${COLLATOR_IMAGE_TAG}
-  script:
-    - /home/nonroot/zombie-net/scripts/ci/run-test-env-manager.sh
-        --github-remote-dir="${GH_DIR}"
-        --test="0001-paritydb.feature"
-  allow_failure:                   false
-  retry: 2
-  tags:
-    - zombienet-polkadot-integration-test
-
-zombienet-tests-misc-upgrade-node:
-  stage:                           stage3
-  image:                           "${ZOMBIENET_IMAGE}"
-  <<:                              *kubernetes-env
-  <<:                              *zombienet-refs
-  needs:
-    - job:                         publish-polkadot-debug-image
-    - job:                         publish-test-collators-image
-    - job:                         build-linux-stable
-      artifacts:                   true
-  variables:
-    GH_DIR:                        "https://github.com/paritytech/polkadot/tree/${CI_COMMIT_SHORT_SHA}/zombienet_tests/misc"
-  before_script:
-    - echo "Zombie-net Tests Config"
-    - echo "${ZOMBIENET_IMAGE_NAME}"
-    - echo "${PARACHAINS_IMAGE_NAME} ${PARACHAINS_IMAGE_TAG}"
-    - echo "${GH_DIR}"
-    - export DEBUG=zombie,zombie::network-node
-    - BUILD_RELEASE_VERSION="$(cat ./artifacts/BUILD_RELEASE_VERSION)"
-    - export ZOMBIENET_INTEGRATION_TEST_IMAGE="docker.io/parity/polkadot:${BUILD_RELEASE_VERSION}"
-    - export COL_IMAGE=${COLLATOR_IMAGE_NAME}:${COLLATOR_IMAGE_TAG}
-    - BUILD_LINUX_JOB_ID="$(cat ./artifacts/BUILD_LINUX_JOB_ID)"
-    - export POLKADOT_PR_BIN_URL="https://gitlab.parity.io/parity/mirrors/polkadot/-/jobs/${BUILD_LINUX_JOB_ID}/artifacts/raw/artifacts/polkadot"
-  script:
-    - /home/nonroot/zombie-net/scripts/ci/run-test-env-manager.sh
-        --github-remote-dir="${GH_DIR}"
-        --test="0002-upgrade-node.feature"
-  allow_failure:                   false
-  retry: 2
-  tags:
-    - zombienet-polkadot-integration-test
-
-zombienet-tests-malus-dispute-valid:
-  stage:                           stage3
-  image:                           "${ZOMBIENET_IMAGE}"
-  <<:                              *kubernetes-env
-  <<:                              *zombienet-refs
-  needs:
-    - job:                         publish-polkadot-debug-image
-    - job:                         publish-malus-image
-    - job:                         publish-test-collators-image
-  variables:
-    GH_DIR:                        "https://github.com/paritytech/polkadot/tree/${CI_COMMIT_SHORT_SHA}/node/malus/integrationtests"
-  before_script:
-    - echo "Zombie-net Tests Config"
-    - echo "${ZOMBIENET_IMAGE_NAME}"
-    - echo "${PARACHAINS_IMAGE_NAME} ${PARACHAINS_IMAGE_TAG}"
-    - echo "${MALUS_IMAGE_NAME} ${MALUS_IMAGE_TAG}"
-    - echo "${GH_DIR}"
-    - export DEBUG=zombie*
-    - export ZOMBIENET_INTEGRATION_TEST_IMAGE=${PARACHAINS_IMAGE_NAME}:${PARACHAINS_IMAGE_TAG}
-    - export MALUS_IMAGE=${MALUS_IMAGE_NAME}:${MALUS_IMAGE_TAG}
-    - export COL_IMAGE=${COLLATOR_IMAGE_NAME}:${COLLATOR_IMAGE_TAG}
-  script:
-    - /home/nonroot/zombie-net/scripts/ci/run-test-env-manager.sh
-        --github-remote-dir="${GH_DIR}"
-        --test="0001-dispute-valid-block.feature"
-  allow_failure:                   false
-  retry: 2
-  tags:
-    - zombienet-polkadot-integration-test
-
-zombienet-tests-deregister-register-validator:
-  stage:                           stage3
-  image:                           "${ZOMBIENET_IMAGE}"
-  <<:                              *kubernetes-env
-  <<:                              *zombienet-refs
-  needs:
-    - job:                         publish-polkadot-debug-image
-      artifacts:                   true
-  variables:
-    GH_DIR:                        "https://github.com/paritytech/polkadot/tree/${CI_COMMIT_SHORT_SHA}/zombienet_tests/smoke"
-  before_script:
-    - echo "Zombie-net Tests Config"
-    - echo "${ZOMBIENET_IMAGE_NAME}"
-    - echo "${PARACHAINS_IMAGE_NAME} ${PARACHAINS_IMAGE_TAG}"
-    - echo "${GH_DIR}"
-    - export DEBUG=zombie*
-    - export ZOMBIENET_INTEGRATION_TEST_IMAGE=${PARACHAINS_IMAGE_NAME}:${PARACHAINS_IMAGE_TAG}
-    - export MALUS_IMAGE=${MALUS_IMAGE_NAME}:${MALUS_IMAGE_TAG}
-  script:
-    - /home/nonroot/zombie-net/scripts/ci/run-test-env-manager.sh
-        --github-remote-dir="${GH_DIR}"
-        --test="0003-deregister-register-validator-smoke.feature"
-  allow_failure:                   false
-  retry: 2
-  tags:
-    - zombienet-polkadot-integration-test
-
-zombienet-tests-beefy-and-mmr:
-  stage:                           stage3
-  image:                           "${ZOMBIENET_IMAGE}"
-  <<:                              *kubernetes-env
-  <<:                              *zombienet-refs
-  needs:
-    - job:                         publish-polkadot-debug-image
-  variables:
-    GH_DIR:                        "https://github.com/paritytech/polkadot/tree/${CI_COMMIT_SHORT_SHA}/zombienet_tests/functional"
-  before_script:
-    - echo "Zombie-net Tests Config"
-    - echo "${ZOMBIENET_IMAGE_NAME}"
-    - echo "${PARACHAINS_IMAGE_NAME} ${PARACHAINS_IMAGE_TAG}"
-    - echo "${GH_DIR}"
-    - export DEBUG=zombie*
-    - export ZOMBIENET_INTEGRATION_TEST_IMAGE=${PARACHAINS_IMAGE_NAME}:${PARACHAINS_IMAGE_TAG}
-  script:
-    - /home/nonroot/zombie-net/scripts/ci/run-test-env-manager.sh
-      --github-remote-dir="${GH_DIR}"
-      --test="0003-beefy-and-mmr.feature"
-  allow_failure:                   true
-  retry: 2
-  tags:
-    - zombienet-polkadot-integration-test
-
-zombienet-tests-async-backing:
-  stage:                           stage3
-  image:                           "${ZOMBIENET_IMAGE}"
-  <<:                              *kubernetes-env
-  <<:                              *zombienet-refs
-  needs:
-    - job:                         publish-polkadot-debug-image
-    - job:                         publish-test-collators-image
-    - job:                         build-linux-stable
-      artifacts:                   true
-  variables:
-    GH_DIR:                        "https://github.com/paritytech/polkadot/tree/${CI_COMMIT_SHORT_SHA}/zombienet_tests/async-backing"
-  before_script:
-    - echo "Zombie-net Tests Config"
-    - echo "${ZOMBIENET_IMAGE_NAME}"
-    - echo "${PARACHAINS_IMAGE_NAME} ${PARACHAINS_IMAGE_TAG}"
-    - echo "${GH_DIR}"
-    - export DEBUG=zombie,zombie::network-node
-    - BUILD_RELEASE_VERSION="$(cat ./artifacts/BUILD_RELEASE_VERSION)"
-    - export ZOMBIENET_INTEGRATION_TEST_IMAGE=${PARACHAINS_IMAGE_NAME}:${PARACHAINS_IMAGE_TAG}
-    - export ZOMBIENET_INTEGRATION_TEST_SECONDARY_IMAGE="docker.io/parity/polkadot:${BUILD_RELEASE_VERSION}"
-    - export COL_IMAGE=${COLLATOR_IMAGE_NAME}:${COLLATOR_IMAGE_TAG}
-  script:
-    - /home/nonroot/zombie-net/scripts/ci/run-test-env-manager.sh
-        --github-remote-dir="${GH_DIR}"
-        --test="async-backing-test.feature"
-  allow_failure:                   false
-  retry: 2
-  tags:
-    - zombienet-polkadot-integration-test
-
-#### stage:                        stage4
-
-publish-rustdoc:
-  stage:                           stage4
-  <<:                              *kubernetes-env
-  image:                           paritytech/tools:latest
-  variables:
-    GIT_DEPTH:                     100
-  rules:
-    - if: $CI_PIPELINE_SOURCE == "pipeline"
-      when: never
-    - if: $CI_PIPELINE_SOURCE == "web" && $CI_COMMIT_REF_NAME == "master"
-    - if: $CI_COMMIT_REF_NAME == "master"
-  # `needs:` can be removed after CI image gets nonroot. In this case `needs:` stops other
-  # artifacts from being dowloaded by this job.
-  needs:
-    - job:                         build-rustdoc
-      artifacts:                   true
-    - job:                         build-implementers-guide
-      artifacts:                   true
-  script:
-    # Save README and docs
-    - cp -r ./crate-docs/ /tmp/doc/
-    - cp -r ./artifacts/book/ /tmp/
-    # setup ssh
-    - eval $(ssh-agent)
-    - ssh-add - <<< ${GITHUB_SSH_PRIV_KEY}
-    - mkdir ~/.ssh && touch ~/.ssh/known_hosts
-    - ssh-keyscan -t rsa github.com >> ~/.ssh/known_hosts
-    # Set git config
-    - git config user.email "devops-team@parity.io"
-    - git config user.name "${GITHUB_USER}"
-    - git config remote.origin.url "git@github.com:/paritytech/${CI_PROJECT_NAME}.git"
-    - git config remote.origin.fetch "+refs/heads/*:refs/remotes/origin/*"
-    - git fetch origin gh-pages
-    - git checkout gh-pages
-    # Remove everything and restore generated docs and README
-    - cp index.html /tmp
-    - cp README.md /tmp
-    - rm -rf ./*
-    # dir for rustdoc
-    - mkdir -p doc
-    # dir for implementors guide
-    - mkdir -p book
-    - mv /tmp/doc/* doc/
-    - mv /tmp/book/html/* book/
-    - mv /tmp/index.html .
-    - mv /tmp/README.md .
-    # Upload files
-    - git add --all --force
-    # `git commit` has an exit code of > 0 if there is nothing to commit.
-    # This causes GitLab to exit immediately and marks this job failed.
-    # We don't want to mark the entire job failed if there's nothing to
-    # publish though, hence the `|| true`.
-    - git commit -m "Updated docs for ${CI_COMMIT_REF_NAME}" ||
-        echo "___Nothing to commit___"
-    - git push origin gh-pages --force
-    - echo "___Rustdoc was successfully published to https://paritytech.github.io/polkadot/___"
-  after_script:
-    - rm -rf .git/ ./*
-
-# Run all pallet benchmarks only once to check if there are any errors
-short-benchmark-polkadot:          &short-bench
-  stage:                           stage4
-  <<:                              *test-pr-refs
-  <<:                              *docker-env
-  # this is an artificial job dependency, for pipeline optimization using GitLab's DAGs
-  needs:
-    - job:                         build-short-benchmark
-      artifacts:                   true
-  variables:
-    RUNTIME:                       polkadot
-  script:
-    - ./artifacts/polkadot benchmark pallet --execution wasm --wasm-execution compiled --chain $RUNTIME-dev --pallet "*" --extrinsic "*" --steps 2 --repeat 1
-
-short-benchmark-kusama:
-  <<:                              *short-bench
-  variables:
-    RUNTIME:                       kusama
-
-short-benchmark-westend:
-  <<:                              *short-bench
-  variables:
-    RUNTIME:                       westend
-
-#### stage:                        .post
-
-=======
->>>>>>> 604cfc42
 # This job cancels the whole pipeline if any of provided jobs fail.
 # In a DAG, every jobs chain is executed independently of others. The `fail_fast` principle suggests
 # to fail the pipeline as soon as possible to shorten the feedback loop.
