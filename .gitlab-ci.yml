# .gitlab-ci.yml
#
# polkadot
#
# Pipelines can be triggered manually in the web.
#
# Please do not add new jobs without "rules:" and "*-env". There are &test-refs for everything,
# "docker-env" is used for Rust jobs.
# And "kubernetes-env" for everything else. Please mention "image:" container name to be used
# with it, as there's no default one.

# All jobs are sorted according to their duration using DAG mechanism
# Currently, test-linux-stable job is the longest one and other jobs are
# sorted in order to complete during this job and occupy less runners in one
# moment of time.

stages:
  - .pre
  - weights
  - check
  - test
  - build
  - publish
  - zombienet
  - short-benchmarks

workflow:
  rules:
    - if: $CI_COMMIT_TAG
    - if: $CI_COMMIT_BRANCH

variables:
  GIT_STRATEGY: fetch
  GIT_DEPTH: 100
  CI_SERVER_NAME: "GitLab CI"
  CI_IMAGE: "paritytech/ci-linux:production"
  BUILDAH_IMAGE: "quay.io/buildah/stable:v1.29"
  BUILDAH_COMMAND: "buildah --storage-driver overlay2"
  DOCKER_OS: "debian:stretch"
  ARCH: "x86_64"
<<<<<<< HEAD
  ZOMBIENET_IMAGE: "docker.io/paritytech/zombienet:v1.3.43"
  SUPER_SKIP: "1"
=======
  ZOMBIENET_IMAGE: "docker.io/paritytech/zombienet:v1.3.50"
>>>>>>> 29a4fb16

default:
  cache: {}
  retry:
    max: 2
    when:
      - runner_system_failure
      - unknown_failure
      - api_failure
  interruptible: true

.common-before-script:
  before_script:
    - if [ "$SUPER_SKIP" == 1 ]; then exit 0; fi
    - !reference [.job-switcher, before_script]
    - !reference [.timestamp, before_script]

.collect-artifacts:
  artifacts:
    name: "${CI_JOB_NAME}_${CI_COMMIT_REF_NAME}"
    when: on_success
    expire_in: 7 days
    paths:
      - ./artifacts/

.collect-artifacts-short:
  artifacts:
    name: "${CI_JOB_NAME}_${CI_COMMIT_REF_NAME}"
    when: on_success
    expire_in: 1 days
    paths:
      - ./artifacts/

# collecting vars for pipeline stopper
# they will be used if the job fails
.pipeline-stopper-vars:
  before_script:
    - echo "FAILED_JOB_URL=${CI_JOB_URL}" > pipeline-stopper.env
    - echo "FAILED_JOB_NAME=${CI_JOB_NAME}" >> pipeline-stopper.env
    - echo "FAILED_JOB_NAME=${CI_JOB_NAME}" >> pipeline-stopper.env
    - echo "PR_NUM=${CI_COMMIT_REF_NAME}" >> pipeline-stopper.env

.pipeline-stopper-artifacts:
  artifacts:
    reports:
      dotenv: pipeline-stopper.env

.job-switcher:
  before_script:
    - if echo "$CI_DISABLED_JOBS" | grep -xF "$CI_JOB_NAME"; then echo "The job has been cancelled in CI settings"; exit 0; fi

.kubernetes-env:
  image: "${CI_IMAGE}"
  before_script:
    - !reference [.common-before-script, before_script]
  tags:
    - kubernetes-parity-build

.docker-env:
  image: "${CI_IMAGE}"
  before_script:
    - !reference [.common-before-script, before_script]
  tags:
    - linux-docker-vm-c2

.compiler-info:
  before_script:
    - !reference [.common-before-script, before_script]
    - rustup show
    - cargo --version

.test-refs:
  rules:
    - if: $CI_PIPELINE_SOURCE == "web"
    - if: $CI_PIPELINE_SOURCE == "schedule"
    - if: $CI_COMMIT_REF_NAME == "master"
    - if: $CI_COMMIT_REF_NAME =~ /^[0-9]+$/ # PRs

.common-refs:
  # these jobs run always*
  rules:
    - if: $CI_PIPELINE_SOURCE == "web"
    - if: $CI_PIPELINE_SOURCE == "schedule"
    - if: $CI_COMMIT_REF_NAME == "master"
    - if: $CI_COMMIT_REF_NAME =~ /^[0-9]+$/ # PRs
    - if: $CI_COMMIT_REF_NAME =~ /^v[0-9]+\.[0-9]+.*$/ # i.e. v1.0, v2.1rc1
    - if: $CI_COMMIT_REF_NAME =~ /^release-v[0-9]+\.[0-9]+.*$/ # i.e. release-v0.9.27

.test-pr-refs:
  rules:
    - if: $CI_PIPELINE_SOURCE == "pipeline"
      when: never
    - if: $CI_COMMIT_REF_NAME =~ /^[0-9]+$/ # PRs

.zombienet-refs:
  rules:
    - if: $CI_PIPELINE_SOURCE == "pipeline"
      when: never
    - if: $CI_PIPELINE_SOURCE == "schedule"
      when: never
    - if: $CI_COMMIT_REF_NAME == "master"
    - if: $CI_COMMIT_REF_NAME =~ /^[0-9]+$/ # PRs

.deploy-testnet-refs:
  rules:
    - if: $CI_PIPELINE_SOURCE == "pipeline"
      when: never
    - if: $CI_PIPELINE_SOURCE == "schedule"
    - if: $CI_COMMIT_REF_NAME == "master"

.publish-refs:
  rules:
    - if: $CI_PIPELINE_SOURCE == "pipeline"
      when: never
    - if: $CI_PIPELINE_SOURCE == "schedule"
    - if: $CI_PIPELINE_SOURCE == "web" &&
        $CI_COMMIT_REF_NAME == "master"
    - if: $CI_COMMIT_REF_NAME == "master"
    - if: $CI_COMMIT_REF_NAME =~ /^v[0-9]+\.[0-9]+.*$/ # i.e. v1.0, v2.1rc1

.build-push-image:
  before_script:
    - !reference [.common-before-script, before_script]
    - test -s ./artifacts/VERSION || exit 1
    - test -s ./artifacts/EXTRATAG || exit 1
    - VERSION="$(cat ./artifacts/VERSION)"
    - EXTRATAG="$(cat ./artifacts/EXTRATAG)"
    - echo "Polkadot version = ${VERSION} (EXTRATAG = ${EXTRATAG})"
  script:
    - test "$DOCKER_USER" -a "$DOCKER_PASS" ||
      ( echo "no docker credentials provided"; exit 1 )
    - cd ./artifacts
    - $BUILDAH_COMMAND build
      --format=docker
      --build-arg VCS_REF="${CI_COMMIT_SHA}"
      --build-arg BUILD_DATE="$(date -u '+%Y-%m-%dT%H:%M:%SZ')"
      --build-arg IMAGE_NAME="${IMAGE_NAME}"
      --tag "$IMAGE_NAME:$VERSION"
      --tag "$IMAGE_NAME:$EXTRATAG"
      --file ${DOCKERFILE} .
    # The job will success only on the protected branch
    - echo "$DOCKER_PASS" |
      buildah login --username "$DOCKER_USER" --password-stdin docker.io
    - $BUILDAH_COMMAND info
    - $BUILDAH_COMMAND push --format=v2s2 "$IMAGE_NAME:$VERSION"
    - $BUILDAH_COMMAND push --format=v2s2 "$IMAGE_NAME:$EXTRATAG"
  after_script:
    - buildah logout --all

#### stage:                       .pre

# By default our pipelines are interruptible, but some special pipelines shouldn't be interrupted:
# * multi-project pipelines such as the ones triggered by the scripts repo
#
# In those cases, we add an uninterruptible .pre job; once that one has started,
# the entire pipeline becomes uninterruptible.
uninterruptible-pipeline:
  extends: .kubernetes-env
  variables:
    CI_IMAGE: "paritytech/tools:latest"
  stage: .pre
  interruptible: false
  rules:
    - if: $CI_PIPELINE_SOURCE == "pipeline"
  script: "true"

include:
  # weights jobs
  - scripts/ci/gitlab/pipeline/weights.yml
  # check jobs
  - scripts/ci/gitlab/pipeline/check.yml
  # test jobs
  - scripts/ci/gitlab/pipeline/test.yml
  # build jobs
  - scripts/ci/gitlab/pipeline/build.yml
  # short-benchmarks jobs
  - scripts/ci/gitlab/pipeline/short-benchmarks.yml
  # publish jobs
  - scripts/ci/gitlab/pipeline/publish.yml
  # zombienet jobs
  - scripts/ci/gitlab/pipeline/zombienet.yml
  # timestamp handler
  - project: parity/infrastructure/ci_cd/shared
    ref: v0.2
    file: /common/timestamp.yml

#### stage:                        .post

deploy-parity-testnet:
  stage: .post
  extends:
    - .deploy-testnet-refs
  variables:
    POLKADOT_CI_COMMIT_NAME: "${CI_COMMIT_REF_NAME}"
    POLKADOT_CI_COMMIT_REF: "${CI_COMMIT_SHORT_SHA}"
  allow_failure: false
  trigger: "parity/infrastructure/parity-testnet"

# This job cancels the whole pipeline if any of provided jobs fail.
# In a DAG, every jobs chain is executed independently of others. The `fail_fast` principle suggests
# to fail the pipeline as soon as possible to shorten the feedback loop.
.cancel-pipeline-template:
  stage: .post
  rules:
    - if: $CI_COMMIT_REF_NAME =~ /^[0-9]+$/ # PRs
      when: on_failure
  variables:
    PROJECT_ID: "${CI_PROJECT_ID}"
    PROJECT_NAME: "${CI_PROJECT_NAME}"
    PIPELINE_ID: "${CI_PIPELINE_ID}"
    FAILED_JOB_URL: "${FAILED_JOB_URL}"
    FAILED_JOB_NAME: "${FAILED_JOB_NAME}"
    PR_NUM: "${PR_NUM}"
  trigger:
    project: "parity/infrastructure/ci_cd/pipeline-stopper"
    branch: "as-improve"

remove-cancel-pipeline-message:
  stage: .post
  rules:
    - if: $CI_COMMIT_REF_NAME =~ /^[0-9]+$/ # PRs
  variables:
    PROJECT_ID: "${CI_PROJECT_ID}"
    PROJECT_NAME: "${CI_PROJECT_NAME}"
    PIPELINE_ID: "${CI_PIPELINE_ID}"
    FAILED_JOB_URL: "https://gitlab.com"
    FAILED_JOB_NAME: "nope"
    PR_NUM: "${CI_COMMIT_REF_NAME}"
  trigger:
    project: "parity/infrastructure/ci_cd/pipeline-stopper"

cancel-pipeline-test-linux-stable:
  extends: .cancel-pipeline-template
  needs:
    - job: test-linux-stable<|MERGE_RESOLUTION|>--- conflicted
+++ resolved
@@ -38,12 +38,8 @@
   BUILDAH_COMMAND: "buildah --storage-driver overlay2"
   DOCKER_OS: "debian:stretch"
   ARCH: "x86_64"
-<<<<<<< HEAD
-  ZOMBIENET_IMAGE: "docker.io/paritytech/zombienet:v1.3.43"
+  ZOMBIENET_IMAGE: "docker.io/paritytech/zombienet:v1.3.50"
   SUPER_SKIP: "1"
-=======
-  ZOMBIENET_IMAGE: "docker.io/paritytech/zombienet:v1.3.50"
->>>>>>> 29a4fb16
 
 default:
   cache: {}
