# .gitlab-ci.yml
#
# polkadot
#
# Pipelines can be triggered manually in the web.
#
# Please do not add new jobs without "rules:" and "*-env". There are &test-refs for everything,
# "docker-env" is used for Rust jobs.
# And "kubernetes-env" for everything else. Please mention "image:" container name to be used
# with it, as there's no default one.

# All jobs are sorted according to their duration using DAG mechanism
# Currently, test-linux-stable job is the longest one and other jobs are
# sorted in order to complete during this job and occupy less runners in one
# moment of time.

stages:
  - weights
  - check
  - test
  - build
  - publish
  - zombienet
  - short-benchmarks

workflow:
  rules:
    - if: $CI_COMMIT_TAG
    - if: $CI_COMMIT_BRANCH

variables:
  GIT_STRATEGY:                    fetch
  GIT_DEPTH:                       100
  CI_SERVER_NAME:                  "GitLab CI"
  CI_IMAGE:                        "paritytech/ci-linux:production"
  BUILDAH_IMAGE:                   "quay.io/buildah/stable:v1.27"
  DOCKER_OS:                       "debian:stretch"
  ARCH:                            "x86_64"
<<<<<<< HEAD
  ZOMBIENET_IMAGE:                 "docker.io/paritytech/zombienet:v1.2.73"
  PIPELINE_SCRIPTS_TAG:            "v0.4"
=======
  ZOMBIENET_IMAGE:                 "docker.io/paritytech/zombienet:v1.2.78"
>>>>>>> b8de8d66

default:
  cache:                           {}
  retry:
    max: 2
    when:
      - runner_system_failure
      - unknown_failure
      - api_failure
  interruptible:                   true

.collect-artifacts:
  artifacts:
    name:                          "${CI_JOB_NAME}_${CI_COMMIT_REF_NAME}"
    when:                          on_success
    expire_in:                     7 days
    paths:
      - ./artifacts/

.collect-artifacts-short:
  artifacts:
    name:                          "${CI_JOB_NAME}_${CI_COMMIT_REF_NAME}"
    when:                          on_success
    expire_in:                     1 days
    paths:
      - ./artifacts/

# collecting vars for pipeline stopper
# they will be used if the job fails
.pipeline-stopper-vars:
  before_script:
    - !reference [.job-switcher, before_script]
    - echo "FAILED_JOB_URL=${CI_JOB_URL}" > pipeline-stopper.env
    - echo "FAILED_JOB_NAME=${CI_JOB_NAME}" >> pipeline-stopper.env
    - echo "FAILED_JOB_NAME=${CI_JOB_NAME}" >> pipeline-stopper.env
    - echo "PR_NUM=${CI_COMMIT_REF_NAME}" >> pipeline-stopper.env

.pipeline-stopper-artifacts:
  artifacts:
     reports:
       dotenv: pipeline-stopper.env

.job-switcher:
  before_script:
    - if echo "$CI_DISABLED_JOBS" | grep -xF "$CI_JOB_NAME"; then echo "The job has been cancelled in CI settings"; exit 0; fi

.kubernetes-env:
  image:                           "${CI_IMAGE}"
  before_script:
    - !reference [.job-switcher, before_script]
  tags:
    - kubernetes-parity-build

.docker-env:
  image:                           "${CI_IMAGE}"
  before_script:
    - !reference [.job-switcher, before_script]
  tags:
    - linux-docker-vm-c2

.compiler-info:
  before_script:
    - !reference [.job-switcher, before_script]
    - rustup show
    - cargo --version

.test-refs:
  rules:
    - if: $CI_PIPELINE_SOURCE == "web"
    - if: $CI_PIPELINE_SOURCE == "schedule"
    - if: $CI_COMMIT_REF_NAME == "master"
    - if: $CI_COMMIT_REF_NAME =~ /^[0-9]+$/                         # PRs

.common-refs:
  # these jobs run always*
  rules:
    - if: $CI_PIPELINE_SOURCE == "web"
    - if: $CI_PIPELINE_SOURCE == "schedule"
    - if: $CI_COMMIT_REF_NAME == "master"
    - if: $CI_COMMIT_REF_NAME =~ /^[0-9]+$/                         # PRs
    - if: $CI_COMMIT_REF_NAME =~ /^v[0-9]+\.[0-9]+.*$/              # i.e. v1.0, v2.1rc1
    - if: $CI_COMMIT_REF_NAME =~ /^release-v[0-9]+\.[0-9]+.*$/      # i.e. release-v0.9.27

.test-pr-refs:
  rules:
    - if: $CI_PIPELINE_SOURCE == "pipeline"
      when: never
    - if: $CI_COMMIT_REF_NAME =~ /^[0-9]+$/                         # PRs

.zombienet-refs:
  rules:
    - if: $CI_PIPELINE_SOURCE == "pipeline"
      when: never
    - if: $CI_PIPELINE_SOURCE == "schedule"
      when: never
    - if: $CI_COMMIT_REF_NAME == "master"
    - if: $CI_COMMIT_REF_NAME =~ /^[0-9]+$/                         # PRs

.deploy-testnet-refs:
  rules:
    - if: $CI_PIPELINE_SOURCE == "pipeline"
      when: never
    - if: $CI_PIPELINE_SOURCE == "schedule"
    - if: $CI_COMMIT_REF_NAME == "master"

.publish-refs:
  rules:
    - if: $CI_PIPELINE_SOURCE == "pipeline"
      when: never
    - if: $CI_PIPELINE_SOURCE == "schedule"
    - if: $CI_PIPELINE_SOURCE == "web" &&
          $CI_COMMIT_REF_NAME == "master"
    - if: $CI_COMMIT_REF_NAME == "master"
    - if: $CI_COMMIT_REF_NAME =~ /^v[0-9]+\.[0-9]+.*$/              # i.e. v1.0, v2.1rc1

.build-push-image:
  before_script:
    - !reference [.job-switcher, before_script]
    - test -s ./artifacts/VERSION || exit 1
    - test -s ./artifacts/EXTRATAG || exit 1
    - VERSION="$(cat ./artifacts/VERSION)"
    - EXTRATAG="$(cat ./artifacts/EXTRATAG)"
    - echo "Polkadot version = ${VERSION} (EXTRATAG = ${EXTRATAG})"
  script:
    - test "$DOCKER_USER" -a "$DOCKER_PASS" ||
        ( echo "no docker credentials provided"; exit 1 )
    - cd ./artifacts
    - buildah bud
        --format=docker
        --build-arg VCS_REF="${CI_COMMIT_SHA}"
        --build-arg BUILD_DATE="$(date -u '+%Y-%m-%dT%H:%M:%SZ')"
        --build-arg IMAGE_NAME="${IMAGE_NAME}"
        --tag "$IMAGE_NAME:$VERSION"
        --tag "$IMAGE_NAME:$EXTRATAG"
        --file ${DOCKERFILE} .
    # The job will success only on the protected branch
    - echo "$DOCKER_PASS" |
        buildah login --username "$DOCKER_USER" --password-stdin docker.io
    - buildah info
    - buildah push --format=v2s2 "$IMAGE_NAME:$VERSION"
    - buildah push --format=v2s2 "$IMAGE_NAME:$EXTRATAG"
  after_script:
    - buildah logout --all

<<<<<<< HEAD
#### stage:                        stage1

check-runtime:
  stage:                           stage1
  image:                           paritytech/tools:latest
  <<:                              *kubernetes-env
  rules:
    - if: $CI_COMMIT_REF_NAME =~ /^release-v[0-9]+\.[0-9]+.*$/      # i.e. release-v0.9.27
  variables:
    GITLAB_API:                    "https://gitlab.parity.io/api/v4"
    GITHUB_API_PROJECT:            "parity%2Finfrastructure%2Fgithub-api"
  script:
    - ./scripts/ci/gitlab/check_runtime.sh
  allow_failure:                   true

cargo-fmt:
  stage:                           stage1
  <<:                              *docker-env
  <<:                              *test-refs
  script:
    - cargo +nightly --version
    - cargo +nightly fmt --all -- --check
  allow_failure:                   true

build-linux-stable:
  stage:                           stage1
  <<:                              *docker-env
  <<:                              *compiler-info
  <<:                              *collect-artifacts
  <<:                              *common-refs
  variables:
    RUST_TOOLCHAIN: stable
    # Enable debug assertions since we are running optimized builds for testing
    # but still want to have debug assertions.
    RUSTFLAGS: "-Cdebug-assertions=y -Dwarnings"
    # Ensure we run the UI tests.
    RUN_UI_TESTS: 1
  script:
    - time cargo build --profile testnet --features pyroscope,fast-runtime --verbose --bin polkadot
    - sccache -s
    # pack artifacts
    - mkdir -p ./artifacts
    - VERSION="${CI_COMMIT_REF_NAME}" # will be tag or branch name
    - mv ./target/testnet/polkadot ./artifacts/.
    - pushd artifacts
    - sha256sum polkadot | tee polkadot.sha256
    - shasum -c polkadot.sha256
    - popd
    - EXTRATAG="${CI_COMMIT_REF_NAME}-${CI_COMMIT_SHORT_SHA}"
    - echo "Polkadot version = ${VERSION} (EXTRATAG = ${EXTRATAG})"
    - echo -n ${VERSION} > ./artifacts/VERSION
    - echo -n ${EXTRATAG} > ./artifacts/EXTRATAG
    - cp -r scripts/* ./artifacts

test-linux-stable:
  stage:                           stage1
  <<:                              *docker-env
  <<:                              *common-refs
  <<:                              *pipeline-stopper-artifacts
  before_script:
    - rustup show
    - cargo --version
    - *pipeline-stopper-vars
  variables:
    RUST_TOOLCHAIN: stable
    # Enable debug assertions since we are running optimized builds for testing
    # but still want to have debug assertions.
    RUSTFLAGS: "-Cdebug-assertions=y -Dwarnings"
  script:
    - time cargo test --workspace --profile testnet --verbose --locked --features=runtime-benchmarks,runtime-metrics



spellcheck:
  stage:                           stage1
  <<:                              *docker-env
  <<:                              *test-refs
  script:
    - cargo spellcheck --version
    # compare with the commit parent to the PR, given it's from a default branch
    - git fetch origin +${CI_DEFAULT_BRANCH}:${CI_DEFAULT_BRANCH}
    - echo "___Spellcheck is going to check your diff___"
    - cargo spellcheck list-files -vvv $(git diff --diff-filter=AM --name-only $(git merge-base ${CI_COMMIT_SHA} ${CI_DEFAULT_BRANCH} -- :^bridges))
    - time cargo spellcheck check -vvv --cfg=scripts/ci/gitlab/spellcheck.toml --checkers hunspell --code 1
        $(git diff --diff-filter=AM --name-only $(git merge-base ${CI_COMMIT_SHA} ${CI_DEFAULT_BRANCH} -- :^bridges))
  allow_failure:                   true

build-test-collators:
  stage:                           stage1
  <<:                              *collect-artifacts
  <<:                              *docker-env
  <<:                              *compiler-info
  <<:                              *test-refs
  script:
    - time cargo build --profile testnet --verbose -p test-parachain-adder-collator
    - time cargo build --profile testnet --verbose -p test-parachain-undying-collator
    - sccache -s
    # pack artifacts
    - mkdir -p ./artifacts
    - mv ./target/testnet/adder-collator ./artifacts/.
    - mv ./target/testnet/undying-collator ./artifacts/.
    - echo -n "${CI_COMMIT_REF_NAME}" > ./artifacts/VERSION
    - echo -n "${CI_COMMIT_REF_NAME}-${CI_COMMIT_SHORT_SHA}" > ./artifacts/EXTRATAG
    - echo "adder-collator version = $(cat ./artifacts/VERSION) (EXTRATAG = $(cat ./artifacts/EXTRATAG))"
    - echo "undying-collator version = $(cat ./artifacts/VERSION) (EXTRATAG = $(cat ./artifacts/EXTRATAG))"
    - cp -r ./scripts/* ./artifacts

build-malus:
  stage:                           stage1
  <<:                              *collect-artifacts
  <<:                              *docker-env
  <<:                              *compiler-info
  <<:                              *test-refs
  script:
    - time cargo build --profile testnet --verbose -p polkadot-test-malus
    - sccache -s
    # pack artifacts
    - mkdir -p ./artifacts
    - mv ./target/testnet/malus ./artifacts/.
    - echo -n "${CI_COMMIT_REF_NAME}" > ./artifacts/VERSION
    - echo -n "${CI_COMMIT_REF_NAME}-${CI_COMMIT_SHORT_SHA}" > ./artifacts/EXTRATAG
    - echo "polkadot-test-malus = $(cat ./artifacts/VERSION) (EXTRATAG = $(cat ./artifacts/EXTRATAG))"
    - cp -r ./scripts/* ./artifacts

build-staking-miner:
  stage:                           stage1
  <<:                              *collect-artifacts
  <<:                              *docker-env
  <<:                              *compiler-info
  <<:                              *common-refs
  script:
    - time cargo build --locked --release --package staking-miner
    # pack artifacts
    - mkdir -p ./artifacts
    - mv ./target/release/staking-miner ./artifacts/.
    - echo -n "${CI_COMMIT_REF_NAME}" > ./artifacts/VERSION
    - echo -n "${CI_COMMIT_REF_NAME}-${CI_COMMIT_SHORT_SHA}" > ./artifacts/EXTRATAG
    - echo "staking-miner = $(cat ./artifacts/VERSION) (EXTRATAG = $(cat ./artifacts/EXTRATAG))"
    - cp -r ./scripts/* ./artifacts

#### stage:                        stage2

.check-dependent-project:          &check-dependent-project
  stage:                           stage2
  # this is an artificial job dependency, for pipeline optimization using GitLab's DAGs
  needs:
    - job:                         cargo-fmt
      artifacts:                   false
  <<:                              *docker-env
  <<:                              *test-pr-refs
  script:
    - git clone
        --depth=1
        "--branch=$PIPELINE_SCRIPTS_TAG"
        https://github.com/paritytech/pipeline-scripts
    - ./pipeline-scripts/check_dependent_project.sh
        --org paritytech
        --dependent-repo "$DEPENDENT_REPO"
        --github-api-token "$GITHUB_PR_TOKEN"
        --extra-dependencies "$EXTRA_DEPENDENCIES"
        --companion-overrides "$COMPANION_OVERRIDES"

check-dependent-cumulus:
  <<: *check-dependent-project
  variables:
    DEPENDENT_REPO: cumulus
    EXTRA_DEPENDENCIES: substrate
    COMPANION_OVERRIDES: |
      polkadot: release-v*
      cumulus: polkadot-v*

test-node-metrics:
  stage:                           stage2
  # this is an artificial job dependency, for pipeline optimization using GitLab's DAGs
  needs:
    - job:                         cargo-fmt
      artifacts:                   false
  <<:                              *docker-env
  <<:                              *compiler-info
  <<:                              *test-refs
  variables:
    RUST_TOOLCHAIN: stable
    # Enable debug assertions since we are running optimized builds for testing
    # but still want to have debug assertions.
    RUSTFLAGS: "-Cdebug-assertions=y -Dwarnings"
  script:
    - time cargo test  --profile testnet --verbose --locked --features=runtime-metrics -p polkadot-node-metrics

test-deterministic-wasm:
  stage:                           stage2
  # this is an artificial job dependency, for pipeline optimization using GitLab's DAGs
  needs:
    - job:                         cargo-fmt
      artifacts:                   false
  <<:                              *test-refs
  <<:                              *docker-env
  <<:                              *compiler-info
  script:
    - ./scripts/ci/gitlab/test_deterministic_wasm.sh

check-transaction-versions:
  stage:                           stage2
  <<:                              *test-refs
  <<:                              *docker-env
  image:                           node:15
  needs:
    - job:                         build-linux-stable
      artifacts:                   true
  before_script:
    - apt-get -y update; apt-get -y install jq lsof
    - npm install --ignore-scripts -g @polkadot/metadata-cmp
    # Set git config
    - git config remote.origin.url "https://github.com/paritytech/polkadot.git"
    - git fetch origin release
  script:
    - ./scripts/ci/gitlab/check_extrinsics_ordering.sh



# This image is used in testnets
# Release image is handled by the Github Action here:
# .github/workflows/publish-docker-release.yml
publish-polkadot-debug-image:
  stage:                           stage2
  <<:                              *build-push-image
  rules:
    # Don't run when triggered from another pipeline
    - if: $CI_PIPELINE_SOURCE == "pipeline"
      when: never
    - if: $CI_PIPELINE_SOURCE == "web"
    - if: $CI_PIPELINE_SOURCE == "schedule"
    - if: $CI_COMMIT_REF_NAME == "master"
    - if: $CI_COMMIT_REF_NAME =~ /^[0-9]+$/                         # PRs
    - if: $CI_COMMIT_REF_NAME =~ /^v[0-9]+\.[0-9]+.*$/              # i.e. v1.0, v2.1rc1
  variables:
    <<:                            *image-variables
    # scripts/ci/dockerfiles/polkadot_injected_debug.Dockerfile
    DOCKERFILE:                    ci/dockerfiles/polkadot_injected_debug.Dockerfile
    IMAGE_NAME:                    docker.io/paritypr/polkadot-debug
  needs:
    - job:                         build-linux-stable
      artifacts:                   true
  after_script:
    # pass artifacts to the zombienet-tests job
    # https://docs.gitlab.com/ee/ci/multi_project_pipelines.html#with-variable-inheritance
    - echo "PARACHAINS_IMAGE_NAME=${IMAGE_NAME}" > ./artifacts/parachains.env
    - echo "PARACHAINS_IMAGE_TAG=$(cat ./artifacts/EXTRATAG)" >> ./artifacts/parachains.env
  artifacts:
    reports:
      # this artifact is used in zombienet-tests job
      dotenv: ./artifacts/parachains.env
    expire_in:                     1 days

publish-test-collators-image:
  # service image for Simnet
  stage:                           stage2
  <<:                              *build-push-image
  <<:                              *zombienet-refs
  variables:
    <<:                            *image-variables
    # scripts/ci/dockerfiles/collator_injected.Dockerfile
    DOCKERFILE:                    ci/dockerfiles/collator_injected.Dockerfile
    IMAGE_NAME:                    docker.io/paritypr/colander
  needs:
    - job:                         build-test-collators
      artifacts:                   true
  after_script:
    - buildah logout --all
    # pass artifacts to the zombienet-tests job
    - echo "COLLATOR_IMAGE_NAME=${IMAGE_NAME}" > ./artifacts/collator.env
    - echo "COLLATOR_IMAGE_TAG=$(cat ./artifacts/EXTRATAG)" >> ./artifacts/collator.env
  artifacts:
    reports:
      # this artifact is used in zombienet-tests job
      dotenv: ./artifacts/collator.env

publish-malus-image:
  # service image for Simnet
  stage:                           stage2
  <<:                              *build-push-image
  <<:                              *zombienet-refs
  variables:
    <<:                            *image-variables
    # scripts/ci/dockerfiles/malus_injected.Dockerfile
    DOCKERFILE:                    ci/dockerfiles/malus_injected.Dockerfile
    IMAGE_NAME:                    docker.io/paritypr/malus
  needs:
    - job:                         build-malus
      artifacts:                   true
  after_script:
    - buildah logout "$IMAGE_NAME"
    # pass artifacts to the zombienet-tests job
    - echo "MALUS_IMAGE_NAME=${IMAGE_NAME}" > ./artifacts/malus.env
    - echo "MALUS_IMAGE_TAG=$(cat ./artifacts/EXTRATAG)" >> ./artifacts/malus.env
  artifacts:
    reports:
      # this artifact is used in zombienet-tests job
      dotenv: ./artifacts/malus.env

publish-staking-miner-image:
  stage:                           stage2
  <<:                              *build-push-image
  <<:                              *publish-refs
  variables:
    <<:                            *image-variables
    # scripts/ci/dockerfiles/staking-miner/staking-miner_injected.Dockerfile
    DOCKERFILE:                    ci/dockerfiles/staking-miner/staking-miner_injected.Dockerfile
    IMAGE_NAME:                    docker.io/paritytech/staking-miner
    GIT_STRATEGY:                  none
    DOCKER_USER:                   ${Docker_Hub_User_Parity}
    DOCKER_PASS:                   ${Docker_Hub_Pass_Parity}
  needs:
    - job:                         build-staking-miner
      artifacts:                   true


publish-s3-release:                &publish-s3
  stage:                           stage3
  needs:
    - job:                         build-linux-stable
      artifacts:                   true
  <<:                              *kubernetes-env
  image:                           paritytech/awscli:latest
  variables:
    GIT_STRATEGY:                  none
    PREFIX:                        "builds/polkadot/${ARCH}-${DOCKER_OS}"
  rules:
    - if: $CI_PIPELINE_SOURCE == "pipeline"
      when: never
    # publishing binaries nightly
    - if: $CI_PIPELINE_SOURCE == "schedule"
  before_script:
    - *check-versions
  script:
    - echo "uploading objects to https://releases.parity.io/${PREFIX}/${VERSION}"
    - aws s3 sync --acl public-read ./artifacts/ s3://${AWS_BUCKET}/${PREFIX}/${VERSION}/
    - echo "update objects at https://releases.parity.io/${PREFIX}/${EXTRATAG}"
    - find ./artifacts -type f | while read file; do
        name="${file#./artifacts/}";
        aws s3api copy-object
          --copy-source ${AWS_BUCKET}/${PREFIX}/${VERSION}/${name}
          --bucket ${AWS_BUCKET} --key ${PREFIX}/${EXTRATAG}/${name};
      done
    - |
      cat <<-EOM
      |
      |  polkadot binary paths:
      |
      |  - https://releases.parity.io/${PREFIX}/${EXTRATAG}/polkadot
      |  - https://releases.parity.io/${PREFIX}/${VERSION}/polkadot
      |
      EOM
  after_script:
    - aws s3 ls s3://${AWS_BUCKET}/${PREFIX}/${EXTRATAG}/
        --recursive --human-readable --summarize

update_polkadot_weights:           &update-weights
  stage:                           stage2
  timeout:                         1d
  when:                            manual
  variables:
    RUNTIME:                       polkadot
  artifacts:
    paths:
      - ${RUNTIME}_weights_${CI_COMMIT_SHORT_SHA}.patch
  script:
    - ./scripts/ci/run_benches_for_runtime.sh $RUNTIME
    - git diff -P > ${RUNTIME}_weights_${CI_COMMIT_SHORT_SHA}.patch
  # uses the "shell" executors
  tags:
    - weights

update_kusama_weights:
  <<:                              *update-weights
  variables:
    RUNTIME:                       kusama

update_westend_weights:
  <<:                              *update-weights
  variables:
    RUNTIME:                       westend

update_rococo_weights:
  <<:                              *update-weights
  variables:
    RUNTIME:                       rococo

#### stage:                        stage3

build-rustdoc:
  stage:                           stage3
  # this is an artificial job dependency, for pipeline optimization using GitLab's DAGs
  needs:
    - job:                         test-deterministic-wasm
      artifacts:                   false
  <<:                              *docker-env
  <<:                              *test-refs
  variables:
    SKIP_WASM_BUILD:               1
  artifacts:
    name:                          "${CI_JOB_NAME}_${CI_COMMIT_REF_NAME}-doc"
    when:                          on_success
    expire_in:                     1 days
    paths:
    - ./crate-docs/
  script:
    # FIXME: it fails with `RUSTDOCFLAGS="-Dwarnings"` and `--all-features`
    # FIXME: return to stable when https://github.com/rust-lang/rust/issues/96937 gets into stable
    - time cargo +nightly doc --workspace --verbose --no-deps
    - rm -f ./target/doc/.lock
    - mv ./target/doc ./crate-docs
    # FIXME: remove me after CI image gets nonroot
    - chown -R nonroot:nonroot ./crate-docs
    - echo "<meta http-equiv=refresh content=0;url=polkadot_service/index.html>" > ./crate-docs/index.html

build-implementers-guide:
  stage:                           stage3
  # this is an artificial job dependency, for pipeline optimization using GitLab's DAGs
  needs:
    - job:                         test-deterministic-wasm
      artifacts:                   false
  <<:                              *test-refs
  <<:                              *docker-env
  <<:                              *collect-artifacts-short
  script:
    - cargo install mdbook mdbook-mermaid mdbook-linkcheck
    - mdbook build ./roadmap/implementers-guide
    - mkdir -p artifacts
    - mv roadmap/implementers-guide/book artifacts/
    # FIXME: remove me after CI image gets nonroot
    - chown -R nonroot:nonroot artifacts/
=======
include:
  # weights jobs
  - scripts/ci/gitlab/pipeline/weights.yml
  # check jobs
  - scripts/ci/gitlab/pipeline/check.yml
  # test jobs
  - scripts/ci/gitlab/pipeline/test.yml
  # build jobs
  - scripts/ci/gitlab/pipeline/build.yml
  # short-benchmarks jobs
  - scripts/ci/gitlab/pipeline/short-benchmarks.yml
  # publish jobs
  - scripts/ci/gitlab/pipeline/publish.yml
  # zombienet jobs
  - scripts/ci/gitlab/pipeline/zombienet.yml
>>>>>>> b8de8d66

#### stage:                        .post

deploy-parity-testnet:
  stage:                           .post
  extends:
    - .deploy-testnet-refs
  variables:
    POLKADOT_CI_COMMIT_NAME:       "${CI_COMMIT_REF_NAME}"
    POLKADOT_CI_COMMIT_REF:        "${CI_COMMIT_SHORT_SHA}"
  allow_failure:                   false
  trigger:                         "parity/infrastructure/parity-testnet"

<<<<<<< HEAD
zombienet-tests-parachains-smoke-test:
  stage:                           stage3
  image:                           "${ZOMBIENET_IMAGE}"
  <<:                              *kubernetes-env
  <<:                              *zombienet-refs
  needs:
    - job:                         publish-polkadot-debug-image
    - job:                         publish-malus-image
    - job:                         publish-test-collators-image
  variables:
    GH_DIR:                        "https://github.com/paritytech/polkadot/tree/${CI_COMMIT_SHORT_SHA}/zombienet_tests/smoke"
  before_script:
    - echo "Zombie-net Tests Config"
    - echo "${ZOMBIENET_IMAGE}"
    - echo "${PARACHAINS_IMAGE_NAME} ${PARACHAINS_IMAGE_TAG}"
    - echo "${MALUS_IMAGE_NAME} ${MALUS_IMAGE_TAG}"
    - echo "${GH_DIR}"
    - export DEBUG=zombie,zombie::network-node
    - export ZOMBIENET_INTEGRATION_TEST_IMAGE=${PARACHAINS_IMAGE_NAME}:${PARACHAINS_IMAGE_TAG}
    - export MALUS_IMAGE=${MALUS_IMAGE_NAME}:${MALUS_IMAGE_TAG}
    - export COL_IMAGE="docker.io/paritypr/colander:4519" # The collator image is fixed
  script:
    - /home/nonroot/zombie-net/scripts/ci/run-test-env-manager.sh
        --github-remote-dir="${GH_DIR}"
        --test="0001-parachains-smoke-test.feature"
  allow_failure:                   false
  retry: 2
  tags:
    - zombienet-polkadot-integration-test

zombienet-tests-parachains-pvf:
  stage:                           stage3
  image:                           "${ZOMBIENET_IMAGE}"
  <<:                              *kubernetes-env
  <<:                              *zombienet-refs
  needs:
    - job:                         publish-polkadot-debug-image
    - job:                         publish-test-collators-image
  variables:
    GH_DIR:                        "https://github.com/paritytech/polkadot/tree/${CI_COMMIT_SHORT_SHA}/zombienet_tests/functional"
  before_script:
    - echo "Zombie-net Tests Config"
    - echo "${ZOMBIENET_IMAGE}"
    - echo "${PARACHAINS_IMAGE_NAME} ${PARACHAINS_IMAGE_TAG}"
    - echo "COL_IMAGE=${COLLATOR_IMAGE_NAME}:${COLLATOR_IMAGE_TAG}"
    - echo "${GH_DIR}"
    - export DEBUG=zombie,zombie::network-node
    - export ZOMBIENET_INTEGRATION_TEST_IMAGE=${PARACHAINS_IMAGE_NAME}:${PARACHAINS_IMAGE_TAG}
    - export MALUS_IMAGE=${MALUS_IMAGE_NAME}:${MALUS_IMAGE_TAG}
    - export COL_IMAGE=${COLLATOR_IMAGE_NAME}:${COLLATOR_IMAGE_TAG}
  script:
    - /home/nonroot/zombie-net/scripts/ci/run-test-env-manager.sh
        --github-remote-dir="${GH_DIR}"
        --test="0001-parachains-pvf.feature"
  allow_failure:                   false
  retry: 2
  tags:
    - zombienet-polkadot-integration-test

zombienet-tests-parachains-disputes:
  stage:                           stage3
  image:                           "${ZOMBIENET_IMAGE}"
  <<:                              *kubernetes-env
  <<:                              *zombienet-refs
  needs:
    - job:                         publish-polkadot-debug-image
    - job:                         publish-test-collators-image
    - job:                         publish-malus-image
  variables:
    GH_DIR:                        "https://github.com/paritytech/polkadot/tree/${CI_COMMIT_SHORT_SHA}/zombienet_tests/functional"
  before_script:
    - echo "Zombie-net Tests Config"
    - echo "${ZOMBIENET_IMAGE_NAME}"
    - echo "${PARACHAINS_IMAGE_NAME} ${PARACHAINS_IMAGE_TAG}"
    - echo "${MALUS_IMAGE_NAME} ${MALUS_IMAGE_TAG}"
    - echo "${GH_DIR}"
    - export DEBUG=zombie,zombie::network-node
    - export ZOMBIENET_INTEGRATION_TEST_IMAGE=${PARACHAINS_IMAGE_NAME}:${PARACHAINS_IMAGE_TAG}
    - export MALUS_IMAGE=${MALUS_IMAGE_NAME}:${MALUS_IMAGE_TAG}
    - export COL_IMAGE=${COLLATOR_IMAGE_NAME}:${COLLATOR_IMAGE_TAG}
  script:
    - /home/nonroot/zombie-net/scripts/ci/run-test-env-manager.sh
        --github-remote-dir="${GH_DIR}"
        --test="0002-parachains-disputes.feature"
  allow_failure:                   false
  retry: 2
  tags:
    - zombienet-polkadot-integration-test

zombienet-tests-parachains-disputes-garbage-candidate:
  stage:                           stage3
  image:                           "${ZOMBIENET_IMAGE}"
  <<:                              *kubernetes-env
  <<:                              *zombienet-refs
  needs:
    - job:                         publish-polkadot-debug-image
    - job:                         publish-test-collators-image
    - job:                         publish-malus-image
  variables:
    GH_DIR:                        "https://github.com/paritytech/polkadot/tree/${CI_COMMIT_SHORT_SHA}/zombienet_tests/functional"
  before_script:
    - echo "Zombie-net Tests Config"
    - echo "${ZOMBIENET_IMAGE_NAME}"
    - echo "${PARACHAINS_IMAGE_NAME} ${PARACHAINS_IMAGE_TAG}"
    - echo "${MALUS_IMAGE_NAME} ${MALUS_IMAGE_TAG}"
    - echo "${GH_DIR}"
    - export DEBUG=zombie,zombie::network-node
    - export ZOMBIENET_INTEGRATION_TEST_IMAGE=${PARACHAINS_IMAGE_NAME}:${PARACHAINS_IMAGE_TAG}
    - export MALUS_IMAGE=${MALUS_IMAGE_NAME}:${MALUS_IMAGE_TAG}
    - export COL_IMAGE=${COLLATOR_IMAGE_NAME}:${COLLATOR_IMAGE_TAG}
  script:
    - /home/nonroot/zombie-net/scripts/ci/run-test-env-manager.sh
        --github-remote-dir="${GH_DIR}"
        --test="0003-parachains-garbage-candidate.feature"
  allow_failure:                   false
  retry: 2
  tags:
    - zombienet-polkadot-integration-test

zombienet-tests-slashing:
  stage:                           stage3
  image:                           "${ZOMBIENET_IMAGE}"
  <<:                              *kubernetes-env
  <<:                              *zombienet-refs
  needs:
    - job:                         publish-polkadot-debug-image
    - job:                         publish-test-collators-image
    - job:                         publish-malus-image
  variables:
    GH_DIR:                        "https://github.com/paritytech/polkadot/tree/${CI_COMMIT_SHORT_SHA}/zombienet_tests/functional"
  before_script:
    - echo "Zombie-net Tests Config"
    - echo "${ZOMBIENET_IMAGE_NAME}"
    - echo "${PARACHAINS_IMAGE_NAME} ${PARACHAINS_IMAGE_TAG}"
    - echo "${MALUS_IMAGE_NAME} ${MALUS_IMAGE_TAG}"
    - echo "${GH_DIR}"
    - export DEBUG=zombie
    - export ZOMBIENET_INTEGRATION_TEST_IMAGE=${PARACHAINS_IMAGE_NAME}:${PARACHAINS_IMAGE_TAG}
    - export MALUS_IMAGE=${MALUS_IMAGE_NAME}:${MALUS_IMAGE_TAG}
    - export COL_IMAGE=${COLLATOR_IMAGE_NAME}:${COLLATOR_IMAGE_TAG}
  script:
    - /home/nonroot/zombie-net/scripts/ci/run-test-env-manager.sh
        --github-remote-dir="${GH_DIR}"
        --concurrency=30
        --test="0004-slashing.feature"
  allow_failure:                   false
  retry: 2
  tags:
    - zombienet-polkadot-integration-test


zombienet-test-parachains-upgrade-smoke-test:
  stage:                           stage3
  image:                           "${ZOMBIENET_IMAGE}"
  <<:                              *kubernetes-env
  <<:                              *zombienet-refs
  needs:
    - job:                         publish-polkadot-debug-image
    - job:                         publish-malus-image
    - job:                         publish-test-collators-image
  variables:
    GH_DIR:                        'https://github.com/paritytech/polkadot/tree/${CI_COMMIT_SHORT_SHA}/zombienet_tests/smoke'
  before_script:
    - echo "ZombieNet Tests Config"
    - echo "${PARACHAINS_IMAGE_NAME}:${PARACHAINS_IMAGE_TAG}"
    - echo "docker.io/parity/polkadot-collator:latest"
    - echo "${ZOMBIENET_IMAGE}"
    - echo "${GH_DIR}"
    - export DEBUG=zombie,zombie::network-node
    - export ZOMBIENET_INTEGRATION_TEST_IMAGE=${PARACHAINS_IMAGE_NAME}:${PARACHAINS_IMAGE_TAG}
    - export COL_IMAGE="docker.io/parity/polkadot-collator:latest" # Use cumulus lastest image
  script:
    - /home/nonroot/zombie-net/scripts/ci/run-test-env-manager.sh
        --github-remote-dir="${GH_DIR}"
        --test="0002-parachains-upgrade-smoke-test.feature"
  allow_failure:                   true
  retry: 2
  tags:
    - zombienet-polkadot-integration-test

zombienet-tests-misc-paritydb:
  stage:                           stage3
  image:                           "${ZOMBIENET_IMAGE}"
  <<:                              *kubernetes-env
  <<:                              *zombienet-refs
  needs:
    - job:                         publish-polkadot-debug-image
    - job:                         publish-test-collators-image
      artifacts:                   true
  variables:
    GH_DIR:                        "https://github.com/paritytech/polkadot/tree/${CI_COMMIT_SHORT_SHA}/zombienet_tests/misc"
  before_script:
    - echo "Zombie-net Tests Config"
    - echo "${ZOMBIENET_IMAGE_NAME}"
    - echo "${PARACHAINS_IMAGE_NAME} ${PARACHAINS_IMAGE_TAG}"
    - echo "${GH_DIR}"
    - export DEBUG=zombie,zombie::network-node
    - export ZOMBIENET_INTEGRATION_TEST_IMAGE=${PARACHAINS_IMAGE_NAME}:${PARACHAINS_IMAGE_TAG}
    - export COL_IMAGE=${COLLATOR_IMAGE_NAME}:${COLLATOR_IMAGE_TAG}
  script:
    - /home/nonroot/zombie-net/scripts/ci/run-test-env-manager.sh
        --github-remote-dir="${GH_DIR}"
        --test="0001-paritydb.feature"
  allow_failure:                   false
  retry: 2
  tags:
    - zombienet-polkadot-integration-test

zombienet-tests-malus-dispute-valid:
  stage:                           stage3
  image:                           "${ZOMBIENET_IMAGE}"
  <<:                              *kubernetes-env
  <<:                              *zombienet-refs
  needs:
    - job:                         publish-polkadot-debug-image
    - job:                         publish-malus-image
    - job:                         publish-test-collators-image
  variables:
    GH_DIR:                        "https://github.com/paritytech/polkadot/tree/${CI_COMMIT_SHORT_SHA}/node/malus/integrationtests"
  before_script:
    - echo "Zombie-net Tests Config"
    - echo "${ZOMBIENET_IMAGE_NAME}"
    - echo "${PARACHAINS_IMAGE_NAME} ${PARACHAINS_IMAGE_TAG}"
    - echo "${MALUS_IMAGE_NAME} ${MALUS_IMAGE_TAG}"
    - echo "${GH_DIR}"
    - export DEBUG=zombie*
    - export ZOMBIENET_INTEGRATION_TEST_IMAGE=${PARACHAINS_IMAGE_NAME}:${PARACHAINS_IMAGE_TAG}
    - export MALUS_IMAGE=${MALUS_IMAGE_NAME}:${MALUS_IMAGE_TAG}
    - export COL_IMAGE=${COLLATOR_IMAGE_NAME}:${COLLATOR_IMAGE_TAG}
  script:
    - /home/nonroot/zombie-net/scripts/ci/run-test-env-manager.sh
        --github-remote-dir="${GH_DIR}"
        --test="0001-dispute-valid-block.feature"
  allow_failure:                   false
  retry: 2
  tags:
    - zombienet-polkadot-integration-test

zombienet-tests-deregister-register-validator:
  stage:                           stage3
  image:                           "${ZOMBIENET_IMAGE}"
  <<:                              *kubernetes-env
  <<:                              *zombienet-refs
  needs:
    - job:                         publish-polkadot-debug-image
      artifacts:                   true
  variables:
    GH_DIR:                        "https://github.com/paritytech/polkadot/tree/${CI_COMMIT_SHORT_SHA}/zombienet_tests/smoke"
  before_script:
    - echo "Zombie-net Tests Config"
    - echo "${ZOMBIENET_IMAGE_NAME}"
    - echo "${PARACHAINS_IMAGE_NAME} ${PARACHAINS_IMAGE_TAG}"
    - echo "${GH_DIR}"
    - export DEBUG=zombie*
    - export ZOMBIENET_INTEGRATION_TEST_IMAGE=${PARACHAINS_IMAGE_NAME}:${PARACHAINS_IMAGE_TAG}
    - export MALUS_IMAGE=${MALUS_IMAGE_NAME}:${MALUS_IMAGE_TAG}
  script:
    - /home/nonroot/zombie-net/scripts/ci/run-test-env-manager.sh
        --github-remote-dir="${GH_DIR}"
        --test="0003-deregister-register-validator-smoke.feature"
  allow_failure:                   false
  retry: 2
  tags:
    - zombienet-polkadot-integration-test

zombienet-tests-beefy-and-mmr:
  stage:                           stage3
  image:                           "${ZOMBIENET_IMAGE}"
  <<:                              *kubernetes-env
  <<:                              *zombienet-refs
  needs:
    - job:                         publish-polkadot-debug-image
  variables:
    GH_DIR:                        "https://github.com/paritytech/polkadot/tree/${CI_COMMIT_SHORT_SHA}/zombienet_tests/functional"
  before_script:
    - echo "Zombie-net Tests Config"
    - echo "${ZOMBIENET_IMAGE_NAME}"
    - echo "${PARACHAINS_IMAGE_NAME} ${PARACHAINS_IMAGE_TAG}"
    - echo "${GH_DIR}"
    - export DEBUG=zombie*
    - export ZOMBIENET_INTEGRATION_TEST_IMAGE=${PARACHAINS_IMAGE_NAME}:${PARACHAINS_IMAGE_TAG}
  script:
    - /home/nonroot/zombie-net/scripts/ci/run-test-env-manager.sh
      --github-remote-dir="${GH_DIR}"
      --test="0003-beefy-and-mmr.feature"
  allow_failure:                   true
  retry: 2
  tags:
    - zombienet-polkadot-integration-test

#### stage:                        stage4

publish-rustdoc:
  stage:                           stage4
  <<:                              *kubernetes-env
  image:                           paritytech/tools:latest
  variables:
    GIT_DEPTH:                     100
  rules:
    - if: $CI_PIPELINE_SOURCE == "pipeline"
      when: never
    - if: $CI_PIPELINE_SOURCE == "web" && $CI_COMMIT_REF_NAME == "master"
    - if: $CI_COMMIT_REF_NAME == "master"
  # `needs:` can be removed after CI image gets nonroot. In this case `needs:` stops other
  # artifacts from being dowloaded by this job.
  needs:
    - job:                         build-rustdoc
      artifacts:                   true
    - job:                         build-implementers-guide
      artifacts:                   true
  script:
    # Save README and docs
    - cp -r ./crate-docs/ /tmp/doc/
    - cp -r ./artifacts/book/ /tmp/
    # setup ssh
    - eval $(ssh-agent)
    - ssh-add - <<< ${GITHUB_SSH_PRIV_KEY}
    - mkdir ~/.ssh && touch ~/.ssh/known_hosts
    - ssh-keyscan -t rsa github.com >> ~/.ssh/known_hosts
    # Set git config
    - git config user.email "devops-team@parity.io"
    - git config user.name "${GITHUB_USER}"
    - git config remote.origin.url "git@github.com:/paritytech/${CI_PROJECT_NAME}.git"
    - git config remote.origin.fetch "+refs/heads/*:refs/remotes/origin/*"
    - git fetch origin gh-pages
    - git checkout gh-pages
    # Remove everything and restore generated docs and README
    - cp index.html /tmp
    - cp README.md /tmp
    - rm -rf ./*
    # dir for rustdoc
    - mkdir -p doc
    # dir for implementors guide
    - mkdir -p book
    - mv /tmp/doc/* doc/
    - mv /tmp/book/html/* book/
    - mv /tmp/index.html .
    - mv /tmp/README.md .
    # Upload files
    - git add --all --force
    # `git commit` has an exit code of > 0 if there is nothing to commit.
    # This causes GitLab to exit immediately and marks this job failed.
    # We don't want to mark the entire job failed if there's nothing to
    # publish though, hence the `|| true`.
    - git commit -m "Updated docs for ${CI_COMMIT_REF_NAME}" ||
        echo "___Nothing to commit___"
    - git push origin gh-pages --force
    - echo "___Rustdoc was successfully published to https://paritytech.github.io/polkadot/___"
  after_script:
    - rm -rf .git/ ./*

# Run all pallet benchmarks only once to check if there are any errors
short-benchmark-polkadot:          &short-bench
  stage:                           stage4
  <<:                              *test-pr-refs
  <<:                              *docker-env
  # this is an artificial job dependency, for pipeline optimization using GitLab's DAGs
  needs:
    - job:                         build-short-benchmark
      artifacts:                   true
  variables:
    RUNTIME:                       polkadot
  script:
    - ./artifacts/polkadot benchmark pallet --execution wasm --wasm-execution compiled --chain $RUNTIME-dev --pallet "*" --extrinsic "*" --steps 2 --repeat 1

short-benchmark-kusama:
  <<:                              *short-bench
  variables:
    RUNTIME:                       kusama

short-benchmark-westend:
  <<:                              *short-bench
  variables:
    RUNTIME:                       westend

#### stage:                        .post

=======
>>>>>>> b8de8d66
# This job cancels the whole pipeline if any of provided jobs fail.
# In a DAG, every jobs chain is executed independently of others. The `fail_fast` principle suggests
# to fail the pipeline as soon as possible to shorten the feedback loop.
.cancel-pipeline-template:
  stage:                           .post
  rules:
    - if: $CI_COMMIT_REF_NAME =~ /^[0-9]+$/                         # PRs
      when: on_failure
  variables:
    PROJECT_ID:                    "${CI_PROJECT_ID}"
    PROJECT_NAME:                  "${CI_PROJECT_NAME}"
    PIPELINE_ID:                   "${CI_PIPELINE_ID}"
    FAILED_JOB_URL:                "${FAILED_JOB_URL}"
    FAILED_JOB_NAME:               "${FAILED_JOB_NAME}"
    PR_NUM:                        "${PR_NUM}"
  trigger:
    project:                       "parity/infrastructure/ci_cd/pipeline-stopper"
    branch:                        "as-improve"

remove-cancel-pipeline-message:
  stage: .post
  rules:
    - if: $CI_COMMIT_REF_NAME =~ /^[0-9]+$/                         # PRs
  variables:
    PROJECT_ID:                    "${CI_PROJECT_ID}"
    PROJECT_NAME:                  "${CI_PROJECT_NAME}"
    PIPELINE_ID:                   "${CI_PIPELINE_ID}"
    FAILED_JOB_URL:                "https://gitlab.com"
    FAILED_JOB_NAME:               "nope"
    PR_NUM:                        "${CI_COMMIT_REF_NAME}"
  trigger:
    project:                       "parity/infrastructure/ci_cd/pipeline-stopper"

cancel-pipeline-test-linux-stable:
  extends:                         .cancel-pipeline-template
  needs:
    - job:                         test-linux-stable
<|MERGE_RESOLUTION|>--- conflicted
+++ resolved
@@ -36,12 +36,8 @@
   BUILDAH_IMAGE:                   "quay.io/buildah/stable:v1.27"
   DOCKER_OS:                       "debian:stretch"
   ARCH:                            "x86_64"
-<<<<<<< HEAD
-  ZOMBIENET_IMAGE:                 "docker.io/paritytech/zombienet:v1.2.73"
+  ZOMBIENET_IMAGE:                 "docker.io/paritytech/zombienet:v1.2.78"
   PIPELINE_SCRIPTS_TAG:            "v0.4"
-=======
-  ZOMBIENET_IMAGE:                 "docker.io/paritytech/zombienet:v1.2.78"
->>>>>>> b8de8d66
 
 default:
   cache:                           {}
@@ -186,439 +182,6 @@
   after_script:
     - buildah logout --all
 
-<<<<<<< HEAD
-#### stage:                        stage1
-
-check-runtime:
-  stage:                           stage1
-  image:                           paritytech/tools:latest
-  <<:                              *kubernetes-env
-  rules:
-    - if: $CI_COMMIT_REF_NAME =~ /^release-v[0-9]+\.[0-9]+.*$/      # i.e. release-v0.9.27
-  variables:
-    GITLAB_API:                    "https://gitlab.parity.io/api/v4"
-    GITHUB_API_PROJECT:            "parity%2Finfrastructure%2Fgithub-api"
-  script:
-    - ./scripts/ci/gitlab/check_runtime.sh
-  allow_failure:                   true
-
-cargo-fmt:
-  stage:                           stage1
-  <<:                              *docker-env
-  <<:                              *test-refs
-  script:
-    - cargo +nightly --version
-    - cargo +nightly fmt --all -- --check
-  allow_failure:                   true
-
-build-linux-stable:
-  stage:                           stage1
-  <<:                              *docker-env
-  <<:                              *compiler-info
-  <<:                              *collect-artifacts
-  <<:                              *common-refs
-  variables:
-    RUST_TOOLCHAIN: stable
-    # Enable debug assertions since we are running optimized builds for testing
-    # but still want to have debug assertions.
-    RUSTFLAGS: "-Cdebug-assertions=y -Dwarnings"
-    # Ensure we run the UI tests.
-    RUN_UI_TESTS: 1
-  script:
-    - time cargo build --profile testnet --features pyroscope,fast-runtime --verbose --bin polkadot
-    - sccache -s
-    # pack artifacts
-    - mkdir -p ./artifacts
-    - VERSION="${CI_COMMIT_REF_NAME}" # will be tag or branch name
-    - mv ./target/testnet/polkadot ./artifacts/.
-    - pushd artifacts
-    - sha256sum polkadot | tee polkadot.sha256
-    - shasum -c polkadot.sha256
-    - popd
-    - EXTRATAG="${CI_COMMIT_REF_NAME}-${CI_COMMIT_SHORT_SHA}"
-    - echo "Polkadot version = ${VERSION} (EXTRATAG = ${EXTRATAG})"
-    - echo -n ${VERSION} > ./artifacts/VERSION
-    - echo -n ${EXTRATAG} > ./artifacts/EXTRATAG
-    - cp -r scripts/* ./artifacts
-
-test-linux-stable:
-  stage:                           stage1
-  <<:                              *docker-env
-  <<:                              *common-refs
-  <<:                              *pipeline-stopper-artifacts
-  before_script:
-    - rustup show
-    - cargo --version
-    - *pipeline-stopper-vars
-  variables:
-    RUST_TOOLCHAIN: stable
-    # Enable debug assertions since we are running optimized builds for testing
-    # but still want to have debug assertions.
-    RUSTFLAGS: "-Cdebug-assertions=y -Dwarnings"
-  script:
-    - time cargo test --workspace --profile testnet --verbose --locked --features=runtime-benchmarks,runtime-metrics
-
-
-
-spellcheck:
-  stage:                           stage1
-  <<:                              *docker-env
-  <<:                              *test-refs
-  script:
-    - cargo spellcheck --version
-    # compare with the commit parent to the PR, given it's from a default branch
-    - git fetch origin +${CI_DEFAULT_BRANCH}:${CI_DEFAULT_BRANCH}
-    - echo "___Spellcheck is going to check your diff___"
-    - cargo spellcheck list-files -vvv $(git diff --diff-filter=AM --name-only $(git merge-base ${CI_COMMIT_SHA} ${CI_DEFAULT_BRANCH} -- :^bridges))
-    - time cargo spellcheck check -vvv --cfg=scripts/ci/gitlab/spellcheck.toml --checkers hunspell --code 1
-        $(git diff --diff-filter=AM --name-only $(git merge-base ${CI_COMMIT_SHA} ${CI_DEFAULT_BRANCH} -- :^bridges))
-  allow_failure:                   true
-
-build-test-collators:
-  stage:                           stage1
-  <<:                              *collect-artifacts
-  <<:                              *docker-env
-  <<:                              *compiler-info
-  <<:                              *test-refs
-  script:
-    - time cargo build --profile testnet --verbose -p test-parachain-adder-collator
-    - time cargo build --profile testnet --verbose -p test-parachain-undying-collator
-    - sccache -s
-    # pack artifacts
-    - mkdir -p ./artifacts
-    - mv ./target/testnet/adder-collator ./artifacts/.
-    - mv ./target/testnet/undying-collator ./artifacts/.
-    - echo -n "${CI_COMMIT_REF_NAME}" > ./artifacts/VERSION
-    - echo -n "${CI_COMMIT_REF_NAME}-${CI_COMMIT_SHORT_SHA}" > ./artifacts/EXTRATAG
-    - echo "adder-collator version = $(cat ./artifacts/VERSION) (EXTRATAG = $(cat ./artifacts/EXTRATAG))"
-    - echo "undying-collator version = $(cat ./artifacts/VERSION) (EXTRATAG = $(cat ./artifacts/EXTRATAG))"
-    - cp -r ./scripts/* ./artifacts
-
-build-malus:
-  stage:                           stage1
-  <<:                              *collect-artifacts
-  <<:                              *docker-env
-  <<:                              *compiler-info
-  <<:                              *test-refs
-  script:
-    - time cargo build --profile testnet --verbose -p polkadot-test-malus
-    - sccache -s
-    # pack artifacts
-    - mkdir -p ./artifacts
-    - mv ./target/testnet/malus ./artifacts/.
-    - echo -n "${CI_COMMIT_REF_NAME}" > ./artifacts/VERSION
-    - echo -n "${CI_COMMIT_REF_NAME}-${CI_COMMIT_SHORT_SHA}" > ./artifacts/EXTRATAG
-    - echo "polkadot-test-malus = $(cat ./artifacts/VERSION) (EXTRATAG = $(cat ./artifacts/EXTRATAG))"
-    - cp -r ./scripts/* ./artifacts
-
-build-staking-miner:
-  stage:                           stage1
-  <<:                              *collect-artifacts
-  <<:                              *docker-env
-  <<:                              *compiler-info
-  <<:                              *common-refs
-  script:
-    - time cargo build --locked --release --package staking-miner
-    # pack artifacts
-    - mkdir -p ./artifacts
-    - mv ./target/release/staking-miner ./artifacts/.
-    - echo -n "${CI_COMMIT_REF_NAME}" > ./artifacts/VERSION
-    - echo -n "${CI_COMMIT_REF_NAME}-${CI_COMMIT_SHORT_SHA}" > ./artifacts/EXTRATAG
-    - echo "staking-miner = $(cat ./artifacts/VERSION) (EXTRATAG = $(cat ./artifacts/EXTRATAG))"
-    - cp -r ./scripts/* ./artifacts
-
-#### stage:                        stage2
-
-.check-dependent-project:          &check-dependent-project
-  stage:                           stage2
-  # this is an artificial job dependency, for pipeline optimization using GitLab's DAGs
-  needs:
-    - job:                         cargo-fmt
-      artifacts:                   false
-  <<:                              *docker-env
-  <<:                              *test-pr-refs
-  script:
-    - git clone
-        --depth=1
-        "--branch=$PIPELINE_SCRIPTS_TAG"
-        https://github.com/paritytech/pipeline-scripts
-    - ./pipeline-scripts/check_dependent_project.sh
-        --org paritytech
-        --dependent-repo "$DEPENDENT_REPO"
-        --github-api-token "$GITHUB_PR_TOKEN"
-        --extra-dependencies "$EXTRA_DEPENDENCIES"
-        --companion-overrides "$COMPANION_OVERRIDES"
-
-check-dependent-cumulus:
-  <<: *check-dependent-project
-  variables:
-    DEPENDENT_REPO: cumulus
-    EXTRA_DEPENDENCIES: substrate
-    COMPANION_OVERRIDES: |
-      polkadot: release-v*
-      cumulus: polkadot-v*
-
-test-node-metrics:
-  stage:                           stage2
-  # this is an artificial job dependency, for pipeline optimization using GitLab's DAGs
-  needs:
-    - job:                         cargo-fmt
-      artifacts:                   false
-  <<:                              *docker-env
-  <<:                              *compiler-info
-  <<:                              *test-refs
-  variables:
-    RUST_TOOLCHAIN: stable
-    # Enable debug assertions since we are running optimized builds for testing
-    # but still want to have debug assertions.
-    RUSTFLAGS: "-Cdebug-assertions=y -Dwarnings"
-  script:
-    - time cargo test  --profile testnet --verbose --locked --features=runtime-metrics -p polkadot-node-metrics
-
-test-deterministic-wasm:
-  stage:                           stage2
-  # this is an artificial job dependency, for pipeline optimization using GitLab's DAGs
-  needs:
-    - job:                         cargo-fmt
-      artifacts:                   false
-  <<:                              *test-refs
-  <<:                              *docker-env
-  <<:                              *compiler-info
-  script:
-    - ./scripts/ci/gitlab/test_deterministic_wasm.sh
-
-check-transaction-versions:
-  stage:                           stage2
-  <<:                              *test-refs
-  <<:                              *docker-env
-  image:                           node:15
-  needs:
-    - job:                         build-linux-stable
-      artifacts:                   true
-  before_script:
-    - apt-get -y update; apt-get -y install jq lsof
-    - npm install --ignore-scripts -g @polkadot/metadata-cmp
-    # Set git config
-    - git config remote.origin.url "https://github.com/paritytech/polkadot.git"
-    - git fetch origin release
-  script:
-    - ./scripts/ci/gitlab/check_extrinsics_ordering.sh
-
-
-
-# This image is used in testnets
-# Release image is handled by the Github Action here:
-# .github/workflows/publish-docker-release.yml
-publish-polkadot-debug-image:
-  stage:                           stage2
-  <<:                              *build-push-image
-  rules:
-    # Don't run when triggered from another pipeline
-    - if: $CI_PIPELINE_SOURCE == "pipeline"
-      when: never
-    - if: $CI_PIPELINE_SOURCE == "web"
-    - if: $CI_PIPELINE_SOURCE == "schedule"
-    - if: $CI_COMMIT_REF_NAME == "master"
-    - if: $CI_COMMIT_REF_NAME =~ /^[0-9]+$/                         # PRs
-    - if: $CI_COMMIT_REF_NAME =~ /^v[0-9]+\.[0-9]+.*$/              # i.e. v1.0, v2.1rc1
-  variables:
-    <<:                            *image-variables
-    # scripts/ci/dockerfiles/polkadot_injected_debug.Dockerfile
-    DOCKERFILE:                    ci/dockerfiles/polkadot_injected_debug.Dockerfile
-    IMAGE_NAME:                    docker.io/paritypr/polkadot-debug
-  needs:
-    - job:                         build-linux-stable
-      artifacts:                   true
-  after_script:
-    # pass artifacts to the zombienet-tests job
-    # https://docs.gitlab.com/ee/ci/multi_project_pipelines.html#with-variable-inheritance
-    - echo "PARACHAINS_IMAGE_NAME=${IMAGE_NAME}" > ./artifacts/parachains.env
-    - echo "PARACHAINS_IMAGE_TAG=$(cat ./artifacts/EXTRATAG)" >> ./artifacts/parachains.env
-  artifacts:
-    reports:
-      # this artifact is used in zombienet-tests job
-      dotenv: ./artifacts/parachains.env
-    expire_in:                     1 days
-
-publish-test-collators-image:
-  # service image for Simnet
-  stage:                           stage2
-  <<:                              *build-push-image
-  <<:                              *zombienet-refs
-  variables:
-    <<:                            *image-variables
-    # scripts/ci/dockerfiles/collator_injected.Dockerfile
-    DOCKERFILE:                    ci/dockerfiles/collator_injected.Dockerfile
-    IMAGE_NAME:                    docker.io/paritypr/colander
-  needs:
-    - job:                         build-test-collators
-      artifacts:                   true
-  after_script:
-    - buildah logout --all
-    # pass artifacts to the zombienet-tests job
-    - echo "COLLATOR_IMAGE_NAME=${IMAGE_NAME}" > ./artifacts/collator.env
-    - echo "COLLATOR_IMAGE_TAG=$(cat ./artifacts/EXTRATAG)" >> ./artifacts/collator.env
-  artifacts:
-    reports:
-      # this artifact is used in zombienet-tests job
-      dotenv: ./artifacts/collator.env
-
-publish-malus-image:
-  # service image for Simnet
-  stage:                           stage2
-  <<:                              *build-push-image
-  <<:                              *zombienet-refs
-  variables:
-    <<:                            *image-variables
-    # scripts/ci/dockerfiles/malus_injected.Dockerfile
-    DOCKERFILE:                    ci/dockerfiles/malus_injected.Dockerfile
-    IMAGE_NAME:                    docker.io/paritypr/malus
-  needs:
-    - job:                         build-malus
-      artifacts:                   true
-  after_script:
-    - buildah logout "$IMAGE_NAME"
-    # pass artifacts to the zombienet-tests job
-    - echo "MALUS_IMAGE_NAME=${IMAGE_NAME}" > ./artifacts/malus.env
-    - echo "MALUS_IMAGE_TAG=$(cat ./artifacts/EXTRATAG)" >> ./artifacts/malus.env
-  artifacts:
-    reports:
-      # this artifact is used in zombienet-tests job
-      dotenv: ./artifacts/malus.env
-
-publish-staking-miner-image:
-  stage:                           stage2
-  <<:                              *build-push-image
-  <<:                              *publish-refs
-  variables:
-    <<:                            *image-variables
-    # scripts/ci/dockerfiles/staking-miner/staking-miner_injected.Dockerfile
-    DOCKERFILE:                    ci/dockerfiles/staking-miner/staking-miner_injected.Dockerfile
-    IMAGE_NAME:                    docker.io/paritytech/staking-miner
-    GIT_STRATEGY:                  none
-    DOCKER_USER:                   ${Docker_Hub_User_Parity}
-    DOCKER_PASS:                   ${Docker_Hub_Pass_Parity}
-  needs:
-    - job:                         build-staking-miner
-      artifacts:                   true
-
-
-publish-s3-release:                &publish-s3
-  stage:                           stage3
-  needs:
-    - job:                         build-linux-stable
-      artifacts:                   true
-  <<:                              *kubernetes-env
-  image:                           paritytech/awscli:latest
-  variables:
-    GIT_STRATEGY:                  none
-    PREFIX:                        "builds/polkadot/${ARCH}-${DOCKER_OS}"
-  rules:
-    - if: $CI_PIPELINE_SOURCE == "pipeline"
-      when: never
-    # publishing binaries nightly
-    - if: $CI_PIPELINE_SOURCE == "schedule"
-  before_script:
-    - *check-versions
-  script:
-    - echo "uploading objects to https://releases.parity.io/${PREFIX}/${VERSION}"
-    - aws s3 sync --acl public-read ./artifacts/ s3://${AWS_BUCKET}/${PREFIX}/${VERSION}/
-    - echo "update objects at https://releases.parity.io/${PREFIX}/${EXTRATAG}"
-    - find ./artifacts -type f | while read file; do
-        name="${file#./artifacts/}";
-        aws s3api copy-object
-          --copy-source ${AWS_BUCKET}/${PREFIX}/${VERSION}/${name}
-          --bucket ${AWS_BUCKET} --key ${PREFIX}/${EXTRATAG}/${name};
-      done
-    - |
-      cat <<-EOM
-      |
-      |  polkadot binary paths:
-      |
-      |  - https://releases.parity.io/${PREFIX}/${EXTRATAG}/polkadot
-      |  - https://releases.parity.io/${PREFIX}/${VERSION}/polkadot
-      |
-      EOM
-  after_script:
-    - aws s3 ls s3://${AWS_BUCKET}/${PREFIX}/${EXTRATAG}/
-        --recursive --human-readable --summarize
-
-update_polkadot_weights:           &update-weights
-  stage:                           stage2
-  timeout:                         1d
-  when:                            manual
-  variables:
-    RUNTIME:                       polkadot
-  artifacts:
-    paths:
-      - ${RUNTIME}_weights_${CI_COMMIT_SHORT_SHA}.patch
-  script:
-    - ./scripts/ci/run_benches_for_runtime.sh $RUNTIME
-    - git diff -P > ${RUNTIME}_weights_${CI_COMMIT_SHORT_SHA}.patch
-  # uses the "shell" executors
-  tags:
-    - weights
-
-update_kusama_weights:
-  <<:                              *update-weights
-  variables:
-    RUNTIME:                       kusama
-
-update_westend_weights:
-  <<:                              *update-weights
-  variables:
-    RUNTIME:                       westend
-
-update_rococo_weights:
-  <<:                              *update-weights
-  variables:
-    RUNTIME:                       rococo
-
-#### stage:                        stage3
-
-build-rustdoc:
-  stage:                           stage3
-  # this is an artificial job dependency, for pipeline optimization using GitLab's DAGs
-  needs:
-    - job:                         test-deterministic-wasm
-      artifacts:                   false
-  <<:                              *docker-env
-  <<:                              *test-refs
-  variables:
-    SKIP_WASM_BUILD:               1
-  artifacts:
-    name:                          "${CI_JOB_NAME}_${CI_COMMIT_REF_NAME}-doc"
-    when:                          on_success
-    expire_in:                     1 days
-    paths:
-    - ./crate-docs/
-  script:
-    # FIXME: it fails with `RUSTDOCFLAGS="-Dwarnings"` and `--all-features`
-    # FIXME: return to stable when https://github.com/rust-lang/rust/issues/96937 gets into stable
-    - time cargo +nightly doc --workspace --verbose --no-deps
-    - rm -f ./target/doc/.lock
-    - mv ./target/doc ./crate-docs
-    # FIXME: remove me after CI image gets nonroot
-    - chown -R nonroot:nonroot ./crate-docs
-    - echo "<meta http-equiv=refresh content=0;url=polkadot_service/index.html>" > ./crate-docs/index.html
-
-build-implementers-guide:
-  stage:                           stage3
-  # this is an artificial job dependency, for pipeline optimization using GitLab's DAGs
-  needs:
-    - job:                         test-deterministic-wasm
-      artifacts:                   false
-  <<:                              *test-refs
-  <<:                              *docker-env
-  <<:                              *collect-artifacts-short
-  script:
-    - cargo install mdbook mdbook-mermaid mdbook-linkcheck
-    - mdbook build ./roadmap/implementers-guide
-    - mkdir -p artifacts
-    - mv roadmap/implementers-guide/book artifacts/
-    # FIXME: remove me after CI image gets nonroot
-    - chown -R nonroot:nonroot artifacts/
-=======
 include:
   # weights jobs
   - scripts/ci/gitlab/pipeline/weights.yml
@@ -634,7 +197,6 @@
   - scripts/ci/gitlab/pipeline/publish.yml
   # zombienet jobs
   - scripts/ci/gitlab/pipeline/zombienet.yml
->>>>>>> b8de8d66
 
 #### stage:                        .post
 
@@ -648,386 +210,6 @@
   allow_failure:                   false
   trigger:                         "parity/infrastructure/parity-testnet"
 
-<<<<<<< HEAD
-zombienet-tests-parachains-smoke-test:
-  stage:                           stage3
-  image:                           "${ZOMBIENET_IMAGE}"
-  <<:                              *kubernetes-env
-  <<:                              *zombienet-refs
-  needs:
-    - job:                         publish-polkadot-debug-image
-    - job:                         publish-malus-image
-    - job:                         publish-test-collators-image
-  variables:
-    GH_DIR:                        "https://github.com/paritytech/polkadot/tree/${CI_COMMIT_SHORT_SHA}/zombienet_tests/smoke"
-  before_script:
-    - echo "Zombie-net Tests Config"
-    - echo "${ZOMBIENET_IMAGE}"
-    - echo "${PARACHAINS_IMAGE_NAME} ${PARACHAINS_IMAGE_TAG}"
-    - echo "${MALUS_IMAGE_NAME} ${MALUS_IMAGE_TAG}"
-    - echo "${GH_DIR}"
-    - export DEBUG=zombie,zombie::network-node
-    - export ZOMBIENET_INTEGRATION_TEST_IMAGE=${PARACHAINS_IMAGE_NAME}:${PARACHAINS_IMAGE_TAG}
-    - export MALUS_IMAGE=${MALUS_IMAGE_NAME}:${MALUS_IMAGE_TAG}
-    - export COL_IMAGE="docker.io/paritypr/colander:4519" # The collator image is fixed
-  script:
-    - /home/nonroot/zombie-net/scripts/ci/run-test-env-manager.sh
-        --github-remote-dir="${GH_DIR}"
-        --test="0001-parachains-smoke-test.feature"
-  allow_failure:                   false
-  retry: 2
-  tags:
-    - zombienet-polkadot-integration-test
-
-zombienet-tests-parachains-pvf:
-  stage:                           stage3
-  image:                           "${ZOMBIENET_IMAGE}"
-  <<:                              *kubernetes-env
-  <<:                              *zombienet-refs
-  needs:
-    - job:                         publish-polkadot-debug-image
-    - job:                         publish-test-collators-image
-  variables:
-    GH_DIR:                        "https://github.com/paritytech/polkadot/tree/${CI_COMMIT_SHORT_SHA}/zombienet_tests/functional"
-  before_script:
-    - echo "Zombie-net Tests Config"
-    - echo "${ZOMBIENET_IMAGE}"
-    - echo "${PARACHAINS_IMAGE_NAME} ${PARACHAINS_IMAGE_TAG}"
-    - echo "COL_IMAGE=${COLLATOR_IMAGE_NAME}:${COLLATOR_IMAGE_TAG}"
-    - echo "${GH_DIR}"
-    - export DEBUG=zombie,zombie::network-node
-    - export ZOMBIENET_INTEGRATION_TEST_IMAGE=${PARACHAINS_IMAGE_NAME}:${PARACHAINS_IMAGE_TAG}
-    - export MALUS_IMAGE=${MALUS_IMAGE_NAME}:${MALUS_IMAGE_TAG}
-    - export COL_IMAGE=${COLLATOR_IMAGE_NAME}:${COLLATOR_IMAGE_TAG}
-  script:
-    - /home/nonroot/zombie-net/scripts/ci/run-test-env-manager.sh
-        --github-remote-dir="${GH_DIR}"
-        --test="0001-parachains-pvf.feature"
-  allow_failure:                   false
-  retry: 2
-  tags:
-    - zombienet-polkadot-integration-test
-
-zombienet-tests-parachains-disputes:
-  stage:                           stage3
-  image:                           "${ZOMBIENET_IMAGE}"
-  <<:                              *kubernetes-env
-  <<:                              *zombienet-refs
-  needs:
-    - job:                         publish-polkadot-debug-image
-    - job:                         publish-test-collators-image
-    - job:                         publish-malus-image
-  variables:
-    GH_DIR:                        "https://github.com/paritytech/polkadot/tree/${CI_COMMIT_SHORT_SHA}/zombienet_tests/functional"
-  before_script:
-    - echo "Zombie-net Tests Config"
-    - echo "${ZOMBIENET_IMAGE_NAME}"
-    - echo "${PARACHAINS_IMAGE_NAME} ${PARACHAINS_IMAGE_TAG}"
-    - echo "${MALUS_IMAGE_NAME} ${MALUS_IMAGE_TAG}"
-    - echo "${GH_DIR}"
-    - export DEBUG=zombie,zombie::network-node
-    - export ZOMBIENET_INTEGRATION_TEST_IMAGE=${PARACHAINS_IMAGE_NAME}:${PARACHAINS_IMAGE_TAG}
-    - export MALUS_IMAGE=${MALUS_IMAGE_NAME}:${MALUS_IMAGE_TAG}
-    - export COL_IMAGE=${COLLATOR_IMAGE_NAME}:${COLLATOR_IMAGE_TAG}
-  script:
-    - /home/nonroot/zombie-net/scripts/ci/run-test-env-manager.sh
-        --github-remote-dir="${GH_DIR}"
-        --test="0002-parachains-disputes.feature"
-  allow_failure:                   false
-  retry: 2
-  tags:
-    - zombienet-polkadot-integration-test
-
-zombienet-tests-parachains-disputes-garbage-candidate:
-  stage:                           stage3
-  image:                           "${ZOMBIENET_IMAGE}"
-  <<:                              *kubernetes-env
-  <<:                              *zombienet-refs
-  needs:
-    - job:                         publish-polkadot-debug-image
-    - job:                         publish-test-collators-image
-    - job:                         publish-malus-image
-  variables:
-    GH_DIR:                        "https://github.com/paritytech/polkadot/tree/${CI_COMMIT_SHORT_SHA}/zombienet_tests/functional"
-  before_script:
-    - echo "Zombie-net Tests Config"
-    - echo "${ZOMBIENET_IMAGE_NAME}"
-    - echo "${PARACHAINS_IMAGE_NAME} ${PARACHAINS_IMAGE_TAG}"
-    - echo "${MALUS_IMAGE_NAME} ${MALUS_IMAGE_TAG}"
-    - echo "${GH_DIR}"
-    - export DEBUG=zombie,zombie::network-node
-    - export ZOMBIENET_INTEGRATION_TEST_IMAGE=${PARACHAINS_IMAGE_NAME}:${PARACHAINS_IMAGE_TAG}
-    - export MALUS_IMAGE=${MALUS_IMAGE_NAME}:${MALUS_IMAGE_TAG}
-    - export COL_IMAGE=${COLLATOR_IMAGE_NAME}:${COLLATOR_IMAGE_TAG}
-  script:
-    - /home/nonroot/zombie-net/scripts/ci/run-test-env-manager.sh
-        --github-remote-dir="${GH_DIR}"
-        --test="0003-parachains-garbage-candidate.feature"
-  allow_failure:                   false
-  retry: 2
-  tags:
-    - zombienet-polkadot-integration-test
-
-zombienet-tests-slashing:
-  stage:                           stage3
-  image:                           "${ZOMBIENET_IMAGE}"
-  <<:                              *kubernetes-env
-  <<:                              *zombienet-refs
-  needs:
-    - job:                         publish-polkadot-debug-image
-    - job:                         publish-test-collators-image
-    - job:                         publish-malus-image
-  variables:
-    GH_DIR:                        "https://github.com/paritytech/polkadot/tree/${CI_COMMIT_SHORT_SHA}/zombienet_tests/functional"
-  before_script:
-    - echo "Zombie-net Tests Config"
-    - echo "${ZOMBIENET_IMAGE_NAME}"
-    - echo "${PARACHAINS_IMAGE_NAME} ${PARACHAINS_IMAGE_TAG}"
-    - echo "${MALUS_IMAGE_NAME} ${MALUS_IMAGE_TAG}"
-    - echo "${GH_DIR}"
-    - export DEBUG=zombie
-    - export ZOMBIENET_INTEGRATION_TEST_IMAGE=${PARACHAINS_IMAGE_NAME}:${PARACHAINS_IMAGE_TAG}
-    - export MALUS_IMAGE=${MALUS_IMAGE_NAME}:${MALUS_IMAGE_TAG}
-    - export COL_IMAGE=${COLLATOR_IMAGE_NAME}:${COLLATOR_IMAGE_TAG}
-  script:
-    - /home/nonroot/zombie-net/scripts/ci/run-test-env-manager.sh
-        --github-remote-dir="${GH_DIR}"
-        --concurrency=30
-        --test="0004-slashing.feature"
-  allow_failure:                   false
-  retry: 2
-  tags:
-    - zombienet-polkadot-integration-test
-
-
-zombienet-test-parachains-upgrade-smoke-test:
-  stage:                           stage3
-  image:                           "${ZOMBIENET_IMAGE}"
-  <<:                              *kubernetes-env
-  <<:                              *zombienet-refs
-  needs:
-    - job:                         publish-polkadot-debug-image
-    - job:                         publish-malus-image
-    - job:                         publish-test-collators-image
-  variables:
-    GH_DIR:                        'https://github.com/paritytech/polkadot/tree/${CI_COMMIT_SHORT_SHA}/zombienet_tests/smoke'
-  before_script:
-    - echo "ZombieNet Tests Config"
-    - echo "${PARACHAINS_IMAGE_NAME}:${PARACHAINS_IMAGE_TAG}"
-    - echo "docker.io/parity/polkadot-collator:latest"
-    - echo "${ZOMBIENET_IMAGE}"
-    - echo "${GH_DIR}"
-    - export DEBUG=zombie,zombie::network-node
-    - export ZOMBIENET_INTEGRATION_TEST_IMAGE=${PARACHAINS_IMAGE_NAME}:${PARACHAINS_IMAGE_TAG}
-    - export COL_IMAGE="docker.io/parity/polkadot-collator:latest" # Use cumulus lastest image
-  script:
-    - /home/nonroot/zombie-net/scripts/ci/run-test-env-manager.sh
-        --github-remote-dir="${GH_DIR}"
-        --test="0002-parachains-upgrade-smoke-test.feature"
-  allow_failure:                   true
-  retry: 2
-  tags:
-    - zombienet-polkadot-integration-test
-
-zombienet-tests-misc-paritydb:
-  stage:                           stage3
-  image:                           "${ZOMBIENET_IMAGE}"
-  <<:                              *kubernetes-env
-  <<:                              *zombienet-refs
-  needs:
-    - job:                         publish-polkadot-debug-image
-    - job:                         publish-test-collators-image
-      artifacts:                   true
-  variables:
-    GH_DIR:                        "https://github.com/paritytech/polkadot/tree/${CI_COMMIT_SHORT_SHA}/zombienet_tests/misc"
-  before_script:
-    - echo "Zombie-net Tests Config"
-    - echo "${ZOMBIENET_IMAGE_NAME}"
-    - echo "${PARACHAINS_IMAGE_NAME} ${PARACHAINS_IMAGE_TAG}"
-    - echo "${GH_DIR}"
-    - export DEBUG=zombie,zombie::network-node
-    - export ZOMBIENET_INTEGRATION_TEST_IMAGE=${PARACHAINS_IMAGE_NAME}:${PARACHAINS_IMAGE_TAG}
-    - export COL_IMAGE=${COLLATOR_IMAGE_NAME}:${COLLATOR_IMAGE_TAG}
-  script:
-    - /home/nonroot/zombie-net/scripts/ci/run-test-env-manager.sh
-        --github-remote-dir="${GH_DIR}"
-        --test="0001-paritydb.feature"
-  allow_failure:                   false
-  retry: 2
-  tags:
-    - zombienet-polkadot-integration-test
-
-zombienet-tests-malus-dispute-valid:
-  stage:                           stage3
-  image:                           "${ZOMBIENET_IMAGE}"
-  <<:                              *kubernetes-env
-  <<:                              *zombienet-refs
-  needs:
-    - job:                         publish-polkadot-debug-image
-    - job:                         publish-malus-image
-    - job:                         publish-test-collators-image
-  variables:
-    GH_DIR:                        "https://github.com/paritytech/polkadot/tree/${CI_COMMIT_SHORT_SHA}/node/malus/integrationtests"
-  before_script:
-    - echo "Zombie-net Tests Config"
-    - echo "${ZOMBIENET_IMAGE_NAME}"
-    - echo "${PARACHAINS_IMAGE_NAME} ${PARACHAINS_IMAGE_TAG}"
-    - echo "${MALUS_IMAGE_NAME} ${MALUS_IMAGE_TAG}"
-    - echo "${GH_DIR}"
-    - export DEBUG=zombie*
-    - export ZOMBIENET_INTEGRATION_TEST_IMAGE=${PARACHAINS_IMAGE_NAME}:${PARACHAINS_IMAGE_TAG}
-    - export MALUS_IMAGE=${MALUS_IMAGE_NAME}:${MALUS_IMAGE_TAG}
-    - export COL_IMAGE=${COLLATOR_IMAGE_NAME}:${COLLATOR_IMAGE_TAG}
-  script:
-    - /home/nonroot/zombie-net/scripts/ci/run-test-env-manager.sh
-        --github-remote-dir="${GH_DIR}"
-        --test="0001-dispute-valid-block.feature"
-  allow_failure:                   false
-  retry: 2
-  tags:
-    - zombienet-polkadot-integration-test
-
-zombienet-tests-deregister-register-validator:
-  stage:                           stage3
-  image:                           "${ZOMBIENET_IMAGE}"
-  <<:                              *kubernetes-env
-  <<:                              *zombienet-refs
-  needs:
-    - job:                         publish-polkadot-debug-image
-      artifacts:                   true
-  variables:
-    GH_DIR:                        "https://github.com/paritytech/polkadot/tree/${CI_COMMIT_SHORT_SHA}/zombienet_tests/smoke"
-  before_script:
-    - echo "Zombie-net Tests Config"
-    - echo "${ZOMBIENET_IMAGE_NAME}"
-    - echo "${PARACHAINS_IMAGE_NAME} ${PARACHAINS_IMAGE_TAG}"
-    - echo "${GH_DIR}"
-    - export DEBUG=zombie*
-    - export ZOMBIENET_INTEGRATION_TEST_IMAGE=${PARACHAINS_IMAGE_NAME}:${PARACHAINS_IMAGE_TAG}
-    - export MALUS_IMAGE=${MALUS_IMAGE_NAME}:${MALUS_IMAGE_TAG}
-  script:
-    - /home/nonroot/zombie-net/scripts/ci/run-test-env-manager.sh
-        --github-remote-dir="${GH_DIR}"
-        --test="0003-deregister-register-validator-smoke.feature"
-  allow_failure:                   false
-  retry: 2
-  tags:
-    - zombienet-polkadot-integration-test
-
-zombienet-tests-beefy-and-mmr:
-  stage:                           stage3
-  image:                           "${ZOMBIENET_IMAGE}"
-  <<:                              *kubernetes-env
-  <<:                              *zombienet-refs
-  needs:
-    - job:                         publish-polkadot-debug-image
-  variables:
-    GH_DIR:                        "https://github.com/paritytech/polkadot/tree/${CI_COMMIT_SHORT_SHA}/zombienet_tests/functional"
-  before_script:
-    - echo "Zombie-net Tests Config"
-    - echo "${ZOMBIENET_IMAGE_NAME}"
-    - echo "${PARACHAINS_IMAGE_NAME} ${PARACHAINS_IMAGE_TAG}"
-    - echo "${GH_DIR}"
-    - export DEBUG=zombie*
-    - export ZOMBIENET_INTEGRATION_TEST_IMAGE=${PARACHAINS_IMAGE_NAME}:${PARACHAINS_IMAGE_TAG}
-  script:
-    - /home/nonroot/zombie-net/scripts/ci/run-test-env-manager.sh
-      --github-remote-dir="${GH_DIR}"
-      --test="0003-beefy-and-mmr.feature"
-  allow_failure:                   true
-  retry: 2
-  tags:
-    - zombienet-polkadot-integration-test
-
-#### stage:                        stage4
-
-publish-rustdoc:
-  stage:                           stage4
-  <<:                              *kubernetes-env
-  image:                           paritytech/tools:latest
-  variables:
-    GIT_DEPTH:                     100
-  rules:
-    - if: $CI_PIPELINE_SOURCE == "pipeline"
-      when: never
-    - if: $CI_PIPELINE_SOURCE == "web" && $CI_COMMIT_REF_NAME == "master"
-    - if: $CI_COMMIT_REF_NAME == "master"
-  # `needs:` can be removed after CI image gets nonroot. In this case `needs:` stops other
-  # artifacts from being dowloaded by this job.
-  needs:
-    - job:                         build-rustdoc
-      artifacts:                   true
-    - job:                         build-implementers-guide
-      artifacts:                   true
-  script:
-    # Save README and docs
-    - cp -r ./crate-docs/ /tmp/doc/
-    - cp -r ./artifacts/book/ /tmp/
-    # setup ssh
-    - eval $(ssh-agent)
-    - ssh-add - <<< ${GITHUB_SSH_PRIV_KEY}
-    - mkdir ~/.ssh && touch ~/.ssh/known_hosts
-    - ssh-keyscan -t rsa github.com >> ~/.ssh/known_hosts
-    # Set git config
-    - git config user.email "devops-team@parity.io"
-    - git config user.name "${GITHUB_USER}"
-    - git config remote.origin.url "git@github.com:/paritytech/${CI_PROJECT_NAME}.git"
-    - git config remote.origin.fetch "+refs/heads/*:refs/remotes/origin/*"
-    - git fetch origin gh-pages
-    - git checkout gh-pages
-    # Remove everything and restore generated docs and README
-    - cp index.html /tmp
-    - cp README.md /tmp
-    - rm -rf ./*
-    # dir for rustdoc
-    - mkdir -p doc
-    # dir for implementors guide
-    - mkdir -p book
-    - mv /tmp/doc/* doc/
-    - mv /tmp/book/html/* book/
-    - mv /tmp/index.html .
-    - mv /tmp/README.md .
-    # Upload files
-    - git add --all --force
-    # `git commit` has an exit code of > 0 if there is nothing to commit.
-    # This causes GitLab to exit immediately and marks this job failed.
-    # We don't want to mark the entire job failed if there's nothing to
-    # publish though, hence the `|| true`.
-    - git commit -m "Updated docs for ${CI_COMMIT_REF_NAME}" ||
-        echo "___Nothing to commit___"
-    - git push origin gh-pages --force
-    - echo "___Rustdoc was successfully published to https://paritytech.github.io/polkadot/___"
-  after_script:
-    - rm -rf .git/ ./*
-
-# Run all pallet benchmarks only once to check if there are any errors
-short-benchmark-polkadot:          &short-bench
-  stage:                           stage4
-  <<:                              *test-pr-refs
-  <<:                              *docker-env
-  # this is an artificial job dependency, for pipeline optimization using GitLab's DAGs
-  needs:
-    - job:                         build-short-benchmark
-      artifacts:                   true
-  variables:
-    RUNTIME:                       polkadot
-  script:
-    - ./artifacts/polkadot benchmark pallet --execution wasm --wasm-execution compiled --chain $RUNTIME-dev --pallet "*" --extrinsic "*" --steps 2 --repeat 1
-
-short-benchmark-kusama:
-  <<:                              *short-bench
-  variables:
-    RUNTIME:                       kusama
-
-short-benchmark-westend:
-  <<:                              *short-bench
-  variables:
-    RUNTIME:                       westend
-
-#### stage:                        .post
-
-=======
->>>>>>> b8de8d66
 # This job cancels the whole pipeline if any of provided jobs fail.
 # In a DAG, every jobs chain is executed independently of others. The `fail_fast` principle suggests
 # to fail the pipeline as soon as possible to shorten the feedback loop.
