--- conflicted
+++ resolved
@@ -171,7 +171,6 @@
   <<:                              *docker-env
   <<:                              *compiler-info
   rules:
-<<<<<<< HEAD
     - if: $CI_PIPELINE_SOURCE == "schedule"
     - if: $CI_COMMIT_REF_NAME == "master"
     - if: $CI_COMMIT_REF_NAME =~ /^v[0-9]+\.[0-9]+.*$/              # i.e. v1.0, v2.1rc1
@@ -185,16 +184,11 @@
   <<:                              *collect-artifacts
   <<:                              *docker-env
   <<:                              *compiler-info
-  rules:
-    - if: $CI_PIPELINE_SOURCE == "schedule"
-    - if: $CI_COMMIT_REF_NAME == "master"
-=======
-    # extra features when building on `rococo-v1` branch and manual build on PRs
-    - if: $CI_COMMIT_REF_NAME == "rococo-v1"
-      variables:
-        EXTRA_FLAGS:               "--features=real-overseer"
-        RUSTFLAGS:                 "-Cdebug-assertions=y"
->>>>>>> 8d13357b
+  variables:
+    RUSTFLAGS:                     "-Cdebug-assertions=y"
+  rules:
+    - if: $CI_PIPELINE_SOURCE == "schedule"
+    - if: $CI_COMMIT_REF_NAME == "master"
     - if: $CI_COMMIT_REF_NAME =~ /^[0-9]+$/                         # PRs
     - if: $CI_COMMIT_REF_NAME == "rococo-v1"
   script:
