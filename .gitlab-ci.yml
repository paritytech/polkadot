--- conflicted
+++ resolved
@@ -55,10 +55,9 @@
     paths:
       - ./artifacts/
 
-<<<<<<< HEAD
 .check-passed-job:                 &check-passed-job
   - if [ -e artifacts/cbs/passed-jobs/"$CI_JOB_NAME" ]; then exit 0; fi
-=======
+
 # collecting vars for pipeline stopper
 # they will be used if the job fails
 .pipeline-stopper-vars:            &pipeline-stopper-vars
@@ -71,7 +70,6 @@
   artifacts:
      reports:
        dotenv: pipeline-stopper.env
->>>>>>> c0f3353a
 
 .kubernetes-env:                   &kubernetes-env
   retry:
@@ -360,16 +358,12 @@
 
 .check-dependent-project:          &check-dependent-project
   stage:                           stage2
-<<<<<<< HEAD
   image:                           "${CI_IMAGE}"
   <<:                              *kubernetes-env
-=======
   # this is an artificial job dependency, for pipeline optimization using GitLab's DAGs
   needs:
     - job:                         cargo-fmt
       artifacts:                   false
-  <<:                              *docker-env
->>>>>>> c0f3353a
   <<:                              *test-pr-refs
   timeout:                         2 hours
   script:
