--- conflicted
+++ resolved
@@ -638,8 +638,7 @@
   tags:
     - zombienet-polkadot-integration-test
 
-<<<<<<< HEAD
-zombienet-tests-parachains-pvf-test:
+zombienet-tests-parachains-pvf:
   stage:                           deploy
   image:                           "${ZOMBIENET_IMAGE}"
   <<:                              *kubernetes-env
@@ -668,7 +667,7 @@
   tags:
     - zombienet-polkadot-integration-test
 
-zombienet-parachain-disputes:
+zombienet-tests-parachains-disputes:
   stage:                           deploy
   image:                           "${ZOMBIENET_IMAGE}"
   <<:                              *kubernetes-env
@@ -698,42 +697,6 @@
   tags:
     - zombienet-polkadot-integration-test
 
-zombienet-test-parachains-upgrade-smoke-test:
-  stage:                           deploy
-  image:                           "${ZOMBIENET_IMAGE}"
-  <<:                              *kubernetes-env
-  rules:
-    - if: $CI_PIPELINE_SOURCE == "schedule"
-    - if: $CI_COMMIT_REF_NAME == "master"
-    - if: $CI_COMMIT_REF_NAME =~ /^[0-9]+$/                         # PRs
-    - if: $CI_COMMIT_REF_NAME == "rococo-v1"
-  needs:
-    - job:                         publish-polkadot-image
-    - job:                         publish-malus-image
-    - job:                         publish-test-collators-image
-
-  variables:
-    GH_DIR:                        'https://github.com/paritytech/polkadot/tree/${CI_COMMIT_SHORT_SHA}/zombienet_tests/smoke'
-  before_script:
-    - echo "ZombieNet Tests Config"
-    - echo "docker.io/parity/polkadot:latest"
-    - echo "docker.io/parity/polkadot-collator:latest"
-    - echo "${ZOMBIENET_IMAGE}"
-    - echo "${GH_DIR}"
-    - export DEBUG=zombie,zombie::network-node
-    - export ZOMBIENET_INTEGRATION_TEST_IMAGE="docker.io/parity/polkadot:latest" # Use polkadot latest image
-    - export COL_IMAGE="docker.io/parity/polkadot-collator:latest" # Use cumulus lastest image
-  script:
-    - /home/nonroot/zombie-net/scripts/run-test-env-manager.sh
-        --github-remote-dir="${GH_DIR}"
-        --test="0002-parachains-upgrade-smoke-test.feature"
-  allow_failure:                   true
-  retry: 2
-  tags:
-    - zombienet-polkadot-integration-test
-
-=======
->>>>>>> 01df2476
 zombienet-tests-malus-dispute-valid:
   stage:                           deploy
   image:                           "${ZOMBIENET_IMAGE}"
