--- conflicted
+++ resolved
@@ -445,7 +445,6 @@
       # this artifact is used in zombienet-tests job
       dotenv: ./artifacts/collator.env
 
-<<<<<<< HEAD
 publish-malus-image:
   # service image for Simnet
   stage:                           build
@@ -472,10 +471,7 @@
       # this artifact is used in zombienet-tests job
       dotenv: ./artifacts/malus.env
 
-.update_weights:                   &update-weights
-=======
 update_polkadot_weights:           &update-weights
->>>>>>> 83e5955b
   stage:                           build
   when:                            manual
   variables:
@@ -604,7 +600,6 @@
   stage:                           deploy
   image:                           "${ZOMBIENET_IMAGE}"
   <<:                              *kubernetes-env
-<<<<<<< HEAD
   rules:
     - if: $CI_PIPELINE_SOURCE == "schedule"
     - if: $CI_COMMIT_REF_NAME == "master"
@@ -649,11 +644,6 @@
     - if: $CI_COMMIT_REF_NAME == "master"
     - if: $CI_COMMIT_REF_NAME =~ /^[0-9]+$/                         # PRs
     - if: $CI_COMMIT_REF_NAME == "rococo-v1"
-=======
-  <<:                              *rules-test-and-rococo
-  variables:
-    GH_DIR:                        "https://github.com/paritytech/polkadot/tree/master/simnet_tests"
->>>>>>> 83e5955b
   needs:
     - job:                         publish-polkadot-image
     - job:                         publish-malus-image
