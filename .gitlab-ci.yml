--- conflicted
+++ resolved
@@ -200,15 +200,12 @@
   - scripts/ci/gitlab/pipeline/publish.yml
   # zombienet jobs
   - scripts/ci/gitlab/pipeline/zombienet.yml
-<<<<<<< HEAD
   # QA team's zombienet regression tests
   - scripts/ci/gitlab/pipeline/regression.yml
-=======
   # timestamp handler
   - project: parity/infrastructure/ci_cd/shared
     ref: v0.1
     file: /common/timestamp.yml
->>>>>>> 0eaf99ad
 
 #### stage:                        .post
 
