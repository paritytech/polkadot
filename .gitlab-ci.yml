--- conflicted
+++ resolved
@@ -79,13 +79,8 @@
     - sccache -s
 
 .test-refs:                        &test-refs
-<<<<<<< HEAD
-  # these jobs run on master and PR branches*
   rules:
     - if: $CI_PIPELINE_SOURCE == "web"
-=======
-  rules:
->>>>>>> 48f7bbbd
     - if: $CI_PIPELINE_SOURCE == "schedule"
     - if: $CI_COMMIT_REF_NAME == "master"
     - if: $CI_COMMIT_REF_NAME =~ /^[0-9]+$/                         # PRs
@@ -394,16 +389,11 @@
 
 
 
-<<<<<<< HEAD
 # This image is used in testnets
 # Release image is handled by the Github Action here:
 # .github/workflows/publish-docker-release.yml
 publish-polkadot-debug-image:
   stage:                           build
-=======
-publish-polkadot-image:
-  stage:                           stage2
->>>>>>> 48f7bbbd
   <<:                              *build-push-image
   rules:
     # Don't run when triggered from another pipeline
