--- conflicted
+++ resolved
@@ -2,17 +2,12 @@
 #
 # polkadot
 #
-# pipelines can be triggered manually in the web
-# setting DEPLOY_TAG will only deploy the tagged image
+# Pipelines can be triggered manually in the web.
 #
-<<<<<<< HEAD
-# please do not add new jobs without "rules:" and "*-env". There are &rules-test for everything,
-# &rules-test preset. And "kubernetes-env" with "docker-env" to set a runner
-=======
-# please do not add new jobs without "rules:" and "*-env". There are &test-refs for everything,
-# &test-and-rococo-refs preset. And "kubernetes-env" with "docker-env" to set a runner
->>>>>>> b35973dc
-# which executes the job.
+# Please do not add new jobs without "rules:" and "*-env". There are &test-refs for everything,
+# "docker-env" is used for Rust jobs.
+# And "kubernetes-env" for everything else. Please mention "image:" container name to be used
+# with it, as there's no default.
 
 stages:
   - test
@@ -78,25 +73,14 @@
     - cargo --version
     - sccache -s
 
-.test-refs:                       &test-refs
+.test-refs:                        &test-refs
   # these jobs run always*
   rules:
     - if: $CI_PIPELINE_SOURCE == "schedule"
     - if: $CI_COMMIT_REF_NAME == "master"
     - if: $CI_COMMIT_REF_NAME =~ /^[0-9]+$/                         # PRs
 
-<<<<<<< HEAD
-.rules-test-pr:            &rules-test-pr
-=======
-.test-and-rococo-refs:            &test-and-rococo-refs
-  rules:
-    - if: $CI_PIPELINE_SOURCE == "schedule"
-    - if: $CI_COMMIT_REF_NAME == "master"
-    - if: $CI_COMMIT_REF_NAME =~ /^[0-9]+$/                         # PRs
-    - if: $CI_COMMIT_REF_NAME == "rococo-v1"
-
-.test-pr-refs:                    &test-pr-refs
->>>>>>> b35973dc
+.test-pr-refs:                     &test-pr-refs
   rules:
     - if: $CI_PIPELINE_SOURCE == "pipeline"
       when: never
@@ -281,11 +265,7 @@
   <<:                              *collect-artifacts
   <<:                              *docker-env
   <<:                              *compiler-info
-<<<<<<< HEAD
-  <<:                              *rules-test
-=======
-  <<:                              *test-and-rococo-refs
->>>>>>> b35973dc
+  <<:                              *test-refs
   script:
     - time cargo build --profile testnet --verbose -p test-parachain-adder-collator
     - sccache -s
@@ -460,11 +440,7 @@
   # service image for Simnet
   stage:                           build
   <<:                              *build-push-image
-<<<<<<< HEAD
-  <<:                              *rules-test
-=======
   <<:                              *zombienet-refs
->>>>>>> b35973dc
   variables:
     <<:                            *image-variables
     # scripts/dockerfiles/collator_injected.Dockerfile
@@ -638,14 +614,7 @@
   stage:                           deploy
   image:                           "${ZOMBIENET_IMAGE}"
   <<:                              *kubernetes-env
-<<<<<<< HEAD
-  rules:
-    - if: $CI_PIPELINE_SOURCE == "schedule"
-    - if: $CI_COMMIT_REF_NAME == "master"
-    - if: $CI_COMMIT_REF_NAME =~ /^[0-9]+$/                         # PRs
-=======
   <<:                              *zombienet-refs
->>>>>>> b35973dc
   needs:
     - job:                         publish-polkadot-image
     - job:                         publish-malus-image
@@ -675,14 +644,7 @@
   stage:                           deploy
   image:                           "${ZOMBIENET_IMAGE}"
   <<:                              *kubernetes-env
-<<<<<<< HEAD
-  rules:
-    - if: $CI_PIPELINE_SOURCE == "schedule"
-    - if: $CI_COMMIT_REF_NAME == "master"
-    - if: $CI_COMMIT_REF_NAME =~ /^[0-9]+$/                         # PRs
-=======
   <<:                              *zombienet-refs
->>>>>>> b35973dc
   needs:
     - job:                         publish-polkadot-image
     - job:                         publish-malus-image
