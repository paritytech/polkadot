# .gitlab-ci.yml
#
# polkadot
#
# Pipelines can be triggered manually in the web.
#
# Please do not add new jobs without "rules:" and "*-env". There are &test-refs for everything,
# "docker-env" is used for Rust jobs.
# And "kubernetes-env" for everything else. Please mention "image:" container name to be used
# with it, as there's no default one.

# All jobs are sorted according to their duration using DAG mechanism
# Currently, test-linux-stable job is the longest one and other jobs are
# sorted in order to complete during this job and occupy less runners in one
# moment of time.

stages:
  - weights
  - check
  - test
  - build
  - publish
  - zombienet
  - short-benchmarks

workflow:
  rules:
    - if: $CI_COMMIT_TAG
    - if: $CI_COMMIT_BRANCH

variables:
  GIT_STRATEGY:                    fetch
  GIT_DEPTH:                       100
  CI_SERVER_NAME:                  "GitLab CI"
  CI_IMAGE:                        "paritytech/ci-linux:production"
  DOCKER_OS:                       "debian:stretch"
  ARCH:                            "x86_64"
  ZOMBIENET_IMAGE:                 "docker.io/paritytech/zombienet:v1.2.67"
  PIPELINE_SCRIPTS_TAG:            "v0.4"

default:
  cache:                           {}

.collect-artifacts:
  artifacts:
    name:                          "${CI_JOB_NAME}_${CI_COMMIT_REF_NAME}"
    when:                          on_success
    expire_in:                     7 days
    paths:
      - ./artifacts/

.collect-artifacts-short:
  artifacts:
    name:                          "${CI_JOB_NAME}_${CI_COMMIT_REF_NAME}"
    when:                          on_success
    expire_in:                     1 days
    paths:
      - ./artifacts/

# collecting vars for pipeline stopper
# they will be used if the job fails
.pipeline-stopper-vars:
  before_script:
    - echo "FAILED_JOB_URL=${CI_JOB_URL}" > pipeline-stopper.env
    - echo "FAILED_JOB_NAME=${CI_JOB_NAME}" >> pipeline-stopper.env
    - echo "FAILED_JOB_NAME=${CI_JOB_NAME}" >> pipeline-stopper.env
    - echo "PR_NUM=${CI_COMMIT_REF_NAME}" >> pipeline-stopper.env

.pipeline-stopper-artifacts:
  artifacts:
     reports:
       dotenv: pipeline-stopper.env

.kubernetes-env:
  retry:
    max: 2
    when:
      - runner_system_failure
      - unknown_failure
      - api_failure
  interruptible:                   true
  tags:
    - kubernetes-parity-build

.docker-env:
  image:                           "${CI_IMAGE}"
  retry:
    max: 2
    when:
      - runner_system_failure
      - unknown_failure
      - api_failure
  interruptible:                   true
  tags:
    - linux-docker

.compiler-info:
  before_script:
    - rustup show
    - cargo --version
    - sccache -s

.test-refs:
  rules:
    - if: $CI_PIPELINE_SOURCE == "web"
    - if: $CI_PIPELINE_SOURCE == "schedule"
    - if: $CI_COMMIT_REF_NAME == "master"
    - if: $CI_COMMIT_REF_NAME =~ /^[0-9]+$/                         # PRs

.common-refs:
  # these jobs run always*
  rules:
    - if: $CI_PIPELINE_SOURCE == "web"
    - if: $CI_PIPELINE_SOURCE == "schedule"
    - if: $CI_COMMIT_REF_NAME == "master"
    - if: $CI_COMMIT_REF_NAME =~ /^[0-9]+$/                         # PRs
    - if: $CI_COMMIT_REF_NAME =~ /^v[0-9]+\.[0-9]+.*$/              # i.e. v1.0, v2.1rc1
    - if: $CI_COMMIT_REF_NAME =~ /^release-v[0-9]+\.[0-9]+.*$/      # i.e. release-v0.9.27

.test-pr-refs:
  rules:
    - if: $CI_PIPELINE_SOURCE == "pipeline"
      when: never
    - if: $CI_COMMIT_REF_NAME =~ /^[0-9]+$/                         # PRs

.zombienet-refs:
  rules:
    - if: $CI_PIPELINE_SOURCE == "pipeline"
      when: never
    - if: $CI_PIPELINE_SOURCE == "schedule"
      when: never
    - if: $CI_COMMIT_REF_NAME == "master"
    - if: $CI_COMMIT_REF_NAME =~ /^[0-9]+$/                         # PRs

.deploy-testnet-refs:
  rules:
    - if: $CI_PIPELINE_SOURCE == "pipeline"
      when: never
    - if: $CI_PIPELINE_SOURCE == "schedule"
    - if: $CI_COMMIT_REF_NAME == "master"

.publish-refs:
  rules:
    - if: $CI_PIPELINE_SOURCE == "pipeline"
      when: never
    - if: $CI_PIPELINE_SOURCE == "schedule"
    - if: $CI_PIPELINE_SOURCE == "web" &&
          $CI_COMMIT_REF_NAME == "master"
    - if: $CI_COMMIT_REF_NAME == "master"
    - if: $CI_COMMIT_REF_NAME =~ /^v[0-9]+\.[0-9]+.*$/              # i.e. v1.0, v2.1rc1

.build-push-image:
  extends:
    - .kubernetes-env
  image:                           quay.io/buildah/stable
  before_script:
    - test -s ./artifacts/VERSION || exit 1
    - test -s ./artifacts/EXTRATAG || exit 1
    - VERSION="$(cat ./artifacts/VERSION)"
    - EXTRATAG="$(cat ./artifacts/EXTRATAG)"
    - echo "Polkadot version = ${VERSION} (EXTRATAG = ${EXTRATAG})"
  script:
    - test "$DOCKER_USER" -a "$DOCKER_PASS" ||
        ( echo "no docker credentials provided"; exit 1 )
    - cd ./artifacts
    - buildah bud
        --format=docker
        --build-arg VCS_REF="${CI_COMMIT_SHA}"
        --build-arg BUILD_DATE="$(date -u '+%Y-%m-%dT%H:%M:%SZ')"
        --build-arg IMAGE_NAME="${IMAGE_NAME}"
        --tag "$IMAGE_NAME:$VERSION"
        --tag "$IMAGE_NAME:$EXTRATAG"
        --file ${DOCKERFILE} .
    # The job will success only on the protected branch
    - echo "$DOCKER_PASS" |
        buildah login --username "$DOCKER_USER" --password-stdin docker.io
    - buildah info
    - buildah push --format=v2s2 "$IMAGE_NAME:$VERSION"
    - buildah push --format=v2s2 "$IMAGE_NAME:$EXTRATAG"
  after_script:
    - buildah logout --all

include:
  # weights jobs
  - scripts/ci/gitlab/pipeline/weights.yml
  # check jobs
  - scripts/ci/gitlab/pipeline/check.yml
  # test jobs
  - scripts/ci/gitlab/pipeline/test.yml
  # build jobs
  - scripts/ci/gitlab/pipeline/build.yml
  # short-benchmarks jobs
  - scripts/ci/gitlab/pipeline/short-benchmarks.yml
  # publish jobs
  - scripts/ci/gitlab/pipeline/publish.yml
  # zombienet jobs
  - scripts/ci/gitlab/pipeline/zombienet.yml


<<<<<<< HEAD
#### stage:                        .post
=======
spellcheck:
  stage:                           stage1
  <<:                              *docker-env
  <<:                              *test-refs
  script:
    - cargo spellcheck --version
    # compare with the commit parent to the PR, given it's from a default branch
    - git fetch origin +${CI_DEFAULT_BRANCH}:${CI_DEFAULT_BRANCH}
    - echo "___Spellcheck is going to check your diff___"
    - cargo spellcheck list-files -vvv $(git diff --diff-filter=AM --name-only $(git merge-base ${CI_COMMIT_SHA} ${CI_DEFAULT_BRANCH} -- :^bridges))
    - time cargo spellcheck check -vvv --cfg=scripts/ci/gitlab/spellcheck.toml --checkers hunspell --code 1
        $(git diff --diff-filter=AM --name-only $(git merge-base ${CI_COMMIT_SHA} ${CI_DEFAULT_BRANCH} -- :^bridges))
  allow_failure:                   true

build-test-collators:
  stage:                           stage1
  <<:                              *collect-artifacts
  <<:                              *docker-env
  <<:                              *compiler-info
  <<:                              *test-refs
  script:
    - time cargo build --profile testnet --verbose -p test-parachain-adder-collator
    - time cargo build --profile testnet --verbose -p test-parachain-undying-collator
    - sccache -s
    # pack artifacts
    - mkdir -p ./artifacts
    - mv ./target/testnet/adder-collator ./artifacts/.
    - mv ./target/testnet/undying-collator ./artifacts/.
    - echo -n "${CI_COMMIT_REF_NAME}" > ./artifacts/VERSION
    - echo -n "${CI_COMMIT_REF_NAME}-${CI_COMMIT_SHORT_SHA}" > ./artifacts/EXTRATAG
    - echo "adder-collator version = $(cat ./artifacts/VERSION) (EXTRATAG = $(cat ./artifacts/EXTRATAG))"
    - echo "undying-collator version = $(cat ./artifacts/VERSION) (EXTRATAG = $(cat ./artifacts/EXTRATAG))"
    - cp -r ./scripts/* ./artifacts

build-malus:
  stage:                           stage1
  <<:                              *collect-artifacts
  <<:                              *docker-env
  <<:                              *compiler-info
  <<:                              *test-refs
  script:
    - time cargo build --profile testnet --verbose -p polkadot-test-malus
    - sccache -s
    # pack artifacts
    - mkdir -p ./artifacts
    - mv ./target/testnet/malus ./artifacts/.
    - echo -n "${CI_COMMIT_REF_NAME}" > ./artifacts/VERSION
    - echo -n "${CI_COMMIT_REF_NAME}-${CI_COMMIT_SHORT_SHA}" > ./artifacts/EXTRATAG
    - echo "polkadot-test-malus = $(cat ./artifacts/VERSION) (EXTRATAG = $(cat ./artifacts/EXTRATAG))"
    - cp -r ./scripts/* ./artifacts

build-staking-miner:
  stage:                           stage1
  <<:                              *collect-artifacts
  <<:                              *docker-env
  <<:                              *compiler-info
  <<:                              *common-refs
  script:
    - time cargo build --locked --release --package staking-miner
    # pack artifacts
    - mkdir -p ./artifacts
    - mv ./target/release/staking-miner ./artifacts/.
    - echo -n "${CI_COMMIT_REF_NAME}" > ./artifacts/VERSION
    - echo -n "${CI_COMMIT_REF_NAME}-${CI_COMMIT_SHORT_SHA}" > ./artifacts/EXTRATAG
    - echo "staking-miner = $(cat ./artifacts/VERSION) (EXTRATAG = $(cat ./artifacts/EXTRATAG))"
    - cp -r ./scripts/* ./artifacts

#### stage:                        stage2

.check-dependent-project:          &check-dependent-project
  stage:                           stage2
  # this is an artificial job dependency, for pipeline optimization using GitLab's DAGs
  needs:
    - job:                         cargo-fmt
      artifacts:                   false
  <<:                              *docker-env
  <<:                              *test-pr-refs
  script:
    - git clone
        --depth=1
        "--branch=$PIPELINE_SCRIPTS_TAG"
        https://github.com/paritytech/pipeline-scripts
    - ./pipeline-scripts/check_dependent_project.sh
        --org paritytech
        --dependent-repo "$DEPENDENT_REPO"
        --github-api-token "$GITHUB_PR_TOKEN"
        --extra-dependencies "$EXTRA_DEPENDENCIES"
        --companion-overrides "$COMPANION_OVERRIDES"

check-dependent-cumulus:
  <<: *check-dependent-project
  variables:
    DEPENDENT_REPO: cumulus
    EXTRA_DEPENDENCIES: substrate
    COMPANION_OVERRIDES: |
      polkadot: release-v*
      cumulus: polkadot-v*

test-node-metrics:
  stage:                           stage2
  # this is an artificial job dependency, for pipeline optimization using GitLab's DAGs
  needs:
    - job:                         cargo-fmt
      artifacts:                   false
  <<:                              *docker-env
  <<:                              *compiler-info
  <<:                              *test-refs
  variables:
    RUST_TOOLCHAIN: stable
    # Enable debug assertions since we are running optimized builds for testing
    # but still want to have debug assertions.
    RUSTFLAGS: "-Cdebug-assertions=y -Dwarnings"
  script:
    - time cargo test  --profile testnet --verbose --locked --features=runtime-metrics -p polkadot-node-metrics

test-deterministic-wasm:
  stage:                           stage2
  # this is an artificial job dependency, for pipeline optimization using GitLab's DAGs
  needs:
    - job:                         cargo-fmt
      artifacts:                   false
  <<:                              *test-refs
  <<:                              *docker-env
  <<:                              *compiler-info
  script:
    - ./scripts/ci/gitlab/test_deterministic_wasm.sh

check-transaction-versions:
  stage:                           stage2
  <<:                              *test-refs
  <<:                              *docker-env
  image:                           node:15
  needs:
    - job:                         build-linux-stable
      artifacts:                   true
  before_script:
    - apt-get -y update; apt-get -y install jq lsof
    - npm install --ignore-scripts -g @polkadot/metadata-cmp
    # Set git config
    - git config remote.origin.url "https://github.com/paritytech/polkadot.git"
    - git fetch origin release
  script:
    - ./scripts/ci/gitlab/check_extrinsics_ordering.sh



# This image is used in testnets
# Release image is handled by the Github Action here:
# .github/workflows/publish-docker-release.yml
publish-polkadot-debug-image:
  stage:                           stage2
  <<:                              *build-push-image
  rules:
    # Don't run when triggered from another pipeline
    - if: $CI_PIPELINE_SOURCE == "pipeline"
      when: never
    - if: $CI_PIPELINE_SOURCE == "web"
    - if: $CI_PIPELINE_SOURCE == "schedule"
    - if: $CI_COMMIT_REF_NAME == "master"
    - if: $CI_COMMIT_REF_NAME =~ /^[0-9]+$/                         # PRs
    - if: $CI_COMMIT_REF_NAME =~ /^v[0-9]+\.[0-9]+.*$/              # i.e. v1.0, v2.1rc1
  variables:
    <<:                            *image-variables
    # scripts/ci/dockerfiles/polkadot_injected_debug.Dockerfile
    DOCKERFILE:                    ci/dockerfiles/polkadot_injected_debug.Dockerfile
    IMAGE_NAME:                    docker.io/paritypr/polkadot-debug
  needs:
    - job:                         build-linux-stable
      artifacts:                   true
  after_script:
    # pass artifacts to the zombienet-tests job
    # https://docs.gitlab.com/ee/ci/multi_project_pipelines.html#with-variable-inheritance
    - echo "PARACHAINS_IMAGE_NAME=${IMAGE_NAME}" > ./artifacts/parachains.env
    - echo "PARACHAINS_IMAGE_TAG=$(cat ./artifacts/EXTRATAG)" >> ./artifacts/parachains.env
  artifacts:
    reports:
      # this artifact is used in zombienet-tests job
      dotenv: ./artifacts/parachains.env
    expire_in:                     1 days

publish-test-collators-image:
  # service image for Simnet
  stage:                           stage2
  <<:                              *build-push-image
  <<:                              *zombienet-refs
  variables:
    <<:                            *image-variables
    # scripts/ci/dockerfiles/collator_injected.Dockerfile
    DOCKERFILE:                    ci/dockerfiles/collator_injected.Dockerfile
    IMAGE_NAME:                    docker.io/paritypr/colander
  needs:
    - job:                         build-test-collators
      artifacts:                   true
  after_script:
    - buildah logout --all
    # pass artifacts to the zombienet-tests job
    - echo "COLLATOR_IMAGE_NAME=${IMAGE_NAME}" > ./artifacts/collator.env
    - echo "COLLATOR_IMAGE_TAG=$(cat ./artifacts/EXTRATAG)" >> ./artifacts/collator.env
  artifacts:
    reports:
      # this artifact is used in zombienet-tests job
      dotenv: ./artifacts/collator.env

publish-malus-image:
  # service image for Simnet
  stage:                           stage2
  <<:                              *build-push-image
  <<:                              *zombienet-refs
  variables:
    <<:                            *image-variables
    # scripts/ci/dockerfiles/malus_injected.Dockerfile
    DOCKERFILE:                    ci/dockerfiles/malus_injected.Dockerfile
    IMAGE_NAME:                    docker.io/paritypr/malus
  needs:
    - job:                         build-malus
      artifacts:                   true
  after_script:
    - buildah logout "$IMAGE_NAME"
    # pass artifacts to the zombienet-tests job
    - echo "MALUS_IMAGE_NAME=${IMAGE_NAME}" > ./artifacts/malus.env
    - echo "MALUS_IMAGE_TAG=$(cat ./artifacts/EXTRATAG)" >> ./artifacts/malus.env
  artifacts:
    reports:
      # this artifact is used in zombienet-tests job
      dotenv: ./artifacts/malus.env

publish-staking-miner-image:
  stage:                           stage2
  <<:                              *build-push-image
  <<:                              *publish-refs
  variables:
    <<:                            *image-variables
    # scripts/ci/dockerfiles/staking-miner/staking-miner_injected.Dockerfile
    DOCKERFILE:                    ci/dockerfiles/staking-miner/staking-miner_injected.Dockerfile
    IMAGE_NAME:                    docker.io/paritytech/staking-miner
    GIT_STRATEGY:                  none
    DOCKER_USER:                   ${Docker_Hub_User_Parity}
    DOCKER_PASS:                   ${Docker_Hub_Pass_Parity}
  needs:
    - job:                         build-staking-miner
      artifacts:                   true


publish-s3-release:                &publish-s3
  stage:                           stage3
  needs:
    - job:                         build-linux-stable
      artifacts:                   true
  <<:                              *kubernetes-env
  image:                           paritytech/awscli:latest
  variables:
    GIT_STRATEGY:                  none
    PREFIX:                        "builds/polkadot/${ARCH}-${DOCKER_OS}"
  rules:
    - if: $CI_PIPELINE_SOURCE == "pipeline"
      when: never
    # publishing binaries nightly
    - if: $CI_PIPELINE_SOURCE == "schedule"
  before_script:
    - *check-versions
  script:
    - echo "uploading objects to https://releases.parity.io/${PREFIX}/${VERSION}"
    - aws s3 sync --acl public-read ./artifacts/ s3://${AWS_BUCKET}/${PREFIX}/${VERSION}/
    - echo "update objects at https://releases.parity.io/${PREFIX}/${EXTRATAG}"
    - find ./artifacts -type f | while read file; do
        name="${file#./artifacts/}";
        aws s3api copy-object
          --copy-source ${AWS_BUCKET}/${PREFIX}/${VERSION}/${name}
          --bucket ${AWS_BUCKET} --key ${PREFIX}/${EXTRATAG}/${name};
      done
    - |
      cat <<-EOM
      |
      |  polkadot binary paths:
      |
      |  - https://releases.parity.io/${PREFIX}/${EXTRATAG}/polkadot
      |  - https://releases.parity.io/${PREFIX}/${VERSION}/polkadot
      |
      EOM
  after_script:
    - aws s3 ls s3://${AWS_BUCKET}/${PREFIX}/${EXTRATAG}/
        --recursive --human-readable --summarize

update_polkadot_weights:           &update-weights
  stage:                           stage2
  timeout:                         1d
  when:                            manual
  variables:
    RUNTIME:                       polkadot
  artifacts:
    paths:
      - ${RUNTIME}_weights_${CI_COMMIT_SHORT_SHA}.patch
  script:
    - ./scripts/ci/run_benches_for_runtime.sh $RUNTIME
    - git diff -P > ${RUNTIME}_weights_${CI_COMMIT_SHORT_SHA}.patch
  # uses the "shell" executors
  tags:
    - weights

update_kusama_weights:
  <<:                              *update-weights
  variables:
    RUNTIME:                       kusama

update_westend_weights:
  <<:                              *update-weights
  variables:
    RUNTIME:                       westend

update_rococo_weights:
  <<:                              *update-weights
  variables:
    RUNTIME:                       rococo

#### stage:                        stage3

build-rustdoc:
  stage:                           stage3
  # this is an artificial job dependency, for pipeline optimization using GitLab's DAGs
  needs:
    - job:                         test-deterministic-wasm
      artifacts:                   false
  <<:                              *docker-env
  <<:                              *test-refs
  variables:
    SKIP_WASM_BUILD:               1
  artifacts:
    name:                          "${CI_JOB_NAME}_${CI_COMMIT_REF_NAME}-doc"
    when:                          on_success
    expire_in:                     1 days
    paths:
    - ./crate-docs/
  script:
    # FIXME: it fails with `RUSTDOCFLAGS="-Dwarnings"` and `--all-features`
    # FIXME: return to stable when https://github.com/rust-lang/rust/issues/96937 gets into stable
    - time cargo +nightly doc --workspace --verbose --no-deps
    - rm -f ./target/doc/.lock
    - mv ./target/doc ./crate-docs
    # FIXME: remove me after CI image gets nonroot
    - chown -R nonroot:nonroot ./crate-docs
    - echo "<meta http-equiv=refresh content=0;url=polkadot_service/index.html>" > ./crate-docs/index.html

build-implementers-guide:
  stage:                           stage3
  # this is an artificial job dependency, for pipeline optimization using GitLab's DAGs
  needs:
    - job:                         test-deterministic-wasm
      artifacts:                   false
  <<:                              *test-refs
  <<:                              *docker-env
  <<:                              *collect-artifacts-short
  script:
    - cargo install mdbook mdbook-mermaid mdbook-linkcheck
    - mdbook build ./roadmap/implementers-guide
    - mkdir -p artifacts
    - mv roadmap/implementers-guide/book artifacts/
    # FIXME: remove me after CI image gets nonroot
    - chown -R nonroot:nonroot artifacts/

check-try-runtime:
  stage:                           stage3
  # this is an artificial job dependency, for pipeline optimization using GitLab's DAGs
  needs:
    - job:                         test-node-metrics
      artifacts:                   false
  <<:                              *test-refs
  <<:                              *docker-env
  <<:                              *compiler-info
  script:
    # Check that everything compiles with `try-runtime` feature flag.
    - cargo check --features try-runtime --all

# More info can be found here: https://github.com/paritytech/polkadot/pull/5865
# Works only in PRs
check-runtime-migration:
  stage:                           stage3
  # this is an artificial job dependency, for pipeline optimization using GitLab's DAGs
  needs:
    - job:                         test-node-metrics
      artifacts:                   false
  <<:                              *test-pr-refs
  <<:                              *docker-env
  <<:                              *compiler-info
  script:
    - |
      export has_runtimemigration_label=$(curl -sS -H "Accept: application/vnd.github+json" \
        -H "Authorization: token $GITHUB_PR_TOKEN" \
        https://api.github.com/repos/paritytech/polkadot/issues/$CI_COMMIT_REF_NAME/labels | grep "E1" | wc -l)
    - |
      if [[ $has_runtimemigration_label != 0 ]]; then
        echo "Found label runtimemigration. Running tests"
        export RUST_LOG=remote-ext=debug,runtime=debug
        time cargo test --release -p westend-runtime -p polkadot-runtime -p kusama-runtime --features try-runtime
      else
        echo "runtimemigration label not found. Skipping"
      fi
  allow_failure:                   true


check-no-default-features:
  stage:                           stage3
  # this is an artificial job dependency, for pipeline optimization using GitLab's DAGs
  needs:
    - job:                         test-deterministic-wasm
      artifacts:                   false
  <<:                              *test-refs
  <<:                              *docker-env
  <<:                              *compiler-info
  script:
    # Check that polkadot-cli will compile no default features.
    - pushd ./node/service && cargo check --no-default-features && popd
    - pushd ./cli && cargo check --no-default-features --features "service" && popd
    - sccache -s

build-short-benchmark:
  stage:                           stage3
  <<:                              *test-refs
  <<:                              *docker-env
  <<:                              *collect-artifacts
  # this is an artificial job dependency, for pipeline optimization using GitLab's DAGs
  needs:
    - job:                         test-node-metrics
      artifacts:                   false
  script:
    - cargo +nightly build --profile release --locked --features=runtime-benchmarks
    - mkdir artifacts
    - cp ./target/release/polkadot ./artifacts/
>>>>>>> e2da6e53

deploy-parity-testnet:
  stage:                           .post
  extends:
    - .deploy-testnet-refs
  variables:
    POLKADOT_CI_COMMIT_NAME:       "${CI_COMMIT_REF_NAME}"
    POLKADOT_CI_COMMIT_REF:        "${CI_COMMIT_SHORT_SHA}"
  allow_failure:                   false
  trigger:                         "parity/infrastructure/parity-testnet"

# This job cancels the whole pipeline if any of provided jobs fail.
# In a DAG, every jobs chain is executed independently of others. The `fail_fast` principle suggests
# to fail the pipeline as soon as possible to shorten the feedback loop.
.cancel-pipeline-template:
  stage:                           .post
  rules:
    - if: $CI_COMMIT_REF_NAME =~ /^[0-9]+$/                         # PRs
      when: on_failure
  variables:
    PROJECT_ID:                    "${CI_PROJECT_ID}"
    PROJECT_NAME:                  "${CI_PROJECT_NAME}"
    PIPELINE_ID:                   "${CI_PIPELINE_ID}"
    FAILED_JOB_URL:                "${FAILED_JOB_URL}"
    FAILED_JOB_NAME:               "${FAILED_JOB_NAME}"
    PR_NUM:                        "${PR_NUM}"
  trigger:
    project:                       "parity/infrastructure/ci_cd/pipeline-stopper"

cancel-pipeline-test-linux-stable:
  extends:                         .cancel-pipeline-template
  needs:
    - job:                         test-linux-stable
<|MERGE_RESOLUTION|>--- conflicted
+++ resolved
@@ -197,437 +197,8 @@
   - scripts/ci/gitlab/pipeline/zombienet.yml
 
 
-<<<<<<< HEAD
+
 #### stage:                        .post
-=======
-spellcheck:
-  stage:                           stage1
-  <<:                              *docker-env
-  <<:                              *test-refs
-  script:
-    - cargo spellcheck --version
-    # compare with the commit parent to the PR, given it's from a default branch
-    - git fetch origin +${CI_DEFAULT_BRANCH}:${CI_DEFAULT_BRANCH}
-    - echo "___Spellcheck is going to check your diff___"
-    - cargo spellcheck list-files -vvv $(git diff --diff-filter=AM --name-only $(git merge-base ${CI_COMMIT_SHA} ${CI_DEFAULT_BRANCH} -- :^bridges))
-    - time cargo spellcheck check -vvv --cfg=scripts/ci/gitlab/spellcheck.toml --checkers hunspell --code 1
-        $(git diff --diff-filter=AM --name-only $(git merge-base ${CI_COMMIT_SHA} ${CI_DEFAULT_BRANCH} -- :^bridges))
-  allow_failure:                   true
-
-build-test-collators:
-  stage:                           stage1
-  <<:                              *collect-artifacts
-  <<:                              *docker-env
-  <<:                              *compiler-info
-  <<:                              *test-refs
-  script:
-    - time cargo build --profile testnet --verbose -p test-parachain-adder-collator
-    - time cargo build --profile testnet --verbose -p test-parachain-undying-collator
-    - sccache -s
-    # pack artifacts
-    - mkdir -p ./artifacts
-    - mv ./target/testnet/adder-collator ./artifacts/.
-    - mv ./target/testnet/undying-collator ./artifacts/.
-    - echo -n "${CI_COMMIT_REF_NAME}" > ./artifacts/VERSION
-    - echo -n "${CI_COMMIT_REF_NAME}-${CI_COMMIT_SHORT_SHA}" > ./artifacts/EXTRATAG
-    - echo "adder-collator version = $(cat ./artifacts/VERSION) (EXTRATAG = $(cat ./artifacts/EXTRATAG))"
-    - echo "undying-collator version = $(cat ./artifacts/VERSION) (EXTRATAG = $(cat ./artifacts/EXTRATAG))"
-    - cp -r ./scripts/* ./artifacts
-
-build-malus:
-  stage:                           stage1
-  <<:                              *collect-artifacts
-  <<:                              *docker-env
-  <<:                              *compiler-info
-  <<:                              *test-refs
-  script:
-    - time cargo build --profile testnet --verbose -p polkadot-test-malus
-    - sccache -s
-    # pack artifacts
-    - mkdir -p ./artifacts
-    - mv ./target/testnet/malus ./artifacts/.
-    - echo -n "${CI_COMMIT_REF_NAME}" > ./artifacts/VERSION
-    - echo -n "${CI_COMMIT_REF_NAME}-${CI_COMMIT_SHORT_SHA}" > ./artifacts/EXTRATAG
-    - echo "polkadot-test-malus = $(cat ./artifacts/VERSION) (EXTRATAG = $(cat ./artifacts/EXTRATAG))"
-    - cp -r ./scripts/* ./artifacts
-
-build-staking-miner:
-  stage:                           stage1
-  <<:                              *collect-artifacts
-  <<:                              *docker-env
-  <<:                              *compiler-info
-  <<:                              *common-refs
-  script:
-    - time cargo build --locked --release --package staking-miner
-    # pack artifacts
-    - mkdir -p ./artifacts
-    - mv ./target/release/staking-miner ./artifacts/.
-    - echo -n "${CI_COMMIT_REF_NAME}" > ./artifacts/VERSION
-    - echo -n "${CI_COMMIT_REF_NAME}-${CI_COMMIT_SHORT_SHA}" > ./artifacts/EXTRATAG
-    - echo "staking-miner = $(cat ./artifacts/VERSION) (EXTRATAG = $(cat ./artifacts/EXTRATAG))"
-    - cp -r ./scripts/* ./artifacts
-
-#### stage:                        stage2
-
-.check-dependent-project:          &check-dependent-project
-  stage:                           stage2
-  # this is an artificial job dependency, for pipeline optimization using GitLab's DAGs
-  needs:
-    - job:                         cargo-fmt
-      artifacts:                   false
-  <<:                              *docker-env
-  <<:                              *test-pr-refs
-  script:
-    - git clone
-        --depth=1
-        "--branch=$PIPELINE_SCRIPTS_TAG"
-        https://github.com/paritytech/pipeline-scripts
-    - ./pipeline-scripts/check_dependent_project.sh
-        --org paritytech
-        --dependent-repo "$DEPENDENT_REPO"
-        --github-api-token "$GITHUB_PR_TOKEN"
-        --extra-dependencies "$EXTRA_DEPENDENCIES"
-        --companion-overrides "$COMPANION_OVERRIDES"
-
-check-dependent-cumulus:
-  <<: *check-dependent-project
-  variables:
-    DEPENDENT_REPO: cumulus
-    EXTRA_DEPENDENCIES: substrate
-    COMPANION_OVERRIDES: |
-      polkadot: release-v*
-      cumulus: polkadot-v*
-
-test-node-metrics:
-  stage:                           stage2
-  # this is an artificial job dependency, for pipeline optimization using GitLab's DAGs
-  needs:
-    - job:                         cargo-fmt
-      artifacts:                   false
-  <<:                              *docker-env
-  <<:                              *compiler-info
-  <<:                              *test-refs
-  variables:
-    RUST_TOOLCHAIN: stable
-    # Enable debug assertions since we are running optimized builds for testing
-    # but still want to have debug assertions.
-    RUSTFLAGS: "-Cdebug-assertions=y -Dwarnings"
-  script:
-    - time cargo test  --profile testnet --verbose --locked --features=runtime-metrics -p polkadot-node-metrics
-
-test-deterministic-wasm:
-  stage:                           stage2
-  # this is an artificial job dependency, for pipeline optimization using GitLab's DAGs
-  needs:
-    - job:                         cargo-fmt
-      artifacts:                   false
-  <<:                              *test-refs
-  <<:                              *docker-env
-  <<:                              *compiler-info
-  script:
-    - ./scripts/ci/gitlab/test_deterministic_wasm.sh
-
-check-transaction-versions:
-  stage:                           stage2
-  <<:                              *test-refs
-  <<:                              *docker-env
-  image:                           node:15
-  needs:
-    - job:                         build-linux-stable
-      artifacts:                   true
-  before_script:
-    - apt-get -y update; apt-get -y install jq lsof
-    - npm install --ignore-scripts -g @polkadot/metadata-cmp
-    # Set git config
-    - git config remote.origin.url "https://github.com/paritytech/polkadot.git"
-    - git fetch origin release
-  script:
-    - ./scripts/ci/gitlab/check_extrinsics_ordering.sh
-
-
-
-# This image is used in testnets
-# Release image is handled by the Github Action here:
-# .github/workflows/publish-docker-release.yml
-publish-polkadot-debug-image:
-  stage:                           stage2
-  <<:                              *build-push-image
-  rules:
-    # Don't run when triggered from another pipeline
-    - if: $CI_PIPELINE_SOURCE == "pipeline"
-      when: never
-    - if: $CI_PIPELINE_SOURCE == "web"
-    - if: $CI_PIPELINE_SOURCE == "schedule"
-    - if: $CI_COMMIT_REF_NAME == "master"
-    - if: $CI_COMMIT_REF_NAME =~ /^[0-9]+$/                         # PRs
-    - if: $CI_COMMIT_REF_NAME =~ /^v[0-9]+\.[0-9]+.*$/              # i.e. v1.0, v2.1rc1
-  variables:
-    <<:                            *image-variables
-    # scripts/ci/dockerfiles/polkadot_injected_debug.Dockerfile
-    DOCKERFILE:                    ci/dockerfiles/polkadot_injected_debug.Dockerfile
-    IMAGE_NAME:                    docker.io/paritypr/polkadot-debug
-  needs:
-    - job:                         build-linux-stable
-      artifacts:                   true
-  after_script:
-    # pass artifacts to the zombienet-tests job
-    # https://docs.gitlab.com/ee/ci/multi_project_pipelines.html#with-variable-inheritance
-    - echo "PARACHAINS_IMAGE_NAME=${IMAGE_NAME}" > ./artifacts/parachains.env
-    - echo "PARACHAINS_IMAGE_TAG=$(cat ./artifacts/EXTRATAG)" >> ./artifacts/parachains.env
-  artifacts:
-    reports:
-      # this artifact is used in zombienet-tests job
-      dotenv: ./artifacts/parachains.env
-    expire_in:                     1 days
-
-publish-test-collators-image:
-  # service image for Simnet
-  stage:                           stage2
-  <<:                              *build-push-image
-  <<:                              *zombienet-refs
-  variables:
-    <<:                            *image-variables
-    # scripts/ci/dockerfiles/collator_injected.Dockerfile
-    DOCKERFILE:                    ci/dockerfiles/collator_injected.Dockerfile
-    IMAGE_NAME:                    docker.io/paritypr/colander
-  needs:
-    - job:                         build-test-collators
-      artifacts:                   true
-  after_script:
-    - buildah logout --all
-    # pass artifacts to the zombienet-tests job
-    - echo "COLLATOR_IMAGE_NAME=${IMAGE_NAME}" > ./artifacts/collator.env
-    - echo "COLLATOR_IMAGE_TAG=$(cat ./artifacts/EXTRATAG)" >> ./artifacts/collator.env
-  artifacts:
-    reports:
-      # this artifact is used in zombienet-tests job
-      dotenv: ./artifacts/collator.env
-
-publish-malus-image:
-  # service image for Simnet
-  stage:                           stage2
-  <<:                              *build-push-image
-  <<:                              *zombienet-refs
-  variables:
-    <<:                            *image-variables
-    # scripts/ci/dockerfiles/malus_injected.Dockerfile
-    DOCKERFILE:                    ci/dockerfiles/malus_injected.Dockerfile
-    IMAGE_NAME:                    docker.io/paritypr/malus
-  needs:
-    - job:                         build-malus
-      artifacts:                   true
-  after_script:
-    - buildah logout "$IMAGE_NAME"
-    # pass artifacts to the zombienet-tests job
-    - echo "MALUS_IMAGE_NAME=${IMAGE_NAME}" > ./artifacts/malus.env
-    - echo "MALUS_IMAGE_TAG=$(cat ./artifacts/EXTRATAG)" >> ./artifacts/malus.env
-  artifacts:
-    reports:
-      # this artifact is used in zombienet-tests job
-      dotenv: ./artifacts/malus.env
-
-publish-staking-miner-image:
-  stage:                           stage2
-  <<:                              *build-push-image
-  <<:                              *publish-refs
-  variables:
-    <<:                            *image-variables
-    # scripts/ci/dockerfiles/staking-miner/staking-miner_injected.Dockerfile
-    DOCKERFILE:                    ci/dockerfiles/staking-miner/staking-miner_injected.Dockerfile
-    IMAGE_NAME:                    docker.io/paritytech/staking-miner
-    GIT_STRATEGY:                  none
-    DOCKER_USER:                   ${Docker_Hub_User_Parity}
-    DOCKER_PASS:                   ${Docker_Hub_Pass_Parity}
-  needs:
-    - job:                         build-staking-miner
-      artifacts:                   true
-
-
-publish-s3-release:                &publish-s3
-  stage:                           stage3
-  needs:
-    - job:                         build-linux-stable
-      artifacts:                   true
-  <<:                              *kubernetes-env
-  image:                           paritytech/awscli:latest
-  variables:
-    GIT_STRATEGY:                  none
-    PREFIX:                        "builds/polkadot/${ARCH}-${DOCKER_OS}"
-  rules:
-    - if: $CI_PIPELINE_SOURCE == "pipeline"
-      when: never
-    # publishing binaries nightly
-    - if: $CI_PIPELINE_SOURCE == "schedule"
-  before_script:
-    - *check-versions
-  script:
-    - echo "uploading objects to https://releases.parity.io/${PREFIX}/${VERSION}"
-    - aws s3 sync --acl public-read ./artifacts/ s3://${AWS_BUCKET}/${PREFIX}/${VERSION}/
-    - echo "update objects at https://releases.parity.io/${PREFIX}/${EXTRATAG}"
-    - find ./artifacts -type f | while read file; do
-        name="${file#./artifacts/}";
-        aws s3api copy-object
-          --copy-source ${AWS_BUCKET}/${PREFIX}/${VERSION}/${name}
-          --bucket ${AWS_BUCKET} --key ${PREFIX}/${EXTRATAG}/${name};
-      done
-    - |
-      cat <<-EOM
-      |
-      |  polkadot binary paths:
-      |
-      |  - https://releases.parity.io/${PREFIX}/${EXTRATAG}/polkadot
-      |  - https://releases.parity.io/${PREFIX}/${VERSION}/polkadot
-      |
-      EOM
-  after_script:
-    - aws s3 ls s3://${AWS_BUCKET}/${PREFIX}/${EXTRATAG}/
-        --recursive --human-readable --summarize
-
-update_polkadot_weights:           &update-weights
-  stage:                           stage2
-  timeout:                         1d
-  when:                            manual
-  variables:
-    RUNTIME:                       polkadot
-  artifacts:
-    paths:
-      - ${RUNTIME}_weights_${CI_COMMIT_SHORT_SHA}.patch
-  script:
-    - ./scripts/ci/run_benches_for_runtime.sh $RUNTIME
-    - git diff -P > ${RUNTIME}_weights_${CI_COMMIT_SHORT_SHA}.patch
-  # uses the "shell" executors
-  tags:
-    - weights
-
-update_kusama_weights:
-  <<:                              *update-weights
-  variables:
-    RUNTIME:                       kusama
-
-update_westend_weights:
-  <<:                              *update-weights
-  variables:
-    RUNTIME:                       westend
-
-update_rococo_weights:
-  <<:                              *update-weights
-  variables:
-    RUNTIME:                       rococo
-
-#### stage:                        stage3
-
-build-rustdoc:
-  stage:                           stage3
-  # this is an artificial job dependency, for pipeline optimization using GitLab's DAGs
-  needs:
-    - job:                         test-deterministic-wasm
-      artifacts:                   false
-  <<:                              *docker-env
-  <<:                              *test-refs
-  variables:
-    SKIP_WASM_BUILD:               1
-  artifacts:
-    name:                          "${CI_JOB_NAME}_${CI_COMMIT_REF_NAME}-doc"
-    when:                          on_success
-    expire_in:                     1 days
-    paths:
-    - ./crate-docs/
-  script:
-    # FIXME: it fails with `RUSTDOCFLAGS="-Dwarnings"` and `--all-features`
-    # FIXME: return to stable when https://github.com/rust-lang/rust/issues/96937 gets into stable
-    - time cargo +nightly doc --workspace --verbose --no-deps
-    - rm -f ./target/doc/.lock
-    - mv ./target/doc ./crate-docs
-    # FIXME: remove me after CI image gets nonroot
-    - chown -R nonroot:nonroot ./crate-docs
-    - echo "<meta http-equiv=refresh content=0;url=polkadot_service/index.html>" > ./crate-docs/index.html
-
-build-implementers-guide:
-  stage:                           stage3
-  # this is an artificial job dependency, for pipeline optimization using GitLab's DAGs
-  needs:
-    - job:                         test-deterministic-wasm
-      artifacts:                   false
-  <<:                              *test-refs
-  <<:                              *docker-env
-  <<:                              *collect-artifacts-short
-  script:
-    - cargo install mdbook mdbook-mermaid mdbook-linkcheck
-    - mdbook build ./roadmap/implementers-guide
-    - mkdir -p artifacts
-    - mv roadmap/implementers-guide/book artifacts/
-    # FIXME: remove me after CI image gets nonroot
-    - chown -R nonroot:nonroot artifacts/
-
-check-try-runtime:
-  stage:                           stage3
-  # this is an artificial job dependency, for pipeline optimization using GitLab's DAGs
-  needs:
-    - job:                         test-node-metrics
-      artifacts:                   false
-  <<:                              *test-refs
-  <<:                              *docker-env
-  <<:                              *compiler-info
-  script:
-    # Check that everything compiles with `try-runtime` feature flag.
-    - cargo check --features try-runtime --all
-
-# More info can be found here: https://github.com/paritytech/polkadot/pull/5865
-# Works only in PRs
-check-runtime-migration:
-  stage:                           stage3
-  # this is an artificial job dependency, for pipeline optimization using GitLab's DAGs
-  needs:
-    - job:                         test-node-metrics
-      artifacts:                   false
-  <<:                              *test-pr-refs
-  <<:                              *docker-env
-  <<:                              *compiler-info
-  script:
-    - |
-      export has_runtimemigration_label=$(curl -sS -H "Accept: application/vnd.github+json" \
-        -H "Authorization: token $GITHUB_PR_TOKEN" \
-        https://api.github.com/repos/paritytech/polkadot/issues/$CI_COMMIT_REF_NAME/labels | grep "E1" | wc -l)
-    - |
-      if [[ $has_runtimemigration_label != 0 ]]; then
-        echo "Found label runtimemigration. Running tests"
-        export RUST_LOG=remote-ext=debug,runtime=debug
-        time cargo test --release -p westend-runtime -p polkadot-runtime -p kusama-runtime --features try-runtime
-      else
-        echo "runtimemigration label not found. Skipping"
-      fi
-  allow_failure:                   true
-
-
-check-no-default-features:
-  stage:                           stage3
-  # this is an artificial job dependency, for pipeline optimization using GitLab's DAGs
-  needs:
-    - job:                         test-deterministic-wasm
-      artifacts:                   false
-  <<:                              *test-refs
-  <<:                              *docker-env
-  <<:                              *compiler-info
-  script:
-    # Check that polkadot-cli will compile no default features.
-    - pushd ./node/service && cargo check --no-default-features && popd
-    - pushd ./cli && cargo check --no-default-features --features "service" && popd
-    - sccache -s
-
-build-short-benchmark:
-  stage:                           stage3
-  <<:                              *test-refs
-  <<:                              *docker-env
-  <<:                              *collect-artifacts
-  # this is an artificial job dependency, for pipeline optimization using GitLab's DAGs
-  needs:
-    - job:                         test-node-metrics
-      artifacts:                   false
-  script:
-    - cargo +nightly build --profile release --locked --features=runtime-benchmarks
-    - mkdir artifacts
-    - cp ./target/release/polkadot ./artifacts/
->>>>>>> e2da6e53
 
 deploy-parity-testnet:
   stage:                           .post
