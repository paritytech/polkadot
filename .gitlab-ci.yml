# .gitlab-ci.yml
#
# polkadot
#
# pipelines can be triggered manually in the web
# setting DEPLOY_TAG will only deploy the tagged image

stages:
  - test
  - build
  - publish
  - deploy

image:                             paritytech/ci-linux:production

variables:
  GIT_STRATEGY:                    fetch
  GIT_DEPTH:                       100
  CARGO_HOME:                      "/ci-cache/${CI_PROJECT_NAME}/cargo/${CI_JOB_NAME}"
  SCCACHE_DIR:                     "/ci-cache/${CI_PROJECT_NAME}/sccache"
  CI_SERVER_NAME:                  "GitLab CI"
  DOCKER_OS:                       "debian:stretch"
  ARCH:                            "x86_64"

.collect-artifacts:                &collect-artifacts
  artifacts:
    name:                          "${CI_JOB_NAME}_${CI_COMMIT_REF_NAME}"
    when:                          on_success
    expire_in:                     28 days
    paths:
      - artifacts/

.kubernetes-env:                   &kubernetes-env
  tags:
    - kubernetes-parity-build
  environment:
    name: parity-build

.docker-env:                       &docker-env
  retry:
    max: 2
    when:
      - runner_system_failure
      - unknown_failure
      - api_failure
  interruptible:                   true
  dependencies:                    []
  tags:
    - linux-docker

.compiler_info:                    &compiler_info
  before_script:
    - rustup show
    - cargo --version
    - sccache -s

.build-refs:                       &build-refs
  only:
    - master
    - schedules
    - web
    - /^v[0-9]+\.[0-9]+.*$/        # i.e. v1.0, v2.1rc1

.test-refs:                        &test-refs
  only:
    - master
    - schedules
    - web
    - /^v[0-9]+\.[0-9]+.*$/        # i.e. v1.0, v2.1rc1
    - /^[0-9]+$/

#### stage:                        test

check-runtime:
  stage:                           test
  image:                           paritytech/tools:latest
  <<:                              *kubernetes-env
  only:
    - /^[0-9]+$/
  variables:
    GITLAB_API:                    "https://gitlab.parity.io/api/v4"
    GITHUB_API_PROJECT:            "parity%2Finfrastructure%2Fgithub-api"
  script:
    - ./scripts/gitlab/check_runtime.sh
  interruptible:                   true
  allow_failure:                   true

check-line-width:
  stage:                           test
  image:                           paritytech/tools:latest
  <<:                              *kubernetes-env
  only:
    - /^[0-9]+$/
  script:
    - ./scripts/gitlab/check_line_width.sh
  interruptible:                   true
  allow_failure:                   true

publish-draft-release:
  stage:                           test
<<<<<<< HEAD
  image:                           paritytech/tools:latest
=======
>>>>>>> f8bf4bc9
  only:
    - tags
    - /^v[0-9]+\.[0-9]+\.[0-9]+.*$/        # i.e. v1.0.1, v2.1.0rc1
  script:
    - apt-get -y update; apt-get -y install jq
    - ./scripts/gitlab/publish_draft_release.sh
  interruptible:                   true
  allow_failure:                   true

test-linux-stable:                 &test
  stage:                           test
  <<:                              *test-refs
  <<:                              *docker-env
  <<:                              *compiler_info
  variables:
    RUST_TOOLCHAIN: stable
    # Enable debug assertions since we are running optimized builds for testing
    # but still want to have debug assertions.
    RUSTFLAGS: "-Cdebug-assertions=y -Dwarnings"
    TARGET: native
  script:
    - time cargo test --all --release --verbose --locked --features runtime-benchmarks
    - sccache -s

check-web-wasm:                    &test
  stage:                           test
  <<:                              *test-refs
  <<:                              *docker-env
  <<:                              *compiler_info
  script:
    # WASM support is in progress. As more and more crates support WASM, we
    # should add entries here. See https://github.com/paritytech/polkadot/issues/625
    - time cargo build --locked --target=wasm32-unknown-unknown --manifest-path runtime/polkadot/Cargo.toml
    - time cargo build --locked --target=wasm32-unknown-unknown --manifest-path runtime/kusama/Cargo.toml
    - time cargo build --locked --target=wasm32-unknown-unknown --manifest-path erasure-coding/Cargo.toml
    - time cargo build --locked --target=wasm32-unknown-unknown --manifest-path parachain/Cargo.toml
    - time cargo build --locked --target=wasm32-unknown-unknown --manifest-path primitives/Cargo.toml
    - time cargo build --locked --target=wasm32-unknown-unknown --manifest-path rpc/Cargo.toml
    - time cargo build --locked --target=wasm32-unknown-unknown --manifest-path statement-table/Cargo.toml
    - time cargo build --locked --target=wasm32-unknown-unknown --manifest-path cli/Cargo.toml --no-default-features --features browser
    - sccache -s

check-runtime-benchmarks:          &test
  stage:                           test
  <<:                              *test-refs
  <<:                              *docker-env
  <<:                              *compiler_info
  script:
    # Check that the node will compile with `runtime-benchmarks` feature flag.
    - time cargo check --features runtime-benchmarks
    - sccache -s

build-wasm-release:
  stage:                          build
  <<:                             *collect-artifacts
  <<:                             *docker-env
  <<:                             *compiler_info
  # Note: We likely only want to do this for tagged releases, hence the 'only:'
  only:
    # FIXME remove when ready to merge
    - /^[0-9]+$/
    # - /^v[0-9]+\.[0-9]+.*$/        # i.e. v1.0, v2.1rc1
  script:
    - time wasm-pack build --target web --out-dir wasm --release cli -- --no-default-features --features browser
    - mkdir -p ./artifacts/wasm
    - cd ./cli/wasm/
    - for f in polkadot_cli*; do sha256sum "${f}" > "${f}.sha256"; done
    - mv ./polkadot_cli* ../../artifacts/wasm/.

build-linux-release:               &build
  stage:                           build
  <<:                              *collect-artifacts
  <<:                              *build-refs
  <<:                              *docker-env
  <<:                              *compiler_info
  script:
    - time cargo build --release --verbose
    - mkdir -p ./artifacts
    - mv ./target/release/polkadot ./artifacts/.
    - sha256sum ./artifacts/polkadot | tee ./artifacts/polkadot.sha256
    - VERSION="${CI_COMMIT_REF_NAME}" # will be tag or branch name
    - if [ "${CI_COMMIT_TAG}" ]; then
        EXTRATAG="latest";
      else
        EXTRATAG="$(./artifacts/polkadot --version |
          sed -n -r 's/^polkadot ([0-9.]+.*-[0-9a-f]{7,13})-.*$/\1/p')";
        EXTRATAG="${CI_COMMIT_REF_NAME}-${EXTRATAG}-$(cut -c 1-8 ./artifacts/polkadot.sha256)";
      fi
    - echo "Polkadot version = ${VERSION} (EXTRATAG ${EXTRATAG})"
    - echo -n ${VERSION} > ./artifacts/VERSION
    - echo -n ${EXTRATAG} > ./artifacts/EXTRATAG
    - cp -r scripts/docker/* ./artifacts
    - sccache -s

.publish-build:                    &publish-build
  stage:                           publish
  dependencies:
    - build-linux-release
    - build-wasm-release
  cache:                           {}
  <<:                              *build-refs
  <<:                              *kubernetes-env
  before_script:
    - test -s ./artifacts/VERSION || exit 1
    - test -s ./artifacts/EXTRATAG || exit 1
    - VERSION="$(cat ./artifacts/VERSION)"
    - EXTRATAG="$(cat ./artifacts/EXTRATAG)"
    - echo "Polkadot version = ${VERSION} (EXTRATAG ${EXTRATAG})"

publish-docker-release:
  <<:                              *publish-build
  image:                           docker:stable
  services:
    - docker:dind
  <<:                              *collect-artifacts
  variables:
    DOCKER_HOST:                   tcp://localhost:2375
    DOCKER_DRIVER:                 overlay2
    GIT_STRATEGY:                  none
    # DOCKERFILE:                  scripts/docker/Dockerfile
    CONTAINER_IMAGE:               parity/polkadot
  script:
    - test "$Docker_Hub_User_Parity" -a "$Docker_Hub_Pass_Parity"
        || ( echo "no docker credentials provided"; exit 1 )
    - docker login -u "$Docker_Hub_User_Parity" -p "$Docker_Hub_Pass_Parity"
    - docker info
    - cd ./artifacts
    - docker build
      --build-arg VCS_REF="${CI_COMMIT_SHA}"
      --build-arg BUILD_DATE="$(date -u '+%Y-%m-%dT%H:%M:%SZ')"
      --tag $CONTAINER_IMAGE:$VERSION
      --tag $CONTAINER_IMAGE:$EXTRATAG .
    - docker push $CONTAINER_IMAGE:$VERSION
    - docker push $CONTAINER_IMAGE:$EXTRATAG
  after_script:
    - docker logout
    # only VERSION information is needed for the deployment
    - find ./artifacts/ -depth -not -name VERSION -not -name artifacts -delete

publish-s3-release:
  <<:                              *publish-build
  image:                           paritytech/awscli:latest
  variables:
    GIT_STRATEGY:                  none
    BUCKET:                        "releases.parity.io"
    PREFIX:                        "polkadot/${ARCH}-${DOCKER_OS}"
  script:
    - echo "uploading objects to https://${BUCKET}/${PREFIX}/${VERSION}"
    - aws s3 sync ./artifacts/ s3://${BUCKET}/${PREFIX}/${VERSION}/
    - echo "update objects at https://${BUCKET}/${PREFIX}/${EXTRATAG}"
    - for file in ./artifacts/*; do
      name="$(basename ${file})";
      aws s3api copy-object
        --copy-source ${BUCKET}/${PREFIX}/${VERSION}/${name}
        --bucket ${BUCKET} --key ${PREFIX}/${EXTRATAG}/${name};
      done
    - |
      cat <<-EOM
      |
      |  polkadot binary paths:
      |
      |  - https://${BUCKET}/${PREFIX}/${EXTRATAG}/polkadot
      |  - https://${BUCKET}/${PREFIX}/${VERSION}/polkadot
      |
      EOM
  after_script:
    - aws s3 ls s3://${BUCKET}/${PREFIX}/${EXTRATAG}/
        --recursive --human-readable --summarize

deploy-polkasync-kusama:
  stage:                           deploy
  <<:                              *build-refs
  variables:
    POLKADOT_CI_COMMIT_NAME:       "${CI_COMMIT_REF_NAME}"
    POLKADOT_CI_COMMIT_REF:        "${CI_COMMIT_REF}"
  allow_failure:                   true
  trigger:                         "parity/infrastructure/parity-testnet"

#### stage:                       .post

check-labels:
  stage:                          .post
  image:                          paritytech/tools:latest
  <<:                             *kubernetes-env
  only:
    - /^[0-9]+$/
  script:
    - ./scripts/gitlab/check_tags.sh<|MERGE_RESOLUTION|>--- conflicted
+++ resolved
@@ -98,10 +98,6 @@
 
 publish-draft-release:
   stage:                           test
-<<<<<<< HEAD
-  image:                           paritytech/tools:latest
-=======
->>>>>>> f8bf4bc9
   only:
     - tags
     - /^v[0-9]+\.[0-9]+\.[0-9]+.*$/        # i.e. v1.0.1, v2.1.0rc1
