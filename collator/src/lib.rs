// Copyright 2017 Parity Technologies (UK) Ltd.
// This file is part of Polkadot.

// Polkadot is free software: you can redistribute it and/or modify
// it under the terms of the GNU General Public License as published by
// the Free Software Foundation, either version 3 of the License, or
// (at your option) any later version.

// Polkadot is distributed in the hope that it will be useful,
// but WITHOUT ANY WARRANTY; without even the implied warranty of
// MERCHANTABILITY or FITNESS FOR A PARTICULAR PURPOSE.  See the
// GNU General Public License for more details.

// You should have received a copy of the GNU General Public License
// along with Polkadot.  If not, see <http://www.gnu.org/licenses/>.

//! Collation node logic.
//!
//! A collator node lives on a distinct parachain and submits a proposal for
//! a state transition, along with a proof for its validity
//! (what we might call a witness or block data).
//!
//! One of collators' other roles is to route messages between chains.
//! Each parachain produces a list of "egress" posts of messages for each other
//! parachain on each block, for a total of N^2 lists all together.
//!
//! We will refer to the egress list at relay chain block X of parachain A with
//! destination B as egress(X)[A -> B]
//!
//! On every block, each parachain will be intended to route messages from some
//! subset of all the other parachains. (NOTE: in practice this is not done until PoC-3)
//!
//! Since the egress information is unique to every block, when routing from a
//! parachain a collator must gather all egress posts from that parachain
//! up to the last point in history that messages were successfully routed
//! from that parachain, accounting for relay chain blocks where no candidate
//! from the collator's parachain was produced.
//!
//! In the case that all parachains route to each other and a candidate for the
//! collator's parachain was included in the last relay chain block, the collator
//! only has to gather egress posts from other parachains one block back in relay
//! chain history.
//!
//! This crate defines traits which provide context necessary for collation logic
//! to be performed, as the collation logic itself.

use std::collections::HashSet;
use std::fmt;
use std::sync::Arc;
use std::time::Duration;

use futures::{
	future, Future, Stream, FutureExt, TryFutureExt, StreamExt,
	compat::{Compat01As03, Future01CompatExt, Stream01CompatExt}
};
use log::{warn, error};
use client::BlockchainEvents;
use primitives::{Pair, Blake2Hasher};
use polkadot_primitives::{
	BlockId, Hash, Block,
	parachain::{
		self, BlockData, DutyRoster, HeadData, ConsolidatedIngress, Message, Id as ParaId,
		OutgoingMessages, PoVBlock, Status as ParachainStatus, ValidatorId, CollatorPair,
	}
};
use polkadot_cli::{
	Worker, IntoExit, ProvideRuntimeApi, AbstractService, CustomConfiguration, ParachainHost,
};
use polkadot_network::validation::{LeafWorkParams, ValidationNetwork};
use polkadot_network::{PolkadotNetworkService, PolkadotProtocol};
use polkadot_runtime::RuntimeApi;

pub use polkadot_cli::{VersionInfo, TaskExecutor};
pub use polkadot_network::validation::Incoming;
pub use polkadot_validation::SignedStatement;
pub use polkadot_primitives::parachain::CollatorId;
pub use substrate_network::PeerId;

const COLLATION_TIMEOUT: Duration = Duration::from_secs(30);

/// An abstraction over the `Network` with useful functions for a `Collator`.
pub trait Network: Send + Sync {
	/// Convert the given `CollatorId` to a `PeerId`.
	fn collator_id_to_peer_id(&self, collator_id: CollatorId) ->
		Box<dyn Future<Output=Option<PeerId>> + Unpin + Send>;

	/// Create a `Stream` of checked statements for the given `relay_parent`.
	///
	/// The returned stream will not terminate, so it is required to make sure that the stream is
	/// dropped when it is not required anymore. Otherwise, it will stick around in memory
	/// infinitely.
	fn checked_statements(&self, relay_parent: Hash) -> Box<dyn Stream<Item=SignedStatement>>;
}

impl<P, E> Network for ValidationNetwork<P, E, PolkadotNetworkService, TaskExecutor> where
	P: 'static + Send + Sync,
	E: 'static + Send + Sync,
{
	fn collator_id_to_peer_id(&self, collator_id: CollatorId) ->
		Box<dyn Future<Output=Option<PeerId>> + Unpin + Send>
	{
		Box::new(
			Self::collator_id_to_peer_id(self, collator_id)
				.compat()
				.map(|res| res.ok().and_then(|id| id))
		)
	}

	fn checked_statements(&self, relay_parent: Hash) -> Box<dyn Stream<Item=SignedStatement>> {
		Box::new(
			Self::checked_statements(self, relay_parent)
				.compat()
				.filter_map(|item| future::ready(item.ok()))
		)
	}
}

/// Error to return when the head data was invalid.
#[derive(Clone, Copy, Debug)]
pub struct InvalidHead;

/// Collation errors.
#[derive(Debug)]
pub enum Error<R> {
	/// Error on the relay-chain side of things.
	Polkadot(R),
	/// Error on the collator side of things.
	Collator(InvalidHead),
}

impl<R: fmt::Display> fmt::Display for Error<R> {
	fn fmt(&self, f: &mut fmt::Formatter) -> fmt::Result {
		match *self {
			Error::Polkadot(ref err) => write!(f, "Polkadot node error: {}", err),
			Error::Collator(_) => write!(f, "Collator node error: Invalid head data"),
		}
	}
}

/// The Polkadot client type.
pub type PolkadotClient<B, E> = client::Client<B, E, Block, RuntimeApi>;

/// Something that can build a `ParachainContext`.
pub trait BuildParachainContext {
	/// The parachain context produced by the `build` function.
	type ParachainContext: self::ParachainContext;

	/// Build the `ParachainContext`.
	fn build<B, E>(
		self,
		client: Arc<PolkadotClient<B, E>>,
		task_executor: TaskExecutor,
		network: Arc<dyn Network>,
	) -> Result<Self::ParachainContext, ()>
		where
			B: client_api::backend::Backend<Block, Blake2Hasher> + 'static,
			E: client::CallExecutor<Block, Blake2Hasher> + Clone + Send + Sync + 'static;
}

/// Parachain context needed for collation.
///
/// This can be implemented through an externally attached service or a stub.
/// This is expected to be a lightweight, shared type like an Arc.
pub trait ParachainContext: Clone {
	type ProduceCandidate: Future<Output = Result<(BlockData, HeadData, OutgoingMessages), InvalidHead>>;

	/// Produce a candidate, given the relay parent hash, the latest ingress queue information
	/// and the last parachain head.
	fn produce_candidate<I: IntoIterator<Item=(ParaId, Message)>>(
		&mut self,
		relay_parent: Hash,
		status: ParachainStatus,
		ingress: I,
	) -> Self::ProduceCandidate;
}

/// Relay chain context needed to collate.
/// This encapsulates a network and local database which may store
/// some of the input.
pub trait RelayChainContext {
	type Error: std::fmt::Debug;

	/// Future that resolves to the un-routed egress queues of a parachain.
	/// The first item is the oldest.
	type FutureEgress: Future<Output = Result<ConsolidatedIngress, Self::Error>>;

	/// Get un-routed egress queues from a parachain to the local parachain.
	fn unrouted_egress(&self, _id: ParaId) -> Self::FutureEgress;
}

/// Produce a candidate for the parachain, with given contexts, parent head, and signing key.
pub async fn collate<R, P>(
	relay_parent: Hash,
	local_id: ParaId,
	parachain_status: ParachainStatus,
	relay_context: R,
	mut para_context: P,
	key: Arc<CollatorPair>,
)
	-> Result<(parachain::Collation, OutgoingMessages), Error<R::Error>>
	where
		R: RelayChainContext,
		P: ParachainContext,
		P::ProduceCandidate: Send,
{
<<<<<<< HEAD
	let ingress = relay_context.unrouted_egress(local_id).into_future().map_err(Error::Polkadot);
	ingress
		.and_then(move |ingress| {
			para_context.produce_candidate(
				relay_parent,
				parachain_status,
				ingress.0.iter().flat_map(|&(id, ref msgs)| msgs.iter().cloned().map(move |msg| (id, msg)))
			)
				.into_future()
				.map(move |x| (ingress, x))
				.map_err(Error::Collator)
		})
		.and_then(move |(ingress, (block_data, head_data, mut outgoing))| {
			let block_data_hash = block_data.hash();
			let signature = key.sign(block_data_hash.as_ref()).into();
			let egress_queue_roots = polkadot_validation::egress_roots(&mut outgoing.outgoing_messages);

			let info = parachain::CollationInfo {
				parachain_index: local_id,
				collator: key.public(),
				signature,
				egress_queue_roots,
				head_data,
				block_data_hash,
				upward_messages: Vec::new(),
			};

			let collation = parachain::Collation {
				info,
				pov: PoVBlock {
					block_data,
					ingress,
				},
			};

			Ok((collation, outgoing))
		})
=======
	let ingress = relay_context.unrouted_egress(local_id).await.map_err(Error::Polkadot)?;

	let (block_data, head_data, mut outgoing) = para_context.produce_candidate(
		relay_parent,
		parachain_status,
		ingress.0.iter().flat_map(|&(id, ref msgs)| msgs.iter().cloned().map(move |msg| (id, msg)))
	).map_err(Error::Collator).await?;

	let block_data_hash = block_data.hash();
	let signature = key.sign(block_data_hash.as_ref());
	let egress_queue_roots =
		polkadot_validation::egress_roots(&mut outgoing.outgoing_messages);

	let receipt = parachain::CandidateReceipt {
		parachain_index: local_id,
		collator: key.public(),
		signature,
		head_data,
		egress_queue_roots,
		fees: 0,
		block_data_hash,
		upward_messages: Vec::new(),
	};

	let collation = parachain::Collation {
		receipt,
		pov: PoVBlock {
			block_data,
			ingress,
		},
	};

	Ok((collation, outgoing))
>>>>>>> a99977f6
}

/// Polkadot-api context.
struct ApiContext<P, E> {
	network: Arc<ValidationNetwork<P, E, PolkadotNetworkService, TaskExecutor>>,
	parent_hash: Hash,
	validators: Vec<ValidatorId>,
}

impl<P: 'static, E: 'static> RelayChainContext for ApiContext<P, E> where
	P: ProvideRuntimeApi + Send + Sync,
	P::Api: ParachainHost<Block>,
	E: futures01::Future<Item=(),Error=()> + Clone + Send + Sync + 'static,
{
	type Error = String;
	type FutureEgress = Box<dyn Future<Output=Result<ConsolidatedIngress, String>> + Unpin + Send>;

	fn unrouted_egress(&self, _id: ParaId) -> Self::FutureEgress {
		// TODO: https://github.com/paritytech/polkadot/issues/253
		//
		// Fetch ingress and accumulate all unrounted egress
		let _session = self.network.instantiate_leaf_work(LeafWorkParams {
			local_session_key: None,
			parent_hash: self.parent_hash,
			authorities: self.validators.clone(),
		})
			.compat()
			.map_err(|e| format!("unable to instantiate validation session: {:?}", e));

		Box::new(future::ok(ConsolidatedIngress(Vec::new())))
	}
}

struct CollationNode<P, E> {
	build_parachain_context: P,
	exit: E,
	para_id: ParaId,
	key: Arc<CollatorPair>,
}

impl<P, E> IntoExit for CollationNode<P, E> where
	E: futures01::Future<Item=(),Error=()> + Unpin + Send + 'static
{
	type Exit = future::Map<Compat01As03<E>, fn (Result<(), ()>) -> ()>;
	fn into_exit(self) -> Self::Exit {
		self.exit.compat().map(drop)
	}
}

impl<P, E> Worker for CollationNode<P, E> where
	P: BuildParachainContext + Send + 'static,
	P::ParachainContext: Send + 'static,
	<P::ParachainContext as ParachainContext>::ProduceCandidate: Send + 'static,
	E: futures01::Future<Item=(),Error=()> + Clone + Unpin + Send + Sync + 'static,
{
	type Work = Box<dyn Future<Output=()> + Unpin + Send>;

	fn configuration(&self) -> CustomConfiguration {
		let mut config = CustomConfiguration::default();
		config.collating_for = Some((
			self.key.public(),
			self.para_id,
		));
		config
	}

	fn work<S, SC, B, CE>(self, service: &S, task_executor: TaskExecutor) -> Self::Work
	where
		S: AbstractService<
			Block = Block,
			RuntimeApi = RuntimeApi,
			Backend = B,
			SelectChain = SC,
			NetworkSpecialization = PolkadotProtocol,
			CallExecutor = CE,
		>,
		SC: polkadot_service::SelectChain<Block> + 'static,
		B: client_api::backend::Backend<Block, Blake2Hasher> + 'static,
		CE: client::CallExecutor<Block, Blake2Hasher> + Clone + Send + Sync + 'static
	{
		let CollationNode { build_parachain_context, exit, para_id, key } = self;
		let client = service.client();
		let network = service.network();
		let known_oracle = client.clone();
		let select_chain = if let Some(select_chain) = service.select_chain() {
			select_chain
		} else {
			error!("The node cannot work because it can't select chain.");
			return Box::new(future::ready(()));
		};

		let is_known = move |block_hash: &Hash| {
			use consensus_common::BlockStatus;
			use polkadot_network::gossip::Known;

			match known_oracle.block_status(&BlockId::hash(*block_hash)) {
				Err(_) | Ok(BlockStatus::Unknown) | Ok(BlockStatus::Queued) => None,
				Ok(BlockStatus::KnownBad) => Some(Known::Bad),
				Ok(BlockStatus::InChainWithState) | Ok(BlockStatus::InChainPruned) =>
					match select_chain.leaves() {
						Err(_) => None,
						Ok(leaves) => if leaves.contains(block_hash) {
							Some(Known::Leaf)
						} else {
							Some(Known::Old)
						},
					}
			}
		};

		let message_validator = polkadot_network::gossip::register_validator(
			network.clone(),
			(is_known, client.clone()),
		);

		let validation_network = Arc::new(ValidationNetwork::new(
			network.clone(),
			exit.clone(),
			message_validator,
			client.clone(),
			task_executor.clone(),
		));

		let parachain_context = match build_parachain_context.build(
			client.clone(),
			task_executor,
			validation_network.clone(),
		) {
			Ok(ctx) => ctx,
			Err(()) => {
				error!("Could not build the parachain context!");
				return Box::new(future::ready(()))
			}
		};

		let inner_exit = exit.clone();
		let work = client.import_notification_stream()
			.for_each(move |notification| {
				macro_rules! try_fr {
					($e:expr) => {
						match $e {
							Ok(x) => x,
							Err(e) => return future::Either::Left(future::err(Error::Polkadot(
								format!("{:?}", e)
							))),
						}
					}
				}

				let relay_parent = notification.hash;
				let id = BlockId::hash(relay_parent);

				let network = network.clone();
				let client = client.clone();
				let key = key.clone();
				let parachain_context = parachain_context.clone();
				let validation_network = validation_network.clone();
				let inner_exit_2 = inner_exit.clone();

				let work = future::lazy(move |_| {
					let api = client.runtime_api();
					let status = match try_fr!(api.parachain_status(&id, para_id)) {
						Some(status) => status,
						None => return future::Either::Left(future::ok(())),
					};

					let validators = try_fr!(api.validators(&id));

					let targets = compute_targets(
						para_id,
						validators.as_slice(),
						try_fr!(api.duty_roster(&id)),
					);

					let context = ApiContext {
						network: validation_network,
						parent_hash: relay_parent,
						validators,
					};

					let collation_work = collate(
						relay_parent,
						para_id,
						status,
						context,
						parachain_context,
						key,
					).map_ok(move |(collation, outgoing)| {
						network.with_spec(move |spec, ctx| {
							let res = spec.add_local_collation(
								ctx,
								relay_parent,
								targets,
								collation,
								outgoing,
							).map_err(|e| warn!("Collation failure availability store: {}", e));

							tokio::spawn(res.select(inner_exit_2.clone()).then(|_| Ok(())));
						})
					});

					future::Either::Right(collation_work)
				}).map(|_| Ok::<_, ()>(()));

				let deadlined = future::select(
					work,
					futures_timer::Delay::new(COLLATION_TIMEOUT)
				);

				let silenced = deadlined
					.map(|either| {
						if let future::Either::Right(_) = either {
							warn!("Collation failure: timeout");
						}
					});

				let future = future::select(
					silenced,
					inner_exit.clone().map(|_| Ok::<_, ()>(())).compat()
				).map(|_| Ok::<_, ()>(())).compat();

				tokio::spawn(future);
				future::ready(())
			});

		let work_and_exit = future::select(
			work,
			exit.map(|_| Ok::<_, ()>(())).compat()
		).map(|_| ());

		Box::new(work_and_exit)
	}
}

fn compute_targets(para_id: ParaId, session_keys: &[ValidatorId], roster: DutyRoster) -> HashSet<ValidatorId> {
	use polkadot_primitives::parachain::Chain;

	roster.validator_duty.iter().enumerate()
		.filter(|&(_, c)| c == &Chain::Parachain(para_id))
		.filter_map(|(i, _)| session_keys.get(i))
		.cloned()
		.collect()
}

/// Run a collator node with the given `RelayChainContext` and `ParachainContext`
/// build by the given `BuildParachainContext` and arguments to the underlying polkadot node.
///
/// Provide a future which resolves when the node should exit.
/// This function blocks until done.
pub fn run_collator<P, E>(
	build_parachain_context: P,
	para_id: ParaId,
	exit: E,
	key: Arc<CollatorPair>,
	version: VersionInfo,
) -> polkadot_cli::error::Result<()> where
	P: BuildParachainContext + Send + 'static,
	P::ParachainContext: Send + 'static,
	<P::ParachainContext as ParachainContext>::ProduceCandidate: Send + 'static,
	E: futures01::Future<Item = (),Error=()> + Unpin + Send + Clone + Sync + 'static,
{
	let node_logic = CollationNode { build_parachain_context, exit, para_id, key };
	polkadot_cli::run(node_logic, version)
}

#[cfg(test)]
mod tests {
	use std::collections::HashMap;
	use polkadot_primitives::parachain::{TargetedMessage, FeeSchedule};
	use keyring::Sr25519Keyring;
	use super::*;

	#[derive(Default, Clone)]
	struct DummyRelayChainContext {
		ingress: HashMap<ParaId, ConsolidatedIngress>
	}

	impl RelayChainContext for DummyRelayChainContext {
		type Error = ();
		type FutureEgress = Box<dyn Future<Output=Result<ConsolidatedIngress,()>> + Unpin>;

		fn unrouted_egress(&self, para_id: ParaId) -> Self::FutureEgress {
			match self.ingress.get(&para_id) {
				Some(ingress) => Box::new(future::ok(ingress.clone())),
				None => Box::new(future::pending()),
			}
		}
	}

	#[derive(Clone)]
	struct DummyParachainContext;

	impl ParachainContext for DummyParachainContext {
		type ProduceCandidate = future::Ready<Result<(BlockData, HeadData, OutgoingMessages), InvalidHead>>;

		fn produce_candidate<I: IntoIterator<Item=(ParaId, Message)>>(
			&mut self,
			_relay_parent: Hash,
			_status: ParachainStatus,
			ingress: I,
		) -> Self::ProduceCandidate {
			// send messages right back.
			future::ok((
				BlockData(vec![1, 2, 3, 4, 5,]),
				HeadData(vec![9, 9, 9]),
				OutgoingMessages {
					outgoing_messages: ingress.into_iter().map(|(id, msg)| TargetedMessage {
						target: id,
						data: msg.0,
					}).collect(),
				}
			))
		}
	}

	#[test]
	fn collates_correct_queue_roots() {
		let mut context = DummyRelayChainContext::default();

		let id = ParaId::from(100);

		let a = ParaId::from(123);
		let b = ParaId::from(456);

		let messages_from_a = vec![
			Message(vec![1, 1, 1]),
			Message(b"helloworld".to_vec()),
		];
		let messages_from_b = vec![
			Message(b"dogglesworth".to_vec()),
			Message(b"buy_1_chili_con_carne_here_is_my_cash".to_vec()),
		];

		let root_a = ::polkadot_validation::message_queue_root(
			messages_from_a.iter().map(|msg| &msg.0)
		);

		let root_b = ::polkadot_validation::message_queue_root(
			messages_from_b.iter().map(|msg| &msg.0)
		);

		context.ingress.insert(id, ConsolidatedIngress(vec![
			(b, messages_from_b),
			(a, messages_from_a),
		]));

		let future = collate(
			Default::default(),
			id,
			ParachainStatus {
				head_data: HeadData(vec![5]),
				balance: 10,
				fee_schedule: FeeSchedule {
					base: 0,
					per_byte: 1,
				},
			},
			context.clone(),
			DummyParachainContext,
			Arc::new(Sr25519Keyring::Alice.pair().into()),
		);

		let collation = futures::executor::block_on(future).unwrap().0;

		// ascending order by root.
		assert_eq!(collation.info.egress_queue_roots, vec![(a, root_a), (b, root_b)]);
	}
}
<|MERGE_RESOLUTION|>--- conflicted
+++ resolved
@@ -203,45 +203,6 @@
 		P: ParachainContext,
 		P::ProduceCandidate: Send,
 {
-<<<<<<< HEAD
-	let ingress = relay_context.unrouted_egress(local_id).into_future().map_err(Error::Polkadot);
-	ingress
-		.and_then(move |ingress| {
-			para_context.produce_candidate(
-				relay_parent,
-				parachain_status,
-				ingress.0.iter().flat_map(|&(id, ref msgs)| msgs.iter().cloned().map(move |msg| (id, msg)))
-			)
-				.into_future()
-				.map(move |x| (ingress, x))
-				.map_err(Error::Collator)
-		})
-		.and_then(move |(ingress, (block_data, head_data, mut outgoing))| {
-			let block_data_hash = block_data.hash();
-			let signature = key.sign(block_data_hash.as_ref()).into();
-			let egress_queue_roots = polkadot_validation::egress_roots(&mut outgoing.outgoing_messages);
-
-			let info = parachain::CollationInfo {
-				parachain_index: local_id,
-				collator: key.public(),
-				signature,
-				egress_queue_roots,
-				head_data,
-				block_data_hash,
-				upward_messages: Vec::new(),
-			};
-
-			let collation = parachain::Collation {
-				info,
-				pov: PoVBlock {
-					block_data,
-					ingress,
-				},
-			};
-
-			Ok((collation, outgoing))
-		})
-=======
 	let ingress = relay_context.unrouted_egress(local_id).await.map_err(Error::Polkadot)?;
 
 	let (block_data, head_data, mut outgoing) = para_context.produce_candidate(
@@ -255,13 +216,12 @@
 	let egress_queue_roots =
 		polkadot_validation::egress_roots(&mut outgoing.outgoing_messages);
 
-	let receipt = parachain::CandidateReceipt {
+	let info = parachain::CollationInfo {
 		parachain_index: local_id,
 		collator: key.public(),
 		signature,
+		egress_queue_roots,
 		head_data,
-		egress_queue_roots,
-		fees: 0,
 		block_data_hash,
 		upward_messages: Vec::new(),
 	};
@@ -275,7 +235,6 @@
 	};
 
 	Ok((collation, outgoing))
->>>>>>> a99977f6
 }
 
 /// Polkadot-api context.
