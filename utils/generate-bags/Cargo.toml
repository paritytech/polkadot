[package]
name = "polkadot-voter-bags"
<<<<<<< HEAD
version = "0.9.28"
=======
version = "0.9.29"
>>>>>>> fa54983d
authors = ["Parity Technologies <admin@parity.io>"]
edition = "2021"

[dependencies]
clap = { version = "3.1", features = ["derive"] }

generate-bags = { git = "https://github.com/paritytech/substrate", branch = "polkadot-v0.9.28" }
sp-io = { git = "https://github.com/paritytech/substrate", branch = "polkadot-v0.9.28" }

westend-runtime = { path = "../../runtime/westend" }
kusama-runtime = { path = "../../runtime/kusama" }
polkadot-runtime = { path = "../../runtime/polkadot" }<|MERGE_RESOLUTION|>--- conflicted
+++ resolved
@@ -1,18 +1,14 @@
 [package]
 name = "polkadot-voter-bags"
-<<<<<<< HEAD
-version = "0.9.28"
-=======
 version = "0.9.29"
->>>>>>> fa54983d
 authors = ["Parity Technologies <admin@parity.io>"]
 edition = "2021"
 
 [dependencies]
 clap = { version = "3.1", features = ["derive"] }
 
-generate-bags = { git = "https://github.com/paritytech/substrate", branch = "polkadot-v0.9.28" }
-sp-io = { git = "https://github.com/paritytech/substrate", branch = "polkadot-v0.9.28" }
+generate-bags = { git = "https://github.com/paritytech/substrate", branch = "master" }
+sp-io = { git = "https://github.com/paritytech/substrate", branch = "master" }
 
 westend-runtime = { path = "../../runtime/westend" }
 kusama-runtime = { path = "../../runtime/kusama" }
