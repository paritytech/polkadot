[package]
name = "staking-miner"
version = "0.9.27"
authors = ["Parity Technologies <admin@parity.io>"]
edition = "2021"

[dependencies]
codec = { package = "parity-scale-codec", version = "3.0.0" }
clap = { version = "3.1", features = ["derive", "env"] }
tracing-subscriber = { version = "0.3.11", features = ["env-filter"] }
<<<<<<< HEAD
jsonrpsee = { version = "0.14.0", features = ["ws-client", "macros"] }
=======
jsonrpsee = { version = "0.15.1", features = ["ws-client", "macros"] }
>>>>>>> 670d33c5
log = "0.4.17"
paste = "1.0.7"
serde = "1.0.137"
serde_json = "1.0"
thiserror = "1.0.31"
tokio = { version = "1.18.2", features = ["macros", "rt-multi-thread", "sync"] }
<<<<<<< HEAD

remote-externalities = { git = "https://github.com/jakehemmerle/substrate", branch = "8805-ed25519-zebra" }

sp-core = { git = "https://github.com/jakehemmerle/substrate", branch = "8805-ed25519-zebra" }
sp-version = { git = "https://github.com/jakehemmerle/substrate", branch = "8805-ed25519-zebra" }
sp-io = { git = "https://github.com/jakehemmerle/substrate", branch = "8805-ed25519-zebra" }
sp-runtime = { git = "https://github.com/jakehemmerle/substrate", branch = "8805-ed25519-zebra" }
sp-npos-elections = { git = "https://github.com/jakehemmerle/substrate", branch = "8805-ed25519-zebra" }
sc-transaction-pool-api = { git = "https://github.com/jakehemmerle/substrate", branch = "8805-ed25519-zebra" }

frame-system = { git = "https://github.com/jakehemmerle/substrate", branch = "8805-ed25519-zebra" }
frame-support = { git = "https://github.com/jakehemmerle/substrate", branch = "8805-ed25519-zebra" }
frame-election-provider-support = { git = "https://github.com/jakehemmerle/substrate", branch = "8805-ed25519-zebra" }
pallet-election-provider-multi-phase = { git = "https://github.com/jakehemmerle/substrate", branch = "8805-ed25519-zebra" }
pallet-staking = { git = "https://github.com/jakehemmerle/substrate", branch = "8805-ed25519-zebra" }
pallet-balances = { git = "https://github.com/jakehemmerle/substrate", branch = "8805-ed25519-zebra" }
pallet-transaction-payment = { git = "https://github.com/jakehemmerle/substrate", branch = "8805-ed25519-zebra" }
=======
remote-externalities = { git = "https://github.com/paritytech/substrate", branch = "master" }
signal-hook-tokio = { version = "0.3", features = ["futures-v0_3"] }
sp-core = { git = "https://github.com/paritytech/substrate", branch = "master" }
sp-version = { git = "https://github.com/paritytech/substrate", branch = "master" }
sp-io = { git = "https://github.com/paritytech/substrate", branch = "master" }
sp-runtime = { git = "https://github.com/paritytech/substrate", branch = "master" }
sp-npos-elections = { git = "https://github.com/paritytech/substrate", branch = "master" }
sc-transaction-pool-api = { git = "https://github.com/paritytech/substrate", branch = "master" }

frame-system = { git = "https://github.com/paritytech/substrate", branch = "master" }
frame-support = { git = "https://github.com/paritytech/substrate", branch = "master" }
frame-election-provider-support = { git = "https://github.com/paritytech/substrate", branch = "master" }
pallet-election-provider-multi-phase = { git = "https://github.com/paritytech/substrate", branch = "master" }
pallet-staking = { git = "https://github.com/paritytech/substrate", branch = "master" }
pallet-balances = { git = "https://github.com/paritytech/substrate", branch = "master" }
pallet-transaction-payment = { git = "https://github.com/paritytech/substrate", branch = "master" }
>>>>>>> 670d33c5

core-primitives = { package = "polkadot-core-primitives", path = "../../core-primitives" }

runtime-common = { package = "polkadot-runtime-common", path = "../../runtime/common" }
polkadot-runtime = { path = "../../runtime/polkadot" }
kusama-runtime = { path = "../../runtime/kusama" }
westend-runtime = { path = "../../runtime/westend" }
exitcode = "1.1"

sub-tokens = { git = "https://github.com/paritytech/substrate-debug-kit", branch = "master" }
signal-hook = "0.3"
futures-util = "0.3"

[dev-dependencies]
assert_cmd = "2.0.4"<|MERGE_RESOLUTION|>--- conflicted
+++ resolved
@@ -8,21 +8,15 @@
 codec = { package = "parity-scale-codec", version = "3.0.0" }
 clap = { version = "3.1", features = ["derive", "env"] }
 tracing-subscriber = { version = "0.3.11", features = ["env-filter"] }
-<<<<<<< HEAD
-jsonrpsee = { version = "0.14.0", features = ["ws-client", "macros"] }
-=======
 jsonrpsee = { version = "0.15.1", features = ["ws-client", "macros"] }
->>>>>>> 670d33c5
 log = "0.4.17"
 paste = "1.0.7"
 serde = "1.0.137"
 serde_json = "1.0"
 thiserror = "1.0.31"
 tokio = { version = "1.18.2", features = ["macros", "rt-multi-thread", "sync"] }
-<<<<<<< HEAD
-
 remote-externalities = { git = "https://github.com/jakehemmerle/substrate", branch = "8805-ed25519-zebra" }
-
+signal-hook-tokio = { version = "0.3", features = ["futures-v0_3"] }
 sp-core = { git = "https://github.com/jakehemmerle/substrate", branch = "8805-ed25519-zebra" }
 sp-version = { git = "https://github.com/jakehemmerle/substrate", branch = "8805-ed25519-zebra" }
 sp-io = { git = "https://github.com/jakehemmerle/substrate", branch = "8805-ed25519-zebra" }
@@ -37,24 +31,6 @@
 pallet-staking = { git = "https://github.com/jakehemmerle/substrate", branch = "8805-ed25519-zebra" }
 pallet-balances = { git = "https://github.com/jakehemmerle/substrate", branch = "8805-ed25519-zebra" }
 pallet-transaction-payment = { git = "https://github.com/jakehemmerle/substrate", branch = "8805-ed25519-zebra" }
-=======
-remote-externalities = { git = "https://github.com/paritytech/substrate", branch = "master" }
-signal-hook-tokio = { version = "0.3", features = ["futures-v0_3"] }
-sp-core = { git = "https://github.com/paritytech/substrate", branch = "master" }
-sp-version = { git = "https://github.com/paritytech/substrate", branch = "master" }
-sp-io = { git = "https://github.com/paritytech/substrate", branch = "master" }
-sp-runtime = { git = "https://github.com/paritytech/substrate", branch = "master" }
-sp-npos-elections = { git = "https://github.com/paritytech/substrate", branch = "master" }
-sc-transaction-pool-api = { git = "https://github.com/paritytech/substrate", branch = "master" }
-
-frame-system = { git = "https://github.com/paritytech/substrate", branch = "master" }
-frame-support = { git = "https://github.com/paritytech/substrate", branch = "master" }
-frame-election-provider-support = { git = "https://github.com/paritytech/substrate", branch = "master" }
-pallet-election-provider-multi-phase = { git = "https://github.com/paritytech/substrate", branch = "master" }
-pallet-staking = { git = "https://github.com/paritytech/substrate", branch = "master" }
-pallet-balances = { git = "https://github.com/paritytech/substrate", branch = "master" }
-pallet-transaction-payment = { git = "https://github.com/paritytech/substrate", branch = "master" }
->>>>>>> 670d33c5
 
 core-primitives = { package = "polkadot-core-primitives", path = "../../core-primitives" }
 
