[package]
name = "staking-miner"
version = "0.9.9"
authors = ["Parity Technologies <admin@parity.io>"]
edition = "2018"

[dependencies]
codec = { package = "parity-scale-codec", version = "2.0.0" }
tokio = { version = "1.10", features = ["macros"] }
log = "0.4.11"
env_logger = "0.9.0"
structopt = "0.3.0"
jsonrpsee-ws-client = { version = "0.3.0", default-features = false, features = ["tokio1"] }
serde_json = "1.0"
<<<<<<< HEAD
serde = "1.0.0"
=======
serde = "1.0.130"
hex = "0.4.3"
lazy_static = "1.4.0"
>>>>>>> 56a8ebb5
paste = "1.0.5"
thiserror = "1.0.26"

remote-externalities = { git = "https://github.com/paritytech/substrate", branch = "master" }

sp-core = { git = "https://github.com/paritytech/substrate", branch = "master" }
sp-version = { git = "https://github.com/paritytech/substrate", branch = "master" }
sp-io = { git = "https://github.com/paritytech/substrate", branch = "master" }
sp-runtime = { git = "https://github.com/paritytech/substrate", branch = "master" }
sc-transaction-pool-api = { git = "https://github.com/paritytech/substrate", branch = "master" }


frame-system = { git = "https://github.com/paritytech/substrate", branch = "master" }
frame-support = { git = "https://github.com/paritytech/substrate", branch = "master" }
pallet-election-provider-multi-phase = { git = "https://github.com/paritytech/substrate", branch = "master" }
pallet-staking = { git = "https://github.com/paritytech/substrate", branch = "master" }
pallet-balances = { git = "https://github.com/paritytech/substrate", branch = "master" }
pallet-transaction-payment = { git = "https://github.com/paritytech/substrate", branch = "master" }

core-primitives = { package = "polkadot-core-primitives", path = "../../core-primitives" }

runtime-common = { package = "polkadot-runtime-common", path = "../../runtime/common" }
polkadot-runtime = { path = "../../runtime/polkadot" }
kusama-runtime = { path = "../../runtime/kusama" }
westend-runtime = { path = "../../runtime/westend" }

sub-tokens = { git = "https://github.com/paritytech/substrate-debug-kit", branch = "master" }

[dev-dependencies]
sp-version = { git = "https://github.com/paritytech/substrate", branch = "master" }<|MERGE_RESOLUTION|>--- conflicted
+++ resolved
@@ -12,13 +12,7 @@
 structopt = "0.3.0"
 jsonrpsee-ws-client = { version = "0.3.0", default-features = false, features = ["tokio1"] }
 serde_json = "1.0"
-<<<<<<< HEAD
-serde = "1.0.0"
-=======
 serde = "1.0.130"
-hex = "0.4.3"
-lazy_static = "1.4.0"
->>>>>>> 56a8ebb5
 paste = "1.0.5"
 thiserror = "1.0.26"
 
