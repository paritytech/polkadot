--- conflicted
+++ resolved
@@ -10,13 +10,9 @@
 log = "0.4.11"
 env_logger = "0.9.0"
 structopt = "0.3.0"
-<<<<<<< HEAD
 jsonrpsee-ws-client = { version = "0.3.0", default-features = false, features = [
-    "tokio02",
+    "tokio1",
 ] }
-=======
-jsonrpsee-ws-client = { version = "0.3.0", default-features = false, features = ["tokio1"] }
->>>>>>> 54d1cb91
 serde_json = "1.0"
 serde = "1.0.0"
 paste = "1.0.5"
