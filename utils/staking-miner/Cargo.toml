--- conflicted
+++ resolved
@@ -1,10 +1,6 @@
 [package]
 name = "staking-miner"
-<<<<<<< HEAD
-version = "0.9.30"
-=======
 version = "0.9.31"
->>>>>>> 32dd0c9c
 authors = ["Parity Technologies <admin@parity.io>"]
 edition = "2021"
 
@@ -19,24 +15,6 @@
 serde_json = "1.0"
 thiserror = "1.0.31"
 tokio = { version = "1.19.2", features = ["macros", "rt-multi-thread", "sync"] }
-<<<<<<< HEAD
-remote-externalities = { git = "https://github.com/paritytech/substrate", branch = "polkadot-v0.9.30" }
-signal-hook-tokio = { version = "0.3", features = ["futures-v0_3"] }
-sp-core = { git = "https://github.com/paritytech/substrate", branch = "polkadot-v0.9.30" }
-sp-version = { git = "https://github.com/paritytech/substrate", branch = "polkadot-v0.9.30" }
-sp-io = { git = "https://github.com/paritytech/substrate", branch = "polkadot-v0.9.30" }
-sp-runtime = { git = "https://github.com/paritytech/substrate", branch = "polkadot-v0.9.30" }
-sp-npos-elections = { git = "https://github.com/paritytech/substrate", branch = "polkadot-v0.9.30" }
-sc-transaction-pool-api = { git = "https://github.com/paritytech/substrate", branch = "polkadot-v0.9.30" }
-
-frame-system = { git = "https://github.com/paritytech/substrate", branch = "polkadot-v0.9.30" }
-frame-support = { git = "https://github.com/paritytech/substrate", branch = "polkadot-v0.9.30" }
-frame-election-provider-support = { git = "https://github.com/paritytech/substrate", branch = "polkadot-v0.9.30" }
-pallet-election-provider-multi-phase = { git = "https://github.com/paritytech/substrate", branch = "polkadot-v0.9.30" }
-pallet-staking = { git = "https://github.com/paritytech/substrate", branch = "polkadot-v0.9.30" }
-pallet-balances = { git = "https://github.com/paritytech/substrate", branch = "polkadot-v0.9.30" }
-pallet-transaction-payment = { git = "https://github.com/paritytech/substrate", branch = "polkadot-v0.9.30" }
-=======
 remote-externalities = { git = "https://github.com/paritytech/substrate", branch = "polkadot-v0.9.31" }
 signal-hook-tokio = { version = "0.3", features = ["futures-v0_3"] }
 sp-core = { git = "https://github.com/paritytech/substrate", branch = "polkadot-v0.9.31" }
@@ -53,7 +31,6 @@
 pallet-staking = { git = "https://github.com/paritytech/substrate", branch = "polkadot-v0.9.31" }
 pallet-balances = { git = "https://github.com/paritytech/substrate", branch = "polkadot-v0.9.31" }
 pallet-transaction-payment = { git = "https://github.com/paritytech/substrate", branch = "polkadot-v0.9.31" }
->>>>>>> 32dd0c9c
 
 core-primitives = { package = "polkadot-core-primitives", path = "../../core-primitives" }
 
