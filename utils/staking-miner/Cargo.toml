[package]
name = "staking-miner"
version = "0.9.33"
authors = ["Parity Technologies <admin@parity.io>"]
edition = "2021"

[dependencies]
codec = { package = "parity-scale-codec", version = "3.0.0" }
clap = { version = "4.0.9", features = ["derive", "env"] }
tracing-subscriber = { version = "0.3.11", features = ["env-filter"] }
jsonrpsee = { version = "0.15.1", features = ["ws-client", "macros"] }
log = "0.4.17"
paste = "1.0.7"
serde = "1.0.137"
serde_json = "1.0"
thiserror = "1.0.31"
<<<<<<< HEAD
tokio = { version = "1.19.2", features = ["macros", "rt-multi-thread", "sync"] }
remote-externalities = { git = "https://github.com/paritytech/substrate", branch = "master", package = "frame-remote-externalities" }
=======
tokio = { version = "1.22.0", features = ["macros", "rt-multi-thread", "sync"] }
remote-externalities = { git = "https://github.com/paritytech/substrate", branch = "master" }
>>>>>>> 2821cc05
signal-hook-tokio = { version = "0.3", features = ["futures-v0_3"] }
sp-core = { git = "https://github.com/paritytech/substrate", branch = "master" }
sp-version = { git = "https://github.com/paritytech/substrate", branch = "master" }
sp-io = { git = "https://github.com/paritytech/substrate", branch = "master" }
sp-runtime = { git = "https://github.com/paritytech/substrate", branch = "master" }
sp-npos-elections = { git = "https://github.com/paritytech/substrate", branch = "master" }
sc-transaction-pool-api = { git = "https://github.com/paritytech/substrate", branch = "master" }

frame-system = { git = "https://github.com/paritytech/substrate", branch = "master" }
frame-support = { git = "https://github.com/paritytech/substrate", branch = "master" }
frame-election-provider-support = { git = "https://github.com/paritytech/substrate", branch = "master" }
pallet-election-provider-multi-phase = { git = "https://github.com/paritytech/substrate", branch = "master" }
pallet-staking = { git = "https://github.com/paritytech/substrate", branch = "master" }
pallet-balances = { git = "https://github.com/paritytech/substrate", branch = "master" }
pallet-transaction-payment = { git = "https://github.com/paritytech/substrate", branch = "master" }

core-primitives = { package = "polkadot-core-primitives", path = "../../core-primitives" }

runtime-common = { package = "polkadot-runtime-common", path = "../../runtime/common" }
polkadot-runtime = { path = "../../runtime/polkadot" }
kusama-runtime = { path = "../../runtime/kusama" }
westend-runtime = { path = "../../runtime/westend" }
exitcode = "1.1"

sub-tokens = { git = "https://github.com/paritytech/substrate-debug-kit", branch = "master" }
signal-hook = "0.3"
futures-util = "0.3"

[dev-dependencies]
assert_cmd = "2.0.4"<|MERGE_RESOLUTION|>--- conflicted
+++ resolved
@@ -14,13 +14,8 @@
 serde = "1.0.137"
 serde_json = "1.0"
 thiserror = "1.0.31"
-<<<<<<< HEAD
-tokio = { version = "1.19.2", features = ["macros", "rt-multi-thread", "sync"] }
+tokio = { version = "1.22.0", features = ["macros", "rt-multi-thread", "sync"] }
 remote-externalities = { git = "https://github.com/paritytech/substrate", branch = "master", package = "frame-remote-externalities" }
-=======
-tokio = { version = "1.22.0", features = ["macros", "rt-multi-thread", "sync"] }
-remote-externalities = { git = "https://github.com/paritytech/substrate", branch = "master" }
->>>>>>> 2821cc05
 signal-hook-tokio = { version = "0.3", features = ["futures-v0_3"] }
 sp-core = { git = "https://github.com/paritytech/substrate", branch = "master" }
 sp-version = { git = "https://github.com/paritytech/substrate", branch = "master" }
