--- conflicted
+++ resolved
@@ -1,10 +1,6 @@
 [package]
 name = "staking-miner"
-<<<<<<< HEAD
-version = "0.9.28"
-=======
 version = "0.9.29"
->>>>>>> fa54983d
 authors = ["Parity Technologies <admin@parity.io>"]
 edition = "2021"
 
@@ -19,22 +15,22 @@
 serde_json = "1.0"
 thiserror = "1.0.31"
 tokio = { version = "1.19.2", features = ["macros", "rt-multi-thread", "sync"] }
-remote-externalities = { git = "https://github.com/paritytech/substrate", branch = "polkadot-v0.9.28" }
+remote-externalities = { git = "https://github.com/paritytech/substrate", branch = "master" }
 signal-hook-tokio = { version = "0.3", features = ["futures-v0_3"] }
-sp-core = { git = "https://github.com/paritytech/substrate", branch = "polkadot-v0.9.28" }
-sp-version = { git = "https://github.com/paritytech/substrate", branch = "polkadot-v0.9.28" }
-sp-io = { git = "https://github.com/paritytech/substrate", branch = "polkadot-v0.9.28" }
-sp-runtime = { git = "https://github.com/paritytech/substrate", branch = "polkadot-v0.9.28" }
-sp-npos-elections = { git = "https://github.com/paritytech/substrate", branch = "polkadot-v0.9.28" }
-sc-transaction-pool-api = { git = "https://github.com/paritytech/substrate", branch = "polkadot-v0.9.28" }
+sp-core = { git = "https://github.com/paritytech/substrate", branch = "master" }
+sp-version = { git = "https://github.com/paritytech/substrate", branch = "master" }
+sp-io = { git = "https://github.com/paritytech/substrate", branch = "master" }
+sp-runtime = { git = "https://github.com/paritytech/substrate", branch = "master" }
+sp-npos-elections = { git = "https://github.com/paritytech/substrate", branch = "master" }
+sc-transaction-pool-api = { git = "https://github.com/paritytech/substrate", branch = "master" }
 
-frame-system = { git = "https://github.com/paritytech/substrate", branch = "polkadot-v0.9.28" }
-frame-support = { git = "https://github.com/paritytech/substrate", branch = "polkadot-v0.9.28" }
-frame-election-provider-support = { git = "https://github.com/paritytech/substrate", branch = "polkadot-v0.9.28" }
-pallet-election-provider-multi-phase = { git = "https://github.com/paritytech/substrate", branch = "polkadot-v0.9.28" }
-pallet-staking = { git = "https://github.com/paritytech/substrate", branch = "polkadot-v0.9.28" }
-pallet-balances = { git = "https://github.com/paritytech/substrate", branch = "polkadot-v0.9.28" }
-pallet-transaction-payment = { git = "https://github.com/paritytech/substrate", branch = "polkadot-v0.9.28" }
+frame-system = { git = "https://github.com/paritytech/substrate", branch = "master" }
+frame-support = { git = "https://github.com/paritytech/substrate", branch = "master" }
+frame-election-provider-support = { git = "https://github.com/paritytech/substrate", branch = "master" }
+pallet-election-provider-multi-phase = { git = "https://github.com/paritytech/substrate", branch = "master" }
+pallet-staking = { git = "https://github.com/paritytech/substrate", branch = "master" }
+pallet-balances = { git = "https://github.com/paritytech/substrate", branch = "master" }
+pallet-transaction-payment = { git = "https://github.com/paritytech/substrate", branch = "master" }
 
 core-primitives = { package = "polkadot-core-primitives", path = "../../core-primitives" }
 
