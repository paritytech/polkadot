// Copyright 2021 Parity Technologies (UK) Ltd.
// This file is part of Polkadot.

// Polkadot is free software: you can redistribute it and/or modify
// it under the terms of the GNU General Public License as published by
// the Free Software Foundation, either version 3 of the License, or
// (at your option) any later version.

// Polkadot is distributed in the hope that it will be useful,
// but WITHOUT ANY WARRANTY; without even the implied warranty of
// MERCHANTABILITY or FITNESS FOR A PARTICULAR PURPOSE.  See the
// GNU General Public License for more details.

// You should have received a copy of the GNU General Public License
// along with Polkadot.  If not, see <http://www.gnu.org/licenses/>.

//! The dry-run command.

use crate::{prelude::*, rpc::*, signer::Signer, DryRunConfig, Error, SharedRpcClient};
use codec::Encode;
use frame_support::traits::Currency;
<<<<<<< HEAD
use sp_core::Bytes;
=======
use jsonrpsee::rpc_params;
use sp_npos_elections::ElectionScore;
>>>>>>> 8f4ee9aa

/// Forcefully create the snapshot. This can be used to compute the election at anytime.
fn force_create_snapshot<T: EPM::Config>(ext: &mut Ext) -> Result<(), Error<T>> {
	ext.execute_with(|| {
		if <EPM::Snapshot<T>>::exists() {
			log::info!(target: LOG_TARGET, "snapshot already exists.");
			Ok(())
		} else {
			log::info!(target: LOG_TARGET, "creating a fake snapshot now.");
			<EPM::Pallet<T>>::create_snapshot().map(|_| ()).map_err(Into::into)
		}
	})
}

/// Helper method to print the encoded size of the snapshot.
async fn print_info<T: EPM::Config>(
	rpc: &SharedRpcClient,
	ext: &mut Ext,
	raw_solution: &EPM::RawSolution<EPM::SolutionOf<T>>,
	extrinsic: &Bytes,
) where
	<T as EPM::Config>::Currency: Currency<T::AccountId, Balance = Balance>,
{
	ext.execute_with(|| {
		log::info!(
			target: LOG_TARGET,
			"Snapshot Metadata: {:?}",
			<EPM::Pallet<T>>::snapshot_metadata()
		);
		log::info!(
			target: LOG_TARGET,
			"Snapshot Encoded Length: {:?}",
			<EPM::Pallet<T>>::snapshot()
				.expect("snapshot must exist before calling `measure_snapshot_size`")
				.encode()
				.len()
		);

		let snapshot_size =
			<EPM::Pallet<T>>::snapshot_metadata().expect("snapshot must exist by now; qed.");
		let deposit = EPM::Pallet::<T>::deposit_for(raw_solution, snapshot_size);

		let score = {
			let ElectionScore { minimal_stake, sum_stake, sum_stake_squared } = raw_solution.score;
			[Token::from(minimal_stake), Token::from(sum_stake), Token::from(sum_stake_squared)]
		};

		log::info!(
			target: LOG_TARGET,
			"solution score {:?} / deposit {:?} / length {:?}",
			score,
			Token::from(deposit),
			raw_solution.encode().len(),
		);
	});

	let info = rpc.payment_query_info(&extrinsic, None).await;

	log::info!(
		target: LOG_TARGET,
		"payment_queryInfo: (fee = {}) {:?}",
		info.as_ref()
			.map(|d| Token::from(d.partial_fee))
			.unwrap_or_else(|_| Token::from(0)),
		info,
	);
}

/// Find the stake threshold in order to have at most `count` voters.
#[allow(unused)]
fn find_threshold<T: EPM::Config>(ext: &mut Ext, count: usize) {
	ext.execute_with(|| {
		let mut voters = <EPM::Pallet<T>>::snapshot()
			.expect("snapshot must exist before calling `measure_snapshot_size`")
			.voters;
		voters.sort_by_key(|(_voter, weight, _targets)| std::cmp::Reverse(*weight));
		match voters.get(count) {
			Some(threshold_voter) => println!("smallest allowed voter is {:?}", threshold_voter),
			None => {
				println!("requested truncation to {} voters but had only {}", count, voters.len());
				println!("smallest current voter: {:?}", voters.last());
			},
		}
	})
}

macro_rules! dry_run_cmd_for { ($runtime:ident) => { paste::paste! {
	/// Execute the dry-run command.
	pub(crate) async fn [<dry_run_cmd_ $runtime>](
		rpc: SharedRpcClient,
		config: DryRunConfig,
		signer: Signer,
	) -> Result<(), Error<$crate::[<$runtime _runtime_exports>]::Runtime>> {
		use $crate::[<$runtime _runtime_exports>]::*;
		let mut ext = crate::create_election_ext::<Runtime, Block>(
			rpc.clone(),
			config.at,
			vec!["Staking".to_string(), "System".to_string()],
		).await?;
		force_create_snapshot::<Runtime>(&mut ext)?;

		let (raw_solution, witness) = crate::mine_with::<Runtime>(&config.solver, &mut ext, false)?;

		let nonce = crate::get_account_info::<Runtime>(&rpc, &signer.account, config.at)
			.await?
			.map(|i| i.nonce)
			.expect("signer account is checked to exist upon startup; it can only die if it \
			transfers funds out of it, or get slashed. If it does not exist at this point, \
			it is likely due to a bug, or the signer got slashed. Terminating."
		);
		let tip = 0 as Balance;
		let era = sp_runtime::generic::Era::Immortal;
		let extrinsic = ext.execute_with(|| create_uxt(raw_solution.clone(), witness, signer.clone(), nonce, tip, era));

		let bytes = sp_core::Bytes(extrinsic.encode().to_vec());
		print_info::<Runtime>(&rpc, &mut ext, &raw_solution, &bytes).await;

		let feasibility_result = ext.execute_with(|| {
			EPM::Pallet::<Runtime>::feasibility_check(raw_solution.clone(), EPM::ElectionCompute::Signed)
		});
		log::info!(target: LOG_TARGET, "feasibility result is {:?}", feasibility_result.map(|_| ()));

		let dispatch_result = ext.execute_with(|| {
			// manually tweak the phase.
			EPM::CurrentPhase::<Runtime>::put(EPM::Phase::Signed);
			EPM::Pallet::<Runtime>::submit(frame_system::RawOrigin::Signed(signer.account).into(), Box::new(raw_solution), witness)
		});
		log::info!(target: LOG_TARGET, "dispatch result is {:?}", dispatch_result);

		let dry_run_fut = rpc.dry_run(&bytes, None);
		let outcome: sp_runtime::ApplyExtrinsicResult = await_request_and_decode(dry_run_fut).await.map_err::<Error<Runtime>, _>(Into::into)?;
		log::info!(target: LOG_TARGET, "dry-run outcome is {:?}", outcome);
		Ok(())
	}
}}}

dry_run_cmd_for!(polkadot);
dry_run_cmd_for!(kusama);
dry_run_cmd_for!(westend);<|MERGE_RESOLUTION|>--- conflicted
+++ resolved
@@ -19,12 +19,8 @@
 use crate::{prelude::*, rpc::*, signer::Signer, DryRunConfig, Error, SharedRpcClient};
 use codec::Encode;
 use frame_support::traits::Currency;
-<<<<<<< HEAD
 use sp_core::Bytes;
-=======
-use jsonrpsee::rpc_params;
 use sp_npos_elections::ElectionScore;
->>>>>>> 8f4ee9aa
 
 /// Forcefully create the snapshot. This can be used to compute the election at anytime.
 fn force_create_snapshot<T: EPM::Config>(ext: &mut Ext) -> Result<(), Error<T>> {
