// Copyright 2021 Parity Technologies (UK) Ltd.
// This file is part of Polkadot.

// Polkadot is free software: you can redistribute it and/or modify
// it under the terms of the GNU General Public License as published by
// the Free Software Foundation, either version 3 of the License, or
// (at your option) any later version.

// Polkadot is distributed in the hope that it will be useful,
// but WITHOUT ANY WARRANTY; without even the implied warranty of
// MERCHANTABILITY or FITNESS FOR A PARTICULAR PURPOSE.  See the
// GNU General Public License for more details.

// You should have received a copy of the GNU General Public License
// along with Polkadot.  If not, see <http://www.gnu.org/licenses/>.

//! The monitor command.

use crate::{
	prelude::*, rpc::*, signer::Signer, Error, MonitorConfig, SharedRpcClient, SubmissionStrategy,
};
use codec::Encode;
use jsonrpsee::core::Error as RpcError;
use sc_transaction_pool_api::TransactionStatus;
use sp_core::storage::StorageKey;
use sp_runtime::Perbill;
use tokio::sync::mpsc;
use EPM::{signed::SubmissionIndicesOf, SignedSubmissionOf};

/// Ensure that now is the signed phase.
async fn ensure_signed_phase<T: EPM::Config, B: BlockT<Hash = Hash>>(
	rpc: &SharedRpcClient,
	at: B::Hash,
) -> Result<(), Error<T>> {
	let key = StorageKey(EPM::CurrentPhase::<T>::hashed_key().to_vec());
	let phase = rpc
		.get_storage_and_decode::<EPM::Phase<BlockNumber>>(&key, Some(at))
		.await
		.map_err::<Error<T>, _>(Into::into)?
		.unwrap_or_default();

	if phase.is_signed() {
		Ok(())
	} else {
		Err(Error::IncorrectPhase)
	}
}

/// Ensure that our current `us` have not submitted anything previously.
async fn ensure_no_previous_solution<T, B>(
	rpc: &SharedRpcClient,
	at: Hash,
	us: &AccountId,
) -> Result<(), Error<T>>
where
	T: EPM::Config + frame_system::Config<AccountId = AccountId, Hash = Hash>,
	B: BlockT,
{
	let indices_key = StorageKey(EPM::SignedSubmissionIndices::<T>::hashed_key().to_vec());

	let indices: SubmissionIndicesOf<T> = rpc
		.get_storage_and_decode(&indices_key, Some(at))
		.await
		.map_err::<Error<T>, _>(Into::into)?
		.unwrap_or_default();

	for (_score, idx) in indices {
		let key = StorageKey(EPM::SignedSubmissionsMap::<T>::hashed_key_for(idx));

		if let Some(submission) = rpc
			.get_storage_and_decode::<SignedSubmissionOf<T>>(&key, Some(at))
			.await
			.map_err::<Error<T>, _>(Into::into)?
		{
			if &submission.who == us {
				return Err(Error::AlreadySubmitted)
			}
		}
	}

	Ok(())
}

/// Reads all current solutions and checks the scores according to the `SubmissionStrategy`.
async fn ensure_no_better_solution<T: EPM::Config, B: BlockT>(
	rpc: &SharedRpcClient,
	at: Hash,
	score: sp_npos_elections::ElectionScore,
	strategy: SubmissionStrategy,
	max_submissions: u32,
) -> Result<(), Error<T>> {
	let epsilon = match strategy {
		// don't care about current scores.
		SubmissionStrategy::Always => return Ok(()),
		SubmissionStrategy::IfLeading => Perbill::zero(),
		SubmissionStrategy::ClaimBetterThan(epsilon) => epsilon,
	};

	let indices_key = StorageKey(EPM::SignedSubmissionIndices::<T>::hashed_key().to_vec());

	let indices: SubmissionIndicesOf<T> = rpc
		.get_storage_and_decode(&indices_key, Some(at))
		.await
		.map_err::<Error<T>, _>(Into::into)?
		.unwrap_or_default();

	let mut is_best_score = true;
	let mut scores = 0;

	log::debug!(target: LOG_TARGET, "submitted solutions on chain: {:?}", indices);

	// BTreeMap is ordered, take last to get the max score.
	for (curr_max_score, _) in indices.into_iter() {
		if !score.strict_threshold_better(curr_max_score, epsilon) {
			log::warn!(target: LOG_TARGET, "mined score is not better; skipping to submit");
			is_best_score = false;
		}

		if score == curr_max_score {
			log::warn!(
				target: LOG_TARGET,
				"mined score has the same score as already submitted score"
			);
		}

		// Indices can't be bigger than u32::MAX so can't overflow.
		scores += 1;
	}

	if scores == max_submissions {
		log::warn!(target: LOG_TARGET, "The submissions queue is full");
	}

	if is_best_score {
		Ok(())
	} else {
		Err(Error::StrategyNotSatisfied)
	}
}

async fn get_latest_head<T: EPM::Config>(
	rpc: &SharedRpcClient,
	mode: &str,
) -> Result<Hash, Error<T>> {
	if mode == "head" {
		match rpc.block_hash(None).await {
			Ok(Some(hash)) => Ok(hash),
			Ok(None) => Err(Error::Other("Best head not found".into())),
			Err(e) => Err(e.into()),
		}
	} else {
		rpc.finalized_head().await.map_err(Into::into)
	}
}

macro_rules! monitor_cmd_for { ($runtime:tt) => { paste::paste! {

	/// The monitor command.
	pub(crate) async fn [<monitor_cmd_ $runtime>](
		rpc: SharedRpcClient,
		config: MonitorConfig,
		signer: Signer,
	) -> Result<(), Error<$crate::[<$runtime _runtime_exports>]::Runtime>> {
		use $crate::[<$runtime _runtime_exports>]::*;
		type StakingMinerError = Error<$crate::[<$runtime _runtime_exports>]::Runtime>;

		let heads_subscription = ||
			if config.listen == "head" {
				rpc.subscribe_new_heads()
			} else {
				rpc.subscribe_finalized_heads()
			};

		let mut subscription = heads_subscription().await?;
		let (tx, mut rx) = mpsc::unbounded_channel::<StakingMinerError>();

		loop {
			let at = tokio::select! {
				maybe_rp = subscription.next() => {
					match maybe_rp {
						Some(Ok(r)) => r,
						Some(Err(e)) => {
							log::error!(target: LOG_TARGET, "subscription failed to decode Header {:?}, this is bug please file an issue", e);
							return Err(e.into());
						}
						// The subscription was dropped, should only happen if:
						//	- the connection was closed.
						//	- the subscription could not keep up with the server.
						None => {
							log::warn!(target: LOG_TARGET, "subscription to `subscribeNewHeads/subscribeFinalizedHeads` terminated. Retrying..");
							subscription = heads_subscription().await?;
							continue
						}
					}
				},
				maybe_err = rx.recv() => {
					match maybe_err {
						Some(err) => return Err(err),
						None => unreachable!("at least one sender kept in the main loop should always return Some; qed"),
					}
				}
			};

			// Spawn task and non-recoverable errors are sent back to the main task
			// such as if the connection has been closed.
			tokio::spawn(
				send_and_watch_extrinsic(rpc.clone(), tx.clone(), at, signer.clone(), config.clone())
			);

		}

		/// Construct extrinsic at given block and watch it.
		async fn send_and_watch_extrinsic(
			rpc: SharedRpcClient,
			tx: mpsc::UnboundedSender<StakingMinerError>,
			at: Header,
			signer: Signer,
			config: MonitorConfig,
		) {

			async fn flatten<T>(
				handle: tokio::task::JoinHandle<Result<T, StakingMinerError>>
			) -> Result<T, StakingMinerError> {
				match handle.await {
					Ok(Ok(result)) => Ok(result),
					Ok(Err(err)) => Err(err),
					Err(err) => panic!("tokio spawn task failed; kill task: {:?}", err),
				}
			}

			let hash = at.hash();
			log::trace!(target: LOG_TARGET, "new event at #{:?} ({:?})", at.number, hash);

			// block on this because if this fails there is no way to recover from
			// that error i.e, upgrade/downgrade required.
			if let Err(err) = crate::check_versions::<Runtime>(&rpc).await {
				let _ = tx.send(err.into());
				return;
			}

			let rpc1 = rpc.clone();
			let rpc2 = rpc.clone();
			let account = signer.account.clone();

			let signed_phase_fut = tokio::spawn(async move {
				ensure_signed_phase::<Runtime, Block>(&rpc1, hash).await
			});

			tokio::time::sleep(std::time::Duration::from_secs(config.delay as u64)).await;

			let no_prev_sol_fut = tokio::spawn(async move {
				ensure_no_previous_solution::<Runtime, Block>(&rpc2, hash, &account).await
			});

			// Run the calls in parallel and return once all has completed or any failed.
			if let Err(err) = tokio::try_join!(flatten(signed_phase_fut), flatten(no_prev_sol_fut)) {
				log::debug!(target: LOG_TARGET, "Skipping block {}; {}", at.number, err);
				return;
			}

			let mut ext = match crate::create_election_ext::<Runtime, Block>(rpc.clone(), Some(hash), vec![]).await {
				Ok(ext) => ext,
				Err(err) => {
					log::debug!(target: LOG_TARGET, "Skipping block {}; {}", at.number, err);
					return;
				}
			};

			// mine a solution, and run feasibility check on it as well.
			let raw_solution = match crate::mine_with::<Runtime>(&config.solver, &mut ext, true) {
				Ok(r) => r,
				Err(err) => {
					let _ = tx.send(err.into());
					return;
				}
			};

			let score = raw_solution.score;
			log::info!(target: LOG_TARGET, "mined solution with {:?}", score);

			let nonce = match crate::get_account_info::<Runtime>(&rpc, &signer.account, Some(hash)).await {
				Ok(maybe_account) => {
					let acc = maybe_account.expect(crate::signer::SIGNER_ACCOUNT_WILL_EXIST);
					acc.nonce
				}
				Err(err) => {
					let _ = tx.send(err);
					return;
				}
			};

			let tip = 0 as Balance;
			let period = <Runtime as frame_system::Config>::BlockHashCount::get() / 2;
			let current_block = at.number.saturating_sub(1);
			let era = sp_runtime::generic::Era::mortal(period.into(), current_block.into());

			log::trace!(
				target: LOG_TARGET, "transaction mortality: {:?} -> {:?}",
				era.birth(current_block.into()),
				era.death(current_block.into()),
			);

			let extrinsic = ext.execute_with(|| create_uxt(raw_solution, signer.clone(), nonce, tip, era));
			let bytes = sp_core::Bytes(extrinsic.encode());

			let rpc1 = rpc.clone();
			let rpc2 = rpc.clone();

			let latest_head = match get_latest_head::<Runtime>(&rpc, &config.listen).await {
				Ok(hash) => hash,
				Err(e) => {
					log::debug!(target: LOG_TARGET, "Skipping to submit at block {}; {}", at.number, e);
					return;
				}
			};

			let ensure_no_better_fut = tokio::spawn(async move {
<<<<<<< HEAD
				ensure_no_better_solution::<Runtime, Block>(&rpc1, latest_head, score, config.submission_strategy,
=======
				ensure_no_better_solution::<Runtime, Block>(&rpc1, hash, score, config.submission_strategy,
>>>>>>> f7d808eb
					SignedMaxSubmissions::get()).await
			});

			let ensure_signed_phase_fut = tokio::spawn(async move {
				ensure_signed_phase::<Runtime, Block>(&rpc2, latest_head).await
			});

			// Run the calls in parallel and return once all has completed or any failed.
			if let Err(err) = tokio::try_join!(
				flatten(ensure_no_better_fut),
				flatten(ensure_signed_phase_fut),
			) {
				log::debug!(target: LOG_TARGET, "Skipping to submit at block {}; {}", at.number, err);
				return;
			}

			let mut tx_subscription = match rpc.watch_extrinsic(&bytes).await {
				Ok(sub) => sub,
				Err(RpcError::RestartNeeded(e)) => {
					let _ = tx.send(RpcError::RestartNeeded(e).into());
					return
				},
				Err(why) => {
					// This usually happens when we've been busy with mining for a few blocks, and
					// now we're receiving the subscriptions of blocks in which we were busy. In
					// these blocks, we still don't have a solution, so we re-compute a new solution
					// and submit it with an outdated `Nonce`, which yields most often `Stale`
					// error. NOTE: to improve this overall, and to be able to introduce an array of
					// other fancy features, we should make this multi-threaded and do the
					// computation outside of this callback.
					log::warn!(
						target: LOG_TARGET,
						"failing to submit a transaction {:?}. ignore block: {}",
						why, at.number
					);
					return;
				},
			};

			while let Some(rp) = tx_subscription.next().await {
				let status_update = match rp {
					Ok(r) => r,
					Err(e) => {
						log::error!(target: LOG_TARGET, "subscription failed to decode TransactionStatus {:?}, this is a bug please file an issue", e);
						let _ = tx.send(e.into());
						return;
					},
				};

				log::trace!(target: LOG_TARGET, "status update {:?}", status_update);
				match status_update {
					TransactionStatus::Ready |
					TransactionStatus::Broadcast(_) |
					TransactionStatus::Future => continue,
					TransactionStatus::InBlock(hash) => {
						log::info!(target: LOG_TARGET, "included at {:?}", hash);
						let key = StorageKey(
							frame_support::storage::storage_prefix(b"System", b"Events").to_vec(),
						);

						let events = match rpc.get_storage_and_decode::<
							Vec<frame_system::EventRecord<Event, <Block as BlockT>::Hash>>,
						>(&key, Some(hash))
						.await {
							Ok(rp) => rp.unwrap_or_default(),
							Err(RpcHelperError::JsonRpsee(RpcError::RestartNeeded(e))) => {
								let _ = tx.send(RpcError::RestartNeeded(e).into());
								return;
							}
							// Decoding or other RPC error => just terminate the task.
							Err(e) => {
								log::warn!(target: LOG_TARGET, "get_storage [key: {:?}, hash: {:?}] failed: {:?}; skip block: {}",
									key, hash, e, at.number
								);
								return;
							}
						};

						log::info!(target: LOG_TARGET, "events at inclusion {:?}", events);
					},
					TransactionStatus::Retracted(hash) => {
						log::info!(target: LOG_TARGET, "Retracted at {:?}", hash);
					},
					TransactionStatus::Finalized(hash) => {
						log::info!(target: LOG_TARGET, "Finalized at {:?}", hash);
						break
					},
					_ => {
						log::warn!(
							target: LOG_TARGET,
							"Stopping listen due to other status {:?}",
							status_update
						);
						break
					},
				};
			}
		}
	}
}}}

monitor_cmd_for!(polkadot);
monitor_cmd_for!(kusama);
monitor_cmd_for!(westend);<|MERGE_RESOLUTION|>--- conflicted
+++ resolved
@@ -315,11 +315,7 @@
 			};
 
 			let ensure_no_better_fut = tokio::spawn(async move {
-<<<<<<< HEAD
 				ensure_no_better_solution::<Runtime, Block>(&rpc1, latest_head, score, config.submission_strategy,
-=======
-				ensure_no_better_solution::<Runtime, Block>(&rpc1, hash, score, config.submission_strategy,
->>>>>>> f7d808eb
 					SignedMaxSubmissions::get()).await
 			});
 
