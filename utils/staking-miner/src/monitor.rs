--- conflicted
+++ resolved
@@ -71,12 +71,8 @@
 
 	/// The monitor command.
 	pub(crate) async fn [<monitor_cmd_ $runtime>](
-<<<<<<< HEAD
 		client: Arc<WsClient>,
-=======
-		client: WsClient,
 		shared: SharedConfig,
->>>>>>> 0d76dc7e
 		config: MonitorConfig,
 		signer: Signer,
 	) -> Result<(), Error<$crate::[<$runtime _runtime_exports>]::Runtime>> {
@@ -90,11 +86,6 @@
 		};
 
 		let mut subscription: Subscription<Header> = client.subscribe(&sub, None, &unsub).await?;
-<<<<<<< HEAD
-=======
-
-		let client = Arc::new(client);
->>>>>>> 0d76dc7e
 		let (tx, mut rx) = mpsc::unbounded_channel::<StakingMinerError>();
 
 		loop {
@@ -102,11 +93,7 @@
 				maybe_rp = subscription.next() => {
 					match maybe_rp {
 						Some(Ok(r)) => r,
-<<<<<<< HEAD
-						// Custom `jsonrpsee` message; should not occur.
-=======
 						// Custom `jsonrpsee` message sent by the server if the subscription was closed on the server side.
->>>>>>> 0d76dc7e
 						Some(Err(RpcError::SubscriptionClosed(reason))) => {
 							log::warn!(target: LOG_TARGET, "subscription to {} terminated: {:?}. Retrying..", sub, reason);
 							subscription = client.subscribe(&sub, None, &unsub).await?;
@@ -118,11 +105,7 @@
 						}
 						// The subscription was dropped, should only happen if:
 						//	- the connection was closed.
-<<<<<<< HEAD
-						//	- the subscription could not need keep up with the server.
-=======
 						//	- the subscription could not keep up with the server.
->>>>>>> 0d76dc7e
 						None => {
 							log::warn!(target: LOG_TARGET, "subscription to {} terminated. Retrying..", sub);
 							subscription = client.subscribe(&sub, None, &unsub).await?;
@@ -137,15 +120,13 @@
 					}
 				}
 			};
-<<<<<<< HEAD
-
-			log::info!(target: LOG_TARGET, "subscribing to {:?} / {:?} at: {}", sub, unsub, at.number());
 
 			// Spawn task and non-recoverable errors are sent back to the main task
 			// such as if the connection has been closed.
 			tokio::spawn(
 				send_and_watch_extrinsic(client.clone(), tx.clone(), at, signer.clone(), config.clone())
 			);
+
 		}
 
 		/// Construct extrinsic at given block and watch it.
@@ -175,44 +156,6 @@
 			// grab an externalities without staking, just the election snapshot.
 			let mut ext = match crate::create_election_ext::<Runtime, Block>(
 				client.clone(),
-=======
-
-			// Spawn task and non-recoverable errors are sent back to the main task
-			// such as if the connection has been closed.
-			tokio::spawn(
-				send_and_watch_extrinsic(client.clone(), tx.clone(), at, signer.clone(), shared.clone(), config.clone())
-			);
-		}
-
-		/// Construct extrinsic at given block and watch it.
-		async fn send_and_watch_extrinsic(
-			client: Arc<WsClient>,
-			tx: mpsc::UnboundedSender<StakingMinerError>,
-			at: Header,
-			signer: Signer,
-			shared: SharedConfig,
-			config: MonitorConfig,
-		) {
-
-			let hash = at.hash();
-			log::trace!(target: LOG_TARGET, "new event at #{:?} ({:?})", at.number, hash);
-
-			// if the runtime version has changed, terminate.
-			if let Err(err) = crate::check_versions::<Runtime>(&*client).await {
-				let _ = tx.send(err.into());
-				return;
-			}
-
-			// we prefer doing this check before fetching anything into a remote-ext.
-			if ensure_signed_phase::<Runtime, Block>(&*client, hash).await.is_err() {
-				log::debug!(target: LOG_TARGET, "phase closed, not interested in this block at all.");
-				return;
-			}
-
-			// grab an externalities without staking, just the election snapshot.
-			let mut ext = match crate::create_election_ext::<Runtime, Block>(
-				shared.uri.clone(),
->>>>>>> 0d76dc7e
 				Some(hash),
 				vec![],
 			).await {
@@ -286,13 +229,8 @@
 					// computation outside of this callback.
 					log::warn!(
 						target: LOG_TARGET,
-<<<<<<< HEAD
-						"failing to submit a transaction {:?}. continuing...",
-						why
-=======
 						"failing to submit a transaction {:?}. ignore block: {}",
 						why, at.number
->>>>>>> 0d76dc7e
 					);
 					return;
 				},
@@ -301,18 +239,6 @@
 			while let Some(rp) = tx_subscription.next().await {
 				let status_update = match rp {
 					Ok(r) => r,
-<<<<<<< HEAD
-					// Custom `jsonrpsee` message; should not occur.
-					Err(RpcError::SubscriptionClosed(reason)) => {
-						log::warn!(
-							"[rpc]: subscription closed by the server: {:?}; continuing...",
-							reason
-						);
-						continue
-					},
-					Err(e) => {
-						log::error!("[rpc]: subscription failed to decode TransactionStatus {:?}, this is a bug please file an issue", e);
-=======
 					// Custom `jsonrpsee` message sent by the server if the subscription was closed on the server side.
 					Err(RpcError::SubscriptionClosed(reason)) => {
 						log::warn!(
@@ -324,7 +250,6 @@
 					},
 					Err(e) => {
 						log::error!(target: LOG_TARGET, "subscription failed to decode TransactionStatus {:?}, this is a bug please file an issue", e);
->>>>>>> 0d76dc7e
 						let _ = tx.send(e.into());
 						return;
 					},
@@ -353,13 +278,8 @@
 							}
 							// Decoding or other RPC error => just terminate the task.
 							Err(e) => {
-<<<<<<< HEAD
-								log::warn!(target: LOG_TARGET, "get_storage [key: {:?}, hash: {:?}] failed: {:?}",
-									key2, hash, e
-=======
 								log::warn!(target: LOG_TARGET, "get_storage [key: {:?}, hash: {:?}] failed: {:?}; skip block: {}",
 									key2, hash, e, at.number
->>>>>>> 0d76dc7e
 								);
 								return;
 							}
