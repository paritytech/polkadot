--- conflicted
+++ resolved
@@ -16,32 +16,15 @@
 
 //! The monitor command.
 
-<<<<<<< HEAD
 use crate::{
-	prelude::*, rpc_helpers::*, signer::Signer, Error, MonitorConfig, SharedConfig,
-	SubmissionStrategy,
+	prelude::*, rpc::*, signer::Signer, Error, MonitorConfig, SharedRpcClient, SubmissionStrategy,
 };
 use codec::Encode;
 use frame_support::{StorageHasher, Twox64Concat};
-use jsonrpsee::{
-	core::{
-		client::{Subscription, SubscriptionClientT},
-		Error as RpcError,
-	},
-	rpc_params,
-	ws_client::WsClient,
-};
+use jsonrpsee::core::Error as RpcError;
 use sc_transaction_pool_api::TransactionStatus;
 use sp_core::storage::StorageKey;
 use sp_runtime::Perbill;
-use std::sync::Arc;
-=======
-use crate::{prelude::*, rpc::*, signer::Signer, Error, MonitorConfig, SharedRpcClient};
-use codec::Encode;
-use jsonrpsee::core::Error as RpcError;
-use sc_transaction_pool_api::TransactionStatus;
-use sp_core::storage::StorageKey;
->>>>>>> 75dd6c7d
 use tokio::sync::mpsc;
 use EPM::signed::{SignedSubmissionOf, SubmissionIndicesOf};
 
@@ -53,13 +36,8 @@
 	at: B::Hash,
 ) -> Result<(), Error<T>> {
 	let key = StorageKey(EPM::CurrentPhase::<T>::hashed_key().to_vec());
-<<<<<<< HEAD
-
-	let phase = get_storage::<EPM::Phase<BlockNumber>>(client, rpc_params! {key, at})
-=======
 	let phase = rpc
 		.get_storage_and_decode::<EPM::Phase<BlockNumber>>(&key, Some(at))
->>>>>>> 75dd6c7d
 		.await
 		.map_err::<Error<T>, _>(Into::into)?
 		.unwrap_or_default();
@@ -73,16 +51,17 @@
 
 /// Ensure that our current `us` have not submitted anything previously.
 async fn ensure_no_previous_solution<
-	T: EPM::Config + frame_system::Config<AccountId = AccountId>,
+	T: EPM::Config + frame_system::Config<AccountId = AccountId, Hash = Hash>,
 	B: BlockT,
 >(
-	client: &WsClient,
-	at: B::Hash,
+	rpc: &SharedRpcClient,
+	at: Hash,
 	us: &AccountId,
 ) -> Result<(), Error<T>> {
 	let indices_key = storage_value(EPM_MODULE_PREFIX, b"SignedSubmissionIndices");
 
-	let indices: SubmissionIndicesOf<T> = get_storage(client, rpc_params! {indices_key, at})
+	let indices: SubmissionIndicesOf<T> = rpc
+		.get_storage_and_decode(&indices_key, Some(at))
 		.await
 		.map_err::<Error<T>, _>(Into::into)?
 		.unwrap_or_default();
@@ -94,10 +73,10 @@
 			&id.encode(),
 		);
 
-		if let Some(submission) =
-			get_storage::<SignedSubmissionOf<T>>(client, rpc_params! {key, at})
-				.await
-				.map_err::<Error<T>, _>(Into::into)?
+		if let Some(submission) = rpc
+			.get_storage_and_decode::<SignedSubmissionOf<T>>(&key, Some(at))
+			.await
+			.map_err::<Error<T>, _>(Into::into)?
 		{
 			if &submission.who == us {
 				return Err(Error::AlreadySubmitted)
@@ -111,8 +90,8 @@
 /// Queries the chain for the best solution and checks whether the computed score
 /// is better than best known.
 async fn ensure_no_better_solution<T: EPM::Config, B: BlockT>(
-	client: &WsClient,
-	at: B::Hash,
+	rpc: &SharedRpcClient,
+	at: Hash,
 	score: sp_npos_elections::ElectionScore,
 	strategy: SubmissionStrategy,
 ) -> Result<(), Error<T>> {
@@ -123,12 +102,13 @@
 	};
 
 	let key = StorageKey(EPM::QueuedSolution::<T>::hashed_key().to_vec());
-	let best_score = get_storage::<EPM::ReadySolution<AccountId>>(client, rpc_params! {key, at})
+	let best_score = rpc
+		.get_storage_and_decode::<EPM::ReadySolution<AccountId>>(&key, Some(at))
 		.await
 		.map_err::<Error<T>, _>(Into::into)?
 		.map(|s| s.score)
 		.unwrap_or_default();
-	if sp_npos_elections::is_score_better(score, best_score, epsilon) {
+	if score.strict_threshold_better(best_score, epsilon) {
 		Ok(())
 	} else {
 		Err(Error::AlreadyExistSolutionWithBetterScore)
@@ -221,7 +201,7 @@
 				return;
 			}
 
-			if ensure_no_previous_solution::<Runtime, Block>(&*client, hash, &signer.account).await.is_err() {
+			if ensure_no_previous_solution::<Runtime, Block>(&rpc, hash, &signer.account).await.is_err() {
 				log::debug!(target: LOG_TARGET, "We already have a solution in this phase, skipping.");
 				return;
 			}
@@ -276,21 +256,11 @@
 			let extrinsic = ext.execute_with(|| create_uxt(raw_solution, witness, signer.clone(), nonce, tip, era));
 			let bytes = sp_core::Bytes(extrinsic.encode());
 
-<<<<<<< HEAD
-			if ensure_no_better_solution::<Runtime, Block>(&*client, hash, score, config.submission_strategy).await.is_err() {
+			if ensure_no_better_solution::<Runtime, Block>(&rpc, hash, score, config.submission_strategy).await.is_err() {
 				return;
 			}
 
-			let mut tx_subscription: Subscription<
-					TransactionStatus<<Block as BlockT>::Hash, <Block as BlockT>::Hash>
-			> = match client.subscribe(
-				"author_submitAndWatchExtrinsic",
-				rpc_params! { bytes },
-				"author_unwatchExtrinsic"
-			).await {
-=======
 			let mut tx_subscription = match rpc.watch_extrinsic(&bytes).await {
->>>>>>> 75dd6c7d
 				Ok(sub) => sub,
 				Err(RpcError::RestartNeeded(e)) => {
 					let _ = tx.send(RpcError::RestartNeeded(e).into());
