--- conflicted
+++ resolved
@@ -47,14 +47,10 @@
 use remote_externalities::{Builder, Mode, OnlineConfig};
 use rpc::{RpcApiClient, SharedRpcClient};
 use sp_npos_elections::ExtendedBalance;
-<<<<<<< HEAD
 use sp_runtime::{traits::Block as BlockT, DeserializeOwned, Perbill};
-=======
-use sp_runtime::{traits::Block as BlockT, DeserializeOwned};
 use tracing_subscriber::{fmt, EnvFilter};
 
 use std::{ops::Deref, sync::Arc};
->>>>>>> 75dd6c7d
 
 pub(crate) enum AnyRuntime {
 	Polkadot,
@@ -642,13 +638,8 @@
 				.map_err(|e| {
 					log::error!(target: LOG_TARGET, "DryRun error: {:?}", e);
 				}),
-<<<<<<< HEAD
-			Command::EmergencySolution(c) => emergency_solution_cmd(shared.clone(), c).await
-					.map_err(|e| {
-=======
 			Command::EmergencySolution(cmd) => emergency_solution_cmd(rpc, cmd).await
 				.map_err(|e| {
->>>>>>> 75dd6c7d
 					log::error!(target: LOG_TARGET, "EmergencySolution error: {:?}", e);
 				}),
 		}
