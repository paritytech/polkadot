--- conflicted
+++ resolved
@@ -79,11 +79,7 @@
 
 					let crate::signer::Signer { account, pair, .. } = signer;
 
-<<<<<<< HEAD
-					let local_call = EPMCall::<Runtime>::submit { solution: raw_solution, num_signed_submissions: witness };
-=======
-					let local_call = EPMCall::<Runtime>::submit(Box::new(raw_solution), witness);
->>>>>>> 1a01c3c2
+					let local_call = EPMCall::<Runtime>::submit { solution: Box::new(raw_solution), num_signed_submissions: witness };
 					let call: Call = <EPMCall<Runtime> as std::convert::TryInto<Call>>::try_into(local_call)
 						.expect("election provider pallet must exist in the runtime, thus \
 							inner call can be converted, qed."
