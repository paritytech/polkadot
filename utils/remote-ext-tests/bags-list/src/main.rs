--- conflicted
+++ resolved
@@ -20,7 +20,6 @@
 use std::convert::TryInto;
 use structopt::StructOpt;
 
-<<<<<<< HEAD
 arg_enum! {
 	#[derive(Debug)]
 	enum Command {
@@ -33,40 +32,17 @@
 arg_enum! {
 	#[derive(Debug)]
 	enum Runtime {
+		Polkadot,
 		Kusama,
 		Westend,
-=======
-mod voter_bags;
-
-#[derive(StructOpt)]
-enum Runtime {
-	Kusama,
-	Polkadot,
-}
-
-impl std::str::FromStr for Runtime {
-	type Err = &'static str;
-	fn from_str(s: &str) -> Result<Self, Self::Err> {
-		match s.to_lowercase().as_str() {
-			"kusama" => Ok(Runtime::Kusama),
-			"polkadot" => Ok(Runtime::Polkadot),
-			_ => Err("wrong Runtime: can be 'polkadot' or 'kusama'."),
-		}
->>>>>>> bbe8b114
 	}
 }
 
 #[derive(StructOpt)]
 struct Cli {
-<<<<<<< HEAD
 	#[structopt(long, short, default_value = "wss://kusama-rpc.polkadot.io")]
 	uri: String,
 	#[structopt(long, short, case_insensitive = true, possible_values = &Runtime::variants(), default_value = "kusama")]
-=======
-	#[structopt(long, default_value = "wss://rpc.polkadot.io")]
-	uri: String,
-	#[structopt(long, short, default_value = "polkadot")]
->>>>>>> bbe8b114
 	runtime: Runtime,
 	#[structopt(long, short, case_insensitive = true, possible_values = &Command::variants(), default_value = "SanityCheck")]
 	command: Command,
@@ -88,6 +64,11 @@
 
 	use pallet_bags_list_remote_tests::*;
 	match options.runtime {
+		Runtime::Polkadot => sp_core::crypto::set_default_ss58_version(
+			<polkadot_runtime::Runtime as frame_system::Config>::SS58Prefix::get()
+				.try_into()
+				.unwrap(),
+		),
 		Runtime::Kusama => sp_core::crypto::set_default_ss58_version(
 			<kusama_runtime::Runtime as frame_system::Config>::SS58Prefix::get()
 				.try_into()
@@ -136,10 +117,20 @@
 			)
 			.await;
 		},
-		Runtime::Polkadot => {
+
+		(Runtime::Polkadot, Command::CheckMigration) => {
 			use polkadot_runtime::{constants::currency::UNITS, Block, Runtime};
-			voter_bags::test_voter_bags_migration::<Runtime, Block>(
-				UNITS as u64,
+			migration::execute::<Runtime, Block>(UNITS as u64, "DOT", options.uri.clone()).await;
+		},
+		(Runtime::Polkadot, Command::SanityCheck) => {
+			use polkadot_runtime::{constants::currency::UNITS, Block, Runtime};
+			sanity_check::execute::<Runtime, Block>(UNITS as u64, "DOT", options.uri.clone()).await;
+		},
+		(Runtime::Polkadot, Command::Snapshot) => {
+			use polkadot_runtime::{constants::currency::UNITS, Block, Runtime};
+			snapshot::execute::<Runtime, Block>(
+				options.snapshot_limit,
+				UNITS.try_into().unwrap(),
 				options.uri.clone(),
 			)
 			.await;
