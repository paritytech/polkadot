[package]
name = "remote-ext-tests-bags-list"
<<<<<<< HEAD
version = "0.9.30"
=======
version = "0.9.31"
>>>>>>> 32dd0c9c
authors = ["Parity Technologies <admin@parity.io>"]
edition = "2021"

[dependencies]
polkadot-runtime = { path = "../../../runtime/polkadot" }
kusama-runtime = { path = "../../../runtime/kusama" }
westend-runtime = { path = "../../../runtime/westend" }
polkadot-runtime-constants = { path = "../../../runtime/polkadot/constants" }
kusama-runtime-constants = { path = "../../../runtime/kusama/constants" }
westend-runtime-constants = { path = "../../../runtime/westend/constants" }

<<<<<<< HEAD
pallet-bags-list-remote-tests = { git = "https://github.com/paritytech/substrate", branch = "polkadot-v0.9.30" }
sp-tracing = { git = "https://github.com/paritytech/substrate", branch = "polkadot-v0.9.30" }
frame-system = { git = "https://github.com/paritytech/substrate", branch = "polkadot-v0.9.30" }
sp-core = { git = "https://github.com/paritytech/substrate", branch = "polkadot-v0.9.30" }
=======
pallet-bags-list-remote-tests = { git = "https://github.com/paritytech/substrate", branch = "polkadot-v0.9.31" }
sp-tracing = { git = "https://github.com/paritytech/substrate", branch = "polkadot-v0.9.31" }
frame-system = { git = "https://github.com/paritytech/substrate", branch = "polkadot-v0.9.31" }
sp-core = { git = "https://github.com/paritytech/substrate", branch = "polkadot-v0.9.31" }
>>>>>>> 32dd0c9c

clap = { version = "4.0.9", features = ["derive"] }
log = "0.4.17"
tokio = { version = "1.19.2", features = ["macros"] }<|MERGE_RESOLUTION|>--- conflicted
+++ resolved
@@ -1,10 +1,6 @@
 [package]
 name = "remote-ext-tests-bags-list"
-<<<<<<< HEAD
-version = "0.9.30"
-=======
 version = "0.9.31"
->>>>>>> 32dd0c9c
 authors = ["Parity Technologies <admin@parity.io>"]
 edition = "2021"
 
@@ -16,17 +12,10 @@
 kusama-runtime-constants = { path = "../../../runtime/kusama/constants" }
 westend-runtime-constants = { path = "../../../runtime/westend/constants" }
 
-<<<<<<< HEAD
-pallet-bags-list-remote-tests = { git = "https://github.com/paritytech/substrate", branch = "polkadot-v0.9.30" }
-sp-tracing = { git = "https://github.com/paritytech/substrate", branch = "polkadot-v0.9.30" }
-frame-system = { git = "https://github.com/paritytech/substrate", branch = "polkadot-v0.9.30" }
-sp-core = { git = "https://github.com/paritytech/substrate", branch = "polkadot-v0.9.30" }
-=======
 pallet-bags-list-remote-tests = { git = "https://github.com/paritytech/substrate", branch = "polkadot-v0.9.31" }
 sp-tracing = { git = "https://github.com/paritytech/substrate", branch = "polkadot-v0.9.31" }
 frame-system = { git = "https://github.com/paritytech/substrate", branch = "polkadot-v0.9.31" }
 sp-core = { git = "https://github.com/paritytech/substrate", branch = "polkadot-v0.9.31" }
->>>>>>> 32dd0c9c
 
 clap = { version = "4.0.9", features = ["derive"] }
 log = "0.4.17"
