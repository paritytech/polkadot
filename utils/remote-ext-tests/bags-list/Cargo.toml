[package]
name = "remote-ext-tests-bags-list"
version = "0.9.12"
authors = ["Parity Technologies <admin@parity.io>"]
edition = "2018"

[dependencies]
kusama-runtime = { version = "0.9.8", path = "../../../runtime/kusama" }
westend-runtime = { version = "0.9.8", path = "../../../runtime/westend" }

pallet-bags-list-remote-tests = { git = "https://github.com/paritytech/substrate", branch = "kiz-make-things-pub" }
sp-tracing = { git = "https://github.com/paritytech/substrate", branch = "master" }
frame-system = { git = "https://github.com/paritytech/substrate", branch = "kiz-make-things-pub" }
sp-core = { git = "https://github.com/paritytech/substrate", branch = "master" }

tokio = { version = "1", features = ["macros"] }
log = { version = "0.4.14" }
<<<<<<< HEAD
structopt = {version = "0.3.23" }
clap = { version = "2.33.3" }
=======
structopt = {version = "0.3.25" }
>>>>>>> bbe8b114
<|MERGE_RESOLUTION|>--- conflicted
+++ resolved
@@ -5,6 +5,7 @@
 edition = "2018"
 
 [dependencies]
+polkadot-runtime = { version = "0.9.8", path = "../../../runtime/polkadot" }
 kusama-runtime = { version = "0.9.8", path = "../../../runtime/kusama" }
 westend-runtime = { version = "0.9.8", path = "../../../runtime/westend" }
 
@@ -15,9 +16,5 @@
 
 tokio = { version = "1", features = ["macros"] }
 log = { version = "0.4.14" }
-<<<<<<< HEAD
-structopt = {version = "0.3.23" }
-clap = { version = "2.33.3" }
-=======
 structopt = {version = "0.3.25" }
->>>>>>> bbe8b114
+clap = { version = "2.33.3" }