[package]
name = "remote-ext-tests-bags-list"
<<<<<<< HEAD
version = "0.9.28"
=======
version = "0.9.29"
>>>>>>> fa54983d
authors = ["Parity Technologies <admin@parity.io>"]
edition = "2021"

[dependencies]
polkadot-runtime = { path = "../../../runtime/polkadot" }
kusama-runtime = { path = "../../../runtime/kusama" }
westend-runtime = { path = "../../../runtime/westend" }
polkadot-runtime-constants = { path = "../../../runtime/polkadot/constants" }
kusama-runtime-constants = { path = "../../../runtime/kusama/constants" }
westend-runtime-constants = { path = "../../../runtime/westend/constants" }

pallet-bags-list-remote-tests = { git = "https://github.com/paritytech/substrate", branch = "polkadot-v0.9.28" }
sp-tracing = { git = "https://github.com/paritytech/substrate", branch = "polkadot-v0.9.28" }
frame-system = { git = "https://github.com/paritytech/substrate", branch = "polkadot-v0.9.28" }
sp-core = { git = "https://github.com/paritytech/substrate", branch = "polkadot-v0.9.28" }

clap = { version = "3.1", features = ["derive"] }
log = "0.4.17"
tokio = { version = "1.19.2", features = ["macros"] }<|MERGE_RESOLUTION|>--- conflicted
+++ resolved
@@ -1,10 +1,6 @@
 [package]
 name = "remote-ext-tests-bags-list"
-<<<<<<< HEAD
-version = "0.9.28"
-=======
 version = "0.9.29"
->>>>>>> fa54983d
 authors = ["Parity Technologies <admin@parity.io>"]
 edition = "2021"
 
@@ -16,10 +12,10 @@
 kusama-runtime-constants = { path = "../../../runtime/kusama/constants" }
 westend-runtime-constants = { path = "../../../runtime/westend/constants" }
 
-pallet-bags-list-remote-tests = { git = "https://github.com/paritytech/substrate", branch = "polkadot-v0.9.28" }
-sp-tracing = { git = "https://github.com/paritytech/substrate", branch = "polkadot-v0.9.28" }
-frame-system = { git = "https://github.com/paritytech/substrate", branch = "polkadot-v0.9.28" }
-sp-core = { git = "https://github.com/paritytech/substrate", branch = "polkadot-v0.9.28" }
+pallet-bags-list-remote-tests = { git = "https://github.com/paritytech/substrate", branch = "master" }
+sp-tracing = { git = "https://github.com/paritytech/substrate", branch = "master" }
+frame-system = { git = "https://github.com/paritytech/substrate", branch = "master" }
+sp-core = { git = "https://github.com/paritytech/substrate", branch = "master" }
 
 clap = { version = "3.1", features = ["derive"] }
 log = "0.4.17"
