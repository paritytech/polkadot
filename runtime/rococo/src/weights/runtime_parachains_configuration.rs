--- conflicted
+++ resolved
@@ -93,16 +93,6 @@
 	/// Proof Skipped: ParasShared CurrentSessionIndex (max_values: Some(1), max_size: None, mode: Measured)
 	fn set_config_with_option_u32() -> Weight {
 		// Proof Size summary in bytes:
-<<<<<<< HEAD
-		//  Measured:  `414`
-		//  Estimated: `1899`
-		// Minimum execution time: 13_121_000 picoseconds.
-		Weight::from_parts(13_548_000, 0)
-			.saturating_add(Weight::from_parts(0, 1899))
-			.saturating_add(T::DbWeight::get().reads(4))
-			.saturating_add(T::DbWeight::get().writes(1))
-	}
-=======
 		//  Measured:  `397`
 		//  Estimated: `1882`
 		// Minimum execution time: 12_831_000 picoseconds.
@@ -112,7 +102,6 @@
 			.saturating_add(T::DbWeight::get().writes(1))
 	}
 
->>>>>>> 04f80142
 	/// Storage: Benchmark Override (r:0 w:0)
 	/// Proof Skipped: Benchmark Override (max_values: None, max_size: None, mode: Measured)
 	fn set_hrmp_open_request_ttl() -> Weight {
