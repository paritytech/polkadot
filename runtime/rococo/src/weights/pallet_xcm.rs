// Copyright (C) Parity Technologies (UK) Ltd.
// This file is part of Polkadot.

// Polkadot is free software: you can redistribute it and/or modify
// it under the terms of the GNU General Public License as published by
// the Free Software Foundation, either version 3 of the License, or
// (at your option) any later version.

// Polkadot is distributed in the hope that it will be useful,
// but WITHOUT ANY WARRANTY; without even the implied warranty of
// MERCHANTABILITY or FITNESS FOR A PARTICULAR PURPOSE.  See the
// GNU General Public License for more details.

// You should have received a copy of the GNU General Public License
// along with Polkadot.  If not, see <http://www.gnu.org/licenses/>.

//! Autogenerated weights for `pallet_xcm`
//!
//! THIS FILE WAS AUTO-GENERATED USING THE SUBSTRATE BENCHMARK CLI VERSION 4.0.0-dev
//! DATE: 2023-05-26, STEPS: `50`, REPEAT: `20`, LOW RANGE: `[]`, HIGH RANGE: `[]`
//! WORST CASE MAP SIZE: `1000000`
<<<<<<< HEAD
//! HOSTNAME: `bm3`, CPU: `Intel(R) Core(TM) i7-7700K CPU @ 4.20GHz`
=======
//! HOSTNAME: `bm5`, CPU: `Intel(R) Core(TM) i7-7700K CPU @ 4.20GHz`
>>>>>>> b6b74fdf
//! EXECUTION: Some(Wasm), WASM-EXECUTION: Compiled, CHAIN: Some("rococo-dev"), DB CACHE: 1024

// Executed Command:
// target/production/polkadot
// benchmark
// pallet
// --steps=50
// --repeat=20
// --extrinsic=*
// --execution=wasm
// --wasm-execution=compiled
// --heap-pages=4096
// --json-file=/var/lib/gitlab-runner/builds/zyw4fam_/0/parity/mirrors/polkadot/.git/.artifacts/bench.json
// --pallet=pallet_xcm
// --chain=rococo-dev
// --header=./file_header.txt
// --output=./runtime/rococo/src/weights/

#![cfg_attr(rustfmt, rustfmt_skip)]
#![allow(unused_parens)]
#![allow(unused_imports)]
#![allow(missing_docs)]

use frame_support::{traits::Get, weights::Weight};
use core::marker::PhantomData;

/// Weight functions for `pallet_xcm`.
pub struct WeightInfo<T>(PhantomData<T>);
impl<T: frame_system::Config> pallet_xcm::WeightInfo for WeightInfo<T> {
	/// Storage: Configuration ActiveConfig (r:1 w:0)
	/// Proof Skipped: Configuration ActiveConfig (max_values: Some(1), max_size: None, mode: Measured)
	/// Storage: Dmp DeliveryFeeFactor (r:1 w:0)
	/// Proof Skipped: Dmp DeliveryFeeFactor (max_values: None, max_size: None, mode: Measured)
	/// Storage: XcmPallet SupportedVersion (r:1 w:0)
	/// Proof Skipped: XcmPallet SupportedVersion (max_values: None, max_size: None, mode: Measured)
	/// Storage: Dmp DownwardMessageQueues (r:1 w:1)
	/// Proof Skipped: Dmp DownwardMessageQueues (max_values: None, max_size: None, mode: Measured)
	/// Storage: Dmp DownwardMessageQueueHeads (r:1 w:1)
	/// Proof Skipped: Dmp DownwardMessageQueueHeads (max_values: None, max_size: None, mode: Measured)
	fn send() -> Weight {
		// Proof Size summary in bytes:
		//  Measured:  `565`
		//  Estimated: `4030`
		// Minimum execution time: 37_039_000 picoseconds.
		Weight::from_parts(37_605_000, 0)
			.saturating_add(Weight::from_parts(0, 4030))
			.saturating_add(T::DbWeight::get().reads(7))
			.saturating_add(T::DbWeight::get().writes(3))
	}
	fn teleport_assets() -> Weight {
		// Proof Size summary in bytes:
		//  Measured:  `0`
		//  Estimated: `0`
		// Minimum execution time: 21_646_000 picoseconds.
		Weight::from_parts(22_119_000, 0)
			.saturating_add(Weight::from_parts(0, 0))
	}
	fn reserve_transfer_assets() -> Weight {
		// Proof Size summary in bytes:
		//  Measured:  `0`
		//  Estimated: `0`
		// Minimum execution time: 21_353_000 picoseconds.
		Weight::from_parts(21_768_000, 0)
			.saturating_add(Weight::from_parts(0, 0))
	}
	fn execute() -> Weight {
		// Proof Size summary in bytes:
		//  Measured:  `0`
		//  Estimated: `0`
		// Minimum execution time: 9_942_000 picoseconds.
		Weight::from_parts(10_110_000, 0)
			.saturating_add(Weight::from_parts(0, 0))
	}
	/// Storage: XcmPallet SupportedVersion (r:0 w:1)
	/// Proof Skipped: XcmPallet SupportedVersion (max_values: None, max_size: None, mode: Measured)
	fn force_xcm_version() -> Weight {
		// Proof Size summary in bytes:
		//  Measured:  `0`
		//  Estimated: `0`
		// Minimum execution time: 9_951_000 picoseconds.
		Weight::from_parts(10_182_000, 0)
			.saturating_add(Weight::from_parts(0, 0))
			.saturating_add(T::DbWeight::get().writes(1))
	}
	fn force_default_xcm_version() -> Weight {
		// Proof Size summary in bytes:
		//  Measured:  `0`
		//  Estimated: `0`
		// Minimum execution time: 3_163_000 picoseconds.
		Weight::from_parts(3_298_000, 0)
			.saturating_add(Weight::from_parts(0, 0))
	}
	/// Storage: XcmPallet VersionNotifiers (r:1 w:1)
	/// Proof Skipped: XcmPallet VersionNotifiers (max_values: None, max_size: None, mode: Measured)
	/// Storage: XcmPallet QueryCounter (r:1 w:1)
	/// Proof Skipped: XcmPallet QueryCounter (max_values: Some(1), max_size: None, mode: Measured)
	/// Storage: Configuration ActiveConfig (r:1 w:0)
	/// Proof Skipped: Configuration ActiveConfig (max_values: Some(1), max_size: None, mode: Measured)
	/// Storage: Dmp DeliveryFeeFactor (r:1 w:0)
	/// Proof Skipped: Dmp DeliveryFeeFactor (max_values: None, max_size: None, mode: Measured)
	/// Storage: XcmPallet SupportedVersion (r:1 w:0)
	/// Proof Skipped: XcmPallet SupportedVersion (max_values: None, max_size: None, mode: Measured)
	/// Storage: Dmp DownwardMessageQueues (r:1 w:1)
	/// Proof Skipped: Dmp DownwardMessageQueues (max_values: None, max_size: None, mode: Measured)
	/// Storage: Dmp DownwardMessageQueueHeads (r:1 w:1)
	/// Proof Skipped: Dmp DownwardMessageQueueHeads (max_values: None, max_size: None, mode: Measured)
	/// Storage: XcmPallet Queries (r:0 w:1)
	/// Proof Skipped: XcmPallet Queries (max_values: None, max_size: None, mode: Measured)
	fn force_subscribe_version_notify() -> Weight {
		// Proof Size summary in bytes:
		//  Measured:  `565`
		//  Estimated: `4030`
		// Minimum execution time: 41_207_000 picoseconds.
		Weight::from_parts(41_879_000, 0)
			.saturating_add(Weight::from_parts(0, 4030))
			.saturating_add(T::DbWeight::get().reads(9))
			.saturating_add(T::DbWeight::get().writes(6))
	}
	/// Storage: XcmPallet VersionNotifiers (r:1 w:1)
	/// Proof Skipped: XcmPallet VersionNotifiers (max_values: None, max_size: None, mode: Measured)
	/// Storage: Configuration ActiveConfig (r:1 w:0)
	/// Proof Skipped: Configuration ActiveConfig (max_values: Some(1), max_size: None, mode: Measured)
	/// Storage: Dmp DeliveryFeeFactor (r:1 w:0)
	/// Proof Skipped: Dmp DeliveryFeeFactor (max_values: None, max_size: None, mode: Measured)
	/// Storage: XcmPallet SupportedVersion (r:1 w:0)
	/// Proof Skipped: XcmPallet SupportedVersion (max_values: None, max_size: None, mode: Measured)
	/// Storage: Dmp DownwardMessageQueues (r:1 w:1)
	/// Proof Skipped: Dmp DownwardMessageQueues (max_values: None, max_size: None, mode: Measured)
	/// Storage: Dmp DownwardMessageQueueHeads (r:1 w:1)
	/// Proof Skipped: Dmp DownwardMessageQueueHeads (max_values: None, max_size: None, mode: Measured)
	/// Storage: XcmPallet Queries (r:0 w:1)
	/// Proof Skipped: XcmPallet Queries (max_values: None, max_size: None, mode: Measured)
	fn force_unsubscribe_version_notify() -> Weight {
		// Proof Size summary in bytes:
		//  Measured:  `837`
		//  Estimated: `4302`
		// Minimum execution time: 44_763_000 picoseconds.
		Weight::from_parts(45_368_000, 0)
			.saturating_add(Weight::from_parts(0, 4302))
			.saturating_add(T::DbWeight::get().reads(8))
			.saturating_add(T::DbWeight::get().writes(5))
	}
	/// Storage: XcmPallet XcmExecutionSuspended (r:0 w:1)
	/// Proof Skipped: XcmPallet XcmExecutionSuspended (max_values: Some(1), max_size: None, mode: Measured)
	fn force_suspension() -> Weight {
		// Proof Size summary in bytes:
		//  Measured:  `0`
		//  Estimated: `0`
		// Minimum execution time: 3_089_000 picoseconds.
		Weight::from_parts(3_246_000, 0)
			.saturating_add(Weight::from_parts(0, 0))
			.saturating_add(T::DbWeight::get().writes(1))
	}
	/// Storage: XcmPallet SupportedVersion (r:4 w:2)
	/// Proof Skipped: XcmPallet SupportedVersion (max_values: None, max_size: None, mode: Measured)
	fn migrate_supported_version() -> Weight {
		// Proof Size summary in bytes:
		//  Measured:  `229`
		//  Estimated: `11119`
		// Minimum execution time: 16_733_000 picoseconds.
		Weight::from_parts(17_354_000, 0)
			.saturating_add(Weight::from_parts(0, 11119))
			.saturating_add(T::DbWeight::get().reads(4))
			.saturating_add(T::DbWeight::get().writes(2))
	}
	/// Storage: XcmPallet VersionNotifiers (r:4 w:2)
	/// Proof Skipped: XcmPallet VersionNotifiers (max_values: None, max_size: None, mode: Measured)
	fn migrate_version_notifiers() -> Weight {
		// Proof Size summary in bytes:
		//  Measured:  `233`
		//  Estimated: `11123`
		// Minimum execution time: 16_959_000 picoseconds.
		Weight::from_parts(17_306_000, 0)
			.saturating_add(Weight::from_parts(0, 11123))
			.saturating_add(T::DbWeight::get().reads(4))
			.saturating_add(T::DbWeight::get().writes(2))
	}
	/// Storage: XcmPallet VersionNotifyTargets (r:5 w:0)
	/// Proof Skipped: XcmPallet VersionNotifyTargets (max_values: None, max_size: None, mode: Measured)
	fn already_notified_target() -> Weight {
		// Proof Size summary in bytes:
		//  Measured:  `243`
		//  Estimated: `13608`
		// Minimum execution time: 17_964_000 picoseconds.
		Weight::from_parts(18_548_000, 0)
			.saturating_add(Weight::from_parts(0, 13608))
			.saturating_add(T::DbWeight::get().reads(5))
	}
	/// Storage: XcmPallet VersionNotifyTargets (r:2 w:1)
	/// Proof Skipped: XcmPallet VersionNotifyTargets (max_values: None, max_size: None, mode: Measured)
	/// Storage: Configuration ActiveConfig (r:1 w:0)
	/// Proof Skipped: Configuration ActiveConfig (max_values: Some(1), max_size: None, mode: Measured)
	/// Storage: Dmp DeliveryFeeFactor (r:1 w:0)
	/// Proof Skipped: Dmp DeliveryFeeFactor (max_values: None, max_size: None, mode: Measured)
	/// Storage: XcmPallet SupportedVersion (r:1 w:0)
	/// Proof Skipped: XcmPallet SupportedVersion (max_values: None, max_size: None, mode: Measured)
	/// Storage: Dmp DownwardMessageQueues (r:1 w:1)
	/// Proof Skipped: Dmp DownwardMessageQueues (max_values: None, max_size: None, mode: Measured)
	/// Storage: Dmp DownwardMessageQueueHeads (r:1 w:1)
	/// Proof Skipped: Dmp DownwardMessageQueueHeads (max_values: None, max_size: None, mode: Measured)
	fn notify_current_targets() -> Weight {
		// Proof Size summary in bytes:
		//  Measured:  `635`
		//  Estimated: `6575`
		// Minimum execution time: 39_436_000 picoseconds.
		Weight::from_parts(39_669_000, 0)
			.saturating_add(Weight::from_parts(0, 6575))
			.saturating_add(T::DbWeight::get().reads(9))
			.saturating_add(T::DbWeight::get().writes(4))
	}
	/// Storage: XcmPallet VersionNotifyTargets (r:3 w:0)
	/// Proof Skipped: XcmPallet VersionNotifyTargets (max_values: None, max_size: None, mode: Measured)
	fn notify_target_migration_fail() -> Weight {
		// Proof Size summary in bytes:
		//  Measured:  `272`
		//  Estimated: `8687`
		// Minimum execution time: 8_991_000 picoseconds.
		Weight::from_parts(9_248_000, 0)
			.saturating_add(Weight::from_parts(0, 8687))
			.saturating_add(T::DbWeight::get().reads(3))
	}
	/// Storage: XcmPallet VersionNotifyTargets (r:4 w:2)
	/// Proof Skipped: XcmPallet VersionNotifyTargets (max_values: None, max_size: None, mode: Measured)
	fn migrate_version_notify_targets() -> Weight {
		// Proof Size summary in bytes:
		//  Measured:  `240`
		//  Estimated: `11130`
		// Minimum execution time: 17_614_000 picoseconds.
		Weight::from_parts(17_948_000, 0)
			.saturating_add(Weight::from_parts(0, 11130))
			.saturating_add(T::DbWeight::get().reads(4))
			.saturating_add(T::DbWeight::get().writes(2))
	}
	/// Storage: XcmPallet VersionNotifyTargets (r:4 w:2)
	/// Proof Skipped: XcmPallet VersionNotifyTargets (max_values: None, max_size: None, mode: Measured)
	/// Storage: Configuration ActiveConfig (r:1 w:0)
	/// Proof Skipped: Configuration ActiveConfig (max_values: Some(1), max_size: None, mode: Measured)
	/// Storage: Dmp DeliveryFeeFactor (r:1 w:0)
	/// Proof Skipped: Dmp DeliveryFeeFactor (max_values: None, max_size: None, mode: Measured)
	/// Storage: XcmPallet SupportedVersion (r:1 w:0)
	/// Proof Skipped: XcmPallet SupportedVersion (max_values: None, max_size: None, mode: Measured)
	/// Storage: Dmp DownwardMessageQueues (r:1 w:1)
	/// Proof Skipped: Dmp DownwardMessageQueues (max_values: None, max_size: None, mode: Measured)
	/// Storage: Dmp DownwardMessageQueueHeads (r:1 w:1)
	/// Proof Skipped: Dmp DownwardMessageQueueHeads (max_values: None, max_size: None, mode: Measured)
	fn migrate_and_notify_old_targets() -> Weight {
		// Proof Size summary in bytes:
		//  Measured:  `639`
		//  Estimated: `11529`
		// Minimum execution time: 45_531_000 picoseconds.
		Weight::from_parts(46_533_000, 0)
			.saturating_add(Weight::from_parts(0, 11529))
			.saturating_add(T::DbWeight::get().reads(11))
			.saturating_add(T::DbWeight::get().writes(5))
	}
}<|MERGE_RESOLUTION|>--- conflicted
+++ resolved
@@ -19,11 +19,7 @@
 //! THIS FILE WAS AUTO-GENERATED USING THE SUBSTRATE BENCHMARK CLI VERSION 4.0.0-dev
 //! DATE: 2023-05-26, STEPS: `50`, REPEAT: `20`, LOW RANGE: `[]`, HIGH RANGE: `[]`
 //! WORST CASE MAP SIZE: `1000000`
-<<<<<<< HEAD
-//! HOSTNAME: `bm3`, CPU: `Intel(R) Core(TM) i7-7700K CPU @ 4.20GHz`
-=======
 //! HOSTNAME: `bm5`, CPU: `Intel(R) Core(TM) i7-7700K CPU @ 4.20GHz`
->>>>>>> b6b74fdf
 //! EXECUTION: Some(Wasm), WASM-EXECUTION: Compiled, CHAIN: Some("rococo-dev"), DB CACHE: 1024
 
 // Executed Command:
