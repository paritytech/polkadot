--- conflicted
+++ resolved
@@ -545,7 +545,6 @@
 	type Origin = Origin;
 }
 
-<<<<<<< HEAD
 parameter_types! {
 	pub const RocLocation: MultiLocation = MultiLocation::Null;
 	pub const RococoNetwork: NetworkId = NetworkId::Polkadot;
@@ -587,13 +586,8 @@
 	type LocationInverter = LocationInverter<Ancestry>;
 }
 
-impl parachains_router::Trait for Runtime {
-	type Origin = Origin;
+impl parachains_ump::Trait for Runtime {
 	type UmpSink = crate::parachains_router::XcmSink<XcmConfig>;
-=======
-impl parachains_ump::Trait for Runtime {
-	type UmpSink = (); // TODO: #1873 To be handled by the XCM receiver.
->>>>>>> 568e94f4
 }
 
 impl parachains_dmp::Trait for Runtime {}
