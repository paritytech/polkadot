--- conflicted
+++ resolved
@@ -204,13 +204,8 @@
 	{
 		System: frame_system,
 
-<<<<<<< HEAD
 		// Babe must be before session.
-		Babe: pallet_babe::{Pallet, Call, Storage, Config, ValidateUnsigned},
-=======
-		// Must be before session.
 		Babe: pallet_babe,
->>>>>>> 0043fe57
 
 		Timestamp: pallet_timestamp,
 		Indices: pallet_indices,
@@ -218,17 +213,8 @@
 		TransactionPayment: pallet_transaction_payment,
 
 		// Consensus support.
-<<<<<<< HEAD
 		// Authorship must be before session in order to note author in the correct session for
 		// im-online.
-		Authorship: pallet_authorship::{Pallet, Call, Storage},
-		Offences: pallet_offences::{Pallet, Storage, Event},
-		Historical: session_historical::{Pallet},
-		Session: pallet_session::{Pallet, Call, Storage, Event, Config<T>},
-		Grandpa: pallet_grandpa::{Pallet, Call, Storage, Config, Event, ValidateUnsigned},
-		ImOnline: pallet_im_online::{Pallet, Call, Storage, Event<T>, ValidateUnsigned, Config<T>},
-		AuthorityDiscovery: pallet_authority_discovery::{Pallet, Config},
-=======
 		Authorship: pallet_authorship,
 		Offences: pallet_offences,
 		Historical: session_historical,
@@ -236,7 +222,6 @@
 		Grandpa: pallet_grandpa,
 		ImOnline: pallet_im_online,
 		AuthorityDiscovery: pallet_authority_discovery,
->>>>>>> 0043fe57
 
 		// Parachains modules.
 		ParachainsOrigin: parachains_origin,
