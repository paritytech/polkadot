// Copyright 2020 Parity Technologies (UK) Ltd.
// This file is part of Polkadot.

// Polkadot is free software: you can redistribute it and/or modify
// it under the terms of the GNU General Public License as published by
// the Free Software Foundation, either version 3 of the License, or
// (at your option) any later version.

// Polkadot is distributed in the hope that it will be useful,
// but WITHOUT ANY WARRANTY; without even the implied warranty of
// MERCHANTABILITY or FITNESS FOR A PARTICULAR PURPOSE.  See the
// GNU General Public License for more details.

// You should have received a copy of the GNU General Public License
// along with Polkadot.  If not, see <http://www.gnu.org/licenses/>.

//! The Rococo runtime for v1 parachains.

#![cfg_attr(not(feature = "std"), no_std)]
// `construct_runtime!` does a lot of recursion and requires us to increase the limit to 256.
#![recursion_limit = "256"]

use authority_discovery_primitives::AuthorityId as AuthorityDiscoveryId;
use beefy_primitives::{crypto::AuthorityId as BeefyId, mmr::MmrLeafVersion};
use frame_support::{
	construct_runtime, parameter_types,
	traits::{All, Filter, IsInVec, KeyOwnerProofSystem, OnRuntimeUpgrade, Randomness},
	weights::Weight,
	PalletId,
};
use frame_system::EnsureRoot;
use pallet_grandpa::{fg_primitives, AuthorityId as GrandpaId};
use pallet_im_online::sr25519::AuthorityId as ImOnlineId;
use pallet_mmr_primitives as mmr;
use pallet_session::historical as session_historical;
use pallet_transaction_payment::{CurrencyAdapter, FeeDetails, RuntimeDispatchInfo};
use parity_scale_codec::{Decode, Encode, MaxEncodedLen};
use primitives::v1::{
	AccountId, AccountIndex, Balance, BlockNumber, CandidateEvent, CommittedCandidateReceipt,
	CoreState, GroupRotationInfo, Hash, Id, InboundDownwardMessage, InboundHrmpMessage, Moment,
	Nonce, OccupiedCoreAssumption, PersistedValidationData, SessionInfo as SessionInfoData,
	Signature, ValidationCode, ValidationCodeHash, ValidatorId, ValidatorIndex,
};
use runtime_common::{
	auctions, crowdloan, impls::ToAuthor, paras_registrar, paras_sudo_wrapper, slots, xcm_sender,
	BlockHashCount, BlockLength, BlockWeights, RocksDbWeight, SlowAdjustingFeeUpdate,
};
use runtime_parachains::{self, runtime_api_impl::v1 as runtime_api_impl};
use sp_core::{OpaqueMetadata, RuntimeDebug};
use sp_runtime::{
	create_runtime_str, generic, impl_opaque_keys,
	traits::{
		self, AccountIdLookup, BlakeTwo256, Block as BlockT, Extrinsic as ExtrinsicT, Keccak256,
		OpaqueKeys, SaturatedConversion, Verify,
	},
	transaction_validity::{TransactionPriority, TransactionSource, TransactionValidity},
	ApplyExtrinsicResult, KeyTypeId, Perbill,
};
use sp_staking::SessionIndex;
use sp_std::{collections::btree_map::BTreeMap, prelude::*};
#[cfg(any(feature = "std", test))]
use sp_version::NativeVersion;
use sp_version::RuntimeVersion;

use runtime_parachains::{
	configuration as parachains_configuration, dmp as parachains_dmp, hrmp as parachains_hrmp,
	inclusion as parachains_inclusion, initializer as parachains_initializer,
	origin as parachains_origin, paras as parachains_paras,
	paras_inherent as parachains_paras_inherent, scheduler as parachains_scheduler,
	session_info as parachains_session_info, shared as parachains_shared, ump as parachains_ump,
};

use bridge_runtime_common::messages::{
	source::estimate_message_dispatch_and_delivery_fee, MessageBridge,
};

pub use pallet_balances::Call as BalancesCall;

use polkadot_parachain::primitives::Id as ParaId;

use constants::{currency::*, fee::*, time::*};
use frame_support::traits::InstanceFilter;
use xcm::v1::prelude::*;
use xcm_builder::{
	AccountId32Aliases, BackingToPlurality, ChildParachainAsNative, ChildParachainConvertsVia,
	ChildSystemParachainAsSuperuser, CurrencyAdapter as XcmCurrencyAdapter, FixedWeightBounds,
	IsConcrete, LocationInverter, SignedAccountId32AsNative, SignedToAccountId32,
	SovereignSignedViaLocation, UsingComponents,
};
use xcm_executor::XcmExecutor;

mod bridge_messages;
/// Constant values used within the runtime.
pub mod constants;
mod validator_manager;

// Make the WASM binary available.
#[cfg(feature = "std")]
include!(concat!(env!("OUT_DIR"), "/wasm_binary.rs"));

/// Runtime version (Rococo).
pub const VERSION: RuntimeVersion = RuntimeVersion {
	spec_name: create_runtime_str!("rococo"),
	impl_name: create_runtime_str!("parity-rococo-v1.6"),
	authoring_version: 0,
	spec_version: 9004,
	impl_version: 0,
	#[cfg(not(feature = "disable-runtime-api"))]
	apis: RUNTIME_API_VERSIONS,
	#[cfg(feature = "disable-runtime-api")]
	apis: sp_version::create_apis_vec![[]],
	transaction_version: 0,
};

/// The BABE epoch configuration at genesis.
pub const BABE_GENESIS_EPOCH_CONFIG: babe_primitives::BabeEpochConfiguration =
	babe_primitives::BabeEpochConfiguration {
		c: PRIMARY_PROBABILITY,
		allowed_slots: babe_primitives::AllowedSlots::PrimaryAndSecondaryVRFSlots,
	};

/// Native version.
#[cfg(any(feature = "std", test))]
pub fn native_version() -> NativeVersion {
	NativeVersion { runtime_version: VERSION, can_author_with: Default::default() }
}

/// The address format for describing accounts.
pub type Address = sp_runtime::MultiAddress<AccountId, ()>;
/// Block header type as expected by this runtime.
pub type Header = generic::Header<BlockNumber, BlakeTwo256>;
/// Block type as expected by this runtime.
pub type Block = generic::Block<Header, UncheckedExtrinsic>;
/// A Block signed with a Justification
pub type SignedBlock = generic::SignedBlock<Block>;
/// `BlockId` type as expected by this runtime.
pub type BlockId = generic::BlockId<Block>;
/// The `SignedExtension` to the basic transaction logic.
pub type SignedExtra = (
	frame_system::CheckSpecVersion<Runtime>,
	frame_system::CheckTxVersion<Runtime>,
	frame_system::CheckGenesis<Runtime>,
	frame_system::CheckMortality<Runtime>,
	frame_system::CheckNonce<Runtime>,
	frame_system::CheckWeight<Runtime>,
	pallet_transaction_payment::ChargeTransactionPayment<Runtime>,
);

/// Migrate from `PalletVersion` to the new `StorageVersion`
pub struct MigratePalletVersionToStorageVersion;

impl OnRuntimeUpgrade for MigratePalletVersionToStorageVersion {
	fn on_runtime_upgrade() -> frame_support::weights::Weight {
		frame_support::migrations::migrate_from_pallet_version_to_storage_version::<
			AllPalletsWithSystem,
		>(&RocksDbWeight::get())
	}
}

/// Unchecked extrinsic type as expected by this runtime.
pub type UncheckedExtrinsic = generic::UncheckedExtrinsic<Address, Call, Signature, SignedExtra>;
/// Executive: handles dispatch to the various modules.
pub type Executive = frame_executive::Executive<
	Runtime,
	Block,
	frame_system::ChainContext<Runtime>,
	Runtime,
	AllPallets,
	MigratePalletVersionToStorageVersion,
>;
/// The payload being signed in transactions.
pub type SignedPayload = generic::SignedPayload<Call, SignedExtra>;

impl_opaque_keys! {
	pub struct SessionKeys {
		pub grandpa: Grandpa,
		pub babe: Babe,
		pub im_online: ImOnline,
		pub para_validator: Initializer,
		pub para_assignment: ParaSessionInfo,
		pub authority_discovery: AuthorityDiscovery,
		pub beefy: Beefy,
	}
}

construct_runtime! {
	pub enum Runtime where
		Block = Block,
		NodeBlock = primitives::v1::Block,
		UncheckedExtrinsic = UncheckedExtrinsic
	{
		System: frame_system::{Pallet, Call, Storage, Config, Event<T>},

		// Must be before session.
		Babe: pallet_babe::{Pallet, Call, Storage, Config, ValidateUnsigned},

		Timestamp: pallet_timestamp::{Pallet, Call, Storage, Inherent},
		Indices: pallet_indices::{Pallet, Call, Storage, Config<T>, Event<T>},
		Balances: pallet_balances::{Pallet, Call, Storage, Config<T>, Event<T>},
		TransactionPayment: pallet_transaction_payment::{Pallet, Storage},

		// Consensus support.
		Authorship: pallet_authorship::{Pallet, Call, Storage},
		Offences: pallet_offences::{Pallet, Storage, Event},
		Historical: session_historical::{Pallet},
		Session: pallet_session::{Pallet, Call, Storage, Event, Config<T>},
		Grandpa: pallet_grandpa::{Pallet, Call, Storage, Config, Event, ValidateUnsigned},
		ImOnline: pallet_im_online::{Pallet, Call, Storage, Event<T>, ValidateUnsigned, Config<T>},
		AuthorityDiscovery: pallet_authority_discovery::{Pallet, Config},

		// Parachains modules.
		ParachainsOrigin: parachains_origin::{Pallet, Origin},
		Configuration: parachains_configuration::{Pallet, Call, Storage, Config<T>},
		ParasShared: parachains_shared::{Pallet, Call, Storage},
		ParaInclusion: parachains_inclusion::{Pallet, Call, Storage, Event<T>},
		ParaInherent: parachains_paras_inherent::{Pallet, Call, Storage, Inherent},
		ParaScheduler: parachains_scheduler::{Pallet, Storage},
		Paras: parachains_paras::{Pallet, Call, Storage, Event, Config},
		Initializer: parachains_initializer::{Pallet, Call, Storage},
		Dmp: parachains_dmp::{Pallet, Call, Storage},
		Ump: parachains_ump::{Pallet, Call, Storage, Event},
		Hrmp: parachains_hrmp::{Pallet, Call, Storage, Event<T>, Config},
		ParaSessionInfo: parachains_session_info::{Pallet, Storage},

		// Parachain Onboarding Pallets
		Registrar: paras_registrar::{Pallet, Call, Storage, Event<T>},
		Auctions: auctions::{Pallet, Call, Storage, Event<T>},
		Crowdloan: crowdloan::{Pallet, Call, Storage, Event<T>},
		Slots: slots::{Pallet, Call, Storage, Event<T>},
		ParasSudoWrapper: paras_sudo_wrapper::{Pallet, Call},

		// Sudo
		Sudo: pallet_sudo::{Pallet, Call, Storage, Event<T>, Config<T>},

		// Bridges support.
		Mmr: pallet_mmr::{Pallet, Storage},
		Beefy: pallet_beefy::{Pallet, Config<T>, Storage},
		MmrLeaf: pallet_beefy_mmr::{Pallet, Storage},

		// It might seem strange that we add both sides of the bridge to the same runtime. We do this because this
		// runtime as shared by both the Rococo and Wococo chains. When running as Rococo we only use
		// `BridgeWococoGrandpa`, and vice versa.
		BridgeRococoGrandpa: pallet_bridge_grandpa::{Pallet, Call, Storage, Config<T>} = 40,
		BridgeWococoGrandpa: pallet_bridge_grandpa::<Instance1>::{Pallet, Call, Storage, Config<T>} = 41,

		// Validator Manager pallet.
		ValidatorManager: validator_manager::{Pallet, Call, Storage, Event<T>},

		// Bridge messages support. The same story as with the bridge grandpa pallet above ^^^ - when we're
		// running as Rococo we only use `BridgeWococoMessages`/`BridgeWococoMessagesDispatch`, and vice versa.
		BridgeRococoMessages: pallet_bridge_messages::{Pallet, Call, Storage, Event<T>, Config<T>} = 43,
		BridgeWococoMessages: pallet_bridge_messages::<Instance1>::{Pallet, Call, Storage, Event<T>, Config<T>} = 44,
		BridgeRococoMessagesDispatch: pallet_bridge_dispatch::{Pallet, Event<T>} = 45,
		BridgeWococoMessagesDispatch: pallet_bridge_dispatch::<Instance1>::{Pallet, Event<T>} = 46,

		// A "council"
		Collective: pallet_collective::{Pallet, Call, Storage, Origin<T>, Event<T>, Config<T>} = 80,
		Membership: pallet_membership::{Pallet, Call, Storage, Event<T>, Config<T>} = 81,

		Utility: pallet_utility::{Pallet, Call, Event} = 90,
		Proxy: pallet_proxy::{Pallet, Call, Storage, Event<T>} = 91,

		// Pallet for sending XCM.
		XcmPallet: pallet_xcm::{Pallet, Call, Storage, Event<T>, Origin} = 99,
	}
}

pub struct BaseFilter;
impl Filter<Call> for BaseFilter {
	fn filter(_call: &Call) -> bool {
		true
	}
}

parameter_types! {
	pub const Version: RuntimeVersion = VERSION;
	pub const SS58Prefix: u8 = 42;
}

impl frame_system::Config for Runtime {
	type BaseCallFilter = BaseFilter;
	type BlockWeights = BlockWeights;
	type BlockLength = BlockLength;
	type DbWeight = RocksDbWeight;
	type Origin = Origin;
	type Call = Call;
	type Index = Nonce;
	type BlockNumber = BlockNumber;
	type Hash = Hash;
	type Hashing = BlakeTwo256;
	type AccountId = AccountId;
	type Lookup = AccountIdLookup<AccountId, ()>;
	type Header = generic::Header<BlockNumber, BlakeTwo256>;
	type Event = Event;
	type BlockHashCount = BlockHashCount;
	type Version = Version;
	type PalletInfo = PalletInfo;
	type AccountData = pallet_balances::AccountData<Balance>;
	type OnNewAccount = ();
	type OnKilledAccount = ();
	type SystemWeightInfo = ();
	type SS58Prefix = SS58Prefix;
	type OnSetCode = ();
}

parameter_types! {
	pub const ValidationUpgradeFrequency: BlockNumber = 2 * DAYS;
	pub const ValidationUpgradeDelay: BlockNumber = 8 * HOURS;
	pub const SlashPeriod: BlockNumber = 7 * DAYS;
}

/// Submits a transaction with the node's public and signature type. Adheres to the signed extension
/// format of the chain.
impl<LocalCall> frame_system::offchain::CreateSignedTransaction<LocalCall> for Runtime
where
	Call: From<LocalCall>,
{
	fn create_transaction<C: frame_system::offchain::AppCrypto<Self::Public, Self::Signature>>(
		call: Call,
		public: <Signature as Verify>::Signer,
		account: AccountId,
		nonce: <Runtime as frame_system::Config>::Index,
	) -> Option<(Call, <UncheckedExtrinsic as ExtrinsicT>::SignaturePayload)> {
		use sp_runtime::traits::StaticLookup;
		// take the biggest period possible.
		let period =
			BlockHashCount::get().checked_next_power_of_two().map(|c| c / 2).unwrap_or(2) as u64;

		let current_block = System::block_number()
			.saturated_into::<u64>()
			// The `System::block_number` is initialized with `n+1`,
			// so the actual block number is `n`.
			.saturating_sub(1);
		let tip = 0;
		let extra: SignedExtra = (
			frame_system::CheckSpecVersion::<Runtime>::new(),
			frame_system::CheckTxVersion::<Runtime>::new(),
			frame_system::CheckGenesis::<Runtime>::new(),
			frame_system::CheckMortality::<Runtime>::from(generic::Era::mortal(
				period,
				current_block,
			)),
			frame_system::CheckNonce::<Runtime>::from(nonce),
			frame_system::CheckWeight::<Runtime>::new(),
			pallet_transaction_payment::ChargeTransactionPayment::<Runtime>::from(tip),
		);
		let raw_payload = SignedPayload::new(call, extra)
			.map_err(|e| {
				log::warn!("Unable to create signed payload: {:?}", e);
			})
			.ok()?;
		let signature = raw_payload.using_encoded(|payload| C::sign(payload, public))?;
		let (call, extra, _) = raw_payload.deconstruct();
		let address = <Runtime as frame_system::Config>::Lookup::unlookup(account);
		Some((call, (address, signature, extra)))
	}
}

impl frame_system::offchain::SigningTypes for Runtime {
	type Public = <Signature as Verify>::Signer;
	type Signature = Signature;
}

/// Special `FullIdentificationOf` implementation that is returning for every input `Some(Default::default())`.
pub struct FullIdentificationOf;
impl sp_runtime::traits::Convert<AccountId, Option<()>> for FullIdentificationOf {
	fn convert(_: AccountId) -> Option<()> {
		Some(Default::default())
	}
}

impl pallet_session::historical::Config for Runtime {
	type FullIdentification = ();
	type FullIdentificationOf = FullIdentificationOf;
}

parameter_types! {
	pub SessionDuration: BlockNumber = EpochDurationInBlocks::get() as _;
}

parameter_types! {
	pub const ImOnlineUnsignedPriority: TransactionPriority = TransactionPriority::max_value();
}

impl pallet_im_online::Config for Runtime {
	type AuthorityId = ImOnlineId;
	type Event = Event;
	type ValidatorSet = Historical;
	type NextSessionRotation = Babe;
	type ReportUnresponsiveness = Offences;
	type UnsignedPriority = ImOnlineUnsignedPriority;
	type WeightInfo = ();
}

parameter_types! {
	pub const ExistentialDeposit: Balance = 1 * CENTS;
	pub const MaxLocks: u32 = 50;
	pub const MaxReserves: u32 = 50;
}

impl pallet_balances::Config for Runtime {
	type Balance = Balance;
	type DustRemoval = ();
	type Event = Event;
	type ExistentialDeposit = ExistentialDeposit;
	type AccountStore = System;
	type MaxLocks = MaxLocks;
	type MaxReserves = MaxReserves;
	type ReserveIdentifier = [u8; 8];
	type WeightInfo = ();
}

impl<C> frame_system::offchain::SendTransactionTypes<C> for Runtime
where
	Call: From<C>,
{
	type OverarchingCall = Call;
	type Extrinsic = UncheckedExtrinsic;
}

parameter_types! {
	pub const MaxRetries: u32 = 3;
}

impl pallet_offences::Config for Runtime {
	type Event = Event;
	type IdentificationTuple = pallet_session::historical::IdentificationTuple<Self>;
	type OnOffenceHandler = ();
}

impl pallet_authority_discovery::Config for Runtime {}

parameter_types! {
	pub const MinimumPeriod: u64 = SLOT_DURATION / 2;
}
impl pallet_timestamp::Config for Runtime {
	type Moment = u64;
	type OnTimestampSet = Babe;
	type MinimumPeriod = MinimumPeriod;
	type WeightInfo = ();
}

parameter_types! {
	pub const TransactionByteFee: Balance = 10 * MILLICENTS;
}

impl pallet_transaction_payment::Config for Runtime {
	type OnChargeTransaction = CurrencyAdapter<Balances, ToAuthor<Runtime>>;
	type TransactionByteFee = TransactionByteFee;
	type WeightToFee = WeightToFee;
	type FeeMultiplierUpdate = SlowAdjustingFeeUpdate<Self>;
}

parameter_types! {
	pub const DisabledValidatorsThreshold: Perbill = Perbill::from_percent(17);
}

/// Special `ValidatorIdOf` implementation that is just returning the input as result.
pub struct ValidatorIdOf;
impl sp_runtime::traits::Convert<AccountId, Option<AccountId>> for ValidatorIdOf {
	fn convert(a: AccountId) -> Option<AccountId> {
		Some(a)
	}
}

impl pallet_session::Config for Runtime {
	type Event = Event;
	type ValidatorId = AccountId;
	type ValidatorIdOf = ValidatorIdOf;
	type ShouldEndSession = Babe;
	type NextSessionRotation = Babe;
	type SessionManager = pallet_session::historical::NoteHistoricalRoot<Self, ValidatorManager>;
	type SessionHandler = <SessionKeys as OpaqueKeys>::KeyTypeIdProviders;
	type Keys = SessionKeys;
	type DisabledValidatorsThreshold = DisabledValidatorsThreshold;
	type WeightInfo = ();
}

parameter_types! {
	pub const ExpectedBlockTime: Moment = MILLISECS_PER_BLOCK;
	pub ReportLongevity: u64 = EpochDurationInBlocks::get() as u64 * 10;
}

impl pallet_babe::Config for Runtime {
	type EpochDuration = EpochDurationInBlocks;
	type ExpectedBlockTime = ExpectedBlockTime;

	// session module is the trigger
	type EpochChangeTrigger = pallet_babe::ExternalTrigger;

	type DisabledValidators = Session;

	type KeyOwnerProofSystem = Historical;

	type KeyOwnerProof = <Self::KeyOwnerProofSystem as KeyOwnerProofSystem<(
		KeyTypeId,
		pallet_babe::AuthorityId,
	)>>::Proof;

	type KeyOwnerIdentification = <Self::KeyOwnerProofSystem as KeyOwnerProofSystem<(
		KeyTypeId,
		pallet_babe::AuthorityId,
	)>>::IdentificationTuple;

	type HandleEquivocation =
		pallet_babe::EquivocationHandler<Self::KeyOwnerIdentification, Offences, ReportLongevity>;

	type WeightInfo = ();
}

parameter_types! {
	pub const IndexDeposit: Balance = 1 * DOLLARS;
}

impl pallet_indices::Config for Runtime {
	type AccountIndex = AccountIndex;
	type Currency = Balances;
	type Deposit = IndexDeposit;
	type Event = Event;
	type WeightInfo = ();
}

parameter_types! {
	pub const AttestationPeriod: BlockNumber = 50;
}

impl pallet_grandpa::Config for Runtime {
	type Event = Event;
	type Call = Call;

	type KeyOwnerProofSystem = Historical;

	type KeyOwnerProof =
		<Self::KeyOwnerProofSystem as KeyOwnerProofSystem<(KeyTypeId, GrandpaId)>>::Proof;

	type KeyOwnerIdentification = <Self::KeyOwnerProofSystem as KeyOwnerProofSystem<(
		KeyTypeId,
		GrandpaId,
	)>>::IdentificationTuple;

	type HandleEquivocation = pallet_grandpa::EquivocationHandler<
		Self::KeyOwnerIdentification,
		Offences,
		ReportLongevity,
	>;

	type WeightInfo = ();
}

parameter_types! {
	pub const UncleGenerations: u32 = 0;
}

impl pallet_authorship::Config for Runtime {
	type FindAuthor = pallet_session::FindAccountFromAuthorIndex<Self, Babe>;
	type UncleGenerations = UncleGenerations;
	type FilterUncle = ();
	type EventHandler = ImOnline;
}

impl parachains_origin::Config for Runtime {}

impl parachains_configuration::Config for Runtime {}

impl parachains_shared::Config for Runtime {}

/// Special `RewardValidators` that does nothing ;)
pub struct RewardValidators;
impl runtime_parachains::inclusion::RewardValidators for RewardValidators {
	fn reward_backing(_: impl IntoIterator<Item = ValidatorIndex>) {}
	fn reward_bitfields(_: impl IntoIterator<Item = ValidatorIndex>) {}
}

impl parachains_inclusion::Config for Runtime {
	type Event = Event;
	type DisputesHandler = ();
	type RewardValidators = RewardValidators;
}

impl parachains_paras::Config for Runtime {
	type Origin = Origin;
	type Event = Event;
}

parameter_types! {
<<<<<<< HEAD
	pub const RocLocation: MultiLocation = MultiLocation::empty();
	pub const RococoNetwork: NetworkId = NetworkId::Polkadot;
	pub const Ancestry: MultiLocation = MultiLocation::empty();
=======
	pub const RocLocation: MultiLocation = MultiLocation::Here;
	pub const RococoNetwork: NetworkId = NetworkId::Polkadot;
	pub const Ancestry: MultiLocation = MultiLocation::Here;
>>>>>>> fe598863
	pub CheckAccount: AccountId = XcmPallet::check_account();
}

pub type SovereignAccountOf =
	(ChildParachainConvertsVia<ParaId, AccountId>, AccountId32Aliases<RococoNetwork, AccountId>);

pub type LocalAssetTransactor = XcmCurrencyAdapter<
	// Use this currency:
	Balances,
	// Use this currency when it is a fungible asset matching the given location or name:
	IsConcrete<RocLocation>,
	// We can convert the MultiLocations with our converter above:
	SovereignAccountOf,
	// Our chain's account ID type (we can't get away without mentioning it explicitly):
	AccountId,
	// It's a native asset so we keep track of the teleports to maintain total issuance.
	CheckAccount,
>;

type LocalOriginConverter = (
	SovereignSignedViaLocation<SovereignAccountOf, Origin>,
	ChildParachainAsNative<parachains_origin::Origin, Origin>,
	SignedAccountId32AsNative<RococoNetwork, Origin>,
	ChildSystemParachainAsSuperuser<ParaId, Origin>,
);

parameter_types! {
	pub const BaseXcmWeight: Weight = 100_000;
}

/// The XCM router. When we want to send an XCM message, we use this type. It amalgamates all of our
/// individual routers.
pub type XcmRouter = (
	// Only one router so far - use DMP to communicate with child parachains.
	xcm_sender::ChildParachainRouter<Runtime, ForceV0>,
);

<<<<<<< HEAD
use xcm::v0::{
	Junction::Parachain,
	Junctions::{Null, X1},
	MultiAsset,
	MultiAsset::AllConcreteFungible,
};
parameter_types! {
	pub const RococoForTick: (MultiAsset, MultiLocation) =
		(AllConcreteFungible { id: MultiLocation::empty() }, MultiLocation::with_parachain_interior(100));
	pub const RococoForTrick: (MultiAsset, MultiLocation) =
		(AllConcreteFungible { id: MultiLocation::empty() }, MultiLocation::with_parachain_interior(110));
	pub const RococoForTrack: (MultiAsset, MultiLocation) =
		(AllConcreteFungible { id: MultiLocation::empty() }, MultiLocation::with_parachain_interior(120));
	pub const RococoForStatemint: (MultiAsset, MultiLocation) =
		(AllConcreteFungible { id: MultiLocation::empty() }, MultiLocation::with_parachain_interior(1001));
=======
parameter_types! {
	pub const Rococo: MultiAssetFilter = Wild(AllOf { fun: WildFungible, id: Concrete(RocLocation::get()) });
	pub const RococoForTick: (MultiAssetFilter, MultiLocation) = (Rococo::get(), X1(Parachain(100)));
	pub const RococoForTrick: (MultiAssetFilter, MultiLocation) = (Rococo::get(), X1(Parachain(110)));
	pub const RococoForTrack: (MultiAssetFilter, MultiLocation) = (Rococo::get(), X1(Parachain(120)));
	pub const RococoForStatemint: (MultiAssetFilter, MultiLocation) = (Rococo::get(), X1(Parachain(1001)));
>>>>>>> fe598863
}
pub type TrustedTeleporters = (
	xcm_builder::Case<RococoForTick>,
	xcm_builder::Case<RococoForTrick>,
	xcm_builder::Case<RococoForTrack>,
	xcm_builder::Case<RococoForStatemint>,
);

parameter_types! {
	pub AllowUnpaidFrom: Vec<MultiLocation> =
		vec![
			MultiLocation::with_parachain_interior(100),
			MultiLocation::with_parachain_interior(110),
			MultiLocation::with_parachain_interior(120),
			MultiLocation::with_parachain_interior(1001),
		];
}

use xcm_builder::{AllowTopLevelPaidExecutionFrom, AllowUnpaidExecutionFrom, TakeWeightCredit};
pub type Barrier = (
	TakeWeightCredit,
	AllowTopLevelPaidExecutionFrom<All<MultiLocation>>,
	AllowUnpaidExecutionFrom<IsInVec<AllowUnpaidFrom>>, // <- Trusted parachains get free execution
);

pub struct XcmConfig;
impl xcm_executor::Config for XcmConfig {
	type Call = Call;
	type XcmSender = XcmRouter;
	type AssetTransactor = LocalAssetTransactor;
	type OriginConverter = LocalOriginConverter;
	type IsReserve = ();
	type IsTeleporter = TrustedTeleporters;
	type LocationInverter = LocationInverter<Ancestry>;
	type Barrier = Barrier;
	type Weigher = FixedWeightBounds<BaseXcmWeight, Call>;
	type Trader = UsingComponents<WeightToFee, RocLocation, AccountId, Balances, ToAuthor<Runtime>>;
	type ResponseHandler = ();
}

parameter_types! {
	pub const CollectiveBodyId: BodyId = BodyId::Unit;
}

/// Type to convert an `Origin` type value into a `MultiLocation` value which represents an interior location
/// of this chain.
pub type LocalOriginToLocation = (
	// We allow an origin from the Collective pallet to be used in XCM as a corresponding Plurality of the
	// `Unit` body.
	BackingToPlurality<Origin, pallet_collective::Origin<Runtime>, CollectiveBodyId>,
	// And a usual Signed origin to be used in XCM as a corresponding AccountId32
	SignedToAccountId32<Origin, AccountId, RococoNetwork>,
);

<<<<<<< HEAD
pub struct OnlyWithdrawTeleportForAccounts;
impl frame_support::traits::Contains<(MultiLocation, Xcm<Call>)>
	for OnlyWithdrawTeleportForAccounts
{
	fn contains((ref origin, ref msg): &(MultiLocation, Xcm<Call>)) -> bool {
		use xcm::v0::{
			Junction::{AccountId32, Plurality},
			MultiAsset::{All, ConcreteFungible},
			Order::{BuyExecution, DepositAsset, InitiateTeleport},
			Xcm::WithdrawAsset,
		};
		match origin.interior() {
			// Root and collective are allowed to execute anything.
			Null | X1(Plurality { .. }) if origin.parent_count() == 0 => true,
			X1(AccountId32 { .. }) if origin.parent_count() == 0 => {
				// An account ID trying to send a message. We ensure that it's sensible.
				// This checks that it's of the form:
				// WithdrawAsset {
				//   assets: [ ConcreteFungible { id: Null } ],
				//   effects: [ BuyExecution, InitiateTeleport {
				//     assets: All,
				//     dest: Parachain,
				//     effects: [ BuyExecution, DepositAssets {
				//       assets: All,
				//       dest: AccountId32,
				//     } ]
				//   } ]
				// }
				matches!(msg, WithdrawAsset { ref assets, ref effects }
					if assets.len() == 1
					&& matches!(assets[0], ConcreteFungible { ref id, .. } if id.is_empty())
					&& effects.len() == 2
					&& matches!(effects[0], BuyExecution { .. })
					&& matches!(effects[1], InitiateTeleport { ref assets, ref dest, ref effects }
						if assets.len() == 1
						&& matches!(dest.interior(), X1(Parachain(..)))
						&& dest.parent_count() == 0
						&& matches!(assets[0], All)
						&& effects.len() == 2
						&& matches!(effects[0], BuyExecution { .. })
						&& matches!(effects[1], DepositAsset { ref assets, ref dest }
							if assets.len() == 1
							&& matches!(dest.interior(), X1(AccountId32{..}))
							&& dest.parent_count() == 0
							&& matches!(assets[0], All)
						)
					)
				)
			},
			// Nobody else is allowed to execute anything.
			_ => false,
		}
	}
}

=======
>>>>>>> fe598863
impl pallet_xcm::Config for Runtime {
	type Event = Event;
	type SendXcmOrigin = xcm_builder::EnsureXcmOrigin<Origin, LocalOriginToLocation>;
	type XcmRouter = XcmRouter;
	// Anyone can execute XCM messages locally...
	type ExecuteXcmOrigin = xcm_builder::EnsureXcmOrigin<Origin, LocalOriginToLocation>;
	// ...but they must match our filter, which right now rejects everything.
	type XcmExecuteFilter = ();
	type XcmExecutor = XcmExecutor<XcmConfig>;
	type XcmTeleportFilter = All<(MultiLocation, Vec<MultiAsset>)>;
	type XcmReserveTransferFilter = All<(MultiLocation, Vec<MultiAsset>)>;
	type Weigher = FixedWeightBounds<BaseXcmWeight, Call>;
	type LocationInverter = LocationInverter<Ancestry>;
}

impl parachains_session_info::Config for Runtime {}

parameter_types! {
	pub const FirstMessageFactorPercent: u64 = 100;
}

impl parachains_ump::Config for Runtime {
	type Event = Event;
	type UmpSink = crate::parachains_ump::XcmSink<XcmExecutor<XcmConfig>, Runtime>;
	type FirstMessageFactorPercent = FirstMessageFactorPercent;
}

impl parachains_dmp::Config for Runtime {}

impl parachains_hrmp::Config for Runtime {
	type Event = Event;
	type Origin = Origin;
	type Currency = Balances;
}

impl parachains_paras_inherent::Config for Runtime {}

impl parachains_scheduler::Config for Runtime {}

impl parachains_initializer::Config for Runtime {
	type Randomness = pallet_babe::RandomnessFromOneEpochAgo<Runtime>;
	type ForceOrigin = EnsureRoot<AccountId>;
}

impl paras_sudo_wrapper::Config for Runtime {}

parameter_types! {
	pub const ParaDeposit: Balance = 5 * DOLLARS;
	pub const DataDepositPerByte: Balance = deposit(0, 1);
}

impl paras_registrar::Config for Runtime {
	type Event = Event;
	type Origin = Origin;
	type Currency = Balances;
	type OnSwap = (Crowdloan, Slots);
	type ParaDeposit = ParaDeposit;
	type DataDepositPerByte = DataDepositPerByte;
	type WeightInfo = paras_registrar::TestWeightInfo;
}

/// An insecure randomness beacon that uses the parent block hash as random material.
///
/// THIS SHOULD ONLY BE USED FOR TESTING PURPOSES.
pub struct ParentHashRandomness;

impl pallet_beefy::Config for Runtime {
	type BeefyId = BeefyId;
}

impl pallet_mmr::Config for Runtime {
	const INDEXING_PREFIX: &'static [u8] = b"mmr";
	type Hashing = Keccak256;
	type Hash = <Keccak256 as traits::Hash>::Output;
	type OnNewRoot = pallet_beefy_mmr::DepositBeefyDigest<Runtime>;
	type WeightInfo = ();
	type LeafData = pallet_beefy_mmr::Pallet<Runtime>;
}

pub struct ParasProvider;
impl pallet_beefy_mmr::ParachainHeadsProvider for ParasProvider {
	fn parachain_heads() -> Vec<(u32, Vec<u8>)> {
		Paras::parachains()
			.into_iter()
			.filter_map(|id| Paras::para_head(&id).map(|head| (id.into(), head.0)))
			.collect()
	}
}

parameter_types! {
	/// Version of the produced MMR leaf.
	///
	/// The version consists of two parts;
	/// - `major` (3 bits)
	/// - `minor` (5 bits)
	///
	/// `major` should be updated only if decoding the previous MMR Leaf format from the payload
	/// is not possible (i.e. backward incompatible change).
	/// `minor` should be updated if fields are added to the previous MMR Leaf, which given SCALE
	/// encoding does not prevent old leafs from being decoded.
	///
	/// Hence we expect `major` to be changed really rarely (think never).
	/// See [`MmrLeafVersion`] type documentation for more details.
	pub LeafVersion: MmrLeafVersion = MmrLeafVersion::new(0, 0);
}

impl pallet_beefy_mmr::Config for Runtime {
	type LeafVersion = LeafVersion;
	type BeefyAuthorityToMerkleLeaf = pallet_beefy_mmr::BeefyEcdsaToEthereum;
	type ParachainHeads = ParasProvider;
}

parameter_types! {
	/// This is a pretty unscientific cap.
	///
	/// Note that once this is hit the pallet will essentially throttle incoming requests down to one
	/// call per block.
	pub const MaxRequests: u32 = 4 * HOURS as u32;

	/// Number of headers to keep.
	///
	/// Assuming the worst case of every header being finalized, we will keep headers at least for a
	/// week.
	pub const HeadersToKeep: u32 = 7 * DAYS as u32;
}

pub type RococoGrandpaInstance = ();
impl pallet_bridge_grandpa::Config for Runtime {
	type BridgedChain = bp_rococo::Rococo;
	type MaxRequests = MaxRequests;
	type HeadersToKeep = HeadersToKeep;

	type WeightInfo = pallet_bridge_grandpa::weights::RialtoWeight<Runtime>;
}

pub type WococoGrandpaInstance = pallet_bridge_grandpa::Instance1;
impl pallet_bridge_grandpa::Config<WococoGrandpaInstance> for Runtime {
	type BridgedChain = bp_wococo::Wococo;
	type MaxRequests = MaxRequests;
	type HeadersToKeep = HeadersToKeep;

	type WeightInfo = pallet_bridge_grandpa::weights::RialtoWeight<Runtime>;
}

// Instance that is "deployed" at Wococo chain. Responsible for dispatching Rococo -> Wococo messages.
pub type AtWococoFromRococoMessagesDispatch = pallet_bridge_dispatch::DefaultInstance;
impl pallet_bridge_dispatch::Config<AtWococoFromRococoMessagesDispatch> for Runtime {
	type Event = Event;
	type MessageId = (bp_messages::LaneId, bp_messages::MessageNonce);
	type Call = Call;
	type CallFilter = frame_support::traits::AllowAll;
	type EncodedCall = bridge_messages::FromRococoEncodedCall;
	type SourceChainAccountId = bp_wococo::AccountId;
	type TargetChainAccountPublic = sp_runtime::MultiSigner;
	type TargetChainSignature = sp_runtime::MultiSignature;
	type AccountIdConverter = bp_rococo::AccountIdConverter;
}

// Instance that is "deployed" at Rococo chain. Responsible for dispatching Wococo -> Rococo messages.
pub type AtRococoFromWococoMessagesDispatch = pallet_bridge_dispatch::Instance1;
impl pallet_bridge_dispatch::Config<AtRococoFromWococoMessagesDispatch> for Runtime {
	type Event = Event;
	type MessageId = (bp_messages::LaneId, bp_messages::MessageNonce);
	type Call = Call;
	type CallFilter = frame_support::traits::AllowAll;
	type EncodedCall = bridge_messages::FromWococoEncodedCall;
	type SourceChainAccountId = bp_rococo::AccountId;
	type TargetChainAccountPublic = sp_runtime::MultiSigner;
	type TargetChainSignature = sp_runtime::MultiSignature;
	type AccountIdConverter = bp_wococo::AccountIdConverter;
}

parameter_types! {
	pub const MaxMessagesToPruneAtOnce: bp_messages::MessageNonce = 8;
	pub const MaxUnrewardedRelayerEntriesAtInboundLane: bp_messages::MessageNonce =
		bp_rococo::MAX_UNREWARDED_RELAYER_ENTRIES_AT_INBOUND_LANE;
	pub const MaxUnconfirmedMessagesAtInboundLane: bp_messages::MessageNonce =
		bp_rococo::MAX_UNCONFIRMED_MESSAGES_AT_INBOUND_LANE;
	pub const RootAccountForPayments: Option<AccountId> = None;
}

// Instance that is "deployed" at Wococo chain. Responsible for sending Wococo -> Rococo messages
// and receiving Rococo -> Wococo messages.
pub type AtWococoWithRococoMessagesInstance = pallet_bridge_messages::DefaultInstance;
impl pallet_bridge_messages::Config<AtWococoWithRococoMessagesInstance> for Runtime {
	type Event = Event;
	type WeightInfo = pallet_bridge_messages::weights::RialtoWeight<Runtime>;
	type Parameter = ();
	type MaxMessagesToPruneAtOnce = MaxMessagesToPruneAtOnce;
	type MaxUnrewardedRelayerEntriesAtInboundLane = MaxUnrewardedRelayerEntriesAtInboundLane;
	type MaxUnconfirmedMessagesAtInboundLane = MaxUnconfirmedMessagesAtInboundLane;

	type OutboundPayload = crate::bridge_messages::ToRococoMessagePayload;
	type OutboundMessageFee = bp_wococo::Balance;

	type InboundPayload = crate::bridge_messages::FromRococoMessagePayload;
	type InboundMessageFee = bp_rococo::Balance;
	type InboundRelayer = bp_rococo::AccountId;

	type AccountIdConverter = bp_wococo::AccountIdConverter;

	type TargetHeaderChain = crate::bridge_messages::RococoAtWococo;
	type LaneMessageVerifier = crate::bridge_messages::ToRococoMessageVerifier;
	type MessageDeliveryAndDispatchPayment =
		pallet_bridge_messages::instant_payments::InstantCurrencyPayments<
			Runtime,
			pallet_balances::Pallet<Runtime>,
			crate::bridge_messages::GetDeliveryConfirmationTransactionFee,
			RootAccountForPayments,
		>;
	type OnDeliveryConfirmed = ();

	type SourceHeaderChain = crate::bridge_messages::RococoAtWococo;
	type MessageDispatch = crate::bridge_messages::FromRococoMessageDispatch;
}

// Instance that is "deployed" at Rococo chain. Responsible for sending Rococo -> Wococo messages
// and receiving Wococo -> Rococo messages.
pub type AtRococoWithWococoMessagesInstance = pallet_bridge_messages::Instance1;
impl pallet_bridge_messages::Config<AtRococoWithWococoMessagesInstance> for Runtime {
	type Event = Event;
	type WeightInfo = pallet_bridge_messages::weights::RialtoWeight<Runtime>;
	type Parameter = ();
	type MaxMessagesToPruneAtOnce = MaxMessagesToPruneAtOnce;
	type MaxUnrewardedRelayerEntriesAtInboundLane = MaxUnrewardedRelayerEntriesAtInboundLane;
	type MaxUnconfirmedMessagesAtInboundLane = MaxUnconfirmedMessagesAtInboundLane;

	type OutboundPayload = crate::bridge_messages::ToWococoMessagePayload;
	type OutboundMessageFee = bp_rococo::Balance;

	type InboundPayload = crate::bridge_messages::FromWococoMessagePayload;
	type InboundMessageFee = bp_wococo::Balance;
	type InboundRelayer = bp_wococo::AccountId;

	type AccountIdConverter = bp_rococo::AccountIdConverter;

	type TargetHeaderChain = crate::bridge_messages::WococoAtRococo;
	type LaneMessageVerifier = crate::bridge_messages::ToWococoMessageVerifier;
	type MessageDeliveryAndDispatchPayment =
		pallet_bridge_messages::instant_payments::InstantCurrencyPayments<
			Runtime,
			pallet_balances::Pallet<Runtime>,
			crate::bridge_messages::GetDeliveryConfirmationTransactionFee,
			RootAccountForPayments,
		>;
	type OnDeliveryConfirmed = ();

	type SourceHeaderChain = crate::bridge_messages::WococoAtRococo;
	type MessageDispatch = crate::bridge_messages::FromWococoMessageDispatch;
}

impl Randomness<Hash, BlockNumber> for ParentHashRandomness {
	fn random(subject: &[u8]) -> (Hash, BlockNumber) {
		(
			(System::parent_hash(), subject)
				.using_encoded(sp_io::hashing::blake2_256)
				.into(),
			System::block_number(),
		)
	}
}

parameter_types! {
	pub const EndingPeriod: BlockNumber = 1 * HOURS;
	pub const SampleLength: BlockNumber = 1;
}

impl auctions::Config for Runtime {
	type Event = Event;
	type Leaser = Slots;
	type Registrar = Registrar;
	type EndingPeriod = EndingPeriod;
	type SampleLength = SampleLength;
	type Randomness = ParentHashRandomness;
	type InitiateOrigin = EnsureRoot<AccountId>;
	type WeightInfo = auctions::TestWeightInfo;
}

parameter_types! {
	pub const LeasePeriod: BlockNumber = 1 * DAYS;
}

impl slots::Config for Runtime {
	type Event = Event;
	type Currency = Balances;
	type Registrar = Registrar;
	type LeasePeriod = LeasePeriod;
	type WeightInfo = slots::TestWeightInfo;
}

parameter_types! {
	pub const CrowdloanId: PalletId = PalletId(*b"py/cfund");
	pub const SubmissionDeposit: Balance = 100 * DOLLARS;
	pub const MinContribution: Balance = 1 * DOLLARS;
	pub const RemoveKeysLimit: u32 = 500;
	// Allow 32 bytes for an additional memo to a crowdloan.
	pub const MaxMemoLength: u8 = 32;
}

impl crowdloan::Config for Runtime {
	type Event = Event;
	type PalletId = CrowdloanId;
	type SubmissionDeposit = SubmissionDeposit;
	type MinContribution = MinContribution;
	type RemoveKeysLimit = RemoveKeysLimit;
	type Registrar = Registrar;
	type Auctioneer = Auctions;
	type MaxMemoLength = MaxMemoLength;
	type WeightInfo = crowdloan::TestWeightInfo;
}

impl pallet_sudo::Config for Runtime {
	type Event = Event;
	type Call = Call;
}

impl validator_manager::Config for Runtime {
	type Event = Event;
	type PrivilegedOrigin = EnsureRoot<AccountId>;
}

impl pallet_utility::Config for Runtime {
	type Event = Event;
	type Call = Call;
	type WeightInfo = ();
}

parameter_types! {
	// One storage item; key size 32, value size 8; .
	pub const ProxyDepositBase: Balance = 10;
	// Additional storage item size of 33 bytes.
	pub const ProxyDepositFactor: Balance = 10;
	pub const MaxProxies: u16 = 32;
	pub const AnnouncementDepositBase: Balance = 10;
	pub const AnnouncementDepositFactor: Balance = 10;
	pub const MaxPending: u16 = 32;
}

/// The type used to represent the kinds of proxying allowed.
#[derive(
	Copy, Clone, Eq, PartialEq, Ord, PartialOrd, Encode, Decode, RuntimeDebug, MaxEncodedLen,
)]
pub enum ProxyType {
	Any,
	CancelProxy,
}
impl Default for ProxyType {
	fn default() -> Self {
		Self::Any
	}
}
impl InstanceFilter<Call> for ProxyType {
	fn filter(&self, c: &Call) -> bool {
		match self {
			ProxyType::Any => true,
			ProxyType::CancelProxy =>
				matches!(c, Call::Proxy(pallet_proxy::Call::reject_announcement(..))),
		}
	}
	fn is_superset(&self, o: &Self) -> bool {
		match (self, o) {
			(ProxyType::Any, _) => true,
			_ => false,
		}
	}
}

impl pallet_proxy::Config for Runtime {
	type Event = Event;
	type Call = Call;
	type Currency = Balances;
	type ProxyType = ProxyType;
	type ProxyDepositBase = ProxyDepositBase;
	type ProxyDepositFactor = ProxyDepositFactor;
	type MaxProxies = MaxProxies;
	type WeightInfo = ();
	type MaxPending = MaxPending;
	type CallHasher = BlakeTwo256;
	type AnnouncementDepositBase = AnnouncementDepositBase;
	type AnnouncementDepositFactor = AnnouncementDepositFactor;
}

parameter_types! {
	pub const MotionDuration: BlockNumber = 5;
	pub const MaxProposals: u32 = 100;
	pub const MaxMembers: u32 = 100;
}

impl pallet_collective::Config for Runtime {
	type Origin = Origin;
	type Proposal = Call;
	type Event = Event;
	type MotionDuration = MotionDuration;
	type MaxProposals = MaxProposals;
	type DefaultVote = pallet_collective::PrimeDefaultVote;
	type MaxMembers = MaxMembers;
	type WeightInfo = ();
}

impl pallet_membership::Config for Runtime {
	type Event = Event;
	type AddOrigin = EnsureRoot<AccountId>;
	type RemoveOrigin = EnsureRoot<AccountId>;
	type SwapOrigin = EnsureRoot<AccountId>;
	type ResetOrigin = EnsureRoot<AccountId>;
	type PrimeOrigin = EnsureRoot<AccountId>;
	type MembershipInitialized = Collective;
	type MembershipChanged = Collective;
	type MaxMembers = MaxMembers;
	type WeightInfo = ();
}

#[cfg(not(feature = "disable-runtime-api"))]
sp_api::impl_runtime_apis! {
	impl sp_api::Core<Block> for Runtime {
		fn version() -> RuntimeVersion {
			VERSION
		}

		fn execute_block(block: Block) {
			Executive::execute_block(block);
		}

		fn initialize_block(header: &<Block as BlockT>::Header) {
			Executive::initialize_block(header)
		}
	}

	impl sp_api::Metadata<Block> for Runtime {
		fn metadata() -> OpaqueMetadata {
			Runtime::metadata().into()
		}
	}

	impl block_builder_api::BlockBuilder<Block> for Runtime {
		fn apply_extrinsic(extrinsic: <Block as BlockT>::Extrinsic) -> ApplyExtrinsicResult {
			Executive::apply_extrinsic(extrinsic)
		}

		fn finalize_block() -> <Block as BlockT>::Header {
			Executive::finalize_block()
		}

		fn inherent_extrinsics(data: inherents::InherentData) -> Vec<<Block as BlockT>::Extrinsic> {
			data.create_extrinsics()
		}

		fn check_inherents(
			block: Block,
			data: inherents::InherentData,
		) -> inherents::CheckInherentsResult {
			data.check_extrinsics(&block)
		}
	}

	impl tx_pool_api::runtime_api::TaggedTransactionQueue<Block> for Runtime {
		fn validate_transaction(
			source: TransactionSource,
			tx: <Block as BlockT>::Extrinsic,
			block_hash: <Block as BlockT>::Hash,
		) -> TransactionValidity {
			Executive::validate_transaction(source, tx, block_hash)
		}
	}

	impl offchain_primitives::OffchainWorkerApi<Block> for Runtime {
		fn offchain_worker(header: &<Block as BlockT>::Header) {
			Executive::offchain_worker(header)
		}
	}

	impl primitives::v1::ParachainHost<Block, Hash, BlockNumber> for Runtime {
		fn validators() -> Vec<ValidatorId> {
			runtime_api_impl::validators::<Runtime>()
		}

		fn validator_groups() -> (Vec<Vec<ValidatorIndex>>, GroupRotationInfo<BlockNumber>) {
			runtime_api_impl::validator_groups::<Runtime>()
		}

		fn availability_cores() -> Vec<CoreState<Hash, BlockNumber>> {
			runtime_api_impl::availability_cores::<Runtime>()
		}

		fn persisted_validation_data(para_id: Id, assumption: OccupiedCoreAssumption)
			-> Option<PersistedValidationData<Hash, BlockNumber>> {
			runtime_api_impl::persisted_validation_data::<Runtime>(para_id, assumption)
		}

		fn check_validation_outputs(
			para_id: Id,
			outputs: primitives::v1::CandidateCommitments,
		) -> bool {
			runtime_api_impl::check_validation_outputs::<Runtime>(para_id, outputs)
		}

		fn session_index_for_child() -> SessionIndex {
			runtime_api_impl::session_index_for_child::<Runtime>()
		}

		fn validation_code(para_id: Id, assumption: OccupiedCoreAssumption)
			-> Option<ValidationCode> {
			runtime_api_impl::validation_code::<Runtime>(para_id, assumption)
		}

		fn candidate_pending_availability(para_id: Id) -> Option<CommittedCandidateReceipt<Hash>> {
			runtime_api_impl::candidate_pending_availability::<Runtime>(para_id)
		}

		fn candidate_events() -> Vec<CandidateEvent<Hash>> {
			runtime_api_impl::candidate_events::<Runtime, _>(|ev| {
				match ev {
					Event::ParaInclusion(ev) => {
						Some(ev)
					}
					_ => None,
				}
			})
		}

		fn session_info(index: SessionIndex) -> Option<SessionInfoData> {
			runtime_api_impl::session_info::<Runtime>(index)
		}

		fn dmq_contents(recipient: Id) -> Vec<InboundDownwardMessage<BlockNumber>> {
			runtime_api_impl::dmq_contents::<Runtime>(recipient)
		}

		fn inbound_hrmp_channels_contents(
			recipient: Id
		) -> BTreeMap<Id, Vec<InboundHrmpMessage<BlockNumber>>> {
			runtime_api_impl::inbound_hrmp_channels_contents::<Runtime>(recipient)
		}

		fn validation_code_by_hash(hash: ValidationCodeHash) -> Option<ValidationCode> {
			runtime_api_impl::validation_code_by_hash::<Runtime>(hash)
		}
	}

	impl fg_primitives::GrandpaApi<Block> for Runtime {
		fn grandpa_authorities() -> Vec<(GrandpaId, u64)> {
			Grandpa::grandpa_authorities()
		}

		fn current_set_id() -> fg_primitives::SetId {
			Grandpa::current_set_id()
		}

		fn submit_report_equivocation_unsigned_extrinsic(
			equivocation_proof: fg_primitives::EquivocationProof<
				<Block as BlockT>::Hash,
				sp_runtime::traits::NumberFor<Block>,
			>,
			key_owner_proof: fg_primitives::OpaqueKeyOwnershipProof,
		) -> Option<()> {
			let key_owner_proof = key_owner_proof.decode()?;

			Grandpa::submit_unsigned_equivocation_report(
				equivocation_proof,
				key_owner_proof,
			)
		}

		fn generate_key_ownership_proof(
			_set_id: fg_primitives::SetId,
			authority_id: fg_primitives::AuthorityId,
		) -> Option<fg_primitives::OpaqueKeyOwnershipProof> {
			use parity_scale_codec::Encode;

			Historical::prove((fg_primitives::KEY_TYPE, authority_id))
				.map(|p| p.encode())
				.map(fg_primitives::OpaqueKeyOwnershipProof::new)
		}
	}

	impl babe_primitives::BabeApi<Block> for Runtime {
		fn configuration() -> babe_primitives::BabeGenesisConfiguration {
			// The choice of `c` parameter (where `1 - c` represents the
			// probability of a slot being empty), is done in accordance to the
			// slot duration and expected target block time, for safely
			// resisting network delays of maximum two seconds.
			// <https://research.web3.foundation/en/latest/polkadot/BABE/Babe/#6-practical-results>
			babe_primitives::BabeGenesisConfiguration {
				slot_duration: Babe::slot_duration(),
				epoch_length: EpochDurationInBlocks::get().into(),
				c: BABE_GENESIS_EPOCH_CONFIG.c,
				genesis_authorities: Babe::authorities(),
				randomness: Babe::randomness(),
				allowed_slots: BABE_GENESIS_EPOCH_CONFIG.allowed_slots,
			}
		}

		fn current_epoch_start() -> babe_primitives::Slot {
			Babe::current_epoch_start()
		}

		fn current_epoch() -> babe_primitives::Epoch {
			Babe::current_epoch()
		}

		fn next_epoch() -> babe_primitives::Epoch {
			Babe::next_epoch()
		}

		fn generate_key_ownership_proof(
			_slot: babe_primitives::Slot,
			authority_id: babe_primitives::AuthorityId,
		) -> Option<babe_primitives::OpaqueKeyOwnershipProof> {
			use parity_scale_codec::Encode;

			Historical::prove((babe_primitives::KEY_TYPE, authority_id))
				.map(|p| p.encode())
				.map(babe_primitives::OpaqueKeyOwnershipProof::new)
		}

		fn submit_report_equivocation_unsigned_extrinsic(
			equivocation_proof: babe_primitives::EquivocationProof<<Block as BlockT>::Header>,
			key_owner_proof: babe_primitives::OpaqueKeyOwnershipProof,
		) -> Option<()> {
			let key_owner_proof = key_owner_proof.decode()?;

			Babe::submit_unsigned_equivocation_report(
				equivocation_proof,
				key_owner_proof,
			)
		}
	}

	impl authority_discovery_primitives::AuthorityDiscoveryApi<Block> for Runtime {
		fn authorities() -> Vec<AuthorityDiscoveryId> {
			runtime_api_impl::relevant_authority_ids::<Runtime>()
		}
	}

	impl sp_session::SessionKeys<Block> for Runtime {
		fn generate_session_keys(seed: Option<Vec<u8>>) -> Vec<u8> {
			SessionKeys::generate(seed)
		}

		fn decode_session_keys(
			encoded: Vec<u8>,
		) -> Option<Vec<(Vec<u8>, sp_core::crypto::KeyTypeId)>> {
			SessionKeys::decode_into_raw_public_keys(&encoded)
		}
	}

	impl beefy_primitives::BeefyApi<Block> for Runtime {
		fn validator_set() -> beefy_primitives::ValidatorSet<BeefyId> {
			Beefy::validator_set()
		}
	}

	impl pallet_mmr_primitives::MmrApi<Block, Hash> for Runtime {
		fn generate_proof(leaf_index: u64)
			-> Result<(mmr::EncodableOpaqueLeaf, mmr::Proof<Hash>), mmr::Error>
		{
			Mmr::generate_proof(leaf_index)
				.map(|(leaf, proof)| (mmr::EncodableOpaqueLeaf::from_leaf(&leaf), proof))
		}

		fn verify_proof(leaf: mmr::EncodableOpaqueLeaf, proof: mmr::Proof<Hash>)
			-> Result<(), mmr::Error>
		{
			pub type Leaf = <
				<Runtime as pallet_mmr::Config>::LeafData as mmr::LeafDataProvider
			>::LeafData;

			let leaf: Leaf = leaf
				.into_opaque_leaf()
				.try_decode()
				.ok_or(mmr::Error::Verify)?;
			Mmr::verify_leaf(leaf, proof)
		}

		fn verify_proof_stateless(
			root: Hash,
			leaf: mmr::EncodableOpaqueLeaf,
			proof: mmr::Proof<Hash>
		) -> Result<(), mmr::Error> {
			type MmrHashing = <Runtime as pallet_mmr::Config>::Hashing;
			let node = mmr::DataOrHash::Data(leaf.into_opaque_leaf());
			pallet_mmr::verify_leaf_proof::<MmrHashing, _>(root, node, proof)
		}
	}

	impl bp_rococo::RococoFinalityApi<Block> for Runtime {
		fn best_finalized() -> (bp_rococo::BlockNumber, bp_rococo::Hash) {
			let header = BridgeRococoGrandpa::best_finalized();
			(header.number, header.hash())
		}

		fn is_known_header(hash: bp_rococo::Hash) -> bool {
			BridgeRococoGrandpa::is_known_header(hash)
		}
	}

	impl bp_wococo::WococoFinalityApi<Block> for Runtime {
		fn best_finalized() -> (bp_wococo::BlockNumber, bp_wococo::Hash) {
			let header = BridgeWococoGrandpa::best_finalized();
			(header.number, header.hash())
		}

		fn is_known_header(hash: bp_wococo::Hash) -> bool {
			BridgeWococoGrandpa::is_known_header(hash)
		}
	}

	impl bp_rococo::ToRococoOutboundLaneApi<Block, Balance, bridge_messages::ToRococoMessagePayload> for Runtime {
		fn estimate_message_delivery_and_dispatch_fee(
			_lane_id: bp_messages::LaneId,
			payload: bridge_messages::ToWococoMessagePayload,
		) -> Option<Balance> {
			estimate_message_dispatch_and_delivery_fee::<bridge_messages::AtWococoWithRococoMessageBridge>(
				&payload,
				bridge_messages::AtWococoWithRococoMessageBridge::RELAYER_FEE_PERCENT,
			).ok()
		}

		fn message_details(
			lane: bp_messages::LaneId,
			begin: bp_messages::MessageNonce,
			end: bp_messages::MessageNonce,
		) -> Vec<bp_messages::MessageDetails<Balance>> {
			(begin..=end).filter_map(|nonce| {
				let message_data = BridgeRococoMessages::outbound_message_data(lane, nonce)?;
				let decoded_payload = bridge_messages::ToRococoMessagePayload::decode(
					&mut &message_data.payload[..]
				).ok()?;
				Some(bp_messages::MessageDetails {
					nonce,
					dispatch_weight: decoded_payload.weight,
					size: message_data.payload.len() as _,
					delivery_and_dispatch_fee: message_data.fee,
					dispatch_fee_payment: decoded_payload.dispatch_fee_payment,
				})
			})
			.collect()
		}

		fn latest_received_nonce(lane: bp_messages::LaneId) -> bp_messages::MessageNonce {
			BridgeRococoMessages::outbound_latest_received_nonce(lane)
		}

		fn latest_generated_nonce(lane: bp_messages::LaneId) -> bp_messages::MessageNonce {
			BridgeRococoMessages::outbound_latest_generated_nonce(lane)
		}
	}

	impl bp_rococo::FromRococoInboundLaneApi<Block> for Runtime {
		fn latest_received_nonce(lane: bp_messages::LaneId) -> bp_messages::MessageNonce {
			BridgeRococoMessages::inbound_latest_received_nonce(lane)
		}

		fn latest_confirmed_nonce(lane: bp_messages::LaneId) -> bp_messages::MessageNonce {
			BridgeRococoMessages::inbound_latest_confirmed_nonce(lane)
		}

		fn unrewarded_relayers_state(lane: bp_messages::LaneId) -> bp_messages::UnrewardedRelayersState {
			BridgeRococoMessages::inbound_unrewarded_relayers_state(lane)
		}
	}

	impl bp_wococo::ToWococoOutboundLaneApi<Block, Balance, bridge_messages::ToWococoMessagePayload> for Runtime {
		fn estimate_message_delivery_and_dispatch_fee(
			_lane_id: bp_messages::LaneId,
			payload: bridge_messages::ToWococoMessagePayload,
		) -> Option<Balance> {
			estimate_message_dispatch_and_delivery_fee::<bridge_messages::AtRococoWithWococoMessageBridge>(
				&payload,
				bridge_messages::AtRococoWithWococoMessageBridge::RELAYER_FEE_PERCENT,
			).ok()
		}

		fn message_details(
			lane: bp_messages::LaneId,
			begin: bp_messages::MessageNonce,
			end: bp_messages::MessageNonce,
		) -> Vec<bp_messages::MessageDetails<Balance>> {
			(begin..=end).filter_map(|nonce| {
				let message_data = BridgeWococoMessages::outbound_message_data(lane, nonce)?;
				let decoded_payload = bridge_messages::ToWococoMessagePayload::decode(
					&mut &message_data.payload[..]
				).ok()?;
				Some(bp_messages::MessageDetails {
					nonce,
					dispatch_weight: decoded_payload.weight,
					size: message_data.payload.len() as _,
					delivery_and_dispatch_fee: message_data.fee,
					dispatch_fee_payment: decoded_payload.dispatch_fee_payment,
				})
			})
			.collect()
		}

		fn latest_received_nonce(lane: bp_messages::LaneId) -> bp_messages::MessageNonce {
			BridgeWococoMessages::outbound_latest_received_nonce(lane)
		}

		fn latest_generated_nonce(lane: bp_messages::LaneId) -> bp_messages::MessageNonce {
			BridgeWococoMessages::outbound_latest_generated_nonce(lane)
		}
	}

	impl bp_wococo::FromWococoInboundLaneApi<Block> for Runtime {
		fn latest_received_nonce(lane: bp_messages::LaneId) -> bp_messages::MessageNonce {
			BridgeWococoMessages::inbound_latest_received_nonce(lane)
		}

		fn latest_confirmed_nonce(lane: bp_messages::LaneId) -> bp_messages::MessageNonce {
			BridgeWococoMessages::inbound_latest_confirmed_nonce(lane)
		}

		fn unrewarded_relayers_state(lane: bp_messages::LaneId) -> bp_messages::UnrewardedRelayersState {
			BridgeWococoMessages::inbound_unrewarded_relayers_state(lane)
		}
	}

	impl frame_system_rpc_runtime_api::AccountNonceApi<Block, AccountId, Nonce> for Runtime {
		fn account_nonce(account: AccountId) -> Nonce {
			System::account_nonce(account)
		}
	}

	impl pallet_transaction_payment_rpc_runtime_api::TransactionPaymentApi<
		Block,
		Balance,
	> for Runtime {
		fn query_info(uxt: <Block as BlockT>::Extrinsic, len: u32) -> RuntimeDispatchInfo<Balance> {
			TransactionPayment::query_info(uxt, len)
		}
		fn query_fee_details(uxt: <Block as BlockT>::Extrinsic, len: u32) -> FeeDetails<Balance> {
			TransactionPayment::query_fee_details(uxt, len)
		}
	}
}<|MERGE_RESOLUTION|>--- conflicted
+++ resolved
@@ -583,15 +583,9 @@
 }
 
 parameter_types! {
-<<<<<<< HEAD
-	pub const RocLocation: MultiLocation = MultiLocation::empty();
+	pub const RocLocation: MultiLocation = MultiLocation::here();
 	pub const RococoNetwork: NetworkId = NetworkId::Polkadot;
-	pub const Ancestry: MultiLocation = MultiLocation::empty();
-=======
-	pub const RocLocation: MultiLocation = MultiLocation::Here;
-	pub const RococoNetwork: NetworkId = NetworkId::Polkadot;
-	pub const Ancestry: MultiLocation = MultiLocation::Here;
->>>>>>> fe598863
+	pub const Ancestry: MultiLocation = MultiLocation::here();
 	pub CheckAccount: AccountId = XcmPallet::check_account();
 }
 
@@ -629,30 +623,12 @@
 	xcm_sender::ChildParachainRouter<Runtime, ForceV0>,
 );
 
-<<<<<<< HEAD
-use xcm::v0::{
-	Junction::Parachain,
-	Junctions::{Null, X1},
-	MultiAsset,
-	MultiAsset::AllConcreteFungible,
-};
-parameter_types! {
-	pub const RococoForTick: (MultiAsset, MultiLocation) =
-		(AllConcreteFungible { id: MultiLocation::empty() }, MultiLocation::with_parachain_interior(100));
-	pub const RococoForTrick: (MultiAsset, MultiLocation) =
-		(AllConcreteFungible { id: MultiLocation::empty() }, MultiLocation::with_parachain_interior(110));
-	pub const RococoForTrack: (MultiAsset, MultiLocation) =
-		(AllConcreteFungible { id: MultiLocation::empty() }, MultiLocation::with_parachain_interior(120));
-	pub const RococoForStatemint: (MultiAsset, MultiLocation) =
-		(AllConcreteFungible { id: MultiLocation::empty() }, MultiLocation::with_parachain_interior(1001));
-=======
 parameter_types! {
 	pub const Rococo: MultiAssetFilter = Wild(AllOf { fun: WildFungible, id: Concrete(RocLocation::get()) });
-	pub const RococoForTick: (MultiAssetFilter, MultiLocation) = (Rococo::get(), X1(Parachain(100)));
-	pub const RococoForTrick: (MultiAssetFilter, MultiLocation) = (Rococo::get(), X1(Parachain(110)));
-	pub const RococoForTrack: (MultiAssetFilter, MultiLocation) = (Rococo::get(), X1(Parachain(120)));
-	pub const RococoForStatemint: (MultiAssetFilter, MultiLocation) = (Rococo::get(), X1(Parachain(1001)));
->>>>>>> fe598863
+	pub const RococoForTick: (MultiAssetFilter, MultiLocation) = (Rococo::get(), MultiLocation::with_parachain_interior(100));
+	pub const RococoForTrick: (MultiAssetFilter, MultiLocation) = (Rococo::get(), MultiLocation::with_parachain_interior(110));
+	pub const RococoForTrack: (MultiAssetFilter, MultiLocation) = (Rococo::get(), MultiLocation::with_parachain_interior(120));
+	pub const RococoForStatemint: (MultiAssetFilter, MultiLocation) = (Rococo::get(), MultiLocation::with_parachain_interior(1001));
 }
 pub type TrustedTeleporters = (
 	xcm_builder::Case<RococoForTick>,
@@ -707,64 +683,6 @@
 	SignedToAccountId32<Origin, AccountId, RococoNetwork>,
 );
 
-<<<<<<< HEAD
-pub struct OnlyWithdrawTeleportForAccounts;
-impl frame_support::traits::Contains<(MultiLocation, Xcm<Call>)>
-	for OnlyWithdrawTeleportForAccounts
-{
-	fn contains((ref origin, ref msg): &(MultiLocation, Xcm<Call>)) -> bool {
-		use xcm::v0::{
-			Junction::{AccountId32, Plurality},
-			MultiAsset::{All, ConcreteFungible},
-			Order::{BuyExecution, DepositAsset, InitiateTeleport},
-			Xcm::WithdrawAsset,
-		};
-		match origin.interior() {
-			// Root and collective are allowed to execute anything.
-			Null | X1(Plurality { .. }) if origin.parent_count() == 0 => true,
-			X1(AccountId32 { .. }) if origin.parent_count() == 0 => {
-				// An account ID trying to send a message. We ensure that it's sensible.
-				// This checks that it's of the form:
-				// WithdrawAsset {
-				//   assets: [ ConcreteFungible { id: Null } ],
-				//   effects: [ BuyExecution, InitiateTeleport {
-				//     assets: All,
-				//     dest: Parachain,
-				//     effects: [ BuyExecution, DepositAssets {
-				//       assets: All,
-				//       dest: AccountId32,
-				//     } ]
-				//   } ]
-				// }
-				matches!(msg, WithdrawAsset { ref assets, ref effects }
-					if assets.len() == 1
-					&& matches!(assets[0], ConcreteFungible { ref id, .. } if id.is_empty())
-					&& effects.len() == 2
-					&& matches!(effects[0], BuyExecution { .. })
-					&& matches!(effects[1], InitiateTeleport { ref assets, ref dest, ref effects }
-						if assets.len() == 1
-						&& matches!(dest.interior(), X1(Parachain(..)))
-						&& dest.parent_count() == 0
-						&& matches!(assets[0], All)
-						&& effects.len() == 2
-						&& matches!(effects[0], BuyExecution { .. })
-						&& matches!(effects[1], DepositAsset { ref assets, ref dest }
-							if assets.len() == 1
-							&& matches!(dest.interior(), X1(AccountId32{..}))
-							&& dest.parent_count() == 0
-							&& matches!(assets[0], All)
-						)
-					)
-				)
-			},
-			// Nobody else is allowed to execute anything.
-			_ => false,
-		}
-	}
-}
-
-=======
->>>>>>> fe598863
 impl pallet_xcm::Config for Runtime {
 	type Event = Event;
 	type SendXcmOrigin = xcm_builder::EnsureXcmOrigin<Origin, LocalOriginToLocation>;
