// Copyright (C) Parity Technologies (UK) Ltd.
// This file is part of Polkadot.

// Polkadot is free software: you can redistribute it and/or modify
// it under the terms of the GNU General Public License as published by
// the Free Software Foundation, either version 3 of the License, or
// (at your option) any later version.

// Polkadot is distributed in the hope that it will be useful,
// but WITHOUT ANY WARRANTY; without even the implied warranty of
// MERCHANTABILITY or FITNESS FOR A PARTICULAR PURPOSE.  See the
// GNU General Public License for more details.

// You should have received a copy of the GNU General Public License
// along with Polkadot.  If not, see <http://www.gnu.org/licenses/>.

//! The Rococo runtime for v1 parachains.

#![cfg_attr(not(feature = "std"), no_std)]
// `construct_runtime!` does a lot of recursion and requires us to increase the limit to 256.
#![recursion_limit = "256"]

use pallet_nis::WithMaximumOf;
use parity_scale_codec::{Decode, Encode, MaxEncodedLen};
use primitives::{
	AccountId, AccountIndex, Balance, BlockNumber, CandidateEvent, CandidateHash,
	CommittedCandidateReceipt, CoreState, DisputeState, ExecutorParams, GroupRotationInfo, Hash,
	Id as ParaId, InboundDownwardMessage, InboundHrmpMessage, Moment, Nonce,
	OccupiedCoreAssumption, PersistedValidationData, ScrapedOnChainVotes, SessionInfo, Signature,
	ValidationCode, ValidationCodeHash, ValidatorId, ValidatorIndex,
};
use runtime_common::{
	assigned_slots, auctions, claims, crowdloan, impl_runtime_weights, impls::ToAuthor,
	paras_registrar, paras_sudo_wrapper, prod_or_fast, slots, BlockHashCount, BlockLength,
	SlowAdjustingFeeUpdate,
};
use scale_info::TypeInfo;
use sp_std::{cmp::Ordering, collections::btree_map::BTreeMap, prelude::*};

use runtime_parachains::{
	configuration as parachains_configuration, disputes as parachains_disputes,
	disputes::slashing as parachains_slashing, dmp as parachains_dmp, hrmp as parachains_hrmp,
	inclusion as parachains_inclusion, initializer as parachains_initializer,
	origin as parachains_origin, paras as parachains_paras,
	paras_inherent as parachains_paras_inherent,
	runtime_api_impl::v4 as parachains_runtime_api_impl, scheduler as parachains_scheduler,
	scheduler, scheduler_parachains, session_info as parachains_session_info,
	shared as parachains_shared, ump as parachains_ump,
};

use authority_discovery_primitives::AuthorityId as AuthorityDiscoveryId;
use beefy_primitives::{
	crypto::{AuthorityId as BeefyId, Signature as BeefySignature},
	mmr::{BeefyDataProvider, MmrLeafVersion},
};

use frame_support::{
	construct_runtime, parameter_types,
	traits::{
		Contains, EitherOfDiverse, InstanceFilter, KeyOwnerProofSystem, LockIdentifier,
		PrivilegeCmp, StorageMapShim, WithdrawReasons,
	},
	weights::ConstantMultiplier,
	PalletId, RuntimeDebug,
};
use frame_system::EnsureRoot;
use pallet_grandpa::{fg_primitives, AuthorityId as GrandpaId};
use pallet_im_online::sr25519::AuthorityId as ImOnlineId;
use pallet_session::historical as session_historical;
use pallet_transaction_payment::{CurrencyAdapter, FeeDetails, RuntimeDispatchInfo};
use sp_core::{ConstU128, OpaqueMetadata, H256};
use sp_mmr_primitives as mmr;
use sp_runtime::{
	create_runtime_str, generic, impl_opaque_keys,
	traits::{
		AccountIdLookup, BlakeTwo256, Block as BlockT, ConstU32, ConvertInto,
		Extrinsic as ExtrinsicT, Keccak256, OpaqueKeys, SaturatedConversion, Verify,
	},
	transaction_validity::{TransactionPriority, TransactionSource, TransactionValidity},
	ApplyExtrinsicResult, KeyTypeId, Perbill, Percent, Permill,
};
use sp_staking::SessionIndex;
#[cfg(any(feature = "std", test))]
use sp_version::NativeVersion;
use sp_version::RuntimeVersion;
use static_assertions::const_assert;

pub use frame_system::Call as SystemCall;
pub use pallet_balances::Call as BalancesCall;

/// Constant values used within the runtime.
use rococo_runtime_constants::{currency::*, fee::*, time::*};

// Weights used in the runtime.
mod weights;

// XCM configurations.
pub mod xcm_config;

mod validator_manager;

impl_runtime_weights!(rococo_runtime_constants);

// Make the WASM binary available.
#[cfg(feature = "std")]
include!(concat!(env!("OUT_DIR"), "/wasm_binary.rs"));

/// Runtime version (Rococo).
#[sp_version::runtime_version]
pub const VERSION: RuntimeVersion = RuntimeVersion {
	spec_name: create_runtime_str!("rococo"),
	impl_name: create_runtime_str!("parity-rococo-v2.0"),
	authoring_version: 0,
	spec_version: 9410,
	impl_version: 0,
	#[cfg(not(feature = "disable-runtime-api"))]
	apis: RUNTIME_API_VERSIONS,
	#[cfg(feature = "disable-runtime-api")]
	apis: sp_version::create_apis_vec![[]],
	transaction_version: 20,
	state_version: 1,
};

/// The BABE epoch configuration at genesis.
pub const BABE_GENESIS_EPOCH_CONFIG: babe_primitives::BabeEpochConfiguration =
	babe_primitives::BabeEpochConfiguration {
		c: PRIMARY_PROBABILITY,
		allowed_slots: babe_primitives::AllowedSlots::PrimaryAndSecondaryVRFSlots,
	};

/// Native version.
#[cfg(any(feature = "std", test))]
pub fn native_version() -> NativeVersion {
	NativeVersion { runtime_version: VERSION, can_author_with: Default::default() }
}

/// We currently allow all calls.
pub struct BaseFilter;
impl Contains<RuntimeCall> for BaseFilter {
	fn contains(_call: &RuntimeCall) -> bool {
		true
	}
}

parameter_types! {
	pub const Version: RuntimeVersion = VERSION;
	pub const SS58Prefix: u8 = 42;
}

impl frame_system::Config for Runtime {
	type BaseCallFilter = BaseFilter;
	type BlockWeights = BlockWeights;
	type BlockLength = BlockLength;
	type DbWeight = RocksDbWeight;
	type RuntimeOrigin = RuntimeOrigin;
	type RuntimeCall = RuntimeCall;
	type Index = Nonce;
	type BlockNumber = BlockNumber;
	type Hash = Hash;
	type Hashing = BlakeTwo256;
	type AccountId = AccountId;
	type Lookup = AccountIdLookup<AccountId, ()>;
	type Header = generic::Header<BlockNumber, BlakeTwo256>;
	type RuntimeEvent = RuntimeEvent;
	type BlockHashCount = BlockHashCount;
	type Version = Version;
	type PalletInfo = PalletInfo;
	type AccountData = pallet_balances::AccountData<Balance>;
	type OnNewAccount = ();
	type OnKilledAccount = ();
	type SystemWeightInfo = weights::frame_system::WeightInfo<Runtime>;
	type SS58Prefix = SS58Prefix;
	type OnSetCode = ();
	type MaxConsumers = frame_support::traits::ConstU32<16>;
}

parameter_types! {
	pub MaximumSchedulerWeight: Weight = Perbill::from_percent(80) *
		BlockWeights::get().max_block;
	pub const MaxScheduledPerBlock: u32 = 50;
	pub const NoPreimagePostponement: Option<u32> = Some(10);
}

type ScheduleOrigin = EitherOfDiverse<
	EnsureRoot<AccountId>,
	pallet_collective::EnsureProportionAtLeast<AccountId, CouncilCollective, 1, 2>,
>;

/// Used the compare the privilege of an origin inside the scheduler.
pub struct OriginPrivilegeCmp;

impl PrivilegeCmp<OriginCaller> for OriginPrivilegeCmp {
	fn cmp_privilege(left: &OriginCaller, right: &OriginCaller) -> Option<Ordering> {
		if left == right {
			return Some(Ordering::Equal)
		}

		match (left, right) {
			// Root is greater than anything.
			(OriginCaller::system(frame_system::RawOrigin::Root), _) => Some(Ordering::Greater),
			// Check which one has more yes votes.
			(
				OriginCaller::Council(pallet_collective::RawOrigin::Members(l_yes_votes, l_count)),
				OriginCaller::Council(pallet_collective::RawOrigin::Members(r_yes_votes, r_count)),
			) => Some((l_yes_votes * r_count).cmp(&(r_yes_votes * l_count))),
			// For every other origin we don't care, as they are not used for `ScheduleOrigin`.
			_ => None,
		}
	}
}

impl pallet_scheduler::Config for Runtime {
	type RuntimeOrigin = RuntimeOrigin;
	type RuntimeEvent = RuntimeEvent;
	type PalletsOrigin = OriginCaller;
	type RuntimeCall = RuntimeCall;
	type MaximumWeight = MaximumSchedulerWeight;
	type ScheduleOrigin = ScheduleOrigin;
	type MaxScheduledPerBlock = MaxScheduledPerBlock;
	type WeightInfo = weights::pallet_scheduler::WeightInfo<Runtime>;
	type OriginPrivilegeCmp = OriginPrivilegeCmp;
	type Preimages = Preimage;
}

parameter_types! {
	pub const PreimageBaseDeposit: Balance = deposit(2, 64);
	pub const PreimageByteDeposit: Balance = deposit(0, 1);
}

impl pallet_preimage::Config for Runtime {
	type WeightInfo = weights::pallet_preimage::WeightInfo<Runtime>;
	type RuntimeEvent = RuntimeEvent;
	type Currency = Balances;
	type ManagerOrigin = EnsureRoot<AccountId>;
	type BaseDeposit = PreimageBaseDeposit;
	type ByteDeposit = PreimageByteDeposit;
}

parameter_types! {
	pub const ExpectedBlockTime: Moment = MILLISECS_PER_BLOCK;
	pub ReportLongevity: u64 = EpochDurationInBlocks::get() as u64 * 10;
}

impl pallet_babe::Config for Runtime {
	type EpochDuration = EpochDurationInBlocks;
	type ExpectedBlockTime = ExpectedBlockTime;
	// session module is the trigger
	type EpochChangeTrigger = pallet_babe::ExternalTrigger;
	type DisabledValidators = Session;
	type WeightInfo = ();
	type MaxAuthorities = MaxAuthorities;
	type KeyOwnerProof =
		<Historical as KeyOwnerProofSystem<(KeyTypeId, pallet_babe::AuthorityId)>>::Proof;
	type EquivocationReportSystem =
		pallet_babe::EquivocationReportSystem<Self, Offences, Historical, ReportLongevity>;
}

parameter_types! {
	pub const IndexDeposit: Balance = 100 * CENTS;
}

impl pallet_indices::Config for Runtime {
	type AccountIndex = AccountIndex;
	type Currency = Balances;
	type Deposit = IndexDeposit;
	type RuntimeEvent = RuntimeEvent;
	type WeightInfo = weights::pallet_indices::WeightInfo<Runtime>;
}

parameter_types! {
	pub const ExistentialDeposit: Balance = EXISTENTIAL_DEPOSIT;
	pub const MaxLocks: u32 = 50;
	pub const MaxReserves: u32 = 50;
}

impl pallet_balances::Config for Runtime {
	type Balance = Balance;
	type DustRemoval = ();
	type RuntimeEvent = RuntimeEvent;
	type ExistentialDeposit = ExistentialDeposit;
	type AccountStore = System;
	type MaxLocks = MaxLocks;
	type MaxReserves = MaxReserves;
	type ReserveIdentifier = [u8; 8];
	type WeightInfo = weights::pallet_balances::WeightInfo<Runtime>;
	type FreezeIdentifier = ();
	type MaxFreezes = ConstU32<1>;
	type HoldIdentifier = RuntimeHoldReason;
	type MaxHolds = ConstU32<1>;
}

parameter_types! {
	pub const TransactionByteFee: Balance = 10 * MILLICENTS;
	/// This value increases the priority of `Operational` transactions by adding
	/// a "virtual tip" that's equal to the `OperationalFeeMultiplier * final_fee`.
	pub const OperationalFeeMultiplier: u8 = 5;
}

impl pallet_transaction_payment::Config for Runtime {
	type RuntimeEvent = RuntimeEvent;
	type OnChargeTransaction = CurrencyAdapter<Balances, ToAuthor<Runtime>>;
	type OperationalFeeMultiplier = OperationalFeeMultiplier;
	type WeightToFee = WeightToFee;
	type LengthToFee = ConstantMultiplier<Balance, TransactionByteFee>;
	type FeeMultiplierUpdate = SlowAdjustingFeeUpdate<Self>;
}

parameter_types! {
	pub const MinimumPeriod: u64 = SLOT_DURATION / 2;
}
impl pallet_timestamp::Config for Runtime {
	type Moment = u64;
	type OnTimestampSet = Babe;
	type MinimumPeriod = MinimumPeriod;
	type WeightInfo = weights::pallet_timestamp::WeightInfo<Runtime>;
}

impl pallet_authorship::Config for Runtime {
	type FindAuthor = pallet_session::FindAccountFromAuthorIndex<Self, Babe>;
	type EventHandler = ImOnline;
}

impl_opaque_keys! {
	pub struct SessionKeys {
		pub grandpa: Grandpa,
		pub babe: Babe,
		pub im_online: ImOnline,
		pub para_validator: Initializer,
		pub para_assignment: ParaSessionInfo,
		pub authority_discovery: AuthorityDiscovery,
		pub beefy: Beefy,
	}
}

/// Special `ValidatorIdOf` implementation that is just returning the input as result.
pub struct ValidatorIdOf;
impl sp_runtime::traits::Convert<AccountId, Option<AccountId>> for ValidatorIdOf {
	fn convert(a: AccountId) -> Option<AccountId> {
		Some(a)
	}
}

impl pallet_session::Config for Runtime {
	type RuntimeEvent = RuntimeEvent;
	type ValidatorId = AccountId;
	type ValidatorIdOf = ValidatorIdOf;
	type ShouldEndSession = Babe;
	type NextSessionRotation = Babe;
	type SessionManager = pallet_session::historical::NoteHistoricalRoot<Self, ValidatorManager>;
	type SessionHandler = <SessionKeys as OpaqueKeys>::KeyTypeIdProviders;
	type Keys = SessionKeys;
	type WeightInfo = weights::pallet_session::WeightInfo<Runtime>;
}

pub struct FullIdentificationOf;
impl sp_runtime::traits::Convert<AccountId, Option<()>> for FullIdentificationOf {
	fn convert(_: AccountId) -> Option<()> {
		Some(Default::default())
	}
}

impl pallet_session::historical::Config for Runtime {
	type FullIdentification = ();
	type FullIdentificationOf = FullIdentificationOf;
}

parameter_types! {
	pub const SessionsPerEra: SessionIndex = 6;
	pub const BondingDuration: sp_staking::EraIndex = 28;
}

parameter_types! {
	pub LaunchPeriod: BlockNumber = prod_or_fast!(7 * DAYS, 1, "ROC_LAUNCH_PERIOD");
	pub VotingPeriod: BlockNumber = prod_or_fast!(7 * DAYS, 1 * MINUTES, "ROC_VOTING_PERIOD");
	pub FastTrackVotingPeriod: BlockNumber = prod_or_fast!(3 * HOURS, 1 * MINUTES, "ROC_FAST_TRACK_VOTING_PERIOD");
	pub const MinimumDeposit: Balance = 100 * CENTS;
	pub EnactmentPeriod: BlockNumber = prod_or_fast!(8 * DAYS, 1, "ROC_ENACTMENT_PERIOD");
	pub CooloffPeriod: BlockNumber = prod_or_fast!(7 * DAYS, 1 * MINUTES, "ROC_COOLOFF_PERIOD");
	pub const InstantAllowed: bool = true;
	pub const MaxVotes: u32 = 100;
	pub const MaxProposals: u32 = 100;
}

impl pallet_democracy::Config for Runtime {
	type RuntimeEvent = RuntimeEvent;
	type Currency = Balances;
	type EnactmentPeriod = EnactmentPeriod;
	type VoteLockingPeriod = EnactmentPeriod;
	type LaunchPeriod = LaunchPeriod;
	type VotingPeriod = VotingPeriod;
	type MinimumDeposit = MinimumDeposit;
	type SubmitOrigin = frame_system::EnsureSigned<AccountId>;
	/// A straight majority of the council can decide what their next motion is.
	type ExternalOrigin =
		pallet_collective::EnsureProportionAtLeast<AccountId, CouncilCollective, 1, 2>;
	/// A majority can have the next scheduled referendum be a straight majority-carries vote.
	type ExternalMajorityOrigin =
		pallet_collective::EnsureProportionAtLeast<AccountId, CouncilCollective, 1, 2>;
	/// A unanimous council can have the next scheduled referendum be a straight default-carries
	/// (NTB) vote.
	type ExternalDefaultOrigin =
		pallet_collective::EnsureProportionAtLeast<AccountId, CouncilCollective, 1, 1>;
	/// Two thirds of the technical committee can have an `ExternalMajority/ExternalDefault` vote
	/// be tabled immediately and with a shorter voting/enactment period.
	type FastTrackOrigin =
		pallet_collective::EnsureProportionAtLeast<AccountId, TechnicalCollective, 2, 3>;
	type InstantOrigin =
		pallet_collective::EnsureProportionAtLeast<AccountId, TechnicalCollective, 1, 1>;
	type InstantAllowed = InstantAllowed;
	type FastTrackVotingPeriod = FastTrackVotingPeriod;
	// To cancel a proposal which has been passed, 2/3 of the council must agree to it.
	type CancellationOrigin = EitherOfDiverse<
		EnsureRoot<AccountId>,
		pallet_collective::EnsureProportionAtLeast<AccountId, CouncilCollective, 2, 3>,
	>;
	type BlacklistOrigin = EnsureRoot<AccountId>;
	// To cancel a proposal before it has been passed, the technical committee must be unanimous or
	// Root must agree.
	type CancelProposalOrigin = EitherOfDiverse<
		EnsureRoot<AccountId>,
		pallet_collective::EnsureProportionAtLeast<AccountId, TechnicalCollective, 1, 1>,
	>;
	// Any single technical committee member may veto a coming council proposal, however they can
	// only do it once and it lasts only for the cooloff period.
	type VetoOrigin = pallet_collective::EnsureMember<AccountId, TechnicalCollective>;
	type CooloffPeriod = CooloffPeriod;
	type Slash = Treasury;
	type Scheduler = Scheduler;
	type PalletsOrigin = OriginCaller;
	type MaxVotes = MaxVotes;
	type WeightInfo = weights::pallet_democracy::WeightInfo<Runtime>;
	type MaxProposals = MaxProposals;
	type Preimages = Preimage;
	type MaxDeposits = ConstU32<100>;
	type MaxBlacklisted = ConstU32<100>;
}

parameter_types! {
	pub CouncilMotionDuration: BlockNumber = prod_or_fast!(3 * DAYS, 2 * MINUTES, "ROC_MOTION_DURATION");
	pub const CouncilMaxProposals: u32 = 100;
	pub const CouncilMaxMembers: u32 = 100;
	pub MaxProposalWeight: Weight = Perbill::from_percent(50) * BlockWeights::get().max_block;
}

type CouncilCollective = pallet_collective::Instance1;
impl pallet_collective::Config<CouncilCollective> for Runtime {
	type RuntimeOrigin = RuntimeOrigin;
	type Proposal = RuntimeCall;
	type RuntimeEvent = RuntimeEvent;
	type MotionDuration = CouncilMotionDuration;
	type MaxProposals = CouncilMaxProposals;
	type MaxMembers = CouncilMaxMembers;
	type DefaultVote = pallet_collective::PrimeDefaultVote;
	type SetMembersOrigin = EnsureRoot<AccountId>;
	type WeightInfo = weights::pallet_collective_council::WeightInfo<Runtime>;
	type MaxProposalWeight = MaxProposalWeight;
}

parameter_types! {
	pub const CandidacyBond: Balance = 100 * CENTS;
	// 1 storage item created, key size is 32 bytes, value size is 16+16.
	pub const VotingBondBase: Balance = deposit(1, 64);
	// additional data per vote is 32 bytes (account id).
	pub const VotingBondFactor: Balance = deposit(0, 32);
	/// Daily council elections
	pub TermDuration: BlockNumber = prod_or_fast!(24 * HOURS, 2 * MINUTES, "ROC_TERM_DURATION");
	pub const DesiredMembers: u32 = 19;
	pub const DesiredRunnersUp: u32 = 19;
	pub const MaxVoters: u32 = 10 * 1000;
	pub const MaxVotesPerVoter: u32 = 16;
	pub const MaxCandidates: u32 = 1000;
	pub const PhragmenElectionPalletId: LockIdentifier = *b"phrelect";
}

// Make sure that there are no more than MaxMembers members elected via phragmen.
const_assert!(DesiredMembers::get() <= CouncilMaxMembers::get());

impl pallet_elections_phragmen::Config for Runtime {
	type RuntimeEvent = RuntimeEvent;
	type Currency = Balances;
	type ChangeMembers = Council;
	type InitializeMembers = Council;
	type CurrencyToVote = frame_support::traits::U128CurrencyToVote;
	type CandidacyBond = CandidacyBond;
	type VotingBondBase = VotingBondBase;
	type VotingBondFactor = VotingBondFactor;
	type LoserCandidate = Treasury;
	type KickedMember = Treasury;
	type DesiredMembers = DesiredMembers;
	type DesiredRunnersUp = DesiredRunnersUp;
	type TermDuration = TermDuration;
	type MaxVoters = MaxVoters;
	type MaxVotesPerVoter = MaxVotesPerVoter;
	type MaxCandidates = MaxCandidates;
	type PalletId = PhragmenElectionPalletId;
	type WeightInfo = weights::pallet_elections_phragmen::WeightInfo<Runtime>;
}

parameter_types! {
	pub TechnicalMotionDuration: BlockNumber = prod_or_fast!(3 * DAYS, 2 * MINUTES, "ROC_MOTION_DURATION");
	pub const TechnicalMaxProposals: u32 = 100;
	pub const TechnicalMaxMembers: u32 = 100;
}

type TechnicalCollective = pallet_collective::Instance2;
impl pallet_collective::Config<TechnicalCollective> for Runtime {
	type RuntimeOrigin = RuntimeOrigin;
	type Proposal = RuntimeCall;
	type RuntimeEvent = RuntimeEvent;
	type MotionDuration = TechnicalMotionDuration;
	type MaxProposals = TechnicalMaxProposals;
	type MaxMembers = TechnicalMaxMembers;
	type DefaultVote = pallet_collective::PrimeDefaultVote;
	type SetMembersOrigin = EnsureRoot<AccountId>;
	type WeightInfo = weights::pallet_collective_technical_committee::WeightInfo<Runtime>;
	type MaxProposalWeight = MaxProposalWeight;
}

type MoreThanHalfCouncil = EitherOfDiverse<
	EnsureRoot<AccountId>,
	pallet_collective::EnsureProportionMoreThan<AccountId, CouncilCollective, 1, 2>,
>;

impl pallet_membership::Config<pallet_membership::Instance1> for Runtime {
	type RuntimeEvent = RuntimeEvent;
	type AddOrigin = MoreThanHalfCouncil;
	type RemoveOrigin = MoreThanHalfCouncil;
	type SwapOrigin = MoreThanHalfCouncil;
	type ResetOrigin = MoreThanHalfCouncil;
	type PrimeOrigin = MoreThanHalfCouncil;
	type MembershipInitialized = TechnicalCommittee;
	type MembershipChanged = TechnicalCommittee;
	type MaxMembers = TechnicalMaxMembers;
	type WeightInfo = weights::pallet_membership::WeightInfo<Runtime>;
}

parameter_types! {
	pub const ProposalBond: Permill = Permill::from_percent(5);
	pub const ProposalBondMinimum: Balance = 2000 * CENTS;
	pub const ProposalBondMaximum: Balance = 1 * GRAND;
	pub const SpendPeriod: BlockNumber = 6 * DAYS;
	pub const Burn: Permill = Permill::from_perthousand(2);
	pub const TreasuryPalletId: PalletId = PalletId(*b"py/trsry");

	pub const TipCountdown: BlockNumber = 1 * DAYS;
	pub const TipFindersFee: Percent = Percent::from_percent(20);
	pub const TipReportDepositBase: Balance = 100 * CENTS;
	pub const DataDepositPerByte: Balance = 1 * CENTS;
	pub const MaxApprovals: u32 = 100;
	pub const MaxAuthorities: u32 = 100_000;
	pub const MaxKeys: u32 = 10_000;
	pub const MaxPeerInHeartbeats: u32 = 10_000;
	pub const MaxPeerDataEncodingSize: u32 = 1_000;
}

type ApproveOrigin = EitherOfDiverse<
	EnsureRoot<AccountId>,
	pallet_collective::EnsureProportionAtLeast<AccountId, CouncilCollective, 3, 5>,
>;

impl pallet_treasury::Config for Runtime {
	type PalletId = TreasuryPalletId;
	type Currency = Balances;
	type ApproveOrigin = ApproveOrigin;
	type RejectOrigin = MoreThanHalfCouncil;
	type RuntimeEvent = RuntimeEvent;
	type OnSlash = Treasury;
	type ProposalBond = ProposalBond;
	type ProposalBondMinimum = ProposalBondMinimum;
	type ProposalBondMaximum = ProposalBondMaximum;
	type SpendPeriod = SpendPeriod;
	type Burn = Burn;
	type BurnDestination = Society;
	type MaxApprovals = MaxApprovals;
	type WeightInfo = weights::pallet_treasury::WeightInfo<Runtime>;
	type SpendFunds = Bounties;
	type SpendOrigin = frame_support::traits::NeverEnsureOrigin<Balance>;
}

parameter_types! {
	pub const BountyDepositBase: Balance = 100 * CENTS;
	pub const BountyDepositPayoutDelay: BlockNumber = 4 * DAYS;
	pub const BountyUpdatePeriod: BlockNumber = 90 * DAYS;
	pub const MaximumReasonLength: u32 = 16384;
	pub const CuratorDepositMultiplier: Permill = Permill::from_percent(50);
	pub const CuratorDepositMin: Balance = 10 * CENTS;
	pub const CuratorDepositMax: Balance = 500 * CENTS;
	pub const BountyValueMinimum: Balance = 200 * CENTS;
}

impl pallet_bounties::Config for Runtime {
	type BountyDepositBase = BountyDepositBase;
	type BountyDepositPayoutDelay = BountyDepositPayoutDelay;
	type BountyUpdatePeriod = BountyUpdatePeriod;
	type CuratorDepositMultiplier = CuratorDepositMultiplier;
	type CuratorDepositMin = CuratorDepositMin;
	type CuratorDepositMax = CuratorDepositMax;
	type BountyValueMinimum = BountyValueMinimum;
	type ChildBountyManager = ChildBounties;
	type DataDepositPerByte = DataDepositPerByte;
	type RuntimeEvent = RuntimeEvent;
	type MaximumReasonLength = MaximumReasonLength;
	type WeightInfo = weights::pallet_bounties::WeightInfo<Runtime>;
}

parameter_types! {
	pub const MaxActiveChildBountyCount: u32 = 100;
	pub const ChildBountyValueMinimum: Balance = BountyValueMinimum::get() / 10;
}

impl pallet_child_bounties::Config for Runtime {
	type RuntimeEvent = RuntimeEvent;
	type MaxActiveChildBountyCount = MaxActiveChildBountyCount;
	type ChildBountyValueMinimum = ChildBountyValueMinimum;
	type WeightInfo = weights::pallet_child_bounties::WeightInfo<Runtime>;
}

impl pallet_tips::Config for Runtime {
	type MaximumReasonLength = MaximumReasonLength;
	type DataDepositPerByte = DataDepositPerByte;
	type Tippers = PhragmenElection;
	type TipCountdown = TipCountdown;
	type TipFindersFee = TipFindersFee;
	type TipReportDepositBase = TipReportDepositBase;
	type RuntimeEvent = RuntimeEvent;
	type WeightInfo = weights::pallet_tips::WeightInfo<Runtime>;
}

impl pallet_offences::Config for Runtime {
	type RuntimeEvent = RuntimeEvent;
	type IdentificationTuple = pallet_session::historical::IdentificationTuple<Self>;
	type OnOffenceHandler = ();
}

impl pallet_authority_discovery::Config for Runtime {
	type MaxAuthorities = MaxAuthorities;
}

parameter_types! {
	pub const ImOnlineUnsignedPriority: TransactionPriority = TransactionPriority::max_value();
}

impl pallet_im_online::Config for Runtime {
	type AuthorityId = ImOnlineId;
	type RuntimeEvent = RuntimeEvent;
	type ValidatorSet = Historical;
	type NextSessionRotation = Babe;
	type ReportUnresponsiveness = Offences;
	type UnsignedPriority = ImOnlineUnsignedPriority;
	type WeightInfo = weights::pallet_im_online::WeightInfo<Runtime>;
	type MaxKeys = MaxKeys;
	type MaxPeerInHeartbeats = MaxPeerInHeartbeats;
	type MaxPeerDataEncodingSize = MaxPeerDataEncodingSize;
}

parameter_types! {
	pub const MaxSetIdSessionEntries: u32 = BondingDuration::get() * SessionsPerEra::get();
}

impl pallet_grandpa::Config for Runtime {
	type RuntimeEvent = RuntimeEvent;
	type WeightInfo = ();
	type MaxAuthorities = MaxAuthorities;
	type MaxSetIdSessionEntries = MaxSetIdSessionEntries;
	type KeyOwnerProof = <Historical as KeyOwnerProofSystem<(KeyTypeId, GrandpaId)>>::Proof;
	type EquivocationReportSystem =
		pallet_grandpa::EquivocationReportSystem<Self, Offences, Historical, ReportLongevity>;
}

/// Submits a transaction with the node's public and signature type. Adheres to the signed extension
/// format of the chain.
impl<LocalCall> frame_system::offchain::CreateSignedTransaction<LocalCall> for Runtime
where
	RuntimeCall: From<LocalCall>,
{
	fn create_transaction<C: frame_system::offchain::AppCrypto<Self::Public, Self::Signature>>(
		call: RuntimeCall,
		public: <Signature as Verify>::Signer,
		account: AccountId,
		nonce: <Runtime as frame_system::Config>::Index,
	) -> Option<(RuntimeCall, <UncheckedExtrinsic as ExtrinsicT>::SignaturePayload)> {
		use sp_runtime::traits::StaticLookup;
		// take the biggest period possible.
		let period =
			BlockHashCount::get().checked_next_power_of_two().map(|c| c / 2).unwrap_or(2) as u64;

		let current_block = System::block_number()
			.saturated_into::<u64>()
			// The `System::block_number` is initialized with `n+1`,
			// so the actual block number is `n`.
			.saturating_sub(1);
		let tip = 0;
		let extra: SignedExtra = (
			frame_system::CheckNonZeroSender::<Runtime>::new(),
			frame_system::CheckSpecVersion::<Runtime>::new(),
			frame_system::CheckTxVersion::<Runtime>::new(),
			frame_system::CheckGenesis::<Runtime>::new(),
			frame_system::CheckMortality::<Runtime>::from(generic::Era::mortal(
				period,
				current_block,
			)),
			frame_system::CheckNonce::<Runtime>::from(nonce),
			frame_system::CheckWeight::<Runtime>::new(),
			pallet_transaction_payment::ChargeTransactionPayment::<Runtime>::from(tip),
		);
		let raw_payload = SignedPayload::new(call, extra)
			.map_err(|e| {
				log::warn!("Unable to create signed payload: {:?}", e);
			})
			.ok()?;
		let signature = raw_payload.using_encoded(|payload| C::sign(payload, public))?;
		let (call, extra, _) = raw_payload.deconstruct();
		let address = <Runtime as frame_system::Config>::Lookup::unlookup(account);
		Some((call, (address, signature, extra)))
	}
}

impl frame_system::offchain::SigningTypes for Runtime {
	type Public = <Signature as Verify>::Signer;
	type Signature = Signature;
}

impl<C> frame_system::offchain::SendTransactionTypes<C> for Runtime
where
	RuntimeCall: From<C>,
{
	type Extrinsic = UncheckedExtrinsic;
	type OverarchingCall = RuntimeCall;
}

parameter_types! {
	pub Prefix: &'static [u8] = b"Pay ROCs to the Rococo account:";
}

impl claims::Config for Runtime {
	type RuntimeEvent = RuntimeEvent;
	type VestingSchedule = Vesting;
	type Prefix = Prefix;
	type MoveClaimOrigin =
		pallet_collective::EnsureProportionMoreThan<AccountId, CouncilCollective, 1, 2>;
	type WeightInfo = weights::runtime_common_claims::WeightInfo<Runtime>;
}

parameter_types! {
	// Minimum 100 bytes/ROC deposited (1 CENT/byte)
	pub const BasicDeposit: Balance = 1000 * CENTS;       // 258 bytes on-chain
	pub const FieldDeposit: Balance = 250 * CENTS;        // 66 bytes on-chain
	pub const SubAccountDeposit: Balance = 200 * CENTS;   // 53 bytes on-chain
	pub const MaxSubAccounts: u32 = 100;
	pub const MaxAdditionalFields: u32 = 100;
	pub const MaxRegistrars: u32 = 20;
}

impl pallet_identity::Config for Runtime {
	type RuntimeEvent = RuntimeEvent;
	type Currency = Balances;
	type BasicDeposit = BasicDeposit;
	type FieldDeposit = FieldDeposit;
	type SubAccountDeposit = SubAccountDeposit;
	type MaxSubAccounts = MaxSubAccounts;
	type MaxAdditionalFields = MaxAdditionalFields;
	type MaxRegistrars = MaxRegistrars;
	type Slashed = Treasury;
	type ForceOrigin = MoreThanHalfCouncil;
	type RegistrarOrigin = MoreThanHalfCouncil;
	type WeightInfo = weights::pallet_identity::WeightInfo<Runtime>;
}

impl pallet_utility::Config for Runtime {
	type RuntimeEvent = RuntimeEvent;
	type RuntimeCall = RuntimeCall;
	type PalletsOrigin = OriginCaller;
	type WeightInfo = weights::pallet_utility::WeightInfo<Runtime>;
}

parameter_types! {
	// One storage item; key size is 32; value is size 4+4+16+32 bytes = 56 bytes.
	pub const DepositBase: Balance = deposit(1, 88);
	// Additional storage item size of 32 bytes.
	pub const DepositFactor: Balance = deposit(0, 32);
	pub const MaxSignatories: u32 = 100;
}

impl pallet_multisig::Config for Runtime {
	type RuntimeEvent = RuntimeEvent;
	type RuntimeCall = RuntimeCall;
	type Currency = Balances;
	type DepositBase = DepositBase;
	type DepositFactor = DepositFactor;
	type MaxSignatories = MaxSignatories;
	type WeightInfo = weights::pallet_multisig::WeightInfo<Runtime>;
}

parameter_types! {
	pub const ConfigDepositBase: Balance = 500 * CENTS;
	pub const FriendDepositFactor: Balance = 50 * CENTS;
	pub const MaxFriends: u16 = 9;
	pub const RecoveryDeposit: Balance = 500 * CENTS;
}

impl pallet_recovery::Config for Runtime {
	type RuntimeEvent = RuntimeEvent;
	type WeightInfo = ();
	type RuntimeCall = RuntimeCall;
	type Currency = Balances;
	type ConfigDepositBase = ConfigDepositBase;
	type FriendDepositFactor = FriendDepositFactor;
	type MaxFriends = MaxFriends;
	type RecoveryDeposit = RecoveryDeposit;
}

parameter_types! {
	pub const CandidateDeposit: Balance = 1000 * CENTS;
	pub const WrongSideDeduction: Balance = 200 * CENTS;
	pub const MaxStrikes: u32 = 10;
	pub const RotationPeriod: BlockNumber = 7 * DAYS;
	pub const PeriodSpend: Balance = 50000 * CENTS;
	pub const MaxLockDuration: BlockNumber = 36 * 30 * DAYS;
	pub const ChallengePeriod: BlockNumber = 7 * DAYS;
	pub const MaxCandidateIntake: u32 = 1;
	pub const SocietyPalletId: PalletId = PalletId(*b"py/socie");
}

impl pallet_society::Config for Runtime {
	type RuntimeEvent = RuntimeEvent;
	type Currency = Balances;
	type Randomness = pallet_babe::RandomnessFromOneEpochAgo<Runtime>;
	type CandidateDeposit = CandidateDeposit;
	type WrongSideDeduction = WrongSideDeduction;
	type MaxStrikes = MaxStrikes;
	type PeriodSpend = PeriodSpend;
	type MembershipChanged = ();
	type RotationPeriod = RotationPeriod;
	type MaxLockDuration = MaxLockDuration;
	type FounderSetOrigin =
		pallet_collective::EnsureProportionMoreThan<AccountId, CouncilCollective, 1, 2>;
	type SuspensionJudgementOrigin = pallet_society::EnsureFounder<Runtime>;
	type ChallengePeriod = ChallengePeriod;
	type MaxCandidateIntake = MaxCandidateIntake;
	type PalletId = SocietyPalletId;
}

parameter_types! {
	pub const MinVestedTransfer: Balance = 100 * CENTS;
	pub UnvestedFundsAllowedWithdrawReasons: WithdrawReasons =
		WithdrawReasons::except(WithdrawReasons::TRANSFER | WithdrawReasons::RESERVE);
}

impl pallet_vesting::Config for Runtime {
	type RuntimeEvent = RuntimeEvent;
	type Currency = Balances;
	type BlockNumberToBalance = ConvertInto;
	type MinVestedTransfer = MinVestedTransfer;
	type WeightInfo = weights::pallet_vesting::WeightInfo<Runtime>;
	type UnvestedFundsAllowedWithdrawReasons = UnvestedFundsAllowedWithdrawReasons;
	const MAX_VESTING_SCHEDULES: u32 = 28;
}

parameter_types! {
	// One storage item; key size 32, value size 8; .
	pub const ProxyDepositBase: Balance = deposit(1, 8);
	// Additional storage item size of 33 bytes.
	pub const ProxyDepositFactor: Balance = deposit(0, 33);
	pub const MaxProxies: u16 = 32;
	pub const AnnouncementDepositBase: Balance = deposit(1, 8);
	pub const AnnouncementDepositFactor: Balance = deposit(0, 66);
	pub const MaxPending: u16 = 32;
}

/// The type used to represent the kinds of proxying allowed.
#[derive(
	Copy,
	Clone,
	Eq,
	PartialEq,
	Ord,
	PartialOrd,
	Encode,
	Decode,
	RuntimeDebug,
	MaxEncodedLen,
	TypeInfo,
)]
pub enum ProxyType {
	Any,
	NonTransfer,
	Governance,
	IdentityJudgement,
	CancelProxy,
	Auction,
	Society,
}
impl Default for ProxyType {
	fn default() -> Self {
		Self::Any
	}
}
impl InstanceFilter<RuntimeCall> for ProxyType {
	fn filter(&self, c: &RuntimeCall) -> bool {
		match self {
			ProxyType::Any => true,
			ProxyType::NonTransfer => matches!(
				c,
				RuntimeCall::System(..) |
				RuntimeCall::Babe(..) |
				RuntimeCall::Timestamp(..) |
				RuntimeCall::Indices(pallet_indices::Call::claim {..}) |
				RuntimeCall::Indices(pallet_indices::Call::free {..}) |
				RuntimeCall::Indices(pallet_indices::Call::freeze {..}) |
				// Specifically omitting Indices `transfer`, `force_transfer`
				// Specifically omitting the entire Balances pallet
				RuntimeCall::Session(..) |
				RuntimeCall::Grandpa(..) |
				RuntimeCall::ImOnline(..) |
				RuntimeCall::Democracy(..) |
				RuntimeCall::Council(..) |
				RuntimeCall::TechnicalCommittee(..) |
				RuntimeCall::PhragmenElection(..) |
				RuntimeCall::TechnicalMembership(..) |
				RuntimeCall::Treasury(..) |
				RuntimeCall::Bounties(..) |
				RuntimeCall::ChildBounties(..) |
				RuntimeCall::Tips(..) |
				RuntimeCall::Claims(..) |
				RuntimeCall::Utility(..) |
				RuntimeCall::Identity(..) |
				RuntimeCall::Society(..) |
				RuntimeCall::Recovery(pallet_recovery::Call::as_recovered {..}) |
				RuntimeCall::Recovery(pallet_recovery::Call::vouch_recovery {..}) |
				RuntimeCall::Recovery(pallet_recovery::Call::claim_recovery {..}) |
				RuntimeCall::Recovery(pallet_recovery::Call::close_recovery {..}) |
				RuntimeCall::Recovery(pallet_recovery::Call::remove_recovery {..}) |
				RuntimeCall::Recovery(pallet_recovery::Call::cancel_recovered {..}) |
				// Specifically omitting Recovery `create_recovery`, `initiate_recovery`
				RuntimeCall::Vesting(pallet_vesting::Call::vest {..}) |
				RuntimeCall::Vesting(pallet_vesting::Call::vest_other {..}) |
				// Specifically omitting Vesting `vested_transfer`, and `force_vested_transfer`
				RuntimeCall::Scheduler(..) |
				RuntimeCall::Proxy(..) |
				RuntimeCall::Multisig(..) |
				RuntimeCall::Nis(..) |
				RuntimeCall::Registrar(paras_registrar::Call::register {..}) |
				RuntimeCall::Registrar(paras_registrar::Call::deregister {..}) |
				// Specifically omitting Registrar `swap`
				RuntimeCall::Registrar(paras_registrar::Call::reserve {..}) |
				RuntimeCall::Crowdloan(..) |
				RuntimeCall::Slots(..) |
				RuntimeCall::Auctions(..) // Specifically omitting the entire XCM Pallet
			),
			ProxyType::Governance =>
				matches!(
					c,
					RuntimeCall::Democracy(..) |
						RuntimeCall::Council(..) | RuntimeCall::TechnicalCommittee(..) |
						RuntimeCall::PhragmenElection(..) |
						RuntimeCall::Treasury(..) |
						RuntimeCall::Bounties(..) |
						RuntimeCall::Tips(..) | RuntimeCall::Utility(..) |
						RuntimeCall::ChildBounties(..)
				),
			ProxyType::IdentityJudgement => matches!(
				c,
				RuntimeCall::Identity(pallet_identity::Call::provide_judgement { .. }) |
					RuntimeCall::Utility(..)
			),
			ProxyType::CancelProxy => {
				matches!(c, RuntimeCall::Proxy(pallet_proxy::Call::reject_announcement { .. }))
			},
			ProxyType::Auction => matches!(
				c,
				RuntimeCall::Auctions { .. } |
					RuntimeCall::Crowdloan { .. } |
					RuntimeCall::Registrar { .. } |
					RuntimeCall::Multisig(..) |
					RuntimeCall::Slots { .. }
			),
			ProxyType::Society => matches!(c, RuntimeCall::Society(..)),
		}
	}
	fn is_superset(&self, o: &Self) -> bool {
		match (self, o) {
			(x, y) if x == y => true,
			(ProxyType::Any, _) => true,
			(_, ProxyType::Any) => false,
			(ProxyType::NonTransfer, _) => true,
			_ => false,
		}
	}
}

impl pallet_proxy::Config for Runtime {
	type RuntimeEvent = RuntimeEvent;
	type RuntimeCall = RuntimeCall;
	type Currency = Balances;
	type ProxyType = ProxyType;
	type ProxyDepositBase = ProxyDepositBase;
	type ProxyDepositFactor = ProxyDepositFactor;
	type MaxProxies = MaxProxies;
	type WeightInfo = weights::pallet_proxy::WeightInfo<Runtime>;
	type MaxPending = MaxPending;
	type CallHasher = BlakeTwo256;
	type AnnouncementDepositBase = AnnouncementDepositBase;
	type AnnouncementDepositFactor = AnnouncementDepositFactor;
}

impl parachains_origin::Config for Runtime {}

impl parachains_configuration::Config for Runtime {
	type WeightInfo = weights::runtime_parachains_configuration::WeightInfo<Runtime>;
}

impl parachains_shared::Config for Runtime {}

impl parachains_session_info::Config for Runtime {
	type ValidatorSet = Historical;
}

/// Special `RewardValidators` that does nothing ;)
pub struct RewardValidators;
impl runtime_parachains::inclusion::RewardValidators for RewardValidators {
	fn reward_backing(_: impl IntoIterator<Item = ValidatorIndex>) {}
	fn reward_bitfields(_: impl IntoIterator<Item = ValidatorIndex>) {}
}

impl parachains_inclusion::Config for Runtime {
	type RuntimeEvent = RuntimeEvent;
	type DisputesHandler = ParasDisputes;
	type RewardValidators = RewardValidators;
}

parameter_types! {
	pub const ParasUnsignedPriority: TransactionPriority = TransactionPriority::max_value();
}

impl parachains_paras::Config for Runtime {
	type RuntimeEvent = RuntimeEvent;
	type WeightInfo = weights::runtime_parachains_paras::WeightInfo<Runtime>;
	type UnsignedPriority = ParasUnsignedPriority;
	type NextSessionRotation = Babe;
}

parameter_types! {
	pub const FirstMessageFactorPercent: u64 = 100;
}

impl parachains_ump::Config for Runtime {
	type RuntimeEvent = RuntimeEvent;
	type UmpSink =
		crate::parachains_ump::XcmSink<xcm_executor::XcmExecutor<xcm_config::XcmConfig>, Runtime>;
	type FirstMessageFactorPercent = FirstMessageFactorPercent;
	type ExecuteOverweightOrigin = EnsureRoot<AccountId>;
	type WeightInfo = weights::runtime_parachains_ump::WeightInfo<Runtime>;
}

impl parachains_dmp::Config for Runtime {}

impl parachains_hrmp::Config for Runtime {
	type RuntimeOrigin = RuntimeOrigin;
	type RuntimeEvent = RuntimeEvent;
	type Currency = Balances;
	type WeightInfo = weights::runtime_parachains_hrmp::WeightInfo<Runtime>;
}

impl parachains_paras_inherent::Config for Runtime {
	type WeightInfo = weights::runtime_parachains_paras_inherent::WeightInfo<Runtime>;
}

impl runtime_parachains::scheduler_parachains::Config for Runtime {}
impl parachains_scheduler::Config for Runtime {
	type AssignmentProvider = scheduler_parachains::Pallet<Runtime>;
}

impl parachains_initializer::Config for Runtime {
	type Randomness = pallet_babe::RandomnessFromOneEpochAgo<Runtime>;
	type ForceOrigin = EnsureRoot<AccountId>;
	type WeightInfo = weights::runtime_parachains_initializer::WeightInfo<Runtime>;
}

impl parachains_disputes::Config for Runtime {
	type RuntimeEvent = RuntimeEvent;
	type RewardValidators = ();
	type SlashingHandler = parachains_slashing::SlashValidatorsForDisputes<ParasSlashing>;
	type WeightInfo = weights::runtime_parachains_disputes::WeightInfo<Runtime>;
}

impl parachains_slashing::Config for Runtime {
	type KeyOwnerProofSystem = Historical;
	type KeyOwnerProof =
		<Self::KeyOwnerProofSystem as KeyOwnerProofSystem<(KeyTypeId, ValidatorId)>>::Proof;
	type KeyOwnerIdentification = <Self::KeyOwnerProofSystem as KeyOwnerProofSystem<(
		KeyTypeId,
		ValidatorId,
	)>>::IdentificationTuple;
	type HandleReports = parachains_slashing::SlashingReportHandler<
		Self::KeyOwnerIdentification,
		Offences,
		ReportLongevity,
	>;
	type WeightInfo = parachains_slashing::TestWeightInfo;
	type BenchmarkingConfig = parachains_slashing::BenchConfig<200>;
}

parameter_types! {
	pub const ParaDeposit: Balance = 40 * UNITS;
}

impl paras_registrar::Config for Runtime {
	type RuntimeOrigin = RuntimeOrigin;
	type RuntimeEvent = RuntimeEvent;
	type Currency = Balances;
	type OnSwap = (Crowdloan, Slots);
	type ParaDeposit = ParaDeposit;
	type DataDepositPerByte = DataDepositPerByte;
	type WeightInfo = weights::runtime_common_paras_registrar::WeightInfo<Runtime>;
}

parameter_types! {
	pub LeasePeriod: BlockNumber = prod_or_fast!(1 * DAYS, 1 * DAYS, "ROC_LEASE_PERIOD");
}

impl slots::Config for Runtime {
	type RuntimeEvent = RuntimeEvent;
	type Currency = Balances;
	type Registrar = Registrar;
	type LeasePeriod = LeasePeriod;
	type LeaseOffset = ();
	type ForceOrigin = MoreThanHalfCouncil;
	type WeightInfo = weights::runtime_common_slots::WeightInfo<Runtime>;
}

parameter_types! {
	pub const CrowdloanId: PalletId = PalletId(*b"py/cfund");
	pub const SubmissionDeposit: Balance = 3 * GRAND;
	pub const MinContribution: Balance = 3_000 * CENTS;
	pub const RemoveKeysLimit: u32 = 1000;
	// Allow 32 bytes for an additional memo to a crowdloan.
	pub const MaxMemoLength: u8 = 32;
}

impl crowdloan::Config for Runtime {
	type RuntimeEvent = RuntimeEvent;
	type PalletId = CrowdloanId;
	type SubmissionDeposit = SubmissionDeposit;
	type MinContribution = MinContribution;
	type RemoveKeysLimit = RemoveKeysLimit;
	type Registrar = Registrar;
	type Auctioneer = Auctions;
	type MaxMemoLength = MaxMemoLength;
	type WeightInfo = weights::runtime_common_crowdloan::WeightInfo<Runtime>;
}

parameter_types! {
	// The average auction is 7 days long, so this will be 70% for ending period.
	// 5 Days = 72000 Blocks @ 6 sec per block
	pub const EndingPeriod: BlockNumber = 5 * DAYS;
	// ~ 1000 samples per day -> ~ 20 blocks per sample -> 2 minute samples
	pub const SampleLength: BlockNumber = 2 * MINUTES;
}

type AuctionInitiate = EitherOfDiverse<
	EnsureRoot<AccountId>,
	pallet_collective::EnsureProportionAtLeast<AccountId, CouncilCollective, 2, 3>,
>;

impl auctions::Config for Runtime {
	type RuntimeEvent = RuntimeEvent;
	type Leaser = Slots;
	type Registrar = Registrar;
	type EndingPeriod = EndingPeriod;
	type SampleLength = SampleLength;
	type Randomness = pallet_babe::RandomnessFromOneEpochAgo<Runtime>;
	type InitiateOrigin = AuctionInitiate;
	type WeightInfo = weights::runtime_common_auctions::WeightInfo<Runtime>;
}

type NisCounterpartInstance = pallet_balances::Instance2;
impl pallet_balances::Config<NisCounterpartInstance> for Runtime {
	type Balance = Balance;
	type DustRemoval = ();
	type RuntimeEvent = RuntimeEvent;
	type ExistentialDeposit = ConstU128<10_000_000_000>; // One RTC cent
	type AccountStore = StorageMapShim<
		pallet_balances::Account<Runtime, NisCounterpartInstance>,
		AccountId,
		pallet_balances::AccountData<u128>,
	>;
	type MaxLocks = ConstU32<4>;
	type MaxReserves = ConstU32<4>;
	type ReserveIdentifier = [u8; 8];
	type WeightInfo = weights::pallet_balances_nis_counterpart_balances::WeightInfo<Runtime>;
	type HoldIdentifier = ();
	type FreezeIdentifier = ();
	type MaxHolds = ConstU32<0>;
	type MaxFreezes = ConstU32<0>;
}

parameter_types! {
	pub const NisBasePeriod: BlockNumber = 30 * DAYS;
	pub const MinBid: Balance = 100 * UNITS;
	pub MinReceipt: Perquintill = Perquintill::from_rational(1u64, 10_000_000u64);
	pub const IntakePeriod: BlockNumber = 5 * MINUTES;
	pub MaxIntakeWeight: Weight = MAXIMUM_BLOCK_WEIGHT / 10;
	pub const ThawThrottle: (Perquintill, BlockNumber) = (Perquintill::from_percent(25), 5);
	pub storage NisTarget: Perquintill = Perquintill::zero();
	pub const NisPalletId: PalletId = PalletId(*b"py/nis  ");
	pub const NisHoldReason: RuntimeHoldReason = RuntimeHoldReason::Nis(pallet_nis::HoldReason::NftReceipt);
}

impl pallet_nis::Config for Runtime {
	type WeightInfo = weights::pallet_nis::WeightInfo<Runtime>;
	type RuntimeEvent = RuntimeEvent;
	type Currency = Balances;
	type CurrencyBalance = Balance;
	type FundOrigin = frame_system::EnsureSigned<AccountId>;
	type Counterpart = NisCounterpartBalances;
	type CounterpartAmount = WithMaximumOf<ConstU128<21_000_000_000_000_000_000u128>>;
	type Deficit = (); // Mint
	type IgnoredIssuance = ();
	type Target = NisTarget;
	type PalletId = NisPalletId;
	type QueueCount = ConstU32<300>;
	type MaxQueueLen = ConstU32<1000>;
	type FifoQueueLen = ConstU32<250>;
	type BasePeriod = NisBasePeriod;
	type MinBid = MinBid;
	type MinReceipt = MinReceipt;
	type IntakePeriod = IntakePeriod;
	type MaxIntakeWeight = MaxIntakeWeight;
	type ThawThrottle = ThawThrottle;
	type HoldReason = NisHoldReason;
}

parameter_types! {
	pub const BeefySetIdSessionEntries: u32 = BondingDuration::get() * SessionsPerEra::get();
}

impl pallet_beefy::Config for Runtime {
	type BeefyId = BeefyId;
	type MaxAuthorities = MaxAuthorities;
	type MaxSetIdSessionEntries = BeefySetIdSessionEntries;
	type OnNewValidatorSet = MmrLeaf;
	type WeightInfo = ();
	type KeyOwnerProof = <Historical as KeyOwnerProofSystem<(KeyTypeId, BeefyId)>>::Proof;
	type EquivocationReportSystem =
		pallet_beefy::EquivocationReportSystem<Self, Offences, Historical, ReportLongevity>;
}

type MmrHash = <Keccak256 as sp_runtime::traits::Hash>::Output;

impl pallet_mmr::Config for Runtime {
	const INDEXING_PREFIX: &'static [u8] = mmr::INDEXING_PREFIX;
	type Hashing = Keccak256;
	type Hash = MmrHash;
	type OnNewRoot = pallet_beefy_mmr::DepositBeefyDigest<Runtime>;
	type WeightInfo = ();
	type LeafData = pallet_beefy_mmr::Pallet<Runtime>;
}

parameter_types! {
	/// Version of the produced MMR leaf.
	///
	/// The version consists of two parts;
	/// - `major` (3 bits)
	/// - `minor` (5 bits)
	///
	/// `major` should be updated only if decoding the previous MMR Leaf format from the payload
	/// is not possible (i.e. backward incompatible change).
	/// `minor` should be updated if fields are added to the previous MMR Leaf, which given SCALE
	/// encoding does not prevent old leafs from being decoded.
	///
	/// Hence we expect `major` to be changed really rarely (think never).
	/// See [`MmrLeafVersion`] type documentation for more details.
	pub LeafVersion: MmrLeafVersion = MmrLeafVersion::new(0, 0);
}

pub struct ParasProvider;
impl BeefyDataProvider<H256> for ParasProvider {
	fn extra_data() -> H256 {
		let mut para_heads: Vec<(u32, Vec<u8>)> = Paras::parachains()
			.into_iter()
			.filter_map(|id| Paras::para_head(&id).map(|head| (id.into(), head.0)))
			.collect();
		para_heads.sort();
		binary_merkle_tree::merkle_root::<<Runtime as pallet_mmr::Config>::Hashing, _>(
			para_heads.into_iter().map(|pair| pair.encode()),
		)
		.into()
	}
}

impl pallet_beefy_mmr::Config for Runtime {
	type LeafVersion = LeafVersion;
	type BeefyAuthorityToMerkleLeaf = pallet_beefy_mmr::BeefyEcdsaToEthereum;
	type LeafExtra = H256;
	type BeefyDataProvider = ParasProvider;
}

impl paras_sudo_wrapper::Config for Runtime {}

parameter_types! {
	pub const PermanentSlotLeasePeriodLength: u32 = 365;
	pub const TemporarySlotLeasePeriodLength: u32 = 5;
	pub const MaxPermanentSlots: u32 = 100;
	pub const MaxTemporarySlots: u32 = 100;
	pub const MaxTemporarySlotPerLeasePeriod: u32 = 5;
}

impl assigned_slots::Config for Runtime {
	type RuntimeEvent = RuntimeEvent;
	type AssignSlotOrigin = EnsureRoot<AccountId>;
	type Leaser = Slots;
	type PermanentSlotLeasePeriodLength = PermanentSlotLeasePeriodLength;
	type TemporarySlotLeasePeriodLength = TemporarySlotLeasePeriodLength;
	type MaxPermanentSlots = MaxPermanentSlots;
	type MaxTemporarySlots = MaxTemporarySlots;
	type MaxTemporarySlotPerLeasePeriod = MaxTemporarySlotPerLeasePeriod;
}

impl validator_manager::Config for Runtime {
	type RuntimeEvent = RuntimeEvent;
	type PrivilegedOrigin = EnsureRoot<AccountId>;
}

impl pallet_sudo::Config for Runtime {
	type RuntimeEvent = RuntimeEvent;
	type RuntimeCall = RuntimeCall;
}

construct_runtime! {
	pub enum Runtime where
		Block = Block,
		NodeBlock = primitives::Block,
		UncheckedExtrinsic = UncheckedExtrinsic
	{
		// Basic stuff; balances is uncallable initially.
		System: frame_system::{Pallet, Call, Storage, Config, Event<T>} = 0,

		// Babe must be before session.
		Babe: pallet_babe::{Pallet, Call, Storage, Config, ValidateUnsigned} = 1,

		Timestamp: pallet_timestamp::{Pallet, Call, Storage, Inherent} = 2,
		Indices: pallet_indices::{Pallet, Call, Storage, Config<T>, Event<T>} = 3,
		Balances: pallet_balances::{Pallet, Call, Storage, Config<T>, Event<T>} = 4,
		TransactionPayment: pallet_transaction_payment::{Pallet, Storage, Event<T>} = 33,

		// Consensus support.
		// Authorship must be before session in order to note author in the correct session and era
		// for im-online.
		Authorship: pallet_authorship::{Pallet, Storage} = 5,
		Offences: pallet_offences::{Pallet, Storage, Event} = 7,
		Historical: session_historical::{Pallet} = 34,
		// MMR leaf construction must be before session in order to have leaf contents
		// refer to block<N-1> consistently. see substrate issue #11797 for details.
		Mmr: pallet_mmr::{Pallet, Storage} = 241,
		Session: pallet_session::{Pallet, Call, Storage, Event, Config<T>} = 8,
		Grandpa: pallet_grandpa::{Pallet, Call, Storage, Config, Event, ValidateUnsigned} = 10,
		ImOnline: pallet_im_online::{Pallet, Call, Storage, Event<T>, ValidateUnsigned, Config<T>} = 11,
		AuthorityDiscovery: pallet_authority_discovery::{Pallet, Config} = 12,

		// Governance stuff; uncallable initially.
		Democracy: pallet_democracy::{Pallet, Call, Storage, Config<T>, Event<T>} = 13,
		Council: pallet_collective::<Instance1>::{Pallet, Call, Storage, Origin<T>, Event<T>, Config<T>} = 14,
		TechnicalCommittee: pallet_collective::<Instance2>::{Pallet, Call, Storage, Origin<T>, Event<T>, Config<T>} = 15,
		PhragmenElection: pallet_elections_phragmen::{Pallet, Call, Storage, Event<T>, Config<T>} = 16,
		TechnicalMembership: pallet_membership::<Instance1>::{Pallet, Call, Storage, Event<T>, Config<T>} = 17,
		Treasury: pallet_treasury::{Pallet, Call, Storage, Config, Event<T>} = 18,

		// Claims. Usable initially.
		Claims: claims::{Pallet, Call, Storage, Event<T>, Config<T>, ValidateUnsigned} = 19,

		// Utility module.
		Utility: pallet_utility::{Pallet, Call, Event} = 24,

		// Less simple identity module.
		Identity: pallet_identity::{Pallet, Call, Storage, Event<T>} = 25,

		// Society module.
		Society: pallet_society::{Pallet, Call, Storage, Event<T>} = 26,

		// Social recovery module.
		Recovery: pallet_recovery::{Pallet, Call, Storage, Event<T>} = 27,

		// Vesting. Usable initially, but removed once all vesting is finished.
		Vesting: pallet_vesting::{Pallet, Call, Storage, Event<T>, Config<T>} = 28,

		// System scheduler.
		Scheduler: pallet_scheduler::{Pallet, Call, Storage, Event<T>} = 29,

		// Proxy module. Late addition.
		Proxy: pallet_proxy::{Pallet, Call, Storage, Event<T>} = 30,

		// Multisig module. Late addition.
		Multisig: pallet_multisig::{Pallet, Call, Storage, Event<T>} = 31,

		// Preimage registrar.
		Preimage: pallet_preimage::{Pallet, Call, Storage, Event<T>} = 32,

		// Bounties modules.
		Bounties: pallet_bounties::{Pallet, Call, Storage, Event<T>} = 35,
		ChildBounties: pallet_child_bounties = 40,

		// Tips module.
		Tips: pallet_tips::{Pallet, Call, Storage, Event<T>} = 36,

		// NIS pallet.
		Nis: pallet_nis::{Pallet, Call, Storage, Event<T>, HoldReason} = 38,
//		pub type NisCounterpartInstance = pallet_balances::Instance2;
		NisCounterpartBalances: pallet_balances::<Instance2> = 45,

		// Parachains pallets. Start indices at 50 to leave room.
		ParachainsOrigin: parachains_origin::{Pallet, Origin} = 50,
		Configuration: parachains_configuration::{Pallet, Call, Storage, Config<T>} = 51,
		ParasShared: parachains_shared::{Pallet, Call, Storage} = 52,
		ParaInclusion: parachains_inclusion::{Pallet, Call, Storage, Event<T>} = 53,
		ParaInherent: parachains_paras_inherent::{Pallet, Call, Storage, Inherent} = 54,
		ParaScheduler: parachains_scheduler::{Pallet, Storage} = 55,
		Paras: parachains_paras::{Pallet, Call, Storage, Event, Config, ValidateUnsigned} = 56,
		Initializer: parachains_initializer::{Pallet, Call, Storage} = 57,
		Dmp: parachains_dmp::{Pallet, Storage} = 58,
		Ump: parachains_ump::{Pallet, Call, Storage, Event} = 59,
		Hrmp: parachains_hrmp::{Pallet, Call, Storage, Event<T>, Config} = 60,
		ParaSessionInfo: parachains_session_info::{Pallet, Storage} = 61,
		ParasDisputes: parachains_disputes::{Pallet, Call, Storage, Event<T>} = 62,
		ParasSlashing: parachains_slashing::{Pallet, Call, Storage, ValidateUnsigned} = 63,

		// Parachain Onboarding Pallets. Start indices at 70 to leave room.
		Registrar: paras_registrar::{Pallet, Call, Storage, Event<T>, Config} = 70,
		Slots: slots::{Pallet, Call, Storage, Event<T>} = 71,
		Auctions: auctions::{Pallet, Call, Storage, Event<T>} = 72,
		Crowdloan: crowdloan::{Pallet, Call, Storage, Event<T>} = 73,

		// Pallet for sending XCM.
		XcmPallet: pallet_xcm::{Pallet, Call, Storage, Event<T>, Origin, Config} = 99,

		// Rococo specific pallets (not included in Kusama). Start indices at 240
		//
		// BEEFY Bridges support.
		Beefy: pallet_beefy::{Pallet, Call, Storage, Config<T>, ValidateUnsigned} = 240,
		MmrLeaf: pallet_beefy_mmr::{Pallet, Storage} = 242,

		ParasSudoWrapper: paras_sudo_wrapper::{Pallet, Call} = 250,
		AssignedSlots: assigned_slots::{Pallet, Call, Storage, Event<T>} = 251,

		// Validator Manager pallet.
		ValidatorManager: validator_manager::{Pallet, Call, Storage, Event<T>} = 252,

		// State trie migration pallet, only temporary.
		StateTrieMigration: pallet_state_trie_migration = 254,

		// Sudo.
		Sudo: pallet_sudo::{Pallet, Call, Storage, Event<T>, Config<T>} = 255,
	}
}

/// The address format for describing accounts.
pub type Address = sp_runtime::MultiAddress<AccountId, ()>;
/// Block header type as expected by this runtime.
pub type Header = generic::Header<BlockNumber, BlakeTwo256>;
/// Block type as expected by this runtime.
pub type Block = generic::Block<Header, UncheckedExtrinsic>;
/// A Block signed with a Justification
pub type SignedBlock = generic::SignedBlock<Block>;
/// `BlockId` type as expected by this runtime.
pub type BlockId = generic::BlockId<Block>;
/// The `SignedExtension` to the basic transaction logic.
pub type SignedExtra = (
	frame_system::CheckNonZeroSender<Runtime>,
	frame_system::CheckSpecVersion<Runtime>,
	frame_system::CheckTxVersion<Runtime>,
	frame_system::CheckGenesis<Runtime>,
	frame_system::CheckMortality<Runtime>,
	frame_system::CheckNonce<Runtime>,
	frame_system::CheckWeight<Runtime>,
	pallet_transaction_payment::ChargeTransactionPayment<Runtime>,
);

/// Unchecked extrinsic type as expected by this runtime.
pub type UncheckedExtrinsic =
	generic::UncheckedExtrinsic<Address, RuntimeCall, Signature, SignedExtra>;

/// All migrations that will run on the next runtime upgrade.
///
/// This contains the combined migrations of the last 10 releases. It allows to skip runtime
<<<<<<< HEAD
/// upgrades in case governance decides to do so.
pub type Migrations = (
	// Unreleased - add new migrations here:
	parachains_configuration::migration::v5::MigrateToV5<Runtime>,
	pallet_offences::migration::v1::MigrateToV1<Runtime>,
	scheduler::migration::v1::MigrateToV1<Runtime>,
);
=======
/// upgrades in case governance decides to do so. THE ORDER IS IMPORTANT.
pub type Migrations =
	(migrations::V0940, migrations::V0941, migrations::V0942, migrations::Unreleased);

/// The runtime migrations per release.
#[allow(deprecated, missing_docs)]
pub mod migrations {
	use super::*;

	pub type V0940 = ();
	pub type V0941 = (); // Node only release - no migrations.
	pub type V0942 = (
		parachains_configuration::migration::v5::MigrateToV5<Runtime>,
		pallet_offences::migration::v1::MigrateToV1<Runtime>,
	);

	/// Unreleased migrations. Add new ones here:
	pub type Unreleased = ();
}
>>>>>>> b9d192c4

/// Executive: handles dispatch to the various modules.
pub type Executive = frame_executive::Executive<
	Runtime,
	Block,
	frame_system::ChainContext<Runtime>,
	Runtime,
	AllPalletsWithSystem,
	Migrations,
>;
/// The payload being signed in transactions.
pub type SignedPayload = generic::SignedPayload<RuntimeCall, SignedExtra>;

parameter_types! {
	// The deposit configuration for the singed migration. Specially if you want to allow any signed account to do the migration (see `SignedFilter`, these deposits should be high)
	pub const MigrationSignedDepositPerItem: Balance = 1 * CENTS;
	pub const MigrationSignedDepositBase: Balance = 20 * CENTS * 100;
	pub const MigrationMaxKeyLen: u32 = 512;
}

impl pallet_state_trie_migration::Config for Runtime {
	type RuntimeEvent = RuntimeEvent;
	type Currency = Balances;
	type SignedDepositPerItem = MigrationSignedDepositPerItem;
	type SignedDepositBase = MigrationSignedDepositBase;
	type ControlOrigin = EnsureRoot<AccountId>;
	// specific account for the migration, can trigger the signed migrations.
	type SignedFilter = frame_system::EnsureSignedBy<MigController, AccountId>;

	// Use same weights as substrate ones.
	type WeightInfo = pallet_state_trie_migration::weights::SubstrateWeight<Runtime>;
	type MaxKeyLen = MigrationMaxKeyLen;
}

frame_support::ord_parameter_types! {
	pub const MigController: AccountId = AccountId::from(hex_literal::hex!("52bc71c1eca5353749542dfdf0af97bf764f9c2f44e860cd485f1cd86400f649"));
}

#[cfg(feature = "runtime-benchmarks")]
#[macro_use]
extern crate frame_benchmarking;

#[cfg(feature = "runtime-benchmarks")]
mod benches {
	define_benchmarks!(
		// Polkadot
		// NOTE: Make sure to prefix these with `runtime_common::` so
		// the that path resolves correctly in the generated file.
		[runtime_common::auctions, Auctions]
		[runtime_common::crowdloan, Crowdloan]
		[runtime_common::claims, Claims]
		[runtime_common::slots, Slots]
		[runtime_common::paras_registrar, Registrar]
		[runtime_parachains::configuration, Configuration]
		[runtime_parachains::hrmp, Hrmp]
		[runtime_parachains::disputes, ParasDisputes]
		[runtime_parachains::initializer, Initializer]
		[runtime_parachains::paras_inherent, ParaInherent]
		[runtime_parachains::paras, Paras]
		[runtime_parachains::ump, Ump]
		// Substrate
		[pallet_balances, Balances]
		[pallet_balances, NisCounterpartBalances]
		[frame_benchmarking::baseline, Baseline::<Runtime>]
		[pallet_bounties, Bounties]
		[pallet_child_bounties, ChildBounties]
		[pallet_collective, Council]
		[pallet_collective, TechnicalCommittee]
		[pallet_democracy, Democracy]
		[pallet_elections_phragmen, PhragmenElection]
		[pallet_nis, Nis]
		[pallet_identity, Identity]
		[pallet_im_online, ImOnline]
		[pallet_indices, Indices]
		[pallet_membership, TechnicalMembership]
		[pallet_multisig, Multisig]
		[pallet_preimage, Preimage]
		[pallet_proxy, Proxy]
		[pallet_recovery, Recovery]
		[pallet_scheduler, Scheduler]
		[frame_system, SystemBench::<Runtime>]
		[pallet_timestamp, Timestamp]
		[pallet_tips, Tips]
		[pallet_treasury, Treasury]
		[pallet_utility, Utility]
		[pallet_vesting, Vesting]
		// XCM
		[pallet_xcm, XcmPallet]
		[pallet_xcm_benchmarks::fungible, pallet_xcm_benchmarks::fungible::Pallet::<Runtime>]
		[pallet_xcm_benchmarks::generic, pallet_xcm_benchmarks::generic::Pallet::<Runtime>]
	);
}

pub type MmrHashing = <Runtime as pallet_mmr::Config>::Hashing;

#[cfg(not(feature = "disable-runtime-api"))]
sp_api::impl_runtime_apis! {
	impl sp_api::Core<Block> for Runtime {
		fn version() -> RuntimeVersion {
			VERSION
		}

		fn execute_block(block: Block) {
			Executive::execute_block(block);
		}

		fn initialize_block(header: &<Block as BlockT>::Header) {
			Executive::initialize_block(header)
		}
	}

	impl sp_api::Metadata<Block> for Runtime {
		fn metadata() -> OpaqueMetadata {
			OpaqueMetadata::new(Runtime::metadata().into())
		}

		fn metadata_at_version(version: u32) -> Option<OpaqueMetadata> {
			Runtime::metadata_at_version(version)
		}

		fn metadata_versions() -> sp_std::vec::Vec<u32> {
			Runtime::metadata_versions()
		}
	}

	impl block_builder_api::BlockBuilder<Block> for Runtime {
		fn apply_extrinsic(extrinsic: <Block as BlockT>::Extrinsic) -> ApplyExtrinsicResult {
			Executive::apply_extrinsic(extrinsic)
		}

		fn finalize_block() -> <Block as BlockT>::Header {
			Executive::finalize_block()
		}

		fn inherent_extrinsics(data: inherents::InherentData) -> Vec<<Block as BlockT>::Extrinsic> {
			data.create_extrinsics()
		}

		fn check_inherents(
			block: Block,
			data: inherents::InherentData,
		) -> inherents::CheckInherentsResult {
			data.check_extrinsics(&block)
		}
	}

	impl tx_pool_api::runtime_api::TaggedTransactionQueue<Block> for Runtime {
		fn validate_transaction(
			source: TransactionSource,
			tx: <Block as BlockT>::Extrinsic,
			block_hash: <Block as BlockT>::Hash,
		) -> TransactionValidity {
			Executive::validate_transaction(source, tx, block_hash)
		}
	}

	impl offchain_primitives::OffchainWorkerApi<Block> for Runtime {
		fn offchain_worker(header: &<Block as BlockT>::Header) {
			Executive::offchain_worker(header)
		}
	}

	impl primitives::runtime_api::ParachainHost<Block, Hash, BlockNumber> for Runtime {
		fn validators() -> Vec<ValidatorId> {
			parachains_runtime_api_impl::validators::<Runtime>()
		}

		fn validator_groups() -> (Vec<Vec<ValidatorIndex>>, GroupRotationInfo<BlockNumber>) {
			parachains_runtime_api_impl::validator_groups::<Runtime>()
		}

		fn availability_cores() -> Vec<CoreState<Hash, BlockNumber>> {
			parachains_runtime_api_impl::availability_cores::<Runtime>()
		}

		fn persisted_validation_data(para_id: ParaId, assumption: OccupiedCoreAssumption)
			-> Option<PersistedValidationData<Hash, BlockNumber>> {
			parachains_runtime_api_impl::persisted_validation_data::<Runtime>(para_id, assumption)
		}

		fn assumed_validation_data(
			para_id: ParaId,
			expected_persisted_validation_data_hash: Hash,
		) -> Option<(PersistedValidationData<Hash, BlockNumber>, ValidationCodeHash)> {
			parachains_runtime_api_impl::assumed_validation_data::<Runtime>(
				para_id,
				expected_persisted_validation_data_hash,
			)
		}

		fn check_validation_outputs(
			para_id: ParaId,
			outputs: primitives::CandidateCommitments,
		) -> bool {
			parachains_runtime_api_impl::check_validation_outputs::<Runtime>(para_id, outputs)
		}

		fn session_index_for_child() -> SessionIndex {
			parachains_runtime_api_impl::session_index_for_child::<Runtime>()
		}

		fn validation_code(para_id: ParaId, assumption: OccupiedCoreAssumption)
			-> Option<ValidationCode> {
			parachains_runtime_api_impl::validation_code::<Runtime>(para_id, assumption)
		}

		fn candidate_pending_availability(para_id: ParaId) -> Option<CommittedCandidateReceipt<Hash>> {
			parachains_runtime_api_impl::candidate_pending_availability::<Runtime>(para_id)
		}

		fn candidate_events() -> Vec<CandidateEvent<Hash>> {
			parachains_runtime_api_impl::candidate_events::<Runtime, _>(|ev| {
				match ev {
					RuntimeEvent::ParaInclusion(ev) => {
						Some(ev)
					}
					_ => None,
				}
			})
		}

		fn session_info(index: SessionIndex) -> Option<SessionInfo> {
			parachains_runtime_api_impl::session_info::<Runtime>(index)
		}

		fn session_executor_params(session_index: SessionIndex) -> Option<ExecutorParams> {
			parachains_runtime_api_impl::session_executor_params::<Runtime>(session_index)
		}

		fn dmq_contents(recipient: ParaId) -> Vec<InboundDownwardMessage<BlockNumber>> {
			parachains_runtime_api_impl::dmq_contents::<Runtime>(recipient)
		}

		fn inbound_hrmp_channels_contents(
			recipient: ParaId
		) -> BTreeMap<ParaId, Vec<InboundHrmpMessage<BlockNumber>>> {
			parachains_runtime_api_impl::inbound_hrmp_channels_contents::<Runtime>(recipient)
		}

		fn validation_code_by_hash(hash: ValidationCodeHash) -> Option<ValidationCode> {
			parachains_runtime_api_impl::validation_code_by_hash::<Runtime>(hash)
		}

		fn on_chain_votes() -> Option<ScrapedOnChainVotes<Hash>> {
			parachains_runtime_api_impl::on_chain_votes::<Runtime>()
		}

		fn submit_pvf_check_statement(
			stmt: primitives::PvfCheckStatement,
			signature: primitives::ValidatorSignature
		) {
			parachains_runtime_api_impl::submit_pvf_check_statement::<Runtime>(stmt, signature)
		}

		fn pvfs_require_precheck() -> Vec<ValidationCodeHash> {
			parachains_runtime_api_impl::pvfs_require_precheck::<Runtime>()
		}

		fn validation_code_hash(para_id: ParaId, assumption: OccupiedCoreAssumption)
			-> Option<ValidationCodeHash>
		{
			parachains_runtime_api_impl::validation_code_hash::<Runtime>(para_id, assumption)
		}

		fn disputes() -> Vec<(SessionIndex, CandidateHash, DisputeState<BlockNumber>)> {
			parachains_runtime_api_impl::get_session_disputes::<Runtime>()
		}
	}

	#[api_version(2)]
	impl beefy_primitives::BeefyApi<Block> for Runtime {
		fn beefy_genesis() -> Option<BlockNumber> {
			Beefy::genesis_block()
		}

		fn validator_set() -> Option<beefy_primitives::ValidatorSet<BeefyId>> {
			Beefy::validator_set()
		}

		fn submit_report_equivocation_unsigned_extrinsic(
			equivocation_proof: beefy_primitives::EquivocationProof<
				BlockNumber,
				BeefyId,
				BeefySignature,
			>,
			key_owner_proof: beefy_primitives::OpaqueKeyOwnershipProof,
		) -> Option<()> {
			let key_owner_proof = key_owner_proof.decode()?;

			Beefy::submit_unsigned_equivocation_report(
				equivocation_proof,
				key_owner_proof,
			)
		}

		fn generate_key_ownership_proof(
			_set_id: beefy_primitives::ValidatorSetId,
			authority_id: BeefyId,
		) -> Option<beefy_primitives::OpaqueKeyOwnershipProof> {
			use parity_scale_codec::Encode;

			Historical::prove((beefy_primitives::KEY_TYPE, authority_id))
				.map(|p| p.encode())
				.map(beefy_primitives::OpaqueKeyOwnershipProof::new)
		}
	}

	#[api_version(2)]
	impl mmr::MmrApi<Block, Hash, BlockNumber> for Runtime {
		fn mmr_root() -> Result<Hash, mmr::Error> {
			Ok(Mmr::mmr_root())
		}

		fn mmr_leaf_count() -> Result<mmr::LeafIndex, mmr::Error> {
			Ok(Mmr::mmr_leaves())
		}

		fn generate_proof(
			block_numbers: Vec<BlockNumber>,
			best_known_block_number: Option<BlockNumber>,
		) -> Result<(Vec<mmr::EncodableOpaqueLeaf>, mmr::Proof<Hash>), mmr::Error> {
			Mmr::generate_proof(block_numbers, best_known_block_number).map(
				|(leaves, proof)| {
					(
						leaves
							.into_iter()
							.map(|leaf| mmr::EncodableOpaqueLeaf::from_leaf(&leaf))
							.collect(),
						proof,
					)
				},
			)
		}

		fn verify_proof(leaves: Vec<mmr::EncodableOpaqueLeaf>, proof: mmr::Proof<Hash>)
			-> Result<(), mmr::Error>
		{
			pub type MmrLeaf = <<Runtime as pallet_mmr::Config>::LeafData as mmr::LeafDataProvider>::LeafData;
			let leaves = leaves.into_iter().map(|leaf|
				leaf.into_opaque_leaf()
				.try_decode()
				.ok_or(mmr::Error::Verify)).collect::<Result<Vec<MmrLeaf>, mmr::Error>>()?;
			Mmr::verify_leaves(leaves, proof)
		}

		fn verify_proof_stateless(
			root: Hash,
			leaves: Vec<mmr::EncodableOpaqueLeaf>,
			proof: mmr::Proof<Hash>
		) -> Result<(), mmr::Error> {
			let nodes = leaves.into_iter().map(|leaf|mmr::DataOrHash::Data(leaf.into_opaque_leaf())).collect();
			pallet_mmr::verify_leaves_proof::<MmrHashing, _>(root, nodes, proof)
		}
	}

	impl fg_primitives::GrandpaApi<Block> for Runtime {
		fn grandpa_authorities() -> Vec<(GrandpaId, u64)> {
			Grandpa::grandpa_authorities()
		}

		fn current_set_id() -> fg_primitives::SetId {
			Grandpa::current_set_id()
		}

		fn submit_report_equivocation_unsigned_extrinsic(
			equivocation_proof: fg_primitives::EquivocationProof<
				<Block as BlockT>::Hash,
				sp_runtime::traits::NumberFor<Block>,
			>,
			key_owner_proof: fg_primitives::OpaqueKeyOwnershipProof,
		) -> Option<()> {
			let key_owner_proof = key_owner_proof.decode()?;

			Grandpa::submit_unsigned_equivocation_report(
				equivocation_proof,
				key_owner_proof,
			)
		}

		fn generate_key_ownership_proof(
			_set_id: fg_primitives::SetId,
			authority_id: fg_primitives::AuthorityId,
		) -> Option<fg_primitives::OpaqueKeyOwnershipProof> {
			use parity_scale_codec::Encode;

			Historical::prove((fg_primitives::KEY_TYPE, authority_id))
				.map(|p| p.encode())
				.map(fg_primitives::OpaqueKeyOwnershipProof::new)
		}
	}

	impl babe_primitives::BabeApi<Block> for Runtime {
		fn configuration() -> babe_primitives::BabeConfiguration {
			let epoch_config = Babe::epoch_config().unwrap_or(BABE_GENESIS_EPOCH_CONFIG);
			babe_primitives::BabeConfiguration {
				slot_duration: Babe::slot_duration(),
				epoch_length: EpochDurationInBlocks::get().into(),
				c: epoch_config.c,
				authorities: Babe::authorities().to_vec(),
				randomness: Babe::randomness(),
				allowed_slots: epoch_config.allowed_slots,
			}
		}

		fn current_epoch_start() -> babe_primitives::Slot {
			Babe::current_epoch_start()
		}

		fn current_epoch() -> babe_primitives::Epoch {
			Babe::current_epoch()
		}

		fn next_epoch() -> babe_primitives::Epoch {
			Babe::next_epoch()
		}

		fn generate_key_ownership_proof(
			_slot: babe_primitives::Slot,
			authority_id: babe_primitives::AuthorityId,
		) -> Option<babe_primitives::OpaqueKeyOwnershipProof> {
			use parity_scale_codec::Encode;

			Historical::prove((babe_primitives::KEY_TYPE, authority_id))
				.map(|p| p.encode())
				.map(babe_primitives::OpaqueKeyOwnershipProof::new)
		}

		fn submit_report_equivocation_unsigned_extrinsic(
			equivocation_proof: babe_primitives::EquivocationProof<<Block as BlockT>::Header>,
			key_owner_proof: babe_primitives::OpaqueKeyOwnershipProof,
		) -> Option<()> {
			let key_owner_proof = key_owner_proof.decode()?;

			Babe::submit_unsigned_equivocation_report(
				equivocation_proof,
				key_owner_proof,
			)
		}
	}

	impl authority_discovery_primitives::AuthorityDiscoveryApi<Block> for Runtime {
		fn authorities() -> Vec<AuthorityDiscoveryId> {
			parachains_runtime_api_impl::relevant_authority_ids::<Runtime>()
		}
	}

	impl sp_session::SessionKeys<Block> for Runtime {
		fn generate_session_keys(seed: Option<Vec<u8>>) -> Vec<u8> {
			SessionKeys::generate(seed)
		}

		fn decode_session_keys(
			encoded: Vec<u8>,
		) -> Option<Vec<(Vec<u8>, sp_core::crypto::KeyTypeId)>> {
			SessionKeys::decode_into_raw_public_keys(&encoded)
		}
	}

	impl frame_system_rpc_runtime_api::AccountNonceApi<Block, AccountId, Nonce> for Runtime {
		fn account_nonce(account: AccountId) -> Nonce {
			System::account_nonce(account)
		}
	}

	impl pallet_transaction_payment_rpc_runtime_api::TransactionPaymentApi<
		Block,
		Balance,
	> for Runtime {
		fn query_info(uxt: <Block as BlockT>::Extrinsic, len: u32) -> RuntimeDispatchInfo<Balance> {
			TransactionPayment::query_info(uxt, len)
		}
		fn query_fee_details(uxt: <Block as BlockT>::Extrinsic, len: u32) -> FeeDetails<Balance> {
			TransactionPayment::query_fee_details(uxt, len)
		}
		fn query_weight_to_fee(weight: Weight) -> Balance {
			TransactionPayment::weight_to_fee(weight)
		}
		fn query_length_to_fee(length: u32) -> Balance {
			TransactionPayment::length_to_fee(length)
		}
	}

	impl pallet_beefy_mmr::BeefyMmrApi<Block, Hash> for RuntimeApi {
		fn authority_set_proof() -> beefy_primitives::mmr::BeefyAuthoritySet<Hash> {
			MmrLeaf::authority_set_proof()
		}

		fn next_authority_set_proof() -> beefy_primitives::mmr::BeefyNextAuthoritySet<Hash> {
			MmrLeaf::next_authority_set_proof()
		}
	}

	#[cfg(feature = "try-runtime")]
	impl frame_try_runtime::TryRuntime<Block> for Runtime {
		fn on_runtime_upgrade(checks: frame_try_runtime::UpgradeCheckSelect) -> (Weight, Weight) {
			log::info!("try-runtime::on_runtime_upgrade rococo.");
			let weight = Executive::try_runtime_upgrade(checks).unwrap();
			(weight, BlockWeights::get().max_block)
		}

		fn execute_block(
			block: Block,
			state_root_check: bool,
			signature_check: bool,
			select: frame_try_runtime::TryStateSelect,
		) -> Weight {
			// NOTE: intentional unwrap: we don't want to propagate the error backwards, and want to
			// have a backtrace here.
			Executive::try_execute_block(block, state_root_check, signature_check, select).unwrap()
		}
	}

	#[cfg(feature = "runtime-benchmarks")]
	impl frame_benchmarking::Benchmark<Block> for Runtime {
		fn benchmark_metadata(extra: bool) -> (
			Vec<frame_benchmarking::BenchmarkList>,
			Vec<frame_support::traits::StorageInfo>,
		) {
			use frame_benchmarking::{Benchmarking, BenchmarkList};
			use frame_support::traits::StorageInfoTrait;

			use frame_system_benchmarking::Pallet as SystemBench;
			use frame_benchmarking::baseline::Pallet as Baseline;

			let mut list = Vec::<BenchmarkList>::new();
			list_benchmarks!(list, extra);

			let storage_info = AllPalletsWithSystem::storage_info();
			return (list, storage_info)
		}

		fn dispatch_benchmark(
			config: frame_benchmarking::BenchmarkConfig,
		) -> Result<
			Vec<frame_benchmarking::BenchmarkBatch>,
			sp_runtime::RuntimeString,
		> {
			use frame_benchmarking::{Benchmarking, BenchmarkBatch, TrackedStorageKey, BenchmarkError};
			use frame_system_benchmarking::Pallet as SystemBench;
			use frame_benchmarking::baseline::Pallet as Baseline;
			use xcm::latest::prelude::*;
			use xcm_config::{
				LocalCheckAccount, LocationConverter, Statemine, TokenLocation, XcmConfig,
			};

			impl frame_system_benchmarking::Config for Runtime {}
			impl frame_benchmarking::baseline::Config for Runtime {}
			impl pallet_xcm_benchmarks::Config for Runtime {
				type XcmConfig = XcmConfig;
				type AccountIdConverter = LocationConverter;
				fn valid_destination() -> Result<MultiLocation, BenchmarkError> {
					Ok(Statemine::get())
				}
				fn worst_case_holding(_depositable_count: u32) -> MultiAssets {
					// Rococo only knows about ROC
					vec![MultiAsset{
						id: Concrete(TokenLocation::get()),
						fun: Fungible(1_000_000 * UNITS),
					}].into()
				}
			}

			parameter_types! {
				pub const TrustedTeleporter: Option<(MultiLocation, MultiAsset)> = Some((
					Statemine::get(),
					MultiAsset { fun: Fungible(1 * UNITS), id: Concrete(TokenLocation::get()) },
				));
				pub const TrustedReserve: Option<(MultiLocation, MultiAsset)> = Some((
					Statemine::get(),
					MultiAsset { fun: Fungible(1 * UNITS), id: Concrete(TokenLocation::get()) },
				));
			}

			impl pallet_xcm_benchmarks::fungible::Config for Runtime {
				type TransactAsset = Balances;

				type CheckedAccount = LocalCheckAccount;
				type TrustedTeleporter = TrustedTeleporter;

				fn get_multi_asset() -> MultiAsset {
					MultiAsset {
						id: Concrete(TokenLocation::get()),
						fun: Fungible(1 * UNITS),
					}
				}
			}

			impl pallet_xcm_benchmarks::generic::Config for Runtime {
				type RuntimeCall = RuntimeCall;

				fn worst_case_response() -> (u64, Response) {
					(0u64, Response::Version(Default::default()))
				}

				fn worst_case_asset_exchange() -> Result<(MultiAssets, MultiAssets), BenchmarkError> {
					// Rococo doesn't support asset exchanges
					Err(BenchmarkError::Skip)
				}

				fn universal_alias() -> Result<(MultiLocation, Junction), BenchmarkError> {
					// The XCM executor of Rococo doesn't have a configured `UniversalAliases`
					Err(BenchmarkError::Skip)
				}

				fn transact_origin_and_runtime_call() -> Result<(MultiLocation, RuntimeCall), BenchmarkError> {
					Ok((Statemine::get(), frame_system::Call::remark_with_event { remark: vec![] }.into()))
				}

				fn subscribe_origin() -> Result<MultiLocation, BenchmarkError> {
					Ok(Statemine::get())
				}

				fn claimable_asset() -> Result<(MultiLocation, MultiLocation, MultiAssets), BenchmarkError> {
					let origin = Statemine::get();
					let assets: MultiAssets = (Concrete(TokenLocation::get()), 1_000 * UNITS).into();
					let ticket = MultiLocation { parents: 0, interior: Here };
					Ok((origin, ticket, assets))
				}

				fn unlockable_asset() -> Result<(MultiLocation, MultiLocation, MultiAsset), BenchmarkError> {
					// Rococo doesn't support asset locking
					Err(BenchmarkError::Skip)
				}

				fn export_message_origin_and_destination(
				) -> Result<(MultiLocation, NetworkId, InteriorMultiLocation), BenchmarkError> {
					// Rococo doesn't support exporting messages
					Err(BenchmarkError::Skip)
				}
			}

			let whitelist: Vec<TrackedStorageKey> = vec![
				// Block Number
				hex_literal::hex!("26aa394eea5630e07c48ae0c9558cef702a5c1b19ab7a04f536c519aca4983ac").to_vec().into(),
				// Total Issuance
				hex_literal::hex!("c2261276cc9d1f8598ea4b6a74b15c2f57c875e4cff74148e4628f264b974c80").to_vec().into(),
				// Execution Phase
				hex_literal::hex!("26aa394eea5630e07c48ae0c9558cef7ff553b5a9862a516939d82b3d3d8661a").to_vec().into(),
				// Event Count
				hex_literal::hex!("26aa394eea5630e07c48ae0c9558cef70a98fdbe9ce6c55837576c60c7af3850").to_vec().into(),
				// System Events
				hex_literal::hex!("26aa394eea5630e07c48ae0c9558cef780d41e5e16056765bc8461851072c9d7").to_vec().into(),
				// Treasury Account
				hex_literal::hex!("26aa394eea5630e07c48ae0c9558cef7b99d880ec681799c0cf30e8886371da95ecffd7b6c0f78751baa9d281e0bfa3a6d6f646c70792f74727372790000000000000000000000000000000000000000").to_vec().into(),
			];

			let mut batches = Vec::<BenchmarkBatch>::new();
			let params = (&config, &whitelist);

			add_benchmarks!(params, batches);

			Ok(batches)
		}
	}
}

#[cfg(test)]
mod encoding_tests {
	use super::*;

	#[test]
	fn nis_hold_reason_encoding_is_correct() {
		assert_eq!(NisHoldReason::get().encode(), [38, 0]);
	}
}

#[cfg(all(test, feature = "try-runtime"))]
mod remote_tests {
	use super::*;
	use frame_try_runtime::{runtime_decl_for_try_runtime::TryRuntime, UpgradeCheckSelect};
	use remote_externalities::{
		Builder, Mode, OfflineConfig, OnlineConfig, SnapshotConfig, Transport,
	};
	use std::env::var;

	#[tokio::test]
	async fn run_migrations() {
		if var("RUN_MIGRATION_TESTS").is_err() {
			return
		}

		sp_tracing::try_init_simple();
		let transport: Transport =
			var("WS").unwrap_or("wss://rococo-rpc.polkadot.io:443".to_string()).into();
		let maybe_state_snapshot: Option<SnapshotConfig> = var("SNAP").map(|s| s.into()).ok();
		let mut ext = Builder::<Block>::default()
			.mode(if let Some(state_snapshot) = maybe_state_snapshot {
				Mode::OfflineOrElseOnline(
					OfflineConfig { state_snapshot: state_snapshot.clone() },
					OnlineConfig {
						transport,
						state_snapshot: Some(state_snapshot),
						..Default::default()
					},
				)
			} else {
				Mode::Online(OnlineConfig { transport, ..Default::default() })
			})
			.build()
			.await
			.unwrap();
		ext.execute_with(|| Runtime::on_runtime_upgrade(UpgradeCheckSelect::PreAndPost));
	}
}<|MERGE_RESOLUTION|>--- conflicted
+++ resolved
@@ -1481,15 +1481,6 @@
 /// All migrations that will run on the next runtime upgrade.
 ///
 /// This contains the combined migrations of the last 10 releases. It allows to skip runtime
-<<<<<<< HEAD
-/// upgrades in case governance decides to do so.
-pub type Migrations = (
-	// Unreleased - add new migrations here:
-	parachains_configuration::migration::v5::MigrateToV5<Runtime>,
-	pallet_offences::migration::v1::MigrateToV1<Runtime>,
-	scheduler::migration::v1::MigrateToV1<Runtime>,
-);
-=======
 /// upgrades in case governance decides to do so. THE ORDER IS IMPORTANT.
 pub type Migrations =
 	(migrations::V0940, migrations::V0941, migrations::V0942, migrations::Unreleased);
@@ -1507,9 +1498,8 @@
 	);
 
 	/// Unreleased migrations. Add new ones here:
-	pub type Unreleased = ();
-}
->>>>>>> b9d192c4
+	pub type Unreleased = (scheduler::migration::v1::MigrateToV1<Runtime>);
+}
 
 /// Executive: handles dispatch to the various modules.
 pub type Executive = frame_executive::Executive<
