--- conflicted
+++ resolved
@@ -46,14 +46,9 @@
 	inclusion::{AggregateMessageOrigin, UmpQueueId},
 	initializer as parachains_initializer, origin as parachains_origin, paras as parachains_paras,
 	paras_inherent as parachains_paras_inherent,
-<<<<<<< HEAD
-	runtime_api_impl::v4 as parachains_runtime_api_impl, scheduler as parachains_scheduler,
-	session_info as parachains_session_info, shared as parachains_shared, ump as parachains_ump,
-=======
 	runtime_api_impl::v4 as parachains_runtime_api_impl,
-	scheduler, scheduler as parachains_scheduler, scheduler_parachains,
-	session_info as parachains_session_info, shared as parachains_shared,
->>>>>>> 3313000c
+	scheduler as parachains_scheduler, session_info as parachains_session_info,
+	shared as parachains_shared,
 };
 
 use authority_discovery_primitives::AuthorityId as AuthorityDiscoveryId;
@@ -1492,13 +1487,10 @@
 		ParaSessionInfo: parachains_session_info::{Pallet, Storage} = 61,
 		ParasDisputes: parachains_disputes::{Pallet, Call, Storage, Event<T>} = 62,
 		ParasSlashing: parachains_slashing::{Pallet, Call, Storage, ValidateUnsigned} = 63,
-<<<<<<< HEAD
-		ParaAssignmentProvider: parachains_assigner::{Pallet, Storage} = 64,
-		OnDemandAssignmentProvider: parachains_assigner_on_demand::{Pallet, Call, Storage, Event<T>} = 65,
-		ParachainsAssignmentProvider: parachains_assigner_parachains::{Pallet} = 66,
-=======
 		MessageQueue: pallet_message_queue::{Pallet, Call, Storage, Event<T>} = 64,
->>>>>>> 3313000c
+		ParaAssignmentProvider: parachains_assigner::{Pallet, Storage} = 65,
+		OnDemandAssignmentProvider: parachains_assigner_on_demand::{Pallet, Call, Storage, Event<T>} = 66,
+		ParachainsAssignmentProvider: parachains_assigner_parachains::{Pallet} = 67,
 
 		// Parachain Onboarding Pallets. Start indices at 70 to leave room.
 		Registrar: paras_registrar::{Pallet, Call, Storage, Event<T>, Config} = 70,
@@ -1658,15 +1650,12 @@
 	}
 
 	/// Unreleased migrations. Add new ones here:
-<<<<<<< HEAD
-	pub type Unreleased = parachains_scheduler::migration::v1::MigrateToV1<Runtime>;
-=======
 	pub type Unreleased = (
 		SetStorageVersions,
 		// Remove UMP dispatch queue <https://github.com/paritytech/polkadot/pull/6271>
 		parachains_configuration::migration::v6::MigrateToV6<Runtime>,
 		ump_migrations::UpdateUmpLimits,
-		scheduler::migration::v1::MigrateToV1<Runtime>,
+		parachains_scheduler::migration::v1::MigrateToV1<Runtime>,
 	);
 }
 
@@ -1686,7 +1675,6 @@
 		MAX_UPWARD_MESSAGE_SIZE,
 		MAX_UPWARD_MESSAGE_NUM_PER_CANDIDATE,
 	>;
->>>>>>> 3313000c
 }
 
 /// Executive: handles dispatch to the various modules.
