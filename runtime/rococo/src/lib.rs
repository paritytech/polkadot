// Copyright (C) Parity Technologies (UK) Ltd.
// This file is part of Polkadot.

// Polkadot is free software: you can redistribute it and/or modify
// it under the terms of the GNU General Public License as published by
// the Free Software Foundation, either version 3 of the License, or
// (at your option) any later version.

// Polkadot is distributed in the hope that it will be useful,
// but WITHOUT ANY WARRANTY; without even the implied warranty of
// MERCHANTABILITY or FITNESS FOR A PARTICULAR PURPOSE.  See the
// GNU General Public License for more details.

// You should have received a copy of the GNU General Public License
// along with Polkadot.  If not, see <http://www.gnu.org/licenses/>.

//! The Rococo runtime for v1 parachains.

#![cfg_attr(not(feature = "std"), no_std)]
// `construct_runtime!` does a lot of recursion and requires us to increase the limit.
#![recursion_limit = "512"]

use pallet_nis::WithMaximumOf;
use parity_scale_codec::{Decode, Encode, MaxEncodedLen};
use primitives::{
	slashing, AccountId, AccountIndex, Balance, BlockNumber, CandidateEvent, CandidateHash,
	CommittedCandidateReceipt, CoreState, DisputeState, ExecutorParams, GroupRotationInfo, Hash,
	Id as ParaId, InboundDownwardMessage, InboundHrmpMessage, Moment, Nonce,
	OccupiedCoreAssumption, PersistedValidationData, ScrapedOnChainVotes, SessionInfo, Signature,
	ValidationCode, ValidationCodeHash, ValidatorId, ValidatorIndex, PARACHAIN_KEY_TYPE_ID,
};
use runtime_common::{
	assigned_slots, auctions, claims, crowdloan, impl_runtime_weights, impls::ToAuthor,
	paras_registrar, paras_sudo_wrapper, prod_or_fast, slots, BlockHashCount, BlockLength,
	SlowAdjustingFeeUpdate,
};
use scale_info::TypeInfo;
use sp_std::{cmp::Ordering, collections::btree_map::BTreeMap, prelude::*};

use runtime_parachains::{
	configuration as parachains_configuration, disputes as parachains_disputes,
	disputes::slashing as parachains_slashing,
	dmp as parachains_dmp, hrmp as parachains_hrmp, inclusion as parachains_inclusion,
	inclusion::{AggregateMessageOrigin, UmpQueueId},
	initializer as parachains_initializer, origin as parachains_origin, paras as parachains_paras,
	paras_inherent as parachains_paras_inherent,
	runtime_api_impl::v5 as parachains_runtime_api_impl,
	scheduler as parachains_scheduler, session_info as parachains_session_info,
	shared as parachains_shared,
};

use authority_discovery_primitives::AuthorityId as AuthorityDiscoveryId;
use beefy_primitives::{
	crypto::{AuthorityId as BeefyId, Signature as BeefySignature},
	mmr::{BeefyDataProvider, MmrLeafVersion},
};

use frame_support::{
	construct_runtime, parameter_types,
	traits::{
		Contains, EitherOfDiverse, InstanceFilter, KeyOwnerProofSystem, LockIdentifier,
		PrivilegeCmp, ProcessMessage, ProcessMessageError, StorageMapShim, WithdrawReasons,
	},
	weights::{ConstantMultiplier, WeightMeter},
	PalletId, RuntimeDebug,
};
use frame_system::EnsureRoot;
use pallet_grandpa::{fg_primitives, AuthorityId as GrandpaId};
use pallet_im_online::sr25519::AuthorityId as ImOnlineId;
use pallet_session::historical as session_historical;
use pallet_transaction_payment::{CurrencyAdapter, FeeDetails, RuntimeDispatchInfo};
use sp_core::{ConstU128, OpaqueMetadata, H256};
use sp_runtime::{
	create_runtime_str, generic, impl_opaque_keys,
	traits::{
		AccountIdLookup, BlakeTwo256, Block as BlockT, ConstU32, ConvertInto,
		Extrinsic as ExtrinsicT, Keccak256, OpaqueKeys, SaturatedConversion, Verify,
	},
	transaction_validity::{TransactionPriority, TransactionSource, TransactionValidity},
	ApplyExtrinsicResult, KeyTypeId, Perbill, Percent, Permill,
};
use sp_staking::SessionIndex;
#[cfg(any(feature = "std", test))]
use sp_version::NativeVersion;
use sp_version::RuntimeVersion;
use static_assertions::const_assert;
use xcm::latest::Junction;

pub use frame_system::Call as SystemCall;
pub use pallet_balances::Call as BalancesCall;

/// Constant values used within the runtime.
use rococo_runtime_constants::{currency::*, fee::*, time::*};

// Weights used in the runtime.
mod weights;

// XCM configurations.
pub mod xcm_config;

mod validator_manager;

impl_runtime_weights!(rococo_runtime_constants);

// Make the WASM binary available.
#[cfg(feature = "std")]
include!(concat!(env!("OUT_DIR"), "/wasm_binary.rs"));

/// Runtime version (Rococo).
#[sp_version::runtime_version]
pub const VERSION: RuntimeVersion = RuntimeVersion {
	spec_name: create_runtime_str!("rococo"),
	impl_name: create_runtime_str!("parity-rococo-v2.0"),
	authoring_version: 0,
	spec_version: 9430,
	impl_version: 0,
	#[cfg(not(feature = "disable-runtime-api"))]
	apis: RUNTIME_API_VERSIONS,
	#[cfg(feature = "disable-runtime-api")]
	apis: sp_version::create_apis_vec![[]],
	transaction_version: 22,
	state_version: 1,
};

/// The BABE epoch configuration at genesis.
pub const BABE_GENESIS_EPOCH_CONFIG: babe_primitives::BabeEpochConfiguration =
	babe_primitives::BabeEpochConfiguration {
		c: PRIMARY_PROBABILITY,
		allowed_slots: babe_primitives::AllowedSlots::PrimaryAndSecondaryVRFSlots,
	};

/// Native version.
#[cfg(any(feature = "std", test))]
pub fn native_version() -> NativeVersion {
	NativeVersion { runtime_version: VERSION, can_author_with: Default::default() }
}

/// We currently allow all calls.
pub struct BaseFilter;
impl Contains<RuntimeCall> for BaseFilter {
	fn contains(_call: &RuntimeCall) -> bool {
		true
	}
}

parameter_types! {
	pub const Version: RuntimeVersion = VERSION;
	pub const SS58Prefix: u8 = 42;
}

impl frame_system::Config for Runtime {
	type BaseCallFilter = BaseFilter;
	type BlockWeights = BlockWeights;
	type BlockLength = BlockLength;
	type DbWeight = RocksDbWeight;
	type RuntimeOrigin = RuntimeOrigin;
	type RuntimeCall = RuntimeCall;
<<<<<<< HEAD
	type Nonce = Nonce;
	type BlockNumber = BlockNumber;
=======
	type Index = Nonce;

>>>>>>> 0b56bcdb
	type Hash = Hash;
	type Hashing = BlakeTwo256;
	type AccountId = AccountId;
	type Lookup = AccountIdLookup<AccountId, ()>;
	type Block = Block;
	type RuntimeEvent = RuntimeEvent;
	type BlockHashCount = BlockHashCount;
	type Version = Version;
	type PalletInfo = PalletInfo;
	type AccountData = pallet_balances::AccountData<Balance>;
	type OnNewAccount = ();
	type OnKilledAccount = ();
	type SystemWeightInfo = weights::frame_system::WeightInfo<Runtime>;
	type SS58Prefix = SS58Prefix;
	type OnSetCode = ();
	type MaxConsumers = frame_support::traits::ConstU32<16>;
}

parameter_types! {
	pub MaximumSchedulerWeight: Weight = Perbill::from_percent(80) *
		BlockWeights::get().max_block;
	pub const MaxScheduledPerBlock: u32 = 50;
	pub const NoPreimagePostponement: Option<u32> = Some(10);
}

type ScheduleOrigin = EitherOfDiverse<
	EnsureRoot<AccountId>,
	pallet_collective::EnsureProportionAtLeast<AccountId, CouncilCollective, 1, 2>,
>;

/// Used the compare the privilege of an origin inside the scheduler.
pub struct OriginPrivilegeCmp;

impl PrivilegeCmp<OriginCaller> for OriginPrivilegeCmp {
	fn cmp_privilege(left: &OriginCaller, right: &OriginCaller) -> Option<Ordering> {
		if left == right {
			return Some(Ordering::Equal)
		}

		match (left, right) {
			// Root is greater than anything.
			(OriginCaller::system(frame_system::RawOrigin::Root), _) => Some(Ordering::Greater),
			// Check which one has more yes votes.
			(
				OriginCaller::Council(pallet_collective::RawOrigin::Members(l_yes_votes, l_count)),
				OriginCaller::Council(pallet_collective::RawOrigin::Members(r_yes_votes, r_count)),
			) => Some((l_yes_votes * r_count).cmp(&(r_yes_votes * l_count))),
			// For every other origin we don't care, as they are not used for `ScheduleOrigin`.
			_ => None,
		}
	}
}

impl pallet_scheduler::Config for Runtime {
	type RuntimeOrigin = RuntimeOrigin;
	type RuntimeEvent = RuntimeEvent;
	type PalletsOrigin = OriginCaller;
	type RuntimeCall = RuntimeCall;
	type MaximumWeight = MaximumSchedulerWeight;
	type ScheduleOrigin = ScheduleOrigin;
	type MaxScheduledPerBlock = MaxScheduledPerBlock;
	type WeightInfo = weights::pallet_scheduler::WeightInfo<Runtime>;
	type OriginPrivilegeCmp = OriginPrivilegeCmp;
	type Preimages = Preimage;
}

parameter_types! {
	pub const PreimageBaseDeposit: Balance = deposit(2, 64);
	pub const PreimageByteDeposit: Balance = deposit(0, 1);
}

impl pallet_preimage::Config for Runtime {
	type WeightInfo = weights::pallet_preimage::WeightInfo<Runtime>;
	type RuntimeEvent = RuntimeEvent;
	type Currency = Balances;
	type ManagerOrigin = EnsureRoot<AccountId>;
	type BaseDeposit = PreimageBaseDeposit;
	type ByteDeposit = PreimageByteDeposit;
}

parameter_types! {
	pub const ExpectedBlockTime: Moment = MILLISECS_PER_BLOCK;
	pub ReportLongevity: u64 = EpochDurationInBlocks::get() as u64 * 10;
}

impl pallet_babe::Config for Runtime {
	type EpochDuration = EpochDurationInBlocks;
	type ExpectedBlockTime = ExpectedBlockTime;
	// session module is the trigger
	type EpochChangeTrigger = pallet_babe::ExternalTrigger;
	type DisabledValidators = Session;
	type WeightInfo = ();
	type MaxAuthorities = MaxAuthorities;
	type KeyOwnerProof =
		<Historical as KeyOwnerProofSystem<(KeyTypeId, pallet_babe::AuthorityId)>>::Proof;
	type EquivocationReportSystem =
		pallet_babe::EquivocationReportSystem<Self, Offences, Historical, ReportLongevity>;
}

parameter_types! {
	pub const IndexDeposit: Balance = 100 * CENTS;
}

impl pallet_indices::Config for Runtime {
	type AccountIndex = AccountIndex;
	type Currency = Balances;
	type Deposit = IndexDeposit;
	type RuntimeEvent = RuntimeEvent;
	type WeightInfo = weights::pallet_indices::WeightInfo<Runtime>;
}

parameter_types! {
	pub const ExistentialDeposit: Balance = EXISTENTIAL_DEPOSIT;
	pub const MaxLocks: u32 = 50;
	pub const MaxReserves: u32 = 50;
}

impl pallet_balances::Config for Runtime {
	type Balance = Balance;
	type DustRemoval = ();
	type RuntimeEvent = RuntimeEvent;
	type ExistentialDeposit = ExistentialDeposit;
	type AccountStore = System;
	type MaxLocks = MaxLocks;
	type MaxReserves = MaxReserves;
	type ReserveIdentifier = [u8; 8];
	type WeightInfo = weights::pallet_balances::WeightInfo<Runtime>;
	type FreezeIdentifier = ();
	type MaxFreezes = ConstU32<1>;
	type RuntimeHoldReason = RuntimeHoldReason;
	type MaxHolds = ConstU32<1>;
}

parameter_types! {
	pub const TransactionByteFee: Balance = 10 * MILLICENTS;
	/// This value increases the priority of `Operational` transactions by adding
	/// a "virtual tip" that's equal to the `OperationalFeeMultiplier * final_fee`.
	pub const OperationalFeeMultiplier: u8 = 5;
}

impl pallet_transaction_payment::Config for Runtime {
	type RuntimeEvent = RuntimeEvent;
	type OnChargeTransaction = CurrencyAdapter<Balances, ToAuthor<Runtime>>;
	type OperationalFeeMultiplier = OperationalFeeMultiplier;
	type WeightToFee = WeightToFee;
	type LengthToFee = ConstantMultiplier<Balance, TransactionByteFee>;
	type FeeMultiplierUpdate = SlowAdjustingFeeUpdate<Self>;
}

parameter_types! {
	pub const MinimumPeriod: u64 = SLOT_DURATION / 2;
}
impl pallet_timestamp::Config for Runtime {
	type Moment = u64;
	type OnTimestampSet = Babe;
	type MinimumPeriod = MinimumPeriod;
	type WeightInfo = weights::pallet_timestamp::WeightInfo<Runtime>;
}

impl pallet_authorship::Config for Runtime {
	type FindAuthor = pallet_session::FindAccountFromAuthorIndex<Self, Babe>;
	type EventHandler = ImOnline;
}

impl_opaque_keys! {
	pub struct SessionKeys {
		pub grandpa: Grandpa,
		pub babe: Babe,
		pub im_online: ImOnline,
		pub para_validator: Initializer,
		pub para_assignment: ParaSessionInfo,
		pub authority_discovery: AuthorityDiscovery,
		pub beefy: Beefy,
	}
}

/// Special `ValidatorIdOf` implementation that is just returning the input as result.
pub struct ValidatorIdOf;
impl sp_runtime::traits::Convert<AccountId, Option<AccountId>> for ValidatorIdOf {
	fn convert(a: AccountId) -> Option<AccountId> {
		Some(a)
	}
}

impl pallet_session::Config for Runtime {
	type RuntimeEvent = RuntimeEvent;
	type ValidatorId = AccountId;
	type ValidatorIdOf = ValidatorIdOf;
	type ShouldEndSession = Babe;
	type NextSessionRotation = Babe;
	type SessionManager = pallet_session::historical::NoteHistoricalRoot<Self, ValidatorManager>;
	type SessionHandler = <SessionKeys as OpaqueKeys>::KeyTypeIdProviders;
	type Keys = SessionKeys;
	type WeightInfo = weights::pallet_session::WeightInfo<Runtime>;
}

pub struct FullIdentificationOf;
impl sp_runtime::traits::Convert<AccountId, Option<()>> for FullIdentificationOf {
	fn convert(_: AccountId) -> Option<()> {
		Some(Default::default())
	}
}

impl pallet_session::historical::Config for Runtime {
	type FullIdentification = ();
	type FullIdentificationOf = FullIdentificationOf;
}

parameter_types! {
	pub const SessionsPerEra: SessionIndex = 6;
	pub const BondingDuration: sp_staking::EraIndex = 28;
}

parameter_types! {
	pub LaunchPeriod: BlockNumber = prod_or_fast!(7 * DAYS, 1, "ROC_LAUNCH_PERIOD");
	pub VotingPeriod: BlockNumber = prod_or_fast!(7 * DAYS, 1 * MINUTES, "ROC_VOTING_PERIOD");
	pub FastTrackVotingPeriod: BlockNumber = prod_or_fast!(3 * HOURS, 1 * MINUTES, "ROC_FAST_TRACK_VOTING_PERIOD");
	pub const MinimumDeposit: Balance = 100 * CENTS;
	pub EnactmentPeriod: BlockNumber = prod_or_fast!(8 * DAYS, 1, "ROC_ENACTMENT_PERIOD");
	pub CooloffPeriod: BlockNumber = prod_or_fast!(7 * DAYS, 1 * MINUTES, "ROC_COOLOFF_PERIOD");
	pub const InstantAllowed: bool = true;
	pub const MaxVotes: u32 = 100;
	pub const MaxProposals: u32 = 100;
}

impl pallet_democracy::Config for Runtime {
	type RuntimeEvent = RuntimeEvent;
	type Currency = Balances;
	type EnactmentPeriod = EnactmentPeriod;
	type VoteLockingPeriod = EnactmentPeriod;
	type LaunchPeriod = LaunchPeriod;
	type VotingPeriod = VotingPeriod;
	type MinimumDeposit = MinimumDeposit;
	type SubmitOrigin = frame_system::EnsureSigned<AccountId>;
	/// A straight majority of the council can decide what their next motion is.
	type ExternalOrigin =
		pallet_collective::EnsureProportionAtLeast<AccountId, CouncilCollective, 1, 2>;
	/// A majority can have the next scheduled referendum be a straight majority-carries vote.
	type ExternalMajorityOrigin =
		pallet_collective::EnsureProportionAtLeast<AccountId, CouncilCollective, 1, 2>;
	/// A unanimous council can have the next scheduled referendum be a straight default-carries
	/// (NTB) vote.
	type ExternalDefaultOrigin =
		pallet_collective::EnsureProportionAtLeast<AccountId, CouncilCollective, 1, 1>;
	/// Two thirds of the technical committee can have an `ExternalMajority/ExternalDefault` vote
	/// be tabled immediately and with a shorter voting/enactment period.
	type FastTrackOrigin =
		pallet_collective::EnsureProportionAtLeast<AccountId, TechnicalCollective, 2, 3>;
	type InstantOrigin =
		pallet_collective::EnsureProportionAtLeast<AccountId, TechnicalCollective, 1, 1>;
	type InstantAllowed = InstantAllowed;
	type FastTrackVotingPeriod = FastTrackVotingPeriod;
	// To cancel a proposal which has been passed, 2/3 of the council must agree to it.
	type CancellationOrigin = EitherOfDiverse<
		EnsureRoot<AccountId>,
		pallet_collective::EnsureProportionAtLeast<AccountId, CouncilCollective, 2, 3>,
	>;
	type BlacklistOrigin = EnsureRoot<AccountId>;
	// To cancel a proposal before it has been passed, the technical committee must be unanimous or
	// Root must agree.
	type CancelProposalOrigin = EitherOfDiverse<
		EnsureRoot<AccountId>,
		pallet_collective::EnsureProportionAtLeast<AccountId, TechnicalCollective, 1, 1>,
	>;
	// Any single technical committee member may veto a coming council proposal, however they can
	// only do it once and it lasts only for the cooloff period.
	type VetoOrigin = pallet_collective::EnsureMember<AccountId, TechnicalCollective>;
	type CooloffPeriod = CooloffPeriod;
	type Slash = Treasury;
	type Scheduler = Scheduler;
	type PalletsOrigin = OriginCaller;
	type MaxVotes = MaxVotes;
	type WeightInfo = weights::pallet_democracy::WeightInfo<Runtime>;
	type MaxProposals = MaxProposals;
	type Preimages = Preimage;
	type MaxDeposits = ConstU32<100>;
	type MaxBlacklisted = ConstU32<100>;
}

parameter_types! {
	pub CouncilMotionDuration: BlockNumber = prod_or_fast!(3 * DAYS, 2 * MINUTES, "ROC_MOTION_DURATION");
	pub const CouncilMaxProposals: u32 = 100;
	pub const CouncilMaxMembers: u32 = 100;
	pub MaxProposalWeight: Weight = Perbill::from_percent(50) * BlockWeights::get().max_block;
}

type CouncilCollective = pallet_collective::Instance1;
impl pallet_collective::Config<CouncilCollective> for Runtime {
	type RuntimeOrigin = RuntimeOrigin;
	type Proposal = RuntimeCall;
	type RuntimeEvent = RuntimeEvent;
	type MotionDuration = CouncilMotionDuration;
	type MaxProposals = CouncilMaxProposals;
	type MaxMembers = CouncilMaxMembers;
	type DefaultVote = pallet_collective::PrimeDefaultVote;
	type SetMembersOrigin = EnsureRoot<AccountId>;
	type WeightInfo = weights::pallet_collective_council::WeightInfo<Runtime>;
	type MaxProposalWeight = MaxProposalWeight;
}

parameter_types! {
	pub const CandidacyBond: Balance = 100 * CENTS;
	// 1 storage item created, key size is 32 bytes, value size is 16+16.
	pub const VotingBondBase: Balance = deposit(1, 64);
	// additional data per vote is 32 bytes (account id).
	pub const VotingBondFactor: Balance = deposit(0, 32);
	/// Daily council elections
	pub TermDuration: BlockNumber = prod_or_fast!(24 * HOURS, 2 * MINUTES, "ROC_TERM_DURATION");
	pub const DesiredMembers: u32 = 19;
	pub const DesiredRunnersUp: u32 = 19;
	pub const MaxVoters: u32 = 10 * 1000;
	pub const MaxVotesPerVoter: u32 = 16;
	pub const MaxCandidates: u32 = 1000;
	pub const PhragmenElectionPalletId: LockIdentifier = *b"phrelect";
}

// Make sure that there are no more than MaxMembers members elected via phragmen.
const_assert!(DesiredMembers::get() <= CouncilMaxMembers::get());

impl pallet_elections_phragmen::Config for Runtime {
	type RuntimeEvent = RuntimeEvent;
	type Currency = Balances;
	type ChangeMembers = Council;
	type InitializeMembers = Council;
	type CurrencyToVote = runtime_common::CurrencyToVote;
	type CandidacyBond = CandidacyBond;
	type VotingBondBase = VotingBondBase;
	type VotingBondFactor = VotingBondFactor;
	type LoserCandidate = Treasury;
	type KickedMember = Treasury;
	type DesiredMembers = DesiredMembers;
	type DesiredRunnersUp = DesiredRunnersUp;
	type TermDuration = TermDuration;
	type MaxVoters = MaxVoters;
	type MaxVotesPerVoter = MaxVotesPerVoter;
	type MaxCandidates = MaxCandidates;
	type PalletId = PhragmenElectionPalletId;
	type WeightInfo = weights::pallet_elections_phragmen::WeightInfo<Runtime>;
}

parameter_types! {
	pub TechnicalMotionDuration: BlockNumber = prod_or_fast!(3 * DAYS, 2 * MINUTES, "ROC_MOTION_DURATION");
	pub const TechnicalMaxProposals: u32 = 100;
	pub const TechnicalMaxMembers: u32 = 100;
}

type TechnicalCollective = pallet_collective::Instance2;
impl pallet_collective::Config<TechnicalCollective> for Runtime {
	type RuntimeOrigin = RuntimeOrigin;
	type Proposal = RuntimeCall;
	type RuntimeEvent = RuntimeEvent;
	type MotionDuration = TechnicalMotionDuration;
	type MaxProposals = TechnicalMaxProposals;
	type MaxMembers = TechnicalMaxMembers;
	type DefaultVote = pallet_collective::PrimeDefaultVote;
	type SetMembersOrigin = EnsureRoot<AccountId>;
	type WeightInfo = weights::pallet_collective_technical_committee::WeightInfo<Runtime>;
	type MaxProposalWeight = MaxProposalWeight;
}

type MoreThanHalfCouncil = EitherOfDiverse<
	EnsureRoot<AccountId>,
	pallet_collective::EnsureProportionMoreThan<AccountId, CouncilCollective, 1, 2>,
>;

impl pallet_membership::Config<pallet_membership::Instance1> for Runtime {
	type RuntimeEvent = RuntimeEvent;
	type AddOrigin = MoreThanHalfCouncil;
	type RemoveOrigin = MoreThanHalfCouncil;
	type SwapOrigin = MoreThanHalfCouncil;
	type ResetOrigin = MoreThanHalfCouncil;
	type PrimeOrigin = MoreThanHalfCouncil;
	type MembershipInitialized = TechnicalCommittee;
	type MembershipChanged = TechnicalCommittee;
	type MaxMembers = TechnicalMaxMembers;
	type WeightInfo = weights::pallet_membership::WeightInfo<Runtime>;
}

parameter_types! {
	pub const ProposalBond: Permill = Permill::from_percent(5);
	pub const ProposalBondMinimum: Balance = 2000 * CENTS;
	pub const ProposalBondMaximum: Balance = 1 * GRAND;
	pub const SpendPeriod: BlockNumber = 6 * DAYS;
	pub const Burn: Permill = Permill::from_perthousand(2);
	pub const TreasuryPalletId: PalletId = PalletId(*b"py/trsry");

	pub const TipCountdown: BlockNumber = 1 * DAYS;
	pub const TipFindersFee: Percent = Percent::from_percent(20);
	pub const TipReportDepositBase: Balance = 100 * CENTS;
	pub const DataDepositPerByte: Balance = 1 * CENTS;
	pub const MaxApprovals: u32 = 100;
	pub const MaxAuthorities: u32 = 100_000;
	pub const MaxKeys: u32 = 10_000;
	pub const MaxPeerInHeartbeats: u32 = 10_000;
}

type ApproveOrigin = EitherOfDiverse<
	EnsureRoot<AccountId>,
	pallet_collective::EnsureProportionAtLeast<AccountId, CouncilCollective, 3, 5>,
>;

impl pallet_treasury::Config for Runtime {
	type PalletId = TreasuryPalletId;
	type Currency = Balances;
	type ApproveOrigin = ApproveOrigin;
	type RejectOrigin = MoreThanHalfCouncil;
	type RuntimeEvent = RuntimeEvent;
	type OnSlash = Treasury;
	type ProposalBond = ProposalBond;
	type ProposalBondMinimum = ProposalBondMinimum;
	type ProposalBondMaximum = ProposalBondMaximum;
	type SpendPeriod = SpendPeriod;
	type Burn = Burn;
	type BurnDestination = Society;
	type MaxApprovals = MaxApprovals;
	type WeightInfo = weights::pallet_treasury::WeightInfo<Runtime>;
	type SpendFunds = Bounties;
	type SpendOrigin = frame_support::traits::NeverEnsureOrigin<Balance>;
}

parameter_types! {
	pub const BountyDepositBase: Balance = 100 * CENTS;
	pub const BountyDepositPayoutDelay: BlockNumber = 4 * DAYS;
	pub const BountyUpdatePeriod: BlockNumber = 90 * DAYS;
	pub const MaximumReasonLength: u32 = 16384;
	pub const CuratorDepositMultiplier: Permill = Permill::from_percent(50);
	pub const CuratorDepositMin: Balance = 10 * CENTS;
	pub const CuratorDepositMax: Balance = 500 * CENTS;
	pub const BountyValueMinimum: Balance = 200 * CENTS;
}

impl pallet_bounties::Config for Runtime {
	type BountyDepositBase = BountyDepositBase;
	type BountyDepositPayoutDelay = BountyDepositPayoutDelay;
	type BountyUpdatePeriod = BountyUpdatePeriod;
	type CuratorDepositMultiplier = CuratorDepositMultiplier;
	type CuratorDepositMin = CuratorDepositMin;
	type CuratorDepositMax = CuratorDepositMax;
	type BountyValueMinimum = BountyValueMinimum;
	type ChildBountyManager = ChildBounties;
	type DataDepositPerByte = DataDepositPerByte;
	type RuntimeEvent = RuntimeEvent;
	type MaximumReasonLength = MaximumReasonLength;
	type WeightInfo = weights::pallet_bounties::WeightInfo<Runtime>;
}

parameter_types! {
	pub const MaxActiveChildBountyCount: u32 = 100;
	pub const ChildBountyValueMinimum: Balance = BountyValueMinimum::get() / 10;
}

impl pallet_child_bounties::Config for Runtime {
	type RuntimeEvent = RuntimeEvent;
	type MaxActiveChildBountyCount = MaxActiveChildBountyCount;
	type ChildBountyValueMinimum = ChildBountyValueMinimum;
	type WeightInfo = weights::pallet_child_bounties::WeightInfo<Runtime>;
}

impl pallet_tips::Config for Runtime {
	type MaximumReasonLength = MaximumReasonLength;
	type DataDepositPerByte = DataDepositPerByte;
	type Tippers = PhragmenElection;
	type TipCountdown = TipCountdown;
	type TipFindersFee = TipFindersFee;
	type TipReportDepositBase = TipReportDepositBase;
	type RuntimeEvent = RuntimeEvent;
	type WeightInfo = weights::pallet_tips::WeightInfo<Runtime>;
}

impl pallet_offences::Config for Runtime {
	type RuntimeEvent = RuntimeEvent;
	type IdentificationTuple = pallet_session::historical::IdentificationTuple<Self>;
	type OnOffenceHandler = ();
}

impl pallet_authority_discovery::Config for Runtime {
	type MaxAuthorities = MaxAuthorities;
}

parameter_types! {
	pub const ImOnlineUnsignedPriority: TransactionPriority = TransactionPriority::max_value();
}

impl pallet_im_online::Config for Runtime {
	type AuthorityId = ImOnlineId;
	type RuntimeEvent = RuntimeEvent;
	type ValidatorSet = Historical;
	type NextSessionRotation = Babe;
	type ReportUnresponsiveness = Offences;
	type UnsignedPriority = ImOnlineUnsignedPriority;
	type WeightInfo = weights::pallet_im_online::WeightInfo<Runtime>;
	type MaxKeys = MaxKeys;
	type MaxPeerInHeartbeats = MaxPeerInHeartbeats;
}

parameter_types! {
	pub const MaxSetIdSessionEntries: u32 = BondingDuration::get() * SessionsPerEra::get();
}

impl pallet_grandpa::Config for Runtime {
	type RuntimeEvent = RuntimeEvent;
	type WeightInfo = ();
	type MaxAuthorities = MaxAuthorities;
	type MaxSetIdSessionEntries = MaxSetIdSessionEntries;
	type KeyOwnerProof = <Historical as KeyOwnerProofSystem<(KeyTypeId, GrandpaId)>>::Proof;
	type EquivocationReportSystem =
		pallet_grandpa::EquivocationReportSystem<Self, Offences, Historical, ReportLongevity>;
}

/// Submits a transaction with the node's public and signature type. Adheres to the signed extension
/// format of the chain.
impl<LocalCall> frame_system::offchain::CreateSignedTransaction<LocalCall> for Runtime
where
	RuntimeCall: From<LocalCall>,
{
	fn create_transaction<C: frame_system::offchain::AppCrypto<Self::Public, Self::Signature>>(
		call: RuntimeCall,
		public: <Signature as Verify>::Signer,
		account: AccountId,
		nonce: <Runtime as frame_system::Config>::Nonce,
	) -> Option<(RuntimeCall, <UncheckedExtrinsic as ExtrinsicT>::SignaturePayload)> {
		use sp_runtime::traits::StaticLookup;
		// take the biggest period possible.
		let period =
			BlockHashCount::get().checked_next_power_of_two().map(|c| c / 2).unwrap_or(2) as u64;

		let current_block = System::block_number()
			.saturated_into::<u64>()
			// The `System::block_number` is initialized with `n+1`,
			// so the actual block number is `n`.
			.saturating_sub(1);
		let tip = 0;
		let extra: SignedExtra = (
			frame_system::CheckNonZeroSender::<Runtime>::new(),
			frame_system::CheckSpecVersion::<Runtime>::new(),
			frame_system::CheckTxVersion::<Runtime>::new(),
			frame_system::CheckGenesis::<Runtime>::new(),
			frame_system::CheckMortality::<Runtime>::from(generic::Era::mortal(
				period,
				current_block,
			)),
			frame_system::CheckNonce::<Runtime>::from(nonce),
			frame_system::CheckWeight::<Runtime>::new(),
			pallet_transaction_payment::ChargeTransactionPayment::<Runtime>::from(tip),
		);
		let raw_payload = SignedPayload::new(call, extra)
			.map_err(|e| {
				log::warn!("Unable to create signed payload: {:?}", e);
			})
			.ok()?;
		let signature = raw_payload.using_encoded(|payload| C::sign(payload, public))?;
		let (call, extra, _) = raw_payload.deconstruct();
		let address = <Runtime as frame_system::Config>::Lookup::unlookup(account);
		Some((call, (address, signature, extra)))
	}
}

impl frame_system::offchain::SigningTypes for Runtime {
	type Public = <Signature as Verify>::Signer;
	type Signature = Signature;
}

impl<C> frame_system::offchain::SendTransactionTypes<C> for Runtime
where
	RuntimeCall: From<C>,
{
	type Extrinsic = UncheckedExtrinsic;
	type OverarchingCall = RuntimeCall;
}

parameter_types! {
	pub Prefix: &'static [u8] = b"Pay ROCs to the Rococo account:";
}

impl claims::Config for Runtime {
	type RuntimeEvent = RuntimeEvent;
	type VestingSchedule = Vesting;
	type Prefix = Prefix;
	type MoveClaimOrigin =
		pallet_collective::EnsureProportionMoreThan<AccountId, CouncilCollective, 1, 2>;
	type WeightInfo = weights::runtime_common_claims::WeightInfo<Runtime>;
}

parameter_types! {
	// Minimum 100 bytes/ROC deposited (1 CENT/byte)
	pub const BasicDeposit: Balance = 1000 * CENTS;       // 258 bytes on-chain
	pub const FieldDeposit: Balance = 250 * CENTS;        // 66 bytes on-chain
	pub const SubAccountDeposit: Balance = 200 * CENTS;   // 53 bytes on-chain
	pub const MaxSubAccounts: u32 = 100;
	pub const MaxAdditionalFields: u32 = 100;
	pub const MaxRegistrars: u32 = 20;
}

impl pallet_identity::Config for Runtime {
	type RuntimeEvent = RuntimeEvent;
	type Currency = Balances;
	type BasicDeposit = BasicDeposit;
	type FieldDeposit = FieldDeposit;
	type SubAccountDeposit = SubAccountDeposit;
	type MaxSubAccounts = MaxSubAccounts;
	type MaxAdditionalFields = MaxAdditionalFields;
	type MaxRegistrars = MaxRegistrars;
	type Slashed = Treasury;
	type ForceOrigin = MoreThanHalfCouncil;
	type RegistrarOrigin = MoreThanHalfCouncil;
	type WeightInfo = weights::pallet_identity::WeightInfo<Runtime>;
}

impl pallet_utility::Config for Runtime {
	type RuntimeEvent = RuntimeEvent;
	type RuntimeCall = RuntimeCall;
	type PalletsOrigin = OriginCaller;
	type WeightInfo = weights::pallet_utility::WeightInfo<Runtime>;
}

parameter_types! {
	// One storage item; key size is 32; value is size 4+4+16+32 bytes = 56 bytes.
	pub const DepositBase: Balance = deposit(1, 88);
	// Additional storage item size of 32 bytes.
	pub const DepositFactor: Balance = deposit(0, 32);
	pub const MaxSignatories: u32 = 100;
}

impl pallet_multisig::Config for Runtime {
	type RuntimeEvent = RuntimeEvent;
	type RuntimeCall = RuntimeCall;
	type Currency = Balances;
	type DepositBase = DepositBase;
	type DepositFactor = DepositFactor;
	type MaxSignatories = MaxSignatories;
	type WeightInfo = weights::pallet_multisig::WeightInfo<Runtime>;
}

parameter_types! {
	pub const ConfigDepositBase: Balance = 500 * CENTS;
	pub const FriendDepositFactor: Balance = 50 * CENTS;
	pub const MaxFriends: u16 = 9;
	pub const RecoveryDeposit: Balance = 500 * CENTS;
}

impl pallet_recovery::Config for Runtime {
	type RuntimeEvent = RuntimeEvent;
	type WeightInfo = ();
	type RuntimeCall = RuntimeCall;
	type Currency = Balances;
	type ConfigDepositBase = ConfigDepositBase;
	type FriendDepositFactor = FriendDepositFactor;
	type MaxFriends = MaxFriends;
	type RecoveryDeposit = RecoveryDeposit;
}

parameter_types! {
	pub const SocietyPalletId: PalletId = PalletId(*b"py/socie");
}

impl pallet_society::Config for Runtime {
	type RuntimeEvent = RuntimeEvent;
	type Currency = Balances;
	type Randomness = pallet_babe::RandomnessFromOneEpochAgo<Runtime>;
	type GraceStrikes = ConstU32<1>;
	type PeriodSpend = ConstU128<{ 50_000 * CENTS }>;
	type VotingPeriod = ConstU32<{ 5 * DAYS }>;
	type ClaimPeriod = ConstU32<{ 2 * DAYS }>;
	type MaxLockDuration = ConstU32<{ 36 * 30 * DAYS }>;
	type FounderSetOrigin = EnsureRoot<AccountId>;
	type ChallengePeriod = ConstU32<{ 7 * DAYS }>;
	type MaxPayouts = ConstU32<8>;
	type MaxBids = ConstU32<512>;
	type PalletId = SocietyPalletId;
	type WeightInfo = ();
}

parameter_types! {
	pub const MinVestedTransfer: Balance = 100 * CENTS;
	pub UnvestedFundsAllowedWithdrawReasons: WithdrawReasons =
		WithdrawReasons::except(WithdrawReasons::TRANSFER | WithdrawReasons::RESERVE);
}

impl pallet_vesting::Config for Runtime {
	type RuntimeEvent = RuntimeEvent;
	type Currency = Balances;
	type BlockNumberToBalance = ConvertInto;
	type MinVestedTransfer = MinVestedTransfer;
	type WeightInfo = weights::pallet_vesting::WeightInfo<Runtime>;
	type UnvestedFundsAllowedWithdrawReasons = UnvestedFundsAllowedWithdrawReasons;
	const MAX_VESTING_SCHEDULES: u32 = 28;
}

parameter_types! {
	// One storage item; key size 32, value size 8; .
	pub const ProxyDepositBase: Balance = deposit(1, 8);
	// Additional storage item size of 33 bytes.
	pub const ProxyDepositFactor: Balance = deposit(0, 33);
	pub const MaxProxies: u16 = 32;
	pub const AnnouncementDepositBase: Balance = deposit(1, 8);
	pub const AnnouncementDepositFactor: Balance = deposit(0, 66);
	pub const MaxPending: u16 = 32;
}

/// The type used to represent the kinds of proxying allowed.
#[derive(
	Copy,
	Clone,
	Eq,
	PartialEq,
	Ord,
	PartialOrd,
	Encode,
	Decode,
	RuntimeDebug,
	MaxEncodedLen,
	TypeInfo,
)]
pub enum ProxyType {
	Any,
	NonTransfer,
	Governance,
	IdentityJudgement,
	CancelProxy,
	Auction,
	Society,
}
impl Default for ProxyType {
	fn default() -> Self {
		Self::Any
	}
}
impl InstanceFilter<RuntimeCall> for ProxyType {
	fn filter(&self, c: &RuntimeCall) -> bool {
		match self {
			ProxyType::Any => true,
			ProxyType::NonTransfer => matches!(
				c,
				RuntimeCall::System(..) |
				RuntimeCall::Babe(..) |
				RuntimeCall::Timestamp(..) |
				RuntimeCall::Indices(pallet_indices::Call::claim {..}) |
				RuntimeCall::Indices(pallet_indices::Call::free {..}) |
				RuntimeCall::Indices(pallet_indices::Call::freeze {..}) |
				// Specifically omitting Indices `transfer`, `force_transfer`
				// Specifically omitting the entire Balances pallet
				RuntimeCall::Session(..) |
				RuntimeCall::Grandpa(..) |
				RuntimeCall::ImOnline(..) |
				RuntimeCall::Democracy(..) |
				RuntimeCall::Council(..) |
				RuntimeCall::TechnicalCommittee(..) |
				RuntimeCall::PhragmenElection(..) |
				RuntimeCall::TechnicalMembership(..) |
				RuntimeCall::Treasury(..) |
				RuntimeCall::Bounties(..) |
				RuntimeCall::ChildBounties(..) |
				RuntimeCall::Tips(..) |
				RuntimeCall::Claims(..) |
				RuntimeCall::Utility(..) |
				RuntimeCall::Identity(..) |
				RuntimeCall::Society(..) |
				RuntimeCall::Recovery(pallet_recovery::Call::as_recovered {..}) |
				RuntimeCall::Recovery(pallet_recovery::Call::vouch_recovery {..}) |
				RuntimeCall::Recovery(pallet_recovery::Call::claim_recovery {..}) |
				RuntimeCall::Recovery(pallet_recovery::Call::close_recovery {..}) |
				RuntimeCall::Recovery(pallet_recovery::Call::remove_recovery {..}) |
				RuntimeCall::Recovery(pallet_recovery::Call::cancel_recovered {..}) |
				// Specifically omitting Recovery `create_recovery`, `initiate_recovery`
				RuntimeCall::Vesting(pallet_vesting::Call::vest {..}) |
				RuntimeCall::Vesting(pallet_vesting::Call::vest_other {..}) |
				// Specifically omitting Vesting `vested_transfer`, and `force_vested_transfer`
				RuntimeCall::Scheduler(..) |
				RuntimeCall::Proxy(..) |
				RuntimeCall::Multisig(..) |
				RuntimeCall::Nis(..) |
				RuntimeCall::Registrar(paras_registrar::Call::register {..}) |
				RuntimeCall::Registrar(paras_registrar::Call::deregister {..}) |
				// Specifically omitting Registrar `swap`
				RuntimeCall::Registrar(paras_registrar::Call::reserve {..}) |
				RuntimeCall::Crowdloan(..) |
				RuntimeCall::Slots(..) |
				RuntimeCall::Auctions(..) // Specifically omitting the entire XCM Pallet
			),
			ProxyType::Governance =>
				matches!(
					c,
					RuntimeCall::Democracy(..) |
						RuntimeCall::Council(..) | RuntimeCall::TechnicalCommittee(..) |
						RuntimeCall::PhragmenElection(..) |
						RuntimeCall::Treasury(..) |
						RuntimeCall::Bounties(..) |
						RuntimeCall::Tips(..) | RuntimeCall::Utility(..) |
						RuntimeCall::ChildBounties(..)
				),
			ProxyType::IdentityJudgement => matches!(
				c,
				RuntimeCall::Identity(pallet_identity::Call::provide_judgement { .. }) |
					RuntimeCall::Utility(..)
			),
			ProxyType::CancelProxy => {
				matches!(c, RuntimeCall::Proxy(pallet_proxy::Call::reject_announcement { .. }))
			},
			ProxyType::Auction => matches!(
				c,
				RuntimeCall::Auctions { .. } |
					RuntimeCall::Crowdloan { .. } |
					RuntimeCall::Registrar { .. } |
					RuntimeCall::Multisig(..) |
					RuntimeCall::Slots { .. }
			),
			ProxyType::Society => matches!(c, RuntimeCall::Society(..)),
		}
	}
	fn is_superset(&self, o: &Self) -> bool {
		match (self, o) {
			(x, y) if x == y => true,
			(ProxyType::Any, _) => true,
			(_, ProxyType::Any) => false,
			(ProxyType::NonTransfer, _) => true,
			_ => false,
		}
	}
}

impl pallet_proxy::Config for Runtime {
	type RuntimeEvent = RuntimeEvent;
	type RuntimeCall = RuntimeCall;
	type Currency = Balances;
	type ProxyType = ProxyType;
	type ProxyDepositBase = ProxyDepositBase;
	type ProxyDepositFactor = ProxyDepositFactor;
	type MaxProxies = MaxProxies;
	type WeightInfo = weights::pallet_proxy::WeightInfo<Runtime>;
	type MaxPending = MaxPending;
	type CallHasher = BlakeTwo256;
	type AnnouncementDepositBase = AnnouncementDepositBase;
	type AnnouncementDepositFactor = AnnouncementDepositFactor;
}

impl parachains_origin::Config for Runtime {}

impl parachains_configuration::Config for Runtime {
	type WeightInfo = weights::runtime_parachains_configuration::WeightInfo<Runtime>;
}

impl parachains_shared::Config for Runtime {}

impl parachains_session_info::Config for Runtime {
	type ValidatorSet = Historical;
}

/// Special `RewardValidators` that does nothing ;)
pub struct RewardValidators;
impl runtime_parachains::inclusion::RewardValidators for RewardValidators {
	fn reward_backing(_: impl IntoIterator<Item = ValidatorIndex>) {}
	fn reward_bitfields(_: impl IntoIterator<Item = ValidatorIndex>) {}
}

impl parachains_inclusion::Config for Runtime {
	type RuntimeEvent = RuntimeEvent;
	type DisputesHandler = ParasDisputes;
	type RewardValidators = RewardValidators;
	type MessageQueue = MessageQueue;
	type WeightInfo = weights::runtime_parachains_inclusion::WeightInfo<Runtime>;
}

parameter_types! {
	pub const ParasUnsignedPriority: TransactionPriority = TransactionPriority::max_value();
}

impl parachains_paras::Config for Runtime {
	type RuntimeEvent = RuntimeEvent;
	type WeightInfo = weights::runtime_parachains_paras::WeightInfo<Runtime>;
	type UnsignedPriority = ParasUnsignedPriority;
	type QueueFootprinter = ParaInclusion;
	type NextSessionRotation = Babe;
}

parameter_types! {
	/// Amount of weight that can be spent per block to service messages.
	///
	/// # WARNING
	///
	/// This is not a good value for para-chains since the `Scheduler` already uses up to 80% block weight.
	pub MessageQueueServiceWeight: Weight = Perbill::from_percent(20) * BlockWeights::get().max_block;
	pub const MessageQueueHeapSize: u32 = 32 * 1024;
	pub const MessageQueueMaxStale: u32 = 96;
}

/// Message processor to handle any messages that were enqueued into the `MessageQueue` pallet.
pub struct MessageProcessor;
impl ProcessMessage for MessageProcessor {
	type Origin = AggregateMessageOrigin;

	fn process_message(
		message: &[u8],
		origin: Self::Origin,
		meter: &mut WeightMeter,
		id: &mut [u8; 32],
	) -> Result<bool, ProcessMessageError> {
		let para = match origin {
			AggregateMessageOrigin::Ump(UmpQueueId::Para(para)) => para,
		};
		xcm_builder::ProcessXcmMessage::<
			Junction,
			xcm_executor::XcmExecutor<xcm_config::XcmConfig>,
			RuntimeCall,
		>::process_message(message, Junction::Parachain(para.into()), meter, id)
	}
}

impl pallet_message_queue::Config for Runtime {
	type RuntimeEvent = RuntimeEvent;
	type Size = u32;
	type HeapSize = MessageQueueHeapSize;
	type MaxStale = MessageQueueMaxStale;
	type ServiceWeight = MessageQueueServiceWeight;
	#[cfg(not(feature = "runtime-benchmarks"))]
	type MessageProcessor = MessageProcessor;
	#[cfg(feature = "runtime-benchmarks")]
	type MessageProcessor =
		pallet_message_queue::mock_helpers::NoopMessageProcessor<AggregateMessageOrigin>;
	type QueueChangeHandler = ParaInclusion;
	type QueuePausedQuery = ();
	type WeightInfo = weights::pallet_message_queue::WeightInfo<Runtime>;
}

impl parachains_dmp::Config for Runtime {}

impl parachains_hrmp::Config for Runtime {
	type RuntimeOrigin = RuntimeOrigin;
	type RuntimeEvent = RuntimeEvent;
	type Currency = Balances;
	type WeightInfo = weights::runtime_parachains_hrmp::WeightInfo<Runtime>;
}

impl parachains_paras_inherent::Config for Runtime {
	type WeightInfo = weights::runtime_parachains_paras_inherent::WeightInfo<Runtime>;
}

impl parachains_scheduler::Config for Runtime {}

impl parachains_initializer::Config for Runtime {
	type Randomness = pallet_babe::RandomnessFromOneEpochAgo<Runtime>;
	type ForceOrigin = EnsureRoot<AccountId>;
	type WeightInfo = weights::runtime_parachains_initializer::WeightInfo<Runtime>;
}

impl parachains_disputes::Config for Runtime {
	type RuntimeEvent = RuntimeEvent;
	type RewardValidators = ();
	type SlashingHandler = parachains_slashing::SlashValidatorsForDisputes<ParasSlashing>;
	type WeightInfo = weights::runtime_parachains_disputes::WeightInfo<Runtime>;
}

impl parachains_slashing::Config for Runtime {
	type KeyOwnerProofSystem = Historical;
	type KeyOwnerProof =
		<Self::KeyOwnerProofSystem as KeyOwnerProofSystem<(KeyTypeId, ValidatorId)>>::Proof;
	type KeyOwnerIdentification = <Self::KeyOwnerProofSystem as KeyOwnerProofSystem<(
		KeyTypeId,
		ValidatorId,
	)>>::IdentificationTuple;
	type HandleReports = parachains_slashing::SlashingReportHandler<
		Self::KeyOwnerIdentification,
		Offences,
		ReportLongevity,
	>;
	type WeightInfo = parachains_slashing::TestWeightInfo;
	type BenchmarkingConfig = parachains_slashing::BenchConfig<200>;
}

parameter_types! {
	pub const ParaDeposit: Balance = 40 * UNITS;
}

impl paras_registrar::Config for Runtime {
	type RuntimeOrigin = RuntimeOrigin;
	type RuntimeEvent = RuntimeEvent;
	type Currency = Balances;
	type OnSwap = (Crowdloan, Slots);
	type ParaDeposit = ParaDeposit;
	type DataDepositPerByte = DataDepositPerByte;
	type WeightInfo = weights::runtime_common_paras_registrar::WeightInfo<Runtime>;
}

parameter_types! {
	pub LeasePeriod: BlockNumber = prod_or_fast!(1 * DAYS, 1 * DAYS, "ROC_LEASE_PERIOD");
}

impl slots::Config for Runtime {
	type RuntimeEvent = RuntimeEvent;
	type Currency = Balances;
	type Registrar = Registrar;
	type LeasePeriod = LeasePeriod;
	type LeaseOffset = ();
	type ForceOrigin = MoreThanHalfCouncil;
	type WeightInfo = weights::runtime_common_slots::WeightInfo<Runtime>;
}

parameter_types! {
	pub const CrowdloanId: PalletId = PalletId(*b"py/cfund");
	pub const SubmissionDeposit: Balance = 3 * GRAND;
	pub const MinContribution: Balance = 3_000 * CENTS;
	pub const RemoveKeysLimit: u32 = 1000;
	// Allow 32 bytes for an additional memo to a crowdloan.
	pub const MaxMemoLength: u8 = 32;
}

impl crowdloan::Config for Runtime {
	type RuntimeEvent = RuntimeEvent;
	type PalletId = CrowdloanId;
	type SubmissionDeposit = SubmissionDeposit;
	type MinContribution = MinContribution;
	type RemoveKeysLimit = RemoveKeysLimit;
	type Registrar = Registrar;
	type Auctioneer = Auctions;
	type MaxMemoLength = MaxMemoLength;
	type WeightInfo = weights::runtime_common_crowdloan::WeightInfo<Runtime>;
}

parameter_types! {
	// The average auction is 7 days long, so this will be 70% for ending period.
	// 5 Days = 72000 Blocks @ 6 sec per block
	pub const EndingPeriod: BlockNumber = 5 * DAYS;
	// ~ 1000 samples per day -> ~ 20 blocks per sample -> 2 minute samples
	pub const SampleLength: BlockNumber = 2 * MINUTES;
}

type AuctionInitiate = EitherOfDiverse<
	EnsureRoot<AccountId>,
	pallet_collective::EnsureProportionAtLeast<AccountId, CouncilCollective, 2, 3>,
>;

impl auctions::Config for Runtime {
	type RuntimeEvent = RuntimeEvent;
	type Leaser = Slots;
	type Registrar = Registrar;
	type EndingPeriod = EndingPeriod;
	type SampleLength = SampleLength;
	type Randomness = pallet_babe::RandomnessFromOneEpochAgo<Runtime>;
	type InitiateOrigin = AuctionInitiate;
	type WeightInfo = weights::runtime_common_auctions::WeightInfo<Runtime>;
}

type NisCounterpartInstance = pallet_balances::Instance2;
impl pallet_balances::Config<NisCounterpartInstance> for Runtime {
	type Balance = Balance;
	type DustRemoval = ();
	type RuntimeEvent = RuntimeEvent;
	type ExistentialDeposit = ConstU128<10_000_000_000>; // One RTC cent
	type AccountStore = StorageMapShim<
		pallet_balances::Account<Runtime, NisCounterpartInstance>,
		AccountId,
		pallet_balances::AccountData<u128>,
	>;
	type MaxLocks = ConstU32<4>;
	type MaxReserves = ConstU32<4>;
	type ReserveIdentifier = [u8; 8];
	type WeightInfo = weights::pallet_balances_nis_counterpart_balances::WeightInfo<Runtime>;
	type RuntimeHoldReason = RuntimeHoldReason;
	type FreezeIdentifier = ();
	type MaxHolds = ConstU32<0>;
	type MaxFreezes = ConstU32<0>;
}

parameter_types! {
	pub const NisBasePeriod: BlockNumber = 30 * DAYS;
	pub const MinBid: Balance = 100 * UNITS;
	pub MinReceipt: Perquintill = Perquintill::from_rational(1u64, 10_000_000u64);
	pub const IntakePeriod: BlockNumber = 5 * MINUTES;
	pub MaxIntakeWeight: Weight = MAXIMUM_BLOCK_WEIGHT / 10;
	pub const ThawThrottle: (Perquintill, BlockNumber) = (Perquintill::from_percent(25), 5);
	pub storage NisTarget: Perquintill = Perquintill::zero();
	pub const NisPalletId: PalletId = PalletId(*b"py/nis  ");
}

impl pallet_nis::Config for Runtime {
	type WeightInfo = weights::pallet_nis::WeightInfo<Runtime>;
	type RuntimeEvent = RuntimeEvent;
	type Currency = Balances;
	type CurrencyBalance = Balance;
	type FundOrigin = frame_system::EnsureSigned<AccountId>;
	type Counterpart = NisCounterpartBalances;
	type CounterpartAmount = WithMaximumOf<ConstU128<21_000_000_000_000_000_000u128>>;
	type Deficit = (); // Mint
	type IgnoredIssuance = ();
	type Target = NisTarget;
	type PalletId = NisPalletId;
	type QueueCount = ConstU32<300>;
	type MaxQueueLen = ConstU32<1000>;
	type FifoQueueLen = ConstU32<250>;
	type BasePeriod = NisBasePeriod;
	type MinBid = MinBid;
	type MinReceipt = MinReceipt;
	type IntakePeriod = IntakePeriod;
	type MaxIntakeWeight = MaxIntakeWeight;
	type ThawThrottle = ThawThrottle;
	type RuntimeHoldReason = RuntimeHoldReason;
}

parameter_types! {
	pub const BeefySetIdSessionEntries: u32 = BondingDuration::get() * SessionsPerEra::get();
}

impl pallet_beefy::Config for Runtime {
	type BeefyId = BeefyId;
	type MaxAuthorities = MaxAuthorities;
	type MaxSetIdSessionEntries = BeefySetIdSessionEntries;
	type OnNewValidatorSet = MmrLeaf;
	type WeightInfo = ();
	type KeyOwnerProof = <Historical as KeyOwnerProofSystem<(KeyTypeId, BeefyId)>>::Proof;
	type EquivocationReportSystem =
		pallet_beefy::EquivocationReportSystem<Self, Offences, Historical, ReportLongevity>;
}

/// MMR helper types.
mod mmr {
	use super::Runtime;
	pub use pallet_mmr::primitives::*;

	pub type Leaf = <<Runtime as pallet_mmr::Config>::LeafData as LeafDataProvider>::LeafData;
	pub type Hashing = <Runtime as pallet_mmr::Config>::Hashing;
	pub type Hash = <Hashing as sp_runtime::traits::Hash>::Output;
}

impl pallet_mmr::Config for Runtime {
	const INDEXING_PREFIX: &'static [u8] = mmr::INDEXING_PREFIX;
	type Hashing = Keccak256;
	type OnNewRoot = pallet_beefy_mmr::DepositBeefyDigest<Runtime>;
	type WeightInfo = ();
	type LeafData = pallet_beefy_mmr::Pallet<Runtime>;
}

parameter_types! {
	/// Version of the produced MMR leaf.
	///
	/// The version consists of two parts;
	/// - `major` (3 bits)
	/// - `minor` (5 bits)
	///
	/// `major` should be updated only if decoding the previous MMR Leaf format from the payload
	/// is not possible (i.e. backward incompatible change).
	/// `minor` should be updated if fields are added to the previous MMR Leaf, which given SCALE
	/// encoding does not prevent old leafs from being decoded.
	///
	/// Hence we expect `major` to be changed really rarely (think never).
	/// See [`MmrLeafVersion`] type documentation for more details.
	pub LeafVersion: MmrLeafVersion = MmrLeafVersion::new(0, 0);
}

pub struct ParasProvider;
impl BeefyDataProvider<H256> for ParasProvider {
	fn extra_data() -> H256 {
		let mut para_heads: Vec<(u32, Vec<u8>)> = Paras::parachains()
			.into_iter()
			.filter_map(|id| Paras::para_head(&id).map(|head| (id.into(), head.0)))
			.collect();
		para_heads.sort();
		binary_merkle_tree::merkle_root::<mmr::Hashing, _>(
			para_heads.into_iter().map(|pair| pair.encode()),
		)
		.into()
	}
}

impl pallet_beefy_mmr::Config for Runtime {
	type LeafVersion = LeafVersion;
	type BeefyAuthorityToMerkleLeaf = pallet_beefy_mmr::BeefyEcdsaToEthereum;
	type LeafExtra = H256;
	type BeefyDataProvider = ParasProvider;
}

impl paras_sudo_wrapper::Config for Runtime {}

parameter_types! {
	pub const PermanentSlotLeasePeriodLength: u32 = 365;
	pub const TemporarySlotLeasePeriodLength: u32 = 5;
	pub const MaxPermanentSlots: u32 = 100;
	pub const MaxTemporarySlots: u32 = 100;
	pub const MaxTemporarySlotPerLeasePeriod: u32 = 5;
}

impl assigned_slots::Config for Runtime {
	type RuntimeEvent = RuntimeEvent;
	type AssignSlotOrigin = EnsureRoot<AccountId>;
	type Leaser = Slots;
	type PermanentSlotLeasePeriodLength = PermanentSlotLeasePeriodLength;
	type TemporarySlotLeasePeriodLength = TemporarySlotLeasePeriodLength;
	type MaxPermanentSlots = MaxPermanentSlots;
	type MaxTemporarySlots = MaxTemporarySlots;
	type MaxTemporarySlotPerLeasePeriod = MaxTemporarySlotPerLeasePeriod;
}

impl validator_manager::Config for Runtime {
	type RuntimeEvent = RuntimeEvent;
	type PrivilegedOrigin = EnsureRoot<AccountId>;
}

impl pallet_sudo::Config for Runtime {
	type RuntimeEvent = RuntimeEvent;
	type RuntimeCall = RuntimeCall;
	type WeightInfo = weights::pallet_sudo::WeightInfo<Runtime>;
}

construct_runtime! {
	pub enum Runtime
	{
		// Basic stuff; balances is uncallable initially.
		System: frame_system::{Pallet, Call, Storage, Config<T>, Event<T>} = 0,

		// Babe must be before session.
		Babe: pallet_babe::{Pallet, Call, Storage, Config<T>, ValidateUnsigned} = 1,

		Timestamp: pallet_timestamp::{Pallet, Call, Storage, Inherent} = 2,
		Indices: pallet_indices::{Pallet, Call, Storage, Config<T>, Event<T>} = 3,
		Balances: pallet_balances::{Pallet, Call, Storage, Config<T>, Event<T>} = 4,
		TransactionPayment: pallet_transaction_payment::{Pallet, Storage, Event<T>} = 33,

		// Consensus support.
		// Authorship must be before session in order to note author in the correct session and era
		// for im-online.
		Authorship: pallet_authorship::{Pallet, Storage} = 5,
		Offences: pallet_offences::{Pallet, Storage, Event} = 7,
		Historical: session_historical::{Pallet} = 34,
		// MMR leaf construction must be before session in order to have leaf contents
		// refer to block<N-1> consistently. see substrate issue #11797 for details.
		Mmr: pallet_mmr::{Pallet, Storage} = 241,
		Session: pallet_session::{Pallet, Call, Storage, Event, Config<T>} = 8,
		Grandpa: pallet_grandpa::{Pallet, Call, Storage, Config<T>, Event, ValidateUnsigned} = 10,
		ImOnline: pallet_im_online::{Pallet, Call, Storage, Event<T>, ValidateUnsigned, Config<T>} = 11,
		AuthorityDiscovery: pallet_authority_discovery::{Pallet, Config<T>} = 12,

		// Governance stuff; uncallable initially.
		Democracy: pallet_democracy::{Pallet, Call, Storage, Config<T>, Event<T>} = 13,
		Council: pallet_collective::<Instance1>::{Pallet, Call, Storage, Origin<T>, Event<T>, Config<T>} = 14,
		TechnicalCommittee: pallet_collective::<Instance2>::{Pallet, Call, Storage, Origin<T>, Event<T>, Config<T>} = 15,
		PhragmenElection: pallet_elections_phragmen::{Pallet, Call, Storage, Event<T>, Config<T>} = 16,
		TechnicalMembership: pallet_membership::<Instance1>::{Pallet, Call, Storage, Event<T>, Config<T>} = 17,
		Treasury: pallet_treasury::{Pallet, Call, Storage, Config<T>, Event<T>} = 18,

		// Claims. Usable initially.
		Claims: claims::{Pallet, Call, Storage, Event<T>, Config<T>, ValidateUnsigned} = 19,

		// Utility module.
		Utility: pallet_utility::{Pallet, Call, Event} = 24,

		// Less simple identity module.
		Identity: pallet_identity::{Pallet, Call, Storage, Event<T>} = 25,

		// Society module.
		Society: pallet_society::{Pallet, Call, Storage, Event<T>} = 26,

		// Social recovery module.
		Recovery: pallet_recovery::{Pallet, Call, Storage, Event<T>} = 27,

		// Vesting. Usable initially, but removed once all vesting is finished.
		Vesting: pallet_vesting::{Pallet, Call, Storage, Event<T>, Config<T>} = 28,

		// System scheduler.
		Scheduler: pallet_scheduler::{Pallet, Call, Storage, Event<T>} = 29,

		// Proxy module. Late addition.
		Proxy: pallet_proxy::{Pallet, Call, Storage, Event<T>} = 30,

		// Multisig module. Late addition.
		Multisig: pallet_multisig::{Pallet, Call, Storage, Event<T>} = 31,

		// Preimage registrar.
		Preimage: pallet_preimage::{Pallet, Call, Storage, Event<T>} = 32,

		// Bounties modules.
		Bounties: pallet_bounties::{Pallet, Call, Storage, Event<T>} = 35,
		ChildBounties: pallet_child_bounties = 40,

		// Tips module.
		Tips: pallet_tips::{Pallet, Call, Storage, Event<T>} = 36,

		// NIS pallet.
		Nis: pallet_nis::{Pallet, Call, Storage, Event<T>, HoldReason} = 38,
//		pub type NisCounterpartInstance = pallet_balances::Instance2;
		NisCounterpartBalances: pallet_balances::<Instance2> = 45,

		// Parachains pallets. Start indices at 50 to leave room.
		ParachainsOrigin: parachains_origin::{Pallet, Origin} = 50,
		Configuration: parachains_configuration::{Pallet, Call, Storage, Config<T>} = 51,
		ParasShared: parachains_shared::{Pallet, Call, Storage} = 52,
		ParaInclusion: parachains_inclusion::{Pallet, Call, Storage, Event<T>} = 53,
		ParaInherent: parachains_paras_inherent::{Pallet, Call, Storage, Inherent} = 54,
		ParaScheduler: parachains_scheduler::{Pallet, Storage} = 55,
		Paras: parachains_paras::{Pallet, Call, Storage, Event, Config<T>, ValidateUnsigned} = 56,
		Initializer: parachains_initializer::{Pallet, Call, Storage} = 57,
		Dmp: parachains_dmp::{Pallet, Storage} = 58,
		Hrmp: parachains_hrmp::{Pallet, Call, Storage, Event<T>, Config<T>} = 60,
		ParaSessionInfo: parachains_session_info::{Pallet, Storage} = 61,
		ParasDisputes: parachains_disputes::{Pallet, Call, Storage, Event<T>} = 62,
		ParasSlashing: parachains_slashing::{Pallet, Call, Storage, ValidateUnsigned} = 63,
		MessageQueue: pallet_message_queue::{Pallet, Call, Storage, Event<T>} = 64,

		// Parachain Onboarding Pallets. Start indices at 70 to leave room.
		Registrar: paras_registrar::{Pallet, Call, Storage, Event<T>, Config<T>} = 70,
		Slots: slots::{Pallet, Call, Storage, Event<T>} = 71,
		Auctions: auctions::{Pallet, Call, Storage, Event<T>} = 72,
		Crowdloan: crowdloan::{Pallet, Call, Storage, Event<T>} = 73,

		// Pallet for sending XCM.
		XcmPallet: pallet_xcm::{Pallet, Call, Storage, Event<T>, Origin, Config<T>} = 99,

		// Rococo specific pallets (not included in Kusama). Start indices at 240
		//
		// BEEFY Bridges support.
		Beefy: pallet_beefy::{Pallet, Call, Storage, Config<T>, ValidateUnsigned} = 240,
		MmrLeaf: pallet_beefy_mmr::{Pallet, Storage} = 242,

		ParasSudoWrapper: paras_sudo_wrapper::{Pallet, Call} = 250,
		AssignedSlots: assigned_slots::{Pallet, Call, Storage, Event<T>} = 251,

		// Validator Manager pallet.
		ValidatorManager: validator_manager::{Pallet, Call, Storage, Event<T>} = 252,

		// State trie migration pallet, only temporary.
		StateTrieMigration: pallet_state_trie_migration = 254,

		// Sudo.
		Sudo: pallet_sudo::{Pallet, Call, Storage, Event<T>, Config<T>} = 255,
	}
}

/// The address format for describing accounts.
pub type Address = sp_runtime::MultiAddress<AccountId, ()>;
/// Block header type as expected by this runtime.
pub type Header = generic::Header<BlockNumber, BlakeTwo256>;
/// Block type as expected by this runtime.
pub type Block = generic::Block<Header, UncheckedExtrinsic>;
/// A Block signed with a Justification
pub type SignedBlock = generic::SignedBlock<Block>;
/// `BlockId` type as expected by this runtime.
pub type BlockId = generic::BlockId<Block>;
/// The `SignedExtension` to the basic transaction logic.
pub type SignedExtra = (
	frame_system::CheckNonZeroSender<Runtime>,
	frame_system::CheckSpecVersion<Runtime>,
	frame_system::CheckTxVersion<Runtime>,
	frame_system::CheckGenesis<Runtime>,
	frame_system::CheckMortality<Runtime>,
	frame_system::CheckNonce<Runtime>,
	frame_system::CheckWeight<Runtime>,
	pallet_transaction_payment::ChargeTransactionPayment<Runtime>,
);

/// Unchecked extrinsic type as expected by this runtime.
pub type UncheckedExtrinsic =
	generic::UncheckedExtrinsic<Address, RuntimeCall, Signature, SignedExtra>;

/// All migrations that will run on the next runtime upgrade.
///
/// This contains the combined migrations of the last 10 releases. It allows to skip runtime
/// upgrades in case governance decides to do so. THE ORDER IS IMPORTANT.
pub type Migrations = (
	migrations::V0940,
	migrations::V0941,
	migrations::V0942,
	migrations::V0943,
	migrations::Unreleased,
);

/// The runtime migrations per release.
#[allow(deprecated, missing_docs)]
pub mod migrations {
	use super::*;
	use frame_support::traits::{GetStorageVersion, OnRuntimeUpgrade, StorageVersion};

	pub type V0940 = ();
	pub type V0941 = (); // Node only release - no migrations.
	pub type V0942 = (
		parachains_configuration::migration::v5::MigrateToV5<Runtime>,
		pallet_offences::migration::v1::MigrateToV1<Runtime>,
	);
	pub type V0943 = (
		SetStorageVersions,
		// Remove UMP dispatch queue <https://github.com/paritytech/polkadot/pull/6271>
		parachains_configuration::migration::v6::MigrateToV6<Runtime>,
		ump_migrations::UpdateUmpLimits,
	);

	/// Migrations that set `StorageVersion`s we missed to set.
	///
	/// It's *possible* that these pallets have not in fact been migrated to the versions being set,
	/// which we should keep in mind in the future if we notice any strange behavior.
	/// We opted to not check exactly what on-chain versions each pallet is at, since it would be
	/// an involved effort, this is testnet, and no one has complained
	/// (https://github.com/paritytech/polkadot/issues/6657#issuecomment-1552956439).
	pub struct SetStorageVersions;

	impl OnRuntimeUpgrade for SetStorageVersions {
		fn on_runtime_upgrade() -> Weight {
			let mut writes = 0;
			let mut reads = 0;

			// Council
			if Council::on_chain_storage_version() < 4 {
				// Safe to assume Council was created with V4 pallet.
				StorageVersion::new(4).put::<Council>();
				writes += 1;
			}
			reads += 1;

			// Technical Committee
			if TechnicalCommittee::on_chain_storage_version() < 4 {
				StorageVersion::new(4).put::<TechnicalCommittee>();
				writes += 1;
			}
			reads += 1;

			// PhragmenElection
			if PhragmenElection::on_chain_storage_version() < 4 {
				StorageVersion::new(4).put::<PhragmenElection>();
				writes += 1;
			}
			reads += 1;

			// TechnicalMembership
			if TechnicalMembership::on_chain_storage_version() < 4 {
				StorageVersion::new(4).put::<TechnicalMembership>();
				writes += 1;
			}
			reads += 1;

			// Scheduler
			if Scheduler::on_chain_storage_version() < 4 {
				StorageVersion::new(4).put::<Scheduler>();
				writes += 1;
			}
			reads += 1;

			// Bounties
			if Bounties::on_chain_storage_version() < 4 {
				StorageVersion::new(4).put::<Bounties>();
				writes += 1;
			}
			reads += 1;

			// Tips
			if Tips::on_chain_storage_version() < 4 {
				StorageVersion::new(4).put::<Tips>();
				writes += 1;
			}
			reads += 1;

			// NisCounterpartBalances
			if NisCounterpartBalances::on_chain_storage_version() < 1 {
				StorageVersion::new(1).put::<NisCounterpartBalances>();
				writes += 1;
			}
			reads += 1;

			// Crowdloan
			if Crowdloan::on_chain_storage_version() < 2 {
				StorageVersion::new(2).put::<Crowdloan>();
				writes += 1;
			}
			reads += 1;

			RocksDbWeight::get().reads_writes(reads, writes)
		}
	}

	/// Unreleased migrations. Add new ones here:
	pub type Unreleased = (
		pallet_society::migrations::VersionCheckedMigrateToV2<Runtime, (), ()>,
		pallet_im_online::migration::v1::Migration<Runtime>,
		parachains_configuration::migration::v7::MigrateToV7<Runtime>,
	);
}

/// Helpers to configure all migrations.
pub mod ump_migrations {
	use runtime_parachains::configuration::migration_ump;

	pub const MAX_UPWARD_QUEUE_SIZE: u32 = 8 * 1024 * 1024;
	pub const MAX_UPWARD_QUEUE_COUNT: u32 = 1398101;
	pub const MAX_UPWARD_MESSAGE_SIZE: u32 = (1 << 15) - 5; // Checked in test `max_upward_message_size`.
	pub const MAX_UPWARD_MESSAGE_NUM_PER_CANDIDATE: u32 = 1024;

	pub type UpdateUmpLimits = migration_ump::latest::ScheduleConfigUpdate<
		super::Runtime,
		MAX_UPWARD_QUEUE_SIZE,
		MAX_UPWARD_QUEUE_COUNT,
		MAX_UPWARD_MESSAGE_SIZE,
		MAX_UPWARD_MESSAGE_NUM_PER_CANDIDATE,
	>;
}

/// Executive: handles dispatch to the various modules.
pub type Executive = frame_executive::Executive<
	Runtime,
	Block,
	frame_system::ChainContext<Runtime>,
	Runtime,
	AllPalletsWithSystem,
	Migrations,
>;
/// The payload being signed in transactions.
pub type SignedPayload = generic::SignedPayload<RuntimeCall, SignedExtra>;

parameter_types! {
	// The deposit configuration for the singed migration. Specially if you want to allow any signed account to do the migration (see `SignedFilter`, these deposits should be high)
	pub const MigrationSignedDepositPerItem: Balance = 1 * CENTS;
	pub const MigrationSignedDepositBase: Balance = 20 * CENTS * 100;
	pub const MigrationMaxKeyLen: u32 = 512;
}

impl pallet_state_trie_migration::Config for Runtime {
	type RuntimeEvent = RuntimeEvent;
	type Currency = Balances;
	type SignedDepositPerItem = MigrationSignedDepositPerItem;
	type SignedDepositBase = MigrationSignedDepositBase;
	type ControlOrigin = EnsureRoot<AccountId>;
	// specific account for the migration, can trigger the signed migrations.
	type SignedFilter = frame_system::EnsureSignedBy<MigController, AccountId>;

	// Use same weights as substrate ones.
	type WeightInfo = pallet_state_trie_migration::weights::SubstrateWeight<Runtime>;
	type MaxKeyLen = MigrationMaxKeyLen;
}

frame_support::ord_parameter_types! {
	pub const MigController: AccountId = AccountId::from(hex_literal::hex!("52bc71c1eca5353749542dfdf0af97bf764f9c2f44e860cd485f1cd86400f649"));
}

#[cfg(feature = "runtime-benchmarks")]
mod benches {
	frame_benchmarking::define_benchmarks!(
		// Polkadot
		// NOTE: Make sure to prefix these with `runtime_common::` so
		// the that path resolves correctly in the generated file.
		[runtime_common::auctions, Auctions]
		[runtime_common::crowdloan, Crowdloan]
		[runtime_common::claims, Claims]
		[runtime_common::slots, Slots]
		[runtime_common::paras_registrar, Registrar]
		[runtime_parachains::configuration, Configuration]
		[runtime_parachains::hrmp, Hrmp]
		[runtime_parachains::disputes, ParasDisputes]
		[runtime_parachains::inclusion, ParaInclusion]
		[runtime_parachains::initializer, Initializer]
		[runtime_parachains::paras_inherent, ParaInherent]
		[runtime_parachains::paras, Paras]
		// Substrate
		[pallet_balances, Balances]
		[pallet_balances, NisCounterpartBalances]
		[frame_benchmarking::baseline, Baseline::<Runtime>]
		[pallet_bounties, Bounties]
		[pallet_child_bounties, ChildBounties]
		[pallet_collective, Council]
		[pallet_collective, TechnicalCommittee]
		[pallet_democracy, Democracy]
		[pallet_elections_phragmen, PhragmenElection]
		[pallet_nis, Nis]
		[pallet_identity, Identity]
		[pallet_im_online, ImOnline]
		[pallet_indices, Indices]
		[pallet_membership, TechnicalMembership]
		[pallet_message_queue, MessageQueue]
		[pallet_multisig, Multisig]
		[pallet_preimage, Preimage]
		[pallet_proxy, Proxy]
		[pallet_recovery, Recovery]
		[pallet_scheduler, Scheduler]
		[pallet_sudo, Sudo]
		[frame_system, SystemBench::<Runtime>]
		[pallet_timestamp, Timestamp]
		[pallet_tips, Tips]
		[pallet_treasury, Treasury]
		[pallet_utility, Utility]
		[pallet_vesting, Vesting]
		// XCM
		[pallet_xcm, XcmPallet]
		[pallet_xcm_benchmarks::fungible, pallet_xcm_benchmarks::fungible::Pallet::<Runtime>]
		[pallet_xcm_benchmarks::generic, pallet_xcm_benchmarks::generic::Pallet::<Runtime>]
	);
}

#[cfg(not(feature = "disable-runtime-api"))]
sp_api::impl_runtime_apis! {
	impl sp_api::Core<Block> for Runtime {
		fn version() -> RuntimeVersion {
			VERSION
		}

		fn execute_block(block: Block) {
			Executive::execute_block(block);
		}

		fn initialize_block(header: &<Block as BlockT>::Header) {
			Executive::initialize_block(header)
		}
	}

	impl sp_api::Metadata<Block> for Runtime {
		fn metadata() -> OpaqueMetadata {
			OpaqueMetadata::new(Runtime::metadata().into())
		}

		fn metadata_at_version(version: u32) -> Option<OpaqueMetadata> {
			Runtime::metadata_at_version(version)
		}

		fn metadata_versions() -> sp_std::vec::Vec<u32> {
			Runtime::metadata_versions()
		}
	}

	impl block_builder_api::BlockBuilder<Block> for Runtime {
		fn apply_extrinsic(extrinsic: <Block as BlockT>::Extrinsic) -> ApplyExtrinsicResult {
			Executive::apply_extrinsic(extrinsic)
		}

		fn finalize_block() -> <Block as BlockT>::Header {
			Executive::finalize_block()
		}

		fn inherent_extrinsics(data: inherents::InherentData) -> Vec<<Block as BlockT>::Extrinsic> {
			data.create_extrinsics()
		}

		fn check_inherents(
			block: Block,
			data: inherents::InherentData,
		) -> inherents::CheckInherentsResult {
			data.check_extrinsics(&block)
		}
	}

	impl tx_pool_api::runtime_api::TaggedTransactionQueue<Block> for Runtime {
		fn validate_transaction(
			source: TransactionSource,
			tx: <Block as BlockT>::Extrinsic,
			block_hash: <Block as BlockT>::Hash,
		) -> TransactionValidity {
			Executive::validate_transaction(source, tx, block_hash)
		}
	}

	impl offchain_primitives::OffchainWorkerApi<Block> for Runtime {
		fn offchain_worker(header: &<Block as BlockT>::Header) {
			Executive::offchain_worker(header)
		}
	}

	#[api_version(5)]
	impl primitives::runtime_api::ParachainHost<Block, Hash, BlockNumber> for Runtime {
		fn validators() -> Vec<ValidatorId> {
			parachains_runtime_api_impl::validators::<Runtime>()
		}

		fn validator_groups() -> (Vec<Vec<ValidatorIndex>>, GroupRotationInfo<BlockNumber>) {
			parachains_runtime_api_impl::validator_groups::<Runtime>()
		}

		fn availability_cores() -> Vec<CoreState<Hash, BlockNumber>> {
			parachains_runtime_api_impl::availability_cores::<Runtime>()
		}

		fn persisted_validation_data(para_id: ParaId, assumption: OccupiedCoreAssumption)
			-> Option<PersistedValidationData<Hash, BlockNumber>> {
			parachains_runtime_api_impl::persisted_validation_data::<Runtime>(para_id, assumption)
		}

		fn assumed_validation_data(
			para_id: ParaId,
			expected_persisted_validation_data_hash: Hash,
		) -> Option<(PersistedValidationData<Hash, BlockNumber>, ValidationCodeHash)> {
			parachains_runtime_api_impl::assumed_validation_data::<Runtime>(
				para_id,
				expected_persisted_validation_data_hash,
			)
		}

		fn check_validation_outputs(
			para_id: ParaId,
			outputs: primitives::CandidateCommitments,
		) -> bool {
			parachains_runtime_api_impl::check_validation_outputs::<Runtime>(para_id, outputs)
		}

		fn session_index_for_child() -> SessionIndex {
			parachains_runtime_api_impl::session_index_for_child::<Runtime>()
		}

		fn validation_code(para_id: ParaId, assumption: OccupiedCoreAssumption)
			-> Option<ValidationCode> {
			parachains_runtime_api_impl::validation_code::<Runtime>(para_id, assumption)
		}

		fn candidate_pending_availability(para_id: ParaId) -> Option<CommittedCandidateReceipt<Hash>> {
			parachains_runtime_api_impl::candidate_pending_availability::<Runtime>(para_id)
		}

		fn candidate_events() -> Vec<CandidateEvent<Hash>> {
			parachains_runtime_api_impl::candidate_events::<Runtime, _>(|ev| {
				match ev {
					RuntimeEvent::ParaInclusion(ev) => {
						Some(ev)
					}
					_ => None,
				}
			})
		}

		fn session_info(index: SessionIndex) -> Option<SessionInfo> {
			parachains_runtime_api_impl::session_info::<Runtime>(index)
		}

		fn session_executor_params(session_index: SessionIndex) -> Option<ExecutorParams> {
			parachains_runtime_api_impl::session_executor_params::<Runtime>(session_index)
		}

		fn dmq_contents(recipient: ParaId) -> Vec<InboundDownwardMessage<BlockNumber>> {
			parachains_runtime_api_impl::dmq_contents::<Runtime>(recipient)
		}

		fn inbound_hrmp_channels_contents(
			recipient: ParaId
		) -> BTreeMap<ParaId, Vec<InboundHrmpMessage<BlockNumber>>> {
			parachains_runtime_api_impl::inbound_hrmp_channels_contents::<Runtime>(recipient)
		}

		fn validation_code_by_hash(hash: ValidationCodeHash) -> Option<ValidationCode> {
			parachains_runtime_api_impl::validation_code_by_hash::<Runtime>(hash)
		}

		fn on_chain_votes() -> Option<ScrapedOnChainVotes<Hash>> {
			parachains_runtime_api_impl::on_chain_votes::<Runtime>()
		}

		fn submit_pvf_check_statement(
			stmt: primitives::PvfCheckStatement,
			signature: primitives::ValidatorSignature
		) {
			parachains_runtime_api_impl::submit_pvf_check_statement::<Runtime>(stmt, signature)
		}

		fn pvfs_require_precheck() -> Vec<ValidationCodeHash> {
			parachains_runtime_api_impl::pvfs_require_precheck::<Runtime>()
		}

		fn validation_code_hash(para_id: ParaId, assumption: OccupiedCoreAssumption)
			-> Option<ValidationCodeHash>
		{
			parachains_runtime_api_impl::validation_code_hash::<Runtime>(para_id, assumption)
		}

		fn disputes() -> Vec<(SessionIndex, CandidateHash, DisputeState<BlockNumber>)> {
			parachains_runtime_api_impl::get_session_disputes::<Runtime>()
		}

		fn unapplied_slashes(
		) -> Vec<(SessionIndex, CandidateHash, slashing::PendingSlashes)> {
			parachains_runtime_api_impl::unapplied_slashes::<Runtime>()
		}

		fn key_ownership_proof(
			validator_id: ValidatorId,
		) -> Option<slashing::OpaqueKeyOwnershipProof> {
			use parity_scale_codec::Encode;

			Historical::prove((PARACHAIN_KEY_TYPE_ID, validator_id))
				.map(|p| p.encode())
				.map(slashing::OpaqueKeyOwnershipProof::new)
		}

		fn submit_report_dispute_lost(
			dispute_proof: slashing::DisputeProof,
			key_ownership_proof: slashing::OpaqueKeyOwnershipProof,
		) -> Option<()> {
			parachains_runtime_api_impl::submit_unsigned_slashing_report::<Runtime>(
				dispute_proof,
				key_ownership_proof,
			)
		}
	}

	#[api_version(2)]
	impl beefy_primitives::BeefyApi<Block> for Runtime {
		fn beefy_genesis() -> Option<BlockNumber> {
			Beefy::genesis_block()
		}

		fn validator_set() -> Option<beefy_primitives::ValidatorSet<BeefyId>> {
			Beefy::validator_set()
		}

		fn submit_report_equivocation_unsigned_extrinsic(
			equivocation_proof: beefy_primitives::EquivocationProof<
				BlockNumber,
				BeefyId,
				BeefySignature,
			>,
			key_owner_proof: beefy_primitives::OpaqueKeyOwnershipProof,
		) -> Option<()> {
			let key_owner_proof = key_owner_proof.decode()?;

			Beefy::submit_unsigned_equivocation_report(
				equivocation_proof,
				key_owner_proof,
			)
		}

		fn generate_key_ownership_proof(
			_set_id: beefy_primitives::ValidatorSetId,
			authority_id: BeefyId,
		) -> Option<beefy_primitives::OpaqueKeyOwnershipProof> {
			use parity_scale_codec::Encode;

			Historical::prove((beefy_primitives::KEY_TYPE, authority_id))
				.map(|p| p.encode())
				.map(beefy_primitives::OpaqueKeyOwnershipProof::new)
		}
	}

	#[api_version(2)]
	impl mmr::MmrApi<Block, mmr::Hash, BlockNumber> for Runtime {
		fn mmr_root() -> Result<mmr::Hash, mmr::Error> {
			Ok(Mmr::mmr_root())
		}

		fn mmr_leaf_count() -> Result<mmr::LeafIndex, mmr::Error> {
			Ok(Mmr::mmr_leaves())
		}

		fn generate_proof(
			block_numbers: Vec<BlockNumber>,
			best_known_block_number: Option<BlockNumber>,
		) -> Result<(Vec<mmr::EncodableOpaqueLeaf>, mmr::Proof<mmr::Hash>), mmr::Error> {
			Mmr::generate_proof(block_numbers, best_known_block_number).map(
				|(leaves, proof)| {
					(
						leaves
							.into_iter()
							.map(|leaf| mmr::EncodableOpaqueLeaf::from_leaf(&leaf))
							.collect(),
						proof,
					)
				},
			)
		}

		fn verify_proof(leaves: Vec<mmr::EncodableOpaqueLeaf>, proof: mmr::Proof<mmr::Hash>)
			-> Result<(), mmr::Error>
		{
			let leaves = leaves.into_iter().map(|leaf|
				leaf.into_opaque_leaf()
				.try_decode()
				.ok_or(mmr::Error::Verify)).collect::<Result<Vec<mmr::Leaf>, mmr::Error>>()?;
			Mmr::verify_leaves(leaves, proof)
		}

		fn verify_proof_stateless(
			root: mmr::Hash,
			leaves: Vec<mmr::EncodableOpaqueLeaf>,
			proof: mmr::Proof<mmr::Hash>
		) -> Result<(), mmr::Error> {
			let nodes = leaves.into_iter().map(|leaf|mmr::DataOrHash::Data(leaf.into_opaque_leaf())).collect();
			pallet_mmr::verify_leaves_proof::<mmr::Hashing, _>(root, nodes, proof)
		}
	}

	impl fg_primitives::GrandpaApi<Block> for Runtime {
		fn grandpa_authorities() -> Vec<(GrandpaId, u64)> {
			Grandpa::grandpa_authorities()
		}

		fn current_set_id() -> fg_primitives::SetId {
			Grandpa::current_set_id()
		}

		fn submit_report_equivocation_unsigned_extrinsic(
			equivocation_proof: fg_primitives::EquivocationProof<
				<Block as BlockT>::Hash,
				sp_runtime::traits::NumberFor<Block>,
			>,
			key_owner_proof: fg_primitives::OpaqueKeyOwnershipProof,
		) -> Option<()> {
			let key_owner_proof = key_owner_proof.decode()?;

			Grandpa::submit_unsigned_equivocation_report(
				equivocation_proof,
				key_owner_proof,
			)
		}

		fn generate_key_ownership_proof(
			_set_id: fg_primitives::SetId,
			authority_id: fg_primitives::AuthorityId,
		) -> Option<fg_primitives::OpaqueKeyOwnershipProof> {
			use parity_scale_codec::Encode;

			Historical::prove((fg_primitives::KEY_TYPE, authority_id))
				.map(|p| p.encode())
				.map(fg_primitives::OpaqueKeyOwnershipProof::new)
		}
	}

	impl babe_primitives::BabeApi<Block> for Runtime {
		fn configuration() -> babe_primitives::BabeConfiguration {
			let epoch_config = Babe::epoch_config().unwrap_or(BABE_GENESIS_EPOCH_CONFIG);
			babe_primitives::BabeConfiguration {
				slot_duration: Babe::slot_duration(),
				epoch_length: EpochDurationInBlocks::get().into(),
				c: epoch_config.c,
				authorities: Babe::authorities().to_vec(),
				randomness: Babe::randomness(),
				allowed_slots: epoch_config.allowed_slots,
			}
		}

		fn current_epoch_start() -> babe_primitives::Slot {
			Babe::current_epoch_start()
		}

		fn current_epoch() -> babe_primitives::Epoch {
			Babe::current_epoch()
		}

		fn next_epoch() -> babe_primitives::Epoch {
			Babe::next_epoch()
		}

		fn generate_key_ownership_proof(
			_slot: babe_primitives::Slot,
			authority_id: babe_primitives::AuthorityId,
		) -> Option<babe_primitives::OpaqueKeyOwnershipProof> {
			use parity_scale_codec::Encode;

			Historical::prove((babe_primitives::KEY_TYPE, authority_id))
				.map(|p| p.encode())
				.map(babe_primitives::OpaqueKeyOwnershipProof::new)
		}

		fn submit_report_equivocation_unsigned_extrinsic(
			equivocation_proof: babe_primitives::EquivocationProof<<Block as BlockT>::Header>,
			key_owner_proof: babe_primitives::OpaqueKeyOwnershipProof,
		) -> Option<()> {
			let key_owner_proof = key_owner_proof.decode()?;

			Babe::submit_unsigned_equivocation_report(
				equivocation_proof,
				key_owner_proof,
			)
		}
	}

	impl authority_discovery_primitives::AuthorityDiscoveryApi<Block> for Runtime {
		fn authorities() -> Vec<AuthorityDiscoveryId> {
			parachains_runtime_api_impl::relevant_authority_ids::<Runtime>()
		}
	}

	impl sp_session::SessionKeys<Block> for Runtime {
		fn generate_session_keys(seed: Option<Vec<u8>>) -> Vec<u8> {
			SessionKeys::generate(seed)
		}

		fn decode_session_keys(
			encoded: Vec<u8>,
		) -> Option<Vec<(Vec<u8>, sp_core::crypto::KeyTypeId)>> {
			SessionKeys::decode_into_raw_public_keys(&encoded)
		}
	}

	impl frame_system_rpc_runtime_api::AccountNonceApi<Block, AccountId, Nonce> for Runtime {
		fn account_nonce(account: AccountId) -> Nonce {
			System::account_nonce(account)
		}
	}

	impl pallet_transaction_payment_rpc_runtime_api::TransactionPaymentApi<
		Block,
		Balance,
	> for Runtime {
		fn query_info(uxt: <Block as BlockT>::Extrinsic, len: u32) -> RuntimeDispatchInfo<Balance> {
			TransactionPayment::query_info(uxt, len)
		}
		fn query_fee_details(uxt: <Block as BlockT>::Extrinsic, len: u32) -> FeeDetails<Balance> {
			TransactionPayment::query_fee_details(uxt, len)
		}
		fn query_weight_to_fee(weight: Weight) -> Balance {
			TransactionPayment::weight_to_fee(weight)
		}
		fn query_length_to_fee(length: u32) -> Balance {
			TransactionPayment::length_to_fee(length)
		}
	}

	impl pallet_beefy_mmr::BeefyMmrApi<Block, Hash> for RuntimeApi {
		fn authority_set_proof() -> beefy_primitives::mmr::BeefyAuthoritySet<Hash> {
			MmrLeaf::authority_set_proof()
		}

		fn next_authority_set_proof() -> beefy_primitives::mmr::BeefyNextAuthoritySet<Hash> {
			MmrLeaf::next_authority_set_proof()
		}
	}

	#[cfg(feature = "try-runtime")]
	impl frame_try_runtime::TryRuntime<Block> for Runtime {
		fn on_runtime_upgrade(checks: frame_try_runtime::UpgradeCheckSelect) -> (Weight, Weight) {
			log::info!("try-runtime::on_runtime_upgrade rococo.");
			let weight = Executive::try_runtime_upgrade(checks).unwrap();
			(weight, BlockWeights::get().max_block)
		}

		fn execute_block(
			block: Block,
			state_root_check: bool,
			signature_check: bool,
			select: frame_try_runtime::TryStateSelect,
		) -> Weight {
			// NOTE: intentional unwrap: we don't want to propagate the error backwards, and want to
			// have a backtrace here.
			Executive::try_execute_block(block, state_root_check, signature_check, select).unwrap()
		}
	}

	#[cfg(feature = "runtime-benchmarks")]
	impl frame_benchmarking::Benchmark<Block> for Runtime {
		fn benchmark_metadata(extra: bool) -> (
			Vec<frame_benchmarking::BenchmarkList>,
			Vec<frame_support::traits::StorageInfo>,
		) {
			use frame_benchmarking::{Benchmarking, BenchmarkList};
			use frame_support::traits::StorageInfoTrait;

			use frame_system_benchmarking::Pallet as SystemBench;
			use frame_benchmarking::baseline::Pallet as Baseline;

			let mut list = Vec::<BenchmarkList>::new();
			list_benchmarks!(list, extra);

			let storage_info = AllPalletsWithSystem::storage_info();
			return (list, storage_info)
		}

		fn dispatch_benchmark(
			config: frame_benchmarking::BenchmarkConfig,
		) -> Result<
			Vec<frame_benchmarking::BenchmarkBatch>,
			sp_runtime::RuntimeString,
		> {
			use frame_benchmarking::{Benchmarking, BenchmarkBatch, TrackedStorageKey, BenchmarkError};
			use frame_system_benchmarking::Pallet as SystemBench;
			use frame_benchmarking::baseline::Pallet as Baseline;
			use xcm::latest::prelude::*;
			use xcm_config::{
				LocalCheckAccount, LocationConverter, Statemine, TokenLocation, XcmConfig,
			};

			impl frame_system_benchmarking::Config for Runtime {}
			impl frame_benchmarking::baseline::Config for Runtime {}
			impl pallet_xcm_benchmarks::Config for Runtime {
				type XcmConfig = XcmConfig;
				type AccountIdConverter = LocationConverter;
				fn valid_destination() -> Result<MultiLocation, BenchmarkError> {
					Ok(Statemine::get())
				}
				fn worst_case_holding(_depositable_count: u32) -> MultiAssets {
					// Rococo only knows about ROC
					vec![MultiAsset{
						id: Concrete(TokenLocation::get()),
						fun: Fungible(1_000_000 * UNITS),
					}].into()
				}
			}

			parameter_types! {
				pub const TrustedTeleporter: Option<(MultiLocation, MultiAsset)> = Some((
					Statemine::get(),
					MultiAsset { fun: Fungible(1 * UNITS), id: Concrete(TokenLocation::get()) },
				));
				pub const TrustedReserve: Option<(MultiLocation, MultiAsset)> = Some((
					Statemine::get(),
					MultiAsset { fun: Fungible(1 * UNITS), id: Concrete(TokenLocation::get()) },
				));
			}

			impl pallet_xcm_benchmarks::fungible::Config for Runtime {
				type TransactAsset = Balances;

				type CheckedAccount = LocalCheckAccount;
				type TrustedTeleporter = TrustedTeleporter;

				fn get_multi_asset() -> MultiAsset {
					MultiAsset {
						id: Concrete(TokenLocation::get()),
						fun: Fungible(1 * UNITS),
					}
				}
			}

			impl pallet_xcm_benchmarks::generic::Config for Runtime {
				type RuntimeCall = RuntimeCall;

				fn worst_case_response() -> (u64, Response) {
					(0u64, Response::Version(Default::default()))
				}

				fn worst_case_asset_exchange() -> Result<(MultiAssets, MultiAssets), BenchmarkError> {
					// Rococo doesn't support asset exchanges
					Err(BenchmarkError::Skip)
				}

				fn universal_alias() -> Result<(MultiLocation, Junction), BenchmarkError> {
					// The XCM executor of Rococo doesn't have a configured `UniversalAliases`
					Err(BenchmarkError::Skip)
				}

				fn transact_origin_and_runtime_call() -> Result<(MultiLocation, RuntimeCall), BenchmarkError> {
					Ok((Statemine::get(), frame_system::Call::remark_with_event { remark: vec![] }.into()))
				}

				fn subscribe_origin() -> Result<MultiLocation, BenchmarkError> {
					Ok(Statemine::get())
				}

				fn claimable_asset() -> Result<(MultiLocation, MultiLocation, MultiAssets), BenchmarkError> {
					let origin = Statemine::get();
					let assets: MultiAssets = (Concrete(TokenLocation::get()), 1_000 * UNITS).into();
					let ticket = MultiLocation { parents: 0, interior: Here };
					Ok((origin, ticket, assets))
				}

				fn unlockable_asset() -> Result<(MultiLocation, MultiLocation, MultiAsset), BenchmarkError> {
					// Rococo doesn't support asset locking
					Err(BenchmarkError::Skip)
				}

				fn export_message_origin_and_destination(
				) -> Result<(MultiLocation, NetworkId, InteriorMultiLocation), BenchmarkError> {
					// Rococo doesn't support exporting messages
					Err(BenchmarkError::Skip)
				}

				fn alias_origin() -> Result<(MultiLocation, MultiLocation), BenchmarkError> {
					// The XCM executor of Rococo doesn't have a configured `Aliasers`
					Err(BenchmarkError::Skip)
				}
			}

			let whitelist: Vec<TrackedStorageKey> = vec![
				// Block Number
				hex_literal::hex!("26aa394eea5630e07c48ae0c9558cef702a5c1b19ab7a04f536c519aca4983ac").to_vec().into(),
				// Total Issuance
				hex_literal::hex!("c2261276cc9d1f8598ea4b6a74b15c2f57c875e4cff74148e4628f264b974c80").to_vec().into(),
				// Execution Phase
				hex_literal::hex!("26aa394eea5630e07c48ae0c9558cef7ff553b5a9862a516939d82b3d3d8661a").to_vec().into(),
				// Event Count
				hex_literal::hex!("26aa394eea5630e07c48ae0c9558cef70a98fdbe9ce6c55837576c60c7af3850").to_vec().into(),
				// System Events
				hex_literal::hex!("26aa394eea5630e07c48ae0c9558cef780d41e5e16056765bc8461851072c9d7").to_vec().into(),
				// Treasury Account
				hex_literal::hex!("26aa394eea5630e07c48ae0c9558cef7b99d880ec681799c0cf30e8886371da95ecffd7b6c0f78751baa9d281e0bfa3a6d6f646c70792f74727372790000000000000000000000000000000000000000").to_vec().into(),
			];

			let mut batches = Vec::<BenchmarkBatch>::new();
			let params = (&config, &whitelist);

			add_benchmarks!(params, batches);

			Ok(batches)
		}
	}
}

#[cfg(test)]
mod encoding_tests {
	use super::*;

	#[test]
	fn nis_hold_reason_encoding_is_correct() {
		assert_eq!(RuntimeHoldReason::Nis(pallet_nis::HoldReason::NftReceipt).encode(), [38, 0]);
	}
}

#[cfg(test)]
mod test {
	use super::*;

	#[test]
	fn max_upward_message_size() {
		use sp_core::Get;
		assert_eq!(
			ump_migrations::MAX_UPWARD_MESSAGE_SIZE,
			pallet_message_queue::MaxMessageLenOf::<Runtime>::get()
		);
	}
}

#[cfg(all(test, feature = "try-runtime"))]
mod remote_tests {
	use super::*;
	use frame_try_runtime::{runtime_decl_for_try_runtime::TryRuntime, UpgradeCheckSelect};
	use remote_externalities::{
		Builder, Mode, OfflineConfig, OnlineConfig, SnapshotConfig, Transport,
	};
	use std::env::var;

	#[tokio::test]
	async fn run_migrations() {
		if var("RUN_MIGRATION_TESTS").is_err() {
			return
		}

		sp_tracing::try_init_simple();
		let transport: Transport =
			var("WS").unwrap_or("wss://rococo-rpc.polkadot.io:443".to_string()).into();
		let maybe_state_snapshot: Option<SnapshotConfig> = var("SNAP").map(|s| s.into()).ok();
		let mut ext = Builder::<Block>::default()
			.mode(if let Some(state_snapshot) = maybe_state_snapshot {
				Mode::OfflineOrElseOnline(
					OfflineConfig { state_snapshot: state_snapshot.clone() },
					OnlineConfig {
						transport,
						state_snapshot: Some(state_snapshot),
						..Default::default()
					},
				)
			} else {
				Mode::Online(OnlineConfig { transport, ..Default::default() })
			})
			.build()
			.await
			.unwrap();
		ext.execute_with(|| Runtime::on_runtime_upgrade(UpgradeCheckSelect::PreAndPost));
	}
}<|MERGE_RESOLUTION|>--- conflicted
+++ resolved
@@ -155,13 +155,7 @@
 	type DbWeight = RocksDbWeight;
 	type RuntimeOrigin = RuntimeOrigin;
 	type RuntimeCall = RuntimeCall;
-<<<<<<< HEAD
 	type Nonce = Nonce;
-	type BlockNumber = BlockNumber;
-=======
-	type Index = Nonce;
-
->>>>>>> 0b56bcdb
 	type Hash = Hash;
 	type Hashing = BlakeTwo256;
 	type AccountId = AccountId;
