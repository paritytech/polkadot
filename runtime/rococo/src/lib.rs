--- conflicted
+++ resolved
@@ -1626,11 +1626,10 @@
 	}
 
 	/// Unreleased migrations. Add new ones here:
-<<<<<<< HEAD
-	pub type Unreleased = (scheduler::migration::v1::MigrateToV1<Runtime>,);
-=======
-	pub type Unreleased = (pallet_society::migrations::MigrateToV2<Runtime, (), ()>,);
->>>>>>> 47c8c36d
+	pub type Unreleased = (
+		pallet_society::migrations::MigrateToV2<Runtime, (), ()>,
+		scheduler::migration::v1::MigrateToV1<Runtime>,
+	);
 }
 
 /// Helpers to configure all migrations.
