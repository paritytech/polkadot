--- conflicted
+++ resolved
@@ -213,13 +213,8 @@
 		// Parachains modules.
 		ParachainsOrigin: parachains_origin::{Pallet, Origin},
 		ParachainsConfiguration: parachains_configuration::{Pallet, Call, Storage, Config<T>},
-<<<<<<< HEAD
 		ParasShared: parachains_shared::{Pallet, Call, Storage},
-		Inclusion: parachains_inclusion::{Pallet, Call, Storage, Event<T>},
-=======
-		Shared: parachains_shared::{Pallet, Call, Storage},
 		ParaInclusion: parachains_inclusion::{Pallet, Call, Storage, Event<T>},
->>>>>>> 9613681e
 		ParasInherent: parachains_paras_inherent::{Pallet, Call, Storage, Inherent},
 		Scheduler: parachains_scheduler::{Pallet, Call, Storage},
 		Paras: parachains_paras::{Pallet, Call, Storage, Event, Config},
