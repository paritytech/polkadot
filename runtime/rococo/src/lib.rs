// Copyright (C) Parity Technologies (UK) Ltd.
// This file is part of Polkadot.

// Polkadot is free software: you can redistribute it and/or modify
// it under the terms of the GNU General Public License as published by
// the Free Software Foundation, either version 3 of the License, or
// (at your option) any later version.

// Polkadot is distributed in the hope that it will be useful,
// but WITHOUT ANY WARRANTY; without even the implied warranty of
// MERCHANTABILITY or FITNESS FOR A PARTICULAR PURPOSE.  See the
// GNU General Public License for more details.

// You should have received a copy of the GNU General Public License
// along with Polkadot.  If not, see <http://www.gnu.org/licenses/>.

//! The Rococo runtime for v1 parachains.

#![cfg_attr(not(feature = "std"), no_std)]
// `construct_runtime!` does a lot of recursion and requires us to increase the limit to 256.
#![recursion_limit = "256"]

use pallet_nis::WithMaximumOf;
use parity_scale_codec::{Decode, Encode, MaxEncodedLen};
use primitives::{
	AccountId, AccountIndex, Balance, BlockNumber, CandidateEvent, CandidateHash,
	CommittedCandidateReceipt, CoreState, DisputeState, ExecutorParams, GroupRotationInfo, Hash,
	Id as ParaId, InboundDownwardMessage, InboundHrmpMessage, Moment, Nonce,
	OccupiedCoreAssumption, PersistedValidationData, ScrapedOnChainVotes, SessionInfo, Signature,
	ValidationCode, ValidationCodeHash, ValidatorId, ValidatorIndex,
};
use runtime_common::{
	assigned_slots, auctions, claims, crowdloan, impl_runtime_weights, impls::ToAuthor,
	paras_registrar, paras_sudo_wrapper, prod_or_fast, slots, BlockHashCount, BlockLength,
	SlowAdjustingFeeUpdate,
};
use scale_info::TypeInfo;
use sp_std::{cmp::Ordering, collections::btree_map::BTreeMap, prelude::*};

use runtime_parachains::{
	configuration as parachains_configuration, disputes as parachains_disputes,
	disputes::slashing as parachains_slashing,
	dmp as parachains_dmp, hrmp as parachains_hrmp, inclusion as parachains_inclusion,
	inclusion::{AggregateMessageOrigin, UmpQueueId},
	initializer as parachains_initializer, origin as parachains_origin, paras as parachains_paras,
	paras_inherent as parachains_paras_inherent,
	runtime_api_impl::v4 as parachains_runtime_api_impl,
	scheduler as parachains_scheduler, session_info as parachains_session_info,
	shared as parachains_shared,
};

use authority_discovery_primitives::AuthorityId as AuthorityDiscoveryId;
use beefy_primitives::{
	crypto::{AuthorityId as BeefyId, Signature as BeefySignature},
	mmr::{BeefyDataProvider, MmrLeafVersion},
};

use frame_support::{
	construct_runtime, parameter_types,
	traits::{
		Contains, EitherOfDiverse, InstanceFilter, KeyOwnerProofSystem, LockIdentifier,
		PrivilegeCmp, ProcessMessage, ProcessMessageError, StorageMapShim, WithdrawReasons,
	},
	weights::{ConstantMultiplier, WeightMeter},
	PalletId, RuntimeDebug,
};
use frame_system::EnsureRoot;
use pallet_grandpa::{fg_primitives, AuthorityId as GrandpaId};
use pallet_im_online::sr25519::AuthorityId as ImOnlineId;
use pallet_session::historical as session_historical;
use pallet_transaction_payment::{CurrencyAdapter, FeeDetails, RuntimeDispatchInfo};
use sp_core::{ConstU128, OpaqueMetadata, H256};
use sp_mmr_primitives as mmr;
use sp_runtime::{
	create_runtime_str, generic, impl_opaque_keys,
	traits::{
		AccountIdLookup, BlakeTwo256, Block as BlockT, ConstU32, ConvertInto,
		Extrinsic as ExtrinsicT, Keccak256, OpaqueKeys, SaturatedConversion, Verify,
	},
	transaction_validity::{TransactionPriority, TransactionSource, TransactionValidity},
	ApplyExtrinsicResult, KeyTypeId, Perbill, Percent, Permill,
};
use sp_staking::SessionIndex;
#[cfg(any(feature = "std", test))]
use sp_version::NativeVersion;
use sp_version::RuntimeVersion;
use static_assertions::const_assert;
use xcm::latest::Junction;

pub use frame_system::Call as SystemCall;
pub use pallet_balances::Call as BalancesCall;

/// Constant values used within the runtime.
use rococo_runtime_constants::{currency::*, fee::*, time::*};

// Weights used in the runtime.
mod weights;

// XCM configurations.
pub mod xcm_config;

mod validator_manager;

impl_runtime_weights!(rococo_runtime_constants);

// Make the WASM binary available.
#[cfg(feature = "std")]
include!(concat!(env!("OUT_DIR"), "/wasm_binary.rs"));

/// Runtime version (Rococo).
#[sp_version::runtime_version]
pub const VERSION: RuntimeVersion = RuntimeVersion {
	spec_name: create_runtime_str!("rococo"),
	impl_name: create_runtime_str!("parity-rococo-v2.0"),
	authoring_version: 0,
	spec_version: 9410,
	impl_version: 0,
	#[cfg(not(feature = "disable-runtime-api"))]
	apis: RUNTIME_API_VERSIONS,
	#[cfg(feature = "disable-runtime-api")]
	apis: sp_version::create_apis_vec![[]],
	transaction_version: 20,
	state_version: 1,
};

/// The BABE epoch configuration at genesis.
pub const BABE_GENESIS_EPOCH_CONFIG: babe_primitives::BabeEpochConfiguration =
	babe_primitives::BabeEpochConfiguration {
		c: PRIMARY_PROBABILITY,
		allowed_slots: babe_primitives::AllowedSlots::PrimaryAndSecondaryVRFSlots,
	};

/// Native version.
#[cfg(any(feature = "std", test))]
pub fn native_version() -> NativeVersion {
	NativeVersion { runtime_version: VERSION, can_author_with: Default::default() }
}

/// We currently allow all calls.
pub struct BaseFilter;
impl Contains<RuntimeCall> for BaseFilter {
	fn contains(_call: &RuntimeCall) -> bool {
		true
	}
}

parameter_types! {
	pub const Version: RuntimeVersion = VERSION;
	pub const SS58Prefix: u8 = 42;
}

impl frame_system::Config for Runtime {
	type BaseCallFilter = BaseFilter;
	type BlockWeights = BlockWeights;
	type BlockLength = BlockLength;
	type DbWeight = RocksDbWeight;
	type RuntimeOrigin = RuntimeOrigin;
	type RuntimeCall = RuntimeCall;
	type Index = Nonce;
	type BlockNumber = BlockNumber;
	type Hash = Hash;
	type Hashing = BlakeTwo256;
	type AccountId = AccountId;
	type Lookup = AccountIdLookup<AccountId, ()>;
	type Header = generic::Header<BlockNumber, BlakeTwo256>;
	type RuntimeEvent = RuntimeEvent;
	type BlockHashCount = BlockHashCount;
	type Version = Version;
	type PalletInfo = PalletInfo;
	type AccountData = pallet_balances::AccountData<Balance>;
	type OnNewAccount = ();
	type OnKilledAccount = ();
	type SystemWeightInfo = weights::frame_system::WeightInfo<Runtime>;
	type SS58Prefix = SS58Prefix;
	type OnSetCode = ();
	type MaxConsumers = frame_support::traits::ConstU32<16>;
}

parameter_types! {
	pub MaximumSchedulerWeight: Weight = Perbill::from_percent(80) *
		BlockWeights::get().max_block;
	pub const MaxScheduledPerBlock: u32 = 50;
	pub const NoPreimagePostponement: Option<u32> = Some(10);
}

type ScheduleOrigin = EitherOfDiverse<
	EnsureRoot<AccountId>,
	pallet_collective::EnsureProportionAtLeast<AccountId, CouncilCollective, 1, 2>,
>;

/// Used the compare the privilege of an origin inside the scheduler.
pub struct OriginPrivilegeCmp;

impl PrivilegeCmp<OriginCaller> for OriginPrivilegeCmp {
	fn cmp_privilege(left: &OriginCaller, right: &OriginCaller) -> Option<Ordering> {
		if left == right {
			return Some(Ordering::Equal)
		}

		match (left, right) {
			// Root is greater than anything.
			(OriginCaller::system(frame_system::RawOrigin::Root), _) => Some(Ordering::Greater),
			// Check which one has more yes votes.
			(
				OriginCaller::Council(pallet_collective::RawOrigin::Members(l_yes_votes, l_count)),
				OriginCaller::Council(pallet_collective::RawOrigin::Members(r_yes_votes, r_count)),
			) => Some((l_yes_votes * r_count).cmp(&(r_yes_votes * l_count))),
			// For every other origin we don't care, as they are not used for `ScheduleOrigin`.
			_ => None,
		}
	}
}

impl pallet_scheduler::Config for Runtime {
	type RuntimeOrigin = RuntimeOrigin;
	type RuntimeEvent = RuntimeEvent;
	type PalletsOrigin = OriginCaller;
	type RuntimeCall = RuntimeCall;
	type MaximumWeight = MaximumSchedulerWeight;
	type ScheduleOrigin = ScheduleOrigin;
	type MaxScheduledPerBlock = MaxScheduledPerBlock;
	type WeightInfo = weights::pallet_scheduler::WeightInfo<Runtime>;
	type OriginPrivilegeCmp = OriginPrivilegeCmp;
	type Preimages = Preimage;
}

parameter_types! {
	pub const PreimageBaseDeposit: Balance = deposit(2, 64);
	pub const PreimageByteDeposit: Balance = deposit(0, 1);
}

impl pallet_preimage::Config for Runtime {
	type WeightInfo = weights::pallet_preimage::WeightInfo<Runtime>;
	type RuntimeEvent = RuntimeEvent;
	type Currency = Balances;
	type ManagerOrigin = EnsureRoot<AccountId>;
	type BaseDeposit = PreimageBaseDeposit;
	type ByteDeposit = PreimageByteDeposit;
}

parameter_types! {
	pub const ExpectedBlockTime: Moment = MILLISECS_PER_BLOCK;
	pub ReportLongevity: u64 = EpochDurationInBlocks::get() as u64 * 10;
}

impl pallet_babe::Config for Runtime {
	type EpochDuration = EpochDurationInBlocks;
	type ExpectedBlockTime = ExpectedBlockTime;
	// session module is the trigger
	type EpochChangeTrigger = pallet_babe::ExternalTrigger;
	type DisabledValidators = Session;
	type WeightInfo = ();
	type MaxAuthorities = MaxAuthorities;
	type KeyOwnerProof =
		<Historical as KeyOwnerProofSystem<(KeyTypeId, pallet_babe::AuthorityId)>>::Proof;
	type EquivocationReportSystem =
		pallet_babe::EquivocationReportSystem<Self, Offences, Historical, ReportLongevity>;
}

parameter_types! {
	pub const IndexDeposit: Balance = 100 * CENTS;
}

impl pallet_indices::Config for Runtime {
	type AccountIndex = AccountIndex;
	type Currency = Balances;
	type Deposit = IndexDeposit;
	type RuntimeEvent = RuntimeEvent;
	type WeightInfo = weights::pallet_indices::WeightInfo<Runtime>;
}

parameter_types! {
	pub const ExistentialDeposit: Balance = EXISTENTIAL_DEPOSIT;
	pub const MaxLocks: u32 = 50;
	pub const MaxReserves: u32 = 50;
}

impl pallet_balances::Config for Runtime {
	type Balance = Balance;
	type DustRemoval = ();
	type RuntimeEvent = RuntimeEvent;
	type ExistentialDeposit = ExistentialDeposit;
	type AccountStore = System;
	type MaxLocks = MaxLocks;
	type MaxReserves = MaxReserves;
	type ReserveIdentifier = [u8; 8];
	type WeightInfo = weights::pallet_balances::WeightInfo<Runtime>;
	type FreezeIdentifier = ();
	type MaxFreezes = ConstU32<1>;
	type HoldIdentifier = RuntimeHoldReason;
	type MaxHolds = ConstU32<1>;
}

parameter_types! {
	pub const TransactionByteFee: Balance = 10 * MILLICENTS;
	/// This value increases the priority of `Operational` transactions by adding
	/// a "virtual tip" that's equal to the `OperationalFeeMultiplier * final_fee`.
	pub const OperationalFeeMultiplier: u8 = 5;
}

impl pallet_transaction_payment::Config for Runtime {
	type RuntimeEvent = RuntimeEvent;
	type OnChargeTransaction = CurrencyAdapter<Balances, ToAuthor<Runtime>>;
	type OperationalFeeMultiplier = OperationalFeeMultiplier;
	type WeightToFee = WeightToFee;
	type LengthToFee = ConstantMultiplier<Balance, TransactionByteFee>;
	type FeeMultiplierUpdate = SlowAdjustingFeeUpdate<Self>;
}

parameter_types! {
	pub const MinimumPeriod: u64 = SLOT_DURATION / 2;
}
impl pallet_timestamp::Config for Runtime {
	type Moment = u64;
	type OnTimestampSet = Babe;
	type MinimumPeriod = MinimumPeriod;
	type WeightInfo = weights::pallet_timestamp::WeightInfo<Runtime>;
}

impl pallet_authorship::Config for Runtime {
	type FindAuthor = pallet_session::FindAccountFromAuthorIndex<Self, Babe>;
	type EventHandler = ImOnline;
}

impl_opaque_keys! {
	pub struct SessionKeys {
		pub grandpa: Grandpa,
		pub babe: Babe,
		pub im_online: ImOnline,
		pub para_validator: Initializer,
		pub para_assignment: ParaSessionInfo,
		pub authority_discovery: AuthorityDiscovery,
		pub beefy: Beefy,
	}
}

/// Special `ValidatorIdOf` implementation that is just returning the input as result.
pub struct ValidatorIdOf;
impl sp_runtime::traits::Convert<AccountId, Option<AccountId>> for ValidatorIdOf {
	fn convert(a: AccountId) -> Option<AccountId> {
		Some(a)
	}
}

impl pallet_session::Config for Runtime {
	type RuntimeEvent = RuntimeEvent;
	type ValidatorId = AccountId;
	type ValidatorIdOf = ValidatorIdOf;
	type ShouldEndSession = Babe;
	type NextSessionRotation = Babe;
	type SessionManager = pallet_session::historical::NoteHistoricalRoot<Self, ValidatorManager>;
	type SessionHandler = <SessionKeys as OpaqueKeys>::KeyTypeIdProviders;
	type Keys = SessionKeys;
	type WeightInfo = weights::pallet_session::WeightInfo<Runtime>;
}

pub struct FullIdentificationOf;
impl sp_runtime::traits::Convert<AccountId, Option<()>> for FullIdentificationOf {
	fn convert(_: AccountId) -> Option<()> {
		Some(Default::default())
	}
}

impl pallet_session::historical::Config for Runtime {
	type FullIdentification = ();
	type FullIdentificationOf = FullIdentificationOf;
}

parameter_types! {
	pub const SessionsPerEra: SessionIndex = 6;
	pub const BondingDuration: sp_staking::EraIndex = 28;
}

parameter_types! {
	pub LaunchPeriod: BlockNumber = prod_or_fast!(7 * DAYS, 1, "ROC_LAUNCH_PERIOD");
	pub VotingPeriod: BlockNumber = prod_or_fast!(7 * DAYS, 1 * MINUTES, "ROC_VOTING_PERIOD");
	pub FastTrackVotingPeriod: BlockNumber = prod_or_fast!(3 * HOURS, 1 * MINUTES, "ROC_FAST_TRACK_VOTING_PERIOD");
	pub const MinimumDeposit: Balance = 100 * CENTS;
	pub EnactmentPeriod: BlockNumber = prod_or_fast!(8 * DAYS, 1, "ROC_ENACTMENT_PERIOD");
	pub CooloffPeriod: BlockNumber = prod_or_fast!(7 * DAYS, 1 * MINUTES, "ROC_COOLOFF_PERIOD");
	pub const InstantAllowed: bool = true;
	pub const MaxVotes: u32 = 100;
	pub const MaxProposals: u32 = 100;
}

impl pallet_democracy::Config for Runtime {
	type RuntimeEvent = RuntimeEvent;
	type Currency = Balances;
	type EnactmentPeriod = EnactmentPeriod;
	type VoteLockingPeriod = EnactmentPeriod;
	type LaunchPeriod = LaunchPeriod;
	type VotingPeriod = VotingPeriod;
	type MinimumDeposit = MinimumDeposit;
	type SubmitOrigin = frame_system::EnsureSigned<AccountId>;
	/// A straight majority of the council can decide what their next motion is.
	type ExternalOrigin =
		pallet_collective::EnsureProportionAtLeast<AccountId, CouncilCollective, 1, 2>;
	/// A majority can have the next scheduled referendum be a straight majority-carries vote.
	type ExternalMajorityOrigin =
		pallet_collective::EnsureProportionAtLeast<AccountId, CouncilCollective, 1, 2>;
	/// A unanimous council can have the next scheduled referendum be a straight default-carries
	/// (NTB) vote.
	type ExternalDefaultOrigin =
		pallet_collective::EnsureProportionAtLeast<AccountId, CouncilCollective, 1, 1>;
	/// Two thirds of the technical committee can have an `ExternalMajority/ExternalDefault` vote
	/// be tabled immediately and with a shorter voting/enactment period.
	type FastTrackOrigin =
		pallet_collective::EnsureProportionAtLeast<AccountId, TechnicalCollective, 2, 3>;
	type InstantOrigin =
		pallet_collective::EnsureProportionAtLeast<AccountId, TechnicalCollective, 1, 1>;
	type InstantAllowed = InstantAllowed;
	type FastTrackVotingPeriod = FastTrackVotingPeriod;
	// To cancel a proposal which has been passed, 2/3 of the council must agree to it.
	type CancellationOrigin = EitherOfDiverse<
		EnsureRoot<AccountId>,
		pallet_collective::EnsureProportionAtLeast<AccountId, CouncilCollective, 2, 3>,
	>;
	type BlacklistOrigin = EnsureRoot<AccountId>;
	// To cancel a proposal before it has been passed, the technical committee must be unanimous or
	// Root must agree.
	type CancelProposalOrigin = EitherOfDiverse<
		EnsureRoot<AccountId>,
		pallet_collective::EnsureProportionAtLeast<AccountId, TechnicalCollective, 1, 1>,
	>;
	// Any single technical committee member may veto a coming council proposal, however they can
	// only do it once and it lasts only for the cooloff period.
	type VetoOrigin = pallet_collective::EnsureMember<AccountId, TechnicalCollective>;
	type CooloffPeriod = CooloffPeriod;
	type Slash = Treasury;
	type Scheduler = Scheduler;
	type PalletsOrigin = OriginCaller;
	type MaxVotes = MaxVotes;
	type WeightInfo = weights::pallet_democracy::WeightInfo<Runtime>;
	type MaxProposals = MaxProposals;
	type Preimages = Preimage;
	type MaxDeposits = ConstU32<100>;
	type MaxBlacklisted = ConstU32<100>;
}

parameter_types! {
	pub CouncilMotionDuration: BlockNumber = prod_or_fast!(3 * DAYS, 2 * MINUTES, "ROC_MOTION_DURATION");
	pub const CouncilMaxProposals: u32 = 100;
	pub const CouncilMaxMembers: u32 = 100;
	pub MaxProposalWeight: Weight = Perbill::from_percent(50) * BlockWeights::get().max_block;
}

type CouncilCollective = pallet_collective::Instance1;
impl pallet_collective::Config<CouncilCollective> for Runtime {
	type RuntimeOrigin = RuntimeOrigin;
	type Proposal = RuntimeCall;
	type RuntimeEvent = RuntimeEvent;
	type MotionDuration = CouncilMotionDuration;
	type MaxProposals = CouncilMaxProposals;
	type MaxMembers = CouncilMaxMembers;
	type DefaultVote = pallet_collective::PrimeDefaultVote;
	type SetMembersOrigin = EnsureRoot<AccountId>;
	type WeightInfo = weights::pallet_collective_council::WeightInfo<Runtime>;
	type MaxProposalWeight = MaxProposalWeight;
}

parameter_types! {
	pub const CandidacyBond: Balance = 100 * CENTS;
	// 1 storage item created, key size is 32 bytes, value size is 16+16.
	pub const VotingBondBase: Balance = deposit(1, 64);
	// additional data per vote is 32 bytes (account id).
	pub const VotingBondFactor: Balance = deposit(0, 32);
	/// Daily council elections
	pub TermDuration: BlockNumber = prod_or_fast!(24 * HOURS, 2 * MINUTES, "ROC_TERM_DURATION");
	pub const DesiredMembers: u32 = 19;
	pub const DesiredRunnersUp: u32 = 19;
	pub const MaxVoters: u32 = 10 * 1000;
	pub const MaxVotesPerVoter: u32 = 16;
	pub const MaxCandidates: u32 = 1000;
	pub const PhragmenElectionPalletId: LockIdentifier = *b"phrelect";
}

// Make sure that there are no more than MaxMembers members elected via phragmen.
const_assert!(DesiredMembers::get() <= CouncilMaxMembers::get());

impl pallet_elections_phragmen::Config for Runtime {
	type RuntimeEvent = RuntimeEvent;
	type Currency = Balances;
	type ChangeMembers = Council;
	type InitializeMembers = Council;
	type CurrencyToVote = frame_support::traits::U128CurrencyToVote;
	type CandidacyBond = CandidacyBond;
	type VotingBondBase = VotingBondBase;
	type VotingBondFactor = VotingBondFactor;
	type LoserCandidate = Treasury;
	type KickedMember = Treasury;
	type DesiredMembers = DesiredMembers;
	type DesiredRunnersUp = DesiredRunnersUp;
	type TermDuration = TermDuration;
	type MaxVoters = MaxVoters;
	type MaxVotesPerVoter = MaxVotesPerVoter;
	type MaxCandidates = MaxCandidates;
	type PalletId = PhragmenElectionPalletId;
	type WeightInfo = weights::pallet_elections_phragmen::WeightInfo<Runtime>;
}

parameter_types! {
	pub TechnicalMotionDuration: BlockNumber = prod_or_fast!(3 * DAYS, 2 * MINUTES, "ROC_MOTION_DURATION");
	pub const TechnicalMaxProposals: u32 = 100;
	pub const TechnicalMaxMembers: u32 = 100;
}

type TechnicalCollective = pallet_collective::Instance2;
impl pallet_collective::Config<TechnicalCollective> for Runtime {
	type RuntimeOrigin = RuntimeOrigin;
	type Proposal = RuntimeCall;
	type RuntimeEvent = RuntimeEvent;
	type MotionDuration = TechnicalMotionDuration;
	type MaxProposals = TechnicalMaxProposals;
	type MaxMembers = TechnicalMaxMembers;
	type DefaultVote = pallet_collective::PrimeDefaultVote;
	type SetMembersOrigin = EnsureRoot<AccountId>;
	type WeightInfo = weights::pallet_collective_technical_committee::WeightInfo<Runtime>;
	type MaxProposalWeight = MaxProposalWeight;
}

type MoreThanHalfCouncil = EitherOfDiverse<
	EnsureRoot<AccountId>,
	pallet_collective::EnsureProportionMoreThan<AccountId, CouncilCollective, 1, 2>,
>;

impl pallet_membership::Config<pallet_membership::Instance1> for Runtime {
	type RuntimeEvent = RuntimeEvent;
	type AddOrigin = MoreThanHalfCouncil;
	type RemoveOrigin = MoreThanHalfCouncil;
	type SwapOrigin = MoreThanHalfCouncil;
	type ResetOrigin = MoreThanHalfCouncil;
	type PrimeOrigin = MoreThanHalfCouncil;
	type MembershipInitialized = TechnicalCommittee;
	type MembershipChanged = TechnicalCommittee;
	type MaxMembers = TechnicalMaxMembers;
	type WeightInfo = weights::pallet_membership::WeightInfo<Runtime>;
}

parameter_types! {
	pub const ProposalBond: Permill = Permill::from_percent(5);
	pub const ProposalBondMinimum: Balance = 2000 * CENTS;
	pub const ProposalBondMaximum: Balance = 1 * GRAND;
	pub const SpendPeriod: BlockNumber = 6 * DAYS;
	pub const Burn: Permill = Permill::from_perthousand(2);
	pub const TreasuryPalletId: PalletId = PalletId(*b"py/trsry");

	pub const TipCountdown: BlockNumber = 1 * DAYS;
	pub const TipFindersFee: Percent = Percent::from_percent(20);
	pub const TipReportDepositBase: Balance = 100 * CENTS;
	pub const DataDepositPerByte: Balance = 1 * CENTS;
	pub const MaxApprovals: u32 = 100;
	pub const MaxAuthorities: u32 = 100_000;
	pub const MaxKeys: u32 = 10_000;
	pub const MaxPeerInHeartbeats: u32 = 10_000;
	pub const MaxPeerDataEncodingSize: u32 = 1_000;
}

type ApproveOrigin = EitherOfDiverse<
	EnsureRoot<AccountId>,
	pallet_collective::EnsureProportionAtLeast<AccountId, CouncilCollective, 3, 5>,
>;

impl pallet_treasury::Config for Runtime {
	type PalletId = TreasuryPalletId;
	type Currency = Balances;
	type ApproveOrigin = ApproveOrigin;
	type RejectOrigin = MoreThanHalfCouncil;
	type RuntimeEvent = RuntimeEvent;
	type OnSlash = Treasury;
	type ProposalBond = ProposalBond;
	type ProposalBondMinimum = ProposalBondMinimum;
	type ProposalBondMaximum = ProposalBondMaximum;
	type SpendPeriod = SpendPeriod;
	type Burn = Burn;
	type BurnDestination = Society;
	type MaxApprovals = MaxApprovals;
	type WeightInfo = weights::pallet_treasury::WeightInfo<Runtime>;
	type SpendFunds = Bounties;
	type SpendOrigin = frame_support::traits::NeverEnsureOrigin<Balance>;
}

parameter_types! {
	pub const BountyDepositBase: Balance = 100 * CENTS;
	pub const BountyDepositPayoutDelay: BlockNumber = 4 * DAYS;
	pub const BountyUpdatePeriod: BlockNumber = 90 * DAYS;
	pub const MaximumReasonLength: u32 = 16384;
	pub const CuratorDepositMultiplier: Permill = Permill::from_percent(50);
	pub const CuratorDepositMin: Balance = 10 * CENTS;
	pub const CuratorDepositMax: Balance = 500 * CENTS;
	pub const BountyValueMinimum: Balance = 200 * CENTS;
}

impl pallet_bounties::Config for Runtime {
	type BountyDepositBase = BountyDepositBase;
	type BountyDepositPayoutDelay = BountyDepositPayoutDelay;
	type BountyUpdatePeriod = BountyUpdatePeriod;
	type CuratorDepositMultiplier = CuratorDepositMultiplier;
	type CuratorDepositMin = CuratorDepositMin;
	type CuratorDepositMax = CuratorDepositMax;
	type BountyValueMinimum = BountyValueMinimum;
	type ChildBountyManager = ChildBounties;
	type DataDepositPerByte = DataDepositPerByte;
	type RuntimeEvent = RuntimeEvent;
	type MaximumReasonLength = MaximumReasonLength;
	type WeightInfo = weights::pallet_bounties::WeightInfo<Runtime>;
}

parameter_types! {
	pub const MaxActiveChildBountyCount: u32 = 100;
	pub const ChildBountyValueMinimum: Balance = BountyValueMinimum::get() / 10;
}

impl pallet_child_bounties::Config for Runtime {
	type RuntimeEvent = RuntimeEvent;
	type MaxActiveChildBountyCount = MaxActiveChildBountyCount;
	type ChildBountyValueMinimum = ChildBountyValueMinimum;
	type WeightInfo = weights::pallet_child_bounties::WeightInfo<Runtime>;
}

impl pallet_tips::Config for Runtime {
	type MaximumReasonLength = MaximumReasonLength;
	type DataDepositPerByte = DataDepositPerByte;
	type Tippers = PhragmenElection;
	type TipCountdown = TipCountdown;
	type TipFindersFee = TipFindersFee;
	type TipReportDepositBase = TipReportDepositBase;
	type RuntimeEvent = RuntimeEvent;
	type WeightInfo = weights::pallet_tips::WeightInfo<Runtime>;
}

impl pallet_offences::Config for Runtime {
	type RuntimeEvent = RuntimeEvent;
	type IdentificationTuple = pallet_session::historical::IdentificationTuple<Self>;
	type OnOffenceHandler = ();
}

impl pallet_authority_discovery::Config for Runtime {
	type MaxAuthorities = MaxAuthorities;
}

parameter_types! {
	pub const ImOnlineUnsignedPriority: TransactionPriority = TransactionPriority::max_value();
}

impl pallet_im_online::Config for Runtime {
	type AuthorityId = ImOnlineId;
	type RuntimeEvent = RuntimeEvent;
	type ValidatorSet = Historical;
	type NextSessionRotation = Babe;
	type ReportUnresponsiveness = Offences;
	type UnsignedPriority = ImOnlineUnsignedPriority;
	type WeightInfo = weights::pallet_im_online::WeightInfo<Runtime>;
	type MaxKeys = MaxKeys;
	type MaxPeerInHeartbeats = MaxPeerInHeartbeats;
	type MaxPeerDataEncodingSize = MaxPeerDataEncodingSize;
}

parameter_types! {
	pub const MaxSetIdSessionEntries: u32 = BondingDuration::get() * SessionsPerEra::get();
}

impl pallet_grandpa::Config for Runtime {
	type RuntimeEvent = RuntimeEvent;
	type WeightInfo = ();
	type MaxAuthorities = MaxAuthorities;
	type MaxSetIdSessionEntries = MaxSetIdSessionEntries;
	type KeyOwnerProof = <Historical as KeyOwnerProofSystem<(KeyTypeId, GrandpaId)>>::Proof;
	type EquivocationReportSystem =
		pallet_grandpa::EquivocationReportSystem<Self, Offences, Historical, ReportLongevity>;
}

/// Submits a transaction with the node's public and signature type. Adheres to the signed extension
/// format of the chain.
impl<LocalCall> frame_system::offchain::CreateSignedTransaction<LocalCall> for Runtime
where
	RuntimeCall: From<LocalCall>,
{
	fn create_transaction<C: frame_system::offchain::AppCrypto<Self::Public, Self::Signature>>(
		call: RuntimeCall,
		public: <Signature as Verify>::Signer,
		account: AccountId,
		nonce: <Runtime as frame_system::Config>::Index,
	) -> Option<(RuntimeCall, <UncheckedExtrinsic as ExtrinsicT>::SignaturePayload)> {
		use sp_runtime::traits::StaticLookup;
		// take the biggest period possible.
		let period =
			BlockHashCount::get().checked_next_power_of_two().map(|c| c / 2).unwrap_or(2) as u64;

		let current_block = System::block_number()
			.saturated_into::<u64>()
			// The `System::block_number` is initialized with `n+1`,
			// so the actual block number is `n`.
			.saturating_sub(1);
		let tip = 0;
		let extra: SignedExtra = (
			frame_system::CheckNonZeroSender::<Runtime>::new(),
			frame_system::CheckSpecVersion::<Runtime>::new(),
			frame_system::CheckTxVersion::<Runtime>::new(),
			frame_system::CheckGenesis::<Runtime>::new(),
			frame_system::CheckMortality::<Runtime>::from(generic::Era::mortal(
				period,
				current_block,
			)),
			frame_system::CheckNonce::<Runtime>::from(nonce),
			frame_system::CheckWeight::<Runtime>::new(),
			pallet_transaction_payment::ChargeTransactionPayment::<Runtime>::from(tip),
		);
		let raw_payload = SignedPayload::new(call, extra)
			.map_err(|e| {
				log::warn!("Unable to create signed payload: {:?}", e);
			})
			.ok()?;
		let signature = raw_payload.using_encoded(|payload| C::sign(payload, public))?;
		let (call, extra, _) = raw_payload.deconstruct();
		let address = <Runtime as frame_system::Config>::Lookup::unlookup(account);
		Some((call, (address, signature, extra)))
	}
}

impl frame_system::offchain::SigningTypes for Runtime {
	type Public = <Signature as Verify>::Signer;
	type Signature = Signature;
}

impl<C> frame_system::offchain::SendTransactionTypes<C> for Runtime
where
	RuntimeCall: From<C>,
{
	type Extrinsic = UncheckedExtrinsic;
	type OverarchingCall = RuntimeCall;
}

parameter_types! {
	pub Prefix: &'static [u8] = b"Pay ROCs to the Rococo account:";
}

impl claims::Config for Runtime {
	type RuntimeEvent = RuntimeEvent;
	type VestingSchedule = Vesting;
	type Prefix = Prefix;
	type MoveClaimOrigin =
		pallet_collective::EnsureProportionMoreThan<AccountId, CouncilCollective, 1, 2>;
	type WeightInfo = weights::runtime_common_claims::WeightInfo<Runtime>;
}

parameter_types! {
	// Minimum 100 bytes/ROC deposited (1 CENT/byte)
	pub const BasicDeposit: Balance = 1000 * CENTS;       // 258 bytes on-chain
	pub const FieldDeposit: Balance = 250 * CENTS;        // 66 bytes on-chain
	pub const SubAccountDeposit: Balance = 200 * CENTS;   // 53 bytes on-chain
	pub const MaxSubAccounts: u32 = 100;
	pub const MaxAdditionalFields: u32 = 100;
	pub const MaxRegistrars: u32 = 20;
}

impl pallet_identity::Config for Runtime {
	type RuntimeEvent = RuntimeEvent;
	type Currency = Balances;
	type BasicDeposit = BasicDeposit;
	type FieldDeposit = FieldDeposit;
	type SubAccountDeposit = SubAccountDeposit;
	type MaxSubAccounts = MaxSubAccounts;
	type MaxAdditionalFields = MaxAdditionalFields;
	type MaxRegistrars = MaxRegistrars;
	type Slashed = Treasury;
	type ForceOrigin = MoreThanHalfCouncil;
	type RegistrarOrigin = MoreThanHalfCouncil;
	type WeightInfo = weights::pallet_identity::WeightInfo<Runtime>;
}

impl pallet_utility::Config for Runtime {
	type RuntimeEvent = RuntimeEvent;
	type RuntimeCall = RuntimeCall;
	type PalletsOrigin = OriginCaller;
	type WeightInfo = weights::pallet_utility::WeightInfo<Runtime>;
}

parameter_types! {
	// One storage item; key size is 32; value is size 4+4+16+32 bytes = 56 bytes.
	pub const DepositBase: Balance = deposit(1, 88);
	// Additional storage item size of 32 bytes.
	pub const DepositFactor: Balance = deposit(0, 32);
	pub const MaxSignatories: u32 = 100;
}

impl pallet_multisig::Config for Runtime {
	type RuntimeEvent = RuntimeEvent;
	type RuntimeCall = RuntimeCall;
	type Currency = Balances;
	type DepositBase = DepositBase;
	type DepositFactor = DepositFactor;
	type MaxSignatories = MaxSignatories;
	type WeightInfo = weights::pallet_multisig::WeightInfo<Runtime>;
}

parameter_types! {
	pub const ConfigDepositBase: Balance = 500 * CENTS;
	pub const FriendDepositFactor: Balance = 50 * CENTS;
	pub const MaxFriends: u16 = 9;
	pub const RecoveryDeposit: Balance = 500 * CENTS;
}

impl pallet_recovery::Config for Runtime {
	type RuntimeEvent = RuntimeEvent;
	type WeightInfo = ();
	type RuntimeCall = RuntimeCall;
	type Currency = Balances;
	type ConfigDepositBase = ConfigDepositBase;
	type FriendDepositFactor = FriendDepositFactor;
	type MaxFriends = MaxFriends;
	type RecoveryDeposit = RecoveryDeposit;
}

parameter_types! {
	pub const CandidateDeposit: Balance = 1000 * CENTS;
	pub const WrongSideDeduction: Balance = 200 * CENTS;
	pub const MaxStrikes: u32 = 10;
	pub const RotationPeriod: BlockNumber = 7 * DAYS;
	pub const PeriodSpend: Balance = 50000 * CENTS;
	pub const MaxLockDuration: BlockNumber = 36 * 30 * DAYS;
	pub const ChallengePeriod: BlockNumber = 7 * DAYS;
	pub const MaxCandidateIntake: u32 = 1;
	pub const SocietyPalletId: PalletId = PalletId(*b"py/socie");
}

impl pallet_society::Config for Runtime {
	type RuntimeEvent = RuntimeEvent;
	type Currency = Balances;
	type Randomness = pallet_babe::RandomnessFromOneEpochAgo<Runtime>;
	type CandidateDeposit = CandidateDeposit;
	type WrongSideDeduction = WrongSideDeduction;
	type MaxStrikes = MaxStrikes;
	type PeriodSpend = PeriodSpend;
	type MembershipChanged = ();
	type RotationPeriod = RotationPeriod;
	type MaxLockDuration = MaxLockDuration;
	type FounderSetOrigin =
		pallet_collective::EnsureProportionMoreThan<AccountId, CouncilCollective, 1, 2>;
	type SuspensionJudgementOrigin = pallet_society::EnsureFounder<Runtime>;
	type ChallengePeriod = ChallengePeriod;
	type MaxCandidateIntake = MaxCandidateIntake;
	type PalletId = SocietyPalletId;
}

parameter_types! {
	pub const MinVestedTransfer: Balance = 100 * CENTS;
	pub UnvestedFundsAllowedWithdrawReasons: WithdrawReasons =
		WithdrawReasons::except(WithdrawReasons::TRANSFER | WithdrawReasons::RESERVE);
}

impl pallet_vesting::Config for Runtime {
	type RuntimeEvent = RuntimeEvent;
	type Currency = Balances;
	type BlockNumberToBalance = ConvertInto;
	type MinVestedTransfer = MinVestedTransfer;
	type WeightInfo = weights::pallet_vesting::WeightInfo<Runtime>;
	type UnvestedFundsAllowedWithdrawReasons = UnvestedFundsAllowedWithdrawReasons;
	const MAX_VESTING_SCHEDULES: u32 = 28;
}

parameter_types! {
	// One storage item; key size 32, value size 8; .
	pub const ProxyDepositBase: Balance = deposit(1, 8);
	// Additional storage item size of 33 bytes.
	pub const ProxyDepositFactor: Balance = deposit(0, 33);
	pub const MaxProxies: u16 = 32;
	pub const AnnouncementDepositBase: Balance = deposit(1, 8);
	pub const AnnouncementDepositFactor: Balance = deposit(0, 66);
	pub const MaxPending: u16 = 32;
}

/// The type used to represent the kinds of proxying allowed.
#[derive(
	Copy,
	Clone,
	Eq,
	PartialEq,
	Ord,
	PartialOrd,
	Encode,
	Decode,
	RuntimeDebug,
	MaxEncodedLen,
	TypeInfo,
)]
pub enum ProxyType {
	Any,
	NonTransfer,
	Governance,
	IdentityJudgement,
	CancelProxy,
	Auction,
	Society,
}
impl Default for ProxyType {
	fn default() -> Self {
		Self::Any
	}
}
impl InstanceFilter<RuntimeCall> for ProxyType {
	fn filter(&self, c: &RuntimeCall) -> bool {
		match self {
			ProxyType::Any => true,
			ProxyType::NonTransfer => matches!(
				c,
				RuntimeCall::System(..) |
				RuntimeCall::Babe(..) |
				RuntimeCall::Timestamp(..) |
				RuntimeCall::Indices(pallet_indices::Call::claim {..}) |
				RuntimeCall::Indices(pallet_indices::Call::free {..}) |
				RuntimeCall::Indices(pallet_indices::Call::freeze {..}) |
				// Specifically omitting Indices `transfer`, `force_transfer`
				// Specifically omitting the entire Balances pallet
				RuntimeCall::Session(..) |
				RuntimeCall::Grandpa(..) |
				RuntimeCall::ImOnline(..) |
				RuntimeCall::Democracy(..) |
				RuntimeCall::Council(..) |
				RuntimeCall::TechnicalCommittee(..) |
				RuntimeCall::PhragmenElection(..) |
				RuntimeCall::TechnicalMembership(..) |
				RuntimeCall::Treasury(..) |
				RuntimeCall::Bounties(..) |
				RuntimeCall::ChildBounties(..) |
				RuntimeCall::Tips(..) |
				RuntimeCall::Claims(..) |
				RuntimeCall::Utility(..) |
				RuntimeCall::Identity(..) |
				RuntimeCall::Society(..) |
				RuntimeCall::Recovery(pallet_recovery::Call::as_recovered {..}) |
				RuntimeCall::Recovery(pallet_recovery::Call::vouch_recovery {..}) |
				RuntimeCall::Recovery(pallet_recovery::Call::claim_recovery {..}) |
				RuntimeCall::Recovery(pallet_recovery::Call::close_recovery {..}) |
				RuntimeCall::Recovery(pallet_recovery::Call::remove_recovery {..}) |
				RuntimeCall::Recovery(pallet_recovery::Call::cancel_recovered {..}) |
				// Specifically omitting Recovery `create_recovery`, `initiate_recovery`
				RuntimeCall::Vesting(pallet_vesting::Call::vest {..}) |
				RuntimeCall::Vesting(pallet_vesting::Call::vest_other {..}) |
				// Specifically omitting Vesting `vested_transfer`, and `force_vested_transfer`
				RuntimeCall::Scheduler(..) |
				RuntimeCall::Proxy(..) |
				RuntimeCall::Multisig(..) |
				RuntimeCall::Nis(..) |
				RuntimeCall::Registrar(paras_registrar::Call::register {..}) |
				RuntimeCall::Registrar(paras_registrar::Call::deregister {..}) |
				// Specifically omitting Registrar `swap`
				RuntimeCall::Registrar(paras_registrar::Call::reserve {..}) |
				RuntimeCall::Crowdloan(..) |
				RuntimeCall::Slots(..) |
				RuntimeCall::Auctions(..) // Specifically omitting the entire XCM Pallet
			),
			ProxyType::Governance =>
				matches!(
					c,
					RuntimeCall::Democracy(..) |
						RuntimeCall::Council(..) | RuntimeCall::TechnicalCommittee(..) |
						RuntimeCall::PhragmenElection(..) |
						RuntimeCall::Treasury(..) |
						RuntimeCall::Bounties(..) |
						RuntimeCall::Tips(..) | RuntimeCall::Utility(..) |
						RuntimeCall::ChildBounties(..)
				),
			ProxyType::IdentityJudgement => matches!(
				c,
				RuntimeCall::Identity(pallet_identity::Call::provide_judgement { .. }) |
					RuntimeCall::Utility(..)
			),
			ProxyType::CancelProxy => {
				matches!(c, RuntimeCall::Proxy(pallet_proxy::Call::reject_announcement { .. }))
			},
			ProxyType::Auction => matches!(
				c,
				RuntimeCall::Auctions { .. } |
					RuntimeCall::Crowdloan { .. } |
					RuntimeCall::Registrar { .. } |
					RuntimeCall::Multisig(..) |
					RuntimeCall::Slots { .. }
			),
			ProxyType::Society => matches!(c, RuntimeCall::Society(..)),
		}
	}
	fn is_superset(&self, o: &Self) -> bool {
		match (self, o) {
			(x, y) if x == y => true,
			(ProxyType::Any, _) => true,
			(_, ProxyType::Any) => false,
			(ProxyType::NonTransfer, _) => true,
			_ => false,
		}
	}
}

impl pallet_proxy::Config for Runtime {
	type RuntimeEvent = RuntimeEvent;
	type RuntimeCall = RuntimeCall;
	type Currency = Balances;
	type ProxyType = ProxyType;
	type ProxyDepositBase = ProxyDepositBase;
	type ProxyDepositFactor = ProxyDepositFactor;
	type MaxProxies = MaxProxies;
	type WeightInfo = weights::pallet_proxy::WeightInfo<Runtime>;
	type MaxPending = MaxPending;
	type CallHasher = BlakeTwo256;
	type AnnouncementDepositBase = AnnouncementDepositBase;
	type AnnouncementDepositFactor = AnnouncementDepositFactor;
}

impl parachains_origin::Config for Runtime {}

impl parachains_configuration::Config for Runtime {
	type WeightInfo = weights::runtime_parachains_configuration::WeightInfo<Runtime>;
}

impl parachains_shared::Config for Runtime {}

impl parachains_session_info::Config for Runtime {
	type ValidatorSet = Historical;
}

/// Special `RewardValidators` that does nothing ;)
pub struct RewardValidators;
impl runtime_parachains::inclusion::RewardValidators for RewardValidators {
	fn reward_backing(_: impl IntoIterator<Item = ValidatorIndex>) {}
	fn reward_bitfields(_: impl IntoIterator<Item = ValidatorIndex>) {}
}

impl parachains_inclusion::Config for Runtime {
	type RuntimeEvent = RuntimeEvent;
	type DisputesHandler = ParasDisputes;
	type RewardValidators = RewardValidators;
	type MessageQueue = MessageQueue;
	type WeightInfo = weights::runtime_parachains_inclusion::WeightInfo<Runtime>;
}

parameter_types! {
	pub const ParasUnsignedPriority: TransactionPriority = TransactionPriority::max_value();
}

impl parachains_paras::Config for Runtime {
	type RuntimeEvent = RuntimeEvent;
	type WeightInfo = weights::runtime_parachains_paras::WeightInfo<Runtime>;
	type UnsignedPriority = ParasUnsignedPriority;
	type QueueFootprinter = ParaInclusion;
	type NextSessionRotation = Babe;
}

parameter_types! {
	/// Amount of weight that can be spent per block to service messages.
	///
	/// # WARNING
	///
	/// This is not a good value for para-chains since the `Scheduler` already uses up to 80% block weight.
	pub MessageQueueServiceWeight: Weight = Perbill::from_percent(20) * BlockWeights::get().max_block;
	pub const MessageQueueHeapSize: u32 = 32 * 1024;
	pub const MessageQueueMaxStale: u32 = 96;
}

/// Message processor to handle any messages that were enqueued into the `MessageQueue` pallet.
pub struct MessageProcessor;
impl ProcessMessage for MessageProcessor {
	type Origin = AggregateMessageOrigin;

	fn process_message(
		message: &[u8],
		origin: Self::Origin,
		meter: &mut WeightMeter,
		id: &mut [u8; 32],
	) -> Result<bool, ProcessMessageError> {
		let para = match origin {
			AggregateMessageOrigin::Ump(UmpQueueId::Para(para)) => para,
		};
		xcm_builder::ProcessXcmMessage::<
			Junction,
			xcm_executor::XcmExecutor<xcm_config::XcmConfig>,
			RuntimeCall,
		>::process_message(message, Junction::Parachain(para.into()), meter, id)
	}
}

impl pallet_message_queue::Config for Runtime {
	type RuntimeEvent = RuntimeEvent;
	type Size = u32;
	type HeapSize = MessageQueueHeapSize;
	type MaxStale = MessageQueueMaxStale;
	type ServiceWeight = MessageQueueServiceWeight;
	#[cfg(not(feature = "runtime-benchmarks"))]
	type MessageProcessor = MessageProcessor;
	#[cfg(feature = "runtime-benchmarks")]
	type MessageProcessor =
		pallet_message_queue::mock_helpers::NoopMessageProcessor<AggregateMessageOrigin>;
	type QueueChangeHandler = ParaInclusion;
	type WeightInfo = weights::pallet_message_queue::WeightInfo<Runtime>;
}

impl parachains_dmp::Config for Runtime {}

impl parachains_hrmp::Config for Runtime {
	type RuntimeOrigin = RuntimeOrigin;
	type RuntimeEvent = RuntimeEvent;
	type Currency = Balances;
	type WeightInfo = weights::runtime_parachains_hrmp::WeightInfo<Runtime>;
}

impl parachains_paras_inherent::Config for Runtime {
	type WeightInfo = weights::runtime_parachains_paras_inherent::WeightInfo<Runtime>;
}

impl parachains_scheduler::Config for Runtime {}

impl parachains_initializer::Config for Runtime {
	type Randomness = pallet_babe::RandomnessFromOneEpochAgo<Runtime>;
	type ForceOrigin = EnsureRoot<AccountId>;
	type WeightInfo = weights::runtime_parachains_initializer::WeightInfo<Runtime>;
}

impl parachains_disputes::Config for Runtime {
	type RuntimeEvent = RuntimeEvent;
	type RewardValidators = ();
	type SlashingHandler = parachains_slashing::SlashValidatorsForDisputes<ParasSlashing>;
	type WeightInfo = weights::runtime_parachains_disputes::WeightInfo<Runtime>;
}

impl parachains_slashing::Config for Runtime {
	type KeyOwnerProofSystem = Historical;
	type KeyOwnerProof =
		<Self::KeyOwnerProofSystem as KeyOwnerProofSystem<(KeyTypeId, ValidatorId)>>::Proof;
	type KeyOwnerIdentification = <Self::KeyOwnerProofSystem as KeyOwnerProofSystem<(
		KeyTypeId,
		ValidatorId,
	)>>::IdentificationTuple;
	type HandleReports = parachains_slashing::SlashingReportHandler<
		Self::KeyOwnerIdentification,
		Offences,
		ReportLongevity,
	>;
	type WeightInfo = parachains_slashing::TestWeightInfo;
	type BenchmarkingConfig = parachains_slashing::BenchConfig<200>;
}

parameter_types! {
	pub const ParaDeposit: Balance = 40 * UNITS;
}

impl paras_registrar::Config for Runtime {
	type RuntimeOrigin = RuntimeOrigin;
	type RuntimeEvent = RuntimeEvent;
	type Currency = Balances;
	type OnSwap = (Crowdloan, Slots);
	type ParaDeposit = ParaDeposit;
	type DataDepositPerByte = DataDepositPerByte;
	type WeightInfo = weights::runtime_common_paras_registrar::WeightInfo<Runtime>;
}

parameter_types! {
	pub LeasePeriod: BlockNumber = prod_or_fast!(1 * DAYS, 1 * DAYS, "ROC_LEASE_PERIOD");
}

impl slots::Config for Runtime {
	type RuntimeEvent = RuntimeEvent;
	type Currency = Balances;
	type Registrar = Registrar;
	type LeasePeriod = LeasePeriod;
	type LeaseOffset = ();
	type ForceOrigin = MoreThanHalfCouncil;
	type WeightInfo = weights::runtime_common_slots::WeightInfo<Runtime>;
}

parameter_types! {
	pub const CrowdloanId: PalletId = PalletId(*b"py/cfund");
	pub const SubmissionDeposit: Balance = 3 * GRAND;
	pub const MinContribution: Balance = 3_000 * CENTS;
	pub const RemoveKeysLimit: u32 = 1000;
	// Allow 32 bytes for an additional memo to a crowdloan.
	pub const MaxMemoLength: u8 = 32;
}

impl crowdloan::Config for Runtime {
	type RuntimeEvent = RuntimeEvent;
	type PalletId = CrowdloanId;
	type SubmissionDeposit = SubmissionDeposit;
	type MinContribution = MinContribution;
	type RemoveKeysLimit = RemoveKeysLimit;
	type Registrar = Registrar;
	type Auctioneer = Auctions;
	type MaxMemoLength = MaxMemoLength;
	type WeightInfo = weights::runtime_common_crowdloan::WeightInfo<Runtime>;
}

parameter_types! {
	// The average auction is 7 days long, so this will be 70% for ending period.
	// 5 Days = 72000 Blocks @ 6 sec per block
	pub const EndingPeriod: BlockNumber = 5 * DAYS;
	// ~ 1000 samples per day -> ~ 20 blocks per sample -> 2 minute samples
	pub const SampleLength: BlockNumber = 2 * MINUTES;
}

type AuctionInitiate = EitherOfDiverse<
	EnsureRoot<AccountId>,
	pallet_collective::EnsureProportionAtLeast<AccountId, CouncilCollective, 2, 3>,
>;

impl auctions::Config for Runtime {
	type RuntimeEvent = RuntimeEvent;
	type Leaser = Slots;
	type Registrar = Registrar;
	type EndingPeriod = EndingPeriod;
	type SampleLength = SampleLength;
	type Randomness = pallet_babe::RandomnessFromOneEpochAgo<Runtime>;
	type InitiateOrigin = AuctionInitiate;
	type WeightInfo = weights::runtime_common_auctions::WeightInfo<Runtime>;
}

type NisCounterpartInstance = pallet_balances::Instance2;
impl pallet_balances::Config<NisCounterpartInstance> for Runtime {
	type Balance = Balance;
	type DustRemoval = ();
	type RuntimeEvent = RuntimeEvent;
	type ExistentialDeposit = ConstU128<10_000_000_000>; // One RTC cent
	type AccountStore = StorageMapShim<
		pallet_balances::Account<Runtime, NisCounterpartInstance>,
		AccountId,
		pallet_balances::AccountData<u128>,
	>;
	type MaxLocks = ConstU32<4>;
	type MaxReserves = ConstU32<4>;
	type ReserveIdentifier = [u8; 8];
	type WeightInfo = weights::pallet_balances_nis_counterpart_balances::WeightInfo<Runtime>;
	type HoldIdentifier = ();
	type FreezeIdentifier = ();
	type MaxHolds = ConstU32<0>;
	type MaxFreezes = ConstU32<0>;
}

parameter_types! {
	pub const NisBasePeriod: BlockNumber = 30 * DAYS;
	pub const MinBid: Balance = 100 * UNITS;
	pub MinReceipt: Perquintill = Perquintill::from_rational(1u64, 10_000_000u64);
	pub const IntakePeriod: BlockNumber = 5 * MINUTES;
	pub MaxIntakeWeight: Weight = MAXIMUM_BLOCK_WEIGHT / 10;
	pub const ThawThrottle: (Perquintill, BlockNumber) = (Perquintill::from_percent(25), 5);
	pub storage NisTarget: Perquintill = Perquintill::zero();
	pub const NisPalletId: PalletId = PalletId(*b"py/nis  ");
	pub const NisHoldReason: RuntimeHoldReason = RuntimeHoldReason::Nis(pallet_nis::HoldReason::NftReceipt);
}

impl pallet_nis::Config for Runtime {
	type WeightInfo = weights::pallet_nis::WeightInfo<Runtime>;
	type RuntimeEvent = RuntimeEvent;
	type Currency = Balances;
	type CurrencyBalance = Balance;
	type FundOrigin = frame_system::EnsureSigned<AccountId>;
	type Counterpart = NisCounterpartBalances;
	type CounterpartAmount = WithMaximumOf<ConstU128<21_000_000_000_000_000_000u128>>;
	type Deficit = (); // Mint
	type IgnoredIssuance = ();
	type Target = NisTarget;
	type PalletId = NisPalletId;
	type QueueCount = ConstU32<300>;
	type MaxQueueLen = ConstU32<1000>;
	type FifoQueueLen = ConstU32<250>;
	type BasePeriod = NisBasePeriod;
	type MinBid = MinBid;
	type MinReceipt = MinReceipt;
	type IntakePeriod = IntakePeriod;
	type MaxIntakeWeight = MaxIntakeWeight;
	type ThawThrottle = ThawThrottle;
	type HoldReason = NisHoldReason;
}

parameter_types! {
	pub const BeefySetIdSessionEntries: u32 = BondingDuration::get() * SessionsPerEra::get();
}

impl pallet_beefy::Config for Runtime {
	type BeefyId = BeefyId;
	type MaxAuthorities = MaxAuthorities;
	type MaxSetIdSessionEntries = BeefySetIdSessionEntries;
	type OnNewValidatorSet = MmrLeaf;
	type WeightInfo = ();
	type KeyOwnerProof = <Historical as KeyOwnerProofSystem<(KeyTypeId, BeefyId)>>::Proof;
	type EquivocationReportSystem =
		pallet_beefy::EquivocationReportSystem<Self, Offences, Historical, ReportLongevity>;
}

type MmrHash = <Keccak256 as sp_runtime::traits::Hash>::Output;

impl pallet_mmr::Config for Runtime {
	const INDEXING_PREFIX: &'static [u8] = mmr::INDEXING_PREFIX;
	type Hashing = Keccak256;
	type Hash = MmrHash;
	type OnNewRoot = pallet_beefy_mmr::DepositBeefyDigest<Runtime>;
	type WeightInfo = ();
	type LeafData = pallet_beefy_mmr::Pallet<Runtime>;
}

parameter_types! {
	/// Version of the produced MMR leaf.
	///
	/// The version consists of two parts;
	/// - `major` (3 bits)
	/// - `minor` (5 bits)
	///
	/// `major` should be updated only if decoding the previous MMR Leaf format from the payload
	/// is not possible (i.e. backward incompatible change).
	/// `minor` should be updated if fields are added to the previous MMR Leaf, which given SCALE
	/// encoding does not prevent old leafs from being decoded.
	///
	/// Hence we expect `major` to be changed really rarely (think never).
	/// See [`MmrLeafVersion`] type documentation for more details.
	pub LeafVersion: MmrLeafVersion = MmrLeafVersion::new(0, 0);
}

pub struct ParasProvider;
impl BeefyDataProvider<H256> for ParasProvider {
	fn extra_data() -> H256 {
		let mut para_heads: Vec<(u32, Vec<u8>)> = Paras::parachains()
			.into_iter()
			.filter_map(|id| Paras::para_head(&id).map(|head| (id.into(), head.0)))
			.collect();
		para_heads.sort();
		binary_merkle_tree::merkle_root::<<Runtime as pallet_mmr::Config>::Hashing, _>(
			para_heads.into_iter().map(|pair| pair.encode()),
		)
		.into()
	}
}

impl pallet_beefy_mmr::Config for Runtime {
	type LeafVersion = LeafVersion;
	type BeefyAuthorityToMerkleLeaf = pallet_beefy_mmr::BeefyEcdsaToEthereum;
	type LeafExtra = H256;
	type BeefyDataProvider = ParasProvider;
}

impl paras_sudo_wrapper::Config for Runtime {}

parameter_types! {
	pub const PermanentSlotLeasePeriodLength: u32 = 365;
	pub const TemporarySlotLeasePeriodLength: u32 = 5;
	pub const MaxPermanentSlots: u32 = 100;
	pub const MaxTemporarySlots: u32 = 100;
	pub const MaxTemporarySlotPerLeasePeriod: u32 = 5;
}

impl assigned_slots::Config for Runtime {
	type RuntimeEvent = RuntimeEvent;
	type AssignSlotOrigin = EnsureRoot<AccountId>;
	type Leaser = Slots;
	type PermanentSlotLeasePeriodLength = PermanentSlotLeasePeriodLength;
	type TemporarySlotLeasePeriodLength = TemporarySlotLeasePeriodLength;
	type MaxPermanentSlots = MaxPermanentSlots;
	type MaxTemporarySlots = MaxTemporarySlots;
	type MaxTemporarySlotPerLeasePeriod = MaxTemporarySlotPerLeasePeriod;
}

impl validator_manager::Config for Runtime {
	type RuntimeEvent = RuntimeEvent;
	type PrivilegedOrigin = EnsureRoot<AccountId>;
}

impl pallet_sudo::Config for Runtime {
	type RuntimeEvent = RuntimeEvent;
	type RuntimeCall = RuntimeCall;
	type WeightInfo = weights::pallet_sudo::WeightInfo<Runtime>;
}

construct_runtime! {
	pub enum Runtime where
		Block = Block,
		NodeBlock = primitives::Block,
		UncheckedExtrinsic = UncheckedExtrinsic
	{
		// Basic stuff; balances is uncallable initially.
		System: frame_system::{Pallet, Call, Storage, Config, Event<T>} = 0,

		// Babe must be before session.
		Babe: pallet_babe::{Pallet, Call, Storage, Config, ValidateUnsigned} = 1,

		Timestamp: pallet_timestamp::{Pallet, Call, Storage, Inherent} = 2,
		Indices: pallet_indices::{Pallet, Call, Storage, Config<T>, Event<T>} = 3,
		Balances: pallet_balances::{Pallet, Call, Storage, Config<T>, Event<T>} = 4,
		TransactionPayment: pallet_transaction_payment::{Pallet, Storage, Event<T>} = 33,

		// Consensus support.
		// Authorship must be before session in order to note author in the correct session and era
		// for im-online.
		Authorship: pallet_authorship::{Pallet, Storage} = 5,
		Offences: pallet_offences::{Pallet, Storage, Event} = 7,
		Historical: session_historical::{Pallet} = 34,
		// MMR leaf construction must be before session in order to have leaf contents
		// refer to block<N-1> consistently. see substrate issue #11797 for details.
		Mmr: pallet_mmr::{Pallet, Storage} = 241,
		Session: pallet_session::{Pallet, Call, Storage, Event, Config<T>} = 8,
		Grandpa: pallet_grandpa::{Pallet, Call, Storage, Config, Event, ValidateUnsigned} = 10,
		ImOnline: pallet_im_online::{Pallet, Call, Storage, Event<T>, ValidateUnsigned, Config<T>} = 11,
		AuthorityDiscovery: pallet_authority_discovery::{Pallet, Config} = 12,

		// Governance stuff; uncallable initially.
		Democracy: pallet_democracy::{Pallet, Call, Storage, Config<T>, Event<T>} = 13,
		Council: pallet_collective::<Instance1>::{Pallet, Call, Storage, Origin<T>, Event<T>, Config<T>} = 14,
		TechnicalCommittee: pallet_collective::<Instance2>::{Pallet, Call, Storage, Origin<T>, Event<T>, Config<T>} = 15,
		PhragmenElection: pallet_elections_phragmen::{Pallet, Call, Storage, Event<T>, Config<T>} = 16,
		TechnicalMembership: pallet_membership::<Instance1>::{Pallet, Call, Storage, Event<T>, Config<T>} = 17,
		Treasury: pallet_treasury::{Pallet, Call, Storage, Config, Event<T>} = 18,

		// Claims. Usable initially.
		Claims: claims::{Pallet, Call, Storage, Event<T>, Config<T>, ValidateUnsigned} = 19,

		// Utility module.
		Utility: pallet_utility::{Pallet, Call, Event} = 24,

		// Less simple identity module.
		Identity: pallet_identity::{Pallet, Call, Storage, Event<T>} = 25,

		// Society module.
		Society: pallet_society::{Pallet, Call, Storage, Event<T>} = 26,

		// Social recovery module.
		Recovery: pallet_recovery::{Pallet, Call, Storage, Event<T>} = 27,

		// Vesting. Usable initially, but removed once all vesting is finished.
		Vesting: pallet_vesting::{Pallet, Call, Storage, Event<T>, Config<T>} = 28,

		// System scheduler.
		Scheduler: pallet_scheduler::{Pallet, Call, Storage, Event<T>} = 29,

		// Proxy module. Late addition.
		Proxy: pallet_proxy::{Pallet, Call, Storage, Event<T>} = 30,

		// Multisig module. Late addition.
		Multisig: pallet_multisig::{Pallet, Call, Storage, Event<T>} = 31,

		// Preimage registrar.
		Preimage: pallet_preimage::{Pallet, Call, Storage, Event<T>} = 32,

		// Bounties modules.
		Bounties: pallet_bounties::{Pallet, Call, Storage, Event<T>} = 35,
		ChildBounties: pallet_child_bounties = 40,

		// Tips module.
		Tips: pallet_tips::{Pallet, Call, Storage, Event<T>} = 36,

		// NIS pallet.
		Nis: pallet_nis::{Pallet, Call, Storage, Event<T>, HoldReason} = 38,
//		pub type NisCounterpartInstance = pallet_balances::Instance2;
		NisCounterpartBalances: pallet_balances::<Instance2> = 45,

		// Parachains pallets. Start indices at 50 to leave room.
		ParachainsOrigin: parachains_origin::{Pallet, Origin} = 50,
		Configuration: parachains_configuration::{Pallet, Call, Storage, Config<T>} = 51,
		ParasShared: parachains_shared::{Pallet, Call, Storage} = 52,
		ParaInclusion: parachains_inclusion::{Pallet, Call, Storage, Event<T>} = 53,
		ParaInherent: parachains_paras_inherent::{Pallet, Call, Storage, Inherent} = 54,
		ParaScheduler: parachains_scheduler::{Pallet, Storage} = 55,
		Paras: parachains_paras::{Pallet, Call, Storage, Event, Config, ValidateUnsigned} = 56,
		Initializer: parachains_initializer::{Pallet, Call, Storage} = 57,
		Dmp: parachains_dmp::{Pallet, Storage} = 58,
		Hrmp: parachains_hrmp::{Pallet, Call, Storage, Event<T>, Config} = 60,
		ParaSessionInfo: parachains_session_info::{Pallet, Storage} = 61,
		ParasDisputes: parachains_disputes::{Pallet, Call, Storage, Event<T>} = 62,
		ParasSlashing: parachains_slashing::{Pallet, Call, Storage, ValidateUnsigned} = 63,
		MessageQueue: pallet_message_queue::{Pallet, Call, Storage, Event<T>} = 64,

		// Parachain Onboarding Pallets. Start indices at 70 to leave room.
		Registrar: paras_registrar::{Pallet, Call, Storage, Event<T>, Config} = 70,
		Slots: slots::{Pallet, Call, Storage, Event<T>} = 71,
		Auctions: auctions::{Pallet, Call, Storage, Event<T>} = 72,
		Crowdloan: crowdloan::{Pallet, Call, Storage, Event<T>} = 73,

		// Pallet for sending XCM.
		XcmPallet: pallet_xcm::{Pallet, Call, Storage, Event<T>, Origin, Config} = 99,

		// Rococo specific pallets (not included in Kusama). Start indices at 240
		//
		// BEEFY Bridges support.
		Beefy: pallet_beefy::{Pallet, Call, Storage, Config<T>, ValidateUnsigned} = 240,
		MmrLeaf: pallet_beefy_mmr::{Pallet, Storage} = 242,

		ParasSudoWrapper: paras_sudo_wrapper::{Pallet, Call} = 250,
		AssignedSlots: assigned_slots::{Pallet, Call, Storage, Event<T>} = 251,

		// Validator Manager pallet.
		ValidatorManager: validator_manager::{Pallet, Call, Storage, Event<T>} = 252,

		// State trie migration pallet, only temporary.
		StateTrieMigration: pallet_state_trie_migration = 254,

		// Sudo.
		Sudo: pallet_sudo::{Pallet, Call, Storage, Event<T>, Config<T>} = 255,
	}
}

/// The address format for describing accounts.
pub type Address = sp_runtime::MultiAddress<AccountId, ()>;
/// Block header type as expected by this runtime.
pub type Header = generic::Header<BlockNumber, BlakeTwo256>;
/// Block type as expected by this runtime.
pub type Block = generic::Block<Header, UncheckedExtrinsic>;
/// A Block signed with a Justification
pub type SignedBlock = generic::SignedBlock<Block>;
/// `BlockId` type as expected by this runtime.
pub type BlockId = generic::BlockId<Block>;
/// The `SignedExtension` to the basic transaction logic.
pub type SignedExtra = (
	frame_system::CheckNonZeroSender<Runtime>,
	frame_system::CheckSpecVersion<Runtime>,
	frame_system::CheckTxVersion<Runtime>,
	frame_system::CheckGenesis<Runtime>,
	frame_system::CheckMortality<Runtime>,
	frame_system::CheckNonce<Runtime>,
	frame_system::CheckWeight<Runtime>,
	pallet_transaction_payment::ChargeTransactionPayment<Runtime>,
);

/// Unchecked extrinsic type as expected by this runtime.
pub type UncheckedExtrinsic =
	generic::UncheckedExtrinsic<Address, RuntimeCall, Signature, SignedExtra>;

/// All migrations that will run on the next runtime upgrade.
///
/// This contains the combined migrations of the last 10 releases. It allows to skip runtime
/// upgrades in case governance decides to do so. THE ORDER IS IMPORTANT.
pub type Migrations =
	(migrations::V0940, migrations::V0941, migrations::V0942, migrations::Unreleased);

/// The runtime migrations per release.
#[allow(deprecated, missing_docs)]
pub mod migrations {
	use super::*;
	use frame_support::traits::{GetStorageVersion, OnRuntimeUpgrade, StorageVersion};

	pub type V0940 = ();
	pub type V0941 = (); // Node only release - no migrations.
	pub type V0942 = (
		parachains_configuration::migration::v5::MigrateToV5<Runtime>,
		pallet_offences::migration::v1::MigrateToV1<Runtime>,
	);

	/// Unreleased migrations. Add new ones here:
<<<<<<< HEAD
	pub type Unreleased = SetStorageVersions;

	/// Migrations that set `StorageVersion`s we missed to set.
	///
	/// It's *possible* that these pallets have not in fact been migrated to the versions being set,
	/// which we should keep in mind in the future if we notice any strange behavior.
	/// We opted to not check exactly what on-chain versions each pallet is at, since it would be
	/// an involved effort, this is testnet, and no one has complained
	/// (https://github.com/paritytech/polkadot/issues/6657#issuecomment-1552956439).
	pub struct SetStorageVersions;

	impl OnRuntimeUpgrade for SetStorageVersions {
		fn on_runtime_upgrade() -> Weight {
			let mut writes = 0;
			let mut reads = 0;

			// Council
			if Council::on_chain_storage_version() < 4 {
				// Safe to assume Council was created with V4 pallet.
				StorageVersion::new(4).put::<Council>();
				writes += 1;
			}
			reads += 1;

			// Technical Committee
			if TechnicalCommittee::on_chain_storage_version() < 4 {
				StorageVersion::new(4).put::<TechnicalCommittee>();
				writes += 1;
			}
			reads += 1;

			// PhragmenElection
			if PhragmenElection::on_chain_storage_version() < 4 {
				StorageVersion::new(4).put::<PhragmenElection>();
				writes += 1;
			}
			reads += 1;

			// TechnicalMembership
			if TechnicalMembership::on_chain_storage_version() < 4 {
				// Did not miss V4 upgrade because version would have been set in storage, qed.
				StorageVersion::new(4).put::<TechnicalMembership>();
				writes += 1;
			}
			reads += 1;

			// Scheduler
			if Scheduler::on_chain_storage_version() < 4 {
				StorageVersion::new(4).put::<Scheduler>();
				writes += 1;
			}
			reads += 1;

			// Bounties
			if Bounties::on_chain_storage_version() < 4 {
				StorageVersion::new(4).put::<Bounties>();
				writes += 1;
			}
			reads += 1;

			// Tips
			if Tips::on_chain_storage_version() < 4 {
				StorageVersion::new(4).put::<Tips>();
				writes += 1;
			}
			reads += 1;

			// NisCounterpartBalances
			if NisCounterpartBalances::on_chain_storage_version() < 1 {
				StorageVersion::new(1).put::<NisCounterpartBalances>();
				writes += 1;
			}
			reads += 1;

			// Crowdloan
			if Crowdloan::on_chain_storage_version() < 2 {
				StorageVersion::new(2).put::<Crowdloan>();
				writes += 1;
			}
			reads += 1;

			RocksDbWeight::get().reads_writes(reads, writes)
		}
	}
=======
	pub type Unreleased = (
		// Remove UMP dispatch queue <https://github.com/paritytech/polkadot/pull/6271>
		parachains_configuration::migration::v6::MigrateToV6<Runtime>,
		ump_migrations::UpdateUmpLimits,
	);
}

/// Helpers to configure all migrations.
pub mod ump_migrations {
	use runtime_parachains::configuration::migration_ump;

	pub const MAX_UPWARD_QUEUE_SIZE: u32 = 8 * 1024 * 1024;
	pub const MAX_UPWARD_QUEUE_COUNT: u32 = 1398101;
	pub const MAX_UPWARD_MESSAGE_SIZE: u32 = (1 << 15) - 5; // Checked in test `max_upward_message_size`.
	pub const MAX_UPWARD_MESSAGE_NUM_PER_CANDIDATE: u32 = 1024;

	pub type UpdateUmpLimits = migration_ump::latest::ScheduleConfigUpdate<
		super::Runtime,
		MAX_UPWARD_QUEUE_SIZE,
		MAX_UPWARD_QUEUE_COUNT,
		MAX_UPWARD_MESSAGE_SIZE,
		MAX_UPWARD_MESSAGE_NUM_PER_CANDIDATE,
	>;
>>>>>>> 8e6e3691
}

/// Executive: handles dispatch to the various modules.
pub type Executive = frame_executive::Executive<
	Runtime,
	Block,
	frame_system::ChainContext<Runtime>,
	Runtime,
	AllPalletsWithSystem,
	Migrations,
>;
/// The payload being signed in transactions.
pub type SignedPayload = generic::SignedPayload<RuntimeCall, SignedExtra>;

parameter_types! {
	// The deposit configuration for the singed migration. Specially if you want to allow any signed account to do the migration (see `SignedFilter`, these deposits should be high)
	pub const MigrationSignedDepositPerItem: Balance = 1 * CENTS;
	pub const MigrationSignedDepositBase: Balance = 20 * CENTS * 100;
	pub const MigrationMaxKeyLen: u32 = 512;
}

impl pallet_state_trie_migration::Config for Runtime {
	type RuntimeEvent = RuntimeEvent;
	type Currency = Balances;
	type SignedDepositPerItem = MigrationSignedDepositPerItem;
	type SignedDepositBase = MigrationSignedDepositBase;
	type ControlOrigin = EnsureRoot<AccountId>;
	// specific account for the migration, can trigger the signed migrations.
	type SignedFilter = frame_system::EnsureSignedBy<MigController, AccountId>;

	// Use same weights as substrate ones.
	type WeightInfo = pallet_state_trie_migration::weights::SubstrateWeight<Runtime>;
	type MaxKeyLen = MigrationMaxKeyLen;
}

frame_support::ord_parameter_types! {
	pub const MigController: AccountId = AccountId::from(hex_literal::hex!("52bc71c1eca5353749542dfdf0af97bf764f9c2f44e860cd485f1cd86400f649"));
}

#[cfg(feature = "runtime-benchmarks")]
mod benches {
	frame_benchmarking::define_benchmarks!(
		// Polkadot
		// NOTE: Make sure to prefix these with `runtime_common::` so
		// the that path resolves correctly in the generated file.
		[runtime_common::auctions, Auctions]
		[runtime_common::crowdloan, Crowdloan]
		[runtime_common::claims, Claims]
		[runtime_common::slots, Slots]
		[runtime_common::paras_registrar, Registrar]
		[runtime_parachains::configuration, Configuration]
		[runtime_parachains::hrmp, Hrmp]
		[runtime_parachains::disputes, ParasDisputes]
		[runtime_parachains::inclusion, ParaInclusion]
		[runtime_parachains::initializer, Initializer]
		[runtime_parachains::paras_inherent, ParaInherent]
		[runtime_parachains::paras, Paras]
		// Substrate
		[pallet_balances, Balances]
		[pallet_balances, NisCounterpartBalances]
		[frame_benchmarking::baseline, Baseline::<Runtime>]
		[pallet_bounties, Bounties]
		[pallet_child_bounties, ChildBounties]
		[pallet_collective, Council]
		[pallet_collective, TechnicalCommittee]
		[pallet_democracy, Democracy]
		[pallet_elections_phragmen, PhragmenElection]
		[pallet_nis, Nis]
		[pallet_identity, Identity]
		[pallet_im_online, ImOnline]
		[pallet_indices, Indices]
		[pallet_membership, TechnicalMembership]
		[pallet_message_queue, MessageQueue]
		[pallet_multisig, Multisig]
		[pallet_preimage, Preimage]
		[pallet_proxy, Proxy]
		[pallet_recovery, Recovery]
		[pallet_scheduler, Scheduler]
		[pallet_sudo, Sudo]
		[frame_system, SystemBench::<Runtime>]
		[pallet_timestamp, Timestamp]
		[pallet_tips, Tips]
		[pallet_treasury, Treasury]
		[pallet_utility, Utility]
		[pallet_vesting, Vesting]
		// XCM
		[pallet_xcm, XcmPallet]
		[pallet_xcm_benchmarks::fungible, pallet_xcm_benchmarks::fungible::Pallet::<Runtime>]
		[pallet_xcm_benchmarks::generic, pallet_xcm_benchmarks::generic::Pallet::<Runtime>]
	);
}

pub type MmrHashing = <Runtime as pallet_mmr::Config>::Hashing;

#[cfg(not(feature = "disable-runtime-api"))]
sp_api::impl_runtime_apis! {
	impl sp_api::Core<Block> for Runtime {
		fn version() -> RuntimeVersion {
			VERSION
		}

		fn execute_block(block: Block) {
			Executive::execute_block(block);
		}

		fn initialize_block(header: &<Block as BlockT>::Header) {
			Executive::initialize_block(header)
		}
	}

	impl sp_api::Metadata<Block> for Runtime {
		fn metadata() -> OpaqueMetadata {
			OpaqueMetadata::new(Runtime::metadata().into())
		}

		fn metadata_at_version(version: u32) -> Option<OpaqueMetadata> {
			Runtime::metadata_at_version(version)
		}

		fn metadata_versions() -> sp_std::vec::Vec<u32> {
			Runtime::metadata_versions()
		}
	}

	impl block_builder_api::BlockBuilder<Block> for Runtime {
		fn apply_extrinsic(extrinsic: <Block as BlockT>::Extrinsic) -> ApplyExtrinsicResult {
			Executive::apply_extrinsic(extrinsic)
		}

		fn finalize_block() -> <Block as BlockT>::Header {
			Executive::finalize_block()
		}

		fn inherent_extrinsics(data: inherents::InherentData) -> Vec<<Block as BlockT>::Extrinsic> {
			data.create_extrinsics()
		}

		fn check_inherents(
			block: Block,
			data: inherents::InherentData,
		) -> inherents::CheckInherentsResult {
			data.check_extrinsics(&block)
		}
	}

	impl tx_pool_api::runtime_api::TaggedTransactionQueue<Block> for Runtime {
		fn validate_transaction(
			source: TransactionSource,
			tx: <Block as BlockT>::Extrinsic,
			block_hash: <Block as BlockT>::Hash,
		) -> TransactionValidity {
			Executive::validate_transaction(source, tx, block_hash)
		}
	}

	impl offchain_primitives::OffchainWorkerApi<Block> for Runtime {
		fn offchain_worker(header: &<Block as BlockT>::Header) {
			Executive::offchain_worker(header)
		}
	}

	impl primitives::runtime_api::ParachainHost<Block, Hash, BlockNumber> for Runtime {
		fn validators() -> Vec<ValidatorId> {
			parachains_runtime_api_impl::validators::<Runtime>()
		}

		fn validator_groups() -> (Vec<Vec<ValidatorIndex>>, GroupRotationInfo<BlockNumber>) {
			parachains_runtime_api_impl::validator_groups::<Runtime>()
		}

		fn availability_cores() -> Vec<CoreState<Hash, BlockNumber>> {
			parachains_runtime_api_impl::availability_cores::<Runtime>()
		}

		fn persisted_validation_data(para_id: ParaId, assumption: OccupiedCoreAssumption)
			-> Option<PersistedValidationData<Hash, BlockNumber>> {
			parachains_runtime_api_impl::persisted_validation_data::<Runtime>(para_id, assumption)
		}

		fn assumed_validation_data(
			para_id: ParaId,
			expected_persisted_validation_data_hash: Hash,
		) -> Option<(PersistedValidationData<Hash, BlockNumber>, ValidationCodeHash)> {
			parachains_runtime_api_impl::assumed_validation_data::<Runtime>(
				para_id,
				expected_persisted_validation_data_hash,
			)
		}

		fn check_validation_outputs(
			para_id: ParaId,
			outputs: primitives::CandidateCommitments,
		) -> bool {
			parachains_runtime_api_impl::check_validation_outputs::<Runtime>(para_id, outputs)
		}

		fn session_index_for_child() -> SessionIndex {
			parachains_runtime_api_impl::session_index_for_child::<Runtime>()
		}

		fn validation_code(para_id: ParaId, assumption: OccupiedCoreAssumption)
			-> Option<ValidationCode> {
			parachains_runtime_api_impl::validation_code::<Runtime>(para_id, assumption)
		}

		fn candidate_pending_availability(para_id: ParaId) -> Option<CommittedCandidateReceipt<Hash>> {
			parachains_runtime_api_impl::candidate_pending_availability::<Runtime>(para_id)
		}

		fn candidate_events() -> Vec<CandidateEvent<Hash>> {
			parachains_runtime_api_impl::candidate_events::<Runtime, _>(|ev| {
				match ev {
					RuntimeEvent::ParaInclusion(ev) => {
						Some(ev)
					}
					_ => None,
				}
			})
		}

		fn session_info(index: SessionIndex) -> Option<SessionInfo> {
			parachains_runtime_api_impl::session_info::<Runtime>(index)
		}

		fn session_executor_params(session_index: SessionIndex) -> Option<ExecutorParams> {
			parachains_runtime_api_impl::session_executor_params::<Runtime>(session_index)
		}

		fn dmq_contents(recipient: ParaId) -> Vec<InboundDownwardMessage<BlockNumber>> {
			parachains_runtime_api_impl::dmq_contents::<Runtime>(recipient)
		}

		fn inbound_hrmp_channels_contents(
			recipient: ParaId
		) -> BTreeMap<ParaId, Vec<InboundHrmpMessage<BlockNumber>>> {
			parachains_runtime_api_impl::inbound_hrmp_channels_contents::<Runtime>(recipient)
		}

		fn validation_code_by_hash(hash: ValidationCodeHash) -> Option<ValidationCode> {
			parachains_runtime_api_impl::validation_code_by_hash::<Runtime>(hash)
		}

		fn on_chain_votes() -> Option<ScrapedOnChainVotes<Hash>> {
			parachains_runtime_api_impl::on_chain_votes::<Runtime>()
		}

		fn submit_pvf_check_statement(
			stmt: primitives::PvfCheckStatement,
			signature: primitives::ValidatorSignature
		) {
			parachains_runtime_api_impl::submit_pvf_check_statement::<Runtime>(stmt, signature)
		}

		fn pvfs_require_precheck() -> Vec<ValidationCodeHash> {
			parachains_runtime_api_impl::pvfs_require_precheck::<Runtime>()
		}

		fn validation_code_hash(para_id: ParaId, assumption: OccupiedCoreAssumption)
			-> Option<ValidationCodeHash>
		{
			parachains_runtime_api_impl::validation_code_hash::<Runtime>(para_id, assumption)
		}

		fn disputes() -> Vec<(SessionIndex, CandidateHash, DisputeState<BlockNumber>)> {
			parachains_runtime_api_impl::get_session_disputes::<Runtime>()
		}
	}

	#[api_version(2)]
	impl beefy_primitives::BeefyApi<Block> for Runtime {
		fn beefy_genesis() -> Option<BlockNumber> {
			Beefy::genesis_block()
		}

		fn validator_set() -> Option<beefy_primitives::ValidatorSet<BeefyId>> {
			Beefy::validator_set()
		}

		fn submit_report_equivocation_unsigned_extrinsic(
			equivocation_proof: beefy_primitives::EquivocationProof<
				BlockNumber,
				BeefyId,
				BeefySignature,
			>,
			key_owner_proof: beefy_primitives::OpaqueKeyOwnershipProof,
		) -> Option<()> {
			let key_owner_proof = key_owner_proof.decode()?;

			Beefy::submit_unsigned_equivocation_report(
				equivocation_proof,
				key_owner_proof,
			)
		}

		fn generate_key_ownership_proof(
			_set_id: beefy_primitives::ValidatorSetId,
			authority_id: BeefyId,
		) -> Option<beefy_primitives::OpaqueKeyOwnershipProof> {
			use parity_scale_codec::Encode;

			Historical::prove((beefy_primitives::KEY_TYPE, authority_id))
				.map(|p| p.encode())
				.map(beefy_primitives::OpaqueKeyOwnershipProof::new)
		}
	}

	#[api_version(2)]
	impl mmr::MmrApi<Block, Hash, BlockNumber> for Runtime {
		fn mmr_root() -> Result<Hash, mmr::Error> {
			Ok(Mmr::mmr_root())
		}

		fn mmr_leaf_count() -> Result<mmr::LeafIndex, mmr::Error> {
			Ok(Mmr::mmr_leaves())
		}

		fn generate_proof(
			block_numbers: Vec<BlockNumber>,
			best_known_block_number: Option<BlockNumber>,
		) -> Result<(Vec<mmr::EncodableOpaqueLeaf>, mmr::Proof<Hash>), mmr::Error> {
			Mmr::generate_proof(block_numbers, best_known_block_number).map(
				|(leaves, proof)| {
					(
						leaves
							.into_iter()
							.map(|leaf| mmr::EncodableOpaqueLeaf::from_leaf(&leaf))
							.collect(),
						proof,
					)
				},
			)
		}

		fn verify_proof(leaves: Vec<mmr::EncodableOpaqueLeaf>, proof: mmr::Proof<Hash>)
			-> Result<(), mmr::Error>
		{
			pub type MmrLeaf = <<Runtime as pallet_mmr::Config>::LeafData as mmr::LeafDataProvider>::LeafData;
			let leaves = leaves.into_iter().map(|leaf|
				leaf.into_opaque_leaf()
				.try_decode()
				.ok_or(mmr::Error::Verify)).collect::<Result<Vec<MmrLeaf>, mmr::Error>>()?;
			Mmr::verify_leaves(leaves, proof)
		}

		fn verify_proof_stateless(
			root: Hash,
			leaves: Vec<mmr::EncodableOpaqueLeaf>,
			proof: mmr::Proof<Hash>
		) -> Result<(), mmr::Error> {
			let nodes = leaves.into_iter().map(|leaf|mmr::DataOrHash::Data(leaf.into_opaque_leaf())).collect();
			pallet_mmr::verify_leaves_proof::<MmrHashing, _>(root, nodes, proof)
		}
	}

	impl fg_primitives::GrandpaApi<Block> for Runtime {
		fn grandpa_authorities() -> Vec<(GrandpaId, u64)> {
			Grandpa::grandpa_authorities()
		}

		fn current_set_id() -> fg_primitives::SetId {
			Grandpa::current_set_id()
		}

		fn submit_report_equivocation_unsigned_extrinsic(
			equivocation_proof: fg_primitives::EquivocationProof<
				<Block as BlockT>::Hash,
				sp_runtime::traits::NumberFor<Block>,
			>,
			key_owner_proof: fg_primitives::OpaqueKeyOwnershipProof,
		) -> Option<()> {
			let key_owner_proof = key_owner_proof.decode()?;

			Grandpa::submit_unsigned_equivocation_report(
				equivocation_proof,
				key_owner_proof,
			)
		}

		fn generate_key_ownership_proof(
			_set_id: fg_primitives::SetId,
			authority_id: fg_primitives::AuthorityId,
		) -> Option<fg_primitives::OpaqueKeyOwnershipProof> {
			use parity_scale_codec::Encode;

			Historical::prove((fg_primitives::KEY_TYPE, authority_id))
				.map(|p| p.encode())
				.map(fg_primitives::OpaqueKeyOwnershipProof::new)
		}
	}

	impl babe_primitives::BabeApi<Block> for Runtime {
		fn configuration() -> babe_primitives::BabeConfiguration {
			let epoch_config = Babe::epoch_config().unwrap_or(BABE_GENESIS_EPOCH_CONFIG);
			babe_primitives::BabeConfiguration {
				slot_duration: Babe::slot_duration(),
				epoch_length: EpochDurationInBlocks::get().into(),
				c: epoch_config.c,
				authorities: Babe::authorities().to_vec(),
				randomness: Babe::randomness(),
				allowed_slots: epoch_config.allowed_slots,
			}
		}

		fn current_epoch_start() -> babe_primitives::Slot {
			Babe::current_epoch_start()
		}

		fn current_epoch() -> babe_primitives::Epoch {
			Babe::current_epoch()
		}

		fn next_epoch() -> babe_primitives::Epoch {
			Babe::next_epoch()
		}

		fn generate_key_ownership_proof(
			_slot: babe_primitives::Slot,
			authority_id: babe_primitives::AuthorityId,
		) -> Option<babe_primitives::OpaqueKeyOwnershipProof> {
			use parity_scale_codec::Encode;

			Historical::prove((babe_primitives::KEY_TYPE, authority_id))
				.map(|p| p.encode())
				.map(babe_primitives::OpaqueKeyOwnershipProof::new)
		}

		fn submit_report_equivocation_unsigned_extrinsic(
			equivocation_proof: babe_primitives::EquivocationProof<<Block as BlockT>::Header>,
			key_owner_proof: babe_primitives::OpaqueKeyOwnershipProof,
		) -> Option<()> {
			let key_owner_proof = key_owner_proof.decode()?;

			Babe::submit_unsigned_equivocation_report(
				equivocation_proof,
				key_owner_proof,
			)
		}
	}

	impl authority_discovery_primitives::AuthorityDiscoveryApi<Block> for Runtime {
		fn authorities() -> Vec<AuthorityDiscoveryId> {
			parachains_runtime_api_impl::relevant_authority_ids::<Runtime>()
		}
	}

	impl sp_session::SessionKeys<Block> for Runtime {
		fn generate_session_keys(seed: Option<Vec<u8>>) -> Vec<u8> {
			SessionKeys::generate(seed)
		}

		fn decode_session_keys(
			encoded: Vec<u8>,
		) -> Option<Vec<(Vec<u8>, sp_core::crypto::KeyTypeId)>> {
			SessionKeys::decode_into_raw_public_keys(&encoded)
		}
	}

	impl frame_system_rpc_runtime_api::AccountNonceApi<Block, AccountId, Nonce> for Runtime {
		fn account_nonce(account: AccountId) -> Nonce {
			System::account_nonce(account)
		}
	}

	impl pallet_transaction_payment_rpc_runtime_api::TransactionPaymentApi<
		Block,
		Balance,
	> for Runtime {
		fn query_info(uxt: <Block as BlockT>::Extrinsic, len: u32) -> RuntimeDispatchInfo<Balance> {
			TransactionPayment::query_info(uxt, len)
		}
		fn query_fee_details(uxt: <Block as BlockT>::Extrinsic, len: u32) -> FeeDetails<Balance> {
			TransactionPayment::query_fee_details(uxt, len)
		}
		fn query_weight_to_fee(weight: Weight) -> Balance {
			TransactionPayment::weight_to_fee(weight)
		}
		fn query_length_to_fee(length: u32) -> Balance {
			TransactionPayment::length_to_fee(length)
		}
	}

	impl pallet_beefy_mmr::BeefyMmrApi<Block, Hash> for RuntimeApi {
		fn authority_set_proof() -> beefy_primitives::mmr::BeefyAuthoritySet<Hash> {
			MmrLeaf::authority_set_proof()
		}

		fn next_authority_set_proof() -> beefy_primitives::mmr::BeefyNextAuthoritySet<Hash> {
			MmrLeaf::next_authority_set_proof()
		}
	}

	#[cfg(feature = "try-runtime")]
	impl frame_try_runtime::TryRuntime<Block> for Runtime {
		fn on_runtime_upgrade(checks: frame_try_runtime::UpgradeCheckSelect) -> (Weight, Weight) {
			log::info!("try-runtime::on_runtime_upgrade rococo.");
			let weight = Executive::try_runtime_upgrade(checks).unwrap();
			(weight, BlockWeights::get().max_block)
		}

		fn execute_block(
			block: Block,
			state_root_check: bool,
			signature_check: bool,
			select: frame_try_runtime::TryStateSelect,
		) -> Weight {
			// NOTE: intentional unwrap: we don't want to propagate the error backwards, and want to
			// have a backtrace here.
			Executive::try_execute_block(block, state_root_check, signature_check, select).unwrap()
		}
	}

	#[cfg(feature = "runtime-benchmarks")]
	impl frame_benchmarking::Benchmark<Block> for Runtime {
		fn benchmark_metadata(extra: bool) -> (
			Vec<frame_benchmarking::BenchmarkList>,
			Vec<frame_support::traits::StorageInfo>,
		) {
			use frame_benchmarking::{Benchmarking, BenchmarkList};
			use frame_support::traits::StorageInfoTrait;

			use frame_system_benchmarking::Pallet as SystemBench;
			use frame_benchmarking::baseline::Pallet as Baseline;

			let mut list = Vec::<BenchmarkList>::new();
			list_benchmarks!(list, extra);

			let storage_info = AllPalletsWithSystem::storage_info();
			return (list, storage_info)
		}

		fn dispatch_benchmark(
			config: frame_benchmarking::BenchmarkConfig,
		) -> Result<
			Vec<frame_benchmarking::BenchmarkBatch>,
			sp_runtime::RuntimeString,
		> {
			use frame_benchmarking::{Benchmarking, BenchmarkBatch, TrackedStorageKey, BenchmarkError};
			use frame_system_benchmarking::Pallet as SystemBench;
			use frame_benchmarking::baseline::Pallet as Baseline;
			use xcm::latest::prelude::*;
			use xcm_config::{
				LocalCheckAccount, LocationConverter, Statemine, TokenLocation, XcmConfig,
			};

			impl frame_system_benchmarking::Config for Runtime {}
			impl frame_benchmarking::baseline::Config for Runtime {}
			impl pallet_xcm_benchmarks::Config for Runtime {
				type XcmConfig = XcmConfig;
				type AccountIdConverter = LocationConverter;
				fn valid_destination() -> Result<MultiLocation, BenchmarkError> {
					Ok(Statemine::get())
				}
				fn worst_case_holding(_depositable_count: u32) -> MultiAssets {
					// Rococo only knows about ROC
					vec![MultiAsset{
						id: Concrete(TokenLocation::get()),
						fun: Fungible(1_000_000 * UNITS),
					}].into()
				}
			}

			parameter_types! {
				pub const TrustedTeleporter: Option<(MultiLocation, MultiAsset)> = Some((
					Statemine::get(),
					MultiAsset { fun: Fungible(1 * UNITS), id: Concrete(TokenLocation::get()) },
				));
				pub const TrustedReserve: Option<(MultiLocation, MultiAsset)> = Some((
					Statemine::get(),
					MultiAsset { fun: Fungible(1 * UNITS), id: Concrete(TokenLocation::get()) },
				));
			}

			impl pallet_xcm_benchmarks::fungible::Config for Runtime {
				type TransactAsset = Balances;

				type CheckedAccount = LocalCheckAccount;
				type TrustedTeleporter = TrustedTeleporter;

				fn get_multi_asset() -> MultiAsset {
					MultiAsset {
						id: Concrete(TokenLocation::get()),
						fun: Fungible(1 * UNITS),
					}
				}
			}

			impl pallet_xcm_benchmarks::generic::Config for Runtime {
				type RuntimeCall = RuntimeCall;

				fn worst_case_response() -> (u64, Response) {
					(0u64, Response::Version(Default::default()))
				}

				fn worst_case_asset_exchange() -> Result<(MultiAssets, MultiAssets), BenchmarkError> {
					// Rococo doesn't support asset exchanges
					Err(BenchmarkError::Skip)
				}

				fn universal_alias() -> Result<(MultiLocation, Junction), BenchmarkError> {
					// The XCM executor of Rococo doesn't have a configured `UniversalAliases`
					Err(BenchmarkError::Skip)
				}

				fn transact_origin_and_runtime_call() -> Result<(MultiLocation, RuntimeCall), BenchmarkError> {
					Ok((Statemine::get(), frame_system::Call::remark_with_event { remark: vec![] }.into()))
				}

				fn subscribe_origin() -> Result<MultiLocation, BenchmarkError> {
					Ok(Statemine::get())
				}

				fn claimable_asset() -> Result<(MultiLocation, MultiLocation, MultiAssets), BenchmarkError> {
					let origin = Statemine::get();
					let assets: MultiAssets = (Concrete(TokenLocation::get()), 1_000 * UNITS).into();
					let ticket = MultiLocation { parents: 0, interior: Here };
					Ok((origin, ticket, assets))
				}

				fn unlockable_asset() -> Result<(MultiLocation, MultiLocation, MultiAsset), BenchmarkError> {
					// Rococo doesn't support asset locking
					Err(BenchmarkError::Skip)
				}

				fn export_message_origin_and_destination(
				) -> Result<(MultiLocation, NetworkId, InteriorMultiLocation), BenchmarkError> {
					// Rococo doesn't support exporting messages
					Err(BenchmarkError::Skip)
				}
			}

			let whitelist: Vec<TrackedStorageKey> = vec![
				// Block Number
				hex_literal::hex!("26aa394eea5630e07c48ae0c9558cef702a5c1b19ab7a04f536c519aca4983ac").to_vec().into(),
				// Total Issuance
				hex_literal::hex!("c2261276cc9d1f8598ea4b6a74b15c2f57c875e4cff74148e4628f264b974c80").to_vec().into(),
				// Execution Phase
				hex_literal::hex!("26aa394eea5630e07c48ae0c9558cef7ff553b5a9862a516939d82b3d3d8661a").to_vec().into(),
				// Event Count
				hex_literal::hex!("26aa394eea5630e07c48ae0c9558cef70a98fdbe9ce6c55837576c60c7af3850").to_vec().into(),
				// System Events
				hex_literal::hex!("26aa394eea5630e07c48ae0c9558cef780d41e5e16056765bc8461851072c9d7").to_vec().into(),
				// Treasury Account
				hex_literal::hex!("26aa394eea5630e07c48ae0c9558cef7b99d880ec681799c0cf30e8886371da95ecffd7b6c0f78751baa9d281e0bfa3a6d6f646c70792f74727372790000000000000000000000000000000000000000").to_vec().into(),
			];

			let mut batches = Vec::<BenchmarkBatch>::new();
			let params = (&config, &whitelist);

			add_benchmarks!(params, batches);

			Ok(batches)
		}
	}
}

#[cfg(test)]
mod encoding_tests {
	use super::*;

	#[test]
	fn nis_hold_reason_encoding_is_correct() {
		assert_eq!(NisHoldReason::get().encode(), [38, 0]);
	}
}

#[cfg(test)]
mod test {
	use super::*;

	#[test]
	fn max_upward_message_size() {
		use sp_core::Get;
		assert_eq!(
			ump_migrations::MAX_UPWARD_MESSAGE_SIZE,
			pallet_message_queue::MaxMessageLenOf::<Runtime>::get()
		);
	}
}

#[cfg(all(test, feature = "try-runtime"))]
mod remote_tests {
	use super::*;
	use frame_try_runtime::{runtime_decl_for_try_runtime::TryRuntime, UpgradeCheckSelect};
	use remote_externalities::{
		Builder, Mode, OfflineConfig, OnlineConfig, SnapshotConfig, Transport,
	};
	use std::env::var;

	#[tokio::test]
	async fn run_migrations() {
		if var("RUN_MIGRATION_TESTS").is_err() {
			return
		}

		sp_tracing::try_init_simple();
		let transport: Transport =
			var("WS").unwrap_or("wss://rococo-rpc.polkadot.io:443".to_string()).into();
		let maybe_state_snapshot: Option<SnapshotConfig> = var("SNAP").map(|s| s.into()).ok();
		let mut ext = Builder::<Block>::default()
			.mode(if let Some(state_snapshot) = maybe_state_snapshot {
				Mode::OfflineOrElseOnline(
					OfflineConfig { state_snapshot: state_snapshot.clone() },
					OnlineConfig {
						transport,
						state_snapshot: Some(state_snapshot),
						..Default::default()
					},
				)
			} else {
				Mode::Online(OnlineConfig { transport, ..Default::default() })
			})
			.build()
			.await
			.unwrap();
		ext.execute_with(|| Runtime::on_runtime_upgrade(UpgradeCheckSelect::PreAndPost));
	}
}<|MERGE_RESOLUTION|>--- conflicted
+++ resolved
@@ -1536,10 +1536,6 @@
 		pallet_offences::migration::v1::MigrateToV1<Runtime>,
 	);
 
-	/// Unreleased migrations. Add new ones here:
-<<<<<<< HEAD
-	pub type Unreleased = SetStorageVersions;
-
 	/// Migrations that set `StorageVersion`s we missed to set.
 	///
 	/// It's *possible* that these pallets have not in fact been migrated to the versions being set,
@@ -1622,8 +1618,8 @@
 			RocksDbWeight::get().reads_writes(reads, writes)
 		}
 	}
-=======
 	pub type Unreleased = (
+		SetStorageVersions,
 		// Remove UMP dispatch queue <https://github.com/paritytech/polkadot/pull/6271>
 		parachains_configuration::migration::v6::MigrateToV6<Runtime>,
 		ump_migrations::UpdateUmpLimits,
@@ -1646,7 +1642,6 @@
 		MAX_UPWARD_MESSAGE_SIZE,
 		MAX_UPWARD_MESSAGE_NUM_PER_CANDIDATE,
 	>;
->>>>>>> 8e6e3691
 }
 
 /// Executive: handles dispatch to the various modules.
