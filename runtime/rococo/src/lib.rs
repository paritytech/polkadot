// Copyright 2020 Parity Technologies (UK) Ltd.
// This file is part of Polkadot.

// Polkadot is free software: you can redistribute it and/or modify
// it under the terms of the GNU General Public License as published by
// the Free Software Foundation, either version 3 of the License, or
// (at your option) any later version.

// Polkadot is distributed in the hope that it will be useful,
// but WITHOUT ANY WARRANTY; without even the implied warranty of
// MERCHANTABILITY or FITNESS FOR A PARTICULAR PURPOSE.  See the
// GNU General Public License for more details.

// You should have received a copy of the GNU General Public License
// along with Polkadot.  If not, see <http://www.gnu.org/licenses/>.

//! The Rococo runtime for v1 parachains.

#![cfg_attr(not(feature = "std"), no_std)]
// `construct_runtime!` does a lot of recursion and requires us to increase the limit to 256.
#![recursion_limit = "256"]

use authority_discovery_primitives::AuthorityId as AuthorityDiscoveryId;
use beefy_primitives::{crypto::AuthorityId as BeefyId, mmr::MmrLeafVersion};
use frame_support::{
	construct_runtime, parameter_types,
	traits::{All, Filter, IsInVec, KeyOwnerProofSystem, OnRuntimeUpgrade, Randomness},
	weights::Weight,
	PalletId,
};
use frame_system::EnsureRoot;
use pallet_grandpa::{fg_primitives, AuthorityId as GrandpaId};
use pallet_im_online::sr25519::AuthorityId as ImOnlineId;
use pallet_mmr_primitives as mmr;
use pallet_session::historical as session_historical;
use pallet_transaction_payment::{CurrencyAdapter, FeeDetails, RuntimeDispatchInfo};
use parity_scale_codec::{Decode, Encode, MaxEncodedLen};
use primitives::v1::{
	AccountId, AccountIndex, Balance, BlockNumber, CandidateEvent, CommittedCandidateReceipt,
	CoreState, GroupRotationInfo, Hash, Id, InboundDownwardMessage, InboundHrmpMessage, Moment,
	Nonce, OccupiedCoreAssumption, PersistedValidationData, SessionInfo as SessionInfoData,
	Signature, ValidationCode, ValidationCodeHash, ValidatorId, ValidatorIndex,
};
use runtime_common::{
	auctions, crowdloan, impls::ToAuthor, paras_registrar, paras_sudo_wrapper, slots, xcm_sender,
	BlockHashCount, BlockLength, BlockWeights, RocksDbWeight, SlowAdjustingFeeUpdate,
};
use runtime_parachains::{self, runtime_api_impl::v1 as runtime_api_impl};
use sp_core::{OpaqueMetadata, RuntimeDebug};
use sp_runtime::{
	create_runtime_str, generic, impl_opaque_keys,
	traits::{
		self, AccountIdLookup, BlakeTwo256, Block as BlockT, Extrinsic as ExtrinsicT, Keccak256,
		OpaqueKeys, SaturatedConversion, Verify,
	},
	transaction_validity::{TransactionPriority, TransactionSource, TransactionValidity},
	ApplyExtrinsicResult, KeyTypeId, Perbill,
};
use sp_staking::SessionIndex;
use sp_std::{collections::btree_map::BTreeMap, prelude::*};
#[cfg(any(feature = "std", test))]
use sp_version::NativeVersion;
use sp_version::RuntimeVersion;

use runtime_parachains::{
	configuration as parachains_configuration, dmp as parachains_dmp, hrmp as parachains_hrmp,
	inclusion as parachains_inclusion, initializer as parachains_initializer,
	origin as parachains_origin, paras as parachains_paras,
	paras_inherent as parachains_paras_inherent, scheduler as parachains_scheduler,
	session_info as parachains_session_info, shared as parachains_shared, ump as parachains_ump,
};

use bridge_runtime_common::messages::{
	source::estimate_message_dispatch_and_delivery_fee, MessageBridge,
};

pub use pallet_balances::Call as BalancesCall;

use polkadot_parachain::primitives::Id as ParaId;

<<<<<<< HEAD
use xcm::v0::{MultiLocation, NetworkId, BodyId};
use xcm_executor::XcmExecutor;
=======
use constants::{currency::*, fee::*, time::*};
use frame_support::traits::InstanceFilter;
use xcm::v0::{BodyId, MultiLocation, NetworkId, Xcm};
>>>>>>> 28823045
use xcm_builder::{
	AccountId32Aliases, BackingToPlurality, ChildParachainAsNative, ChildParachainConvertsVia,
	ChildSystemParachainAsSuperuser, CurrencyAdapter as XcmCurrencyAdapter, FixedWeightBounds,
	IsConcrete, LocationInverter, SignedAccountId32AsNative, SignedToAccountId32,
	SovereignSignedViaLocation, UsingComponents,
};
use xcm_executor::XcmExecutor;

mod bridge_messages;
/// Constant values used within the runtime.
pub mod constants;
mod validator_manager;

// Make the WASM binary available.
#[cfg(feature = "std")]
include!(concat!(env!("OUT_DIR"), "/wasm_binary.rs"));

/// Runtime version (Rococo).
pub const VERSION: RuntimeVersion = RuntimeVersion {
	spec_name: create_runtime_str!("rococo"),
	impl_name: create_runtime_str!("parity-rococo-v1.6"),
	authoring_version: 0,
	spec_version: 9004,
	impl_version: 0,
	#[cfg(not(feature = "disable-runtime-api"))]
	apis: RUNTIME_API_VERSIONS,
	#[cfg(feature = "disable-runtime-api")]
	apis: sp_version::create_apis_vec![[]],
	transaction_version: 0,
};

/// The BABE epoch configuration at genesis.
pub const BABE_GENESIS_EPOCH_CONFIG: babe_primitives::BabeEpochConfiguration =
	babe_primitives::BabeEpochConfiguration {
		c: PRIMARY_PROBABILITY,
		allowed_slots: babe_primitives::AllowedSlots::PrimaryAndSecondaryVRFSlots,
	};

/// Native version.
#[cfg(any(feature = "std", test))]
pub fn native_version() -> NativeVersion {
	NativeVersion { runtime_version: VERSION, can_author_with: Default::default() }
}

/// The address format for describing accounts.
pub type Address = sp_runtime::MultiAddress<AccountId, ()>;
/// Block header type as expected by this runtime.
pub type Header = generic::Header<BlockNumber, BlakeTwo256>;
/// Block type as expected by this runtime.
pub type Block = generic::Block<Header, UncheckedExtrinsic>;
/// A Block signed with a Justification
pub type SignedBlock = generic::SignedBlock<Block>;
/// `BlockId` type as expected by this runtime.
pub type BlockId = generic::BlockId<Block>;
/// The `SignedExtension` to the basic transaction logic.
pub type SignedExtra = (
	frame_system::CheckSpecVersion<Runtime>,
	frame_system::CheckTxVersion<Runtime>,
	frame_system::CheckGenesis<Runtime>,
	frame_system::CheckMortality<Runtime>,
	frame_system::CheckNonce<Runtime>,
	frame_system::CheckWeight<Runtime>,
	pallet_transaction_payment::ChargeTransactionPayment<Runtime>,
);

/// Migrate from `PalletVersion` to the new `StorageVersion`
pub struct MigratePalletVersionToStorageVersion;

impl OnRuntimeUpgrade for MigratePalletVersionToStorageVersion {
	fn on_runtime_upgrade() -> frame_support::weights::Weight {
		frame_support::migrations::migrate_from_pallet_version_to_storage_version::<
			AllPalletsWithSystem,
		>(&RocksDbWeight::get())
	}
}

/// Unchecked extrinsic type as expected by this runtime.
pub type UncheckedExtrinsic = generic::UncheckedExtrinsic<Address, Call, Signature, SignedExtra>;
/// Executive: handles dispatch to the various modules.
pub type Executive = frame_executive::Executive<
	Runtime,
	Block,
	frame_system::ChainContext<Runtime>,
	Runtime,
	AllPallets,
	MigratePalletVersionToStorageVersion,
>;
/// The payload being signed in transactions.
pub type SignedPayload = generic::SignedPayload<Call, SignedExtra>;

impl_opaque_keys! {
	pub struct SessionKeys {
		pub grandpa: Grandpa,
		pub babe: Babe,
		pub im_online: ImOnline,
		pub para_validator: Initializer,
		pub para_assignment: ParaSessionInfo,
		pub authority_discovery: AuthorityDiscovery,
		pub beefy: Beefy,
	}
}

construct_runtime! {
	pub enum Runtime where
		Block = Block,
		NodeBlock = primitives::v1::Block,
		UncheckedExtrinsic = UncheckedExtrinsic
	{
		System: frame_system::{Pallet, Call, Storage, Config, Event<T>},

		// Must be before session.
		Babe: pallet_babe::{Pallet, Call, Storage, Config, ValidateUnsigned},

		Timestamp: pallet_timestamp::{Pallet, Call, Storage, Inherent},
		Indices: pallet_indices::{Pallet, Call, Storage, Config<T>, Event<T>},
		Balances: pallet_balances::{Pallet, Call, Storage, Config<T>, Event<T>},
		TransactionPayment: pallet_transaction_payment::{Pallet, Storage},

		// Consensus support.
		Authorship: pallet_authorship::{Pallet, Call, Storage},
		Offences: pallet_offences::{Pallet, Storage, Event},
		Historical: session_historical::{Pallet},
		Session: pallet_session::{Pallet, Call, Storage, Event, Config<T>},
		Grandpa: pallet_grandpa::{Pallet, Call, Storage, Config, Event, ValidateUnsigned},
		ImOnline: pallet_im_online::{Pallet, Call, Storage, Event<T>, ValidateUnsigned, Config<T>},
		AuthorityDiscovery: pallet_authority_discovery::{Pallet, Config},

		// Parachains modules.
		ParachainsOrigin: parachains_origin::{Pallet, Origin},
		Configuration: parachains_configuration::{Pallet, Call, Storage, Config<T>},
		ParasShared: parachains_shared::{Pallet, Call, Storage},
		ParaInclusion: parachains_inclusion::{Pallet, Call, Storage, Event<T>},
		ParaInherent: parachains_paras_inherent::{Pallet, Call, Storage, Inherent},
		ParaScheduler: parachains_scheduler::{Pallet, Storage},
		Paras: parachains_paras::{Pallet, Call, Storage, Event, Config},
		Initializer: parachains_initializer::{Pallet, Call, Storage},
		Dmp: parachains_dmp::{Pallet, Call, Storage},
		Ump: parachains_ump::{Pallet, Call, Storage, Event},
		Hrmp: parachains_hrmp::{Pallet, Call, Storage, Event<T>, Config},
		ParaSessionInfo: parachains_session_info::{Pallet, Storage},

		// Parachain Onboarding Pallets
		Registrar: paras_registrar::{Pallet, Call, Storage, Event<T>},
		Auctions: auctions::{Pallet, Call, Storage, Event<T>},
		Crowdloan: crowdloan::{Pallet, Call, Storage, Event<T>},
		Slots: slots::{Pallet, Call, Storage, Event<T>},
		ParasSudoWrapper: paras_sudo_wrapper::{Pallet, Call},

		// Sudo
		Sudo: pallet_sudo::{Pallet, Call, Storage, Event<T>, Config<T>},

		// Bridges support.
		Mmr: pallet_mmr::{Pallet, Storage},
		Beefy: pallet_beefy::{Pallet, Config<T>, Storage},
		MmrLeaf: pallet_beefy_mmr::{Pallet, Storage},

		// It might seem strange that we add both sides of the bridge to the same runtime. We do this because this
		// runtime as shared by both the Rococo and Wococo chains. When running as Rococo we only use
		// `BridgeWococoGrandpa`, and vice versa.
		BridgeRococoGrandpa: pallet_bridge_grandpa::{Pallet, Call, Storage, Config<T>} = 40,
		BridgeWococoGrandpa: pallet_bridge_grandpa::<Instance1>::{Pallet, Call, Storage, Config<T>} = 41,

		// Validator Manager pallet.
		ValidatorManager: validator_manager::{Pallet, Call, Storage, Event<T>},

		// Bridge messages support. The same story as with the bridge grandpa pallet above ^^^ - when we're
		// running as Rococo we only use `BridgeWococoMessages`/`BridgeWococoMessagesDispatch`, and vice versa.
		BridgeRococoMessages: pallet_bridge_messages::{Pallet, Call, Storage, Event<T>, Config<T>} = 43,
		BridgeWococoMessages: pallet_bridge_messages::<Instance1>::{Pallet, Call, Storage, Event<T>, Config<T>} = 44,
		BridgeRococoMessagesDispatch: pallet_bridge_dispatch::{Pallet, Event<T>} = 45,
		BridgeWococoMessagesDispatch: pallet_bridge_dispatch::<Instance1>::{Pallet, Event<T>} = 46,

		// A "council"
		Collective: pallet_collective::{Pallet, Call, Storage, Origin<T>, Event<T>, Config<T>} = 80,
		Membership: pallet_membership::{Pallet, Call, Storage, Event<T>, Config<T>} = 81,

		Utility: pallet_utility::{Pallet, Call, Event} = 90,
		Proxy: pallet_proxy::{Pallet, Call, Storage, Event<T>} = 91,

		// Pallet for sending XCM.
		XcmPallet: pallet_xcm::{Pallet, Call, Storage, Event<T>, Origin} = 99,
	}
}

pub struct BaseFilter;
impl Filter<Call> for BaseFilter {
	fn filter(_call: &Call) -> bool {
		true
	}
}

parameter_types! {
	pub const Version: RuntimeVersion = VERSION;
	pub const SS58Prefix: u8 = 42;
}

impl frame_system::Config for Runtime {
	type BaseCallFilter = BaseFilter;
	type BlockWeights = BlockWeights;
	type BlockLength = BlockLength;
	type DbWeight = RocksDbWeight;
	type Origin = Origin;
	type Call = Call;
	type Index = Nonce;
	type BlockNumber = BlockNumber;
	type Hash = Hash;
	type Hashing = BlakeTwo256;
	type AccountId = AccountId;
	type Lookup = AccountIdLookup<AccountId, ()>;
	type Header = generic::Header<BlockNumber, BlakeTwo256>;
	type Event = Event;
	type BlockHashCount = BlockHashCount;
	type Version = Version;
	type PalletInfo = PalletInfo;
	type AccountData = pallet_balances::AccountData<Balance>;
	type OnNewAccount = ();
	type OnKilledAccount = ();
	type SystemWeightInfo = ();
	type SS58Prefix = SS58Prefix;
	type OnSetCode = ();
}

parameter_types! {
	pub const ValidationUpgradeFrequency: BlockNumber = 2 * DAYS;
	pub const ValidationUpgradeDelay: BlockNumber = 8 * HOURS;
	pub const SlashPeriod: BlockNumber = 7 * DAYS;
}

/// Submits a transaction with the node's public and signature type. Adheres to the signed extension
/// format of the chain.
impl<LocalCall> frame_system::offchain::CreateSignedTransaction<LocalCall> for Runtime
where
	Call: From<LocalCall>,
{
	fn create_transaction<C: frame_system::offchain::AppCrypto<Self::Public, Self::Signature>>(
		call: Call,
		public: <Signature as Verify>::Signer,
		account: AccountId,
		nonce: <Runtime as frame_system::Config>::Index,
	) -> Option<(Call, <UncheckedExtrinsic as ExtrinsicT>::SignaturePayload)> {
		use sp_runtime::traits::StaticLookup;
		// take the biggest period possible.
		let period =
			BlockHashCount::get().checked_next_power_of_two().map(|c| c / 2).unwrap_or(2) as u64;

		let current_block = System::block_number()
			.saturated_into::<u64>()
			// The `System::block_number` is initialized with `n+1`,
			// so the actual block number is `n`.
			.saturating_sub(1);
		let tip = 0;
		let extra: SignedExtra = (
			frame_system::CheckSpecVersion::<Runtime>::new(),
			frame_system::CheckTxVersion::<Runtime>::new(),
			frame_system::CheckGenesis::<Runtime>::new(),
			frame_system::CheckMortality::<Runtime>::from(generic::Era::mortal(
				period,
				current_block,
			)),
			frame_system::CheckNonce::<Runtime>::from(nonce),
			frame_system::CheckWeight::<Runtime>::new(),
			pallet_transaction_payment::ChargeTransactionPayment::<Runtime>::from(tip),
		);
		let raw_payload = SignedPayload::new(call, extra)
			.map_err(|e| {
				log::warn!("Unable to create signed payload: {:?}", e);
			})
			.ok()?;
		let signature = raw_payload.using_encoded(|payload| C::sign(payload, public))?;
		let (call, extra, _) = raw_payload.deconstruct();
		let address = <Runtime as frame_system::Config>::Lookup::unlookup(account);
		Some((call, (address, signature, extra)))
	}
}

impl frame_system::offchain::SigningTypes for Runtime {
	type Public = <Signature as Verify>::Signer;
	type Signature = Signature;
}

/// Special `FullIdentificationOf` implementation that is returning for every input `Some(Default::default())`.
pub struct FullIdentificationOf;
impl sp_runtime::traits::Convert<AccountId, Option<()>> for FullIdentificationOf {
	fn convert(_: AccountId) -> Option<()> {
		Some(Default::default())
	}
}

impl pallet_session::historical::Config for Runtime {
	type FullIdentification = ();
	type FullIdentificationOf = FullIdentificationOf;
}

parameter_types! {
	pub SessionDuration: BlockNumber = EpochDurationInBlocks::get() as _;
}

parameter_types! {
	pub const ImOnlineUnsignedPriority: TransactionPriority = TransactionPriority::max_value();
}

impl pallet_im_online::Config for Runtime {
	type AuthorityId = ImOnlineId;
	type Event = Event;
	type ValidatorSet = Historical;
	type NextSessionRotation = Babe;
	type ReportUnresponsiveness = Offences;
	type UnsignedPriority = ImOnlineUnsignedPriority;
	type WeightInfo = ();
}

parameter_types! {
	pub const ExistentialDeposit: Balance = 1 * CENTS;
	pub const MaxLocks: u32 = 50;
	pub const MaxReserves: u32 = 50;
}

impl pallet_balances::Config for Runtime {
	type Balance = Balance;
	type DustRemoval = ();
	type Event = Event;
	type ExistentialDeposit = ExistentialDeposit;
	type AccountStore = System;
	type MaxLocks = MaxLocks;
	type MaxReserves = MaxReserves;
	type ReserveIdentifier = [u8; 8];
	type WeightInfo = ();
}

impl<C> frame_system::offchain::SendTransactionTypes<C> for Runtime
where
	Call: From<C>,
{
	type OverarchingCall = Call;
	type Extrinsic = UncheckedExtrinsic;
}

parameter_types! {
	pub const MaxRetries: u32 = 3;
}

impl pallet_offences::Config for Runtime {
	type Event = Event;
	type IdentificationTuple = pallet_session::historical::IdentificationTuple<Self>;
	type OnOffenceHandler = ();
}

impl pallet_authority_discovery::Config for Runtime {}

parameter_types! {
	pub const MinimumPeriod: u64 = SLOT_DURATION / 2;
}
impl pallet_timestamp::Config for Runtime {
	type Moment = u64;
	type OnTimestampSet = Babe;
	type MinimumPeriod = MinimumPeriod;
	type WeightInfo = ();
}

parameter_types! {
	pub const TransactionByteFee: Balance = 10 * MILLICENTS;
}

impl pallet_transaction_payment::Config for Runtime {
	type OnChargeTransaction = CurrencyAdapter<Balances, ToAuthor<Runtime>>;
	type TransactionByteFee = TransactionByteFee;
	type WeightToFee = WeightToFee;
	type FeeMultiplierUpdate = SlowAdjustingFeeUpdate<Self>;
}

parameter_types! {
	pub const DisabledValidatorsThreshold: Perbill = Perbill::from_percent(17);
}

/// Special `ValidatorIdOf` implementation that is just returning the input as result.
pub struct ValidatorIdOf;
impl sp_runtime::traits::Convert<AccountId, Option<AccountId>> for ValidatorIdOf {
	fn convert(a: AccountId) -> Option<AccountId> {
		Some(a)
	}
}

impl pallet_session::Config for Runtime {
	type Event = Event;
	type ValidatorId = AccountId;
	type ValidatorIdOf = ValidatorIdOf;
	type ShouldEndSession = Babe;
	type NextSessionRotation = Babe;
	type SessionManager = pallet_session::historical::NoteHistoricalRoot<Self, ValidatorManager>;
	type SessionHandler = <SessionKeys as OpaqueKeys>::KeyTypeIdProviders;
	type Keys = SessionKeys;
	type DisabledValidatorsThreshold = DisabledValidatorsThreshold;
	type WeightInfo = ();
}

parameter_types! {
	pub const ExpectedBlockTime: Moment = MILLISECS_PER_BLOCK;
	pub ReportLongevity: u64 = EpochDurationInBlocks::get() as u64 * 10;
}

impl pallet_babe::Config for Runtime {
	type EpochDuration = EpochDurationInBlocks;
	type ExpectedBlockTime = ExpectedBlockTime;

	// session module is the trigger
	type EpochChangeTrigger = pallet_babe::ExternalTrigger;

	type DisabledValidators = Session;

	type KeyOwnerProofSystem = Historical;

	type KeyOwnerProof = <Self::KeyOwnerProofSystem as KeyOwnerProofSystem<(
		KeyTypeId,
		pallet_babe::AuthorityId,
	)>>::Proof;

	type KeyOwnerIdentification = <Self::KeyOwnerProofSystem as KeyOwnerProofSystem<(
		KeyTypeId,
		pallet_babe::AuthorityId,
	)>>::IdentificationTuple;

	type HandleEquivocation =
		pallet_babe::EquivocationHandler<Self::KeyOwnerIdentification, Offences, ReportLongevity>;

	type WeightInfo = ();
}

parameter_types! {
	pub const IndexDeposit: Balance = 1 * DOLLARS;
}

impl pallet_indices::Config for Runtime {
	type AccountIndex = AccountIndex;
	type Currency = Balances;
	type Deposit = IndexDeposit;
	type Event = Event;
	type WeightInfo = ();
}

parameter_types! {
	pub const AttestationPeriod: BlockNumber = 50;
}

impl pallet_grandpa::Config for Runtime {
	type Event = Event;
	type Call = Call;

	type KeyOwnerProofSystem = Historical;

	type KeyOwnerProof =
		<Self::KeyOwnerProofSystem as KeyOwnerProofSystem<(KeyTypeId, GrandpaId)>>::Proof;

	type KeyOwnerIdentification = <Self::KeyOwnerProofSystem as KeyOwnerProofSystem<(
		KeyTypeId,
		GrandpaId,
	)>>::IdentificationTuple;

	type HandleEquivocation = pallet_grandpa::EquivocationHandler<
		Self::KeyOwnerIdentification,
		Offences,
		ReportLongevity,
	>;

	type WeightInfo = ();
}

parameter_types! {
	pub const UncleGenerations: u32 = 0;
}

impl pallet_authorship::Config for Runtime {
	type FindAuthor = pallet_session::FindAccountFromAuthorIndex<Self, Babe>;
	type UncleGenerations = UncleGenerations;
	type FilterUncle = ();
	type EventHandler = ImOnline;
}

impl parachains_origin::Config for Runtime {}

impl parachains_configuration::Config for Runtime {}

impl parachains_shared::Config for Runtime {}

/// Special `RewardValidators` that does nothing ;)
pub struct RewardValidators;
impl runtime_parachains::inclusion::RewardValidators for RewardValidators {
	fn reward_backing(_: impl IntoIterator<Item = ValidatorIndex>) {}
	fn reward_bitfields(_: impl IntoIterator<Item = ValidatorIndex>) {}
}

impl parachains_inclusion::Config for Runtime {
	type Event = Event;
	type DisputesHandler = ();
	type RewardValidators = RewardValidators;
}

impl parachains_paras::Config for Runtime {
	type Origin = Origin;
	type Event = Event;
}

parameter_types! {
	pub const RocLocation: MultiLocation = MultiLocation::Null;
	pub const RococoNetwork: NetworkId = NetworkId::Polkadot;
	pub const Ancestry: MultiLocation = MultiLocation::Null;
	pub CheckAccount: AccountId = XcmPallet::check_account();
}

pub type SovereignAccountOf =
	(ChildParachainConvertsVia<ParaId, AccountId>, AccountId32Aliases<RococoNetwork, AccountId>);

pub type LocalAssetTransactor = XcmCurrencyAdapter<
	// Use this currency:
	Balances,
	// Use this currency when it is a fungible asset matching the given location or name:
	IsConcrete<RocLocation>,
	// We can convert the MultiLocations with our converter above:
	SovereignAccountOf,
	// Our chain's account ID type (we can't get away without mentioning it explicitly):
	AccountId,
	// It's a native asset so we keep track of the teleports to maintain total issuance.
	CheckAccount,
>;

type LocalOriginConverter = (
	SovereignSignedViaLocation<SovereignAccountOf, Origin>,
	ChildParachainAsNative<parachains_origin::Origin, Origin>,
	SignedAccountId32AsNative<RococoNetwork, Origin>,
	ChildSystemParachainAsSuperuser<ParaId, Origin>,
);

parameter_types! {
	pub const BaseXcmWeight: Weight = 100_000;
}

/// The XCM router. When we want to send an XCM message, we use this type. It amalgamates all of our
/// individual routers.
pub type XcmRouter = (
	// Only one router so far - use DMP to communicate with child parachains.
	xcm_sender::ChildParachainRouter<Runtime>,
);

<<<<<<< HEAD
use xcm::v0::prelude::*;
=======
use xcm::v0::{
	Junction::Parachain,
	MultiAsset,
	MultiAsset::AllConcreteFungible,
	MultiLocation::{Null, X1},
};
>>>>>>> 28823045
parameter_types! {
	pub const Rococo: MultiAssetFilter = Wild(AllOf { fun: WildFungible, id: Concrete(RocLocation::get()) });
	pub const RococoForTick: (MultiAssetFilter, MultiLocation) = (Rococo::get(), X1(Parachain(100)));
	pub const RococoForTrick: (MultiAssetFilter, MultiLocation) = (Rococo::get(), X1(Parachain(110)));
	pub const RococoForTrack: (MultiAssetFilter, MultiLocation) = (Rococo::get(), X1(Parachain(120)));
	pub const RococoForStatemint: (MultiAssetFilter, MultiLocation) = (Rococo::get(), X1(Parachain(1001)));
}
pub type TrustedTeleporters = (
	xcm_builder::Case<RococoForTick>,
	xcm_builder::Case<RococoForTrick>,
	xcm_builder::Case<RococoForTrack>,
	xcm_builder::Case<RococoForStatemint>,
);

parameter_types! {
	pub AllowUnpaidFrom: Vec<MultiLocation> =
		vec![
			X1(Parachain(100)),
			X1(Parachain(110)),
			X1(Parachain(120)),
			X1(Parachain(1001))
		];
}

use xcm_builder::{AllowTopLevelPaidExecutionFrom, AllowUnpaidExecutionFrom, TakeWeightCredit};
pub type Barrier = (
	TakeWeightCredit,
	AllowTopLevelPaidExecutionFrom<All<MultiLocation>>,
	AllowUnpaidExecutionFrom<IsInVec<AllowUnpaidFrom>>, // <- Trusted parachains get free execution
);

pub struct XcmConfig;
impl xcm_executor::Config for XcmConfig {
	type Call = Call;
	type XcmSender = XcmRouter;
	type AssetTransactor = LocalAssetTransactor;
	type OriginConverter = LocalOriginConverter;
	type IsReserve = ();
	type IsTeleporter = TrustedTeleporters;
	type LocationInverter = LocationInverter<Ancestry>;
	type Barrier = Barrier;
	type Weigher = FixedWeightBounds<BaseXcmWeight, Call>;
	type Trader = UsingComponents<WeightToFee, RocLocation, AccountId, Balances, ToAuthor<Runtime>>;
	type ResponseHandler = ();
}

parameter_types! {
	pub const CollectiveBodyId: BodyId = BodyId::Unit;
}

/// Type to convert an `Origin` type value into a `MultiLocation` value which represents an interior location
/// of this chain.
pub type LocalOriginToLocation = (
	// We allow an origin from the Collective pallet to be used in XCM as a corresponding Plurality of the
	// `Unit` body.
	BackingToPlurality<Origin, pallet_collective::Origin<Runtime>, CollectiveBodyId>,
	// And a usual Signed origin to be used in XCM as a corresponding AccountId32
	SignedToAccountId32<Origin, AccountId, RococoNetwork>,
);

<<<<<<< HEAD
=======
pub struct OnlyWithdrawTeleportForAccounts;
impl frame_support::traits::Contains<(MultiLocation, Xcm<Call>)>
	for OnlyWithdrawTeleportForAccounts
{
	fn contains((ref origin, ref msg): &(MultiLocation, Xcm<Call>)) -> bool {
		use xcm::v0::{
			Junction::{AccountId32, Plurality},
			MultiAsset::{All, ConcreteFungible},
			Order::{BuyExecution, DepositAsset, InitiateTeleport},
			Xcm::WithdrawAsset,
		};
		match origin {
			// Root and collective are allowed to execute anything.
			Null | X1(Plurality { .. }) => true,
			X1(AccountId32 { .. }) => {
				// An account ID trying to send a message. We ensure that it's sensible.
				// This checks that it's of the form:
				// WithdrawAsset {
				//   assets: [ ConcreteFungible { id: Null } ],
				//   effects: [ BuyExecution, InitiateTeleport {
				//     assets: All,
				//     dest: Parachain,
				//     effects: [ BuyExecution, DepositAssets {
				//       assets: All,
				//       dest: AccountId32,
				//     } ]
				//   } ]
				// }
				matches!(msg, WithdrawAsset { ref assets, ref effects }
					if assets.len() == 1
					&& matches!(assets[0], ConcreteFungible { id: Null, .. })
					&& effects.len() == 2
					&& matches!(effects[0], BuyExecution { .. })
					&& matches!(effects[1], InitiateTeleport { ref assets, dest: X1(Parachain(..)), ref effects }
						if assets.len() == 1
						&& matches!(assets[0], All)
						&& effects.len() == 2
						&& matches!(effects[0], BuyExecution { .. })
						&& matches!(effects[1], DepositAsset { ref assets, dest: X1(AccountId32{..}) }
							if assets.len() == 1
							&& matches!(assets[0], All)
						)
					)
				)
			},
			// Nobody else is allowed to execute anything.
			_ => false,
		}
	}
}

>>>>>>> 28823045
impl pallet_xcm::Config for Runtime {
	type Event = Event;
	type SendXcmOrigin = xcm_builder::EnsureXcmOrigin<Origin, LocalOriginToLocation>;
	type XcmRouter = XcmRouter;
	// Anyone can execute XCM messages locally...
	type ExecuteXcmOrigin = xcm_builder::EnsureXcmOrigin<Origin, LocalOriginToLocation>;
	// ...but they must match our filter, which right now rejects everything.
	type XcmExecuteFilter = ();
	type XcmExecutor = XcmExecutor<XcmConfig>;
	type XcmTeleportFilter = All<(MultiLocation, Vec<MultiAsset>)>;
	type XcmReserveTransferFilter = All<(MultiLocation, Vec<MultiAsset>)>;
	type Weigher = FixedWeightBounds<BaseXcmWeight, Call>;
}

impl parachains_session_info::Config for Runtime {}

parameter_types! {
	pub const FirstMessageFactorPercent: u64 = 100;
}

impl parachains_ump::Config for Runtime {
	type Event = Event;
	type UmpSink = crate::parachains_ump::XcmSink<XcmExecutor<XcmConfig>, Runtime>;
	type FirstMessageFactorPercent = FirstMessageFactorPercent;
}

impl parachains_dmp::Config for Runtime {}

impl parachains_hrmp::Config for Runtime {
	type Event = Event;
	type Origin = Origin;
	type Currency = Balances;
}

impl parachains_paras_inherent::Config for Runtime {}

impl parachains_scheduler::Config for Runtime {}

impl parachains_initializer::Config for Runtime {
	type Randomness = pallet_babe::RandomnessFromOneEpochAgo<Runtime>;
	type ForceOrigin = EnsureRoot<AccountId>;
}

impl paras_sudo_wrapper::Config for Runtime {}

parameter_types! {
	pub const ParaDeposit: Balance = 5 * DOLLARS;
	pub const DataDepositPerByte: Balance = deposit(0, 1);
}

impl paras_registrar::Config for Runtime {
	type Event = Event;
	type Origin = Origin;
	type Currency = Balances;
	type OnSwap = (Crowdloan, Slots);
	type ParaDeposit = ParaDeposit;
	type DataDepositPerByte = DataDepositPerByte;
	type WeightInfo = paras_registrar::TestWeightInfo;
}

/// An insecure randomness beacon that uses the parent block hash as random material.
///
/// THIS SHOULD ONLY BE USED FOR TESTING PURPOSES.
pub struct ParentHashRandomness;

impl pallet_beefy::Config for Runtime {
	type BeefyId = BeefyId;
}

impl pallet_mmr::Config for Runtime {
	const INDEXING_PREFIX: &'static [u8] = b"mmr";
	type Hashing = Keccak256;
	type Hash = <Keccak256 as traits::Hash>::Output;
	type OnNewRoot = pallet_beefy_mmr::DepositBeefyDigest<Runtime>;
	type WeightInfo = ();
	type LeafData = pallet_beefy_mmr::Pallet<Runtime>;
}

pub struct ParasProvider;
impl pallet_beefy_mmr::ParachainHeadsProvider for ParasProvider {
	fn parachain_heads() -> Vec<(u32, Vec<u8>)> {
		Paras::parachains()
			.into_iter()
			.filter_map(|id| Paras::para_head(&id).map(|head| (id.into(), head.0)))
			.collect()
	}
}

parameter_types! {
	/// Version of the produced MMR leaf.
	///
	/// The version consists of two parts;
	/// - `major` (3 bits)
	/// - `minor` (5 bits)
	///
	/// `major` should be updated only if decoding the previous MMR Leaf format from the payload
	/// is not possible (i.e. backward incompatible change).
	/// `minor` should be updated if fields are added to the previous MMR Leaf, which given SCALE
	/// encoding does not prevent old leafs from being decoded.
	///
	/// Hence we expect `major` to be changed really rarely (think never).
	/// See [`MmrLeafVersion`] type documentation for more details.
	pub LeafVersion: MmrLeafVersion = MmrLeafVersion::new(0, 0);
}

impl pallet_beefy_mmr::Config for Runtime {
	type LeafVersion = LeafVersion;
	type BeefyAuthorityToMerkleLeaf = pallet_beefy_mmr::BeefyEcdsaToEthereum;
	type ParachainHeads = ParasProvider;
}

parameter_types! {
	/// This is a pretty unscientific cap.
	///
	/// Note that once this is hit the pallet will essentially throttle incoming requests down to one
	/// call per block.
	pub const MaxRequests: u32 = 4 * HOURS as u32;

	/// Number of headers to keep.
	///
	/// Assuming the worst case of every header being finalized, we will keep headers at least for a
	/// week.
	pub const HeadersToKeep: u32 = 7 * DAYS as u32;
}

pub type RococoGrandpaInstance = ();
impl pallet_bridge_grandpa::Config for Runtime {
	type BridgedChain = bp_rococo::Rococo;
	type MaxRequests = MaxRequests;
	type HeadersToKeep = HeadersToKeep;

	type WeightInfo = pallet_bridge_grandpa::weights::RialtoWeight<Runtime>;
}

pub type WococoGrandpaInstance = pallet_bridge_grandpa::Instance1;
impl pallet_bridge_grandpa::Config<WococoGrandpaInstance> for Runtime {
	type BridgedChain = bp_wococo::Wococo;
	type MaxRequests = MaxRequests;
	type HeadersToKeep = HeadersToKeep;

	type WeightInfo = pallet_bridge_grandpa::weights::RialtoWeight<Runtime>;
}

// Instance that is "deployed" at Wococo chain. Responsible for dispatching Rococo -> Wococo messages.
pub type AtWococoFromRococoMessagesDispatch = pallet_bridge_dispatch::DefaultInstance;
impl pallet_bridge_dispatch::Config<AtWococoFromRococoMessagesDispatch> for Runtime {
	type Event = Event;
	type MessageId = (bp_messages::LaneId, bp_messages::MessageNonce);
	type Call = Call;
	type CallFilter = frame_support::traits::AllowAll;
	type EncodedCall = bridge_messages::FromRococoEncodedCall;
	type SourceChainAccountId = bp_wococo::AccountId;
	type TargetChainAccountPublic = sp_runtime::MultiSigner;
	type TargetChainSignature = sp_runtime::MultiSignature;
	type AccountIdConverter = bp_rococo::AccountIdConverter;
}

// Instance that is "deployed" at Rococo chain. Responsible for dispatching Wococo -> Rococo messages.
pub type AtRococoFromWococoMessagesDispatch = pallet_bridge_dispatch::Instance1;
impl pallet_bridge_dispatch::Config<AtRococoFromWococoMessagesDispatch> for Runtime {
	type Event = Event;
	type MessageId = (bp_messages::LaneId, bp_messages::MessageNonce);
	type Call = Call;
	type CallFilter = frame_support::traits::AllowAll;
	type EncodedCall = bridge_messages::FromWococoEncodedCall;
	type SourceChainAccountId = bp_rococo::AccountId;
	type TargetChainAccountPublic = sp_runtime::MultiSigner;
	type TargetChainSignature = sp_runtime::MultiSignature;
	type AccountIdConverter = bp_wococo::AccountIdConverter;
}

parameter_types! {
	pub const MaxMessagesToPruneAtOnce: bp_messages::MessageNonce = 8;
	pub const MaxUnrewardedRelayerEntriesAtInboundLane: bp_messages::MessageNonce =
		bp_rococo::MAX_UNREWARDED_RELAYER_ENTRIES_AT_INBOUND_LANE;
	pub const MaxUnconfirmedMessagesAtInboundLane: bp_messages::MessageNonce =
		bp_rococo::MAX_UNCONFIRMED_MESSAGES_AT_INBOUND_LANE;
	pub const RootAccountForPayments: Option<AccountId> = None;
}

// Instance that is "deployed" at Wococo chain. Responsible for sending Wococo -> Rococo messages
// and receiving Rococo -> Wococo messages.
pub type AtWococoWithRococoMessagesInstance = pallet_bridge_messages::DefaultInstance;
impl pallet_bridge_messages::Config<AtWococoWithRococoMessagesInstance> for Runtime {
	type Event = Event;
	type WeightInfo = pallet_bridge_messages::weights::RialtoWeight<Runtime>;
	type Parameter = ();
	type MaxMessagesToPruneAtOnce = MaxMessagesToPruneAtOnce;
	type MaxUnrewardedRelayerEntriesAtInboundLane = MaxUnrewardedRelayerEntriesAtInboundLane;
	type MaxUnconfirmedMessagesAtInboundLane = MaxUnconfirmedMessagesAtInboundLane;

	type OutboundPayload = crate::bridge_messages::ToRococoMessagePayload;
	type OutboundMessageFee = bp_wococo::Balance;

	type InboundPayload = crate::bridge_messages::FromRococoMessagePayload;
	type InboundMessageFee = bp_rococo::Balance;
	type InboundRelayer = bp_rococo::AccountId;

	type AccountIdConverter = bp_wococo::AccountIdConverter;

	type TargetHeaderChain = crate::bridge_messages::RococoAtWococo;
	type LaneMessageVerifier = crate::bridge_messages::ToRococoMessageVerifier;
	type MessageDeliveryAndDispatchPayment =
		pallet_bridge_messages::instant_payments::InstantCurrencyPayments<
			Runtime,
			pallet_balances::Pallet<Runtime>,
			crate::bridge_messages::GetDeliveryConfirmationTransactionFee,
			RootAccountForPayments,
		>;
	type OnDeliveryConfirmed = ();

	type SourceHeaderChain = crate::bridge_messages::RococoAtWococo;
	type MessageDispatch = crate::bridge_messages::FromRococoMessageDispatch;
}

// Instance that is "deployed" at Rococo chain. Responsible for sending Rococo -> Wococo messages
// and receiving Wococo -> Rococo messages.
pub type AtRococoWithWococoMessagesInstance = pallet_bridge_messages::Instance1;
impl pallet_bridge_messages::Config<AtRococoWithWococoMessagesInstance> for Runtime {
	type Event = Event;
	type WeightInfo = pallet_bridge_messages::weights::RialtoWeight<Runtime>;
	type Parameter = ();
	type MaxMessagesToPruneAtOnce = MaxMessagesToPruneAtOnce;
	type MaxUnrewardedRelayerEntriesAtInboundLane = MaxUnrewardedRelayerEntriesAtInboundLane;
	type MaxUnconfirmedMessagesAtInboundLane = MaxUnconfirmedMessagesAtInboundLane;

	type OutboundPayload = crate::bridge_messages::ToWococoMessagePayload;
	type OutboundMessageFee = bp_rococo::Balance;

	type InboundPayload = crate::bridge_messages::FromWococoMessagePayload;
	type InboundMessageFee = bp_wococo::Balance;
	type InboundRelayer = bp_wococo::AccountId;

	type AccountIdConverter = bp_rococo::AccountIdConverter;

	type TargetHeaderChain = crate::bridge_messages::WococoAtRococo;
	type LaneMessageVerifier = crate::bridge_messages::ToWococoMessageVerifier;
	type MessageDeliveryAndDispatchPayment =
		pallet_bridge_messages::instant_payments::InstantCurrencyPayments<
			Runtime,
			pallet_balances::Pallet<Runtime>,
			crate::bridge_messages::GetDeliveryConfirmationTransactionFee,
			RootAccountForPayments,
		>;
	type OnDeliveryConfirmed = ();

	type SourceHeaderChain = crate::bridge_messages::WococoAtRococo;
	type MessageDispatch = crate::bridge_messages::FromWococoMessageDispatch;
}

impl Randomness<Hash, BlockNumber> for ParentHashRandomness {
	fn random(subject: &[u8]) -> (Hash, BlockNumber) {
		(
			(System::parent_hash(), subject)
				.using_encoded(sp_io::hashing::blake2_256)
				.into(),
			System::block_number(),
		)
	}
}

parameter_types! {
	pub const EndingPeriod: BlockNumber = 1 * HOURS;
	pub const SampleLength: BlockNumber = 1;
}

impl auctions::Config for Runtime {
	type Event = Event;
	type Leaser = Slots;
	type Registrar = Registrar;
	type EndingPeriod = EndingPeriod;
	type SampleLength = SampleLength;
	type Randomness = ParentHashRandomness;
	type InitiateOrigin = EnsureRoot<AccountId>;
	type WeightInfo = auctions::TestWeightInfo;
}

parameter_types! {
	pub const LeasePeriod: BlockNumber = 1 * DAYS;
}

impl slots::Config for Runtime {
	type Event = Event;
	type Currency = Balances;
	type Registrar = Registrar;
	type LeasePeriod = LeasePeriod;
	type WeightInfo = slots::TestWeightInfo;
}

parameter_types! {
	pub const CrowdloanId: PalletId = PalletId(*b"py/cfund");
	pub const SubmissionDeposit: Balance = 100 * DOLLARS;
	pub const MinContribution: Balance = 1 * DOLLARS;
	pub const RemoveKeysLimit: u32 = 500;
	// Allow 32 bytes for an additional memo to a crowdloan.
	pub const MaxMemoLength: u8 = 32;
}

impl crowdloan::Config for Runtime {
	type Event = Event;
	type PalletId = CrowdloanId;
	type SubmissionDeposit = SubmissionDeposit;
	type MinContribution = MinContribution;
	type RemoveKeysLimit = RemoveKeysLimit;
	type Registrar = Registrar;
	type Auctioneer = Auctions;
	type MaxMemoLength = MaxMemoLength;
	type WeightInfo = crowdloan::TestWeightInfo;
}

impl pallet_sudo::Config for Runtime {
	type Event = Event;
	type Call = Call;
}

impl validator_manager::Config for Runtime {
	type Event = Event;
	type PrivilegedOrigin = EnsureRoot<AccountId>;
}

impl pallet_utility::Config for Runtime {
	type Event = Event;
	type Call = Call;
	type WeightInfo = ();
}

parameter_types! {
	// One storage item; key size 32, value size 8; .
	pub const ProxyDepositBase: Balance = 10;
	// Additional storage item size of 33 bytes.
	pub const ProxyDepositFactor: Balance = 10;
	pub const MaxProxies: u16 = 32;
	pub const AnnouncementDepositBase: Balance = 10;
	pub const AnnouncementDepositFactor: Balance = 10;
	pub const MaxPending: u16 = 32;
}

/// The type used to represent the kinds of proxying allowed.
#[derive(
	Copy, Clone, Eq, PartialEq, Ord, PartialOrd, Encode, Decode, RuntimeDebug, MaxEncodedLen,
)]
pub enum ProxyType {
	Any,
	CancelProxy,
}
impl Default for ProxyType {
	fn default() -> Self {
		Self::Any
	}
}
impl InstanceFilter<Call> for ProxyType {
	fn filter(&self, c: &Call) -> bool {
		match self {
			ProxyType::Any => true,
			ProxyType::CancelProxy =>
				matches!(c, Call::Proxy(pallet_proxy::Call::reject_announcement(..))),
		}
	}
	fn is_superset(&self, o: &Self) -> bool {
		match (self, o) {
			(ProxyType::Any, _) => true,
			_ => false,
		}
	}
}

impl pallet_proxy::Config for Runtime {
	type Event = Event;
	type Call = Call;
	type Currency = Balances;
	type ProxyType = ProxyType;
	type ProxyDepositBase = ProxyDepositBase;
	type ProxyDepositFactor = ProxyDepositFactor;
	type MaxProxies = MaxProxies;
	type WeightInfo = ();
	type MaxPending = MaxPending;
	type CallHasher = BlakeTwo256;
	type AnnouncementDepositBase = AnnouncementDepositBase;
	type AnnouncementDepositFactor = AnnouncementDepositFactor;
}

parameter_types! {
	pub const MotionDuration: BlockNumber = 5;
	pub const MaxProposals: u32 = 100;
	pub const MaxMembers: u32 = 100;
}

impl pallet_collective::Config for Runtime {
	type Origin = Origin;
	type Proposal = Call;
	type Event = Event;
	type MotionDuration = MotionDuration;
	type MaxProposals = MaxProposals;
	type DefaultVote = pallet_collective::PrimeDefaultVote;
	type MaxMembers = MaxMembers;
	type WeightInfo = ();
}

impl pallet_membership::Config for Runtime {
	type Event = Event;
	type AddOrigin = EnsureRoot<AccountId>;
	type RemoveOrigin = EnsureRoot<AccountId>;
	type SwapOrigin = EnsureRoot<AccountId>;
	type ResetOrigin = EnsureRoot<AccountId>;
	type PrimeOrigin = EnsureRoot<AccountId>;
	type MembershipInitialized = Collective;
	type MembershipChanged = Collective;
	type MaxMembers = MaxMembers;
	type WeightInfo = ();
}

#[cfg(not(feature = "disable-runtime-api"))]
sp_api::impl_runtime_apis! {
	impl sp_api::Core<Block> for Runtime {
		fn version() -> RuntimeVersion {
			VERSION
		}

		fn execute_block(block: Block) {
			Executive::execute_block(block);
		}

		fn initialize_block(header: &<Block as BlockT>::Header) {
			Executive::initialize_block(header)
		}
	}

	impl sp_api::Metadata<Block> for Runtime {
		fn metadata() -> OpaqueMetadata {
			Runtime::metadata().into()
		}
	}

	impl block_builder_api::BlockBuilder<Block> for Runtime {
		fn apply_extrinsic(extrinsic: <Block as BlockT>::Extrinsic) -> ApplyExtrinsicResult {
			Executive::apply_extrinsic(extrinsic)
		}

		fn finalize_block() -> <Block as BlockT>::Header {
			Executive::finalize_block()
		}

		fn inherent_extrinsics(data: inherents::InherentData) -> Vec<<Block as BlockT>::Extrinsic> {
			data.create_extrinsics()
		}

		fn check_inherents(
			block: Block,
			data: inherents::InherentData,
		) -> inherents::CheckInherentsResult {
			data.check_extrinsics(&block)
		}
	}

	impl tx_pool_api::runtime_api::TaggedTransactionQueue<Block> for Runtime {
		fn validate_transaction(
			source: TransactionSource,
			tx: <Block as BlockT>::Extrinsic,
			block_hash: <Block as BlockT>::Hash,
		) -> TransactionValidity {
			Executive::validate_transaction(source, tx, block_hash)
		}
	}

	impl offchain_primitives::OffchainWorkerApi<Block> for Runtime {
		fn offchain_worker(header: &<Block as BlockT>::Header) {
			Executive::offchain_worker(header)
		}
	}

	impl primitives::v1::ParachainHost<Block, Hash, BlockNumber> for Runtime {
		fn validators() -> Vec<ValidatorId> {
			runtime_api_impl::validators::<Runtime>()
		}

		fn validator_groups() -> (Vec<Vec<ValidatorIndex>>, GroupRotationInfo<BlockNumber>) {
			runtime_api_impl::validator_groups::<Runtime>()
		}

		fn availability_cores() -> Vec<CoreState<Hash, BlockNumber>> {
			runtime_api_impl::availability_cores::<Runtime>()
		}

		fn persisted_validation_data(para_id: Id, assumption: OccupiedCoreAssumption)
			-> Option<PersistedValidationData<Hash, BlockNumber>> {
			runtime_api_impl::persisted_validation_data::<Runtime>(para_id, assumption)
		}

		fn check_validation_outputs(
			para_id: Id,
			outputs: primitives::v1::CandidateCommitments,
		) -> bool {
			runtime_api_impl::check_validation_outputs::<Runtime>(para_id, outputs)
		}

		fn session_index_for_child() -> SessionIndex {
			runtime_api_impl::session_index_for_child::<Runtime>()
		}

		fn validation_code(para_id: Id, assumption: OccupiedCoreAssumption)
			-> Option<ValidationCode> {
			runtime_api_impl::validation_code::<Runtime>(para_id, assumption)
		}

		fn candidate_pending_availability(para_id: Id) -> Option<CommittedCandidateReceipt<Hash>> {
			runtime_api_impl::candidate_pending_availability::<Runtime>(para_id)
		}

		fn candidate_events() -> Vec<CandidateEvent<Hash>> {
			runtime_api_impl::candidate_events::<Runtime, _>(|ev| {
				match ev {
					Event::ParaInclusion(ev) => {
						Some(ev)
					}
					_ => None,
				}
			})
		}

		fn session_info(index: SessionIndex) -> Option<SessionInfoData> {
			runtime_api_impl::session_info::<Runtime>(index)
		}

		fn dmq_contents(recipient: Id) -> Vec<InboundDownwardMessage<BlockNumber>> {
			runtime_api_impl::dmq_contents::<Runtime>(recipient)
		}

		fn inbound_hrmp_channels_contents(
			recipient: Id
		) -> BTreeMap<Id, Vec<InboundHrmpMessage<BlockNumber>>> {
			runtime_api_impl::inbound_hrmp_channels_contents::<Runtime>(recipient)
		}

		fn validation_code_by_hash(hash: ValidationCodeHash) -> Option<ValidationCode> {
			runtime_api_impl::validation_code_by_hash::<Runtime>(hash)
		}
	}

	impl fg_primitives::GrandpaApi<Block> for Runtime {
		fn grandpa_authorities() -> Vec<(GrandpaId, u64)> {
			Grandpa::grandpa_authorities()
		}

		fn current_set_id() -> fg_primitives::SetId {
			Grandpa::current_set_id()
		}

		fn submit_report_equivocation_unsigned_extrinsic(
			equivocation_proof: fg_primitives::EquivocationProof<
				<Block as BlockT>::Hash,
				sp_runtime::traits::NumberFor<Block>,
			>,
			key_owner_proof: fg_primitives::OpaqueKeyOwnershipProof,
		) -> Option<()> {
			let key_owner_proof = key_owner_proof.decode()?;

			Grandpa::submit_unsigned_equivocation_report(
				equivocation_proof,
				key_owner_proof,
			)
		}

		fn generate_key_ownership_proof(
			_set_id: fg_primitives::SetId,
			authority_id: fg_primitives::AuthorityId,
		) -> Option<fg_primitives::OpaqueKeyOwnershipProof> {
			use parity_scale_codec::Encode;

			Historical::prove((fg_primitives::KEY_TYPE, authority_id))
				.map(|p| p.encode())
				.map(fg_primitives::OpaqueKeyOwnershipProof::new)
		}
	}

	impl babe_primitives::BabeApi<Block> for Runtime {
		fn configuration() -> babe_primitives::BabeGenesisConfiguration {
			// The choice of `c` parameter (where `1 - c` represents the
			// probability of a slot being empty), is done in accordance to the
			// slot duration and expected target block time, for safely
			// resisting network delays of maximum two seconds.
			// <https://research.web3.foundation/en/latest/polkadot/BABE/Babe/#6-practical-results>
			babe_primitives::BabeGenesisConfiguration {
				slot_duration: Babe::slot_duration(),
				epoch_length: EpochDurationInBlocks::get().into(),
				c: BABE_GENESIS_EPOCH_CONFIG.c,
				genesis_authorities: Babe::authorities(),
				randomness: Babe::randomness(),
				allowed_slots: BABE_GENESIS_EPOCH_CONFIG.allowed_slots,
			}
		}

		fn current_epoch_start() -> babe_primitives::Slot {
			Babe::current_epoch_start()
		}

		fn current_epoch() -> babe_primitives::Epoch {
			Babe::current_epoch()
		}

		fn next_epoch() -> babe_primitives::Epoch {
			Babe::next_epoch()
		}

		fn generate_key_ownership_proof(
			_slot: babe_primitives::Slot,
			authority_id: babe_primitives::AuthorityId,
		) -> Option<babe_primitives::OpaqueKeyOwnershipProof> {
			use parity_scale_codec::Encode;

			Historical::prove((babe_primitives::KEY_TYPE, authority_id))
				.map(|p| p.encode())
				.map(babe_primitives::OpaqueKeyOwnershipProof::new)
		}

		fn submit_report_equivocation_unsigned_extrinsic(
			equivocation_proof: babe_primitives::EquivocationProof<<Block as BlockT>::Header>,
			key_owner_proof: babe_primitives::OpaqueKeyOwnershipProof,
		) -> Option<()> {
			let key_owner_proof = key_owner_proof.decode()?;

			Babe::submit_unsigned_equivocation_report(
				equivocation_proof,
				key_owner_proof,
			)
		}
	}

	impl authority_discovery_primitives::AuthorityDiscoveryApi<Block> for Runtime {
		fn authorities() -> Vec<AuthorityDiscoveryId> {
			runtime_api_impl::relevant_authority_ids::<Runtime>()
		}
	}

	impl sp_session::SessionKeys<Block> for Runtime {
		fn generate_session_keys(seed: Option<Vec<u8>>) -> Vec<u8> {
			SessionKeys::generate(seed)
		}

		fn decode_session_keys(
			encoded: Vec<u8>,
		) -> Option<Vec<(Vec<u8>, sp_core::crypto::KeyTypeId)>> {
			SessionKeys::decode_into_raw_public_keys(&encoded)
		}
	}

	impl beefy_primitives::BeefyApi<Block> for Runtime {
		fn validator_set() -> beefy_primitives::ValidatorSet<BeefyId> {
			Beefy::validator_set()
		}
	}

	impl pallet_mmr_primitives::MmrApi<Block, Hash> for Runtime {
		fn generate_proof(leaf_index: u64)
			-> Result<(mmr::EncodableOpaqueLeaf, mmr::Proof<Hash>), mmr::Error>
		{
			Mmr::generate_proof(leaf_index)
				.map(|(leaf, proof)| (mmr::EncodableOpaqueLeaf::from_leaf(&leaf), proof))
		}

		fn verify_proof(leaf: mmr::EncodableOpaqueLeaf, proof: mmr::Proof<Hash>)
			-> Result<(), mmr::Error>
		{
			pub type Leaf = <
				<Runtime as pallet_mmr::Config>::LeafData as mmr::LeafDataProvider
			>::LeafData;

			let leaf: Leaf = leaf
				.into_opaque_leaf()
				.try_decode()
				.ok_or(mmr::Error::Verify)?;
			Mmr::verify_leaf(leaf, proof)
		}

		fn verify_proof_stateless(
			root: Hash,
			leaf: mmr::EncodableOpaqueLeaf,
			proof: mmr::Proof<Hash>
		) -> Result<(), mmr::Error> {
			type MmrHashing = <Runtime as pallet_mmr::Config>::Hashing;
			let node = mmr::DataOrHash::Data(leaf.into_opaque_leaf());
			pallet_mmr::verify_leaf_proof::<MmrHashing, _>(root, node, proof)
		}
	}

	impl bp_rococo::RococoFinalityApi<Block> for Runtime {
		fn best_finalized() -> (bp_rococo::BlockNumber, bp_rococo::Hash) {
			let header = BridgeRococoGrandpa::best_finalized();
			(header.number, header.hash())
		}

		fn is_known_header(hash: bp_rococo::Hash) -> bool {
			BridgeRococoGrandpa::is_known_header(hash)
		}
	}

	impl bp_wococo::WococoFinalityApi<Block> for Runtime {
		fn best_finalized() -> (bp_wococo::BlockNumber, bp_wococo::Hash) {
			let header = BridgeWococoGrandpa::best_finalized();
			(header.number, header.hash())
		}

		fn is_known_header(hash: bp_wococo::Hash) -> bool {
			BridgeWococoGrandpa::is_known_header(hash)
		}
	}

	impl bp_rococo::ToRococoOutboundLaneApi<Block, Balance, bridge_messages::ToRococoMessagePayload> for Runtime {
		fn estimate_message_delivery_and_dispatch_fee(
			_lane_id: bp_messages::LaneId,
			payload: bridge_messages::ToWococoMessagePayload,
		) -> Option<Balance> {
			estimate_message_dispatch_and_delivery_fee::<bridge_messages::AtWococoWithRococoMessageBridge>(
				&payload,
				bridge_messages::AtWococoWithRococoMessageBridge::RELAYER_FEE_PERCENT,
			).ok()
		}

		fn message_details(
			lane: bp_messages::LaneId,
			begin: bp_messages::MessageNonce,
			end: bp_messages::MessageNonce,
		) -> Vec<bp_messages::MessageDetails<Balance>> {
			(begin..=end).filter_map(|nonce| {
				let message_data = BridgeRococoMessages::outbound_message_data(lane, nonce)?;
				let decoded_payload = bridge_messages::ToRococoMessagePayload::decode(
					&mut &message_data.payload[..]
				).ok()?;
				Some(bp_messages::MessageDetails {
					nonce,
					dispatch_weight: decoded_payload.weight,
					size: message_data.payload.len() as _,
					delivery_and_dispatch_fee: message_data.fee,
					dispatch_fee_payment: decoded_payload.dispatch_fee_payment,
				})
			})
			.collect()
		}

		fn latest_received_nonce(lane: bp_messages::LaneId) -> bp_messages::MessageNonce {
			BridgeRococoMessages::outbound_latest_received_nonce(lane)
		}

		fn latest_generated_nonce(lane: bp_messages::LaneId) -> bp_messages::MessageNonce {
			BridgeRococoMessages::outbound_latest_generated_nonce(lane)
		}
	}

	impl bp_rococo::FromRococoInboundLaneApi<Block> for Runtime {
		fn latest_received_nonce(lane: bp_messages::LaneId) -> bp_messages::MessageNonce {
			BridgeRococoMessages::inbound_latest_received_nonce(lane)
		}

		fn latest_confirmed_nonce(lane: bp_messages::LaneId) -> bp_messages::MessageNonce {
			BridgeRococoMessages::inbound_latest_confirmed_nonce(lane)
		}

		fn unrewarded_relayers_state(lane: bp_messages::LaneId) -> bp_messages::UnrewardedRelayersState {
			BridgeRococoMessages::inbound_unrewarded_relayers_state(lane)
		}
	}

	impl bp_wococo::ToWococoOutboundLaneApi<Block, Balance, bridge_messages::ToWococoMessagePayload> for Runtime {
		fn estimate_message_delivery_and_dispatch_fee(
			_lane_id: bp_messages::LaneId,
			payload: bridge_messages::ToWococoMessagePayload,
		) -> Option<Balance> {
			estimate_message_dispatch_and_delivery_fee::<bridge_messages::AtRococoWithWococoMessageBridge>(
				&payload,
				bridge_messages::AtRococoWithWococoMessageBridge::RELAYER_FEE_PERCENT,
			).ok()
		}

		fn message_details(
			lane: bp_messages::LaneId,
			begin: bp_messages::MessageNonce,
			end: bp_messages::MessageNonce,
		) -> Vec<bp_messages::MessageDetails<Balance>> {
			(begin..=end).filter_map(|nonce| {
				let message_data = BridgeWococoMessages::outbound_message_data(lane, nonce)?;
				let decoded_payload = bridge_messages::ToWococoMessagePayload::decode(
					&mut &message_data.payload[..]
				).ok()?;
				Some(bp_messages::MessageDetails {
					nonce,
					dispatch_weight: decoded_payload.weight,
					size: message_data.payload.len() as _,
					delivery_and_dispatch_fee: message_data.fee,
					dispatch_fee_payment: decoded_payload.dispatch_fee_payment,
				})
			})
			.collect()
		}

		fn latest_received_nonce(lane: bp_messages::LaneId) -> bp_messages::MessageNonce {
			BridgeWococoMessages::outbound_latest_received_nonce(lane)
		}

		fn latest_generated_nonce(lane: bp_messages::LaneId) -> bp_messages::MessageNonce {
			BridgeWococoMessages::outbound_latest_generated_nonce(lane)
		}
	}

	impl bp_wococo::FromWococoInboundLaneApi<Block> for Runtime {
		fn latest_received_nonce(lane: bp_messages::LaneId) -> bp_messages::MessageNonce {
			BridgeWococoMessages::inbound_latest_received_nonce(lane)
		}

		fn latest_confirmed_nonce(lane: bp_messages::LaneId) -> bp_messages::MessageNonce {
			BridgeWococoMessages::inbound_latest_confirmed_nonce(lane)
		}

		fn unrewarded_relayers_state(lane: bp_messages::LaneId) -> bp_messages::UnrewardedRelayersState {
			BridgeWococoMessages::inbound_unrewarded_relayers_state(lane)
		}
	}

	impl frame_system_rpc_runtime_api::AccountNonceApi<Block, AccountId, Nonce> for Runtime {
		fn account_nonce(account: AccountId) -> Nonce {
			System::account_nonce(account)
		}
	}

	impl pallet_transaction_payment_rpc_runtime_api::TransactionPaymentApi<
		Block,
		Balance,
	> for Runtime {
		fn query_info(uxt: <Block as BlockT>::Extrinsic, len: u32) -> RuntimeDispatchInfo<Balance> {
			TransactionPayment::query_info(uxt, len)
		}
		fn query_fee_details(uxt: <Block as BlockT>::Extrinsic, len: u32) -> FeeDetails<Balance> {
			TransactionPayment::query_fee_details(uxt, len)
		}
	}
}<|MERGE_RESOLUTION|>--- conflicted
+++ resolved
@@ -78,14 +78,9 @@
 
 use polkadot_parachain::primitives::Id as ParaId;
 
-<<<<<<< HEAD
-use xcm::v0::{MultiLocation, NetworkId, BodyId};
-use xcm_executor::XcmExecutor;
-=======
 use constants::{currency::*, fee::*, time::*};
 use frame_support::traits::InstanceFilter;
-use xcm::v0::{BodyId, MultiLocation, NetworkId, Xcm};
->>>>>>> 28823045
+use xcm::v0::prelude::*;
 use xcm_builder::{
 	AccountId32Aliases, BackingToPlurality, ChildParachainAsNative, ChildParachainConvertsVia,
 	ChildSystemParachainAsSuperuser, CurrencyAdapter as XcmCurrencyAdapter, FixedWeightBounds,
@@ -628,16 +623,6 @@
 	xcm_sender::ChildParachainRouter<Runtime>,
 );
 
-<<<<<<< HEAD
-use xcm::v0::prelude::*;
-=======
-use xcm::v0::{
-	Junction::Parachain,
-	MultiAsset,
-	MultiAsset::AllConcreteFungible,
-	MultiLocation::{Null, X1},
-};
->>>>>>> 28823045
 parameter_types! {
 	pub const Rococo: MultiAssetFilter = Wild(AllOf { fun: WildFungible, id: Concrete(RocLocation::get()) });
 	pub const RococoForTick: (MultiAssetFilter, MultiLocation) = (Rococo::get(), X1(Parachain(100)));
@@ -698,60 +683,6 @@
 	SignedToAccountId32<Origin, AccountId, RococoNetwork>,
 );
 
-<<<<<<< HEAD
-=======
-pub struct OnlyWithdrawTeleportForAccounts;
-impl frame_support::traits::Contains<(MultiLocation, Xcm<Call>)>
-	for OnlyWithdrawTeleportForAccounts
-{
-	fn contains((ref origin, ref msg): &(MultiLocation, Xcm<Call>)) -> bool {
-		use xcm::v0::{
-			Junction::{AccountId32, Plurality},
-			MultiAsset::{All, ConcreteFungible},
-			Order::{BuyExecution, DepositAsset, InitiateTeleport},
-			Xcm::WithdrawAsset,
-		};
-		match origin {
-			// Root and collective are allowed to execute anything.
-			Null | X1(Plurality { .. }) => true,
-			X1(AccountId32 { .. }) => {
-				// An account ID trying to send a message. We ensure that it's sensible.
-				// This checks that it's of the form:
-				// WithdrawAsset {
-				//   assets: [ ConcreteFungible { id: Null } ],
-				//   effects: [ BuyExecution, InitiateTeleport {
-				//     assets: All,
-				//     dest: Parachain,
-				//     effects: [ BuyExecution, DepositAssets {
-				//       assets: All,
-				//       dest: AccountId32,
-				//     } ]
-				//   } ]
-				// }
-				matches!(msg, WithdrawAsset { ref assets, ref effects }
-					if assets.len() == 1
-					&& matches!(assets[0], ConcreteFungible { id: Null, .. })
-					&& effects.len() == 2
-					&& matches!(effects[0], BuyExecution { .. })
-					&& matches!(effects[1], InitiateTeleport { ref assets, dest: X1(Parachain(..)), ref effects }
-						if assets.len() == 1
-						&& matches!(assets[0], All)
-						&& effects.len() == 2
-						&& matches!(effects[0], BuyExecution { .. })
-						&& matches!(effects[1], DepositAsset { ref assets, dest: X1(AccountId32{..}) }
-							if assets.len() == 1
-							&& matches!(assets[0], All)
-						)
-					)
-				)
-			},
-			// Nobody else is allowed to execute anything.
-			_ => false,
-		}
-	}
-}
-
->>>>>>> 28823045
 impl pallet_xcm::Config for Runtime {
 	type Event = Event;
 	type SendXcmOrigin = xcm_builder::EnsureXcmOrigin<Origin, LocalOriginToLocation>;
