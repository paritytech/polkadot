// Copyright 2020 Parity Technologies (UK) Ltd.
// This file is part of Polkadot.

// Polkadot is free software: you can redistribute it and/or modify
// it under the terms of the GNU General Public License as published by
// the Free Software Foundation, either version 3 of the License, or
// (at your option) any later version.

// Polkadot is distributed in the hope that it will be useful,
// but WITHOUT ANY WARRANTY; without even the implied warranty of
// MERCHANTABILITY or FITNESS FOR A PARTICULAR PURPOSE.  See the
// GNU General Public License for more details.

// You should have received a copy of the GNU General Public License
// along with Polkadot.  If not, see <http://www.gnu.org/licenses/>.

//! The Rococo runtime for v1 parachains.

#![cfg_attr(not(feature = "std"), no_std)]
// `construct_runtime!` does a lot of recursion and requires us to increase the limit to 256.
#![recursion_limit = "256"]

use authority_discovery_primitives::AuthorityId as AuthorityDiscoveryId;
use beefy_primitives::{crypto::AuthorityId as BeefyId, mmr::MmrLeafVersion};
use frame_support::{
	construct_runtime, parameter_types,
	traits::{Contains, Everything, IsInVec, KeyOwnerProofSystem, Nothing, Randomness},
	weights::Weight,
	PalletId,
};
use frame_system::EnsureRoot;
use pallet_grandpa::{fg_primitives, AuthorityId as GrandpaId};
use pallet_im_online::sr25519::AuthorityId as ImOnlineId;
use pallet_mmr_primitives as mmr;
use pallet_session::historical as session_historical;
use pallet_transaction_payment::{CurrencyAdapter, FeeDetails, RuntimeDispatchInfo};
use parity_scale_codec::{Decode, Encode, MaxEncodedLen};
use primitives::v1::{
	AccountId, AccountIndex, Balance, BlockNumber, CandidateEvent, CommittedCandidateReceipt,
	CoreState, GroupRotationInfo, Hash, Id, InboundDownwardMessage, InboundHrmpMessage, Moment,
	Nonce, OccupiedCoreAssumption, PersistedValidationData, SessionInfo as SessionInfoData,
	Signature, ValidationCode, ValidationCodeHash, ValidatorId, ValidatorIndex,
};
use runtime_common::{
	auctions, crowdloan, impls::ToAuthor, paras_registrar, paras_sudo_wrapper, slots, xcm_sender,
	BlockHashCount, BlockLength, BlockWeights, RocksDbWeight, SlowAdjustingFeeUpdate,
};
use runtime_parachains::{self, runtime_api_impl::v1 as runtime_api_impl};
use sp_core::{OpaqueMetadata, RuntimeDebug};
use sp_runtime::{
	create_runtime_str, generic, impl_opaque_keys,
	traits::{
		self, AccountIdLookup, BlakeTwo256, Block as BlockT, Extrinsic as ExtrinsicT, Keccak256,
		OpaqueKeys, SaturatedConversion, Verify,
	},
	transaction_validity::{TransactionPriority, TransactionSource, TransactionValidity},
	ApplyExtrinsicResult, KeyTypeId, Perbill,
};
use sp_staking::SessionIndex;
use sp_std::{collections::btree_map::BTreeMap, prelude::*};
#[cfg(any(feature = "std", test))]
use sp_version::NativeVersion;
use sp_version::RuntimeVersion;

use runtime_parachains::{
	configuration as parachains_configuration, disputes as parachains_disputes,
	dmp as parachains_dmp, hrmp as parachains_hrmp, inclusion as parachains_inclusion,
	initializer as parachains_initializer, origin as parachains_origin, paras as parachains_paras,
	paras_inherent as parachains_paras_inherent, scheduler as parachains_scheduler,
	session_info as parachains_session_info, shared as parachains_shared, ump as parachains_ump,
};

// use bridge_runtime_common::messages::{
// 	source::estimate_message_dispatch_and_delivery_fee, MessageBridge,
// };

pub use pallet_balances::Call as BalancesCall;

use polkadot_parachain::primitives::Id as ParaId;

use constants::{currency::*, fee::*, time::*};
use frame_support::traits::InstanceFilter;
use xcm::latest::prelude::*;
use xcm_builder::{
	AccountId32Aliases, BackingToPlurality, ChildParachainAsNative, ChildParachainConvertsVia,
	ChildSystemParachainAsSuperuser, CurrencyAdapter as XcmCurrencyAdapter, FixedWeightBounds,
	IsConcrete, LocationInverter, SignedAccountId32AsNative, SignedToAccountId32,
	SovereignSignedViaLocation, UsingComponents,
};
use xcm_executor::XcmExecutor;

//mod bridge_messages;
/// Constant values used within the runtime.
pub mod constants;
mod validator_manager;

// Make the WASM binary available.
#[cfg(feature = "std")]
include!(concat!(env!("OUT_DIR"), "/wasm_binary.rs"));

/// Runtime version (Rococo).
pub const VERSION: RuntimeVersion = RuntimeVersion {
	spec_name: create_runtime_str!("rococo"),
	impl_name: create_runtime_str!("parity-rococo-v1.7"),
	authoring_version: 0,
	spec_version: 9102,
	impl_version: 0,
	#[cfg(not(feature = "disable-runtime-api"))]
	apis: RUNTIME_API_VERSIONS,
	#[cfg(feature = "disable-runtime-api")]
	apis: sp_version::create_apis_vec![[]],
	transaction_version: 0,
};

/// The BABE epoch configuration at genesis.
pub const BABE_GENESIS_EPOCH_CONFIG: babe_primitives::BabeEpochConfiguration =
	babe_primitives::BabeEpochConfiguration {
		c: PRIMARY_PROBABILITY,
		allowed_slots: babe_primitives::AllowedSlots::PrimaryAndSecondaryVRFSlots,
	};

/// Native version.
#[cfg(any(feature = "std", test))]
pub fn native_version() -> NativeVersion {
	NativeVersion { runtime_version: VERSION, can_author_with: Default::default() }
}

/// The address format for describing accounts.
pub type Address = sp_runtime::MultiAddress<AccountId, ()>;
/// Block header type as expected by this runtime.
pub type Header = generic::Header<BlockNumber, BlakeTwo256>;
/// Block type as expected by this runtime.
pub type Block = generic::Block<Header, UncheckedExtrinsic>;
/// A Block signed with a Justification
pub type SignedBlock = generic::SignedBlock<Block>;
/// `BlockId` type as expected by this runtime.
pub type BlockId = generic::BlockId<Block>;
/// The `SignedExtension` to the basic transaction logic.
pub type SignedExtra = (
	frame_system::CheckSpecVersion<Runtime>,
	frame_system::CheckTxVersion<Runtime>,
	frame_system::CheckGenesis<Runtime>,
	frame_system::CheckMortality<Runtime>,
	frame_system::CheckNonce<Runtime>,
	frame_system::CheckWeight<Runtime>,
	pallet_transaction_payment::ChargeTransactionPayment<Runtime>,
);

/// Unchecked extrinsic type as expected by this runtime.
pub type UncheckedExtrinsic = generic::UncheckedExtrinsic<Address, Call, Signature, SignedExtra>;
/// Executive: handles dispatch to the various modules.
pub type Executive = frame_executive::Executive<
	Runtime,
	Block,
	frame_system::ChainContext<Runtime>,
	Runtime,
	AllPallets,
<<<<<<< HEAD
=======
	(),
>>>>>>> 48122d02
>;
/// The payload being signed in transactions.
pub type SignedPayload = generic::SignedPayload<Call, SignedExtra>;

impl_opaque_keys! {
	pub struct SessionKeys {
		pub grandpa: Grandpa,
		pub babe: Babe,
		pub im_online: ImOnline,
		pub para_validator: Initializer,
		pub para_assignment: ParaSessionInfo,
		pub authority_discovery: AuthorityDiscovery,
		pub beefy: Beefy,
	}
}

construct_runtime! {
	pub enum Runtime where
		Block = Block,
		NodeBlock = primitives::v1::Block,
		UncheckedExtrinsic = UncheckedExtrinsic
	{
		System: frame_system::{Pallet, Call, Storage, Config, Event<T>},

		// Must be before session.
		Babe: pallet_babe::{Pallet, Call, Storage, Config, ValidateUnsigned},

		Timestamp: pallet_timestamp::{Pallet, Call, Storage, Inherent},
		Indices: pallet_indices::{Pallet, Call, Storage, Config<T>, Event<T>},
		Balances: pallet_balances::{Pallet, Call, Storage, Config<T>, Event<T>},
		TransactionPayment: pallet_transaction_payment::{Pallet, Storage},

		// Consensus support.
		Authorship: pallet_authorship::{Pallet, Call, Storage},
		Offences: pallet_offences::{Pallet, Storage, Event},
		Historical: session_historical::{Pallet},
		Session: pallet_session::{Pallet, Call, Storage, Event, Config<T>},
		Grandpa: pallet_grandpa::{Pallet, Call, Storage, Config, Event, ValidateUnsigned},
		ImOnline: pallet_im_online::{Pallet, Call, Storage, Event<T>, ValidateUnsigned, Config<T>},
		AuthorityDiscovery: pallet_authority_discovery::{Pallet, Config},

		// Parachains modules.
		ParachainsOrigin: parachains_origin::{Pallet, Origin},
		Configuration: parachains_configuration::{Pallet, Call, Storage, Config<T>},
		ParasShared: parachains_shared::{Pallet, Call, Storage},
		ParaInclusion: parachains_inclusion::{Pallet, Call, Storage, Event<T>},
		ParaInherent: parachains_paras_inherent::{Pallet, Call, Storage, Inherent},
		ParaScheduler: parachains_scheduler::{Pallet, Storage},
		Paras: parachains_paras::{Pallet, Call, Storage, Event, Config},
		Initializer: parachains_initializer::{Pallet, Call, Storage},
		Dmp: parachains_dmp::{Pallet, Call, Storage},
		Ump: parachains_ump::{Pallet, Call, Storage, Event},
		Hrmp: parachains_hrmp::{Pallet, Call, Storage, Event<T>, Config},
		ParaSessionInfo: parachains_session_info::{Pallet, Storage},
		ParasDisputes: parachains_disputes::{Pallet, Storage, Event<T>},

		// Parachain Onboarding Pallets
		Registrar: paras_registrar::{Pallet, Call, Storage, Event<T>, Config},
		Auctions: auctions::{Pallet, Call, Storage, Event<T>},
		Crowdloan: crowdloan::{Pallet, Call, Storage, Event<T>},
		Slots: slots::{Pallet, Call, Storage, Event<T>},
		ParasSudoWrapper: paras_sudo_wrapper::{Pallet, Call},

		// Sudo
		Sudo: pallet_sudo::{Pallet, Call, Storage, Event<T>, Config<T>},

		// Bridges support.
		Mmr: pallet_mmr::{Pallet, Storage},
		Beefy: pallet_beefy::{Pallet, Config<T>, Storage},
		MmrLeaf: pallet_beefy_mmr::{Pallet, Storage},

		// It might seem strange that we add both sides of the bridge to the same runtime. We do this because this
		// runtime as shared by both the Rococo and Wococo chains. When running as Rococo we only use
		// `BridgeWococoGrandpa`, and vice versa.
		// BridgeRococoGrandpa: pallet_bridge_grandpa::{Pallet, Call, Storage, Config<T>} = 40,
		// BridgeWococoGrandpa: pallet_bridge_grandpa::<Instance1>::{Pallet, Call, Storage, Config<T>} = 41,

		// Validator Manager pallet.
		ValidatorManager: validator_manager::{Pallet, Call, Storage, Event<T>},

		// Bridge messages support. The same story as with the bridge grandpa pallet above ^^^ - when we're
		// running as Rococo we only use `BridgeWococoMessages`/`BridgeWococoMessagesDispatch`, and vice versa.
		// BridgeRococoMessages: pallet_bridge_messages::{Pallet, Call, Storage, Event<T>, Config<T>} = 43,
		// BridgeWococoMessages: pallet_bridge_messages::<Instance1>::{Pallet, Call, Storage, Event<T>, Config<T>} = 44,
		// BridgeRococoMessagesDispatch: pallet_bridge_dispatch::{Pallet, Event<T>} = 45,
		// BridgeWococoMessagesDispatch: pallet_bridge_dispatch::<Instance1>::{Pallet, Event<T>} = 46,

		// A "council"
		Collective: pallet_collective::{Pallet, Call, Storage, Origin<T>, Event<T>, Config<T>} = 80,
		Membership: pallet_membership::{Pallet, Call, Storage, Event<T>, Config<T>} = 81,

		Utility: pallet_utility::{Pallet, Call, Event} = 90,
		Proxy: pallet_proxy::{Pallet, Call, Storage, Event<T>} = 91,

		// Pallet for sending XCM.
		XcmPallet: pallet_xcm::{Pallet, Call, Storage, Event<T>, Origin} = 99,
	}
}

pub struct BaseFilter;
impl Contains<Call> for BaseFilter {
	fn contains(_call: &Call) -> bool {
		true
	}
}

parameter_types! {
	pub const Version: RuntimeVersion = VERSION;
	pub const SS58Prefix: u8 = 42;
}

impl frame_system::Config for Runtime {
	type BaseCallFilter = BaseFilter;
	type BlockWeights = BlockWeights;
	type BlockLength = BlockLength;
	type DbWeight = RocksDbWeight;
	type Origin = Origin;
	type Call = Call;
	type Index = Nonce;
	type BlockNumber = BlockNumber;
	type Hash = Hash;
	type Hashing = BlakeTwo256;
	type AccountId = AccountId;
	type Lookup = AccountIdLookup<AccountId, ()>;
	type Header = generic::Header<BlockNumber, BlakeTwo256>;
	type Event = Event;
	type BlockHashCount = BlockHashCount;
	type Version = Version;
	type PalletInfo = PalletInfo;
	type AccountData = pallet_balances::AccountData<Balance>;
	type OnNewAccount = ();
	type OnKilledAccount = ();
	type SystemWeightInfo = ();
	type SS58Prefix = SS58Prefix;
	type OnSetCode = ();
}

parameter_types! {
	pub const ValidationUpgradeFrequency: BlockNumber = 2 * DAYS;
	pub const ValidationUpgradeDelay: BlockNumber = 8 * HOURS;
	pub const SlashPeriod: BlockNumber = 7 * DAYS;
}

/// Submits a transaction with the node's public and signature type. Adheres to the signed extension
/// format of the chain.
impl<LocalCall> frame_system::offchain::CreateSignedTransaction<LocalCall> for Runtime
where
	Call: From<LocalCall>,
{
	fn create_transaction<C: frame_system::offchain::AppCrypto<Self::Public, Self::Signature>>(
		call: Call,
		public: <Signature as Verify>::Signer,
		account: AccountId,
		nonce: <Runtime as frame_system::Config>::Index,
	) -> Option<(Call, <UncheckedExtrinsic as ExtrinsicT>::SignaturePayload)> {
		use sp_runtime::traits::StaticLookup;
		// take the biggest period possible.
		let period =
			BlockHashCount::get().checked_next_power_of_two().map(|c| c / 2).unwrap_or(2) as u64;

		let current_block = System::block_number()
			.saturated_into::<u64>()
			// The `System::block_number` is initialized with `n+1`,
			// so the actual block number is `n`.
			.saturating_sub(1);
		let tip = 0;
		let extra: SignedExtra = (
			frame_system::CheckSpecVersion::<Runtime>::new(),
			frame_system::CheckTxVersion::<Runtime>::new(),
			frame_system::CheckGenesis::<Runtime>::new(),
			frame_system::CheckMortality::<Runtime>::from(generic::Era::mortal(
				period,
				current_block,
			)),
			frame_system::CheckNonce::<Runtime>::from(nonce),
			frame_system::CheckWeight::<Runtime>::new(),
			pallet_transaction_payment::ChargeTransactionPayment::<Runtime>::from(tip),
		);
		let raw_payload = SignedPayload::new(call, extra)
			.map_err(|e| {
				log::warn!("Unable to create signed payload: {:?}", e);
			})
			.ok()?;
		let signature = raw_payload.using_encoded(|payload| C::sign(payload, public))?;
		let (call, extra, _) = raw_payload.deconstruct();
		let address = <Runtime as frame_system::Config>::Lookup::unlookup(account);
		Some((call, (address, signature, extra)))
	}
}

impl frame_system::offchain::SigningTypes for Runtime {
	type Public = <Signature as Verify>::Signer;
	type Signature = Signature;
}

/// Special `FullIdentificationOf` implementation that is returning for every input `Some(Default::default())`.
pub struct FullIdentificationOf;
impl sp_runtime::traits::Convert<AccountId, Option<()>> for FullIdentificationOf {
	fn convert(_: AccountId) -> Option<()> {
		Some(Default::default())
	}
}

impl pallet_session::historical::Config for Runtime {
	type FullIdentification = ();
	type FullIdentificationOf = FullIdentificationOf;
}

impl parachains_disputes::Config for Runtime {
	type Event = Event;
	type RewardValidators = ();
	type PunishValidators = ();
}

parameter_types! {
	pub SessionDuration: BlockNumber = EpochDurationInBlocks::get() as _;
}

parameter_types! {
	pub const ImOnlineUnsignedPriority: TransactionPriority = TransactionPriority::max_value();
}

impl pallet_im_online::Config for Runtime {
	type AuthorityId = ImOnlineId;
	type Event = Event;
	type ValidatorSet = Historical;
	type NextSessionRotation = Babe;
	type ReportUnresponsiveness = Offences;
	type UnsignedPriority = ImOnlineUnsignedPriority;
	type WeightInfo = ();
}

parameter_types! {
	pub const ExistentialDeposit: Balance = 1 * CENTS;
	pub const MaxLocks: u32 = 50;
	pub const MaxReserves: u32 = 50;
}

impl pallet_balances::Config for Runtime {
	type Balance = Balance;
	type DustRemoval = ();
	type Event = Event;
	type ExistentialDeposit = ExistentialDeposit;
	type AccountStore = System;
	type MaxLocks = MaxLocks;
	type MaxReserves = MaxReserves;
	type ReserveIdentifier = [u8; 8];
	type WeightInfo = ();
}

impl<C> frame_system::offchain::SendTransactionTypes<C> for Runtime
where
	Call: From<C>,
{
	type OverarchingCall = Call;
	type Extrinsic = UncheckedExtrinsic;
}

parameter_types! {
	pub const MaxRetries: u32 = 3;
	pub const MaxAuthorities: u32 = 100_000;
}

impl pallet_offences::Config for Runtime {
	type Event = Event;
	type IdentificationTuple = pallet_session::historical::IdentificationTuple<Self>;
	type OnOffenceHandler = ();
}

impl pallet_authority_discovery::Config for Runtime {
	type MaxAuthorities = MaxAuthorities;
}

parameter_types! {
	pub const MinimumPeriod: u64 = SLOT_DURATION / 2;
}
impl pallet_timestamp::Config for Runtime {
	type Moment = u64;
	type OnTimestampSet = Babe;
	type MinimumPeriod = MinimumPeriod;
	type WeightInfo = ();
}

parameter_types! {
	pub const TransactionByteFee: Balance = 10 * MILLICENTS;
}

impl pallet_transaction_payment::Config for Runtime {
	type OnChargeTransaction = CurrencyAdapter<Balances, ToAuthor<Runtime>>;
	type TransactionByteFee = TransactionByteFee;
	type WeightToFee = WeightToFee;
	type FeeMultiplierUpdate = SlowAdjustingFeeUpdate<Self>;
}

parameter_types! {
	pub const DisabledValidatorsThreshold: Perbill = Perbill::from_percent(17);
}

/// Special `ValidatorIdOf` implementation that is just returning the input as result.
pub struct ValidatorIdOf;
impl sp_runtime::traits::Convert<AccountId, Option<AccountId>> for ValidatorIdOf {
	fn convert(a: AccountId) -> Option<AccountId> {
		Some(a)
	}
}

impl pallet_session::Config for Runtime {
	type Event = Event;
	type ValidatorId = AccountId;
	type ValidatorIdOf = ValidatorIdOf;
	type ShouldEndSession = Babe;
	type NextSessionRotation = Babe;
	type SessionManager = pallet_session::historical::NoteHistoricalRoot<Self, ValidatorManager>;
	type SessionHandler = <SessionKeys as OpaqueKeys>::KeyTypeIdProviders;
	type Keys = SessionKeys;
	type DisabledValidatorsThreshold = DisabledValidatorsThreshold;
	type WeightInfo = ();
}

parameter_types! {
	pub const ExpectedBlockTime: Moment = MILLISECS_PER_BLOCK;
	pub ReportLongevity: u64 = EpochDurationInBlocks::get() as u64 * 10;
}

impl pallet_babe::Config for Runtime {
	type EpochDuration = EpochDurationInBlocks;
	type ExpectedBlockTime = ExpectedBlockTime;

	// session module is the trigger
	type EpochChangeTrigger = pallet_babe::ExternalTrigger;

	type DisabledValidators = Session;

	type KeyOwnerProofSystem = Historical;

	type KeyOwnerProof = <Self::KeyOwnerProofSystem as KeyOwnerProofSystem<(
		KeyTypeId,
		pallet_babe::AuthorityId,
	)>>::Proof;

	type KeyOwnerIdentification = <Self::KeyOwnerProofSystem as KeyOwnerProofSystem<(
		KeyTypeId,
		pallet_babe::AuthorityId,
	)>>::IdentificationTuple;

	type HandleEquivocation =
		pallet_babe::EquivocationHandler<Self::KeyOwnerIdentification, Offences, ReportLongevity>;

	type WeightInfo = ();
}

parameter_types! {
	pub const IndexDeposit: Balance = 1 * DOLLARS;
}

impl pallet_indices::Config for Runtime {
	type AccountIndex = AccountIndex;
	type Currency = Balances;
	type Deposit = IndexDeposit;
	type Event = Event;
	type WeightInfo = ();
}

parameter_types! {
	pub const AttestationPeriod: BlockNumber = 50;
}

impl pallet_grandpa::Config for Runtime {
	type Event = Event;
	type Call = Call;

	type KeyOwnerProofSystem = Historical;

	type KeyOwnerProof =
		<Self::KeyOwnerProofSystem as KeyOwnerProofSystem<(KeyTypeId, GrandpaId)>>::Proof;

	type KeyOwnerIdentification = <Self::KeyOwnerProofSystem as KeyOwnerProofSystem<(
		KeyTypeId,
		GrandpaId,
	)>>::IdentificationTuple;

	type HandleEquivocation = pallet_grandpa::EquivocationHandler<
		Self::KeyOwnerIdentification,
		Offences,
		ReportLongevity,
	>;

	type WeightInfo = ();
}

parameter_types! {
	pub const UncleGenerations: u32 = 0;
}

impl pallet_authorship::Config for Runtime {
	type FindAuthor = pallet_session::FindAccountFromAuthorIndex<Self, Babe>;
	type UncleGenerations = UncleGenerations;
	type FilterUncle = ();
	type EventHandler = ImOnline;
}

impl parachains_origin::Config for Runtime {}

impl parachains_configuration::Config for Runtime {}

impl parachains_shared::Config for Runtime {}

/// Special `RewardValidators` that does nothing ;)
pub struct RewardValidators;
impl runtime_parachains::inclusion::RewardValidators for RewardValidators {
	fn reward_backing(_: impl IntoIterator<Item = ValidatorIndex>) {}
	fn reward_bitfields(_: impl IntoIterator<Item = ValidatorIndex>) {}
}

impl parachains_inclusion::Config for Runtime {
	type Event = Event;
	type DisputesHandler = ParasDisputes;
	type RewardValidators = RewardValidators;
}

impl parachains_paras::Config for Runtime {
	type Origin = Origin;
	type Event = Event;
}

parameter_types! {
	pub const RocLocation: MultiLocation = Here.into();
	pub const RococoNetwork: NetworkId = NetworkId::Polkadot;
	pub const Ancestry: MultiLocation = Here.into();
	pub CheckAccount: AccountId = XcmPallet::check_account();
}

pub type SovereignAccountOf =
	(ChildParachainConvertsVia<ParaId, AccountId>, AccountId32Aliases<RococoNetwork, AccountId>);

pub type LocalAssetTransactor = XcmCurrencyAdapter<
	// Use this currency:
	Balances,
	// Use this currency when it is a fungible asset matching the given location or name:
	IsConcrete<RocLocation>,
	// We can convert the MultiLocations with our converter above:
	SovereignAccountOf,
	// Our chain's account ID type (we can't get away without mentioning it explicitly):
	AccountId,
	// It's a native asset so we keep track of the teleports to maintain total issuance.
	CheckAccount,
>;

type LocalOriginConverter = (
	SovereignSignedViaLocation<SovereignAccountOf, Origin>,
	ChildParachainAsNative<parachains_origin::Origin, Origin>,
	SignedAccountId32AsNative<RococoNetwork, Origin>,
	ChildSystemParachainAsSuperuser<ParaId, Origin>,
);

parameter_types! {
	pub const BaseXcmWeight: Weight = 100_000;
}

/// The XCM router. When we want to send an XCM message, we use this type. It amalgamates all of our
/// individual routers.
pub type XcmRouter = (
	// Only one router so far - use DMP to communicate with child parachains.
	xcm_sender::ChildParachainRouter<Runtime, xcm::AlwaysRelease>,
);

parameter_types! {
	pub const Rococo: MultiAssetFilter = Wild(AllOf { fun: WildFungible, id: Concrete(RocLocation::get()) });
	pub const RococoForTick: (MultiAssetFilter, MultiLocation) = (Rococo::get(), Parachain(100).into());
	pub const RococoForTrick: (MultiAssetFilter, MultiLocation) = (Rococo::get(), Parachain(110).into());
	pub const RococoForTrack: (MultiAssetFilter, MultiLocation) = (Rococo::get(), Parachain(120).into());
	pub const RococoForStatemint: (MultiAssetFilter, MultiLocation) = (Rococo::get(), Parachain(1001).into());
	pub const RococoForCanvas: (MultiAssetFilter, MultiLocation) = (Rococo::get(), Parachain(1002).into());
	pub const MaxInstructions: u32 = 100;
}
pub type TrustedTeleporters = (
	xcm_builder::Case<RococoForTick>,
	xcm_builder::Case<RococoForTrick>,
	xcm_builder::Case<RococoForTrack>,
	xcm_builder::Case<RococoForStatemint>,
	xcm_builder::Case<RococoForCanvas>,
);

parameter_types! {
	pub AllowUnpaidFrom: Vec<MultiLocation> =
		vec![
			Parachain(100).into(),
			Parachain(110).into(),
			Parachain(120).into(),
			Parachain(1001).into(),
			Parachain(1002).into(),
		];
}

use xcm_builder::{AllowTopLevelPaidExecutionFrom, AllowUnpaidExecutionFrom, TakeWeightCredit};
pub type Barrier = (
	TakeWeightCredit,
	AllowTopLevelPaidExecutionFrom<Everything>,
	AllowUnpaidExecutionFrom<IsInVec<AllowUnpaidFrom>>, // <- Trusted parachains get free execution
);

pub struct XcmConfig;
impl xcm_executor::Config for XcmConfig {
	type Call = Call;
	type XcmSender = XcmRouter;
	type AssetTransactor = LocalAssetTransactor;
	type OriginConverter = LocalOriginConverter;
	type IsReserve = ();
	type IsTeleporter = TrustedTeleporters;
	type LocationInverter = LocationInverter<Ancestry>;
	type Barrier = Barrier;
	type Weigher = FixedWeightBounds<BaseXcmWeight, Call, MaxInstructions>;
	type Trader = UsingComponents<WeightToFee, RocLocation, AccountId, Balances, ToAuthor<Runtime>>;
	type ResponseHandler = XcmPallet;
	type AssetTrap = XcmPallet;
	type AssetClaims = XcmPallet;
	type SubscriptionService = XcmPallet;
}

parameter_types! {
	pub const CollectiveBodyId: BodyId = BodyId::Unit;
}

/// Type to convert an `Origin` type value into a `MultiLocation` value which represents an interior location
/// of this chain.
pub type LocalOriginToLocation = (
	// We allow an origin from the Collective pallet to be used in XCM as a corresponding Plurality of the
	// `Unit` body.
	BackingToPlurality<Origin, pallet_collective::Origin<Runtime>, CollectiveBodyId>,
	// And a usual Signed origin to be used in XCM as a corresponding AccountId32
	SignedToAccountId32<Origin, AccountId, RococoNetwork>,
);

impl pallet_xcm::Config for Runtime {
	type Event = Event;
	type SendXcmOrigin = xcm_builder::EnsureXcmOrigin<Origin, LocalOriginToLocation>;
	type XcmRouter = XcmRouter;
	// Anyone can execute XCM messages locally...
	type ExecuteXcmOrigin = xcm_builder::EnsureXcmOrigin<Origin, LocalOriginToLocation>;
	// ...but they must match our filter, which right now rejects everything.
	type XcmExecuteFilter = Nothing;
	type XcmExecutor = XcmExecutor<XcmConfig>;
	type XcmTeleportFilter = Everything;
	type XcmReserveTransferFilter = Everything;
	type Weigher = FixedWeightBounds<BaseXcmWeight, Call, MaxInstructions>;
	type LocationInverter = LocationInverter<Ancestry>;
	type Origin = Origin;
	type Call = Call;
	const VERSION_DISCOVERY_QUEUE_SIZE: u32 = 100;
	type AdvertisedXcmVersion = pallet_xcm::CurrentXcmVersion;
}

impl parachains_session_info::Config for Runtime {}

parameter_types! {
	pub const FirstMessageFactorPercent: u64 = 100;
}

impl parachains_ump::Config for Runtime {
	type Event = Event;
	type UmpSink = crate::parachains_ump::XcmSink<XcmExecutor<XcmConfig>, Runtime>;
	type FirstMessageFactorPercent = FirstMessageFactorPercent;
}

impl parachains_dmp::Config for Runtime {}

impl parachains_hrmp::Config for Runtime {
	type Event = Event;
	type Origin = Origin;
	type Currency = Balances;
}

impl parachains_paras_inherent::Config for Runtime {}

impl parachains_scheduler::Config for Runtime {}

impl parachains_initializer::Config for Runtime {
	type Randomness = pallet_babe::RandomnessFromOneEpochAgo<Runtime>;
	type ForceOrigin = EnsureRoot<AccountId>;
}

impl paras_sudo_wrapper::Config for Runtime {}

parameter_types! {
	pub const ParaDeposit: Balance = 5 * DOLLARS;
	pub const DataDepositPerByte: Balance = deposit(0, 1);
}

impl paras_registrar::Config for Runtime {
	type Event = Event;
	type Origin = Origin;
	type Currency = Balances;
	type OnSwap = (Crowdloan, Slots);
	type ParaDeposit = ParaDeposit;
	type DataDepositPerByte = DataDepositPerByte;
	type WeightInfo = paras_registrar::TestWeightInfo;
}

/// An insecure randomness beacon that uses the parent block hash as random material.
///
/// THIS SHOULD ONLY BE USED FOR TESTING PURPOSES.
pub struct ParentHashRandomness;

impl pallet_beefy::Config for Runtime {
	type BeefyId = BeefyId;
}

impl pallet_mmr::Config for Runtime {
	const INDEXING_PREFIX: &'static [u8] = b"mmr";
	type Hashing = Keccak256;
	type Hash = <Keccak256 as traits::Hash>::Output;
	type OnNewRoot = pallet_beefy_mmr::DepositBeefyDigest<Runtime>;
	type WeightInfo = ();
	type LeafData = pallet_beefy_mmr::Pallet<Runtime>;
}

pub struct ParasProvider;
impl pallet_beefy_mmr::ParachainHeadsProvider for ParasProvider {
	fn parachain_heads() -> Vec<(u32, Vec<u8>)> {
		Paras::parachains()
			.into_iter()
			.filter_map(|id| Paras::para_head(&id).map(|head| (id.into(), head.0)))
			.collect()
	}
}

parameter_types! {
	/// Version of the produced MMR leaf.
	///
	/// The version consists of two parts;
	/// - `major` (3 bits)
	/// - `minor` (5 bits)
	///
	/// `major` should be updated only if decoding the previous MMR Leaf format from the payload
	/// is not possible (i.e. backward incompatible change).
	/// `minor` should be updated if fields are added to the previous MMR Leaf, which given SCALE
	/// encoding does not prevent old leafs from being decoded.
	///
	/// Hence we expect `major` to be changed really rarely (think never).
	/// See [`MmrLeafVersion`] type documentation for more details.
	pub LeafVersion: MmrLeafVersion = MmrLeafVersion::new(0, 0);
}

impl pallet_beefy_mmr::Config for Runtime {
	type LeafVersion = LeafVersion;
	type BeefyAuthorityToMerkleLeaf = pallet_beefy_mmr::BeefyEcdsaToEthereum;
	type ParachainHeads = ParasProvider;
}

// parameter_types! {
// 	/// This is a pretty unscientific cap.
// 	///
// 	/// Note that once this is hit the pallet will essentially throttle incoming requests down to one
// 	/// call per block.
// 	pub const MaxRequests: u32 = 4 * HOURS as u32;

// 	/// Number of headers to keep.
// 	///
// 	/// Assuming the worst case of every header being finalized, we will keep headers at least for a
// 	/// week.
// 	pub const HeadersToKeep: u32 = 7 * DAYS as u32;
// }

// pub type RococoGrandpaInstance = ();
// impl pallet_bridge_grandpa::Config for Runtime {
// 	type BridgedChain = bp_rococo::Rococo;
// 	type MaxRequests = MaxRequests;
// 	type HeadersToKeep = HeadersToKeep;

// 	type WeightInfo = pallet_bridge_grandpa::weights::RialtoWeight<Runtime>;
// }

// pub type WococoGrandpaInstance = pallet_bridge_grandpa::Instance1;
// impl pallet_bridge_grandpa::Config<WococoGrandpaInstance> for Runtime {
// 	type BridgedChain = bp_wococo::Wococo;
// 	type MaxRequests = MaxRequests;
// 	type HeadersToKeep = HeadersToKeep;

// 	type WeightInfo = pallet_bridge_grandpa::weights::RialtoWeight<Runtime>;
// }

// // Instance that is "deployed" at Wococo chain. Responsible for dispatching Rococo -> Wococo messages.
// pub type AtWococoFromRococoMessagesDispatch = pallet_bridge_dispatch::DefaultInstance;
// impl pallet_bridge_dispatch::Config<AtWococoFromRococoMessagesDispatch> for Runtime {
// 	type Event = Event;
// 	type MessageId = (bp_messages::LaneId, bp_messages::MessageNonce);
// 	type Call = Call;
// 	type CallFilter = frame_support::traits::Everything;
// 	type EncodedCall = bridge_messages::FromRococoEncodedCall;
// 	type SourceChainAccountId = bp_wococo::AccountId;
// 	type TargetChainAccountPublic = sp_runtime::MultiSigner;
// 	type TargetChainSignature = sp_runtime::MultiSignature;
// 	type AccountIdConverter = bp_rococo::AccountIdConverter;
// }

// // Instance that is "deployed" at Rococo chain. Responsible for dispatching Wococo -> Rococo messages.
// pub type AtRococoFromWococoMessagesDispatch = pallet_bridge_dispatch::Instance1;
// impl pallet_bridge_dispatch::Config<AtRococoFromWococoMessagesDispatch> for Runtime {
// 	type Event = Event;
// 	type MessageId = (bp_messages::LaneId, bp_messages::MessageNonce);
// 	type Call = Call;
// 	type CallFilter = frame_support::traits::Everything;
// 	type EncodedCall = bridge_messages::FromWococoEncodedCall;
// 	type SourceChainAccountId = bp_rococo::AccountId;
// 	type TargetChainAccountPublic = sp_runtime::MultiSigner;
// 	type TargetChainSignature = sp_runtime::MultiSignature;
// 	type AccountIdConverter = bp_wococo::AccountIdConverter;
// }

// parameter_types! {
// 	pub const MaxMessagesToPruneAtOnce: bp_messages::MessageNonce = 8;
// 	pub const MaxUnrewardedRelayerEntriesAtInboundLane: bp_messages::MessageNonce =
// 		bp_rococo::MAX_UNREWARDED_RELAYER_ENTRIES_AT_INBOUND_LANE;
// 	pub const MaxUnconfirmedMessagesAtInboundLane: bp_messages::MessageNonce =
// 		bp_rococo::MAX_UNCONFIRMED_MESSAGES_AT_INBOUND_LANE;
// 	pub const RootAccountForPayments: Option<AccountId> = None;
// }

// // Instance that is "deployed" at Wococo chain. Responsible for sending Wococo -> Rococo messages
// // and receiving Rococo -> Wococo messages.
// pub type AtWococoWithRococoMessagesInstance = pallet_bridge_messages::DefaultInstance;
// impl pallet_bridge_messages::Config<AtWococoWithRococoMessagesInstance> for Runtime {
// 	type Event = Event;
// 	type WeightInfo = pallet_bridge_messages::weights::RialtoWeight<Runtime>;
// 	type Parameter = ();
// 	type MaxMessagesToPruneAtOnce = MaxMessagesToPruneAtOnce;
// 	type MaxUnrewardedRelayerEntriesAtInboundLane = MaxUnrewardedRelayerEntriesAtInboundLane;
// 	type MaxUnconfirmedMessagesAtInboundLane = MaxUnconfirmedMessagesAtInboundLane;

// 	type OutboundPayload = crate::bridge_messages::ToRococoMessagePayload;
// 	type OutboundMessageFee = bp_wococo::Balance;

// 	type InboundPayload = crate::bridge_messages::FromRococoMessagePayload;
// 	type InboundMessageFee = bp_rococo::Balance;
// 	type InboundRelayer = bp_rococo::AccountId;

// 	type AccountIdConverter = bp_wococo::AccountIdConverter;

// 	type TargetHeaderChain = crate::bridge_messages::RococoAtWococo;
// 	type LaneMessageVerifier = crate::bridge_messages::ToRococoMessageVerifier;
// 	type MessageDeliveryAndDispatchPayment =
// 		pallet_bridge_messages::instant_payments::InstantCurrencyPayments<
// 			Runtime,
// 			pallet_balances::Pallet<Runtime>,
// 			crate::bridge_messages::GetDeliveryConfirmationTransactionFee,
// 			RootAccountForPayments,
// 		>;
// 	type OnDeliveryConfirmed = ();

// 	type SourceHeaderChain = crate::bridge_messages::RococoAtWococo;
// 	type MessageDispatch = crate::bridge_messages::FromRococoMessageDispatch;
// }

// // Instance that is "deployed" at Rococo chain. Responsible for sending Rococo -> Wococo messages
// // and receiving Wococo -> Rococo messages.
// pub type AtRococoWithWococoMessagesInstance = pallet_bridge_messages::Instance1;
// impl pallet_bridge_messages::Config<AtRococoWithWococoMessagesInstance> for Runtime {
// 	type Event = Event;
// 	type WeightInfo = pallet_bridge_messages::weights::RialtoWeight<Runtime>;
// 	type Parameter = ();
// 	type MaxMessagesToPruneAtOnce = MaxMessagesToPruneAtOnce;
// 	type MaxUnrewardedRelayerEntriesAtInboundLane = MaxUnrewardedRelayerEntriesAtInboundLane;
// 	type MaxUnconfirmedMessagesAtInboundLane = MaxUnconfirmedMessagesAtInboundLane;

// 	type OutboundPayload = crate::bridge_messages::ToWococoMessagePayload;
// 	type OutboundMessageFee = bp_rococo::Balance;

// 	type InboundPayload = crate::bridge_messages::FromWococoMessagePayload;
// 	type InboundMessageFee = bp_wococo::Balance;
// 	type InboundRelayer = bp_wococo::AccountId;

// 	type AccountIdConverter = bp_rococo::AccountIdConverter;

// 	type TargetHeaderChain = crate::bridge_messages::WococoAtRococo;
// 	type LaneMessageVerifier = crate::bridge_messages::ToWococoMessageVerifier;
// 	type MessageDeliveryAndDispatchPayment =
// 		pallet_bridge_messages::instant_payments::InstantCurrencyPayments<
// 			Runtime,
// 			pallet_balances::Pallet<Runtime>,
// 			crate::bridge_messages::GetDeliveryConfirmationTransactionFee,
// 			RootAccountForPayments,
// 		>;
// 	type OnDeliveryConfirmed = ();

// 	type SourceHeaderChain = crate::bridge_messages::WococoAtRococo;
// 	type MessageDispatch = crate::bridge_messages::FromWococoMessageDispatch;
// }

impl Randomness<Hash, BlockNumber> for ParentHashRandomness {
	fn random(subject: &[u8]) -> (Hash, BlockNumber) {
		(
			(System::parent_hash(), subject)
				.using_encoded(sp_io::hashing::blake2_256)
				.into(),
			System::block_number(),
		)
	}
}

parameter_types! {
	pub const EndingPeriod: BlockNumber = 1 * HOURS;
	pub const SampleLength: BlockNumber = 1;
}

impl auctions::Config for Runtime {
	type Event = Event;
	type Leaser = Slots;
	type Registrar = Registrar;
	type EndingPeriod = EndingPeriod;
	type SampleLength = SampleLength;
	type Randomness = ParentHashRandomness;
	type InitiateOrigin = EnsureRoot<AccountId>;
	type WeightInfo = auctions::TestWeightInfo;
}

parameter_types! {
	pub const LeasePeriod: BlockNumber = 1 * DAYS;
}

impl slots::Config for Runtime {
	type Event = Event;
	type Currency = Balances;
	type Registrar = Registrar;
	type LeasePeriod = LeasePeriod;
	type WeightInfo = slots::TestWeightInfo;
}

parameter_types! {
	pub const CrowdloanId: PalletId = PalletId(*b"py/cfund");
	pub const SubmissionDeposit: Balance = 100 * DOLLARS;
	pub const MinContribution: Balance = 1 * DOLLARS;
	pub const RemoveKeysLimit: u32 = 500;
	// Allow 32 bytes for an additional memo to a crowdloan.
	pub const MaxMemoLength: u8 = 32;
}

impl crowdloan::Config for Runtime {
	type Event = Event;
	type PalletId = CrowdloanId;
	type SubmissionDeposit = SubmissionDeposit;
	type MinContribution = MinContribution;
	type RemoveKeysLimit = RemoveKeysLimit;
	type Registrar = Registrar;
	type Auctioneer = Auctions;
	type MaxMemoLength = MaxMemoLength;
	type WeightInfo = crowdloan::TestWeightInfo;
}

impl pallet_sudo::Config for Runtime {
	type Event = Event;
	type Call = Call;
}

impl validator_manager::Config for Runtime {
	type Event = Event;
	type PrivilegedOrigin = EnsureRoot<AccountId>;
}

impl pallet_utility::Config for Runtime {
	type Event = Event;
	type Call = Call;
	type WeightInfo = ();
}

parameter_types! {
	// One storage item; key size 32, value size 8; .
	pub const ProxyDepositBase: Balance = 10;
	// Additional storage item size of 33 bytes.
	pub const ProxyDepositFactor: Balance = 10;
	pub const MaxProxies: u16 = 32;
	pub const AnnouncementDepositBase: Balance = 10;
	pub const AnnouncementDepositFactor: Balance = 10;
	pub const MaxPending: u16 = 32;
}

/// The type used to represent the kinds of proxying allowed.
#[derive(
	Copy, Clone, Eq, PartialEq, Ord, PartialOrd, Encode, Decode, RuntimeDebug, MaxEncodedLen,
)]
pub enum ProxyType {
	Any,
	CancelProxy,
	Auction,
}
impl Default for ProxyType {
	fn default() -> Self {
		Self::Any
	}
}
impl InstanceFilter<Call> for ProxyType {
	fn filter(&self, c: &Call) -> bool {
		match self {
			ProxyType::Any => true,
			ProxyType::CancelProxy =>
				matches!(c, Call::Proxy(pallet_proxy::Call::reject_announcement(..))),
			ProxyType::Auction => matches!(
				c,
				Call::Auctions(..) | Call::Crowdloan(..) | Call::Registrar(..) | Call::Slots(..)
			),
		}
	}
	fn is_superset(&self, o: &Self) -> bool {
		match (self, o) {
			(ProxyType::Any, _) => true,
			_ => false,
		}
	}
}

impl pallet_proxy::Config for Runtime {
	type Event = Event;
	type Call = Call;
	type Currency = Balances;
	type ProxyType = ProxyType;
	type ProxyDepositBase = ProxyDepositBase;
	type ProxyDepositFactor = ProxyDepositFactor;
	type MaxProxies = MaxProxies;
	type WeightInfo = ();
	type MaxPending = MaxPending;
	type CallHasher = BlakeTwo256;
	type AnnouncementDepositBase = AnnouncementDepositBase;
	type AnnouncementDepositFactor = AnnouncementDepositFactor;
}

parameter_types! {
	pub const MotionDuration: BlockNumber = 5;
	pub const MaxProposals: u32 = 100;
	pub const MaxMembers: u32 = 100;
}

impl pallet_collective::Config for Runtime {
	type Origin = Origin;
	type Proposal = Call;
	type Event = Event;
	type MotionDuration = MotionDuration;
	type MaxProposals = MaxProposals;
	type DefaultVote = pallet_collective::PrimeDefaultVote;
	type MaxMembers = MaxMembers;
	type WeightInfo = ();
}

impl pallet_membership::Config for Runtime {
	type Event = Event;
	type AddOrigin = EnsureRoot<AccountId>;
	type RemoveOrigin = EnsureRoot<AccountId>;
	type SwapOrigin = EnsureRoot<AccountId>;
	type ResetOrigin = EnsureRoot<AccountId>;
	type PrimeOrigin = EnsureRoot<AccountId>;
	type MembershipInitialized = Collective;
	type MembershipChanged = Collective;
	type MaxMembers = MaxMembers;
	type WeightInfo = ();
}

#[cfg(not(feature = "disable-runtime-api"))]
sp_api::impl_runtime_apis! {
	impl sp_api::Core<Block> for Runtime {
		fn version() -> RuntimeVersion {
			VERSION
		}

		fn execute_block(block: Block) {
			Executive::execute_block(block);
		}

		fn initialize_block(header: &<Block as BlockT>::Header) {
			Executive::initialize_block(header)
		}
	}

	impl sp_api::Metadata<Block> for Runtime {
		fn metadata() -> OpaqueMetadata {
			Runtime::metadata().into()
		}
	}

	impl block_builder_api::BlockBuilder<Block> for Runtime {
		fn apply_extrinsic(extrinsic: <Block as BlockT>::Extrinsic) -> ApplyExtrinsicResult {
			Executive::apply_extrinsic(extrinsic)
		}

		fn finalize_block() -> <Block as BlockT>::Header {
			Executive::finalize_block()
		}

		fn inherent_extrinsics(data: inherents::InherentData) -> Vec<<Block as BlockT>::Extrinsic> {
			data.create_extrinsics()
		}

		fn check_inherents(
			block: Block,
			data: inherents::InherentData,
		) -> inherents::CheckInherentsResult {
			data.check_extrinsics(&block)
		}
	}

	impl tx_pool_api::runtime_api::TaggedTransactionQueue<Block> for Runtime {
		fn validate_transaction(
			source: TransactionSource,
			tx: <Block as BlockT>::Extrinsic,
			block_hash: <Block as BlockT>::Hash,
		) -> TransactionValidity {
			Executive::validate_transaction(source, tx, block_hash)
		}
	}

	impl offchain_primitives::OffchainWorkerApi<Block> for Runtime {
		fn offchain_worker(header: &<Block as BlockT>::Header) {
			Executive::offchain_worker(header)
		}
	}

	impl primitives::v1::ParachainHost<Block, Hash, BlockNumber> for Runtime {
		fn validators() -> Vec<ValidatorId> {
			runtime_api_impl::validators::<Runtime>()
		}

		fn validator_groups() -> (Vec<Vec<ValidatorIndex>>, GroupRotationInfo<BlockNumber>) {
			runtime_api_impl::validator_groups::<Runtime>()
		}

		fn availability_cores() -> Vec<CoreState<Hash, BlockNumber>> {
			runtime_api_impl::availability_cores::<Runtime>()
		}

		fn persisted_validation_data(para_id: Id, assumption: OccupiedCoreAssumption)
			-> Option<PersistedValidationData<Hash, BlockNumber>> {
			runtime_api_impl::persisted_validation_data::<Runtime>(para_id, assumption)
		}

		fn check_validation_outputs(
			para_id: Id,
			outputs: primitives::v1::CandidateCommitments,
		) -> bool {
			runtime_api_impl::check_validation_outputs::<Runtime>(para_id, outputs)
		}

		fn session_index_for_child() -> SessionIndex {
			runtime_api_impl::session_index_for_child::<Runtime>()
		}

		fn validation_code(para_id: Id, assumption: OccupiedCoreAssumption)
			-> Option<ValidationCode> {
			runtime_api_impl::validation_code::<Runtime>(para_id, assumption)
		}

		fn candidate_pending_availability(para_id: Id) -> Option<CommittedCandidateReceipt<Hash>> {
			runtime_api_impl::candidate_pending_availability::<Runtime>(para_id)
		}

		fn candidate_events() -> Vec<CandidateEvent<Hash>> {
			runtime_api_impl::candidate_events::<Runtime, _>(|ev| {
				match ev {
					Event::ParaInclusion(ev) => {
						Some(ev)
					}
					_ => None,
				}
			})
		}

		fn session_info(index: SessionIndex) -> Option<SessionInfoData> {
			runtime_api_impl::session_info::<Runtime>(index)
		}

		fn dmq_contents(recipient: Id) -> Vec<InboundDownwardMessage<BlockNumber>> {
			runtime_api_impl::dmq_contents::<Runtime>(recipient)
		}

		fn inbound_hrmp_channels_contents(
			recipient: Id
		) -> BTreeMap<Id, Vec<InboundHrmpMessage<BlockNumber>>> {
			runtime_api_impl::inbound_hrmp_channels_contents::<Runtime>(recipient)
		}

		fn validation_code_by_hash(hash: ValidationCodeHash) -> Option<ValidationCode> {
			runtime_api_impl::validation_code_by_hash::<Runtime>(hash)
		}
	}

	impl fg_primitives::GrandpaApi<Block> for Runtime {
		fn grandpa_authorities() -> Vec<(GrandpaId, u64)> {
			Grandpa::grandpa_authorities()
		}

		fn current_set_id() -> fg_primitives::SetId {
			Grandpa::current_set_id()
		}

		fn submit_report_equivocation_unsigned_extrinsic(
			equivocation_proof: fg_primitives::EquivocationProof<
				<Block as BlockT>::Hash,
				sp_runtime::traits::NumberFor<Block>,
			>,
			key_owner_proof: fg_primitives::OpaqueKeyOwnershipProof,
		) -> Option<()> {
			let key_owner_proof = key_owner_proof.decode()?;

			Grandpa::submit_unsigned_equivocation_report(
				equivocation_proof,
				key_owner_proof,
			)
		}

		fn generate_key_ownership_proof(
			_set_id: fg_primitives::SetId,
			authority_id: fg_primitives::AuthorityId,
		) -> Option<fg_primitives::OpaqueKeyOwnershipProof> {
			use parity_scale_codec::Encode;

			Historical::prove((fg_primitives::KEY_TYPE, authority_id))
				.map(|p| p.encode())
				.map(fg_primitives::OpaqueKeyOwnershipProof::new)
		}
	}

	impl babe_primitives::BabeApi<Block> for Runtime {
		fn configuration() -> babe_primitives::BabeGenesisConfiguration {
			// The choice of `c` parameter (where `1 - c` represents the
			// probability of a slot being empty), is done in accordance to the
			// slot duration and expected target block time, for safely
			// resisting network delays of maximum two seconds.
			// <https://research.web3.foundation/en/latest/polkadot/BABE/Babe/#6-practical-results>
			babe_primitives::BabeGenesisConfiguration {
				slot_duration: Babe::slot_duration(),
				epoch_length: EpochDurationInBlocks::get().into(),
				c: BABE_GENESIS_EPOCH_CONFIG.c,
				genesis_authorities: Babe::authorities(),
				randomness: Babe::randomness(),
				allowed_slots: BABE_GENESIS_EPOCH_CONFIG.allowed_slots,
			}
		}

		fn current_epoch_start() -> babe_primitives::Slot {
			Babe::current_epoch_start()
		}

		fn current_epoch() -> babe_primitives::Epoch {
			Babe::current_epoch()
		}

		fn next_epoch() -> babe_primitives::Epoch {
			Babe::next_epoch()
		}

		fn generate_key_ownership_proof(
			_slot: babe_primitives::Slot,
			authority_id: babe_primitives::AuthorityId,
		) -> Option<babe_primitives::OpaqueKeyOwnershipProof> {
			use parity_scale_codec::Encode;

			Historical::prove((babe_primitives::KEY_TYPE, authority_id))
				.map(|p| p.encode())
				.map(babe_primitives::OpaqueKeyOwnershipProof::new)
		}

		fn submit_report_equivocation_unsigned_extrinsic(
			equivocation_proof: babe_primitives::EquivocationProof<<Block as BlockT>::Header>,
			key_owner_proof: babe_primitives::OpaqueKeyOwnershipProof,
		) -> Option<()> {
			let key_owner_proof = key_owner_proof.decode()?;

			Babe::submit_unsigned_equivocation_report(
				equivocation_proof,
				key_owner_proof,
			)
		}
	}

	impl authority_discovery_primitives::AuthorityDiscoveryApi<Block> for Runtime {
		fn authorities() -> Vec<AuthorityDiscoveryId> {
			runtime_api_impl::relevant_authority_ids::<Runtime>()
		}
	}

	impl sp_session::SessionKeys<Block> for Runtime {
		fn generate_session_keys(seed: Option<Vec<u8>>) -> Vec<u8> {
			SessionKeys::generate(seed)
		}

		fn decode_session_keys(
			encoded: Vec<u8>,
		) -> Option<Vec<(Vec<u8>, sp_core::crypto::KeyTypeId)>> {
			SessionKeys::decode_into_raw_public_keys(&encoded)
		}
	}

	impl beefy_primitives::BeefyApi<Block> for Runtime {
		fn validator_set() -> beefy_primitives::ValidatorSet<BeefyId> {
			Beefy::validator_set()
		}
	}

	impl pallet_mmr_primitives::MmrApi<Block, Hash> for Runtime {
		fn generate_proof(leaf_index: u64)
			-> Result<(mmr::EncodableOpaqueLeaf, mmr::Proof<Hash>), mmr::Error>
		{
			Mmr::generate_proof(leaf_index)
				.map(|(leaf, proof)| (mmr::EncodableOpaqueLeaf::from_leaf(&leaf), proof))
		}

		fn verify_proof(leaf: mmr::EncodableOpaqueLeaf, proof: mmr::Proof<Hash>)
			-> Result<(), mmr::Error>
		{
			pub type Leaf = <
				<Runtime as pallet_mmr::Config>::LeafData as mmr::LeafDataProvider
			>::LeafData;

			let leaf: Leaf = leaf
				.into_opaque_leaf()
				.try_decode()
				.ok_or(mmr::Error::Verify)?;
			Mmr::verify_leaf(leaf, proof)
		}

		fn verify_proof_stateless(
			root: Hash,
			leaf: mmr::EncodableOpaqueLeaf,
			proof: mmr::Proof<Hash>
		) -> Result<(), mmr::Error> {
			type MmrHashing = <Runtime as pallet_mmr::Config>::Hashing;
			let node = mmr::DataOrHash::Data(leaf.into_opaque_leaf());
			pallet_mmr::verify_leaf_proof::<MmrHashing, _>(root, node, proof)
		}
	}

	// impl bp_rococo::RococoFinalityApi<Block> for Runtime {
	// 	fn best_finalized() -> (bp_rococo::BlockNumber, bp_rococo::Hash) {
	// 		let header = BridgeRococoGrandpa::best_finalized();
	// 		(header.number, header.hash())
	// 	}

	// 	fn is_known_header(hash: bp_rococo::Hash) -> bool {
	// 		BridgeRococoGrandpa::is_known_header(hash)
	// 	}
	// }

	// impl bp_wococo::WococoFinalityApi<Block> for Runtime {
	// 	fn best_finalized() -> (bp_wococo::BlockNumber, bp_wococo::Hash) {
	// 		let header = BridgeWococoGrandpa::best_finalized();
	// 		(header.number, header.hash())
	// 	}

	// 	fn is_known_header(hash: bp_wococo::Hash) -> bool {
	// 		BridgeWococoGrandpa::is_known_header(hash)
	// 	}
	// }

	// impl bp_rococo::ToRococoOutboundLaneApi<Block, Balance, bridge_messages::ToRococoMessagePayload> for Runtime {
	// 	fn estimate_message_delivery_and_dispatch_fee(
	// 		_lane_id: bp_messages::LaneId,
	// 		payload: bridge_messages::ToWococoMessagePayload,
	// 	) -> Option<Balance> {
	// 		estimate_message_dispatch_and_delivery_fee::<bridge_messages::AtWococoWithRococoMessageBridge>(
	// 			&payload,
	// 			bridge_messages::AtWococoWithRococoMessageBridge::RELAYER_FEE_PERCENT,
	// 		).ok()
	// 	}

	// 	fn message_details(
	// 		lane: bp_messages::LaneId,
	// 		begin: bp_messages::MessageNonce,
	// 		end: bp_messages::MessageNonce,
	// 	) -> Vec<bp_messages::MessageDetails<Balance>> {
	// 		(begin..=end).filter_map(|nonce| {
	// 			let message_data = BridgeRococoMessages::outbound_message_data(lane, nonce)?;
	// 			let decoded_payload = bridge_messages::ToRococoMessagePayload::decode(
	// 				&mut &message_data.payload[..]
	// 			).ok()?;
	// 			Some(bp_messages::MessageDetails {
	// 				nonce,
	// 				dispatch_weight: decoded_payload.weight,
	// 				size: message_data.payload.len() as _,
	// 				delivery_and_dispatch_fee: message_data.fee,
	// 				dispatch_fee_payment: decoded_payload.dispatch_fee_payment,
	// 			})
	// 		})
	// 		.collect()
	// 	}

	// 	fn latest_received_nonce(lane: bp_messages::LaneId) -> bp_messages::MessageNonce {
	// 		BridgeRococoMessages::outbound_latest_received_nonce(lane)
	// 	}

	// 	fn latest_generated_nonce(lane: bp_messages::LaneId) -> bp_messages::MessageNonce {
	// 		BridgeRococoMessages::outbound_latest_generated_nonce(lane)
	// 	}
	// }

	// impl bp_rococo::FromRococoInboundLaneApi<Block> for Runtime {
	// 	fn latest_received_nonce(lane: bp_messages::LaneId) -> bp_messages::MessageNonce {
	// 		BridgeRococoMessages::inbound_latest_received_nonce(lane)
	// 	}

	// 	fn latest_confirmed_nonce(lane: bp_messages::LaneId) -> bp_messages::MessageNonce {
	// 		BridgeRococoMessages::inbound_latest_confirmed_nonce(lane)
	// 	}

	// 	fn unrewarded_relayers_state(lane: bp_messages::LaneId) -> bp_messages::UnrewardedRelayersState {
	// 		BridgeRococoMessages::inbound_unrewarded_relayers_state(lane)
	// 	}
	// }

	// impl bp_wococo::ToWococoOutboundLaneApi<Block, Balance, bridge_messages::ToWococoMessagePayload> for Runtime {
	// 	fn estimate_message_delivery_and_dispatch_fee(
	// 		_lane_id: bp_messages::LaneId,
	// 		payload: bridge_messages::ToWococoMessagePayload,
	// 	) -> Option<Balance> {
	// 		estimate_message_dispatch_and_delivery_fee::<bridge_messages::AtRococoWithWococoMessageBridge>(
	// 			&payload,
	// 			bridge_messages::AtRococoWithWococoMessageBridge::RELAYER_FEE_PERCENT,
	// 		).ok()
	// 	}

	// 	fn message_details(
	// 		lane: bp_messages::LaneId,
	// 		begin: bp_messages::MessageNonce,
	// 		end: bp_messages::MessageNonce,
	// 	) -> Vec<bp_messages::MessageDetails<Balance>> {
	// 		(begin..=end).filter_map(|nonce| {
	// 			let message_data = BridgeWococoMessages::outbound_message_data(lane, nonce)?;
	// 			let decoded_payload = bridge_messages::ToWococoMessagePayload::decode(
	// 				&mut &message_data.payload[..]
	// 			).ok()?;
	// 			Some(bp_messages::MessageDetails {
	// 				nonce,
	// 				dispatch_weight: decoded_payload.weight,
	// 				size: message_data.payload.len() as _,
	// 				delivery_and_dispatch_fee: message_data.fee,
	// 				dispatch_fee_payment: decoded_payload.dispatch_fee_payment,
	// 			})
	// 		})
	// 		.collect()
	// 	}

	// 	fn latest_received_nonce(lane: bp_messages::LaneId) -> bp_messages::MessageNonce {
	// 		BridgeWococoMessages::outbound_latest_received_nonce(lane)
	// 	}

	// 	fn latest_generated_nonce(lane: bp_messages::LaneId) -> bp_messages::MessageNonce {
	// 		BridgeWococoMessages::outbound_latest_generated_nonce(lane)
	// 	}
	// }

	// impl bp_wococo::FromWococoInboundLaneApi<Block> for Runtime {
	// 	fn latest_received_nonce(lane: bp_messages::LaneId) -> bp_messages::MessageNonce {
	// 		BridgeWococoMessages::inbound_latest_received_nonce(lane)
	// 	}

	// 	fn latest_confirmed_nonce(lane: bp_messages::LaneId) -> bp_messages::MessageNonce {
	// 		BridgeWococoMessages::inbound_latest_confirmed_nonce(lane)
	// 	}

	// 	fn unrewarded_relayers_state(lane: bp_messages::LaneId) -> bp_messages::UnrewardedRelayersState {
	// 		BridgeWococoMessages::inbound_unrewarded_relayers_state(lane)
	// 	}
	// }

	impl frame_system_rpc_runtime_api::AccountNonceApi<Block, AccountId, Nonce> for Runtime {
		fn account_nonce(account: AccountId) -> Nonce {
			System::account_nonce(account)
		}
	}

	impl pallet_transaction_payment_rpc_runtime_api::TransactionPaymentApi<
		Block,
		Balance,
	> for Runtime {
		fn query_info(uxt: <Block as BlockT>::Extrinsic, len: u32) -> RuntimeDispatchInfo<Balance> {
			TransactionPayment::query_info(uxt, len)
		}
		fn query_fee_details(uxt: <Block as BlockT>::Extrinsic, len: u32) -> FeeDetails<Balance> {
			TransactionPayment::query_fee_details(uxt, len)
		}
	}
}<|MERGE_RESOLUTION|>--- conflicted
+++ resolved
@@ -155,10 +155,7 @@
 	frame_system::ChainContext<Runtime>,
 	Runtime,
 	AllPallets,
-<<<<<<< HEAD
-=======
 	(),
->>>>>>> 48122d02
 >;
 /// The payload being signed in transactions.
 pub type SignedPayload = generic::SignedPayload<Call, SignedExtra>;
