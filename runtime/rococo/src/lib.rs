// Copyright 2020 Parity Technologies (UK) Ltd.
// This file is part of Polkadot.

// Polkadot is free software: you can redistribute it and/or modify
// it under the terms of the GNU General Public License as published by
// the Free Software Foundation, either version 3 of the License, or
// (at your option) any later version.

// Polkadot is distributed in the hope that it will be useful,
// but WITHOUT ANY WARRANTY; without even the implied warranty of
// MERCHANTABILITY or FITNESS FOR A PARTICULAR PURPOSE.  See the
// GNU General Public License for more details.

// You should have received a copy of the GNU General Public License
// along with Polkadot.  If not, see <http://www.gnu.org/licenses/>.

//! The Rococo runtime for v1 parachains.

#![cfg_attr(not(feature = "std"), no_std)]
// `construct_runtime!` does a lot of recursion and requires us to increase the limit to 256.
#![recursion_limit = "256"]

use parity_scale_codec::{Decode, Encode, MaxEncodedLen};
use primitives::v2::{
	AccountId, AccountIndex, Balance, BlockNumber, CandidateEvent, CandidateHash,
	CommittedCandidateReceipt, CoreState, DisputeState, GroupRotationInfo, Hash, Id as ParaId,
	InboundDownwardMessage, InboundHrmpMessage, Moment, Nonce, OccupiedCoreAssumption,
	PersistedValidationData, ScrapedOnChainVotes, SessionInfo, Signature, ValidationCode,
	ValidationCodeHash, ValidatorId, ValidatorIndex,
};
use runtime_common::{
	assigned_slots, auctions, claims, crowdloan, impl_runtime_weights, impls::ToAuthor,
	paras_registrar, paras_sudo_wrapper, prod_or_fast, slots, BlockHashCount, BlockLength,
	SlowAdjustingFeeUpdate,
};
use sp_std::{cmp::Ordering, collections::btree_map::BTreeMap, prelude::*};

use runtime_parachains::{
	configuration as parachains_configuration, disputes as parachains_disputes,
	dmp as parachains_dmp, hrmp as parachains_hrmp, inclusion as parachains_inclusion,
	initializer as parachains_initializer, origin as parachains_origin, paras as parachains_paras,
	paras_inherent as parachains_paras_inherent,
	runtime_api_impl::v2 as parachains_runtime_api_impl, scheduler as parachains_scheduler,
	session_info as parachains_session_info, shared as parachains_shared, ump as parachains_ump,
};

use authority_discovery_primitives::AuthorityId as AuthorityDiscoveryId;
use beefy_primitives::{
	crypto::AuthorityId as BeefyId,
	mmr::{BeefyDataProvider, MmrLeafVersion},
};

use frame_support::{
	construct_runtime, parameter_types,
	traits::{
		Contains, EitherOfDiverse, InstanceFilter, KeyOwnerProofSystem, LockIdentifier,
		PrivilegeCmp,
	},
	weights::ConstantMultiplier,
	PalletId, RuntimeDebug,
};
use frame_system::EnsureRoot;
use pallet_grandpa::{fg_primitives, AuthorityId as GrandpaId};
use pallet_im_online::sr25519::AuthorityId as ImOnlineId;
use pallet_session::historical as session_historical;
use pallet_transaction_payment::{CurrencyAdapter, FeeDetails, RuntimeDispatchInfo};
use sp_core::{OpaqueMetadata, H256};
use sp_mmr_primitives as mmr;
use sp_runtime::{
	create_runtime_str, generic, impl_opaque_keys,
	traits::{
		AccountIdLookup, BlakeTwo256, Block as BlockT, ConvertInto, Extrinsic as ExtrinsicT,
		Keccak256, OpaqueKeys, SaturatedConversion, Verify,
	},
	transaction_validity::{TransactionPriority, TransactionSource, TransactionValidity},
	ApplyExtrinsicResult, KeyTypeId, Perbill, Percent, Permill,
};
use sp_staking::SessionIndex;
#[cfg(any(feature = "std", test))]
use sp_version::NativeVersion;
use sp_version::RuntimeVersion;
use static_assertions::const_assert;

pub use frame_system::Call as SystemCall;
pub use pallet_balances::Call as BalancesCall;

/// Constant values used within the runtime.
use rococo_runtime_constants::{currency::*, fee::*, time::*};

// Weights used in the runtime.
mod weights;

// XCM configurations.
pub mod xcm_config;

mod validator_manager;

impl_runtime_weights!(rococo_runtime_constants);

// Make the WASM binary available.
#[cfg(feature = "std")]
include!(concat!(env!("OUT_DIR"), "/wasm_binary.rs"));

/// Runtime version (Rococo).
#[sp_version::runtime_version]
pub const VERSION: RuntimeVersion = RuntimeVersion {
	spec_name: create_runtime_str!("rococo"),
	impl_name: create_runtime_str!("parity-rococo-v2.0"),
	authoring_version: 0,
	spec_version: 9280,
	impl_version: 0,
	#[cfg(not(feature = "disable-runtime-api"))]
	apis: RUNTIME_API_VERSIONS,
	#[cfg(feature = "disable-runtime-api")]
	apis: sp_version::create_apis_vec![[]],
	transaction_version: 12,
	state_version: 0,
};

/// The BABE epoch configuration at genesis.
pub const BABE_GENESIS_EPOCH_CONFIG: babe_primitives::BabeEpochConfiguration =
	babe_primitives::BabeEpochConfiguration {
		c: PRIMARY_PROBABILITY,
		allowed_slots: babe_primitives::AllowedSlots::PrimaryAndSecondaryVRFSlots,
	};

/// Native version.
#[cfg(any(feature = "std", test))]
pub fn native_version() -> NativeVersion {
	NativeVersion { runtime_version: VERSION, can_author_with: Default::default() }
}

/// We currently allow all calls.
pub struct BaseFilter;
impl Contains<Call> for BaseFilter {
	fn contains(_call: &Call) -> bool {
		true
	}
}

parameter_types! {
	pub const Version: RuntimeVersion = VERSION;
	pub const SS58Prefix: u8 = 42;
}

impl frame_system::Config for Runtime {
	type BaseCallFilter = BaseFilter;
	type BlockWeights = BlockWeights;
	type BlockLength = BlockLength;
	type DbWeight = RocksDbWeight;
	type Origin = Origin;
	type Call = Call;
	type Index = Nonce;
	type BlockNumber = BlockNumber;
	type Hash = Hash;
	type Hashing = BlakeTwo256;
	type AccountId = AccountId;
	type Lookup = AccountIdLookup<AccountId, ()>;
	type Header = generic::Header<BlockNumber, BlakeTwo256>;
	type Event = Event;
	type BlockHashCount = BlockHashCount;
	type Version = Version;
	type PalletInfo = PalletInfo;
	type AccountData = pallet_balances::AccountData<Balance>;
	type OnNewAccount = ();
	type OnKilledAccount = ();
	type SystemWeightInfo = weights::frame_system::WeightInfo<Runtime>;
	type SS58Prefix = SS58Prefix;
	type OnSetCode = ();
	type MaxConsumers = frame_support::traits::ConstU32<16>;
}

parameter_types! {
	pub MaximumSchedulerWeight: Weight = Perbill::from_percent(80) *
		BlockWeights::get().max_block;
	pub const MaxScheduledPerBlock: u32 = 50;
	pub const NoPreimagePostponement: Option<u32> = Some(10);
}

type ScheduleOrigin = EitherOfDiverse<
	EnsureRoot<AccountId>,
	pallet_collective::EnsureProportionAtLeast<AccountId, CouncilCollective, 1, 2>,
>;

/// Used the compare the privilege of an origin inside the scheduler.
pub struct OriginPrivilegeCmp;

impl PrivilegeCmp<OriginCaller> for OriginPrivilegeCmp {
	fn cmp_privilege(left: &OriginCaller, right: &OriginCaller) -> Option<Ordering> {
		if left == right {
			return Some(Ordering::Equal)
		}

		match (left, right) {
			// Root is greater than anything.
			(OriginCaller::system(frame_system::RawOrigin::Root), _) => Some(Ordering::Greater),
			// Check which one has more yes votes.
			(
				OriginCaller::Council(pallet_collective::RawOrigin::Members(l_yes_votes, l_count)),
				OriginCaller::Council(pallet_collective::RawOrigin::Members(r_yes_votes, r_count)),
			) => Some((l_yes_votes * r_count).cmp(&(r_yes_votes * l_count))),
			// For every other origin we don't care, as they are not used for `ScheduleOrigin`.
			_ => None,
		}
	}
}

impl pallet_scheduler::Config for Runtime {
	type Event = Event;
	type Origin = Origin;
	type PalletsOrigin = OriginCaller;
	type Call = Call;
	type MaximumWeight = MaximumSchedulerWeight;
	type ScheduleOrigin = ScheduleOrigin;
	type MaxScheduledPerBlock = MaxScheduledPerBlock;
	type WeightInfo = weights::pallet_scheduler::WeightInfo<Runtime>;
	type OriginPrivilegeCmp = OriginPrivilegeCmp;
	type PreimageProvider = Preimage;
	type NoPreimagePostponement = NoPreimagePostponement;
}

parameter_types! {
	pub const PreimageMaxSize: u32 = 4096 * 1024;
	pub const PreimageBaseDeposit: Balance = deposit(2, 64);
	pub const PreimageByteDeposit: Balance = deposit(0, 1);
}

impl pallet_preimage::Config for Runtime {
	type WeightInfo = weights::pallet_preimage::WeightInfo<Runtime>;
	type Event = Event;
	type Currency = Balances;
	type ManagerOrigin = EnsureRoot<AccountId>;
	type MaxSize = PreimageMaxSize;
	type BaseDeposit = PreimageBaseDeposit;
	type ByteDeposit = PreimageByteDeposit;
}

parameter_types! {
	pub const ExpectedBlockTime: Moment = MILLISECS_PER_BLOCK;
	pub ReportLongevity: u64 = EpochDurationInBlocks::get() as u64 * 10;
}

impl pallet_babe::Config for Runtime {
	type EpochDuration = EpochDurationInBlocks;
	type ExpectedBlockTime = ExpectedBlockTime;

	// session module is the trigger
	type EpochChangeTrigger = pallet_babe::ExternalTrigger;

	type DisabledValidators = Session;

	type KeyOwnerProof = <Self::KeyOwnerProofSystem as KeyOwnerProofSystem<(
		KeyTypeId,
		pallet_babe::AuthorityId,
	)>>::Proof;

	type KeyOwnerIdentification = <Self::KeyOwnerProofSystem as KeyOwnerProofSystem<(
		KeyTypeId,
		pallet_babe::AuthorityId,
	)>>::IdentificationTuple;

	type KeyOwnerProofSystem = Historical;

	type HandleEquivocation =
		pallet_babe::EquivocationHandler<Self::KeyOwnerIdentification, Offences, ReportLongevity>;

	type WeightInfo = ();

	type MaxAuthorities = MaxAuthorities;
}

parameter_types! {
	pub const IndexDeposit: Balance = 100 * CENTS;
}

impl pallet_indices::Config for Runtime {
	type AccountIndex = AccountIndex;
	type Currency = Balances;
	type Deposit = IndexDeposit;
	type Event = Event;
	type WeightInfo = weights::pallet_indices::WeightInfo<Runtime>;
}

parameter_types! {
	pub const ExistentialDeposit: Balance = EXISTENTIAL_DEPOSIT;
	pub const MaxLocks: u32 = 50;
	pub const MaxReserves: u32 = 50;
}

impl pallet_balances::Config for Runtime {
	type Balance = Balance;
	type DustRemoval = ();
	type Event = Event;
	type ExistentialDeposit = ExistentialDeposit;
	type AccountStore = System;
	type MaxLocks = MaxLocks;
	type MaxReserves = MaxReserves;
	type ReserveIdentifier = [u8; 8];
	type WeightInfo = weights::pallet_balances::WeightInfo<Runtime>;
}

parameter_types! {
	pub const TransactionByteFee: Balance = 10 * MILLICENTS;
	/// This value increases the priority of `Operational` transactions by adding
	/// a "virtual tip" that's equal to the `OperationalFeeMultiplier * final_fee`.
	pub const OperationalFeeMultiplier: u8 = 5;
}

impl pallet_transaction_payment::Config for Runtime {
	type Event = Event;
	type OnChargeTransaction = CurrencyAdapter<Balances, ToAuthor<Runtime>>;
	type OperationalFeeMultiplier = OperationalFeeMultiplier;
	type WeightToFee = WeightToFee;
	type LengthToFee = ConstantMultiplier<Balance, TransactionByteFee>;
	type FeeMultiplierUpdate = SlowAdjustingFeeUpdate<Self>;
}

parameter_types! {
	pub const MinimumPeriod: u64 = SLOT_DURATION / 2;
}
impl pallet_timestamp::Config for Runtime {
	type Moment = u64;
	type OnTimestampSet = Babe;
	type MinimumPeriod = MinimumPeriod;
	type WeightInfo = weights::pallet_timestamp::WeightInfo<Runtime>;
}

parameter_types! {
	pub const UncleGenerations: u32 = 0;
}

impl pallet_authorship::Config for Runtime {
	type FindAuthor = pallet_session::FindAccountFromAuthorIndex<Self, Babe>;
	type UncleGenerations = UncleGenerations;
	type FilterUncle = ();
	type EventHandler = ImOnline;
}

impl_opaque_keys! {
	pub struct SessionKeys {
		pub grandpa: Grandpa,
		pub babe: Babe,
		pub im_online: ImOnline,
		pub para_validator: Initializer,
		pub para_assignment: ParaSessionInfo,
		pub authority_discovery: AuthorityDiscovery,
		pub beefy: Beefy,
	}
}

/// Special `ValidatorIdOf` implementation that is just returning the input as result.
pub struct ValidatorIdOf;
impl sp_runtime::traits::Convert<AccountId, Option<AccountId>> for ValidatorIdOf {
	fn convert(a: AccountId) -> Option<AccountId> {
		Some(a)
	}
}

impl pallet_session::Config for Runtime {
	type Event = Event;
	type ValidatorId = AccountId;
	type ValidatorIdOf = ValidatorIdOf;
	type ShouldEndSession = Babe;
	type NextSessionRotation = Babe;
	type SessionManager = pallet_session::historical::NoteHistoricalRoot<Self, ValidatorManager>;
	type SessionHandler = <SessionKeys as OpaqueKeys>::KeyTypeIdProviders;
	type Keys = SessionKeys;
	type WeightInfo = weights::pallet_session::WeightInfo<Runtime>;
}

pub struct FullIdentificationOf;
impl sp_runtime::traits::Convert<AccountId, Option<()>> for FullIdentificationOf {
	fn convert(_: AccountId) -> Option<()> {
		Some(Default::default())
	}
}

impl pallet_session::historical::Config for Runtime {
	type FullIdentification = ();
	type FullIdentificationOf = FullIdentificationOf;
}

parameter_types! {
	pub const SessionsPerEra: SessionIndex = 6;
	pub const BondingDuration: sp_staking::EraIndex = 28;
}

parameter_types! {
	pub LaunchPeriod: BlockNumber = prod_or_fast!(7 * DAYS, 1, "ROC_LAUNCH_PERIOD");
	pub VotingPeriod: BlockNumber = prod_or_fast!(7 * DAYS, 1 * MINUTES, "ROC_VOTING_PERIOD");
	pub FastTrackVotingPeriod: BlockNumber = prod_or_fast!(3 * HOURS, 1 * MINUTES, "ROC_FAST_TRACK_VOTING_PERIOD");
	pub const MinimumDeposit: Balance = 100 * CENTS;
	pub EnactmentPeriod: BlockNumber = prod_or_fast!(8 * DAYS, 1, "ROC_ENACTMENT_PERIOD");
	pub CooloffPeriod: BlockNumber = prod_or_fast!(7 * DAYS, 1 * MINUTES, "ROC_COOLOFF_PERIOD");
	pub const InstantAllowed: bool = true;
	pub const MaxVotes: u32 = 100;
	pub const MaxProposals: u32 = 100;
}

impl pallet_democracy::Config for Runtime {
	type Proposal = Call;
	type Event = Event;
	type Currency = Balances;
	type EnactmentPeriod = EnactmentPeriod;
	type VoteLockingPeriod = EnactmentPeriod;
	type LaunchPeriod = LaunchPeriod;
	type VotingPeriod = VotingPeriod;
	type MinimumDeposit = MinimumDeposit;
	/// A straight majority of the council can decide what their next motion is.
	type ExternalOrigin =
		pallet_collective::EnsureProportionAtLeast<AccountId, CouncilCollective, 1, 2>;
	/// A majority can have the next scheduled referendum be a straight majority-carries vote.
	type ExternalMajorityOrigin =
		pallet_collective::EnsureProportionAtLeast<AccountId, CouncilCollective, 1, 2>;
	/// A unanimous council can have the next scheduled referendum be a straight default-carries
	/// (NTB) vote.
	type ExternalDefaultOrigin =
		pallet_collective::EnsureProportionAtLeast<AccountId, CouncilCollective, 1, 1>;
	/// Two thirds of the technical committee can have an `ExternalMajority/ExternalDefault` vote
	/// be tabled immediately and with a shorter voting/enactment period.
	type FastTrackOrigin =
		pallet_collective::EnsureProportionAtLeast<AccountId, TechnicalCollective, 2, 3>;
	type InstantOrigin =
		pallet_collective::EnsureProportionAtLeast<AccountId, TechnicalCollective, 1, 1>;
	type InstantAllowed = InstantAllowed;
	type FastTrackVotingPeriod = FastTrackVotingPeriod;
	// To cancel a proposal which has been passed, 2/3 of the council must agree to it.
	type CancellationOrigin = EitherOfDiverse<
		EnsureRoot<AccountId>,
		pallet_collective::EnsureProportionAtLeast<AccountId, CouncilCollective, 2, 3>,
	>;
	type BlacklistOrigin = EnsureRoot<AccountId>;
	// To cancel a proposal before it has been passed, the technical committee must be unanimous or
	// Root must agree.
	type CancelProposalOrigin = EitherOfDiverse<
		EnsureRoot<AccountId>,
		pallet_collective::EnsureProportionAtLeast<AccountId, TechnicalCollective, 1, 1>,
	>;
	// Any single technical committee member may veto a coming council proposal, however they can
	// only do it once and it lasts only for the cooloff period.
	type VetoOrigin = pallet_collective::EnsureMember<AccountId, TechnicalCollective>;
	type CooloffPeriod = CooloffPeriod;
	type PreimageByteDeposit = PreimageByteDeposit;
	type OperationalPreimageOrigin = pallet_collective::EnsureMember<AccountId, CouncilCollective>;
	type Slash = Treasury;
	type Scheduler = Scheduler;
	type PalletsOrigin = OriginCaller;
	type MaxVotes = MaxVotes;
	type WeightInfo = weights::pallet_democracy::WeightInfo<Runtime>;
	type MaxProposals = MaxProposals;
}

parameter_types! {
	pub CouncilMotionDuration: BlockNumber = prod_or_fast!(3 * DAYS, 2 * MINUTES, "ROC_MOTION_DURATION");
	pub const CouncilMaxProposals: u32 = 100;
	pub const CouncilMaxMembers: u32 = 100;
}

type CouncilCollective = pallet_collective::Instance1;
impl pallet_collective::Config<CouncilCollective> for Runtime {
	type Origin = Origin;
	type Proposal = Call;
	type Event = Event;
	type MotionDuration = CouncilMotionDuration;
	type MaxProposals = CouncilMaxProposals;
	type MaxMembers = CouncilMaxMembers;
	type DefaultVote = pallet_collective::PrimeDefaultVote;
	type WeightInfo = weights::pallet_collective_council::WeightInfo<Runtime>;
}

parameter_types! {
	pub const CandidacyBond: Balance = 100 * CENTS;
	// 1 storage item created, key size is 32 bytes, value size is 16+16.
	pub const VotingBondBase: Balance = deposit(1, 64);
	// additional data per vote is 32 bytes (account id).
	pub const VotingBondFactor: Balance = deposit(0, 32);
	/// Daily council elections
	pub TermDuration: BlockNumber = prod_or_fast!(24 * HOURS, 2 * MINUTES, "ROC_TERM_DURATION");
	pub const DesiredMembers: u32 = 19;
	pub const DesiredRunnersUp: u32 = 19;
	pub const PhragmenElectionPalletId: LockIdentifier = *b"phrelect";
}

// Make sure that there are no more than MaxMembers members elected via phragmen.
const_assert!(DesiredMembers::get() <= CouncilMaxMembers::get());

impl pallet_elections_phragmen::Config for Runtime {
	type Event = Event;
	type Currency = Balances;
	type ChangeMembers = Council;
	type InitializeMembers = Council;
	type CurrencyToVote = frame_support::traits::U128CurrencyToVote;
	type CandidacyBond = CandidacyBond;
	type VotingBondBase = VotingBondBase;
	type VotingBondFactor = VotingBondFactor;
	type LoserCandidate = Treasury;
	type KickedMember = Treasury;
	type DesiredMembers = DesiredMembers;
	type DesiredRunnersUp = DesiredRunnersUp;
	type TermDuration = TermDuration;
	type PalletId = PhragmenElectionPalletId;
	type WeightInfo = weights::pallet_elections_phragmen::WeightInfo<Runtime>;
}

parameter_types! {
	pub TechnicalMotionDuration: BlockNumber = prod_or_fast!(3 * DAYS, 2 * MINUTES, "ROC_MOTION_DURATION");
	pub const TechnicalMaxProposals: u32 = 100;
	pub const TechnicalMaxMembers: u32 = 100;
}

type TechnicalCollective = pallet_collective::Instance2;
impl pallet_collective::Config<TechnicalCollective> for Runtime {
	type Origin = Origin;
	type Proposal = Call;
	type Event = Event;
	type MotionDuration = TechnicalMotionDuration;
	type MaxProposals = TechnicalMaxProposals;
	type MaxMembers = TechnicalMaxMembers;
	type DefaultVote = pallet_collective::PrimeDefaultVote;
	type WeightInfo = weights::pallet_collective_technical_committee::WeightInfo<Runtime>;
}

type MoreThanHalfCouncil = EitherOfDiverse<
	EnsureRoot<AccountId>,
	pallet_collective::EnsureProportionMoreThan<AccountId, CouncilCollective, 1, 2>,
>;

impl pallet_membership::Config<pallet_membership::Instance1> for Runtime {
	type Event = Event;
	type AddOrigin = MoreThanHalfCouncil;
	type RemoveOrigin = MoreThanHalfCouncil;
	type SwapOrigin = MoreThanHalfCouncil;
	type ResetOrigin = MoreThanHalfCouncil;
	type PrimeOrigin = MoreThanHalfCouncil;
	type MembershipInitialized = TechnicalCommittee;
	type MembershipChanged = TechnicalCommittee;
	type MaxMembers = TechnicalMaxMembers;
	type WeightInfo = weights::pallet_membership::WeightInfo<Runtime>;
}

parameter_types! {
	pub const ProposalBond: Permill = Permill::from_percent(5);
	pub const ProposalBondMinimum: Balance = 2000 * CENTS;
	pub const ProposalBondMaximum: Balance = 1 * GRAND;
	pub const SpendPeriod: BlockNumber = 6 * DAYS;
	pub const Burn: Permill = Permill::from_perthousand(2);
	pub const TreasuryPalletId: PalletId = PalletId(*b"py/trsry");

	pub const TipCountdown: BlockNumber = 1 * DAYS;
	pub const TipFindersFee: Percent = Percent::from_percent(20);
	pub const TipReportDepositBase: Balance = 100 * CENTS;
	pub const DataDepositPerByte: Balance = 1 * CENTS;
	pub const MaxApprovals: u32 = 100;
	pub const MaxAuthorities: u32 = 100_000;
	pub const MaxKeys: u32 = 10_000;
	pub const MaxPeerInHeartbeats: u32 = 10_000;
	pub const MaxPeerDataEncodingSize: u32 = 1_000;
}

type ApproveOrigin = EitherOfDiverse<
	EnsureRoot<AccountId>,
	pallet_collective::EnsureProportionAtLeast<AccountId, CouncilCollective, 3, 5>,
>;

impl pallet_treasury::Config for Runtime {
	type PalletId = TreasuryPalletId;
	type Currency = Balances;
	type ApproveOrigin = ApproveOrigin;
	type RejectOrigin = MoreThanHalfCouncil;
	type Event = Event;
	type OnSlash = Treasury;
	type ProposalBond = ProposalBond;
	type ProposalBondMinimum = ProposalBondMinimum;
	type ProposalBondMaximum = ProposalBondMaximum;
	type SpendPeriod = SpendPeriod;
	type Burn = Burn;
	type BurnDestination = Society;
	type MaxApprovals = MaxApprovals;
	type WeightInfo = weights::pallet_treasury::WeightInfo<Runtime>;
	type SpendFunds = Bounties;
	type SpendOrigin = frame_support::traits::NeverEnsureOrigin<Balance>;
}

parameter_types! {
	pub const BountyDepositBase: Balance = 100 * CENTS;
	pub const BountyDepositPayoutDelay: BlockNumber = 4 * DAYS;
	pub const BountyUpdatePeriod: BlockNumber = 90 * DAYS;
	pub const MaximumReasonLength: u32 = 16384;
	pub const CuratorDepositMultiplier: Permill = Permill::from_percent(50);
	pub const CuratorDepositMin: Balance = 10 * CENTS;
	pub const CuratorDepositMax: Balance = 500 * CENTS;
	pub const BountyValueMinimum: Balance = 200 * CENTS;
}

impl pallet_bounties::Config for Runtime {
	type BountyDepositBase = BountyDepositBase;
	type BountyDepositPayoutDelay = BountyDepositPayoutDelay;
	type BountyUpdatePeriod = BountyUpdatePeriod;
	type CuratorDepositMultiplier = CuratorDepositMultiplier;
	type CuratorDepositMin = CuratorDepositMin;
	type CuratorDepositMax = CuratorDepositMax;
	type BountyValueMinimum = BountyValueMinimum;
	type ChildBountyManager = ChildBounties;
	type DataDepositPerByte = DataDepositPerByte;
	type Event = Event;
	type MaximumReasonLength = MaximumReasonLength;
	type WeightInfo = weights::pallet_bounties::WeightInfo<Runtime>;
}

parameter_types! {
	pub const MaxActiveChildBountyCount: u32 = 100;
	pub const ChildBountyValueMinimum: Balance = BountyValueMinimum::get() / 10;
}

impl pallet_child_bounties::Config for Runtime {
	type Event = Event;
	type MaxActiveChildBountyCount = MaxActiveChildBountyCount;
	type ChildBountyValueMinimum = ChildBountyValueMinimum;
	type WeightInfo = weights::pallet_child_bounties::WeightInfo<Runtime>;
}

impl pallet_tips::Config for Runtime {
	type MaximumReasonLength = MaximumReasonLength;
	type DataDepositPerByte = DataDepositPerByte;
	type Tippers = PhragmenElection;
	type TipCountdown = TipCountdown;
	type TipFindersFee = TipFindersFee;
	type TipReportDepositBase = TipReportDepositBase;
	type Event = Event;
	type WeightInfo = weights::pallet_tips::WeightInfo<Runtime>;
}

impl pallet_offences::Config for Runtime {
	type Event = Event;
	type IdentificationTuple = pallet_session::historical::IdentificationTuple<Self>;
	type OnOffenceHandler = ();
}

impl pallet_authority_discovery::Config for Runtime {
	type MaxAuthorities = MaxAuthorities;
}

parameter_types! {
	pub const ImOnlineUnsignedPriority: TransactionPriority = TransactionPriority::max_value();
}

impl pallet_im_online::Config for Runtime {
	type AuthorityId = ImOnlineId;
	type Event = Event;
	type ValidatorSet = Historical;
	type NextSessionRotation = Babe;
	type ReportUnresponsiveness = Offences;
	type UnsignedPriority = ImOnlineUnsignedPriority;
	type WeightInfo = weights::pallet_im_online::WeightInfo<Runtime>;
	type MaxKeys = MaxKeys;
	type MaxPeerInHeartbeats = MaxPeerInHeartbeats;
	type MaxPeerDataEncodingSize = MaxPeerDataEncodingSize;
}

impl pallet_grandpa::Config for Runtime {
	type Event = Event;
	type Call = Call;

	type KeyOwnerProof =
		<Self::KeyOwnerProofSystem as KeyOwnerProofSystem<(KeyTypeId, GrandpaId)>>::Proof;

	type KeyOwnerIdentification = <Self::KeyOwnerProofSystem as KeyOwnerProofSystem<(
		KeyTypeId,
		GrandpaId,
	)>>::IdentificationTuple;

	type KeyOwnerProofSystem = Historical;

	type HandleEquivocation = pallet_grandpa::EquivocationHandler<
		Self::KeyOwnerIdentification,
		Offences,
		ReportLongevity,
	>;

	type WeightInfo = ();
	type MaxAuthorities = MaxAuthorities;
}

/// Submits a transaction with the node's public and signature type. Adheres to the signed extension
/// format of the chain.
impl<LocalCall> frame_system::offchain::CreateSignedTransaction<LocalCall> for Runtime
where
	Call: From<LocalCall>,
{
	fn create_transaction<C: frame_system::offchain::AppCrypto<Self::Public, Self::Signature>>(
		call: Call,
		public: <Signature as Verify>::Signer,
		account: AccountId,
		nonce: <Runtime as frame_system::Config>::Index,
	) -> Option<(Call, <UncheckedExtrinsic as ExtrinsicT>::SignaturePayload)> {
		use sp_runtime::traits::StaticLookup;
		// take the biggest period possible.
		let period =
			BlockHashCount::get().checked_next_power_of_two().map(|c| c / 2).unwrap_or(2) as u64;

		let current_block = System::block_number()
			.saturated_into::<u64>()
			// The `System::block_number` is initialized with `n+1`,
			// so the actual block number is `n`.
			.saturating_sub(1);
		let tip = 0;
		let extra: SignedExtra = (
			frame_system::CheckNonZeroSender::<Runtime>::new(),
			frame_system::CheckSpecVersion::<Runtime>::new(),
			frame_system::CheckTxVersion::<Runtime>::new(),
			frame_system::CheckGenesis::<Runtime>::new(),
			frame_system::CheckMortality::<Runtime>::from(generic::Era::mortal(
				period,
				current_block,
			)),
			frame_system::CheckNonce::<Runtime>::from(nonce),
			frame_system::CheckWeight::<Runtime>::new(),
			pallet_transaction_payment::ChargeTransactionPayment::<Runtime>::from(tip),
		);
		let raw_payload = SignedPayload::new(call, extra)
			.map_err(|e| {
				log::warn!("Unable to create signed payload: {:?}", e);
			})
			.ok()?;
		let signature = raw_payload.using_encoded(|payload| C::sign(payload, public))?;
		let (call, extra, _) = raw_payload.deconstruct();
		let address = <Runtime as frame_system::Config>::Lookup::unlookup(account);
		Some((call, (address, signature, extra)))
	}
}

impl frame_system::offchain::SigningTypes for Runtime {
	type Public = <Signature as Verify>::Signer;
	type Signature = Signature;
}

impl<C> frame_system::offchain::SendTransactionTypes<C> for Runtime
where
	Call: From<C>,
{
	type Extrinsic = UncheckedExtrinsic;
	type OverarchingCall = Call;
}

parameter_types! {
	pub Prefix: &'static [u8] = b"Pay ROCs to the Rococo account:";
}

impl claims::Config for Runtime {
	type Event = Event;
	type VestingSchedule = Vesting;
	type Prefix = Prefix;
	type MoveClaimOrigin =
		pallet_collective::EnsureProportionMoreThan<AccountId, CouncilCollective, 1, 2>;
	type WeightInfo = weights::runtime_common_claims::WeightInfo<Runtime>;
}

parameter_types! {
	// Minimum 100 bytes/ROC deposited (1 CENT/byte)
	pub const BasicDeposit: Balance = 1000 * CENTS;       // 258 bytes on-chain
	pub const FieldDeposit: Balance = 250 * CENTS;        // 66 bytes on-chain
	pub const SubAccountDeposit: Balance = 200 * CENTS;   // 53 bytes on-chain
	pub const MaxSubAccounts: u32 = 100;
	pub const MaxAdditionalFields: u32 = 100;
	pub const MaxRegistrars: u32 = 20;
}

impl pallet_identity::Config for Runtime {
	type Event = Event;
	type Currency = Balances;
	type BasicDeposit = BasicDeposit;
	type FieldDeposit = FieldDeposit;
	type SubAccountDeposit = SubAccountDeposit;
	type MaxSubAccounts = MaxSubAccounts;
	type MaxAdditionalFields = MaxAdditionalFields;
	type MaxRegistrars = MaxRegistrars;
	type Slashed = Treasury;
	type ForceOrigin = MoreThanHalfCouncil;
	type RegistrarOrigin = MoreThanHalfCouncil;
	type WeightInfo = weights::pallet_identity::WeightInfo<Runtime>;
}

impl pallet_utility::Config for Runtime {
	type Event = Event;
	type Call = Call;
	type PalletsOrigin = OriginCaller;
	type WeightInfo = weights::pallet_utility::WeightInfo<Runtime>;
}

parameter_types! {
	// One storage item; key size is 32; value is size 4+4+16+32 bytes = 56 bytes.
	pub const DepositBase: Balance = deposit(1, 88);
	// Additional storage item size of 32 bytes.
	pub const DepositFactor: Balance = deposit(0, 32);
	pub const MaxSignatories: u16 = 100;
}

impl pallet_multisig::Config for Runtime {
	type Event = Event;
	type Call = Call;
	type Currency = Balances;
	type DepositBase = DepositBase;
	type DepositFactor = DepositFactor;
	type MaxSignatories = MaxSignatories;
	type WeightInfo = weights::pallet_multisig::WeightInfo<Runtime>;
}

parameter_types! {
	pub const ConfigDepositBase: Balance = 500 * CENTS;
	pub const FriendDepositFactor: Balance = 50 * CENTS;
	pub const MaxFriends: u16 = 9;
	pub const RecoveryDeposit: Balance = 500 * CENTS;
}

impl pallet_recovery::Config for Runtime {
	type Event = Event;
	type WeightInfo = ();
	type Call = Call;
	type Currency = Balances;
	type ConfigDepositBase = ConfigDepositBase;
	type FriendDepositFactor = FriendDepositFactor;
	type MaxFriends = MaxFriends;
	type RecoveryDeposit = RecoveryDeposit;
}

parameter_types! {
	pub const CandidateDeposit: Balance = 1000 * CENTS;
	pub const WrongSideDeduction: Balance = 200 * CENTS;
	pub const MaxStrikes: u32 = 10;
	pub const RotationPeriod: BlockNumber = 7 * DAYS;
	pub const PeriodSpend: Balance = 50000 * CENTS;
	pub const MaxLockDuration: BlockNumber = 36 * 30 * DAYS;
	pub const ChallengePeriod: BlockNumber = 7 * DAYS;
	pub const MaxCandidateIntake: u32 = 1;
	pub const SocietyPalletId: PalletId = PalletId(*b"py/socie");
}

impl pallet_society::Config for Runtime {
	type Event = Event;
	type Currency = Balances;
	type Randomness = pallet_babe::RandomnessFromOneEpochAgo<Runtime>;
	type CandidateDeposit = CandidateDeposit;
	type WrongSideDeduction = WrongSideDeduction;
	type MaxStrikes = MaxStrikes;
	type PeriodSpend = PeriodSpend;
	type MembershipChanged = ();
	type RotationPeriod = RotationPeriod;
	type MaxLockDuration = MaxLockDuration;
	type FounderSetOrigin =
		pallet_collective::EnsureProportionMoreThan<AccountId, CouncilCollective, 1, 2>;
	type SuspensionJudgementOrigin = pallet_society::EnsureFounder<Runtime>;
	type ChallengePeriod = ChallengePeriod;
	type MaxCandidateIntake = MaxCandidateIntake;
	type PalletId = SocietyPalletId;
}

parameter_types! {
	pub const MinVestedTransfer: Balance = 100 * CENTS;
}

impl pallet_vesting::Config for Runtime {
	type Event = Event;
	type Currency = Balances;
	type BlockNumberToBalance = ConvertInto;
	type MinVestedTransfer = MinVestedTransfer;
	type WeightInfo = weights::pallet_vesting::WeightInfo<Runtime>;
	const MAX_VESTING_SCHEDULES: u32 = 28;
}

parameter_types! {
	// One storage item; key size 32, value size 8; .
	pub const ProxyDepositBase: Balance = deposit(1, 8);
	// Additional storage item size of 33 bytes.
	pub const ProxyDepositFactor: Balance = deposit(0, 33);
	pub const MaxProxies: u16 = 32;
	pub const AnnouncementDepositBase: Balance = deposit(1, 8);
	pub const AnnouncementDepositFactor: Balance = deposit(0, 66);
	pub const MaxPending: u16 = 32;
}

/// The type used to represent the kinds of proxying allowed.
#[derive(
	Copy,
	Clone,
	Eq,
	PartialEq,
	Ord,
	PartialOrd,
	Encode,
	Decode,
	RuntimeDebug,
	MaxEncodedLen,
	scale_info::TypeInfo,
)]
pub enum ProxyType {
	Any,
	NonTransfer,
	Governance,
	IdentityJudgement,
	CancelProxy,
	Auction,
	Society,
}
impl Default for ProxyType {
	fn default() -> Self {
		Self::Any
	}
}
impl InstanceFilter<Call> for ProxyType {
	fn filter(&self, c: &Call) -> bool {
		match self {
			ProxyType::Any => true,
			ProxyType::NonTransfer => matches!(
				c,
				Call::System(..) |
				Call::Babe(..) |
				Call::Timestamp(..) |
				Call::Indices(pallet_indices::Call::claim {..}) |
				Call::Indices(pallet_indices::Call::free {..}) |
				Call::Indices(pallet_indices::Call::freeze {..}) |
				// Specifically omitting Indices `transfer`, `force_transfer`
				// Specifically omitting the entire Balances pallet
				Call::Authorship(..) |
				Call::Session(..) |
				Call::Grandpa(..) |
				Call::ImOnline(..) |
				Call::Democracy(..) |
				Call::Council(..) |
				Call::TechnicalCommittee(..) |
				Call::PhragmenElection(..) |
				Call::TechnicalMembership(..) |
				Call::Treasury(..) |
				Call::Bounties(..) |
				Call::ChildBounties(..) |
				Call::Tips(..) |
				Call::Claims(..) |
				Call::Utility(..) |
				Call::Identity(..) |
				Call::Society(..) |
				Call::Recovery(pallet_recovery::Call::as_recovered {..}) |
				Call::Recovery(pallet_recovery::Call::vouch_recovery {..}) |
				Call::Recovery(pallet_recovery::Call::claim_recovery {..}) |
				Call::Recovery(pallet_recovery::Call::close_recovery {..}) |
				Call::Recovery(pallet_recovery::Call::remove_recovery {..}) |
				Call::Recovery(pallet_recovery::Call::cancel_recovered {..}) |
				// Specifically omitting Recovery `create_recovery`, `initiate_recovery`
				Call::Vesting(pallet_vesting::Call::vest {..}) |
				Call::Vesting(pallet_vesting::Call::vest_other {..}) |
				// Specifically omitting Vesting `vested_transfer`, and `force_vested_transfer`
				Call::Scheduler(..) |
				Call::Proxy(..) |
				Call::Multisig(..) |
				Call::Gilt(..) |
				Call::Registrar(paras_registrar::Call::register {..}) |
				Call::Registrar(paras_registrar::Call::deregister {..}) |
				// Specifically omitting Registrar `swap`
				Call::Registrar(paras_registrar::Call::reserve {..}) |
				Call::Crowdloan(..) |
				Call::Slots(..) |
				Call::Auctions(..) // Specifically omitting the entire XCM Pallet
			),
			ProxyType::Governance => matches!(
				c,
				Call::Democracy(..) |
					Call::Council(..) | Call::TechnicalCommittee(..) |
					Call::PhragmenElection(..) |
					Call::Treasury(..) | Call::Bounties(..) |
					Call::Tips(..) | Call::Utility(..) |
					Call::ChildBounties(..)
			),
			ProxyType::IdentityJudgement => matches!(
				c,
				Call::Identity(pallet_identity::Call::provide_judgement { .. }) | Call::Utility(..)
			),
			ProxyType::CancelProxy => {
				matches!(c, Call::Proxy(pallet_proxy::Call::reject_announcement { .. }))
			},
			ProxyType::Auction => matches!(
				c,
				Call::Auctions { .. } |
					Call::Crowdloan { .. } |
					Call::Registrar { .. } |
					Call::Multisig(..) | Call::Slots { .. }
			),
			ProxyType::Society => matches!(c, Call::Society(..)),
		}
	}
	fn is_superset(&self, o: &Self) -> bool {
		match (self, o) {
			(x, y) if x == y => true,
			(ProxyType::Any, _) => true,
			(_, ProxyType::Any) => false,
			(ProxyType::NonTransfer, _) => true,
			_ => false,
		}
	}
}

impl pallet_proxy::Config for Runtime {
	type Event = Event;
	type Call = Call;
	type Currency = Balances;
	type ProxyType = ProxyType;
	type ProxyDepositBase = ProxyDepositBase;
	type ProxyDepositFactor = ProxyDepositFactor;
	type MaxProxies = MaxProxies;
	type WeightInfo = weights::pallet_proxy::WeightInfo<Runtime>;
	type MaxPending = MaxPending;
	type CallHasher = BlakeTwo256;
	type AnnouncementDepositBase = AnnouncementDepositBase;
	type AnnouncementDepositFactor = AnnouncementDepositFactor;
}

impl parachains_origin::Config for Runtime {}

impl parachains_configuration::Config for Runtime {
	type WeightInfo = weights::runtime_parachains_configuration::WeightInfo<Runtime>;
}

impl parachains_shared::Config for Runtime {}

impl parachains_session_info::Config for Runtime {
	type ValidatorSet = Historical;
}

/// Special `RewardValidators` that does nothing ;)
pub struct RewardValidators;
impl runtime_parachains::inclusion::RewardValidators for RewardValidators {
	fn reward_backing(_: impl IntoIterator<Item = ValidatorIndex>) {}
	fn reward_bitfields(_: impl IntoIterator<Item = ValidatorIndex>) {}
}

impl parachains_inclusion::Config for Runtime {
	type Event = Event;
	type DisputesHandler = ParasDisputes;
	type RewardValidators = RewardValidators;
}

parameter_types! {
	pub const ParasUnsignedPriority: TransactionPriority = TransactionPriority::max_value();
}

impl parachains_paras::Config for Runtime {
	type Event = Event;
	type WeightInfo = weights::runtime_parachains_paras::WeightInfo<Runtime>;
	type UnsignedPriority = ParasUnsignedPriority;
	type NextSessionRotation = Babe;
}

parameter_types! {
	pub const FirstMessageFactorPercent: u64 = 100;
}

impl parachains_ump::Config for Runtime {
	type Event = Event;
	type UmpSink =
		crate::parachains_ump::XcmSink<xcm_executor::XcmExecutor<xcm_config::XcmConfig>, Runtime>;
	type FirstMessageFactorPercent = FirstMessageFactorPercent;
	type ExecuteOverweightOrigin = EnsureRoot<AccountId>;
	type WeightInfo = weights::runtime_parachains_ump::WeightInfo<Runtime>;
}

impl parachains_dmp::Config for Runtime {}

impl parachains_hrmp::Config for Runtime {
	type Event = Event;
	type Origin = Origin;
	type Currency = Balances;
	type WeightInfo = weights::runtime_parachains_hrmp::WeightInfo<Runtime>;
}

impl parachains_paras_inherent::Config for Runtime {
	type WeightInfo = weights::runtime_parachains_paras_inherent::WeightInfo<Runtime>;
}

impl parachains_scheduler::Config for Runtime {}

impl parachains_initializer::Config for Runtime {
	type Randomness = pallet_babe::RandomnessFromOneEpochAgo<Runtime>;
	type ForceOrigin = EnsureRoot<AccountId>;
	type WeightInfo = weights::runtime_parachains_initializer::WeightInfo<Runtime>;
}

impl parachains_disputes::Config for Runtime {
	type Event = Event;
	type RewardValidators = ();
	type PunishValidators = ();
	type WeightInfo = weights::runtime_parachains_disputes::WeightInfo<Runtime>;
}

parameter_types! {
	pub const ParaDeposit: Balance = 40 * UNITS;
}

impl paras_registrar::Config for Runtime {
	type Event = Event;
	type Origin = Origin;
	type Currency = Balances;
	type OnSwap = (Crowdloan, Slots);
	type ParaDeposit = ParaDeposit;
	type DataDepositPerByte = DataDepositPerByte;
	type WeightInfo = weights::runtime_common_paras_registrar::WeightInfo<Runtime>;
}

parameter_types! {
	pub LeasePeriod: BlockNumber = prod_or_fast!(1 * DAYS, 1 * DAYS, "ROC_LEASE_PERIOD");
}

impl slots::Config for Runtime {
	type Event = Event;
	type Currency = Balances;
	type Registrar = Registrar;
	type LeasePeriod = LeasePeriod;
	type LeaseOffset = ();
	type ForceOrigin = MoreThanHalfCouncil;
	type WeightInfo = weights::runtime_common_slots::WeightInfo<Runtime>;
}

parameter_types! {
	pub const CrowdloanId: PalletId = PalletId(*b"py/cfund");
	pub const SubmissionDeposit: Balance = 3 * GRAND;
	pub const MinContribution: Balance = 3_000 * CENTS;
	pub const RemoveKeysLimit: u32 = 1000;
	// Allow 32 bytes for an additional memo to a crowdloan.
	pub const MaxMemoLength: u8 = 32;
}

impl crowdloan::Config for Runtime {
	type Event = Event;
	type PalletId = CrowdloanId;
	type SubmissionDeposit = SubmissionDeposit;
	type MinContribution = MinContribution;
	type RemoveKeysLimit = RemoveKeysLimit;
	type Registrar = Registrar;
	type Auctioneer = Auctions;
	type MaxMemoLength = MaxMemoLength;
	type WeightInfo = weights::runtime_common_crowdloan::WeightInfo<Runtime>;
}

parameter_types! {
	// The average auction is 7 days long, so this will be 70% for ending period.
	// 5 Days = 72000 Blocks @ 6 sec per block
	pub const EndingPeriod: BlockNumber = 5 * DAYS;
	// ~ 1000 samples per day -> ~ 20 blocks per sample -> 2 minute samples
	pub const SampleLength: BlockNumber = 2 * MINUTES;
}

type AuctionInitiate = EitherOfDiverse<
	EnsureRoot<AccountId>,
	pallet_collective::EnsureProportionAtLeast<AccountId, CouncilCollective, 2, 3>,
>;

impl auctions::Config for Runtime {
	type Event = Event;
	type Leaser = Slots;
	type Registrar = Registrar;
	type EndingPeriod = EndingPeriod;
	type SampleLength = SampleLength;
	type Randomness = pallet_babe::RandomnessFromOneEpochAgo<Runtime>;
	type InitiateOrigin = AuctionInitiate;
	type WeightInfo = weights::runtime_common_auctions::WeightInfo<Runtime>;
}

parameter_types! {
	pub IgnoredIssuance: Balance = Treasury::pot();
	pub const QueueCount: u32 = 300;
	pub const MaxQueueLen: u32 = 1000;
	pub const FifoQueueLen: u32 = 250;
	pub const GiltPeriod: BlockNumber = 30 * DAYS;
	pub const MinFreeze: Balance = 10_000 * CENTS;
	pub const IntakePeriod: BlockNumber = 5 * MINUTES;
	pub const MaxIntakeBids: u32 = 100;
}

impl pallet_gilt::Config for Runtime {
	type Event = Event;
	type Currency = Balances;
	type CurrencyBalance = Balance;
	type AdminOrigin = MoreThanHalfCouncil;
	type Deficit = (); // Mint
	type Surplus = (); // Burn
	type IgnoredIssuance = IgnoredIssuance;
	type QueueCount = QueueCount;
	type MaxQueueLen = MaxQueueLen;
	type FifoQueueLen = FifoQueueLen;
	type Period = GiltPeriod;
	type MinFreeze = MinFreeze;
	type IntakePeriod = IntakePeriod;
	type MaxIntakeBids = MaxIntakeBids;
	type WeightInfo = weights::pallet_gilt::WeightInfo<Runtime>;
}

impl pallet_beefy::Config for Runtime {
	type BeefyId = BeefyId;
	type MaxAuthorities = MaxAuthorities;
	type OnNewValidatorSet = MmrLeaf;
}

type MmrHash = <Keccak256 as sp_runtime::traits::Hash>::Output;

impl pallet_mmr::Config for Runtime {
	const INDEXING_PREFIX: &'static [u8] = b"mmr";
	type Hashing = Keccak256;
	type Hash = MmrHash;
	type OnNewRoot = pallet_beefy_mmr::DepositBeefyDigest<Runtime>;
	type WeightInfo = ();
	type LeafData = pallet_beefy_mmr::Pallet<Runtime>;
}

parameter_types! {
	/// Version of the produced MMR leaf.
	///
	/// The version consists of two parts;
	/// - `major` (3 bits)
	/// - `minor` (5 bits)
	///
	/// `major` should be updated only if decoding the previous MMR Leaf format from the payload
	/// is not possible (i.e. backward incompatible change).
	/// `minor` should be updated if fields are added to the previous MMR Leaf, which given SCALE
	/// encoding does not prevent old leafs from being decoded.
	///
	/// Hence we expect `major` to be changed really rarely (think never).
	/// See [`MmrLeafVersion`] type documentation for more details.
	pub LeafVersion: MmrLeafVersion = MmrLeafVersion::new(0, 0);
}

pub struct ParasProvider;
impl BeefyDataProvider<H256> for ParasProvider {
	fn extra_data() -> H256 {
		let mut para_heads: Vec<(u32, Vec<u8>)> = Paras::parachains()
			.into_iter()
			.filter_map(|id| Paras::para_head(&id).map(|head| (id.into(), head.0)))
			.collect();
		para_heads.sort();
		beefy_merkle_tree::merkle_root::<pallet_beefy_mmr::Pallet<Runtime>, _, _>(
			para_heads.into_iter().map(|pair| pair.encode()),
		)
		.into()
	}
}

impl pallet_beefy_mmr::Config for Runtime {
	type LeafVersion = LeafVersion;
	type BeefyAuthorityToMerkleLeaf = pallet_beefy_mmr::BeefyEcdsaToEthereum;
	type LeafExtra = H256;
	type BeefyDataProvider = ParasProvider;
}

parameter_types! {
<<<<<<< HEAD
	/// This is a pretty unscientific cap.
	///
	/// Note that once this is hit the pallet will essentially throttle incoming requests down to one
	/// call per block.
	pub const MaxRequests: u32 = 4 * HOURS as u32;

	/// Number of headers to keep.
	///
	/// Assuming the worst case of every header being finalized, we will keep headers at least for a
	/// week.
	pub const HeadersToKeep: u32 = 7 * DAYS as u32;
}

impl paras_sudo_wrapper::Config for Runtime {}
=======
	pub const EndingPeriod: BlockNumber = 1 * HOURS;
	pub const SampleLength: BlockNumber = 1;
}

impl auctions::Config for Runtime {
	type Event = Event;
	type Leaser = Slots;
	type Registrar = Registrar;
	type EndingPeriod = EndingPeriod;
	type SampleLength = SampleLength;
	type Randomness = pallet_babe::RandomnessFromOneEpochAgo<Runtime>;
	type InitiateOrigin = EnsureRoot<AccountId>;
	type WeightInfo = weights::runtime_common_auctions::WeightInfo<Runtime>;
}
>>>>>>> b2ff4c05

parameter_types! {
	pub const PermanentSlotLeasePeriodLength: u32 = 365;
	pub const TemporarySlotLeasePeriodLength: u32 = 3;
	pub const MaxPermanentSlots: u32 = 25;
	pub const MaxTemporarySlots: u32 = 20;
	pub const MaxTemporarySlotPerLeasePeriod: u32 = 5;
}

impl assigned_slots::Config for Runtime {
	type Event = Event;
	type AssignSlotOrigin = EnsureRoot<AccountId>;
	type Leaser = Slots;
	type PermanentSlotLeasePeriodLength = PermanentSlotLeasePeriodLength;
	type TemporarySlotLeasePeriodLength = TemporarySlotLeasePeriodLength;
	type MaxPermanentSlots = MaxPermanentSlots;
	type MaxTemporarySlots = MaxTemporarySlots;
	type MaxTemporarySlotPerLeasePeriod = MaxTemporarySlotPerLeasePeriod;
}

impl validator_manager::Config for Runtime {
	type Event = Event;
	type PrivilegedOrigin = EnsureRoot<AccountId>;
}

impl pallet_sudo::Config for Runtime {
	type Event = Event;
	type Call = Call;
}

construct_runtime! {
	pub enum Runtime where
		Block = Block,
		NodeBlock = primitives::v2::Block,
		UncheckedExtrinsic = UncheckedExtrinsic
	{
		// Basic stuff; balances is uncallable initially.
		System: frame_system::{Pallet, Call, Storage, Config, Event<T>} = 0,

		// Babe must be before session.
		Babe: pallet_babe::{Pallet, Call, Storage, Config, ValidateUnsigned} = 1,

		Timestamp: pallet_timestamp::{Pallet, Call, Storage, Inherent} = 2,
		Indices: pallet_indices::{Pallet, Call, Storage, Config<T>, Event<T>} = 3,
		Balances: pallet_balances::{Pallet, Call, Storage, Config<T>, Event<T>} = 4,
		TransactionPayment: pallet_transaction_payment::{Pallet, Storage, Event<T>} = 33,

		// Consensus support.
		// Authorship must be before session in order to note author in the correct session and era
		// for im-online.
		Authorship: pallet_authorship::{Pallet, Call, Storage} = 5,
		Offences: pallet_offences::{Pallet, Storage, Event} = 7,
		Historical: session_historical::{Pallet} = 34,
		Session: pallet_session::{Pallet, Call, Storage, Event, Config<T>} = 8,
		Grandpa: pallet_grandpa::{Pallet, Call, Storage, Config, Event, ValidateUnsigned} = 10,
		ImOnline: pallet_im_online::{Pallet, Call, Storage, Event<T>, ValidateUnsigned, Config<T>} = 11,
		AuthorityDiscovery: pallet_authority_discovery::{Pallet, Config} = 12,

		// Governance stuff; uncallable initially.
		Democracy: pallet_democracy::{Pallet, Call, Storage, Config<T>, Event<T>} = 13,
		Council: pallet_collective::<Instance1>::{Pallet, Call, Storage, Origin<T>, Event<T>, Config<T>} = 14,
		TechnicalCommittee: pallet_collective::<Instance2>::{Pallet, Call, Storage, Origin<T>, Event<T>, Config<T>} = 15,
		PhragmenElection: pallet_elections_phragmen::{Pallet, Call, Storage, Event<T>, Config<T>} = 16,
		TechnicalMembership: pallet_membership::<Instance1>::{Pallet, Call, Storage, Event<T>, Config<T>} = 17,
		Treasury: pallet_treasury::{Pallet, Call, Storage, Config, Event<T>} = 18,

		// Claims. Usable initially.
		Claims: claims::{Pallet, Call, Storage, Event<T>, Config<T>, ValidateUnsigned} = 19,

		// Utility module.
		Utility: pallet_utility::{Pallet, Call, Event} = 24,

		// Less simple identity module.
		Identity: pallet_identity::{Pallet, Call, Storage, Event<T>} = 25,

		// Society module.
		Society: pallet_society::{Pallet, Call, Storage, Event<T>} = 26,

		// Social recovery module.
		Recovery: pallet_recovery::{Pallet, Call, Storage, Event<T>} = 27,

		// Vesting. Usable initially, but removed once all vesting is finished.
		Vesting: pallet_vesting::{Pallet, Call, Storage, Event<T>, Config<T>} = 28,

		// System scheduler.
		Scheduler: pallet_scheduler::{Pallet, Call, Storage, Event<T>} = 29,

		// Proxy module. Late addition.
		Proxy: pallet_proxy::{Pallet, Call, Storage, Event<T>} = 30,

		// Multisig module. Late addition.
		Multisig: pallet_multisig::{Pallet, Call, Storage, Event<T>} = 31,

		// Preimage registrar.
		Preimage: pallet_preimage::{Pallet, Call, Storage, Event<T>} = 32,

		// Bounties modules.
		Bounties: pallet_bounties::{Pallet, Call, Storage, Event<T>} = 35,
		ChildBounties: pallet_child_bounties = 40,

		// Tips module.
		Tips: pallet_tips::{Pallet, Call, Storage, Event<T>} = 36,

		// Gilts pallet.
		Gilt: pallet_gilt::{Pallet, Call, Storage, Event<T>, Config} = 38,

		// Parachains pallets. Start indices at 50 to leave room.
		ParachainsOrigin: parachains_origin::{Pallet, Origin} = 50,
		Configuration: parachains_configuration::{Pallet, Call, Storage, Config<T>} = 51,
		ParasShared: parachains_shared::{Pallet, Call, Storage} = 52,
		ParaInclusion: parachains_inclusion::{Pallet, Call, Storage, Event<T>} = 53,
		ParaInherent: parachains_paras_inherent::{Pallet, Call, Storage, Inherent} = 54,
		ParaScheduler: parachains_scheduler::{Pallet, Storage} = 55,
		Paras: parachains_paras::{Pallet, Call, Storage, Event, Config} = 56,
		Initializer: parachains_initializer::{Pallet, Call, Storage} = 57,
		Dmp: parachains_dmp::{Pallet, Call, Storage} = 58,
		Ump: parachains_ump::{Pallet, Call, Storage, Event} = 59,
		Hrmp: parachains_hrmp::{Pallet, Call, Storage, Event<T>, Config} = 60,
		ParaSessionInfo: parachains_session_info::{Pallet, Storage} = 61,
		ParasDisputes: parachains_disputes::{Pallet, Call, Storage, Event<T>} = 62,

		// Parachain Onboarding Pallets. Start indices at 70 to leave room.
		Registrar: paras_registrar::{Pallet, Call, Storage, Event<T>, Config} = 70,
		Slots: slots::{Pallet, Call, Storage, Event<T>} = 71,
		Auctions: auctions::{Pallet, Call, Storage, Event<T>} = 72,
		Crowdloan: crowdloan::{Pallet, Call, Storage, Event<T>} = 73,

		// Pallet for sending XCM.
		XcmPallet: pallet_xcm::{Pallet, Call, Storage, Event<T>, Origin, Config} = 99,

		// Rococo specific pallets (not included in Kusama). Start indices at 240
		//
		// BEEFY Bridges support.
		Beefy: pallet_beefy::{Pallet, Storage, Config<T>} = 240,
		Mmr: pallet_mmr::{Pallet, Storage} = 241,
		MmrLeaf: pallet_beefy_mmr::{Pallet, Storage} = 242,

		ParasSudoWrapper: paras_sudo_wrapper::{Pallet, Call} = 250,
		AssignedSlots: assigned_slots::{Pallet, Call, Storage, Event<T>} = 251,

		// Validator Manager pallet.
		ValidatorManager: validator_manager::{Pallet, Call, Storage, Event<T>} = 252,

		// Sudo.
		Sudo: pallet_sudo::{Pallet, Call, Storage, Event<T>, Config<T>} = 255,
	}
}

/// The address format for describing accounts.
pub type Address = sp_runtime::MultiAddress<AccountId, ()>;
/// Block header type as expected by this runtime.
pub type Header = generic::Header<BlockNumber, BlakeTwo256>;
/// Block type as expected by this runtime.
pub type Block = generic::Block<Header, UncheckedExtrinsic>;
/// A Block signed with a Justification
pub type SignedBlock = generic::SignedBlock<Block>;
/// `BlockId` type as expected by this runtime.
pub type BlockId = generic::BlockId<Block>;
/// The `SignedExtension` to the basic transaction logic.
pub type SignedExtra = (
	frame_system::CheckNonZeroSender<Runtime>,
	frame_system::CheckSpecVersion<Runtime>,
	frame_system::CheckTxVersion<Runtime>,
	frame_system::CheckGenesis<Runtime>,
	frame_system::CheckMortality<Runtime>,
	frame_system::CheckNonce<Runtime>,
	frame_system::CheckWeight<Runtime>,
	pallet_transaction_payment::ChargeTransactionPayment<Runtime>,
);

/// Unchecked extrinsic type as expected by this runtime.
pub type UncheckedExtrinsic = generic::UncheckedExtrinsic<Address, Call, Signature, SignedExtra>;
/// Executive: handles dispatch to the various modules.
pub type Executive = frame_executive::Executive<
	Runtime,
	Block,
	frame_system::ChainContext<Runtime>,
	Runtime,
	AllPalletsWithSystem,
>;
/// The payload being signed in transactions.
pub type SignedPayload = generic::SignedPayload<Call, SignedExtra>;

#[cfg(feature = "runtime-benchmarks")]
#[macro_use]
extern crate frame_benchmarking;

#[cfg(feature = "runtime-benchmarks")]
mod benches {
	define_benchmarks!(
		// Polkadot
		// NOTE: Make sure to prefix these with `runtime_common::` so
		// the that path resolves correctly in the generated file.
		[runtime_common::auctions, Auctions]
		[runtime_common::crowdloan, Crowdloan]
		[runtime_common::claims, Claims]
		[runtime_common::slots, Slots]
		[runtime_common::paras_registrar, Registrar]
		[runtime_parachains::configuration, Configuration]
		[runtime_parachains::hrmp, Hrmp]
		[runtime_parachains::disputes, ParasDisputes]
		[runtime_parachains::initializer, Initializer]
		[runtime_parachains::paras_inherent, ParaInherent]
		[runtime_parachains::paras, Paras]
		[runtime_parachains::ump, Ump]
		// Substrate
		[pallet_balances, Balances]
		[frame_benchmarking::baseline, Baseline::<Runtime>]
		[pallet_bounties, Bounties]
		[pallet_child_bounties, ChildBounties]
		[pallet_collective, Council]
		[pallet_collective, TechnicalCommittee]
		[pallet_democracy, Democracy]
		[pallet_elections_phragmen, PhragmenElection]
		[pallet_gilt, Gilt]
		[pallet_identity, Identity]
		[pallet_im_online, ImOnline]
		[pallet_indices, Indices]
		[pallet_membership, TechnicalMembership]
		[pallet_multisig, Multisig]
		[pallet_preimage, Preimage]
		[pallet_proxy, Proxy]
		[pallet_recovery, Recovery]
		[pallet_scheduler, Scheduler]
		[frame_system, SystemBench::<Runtime>]
		[pallet_timestamp, Timestamp]
		[pallet_tips, Tips]
		[pallet_treasury, Treasury]
		[pallet_utility, Utility]
		[pallet_vesting, Vesting]
		// XCM
		[pallet_xcm_benchmarks::fungible, pallet_xcm_benchmarks::fungible::Pallet::<Runtime>]
		[pallet_xcm_benchmarks::generic, pallet_xcm_benchmarks::generic::Pallet::<Runtime>]
	);
}

pub type MmrHashing = <Runtime as pallet_mmr::Config>::Hashing;

#[cfg(not(feature = "disable-runtime-api"))]
sp_api::impl_runtime_apis! {
	impl sp_api::Core<Block> for Runtime {
		fn version() -> RuntimeVersion {
			VERSION
		}

		fn execute_block(block: Block) {
			Executive::execute_block(block);
		}

		fn initialize_block(header: &<Block as BlockT>::Header) {
			Executive::initialize_block(header)
		}
	}

	impl sp_api::Metadata<Block> for Runtime {
		fn metadata() -> OpaqueMetadata {
			OpaqueMetadata::new(Runtime::metadata().into())
		}
	}

	impl block_builder_api::BlockBuilder<Block> for Runtime {
		fn apply_extrinsic(extrinsic: <Block as BlockT>::Extrinsic) -> ApplyExtrinsicResult {
			Executive::apply_extrinsic(extrinsic)
		}

		fn finalize_block() -> <Block as BlockT>::Header {
			Executive::finalize_block()
		}

		fn inherent_extrinsics(data: inherents::InherentData) -> Vec<<Block as BlockT>::Extrinsic> {
			data.create_extrinsics()
		}

		fn check_inherents(
			block: Block,
			data: inherents::InherentData,
		) -> inherents::CheckInherentsResult {
			data.check_extrinsics(&block)
		}
	}

	impl tx_pool_api::runtime_api::TaggedTransactionQueue<Block> for Runtime {
		fn validate_transaction(
			source: TransactionSource,
			tx: <Block as BlockT>::Extrinsic,
			block_hash: <Block as BlockT>::Hash,
		) -> TransactionValidity {
			Executive::validate_transaction(source, tx, block_hash)
		}
	}

	impl offchain_primitives::OffchainWorkerApi<Block> for Runtime {
		fn offchain_worker(header: &<Block as BlockT>::Header) {
			Executive::offchain_worker(header)
		}
	}

	impl primitives::runtime_api::ParachainHost<Block, Hash, BlockNumber> for Runtime {
		fn validators() -> Vec<ValidatorId> {
			parachains_runtime_api_impl::validators::<Runtime>()
		}

		fn validator_groups() -> (Vec<Vec<ValidatorIndex>>, GroupRotationInfo<BlockNumber>) {
			parachains_runtime_api_impl::validator_groups::<Runtime>()
		}

		fn availability_cores() -> Vec<CoreState<Hash, BlockNumber>> {
			parachains_runtime_api_impl::availability_cores::<Runtime>()
		}

		fn persisted_validation_data(para_id: ParaId, assumption: OccupiedCoreAssumption)
			-> Option<PersistedValidationData<Hash, BlockNumber>> {
			parachains_runtime_api_impl::persisted_validation_data::<Runtime>(para_id, assumption)
		}

		fn assumed_validation_data(
			para_id: ParaId,
			expected_persisted_validation_data_hash: Hash,
		) -> Option<(PersistedValidationData<Hash, BlockNumber>, ValidationCodeHash)> {
			parachains_runtime_api_impl::assumed_validation_data::<Runtime>(
				para_id,
				expected_persisted_validation_data_hash,
			)
		}

		fn check_validation_outputs(
			para_id: ParaId,
			outputs: primitives::v2::CandidateCommitments,
		) -> bool {
			parachains_runtime_api_impl::check_validation_outputs::<Runtime>(para_id, outputs)
		}

		fn session_index_for_child() -> SessionIndex {
			parachains_runtime_api_impl::session_index_for_child::<Runtime>()
		}

		fn validation_code(para_id: ParaId, assumption: OccupiedCoreAssumption)
			-> Option<ValidationCode> {
			parachains_runtime_api_impl::validation_code::<Runtime>(para_id, assumption)
		}

		fn candidate_pending_availability(para_id: ParaId) -> Option<CommittedCandidateReceipt<Hash>> {
			parachains_runtime_api_impl::candidate_pending_availability::<Runtime>(para_id)
		}

		fn candidate_events() -> Vec<CandidateEvent<Hash>> {
			parachains_runtime_api_impl::candidate_events::<Runtime, _>(|ev| {
				match ev {
					Event::ParaInclusion(ev) => {
						Some(ev)
					}
					_ => None,
				}
			})
		}

		fn session_info(index: SessionIndex) -> Option<SessionInfo> {
			parachains_runtime_api_impl::session_info::<Runtime>(index)
		}

		fn dmq_contents(recipient: ParaId) -> Vec<InboundDownwardMessage<BlockNumber>> {
			parachains_runtime_api_impl::dmq_contents::<Runtime>(recipient)
		}

		fn inbound_hrmp_channels_contents(
			recipient: ParaId
		) -> BTreeMap<ParaId, Vec<InboundHrmpMessage<BlockNumber>>> {
			parachains_runtime_api_impl::inbound_hrmp_channels_contents::<Runtime>(recipient)
		}

		fn validation_code_by_hash(hash: ValidationCodeHash) -> Option<ValidationCode> {
			parachains_runtime_api_impl::validation_code_by_hash::<Runtime>(hash)
		}

		fn on_chain_votes() -> Option<ScrapedOnChainVotes<Hash>> {
			parachains_runtime_api_impl::on_chain_votes::<Runtime>()
		}

		fn submit_pvf_check_statement(
			stmt: primitives::v2::PvfCheckStatement,
			signature: primitives::v2::ValidatorSignature
		) {
			parachains_runtime_api_impl::submit_pvf_check_statement::<Runtime>(stmt, signature)
		}

		fn pvfs_require_precheck() -> Vec<ValidationCodeHash> {
			parachains_runtime_api_impl::pvfs_require_precheck::<Runtime>()
		}

		fn validation_code_hash(para_id: ParaId, assumption: OccupiedCoreAssumption)
			-> Option<ValidationCodeHash>
		{
			parachains_runtime_api_impl::validation_code_hash::<Runtime>(para_id, assumption)
		}

		fn staging_get_disputes() -> Vec<(SessionIndex, CandidateHash, DisputeState<BlockNumber>)> {
			unimplemented!()
		}
	}

	impl beefy_primitives::BeefyApi<Block> for Runtime {
		fn validator_set() -> Option<beefy_primitives::ValidatorSet<BeefyId>> {
			Beefy::validator_set()
		}
	}

	impl mmr::MmrApi<Block, Hash> for Runtime {
		fn generate_proof(leaf_index: u64)
			-> Result<(mmr::EncodableOpaqueLeaf, mmr::Proof<Hash>), mmr::Error>
		{
			Mmr::generate_batch_proof(vec![leaf_index])
				.and_then(|(leaves, proof)| Ok((
					mmr::EncodableOpaqueLeaf::from_leaf(&leaves[0]),
					mmr::BatchProof::into_single_leaf_proof(proof)?
				)))
		}

		fn verify_proof(leaf: mmr::EncodableOpaqueLeaf, proof: mmr::Proof<Hash>)
			-> Result<(), mmr::Error>
		{
			pub type MmrLeaf = <<Runtime as pallet_mmr::Config>::LeafData as mmr::LeafDataProvider>::LeafData;
			let leaf: MmrLeaf = leaf
				.into_opaque_leaf()
				.try_decode()
				.ok_or(mmr::Error::Verify)?;
			Mmr::verify_leaves(vec![leaf], mmr::Proof::into_batch_proof(proof))
		}

		fn verify_proof_stateless(
			root: Hash,
			leaf: mmr::EncodableOpaqueLeaf,
			proof: mmr::Proof<Hash>
		) -> Result<(), mmr::Error> {
			let node = mmr::DataOrHash::Data(leaf.into_opaque_leaf());
			pallet_mmr::verify_leaves_proof::<MmrHashing, _>(root, vec![node], mmr::Proof::into_batch_proof(proof))
		}

		fn mmr_root() -> Result<Hash, mmr::Error> {
			Ok(Mmr::mmr_root())
		}

		fn generate_batch_proof(leaf_indices: Vec<mmr::LeafIndex>)
			-> Result<(Vec<mmr::EncodableOpaqueLeaf>, mmr::BatchProof<Hash>), mmr::Error>
		{
			Mmr::generate_batch_proof(leaf_indices)
				.map(|(leaves, proof)| (leaves.into_iter().map(|leaf| mmr::EncodableOpaqueLeaf::from_leaf(&leaf)).collect(), proof))
		}

		fn verify_batch_proof(leaves: Vec<mmr::EncodableOpaqueLeaf>, proof: mmr::BatchProof<Hash>)
			-> Result<(), mmr::Error>
		{
			pub type MmrLeaf = <<Runtime as pallet_mmr::Config>::LeafData as mmr::LeafDataProvider>::LeafData;
			let leaves = leaves.into_iter().map(|leaf|
				leaf.into_opaque_leaf()
				.try_decode()
				.ok_or(mmr::Error::Verify)).collect::<Result<Vec<MmrLeaf>, mmr::Error>>()?;
			Mmr::verify_leaves(leaves, proof)
		}

		fn verify_batch_proof_stateless(
			root: Hash,
			leaves: Vec<mmr::EncodableOpaqueLeaf>,
			proof: mmr::BatchProof<Hash>
		) -> Result<(), mmr::Error> {
			let nodes = leaves.into_iter().map(|leaf|mmr::DataOrHash::Data(leaf.into_opaque_leaf())).collect();
			pallet_mmr::verify_leaves_proof::<MmrHashing, _>(root, nodes, proof)
		}
	}

	impl fg_primitives::GrandpaApi<Block> for Runtime {
		fn grandpa_authorities() -> Vec<(GrandpaId, u64)> {
			Grandpa::grandpa_authorities()
		}

		fn current_set_id() -> fg_primitives::SetId {
			Grandpa::current_set_id()
		}

		fn submit_report_equivocation_unsigned_extrinsic(
			equivocation_proof: fg_primitives::EquivocationProof<
				<Block as BlockT>::Hash,
				sp_runtime::traits::NumberFor<Block>,
			>,
			key_owner_proof: fg_primitives::OpaqueKeyOwnershipProof,
		) -> Option<()> {
			let key_owner_proof = key_owner_proof.decode()?;

			Grandpa::submit_unsigned_equivocation_report(
				equivocation_proof,
				key_owner_proof,
			)
		}

		fn generate_key_ownership_proof(
			_set_id: fg_primitives::SetId,
			authority_id: fg_primitives::AuthorityId,
		) -> Option<fg_primitives::OpaqueKeyOwnershipProof> {
			use parity_scale_codec::Encode;

			Historical::prove((fg_primitives::KEY_TYPE, authority_id))
				.map(|p| p.encode())
				.map(fg_primitives::OpaqueKeyOwnershipProof::new)
		}
	}

	impl babe_primitives::BabeApi<Block> for Runtime {
		fn configuration() -> babe_primitives::BabeConfiguration {
			let epoch_config = Babe::epoch_config().unwrap_or(BABE_GENESIS_EPOCH_CONFIG);
			babe_primitives::BabeConfiguration {
				slot_duration: Babe::slot_duration(),
				epoch_length: EpochDurationInBlocks::get().into(),
				c: epoch_config.c,
				authorities: Babe::authorities().to_vec(),
				randomness: Babe::randomness(),
				allowed_slots: epoch_config.allowed_slots,
			}
		}

		fn current_epoch_start() -> babe_primitives::Slot {
			Babe::current_epoch_start()
		}

		fn current_epoch() -> babe_primitives::Epoch {
			Babe::current_epoch()
		}

		fn next_epoch() -> babe_primitives::Epoch {
			Babe::next_epoch()
		}

		fn generate_key_ownership_proof(
			_slot: babe_primitives::Slot,
			authority_id: babe_primitives::AuthorityId,
		) -> Option<babe_primitives::OpaqueKeyOwnershipProof> {
			use parity_scale_codec::Encode;

			Historical::prove((babe_primitives::KEY_TYPE, authority_id))
				.map(|p| p.encode())
				.map(babe_primitives::OpaqueKeyOwnershipProof::new)
		}

		fn submit_report_equivocation_unsigned_extrinsic(
			equivocation_proof: babe_primitives::EquivocationProof<<Block as BlockT>::Header>,
			key_owner_proof: babe_primitives::OpaqueKeyOwnershipProof,
		) -> Option<()> {
			let key_owner_proof = key_owner_proof.decode()?;

			Babe::submit_unsigned_equivocation_report(
				equivocation_proof,
				key_owner_proof,
			)
		}
	}

	impl authority_discovery_primitives::AuthorityDiscoveryApi<Block> for Runtime {
		fn authorities() -> Vec<AuthorityDiscoveryId> {
			parachains_runtime_api_impl::relevant_authority_ids::<Runtime>()
		}
	}

	impl sp_session::SessionKeys<Block> for Runtime {
		fn generate_session_keys(seed: Option<Vec<u8>>) -> Vec<u8> {
			SessionKeys::generate(seed)
		}

		fn decode_session_keys(
			encoded: Vec<u8>,
		) -> Option<Vec<(Vec<u8>, sp_core::crypto::KeyTypeId)>> {
			SessionKeys::decode_into_raw_public_keys(&encoded)
		}
	}

	impl frame_system_rpc_runtime_api::AccountNonceApi<Block, AccountId, Nonce> for Runtime {
		fn account_nonce(account: AccountId) -> Nonce {
			System::account_nonce(account)
		}
	}

	impl pallet_transaction_payment_rpc_runtime_api::TransactionPaymentApi<
		Block,
		Balance,
	> for Runtime {
		fn query_info(uxt: <Block as BlockT>::Extrinsic, len: u32) -> RuntimeDispatchInfo<Balance> {
			TransactionPayment::query_info(uxt, len)
		}
		fn query_fee_details(uxt: <Block as BlockT>::Extrinsic, len: u32) -> FeeDetails<Balance> {
			TransactionPayment::query_fee_details(uxt, len)
		}
	}

<<<<<<< HEAD
	impl beefy_merkle_tree::BeefyMmrApi<Block, Hash> for RuntimeApi {
		fn authority_set_proof() -> beefy_primitives::mmr::BeefyAuthoritySet<Hash> {
			MmrLeaf::authority_set_proof()
		}

		fn next_authority_set_proof() -> beefy_primitives::mmr::BeefyNextAuthoritySet<Hash> {
			MmrLeaf::next_authority_set_proof()
=======
	impl pallet_transaction_payment_rpc_runtime_api::TransactionPaymentCallApi<Block, Balance, Call>
		for Runtime
	{
		fn query_call_info(call: Call, len: u32) -> RuntimeDispatchInfo<Balance> {
			TransactionPayment::query_call_info(call, len)
		}
		fn query_call_fee_details(call: Call, len: u32) -> FeeDetails<Balance> {
			TransactionPayment::query_call_fee_details(call, len)
>>>>>>> b2ff4c05
		}
	}

	#[cfg(feature = "runtime-benchmarks")]
	impl frame_benchmarking::Benchmark<Block> for Runtime {
		fn benchmark_metadata(extra: bool) -> (
			Vec<frame_benchmarking::BenchmarkList>,
			Vec<frame_support::traits::StorageInfo>,
		) {
			use frame_benchmarking::{Benchmarking, BenchmarkList};
			use frame_support::traits::StorageInfoTrait;

			use frame_system_benchmarking::Pallet as SystemBench;
			use frame_benchmarking::baseline::Pallet as Baseline;

			let mut list = Vec::<BenchmarkList>::new();
			list_benchmarks!(list, extra);

			let storage_info = AllPalletsWithSystem::storage_info();
			return (list, storage_info)
		}

		fn dispatch_benchmark(
			config: frame_benchmarking::BenchmarkConfig,
		) -> Result<
			Vec<frame_benchmarking::BenchmarkBatch>,
			sp_runtime::RuntimeString,
		> {
			use frame_benchmarking::{Benchmarking, BenchmarkBatch, TrackedStorageKey, BenchmarkError};
			use frame_system_benchmarking::Pallet as SystemBench;
			use frame_benchmarking::baseline::Pallet as Baseline;
			use xcm::latest::prelude::*;
			use xcm_config::{CheckAccount, RocLocation, SovereignAccountOf, Statemine, XcmConfig};

			impl frame_system_benchmarking::Config for Runtime {}
			impl frame_benchmarking::baseline::Config for Runtime {}
			impl pallet_xcm_benchmarks::Config for Runtime {
				type XcmConfig = XcmConfig;
				type AccountIdConverter = SovereignAccountOf;
				fn valid_destination() -> Result<MultiLocation, BenchmarkError> {
					Ok(Statemine::get())
				}
				fn worst_case_holding() -> MultiAssets {
					// Rococo only knows about ROC
					vec![MultiAsset{
						id: Concrete(RocLocation::get()),
						fun: Fungible(1_000_000 * UNITS),
					}].into()
				}
			}

			parameter_types! {
				pub const TrustedTeleporter: Option<(MultiLocation, MultiAsset)> = Some((
					Statemine::get(),
					MultiAsset { fun: Fungible(1 * UNITS), id: Concrete(RocLocation::get()) },
				));
				pub const TrustedReserve: Option<(MultiLocation, MultiAsset)> = Some((
					Statemine::get(),
					MultiAsset { fun: Fungible(1 * UNITS), id: Concrete(RocLocation::get()) },
				));
			}

			impl pallet_xcm_benchmarks::fungible::Config for Runtime {
				type TransactAsset = Balances;

				type CheckedAccount = CheckAccount;
				type TrustedTeleporter = TrustedTeleporter;
				type TrustedReserve = TrustedReserve;

				fn get_multi_asset() -> MultiAsset {
					MultiAsset {
						id: Concrete(RocLocation::get()),
						fun: Fungible(1 * UNITS),
					}
				}
			}

			impl pallet_xcm_benchmarks::generic::Config for Runtime {
				type Call = Call;

				fn worst_case_response() -> (u64, Response) {
					(0u64, Response::Version(Default::default()))
				}

				fn transact_origin() -> Result<MultiLocation, BenchmarkError> {
					Ok(Statemine::get())
				}

				fn subscribe_origin() -> Result<MultiLocation, BenchmarkError> {
					Ok(Statemine::get())
				}

				fn claimable_asset() -> Result<(MultiLocation, MultiLocation, MultiAssets), BenchmarkError> {
					let origin = Statemine::get();
					let assets: MultiAssets = (Concrete(RocLocation::get()), 1_000 * UNITS).into();
					let ticket = MultiLocation { parents: 0, interior: Here };
					Ok((origin, ticket, assets))
				}
			}

			let whitelist: Vec<TrackedStorageKey> = vec![
				// Block Number
				hex_literal::hex!("26aa394eea5630e07c48ae0c9558cef702a5c1b19ab7a04f536c519aca4983ac").to_vec().into(),
				// Total Issuance
				hex_literal::hex!("c2261276cc9d1f8598ea4b6a74b15c2f57c875e4cff74148e4628f264b974c80").to_vec().into(),
				// Execution Phase
				hex_literal::hex!("26aa394eea5630e07c48ae0c9558cef7ff553b5a9862a516939d82b3d3d8661a").to_vec().into(),
				// Event Count
				hex_literal::hex!("26aa394eea5630e07c48ae0c9558cef70a98fdbe9ce6c55837576c60c7af3850").to_vec().into(),
				// System Events
				hex_literal::hex!("26aa394eea5630e07c48ae0c9558cef780d41e5e16056765bc8461851072c9d7").to_vec().into(),
				// Treasury Account
				hex_literal::hex!("26aa394eea5630e07c48ae0c9558cef7b99d880ec681799c0cf30e8886371da95ecffd7b6c0f78751baa9d281e0bfa3a6d6f646c70792f74727372790000000000000000000000000000000000000000").to_vec().into(),
			];

			let mut batches = Vec::<BenchmarkBatch>::new();
			let params = (&config, &whitelist);

			add_benchmarks!(params, batches);

			Ok(batches)
		}
	}
}<|MERGE_RESOLUTION|>--- conflicted
+++ resolved
@@ -1246,38 +1246,7 @@
 	type BeefyDataProvider = ParasProvider;
 }
 
-parameter_types! {
-<<<<<<< HEAD
-	/// This is a pretty unscientific cap.
-	///
-	/// Note that once this is hit the pallet will essentially throttle incoming requests down to one
-	/// call per block.
-	pub const MaxRequests: u32 = 4 * HOURS as u32;
-
-	/// Number of headers to keep.
-	///
-	/// Assuming the worst case of every header being finalized, we will keep headers at least for a
-	/// week.
-	pub const HeadersToKeep: u32 = 7 * DAYS as u32;
-}
-
 impl paras_sudo_wrapper::Config for Runtime {}
-=======
-	pub const EndingPeriod: BlockNumber = 1 * HOURS;
-	pub const SampleLength: BlockNumber = 1;
-}
-
-impl auctions::Config for Runtime {
-	type Event = Event;
-	type Leaser = Slots;
-	type Registrar = Registrar;
-	type EndingPeriod = EndingPeriod;
-	type SampleLength = SampleLength;
-	type Randomness = pallet_babe::RandomnessFromOneEpochAgo<Runtime>;
-	type InitiateOrigin = EnsureRoot<AccountId>;
-	type WeightInfo = weights::runtime_common_auctions::WeightInfo<Runtime>;
-}
->>>>>>> b2ff4c05
 
 parameter_types! {
 	pub const PermanentSlotLeasePeriodLength: u32 = 365;
@@ -1868,7 +1837,6 @@
 		}
 	}
 
-<<<<<<< HEAD
 	impl beefy_merkle_tree::BeefyMmrApi<Block, Hash> for RuntimeApi {
 		fn authority_set_proof() -> beefy_primitives::mmr::BeefyAuthoritySet<Hash> {
 			MmrLeaf::authority_set_proof()
@@ -1876,16 +1844,6 @@
 
 		fn next_authority_set_proof() -> beefy_primitives::mmr::BeefyNextAuthoritySet<Hash> {
 			MmrLeaf::next_authority_set_proof()
-=======
-	impl pallet_transaction_payment_rpc_runtime_api::TransactionPaymentCallApi<Block, Balance, Call>
-		for Runtime
-	{
-		fn query_call_info(call: Call, len: u32) -> RuntimeDispatchInfo<Balance> {
-			TransactionPayment::query_call_info(call, len)
-		}
-		fn query_call_fee_details(call: Call, len: u32) -> FeeDetails<Balance> {
-			TransactionPayment::query_call_fee_details(call, len)
->>>>>>> b2ff4c05
 		}
 	}
 
