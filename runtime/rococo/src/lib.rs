// Copyright 2020 Parity Technologies (UK) Ltd.
// This file is part of Polkadot.

// Polkadot is free software: you can redistribute it and/or modify
// it under the terms of the GNU General Public License as published by
// the Free Software Foundation, either version 3 of the License, or
// (at your option) any later version.

// Polkadot is distributed in the hope that it will be useful,
// but WITHOUT ANY WARRANTY; without even the implied warranty of
// MERCHANTABILITY or FITNESS FOR A PARTICULAR PURPOSE.  See the
// GNU General Public License for more details.

// You should have received a copy of the GNU General Public License
// along with Polkadot.  If not, see <http://www.gnu.org/licenses/>.

//! The Rococo runtime for v1 parachains.

#![cfg_attr(not(feature = "std"), no_std)]
// `construct_runtime!` does a lot of recursion and requires us to increase the limit to 256.
#![recursion_limit = "256"]

use authority_discovery_primitives::AuthorityId as AuthorityDiscoveryId;
use beefy_primitives::{crypto::AuthorityId as BeefyId, mmr::MmrLeafVersion};
use frame_support::{
	construct_runtime, parameter_types,
	traits::{
		Contains, Everything, IsInVec, KeyOwnerProofSystem, Nothing, OnRuntimeUpgrade, Randomness,
	},
	weights::Weight,
	PalletId,
};
use frame_system::EnsureRoot;
use pallet_grandpa::{fg_primitives, AuthorityId as GrandpaId};
use pallet_im_online::sr25519::AuthorityId as ImOnlineId;
use pallet_mmr_primitives as mmr;
use pallet_session::historical as session_historical;
use pallet_transaction_payment::{CurrencyAdapter, FeeDetails, RuntimeDispatchInfo};
use parity_scale_codec::{Decode, Encode, MaxEncodedLen};
use primitives::v1::{
	AccountId, AccountIndex, Balance, BlockNumber, CandidateEvent, CommittedCandidateReceipt,
	CoreState, GroupRotationInfo, Hash, Id, InboundDownwardMessage, InboundHrmpMessage, Moment,
	Nonce, OccupiedCoreAssumption, PersistedValidationData, SessionInfo as SessionInfoData,
	Signature, ValidationCode, ValidationCodeHash, ValidatorId, ValidatorIndex,
};
use runtime_common::{
	auctions, crowdloan, impls::ToAuthor, paras_registrar, paras_sudo_wrapper, slots, xcm_sender,
	BlockHashCount, BlockLength, BlockWeights, RocksDbWeight, SlowAdjustingFeeUpdate,
};
use runtime_parachains::{self, runtime_api_impl::v1 as runtime_api_impl};
use scale_info::TypeInfo;
use sp_core::{OpaqueMetadata, RuntimeDebug};
use sp_runtime::{
	create_runtime_str, generic, impl_opaque_keys,
	traits::{
		self, AccountIdLookup, BlakeTwo256, Block as BlockT, Extrinsic as ExtrinsicT, Keccak256,
		OpaqueKeys, SaturatedConversion, Verify,
	},
	transaction_validity::{TransactionPriority, TransactionSource, TransactionValidity},
	ApplyExtrinsicResult, KeyTypeId, Perbill,
};
use sp_staking::SessionIndex;
use sp_std::{collections::btree_map::BTreeMap, prelude::*};
#[cfg(any(feature = "std", test))]
use sp_version::NativeVersion;
use sp_version::RuntimeVersion;

use runtime_parachains::{
	configuration as parachains_configuration, dmp as parachains_dmp, hrmp as parachains_hrmp,
	inclusion as parachains_inclusion, initializer as parachains_initializer,
	origin as parachains_origin, paras as parachains_paras,
	paras_inherent as parachains_paras_inherent, scheduler as parachains_scheduler,
	session_info as parachains_session_info, shared as parachains_shared, ump as parachains_ump,
};

use bridge_runtime_common::messages::{
	source::estimate_message_dispatch_and_delivery_fee, MessageBridge,
};

pub use pallet_balances::Call as BalancesCall;

use polkadot_parachain::primitives::Id as ParaId;

use constants::{currency::*, fee::*, time::*};
use frame_support::traits::InstanceFilter;
use xcm::latest::prelude::*;
use xcm_builder::{
	AccountId32Aliases, BackingToPlurality, ChildParachainAsNative, ChildParachainConvertsVia,
	ChildSystemParachainAsSuperuser, CurrencyAdapter as XcmCurrencyAdapter, FixedWeightBounds,
	IsConcrete, LocationInverter, SignedAccountId32AsNative, SignedToAccountId32,
	SovereignSignedViaLocation, UsingComponents,
};
use xcm_executor::XcmExecutor;

mod bridge_messages;
/// Constant values used within the runtime.
pub mod constants;
mod validator_manager;

// Make the WASM binary available.
#[cfg(feature = "std")]
include!(concat!(env!("OUT_DIR"), "/wasm_binary.rs"));

/// Runtime version (Rococo).
pub const VERSION: RuntimeVersion = RuntimeVersion {
	spec_name: create_runtime_str!("rococo"),
	impl_name: create_runtime_str!("parity-rococo-v1.6"),
	authoring_version: 0,
	spec_version: 9100,
	impl_version: 0,
	#[cfg(not(feature = "disable-runtime-api"))]
	apis: RUNTIME_API_VERSIONS,
	#[cfg(feature = "disable-runtime-api")]
	apis: sp_version::create_apis_vec![[]],
	transaction_version: 0,
};

/// The BABE epoch configuration at genesis.
pub const BABE_GENESIS_EPOCH_CONFIG: babe_primitives::BabeEpochConfiguration =
	babe_primitives::BabeEpochConfiguration {
		c: PRIMARY_PROBABILITY,
		allowed_slots: babe_primitives::AllowedSlots::PrimaryAndSecondaryVRFSlots,
	};

/// Native version.
#[cfg(any(feature = "std", test))]
pub fn native_version() -> NativeVersion {
	NativeVersion { runtime_version: VERSION, can_author_with: Default::default() }
}

/// The address format for describing accounts.
pub type Address = sp_runtime::MultiAddress<AccountId, ()>;
/// Block header type as expected by this runtime.
pub type Header = generic::Header<BlockNumber, BlakeTwo256>;
/// Block type as expected by this runtime.
pub type Block = generic::Block<Header, UncheckedExtrinsic>;
/// A Block signed with a Justification
pub type SignedBlock = generic::SignedBlock<Block>;
/// `BlockId` type as expected by this runtime.
pub type BlockId = generic::BlockId<Block>;
/// The `SignedExtension` to the basic transaction logic.
pub type SignedExtra = (
	frame_system::CheckSpecVersion<Runtime>,
	frame_system::CheckTxVersion<Runtime>,
	frame_system::CheckGenesis<Runtime>,
	frame_system::CheckMortality<Runtime>,
	frame_system::CheckNonce<Runtime>,
	frame_system::CheckWeight<Runtime>,
	pallet_transaction_payment::ChargeTransactionPayment<Runtime>,
);

/// Migrate from `PalletVersion` to the new `StorageVersion`
pub struct MigratePalletVersionToStorageVersion;

impl OnRuntimeUpgrade for MigratePalletVersionToStorageVersion {
	fn on_runtime_upgrade() -> frame_support::weights::Weight {
		frame_support::migrations::migrate_from_pallet_version_to_storage_version::<
			AllPalletsWithSystem,
		>(&RocksDbWeight::get())
	}
}

/// Unchecked extrinsic type as expected by this runtime.
pub type UncheckedExtrinsic = generic::UncheckedExtrinsic<Address, Call, Signature, SignedExtra>;
/// Executive: handles dispatch to the various modules.
pub type Executive = frame_executive::Executive<
	Runtime,
	Block,
	frame_system::ChainContext<Runtime>,
	Runtime,
	AllPallets,
	MigratePalletVersionToStorageVersion,
>;
/// The payload being signed in transactions.
pub type SignedPayload = generic::SignedPayload<Call, SignedExtra>;

impl_opaque_keys! {
	pub struct SessionKeys {
		pub grandpa: Grandpa,
		pub babe: Babe,
		pub im_online: ImOnline,
		pub para_validator: Initializer,
		pub para_assignment: ParaSessionInfo,
		pub authority_discovery: AuthorityDiscovery,
		pub beefy: Beefy,
	}
}

construct_runtime! {
	pub enum Runtime where
		Block = Block,
		NodeBlock = primitives::v1::Block,
		UncheckedExtrinsic = UncheckedExtrinsic
	{
		System: frame_system::{Pallet, Call, Storage, Config, Event<T>},

		// Must be before session.
		Babe: pallet_babe::{Pallet, Call, Storage, Config, ValidateUnsigned},

		Timestamp: pallet_timestamp::{Pallet, Call, Storage, Inherent},
		Indices: pallet_indices::{Pallet, Call, Storage, Config<T>, Event<T>},
		Balances: pallet_balances::{Pallet, Call, Storage, Config<T>, Event<T>},
		TransactionPayment: pallet_transaction_payment::{Pallet, Storage},

		// Consensus support.
		Authorship: pallet_authorship::{Pallet, Call, Storage},
		Offences: pallet_offences::{Pallet, Storage, Event},
		Historical: session_historical::{Pallet},
		Session: pallet_session::{Pallet, Call, Storage, Event, Config<T>},
		Grandpa: pallet_grandpa::{Pallet, Call, Storage, Config, Event, ValidateUnsigned},
		ImOnline: pallet_im_online::{Pallet, Call, Storage, Event<T>, ValidateUnsigned, Config<T>},
		AuthorityDiscovery: pallet_authority_discovery::{Pallet, Config},

		// Parachains modules.
		ParachainsOrigin: parachains_origin::{Pallet, Origin},
		Configuration: parachains_configuration::{Pallet, Call, Storage, Config<T>},
		ParasShared: parachains_shared::{Pallet, Call, Storage},
		ParaInclusion: parachains_inclusion::{Pallet, Call, Storage, Event<T>},
		ParaInherent: parachains_paras_inherent::{Pallet, Call, Storage, Inherent},
		ParaScheduler: parachains_scheduler::{Pallet, Storage},
		Paras: parachains_paras::{Pallet, Call, Storage, Event, Config},
		Initializer: parachains_initializer::{Pallet, Call, Storage},
		Dmp: parachains_dmp::{Pallet, Call, Storage},
		Ump: parachains_ump::{Pallet, Call, Storage, Event},
		Hrmp: parachains_hrmp::{Pallet, Call, Storage, Event<T>, Config},
		ParaSessionInfo: parachains_session_info::{Pallet, Storage},

		// Parachain Onboarding Pallets
		Registrar: paras_registrar::{Pallet, Call, Storage, Event<T>},
		Auctions: auctions::{Pallet, Call, Storage, Event<T>},
		Crowdloan: crowdloan::{Pallet, Call, Storage, Event<T>},
		Slots: slots::{Pallet, Call, Storage, Event<T>},
		ParasSudoWrapper: paras_sudo_wrapper::{Pallet, Call},

		// Sudo
		Sudo: pallet_sudo::{Pallet, Call, Storage, Event<T>, Config<T>},

		// Bridges support.
		Mmr: pallet_mmr::{Pallet, Storage},
		Beefy: pallet_beefy::{Pallet, Config<T>, Storage},
		MmrLeaf: pallet_beefy_mmr::{Pallet, Storage},

		// It might seem strange that we add both sides of the bridge to the same runtime. We do this because this
		// runtime as shared by both the Rococo and Wococo chains. When running as Rococo we only use
		// `BridgeWococoGrandpa`, and vice versa.
		BridgeRococoGrandpa: pallet_bridge_grandpa::{Pallet, Call, Storage, Config<T>} = 40,
		BridgeWococoGrandpa: pallet_bridge_grandpa::<Instance1>::{Pallet, Call, Storage, Config<T>} = 41,

		// Validator Manager pallet.
		ValidatorManager: validator_manager::{Pallet, Call, Storage, Event<T>},

		// Bridge messages support. The same story as with the bridge grandpa pallet above ^^^ - when we're
		// running as Rococo we only use `BridgeWococoMessages`/`BridgeWococoMessagesDispatch`, and vice versa.
		BridgeRococoMessages: pallet_bridge_messages::{Pallet, Call, Storage, Event<T>, Config<T>} = 43,
		BridgeWococoMessages: pallet_bridge_messages::<Instance1>::{Pallet, Call, Storage, Event<T>, Config<T>} = 44,
		BridgeRococoMessagesDispatch: pallet_bridge_dispatch::{Pallet, Event<T>} = 45,
		BridgeWococoMessagesDispatch: pallet_bridge_dispatch::<Instance1>::{Pallet, Event<T>} = 46,

		// A "council"
		Collective: pallet_collective::{Pallet, Call, Storage, Origin<T>, Event<T>, Config<T>} = 80,
		Membership: pallet_membership::{Pallet, Call, Storage, Event<T>, Config<T>} = 81,

		Utility: pallet_utility::{Pallet, Call, Event} = 90,
		Proxy: pallet_proxy::{Pallet, Call, Storage, Event<T>} = 91,

		// Pallet for sending XCM.
		XcmPallet: pallet_xcm::{Pallet, Call, Storage, Event<T>, Origin} = 99,
	}
}

pub struct BaseFilter;
impl Contains<Call> for BaseFilter {
	fn contains(_call: &Call) -> bool {
		true
	}
}

parameter_types! {
	pub const Version: RuntimeVersion = VERSION;
	pub const SS58Prefix: u8 = 42;
}

impl frame_system::Config for Runtime {
	type BaseCallFilter = BaseFilter;
	type BlockWeights = BlockWeights;
	type BlockLength = BlockLength;
	type DbWeight = RocksDbWeight;
	type Origin = Origin;
	type Call = Call;
	type Index = Nonce;
	type BlockNumber = BlockNumber;
	type Hash = Hash;
	type Hashing = BlakeTwo256;
	type AccountId = AccountId;
	type Lookup = AccountIdLookup<AccountId, ()>;
	type Header = generic::Header<BlockNumber, BlakeTwo256>;
	type Event = Event;
	type BlockHashCount = BlockHashCount;
	type Version = Version;
	type PalletInfo = PalletInfo;
	type AccountData = pallet_balances::AccountData<Balance>;
	type OnNewAccount = ();
	type OnKilledAccount = ();
	type SystemWeightInfo = ();
	type SS58Prefix = SS58Prefix;
	type OnSetCode = ();
}

parameter_types! {
	pub const ValidationUpgradeFrequency: BlockNumber = 2 * DAYS;
	pub const ValidationUpgradeDelay: BlockNumber = 8 * HOURS;
	pub const SlashPeriod: BlockNumber = 7 * DAYS;
}

/// Submits a transaction with the node's public and signature type. Adheres to the signed extension
/// format of the chain.
impl<LocalCall> frame_system::offchain::CreateSignedTransaction<LocalCall> for Runtime
where
	Call: From<LocalCall>,
{
	fn create_transaction<C: frame_system::offchain::AppCrypto<Self::Public, Self::Signature>>(
		call: Call,
		public: <Signature as Verify>::Signer,
		account: AccountId,
		nonce: <Runtime as frame_system::Config>::Index,
	) -> Option<(Call, <UncheckedExtrinsic as ExtrinsicT>::SignaturePayload)> {
		use sp_runtime::traits::StaticLookup;
		// take the biggest period possible.
		let period =
			BlockHashCount::get().checked_next_power_of_two().map(|c| c / 2).unwrap_or(2) as u64;

		let current_block = System::block_number()
			.saturated_into::<u64>()
			// The `System::block_number` is initialized with `n+1`,
			// so the actual block number is `n`.
			.saturating_sub(1);
		let tip = 0;
		let extra: SignedExtra = (
			frame_system::CheckSpecVersion::<Runtime>::new(),
			frame_system::CheckTxVersion::<Runtime>::new(),
			frame_system::CheckGenesis::<Runtime>::new(),
			frame_system::CheckMortality::<Runtime>::from(generic::Era::mortal(
				period,
				current_block,
			)),
			frame_system::CheckNonce::<Runtime>::from(nonce),
			frame_system::CheckWeight::<Runtime>::new(),
			pallet_transaction_payment::ChargeTransactionPayment::<Runtime>::from(tip),
		);
		let raw_payload = SignedPayload::new(call, extra)
			.map_err(|e| {
				log::warn!("Unable to create signed payload: {:?}", e);
			})
			.ok()?;
		let signature = raw_payload.using_encoded(|payload| C::sign(payload, public))?;
		let (call, extra, _) = raw_payload.deconstruct();
		let address = <Runtime as frame_system::Config>::Lookup::unlookup(account);
		Some((call, (address, signature, extra)))
	}
}

impl frame_system::offchain::SigningTypes for Runtime {
	type Public = <Signature as Verify>::Signer;
	type Signature = Signature;
}

/// Special `FullIdentificationOf` implementation that is returning for every input `Some(Default::default())`.
pub struct FullIdentificationOf;
impl sp_runtime::traits::Convert<AccountId, Option<()>> for FullIdentificationOf {
	fn convert(_: AccountId) -> Option<()> {
		Some(Default::default())
	}
}

impl pallet_session::historical::Config for Runtime {
	type FullIdentification = ();
	type FullIdentificationOf = FullIdentificationOf;
}

parameter_types! {
	pub SessionDuration: BlockNumber = EpochDurationInBlocks::get() as _;
}

parameter_types! {
	pub const ImOnlineUnsignedPriority: TransactionPriority = TransactionPriority::max_value();
}

impl pallet_im_online::Config for Runtime {
	type AuthorityId = ImOnlineId;
	type Event = Event;
	type ValidatorSet = Historical;
	type NextSessionRotation = Babe;
	type ReportUnresponsiveness = Offences;
	type UnsignedPriority = ImOnlineUnsignedPriority;
	type WeightInfo = ();
}

parameter_types! {
	pub const ExistentialDeposit: Balance = 1 * CENTS;
	pub const MaxLocks: u32 = 50;
	pub const MaxReserves: u32 = 50;
}

impl pallet_balances::Config for Runtime {
	type Balance = Balance;
	type DustRemoval = ();
	type Event = Event;
	type ExistentialDeposit = ExistentialDeposit;
	type AccountStore = System;
	type MaxLocks = MaxLocks;
	type MaxReserves = MaxReserves;
	type ReserveIdentifier = [u8; 8];
	type WeightInfo = ();
}

impl<C> frame_system::offchain::SendTransactionTypes<C> for Runtime
where
	Call: From<C>,
{
	type OverarchingCall = Call;
	type Extrinsic = UncheckedExtrinsic;
}

parameter_types! {
	pub const MaxRetries: u32 = 3;
	pub const MaxAuthorities: u32 = 100_000;
}

impl pallet_offences::Config for Runtime {
	type Event = Event;
	type IdentificationTuple = pallet_session::historical::IdentificationTuple<Self>;
	type OnOffenceHandler = ();
}

impl pallet_authority_discovery::Config for Runtime {
	type MaxAuthorities = MaxAuthorities;
}

parameter_types! {
	pub const MinimumPeriod: u64 = SLOT_DURATION / 2;
}
impl pallet_timestamp::Config for Runtime {
	type Moment = u64;
	type OnTimestampSet = Babe;
	type MinimumPeriod = MinimumPeriod;
	type WeightInfo = ();
}

parameter_types! {
	pub const TransactionByteFee: Balance = 10 * MILLICENTS;
}

impl pallet_transaction_payment::Config for Runtime {
	type OnChargeTransaction = CurrencyAdapter<Balances, ToAuthor<Runtime>>;
	type TransactionByteFee = TransactionByteFee;
	type WeightToFee = WeightToFee;
	type FeeMultiplierUpdate = SlowAdjustingFeeUpdate<Self>;
}

parameter_types! {
	pub const DisabledValidatorsThreshold: Perbill = Perbill::from_percent(17);
}

/// Special `ValidatorIdOf` implementation that is just returning the input as result.
pub struct ValidatorIdOf;
impl sp_runtime::traits::Convert<AccountId, Option<AccountId>> for ValidatorIdOf {
	fn convert(a: AccountId) -> Option<AccountId> {
		Some(a)
	}
}

impl pallet_session::Config for Runtime {
	type Event = Event;
	type ValidatorId = AccountId;
	type ValidatorIdOf = ValidatorIdOf;
	type ShouldEndSession = Babe;
	type NextSessionRotation = Babe;
	type SessionManager = pallet_session::historical::NoteHistoricalRoot<Self, ValidatorManager>;
	type SessionHandler = <SessionKeys as OpaqueKeys>::KeyTypeIdProviders;
	type Keys = SessionKeys;
	type DisabledValidatorsThreshold = DisabledValidatorsThreshold;
	type WeightInfo = ();
}

parameter_types! {
	pub const ExpectedBlockTime: Moment = MILLISECS_PER_BLOCK;
	pub ReportLongevity: u64 = EpochDurationInBlocks::get() as u64 * 10;
}

impl pallet_babe::Config for Runtime {
	type EpochDuration = EpochDurationInBlocks;
	type ExpectedBlockTime = ExpectedBlockTime;

	// session module is the trigger
	type EpochChangeTrigger = pallet_babe::ExternalTrigger;

	type DisabledValidators = Session;

	type KeyOwnerProofSystem = Historical;

	type KeyOwnerProof = <Self::KeyOwnerProofSystem as KeyOwnerProofSystem<(
		KeyTypeId,
		pallet_babe::AuthorityId,
	)>>::Proof;

	type KeyOwnerIdentification = <Self::KeyOwnerProofSystem as KeyOwnerProofSystem<(
		KeyTypeId,
		pallet_babe::AuthorityId,
	)>>::IdentificationTuple;

	type HandleEquivocation =
		pallet_babe::EquivocationHandler<Self::KeyOwnerIdentification, Offences, ReportLongevity>;

	type WeightInfo = ();
}

parameter_types! {
	pub const IndexDeposit: Balance = 1 * DOLLARS;
}

impl pallet_indices::Config for Runtime {
	type AccountIndex = AccountIndex;
	type Currency = Balances;
	type Deposit = IndexDeposit;
	type Event = Event;
	type WeightInfo = ();
}

parameter_types! {
	pub const AttestationPeriod: BlockNumber = 50;
}

impl pallet_grandpa::Config for Runtime {
	type Event = Event;
	type Call = Call;

	type KeyOwnerProofSystem = Historical;

	type KeyOwnerProof =
		<Self::KeyOwnerProofSystem as KeyOwnerProofSystem<(KeyTypeId, GrandpaId)>>::Proof;

	type KeyOwnerIdentification = <Self::KeyOwnerProofSystem as KeyOwnerProofSystem<(
		KeyTypeId,
		GrandpaId,
	)>>::IdentificationTuple;

	type HandleEquivocation = pallet_grandpa::EquivocationHandler<
		Self::KeyOwnerIdentification,
		Offences,
		ReportLongevity,
	>;

	type WeightInfo = ();
}

parameter_types! {
	pub const UncleGenerations: u32 = 0;
}

impl pallet_authorship::Config for Runtime {
	type FindAuthor = pallet_session::FindAccountFromAuthorIndex<Self, Babe>;
	type UncleGenerations = UncleGenerations;
	type FilterUncle = ();
	type EventHandler = ImOnline;
}

impl parachains_origin::Config for Runtime {}

impl parachains_configuration::Config for Runtime {}

impl parachains_shared::Config for Runtime {}

/// Special `RewardValidators` that does nothing ;)
pub struct RewardValidators;
impl runtime_parachains::inclusion::RewardValidators for RewardValidators {
	fn reward_backing(_: impl IntoIterator<Item = ValidatorIndex>) {}
	fn reward_bitfields(_: impl IntoIterator<Item = ValidatorIndex>) {}
}

impl parachains_inclusion::Config for Runtime {
	type Event = Event;
	type DisputesHandler = ();
	type RewardValidators = RewardValidators;
}

impl parachains_paras::Config for Runtime {
	type Origin = Origin;
	type Event = Event;
}

parameter_types! {
	pub const RocLocation: MultiLocation = Here.into();
	pub const RococoNetwork: NetworkId = NetworkId::Polkadot;
	pub const Ancestry: MultiLocation = Here.into();
	pub CheckAccount: AccountId = XcmPallet::check_account();
}

pub type SovereignAccountOf =
	(ChildParachainConvertsVia<ParaId, AccountId>, AccountId32Aliases<RococoNetwork, AccountId>);

pub type LocalAssetTransactor = XcmCurrencyAdapter<
	// Use this currency:
	Balances,
	// Use this currency when it is a fungible asset matching the given location or name:
	IsConcrete<RocLocation>,
	// We can convert the MultiLocations with our converter above:
	SovereignAccountOf,
	// Our chain's account ID type (we can't get away without mentioning it explicitly):
	AccountId,
	// It's a native asset so we keep track of the teleports to maintain total issuance.
	CheckAccount,
>;

type LocalOriginConverter = (
	SovereignSignedViaLocation<SovereignAccountOf, Origin>,
	ChildParachainAsNative<parachains_origin::Origin, Origin>,
	SignedAccountId32AsNative<RococoNetwork, Origin>,
	ChildSystemParachainAsSuperuser<ParaId, Origin>,
);

parameter_types! {
	pub const BaseXcmWeight: Weight = 100_000;
}

/// The XCM router. When we want to send an XCM message, we use this type. It amalgamates all of our
/// individual routers.
pub type XcmRouter = (
	// Only one router so far - use DMP to communicate with child parachains.
	xcm_sender::ChildParachainRouter<Runtime, xcm::AlwaysRelease>,
);

parameter_types! {
	pub const Rococo: MultiAssetFilter = Wild(AllOf { fun: WildFungible, id: Concrete(RocLocation::get()) });
	pub const RococoForTick: (MultiAssetFilter, MultiLocation) = (Rococo::get(), Parachain(100).into());
	pub const RococoForTrick: (MultiAssetFilter, MultiLocation) = (Rococo::get(), Parachain(110).into());
	pub const RococoForTrack: (MultiAssetFilter, MultiLocation) = (Rococo::get(), Parachain(120).into());
	pub const RococoForStatemint: (MultiAssetFilter, MultiLocation) = (Rococo::get(), Parachain(1001).into());
	pub const MaxInstructions: u32 = 100;
}
pub type TrustedTeleporters = (
	xcm_builder::Case<RococoForTick>,
	xcm_builder::Case<RococoForTrick>,
	xcm_builder::Case<RococoForTrack>,
	xcm_builder::Case<RococoForStatemint>,
);

parameter_types! {
	pub AllowUnpaidFrom: Vec<MultiLocation> =
		vec![
			Parachain(100).into(),
			Parachain(110).into(),
			Parachain(120).into(),
			Parachain(1001).into(),
		];
}

use xcm_builder::{AllowTopLevelPaidExecutionFrom, AllowUnpaidExecutionFrom, TakeWeightCredit};
pub type Barrier = (
	TakeWeightCredit,
	AllowTopLevelPaidExecutionFrom<Everything>,
	AllowUnpaidExecutionFrom<IsInVec<AllowUnpaidFrom>>, // <- Trusted parachains get free execution
);

pub struct XcmConfig;
impl xcm_executor::Config for XcmConfig {
	type Call = Call;
	type XcmSender = XcmRouter;
	type AssetTransactor = LocalAssetTransactor;
	type OriginConverter = LocalOriginConverter;
	type IsReserve = ();
	type IsTeleporter = TrustedTeleporters;
	type LocationInverter = LocationInverter<Ancestry>;
	type Barrier = Barrier;
	type Weigher = FixedWeightBounds<BaseXcmWeight, Call, MaxInstructions>;
	type Trader = UsingComponents<WeightToFee, RocLocation, AccountId, Balances, ToAuthor<Runtime>>;
	type ResponseHandler = XcmPallet;
	type AssetTrap = XcmPallet;
	type AssetClaims = XcmPallet;
}

parameter_types! {
	pub const CollectiveBodyId: BodyId = BodyId::Unit;
}

/// Type to convert an `Origin` type value into a `MultiLocation` value which represents an interior location
/// of this chain.
pub type LocalOriginToLocation = (
	// We allow an origin from the Collective pallet to be used in XCM as a corresponding Plurality of the
	// `Unit` body.
	BackingToPlurality<Origin, pallet_collective::Origin<Runtime>, CollectiveBodyId>,
	// And a usual Signed origin to be used in XCM as a corresponding AccountId32
	SignedToAccountId32<Origin, AccountId, RococoNetwork>,
);

impl pallet_xcm::Config for Runtime {
	type Event = Event;
	type SendXcmOrigin = xcm_builder::EnsureXcmOrigin<Origin, LocalOriginToLocation>;
	type XcmRouter = XcmRouter;
	// Anyone can execute XCM messages locally...
	type ExecuteXcmOrigin = xcm_builder::EnsureXcmOrigin<Origin, LocalOriginToLocation>;
	// ...but they must match our filter, which right now rejects everything.
	type XcmExecuteFilter = Nothing;
	type XcmExecutor = XcmExecutor<XcmConfig>;
	type XcmTeleportFilter = Everything;
	type XcmReserveTransferFilter = Everything;
	type Weigher = FixedWeightBounds<BaseXcmWeight, Call, MaxInstructions>;
	type LocationInverter = LocationInverter<Ancestry>;
	type Origin = Origin;
	type Call = Call;
}

impl parachains_session_info::Config for Runtime {}

parameter_types! {
	pub const FirstMessageFactorPercent: u64 = 100;
}

impl parachains_ump::Config for Runtime {
	type Event = Event;
	type UmpSink = crate::parachains_ump::XcmSink<XcmExecutor<XcmConfig>, Runtime>;
	type FirstMessageFactorPercent = FirstMessageFactorPercent;
}

impl parachains_dmp::Config for Runtime {}

impl parachains_hrmp::Config for Runtime {
	type Event = Event;
	type Origin = Origin;
	type Currency = Balances;
}

impl parachains_paras_inherent::Config for Runtime {}

impl parachains_scheduler::Config for Runtime {}

impl parachains_initializer::Config for Runtime {
	type Randomness = pallet_babe::RandomnessFromOneEpochAgo<Runtime>;
	type ForceOrigin = EnsureRoot<AccountId>;
}

impl paras_sudo_wrapper::Config for Runtime {}

parameter_types! {
	pub const ParaDeposit: Balance = 5 * DOLLARS;
	pub const DataDepositPerByte: Balance = deposit(0, 1);
}

impl paras_registrar::Config for Runtime {
	type Event = Event;
	type Origin = Origin;
	type Currency = Balances;
	type OnSwap = (Crowdloan, Slots);
	type ParaDeposit = ParaDeposit;
	type DataDepositPerByte = DataDepositPerByte;
	type WeightInfo = paras_registrar::TestWeightInfo;
}

/// An insecure randomness beacon that uses the parent block hash as random material.
///
/// THIS SHOULD ONLY BE USED FOR TESTING PURPOSES.
pub struct ParentHashRandomness;

impl pallet_beefy::Config for Runtime {
	type BeefyId = BeefyId;
}

impl pallet_mmr::Config for Runtime {
	const INDEXING_PREFIX: &'static [u8] = b"mmr";
	type Hashing = Keccak256;
	type Hash = <Keccak256 as traits::Hash>::Output;
	type OnNewRoot = pallet_beefy_mmr::DepositBeefyDigest<Runtime>;
	type WeightInfo = ();
	type LeafData = pallet_beefy_mmr::Pallet<Runtime>;
}

pub struct ParasProvider;
impl pallet_beefy_mmr::ParachainHeadsProvider for ParasProvider {
	fn parachain_heads() -> Vec<(u32, Vec<u8>)> {
		Paras::parachains()
			.into_iter()
			.filter_map(|id| Paras::para_head(&id).map(|head| (id.into(), head.0)))
			.collect()
	}
}

parameter_types! {
	/// Version of the produced MMR leaf.
	///
	/// The version consists of two parts;
	/// - `major` (3 bits)
	/// - `minor` (5 bits)
	///
	/// `major` should be updated only if decoding the previous MMR Leaf format from the payload
	/// is not possible (i.e. backward incompatible change).
	/// `minor` should be updated if fields are added to the previous MMR Leaf, which given SCALE
	/// encoding does not prevent old leafs from being decoded.
	///
	/// Hence we expect `major` to be changed really rarely (think never).
	/// See [`MmrLeafVersion`] type documentation for more details.
	pub LeafVersion: MmrLeafVersion = MmrLeafVersion::new(0, 0);
}

impl pallet_beefy_mmr::Config for Runtime {
	type LeafVersion = LeafVersion;
	type BeefyAuthorityToMerkleLeaf = pallet_beefy_mmr::BeefyEcdsaToEthereum;
	type ParachainHeads = ParasProvider;
}

parameter_types! {
	/// This is a pretty unscientific cap.
	///
	/// Note that once this is hit the pallet will essentially throttle incoming requests down to one
	/// call per block.
	pub const MaxRequests: u32 = 4 * HOURS as u32;

	/// Number of headers to keep.
	///
	/// Assuming the worst case of every header being finalized, we will keep headers at least for a
	/// week.
	pub const HeadersToKeep: u32 = 7 * DAYS as u32;
}

pub type RococoGrandpaInstance = ();
impl pallet_bridge_grandpa::Config for Runtime {
	type BridgedChain = bp_rococo::Rococo;
	type MaxRequests = MaxRequests;
	type HeadersToKeep = HeadersToKeep;

	type WeightInfo = pallet_bridge_grandpa::weights::RialtoWeight<Runtime>;
}

pub type WococoGrandpaInstance = pallet_bridge_grandpa::Instance1;
impl pallet_bridge_grandpa::Config<WococoGrandpaInstance> for Runtime {
	type BridgedChain = bp_wococo::Wococo;
	type MaxRequests = MaxRequests;
	type HeadersToKeep = HeadersToKeep;

	type WeightInfo = pallet_bridge_grandpa::weights::RialtoWeight<Runtime>;
}

// Instance that is "deployed" at Wococo chain. Responsible for dispatching Rococo -> Wococo messages.
pub type AtWococoFromRococoMessagesDispatch = pallet_bridge_dispatch::DefaultInstance;
impl pallet_bridge_dispatch::Config<AtWococoFromRococoMessagesDispatch> for Runtime {
	type Event = Event;
	type MessageId = (bp_messages::LaneId, bp_messages::MessageNonce);
	type Call = Call;
	type CallFilter = frame_support::traits::Everything;
	type EncodedCall = bridge_messages::FromRococoEncodedCall;
	type SourceChainAccountId = bp_wococo::AccountId;
	type TargetChainAccountPublic = sp_runtime::MultiSigner;
	type TargetChainSignature = sp_runtime::MultiSignature;
	type AccountIdConverter = bp_rococo::AccountIdConverter;
}

// Instance that is "deployed" at Rococo chain. Responsible for dispatching Wococo -> Rococo messages.
pub type AtRococoFromWococoMessagesDispatch = pallet_bridge_dispatch::Instance1;
impl pallet_bridge_dispatch::Config<AtRococoFromWococoMessagesDispatch> for Runtime {
	type Event = Event;
	type MessageId = (bp_messages::LaneId, bp_messages::MessageNonce);
	type Call = Call;
	type CallFilter = frame_support::traits::Everything;
	type EncodedCall = bridge_messages::FromWococoEncodedCall;
	type SourceChainAccountId = bp_rococo::AccountId;
	type TargetChainAccountPublic = sp_runtime::MultiSigner;
	type TargetChainSignature = sp_runtime::MultiSignature;
	type AccountIdConverter = bp_wococo::AccountIdConverter;
}

parameter_types! {
	pub const MaxMessagesToPruneAtOnce: bp_messages::MessageNonce = 8;
	pub const MaxUnrewardedRelayerEntriesAtInboundLane: bp_messages::MessageNonce =
		bp_rococo::MAX_UNREWARDED_RELAYER_ENTRIES_AT_INBOUND_LANE;
	pub const MaxUnconfirmedMessagesAtInboundLane: bp_messages::MessageNonce =
		bp_rococo::MAX_UNCONFIRMED_MESSAGES_AT_INBOUND_LANE;
	pub const RootAccountForPayments: Option<AccountId> = None;
}

// Instance that is "deployed" at Wococo chain. Responsible for sending Wococo -> Rococo messages
// and receiving Rococo -> Wococo messages.
pub type AtWococoWithRococoMessagesInstance = pallet_bridge_messages::DefaultInstance;
impl pallet_bridge_messages::Config<AtWococoWithRococoMessagesInstance> for Runtime {
	type Event = Event;
	type WeightInfo = pallet_bridge_messages::weights::RialtoWeight<Runtime>;
	type Parameter = ();
	type MaxMessagesToPruneAtOnce = MaxMessagesToPruneAtOnce;
	type MaxUnrewardedRelayerEntriesAtInboundLane = MaxUnrewardedRelayerEntriesAtInboundLane;
	type MaxUnconfirmedMessagesAtInboundLane = MaxUnconfirmedMessagesAtInboundLane;

	type OutboundPayload = crate::bridge_messages::ToRococoMessagePayload;
	type OutboundMessageFee = bp_wococo::Balance;

	type InboundPayload = crate::bridge_messages::FromRococoMessagePayload;
	type InboundMessageFee = bp_rococo::Balance;
	type InboundRelayer = bp_rococo::AccountId;

	type AccountIdConverter = bp_wococo::AccountIdConverter;

	type TargetHeaderChain = crate::bridge_messages::RococoAtWococo;
	type LaneMessageVerifier = crate::bridge_messages::ToRococoMessageVerifier;
	type MessageDeliveryAndDispatchPayment =
		pallet_bridge_messages::instant_payments::InstantCurrencyPayments<
			Runtime,
			pallet_balances::Pallet<Runtime>,
			crate::bridge_messages::GetDeliveryConfirmationTransactionFee,
			RootAccountForPayments,
		>;
	type OnDeliveryConfirmed = ();

	type SourceHeaderChain = crate::bridge_messages::RococoAtWococo;
	type MessageDispatch = crate::bridge_messages::FromRococoMessageDispatch;
}

// Instance that is "deployed" at Rococo chain. Responsible for sending Rococo -> Wococo messages
// and receiving Wococo -> Rococo messages.
pub type AtRococoWithWococoMessagesInstance = pallet_bridge_messages::Instance1;
impl pallet_bridge_messages::Config<AtRococoWithWococoMessagesInstance> for Runtime {
	type Event = Event;
	type WeightInfo = pallet_bridge_messages::weights::RialtoWeight<Runtime>;
	type Parameter = ();
	type MaxMessagesToPruneAtOnce = MaxMessagesToPruneAtOnce;
	type MaxUnrewardedRelayerEntriesAtInboundLane = MaxUnrewardedRelayerEntriesAtInboundLane;
	type MaxUnconfirmedMessagesAtInboundLane = MaxUnconfirmedMessagesAtInboundLane;

	type OutboundPayload = crate::bridge_messages::ToWococoMessagePayload;
	type OutboundMessageFee = bp_rococo::Balance;

	type InboundPayload = crate::bridge_messages::FromWococoMessagePayload;
	type InboundMessageFee = bp_wococo::Balance;
	type InboundRelayer = bp_wococo::AccountId;

	type AccountIdConverter = bp_rococo::AccountIdConverter;

	type TargetHeaderChain = crate::bridge_messages::WococoAtRococo;
	type LaneMessageVerifier = crate::bridge_messages::ToWococoMessageVerifier;
	type MessageDeliveryAndDispatchPayment =
		pallet_bridge_messages::instant_payments::InstantCurrencyPayments<
			Runtime,
			pallet_balances::Pallet<Runtime>,
			crate::bridge_messages::GetDeliveryConfirmationTransactionFee,
			RootAccountForPayments,
		>;
	type OnDeliveryConfirmed = ();

	type SourceHeaderChain = crate::bridge_messages::WococoAtRococo;
	type MessageDispatch = crate::bridge_messages::FromWococoMessageDispatch;
}

impl Randomness<Hash, BlockNumber> for ParentHashRandomness {
	fn random(subject: &[u8]) -> (Hash, BlockNumber) {
		(
			(System::parent_hash(), subject)
				.using_encoded(sp_io::hashing::blake2_256)
				.into(),
			System::block_number(),
		)
	}
}

parameter_types! {
	pub const EndingPeriod: BlockNumber = 1 * HOURS;
	pub const SampleLength: BlockNumber = 1;
}

impl auctions::Config for Runtime {
	type Event = Event;
	type Leaser = Slots;
	type Registrar = Registrar;
	type EndingPeriod = EndingPeriod;
	type SampleLength = SampleLength;
	type Randomness = ParentHashRandomness;
	type InitiateOrigin = EnsureRoot<AccountId>;
	type WeightInfo = auctions::TestWeightInfo;
}

parameter_types! {
	pub const LeasePeriod: BlockNumber = 1 * DAYS;
}

impl slots::Config for Runtime {
	type Event = Event;
	type Currency = Balances;
	type Registrar = Registrar;
	type LeasePeriod = LeasePeriod;
	type WeightInfo = slots::TestWeightInfo;
}

parameter_types! {
	pub const CrowdloanId: PalletId = PalletId(*b"py/cfund");
	pub const SubmissionDeposit: Balance = 100 * DOLLARS;
	pub const MinContribution: Balance = 1 * DOLLARS;
	pub const RemoveKeysLimit: u32 = 500;
	// Allow 32 bytes for an additional memo to a crowdloan.
	pub const MaxMemoLength: u8 = 32;
}

impl crowdloan::Config for Runtime {
	type Event = Event;
	type PalletId = CrowdloanId;
	type SubmissionDeposit = SubmissionDeposit;
	type MinContribution = MinContribution;
	type RemoveKeysLimit = RemoveKeysLimit;
	type Registrar = Registrar;
	type Auctioneer = Auctions;
	type MaxMemoLength = MaxMemoLength;
	type WeightInfo = crowdloan::TestWeightInfo;
}

impl pallet_sudo::Config for Runtime {
	type Event = Event;
	type Call = Call;
}

impl validator_manager::Config for Runtime {
	type Event = Event;
	type PrivilegedOrigin = EnsureRoot<AccountId>;
}

impl pallet_utility::Config for Runtime {
	type Event = Event;
	type Call = Call;
	type WeightInfo = ();
}

parameter_types! {
	// One storage item; key size 32, value size 8; .
	pub const ProxyDepositBase: Balance = 10;
	// Additional storage item size of 33 bytes.
	pub const ProxyDepositFactor: Balance = 10;
	pub const MaxProxies: u16 = 32;
	pub const AnnouncementDepositBase: Balance = 10;
	pub const AnnouncementDepositFactor: Balance = 10;
	pub const MaxPending: u16 = 32;
}

/// The type used to represent the kinds of proxying allowed.
#[derive(
	Copy,
	Clone,
	Eq,
	PartialEq,
	Ord,
	PartialOrd,
	Encode,
	Decode,
	RuntimeDebug,
	MaxEncodedLen,
	TypeInfo,
)]
pub enum ProxyType {
	Any,
	CancelProxy,
	Auction,
}
impl Default for ProxyType {
	fn default() -> Self {
		Self::Any
	}
}
impl InstanceFilter<Call> for ProxyType {
	fn filter(&self, c: &Call) -> bool {
		match self {
			ProxyType::Any => true,
			ProxyType::CancelProxy =>
<<<<<<< HEAD
				matches!(c, Call::Proxy(pallet_proxy::Call::reject_announcement { .. })),
=======
				matches!(c, Call::Proxy(pallet_proxy::Call::reject_announcement(..))),
			ProxyType::Auction => matches!(
				c,
				Call::Auctions(..) | Call::Crowdloan(..) | Call::Registrar(..) | Call::Slots(..)
			),
>>>>>>> 4764ec7c
		}
	}
	fn is_superset(&self, o: &Self) -> bool {
		match (self, o) {
			(ProxyType::Any, _) => true,
			_ => false,
		}
	}
}

impl pallet_proxy::Config for Runtime {
	type Event = Event;
	type Call = Call;
	type Currency = Balances;
	type ProxyType = ProxyType;
	type ProxyDepositBase = ProxyDepositBase;
	type ProxyDepositFactor = ProxyDepositFactor;
	type MaxProxies = MaxProxies;
	type WeightInfo = ();
	type MaxPending = MaxPending;
	type CallHasher = BlakeTwo256;
	type AnnouncementDepositBase = AnnouncementDepositBase;
	type AnnouncementDepositFactor = AnnouncementDepositFactor;
}

parameter_types! {
	pub const MotionDuration: BlockNumber = 5;
	pub const MaxProposals: u32 = 100;
	pub const MaxMembers: u32 = 100;
}

impl pallet_collective::Config for Runtime {
	type Origin = Origin;
	type Proposal = Call;
	type Event = Event;
	type MotionDuration = MotionDuration;
	type MaxProposals = MaxProposals;
	type DefaultVote = pallet_collective::PrimeDefaultVote;
	type MaxMembers = MaxMembers;
	type WeightInfo = ();
}

impl pallet_membership::Config for Runtime {
	type Event = Event;
	type AddOrigin = EnsureRoot<AccountId>;
	type RemoveOrigin = EnsureRoot<AccountId>;
	type SwapOrigin = EnsureRoot<AccountId>;
	type ResetOrigin = EnsureRoot<AccountId>;
	type PrimeOrigin = EnsureRoot<AccountId>;
	type MembershipInitialized = Collective;
	type MembershipChanged = Collective;
	type MaxMembers = MaxMembers;
	type WeightInfo = ();
}

#[cfg(not(feature = "disable-runtime-api"))]
sp_api::impl_runtime_apis! {
	impl sp_api::Core<Block> for Runtime {
		fn version() -> RuntimeVersion {
			VERSION
		}

		fn execute_block(block: Block) {
			Executive::execute_block(block);
		}

		fn initialize_block(header: &<Block as BlockT>::Header) {
			Executive::initialize_block(header)
		}
	}

	impl sp_api::Metadata<Block> for Runtime {
		fn metadata() -> OpaqueMetadata {
			OpaqueMetadata::new(Runtime::metadata().into())
		}
	}

	impl block_builder_api::BlockBuilder<Block> for Runtime {
		fn apply_extrinsic(extrinsic: <Block as BlockT>::Extrinsic) -> ApplyExtrinsicResult {
			Executive::apply_extrinsic(extrinsic)
		}

		fn finalize_block() -> <Block as BlockT>::Header {
			Executive::finalize_block()
		}

		fn inherent_extrinsics(data: inherents::InherentData) -> Vec<<Block as BlockT>::Extrinsic> {
			data.create_extrinsics()
		}

		fn check_inherents(
			block: Block,
			data: inherents::InherentData,
		) -> inherents::CheckInherentsResult {
			data.check_extrinsics(&block)
		}
	}

	impl tx_pool_api::runtime_api::TaggedTransactionQueue<Block> for Runtime {
		fn validate_transaction(
			source: TransactionSource,
			tx: <Block as BlockT>::Extrinsic,
			block_hash: <Block as BlockT>::Hash,
		) -> TransactionValidity {
			Executive::validate_transaction(source, tx, block_hash)
		}
	}

	impl offchain_primitives::OffchainWorkerApi<Block> for Runtime {
		fn offchain_worker(header: &<Block as BlockT>::Header) {
			Executive::offchain_worker(header)
		}
	}

	impl primitives::v1::ParachainHost<Block, Hash, BlockNumber> for Runtime {
		fn validators() -> Vec<ValidatorId> {
			runtime_api_impl::validators::<Runtime>()
		}

		fn validator_groups() -> (Vec<Vec<ValidatorIndex>>, GroupRotationInfo<BlockNumber>) {
			runtime_api_impl::validator_groups::<Runtime>()
		}

		fn availability_cores() -> Vec<CoreState<Hash, BlockNumber>> {
			runtime_api_impl::availability_cores::<Runtime>()
		}

		fn persisted_validation_data(para_id: Id, assumption: OccupiedCoreAssumption)
			-> Option<PersistedValidationData<Hash, BlockNumber>> {
			runtime_api_impl::persisted_validation_data::<Runtime>(para_id, assumption)
		}

		fn check_validation_outputs(
			para_id: Id,
			outputs: primitives::v1::CandidateCommitments,
		) -> bool {
			runtime_api_impl::check_validation_outputs::<Runtime>(para_id, outputs)
		}

		fn session_index_for_child() -> SessionIndex {
			runtime_api_impl::session_index_for_child::<Runtime>()
		}

		fn validation_code(para_id: Id, assumption: OccupiedCoreAssumption)
			-> Option<ValidationCode> {
			runtime_api_impl::validation_code::<Runtime>(para_id, assumption)
		}

		fn candidate_pending_availability(para_id: Id) -> Option<CommittedCandidateReceipt<Hash>> {
			runtime_api_impl::candidate_pending_availability::<Runtime>(para_id)
		}

		fn candidate_events() -> Vec<CandidateEvent<Hash>> {
			runtime_api_impl::candidate_events::<Runtime, _>(|ev| {
				match ev {
					Event::ParaInclusion(ev) => {
						Some(ev)
					}
					_ => None,
				}
			})
		}

		fn session_info(index: SessionIndex) -> Option<SessionInfoData> {
			runtime_api_impl::session_info::<Runtime>(index)
		}

		fn dmq_contents(recipient: Id) -> Vec<InboundDownwardMessage<BlockNumber>> {
			runtime_api_impl::dmq_contents::<Runtime>(recipient)
		}

		fn inbound_hrmp_channels_contents(
			recipient: Id
		) -> BTreeMap<Id, Vec<InboundHrmpMessage<BlockNumber>>> {
			runtime_api_impl::inbound_hrmp_channels_contents::<Runtime>(recipient)
		}

		fn validation_code_by_hash(hash: ValidationCodeHash) -> Option<ValidationCode> {
			runtime_api_impl::validation_code_by_hash::<Runtime>(hash)
		}
	}

	impl fg_primitives::GrandpaApi<Block> for Runtime {
		fn grandpa_authorities() -> Vec<(GrandpaId, u64)> {
			Grandpa::grandpa_authorities()
		}

		fn current_set_id() -> fg_primitives::SetId {
			Grandpa::current_set_id()
		}

		fn submit_report_equivocation_unsigned_extrinsic(
			equivocation_proof: fg_primitives::EquivocationProof<
				<Block as BlockT>::Hash,
				sp_runtime::traits::NumberFor<Block>,
			>,
			key_owner_proof: fg_primitives::OpaqueKeyOwnershipProof,
		) -> Option<()> {
			let key_owner_proof = key_owner_proof.decode()?;

			Grandpa::submit_unsigned_equivocation_report(
				equivocation_proof,
				key_owner_proof,
			)
		}

		fn generate_key_ownership_proof(
			_set_id: fg_primitives::SetId,
			authority_id: fg_primitives::AuthorityId,
		) -> Option<fg_primitives::OpaqueKeyOwnershipProof> {
			use parity_scale_codec::Encode;

			Historical::prove((fg_primitives::KEY_TYPE, authority_id))
				.map(|p| p.encode())
				.map(fg_primitives::OpaqueKeyOwnershipProof::new)
		}
	}

	impl babe_primitives::BabeApi<Block> for Runtime {
		fn configuration() -> babe_primitives::BabeGenesisConfiguration {
			// The choice of `c` parameter (where `1 - c` represents the
			// probability of a slot being empty), is done in accordance to the
			// slot duration and expected target block time, for safely
			// resisting network delays of maximum two seconds.
			// <https://research.web3.foundation/en/latest/polkadot/BABE/Babe/#6-practical-results>
			babe_primitives::BabeGenesisConfiguration {
				slot_duration: Babe::slot_duration(),
				epoch_length: EpochDurationInBlocks::get().into(),
				c: BABE_GENESIS_EPOCH_CONFIG.c,
				genesis_authorities: Babe::authorities(),
				randomness: Babe::randomness(),
				allowed_slots: BABE_GENESIS_EPOCH_CONFIG.allowed_slots,
			}
		}

		fn current_epoch_start() -> babe_primitives::Slot {
			Babe::current_epoch_start()
		}

		fn current_epoch() -> babe_primitives::Epoch {
			Babe::current_epoch()
		}

		fn next_epoch() -> babe_primitives::Epoch {
			Babe::next_epoch()
		}

		fn generate_key_ownership_proof(
			_slot: babe_primitives::Slot,
			authority_id: babe_primitives::AuthorityId,
		) -> Option<babe_primitives::OpaqueKeyOwnershipProof> {
			use parity_scale_codec::Encode;

			Historical::prove((babe_primitives::KEY_TYPE, authority_id))
				.map(|p| p.encode())
				.map(babe_primitives::OpaqueKeyOwnershipProof::new)
		}

		fn submit_report_equivocation_unsigned_extrinsic(
			equivocation_proof: babe_primitives::EquivocationProof<<Block as BlockT>::Header>,
			key_owner_proof: babe_primitives::OpaqueKeyOwnershipProof,
		) -> Option<()> {
			let key_owner_proof = key_owner_proof.decode()?;

			Babe::submit_unsigned_equivocation_report(
				equivocation_proof,
				key_owner_proof,
			)
		}
	}

	impl authority_discovery_primitives::AuthorityDiscoveryApi<Block> for Runtime {
		fn authorities() -> Vec<AuthorityDiscoveryId> {
			runtime_api_impl::relevant_authority_ids::<Runtime>()
		}
	}

	impl sp_session::SessionKeys<Block> for Runtime {
		fn generate_session_keys(seed: Option<Vec<u8>>) -> Vec<u8> {
			SessionKeys::generate(seed)
		}

		fn decode_session_keys(
			encoded: Vec<u8>,
		) -> Option<Vec<(Vec<u8>, sp_core::crypto::KeyTypeId)>> {
			SessionKeys::decode_into_raw_public_keys(&encoded)
		}
	}

	impl beefy_primitives::BeefyApi<Block> for Runtime {
		fn validator_set() -> beefy_primitives::ValidatorSet<BeefyId> {
			Beefy::validator_set()
		}
	}

	impl pallet_mmr_primitives::MmrApi<Block, Hash> for Runtime {
		fn generate_proof(leaf_index: u64)
			-> Result<(mmr::EncodableOpaqueLeaf, mmr::Proof<Hash>), mmr::Error>
		{
			Mmr::generate_proof(leaf_index)
				.map(|(leaf, proof)| (mmr::EncodableOpaqueLeaf::from_leaf(&leaf), proof))
		}

		fn verify_proof(leaf: mmr::EncodableOpaqueLeaf, proof: mmr::Proof<Hash>)
			-> Result<(), mmr::Error>
		{
			pub type Leaf = <
				<Runtime as pallet_mmr::Config>::LeafData as mmr::LeafDataProvider
			>::LeafData;

			let leaf: Leaf = leaf
				.into_opaque_leaf()
				.try_decode()
				.ok_or(mmr::Error::Verify)?;
			Mmr::verify_leaf(leaf, proof)
		}

		fn verify_proof_stateless(
			root: Hash,
			leaf: mmr::EncodableOpaqueLeaf,
			proof: mmr::Proof<Hash>
		) -> Result<(), mmr::Error> {
			type MmrHashing = <Runtime as pallet_mmr::Config>::Hashing;
			let node = mmr::DataOrHash::Data(leaf.into_opaque_leaf());
			pallet_mmr::verify_leaf_proof::<MmrHashing, _>(root, node, proof)
		}
	}

	impl bp_rococo::RococoFinalityApi<Block> for Runtime {
		fn best_finalized() -> (bp_rococo::BlockNumber, bp_rococo::Hash) {
			let header = BridgeRococoGrandpa::best_finalized();
			(header.number, header.hash())
		}

		fn is_known_header(hash: bp_rococo::Hash) -> bool {
			BridgeRococoGrandpa::is_known_header(hash)
		}
	}

	impl bp_wococo::WococoFinalityApi<Block> for Runtime {
		fn best_finalized() -> (bp_wococo::BlockNumber, bp_wococo::Hash) {
			let header = BridgeWococoGrandpa::best_finalized();
			(header.number, header.hash())
		}

		fn is_known_header(hash: bp_wococo::Hash) -> bool {
			BridgeWococoGrandpa::is_known_header(hash)
		}
	}

	impl bp_rococo::ToRococoOutboundLaneApi<Block, Balance, bridge_messages::ToRococoMessagePayload> for Runtime {
		fn estimate_message_delivery_and_dispatch_fee(
			_lane_id: bp_messages::LaneId,
			payload: bridge_messages::ToWococoMessagePayload,
		) -> Option<Balance> {
			estimate_message_dispatch_and_delivery_fee::<bridge_messages::AtWococoWithRococoMessageBridge>(
				&payload,
				bridge_messages::AtWococoWithRococoMessageBridge::RELAYER_FEE_PERCENT,
			).ok()
		}

		fn message_details(
			lane: bp_messages::LaneId,
			begin: bp_messages::MessageNonce,
			end: bp_messages::MessageNonce,
		) -> Vec<bp_messages::MessageDetails<Balance>> {
			(begin..=end).filter_map(|nonce| {
				let message_data = BridgeRococoMessages::outbound_message_data(lane, nonce)?;
				let decoded_payload = bridge_messages::ToRococoMessagePayload::decode(
					&mut &message_data.payload[..]
				).ok()?;
				Some(bp_messages::MessageDetails {
					nonce,
					dispatch_weight: decoded_payload.weight,
					size: message_data.payload.len() as _,
					delivery_and_dispatch_fee: message_data.fee,
					dispatch_fee_payment: decoded_payload.dispatch_fee_payment,
				})
			})
			.collect()
		}

		fn latest_received_nonce(lane: bp_messages::LaneId) -> bp_messages::MessageNonce {
			BridgeRococoMessages::outbound_latest_received_nonce(lane)
		}

		fn latest_generated_nonce(lane: bp_messages::LaneId) -> bp_messages::MessageNonce {
			BridgeRococoMessages::outbound_latest_generated_nonce(lane)
		}
	}

	impl bp_rococo::FromRococoInboundLaneApi<Block> for Runtime {
		fn latest_received_nonce(lane: bp_messages::LaneId) -> bp_messages::MessageNonce {
			BridgeRococoMessages::inbound_latest_received_nonce(lane)
		}

		fn latest_confirmed_nonce(lane: bp_messages::LaneId) -> bp_messages::MessageNonce {
			BridgeRococoMessages::inbound_latest_confirmed_nonce(lane)
		}

		fn unrewarded_relayers_state(lane: bp_messages::LaneId) -> bp_messages::UnrewardedRelayersState {
			BridgeRococoMessages::inbound_unrewarded_relayers_state(lane)
		}
	}

	impl bp_wococo::ToWococoOutboundLaneApi<Block, Balance, bridge_messages::ToWococoMessagePayload> for Runtime {
		fn estimate_message_delivery_and_dispatch_fee(
			_lane_id: bp_messages::LaneId,
			payload: bridge_messages::ToWococoMessagePayload,
		) -> Option<Balance> {
			estimate_message_dispatch_and_delivery_fee::<bridge_messages::AtRococoWithWococoMessageBridge>(
				&payload,
				bridge_messages::AtRococoWithWococoMessageBridge::RELAYER_FEE_PERCENT,
			).ok()
		}

		fn message_details(
			lane: bp_messages::LaneId,
			begin: bp_messages::MessageNonce,
			end: bp_messages::MessageNonce,
		) -> Vec<bp_messages::MessageDetails<Balance>> {
			(begin..=end).filter_map(|nonce| {
				let message_data = BridgeWococoMessages::outbound_message_data(lane, nonce)?;
				let decoded_payload = bridge_messages::ToWococoMessagePayload::decode(
					&mut &message_data.payload[..]
				).ok()?;
				Some(bp_messages::MessageDetails {
					nonce,
					dispatch_weight: decoded_payload.weight,
					size: message_data.payload.len() as _,
					delivery_and_dispatch_fee: message_data.fee,
					dispatch_fee_payment: decoded_payload.dispatch_fee_payment,
				})
			})
			.collect()
		}

		fn latest_received_nonce(lane: bp_messages::LaneId) -> bp_messages::MessageNonce {
			BridgeWococoMessages::outbound_latest_received_nonce(lane)
		}

		fn latest_generated_nonce(lane: bp_messages::LaneId) -> bp_messages::MessageNonce {
			BridgeWococoMessages::outbound_latest_generated_nonce(lane)
		}
	}

	impl bp_wococo::FromWococoInboundLaneApi<Block> for Runtime {
		fn latest_received_nonce(lane: bp_messages::LaneId) -> bp_messages::MessageNonce {
			BridgeWococoMessages::inbound_latest_received_nonce(lane)
		}

		fn latest_confirmed_nonce(lane: bp_messages::LaneId) -> bp_messages::MessageNonce {
			BridgeWococoMessages::inbound_latest_confirmed_nonce(lane)
		}

		fn unrewarded_relayers_state(lane: bp_messages::LaneId) -> bp_messages::UnrewardedRelayersState {
			BridgeWococoMessages::inbound_unrewarded_relayers_state(lane)
		}
	}

	impl frame_system_rpc_runtime_api::AccountNonceApi<Block, AccountId, Nonce> for Runtime {
		fn account_nonce(account: AccountId) -> Nonce {
			System::account_nonce(account)
		}
	}

	impl pallet_transaction_payment_rpc_runtime_api::TransactionPaymentApi<
		Block,
		Balance,
	> for Runtime {
		fn query_info(uxt: <Block as BlockT>::Extrinsic, len: u32) -> RuntimeDispatchInfo<Balance> {
			TransactionPayment::query_info(uxt, len)
		}
		fn query_fee_details(uxt: <Block as BlockT>::Extrinsic, len: u32) -> FeeDetails<Balance> {
			TransactionPayment::query_fee_details(uxt, len)
		}
	}
}<|MERGE_RESOLUTION|>--- conflicted
+++ resolved
@@ -1061,15 +1061,14 @@
 		match self {
 			ProxyType::Any => true,
 			ProxyType::CancelProxy =>
-<<<<<<< HEAD
 				matches!(c, Call::Proxy(pallet_proxy::Call::reject_announcement { .. })),
-=======
-				matches!(c, Call::Proxy(pallet_proxy::Call::reject_announcement(..))),
 			ProxyType::Auction => matches!(
 				c,
-				Call::Auctions(..) | Call::Crowdloan(..) | Call::Registrar(..) | Call::Slots(..)
+				Call::Auctions { .. }
+					| Call::Crowdloan { .. }
+					| Call::Registrar { .. }
+					| Call::Slots { .. }
 			),
->>>>>>> 4764ec7c
 		}
 	}
 	fn is_superset(&self, o: &Self) -> bool {
