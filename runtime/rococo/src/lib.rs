--- conflicted
+++ resolved
@@ -420,10 +420,6 @@
 }
 
 parameter_types! {
-<<<<<<< HEAD
-	// pub const QueueSize: usize = 2; // TODO: [AJ] this is apparently unused, can we remove?
-=======
->>>>>>> 123b725a
 	pub const MaxRetries: u32 = 3;
 }
 
