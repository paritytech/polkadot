--- conflicted
+++ resolved
@@ -1621,11 +1621,8 @@
 
 	/// Unreleased migrations. Add new ones here:
 	pub type Unreleased = (
-<<<<<<< HEAD
 		assigned_slots::migration::v1::MigrateToV1<Runtime>,
-=======
 		SetStorageVersions,
->>>>>>> 04f80142
 		// Remove UMP dispatch queue <https://github.com/paritytech/polkadot/pull/6271>
 		parachains_configuration::migration::v6::MigrateToV6<Runtime>,
 		ump_migrations::UpdateUmpLimits,
