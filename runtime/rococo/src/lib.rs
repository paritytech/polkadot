--- conflicted
+++ resolved
@@ -157,13 +157,8 @@
 	Block,
 	frame_system::ChainContext<Runtime>,
 	Runtime,
-<<<<<<< HEAD
 	AllPalletsWithSystem,
-	(),
-=======
-	AllPallets,
 	(SessionHistoricalModulePrefixMigration,),
->>>>>>> 6fa464b9
 >;
 /// The payload being signed in transactions.
 pub type SignedPayload = generic::SignedPayload<Call, SignedExtra>;
