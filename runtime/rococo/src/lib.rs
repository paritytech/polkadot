// Copyright (C) Parity Technologies (UK) Ltd.
// This file is part of Polkadot.

// Polkadot is free software: you can redistribute it and/or modify
// it under the terms of the GNU General Public License as published by
// the Free Software Foundation, either version 3 of the License, or
// (at your option) any later version.

// Polkadot is distributed in the hope that it will be useful,
// but WITHOUT ANY WARRANTY; without even the implied warranty of
// MERCHANTABILITY or FITNESS FOR A PARTICULAR PURPOSE.  See the
// GNU General Public License for more details.

// You should have received a copy of the GNU General Public License
// along with Polkadot.  If not, see <http://www.gnu.org/licenses/>.

//! The Rococo runtime for v1 parachains.

#![cfg_attr(not(feature = "std"), no_std)]
// `construct_runtime!` does a lot of recursion and requires us to increase the limit to 256.
#![recursion_limit = "256"]

use pallet_nis::WithMaximumOf;
use parity_scale_codec::{Decode, Encode, MaxEncodedLen};
use primitives::{
	slashing, AccountId, AccountIndex, Balance, BlockNumber, CandidateEvent, CandidateHash,
	CommittedCandidateReceipt, CoreState, DisputeState, ExecutorParams, GroupRotationInfo, Hash,
	Id as ParaId, InboundDownwardMessage, InboundHrmpMessage, Moment, Nonce,
	OccupiedCoreAssumption, PersistedValidationData, ScrapedOnChainVotes, SessionInfo, Signature,
	ValidationCode, ValidationCodeHash, ValidatorId, ValidatorIndex, PARACHAIN_KEY_TYPE_ID,
};
use runtime_common::{
	assigned_slots, auctions, claims, crowdloan, impl_runtime_weights, impls::ToAuthor,
	paras_registrar, paras_sudo_wrapper, prod_or_fast, slots, BlockHashCount, BlockLength,
	SlowAdjustingFeeUpdate,
};
use scale_info::TypeInfo;
use sp_std::{cmp::Ordering, collections::btree_map::BTreeMap, prelude::*};

use runtime_parachains::{
	configuration as parachains_configuration, disputes as parachains_disputes,
	disputes::slashing as parachains_slashing,
	dmp as parachains_dmp, hrmp as parachains_hrmp, inclusion as parachains_inclusion,
	inclusion::{AggregateMessageOrigin, UmpQueueId},
	initializer as parachains_initializer, origin as parachains_origin, paras as parachains_paras,
	paras_inherent as parachains_paras_inherent,
	runtime_api_impl::v5 as parachains_runtime_api_impl,
	scheduler as parachains_scheduler, session_info as parachains_session_info,
	shared as parachains_shared,
};

use authority_discovery_primitives::AuthorityId as AuthorityDiscoveryId;
use beefy_primitives::{
	crypto::{AuthorityId as BeefyId, Signature as BeefySignature},
	mmr::{BeefyDataProvider, MmrLeafVersion},
};

use frame_support::{
	construct_runtime, parameter_types,
	traits::{
		Contains, EitherOfDiverse, InstanceFilter, KeyOwnerProofSystem, LockIdentifier,
		PrivilegeCmp, ProcessMessage, ProcessMessageError, StorageMapShim, WithdrawReasons,
	},
	weights::{ConstantMultiplier, WeightMeter},
	PalletId, RuntimeDebug,
};
use frame_system::EnsureRoot;
use pallet_grandpa::{fg_primitives, AuthorityId as GrandpaId};
use pallet_im_online::sr25519::AuthorityId as ImOnlineId;
use pallet_session::historical as session_historical;
use pallet_transaction_payment::{CurrencyAdapter, FeeDetails, RuntimeDispatchInfo};
use sp_core::{ConstU128, OpaqueMetadata, H256};
use sp_runtime::{
	create_runtime_str, generic, impl_opaque_keys,
	traits::{
		AccountIdLookup, BlakeTwo256, Block as BlockT, ConstU32, ConvertInto,
		Extrinsic as ExtrinsicT, Keccak256, OpaqueKeys, SaturatedConversion, Verify,
	},
	transaction_validity::{TransactionPriority, TransactionSource, TransactionValidity},
	ApplyExtrinsicResult, KeyTypeId, Perbill, Percent, Permill,
};
use sp_staking::SessionIndex;
#[cfg(any(feature = "std", test))]
use sp_version::NativeVersion;
use sp_version::RuntimeVersion;
use static_assertions::const_assert;
use xcm::latest::Junction;

pub use frame_system::Call as SystemCall;
pub use pallet_balances::Call as BalancesCall;

/// Constant values used within the runtime.
use rococo_runtime_constants::{currency::*, fee::*, time::*};

// Weights used in the runtime.
mod weights;

// XCM configurations.
pub mod xcm_config;

mod validator_manager;

impl_runtime_weights!(rococo_runtime_constants);

// Make the WASM binary available.
#[cfg(feature = "std")]
include!(concat!(env!("OUT_DIR"), "/wasm_binary.rs"));

/// Runtime version (Rococo).
#[sp_version::runtime_version]
pub const VERSION: RuntimeVersion = RuntimeVersion {
	spec_name: create_runtime_str!("rococo"),
	impl_name: create_runtime_str!("parity-rococo-v2.0"),
	authoring_version: 0,
	spec_version: 9430,
	impl_version: 0,
	#[cfg(not(feature = "disable-runtime-api"))]
	apis: RUNTIME_API_VERSIONS,
	#[cfg(feature = "disable-runtime-api")]
	apis: sp_version::create_apis_vec![[]],
	transaction_version: 22,
	state_version: 1,
};

/// The BABE epoch configuration at genesis.
pub const BABE_GENESIS_EPOCH_CONFIG: babe_primitives::BabeEpochConfiguration =
	babe_primitives::BabeEpochConfiguration {
		c: PRIMARY_PROBABILITY,
		allowed_slots: babe_primitives::AllowedSlots::PrimaryAndSecondaryVRFSlots,
	};

/// Native version.
#[cfg(any(feature = "std", test))]
pub fn native_version() -> NativeVersion {
	NativeVersion { runtime_version: VERSION, can_author_with: Default::default() }
}

/// We currently allow all calls.
pub struct BaseFilter;
impl Contains<RuntimeCall> for BaseFilter {
	fn contains(_call: &RuntimeCall) -> bool {
		true
	}
}

parameter_types! {
	pub const Version: RuntimeVersion = VERSION;
	pub const SS58Prefix: u8 = 42;
}

impl frame_system::Config for Runtime {
	type BaseCallFilter = BaseFilter;
	type BlockWeights = BlockWeights;
	type BlockLength = BlockLength;
	type DbWeight = RocksDbWeight;
	type RuntimeOrigin = RuntimeOrigin;
	type RuntimeCall = RuntimeCall;
	type Index = Nonce;
	type BlockNumber = BlockNumber;
	type Hash = Hash;
	type Hashing = BlakeTwo256;
	type AccountId = AccountId;
	type Lookup = AccountIdLookup<AccountId, ()>;
	type Header = generic::Header<BlockNumber, BlakeTwo256>;
	type RuntimeEvent = RuntimeEvent;
	type BlockHashCount = BlockHashCount;
	type Version = Version;
	type PalletInfo = PalletInfo;
	type AccountData = pallet_balances::AccountData<Balance>;
	type OnNewAccount = ();
	type OnKilledAccount = ();
	type SystemWeightInfo = weights::frame_system::WeightInfo<Runtime>;
	type SS58Prefix = SS58Prefix;
	type OnSetCode = ();
	type MaxConsumers = frame_support::traits::ConstU32<16>;
}

parameter_types! {
	pub MaximumSchedulerWeight: Weight = Perbill::from_percent(80) *
		BlockWeights::get().max_block;
	pub const MaxScheduledPerBlock: u32 = 50;
	pub const NoPreimagePostponement: Option<u32> = Some(10);
}

type ScheduleOrigin = EitherOfDiverse<
	EnsureRoot<AccountId>,
	pallet_collective::EnsureProportionAtLeast<AccountId, CouncilCollective, 1, 2>,
>;

/// Used the compare the privilege of an origin inside the scheduler.
pub struct OriginPrivilegeCmp;

impl PrivilegeCmp<OriginCaller> for OriginPrivilegeCmp {
	fn cmp_privilege(left: &OriginCaller, right: &OriginCaller) -> Option<Ordering> {
		if left == right {
			return Some(Ordering::Equal)
		}

		match (left, right) {
			// Root is greater than anything.
			(OriginCaller::system(frame_system::RawOrigin::Root), _) => Some(Ordering::Greater),
			// Check which one has more yes votes.
			(
				OriginCaller::Council(pallet_collective::RawOrigin::Members(l_yes_votes, l_count)),
				OriginCaller::Council(pallet_collective::RawOrigin::Members(r_yes_votes, r_count)),
			) => Some((l_yes_votes * r_count).cmp(&(r_yes_votes * l_count))),
			// For every other origin we don't care, as they are not used for `ScheduleOrigin`.
			_ => None,
		}
	}
}

impl pallet_scheduler::Config for Runtime {
	type RuntimeOrigin = RuntimeOrigin;
	type RuntimeEvent = RuntimeEvent;
	type PalletsOrigin = OriginCaller;
	type RuntimeCall = RuntimeCall;
	type MaximumWeight = MaximumSchedulerWeight;
	type ScheduleOrigin = ScheduleOrigin;
	type MaxScheduledPerBlock = MaxScheduledPerBlock;
	type WeightInfo = weights::pallet_scheduler::WeightInfo<Runtime>;
	type OriginPrivilegeCmp = OriginPrivilegeCmp;
	type Preimages = Preimage;
}

parameter_types! {
	pub const PreimageBaseDeposit: Balance = deposit(2, 64);
	pub const PreimageByteDeposit: Balance = deposit(0, 1);
}

impl pallet_preimage::Config for Runtime {
	type WeightInfo = weights::pallet_preimage::WeightInfo<Runtime>;
	type RuntimeEvent = RuntimeEvent;
	type Currency = Balances;
	type ManagerOrigin = EnsureRoot<AccountId>;
	type BaseDeposit = PreimageBaseDeposit;
	type ByteDeposit = PreimageByteDeposit;
}

parameter_types! {
	pub const ExpectedBlockTime: Moment = MILLISECS_PER_BLOCK;
	pub ReportLongevity: u64 = EpochDurationInBlocks::get() as u64 * 10;
}

impl pallet_babe::Config for Runtime {
	type EpochDuration = EpochDurationInBlocks;
	type ExpectedBlockTime = ExpectedBlockTime;
	// session module is the trigger
	type EpochChangeTrigger = pallet_babe::ExternalTrigger;
	type DisabledValidators = Session;
	type WeightInfo = ();
	type MaxAuthorities = MaxAuthorities;
	type KeyOwnerProof =
		<Historical as KeyOwnerProofSystem<(KeyTypeId, pallet_babe::AuthorityId)>>::Proof;
	type EquivocationReportSystem =
		pallet_babe::EquivocationReportSystem<Self, Offences, Historical, ReportLongevity>;
}

parameter_types! {
	pub const IndexDeposit: Balance = 100 * CENTS;
}

impl pallet_indices::Config for Runtime {
	type AccountIndex = AccountIndex;
	type Currency = Balances;
	type Deposit = IndexDeposit;
	type RuntimeEvent = RuntimeEvent;
	type WeightInfo = weights::pallet_indices::WeightInfo<Runtime>;
}

parameter_types! {
	pub const ExistentialDeposit: Balance = EXISTENTIAL_DEPOSIT;
	pub const MaxLocks: u32 = 50;
	pub const MaxReserves: u32 = 50;
}

impl pallet_balances::Config for Runtime {
	type Balance = Balance;
	type DustRemoval = ();
	type RuntimeEvent = RuntimeEvent;
	type ExistentialDeposit = ExistentialDeposit;
	type AccountStore = System;
	type MaxLocks = MaxLocks;
	type MaxReserves = MaxReserves;
	type ReserveIdentifier = [u8; 8];
	type WeightInfo = weights::pallet_balances::WeightInfo<Runtime>;
	type FreezeIdentifier = ();
	type MaxFreezes = ConstU32<1>;
	type RuntimeHoldReason = RuntimeHoldReason;
	type MaxHolds = ConstU32<1>;
}

parameter_types! {
	pub const TransactionByteFee: Balance = 10 * MILLICENTS;
	/// This value increases the priority of `Operational` transactions by adding
	/// a "virtual tip" that's equal to the `OperationalFeeMultiplier * final_fee`.
	pub const OperationalFeeMultiplier: u8 = 5;
}

impl pallet_transaction_payment::Config for Runtime {
	type RuntimeEvent = RuntimeEvent;
	type OnChargeTransaction = CurrencyAdapter<Balances, ToAuthor<Runtime>>;
	type OperationalFeeMultiplier = OperationalFeeMultiplier;
	type WeightToFee = WeightToFee;
	type LengthToFee = ConstantMultiplier<Balance, TransactionByteFee>;
	type FeeMultiplierUpdate = SlowAdjustingFeeUpdate<Self>;
}

parameter_types! {
	pub const MinimumPeriod: u64 = SLOT_DURATION / 2;
}
impl pallet_timestamp::Config for Runtime {
	type Moment = u64;
	type OnTimestampSet = Babe;
	type MinimumPeriod = MinimumPeriod;
	type WeightInfo = weights::pallet_timestamp::WeightInfo<Runtime>;
}

impl pallet_authorship::Config for Runtime {
	type FindAuthor = pallet_session::FindAccountFromAuthorIndex<Self, Babe>;
	type EventHandler = ImOnline;
}

impl_opaque_keys! {
	pub struct SessionKeys {
		pub grandpa: Grandpa,
		pub babe: Babe,
		pub im_online: ImOnline,
		pub para_validator: Initializer,
		pub para_assignment: ParaSessionInfo,
		pub authority_discovery: AuthorityDiscovery,
		pub beefy: Beefy,
	}
}

/// Special `ValidatorIdOf` implementation that is just returning the input as result.
pub struct ValidatorIdOf;
impl sp_runtime::traits::Convert<AccountId, Option<AccountId>> for ValidatorIdOf {
	fn convert(a: AccountId) -> Option<AccountId> {
		Some(a)
	}
}

impl pallet_session::Config for Runtime {
	type RuntimeEvent = RuntimeEvent;
	type ValidatorId = AccountId;
	type ValidatorIdOf = ValidatorIdOf;
	type ShouldEndSession = Babe;
	type NextSessionRotation = Babe;
	type SessionManager = pallet_session::historical::NoteHistoricalRoot<Self, ValidatorManager>;
	type SessionHandler = <SessionKeys as OpaqueKeys>::KeyTypeIdProviders;
	type Keys = SessionKeys;
	type WeightInfo = weights::pallet_session::WeightInfo<Runtime>;
}

pub struct FullIdentificationOf;
impl sp_runtime::traits::Convert<AccountId, Option<()>> for FullIdentificationOf {
	fn convert(_: AccountId) -> Option<()> {
		Some(Default::default())
	}
}

impl pallet_session::historical::Config for Runtime {
	type FullIdentification = ();
	type FullIdentificationOf = FullIdentificationOf;
}

parameter_types! {
	pub const SessionsPerEra: SessionIndex = 6;
	pub const BondingDuration: sp_staking::EraIndex = 28;
}

parameter_types! {
	pub LaunchPeriod: BlockNumber = prod_or_fast!(7 * DAYS, 1, "ROC_LAUNCH_PERIOD");
	pub VotingPeriod: BlockNumber = prod_or_fast!(7 * DAYS, 1 * MINUTES, "ROC_VOTING_PERIOD");
	pub FastTrackVotingPeriod: BlockNumber = prod_or_fast!(3 * HOURS, 1 * MINUTES, "ROC_FAST_TRACK_VOTING_PERIOD");
	pub const MinimumDeposit: Balance = 100 * CENTS;
	pub EnactmentPeriod: BlockNumber = prod_or_fast!(8 * DAYS, 1, "ROC_ENACTMENT_PERIOD");
	pub CooloffPeriod: BlockNumber = prod_or_fast!(7 * DAYS, 1 * MINUTES, "ROC_COOLOFF_PERIOD");
	pub const InstantAllowed: bool = true;
	pub const MaxVotes: u32 = 100;
	pub const MaxProposals: u32 = 100;
}

impl pallet_democracy::Config for Runtime {
	type RuntimeEvent = RuntimeEvent;
	type Currency = Balances;
	type EnactmentPeriod = EnactmentPeriod;
	type VoteLockingPeriod = EnactmentPeriod;
	type LaunchPeriod = LaunchPeriod;
	type VotingPeriod = VotingPeriod;
	type MinimumDeposit = MinimumDeposit;
	type SubmitOrigin = frame_system::EnsureSigned<AccountId>;
	/// A straight majority of the council can decide what their next motion is.
	type ExternalOrigin =
		pallet_collective::EnsureProportionAtLeast<AccountId, CouncilCollective, 1, 2>;
	/// A majority can have the next scheduled referendum be a straight majority-carries vote.
	type ExternalMajorityOrigin =
		pallet_collective::EnsureProportionAtLeast<AccountId, CouncilCollective, 1, 2>;
	/// A unanimous council can have the next scheduled referendum be a straight default-carries
	/// (NTB) vote.
	type ExternalDefaultOrigin =
		pallet_collective::EnsureProportionAtLeast<AccountId, CouncilCollective, 1, 1>;
	/// Two thirds of the technical committee can have an `ExternalMajority/ExternalDefault` vote
	/// be tabled immediately and with a shorter voting/enactment period.
	type FastTrackOrigin =
		pallet_collective::EnsureProportionAtLeast<AccountId, TechnicalCollective, 2, 3>;
	type InstantOrigin =
		pallet_collective::EnsureProportionAtLeast<AccountId, TechnicalCollective, 1, 1>;
	type InstantAllowed = InstantAllowed;
	type FastTrackVotingPeriod = FastTrackVotingPeriod;
	// To cancel a proposal which has been passed, 2/3 of the council must agree to it.
	type CancellationOrigin = EitherOfDiverse<
		EnsureRoot<AccountId>,
		pallet_collective::EnsureProportionAtLeast<AccountId, CouncilCollective, 2, 3>,
	>;
	type BlacklistOrigin = EnsureRoot<AccountId>;
	// To cancel a proposal before it has been passed, the technical committee must be unanimous or
	// Root must agree.
	type CancelProposalOrigin = EitherOfDiverse<
		EnsureRoot<AccountId>,
		pallet_collective::EnsureProportionAtLeast<AccountId, TechnicalCollective, 1, 1>,
	>;
	// Any single technical committee member may veto a coming council proposal, however they can
	// only do it once and it lasts only for the cooloff period.
	type VetoOrigin = pallet_collective::EnsureMember<AccountId, TechnicalCollective>;
	type CooloffPeriod = CooloffPeriod;
	type Slash = Treasury;
	type Scheduler = Scheduler;
	type PalletsOrigin = OriginCaller;
	type MaxVotes = MaxVotes;
	type WeightInfo = weights::pallet_democracy::WeightInfo<Runtime>;
	type MaxProposals = MaxProposals;
	type Preimages = Preimage;
	type MaxDeposits = ConstU32<100>;
	type MaxBlacklisted = ConstU32<100>;
}

parameter_types! {
	pub CouncilMotionDuration: BlockNumber = prod_or_fast!(3 * DAYS, 2 * MINUTES, "ROC_MOTION_DURATION");
	pub const CouncilMaxProposals: u32 = 100;
	pub const CouncilMaxMembers: u32 = 100;
	pub MaxProposalWeight: Weight = Perbill::from_percent(50) * BlockWeights::get().max_block;
}

type CouncilCollective = pallet_collective::Instance1;
impl pallet_collective::Config<CouncilCollective> for Runtime {
	type RuntimeOrigin = RuntimeOrigin;
	type Proposal = RuntimeCall;
	type RuntimeEvent = RuntimeEvent;
	type MotionDuration = CouncilMotionDuration;
	type MaxProposals = CouncilMaxProposals;
	type MaxMembers = CouncilMaxMembers;
	type DefaultVote = pallet_collective::PrimeDefaultVote;
	type SetMembersOrigin = EnsureRoot<AccountId>;
	type WeightInfo = weights::pallet_collective_council::WeightInfo<Runtime>;
	type MaxProposalWeight = MaxProposalWeight;
}

parameter_types! {
	pub const CandidacyBond: Balance = 100 * CENTS;
	// 1 storage item created, key size is 32 bytes, value size is 16+16.
	pub const VotingBondBase: Balance = deposit(1, 64);
	// additional data per vote is 32 bytes (account id).
	pub const VotingBondFactor: Balance = deposit(0, 32);
	/// Daily council elections
	pub TermDuration: BlockNumber = prod_or_fast!(24 * HOURS, 2 * MINUTES, "ROC_TERM_DURATION");
	pub const DesiredMembers: u32 = 19;
	pub const DesiredRunnersUp: u32 = 19;
	pub const MaxVoters: u32 = 10 * 1000;
	pub const MaxVotesPerVoter: u32 = 16;
	pub const MaxCandidates: u32 = 1000;
	pub const PhragmenElectionPalletId: LockIdentifier = *b"phrelect";
}

// Make sure that there are no more than MaxMembers members elected via phragmen.
const_assert!(DesiredMembers::get() <= CouncilMaxMembers::get());

impl pallet_elections_phragmen::Config for Runtime {
	type RuntimeEvent = RuntimeEvent;
	type Currency = Balances;
	type ChangeMembers = Council;
	type InitializeMembers = Council;
	type CurrencyToVote = frame_support::traits::U128CurrencyToVote;
	type CandidacyBond = CandidacyBond;
	type VotingBondBase = VotingBondBase;
	type VotingBondFactor = VotingBondFactor;
	type LoserCandidate = Treasury;
	type KickedMember = Treasury;
	type DesiredMembers = DesiredMembers;
	type DesiredRunnersUp = DesiredRunnersUp;
	type TermDuration = TermDuration;
	type MaxVoters = MaxVoters;
	type MaxVotesPerVoter = MaxVotesPerVoter;
	type MaxCandidates = MaxCandidates;
	type PalletId = PhragmenElectionPalletId;
	type WeightInfo = weights::pallet_elections_phragmen::WeightInfo<Runtime>;
}

parameter_types! {
	pub TechnicalMotionDuration: BlockNumber = prod_or_fast!(3 * DAYS, 2 * MINUTES, "ROC_MOTION_DURATION");
	pub const TechnicalMaxProposals: u32 = 100;
	pub const TechnicalMaxMembers: u32 = 100;
}

type TechnicalCollective = pallet_collective::Instance2;
impl pallet_collective::Config<TechnicalCollective> for Runtime {
	type RuntimeOrigin = RuntimeOrigin;
	type Proposal = RuntimeCall;
	type RuntimeEvent = RuntimeEvent;
	type MotionDuration = TechnicalMotionDuration;
	type MaxProposals = TechnicalMaxProposals;
	type MaxMembers = TechnicalMaxMembers;
	type DefaultVote = pallet_collective::PrimeDefaultVote;
	type SetMembersOrigin = EnsureRoot<AccountId>;
	type WeightInfo = weights::pallet_collective_technical_committee::WeightInfo<Runtime>;
	type MaxProposalWeight = MaxProposalWeight;
}

type MoreThanHalfCouncil = EitherOfDiverse<
	EnsureRoot<AccountId>,
	pallet_collective::EnsureProportionMoreThan<AccountId, CouncilCollective, 1, 2>,
>;

impl pallet_membership::Config<pallet_membership::Instance1> for Runtime {
	type RuntimeEvent = RuntimeEvent;
	type AddOrigin = MoreThanHalfCouncil;
	type RemoveOrigin = MoreThanHalfCouncil;
	type SwapOrigin = MoreThanHalfCouncil;
	type ResetOrigin = MoreThanHalfCouncil;
	type PrimeOrigin = MoreThanHalfCouncil;
	type MembershipInitialized = TechnicalCommittee;
	type MembershipChanged = TechnicalCommittee;
	type MaxMembers = TechnicalMaxMembers;
	type WeightInfo = weights::pallet_membership::WeightInfo<Runtime>;
}

parameter_types! {
	pub const ProposalBond: Permill = Permill::from_percent(5);
	pub const ProposalBondMinimum: Balance = 2000 * CENTS;
	pub const ProposalBondMaximum: Balance = 1 * GRAND;
	pub const SpendPeriod: BlockNumber = 6 * DAYS;
	pub const Burn: Permill = Permill::from_perthousand(2);
	pub const TreasuryPalletId: PalletId = PalletId(*b"py/trsry");

	pub const TipCountdown: BlockNumber = 1 * DAYS;
	pub const TipFindersFee: Percent = Percent::from_percent(20);
	pub const TipReportDepositBase: Balance = 100 * CENTS;
	pub const DataDepositPerByte: Balance = 1 * CENTS;
	pub const MaxApprovals: u32 = 100;
	pub const MaxAuthorities: u32 = 100_000;
	pub const MaxKeys: u32 = 10_000;
	pub const MaxPeerInHeartbeats: u32 = 10_000;
}

type ApproveOrigin = EitherOfDiverse<
	EnsureRoot<AccountId>,
	pallet_collective::EnsureProportionAtLeast<AccountId, CouncilCollective, 3, 5>,
>;

impl pallet_treasury::Config for Runtime {
	type PalletId = TreasuryPalletId;
	type Currency = Balances;
	type ApproveOrigin = ApproveOrigin;
	type RejectOrigin = MoreThanHalfCouncil;
	type RuntimeEvent = RuntimeEvent;
	type OnSlash = Treasury;
	type ProposalBond = ProposalBond;
	type ProposalBondMinimum = ProposalBondMinimum;
	type ProposalBondMaximum = ProposalBondMaximum;
	type SpendPeriod = SpendPeriod;
	type Burn = Burn;
	type BurnDestination = Society;
	type MaxApprovals = MaxApprovals;
	type WeightInfo = weights::pallet_treasury::WeightInfo<Runtime>;
	type SpendFunds = Bounties;
	type SpendOrigin = frame_support::traits::NeverEnsureOrigin<Balance>;
}

parameter_types! {
	pub const BountyDepositBase: Balance = 100 * CENTS;
	pub const BountyDepositPayoutDelay: BlockNumber = 4 * DAYS;
	pub const BountyUpdatePeriod: BlockNumber = 90 * DAYS;
	pub const MaximumReasonLength: u32 = 16384;
	pub const CuratorDepositMultiplier: Permill = Permill::from_percent(50);
	pub const CuratorDepositMin: Balance = 10 * CENTS;
	pub const CuratorDepositMax: Balance = 500 * CENTS;
	pub const BountyValueMinimum: Balance = 200 * CENTS;
}

impl pallet_bounties::Config for Runtime {
	type BountyDepositBase = BountyDepositBase;
	type BountyDepositPayoutDelay = BountyDepositPayoutDelay;
	type BountyUpdatePeriod = BountyUpdatePeriod;
	type CuratorDepositMultiplier = CuratorDepositMultiplier;
	type CuratorDepositMin = CuratorDepositMin;
	type CuratorDepositMax = CuratorDepositMax;
	type BountyValueMinimum = BountyValueMinimum;
	type ChildBountyManager = ChildBounties;
	type DataDepositPerByte = DataDepositPerByte;
	type RuntimeEvent = RuntimeEvent;
	type MaximumReasonLength = MaximumReasonLength;
	type WeightInfo = weights::pallet_bounties::WeightInfo<Runtime>;
}

parameter_types! {
	pub const MaxActiveChildBountyCount: u32 = 100;
	pub const ChildBountyValueMinimum: Balance = BountyValueMinimum::get() / 10;
}

impl pallet_child_bounties::Config for Runtime {
	type RuntimeEvent = RuntimeEvent;
	type MaxActiveChildBountyCount = MaxActiveChildBountyCount;
	type ChildBountyValueMinimum = ChildBountyValueMinimum;
	type WeightInfo = weights::pallet_child_bounties::WeightInfo<Runtime>;
}

impl pallet_tips::Config for Runtime {
	type MaximumReasonLength = MaximumReasonLength;
	type DataDepositPerByte = DataDepositPerByte;
	type Tippers = PhragmenElection;
	type TipCountdown = TipCountdown;
	type TipFindersFee = TipFindersFee;
	type TipReportDepositBase = TipReportDepositBase;
	type RuntimeEvent = RuntimeEvent;
	type WeightInfo = weights::pallet_tips::WeightInfo<Runtime>;
}

impl pallet_offences::Config for Runtime {
	type RuntimeEvent = RuntimeEvent;
	type IdentificationTuple = pallet_session::historical::IdentificationTuple<Self>;
	type OnOffenceHandler = ();
}

impl pallet_authority_discovery::Config for Runtime {
	type MaxAuthorities = MaxAuthorities;
}

parameter_types! {
	pub const ImOnlineUnsignedPriority: TransactionPriority = TransactionPriority::max_value();
}

impl pallet_im_online::Config for Runtime {
	type AuthorityId = ImOnlineId;
	type RuntimeEvent = RuntimeEvent;
	type ValidatorSet = Historical;
	type NextSessionRotation = Babe;
	type ReportUnresponsiveness = Offences;
	type UnsignedPriority = ImOnlineUnsignedPriority;
	type WeightInfo = weights::pallet_im_online::WeightInfo<Runtime>;
	type MaxKeys = MaxKeys;
	type MaxPeerInHeartbeats = MaxPeerInHeartbeats;
}

parameter_types! {
	pub const MaxSetIdSessionEntries: u32 = BondingDuration::get() * SessionsPerEra::get();
}

impl pallet_grandpa::Config for Runtime {
	type RuntimeEvent = RuntimeEvent;
	type WeightInfo = ();
	type MaxAuthorities = MaxAuthorities;
	type MaxSetIdSessionEntries = MaxSetIdSessionEntries;
	type KeyOwnerProof = <Historical as KeyOwnerProofSystem<(KeyTypeId, GrandpaId)>>::Proof;
	type EquivocationReportSystem =
		pallet_grandpa::EquivocationReportSystem<Self, Offences, Historical, ReportLongevity>;
}

/// Submits a transaction with the node's public and signature type. Adheres to the signed extension
/// format of the chain.
impl<LocalCall> frame_system::offchain::CreateSignedTransaction<LocalCall> for Runtime
where
	RuntimeCall: From<LocalCall>,
{
	fn create_transaction<C: frame_system::offchain::AppCrypto<Self::Public, Self::Signature>>(
		call: RuntimeCall,
		public: <Signature as Verify>::Signer,
		account: AccountId,
		nonce: <Runtime as frame_system::Config>::Index,
	) -> Option<(RuntimeCall, <UncheckedExtrinsic as ExtrinsicT>::SignaturePayload)> {
		use sp_runtime::traits::StaticLookup;
		// take the biggest period possible.
		let period =
			BlockHashCount::get().checked_next_power_of_two().map(|c| c / 2).unwrap_or(2) as u64;

		let current_block = System::block_number()
			.saturated_into::<u64>()
			// The `System::block_number` is initialized with `n+1`,
			// so the actual block number is `n`.
			.saturating_sub(1);
		let tip = 0;
		let extra: SignedExtra = (
			frame_system::CheckNonZeroSender::<Runtime>::new(),
			frame_system::CheckSpecVersion::<Runtime>::new(),
			frame_system::CheckTxVersion::<Runtime>::new(),
			frame_system::CheckGenesis::<Runtime>::new(),
			frame_system::CheckMortality::<Runtime>::from(generic::Era::mortal(
				period,
				current_block,
			)),
			frame_system::CheckNonce::<Runtime>::from(nonce),
			frame_system::CheckWeight::<Runtime>::new(),
			pallet_transaction_payment::ChargeTransactionPayment::<Runtime>::from(tip),
		);
		let raw_payload = SignedPayload::new(call, extra)
			.map_err(|e| {
				log::warn!("Unable to create signed payload: {:?}", e);
			})
			.ok()?;
		let signature = raw_payload.using_encoded(|payload| C::sign(payload, public))?;
		let (call, extra, _) = raw_payload.deconstruct();
		let address = <Runtime as frame_system::Config>::Lookup::unlookup(account);
		Some((call, (address, signature, extra)))
	}
}

impl frame_system::offchain::SigningTypes for Runtime {
	type Public = <Signature as Verify>::Signer;
	type Signature = Signature;
}

impl<C> frame_system::offchain::SendTransactionTypes<C> for Runtime
where
	RuntimeCall: From<C>,
{
	type Extrinsic = UncheckedExtrinsic;
	type OverarchingCall = RuntimeCall;
}

parameter_types! {
	pub Prefix: &'static [u8] = b"Pay ROCs to the Rococo account:";
}

impl claims::Config for Runtime {
	type RuntimeEvent = RuntimeEvent;
	type VestingSchedule = Vesting;
	type Prefix = Prefix;
	type MoveClaimOrigin =
		pallet_collective::EnsureProportionMoreThan<AccountId, CouncilCollective, 1, 2>;
	type WeightInfo = weights::runtime_common_claims::WeightInfo<Runtime>;
}

parameter_types! {
	// Minimum 100 bytes/ROC deposited (1 CENT/byte)
	pub const BasicDeposit: Balance = 1000 * CENTS;       // 258 bytes on-chain
	pub const FieldDeposit: Balance = 250 * CENTS;        // 66 bytes on-chain
	pub const SubAccountDeposit: Balance = 200 * CENTS;   // 53 bytes on-chain
	pub const MaxSubAccounts: u32 = 100;
	pub const MaxAdditionalFields: u32 = 100;
	pub const MaxRegistrars: u32 = 20;
}

impl pallet_identity::Config for Runtime {
	type RuntimeEvent = RuntimeEvent;
	type Currency = Balances;
	type BasicDeposit = BasicDeposit;
	type FieldDeposit = FieldDeposit;
	type SubAccountDeposit = SubAccountDeposit;
	type MaxSubAccounts = MaxSubAccounts;
	type MaxAdditionalFields = MaxAdditionalFields;
	type MaxRegistrars = MaxRegistrars;
	type Slashed = Treasury;
	type ForceOrigin = MoreThanHalfCouncil;
	type RegistrarOrigin = MoreThanHalfCouncil;
	type WeightInfo = weights::pallet_identity::WeightInfo<Runtime>;
}

impl pallet_utility::Config for Runtime {
	type RuntimeEvent = RuntimeEvent;
	type RuntimeCall = RuntimeCall;
	type PalletsOrigin = OriginCaller;
	type WeightInfo = weights::pallet_utility::WeightInfo<Runtime>;
}

parameter_types! {
	// One storage item; key size is 32; value is size 4+4+16+32 bytes = 56 bytes.
	pub const DepositBase: Balance = deposit(1, 88);
	// Additional storage item size of 32 bytes.
	pub const DepositFactor: Balance = deposit(0, 32);
	pub const MaxSignatories: u32 = 100;
}

impl pallet_multisig::Config for Runtime {
	type RuntimeEvent = RuntimeEvent;
	type RuntimeCall = RuntimeCall;
	type Currency = Balances;
	type DepositBase = DepositBase;
	type DepositFactor = DepositFactor;
	type MaxSignatories = MaxSignatories;
	type WeightInfo = weights::pallet_multisig::WeightInfo<Runtime>;
}

parameter_types! {
	pub const ConfigDepositBase: Balance = 500 * CENTS;
	pub const FriendDepositFactor: Balance = 50 * CENTS;
	pub const MaxFriends: u16 = 9;
	pub const RecoveryDeposit: Balance = 500 * CENTS;
}

impl pallet_recovery::Config for Runtime {
	type RuntimeEvent = RuntimeEvent;
	type WeightInfo = ();
	type RuntimeCall = RuntimeCall;
	type Currency = Balances;
	type ConfigDepositBase = ConfigDepositBase;
	type FriendDepositFactor = FriendDepositFactor;
	type MaxFriends = MaxFriends;
	type RecoveryDeposit = RecoveryDeposit;
}

parameter_types! {
	pub const SocietyPalletId: PalletId = PalletId(*b"py/socie");
}

impl pallet_society::Config for Runtime {
	type RuntimeEvent = RuntimeEvent;
	type Currency = Balances;
	type Randomness = pallet_babe::RandomnessFromOneEpochAgo<Runtime>;
	type GraceStrikes = ConstU32<1>;
	type PeriodSpend = ConstU128<{ 50_000 * CENTS }>;
	type VotingPeriod = ConstU32<{ 5 * DAYS }>;
	type ClaimPeriod = ConstU32<{ 2 * DAYS }>;
	type MaxLockDuration = ConstU32<{ 36 * 30 * DAYS }>;
	type FounderSetOrigin = EnsureRoot<AccountId>;
	type ChallengePeriod = ConstU32<{ 7 * DAYS }>;
	type MaxPayouts = ConstU32<8>;
	type MaxBids = ConstU32<512>;
	type PalletId = SocietyPalletId;
	type WeightInfo = ();
}

parameter_types! {
	pub const MinVestedTransfer: Balance = 100 * CENTS;
	pub UnvestedFundsAllowedWithdrawReasons: WithdrawReasons =
		WithdrawReasons::except(WithdrawReasons::TRANSFER | WithdrawReasons::RESERVE);
}

impl pallet_vesting::Config for Runtime {
	type RuntimeEvent = RuntimeEvent;
	type Currency = Balances;
	type BlockNumberToBalance = ConvertInto;
	type MinVestedTransfer = MinVestedTransfer;
	type WeightInfo = weights::pallet_vesting::WeightInfo<Runtime>;
	type UnvestedFundsAllowedWithdrawReasons = UnvestedFundsAllowedWithdrawReasons;
	const MAX_VESTING_SCHEDULES: u32 = 28;
}

parameter_types! {
	// One storage item; key size 32, value size 8; .
	pub const ProxyDepositBase: Balance = deposit(1, 8);
	// Additional storage item size of 33 bytes.
	pub const ProxyDepositFactor: Balance = deposit(0, 33);
	pub const MaxProxies: u16 = 32;
	pub const AnnouncementDepositBase: Balance = deposit(1, 8);
	pub const AnnouncementDepositFactor: Balance = deposit(0, 66);
	pub const MaxPending: u16 = 32;
}

/// The type used to represent the kinds of proxying allowed.
#[derive(
	Copy,
	Clone,
	Eq,
	PartialEq,
	Ord,
	PartialOrd,
	Encode,
	Decode,
	RuntimeDebug,
	MaxEncodedLen,
	TypeInfo,
)]
pub enum ProxyType {
	Any,
	NonTransfer,
	Governance,
	IdentityJudgement,
	CancelProxy,
	Auction,
	Society,
}
impl Default for ProxyType {
	fn default() -> Self {
		Self::Any
	}
}
impl InstanceFilter<RuntimeCall> for ProxyType {
	fn filter(&self, c: &RuntimeCall) -> bool {
		match self {
			ProxyType::Any => true,
			ProxyType::NonTransfer => matches!(
				c,
				RuntimeCall::System(..) |
				RuntimeCall::Babe(..) |
				RuntimeCall::Timestamp(..) |
				RuntimeCall::Indices(pallet_indices::Call::claim {..}) |
				RuntimeCall::Indices(pallet_indices::Call::free {..}) |
				RuntimeCall::Indices(pallet_indices::Call::freeze {..}) |
				// Specifically omitting Indices `transfer`, `force_transfer`
				// Specifically omitting the entire Balances pallet
				RuntimeCall::Session(..) |
				RuntimeCall::Grandpa(..) |
				RuntimeCall::ImOnline(..) |
				RuntimeCall::Democracy(..) |
				RuntimeCall::Council(..) |
				RuntimeCall::TechnicalCommittee(..) |
				RuntimeCall::PhragmenElection(..) |
				RuntimeCall::TechnicalMembership(..) |
				RuntimeCall::Treasury(..) |
				RuntimeCall::Bounties(..) |
				RuntimeCall::ChildBounties(..) |
				RuntimeCall::Tips(..) |
				RuntimeCall::Claims(..) |
				RuntimeCall::Utility(..) |
				RuntimeCall::Identity(..) |
				RuntimeCall::Society(..) |
				RuntimeCall::Recovery(pallet_recovery::Call::as_recovered {..}) |
				RuntimeCall::Recovery(pallet_recovery::Call::vouch_recovery {..}) |
				RuntimeCall::Recovery(pallet_recovery::Call::claim_recovery {..}) |
				RuntimeCall::Recovery(pallet_recovery::Call::close_recovery {..}) |
				RuntimeCall::Recovery(pallet_recovery::Call::remove_recovery {..}) |
				RuntimeCall::Recovery(pallet_recovery::Call::cancel_recovered {..}) |
				// Specifically omitting Recovery `create_recovery`, `initiate_recovery`
				RuntimeCall::Vesting(pallet_vesting::Call::vest {..}) |
				RuntimeCall::Vesting(pallet_vesting::Call::vest_other {..}) |
				// Specifically omitting Vesting `vested_transfer`, and `force_vested_transfer`
				RuntimeCall::Scheduler(..) |
				RuntimeCall::Proxy(..) |
				RuntimeCall::Multisig(..) |
				RuntimeCall::Nis(..) |
				RuntimeCall::Registrar(paras_registrar::Call::register {..}) |
				RuntimeCall::Registrar(paras_registrar::Call::deregister {..}) |
				// Specifically omitting Registrar `swap`
				RuntimeCall::Registrar(paras_registrar::Call::reserve {..}) |
				RuntimeCall::Crowdloan(..) |
				RuntimeCall::Slots(..) |
				RuntimeCall::Auctions(..) // Specifically omitting the entire XCM Pallet
			),
			ProxyType::Governance =>
				matches!(
					c,
					RuntimeCall::Democracy(..) |
						RuntimeCall::Council(..) | RuntimeCall::TechnicalCommittee(..) |
						RuntimeCall::PhragmenElection(..) |
						RuntimeCall::Treasury(..) |
						RuntimeCall::Bounties(..) |
						RuntimeCall::Tips(..) | RuntimeCall::Utility(..) |
						RuntimeCall::ChildBounties(..)
				),
			ProxyType::IdentityJudgement => matches!(
				c,
				RuntimeCall::Identity(pallet_identity::Call::provide_judgement { .. }) |
					RuntimeCall::Utility(..)
			),
			ProxyType::CancelProxy => {
				matches!(c, RuntimeCall::Proxy(pallet_proxy::Call::reject_announcement { .. }))
			},
			ProxyType::Auction => matches!(
				c,
				RuntimeCall::Auctions { .. } |
					RuntimeCall::Crowdloan { .. } |
					RuntimeCall::Registrar { .. } |
					RuntimeCall::Multisig(..) |
					RuntimeCall::Slots { .. }
			),
			ProxyType::Society => matches!(c, RuntimeCall::Society(..)),
		}
	}
	fn is_superset(&self, o: &Self) -> bool {
		match (self, o) {
			(x, y) if x == y => true,
			(ProxyType::Any, _) => true,
			(_, ProxyType::Any) => false,
			(ProxyType::NonTransfer, _) => true,
			_ => false,
		}
	}
}

impl pallet_proxy::Config for Runtime {
	type RuntimeEvent = RuntimeEvent;
	type RuntimeCall = RuntimeCall;
	type Currency = Balances;
	type ProxyType = ProxyType;
	type ProxyDepositBase = ProxyDepositBase;
	type ProxyDepositFactor = ProxyDepositFactor;
	type MaxProxies = MaxProxies;
	type WeightInfo = weights::pallet_proxy::WeightInfo<Runtime>;
	type MaxPending = MaxPending;
	type CallHasher = BlakeTwo256;
	type AnnouncementDepositBase = AnnouncementDepositBase;
	type AnnouncementDepositFactor = AnnouncementDepositFactor;
}

impl parachains_origin::Config for Runtime {}

impl parachains_configuration::Config for Runtime {
	type WeightInfo = weights::runtime_parachains_configuration::WeightInfo<Runtime>;
}

impl parachains_shared::Config for Runtime {}

impl parachains_session_info::Config for Runtime {
	type ValidatorSet = Historical;
}

/// Special `RewardValidators` that does nothing ;)
pub struct RewardValidators;
impl runtime_parachains::inclusion::RewardValidators for RewardValidators {
	fn reward_backing(_: impl IntoIterator<Item = ValidatorIndex>) {}
	fn reward_bitfields(_: impl IntoIterator<Item = ValidatorIndex>) {}
}

impl parachains_inclusion::Config for Runtime {
	type RuntimeEvent = RuntimeEvent;
	type DisputesHandler = ParasDisputes;
	type RewardValidators = RewardValidators;
	type MessageQueue = MessageQueue;
	type WeightInfo = weights::runtime_parachains_inclusion::WeightInfo<Runtime>;
}

parameter_types! {
	pub const ParasUnsignedPriority: TransactionPriority = TransactionPriority::max_value();
}

impl parachains_paras::Config for Runtime {
	type RuntimeEvent = RuntimeEvent;
	type WeightInfo = weights::runtime_parachains_paras::WeightInfo<Runtime>;
	type UnsignedPriority = ParasUnsignedPriority;
	type QueueFootprinter = ParaInclusion;
	type NextSessionRotation = Babe;
}

parameter_types! {
	/// Amount of weight that can be spent per block to service messages.
	///
	/// # WARNING
	///
	/// This is not a good value for para-chains since the `Scheduler` already uses up to 80% block weight.
	pub MessageQueueServiceWeight: Weight = Perbill::from_percent(20) * BlockWeights::get().max_block;
	pub const MessageQueueHeapSize: u32 = 32 * 1024;
	pub const MessageQueueMaxStale: u32 = 96;
}

/// Message processor to handle any messages that were enqueued into the `MessageQueue` pallet.
pub struct MessageProcessor;
impl ProcessMessage for MessageProcessor {
	type Origin = AggregateMessageOrigin;

	fn process_message(
		message: &[u8],
		origin: Self::Origin,
		meter: &mut WeightMeter,
		id: &mut [u8; 32],
	) -> Result<bool, ProcessMessageError> {
		let para = match origin {
			AggregateMessageOrigin::Ump(UmpQueueId::Para(para)) => para,
		};
		xcm_builder::ProcessXcmMessage::<
			Junction,
			xcm_executor::XcmExecutor<xcm_config::XcmConfig>,
			RuntimeCall,
		>::process_message(message, Junction::Parachain(para.into()), meter, id)
	}
}

impl pallet_message_queue::Config for Runtime {
	type RuntimeEvent = RuntimeEvent;
	type Size = u32;
	type HeapSize = MessageQueueHeapSize;
	type MaxStale = MessageQueueMaxStale;
	type ServiceWeight = MessageQueueServiceWeight;
	#[cfg(not(feature = "runtime-benchmarks"))]
	type MessageProcessor = MessageProcessor;
	#[cfg(feature = "runtime-benchmarks")]
	type MessageProcessor =
		pallet_message_queue::mock_helpers::NoopMessageProcessor<AggregateMessageOrigin>;
	type QueueChangeHandler = ParaInclusion;
	type WeightInfo = weights::pallet_message_queue::WeightInfo<Runtime>;
}

impl parachains_dmp::Config for Runtime {}

impl parachains_hrmp::Config for Runtime {
	type RuntimeOrigin = RuntimeOrigin;
	type RuntimeEvent = RuntimeEvent;
	type Currency = Balances;
	type WeightInfo = weights::runtime_parachains_hrmp::WeightInfo<Runtime>;
}

impl parachains_paras_inherent::Config for Runtime {
	type WeightInfo = weights::runtime_parachains_paras_inherent::WeightInfo<Runtime>;
}

impl parachains_scheduler::Config for Runtime {}

impl parachains_initializer::Config for Runtime {
	type Randomness = pallet_babe::RandomnessFromOneEpochAgo<Runtime>;
	type ForceOrigin = EnsureRoot<AccountId>;
	type WeightInfo = weights::runtime_parachains_initializer::WeightInfo<Runtime>;
}

impl parachains_disputes::Config for Runtime {
	type RuntimeEvent = RuntimeEvent;
	type RewardValidators = ();
	type SlashingHandler = parachains_slashing::SlashValidatorsForDisputes<ParasSlashing>;
	type WeightInfo = weights::runtime_parachains_disputes::WeightInfo<Runtime>;
}

impl parachains_slashing::Config for Runtime {
	type KeyOwnerProofSystem = Historical;
	type KeyOwnerProof =
		<Self::KeyOwnerProofSystem as KeyOwnerProofSystem<(KeyTypeId, ValidatorId)>>::Proof;
	type KeyOwnerIdentification = <Self::KeyOwnerProofSystem as KeyOwnerProofSystem<(
		KeyTypeId,
		ValidatorId,
	)>>::IdentificationTuple;
	type HandleReports = parachains_slashing::SlashingReportHandler<
		Self::KeyOwnerIdentification,
		Offences,
		ReportLongevity,
	>;
	type WeightInfo = parachains_slashing::TestWeightInfo;
	type BenchmarkingConfig = parachains_slashing::BenchConfig<200>;
}

parameter_types! {
	pub const ParaDeposit: Balance = 40 * UNITS;
}

impl paras_registrar::Config for Runtime {
	type RuntimeOrigin = RuntimeOrigin;
	type RuntimeEvent = RuntimeEvent;
	type Currency = Balances;
	type OnSwap = (Crowdloan, Slots);
	type ParaDeposit = ParaDeposit;
	type DataDepositPerByte = DataDepositPerByte;
	type WeightInfo = weights::runtime_common_paras_registrar::WeightInfo<Runtime>;
}

parameter_types! {
	pub LeasePeriod: BlockNumber = prod_or_fast!(1 * DAYS, 1 * DAYS, "ROC_LEASE_PERIOD");
}

impl slots::Config for Runtime {
	type RuntimeEvent = RuntimeEvent;
	type Currency = Balances;
	type Registrar = Registrar;
	type LeasePeriod = LeasePeriod;
	type LeaseOffset = ();
	type ForceOrigin = MoreThanHalfCouncil;
	type WeightInfo = weights::runtime_common_slots::WeightInfo<Runtime>;
}

parameter_types! {
	pub const CrowdloanId: PalletId = PalletId(*b"py/cfund");
	pub const SubmissionDeposit: Balance = 3 * GRAND;
	pub const MinContribution: Balance = 3_000 * CENTS;
	pub const RemoveKeysLimit: u32 = 1000;
	// Allow 32 bytes for an additional memo to a crowdloan.
	pub const MaxMemoLength: u8 = 32;
}

impl crowdloan::Config for Runtime {
	type RuntimeEvent = RuntimeEvent;
	type PalletId = CrowdloanId;
	type SubmissionDeposit = SubmissionDeposit;
	type MinContribution = MinContribution;
	type RemoveKeysLimit = RemoveKeysLimit;
	type Registrar = Registrar;
	type Auctioneer = Auctions;
	type MaxMemoLength = MaxMemoLength;
	type WeightInfo = weights::runtime_common_crowdloan::WeightInfo<Runtime>;
}

parameter_types! {
	// The average auction is 7 days long, so this will be 70% for ending period.
	// 5 Days = 72000 Blocks @ 6 sec per block
	pub const EndingPeriod: BlockNumber = 5 * DAYS;
	// ~ 1000 samples per day -> ~ 20 blocks per sample -> 2 minute samples
	pub const SampleLength: BlockNumber = 2 * MINUTES;
}

type AuctionInitiate = EitherOfDiverse<
	EnsureRoot<AccountId>,
	pallet_collective::EnsureProportionAtLeast<AccountId, CouncilCollective, 2, 3>,
>;

impl auctions::Config for Runtime {
	type RuntimeEvent = RuntimeEvent;
	type Leaser = Slots;
	type Registrar = Registrar;
	type EndingPeriod = EndingPeriod;
	type SampleLength = SampleLength;
	type Randomness = pallet_babe::RandomnessFromOneEpochAgo<Runtime>;
	type InitiateOrigin = AuctionInitiate;
	type WeightInfo = weights::runtime_common_auctions::WeightInfo<Runtime>;
}

type NisCounterpartInstance = pallet_balances::Instance2;
impl pallet_balances::Config<NisCounterpartInstance> for Runtime {
	type Balance = Balance;
	type DustRemoval = ();
	type RuntimeEvent = RuntimeEvent;
	type ExistentialDeposit = ConstU128<10_000_000_000>; // One RTC cent
	type AccountStore = StorageMapShim<
		pallet_balances::Account<Runtime, NisCounterpartInstance>,
		AccountId,
		pallet_balances::AccountData<u128>,
	>;
	type MaxLocks = ConstU32<4>;
	type MaxReserves = ConstU32<4>;
	type ReserveIdentifier = [u8; 8];
	type WeightInfo = weights::pallet_balances_nis_counterpart_balances::WeightInfo<Runtime>;
	type RuntimeHoldReason = RuntimeHoldReason;
	type FreezeIdentifier = ();
	type MaxHolds = ConstU32<0>;
	type MaxFreezes = ConstU32<0>;
}

parameter_types! {
	pub const NisBasePeriod: BlockNumber = 30 * DAYS;
	pub const MinBid: Balance = 100 * UNITS;
	pub MinReceipt: Perquintill = Perquintill::from_rational(1u64, 10_000_000u64);
	pub const IntakePeriod: BlockNumber = 5 * MINUTES;
	pub MaxIntakeWeight: Weight = MAXIMUM_BLOCK_WEIGHT / 10;
	pub const ThawThrottle: (Perquintill, BlockNumber) = (Perquintill::from_percent(25), 5);
	pub storage NisTarget: Perquintill = Perquintill::zero();
	pub const NisPalletId: PalletId = PalletId(*b"py/nis  ");
}

impl pallet_nis::Config for Runtime {
	type WeightInfo = weights::pallet_nis::WeightInfo<Runtime>;
	type RuntimeEvent = RuntimeEvent;
	type Currency = Balances;
	type CurrencyBalance = Balance;
	type FundOrigin = frame_system::EnsureSigned<AccountId>;
	type Counterpart = NisCounterpartBalances;
	type CounterpartAmount = WithMaximumOf<ConstU128<21_000_000_000_000_000_000u128>>;
	type Deficit = (); // Mint
	type IgnoredIssuance = ();
	type Target = NisTarget;
	type PalletId = NisPalletId;
	type QueueCount = ConstU32<300>;
	type MaxQueueLen = ConstU32<1000>;
	type FifoQueueLen = ConstU32<250>;
	type BasePeriod = NisBasePeriod;
	type MinBid = MinBid;
	type MinReceipt = MinReceipt;
	type IntakePeriod = IntakePeriod;
	type MaxIntakeWeight = MaxIntakeWeight;
	type ThawThrottle = ThawThrottle;
	type RuntimeHoldReason = RuntimeHoldReason;
}

parameter_types! {
	pub const BeefySetIdSessionEntries: u32 = BondingDuration::get() * SessionsPerEra::get();
}

impl pallet_beefy::Config for Runtime {
	type BeefyId = BeefyId;
	type MaxAuthorities = MaxAuthorities;
	type MaxSetIdSessionEntries = BeefySetIdSessionEntries;
	type OnNewValidatorSet = MmrLeaf;
	type WeightInfo = ();
	type KeyOwnerProof = <Historical as KeyOwnerProofSystem<(KeyTypeId, BeefyId)>>::Proof;
	type EquivocationReportSystem =
		pallet_beefy::EquivocationReportSystem<Self, Offences, Historical, ReportLongevity>;
}

/// MMR helper types.
mod mmr {
	use super::Runtime;
	pub use pallet_mmr::primitives::*;

	pub type Leaf = <<Runtime as pallet_mmr::Config>::LeafData as LeafDataProvider>::LeafData;
	pub type Hashing = <Runtime as pallet_mmr::Config>::Hashing;
	pub type Hash = <Hashing as sp_runtime::traits::Hash>::Output;
}

impl pallet_mmr::Config for Runtime {
	const INDEXING_PREFIX: &'static [u8] = mmr::INDEXING_PREFIX;
	type Hashing = Keccak256;
	type OnNewRoot = pallet_beefy_mmr::DepositBeefyDigest<Runtime>;
	type WeightInfo = ();
	type LeafData = pallet_beefy_mmr::Pallet<Runtime>;
}

parameter_types! {
	/// Version of the produced MMR leaf.
	///
	/// The version consists of two parts;
	/// - `major` (3 bits)
	/// - `minor` (5 bits)
	///
	/// `major` should be updated only if decoding the previous MMR Leaf format from the payload
	/// is not possible (i.e. backward incompatible change).
	/// `minor` should be updated if fields are added to the previous MMR Leaf, which given SCALE
	/// encoding does not prevent old leafs from being decoded.
	///
	/// Hence we expect `major` to be changed really rarely (think never).
	/// See [`MmrLeafVersion`] type documentation for more details.
	pub LeafVersion: MmrLeafVersion = MmrLeafVersion::new(0, 0);
}

pub struct ParasProvider;
impl BeefyDataProvider<H256> for ParasProvider {
	fn extra_data() -> H256 {
		let mut para_heads: Vec<(u32, Vec<u8>)> = Paras::parachains()
			.into_iter()
			.filter_map(|id| Paras::para_head(&id).map(|head| (id.into(), head.0)))
			.collect();
		para_heads.sort();
		binary_merkle_tree::merkle_root::<mmr::Hashing, _>(
			para_heads.into_iter().map(|pair| pair.encode()),
		)
		.into()
	}
}

impl pallet_beefy_mmr::Config for Runtime {
	type LeafVersion = LeafVersion;
	type BeefyAuthorityToMerkleLeaf = pallet_beefy_mmr::BeefyEcdsaToEthereum;
	type LeafExtra = H256;
	type BeefyDataProvider = ParasProvider;
}

impl paras_sudo_wrapper::Config for Runtime {}

parameter_types! {
	pub const PermanentSlotLeasePeriodLength: u32 = 365;
	pub const TemporarySlotLeasePeriodLength: u32 = 5;
	pub const MaxPermanentSlots: u32 = 100;
	pub const MaxTemporarySlots: u32 = 100;
	pub const MaxTemporarySlotPerLeasePeriod: u32 = 5;
}

impl assigned_slots::Config for Runtime {
	type RuntimeEvent = RuntimeEvent;
	type AssignSlotOrigin = EnsureRoot<AccountId>;
	type Leaser = Slots;
	type PermanentSlotLeasePeriodLength = PermanentSlotLeasePeriodLength;
	type TemporarySlotLeasePeriodLength = TemporarySlotLeasePeriodLength;
	type MaxPermanentSlots = MaxPermanentSlots;
	type MaxTemporarySlots = MaxTemporarySlots;
	type MaxTemporarySlotPerLeasePeriod = MaxTemporarySlotPerLeasePeriod;
}

impl validator_manager::Config for Runtime {
	type RuntimeEvent = RuntimeEvent;
	type PrivilegedOrigin = EnsureRoot<AccountId>;
}

impl pallet_sudo::Config for Runtime {
	type RuntimeEvent = RuntimeEvent;
	type RuntimeCall = RuntimeCall;
	type WeightInfo = weights::pallet_sudo::WeightInfo<Runtime>;
}

construct_runtime! {
	pub enum Runtime where
		Block = Block,
		NodeBlock = primitives::Block,
		UncheckedExtrinsic = UncheckedExtrinsic
	{
		// Basic stuff; balances is uncallable initially.
		System: frame_system::{Pallet, Call, Storage, Config, Event<T>} = 0,

		// Babe must be before session.
		Babe: pallet_babe::{Pallet, Call, Storage, Config, ValidateUnsigned} = 1,

		Timestamp: pallet_timestamp::{Pallet, Call, Storage, Inherent} = 2,
		Indices: pallet_indices::{Pallet, Call, Storage, Config<T>, Event<T>} = 3,
		Balances: pallet_balances::{Pallet, Call, Storage, Config<T>, Event<T>} = 4,
		TransactionPayment: pallet_transaction_payment::{Pallet, Storage, Event<T>} = 33,

		// Consensus support.
		// Authorship must be before session in order to note author in the correct session and era
		// for im-online.
		Authorship: pallet_authorship::{Pallet, Storage} = 5,
		Offences: pallet_offences::{Pallet, Storage, Event} = 7,
		Historical: session_historical::{Pallet} = 34,
		// MMR leaf construction must be before session in order to have leaf contents
		// refer to block<N-1> consistently. see substrate issue #11797 for details.
		Mmr: pallet_mmr::{Pallet, Storage} = 241,
		Session: pallet_session::{Pallet, Call, Storage, Event, Config<T>} = 8,
		Grandpa: pallet_grandpa::{Pallet, Call, Storage, Config, Event, ValidateUnsigned} = 10,
		ImOnline: pallet_im_online::{Pallet, Call, Storage, Event<T>, ValidateUnsigned, Config<T>} = 11,
		AuthorityDiscovery: pallet_authority_discovery::{Pallet, Config} = 12,

		// Governance stuff; uncallable initially.
		Democracy: pallet_democracy::{Pallet, Call, Storage, Config<T>, Event<T>} = 13,
		Council: pallet_collective::<Instance1>::{Pallet, Call, Storage, Origin<T>, Event<T>, Config<T>} = 14,
		TechnicalCommittee: pallet_collective::<Instance2>::{Pallet, Call, Storage, Origin<T>, Event<T>, Config<T>} = 15,
		PhragmenElection: pallet_elections_phragmen::{Pallet, Call, Storage, Event<T>, Config<T>} = 16,
		TechnicalMembership: pallet_membership::<Instance1>::{Pallet, Call, Storage, Event<T>, Config<T>} = 17,
		Treasury: pallet_treasury::{Pallet, Call, Storage, Config, Event<T>} = 18,

		// Claims. Usable initially.
		Claims: claims::{Pallet, Call, Storage, Event<T>, Config<T>, ValidateUnsigned} = 19,

		// Utility module.
		Utility: pallet_utility::{Pallet, Call, Event} = 24,

		// Less simple identity module.
		Identity: pallet_identity::{Pallet, Call, Storage, Event<T>} = 25,

		// Society module.
		Society: pallet_society::{Pallet, Call, Storage, Event<T>} = 26,

		// Social recovery module.
		Recovery: pallet_recovery::{Pallet, Call, Storage, Event<T>} = 27,

		// Vesting. Usable initially, but removed once all vesting is finished.
		Vesting: pallet_vesting::{Pallet, Call, Storage, Event<T>, Config<T>} = 28,

		// System scheduler.
		Scheduler: pallet_scheduler::{Pallet, Call, Storage, Event<T>} = 29,

		// Proxy module. Late addition.
		Proxy: pallet_proxy::{Pallet, Call, Storage, Event<T>} = 30,

		// Multisig module. Late addition.
		Multisig: pallet_multisig::{Pallet, Call, Storage, Event<T>} = 31,

		// Preimage registrar.
		Preimage: pallet_preimage::{Pallet, Call, Storage, Event<T>} = 32,

		// Bounties modules.
		Bounties: pallet_bounties::{Pallet, Call, Storage, Event<T>} = 35,
		ChildBounties: pallet_child_bounties = 40,

		// Tips module.
		Tips: pallet_tips::{Pallet, Call, Storage, Event<T>} = 36,

		// NIS pallet.
		Nis: pallet_nis::{Pallet, Call, Storage, Event<T>, HoldReason} = 38,
//		pub type NisCounterpartInstance = pallet_balances::Instance2;
		NisCounterpartBalances: pallet_balances::<Instance2> = 45,

		// Parachains pallets. Start indices at 50 to leave room.
		ParachainsOrigin: parachains_origin::{Pallet, Origin} = 50,
		Configuration: parachains_configuration::{Pallet, Call, Storage, Config<T>} = 51,
		ParasShared: parachains_shared::{Pallet, Call, Storage} = 52,
		ParaInclusion: parachains_inclusion::{Pallet, Call, Storage, Event<T>} = 53,
		ParaInherent: parachains_paras_inherent::{Pallet, Call, Storage, Inherent} = 54,
		ParaScheduler: parachains_scheduler::{Pallet, Storage} = 55,
		Paras: parachains_paras::{Pallet, Call, Storage, Event, Config, ValidateUnsigned} = 56,
		Initializer: parachains_initializer::{Pallet, Call, Storage} = 57,
		Dmp: parachains_dmp::{Pallet, Storage} = 58,
		Hrmp: parachains_hrmp::{Pallet, Call, Storage, Event<T>, Config} = 60,
		ParaSessionInfo: parachains_session_info::{Pallet, Storage} = 61,
		ParasDisputes: parachains_disputes::{Pallet, Call, Storage, Event<T>} = 62,
		ParasSlashing: parachains_slashing::{Pallet, Call, Storage, ValidateUnsigned} = 63,
		MessageQueue: pallet_message_queue::{Pallet, Call, Storage, Event<T>} = 64,

		// Parachain Onboarding Pallets. Start indices at 70 to leave room.
		Registrar: paras_registrar::{Pallet, Call, Storage, Event<T>, Config} = 70,
		Slots: slots::{Pallet, Call, Storage, Event<T>} = 71,
		Auctions: auctions::{Pallet, Call, Storage, Event<T>} = 72,
		Crowdloan: crowdloan::{Pallet, Call, Storage, Event<T>} = 73,

		// Pallet for sending XCM.
		XcmPallet: pallet_xcm::{Pallet, Call, Storage, Event<T>, Origin, Config} = 99,

		// Rococo specific pallets (not included in Kusama). Start indices at 240
		//
		// BEEFY Bridges support.
		Beefy: pallet_beefy::{Pallet, Call, Storage, Config<T>, ValidateUnsigned} = 240,
		MmrLeaf: pallet_beefy_mmr::{Pallet, Storage} = 242,

		ParasSudoWrapper: paras_sudo_wrapper::{Pallet, Call} = 250,
		AssignedSlots: assigned_slots::{Pallet, Call, Storage, Event<T>} = 251,

		// Validator Manager pallet.
		ValidatorManager: validator_manager::{Pallet, Call, Storage, Event<T>} = 252,

		// State trie migration pallet, only temporary.
		StateTrieMigration: pallet_state_trie_migration = 254,

		// Sudo.
		Sudo: pallet_sudo::{Pallet, Call, Storage, Event<T>, Config<T>} = 255,
	}
}

/// The address format for describing accounts.
pub type Address = sp_runtime::MultiAddress<AccountId, ()>;
/// Block header type as expected by this runtime.
pub type Header = generic::Header<BlockNumber, BlakeTwo256>;
/// Block type as expected by this runtime.
pub type Block = generic::Block<Header, UncheckedExtrinsic>;
/// A Block signed with a Justification
pub type SignedBlock = generic::SignedBlock<Block>;
/// `BlockId` type as expected by this runtime.
pub type BlockId = generic::BlockId<Block>;
/// The `SignedExtension` to the basic transaction logic.
pub type SignedExtra = (
	frame_system::CheckNonZeroSender<Runtime>,
	frame_system::CheckSpecVersion<Runtime>,
	frame_system::CheckTxVersion<Runtime>,
	frame_system::CheckGenesis<Runtime>,
	frame_system::CheckMortality<Runtime>,
	frame_system::CheckNonce<Runtime>,
	frame_system::CheckWeight<Runtime>,
	pallet_transaction_payment::ChargeTransactionPayment<Runtime>,
);

/// Unchecked extrinsic type as expected by this runtime.
pub type UncheckedExtrinsic =
	generic::UncheckedExtrinsic<Address, RuntimeCall, Signature, SignedExtra>;

/// All migrations that will run on the next runtime upgrade.
///
/// This contains the combined migrations of the last 10 releases. It allows to skip runtime
/// upgrades in case governance decides to do so. THE ORDER IS IMPORTANT.
pub type Migrations = (
	migrations::V0940,
	migrations::V0941,
	migrations::V0942,
	migrations::V0943,
	migrations::Unreleased,
);

/// The runtime migrations per release.
#[allow(deprecated, missing_docs)]
pub mod migrations {
	use super::*;
	use frame_support::traits::{GetStorageVersion, OnRuntimeUpgrade, StorageVersion};

	pub type V0940 = ();
	pub type V0941 = (); // Node only release - no migrations.
	pub type V0942 = (
		parachains_configuration::migration::v5::MigrateToV5<Runtime>,
		pallet_offences::migration::v1::MigrateToV1<Runtime>,
	);
	pub type V0943 = (
		SetStorageVersions,
		// Remove UMP dispatch queue <https://github.com/paritytech/polkadot/pull/6271>
		parachains_configuration::migration::v6::MigrateToV6<Runtime>,
		ump_migrations::UpdateUmpLimits,
	);

	/// Migrations that set `StorageVersion`s we missed to set.
	///
	/// It's *possible* that these pallets have not in fact been migrated to the versions being set,
	/// which we should keep in mind in the future if we notice any strange behavior.
	/// We opted to not check exactly what on-chain versions each pallet is at, since it would be
	/// an involved effort, this is testnet, and no one has complained
	/// (https://github.com/paritytech/polkadot/issues/6657#issuecomment-1552956439).
	pub struct SetStorageVersions;

	impl OnRuntimeUpgrade for SetStorageVersions {
		fn on_runtime_upgrade() -> Weight {
			let mut writes = 0;
			let mut reads = 0;

			// Council
			if Council::on_chain_storage_version() < 4 {
				// Safe to assume Council was created with V4 pallet.
				StorageVersion::new(4).put::<Council>();
				writes += 1;
			}
			reads += 1;

			// Technical Committee
			if TechnicalCommittee::on_chain_storage_version() < 4 {
				StorageVersion::new(4).put::<TechnicalCommittee>();
				writes += 1;
			}
			reads += 1;

			// PhragmenElection
			if PhragmenElection::on_chain_storage_version() < 4 {
				StorageVersion::new(4).put::<PhragmenElection>();
				writes += 1;
			}
			reads += 1;

			// TechnicalMembership
			if TechnicalMembership::on_chain_storage_version() < 4 {
				StorageVersion::new(4).put::<TechnicalMembership>();
				writes += 1;
			}
			reads += 1;

			// Scheduler
			if Scheduler::on_chain_storage_version() < 4 {
				StorageVersion::new(4).put::<Scheduler>();
				writes += 1;
			}
			reads += 1;

			// Bounties
			if Bounties::on_chain_storage_version() < 4 {
				StorageVersion::new(4).put::<Bounties>();
				writes += 1;
			}
			reads += 1;

			// Tips
			if Tips::on_chain_storage_version() < 4 {
				StorageVersion::new(4).put::<Tips>();
				writes += 1;
			}
			reads += 1;

			// NisCounterpartBalances
			if NisCounterpartBalances::on_chain_storage_version() < 1 {
				StorageVersion::new(1).put::<NisCounterpartBalances>();
				writes += 1;
			}
			reads += 1;

			// Crowdloan
			if Crowdloan::on_chain_storage_version() < 2 {
				StorageVersion::new(2).put::<Crowdloan>();
				writes += 1;
			}
			reads += 1;

			RocksDbWeight::get().reads_writes(reads, writes)
		}
	}

	/// Unreleased migrations. Add new ones here:
<<<<<<< HEAD
	pub type Unreleased = (pallet_im_online::migration::v1::Migration<Runtime>,);
=======
	pub type Unreleased = (pallet_society::migrations::MigrateToV2<Runtime, (), ()>,);
>>>>>>> 0db5f018
}

/// Helpers to configure all migrations.
pub mod ump_migrations {
	use runtime_parachains::configuration::migration_ump;

	pub const MAX_UPWARD_QUEUE_SIZE: u32 = 8 * 1024 * 1024;
	pub const MAX_UPWARD_QUEUE_COUNT: u32 = 1398101;
	pub const MAX_UPWARD_MESSAGE_SIZE: u32 = (1 << 15) - 5; // Checked in test `max_upward_message_size`.
	pub const MAX_UPWARD_MESSAGE_NUM_PER_CANDIDATE: u32 = 1024;

	pub type UpdateUmpLimits = migration_ump::latest::ScheduleConfigUpdate<
		super::Runtime,
		MAX_UPWARD_QUEUE_SIZE,
		MAX_UPWARD_QUEUE_COUNT,
		MAX_UPWARD_MESSAGE_SIZE,
		MAX_UPWARD_MESSAGE_NUM_PER_CANDIDATE,
	>;
}

/// Executive: handles dispatch to the various modules.
pub type Executive = frame_executive::Executive<
	Runtime,
	Block,
	frame_system::ChainContext<Runtime>,
	Runtime,
	AllPalletsWithSystem,
	Migrations,
>;
/// The payload being signed in transactions.
pub type SignedPayload = generic::SignedPayload<RuntimeCall, SignedExtra>;

parameter_types! {
	// The deposit configuration for the singed migration. Specially if you want to allow any signed account to do the migration (see `SignedFilter`, these deposits should be high)
	pub const MigrationSignedDepositPerItem: Balance = 1 * CENTS;
	pub const MigrationSignedDepositBase: Balance = 20 * CENTS * 100;
	pub const MigrationMaxKeyLen: u32 = 512;
}

impl pallet_state_trie_migration::Config for Runtime {
	type RuntimeEvent = RuntimeEvent;
	type Currency = Balances;
	type SignedDepositPerItem = MigrationSignedDepositPerItem;
	type SignedDepositBase = MigrationSignedDepositBase;
	type ControlOrigin = EnsureRoot<AccountId>;
	// specific account for the migration, can trigger the signed migrations.
	type SignedFilter = frame_system::EnsureSignedBy<MigController, AccountId>;

	// Use same weights as substrate ones.
	type WeightInfo = pallet_state_trie_migration::weights::SubstrateWeight<Runtime>;
	type MaxKeyLen = MigrationMaxKeyLen;
}

frame_support::ord_parameter_types! {
	pub const MigController: AccountId = AccountId::from(hex_literal::hex!("52bc71c1eca5353749542dfdf0af97bf764f9c2f44e860cd485f1cd86400f649"));
}

#[cfg(feature = "runtime-benchmarks")]
mod benches {
	frame_benchmarking::define_benchmarks!(
		// Polkadot
		// NOTE: Make sure to prefix these with `runtime_common::` so
		// the that path resolves correctly in the generated file.
		[runtime_common::auctions, Auctions]
		[runtime_common::crowdloan, Crowdloan]
		[runtime_common::claims, Claims]
		[runtime_common::slots, Slots]
		[runtime_common::paras_registrar, Registrar]
		[runtime_parachains::configuration, Configuration]
		[runtime_parachains::hrmp, Hrmp]
		[runtime_parachains::disputes, ParasDisputes]
		[runtime_parachains::inclusion, ParaInclusion]
		[runtime_parachains::initializer, Initializer]
		[runtime_parachains::paras_inherent, ParaInherent]
		[runtime_parachains::paras, Paras]
		// Substrate
		[pallet_balances, Balances]
		[pallet_balances, NisCounterpartBalances]
		[frame_benchmarking::baseline, Baseline::<Runtime>]
		[pallet_bounties, Bounties]
		[pallet_child_bounties, ChildBounties]
		[pallet_collective, Council]
		[pallet_collective, TechnicalCommittee]
		[pallet_democracy, Democracy]
		[pallet_elections_phragmen, PhragmenElection]
		[pallet_nis, Nis]
		[pallet_identity, Identity]
		[pallet_im_online, ImOnline]
		[pallet_indices, Indices]
		[pallet_membership, TechnicalMembership]
		[pallet_message_queue, MessageQueue]
		[pallet_multisig, Multisig]
		[pallet_preimage, Preimage]
		[pallet_proxy, Proxy]
		[pallet_recovery, Recovery]
		[pallet_scheduler, Scheduler]
		[pallet_sudo, Sudo]
		[frame_system, SystemBench::<Runtime>]
		[pallet_timestamp, Timestamp]
		[pallet_tips, Tips]
		[pallet_treasury, Treasury]
		[pallet_utility, Utility]
		[pallet_vesting, Vesting]
		// XCM
		[pallet_xcm, XcmPallet]
		[pallet_xcm_benchmarks::fungible, pallet_xcm_benchmarks::fungible::Pallet::<Runtime>]
		[pallet_xcm_benchmarks::generic, pallet_xcm_benchmarks::generic::Pallet::<Runtime>]
	);
}

#[cfg(not(feature = "disable-runtime-api"))]
sp_api::impl_runtime_apis! {
	impl sp_api::Core<Block> for Runtime {
		fn version() -> RuntimeVersion {
			VERSION
		}

		fn execute_block(block: Block) {
			Executive::execute_block(block);
		}

		fn initialize_block(header: &<Block as BlockT>::Header) {
			Executive::initialize_block(header)
		}
	}

	impl sp_api::Metadata<Block> for Runtime {
		fn metadata() -> OpaqueMetadata {
			OpaqueMetadata::new(Runtime::metadata().into())
		}

		fn metadata_at_version(version: u32) -> Option<OpaqueMetadata> {
			Runtime::metadata_at_version(version)
		}

		fn metadata_versions() -> sp_std::vec::Vec<u32> {
			Runtime::metadata_versions()
		}
	}

	impl block_builder_api::BlockBuilder<Block> for Runtime {
		fn apply_extrinsic(extrinsic: <Block as BlockT>::Extrinsic) -> ApplyExtrinsicResult {
			Executive::apply_extrinsic(extrinsic)
		}

		fn finalize_block() -> <Block as BlockT>::Header {
			Executive::finalize_block()
		}

		fn inherent_extrinsics(data: inherents::InherentData) -> Vec<<Block as BlockT>::Extrinsic> {
			data.create_extrinsics()
		}

		fn check_inherents(
			block: Block,
			data: inherents::InherentData,
		) -> inherents::CheckInherentsResult {
			data.check_extrinsics(&block)
		}
	}

	impl tx_pool_api::runtime_api::TaggedTransactionQueue<Block> for Runtime {
		fn validate_transaction(
			source: TransactionSource,
			tx: <Block as BlockT>::Extrinsic,
			block_hash: <Block as BlockT>::Hash,
		) -> TransactionValidity {
			Executive::validate_transaction(source, tx, block_hash)
		}
	}

	impl offchain_primitives::OffchainWorkerApi<Block> for Runtime {
		fn offchain_worker(header: &<Block as BlockT>::Header) {
			Executive::offchain_worker(header)
		}
	}

	#[api_version(5)]
	impl primitives::runtime_api::ParachainHost<Block, Hash, BlockNumber> for Runtime {
		fn validators() -> Vec<ValidatorId> {
			parachains_runtime_api_impl::validators::<Runtime>()
		}

		fn validator_groups() -> (Vec<Vec<ValidatorIndex>>, GroupRotationInfo<BlockNumber>) {
			parachains_runtime_api_impl::validator_groups::<Runtime>()
		}

		fn availability_cores() -> Vec<CoreState<Hash, BlockNumber>> {
			parachains_runtime_api_impl::availability_cores::<Runtime>()
		}

		fn persisted_validation_data(para_id: ParaId, assumption: OccupiedCoreAssumption)
			-> Option<PersistedValidationData<Hash, BlockNumber>> {
			parachains_runtime_api_impl::persisted_validation_data::<Runtime>(para_id, assumption)
		}

		fn assumed_validation_data(
			para_id: ParaId,
			expected_persisted_validation_data_hash: Hash,
		) -> Option<(PersistedValidationData<Hash, BlockNumber>, ValidationCodeHash)> {
			parachains_runtime_api_impl::assumed_validation_data::<Runtime>(
				para_id,
				expected_persisted_validation_data_hash,
			)
		}

		fn check_validation_outputs(
			para_id: ParaId,
			outputs: primitives::CandidateCommitments,
		) -> bool {
			parachains_runtime_api_impl::check_validation_outputs::<Runtime>(para_id, outputs)
		}

		fn session_index_for_child() -> SessionIndex {
			parachains_runtime_api_impl::session_index_for_child::<Runtime>()
		}

		fn validation_code(para_id: ParaId, assumption: OccupiedCoreAssumption)
			-> Option<ValidationCode> {
			parachains_runtime_api_impl::validation_code::<Runtime>(para_id, assumption)
		}

		fn candidate_pending_availability(para_id: ParaId) -> Option<CommittedCandidateReceipt<Hash>> {
			parachains_runtime_api_impl::candidate_pending_availability::<Runtime>(para_id)
		}

		fn candidate_events() -> Vec<CandidateEvent<Hash>> {
			parachains_runtime_api_impl::candidate_events::<Runtime, _>(|ev| {
				match ev {
					RuntimeEvent::ParaInclusion(ev) => {
						Some(ev)
					}
					_ => None,
				}
			})
		}

		fn session_info(index: SessionIndex) -> Option<SessionInfo> {
			parachains_runtime_api_impl::session_info::<Runtime>(index)
		}

		fn session_executor_params(session_index: SessionIndex) -> Option<ExecutorParams> {
			parachains_runtime_api_impl::session_executor_params::<Runtime>(session_index)
		}

		fn dmq_contents(recipient: ParaId) -> Vec<InboundDownwardMessage<BlockNumber>> {
			parachains_runtime_api_impl::dmq_contents::<Runtime>(recipient)
		}

		fn inbound_hrmp_channels_contents(
			recipient: ParaId
		) -> BTreeMap<ParaId, Vec<InboundHrmpMessage<BlockNumber>>> {
			parachains_runtime_api_impl::inbound_hrmp_channels_contents::<Runtime>(recipient)
		}

		fn validation_code_by_hash(hash: ValidationCodeHash) -> Option<ValidationCode> {
			parachains_runtime_api_impl::validation_code_by_hash::<Runtime>(hash)
		}

		fn on_chain_votes() -> Option<ScrapedOnChainVotes<Hash>> {
			parachains_runtime_api_impl::on_chain_votes::<Runtime>()
		}

		fn submit_pvf_check_statement(
			stmt: primitives::PvfCheckStatement,
			signature: primitives::ValidatorSignature
		) {
			parachains_runtime_api_impl::submit_pvf_check_statement::<Runtime>(stmt, signature)
		}

		fn pvfs_require_precheck() -> Vec<ValidationCodeHash> {
			parachains_runtime_api_impl::pvfs_require_precheck::<Runtime>()
		}

		fn validation_code_hash(para_id: ParaId, assumption: OccupiedCoreAssumption)
			-> Option<ValidationCodeHash>
		{
			parachains_runtime_api_impl::validation_code_hash::<Runtime>(para_id, assumption)
		}

		fn disputes() -> Vec<(SessionIndex, CandidateHash, DisputeState<BlockNumber>)> {
			parachains_runtime_api_impl::get_session_disputes::<Runtime>()
		}

		fn unapplied_slashes(
		) -> Vec<(SessionIndex, CandidateHash, slashing::PendingSlashes)> {
			parachains_runtime_api_impl::unapplied_slashes::<Runtime>()
		}

		fn key_ownership_proof(
			validator_id: ValidatorId,
		) -> Option<slashing::OpaqueKeyOwnershipProof> {
			use parity_scale_codec::Encode;

			Historical::prove((PARACHAIN_KEY_TYPE_ID, validator_id))
				.map(|p| p.encode())
				.map(slashing::OpaqueKeyOwnershipProof::new)
		}

		fn submit_report_dispute_lost(
			dispute_proof: slashing::DisputeProof,
			key_ownership_proof: slashing::OpaqueKeyOwnershipProof,
		) -> Option<()> {
			parachains_runtime_api_impl::submit_unsigned_slashing_report::<Runtime>(
				dispute_proof,
				key_ownership_proof,
			)
		}
	}

	#[api_version(2)]
	impl beefy_primitives::BeefyApi<Block> for Runtime {
		fn beefy_genesis() -> Option<BlockNumber> {
			Beefy::genesis_block()
		}

		fn validator_set() -> Option<beefy_primitives::ValidatorSet<BeefyId>> {
			Beefy::validator_set()
		}

		fn submit_report_equivocation_unsigned_extrinsic(
			equivocation_proof: beefy_primitives::EquivocationProof<
				BlockNumber,
				BeefyId,
				BeefySignature,
			>,
			key_owner_proof: beefy_primitives::OpaqueKeyOwnershipProof,
		) -> Option<()> {
			let key_owner_proof = key_owner_proof.decode()?;

			Beefy::submit_unsigned_equivocation_report(
				equivocation_proof,
				key_owner_proof,
			)
		}

		fn generate_key_ownership_proof(
			_set_id: beefy_primitives::ValidatorSetId,
			authority_id: BeefyId,
		) -> Option<beefy_primitives::OpaqueKeyOwnershipProof> {
			use parity_scale_codec::Encode;

			Historical::prove((beefy_primitives::KEY_TYPE, authority_id))
				.map(|p| p.encode())
				.map(beefy_primitives::OpaqueKeyOwnershipProof::new)
		}
	}

	#[api_version(2)]
	impl mmr::MmrApi<Block, mmr::Hash, BlockNumber> for Runtime {
		fn mmr_root() -> Result<mmr::Hash, mmr::Error> {
			Ok(Mmr::mmr_root())
		}

		fn mmr_leaf_count() -> Result<mmr::LeafIndex, mmr::Error> {
			Ok(Mmr::mmr_leaves())
		}

		fn generate_proof(
			block_numbers: Vec<BlockNumber>,
			best_known_block_number: Option<BlockNumber>,
		) -> Result<(Vec<mmr::EncodableOpaqueLeaf>, mmr::Proof<mmr::Hash>), mmr::Error> {
			Mmr::generate_proof(block_numbers, best_known_block_number).map(
				|(leaves, proof)| {
					(
						leaves
							.into_iter()
							.map(|leaf| mmr::EncodableOpaqueLeaf::from_leaf(&leaf))
							.collect(),
						proof,
					)
				},
			)
		}

		fn verify_proof(leaves: Vec<mmr::EncodableOpaqueLeaf>, proof: mmr::Proof<mmr::Hash>)
			-> Result<(), mmr::Error>
		{
			let leaves = leaves.into_iter().map(|leaf|
				leaf.into_opaque_leaf()
				.try_decode()
				.ok_or(mmr::Error::Verify)).collect::<Result<Vec<mmr::Leaf>, mmr::Error>>()?;
			Mmr::verify_leaves(leaves, proof)
		}

		fn verify_proof_stateless(
			root: mmr::Hash,
			leaves: Vec<mmr::EncodableOpaqueLeaf>,
			proof: mmr::Proof<mmr::Hash>
		) -> Result<(), mmr::Error> {
			let nodes = leaves.into_iter().map(|leaf|mmr::DataOrHash::Data(leaf.into_opaque_leaf())).collect();
			pallet_mmr::verify_leaves_proof::<mmr::Hashing, _>(root, nodes, proof)
		}
	}

	impl fg_primitives::GrandpaApi<Block> for Runtime {
		fn grandpa_authorities() -> Vec<(GrandpaId, u64)> {
			Grandpa::grandpa_authorities()
		}

		fn current_set_id() -> fg_primitives::SetId {
			Grandpa::current_set_id()
		}

		fn submit_report_equivocation_unsigned_extrinsic(
			equivocation_proof: fg_primitives::EquivocationProof<
				<Block as BlockT>::Hash,
				sp_runtime::traits::NumberFor<Block>,
			>,
			key_owner_proof: fg_primitives::OpaqueKeyOwnershipProof,
		) -> Option<()> {
			let key_owner_proof = key_owner_proof.decode()?;

			Grandpa::submit_unsigned_equivocation_report(
				equivocation_proof,
				key_owner_proof,
			)
		}

		fn generate_key_ownership_proof(
			_set_id: fg_primitives::SetId,
			authority_id: fg_primitives::AuthorityId,
		) -> Option<fg_primitives::OpaqueKeyOwnershipProof> {
			use parity_scale_codec::Encode;

			Historical::prove((fg_primitives::KEY_TYPE, authority_id))
				.map(|p| p.encode())
				.map(fg_primitives::OpaqueKeyOwnershipProof::new)
		}
	}

	impl babe_primitives::BabeApi<Block> for Runtime {
		fn configuration() -> babe_primitives::BabeConfiguration {
			let epoch_config = Babe::epoch_config().unwrap_or(BABE_GENESIS_EPOCH_CONFIG);
			babe_primitives::BabeConfiguration {
				slot_duration: Babe::slot_duration(),
				epoch_length: EpochDurationInBlocks::get().into(),
				c: epoch_config.c,
				authorities: Babe::authorities().to_vec(),
				randomness: Babe::randomness(),
				allowed_slots: epoch_config.allowed_slots,
			}
		}

		fn current_epoch_start() -> babe_primitives::Slot {
			Babe::current_epoch_start()
		}

		fn current_epoch() -> babe_primitives::Epoch {
			Babe::current_epoch()
		}

		fn next_epoch() -> babe_primitives::Epoch {
			Babe::next_epoch()
		}

		fn generate_key_ownership_proof(
			_slot: babe_primitives::Slot,
			authority_id: babe_primitives::AuthorityId,
		) -> Option<babe_primitives::OpaqueKeyOwnershipProof> {
			use parity_scale_codec::Encode;

			Historical::prove((babe_primitives::KEY_TYPE, authority_id))
				.map(|p| p.encode())
				.map(babe_primitives::OpaqueKeyOwnershipProof::new)
		}

		fn submit_report_equivocation_unsigned_extrinsic(
			equivocation_proof: babe_primitives::EquivocationProof<<Block as BlockT>::Header>,
			key_owner_proof: babe_primitives::OpaqueKeyOwnershipProof,
		) -> Option<()> {
			let key_owner_proof = key_owner_proof.decode()?;

			Babe::submit_unsigned_equivocation_report(
				equivocation_proof,
				key_owner_proof,
			)
		}
	}

	impl authority_discovery_primitives::AuthorityDiscoveryApi<Block> for Runtime {
		fn authorities() -> Vec<AuthorityDiscoveryId> {
			parachains_runtime_api_impl::relevant_authority_ids::<Runtime>()
		}
	}

	impl sp_session::SessionKeys<Block> for Runtime {
		fn generate_session_keys(seed: Option<Vec<u8>>) -> Vec<u8> {
			SessionKeys::generate(seed)
		}

		fn decode_session_keys(
			encoded: Vec<u8>,
		) -> Option<Vec<(Vec<u8>, sp_core::crypto::KeyTypeId)>> {
			SessionKeys::decode_into_raw_public_keys(&encoded)
		}
	}

	impl frame_system_rpc_runtime_api::AccountNonceApi<Block, AccountId, Nonce> for Runtime {
		fn account_nonce(account: AccountId) -> Nonce {
			System::account_nonce(account)
		}
	}

	impl pallet_transaction_payment_rpc_runtime_api::TransactionPaymentApi<
		Block,
		Balance,
	> for Runtime {
		fn query_info(uxt: <Block as BlockT>::Extrinsic, len: u32) -> RuntimeDispatchInfo<Balance> {
			TransactionPayment::query_info(uxt, len)
		}
		fn query_fee_details(uxt: <Block as BlockT>::Extrinsic, len: u32) -> FeeDetails<Balance> {
			TransactionPayment::query_fee_details(uxt, len)
		}
		fn query_weight_to_fee(weight: Weight) -> Balance {
			TransactionPayment::weight_to_fee(weight)
		}
		fn query_length_to_fee(length: u32) -> Balance {
			TransactionPayment::length_to_fee(length)
		}
	}

	impl pallet_beefy_mmr::BeefyMmrApi<Block, Hash> for RuntimeApi {
		fn authority_set_proof() -> beefy_primitives::mmr::BeefyAuthoritySet<Hash> {
			MmrLeaf::authority_set_proof()
		}

		fn next_authority_set_proof() -> beefy_primitives::mmr::BeefyNextAuthoritySet<Hash> {
			MmrLeaf::next_authority_set_proof()
		}
	}

	#[cfg(feature = "try-runtime")]
	impl frame_try_runtime::TryRuntime<Block> for Runtime {
		fn on_runtime_upgrade(checks: frame_try_runtime::UpgradeCheckSelect) -> (Weight, Weight) {
			log::info!("try-runtime::on_runtime_upgrade rococo.");
			let weight = Executive::try_runtime_upgrade(checks).unwrap();
			(weight, BlockWeights::get().max_block)
		}

		fn execute_block(
			block: Block,
			state_root_check: bool,
			signature_check: bool,
			select: frame_try_runtime::TryStateSelect,
		) -> Weight {
			// NOTE: intentional unwrap: we don't want to propagate the error backwards, and want to
			// have a backtrace here.
			Executive::try_execute_block(block, state_root_check, signature_check, select).unwrap()
		}
	}

	#[cfg(feature = "runtime-benchmarks")]
	impl frame_benchmarking::Benchmark<Block> for Runtime {
		fn benchmark_metadata(extra: bool) -> (
			Vec<frame_benchmarking::BenchmarkList>,
			Vec<frame_support::traits::StorageInfo>,
		) {
			use frame_benchmarking::{Benchmarking, BenchmarkList};
			use frame_support::traits::StorageInfoTrait;

			use frame_system_benchmarking::Pallet as SystemBench;
			use frame_benchmarking::baseline::Pallet as Baseline;

			let mut list = Vec::<BenchmarkList>::new();
			list_benchmarks!(list, extra);

			let storage_info = AllPalletsWithSystem::storage_info();
			return (list, storage_info)
		}

		fn dispatch_benchmark(
			config: frame_benchmarking::BenchmarkConfig,
		) -> Result<
			Vec<frame_benchmarking::BenchmarkBatch>,
			sp_runtime::RuntimeString,
		> {
			use frame_benchmarking::{Benchmarking, BenchmarkBatch, TrackedStorageKey, BenchmarkError};
			use frame_system_benchmarking::Pallet as SystemBench;
			use frame_benchmarking::baseline::Pallet as Baseline;
			use xcm::latest::prelude::*;
			use xcm_config::{
				LocalCheckAccount, LocationConverter, Statemine, TokenLocation, XcmConfig,
			};

			impl frame_system_benchmarking::Config for Runtime {}
			impl frame_benchmarking::baseline::Config for Runtime {}
			impl pallet_xcm_benchmarks::Config for Runtime {
				type XcmConfig = XcmConfig;
				type AccountIdConverter = LocationConverter;
				fn valid_destination() -> Result<MultiLocation, BenchmarkError> {
					Ok(Statemine::get())
				}
				fn worst_case_holding(_depositable_count: u32) -> MultiAssets {
					// Rococo only knows about ROC
					vec![MultiAsset{
						id: Concrete(TokenLocation::get()),
						fun: Fungible(1_000_000 * UNITS),
					}].into()
				}
			}

			parameter_types! {
				pub const TrustedTeleporter: Option<(MultiLocation, MultiAsset)> = Some((
					Statemine::get(),
					MultiAsset { fun: Fungible(1 * UNITS), id: Concrete(TokenLocation::get()) },
				));
				pub const TrustedReserve: Option<(MultiLocation, MultiAsset)> = Some((
					Statemine::get(),
					MultiAsset { fun: Fungible(1 * UNITS), id: Concrete(TokenLocation::get()) },
				));
			}

			impl pallet_xcm_benchmarks::fungible::Config for Runtime {
				type TransactAsset = Balances;

				type CheckedAccount = LocalCheckAccount;
				type TrustedTeleporter = TrustedTeleporter;

				fn get_multi_asset() -> MultiAsset {
					MultiAsset {
						id: Concrete(TokenLocation::get()),
						fun: Fungible(1 * UNITS),
					}
				}
			}

			impl pallet_xcm_benchmarks::generic::Config for Runtime {
				type RuntimeCall = RuntimeCall;

				fn worst_case_response() -> (u64, Response) {
					(0u64, Response::Version(Default::default()))
				}

				fn worst_case_asset_exchange() -> Result<(MultiAssets, MultiAssets), BenchmarkError> {
					// Rococo doesn't support asset exchanges
					Err(BenchmarkError::Skip)
				}

				fn universal_alias() -> Result<(MultiLocation, Junction), BenchmarkError> {
					// The XCM executor of Rococo doesn't have a configured `UniversalAliases`
					Err(BenchmarkError::Skip)
				}

				fn transact_origin_and_runtime_call() -> Result<(MultiLocation, RuntimeCall), BenchmarkError> {
					Ok((Statemine::get(), frame_system::Call::remark_with_event { remark: vec![] }.into()))
				}

				fn subscribe_origin() -> Result<MultiLocation, BenchmarkError> {
					Ok(Statemine::get())
				}

				fn claimable_asset() -> Result<(MultiLocation, MultiLocation, MultiAssets), BenchmarkError> {
					let origin = Statemine::get();
					let assets: MultiAssets = (Concrete(TokenLocation::get()), 1_000 * UNITS).into();
					let ticket = MultiLocation { parents: 0, interior: Here };
					Ok((origin, ticket, assets))
				}

				fn unlockable_asset() -> Result<(MultiLocation, MultiLocation, MultiAsset), BenchmarkError> {
					// Rococo doesn't support asset locking
					Err(BenchmarkError::Skip)
				}

				fn export_message_origin_and_destination(
				) -> Result<(MultiLocation, NetworkId, InteriorMultiLocation), BenchmarkError> {
					// Rococo doesn't support exporting messages
					Err(BenchmarkError::Skip)
				}

				fn alias_origin() -> Result<(MultiLocation, MultiLocation), BenchmarkError> {
					// The XCM executor of Rococo doesn't have a configured `Aliasers`
					Err(BenchmarkError::Skip)
				}
			}

			let whitelist: Vec<TrackedStorageKey> = vec![
				// Block Number
				hex_literal::hex!("26aa394eea5630e07c48ae0c9558cef702a5c1b19ab7a04f536c519aca4983ac").to_vec().into(),
				// Total Issuance
				hex_literal::hex!("c2261276cc9d1f8598ea4b6a74b15c2f57c875e4cff74148e4628f264b974c80").to_vec().into(),
				// Execution Phase
				hex_literal::hex!("26aa394eea5630e07c48ae0c9558cef7ff553b5a9862a516939d82b3d3d8661a").to_vec().into(),
				// Event Count
				hex_literal::hex!("26aa394eea5630e07c48ae0c9558cef70a98fdbe9ce6c55837576c60c7af3850").to_vec().into(),
				// System Events
				hex_literal::hex!("26aa394eea5630e07c48ae0c9558cef780d41e5e16056765bc8461851072c9d7").to_vec().into(),
				// Treasury Account
				hex_literal::hex!("26aa394eea5630e07c48ae0c9558cef7b99d880ec681799c0cf30e8886371da95ecffd7b6c0f78751baa9d281e0bfa3a6d6f646c70792f74727372790000000000000000000000000000000000000000").to_vec().into(),
			];

			let mut batches = Vec::<BenchmarkBatch>::new();
			let params = (&config, &whitelist);

			add_benchmarks!(params, batches);

			Ok(batches)
		}
	}
}

#[cfg(test)]
mod encoding_tests {
	use super::*;

	#[test]
	fn nis_hold_reason_encoding_is_correct() {
		assert_eq!(RuntimeHoldReason::Nis(pallet_nis::HoldReason::NftReceipt).encode(), [38, 0]);
	}
}

#[cfg(test)]
mod test {
	use super::*;

	#[test]
	fn max_upward_message_size() {
		use sp_core::Get;
		assert_eq!(
			ump_migrations::MAX_UPWARD_MESSAGE_SIZE,
			pallet_message_queue::MaxMessageLenOf::<Runtime>::get()
		);
	}
}

#[cfg(all(test, feature = "try-runtime"))]
mod remote_tests {
	use super::*;
	use frame_try_runtime::{runtime_decl_for_try_runtime::TryRuntime, UpgradeCheckSelect};
	use remote_externalities::{
		Builder, Mode, OfflineConfig, OnlineConfig, SnapshotConfig, Transport,
	};
	use std::env::var;

	#[tokio::test]
	async fn run_migrations() {
		if var("RUN_MIGRATION_TESTS").is_err() {
			return
		}

		sp_tracing::try_init_simple();
		let transport: Transport =
			var("WS").unwrap_or("wss://rococo-rpc.polkadot.io:443".to_string()).into();
		let maybe_state_snapshot: Option<SnapshotConfig> = var("SNAP").map(|s| s.into()).ok();
		let mut ext = Builder::<Block>::default()
			.mode(if let Some(state_snapshot) = maybe_state_snapshot {
				Mode::OfflineOrElseOnline(
					OfflineConfig { state_snapshot: state_snapshot.clone() },
					OnlineConfig {
						transport,
						state_snapshot: Some(state_snapshot),
						..Default::default()
					},
				)
			} else {
				Mode::Online(OnlineConfig { transport, ..Default::default() })
			})
			.build()
			.await
			.unwrap();
		ext.execute_with(|| Runtime::on_runtime_upgrade(UpgradeCheckSelect::PreAndPost));
	}
}<|MERGE_RESOLUTION|>--- conflicted
+++ resolved
@@ -1623,11 +1623,7 @@
 	}
 
 	/// Unreleased migrations. Add new ones here:
-<<<<<<< HEAD
-	pub type Unreleased = (pallet_im_online::migration::v1::Migration<Runtime>,);
-=======
-	pub type Unreleased = (pallet_society::migrations::MigrateToV2<Runtime, (), ()>,);
->>>>>>> 0db5f018
+	pub type Unreleased = (pallet_society::migrations::MigrateToV2<Runtime, (), ()>, pallet_im_online::migration::v1::Migration<Runtime>,);
 }
 
 /// Helpers to configure all migrations.
