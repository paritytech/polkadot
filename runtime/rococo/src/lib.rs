--- conflicted
+++ resolved
@@ -2131,12 +2131,6 @@
 			.build()
 			.await
 			.unwrap();
-<<<<<<< HEAD
-		ext.execute_with(|| {
-			Runtime::on_runtime_upgrade(frame_try_runtime::UpgradeCheckSelect::All)
-		});
-=======
 		ext.execute_with(|| Runtime::on_runtime_upgrade(UpgradeCheckSelect::PreAndPost));
->>>>>>> 0261d123
 	}
 }