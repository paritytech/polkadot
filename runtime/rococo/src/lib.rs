// Copyright (C) Parity Technologies (UK) Ltd.
// This file is part of Polkadot.

// Polkadot is free software: you can redistribute it and/or modify
// it under the terms of the GNU General Public License as published by
// the Free Software Foundation, either version 3 of the License, or
// (at your option) any later version.

// Polkadot is distributed in the hope that it will be useful,
// but WITHOUT ANY WARRANTY; without even the implied warranty of
// MERCHANTABILITY or FITNESS FOR A PARTICULAR PURPOSE.  See the
// GNU General Public License for more details.

// You should have received a copy of the GNU General Public License
// along with Polkadot.  If not, see <http://www.gnu.org/licenses/>.

//! The Rococo runtime for v1 parachains.

#![cfg_attr(not(feature = "std"), no_std)]
// `construct_runtime!` does a lot of recursion and requires us to increase the limit to 256.
#![recursion_limit = "256"]

use pallet_nis::WithMaximumOf;
use parity_scale_codec::{Decode, Encode, MaxEncodedLen};
use primitives::{
	AccountId, AccountIndex, Balance, BlockNumber, CandidateEvent, CandidateHash,
	CommittedCandidateReceipt, CoreState, DisputeState, ExecutorParams, GroupRotationInfo, Hash,
	Id as ParaId, InboundDownwardMessage, InboundHrmpMessage, Moment, Nonce,
	OccupiedCoreAssumption, PersistedValidationData, ScrapedOnChainVotes, SessionInfo, Signature,
	ValidationCode, ValidationCodeHash, ValidatorId, ValidatorIndex,
};
use runtime_common::{
	assigned_slots, auctions, claims, crowdloan, impl_runtime_weights, impls::ToAuthor,
	paras_registrar, paras_sudo_wrapper, prod_or_fast, slots, BlockHashCount, BlockLength,
	SlowAdjustingFeeUpdate,
};
use scale_info::TypeInfo;
use sp_std::{cmp::Ordering, collections::btree_map::BTreeMap, prelude::*};

use runtime_parachains::{
	configuration as parachains_configuration, disputes as parachains_disputes,
	disputes::slashing as parachains_slashing, dmp as parachains_dmp, hrmp as parachains_hrmp,
	inclusion as parachains_inclusion, inclusion::AggregateMessageOrigin,
	initializer as parachains_initializer, origin as parachains_origin, paras as parachains_paras,
	paras_inherent as parachains_paras_inherent,
	runtime_api_impl::v4 as parachains_runtime_api_impl, scheduler as parachains_scheduler,
	session_info as parachains_session_info, shared as parachains_shared,
};

use authority_discovery_primitives::AuthorityId as AuthorityDiscoveryId;
use beefy_primitives::{
	crypto::{AuthorityId as BeefyId, Signature as BeefySignature},
	mmr::{BeefyDataProvider, MmrLeafVersion},
};

use frame_support::{
	construct_runtime, parameter_types,
	traits::{
		Contains, EitherOfDiverse, InstanceFilter, KeyOwnerProofSystem, LockIdentifier,
		PrivilegeCmp, ProcessMessage, ProcessMessageError, StorageMapShim, WithdrawReasons,
	},
	weights::{ConstantMultiplier, WeightMeter},
	PalletId, RuntimeDebug,
};
use frame_system::EnsureRoot;
use pallet_grandpa::{fg_primitives, AuthorityId as GrandpaId};
use pallet_im_online::sr25519::AuthorityId as ImOnlineId;
use pallet_session::historical as session_historical;
use pallet_transaction_payment::{CurrencyAdapter, FeeDetails, RuntimeDispatchInfo};
use sp_core::{ConstU128, OpaqueMetadata, H256};
use sp_mmr_primitives as mmr;
use sp_runtime::{
	create_runtime_str, generic, impl_opaque_keys,
	traits::{
		AccountIdLookup, BlakeTwo256, Block as BlockT, ConstU32, ConvertInto,
		Extrinsic as ExtrinsicT, Keccak256, OpaqueKeys, SaturatedConversion, Verify,
	},
	transaction_validity::{TransactionPriority, TransactionSource, TransactionValidity},
	ApplyExtrinsicResult, KeyTypeId, Perbill, Percent, Permill,
};
use sp_staking::SessionIndex;
#[cfg(any(feature = "std", test))]
use sp_version::NativeVersion;
use sp_version::RuntimeVersion;
use static_assertions::const_assert;
use xcm::latest::Junction;

pub use frame_system::Call as SystemCall;
pub use pallet_balances::Call as BalancesCall;

/// Constant values used within the runtime.
use rococo_runtime_constants::{currency::*, fee::*, time::*};

// Weights used in the runtime.
mod weights;

// XCM configurations.
pub mod xcm_config;

mod validator_manager;

impl_runtime_weights!(rococo_runtime_constants);

// Make the WASM binary available.
#[cfg(feature = "std")]
include!(concat!(env!("OUT_DIR"), "/wasm_binary.rs"));

/// Runtime version (Rococo).
#[sp_version::runtime_version]
pub const VERSION: RuntimeVersion = RuntimeVersion {
	spec_name: create_runtime_str!("rococo"),
	impl_name: create_runtime_str!("parity-rococo-v2.0"),
	authoring_version: 0,
	spec_version: 9410,
	impl_version: 0,
	#[cfg(not(feature = "disable-runtime-api"))]
	apis: RUNTIME_API_VERSIONS,
	#[cfg(feature = "disable-runtime-api")]
	apis: sp_version::create_apis_vec![[]],
	transaction_version: 20,
	state_version: 1,
};

/// The BABE epoch configuration at genesis.
pub const BABE_GENESIS_EPOCH_CONFIG: babe_primitives::BabeEpochConfiguration =
	babe_primitives::BabeEpochConfiguration {
		c: PRIMARY_PROBABILITY,
		allowed_slots: babe_primitives::AllowedSlots::PrimaryAndSecondaryVRFSlots,
	};

/// Native version.
#[cfg(any(feature = "std", test))]
pub fn native_version() -> NativeVersion {
	NativeVersion { runtime_version: VERSION, can_author_with: Default::default() }
}

/// We currently allow all calls.
pub struct BaseFilter;
impl Contains<RuntimeCall> for BaseFilter {
	fn contains(_call: &RuntimeCall) -> bool {
		true
	}
}

parameter_types! {
	pub const Version: RuntimeVersion = VERSION;
	pub const SS58Prefix: u8 = 42;
}

impl frame_system::Config for Runtime {
	type BaseCallFilter = BaseFilter;
	type BlockWeights = BlockWeights;
	type BlockLength = BlockLength;
	type DbWeight = RocksDbWeight;
	type RuntimeOrigin = RuntimeOrigin;
	type RuntimeCall = RuntimeCall;
	type Index = Nonce;
	type BlockNumber = BlockNumber;
	type Hash = Hash;
	type Hashing = BlakeTwo256;
	type AccountId = AccountId;
	type Lookup = AccountIdLookup<AccountId, ()>;
	type Header = generic::Header<BlockNumber, BlakeTwo256>;
	type RuntimeEvent = RuntimeEvent;
	type BlockHashCount = BlockHashCount;
	type Version = Version;
	type PalletInfo = PalletInfo;
	type AccountData = pallet_balances::AccountData<Balance>;
	type OnNewAccount = ();
	type OnKilledAccount = ();
	type SystemWeightInfo = weights::frame_system::WeightInfo<Runtime>;
	type SS58Prefix = SS58Prefix;
	type OnSetCode = ();
	type MaxConsumers = frame_support::traits::ConstU32<16>;
}

parameter_types! {
	pub MaximumSchedulerWeight: Weight = Perbill::from_percent(80) *
		BlockWeights::get().max_block;
	pub const MaxScheduledPerBlock: u32 = 50;
	pub const NoPreimagePostponement: Option<u32> = Some(10);
}

type ScheduleOrigin = EitherOfDiverse<
	EnsureRoot<AccountId>,
	pallet_collective::EnsureProportionAtLeast<AccountId, CouncilCollective, 1, 2>,
>;

/// Used the compare the privilege of an origin inside the scheduler.
pub struct OriginPrivilegeCmp;

impl PrivilegeCmp<OriginCaller> for OriginPrivilegeCmp {
	fn cmp_privilege(left: &OriginCaller, right: &OriginCaller) -> Option<Ordering> {
		if left == right {
			return Some(Ordering::Equal)
		}

		match (left, right) {
			// Root is greater than anything.
			(OriginCaller::system(frame_system::RawOrigin::Root), _) => Some(Ordering::Greater),
			// Check which one has more yes votes.
			(
				OriginCaller::Council(pallet_collective::RawOrigin::Members(l_yes_votes, l_count)),
				OriginCaller::Council(pallet_collective::RawOrigin::Members(r_yes_votes, r_count)),
			) => Some((l_yes_votes * r_count).cmp(&(r_yes_votes * l_count))),
			// For every other origin we don't care, as they are not used for `ScheduleOrigin`.
			_ => None,
		}
	}
}

impl pallet_scheduler::Config for Runtime {
	type RuntimeOrigin = RuntimeOrigin;
	type RuntimeEvent = RuntimeEvent;
	type PalletsOrigin = OriginCaller;
	type RuntimeCall = RuntimeCall;
	type MaximumWeight = MaximumSchedulerWeight;
	type ScheduleOrigin = ScheduleOrigin;
	type MaxScheduledPerBlock = MaxScheduledPerBlock;
	type WeightInfo = weights::pallet_scheduler::WeightInfo<Runtime>;
	type OriginPrivilegeCmp = OriginPrivilegeCmp;
	type Preimages = Preimage;
}

parameter_types! {
	pub const PreimageBaseDeposit: Balance = deposit(2, 64);
	pub const PreimageByteDeposit: Balance = deposit(0, 1);
}

impl pallet_preimage::Config for Runtime {
	type WeightInfo = weights::pallet_preimage::WeightInfo<Runtime>;
	type RuntimeEvent = RuntimeEvent;
	type Currency = Balances;
	type ManagerOrigin = EnsureRoot<AccountId>;
	type BaseDeposit = PreimageBaseDeposit;
	type ByteDeposit = PreimageByteDeposit;
}

parameter_types! {
	pub const ExpectedBlockTime: Moment = MILLISECS_PER_BLOCK;
	pub ReportLongevity: u64 = EpochDurationInBlocks::get() as u64 * 10;
}

impl pallet_babe::Config for Runtime {
	type EpochDuration = EpochDurationInBlocks;
	type ExpectedBlockTime = ExpectedBlockTime;
	// session module is the trigger
	type EpochChangeTrigger = pallet_babe::ExternalTrigger;
	type DisabledValidators = Session;
	type WeightInfo = ();
	type MaxAuthorities = MaxAuthorities;
	type KeyOwnerProof =
		<Historical as KeyOwnerProofSystem<(KeyTypeId, pallet_babe::AuthorityId)>>::Proof;
	type EquivocationReportSystem =
		pallet_babe::EquivocationReportSystem<Self, Offences, Historical, ReportLongevity>;
}

parameter_types! {
	pub const IndexDeposit: Balance = 100 * CENTS;
}

impl pallet_indices::Config for Runtime {
	type AccountIndex = AccountIndex;
	type Currency = Balances;
	type Deposit = IndexDeposit;
	type RuntimeEvent = RuntimeEvent;
	type WeightInfo = weights::pallet_indices::WeightInfo<Runtime>;
}

parameter_types! {
	pub const ExistentialDeposit: Balance = EXISTENTIAL_DEPOSIT;
	pub const MaxLocks: u32 = 50;
	pub const MaxReserves: u32 = 50;
}

impl pallet_balances::Config for Runtime {
	type Balance = Balance;
	type DustRemoval = ();
	type RuntimeEvent = RuntimeEvent;
	type ExistentialDeposit = ExistentialDeposit;
	type AccountStore = System;
	type MaxLocks = MaxLocks;
	type MaxReserves = MaxReserves;
	type ReserveIdentifier = [u8; 8];
	type WeightInfo = weights::pallet_balances::WeightInfo<Runtime>;
	type FreezeIdentifier = ();
	type MaxFreezes = ConstU32<1>;
	type HoldIdentifier = RuntimeHoldReason;
	type MaxHolds = ConstU32<1>;
}

parameter_types! {
	pub const TransactionByteFee: Balance = 10 * MILLICENTS;
	/// This value increases the priority of `Operational` transactions by adding
	/// a "virtual tip" that's equal to the `OperationalFeeMultiplier * final_fee`.
	pub const OperationalFeeMultiplier: u8 = 5;
}

impl pallet_transaction_payment::Config for Runtime {
	type RuntimeEvent = RuntimeEvent;
	type OnChargeTransaction = CurrencyAdapter<Balances, ToAuthor<Runtime>>;
	type OperationalFeeMultiplier = OperationalFeeMultiplier;
	type WeightToFee = WeightToFee;
	type LengthToFee = ConstantMultiplier<Balance, TransactionByteFee>;
	type FeeMultiplierUpdate = SlowAdjustingFeeUpdate<Self>;
}

parameter_types! {
	pub const MinimumPeriod: u64 = SLOT_DURATION / 2;
}
impl pallet_timestamp::Config for Runtime {
	type Moment = u64;
	type OnTimestampSet = Babe;
	type MinimumPeriod = MinimumPeriod;
	type WeightInfo = weights::pallet_timestamp::WeightInfo<Runtime>;
}

impl pallet_authorship::Config for Runtime {
	type FindAuthor = pallet_session::FindAccountFromAuthorIndex<Self, Babe>;
	type EventHandler = ImOnline;
}

impl_opaque_keys! {
	pub struct SessionKeys {
		pub grandpa: Grandpa,
		pub babe: Babe,
		pub im_online: ImOnline,
		pub para_validator: Initializer,
		pub para_assignment: ParaSessionInfo,
		pub authority_discovery: AuthorityDiscovery,
		pub beefy: Beefy,
	}
}

/// Special `ValidatorIdOf` implementation that is just returning the input as result.
pub struct ValidatorIdOf;
impl sp_runtime::traits::Convert<AccountId, Option<AccountId>> for ValidatorIdOf {
	fn convert(a: AccountId) -> Option<AccountId> {
		Some(a)
	}
}

impl pallet_session::Config for Runtime {
	type RuntimeEvent = RuntimeEvent;
	type ValidatorId = AccountId;
	type ValidatorIdOf = ValidatorIdOf;
	type ShouldEndSession = Babe;
	type NextSessionRotation = Babe;
	type SessionManager = pallet_session::historical::NoteHistoricalRoot<Self, ValidatorManager>;
	type SessionHandler = <SessionKeys as OpaqueKeys>::KeyTypeIdProviders;
	type Keys = SessionKeys;
	type WeightInfo = weights::pallet_session::WeightInfo<Runtime>;
}

pub struct FullIdentificationOf;
impl sp_runtime::traits::Convert<AccountId, Option<()>> for FullIdentificationOf {
	fn convert(_: AccountId) -> Option<()> {
		Some(Default::default())
	}
}

impl pallet_session::historical::Config for Runtime {
	type FullIdentification = ();
	type FullIdentificationOf = FullIdentificationOf;
}

parameter_types! {
	pub const SessionsPerEra: SessionIndex = 6;
	pub const BondingDuration: sp_staking::EraIndex = 28;
}

parameter_types! {
	pub LaunchPeriod: BlockNumber = prod_or_fast!(7 * DAYS, 1, "ROC_LAUNCH_PERIOD");
	pub VotingPeriod: BlockNumber = prod_or_fast!(7 * DAYS, 1 * MINUTES, "ROC_VOTING_PERIOD");
	pub FastTrackVotingPeriod: BlockNumber = prod_or_fast!(3 * HOURS, 1 * MINUTES, "ROC_FAST_TRACK_VOTING_PERIOD");
	pub const MinimumDeposit: Balance = 100 * CENTS;
	pub EnactmentPeriod: BlockNumber = prod_or_fast!(8 * DAYS, 1, "ROC_ENACTMENT_PERIOD");
	pub CooloffPeriod: BlockNumber = prod_or_fast!(7 * DAYS, 1 * MINUTES, "ROC_COOLOFF_PERIOD");
	pub const InstantAllowed: bool = true;
	pub const MaxVotes: u32 = 100;
	pub const MaxProposals: u32 = 100;
}

impl pallet_democracy::Config for Runtime {
	type RuntimeEvent = RuntimeEvent;
	type Currency = Balances;
	type EnactmentPeriod = EnactmentPeriod;
	type VoteLockingPeriod = EnactmentPeriod;
	type LaunchPeriod = LaunchPeriod;
	type VotingPeriod = VotingPeriod;
	type MinimumDeposit = MinimumDeposit;
	type SubmitOrigin = frame_system::EnsureSigned<AccountId>;
	/// A straight majority of the council can decide what their next motion is.
	type ExternalOrigin =
		pallet_collective::EnsureProportionAtLeast<AccountId, CouncilCollective, 1, 2>;
	/// A majority can have the next scheduled referendum be a straight majority-carries vote.
	type ExternalMajorityOrigin =
		pallet_collective::EnsureProportionAtLeast<AccountId, CouncilCollective, 1, 2>;
	/// A unanimous council can have the next scheduled referendum be a straight default-carries
	/// (NTB) vote.
	type ExternalDefaultOrigin =
		pallet_collective::EnsureProportionAtLeast<AccountId, CouncilCollective, 1, 1>;
	/// Two thirds of the technical committee can have an `ExternalMajority/ExternalDefault` vote
	/// be tabled immediately and with a shorter voting/enactment period.
	type FastTrackOrigin =
		pallet_collective::EnsureProportionAtLeast<AccountId, TechnicalCollective, 2, 3>;
	type InstantOrigin =
		pallet_collective::EnsureProportionAtLeast<AccountId, TechnicalCollective, 1, 1>;
	type InstantAllowed = InstantAllowed;
	type FastTrackVotingPeriod = FastTrackVotingPeriod;
	// To cancel a proposal which has been passed, 2/3 of the council must agree to it.
	type CancellationOrigin = EitherOfDiverse<
		EnsureRoot<AccountId>,
		pallet_collective::EnsureProportionAtLeast<AccountId, CouncilCollective, 2, 3>,
	>;
	type BlacklistOrigin = EnsureRoot<AccountId>;
	// To cancel a proposal before it has been passed, the technical committee must be unanimous or
	// Root must agree.
	type CancelProposalOrigin = EitherOfDiverse<
		EnsureRoot<AccountId>,
		pallet_collective::EnsureProportionAtLeast<AccountId, TechnicalCollective, 1, 1>,
	>;
	// Any single technical committee member may veto a coming council proposal, however they can
	// only do it once and it lasts only for the cooloff period.
	type VetoOrigin = pallet_collective::EnsureMember<AccountId, TechnicalCollective>;
	type CooloffPeriod = CooloffPeriod;
	type Slash = Treasury;
	type Scheduler = Scheduler;
	type PalletsOrigin = OriginCaller;
	type MaxVotes = MaxVotes;
	type WeightInfo = weights::pallet_democracy::WeightInfo<Runtime>;
	type MaxProposals = MaxProposals;
	type Preimages = Preimage;
	type MaxDeposits = ConstU32<100>;
	type MaxBlacklisted = ConstU32<100>;
}

parameter_types! {
	pub CouncilMotionDuration: BlockNumber = prod_or_fast!(3 * DAYS, 2 * MINUTES, "ROC_MOTION_DURATION");
	pub const CouncilMaxProposals: u32 = 100;
	pub const CouncilMaxMembers: u32 = 100;
	pub MaxProposalWeight: Weight = Perbill::from_percent(50) * BlockWeights::get().max_block;
}

type CouncilCollective = pallet_collective::Instance1;
impl pallet_collective::Config<CouncilCollective> for Runtime {
	type RuntimeOrigin = RuntimeOrigin;
	type Proposal = RuntimeCall;
	type RuntimeEvent = RuntimeEvent;
	type MotionDuration = CouncilMotionDuration;
	type MaxProposals = CouncilMaxProposals;
	type MaxMembers = CouncilMaxMembers;
	type DefaultVote = pallet_collective::PrimeDefaultVote;
	type SetMembersOrigin = EnsureRoot<AccountId>;
	type WeightInfo = weights::pallet_collective_council::WeightInfo<Runtime>;
	type MaxProposalWeight = MaxProposalWeight;
}

parameter_types! {
	pub const CandidacyBond: Balance = 100 * CENTS;
	// 1 storage item created, key size is 32 bytes, value size is 16+16.
	pub const VotingBondBase: Balance = deposit(1, 64);
	// additional data per vote is 32 bytes (account id).
	pub const VotingBondFactor: Balance = deposit(0, 32);
	/// Daily council elections
	pub TermDuration: BlockNumber = prod_or_fast!(24 * HOURS, 2 * MINUTES, "ROC_TERM_DURATION");
	pub const DesiredMembers: u32 = 19;
	pub const DesiredRunnersUp: u32 = 19;
	pub const MaxVoters: u32 = 10 * 1000;
	pub const MaxVotesPerVoter: u32 = 16;
	pub const MaxCandidates: u32 = 1000;
	pub const PhragmenElectionPalletId: LockIdentifier = *b"phrelect";
}

// Make sure that there are no more than MaxMembers members elected via phragmen.
const_assert!(DesiredMembers::get() <= CouncilMaxMembers::get());

impl pallet_elections_phragmen::Config for Runtime {
	type RuntimeEvent = RuntimeEvent;
	type Currency = Balances;
	type ChangeMembers = Council;
	type InitializeMembers = Council;
	type CurrencyToVote = frame_support::traits::U128CurrencyToVote;
	type CandidacyBond = CandidacyBond;
	type VotingBondBase = VotingBondBase;
	type VotingBondFactor = VotingBondFactor;
	type LoserCandidate = Treasury;
	type KickedMember = Treasury;
	type DesiredMembers = DesiredMembers;
	type DesiredRunnersUp = DesiredRunnersUp;
	type TermDuration = TermDuration;
	type MaxVoters = MaxVoters;
	type MaxVotesPerVoter = MaxVotesPerVoter;
	type MaxCandidates = MaxCandidates;
	type PalletId = PhragmenElectionPalletId;
	type WeightInfo = weights::pallet_elections_phragmen::WeightInfo<Runtime>;
}

parameter_types! {
	pub TechnicalMotionDuration: BlockNumber = prod_or_fast!(3 * DAYS, 2 * MINUTES, "ROC_MOTION_DURATION");
	pub const TechnicalMaxProposals: u32 = 100;
	pub const TechnicalMaxMembers: u32 = 100;
}

type TechnicalCollective = pallet_collective::Instance2;
impl pallet_collective::Config<TechnicalCollective> for Runtime {
	type RuntimeOrigin = RuntimeOrigin;
	type Proposal = RuntimeCall;
	type RuntimeEvent = RuntimeEvent;
	type MotionDuration = TechnicalMotionDuration;
	type MaxProposals = TechnicalMaxProposals;
	type MaxMembers = TechnicalMaxMembers;
	type DefaultVote = pallet_collective::PrimeDefaultVote;
	type SetMembersOrigin = EnsureRoot<AccountId>;
	type WeightInfo = weights::pallet_collective_technical_committee::WeightInfo<Runtime>;
	type MaxProposalWeight = MaxProposalWeight;
}

type MoreThanHalfCouncil = EitherOfDiverse<
	EnsureRoot<AccountId>,
	pallet_collective::EnsureProportionMoreThan<AccountId, CouncilCollective, 1, 2>,
>;

impl pallet_membership::Config<pallet_membership::Instance1> for Runtime {
	type RuntimeEvent = RuntimeEvent;
	type AddOrigin = MoreThanHalfCouncil;
	type RemoveOrigin = MoreThanHalfCouncil;
	type SwapOrigin = MoreThanHalfCouncil;
	type ResetOrigin = MoreThanHalfCouncil;
	type PrimeOrigin = MoreThanHalfCouncil;
	type MembershipInitialized = TechnicalCommittee;
	type MembershipChanged = TechnicalCommittee;
	type MaxMembers = TechnicalMaxMembers;
	type WeightInfo = weights::pallet_membership::WeightInfo<Runtime>;
}

parameter_types! {
	pub const ProposalBond: Permill = Permill::from_percent(5);
	pub const ProposalBondMinimum: Balance = 2000 * CENTS;
	pub const ProposalBondMaximum: Balance = 1 * GRAND;
	pub const SpendPeriod: BlockNumber = 6 * DAYS;
	pub const Burn: Permill = Permill::from_perthousand(2);
	pub const TreasuryPalletId: PalletId = PalletId(*b"py/trsry");

	pub const TipCountdown: BlockNumber = 1 * DAYS;
	pub const TipFindersFee: Percent = Percent::from_percent(20);
	pub const TipReportDepositBase: Balance = 100 * CENTS;
	pub const DataDepositPerByte: Balance = 1 * CENTS;
	pub const MaxApprovals: u32 = 100;
	pub const MaxAuthorities: u32 = 100_000;
	pub const MaxKeys: u32 = 10_000;
	pub const MaxPeerInHeartbeats: u32 = 10_000;
	pub const MaxPeerDataEncodingSize: u32 = 1_000;
}

type ApproveOrigin = EitherOfDiverse<
	EnsureRoot<AccountId>,
	pallet_collective::EnsureProportionAtLeast<AccountId, CouncilCollective, 3, 5>,
>;

impl pallet_treasury::Config for Runtime {
	type PalletId = TreasuryPalletId;
	type Currency = Balances;
	type ApproveOrigin = ApproveOrigin;
	type RejectOrigin = MoreThanHalfCouncil;
	type RuntimeEvent = RuntimeEvent;
	type OnSlash = Treasury;
	type ProposalBond = ProposalBond;
	type ProposalBondMinimum = ProposalBondMinimum;
	type ProposalBondMaximum = ProposalBondMaximum;
	type SpendPeriod = SpendPeriod;
	type Burn = Burn;
	type BurnDestination = Society;
	type MaxApprovals = MaxApprovals;
	type WeightInfo = weights::pallet_treasury::WeightInfo<Runtime>;
	type SpendFunds = Bounties;
	type SpendOrigin = frame_support::traits::NeverEnsureOrigin<Balance>;
}

parameter_types! {
	pub const BountyDepositBase: Balance = 100 * CENTS;
	pub const BountyDepositPayoutDelay: BlockNumber = 4 * DAYS;
	pub const BountyUpdatePeriod: BlockNumber = 90 * DAYS;
	pub const MaximumReasonLength: u32 = 16384;
	pub const CuratorDepositMultiplier: Permill = Permill::from_percent(50);
	pub const CuratorDepositMin: Balance = 10 * CENTS;
	pub const CuratorDepositMax: Balance = 500 * CENTS;
	pub const BountyValueMinimum: Balance = 200 * CENTS;
}

impl pallet_bounties::Config for Runtime {
	type BountyDepositBase = BountyDepositBase;
	type BountyDepositPayoutDelay = BountyDepositPayoutDelay;
	type BountyUpdatePeriod = BountyUpdatePeriod;
	type CuratorDepositMultiplier = CuratorDepositMultiplier;
	type CuratorDepositMin = CuratorDepositMin;
	type CuratorDepositMax = CuratorDepositMax;
	type BountyValueMinimum = BountyValueMinimum;
	type ChildBountyManager = ChildBounties;
	type DataDepositPerByte = DataDepositPerByte;
	type RuntimeEvent = RuntimeEvent;
	type MaximumReasonLength = MaximumReasonLength;
	type WeightInfo = weights::pallet_bounties::WeightInfo<Runtime>;
}

parameter_types! {
	pub const MaxActiveChildBountyCount: u32 = 100;
	pub const ChildBountyValueMinimum: Balance = BountyValueMinimum::get() / 10;
}

impl pallet_child_bounties::Config for Runtime {
	type RuntimeEvent = RuntimeEvent;
	type MaxActiveChildBountyCount = MaxActiveChildBountyCount;
	type ChildBountyValueMinimum = ChildBountyValueMinimum;
	type WeightInfo = weights::pallet_child_bounties::WeightInfo<Runtime>;
}

impl pallet_tips::Config for Runtime {
	type MaximumReasonLength = MaximumReasonLength;
	type DataDepositPerByte = DataDepositPerByte;
	type Tippers = PhragmenElection;
	type TipCountdown = TipCountdown;
	type TipFindersFee = TipFindersFee;
	type TipReportDepositBase = TipReportDepositBase;
	type RuntimeEvent = RuntimeEvent;
	type WeightInfo = weights::pallet_tips::WeightInfo<Runtime>;
}

impl pallet_offences::Config for Runtime {
	type RuntimeEvent = RuntimeEvent;
	type IdentificationTuple = pallet_session::historical::IdentificationTuple<Self>;
	type OnOffenceHandler = ();
}

impl pallet_authority_discovery::Config for Runtime {
	type MaxAuthorities = MaxAuthorities;
}

parameter_types! {
	pub const ImOnlineUnsignedPriority: TransactionPriority = TransactionPriority::max_value();
}

impl pallet_im_online::Config for Runtime {
	type AuthorityId = ImOnlineId;
	type RuntimeEvent = RuntimeEvent;
	type ValidatorSet = Historical;
	type NextSessionRotation = Babe;
	type ReportUnresponsiveness = Offences;
	type UnsignedPriority = ImOnlineUnsignedPriority;
	type WeightInfo = weights::pallet_im_online::WeightInfo<Runtime>;
	type MaxKeys = MaxKeys;
	type MaxPeerInHeartbeats = MaxPeerInHeartbeats;
	type MaxPeerDataEncodingSize = MaxPeerDataEncodingSize;
}

parameter_types! {
	pub const MaxSetIdSessionEntries: u32 = BondingDuration::get() * SessionsPerEra::get();
}

impl pallet_grandpa::Config for Runtime {
	type RuntimeEvent = RuntimeEvent;
	type WeightInfo = ();
	type MaxAuthorities = MaxAuthorities;
	type MaxSetIdSessionEntries = MaxSetIdSessionEntries;
	type KeyOwnerProof = <Historical as KeyOwnerProofSystem<(KeyTypeId, GrandpaId)>>::Proof;
	type EquivocationReportSystem =
		pallet_grandpa::EquivocationReportSystem<Self, Offences, Historical, ReportLongevity>;
}

/// Submits a transaction with the node's public and signature type. Adheres to the signed extension
/// format of the chain.
impl<LocalCall> frame_system::offchain::CreateSignedTransaction<LocalCall> for Runtime
where
	RuntimeCall: From<LocalCall>,
{
	fn create_transaction<C: frame_system::offchain::AppCrypto<Self::Public, Self::Signature>>(
		call: RuntimeCall,
		public: <Signature as Verify>::Signer,
		account: AccountId,
		nonce: <Runtime as frame_system::Config>::Index,
	) -> Option<(RuntimeCall, <UncheckedExtrinsic as ExtrinsicT>::SignaturePayload)> {
		use sp_runtime::traits::StaticLookup;
		// take the biggest period possible.
		let period =
			BlockHashCount::get().checked_next_power_of_two().map(|c| c / 2).unwrap_or(2) as u64;

		let current_block = System::block_number()
			.saturated_into::<u64>()
			// The `System::block_number` is initialized with `n+1`,
			// so the actual block number is `n`.
			.saturating_sub(1);
		let tip = 0;
		let extra: SignedExtra = (
			frame_system::CheckNonZeroSender::<Runtime>::new(),
			frame_system::CheckSpecVersion::<Runtime>::new(),
			frame_system::CheckTxVersion::<Runtime>::new(),
			frame_system::CheckGenesis::<Runtime>::new(),
			frame_system::CheckMortality::<Runtime>::from(generic::Era::mortal(
				period,
				current_block,
			)),
			frame_system::CheckNonce::<Runtime>::from(nonce),
			frame_system::CheckWeight::<Runtime>::new(),
			pallet_transaction_payment::ChargeTransactionPayment::<Runtime>::from(tip),
		);
		let raw_payload = SignedPayload::new(call, extra)
			.map_err(|e| {
				log::warn!("Unable to create signed payload: {:?}", e);
			})
			.ok()?;
		let signature = raw_payload.using_encoded(|payload| C::sign(payload, public))?;
		let (call, extra, _) = raw_payload.deconstruct();
		let address = <Runtime as frame_system::Config>::Lookup::unlookup(account);
		Some((call, (address, signature, extra)))
	}
}

impl frame_system::offchain::SigningTypes for Runtime {
	type Public = <Signature as Verify>::Signer;
	type Signature = Signature;
}

impl<C> frame_system::offchain::SendTransactionTypes<C> for Runtime
where
	RuntimeCall: From<C>,
{
	type Extrinsic = UncheckedExtrinsic;
	type OverarchingCall = RuntimeCall;
}

parameter_types! {
	pub Prefix: &'static [u8] = b"Pay ROCs to the Rococo account:";
}

impl claims::Config for Runtime {
	type RuntimeEvent = RuntimeEvent;
	type VestingSchedule = Vesting;
	type Prefix = Prefix;
	type MoveClaimOrigin =
		pallet_collective::EnsureProportionMoreThan<AccountId, CouncilCollective, 1, 2>;
	type WeightInfo = weights::runtime_common_claims::WeightInfo<Runtime>;
}

parameter_types! {
	// Minimum 100 bytes/ROC deposited (1 CENT/byte)
	pub const BasicDeposit: Balance = 1000 * CENTS;       // 258 bytes on-chain
	pub const FieldDeposit: Balance = 250 * CENTS;        // 66 bytes on-chain
	pub const SubAccountDeposit: Balance = 200 * CENTS;   // 53 bytes on-chain
	pub const MaxSubAccounts: u32 = 100;
	pub const MaxAdditionalFields: u32 = 100;
	pub const MaxRegistrars: u32 = 20;
}

impl pallet_identity::Config for Runtime {
	type RuntimeEvent = RuntimeEvent;
	type Currency = Balances;
	type BasicDeposit = BasicDeposit;
	type FieldDeposit = FieldDeposit;
	type SubAccountDeposit = SubAccountDeposit;
	type MaxSubAccounts = MaxSubAccounts;
	type MaxAdditionalFields = MaxAdditionalFields;
	type MaxRegistrars = MaxRegistrars;
	type Slashed = Treasury;
	type ForceOrigin = MoreThanHalfCouncil;
	type RegistrarOrigin = MoreThanHalfCouncil;
	type WeightInfo = weights::pallet_identity::WeightInfo<Runtime>;
}

impl pallet_utility::Config for Runtime {
	type RuntimeEvent = RuntimeEvent;
	type RuntimeCall = RuntimeCall;
	type PalletsOrigin = OriginCaller;
	type WeightInfo = weights::pallet_utility::WeightInfo<Runtime>;
}

parameter_types! {
	// One storage item; key size is 32; value is size 4+4+16+32 bytes = 56 bytes.
	pub const DepositBase: Balance = deposit(1, 88);
	// Additional storage item size of 32 bytes.
	pub const DepositFactor: Balance = deposit(0, 32);
	pub const MaxSignatories: u32 = 100;
}

impl pallet_multisig::Config for Runtime {
	type RuntimeEvent = RuntimeEvent;
	type RuntimeCall = RuntimeCall;
	type Currency = Balances;
	type DepositBase = DepositBase;
	type DepositFactor = DepositFactor;
	type MaxSignatories = MaxSignatories;
	type WeightInfo = weights::pallet_multisig::WeightInfo<Runtime>;
}

parameter_types! {
	pub const ConfigDepositBase: Balance = 500 * CENTS;
	pub const FriendDepositFactor: Balance = 50 * CENTS;
	pub const MaxFriends: u16 = 9;
	pub const RecoveryDeposit: Balance = 500 * CENTS;
}

impl pallet_recovery::Config for Runtime {
	type RuntimeEvent = RuntimeEvent;
	type WeightInfo = ();
	type RuntimeCall = RuntimeCall;
	type Currency = Balances;
	type ConfigDepositBase = ConfigDepositBase;
	type FriendDepositFactor = FriendDepositFactor;
	type MaxFriends = MaxFriends;
	type RecoveryDeposit = RecoveryDeposit;
}

parameter_types! {
	pub const CandidateDeposit: Balance = 1000 * CENTS;
	pub const WrongSideDeduction: Balance = 200 * CENTS;
	pub const MaxStrikes: u32 = 10;
	pub const RotationPeriod: BlockNumber = 7 * DAYS;
	pub const PeriodSpend: Balance = 50000 * CENTS;
	pub const MaxLockDuration: BlockNumber = 36 * 30 * DAYS;
	pub const ChallengePeriod: BlockNumber = 7 * DAYS;
	pub const MaxCandidateIntake: u32 = 1;
	pub const SocietyPalletId: PalletId = PalletId(*b"py/socie");
}

impl pallet_society::Config for Runtime {
	type RuntimeEvent = RuntimeEvent;
	type Currency = Balances;
	type Randomness = pallet_babe::RandomnessFromOneEpochAgo<Runtime>;
	type CandidateDeposit = CandidateDeposit;
	type WrongSideDeduction = WrongSideDeduction;
	type MaxStrikes = MaxStrikes;
	type PeriodSpend = PeriodSpend;
	type MembershipChanged = ();
	type RotationPeriod = RotationPeriod;
	type MaxLockDuration = MaxLockDuration;
	type FounderSetOrigin =
		pallet_collective::EnsureProportionMoreThan<AccountId, CouncilCollective, 1, 2>;
	type SuspensionJudgementOrigin = pallet_society::EnsureFounder<Runtime>;
	type ChallengePeriod = ChallengePeriod;
	type MaxCandidateIntake = MaxCandidateIntake;
	type PalletId = SocietyPalletId;
}

parameter_types! {
	pub const MinVestedTransfer: Balance = 100 * CENTS;
	pub UnvestedFundsAllowedWithdrawReasons: WithdrawReasons =
		WithdrawReasons::except(WithdrawReasons::TRANSFER | WithdrawReasons::RESERVE);
}

impl pallet_vesting::Config for Runtime {
	type RuntimeEvent = RuntimeEvent;
	type Currency = Balances;
	type BlockNumberToBalance = ConvertInto;
	type MinVestedTransfer = MinVestedTransfer;
	type WeightInfo = weights::pallet_vesting::WeightInfo<Runtime>;
	type UnvestedFundsAllowedWithdrawReasons = UnvestedFundsAllowedWithdrawReasons;
	const MAX_VESTING_SCHEDULES: u32 = 28;
}

parameter_types! {
	// One storage item; key size 32, value size 8; .
	pub const ProxyDepositBase: Balance = deposit(1, 8);
	// Additional storage item size of 33 bytes.
	pub const ProxyDepositFactor: Balance = deposit(0, 33);
	pub const MaxProxies: u16 = 32;
	pub const AnnouncementDepositBase: Balance = deposit(1, 8);
	pub const AnnouncementDepositFactor: Balance = deposit(0, 66);
	pub const MaxPending: u16 = 32;
}

/// The type used to represent the kinds of proxying allowed.
#[derive(
	Copy,
	Clone,
	Eq,
	PartialEq,
	Ord,
	PartialOrd,
	Encode,
	Decode,
	RuntimeDebug,
	MaxEncodedLen,
	TypeInfo,
)]
pub enum ProxyType {
	Any,
	NonTransfer,
	Governance,
	IdentityJudgement,
	CancelProxy,
	Auction,
	Society,
}
impl Default for ProxyType {
	fn default() -> Self {
		Self::Any
	}
}
impl InstanceFilter<RuntimeCall> for ProxyType {
	fn filter(&self, c: &RuntimeCall) -> bool {
		match self {
			ProxyType::Any => true,
			ProxyType::NonTransfer => matches!(
				c,
				RuntimeCall::System(..) |
				RuntimeCall::Babe(..) |
				RuntimeCall::Timestamp(..) |
				RuntimeCall::Indices(pallet_indices::Call::claim {..}) |
				RuntimeCall::Indices(pallet_indices::Call::free {..}) |
				RuntimeCall::Indices(pallet_indices::Call::freeze {..}) |
				// Specifically omitting Indices `transfer`, `force_transfer`
				// Specifically omitting the entire Balances pallet
				RuntimeCall::Session(..) |
				RuntimeCall::Grandpa(..) |
				RuntimeCall::ImOnline(..) |
				RuntimeCall::Democracy(..) |
				RuntimeCall::Council(..) |
				RuntimeCall::TechnicalCommittee(..) |
				RuntimeCall::PhragmenElection(..) |
				RuntimeCall::TechnicalMembership(..) |
				RuntimeCall::Treasury(..) |
				RuntimeCall::Bounties(..) |
				RuntimeCall::ChildBounties(..) |
				RuntimeCall::Tips(..) |
				RuntimeCall::Claims(..) |
				RuntimeCall::Utility(..) |
				RuntimeCall::Identity(..) |
				RuntimeCall::Society(..) |
				RuntimeCall::Recovery(pallet_recovery::Call::as_recovered {..}) |
				RuntimeCall::Recovery(pallet_recovery::Call::vouch_recovery {..}) |
				RuntimeCall::Recovery(pallet_recovery::Call::claim_recovery {..}) |
				RuntimeCall::Recovery(pallet_recovery::Call::close_recovery {..}) |
				RuntimeCall::Recovery(pallet_recovery::Call::remove_recovery {..}) |
				RuntimeCall::Recovery(pallet_recovery::Call::cancel_recovered {..}) |
				// Specifically omitting Recovery `create_recovery`, `initiate_recovery`
				RuntimeCall::Vesting(pallet_vesting::Call::vest {..}) |
				RuntimeCall::Vesting(pallet_vesting::Call::vest_other {..}) |
				// Specifically omitting Vesting `vested_transfer`, and `force_vested_transfer`
				RuntimeCall::Scheduler(..) |
				RuntimeCall::Proxy(..) |
				RuntimeCall::Multisig(..) |
				RuntimeCall::Nis(..) |
				RuntimeCall::Registrar(paras_registrar::Call::register {..}) |
				RuntimeCall::Registrar(paras_registrar::Call::deregister {..}) |
				// Specifically omitting Registrar `swap`
				RuntimeCall::Registrar(paras_registrar::Call::reserve {..}) |
				RuntimeCall::Crowdloan(..) |
				RuntimeCall::Slots(..) |
				RuntimeCall::Auctions(..) // Specifically omitting the entire XCM Pallet
			),
			ProxyType::Governance =>
				matches!(
					c,
					RuntimeCall::Democracy(..) |
						RuntimeCall::Council(..) | RuntimeCall::TechnicalCommittee(..) |
						RuntimeCall::PhragmenElection(..) |
						RuntimeCall::Treasury(..) |
						RuntimeCall::Bounties(..) |
						RuntimeCall::Tips(..) | RuntimeCall::Utility(..) |
						RuntimeCall::ChildBounties(..)
				),
			ProxyType::IdentityJudgement => matches!(
				c,
				RuntimeCall::Identity(pallet_identity::Call::provide_judgement { .. }) |
					RuntimeCall::Utility(..)
			),
			ProxyType::CancelProxy => {
				matches!(c, RuntimeCall::Proxy(pallet_proxy::Call::reject_announcement { .. }))
			},
			ProxyType::Auction => matches!(
				c,
				RuntimeCall::Auctions { .. } |
					RuntimeCall::Crowdloan { .. } |
					RuntimeCall::Registrar { .. } |
					RuntimeCall::Multisig(..) |
					RuntimeCall::Slots { .. }
			),
			ProxyType::Society => matches!(c, RuntimeCall::Society(..)),
		}
	}
	fn is_superset(&self, o: &Self) -> bool {
		match (self, o) {
			(x, y) if x == y => true,
			(ProxyType::Any, _) => true,
			(_, ProxyType::Any) => false,
			(ProxyType::NonTransfer, _) => true,
			_ => false,
		}
	}
}

impl pallet_proxy::Config for Runtime {
	type RuntimeEvent = RuntimeEvent;
	type RuntimeCall = RuntimeCall;
	type Currency = Balances;
	type ProxyType = ProxyType;
	type ProxyDepositBase = ProxyDepositBase;
	type ProxyDepositFactor = ProxyDepositFactor;
	type MaxProxies = MaxProxies;
	type WeightInfo = weights::pallet_proxy::WeightInfo<Runtime>;
	type MaxPending = MaxPending;
	type CallHasher = BlakeTwo256;
	type AnnouncementDepositBase = AnnouncementDepositBase;
	type AnnouncementDepositFactor = AnnouncementDepositFactor;
}

impl parachains_origin::Config for Runtime {}

impl parachains_configuration::Config for Runtime {
	type WeightInfo = weights::runtime_parachains_configuration::WeightInfo<Runtime>;
}

impl parachains_shared::Config for Runtime {}

impl parachains_session_info::Config for Runtime {
	type ValidatorSet = Historical;
}

/// Special `RewardValidators` that does nothing ;)
pub struct RewardValidators;
impl runtime_parachains::inclusion::RewardValidators for RewardValidators {
	fn reward_backing(_: impl IntoIterator<Item = ValidatorIndex>) {}
	fn reward_bitfields(_: impl IntoIterator<Item = ValidatorIndex>) {}
}

impl parachains_inclusion::Config for Runtime {
	type RuntimeEvent = RuntimeEvent;
	type DisputesHandler = ParasDisputes;
	type RewardValidators = RewardValidators;
	type MessageQueue = MessageQueue;
	type WeightInfo = weights::runtime_parachains_inclusion::WeightInfo<Runtime>;
}

parameter_types! {
	pub const ParasUnsignedPriority: TransactionPriority = TransactionPriority::max_value();
}

impl parachains_paras::Config for Runtime {
	type RuntimeEvent = RuntimeEvent;
	type WeightInfo = weights::runtime_parachains_paras::WeightInfo<Runtime>;
	type UnsignedPriority = ParasUnsignedPriority;
	type UmpQueueTracker = ParaInclusion;
	type NextSessionRotation = Babe;
}

parameter_types! {
	/// Amount of weight that can be spent per block to service messages.
	///
	/// # WARNING
	///
	/// This is not a good value for para-chains since the `Scheduler` already uses up to 80% block weight.
	pub MessageQueueServiceWeight: Weight = Perbill::from_percent(40) * BlockWeights::get().max_block;
	pub const MessageQueueHeapSize: u32 = 32 * 1024;
	pub const MessageQueueMaxStale: u32 = 96;
}

/// Message processor to handle any messages that were enqueued into the `MessageQueue` pallet.
pub struct MessageProcessor;
impl ProcessMessage for MessageProcessor {
	type Origin = AggregateMessageOrigin;

	fn process_message(
		message: &[u8],
		origin: Self::Origin,
		meter: &mut WeightMeter,
	) -> Result<bool, ProcessMessageError> {
		let para = match origin {
			AggregateMessageOrigin::Ump(para) => para,
		};
		xcm_builder::ProcessXcmMessage::<
			Junction,
			xcm_executor::XcmExecutor<xcm_config::XcmConfig>,
			RuntimeCall,
		>::process_message(message, Junction::Parachain(para.into()), meter)
	}
}

impl pallet_message_queue::Config for Runtime {
	type RuntimeEvent = RuntimeEvent;
	type Size = u32;
	type HeapSize = MessageQueueHeapSize;
	type MaxStale = MessageQueueMaxStale;
	type ServiceWeight = MessageQueueServiceWeight;
	#[cfg(not(feature = "runtime-benchmarks"))]
	type MessageProcessor = MessageProcessor;
	#[cfg(feature = "runtime-benchmarks")]
	type MessageProcessor =
		pallet_message_queue::mock_helpers::NoopMessageProcessor<AggregateMessageOrigin>;
	type QueueChangeHandler = ParaInclusion;
	type WeightInfo = weights::pallet_message_queue::WeightInfo<Runtime>;
}

impl parachains_dmp::Config for Runtime {}

impl parachains_hrmp::Config for Runtime {
	type RuntimeOrigin = RuntimeOrigin;
	type RuntimeEvent = RuntimeEvent;
	type Currency = Balances;
	type WeightInfo = weights::runtime_parachains_hrmp::WeightInfo<Runtime>;
}

impl parachains_paras_inherent::Config for Runtime {
	type WeightInfo = weights::runtime_parachains_paras_inherent::WeightInfo<Runtime>;
}

impl parachains_scheduler::Config for Runtime {}

impl parachains_initializer::Config for Runtime {
	type Randomness = pallet_babe::RandomnessFromOneEpochAgo<Runtime>;
	type ForceOrigin = EnsureRoot<AccountId>;
	type WeightInfo = weights::runtime_parachains_initializer::WeightInfo<Runtime>;
}

impl parachains_disputes::Config for Runtime {
	type RuntimeEvent = RuntimeEvent;
	type RewardValidators = ();
	type SlashingHandler = parachains_slashing::SlashValidatorsForDisputes<ParasSlashing>;
	type WeightInfo = weights::runtime_parachains_disputes::WeightInfo<Runtime>;
}

impl parachains_slashing::Config for Runtime {
	type KeyOwnerProofSystem = Historical;
	type KeyOwnerProof =
		<Self::KeyOwnerProofSystem as KeyOwnerProofSystem<(KeyTypeId, ValidatorId)>>::Proof;
	type KeyOwnerIdentification = <Self::KeyOwnerProofSystem as KeyOwnerProofSystem<(
		KeyTypeId,
		ValidatorId,
	)>>::IdentificationTuple;
	type HandleReports = parachains_slashing::SlashingReportHandler<
		Self::KeyOwnerIdentification,
		Offences,
		ReportLongevity,
	>;
	type WeightInfo = parachains_slashing::TestWeightInfo;
	type BenchmarkingConfig = parachains_slashing::BenchConfig<200>;
}

parameter_types! {
	pub const ParaDeposit: Balance = 40 * UNITS;
}

impl paras_registrar::Config for Runtime {
	type RuntimeOrigin = RuntimeOrigin;
	type RuntimeEvent = RuntimeEvent;
	type Currency = Balances;
	type OnSwap = (Crowdloan, Slots);
	type ParaDeposit = ParaDeposit;
	type DataDepositPerByte = DataDepositPerByte;
	type WeightInfo = weights::runtime_common_paras_registrar::WeightInfo<Runtime>;
}

parameter_types! {
	pub LeasePeriod: BlockNumber = prod_or_fast!(1 * DAYS, 1 * DAYS, "ROC_LEASE_PERIOD");
}

impl slots::Config for Runtime {
	type RuntimeEvent = RuntimeEvent;
	type Currency = Balances;
	type Registrar = Registrar;
	type LeasePeriod = LeasePeriod;
	type LeaseOffset = ();
	type ForceOrigin = MoreThanHalfCouncil;
	type WeightInfo = weights::runtime_common_slots::WeightInfo<Runtime>;
}

parameter_types! {
	pub const CrowdloanId: PalletId = PalletId(*b"py/cfund");
	pub const SubmissionDeposit: Balance = 3 * GRAND;
	pub const MinContribution: Balance = 3_000 * CENTS;
	pub const RemoveKeysLimit: u32 = 1000;
	// Allow 32 bytes for an additional memo to a crowdloan.
	pub const MaxMemoLength: u8 = 32;
}

impl crowdloan::Config for Runtime {
	type RuntimeEvent = RuntimeEvent;
	type PalletId = CrowdloanId;
	type SubmissionDeposit = SubmissionDeposit;
	type MinContribution = MinContribution;
	type RemoveKeysLimit = RemoveKeysLimit;
	type Registrar = Registrar;
	type Auctioneer = Auctions;
	type MaxMemoLength = MaxMemoLength;
	type WeightInfo = weights::runtime_common_crowdloan::WeightInfo<Runtime>;
}

parameter_types! {
	// The average auction is 7 days long, so this will be 70% for ending period.
	// 5 Days = 72000 Blocks @ 6 sec per block
	pub const EndingPeriod: BlockNumber = 5 * DAYS;
	// ~ 1000 samples per day -> ~ 20 blocks per sample -> 2 minute samples
	pub const SampleLength: BlockNumber = 2 * MINUTES;
}

type AuctionInitiate = EitherOfDiverse<
	EnsureRoot<AccountId>,
	pallet_collective::EnsureProportionAtLeast<AccountId, CouncilCollective, 2, 3>,
>;

impl auctions::Config for Runtime {
	type RuntimeEvent = RuntimeEvent;
	type Leaser = Slots;
	type Registrar = Registrar;
	type EndingPeriod = EndingPeriod;
	type SampleLength = SampleLength;
	type Randomness = pallet_babe::RandomnessFromOneEpochAgo<Runtime>;
	type InitiateOrigin = AuctionInitiate;
	type WeightInfo = weights::runtime_common_auctions::WeightInfo<Runtime>;
}

type NisCounterpartInstance = pallet_balances::Instance2;
impl pallet_balances::Config<NisCounterpartInstance> for Runtime {
	type Balance = Balance;
	type DustRemoval = ();
	type RuntimeEvent = RuntimeEvent;
	type ExistentialDeposit = ConstU128<10_000_000_000>; // One RTC cent
	type AccountStore = StorageMapShim<
		pallet_balances::Account<Runtime, NisCounterpartInstance>,
		AccountId,
		pallet_balances::AccountData<u128>,
	>;
	type MaxLocks = ConstU32<4>;
	type MaxReserves = ConstU32<4>;
	type ReserveIdentifier = [u8; 8];
	type WeightInfo = weights::pallet_balances_nis_counterpart_balances::WeightInfo<Runtime>;
	type HoldIdentifier = ();
	type FreezeIdentifier = ();
	type MaxHolds = ConstU32<0>;
	type MaxFreezes = ConstU32<0>;
}

parameter_types! {
	pub const NisBasePeriod: BlockNumber = 30 * DAYS;
	pub const MinBid: Balance = 100 * UNITS;
	pub MinReceipt: Perquintill = Perquintill::from_rational(1u64, 10_000_000u64);
	pub const IntakePeriod: BlockNumber = 5 * MINUTES;
	pub MaxIntakeWeight: Weight = MAXIMUM_BLOCK_WEIGHT / 10;
	pub const ThawThrottle: (Perquintill, BlockNumber) = (Perquintill::from_percent(25), 5);
	pub storage NisTarget: Perquintill = Perquintill::zero();
	pub const NisPalletId: PalletId = PalletId(*b"py/nis  ");
	pub const NisHoldReason: RuntimeHoldReason = RuntimeHoldReason::Nis(pallet_nis::HoldReason::NftReceipt);
}

impl pallet_nis::Config for Runtime {
	type WeightInfo = weights::pallet_nis::WeightInfo<Runtime>;
	type RuntimeEvent = RuntimeEvent;
	type Currency = Balances;
	type CurrencyBalance = Balance;
	type FundOrigin = frame_system::EnsureSigned<AccountId>;
	type Counterpart = NisCounterpartBalances;
	type CounterpartAmount = WithMaximumOf<ConstU128<21_000_000_000_000_000_000u128>>;
	type Deficit = (); // Mint
	type IgnoredIssuance = ();
	type Target = NisTarget;
	type PalletId = NisPalletId;
	type QueueCount = ConstU32<300>;
	type MaxQueueLen = ConstU32<1000>;
	type FifoQueueLen = ConstU32<250>;
	type BasePeriod = NisBasePeriod;
	type MinBid = MinBid;
	type MinReceipt = MinReceipt;
	type IntakePeriod = IntakePeriod;
	type MaxIntakeWeight = MaxIntakeWeight;
	type ThawThrottle = ThawThrottle;
	type HoldReason = NisHoldReason;
}

parameter_types! {
	pub const BeefySetIdSessionEntries: u32 = BondingDuration::get() * SessionsPerEra::get();
}

impl pallet_beefy::Config for Runtime {
	type BeefyId = BeefyId;
	type MaxAuthorities = MaxAuthorities;
	type MaxSetIdSessionEntries = BeefySetIdSessionEntries;
	type OnNewValidatorSet = MmrLeaf;
	type WeightInfo = ();
	type KeyOwnerProof = <Historical as KeyOwnerProofSystem<(KeyTypeId, BeefyId)>>::Proof;
	type EquivocationReportSystem =
		pallet_beefy::EquivocationReportSystem<Self, Offences, Historical, ReportLongevity>;
}

type MmrHash = <Keccak256 as sp_runtime::traits::Hash>::Output;

impl pallet_mmr::Config for Runtime {
	const INDEXING_PREFIX: &'static [u8] = mmr::INDEXING_PREFIX;
	type Hashing = Keccak256;
	type Hash = MmrHash;
	type OnNewRoot = pallet_beefy_mmr::DepositBeefyDigest<Runtime>;
	type WeightInfo = ();
	type LeafData = pallet_beefy_mmr::Pallet<Runtime>;
}

parameter_types! {
	/// Version of the produced MMR leaf.
	///
	/// The version consists of two parts;
	/// - `major` (3 bits)
	/// - `minor` (5 bits)
	///
	/// `major` should be updated only if decoding the previous MMR Leaf format from the payload
	/// is not possible (i.e. backward incompatible change).
	/// `minor` should be updated if fields are added to the previous MMR Leaf, which given SCALE
	/// encoding does not prevent old leafs from being decoded.
	///
	/// Hence we expect `major` to be changed really rarely (think never).
	/// See [`MmrLeafVersion`] type documentation for more details.
	pub LeafVersion: MmrLeafVersion = MmrLeafVersion::new(0, 0);
}

pub struct ParasProvider;
impl BeefyDataProvider<H256> for ParasProvider {
	fn extra_data() -> H256 {
		let mut para_heads: Vec<(u32, Vec<u8>)> = Paras::parachains()
			.into_iter()
			.filter_map(|id| Paras::para_head(&id).map(|head| (id.into(), head.0)))
			.collect();
		para_heads.sort();
		binary_merkle_tree::merkle_root::<<Runtime as pallet_mmr::Config>::Hashing, _>(
			para_heads.into_iter().map(|pair| pair.encode()),
		)
		.into()
	}
}

impl pallet_beefy_mmr::Config for Runtime {
	type LeafVersion = LeafVersion;
	type BeefyAuthorityToMerkleLeaf = pallet_beefy_mmr::BeefyEcdsaToEthereum;
	type LeafExtra = H256;
	type BeefyDataProvider = ParasProvider;
}

impl paras_sudo_wrapper::Config for Runtime {}

parameter_types! {
	pub const PermanentSlotLeasePeriodLength: u32 = 365;
	pub const TemporarySlotLeasePeriodLength: u32 = 5;
	pub const MaxPermanentSlots: u32 = 100;
	pub const MaxTemporarySlots: u32 = 100;
	pub const MaxTemporarySlotPerLeasePeriod: u32 = 5;
}

impl assigned_slots::Config for Runtime {
	type RuntimeEvent = RuntimeEvent;
	type AssignSlotOrigin = EnsureRoot<AccountId>;
	type Leaser = Slots;
	type PermanentSlotLeasePeriodLength = PermanentSlotLeasePeriodLength;
	type TemporarySlotLeasePeriodLength = TemporarySlotLeasePeriodLength;
	type MaxPermanentSlots = MaxPermanentSlots;
	type MaxTemporarySlots = MaxTemporarySlots;
	type MaxTemporarySlotPerLeasePeriod = MaxTemporarySlotPerLeasePeriod;
}

impl validator_manager::Config for Runtime {
	type RuntimeEvent = RuntimeEvent;
	type PrivilegedOrigin = EnsureRoot<AccountId>;
}

impl pallet_sudo::Config for Runtime {
	type RuntimeEvent = RuntimeEvent;
	type RuntimeCall = RuntimeCall;
}

construct_runtime! {
	pub enum Runtime where
		Block = Block,
		NodeBlock = primitives::Block,
		UncheckedExtrinsic = UncheckedExtrinsic
	{
		// Basic stuff; balances is uncallable initially.
		System: frame_system::{Pallet, Call, Storage, Config, Event<T>} = 0,

		// Babe must be before session.
		Babe: pallet_babe::{Pallet, Call, Storage, Config, ValidateUnsigned} = 1,

		Timestamp: pallet_timestamp::{Pallet, Call, Storage, Inherent} = 2,
		Indices: pallet_indices::{Pallet, Call, Storage, Config<T>, Event<T>} = 3,
		Balances: pallet_balances::{Pallet, Call, Storage, Config<T>, Event<T>} = 4,
		TransactionPayment: pallet_transaction_payment::{Pallet, Storage, Event<T>} = 33,

		// Consensus support.
		// Authorship must be before session in order to note author in the correct session and era
		// for im-online.
		Authorship: pallet_authorship::{Pallet, Storage} = 5,
		Offences: pallet_offences::{Pallet, Storage, Event} = 7,
		Historical: session_historical::{Pallet} = 34,
		// MMR leaf construction must be before session in order to have leaf contents
		// refer to block<N-1> consistently. see substrate issue #11797 for details.
		Mmr: pallet_mmr::{Pallet, Storage} = 241,
		Session: pallet_session::{Pallet, Call, Storage, Event, Config<T>} = 8,
		Grandpa: pallet_grandpa::{Pallet, Call, Storage, Config, Event, ValidateUnsigned} = 10,
		ImOnline: pallet_im_online::{Pallet, Call, Storage, Event<T>, ValidateUnsigned, Config<T>} = 11,
		AuthorityDiscovery: pallet_authority_discovery::{Pallet, Config} = 12,

		// Governance stuff; uncallable initially.
		Democracy: pallet_democracy::{Pallet, Call, Storage, Config<T>, Event<T>} = 13,
		Council: pallet_collective::<Instance1>::{Pallet, Call, Storage, Origin<T>, Event<T>, Config<T>} = 14,
		TechnicalCommittee: pallet_collective::<Instance2>::{Pallet, Call, Storage, Origin<T>, Event<T>, Config<T>} = 15,
		PhragmenElection: pallet_elections_phragmen::{Pallet, Call, Storage, Event<T>, Config<T>} = 16,
		TechnicalMembership: pallet_membership::<Instance1>::{Pallet, Call, Storage, Event<T>, Config<T>} = 17,
		Treasury: pallet_treasury::{Pallet, Call, Storage, Config, Event<T>} = 18,

		// Claims. Usable initially.
		Claims: claims::{Pallet, Call, Storage, Event<T>, Config<T>, ValidateUnsigned} = 19,

		// Utility module.
		Utility: pallet_utility::{Pallet, Call, Event} = 24,

		// Less simple identity module.
		Identity: pallet_identity::{Pallet, Call, Storage, Event<T>} = 25,

		// Society module.
		Society: pallet_society::{Pallet, Call, Storage, Event<T>} = 26,

		// Social recovery module.
		Recovery: pallet_recovery::{Pallet, Call, Storage, Event<T>} = 27,

		// Vesting. Usable initially, but removed once all vesting is finished.
		Vesting: pallet_vesting::{Pallet, Call, Storage, Event<T>, Config<T>} = 28,

		// System scheduler.
		Scheduler: pallet_scheduler::{Pallet, Call, Storage, Event<T>} = 29,

		// Proxy module. Late addition.
		Proxy: pallet_proxy::{Pallet, Call, Storage, Event<T>} = 30,

		// Multisig module. Late addition.
		Multisig: pallet_multisig::{Pallet, Call, Storage, Event<T>} = 31,

		// Preimage registrar.
		Preimage: pallet_preimage::{Pallet, Call, Storage, Event<T>} = 32,

		// Bounties modules.
		Bounties: pallet_bounties::{Pallet, Call, Storage, Event<T>} = 35,
		ChildBounties: pallet_child_bounties = 40,

		// Tips module.
		Tips: pallet_tips::{Pallet, Call, Storage, Event<T>} = 36,

		// NIS pallet.
		Nis: pallet_nis::{Pallet, Call, Storage, Event<T>, HoldReason} = 38,
//		pub type NisCounterpartInstance = pallet_balances::Instance2;
		NisCounterpartBalances: pallet_balances::<Instance2> = 45,

		// Parachains pallets. Start indices at 50 to leave room.
		ParachainsOrigin: parachains_origin::{Pallet, Origin} = 50,
		Configuration: parachains_configuration::{Pallet, Call, Storage, Config<T>} = 51,
		ParasShared: parachains_shared::{Pallet, Call, Storage} = 52,
		ParaInclusion: parachains_inclusion::{Pallet, Call, Storage, Event<T>} = 53,
		ParaInherent: parachains_paras_inherent::{Pallet, Call, Storage, Inherent} = 54,
		ParaScheduler: parachains_scheduler::{Pallet, Storage} = 55,
		Paras: parachains_paras::{Pallet, Call, Storage, Event, Config, ValidateUnsigned} = 56,
		Initializer: parachains_initializer::{Pallet, Call, Storage} = 57,
<<<<<<< HEAD
		Dmp: parachains_dmp::{Pallet, Call, Storage} = 58,
=======
		Dmp: parachains_dmp::{Pallet, Storage} = 58,
		Ump: parachains_ump::{Pallet, Call, Storage, Event} = 59,
>>>>>>> a5d59c3a
		Hrmp: parachains_hrmp::{Pallet, Call, Storage, Event<T>, Config} = 60,
		ParaSessionInfo: parachains_session_info::{Pallet, Storage} = 61,
		ParasDisputes: parachains_disputes::{Pallet, Call, Storage, Event<T>} = 62,
		ParasSlashing: parachains_slashing::{Pallet, Call, Storage, ValidateUnsigned} = 63,
		MessageQueue: pallet_message_queue::{Pallet, Call, Storage, Event<T>} = 64,

		// Parachain Onboarding Pallets. Start indices at 70 to leave room.
		Registrar: paras_registrar::{Pallet, Call, Storage, Event<T>, Config} = 70,
		Slots: slots::{Pallet, Call, Storage, Event<T>} = 71,
		Auctions: auctions::{Pallet, Call, Storage, Event<T>} = 72,
		Crowdloan: crowdloan::{Pallet, Call, Storage, Event<T>} = 73,

		// Pallet for sending XCM.
		XcmPallet: pallet_xcm::{Pallet, Call, Storage, Event<T>, Origin, Config} = 99,

		// Rococo specific pallets (not included in Kusama). Start indices at 240
		//
		// BEEFY Bridges support.
		Beefy: pallet_beefy::{Pallet, Call, Storage, Config<T>, ValidateUnsigned} = 240,
		MmrLeaf: pallet_beefy_mmr::{Pallet, Storage} = 242,

		ParasSudoWrapper: paras_sudo_wrapper::{Pallet, Call} = 250,
		AssignedSlots: assigned_slots::{Pallet, Call, Storage, Event<T>} = 251,

		// Validator Manager pallet.
		ValidatorManager: validator_manager::{Pallet, Call, Storage, Event<T>} = 252,

		// State trie migration pallet, only temporary.
		StateTrieMigration: pallet_state_trie_migration = 254,

		// Sudo.
		Sudo: pallet_sudo::{Pallet, Call, Storage, Event<T>, Config<T>} = 255,
	}
}

/// The address format for describing accounts.
pub type Address = sp_runtime::MultiAddress<AccountId, ()>;
/// Block header type as expected by this runtime.
pub type Header = generic::Header<BlockNumber, BlakeTwo256>;
/// Block type as expected by this runtime.
pub type Block = generic::Block<Header, UncheckedExtrinsic>;
/// A Block signed with a Justification
pub type SignedBlock = generic::SignedBlock<Block>;
/// `BlockId` type as expected by this runtime.
pub type BlockId = generic::BlockId<Block>;
/// The `SignedExtension` to the basic transaction logic.
pub type SignedExtra = (
	frame_system::CheckNonZeroSender<Runtime>,
	frame_system::CheckSpecVersion<Runtime>,
	frame_system::CheckTxVersion<Runtime>,
	frame_system::CheckGenesis<Runtime>,
	frame_system::CheckMortality<Runtime>,
	frame_system::CheckNonce<Runtime>,
	frame_system::CheckWeight<Runtime>,
	pallet_transaction_payment::ChargeTransactionPayment<Runtime>,
);

/// Unchecked extrinsic type as expected by this runtime.
pub type UncheckedExtrinsic =
	generic::UncheckedExtrinsic<Address, RuntimeCall, Signature, SignedExtra>;

/// All migrations that will run on the next runtime upgrade.
///
/// This contains the combined migrations of the last 10 releases. It allows to skip runtime
/// upgrades in case governance decides to do so.
pub type Migrations = (
	// Unreleased - add new migrations here:
	parachains_configuration::migration::v5::MigrateToV5<Runtime>,
);

/// Helpers to configure all migrations.
pub mod migrations {
	use primitives::MAX_CODE_SIZE;
	use runtime_parachains::configuration::migration_ump;

	pub const MAX_UPWARD_QUEUE_SIZE: u32 = 8 * 1024 * 1024;
	pub const MAX_UPWARD_QUEUE_COUNT: u32 = 1398101;
	pub const MAX_UPWARD_MESSAGE_SIZE: u32 = (1 << 15) - 5; // Checked in test `max_upward_message_size`.
	pub const MAX_UPWARD_MESSAGE_NUM_PER_CANDIDATE: u32 = 1024;

	pub type UpdateUmpLimits = migration_ump::latest::ScheduleConfigUpdate<
		super::Runtime,
		MAX_UPWARD_QUEUE_SIZE,
		MAX_UPWARD_QUEUE_COUNT,
		MAX_UPWARD_MESSAGE_SIZE,
		MAX_UPWARD_MESSAGE_NUM_PER_CANDIDATE,
		MAX_CODE_SIZE,
	>;
}

/// Executive: handles dispatch to the various modules.
pub type Executive = frame_executive::Executive<
	Runtime,
	Block,
	frame_system::ChainContext<Runtime>,
	Runtime,
	AllPalletsWithSystem,
	Migrations,
>;
/// The payload being signed in transactions.
pub type SignedPayload = generic::SignedPayload<RuntimeCall, SignedExtra>;

parameter_types! {
	// The deposit configuration for the singed migration. Specially if you want to allow any signed account to do the migration (see `SignedFilter`, these deposits should be high)
	pub const MigrationSignedDepositPerItem: Balance = 1 * CENTS;
	pub const MigrationSignedDepositBase: Balance = 20 * CENTS * 100;
	pub const MigrationMaxKeyLen: u32 = 512;
}

impl pallet_state_trie_migration::Config for Runtime {
	type RuntimeEvent = RuntimeEvent;
	type Currency = Balances;
	type SignedDepositPerItem = MigrationSignedDepositPerItem;
	type SignedDepositBase = MigrationSignedDepositBase;
	type ControlOrigin = EnsureRoot<AccountId>;
	// specific account for the migration, can trigger the signed migrations.
	type SignedFilter = frame_system::EnsureSignedBy<MigController, AccountId>;

	// Use same weights as substrate ones.
	type WeightInfo = pallet_state_trie_migration::weights::SubstrateWeight<Runtime>;
	type MaxKeyLen = MigrationMaxKeyLen;
}

frame_support::ord_parameter_types! {
	pub const MigController: AccountId = AccountId::from(hex_literal::hex!("52bc71c1eca5353749542dfdf0af97bf764f9c2f44e860cd485f1cd86400f649"));
}

#[cfg(feature = "runtime-benchmarks")]
mod benches {
	frame_benchmarking::define_benchmarks!(
		// Polkadot
		// NOTE: Make sure to prefix these with `runtime_common::` so
		// the that path resolves correctly in the generated file.
		[runtime_common::auctions, Auctions]
		[runtime_common::crowdloan, Crowdloan]
		[runtime_common::claims, Claims]
		[runtime_common::slots, Slots]
		[runtime_common::paras_registrar, Registrar]
		[runtime_parachains::configuration, Configuration]
		[runtime_parachains::hrmp, Hrmp]
		[runtime_parachains::disputes, ParasDisputes]
		[runtime_parachains::inclusion, ParaInclusion]
		[runtime_parachains::initializer, Initializer]
		[runtime_parachains::paras_inherent, ParaInherent]
		[runtime_parachains::paras, Paras]
		// Substrate
		[pallet_balances, Balances]
		[pallet_balances, NisCounterpartBalances]
		[frame_benchmarking::baseline, Baseline::<Runtime>]
		[pallet_bounties, Bounties]
		[pallet_child_bounties, ChildBounties]
		[pallet_collective, Council]
		[pallet_collective, TechnicalCommittee]
		[pallet_democracy, Democracy]
		[pallet_elections_phragmen, PhragmenElection]
		[pallet_nis, Nis]
		[pallet_identity, Identity]
		[pallet_im_online, ImOnline]
		[pallet_indices, Indices]
		[pallet_membership, TechnicalMembership]
		[pallet_message_queue, MessageQueue]
		[pallet_multisig, Multisig]
		[pallet_preimage, Preimage]
		[pallet_proxy, Proxy]
		[pallet_recovery, Recovery]
		[pallet_scheduler, Scheduler]
		[frame_system, SystemBench::<Runtime>]
		[pallet_timestamp, Timestamp]
		[pallet_tips, Tips]
		[pallet_treasury, Treasury]
		[pallet_utility, Utility]
		[pallet_vesting, Vesting]
		// XCM
		[pallet_xcm, XcmPallet]
		[pallet_xcm_benchmarks::fungible, pallet_xcm_benchmarks::fungible::Pallet::<Runtime>]
		[pallet_xcm_benchmarks::generic, pallet_xcm_benchmarks::generic::Pallet::<Runtime>]
	);
}

pub type MmrHashing = <Runtime as pallet_mmr::Config>::Hashing;

#[cfg(not(feature = "disable-runtime-api"))]
sp_api::impl_runtime_apis! {
	impl sp_api::Core<Block> for Runtime {
		fn version() -> RuntimeVersion {
			VERSION
		}

		fn execute_block(block: Block) {
			Executive::execute_block(block);
		}

		fn initialize_block(header: &<Block as BlockT>::Header) {
			Executive::initialize_block(header)
		}
	}

	impl sp_api::Metadata<Block> for Runtime {
		fn metadata() -> OpaqueMetadata {
			OpaqueMetadata::new(Runtime::metadata().into())
		}

		fn metadata_at_version(version: u32) -> Option<OpaqueMetadata> {
			Runtime::metadata_at_version(version)
		}

		fn metadata_versions() -> sp_std::vec::Vec<u32> {
			Runtime::metadata_versions()
		}
	}

	impl block_builder_api::BlockBuilder<Block> for Runtime {
		fn apply_extrinsic(extrinsic: <Block as BlockT>::Extrinsic) -> ApplyExtrinsicResult {
			Executive::apply_extrinsic(extrinsic)
		}

		fn finalize_block() -> <Block as BlockT>::Header {
			Executive::finalize_block()
		}

		fn inherent_extrinsics(data: inherents::InherentData) -> Vec<<Block as BlockT>::Extrinsic> {
			data.create_extrinsics()
		}

		fn check_inherents(
			block: Block,
			data: inherents::InherentData,
		) -> inherents::CheckInherentsResult {
			data.check_extrinsics(&block)
		}
	}

	impl tx_pool_api::runtime_api::TaggedTransactionQueue<Block> for Runtime {
		fn validate_transaction(
			source: TransactionSource,
			tx: <Block as BlockT>::Extrinsic,
			block_hash: <Block as BlockT>::Hash,
		) -> TransactionValidity {
			Executive::validate_transaction(source, tx, block_hash)
		}
	}

	impl offchain_primitives::OffchainWorkerApi<Block> for Runtime {
		fn offchain_worker(header: &<Block as BlockT>::Header) {
			Executive::offchain_worker(header)
		}
	}

	impl primitives::runtime_api::ParachainHost<Block, Hash, BlockNumber> for Runtime {
		fn validators() -> Vec<ValidatorId> {
			parachains_runtime_api_impl::validators::<Runtime>()
		}

		fn validator_groups() -> (Vec<Vec<ValidatorIndex>>, GroupRotationInfo<BlockNumber>) {
			parachains_runtime_api_impl::validator_groups::<Runtime>()
		}

		fn availability_cores() -> Vec<CoreState<Hash, BlockNumber>> {
			parachains_runtime_api_impl::availability_cores::<Runtime>()
		}

		fn persisted_validation_data(para_id: ParaId, assumption: OccupiedCoreAssumption)
			-> Option<PersistedValidationData<Hash, BlockNumber>> {
			parachains_runtime_api_impl::persisted_validation_data::<Runtime>(para_id, assumption)
		}

		fn assumed_validation_data(
			para_id: ParaId,
			expected_persisted_validation_data_hash: Hash,
		) -> Option<(PersistedValidationData<Hash, BlockNumber>, ValidationCodeHash)> {
			parachains_runtime_api_impl::assumed_validation_data::<Runtime>(
				para_id,
				expected_persisted_validation_data_hash,
			)
		}

		fn check_validation_outputs(
			para_id: ParaId,
			outputs: primitives::CandidateCommitments,
		) -> bool {
			parachains_runtime_api_impl::check_validation_outputs::<Runtime>(para_id, outputs)
		}

		fn session_index_for_child() -> SessionIndex {
			parachains_runtime_api_impl::session_index_for_child::<Runtime>()
		}

		fn validation_code(para_id: ParaId, assumption: OccupiedCoreAssumption)
			-> Option<ValidationCode> {
			parachains_runtime_api_impl::validation_code::<Runtime>(para_id, assumption)
		}

		fn candidate_pending_availability(para_id: ParaId) -> Option<CommittedCandidateReceipt<Hash>> {
			parachains_runtime_api_impl::candidate_pending_availability::<Runtime>(para_id)
		}

		fn candidate_events() -> Vec<CandidateEvent<Hash>> {
			parachains_runtime_api_impl::candidate_events::<Runtime, _>(|ev| {
				match ev {
					RuntimeEvent::ParaInclusion(ev) => {
						Some(ev)
					}
					_ => None,
				}
			})
		}

		fn session_info(index: SessionIndex) -> Option<SessionInfo> {
			parachains_runtime_api_impl::session_info::<Runtime>(index)
		}

		fn session_executor_params(session_index: SessionIndex) -> Option<ExecutorParams> {
			parachains_runtime_api_impl::session_executor_params::<Runtime>(session_index)
		}

		fn dmq_contents(recipient: ParaId) -> Vec<InboundDownwardMessage<BlockNumber>> {
			parachains_runtime_api_impl::dmq_contents::<Runtime>(recipient)
		}

		fn inbound_hrmp_channels_contents(
			recipient: ParaId
		) -> BTreeMap<ParaId, Vec<InboundHrmpMessage<BlockNumber>>> {
			parachains_runtime_api_impl::inbound_hrmp_channels_contents::<Runtime>(recipient)
		}

		fn validation_code_by_hash(hash: ValidationCodeHash) -> Option<ValidationCode> {
			parachains_runtime_api_impl::validation_code_by_hash::<Runtime>(hash)
		}

		fn on_chain_votes() -> Option<ScrapedOnChainVotes<Hash>> {
			parachains_runtime_api_impl::on_chain_votes::<Runtime>()
		}

		fn submit_pvf_check_statement(
			stmt: primitives::PvfCheckStatement,
			signature: primitives::ValidatorSignature
		) {
			parachains_runtime_api_impl::submit_pvf_check_statement::<Runtime>(stmt, signature)
		}

		fn pvfs_require_precheck() -> Vec<ValidationCodeHash> {
			parachains_runtime_api_impl::pvfs_require_precheck::<Runtime>()
		}

		fn validation_code_hash(para_id: ParaId, assumption: OccupiedCoreAssumption)
			-> Option<ValidationCodeHash>
		{
			parachains_runtime_api_impl::validation_code_hash::<Runtime>(para_id, assumption)
		}

		fn disputes() -> Vec<(SessionIndex, CandidateHash, DisputeState<BlockNumber>)> {
			parachains_runtime_api_impl::get_session_disputes::<Runtime>()
		}
	}

	#[api_version(2)]
	impl beefy_primitives::BeefyApi<Block> for Runtime {
		fn beefy_genesis() -> Option<BlockNumber> {
			Beefy::genesis_block()
		}

		fn validator_set() -> Option<beefy_primitives::ValidatorSet<BeefyId>> {
			Beefy::validator_set()
		}

		fn submit_report_equivocation_unsigned_extrinsic(
			equivocation_proof: beefy_primitives::EquivocationProof<
				BlockNumber,
				BeefyId,
				BeefySignature,
			>,
			key_owner_proof: beefy_primitives::OpaqueKeyOwnershipProof,
		) -> Option<()> {
			let key_owner_proof = key_owner_proof.decode()?;

			Beefy::submit_unsigned_equivocation_report(
				equivocation_proof,
				key_owner_proof,
			)
		}

		fn generate_key_ownership_proof(
			_set_id: beefy_primitives::ValidatorSetId,
			authority_id: BeefyId,
		) -> Option<beefy_primitives::OpaqueKeyOwnershipProof> {
			use parity_scale_codec::Encode;

			Historical::prove((beefy_primitives::KEY_TYPE, authority_id))
				.map(|p| p.encode())
				.map(beefy_primitives::OpaqueKeyOwnershipProof::new)
		}
	}

	#[api_version(2)]
	impl mmr::MmrApi<Block, Hash, BlockNumber> for Runtime {
		fn mmr_root() -> Result<Hash, mmr::Error> {
			Ok(Mmr::mmr_root())
		}

		fn mmr_leaf_count() -> Result<mmr::LeafIndex, mmr::Error> {
			Ok(Mmr::mmr_leaves())
		}

		fn generate_proof(
			block_numbers: Vec<BlockNumber>,
			best_known_block_number: Option<BlockNumber>,
		) -> Result<(Vec<mmr::EncodableOpaqueLeaf>, mmr::Proof<Hash>), mmr::Error> {
			Mmr::generate_proof(block_numbers, best_known_block_number).map(
				|(leaves, proof)| {
					(
						leaves
							.into_iter()
							.map(|leaf| mmr::EncodableOpaqueLeaf::from_leaf(&leaf))
							.collect(),
						proof,
					)
				},
			)
		}

		fn verify_proof(leaves: Vec<mmr::EncodableOpaqueLeaf>, proof: mmr::Proof<Hash>)
			-> Result<(), mmr::Error>
		{
			pub type MmrLeaf = <<Runtime as pallet_mmr::Config>::LeafData as mmr::LeafDataProvider>::LeafData;
			let leaves = leaves.into_iter().map(|leaf|
				leaf.into_opaque_leaf()
				.try_decode()
				.ok_or(mmr::Error::Verify)).collect::<Result<Vec<MmrLeaf>, mmr::Error>>()?;
			Mmr::verify_leaves(leaves, proof)
		}

		fn verify_proof_stateless(
			root: Hash,
			leaves: Vec<mmr::EncodableOpaqueLeaf>,
			proof: mmr::Proof<Hash>
		) -> Result<(), mmr::Error> {
			let nodes = leaves.into_iter().map(|leaf|mmr::DataOrHash::Data(leaf.into_opaque_leaf())).collect();
			pallet_mmr::verify_leaves_proof::<MmrHashing, _>(root, nodes, proof)
		}
	}

	impl fg_primitives::GrandpaApi<Block> for Runtime {
		fn grandpa_authorities() -> Vec<(GrandpaId, u64)> {
			Grandpa::grandpa_authorities()
		}

		fn current_set_id() -> fg_primitives::SetId {
			Grandpa::current_set_id()
		}

		fn submit_report_equivocation_unsigned_extrinsic(
			equivocation_proof: fg_primitives::EquivocationProof<
				<Block as BlockT>::Hash,
				sp_runtime::traits::NumberFor<Block>,
			>,
			key_owner_proof: fg_primitives::OpaqueKeyOwnershipProof,
		) -> Option<()> {
			let key_owner_proof = key_owner_proof.decode()?;

			Grandpa::submit_unsigned_equivocation_report(
				equivocation_proof,
				key_owner_proof,
			)
		}

		fn generate_key_ownership_proof(
			_set_id: fg_primitives::SetId,
			authority_id: fg_primitives::AuthorityId,
		) -> Option<fg_primitives::OpaqueKeyOwnershipProof> {
			use parity_scale_codec::Encode;

			Historical::prove((fg_primitives::KEY_TYPE, authority_id))
				.map(|p| p.encode())
				.map(fg_primitives::OpaqueKeyOwnershipProof::new)
		}
	}

	impl babe_primitives::BabeApi<Block> for Runtime {
		fn configuration() -> babe_primitives::BabeConfiguration {
			let epoch_config = Babe::epoch_config().unwrap_or(BABE_GENESIS_EPOCH_CONFIG);
			babe_primitives::BabeConfiguration {
				slot_duration: Babe::slot_duration(),
				epoch_length: EpochDurationInBlocks::get().into(),
				c: epoch_config.c,
				authorities: Babe::authorities().to_vec(),
				randomness: Babe::randomness(),
				allowed_slots: epoch_config.allowed_slots,
			}
		}

		fn current_epoch_start() -> babe_primitives::Slot {
			Babe::current_epoch_start()
		}

		fn current_epoch() -> babe_primitives::Epoch {
			Babe::current_epoch()
		}

		fn next_epoch() -> babe_primitives::Epoch {
			Babe::next_epoch()
		}

		fn generate_key_ownership_proof(
			_slot: babe_primitives::Slot,
			authority_id: babe_primitives::AuthorityId,
		) -> Option<babe_primitives::OpaqueKeyOwnershipProof> {
			use parity_scale_codec::Encode;

			Historical::prove((babe_primitives::KEY_TYPE, authority_id))
				.map(|p| p.encode())
				.map(babe_primitives::OpaqueKeyOwnershipProof::new)
		}

		fn submit_report_equivocation_unsigned_extrinsic(
			equivocation_proof: babe_primitives::EquivocationProof<<Block as BlockT>::Header>,
			key_owner_proof: babe_primitives::OpaqueKeyOwnershipProof,
		) -> Option<()> {
			let key_owner_proof = key_owner_proof.decode()?;

			Babe::submit_unsigned_equivocation_report(
				equivocation_proof,
				key_owner_proof,
			)
		}
	}

	impl authority_discovery_primitives::AuthorityDiscoveryApi<Block> for Runtime {
		fn authorities() -> Vec<AuthorityDiscoveryId> {
			parachains_runtime_api_impl::relevant_authority_ids::<Runtime>()
		}
	}

	impl sp_session::SessionKeys<Block> for Runtime {
		fn generate_session_keys(seed: Option<Vec<u8>>) -> Vec<u8> {
			SessionKeys::generate(seed)
		}

		fn decode_session_keys(
			encoded: Vec<u8>,
		) -> Option<Vec<(Vec<u8>, sp_core::crypto::KeyTypeId)>> {
			SessionKeys::decode_into_raw_public_keys(&encoded)
		}
	}

	impl frame_system_rpc_runtime_api::AccountNonceApi<Block, AccountId, Nonce> for Runtime {
		fn account_nonce(account: AccountId) -> Nonce {
			System::account_nonce(account)
		}
	}

	impl pallet_transaction_payment_rpc_runtime_api::TransactionPaymentApi<
		Block,
		Balance,
	> for Runtime {
		fn query_info(uxt: <Block as BlockT>::Extrinsic, len: u32) -> RuntimeDispatchInfo<Balance> {
			TransactionPayment::query_info(uxt, len)
		}
		fn query_fee_details(uxt: <Block as BlockT>::Extrinsic, len: u32) -> FeeDetails<Balance> {
			TransactionPayment::query_fee_details(uxt, len)
		}
		fn query_weight_to_fee(weight: Weight) -> Balance {
			TransactionPayment::weight_to_fee(weight)
		}
		fn query_length_to_fee(length: u32) -> Balance {
			TransactionPayment::length_to_fee(length)
		}
	}

	impl pallet_beefy_mmr::BeefyMmrApi<Block, Hash> for RuntimeApi {
		fn authority_set_proof() -> beefy_primitives::mmr::BeefyAuthoritySet<Hash> {
			MmrLeaf::authority_set_proof()
		}

		fn next_authority_set_proof() -> beefy_primitives::mmr::BeefyNextAuthoritySet<Hash> {
			MmrLeaf::next_authority_set_proof()
		}
	}

	#[cfg(feature = "try-runtime")]
	impl frame_try_runtime::TryRuntime<Block> for Runtime {
		fn on_runtime_upgrade(checks: frame_try_runtime::UpgradeCheckSelect) -> (Weight, Weight) {
			log::info!("try-runtime::on_runtime_upgrade rococo.");
			let weight = Executive::try_runtime_upgrade(checks).unwrap();
			(weight, BlockWeights::get().max_block)
		}

		fn execute_block(
			block: Block,
			state_root_check: bool,
			signature_check: bool,
			select: frame_try_runtime::TryStateSelect,
		) -> Weight {
			// NOTE: intentional unwrap: we don't want to propagate the error backwards, and want to
			// have a backtrace here.
			Executive::try_execute_block(block, state_root_check, signature_check, select).unwrap()
		}
	}

	#[cfg(feature = "runtime-benchmarks")]
	impl frame_benchmarking::Benchmark<Block> for Runtime {
		fn benchmark_metadata(extra: bool) -> (
			Vec<frame_benchmarking::BenchmarkList>,
			Vec<frame_support::traits::StorageInfo>,
		) {
			use frame_benchmarking::{Benchmarking, BenchmarkList};
			use frame_support::traits::StorageInfoTrait;

			use frame_system_benchmarking::Pallet as SystemBench;
			use frame_benchmarking::baseline::Pallet as Baseline;

			let mut list = Vec::<BenchmarkList>::new();
			list_benchmarks!(list, extra);

			let storage_info = AllPalletsWithSystem::storage_info();
			return (list, storage_info)
		}

		fn dispatch_benchmark(
			config: frame_benchmarking::BenchmarkConfig,
		) -> Result<
			Vec<frame_benchmarking::BenchmarkBatch>,
			sp_runtime::RuntimeString,
		> {
			use frame_benchmarking::{Benchmarking, BenchmarkBatch, TrackedStorageKey, BenchmarkError};
			use frame_system_benchmarking::Pallet as SystemBench;
			use frame_benchmarking::baseline::Pallet as Baseline;
			use xcm::latest::prelude::*;
			use xcm_config::{
				LocalCheckAccount, LocationConverter, Statemine, TokenLocation, XcmConfig,
			};

			impl frame_system_benchmarking::Config for Runtime {}
			impl frame_benchmarking::baseline::Config for Runtime {}
			impl pallet_xcm_benchmarks::Config for Runtime {
				type XcmConfig = XcmConfig;
				type AccountIdConverter = LocationConverter;
				fn valid_destination() -> Result<MultiLocation, BenchmarkError> {
					Ok(Statemine::get())
				}
				fn worst_case_holding(_depositable_count: u32) -> MultiAssets {
					// Rococo only knows about ROC
					vec![MultiAsset{
						id: Concrete(TokenLocation::get()),
						fun: Fungible(1_000_000 * UNITS),
					}].into()
				}
			}

			parameter_types! {
				pub const TrustedTeleporter: Option<(MultiLocation, MultiAsset)> = Some((
					Statemine::get(),
					MultiAsset { fun: Fungible(1 * UNITS), id: Concrete(TokenLocation::get()) },
				));
				pub const TrustedReserve: Option<(MultiLocation, MultiAsset)> = Some((
					Statemine::get(),
					MultiAsset { fun: Fungible(1 * UNITS), id: Concrete(TokenLocation::get()) },
				));
			}

			impl pallet_xcm_benchmarks::fungible::Config for Runtime {
				type TransactAsset = Balances;

				type CheckedAccount = LocalCheckAccount;
				type TrustedTeleporter = TrustedTeleporter;

				fn get_multi_asset() -> MultiAsset {
					MultiAsset {
						id: Concrete(TokenLocation::get()),
						fun: Fungible(1 * UNITS),
					}
				}
			}

			impl pallet_xcm_benchmarks::generic::Config for Runtime {
				type RuntimeCall = RuntimeCall;

				fn worst_case_response() -> (u64, Response) {
					(0u64, Response::Version(Default::default()))
				}

				fn worst_case_asset_exchange() -> Result<(MultiAssets, MultiAssets), BenchmarkError> {
					// Rococo doesn't support asset exchanges
					Err(BenchmarkError::Skip)
				}

				fn universal_alias() -> Result<(MultiLocation, Junction), BenchmarkError> {
					// The XCM executor of Rococo doesn't have a configured `UniversalAliases`
					Err(BenchmarkError::Skip)
				}

				fn transact_origin_and_runtime_call() -> Result<(MultiLocation, RuntimeCall), BenchmarkError> {
					Ok((Statemine::get(), frame_system::Call::remark_with_event { remark: vec![] }.into()))
				}

				fn subscribe_origin() -> Result<MultiLocation, BenchmarkError> {
					Ok(Statemine::get())
				}

				fn claimable_asset() -> Result<(MultiLocation, MultiLocation, MultiAssets), BenchmarkError> {
					let origin = Statemine::get();
					let assets: MultiAssets = (Concrete(TokenLocation::get()), 1_000 * UNITS).into();
					let ticket = MultiLocation { parents: 0, interior: Here };
					Ok((origin, ticket, assets))
				}

				fn unlockable_asset() -> Result<(MultiLocation, MultiLocation, MultiAsset), BenchmarkError> {
					// Rococo doesn't support asset locking
					Err(BenchmarkError::Skip)
				}

				fn export_message_origin_and_destination(
				) -> Result<(MultiLocation, NetworkId, InteriorMultiLocation), BenchmarkError> {
					// Rococo doesn't support exporting messages
					Err(BenchmarkError::Skip)
				}
			}

			let whitelist: Vec<TrackedStorageKey> = vec![
				// Block Number
				hex_literal::hex!("26aa394eea5630e07c48ae0c9558cef702a5c1b19ab7a04f536c519aca4983ac").to_vec().into(),
				// Total Issuance
				hex_literal::hex!("c2261276cc9d1f8598ea4b6a74b15c2f57c875e4cff74148e4628f264b974c80").to_vec().into(),
				// Execution Phase
				hex_literal::hex!("26aa394eea5630e07c48ae0c9558cef7ff553b5a9862a516939d82b3d3d8661a").to_vec().into(),
				// Event Count
				hex_literal::hex!("26aa394eea5630e07c48ae0c9558cef70a98fdbe9ce6c55837576c60c7af3850").to_vec().into(),
				// System Events
				hex_literal::hex!("26aa394eea5630e07c48ae0c9558cef780d41e5e16056765bc8461851072c9d7").to_vec().into(),
				// Treasury Account
				hex_literal::hex!("26aa394eea5630e07c48ae0c9558cef7b99d880ec681799c0cf30e8886371da95ecffd7b6c0f78751baa9d281e0bfa3a6d6f646c70792f74727372790000000000000000000000000000000000000000").to_vec().into(),
			];

			let mut batches = Vec::<BenchmarkBatch>::new();
			let params = (&config, &whitelist);

			add_benchmarks!(params, batches);

			Ok(batches)
		}
	}
}

#[cfg(test)]
mod encoding_tests {
	use super::*;

	#[test]
	fn nis_hold_reason_encoding_is_correct() {
		assert_eq!(NisHoldReason::get().encode(), [38, 0]);
	}
}

#[cfg(test)]
mod test {
	use super::*;

	#[test]
	fn max_upward_message_size() {
		use sp_core::Get;
		assert_eq!(
			migrations::MAX_UPWARD_MESSAGE_SIZE,
			pallet_message_queue::MaxMessageLenOf::<Runtime>::get()
		);
	}
}

#[cfg(all(test, feature = "try-runtime"))]
mod remote_tests {
	use super::*;
	use frame_try_runtime::{runtime_decl_for_try_runtime::TryRuntime, UpgradeCheckSelect};
	use remote_externalities::{
		Builder, Mode, OfflineConfig, OnlineConfig, SnapshotConfig, Transport,
	};
	use std::env::var;

	#[tokio::test]
	async fn run_migrations() {
		if var("RUN_MIGRATION_TESTS").is_err() {
			return
		}

		sp_tracing::try_init_simple();
		let transport: Transport =
			var("WS").unwrap_or("wss://rococo-rpc.polkadot.io:443".to_string()).into();
		let maybe_state_snapshot: Option<SnapshotConfig> = var("SNAP").map(|s| s.into()).ok();
		let mut ext = Builder::<Block>::default()
			.mode(if let Some(state_snapshot) = maybe_state_snapshot {
				Mode::OfflineOrElseOnline(
					OfflineConfig { state_snapshot: state_snapshot.clone() },
					OnlineConfig {
						transport,
						state_snapshot: Some(state_snapshot),
						..Default::default()
					},
				)
			} else {
				Mode::Online(OnlineConfig { transport, ..Default::default() })
			})
			.build()
			.await
			.unwrap();
		ext.execute_with(|| Runtime::on_runtime_upgrade(UpgradeCheckSelect::PreAndPost));
	}
}<|MERGE_RESOLUTION|>--- conflicted
+++ resolved
@@ -1450,12 +1450,7 @@
 		ParaScheduler: parachains_scheduler::{Pallet, Storage} = 55,
 		Paras: parachains_paras::{Pallet, Call, Storage, Event, Config, ValidateUnsigned} = 56,
 		Initializer: parachains_initializer::{Pallet, Call, Storage} = 57,
-<<<<<<< HEAD
-		Dmp: parachains_dmp::{Pallet, Call, Storage} = 58,
-=======
 		Dmp: parachains_dmp::{Pallet, Storage} = 58,
-		Ump: parachains_ump::{Pallet, Call, Storage, Event} = 59,
->>>>>>> a5d59c3a
 		Hrmp: parachains_hrmp::{Pallet, Call, Storage, Event<T>, Config} = 60,
 		ParaSessionInfo: parachains_session_info::{Pallet, Storage} = 61,
 		ParasDisputes: parachains_disputes::{Pallet, Call, Storage, Event<T>} = 62,
