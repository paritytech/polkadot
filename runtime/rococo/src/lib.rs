// Copyright (C) Parity Technologies (UK) Ltd.
// This file is part of Polkadot.

// Polkadot is free software: you can redistribute it and/or modify
// it under the terms of the GNU General Public License as published by
// the Free Software Foundation, either version 3 of the License, or
// (at your option) any later version.

// Polkadot is distributed in the hope that it will be useful,
// but WITHOUT ANY WARRANTY; without even the implied warranty of
// MERCHANTABILITY or FITNESS FOR A PARTICULAR PURPOSE.  See the
// GNU General Public License for more details.

// You should have received a copy of the GNU General Public License
// along with Polkadot.  If not, see <http://www.gnu.org/licenses/>.

//! The Rococo runtime for v1 parachains.

#![cfg_attr(not(feature = "std"), no_std)]
// `construct_runtime!` does a lot of recursion and requires us to increase the limit.
#![recursion_limit = "512"]

use pallet_nis::WithMaximumOf;
use parity_scale_codec::{Decode, Encode, MaxEncodedLen};
use primitives::{
	slashing, AccountId, AccountIndex, Balance, BlockNumber, CandidateEvent, CandidateHash,
	CommittedCandidateReceipt, CoreState, DisputeState, ExecutorParams, GroupRotationInfo, Hash,
	Id as ParaId, InboundDownwardMessage, InboundHrmpMessage, Moment, Nonce,
	OccupiedCoreAssumption, PersistedValidationData, ScrapedOnChainVotes, SessionInfo, Signature,
	ValidationCode, ValidationCodeHash, ValidatorId, ValidatorIndex, PARACHAIN_KEY_TYPE_ID,
};
use runtime_common::{
	assigned_slots, auctions, claims, crowdloan, impl_runtime_weights, impls::ToAuthor,
	paras_registrar, paras_sudo_wrapper, prod_or_fast, slots, BlockHashCount, BlockLength,
	SlowAdjustingFeeUpdate,
};
use scale_info::TypeInfo;
use sp_std::{cmp::Ordering, collections::btree_map::BTreeMap, prelude::*};

use runtime_parachains::{
	configuration as parachains_configuration, disputes as parachains_disputes,
	disputes::slashing as parachains_slashing,
	dmp as parachains_dmp, hrmp as parachains_hrmp, inclusion as parachains_inclusion,
	inclusion::{AggregateMessageOrigin, UmpQueueId},
	initializer as parachains_initializer, origin as parachains_origin, paras as parachains_paras,
	paras_inherent as parachains_paras_inherent,
	runtime_api_impl::v5 as parachains_runtime_api_impl,
	scheduler as parachains_scheduler, session_info as parachains_session_info,
	shared as parachains_shared,
};

use authority_discovery_primitives::AuthorityId as AuthorityDiscoveryId;
use beefy_primitives::{
	ecdsa_crypto::{AuthorityId as BeefyId, Signature as BeefySignature},
	mmr::{BeefyDataProvider, MmrLeafVersion},
};

use frame_support::{
	construct_runtime, parameter_types,
	traits::{
		Contains, EitherOf, EitherOfDiverse, InstanceFilter, KeyOwnerProofSystem,
		PrivilegeCmp, ProcessMessage, ProcessMessageError, StorageMapShim, WithdrawReasons,
	},
	weights::{ConstantMultiplier, WeightMeter},
	PalletId, RuntimeDebug,
};
use frame_system::EnsureRoot;
use pallet_grandpa::{fg_primitives, AuthorityId as GrandpaId};
use pallet_im_online::sr25519::AuthorityId as ImOnlineId;
use pallet_session::historical as session_historical;
use pallet_transaction_payment::{CurrencyAdapter, FeeDetails, RuntimeDispatchInfo};
use sp_core::{ConstU128, OpaqueMetadata, H256};
use sp_runtime::{
	create_runtime_str, generic, impl_opaque_keys,
	traits::{
		AccountIdLookup, BlakeTwo256, Block as BlockT, ConstU32, ConvertInto,
		Extrinsic as ExtrinsicT, Keccak256, OpaqueKeys, SaturatedConversion, Verify,
	},
	transaction_validity::{TransactionPriority, TransactionSource, TransactionValidity},
	ApplyExtrinsicResult, KeyTypeId, Perbill, Percent, Permill,
};
use sp_staking::SessionIndex;
#[cfg(any(feature = "std", test))]
use sp_version::NativeVersion;
use sp_version::RuntimeVersion;
use xcm::latest::Junction;

pub use frame_system::Call as SystemCall;
pub use pallet_balances::Call as BalancesCall;

/// Constant values used within the runtime.
use rococo_runtime_constants::{currency::*, fee::*, time::*};

// Weights used in the runtime.
mod weights;

// XCM configurations.
pub mod xcm_config;

// Governance and configurations.
pub mod governance;
use governance::{
	pallet_custom_origins, AuctionAdmin, Fellows, GeneralAdmin, LeaseAdmin, Treasurer,
	TreasurySpender,
};

mod validator_manager;

impl_runtime_weights!(rococo_runtime_constants);

// Make the WASM binary available.
#[cfg(feature = "std")]
include!(concat!(env!("OUT_DIR"), "/wasm_binary.rs"));

/// Runtime version (Rococo).
#[sp_version::runtime_version]
pub const VERSION: RuntimeVersion = RuntimeVersion {
	spec_name: create_runtime_str!("rococo"),
	impl_name: create_runtime_str!("parity-rococo-v2.0"),
	authoring_version: 0,
	spec_version: 9431,
	impl_version: 0,
	#[cfg(not(feature = "disable-runtime-api"))]
	apis: RUNTIME_API_VERSIONS,
	#[cfg(feature = "disable-runtime-api")]
	apis: sp_version::create_apis_vec![[]],
	transaction_version: 22,
	state_version: 1,
};

/// The BABE epoch configuration at genesis.
pub const BABE_GENESIS_EPOCH_CONFIG: babe_primitives::BabeEpochConfiguration =
	babe_primitives::BabeEpochConfiguration {
		c: PRIMARY_PROBABILITY,
		allowed_slots: babe_primitives::AllowedSlots::PrimaryAndSecondaryVRFSlots,
	};

/// Native version.
#[cfg(any(feature = "std", test))]
pub fn native_version() -> NativeVersion {
	NativeVersion { runtime_version: VERSION, can_author_with: Default::default() }
}

/// We currently allow all calls.
pub struct BaseFilter;
impl Contains<RuntimeCall> for BaseFilter {
	fn contains(_call: &RuntimeCall) -> bool {
		true
	}
}

parameter_types! {
	pub const Version: RuntimeVersion = VERSION;
	pub const SS58Prefix: u8 = 42;
}

impl frame_system::Config for Runtime {
	type BaseCallFilter = BaseFilter;
	type BlockWeights = BlockWeights;
	type BlockLength = BlockLength;
	type DbWeight = RocksDbWeight;
	type RuntimeOrigin = RuntimeOrigin;
	type RuntimeCall = RuntimeCall;
	type Nonce = Nonce;
	type Hash = Hash;
	type Hashing = BlakeTwo256;
	type AccountId = AccountId;
	type Lookup = AccountIdLookup<AccountId, ()>;
	type Block = Block;
	type RuntimeEvent = RuntimeEvent;
	type BlockHashCount = BlockHashCount;
	type Version = Version;
	type PalletInfo = PalletInfo;
	type AccountData = pallet_balances::AccountData<Balance>;
	type OnNewAccount = ();
	type OnKilledAccount = ();
	type SystemWeightInfo = weights::frame_system::WeightInfo<Runtime>;
	type SS58Prefix = SS58Prefix;
	type OnSetCode = ();
	type MaxConsumers = frame_support::traits::ConstU32<16>;
}

parameter_types! {
	pub MaximumSchedulerWeight: Weight = Perbill::from_percent(80) *
		BlockWeights::get().max_block;
	pub const MaxScheduledPerBlock: u32 = 50;
	pub const NoPreimagePostponement: Option<u32> = Some(10);
}

/// Used the compare the privilege of an origin inside the scheduler.
pub struct OriginPrivilegeCmp;

impl PrivilegeCmp<OriginCaller> for OriginPrivilegeCmp {
	fn cmp_privilege(left: &OriginCaller, right: &OriginCaller) -> Option<Ordering> {
		if left == right {
			return Some(Ordering::Equal)
		}

		match (left, right) {
			// Root is greater than anything.
			(OriginCaller::system(frame_system::RawOrigin::Root), _) => Some(Ordering::Greater),
			// For every other origin we don't care, as they are not used for `ScheduleOrigin`.
			_ => None,
		}
	}
}

impl pallet_scheduler::Config for Runtime {
	type RuntimeOrigin = RuntimeOrigin;
	type RuntimeEvent = RuntimeEvent;
	type PalletsOrigin = OriginCaller;
	type RuntimeCall = RuntimeCall;
	type MaximumWeight = MaximumSchedulerWeight;
	// The goal of having ScheduleOrigin include AuctionAdmin is to allow the auctions track of
	// OpenGov to schedule periodic auctions.
	type ScheduleOrigin = EitherOf<EnsureRoot<AccountId>, AuctionAdmin>;
	type MaxScheduledPerBlock = MaxScheduledPerBlock;
	type WeightInfo = weights::pallet_scheduler::WeightInfo<Runtime>;
	type OriginPrivilegeCmp = OriginPrivilegeCmp;
	type Preimages = Preimage;
}

parameter_types! {
	pub const PreimageBaseDeposit: Balance = deposit(2, 64);
	pub const PreimageByteDeposit: Balance = deposit(0, 1);
}

impl pallet_preimage::Config for Runtime {
	type WeightInfo = weights::pallet_preimage::WeightInfo<Runtime>;
	type RuntimeEvent = RuntimeEvent;
	type Currency = Balances;
	type ManagerOrigin = EnsureRoot<AccountId>;
	type BaseDeposit = PreimageBaseDeposit;
	type ByteDeposit = PreimageByteDeposit;
}

parameter_types! {
	pub const ExpectedBlockTime: Moment = MILLISECS_PER_BLOCK;
	pub ReportLongevity: u64 = EpochDurationInBlocks::get() as u64 * 10;
}

impl pallet_babe::Config for Runtime {
	type EpochDuration = EpochDurationInBlocks;
	type ExpectedBlockTime = ExpectedBlockTime;
	// session module is the trigger
	type EpochChangeTrigger = pallet_babe::ExternalTrigger;
	type DisabledValidators = Session;
	type WeightInfo = ();
	type MaxAuthorities = MaxAuthorities;
	type MaxNominators = ConstU32<0>;
	type KeyOwnerProof =
		<Historical as KeyOwnerProofSystem<(KeyTypeId, pallet_babe::AuthorityId)>>::Proof;
	type EquivocationReportSystem =
		pallet_babe::EquivocationReportSystem<Self, Offences, Historical, ReportLongevity>;
}

parameter_types! {
	pub const IndexDeposit: Balance = 100 * CENTS;
}

impl pallet_indices::Config for Runtime {
	type AccountIndex = AccountIndex;
	type Currency = Balances;
	type Deposit = IndexDeposit;
	type RuntimeEvent = RuntimeEvent;
	type WeightInfo = weights::pallet_indices::WeightInfo<Runtime>;
}

parameter_types! {
	pub const ExistentialDeposit: Balance = EXISTENTIAL_DEPOSIT;
	pub const MaxLocks: u32 = 50;
	pub const MaxReserves: u32 = 50;
}

impl pallet_balances::Config for Runtime {
	type Balance = Balance;
	type DustRemoval = ();
	type RuntimeEvent = RuntimeEvent;
	type ExistentialDeposit = ExistentialDeposit;
	type AccountStore = System;
	type MaxLocks = MaxLocks;
	type MaxReserves = MaxReserves;
	type ReserveIdentifier = [u8; 8];
	type WeightInfo = weights::pallet_balances::WeightInfo<Runtime>;
	type FreezeIdentifier = ();
	type MaxFreezes = ConstU32<1>;
	type RuntimeHoldReason = RuntimeHoldReason;
	type MaxHolds = ConstU32<1>;
}

parameter_types! {
	pub const TransactionByteFee: Balance = 10 * MILLICENTS;
	/// This value increases the priority of `Operational` transactions by adding
	/// a "virtual tip" that's equal to the `OperationalFeeMultiplier * final_fee`.
	pub const OperationalFeeMultiplier: u8 = 5;
}

impl pallet_transaction_payment::Config for Runtime {
	type RuntimeEvent = RuntimeEvent;
	type OnChargeTransaction = CurrencyAdapter<Balances, ToAuthor<Runtime>>;
	type OperationalFeeMultiplier = OperationalFeeMultiplier;
	type WeightToFee = WeightToFee;
	type LengthToFee = ConstantMultiplier<Balance, TransactionByteFee>;
	type FeeMultiplierUpdate = SlowAdjustingFeeUpdate<Self>;
}

parameter_types! {
	pub const MinimumPeriod: u64 = SLOT_DURATION / 2;
}
impl pallet_timestamp::Config for Runtime {
	type Moment = u64;
	type OnTimestampSet = Babe;
	type MinimumPeriod = MinimumPeriod;
	type WeightInfo = weights::pallet_timestamp::WeightInfo<Runtime>;
}

impl pallet_authorship::Config for Runtime {
	type FindAuthor = pallet_session::FindAccountFromAuthorIndex<Self, Babe>;
	type EventHandler = ImOnline;
}

impl_opaque_keys! {
	pub struct SessionKeys {
		pub grandpa: Grandpa,
		pub babe: Babe,
		pub im_online: ImOnline,
		pub para_validator: Initializer,
		pub para_assignment: ParaSessionInfo,
		pub authority_discovery: AuthorityDiscovery,
		pub beefy: Beefy,
	}
}

/// Special `ValidatorIdOf` implementation that is just returning the input as result.
pub struct ValidatorIdOf;
impl sp_runtime::traits::Convert<AccountId, Option<AccountId>> for ValidatorIdOf {
	fn convert(a: AccountId) -> Option<AccountId> {
		Some(a)
	}
}

impl pallet_session::Config for Runtime {
	type RuntimeEvent = RuntimeEvent;
	type ValidatorId = AccountId;
	type ValidatorIdOf = ValidatorIdOf;
	type ShouldEndSession = Babe;
	type NextSessionRotation = Babe;
	type SessionManager = pallet_session::historical::NoteHistoricalRoot<Self, ValidatorManager>;
	type SessionHandler = <SessionKeys as OpaqueKeys>::KeyTypeIdProviders;
	type Keys = SessionKeys;
	type WeightInfo = weights::pallet_session::WeightInfo<Runtime>;
}

pub struct FullIdentificationOf;
impl sp_runtime::traits::Convert<AccountId, Option<()>> for FullIdentificationOf {
	fn convert(_: AccountId) -> Option<()> {
		Some(Default::default())
	}
}

impl pallet_session::historical::Config for Runtime {
	type FullIdentification = ();
	type FullIdentificationOf = FullIdentificationOf;
}

parameter_types! {
	pub const SessionsPerEra: SessionIndex = 6;
	pub const BondingDuration: sp_staking::EraIndex = 28;
}

parameter_types! {
	pub const ProposalBond: Permill = Permill::from_percent(5);
	pub const ProposalBondMinimum: Balance = 2000 * CENTS;
	pub const ProposalBondMaximum: Balance = 1 * GRAND;
	pub const SpendPeriod: BlockNumber = 6 * DAYS;
	pub const Burn: Permill = Permill::from_perthousand(2);
	pub const TreasuryPalletId: PalletId = PalletId(*b"py/trsry");

	pub const TipCountdown: BlockNumber = 1 * DAYS;
	pub const TipFindersFee: Percent = Percent::from_percent(20);
	pub const TipReportDepositBase: Balance = 100 * CENTS;
	pub const DataDepositPerByte: Balance = 1 * CENTS;
	pub const MaxApprovals: u32 = 100;
	pub const MaxAuthorities: u32 = 100_000;
	pub const MaxKeys: u32 = 10_000;
	pub const MaxPeerInHeartbeats: u32 = 10_000;
}

impl pallet_treasury::Config for Runtime {
	type PalletId = TreasuryPalletId;
	type Currency = Balances;
	type ApproveOrigin = EitherOfDiverse<EnsureRoot<AccountId>, Treasurer>;
	type RejectOrigin = EitherOfDiverse<EnsureRoot<AccountId>, Treasurer>;
	type RuntimeEvent = RuntimeEvent;
	type OnSlash = Treasury;
	type ProposalBond = ProposalBond;
	type ProposalBondMinimum = ProposalBondMinimum;
	type ProposalBondMaximum = ProposalBondMaximum;
	type SpendPeriod = SpendPeriod;
	type Burn = Burn;
	type BurnDestination = Society;
	type MaxApprovals = MaxApprovals;
	type WeightInfo = weights::pallet_treasury::WeightInfo<Runtime>;
	type SpendFunds = Bounties;
	type SpendOrigin = TreasurySpender;
}

parameter_types! {
	pub const BountyDepositBase: Balance = 100 * CENTS;
	pub const BountyDepositPayoutDelay: BlockNumber = 4 * DAYS;
	pub const BountyUpdatePeriod: BlockNumber = 90 * DAYS;
	pub const MaximumReasonLength: u32 = 16384;
	pub const CuratorDepositMultiplier: Permill = Permill::from_percent(50);
	pub const CuratorDepositMin: Balance = 10 * CENTS;
	pub const CuratorDepositMax: Balance = 500 * CENTS;
	pub const BountyValueMinimum: Balance = 200 * CENTS;
}

impl pallet_bounties::Config for Runtime {
	type BountyDepositBase = BountyDepositBase;
	type BountyDepositPayoutDelay = BountyDepositPayoutDelay;
	type BountyUpdatePeriod = BountyUpdatePeriod;
	type CuratorDepositMultiplier = CuratorDepositMultiplier;
	type CuratorDepositMin = CuratorDepositMin;
	type CuratorDepositMax = CuratorDepositMax;
	type BountyValueMinimum = BountyValueMinimum;
	type ChildBountyManager = ChildBounties;
	type DataDepositPerByte = DataDepositPerByte;
	type RuntimeEvent = RuntimeEvent;
	type MaximumReasonLength = MaximumReasonLength;
	type WeightInfo = weights::pallet_bounties::WeightInfo<Runtime>;
}

parameter_types! {
	pub const MaxActiveChildBountyCount: u32 = 100;
	pub const ChildBountyValueMinimum: Balance = BountyValueMinimum::get() / 10;
}

impl pallet_child_bounties::Config for Runtime {
	type RuntimeEvent = RuntimeEvent;
	type MaxActiveChildBountyCount = MaxActiveChildBountyCount;
	type ChildBountyValueMinimum = ChildBountyValueMinimum;
	type WeightInfo = weights::pallet_child_bounties::WeightInfo<Runtime>;
}

impl pallet_offences::Config for Runtime {
	type RuntimeEvent = RuntimeEvent;
	type IdentificationTuple = pallet_session::historical::IdentificationTuple<Self>;
	type OnOffenceHandler = ();
}

impl pallet_authority_discovery::Config for Runtime {
	type MaxAuthorities = MaxAuthorities;
}

parameter_types! {
	pub const ImOnlineUnsignedPriority: TransactionPriority = TransactionPriority::max_value();
}

impl pallet_im_online::Config for Runtime {
	type AuthorityId = ImOnlineId;
	type RuntimeEvent = RuntimeEvent;
	type ValidatorSet = Historical;
	type NextSessionRotation = Babe;
	type ReportUnresponsiveness = Offences;
	type UnsignedPriority = ImOnlineUnsignedPriority;
	type WeightInfo = weights::pallet_im_online::WeightInfo<Runtime>;
	type MaxKeys = MaxKeys;
	type MaxPeerInHeartbeats = MaxPeerInHeartbeats;
}

parameter_types! {
	pub const MaxSetIdSessionEntries: u32 = BondingDuration::get() * SessionsPerEra::get();
}

impl pallet_grandpa::Config for Runtime {
	type RuntimeEvent = RuntimeEvent;
	type WeightInfo = ();
	type MaxAuthorities = MaxAuthorities;
	type MaxNominators = ConstU32<0>;
	type MaxSetIdSessionEntries = MaxSetIdSessionEntries;
	type KeyOwnerProof = <Historical as KeyOwnerProofSystem<(KeyTypeId, GrandpaId)>>::Proof;
	type EquivocationReportSystem =
		pallet_grandpa::EquivocationReportSystem<Self, Offences, Historical, ReportLongevity>;
}

/// Submits a transaction with the node's public and signature type. Adheres to the signed extension
/// format of the chain.
impl<LocalCall> frame_system::offchain::CreateSignedTransaction<LocalCall> for Runtime
where
	RuntimeCall: From<LocalCall>,
{
	fn create_transaction<C: frame_system::offchain::AppCrypto<Self::Public, Self::Signature>>(
		call: RuntimeCall,
		public: <Signature as Verify>::Signer,
		account: AccountId,
		nonce: <Runtime as frame_system::Config>::Nonce,
	) -> Option<(RuntimeCall, <UncheckedExtrinsic as ExtrinsicT>::SignaturePayload)> {
		use sp_runtime::traits::StaticLookup;
		// take the biggest period possible.
		let period =
			BlockHashCount::get().checked_next_power_of_two().map(|c| c / 2).unwrap_or(2) as u64;

		let current_block = System::block_number()
			.saturated_into::<u64>()
			// The `System::block_number` is initialized with `n+1`,
			// so the actual block number is `n`.
			.saturating_sub(1);
		let tip = 0;
		let extra: SignedExtra = (
			frame_system::CheckNonZeroSender::<Runtime>::new(),
			frame_system::CheckSpecVersion::<Runtime>::new(),
			frame_system::CheckTxVersion::<Runtime>::new(),
			frame_system::CheckGenesis::<Runtime>::new(),
			frame_system::CheckMortality::<Runtime>::from(generic::Era::mortal(
				period,
				current_block,
			)),
			frame_system::CheckNonce::<Runtime>::from(nonce),
			frame_system::CheckWeight::<Runtime>::new(),
			pallet_transaction_payment::ChargeTransactionPayment::<Runtime>::from(tip),
		);
		let raw_payload = SignedPayload::new(call, extra)
			.map_err(|e| {
				log::warn!("Unable to create signed payload: {:?}", e);
			})
			.ok()?;
		let signature = raw_payload.using_encoded(|payload| C::sign(payload, public))?;
		let (call, extra, _) = raw_payload.deconstruct();
		let address = <Runtime as frame_system::Config>::Lookup::unlookup(account);
		Some((call, (address, signature, extra)))
	}
}

impl frame_system::offchain::SigningTypes for Runtime {
	type Public = <Signature as Verify>::Signer;
	type Signature = Signature;
}

impl<C> frame_system::offchain::SendTransactionTypes<C> for Runtime
where
	RuntimeCall: From<C>,
{
	type Extrinsic = UncheckedExtrinsic;
	type OverarchingCall = RuntimeCall;
}

parameter_types! {
	pub Prefix: &'static [u8] = b"Pay ROCs to the Rococo account:";
}

impl claims::Config for Runtime {
	type RuntimeEvent = RuntimeEvent;
	type VestingSchedule = Vesting;
	type Prefix = Prefix;
	type MoveClaimOrigin = EnsureRoot<AccountId>;
	type WeightInfo = weights::runtime_common_claims::WeightInfo<Runtime>;
}

parameter_types! {
	// Minimum 100 bytes/ROC deposited (1 CENT/byte)
	pub const BasicDeposit: Balance = 1000 * CENTS;       // 258 bytes on-chain
	pub const FieldDeposit: Balance = 250 * CENTS;        // 66 bytes on-chain
	pub const SubAccountDeposit: Balance = 200 * CENTS;   // 53 bytes on-chain
	pub const MaxSubAccounts: u32 = 100;
	pub const MaxAdditionalFields: u32 = 100;
	pub const MaxRegistrars: u32 = 20;
}

impl pallet_identity::Config for Runtime {
	type RuntimeEvent = RuntimeEvent;
	type Currency = Balances;
	type BasicDeposit = BasicDeposit;
	type FieldDeposit = FieldDeposit;
	type SubAccountDeposit = SubAccountDeposit;
	type MaxSubAccounts = MaxSubAccounts;
	type MaxAdditionalFields = MaxAdditionalFields;
	type MaxRegistrars = MaxRegistrars;
	type Slashed = Treasury;
	type ForceOrigin = EitherOf<EnsureRoot<Self::AccountId>, GeneralAdmin>;
	type RegistrarOrigin = EitherOf<EnsureRoot<Self::AccountId>, GeneralAdmin>;
	type WeightInfo = weights::pallet_identity::WeightInfo<Runtime>;
}

impl pallet_utility::Config for Runtime {
	type RuntimeEvent = RuntimeEvent;
	type RuntimeCall = RuntimeCall;
	type PalletsOrigin = OriginCaller;
	type WeightInfo = weights::pallet_utility::WeightInfo<Runtime>;
}

parameter_types! {
	// One storage item; key size is 32; value is size 4+4+16+32 bytes = 56 bytes.
	pub const DepositBase: Balance = deposit(1, 88);
	// Additional storage item size of 32 bytes.
	pub const DepositFactor: Balance = deposit(0, 32);
	pub const MaxSignatories: u32 = 100;
}

impl pallet_multisig::Config for Runtime {
	type RuntimeEvent = RuntimeEvent;
	type RuntimeCall = RuntimeCall;
	type Currency = Balances;
	type DepositBase = DepositBase;
	type DepositFactor = DepositFactor;
	type MaxSignatories = MaxSignatories;
	type WeightInfo = weights::pallet_multisig::WeightInfo<Runtime>;
}

parameter_types! {
	pub const ConfigDepositBase: Balance = 500 * CENTS;
	pub const FriendDepositFactor: Balance = 50 * CENTS;
	pub const MaxFriends: u16 = 9;
	pub const RecoveryDeposit: Balance = 500 * CENTS;
}

impl pallet_recovery::Config for Runtime {
	type RuntimeEvent = RuntimeEvent;
	type WeightInfo = ();
	type RuntimeCall = RuntimeCall;
	type Currency = Balances;
	type ConfigDepositBase = ConfigDepositBase;
	type FriendDepositFactor = FriendDepositFactor;
	type MaxFriends = MaxFriends;
	type RecoveryDeposit = RecoveryDeposit;
}

parameter_types! {
	pub const SocietyPalletId: PalletId = PalletId(*b"py/socie");
}

impl pallet_society::Config for Runtime {
	type RuntimeEvent = RuntimeEvent;
	type Currency = Balances;
	type Randomness = pallet_babe::RandomnessFromOneEpochAgo<Runtime>;
	type GraceStrikes = ConstU32<1>;
	type PeriodSpend = ConstU128<{ 50_000 * CENTS }>;
	type VotingPeriod = ConstU32<{ 5 * DAYS }>;
	type ClaimPeriod = ConstU32<{ 2 * DAYS }>;
	type MaxLockDuration = ConstU32<{ 36 * 30 * DAYS }>;
	type FounderSetOrigin = EnsureRoot<AccountId>;
	type ChallengePeriod = ConstU32<{ 7 * DAYS }>;
	type MaxPayouts = ConstU32<8>;
	type MaxBids = ConstU32<512>;
	type PalletId = SocietyPalletId;
	type WeightInfo = ();
}

parameter_types! {
	pub const MinVestedTransfer: Balance = 100 * CENTS;
	pub UnvestedFundsAllowedWithdrawReasons: WithdrawReasons =
		WithdrawReasons::except(WithdrawReasons::TRANSFER | WithdrawReasons::RESERVE);
}

impl pallet_vesting::Config for Runtime {
	type RuntimeEvent = RuntimeEvent;
	type Currency = Balances;
	type BlockNumberToBalance = ConvertInto;
	type MinVestedTransfer = MinVestedTransfer;
	type WeightInfo = weights::pallet_vesting::WeightInfo<Runtime>;
	type UnvestedFundsAllowedWithdrawReasons = UnvestedFundsAllowedWithdrawReasons;
	const MAX_VESTING_SCHEDULES: u32 = 28;
}

parameter_types! {
	// One storage item; key size 32, value size 8; .
	pub const ProxyDepositBase: Balance = deposit(1, 8);
	// Additional storage item size of 33 bytes.
	pub const ProxyDepositFactor: Balance = deposit(0, 33);
	pub const MaxProxies: u16 = 32;
	pub const AnnouncementDepositBase: Balance = deposit(1, 8);
	pub const AnnouncementDepositFactor: Balance = deposit(0, 66);
	pub const MaxPending: u16 = 32;
}

/// The type used to represent the kinds of proxying allowed.
#[derive(
	Copy,
	Clone,
	Eq,
	PartialEq,
	Ord,
	PartialOrd,
	Encode,
	Decode,
	RuntimeDebug,
	MaxEncodedLen,
	TypeInfo,
)]
pub enum ProxyType {
	Any,
	NonTransfer,
	Governance,
	IdentityJudgement,
	CancelProxy,
	Auction,
	Society,
}
impl Default for ProxyType {
	fn default() -> Self {
		Self::Any
	}
}
impl InstanceFilter<RuntimeCall> for ProxyType {
	fn filter(&self, c: &RuntimeCall) -> bool {
		match self {
			ProxyType::Any => true,
			ProxyType::NonTransfer => matches!(
				c,
				RuntimeCall::System(..) |
				RuntimeCall::Babe(..) |
				RuntimeCall::Timestamp(..) |
				RuntimeCall::Indices(pallet_indices::Call::claim {..}) |
				RuntimeCall::Indices(pallet_indices::Call::free {..}) |
				RuntimeCall::Indices(pallet_indices::Call::freeze {..}) |
				// Specifically omitting Indices `transfer`, `force_transfer`
				// Specifically omitting the entire Balances pallet
				RuntimeCall::Session(..) |
				RuntimeCall::Grandpa(..) |
				RuntimeCall::ImOnline(..) |			
				RuntimeCall::Treasury(..) |
				RuntimeCall::Bounties(..) |
				RuntimeCall::ChildBounties(..) |				
				RuntimeCall::ConvictionVoting(..) |
				RuntimeCall::Referenda(..) |
				RuntimeCall::FellowshipCollective(..) |
				RuntimeCall::FellowshipReferenda(..) |
				RuntimeCall::Whitelist(..) |
				RuntimeCall::Claims(..) |
				RuntimeCall::Utility(..) |
				RuntimeCall::Identity(..) |
				RuntimeCall::Society(..) |
				RuntimeCall::Recovery(pallet_recovery::Call::as_recovered {..}) |
				RuntimeCall::Recovery(pallet_recovery::Call::vouch_recovery {..}) |
				RuntimeCall::Recovery(pallet_recovery::Call::claim_recovery {..}) |
				RuntimeCall::Recovery(pallet_recovery::Call::close_recovery {..}) |
				RuntimeCall::Recovery(pallet_recovery::Call::remove_recovery {..}) |
				RuntimeCall::Recovery(pallet_recovery::Call::cancel_recovered {..}) |
				// Specifically omitting Recovery `create_recovery`, `initiate_recovery`
				RuntimeCall::Vesting(pallet_vesting::Call::vest {..}) |
				RuntimeCall::Vesting(pallet_vesting::Call::vest_other {..}) |
				// Specifically omitting Vesting `vested_transfer`, and `force_vested_transfer`
				RuntimeCall::Scheduler(..) |
				RuntimeCall::Proxy(..) |
				RuntimeCall::Multisig(..) |
				RuntimeCall::Nis(..) |
				RuntimeCall::Registrar(paras_registrar::Call::register {..}) |
				RuntimeCall::Registrar(paras_registrar::Call::deregister {..}) |
				// Specifically omitting Registrar `swap`
				RuntimeCall::Registrar(paras_registrar::Call::reserve {..}) |
				RuntimeCall::Crowdloan(..) |
				RuntimeCall::Slots(..) |
				RuntimeCall::Auctions(..) // Specifically omitting the entire XCM Pallet
			),
			ProxyType::Governance => matches!(
				c,
					RuntimeCall::Bounties(..) |
					RuntimeCall::Utility(..) |
					RuntimeCall::ChildBounties(..) |
					// OpenGov calls
					RuntimeCall::ConvictionVoting(..) |
					RuntimeCall::Referenda(..) |
					RuntimeCall::FellowshipCollective(..) |
					RuntimeCall::FellowshipReferenda(..) |
					RuntimeCall::Whitelist(..)
			),
			ProxyType::IdentityJudgement => matches!(
				c,
				RuntimeCall::Identity(pallet_identity::Call::provide_judgement { .. }) |
					RuntimeCall::Utility(..)
			),
			ProxyType::CancelProxy => {
				matches!(c, RuntimeCall::Proxy(pallet_proxy::Call::reject_announcement { .. }))
			},
			ProxyType::Auction => matches!(
				c,
				RuntimeCall::Auctions { .. } |
					RuntimeCall::Crowdloan { .. } |
					RuntimeCall::Registrar { .. } |
					RuntimeCall::Multisig(..) |
					RuntimeCall::Slots { .. }
			),
			ProxyType::Society => matches!(c, RuntimeCall::Society(..)),
		}
	}
	fn is_superset(&self, o: &Self) -> bool {
		match (self, o) {
			(x, y) if x == y => true,
			(ProxyType::Any, _) => true,
			(_, ProxyType::Any) => false,
			(ProxyType::NonTransfer, _) => true,
			_ => false,
		}
	}
}

impl pallet_proxy::Config for Runtime {
	type RuntimeEvent = RuntimeEvent;
	type RuntimeCall = RuntimeCall;
	type Currency = Balances;
	type ProxyType = ProxyType;
	type ProxyDepositBase = ProxyDepositBase;
	type ProxyDepositFactor = ProxyDepositFactor;
	type MaxProxies = MaxProxies;
	type WeightInfo = weights::pallet_proxy::WeightInfo<Runtime>;
	type MaxPending = MaxPending;
	type CallHasher = BlakeTwo256;
	type AnnouncementDepositBase = AnnouncementDepositBase;
	type AnnouncementDepositFactor = AnnouncementDepositFactor;
}

impl parachains_origin::Config for Runtime {}

impl parachains_configuration::Config for Runtime {
	type WeightInfo = weights::runtime_parachains_configuration::WeightInfo<Runtime>;
}

impl parachains_shared::Config for Runtime {}

impl parachains_session_info::Config for Runtime {
	type ValidatorSet = Historical;
}

/// Special `RewardValidators` that does nothing ;)
pub struct RewardValidators;
impl runtime_parachains::inclusion::RewardValidators for RewardValidators {
	fn reward_backing(_: impl IntoIterator<Item = ValidatorIndex>) {}
	fn reward_bitfields(_: impl IntoIterator<Item = ValidatorIndex>) {}
}

impl parachains_inclusion::Config for Runtime {
	type RuntimeEvent = RuntimeEvent;
	type DisputesHandler = ParasDisputes;
	type RewardValidators = RewardValidators;
	type MessageQueue = MessageQueue;
	type WeightInfo = weights::runtime_parachains_inclusion::WeightInfo<Runtime>;
}

parameter_types! {
	pub const ParasUnsignedPriority: TransactionPriority = TransactionPriority::max_value();
}

impl parachains_paras::Config for Runtime {
	type RuntimeEvent = RuntimeEvent;
	type WeightInfo = weights::runtime_parachains_paras::WeightInfo<Runtime>;
	type UnsignedPriority = ParasUnsignedPriority;
	type QueueFootprinter = ParaInclusion;
	type NextSessionRotation = Babe;
}

parameter_types! {
	/// Amount of weight that can be spent per block to service messages.
	///
	/// # WARNING
	///
	/// This is not a good value for para-chains since the `Scheduler` already uses up to 80% block weight.
	pub MessageQueueServiceWeight: Weight = Perbill::from_percent(20) * BlockWeights::get().max_block;
	pub const MessageQueueHeapSize: u32 = 32 * 1024;
	pub const MessageQueueMaxStale: u32 = 96;
}

/// Message processor to handle any messages that were enqueued into the `MessageQueue` pallet.
pub struct MessageProcessor;
impl ProcessMessage for MessageProcessor {
	type Origin = AggregateMessageOrigin;

	fn process_message(
		message: &[u8],
		origin: Self::Origin,
		meter: &mut WeightMeter,
		id: &mut [u8; 32],
	) -> Result<bool, ProcessMessageError> {
		let para = match origin {
			AggregateMessageOrigin::Ump(UmpQueueId::Para(para)) => para,
		};
		xcm_builder::ProcessXcmMessage::<
			Junction,
			xcm_executor::XcmExecutor<xcm_config::XcmConfig>,
			RuntimeCall,
		>::process_message(message, Junction::Parachain(para.into()), meter, id)
	}
}

impl pallet_message_queue::Config for Runtime {
	type RuntimeEvent = RuntimeEvent;
	type Size = u32;
	type HeapSize = MessageQueueHeapSize;
	type MaxStale = MessageQueueMaxStale;
	type ServiceWeight = MessageQueueServiceWeight;
	#[cfg(not(feature = "runtime-benchmarks"))]
	type MessageProcessor = MessageProcessor;
	#[cfg(feature = "runtime-benchmarks")]
	type MessageProcessor =
		pallet_message_queue::mock_helpers::NoopMessageProcessor<AggregateMessageOrigin>;
	type QueueChangeHandler = ParaInclusion;
	type QueuePausedQuery = ();
	type WeightInfo = weights::pallet_message_queue::WeightInfo<Runtime>;
}

impl parachains_dmp::Config for Runtime {}

impl parachains_hrmp::Config for Runtime {
	type RuntimeOrigin = RuntimeOrigin;
	type RuntimeEvent = RuntimeEvent;
	type ChannelManager = EnsureRoot<AccountId>;
	type Currency = Balances;
	type WeightInfo = weights::runtime_parachains_hrmp::WeightInfo<Runtime>;
}

impl parachains_paras_inherent::Config for Runtime {
	type WeightInfo = weights::runtime_parachains_paras_inherent::WeightInfo<Runtime>;
}

impl parachains_scheduler::Config for Runtime {}

impl parachains_initializer::Config for Runtime {
	type Randomness = pallet_babe::RandomnessFromOneEpochAgo<Runtime>;
	type ForceOrigin = EnsureRoot<AccountId>;
	type WeightInfo = weights::runtime_parachains_initializer::WeightInfo<Runtime>;
}

impl parachains_disputes::Config for Runtime {
	type RuntimeEvent = RuntimeEvent;
	type RewardValidators = ();
	type SlashingHandler = parachains_slashing::SlashValidatorsForDisputes<ParasSlashing>;
	type WeightInfo = weights::runtime_parachains_disputes::WeightInfo<Runtime>;
}

impl parachains_slashing::Config for Runtime {
	type KeyOwnerProofSystem = Historical;
	type KeyOwnerProof =
		<Self::KeyOwnerProofSystem as KeyOwnerProofSystem<(KeyTypeId, ValidatorId)>>::Proof;
	type KeyOwnerIdentification = <Self::KeyOwnerProofSystem as KeyOwnerProofSystem<(
		KeyTypeId,
		ValidatorId,
	)>>::IdentificationTuple;
	type HandleReports = parachains_slashing::SlashingReportHandler<
		Self::KeyOwnerIdentification,
		Offences,
		ReportLongevity,
	>;
	type WeightInfo = parachains_slashing::TestWeightInfo;
	type BenchmarkingConfig = parachains_slashing::BenchConfig<200>;
}

parameter_types! {
	pub const ParaDeposit: Balance = 40 * UNITS;
}

impl paras_registrar::Config for Runtime {
	type RuntimeOrigin = RuntimeOrigin;
	type RuntimeEvent = RuntimeEvent;
	type Currency = Balances;
	type OnSwap = (Crowdloan, Slots);
	type ParaDeposit = ParaDeposit;
	type DataDepositPerByte = DataDepositPerByte;
	type WeightInfo = weights::runtime_common_paras_registrar::WeightInfo<Runtime>;
}

parameter_types! {
	pub LeasePeriod: BlockNumber = prod_or_fast!(1 * DAYS, 1 * DAYS, "ROC_LEASE_PERIOD");
}

impl slots::Config for Runtime {
	type RuntimeEvent = RuntimeEvent;
	type Currency = Balances;
	type Registrar = Registrar;
	type LeasePeriod = LeasePeriod;
	type LeaseOffset = ();
	type ForceOrigin = EitherOf<EnsureRoot<Self::AccountId>, LeaseAdmin>;
	type WeightInfo = weights::runtime_common_slots::WeightInfo<Runtime>;
}

parameter_types! {
	pub const CrowdloanId: PalletId = PalletId(*b"py/cfund");
	pub const SubmissionDeposit: Balance = 3 * GRAND;
	pub const MinContribution: Balance = 3_000 * CENTS;
	pub const RemoveKeysLimit: u32 = 1000;
	// Allow 32 bytes for an additional memo to a crowdloan.
	pub const MaxMemoLength: u8 = 32;
}

impl crowdloan::Config for Runtime {
	type RuntimeEvent = RuntimeEvent;
	type PalletId = CrowdloanId;
	type SubmissionDeposit = SubmissionDeposit;
	type MinContribution = MinContribution;
	type RemoveKeysLimit = RemoveKeysLimit;
	type Registrar = Registrar;
	type Auctioneer = Auctions;
	type MaxMemoLength = MaxMemoLength;
	type WeightInfo = weights::runtime_common_crowdloan::WeightInfo<Runtime>;
}

parameter_types! {
	// The average auction is 7 days long, so this will be 70% for ending period.
	// 5 Days = 72000 Blocks @ 6 sec per block
	pub const EndingPeriod: BlockNumber = 5 * DAYS;
	// ~ 1000 samples per day -> ~ 20 blocks per sample -> 2 minute samples
	pub const SampleLength: BlockNumber = 2 * MINUTES;
}

impl auctions::Config for Runtime {
	type RuntimeEvent = RuntimeEvent;
	type Leaser = Slots;
	type Registrar = Registrar;
	type EndingPeriod = EndingPeriod;
	type SampleLength = SampleLength;
	type Randomness = pallet_babe::RandomnessFromOneEpochAgo<Runtime>;
	type InitiateOrigin = EitherOf<EnsureRoot<Self::AccountId>, AuctionAdmin>;
	type WeightInfo = weights::runtime_common_auctions::WeightInfo<Runtime>;
}

type NisCounterpartInstance = pallet_balances::Instance2;
impl pallet_balances::Config<NisCounterpartInstance> for Runtime {
	type Balance = Balance;
	type DustRemoval = ();
	type RuntimeEvent = RuntimeEvent;
	type ExistentialDeposit = ConstU128<10_000_000_000>; // One RTC cent
	type AccountStore = StorageMapShim<
		pallet_balances::Account<Runtime, NisCounterpartInstance>,
		AccountId,
		pallet_balances::AccountData<u128>,
	>;
	type MaxLocks = ConstU32<4>;
	type MaxReserves = ConstU32<4>;
	type ReserveIdentifier = [u8; 8];
	type WeightInfo = weights::pallet_balances_nis_counterpart_balances::WeightInfo<Runtime>;
	type RuntimeHoldReason = RuntimeHoldReason;
	type FreezeIdentifier = ();
	type MaxHolds = ConstU32<0>;
	type MaxFreezes = ConstU32<0>;
}

parameter_types! {
	pub const NisBasePeriod: BlockNumber = 30 * DAYS;
	pub const MinBid: Balance = 100 * UNITS;
	pub MinReceipt: Perquintill = Perquintill::from_rational(1u64, 10_000_000u64);
	pub const IntakePeriod: BlockNumber = 5 * MINUTES;
	pub MaxIntakeWeight: Weight = MAXIMUM_BLOCK_WEIGHT / 10;
	pub const ThawThrottle: (Perquintill, BlockNumber) = (Perquintill::from_percent(25), 5);
	pub storage NisTarget: Perquintill = Perquintill::zero();
	pub const NisPalletId: PalletId = PalletId(*b"py/nis  ");
}

impl pallet_nis::Config for Runtime {
	type WeightInfo = weights::pallet_nis::WeightInfo<Runtime>;
	type RuntimeEvent = RuntimeEvent;
	type Currency = Balances;
	type CurrencyBalance = Balance;
	type FundOrigin = frame_system::EnsureSigned<AccountId>;
	type Counterpart = NisCounterpartBalances;
	type CounterpartAmount = WithMaximumOf<ConstU128<21_000_000_000_000_000_000u128>>;
	type Deficit = (); // Mint
	type IgnoredIssuance = ();
	type Target = NisTarget;
	type PalletId = NisPalletId;
	type QueueCount = ConstU32<300>;
	type MaxQueueLen = ConstU32<1000>;
	type FifoQueueLen = ConstU32<250>;
	type BasePeriod = NisBasePeriod;
	type MinBid = MinBid;
	type MinReceipt = MinReceipt;
	type IntakePeriod = IntakePeriod;
	type MaxIntakeWeight = MaxIntakeWeight;
	type ThawThrottle = ThawThrottle;
	type RuntimeHoldReason = RuntimeHoldReason;
}

parameter_types! {
	pub const BeefySetIdSessionEntries: u32 = BondingDuration::get() * SessionsPerEra::get();
}

impl pallet_beefy::Config for Runtime {
	type BeefyId = BeefyId;
	type MaxAuthorities = MaxAuthorities;
	type MaxNominators = ConstU32<0>;
	type MaxSetIdSessionEntries = BeefySetIdSessionEntries;
	type OnNewValidatorSet = MmrLeaf;
	type WeightInfo = ();
	type KeyOwnerProof = <Historical as KeyOwnerProofSystem<(KeyTypeId, BeefyId)>>::Proof;
	type EquivocationReportSystem =
		pallet_beefy::EquivocationReportSystem<Self, Offences, Historical, ReportLongevity>;
}

/// MMR helper types.
mod mmr {
	use super::Runtime;
	pub use pallet_mmr::primitives::*;

	pub type Leaf = <<Runtime as pallet_mmr::Config>::LeafData as LeafDataProvider>::LeafData;
	pub type Hashing = <Runtime as pallet_mmr::Config>::Hashing;
	pub type Hash = <Hashing as sp_runtime::traits::Hash>::Output;
}

impl pallet_mmr::Config for Runtime {
	const INDEXING_PREFIX: &'static [u8] = mmr::INDEXING_PREFIX;
	type Hashing = Keccak256;
	type OnNewRoot = pallet_beefy_mmr::DepositBeefyDigest<Runtime>;
	type WeightInfo = ();
	type LeafData = pallet_beefy_mmr::Pallet<Runtime>;
}

parameter_types! {
	/// Version of the produced MMR leaf.
	///
	/// The version consists of two parts;
	/// - `major` (3 bits)
	/// - `minor` (5 bits)
	///
	/// `major` should be updated only if decoding the previous MMR Leaf format from the payload
	/// is not possible (i.e. backward incompatible change).
	/// `minor` should be updated if fields are added to the previous MMR Leaf, which given SCALE
	/// encoding does not prevent old leafs from being decoded.
	///
	/// Hence we expect `major` to be changed really rarely (think never).
	/// See [`MmrLeafVersion`] type documentation for more details.
	pub LeafVersion: MmrLeafVersion = MmrLeafVersion::new(0, 0);
}

pub struct ParasProvider;
impl BeefyDataProvider<H256> for ParasProvider {
	fn extra_data() -> H256 {
		let mut para_heads: Vec<(u32, Vec<u8>)> = Paras::parachains()
			.into_iter()
			.filter_map(|id| Paras::para_head(&id).map(|head| (id.into(), head.0)))
			.collect();
		para_heads.sort();
		binary_merkle_tree::merkle_root::<mmr::Hashing, _>(
			para_heads.into_iter().map(|pair| pair.encode()),
		)
		.into()
	}
}

impl pallet_beefy_mmr::Config for Runtime {
	type LeafVersion = LeafVersion;
	type BeefyAuthorityToMerkleLeaf = pallet_beefy_mmr::BeefyEcdsaToEthereum;
	type LeafExtra = H256;
	type BeefyDataProvider = ParasProvider;
}

impl paras_sudo_wrapper::Config for Runtime {}

parameter_types! {
	pub const PermanentSlotLeasePeriodLength: u32 = 365;
	pub const TemporarySlotLeasePeriodLength: u32 = 5;
	pub const MaxPermanentSlots: u32 = 100;
	pub const MaxTemporarySlots: u32 = 100;
	pub const MaxTemporarySlotPerLeasePeriod: u32 = 5;
}

impl assigned_slots::Config for Runtime {
	type RuntimeEvent = RuntimeEvent;
	type AssignSlotOrigin = EnsureRoot<AccountId>;
	type Leaser = Slots;
	type PermanentSlotLeasePeriodLength = PermanentSlotLeasePeriodLength;
	type TemporarySlotLeasePeriodLength = TemporarySlotLeasePeriodLength;
	type MaxPermanentSlots = MaxPermanentSlots;
	type MaxTemporarySlots = MaxTemporarySlots;
	type MaxTemporarySlotPerLeasePeriod = MaxTemporarySlotPerLeasePeriod;
}

impl validator_manager::Config for Runtime {
	type RuntimeEvent = RuntimeEvent;
	type PrivilegedOrigin = EnsureRoot<AccountId>;
}

impl pallet_sudo::Config for Runtime {
	type RuntimeEvent = RuntimeEvent;
	type RuntimeCall = RuntimeCall;
	type WeightInfo = weights::pallet_sudo::WeightInfo<Runtime>;
}

construct_runtime! {
	pub enum Runtime
	{
		// Basic stuff; balances is uncallable initially.
		System: frame_system::{Pallet, Call, Storage, Config<T>, Event<T>} = 0,

		// Babe must be before session.
		Babe: pallet_babe::{Pallet, Call, Storage, Config<T>, ValidateUnsigned} = 1,

		Timestamp: pallet_timestamp::{Pallet, Call, Storage, Inherent} = 2,
		Indices: pallet_indices::{Pallet, Call, Storage, Config<T>, Event<T>} = 3,
		Balances: pallet_balances::{Pallet, Call, Storage, Config<T>, Event<T>} = 4,
		TransactionPayment: pallet_transaction_payment::{Pallet, Storage, Event<T>} = 33,

		// Consensus support.
		// Authorship must be before session in order to note author in the correct session and era
		// for im-online.
		Authorship: pallet_authorship::{Pallet, Storage} = 5,
		Offences: pallet_offences::{Pallet, Storage, Event} = 7,
		Historical: session_historical::{Pallet} = 34,
		// MMR leaf construction must be before session in order to have leaf contents
		// refer to block<N-1> consistently. see substrate issue #11797 for details.
		Mmr: pallet_mmr::{Pallet, Storage} = 241,
		Session: pallet_session::{Pallet, Call, Storage, Event, Config<T>} = 8,
		Grandpa: pallet_grandpa::{Pallet, Call, Storage, Config<T>, Event, ValidateUnsigned} = 10,
		ImOnline: pallet_im_online::{Pallet, Call, Storage, Event<T>, ValidateUnsigned, Config<T>} = 11,
		AuthorityDiscovery: pallet_authority_discovery::{Pallet, Config<T>} = 12,

		// Governance stuff; uncallable initially.
		Treasury: pallet_treasury::{Pallet, Call, Storage, Config<T>, Event<T>} = 18,
		ConvictionVoting: pallet_conviction_voting::{Pallet, Call, Storage, Event<T>} = 20,
		Referenda: pallet_referenda::{Pallet, Call, Storage, Event<T>} = 21,
		//	pub type FellowshipCollectiveInstance = pallet_ranked_collective::Instance1;
		FellowshipCollective: pallet_ranked_collective::<Instance1>::{
			Pallet, Call, Storage, Event<T>
		} = 22,
		// pub type FellowshipReferendaInstance = pallet_referenda::Instance2;
		FellowshipReferenda: pallet_referenda::<Instance2>::{
			Pallet, Call, Storage, Event<T>
		} = 23,
		Origins: pallet_custom_origins::{Origin} = 43,
		Whitelist: pallet_whitelist::{Pallet, Call, Storage, Event<T>} = 44,
		// Claims. Usable initially.
		Claims: claims::{Pallet, Call, Storage, Event<T>, Config<T>, ValidateUnsigned} = 19,

		// Utility module.
		Utility: pallet_utility::{Pallet, Call, Event} = 24,

		// Less simple identity module.
		Identity: pallet_identity::{Pallet, Call, Storage, Event<T>} = 25,

		// Society module.
		Society: pallet_society::{Pallet, Call, Storage, Event<T>} = 26,

		// Social recovery module.
		Recovery: pallet_recovery::{Pallet, Call, Storage, Event<T>} = 27,

		// Vesting. Usable initially, but removed once all vesting is finished.
		Vesting: pallet_vesting::{Pallet, Call, Storage, Event<T>, Config<T>} = 28,

		// System scheduler.
		Scheduler: pallet_scheduler::{Pallet, Call, Storage, Event<T>} = 29,

		// Proxy module. Late addition.
		Proxy: pallet_proxy::{Pallet, Call, Storage, Event<T>} = 30,

		// Multisig module. Late addition.
		Multisig: pallet_multisig::{Pallet, Call, Storage, Event<T>} = 31,

		// Preimage registrar.
		Preimage: pallet_preimage::{Pallet, Call, Storage, Event<T>} = 32,

		// Bounties modules.
		Bounties: pallet_bounties::{Pallet, Call, Storage, Event<T>} = 35,
		ChildBounties: pallet_child_bounties = 40,

		// NIS pallet.
		Nis: pallet_nis::{Pallet, Call, Storage, Event<T>, HoldReason} = 38,
//		pub type NisCounterpartInstance = pallet_balances::Instance2;
		NisCounterpartBalances: pallet_balances::<Instance2> = 45,

		// Parachains pallets. Start indices at 50 to leave room.
		ParachainsOrigin: parachains_origin::{Pallet, Origin} = 50,
		Configuration: parachains_configuration::{Pallet, Call, Storage, Config<T>} = 51,
		ParasShared: parachains_shared::{Pallet, Call, Storage} = 52,
		ParaInclusion: parachains_inclusion::{Pallet, Call, Storage, Event<T>} = 53,
		ParaInherent: parachains_paras_inherent::{Pallet, Call, Storage, Inherent} = 54,
		ParaScheduler: parachains_scheduler::{Pallet, Storage} = 55,
		Paras: parachains_paras::{Pallet, Call, Storage, Event, Config<T>, ValidateUnsigned} = 56,
		Initializer: parachains_initializer::{Pallet, Call, Storage} = 57,
		Dmp: parachains_dmp::{Pallet, Storage} = 58,
		Hrmp: parachains_hrmp::{Pallet, Call, Storage, Event<T>, Config<T>} = 60,
		ParaSessionInfo: parachains_session_info::{Pallet, Storage} = 61,
		ParasDisputes: parachains_disputes::{Pallet, Call, Storage, Event<T>} = 62,
		ParasSlashing: parachains_slashing::{Pallet, Call, Storage, ValidateUnsigned} = 63,
		MessageQueue: pallet_message_queue::{Pallet, Call, Storage, Event<T>} = 64,

		// Parachain Onboarding Pallets. Start indices at 70 to leave room.
		Registrar: paras_registrar::{Pallet, Call, Storage, Event<T>, Config<T>} = 70,
		Slots: slots::{Pallet, Call, Storage, Event<T>} = 71,
		Auctions: auctions::{Pallet, Call, Storage, Event<T>} = 72,
		Crowdloan: crowdloan::{Pallet, Call, Storage, Event<T>} = 73,

		// Pallet for sending XCM.
		XcmPallet: pallet_xcm::{Pallet, Call, Storage, Event<T>, Origin, Config<T>} = 99,

		// Rococo specific pallets (not included in Kusama). Start indices at 240
		//
		// BEEFY Bridges support.
		Beefy: pallet_beefy::{Pallet, Call, Storage, Config<T>, ValidateUnsigned} = 240,
		MmrLeaf: pallet_beefy_mmr::{Pallet, Storage} = 242,

		ParasSudoWrapper: paras_sudo_wrapper::{Pallet, Call} = 250,
		AssignedSlots: assigned_slots::{Pallet, Call, Storage, Event<T>} = 251,

		// Validator Manager pallet.
		ValidatorManager: validator_manager::{Pallet, Call, Storage, Event<T>} = 252,

		// State trie migration pallet, only temporary.
		StateTrieMigration: pallet_state_trie_migration = 254,

		// Sudo.
		Sudo: pallet_sudo::{Pallet, Call, Storage, Event<T>, Config<T>} = 255,
	}
}

/// The address format for describing accounts.
pub type Address = sp_runtime::MultiAddress<AccountId, ()>;
/// Block header type as expected by this runtime.
pub type Header = generic::Header<BlockNumber, BlakeTwo256>;
/// Block type as expected by this runtime.
pub type Block = generic::Block<Header, UncheckedExtrinsic>;
/// A Block signed with a Justification
pub type SignedBlock = generic::SignedBlock<Block>;
/// `BlockId` type as expected by this runtime.
pub type BlockId = generic::BlockId<Block>;
/// The `SignedExtension` to the basic transaction logic.
pub type SignedExtra = (
	frame_system::CheckNonZeroSender<Runtime>,
	frame_system::CheckSpecVersion<Runtime>,
	frame_system::CheckTxVersion<Runtime>,
	frame_system::CheckGenesis<Runtime>,
	frame_system::CheckMortality<Runtime>,
	frame_system::CheckNonce<Runtime>,
	frame_system::CheckWeight<Runtime>,
	pallet_transaction_payment::ChargeTransactionPayment<Runtime>,
);

/// Unchecked extrinsic type as expected by this runtime.
pub type UncheckedExtrinsic =
	generic::UncheckedExtrinsic<Address, RuntimeCall, Signature, SignedExtra>;

/// All migrations that will run on the next runtime upgrade.
///
/// This contains the combined migrations of the last 10 releases. It allows to skip runtime
/// upgrades in case governance decides to do so. THE ORDER IS IMPORTANT.
pub type Migrations = migrations::Unreleased;

/// The runtime migrations per release.
#[allow(deprecated, missing_docs)]
pub mod migrations {
	use super::*;
<<<<<<< HEAD
	use frame_support::traits::{GetStorageVersion, OnRuntimeUpgrade, StorageVersion};

	pub type V0940 = ();
	pub type V0941 = (); // Node only release - no migrations.
	pub type V0942 = (
		parachains_configuration::migration::v5::MigrateToV5<Runtime>,
		pallet_offences::migration::v1::MigrateToV1<Runtime>,
	);
	pub type V0943 = (
		SetStorageVersions,
		// Remove UMP dispatch queue <https://github.com/paritytech/polkadot/pull/6271>
		parachains_configuration::migration::v6::MigrateToV6<Runtime>,
		ump_migrations::UpdateUmpLimits,
	);

	/// Migrations that set `StorageVersion`s we missed to set.
	///
	/// It's *possible* that these pallets have not in fact been migrated to the versions being set,
	/// which we should keep in mind in the future if we notice any strange behavior.
	/// We opted to not check exactly what on-chain versions each pallet is at, since it would be
	/// an involved effort, this is testnet, and no one has complained
	/// (https://github.com/paritytech/polkadot/issues/6657#issuecomment-1552956439).
	pub struct SetStorageVersions;

	impl OnRuntimeUpgrade for SetStorageVersions {
		fn on_runtime_upgrade() -> Weight {
			let mut writes = 0;
			let mut reads = 0;

			// Scheduler
			if Scheduler::on_chain_storage_version() < 4 {
				StorageVersion::new(4).put::<Scheduler>();
				writes += 1;
			}
			reads += 1;

			// Bounties
			if Bounties::on_chain_storage_version() < 4 {
				StorageVersion::new(4).put::<Bounties>();
				writes += 1;
			}
			reads += 1;

			// NisCounterpartBalances
			if NisCounterpartBalances::on_chain_storage_version() < 1 {
				StorageVersion::new(1).put::<NisCounterpartBalances>();
				writes += 1;
			}
			reads += 1;

			// Crowdloan
			if Crowdloan::on_chain_storage_version() < 2 {
				StorageVersion::new(2).put::<Crowdloan>();
				writes += 1;
			}
			reads += 1;

			RocksDbWeight::get().reads_writes(reads, writes)
		}
	}
=======
>>>>>>> dbdf16f4

	/// Unreleased migrations. Add new ones here:
	pub type Unreleased = (
		pallet_society::migrations::VersionCheckedMigrateToV2<Runtime, (), ()>,
		pallet_im_online::migration::v1::Migration<Runtime>,
		parachains_configuration::migration::v7::MigrateToV7<Runtime>,
	);
}

/// Executive: handles dispatch to the various modules.
pub type Executive = frame_executive::Executive<
	Runtime,
	Block,
	frame_system::ChainContext<Runtime>,
	Runtime,
	AllPalletsWithSystem,
	Migrations,
>;
/// The payload being signed in transactions.
pub type SignedPayload = generic::SignedPayload<RuntimeCall, SignedExtra>;

parameter_types! {
	// The deposit configuration for the singed migration. Specially if you want to allow any signed account to do the migration (see `SignedFilter`, these deposits should be high)
	pub const MigrationSignedDepositPerItem: Balance = 1 * CENTS;
	pub const MigrationSignedDepositBase: Balance = 20 * CENTS * 100;
	pub const MigrationMaxKeyLen: u32 = 512;
}

impl pallet_state_trie_migration::Config for Runtime {
	type RuntimeEvent = RuntimeEvent;
	type Currency = Balances;
	type SignedDepositPerItem = MigrationSignedDepositPerItem;
	type SignedDepositBase = MigrationSignedDepositBase;
	type ControlOrigin = EnsureRoot<AccountId>;
	// specific account for the migration, can trigger the signed migrations.
	type SignedFilter = frame_system::EnsureSignedBy<MigController, AccountId>;

	// Use same weights as substrate ones.
	type WeightInfo = pallet_state_trie_migration::weights::SubstrateWeight<Runtime>;
	type MaxKeyLen = MigrationMaxKeyLen;
}

frame_support::ord_parameter_types! {
	pub const MigController: AccountId = AccountId::from(hex_literal::hex!("52bc71c1eca5353749542dfdf0af97bf764f9c2f44e860cd485f1cd86400f649"));
}

#[cfg(feature = "runtime-benchmarks")]
mod benches {
	frame_benchmarking::define_benchmarks!(
		// Polkadot
		// NOTE: Make sure to prefix these with `runtime_common::` so
		// the that path resolves correctly in the generated file.
		[runtime_common::auctions, Auctions]
		[runtime_common::crowdloan, Crowdloan]
		[runtime_common::claims, Claims]
		[runtime_common::slots, Slots]
		[runtime_common::paras_registrar, Registrar]
		[runtime_parachains::configuration, Configuration]
		[runtime_parachains::hrmp, Hrmp]
		[runtime_parachains::disputes, ParasDisputes]
		[runtime_parachains::inclusion, ParaInclusion]
		[runtime_parachains::initializer, Initializer]
		[runtime_parachains::paras_inherent, ParaInherent]
		[runtime_parachains::paras, Paras]
		// Substrate
		[pallet_balances, Balances]
		[pallet_balances, NisCounterpartBalances]
		[frame_benchmarking::baseline, Baseline::<Runtime>]
		[pallet_bounties, Bounties]
		[pallet_child_bounties, ChildBounties]
		[pallet_conviction_voting, ConvictionVoting]
		[pallet_nis, Nis]
		[pallet_identity, Identity]
		[pallet_im_online, ImOnline]
		[pallet_indices, Indices]
		[pallet_message_queue, MessageQueue]
		[pallet_multisig, Multisig]
		[pallet_preimage, Preimage]
		[pallet_proxy, Proxy]
		[pallet_ranked_collective, FellowshipCollective]
		[pallet_recovery, Recovery]
		[pallet_referenda, Referenda]
		[pallet_referenda, FellowshipReferenda]
		[pallet_scheduler, Scheduler]
		[pallet_sudo, Sudo]
		[frame_system, SystemBench::<Runtime>]
		[pallet_timestamp, Timestamp]
		[pallet_treasury, Treasury]
		[pallet_utility, Utility]
		[pallet_vesting, Vesting]
		[pallet_whitelist, Whitelist]
		// XCM
		[pallet_xcm, XcmPallet]
		[pallet_xcm_benchmarks::fungible, pallet_xcm_benchmarks::fungible::Pallet::<Runtime>]
		[pallet_xcm_benchmarks::generic, pallet_xcm_benchmarks::generic::Pallet::<Runtime>]
	);
}

#[cfg(not(feature = "disable-runtime-api"))]
sp_api::impl_runtime_apis! {
	impl sp_api::Core<Block> for Runtime {
		fn version() -> RuntimeVersion {
			VERSION
		}

		fn execute_block(block: Block) {
			Executive::execute_block(block);
		}

		fn initialize_block(header: &<Block as BlockT>::Header) {
			Executive::initialize_block(header)
		}
	}

	impl sp_api::Metadata<Block> for Runtime {
		fn metadata() -> OpaqueMetadata {
			OpaqueMetadata::new(Runtime::metadata().into())
		}

		fn metadata_at_version(version: u32) -> Option<OpaqueMetadata> {
			Runtime::metadata_at_version(version)
		}

		fn metadata_versions() -> sp_std::vec::Vec<u32> {
			Runtime::metadata_versions()
		}
	}

	impl block_builder_api::BlockBuilder<Block> for Runtime {
		fn apply_extrinsic(extrinsic: <Block as BlockT>::Extrinsic) -> ApplyExtrinsicResult {
			Executive::apply_extrinsic(extrinsic)
		}

		fn finalize_block() -> <Block as BlockT>::Header {
			Executive::finalize_block()
		}

		fn inherent_extrinsics(data: inherents::InherentData) -> Vec<<Block as BlockT>::Extrinsic> {
			data.create_extrinsics()
		}

		fn check_inherents(
			block: Block,
			data: inherents::InherentData,
		) -> inherents::CheckInherentsResult {
			data.check_extrinsics(&block)
		}
	}

	impl tx_pool_api::runtime_api::TaggedTransactionQueue<Block> for Runtime {
		fn validate_transaction(
			source: TransactionSource,
			tx: <Block as BlockT>::Extrinsic,
			block_hash: <Block as BlockT>::Hash,
		) -> TransactionValidity {
			Executive::validate_transaction(source, tx, block_hash)
		}
	}

	impl offchain_primitives::OffchainWorkerApi<Block> for Runtime {
		fn offchain_worker(header: &<Block as BlockT>::Header) {
			Executive::offchain_worker(header)
		}
	}

	#[api_version(5)]
	impl primitives::runtime_api::ParachainHost<Block, Hash, BlockNumber> for Runtime {
		fn validators() -> Vec<ValidatorId> {
			parachains_runtime_api_impl::validators::<Runtime>()
		}

		fn validator_groups() -> (Vec<Vec<ValidatorIndex>>, GroupRotationInfo<BlockNumber>) {
			parachains_runtime_api_impl::validator_groups::<Runtime>()
		}

		fn availability_cores() -> Vec<CoreState<Hash, BlockNumber>> {
			parachains_runtime_api_impl::availability_cores::<Runtime>()
		}

		fn persisted_validation_data(para_id: ParaId, assumption: OccupiedCoreAssumption)
			-> Option<PersistedValidationData<Hash, BlockNumber>> {
			parachains_runtime_api_impl::persisted_validation_data::<Runtime>(para_id, assumption)
		}

		fn assumed_validation_data(
			para_id: ParaId,
			expected_persisted_validation_data_hash: Hash,
		) -> Option<(PersistedValidationData<Hash, BlockNumber>, ValidationCodeHash)> {
			parachains_runtime_api_impl::assumed_validation_data::<Runtime>(
				para_id,
				expected_persisted_validation_data_hash,
			)
		}

		fn check_validation_outputs(
			para_id: ParaId,
			outputs: primitives::CandidateCommitments,
		) -> bool {
			parachains_runtime_api_impl::check_validation_outputs::<Runtime>(para_id, outputs)
		}

		fn session_index_for_child() -> SessionIndex {
			parachains_runtime_api_impl::session_index_for_child::<Runtime>()
		}

		fn validation_code(para_id: ParaId, assumption: OccupiedCoreAssumption)
			-> Option<ValidationCode> {
			parachains_runtime_api_impl::validation_code::<Runtime>(para_id, assumption)
		}

		fn candidate_pending_availability(para_id: ParaId) -> Option<CommittedCandidateReceipt<Hash>> {
			parachains_runtime_api_impl::candidate_pending_availability::<Runtime>(para_id)
		}

		fn candidate_events() -> Vec<CandidateEvent<Hash>> {
			parachains_runtime_api_impl::candidate_events::<Runtime, _>(|ev| {
				match ev {
					RuntimeEvent::ParaInclusion(ev) => {
						Some(ev)
					}
					_ => None,
				}
			})
		}

		fn session_info(index: SessionIndex) -> Option<SessionInfo> {
			parachains_runtime_api_impl::session_info::<Runtime>(index)
		}

		fn session_executor_params(session_index: SessionIndex) -> Option<ExecutorParams> {
			parachains_runtime_api_impl::session_executor_params::<Runtime>(session_index)
		}

		fn dmq_contents(recipient: ParaId) -> Vec<InboundDownwardMessage<BlockNumber>> {
			parachains_runtime_api_impl::dmq_contents::<Runtime>(recipient)
		}

		fn inbound_hrmp_channels_contents(
			recipient: ParaId
		) -> BTreeMap<ParaId, Vec<InboundHrmpMessage<BlockNumber>>> {
			parachains_runtime_api_impl::inbound_hrmp_channels_contents::<Runtime>(recipient)
		}

		fn validation_code_by_hash(hash: ValidationCodeHash) -> Option<ValidationCode> {
			parachains_runtime_api_impl::validation_code_by_hash::<Runtime>(hash)
		}

		fn on_chain_votes() -> Option<ScrapedOnChainVotes<Hash>> {
			parachains_runtime_api_impl::on_chain_votes::<Runtime>()
		}

		fn submit_pvf_check_statement(
			stmt: primitives::PvfCheckStatement,
			signature: primitives::ValidatorSignature
		) {
			parachains_runtime_api_impl::submit_pvf_check_statement::<Runtime>(stmt, signature)
		}

		fn pvfs_require_precheck() -> Vec<ValidationCodeHash> {
			parachains_runtime_api_impl::pvfs_require_precheck::<Runtime>()
		}

		fn validation_code_hash(para_id: ParaId, assumption: OccupiedCoreAssumption)
			-> Option<ValidationCodeHash>
		{
			parachains_runtime_api_impl::validation_code_hash::<Runtime>(para_id, assumption)
		}

		fn disputes() -> Vec<(SessionIndex, CandidateHash, DisputeState<BlockNumber>)> {
			parachains_runtime_api_impl::get_session_disputes::<Runtime>()
		}

		fn unapplied_slashes(
		) -> Vec<(SessionIndex, CandidateHash, slashing::PendingSlashes)> {
			parachains_runtime_api_impl::unapplied_slashes::<Runtime>()
		}

		fn key_ownership_proof(
			validator_id: ValidatorId,
		) -> Option<slashing::OpaqueKeyOwnershipProof> {
			use parity_scale_codec::Encode;

			Historical::prove((PARACHAIN_KEY_TYPE_ID, validator_id))
				.map(|p| p.encode())
				.map(slashing::OpaqueKeyOwnershipProof::new)
		}

		fn submit_report_dispute_lost(
			dispute_proof: slashing::DisputeProof,
			key_ownership_proof: slashing::OpaqueKeyOwnershipProof,
		) -> Option<()> {
			parachains_runtime_api_impl::submit_unsigned_slashing_report::<Runtime>(
				dispute_proof,
				key_ownership_proof,
			)
		}
	}

	#[api_version(3)]
	impl beefy_primitives::BeefyApi<Block, BeefyId> for Runtime {
		fn beefy_genesis() -> Option<BlockNumber> {
			Beefy::genesis_block()
		}

		fn validator_set() -> Option<beefy_primitives::ValidatorSet<BeefyId>> {
			Beefy::validator_set()
		}

		fn submit_report_equivocation_unsigned_extrinsic(
			equivocation_proof: beefy_primitives::EquivocationProof<
				BlockNumber,
				BeefyId,
				BeefySignature,
			>,
			key_owner_proof: beefy_primitives::OpaqueKeyOwnershipProof,
		) -> Option<()> {
			let key_owner_proof = key_owner_proof.decode()?;

			Beefy::submit_unsigned_equivocation_report(
				equivocation_proof,
				key_owner_proof,
			)
		}

		fn generate_key_ownership_proof(
			_set_id: beefy_primitives::ValidatorSetId,
			authority_id: BeefyId,
		) -> Option<beefy_primitives::OpaqueKeyOwnershipProof> {
			use parity_scale_codec::Encode;

			Historical::prove((beefy_primitives::KEY_TYPE, authority_id))
				.map(|p| p.encode())
				.map(beefy_primitives::OpaqueKeyOwnershipProof::new)
		}
	}

	#[api_version(2)]
	impl mmr::MmrApi<Block, mmr::Hash, BlockNumber> for Runtime {
		fn mmr_root() -> Result<mmr::Hash, mmr::Error> {
			Ok(Mmr::mmr_root())
		}

		fn mmr_leaf_count() -> Result<mmr::LeafIndex, mmr::Error> {
			Ok(Mmr::mmr_leaves())
		}

		fn generate_proof(
			block_numbers: Vec<BlockNumber>,
			best_known_block_number: Option<BlockNumber>,
		) -> Result<(Vec<mmr::EncodableOpaqueLeaf>, mmr::Proof<mmr::Hash>), mmr::Error> {
			Mmr::generate_proof(block_numbers, best_known_block_number).map(
				|(leaves, proof)| {
					(
						leaves
							.into_iter()
							.map(|leaf| mmr::EncodableOpaqueLeaf::from_leaf(&leaf))
							.collect(),
						proof,
					)
				},
			)
		}

		fn verify_proof(leaves: Vec<mmr::EncodableOpaqueLeaf>, proof: mmr::Proof<mmr::Hash>)
			-> Result<(), mmr::Error>
		{
			let leaves = leaves.into_iter().map(|leaf|
				leaf.into_opaque_leaf()
				.try_decode()
				.ok_or(mmr::Error::Verify)).collect::<Result<Vec<mmr::Leaf>, mmr::Error>>()?;
			Mmr::verify_leaves(leaves, proof)
		}

		fn verify_proof_stateless(
			root: mmr::Hash,
			leaves: Vec<mmr::EncodableOpaqueLeaf>,
			proof: mmr::Proof<mmr::Hash>
		) -> Result<(), mmr::Error> {
			let nodes = leaves.into_iter().map(|leaf|mmr::DataOrHash::Data(leaf.into_opaque_leaf())).collect();
			pallet_mmr::verify_leaves_proof::<mmr::Hashing, _>(root, nodes, proof)
		}
	}

	impl fg_primitives::GrandpaApi<Block> for Runtime {
		fn grandpa_authorities() -> Vec<(GrandpaId, u64)> {
			Grandpa::grandpa_authorities()
		}

		fn current_set_id() -> fg_primitives::SetId {
			Grandpa::current_set_id()
		}

		fn submit_report_equivocation_unsigned_extrinsic(
			equivocation_proof: fg_primitives::EquivocationProof<
				<Block as BlockT>::Hash,
				sp_runtime::traits::NumberFor<Block>,
			>,
			key_owner_proof: fg_primitives::OpaqueKeyOwnershipProof,
		) -> Option<()> {
			let key_owner_proof = key_owner_proof.decode()?;

			Grandpa::submit_unsigned_equivocation_report(
				equivocation_proof,
				key_owner_proof,
			)
		}

		fn generate_key_ownership_proof(
			_set_id: fg_primitives::SetId,
			authority_id: fg_primitives::AuthorityId,
		) -> Option<fg_primitives::OpaqueKeyOwnershipProof> {
			use parity_scale_codec::Encode;

			Historical::prove((fg_primitives::KEY_TYPE, authority_id))
				.map(|p| p.encode())
				.map(fg_primitives::OpaqueKeyOwnershipProof::new)
		}
	}

	impl babe_primitives::BabeApi<Block> for Runtime {
		fn configuration() -> babe_primitives::BabeConfiguration {
			let epoch_config = Babe::epoch_config().unwrap_or(BABE_GENESIS_EPOCH_CONFIG);
			babe_primitives::BabeConfiguration {
				slot_duration: Babe::slot_duration(),
				epoch_length: EpochDurationInBlocks::get().into(),
				c: epoch_config.c,
				authorities: Babe::authorities().to_vec(),
				randomness: Babe::randomness(),
				allowed_slots: epoch_config.allowed_slots,
			}
		}

		fn current_epoch_start() -> babe_primitives::Slot {
			Babe::current_epoch_start()
		}

		fn current_epoch() -> babe_primitives::Epoch {
			Babe::current_epoch()
		}

		fn next_epoch() -> babe_primitives::Epoch {
			Babe::next_epoch()
		}

		fn generate_key_ownership_proof(
			_slot: babe_primitives::Slot,
			authority_id: babe_primitives::AuthorityId,
		) -> Option<babe_primitives::OpaqueKeyOwnershipProof> {
			use parity_scale_codec::Encode;

			Historical::prove((babe_primitives::KEY_TYPE, authority_id))
				.map(|p| p.encode())
				.map(babe_primitives::OpaqueKeyOwnershipProof::new)
		}

		fn submit_report_equivocation_unsigned_extrinsic(
			equivocation_proof: babe_primitives::EquivocationProof<<Block as BlockT>::Header>,
			key_owner_proof: babe_primitives::OpaqueKeyOwnershipProof,
		) -> Option<()> {
			let key_owner_proof = key_owner_proof.decode()?;

			Babe::submit_unsigned_equivocation_report(
				equivocation_proof,
				key_owner_proof,
			)
		}
	}

	impl authority_discovery_primitives::AuthorityDiscoveryApi<Block> for Runtime {
		fn authorities() -> Vec<AuthorityDiscoveryId> {
			parachains_runtime_api_impl::relevant_authority_ids::<Runtime>()
		}
	}

	impl sp_session::SessionKeys<Block> for Runtime {
		fn generate_session_keys(seed: Option<Vec<u8>>) -> Vec<u8> {
			SessionKeys::generate(seed)
		}

		fn decode_session_keys(
			encoded: Vec<u8>,
		) -> Option<Vec<(Vec<u8>, sp_core::crypto::KeyTypeId)>> {
			SessionKeys::decode_into_raw_public_keys(&encoded)
		}
	}

	impl frame_system_rpc_runtime_api::AccountNonceApi<Block, AccountId, Nonce> for Runtime {
		fn account_nonce(account: AccountId) -> Nonce {
			System::account_nonce(account)
		}
	}

	impl pallet_transaction_payment_rpc_runtime_api::TransactionPaymentApi<
		Block,
		Balance,
	> for Runtime {
		fn query_info(uxt: <Block as BlockT>::Extrinsic, len: u32) -> RuntimeDispatchInfo<Balance> {
			TransactionPayment::query_info(uxt, len)
		}
		fn query_fee_details(uxt: <Block as BlockT>::Extrinsic, len: u32) -> FeeDetails<Balance> {
			TransactionPayment::query_fee_details(uxt, len)
		}
		fn query_weight_to_fee(weight: Weight) -> Balance {
			TransactionPayment::weight_to_fee(weight)
		}
		fn query_length_to_fee(length: u32) -> Balance {
			TransactionPayment::length_to_fee(length)
		}
	}

	impl pallet_beefy_mmr::BeefyMmrApi<Block, Hash> for RuntimeApi {
		fn authority_set_proof() -> beefy_primitives::mmr::BeefyAuthoritySet<Hash> {
			MmrLeaf::authority_set_proof()
		}

		fn next_authority_set_proof() -> beefy_primitives::mmr::BeefyNextAuthoritySet<Hash> {
			MmrLeaf::next_authority_set_proof()
		}
	}

	#[cfg(feature = "try-runtime")]
	impl frame_try_runtime::TryRuntime<Block> for Runtime {
		fn on_runtime_upgrade(checks: frame_try_runtime::UpgradeCheckSelect) -> (Weight, Weight) {
			log::info!("try-runtime::on_runtime_upgrade rococo.");
			let weight = Executive::try_runtime_upgrade(checks).unwrap();
			(weight, BlockWeights::get().max_block)
		}

		fn execute_block(
			block: Block,
			state_root_check: bool,
			signature_check: bool,
			select: frame_try_runtime::TryStateSelect,
		) -> Weight {
			// NOTE: intentional unwrap: we don't want to propagate the error backwards, and want to
			// have a backtrace here.
			Executive::try_execute_block(block, state_root_check, signature_check, select).unwrap()
		}
	}

	#[cfg(feature = "runtime-benchmarks")]
	impl frame_benchmarking::Benchmark<Block> for Runtime {
		fn benchmark_metadata(extra: bool) -> (
			Vec<frame_benchmarking::BenchmarkList>,
			Vec<frame_support::traits::StorageInfo>,
		) {
			use frame_benchmarking::{Benchmarking, BenchmarkList};
			use frame_support::traits::StorageInfoTrait;

			use frame_system_benchmarking::Pallet as SystemBench;
			use frame_benchmarking::baseline::Pallet as Baseline;

			let mut list = Vec::<BenchmarkList>::new();
			list_benchmarks!(list, extra);

			let storage_info = AllPalletsWithSystem::storage_info();
			return (list, storage_info)
		}

		fn dispatch_benchmark(
			config: frame_benchmarking::BenchmarkConfig,
		) -> Result<
			Vec<frame_benchmarking::BenchmarkBatch>,
			sp_runtime::RuntimeString,
		> {
			use frame_support::traits::WhitelistedStorageKeys;
			use frame_benchmarking::{Benchmarking, BenchmarkBatch, TrackedStorageKey, BenchmarkError};
			use frame_system_benchmarking::Pallet as SystemBench;
			use frame_benchmarking::baseline::Pallet as Baseline;
			use xcm::latest::prelude::*;
			use xcm_config::{
				LocalCheckAccount, LocationConverter, Rockmine, TokenLocation, XcmConfig,
			};

			impl frame_system_benchmarking::Config for Runtime {}
			impl frame_benchmarking::baseline::Config for Runtime {}
			impl pallet_xcm_benchmarks::Config for Runtime {
				type XcmConfig = XcmConfig;
				type AccountIdConverter = LocationConverter;
				fn valid_destination() -> Result<MultiLocation, BenchmarkError> {
					Ok(Rockmine::get())
				}
				fn worst_case_holding(_depositable_count: u32) -> MultiAssets {
					// Rococo only knows about ROC
					vec![MultiAsset{
						id: Concrete(TokenLocation::get()),
						fun: Fungible(1_000_000 * UNITS),
					}].into()
				}
			}

			parameter_types! {
				pub const TrustedTeleporter: Option<(MultiLocation, MultiAsset)> = Some((
					Rockmine::get(),
					MultiAsset { fun: Fungible(1 * UNITS), id: Concrete(TokenLocation::get()) },
				));
				pub const TrustedReserve: Option<(MultiLocation, MultiAsset)> = None;
			}

			impl pallet_xcm_benchmarks::fungible::Config for Runtime {
				type TransactAsset = Balances;

				type CheckedAccount = LocalCheckAccount;
				type TrustedTeleporter = TrustedTeleporter;
				type TrustedReserve = TrustedReserve;

				fn get_multi_asset() -> MultiAsset {
					MultiAsset {
						id: Concrete(TokenLocation::get()),
						fun: Fungible(1 * UNITS),
					}
				}
			}

			impl pallet_xcm_benchmarks::generic::Config for Runtime {
				type RuntimeCall = RuntimeCall;

				fn worst_case_response() -> (u64, Response) {
					(0u64, Response::Version(Default::default()))
				}

				fn worst_case_asset_exchange() -> Result<(MultiAssets, MultiAssets), BenchmarkError> {
					// Rococo doesn't support asset exchanges
					Err(BenchmarkError::Skip)
				}

				fn universal_alias() -> Result<(MultiLocation, Junction), BenchmarkError> {
					// The XCM executor of Rococo doesn't have a configured `UniversalAliases`
					Err(BenchmarkError::Skip)
				}

				fn transact_origin_and_runtime_call() -> Result<(MultiLocation, RuntimeCall), BenchmarkError> {
					Ok((Rockmine::get(), frame_system::Call::remark_with_event { remark: vec![] }.into()))
				}

				fn subscribe_origin() -> Result<MultiLocation, BenchmarkError> {
					Ok(Rockmine::get())
				}

				fn claimable_asset() -> Result<(MultiLocation, MultiLocation, MultiAssets), BenchmarkError> {
					let origin = Rockmine::get();
					let assets: MultiAssets = (Concrete(TokenLocation::get()), 1_000 * UNITS).into();
					let ticket = MultiLocation { parents: 0, interior: Here };
					Ok((origin, ticket, assets))
				}

				fn unlockable_asset() -> Result<(MultiLocation, MultiLocation, MultiAsset), BenchmarkError> {
					// Rococo doesn't support asset locking
					Err(BenchmarkError::Skip)
				}

				fn export_message_origin_and_destination(
				) -> Result<(MultiLocation, NetworkId, InteriorMultiLocation), BenchmarkError> {
					// Rococo doesn't support exporting messages
					Err(BenchmarkError::Skip)
				}

				fn alias_origin() -> Result<(MultiLocation, MultiLocation), BenchmarkError> {
					// The XCM executor of Rococo doesn't have a configured `Aliasers`
					Err(BenchmarkError::Skip)
				}
			}

			let mut whitelist: Vec<TrackedStorageKey> = AllPalletsWithSystem::whitelisted_storage_keys();
			let treasury_key = frame_system::Account::<Runtime>::hashed_key_for(Treasury::account_id());
			whitelist.push(treasury_key.to_vec().into());

			let mut batches = Vec::<BenchmarkBatch>::new();
			let params = (&config, &whitelist);

			add_benchmarks!(params, batches);

			Ok(batches)
		}
	}
}

#[cfg(test)]
mod tests {
	use std::collections::HashSet;

	use super::*;
	use frame_support::traits::WhitelistedStorageKeys;
	use sp_core::hexdisplay::HexDisplay;

	#[test]
	fn check_whitelist() {
		let whitelist: HashSet<String> = AllPalletsWithSystem::whitelisted_storage_keys()
			.iter()
			.map(|e| HexDisplay::from(&e.key).to_string())
			.collect();

		// Block number
		assert!(
			whitelist.contains("26aa394eea5630e07c48ae0c9558cef702a5c1b19ab7a04f536c519aca4983ac")
		);
		// Total issuance
		assert!(
			whitelist.contains("c2261276cc9d1f8598ea4b6a74b15c2f57c875e4cff74148e4628f264b974c80")
		);
		// Execution phase
		assert!(
			whitelist.contains("26aa394eea5630e07c48ae0c9558cef7ff553b5a9862a516939d82b3d3d8661a")
		);
		// Event count
		assert!(
			whitelist.contains("26aa394eea5630e07c48ae0c9558cef70a98fdbe9ce6c55837576c60c7af3850")
		);
		// System events
		assert!(
			whitelist.contains("26aa394eea5630e07c48ae0c9558cef780d41e5e16056765bc8461851072c9d7")
		);
		// XcmPallet VersionDiscoveryQueue
		assert!(
			whitelist.contains("1405f2411d0af5a7ff397e7c9dc68d194a222ba0333561192e474c59ed8e30e1")
		);
		// XcmPallet SafeXcmVersion
		assert!(
			whitelist.contains("1405f2411d0af5a7ff397e7c9dc68d196323ae84c43568be0d1394d5d0d522c4")
		);
	}
}

#[cfg(test)]
mod encoding_tests {
	use super::*;

	#[test]
	fn nis_hold_reason_encoding_is_correct() {
		assert_eq!(RuntimeHoldReason::Nis(pallet_nis::HoldReason::NftReceipt).encode(), [38, 0]);
	}
}

#[cfg(all(test, feature = "try-runtime"))]
mod remote_tests {
	use super::*;
	use frame_try_runtime::{runtime_decl_for_try_runtime::TryRuntime, UpgradeCheckSelect};
	use remote_externalities::{
		Builder, Mode, OfflineConfig, OnlineConfig, SnapshotConfig, Transport,
	};
	use std::env::var;

	#[tokio::test]
	async fn run_migrations() {
		if var("RUN_MIGRATION_TESTS").is_err() {
			return
		}

		sp_tracing::try_init_simple();
		let transport: Transport =
			var("WS").unwrap_or("wss://rococo-rpc.polkadot.io:443".to_string()).into();
		let maybe_state_snapshot: Option<SnapshotConfig> = var("SNAP").map(|s| s.into()).ok();
		let mut ext = Builder::<Block>::default()
			.mode(if let Some(state_snapshot) = maybe_state_snapshot {
				Mode::OfflineOrElseOnline(
					OfflineConfig { state_snapshot: state_snapshot.clone() },
					OnlineConfig {
						transport,
						state_snapshot: Some(state_snapshot),
						..Default::default()
					},
				)
			} else {
				Mode::Online(OnlineConfig { transport, ..Default::default() })
			})
			.build()
			.await
			.unwrap();
		ext.execute_with(|| Runtime::on_runtime_upgrade(UpgradeCheckSelect::PreAndPost));
	}
}<|MERGE_RESOLUTION|>--- conflicted
+++ resolved
@@ -1334,69 +1334,6 @@
 #[allow(deprecated, missing_docs)]
 pub mod migrations {
 	use super::*;
-<<<<<<< HEAD
-	use frame_support::traits::{GetStorageVersion, OnRuntimeUpgrade, StorageVersion};
-
-	pub type V0940 = ();
-	pub type V0941 = (); // Node only release - no migrations.
-	pub type V0942 = (
-		parachains_configuration::migration::v5::MigrateToV5<Runtime>,
-		pallet_offences::migration::v1::MigrateToV1<Runtime>,
-	);
-	pub type V0943 = (
-		SetStorageVersions,
-		// Remove UMP dispatch queue <https://github.com/paritytech/polkadot/pull/6271>
-		parachains_configuration::migration::v6::MigrateToV6<Runtime>,
-		ump_migrations::UpdateUmpLimits,
-	);
-
-	/// Migrations that set `StorageVersion`s we missed to set.
-	///
-	/// It's *possible* that these pallets have not in fact been migrated to the versions being set,
-	/// which we should keep in mind in the future if we notice any strange behavior.
-	/// We opted to not check exactly what on-chain versions each pallet is at, since it would be
-	/// an involved effort, this is testnet, and no one has complained
-	/// (https://github.com/paritytech/polkadot/issues/6657#issuecomment-1552956439).
-	pub struct SetStorageVersions;
-
-	impl OnRuntimeUpgrade for SetStorageVersions {
-		fn on_runtime_upgrade() -> Weight {
-			let mut writes = 0;
-			let mut reads = 0;
-
-			// Scheduler
-			if Scheduler::on_chain_storage_version() < 4 {
-				StorageVersion::new(4).put::<Scheduler>();
-				writes += 1;
-			}
-			reads += 1;
-
-			// Bounties
-			if Bounties::on_chain_storage_version() < 4 {
-				StorageVersion::new(4).put::<Bounties>();
-				writes += 1;
-			}
-			reads += 1;
-
-			// NisCounterpartBalances
-			if NisCounterpartBalances::on_chain_storage_version() < 1 {
-				StorageVersion::new(1).put::<NisCounterpartBalances>();
-				writes += 1;
-			}
-			reads += 1;
-
-			// Crowdloan
-			if Crowdloan::on_chain_storage_version() < 2 {
-				StorageVersion::new(2).put::<Crowdloan>();
-				writes += 1;
-			}
-			reads += 1;
-
-			RocksDbWeight::get().reads_writes(reads, writes)
-		}
-	}
-=======
->>>>>>> dbdf16f4
 
 	/// Unreleased migrations. Add new ones here:
 	pub type Unreleased = (
