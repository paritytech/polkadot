--- conflicted
+++ resolved
@@ -1493,17 +1493,9 @@
 
 /// All migrations that will run on the next runtime upgrade.
 ///
-<<<<<<< HEAD
-/// Should be cleared after every release.
-pub type Migrations = (
-	/* Asynchronous backing mirgration */
-	parachains_configuration::migration::v5::MigrateToV5<Runtime>,
-);
-=======
 /// This contains the combined migrations of the last 10 releases. It allows to skip runtime
 /// upgrades in case governance decides to do so.
 pub type Migrations = parachains_configuration::migration::v5::MigrateToV5<Runtime>;
->>>>>>> 26b0c4f6
 
 /// Executive: handles dispatch to the various modules.
 pub type Executive = frame_executive::Executive<
