// Copyright (C) Parity Technologies (UK) Ltd.
// This file is part of Polkadot.

// Polkadot is free software: you can redistribute it and/or modify
// it under the terms of the GNU General Public License as published by
// the Free Software Foundation, either version 3 of the License, or
// (at your option) any later version.

// Polkadot is distributed in the hope that it will be useful,
// but WITHOUT ANY WARRANTY; without even the implied warranty of
// MERCHANTABILITY or FITNESS FOR A PARTICULAR PURPOSE.  See the
// GNU General Public License for more details.

// You should have received a copy of the GNU General Public License
// along with Polkadot.  If not, see <http://www.gnu.org/licenses/>.

//! The Rococo runtime for v1 parachains.

#![cfg_attr(not(feature = "std"), no_std)]
// `construct_runtime!` does a lot of recursion and requires us to increase the limit.
#![recursion_limit = "512"]

use pallet_nis::WithMaximumOf;
use parity_scale_codec::{Decode, Encode, MaxEncodedLen};
use primitives::{
	slashing, AccountId, AccountIndex, Balance, BlockNumber, CandidateEvent, CandidateHash,
	CommittedCandidateReceipt, CoreState, DisputeState, ExecutorParams, GroupRotationInfo, Hash,
	Id as ParaId, InboundDownwardMessage, InboundHrmpMessage, Moment, Nonce,
	OccupiedCoreAssumption, PersistedValidationData, ScrapedOnChainVotes, SessionInfo, Signature,
	ValidationCode, ValidationCodeHash, ValidatorId, ValidatorIndex, PARACHAIN_KEY_TYPE_ID,
};
use runtime_common::{
	assigned_slots, auctions, claims, crowdloan, impl_runtime_weights, impls::ToAuthor,
	paras_registrar, paras_sudo_wrapper, prod_or_fast, slots, BlockHashCount, BlockLength,
	SlowAdjustingFeeUpdate,
};
use scale_info::TypeInfo;
use sp_std::{cmp::Ordering, collections::btree_map::BTreeMap, prelude::*};

use runtime_parachains::{
	configuration as parachains_configuration, disputes as parachains_disputes,
	disputes::slashing as parachains_slashing,
	dmp as parachains_dmp, hrmp as parachains_hrmp, inclusion as parachains_inclusion,
	inclusion::{AggregateMessageOrigin, UmpQueueId},
	initializer as parachains_initializer, origin as parachains_origin, paras as parachains_paras,
	paras_inherent as parachains_paras_inherent,
	runtime_api_impl::v5 as parachains_runtime_api_impl,
	scheduler as parachains_scheduler, session_info as parachains_session_info,
	shared as parachains_shared,
};

use authority_discovery_primitives::AuthorityId as AuthorityDiscoveryId;
use beefy_primitives::{
	crypto::{AuthorityId as BeefyId, Signature as BeefySignature},
	mmr::{BeefyDataProvider, MmrLeafVersion},
};

use frame_support::{
	construct_runtime, parameter_types,
	traits::{
		Contains, EitherOfDiverse, InstanceFilter, KeyOwnerProofSystem, LockIdentifier,
		PrivilegeCmp, ProcessMessage, ProcessMessageError, StorageMapShim, WithdrawReasons,
	},
	weights::{ConstantMultiplier, WeightMeter},
	PalletId, RuntimeDebug,
};
use frame_system::EnsureRoot;
use pallet_grandpa::{fg_primitives, AuthorityId as GrandpaId};
use pallet_im_online::sr25519::AuthorityId as ImOnlineId;
use pallet_session::historical as session_historical;
use pallet_transaction_payment::{CurrencyAdapter, FeeDetails, RuntimeDispatchInfo};
use sp_core::{ConstU128, OpaqueMetadata, H256};
use sp_runtime::{
	create_runtime_str, generic, impl_opaque_keys,
	traits::{
		AccountIdLookup, BlakeTwo256, Block as BlockT, ConstU32, ConvertInto,
		Extrinsic as ExtrinsicT, Keccak256, OpaqueKeys, SaturatedConversion, Verify,
	},
	transaction_validity::{TransactionPriority, TransactionSource, TransactionValidity},
	ApplyExtrinsicResult, KeyTypeId, Perbill, Percent, Permill,
};
use sp_staking::SessionIndex;
#[cfg(any(feature = "std", test))]
use sp_version::NativeVersion;
use sp_version::RuntimeVersion;
use static_assertions::const_assert;
use xcm::latest::Junction;

pub use frame_system::Call as SystemCall;
pub use pallet_balances::Call as BalancesCall;

/// Constant values used within the runtime.
use rococo_runtime_constants::{currency::*, fee::*, time::*};

// Weights used in the runtime.
mod weights;

// XCM configurations.
pub mod xcm_config;

mod validator_manager;

impl_runtime_weights!(rococo_runtime_constants);

// Make the WASM binary available.
#[cfg(feature = "std")]
include!(concat!(env!("OUT_DIR"), "/wasm_binary.rs"));

/// Runtime version (Rococo).
#[sp_version::runtime_version]
pub const VERSION: RuntimeVersion = RuntimeVersion {
	spec_name: create_runtime_str!("rococo"),
	impl_name: create_runtime_str!("parity-rococo-v2.0"),
	authoring_version: 0,
	spec_version: 9430,
	impl_version: 0,
	#[cfg(not(feature = "disable-runtime-api"))]
	apis: RUNTIME_API_VERSIONS,
	#[cfg(feature = "disable-runtime-api")]
	apis: sp_version::create_apis_vec![[]],
	transaction_version: 22,
	state_version: 1,
};

/// The BABE epoch configuration at genesis.
pub const BABE_GENESIS_EPOCH_CONFIG: babe_primitives::BabeEpochConfiguration =
	babe_primitives::BabeEpochConfiguration {
		c: PRIMARY_PROBABILITY,
		allowed_slots: babe_primitives::AllowedSlots::PrimaryAndSecondaryVRFSlots,
	};

/// Native version.
#[cfg(any(feature = "std", test))]
pub fn native_version() -> NativeVersion {
	NativeVersion { runtime_version: VERSION, can_author_with: Default::default() }
}

/// We currently allow all calls.
pub struct BaseFilter;
impl Contains<RuntimeCall> for BaseFilter {
	fn contains(_call: &RuntimeCall) -> bool {
		true
	}
}

parameter_types! {
	pub const Version: RuntimeVersion = VERSION;
	pub const SS58Prefix: u8 = 42;
}

impl frame_system::Config for Runtime {
	type BaseCallFilter = BaseFilter;
	type BlockWeights = BlockWeights;
	type BlockLength = BlockLength;
	type DbWeight = RocksDbWeight;
	type RuntimeOrigin = RuntimeOrigin;
	type RuntimeCall = RuntimeCall;
	type Index = Nonce;
	type BlockNumber = BlockNumber;
	type Hash = Hash;
	type Hashing = BlakeTwo256;
	type AccountId = AccountId;
	type Lookup = AccountIdLookup<AccountId, ()>;
	type Header = generic::Header<BlockNumber, BlakeTwo256>;
	type RuntimeEvent = RuntimeEvent;
	type BlockHashCount = BlockHashCount;
	type Version = Version;
	type PalletInfo = PalletInfo;
	type AccountData = pallet_balances::AccountData<Balance>;
	type OnNewAccount = ();
	type OnKilledAccount = ();
	type SystemWeightInfo = weights::frame_system::WeightInfo<Runtime>;
	type SS58Prefix = SS58Prefix;
	type OnSetCode = ();
	type MaxConsumers = frame_support::traits::ConstU32<16>;
}

parameter_types! {
	pub MaximumSchedulerWeight: Weight = Perbill::from_percent(80) *
		BlockWeights::get().max_block;
	pub const MaxScheduledPerBlock: u32 = 50;
	pub const NoPreimagePostponement: Option<u32> = Some(10);
}

type ScheduleOrigin = EitherOfDiverse<
	EnsureRoot<AccountId>,
	pallet_collective::EnsureProportionAtLeast<AccountId, CouncilCollective, 1, 2>,
>;

/// Used the compare the privilege of an origin inside the scheduler.
pub struct OriginPrivilegeCmp;

impl PrivilegeCmp<OriginCaller> for OriginPrivilegeCmp {
	fn cmp_privilege(left: &OriginCaller, right: &OriginCaller) -> Option<Ordering> {
		if left == right {
			return Some(Ordering::Equal)
		}

		match (left, right) {
			// Root is greater than anything.
			(OriginCaller::system(frame_system::RawOrigin::Root), _) => Some(Ordering::Greater),
			// Check which one has more yes votes.
			(
				OriginCaller::Council(pallet_collective::RawOrigin::Members(l_yes_votes, l_count)),
				OriginCaller::Council(pallet_collective::RawOrigin::Members(r_yes_votes, r_count)),
			) => Some((l_yes_votes * r_count).cmp(&(r_yes_votes * l_count))),
			// For every other origin we don't care, as they are not used for `ScheduleOrigin`.
			_ => None,
		}
	}
}

impl pallet_scheduler::Config for Runtime {
	type RuntimeOrigin = RuntimeOrigin;
	type RuntimeEvent = RuntimeEvent;
	type PalletsOrigin = OriginCaller;
	type RuntimeCall = RuntimeCall;
	type MaximumWeight = MaximumSchedulerWeight;
	type ScheduleOrigin = ScheduleOrigin;
	type MaxScheduledPerBlock = MaxScheduledPerBlock;
	type WeightInfo = weights::pallet_scheduler::WeightInfo<Runtime>;
	type OriginPrivilegeCmp = OriginPrivilegeCmp;
	type Preimages = Preimage;
}

parameter_types! {
	pub const PreimageBaseDeposit: Balance = deposit(2, 64);
	pub const PreimageByteDeposit: Balance = deposit(0, 1);
}

impl pallet_preimage::Config for Runtime {
	type WeightInfo = weights::pallet_preimage::WeightInfo<Runtime>;
	type RuntimeEvent = RuntimeEvent;
	type Currency = Balances;
	type ManagerOrigin = EnsureRoot<AccountId>;
	type BaseDeposit = PreimageBaseDeposit;
	type ByteDeposit = PreimageByteDeposit;
}

parameter_types! {
	pub const ExpectedBlockTime: Moment = MILLISECS_PER_BLOCK;
	pub ReportLongevity: u64 = EpochDurationInBlocks::get() as u64 * 10;
}

impl pallet_babe::Config for Runtime {
	type EpochDuration = EpochDurationInBlocks;
	type ExpectedBlockTime = ExpectedBlockTime;
	// session module is the trigger
	type EpochChangeTrigger = pallet_babe::ExternalTrigger;
	type DisabledValidators = Session;
	type WeightInfo = ();
	type MaxAuthorities = MaxAuthorities;
	type KeyOwnerProof =
		<Historical as KeyOwnerProofSystem<(KeyTypeId, pallet_babe::AuthorityId)>>::Proof;
	type EquivocationReportSystem =
		pallet_babe::EquivocationReportSystem<Self, Offences, Historical, ReportLongevity>;
}

parameter_types! {
	pub const IndexDeposit: Balance = 100 * CENTS;
}

impl pallet_indices::Config for Runtime {
	type AccountIndex = AccountIndex;
	type Currency = Balances;
	type Deposit = IndexDeposit;
	type RuntimeEvent = RuntimeEvent;
	type WeightInfo = weights::pallet_indices::WeightInfo<Runtime>;
}

parameter_types! {
	pub const ExistentialDeposit: Balance = EXISTENTIAL_DEPOSIT;
	pub const MaxLocks: u32 = 50;
	pub const MaxReserves: u32 = 50;
}

impl pallet_balances::Config for Runtime {
	type Balance = Balance;
	type DustRemoval = ();
	type RuntimeEvent = RuntimeEvent;
	type ExistentialDeposit = ExistentialDeposit;
	type AccountStore = System;
	type MaxLocks = MaxLocks;
	type MaxReserves = MaxReserves;
	type ReserveIdentifier = [u8; 8];
	type WeightInfo = weights::pallet_balances::WeightInfo<Runtime>;
	type FreezeIdentifier = ();
	type MaxFreezes = ConstU32<1>;
	type RuntimeHoldReason = RuntimeHoldReason;
	type MaxHolds = ConstU32<1>;
}

parameter_types! {
	pub const TransactionByteFee: Balance = 10 * MILLICENTS;
	/// This value increases the priority of `Operational` transactions by adding
	/// a "virtual tip" that's equal to the `OperationalFeeMultiplier * final_fee`.
	pub const OperationalFeeMultiplier: u8 = 5;
}

impl pallet_transaction_payment::Config for Runtime {
	type RuntimeEvent = RuntimeEvent;
	type OnChargeTransaction = CurrencyAdapter<Balances, ToAuthor<Runtime>>;
	type OperationalFeeMultiplier = OperationalFeeMultiplier;
	type WeightToFee = WeightToFee;
	type LengthToFee = ConstantMultiplier<Balance, TransactionByteFee>;
	type FeeMultiplierUpdate = SlowAdjustingFeeUpdate<Self>;
}

parameter_types! {
	pub const MinimumPeriod: u64 = SLOT_DURATION / 2;
}
impl pallet_timestamp::Config for Runtime {
	type Moment = u64;
	type OnTimestampSet = Babe;
	type MinimumPeriod = MinimumPeriod;
	type WeightInfo = weights::pallet_timestamp::WeightInfo<Runtime>;
}

impl pallet_authorship::Config for Runtime {
	type FindAuthor = pallet_session::FindAccountFromAuthorIndex<Self, Babe>;
	type EventHandler = ImOnline;
}

impl_opaque_keys! {
	pub struct SessionKeys {
		pub grandpa: Grandpa,
		pub babe: Babe,
		pub im_online: ImOnline,
		pub para_validator: Initializer,
		pub para_assignment: ParaSessionInfo,
		pub authority_discovery: AuthorityDiscovery,
		pub beefy: Beefy,
	}
}

/// Special `ValidatorIdOf` implementation that is just returning the input as result.
pub struct ValidatorIdOf;
impl sp_runtime::traits::Convert<AccountId, Option<AccountId>> for ValidatorIdOf {
	fn convert(a: AccountId) -> Option<AccountId> {
		Some(a)
	}
}

impl pallet_session::Config for Runtime {
	type RuntimeEvent = RuntimeEvent;
	type ValidatorId = AccountId;
	type ValidatorIdOf = ValidatorIdOf;
	type ShouldEndSession = Babe;
	type NextSessionRotation = Babe;
	type SessionManager = pallet_session::historical::NoteHistoricalRoot<Self, ValidatorManager>;
	type SessionHandler = <SessionKeys as OpaqueKeys>::KeyTypeIdProviders;
	type Keys = SessionKeys;
	type WeightInfo = weights::pallet_session::WeightInfo<Runtime>;
}

pub struct FullIdentificationOf;
impl sp_runtime::traits::Convert<AccountId, Option<()>> for FullIdentificationOf {
	fn convert(_: AccountId) -> Option<()> {
		Some(Default::default())
	}
}

impl pallet_session::historical::Config for Runtime {
	type FullIdentification = ();
	type FullIdentificationOf = FullIdentificationOf;
}

parameter_types! {
	pub const SessionsPerEra: SessionIndex = 6;
	pub const BondingDuration: sp_staking::EraIndex = 28;
}

parameter_types! {
	pub LaunchPeriod: BlockNumber = prod_or_fast!(7 * DAYS, 1, "ROC_LAUNCH_PERIOD");
	pub VotingPeriod: BlockNumber = prod_or_fast!(7 * DAYS, 1 * MINUTES, "ROC_VOTING_PERIOD");
	pub FastTrackVotingPeriod: BlockNumber = prod_or_fast!(3 * HOURS, 1 * MINUTES, "ROC_FAST_TRACK_VOTING_PERIOD");
	pub const MinimumDeposit: Balance = 100 * CENTS;
	pub EnactmentPeriod: BlockNumber = prod_or_fast!(8 * DAYS, 1, "ROC_ENACTMENT_PERIOD");
	pub CooloffPeriod: BlockNumber = prod_or_fast!(7 * DAYS, 1 * MINUTES, "ROC_COOLOFF_PERIOD");
	pub const InstantAllowed: bool = true;
	pub const MaxVotes: u32 = 100;
	pub const MaxProposals: u32 = 100;
}

impl pallet_democracy::Config for Runtime {
	type RuntimeEvent = RuntimeEvent;
	type Currency = Balances;
	type EnactmentPeriod = EnactmentPeriod;
	type VoteLockingPeriod = EnactmentPeriod;
	type LaunchPeriod = LaunchPeriod;
	type VotingPeriod = VotingPeriod;
	type MinimumDeposit = MinimumDeposit;
	type SubmitOrigin = frame_system::EnsureSigned<AccountId>;
	/// A straight majority of the council can decide what their next motion is.
	type ExternalOrigin =
		pallet_collective::EnsureProportionAtLeast<AccountId, CouncilCollective, 1, 2>;
	/// A majority can have the next scheduled referendum be a straight majority-carries vote.
	type ExternalMajorityOrigin =
		pallet_collective::EnsureProportionAtLeast<AccountId, CouncilCollective, 1, 2>;
	/// A unanimous council can have the next scheduled referendum be a straight default-carries
	/// (NTB) vote.
	type ExternalDefaultOrigin =
		pallet_collective::EnsureProportionAtLeast<AccountId, CouncilCollective, 1, 1>;
	/// Two thirds of the technical committee can have an `ExternalMajority/ExternalDefault` vote
	/// be tabled immediately and with a shorter voting/enactment period.
	type FastTrackOrigin =
		pallet_collective::EnsureProportionAtLeast<AccountId, TechnicalCollective, 2, 3>;
	type InstantOrigin =
		pallet_collective::EnsureProportionAtLeast<AccountId, TechnicalCollective, 1, 1>;
	type InstantAllowed = InstantAllowed;
	type FastTrackVotingPeriod = FastTrackVotingPeriod;
	// To cancel a proposal which has been passed, 2/3 of the council must agree to it.
	type CancellationOrigin = EitherOfDiverse<
		EnsureRoot<AccountId>,
		pallet_collective::EnsureProportionAtLeast<AccountId, CouncilCollective, 2, 3>,
	>;
	type BlacklistOrigin = EnsureRoot<AccountId>;
	// To cancel a proposal before it has been passed, the technical committee must be unanimous or
	// Root must agree.
	type CancelProposalOrigin = EitherOfDiverse<
		EnsureRoot<AccountId>,
		pallet_collective::EnsureProportionAtLeast<AccountId, TechnicalCollective, 1, 1>,
	>;
	// Any single technical committee member may veto a coming council proposal, however they can
	// only do it once and it lasts only for the cooloff period.
	type VetoOrigin = pallet_collective::EnsureMember<AccountId, TechnicalCollective>;
	type CooloffPeriod = CooloffPeriod;
	type Slash = Treasury;
	type Scheduler = Scheduler;
	type PalletsOrigin = OriginCaller;
	type MaxVotes = MaxVotes;
	type WeightInfo = weights::pallet_democracy::WeightInfo<Runtime>;
	type MaxProposals = MaxProposals;
	type Preimages = Preimage;
	type MaxDeposits = ConstU32<100>;
	type MaxBlacklisted = ConstU32<100>;
}

parameter_types! {
	pub CouncilMotionDuration: BlockNumber = prod_or_fast!(3 * DAYS, 2 * MINUTES, "ROC_MOTION_DURATION");
	pub const CouncilMaxProposals: u32 = 100;
	pub const CouncilMaxMembers: u32 = 100;
	pub MaxProposalWeight: Weight = Perbill::from_percent(50) * BlockWeights::get().max_block;
}

type CouncilCollective = pallet_collective::Instance1;
impl pallet_collective::Config<CouncilCollective> for Runtime {
	type RuntimeOrigin = RuntimeOrigin;
	type Proposal = RuntimeCall;
	type RuntimeEvent = RuntimeEvent;
	type MotionDuration = CouncilMotionDuration;
	type MaxProposals = CouncilMaxProposals;
	type MaxMembers = CouncilMaxMembers;
	type DefaultVote = pallet_collective::PrimeDefaultVote;
	type SetMembersOrigin = EnsureRoot<AccountId>;
	type WeightInfo = weights::pallet_collective_council::WeightInfo<Runtime>;
	type MaxProposalWeight = MaxProposalWeight;
}

parameter_types! {
	pub const CandidacyBond: Balance = 100 * CENTS;
	// 1 storage item created, key size is 32 bytes, value size is 16+16.
	pub const VotingBondBase: Balance = deposit(1, 64);
	// additional data per vote is 32 bytes (account id).
	pub const VotingBondFactor: Balance = deposit(0, 32);
	/// Daily council elections
	pub TermDuration: BlockNumber = prod_or_fast!(24 * HOURS, 2 * MINUTES, "ROC_TERM_DURATION");
	pub const DesiredMembers: u32 = 19;
	pub const DesiredRunnersUp: u32 = 19;
	pub const MaxVoters: u32 = 10 * 1000;
	pub const MaxVotesPerVoter: u32 = 16;
	pub const MaxCandidates: u32 = 1000;
	pub const PhragmenElectionPalletId: LockIdentifier = *b"phrelect";
}

// Make sure that there are no more than MaxMembers members elected via phragmen.
const_assert!(DesiredMembers::get() <= CouncilMaxMembers::get());

impl pallet_elections_phragmen::Config for Runtime {
	type RuntimeEvent = RuntimeEvent;
	type Currency = Balances;
	type ChangeMembers = Council;
	type InitializeMembers = Council;
	type CurrencyToVote = frame_support::traits::U128CurrencyToVote;
	type CandidacyBond = CandidacyBond;
	type VotingBondBase = VotingBondBase;
	type VotingBondFactor = VotingBondFactor;
	type LoserCandidate = Treasury;
	type KickedMember = Treasury;
	type DesiredMembers = DesiredMembers;
	type DesiredRunnersUp = DesiredRunnersUp;
	type TermDuration = TermDuration;
	type MaxVoters = MaxVoters;
	type MaxVotesPerVoter = MaxVotesPerVoter;
	type MaxCandidates = MaxCandidates;
	type PalletId = PhragmenElectionPalletId;
	type WeightInfo = weights::pallet_elections_phragmen::WeightInfo<Runtime>;
}

parameter_types! {
	pub TechnicalMotionDuration: BlockNumber = prod_or_fast!(3 * DAYS, 2 * MINUTES, "ROC_MOTION_DURATION");
	pub const TechnicalMaxProposals: u32 = 100;
	pub const TechnicalMaxMembers: u32 = 100;
}

type TechnicalCollective = pallet_collective::Instance2;
impl pallet_collective::Config<TechnicalCollective> for Runtime {
	type RuntimeOrigin = RuntimeOrigin;
	type Proposal = RuntimeCall;
	type RuntimeEvent = RuntimeEvent;
	type MotionDuration = TechnicalMotionDuration;
	type MaxProposals = TechnicalMaxProposals;
	type MaxMembers = TechnicalMaxMembers;
	type DefaultVote = pallet_collective::PrimeDefaultVote;
	type SetMembersOrigin = EnsureRoot<AccountId>;
	type WeightInfo = weights::pallet_collective_technical_committee::WeightInfo<Runtime>;
	type MaxProposalWeight = MaxProposalWeight;
}

type MoreThanHalfCouncil = EitherOfDiverse<
	EnsureRoot<AccountId>,
	pallet_collective::EnsureProportionMoreThan<AccountId, CouncilCollective, 1, 2>,
>;

impl pallet_membership::Config<pallet_membership::Instance1> for Runtime {
	type RuntimeEvent = RuntimeEvent;
	type AddOrigin = MoreThanHalfCouncil;
	type RemoveOrigin = MoreThanHalfCouncil;
	type SwapOrigin = MoreThanHalfCouncil;
	type ResetOrigin = MoreThanHalfCouncil;
	type PrimeOrigin = MoreThanHalfCouncil;
	type MembershipInitialized = TechnicalCommittee;
	type MembershipChanged = TechnicalCommittee;
	type MaxMembers = TechnicalMaxMembers;
	type WeightInfo = weights::pallet_membership::WeightInfo<Runtime>;
}

parameter_types! {
	pub const ProposalBond: Permill = Permill::from_percent(5);
	pub const ProposalBondMinimum: Balance = 2000 * CENTS;
	pub const ProposalBondMaximum: Balance = 1 * GRAND;
	pub const SpendPeriod: BlockNumber = 6 * DAYS;
	pub const Burn: Permill = Permill::from_perthousand(2);
	pub const TreasuryPalletId: PalletId = PalletId(*b"py/trsry");

	pub const TipCountdown: BlockNumber = 1 * DAYS;
	pub const TipFindersFee: Percent = Percent::from_percent(20);
	pub const TipReportDepositBase: Balance = 100 * CENTS;
	pub const DataDepositPerByte: Balance = 1 * CENTS;
	pub const MaxApprovals: u32 = 100;
	pub const MaxAuthorities: u32 = 100_000;
	pub const MaxKeys: u32 = 10_000;
	pub const MaxPeerInHeartbeats: u32 = 10_000;
}

type ApproveOrigin = EitherOfDiverse<
	EnsureRoot<AccountId>,
	pallet_collective::EnsureProportionAtLeast<AccountId, CouncilCollective, 3, 5>,
>;

impl pallet_treasury::Config for Runtime {
	type PalletId = TreasuryPalletId;
	type Currency = Balances;
	type ApproveOrigin = ApproveOrigin;
	type RejectOrigin = MoreThanHalfCouncil;
	type RuntimeEvent = RuntimeEvent;
	type OnSlash = Treasury;
	type ProposalBond = ProposalBond;
	type ProposalBondMinimum = ProposalBondMinimum;
	type ProposalBondMaximum = ProposalBondMaximum;
	type SpendPeriod = SpendPeriod;
	type Burn = Burn;
	type BurnDestination = Society;
	type MaxApprovals = MaxApprovals;
	type WeightInfo = weights::pallet_treasury::WeightInfo<Runtime>;
	type SpendFunds = Bounties;
	type SpendOrigin = frame_support::traits::NeverEnsureOrigin<Balance>;
}

parameter_types! {
	pub const BountyDepositBase: Balance = 100 * CENTS;
	pub const BountyDepositPayoutDelay: BlockNumber = 4 * DAYS;
	pub const BountyUpdatePeriod: BlockNumber = 90 * DAYS;
	pub const MaximumReasonLength: u32 = 16384;
	pub const CuratorDepositMultiplier: Permill = Permill::from_percent(50);
	pub const CuratorDepositMin: Balance = 10 * CENTS;
	pub const CuratorDepositMax: Balance = 500 * CENTS;
	pub const BountyValueMinimum: Balance = 200 * CENTS;
}

impl pallet_bounties::Config for Runtime {
	type BountyDepositBase = BountyDepositBase;
	type BountyDepositPayoutDelay = BountyDepositPayoutDelay;
	type BountyUpdatePeriod = BountyUpdatePeriod;
	type CuratorDepositMultiplier = CuratorDepositMultiplier;
	type CuratorDepositMin = CuratorDepositMin;
	type CuratorDepositMax = CuratorDepositMax;
	type BountyValueMinimum = BountyValueMinimum;
	type ChildBountyManager = ChildBounties;
	type DataDepositPerByte = DataDepositPerByte;
	type RuntimeEvent = RuntimeEvent;
	type MaximumReasonLength = MaximumReasonLength;
	type WeightInfo = weights::pallet_bounties::WeightInfo<Runtime>;
}

parameter_types! {
	pub const MaxActiveChildBountyCount: u32 = 100;
	pub const ChildBountyValueMinimum: Balance = BountyValueMinimum::get() / 10;
}

impl pallet_child_bounties::Config for Runtime {
	type RuntimeEvent = RuntimeEvent;
	type MaxActiveChildBountyCount = MaxActiveChildBountyCount;
	type ChildBountyValueMinimum = ChildBountyValueMinimum;
	type WeightInfo = weights::pallet_child_bounties::WeightInfo<Runtime>;
}

impl pallet_tips::Config for Runtime {
	type MaximumReasonLength = MaximumReasonLength;
	type DataDepositPerByte = DataDepositPerByte;
	type Tippers = PhragmenElection;
	type TipCountdown = TipCountdown;
	type TipFindersFee = TipFindersFee;
	type TipReportDepositBase = TipReportDepositBase;
	type RuntimeEvent = RuntimeEvent;
	type WeightInfo = weights::pallet_tips::WeightInfo<Runtime>;
}

impl pallet_offences::Config for Runtime {
	type RuntimeEvent = RuntimeEvent;
	type IdentificationTuple = pallet_session::historical::IdentificationTuple<Self>;
	type OnOffenceHandler = ();
}

impl pallet_authority_discovery::Config for Runtime {
	type MaxAuthorities = MaxAuthorities;
}

parameter_types! {
	pub const ImOnlineUnsignedPriority: TransactionPriority = TransactionPriority::max_value();
}

impl pallet_im_online::Config for Runtime {
	type AuthorityId = ImOnlineId;
	type RuntimeEvent = RuntimeEvent;
	type ValidatorSet = Historical;
	type NextSessionRotation = Babe;
	type ReportUnresponsiveness = Offences;
	type UnsignedPriority = ImOnlineUnsignedPriority;
	type WeightInfo = weights::pallet_im_online::WeightInfo<Runtime>;
	type MaxKeys = MaxKeys;
	type MaxPeerInHeartbeats = MaxPeerInHeartbeats;
}

parameter_types! {
	pub const MaxSetIdSessionEntries: u32 = BondingDuration::get() * SessionsPerEra::get();
}

impl pallet_grandpa::Config for Runtime {
	type RuntimeEvent = RuntimeEvent;
	type WeightInfo = ();
	type MaxAuthorities = MaxAuthorities;
	type MaxSetIdSessionEntries = MaxSetIdSessionEntries;
	type KeyOwnerProof = <Historical as KeyOwnerProofSystem<(KeyTypeId, GrandpaId)>>::Proof;
	type EquivocationReportSystem =
		pallet_grandpa::EquivocationReportSystem<Self, Offences, Historical, ReportLongevity>;
}

/// Submits a transaction with the node's public and signature type. Adheres to the signed extension
/// format of the chain.
impl<LocalCall> frame_system::offchain::CreateSignedTransaction<LocalCall> for Runtime
where
	RuntimeCall: From<LocalCall>,
{
	fn create_transaction<C: frame_system::offchain::AppCrypto<Self::Public, Self::Signature>>(
		call: RuntimeCall,
		public: <Signature as Verify>::Signer,
		account: AccountId,
		nonce: <Runtime as frame_system::Config>::Index,
	) -> Option<(RuntimeCall, <UncheckedExtrinsic as ExtrinsicT>::SignaturePayload)> {
		use sp_runtime::traits::StaticLookup;
		// take the biggest period possible.
		let period =
			BlockHashCount::get().checked_next_power_of_two().map(|c| c / 2).unwrap_or(2) as u64;

		let current_block = System::block_number()
			.saturated_into::<u64>()
			// The `System::block_number` is initialized with `n+1`,
			// so the actual block number is `n`.
			.saturating_sub(1);
		let tip = 0;
		let extra: SignedExtra = (
			frame_system::CheckNonZeroSender::<Runtime>::new(),
			frame_system::CheckSpecVersion::<Runtime>::new(),
			frame_system::CheckTxVersion::<Runtime>::new(),
			frame_system::CheckGenesis::<Runtime>::new(),
			frame_system::CheckMortality::<Runtime>::from(generic::Era::mortal(
				period,
				current_block,
			)),
			frame_system::CheckNonce::<Runtime>::from(nonce),
			frame_system::CheckWeight::<Runtime>::new(),
			pallet_transaction_payment::ChargeTransactionPayment::<Runtime>::from(tip),
		);
		let raw_payload = SignedPayload::new(call, extra)
			.map_err(|e| {
				log::warn!("Unable to create signed payload: {:?}", e);
			})
			.ok()?;
		let signature = raw_payload.using_encoded(|payload| C::sign(payload, public))?;
		let (call, extra, _) = raw_payload.deconstruct();
		let address = <Runtime as frame_system::Config>::Lookup::unlookup(account);
		Some((call, (address, signature, extra)))
	}
}

impl frame_system::offchain::SigningTypes for Runtime {
	type Public = <Signature as Verify>::Signer;
	type Signature = Signature;
}

impl<C> frame_system::offchain::SendTransactionTypes<C> for Runtime
where
	RuntimeCall: From<C>,
{
	type Extrinsic = UncheckedExtrinsic;
	type OverarchingCall = RuntimeCall;
}

parameter_types! {
	pub Prefix: &'static [u8] = b"Pay ROCs to the Rococo account:";
}

impl claims::Config for Runtime {
	type RuntimeEvent = RuntimeEvent;
	type VestingSchedule = Vesting;
	type Prefix = Prefix;
	type MoveClaimOrigin =
		pallet_collective::EnsureProportionMoreThan<AccountId, CouncilCollective, 1, 2>;
	type WeightInfo = weights::runtime_common_claims::WeightInfo<Runtime>;
}

parameter_types! {
	// Minimum 100 bytes/ROC deposited (1 CENT/byte)
	pub const BasicDeposit: Balance = 1000 * CENTS;       // 258 bytes on-chain
	pub const FieldDeposit: Balance = 250 * CENTS;        // 66 bytes on-chain
	pub const SubAccountDeposit: Balance = 200 * CENTS;   // 53 bytes on-chain
	pub const MaxSubAccounts: u32 = 100;
	pub const MaxAdditionalFields: u32 = 100;
	pub const MaxRegistrars: u32 = 20;
}

impl pallet_identity::Config for Runtime {
	type RuntimeEvent = RuntimeEvent;
	type Currency = Balances;
	type BasicDeposit = BasicDeposit;
	type FieldDeposit = FieldDeposit;
	type SubAccountDeposit = SubAccountDeposit;
	type MaxSubAccounts = MaxSubAccounts;
	type MaxAdditionalFields = MaxAdditionalFields;
	type MaxRegistrars = MaxRegistrars;
	type Slashed = Treasury;
	type ForceOrigin = MoreThanHalfCouncil;
	type RegistrarOrigin = MoreThanHalfCouncil;
	type WeightInfo = weights::pallet_identity::WeightInfo<Runtime>;
}

impl pallet_utility::Config for Runtime {
	type RuntimeEvent = RuntimeEvent;
	type RuntimeCall = RuntimeCall;
	type PalletsOrigin = OriginCaller;
	type WeightInfo = weights::pallet_utility::WeightInfo<Runtime>;
}

parameter_types! {
	// One storage item; key size is 32; value is size 4+4+16+32 bytes = 56 bytes.
	pub const DepositBase: Balance = deposit(1, 88);
	// Additional storage item size of 32 bytes.
	pub const DepositFactor: Balance = deposit(0, 32);
	pub const MaxSignatories: u32 = 100;
}

impl pallet_multisig::Config for Runtime {
	type RuntimeEvent = RuntimeEvent;
	type RuntimeCall = RuntimeCall;
	type Currency = Balances;
	type DepositBase = DepositBase;
	type DepositFactor = DepositFactor;
	type MaxSignatories = MaxSignatories;
	type WeightInfo = weights::pallet_multisig::WeightInfo<Runtime>;
}

parameter_types! {
	pub const ConfigDepositBase: Balance = 500 * CENTS;
	pub const FriendDepositFactor: Balance = 50 * CENTS;
	pub const MaxFriends: u16 = 9;
	pub const RecoveryDeposit: Balance = 500 * CENTS;
}

impl pallet_recovery::Config for Runtime {
	type RuntimeEvent = RuntimeEvent;
	type WeightInfo = ();
	type RuntimeCall = RuntimeCall;
	type Currency = Balances;
	type ConfigDepositBase = ConfigDepositBase;
	type FriendDepositFactor = FriendDepositFactor;
	type MaxFriends = MaxFriends;
	type RecoveryDeposit = RecoveryDeposit;
}

parameter_types! {
	pub const SocietyPalletId: PalletId = PalletId(*b"py/socie");
}

impl pallet_society::Config for Runtime {
	type RuntimeEvent = RuntimeEvent;
	type Currency = Balances;
	type Randomness = pallet_babe::RandomnessFromOneEpochAgo<Runtime>;
	type GraceStrikes = ConstU32<1>;
	type PeriodSpend = ConstU128<{ 50_000 * CENTS }>;
	type VotingPeriod = ConstU32<{ 5 * DAYS }>;
	type ClaimPeriod = ConstU32<{ 2 * DAYS }>;
	type MaxLockDuration = ConstU32<{ 36 * 30 * DAYS }>;
	type FounderSetOrigin = EnsureRoot<AccountId>;
	type ChallengePeriod = ConstU32<{ 7 * DAYS }>;
	type MaxPayouts = ConstU32<8>;
	type MaxBids = ConstU32<512>;
	type PalletId = SocietyPalletId;
	type WeightInfo = ();
}

parameter_types! {
	pub const MinVestedTransfer: Balance = 100 * CENTS;
	pub UnvestedFundsAllowedWithdrawReasons: WithdrawReasons =
		WithdrawReasons::except(WithdrawReasons::TRANSFER | WithdrawReasons::RESERVE);
}

impl pallet_vesting::Config for Runtime {
	type RuntimeEvent = RuntimeEvent;
	type Currency = Balances;
	type BlockNumberToBalance = ConvertInto;
	type MinVestedTransfer = MinVestedTransfer;
	type WeightInfo = weights::pallet_vesting::WeightInfo<Runtime>;
	type UnvestedFundsAllowedWithdrawReasons = UnvestedFundsAllowedWithdrawReasons;
	const MAX_VESTING_SCHEDULES: u32 = 28;
}

parameter_types! {
	// One storage item; key size 32, value size 8; .
	pub const ProxyDepositBase: Balance = deposit(1, 8);
	// Additional storage item size of 33 bytes.
	pub const ProxyDepositFactor: Balance = deposit(0, 33);
	pub const MaxProxies: u16 = 32;
	pub const AnnouncementDepositBase: Balance = deposit(1, 8);
	pub const AnnouncementDepositFactor: Balance = deposit(0, 66);
	pub const MaxPending: u16 = 32;
}

/// The type used to represent the kinds of proxying allowed.
#[derive(
	Copy,
	Clone,
	Eq,
	PartialEq,
	Ord,
	PartialOrd,
	Encode,
	Decode,
	RuntimeDebug,
	MaxEncodedLen,
	TypeInfo,
)]
pub enum ProxyType {
	Any,
	NonTransfer,
	Governance,
	IdentityJudgement,
	CancelProxy,
	Auction,
	Society,
}
impl Default for ProxyType {
	fn default() -> Self {
		Self::Any
	}
}
impl InstanceFilter<RuntimeCall> for ProxyType {
	fn filter(&self, c: &RuntimeCall) -> bool {
		match self {
			ProxyType::Any => true,
			ProxyType::NonTransfer => matches!(
				c,
				RuntimeCall::System(..) |
				RuntimeCall::Babe(..) |
				RuntimeCall::Timestamp(..) |
				RuntimeCall::Indices(pallet_indices::Call::claim {..}) |
				RuntimeCall::Indices(pallet_indices::Call::free {..}) |
				RuntimeCall::Indices(pallet_indices::Call::freeze {..}) |
				// Specifically omitting Indices `transfer`, `force_transfer`
				// Specifically omitting the entire Balances pallet
				RuntimeCall::Session(..) |
				RuntimeCall::Grandpa(..) |
				RuntimeCall::ImOnline(..) |
				RuntimeCall::Democracy(..) |
				RuntimeCall::Council(..) |
				RuntimeCall::TechnicalCommittee(..) |
				RuntimeCall::PhragmenElection(..) |
				RuntimeCall::TechnicalMembership(..) |
				RuntimeCall::Treasury(..) |
				RuntimeCall::Bounties(..) |
				RuntimeCall::ChildBounties(..) |
				RuntimeCall::Tips(..) |
				RuntimeCall::Claims(..) |
				RuntimeCall::Utility(..) |
				RuntimeCall::Identity(..) |
				RuntimeCall::Society(..) |
				RuntimeCall::Recovery(pallet_recovery::Call::as_recovered {..}) |
				RuntimeCall::Recovery(pallet_recovery::Call::vouch_recovery {..}) |
				RuntimeCall::Recovery(pallet_recovery::Call::claim_recovery {..}) |
				RuntimeCall::Recovery(pallet_recovery::Call::close_recovery {..}) |
				RuntimeCall::Recovery(pallet_recovery::Call::remove_recovery {..}) |
				RuntimeCall::Recovery(pallet_recovery::Call::cancel_recovered {..}) |
				// Specifically omitting Recovery `create_recovery`, `initiate_recovery`
				RuntimeCall::Vesting(pallet_vesting::Call::vest {..}) |
				RuntimeCall::Vesting(pallet_vesting::Call::vest_other {..}) |
				// Specifically omitting Vesting `vested_transfer`, and `force_vested_transfer`
				RuntimeCall::Scheduler(..) |
				RuntimeCall::Proxy(..) |
				RuntimeCall::Multisig(..) |
				RuntimeCall::Nis(..) |
				RuntimeCall::Registrar(paras_registrar::Call::register {..}) |
				RuntimeCall::Registrar(paras_registrar::Call::deregister {..}) |
				// Specifically omitting Registrar `swap`
				RuntimeCall::Registrar(paras_registrar::Call::reserve {..}) |
				RuntimeCall::Crowdloan(..) |
				RuntimeCall::Slots(..) |
				RuntimeCall::Auctions(..) // Specifically omitting the entire XCM Pallet
			),
			ProxyType::Governance =>
				matches!(
					c,
					RuntimeCall::Democracy(..) |
						RuntimeCall::Council(..) | RuntimeCall::TechnicalCommittee(..) |
						RuntimeCall::PhragmenElection(..) |
						RuntimeCall::Treasury(..) |
						RuntimeCall::Bounties(..) |
						RuntimeCall::Tips(..) | RuntimeCall::Utility(..) |
						RuntimeCall::ChildBounties(..)
				),
			ProxyType::IdentityJudgement => matches!(
				c,
				RuntimeCall::Identity(pallet_identity::Call::provide_judgement { .. }) |
					RuntimeCall::Utility(..)
			),
			ProxyType::CancelProxy => {
				matches!(c, RuntimeCall::Proxy(pallet_proxy::Call::reject_announcement { .. }))
			},
			ProxyType::Auction => matches!(
				c,
				RuntimeCall::Auctions { .. } |
					RuntimeCall::Crowdloan { .. } |
					RuntimeCall::Registrar { .. } |
					RuntimeCall::Multisig(..) |
					RuntimeCall::Slots { .. }
			),
			ProxyType::Society => matches!(c, RuntimeCall::Society(..)),
		}
	}
	fn is_superset(&self, o: &Self) -> bool {
		match (self, o) {
			(x, y) if x == y => true,
			(ProxyType::Any, _) => true,
			(_, ProxyType::Any) => false,
			(ProxyType::NonTransfer, _) => true,
			_ => false,
		}
	}
}

impl pallet_proxy::Config for Runtime {
	type RuntimeEvent = RuntimeEvent;
	type RuntimeCall = RuntimeCall;
	type Currency = Balances;
	type ProxyType = ProxyType;
	type ProxyDepositBase = ProxyDepositBase;
	type ProxyDepositFactor = ProxyDepositFactor;
	type MaxProxies = MaxProxies;
	type WeightInfo = weights::pallet_proxy::WeightInfo<Runtime>;
	type MaxPending = MaxPending;
	type CallHasher = BlakeTwo256;
	type AnnouncementDepositBase = AnnouncementDepositBase;
	type AnnouncementDepositFactor = AnnouncementDepositFactor;
}

impl parachains_origin::Config for Runtime {}

impl parachains_configuration::Config for Runtime {
	type WeightInfo = weights::runtime_parachains_configuration::WeightInfo<Runtime>;
}

impl parachains_shared::Config for Runtime {}

impl parachains_session_info::Config for Runtime {
	type ValidatorSet = Historical;
}

/// Special `RewardValidators` that does nothing ;)
pub struct RewardValidators;
impl runtime_parachains::inclusion::RewardValidators for RewardValidators {
	fn reward_backing(_: impl IntoIterator<Item = ValidatorIndex>) {}
	fn reward_bitfields(_: impl IntoIterator<Item = ValidatorIndex>) {}
}

impl parachains_inclusion::Config for Runtime {
	type RuntimeEvent = RuntimeEvent;
	type DisputesHandler = ParasDisputes;
	type RewardValidators = RewardValidators;
	type MessageQueue = MessageQueue;
	type WeightInfo = weights::runtime_parachains_inclusion::WeightInfo<Runtime>;
}

parameter_types! {
	pub const ParasUnsignedPriority: TransactionPriority = TransactionPriority::max_value();
}

impl parachains_paras::Config for Runtime {
	type RuntimeEvent = RuntimeEvent;
	type WeightInfo = weights::runtime_parachains_paras::WeightInfo<Runtime>;
	type UnsignedPriority = ParasUnsignedPriority;
	type QueueFootprinter = ParaInclusion;
	type NextSessionRotation = Babe;
}

parameter_types! {
	/// Amount of weight that can be spent per block to service messages.
	///
	/// # WARNING
	///
	/// This is not a good value for para-chains since the `Scheduler` already uses up to 80% block weight.
	pub MessageQueueServiceWeight: Weight = Perbill::from_percent(20) * BlockWeights::get().max_block;
	pub const MessageQueueHeapSize: u32 = 32 * 1024;
	pub const MessageQueueMaxStale: u32 = 96;
}

/// Message processor to handle any messages that were enqueued into the `MessageQueue` pallet.
pub struct MessageProcessor;
impl ProcessMessage for MessageProcessor {
	type Origin = AggregateMessageOrigin;

	fn process_message(
		message: &[u8],
		origin: Self::Origin,
		meter: &mut WeightMeter,
		id: &mut [u8; 32],
	) -> Result<bool, ProcessMessageError> {
		let para = match origin {
			AggregateMessageOrigin::Ump(UmpQueueId::Para(para)) => para,
		};
		xcm_builder::ProcessXcmMessage::<
			Junction,
			xcm_executor::XcmExecutor<xcm_config::XcmConfig>,
			RuntimeCall,
		>::process_message(message, Junction::Parachain(para.into()), meter, id)
	}
}

impl pallet_message_queue::Config for Runtime {
	type RuntimeEvent = RuntimeEvent;
	type Size = u32;
	type HeapSize = MessageQueueHeapSize;
	type MaxStale = MessageQueueMaxStale;
	type ServiceWeight = MessageQueueServiceWeight;
	#[cfg(not(feature = "runtime-benchmarks"))]
	type MessageProcessor = MessageProcessor;
	#[cfg(feature = "runtime-benchmarks")]
	type MessageProcessor =
		pallet_message_queue::mock_helpers::NoopMessageProcessor<AggregateMessageOrigin>;
	type QueueChangeHandler = ParaInclusion;
	type QueuePausedQuery = ();
	type WeightInfo = weights::pallet_message_queue::WeightInfo<Runtime>;
}

impl parachains_dmp::Config for Runtime {}

impl parachains_hrmp::Config for Runtime {
	type RuntimeOrigin = RuntimeOrigin;
	type RuntimeEvent = RuntimeEvent;
	type Currency = Balances;
	type WeightInfo = weights::runtime_parachains_hrmp::WeightInfo<Runtime>;
}

impl parachains_paras_inherent::Config for Runtime {
	type WeightInfo = weights::runtime_parachains_paras_inherent::WeightInfo<Runtime>;
}

impl parachains_scheduler::Config for Runtime {}

impl parachains_initializer::Config for Runtime {
	type Randomness = pallet_babe::RandomnessFromOneEpochAgo<Runtime>;
	type ForceOrigin = EnsureRoot<AccountId>;
	type WeightInfo = weights::runtime_parachains_initializer::WeightInfo<Runtime>;
}

impl parachains_disputes::Config for Runtime {
	type RuntimeEvent = RuntimeEvent;
	type RewardValidators = ();
	type SlashingHandler = parachains_slashing::SlashValidatorsForDisputes<ParasSlashing>;
	type WeightInfo = weights::runtime_parachains_disputes::WeightInfo<Runtime>;
}

impl parachains_slashing::Config for Runtime {
	type KeyOwnerProofSystem = Historical;
	type KeyOwnerProof =
		<Self::KeyOwnerProofSystem as KeyOwnerProofSystem<(KeyTypeId, ValidatorId)>>::Proof;
	type KeyOwnerIdentification = <Self::KeyOwnerProofSystem as KeyOwnerProofSystem<(
		KeyTypeId,
		ValidatorId,
	)>>::IdentificationTuple;
	type HandleReports = parachains_slashing::SlashingReportHandler<
		Self::KeyOwnerIdentification,
		Offences,
		ReportLongevity,
	>;
	type WeightInfo = parachains_slashing::TestWeightInfo;
	type BenchmarkingConfig = parachains_slashing::BenchConfig<200>;
}

parameter_types! {
	pub const ParaDeposit: Balance = 40 * UNITS;
}

impl paras_registrar::Config for Runtime {
	type RuntimeOrigin = RuntimeOrigin;
	type RuntimeEvent = RuntimeEvent;
	type Currency = Balances;
	type OnSwap = (Crowdloan, Slots);
	type ParaDeposit = ParaDeposit;
	type DataDepositPerByte = DataDepositPerByte;
	type WeightInfo = weights::runtime_common_paras_registrar::WeightInfo<Runtime>;
}

parameter_types! {
	pub LeasePeriod: BlockNumber = prod_or_fast!(1 * DAYS, 1 * DAYS, "ROC_LEASE_PERIOD");
}

impl slots::Config for Runtime {
	type RuntimeEvent = RuntimeEvent;
	type Currency = Balances;
	type Registrar = Registrar;
	type LeasePeriod = LeasePeriod;
	type LeaseOffset = ();
	type ForceOrigin = MoreThanHalfCouncil;
	type WeightInfo = weights::runtime_common_slots::WeightInfo<Runtime>;
}

parameter_types! {
	pub const CrowdloanId: PalletId = PalletId(*b"py/cfund");
	pub const SubmissionDeposit: Balance = 3 * GRAND;
	pub const MinContribution: Balance = 3_000 * CENTS;
	pub const RemoveKeysLimit: u32 = 1000;
	// Allow 32 bytes for an additional memo to a crowdloan.
	pub const MaxMemoLength: u8 = 32;
}

impl crowdloan::Config for Runtime {
	type RuntimeEvent = RuntimeEvent;
	type PalletId = CrowdloanId;
	type SubmissionDeposit = SubmissionDeposit;
	type MinContribution = MinContribution;
	type RemoveKeysLimit = RemoveKeysLimit;
	type Registrar = Registrar;
	type Auctioneer = Auctions;
	type MaxMemoLength = MaxMemoLength;
	type WeightInfo = weights::runtime_common_crowdloan::WeightInfo<Runtime>;
}

parameter_types! {
	// The average auction is 7 days long, so this will be 70% for ending period.
	// 5 Days = 72000 Blocks @ 6 sec per block
	pub const EndingPeriod: BlockNumber = 5 * DAYS;
	// ~ 1000 samples per day -> ~ 20 blocks per sample -> 2 minute samples
	pub const SampleLength: BlockNumber = 2 * MINUTES;
}

type AuctionInitiate = EitherOfDiverse<
	EnsureRoot<AccountId>,
	pallet_collective::EnsureProportionAtLeast<AccountId, CouncilCollective, 2, 3>,
>;

impl auctions::Config for Runtime {
	type RuntimeEvent = RuntimeEvent;
	type Leaser = Slots;
	type Registrar = Registrar;
	type EndingPeriod = EndingPeriod;
	type SampleLength = SampleLength;
	type Randomness = pallet_babe::RandomnessFromOneEpochAgo<Runtime>;
	type InitiateOrigin = AuctionInitiate;
	type WeightInfo = weights::runtime_common_auctions::WeightInfo<Runtime>;
}

type NisCounterpartInstance = pallet_balances::Instance2;
impl pallet_balances::Config<NisCounterpartInstance> for Runtime {
	type Balance = Balance;
	type DustRemoval = ();
	type RuntimeEvent = RuntimeEvent;
	type ExistentialDeposit = ConstU128<10_000_000_000>; // One RTC cent
	type AccountStore = StorageMapShim<
		pallet_balances::Account<Runtime, NisCounterpartInstance>,
		AccountId,
		pallet_balances::AccountData<u128>,
	>;
	type MaxLocks = ConstU32<4>;
	type MaxReserves = ConstU32<4>;
	type ReserveIdentifier = [u8; 8];
	type WeightInfo = weights::pallet_balances_nis_counterpart_balances::WeightInfo<Runtime>;
	type RuntimeHoldReason = RuntimeHoldReason;
	type FreezeIdentifier = ();
	type MaxHolds = ConstU32<0>;
	type MaxFreezes = ConstU32<0>;
}

parameter_types! {
	pub const NisBasePeriod: BlockNumber = 30 * DAYS;
	pub const MinBid: Balance = 100 * UNITS;
	pub MinReceipt: Perquintill = Perquintill::from_rational(1u64, 10_000_000u64);
	pub const IntakePeriod: BlockNumber = 5 * MINUTES;
	pub MaxIntakeWeight: Weight = MAXIMUM_BLOCK_WEIGHT / 10;
	pub const ThawThrottle: (Perquintill, BlockNumber) = (Perquintill::from_percent(25), 5);
	pub storage NisTarget: Perquintill = Perquintill::zero();
	pub const NisPalletId: PalletId = PalletId(*b"py/nis  ");
}

impl pallet_nis::Config for Runtime {
	type WeightInfo = weights::pallet_nis::WeightInfo<Runtime>;
	type RuntimeEvent = RuntimeEvent;
	type Currency = Balances;
	type CurrencyBalance = Balance;
	type FundOrigin = frame_system::EnsureSigned<AccountId>;
	type Counterpart = NisCounterpartBalances;
	type CounterpartAmount = WithMaximumOf<ConstU128<21_000_000_000_000_000_000u128>>;
	type Deficit = (); // Mint
	type IgnoredIssuance = ();
	type Target = NisTarget;
	type PalletId = NisPalletId;
	type QueueCount = ConstU32<300>;
	type MaxQueueLen = ConstU32<1000>;
	type FifoQueueLen = ConstU32<250>;
	type BasePeriod = NisBasePeriod;
	type MinBid = MinBid;
	type MinReceipt = MinReceipt;
	type IntakePeriod = IntakePeriod;
	type MaxIntakeWeight = MaxIntakeWeight;
	type ThawThrottle = ThawThrottle;
	type RuntimeHoldReason = RuntimeHoldReason;
}

parameter_types! {
	pub const BeefySetIdSessionEntries: u32 = BondingDuration::get() * SessionsPerEra::get();
}

impl pallet_beefy::Config for Runtime {
	type BeefyId = BeefyId;
	type MaxAuthorities = MaxAuthorities;
	type MaxSetIdSessionEntries = BeefySetIdSessionEntries;
	type OnNewValidatorSet = MmrLeaf;
	type WeightInfo = ();
	type KeyOwnerProof = <Historical as KeyOwnerProofSystem<(KeyTypeId, BeefyId)>>::Proof;
	type EquivocationReportSystem =
		pallet_beefy::EquivocationReportSystem<Self, Offences, Historical, ReportLongevity>;
}

/// MMR helper types.
mod mmr {
	use super::Runtime;
	pub use pallet_mmr::primitives::*;

	pub type Leaf = <<Runtime as pallet_mmr::Config>::LeafData as LeafDataProvider>::LeafData;
	pub type Hashing = <Runtime as pallet_mmr::Config>::Hashing;
	pub type Hash = <Hashing as sp_runtime::traits::Hash>::Output;
}

impl pallet_mmr::Config for Runtime {
	const INDEXING_PREFIX: &'static [u8] = mmr::INDEXING_PREFIX;
	type Hashing = Keccak256;
	type OnNewRoot = pallet_beefy_mmr::DepositBeefyDigest<Runtime>;
	type WeightInfo = ();
	type LeafData = pallet_beefy_mmr::Pallet<Runtime>;
}

parameter_types! {
	/// Version of the produced MMR leaf.
	///
	/// The version consists of two parts;
	/// - `major` (3 bits)
	/// - `minor` (5 bits)
	///
	/// `major` should be updated only if decoding the previous MMR Leaf format from the payload
	/// is not possible (i.e. backward incompatible change).
	/// `minor` should be updated if fields are added to the previous MMR Leaf, which given SCALE
	/// encoding does not prevent old leafs from being decoded.
	///
	/// Hence we expect `major` to be changed really rarely (think never).
	/// See [`MmrLeafVersion`] type documentation for more details.
	pub LeafVersion: MmrLeafVersion = MmrLeafVersion::new(0, 0);
}

pub struct ParasProvider;
impl BeefyDataProvider<H256> for ParasProvider {
	fn extra_data() -> H256 {
		let mut para_heads: Vec<(u32, Vec<u8>)> = Paras::parachains()
			.into_iter()
			.filter_map(|id| Paras::para_head(&id).map(|head| (id.into(), head.0)))
			.collect();
		para_heads.sort();
		binary_merkle_tree::merkle_root::<mmr::Hashing, _>(
			para_heads.into_iter().map(|pair| pair.encode()),
		)
		.into()
	}
}

impl pallet_beefy_mmr::Config for Runtime {
	type LeafVersion = LeafVersion;
	type BeefyAuthorityToMerkleLeaf = pallet_beefy_mmr::BeefyEcdsaToEthereum;
	type LeafExtra = H256;
	type BeefyDataProvider = ParasProvider;
}

impl paras_sudo_wrapper::Config for Runtime {}

parameter_types! {
	pub const PermanentSlotLeasePeriodLength: u32 = 365;
	pub const TemporarySlotLeasePeriodLength: u32 = 5;
	pub const MaxPermanentSlots: u32 = 100;
	pub const MaxTemporarySlots: u32 = 100;
	pub const MaxTemporarySlotPerLeasePeriod: u32 = 5;
}

impl assigned_slots::Config for Runtime {
	type RuntimeEvent = RuntimeEvent;
	type AssignSlotOrigin = EnsureRoot<AccountId>;
	type Leaser = Slots;
	type PermanentSlotLeasePeriodLength = PermanentSlotLeasePeriodLength;
	type TemporarySlotLeasePeriodLength = TemporarySlotLeasePeriodLength;
	type MaxPermanentSlots = MaxPermanentSlots;
	type MaxTemporarySlots = MaxTemporarySlots;
	type MaxTemporarySlotPerLeasePeriod = MaxTemporarySlotPerLeasePeriod;
}

impl validator_manager::Config for Runtime {
	type RuntimeEvent = RuntimeEvent;
	type PrivilegedOrigin = EnsureRoot<AccountId>;
}

impl pallet_sudo::Config for Runtime {
	type RuntimeEvent = RuntimeEvent;
	type RuntimeCall = RuntimeCall;
	type WeightInfo = weights::pallet_sudo::WeightInfo<Runtime>;
}

construct_runtime! {
	pub enum Runtime where
		Block = Block,
		NodeBlock = primitives::Block,
		UncheckedExtrinsic = UncheckedExtrinsic
	{
		// Basic stuff; balances is uncallable initially.
		System: frame_system::{Pallet, Call, Storage, Config, Event<T>} = 0,

		// Babe must be before session.
		Babe: pallet_babe::{Pallet, Call, Storage, Config, ValidateUnsigned} = 1,

		Timestamp: pallet_timestamp::{Pallet, Call, Storage, Inherent} = 2,
		Indices: pallet_indices::{Pallet, Call, Storage, Config<T>, Event<T>} = 3,
		Balances: pallet_balances::{Pallet, Call, Storage, Config<T>, Event<T>} = 4,
		TransactionPayment: pallet_transaction_payment::{Pallet, Storage, Event<T>} = 33,

		// Consensus support.
		// Authorship must be before session in order to note author in the correct session and era
		// for im-online.
		Authorship: pallet_authorship::{Pallet, Storage} = 5,
		Offences: pallet_offences::{Pallet, Storage, Event} = 7,
		Historical: session_historical::{Pallet} = 34,
		// MMR leaf construction must be before session in order to have leaf contents
		// refer to block<N-1> consistently. see substrate issue #11797 for details.
		Mmr: pallet_mmr::{Pallet, Storage} = 241,
		Session: pallet_session::{Pallet, Call, Storage, Event, Config<T>} = 8,
		Grandpa: pallet_grandpa::{Pallet, Call, Storage, Config, Event, ValidateUnsigned} = 10,
		ImOnline: pallet_im_online::{Pallet, Call, Storage, Event<T>, ValidateUnsigned, Config<T>} = 11,
		AuthorityDiscovery: pallet_authority_discovery::{Pallet, Config} = 12,

		// Governance stuff; uncallable initially.
		Democracy: pallet_democracy::{Pallet, Call, Storage, Config<T>, Event<T>} = 13,
		Council: pallet_collective::<Instance1>::{Pallet, Call, Storage, Origin<T>, Event<T>, Config<T>} = 14,
		TechnicalCommittee: pallet_collective::<Instance2>::{Pallet, Call, Storage, Origin<T>, Event<T>, Config<T>} = 15,
		PhragmenElection: pallet_elections_phragmen::{Pallet, Call, Storage, Event<T>, Config<T>} = 16,
		TechnicalMembership: pallet_membership::<Instance1>::{Pallet, Call, Storage, Event<T>, Config<T>} = 17,
		Treasury: pallet_treasury::{Pallet, Call, Storage, Config, Event<T>} = 18,

		// Claims. Usable initially.
		Claims: claims::{Pallet, Call, Storage, Event<T>, Config<T>, ValidateUnsigned} = 19,

		// Utility module.
		Utility: pallet_utility::{Pallet, Call, Event} = 24,

		// Less simple identity module.
		Identity: pallet_identity::{Pallet, Call, Storage, Event<T>} = 25,

		// Society module.
		Society: pallet_society::{Pallet, Call, Storage, Event<T>} = 26,

		// Social recovery module.
		Recovery: pallet_recovery::{Pallet, Call, Storage, Event<T>} = 27,

		// Vesting. Usable initially, but removed once all vesting is finished.
		Vesting: pallet_vesting::{Pallet, Call, Storage, Event<T>, Config<T>} = 28,

		// System scheduler.
		Scheduler: pallet_scheduler::{Pallet, Call, Storage, Event<T>} = 29,

		// Proxy module. Late addition.
		Proxy: pallet_proxy::{Pallet, Call, Storage, Event<T>} = 30,

		// Multisig module. Late addition.
		Multisig: pallet_multisig::{Pallet, Call, Storage, Event<T>} = 31,

		// Preimage registrar.
		Preimage: pallet_preimage::{Pallet, Call, Storage, Event<T>} = 32,

		// Bounties modules.
		Bounties: pallet_bounties::{Pallet, Call, Storage, Event<T>} = 35,
		ChildBounties: pallet_child_bounties = 40,

		// Tips module.
		Tips: pallet_tips::{Pallet, Call, Storage, Event<T>} = 36,

		// NIS pallet.
		Nis: pallet_nis::{Pallet, Call, Storage, Event<T>, HoldReason} = 38,
//		pub type NisCounterpartInstance = pallet_balances::Instance2;
		NisCounterpartBalances: pallet_balances::<Instance2> = 45,

		// Parachains pallets. Start indices at 50 to leave room.
		ParachainsOrigin: parachains_origin::{Pallet, Origin} = 50,
		Configuration: parachains_configuration::{Pallet, Call, Storage, Config<T>} = 51,
		ParasShared: parachains_shared::{Pallet, Call, Storage} = 52,
		ParaInclusion: parachains_inclusion::{Pallet, Call, Storage, Event<T>} = 53,
		ParaInherent: parachains_paras_inherent::{Pallet, Call, Storage, Inherent} = 54,
		ParaScheduler: parachains_scheduler::{Pallet, Storage} = 55,
		Paras: parachains_paras::{Pallet, Call, Storage, Event, Config, ValidateUnsigned} = 56,
		Initializer: parachains_initializer::{Pallet, Call, Storage} = 57,
		Dmp: parachains_dmp::{Pallet, Storage} = 58,
		Hrmp: parachains_hrmp::{Pallet, Call, Storage, Event<T>, Config} = 60,
		ParaSessionInfo: parachains_session_info::{Pallet, Storage} = 61,
		ParasDisputes: parachains_disputes::{Pallet, Call, Storage, Event<T>} = 62,
		ParasSlashing: parachains_slashing::{Pallet, Call, Storage, ValidateUnsigned} = 63,
		MessageQueue: pallet_message_queue::{Pallet, Call, Storage, Event<T>} = 64,

		// Parachain Onboarding Pallets. Start indices at 70 to leave room.
		Registrar: paras_registrar::{Pallet, Call, Storage, Event<T>, Config} = 70,
		Slots: slots::{Pallet, Call, Storage, Event<T>} = 71,
		Auctions: auctions::{Pallet, Call, Storage, Event<T>} = 72,
		Crowdloan: crowdloan::{Pallet, Call, Storage, Event<T>} = 73,

		// Pallet for sending XCM.
		XcmPallet: pallet_xcm::{Pallet, Call, Storage, Event<T>, Origin, Config} = 99,

		// Rococo specific pallets (not included in Kusama). Start indices at 240
		//
		// BEEFY Bridges support.
		Beefy: pallet_beefy::{Pallet, Call, Storage, Config<T>, ValidateUnsigned} = 240,
		MmrLeaf: pallet_beefy_mmr::{Pallet, Storage} = 242,

		ParasSudoWrapper: paras_sudo_wrapper::{Pallet, Call} = 250,
		AssignedSlots: assigned_slots::{Pallet, Call, Storage, Event<T>} = 251,

		// Validator Manager pallet.
		ValidatorManager: validator_manager::{Pallet, Call, Storage, Event<T>} = 252,

		// State trie migration pallet, only temporary.
		StateTrieMigration: pallet_state_trie_migration = 254,

		// Sudo.
		Sudo: pallet_sudo::{Pallet, Call, Storage, Event<T>, Config<T>} = 255,
	}
}

/// The address format for describing accounts.
pub type Address = sp_runtime::MultiAddress<AccountId, ()>;
/// Block header type as expected by this runtime.
pub type Header = generic::Header<BlockNumber, BlakeTwo256>;
/// Block type as expected by this runtime.
pub type Block = generic::Block<Header, UncheckedExtrinsic>;
/// A Block signed with a Justification
pub type SignedBlock = generic::SignedBlock<Block>;
/// `BlockId` type as expected by this runtime.
pub type BlockId = generic::BlockId<Block>;
/// The `SignedExtension` to the basic transaction logic.
pub type SignedExtra = (
	frame_system::CheckNonZeroSender<Runtime>,
	frame_system::CheckSpecVersion<Runtime>,
	frame_system::CheckTxVersion<Runtime>,
	frame_system::CheckGenesis<Runtime>,
	frame_system::CheckMortality<Runtime>,
	frame_system::CheckNonce<Runtime>,
	frame_system::CheckWeight<Runtime>,
	pallet_transaction_payment::ChargeTransactionPayment<Runtime>,
);

/// Unchecked extrinsic type as expected by this runtime.
pub type UncheckedExtrinsic =
	generic::UncheckedExtrinsic<Address, RuntimeCall, Signature, SignedExtra>;

/// All migrations that will run on the next runtime upgrade.
///
/// This contains the combined migrations of the last 10 releases. It allows to skip runtime
/// upgrades in case governance decides to do so. THE ORDER IS IMPORTANT.
pub type Migrations = (
	migrations::V0940,
	migrations::V0941,
	migrations::V0942,
	migrations::V0943,
	migrations::Unreleased,
);

/// The runtime migrations per release.
#[allow(deprecated, missing_docs)]
pub mod migrations {
	use super::*;
	use frame_support::traits::{GetStorageVersion, OnRuntimeUpgrade, StorageVersion};

	pub type V0940 = ();
	pub type V0941 = (); // Node only release - no migrations.
	pub type V0942 = (
		parachains_configuration::migration::v5::MigrateToV5<Runtime>,
		pallet_offences::migration::v1::MigrateToV1<Runtime>,
	);
	pub type V0943 = (
		SetStorageVersions,
		// Remove UMP dispatch queue <https://github.com/paritytech/polkadot/pull/6271>
		parachains_configuration::migration::v6::MigrateToV6<Runtime>,
		ump_migrations::UpdateUmpLimits,
	);

	/// Migrations that set `StorageVersion`s we missed to set.
	///
	/// It's *possible* that these pallets have not in fact been migrated to the versions being set,
	/// which we should keep in mind in the future if we notice any strange behavior.
	/// We opted to not check exactly what on-chain versions each pallet is at, since it would be
	/// an involved effort, this is testnet, and no one has complained
	/// (https://github.com/paritytech/polkadot/issues/6657#issuecomment-1552956439).
	pub struct SetStorageVersions;

	impl OnRuntimeUpgrade for SetStorageVersions {
		fn on_runtime_upgrade() -> Weight {
			let mut writes = 0;
			let mut reads = 0;

			// Council
			if Council::on_chain_storage_version() < 4 {
				// Safe to assume Council was created with V4 pallet.
				StorageVersion::new(4).put::<Council>();
				writes += 1;
			}
			reads += 1;

			// Technical Committee
			if TechnicalCommittee::on_chain_storage_version() < 4 {
				StorageVersion::new(4).put::<TechnicalCommittee>();
				writes += 1;
			}
			reads += 1;

			// PhragmenElection
			if PhragmenElection::on_chain_storage_version() < 4 {
				StorageVersion::new(4).put::<PhragmenElection>();
				writes += 1;
			}
			reads += 1;

			// TechnicalMembership
			if TechnicalMembership::on_chain_storage_version() < 4 {
				StorageVersion::new(4).put::<TechnicalMembership>();
				writes += 1;
			}
			reads += 1;

			// Scheduler
			if Scheduler::on_chain_storage_version() < 4 {
				StorageVersion::new(4).put::<Scheduler>();
				writes += 1;
			}
			reads += 1;

			// Bounties
			if Bounties::on_chain_storage_version() < 4 {
				StorageVersion::new(4).put::<Bounties>();
				writes += 1;
			}
			reads += 1;

			// Tips
			if Tips::on_chain_storage_version() < 4 {
				StorageVersion::new(4).put::<Tips>();
				writes += 1;
			}
			reads += 1;

			// NisCounterpartBalances
			if NisCounterpartBalances::on_chain_storage_version() < 1 {
				StorageVersion::new(1).put::<NisCounterpartBalances>();
				writes += 1;
			}
			reads += 1;

			// Crowdloan
			if Crowdloan::on_chain_storage_version() < 2 {
				StorageVersion::new(2).put::<Crowdloan>();
				writes += 1;
			}
			reads += 1;

			RocksDbWeight::get().reads_writes(reads, writes)
		}
	}

	/// Unreleased migrations. Add new ones here:
	pub type Unreleased = (
		pallet_society::migrations::MigrateToV2<Runtime, (), ()>,
<<<<<<< HEAD
		parachains_configuration::migration::v7::MigrateToV7<Runtime>,
=======
		pallet_im_online::migration::v1::Migration<Runtime>,
>>>>>>> bb9ddd70
	);
}

/// Helpers to configure all migrations.
pub mod ump_migrations {
	use runtime_parachains::configuration::migration_ump;

	pub const MAX_UPWARD_QUEUE_SIZE: u32 = 8 * 1024 * 1024;
	pub const MAX_UPWARD_QUEUE_COUNT: u32 = 1398101;
	pub const MAX_UPWARD_MESSAGE_SIZE: u32 = (1 << 15) - 5; // Checked in test `max_upward_message_size`.
	pub const MAX_UPWARD_MESSAGE_NUM_PER_CANDIDATE: u32 = 1024;

	pub type UpdateUmpLimits = migration_ump::latest::ScheduleConfigUpdate<
		super::Runtime,
		MAX_UPWARD_QUEUE_SIZE,
		MAX_UPWARD_QUEUE_COUNT,
		MAX_UPWARD_MESSAGE_SIZE,
		MAX_UPWARD_MESSAGE_NUM_PER_CANDIDATE,
	>;
}

/// Executive: handles dispatch to the various modules.
pub type Executive = frame_executive::Executive<
	Runtime,
	Block,
	frame_system::ChainContext<Runtime>,
	Runtime,
	AllPalletsWithSystem,
	Migrations,
>;
/// The payload being signed in transactions.
pub type SignedPayload = generic::SignedPayload<RuntimeCall, SignedExtra>;

parameter_types! {
	// The deposit configuration for the singed migration. Specially if you want to allow any signed account to do the migration (see `SignedFilter`, these deposits should be high)
	pub const MigrationSignedDepositPerItem: Balance = 1 * CENTS;
	pub const MigrationSignedDepositBase: Balance = 20 * CENTS * 100;
	pub const MigrationMaxKeyLen: u32 = 512;
}

impl pallet_state_trie_migration::Config for Runtime {
	type RuntimeEvent = RuntimeEvent;
	type Currency = Balances;
	type SignedDepositPerItem = MigrationSignedDepositPerItem;
	type SignedDepositBase = MigrationSignedDepositBase;
	type ControlOrigin = EnsureRoot<AccountId>;
	// specific account for the migration, can trigger the signed migrations.
	type SignedFilter = frame_system::EnsureSignedBy<MigController, AccountId>;

	// Use same weights as substrate ones.
	type WeightInfo = pallet_state_trie_migration::weights::SubstrateWeight<Runtime>;
	type MaxKeyLen = MigrationMaxKeyLen;
}

frame_support::ord_parameter_types! {
	pub const MigController: AccountId = AccountId::from(hex_literal::hex!("52bc71c1eca5353749542dfdf0af97bf764f9c2f44e860cd485f1cd86400f649"));
}

#[cfg(feature = "runtime-benchmarks")]
mod benches {
	frame_benchmarking::define_benchmarks!(
		// Polkadot
		// NOTE: Make sure to prefix these with `runtime_common::` so
		// the that path resolves correctly in the generated file.
		[runtime_common::auctions, Auctions]
		[runtime_common::crowdloan, Crowdloan]
		[runtime_common::claims, Claims]
		[runtime_common::slots, Slots]
		[runtime_common::paras_registrar, Registrar]
		[runtime_parachains::configuration, Configuration]
		[runtime_parachains::hrmp, Hrmp]
		[runtime_parachains::disputes, ParasDisputes]
		[runtime_parachains::inclusion, ParaInclusion]
		[runtime_parachains::initializer, Initializer]
		[runtime_parachains::paras_inherent, ParaInherent]
		[runtime_parachains::paras, Paras]
		// Substrate
		[pallet_balances, Balances]
		[pallet_balances, NisCounterpartBalances]
		[frame_benchmarking::baseline, Baseline::<Runtime>]
		[pallet_bounties, Bounties]
		[pallet_child_bounties, ChildBounties]
		[pallet_collective, Council]
		[pallet_collective, TechnicalCommittee]
		[pallet_democracy, Democracy]
		[pallet_elections_phragmen, PhragmenElection]
		[pallet_nis, Nis]
		[pallet_identity, Identity]
		[pallet_im_online, ImOnline]
		[pallet_indices, Indices]
		[pallet_membership, TechnicalMembership]
		[pallet_message_queue, MessageQueue]
		[pallet_multisig, Multisig]
		[pallet_preimage, Preimage]
		[pallet_proxy, Proxy]
		[pallet_recovery, Recovery]
		[pallet_scheduler, Scheduler]
		[pallet_sudo, Sudo]
		[frame_system, SystemBench::<Runtime>]
		[pallet_timestamp, Timestamp]
		[pallet_tips, Tips]
		[pallet_treasury, Treasury]
		[pallet_utility, Utility]
		[pallet_vesting, Vesting]
		// XCM
		[pallet_xcm, XcmPallet]
		[pallet_xcm_benchmarks::fungible, pallet_xcm_benchmarks::fungible::Pallet::<Runtime>]
		[pallet_xcm_benchmarks::generic, pallet_xcm_benchmarks::generic::Pallet::<Runtime>]
	);
}

#[cfg(not(feature = "disable-runtime-api"))]
sp_api::impl_runtime_apis! {
	impl sp_api::Core<Block> for Runtime {
		fn version() -> RuntimeVersion {
			VERSION
		}

		fn execute_block(block: Block) {
			Executive::execute_block(block);
		}

		fn initialize_block(header: &<Block as BlockT>::Header) {
			Executive::initialize_block(header)
		}
	}

	impl sp_api::Metadata<Block> for Runtime {
		fn metadata() -> OpaqueMetadata {
			OpaqueMetadata::new(Runtime::metadata().into())
		}

		fn metadata_at_version(version: u32) -> Option<OpaqueMetadata> {
			Runtime::metadata_at_version(version)
		}

		fn metadata_versions() -> sp_std::vec::Vec<u32> {
			Runtime::metadata_versions()
		}
	}

	impl block_builder_api::BlockBuilder<Block> for Runtime {
		fn apply_extrinsic(extrinsic: <Block as BlockT>::Extrinsic) -> ApplyExtrinsicResult {
			Executive::apply_extrinsic(extrinsic)
		}

		fn finalize_block() -> <Block as BlockT>::Header {
			Executive::finalize_block()
		}

		fn inherent_extrinsics(data: inherents::InherentData) -> Vec<<Block as BlockT>::Extrinsic> {
			data.create_extrinsics()
		}

		fn check_inherents(
			block: Block,
			data: inherents::InherentData,
		) -> inherents::CheckInherentsResult {
			data.check_extrinsics(&block)
		}
	}

	impl tx_pool_api::runtime_api::TaggedTransactionQueue<Block> for Runtime {
		fn validate_transaction(
			source: TransactionSource,
			tx: <Block as BlockT>::Extrinsic,
			block_hash: <Block as BlockT>::Hash,
		) -> TransactionValidity {
			Executive::validate_transaction(source, tx, block_hash)
		}
	}

	impl offchain_primitives::OffchainWorkerApi<Block> for Runtime {
		fn offchain_worker(header: &<Block as BlockT>::Header) {
			Executive::offchain_worker(header)
		}
	}

	#[api_version(5)]
	impl primitives::runtime_api::ParachainHost<Block, Hash, BlockNumber> for Runtime {
		fn validators() -> Vec<ValidatorId> {
			parachains_runtime_api_impl::validators::<Runtime>()
		}

		fn validator_groups() -> (Vec<Vec<ValidatorIndex>>, GroupRotationInfo<BlockNumber>) {
			parachains_runtime_api_impl::validator_groups::<Runtime>()
		}

		fn availability_cores() -> Vec<CoreState<Hash, BlockNumber>> {
			parachains_runtime_api_impl::availability_cores::<Runtime>()
		}

		fn persisted_validation_data(para_id: ParaId, assumption: OccupiedCoreAssumption)
			-> Option<PersistedValidationData<Hash, BlockNumber>> {
			parachains_runtime_api_impl::persisted_validation_data::<Runtime>(para_id, assumption)
		}

		fn assumed_validation_data(
			para_id: ParaId,
			expected_persisted_validation_data_hash: Hash,
		) -> Option<(PersistedValidationData<Hash, BlockNumber>, ValidationCodeHash)> {
			parachains_runtime_api_impl::assumed_validation_data::<Runtime>(
				para_id,
				expected_persisted_validation_data_hash,
			)
		}

		fn check_validation_outputs(
			para_id: ParaId,
			outputs: primitives::CandidateCommitments,
		) -> bool {
			parachains_runtime_api_impl::check_validation_outputs::<Runtime>(para_id, outputs)
		}

		fn session_index_for_child() -> SessionIndex {
			parachains_runtime_api_impl::session_index_for_child::<Runtime>()
		}

		fn validation_code(para_id: ParaId, assumption: OccupiedCoreAssumption)
			-> Option<ValidationCode> {
			parachains_runtime_api_impl::validation_code::<Runtime>(para_id, assumption)
		}

		fn candidate_pending_availability(para_id: ParaId) -> Option<CommittedCandidateReceipt<Hash>> {
			parachains_runtime_api_impl::candidate_pending_availability::<Runtime>(para_id)
		}

		fn candidate_events() -> Vec<CandidateEvent<Hash>> {
			parachains_runtime_api_impl::candidate_events::<Runtime, _>(|ev| {
				match ev {
					RuntimeEvent::ParaInclusion(ev) => {
						Some(ev)
					}
					_ => None,
				}
			})
		}

		fn session_info(index: SessionIndex) -> Option<SessionInfo> {
			parachains_runtime_api_impl::session_info::<Runtime>(index)
		}

		fn session_executor_params(session_index: SessionIndex) -> Option<ExecutorParams> {
			parachains_runtime_api_impl::session_executor_params::<Runtime>(session_index)
		}

		fn dmq_contents(recipient: ParaId) -> Vec<InboundDownwardMessage<BlockNumber>> {
			parachains_runtime_api_impl::dmq_contents::<Runtime>(recipient)
		}

		fn inbound_hrmp_channels_contents(
			recipient: ParaId
		) -> BTreeMap<ParaId, Vec<InboundHrmpMessage<BlockNumber>>> {
			parachains_runtime_api_impl::inbound_hrmp_channels_contents::<Runtime>(recipient)
		}

		fn validation_code_by_hash(hash: ValidationCodeHash) -> Option<ValidationCode> {
			parachains_runtime_api_impl::validation_code_by_hash::<Runtime>(hash)
		}

		fn on_chain_votes() -> Option<ScrapedOnChainVotes<Hash>> {
			parachains_runtime_api_impl::on_chain_votes::<Runtime>()
		}

		fn submit_pvf_check_statement(
			stmt: primitives::PvfCheckStatement,
			signature: primitives::ValidatorSignature
		) {
			parachains_runtime_api_impl::submit_pvf_check_statement::<Runtime>(stmt, signature)
		}

		fn pvfs_require_precheck() -> Vec<ValidationCodeHash> {
			parachains_runtime_api_impl::pvfs_require_precheck::<Runtime>()
		}

		fn validation_code_hash(para_id: ParaId, assumption: OccupiedCoreAssumption)
			-> Option<ValidationCodeHash>
		{
			parachains_runtime_api_impl::validation_code_hash::<Runtime>(para_id, assumption)
		}

		fn disputes() -> Vec<(SessionIndex, CandidateHash, DisputeState<BlockNumber>)> {
			parachains_runtime_api_impl::get_session_disputes::<Runtime>()
		}

		fn unapplied_slashes(
		) -> Vec<(SessionIndex, CandidateHash, slashing::PendingSlashes)> {
			parachains_runtime_api_impl::unapplied_slashes::<Runtime>()
		}

		fn key_ownership_proof(
			validator_id: ValidatorId,
		) -> Option<slashing::OpaqueKeyOwnershipProof> {
			use parity_scale_codec::Encode;

			Historical::prove((PARACHAIN_KEY_TYPE_ID, validator_id))
				.map(|p| p.encode())
				.map(slashing::OpaqueKeyOwnershipProof::new)
		}

		fn submit_report_dispute_lost(
			dispute_proof: slashing::DisputeProof,
			key_ownership_proof: slashing::OpaqueKeyOwnershipProof,
		) -> Option<()> {
			parachains_runtime_api_impl::submit_unsigned_slashing_report::<Runtime>(
				dispute_proof,
				key_ownership_proof,
			)
		}
	}

	#[api_version(2)]
	impl beefy_primitives::BeefyApi<Block> for Runtime {
		fn beefy_genesis() -> Option<BlockNumber> {
			Beefy::genesis_block()
		}

		fn validator_set() -> Option<beefy_primitives::ValidatorSet<BeefyId>> {
			Beefy::validator_set()
		}

		fn submit_report_equivocation_unsigned_extrinsic(
			equivocation_proof: beefy_primitives::EquivocationProof<
				BlockNumber,
				BeefyId,
				BeefySignature,
			>,
			key_owner_proof: beefy_primitives::OpaqueKeyOwnershipProof,
		) -> Option<()> {
			let key_owner_proof = key_owner_proof.decode()?;

			Beefy::submit_unsigned_equivocation_report(
				equivocation_proof,
				key_owner_proof,
			)
		}

		fn generate_key_ownership_proof(
			_set_id: beefy_primitives::ValidatorSetId,
			authority_id: BeefyId,
		) -> Option<beefy_primitives::OpaqueKeyOwnershipProof> {
			use parity_scale_codec::Encode;

			Historical::prove((beefy_primitives::KEY_TYPE, authority_id))
				.map(|p| p.encode())
				.map(beefy_primitives::OpaqueKeyOwnershipProof::new)
		}
	}

	#[api_version(2)]
	impl mmr::MmrApi<Block, mmr::Hash, BlockNumber> for Runtime {
		fn mmr_root() -> Result<mmr::Hash, mmr::Error> {
			Ok(Mmr::mmr_root())
		}

		fn mmr_leaf_count() -> Result<mmr::LeafIndex, mmr::Error> {
			Ok(Mmr::mmr_leaves())
		}

		fn generate_proof(
			block_numbers: Vec<BlockNumber>,
			best_known_block_number: Option<BlockNumber>,
		) -> Result<(Vec<mmr::EncodableOpaqueLeaf>, mmr::Proof<mmr::Hash>), mmr::Error> {
			Mmr::generate_proof(block_numbers, best_known_block_number).map(
				|(leaves, proof)| {
					(
						leaves
							.into_iter()
							.map(|leaf| mmr::EncodableOpaqueLeaf::from_leaf(&leaf))
							.collect(),
						proof,
					)
				},
			)
		}

		fn verify_proof(leaves: Vec<mmr::EncodableOpaqueLeaf>, proof: mmr::Proof<mmr::Hash>)
			-> Result<(), mmr::Error>
		{
			let leaves = leaves.into_iter().map(|leaf|
				leaf.into_opaque_leaf()
				.try_decode()
				.ok_or(mmr::Error::Verify)).collect::<Result<Vec<mmr::Leaf>, mmr::Error>>()?;
			Mmr::verify_leaves(leaves, proof)
		}

		fn verify_proof_stateless(
			root: mmr::Hash,
			leaves: Vec<mmr::EncodableOpaqueLeaf>,
			proof: mmr::Proof<mmr::Hash>
		) -> Result<(), mmr::Error> {
			let nodes = leaves.into_iter().map(|leaf|mmr::DataOrHash::Data(leaf.into_opaque_leaf())).collect();
			pallet_mmr::verify_leaves_proof::<mmr::Hashing, _>(root, nodes, proof)
		}
	}

	impl fg_primitives::GrandpaApi<Block> for Runtime {
		fn grandpa_authorities() -> Vec<(GrandpaId, u64)> {
			Grandpa::grandpa_authorities()
		}

		fn current_set_id() -> fg_primitives::SetId {
			Grandpa::current_set_id()
		}

		fn submit_report_equivocation_unsigned_extrinsic(
			equivocation_proof: fg_primitives::EquivocationProof<
				<Block as BlockT>::Hash,
				sp_runtime::traits::NumberFor<Block>,
			>,
			key_owner_proof: fg_primitives::OpaqueKeyOwnershipProof,
		) -> Option<()> {
			let key_owner_proof = key_owner_proof.decode()?;

			Grandpa::submit_unsigned_equivocation_report(
				equivocation_proof,
				key_owner_proof,
			)
		}

		fn generate_key_ownership_proof(
			_set_id: fg_primitives::SetId,
			authority_id: fg_primitives::AuthorityId,
		) -> Option<fg_primitives::OpaqueKeyOwnershipProof> {
			use parity_scale_codec::Encode;

			Historical::prove((fg_primitives::KEY_TYPE, authority_id))
				.map(|p| p.encode())
				.map(fg_primitives::OpaqueKeyOwnershipProof::new)
		}
	}

	impl babe_primitives::BabeApi<Block> for Runtime {
		fn configuration() -> babe_primitives::BabeConfiguration {
			let epoch_config = Babe::epoch_config().unwrap_or(BABE_GENESIS_EPOCH_CONFIG);
			babe_primitives::BabeConfiguration {
				slot_duration: Babe::slot_duration(),
				epoch_length: EpochDurationInBlocks::get().into(),
				c: epoch_config.c,
				authorities: Babe::authorities().to_vec(),
				randomness: Babe::randomness(),
				allowed_slots: epoch_config.allowed_slots,
			}
		}

		fn current_epoch_start() -> babe_primitives::Slot {
			Babe::current_epoch_start()
		}

		fn current_epoch() -> babe_primitives::Epoch {
			Babe::current_epoch()
		}

		fn next_epoch() -> babe_primitives::Epoch {
			Babe::next_epoch()
		}

		fn generate_key_ownership_proof(
			_slot: babe_primitives::Slot,
			authority_id: babe_primitives::AuthorityId,
		) -> Option<babe_primitives::OpaqueKeyOwnershipProof> {
			use parity_scale_codec::Encode;

			Historical::prove((babe_primitives::KEY_TYPE, authority_id))
				.map(|p| p.encode())
				.map(babe_primitives::OpaqueKeyOwnershipProof::new)
		}

		fn submit_report_equivocation_unsigned_extrinsic(
			equivocation_proof: babe_primitives::EquivocationProof<<Block as BlockT>::Header>,
			key_owner_proof: babe_primitives::OpaqueKeyOwnershipProof,
		) -> Option<()> {
			let key_owner_proof = key_owner_proof.decode()?;

			Babe::submit_unsigned_equivocation_report(
				equivocation_proof,
				key_owner_proof,
			)
		}
	}

	impl authority_discovery_primitives::AuthorityDiscoveryApi<Block> for Runtime {
		fn authorities() -> Vec<AuthorityDiscoveryId> {
			parachains_runtime_api_impl::relevant_authority_ids::<Runtime>()
		}
	}

	impl sp_session::SessionKeys<Block> for Runtime {
		fn generate_session_keys(seed: Option<Vec<u8>>) -> Vec<u8> {
			SessionKeys::generate(seed)
		}

		fn decode_session_keys(
			encoded: Vec<u8>,
		) -> Option<Vec<(Vec<u8>, sp_core::crypto::KeyTypeId)>> {
			SessionKeys::decode_into_raw_public_keys(&encoded)
		}
	}

	impl frame_system_rpc_runtime_api::AccountNonceApi<Block, AccountId, Nonce> for Runtime {
		fn account_nonce(account: AccountId) -> Nonce {
			System::account_nonce(account)
		}
	}

	impl pallet_transaction_payment_rpc_runtime_api::TransactionPaymentApi<
		Block,
		Balance,
	> for Runtime {
		fn query_info(uxt: <Block as BlockT>::Extrinsic, len: u32) -> RuntimeDispatchInfo<Balance> {
			TransactionPayment::query_info(uxt, len)
		}
		fn query_fee_details(uxt: <Block as BlockT>::Extrinsic, len: u32) -> FeeDetails<Balance> {
			TransactionPayment::query_fee_details(uxt, len)
		}
		fn query_weight_to_fee(weight: Weight) -> Balance {
			TransactionPayment::weight_to_fee(weight)
		}
		fn query_length_to_fee(length: u32) -> Balance {
			TransactionPayment::length_to_fee(length)
		}
	}

	impl pallet_beefy_mmr::BeefyMmrApi<Block, Hash> for RuntimeApi {
		fn authority_set_proof() -> beefy_primitives::mmr::BeefyAuthoritySet<Hash> {
			MmrLeaf::authority_set_proof()
		}

		fn next_authority_set_proof() -> beefy_primitives::mmr::BeefyNextAuthoritySet<Hash> {
			MmrLeaf::next_authority_set_proof()
		}
	}

	#[cfg(feature = "try-runtime")]
	impl frame_try_runtime::TryRuntime<Block> for Runtime {
		fn on_runtime_upgrade(checks: frame_try_runtime::UpgradeCheckSelect) -> (Weight, Weight) {
			log::info!("try-runtime::on_runtime_upgrade rococo.");
			let weight = Executive::try_runtime_upgrade(checks).unwrap();
			(weight, BlockWeights::get().max_block)
		}

		fn execute_block(
			block: Block,
			state_root_check: bool,
			signature_check: bool,
			select: frame_try_runtime::TryStateSelect,
		) -> Weight {
			// NOTE: intentional unwrap: we don't want to propagate the error backwards, and want to
			// have a backtrace here.
			Executive::try_execute_block(block, state_root_check, signature_check, select).unwrap()
		}
	}

	#[cfg(feature = "runtime-benchmarks")]
	impl frame_benchmarking::Benchmark<Block> for Runtime {
		fn benchmark_metadata(extra: bool) -> (
			Vec<frame_benchmarking::BenchmarkList>,
			Vec<frame_support::traits::StorageInfo>,
		) {
			use frame_benchmarking::{Benchmarking, BenchmarkList};
			use frame_support::traits::StorageInfoTrait;

			use frame_system_benchmarking::Pallet as SystemBench;
			use frame_benchmarking::baseline::Pallet as Baseline;

			let mut list = Vec::<BenchmarkList>::new();
			list_benchmarks!(list, extra);

			let storage_info = AllPalletsWithSystem::storage_info();
			return (list, storage_info)
		}

		fn dispatch_benchmark(
			config: frame_benchmarking::BenchmarkConfig,
		) -> Result<
			Vec<frame_benchmarking::BenchmarkBatch>,
			sp_runtime::RuntimeString,
		> {
			use frame_benchmarking::{Benchmarking, BenchmarkBatch, TrackedStorageKey, BenchmarkError};
			use frame_system_benchmarking::Pallet as SystemBench;
			use frame_benchmarking::baseline::Pallet as Baseline;
			use xcm::latest::prelude::*;
			use xcm_config::{
				LocalCheckAccount, LocationConverter, Statemine, TokenLocation, XcmConfig,
			};

			impl frame_system_benchmarking::Config for Runtime {}
			impl frame_benchmarking::baseline::Config for Runtime {}
			impl pallet_xcm_benchmarks::Config for Runtime {
				type XcmConfig = XcmConfig;
				type AccountIdConverter = LocationConverter;
				fn valid_destination() -> Result<MultiLocation, BenchmarkError> {
					Ok(Statemine::get())
				}
				fn worst_case_holding(_depositable_count: u32) -> MultiAssets {
					// Rococo only knows about ROC
					vec![MultiAsset{
						id: Concrete(TokenLocation::get()),
						fun: Fungible(1_000_000 * UNITS),
					}].into()
				}
			}

			parameter_types! {
				pub const TrustedTeleporter: Option<(MultiLocation, MultiAsset)> = Some((
					Statemine::get(),
					MultiAsset { fun: Fungible(1 * UNITS), id: Concrete(TokenLocation::get()) },
				));
				pub const TrustedReserve: Option<(MultiLocation, MultiAsset)> = Some((
					Statemine::get(),
					MultiAsset { fun: Fungible(1 * UNITS), id: Concrete(TokenLocation::get()) },
				));
			}

			impl pallet_xcm_benchmarks::fungible::Config for Runtime {
				type TransactAsset = Balances;

				type CheckedAccount = LocalCheckAccount;
				type TrustedTeleporter = TrustedTeleporter;

				fn get_multi_asset() -> MultiAsset {
					MultiAsset {
						id: Concrete(TokenLocation::get()),
						fun: Fungible(1 * UNITS),
					}
				}
			}

			impl pallet_xcm_benchmarks::generic::Config for Runtime {
				type RuntimeCall = RuntimeCall;

				fn worst_case_response() -> (u64, Response) {
					(0u64, Response::Version(Default::default()))
				}

				fn worst_case_asset_exchange() -> Result<(MultiAssets, MultiAssets), BenchmarkError> {
					// Rococo doesn't support asset exchanges
					Err(BenchmarkError::Skip)
				}

				fn universal_alias() -> Result<(MultiLocation, Junction), BenchmarkError> {
					// The XCM executor of Rococo doesn't have a configured `UniversalAliases`
					Err(BenchmarkError::Skip)
				}

				fn transact_origin_and_runtime_call() -> Result<(MultiLocation, RuntimeCall), BenchmarkError> {
					Ok((Statemine::get(), frame_system::Call::remark_with_event { remark: vec![] }.into()))
				}

				fn subscribe_origin() -> Result<MultiLocation, BenchmarkError> {
					Ok(Statemine::get())
				}

				fn claimable_asset() -> Result<(MultiLocation, MultiLocation, MultiAssets), BenchmarkError> {
					let origin = Statemine::get();
					let assets: MultiAssets = (Concrete(TokenLocation::get()), 1_000 * UNITS).into();
					let ticket = MultiLocation { parents: 0, interior: Here };
					Ok((origin, ticket, assets))
				}

				fn unlockable_asset() -> Result<(MultiLocation, MultiLocation, MultiAsset), BenchmarkError> {
					// Rococo doesn't support asset locking
					Err(BenchmarkError::Skip)
				}

				fn export_message_origin_and_destination(
				) -> Result<(MultiLocation, NetworkId, InteriorMultiLocation), BenchmarkError> {
					// Rococo doesn't support exporting messages
					Err(BenchmarkError::Skip)
				}

				fn alias_origin() -> Result<(MultiLocation, MultiLocation), BenchmarkError> {
					// The XCM executor of Rococo doesn't have a configured `Aliasers`
					Err(BenchmarkError::Skip)
				}
			}

			let whitelist: Vec<TrackedStorageKey> = vec![
				// Block Number
				hex_literal::hex!("26aa394eea5630e07c48ae0c9558cef702a5c1b19ab7a04f536c519aca4983ac").to_vec().into(),
				// Total Issuance
				hex_literal::hex!("c2261276cc9d1f8598ea4b6a74b15c2f57c875e4cff74148e4628f264b974c80").to_vec().into(),
				// Execution Phase
				hex_literal::hex!("26aa394eea5630e07c48ae0c9558cef7ff553b5a9862a516939d82b3d3d8661a").to_vec().into(),
				// Event Count
				hex_literal::hex!("26aa394eea5630e07c48ae0c9558cef70a98fdbe9ce6c55837576c60c7af3850").to_vec().into(),
				// System Events
				hex_literal::hex!("26aa394eea5630e07c48ae0c9558cef780d41e5e16056765bc8461851072c9d7").to_vec().into(),
				// Treasury Account
				hex_literal::hex!("26aa394eea5630e07c48ae0c9558cef7b99d880ec681799c0cf30e8886371da95ecffd7b6c0f78751baa9d281e0bfa3a6d6f646c70792f74727372790000000000000000000000000000000000000000").to_vec().into(),
			];

			let mut batches = Vec::<BenchmarkBatch>::new();
			let params = (&config, &whitelist);

			add_benchmarks!(params, batches);

			Ok(batches)
		}
	}
}

#[cfg(test)]
mod encoding_tests {
	use super::*;

	#[test]
	fn nis_hold_reason_encoding_is_correct() {
		assert_eq!(RuntimeHoldReason::Nis(pallet_nis::HoldReason::NftReceipt).encode(), [38, 0]);
	}
}

#[cfg(test)]
mod test {
	use super::*;

	#[test]
	fn max_upward_message_size() {
		use sp_core::Get;
		assert_eq!(
			ump_migrations::MAX_UPWARD_MESSAGE_SIZE,
			pallet_message_queue::MaxMessageLenOf::<Runtime>::get()
		);
	}
}

#[cfg(all(test, feature = "try-runtime"))]
mod remote_tests {
	use super::*;
	use frame_try_runtime::{runtime_decl_for_try_runtime::TryRuntime, UpgradeCheckSelect};
	use remote_externalities::{
		Builder, Mode, OfflineConfig, OnlineConfig, SnapshotConfig, Transport,
	};
	use std::env::var;

	#[tokio::test]
	async fn run_migrations() {
		if var("RUN_MIGRATION_TESTS").is_err() {
			return
		}

		sp_tracing::try_init_simple();
		let transport: Transport =
			var("WS").unwrap_or("wss://rococo-rpc.polkadot.io:443".to_string()).into();
		let maybe_state_snapshot: Option<SnapshotConfig> = var("SNAP").map(|s| s.into()).ok();
		let mut ext = Builder::<Block>::default()
			.mode(if let Some(state_snapshot) = maybe_state_snapshot {
				Mode::OfflineOrElseOnline(
					OfflineConfig { state_snapshot: state_snapshot.clone() },
					OnlineConfig {
						transport,
						state_snapshot: Some(state_snapshot),
						..Default::default()
					},
				)
			} else {
				Mode::Online(OnlineConfig { transport, ..Default::default() })
			})
			.build()
			.await
			.unwrap();
		ext.execute_with(|| Runtime::on_runtime_upgrade(UpgradeCheckSelect::PreAndPost));
	}
}<|MERGE_RESOLUTION|>--- conflicted
+++ resolved
@@ -1626,11 +1626,8 @@
 	/// Unreleased migrations. Add new ones here:
 	pub type Unreleased = (
 		pallet_society::migrations::MigrateToV2<Runtime, (), ()>,
-<<<<<<< HEAD
+		pallet_im_online::migration::v1::Migration<Runtime>,
 		parachains_configuration::migration::v7::MigrateToV7<Runtime>,
-=======
-		pallet_im_online::migration::v1::Migration<Runtime>,
->>>>>>> bb9ddd70
 	);
 }
 
