--- conflicted
+++ resolved
@@ -53,17 +53,12 @@
 
 use frame_support::{
 	construct_runtime, parameter_types,
-<<<<<<< HEAD
 	traits::{
 		Contains, EitherOfDiverse, InstanceFilter, KeyOwnerProofSystem, LockIdentifier,
-		PrivilegeCmp,
+		PrivilegeCmp, SortedMembers,
 	},
 	weights::ConstantMultiplier,
 	PalletId, RuntimeDebug,
-=======
-	traits::{Contains, InstanceFilter, KeyOwnerProofSystem, SortedMembers},
-	PalletId,
->>>>>>> 04bc8ead
 };
 use frame_system::EnsureRoot;
 use pallet_grandpa::{fg_primitives, AuthorityId as GrandpaId};
@@ -113,19 +108,14 @@
 	spec_name: create_runtime_str!("rococo"),
 	impl_name: create_runtime_str!("parity-rococo-v2.0"),
 	authoring_version: 0,
-	spec_version: 9290,
+	spec_version: 9291,
 	impl_version: 0,
 	#[cfg(not(feature = "disable-runtime-api"))]
 	apis: RUNTIME_API_VERSIONS,
 	#[cfg(feature = "disable-runtime-api")]
 	apis: sp_version::create_apis_vec![[]],
-<<<<<<< HEAD
 	transaction_version: 13,
-	state_version: 0,
-=======
-	transaction_version: 0,
 	state_version: 1,
->>>>>>> 04bc8ead
 };
 
 /// The BABE epoch configuration at genesis.
@@ -141,146 +131,7 @@
 	NativeVersion { runtime_version: VERSION, can_author_with: Default::default() }
 }
 
-<<<<<<< HEAD
 /// We currently allow all calls.
-=======
-/// The address format for describing accounts.
-pub type Address = sp_runtime::MultiAddress<AccountId, ()>;
-/// Block header type as expected by this runtime.
-pub type Header = generic::Header<BlockNumber, BlakeTwo256>;
-/// Block type as expected by this runtime.
-pub type Block = generic::Block<Header, UncheckedExtrinsic>;
-/// A Block signed with a Justification
-pub type SignedBlock = generic::SignedBlock<Block>;
-/// `BlockId` type as expected by this runtime.
-pub type BlockId = generic::BlockId<Block>;
-/// The `SignedExtension` to the basic transaction logic.
-pub type SignedExtra = (
-	frame_system::CheckNonZeroSender<Runtime>,
-	frame_system::CheckSpecVersion<Runtime>,
-	frame_system::CheckTxVersion<Runtime>,
-	frame_system::CheckGenesis<Runtime>,
-	frame_system::CheckMortality<Runtime>,
-	frame_system::CheckNonce<Runtime>,
-	frame_system::CheckWeight<Runtime>,
-	pallet_transaction_payment::ChargeTransactionPayment<Runtime>,
-);
-
-/// Unchecked extrinsic type as expected by this runtime.
-pub type UncheckedExtrinsic = generic::UncheckedExtrinsic<Address, Call, Signature, SignedExtra>;
-/// Executive: handles dispatch to the various modules.
-pub type Executive = frame_executive::Executive<
-	Runtime,
-	Block,
-	frame_system::ChainContext<Runtime>,
-	Runtime,
-	AllPalletsWithSystem,
->;
-/// The payload being signed in transactions.
-pub type SignedPayload = generic::SignedPayload<Call, SignedExtra>;
-
-impl_opaque_keys! {
-	pub struct SessionKeys {
-		pub grandpa: Grandpa,
-		pub babe: Babe,
-		pub im_online: ImOnline,
-		pub para_validator: Initializer,
-		pub para_assignment: ParaSessionInfo,
-		pub authority_discovery: AuthorityDiscovery,
-		pub beefy: Beefy,
-	}
-}
-
-construct_runtime! {
-	pub enum Runtime where
-		Block = Block,
-		NodeBlock = primitives::v2::Block,
-		UncheckedExtrinsic = UncheckedExtrinsic
-	{
-		System: frame_system,
-
-		// Babe must be before session.
-		Babe: pallet_babe,
-
-		Timestamp: pallet_timestamp,
-		Indices: pallet_indices,
-		Balances: pallet_balances,
-		TransactionPayment: pallet_transaction_payment,
-
-		// Consensus support.
-		// Authorship must be before session in order to note author in the correct session for
-		// im-online.
-		Authorship: pallet_authorship,
-		Offences: pallet_offences,
-		Historical: session_historical,
-		Session: pallet_session,
-		Grandpa: pallet_grandpa,
-		ImOnline: pallet_im_online,
-		AuthorityDiscovery: pallet_authority_discovery,
-
-		// Parachains modules.
-		ParachainsOrigin: parachains_origin,
-		Configuration: parachains_configuration,
-		ParasShared: parachains_shared,
-		ParaInclusion: parachains_inclusion,
-		ParaInherent: parachains_paras_inherent,
-		ParaScheduler: parachains_scheduler,
-		Paras: parachains_paras,
-		Initializer: parachains_initializer,
-		Dmp: parachains_dmp,
-		Ump: parachains_ump,
-		Hrmp: parachains_hrmp,
-		ParaSessionInfo: parachains_session_info,
-		ParasDisputes: parachains_disputes,
-
-		// Parachain Onboarding Pallets
-		Registrar: paras_registrar::{Pallet, Call, Storage, Event<T>, Config},
-		Auctions: auctions::{Pallet, Call, Storage, Event<T>},
-		Crowdloan: crowdloan::{Pallet, Call, Storage, Event<T>},
-		Slots: slots::{Pallet, Call, Storage, Event<T>},
-		ParasSudoWrapper: paras_sudo_wrapper::{Pallet, Call},
-		AssignedSlots: assigned_slots::{Pallet, Call, Storage, Event<T>},
-		StateTrieMigration: pallet_state_trie_migration,
-
-		// Sudo
-		Sudo: pallet_sudo,
-
-		// Bridges support.
-		Mmr: pallet_mmr,
-		Beefy: pallet_beefy,
-		MmrLeaf: pallet_beefy_mmr,
-
-		// Validator Manager pallet.
-		ValidatorManager: validator_manager,
-
-		// It might seem strange that we add both sides of the bridge to the same runtime. We do this because this
-		// runtime as shared by both the Rococo and Wococo chains. When running as Rococo we only use
-		// `BridgeWococoGrandpa`, and vice versa.
-		BridgeRococoGrandpa: pallet_bridge_grandpa::{Pallet, Call, Storage, Config<T>} = 40,
-		BridgeWococoGrandpa: pallet_bridge_grandpa::<Instance1>::{Pallet, Call, Storage, Config<T>} = 41,
-
-		// Bridge messages support. The same story as with the bridge grandpa pallet above ^^^ - when we're
-		// running as Rococo we only use `BridgeWococoMessages`/`BridgeWococoMessagesDispatch`, and vice versa.
-		BridgeRococoMessages: pallet_bridge_messages::{Pallet, Call, Storage, Event<T>, Config<T>} = 43,
-		BridgeWococoMessages: pallet_bridge_messages::<Instance1>::{Pallet, Call, Storage, Event<T>, Config<T>} = 44,
-		BridgeRococoMessagesDispatch: pallet_bridge_dispatch::{Pallet, Event<T>} = 45,
-		BridgeWococoMessagesDispatch: pallet_bridge_dispatch::<Instance1>::{Pallet, Event<T>} = 46,
-
-		// A "council"
-		Collective: pallet_collective = 80,
-		Membership: pallet_membership = 81,
-
-		Utility: pallet_utility = 90,
-		Proxy: pallet_proxy = 91,
-		Multisig: pallet_multisig,
-
-		// Pallet for sending XCM.
-		XcmPallet: pallet_xcm = 99,
-
-	}
-}
-
->>>>>>> 04bc8ead
 pub struct BaseFilter;
 impl Contains<RuntimeCall> for BaseFilter {
 	fn contains(_call: &RuntimeCall) -> bool {
@@ -1524,6 +1375,9 @@
 		// Gilts pallet.
 		Gilt: pallet_gilt::{Pallet, Call, Storage, Event<T>, Config} = 38,
 
+		// State trie migration pallet, only temporary.
+		StateTrieMigration: pallet_state_trie_migration = 41,
+
 		// Parachains pallets. Start indices at 50 to leave room.
 		ParachainsOrigin: parachains_origin::{Pallet, Origin} = 50,
 		Configuration: parachains_configuration::{Pallet, Call, Storage, Config<T>} = 51,
@@ -1567,7 +1421,6 @@
 	}
 }
 
-<<<<<<< HEAD
 /// The address format for describing accounts.
 pub type Address = sp_runtime::MultiAddress<AccountId, ()>;
 /// Block header type as expected by this runtime.
@@ -1612,16 +1465,16 @@
 >;
 /// The payload being signed in transactions.
 pub type SignedPayload = generic::SignedPayload<RuntimeCall, SignedExtra>;
-=======
+
 parameter_types! {
 	// The deposit configuration for the singed migration. Specially if you want to allow any signed account to do the migration (see `SignedFilter`, these deposits should be high)
 	pub const MigrationSignedDepositPerItem: Balance = 1 * CENTS;
-	pub const MigrationSignedDepositBase: Balance = 20 * DOLLARS;
-		pub const MigrationMaxKeyLen: u32 = 512;
+	pub const MigrationSignedDepositBase: Balance = 20 * CENTS * 100;
+	pub const MigrationMaxKeyLen: u32 = 512;
 }
 
 impl pallet_state_trie_migration::Config for Runtime {
-	type Event = Event;
+	type RuntimeEvent = RuntimeEvent;
 	type Currency = Balances;
 	type SignedDepositPerItem = MigrationSignedDepositPerItem;
 	type SignedDepositBase = MigrationSignedDepositBase;
@@ -1629,11 +1482,9 @@
 	type ControlOrigin = EnsureRoot<AccountId>;
 	// specific account for the migration, can trigger the signed migrations.
 	type SignedFilter = frame_system::EnsureSignedBy<MigController, AccountId>;
-	//type SignedFilter = frame_system::EnsureSigned<Self::AccountId>;
-
-	// Replace this with weight based on your runtime.
-	type WeightInfo = weights::pallet_state_trie_migration::WeightInfo<Runtime>;
-
+
+	// Use same weights as substrate ones.
+	type WeightInfo = pallet_state_trie_migration::weights::SubstrateWeight<Runtime>;
 	type MaxKeyLen = MigrationMaxKeyLen;
 }
 
@@ -1659,7 +1510,6 @@
 	assert_eq!(acc, &KEY_MIG_CONTROLLER[..]);
 	//	panic!("{:?}", acc);
 }
->>>>>>> 04bc8ead
 
 #[cfg(feature = "runtime-benchmarks")]
 #[macro_use]
@@ -1668,54 +1518,51 @@
 #[cfg(feature = "runtime-benchmarks")]
 mod benches {
 	define_benchmarks!(
-		// Polkadot
-		// NOTE: Make sure to prefix these with `runtime_common::` so
-		// the that path resolves correctly in the generated file.
-		[runtime_common::auctions, Auctions]
-		[runtime_common::crowdloan, Crowdloan]
-		[runtime_common::claims, Claims]
-		[runtime_common::slots, Slots]
-		[runtime_common::paras_registrar, Registrar]
-		[runtime_parachains::configuration, Configuration]
-		[runtime_parachains::hrmp, Hrmp]
-		[runtime_parachains::disputes, ParasDisputes]
-		[runtime_parachains::initializer, Initializer]
-		[runtime_parachains::paras_inherent, ParaInherent]
-		[runtime_parachains::paras, Paras]
-		[runtime_parachains::ump, Ump]
-		// Substrate
-		[pallet_balances, Balances]
-		[frame_benchmarking::baseline, Baseline::<Runtime>]
-		[pallet_bounties, Bounties]
-		[pallet_child_bounties, ChildBounties]
-		[pallet_collective, Council]
-		[pallet_collective, TechnicalCommittee]
-		[pallet_democracy, Democracy]
-		[pallet_elections_phragmen, PhragmenElection]
-		[pallet_gilt, Gilt]
-		[pallet_identity, Identity]
-		[pallet_im_online, ImOnline]
-		[pallet_indices, Indices]
-		[pallet_membership, TechnicalMembership]
-		[pallet_multisig, Multisig]
-<<<<<<< HEAD
-		[pallet_preimage, Preimage]
-=======
-		[pallet_state_trie_migration, StateTrieMigration]
->>>>>>> 04bc8ead
-		[pallet_proxy, Proxy]
-		[pallet_recovery, Recovery]
-		[pallet_scheduler, Scheduler]
-		[frame_system, SystemBench::<Runtime>]
-		[pallet_timestamp, Timestamp]
-		[pallet_tips, Tips]
-		[pallet_treasury, Treasury]
-		[pallet_utility, Utility]
-		[pallet_vesting, Vesting]
-		// XCM
-		[pallet_xcm_benchmarks::fungible, pallet_xcm_benchmarks::fungible::Pallet::<Runtime>]
-		[pallet_xcm_benchmarks::generic, pallet_xcm_benchmarks::generic::Pallet::<Runtime>]
-	);
+			// Polkadot
+			// NOTE: Make sure to prefix these with `runtime_common::` so
+			// the that path resolves correctly in the generated file.
+			[runtime_common::auctions, Auctions]
+			[runtime_common::crowdloan, Crowdloan]
+			[runtime_common::claims, Claims]
+			[runtime_common::slots, Slots]
+			[runtime_common::paras_registrar, Registrar]
+			[runtime_parachains::configuration, Configuration]
+			[runtime_parachains::hrmp, Hrmp]
+			[runtime_parachains::disputes, ParasDisputes]
+			[runtime_parachains::initializer, Initializer]
+			[runtime_parachains::paras_inherent, ParaInherent]
+			[runtime_parachains::paras, Paras]
+			[runtime_parachains::ump, Ump]
+			// Substrate
+			[pallet_balances, Balances]
+			[frame_benchmarking::baseline, Baseline::<Runtime>]
+			[pallet_bounties, Bounties]
+			[pallet_child_bounties, ChildBounties]
+			[pallet_collective, Council]
+			[pallet_collective, TechnicalCommittee]
+			[pallet_democracy, Democracy]
+			[pallet_elections_phragmen, PhragmenElection]
+			[pallet_gilt, Gilt]
+			[pallet_identity, Identity]
+			[pallet_im_online, ImOnline]
+			[pallet_indices, Indices]
+			[pallet_membership, TechnicalMembership]
+			[pallet_multisig, Multisig]
+			[pallet_preimage, Preimage]
+			[pallet_state_trie_migration, StateTrieMigration]
+			[pallet_proxy, Proxy]
+			[pallet_recovery, Recovery]
+			[pallet_scheduler, Scheduler]
+			[frame_system, SystemBench::<Runtime>]
+			[pallet_timestamp, Timestamp]
+			[pallet_tips, Tips]
+			[pallet_treasury, Treasury]
+			[pallet_utility, Utility]
+			[pallet_vesting, Vesting]
+			// XCM
+			[pallet_xcm_benchmarks::fungible, pallet_xcm_benchmarks::fungible::Pallet::<Runtime>]
+			[pallet_xcm_benchmarks::generic, pallet_xcm_benchmarks::generic::Pallet::<Runtime>]
+		);
 }
 
 pub type MmrHashing = <Runtime as pallet_mmr::Config>::Hashing;
