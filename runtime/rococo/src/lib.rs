// Copyright 2020 Parity Technologies (UK) Ltd.
// This file is part of Polkadot.

// Polkadot is free software: you can redistribute it and/or modify
// it under the terms of the GNU General Public License as published by
// the Free Software Foundation, either version 3 of the License, or
// (at your option) any later version.

// Polkadot is distributed in the hope that it will be useful,
// but WITHOUT ANY WARRANTY; without even the implied warranty of
// MERCHANTABILITY or FITNESS FOR A PARTICULAR PURPOSE.  See the
// GNU General Public License for more details.

// You should have received a copy of the GNU General Public License
// along with Polkadot.  If not, see <http://www.gnu.org/licenses/>.

//! The Rococo runtime for v1 parachains.

#![cfg_attr(not(feature = "std"), no_std)]
// `construct_runtime!` does a lot of recursion and requires us to increase the limit to 256.
#![recursion_limit = "256"]

use pallet_transaction_payment::CurrencyAdapter;
use sp_std::prelude::*;
use sp_std::collections::btree_map::BTreeMap;
use parity_scale_codec::Encode;
use primitives::v1::{
	AccountId, AccountIndex, Balance, BlockNumber, Hash, Nonce, Signature, Moment,
	GroupRotationInfo, CoreState, Id, ValidationCode, CandidateEvent,
	ValidatorId, ValidatorIndex, CommittedCandidateReceipt, OccupiedCoreAssumption,
	PersistedValidationData, InboundDownwardMessage, InboundHrmpMessage,
	SessionInfo as SessionInfoData,
};
use runtime_common::{
	mmr as mmr_common,
	SlowAdjustingFeeUpdate, impls::ToAuthor, BlockHashCount, BlockWeights, BlockLength, RocksDbWeight,
};
use runtime_parachains::{
	self,
	runtime_api_impl::v1 as runtime_api_impl,
};
use frame_support::{
	construct_runtime, parameter_types,
	traits::{Filter, KeyOwnerProofSystem, Randomness},
	weights::Weight,
};
use sp_runtime::{
	create_runtime_str, generic, impl_opaque_keys,
	ApplyExtrinsicResult, KeyTypeId, Perbill, ModuleId,
	transaction_validity::{TransactionValidity, TransactionSource, TransactionPriority},
	traits::{
		self, Keccak256, BlakeTwo256, Block as BlockT, OpaqueKeys, AccountIdLookup,
		Extrinsic as ExtrinsicT, SaturatedConversion, Verify,
	},
};
use pallet_im_online::sr25519::AuthorityId as ImOnlineId;
use authority_discovery_primitives::AuthorityId as AuthorityDiscoveryId;
#[cfg(any(feature = "std", test))]
use sp_version::NativeVersion;
use sp_version::RuntimeVersion;
use pallet_transaction_payment::{FeeDetails, RuntimeDispatchInfo};
use pallet_grandpa::{AuthorityId as GrandpaId, fg_primitives};
use sp_core::OpaqueMetadata;
use sp_staking::SessionIndex;
use pallet_session::historical as session_historical;
use beefy_primitives::ecdsa::AuthorityId as BeefyId;
use pallet_mmr_primitives as mmr;
use frame_system::EnsureRoot;
use runtime_common::{paras_sudo_wrapper, paras_registrar, xcm_sender, auctions, crowdloan, slots};

use runtime_parachains::origin as parachains_origin;
use runtime_parachains::configuration as parachains_configuration;
use runtime_parachains::shared as parachains_shared;
use runtime_parachains::inclusion as parachains_inclusion;
use runtime_parachains::inclusion_inherent as parachains_inclusion_inherent;
use runtime_parachains::initializer as parachains_initializer;
use runtime_parachains::session_info as parachains_session_info;
use runtime_parachains::paras as parachains_paras;
use runtime_parachains::dmp as parachains_dmp;
use runtime_parachains::ump as parachains_ump;
use runtime_parachains::hrmp as parachains_hrmp;
use runtime_parachains::scheduler as parachains_scheduler;

pub use pallet_balances::Call as BalancesCall;

use polkadot_parachain::primitives::Id as ParaId;
use xcm::v0::{MultiLocation, NetworkId};
use xcm_executor::traits::IsConcrete;
use xcm_builder::{
	AccountId32Aliases, ChildParachainConvertsVia, SovereignSignedViaLocation,
	CurrencyAdapter as XcmCurrencyAdapter, ChildParachainAsNative,
	SignedAccountId32AsNative, ChildSystemParachainAsSuperuser, LocationInverter,
};
use constants::{time::*, currency::*, fee::*};

/// Constant values used within the runtime.
pub mod constants;
mod validator_manager;

// Make the WASM binary available.
#[cfg(feature = "std")]
include!(concat!(env!("OUT_DIR"), "/wasm_binary.rs"));

/// Runtime version (Rococo).
pub const VERSION: RuntimeVersion = RuntimeVersion {
	spec_name: create_runtime_str!("rococo"),
	impl_name: create_runtime_str!("parity-rococo-v1-1"),
	authoring_version: 0,
	spec_version: 215,
	impl_version: 0,
	#[cfg(not(feature = "disable-runtime-api"))]
	apis: RUNTIME_API_VERSIONS,
	#[cfg(feature = "disable-runtime-api")]
	apis: sp_version::create_apis_vec![[]],
	transaction_version: 0,
};

/// The BABE epoch configuration at genesis.
pub const BABE_GENESIS_EPOCH_CONFIG: babe_primitives::BabeEpochConfiguration =
	babe_primitives::BabeEpochConfiguration {
		c: PRIMARY_PROBABILITY,
		allowed_slots: babe_primitives::AllowedSlots::PrimaryAndSecondaryVRFSlots
	};

/// Native version.
#[cfg(any(feature = "std", test))]
pub fn native_version() -> NativeVersion {
	NativeVersion {
		runtime_version: VERSION,
		can_author_with: Default::default(),
	}
}

/// The address format for describing accounts.
pub type Address = sp_runtime::MultiAddress<AccountId, ()>;
/// Block header type as expected by this runtime.
pub type Header = generic::Header<BlockNumber, BlakeTwo256>;
/// Block type as expected by this runtime.
pub type Block = generic::Block<Header, UncheckedExtrinsic>;
/// A Block signed with a Justification
pub type SignedBlock = generic::SignedBlock<Block>;
/// BlockId type as expected by this runtime.
pub type BlockId = generic::BlockId<Block>;
/// The SignedExtension to the basic transaction logic.
pub type SignedExtra = (
	frame_system::CheckSpecVersion<Runtime>,
	frame_system::CheckTxVersion<Runtime>,
	frame_system::CheckGenesis<Runtime>,
	frame_system::CheckMortality<Runtime>,
	frame_system::CheckNonce<Runtime>,
	frame_system::CheckWeight<Runtime>,
	pallet_transaction_payment::ChargeTransactionPayment<Runtime>,
);

/// Unchecked extrinsic type as expected by this runtime.
pub type UncheckedExtrinsic = generic::UncheckedExtrinsic<Address, Call, Signature, SignedExtra>;
/// Extrinsic type that has already been checked.
pub type CheckedExtrinsic = generic::CheckedExtrinsic<AccountId, Nonce, Call>;
/// Executive: handles dispatch to the various modules.
pub type Executive = frame_executive::Executive<
	Runtime,
	Block,
	frame_system::ChainContext<Runtime>,
	Runtime,
	AllPallets,
	UpgradeSessionKeys,
>;
/// The payload being signed in transactions.
pub type SignedPayload = generic::SignedPayload<Call, SignedExtra>;

// TODO [ToDr] Remove while BEEFY runtime upgrade is done.
impl_opaque_keys! {
	pub struct OldSessionKeys {
		pub grandpa: Grandpa,
		pub babe: Babe,
		pub im_online: ImOnline,
		pub para_validator: Initializer,
		pub para_assignment: SessionInfo,
		pub authority_discovery: AuthorityDiscovery,
	}
}

impl_opaque_keys! {
	pub struct SessionKeys {
		pub grandpa: Grandpa,
		pub babe: Babe,
		pub im_online: ImOnline,
		pub para_validator: Initializer,
		pub para_assignment: SessionInfo,
		pub authority_discovery: AuthorityDiscovery,
		pub beefy: Beefy,
	}
}

fn transform_session_keys(v: AccountId, old: OldSessionKeys) -> SessionKeys {
	SessionKeys {
		grandpa: old.grandpa,
		babe: old.babe,
		im_online: old.im_online,
		para_validator: old.para_validator,
		para_assignment: old.para_assignment,
		authority_discovery: old.authority_discovery,
		beefy: {
			// We need to produce a dummy value that's unique for the validator.
			let mut id = BeefyId::default();
			let id_raw: &mut [u8] = id.as_mut();
			id_raw.copy_from_slice(v.as_ref());
			id_raw[0..4].copy_from_slice(b"beef");
			id
		},
	}
}

// When this is removed, should also remove `OldSessionKeys`.
pub struct UpgradeSessionKeys;
impl frame_support::traits::OnRuntimeUpgrade for UpgradeSessionKeys {
	fn on_runtime_upgrade() -> frame_support::weights::Weight {
		Session::upgrade_keys::<OldSessionKeys, _>(transform_session_keys);
		Perbill::from_percent(50) * BlockWeights::get().max_block
	}
}

construct_runtime! {
	pub enum Runtime where
		Block = Block,
		NodeBlock = primitives::v1::Block,
		UncheckedExtrinsic = UncheckedExtrinsic
	{
		System: frame_system::{Pallet, Call, Storage, Config, Event<T>},

		// Must be before session.
		Babe: pallet_babe::{Pallet, Call, Storage, Config, ValidateUnsigned},

		Timestamp: pallet_timestamp::{Pallet, Call, Storage, Inherent},
		Indices: pallet_indices::{Pallet, Call, Storage, Config<T>, Event<T>},
		Balances: pallet_balances::{Pallet, Call, Storage, Config<T>, Event<T>},
		TransactionPayment: pallet_transaction_payment::{Pallet, Storage},

		// Consensus support.
		Authorship: pallet_authorship::{Pallet, Call, Storage},
		Offences: pallet_offences::{Pallet, Call, Storage, Event},
		Historical: session_historical::{Pallet},
		Session: pallet_session::{Pallet, Call, Storage, Event, Config<T>},
		Grandpa: pallet_grandpa::{Pallet, Call, Storage, Config, Event, ValidateUnsigned},
		ImOnline: pallet_im_online::{Pallet, Call, Storage, Event<T>, ValidateUnsigned, Config<T>},
		AuthorityDiscovery: pallet_authority_discovery::{Pallet, Call, Config},

		// Parachains modules.
		ParachainsOrigin: parachains_origin::{Pallet, Origin},
		ParachainsConfiguration: parachains_configuration::{Pallet, Call, Storage, Config<T>},
		Shared: parachains_shared::{Pallet, Call, Storage},
		Inclusion: parachains_inclusion::{Pallet, Call, Storage, Event<T>},
		InclusionInherent: parachains_inclusion_inherent::{Pallet, Call, Storage, Inherent},
		Scheduler: parachains_scheduler::{Pallet, Call, Storage},
		Paras: parachains_paras::{Pallet, Call, Storage},
		Initializer: parachains_initializer::{Pallet, Call, Storage},
		Dmp: parachains_dmp::{Pallet, Call, Storage},
		Ump: parachains_ump::{Pallet, Call, Storage},
		Hrmp: parachains_hrmp::{Pallet, Call, Storage, Event},
		SessionInfo: parachains_session_info::{Pallet, Call, Storage},

		// Parachain Onboarding Pallets
		Registrar: paras_registrar::{Pallet, Call, Storage, Event<T>},
		Auctions: auctions::{Pallet, Call, Storage, Event<T>},
		Crowdloan: crowdloan::{Pallet, Call, Storage, Event<T>},
		Slots: slots::{Pallet, Call, Storage, Event<T>},
		ParasSudoWrapper: paras_sudo_wrapper::{Pallet, Call},

		// Sudo
		Sudo: pallet_sudo::{Pallet, Call, Storage, Event<T>, Config<T>},

		// Bridges support.
		Mmr: pallet_mmr::{Pallet, Call, Storage},
		Beefy: pallet_beefy::{Pallet, Config<T>, Storage},
		MmrLeaf: mmr_common::{Pallet, Storage},

		// Validator Manager pallet.
		ValidatorManager: validator_manager::{Pallet, Call, Storage, Event<T>},
	}
}

pub struct BaseFilter;
impl Filter<Call> for BaseFilter {
	fn filter(_call: &Call) -> bool {
		true
	}
}

parameter_types! {
	pub const Version: RuntimeVersion = VERSION;
	pub const SS58Prefix: u8 = 42;
}

impl frame_system::Config for Runtime {
	type BaseCallFilter = BaseFilter;
	type BlockWeights = BlockWeights;
	type BlockLength = BlockLength;
	type DbWeight = RocksDbWeight;
	type Origin = Origin;
	type Call = Call;
	type Index = Nonce;
	type BlockNumber = BlockNumber;
	type Hash = Hash;
	type Hashing = BlakeTwo256;
	type AccountId = AccountId;
	type Lookup = AccountIdLookup<AccountId, ()>;
	type Header = generic::Header<BlockNumber, BlakeTwo256>;
	type Event = Event;
	type BlockHashCount = BlockHashCount;
	type Version = Version;
	type PalletInfo = PalletInfo;
	type AccountData = pallet_balances::AccountData<Balance>;
	type OnNewAccount = ();
	type OnKilledAccount = ();
	type SystemWeightInfo = ();
	type SS58Prefix = SS58Prefix;
}

parameter_types! {
	pub const ValidationUpgradeFrequency: BlockNumber = 2 * DAYS;
	pub const ValidationUpgradeDelay: BlockNumber = 8 * HOURS;
	pub const SlashPeriod: BlockNumber = 7 * DAYS;
}

/// Submits a transaction with the node's public and signature type. Adheres to the signed extension
/// format of the chain.
impl<LocalCall> frame_system::offchain::CreateSignedTransaction<LocalCall> for Runtime where
	Call: From<LocalCall>,
{
	fn create_transaction<C: frame_system::offchain::AppCrypto<Self::Public, Self::Signature>>(
		call: Call,
		public: <Signature as Verify>::Signer,
		account: AccountId,
		nonce: <Runtime as frame_system::Config>::Index,
	) -> Option<(Call, <UncheckedExtrinsic as ExtrinsicT>::SignaturePayload)> {
		use sp_runtime::traits::StaticLookup;
		// take the biggest period possible.
		let period = BlockHashCount::get()
			.checked_next_power_of_two()
			.map(|c| c / 2)
			.unwrap_or(2) as u64;

		let current_block = System::block_number()
			.saturated_into::<u64>()
			// The `System::block_number` is initialized with `n+1`,
			// so the actual block number is `n`.
			.saturating_sub(1);
		let tip = 0;
		let extra: SignedExtra = (
			frame_system::CheckSpecVersion::<Runtime>::new(),
			frame_system::CheckTxVersion::<Runtime>::new(),
			frame_system::CheckGenesis::<Runtime>::new(),
			frame_system::CheckMortality::<Runtime>::from(generic::Era::mortal(period, current_block)),
			frame_system::CheckNonce::<Runtime>::from(nonce),
			frame_system::CheckWeight::<Runtime>::new(),
			pallet_transaction_payment::ChargeTransactionPayment::<Runtime>::from(tip),
		);
		let raw_payload = SignedPayload::new(call, extra).map_err(|e| {
			log::warn!("Unable to create signed payload: {:?}", e);
		}).ok()?;
		let signature = raw_payload.using_encoded(|payload| {
			C::sign(payload, public)
		})?;
		let (call, extra, _) = raw_payload.deconstruct();
		let address = <Runtime as frame_system::Config>::Lookup::unlookup(account);
		Some((call, (address, signature, extra)))
	}
}

impl frame_system::offchain::SigningTypes for Runtime {
	type Public = <Signature as Verify>::Signer;
	type Signature = Signature;
}

/// Special `FullIdentificationOf` implementation that is returning for every input `Some(Default::default())`.
pub struct FullIdentificationOf;
impl sp_runtime::traits::Convert<AccountId, Option<()>> for FullIdentificationOf {
	fn convert(_: AccountId) -> Option<()> { Some(Default::default()) }
}

impl pallet_session::historical::Config for Runtime {
	type FullIdentification = ();
	type FullIdentificationOf = FullIdentificationOf;
}

parameter_types! {
	pub SessionDuration: BlockNumber = EpochDurationInBlocks::get() as _;
}

parameter_types! {
	pub const ImOnlineUnsignedPriority: TransactionPriority = TransactionPriority::max_value();
}

impl pallet_im_online::Config for Runtime {
	type AuthorityId = ImOnlineId;
	type Event = Event;
	type ValidatorSet = Historical;
	type NextSessionRotation = Babe;
	type ReportUnresponsiveness = Offences;
	type UnsignedPriority = ImOnlineUnsignedPriority;
	type WeightInfo = ();
}

parameter_types! {
	pub const ExistentialDeposit: Balance = 1 * CENTS;
	pub const MaxLocks: u32 = 50;
}

impl pallet_balances::Config for Runtime {
	type Balance = Balance;
	type DustRemoval = ();
	type Event = Event;
	type ExistentialDeposit = ExistentialDeposit;
	type AccountStore = System;
	type MaxLocks = MaxLocks;
	type WeightInfo = ();
}

impl<C> frame_system::offchain::SendTransactionTypes<C> for Runtime where
	Call: From<C>,
{
	type OverarchingCall = Call;
	type Extrinsic = UncheckedExtrinsic;
}

parameter_types! {
	pub const QueueSize: usize = 2;
	pub const MaxRetries: u32 = 3;
}

parameter_types! {
	pub OffencesWeightSoftLimit: Weight = Perbill::from_percent(60) * BlockWeights::get().max_block;
}

impl pallet_offences::Config for Runtime {
	type Event = Event;
	type IdentificationTuple = pallet_session::historical::IdentificationTuple<Self>;
	type OnOffenceHandler = ();
	type WeightSoftLimit = OffencesWeightSoftLimit;
}

impl pallet_authority_discovery::Config for Runtime {}

parameter_types! {
	pub const MinimumPeriod: u64 = SLOT_DURATION / 2;
}
impl pallet_timestamp::Config for Runtime {
	type Moment = u64;
	type OnTimestampSet = Babe;
	type MinimumPeriod = MinimumPeriod;
	type WeightInfo = ();
}

parameter_types! {
	pub const TransactionByteFee: Balance = 10 * MILLICENTS;
}

impl pallet_transaction_payment::Config for Runtime {
	type OnChargeTransaction = CurrencyAdapter<Balances, ToAuthor<Runtime>>;
	type TransactionByteFee = TransactionByteFee;
	type WeightToFee = WeightToFee;
	type FeeMultiplierUpdate = SlowAdjustingFeeUpdate<Self>;
}

parameter_types! {
	pub const DisabledValidatorsThreshold: Perbill = Perbill::from_percent(17);
}

/// Special `ValidatorIdOf` implementation that is just returning the input as result.
pub struct ValidatorIdOf;
impl sp_runtime::traits::Convert<AccountId, Option<AccountId>> for ValidatorIdOf {
	fn convert(a: AccountId) -> Option<AccountId> { Some(a) }
}

impl pallet_session::Config for Runtime {
	type Event = Event;
	type ValidatorId = AccountId;
	type ValidatorIdOf = ValidatorIdOf;
	type ShouldEndSession = Babe;
	type NextSessionRotation = Babe;
	type SessionManager = pallet_session::historical::NoteHistoricalRoot<Self, ValidatorManager>;
	type SessionHandler = <SessionKeys as OpaqueKeys>::KeyTypeIdProviders;
	type Keys = SessionKeys;
	type DisabledValidatorsThreshold = DisabledValidatorsThreshold;
	type WeightInfo = ();
}

parameter_types! {
	pub const ExpectedBlockTime: Moment = MILLISECS_PER_BLOCK;
	pub ReportLongevity: u64 = EpochDurationInBlocks::get() as u64 * 10;
}

impl pallet_babe::Config for Runtime {
	type EpochDuration = EpochDurationInBlocks;
	type ExpectedBlockTime = ExpectedBlockTime;

	// session module is the trigger
	type EpochChangeTrigger = pallet_babe::ExternalTrigger;

	type KeyOwnerProofSystem = Historical;

	type KeyOwnerProof = <Self::KeyOwnerProofSystem as KeyOwnerProofSystem<(
		KeyTypeId,
		pallet_babe::AuthorityId,
	)>>::Proof;

	type KeyOwnerIdentification = <Self::KeyOwnerProofSystem as KeyOwnerProofSystem<(
		KeyTypeId,
		pallet_babe::AuthorityId,
	)>>::IdentificationTuple;

	type HandleEquivocation =
		pallet_babe::EquivocationHandler<Self::KeyOwnerIdentification, Offences, ReportLongevity>;

	type WeightInfo = ();
}

parameter_types! {
	pub const IndexDeposit: Balance = 1 * DOLLARS;
}

impl pallet_indices::Config for Runtime {
	type AccountIndex = AccountIndex;
	type Currency = Balances;
	type Deposit = IndexDeposit;
	type Event = Event;
	type WeightInfo = ();
}

parameter_types! {
	pub const AttestationPeriod: BlockNumber = 50;
}

impl pallet_grandpa::Config for Runtime {
	type Event = Event;
	type Call = Call;

	type KeyOwnerProofSystem = Historical;

	type KeyOwnerProof =
		<Self::KeyOwnerProofSystem as KeyOwnerProofSystem<(KeyTypeId, GrandpaId)>>::Proof;

	type KeyOwnerIdentification = <Self::KeyOwnerProofSystem as KeyOwnerProofSystem<(
		KeyTypeId,
		GrandpaId,
	)>>::IdentificationTuple;

	type HandleEquivocation =
		pallet_grandpa::EquivocationHandler<Self::KeyOwnerIdentification, Offences, ReportLongevity>;

	type WeightInfo = ();
}

parameter_types! {
	pub const UncleGenerations: u32 = 0;
}

impl pallet_authorship::Config for Runtime {
	type FindAuthor = pallet_session::FindAccountFromAuthorIndex<Self, Babe>;
	type UncleGenerations = UncleGenerations;
	type FilterUncle = ();
	type EventHandler = ImOnline;
}

impl parachains_origin::Config for Runtime {}

impl parachains_configuration::Config for Runtime {}

impl parachains_shared::Config for Runtime {}

/// Special `RewardValidators` that does nothing ;)
pub struct RewardValidators;
impl runtime_parachains::inclusion::RewardValidators for RewardValidators {
	fn reward_backing(_: impl IntoIterator<Item=ValidatorIndex>) {}
	fn reward_bitfields(_: impl IntoIterator<Item=ValidatorIndex>) {}
}

impl parachains_inclusion::Config for Runtime {
	type Event = Event;
	type RewardValidators = RewardValidators;
}

impl parachains_paras::Config for Runtime {
	type Origin = Origin;
}

parameter_types! {
	pub const RocLocation: MultiLocation = MultiLocation::Null;
	pub const RococoNetwork: NetworkId = NetworkId::Polkadot;
	pub const Ancestry: MultiLocation = MultiLocation::Null;
}

pub type LocationConverter = (
	ChildParachainConvertsVia<ParaId, AccountId>,
	AccountId32Aliases<RococoNetwork, AccountId>,
);

pub type LocalAssetTransactor =
	XcmCurrencyAdapter<
		// Use this currency:
		Balances,
		// Use this currency when it is a fungible asset matching the given location or name:
		IsConcrete<RocLocation>,
		// We can convert the MultiLocations with our converter above:
		LocationConverter,
		// Our chain's account ID type (we can't get away without mentioning it explicitly):
		AccountId,
	>;

type LocalOriginConverter = (
	SovereignSignedViaLocation<LocationConverter, Origin>,
	ChildParachainAsNative<parachains_origin::Origin, Origin>,
	SignedAccountId32AsNative<RococoNetwork, Origin>,
	ChildSystemParachainAsSuperuser<ParaId, Origin>,
);

pub struct XcmConfig;
impl xcm_executor::Config for XcmConfig {
	type Call = Call;
	type XcmSender = xcm_sender::RelayChainXcmSender<Runtime>;
	type AssetTransactor = LocalAssetTransactor;
	type OriginConverter = LocalOriginConverter;
	type IsReserve = ();
	type IsTeleporter = ();
	type LocationInverter = LocationInverter<Ancestry>;
}

impl parachains_session_info::Config for Runtime {}

impl parachains_ump::Config for Runtime {
	type UmpSink = crate::parachains_ump::XcmSink<XcmConfig>;
}

impl parachains_dmp::Config for Runtime {}

impl parachains_hrmp::Config for Runtime {
	type Event = Event;
	type Origin = Origin;
	type Currency = Balances;
}

impl parachains_inclusion_inherent::Config for Runtime {}

impl parachains_scheduler::Config for Runtime {}

impl parachains_initializer::Config for Runtime {
	type Randomness = pallet_babe::RandomnessFromOneEpochAgo<Runtime>;
}

impl paras_sudo_wrapper::Config for Runtime {}

parameter_types! {
	pub const ParaDeposit: Balance = 5 * DOLLARS;
	pub const DataDepositPerByte: Balance = deposit(0, 1);
	pub const MaxCodeSize: u32 = 10 * 1024 * 1024; // 10 MB
	pub const MaxHeadSize: u32 = 20 * 1024; // 20 KB
}

impl paras_registrar::Config for Runtime {
	type Event = Event;
	type Origin = Origin;
	type Currency = Balances;
	type OnSwap = (Crowdloan, Slots);
	type ParaDeposit = ParaDeposit;
	type DataDepositPerByte = DataDepositPerByte;
	type MaxCodeSize = MaxCodeSize;
	type MaxHeadSize = MaxHeadSize;
	type WeightInfo = paras_registrar::TestWeightInfo;
}

/// An insecure randomness beacon that uses the parent block hash as random material.
///
/// THIS SHOULD ONLY BE USED FOR TESTING PURPOSES.
pub struct ParentHashRandomness;

<<<<<<< HEAD
impl pallet_beefy::Config for Runtime {
	type AuthorityId = BeefyId;
}

impl pallet_mmr::Config for Runtime {
	const INDEXING_PREFIX: &'static [u8] = b"mmr";
	type Hashing = Keccak256;
	type Hash = <Keccak256 as traits::Hash>::Output;
	type OnNewRoot = mmr_common::DepositBeefyDigest<Runtime>;
	type WeightInfo = ();
	type LeafData = mmr_common::Pallet<Runtime>;
}

impl mmr_common::Config for Runtime {
	type BeefyAuthorityToMerkleLeaf = mmr_common::UncompressBeefyEcdsaKeys;
}

/// Priviledged origin used by propose parachain.
pub struct PriviledgedOrigin;
// A wrapper around `babe::CurrentBlockRandomness` that does not return `Option<Random>`.
pub struct CurrentBlockRandomness;

impl Randomness<Hash, BlockNumber> for CurrentBlockRandomness {
=======
impl Randomness<Hash, BlockNumber> for ParentHashRandomness {
>>>>>>> b1af78f0
	fn random(subject: &[u8]) -> (Hash, BlockNumber) {
		(
			(System::parent_hash(), subject).using_encoded(sp_io::hashing::blake2_256).into(),
			System::block_number(),
		)
	}
}

parameter_types! {
	pub const EndingPeriod: BlockNumber = 15 * MINUTES;
	pub const SampleLength: BlockNumber = 1;
}

impl auctions::Config for Runtime {
	type Event = Event;
	type Leaser = Slots;
	type EndingPeriod = EndingPeriod;
	type SampleLength = SampleLength;
	type Randomness = ParentHashRandomness;
	type InitiateOrigin = EnsureRoot<AccountId>;
	type WeightInfo = auctions::TestWeightInfo;
}

parameter_types! {
	pub const LeasePeriod: BlockNumber = 1 * DAYS;
}

impl slots::Config for Runtime {
	type Event = Event;
	type Currency = Balances;
	type Registrar = Registrar;
	type LeasePeriod = LeasePeriod;
	type WeightInfo = slots::TestWeightInfo;
}

parameter_types! {
	pub const CrowdloanId: ModuleId = ModuleId(*b"py/cfund");
	pub const SubmissionDeposit: Balance = 100 * DOLLARS;
	pub const MinContribution: Balance = 1 * DOLLARS;
	pub const RetirementPeriod: BlockNumber = 6 * HOURS;
	pub const RemoveKeysLimit: u32 = 500;
}

impl crowdloan::Config for Runtime {
	type Event = Event;
	type ModuleId = CrowdloanId;
	type SubmissionDeposit = SubmissionDeposit;
	type MinContribution = MinContribution;
	type RetirementPeriod = RetirementPeriod;
	type OrphanedFunds = ();
	type RemoveKeysLimit = RemoveKeysLimit;
	type Registrar = Registrar;
	type Auctioneer = Auctions;
	type WeightInfo = crowdloan::TestWeightInfo;
}

impl pallet_sudo::Config for Runtime {
	type Event = Event;
	type Call = Call;
}

impl validator_manager::Config for Runtime {
	type Event = Event;
	type PrivilegedOrigin = EnsureRoot<AccountId>;
}

#[cfg(not(feature = "disable-runtime-api"))]
sp_api::impl_runtime_apis! {
	impl sp_api::Core<Block> for Runtime {
		fn version() -> RuntimeVersion {
			VERSION
		}

		fn execute_block(block: Block) {
			Executive::execute_block(block);
		}

		fn initialize_block(header: &<Block as BlockT>::Header) {
			Executive::initialize_block(header)
		}
	}

	impl sp_api::Metadata<Block> for Runtime {
		fn metadata() -> OpaqueMetadata {
			Runtime::metadata().into()
		}
	}

	impl block_builder_api::BlockBuilder<Block> for Runtime {
		fn apply_extrinsic(extrinsic: <Block as BlockT>::Extrinsic) -> ApplyExtrinsicResult {
			Executive::apply_extrinsic(extrinsic)
		}

		fn finalize_block() -> <Block as BlockT>::Header {
			Executive::finalize_block()
		}

		fn inherent_extrinsics(data: inherents::InherentData) -> Vec<<Block as BlockT>::Extrinsic> {
			data.create_extrinsics()
		}

		fn check_inherents(
			block: Block,
			data: inherents::InherentData,
		) -> inherents::CheckInherentsResult {
			data.check_extrinsics(&block)
		}

		fn random_seed() -> <Block as BlockT>::Hash {
			pallet_babe::RandomnessFromOneEpochAgo::<Runtime>::random_seed().0
		}
	}

	impl tx_pool_api::runtime_api::TaggedTransactionQueue<Block> for Runtime {
		fn validate_transaction(
			source: TransactionSource,
			tx: <Block as BlockT>::Extrinsic,
		) -> TransactionValidity {
			Executive::validate_transaction(source, tx)
		}
	}

	impl offchain_primitives::OffchainWorkerApi<Block> for Runtime {
		fn offchain_worker(header: &<Block as BlockT>::Header) {
			Executive::offchain_worker(header)
		}
	}

	impl primitives::v1::ParachainHost<Block, Hash, BlockNumber> for Runtime {
		fn validators() -> Vec<ValidatorId> {
			runtime_api_impl::validators::<Runtime>()
		}

		fn validator_groups() -> (Vec<Vec<ValidatorIndex>>, GroupRotationInfo<BlockNumber>) {
			runtime_api_impl::validator_groups::<Runtime>()
		}

		fn availability_cores() -> Vec<CoreState<Hash, BlockNumber>> {
			runtime_api_impl::availability_cores::<Runtime>()
		}

		fn persisted_validation_data(para_id: Id, assumption: OccupiedCoreAssumption)
			-> Option<PersistedValidationData<BlockNumber>> {
			runtime_api_impl::persisted_validation_data::<Runtime>(para_id, assumption)
		}

		fn check_validation_outputs(
			para_id: Id,
			outputs: primitives::v1::CandidateCommitments,
		) -> bool {
			runtime_api_impl::check_validation_outputs::<Runtime>(para_id, outputs)
		}

		fn session_index_for_child() -> SessionIndex {
			runtime_api_impl::session_index_for_child::<Runtime>()
		}

		fn validation_code(para_id: Id, assumption: OccupiedCoreAssumption)
			-> Option<ValidationCode> {
			runtime_api_impl::validation_code::<Runtime>(para_id, assumption)
		}

		fn historical_validation_code(para_id: Id, context_height: BlockNumber)
			-> Option<ValidationCode>
		{
			runtime_api_impl::historical_validation_code::<Runtime>(para_id, context_height)
		}

		fn candidate_pending_availability(para_id: Id) -> Option<CommittedCandidateReceipt<Hash>> {
			runtime_api_impl::candidate_pending_availability::<Runtime>(para_id)
		}

		fn candidate_events() -> Vec<CandidateEvent<Hash>> {
			runtime_api_impl::candidate_events::<Runtime, _>(|ev| {
				match ev {
					Event::parachains_inclusion(ev) => {
						Some(ev)
					}
					_ => None,
				}
			})
		}

		fn session_info(index: SessionIndex) -> Option<SessionInfoData> {
			runtime_api_impl::session_info::<Runtime>(index)
		}

		fn dmq_contents(recipient: Id) -> Vec<InboundDownwardMessage<BlockNumber>> {
			runtime_api_impl::dmq_contents::<Runtime>(recipient)
		}

		fn inbound_hrmp_channels_contents(
			recipient: Id
		) -> BTreeMap<Id, Vec<InboundHrmpMessage<BlockNumber>>> {
			runtime_api_impl::inbound_hrmp_channels_contents::<Runtime>(recipient)
		}
	}

	impl fg_primitives::GrandpaApi<Block> for Runtime {
		fn grandpa_authorities() -> Vec<(GrandpaId, u64)> {
			Grandpa::grandpa_authorities()
		}

		fn submit_report_equivocation_unsigned_extrinsic(
			equivocation_proof: fg_primitives::EquivocationProof<
				<Block as BlockT>::Hash,
				sp_runtime::traits::NumberFor<Block>,
			>,
			key_owner_proof: fg_primitives::OpaqueKeyOwnershipProof,
		) -> Option<()> {
			let key_owner_proof = key_owner_proof.decode()?;

			Grandpa::submit_unsigned_equivocation_report(
				equivocation_proof,
				key_owner_proof,
			)
		}

		fn generate_key_ownership_proof(
			_set_id: fg_primitives::SetId,
			authority_id: fg_primitives::AuthorityId,
		) -> Option<fg_primitives::OpaqueKeyOwnershipProof> {
			use parity_scale_codec::Encode;

			Historical::prove((fg_primitives::KEY_TYPE, authority_id))
				.map(|p| p.encode())
				.map(fg_primitives::OpaqueKeyOwnershipProof::new)
		}
	}

	impl babe_primitives::BabeApi<Block> for Runtime {
		fn configuration() -> babe_primitives::BabeGenesisConfiguration {
			// The choice of `c` parameter (where `1 - c` represents the
			// probability of a slot being empty), is done in accordance to the
			// slot duration and expected target block time, for safely
			// resisting network delays of maximum two seconds.
			// <https://research.web3.foundation/en/latest/polkadot/BABE/Babe/#6-practical-results>
			babe_primitives::BabeGenesisConfiguration {
				slot_duration: Babe::slot_duration(),
				epoch_length: EpochDurationInBlocks::get().into(),
				c: BABE_GENESIS_EPOCH_CONFIG.c,
				genesis_authorities: Babe::authorities(),
				randomness: Babe::randomness(),
				allowed_slots: BABE_GENESIS_EPOCH_CONFIG.allowed_slots,
			}
		}

		fn current_epoch_start() -> babe_primitives::Slot {
			Babe::current_epoch_start()
		}

		fn current_epoch() -> babe_primitives::Epoch {
			Babe::current_epoch()
		}

		fn next_epoch() -> babe_primitives::Epoch {
			Babe::next_epoch()
		}

		fn generate_key_ownership_proof(
			_slot: babe_primitives::Slot,
			authority_id: babe_primitives::AuthorityId,
		) -> Option<babe_primitives::OpaqueKeyOwnershipProof> {
			use parity_scale_codec::Encode;

			Historical::prove((babe_primitives::KEY_TYPE, authority_id))
				.map(|p| p.encode())
				.map(babe_primitives::OpaqueKeyOwnershipProof::new)
		}

		fn submit_report_equivocation_unsigned_extrinsic(
			equivocation_proof: babe_primitives::EquivocationProof<<Block as BlockT>::Header>,
			key_owner_proof: babe_primitives::OpaqueKeyOwnershipProof,
		) -> Option<()> {
			let key_owner_proof = key_owner_proof.decode()?;

			Babe::submit_unsigned_equivocation_report(
				equivocation_proof,
				key_owner_proof,
			)
		}
	}

	impl authority_discovery_primitives::AuthorityDiscoveryApi<Block> for Runtime {
		fn authorities() -> Vec<AuthorityDiscoveryId> {
			runtime_api_impl::relevant_authority_ids::<Runtime>()
		}
	}

	impl sp_session::SessionKeys<Block> for Runtime {
		fn generate_session_keys(seed: Option<Vec<u8>>) -> Vec<u8> {
			SessionKeys::generate(seed)
		}

		fn decode_session_keys(
			encoded: Vec<u8>,
		) -> Option<Vec<(Vec<u8>, sp_core::crypto::KeyTypeId)>> {
			SessionKeys::decode_into_raw_public_keys(&encoded)
		}
	}

	impl beefy_primitives::BeefyApi<Block, BeefyId> for Runtime {
		fn validator_set() -> beefy_primitives::ValidatorSet<BeefyId> {
			Beefy::validator_set()
		}
	}

	impl pallet_mmr_primitives::MmrApi<Block, Hash> for Runtime {
		fn generate_proof(leaf_index: u64)
			-> Result<(mmr::EncodableOpaqueLeaf, mmr::Proof<Hash>), mmr::Error>
		{
			Mmr::generate_proof(leaf_index)
				.map(|(leaf, proof)| (mmr::EncodableOpaqueLeaf::from_leaf(&leaf), proof))
		}

		fn verify_proof(leaf: mmr::EncodableOpaqueLeaf, proof: mmr::Proof<Hash>)
			-> Result<(), mmr::Error>
		{
			pub type Leaf = <
				<Runtime as pallet_mmr::Config>::LeafData as mmr::LeafDataProvider
			>::LeafData;

			let leaf: Leaf = leaf
				.into_opaque_leaf()
				.try_decode()
				.ok_or(mmr::Error::Verify)?;
			Mmr::verify_leaf(leaf, proof)
		}

		fn verify_proof_stateless(
			root: Hash,
			leaf: mmr::EncodableOpaqueLeaf,
			proof: mmr::Proof<Hash>
		) -> Result<(), mmr::Error> {
			type MmrHashing = <Runtime as pallet_mmr::Config>::Hashing;
			let node = mmr::DataOrHash::Data(leaf.into_opaque_leaf());
			pallet_mmr::verify_leaf_proof::<MmrHashing, _>(root, node, proof)
		}
	}

	impl frame_system_rpc_runtime_api::AccountNonceApi<Block, AccountId, Nonce> for Runtime {
		fn account_nonce(account: AccountId) -> Nonce {
			System::account_nonce(account)
		}
	}

	impl pallet_transaction_payment_rpc_runtime_api::TransactionPaymentApi<
		Block,
		Balance,
	> for Runtime {
		fn query_info(uxt: <Block as BlockT>::Extrinsic, len: u32) -> RuntimeDispatchInfo<Balance> {
			TransactionPayment::query_info(uxt, len)
		}
		fn query_fee_details(uxt: <Block as BlockT>::Extrinsic, len: u32) -> FeeDetails<Balance> {
			TransactionPayment::query_fee_details(uxt, len)
		}
	}
}<|MERGE_RESOLUTION|>--- conflicted
+++ resolved
@@ -673,7 +673,6 @@
 /// THIS SHOULD ONLY BE USED FOR TESTING PURPOSES.
 pub struct ParentHashRandomness;
 
-<<<<<<< HEAD
 impl pallet_beefy::Config for Runtime {
 	type AuthorityId = BeefyId;
 }
@@ -696,10 +695,7 @@
 // A wrapper around `babe::CurrentBlockRandomness` that does not return `Option<Random>`.
 pub struct CurrentBlockRandomness;
 
-impl Randomness<Hash, BlockNumber> for CurrentBlockRandomness {
-=======
 impl Randomness<Hash, BlockNumber> for ParentHashRandomness {
->>>>>>> b1af78f0
 	fn random(subject: &[u8]) -> (Hash, BlockNumber) {
 		(
 			(System::parent_hash(), subject).using_encoded(sp_io::hashing::blake2_256).into(),
