--- conflicted
+++ resolved
@@ -1624,17 +1624,10 @@
 
 	/// Unreleased migrations. Add new ones here:
 	pub type Unreleased = (
-<<<<<<< HEAD
-		SetStorageVersions,
-		// Remove UMP dispatch queue <https://github.com/paritytech/polkadot/pull/6271>
-		parachains_configuration::migration::v6::MigrateToV6<Runtime>,
-		ump_migrations::UpdateUmpLimits,
+		pallet_society::migrations::MigrateToV2<Runtime, (), ()>,
+		pallet_im_online::migration::v1::Migration<Runtime>,
 		/* Asynchronous backing mirgration */
 		parachains_scheduler::migration::v1::MigrateToV1<Runtime>,
-=======
-		pallet_society::migrations::MigrateToV2<Runtime, (), ()>,
-		pallet_im_online::migration::v1::Migration<Runtime>,
->>>>>>> 41e2bb84
 	);
 }
 
@@ -1813,11 +1806,7 @@
 		}
 	}
 
-<<<<<<< HEAD
 	#[api_version(99)]
-=======
-	#[api_version(5)]
->>>>>>> 41e2bb84
 	impl primitives::runtime_api::ParachainHost<Block, Hash, BlockNumber> for Runtime {
 		fn validators() -> Vec<ValidatorId> {
 			parachains_runtime_api_impl::validators::<Runtime>()
@@ -1924,14 +1913,6 @@
 			parachains_runtime_api_impl::get_session_disputes::<Runtime>()
 		}
 
-<<<<<<< HEAD
-		fn staging_para_backing_state(para_id: ParaId) -> Option<primitives::vstaging::BackingState> {
-			runtime_parachains::runtime_api_impl::vstaging::backing_state::<Runtime>(para_id)
-		}
-
-		fn staging_async_backing_params() -> primitives::vstaging::AsyncBackingParams {
-			runtime_parachains::runtime_api_impl::vstaging::async_backing_params::<Runtime>()
-=======
 		fn unapplied_slashes(
 		) -> Vec<(SessionIndex, CandidateHash, slashing::PendingSlashes)> {
 			parachains_runtime_api_impl::unapplied_slashes::<Runtime>()
@@ -1955,7 +1936,14 @@
 				dispute_proof,
 				key_ownership_proof,
 			)
->>>>>>> 41e2bb84
+		}
+
+		fn staging_para_backing_state(para_id: ParaId) -> Option<primitives::vstaging::BackingState> {
+			runtime_parachains::runtime_api_impl::vstaging::backing_state::<Runtime>(para_id)
+		}
+
+		fn staging_async_backing_params() -> primitives::vstaging::AsyncBackingParams {
+			runtime_parachains::runtime_api_impl::vstaging::async_backing_params::<Runtime>()
 		}
 	}
 
