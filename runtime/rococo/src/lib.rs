--- conflicted
+++ resolved
@@ -1107,6 +1107,7 @@
 		[runtime_parachains::disputes, ParasDisputes]
 		[runtime_parachains::paras_inherent, ParaInherent]
 		[runtime_parachains::paras, Paras]
+		[runtime_parachains::ump, Ump]
 	);
 }
 
@@ -1571,16 +1572,7 @@
 			use frame_support::traits::StorageInfoTrait;
 
 			let mut list = Vec::<BenchmarkList>::new();
-<<<<<<< HEAD
-
-			list_benchmark!(list, extra, runtime_parachains::configuration, Configuration);
-			list_benchmark!(list, extra, runtime_parachains::disputes, ParasDisputes);
-			list_benchmark!(list, extra, runtime_parachains::paras_inherent, ParaInherent);
-			list_benchmark!(list, extra, runtime_parachains::paras, Paras);
-			list_benchmark!(list, extra, runtime_parachains::ump, Ump);
-=======
 			list_benchmarks!(list, extra);
->>>>>>> f06e87e7
 
 			let storage_info = AllPalletsWithSystem::storage_info();
 			return (list, storage_info)
@@ -1608,16 +1600,7 @@
 				hex_literal::hex!("26aa394eea5630e07c48ae0c9558cef780d41e5e16056765bc8461851072c9d7").to_vec().into(),
 			];
 			let params = (&config, &whitelist);
-<<<<<<< HEAD
-
-			add_benchmark!(params, batches, runtime_parachains::configuration, Configuration);
-			add_benchmark!(params, batches, runtime_parachains::disputes, ParasDisputes);
-			add_benchmark!(params, batches, runtime_parachains::paras_inherent, ParaInherent);
-			add_benchmark!(params, batches, runtime_parachains::paras, Paras);
-			add_benchmark!(params, batches, runtime_parachains::ump, Ump);
-=======
 			add_benchmarks!(params, batches);
->>>>>>> f06e87e7
 
 			Ok(batches)
 		}
