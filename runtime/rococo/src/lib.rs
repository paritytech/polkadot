--- conflicted
+++ resolved
@@ -537,13 +537,9 @@
 	type Origin = Origin;
 }
 
-<<<<<<< HEAD
+impl parachains_session_info::Config for Runtime {}
+
 impl parachains_ump::Config for Runtime {
-=======
-impl parachains_session_info::Trait for Runtime {}
-
-impl parachains_ump::Trait for Runtime {
->>>>>>> d00c05ba
 	type UmpSink = (); // TODO: #1873 To be handled by the XCM receiver.
 }
 
