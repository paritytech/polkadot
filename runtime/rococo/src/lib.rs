--- conflicted
+++ resolved
@@ -1619,17 +1619,10 @@
 	}
 
 	/// Unreleased migrations. Add new ones here:
-<<<<<<< HEAD
 	pub type Unreleased = (
+		pallet_society::migrations::MigrateToV2<Runtime, (), ()>,
 		assigned_slots::migration::v1::MigrateToV1<Runtime>,
-		SetStorageVersions,
-		// Remove UMP dispatch queue <https://github.com/paritytech/polkadot/pull/6271>
-		parachains_configuration::migration::v6::MigrateToV6<Runtime>,
-		ump_migrations::UpdateUmpLimits,
 	);
-=======
-	pub type Unreleased = (pallet_society::migrations::MigrateToV2<Runtime, (), ()>,);
->>>>>>> 47c8c36d
 }
 
 /// Helpers to configure all migrations.
