--- conflicted
+++ resolved
@@ -17,13 +17,8 @@
 //! XCM configuration for Rococo.
 
 use super::{
-<<<<<<< HEAD
 	parachains_origin, AccountId, AllPalletsWithSystem, Balances, Fellows, ParaId, Runtime,
 	RuntimeCall, RuntimeEvent, RuntimeOrigin, WeightToFee, XcmPallet, TransactionByteFee, Dmp,
-=======
-	parachains_origin, AccountId, AllPalletsWithSystem, Balances, Dmp, ParaId, Runtime,
-	RuntimeCall, RuntimeEvent, RuntimeOrigin, TransactionByteFee, WeightToFee, XcmPallet,
->>>>>>> 759fe213
 };
 
 use crate::governance::StakingAdmin;
@@ -44,13 +39,8 @@
 use xcm::latest::prelude::*;
 use xcm_builder::{
 	AccountId32Aliases, AllowExplicitUnpaidExecutionFrom, AllowKnownQueryResponses,
-<<<<<<< HEAD
 	AllowSubscriptionsFrom, AllowTopLevelPaidExecutionFrom,
 	ChildParachainAsNative, ChildParachainConvertsVia, ChildSystemParachainAsSuperuser,
-=======
-	AllowSubscriptionsFrom, AllowTopLevelPaidExecutionFrom, ChildParachainAsNative,
-	ChildParachainConvertsVia, ChildSystemParachainAsSuperuser,
->>>>>>> 759fe213
 	CurrencyAdapter as XcmCurrencyAdapter, FixedWeightBounds, IsChildSystemParachain, IsConcrete,
 	MintLocation, OriginToPluralityVoice, SignedAccountId32AsNative, SignedToAccountId32,
 	SovereignSignedViaLocation, TakeWeightCredit, TrailingSetTopicAsId, UsingComponents,
@@ -312,36 +302,23 @@
 	type Aliasers = Nothing;
 }
 
-<<<<<<< HEAD
 parameter_types! {
 	pub const CollectiveBodyId: BodyId = BodyId::Unit;
-}
-
-parameter_types! {
 	// StakingAdmin pluralistic body.
 	pub const StakingAdminBodyId: BodyId = BodyId::Defense;
 	// Fellows pluralistic body.
 	pub const FellowsBodyId: BodyId = BodyId::Technical;
 }
 
-=======
->>>>>>> 759fe213
 #[cfg(feature = "runtime-benchmarks")]
 parameter_types! {
 	pub ReachableDest: Option<MultiLocation> = Some(Parachain(1000).into());
 }
 
-<<<<<<< HEAD
 /// Type to convert an `Origin` type value into a `MultiLocation` value which represents an interior location
 /// of this chain.
 pub type LocalOriginToLocation = (
 	// And a usual Signed origin to be used in XCM as a corresponding AccountId32
-=======
-/// Type to convert an `Origin` type value into a `MultiLocation` value which represents an interior
-/// location of this chain.
-pub type LocalOriginToLocation = (
-	// A usual Signed origin to be used in XCM as a corresponding AccountId32
->>>>>>> 759fe213
 	SignedToAccountId32<RuntimeOrigin, AccountId, ThisNetwork>,
 );
 
