// Copyright 2017-2022 Parity Technologies (UK) Ltd.
// This file is part of Polkadot.

// Polkadot is free software: you can redistribute it and/or modify
// it under the terms of the GNU General Public License as published by
// the Free Software Foundation, either version 3 of the License, or
// (at your option) any later version.

// Polkadot is distributed in the hope that it will be useful,
// but WITHOUT ANY WARRANTY; without even the implied warranty of
// MERCHANTABILITY or FITNESS FOR A PARTICULAR PURPOSE.  See the
// GNU General Public License for more details.

// You should have received a copy of the GNU General Public License
// along with Polkadot.  If not, see <http://www.gnu.org/licenses/>.
//! THIS FILE WAS AUTO-GENERATED USING THE SUBSTRATE BENCHMARK CLI VERSION 4.0.0-dev
//! DATE: 2023-02-28 (Y/M/D)
//! HOSTNAME: `bm6`, CPU: `Intel(R) Core(TM) i7-7700K CPU @ 4.20GHz`
//!
//! SHORT-NAME: `extrinsic`, LONG-NAME: `ExtrinsicBase`, RUNTIME: `Development`
//! WARMUPS: `10`, REPEAT: `100`
//! WEIGHT-PATH: `runtime/rococo/constants/src/weights/`
//! WEIGHT-METRIC: `Average`, WEIGHT-MUL: `1.0`, WEIGHT-ADD: `0`

// Executed Command:
//   ./target/production/polkadot
//   benchmark
//   overhead
//   --chain=rococo-dev
//   --execution=wasm
//   --wasm-execution=compiled
//   --weight-path=runtime/rococo/constants/src/weights/
//   --warmup=10
//   --repeat=100
//   --header=./file_header.txt

use sp_core::parameter_types;
use sp_weights::{constants::WEIGHT_REF_TIME_PER_NANOS, Weight};

parameter_types! {
	/// Time to execute a NO-OP extrinsic, for example `System::remark`.
	/// Calculated by multiplying the *Average* with `1.0` and adding `0`.
	///
	/// Stats nanoseconds:
	///   Min, Max: 94_214, 95_794
	///   Average:  94_585
	///   Median:   94_522
	///   Std-Dev:  285.28
	///
	/// Percentiles nanoseconds:
	///   99th: 95_419
	///   95th: 95_147
	///   75th: 94_666
	pub const ExtrinsicBaseWeight: Weight =
<<<<<<< HEAD
		Weight::from_parts(WEIGHT_REF_TIME_PER_NANOS.saturating_mul(89_587), 0);
=======
		Weight::from_ref_time(WEIGHT_REF_TIME_PER_NANOS.saturating_mul(94_585));
>>>>>>> 3dd83314
}

#[cfg(test)]
mod test_weights {
	use sp_weights::constants;

	/// Checks that the weight exists and is sane.
	// NOTE: If this test fails but you are sure that the generated values are fine,
	// you can delete it.
	#[test]
	fn sane() {
		let w = super::ExtrinsicBaseWeight::get();

		// At least 10 µs.
		assert!(
			w.ref_time() >= 10u64 * constants::WEIGHT_REF_TIME_PER_MICROS,
			"Weight should be at least 10 µs."
		);
		// At most 1 ms.
		assert!(
			w.ref_time() <= constants::WEIGHT_REF_TIME_PER_MILLIS,
			"Weight should be at most 1 ms."
		);
	}
}<|MERGE_RESOLUTION|>--- conflicted
+++ resolved
@@ -52,11 +52,7 @@
 	///   95th: 95_147
 	///   75th: 94_666
 	pub const ExtrinsicBaseWeight: Weight =
-<<<<<<< HEAD
-		Weight::from_parts(WEIGHT_REF_TIME_PER_NANOS.saturating_mul(89_587), 0);
-=======
 		Weight::from_ref_time(WEIGHT_REF_TIME_PER_NANOS.saturating_mul(94_585));
->>>>>>> 3dd83314
 }
 
 #[cfg(test)]
