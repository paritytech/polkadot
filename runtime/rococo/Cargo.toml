--- conflicted
+++ resolved
@@ -76,15 +76,10 @@
 bridge-runtime-common = { path = "../../bridges/bin/runtime-common", default-features = false }
 pallet-bridge-dispatch = { path = "../../bridges/modules/dispatch", default-features = false }
 pallet-bridge-grandpa = { path = "../../bridges/modules/grandpa", default-features = false }
-<<<<<<< HEAD
-
-max-encoded-len = { git = "https://github.com/paritytech/substrate", branch = "test-runner-2", default-features = false }
-=======
 pallet-bridge-messages = { path = "../../bridges/modules/messages", default-features = false }
->>>>>>> 2bad8079
 
 [build-dependencies]
-substrate-wasm-builder = { git = "https://github.com/paritytech/substrate", branch = "master" }
+substrate-wasm-builder = { git = "https://github.com/paritytech/substrate", branch = "test-runner-2" }
 
 [features]
 default = ["std"]
