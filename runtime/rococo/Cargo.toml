--- conflicted
+++ resolved
@@ -13,57 +13,52 @@
 smallvec = "1.6.1"
 log = { version = "0.4.14", default-features = false }
 
-frame-support = { git = "https://github.com/paritytech/substrate", default-features = false , branch = "master" }
-sp-api = { git = "https://github.com/paritytech/substrate", default-features = false , branch = "master" }
-sp-io = { git = "https://github.com/paritytech/substrate", default-features = false , branch = "master" }
-sp-std = { package = "sp-std", git = "https://github.com/paritytech/substrate", default-features = false , branch = "master" }
-sp-runtime = { git = "https://github.com/paritytech/substrate", default-features = false , branch = "master" }
-sp-session = { git = "https://github.com/paritytech/substrate", default-features = false , branch = "master" }
-sp-staking = { git = "https://github.com/paritytech/substrate", default-features = false , branch = "master" }
-sp-core = { git = "https://github.com/paritytech/substrate", default-features = false , branch = "master" }
-sp-version = { git = "https://github.com/paritytech/substrate", default-features = false , branch = "master" }
-
-tx-pool-api = { package = "sp-transaction-pool", git = "https://github.com/paritytech/substrate", default-features = false , branch = "master" }
-block-builder-api = { package = "sp-block-builder", git = "https://github.com/paritytech/substrate", default-features = false , branch = "master" }
-inherents = { package = "sp-inherents", git = "https://github.com/paritytech/substrate", default-features = false , branch = "master" }
-offchain-primitives = { package = "sp-offchain", git = "https://github.com/paritytech/substrate", default-features = false , branch = "master" }
-
-babe-primitives = { package = "sp-consensus-babe", git = "https://github.com/paritytech/substrate", default-features = false , branch = "master" }
-beefy-primitives = { git = "https://github.com/paritytech/substrate", default-features = false , branch = "master" }
-frame-executive = { git = "https://github.com/paritytech/substrate", default-features = false , branch = "master" }
-pallet-authority-discovery = { git = "https://github.com/paritytech/substrate", default-features = false , branch = "master" }
-pallet-authorship = { git = "https://github.com/paritytech/substrate", default-features = false , branch = "master" }
-pallet-babe = { git = "https://github.com/paritytech/substrate", default-features = false , branch = "master" }
-pallet-beefy = { git = "https://github.com/paritytech/substrate", default-features = false , branch = "master" }
-pallet-beefy-mmr = { git = "https://github.com/paritytech/substrate", default-features = false , branch = "master" }
-pallet-balances = { git = "https://github.com/paritytech/substrate", default-features = false , branch = "master" }
-pallet-collective = { git = "https://github.com/paritytech/substrate", default-features = false , branch = "master" }
-pallet-grandpa = { git = "https://github.com/paritytech/substrate", default-features = false , branch = "master" }
-pallet-im-online = { git = "https://github.com/paritytech/substrate", default-features = false , branch = "master" }
-pallet-indices = { git = "https://github.com/paritytech/substrate", default-features = false , branch = "master" }
-pallet-membership = { git = "https://github.com/paritytech/substrate", default-features = false , branch = "master" }
-pallet-mmr = { git = "https://github.com/paritytech/substrate", default-features = false , branch = "master" }
-pallet-mmr-primitives = { git = "https://github.com/paritytech/substrate", default-features = false , branch = "master" }
-pallet-multisig = { git = "https://github.com/paritytech/substrate", default-features = false , branch = "master" }
-pallet-transaction-payment = { git = "https://github.com/paritytech/substrate", default-features = false , branch = "master" }
-pallet-transaction-payment-rpc-runtime-api = { git = "https://github.com/paritytech/substrate", default-features = false , branch = "master" }
-pallet-session = { git = "https://github.com/paritytech/substrate", default-features = false , branch = "master" }
-pallet-staking = { git = "https://github.com/paritytech/substrate", default-features = false , branch = "master" }
-pallet-sudo = { git = "https://github.com/paritytech/substrate", default-features = false , branch = "master" }
-pallet-timestamp = { git = "https://github.com/paritytech/substrate", default-features = false , branch = "master" }
-pallet-offences = { git = "https://github.com/paritytech/substrate", default-features = false , branch = "master" }
-pallet-proxy = { git = "https://github.com/paritytech/substrate", default-features = false , branch = "master" }
-pallet-utility = { git = "https://github.com/paritytech/substrate", default-features = false , branch = "master" }
-authority-discovery-primitives = { package = "sp-authority-discovery", git = "https://github.com/paritytech/substrate", default-features = false , branch = "master" }
-
-<<<<<<< HEAD
-frame-system = { git = "https://github.com/paritytech/substrate", default-features = false , branch = "master" }
-frame-system-rpc-runtime-api = { git = "https://github.com/paritytech/substrate", default-features = false , branch = "master" }
-=======
+frame-support = { git = "https://github.com/paritytech/substrate", branch = "master", default-features = false }
+sp-api = { git = "https://github.com/paritytech/substrate", branch = "master", default-features = false }
+sp-io = { git = "https://github.com/paritytech/substrate", branch = "master", default-features = false }
+sp-std = { package = "sp-std", git = "https://github.com/paritytech/substrate", branch = "master", default-features = false }
+sp-runtime = { git = "https://github.com/paritytech/substrate", branch = "master", default-features = false }
+sp-session = { git = "https://github.com/paritytech/substrate", branch = "master", default-features = false }
+sp-staking = { git = "https://github.com/paritytech/substrate", branch = "master", default-features = false }
+sp-core = { git = "https://github.com/paritytech/substrate", branch = "master", default-features = false }
+sp-version = { git = "https://github.com/paritytech/substrate", branch = "master", default-features = false }
+
+tx-pool-api = { package = "sp-transaction-pool", git = "https://github.com/paritytech/substrate", branch = "master", default-features = false }
+block-builder-api = { package = "sp-block-builder", git = "https://github.com/paritytech/substrate", branch = "master", default-features = false }
+inherents = { package = "sp-inherents", git = "https://github.com/paritytech/substrate", branch = "master", default-features = false }
+offchain-primitives = { package = "sp-offchain", git = "https://github.com/paritytech/substrate", branch = "master", default-features = false }
+
+babe-primitives = { package = "sp-consensus-babe", git = "https://github.com/paritytech/substrate", branch = "master", default-features = false }
+beefy-primitives = { git = "https://github.com/paritytech/substrate", branch = "master", default-features = false }
+frame-executive = { git = "https://github.com/paritytech/substrate", branch = "master", default-features = false }
+pallet-authority-discovery = { git = "https://github.com/paritytech/substrate", branch = "master", default-features = false }
+pallet-authorship = { git = "https://github.com/paritytech/substrate", branch = "master", default-features = false }
+pallet-babe = { git = "https://github.com/paritytech/substrate", branch = "master", default-features = false }
+pallet-beefy = { git = "https://github.com/paritytech/substrate", branch = "master", default-features = false }
+pallet-beefy-mmr = { git = "https://github.com/paritytech/substrate", branch = "master", default-features = false }
+pallet-balances = { git = "https://github.com/paritytech/substrate", branch = "master", default-features = false }
+pallet-collective = { git = "https://github.com/paritytech/substrate", branch = "master", default-features = false }
+pallet-grandpa = { git = "https://github.com/paritytech/substrate", branch = "master", default-features = false }
+pallet-im-online = { git = "https://github.com/paritytech/substrate", branch = "master", default-features = false }
+pallet-indices = { git = "https://github.com/paritytech/substrate", branch = "master", default-features = false }
+pallet-membership = { git = "https://github.com/paritytech/substrate", branch = "master", default-features = false }
+pallet-mmr = { git = "https://github.com/paritytech/substrate", branch = "master", default-features = false }
+pallet-mmr-primitives = { git = "https://github.com/paritytech/substrate", branch = "master", default-features = false }
+pallet-multisig = { git = "https://github.com/paritytech/substrate", branch = "master", default-features = false }
+pallet-transaction-payment = { git = "https://github.com/paritytech/substrate", branch = "master", default-features = false }
+pallet-transaction-payment-rpc-runtime-api = { git = "https://github.com/paritytech/substrate", branch = "master", default-features = false }
+pallet-session = { git = "https://github.com/paritytech/substrate", branch = "master", default-features = false }
+pallet-staking = { git = "https://github.com/paritytech/substrate", branch = "master", default-features = false }
+pallet-sudo = { git = "https://github.com/paritytech/substrate", branch = "master", default-features = false }
+pallet-timestamp = { git = "https://github.com/paritytech/substrate", branch = "master", default-features = false }
+pallet-offences = { git = "https://github.com/paritytech/substrate", branch = "master", default-features = false }
+pallet-proxy = { git = "https://github.com/paritytech/substrate", branch = "master", default-features = false }
+pallet-utility = { git = "https://github.com/paritytech/substrate", branch = "master", default-features = false }
+authority-discovery-primitives = { package = "sp-authority-discovery", git = "https://github.com/paritytech/substrate", branch = "master", default-features = false }
+
 frame-system = { git = "https://github.com/paritytech/substrate", branch = "master", default-features = false }
 frame-system-rpc-runtime-api = { git = "https://github.com/paritytech/substrate", branch = "master", default-features = false }
 rococo-runtime-constants = { package = "rococo-runtime-constants", path = "./constants", default-features = false }
->>>>>>> 634f649b
 
 runtime-common = { package = "polkadot-runtime-common", path = "../common", default-features = false }
 primitives = { package = "polkadot-primitives", path = "../../primitives", default-features = false }
@@ -86,7 +81,7 @@
 pallet-bridge-messages = { path = "../../bridges/modules/messages", default-features = false }
 
 # Benchmarking Dependencies
-frame-benchmarking = { git = "https://github.com/paritytech/substrate", default-features = false, optional = true , branch = "master" }
+frame-benchmarking = { git = "https://github.com/paritytech/substrate", branch = "master", default-features = false, optional = true }
 hex-literal = { version = "0.3.4", optional = true }
 
 [build-dependencies]
@@ -182,11 +177,7 @@
 	"pallet-xcm/runtime-benchmarks",
 	"xcm-builder/runtime-benchmarks",
 	"pallet-multisig/runtime-benchmarks",
-<<<<<<< HEAD
-	"frame-benchmarking",
-=======
 	"frame-benchmarking/runtime-benchmarks",
->>>>>>> 634f649b
 	"hex-literal",
 	"runtime-parachains/runtime-benchmarks",
 ]
