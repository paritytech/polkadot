// Copyright 2021 Parity Technologies (UK) Ltd.
// This file is part of Polkadot.

// Polkadot is free software: you can redistribute it and/or modify
// it under the terms of the GNU General Public License as published by
// the Free Software Foundation, either version 3 of the License, or
// (at your option) any later version.

// Polkadot is distributed in the hope that it will be useful,
// but WITHOUT ANY WARRANTY; without even the implied warranty of
// MERCHANTABILITY or FITNESS FOR A PARTICULAR PURPOSE.  See the
// GNU General Public License for more details.

// You should have received a copy of the GNU General Public License
// along with Polkadot.  If not, see <http://www.gnu.org/licenses/>.

use frame_support::{parameter_types, traits::Everything, weights::Weight};
use xcm::latest::prelude::*;
use xcm_builder::{AllowUnpaidExecutionFrom, FixedWeightBounds, SignedToAccountId32};
use xcm_executor::{
	traits::{InvertLocation, TransactAsset, WeightTrader},
	Assets,
};

parameter_types! {
	pub const OurNetwork: NetworkId = NetworkId::Polkadot;
	pub const MaxInstructions: u32 = 100;
}

/// Type to convert an `Origin` type value into a `MultiLocation` value which represents an interior location
/// of this chain.
pub type LocalOriginToLocation = (
	// And a usual Signed origin to be used in XCM as a corresponding AccountId32
	SignedToAccountId32<crate::Origin, crate::AccountId, OurNetwork>,
);

pub struct DoNothingRouter;
impl SendXcm for DoNothingRouter {
<<<<<<< HEAD
	fn send_xcm(_dest: impl Into<MultiLocation>, _msg: Xcm<()>) -> XcmResult {
=======
	fn send_xcm(_dest: MultiLocation, _msg: Xcm<()>) -> SendResult {
>>>>>>> ccfd5b91
		Ok(())
	}
}

pub type Barrier = AllowUnpaidExecutionFrom<Everything>;

pub struct DummyAssetTransactor;
impl TransactAsset for DummyAssetTransactor {
	fn deposit_asset(_what: &MultiAsset, _who: &MultiLocation) -> XcmResult {
		Ok(())
	}

	fn withdraw_asset(_what: &MultiAsset, _who: &MultiLocation) -> Result<Assets, XcmError> {
		let asset: MultiAsset = (Parent, 100_000).into();
		Ok(asset.into())
	}
}

pub struct DummyWeightTrader;
impl WeightTrader for DummyWeightTrader {
	fn new() -> Self {
		DummyWeightTrader
	}

	fn buy_weight(&mut self, _weight: Weight, _payment: Assets) -> Result<Assets, XcmError> {
		Ok(Assets::default())
	}
}

pub struct InvertNothing;
impl InvertLocation for InvertNothing {
	fn invert_location(_: &MultiLocation) -> MultiLocation {
		Here.into()
	}
}

pub struct XcmConfig;
impl xcm_executor::Config for XcmConfig {
	type Call = super::Call;
	type XcmSender = DoNothingRouter;
	type AssetTransactor = DummyAssetTransactor;
	type OriginConverter = pallet_xcm::XcmPassthrough<super::Origin>;
	type IsReserve = ();
	type IsTeleporter = ();
	type LocationInverter = InvertNothing;
	type Barrier = Barrier;
	type Weigher = FixedWeightBounds<super::BaseXcmWeight, super::Call, MaxInstructions>;
	type Trader = DummyWeightTrader;
	type ResponseHandler = super::Xcm;
}<|MERGE_RESOLUTION|>--- conflicted
+++ resolved
@@ -36,11 +36,7 @@
 
 pub struct DoNothingRouter;
 impl SendXcm for DoNothingRouter {
-<<<<<<< HEAD
-	fn send_xcm(_dest: impl Into<MultiLocation>, _msg: Xcm<()>) -> XcmResult {
-=======
-	fn send_xcm(_dest: MultiLocation, _msg: Xcm<()>) -> SendResult {
->>>>>>> ccfd5b91
+	fn send_xcm(_dest: impl Into<MultiLocation>, _msg: Xcm<()>) -> SendResult {
 		Ok(())
 	}
 }
