--- conflicted
+++ resolved
@@ -116,11 +116,8 @@
 	type UniversalAliases = Nothing;
 	type CallDispatcher = super::RuntimeCall;
 	type SafeCallFilter = Everything;
-<<<<<<< HEAD
+	type Aliasers = Nothing;
 	type TransactionalProcessor = FrameTransactionalProcessor;
-=======
-	type Aliasers = Nothing;
->>>>>>> 04f80142
 }
 
 #[cfg(feature = "runtime-benchmarks")]
