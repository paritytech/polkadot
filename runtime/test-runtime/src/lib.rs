--- conflicted
+++ resolved
@@ -136,13 +136,8 @@
 	type BlockWeights = BlockWeights;
 	type BlockLength = BlockLength;
 	type DbWeight = ();
-<<<<<<< HEAD
 	type RuntimeOrigin = RuntimeOrigin;
-	type Call = Call;
-=======
-	type Origin = Origin;
 	type RuntimeCall = RuntimeCall;
->>>>>>> 28acc786
 	type Index = Nonce;
 	type BlockNumber = BlockNumber;
 	type Hash = HashT;
@@ -545,43 +540,25 @@
 impl pallet_xcm::Config for Runtime {
 	// The config types here are entirely configurable, since the only one that is sorely needed
 	// is `XcmExecutor`, which will be used in unit tests located in xcm-executor.
-<<<<<<< HEAD
-	type Event = Event;
+	type RuntimeEvent = RuntimeEvent;
 	type ExecuteXcmOrigin = xcm_builder::EnsureXcmOrigin<RuntimeOrigin, LocalOriginToLocation>;
 	type LocationInverter = xcm_config::InvertNothing;
 	type SendXcmOrigin = xcm_builder::EnsureXcmOrigin<RuntimeOrigin, LocalOriginToLocation>;
-	type Weigher = xcm_builder::FixedWeightBounds<BaseXcmWeight, Call, MaxInstructions>;
-=======
-	type RuntimeEvent = RuntimeEvent;
-	type ExecuteXcmOrigin = xcm_builder::EnsureXcmOrigin<Origin, LocalOriginToLocation>;
-	type LocationInverter = xcm_config::InvertNothing;
-	type SendXcmOrigin = xcm_builder::EnsureXcmOrigin<Origin, LocalOriginToLocation>;
 	type Weigher = xcm_builder::FixedWeightBounds<BaseXcmWeight, RuntimeCall, MaxInstructions>;
->>>>>>> 28acc786
 	type XcmRouter = xcm_config::DoNothingRouter;
 	type XcmExecuteFilter = Everything;
 	type XcmExecutor = xcm_executor::XcmExecutor<xcm_config::XcmConfig>;
 	type XcmTeleportFilter = Everything;
 	type XcmReserveTransferFilter = Everything;
-<<<<<<< HEAD
 	type RuntimeOrigin = RuntimeOrigin;
-	type Call = Call;
-=======
-	type Origin = Origin;
 	type RuntimeCall = RuntimeCall;
->>>>>>> 28acc786
 	const VERSION_DISCOVERY_QUEUE_SIZE: u32 = 100;
 	type AdvertisedXcmVersion = pallet_xcm::CurrentXcmVersion;
 }
 
 impl parachains_hrmp::Config for Runtime {
-<<<<<<< HEAD
-	type Event = Event;
 	type RuntimeOrigin = RuntimeOrigin;
-=======
-	type RuntimeEvent = RuntimeEvent;
-	type Origin = Origin;
->>>>>>> 28acc786
+	type RuntimeEvent = RuntimeEvent;
 	type Currency = Balances;
 	type WeightInfo = parachains_hrmp::TestWeightInfo;
 }
@@ -593,15 +570,9 @@
 impl parachains_origin::Config for Runtime {}
 
 impl pallet_test_notifier::Config for Runtime {
-<<<<<<< HEAD
-	type Event = Event;
+	type RuntimeEvent = RuntimeEvent;
 	type RuntimeOrigin = RuntimeOrigin;
-	type Call = Call;
-=======
-	type RuntimeEvent = RuntimeEvent;
-	type Origin = Origin;
 	type RuntimeCall = RuntimeCall;
->>>>>>> 28acc786
 }
 
 #[frame_support::pallet]
@@ -618,17 +589,10 @@
 
 	#[pallet::config]
 	pub trait Config: frame_system::Config + pallet_xcm::Config {
-<<<<<<< HEAD
-		type Event: IsType<<Self as frame_system::Config>::Event> + From<Event<Self>>;
+		type RuntimeEvent: IsType<<Self as frame_system::Config>::RuntimeEvent> + From<Event<Self>>;
 		type RuntimeOrigin: IsType<<Self as frame_system::Config>::RuntimeOrigin>
 			+ Into<Result<pallet_xcm::Origin, <Self as Config>::RuntimeOrigin>>;
-		type Call: IsType<<Self as pallet_xcm::Config>::Call> + From<Call<Self>>;
-=======
-		type RuntimeEvent: IsType<<Self as frame_system::Config>::RuntimeEvent> + From<Event<Self>>;
-		type Origin: IsType<<Self as frame_system::Config>::Origin>
-			+ Into<Result<pallet_xcm::Origin, <Self as Config>::Origin>>;
 		type RuntimeCall: IsType<<Self as pallet_xcm::Config>::RuntimeCall> + From<Call<Self>>;
->>>>>>> 28acc786
 	}
 
 	#[pallet::event]
