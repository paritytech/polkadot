--- conflicted
+++ resolved
@@ -305,11 +305,7 @@
 	type NextNewSession = Session;
 	type ElectionLookahead = ElectionLookahead;
 	type Call = Call;
-<<<<<<< HEAD
-=======
-	type SubmitTransaction = system::offchain::TransactionSubmitter<(), Runtime, Extrinsic>;
 	type UnsignedPriority = StakingUnsignedPriority;
->>>>>>> 943db8e2
 }
 
 impl grandpa::Trait for Runtime {
