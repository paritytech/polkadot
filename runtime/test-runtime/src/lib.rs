--- conflicted
+++ resolved
@@ -305,11 +305,8 @@
 	pub storage SlashDeferDuration: pallet_staking::EraIndex = 27;
 	pub const RewardCurve: &'static PiecewiseLinear<'static> = &REWARD_CURVE;
 	pub storage MaxNominatorRewardedPerValidator: u32 = 64;
-<<<<<<< HEAD
 	pub storage OffendingValidatorsThreshold: Perbill = Perbill::from_percent(17);
-=======
 	pub const MaxAuthorities: u32 = 100_000;
->>>>>>> 99c52e4a
 }
 
 impl frame_election_provider_support::onchain::Config for Runtime {
