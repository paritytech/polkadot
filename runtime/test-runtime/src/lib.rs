// Copyright 2017-2020 Parity Technologies (UK) Ltd.
// This file is part of Polkadot.

// Polkadot is free software: you can redistribute it and/or modify
// it under the terms of the GNU General Public License as published by
// the Free Software Foundation, either version 3 of the License, or
// (at your option) any later version.

// Polkadot is distributed in the hope that it will be useful,
// but WITHOUT ANY WARRANTY; without even the implied warranty of
// MERCHANTABILITY or FITNESS FOR A PARTICULAR PURPOSE.  See the
// GNU General Public License for more details.

// You should have received a copy of the GNU General Public License
// along with Polkadot.  If not, see <http://www.gnu.org/licenses/>.

//! The Polkadot runtime. This can be compiled with `#[no_std]`, ready for Wasm.

#![cfg_attr(not(feature = "std"), no_std)]
// `construct_runtime!` does a lot of recursion and requires us to increase the limit to 256.
#![recursion_limit = "256"]

use pallet_transaction_payment::CurrencyAdapter;
use sp_std::prelude::*;
use sp_std::collections::btree_map::BTreeMap;
use parity_scale_codec::Encode;

use polkadot_runtime_parachains::configuration as parachains_configuration;
use polkadot_runtime_parachains::inclusion as parachains_inclusion;
use polkadot_runtime_parachains::inclusion_inherent as parachains_inclusion_inherent;
use polkadot_runtime_parachains::initializer as parachains_initializer;
use polkadot_runtime_parachains::session_info as parachains_session_info;
use polkadot_runtime_parachains::paras as parachains_paras;
use polkadot_runtime_parachains::dmp as parachains_dmp;
use polkadot_runtime_parachains::ump as parachains_ump;
use polkadot_runtime_parachains::hrmp as parachains_hrmp;
use polkadot_runtime_parachains::scheduler as parachains_scheduler;
use polkadot_runtime_parachains::runtime_api_impl::v1 as runtime_impl;

use primitives::v1::{
	AccountId, AccountIndex, Balance, BlockNumber, CandidateEvent, CommittedCandidateReceipt,
	CoreState, GroupRotationInfo, Hash as HashT, Id as ParaId, Moment, Nonce, OccupiedCoreAssumption,
	PersistedValidationData, Signature, ValidationCode, ValidationData, ValidatorId, ValidatorIndex,
	InboundDownwardMessage, InboundHrmpMessage, SessionInfo,
};
use runtime_common::{
	claims, SlowAdjustingFeeUpdate, paras_sudo_wrapper,
	BlockHashCount, MaximumBlockWeight, AvailableBlockRatio,
	MaximumBlockLength, BlockExecutionWeight, ExtrinsicBaseWeight,
};
use sp_runtime::{
	create_runtime_str, generic, impl_opaque_keys,
	ApplyExtrinsicResult, Perbill, KeyTypeId,
	transaction_validity::{
		TransactionValidity, TransactionSource, TransactionPriority,
	},
	curve::PiecewiseLinear,
	traits::{
		BlakeTwo256, Block as BlockT, StaticLookup, OpaqueKeys, ConvertInto,
		Extrinsic as ExtrinsicT, SaturatedConversion, Verify,
	},
};
use sp_version::RuntimeVersion;
use pallet_grandpa::{AuthorityId as GrandpaId, fg_primitives};
#[cfg(any(feature = "std", test))]
use sp_version::NativeVersion;
use sp_core::OpaqueMetadata;
use sp_staking::SessionIndex;
use frame_support::{
	parameter_types, construct_runtime, debug,
	traits::{KeyOwnerProofSystem, Randomness},
	weights::Weight,
};
use authority_discovery_primitives::AuthorityId as AuthorityDiscoveryId;
use pallet_transaction_payment_rpc_runtime_api::RuntimeDispatchInfo;
use pallet_session::historical as session_historical;

#[cfg(feature = "std")]
pub use pallet_staking::StakerStatus;
#[cfg(any(feature = "std", test))]
pub use sp_runtime::BuildStorage;
pub use pallet_timestamp::Call as TimestampCall;
pub use pallet_balances::Call as BalancesCall;
pub use paras_sudo_wrapper::Call as ParasSudoWrapperCall;
pub use pallet_sudo::Call as SudoCall;

/// Constant values used within the runtime.
pub mod constants;
use constants::{time::*, currency::*, fee::*};

// Make the WASM binary available.
#[cfg(feature = "std")]
include!(concat!(env!("OUT_DIR"), "/wasm_binary.rs"));

/// Runtime version (Test).
pub const VERSION: RuntimeVersion = RuntimeVersion {
	spec_name: create_runtime_str!("polkadot-test-runtime"),
	impl_name: create_runtime_str!("parity-polkadot-test-runtime"),
	authoring_version: 2,
	spec_version: 1055,
	impl_version: 0,
	apis: RUNTIME_API_VERSIONS,
	transaction_version: 1,
};

/// Native version.
#[cfg(any(feature = "std", test))]
pub fn native_version() -> NativeVersion {
	NativeVersion {
		runtime_version: VERSION,
		can_author_with: Default::default(),
	}
}

sp_api::decl_runtime_apis! {
	pub trait GetLastTimestamp {
		/// Returns the last timestamp of a runtime.
		fn get_last_timestamp() -> u64;
	}
}

parameter_types! {
	pub const Version: RuntimeVersion = VERSION;
}

impl frame_system::Config for Runtime {
	type BaseCallFilter = ();
	type Origin = Origin;
	type Call = Call;
	type Index = Nonce;
	type BlockNumber = BlockNumber;
	type Hash = HashT;
	type Hashing = BlakeTwo256;
	type AccountId = AccountId;
	type Lookup = Indices;
	type Header = generic::Header<BlockNumber, BlakeTwo256>;
	type Event = Event;
	type BlockHashCount = BlockHashCount;
	type MaximumBlockWeight = MaximumBlockWeight;
	type DbWeight = ();
	type BlockExecutionWeight = BlockExecutionWeight;
	type ExtrinsicBaseWeight = ExtrinsicBaseWeight;
	type MaximumExtrinsicWeight = MaximumBlockWeight;
	type MaximumBlockLength = MaximumBlockLength;
	type AvailableBlockRatio = AvailableBlockRatio;
	type Version = Version;
	type PalletInfo = PalletInfo;
	type AccountData = pallet_balances::AccountData<Balance>;
	type OnNewAccount = ();
	type OnKilledAccount = ();
	type SystemWeightInfo = ();
}

impl<C> frame_system::offchain::SendTransactionTypes<C> for Runtime where
	Call: From<C>,
{
	type OverarchingCall = Call;
	type Extrinsic = UncheckedExtrinsic;
}

parameter_types! {
	pub storage EpochDuration: u64 = EPOCH_DURATION_IN_BLOCKS as u64;
	pub storage ExpectedBlockTime: Moment = MILLISECS_PER_BLOCK;
}

impl pallet_babe::Config for Runtime {
	type EpochDuration = EpochDuration;
	type ExpectedBlockTime = ExpectedBlockTime;

	// session module is the trigger
	type EpochChangeTrigger = pallet_babe::ExternalTrigger;

	type KeyOwnerProofSystem = ();

	type KeyOwnerProof = <Self::KeyOwnerProofSystem as KeyOwnerProofSystem<(
		KeyTypeId,
		pallet_babe::AuthorityId,
	)>>::Proof;

	type KeyOwnerIdentification = <Self::KeyOwnerProofSystem as KeyOwnerProofSystem<(
		KeyTypeId,
		pallet_babe::AuthorityId,
	)>>::IdentificationTuple;

	type HandleEquivocation = ();

	type WeightInfo = ();
}

parameter_types! {
	pub storage IndexDeposit: Balance = 1 * DOLLARS;
}

impl pallet_indices::Config for Runtime {
	type AccountIndex = AccountIndex;
	type Currency = Balances;
	type Deposit = IndexDeposit;
	type Event = Event;
	type WeightInfo = ();
}

parameter_types! {
	pub storage ExistentialDeposit: Balance = 1 * CENTS;
	pub storage MaxLocks: u32 = 50;
}

impl pallet_balances::Config for Runtime {
	type Balance = Balance;
	type DustRemoval = ();
	type Event = Event;
	type ExistentialDeposit = ExistentialDeposit;
	type AccountStore = System;
	type MaxLocks = MaxLocks;
	type WeightInfo = ();
}

parameter_types! {
	pub storage TransactionByteFee: Balance = 10 * MILLICENTS;
}

impl pallet_transaction_payment::Config for Runtime {
	type OnChargeTransaction = CurrencyAdapter<Balances, ()>;
	type TransactionByteFee = TransactionByteFee;
	type WeightToFee = WeightToFee;
	type FeeMultiplierUpdate = SlowAdjustingFeeUpdate<Self>;
}

parameter_types! {
	pub storage SlotDuration: u64 = SLOT_DURATION;
	pub storage MinimumPeriod: u64 = SlotDuration::get() / 2;
}
impl pallet_timestamp::Config for Runtime {
	type Moment = u64;
	type OnTimestampSet = Babe;
	type MinimumPeriod = MinimumPeriod;
	type WeightInfo = ();
}

parameter_types! {
	pub storage UncleGenerations: u32 = 0;
}

// TODO: substrate#2986 implement this properly
impl pallet_authorship::Config for Runtime {
	type FindAuthor = pallet_session::FindAccountFromAuthorIndex<Self, Babe>;
	type UncleGenerations = UncleGenerations;
	type FilterUncle = ();
	type EventHandler = Staking;
}

parameter_types! {
	pub storage Period: BlockNumber = 10 * MINUTES;
	pub storage Offset: BlockNumber = 0;
}

impl_opaque_keys! {
	pub struct SessionKeys {
		pub grandpa: Grandpa,
		pub babe: Babe,
		pub parachain_validator: Initializer,
		pub authority_discovery: AuthorityDiscovery,
	}
}

parameter_types! {
	pub storage DisabledValidatorsThreshold: Perbill = Perbill::from_percent(17);
}

impl pallet_session::Config for Runtime {
	type Event = Event;
	type ValidatorId = AccountId;
	type ValidatorIdOf = pallet_staking::StashOf<Self>;
	type ShouldEndSession = Babe;
	type NextSessionRotation = Babe;
	type SessionManager = Staking;
	type SessionHandler = <SessionKeys as OpaqueKeys>::KeyTypeIdProviders;
	type Keys = SessionKeys;
	type DisabledValidatorsThreshold = DisabledValidatorsThreshold;
	type WeightInfo = ();
}

impl pallet_session::historical::Config for Runtime {
	type FullIdentification = pallet_staking::Exposure<AccountId, Balance>;
	type FullIdentificationOf = pallet_staking::ExposureOf<Runtime>;
}

pallet_staking_reward_curve::build! {
	const REWARD_CURVE: PiecewiseLinear<'static> = curve!(
		min_inflation: 0_025_000,
		max_inflation: 0_100_000,
		ideal_stake: 0_500_000,
		falloff: 0_050_000,
		max_piece_count: 40,
		test_precision: 0_005_000,
	);
}

parameter_types! {
	// Six sessions in an era (6 hours).
	pub storage SessionsPerEra: SessionIndex = 6;
	// 28 eras for unbonding (7 days).
	pub storage BondingDuration: pallet_staking::EraIndex = 28;
	// 27 eras in which slashes can be cancelled (a bit less than 7 days).
	pub storage SlashDeferDuration: pallet_staking::EraIndex = 27;
	pub const RewardCurve: &'static PiecewiseLinear<'static> = &REWARD_CURVE;
	pub storage MaxNominatorRewardedPerValidator: u32 = 64;
	pub storage ElectionLookahead: BlockNumber = 0;
	pub storage StakingUnsignedPriority: TransactionPriority = TransactionPriority::max_value() / 2;
	pub storage MaxIterations: u32 = 10;
	pub MinSolutionScoreBump: Perbill = Perbill::from_rational_approximation(5u32, 10_000);
}

impl pallet_staking::Config for Runtime {
	type Currency = Balances;
	type UnixTime = Timestamp;
	type CurrencyToVote = frame_support::traits::U128CurrencyToVote;
	type RewardRemainder = ();
	type Event = Event;
	type Slash = ();
	type Reward = ();
	type SessionsPerEra = SessionsPerEra;
	type BondingDuration = BondingDuration;
	type SlashDeferDuration = SlashDeferDuration;
	// A majority of the council can cancel the slash.
	type SlashCancelOrigin = frame_system::EnsureNever<()>;
	type SessionInterface = Self;
	type RewardCurve = RewardCurve;
	type MaxNominatorRewardedPerValidator = MaxNominatorRewardedPerValidator;
	type NextNewSession = Session;
	type ElectionLookahead = ElectionLookahead;
	type Call = Call;
	type UnsignedPriority = StakingUnsignedPriority;
	type MaxIterations = MaxIterations;
	type OffchainSolutionWeightLimit = MaximumBlockWeight;
	type MinSolutionScoreBump = MinSolutionScoreBump;
	type WeightInfo = ();

}

impl pallet_grandpa::Config for Runtime {
	type Event = Event;
	type Call = Call;

	type KeyOwnerProofSystem = ();

	type KeyOwnerProof =
		<Self::KeyOwnerProofSystem as KeyOwnerProofSystem<(KeyTypeId, GrandpaId)>>::Proof;

	type KeyOwnerIdentification = <Self::KeyOwnerProofSystem as KeyOwnerProofSystem<(
		KeyTypeId,
		GrandpaId,
	)>>::IdentificationTuple;

	type HandleEquivocation = ();

	type WeightInfo = ();
}

impl<LocalCall> frame_system::offchain::CreateSignedTransaction<LocalCall> for Runtime where
	Call: From<LocalCall>,
{
	fn create_transaction<C: frame_system::offchain::AppCrypto<Self::Public, Self::Signature>>(
		call: Call,
		public: <Signature as Verify>::Signer,
		account: AccountId,
		nonce: <Runtime as frame_system::Config>::Index,
	) -> Option<(Call, <UncheckedExtrinsic as ExtrinsicT>::SignaturePayload)> {
		let period = BlockHashCount::get()
			.checked_next_power_of_two()
			.map(|c| c / 2)
			.unwrap_or(2) as u64;

		let current_block = System::block_number()
			.saturated_into::<u64>()
			.saturating_sub(1);
		let tip = 0;
		let extra: SignedExtra = (
			frame_system::CheckSpecVersion::<Runtime>::new(),
			frame_system::CheckTxVersion::<Runtime>::new(),
			frame_system::CheckGenesis::<Runtime>::new(),
			frame_system::CheckMortality::<Runtime>::from(generic::Era::mortal(period, current_block)),
			frame_system::CheckNonce::<Runtime>::from(nonce),
			frame_system::CheckWeight::<Runtime>::new(),
			pallet_transaction_payment::ChargeTransactionPayment::<Runtime>::from(tip),
		);
		let raw_payload = SignedPayload::new(call, extra).map_err(|e| {
			debug::warn!("Unable to create signed payload: {:?}", e);
		}).ok()?;
		let signature = raw_payload.using_encoded(|payload| {
			C::sign(payload, public)
		})?;
		let (call, extra, _) = raw_payload.deconstruct();
		let address = Indices::unlookup(account);
		Some((call, (address, signature, extra)))
	}
}

impl frame_system::offchain::SigningTypes for Runtime {
	type Public = <Signature as Verify>::Signer;
	type Signature = Signature;
}

parameter_types! {
	pub storage OffencesWeightSoftLimit: Weight = Perbill::from_percent(60) * MaximumBlockWeight::get();
}

impl pallet_offences::Config for Runtime {
	type Event = Event;
	type IdentificationTuple = pallet_session::historical::IdentificationTuple<Self>;
	type OnOffenceHandler = Staking;
	type WeightSoftLimit = OffencesWeightSoftLimit;
}

impl pallet_authority_discovery::Config for Runtime {}

parameter_types! {
	pub storage LeasePeriod: BlockNumber = 100_000;
	pub storage EndingPeriod: BlockNumber = 1000;
}

parameter_types! {
	pub Prefix: &'static [u8] = b"Pay KSMs to the Kusama account:";
}

impl claims::Config for Runtime {
	type Event = Event;
	type VestingSchedule = Vesting;
	type Prefix = Prefix;
	type MoveClaimOrigin = frame_system::EnsureRoot<AccountId>;
}

parameter_types! {
	pub storage MinVestedTransfer: Balance = 100 * DOLLARS;
}

impl pallet_vesting::Config for Runtime {
	type Event = Event;
	type Currency = Balances;
	type BlockNumberToBalance = ConvertInto;
	type MinVestedTransfer = MinVestedTransfer;
	type WeightInfo = ();
}

impl pallet_sudo::Config for Runtime {
	type Event = Event;
	type Call = Call;
}

impl parachains_configuration::Config for Runtime {}

impl parachains_inclusion::Config for Runtime {
	type Event = Event;
}

impl parachains_inclusion_inherent::Config for Runtime {}

impl parachains_initializer::Config for Runtime {
	type Randomness = RandomnessCollectiveFlip;
}

<<<<<<< HEAD
impl parachains_paras::Config for Runtime {
=======
impl parachains_session_info::Trait for Runtime {}

impl parachains_paras::Trait for Runtime {
>>>>>>> d00c05ba
	type Origin = Origin;
}

impl parachains_dmp::Config for Runtime {}

impl parachains_ump::Config for Runtime {
	type UmpSink = ();
}

impl parachains_hrmp::Config for Runtime {
	type Origin = Origin;
}

impl parachains_scheduler::Config for Runtime {}

impl paras_sudo_wrapper::Config for Runtime {}

construct_runtime! {
	pub enum Runtime where
		Block = Block,
		NodeBlock = primitives::v1::Block,
		UncheckedExtrinsic = UncheckedExtrinsic
	{
		// Basic stuff; balances is uncallable initially.
		System: frame_system::{Module, Call, Storage, Config, Event<T>},
		RandomnessCollectiveFlip: pallet_randomness_collective_flip::{Module, Storage},

		// Must be before session.
		Babe: pallet_babe::{Module, Call, Storage, Config, Inherent},

		Timestamp: pallet_timestamp::{Module, Call, Storage, Inherent},
		Indices: pallet_indices::{Module, Call, Storage, Config<T>, Event<T>},
		Balances: pallet_balances::{Module, Call, Storage, Config<T>, Event<T>},
		TransactionPayment: pallet_transaction_payment::{Module, Storage},

		// Consensus support.
		Authorship: pallet_authorship::{Module, Call, Storage},
		Staking: pallet_staking::{Module, Call, Storage, Config<T>, Event<T>, ValidateUnsigned},
		Offences: pallet_offences::{Module, Call, Storage, Event},
		Historical: session_historical::{Module},
		Session: pallet_session::{Module, Call, Storage, Event, Config<T>},
		Grandpa: pallet_grandpa::{Module, Call, Storage, Config, Event},
		AuthorityDiscovery: pallet_authority_discovery::{Module, Call, Config},

		// Claims. Usable initially.
		Claims: claims::{Module, Call, Storage, Event<T>, Config<T>, ValidateUnsigned},

		// Vesting. Usable initially, but removed once all vesting is finished.
		Vesting: pallet_vesting::{Module, Call, Storage, Event<T>, Config<T>},

		// Parachains runtime modules
		ParachainsConfiguration: parachains_configuration::{Module, Call, Storage, Config<T>},
		Inclusion: parachains_inclusion::{Module, Call, Storage, Event<T>},
		InclusionInherent: parachains_inclusion_inherent::{Module, Call, Storage, Inherent},
		Initializer: parachains_initializer::{Module, Call, Storage},
		Paras: parachains_paras::{Module, Call, Storage, Origin},
		Scheduler: parachains_scheduler::{Module, Call, Storage},
		ParasSudoWrapper: paras_sudo_wrapper::{Module, Call},

		Sudo: pallet_sudo::{Module, Call, Storage, Config<T>, Event<T>},
	}
}

/// The address format for describing accounts.
pub type Address = <Indices as StaticLookup>::Source;
/// Block header type as expected by this runtime.
pub type Header = generic::Header<BlockNumber, BlakeTwo256>;
/// Block type as expected by this runtime.
pub type Block = generic::Block<Header, UncheckedExtrinsic>;
/// A Block signed with a Justification
pub type SignedBlock = generic::SignedBlock<Block>;
/// BlockId type as expected by this runtime.
pub type BlockId = generic::BlockId<Block>;
/// The SignedExtension to the basic transaction logic.
pub type SignedExtra = (
	frame_system::CheckSpecVersion<Runtime>,
	frame_system::CheckTxVersion<Runtime>,
	frame_system::CheckGenesis<Runtime>,
	frame_system::CheckMortality<Runtime>,
	frame_system::CheckNonce<Runtime>,
	frame_system::CheckWeight<Runtime>,
	pallet_transaction_payment::ChargeTransactionPayment::<Runtime>,
);
/// Unchecked extrinsic type as expected by this runtime.
pub type UncheckedExtrinsic = generic::UncheckedExtrinsic<Address, Call, Signature, SignedExtra>;
/// Extrinsic type that has already been checked.
pub type CheckedExtrinsic = generic::CheckedExtrinsic<AccountId, Nonce, Call>;
/// Executive: handles dispatch to the various modules.
pub type Executive = frame_executive::Executive<Runtime, Block, frame_system::ChainContext<Runtime>, Runtime, AllModules>;
/// The payload being signed in transactions.
pub type SignedPayload = generic::SignedPayload<Call, SignedExtra>;

pub type Hash = <Block as BlockT>::Hash;
pub type Extrinsic = <Block as BlockT>::Extrinsic;

sp_api::impl_runtime_apis! {
	impl sp_api::Core<Block> for Runtime {
		fn version() -> RuntimeVersion {
			VERSION
		}

		fn execute_block(block: Block) {
			Executive::execute_block(block)
		}

		fn initialize_block(header: &<Block as BlockT>::Header) {
			Executive::initialize_block(header)
		}
	}

	impl sp_api::Metadata<Block> for Runtime {
		fn metadata() -> OpaqueMetadata {
			Runtime::metadata().into()
		}
	}

	impl block_builder_api::BlockBuilder<Block> for Runtime {
		fn apply_extrinsic(extrinsic: <Block as BlockT>::Extrinsic) -> ApplyExtrinsicResult {
			Executive::apply_extrinsic(extrinsic)
		}

		fn finalize_block() -> <Block as BlockT>::Header {
			Executive::finalize_block()
		}

		fn inherent_extrinsics(data: inherents::InherentData) -> Vec<<Block as BlockT>::Extrinsic> {
			data.create_extrinsics()
		}

		fn check_inherents(
			block: Block,
			data: inherents::InherentData,
		) -> inherents::CheckInherentsResult {
			data.check_extrinsics(&block)
		}

		fn random_seed() -> <Block as BlockT>::Hash {
			RandomnessCollectiveFlip::random_seed()
		}
	}

	impl tx_pool_api::runtime_api::TaggedTransactionQueue<Block> for Runtime {
		fn validate_transaction(
			source: TransactionSource,
			tx: <Block as BlockT>::Extrinsic,
		) -> TransactionValidity {
			Executive::validate_transaction(source, tx)
		}
	}

	impl offchain_primitives::OffchainWorkerApi<Block> for Runtime {
		fn offchain_worker(header: &<Block as BlockT>::Header) {
			Executive::offchain_worker(header)
		}
	}

	impl authority_discovery_primitives::AuthorityDiscoveryApi<Block> for Runtime {
		fn authorities() -> Vec<AuthorityDiscoveryId> {
			AuthorityDiscovery::authorities()
		}
	}

	impl primitives::v1::ParachainHost<Block, Hash, BlockNumber> for Runtime {
		fn validators() -> Vec<ValidatorId> {
			runtime_impl::validators::<Runtime>()
		}

		fn validator_groups() -> (Vec<Vec<ValidatorIndex>>, GroupRotationInfo<BlockNumber>) {
			runtime_impl::validator_groups::<Runtime>()
		}

		fn availability_cores() -> Vec<CoreState<BlockNumber>> {
			runtime_impl::availability_cores::<Runtime>()
		}

		fn full_validation_data(para_id: ParaId, assumption: OccupiedCoreAssumption)
			-> Option<ValidationData<BlockNumber>>
		{
			runtime_impl::full_validation_data::<Runtime>(para_id, assumption)
		}

		fn persisted_validation_data(para_id: ParaId, assumption: OccupiedCoreAssumption)
			-> Option<PersistedValidationData<BlockNumber>>
		{
			runtime_impl::persisted_validation_data::<Runtime>(para_id, assumption)
		}

		fn check_validation_outputs(
			para_id: ParaId,
			outputs: primitives::v1::CandidateCommitments,
		) -> bool {
			runtime_impl::check_validation_outputs::<Runtime>(para_id, outputs)
		}

		fn session_index_for_child() -> SessionIndex {
			runtime_impl::session_index_for_child::<Runtime>()
		}

		fn validation_code(para_id: ParaId, assumption: OccupiedCoreAssumption)
			-> Option<ValidationCode>
		{
			runtime_impl::validation_code::<Runtime>(para_id, assumption)
		}

		fn historical_validation_code(para_id: ParaId, context_height: BlockNumber)
			-> Option<ValidationCode>
		{
			runtime_impl::historical_validation_code::<Runtime>(para_id, context_height)
		}


		fn candidate_pending_availability(para_id: ParaId) -> Option<CommittedCandidateReceipt<Hash>> {
			runtime_impl::candidate_pending_availability::<Runtime>(para_id)
		}

		fn candidate_events() -> Vec<CandidateEvent<Hash>> {
			use core::convert::TryInto;
			runtime_impl::candidate_events::<Runtime, _>(|trait_event| trait_event.try_into().ok())
		}

		fn session_info(index: SessionIndex) -> Option<SessionInfo> {
			runtime_impl::session_info::<Runtime>(index)
		}

		fn dmq_contents(
			recipient: ParaId,
		) -> Vec<InboundDownwardMessage<BlockNumber>> {
			runtime_impl::dmq_contents::<Runtime>(recipient)
		}

		fn inbound_hrmp_channels_contents(
			recipient: ParaId,
		) -> BTreeMap<ParaId, Vec<InboundHrmpMessage<BlockNumber>>> {
			runtime_impl::inbound_hrmp_channels_contents::<Runtime>(recipient)
		}
	}

	impl fg_primitives::GrandpaApi<Block> for Runtime {
		fn grandpa_authorities() -> Vec<(GrandpaId, u64)> {
			Grandpa::grandpa_authorities()
		}

		fn submit_report_equivocation_unsigned_extrinsic(
			_equivocation_proof: fg_primitives::EquivocationProof<
				<Block as BlockT>::Hash,
				sp_runtime::traits::NumberFor<Block>,
			>,
			_key_owner_proof: fg_primitives::OpaqueKeyOwnershipProof,
		) -> Option<()> {
			None
		}

		fn generate_key_ownership_proof(
			_set_id: fg_primitives::SetId,
			_authority_id: fg_primitives::AuthorityId,
		) -> Option<fg_primitives::OpaqueKeyOwnershipProof> {
			None
		}
	}

	impl babe_primitives::BabeApi<Block> for Runtime {
		fn configuration() -> babe_primitives::BabeGenesisConfiguration {
			// The choice of `c` parameter (where `1 - c` represents the
			// probability of a slot being empty), is done in accordance to the
			// slot duration and expected target block time, for safely
			// resisting network delays of maximum two seconds.
			// <https://research.web3.foundation/en/latest/polkadot/BABE/Babe/#6-practical-results>
			babe_primitives::BabeGenesisConfiguration {
				slot_duration: Babe::slot_duration(),
				epoch_length: EpochDuration::get(),
				c: PRIMARY_PROBABILITY,
				genesis_authorities: Babe::authorities(),
				randomness: Babe::randomness(),
				allowed_slots: babe_primitives::AllowedSlots::PrimaryAndSecondaryPlainSlots,
			}
		}

		fn current_epoch_start() -> babe_primitives::SlotNumber {
			Babe::current_epoch_start()
		}

		fn generate_key_ownership_proof(
			_slot_number: babe_primitives::SlotNumber,
			_authority_id: babe_primitives::AuthorityId,
		) -> Option<babe_primitives::OpaqueKeyOwnershipProof> {
			None
		}

		fn submit_report_equivocation_unsigned_extrinsic(
			_equivocation_proof: babe_primitives::EquivocationProof<<Block as BlockT>::Header>,
			_key_owner_proof: babe_primitives::OpaqueKeyOwnershipProof,
		) -> Option<()> {
			None
		}
	}

	impl sp_session::SessionKeys<Block> for Runtime {
		fn generate_session_keys(seed: Option<Vec<u8>>) -> Vec<u8> {
			SessionKeys::generate(seed)
		}

		fn decode_session_keys(
			encoded: Vec<u8>,
		) -> Option<Vec<(Vec<u8>, sp_core::crypto::KeyTypeId)>> {
			SessionKeys::decode_into_raw_public_keys(&encoded)
		}
	}

	impl frame_system_rpc_runtime_api::AccountNonceApi<Block, AccountId, Nonce> for Runtime {
		fn account_nonce(account: AccountId) -> Nonce {
			System::account_nonce(account)
		}
	}

	impl pallet_transaction_payment_rpc_runtime_api::TransactionPaymentApi<
		Block,
		Balance,
	> for Runtime {
		fn query_info(uxt: <Block as BlockT>::Extrinsic, len: u32) -> RuntimeDispatchInfo<Balance> {
			TransactionPayment::query_info(uxt, len)
		}
	}

	impl crate::GetLastTimestamp<Block> for Runtime {
		fn get_last_timestamp() -> u64 {
			Timestamp::now()
		}
	}
}<|MERGE_RESOLUTION|>--- conflicted
+++ resolved
@@ -458,13 +458,9 @@
 	type Randomness = RandomnessCollectiveFlip;
 }
 
-<<<<<<< HEAD
+impl parachains_session_info::Config for Runtime {}
+
 impl parachains_paras::Config for Runtime {
-=======
-impl parachains_session_info::Trait for Runtime {}
-
-impl parachains_paras::Trait for Runtime {
->>>>>>> d00c05ba
 	type Origin = Origin;
 }
 
