// Copyright 2017-2020 Parity Technologies (UK) Ltd.
// This file is part of Polkadot.

// Polkadot is free software: you can redistribute it and/or modify
// it under the terms of the GNU General Public License as published by
// the Free Software Foundation, either version 3 of the License, or
// (at your option) any later version.

// Polkadot is distributed in the hope that it will be useful,
// but WITHOUT ANY WARRANTY; without even the implied warranty of
// MERCHANTABILITY or FITNESS FOR A PARTICULAR PURPOSE.  See the
// GNU General Public License for more details.

// You should have received a copy of the GNU General Public License
// along with Polkadot.  If not, see <http://www.gnu.org/licenses/>.

//! The Polkadot runtime. This can be compiled with `#[no_std]`, ready for Wasm.

#![cfg_attr(not(feature = "std"), no_std)]
// `construct_runtime!` does a lot of recursion and requires us to increase the limit to 256.
#![recursion_limit = "256"]

use pallet_transaction_payment::CurrencyAdapter;
use parity_scale_codec::Encode;
use sp_std::{collections::btree_map::BTreeMap, prelude::*};

use polkadot_runtime_parachains::{
	configuration as parachains_configuration, disputes as parachains_disputes,
	dmp as parachains_dmp, hrmp as parachains_hrmp, inclusion as parachains_inclusion,
	initializer as parachains_initializer, origin as parachains_origin, paras as parachains_paras,
	paras_inherent as parachains_paras_inherent, runtime_api_impl::v2 as runtime_impl,
	scheduler as parachains_scheduler, session_info as parachains_session_info,
	shared as parachains_shared, ump as parachains_ump,
};

use authority_discovery_primitives::AuthorityId as AuthorityDiscoveryId;
use beefy_primitives::crypto::AuthorityId as BeefyId;
use frame_election_provider_support::{onchain, SequentialPhragmen};
use frame_support::{
	construct_runtime, parameter_types,
	traits::{Everything, KeyOwnerProofSystem, WithdrawReasons},
};
use pallet_grandpa::{fg_primitives, AuthorityId as GrandpaId};
use pallet_session::historical as session_historical;
use pallet_transaction_payment::{FeeDetails, RuntimeDispatchInfo};
use polkadot_runtime_parachains::reward_points::RewardValidatorsWithEraPoints;
use primitives::v2::{
	AccountId, AccountIndex, Balance, BlockNumber, CandidateEvent, CommittedCandidateReceipt,
	CoreState, GroupRotationInfo, Hash as HashT, Id as ParaId, InboundDownwardMessage,
	InboundHrmpMessage, Moment, Nonce, OccupiedCoreAssumption, PersistedValidationData,
	ScrapedOnChainVotes, SessionInfo as SessionInfoData, Signature, ValidationCode,
	ValidationCodeHash, ValidatorId, ValidatorIndex,
};
use runtime_common::{
	claims, impl_runtime_weights, paras_sudo_wrapper, BlockHashCount, BlockLength,
	SlowAdjustingFeeUpdate,
};
use sp_core::OpaqueMetadata;
use sp_mmr_primitives as mmr;
use sp_runtime::{
	create_runtime_str,
	curve::PiecewiseLinear,
	generic, impl_opaque_keys,
	traits::{
		BlakeTwo256, Block as BlockT, ConvertInto, Extrinsic as ExtrinsicT, OpaqueKeys,
		SaturatedConversion, StaticLookup, Verify,
	},
	transaction_validity::{TransactionPriority, TransactionSource, TransactionValidity},
	ApplyExtrinsicResult, KeyTypeId, Perbill,
};
use sp_staking::SessionIndex;
#[cfg(any(feature = "std", test))]
use sp_version::NativeVersion;
use sp_version::RuntimeVersion;

pub use pallet_balances::Call as BalancesCall;
#[cfg(feature = "std")]
pub use pallet_staking::StakerStatus;
pub use pallet_sudo::Call as SudoCall;
pub use pallet_timestamp::Call as TimestampCall;
pub use paras_sudo_wrapper::Call as ParasSudoWrapperCall;
#[cfg(any(feature = "std", test))]
pub use sp_runtime::BuildStorage;

/// Constant values used within the runtime.
use test_runtime_constants::{currency::*, fee::*, time::*};
pub mod xcm_config;

impl_runtime_weights!(test_runtime_constants);

// Make the WASM binary available.
#[cfg(feature = "std")]
include!(concat!(env!("OUT_DIR"), "/wasm_binary.rs"));

/// Runtime version (Test).
#[sp_version::runtime_version]
pub const VERSION: RuntimeVersion = RuntimeVersion {
	spec_name: create_runtime_str!("polkadot-test-runtime"),
	impl_name: create_runtime_str!("parity-polkadot-test-runtime"),
	authoring_version: 2,
	spec_version: 1056,
	impl_version: 0,
	apis: RUNTIME_API_VERSIONS,
	transaction_version: 1,
	state_version: 1,
};

/// The BABE epoch configuration at genesis.
pub const BABE_GENESIS_EPOCH_CONFIG: babe_primitives::BabeEpochConfiguration =
	babe_primitives::BabeEpochConfiguration {
		c: PRIMARY_PROBABILITY,
		allowed_slots: babe_primitives::AllowedSlots::PrimaryAndSecondaryVRFSlots,
	};

/// Native version.
#[cfg(any(feature = "std", test))]
pub fn native_version() -> NativeVersion {
	NativeVersion { runtime_version: VERSION, can_author_with: Default::default() }
}

sp_api::decl_runtime_apis! {
	pub trait GetLastTimestamp {
		/// Returns the last timestamp of a runtime.
		fn get_last_timestamp() -> u64;
	}
}

parameter_types! {
	pub const Version: RuntimeVersion = VERSION;
	pub const SS58Prefix: u8 = 42;
}

impl frame_system::Config for Runtime {
	type BaseCallFilter = frame_support::traits::Everything;
	type BlockWeights = BlockWeights;
	type BlockLength = BlockLength;
	type DbWeight = ();
	type RuntimeOrigin = RuntimeOrigin;
	type RuntimeCall = RuntimeCall;
	type Index = Nonce;
	type BlockNumber = BlockNumber;
	type Hash = HashT;
	type Hashing = BlakeTwo256;
	type AccountId = AccountId;
	type Lookup = Indices;
	type Header = generic::Header<BlockNumber, BlakeTwo256>;
	type RuntimeEvent = RuntimeEvent;
	type BlockHashCount = BlockHashCount;
	type Version = Version;
	type PalletInfo = PalletInfo;
	type AccountData = pallet_balances::AccountData<Balance>;
	type OnNewAccount = ();
	type OnKilledAccount = ();
	type SystemWeightInfo = ();
	type SS58Prefix = SS58Prefix;
	type OnSetCode = ();
	type MaxConsumers = frame_support::traits::ConstU32<16>;
}

impl<C> frame_system::offchain::SendTransactionTypes<C> for Runtime
where
	RuntimeCall: From<C>,
{
	type OverarchingCall = RuntimeCall;
	type Extrinsic = UncheckedExtrinsic;
}

parameter_types! {
	pub storage EpochDuration: u64 = EPOCH_DURATION_IN_SLOTS as u64;
	pub storage ExpectedBlockTime: Moment = MILLISECS_PER_BLOCK;
}

impl pallet_babe::Config for Runtime {
	type EpochDuration = EpochDuration;
	type ExpectedBlockTime = ExpectedBlockTime;

	// session module is the trigger
	type EpochChangeTrigger = pallet_babe::ExternalTrigger;

	type DisabledValidators = ();

	type KeyOwnerProofSystem = ();

	type KeyOwnerProof = <Self::KeyOwnerProofSystem as KeyOwnerProofSystem<(
		KeyTypeId,
		pallet_babe::AuthorityId,
	)>>::Proof;

	type KeyOwnerIdentification = <Self::KeyOwnerProofSystem as KeyOwnerProofSystem<(
		KeyTypeId,
		pallet_babe::AuthorityId,
	)>>::IdentificationTuple;

	type HandleEquivocation = ();

	type WeightInfo = ();
	type MaxAuthorities = MaxAuthorities;
}

parameter_types! {
	pub storage IndexDeposit: Balance = 1 * DOLLARS;
}

impl pallet_indices::Config for Runtime {
	type AccountIndex = AccountIndex;
	type Currency = Balances;
	type Deposit = IndexDeposit;
	type RuntimeEvent = RuntimeEvent;
	type WeightInfo = ();
}

parameter_types! {
	pub storage ExistentialDeposit: Balance = 1 * CENTS;
	pub storage MaxLocks: u32 = 50;
	pub const MaxReserves: u32 = 50;
}

impl pallet_balances::Config for Runtime {
	type Balance = Balance;
	type DustRemoval = ();
	type RuntimeEvent = RuntimeEvent;
	type ExistentialDeposit = ExistentialDeposit;
	type AccountStore = System;
	type MaxLocks = MaxLocks;
	type MaxReserves = MaxReserves;
	type ReserveIdentifier = [u8; 8];
	type WeightInfo = ();
}

parameter_types! {
	pub storage TransactionByteFee: Balance = 10 * MILLICENTS;
	/// This value increases the priority of `Operational` transactions by adding
	/// a "virtual tip" that's equal to the `OperationalFeeMultiplier * final_fee`.
	pub const OperationalFeeMultiplier: u8 = 5;
}

impl pallet_transaction_payment::Config for Runtime {
	type RuntimeEvent = RuntimeEvent;
	type OnChargeTransaction = CurrencyAdapter<Balances, ()>;
	type OperationalFeeMultiplier = OperationalFeeMultiplier;
	type WeightToFee = WeightToFee;
	type LengthToFee = frame_support::weights::ConstantMultiplier<Balance, TransactionByteFee>;
	type FeeMultiplierUpdate = SlowAdjustingFeeUpdate<Self>;
}

parameter_types! {
	pub storage SlotDuration: u64 = SLOT_DURATION;
	pub storage MinimumPeriod: u64 = SlotDuration::get() / 2;
}
impl pallet_timestamp::Config for Runtime {
	type Moment = u64;
	type OnTimestampSet = Babe;
	type MinimumPeriod = MinimumPeriod;
	type WeightInfo = ();
}

parameter_types! {
	pub storage UncleGenerations: u32 = 0;
}

impl pallet_authorship::Config for Runtime {
	type FindAuthor = pallet_session::FindAccountFromAuthorIndex<Self, Babe>;
	type UncleGenerations = UncleGenerations;
	type FilterUncle = ();
	type EventHandler = Staking;
}

parameter_types! {
	pub storage Period: BlockNumber = 10 * MINUTES;
	pub storage Offset: BlockNumber = 0;
}

impl_opaque_keys! {
	pub struct SessionKeys {
		pub grandpa: Grandpa,
		pub babe: Babe,
		pub para_validator: Initializer,
		pub para_assignment: ParaSessionInfo,
		pub authority_discovery: AuthorityDiscovery,
	}
}

impl pallet_session::Config for Runtime {
	type RuntimeEvent = RuntimeEvent;
	type ValidatorId = AccountId;
	type ValidatorIdOf = pallet_staking::StashOf<Self>;
	type ShouldEndSession = Babe;
	type NextSessionRotation = Babe;
	type SessionManager = Staking;
	type SessionHandler = <SessionKeys as OpaqueKeys>::KeyTypeIdProviders;
	type Keys = SessionKeys;
	type WeightInfo = ();
}

impl pallet_session::historical::Config for Runtime {
	type FullIdentification = pallet_staking::Exposure<AccountId, Balance>;
	type FullIdentificationOf = pallet_staking::ExposureOf<Runtime>;
}

pallet_staking_reward_curve::build! {
	const REWARD_CURVE: PiecewiseLinear<'static> = curve!(
		min_inflation: 0_025_000,
		max_inflation: 0_100_000,
		ideal_stake: 0_500_000,
		falloff: 0_050_000,
		max_piece_count: 40,
		test_precision: 0_005_000,
	);
}

parameter_types! {
	// Six sessions in an era (6 hours).
	pub storage SessionsPerEra: SessionIndex = 6;
	// 28 eras for unbonding (7 days).
	pub storage BondingDuration: sp_staking::EraIndex = 28;
	// 27 eras in which slashes can be cancelled (a bit less than 7 days).
	pub storage SlashDeferDuration: sp_staking::EraIndex = 27;
	pub const RewardCurve: &'static PiecewiseLinear<'static> = &REWARD_CURVE;
	pub storage MaxNominatorRewardedPerValidator: u32 = 64;
	pub storage OffendingValidatorsThreshold: Perbill = Perbill::from_percent(17);
	pub const MaxAuthorities: u32 = 100_000;
}

pub struct OnChainSeqPhragmen;
impl onchain::Config for OnChainSeqPhragmen {
	type System = Runtime;
	type Solver = SequentialPhragmen<AccountId, runtime_common::elections::OnChainAccuracy>;
	type DataProvider = Staking;
	type WeightInfo = ();
}

impl pallet_staking::Config for Runtime {
	type MaxNominations = frame_support::pallet_prelude::ConstU32<16>;
	type Currency = Balances;
	type CurrencyBalance = Balance;
	type UnixTime = Timestamp;
	type CurrencyToVote = frame_support::traits::U128CurrencyToVote;
	type RewardRemainder = ();
	type RuntimeEvent = RuntimeEvent;
	type Slash = ();
	type Reward = ();
	type SessionsPerEra = SessionsPerEra;
	type BondingDuration = BondingDuration;
	type SlashDeferDuration = SlashDeferDuration;
	// A majority of the council can cancel the slash.
	type SlashCancelOrigin = frame_system::EnsureNever<()>;
	type SessionInterface = Self;
	type EraPayout = pallet_staking::ConvertCurve<RewardCurve>;
	type MaxNominatorRewardedPerValidator = MaxNominatorRewardedPerValidator;
	type OffendingValidatorsThreshold = OffendingValidatorsThreshold;
	type NextNewSession = Session;
	type ElectionProvider = onchain::UnboundedExecution<OnChainSeqPhragmen>;
	type GenesisElectionProvider = onchain::UnboundedExecution<OnChainSeqPhragmen>;
	// Use the nominator map to iter voter AND no-ops for all SortedListProvider hooks. The migration
	// to bags-list is a no-op, but the storage version will be updated.
	type VoterList = pallet_staking::UseNominatorsAndValidatorsMap<Runtime>;
	type TargetList = pallet_staking::UseValidatorsMap<Runtime>;
	type MaxUnlockingChunks = frame_support::traits::ConstU32<32>;
	type HistoryDepth = frame_support::traits::ConstU32<84>;
	type BenchmarkingConfig = runtime_common::StakingBenchmarkingConfig;
	type OnStakerSlash = ();
	type WeightInfo = ();
}

impl pallet_grandpa::Config for Runtime {
	type RuntimeEvent = RuntimeEvent;

	type KeyOwnerProofSystem = ();

	type KeyOwnerProof =
		<Self::KeyOwnerProofSystem as KeyOwnerProofSystem<(KeyTypeId, GrandpaId)>>::Proof;

	type KeyOwnerIdentification = <Self::KeyOwnerProofSystem as KeyOwnerProofSystem<(
		KeyTypeId,
		GrandpaId,
	)>>::IdentificationTuple;

	type HandleEquivocation = ();

	type WeightInfo = ();
	type MaxAuthorities = MaxAuthorities;
}

impl<LocalCall> frame_system::offchain::CreateSignedTransaction<LocalCall> for Runtime
where
	RuntimeCall: From<LocalCall>,
{
	fn create_transaction<C: frame_system::offchain::AppCrypto<Self::Public, Self::Signature>>(
		call: RuntimeCall,
		public: <Signature as Verify>::Signer,
		account: AccountId,
		nonce: <Runtime as frame_system::Config>::Index,
	) -> Option<(RuntimeCall, <UncheckedExtrinsic as ExtrinsicT>::SignaturePayload)> {
		let period =
			BlockHashCount::get().checked_next_power_of_two().map(|c| c / 2).unwrap_or(2) as u64;

		let current_block = System::block_number().saturated_into::<u64>().saturating_sub(1);
		let tip = 0;
		let extra: SignedExtra = (
			frame_system::CheckNonZeroSender::<Runtime>::new(),
			frame_system::CheckSpecVersion::<Runtime>::new(),
			frame_system::CheckTxVersion::<Runtime>::new(),
			frame_system::CheckGenesis::<Runtime>::new(),
			frame_system::CheckMortality::<Runtime>::from(generic::Era::mortal(
				period,
				current_block,
			)),
			frame_system::CheckNonce::<Runtime>::from(nonce),
			frame_system::CheckWeight::<Runtime>::new(),
			pallet_transaction_payment::ChargeTransactionPayment::<Runtime>::from(tip),
		);
		let raw_payload = SignedPayload::new(call, extra)
			.map_err(|e| {
				log::warn!("Unable to create signed payload: {:?}", e);
			})
			.ok()?;
		let signature = raw_payload.using_encoded(|payload| C::sign(payload, public))?;
		let (call, extra, _) = raw_payload.deconstruct();
		let address = Indices::unlookup(account);
		Some((call, (address, signature, extra)))
	}
}

impl frame_system::offchain::SigningTypes for Runtime {
	type Public = <Signature as Verify>::Signer;
	type Signature = Signature;
}

impl pallet_offences::Config for Runtime {
	type RuntimeEvent = RuntimeEvent;
	type IdentificationTuple = pallet_session::historical::IdentificationTuple<Self>;
	type OnOffenceHandler = Staking;
}

impl pallet_authority_discovery::Config for Runtime {
	type MaxAuthorities = MaxAuthorities;
}

parameter_types! {
	pub storage LeasePeriod: BlockNumber = 100_000;
	pub storage EndingPeriod: BlockNumber = 1000;
}

parameter_types! {
	pub Prefix: &'static [u8] = b"Pay KSMs to the Kusama account:";
}

impl claims::Config for Runtime {
	type RuntimeEvent = RuntimeEvent;
	type VestingSchedule = Vesting;
	type Prefix = Prefix;
	type MoveClaimOrigin = frame_system::EnsureRoot<AccountId>;
	type WeightInfo = claims::TestWeightInfo;
}

parameter_types! {
	pub storage MinVestedTransfer: Balance = 100 * DOLLARS;
	pub UnvestedFundsAllowedWithdrawReasons: WithdrawReasons =
		WithdrawReasons::except(WithdrawReasons::TRANSFER | WithdrawReasons::RESERVE);
}

impl pallet_vesting::Config for Runtime {
	type RuntimeEvent = RuntimeEvent;
	type Currency = Balances;
	type BlockNumberToBalance = ConvertInto;
	type MinVestedTransfer = MinVestedTransfer;
	type WeightInfo = ();
	type UnvestedFundsAllowedWithdrawReasons = UnvestedFundsAllowedWithdrawReasons;
	const MAX_VESTING_SCHEDULES: u32 = 28;
}

impl pallet_sudo::Config for Runtime {
	type RuntimeEvent = RuntimeEvent;
	type RuntimeCall = RuntimeCall;
}

impl parachains_configuration::Config for Runtime {
	type WeightInfo = parachains_configuration::TestWeightInfo;
}

impl parachains_shared::Config for Runtime {}

impl parachains_inclusion::Config for Runtime {
	type RuntimeEvent = RuntimeEvent;
	type DisputesHandler = ParasDisputes;
	type RewardValidators = RewardValidatorsWithEraPoints<Runtime>;
}

impl parachains_disputes::Config for Runtime {
	type RuntimeEvent = RuntimeEvent;
	type RewardValidators = ();
	type SlashingHandler = ();
	type WeightInfo = parachains_disputes::TestWeightInfo;
}

impl parachains_paras_inherent::Config for Runtime {
	type WeightInfo = parachains_paras_inherent::TestWeightInfo;
}

impl parachains_initializer::Config for Runtime {
	type Randomness = pallet_babe::RandomnessFromOneEpochAgo<Runtime>;
	type ForceOrigin = frame_system::EnsureRoot<AccountId>;
	type WeightInfo = ();
}

impl parachains_session_info::Config for Runtime {
	type ValidatorSet = Historical;
}

parameter_types! {
	pub const ParasUnsignedPriority: TransactionPriority = TransactionPriority::max_value();
}

impl parachains_paras::Config for Runtime {
	type RuntimeEvent = RuntimeEvent;
	type WeightInfo = parachains_paras::TestWeightInfo;
	type UnsignedPriority = ParasUnsignedPriority;
	type NextSessionRotation = Babe;
}

impl parachains_dmp::Config for Runtime {}

parameter_types! {
	pub const FirstMessageFactorPercent: u64 = 100;
}

impl parachains_ump::Config for Runtime {
	type RuntimeEvent = RuntimeEvent;
	type UmpSink = ();
	type FirstMessageFactorPercent = FirstMessageFactorPercent;
	type ExecuteOverweightOrigin = frame_system::EnsureRoot<AccountId>;
	type WeightInfo = parachains_ump::TestWeightInfo;
}

parameter_types! {
<<<<<<< HEAD
	pub const BaseXcmWeight: frame_support::weights::Weight = 1_000;
=======
	pub const BaseXcmWeight: xcm::latest::Weight = 1_000;
>>>>>>> fa54983d
	pub const AnyNetwork: Option<xcm::latest::NetworkId> = None;
	pub const MaxInstructions: u32 = 100;
	pub const UniversalLocation: xcm::latest::InteriorMultiLocation = xcm::latest::Junctions::Here;
}

pub type LocalOriginToLocation =
	xcm_builder::SignedToAccountId32<RuntimeOrigin, AccountId, AnyNetwork>;

impl pallet_xcm::Config for Runtime {
	// The config types here are entirely configurable, since the only one that is sorely needed
	// is `XcmExecutor`, which will be used in unit tests located in xcm-executor.
<<<<<<< HEAD
	type Event = Event;
	type ExecuteXcmOrigin = xcm_builder::EnsureXcmOrigin<Origin, LocalOriginToLocation>;
	type UniversalLocation = UniversalLocation;
	type SendXcmOrigin = xcm_builder::EnsureXcmOrigin<Origin, LocalOriginToLocation>;
	type Weigher = xcm_builder::FixedWeightBounds<BaseXcmWeight, Call, MaxInstructions>;
=======
	type RuntimeEvent = RuntimeEvent;
	type ExecuteXcmOrigin = xcm_builder::EnsureXcmOrigin<RuntimeOrigin, LocalOriginToLocation>;
	type UniversalLocation = UniversalLocation;
	type SendXcmOrigin = xcm_builder::EnsureXcmOrigin<RuntimeOrigin, LocalOriginToLocation>;
	type Weigher = xcm_builder::FixedWeightBounds<BaseXcmWeight, RuntimeCall, MaxInstructions>;
>>>>>>> fa54983d
	type XcmRouter = xcm_config::DoNothingRouter;
	type XcmExecuteFilter = Everything;
	type XcmExecutor = xcm_executor::XcmExecutor<xcm_config::XcmConfig>;
	type XcmTeleportFilter = Everything;
	type XcmReserveTransferFilter = Everything;
	type RuntimeOrigin = RuntimeOrigin;
	type RuntimeCall = RuntimeCall;
	const VERSION_DISCOVERY_QUEUE_SIZE: u32 = 100;
	type AdvertisedXcmVersion = pallet_xcm::CurrentXcmVersion;
	type Currency = Balances;
	type CurrencyMatcher = ();
	type TrustedLockers = ();
	type SovereignAccountOf = ();
	type MaxLockers = frame_support::traits::ConstU32<8>;
}

impl parachains_hrmp::Config for Runtime {
	type RuntimeOrigin = RuntimeOrigin;
	type RuntimeEvent = RuntimeEvent;
	type Currency = Balances;
	type WeightInfo = parachains_hrmp::TestWeightInfo;
}

impl parachains_scheduler::Config for Runtime {}

impl paras_sudo_wrapper::Config for Runtime {}

impl parachains_origin::Config for Runtime {}

impl pallet_test_notifier::Config for Runtime {
	type RuntimeEvent = RuntimeEvent;
	type RuntimeOrigin = RuntimeOrigin;
	type RuntimeCall = RuntimeCall;
}

#[frame_support::pallet]
pub mod pallet_test_notifier {
	use frame_support::pallet_prelude::*;
	use frame_system::pallet_prelude::*;
	use pallet_xcm::ensure_response;
	use sp_runtime::DispatchResult;
	use xcm::latest::prelude::*;

	#[pallet::pallet]
	#[pallet::generate_store(pub(super) trait Store)]
	pub struct Pallet<T>(_);

	#[pallet::config]
	pub trait Config: frame_system::Config + pallet_xcm::Config {
		type RuntimeEvent: IsType<<Self as frame_system::Config>::RuntimeEvent> + From<Event<Self>>;
		type RuntimeOrigin: IsType<<Self as frame_system::Config>::RuntimeOrigin>
			+ Into<Result<pallet_xcm::Origin, <Self as Config>::RuntimeOrigin>>;
		type RuntimeCall: IsType<<Self as pallet_xcm::Config>::RuntimeCall> + From<Call<Self>>;
	}

	#[pallet::event]
	#[pallet::generate_deposit(pub(super) fn deposit_event)]
	pub enum Event<T: Config> {
		QueryPrepared(QueryId),
		NotifyQueryPrepared(QueryId),
		ResponseReceived(MultiLocation, QueryId, Response),
	}

	#[pallet::error]
	pub enum Error<T> {
		UnexpectedId,
		BadAccountFormat,
	}

	#[pallet::call]
	impl<T: Config> Pallet<T> {
		#[pallet::weight(1_000_000)]
		pub fn prepare_new_query(origin: OriginFor<T>) -> DispatchResult {
			let who = ensure_signed(origin)?;
			let id = who
				.using_encoded(|mut d| <[u8; 32]>::decode(&mut d))
				.map_err(|_| Error::<T>::BadAccountFormat)?;
			let qid = pallet_xcm::Pallet::<T>::new_query(
				Junction::AccountId32 { network: None, id },
				100u32.into(),
				Here,
			);
			Self::deposit_event(Event::<T>::QueryPrepared(qid));
			Ok(())
		}

		#[pallet::weight(1_000_000)]
		pub fn prepare_new_notify_query(origin: OriginFor<T>) -> DispatchResult {
			let who = ensure_signed(origin)?;
			let id = who
				.using_encoded(|mut d| <[u8; 32]>::decode(&mut d))
				.map_err(|_| Error::<T>::BadAccountFormat)?;
			let call =
				Call::<T>::notification_received { query_id: 0, response: Default::default() };
			let qid = pallet_xcm::Pallet::<T>::new_notify_query(
				Junction::AccountId32 { network: None, id },
<<<<<<< HEAD
				<T as Config>::Call::from(call),
=======
				<T as Config>::RuntimeCall::from(call),
>>>>>>> fa54983d
				100u32.into(),
				Here,
			);
			Self::deposit_event(Event::<T>::NotifyQueryPrepared(qid));
			Ok(())
		}

		#[pallet::weight(1_000_000)]
		pub fn notification_received(
			origin: OriginFor<T>,
			query_id: QueryId,
			response: Response,
		) -> DispatchResult {
			let responder = ensure_response(<T as Config>::RuntimeOrigin::from(origin))?;
			Self::deposit_event(Event::<T>::ResponseReceived(responder, query_id, response));
			Ok(())
		}
	}
}

construct_runtime! {
	pub enum Runtime where
		Block = Block,
		NodeBlock = primitives::v2::Block,
		UncheckedExtrinsic = UncheckedExtrinsic
	{
		// Basic stuff; balances is uncallable initially.
		System: frame_system::{Pallet, Call, Storage, Config, Event<T>},

		// Must be before session.
		Babe: pallet_babe::{Pallet, Call, Storage, Config},

		Timestamp: pallet_timestamp::{Pallet, Call, Storage, Inherent},
		Indices: pallet_indices::{Pallet, Call, Storage, Config<T>, Event<T>},
		Balances: pallet_balances::{Pallet, Call, Storage, Config<T>, Event<T>},
		TransactionPayment: pallet_transaction_payment::{Pallet, Storage, Event<T>},

		// Consensus support.
		Authorship: pallet_authorship::{Pallet, Call, Storage},
		Staking: pallet_staking::{Pallet, Call, Storage, Config<T>, Event<T>},
		Offences: pallet_offences::{Pallet, Storage, Event},
		Historical: session_historical::{Pallet},
		Session: pallet_session::{Pallet, Call, Storage, Event, Config<T>},
		Grandpa: pallet_grandpa::{Pallet, Call, Storage, Config, Event},
		AuthorityDiscovery: pallet_authority_discovery::{Pallet, Config},

		// Claims. Usable initially.
		Claims: claims::{Pallet, Call, Storage, Event<T>, Config<T>, ValidateUnsigned},

		// Vesting. Usable initially, but removed once all vesting is finished.
		Vesting: pallet_vesting::{Pallet, Call, Storage, Event<T>, Config<T>},

		// Parachains runtime modules
		Configuration: parachains_configuration::{Pallet, Call, Storage, Config<T>},
		ParaInclusion: parachains_inclusion::{Pallet, Call, Storage, Event<T>},
		ParaInherent: parachains_paras_inherent::{Pallet, Call, Storage, Inherent},
		Initializer: parachains_initializer::{Pallet, Call, Storage},
		Paras: parachains_paras::{Pallet, Call, Storage, Event},
		ParasShared: parachains_shared::{Pallet, Call, Storage},
		Scheduler: parachains_scheduler::{Pallet, Storage},
		ParasSudoWrapper: paras_sudo_wrapper::{Pallet, Call},
		ParasOrigin: parachains_origin::{Pallet, Origin},
		ParaSessionInfo: parachains_session_info::{Pallet, Storage},
		Hrmp: parachains_hrmp::{Pallet, Call, Storage, Event<T>},
		Ump: parachains_ump::{Pallet, Call, Storage, Event},
		Dmp: parachains_dmp::{Pallet, Call, Storage},
		Xcm: pallet_xcm::{Pallet, Call, Event<T>, Origin},
		ParasDisputes: parachains_disputes::{Pallet, Storage, Event<T>},

		Sudo: pallet_sudo::{Pallet, Call, Storage, Config<T>, Event<T>},

		TestNotifier: pallet_test_notifier::{Pallet, Call, Event<T>},
	}
}

/// The address format for describing accounts.
pub type Address = sp_runtime::MultiAddress<AccountId, AccountIndex>;
/// Block header type as expected by this runtime.
pub type Header = generic::Header<BlockNumber, BlakeTwo256>;
/// Block type as expected by this runtime.
pub type Block = generic::Block<Header, UncheckedExtrinsic>;
/// A Block signed with a Justification
pub type SignedBlock = generic::SignedBlock<Block>;
/// `BlockId` type as expected by this runtime.
pub type BlockId = generic::BlockId<Block>;
/// The `SignedExtension` to the basic transaction logic.
pub type SignedExtra = (
	frame_system::CheckNonZeroSender<Runtime>,
	frame_system::CheckSpecVersion<Runtime>,
	frame_system::CheckTxVersion<Runtime>,
	frame_system::CheckGenesis<Runtime>,
	frame_system::CheckMortality<Runtime>,
	frame_system::CheckNonce<Runtime>,
	frame_system::CheckWeight<Runtime>,
	pallet_transaction_payment::ChargeTransactionPayment<Runtime>,
);
/// Unchecked extrinsic type as expected by this runtime.
pub type UncheckedExtrinsic =
	generic::UncheckedExtrinsic<Address, RuntimeCall, Signature, SignedExtra>;
/// Executive: handles dispatch to the various modules.
pub type Executive = frame_executive::Executive<
	Runtime,
	Block,
	frame_system::ChainContext<Runtime>,
	Runtime,
	AllPalletsWithSystem,
>;
/// The payload being signed in transactions.
pub type SignedPayload = generic::SignedPayload<RuntimeCall, SignedExtra>;

pub type Hash = <Block as BlockT>::Hash;
pub type Extrinsic = <Block as BlockT>::Extrinsic;

sp_api::impl_runtime_apis! {
	impl sp_api::Core<Block> for Runtime {
		fn version() -> RuntimeVersion {
			VERSION
		}

		fn execute_block(block: Block) {
			Executive::execute_block(block);
		}

		fn initialize_block(header: &<Block as BlockT>::Header) {
			Executive::initialize_block(header)
		}
	}

	impl sp_api::Metadata<Block> for Runtime {
		fn metadata() -> OpaqueMetadata {
			OpaqueMetadata::new(Runtime::metadata().into())
		}
	}

	impl block_builder_api::BlockBuilder<Block> for Runtime {
		fn apply_extrinsic(extrinsic: <Block as BlockT>::Extrinsic) -> ApplyExtrinsicResult {
			Executive::apply_extrinsic(extrinsic)
		}

		fn finalize_block() -> <Block as BlockT>::Header {
			Executive::finalize_block()
		}

		fn inherent_extrinsics(data: inherents::InherentData) -> Vec<<Block as BlockT>::Extrinsic> {
			data.create_extrinsics()
		}

		fn check_inherents(
			block: Block,
			data: inherents::InherentData,
		) -> inherents::CheckInherentsResult {
			data.check_extrinsics(&block)
		}
	}

	impl tx_pool_api::runtime_api::TaggedTransactionQueue<Block> for Runtime {
		fn validate_transaction(
			source: TransactionSource,
			tx: <Block as BlockT>::Extrinsic,
			block_hash: <Block as BlockT>::Hash,
		) -> TransactionValidity {
			Executive::validate_transaction(source, tx, block_hash)
		}
	}

	impl offchain_primitives::OffchainWorkerApi<Block> for Runtime {
		fn offchain_worker(header: &<Block as BlockT>::Header) {
			Executive::offchain_worker(header)
		}
	}

	impl authority_discovery_primitives::AuthorityDiscoveryApi<Block> for Runtime {
		fn authorities() -> Vec<AuthorityDiscoveryId> {
			runtime_impl::relevant_authority_ids::<Runtime>()
		}
	}

	impl primitives::runtime_api::ParachainHost<Block, Hash, BlockNumber> for Runtime {
		fn validators() -> Vec<ValidatorId> {
			runtime_impl::validators::<Runtime>()
		}

		fn validator_groups() -> (Vec<Vec<ValidatorIndex>>, GroupRotationInfo<BlockNumber>) {
			runtime_impl::validator_groups::<Runtime>()
		}

		fn availability_cores() -> Vec<CoreState<Hash, BlockNumber>> {
			runtime_impl::availability_cores::<Runtime>()
		}

		fn persisted_validation_data(para_id: ParaId, assumption: OccupiedCoreAssumption)
			-> Option<PersistedValidationData<Hash, BlockNumber>>
		{
			runtime_impl::persisted_validation_data::<Runtime>(para_id, assumption)
		}

		fn assumed_validation_data(
			para_id: ParaId,
			expected_persisted_validation_data_hash: Hash,
		) -> Option<(PersistedValidationData<Hash, BlockNumber>, ValidationCodeHash)> {
			runtime_impl::assumed_validation_data::<Runtime>(
				para_id,
				expected_persisted_validation_data_hash,
			)
		}

		fn check_validation_outputs(
			para_id: ParaId,
			outputs: primitives::v2::CandidateCommitments,
		) -> bool {
			runtime_impl::check_validation_outputs::<Runtime>(para_id, outputs)
		}

		fn session_index_for_child() -> SessionIndex {
			runtime_impl::session_index_for_child::<Runtime>()
		}

		fn validation_code(para_id: ParaId, assumption: OccupiedCoreAssumption)
			-> Option<ValidationCode>
		{
			runtime_impl::validation_code::<Runtime>(para_id, assumption)
		}

		fn candidate_pending_availability(para_id: ParaId) -> Option<CommittedCandidateReceipt<Hash>> {
			runtime_impl::candidate_pending_availability::<Runtime>(para_id)
		}

		fn candidate_events() -> Vec<CandidateEvent<Hash>> {
			runtime_impl::candidate_events::<Runtime, _>(|trait_event| trait_event.try_into().ok())
		}

		fn session_info(index: SessionIndex) -> Option<SessionInfoData> {
			runtime_impl::session_info::<Runtime>(index)
		}

		fn dmq_contents(
			recipient: ParaId,
		) -> Vec<InboundDownwardMessage<BlockNumber>> {
			runtime_impl::dmq_contents::<Runtime>(recipient)
		}

		fn inbound_hrmp_channels_contents(
			recipient: ParaId,
		) -> BTreeMap<ParaId, Vec<InboundHrmpMessage<BlockNumber>>> {
			runtime_impl::inbound_hrmp_channels_contents::<Runtime>(recipient)
		}

		fn validation_code_by_hash(hash: ValidationCodeHash) -> Option<ValidationCode> {
			runtime_impl::validation_code_by_hash::<Runtime>(hash)
		}

		fn on_chain_votes() -> Option<ScrapedOnChainVotes<Hash>> {
			runtime_impl::on_chain_votes::<Runtime>()
		}

		fn submit_pvf_check_statement(
			stmt: primitives::v2::PvfCheckStatement,
			signature: primitives::v2::ValidatorSignature,
		) {
			runtime_impl::submit_pvf_check_statement::<Runtime>(stmt, signature)
		}

		fn pvfs_require_precheck() -> Vec<ValidationCodeHash> {
			runtime_impl::pvfs_require_precheck::<Runtime>()
		}

		fn validation_code_hash(para_id: ParaId, assumption: OccupiedCoreAssumption)
			-> Option<ValidationCodeHash>
		{
			runtime_impl::validation_code_hash::<Runtime>(para_id, assumption)
		}
	}

	impl beefy_primitives::BeefyApi<Block> for Runtime {
		fn validator_set() -> Option<beefy_primitives::ValidatorSet<BeefyId>> {
			// dummy implementation due to lack of BEEFY pallet.
			None
		}
	}

	impl mmr::MmrApi<Block, Hash> for Runtime {
		fn generate_proof(_leaf_index: u64)
			-> Result<(mmr::EncodableOpaqueLeaf, mmr::Proof<Hash>), mmr::Error>
		{
			Err(mmr::Error::PalletNotIncluded)
		}

		fn verify_proof(_leaf: mmr::EncodableOpaqueLeaf, _proof: mmr::Proof<Hash>)
			-> Result<(), mmr::Error>
		{
			Err(mmr::Error::PalletNotIncluded)
		}

		fn verify_proof_stateless(
			_root: Hash,
			_leaf: mmr::EncodableOpaqueLeaf,
			_proof: mmr::Proof<Hash>
		) -> Result<(), mmr::Error> {
			Err(mmr::Error::PalletNotIncluded)
		}

		fn mmr_root() -> Result<Hash, mmr::Error> {
			Err(mmr::Error::PalletNotIncluded)
		}

		fn generate_batch_proof(_leaf_indices: Vec<u64>)
			-> Result<(Vec<mmr::EncodableOpaqueLeaf>, mmr::BatchProof<Hash>), mmr::Error>
		{
			Err(mmr::Error::PalletNotIncluded)
		}

		fn generate_historical_batch_proof(
			_leaf_indices: Vec<u64>,
			_leaves_count: u64,
		) -> Result<(Vec<mmr::EncodableOpaqueLeaf>, mmr::BatchProof<Hash>), mmr::Error> {
			Err(mmr::Error::PalletNotIncluded)
		}

		fn verify_batch_proof(_leaves: Vec<mmr::EncodableOpaqueLeaf>, _proof: mmr::BatchProof<Hash>)
			-> Result<(), mmr::Error>
		{
			Err(mmr::Error::PalletNotIncluded)
		}

		fn verify_batch_proof_stateless(
			_root: Hash,
			_leaves: Vec<mmr::EncodableOpaqueLeaf>,
			_proof: mmr::BatchProof<Hash>
		) -> Result<(), mmr::Error> {
			Err(mmr::Error::PalletNotIncluded)
		}
	}

	impl fg_primitives::GrandpaApi<Block> for Runtime {
		fn grandpa_authorities() -> Vec<(GrandpaId, u64)> {
			Grandpa::grandpa_authorities()
		}

		fn current_set_id() -> fg_primitives::SetId {
			Grandpa::current_set_id()
		}

		fn submit_report_equivocation_unsigned_extrinsic(
			_equivocation_proof: fg_primitives::EquivocationProof<
				<Block as BlockT>::Hash,
				sp_runtime::traits::NumberFor<Block>,
			>,
			_key_owner_proof: fg_primitives::OpaqueKeyOwnershipProof,
		) -> Option<()> {
			None
		}

		fn generate_key_ownership_proof(
			_set_id: fg_primitives::SetId,
			_authority_id: fg_primitives::AuthorityId,
		) -> Option<fg_primitives::OpaqueKeyOwnershipProof> {
			None
		}
	}

	impl babe_primitives::BabeApi<Block> for Runtime {
		fn configuration() -> babe_primitives::BabeConfiguration {
			let epoch_config = Babe::epoch_config().unwrap_or(BABE_GENESIS_EPOCH_CONFIG);
			babe_primitives::BabeConfiguration {
				slot_duration: Babe::slot_duration(),
				epoch_length: EpochDuration::get(),
				c: epoch_config.c,
				authorities: Babe::authorities().to_vec(),
				randomness: Babe::randomness(),
				allowed_slots: epoch_config.allowed_slots,
			}
		}

		fn current_epoch_start() -> babe_primitives::Slot {
			Babe::current_epoch_start()
		}

		fn current_epoch() -> babe_primitives::Epoch {
			Babe::current_epoch()
		}

		fn next_epoch() -> babe_primitives::Epoch {
			Babe::next_epoch()
		}

		fn generate_key_ownership_proof(
			_slot: babe_primitives::Slot,
			_authority_id: babe_primitives::AuthorityId,
		) -> Option<babe_primitives::OpaqueKeyOwnershipProof> {
			None
		}

		fn submit_report_equivocation_unsigned_extrinsic(
			_equivocation_proof: babe_primitives::EquivocationProof<<Block as BlockT>::Header>,
			_key_owner_proof: babe_primitives::OpaqueKeyOwnershipProof,
		) -> Option<()> {
			None
		}
	}

	impl sp_session::SessionKeys<Block> for Runtime {
		fn generate_session_keys(seed: Option<Vec<u8>>) -> Vec<u8> {
			SessionKeys::generate(seed)
		}

		fn decode_session_keys(
			encoded: Vec<u8>,
		) -> Option<Vec<(Vec<u8>, sp_core::crypto::KeyTypeId)>> {
			SessionKeys::decode_into_raw_public_keys(&encoded)
		}
	}

	impl frame_system_rpc_runtime_api::AccountNonceApi<Block, AccountId, Nonce> for Runtime {
		fn account_nonce(account: AccountId) -> Nonce {
			System::account_nonce(account)
		}
	}

	impl pallet_transaction_payment_rpc_runtime_api::TransactionPaymentApi<
		Block,
		Balance,
	> for Runtime {
		fn query_info(uxt: <Block as BlockT>::Extrinsic, len: u32) -> RuntimeDispatchInfo<Balance> {
			TransactionPayment::query_info(uxt, len)
		}
		fn query_fee_details(uxt: <Block as BlockT>::Extrinsic, len: u32) -> FeeDetails<Balance> {
			TransactionPayment::query_fee_details(uxt, len)
		}
	}

	impl pallet_transaction_payment_rpc_runtime_api::TransactionPaymentCallApi<Block, Balance, RuntimeCall>
		for Runtime
	{
		fn query_call_info(call: RuntimeCall, len: u32) -> RuntimeDispatchInfo<Balance> {
			TransactionPayment::query_call_info(call, len)
		}
		fn query_call_fee_details(call: RuntimeCall, len: u32) -> FeeDetails<Balance> {
			TransactionPayment::query_call_fee_details(call, len)
		}
	}

	impl crate::GetLastTimestamp<Block> for Runtime {
		fn get_last_timestamp() -> u64 {
			Timestamp::now()
		}
	}
}<|MERGE_RESOLUTION|>--- conflicted
+++ resolved
@@ -533,11 +533,7 @@
 }
 
 parameter_types! {
-<<<<<<< HEAD
-	pub const BaseXcmWeight: frame_support::weights::Weight = 1_000;
-=======
 	pub const BaseXcmWeight: xcm::latest::Weight = 1_000;
->>>>>>> fa54983d
 	pub const AnyNetwork: Option<xcm::latest::NetworkId> = None;
 	pub const MaxInstructions: u32 = 100;
 	pub const UniversalLocation: xcm::latest::InteriorMultiLocation = xcm::latest::Junctions::Here;
@@ -549,19 +545,11 @@
 impl pallet_xcm::Config for Runtime {
 	// The config types here are entirely configurable, since the only one that is sorely needed
 	// is `XcmExecutor`, which will be used in unit tests located in xcm-executor.
-<<<<<<< HEAD
-	type Event = Event;
-	type ExecuteXcmOrigin = xcm_builder::EnsureXcmOrigin<Origin, LocalOriginToLocation>;
-	type UniversalLocation = UniversalLocation;
-	type SendXcmOrigin = xcm_builder::EnsureXcmOrigin<Origin, LocalOriginToLocation>;
-	type Weigher = xcm_builder::FixedWeightBounds<BaseXcmWeight, Call, MaxInstructions>;
-=======
 	type RuntimeEvent = RuntimeEvent;
 	type ExecuteXcmOrigin = xcm_builder::EnsureXcmOrigin<RuntimeOrigin, LocalOriginToLocation>;
 	type UniversalLocation = UniversalLocation;
 	type SendXcmOrigin = xcm_builder::EnsureXcmOrigin<RuntimeOrigin, LocalOriginToLocation>;
 	type Weigher = xcm_builder::FixedWeightBounds<BaseXcmWeight, RuntimeCall, MaxInstructions>;
->>>>>>> fa54983d
 	type XcmRouter = xcm_config::DoNothingRouter;
 	type XcmExecuteFilter = Everything;
 	type XcmExecutor = xcm_executor::XcmExecutor<xcm_config::XcmConfig>;
@@ -658,11 +646,7 @@
 				Call::<T>::notification_received { query_id: 0, response: Default::default() };
 			let qid = pallet_xcm::Pallet::<T>::new_notify_query(
 				Junction::AccountId32 { network: None, id },
-<<<<<<< HEAD
-				<T as Config>::Call::from(call),
-=======
 				<T as Config>::RuntimeCall::from(call),
->>>>>>> fa54983d
 				100u32.into(),
 				Here,
 			);
