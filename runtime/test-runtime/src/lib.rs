--- conflicted
+++ resolved
@@ -140,13 +140,7 @@
 	type DbWeight = ();
 	type RuntimeOrigin = RuntimeOrigin;
 	type RuntimeCall = RuntimeCall;
-<<<<<<< HEAD
 	type Nonce = Nonce;
-	type BlockNumber = BlockNumber;
-=======
-	type Index = Nonce;
-
->>>>>>> 0b56bcdb
 	type Hash = HashT;
 	type Hashing = BlakeTwo256;
 	type AccountId = AccountId;
