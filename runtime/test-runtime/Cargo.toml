--- conflicted
+++ resolved
@@ -14,23 +14,6 @@
 serde_derive = { version = "1.0.117", optional = true }
 smallvec = "1.6.1"
 
-<<<<<<< HEAD
-authority-discovery-primitives = { package = "sp-authority-discovery", git = "https://github.com/paritytech/substrate", default-features = false , branch = "master" }
-babe-primitives = { package = "sp-consensus-babe", git = "https://github.com/paritytech/substrate", default-features = false , branch = "master" }
-beefy-primitives = { git = "https://github.com/paritytech/grandpa-bridge-gadget", default-features = false , branch = "td-mmr-custom" }
-sp-api = { git = "https://github.com/paritytech/substrate", default-features = false , branch = "master" }
-inherents = { package = "sp-inherents", git = "https://github.com/paritytech/substrate", default-features = false , branch = "master" }
-offchain-primitives = { package = "sp-offchain", git = "https://github.com/paritytech/substrate", default-features = false , branch = "master" }
-sp-std = { git = "https://github.com/paritytech/substrate", default-features = false , branch = "master" }
-sp-io = { git = "https://github.com/paritytech/substrate", default-features = false , branch = "master" }
-sp-runtime = { git = "https://github.com/paritytech/substrate", default-features = false , branch = "master" }
-sp-staking = { git = "https://github.com/paritytech/substrate", default-features = false , branch = "master" }
-sp-core = { git = "https://github.com/paritytech/substrate", default-features = false , branch = "master" }
-sp-session = { git = "https://github.com/paritytech/substrate", default-features = false , branch = "master" }
-sp-version = { git = "https://github.com/paritytech/substrate", default-features = false , branch = "master" }
-tx-pool-api = { package = "sp-transaction-pool", git = "https://github.com/paritytech/substrate", default-features = false , branch = "master" }
-block-builder-api = { package = "sp-block-builder", git = "https://github.com/paritytech/substrate", default-features = false , branch = "master" }
-=======
 authority-discovery-primitives = { package = "sp-authority-discovery", git = "https://github.com/paritytech/substrate", branch = "master", default-features = false }
 babe-primitives = { package = "sp-consensus-babe", git = "https://github.com/paritytech/substrate", branch = "master", default-features = false }
 sp-api = { git = "https://github.com/paritytech/substrate", branch = "master", default-features = false }
@@ -46,7 +29,6 @@
 sp-election-providers = { git = "https://github.com/paritytech/substrate", branch = "master", default-features = false }
 tx-pool-api = { package = "sp-transaction-pool", git = "https://github.com/paritytech/substrate", branch = "master", default-features = false }
 block-builder-api = { package = "sp-block-builder", git = "https://github.com/paritytech/substrate", branch = "master", default-features = false }
->>>>>>> 378d3831
 
 pallet-authority-discovery = { git = "https://github.com/paritytech/substrate", default-features = false , branch = "master" }
 pallet-authorship = { git = "https://github.com/paritytech/substrate", default-features = false , branch = "master" }
