--- conflicted
+++ resolved
@@ -1,10 +1,6 @@
 [package]
 name = "polkadot-test-runtime"
-<<<<<<< HEAD
-version = "0.9.28"
-=======
 version = "0.9.29"
->>>>>>> fa54983d
 authors = ["Parity Technologies <admin@parity.io>"]
 edition = "2021"
 build = "build.rs"
@@ -19,44 +15,44 @@
 serde_derive = { version = "1.0.117", optional = true }
 smallvec = "1.8.0"
 
-authority-discovery-primitives = { package = "sp-authority-discovery", git = "https://github.com/paritytech/substrate", default-features = false , branch = "polkadot-v0.9.28" }
-babe-primitives = { package = "sp-consensus-babe", git = "https://github.com/paritytech/substrate", default-features = false , branch = "polkadot-v0.9.28" }
-beefy-primitives = { git = "https://github.com/paritytech/substrate", default-features = false , branch = "polkadot-v0.9.28" }
-sp-api = { git = "https://github.com/paritytech/substrate", default-features = false , branch = "polkadot-v0.9.28" }
-inherents = { package = "sp-inherents", git = "https://github.com/paritytech/substrate", default-features = false , branch = "polkadot-v0.9.28" }
-offchain-primitives = { package = "sp-offchain", git = "https://github.com/paritytech/substrate", default-features = false , branch = "polkadot-v0.9.28" }
-sp-std = { git = "https://github.com/paritytech/substrate", default-features = false , branch = "polkadot-v0.9.28" }
-sp-io = { git = "https://github.com/paritytech/substrate", default-features = false , branch = "polkadot-v0.9.28" }
-sp-runtime = { git = "https://github.com/paritytech/substrate", default-features = false , branch = "polkadot-v0.9.28" }
-sp-staking = { git = "https://github.com/paritytech/substrate", default-features = false , branch = "polkadot-v0.9.28" }
-sp-core = { git = "https://github.com/paritytech/substrate", default-features = false , branch = "polkadot-v0.9.28" }
-sp-mmr-primitives = { git = "https://github.com/paritytech/substrate", default-features = false , branch = "polkadot-v0.9.28" }
-sp-session = { git = "https://github.com/paritytech/substrate", default-features = false , branch = "polkadot-v0.9.28" }
-sp-version = { git = "https://github.com/paritytech/substrate", default-features = false , branch = "polkadot-v0.9.28" }
-frame-election-provider-support = { git = "https://github.com/paritytech/substrate", default-features = false , branch = "polkadot-v0.9.28" }
-tx-pool-api = { package = "sp-transaction-pool", git = "https://github.com/paritytech/substrate", default-features = false , branch = "polkadot-v0.9.28" }
-block-builder-api = { package = "sp-block-builder", git = "https://github.com/paritytech/substrate", default-features = false , branch = "polkadot-v0.9.28" }
+authority-discovery-primitives = { package = "sp-authority-discovery", git = "https://github.com/paritytech/substrate", branch = "master", default-features = false }
+babe-primitives = { package = "sp-consensus-babe", git = "https://github.com/paritytech/substrate", branch = "master", default-features = false }
+beefy-primitives = { git = "https://github.com/paritytech/substrate", branch = "master", default-features = false }
+sp-api = { git = "https://github.com/paritytech/substrate", branch = "master", default-features = false }
+inherents = { package = "sp-inherents", git = "https://github.com/paritytech/substrate", branch = "master", default-features = false }
+offchain-primitives = { package = "sp-offchain", git = "https://github.com/paritytech/substrate", branch = "master", default-features = false }
+sp-std = { git = "https://github.com/paritytech/substrate", branch = "master", default-features = false }
+sp-io = { git = "https://github.com/paritytech/substrate", branch = "master", default-features = false }
+sp-runtime = { git = "https://github.com/paritytech/substrate", branch = "master", default-features = false }
+sp-staking = { git = "https://github.com/paritytech/substrate", branch = "master", default-features = false }
+sp-core = { git = "https://github.com/paritytech/substrate", branch = "master", default-features = false }
+sp-mmr-primitives = { git = "https://github.com/paritytech/substrate", branch = "master", default-features = false }
+sp-session = { git = "https://github.com/paritytech/substrate", branch = "master", default-features = false }
+sp-version = { git = "https://github.com/paritytech/substrate", branch = "master", default-features = false }
+frame-election-provider-support = { git = "https://github.com/paritytech/substrate", branch = "master", default-features = false }
+tx-pool-api = { package = "sp-transaction-pool", git = "https://github.com/paritytech/substrate", branch = "master", default-features = false }
+block-builder-api = { package = "sp-block-builder", git = "https://github.com/paritytech/substrate", branch = "master", default-features = false }
 
-pallet-authority-discovery = { git = "https://github.com/paritytech/substrate", default-features = false , branch = "polkadot-v0.9.28" }
-pallet-authorship = { git = "https://github.com/paritytech/substrate", default-features = false , branch = "polkadot-v0.9.28" }
-pallet-babe = { git = "https://github.com/paritytech/substrate", default-features = false , branch = "polkadot-v0.9.28" }
-pallet-balances = { git = "https://github.com/paritytech/substrate", default-features = false , branch = "polkadot-v0.9.28" }
-pallet-transaction-payment = { git = "https://github.com/paritytech/substrate", default-features = false , branch = "polkadot-v0.9.28" }
-pallet-transaction-payment-rpc-runtime-api = { git = "https://github.com/paritytech/substrate", default-features = false , branch = "polkadot-v0.9.28" }
-frame-executive = { git = "https://github.com/paritytech/substrate", default-features = false , branch = "polkadot-v0.9.28" }
-pallet-grandpa = { git = "https://github.com/paritytech/substrate", default-features = false , branch = "polkadot-v0.9.28" }
-pallet-indices = { git = "https://github.com/paritytech/substrate", default-features = false , branch = "polkadot-v0.9.28" }
-pallet-offences = { git = "https://github.com/paritytech/substrate", default-features = false , branch = "polkadot-v0.9.28" }
-pallet-session = { git = "https://github.com/paritytech/substrate", default-features = false , branch = "polkadot-v0.9.28" }
-frame-support = { git = "https://github.com/paritytech/substrate", default-features = false , branch = "polkadot-v0.9.28" }
-pallet-staking = { git = "https://github.com/paritytech/substrate", default-features = false , branch = "polkadot-v0.9.28" }
-pallet-staking-reward-curve = { git = "https://github.com/paritytech/substrate", branch = "polkadot-v0.9.28" }
-frame-system = {git = "https://github.com/paritytech/substrate", default-features = false , branch = "polkadot-v0.9.28" }
-frame-system-rpc-runtime-api = { git = "https://github.com/paritytech/substrate", default-features = false , branch = "polkadot-v0.9.28" }
+pallet-authority-discovery = { git = "https://github.com/paritytech/substrate", branch = "master", default-features = false }
+pallet-authorship = { git = "https://github.com/paritytech/substrate", branch = "master", default-features = false }
+pallet-babe = { git = "https://github.com/paritytech/substrate", branch = "master", default-features = false }
+pallet-balances = { git = "https://github.com/paritytech/substrate", branch = "master", default-features = false }
+pallet-transaction-payment = { git = "https://github.com/paritytech/substrate", branch = "master", default-features = false }
+pallet-transaction-payment-rpc-runtime-api = { git = "https://github.com/paritytech/substrate", branch = "master", default-features = false }
+frame-executive = { git = "https://github.com/paritytech/substrate", branch = "master", default-features = false }
+pallet-grandpa = { git = "https://github.com/paritytech/substrate", branch = "master", default-features = false }
+pallet-indices = { git = "https://github.com/paritytech/substrate", branch = "master", default-features = false }
+pallet-offences = { git = "https://github.com/paritytech/substrate", branch = "master", default-features = false }
+pallet-session = { git = "https://github.com/paritytech/substrate", branch = "master", default-features = false }
+frame-support = { git = "https://github.com/paritytech/substrate", branch = "master", default-features = false }
+pallet-staking = { git = "https://github.com/paritytech/substrate", branch = "master", default-features = false }
+pallet-staking-reward-curve = { git = "https://github.com/paritytech/substrate", branch = "master" }
+frame-system = {git = "https://github.com/paritytech/substrate", branch = "master", default-features = false }
+frame-system-rpc-runtime-api = { git = "https://github.com/paritytech/substrate", branch = "master", default-features = false }
 test-runtime-constants = { package = "test-runtime-constants", path = "./constants", default-features = false }
-pallet-timestamp = { git = "https://github.com/paritytech/substrate", default-features = false , branch = "polkadot-v0.9.28" }
-pallet-sudo = { git = "https://github.com/paritytech/substrate", default-features = false , branch = "polkadot-v0.9.28" }
-pallet-vesting = { git = "https://github.com/paritytech/substrate", default-features = false , branch = "polkadot-v0.9.28" }
+pallet-timestamp = { git = "https://github.com/paritytech/substrate", branch = "master", default-features = false }
+pallet-sudo = { git = "https://github.com/paritytech/substrate", branch = "master", default-features = false }
+pallet-vesting = { git = "https://github.com/paritytech/substrate", branch = "master", default-features = false }
 
 runtime-common = { package = "polkadot-runtime-common", path = "../common", default-features = false }
 primitives = { package = "polkadot-primitives", path = "../../primitives", default-features = false }
@@ -70,12 +66,12 @@
 [dev-dependencies]
 hex-literal = "0.3.4"
 tiny-keccak = { version = "2.0.2", features = ["keccak"] }
-keyring = { package = "sp-keyring", git = "https://github.com/paritytech/substrate", branch = "polkadot-v0.9.28" }
-sp-trie = { git = "https://github.com/paritytech/substrate", branch = "polkadot-v0.9.28" }
+keyring = { package = "sp-keyring", git = "https://github.com/paritytech/substrate", branch = "master" }
+sp-trie = { git = "https://github.com/paritytech/substrate", branch = "master" }
 serde_json = "1.0.81"
 
 [build-dependencies]
-substrate-wasm-builder = { git = "https://github.com/paritytech/substrate", branch = "polkadot-v0.9.28" }
+substrate-wasm-builder = { git = "https://github.com/paritytech/substrate", branch = "master" }
 
 [features]
 default = ["std"]
