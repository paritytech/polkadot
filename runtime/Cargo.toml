[package]
name = "polkadot-runtime"
version = "0.1.0"
authors = ["Parity Technologies <admin@parity.io>"]

[dependencies]
bitvec = { version = "0.8", default-features = false, features = ["alloc"] }
rustc-hex = "1.0"
log = { version = "0.3", optional = true }
serde = { version = "1.0", default-features = false }
serde_derive = { version = "1.0", optional = true }
safe-mix = { version = "1.0", default-features = false}
polkadot-primitives = { path = "../primitives", default-features = false }
parity-codec = { version = "2.2", default-features = false }
parity-codec-derive = { version = "2.2", default-features = false }
substrate-serializer = { git = "https://github.com/paritytech/substrate", default-features = false }
sr-std = { git = "https://github.com/paritytech/substrate", default-features = false }
sr-io = { git = "https://github.com/paritytech/substrate", default-features = false }
srml-support = { git = "https://github.com/paritytech/substrate", default-features = false }
substrate-primitives = { git = "https://github.com/paritytech/substrate", default-features = false }
substrate-client = { git = "https://github.com/paritytech/substrate", default-features = false }
substrate-inherents = { git = "https://github.com/paritytech/substrate", default-features = false }
substrate-consensus-aura-primitives = { git = "https://github.com/paritytech/substrate", default-features = false }
<<<<<<< HEAD
srml-aura = { git = "https://github.com/paritytech/substrate", default-features = false }
srml-balances = { git = "https://github.com/paritytech/substrate", default-features = false }
srml-consensus = { git = "https://github.com/paritytech/substrate", default-features = false }
srml-council = { git = "https://github.com/paritytech/substrate", default-features = false }
srml-democracy = { git = "https://github.com/paritytech/substrate", default-features = false }
srml-executive = { git = "https://github.com/paritytech/substrate", default-features = false }
srml-grandpa = { git = "https://github.com/paritytech/substrate", default-features = false }
srml-indices = { git = "https://github.com/paritytech/substrate", default-features = false }
sr-primitives = { git = "https://github.com/paritytech/substrate", default-features = false }
srml-session = { git = "https://github.com/paritytech/substrate", default-features = false }
srml-staking = { git = "https://github.com/paritytech/substrate", default-features = false }
srml-sudo = { git = "https://github.com/paritytech/substrate", default-features = false }
srml-system = { git = "https://github.com/paritytech/substrate", default-features = false }
srml-timestamp = { git = "https://github.com/paritytech/substrate", default-features = false }
srml-treasury = { git = "https://github.com/paritytech/substrate", default-features = false }
srml-upgrade-key = { git = "https://github.com/paritytech/substrate", default-features = false }
sr-version = { git = "https://github.com/paritytech/substrate", default-features = false }
=======
srml-aura = { git = "https://github.com/paritytech/substrate" }
srml-balances = { git = "https://github.com/paritytech/substrate" }
srml-consensus = { git = "https://github.com/paritytech/substrate" }
srml-council = { git = "https://github.com/paritytech/substrate" }
srml-democracy = { git = "https://github.com/paritytech/substrate" }
srml-executive = { git = "https://github.com/paritytech/substrate" }
srml-grandpa = { git = "https://github.com/paritytech/substrate" }
srml-indices = { git = "https://github.com/paritytech/substrate" }
sr-primitives = { git = "https://github.com/paritytech/substrate" }
srml-session = { git = "https://github.com/paritytech/substrate" }
srml-staking = { git = "https://github.com/paritytech/substrate" }
srml-sudo = { git = "https://github.com/paritytech/substrate" }
srml-system = { git = "https://github.com/paritytech/substrate" }
srml-timestamp = { git = "https://github.com/paritytech/substrate" }
srml-treasury = { git = "https://github.com/paritytech/substrate" }
srml-upgrade-key = { git = "https://github.com/paritytech/substrate" }
sr-version = { git = "https://github.com/paritytech/substrate" }
libsecp256k1 = "0.2.1"
tiny-keccak = "1.4.2"
>>>>>>> 72a6ffde

[dev-dependencies]
hex-literal = "0.1.0"
substrate-keyring = { git = "https://github.com/paritytech/substrate" }

[features]
default = ["std"]
std = [
	"bitvec/std",
	"polkadot-primitives/std",
	"parity-codec/std",
	"parity-codec-derive/std",
	"substrate-primitives/std",
	"substrate-client/std",
	"substrate-inherents/std",
	"sr-std/std",
	"sr-io/std",
	"srml-support/std",
	"srml-balances/std",
	"srml-consensus/std",
	"srml-council/std",
	"srml-democracy/std",
	"srml-executive/std",
	"srml-grandpa/std",
	"srml-indices/std",
	"sr-primitives/std",
	"srml-session/std",
	"srml-staking/std",
	"srml-sudo/std",
	"srml-system/std",
	"srml-timestamp/std",
	"srml-treasury/std",
	"srml-upgrade-key/std",
	"sr-version/std",
	"serde_derive",
	"serde/std",
	"log",
	"safe-mix/std"
]<|MERGE_RESOLUTION|>--- conflicted
+++ resolved
@@ -21,7 +21,6 @@
 substrate-client = { git = "https://github.com/paritytech/substrate", default-features = false }
 substrate-inherents = { git = "https://github.com/paritytech/substrate", default-features = false }
 substrate-consensus-aura-primitives = { git = "https://github.com/paritytech/substrate", default-features = false }
-<<<<<<< HEAD
 srml-aura = { git = "https://github.com/paritytech/substrate", default-features = false }
 srml-balances = { git = "https://github.com/paritytech/substrate", default-features = false }
 srml-consensus = { git = "https://github.com/paritytech/substrate", default-features = false }
@@ -39,27 +38,8 @@
 srml-treasury = { git = "https://github.com/paritytech/substrate", default-features = false }
 srml-upgrade-key = { git = "https://github.com/paritytech/substrate", default-features = false }
 sr-version = { git = "https://github.com/paritytech/substrate", default-features = false }
-=======
-srml-aura = { git = "https://github.com/paritytech/substrate" }
-srml-balances = { git = "https://github.com/paritytech/substrate" }
-srml-consensus = { git = "https://github.com/paritytech/substrate" }
-srml-council = { git = "https://github.com/paritytech/substrate" }
-srml-democracy = { git = "https://github.com/paritytech/substrate" }
-srml-executive = { git = "https://github.com/paritytech/substrate" }
-srml-grandpa = { git = "https://github.com/paritytech/substrate" }
-srml-indices = { git = "https://github.com/paritytech/substrate" }
-sr-primitives = { git = "https://github.com/paritytech/substrate" }
-srml-session = { git = "https://github.com/paritytech/substrate" }
-srml-staking = { git = "https://github.com/paritytech/substrate" }
-srml-sudo = { git = "https://github.com/paritytech/substrate" }
-srml-system = { git = "https://github.com/paritytech/substrate" }
-srml-timestamp = { git = "https://github.com/paritytech/substrate" }
-srml-treasury = { git = "https://github.com/paritytech/substrate" }
-srml-upgrade-key = { git = "https://github.com/paritytech/substrate" }
-sr-version = { git = "https://github.com/paritytech/substrate" }
 libsecp256k1 = "0.2.1"
 tiny-keccak = "1.4.2"
->>>>>>> 72a6ffde
 
 [dev-dependencies]
 hex-literal = "0.1.0"
