[package]
name = "polkadot-runtime"
version = "0.1.0"
authors = ["Parity Technologies <admin@parity.io>"]

[dependencies]
bitvec = { version = "0.8", default-features = false, features = ["alloc"] }
rustc-hex = { version = "2.0.1", default-features = false }
log = { version = "0.3", optional = true }
serde = { version = "1.0", default-features = false }
serde_derive = { version = "1.0", optional = true }
safe-mix = { version = "1.0", default-features = false}
polkadot-primitives = { path = "../primitives", default-features = false }
<<<<<<< HEAD
parity-codec = { version = "3.0", default-features = false }
parity-codec-derive = { version = "3.0", default-features = false }
substrate-serializer = { git = "https://github.com/paritytech/substrate", default-features = false }
sr-std = { git = "https://github.com/paritytech/substrate", default-features = false }
sr-io = { git = "https://github.com/paritytech/substrate", default-features = false }
srml-support = { git = "https://github.com/paritytech/substrate", default-features = false }
substrate-primitives = { git = "https://github.com/paritytech/substrate", default-features = false }
substrate-client = { git = "https://github.com/paritytech/substrate", default-features = false }
substrate-inherents = { git = "https://github.com/paritytech/substrate", default-features = false }
substrate-consensus-aura-primitives = { git = "https://github.com/paritytech/substrate", default-features = false }
srml-aura = { git = "https://github.com/paritytech/substrate", default-features = false }
srml-balances = { git = "https://github.com/paritytech/substrate", default-features = false }
srml-consensus = { git = "https://github.com/paritytech/substrate", default-features = false }
srml-council = { git = "https://github.com/paritytech/substrate", default-features = false }
srml-democracy = { git = "https://github.com/paritytech/substrate", default-features = false }
srml-executive = { git = "https://github.com/paritytech/substrate", default-features = false }
srml-grandpa = { git = "https://github.com/paritytech/substrate", default-features = false }
srml-indices = { git = "https://github.com/paritytech/substrate", default-features = false }
sr-primitives = { git = "https://github.com/paritytech/substrate", default-features = false }
srml-session = { git = "https://github.com/paritytech/substrate", default-features = false }
srml-staking = { git = "https://github.com/paritytech/substrate", default-features = false }
srml-sudo = { git = "https://github.com/paritytech/substrate", default-features = false }
srml-system = { git = "https://github.com/paritytech/substrate", default-features = false }
srml-timestamp = { git = "https://github.com/paritytech/substrate", default-features = false }
srml-treasury = { git = "https://github.com/paritytech/substrate", default-features = false }
srml-upgrade-key = { git = "https://github.com/paritytech/substrate", default-features = false }
srml-fees = { git = "https://github.com/paritytech/substrate", default-features = false }
sr-version = { git = "https://github.com/paritytech/substrate", default-features = false }
=======
parity-codec = "3.0"
parity-codec-derive = "3.0"
substrate-serializer = { git = "https://github.com/paritytech/substrate" }
sr-std = { git = "https://github.com/paritytech/substrate" }
sr-io = { git = "https://github.com/paritytech/substrate" }
srml-support = { git = "https://github.com/paritytech/substrate" }
substrate-inherents = { git = "https://github.com/paritytech/substrate" }
substrate-primitives = { git = "https://github.com/paritytech/substrate" }
substrate-client = { git = "https://github.com/paritytech/substrate" }
substrate-consensus-aura-primitives = { git = "https://github.com/paritytech/substrate", default-features = false }
substrate-offchain-primitives = { git = "https://github.com/paritytech/substrate", default-features = false }
srml-aura = { git = "https://github.com/paritytech/substrate" }
srml-balances = { git = "https://github.com/paritytech/substrate" }
srml-consensus = { git = "https://github.com/paritytech/substrate" }
srml-council = { git = "https://github.com/paritytech/substrate" }
srml-democracy = { git = "https://github.com/paritytech/substrate" }
srml-executive = { git = "https://github.com/paritytech/substrate" }
srml-grandpa = { git = "https://github.com/paritytech/substrate" }
srml-indices = { git = "https://github.com/paritytech/substrate" }
sr-primitives = { git = "https://github.com/paritytech/substrate" }
srml-session = { git = "https://github.com/paritytech/substrate" }
srml-staking = { git = "https://github.com/paritytech/substrate" }
srml-sudo = { git = "https://github.com/paritytech/substrate" }
srml-system = { git = "https://github.com/paritytech/substrate" }
srml-timestamp = { git = "https://github.com/paritytech/substrate" }
srml-treasury = { git = "https://github.com/paritytech/substrate" }
sr-version = { git = "https://github.com/paritytech/substrate" }
>>>>>>> d8542507

[dev-dependencies]
hex-literal = "0.1.0"
libsecp256k1 = "0.2.1"
tiny-keccak = "1.4.2"
substrate-keyring = { git = "https://github.com/paritytech/substrate" }
substrate-trie = { git = "https://github.com/paritytech/substrate" }
trie-db = "0.11"

[features]
default = ["std"]
std = [
	"bitvec/std",
	"polkadot-primitives/std",
	"rustc-hex/std",
	"parity-codec/std",
	"parity-codec-derive/std",
	"substrate-inherents/std",
	"substrate-primitives/std",
<<<<<<< HEAD
	"substrate-client/std",
	"substrate-inherents/std",
=======
	"substrate-offchain-primitives/std",
>>>>>>> d8542507
	"sr-std/std",
	"sr-io/std",
	"srml-support/std",
	"srml-balances/std",
	"srml-consensus/std",
	"srml-council/std",
	"srml-democracy/std",
	"srml-executive/std",
	"srml-grandpa/std",
	"srml-indices/std",
	"sr-primitives/std",
	"srml-session/std",
	"srml-staking/std",
	"srml-sudo/std",
	"srml-system/std",
	"srml-timestamp/std",
	"srml-treasury/std",
<<<<<<< HEAD
	"srml-upgrade-key/std",
	"srml-fees/std",
=======
>>>>>>> d8542507
	"sr-version/std",
	"serde_derive",
	"serde/std",
	"log",
	"safe-mix/std"
]<|MERGE_RESOLUTION|>--- conflicted
+++ resolved
@@ -11,7 +11,6 @@
 serde_derive = { version = "1.0", optional = true }
 safe-mix = { version = "1.0", default-features = false}
 polkadot-primitives = { path = "../primitives", default-features = false }
-<<<<<<< HEAD
 parity-codec = { version = "3.0", default-features = false }
 parity-codec-derive = { version = "3.0", default-features = false }
 substrate-serializer = { git = "https://github.com/paritytech/substrate", default-features = false }
@@ -37,38 +36,7 @@
 srml-system = { git = "https://github.com/paritytech/substrate", default-features = false }
 srml-timestamp = { git = "https://github.com/paritytech/substrate", default-features = false }
 srml-treasury = { git = "https://github.com/paritytech/substrate", default-features = false }
-srml-upgrade-key = { git = "https://github.com/paritytech/substrate", default-features = false }
-srml-fees = { git = "https://github.com/paritytech/substrate", default-features = false }
 sr-version = { git = "https://github.com/paritytech/substrate", default-features = false }
-=======
-parity-codec = "3.0"
-parity-codec-derive = "3.0"
-substrate-serializer = { git = "https://github.com/paritytech/substrate" }
-sr-std = { git = "https://github.com/paritytech/substrate" }
-sr-io = { git = "https://github.com/paritytech/substrate" }
-srml-support = { git = "https://github.com/paritytech/substrate" }
-substrate-inherents = { git = "https://github.com/paritytech/substrate" }
-substrate-primitives = { git = "https://github.com/paritytech/substrate" }
-substrate-client = { git = "https://github.com/paritytech/substrate" }
-substrate-consensus-aura-primitives = { git = "https://github.com/paritytech/substrate", default-features = false }
-substrate-offchain-primitives = { git = "https://github.com/paritytech/substrate", default-features = false }
-srml-aura = { git = "https://github.com/paritytech/substrate" }
-srml-balances = { git = "https://github.com/paritytech/substrate" }
-srml-consensus = { git = "https://github.com/paritytech/substrate" }
-srml-council = { git = "https://github.com/paritytech/substrate" }
-srml-democracy = { git = "https://github.com/paritytech/substrate" }
-srml-executive = { git = "https://github.com/paritytech/substrate" }
-srml-grandpa = { git = "https://github.com/paritytech/substrate" }
-srml-indices = { git = "https://github.com/paritytech/substrate" }
-sr-primitives = { git = "https://github.com/paritytech/substrate" }
-srml-session = { git = "https://github.com/paritytech/substrate" }
-srml-staking = { git = "https://github.com/paritytech/substrate" }
-srml-sudo = { git = "https://github.com/paritytech/substrate" }
-srml-system = { git = "https://github.com/paritytech/substrate" }
-srml-timestamp = { git = "https://github.com/paritytech/substrate" }
-srml-treasury = { git = "https://github.com/paritytech/substrate" }
-sr-version = { git = "https://github.com/paritytech/substrate" }
->>>>>>> d8542507
 
 [dev-dependencies]
 hex-literal = "0.1.0"
@@ -88,12 +56,8 @@
 	"parity-codec-derive/std",
 	"substrate-inherents/std",
 	"substrate-primitives/std",
-<<<<<<< HEAD
 	"substrate-client/std",
 	"substrate-inherents/std",
-=======
-	"substrate-offchain-primitives/std",
->>>>>>> d8542507
 	"sr-std/std",
 	"sr-io/std",
 	"srml-support/std",
@@ -111,11 +75,6 @@
 	"srml-system/std",
 	"srml-timestamp/std",
 	"srml-treasury/std",
-<<<<<<< HEAD
-	"srml-upgrade-key/std",
-	"srml-fees/std",
-=======
->>>>>>> d8542507
 	"sr-version/std",
 	"serde_derive",
 	"serde/std",
