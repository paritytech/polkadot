--- conflicted
+++ resolved
@@ -6,11 +6,7 @@
 build = "build.rs"
 
 [dependencies]
-<<<<<<< HEAD
-bitvec = { version = "0.14", default-features = false, features = ["alloc"] }
-=======
 bitvec = { version = "0.11", default-features = false, features = ["alloc"] }
->>>>>>> 7cb8e5b2
 rustc-hex = { version = "2.0.1", default-features = false }
 log = { version = "0.3", optional = true }
 serde = { version = "1.0", default-features = false }
