--- conflicted
+++ resolved
@@ -1,16 +1,12 @@
 [package]
 name = "polkadot-runtime-metrics"
-<<<<<<< HEAD
-version = "0.9.28"
-=======
 version = "0.9.29"
->>>>>>> fa54983d
 authors = ["Parity Technologies <admin@parity.io>"]
 edition = "2021"
 
 [dependencies]
-sp-std = { package = "sp-std", git = "https://github.com/paritytech/substrate", default-features = false, branch = "polkadot-v0.9.28" }
-sp-tracing = { git = "https://github.com/paritytech/substrate", default-features = false , branch = "polkadot-v0.9.28" }
+sp-std = { package = "sp-std", git = "https://github.com/paritytech/substrate", branch = "master", default-features = false}
+sp-tracing = { git = "https://github.com/paritytech/substrate", branch = "master", default-features = false }
 parity-scale-codec = { version = "3.1.5", default-features = false }
 primitives = { package = "polkadot-primitives", path = "../../primitives", default-features = false }
 
