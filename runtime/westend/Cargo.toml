--- conflicted
+++ resolved
@@ -15,7 +15,6 @@
 serde_derive = { version = "1.0.117", optional = true }
 smallvec = "1.8.0"
 
-<<<<<<< HEAD
 authority-discovery-primitives = { package = "sp-authority-discovery", git = "https://github.com/paritytech/substrate", default-features = false , branch = "dp-jsonrpsee-integration-2" }
 babe-primitives = { package = "sp-consensus-babe", git = "https://github.com/paritytech/substrate", default-features = false , branch = "dp-jsonrpsee-integration-2" }
 beefy-primitives = { git = "https://github.com/paritytech/substrate", default-features = false , branch = "dp-jsonrpsee-integration-2" }
@@ -24,6 +23,7 @@
 sp-api = { git = "https://github.com/paritytech/substrate", default-features = false , branch = "dp-jsonrpsee-integration-2" }
 sp-std = { package = "sp-std", git = "https://github.com/paritytech/substrate", default-features = false , branch = "dp-jsonrpsee-integration-2" }
 sp-io = { git = "https://github.com/paritytech/substrate", default-features = false , branch = "dp-jsonrpsee-integration-2" }
+sp-mmr-primitives = { git = "https://github.com/paritytech/substrate", default-features = false , branch = "dp-jsonrpsee-integration-2" }
 sp-runtime = { git = "https://github.com/paritytech/substrate", default-features = false , branch = "dp-jsonrpsee-integration-2" }
 sp-staking = { git = "https://github.com/paritytech/substrate", default-features = false , branch = "dp-jsonrpsee-integration-2" }
 sp-core = { git = "https://github.com/paritytech/substrate", default-features = false , branch = "dp-jsonrpsee-integration-2" }
@@ -32,25 +32,6 @@
 tx-pool-api = { package = "sp-transaction-pool", git = "https://github.com/paritytech/substrate", default-features = false , branch = "dp-jsonrpsee-integration-2" }
 block-builder-api = { package = "sp-block-builder", git = "https://github.com/paritytech/substrate", default-features = false , branch = "dp-jsonrpsee-integration-2" }
 sp-npos-elections = { git = "https://github.com/paritytech/substrate", default-features = false , branch = "dp-jsonrpsee-integration-2" }
-=======
-authority-discovery-primitives = { package = "sp-authority-discovery", git = "https://github.com/paritytech/substrate", branch = "master", default-features = false }
-babe-primitives = { package = "sp-consensus-babe", git = "https://github.com/paritytech/substrate", branch = "master", default-features = false }
-beefy-primitives = { git = "https://github.com/paritytech/substrate", branch = "master", default-features = false }
-inherents = { package = "sp-inherents", git = "https://github.com/paritytech/substrate", branch = "master", default-features = false }
-offchain-primitives = { package = "sp-offchain", git = "https://github.com/paritytech/substrate", branch = "master", default-features = false }
-sp-api = { git = "https://github.com/paritytech/substrate", branch = "master", default-features = false }
-sp-std = { package = "sp-std", git = "https://github.com/paritytech/substrate", branch = "master", default-features = false }
-sp-io = { git = "https://github.com/paritytech/substrate", branch = "master", default-features = false }
-sp-mmr-primitives = { git = "https://github.com/paritytech/substrate", branch = "master", default-features = false }
-sp-runtime = { git = "https://github.com/paritytech/substrate", branch = "master", default-features = false }
-sp-staking = { git = "https://github.com/paritytech/substrate", branch = "master", default-features = false }
-sp-core = { git = "https://github.com/paritytech/substrate", branch = "master", default-features = false }
-sp-session = { git = "https://github.com/paritytech/substrate", branch = "master", default-features = false }
-sp-version = { git = "https://github.com/paritytech/substrate", branch = "master", default-features = false }
-tx-pool-api = { package = "sp-transaction-pool", git = "https://github.com/paritytech/substrate", branch = "master", default-features = false }
-block-builder-api = { package = "sp-block-builder", git = "https://github.com/paritytech/substrate", branch = "master", default-features = false }
-sp-npos-elections = { git = "https://github.com/paritytech/substrate", branch = "master", default-features = false }
->>>>>>> c254e597
 
 frame-election-provider-support = { git = "https://github.com/paritytech/substrate", default-features = false , branch = "dp-jsonrpsee-integration-2" }
 frame-executive = { git = "https://github.com/paritytech/substrate", default-features = false , branch = "dp-jsonrpsee-integration-2" }
@@ -58,7 +39,6 @@
 frame-system = { git = "https://github.com/paritytech/substrate", default-features = false , branch = "dp-jsonrpsee-integration-2" }
 frame-system-rpc-runtime-api = { git = "https://github.com/paritytech/substrate", default-features = false , branch = "dp-jsonrpsee-integration-2" }
 westend-runtime-constants = { package = "westend-runtime-constants", path = "./constants", default-features = false }
-<<<<<<< HEAD
 pallet-authority-discovery = { git = "https://github.com/paritytech/substrate", default-features = false , branch = "dp-jsonrpsee-integration-2" }
 pallet-authorship = { git = "https://github.com/paritytech/substrate", default-features = false , branch = "dp-jsonrpsee-integration-2" }
 pallet-babe = { git = "https://github.com/paritytech/substrate", default-features = false , branch = "dp-jsonrpsee-integration-2" }
@@ -73,7 +53,6 @@
 pallet-im-online = { git = "https://github.com/paritytech/substrate", default-features = false , branch = "dp-jsonrpsee-integration-2" }
 pallet-indices = { git = "https://github.com/paritytech/substrate", default-features = false , branch = "dp-jsonrpsee-integration-2" }
 pallet-membership = { git = "https://github.com/paritytech/substrate", default-features = false , branch = "dp-jsonrpsee-integration-2" }
-pallet-mmr-primitives = { git = "https://github.com/paritytech/substrate", default-features = false , branch = "dp-jsonrpsee-integration-2" }
 pallet-multisig = { git = "https://github.com/paritytech/substrate", default-features = false , branch = "dp-jsonrpsee-integration-2" }
 pallet-nicks = { git = "https://github.com/paritytech/substrate", default-features = false , branch = "dp-jsonrpsee-integration-2" }
 pallet-offences = { git = "https://github.com/paritytech/substrate", default-features = false , branch = "dp-jsonrpsee-integration-2" }
@@ -98,51 +77,9 @@
 frame-benchmarking = { git = "https://github.com/paritytech/substrate", default-features = false, optional = true , branch = "dp-jsonrpsee-integration-2" }
 frame-try-runtime = { git = "https://github.com/paritytech/substrate", default-features = false, optional = true , branch = "dp-jsonrpsee-integration-2" }
 frame-system-benchmarking = { git = "https://github.com/paritytech/substrate", default-features = false, optional = true , branch = "dp-jsonrpsee-integration-2" }
+pallet-election-provider-support-benchmarking = { git = "https://github.com/paritytech/substrate", default-features = false, optional = true , branch = "dp-jsonrpsee-integration-2" }
 pallet-offences-benchmarking = { git = "https://github.com/paritytech/substrate", default-features = false, optional = true , branch = "dp-jsonrpsee-integration-2" }
 pallet-session-benchmarking = { git = "https://github.com/paritytech/substrate", default-features = false, optional = true , branch = "dp-jsonrpsee-integration-2" }
-=======
-pallet-authority-discovery = { git = "https://github.com/paritytech/substrate", branch = "master", default-features = false }
-pallet-authorship = { git = "https://github.com/paritytech/substrate", branch = "master", default-features = false }
-pallet-babe = { git = "https://github.com/paritytech/substrate", branch = "master", default-features = false }
-pallet-bags-list = { git = "https://github.com/paritytech/substrate", branch = "master", default-features = false }
-pallet-balances = { git = "https://github.com/paritytech/substrate", branch = "master", default-features = false }
-pallet-collective = { git = "https://github.com/paritytech/substrate", branch = "master", default-features = false }
-pallet-democracy = { git = "https://github.com/paritytech/substrate", branch = "master", default-features = false }
-pallet-elections-phragmen = { package = "pallet-elections-phragmen", git = "https://github.com/paritytech/substrate", branch = "master", default-features = false }
-pallet-election-provider-multi-phase = { git = "https://github.com/paritytech/substrate", branch = "master", default-features = false }
-pallet-grandpa = { git = "https://github.com/paritytech/substrate", branch = "master", default-features = false }
-pallet-identity = { git = "https://github.com/paritytech/substrate", branch = "master", default-features = false }
-pallet-im-online = { git = "https://github.com/paritytech/substrate", branch = "master", default-features = false }
-pallet-indices = { git = "https://github.com/paritytech/substrate", branch = "master", default-features = false }
-pallet-membership = { git = "https://github.com/paritytech/substrate", branch = "master", default-features = false }
-pallet-multisig = { git = "https://github.com/paritytech/substrate", branch = "master", default-features = false }
-pallet-nicks = { git = "https://github.com/paritytech/substrate", branch = "master", default-features = false }
-pallet-offences = { git = "https://github.com/paritytech/substrate", branch = "master", default-features = false }
-pallet-preimage = { git = "https://github.com/paritytech/substrate", branch = "master", default-features = false }
-pallet-proxy = { git = "https://github.com/paritytech/substrate", branch = "master", default-features = false }
-pallet-recovery = { git = "https://github.com/paritytech/substrate", branch = "master", default-features = false }
-pallet-scheduler = { git = "https://github.com/paritytech/substrate", branch = "master", default-features = false }
-pallet-session = { git = "https://github.com/paritytech/substrate", branch = "master", default-features = false }
-pallet-society = { git = "https://github.com/paritytech/substrate", branch = "master", default-features = false }
-pallet-staking = { git = "https://github.com/paritytech/substrate", branch = "master", default-features = false }
-pallet-staking-reward-curve = { package = "pallet-staking-reward-curve", git = "https://github.com/paritytech/substrate", branch = "master" }
-pallet-sudo = { git = "https://github.com/paritytech/substrate", branch = "master", default-features = false }
-pallet-timestamp = { git = "https://github.com/paritytech/substrate", branch = "master", default-features = false }
-pallet-transaction-payment = { git = "https://github.com/paritytech/substrate", branch = "master", default-features = false }
-pallet-transaction-payment-rpc-runtime-api = { git = "https://github.com/paritytech/substrate", branch = "master", default-features = false }
-pallet-treasury = { git = "https://github.com/paritytech/substrate", branch = "master", default-features = false }
-pallet-utility = { git = "https://github.com/paritytech/substrate", branch = "master", default-features = false }
-pallet-vesting = { git = "https://github.com/paritytech/substrate", branch = "master", default-features = false }
-pallet-xcm = { path = "../../xcm/pallet-xcm", default-features = false }
-pallet-xcm-benchmarks = { path = "../../xcm/pallet-xcm-benchmarks", default-features = false, optional = true }
-
-frame-benchmarking = { git = "https://github.com/paritytech/substrate", branch = "master", default-features = false, optional = true }
-frame-try-runtime = { git = "https://github.com/paritytech/substrate", branch = "master", default-features = false, optional = true }
-frame-system-benchmarking = { git = "https://github.com/paritytech/substrate", branch = "master", default-features = false, optional = true }
-pallet-election-provider-support-benchmarking = { git = "https://github.com/paritytech/substrate", branch = "master", default-features = false, optional = true }
-pallet-offences-benchmarking = { git = "https://github.com/paritytech/substrate", branch = "master", default-features = false, optional = true }
-pallet-session-benchmarking = { git = "https://github.com/paritytech/substrate", branch = "master", default-features = false, optional = true }
->>>>>>> c254e597
 hex-literal = { version = "0.3.4", optional = true }
 
 runtime-common = { package = "polkadot-runtime-common", path = "../common", default-features = false }
