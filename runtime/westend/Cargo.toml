[package]
name = "westend-runtime"
version = "0.9.9"
authors = ["Parity Technologies <admin@parity.io>"]
edition = "2018"
build = "build.rs"

[dependencies]
bitvec = { version = "0.20.1", default-features = false, features = ["alloc"] }
parity-scale-codec = { version = "2.2.0", default-features = false, features = ["derive", "max-encoded-len"] }
scale-info = { version = "1.0", default-features = false, features = ["derive"] }
log = { version = "0.4.14", default-features = false }
rustc-hex = { version = "2.1.0", default-features = false }
serde = { version = "1.0.130", default-features = false }
serde_derive = { version = "1.0.117", optional = true }
smallvec = "1.6.1"

authority-discovery-primitives = { package = "sp-authority-discovery", git = "https://github.com/paritytech/substrate", branch = "master", default-features = false }
babe-primitives = { package = "sp-consensus-babe", git = "https://github.com/paritytech/substrate", branch = "master", default-features = false }
beefy-primitives = { git = "https://github.com/paritytech/grandpa-bridge-gadget", branch = "master", default-features = false }
inherents = { package = "sp-inherents", git = "https://github.com/paritytech/substrate", branch = "master", default-features = false }
offchain-primitives = { package = "sp-offchain", git = "https://github.com/paritytech/substrate", branch = "master", default-features = false }
sp-api = { git = "https://github.com/paritytech/substrate", branch = "master", default-features = false }
sp-std = { package = "sp-std", git = "https://github.com/paritytech/substrate", branch = "master", default-features = false }
sp-io = { git = "https://github.com/paritytech/substrate", branch = "master", default-features = false }
sp-runtime = { git = "https://github.com/paritytech/substrate", branch = "master", default-features = false }
sp-staking = { git = "https://github.com/paritytech/substrate", branch = "master", default-features = false }
sp-core = { git = "https://github.com/paritytech/substrate", branch = "master", default-features = false }
sp-session = { git = "https://github.com/paritytech/substrate", branch = "master", default-features = false }
sp-version = { git = "https://github.com/paritytech/substrate", branch = "master", default-features = false }
tx-pool-api = { package = "sp-transaction-pool", git = "https://github.com/paritytech/substrate", branch = "master", default-features = false }
block-builder-api = { package = "sp-block-builder", git = "https://github.com/paritytech/substrate", branch = "master", default-features = false }
sp-npos-elections = { git = "https://github.com/paritytech/substrate", branch = "master", default-features = false }

frame-election-provider-support = { git = "https://github.com/paritytech/substrate", branch = "master", default-features = false }
frame-executive = { git = "https://github.com/paritytech/substrate", branch = "master", default-features = false }
frame-support = { git = "https://github.com/paritytech/substrate", branch = "master", default-features = false }
frame-system = { git = "https://github.com/paritytech/substrate", branch = "master", default-features = false }
frame-system-rpc-runtime-api = { git = "https://github.com/paritytech/substrate", branch = "master", default-features = false }
pallet-authority-discovery = { git = "https://github.com/paritytech/substrate", branch = "master", default-features = false }
pallet-authorship = { git = "https://github.com/paritytech/substrate", branch = "master", default-features = false }
pallet-babe = { git = "https://github.com/paritytech/substrate", branch = "master", default-features = false }
pallet-balances = { git = "https://github.com/paritytech/substrate", branch = "master", default-features = false }
pallet-collective = { git = "https://github.com/paritytech/substrate", branch = "master", default-features = false }
pallet-democracy = { git = "https://github.com/paritytech/substrate", branch = "master", default-features = false }
pallet-elections-phragmen = { package = "pallet-elections-phragmen", git = "https://github.com/paritytech/substrate", branch = "master", default-features = false }
pallet-election-provider-multi-phase = { git = "https://github.com/paritytech/substrate", branch = "master", default-features = false }
pallet-grandpa = { git = "https://github.com/paritytech/substrate", branch = "master", default-features = false }
pallet-identity = { git = "https://github.com/paritytech/substrate", branch = "master", default-features = false }
pallet-im-online = { git = "https://github.com/paritytech/substrate", branch = "master", default-features = false }
pallet-indices = { git = "https://github.com/paritytech/substrate", branch = "master", default-features = false }
pallet-membership = { git = "https://github.com/paritytech/substrate", branch = "master", default-features = false }
pallet-mmr-primitives = { git = "https://github.com/paritytech/substrate", branch = "master", default-features = false }
pallet-multisig = { git = "https://github.com/paritytech/substrate", branch = "master", default-features = false }
pallet-nicks = { git = "https://github.com/paritytech/substrate", branch = "master", default-features = false }
pallet-offences = { git = "https://github.com/paritytech/substrate", branch = "master", default-features = false }
pallet-proxy = { git = "https://github.com/paritytech/substrate", branch = "master", default-features = false }
pallet-recovery = { git = "https://github.com/paritytech/substrate", branch = "master", default-features = false }
pallet-scheduler = { git = "https://github.com/paritytech/substrate", branch = "master", default-features = false }
pallet-session = { git = "https://github.com/paritytech/substrate", branch = "master", default-features = false }
pallet-society = { git = "https://github.com/paritytech/substrate", branch = "master", default-features = false }
pallet-staking = { git = "https://github.com/paritytech/substrate", branch = "master", default-features = false }
pallet-staking-reward-curve = { package = "pallet-staking-reward-curve", git = "https://github.com/paritytech/substrate", branch = "master" }
pallet-sudo = { git = "https://github.com/paritytech/substrate", branch = "master", default-features = false }
pallet-timestamp = { git = "https://github.com/paritytech/substrate", branch = "master", default-features = false }
pallet-transaction-payment = { git = "https://github.com/paritytech/substrate", branch = "master", default-features = false }
pallet-transaction-payment-rpc-runtime-api = { git = "https://github.com/paritytech/substrate", branch = "master", default-features = false }
pallet-treasury = { git = "https://github.com/paritytech/substrate", branch = "master", default-features = false }
pallet-utility = { git = "https://github.com/paritytech/substrate", branch = "master", default-features = false }
pallet-vesting = { git = "https://github.com/paritytech/substrate", branch = "master", default-features = false }
pallet-xcm = { path = "../../xcm/pallet-xcm", default-features = false }
<<<<<<< HEAD
pallet-xcm-benchmarks = { path = "../../xcm/pallet-xcm-benchmarks", default-features = false, optional = true }
=======
pallet-bags-list = { git = "https://github.com/paritytech/substrate", branch = "master", default-features = false }
>>>>>>> 6e32f586

frame-benchmarking = { git = "https://github.com/paritytech/substrate", branch = "master", default-features = false, optional = true }
frame-try-runtime = { git = "https://github.com/paritytech/substrate", branch = "master", default-features = false, optional = true }
frame-system-benchmarking = { git = "https://github.com/paritytech/substrate", branch = "master", default-features = false, optional = true }
pallet-offences-benchmarking = { git = "https://github.com/paritytech/substrate", branch = "master", default-features = false, optional = true }
pallet-session-benchmarking = { git = "https://github.com/paritytech/substrate", branch = "master", default-features = false, optional = true }
hex-literal = { version = "0.3.3", optional = true }

runtime-common = { package = "polkadot-runtime-common", path = "../common", default-features = false }
primitives = { package = "polkadot-primitives", path = "../../primitives", default-features = false }
polkadot-parachain = { path = "../../parachain", default-features = false }
runtime-parachains = { package = "polkadot-runtime-parachains", path = "../parachains", default-features = false }

xcm = { package = "xcm", path = "../../xcm", default-features = false }
xcm-executor = { package = "xcm-executor", path = "../../xcm/xcm-executor", default-features = false }
xcm-builder = { package = "xcm-builder", path = "../../xcm/xcm-builder", default-features = false }

[dev-dependencies]
hex-literal = "0.3.3"
tiny-keccak = "2.0.2"
keyring = { package = "sp-keyring", git = "https://github.com/paritytech/substrate", branch = "master" }
sp-trie = { git = "https://github.com/paritytech/substrate", branch = "master" }
serde_json = "1.0.67"

[build-dependencies]
substrate-wasm-builder = { git = "https://github.com/paritytech/substrate", branch = "master" }

[features]
default = ["std"]
no_std = []
only-staking = []
std = [
	"authority-discovery-primitives/std",
	"bitvec/std",
	"primitives/std",
	"rustc-hex/std",
	"parity-scale-codec/std",
	"scale-info/std",
	"inherents/std",
	"sp-core/std",
	"polkadot-parachain/std",
	"sp-api/std",
	"tx-pool-api/std",
	"block-builder-api/std",
	"offchain-primitives/std",
	"sp-std/std",
	"sp-io/std",
	"frame-support/std",
	"pallet-authority-discovery/std",
	"pallet-authorship/std",
	"pallet-balances/std",
	"pallet-transaction-payment/std",
	"pallet-transaction-payment-rpc-runtime-api/std",
	"pallet-collective/std",
	"pallet-elections-phragmen/std",
	"pallet-election-provider-multi-phase/std",
	"pallet-democracy/std",
	"pallet-grandpa/std",
	"pallet-identity/std",
	"pallet-im-online/std",
	"pallet-indices/std",
	"pallet-membership/std",
	"pallet-mmr-primitives/std",
	"beefy-primitives/std",
	"pallet-multisig/std",
	"pallet-nicks/std",
	"pallet-offences/std",
	"pallet-proxy/std",
	"pallet-recovery/std",
	"pallet-scheduler/std",
	"pallet-session/std",
	"pallet-society/std",
	"pallet-staking/std",
	"pallet-sudo/std",
	"pallet-timestamp/std",
	"pallet-treasury/std",
	"pallet-utility/std",
	"pallet-vesting/std",
	"pallet-xcm/std",
	"pallet-babe/std",
	"pallet-bags-list/std",
	"frame-executive/std",
	"sp-runtime/std",
	"sp-staking/std",
	"frame-system/std",
	"frame-system-rpc-runtime-api/std",
	"sp-version/std",
	"serde_derive",
	"serde/std",
	"log/std",
	"babe-primitives/std",
	"sp-session/std",
	"runtime-common/std",
	"runtime-parachains/std",
	"frame-try-runtime/std",
	"sp-npos-elections/std",
	"xcm/std",
	"xcm-executor/std",
	"xcm-builder/std",
	"frame-election-provider-support/std",
]
runtime-benchmarks = [
	"runtime-common/runtime-benchmarks",
	"frame-benchmarking",
	"frame-support/runtime-benchmarks",
	"frame-system/runtime-benchmarks",
	"sp-runtime/runtime-benchmarks",
	"pallet-babe/runtime-benchmarks",
	"pallet-balances/runtime-benchmarks",
	"pallet-collective/runtime-benchmarks",
	"pallet-democracy/runtime-benchmarks",
	"pallet-elections-phragmen/runtime-benchmarks",
	"pallet-election-provider-multi-phase/runtime-benchmarks",
	"pallet-grandpa/runtime-benchmarks",
	"pallet-identity/runtime-benchmarks",
	"pallet-im-online/runtime-benchmarks",
	"pallet-indices/runtime-benchmarks",
	"pallet-multisig/runtime-benchmarks",
	"pallet-proxy/runtime-benchmarks",
	"pallet-scheduler/runtime-benchmarks",
	"pallet-society/runtime-benchmarks",
	"pallet-staking/runtime-benchmarks",
	"pallet-timestamp/runtime-benchmarks",
	"pallet-treasury/runtime-benchmarks",
	"pallet-utility/runtime-benchmarks",
	"pallet-vesting/runtime-benchmarks",
	"pallet-offences-benchmarking",
	"pallet-session-benchmarking",
	"pallet-xcm/runtime-benchmarks",
	"frame-system-benchmarking",
	"hex-literal",
	"xcm-builder/runtime-benchmarks",
	"pallet-xcm-benchmarks",
	"frame-election-provider-support/runtime-benchmarks",
	"pallet-bags-list/runtime-benchmarks",
]
try-runtime = [
	"frame-executive/try-runtime",
	"frame-system/try-runtime",
	"frame-try-runtime",
	"pallet-authorship/try-runtime",
	"pallet-authority-discovery/try-runtime",
	"pallet-balances/try-runtime",
	"pallet-transaction-payment/try-runtime",
	"pallet-collective/try-runtime",
	"pallet-elections-phragmen/try-runtime",
	"pallet-election-provider-multi-phase/try-runtime",
	"pallet-democracy/try-runtime",
	"pallet-grandpa/try-runtime",
	"pallet-identity/try-runtime",
	"pallet-im-online/try-runtime",
	"pallet-indices/try-runtime",
	"pallet-membership/try-runtime",
	"pallet-multisig/try-runtime",
	"pallet-nicks/try-runtime",
	"pallet-offences/try-runtime",
	"pallet-proxy/try-runtime",
	"pallet-recovery/try-runtime",
	"pallet-scheduler/try-runtime",
	"pallet-session/try-runtime",
	"pallet-society/try-runtime",
	"pallet-staking/try-runtime",
	"pallet-sudo/try-runtime",
	"pallet-timestamp/try-runtime",
	"pallet-treasury/try-runtime",
	"pallet-utility/try-runtime",
	"pallet-vesting/try-runtime",
	"pallet-babe/try-runtime",
	"runtime-common/try-runtime",
]
# When enabled, the runtime API will not be build.
#
# This is required by Cumulus to access certain types of the
# runtime without clashing with the runtime API exported functions
# in WASM.
disable-runtime-api = []<|MERGE_RESOLUTION|>--- conflicted
+++ resolved
@@ -40,6 +40,7 @@
 pallet-authority-discovery = { git = "https://github.com/paritytech/substrate", branch = "master", default-features = false }
 pallet-authorship = { git = "https://github.com/paritytech/substrate", branch = "master", default-features = false }
 pallet-babe = { git = "https://github.com/paritytech/substrate", branch = "master", default-features = false }
+pallet-bags-list = { git = "https://github.com/paritytech/substrate", branch = "master", default-features = false }
 pallet-balances = { git = "https://github.com/paritytech/substrate", branch = "master", default-features = false }
 pallet-collective = { git = "https://github.com/paritytech/substrate", branch = "master", default-features = false }
 pallet-democracy = { git = "https://github.com/paritytech/substrate", branch = "master", default-features = false }
@@ -69,11 +70,7 @@
 pallet-utility = { git = "https://github.com/paritytech/substrate", branch = "master", default-features = false }
 pallet-vesting = { git = "https://github.com/paritytech/substrate", branch = "master", default-features = false }
 pallet-xcm = { path = "../../xcm/pallet-xcm", default-features = false }
-<<<<<<< HEAD
 pallet-xcm-benchmarks = { path = "../../xcm/pallet-xcm-benchmarks", default-features = false, optional = true }
-=======
-pallet-bags-list = { git = "https://github.com/paritytech/substrate", branch = "master", default-features = false }
->>>>>>> 6e32f586
 
 frame-benchmarking = { git = "https://github.com/paritytech/substrate", branch = "master", default-features = false, optional = true }
 frame-try-runtime = { git = "https://github.com/paritytech/substrate", branch = "master", default-features = false, optional = true }
