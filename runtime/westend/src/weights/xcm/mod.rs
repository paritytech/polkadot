mod pallet_xcm_benchmarks_fungible;
mod pallet_xcm_benchmarks_generic;

use crate::Runtime;
use frame_support::weights::Weight;
use sp_std::prelude::*;
use xcm::{
	latest::{prelude::*, Weight as XCMWeight},
	DoubleEncoded,
};

use pallet_xcm_benchmarks_fungible::WeightInfo as XcmBalancesWeight;
use pallet_xcm_benchmarks_generic::WeightInfo as XcmGeneric;

/// Types of asset supported by the westend runtime.
pub enum AssetTypes {
	/// An asset backed by `pallet-balances`.
	Balances,
	/// Unknown asset.
	Unknown,
}

impl From<&MultiAsset> for AssetTypes {
	fn from(asset: &MultiAsset) -> Self {
		match asset {
			MultiAsset { id: Concrete(MultiLocation { parents: 0, interior: Here }), .. } =>
				AssetTypes::Balances,
			_ => AssetTypes::Unknown,
		}
	}
}

trait WeighMultiAssets {
	fn weigh_multi_assets(&self, balances_weight: Weight) -> XCMWeight;
}

// Westend only knows about one asset, the balances pallet.
const MAX_ASSETS: u32 = 1;

impl WeighMultiAssets for MultiAssetFilter {
	fn weigh_multi_assets(&self, balances_weight: Weight) -> XCMWeight {
		let weight = match self {
			Self::Definite(assets) => assets
				.inner()
				.into_iter()
				.map(From::from)
				.map(|t| match t {
					AssetTypes::Balances => balances_weight,
					AssetTypes::Unknown => Weight::MAX,
				})
				.fold(Weight::new(), |acc, x| acc.saturating_add(x)),
			Self::Wild(_) => balances_weight.scalar_saturating_mul(MAX_ASSETS as u64),
		};

		weight.ref_time()
	}
}

impl WeighMultiAssets for MultiAssets {
	fn weigh_multi_assets(&self, balances_weight: Weight) -> XCMWeight {
		let weight = self
			.inner()
			.into_iter()
			.map(|m| <AssetTypes as From<&MultiAsset>>::from(m))
			.map(|t| match t {
				AssetTypes::Balances => balances_weight,
				AssetTypes::Unknown => Weight::MAX,
			})
			.fold(Weight::new(), |acc, x| acc.saturating_add(x));

		weight.ref_time()
	}
}

<<<<<<< HEAD
pub struct WestendXcmWeight<RuntimeCall>(core::marker::PhantomData<RuntimeCall>);
impl<RuntimeCall> XcmWeightInfo<RuntimeCall> for WestendXcmWeight<RuntimeCall> {
	fn withdraw_asset(assets: &MultiAssets) -> Weight {
=======
pub struct WestendXcmWeight<Call>(core::marker::PhantomData<Call>);
impl<Call> XcmWeightInfo<Call> for WestendXcmWeight<Call> {
	fn withdraw_asset(assets: &MultiAssets) -> XCMWeight {
>>>>>>> 2eb76729
		assets.weigh_multi_assets(XcmBalancesWeight::<Runtime>::withdraw_asset())
	}
	fn reserve_asset_deposited(assets: &MultiAssets) -> XCMWeight {
		assets.weigh_multi_assets(XcmBalancesWeight::<Runtime>::reserve_asset_deposited())
	}
	fn receive_teleported_asset(assets: &MultiAssets) -> XCMWeight {
		assets.weigh_multi_assets(XcmBalancesWeight::<Runtime>::receive_teleported_asset())
	}
	fn query_response(_query_id: &u64, _response: &Response, _max_weight: &u64) -> XCMWeight {
		XcmGeneric::<Runtime>::query_response().ref_time()
	}
	fn transfer_asset(assets: &MultiAssets, _dest: &MultiLocation) -> XCMWeight {
		assets.weigh_multi_assets(XcmBalancesWeight::<Runtime>::transfer_asset())
	}
	fn transfer_reserve_asset(
		assets: &MultiAssets,
		_dest: &MultiLocation,
		_xcm: &Xcm<()>,
	) -> XCMWeight {
		assets.weigh_multi_assets(XcmBalancesWeight::<Runtime>::transfer_reserve_asset())
	}
	fn transact(
		_origin_type: &OriginKind,
		_require_weight_at_most: &u64,
<<<<<<< HEAD
		_call: &DoubleEncoded<RuntimeCall>,
	) -> Weight {
		XcmGeneric::<Runtime>::transact()
=======
		_call: &DoubleEncoded<Call>,
	) -> XCMWeight {
		XcmGeneric::<Runtime>::transact().ref_time()
>>>>>>> 2eb76729
	}
	fn hrmp_new_channel_open_request(
		_sender: &u32,
		_max_message_size: &u32,
		_max_capacity: &u32,
	) -> XCMWeight {
		// XCM Executor does not currently support HRMP channel operations
		Weight::MAX.ref_time()
	}
	fn hrmp_channel_accepted(_recipient: &u32) -> XCMWeight {
		// XCM Executor does not currently support HRMP channel operations
		Weight::MAX.ref_time()
	}
	fn hrmp_channel_closing(_initiator: &u32, _sender: &u32, _recipient: &u32) -> XCMWeight {
		// XCM Executor does not currently support HRMP channel operations
		Weight::MAX.ref_time()
	}
	fn clear_origin() -> XCMWeight {
		XcmGeneric::<Runtime>::clear_origin().ref_time()
	}
	fn descend_origin(_who: &InteriorMultiLocation) -> XCMWeight {
		XcmGeneric::<Runtime>::descend_origin().ref_time()
	}
	fn report_error(
		_query_id: &QueryId,
		_dest: &MultiLocation,
		_max_response_weight: &u64,
	) -> XCMWeight {
		XcmGeneric::<Runtime>::report_error().ref_time()
	}

	fn deposit_asset(
		assets: &MultiAssetFilter,
		_max_assets: &u32, // TODO use max assets?
		_dest: &MultiLocation,
	) -> XCMWeight {
		assets.weigh_multi_assets(XcmBalancesWeight::<Runtime>::deposit_asset())
	}
	fn deposit_reserve_asset(
		assets: &MultiAssetFilter,
		_max_assets: &u32, // TODO use max assets?
		_dest: &MultiLocation,
		_xcm: &Xcm<()>,
	) -> XCMWeight {
		assets.weigh_multi_assets(XcmBalancesWeight::<Runtime>::deposit_reserve_asset())
	}
	fn exchange_asset(_give: &MultiAssetFilter, _receive: &MultiAssets) -> XCMWeight {
		Weight::MAX.ref_time() // todo fix
	}
	fn initiate_reserve_withdraw(
		assets: &MultiAssetFilter,
		_reserve: &MultiLocation,
		_xcm: &Xcm<()>,
	) -> XCMWeight {
		assets.weigh_multi_assets(XcmGeneric::<Runtime>::initiate_reserve_withdraw())
	}
	fn initiate_teleport(
		assets: &MultiAssetFilter,
		_dest: &MultiLocation,
		_xcm: &Xcm<()>,
	) -> XCMWeight {
		assets.weigh_multi_assets(XcmBalancesWeight::<Runtime>::initiate_teleport())
	}
	fn query_holding(
		_query_id: &u64,
		_dest: &MultiLocation,
		_assets: &MultiAssetFilter,
		_max_response_weight: &u64,
	) -> XCMWeight {
		XcmGeneric::<Runtime>::query_holding().ref_time()
	}
	fn buy_execution(_fees: &MultiAsset, _weight_limit: &WeightLimit) -> XCMWeight {
		XcmGeneric::<Runtime>::buy_execution().ref_time()
	}
	fn refund_surplus() -> XCMWeight {
		XcmGeneric::<Runtime>::refund_surplus().ref_time()
	}
<<<<<<< HEAD
	fn set_error_handler(_xcm: &Xcm<RuntimeCall>) -> Weight {
		XcmGeneric::<Runtime>::set_error_handler()
	}
	fn set_appendix(_xcm: &Xcm<RuntimeCall>) -> Weight {
		XcmGeneric::<Runtime>::set_appendix()
=======
	fn set_error_handler(_xcm: &Xcm<Call>) -> XCMWeight {
		XcmGeneric::<Runtime>::set_error_handler().ref_time()
	}
	fn set_appendix(_xcm: &Xcm<Call>) -> XCMWeight {
		XcmGeneric::<Runtime>::set_appendix().ref_time()
>>>>>>> 2eb76729
	}
	fn clear_error() -> XCMWeight {
		XcmGeneric::<Runtime>::clear_error().ref_time()
	}
	fn claim_asset(_assets: &MultiAssets, _ticket: &MultiLocation) -> XCMWeight {
		XcmGeneric::<Runtime>::claim_asset().ref_time()
	}
	fn trap(_code: &u64) -> XCMWeight {
		XcmGeneric::<Runtime>::trap().ref_time()
	}
	fn subscribe_version(_query_id: &QueryId, _max_response_weight: &u64) -> XCMWeight {
		XcmGeneric::<Runtime>::subscribe_version().ref_time()
	}
	fn unsubscribe_version() -> XCMWeight {
		XcmGeneric::<Runtime>::unsubscribe_version().ref_time()
	}
}<|MERGE_RESOLUTION|>--- conflicted
+++ resolved
@@ -72,15 +72,9 @@
 	}
 }
 
-<<<<<<< HEAD
 pub struct WestendXcmWeight<RuntimeCall>(core::marker::PhantomData<RuntimeCall>);
 impl<RuntimeCall> XcmWeightInfo<RuntimeCall> for WestendXcmWeight<RuntimeCall> {
-	fn withdraw_asset(assets: &MultiAssets) -> Weight {
-=======
-pub struct WestendXcmWeight<Call>(core::marker::PhantomData<Call>);
-impl<Call> XcmWeightInfo<Call> for WestendXcmWeight<Call> {
 	fn withdraw_asset(assets: &MultiAssets) -> XCMWeight {
->>>>>>> 2eb76729
 		assets.weigh_multi_assets(XcmBalancesWeight::<Runtime>::withdraw_asset())
 	}
 	fn reserve_asset_deposited(assets: &MultiAssets) -> XCMWeight {
@@ -105,15 +99,9 @@
 	fn transact(
 		_origin_type: &OriginKind,
 		_require_weight_at_most: &u64,
-<<<<<<< HEAD
 		_call: &DoubleEncoded<RuntimeCall>,
-	) -> Weight {
-		XcmGeneric::<Runtime>::transact()
-=======
-		_call: &DoubleEncoded<Call>,
 	) -> XCMWeight {
 		XcmGeneric::<Runtime>::transact().ref_time()
->>>>>>> 2eb76729
 	}
 	fn hrmp_new_channel_open_request(
 		_sender: &u32,
@@ -191,19 +179,11 @@
 	fn refund_surplus() -> XCMWeight {
 		XcmGeneric::<Runtime>::refund_surplus().ref_time()
 	}
-<<<<<<< HEAD
-	fn set_error_handler(_xcm: &Xcm<RuntimeCall>) -> Weight {
-		XcmGeneric::<Runtime>::set_error_handler()
-	}
-	fn set_appendix(_xcm: &Xcm<RuntimeCall>) -> Weight {
-		XcmGeneric::<Runtime>::set_appendix()
-=======
-	fn set_error_handler(_xcm: &Xcm<Call>) -> XCMWeight {
+	fn set_error_handler(_xcm: &Xcm<RuntimeCall>) -> XCMWeight {
 		XcmGeneric::<Runtime>::set_error_handler().ref_time()
 	}
-	fn set_appendix(_xcm: &Xcm<Call>) -> XCMWeight {
+	fn set_appendix(_xcm: &Xcm<RuntimeCall>) -> XCMWeight {
 		XcmGeneric::<Runtime>::set_appendix().ref_time()
->>>>>>> 2eb76729
 	}
 	fn clear_error() -> XCMWeight {
 		XcmGeneric::<Runtime>::clear_error().ref_time()
