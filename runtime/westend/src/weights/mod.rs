--- conflicted
+++ resolved
@@ -35,8 +35,5 @@
 pub mod runtime_common_paras_registrar;
 pub mod runtime_common_slots;
 pub mod runtime_parachains_configuration;
-<<<<<<< HEAD
-pub mod xcm;
-=======
 pub mod runtime_parachains_paras;
->>>>>>> e9c4bc1e
+pub mod xcm;