--- conflicted
+++ resolved
@@ -16,12 +16,8 @@
 
 /// A collection of weight modules used for pallets in the runtime.
 
-<<<<<<< HEAD
-pub mod pallet_balances;
-pub mod pallet_proxy;
-=======
 pub mod frame_system;
 pub mod pallet_balances;
 pub mod pallet_timestamp;
 pub mod pallet_utility;
->>>>>>> bf7ccb84
+pub mod pallet_proxy;