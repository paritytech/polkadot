--- conflicted
+++ resolved
@@ -48,17 +48,12 @@
 	/// Storage: ParasDisputes Frozen (r:0 w:1)
 	/// Proof Skipped: ParasDisputes Frozen (max_values: Some(1), max_size: None, mode: Measured)
 	fn force_unfreeze() -> Weight {
-<<<<<<< HEAD
-		// Minimum execution time: 4_453 nanoseconds.
-		Weight::from_parts(4_845_000, 0)
-=======
 		// Proof Size summary in bytes:
 		//  Measured:  `0`
 		//  Estimated: `0`
 		// Minimum execution time: 2_740 nanoseconds.
 		Weight::from_ref_time(2_842_000)
 			.saturating_add(Weight::from_proof_size(0))
->>>>>>> 3dd83314
 			.saturating_add(T::DbWeight::get().writes(1))
 	}
 }