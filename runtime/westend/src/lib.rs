--- conflicted
+++ resolved
@@ -1325,12 +1325,9 @@
 	/// Unreleased migrations. Add new ones here:
 	pub type Unreleased = (
 		pallet_im_online::migration::v1::Migration<Runtime>,
-<<<<<<< HEAD
-		/* Asynchronous backing mirgration */
+		/* Asynchronous backing migration */
 		parachains_scheduler::migration::v1::MigrateToV1<Runtime>,
-=======
 		parachains_configuration::migration::v7::MigrateToV7<Runtime>,
->>>>>>> 0b56bcdb
 	);
 }
 
