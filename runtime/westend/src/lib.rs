// Copyright 2017-2020 Parity Technologies (UK) Ltd.
// This file is part of Polkadot.

// Polkadot is free software: you can redistribute it and/or modify
// it under the terms of the GNU General Public License as published by
// the Free Software Foundation, either version 3 of the License, or
// (at your option) any later version.

// Polkadot is distributed in the hope that it will be useful,
// but WITHOUT ANY WARRANTY; without even the implied warranty of
// MERCHANTABILITY or FITNESS FOR A PARTICULAR PURPOSE.  See the
// GNU General Public License for more details.

// You should have received a copy of the GNU General Public License
// along with Polkadot.  If not, see <http://www.gnu.org/licenses/>.

//! The Polkadot runtime. This can be compiled with `#[no_std]`, ready for Wasm.

#![cfg_attr(not(feature = "std"), no_std)]
// `construct_runtime!` does a lot of recursion and requires us to increase the limit to 256.
#![recursion_limit = "256"]

use pallet_transaction_payment::CurrencyAdapter;
use sp_std::prelude::*;
use sp_std::collections::btree_map::BTreeMap;
use parity_scale_codec::{Encode, Decode};
use primitives::v1::{
	AccountId, AccountIndex, Balance, BlockNumber, CandidateEvent, CommittedCandidateReceipt,
	CoreState, GroupRotationInfo, Hash, Id, Moment, Nonce, OccupiedCoreAssumption,
	PersistedValidationData, Signature, ValidationCode, ValidatorId, ValidatorIndex,
	InboundDownwardMessage, InboundHrmpMessage, SessionInfo,
};
use runtime_common::{
	paras_sudo_wrapper, paras_registrar, auctions, crowdloan, slots,
	SlowAdjustingFeeUpdate, CurrencyToVote,
	impls::ToAuthor,
	BlockHashCount, BlockWeights, BlockLength, RocksDbWeight, OffchainSolutionWeightLimit,
};
use sp_runtime::{
	create_runtime_str, generic, impl_opaque_keys,
	ApplyExtrinsicResult, KeyTypeId, Perbill, curve::PiecewiseLinear, ModuleId,
	transaction_validity::{TransactionValidity, TransactionSource, TransactionPriority},
	traits::{
		BlakeTwo256, Block as BlockT, OpaqueKeys, ConvertInto, AccountIdLookup,
		Extrinsic as ExtrinsicT, SaturatedConversion, Verify,
	},
};
#[cfg(feature = "runtime-benchmarks")]
use sp_runtime::RuntimeString;
use sp_version::RuntimeVersion;
use pallet_grandpa::{AuthorityId as GrandpaId, fg_primitives};
#[cfg(any(feature = "std", test))]
use sp_version::NativeVersion;
use sp_core::OpaqueMetadata;
use sp_staking::SessionIndex;
use frame_support::{
	parameter_types, construct_runtime, RuntimeDebug,
	traits::{KeyOwnerProofSystem, Randomness, Filter, InstanceFilter},
	weights::Weight,
};
use pallet_im_online::sr25519::AuthorityId as ImOnlineId;
use authority_discovery_primitives::AuthorityId as AuthorityDiscoveryId;
use pallet_transaction_payment::{FeeDetails, RuntimeDispatchInfo};
use pallet_session::historical as session_historical;
use frame_system::{EnsureRoot};

#[cfg(feature = "std")]
pub use pallet_staking::StakerStatus;
#[cfg(any(feature = "std", test))]
pub use sp_runtime::BuildStorage;
pub use pallet_timestamp::Call as TimestampCall;
pub use pallet_balances::Call as BalancesCall;

use runtime_parachains::origin as parachains_origin;
use runtime_parachains::configuration as parachains_configuration;
use runtime_parachains::shared as parachains_shared;
use runtime_parachains::inclusion as parachains_inclusion;
use runtime_parachains::inclusion_inherent as parachains_inclusion_inherent;
use runtime_parachains::initializer as parachains_initializer;
use runtime_parachains::session_info as parachains_session_info;
use runtime_parachains::paras as parachains_paras;
use runtime_parachains::dmp as parachains_dmp;
use runtime_parachains::ump as parachains_ump;
use runtime_parachains::hrmp as parachains_hrmp;
use runtime_parachains::scheduler as parachains_scheduler;

/// Constant values used within the runtime.
pub mod constants;
use constants::{time::*, currency::*, fee::*};

// Weights used in the runtime
mod weights;

// Make the WASM binary available.
#[cfg(feature = "std")]
include!(concat!(env!("OUT_DIR"), "/wasm_binary.rs"));

/// Runtime version (Westend).
pub const VERSION: RuntimeVersion = RuntimeVersion {
	spec_name: create_runtime_str!("westend"),
	impl_name: create_runtime_str!("parity-westend"),
	authoring_version: 2,
	spec_version: 50,
	impl_version: 0,
	#[cfg(not(feature = "disable-runtime-api"))]
	apis: RUNTIME_API_VERSIONS,
	#[cfg(feature = "disable-runtime-api")]
	apis: version::create_apis_vec![[]],
	transaction_version: 4,
};

/// The BABE epoch configuration at genesis.
pub const BABE_GENESIS_EPOCH_CONFIG: babe_primitives::BabeEpochConfiguration =
	babe_primitives::BabeEpochConfiguration {
		c: PRIMARY_PROBABILITY,
		allowed_slots: babe_primitives::AllowedSlots::PrimaryAndSecondaryVRFSlots
	};

/// Native version.
#[cfg(any(feature = "std", test))]
pub fn native_version() -> NativeVersion {
	NativeVersion {
		runtime_version: VERSION,
		can_author_with: Default::default(),
	}
}

/// Accept all transactions.
pub struct BaseFilter;
impl Filter<Call> for BaseFilter {
	fn filter(_: &Call) -> bool {
		true
	}
}

parameter_types! {
	pub const Version: RuntimeVersion = VERSION;
	pub const SS58Prefix: u8 = 42;
}

impl frame_system::Config for Runtime {
	type BaseCallFilter = BaseFilter;
	type BlockWeights = BlockWeights;
	type BlockLength = BlockLength;
	type Origin = Origin;
	type Call = Call;
	type Index = Nonce;
	type BlockNumber = BlockNumber;
	type Hash = Hash;
	type Hashing = BlakeTwo256;
	type AccountId = AccountId;
	type Lookup = AccountIdLookup<AccountId, ()>;
	type Header = generic::Header<BlockNumber, BlakeTwo256>;
	type Event = Event;
	type BlockHashCount = BlockHashCount;
	type DbWeight = RocksDbWeight;
	type Version = Version;
	type PalletInfo = PalletInfo;
	type AccountData = pallet_balances::AccountData<Balance>;
	type OnNewAccount = ();
	type OnKilledAccount = ();
	type SystemWeightInfo = weights::frame_system::WeightInfo<Runtime>;
	type SS58Prefix = SS58Prefix;
}

parameter_types! {
	pub MaximumSchedulerWeight: Weight = Perbill::from_percent(80) *
		BlockWeights::get().max_block;
	pub const MaxScheduledPerBlock: u32 = 50;
}

impl pallet_scheduler::Config for Runtime {
	type Event = Event;
	type Origin = Origin;
	type PalletsOrigin = OriginCaller;
	type Call = Call;
	type MaximumWeight = MaximumSchedulerWeight;
	type ScheduleOrigin = EnsureRoot<AccountId>;
	type MaxScheduledPerBlock = MaxScheduledPerBlock;
	type WeightInfo = weights::pallet_scheduler::WeightInfo<Runtime>;
}

parameter_types! {
	pub const EpochDuration: u64 = EPOCH_DURATION_IN_BLOCKS as u64;
	pub const ExpectedBlockTime: Moment = MILLISECS_PER_BLOCK;
	pub const ReportLongevity: u64 =
		BondingDuration::get() as u64 * SessionsPerEra::get() as u64 * EpochDuration::get();
}

impl pallet_babe::Config for Runtime {
	type EpochDuration = EpochDuration;
	type ExpectedBlockTime = ExpectedBlockTime;

	// session module is the trigger
	type EpochChangeTrigger = pallet_babe::ExternalTrigger;

	type KeyOwnerProofSystem = Historical;

	type KeyOwnerProof = <Self::KeyOwnerProofSystem as KeyOwnerProofSystem<(
		KeyTypeId,
		pallet_babe::AuthorityId,
	)>>::Proof;

	type KeyOwnerIdentification = <Self::KeyOwnerProofSystem as KeyOwnerProofSystem<(
		KeyTypeId,
		pallet_babe::AuthorityId,
	)>>::IdentificationTuple;

	type HandleEquivocation =
		pallet_babe::EquivocationHandler<Self::KeyOwnerIdentification, Offences, ReportLongevity>;

	type WeightInfo = ();
}

parameter_types! {
	pub const IndexDeposit: Balance = 1 * DOLLARS;
}

impl pallet_indices::Config for Runtime {
	type AccountIndex = AccountIndex;
	type Currency = Balances;
	type Deposit = IndexDeposit;
	type Event = Event;
	type WeightInfo = weights::pallet_indices::WeightInfo<Runtime>;
}

parameter_types! {
	pub const ExistentialDeposit: Balance = 1 * CENTS;
	pub const MaxLocks: u32 = 50;
}

impl pallet_balances::Config for Runtime {
	type Balance = Balance;
	type DustRemoval = ();
	type Event = Event;
	type ExistentialDeposit = ExistentialDeposit;
	type AccountStore = System;
	type MaxLocks = MaxLocks;
	type WeightInfo = weights::pallet_balances::WeightInfo<Runtime>;
}

parameter_types! {
	pub const TransactionByteFee: Balance = 10 * MILLICENTS;
}

impl pallet_transaction_payment::Config for Runtime {
	type OnChargeTransaction = CurrencyAdapter<Balances, ToAuthor<Runtime>>;
	type TransactionByteFee = TransactionByteFee;
	type WeightToFee = WeightToFee;
	type FeeMultiplierUpdate = SlowAdjustingFeeUpdate<Self>;
}

parameter_types! {
	pub const MinimumPeriod: u64 = SLOT_DURATION / 2;
}
impl pallet_timestamp::Config for Runtime {
	type Moment = u64;
	type OnTimestampSet = Babe;
	type MinimumPeriod = MinimumPeriod;
	type WeightInfo = weights::pallet_timestamp::WeightInfo<Runtime>;
}

parameter_types! {
	pub const UncleGenerations: u32 = 0;
}

impl pallet_authorship::Config for Runtime {
	type FindAuthor = pallet_session::FindAccountFromAuthorIndex<Self, Babe>;
	type UncleGenerations = UncleGenerations;
	type FilterUncle = ();
	type EventHandler = (Staking, ImOnline);
}

parameter_types! {
	pub const Period: BlockNumber = 10 * MINUTES;
	pub const Offset: BlockNumber = 0;
}

impl_opaque_keys! {
	pub struct SessionKeys {
		pub grandpa: Grandpa,
		pub babe: Babe,
		pub im_online: ImOnline,
		pub para_validator: Initializer,
		pub para_assignment: ParachainsSessionInfo,
		pub authority_discovery: AuthorityDiscovery,
	}
}

parameter_types! {
	pub const DisabledValidatorsThreshold: Perbill = Perbill::from_percent(17);
}

impl pallet_session::Config for Runtime {
	type Event = Event;
	type ValidatorId = AccountId;
	type ValidatorIdOf = pallet_staking::StashOf<Self>;
	type ShouldEndSession = Babe;
	type NextSessionRotation = Babe;
	type SessionManager = pallet_session::historical::NoteHistoricalRoot<Self, Staking>;
	type SessionHandler = <SessionKeys as OpaqueKeys>::KeyTypeIdProviders;
	type Keys = SessionKeys;
	type DisabledValidatorsThreshold = DisabledValidatorsThreshold;
	type WeightInfo = weights::pallet_session::WeightInfo<Runtime>;
}

impl pallet_session::historical::Config for Runtime {
	type FullIdentification = pallet_staking::Exposure<AccountId, Balance>;
	type FullIdentificationOf = pallet_staking::ExposureOf<Runtime>;
}

parameter_types! {
	// no signed phase for now, just unsigned.
	pub const SignedPhase: u32 = 0;
	pub const UnsignedPhase: u32 = EPOCH_DURATION_IN_BLOCKS / 4;

	// fallback: run election on-chain.
	pub const Fallback: pallet_election_provider_multi_phase::FallbackStrategy =
		pallet_election_provider_multi_phase::FallbackStrategy::OnChain;

	pub SolutionImprovementThreshold: Perbill = Perbill::from_rational(5u32, 10_000);

	// miner configs
	pub const MinerMaxIterations: u32 = 10;
}

impl pallet_election_provider_multi_phase::Config for Runtime {
	type Event = Event;
	type Currency = Balances;
	type SignedPhase = SignedPhase;
	type UnsignedPhase = UnsignedPhase;
	type SolutionImprovementThreshold = SolutionImprovementThreshold;
	type MinerMaxIterations = MinerMaxIterations;
	type MinerMaxWeight = OffchainSolutionWeightLimit; // For now use the one from staking.
	type MinerTxPriority = NposSolutionPriority;
	type DataProvider = Staking;
	type OnChainAccuracy = Perbill;
	type CompactSolution = pallet_staking::CompactAssignments;
	type Fallback = Fallback;
	type WeightInfo = weights::pallet_election_provider_multi_phase::WeightInfo<Runtime>;
	type BenchmarkingConfig = ();
}

pallet_staking_reward_curve::build! {
	const REWARD_CURVE: PiecewiseLinear<'static> = curve!(
		min_inflation: 0_025_000,
		max_inflation: 0_100_000,
		ideal_stake: 0_500_000,
		falloff: 0_050_000,
		max_piece_count: 40,
		test_precision: 0_005_000,
	);
}

parameter_types! {
	// Six sessions in an era (6 hours).
	pub const SessionsPerEra: SessionIndex = 6;
	// 28 eras for unbonding (7 days).
	pub const BondingDuration: pallet_staking::EraIndex = 28;
	// 27 eras in which slashes can be cancelled (slightly less than 7 days).
	pub const SlashDeferDuration: pallet_staking::EraIndex = 27;
	pub const RewardCurve: &'static PiecewiseLinear<'static> = &REWARD_CURVE;
	pub const MaxNominatorRewardedPerValidator: u32 = 64;
}

impl pallet_staking::Config for Runtime {
	type Currency = Balances;
	type UnixTime = Timestamp;
	type CurrencyToVote = CurrencyToVote;
	type RewardRemainder = ();
	type Event = Event;
	type Slash = ();
	type Reward = ();
	type SessionsPerEra = SessionsPerEra;
	type BondingDuration = BondingDuration;
	type SlashDeferDuration = SlashDeferDuration;
	// A majority of the council can cancel the slash.
	type SlashCancelOrigin = EnsureRoot<AccountId>;
	type SessionInterface = Self;
	type EraPayout = pallet_staking::ConvertCurve<RewardCurve>;
	type MaxNominatorRewardedPerValidator = MaxNominatorRewardedPerValidator;
	type NextNewSession = Session;
	type ElectionProvider = ElectionProviderMultiPhase;
	type WeightInfo = weights::pallet_staking::WeightInfo<Runtime>;
}

parameter_types! {
	pub const LaunchPeriod: BlockNumber = 7 * DAYS;
	pub const VotingPeriod: BlockNumber = 7 * DAYS;
	pub const FastTrackVotingPeriod: BlockNumber = 3 * HOURS;
	pub const MinimumDeposit: Balance = 1 * DOLLARS;
	pub const EnactmentPeriod: BlockNumber = 8 * DAYS;
	pub const CooloffPeriod: BlockNumber = 7 * DAYS;
	// One cent: $10,000 / MB
	pub const PreimageByteDeposit: Balance = 10 * MILLICENTS;
	pub const InstantAllowed: bool = true;
}

parameter_types! {
	pub OffencesWeightSoftLimit: Weight = Perbill::from_percent(60) * BlockWeights::get().max_block;
}

impl pallet_offences::Config for Runtime {
	type Event = Event;
	type IdentificationTuple = pallet_session::historical::IdentificationTuple<Self>;
	type OnOffenceHandler = Staking;
	type WeightSoftLimit = OffencesWeightSoftLimit;
}

impl pallet_authority_discovery::Config for Runtime {}

parameter_types! {
	pub const SessionDuration: BlockNumber = EPOCH_DURATION_IN_BLOCKS as _;
}

parameter_types! {
	pub const NposSolutionPriority: TransactionPriority = TransactionPriority::max_value() / 2;
	pub const ImOnlineUnsignedPriority: TransactionPriority = TransactionPriority::max_value();
}

impl pallet_im_online::Config for Runtime {
	type AuthorityId = ImOnlineId;
	type Event = Event;
	type ValidatorSet = Historical;
	type NextSessionRotation = Babe;
	type ReportUnresponsiveness = Offences;
	type UnsignedPriority = ImOnlineUnsignedPriority;
	type WeightInfo = weights::pallet_im_online::WeightInfo<Runtime>;
}

impl pallet_grandpa::Config for Runtime {
	type Event = Event;
	type Call = Call;

	type KeyOwnerProofSystem = Historical;

	type KeyOwnerProof =
		<Self::KeyOwnerProofSystem as KeyOwnerProofSystem<(KeyTypeId, GrandpaId)>>::Proof;

	type KeyOwnerIdentification = <Self::KeyOwnerProofSystem as KeyOwnerProofSystem<(
		KeyTypeId,
		GrandpaId,
	)>>::IdentificationTuple;

	type HandleEquivocation =
		pallet_grandpa::EquivocationHandler<Self::KeyOwnerIdentification, Offences, ReportLongevity>;

	type WeightInfo = ();
}

/// Submits a transaction with the node's public and signature type. Adheres to the signed extension
/// format of the chain.
impl<LocalCall> frame_system::offchain::CreateSignedTransaction<LocalCall> for Runtime where
	Call: From<LocalCall>,
{
	fn create_transaction<C: frame_system::offchain::AppCrypto<Self::Public, Self::Signature>>(
		call: Call,
		public: <Signature as Verify>::Signer,
		account: AccountId,
		nonce: <Runtime as frame_system::Config>::Index,
	) -> Option<(Call, <UncheckedExtrinsic as ExtrinsicT>::SignaturePayload)> {
		use sp_runtime::traits::StaticLookup;
		// take the biggest period possible.
		let period = BlockHashCount::get()
			.checked_next_power_of_two()
			.map(|c| c / 2)
			.unwrap_or(2) as u64;

		let current_block = System::block_number()
			.saturated_into::<u64>()
			// The `System::block_number` is initialized with `n+1`,
			// so the actual block number is `n`.
			.saturating_sub(1);
		let tip = 0;
		let extra: SignedExtra = (
			frame_system::CheckSpecVersion::<Runtime>::new(),
			frame_system::CheckTxVersion::<Runtime>::new(),
			frame_system::CheckGenesis::<Runtime>::new(),
			frame_system::CheckMortality::<Runtime>::from(generic::Era::mortal(period, current_block)),
			frame_system::CheckNonce::<Runtime>::from(nonce),
			frame_system::CheckWeight::<Runtime>::new(),
			pallet_transaction_payment::ChargeTransactionPayment::<Runtime>::from(tip),
		);
		let raw_payload = SignedPayload::new(call, extra).map_err(|e| {
			log::warn!("Unable to create signed payload: {:?}", e);
		}).ok()?;
		let signature = raw_payload.using_encoded(|payload| {
			C::sign(payload, public)
		})?;
		let (call, extra, _) = raw_payload.deconstruct();
		let address = <Runtime as frame_system::Config>::Lookup::unlookup(account);
		Some((call, (address, signature, extra)))
	}
}

impl frame_system::offchain::SigningTypes for Runtime {
	type Public = <Signature as Verify>::Signer;
	type Signature = Signature;
}

impl<C> frame_system::offchain::SendTransactionTypes<C> for Runtime where
	Call: From<C>,
{
	type OverarchingCall = Call;
	type Extrinsic = UncheckedExtrinsic;
}

parameter_types! {
	// Minimum 100 bytes/KSM deposited (1 CENT/byte)
	pub const BasicDeposit: Balance = 10 * DOLLARS;       // 258 bytes on-chain
	pub const FieldDeposit: Balance = 250 * CENTS;        // 66 bytes on-chain
	pub const SubAccountDeposit: Balance = 2 * DOLLARS;   // 53 bytes on-chain
	pub const MaxSubAccounts: u32 = 100;
	pub const MaxAdditionalFields: u32 = 100;
	pub const MaxRegistrars: u32 = 20;
}

impl pallet_identity::Config for Runtime {
	type Event = Event;
	type Currency = Balances;
	type Slashed = ();
	type BasicDeposit = BasicDeposit;
	type FieldDeposit = FieldDeposit;
	type SubAccountDeposit = SubAccountDeposit;
	type MaxSubAccounts = MaxSubAccounts;
	type MaxAdditionalFields = MaxAdditionalFields;
	type MaxRegistrars = MaxRegistrars;
	type RegistrarOrigin = frame_system::EnsureRoot<AccountId>;
	type ForceOrigin = frame_system::EnsureRoot<AccountId>;
	type WeightInfo = weights::pallet_identity::WeightInfo<Runtime>;
}

impl pallet_utility::Config for Runtime {
	type Event = Event;
	type Call = Call;
	type WeightInfo = weights::pallet_utility::WeightInfo<Runtime>;
}

parameter_types! {
	// One storage item; key size is 32; value is size 4+4+16+32 bytes = 56 bytes.
	pub const DepositBase: Balance = deposit(1, 88);
	// Additional storage item size of 32 bytes.
	pub const DepositFactor: Balance = deposit(0, 32);
	pub const MaxSignatories: u16 = 100;
}

impl pallet_multisig::Config for Runtime {
	type Event = Event;
	type Call = Call;
	type Currency = Balances;
	type DepositBase = DepositBase;
	type DepositFactor = DepositFactor;
	type MaxSignatories = MaxSignatories;
	type WeightInfo = weights::pallet_multisig::WeightInfo<Runtime>;
}

parameter_types! {
	pub const ConfigDepositBase: Balance = 5 * DOLLARS;
	pub const FriendDepositFactor: Balance = 50 * CENTS;
	pub const MaxFriends: u16 = 9;
	pub const RecoveryDeposit: Balance = 5 * DOLLARS;
}

impl pallet_recovery::Config for Runtime {
	type Event = Event;
	type Call = Call;
	type Currency = Balances;
	type ConfigDepositBase = ConfigDepositBase;
	type FriendDepositFactor = FriendDepositFactor;
	type MaxFriends = MaxFriends;
	type RecoveryDeposit = RecoveryDeposit;
}

parameter_types! {
	pub const MinVestedTransfer: Balance = 100 * DOLLARS;
}

impl pallet_vesting::Config for Runtime {
	type Event = Event;
	type Currency = Balances;
	type BlockNumberToBalance = ConvertInto;
	type MinVestedTransfer = MinVestedTransfer;
	type WeightInfo = weights::pallet_vesting::WeightInfo<Runtime>;
}

impl pallet_sudo::Config for Runtime {
	type Event = Event;
	type Call = Call;
}

parameter_types! {
	// One storage item; key size 32, value size 8; .
	pub const ProxyDepositBase: Balance = deposit(1, 8);
	// Additional storage item size of 33 bytes.
	pub const ProxyDepositFactor: Balance = deposit(0, 33);
	pub const MaxProxies: u16 = 32;
	pub const AnnouncementDepositBase: Balance = deposit(1, 8);
	pub const AnnouncementDepositFactor: Balance = deposit(0, 66);
	pub const MaxPending: u16 = 32;
}

/// The type used to represent the kinds of proxying allowed.
#[derive(Copy, Clone, Eq, PartialEq, Ord, PartialOrd, Encode, Decode, RuntimeDebug)]
pub enum ProxyType {
	Any,
	NonTransfer,
	Staking,
	SudoBalances,
	IdentityJudgement,
	CancelProxy,
}
impl Default for ProxyType { fn default() -> Self { Self::Any } }
impl InstanceFilter<Call> for ProxyType {
	fn filter(&self, c: &Call) -> bool {
		match self {
			ProxyType::Any => true,
			ProxyType::NonTransfer => matches!(c,
				Call::System(..) |
				Call::Babe(..) |
				Call::Timestamp(..) |
				Call::Indices(pallet_indices::Call::claim(..)) |
				Call::Indices(pallet_indices::Call::free(..)) |
				Call::Indices(pallet_indices::Call::freeze(..)) |
				// Specifically omitting Indices `transfer`, `force_transfer`
				// Specifically omitting the entire Balances pallet
				Call::Authorship(..) |
				Call::Staking(..) |
				Call::Offences(..) |
				Call::Session(..) |
				Call::Grandpa(..) |
				Call::ImOnline(..) |
				Call::AuthorityDiscovery(..) |
				Call::Utility(..) |
				Call::Identity(..) |
				Call::Recovery(pallet_recovery::Call::as_recovered(..)) |
				Call::Recovery(pallet_recovery::Call::vouch_recovery(..)) |
				Call::Recovery(pallet_recovery::Call::claim_recovery(..)) |
				Call::Recovery(pallet_recovery::Call::close_recovery(..)) |
				Call::Recovery(pallet_recovery::Call::remove_recovery(..)) |
				Call::Recovery(pallet_recovery::Call::cancel_recovered(..)) |
				// Specifically omitting Recovery `create_recovery`, `initiate_recovery`
				Call::Vesting(pallet_vesting::Call::vest(..)) |
				Call::Vesting(pallet_vesting::Call::vest_other(..)) |
				// Specifically omitting Vesting `vested_transfer`, and `force_vested_transfer`
				Call::Scheduler(..) |
				// Specifically omitting Sudo pallet
				Call::Proxy(..) |
				Call::Multisig(..)
			),
			ProxyType::Staking => matches!(c,
				Call::Staking(..) |
				Call::Session(..) |
				Call::Utility(..)
			),
			ProxyType::SudoBalances => match c {
				Call::Sudo(pallet_sudo::Call::sudo(ref x)) => matches!(x.as_ref(), &Call::Balances(..)),
				Call::Utility(..) => true,
				_ => false,
			},
			ProxyType::IdentityJudgement => matches!(c,
				Call::Identity(pallet_identity::Call::provide_judgement(..)) |
				Call::Utility(..)
			),
			ProxyType::CancelProxy => matches!(c,
				Call::Proxy(pallet_proxy::Call::reject_announcement(..))
			)
		}
	}
	fn is_superset(&self, o: &Self) -> bool {
		match (self, o) {
			(x, y) if x == y => true,
			(ProxyType::Any, _) => true,
			(_, ProxyType::Any) => false,
			(ProxyType::NonTransfer, _) => true,
			_ => false,
		}
	}
}

impl pallet_proxy::Config for Runtime {
	type Event = Event;
	type Call = Call;
	type Currency = Balances;
	type ProxyType = ProxyType;
	type ProxyDepositBase = ProxyDepositBase;
	type ProxyDepositFactor = ProxyDepositFactor;
	type MaxProxies = MaxProxies;
	type WeightInfo = weights::pallet_proxy::WeightInfo<Runtime>;
	type MaxPending = MaxPending;
	type CallHasher = BlakeTwo256;
	type AnnouncementDepositBase = AnnouncementDepositBase;
	type AnnouncementDepositFactor = AnnouncementDepositFactor;
}

impl parachains_session_info::Config for Runtime {}

impl parachains_ump::Config for Runtime {
	type UmpSink = ();
}

impl parachains_dmp::Config for Runtime {}

impl parachains_hrmp::Config for Runtime {
	type Origin = Origin;
	type Event = Event;
	type Currency = Balances;
}

impl parachains_inclusion_inherent::Config for Runtime {}

impl parachains_scheduler::Config for Runtime {}

impl parachains_initializer::Config for Runtime {
	type Randomness = pallet_babe::RandomnessFromOneEpochAgo<Runtime>;
}

impl paras_sudo_wrapper::Config for Runtime {}

impl parachains_origin::Config for Runtime {}

impl parachains_configuration::Config for Runtime {}

impl parachains_shared::Config for Runtime {}

/// Special `RewardValidators` that does nothing ;)
pub struct RewardValidators;
impl runtime_parachains::inclusion::RewardValidators for RewardValidators {
	fn reward_backing(_: impl IntoIterator<Item=ValidatorIndex>) {}
	fn reward_bitfields(_: impl IntoIterator<Item=ValidatorIndex>) {}
}

impl parachains_inclusion::Config for Runtime {
	type Event = Event;
	type RewardValidators = RewardValidators;
}

impl parachains_paras::Config for Runtime {
	type Origin = Origin;
}

parameter_types! {
	pub const ParaDeposit: Balance = 5 * DOLLARS;
	pub const DataDepositPerByte: Balance = deposit(0, 1);
	pub const MaxCodeSize: u32 = 10 * 1024 * 1024; // 10 MB
	pub const MaxHeadSize: u32 = 20 * 1024; // 20 KB
}

impl paras_registrar::Config for Runtime {
	type Event = Event;
	type Origin = Origin;
	type Currency = Balances;
	type OnSwap = (Crowdloan, Slots);
	type ParaDeposit = ParaDeposit;
	type DataDepositPerByte = DataDepositPerByte;
	type MaxCodeSize = MaxCodeSize;
	type MaxHeadSize = MaxHeadSize;
	type WeightInfo = paras_registrar::TestWeightInfo;
}

parameter_types! {
	pub const EndingPeriod: BlockNumber = 1 * HOURS;
}

impl auctions::Config for Runtime {
	type Event = Event;
	type Leaser = Slots;
	type EndingPeriod = EndingPeriod;
	type Randomness = pallet_babe::RandomnessFromOneEpochAgo<Runtime>;
	type InitiateOrigin = EnsureRoot<AccountId>;
	type WeightInfo = auctions::TestWeightInfo;
}

parameter_types! {
	pub const LeasePeriod: BlockNumber = 365 * DAYS;
}

impl slots::Config for Runtime {
	type Event = Event;
	type Currency = Balances;
	type Registrar = Registrar;
	type LeasePeriod = LeasePeriod;
	type WeightInfo = slots::TestWeightInfo;
}

parameter_types! {
	pub const CrowdloanId: ModuleId = ModuleId(*b"py/cfund");
	pub const SubmissionDeposit: Balance = 1_000 * DOLLARS;
	pub const MinContribution: Balance = 100 * DOLLARS;
	pub const RetirementPeriod: BlockNumber = 7 * DAYS;
	pub const RemoveKeysLimit: u32 = 500;

}

impl crowdloan::Config for Runtime {
	type Event = Event;
	type ModuleId = CrowdloanId;
	type SubmissionDeposit = SubmissionDeposit;
	type MinContribution = MinContribution;
	type RetirementPeriod = RetirementPeriod;
	type OrphanedFunds = ();
	type RemoveKeysLimit = RemoveKeysLimit;
	type Registrar = Registrar;
	type Auctioneer = Auctions;
	type WeightInfo = crowdloan::TestWeightInfo;
}

construct_runtime! {
	pub enum Runtime where
		Block = Block,
		NodeBlock = primitives::v1::Block,
		UncheckedExtrinsic = UncheckedExtrinsic
	{
		// Basic stuff; balances is uncallable initially.
		System: frame_system::{Pallet, Call, Storage, Config, Event<T>} = 0,
		RandomnessCollectiveFlip: pallet_randomness_collective_flip::{Pallet, Storage} = 25,

		// Must be before session.
		Babe: pallet_babe::{Pallet, Call, Storage, Config, ValidateUnsigned} = 1,

		Timestamp: pallet_timestamp::{Pallet, Call, Storage, Inherent} = 2,
		Indices: pallet_indices::{Pallet, Call, Storage, Config<T>, Event<T>} = 3,
		Balances: pallet_balances::{Pallet, Call, Storage, Config<T>, Event<T>} = 4,
		TransactionPayment: pallet_transaction_payment::{Pallet, Storage} = 26,

		// Consensus support.
<<<<<<< HEAD
		Authorship: pallet_authorship::{Module, Call, Storage} = 5,
		Staking: pallet_staking::{Module, Call, Storage, Config<T>, Event<T>} = 6,
		Offences: pallet_offences::{Module, Call, Storage, Event} = 7,
		Historical: session_historical::{Module} = 27,
		Session: pallet_session::{Module, Call, Storage, Event, Config<T>} = 8,
		Grandpa: pallet_grandpa::{Module, Call, Storage, Config, Event, ValidateUnsigned} = 10,
		ImOnline: pallet_im_online::{Module, Call, Storage, Event<T>, ValidateUnsigned, Config<T>} = 11,
		AuthorityDiscovery: pallet_authority_discovery::{Module, Call, Config} = 12,
=======
		Authorship: pallet_authorship::{Pallet, Call, Storage} = 5,
		Staking: pallet_staking::{Pallet, Call, Storage, Config<T>, Event<T>, ValidateUnsigned} = 6,
		Offences: pallet_offences::{Pallet, Call, Storage, Event} = 7,
		Historical: session_historical::{Pallet} = 27,
		Session: pallet_session::{Pallet, Call, Storage, Event, Config<T>} = 8,
		Grandpa: pallet_grandpa::{Pallet, Call, Storage, Config, Event, ValidateUnsigned} = 10,
		ImOnline: pallet_im_online::{Pallet, Call, Storage, Event<T>, ValidateUnsigned, Config<T>} = 11,
		AuthorityDiscovery: pallet_authority_discovery::{Pallet, Call, Config} = 12,
>>>>>>> e7bb2996

		// Utility module.
		Utility: pallet_utility::{Pallet, Call, Event} = 16,

		// Less simple identity module.
		Identity: pallet_identity::{Pallet, Call, Storage, Event<T>} = 17,

		// Social recovery module.
		Recovery: pallet_recovery::{Pallet, Call, Storage, Event<T>} = 18,

		// Vesting. Usable initially, but removed once all vesting is finished.
		Vesting: pallet_vesting::{Pallet, Call, Storage, Event<T>, Config<T>} = 19,

		// System scheduler.
		Scheduler: pallet_scheduler::{Pallet, Call, Storage, Event<T>} = 20,

		// Sudo.
		Sudo: pallet_sudo::{Pallet, Call, Storage, Event<T>, Config<T>} = 21,

		// Proxy module. Late addition.
		Proxy: pallet_proxy::{Pallet, Call, Storage, Event<T>} = 22,

		// Multisig module. Late addition.
		Multisig: pallet_multisig::{Pallet, Call, Storage, Event<T>} = 23,

		// Election pallet. Only works with staking, but placed here to maintain indices.
		ElectionProviderMultiPhase: pallet_election_provider_multi_phase::{Pallet, Call, Storage, Event<T>, ValidateUnsigned} = 24,

		// Parachains Runtime
		ParachainsOrigin: parachains_origin::{Pallet, Origin} = 28,
		ParachainsConfiguration: parachains_configuration::{Pallet, Call, Storage, Config<T>} = 29,
		Shared: parachains_shared::{Pallet, Call, Storage} = 30,
		Inclusion: parachains_inclusion::{Pallet, Call, Storage, Event<T>} = 31,
		InclusionInherent: parachains_inclusion_inherent::{Pallet, Call, Storage, Inherent} = 32,
		ParachainsScheduler: parachains_scheduler::{Pallet, Call, Storage} = 33,
		Paras: parachains_paras::{Pallet, Call, Storage} = 34,
		Initializer: parachains_initializer::{Pallet, Call, Storage} = 35,
		Dmp: parachains_dmp::{Pallet, Call, Storage} = 36,
		Ump: parachains_ump::{Pallet, Call, Storage} = 37,
		Hrmp: parachains_hrmp::{Pallet, Call, Storage, Event} = 38,
		ParachainsSessionInfo: parachains_session_info::{Pallet, Call, Storage} = 39,

		// Parachain Onboarding Pallets
		Registrar: paras_registrar::{Pallet, Call, Storage, Event<T>} = 40,
		Auctions: auctions::{Pallet, Call, Storage, Event<T>} = 41,
		Crowdloan: crowdloan::{Pallet, Call, Storage, Event<T>} = 42,
		Slots: slots::{Pallet, Call, Storage, Event<T>} = 43,
	}
}

impl pallet_babe::migrations::BabePalletPrefix for Runtime {
	fn pallet_prefix() -> &'static str {
		"Babe"
	}
}

pub struct BabeEpochConfigMigrations;
impl frame_support::traits::OnRuntimeUpgrade for BabeEpochConfigMigrations {
	fn on_runtime_upgrade() -> frame_support::weights::Weight {
		pallet_babe::migrations::add_epoch_configuration::<Runtime>(
			BABE_GENESIS_EPOCH_CONFIG,
		)
	}
}

/// The address format for describing accounts.
pub type Address = sp_runtime::MultiAddress<AccountId, ()>;
/// Block header type as expected by this runtime.
pub type Header = generic::Header<BlockNumber, BlakeTwo256>;
/// Block type as expected by this runtime.
pub type Block = generic::Block<Header, UncheckedExtrinsic>;
/// A Block signed with a Justification
pub type SignedBlock = generic::SignedBlock<Block>;
/// BlockId type as expected by this runtime.
pub type BlockId = generic::BlockId<Block>;
/// The SignedExtension to the basic transaction logic.
pub type SignedExtra = (
	frame_system::CheckSpecVersion<Runtime>,
	frame_system::CheckTxVersion<Runtime>,
	frame_system::CheckGenesis<Runtime>,
	frame_system::CheckMortality<Runtime>,
	frame_system::CheckNonce<Runtime>,
	frame_system::CheckWeight<Runtime>,
	pallet_transaction_payment::ChargeTransactionPayment<Runtime>,
);
/// Unchecked extrinsic type as expected by this runtime.
pub type UncheckedExtrinsic = generic::UncheckedExtrinsic<Address, Call, Signature, SignedExtra>;
/// Extrinsic type that has already been checked.
pub type CheckedExtrinsic = generic::CheckedExtrinsic<AccountId, Nonce, Call>;
/// Executive: handles dispatch to the various modules.
pub type Executive = frame_executive::Executive<
	Runtime,
	Block,
	frame_system::ChainContext<Runtime>,
	Runtime,
<<<<<<< HEAD
	AllModules,
	(BabeEpochConfigMigrations, KillOffchainPhragmenStorage,)
=======
	AllPallets,
	BabeEpochConfigMigrations,
>>>>>>> e7bb2996
>;
/// The payload being signed in transactions.
pub type SignedPayload = generic::SignedPayload<Call, SignedExtra>;

<<<<<<< HEAD
parameter_types! {
	pub const StakingPrefix: &'static str = "Staking";
}

/// This is only for testing. The main migration is inside staking's `on_runtime_upgrade`.
pub struct KillOffchainPhragmenStorage;
impl frame_support::traits::OnRuntimeUpgrade for KillOffchainPhragmenStorage {
	#[cfg(feature = "try-runtime")]
	fn pre_upgrade() -> Result<(), &'static str> {
		pallet_staking::migrations::v6::pre_migrate::<Runtime>()
	}

	fn on_runtime_upgrade() -> frame_support::weights::Weight {
		0
	}
}

=======
>>>>>>> e7bb2996
#[cfg(not(feature = "disable-runtime-api"))]
sp_api::impl_runtime_apis! {
	impl sp_api::Core<Block> for Runtime {
		fn version() -> RuntimeVersion {
			VERSION
		}

		fn execute_block(block: Block) {
			Executive::execute_block(block);
		}

		fn initialize_block(header: &<Block as BlockT>::Header) {
			Executive::initialize_block(header)
		}
	}

	impl sp_api::Metadata<Block> for Runtime {
		fn metadata() -> OpaqueMetadata {
			Runtime::metadata().into()
		}
	}

	impl block_builder_api::BlockBuilder<Block> for Runtime {
		fn apply_extrinsic(extrinsic: <Block as BlockT>::Extrinsic) -> ApplyExtrinsicResult {
			Executive::apply_extrinsic(extrinsic)
		}

		fn finalize_block() -> <Block as BlockT>::Header {
			Executive::finalize_block()
		}

		fn inherent_extrinsics(data: inherents::InherentData) -> Vec<<Block as BlockT>::Extrinsic> {
			data.create_extrinsics()
		}

		fn check_inherents(
			block: Block,
			data: inherents::InherentData,
		) -> inherents::CheckInherentsResult {
			data.check_extrinsics(&block)
		}

		fn random_seed() -> <Block as BlockT>::Hash {
			pallet_babe::RandomnessFromOneEpochAgo::<Runtime>::random_seed().0
		}
	}

	impl tx_pool_api::runtime_api::TaggedTransactionQueue<Block> for Runtime {
		fn validate_transaction(
			source: TransactionSource,
			tx: <Block as BlockT>::Extrinsic,
		) -> TransactionValidity {
			Executive::validate_transaction(source, tx)
		}
	}

	impl offchain_primitives::OffchainWorkerApi<Block> for Runtime {
		fn offchain_worker(header: &<Block as BlockT>::Header) {
			Executive::offchain_worker(header)
		}
	}

	impl primitives::v1::ParachainHost<Block, Hash, BlockNumber> for Runtime {
		fn validators() -> Vec<ValidatorId> {
			Vec::new()
		}

		fn validator_groups() -> (Vec<Vec<ValidatorIndex>>, GroupRotationInfo<BlockNumber>) {
			(Vec::new(), GroupRotationInfo { session_start_block: 0, group_rotation_frequency: 0, now: 0 })
		}

		fn availability_cores() -> Vec<CoreState<Hash, BlockNumber>> {
			Vec::new()
		}

		fn persisted_validation_data(_: Id, _: OccupiedCoreAssumption)
			-> Option<PersistedValidationData<BlockNumber>> {
			None
		}

		fn historical_validation_code(_: Id, _: BlockNumber) -> Option<ValidationCode> {
			None
		}

		fn check_validation_outputs(
			_: Id,
			_: primitives::v1::CandidateCommitments
		) -> bool {
			false
		}

		fn session_index_for_child() -> SessionIndex {
			0
		}

		fn session_info(_: SessionIndex) -> Option<SessionInfo> {
			None
		}

		fn validation_code(_: Id, _: OccupiedCoreAssumption) -> Option<ValidationCode> {
			None
		}

		fn candidate_pending_availability(_: Id) -> Option<CommittedCandidateReceipt<Hash>> {
			None
		}

		fn candidate_events() -> Vec<CandidateEvent<Hash>> {
			Vec::new()
		}

		fn dmq_contents(
			_recipient: Id,
		) -> Vec<InboundDownwardMessage<BlockNumber>> {
			Vec::new()
		}

		fn inbound_hrmp_channels_contents(
			_recipient: Id
		) -> BTreeMap<Id, Vec<InboundHrmpMessage<BlockNumber>>> {
			BTreeMap::new()
		}
	}

	impl fg_primitives::GrandpaApi<Block> for Runtime {
		fn grandpa_authorities() -> Vec<(GrandpaId, u64)> {
			Grandpa::grandpa_authorities()
		}

		fn submit_report_equivocation_unsigned_extrinsic(
			equivocation_proof: fg_primitives::EquivocationProof<
				<Block as BlockT>::Hash,
				sp_runtime::traits::NumberFor<Block>,
			>,
			key_owner_proof: fg_primitives::OpaqueKeyOwnershipProof,
		) -> Option<()> {
			let key_owner_proof = key_owner_proof.decode()?;

			Grandpa::submit_unsigned_equivocation_report(
				equivocation_proof,
				key_owner_proof,
			)
		}

		fn generate_key_ownership_proof(
			_set_id: fg_primitives::SetId,
			authority_id: fg_primitives::AuthorityId,
		) -> Option<fg_primitives::OpaqueKeyOwnershipProof> {
			use parity_scale_codec::Encode;

			Historical::prove((fg_primitives::KEY_TYPE, authority_id))
				.map(|p| p.encode())
				.map(fg_primitives::OpaqueKeyOwnershipProof::new)
		}
	}

	impl babe_primitives::BabeApi<Block> for Runtime {
		fn configuration() -> babe_primitives::BabeGenesisConfiguration {
			// The choice of `c` parameter (where `1 - c` represents the
			// probability of a slot being empty), is done in accordance to the
			// slot duration and expected target block time, for safely
			// resisting network delays of maximum two seconds.
			// <https://research.web3.foundation/en/latest/polkadot/BABE/Babe/#6-practical-results>
			babe_primitives::BabeGenesisConfiguration {
				slot_duration: Babe::slot_duration(),
				epoch_length: EpochDuration::get(),
				c: BABE_GENESIS_EPOCH_CONFIG.c,
				genesis_authorities: Babe::authorities(),
				randomness: Babe::randomness(),
				allowed_slots: BABE_GENESIS_EPOCH_CONFIG.allowed_slots,
			}
		}

		fn current_epoch_start() -> babe_primitives::Slot {
			Babe::current_epoch_start()
		}

		fn current_epoch() -> babe_primitives::Epoch {
			Babe::current_epoch()
		}

		fn next_epoch() -> babe_primitives::Epoch {
			Babe::next_epoch()
		}

		fn generate_key_ownership_proof(
			_slot: babe_primitives::Slot,
			authority_id: babe_primitives::AuthorityId,
		) -> Option<babe_primitives::OpaqueKeyOwnershipProof> {
			use parity_scale_codec::Encode;

			Historical::prove((babe_primitives::KEY_TYPE, authority_id))
				.map(|p| p.encode())
				.map(babe_primitives::OpaqueKeyOwnershipProof::new)
		}

		fn submit_report_equivocation_unsigned_extrinsic(
			equivocation_proof: babe_primitives::EquivocationProof<<Block as BlockT>::Header>,
			key_owner_proof: babe_primitives::OpaqueKeyOwnershipProof,
		) -> Option<()> {
			let key_owner_proof = key_owner_proof.decode()?;

			Babe::submit_unsigned_equivocation_report(
				equivocation_proof,
				key_owner_proof,
			)
		}
	}

	impl authority_discovery_primitives::AuthorityDiscoveryApi<Block> for Runtime {
		fn authorities() -> Vec<AuthorityDiscoveryId> {
			AuthorityDiscovery::authorities()
		}
	}

	impl sp_session::SessionKeys<Block> for Runtime {
		fn generate_session_keys(seed: Option<Vec<u8>>) -> Vec<u8> {
			SessionKeys::generate(seed)
		}

		fn decode_session_keys(
			encoded: Vec<u8>,
		) -> Option<Vec<(Vec<u8>, sp_core::crypto::KeyTypeId)>> {
			SessionKeys::decode_into_raw_public_keys(&encoded)
		}
	}

	impl frame_system_rpc_runtime_api::AccountNonceApi<Block, AccountId, Nonce> for Runtime {
		fn account_nonce(account: AccountId) -> Nonce {
			System::account_nonce(account)
		}
	}

	impl pallet_transaction_payment_rpc_runtime_api::TransactionPaymentApi<
		Block,
		Balance,
	> for Runtime {
		fn query_info(uxt: <Block as BlockT>::Extrinsic, len: u32) -> RuntimeDispatchInfo<Balance> {
			TransactionPayment::query_info(uxt, len)
		}
		fn query_fee_details(uxt: <Block as BlockT>::Extrinsic, len: u32) -> FeeDetails<Balance> {
			TransactionPayment::query_fee_details(uxt, len)
		}
	}

	#[cfg(feature = "try-runtime")]
	impl frame_try_runtime::TryRuntime<Block> for Runtime {
		fn on_runtime_upgrade() -> Result<(Weight, Weight), sp_runtime::RuntimeString> {
			log::info!("try-runtime::on_runtime_upgrade westend.");
			let weight = Executive::try_runtime_upgrade()?;
			Ok((weight, BlockWeights::get().max_block))
		}
	}

	#[cfg(feature = "runtime-benchmarks")]
	impl frame_benchmarking::Benchmark<Block> for Runtime {
		fn dispatch_benchmark(
			config: frame_benchmarking::BenchmarkConfig,
		) -> Result<Vec<frame_benchmarking::BenchmarkBatch>, RuntimeString> {
			use frame_benchmarking::{Benchmarking, BenchmarkBatch, add_benchmark, TrackedStorageKey};
			// Trying to add benchmarks directly to the Session Pallet caused cyclic dependency issues.
			// To get around that, we separated the Session benchmarks into its own crate, which is why
			// we need these two lines below.
			use pallet_session_benchmarking::Pallet as SessionBench;
			use pallet_offences_benchmarking::Pallet as OffencesBench;
			use frame_system_benchmarking::Pallet as SystemBench;

			impl pallet_session_benchmarking::Config for Runtime {}
			impl pallet_offences_benchmarking::Config for Runtime {}
			impl frame_system_benchmarking::Config for Runtime {}

			let whitelist: Vec<TrackedStorageKey> = vec![
				// Block Number
				hex_literal::hex!("26aa394eea5630e07c48ae0c9558cef702a5c1b19ab7a04f536c519aca4983ac").to_vec().into(),
				// Total Issuance
				hex_literal::hex!("c2261276cc9d1f8598ea4b6a74b15c2f57c875e4cff74148e4628f264b974c80").to_vec().into(),
				// Execution Phase
				hex_literal::hex!("26aa394eea5630e07c48ae0c9558cef7ff553b5a9862a516939d82b3d3d8661a").to_vec().into(),
				// Event Count
				hex_literal::hex!("26aa394eea5630e07c48ae0c9558cef70a98fdbe9ce6c55837576c60c7af3850").to_vec().into(),
				// System Events
				hex_literal::hex!("26aa394eea5630e07c48ae0c9558cef780d41e5e16056765bc8461851072c9d7").to_vec().into(),
				// Treasury Account
				hex_literal::hex!("26aa394eea5630e07c48ae0c9558cef7b99d880ec681799c0cf30e8886371da95ecffd7b6c0f78751baa9d281e0bfa3a6d6f646c70792f74727372790000000000000000000000000000000000000000").to_vec().into(),
			];

			let mut batches = Vec::<BenchmarkBatch>::new();
			let params = (&config, &whitelist);

			add_benchmark!(params, batches, pallet_balances, Balances);
			add_benchmark!(params, batches, pallet_election_provider_multi_phase, ElectionProviderMultiPhase);
			add_benchmark!(params, batches, pallet_identity, Identity);
			add_benchmark!(params, batches, pallet_im_online, ImOnline);
			add_benchmark!(params, batches, pallet_indices, Indices);
			add_benchmark!(params, batches, pallet_multisig, Multisig);
			add_benchmark!(params, batches, pallet_offences, OffencesBench::<Runtime>);
			add_benchmark!(params, batches, pallet_proxy, Proxy);
			add_benchmark!(params, batches, pallet_scheduler, Scheduler);
			add_benchmark!(params, batches, pallet_session, SessionBench::<Runtime>);
			add_benchmark!(params, batches, pallet_staking, Staking);
			add_benchmark!(params, batches, frame_system, SystemBench::<Runtime>);
			add_benchmark!(params, batches, pallet_timestamp, Timestamp);
			add_benchmark!(params, batches, pallet_utility, Utility);
			add_benchmark!(params, batches, pallet_vesting, Vesting);

			// Polkadot Parachain Benchmarks
			add_benchmark!(params, batches, auctions, Auctions);
			add_benchmark!(params, batches, crowdloan, Crowdloan);
			add_benchmark!(params, batches, paras_registrar, Registrar);
			add_benchmark!(params, batches, slots, Slots);

			if batches.is_empty() { return Err("Benchmark not found for this pallet.".into()) }
			Ok(batches)
		}
	}
}<|MERGE_RESOLUTION|>--- conflicted
+++ resolved
@@ -823,25 +823,14 @@
 		TransactionPayment: pallet_transaction_payment::{Pallet, Storage} = 26,
 
 		// Consensus support.
-<<<<<<< HEAD
-		Authorship: pallet_authorship::{Module, Call, Storage} = 5,
-		Staking: pallet_staking::{Module, Call, Storage, Config<T>, Event<T>} = 6,
-		Offences: pallet_offences::{Module, Call, Storage, Event} = 7,
-		Historical: session_historical::{Module} = 27,
-		Session: pallet_session::{Module, Call, Storage, Event, Config<T>} = 8,
-		Grandpa: pallet_grandpa::{Module, Call, Storage, Config, Event, ValidateUnsigned} = 10,
-		ImOnline: pallet_im_online::{Module, Call, Storage, Event<T>, ValidateUnsigned, Config<T>} = 11,
-		AuthorityDiscovery: pallet_authority_discovery::{Module, Call, Config} = 12,
-=======
 		Authorship: pallet_authorship::{Pallet, Call, Storage} = 5,
-		Staking: pallet_staking::{Pallet, Call, Storage, Config<T>, Event<T>, ValidateUnsigned} = 6,
+		Staking: pallet_staking::{Pallet, Call, Storage, Config<T>, Event<T>} = 6,
 		Offences: pallet_offences::{Pallet, Call, Storage, Event} = 7,
 		Historical: session_historical::{Pallet} = 27,
 		Session: pallet_session::{Pallet, Call, Storage, Event, Config<T>} = 8,
 		Grandpa: pallet_grandpa::{Pallet, Call, Storage, Config, Event, ValidateUnsigned} = 10,
 		ImOnline: pallet_im_online::{Pallet, Call, Storage, Event<T>, ValidateUnsigned, Config<T>} = 11,
 		AuthorityDiscovery: pallet_authority_discovery::{Pallet, Call, Config} = 12,
->>>>>>> e7bb2996
 
 		// Utility module.
 		Utility: pallet_utility::{Pallet, Call, Event} = 16,
@@ -937,37 +926,12 @@
 	Block,
 	frame_system::ChainContext<Runtime>,
 	Runtime,
-<<<<<<< HEAD
-	AllModules,
-	(BabeEpochConfigMigrations, KillOffchainPhragmenStorage,)
-=======
 	AllPallets,
-	BabeEpochConfigMigrations,
->>>>>>> e7bb2996
+	BabeEpochConfigMigrations
 >;
 /// The payload being signed in transactions.
 pub type SignedPayload = generic::SignedPayload<Call, SignedExtra>;
 
-<<<<<<< HEAD
-parameter_types! {
-	pub const StakingPrefix: &'static str = "Staking";
-}
-
-/// This is only for testing. The main migration is inside staking's `on_runtime_upgrade`.
-pub struct KillOffchainPhragmenStorage;
-impl frame_support::traits::OnRuntimeUpgrade for KillOffchainPhragmenStorage {
-	#[cfg(feature = "try-runtime")]
-	fn pre_upgrade() -> Result<(), &'static str> {
-		pallet_staking::migrations::v6::pre_migrate::<Runtime>()
-	}
-
-	fn on_runtime_upgrade() -> frame_support::weights::Weight {
-		0
-	}
-}
-
-=======
->>>>>>> e7bb2996
 #[cfg(not(feature = "disable-runtime-api"))]
 sp_api::impl_runtime_apis! {
 	impl sp_api::Core<Block> for Runtime {
