// Copyright (C) Parity Technologies (UK) Ltd.
// This file is part of Polkadot.

// Polkadot is free software: you can redistribute it and/or modify
// it under the terms of the GNU General Public License as published by
// the Free Software Foundation, either version 3 of the License, or
// (at your option) any later version.

// Polkadot is distributed in the hope that it will be useful,
// but WITHOUT ANY WARRANTY; without even the implied warranty of
// MERCHANTABILITY or FITNESS FOR A PARTICULAR PURPOSE.  See the
// GNU General Public License for more details.

// You should have received a copy of the GNU General Public License
// along with Polkadot.  If not, see <http://www.gnu.org/licenses/>.

//! The Westend runtime. This can be compiled with `#[no_std]`, ready for Wasm.

#![cfg_attr(not(feature = "std"), no_std)]
// `construct_runtime!` does a lot of recursion and requires us to increase the limit to 256.
#![recursion_limit = "256"]

use authority_discovery_primitives::AuthorityId as AuthorityDiscoveryId;
use beefy_primitives::crypto::{AuthorityId as BeefyId, Signature as BeefySignature};
use frame_election_provider_support::{onchain, SequentialPhragmen};
use frame_support::{
	construct_runtime, parameter_types,
	traits::{
		ConstU32, InstanceFilter, KeyOwnerProofSystem, ProcessMessage, ProcessMessageError,
		WithdrawReasons,
	},
	weights::{ConstantMultiplier, WeightMeter},
	PalletId,
};
use frame_system::EnsureRoot;
use pallet_grandpa::{fg_primitives, AuthorityId as GrandpaId};
use pallet_im_online::sr25519::AuthorityId as ImOnlineId;
use pallet_session::historical as session_historical;
use pallet_transaction_payment::{CurrencyAdapter, FeeDetails, RuntimeDispatchInfo};
use parity_scale_codec::{Decode, Encode, MaxEncodedLen};
use primitives::{
	slashing, AccountId, AccountIndex, Balance, BlockNumber, CandidateEvent, CandidateHash,
	CommittedCandidateReceipt, CoreState, DisputeState, ExecutorParams, GroupRotationInfo, Hash,
	Id as ParaId, InboundDownwardMessage, InboundHrmpMessage, Moment, Nonce,
	OccupiedCoreAssumption, PersistedValidationData, PvfCheckStatement, ScrapedOnChainVotes,
	SessionInfo, Signature, ValidationCode, ValidationCodeHash, ValidatorId, ValidatorIndex,
	ValidatorSignature, PARACHAIN_KEY_TYPE_ID,
};
use runtime_common::{
	assigned_slots, auctions, crowdloan, elections::OnChainAccuracy, impl_runtime_weights,
	impls::ToAuthor, paras_registrar, paras_sudo_wrapper, prod_or_fast, slots, BalanceToU256,
	BlockHashCount, BlockLength, CurrencyToVote, SlowAdjustingFeeUpdate, U256ToBalance,
};
use runtime_parachains::{
	configuration as parachains_configuration, disputes as parachains_disputes,
	disputes::slashing as parachains_slashing,
	dmp as parachains_dmp, hrmp as parachains_hrmp, inclusion as parachains_inclusion,
	inclusion::{AggregateMessageOrigin, UmpQueueId},
	initializer as parachains_initializer, origin as parachains_origin, paras as parachains_paras,
	paras_inherent as parachains_paras_inherent, reward_points as parachains_reward_points,
	runtime_api_impl::v5 as parachains_runtime_api_impl,
	scheduler as parachains_scheduler, session_info as parachains_session_info,
	shared as parachains_shared,
};
use scale_info::TypeInfo;
use sp_core::{OpaqueMetadata, RuntimeDebug};
use sp_mmr_primitives as mmr;
use sp_runtime::{
	create_runtime_str,
	curve::PiecewiseLinear,
	generic, impl_opaque_keys,
	traits::{
		AccountIdLookup, BlakeTwo256, Block as BlockT, ConvertInto, Extrinsic as ExtrinsicT,
		OpaqueKeys, SaturatedConversion, Verify,
	},
	transaction_validity::{TransactionPriority, TransactionSource, TransactionValidity},
	ApplyExtrinsicResult, FixedU128, KeyTypeId, Perbill,
};
use sp_staking::SessionIndex;
use sp_std::{collections::btree_map::BTreeMap, prelude::*};
#[cfg(any(feature = "std", test))]
use sp_version::NativeVersion;
use sp_version::RuntimeVersion;
use xcm::latest::Junction;

pub use frame_system::Call as SystemCall;
pub use pallet_balances::Call as BalancesCall;
pub use pallet_election_provider_multi_phase::Call as EPMCall;
#[cfg(feature = "std")]
pub use pallet_staking::StakerStatus;
use pallet_staking::UseValidatorsMap;
pub use pallet_timestamp::Call as TimestampCall;
use sp_runtime::traits::Get;
#[cfg(any(feature = "std", test))]
pub use sp_runtime::BuildStorage;

/// Constant values used within the runtime.
use westend_runtime_constants::{currency::*, fee::*, time::*};

mod bag_thresholds;
mod weights;
pub mod xcm_config;

#[cfg(test)]
mod tests;

impl_runtime_weights!(westend_runtime_constants);

// Make the WASM binary available.
#[cfg(feature = "std")]
include!(concat!(env!("OUT_DIR"), "/wasm_binary.rs"));

/// Runtime version (Westend).
#[sp_version::runtime_version]
pub const VERSION: RuntimeVersion = RuntimeVersion {
	spec_name: create_runtime_str!("westend"),
	impl_name: create_runtime_str!("parity-westend"),
	authoring_version: 2,
	spec_version: 9430,
	impl_version: 0,
	#[cfg(not(feature = "disable-runtime-api"))]
	apis: RUNTIME_API_VERSIONS,
	#[cfg(feature = "disable-runtime-api")]
	apis: sp_version::create_apis_vec![[]],
	transaction_version: 22,
	state_version: 1,
};

/// The BABE epoch configuration at genesis.
pub const BABE_GENESIS_EPOCH_CONFIG: babe_primitives::BabeEpochConfiguration =
	babe_primitives::BabeEpochConfiguration {
		c: PRIMARY_PROBABILITY,
		allowed_slots: babe_primitives::AllowedSlots::PrimaryAndSecondaryVRFSlots,
	};

/// Native version.
#[cfg(any(feature = "std", test))]
pub fn native_version() -> NativeVersion {
	NativeVersion { runtime_version: VERSION, can_author_with: Default::default() }
}

parameter_types! {
	pub const Version: RuntimeVersion = VERSION;
	pub const SS58Prefix: u8 = 42;
}

impl frame_system::Config for Runtime {
	type BaseCallFilter = frame_support::traits::Everything;
	type BlockWeights = BlockWeights;
	type BlockLength = BlockLength;
	type RuntimeOrigin = RuntimeOrigin;
	type RuntimeCall = RuntimeCall;
<<<<<<< HEAD
	type Nonce = Nonce;
	type BlockNumber = BlockNumber;
=======
	type Index = Nonce;

>>>>>>> 0b56bcdb
	type Hash = Hash;
	type Hashing = BlakeTwo256;
	type AccountId = AccountId;
	type Lookup = AccountIdLookup<AccountId, ()>;
	type Block = Block;
	type RuntimeEvent = RuntimeEvent;
	type BlockHashCount = BlockHashCount;
	type DbWeight = RocksDbWeight;
	type Version = Version;
	type PalletInfo = PalletInfo;
	type AccountData = pallet_balances::AccountData<Balance>;
	type OnNewAccount = ();
	type OnKilledAccount = ();
	type SystemWeightInfo = weights::frame_system::WeightInfo<Runtime>;
	type SS58Prefix = SS58Prefix;
	type OnSetCode = ();
	type MaxConsumers = frame_support::traits::ConstU32<16>;
}

parameter_types! {
	pub MaximumSchedulerWeight: frame_support::weights::Weight = Perbill::from_percent(80) *
		BlockWeights::get().max_block;
	pub const MaxScheduledPerBlock: u32 = 50;
	pub const NoPreimagePostponement: Option<u32> = Some(10);
}

impl pallet_scheduler::Config for Runtime {
	type RuntimeOrigin = RuntimeOrigin;
	type RuntimeEvent = RuntimeEvent;
	type PalletsOrigin = OriginCaller;
	type RuntimeCall = RuntimeCall;
	type MaximumWeight = MaximumSchedulerWeight;
	type ScheduleOrigin = EnsureRoot<AccountId>;
	type MaxScheduledPerBlock = MaxScheduledPerBlock;
	type WeightInfo = weights::pallet_scheduler::WeightInfo<Runtime>;
	type OriginPrivilegeCmp = frame_support::traits::EqualPrivilegeOnly;
	type Preimages = Preimage;
}

parameter_types! {
	pub const PreimageMaxSize: u32 = 4096 * 1024;
	pub const PreimageBaseDeposit: Balance = deposit(2, 64);
	pub const PreimageByteDeposit: Balance = deposit(0, 1);
}

impl pallet_preimage::Config for Runtime {
	type WeightInfo = weights::pallet_preimage::WeightInfo<Runtime>;
	type RuntimeEvent = RuntimeEvent;
	type Currency = Balances;
	type ManagerOrigin = EnsureRoot<AccountId>;
	type BaseDeposit = PreimageBaseDeposit;
	type ByteDeposit = PreimageByteDeposit;
}

parameter_types! {
	pub const EpochDuration: u64 = prod_or_fast!(
		EPOCH_DURATION_IN_SLOTS as u64,
		2 * MINUTES as u64
	);
	pub const ExpectedBlockTime: Moment = MILLISECS_PER_BLOCK;
	pub const ReportLongevity: u64 =
		BondingDuration::get() as u64 * SessionsPerEra::get() as u64 * EpochDuration::get();
}

impl pallet_babe::Config for Runtime {
	type EpochDuration = EpochDuration;
	type ExpectedBlockTime = ExpectedBlockTime;

	// session module is the trigger
	type EpochChangeTrigger = pallet_babe::ExternalTrigger;

	type DisabledValidators = Session;

	type WeightInfo = ();

	type MaxAuthorities = MaxAuthorities;

	type KeyOwnerProof =
		<Historical as KeyOwnerProofSystem<(KeyTypeId, pallet_babe::AuthorityId)>>::Proof;

	type EquivocationReportSystem =
		pallet_babe::EquivocationReportSystem<Self, Offences, Historical, ReportLongevity>;
}

parameter_types! {
	pub const IndexDeposit: Balance = 100 * CENTS;
}

impl pallet_indices::Config for Runtime {
	type AccountIndex = AccountIndex;
	type Currency = Balances;
	type Deposit = IndexDeposit;
	type RuntimeEvent = RuntimeEvent;
	type WeightInfo = weights::pallet_indices::WeightInfo<Runtime>;
}

parameter_types! {
	pub const ExistentialDeposit: Balance = EXISTENTIAL_DEPOSIT;
	pub const MaxLocks: u32 = 50;
	pub const MaxReserves: u32 = 50;
}

impl pallet_balances::Config for Runtime {
	type Balance = Balance;
	type DustRemoval = ();
	type RuntimeEvent = RuntimeEvent;
	type ExistentialDeposit = ExistentialDeposit;
	type AccountStore = System;
	type MaxLocks = MaxLocks;
	type MaxReserves = MaxReserves;
	type ReserveIdentifier = [u8; 8];
	type WeightInfo = weights::pallet_balances::WeightInfo<Runtime>;
	type RuntimeHoldReason = RuntimeHoldReason;
	type FreezeIdentifier = ();
	type MaxHolds = ConstU32<0>;
	type MaxFreezes = ConstU32<0>;
}

parameter_types! {
	pub const TransactionByteFee: Balance = 10 * MILLICENTS;
	/// This value increases the priority of `Operational` transactions by adding
	/// a "virtual tip" that's equal to the `OperationalFeeMultiplier * final_fee`.
	pub const OperationalFeeMultiplier: u8 = 5;
}

impl pallet_transaction_payment::Config for Runtime {
	type RuntimeEvent = RuntimeEvent;
	type OnChargeTransaction = CurrencyAdapter<Balances, ToAuthor<Runtime>>;
	type OperationalFeeMultiplier = OperationalFeeMultiplier;
	type WeightToFee = WeightToFee;
	type LengthToFee = ConstantMultiplier<Balance, TransactionByteFee>;
	type FeeMultiplierUpdate = SlowAdjustingFeeUpdate<Self>;
}

parameter_types! {
	pub const MinimumPeriod: u64 = SLOT_DURATION / 2;
}
impl pallet_timestamp::Config for Runtime {
	type Moment = u64;
	type OnTimestampSet = Babe;
	type MinimumPeriod = MinimumPeriod;
	type WeightInfo = weights::pallet_timestamp::WeightInfo<Runtime>;
}

impl pallet_authorship::Config for Runtime {
	type FindAuthor = pallet_session::FindAccountFromAuthorIndex<Self, Babe>;
	type EventHandler = (Staking, ImOnline);
}

parameter_types! {
	pub const Period: BlockNumber = 10 * MINUTES;
	pub const Offset: BlockNumber = 0;
}

impl_opaque_keys! {
	pub struct SessionKeys {
		pub grandpa: Grandpa,
		pub babe: Babe,
		pub im_online: ImOnline,
		pub para_validator: Initializer,
		pub para_assignment: ParaSessionInfo,
		pub authority_discovery: AuthorityDiscovery,
	}
}

impl pallet_session::Config for Runtime {
	type RuntimeEvent = RuntimeEvent;
	type ValidatorId = AccountId;
	type ValidatorIdOf = pallet_staking::StashOf<Self>;
	type ShouldEndSession = Babe;
	type NextSessionRotation = Babe;
	type SessionManager = pallet_session::historical::NoteHistoricalRoot<Self, Staking>;
	type SessionHandler = <SessionKeys as OpaqueKeys>::KeyTypeIdProviders;
	type Keys = SessionKeys;
	type WeightInfo = weights::pallet_session::WeightInfo<Runtime>;
}

impl pallet_session::historical::Config for Runtime {
	type FullIdentification = pallet_staking::Exposure<AccountId, Balance>;
	type FullIdentificationOf = pallet_staking::ExposureOf<Runtime>;
}

pub struct MaybeSignedPhase;

impl Get<u32> for MaybeSignedPhase {
	fn get() -> u32 {
		// 1 day = 4 eras -> 1 week = 28 eras. We want to disable signed phase once a week to test the fallback unsigned
		// phase is able to compute elections on Westend.
		if Staking::current_era().unwrap_or(1) % 28 == 0 {
			0
		} else {
			SignedPhase::get()
		}
	}
}

parameter_types! {
	// phase durations. 1/4 of the last session for each.
	pub SignedPhase: u32 = prod_or_fast!(
		EPOCH_DURATION_IN_SLOTS / 4,
		(1 * MINUTES).min(EpochDuration::get().saturated_into::<u32>() / 2)
	);
	pub UnsignedPhase: u32 = prod_or_fast!(
		EPOCH_DURATION_IN_SLOTS / 4,
		(1 * MINUTES).min(EpochDuration::get().saturated_into::<u32>() / 2)
	);

	// signed config
	pub const SignedMaxSubmissions: u32 = 128;
	pub const SignedMaxRefunds: u32 = 128 / 4;
	pub const SignedDepositBase: Balance = deposit(2, 0);
	pub const SignedDepositByte: Balance = deposit(0, 10) / 1024;
	// Each good submission will get 1 WND as reward
	pub SignedRewardBase: Balance = 1 * UNITS;
	pub BetterUnsignedThreshold: Perbill = Perbill::from_rational(5u32, 10_000);

	// 1 hour session, 15 minutes unsigned phase, 4 offchain executions.
	pub OffchainRepeat: BlockNumber = UnsignedPhase::get() / 4;

	/// We take the top 22500 nominators as electing voters..
	pub const MaxElectingVoters: u32 = 22_500;
	/// ... and all of the validators as electable targets. Whilst this is the case, we cannot and
	/// shall not increase the size of the validator intentions.
	pub const MaxElectableTargets: u16 = u16::MAX;
	// Maximum winners that can be chosen as active validators
	pub const MaxActiveValidators: u32 = 1000;

}

frame_election_provider_support::generate_solution_type!(
	#[compact]
	pub struct NposCompactSolution16::<
		VoterIndex = u32,
		TargetIndex = u16,
		Accuracy = sp_runtime::PerU16,
		MaxVoters = MaxElectingVoters,
	>(16)
);

pub struct OnChainSeqPhragmen;
impl onchain::Config for OnChainSeqPhragmen {
	type System = Runtime;
	type Solver = SequentialPhragmen<AccountId, OnChainAccuracy>;
	type DataProvider = Staking;
	type WeightInfo = weights::frame_election_provider_support::WeightInfo<Runtime>;
	type MaxWinners = MaxActiveValidators;
	type VotersBound = MaxElectingVoters;
	type TargetsBound = MaxElectableTargets;
}

impl pallet_election_provider_multi_phase::MinerConfig for Runtime {
	type AccountId = AccountId;
	type MaxLength = OffchainSolutionLengthLimit;
	type MaxWeight = OffchainSolutionWeightLimit;
	type Solution = NposCompactSolution16;
	type MaxVotesPerVoter = <
		<Self as pallet_election_provider_multi_phase::Config>::DataProvider
		as
		frame_election_provider_support::ElectionDataProvider
	>::MaxVotesPerVoter;
	type MaxWinners = MaxActiveValidators;

	// The unsigned submissions have to respect the weight of the submit_unsigned call, thus their
	// weight estimate function is wired to this call's weight.
	fn solution_weight(v: u32, t: u32, a: u32, d: u32) -> Weight {
		<
			<Self as pallet_election_provider_multi_phase::Config>::WeightInfo
			as
			pallet_election_provider_multi_phase::WeightInfo
		>::submit_unsigned(v, t, a, d)
	}
}

impl pallet_election_provider_multi_phase::Config for Runtime {
	type RuntimeEvent = RuntimeEvent;
	type Currency = Balances;
	type EstimateCallFee = TransactionPayment;
	type SignedPhase = MaybeSignedPhase;
	type UnsignedPhase = UnsignedPhase;
	type SignedMaxSubmissions = SignedMaxSubmissions;
	type SignedMaxRefunds = SignedMaxRefunds;
	type SignedRewardBase = SignedRewardBase;
	type SignedDepositBase = SignedDepositBase;
	type SignedDepositByte = SignedDepositByte;
	type SignedDepositWeight = ();
	type SignedMaxWeight =
		<Self::MinerConfig as pallet_election_provider_multi_phase::MinerConfig>::MaxWeight;
	type MinerConfig = Self;
	type SlashHandler = (); // burn slashes
	type RewardHandler = (); // nothing to do upon rewards
	type BetterUnsignedThreshold = BetterUnsignedThreshold;
	type BetterSignedThreshold = ();
	type OffchainRepeat = OffchainRepeat;
	type MinerTxPriority = NposSolutionPriority;
	type DataProvider = Staking;
	#[cfg(any(feature = "fast-runtime", feature = "runtime-benchmarks"))]
	type Fallback = onchain::OnChainExecution<OnChainSeqPhragmen>;
	#[cfg(not(any(feature = "fast-runtime", feature = "runtime-benchmarks")))]
	type Fallback = frame_election_provider_support::NoElection<(
		AccountId,
		BlockNumber,
		Staking,
		MaxActiveValidators,
	)>;
	type GovernanceFallback = onchain::OnChainExecution<OnChainSeqPhragmen>;
	type Solver = SequentialPhragmen<
		AccountId,
		pallet_election_provider_multi_phase::SolutionAccuracyOf<Self>,
		(),
	>;
	type BenchmarkingConfig = runtime_common::elections::BenchmarkConfig;
	type ForceOrigin = EnsureRoot<AccountId>;
	type WeightInfo = weights::pallet_election_provider_multi_phase::WeightInfo<Self>;
	type MaxElectingVoters = MaxElectingVoters;
	type MaxElectableTargets = MaxElectableTargets;
	type MaxWinners = MaxActiveValidators;
}

parameter_types! {
	pub const BagThresholds: &'static [u64] = &bag_thresholds::THRESHOLDS;
}

type VoterBagsListInstance = pallet_bags_list::Instance1;
impl pallet_bags_list::Config<VoterBagsListInstance> for Runtime {
	type RuntimeEvent = RuntimeEvent;
	type ScoreProvider = Staking;
	type WeightInfo = weights::pallet_bags_list::WeightInfo<Runtime>;
	type BagThresholds = BagThresholds;
	type Score = sp_npos_elections::VoteWeight;
}

pallet_staking_reward_curve::build! {
	const REWARD_CURVE: PiecewiseLinear<'static> = curve!(
		min_inflation: 0_025_000,
		max_inflation: 0_100_000,
		ideal_stake: 0_500_000,
		falloff: 0_050_000,
		max_piece_count: 40,
		test_precision: 0_005_000,
	);
}

parameter_types! {
	// Six sessions in an era (6 hours).
	pub const SessionsPerEra: SessionIndex = prod_or_fast!(6, 1);
	// 2 eras for unbonding (12 hours).
	pub const BondingDuration: sp_staking::EraIndex = 2;
	// 1 era in which slashes can be cancelled (6 hours).
	pub const SlashDeferDuration: sp_staking::EraIndex = 1;
	pub const RewardCurve: &'static PiecewiseLinear<'static> = &REWARD_CURVE;
	pub const MaxNominatorRewardedPerValidator: u32 = 64;
	pub const OffendingValidatorsThreshold: Perbill = Perbill::from_percent(17);
	pub const MaxNominations: u32 = <NposCompactSolution16 as frame_election_provider_support::NposSolution>::LIMIT as u32;
}

impl pallet_staking::Config for Runtime {
	type MaxNominations = MaxNominations;
	type Currency = Balances;
	type CurrencyBalance = Balance;
	type UnixTime = Timestamp;
	type CurrencyToVote = CurrencyToVote;
	type RewardRemainder = ();
	type RuntimeEvent = RuntimeEvent;
	type Slash = ();
	type Reward = ();
	type SessionsPerEra = SessionsPerEra;
	type BondingDuration = BondingDuration;
	type SlashDeferDuration = SlashDeferDuration;
	type AdminOrigin = EnsureRoot<AccountId>;
	type SessionInterface = Self;
	type EraPayout = pallet_staking::ConvertCurve<RewardCurve>;
	type MaxNominatorRewardedPerValidator = MaxNominatorRewardedPerValidator;
	type OffendingValidatorsThreshold = OffendingValidatorsThreshold;
	type NextNewSession = Session;
	type ElectionProvider = ElectionProviderMultiPhase;
	type GenesisElectionProvider = onchain::OnChainExecution<OnChainSeqPhragmen>;
	type VoterList = VoterList;
	type TargetList = UseValidatorsMap<Self>;
	type MaxUnlockingChunks = frame_support::traits::ConstU32<32>;
	type HistoryDepth = frame_support::traits::ConstU32<84>;
	type BenchmarkingConfig = runtime_common::StakingBenchmarkingConfig;
	type EventListeners = NominationPools;
	type WeightInfo = weights::pallet_staking::WeightInfo<Runtime>;
}

impl pallet_fast_unstake::Config for Runtime {
	type RuntimeEvent = RuntimeEvent;
	type Currency = Balances;
	type BatchSize = frame_support::traits::ConstU32<64>;
	type Deposit = frame_support::traits::ConstU128<{ UNITS }>;
	type ControlOrigin = EnsureRoot<AccountId>;
	type Staking = Staking;
	type MaxErasToCheckPerBlock = ConstU32<1>;
	#[cfg(feature = "runtime-benchmarks")]
	type MaxBackersPerValidator = MaxNominatorRewardedPerValidator;
	type WeightInfo = weights::pallet_fast_unstake::WeightInfo<Runtime>;
}

parameter_types! {
	pub const MaxAuthorities: u32 = 100_000;
}

impl pallet_offences::Config for Runtime {
	type RuntimeEvent = RuntimeEvent;
	type IdentificationTuple = pallet_session::historical::IdentificationTuple<Self>;
	type OnOffenceHandler = Staking;
}

impl pallet_authority_discovery::Config for Runtime {
	type MaxAuthorities = MaxAuthorities;
}

parameter_types! {
	pub const NposSolutionPriority: TransactionPriority = TransactionPriority::max_value() / 2;
	pub const ImOnlineUnsignedPriority: TransactionPriority = TransactionPriority::max_value();
	pub const MaxKeys: u32 = 10_000;
	pub const MaxPeerInHeartbeats: u32 = 10_000;
}

impl pallet_im_online::Config for Runtime {
	type AuthorityId = ImOnlineId;
	type RuntimeEvent = RuntimeEvent;
	type ValidatorSet = Historical;
	type NextSessionRotation = Babe;
	type ReportUnresponsiveness = Offences;
	type UnsignedPriority = ImOnlineUnsignedPriority;
	type WeightInfo = weights::pallet_im_online::WeightInfo<Runtime>;
	type MaxKeys = MaxKeys;
	type MaxPeerInHeartbeats = MaxPeerInHeartbeats;
}

parameter_types! {
	pub const MaxSetIdSessionEntries: u32 = BondingDuration::get() * SessionsPerEra::get();
}

impl pallet_grandpa::Config for Runtime {
	type RuntimeEvent = RuntimeEvent;

	type WeightInfo = ();
	type MaxAuthorities = MaxAuthorities;
	type MaxSetIdSessionEntries = MaxSetIdSessionEntries;

	type KeyOwnerProof = <Historical as KeyOwnerProofSystem<(KeyTypeId, GrandpaId)>>::Proof;

	type EquivocationReportSystem =
		pallet_grandpa::EquivocationReportSystem<Self, Offences, Historical, ReportLongevity>;
}

/// Submits a transaction with the node's public and signature type. Adheres to the signed extension
/// format of the chain.
impl<LocalCall> frame_system::offchain::CreateSignedTransaction<LocalCall> for Runtime
where
	RuntimeCall: From<LocalCall>,
{
	fn create_transaction<C: frame_system::offchain::AppCrypto<Self::Public, Self::Signature>>(
		call: RuntimeCall,
		public: <Signature as Verify>::Signer,
		account: AccountId,
		nonce: <Runtime as frame_system::Config>::Nonce,
	) -> Option<(RuntimeCall, <UncheckedExtrinsic as ExtrinsicT>::SignaturePayload)> {
		use sp_runtime::traits::StaticLookup;
		// take the biggest period possible.
		let period =
			BlockHashCount::get().checked_next_power_of_two().map(|c| c / 2).unwrap_or(2) as u64;

		let current_block = System::block_number()
			.saturated_into::<u64>()
			// The `System::block_number` is initialized with `n+1`,
			// so the actual block number is `n`.
			.saturating_sub(1);
		let tip = 0;
		let extra: SignedExtra = (
			frame_system::CheckNonZeroSender::<Runtime>::new(),
			frame_system::CheckSpecVersion::<Runtime>::new(),
			frame_system::CheckTxVersion::<Runtime>::new(),
			frame_system::CheckGenesis::<Runtime>::new(),
			frame_system::CheckMortality::<Runtime>::from(generic::Era::mortal(
				period,
				current_block,
			)),
			frame_system::CheckNonce::<Runtime>::from(nonce),
			frame_system::CheckWeight::<Runtime>::new(),
			pallet_transaction_payment::ChargeTransactionPayment::<Runtime>::from(tip),
		);
		let raw_payload = SignedPayload::new(call, extra)
			.map_err(|e| {
				log::warn!("Unable to create signed payload: {:?}", e);
			})
			.ok()?;
		let signature = raw_payload.using_encoded(|payload| C::sign(payload, public))?;
		let (call, extra, _) = raw_payload.deconstruct();
		let address = <Runtime as frame_system::Config>::Lookup::unlookup(account);
		Some((call, (address, signature, extra)))
	}
}

impl frame_system::offchain::SigningTypes for Runtime {
	type Public = <Signature as Verify>::Signer;
	type Signature = Signature;
}

impl<C> frame_system::offchain::SendTransactionTypes<C> for Runtime
where
	RuntimeCall: From<C>,
{
	type OverarchingCall = RuntimeCall;
	type Extrinsic = UncheckedExtrinsic;
}

parameter_types! {
	// Minimum 100 bytes/KSM deposited (1 CENT/byte)
	pub const BasicDeposit: Balance = 1000 * CENTS;       // 258 bytes on-chain
	pub const FieldDeposit: Balance = 250 * CENTS;        // 66 bytes on-chain
	pub const SubAccountDeposit: Balance = 200 * CENTS;   // 53 bytes on-chain
	pub const MaxSubAccounts: u32 = 100;
	pub const MaxAdditionalFields: u32 = 100;
	pub const MaxRegistrars: u32 = 20;
}

impl pallet_identity::Config for Runtime {
	type RuntimeEvent = RuntimeEvent;
	type Currency = Balances;
	type Slashed = ();
	type BasicDeposit = BasicDeposit;
	type FieldDeposit = FieldDeposit;
	type SubAccountDeposit = SubAccountDeposit;
	type MaxSubAccounts = MaxSubAccounts;
	type MaxAdditionalFields = MaxAdditionalFields;
	type MaxRegistrars = MaxRegistrars;
	type RegistrarOrigin = frame_system::EnsureRoot<AccountId>;
	type ForceOrigin = frame_system::EnsureRoot<AccountId>;
	type WeightInfo = weights::pallet_identity::WeightInfo<Runtime>;
}

impl pallet_utility::Config for Runtime {
	type RuntimeEvent = RuntimeEvent;
	type RuntimeCall = RuntimeCall;
	type PalletsOrigin = OriginCaller;
	type WeightInfo = weights::pallet_utility::WeightInfo<Runtime>;
}

parameter_types! {
	// One storage item; key size is 32; value is size 4+4+16+32 bytes = 56 bytes.
	pub const DepositBase: Balance = deposit(1, 88);
	// Additional storage item size of 32 bytes.
	pub const DepositFactor: Balance = deposit(0, 32);
	pub const MaxSignatories: u32 = 100;
}

impl pallet_multisig::Config for Runtime {
	type RuntimeEvent = RuntimeEvent;
	type RuntimeCall = RuntimeCall;
	type Currency = Balances;
	type DepositBase = DepositBase;
	type DepositFactor = DepositFactor;
	type MaxSignatories = MaxSignatories;
	type WeightInfo = weights::pallet_multisig::WeightInfo<Runtime>;
}

parameter_types! {
	pub const ConfigDepositBase: Balance = 500 * CENTS;
	pub const FriendDepositFactor: Balance = 50 * CENTS;
	pub const MaxFriends: u16 = 9;
	pub const RecoveryDeposit: Balance = 500 * CENTS;
}

impl pallet_recovery::Config for Runtime {
	type RuntimeEvent = RuntimeEvent;
	type WeightInfo = ();
	type RuntimeCall = RuntimeCall;
	type Currency = Balances;
	type ConfigDepositBase = ConfigDepositBase;
	type FriendDepositFactor = FriendDepositFactor;
	type MaxFriends = MaxFriends;
	type RecoveryDeposit = RecoveryDeposit;
}

parameter_types! {
	pub const MinVestedTransfer: Balance = 100 * CENTS;
	pub UnvestedFundsAllowedWithdrawReasons: WithdrawReasons =
		WithdrawReasons::except(WithdrawReasons::TRANSFER | WithdrawReasons::RESERVE);
}

impl pallet_vesting::Config for Runtime {
	type RuntimeEvent = RuntimeEvent;
	type Currency = Balances;
	type BlockNumberToBalance = ConvertInto;
	type MinVestedTransfer = MinVestedTransfer;
	type WeightInfo = weights::pallet_vesting::WeightInfo<Runtime>;
	type UnvestedFundsAllowedWithdrawReasons = UnvestedFundsAllowedWithdrawReasons;
	const MAX_VESTING_SCHEDULES: u32 = 28;
}

impl pallet_sudo::Config for Runtime {
	type RuntimeEvent = RuntimeEvent;
	type RuntimeCall = RuntimeCall;
	type WeightInfo = weights::pallet_sudo::WeightInfo<Runtime>;
}

parameter_types! {
	// One storage item; key size 32, value size 8; .
	pub const ProxyDepositBase: Balance = deposit(1, 8);
	// Additional storage item size of 33 bytes.
	pub const ProxyDepositFactor: Balance = deposit(0, 33);
	pub const MaxProxies: u16 = 32;
	pub const AnnouncementDepositBase: Balance = deposit(1, 8);
	pub const AnnouncementDepositFactor: Balance = deposit(0, 66);
	pub const MaxPending: u16 = 32;
}

/// The type used to represent the kinds of proxying allowed.
#[derive(
	Copy,
	Clone,
	Eq,
	PartialEq,
	Ord,
	PartialOrd,
	Encode,
	Decode,
	RuntimeDebug,
	MaxEncodedLen,
	TypeInfo,
)]
pub enum ProxyType {
	Any,
	NonTransfer,
	Staking,
	SudoBalances,
	IdentityJudgement,
	CancelProxy,
	Auction,
	NominationPools,
}
impl Default for ProxyType {
	fn default() -> Self {
		Self::Any
	}
}
impl InstanceFilter<RuntimeCall> for ProxyType {
	fn filter(&self, c: &RuntimeCall) -> bool {
		match self {
			ProxyType::Any => true,
			ProxyType::NonTransfer => matches!(
				c,
				RuntimeCall::System(..) |
				RuntimeCall::Babe(..) |
				RuntimeCall::Timestamp(..) |
				RuntimeCall::Indices(pallet_indices::Call::claim{..}) |
				RuntimeCall::Indices(pallet_indices::Call::free{..}) |
				RuntimeCall::Indices(pallet_indices::Call::freeze{..}) |
				// Specifically omitting Indices `transfer`, `force_transfer`
				// Specifically omitting the entire Balances pallet
				RuntimeCall::Staking(..) |
				RuntimeCall::Session(..) |
				RuntimeCall::Grandpa(..) |
				RuntimeCall::ImOnline(..) |
				RuntimeCall::Utility(..) |
				RuntimeCall::Identity(..) |
				RuntimeCall::Recovery(pallet_recovery::Call::as_recovered{..}) |
				RuntimeCall::Recovery(pallet_recovery::Call::vouch_recovery{..}) |
				RuntimeCall::Recovery(pallet_recovery::Call::claim_recovery{..}) |
				RuntimeCall::Recovery(pallet_recovery::Call::close_recovery{..}) |
				RuntimeCall::Recovery(pallet_recovery::Call::remove_recovery{..}) |
				RuntimeCall::Recovery(pallet_recovery::Call::cancel_recovered{..}) |
				// Specifically omitting Recovery `create_recovery`, `initiate_recovery`
				RuntimeCall::Vesting(pallet_vesting::Call::vest{..}) |
				RuntimeCall::Vesting(pallet_vesting::Call::vest_other{..}) |
				// Specifically omitting Vesting `vested_transfer`, and `force_vested_transfer`
				RuntimeCall::Scheduler(..) |
				// Specifically omitting Sudo pallet
				RuntimeCall::Proxy(..) |
				RuntimeCall::Multisig(..) |
				RuntimeCall::Registrar(paras_registrar::Call::register{..}) |
				RuntimeCall::Registrar(paras_registrar::Call::deregister{..}) |
				// Specifically omitting Registrar `swap`
				RuntimeCall::Registrar(paras_registrar::Call::reserve{..}) |
				RuntimeCall::Crowdloan(..) |
				RuntimeCall::Slots(..) |
				RuntimeCall::Auctions(..) | // Specifically omitting the entire XCM Pallet
				RuntimeCall::VoterList(..) |
				RuntimeCall::NominationPools(..) |
				RuntimeCall::FastUnstake(..)
			),
			ProxyType::Staking => {
				matches!(
					c,
					RuntimeCall::Staking(..) |
						RuntimeCall::Session(..) | RuntimeCall::Utility(..) |
						RuntimeCall::FastUnstake(..) |
						RuntimeCall::VoterList(..) |
						RuntimeCall::NominationPools(..)
				)
			},
			ProxyType::NominationPools => {
				matches!(c, RuntimeCall::NominationPools(..) | RuntimeCall::Utility(..))
			},
			ProxyType::SudoBalances => match c {
				RuntimeCall::Sudo(pallet_sudo::Call::sudo { call: ref x }) => {
					matches!(x.as_ref(), &RuntimeCall::Balances(..))
				},
				RuntimeCall::Utility(..) => true,
				_ => false,
			},
			ProxyType::IdentityJudgement => matches!(
				c,
				RuntimeCall::Identity(pallet_identity::Call::provide_judgement { .. }) |
					RuntimeCall::Utility(..)
			),
			ProxyType::CancelProxy => {
				matches!(c, RuntimeCall::Proxy(pallet_proxy::Call::reject_announcement { .. }))
			},
			ProxyType::Auction => matches!(
				c,
				RuntimeCall::Auctions(..) |
					RuntimeCall::Crowdloan(..) |
					RuntimeCall::Registrar(..) |
					RuntimeCall::Slots(..)
			),
		}
	}
	fn is_superset(&self, o: &Self) -> bool {
		match (self, o) {
			(x, y) if x == y => true,
			(ProxyType::Any, _) => true,
			(_, ProxyType::Any) => false,
			(ProxyType::NonTransfer, _) => true,
			_ => false,
		}
	}
}

impl pallet_proxy::Config for Runtime {
	type RuntimeEvent = RuntimeEvent;
	type RuntimeCall = RuntimeCall;
	type Currency = Balances;
	type ProxyType = ProxyType;
	type ProxyDepositBase = ProxyDepositBase;
	type ProxyDepositFactor = ProxyDepositFactor;
	type MaxProxies = MaxProxies;
	type WeightInfo = weights::pallet_proxy::WeightInfo<Runtime>;
	type MaxPending = MaxPending;
	type CallHasher = BlakeTwo256;
	type AnnouncementDepositBase = AnnouncementDepositBase;
	type AnnouncementDepositFactor = AnnouncementDepositFactor;
}

impl parachains_origin::Config for Runtime {}

impl parachains_configuration::Config for Runtime {
	type WeightInfo = weights::runtime_parachains_configuration::WeightInfo<Runtime>;
}

impl parachains_shared::Config for Runtime {}

impl parachains_session_info::Config for Runtime {
	type ValidatorSet = Historical;
}

impl parachains_inclusion::Config for Runtime {
	type RuntimeEvent = RuntimeEvent;
	type DisputesHandler = ParasDisputes;
	type RewardValidators = parachains_reward_points::RewardValidatorsWithEraPoints<Runtime>;
	type MessageQueue = MessageQueue;
	type WeightInfo = weights::runtime_parachains_inclusion::WeightInfo<Runtime>;
}

parameter_types! {
	pub const ParasUnsignedPriority: TransactionPriority = TransactionPriority::max_value();
}

impl parachains_paras::Config for Runtime {
	type RuntimeEvent = RuntimeEvent;
	type WeightInfo = weights::runtime_parachains_paras::WeightInfo<Runtime>;
	type UnsignedPriority = ParasUnsignedPriority;
	type QueueFootprinter = ParaInclusion;
	type NextSessionRotation = Babe;
}

parameter_types! {
	/// Amount of weight that can be spent per block to service messages.
	///
	/// # WARNING
	///
	/// This is not a good value for para-chains since the `Scheduler` already uses up to 80% block weight.
	pub MessageQueueServiceWeight: Weight = Perbill::from_percent(20) * BlockWeights::get().max_block;
	pub const MessageQueueHeapSize: u32 = 128 * 1024;
	pub const MessageQueueMaxStale: u32 = 48;
}

/// Message processor to handle any messages that were enqueued into the `MessageQueue` pallet.
pub struct MessageProcessor;
impl ProcessMessage for MessageProcessor {
	type Origin = AggregateMessageOrigin;

	fn process_message(
		message: &[u8],
		origin: Self::Origin,
		meter: &mut WeightMeter,
		id: &mut [u8; 32],
	) -> Result<bool, ProcessMessageError> {
		let para = match origin {
			AggregateMessageOrigin::Ump(UmpQueueId::Para(para)) => para,
		};
		xcm_builder::ProcessXcmMessage::<
			Junction,
			xcm_executor::XcmExecutor<xcm_config::XcmConfig>,
			RuntimeCall,
		>::process_message(message, Junction::Parachain(para.into()), meter, id)
	}
}

impl pallet_message_queue::Config for Runtime {
	type RuntimeEvent = RuntimeEvent;
	type Size = u32;
	type HeapSize = MessageQueueHeapSize;
	type MaxStale = MessageQueueMaxStale;
	type ServiceWeight = MessageQueueServiceWeight;
	#[cfg(not(feature = "runtime-benchmarks"))]
	type MessageProcessor = MessageProcessor;
	#[cfg(feature = "runtime-benchmarks")]
	type MessageProcessor =
		pallet_message_queue::mock_helpers::NoopMessageProcessor<AggregateMessageOrigin>;
	type QueueChangeHandler = ParaInclusion;
	type QueuePausedQuery = ();
	type WeightInfo = weights::pallet_message_queue::WeightInfo<Runtime>;
}

impl parachains_dmp::Config for Runtime {}

impl parachains_hrmp::Config for Runtime {
	type RuntimeOrigin = RuntimeOrigin;
	type RuntimeEvent = RuntimeEvent;
	type Currency = Balances;
	type WeightInfo = weights::runtime_parachains_hrmp::WeightInfo<Self>;
}

impl parachains_paras_inherent::Config for Runtime {
	type WeightInfo = weights::runtime_parachains_paras_inherent::WeightInfo<Runtime>;
}

impl parachains_scheduler::Config for Runtime {}

impl parachains_initializer::Config for Runtime {
	type Randomness = pallet_babe::RandomnessFromOneEpochAgo<Runtime>;
	type ForceOrigin = EnsureRoot<AccountId>;
	type WeightInfo = weights::runtime_parachains_initializer::WeightInfo<Runtime>;
}

impl paras_sudo_wrapper::Config for Runtime {}

parameter_types! {
	pub const PermanentSlotLeasePeriodLength: u32 = 26;
	pub const TemporarySlotLeasePeriodLength: u32 = 1;
	pub const MaxPermanentSlots: u32 = 5;
	pub const MaxTemporarySlots: u32 = 20;
	pub const MaxTemporarySlotPerLeasePeriod: u32 = 5;
}

impl assigned_slots::Config for Runtime {
	type RuntimeEvent = RuntimeEvent;
	type AssignSlotOrigin = EnsureRoot<AccountId>;
	type Leaser = Slots;
	type PermanentSlotLeasePeriodLength = PermanentSlotLeasePeriodLength;
	type TemporarySlotLeasePeriodLength = TemporarySlotLeasePeriodLength;
	type MaxPermanentSlots = MaxPermanentSlots;
	type MaxTemporarySlots = MaxTemporarySlots;
	type MaxTemporarySlotPerLeasePeriod = MaxTemporarySlotPerLeasePeriod;
}

impl parachains_disputes::Config for Runtime {
	type RuntimeEvent = RuntimeEvent;
	type RewardValidators = parachains_reward_points::RewardValidatorsWithEraPoints<Runtime>;
	type SlashingHandler = parachains_slashing::SlashValidatorsForDisputes<ParasSlashing>;
	type WeightInfo = weights::runtime_parachains_disputes::WeightInfo<Runtime>;
}

impl parachains_slashing::Config for Runtime {
	type KeyOwnerProofSystem = Historical;
	type KeyOwnerProof =
		<Self::KeyOwnerProofSystem as KeyOwnerProofSystem<(KeyTypeId, ValidatorId)>>::Proof;
	type KeyOwnerIdentification = <Self::KeyOwnerProofSystem as KeyOwnerProofSystem<(
		KeyTypeId,
		ValidatorId,
	)>>::IdentificationTuple;
	type HandleReports = parachains_slashing::SlashingReportHandler<
		Self::KeyOwnerIdentification,
		Offences,
		ReportLongevity,
	>;
	type WeightInfo = weights::runtime_parachains_disputes_slashing::WeightInfo<Runtime>;
	type BenchmarkingConfig = parachains_slashing::BenchConfig<300>;
}

parameter_types! {
	pub const ParaDeposit: Balance = 2000 * CENTS;
	pub const DataDepositPerByte: Balance = deposit(0, 1);
}

impl paras_registrar::Config for Runtime {
	type RuntimeOrigin = RuntimeOrigin;
	type RuntimeEvent = RuntimeEvent;
	type Currency = Balances;
	type OnSwap = (Crowdloan, Slots);
	type ParaDeposit = ParaDeposit;
	type DataDepositPerByte = DataDepositPerByte;
	type WeightInfo = weights::runtime_common_paras_registrar::WeightInfo<Runtime>;
}

parameter_types! {
	pub const LeasePeriod: BlockNumber = 28 * DAYS;
}

impl slots::Config for Runtime {
	type RuntimeEvent = RuntimeEvent;
	type Currency = Balances;
	type Registrar = Registrar;
	type LeasePeriod = LeasePeriod;
	type LeaseOffset = ();
	type ForceOrigin = EnsureRoot<AccountId>;
	type WeightInfo = weights::runtime_common_slots::WeightInfo<Runtime>;
}

parameter_types! {
	pub const CrowdloanId: PalletId = PalletId(*b"py/cfund");
	pub const SubmissionDeposit: Balance = 100 * 100 * CENTS;
	pub const MinContribution: Balance = 100 * CENTS;
	pub const RemoveKeysLimit: u32 = 500;
	// Allow 32 bytes for an additional memo to a crowdloan.
	pub const MaxMemoLength: u8 = 32;
}

impl crowdloan::Config for Runtime {
	type RuntimeEvent = RuntimeEvent;
	type PalletId = CrowdloanId;
	type SubmissionDeposit = SubmissionDeposit;
	type MinContribution = MinContribution;
	type RemoveKeysLimit = RemoveKeysLimit;
	type Registrar = Registrar;
	type Auctioneer = Auctions;
	type MaxMemoLength = MaxMemoLength;
	type WeightInfo = weights::runtime_common_crowdloan::WeightInfo<Runtime>;
}

parameter_types! {
	// The average auction is 7 days long, so this will be 70% for ending period.
	// 5 Days = 72000 Blocks @ 6 sec per block
	pub const EndingPeriod: BlockNumber = 5 * DAYS;
	// ~ 1000 samples per day -> ~ 20 blocks per sample -> 2 minute samples
	pub const SampleLength: BlockNumber = 2 * MINUTES;
}

impl auctions::Config for Runtime {
	type RuntimeEvent = RuntimeEvent;
	type Leaser = Slots;
	type Registrar = Registrar;
	type EndingPeriod = EndingPeriod;
	type SampleLength = SampleLength;
	type Randomness = pallet_babe::RandomnessFromOneEpochAgo<Runtime>;
	type InitiateOrigin = EnsureRoot<AccountId>;
	type WeightInfo = weights::runtime_common_auctions::WeightInfo<Runtime>;
}

parameter_types! {
	pub const PoolsPalletId: PalletId = PalletId(*b"py/nopls");
	pub const MaxPointsToBalance: u8 = 10;
}

impl pallet_nomination_pools::Config for Runtime {
	type RuntimeEvent = RuntimeEvent;
	type WeightInfo = weights::pallet_nomination_pools::WeightInfo<Self>;
	type Currency = Balances;
	type RewardCounter = FixedU128;
	type BalanceToU256 = BalanceToU256;
	type U256ToBalance = U256ToBalance;
	type Staking = Staking;
	type PostUnbondingPoolsWindow = ConstU32<4>;
	type MaxMetadataLen = ConstU32<256>;
	// we use the same number of allowed unlocking chunks as with staking.
	type MaxUnbonding = <Self as pallet_staking::Config>::MaxUnlockingChunks;
	type PalletId = PoolsPalletId;
	type MaxPointsToBalance = MaxPointsToBalance;
}

parameter_types! {
	// The deposit configuration for the singed migration. Specially if you want to allow any signed account to do the migration (see `SignedFilter`, these deposits should be high)
	pub const MigrationSignedDepositPerItem: Balance = 1 * CENTS;
	pub const MigrationSignedDepositBase: Balance = 20 * CENTS * 100;
	pub const MigrationMaxKeyLen: u32 = 512;
}

construct_runtime! {
	pub enum Runtime
	{
		// Basic stuff; balances is uncallable initially.
		System: frame_system::{Pallet, Call, Storage, Config<T>, Event<T>} = 0,

		// Babe must be before session.
		Babe: pallet_babe::{Pallet, Call, Storage, Config<T>, ValidateUnsigned} = 1,

		Timestamp: pallet_timestamp::{Pallet, Call, Storage, Inherent} = 2,
		Indices: pallet_indices::{Pallet, Call, Storage, Config<T>, Event<T>} = 3,
		Balances: pallet_balances::{Pallet, Call, Storage, Config<T>, Event<T>} = 4,
		TransactionPayment: pallet_transaction_payment::{Pallet, Storage, Event<T>} = 26,

		// Consensus support.
		// Authorship must be before session in order to note author in the correct session and era
		// for im-online and staking.
		Authorship: pallet_authorship::{Pallet, Storage} = 5,
		Staking: pallet_staking::{Pallet, Call, Storage, Config<T>, Event<T>} = 6,
		Offences: pallet_offences::{Pallet, Storage, Event} = 7,
		Historical: session_historical::{Pallet} = 27,
		Session: pallet_session::{Pallet, Call, Storage, Event, Config<T>} = 8,
		Grandpa: pallet_grandpa::{Pallet, Call, Storage, Config<T>, Event, ValidateUnsigned} = 10,
		ImOnline: pallet_im_online::{Pallet, Call, Storage, Event<T>, ValidateUnsigned, Config<T>} = 11,
		AuthorityDiscovery: pallet_authority_discovery::{Pallet, Config<T>} = 12,

		// Utility module.
		Utility: pallet_utility::{Pallet, Call, Event} = 16,

		// Less simple identity module.
		Identity: pallet_identity::{Pallet, Call, Storage, Event<T>} = 17,

		// Social recovery module.
		Recovery: pallet_recovery::{Pallet, Call, Storage, Event<T>} = 18,

		// Vesting. Usable initially, but removed once all vesting is finished.
		Vesting: pallet_vesting::{Pallet, Call, Storage, Event<T>, Config<T>} = 19,

		// System scheduler.
		Scheduler: pallet_scheduler::{Pallet, Call, Storage, Event<T>} = 20,

		// Preimage registrar.
		Preimage: pallet_preimage::{Pallet, Call, Storage, Event<T>} = 28,

		// Sudo.
		Sudo: pallet_sudo::{Pallet, Call, Storage, Event<T>, Config<T>} = 21,

		// Proxy module. Late addition.
		Proxy: pallet_proxy::{Pallet, Call, Storage, Event<T>} = 22,

		// Multisig module. Late addition.
		Multisig: pallet_multisig::{Pallet, Call, Storage, Event<T>} = 23,

		// Election pallet. Only works with staking, but placed here to maintain indices.
		ElectionProviderMultiPhase: pallet_election_provider_multi_phase::{Pallet, Call, Storage, Event<T>, ValidateUnsigned} = 24,

		// Provides a semi-sorted list of nominators for staking.
		VoterList: pallet_bags_list::<Instance1>::{Pallet, Call, Storage, Event<T>} = 25,

		// Nomination pools for staking.
		NominationPools: pallet_nomination_pools::{Pallet, Call, Storage, Event<T>, Config<T>} = 29,

		// Fast unstake pallet: extension to staking.
		FastUnstake: pallet_fast_unstake = 30,

		// Parachains pallets. Start indices at 40 to leave room.
		ParachainsOrigin: parachains_origin::{Pallet, Origin} = 41,
		Configuration: parachains_configuration::{Pallet, Call, Storage, Config<T>} = 42,
		ParasShared: parachains_shared::{Pallet, Call, Storage} = 43,
		ParaInclusion: parachains_inclusion::{Pallet, Call, Storage, Event<T>} = 44,
		ParaInherent: parachains_paras_inherent::{Pallet, Call, Storage, Inherent} = 45,
		ParaScheduler: parachains_scheduler::{Pallet, Storage} = 46,
		Paras: parachains_paras::{Pallet, Call, Storage, Event, Config<T>, ValidateUnsigned} = 47,
		Initializer: parachains_initializer::{Pallet, Call, Storage} = 48,
		Dmp: parachains_dmp::{Pallet, Storage} = 49,
		// RIP Ump 50
		Hrmp: parachains_hrmp::{Pallet, Call, Storage, Event<T>, Config<T>} = 51,
		ParaSessionInfo: parachains_session_info::{Pallet, Storage} = 52,
		ParasDisputes: parachains_disputes::{Pallet, Call, Storage, Event<T>} = 53,
		ParasSlashing: parachains_slashing::{Pallet, Call, Storage, ValidateUnsigned} = 54,

		// Parachain Onboarding Pallets. Start indices at 60 to leave room.
		Registrar: paras_registrar::{Pallet, Call, Storage, Event<T>, Config<T>} = 60,
		Slots: slots::{Pallet, Call, Storage, Event<T>} = 61,
		ParasSudoWrapper: paras_sudo_wrapper::{Pallet, Call} = 62,
		Auctions: auctions::{Pallet, Call, Storage, Event<T>} = 63,
		Crowdloan: crowdloan::{Pallet, Call, Storage, Event<T>} = 64,
		AssignedSlots: assigned_slots::{Pallet, Call, Storage, Event<T>} = 65,

		// Pallet for sending XCM.
		XcmPallet: pallet_xcm::{Pallet, Call, Storage, Event<T>, Origin, Config<T>} = 99,

		// Generalized message queue
		MessageQueue: pallet_message_queue::{Pallet, Call, Storage, Event<T>} = 100,
	}
}

/// The address format for describing accounts.
pub type Address = sp_runtime::MultiAddress<AccountId, ()>;
/// Block header type as expected by this runtime.
pub type Header = generic::Header<BlockNumber, BlakeTwo256>;
/// Block type as expected by this runtime.
pub type Block = generic::Block<Header, UncheckedExtrinsic>;
/// A Block signed with a Justification
pub type SignedBlock = generic::SignedBlock<Block>;
/// `BlockId` type as expected by this runtime.
pub type BlockId = generic::BlockId<Block>;
/// The `SignedExtension` to the basic transaction logic.
pub type SignedExtra = (
	frame_system::CheckNonZeroSender<Runtime>,
	frame_system::CheckSpecVersion<Runtime>,
	frame_system::CheckTxVersion<Runtime>,
	frame_system::CheckGenesis<Runtime>,
	frame_system::CheckMortality<Runtime>,
	frame_system::CheckNonce<Runtime>,
	frame_system::CheckWeight<Runtime>,
	pallet_transaction_payment::ChargeTransactionPayment<Runtime>,
);

pub struct NominationPoolsMigrationV4OldPallet;
impl Get<Perbill> for NominationPoolsMigrationV4OldPallet {
	fn get() -> Perbill {
		Perbill::from_percent(100)
	}
}

/// All migrations that will run on the next runtime upgrade.
///
/// This contains the combined migrations of the last 10 releases. It allows to skip runtime
/// upgrades in case governance decides to do so. THE ORDER IS IMPORTANT.
pub type Migrations = (
	migrations::V0940,
	migrations::V0941,
	migrations::V0942,
	migrations::V0943,
	migrations::Unreleased,
);

/// The runtime migrations per release.
#[allow(deprecated, missing_docs)]
pub mod migrations {
	use frame_support::traits::{GetStorageVersion, OnRuntimeUpgrade, StorageVersion};

	use super::*;

	pub type V0940 = (
		clean_state_migration::CleanMigrate,
		pallet_nomination_pools::migration::v4::MigrateToV4<
			Runtime,
			NominationPoolsMigrationV4OldPallet,
		>,
		pallet_nomination_pools::migration::v5::MigrateToV5<Runtime>,
	);
	pub type V0941 = (); // Node only release - no migrations.
	pub type V0942 = (
		parachains_configuration::migration::v5::MigrateToV5<Runtime>,
		pallet_offences::migration::v1::MigrateToV1<Runtime>,
	);
	pub type V0943 = (
		SetStorageVersions,
		// Remove UMP dispatch queue <https://github.com/paritytech/polkadot/pull/6271>
		parachains_configuration::migration::v6::MigrateToV6<Runtime>,
		ump_migrations::UpdateUmpLimits,
	);

	/// Migrations that set `StorageVersion`s we missed to set.
	pub struct SetStorageVersions;

	impl OnRuntimeUpgrade for SetStorageVersions {
		fn on_runtime_upgrade() -> Weight {
			if FastUnstake::on_chain_storage_version() < 1 {
				StorageVersion::new(1).put::<FastUnstake>();
				return RocksDbWeight::get().reads_writes(1, 1)
			}

			RocksDbWeight::get().reads(1)
		}
	}

	/// Unreleased migrations. Add new ones here:
	pub type Unreleased = (
		pallet_im_online::migration::v1::Migration<Runtime>,
		parachains_configuration::migration::v7::MigrateToV7<Runtime>,
	);
}

/// Helpers to configure all migrations.
pub mod ump_migrations {
	use runtime_parachains::configuration::migration_ump;

	pub const MAX_UPWARD_QUEUE_SIZE: u32 = 8 * 1024 * 1024;
	pub const MAX_UPWARD_QUEUE_COUNT: u32 = 1398101;
	pub const MAX_UPWARD_MESSAGE_SIZE: u32 = (1 << 17) - 5; // Checked in test `max_upward_message_size`.
	pub const MAX_UPWARD_MESSAGE_NUM_PER_CANDIDATE: u32 = 512;

	pub type UpdateUmpLimits = migration_ump::latest::ScheduleConfigUpdate<
		super::Runtime,
		MAX_UPWARD_QUEUE_SIZE,
		MAX_UPWARD_QUEUE_COUNT,
		MAX_UPWARD_MESSAGE_SIZE,
		MAX_UPWARD_MESSAGE_NUM_PER_CANDIDATE,
	>;
}

/// Unchecked extrinsic type as expected by this runtime.
pub type UncheckedExtrinsic =
	generic::UncheckedExtrinsic<Address, RuntimeCall, Signature, SignedExtra>;
/// Executive: handles dispatch to the various modules.
pub type Executive = frame_executive::Executive<
	Runtime,
	Block,
	frame_system::ChainContext<Runtime>,
	Runtime,
	AllPalletsWithSystem,
	Migrations,
>;
/// The payload being signed in transactions.
pub type SignedPayload = generic::SignedPayload<RuntimeCall, SignedExtra>;

#[cfg(feature = "runtime-benchmarks")]
mod benches {
	frame_benchmarking::define_benchmarks!(
		// Polkadot
		// NOTE: Make sure to prefix these with `runtime_common::` so
		// the that path resolves correctly in the generated file.
		[runtime_common::auctions, Auctions]
		[runtime_common::crowdloan, Crowdloan]
		[runtime_common::paras_registrar, Registrar]
		[runtime_common::slots, Slots]
		[runtime_parachains::configuration, Configuration]
		[runtime_parachains::disputes, ParasDisputes]
		[runtime_parachains::disputes::slashing, ParasSlashing]
		[runtime_parachains::hrmp, Hrmp]
		[runtime_parachains::inclusion, ParaInclusion]
		[runtime_parachains::initializer, Initializer]
		[runtime_parachains::paras, Paras]
		[runtime_parachains::paras_inherent, ParaInherent]
		// Substrate
		[pallet_bags_list, VoterList]
		[pallet_balances, Balances]
		[pallet_election_provider_multi_phase, ElectionProviderMultiPhase]
		[frame_election_provider_support, ElectionProviderBench::<Runtime>]
		[pallet_fast_unstake, FastUnstake]
		[pallet_identity, Identity]
		[pallet_im_online, ImOnline]
		[pallet_indices, Indices]
		[pallet_message_queue, MessageQueue]
		[pallet_multisig, Multisig]
		[pallet_nomination_pools, NominationPoolsBench::<Runtime>]
		[pallet_offences, OffencesBench::<Runtime>]
		[pallet_preimage, Preimage]
		[pallet_proxy, Proxy]
		[pallet_recovery, Recovery]
		[pallet_scheduler, Scheduler]
		[pallet_session, SessionBench::<Runtime>]
		[pallet_staking, Staking]
		[pallet_sudo, Sudo]
		[frame_system, SystemBench::<Runtime>]
		[pallet_timestamp, Timestamp]
		[pallet_utility, Utility]
		[pallet_vesting, Vesting]
		// XCM
		[pallet_xcm, XcmPallet]
		// NOTE: Make sure you point to the individual modules below.
		[pallet_xcm_benchmarks::fungible, XcmBalances]
		[pallet_xcm_benchmarks::generic, XcmGeneric]
	);
}

#[cfg(not(feature = "disable-runtime-api"))]
sp_api::impl_runtime_apis! {
	impl sp_api::Core<Block> for Runtime {
		fn version() -> RuntimeVersion {
			VERSION
		}

		fn execute_block(block: Block) {
			Executive::execute_block(block);
		}

		fn initialize_block(header: &<Block as BlockT>::Header) {
			Executive::initialize_block(header)
		}
	}

	impl sp_api::Metadata<Block> for Runtime {
		fn metadata() -> OpaqueMetadata {
			OpaqueMetadata::new(Runtime::metadata().into())
		}

		fn metadata_at_version(version: u32) -> Option<OpaqueMetadata> {
			Runtime::metadata_at_version(version)
		}

		fn metadata_versions() -> sp_std::vec::Vec<u32> {
			Runtime::metadata_versions()
		}
	}

	impl block_builder_api::BlockBuilder<Block> for Runtime {
		fn apply_extrinsic(extrinsic: <Block as BlockT>::Extrinsic) -> ApplyExtrinsicResult {
			Executive::apply_extrinsic(extrinsic)
		}

		fn finalize_block() -> <Block as BlockT>::Header {
			Executive::finalize_block()
		}

		fn inherent_extrinsics(data: inherents::InherentData) -> Vec<<Block as BlockT>::Extrinsic> {
			data.create_extrinsics()
		}

		fn check_inherents(
			block: Block,
			data: inherents::InherentData,
		) -> inherents::CheckInherentsResult {
			data.check_extrinsics(&block)
		}
	}

	impl tx_pool_api::runtime_api::TaggedTransactionQueue<Block> for Runtime {
		fn validate_transaction(
			source: TransactionSource,
			tx: <Block as BlockT>::Extrinsic,
			block_hash: <Block as BlockT>::Hash,
		) -> TransactionValidity {
			Executive::validate_transaction(source, tx, block_hash)
		}
	}

	impl offchain_primitives::OffchainWorkerApi<Block> for Runtime {
		fn offchain_worker(header: &<Block as BlockT>::Header) {
			Executive::offchain_worker(header)
		}
	}

	#[api_version(5)]
	impl primitives::runtime_api::ParachainHost<Block, Hash, BlockNumber> for Runtime {
		fn validators() -> Vec<ValidatorId> {
			parachains_runtime_api_impl::validators::<Runtime>()
		}

		fn validator_groups() -> (Vec<Vec<ValidatorIndex>>, GroupRotationInfo<BlockNumber>) {
			parachains_runtime_api_impl::validator_groups::<Runtime>()
		}

		fn availability_cores() -> Vec<CoreState<Hash, BlockNumber>> {
			parachains_runtime_api_impl::availability_cores::<Runtime>()
		}

		fn persisted_validation_data(para_id: ParaId, assumption: OccupiedCoreAssumption)
			-> Option<PersistedValidationData<Hash, BlockNumber>> {
			parachains_runtime_api_impl::persisted_validation_data::<Runtime>(para_id, assumption)
		}

		fn assumed_validation_data(
			para_id: ParaId,
			expected_persisted_validation_data_hash: Hash,
		) -> Option<(PersistedValidationData<Hash, BlockNumber>, ValidationCodeHash)> {
			parachains_runtime_api_impl::assumed_validation_data::<Runtime>(
				para_id,
				expected_persisted_validation_data_hash,
			)
		}

		fn check_validation_outputs(
			para_id: ParaId,
			outputs: primitives::CandidateCommitments,
		) -> bool {
			parachains_runtime_api_impl::check_validation_outputs::<Runtime>(para_id, outputs)
		}

		fn session_index_for_child() -> SessionIndex {
			parachains_runtime_api_impl::session_index_for_child::<Runtime>()
		}

		fn validation_code(para_id: ParaId, assumption: OccupiedCoreAssumption)
			-> Option<ValidationCode> {
			parachains_runtime_api_impl::validation_code::<Runtime>(para_id, assumption)
		}

		fn candidate_pending_availability(para_id: ParaId) -> Option<CommittedCandidateReceipt<Hash>> {
			parachains_runtime_api_impl::candidate_pending_availability::<Runtime>(para_id)
		}

		fn candidate_events() -> Vec<CandidateEvent<Hash>> {
			parachains_runtime_api_impl::candidate_events::<Runtime, _>(|ev| {
				match ev {
					RuntimeEvent::ParaInclusion(ev) => {
						Some(ev)
					}
					_ => None,
				}
			})
		}

		fn session_info(index: SessionIndex) -> Option<SessionInfo> {
			parachains_runtime_api_impl::session_info::<Runtime>(index)
		}

		fn session_executor_params(session_index: SessionIndex) -> Option<ExecutorParams> {
			parachains_runtime_api_impl::session_executor_params::<Runtime>(session_index)
		}

		fn dmq_contents(recipient: ParaId) -> Vec<InboundDownwardMessage<BlockNumber>> {
			parachains_runtime_api_impl::dmq_contents::<Runtime>(recipient)
		}

		fn inbound_hrmp_channels_contents(
			recipient: ParaId
		) -> BTreeMap<ParaId, Vec<InboundHrmpMessage<BlockNumber>>> {
			parachains_runtime_api_impl::inbound_hrmp_channels_contents::<Runtime>(recipient)
		}

		fn validation_code_by_hash(hash: ValidationCodeHash) -> Option<ValidationCode> {
			parachains_runtime_api_impl::validation_code_by_hash::<Runtime>(hash)
		}

		fn on_chain_votes() -> Option<ScrapedOnChainVotes<Hash>> {
			parachains_runtime_api_impl::on_chain_votes::<Runtime>()
		}

		fn submit_pvf_check_statement(
			stmt: PvfCheckStatement,
			signature: ValidatorSignature,
		) {
			parachains_runtime_api_impl::submit_pvf_check_statement::<Runtime>(stmt, signature)
		}

		fn pvfs_require_precheck() -> Vec<ValidationCodeHash> {
			parachains_runtime_api_impl::pvfs_require_precheck::<Runtime>()
		}

		fn validation_code_hash(para_id: ParaId, assumption: OccupiedCoreAssumption)
			-> Option<ValidationCodeHash>
		{
			parachains_runtime_api_impl::validation_code_hash::<Runtime>(para_id, assumption)
		}

		fn disputes() -> Vec<(SessionIndex, CandidateHash, DisputeState<BlockNumber>)> {
			parachains_runtime_api_impl::get_session_disputes::<Runtime>()
		}

		fn unapplied_slashes(
		) -> Vec<(SessionIndex, CandidateHash, slashing::PendingSlashes)> {
			parachains_runtime_api_impl::unapplied_slashes::<Runtime>()
		}

		fn key_ownership_proof(
			validator_id: ValidatorId,
		) -> Option<slashing::OpaqueKeyOwnershipProof> {
			use parity_scale_codec::Encode;

			Historical::prove((PARACHAIN_KEY_TYPE_ID, validator_id))
				.map(|p| p.encode())
				.map(slashing::OpaqueKeyOwnershipProof::new)
		}

		fn submit_report_dispute_lost(
			dispute_proof: slashing::DisputeProof,
			key_ownership_proof: slashing::OpaqueKeyOwnershipProof,
		) -> Option<()> {
			parachains_runtime_api_impl::submit_unsigned_slashing_report::<Runtime>(
				dispute_proof,
				key_ownership_proof,
			)
		}
	}

	impl beefy_primitives::BeefyApi<Block> for Runtime {
		fn beefy_genesis() -> Option<BlockNumber> {
			// dummy implementation due to lack of BEEFY pallet.
			None
		}

		fn validator_set() -> Option<beefy_primitives::ValidatorSet<BeefyId>> {
			// dummy implementation due to lack of BEEFY pallet.
			None
		}

		fn submit_report_equivocation_unsigned_extrinsic(
			_equivocation_proof: beefy_primitives::EquivocationProof<
				BlockNumber,
				BeefyId,
				BeefySignature,
			>,
			_key_owner_proof: beefy_primitives::OpaqueKeyOwnershipProof,
		) -> Option<()> {
			None
		}

		fn generate_key_ownership_proof(
			_set_id: beefy_primitives::ValidatorSetId,
			_authority_id: BeefyId,
		) -> Option<beefy_primitives::OpaqueKeyOwnershipProof> {
			None
		}
	}

	impl mmr::MmrApi<Block, Hash, BlockNumber> for Runtime {
		fn mmr_root() -> Result<Hash, mmr::Error> {
			Err(mmr::Error::PalletNotIncluded)
		}

		fn mmr_leaf_count() -> Result<mmr::LeafIndex, mmr::Error> {
			Err(mmr::Error::PalletNotIncluded)
		}

		fn generate_proof(
			_block_numbers: Vec<BlockNumber>,
			_best_known_block_number: Option<BlockNumber>,
		) -> Result<(Vec<mmr::EncodableOpaqueLeaf>, mmr::Proof<Hash>), mmr::Error> {
			Err(mmr::Error::PalletNotIncluded)
		}

		fn verify_proof(_leaves: Vec<mmr::EncodableOpaqueLeaf>, _proof: mmr::Proof<Hash>)
			-> Result<(), mmr::Error>
		{

			Err(mmr::Error::PalletNotIncluded)
		}

		fn verify_proof_stateless(
			_root: Hash,
			_leaves: Vec<mmr::EncodableOpaqueLeaf>,
			_proof: mmr::Proof<Hash>
		) -> Result<(), mmr::Error> {

			Err(mmr::Error::PalletNotIncluded)
		}
	}

	impl fg_primitives::GrandpaApi<Block> for Runtime {
		fn grandpa_authorities() -> Vec<(GrandpaId, u64)> {
			Grandpa::grandpa_authorities()
		}

		fn current_set_id() -> fg_primitives::SetId {
			Grandpa::current_set_id()
		}

		fn submit_report_equivocation_unsigned_extrinsic(
			equivocation_proof: fg_primitives::EquivocationProof<
				<Block as BlockT>::Hash,
				sp_runtime::traits::NumberFor<Block>,
			>,
			key_owner_proof: fg_primitives::OpaqueKeyOwnershipProof,
		) -> Option<()> {
			let key_owner_proof = key_owner_proof.decode()?;

			Grandpa::submit_unsigned_equivocation_report(
				equivocation_proof,
				key_owner_proof,
			)
		}

		fn generate_key_ownership_proof(
			_set_id: fg_primitives::SetId,
			authority_id: fg_primitives::AuthorityId,
		) -> Option<fg_primitives::OpaqueKeyOwnershipProof> {
			use parity_scale_codec::Encode;

			Historical::prove((fg_primitives::KEY_TYPE, authority_id))
				.map(|p| p.encode())
				.map(fg_primitives::OpaqueKeyOwnershipProof::new)
		}
	}

	impl babe_primitives::BabeApi<Block> for Runtime {
		fn configuration() -> babe_primitives::BabeConfiguration {
			let epoch_config = Babe::epoch_config().unwrap_or(BABE_GENESIS_EPOCH_CONFIG);
			babe_primitives::BabeConfiguration {
				slot_duration: Babe::slot_duration(),
				epoch_length: EpochDuration::get(),
				c: epoch_config.c,
				authorities: Babe::authorities().to_vec(),
				randomness: Babe::randomness(),
				allowed_slots: epoch_config.allowed_slots,
			}
		}

		fn current_epoch_start() -> babe_primitives::Slot {
			Babe::current_epoch_start()
		}

		fn current_epoch() -> babe_primitives::Epoch {
			Babe::current_epoch()
		}

		fn next_epoch() -> babe_primitives::Epoch {
			Babe::next_epoch()
		}

		fn generate_key_ownership_proof(
			_slot: babe_primitives::Slot,
			authority_id: babe_primitives::AuthorityId,
		) -> Option<babe_primitives::OpaqueKeyOwnershipProof> {
			use parity_scale_codec::Encode;

			Historical::prove((babe_primitives::KEY_TYPE, authority_id))
				.map(|p| p.encode())
				.map(babe_primitives::OpaqueKeyOwnershipProof::new)
		}

		fn submit_report_equivocation_unsigned_extrinsic(
			equivocation_proof: babe_primitives::EquivocationProof<<Block as BlockT>::Header>,
			key_owner_proof: babe_primitives::OpaqueKeyOwnershipProof,
		) -> Option<()> {
			let key_owner_proof = key_owner_proof.decode()?;

			Babe::submit_unsigned_equivocation_report(
				equivocation_proof,
				key_owner_proof,
			)
		}
	}

	impl authority_discovery_primitives::AuthorityDiscoveryApi<Block> for Runtime {
		fn authorities() -> Vec<AuthorityDiscoveryId> {
			parachains_runtime_api_impl::relevant_authority_ids::<Runtime>()
		}
	}

	impl sp_session::SessionKeys<Block> for Runtime {
		fn generate_session_keys(seed: Option<Vec<u8>>) -> Vec<u8> {
			SessionKeys::generate(seed)
		}

		fn decode_session_keys(
			encoded: Vec<u8>,
		) -> Option<Vec<(Vec<u8>, sp_core::crypto::KeyTypeId)>> {
			SessionKeys::decode_into_raw_public_keys(&encoded)
		}
	}

	impl frame_system_rpc_runtime_api::AccountNonceApi<Block, AccountId, Nonce> for Runtime {
		fn account_nonce(account: AccountId) -> Nonce {
			System::account_nonce(account)
		}
	}

	impl pallet_transaction_payment_rpc_runtime_api::TransactionPaymentApi<
		Block,
		Balance,
	> for Runtime {
		fn query_info(uxt: <Block as BlockT>::Extrinsic, len: u32) -> RuntimeDispatchInfo<Balance> {
			TransactionPayment::query_info(uxt, len)
		}
		fn query_fee_details(uxt: <Block as BlockT>::Extrinsic, len: u32) -> FeeDetails<Balance> {
			TransactionPayment::query_fee_details(uxt, len)
		}
		fn query_weight_to_fee(weight: Weight) -> Balance {
			TransactionPayment::weight_to_fee(weight)
		}
		fn query_length_to_fee(length: u32) -> Balance {
			TransactionPayment::length_to_fee(length)
		}
	}

	impl pallet_transaction_payment_rpc_runtime_api::TransactionPaymentCallApi<Block, Balance, RuntimeCall>
		for Runtime
	{
		fn query_call_info(call: RuntimeCall, len: u32) -> RuntimeDispatchInfo<Balance> {
			TransactionPayment::query_call_info(call, len)
		}
		fn query_call_fee_details(call: RuntimeCall, len: u32) -> FeeDetails<Balance> {
			TransactionPayment::query_call_fee_details(call, len)
		}
		fn query_weight_to_fee(weight: Weight) -> Balance {
			TransactionPayment::weight_to_fee(weight)
		}
		fn query_length_to_fee(length: u32) -> Balance {
			TransactionPayment::length_to_fee(length)
		}
	}

	impl pallet_nomination_pools_runtime_api::NominationPoolsApi<
		Block,
		AccountId,
		Balance,
	> for Runtime {
		fn pending_rewards(member: AccountId) -> Balance {
			NominationPools::api_pending_rewards(member).unwrap_or_default()
		}

		fn points_to_balance(pool_id: pallet_nomination_pools::PoolId, points: Balance) -> Balance {
			NominationPools::api_points_to_balance(pool_id, points)
		}

		fn balance_to_points(pool_id: pallet_nomination_pools::PoolId, new_funds: Balance) -> Balance {
			NominationPools::api_balance_to_points(pool_id, new_funds)
		}
	}

	impl pallet_staking_runtime_api::StakingApi<Block, Balance> for Runtime {
		fn nominations_quota(balance: Balance) -> u32 {
			Staking::api_nominations_quota(balance)
		}
	}

	#[cfg(feature = "try-runtime")]
	impl frame_try_runtime::TryRuntime<Block> for Runtime {
		fn on_runtime_upgrade(checks: frame_try_runtime::UpgradeCheckSelect) -> (Weight, Weight) {
			log::info!("try-runtime::on_runtime_upgrade westend.");
			let weight = Executive::try_runtime_upgrade(checks).unwrap();
			(weight, BlockWeights::get().max_block)
		}

		fn execute_block(
			block: Block,
			state_root_check: bool,
			signature_check: bool,
			select: frame_try_runtime::TryStateSelect,
		) -> Weight {
			// NOTE: intentional unwrap: we don't want to propagate the error backwards, and want to
			// have a backtrace here.
			Executive::try_execute_block(block, state_root_check, signature_check, select).unwrap()
		}
	}

	#[cfg(feature = "runtime-benchmarks")]
	impl frame_benchmarking::Benchmark<Block> for Runtime {
		fn benchmark_metadata(extra: bool) -> (
			Vec<frame_benchmarking::BenchmarkList>,
			Vec<frame_support::traits::StorageInfo>,
		) {
			use frame_benchmarking::{Benchmarking, BenchmarkList};
			use frame_support::traits::StorageInfoTrait;

			use pallet_session_benchmarking::Pallet as SessionBench;
			use pallet_offences_benchmarking::Pallet as OffencesBench;
			use pallet_election_provider_support_benchmarking::Pallet as ElectionProviderBench;
			use frame_system_benchmarking::Pallet as SystemBench;
			use pallet_nomination_pools_benchmarking::Pallet as NominationPoolsBench;

			type XcmBalances = pallet_xcm_benchmarks::fungible::Pallet::<Runtime>;
			type XcmGeneric = pallet_xcm_benchmarks::generic::Pallet::<Runtime>;

			let mut list = Vec::<BenchmarkList>::new();
			list_benchmarks!(list, extra);

			let storage_info = AllPalletsWithSystem::storage_info();
			return (list, storage_info)
		}

		fn dispatch_benchmark(
			config: frame_benchmarking::BenchmarkConfig,
		) -> Result<
			Vec<frame_benchmarking::BenchmarkBatch>,
			sp_runtime::RuntimeString,
		> {
			use frame_benchmarking::{Benchmarking, BenchmarkBatch, TrackedStorageKey, BenchmarkError};
			// Trying to add benchmarks directly to some pallets caused cyclic dependency issues.
			// To get around that, we separated the benchmarks into its own crate.
			use pallet_session_benchmarking::Pallet as SessionBench;
			use pallet_offences_benchmarking::Pallet as OffencesBench;
			use pallet_election_provider_support_benchmarking::Pallet as ElectionProviderBench;
			use frame_system_benchmarking::Pallet as SystemBench;
			use pallet_nomination_pools_benchmarking::Pallet as NominationPoolsBench;

			impl pallet_session_benchmarking::Config for Runtime {}
			impl pallet_offences_benchmarking::Config for Runtime {}
			impl pallet_election_provider_support_benchmarking::Config for Runtime {}
			impl frame_system_benchmarking::Config for Runtime {}
			impl pallet_nomination_pools_benchmarking::Config for Runtime {}
			impl runtime_parachains::disputes::slashing::benchmarking::Config for Runtime {}

			use xcm::latest::{
				AssetId::*, Fungibility::*, InteriorMultiLocation, Junction, Junctions::*,
				MultiAsset, MultiAssets, MultiLocation, NetworkId, Response,
			};
			use xcm_config::{Westmint, TokenLocation};

			impl pallet_xcm_benchmarks::Config for Runtime {
				type XcmConfig = xcm_config::XcmConfig;
				type AccountIdConverter = xcm_config::LocationConverter;
				fn valid_destination() -> Result<MultiLocation, BenchmarkError> {
					Ok(Westmint::get())
				}
				fn worst_case_holding(_depositable_count: u32) -> MultiAssets {
					// Westend only knows about WND.
					vec![MultiAsset{
						id: Concrete(TokenLocation::get()),
						fun: Fungible(1_000_000 * UNITS),
					}].into()
				}
			}

			parameter_types! {
				pub const TrustedTeleporter: Option<(MultiLocation, MultiAsset)> = Some((
					Westmint::get(),
					MultiAsset { fun: Fungible(1 * UNITS), id: Concrete(TokenLocation::get()) },
				));
			}

			impl pallet_xcm_benchmarks::fungible::Config for Runtime {
				type TransactAsset = Balances;

				type CheckedAccount = xcm_config::LocalCheckAccount;
				type TrustedTeleporter = TrustedTeleporter;

				fn get_multi_asset() -> MultiAsset {
					MultiAsset {
						id: Concrete(TokenLocation::get()),
						fun: Fungible(1 * UNITS),
					}
				}
			}

			impl pallet_xcm_benchmarks::generic::Config for Runtime {
				type RuntimeCall = RuntimeCall;

				fn worst_case_response() -> (u64, Response) {
					(0u64, Response::Version(Default::default()))
				}

				fn worst_case_asset_exchange() -> Result<(MultiAssets, MultiAssets), BenchmarkError> {
					// Westend doesn't support asset exchanges
					Err(BenchmarkError::Skip)
				}

				fn universal_alias() -> Result<(MultiLocation, Junction), BenchmarkError> {
					// The XCM executor of Westend doesn't have a configured `UniversalAliases`
					Err(BenchmarkError::Skip)
				}

				fn transact_origin_and_runtime_call() -> Result<(MultiLocation, RuntimeCall), BenchmarkError> {
					Ok((Westmint::get(), frame_system::Call::remark_with_event { remark: vec![] }.into()))
				}

				fn subscribe_origin() -> Result<MultiLocation, BenchmarkError> {
					Ok(Westmint::get())
				}

				fn claimable_asset() -> Result<(MultiLocation, MultiLocation, MultiAssets), BenchmarkError> {
					let origin = Westmint::get();
					let assets: MultiAssets = (Concrete(TokenLocation::get()), 1_000 * UNITS).into();
					let ticket = MultiLocation { parents: 0, interior: Here };
					Ok((origin, ticket, assets))
				}

				fn unlockable_asset() -> Result<(MultiLocation, MultiLocation, MultiAsset), BenchmarkError> {
					// Westend doesn't support asset locking
					Err(BenchmarkError::Skip)
				}

				fn export_message_origin_and_destination(
				) -> Result<(MultiLocation, NetworkId, InteriorMultiLocation), BenchmarkError> {
					// Westend doesn't support exporting messages
					Err(BenchmarkError::Skip)
				}

				fn alias_origin() -> Result<(MultiLocation, MultiLocation), BenchmarkError> {
					// The XCM executor of Westend doesn't have a configured `Aliasers`
					Err(BenchmarkError::Skip)
				}
			}

			type XcmBalances = pallet_xcm_benchmarks::fungible::Pallet::<Runtime>;
			type XcmGeneric = pallet_xcm_benchmarks::generic::Pallet::<Runtime>;

			let whitelist: Vec<TrackedStorageKey> = vec![
				// Block Number
				hex_literal::hex!("26aa394eea5630e07c48ae0c9558cef702a5c1b19ab7a04f536c519aca4983ac").to_vec().into(),
				// Total Issuance
				hex_literal::hex!("c2261276cc9d1f8598ea4b6a74b15c2f57c875e4cff74148e4628f264b974c80").to_vec().into(),
				// Execution Phase
				hex_literal::hex!("26aa394eea5630e07c48ae0c9558cef7ff553b5a9862a516939d82b3d3d8661a").to_vec().into(),
				// Event Count
				hex_literal::hex!("26aa394eea5630e07c48ae0c9558cef70a98fdbe9ce6c55837576c60c7af3850").to_vec().into(),
				// System Events
				hex_literal::hex!("26aa394eea5630e07c48ae0c9558cef780d41e5e16056765bc8461851072c9d7").to_vec().into(),
				// Treasury Account
				hex_literal::hex!("26aa394eea5630e07c48ae0c9558cef7b99d880ec681799c0cf30e8886371da95ecffd7b6c0f78751baa9d281e0bfa3a6d6f646c70792f74727372790000000000000000000000000000000000000000").to_vec().into(),
				// Dmp DownwardMessageQueueHeads
				hex_literal::hex!("63f78c98723ddc9073523ef3beefda0c4d7fefc408aac59dbfe80a72ac8e3ce5").to_vec().into(),
				// Dmp DownwardMessageQueues
				hex_literal::hex!("63f78c98723ddc9073523ef3beefda0ca95dac46c07a40d91506e7637ec4ba57").to_vec().into(),
				// Configuration ActiveConfig
				hex_literal::hex!("06de3d8a54d27e44a9d5ce189618f22db4b49d95320d9021994c850f25b8e385").to_vec().into(),
				// The transactional storage limit.
				hex_literal::hex!("3a7472616e73616374696f6e5f6c6576656c3a").to_vec().into(),
			];

			let mut batches = Vec::<BenchmarkBatch>::new();
			let params = (&config, &whitelist);

			add_benchmarks!(params, batches);

			Ok(batches)
		}
	}
}

#[cfg(test)]
mod test {
	use super::*;

	#[test]
	fn max_upward_message_size() {
		assert_eq!(
			ump_migrations::MAX_UPWARD_MESSAGE_SIZE,
			pallet_message_queue::MaxMessageLenOf::<Runtime>::get()
		);
	}
}

#[cfg(all(test, feature = "try-runtime"))]
mod remote_tests {
	use super::*;
	use frame_try_runtime::{runtime_decl_for_try_runtime::TryRuntime, UpgradeCheckSelect};
	use remote_externalities::{
		Builder, Mode, OfflineConfig, OnlineConfig, SnapshotConfig, Transport,
	};
	use std::env::var;

	#[tokio::test]
	async fn run_migrations() {
		if var("RUN_MIGRATION_TESTS").is_err() {
			return
		}

		sp_tracing::try_init_simple();
		let transport: Transport =
			var("WS").unwrap_or("wss://westend-rpc.polkadot.io:443".to_string()).into();
		let maybe_state_snapshot: Option<SnapshotConfig> = var("SNAP").map(|s| s.into()).ok();
		let mut ext = Builder::<Block>::default()
			.mode(if let Some(state_snapshot) = maybe_state_snapshot {
				Mode::OfflineOrElseOnline(
					OfflineConfig { state_snapshot: state_snapshot.clone() },
					OnlineConfig {
						transport,
						state_snapshot: Some(state_snapshot),
						..Default::default()
					},
				)
			} else {
				Mode::Online(OnlineConfig { transport, ..Default::default() })
			})
			.build()
			.await
			.unwrap();
		ext.execute_with(|| Runtime::on_runtime_upgrade(UpgradeCheckSelect::PreAndPost));
	}
}

mod clean_state_migration {
	use super::Runtime;
	use frame_support::{pallet_prelude::*, storage_alias, traits::OnRuntimeUpgrade};
	use pallet_state_trie_migration::MigrationLimits;

	#[cfg(not(feature = "std"))]
	use sp_std::prelude::*;

	#[storage_alias]
	type AutoLimits = StorageValue<StateTrieMigration, Option<MigrationLimits>, ValueQuery>;

	// Actual type of value is `MigrationTask<T>`, putting a dummy
	// one to avoid the trait constraint on T.
	// Since we only use `kill` it is fine.
	#[storage_alias]
	type MigrationProcess = StorageValue<StateTrieMigration, u32, ValueQuery>;

	#[storage_alias]
	type SignedMigrationMaxLimits = StorageValue<StateTrieMigration, MigrationLimits, OptionQuery>;

	/// Initialize an automatic migration process.
	pub struct CleanMigrate;

	impl OnRuntimeUpgrade for CleanMigrate {
		#[cfg(feature = "try-runtime")]
		fn pre_upgrade() -> Result<Vec<u8>, sp_runtime::TryRuntimeError> {
			Ok(Default::default())
		}

		fn on_runtime_upgrade() -> frame_support::weights::Weight {
			MigrationProcess::kill();
			AutoLimits::kill();
			SignedMigrationMaxLimits::kill();
			<Runtime as frame_system::Config>::DbWeight::get().writes(3)
		}

		#[cfg(feature = "try-runtime")]
		fn post_upgrade(_state: Vec<u8>) -> Result<(), sp_runtime::TryRuntimeError> {
			frame_support::ensure!(
				!AutoLimits::exists() && !SignedMigrationMaxLimits::exists(),
				"State migration clean.",
			);
			Ok(())
		}
	}
}<|MERGE_RESOLUTION|>--- conflicted
+++ resolved
@@ -150,13 +150,7 @@
 	type BlockLength = BlockLength;
 	type RuntimeOrigin = RuntimeOrigin;
 	type RuntimeCall = RuntimeCall;
-<<<<<<< HEAD
 	type Nonce = Nonce;
-	type BlockNumber = BlockNumber;
-=======
-	type Index = Nonce;
-
->>>>>>> 0b56bcdb
 	type Hash = Hash;
 	type Hashing = BlakeTwo256;
 	type AccountId = AccountId;
