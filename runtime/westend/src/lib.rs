--- conflicted
+++ resolved
@@ -423,7 +423,6 @@
 	// 27 eras in which slashes can be cancelled (slightly less than 7 days).
 	pub const SlashDeferDuration: pallet_staking::EraIndex = 27;
 	pub const RewardCurve: &'static PiecewiseLinear<'static> = &REWARD_CURVE;
-<<<<<<< HEAD
 	pub const MaxRewardableIndividualExposures: u32 = 64;
 	pub const MaxIndividualExposures: u32 = 1_000;
 	pub const MaxNominations: u32 = <NposCompactSolution16 as sp_npos_elections::NposSolution>::LIMIT as u32;
@@ -434,10 +433,7 @@
 	pub const MaxPriorSlashingSpans: u32 = 1_000;
 	pub const MaxValidatorsCount: u32 = 4_000;
 	pub const MaxUnlockingChunks: u32 = 32;
-=======
-	pub const MaxNominatorRewardedPerValidator: u32 = 64;
 	pub const OffendingValidatorsThreshold: Perbill = Perbill::from_percent(17);
->>>>>>> ae105f27
 }
 
 impl frame_election_provider_support::onchain::Config for Runtime {
@@ -460,7 +456,6 @@
 	type SlashCancelOrigin = EnsureRoot<AccountId>;
 	type SessionInterface = Self;
 	type EraPayout = pallet_staking::ConvertCurve<RewardCurve>;
-<<<<<<< HEAD
 	type MaxRewardableIndividualExposures = MaxRewardableIndividualExposures;
 	type MaxIndividualExposures = MaxIndividualExposures;
 	type MaxNominations = MaxNominations;
@@ -471,10 +466,7 @@
 	type MaxPriorSlashingSpans = MaxPriorSlashingSpans;
 	type MaxValidatorsCount = MaxValidatorsCount;
 	type MaxUnlockingChunks = MaxUnlockingChunks;
-=======
-	type MaxNominatorRewardedPerValidator = MaxNominatorRewardedPerValidator;
 	type OffendingValidatorsThreshold = OffendingValidatorsThreshold;
->>>>>>> ae105f27
 	type NextNewSession = Session;
 	type ElectionProvider = ElectionProviderMultiPhase;
 	type GenesisElectionProvider = runtime_common::elections::GenesisElectionOf<Self>;
