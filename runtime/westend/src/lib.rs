// Copyright 2017-2020 Parity Technologies (UK) Ltd.
// This file is part of Polkadot.

// Polkadot is free software: you can redistribute it and/or modify
// it under the terms of the GNU General Public License as published by
// the Free Software Foundation, either version 3 of the License, or
// (at your option) any later version.

// Polkadot is distributed in the hope that it will be useful,
// but WITHOUT ANY WARRANTY; without even the implied warranty of
// MERCHANTABILITY or FITNESS FOR A PARTICULAR PURPOSE.  See the
// GNU General Public License for more details.

// You should have received a copy of the GNU General Public License
// along with Polkadot.  If not, see <http://www.gnu.org/licenses/>.

//! The Polkadot runtime. This can be compiled with `#[no_std]`, ready for Wasm.

#![cfg_attr(not(feature = "std"), no_std)]
// `construct_runtime!` does a lot of recursion and requires us to increase the limit to 256.
#![recursion_limit="256"]

use sp_std::prelude::*;
use codec::{Encode, Decode};
use primitives::{
	AccountId, AccountIndex, Balance, BlockNumber, Hash, Nonce, Signature, Moment,
	parachain::{self, ActiveParas, AbridgedCandidateReceipt, SigningContext}, ValidityError,
};
use runtime_common::{attestations, parachains, registrar,
	impls::{CurrencyToVoteHandler, TargetedFeeAdjustment, ToAuthor},
	BlockHashCount, MaximumBlockWeight, AvailableBlockRatio, MaximumBlockLength,
};
use sp_core::sr25519;
use sp_runtime::{
	create_runtime_str, generic, impl_opaque_keys,
	ApplyExtrinsicResult, KeyTypeId, Perbill, Perquintill, RuntimeDebug,
	transaction_validity::{
		TransactionValidity, InvalidTransaction, TransactionValidityError, TransactionSource,
		TransactionPriority,
	},
	curve::PiecewiseLinear,
	traits::{
		BlakeTwo256, Block as BlockT, SignedExtension, OpaqueKeys, ConvertInto, IdentityLookup,
<<<<<<< HEAD
		DispatchInfoOf, Extrinsic as ExtrinsicT, SaturatedConversion,
=======
		DispatchInfoOf, StaticLookup, Extrinsic as ExtrinsicT, SaturatedConversion, Verify,
>>>>>>> a8e9240c
	},
};
#[cfg(feature = "runtime-benchmarks")]
use sp_runtime::RuntimeString;
use version::RuntimeVersion;
use grandpa::{AuthorityId as GrandpaId, fg_primitives};
#[cfg(any(feature = "std", test))]
use version::NativeVersion;
use sp_core::OpaqueMetadata;
use sp_staking::SessionIndex;
use frame_support::{
	parameter_types, construct_runtime, debug,
	traits::{KeyOwnerProofSystem, Randomness},
};
use im_online::sr25519::AuthorityId as ImOnlineId;
use authority_discovery_primitives::AuthorityId as AuthorityDiscoveryId;
use transaction_payment_rpc_runtime_api::RuntimeDispatchInfo;
use session::historical as session_historical;

#[cfg(feature = "std")]
pub use staking::StakerStatus;
#[cfg(any(feature = "std", test))]
pub use sp_runtime::BuildStorage;
pub use timestamp::Call as TimestampCall;
pub use balances::Call as BalancesCall;
pub use attestations::{Call as AttestationsCall, MORE_ATTESTATIONS_IDENTIFIER};
pub use parachains::Call as ParachainsCall;

/// Constant values used within the runtime.
pub mod constants;
use constants::{time::*, currency::*, fee::*};

// Make the WASM binary available.
#[cfg(feature = "std")]
include!(concat!(env!("OUT_DIR"), "/wasm_binary.rs"));

/// Runtime version (Kusama).
pub const VERSION: RuntimeVersion = RuntimeVersion {
	spec_name: create_runtime_str!("westend"),
	impl_name: create_runtime_str!("parity-westend"),
	authoring_version: 2,
	spec_version: 4,
	impl_version: 0,
	apis: RUNTIME_API_VERSIONS,
	transaction_version: 1,
};

/// Native version.
#[cfg(any(feature = "std", test))]
pub fn native_version() -> NativeVersion {
	NativeVersion {
		runtime_version: VERSION,
		can_author_with: Default::default(),
	}
}

/// Avoid processing transactions from slots and parachain registrar.
#[derive(Default, Encode, Decode, Clone, Eq, PartialEq, RuntimeDebug)]
pub struct RestrictFunctionality;
impl SignedExtension for RestrictFunctionality {
	const IDENTIFIER: &'static str = "RestrictFunctionality";
	type AccountId = AccountId;
	type Call = Call;
	type AdditionalSigned = ();
	type Pre = ();

	fn additional_signed(&self) -> sp_std::result::Result<(), TransactionValidityError> { Ok(()) }

	fn validate(
		&self,
		_: &Self::AccountId,
		call: &Self::Call,
		_: &DispatchInfoOf<Self::Call>,
		_: usize
	)
		-> TransactionValidity
	{
		match call {
			Call::Registrar(_)
				=> Err(InvalidTransaction::Custom(ValidityError::NoPermission.into()).into()),
			_ => Ok(Default::default()),
		}
	}
}

parameter_types! {
	pub const Version: RuntimeVersion = VERSION;
}

impl system::Trait for Runtime {
	type Origin = Origin;
	type Call = Call;
	type Index = Nonce;
	type BlockNumber = BlockNumber;
	type Hash = Hash;
	type Hashing = BlakeTwo256;
	type AccountId = AccountId;
	type Lookup = IdentityLookup<Self::AccountId>;
	type Header = generic::Header<BlockNumber, BlakeTwo256>;
	type Event = Event;
	type BlockHashCount = BlockHashCount;
	type MaximumBlockWeight = MaximumBlockWeight;
	type DbWeight = ();
	type MaximumBlockLength = MaximumBlockLength;
	type AvailableBlockRatio = AvailableBlockRatio;
	type Version = Version;
	type ModuleToIndex = ModuleToIndex;
	type AccountData = balances::AccountData<Balance>;
	type OnNewAccount = ();
	type OnKilledAccount = ();
}

impl scheduler::Trait for Runtime {
	type Event = Event;
	type Origin = Origin;
	type Call = Call;
	type MaximumWeight = MaximumBlockWeight;
}

parameter_types! {
	pub const EpochDuration: u64 = EPOCH_DURATION_IN_BLOCKS as u64;
	pub const ExpectedBlockTime: Moment = MILLISECS_PER_BLOCK;
}

impl babe::Trait for Runtime {
	type EpochDuration = EpochDuration;
	type ExpectedBlockTime = ExpectedBlockTime;

	// session module is the trigger
	type EpochChangeTrigger = babe::ExternalTrigger;
}

parameter_types! {
	pub const IndexDeposit: Balance = 1 * DOLLARS;
}

impl indices::Trait for Runtime {
	type AccountIndex = AccountIndex;
	type Currency = Balances;
	type Deposit = IndexDeposit;
	type Event = Event;
}

parameter_types! {
	pub const ExistentialDeposit: Balance = 1 * CENTS;
}

impl balances::Trait for Runtime {
	type Balance = Balance;
	type DustRemoval = ();
	type Event = Event;
	type ExistentialDeposit = ExistentialDeposit;
	type AccountStore = System;
}

parameter_types! {
	pub const TransactionBaseFee: Balance = 1 * CENTS;
	pub const TransactionByteFee: Balance = 10 * MILLICENTS;
	// for a sane configuration, this should always be less than `AvailableBlockRatio`.
	pub const TargetBlockFullness: Perquintill = Perquintill::from_percent(25);
}

impl transaction_payment::Trait for Runtime {
	type Currency = Balances;
	type OnTransactionPayment = ToAuthor<Runtime>;
	type TransactionBaseFee = TransactionBaseFee;
	type TransactionByteFee = TransactionByteFee;
	type WeightToFee = WeightToFee;
	type FeeMultiplierUpdate = TargetedFeeAdjustment<TargetBlockFullness, Self>;
}

parameter_types! {
	pub const MinimumPeriod: u64 = SLOT_DURATION / 2;
}
impl timestamp::Trait for Runtime {
	type Moment = u64;
	type OnTimestampSet = Babe;
	type MinimumPeriod = MinimumPeriod;
}

parameter_types! {
	pub const UncleGenerations: u32 = 0;
}

// TODO: substrate#2986 implement this properly
impl authorship::Trait for Runtime {
	type FindAuthor = session::FindAccountFromAuthorIndex<Self, Babe>;
	type UncleGenerations = UncleGenerations;
	type FilterUncle = ();
	type EventHandler = (Staking, ImOnline);
}

parameter_types! {
	pub const Period: BlockNumber = 10 * MINUTES;
	pub const Offset: BlockNumber = 0;
}

impl_opaque_keys! {
	pub struct SessionKeys {
		pub grandpa: Grandpa,
		pub babe: Babe,
		pub im_online: ImOnline,
		pub parachain_validator: Parachains,
		pub authority_discovery: AuthorityDiscovery,
	}
}

parameter_types! {
	pub const DisabledValidatorsThreshold: Perbill = Perbill::from_percent(17);
}

impl session::Trait for Runtime {
	type Event = Event;
	type ValidatorId = AccountId;
	type ValidatorIdOf = staking::StashOf<Self>;
	type ShouldEndSession = Babe;
	type NextSessionRotation = Babe;
	type SessionManager = Staking;
	type SessionHandler = <SessionKeys as OpaqueKeys>::KeyTypeIdProviders;
	type Keys = SessionKeys;
	type DisabledValidatorsThreshold = DisabledValidatorsThreshold;
}

impl session::historical::Trait for Runtime {
	type FullIdentification = staking::Exposure<AccountId, Balance>;
	type FullIdentificationOf = staking::ExposureOf<Runtime>;
}

pallet_staking_reward_curve::build! {
	const REWARD_CURVE: PiecewiseLinear<'static> = curve!(
		min_inflation: 0_025_000,
		max_inflation: 0_100_000,
		ideal_stake: 0_500_000,
		falloff: 0_050_000,
		max_piece_count: 40,
		test_precision: 0_005_000,
	);
}

parameter_types! {
	// Six sessions in an era (6 hours).
	pub const SessionsPerEra: SessionIndex = 6;
	// 28 eras for unbonding (7 days).
	pub const BondingDuration: staking::EraIndex = 28;
	// 28 eras in which slashes can be cancelled (7 days).
	pub const SlashDeferDuration: staking::EraIndex = 28;
	pub const RewardCurve: &'static PiecewiseLinear<'static> = &REWARD_CURVE;
	pub const MaxNominatorRewardedPerValidator: u32 = 64;
	// quarter of the last session will be for election.
	pub const ElectionLookahead: BlockNumber = EPOCH_DURATION_IN_BLOCKS / 4;
}

impl staking::Trait for Runtime {
	type Currency = Balances;
	type UnixTime = Timestamp;
	type CurrencyToVote = CurrencyToVoteHandler<Self>;
	type RewardRemainder = ();
	type Event = Event;
	type Slash = ();
	type Reward = ();
	type SessionsPerEra = SessionsPerEra;
	type BondingDuration = BondingDuration;
	type SlashDeferDuration = SlashDeferDuration;
	// A majority of the council can cancel the slash.
	type SlashCancelOrigin = system::EnsureRoot<AccountId>;
	type SessionInterface = Self;
	type RewardCurve = RewardCurve;
	type MaxNominatorRewardedPerValidator = MaxNominatorRewardedPerValidator;
	type NextNewSession = Session;
	type ElectionLookahead = ElectionLookahead;
	type Call = Call;
	type UnsignedPriority = StakingUnsignedPriority;
}

parameter_types! {
	pub const LaunchPeriod: BlockNumber = 7 * DAYS;
	pub const VotingPeriod: BlockNumber = 7 * DAYS;
	pub const FastTrackVotingPeriod: BlockNumber = 3 * HOURS;
	pub const MinimumDeposit: Balance = 1 * DOLLARS;
	pub const EnactmentPeriod: BlockNumber = 8 * DAYS;
	pub const CooloffPeriod: BlockNumber = 7 * DAYS;
	// One cent: $10,000 / MB
	pub const PreimageByteDeposit: Balance = 10 * MILLICENTS;
	pub const InstantAllowed: bool = true;
}

impl offences::Trait for Runtime {
	type Event = Event;
	type IdentificationTuple = session::historical::IdentificationTuple<Self>;
	type OnOffenceHandler = Staking;
}

impl authority_discovery::Trait for Runtime {}

parameter_types! {
	pub const SessionDuration: BlockNumber = EPOCH_DURATION_IN_BLOCKS as _;
}

parameter_types! {
	pub const StakingUnsignedPriority: TransactionPriority = TransactionPriority::max_value() / 2;
	pub const ImOnlineUnsignedPriority: TransactionPriority = TransactionPriority::max_value();
}

impl im_online::Trait for Runtime {
	type AuthorityId = ImOnlineId;
	type Event = Event;
	type ReportUnresponsiveness = Offences;
	type SessionDuration = SessionDuration;
	type UnsignedPriority = StakingUnsignedPriority;
}

impl grandpa::Trait for Runtime {
	type Event = Event;
}

parameter_types! {
	pub const WindowSize: BlockNumber = finality_tracker::DEFAULT_WINDOW_SIZE.into();
	pub const ReportLatency: BlockNumber = finality_tracker::DEFAULT_REPORT_LATENCY.into();
}

impl finality_tracker::Trait for Runtime {
	type OnFinalizationStalled = ();
	type WindowSize = WindowSize;
	type ReportLatency = ReportLatency;
}

parameter_types! {
	pub const AttestationPeriod: BlockNumber = 50;
}

impl attestations::Trait for Runtime {
	type AttestationPeriod = AttestationPeriod;
	type ValidatorIdentities = parachains::ValidatorIdentities<Runtime>;
	type RewardAttestation = Staking;
}

parameter_types! {
	pub const MaxCodeSize: u32 = 10 * 1024 * 1024; // 10 MB
	pub const MaxHeadDataSize: u32 = 20 * 1024; // 20 KB
	pub const ValidationUpgradeFrequency: BlockNumber = 2 * DAYS;
	pub const ValidationUpgradeDelay: BlockNumber = 8 * HOURS;
	pub const SlashPeriod: BlockNumber = 7 * DAYS;
}

impl parachains::Trait for Runtime {
	type AuthorityId = FishermanAuthorityId;
	type Origin = Origin;
	type Call = Call;
	type ParachainCurrency = Balances;
	type BlockNumberConversion = sp_runtime::traits::Identity;
	type Randomness = RandomnessCollectiveFlip;
	type ActiveParachains = Registrar;
	type Registrar = Registrar;
	type MaxCodeSize = MaxCodeSize;
	type MaxHeadDataSize = MaxHeadDataSize;

	type ValidationUpgradeFrequency = ValidationUpgradeFrequency;
	type ValidationUpgradeDelay = ValidationUpgradeDelay;
	type SlashPeriod = SlashPeriod;

	type Proof = session::historical::Proof;
	type KeyOwnerProofSystem = session::historical::Module<Self>;
	type IdentificationTuple = <Self::KeyOwnerProofSystem as KeyOwnerProofSystem<(KeyTypeId, Vec<u8>)>>::IdentificationTuple;
	type ReportOffence = Offences;
	type BlockHashConversion = sp_runtime::traits::Identity;
}

pub struct FishermanAuthorityId;
impl system::offchain::AppCrypto<<Signature as Verify>::Signer, Signature> for FishermanAuthorityId {
	type RuntimeAppPublic = parachain::FishermanId;
	type GenericSignature = sr25519::Signature;
	type GenericPublic = sr25519::Public;
}

impl<LocalCall> system::offchain::CreateSignedTransaction<LocalCall> for Runtime where
	Call: From<LocalCall>,
{
	fn create_transaction<C: system::offchain::AppCrypto<Self::Public, Self::Signature>>(
		call: Call,
		public: <Signature as Verify>::Signer,
		account: AccountId,
		nonce: <Runtime as system::Trait>::Index,
	) -> Option<(Call, <UncheckedExtrinsic as ExtrinsicT>::SignaturePayload)> {
		let period = BlockHashCount::get()
			.checked_next_power_of_two()
			.map(|c| c / 2)
			.unwrap_or(2) as u64;

		let current_block = System::block_number()
			.saturated_into::<u64>()
			.saturating_sub(1);
		let tip = 0;
		let extra: SignedExtra = (
			RestrictFunctionality,
			system::CheckVersion::<Runtime>::new(),
			system::CheckGenesis::<Runtime>::new(),
			system::CheckEra::<Runtime>::from(generic::Era::mortal(period, current_block)),
			system::CheckNonce::<Runtime>::from(nonce),
			system::CheckWeight::<Runtime>::new(),
			transaction_payment::ChargeTransactionPayment::<Runtime>::from(tip),
			registrar::LimitParathreadCommits::<Runtime>::new(),
			parachains::ValidateDoubleVoteReports::<Runtime>::new(),
		);
		let raw_payload = SignedPayload::new(call, extra).map_err(|e| {
			debug::warn!("Unable to create signed payload: {:?}", e);
		}).ok()?;
		let signature = raw_payload.using_encoded(|payload| {
			C::sign(payload, public)
		})?;
		let (call, extra, _) = raw_payload.deconstruct();
		Some((call, (account, signature, extra)))
	}
}

impl system::offchain::SigningTypes for Runtime {
	type Public = <Signature as Verify>::Signer;
	type Signature = Signature;
}

impl<C> system::offchain::SendTransactionTypes<C> for Runtime where
	Call: From<C>,
{
	type OverarchingCall = Call;
	type Extrinsic = UncheckedExtrinsic;
}

parameter_types! {
	pub const ParathreadDeposit: Balance = 5 * DOLLARS;
	pub const QueueSize: usize = 2;
	pub const MaxRetries: u32 = 3;
}

impl registrar::Trait for Runtime {
	type Event = Event;
	type Origin = Origin;
	type Currency = Balances;
	type ParathreadDeposit = ParathreadDeposit;
	type SwapAux = ();
	type QueueSize = QueueSize;
	type MaxRetries = MaxRetries;
}

parameter_types! {
	// Minimum 100 bytes/KSM deposited (1 CENT/byte)
	pub const BasicDeposit: Balance = 10 * DOLLARS;       // 258 bytes on-chain
	pub const FieldDeposit: Balance = 250 * CENTS;        // 66 bytes on-chain
	pub const SubAccountDeposit: Balance = 2 * DOLLARS;   // 53 bytes on-chain
	pub const MaxSubAccounts: u32 = 100;
	pub const MaxAdditionalFields: u32 = 100;
}

impl identity::Trait for Runtime {
	type Event = Event;
	type Currency = Balances;
	type Slashed = ();
	type BasicDeposit = BasicDeposit;
	type FieldDeposit = FieldDeposit;
	type SubAccountDeposit = SubAccountDeposit;
	type MaxSubAccounts = MaxSubAccounts;
	type MaxAdditionalFields = MaxAdditionalFields;
	type RegistrarOrigin = system::EnsureRoot<AccountId>;
	type ForceOrigin = system::EnsureRoot<AccountId>;
}

parameter_types! {
	// One storage item; value is size 4+4+16+32 bytes = 56 bytes.
	pub const MultisigDepositBase: Balance = 30 * CENTS;
	// Additional storage item size of 32 bytes.
	pub const MultisigDepositFactor: Balance = 5 * CENTS;
	pub const MaxSignatories: u16 = 100;
}

impl utility::Trait for Runtime {
	type Event = Event;
	type Call = Call;
	type Currency = Balances;
	type MultisigDepositBase = MultisigDepositBase;
	type MultisigDepositFactor = MultisigDepositFactor;
	type MaxSignatories = MaxSignatories;
}

parameter_types! {
	pub const ConfigDepositBase: Balance = 5 * DOLLARS;
	pub const FriendDepositFactor: Balance = 50 * CENTS;
	pub const MaxFriends: u16 = 9;
	pub const RecoveryDeposit: Balance = 5 * DOLLARS;
}

impl recovery::Trait for Runtime {
	type Event = Event;
	type Call = Call;
	type Currency = Balances;
	type ConfigDepositBase = ConfigDepositBase;
	type FriendDepositFactor = FriendDepositFactor;
	type MaxFriends = MaxFriends;
	type RecoveryDeposit = RecoveryDeposit;
}

parameter_types! {
	pub const MinVestedTransfer: Balance = 100 * DOLLARS;
}

impl vesting::Trait for Runtime {
	type Event = Event;
	type Currency = Balances;
	type BlockNumberToBalance = ConvertInto;
	type MinVestedTransfer = MinVestedTransfer;
}

impl sudo::Trait for Runtime {
	type Event = Event;
	type Call = Call;
}

construct_runtime! {
	pub enum Runtime where
		Block = Block,
		NodeBlock = primitives::Block,
		UncheckedExtrinsic = UncheckedExtrinsic
	{
		// Basic stuff; balances is uncallable initially.
		System: system::{Module, Call, Storage, Config, Event<T>},
		RandomnessCollectiveFlip: randomness_collective_flip::{Module, Storage},

		// Must be before session.
		Babe: babe::{Module, Call, Storage, Config, Inherent(Timestamp)},

		Timestamp: timestamp::{Module, Call, Storage, Inherent},
		Indices: indices::{Module, Call, Storage, Config<T>, Event<T>},
		Balances: balances::{Module, Call, Storage, Config<T>, Event<T>},
		TransactionPayment: transaction_payment::{Module, Storage},

		// Consensus support.
		Authorship: authorship::{Module, Call, Storage},
		Staking: staking::{Module, Call, Storage, Config<T>, Event<T>},
		Offences: offences::{Module, Call, Storage, Event},
		Historical: session_historical::{Module},
		Session: session::{Module, Call, Storage, Event, Config<T>},
		FinalityTracker: finality_tracker::{Module, Call, Storage, Inherent},
		Grandpa: grandpa::{Module, Call, Storage, Config, Event},
		ImOnline: im_online::{Module, Call, Storage, Event<T>, ValidateUnsigned, Config<T>},
		AuthorityDiscovery: authority_discovery::{Module, Call, Config},

		// Parachains stuff; slots are disabled (no auctions initially). The rest are safe as they
		// have no public dispatchables.
		Parachains: parachains::{Module, Call, Storage, Config, Inherent, Origin},
		Attestations: attestations::{Module, Call, Storage},
		Registrar: registrar::{Module, Call, Storage, Event, Config<T>},

		// Utility module.
		Utility: utility::{Module, Call, Storage, Event<T>},

		// Less simple identity module.
		Identity: identity::{Module, Call, Storage, Event<T>},

		// Social recovery module.
		Recovery: recovery::{Module, Call, Storage, Event<T>},

		// Vesting. Usable initially, but removed once all vesting is finished.
		Vesting: vesting::{Module, Call, Storage, Event<T>, Config<T>},

		// System scheduler.
		Scheduler: scheduler::{Module, Call, Storage, Event<T>},

		// Sudo.
		Sudo: sudo::{Module, Call, Storage, Event<T>, Config<T>}
	}
}

/// The address format for describing accounts.
pub type Address = AccountId;
/// Block header type as expected by this runtime.
pub type Header = generic::Header<BlockNumber, BlakeTwo256>;
/// Block type as expected by this runtime.
pub type Block = generic::Block<Header, UncheckedExtrinsic>;
/// A Block signed with a Justification
pub type SignedBlock = generic::SignedBlock<Block>;
/// BlockId type as expected by this runtime.
pub type BlockId = generic::BlockId<Block>;
/// The SignedExtension to the basic transaction logic.
pub type SignedExtra = (
	RestrictFunctionality,
	system::CheckVersion<Runtime>,
	system::CheckGenesis<Runtime>,
	system::CheckEra<Runtime>,
	system::CheckNonce<Runtime>,
	system::CheckWeight<Runtime>,
	transaction_payment::ChargeTransactionPayment::<Runtime>,
	registrar::LimitParathreadCommits<Runtime>,
	parachains::ValidateDoubleVoteReports<Runtime>,
);
/// Unchecked extrinsic type as expected by this runtime.
pub type UncheckedExtrinsic = generic::UncheckedExtrinsic<Address, Call, Signature, SignedExtra>;
/// Extrinsic type that has already been checked.
pub type CheckedExtrinsic = generic::CheckedExtrinsic<AccountId, Nonce, Call>;
/// Executive: handles dispatch to the various modules.
pub type Executive = executive::Executive<Runtime, Block, system::ChainContext<Runtime>, Runtime, AllModules>;
/// The payload being signed in transactions.
pub type SignedPayload = generic::SignedPayload<Call, SignedExtra>;

sp_api::impl_runtime_apis! {
	impl sp_api::Core<Block> for Runtime {
		fn version() -> RuntimeVersion {
			VERSION
		}

		fn execute_block(block: Block) {
			Executive::execute_block(block)
		}

		fn initialize_block(header: &<Block as BlockT>::Header) {
			Executive::initialize_block(header)
		}
	}

	impl sp_api::Metadata<Block> for Runtime {
		fn metadata() -> OpaqueMetadata {
			Runtime::metadata().into()
		}
	}

	impl block_builder_api::BlockBuilder<Block> for Runtime {
		fn apply_extrinsic(extrinsic: <Block as BlockT>::Extrinsic) -> ApplyExtrinsicResult {
			Executive::apply_extrinsic(extrinsic)
		}

		fn finalize_block() -> <Block as BlockT>::Header {
			Executive::finalize_block()
		}

		fn inherent_extrinsics(data: inherents::InherentData) -> Vec<<Block as BlockT>::Extrinsic> {
			data.create_extrinsics()
		}

		fn check_inherents(
			block: Block,
			data: inherents::InherentData,
		) -> inherents::CheckInherentsResult {
			data.check_extrinsics(&block)
		}

		fn random_seed() -> <Block as BlockT>::Hash {
			RandomnessCollectiveFlip::random_seed()
		}
	}

	impl tx_pool_api::runtime_api::TaggedTransactionQueue<Block> for Runtime {
		fn validate_transaction(
			source: TransactionSource,
			tx: <Block as BlockT>::Extrinsic,
		) -> TransactionValidity {
			Executive::validate_transaction(source, tx)
		}
	}

	impl offchain_primitives::OffchainWorkerApi<Block> for Runtime {
		fn offchain_worker(header: &<Block as BlockT>::Header) {
			Executive::offchain_worker(header)
		}
	}

	impl parachain::ParachainHost<Block> for Runtime {
		fn validators() -> Vec<parachain::ValidatorId> {
			Parachains::authorities()
		}
		fn duty_roster() -> parachain::DutyRoster {
			Parachains::calculate_duty_roster().0
		}
		fn active_parachains() -> Vec<(parachain::Id, Option<(parachain::CollatorId, parachain::Retriable)>)> {
			Registrar::active_paras()
		}
		fn global_validation_schedule() -> parachain::GlobalValidationSchedule {
			Parachains::global_validation_schedule()
		}
		fn local_validation_data(id: parachain::Id) -> Option<parachain::LocalValidationData> {
			Parachains::current_local_validation_data(&id)
		}
		fn parachain_code(id: parachain::Id) -> Option<parachain::ValidationCode> {
			Parachains::parachain_code(&id)
		}
		fn get_heads(extrinsics: Vec<<Block as BlockT>::Extrinsic>)
			-> Option<Vec<AbridgedCandidateReceipt>>
		{
			extrinsics
				.into_iter()
				.find_map(|ex| match UncheckedExtrinsic::decode(&mut ex.encode().as_slice()) {
					Ok(ex) => match ex.function {
						Call::Parachains(ParachainsCall::set_heads(heads)) => {
							Some(heads.into_iter().map(|c| c.candidate).collect())
						}
						_ => None,
					}
					Err(_) => None,
				})
		}
		fn signing_context() -> SigningContext {
			Parachains::signing_context()
		}
	}

	impl fg_primitives::GrandpaApi<Block> for Runtime {
		fn grandpa_authorities() -> Vec<(GrandpaId, u64)> {
			Grandpa::grandpa_authorities()
		}
	}

	impl babe_primitives::BabeApi<Block> for Runtime {
		fn configuration() -> babe_primitives::BabeConfiguration {
			// The choice of `c` parameter (where `1 - c` represents the
			// probability of a slot being empty), is done in accordance to the
			// slot duration and expected target block time, for safely
			// resisting network delays of maximum two seconds.
			// <https://research.web3.foundation/en/latest/polkadot/BABE/Babe/#6-practical-results>
			babe_primitives::BabeConfiguration {
				slot_duration: Babe::slot_duration(),
				epoch_length: EpochDuration::get(),
				c: PRIMARY_PROBABILITY,
				genesis_authorities: Babe::authorities(),
				randomness: Babe::randomness(),
				secondary_slots: true,
			}
		}

		fn current_epoch_start() -> babe_primitives::SlotNumber {
			Babe::current_epoch_start()
		}
	}

	impl authority_discovery_primitives::AuthorityDiscoveryApi<Block> for Runtime {
		fn authorities() -> Vec<AuthorityDiscoveryId> {
			AuthorityDiscovery::authorities()
		}
	}

	impl sp_session::SessionKeys<Block> for Runtime {
		fn generate_session_keys(seed: Option<Vec<u8>>) -> Vec<u8> {
			SessionKeys::generate(seed)
		}

		fn decode_session_keys(
			encoded: Vec<u8>,
		) -> Option<Vec<(Vec<u8>, sp_core::crypto::KeyTypeId)>> {
			SessionKeys::decode_into_raw_public_keys(&encoded)
		}
	}

	impl system_rpc_runtime_api::AccountNonceApi<Block, AccountId, Nonce> for Runtime {
		fn account_nonce(account: AccountId) -> Nonce {
			System::account_nonce(account)
		}
	}

	impl transaction_payment_rpc_runtime_api::TransactionPaymentApi<
		Block,
		Balance,
		UncheckedExtrinsic,
	> for Runtime {
		fn query_info(uxt: UncheckedExtrinsic, len: u32) -> RuntimeDispatchInfo<Balance> {
			TransactionPayment::query_info(uxt, len)
		}
	}

	#[cfg(feature = "runtime-benchmarks")]
	impl frame_benchmarking::Benchmark<Block> for Runtime {
		fn dispatch_benchmark(
			pallet: Vec<u8>,
			benchmark: Vec<u8>,
			lowest_range_values: Vec<u32>,
			highest_range_values: Vec<u32>,
			steps: Vec<u32>,
			repeat: u32,
		) -> Result<Vec<frame_benchmarking::BenchmarkBatch>, RuntimeString> {
			use frame_benchmarking::{Benchmarking, BenchmarkBatch, add_benchmark};

			let mut batches = Vec::<BenchmarkBatch>::new();
			let params = (&pallet, &benchmark, &lowest_range_values, &highest_range_values, &steps, repeat);
			if batches.is_empty() { return Err("Benchmark not found for this pallet.".into()) }
			Ok(batches)
		}
	}
}<|MERGE_RESOLUTION|>--- conflicted
+++ resolved
@@ -41,11 +41,7 @@
 	curve::PiecewiseLinear,
 	traits::{
 		BlakeTwo256, Block as BlockT, SignedExtension, OpaqueKeys, ConvertInto, IdentityLookup,
-<<<<<<< HEAD
-		DispatchInfoOf, Extrinsic as ExtrinsicT, SaturatedConversion,
-=======
-		DispatchInfoOf, StaticLookup, Extrinsic as ExtrinsicT, SaturatedConversion, Verify,
->>>>>>> a8e9240c
+		DispatchInfoOf, Extrinsic as ExtrinsicT, SaturatedConversion, Verify,
 	},
 };
 #[cfg(feature = "runtime-benchmarks")]
