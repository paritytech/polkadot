// Copyright 2017-2020 Parity Technologies (UK) Ltd.
// This file is part of Polkadot.

// Polkadot is free software: you can redistribute it and/or modify
// it under the terms of the GNU General Public License as published by
// the Free Software Foundation, either version 3 of the License, or
// (at your option) any later version.

// Polkadot is distributed in the hope that it will be useful,
// but WITHOUT ANY WARRANTY; without even the implied warranty of
// MERCHANTABILITY or FITNESS FOR A PARTICULAR PURPOSE.  See the
// GNU General Public License for more details.

// You should have received a copy of the GNU General Public License
// along with Polkadot.  If not, see <http://www.gnu.org/licenses/>.

//! The Westend runtime. This can be compiled with `#[no_std]`, ready for Wasm.

#![cfg_attr(not(feature = "std"), no_std)]
// `construct_runtime!` does a lot of recursion and requires us to increase the limit to 256.
#![recursion_limit = "256"]

use authority_discovery_primitives::AuthorityId as AuthorityDiscoveryId;
use beefy_primitives::crypto::{AuthorityId as BeefyId, Signature as BeefySignature};
use frame_election_provider_support::{onchain, SequentialPhragmen};
use frame_support::{
	construct_runtime, parameter_types,
	traits::{ConstU32, InstanceFilter, KeyOwnerProofSystem, WithdrawReasons},
	weights::ConstantMultiplier,
	PalletId,
};
use frame_system::EnsureRoot;
use pallet_grandpa::{fg_primitives, AuthorityId as GrandpaId};
use pallet_im_online::sr25519::AuthorityId as ImOnlineId;
use pallet_session::historical as session_historical;
use pallet_transaction_payment::{CurrencyAdapter, FeeDetails, RuntimeDispatchInfo};
use parity_scale_codec::{Decode, Encode, MaxEncodedLen};
use primitives::{
	vstaging::ExecutorParams, AccountId, AccountIndex, Balance, BlockNumber, CandidateEvent,
	CandidateHash, CommittedCandidateReceipt, CoreState, DisputeState, GroupRotationInfo, Hash,
	Id as ParaId, InboundDownwardMessage, InboundHrmpMessage, Moment, Nonce,
	OccupiedCoreAssumption, PersistedValidationData, PvfCheckStatement, ScrapedOnChainVotes,
	SessionInfo, Signature, ValidationCode, ValidationCodeHash, ValidatorId, ValidatorIndex,
	ValidatorSignature,
};
use runtime_common::{
	assigned_slots, auctions, crowdloan, elections::OnChainAccuracy, impl_runtime_weights,
	impls::ToAuthor, paras_registrar, paras_sudo_wrapper, prod_or_fast, slots, BalanceToU256,
	BlockHashCount, BlockLength, CurrencyToVote, SlowAdjustingFeeUpdate, U256ToBalance,
};
use runtime_parachains::{
	configuration as parachains_configuration, disputes as parachains_disputes,
	disputes::slashing as parachains_slashing,
	dmp as parachains_dmp, hrmp as parachains_hrmp, inclusion as parachains_inclusion,
	initializer as parachains_initializer, origin as parachains_origin, paras as parachains_paras,
	paras_inherent as parachains_paras_inherent, reward_points as parachains_reward_points,
	runtime_api_impl::{
		v2 as parachains_runtime_api_impl, vstaging as parachains_runtime_api_impl_staging,
	},
	scheduler as parachains_scheduler, session_info as parachains_session_info,
	shared as parachains_shared, ump as parachains_ump,
};
use scale_info::TypeInfo;
use sp_core::{OpaqueMetadata, RuntimeDebug};
use sp_mmr_primitives as mmr;
use sp_runtime::{
	create_runtime_str,
	curve::PiecewiseLinear,
	generic, impl_opaque_keys,
	traits::{
		AccountIdLookup, BlakeTwo256, Block as BlockT, ConvertInto, Extrinsic as ExtrinsicT,
		OpaqueKeys, SaturatedConversion, Verify,
	},
	transaction_validity::{TransactionPriority, TransactionSource, TransactionValidity},
	ApplyExtrinsicResult, FixedU128, KeyTypeId, Perbill,
};
use sp_staking::SessionIndex;
use sp_std::{collections::btree_map::BTreeMap, prelude::*};
#[cfg(any(feature = "std", test))]
use sp_version::NativeVersion;
use sp_version::RuntimeVersion;

pub use frame_system::Call as SystemCall;
pub use pallet_balances::Call as BalancesCall;
pub use pallet_election_provider_multi_phase::Call as EPMCall;
#[cfg(feature = "std")]
pub use pallet_staking::StakerStatus;
use pallet_staking::UseValidatorsMap;
pub use pallet_timestamp::Call as TimestampCall;
use sp_runtime::traits::Get;
#[cfg(any(feature = "std", test))]
pub use sp_runtime::BuildStorage;

/// Constant values used within the runtime.
use westend_runtime_constants::{currency::*, fee::*, time::*};

mod bag_thresholds;
mod weights;
pub mod xcm_config;

#[cfg(test)]
mod tests;

impl_runtime_weights!(westend_runtime_constants);

// Make the WASM binary available.
#[cfg(feature = "std")]
include!(concat!(env!("OUT_DIR"), "/wasm_binary.rs"));

/// Runtime version (Westend).
#[sp_version::runtime_version]
pub const VERSION: RuntimeVersion = RuntimeVersion {
	spec_name: create_runtime_str!("westend"),
	impl_name: create_runtime_str!("parity-westend"),
	authoring_version: 2,
	spec_version: 9370,
	impl_version: 0,
	#[cfg(not(feature = "disable-runtime-api"))]
	apis: RUNTIME_API_VERSIONS,
	#[cfg(feature = "disable-runtime-api")]
	apis: sp_version::create_apis_vec![[]],
	transaction_version: 18,
	state_version: 1,
};

/// The BABE epoch configuration at genesis.
pub const BABE_GENESIS_EPOCH_CONFIG: babe_primitives::BabeEpochConfiguration =
	babe_primitives::BabeEpochConfiguration {
		c: PRIMARY_PROBABILITY,
		allowed_slots: babe_primitives::AllowedSlots::PrimaryAndSecondaryVRFSlots,
	};

/// Native version.
#[cfg(any(feature = "std", test))]
pub fn native_version() -> NativeVersion {
	NativeVersion { runtime_version: VERSION, can_author_with: Default::default() }
}

parameter_types! {
	pub const Version: RuntimeVersion = VERSION;
	pub const SS58Prefix: u8 = 42;
}

impl frame_system::Config for Runtime {
	type BaseCallFilter = frame_support::traits::Everything;
	type BlockWeights = BlockWeights;
	type BlockLength = BlockLength;
	type RuntimeOrigin = RuntimeOrigin;
	type RuntimeCall = RuntimeCall;
	type Index = Nonce;
	type BlockNumber = BlockNumber;
	type Hash = Hash;
	type Hashing = BlakeTwo256;
	type AccountId = AccountId;
	type Lookup = AccountIdLookup<AccountId, ()>;
	type Header = generic::Header<BlockNumber, BlakeTwo256>;
	type RuntimeEvent = RuntimeEvent;
	type BlockHashCount = BlockHashCount;
	type DbWeight = RocksDbWeight;
	type Version = Version;
	type PalletInfo = PalletInfo;
	type AccountData = pallet_balances::AccountData<Balance>;
	type OnNewAccount = ();
	type OnKilledAccount = ();
	type SystemWeightInfo = weights::frame_system::WeightInfo<Runtime>;
	type SS58Prefix = SS58Prefix;
	type OnSetCode = ();
	type MaxConsumers = frame_support::traits::ConstU32<16>;
}

parameter_types! {
	pub MaximumSchedulerWeight: frame_support::weights::Weight = Perbill::from_percent(80) *
		BlockWeights::get().max_block;
	pub const MaxScheduledPerBlock: u32 = 50;
	pub const NoPreimagePostponement: Option<u32> = Some(10);
}

impl pallet_scheduler::Config for Runtime {
	type RuntimeOrigin = RuntimeOrigin;
	type RuntimeEvent = RuntimeEvent;
	type PalletsOrigin = OriginCaller;
	type RuntimeCall = RuntimeCall;
	type MaximumWeight = MaximumSchedulerWeight;
	type ScheduleOrigin = EnsureRoot<AccountId>;
	type MaxScheduledPerBlock = MaxScheduledPerBlock;
	type WeightInfo = weights::pallet_scheduler::WeightInfo<Runtime>;
	type OriginPrivilegeCmp = frame_support::traits::EqualPrivilegeOnly;
	type Preimages = Preimage;
}

parameter_types! {
	pub const PreimageMaxSize: u32 = 4096 * 1024;
	pub const PreimageBaseDeposit: Balance = deposit(2, 64);
	pub const PreimageByteDeposit: Balance = deposit(0, 1);
}

impl pallet_preimage::Config for Runtime {
	type WeightInfo = weights::pallet_preimage::WeightInfo<Runtime>;
	type RuntimeEvent = RuntimeEvent;
	type Currency = Balances;
	type ManagerOrigin = EnsureRoot<AccountId>;
	type BaseDeposit = PreimageBaseDeposit;
	type ByteDeposit = PreimageByteDeposit;
}

parameter_types! {
	pub const EpochDuration: u64 = prod_or_fast!(
		EPOCH_DURATION_IN_SLOTS as u64,
		2 * MINUTES as u64
	);
	pub const ExpectedBlockTime: Moment = MILLISECS_PER_BLOCK;
	pub const ReportLongevity: u64 =
		BondingDuration::get() as u64 * SessionsPerEra::get() as u64 * EpochDuration::get();
}

impl pallet_babe::Config for Runtime {
	type EpochDuration = EpochDuration;
	type ExpectedBlockTime = ExpectedBlockTime;

	// session module is the trigger
	type EpochChangeTrigger = pallet_babe::ExternalTrigger;

	type DisabledValidators = Session;

	type KeyOwnerProofSystem = Historical;

	type KeyOwnerProof = <Self::KeyOwnerProofSystem as KeyOwnerProofSystem<(
		KeyTypeId,
		pallet_babe::AuthorityId,
	)>>::Proof;

	type KeyOwnerIdentification = <Self::KeyOwnerProofSystem as KeyOwnerProofSystem<(
		KeyTypeId,
		pallet_babe::AuthorityId,
	)>>::IdentificationTuple;

	type HandleEquivocation =
		pallet_babe::EquivocationHandler<Self::KeyOwnerIdentification, Offences, ReportLongevity>;

	type WeightInfo = ();

	type MaxAuthorities = MaxAuthorities;
}

parameter_types! {
	pub const IndexDeposit: Balance = 100 * CENTS;
}

impl pallet_indices::Config for Runtime {
	type AccountIndex = AccountIndex;
	type Currency = Balances;
	type Deposit = IndexDeposit;
	type RuntimeEvent = RuntimeEvent;
	type WeightInfo = weights::pallet_indices::WeightInfo<Runtime>;
}

parameter_types! {
	pub const ExistentialDeposit: Balance = EXISTENTIAL_DEPOSIT;
	pub const MaxLocks: u32 = 50;
	pub const MaxReserves: u32 = 50;
}

impl pallet_balances::Config for Runtime {
	type Balance = Balance;
	type DustRemoval = ();
	type RuntimeEvent = RuntimeEvent;
	type ExistentialDeposit = ExistentialDeposit;
	type AccountStore = System;
	type MaxLocks = MaxLocks;
	type MaxReserves = MaxReserves;
	type ReserveIdentifier = [u8; 8];
	type WeightInfo = weights::pallet_balances::WeightInfo<Runtime>;
}

parameter_types! {
	pub const TransactionByteFee: Balance = 10 * MILLICENTS;
	/// This value increases the priority of `Operational` transactions by adding
	/// a "virtual tip" that's equal to the `OperationalFeeMultiplier * final_fee`.
	pub const OperationalFeeMultiplier: u8 = 5;
}

impl pallet_transaction_payment::Config for Runtime {
	type RuntimeEvent = RuntimeEvent;
	type OnChargeTransaction = CurrencyAdapter<Balances, ToAuthor<Runtime>>;
	type OperationalFeeMultiplier = OperationalFeeMultiplier;
	type WeightToFee = WeightToFee;
	type LengthToFee = ConstantMultiplier<Balance, TransactionByteFee>;
	type FeeMultiplierUpdate = SlowAdjustingFeeUpdate<Self>;
}

parameter_types! {
	pub const MinimumPeriod: u64 = SLOT_DURATION / 2;
}
impl pallet_timestamp::Config for Runtime {
	type Moment = u64;
	type OnTimestampSet = Babe;
	type MinimumPeriod = MinimumPeriod;
	type WeightInfo = weights::pallet_timestamp::WeightInfo<Runtime>;
}

impl pallet_authorship::Config for Runtime {
	type FindAuthor = pallet_session::FindAccountFromAuthorIndex<Self, Babe>;
	type EventHandler = (Staking, ImOnline);
}

parameter_types! {
	pub const Period: BlockNumber = 10 * MINUTES;
	pub const Offset: BlockNumber = 0;
}

impl_opaque_keys! {
	pub struct SessionKeys {
		pub grandpa: Grandpa,
		pub babe: Babe,
		pub im_online: ImOnline,
		pub para_validator: Initializer,
		pub para_assignment: ParaSessionInfo,
		pub authority_discovery: AuthorityDiscovery,
	}
}

impl pallet_session::Config for Runtime {
	type RuntimeEvent = RuntimeEvent;
	type ValidatorId = AccountId;
	type ValidatorIdOf = pallet_staking::StashOf<Self>;
	type ShouldEndSession = Babe;
	type NextSessionRotation = Babe;
	type SessionManager = pallet_session::historical::NoteHistoricalRoot<Self, Staking>;
	type SessionHandler = <SessionKeys as OpaqueKeys>::KeyTypeIdProviders;
	type Keys = SessionKeys;
	type WeightInfo = weights::pallet_session::WeightInfo<Runtime>;
}

impl pallet_session::historical::Config for Runtime {
	type FullIdentification = pallet_staking::Exposure<AccountId, Balance>;
	type FullIdentificationOf = pallet_staking::ExposureOf<Runtime>;
}

parameter_types! {
	// phase durations. 1/4 of the last session for each.
	pub SignedPhase: u32 = prod_or_fast!(
		EPOCH_DURATION_IN_SLOTS / 4,
		(1 * MINUTES).min(EpochDuration::get().saturated_into::<u32>() / 2)
	);
	pub UnsignedPhase: u32 = prod_or_fast!(
		EPOCH_DURATION_IN_SLOTS / 4,
		(1 * MINUTES).min(EpochDuration::get().saturated_into::<u32>() / 2)
	);

	// signed config
	pub const SignedMaxSubmissions: u32 = 128;
	pub const SignedMaxRefunds: u32 = 128 / 4;
	pub const SignedDepositBase: Balance = deposit(2, 0);
	pub const SignedDepositByte: Balance = deposit(0, 10) / 1024;
	// Each good submission will get 1 WND as reward
	pub SignedRewardBase: Balance = 1 * UNITS;
	pub BetterUnsignedThreshold: Perbill = Perbill::from_rational(5u32, 10_000);

	// 1 hour session, 15 minutes unsigned phase, 4 offchain executions.
	pub OffchainRepeat: BlockNumber = UnsignedPhase::get() / 4;

	/// We take the top 22500 nominators as electing voters..
	pub const MaxElectingVoters: u32 = 22_500;
	/// ... and all of the validators as electable targets. Whilst this is the case, we cannot and
	/// shall not increase the size of the validator intentions.
	pub const MaxElectableTargets: u16 = u16::MAX;
	// Maximum winners that can be chosen as active validators
	pub const MaxActiveValidators: u32 = 1000;

}

frame_election_provider_support::generate_solution_type!(
	#[compact]
	pub struct NposCompactSolution16::<
		VoterIndex = u32,
		TargetIndex = u16,
		Accuracy = sp_runtime::PerU16,
		MaxVoters = MaxElectingVoters,
	>(16)
);

pub struct OnChainSeqPhragmen;
impl onchain::Config for OnChainSeqPhragmen {
	type System = Runtime;
	type Solver = SequentialPhragmen<AccountId, OnChainAccuracy>;
	type DataProvider = Staking;
	type WeightInfo = weights::frame_election_provider_support::WeightInfo<Runtime>;
	type MaxWinners = MaxActiveValidators;
	type VotersBound = MaxElectingVoters;
	type TargetsBound = MaxElectableTargets;
}

impl pallet_election_provider_multi_phase::MinerConfig for Runtime {
	type AccountId = AccountId;
	type MaxLength = OffchainSolutionLengthLimit;
	type MaxWeight = OffchainSolutionWeightLimit;
	type Solution = NposCompactSolution16;
	type MaxVotesPerVoter = <
		<Self as pallet_election_provider_multi_phase::Config>::DataProvider
		as
		frame_election_provider_support::ElectionDataProvider
	>::MaxVotesPerVoter;

	// The unsigned submissions have to respect the weight of the submit_unsigned call, thus their
	// weight estimate function is wired to this call's weight.
	fn solution_weight(v: u32, t: u32, a: u32, d: u32) -> Weight {
		<
			<Self as pallet_election_provider_multi_phase::Config>::WeightInfo
			as
			pallet_election_provider_multi_phase::WeightInfo
		>::submit_unsigned(v, t, a, d)
	}
}

impl pallet_election_provider_multi_phase::Config for Runtime {
	type RuntimeEvent = RuntimeEvent;
	type Currency = Balances;
	type EstimateCallFee = TransactionPayment;
	type SignedPhase = SignedPhase;
	type UnsignedPhase = UnsignedPhase;
	type SignedMaxSubmissions = SignedMaxSubmissions;
	type SignedMaxRefunds = SignedMaxRefunds;
	type SignedRewardBase = SignedRewardBase;
	type SignedDepositBase = SignedDepositBase;
	type SignedDepositByte = SignedDepositByte;
	type SignedDepositWeight = ();
	type SignedMaxWeight =
		<Self::MinerConfig as pallet_election_provider_multi_phase::MinerConfig>::MaxWeight;
	type MinerConfig = Self;
	type SlashHandler = (); // burn slashes
	type RewardHandler = (); // nothing to do upon rewards
	type BetterUnsignedThreshold = BetterUnsignedThreshold;
	type BetterSignedThreshold = ();
	type OffchainRepeat = OffchainRepeat;
	type MinerTxPriority = NposSolutionPriority;
	type DataProvider = Staking;
	#[cfg(any(feature = "fast-runtime", feature = "runtime-benchmarks"))]
	type Fallback = onchain::OnChainExecution<OnChainSeqPhragmen>;
	#[cfg(not(any(feature = "fast-runtime", feature = "runtime-benchmarks")))]
	type Fallback = frame_election_provider_support::NoElection<(
		AccountId,
		BlockNumber,
		Staking,
		MaxActiveValidators,
	)>;
	type GovernanceFallback = onchain::OnChainExecution<OnChainSeqPhragmen>;
	type Solver = SequentialPhragmen<
		AccountId,
		pallet_election_provider_multi_phase::SolutionAccuracyOf<Self>,
		(),
	>;
	type BenchmarkingConfig = runtime_common::elections::BenchmarkConfig;
	type ForceOrigin = EnsureRoot<AccountId>;
	type WeightInfo = weights::pallet_election_provider_multi_phase::WeightInfo<Self>;
	type MaxElectingVoters = MaxElectingVoters;
	type MaxElectableTargets = MaxElectableTargets;
	type MaxWinners = MaxActiveValidators;
}

parameter_types! {
	pub const BagThresholds: &'static [u64] = &bag_thresholds::THRESHOLDS;
}

type VoterBagsListInstance = pallet_bags_list::Instance1;
impl pallet_bags_list::Config<VoterBagsListInstance> for Runtime {
	type RuntimeEvent = RuntimeEvent;
	type ScoreProvider = Staking;
	type WeightInfo = weights::pallet_bags_list::WeightInfo<Runtime>;
	type BagThresholds = BagThresholds;
	type Score = sp_npos_elections::VoteWeight;
}

pallet_staking_reward_curve::build! {
	const REWARD_CURVE: PiecewiseLinear<'static> = curve!(
		min_inflation: 0_025_000,
		max_inflation: 0_100_000,
		ideal_stake: 0_500_000,
		falloff: 0_050_000,
		max_piece_count: 40,
		test_precision: 0_005_000,
	);
}

parameter_types! {
	// Six sessions in an era (6 hours).
	pub const SessionsPerEra: SessionIndex = prod_or_fast!(6, 1);
	// 2 eras for unbonding (12 hours).
	pub const BondingDuration: sp_staking::EraIndex = 2;
	// 1 era in which slashes can be cancelled (6 hours).
	pub const SlashDeferDuration: sp_staking::EraIndex = 1;
	pub const RewardCurve: &'static PiecewiseLinear<'static> = &REWARD_CURVE;
	pub const MaxNominatorRewardedPerValidator: u32 = 64;
	pub const OffendingValidatorsThreshold: Perbill = Perbill::from_percent(17);
	pub const MaxNominations: u32 = <NposCompactSolution16 as frame_election_provider_support::NposSolution>::LIMIT as u32;
}

impl pallet_staking::Config for Runtime {
	type MaxNominations = MaxNominations;
	type Currency = Balances;
	type CurrencyBalance = Balance;
	type UnixTime = Timestamp;
	type CurrencyToVote = CurrencyToVote;
	type RewardRemainder = ();
	type RuntimeEvent = RuntimeEvent;
	type Slash = ();
	type Reward = ();
	type SessionsPerEra = SessionsPerEra;
	type BondingDuration = BondingDuration;
	type SlashDeferDuration = SlashDeferDuration;
	type AdminOrigin = EnsureRoot<AccountId>;
	type SessionInterface = Self;
	type EraPayout = pallet_staking::ConvertCurve<RewardCurve>;
	type MaxNominatorRewardedPerValidator = MaxNominatorRewardedPerValidator;
	type OffendingValidatorsThreshold = OffendingValidatorsThreshold;
	type NextNewSession = Session;
	type ElectionProvider = ElectionProviderMultiPhase;
	type GenesisElectionProvider = onchain::OnChainExecution<OnChainSeqPhragmen>;
	type VoterList = VoterList;
	type TargetList = UseValidatorsMap<Self>;
	type MaxUnlockingChunks = frame_support::traits::ConstU32<32>;
	type HistoryDepth = frame_support::traits::ConstU32<84>;
	type BenchmarkingConfig = runtime_common::StakingBenchmarkingConfig;
	type OnStakerSlash = NominationPools;
	type WeightInfo = weights::pallet_staking::WeightInfo<Runtime>;
}

impl pallet_fast_unstake::Config for Runtime {
	type RuntimeEvent = RuntimeEvent;
	type Currency = Balances;
	type BatchSize = frame_support::traits::ConstU32<64>;
	type Deposit = frame_support::traits::ConstU128<{ UNITS }>;
	type ControlOrigin = EnsureRoot<AccountId>;
	type Staking = Staking;
	type MaxErasToCheckPerBlock = ConstU32<1>;
	#[cfg(feature = "runtime-benchmarks")]
	type MaxBackersPerValidator = MaxNominatorRewardedPerValidator;
	type WeightInfo = weights::pallet_fast_unstake::WeightInfo<Runtime>;
}

parameter_types! {
	pub const MaxAuthorities: u32 = 100_000;
}

impl pallet_offences::Config for Runtime {
	type RuntimeEvent = RuntimeEvent;
	type IdentificationTuple = pallet_session::historical::IdentificationTuple<Self>;
	type OnOffenceHandler = Staking;
}

impl pallet_authority_discovery::Config for Runtime {
	type MaxAuthorities = MaxAuthorities;
}

parameter_types! {
	pub const NposSolutionPriority: TransactionPriority = TransactionPriority::max_value() / 2;
	pub const ImOnlineUnsignedPriority: TransactionPriority = TransactionPriority::max_value();
	pub const MaxKeys: u32 = 10_000;
	pub const MaxPeerInHeartbeats: u32 = 10_000;
	pub const MaxPeerDataEncodingSize: u32 = 1_000;
}

impl pallet_im_online::Config for Runtime {
	type AuthorityId = ImOnlineId;
	type RuntimeEvent = RuntimeEvent;
	type ValidatorSet = Historical;
	type NextSessionRotation = Babe;
	type ReportUnresponsiveness = Offences;
	type UnsignedPriority = ImOnlineUnsignedPriority;
	type WeightInfo = weights::pallet_im_online::WeightInfo<Runtime>;
	type MaxKeys = MaxKeys;
	type MaxPeerInHeartbeats = MaxPeerInHeartbeats;
	type MaxPeerDataEncodingSize = MaxPeerDataEncodingSize;
}

parameter_types! {
	pub const MaxSetIdSessionEntries: u32 = BondingDuration::get() * SessionsPerEra::get();
}

impl pallet_grandpa::Config for Runtime {
	type RuntimeEvent = RuntimeEvent;

	type KeyOwnerProofSystem = Historical;

	type KeyOwnerProof =
		<Self::KeyOwnerProofSystem as KeyOwnerProofSystem<(KeyTypeId, GrandpaId)>>::Proof;

	type KeyOwnerIdentification = <Self::KeyOwnerProofSystem as KeyOwnerProofSystem<(
		KeyTypeId,
		GrandpaId,
	)>>::IdentificationTuple;

	type HandleEquivocation = pallet_grandpa::EquivocationHandler<
		Self::KeyOwnerIdentification,
		Offences,
		ReportLongevity,
	>;

	type WeightInfo = ();
	type MaxAuthorities = MaxAuthorities;
	type MaxSetIdSessionEntries = MaxSetIdSessionEntries;
}

/// Submits a transaction with the node's public and signature type. Adheres to the signed extension
/// format of the chain.
impl<LocalCall> frame_system::offchain::CreateSignedTransaction<LocalCall> for Runtime
where
	RuntimeCall: From<LocalCall>,
{
	fn create_transaction<C: frame_system::offchain::AppCrypto<Self::Public, Self::Signature>>(
		call: RuntimeCall,
		public: <Signature as Verify>::Signer,
		account: AccountId,
		nonce: <Runtime as frame_system::Config>::Index,
	) -> Option<(RuntimeCall, <UncheckedExtrinsic as ExtrinsicT>::SignaturePayload)> {
		use sp_runtime::traits::StaticLookup;
		// take the biggest period possible.
		let period =
			BlockHashCount::get().checked_next_power_of_two().map(|c| c / 2).unwrap_or(2) as u64;

		let current_block = System::block_number()
			.saturated_into::<u64>()
			// The `System::block_number` is initialized with `n+1`,
			// so the actual block number is `n`.
			.saturating_sub(1);
		let tip = 0;
		let extra: SignedExtra = (
			frame_system::CheckNonZeroSender::<Runtime>::new(),
			frame_system::CheckSpecVersion::<Runtime>::new(),
			frame_system::CheckTxVersion::<Runtime>::new(),
			frame_system::CheckGenesis::<Runtime>::new(),
			frame_system::CheckMortality::<Runtime>::from(generic::Era::mortal(
				period,
				current_block,
			)),
			frame_system::CheckNonce::<Runtime>::from(nonce),
			frame_system::CheckWeight::<Runtime>::new(),
			pallet_transaction_payment::ChargeTransactionPayment::<Runtime>::from(tip),
		);
		let raw_payload = SignedPayload::new(call, extra)
			.map_err(|e| {
				log::warn!("Unable to create signed payload: {:?}", e);
			})
			.ok()?;
		let signature = raw_payload.using_encoded(|payload| C::sign(payload, public))?;
		let (call, extra, _) = raw_payload.deconstruct();
		let address = <Runtime as frame_system::Config>::Lookup::unlookup(account);
		Some((call, (address, signature, extra)))
	}
}

impl frame_system::offchain::SigningTypes for Runtime {
	type Public = <Signature as Verify>::Signer;
	type Signature = Signature;
}

impl<C> frame_system::offchain::SendTransactionTypes<C> for Runtime
where
	RuntimeCall: From<C>,
{
	type OverarchingCall = RuntimeCall;
	type Extrinsic = UncheckedExtrinsic;
}

parameter_types! {
	// Minimum 100 bytes/KSM deposited (1 CENT/byte)
	pub const BasicDeposit: Balance = 1000 * CENTS;       // 258 bytes on-chain
	pub const FieldDeposit: Balance = 250 * CENTS;        // 66 bytes on-chain
	pub const SubAccountDeposit: Balance = 200 * CENTS;   // 53 bytes on-chain
	pub const MaxSubAccounts: u32 = 100;
	pub const MaxAdditionalFields: u32 = 100;
	pub const MaxRegistrars: u32 = 20;
}

impl pallet_identity::Config for Runtime {
	type RuntimeEvent = RuntimeEvent;
	type Currency = Balances;
	type Slashed = ();
	type BasicDeposit = BasicDeposit;
	type FieldDeposit = FieldDeposit;
	type SubAccountDeposit = SubAccountDeposit;
	type MaxSubAccounts = MaxSubAccounts;
	type MaxAdditionalFields = MaxAdditionalFields;
	type MaxRegistrars = MaxRegistrars;
	type RegistrarOrigin = frame_system::EnsureRoot<AccountId>;
	type ForceOrigin = frame_system::EnsureRoot<AccountId>;
	type WeightInfo = weights::pallet_identity::WeightInfo<Runtime>;
}

impl pallet_utility::Config for Runtime {
	type RuntimeEvent = RuntimeEvent;
	type RuntimeCall = RuntimeCall;
	type PalletsOrigin = OriginCaller;
	type WeightInfo = weights::pallet_utility::WeightInfo<Runtime>;
}

parameter_types! {
	// One storage item; key size is 32; value is size 4+4+16+32 bytes = 56 bytes.
	pub const DepositBase: Balance = deposit(1, 88);
	// Additional storage item size of 32 bytes.
	pub const DepositFactor: Balance = deposit(0, 32);
	pub const MaxSignatories: u32 = 100;
}

impl pallet_multisig::Config for Runtime {
	type RuntimeEvent = RuntimeEvent;
	type RuntimeCall = RuntimeCall;
	type Currency = Balances;
	type DepositBase = DepositBase;
	type DepositFactor = DepositFactor;
	type MaxSignatories = MaxSignatories;
	type WeightInfo = weights::pallet_multisig::WeightInfo<Runtime>;
}

parameter_types! {
	pub const ConfigDepositBase: Balance = 500 * CENTS;
	pub const FriendDepositFactor: Balance = 50 * CENTS;
	pub const MaxFriends: u16 = 9;
	pub const RecoveryDeposit: Balance = 500 * CENTS;
}

impl pallet_recovery::Config for Runtime {
	type RuntimeEvent = RuntimeEvent;
	type WeightInfo = ();
	type RuntimeCall = RuntimeCall;
	type Currency = Balances;
	type ConfigDepositBase = ConfigDepositBase;
	type FriendDepositFactor = FriendDepositFactor;
	type MaxFriends = MaxFriends;
	type RecoveryDeposit = RecoveryDeposit;
}

parameter_types! {
	pub const MinVestedTransfer: Balance = 100 * CENTS;
	pub UnvestedFundsAllowedWithdrawReasons: WithdrawReasons =
		WithdrawReasons::except(WithdrawReasons::TRANSFER | WithdrawReasons::RESERVE);
}

impl pallet_vesting::Config for Runtime {
	type RuntimeEvent = RuntimeEvent;
	type Currency = Balances;
	type BlockNumberToBalance = ConvertInto;
	type MinVestedTransfer = MinVestedTransfer;
	type WeightInfo = weights::pallet_vesting::WeightInfo<Runtime>;
	type UnvestedFundsAllowedWithdrawReasons = UnvestedFundsAllowedWithdrawReasons;
	const MAX_VESTING_SCHEDULES: u32 = 28;
}

impl pallet_sudo::Config for Runtime {
	type RuntimeEvent = RuntimeEvent;
	type RuntimeCall = RuntimeCall;
}

parameter_types! {
	// One storage item; key size 32, value size 8; .
	pub const ProxyDepositBase: Balance = deposit(1, 8);
	// Additional storage item size of 33 bytes.
	pub const ProxyDepositFactor: Balance = deposit(0, 33);
	pub const MaxProxies: u16 = 32;
	pub const AnnouncementDepositBase: Balance = deposit(1, 8);
	pub const AnnouncementDepositFactor: Balance = deposit(0, 66);
	pub const MaxPending: u16 = 32;
}

/// The type used to represent the kinds of proxying allowed.
#[derive(
	Copy,
	Clone,
	Eq,
	PartialEq,
	Ord,
	PartialOrd,
	Encode,
	Decode,
	RuntimeDebug,
	MaxEncodedLen,
	TypeInfo,
)]
pub enum ProxyType {
	Any,
	NonTransfer,
	Staking,
	SudoBalances,
	IdentityJudgement,
	CancelProxy,
	Auction,
}
impl Default for ProxyType {
	fn default() -> Self {
		Self::Any
	}
}
impl InstanceFilter<RuntimeCall> for ProxyType {
	fn filter(&self, c: &RuntimeCall) -> bool {
		match self {
			ProxyType::Any => true,
			ProxyType::NonTransfer => matches!(
				c,
				RuntimeCall::System(..) |
				RuntimeCall::Babe(..) |
				RuntimeCall::Timestamp(..) |
				RuntimeCall::Indices(pallet_indices::Call::claim{..}) |
				RuntimeCall::Indices(pallet_indices::Call::free{..}) |
				RuntimeCall::Indices(pallet_indices::Call::freeze{..}) |
				// Specifically omitting Indices `transfer`, `force_transfer`
				// Specifically omitting the entire Balances pallet
				RuntimeCall::Staking(..) |
				RuntimeCall::Session(..) |
				RuntimeCall::Grandpa(..) |
				RuntimeCall::ImOnline(..) |
				RuntimeCall::Utility(..) |
				RuntimeCall::Identity(..) |
				RuntimeCall::Recovery(pallet_recovery::Call::as_recovered{..}) |
				RuntimeCall::Recovery(pallet_recovery::Call::vouch_recovery{..}) |
				RuntimeCall::Recovery(pallet_recovery::Call::claim_recovery{..}) |
				RuntimeCall::Recovery(pallet_recovery::Call::close_recovery{..}) |
				RuntimeCall::Recovery(pallet_recovery::Call::remove_recovery{..}) |
				RuntimeCall::Recovery(pallet_recovery::Call::cancel_recovered{..}) |
				// Specifically omitting Recovery `create_recovery`, `initiate_recovery`
				RuntimeCall::Vesting(pallet_vesting::Call::vest{..}) |
				RuntimeCall::Vesting(pallet_vesting::Call::vest_other{..}) |
				// Specifically omitting Vesting `vested_transfer`, and `force_vested_transfer`
				RuntimeCall::Scheduler(..) |
				// Specifically omitting Sudo pallet
				RuntimeCall::Proxy(..) |
				RuntimeCall::Multisig(..) |
				RuntimeCall::Registrar(paras_registrar::Call::register{..}) |
				RuntimeCall::Registrar(paras_registrar::Call::deregister{..}) |
				// Specifically omitting Registrar `swap`
				RuntimeCall::Registrar(paras_registrar::Call::reserve{..}) |
				RuntimeCall::Crowdloan(..) |
				RuntimeCall::Slots(..) |
				RuntimeCall::Auctions(..) | // Specifically omitting the entire XCM Pallet
				RuntimeCall::VoterList(..) |
				RuntimeCall::NominationPools(..) |
				RuntimeCall::FastUnstake(..)
			),
			ProxyType::Staking => {
				matches!(
					c,
					RuntimeCall::Staking(..) |
						RuntimeCall::Session(..) | RuntimeCall::Utility(..) |
						RuntimeCall::FastUnstake(..)
				)
			},
			ProxyType::SudoBalances => match c {
				RuntimeCall::Sudo(pallet_sudo::Call::sudo { call: ref x }) => {
					matches!(x.as_ref(), &RuntimeCall::Balances(..))
				},
				RuntimeCall::Utility(..) => true,
				_ => false,
			},
			ProxyType::IdentityJudgement => matches!(
				c,
				RuntimeCall::Identity(pallet_identity::Call::provide_judgement { .. }) |
					RuntimeCall::Utility(..)
			),
			ProxyType::CancelProxy => {
				matches!(c, RuntimeCall::Proxy(pallet_proxy::Call::reject_announcement { .. }))
			},
			ProxyType::Auction => matches!(
				c,
				RuntimeCall::Auctions(..) |
					RuntimeCall::Crowdloan(..) |
					RuntimeCall::Registrar(..) |
					RuntimeCall::Slots(..)
			),
		}
	}
	fn is_superset(&self, o: &Self) -> bool {
		match (self, o) {
			(x, y) if x == y => true,
			(ProxyType::Any, _) => true,
			(_, ProxyType::Any) => false,
			(ProxyType::NonTransfer, _) => true,
			_ => false,
		}
	}
}

impl pallet_proxy::Config for Runtime {
	type RuntimeEvent = RuntimeEvent;
	type RuntimeCall = RuntimeCall;
	type Currency = Balances;
	type ProxyType = ProxyType;
	type ProxyDepositBase = ProxyDepositBase;
	type ProxyDepositFactor = ProxyDepositFactor;
	type MaxProxies = MaxProxies;
	type WeightInfo = weights::pallet_proxy::WeightInfo<Runtime>;
	type MaxPending = MaxPending;
	type CallHasher = BlakeTwo256;
	type AnnouncementDepositBase = AnnouncementDepositBase;
	type AnnouncementDepositFactor = AnnouncementDepositFactor;
}

impl parachains_origin::Config for Runtime {}

impl parachains_configuration::Config for Runtime {
	type WeightInfo = weights::runtime_parachains_configuration::WeightInfo<Runtime>;
}

impl parachains_shared::Config for Runtime {}

impl parachains_session_info::Config for Runtime {
	type ValidatorSet = Historical;
}

impl parachains_inclusion::Config for Runtime {
	type RuntimeEvent = RuntimeEvent;
	type DisputesHandler = ParasDisputes;
	type RewardValidators = parachains_reward_points::RewardValidatorsWithEraPoints<Runtime>;
}

parameter_types! {
	pub const ParasUnsignedPriority: TransactionPriority = TransactionPriority::max_value();
}

impl parachains_paras::Config for Runtime {
	type RuntimeEvent = RuntimeEvent;
	type WeightInfo = weights::runtime_parachains_paras::WeightInfo<Runtime>;
	type UnsignedPriority = ParasUnsignedPriority;
	type NextSessionRotation = Babe;
}

parameter_types! {
	pub const FirstMessageFactorPercent: u64 = 100;
}

impl parachains_ump::Config for Runtime {
	type RuntimeEvent = RuntimeEvent;
	type UmpSink =
		crate::parachains_ump::XcmSink<xcm_executor::XcmExecutor<xcm_config::XcmConfig>, Runtime>;
	type FirstMessageFactorPercent = FirstMessageFactorPercent;
	type ExecuteOverweightOrigin = EnsureRoot<AccountId>;
	type WeightInfo = weights::runtime_parachains_ump::WeightInfo<Runtime>;
}

impl parachains_dmp::Config for Runtime {}

impl parachains_hrmp::Config for Runtime {
	type RuntimeOrigin = RuntimeOrigin;
	type RuntimeEvent = RuntimeEvent;
	type Currency = Balances;
	type WeightInfo = weights::runtime_parachains_hrmp::WeightInfo<Self>;
}

impl parachains_paras_inherent::Config for Runtime {
	type WeightInfo = weights::runtime_parachains_paras_inherent::WeightInfo<Runtime>;
}

impl parachains_scheduler::Config for Runtime {}

impl parachains_initializer::Config for Runtime {
	type Randomness = pallet_babe::RandomnessFromOneEpochAgo<Runtime>;
	type ForceOrigin = EnsureRoot<AccountId>;
	type WeightInfo = weights::runtime_parachains_initializer::WeightInfo<Runtime>;
}

impl paras_sudo_wrapper::Config for Runtime {}

parameter_types! {
	pub const PermanentSlotLeasePeriodLength: u32 = 26;
	pub const TemporarySlotLeasePeriodLength: u32 = 1;
	pub const MaxPermanentSlots: u32 = 5;
	pub const MaxTemporarySlots: u32 = 20;
	pub const MaxTemporarySlotPerLeasePeriod: u32 = 5;
}

impl assigned_slots::Config for Runtime {
	type RuntimeEvent = RuntimeEvent;
	type AssignSlotOrigin = EnsureRoot<AccountId>;
	type Leaser = Slots;
	type PermanentSlotLeasePeriodLength = PermanentSlotLeasePeriodLength;
	type TemporarySlotLeasePeriodLength = TemporarySlotLeasePeriodLength;
	type MaxPermanentSlots = MaxPermanentSlots;
	type MaxTemporarySlots = MaxTemporarySlots;
	type MaxTemporarySlotPerLeasePeriod = MaxTemporarySlotPerLeasePeriod;
}

impl parachains_disputes::Config for Runtime {
	type RuntimeEvent = RuntimeEvent;
	type RewardValidators = parachains_reward_points::RewardValidatorsWithEraPoints<Runtime>;
	type SlashingHandler = parachains_slashing::SlashValidatorsForDisputes<ParasSlashing>;
	type WeightInfo = weights::runtime_parachains_disputes::WeightInfo<Runtime>;
}

impl parachains_slashing::Config for Runtime {
	type KeyOwnerProofSystem = Historical;
	type KeyOwnerProof =
		<Self::KeyOwnerProofSystem as KeyOwnerProofSystem<(KeyTypeId, ValidatorId)>>::Proof;
	type KeyOwnerIdentification = <Self::KeyOwnerProofSystem as KeyOwnerProofSystem<(
		KeyTypeId,
		ValidatorId,
	)>>::IdentificationTuple;
	type HandleReports = parachains_slashing::SlashingReportHandler<
		Self::KeyOwnerIdentification,
		Offences,
		ReportLongevity,
	>;
	type WeightInfo = weights::runtime_parachains_disputes_slashing::WeightInfo<Runtime>;
	type BenchmarkingConfig = parachains_slashing::BenchConfig<300>;
}

parameter_types! {
	pub const ParaDeposit: Balance = 2000 * CENTS;
	pub const DataDepositPerByte: Balance = deposit(0, 1);
}

impl paras_registrar::Config for Runtime {
	type RuntimeOrigin = RuntimeOrigin;
	type RuntimeEvent = RuntimeEvent;
	type Currency = Balances;
	type OnSwap = (Crowdloan, Slots);
	type ParaDeposit = ParaDeposit;
	type DataDepositPerByte = DataDepositPerByte;
	type WeightInfo = weights::runtime_common_paras_registrar::WeightInfo<Runtime>;
}

parameter_types! {
	pub const LeasePeriod: BlockNumber = 28 * DAYS;
}

impl slots::Config for Runtime {
	type RuntimeEvent = RuntimeEvent;
	type Currency = Balances;
	type Registrar = Registrar;
	type LeasePeriod = LeasePeriod;
	type LeaseOffset = ();
	type ForceOrigin = EnsureRoot<AccountId>;
	type WeightInfo = weights::runtime_common_slots::WeightInfo<Runtime>;
}

parameter_types! {
	pub const CrowdloanId: PalletId = PalletId(*b"py/cfund");
	pub const SubmissionDeposit: Balance = 100 * 100 * CENTS;
	pub const MinContribution: Balance = 100 * CENTS;
	pub const RemoveKeysLimit: u32 = 500;
	// Allow 32 bytes for an additional memo to a crowdloan.
	pub const MaxMemoLength: u8 = 32;
}

impl crowdloan::Config for Runtime {
	type RuntimeEvent = RuntimeEvent;
	type PalletId = CrowdloanId;
	type SubmissionDeposit = SubmissionDeposit;
	type MinContribution = MinContribution;
	type RemoveKeysLimit = RemoveKeysLimit;
	type Registrar = Registrar;
	type Auctioneer = Auctions;
	type MaxMemoLength = MaxMemoLength;
	type WeightInfo = weights::runtime_common_crowdloan::WeightInfo<Runtime>;
}

parameter_types! {
	// The average auction is 7 days long, so this will be 70% for ending period.
	// 5 Days = 72000 Blocks @ 6 sec per block
	pub const EndingPeriod: BlockNumber = 5 * DAYS;
	// ~ 1000 samples per day -> ~ 20 blocks per sample -> 2 minute samples
	pub const SampleLength: BlockNumber = 2 * MINUTES;
}

impl auctions::Config for Runtime {
	type RuntimeEvent = RuntimeEvent;
	type Leaser = Slots;
	type Registrar = Registrar;
	type EndingPeriod = EndingPeriod;
	type SampleLength = SampleLength;
	type Randomness = pallet_babe::RandomnessFromOneEpochAgo<Runtime>;
	type InitiateOrigin = EnsureRoot<AccountId>;
	type WeightInfo = weights::runtime_common_auctions::WeightInfo<Runtime>;
}

parameter_types! {
	pub const PoolsPalletId: PalletId = PalletId(*b"py/nopls");
	pub const MaxPointsToBalance: u8 = 10;
}

impl pallet_nomination_pools::Config for Runtime {
	type RuntimeEvent = RuntimeEvent;
	type WeightInfo = weights::pallet_nomination_pools::WeightInfo<Self>;
	type Currency = Balances;
	type RewardCounter = FixedU128;
	type BalanceToU256 = BalanceToU256;
	type U256ToBalance = U256ToBalance;
	type Staking = Staking;
	type PostUnbondingPoolsWindow = ConstU32<4>;
	type MaxMetadataLen = ConstU32<256>;
	// we use the same number of allowed unlocking chunks as with staking.
	type MaxUnbonding = <Self as pallet_staking::Config>::MaxUnlockingChunks;
	type PalletId = PoolsPalletId;
	type MaxPointsToBalance = MaxPointsToBalance;
}

parameter_types! {
	// The deposit configuration for the singed migration. Specially if you want to allow any signed account to do the migration (see `SignedFilter`, these deposits should be high)
	pub const MigrationSignedDepositPerItem: Balance = 1 * CENTS;
	pub const MigrationSignedDepositBase: Balance = 20 * CENTS * 100;
	pub const MigrationMaxKeyLen: u32 = 512;
}

construct_runtime! {
	pub enum Runtime where
		Block = Block,
		NodeBlock = primitives::Block,
		UncheckedExtrinsic = UncheckedExtrinsic
	{
		// Basic stuff; balances is uncallable initially.
		System: frame_system::{Pallet, Call, Storage, Config, Event<T>} = 0,

		// Babe must be before session.
		Babe: pallet_babe::{Pallet, Call, Storage, Config, ValidateUnsigned} = 1,

		Timestamp: pallet_timestamp::{Pallet, Call, Storage, Inherent} = 2,
		Indices: pallet_indices::{Pallet, Call, Storage, Config<T>, Event<T>} = 3,
		Balances: pallet_balances::{Pallet, Call, Storage, Config<T>, Event<T>} = 4,
		TransactionPayment: pallet_transaction_payment::{Pallet, Storage, Event<T>} = 26,

		// Consensus support.
		// Authorship must be before session in order to note author in the correct session and era
		// for im-online and staking.
		Authorship: pallet_authorship::{Pallet, Storage} = 5,
		Staking: pallet_staking::{Pallet, Call, Storage, Config<T>, Event<T>} = 6,
		Offences: pallet_offences::{Pallet, Storage, Event} = 7,
		Historical: session_historical::{Pallet} = 27,
		Session: pallet_session::{Pallet, Call, Storage, Event, Config<T>} = 8,
		Grandpa: pallet_grandpa::{Pallet, Call, Storage, Config, Event, ValidateUnsigned} = 10,
		ImOnline: pallet_im_online::{Pallet, Call, Storage, Event<T>, ValidateUnsigned, Config<T>} = 11,
		AuthorityDiscovery: pallet_authority_discovery::{Pallet, Config} = 12,

		// Utility module.
		Utility: pallet_utility::{Pallet, Call, Event} = 16,

		// Less simple identity module.
		Identity: pallet_identity::{Pallet, Call, Storage, Event<T>} = 17,

		// Social recovery module.
		Recovery: pallet_recovery::{Pallet, Call, Storage, Event<T>} = 18,

		// Vesting. Usable initially, but removed once all vesting is finished.
		Vesting: pallet_vesting::{Pallet, Call, Storage, Event<T>, Config<T>} = 19,

		// System scheduler.
		Scheduler: pallet_scheduler::{Pallet, Call, Storage, Event<T>} = 20,

		// Preimage registrar.
		Preimage: pallet_preimage::{Pallet, Call, Storage, Event<T>} = 28,

		// Sudo.
		Sudo: pallet_sudo::{Pallet, Call, Storage, Event<T>, Config<T>} = 21,

		// Proxy module. Late addition.
		Proxy: pallet_proxy::{Pallet, Call, Storage, Event<T>} = 22,

		// Multisig module. Late addition.
		Multisig: pallet_multisig::{Pallet, Call, Storage, Event<T>} = 23,

		// Election pallet. Only works with staking, but placed here to maintain indices.
		ElectionProviderMultiPhase: pallet_election_provider_multi_phase::{Pallet, Call, Storage, Event<T>, ValidateUnsigned} = 24,

		// Provides a semi-sorted list of nominators for staking.
		VoterList: pallet_bags_list::<Instance1>::{Pallet, Call, Storage, Event<T>} = 25,

		// Nomination pools for staking.
		NominationPools: pallet_nomination_pools::{Pallet, Call, Storage, Event<T>, Config<T>} = 29,

		// Fast unstake pallet: extension to staking.
		FastUnstake: pallet_fast_unstake = 30,

		// Parachains pallets. Start indices at 40 to leave room.
		ParachainsOrigin: parachains_origin::{Pallet, Origin} = 41,
		Configuration: parachains_configuration::{Pallet, Call, Storage, Config<T>} = 42,
		ParasShared: parachains_shared::{Pallet, Call, Storage} = 43,
		ParaInclusion: parachains_inclusion::{Pallet, Call, Storage, Event<T>} = 44,
		ParaInherent: parachains_paras_inherent::{Pallet, Call, Storage, Inherent} = 45,
		ParaScheduler: parachains_scheduler::{Pallet, Storage} = 46,
		Paras: parachains_paras::{Pallet, Call, Storage, Event, Config, ValidateUnsigned} = 47,
		Initializer: parachains_initializer::{Pallet, Call, Storage} = 48,
		Dmp: parachains_dmp::{Pallet, Call, Storage} = 49,
		Ump: parachains_ump::{Pallet, Call, Storage, Event} = 50,
		Hrmp: parachains_hrmp::{Pallet, Call, Storage, Event<T>, Config} = 51,
		ParaSessionInfo: parachains_session_info::{Pallet, Storage} = 52,
		ParasDisputes: parachains_disputes::{Pallet, Call, Storage, Event<T>} = 53,
		ParasSlashing: parachains_slashing::{Pallet, Call, Storage, ValidateUnsigned} = 54,

		// Parachain Onboarding Pallets. Start indices at 60 to leave room.
		Registrar: paras_registrar::{Pallet, Call, Storage, Event<T>, Config} = 60,
		Slots: slots::{Pallet, Call, Storage, Event<T>} = 61,
		ParasSudoWrapper: paras_sudo_wrapper::{Pallet, Call} = 62,
		Auctions: auctions::{Pallet, Call, Storage, Event<T>} = 63,
		Crowdloan: crowdloan::{Pallet, Call, Storage, Event<T>} = 64,
		AssignedSlots: assigned_slots::{Pallet, Call, Storage, Event<T>} = 65,

		// Pallet for sending XCM.
		XcmPallet: pallet_xcm::{Pallet, Call, Storage, Event<T>, Origin, Config} = 99,
	}
}

/// The address format for describing accounts.
pub type Address = sp_runtime::MultiAddress<AccountId, ()>;
/// Block header type as expected by this runtime.
pub type Header = generic::Header<BlockNumber, BlakeTwo256>;
/// Block type as expected by this runtime.
pub type Block = generic::Block<Header, UncheckedExtrinsic>;
/// A Block signed with a Justification
pub type SignedBlock = generic::SignedBlock<Block>;
/// `BlockId` type as expected by this runtime.
pub type BlockId = generic::BlockId<Block>;
/// The `SignedExtension` to the basic transaction logic.
pub type SignedExtra = (
	frame_system::CheckNonZeroSender<Runtime>,
	frame_system::CheckSpecVersion<Runtime>,
	frame_system::CheckTxVersion<Runtime>,
	frame_system::CheckGenesis<Runtime>,
	frame_system::CheckMortality<Runtime>,
	frame_system::CheckNonce<Runtime>,
	frame_system::CheckWeight<Runtime>,
	pallet_transaction_payment::ChargeTransactionPayment<Runtime>,
);

pub struct StakingMigrationV11OldPallet;
impl Get<&'static str> for StakingMigrationV11OldPallet {
	fn get() -> &'static str {
		"VoterList"
	}
}

/// All migrations that will run on the next runtime upgrade.
///
/// Should be cleared after every release.
<<<<<<< HEAD
pub type Migrations = (
	init_state_migration::InitMigrate,
	// "Use 2D weights in XCM v3" <https://github.com/paritytech/polkadot/pull/6134>
	pallet_xcm::migration::v1::MigrateToV1<Runtime>,
	parachains_ump::migration::v1::MigrateToV1<Runtime>,
	// Remove stale entries in the set id -> session index storage map (after
	// this release they will be properly pruned after the bonding duration has
	// elapsed)
	pallet_grandpa::migrations::CleanupSetIdSessionMap<Runtime>,
  pallet_nomination_pools::migration::v4::MigrateToV4<Runtime>,
);
=======
pub type Migrations = (clean_state_migration::CleanMigrate,);
>>>>>>> 7d85898e

/// Unchecked extrinsic type as expected by this runtime.
pub type UncheckedExtrinsic =
	generic::UncheckedExtrinsic<Address, RuntimeCall, Signature, SignedExtra>;
/// Executive: handles dispatch to the various modules.
pub type Executive = frame_executive::Executive<
	Runtime,
	Block,
	frame_system::ChainContext<Runtime>,
	Runtime,
	AllPalletsWithSystem,
	Migrations,
>;
/// The payload being signed in transactions.
pub type SignedPayload = generic::SignedPayload<RuntimeCall, SignedExtra>;

#[cfg(feature = "runtime-benchmarks")]
#[macro_use]
extern crate frame_benchmarking;

#[cfg(feature = "runtime-benchmarks")]
mod benches {
	define_benchmarks!(
		// Polkadot
		// NOTE: Make sure to prefix these with `runtime_common::` so
		// the that path resolves correctly in the generated file.
		[runtime_common::auctions, Auctions]
		[runtime_common::crowdloan, Crowdloan]
		[runtime_common::paras_registrar, Registrar]
		[runtime_common::slots, Slots]
		[runtime_parachains::configuration, Configuration]
		[runtime_parachains::disputes, ParasDisputes]
		[runtime_parachains::disputes::slashing, ParasSlashing]
		[runtime_parachains::hrmp, Hrmp]
		[runtime_parachains::initializer, Initializer]
		[runtime_parachains::paras, Paras]
		[runtime_parachains::paras_inherent, ParaInherent]
		[runtime_parachains::ump, Ump]
		// Substrate
		[pallet_bags_list, VoterList]
		[pallet_balances, Balances]
		[pallet_election_provider_multi_phase, ElectionProviderMultiPhase]
		[frame_election_provider_support, ElectionProviderBench::<Runtime>]
		[pallet_fast_unstake, FastUnstake]
		[pallet_identity, Identity]
		[pallet_im_online, ImOnline]
		[pallet_indices, Indices]
		[pallet_multisig, Multisig]
		[pallet_nomination_pools, NominationPoolsBench::<Runtime>]
		[pallet_offences, OffencesBench::<Runtime>]
		[pallet_preimage, Preimage]
		[pallet_proxy, Proxy]
		[pallet_recovery, Recovery]
		[pallet_scheduler, Scheduler]
		[pallet_session, SessionBench::<Runtime>]
		[pallet_staking, Staking]
		[frame_system, SystemBench::<Runtime>]
		[pallet_timestamp, Timestamp]
		[pallet_utility, Utility]
		[pallet_vesting, Vesting]
		// XCM
		[pallet_xcm, XcmPallet]
		// NOTE: Make sure you point to the individual modules below.
		[pallet_xcm_benchmarks::fungible, XcmBalances]
		[pallet_xcm_benchmarks::generic, XcmGeneric]
	);
}

#[cfg(not(feature = "disable-runtime-api"))]
sp_api::impl_runtime_apis! {
	impl sp_api::Core<Block> for Runtime {
		fn version() -> RuntimeVersion {
			VERSION
		}

		fn execute_block(block: Block) {
			Executive::execute_block(block);
		}

		fn initialize_block(header: &<Block as BlockT>::Header) {
			Executive::initialize_block(header)
		}
	}

	impl sp_api::Metadata<Block> for Runtime {
		fn metadata() -> OpaqueMetadata {
			OpaqueMetadata::new(Runtime::metadata().into())
		}
	}

	impl block_builder_api::BlockBuilder<Block> for Runtime {
		fn apply_extrinsic(extrinsic: <Block as BlockT>::Extrinsic) -> ApplyExtrinsicResult {
			Executive::apply_extrinsic(extrinsic)
		}

		fn finalize_block() -> <Block as BlockT>::Header {
			Executive::finalize_block()
		}

		fn inherent_extrinsics(data: inherents::InherentData) -> Vec<<Block as BlockT>::Extrinsic> {
			data.create_extrinsics()
		}

		fn check_inherents(
			block: Block,
			data: inherents::InherentData,
		) -> inherents::CheckInherentsResult {
			data.check_extrinsics(&block)
		}
	}

	impl tx_pool_api::runtime_api::TaggedTransactionQueue<Block> for Runtime {
		fn validate_transaction(
			source: TransactionSource,
			tx: <Block as BlockT>::Extrinsic,
			block_hash: <Block as BlockT>::Hash,
		) -> TransactionValidity {
			Executive::validate_transaction(source, tx, block_hash)
		}
	}

	impl offchain_primitives::OffchainWorkerApi<Block> for Runtime {
		fn offchain_worker(header: &<Block as BlockT>::Header) {
			Executive::offchain_worker(header)
		}
	}

	#[api_version(4)]
	impl primitives::runtime_api::ParachainHost<Block, Hash, BlockNumber> for Runtime {
		fn validators() -> Vec<ValidatorId> {
			parachains_runtime_api_impl::validators::<Runtime>()
		}

		fn validator_groups() -> (Vec<Vec<ValidatorIndex>>, GroupRotationInfo<BlockNumber>) {
			parachains_runtime_api_impl::validator_groups::<Runtime>()
		}

		fn availability_cores() -> Vec<CoreState<Hash, BlockNumber>> {
			parachains_runtime_api_impl::availability_cores::<Runtime>()
		}

		fn persisted_validation_data(para_id: ParaId, assumption: OccupiedCoreAssumption)
			-> Option<PersistedValidationData<Hash, BlockNumber>> {
			parachains_runtime_api_impl::persisted_validation_data::<Runtime>(para_id, assumption)
		}

		fn assumed_validation_data(
			para_id: ParaId,
			expected_persisted_validation_data_hash: Hash,
		) -> Option<(PersistedValidationData<Hash, BlockNumber>, ValidationCodeHash)> {
			parachains_runtime_api_impl::assumed_validation_data::<Runtime>(
				para_id,
				expected_persisted_validation_data_hash,
			)
		}

		fn check_validation_outputs(
			para_id: ParaId,
			outputs: primitives::CandidateCommitments,
		) -> bool {
			parachains_runtime_api_impl::check_validation_outputs::<Runtime>(para_id, outputs)
		}

		fn session_index_for_child() -> SessionIndex {
			parachains_runtime_api_impl::session_index_for_child::<Runtime>()
		}

		fn validation_code(para_id: ParaId, assumption: OccupiedCoreAssumption)
			-> Option<ValidationCode> {
			parachains_runtime_api_impl::validation_code::<Runtime>(para_id, assumption)
		}

		fn candidate_pending_availability(para_id: ParaId) -> Option<CommittedCandidateReceipt<Hash>> {
			parachains_runtime_api_impl::candidate_pending_availability::<Runtime>(para_id)
		}

		fn candidate_events() -> Vec<CandidateEvent<Hash>> {
			parachains_runtime_api_impl::candidate_events::<Runtime, _>(|ev| {
				match ev {
					RuntimeEvent::ParaInclusion(ev) => {
						Some(ev)
					}
					_ => None,
				}
			})
		}

		fn session_info(index: SessionIndex) -> Option<SessionInfo> {
			parachains_runtime_api_impl::session_info::<Runtime>(index)
		}

		fn session_executor_params(session_index: SessionIndex) -> Option<ExecutorParams> {
			parachains_runtime_api_impl_staging::session_executor_params::<Runtime>(session_index)
		}

		fn dmq_contents(recipient: ParaId) -> Vec<InboundDownwardMessage<BlockNumber>> {
			parachains_runtime_api_impl::dmq_contents::<Runtime>(recipient)
		}

		fn inbound_hrmp_channels_contents(
			recipient: ParaId
		) -> BTreeMap<ParaId, Vec<InboundHrmpMessage<BlockNumber>>> {
			parachains_runtime_api_impl::inbound_hrmp_channels_contents::<Runtime>(recipient)
		}

		fn validation_code_by_hash(hash: ValidationCodeHash) -> Option<ValidationCode> {
			parachains_runtime_api_impl::validation_code_by_hash::<Runtime>(hash)
		}

		fn on_chain_votes() -> Option<ScrapedOnChainVotes<Hash>> {
			parachains_runtime_api_impl::on_chain_votes::<Runtime>()
		}

		fn submit_pvf_check_statement(
			stmt: PvfCheckStatement,
			signature: ValidatorSignature,
		) {
			parachains_runtime_api_impl::submit_pvf_check_statement::<Runtime>(stmt, signature)
		}

		fn pvfs_require_precheck() -> Vec<ValidationCodeHash> {
			parachains_runtime_api_impl::pvfs_require_precheck::<Runtime>()
		}

		fn validation_code_hash(para_id: ParaId, assumption: OccupiedCoreAssumption)
			-> Option<ValidationCodeHash>
		{
			parachains_runtime_api_impl::validation_code_hash::<Runtime>(para_id, assumption)
		}

		fn disputes() -> Vec<(SessionIndex, CandidateHash, DisputeState<BlockNumber>)> {
			runtime_parachains::runtime_api_impl::vstaging::get_session_disputes::<Runtime>()
		}
	}

	impl beefy_primitives::BeefyApi<Block> for Runtime {
		fn beefy_genesis() -> Option<BlockNumber> {
			// dummy implementation due to lack of BEEFY pallet.
			None
		}

		fn validator_set() -> Option<beefy_primitives::ValidatorSet<BeefyId>> {
			// dummy implementation due to lack of BEEFY pallet.
			None
		}

		fn submit_report_equivocation_unsigned_extrinsic(
			_equivocation_proof: beefy_primitives::EquivocationProof<
				BlockNumber,
				BeefyId,
				BeefySignature,
			>,
			_key_owner_proof: beefy_primitives::OpaqueKeyOwnershipProof,
		) -> Option<()> {
			None
		}

		fn generate_key_ownership_proof(
			_set_id: beefy_primitives::ValidatorSetId,
			_authority_id: BeefyId,
		) -> Option<beefy_primitives::OpaqueKeyOwnershipProof> {
			None
		}
	}

	impl mmr::MmrApi<Block, Hash, BlockNumber> for Runtime {
		fn mmr_root() -> Result<Hash, mmr::Error> {
			Err(mmr::Error::PalletNotIncluded)
		}

		fn mmr_leaf_count() -> Result<mmr::LeafIndex, mmr::Error> {
			Err(mmr::Error::PalletNotIncluded)
		}

		fn generate_proof(
			_block_numbers: Vec<BlockNumber>,
			_best_known_block_number: Option<BlockNumber>,
		) -> Result<(Vec<mmr::EncodableOpaqueLeaf>, mmr::Proof<Hash>), mmr::Error> {
			Err(mmr::Error::PalletNotIncluded)
		}

		fn verify_proof(_leaves: Vec<mmr::EncodableOpaqueLeaf>, _proof: mmr::Proof<Hash>)
			-> Result<(), mmr::Error>
		{

			Err(mmr::Error::PalletNotIncluded)
		}

		fn verify_proof_stateless(
			_root: Hash,
			_leaves: Vec<mmr::EncodableOpaqueLeaf>,
			_proof: mmr::Proof<Hash>
		) -> Result<(), mmr::Error> {

			Err(mmr::Error::PalletNotIncluded)
		}
	}

	impl fg_primitives::GrandpaApi<Block> for Runtime {
		fn grandpa_authorities() -> Vec<(GrandpaId, u64)> {
			Grandpa::grandpa_authorities()
		}

		fn current_set_id() -> fg_primitives::SetId {
			Grandpa::current_set_id()
		}

		fn submit_report_equivocation_unsigned_extrinsic(
			equivocation_proof: fg_primitives::EquivocationProof<
				<Block as BlockT>::Hash,
				sp_runtime::traits::NumberFor<Block>,
			>,
			key_owner_proof: fg_primitives::OpaqueKeyOwnershipProof,
		) -> Option<()> {
			let key_owner_proof = key_owner_proof.decode()?;

			Grandpa::submit_unsigned_equivocation_report(
				equivocation_proof,
				key_owner_proof,
			)
		}

		fn generate_key_ownership_proof(
			_set_id: fg_primitives::SetId,
			authority_id: fg_primitives::AuthorityId,
		) -> Option<fg_primitives::OpaqueKeyOwnershipProof> {
			use parity_scale_codec::Encode;

			Historical::prove((fg_primitives::KEY_TYPE, authority_id))
				.map(|p| p.encode())
				.map(fg_primitives::OpaqueKeyOwnershipProof::new)
		}
	}

	impl babe_primitives::BabeApi<Block> for Runtime {
		fn configuration() -> babe_primitives::BabeConfiguration {
			let epoch_config = Babe::epoch_config().unwrap_or(BABE_GENESIS_EPOCH_CONFIG);
			babe_primitives::BabeConfiguration {
				slot_duration: Babe::slot_duration(),
				epoch_length: EpochDuration::get(),
				c: epoch_config.c,
				authorities: Babe::authorities().to_vec(),
				randomness: Babe::randomness(),
				allowed_slots: epoch_config.allowed_slots,
			}
		}

		fn current_epoch_start() -> babe_primitives::Slot {
			Babe::current_epoch_start()
		}

		fn current_epoch() -> babe_primitives::Epoch {
			Babe::current_epoch()
		}

		fn next_epoch() -> babe_primitives::Epoch {
			Babe::next_epoch()
		}

		fn generate_key_ownership_proof(
			_slot: babe_primitives::Slot,
			authority_id: babe_primitives::AuthorityId,
		) -> Option<babe_primitives::OpaqueKeyOwnershipProof> {
			use parity_scale_codec::Encode;

			Historical::prove((babe_primitives::KEY_TYPE, authority_id))
				.map(|p| p.encode())
				.map(babe_primitives::OpaqueKeyOwnershipProof::new)
		}

		fn submit_report_equivocation_unsigned_extrinsic(
			equivocation_proof: babe_primitives::EquivocationProof<<Block as BlockT>::Header>,
			key_owner_proof: babe_primitives::OpaqueKeyOwnershipProof,
		) -> Option<()> {
			let key_owner_proof = key_owner_proof.decode()?;

			Babe::submit_unsigned_equivocation_report(
				equivocation_proof,
				key_owner_proof,
			)
		}
	}

	impl authority_discovery_primitives::AuthorityDiscoveryApi<Block> for Runtime {
		fn authorities() -> Vec<AuthorityDiscoveryId> {
			parachains_runtime_api_impl::relevant_authority_ids::<Runtime>()
		}
	}

	impl sp_session::SessionKeys<Block> for Runtime {
		fn generate_session_keys(seed: Option<Vec<u8>>) -> Vec<u8> {
			SessionKeys::generate(seed)
		}

		fn decode_session_keys(
			encoded: Vec<u8>,
		) -> Option<Vec<(Vec<u8>, sp_core::crypto::KeyTypeId)>> {
			SessionKeys::decode_into_raw_public_keys(&encoded)
		}
	}

	impl frame_system_rpc_runtime_api::AccountNonceApi<Block, AccountId, Nonce> for Runtime {
		fn account_nonce(account: AccountId) -> Nonce {
			System::account_nonce(account)
		}
	}

	impl pallet_transaction_payment_rpc_runtime_api::TransactionPaymentApi<
		Block,
		Balance,
	> for Runtime {
		fn query_info(uxt: <Block as BlockT>::Extrinsic, len: u32) -> RuntimeDispatchInfo<Balance> {
			TransactionPayment::query_info(uxt, len)
		}
		fn query_fee_details(uxt: <Block as BlockT>::Extrinsic, len: u32) -> FeeDetails<Balance> {
			TransactionPayment::query_fee_details(uxt, len)
		}
		fn query_weight_to_fee(weight: Weight) -> Balance {
			TransactionPayment::weight_to_fee(weight)
		}
		fn query_length_to_fee(length: u32) -> Balance {
			TransactionPayment::length_to_fee(length)
		}
	}

	impl pallet_transaction_payment_rpc_runtime_api::TransactionPaymentCallApi<Block, Balance, RuntimeCall>
		for Runtime
	{
		fn query_call_info(call: RuntimeCall, len: u32) -> RuntimeDispatchInfo<Balance> {
			TransactionPayment::query_call_info(call, len)
		}
		fn query_call_fee_details(call: RuntimeCall, len: u32) -> FeeDetails<Balance> {
			TransactionPayment::query_call_fee_details(call, len)
		}
		fn query_weight_to_fee(weight: Weight) -> Balance {
			TransactionPayment::weight_to_fee(weight)
		}
		fn query_length_to_fee(length: u32) -> Balance {
			TransactionPayment::length_to_fee(length)
		}
	}

	impl pallet_nomination_pools_runtime_api::NominationPoolsApi<
		Block,
		AccountId,
		Balance,
	> for Runtime {
		fn pending_rewards(member: AccountId) -> Balance {
			NominationPools::api_pending_rewards(member).unwrap_or_default()
		}

		fn points_to_balance(pool_id: pallet_nomination_pools::PoolId, points: Balance) -> Balance {
			NominationPools::api_points_to_balance(pool_id, points)
		}

		fn balance_to_points(pool_id: pallet_nomination_pools::PoolId, new_funds: Balance) -> Balance {
			NominationPools::api_balance_to_points(pool_id, new_funds)
		}
	}

	impl pallet_staking_runtime_api::StakingApi<Block, Balance> for Runtime {
		fn nominations_quota(balance: Balance) -> u32 {
			Staking::api_nominations_quota(balance)
		}
	}

	#[cfg(feature = "try-runtime")]
	impl frame_try_runtime::TryRuntime<Block> for Runtime {
		fn on_runtime_upgrade(checks: frame_try_runtime::UpgradeCheckSelect) -> (Weight, Weight) {
			log::info!("try-runtime::on_runtime_upgrade westend.");
			let weight = Executive::try_runtime_upgrade(checks).unwrap();
			(weight, BlockWeights::get().max_block)
		}

		fn execute_block(
			block: Block,
			state_root_check: bool,
			signature_check: bool,
			select: frame_try_runtime::TryStateSelect,
		) -> Weight {
			// NOTE: intentional unwrap: we don't want to propagate the error backwards, and want to
			// have a backtrace here.
			Executive::try_execute_block(block, state_root_check, signature_check, select).unwrap()
		}
	}

	#[cfg(feature = "runtime-benchmarks")]
	impl frame_benchmarking::Benchmark<Block> for Runtime {
		fn benchmark_metadata(extra: bool) -> (
			Vec<frame_benchmarking::BenchmarkList>,
			Vec<frame_support::traits::StorageInfo>,
		) {
			use frame_benchmarking::{Benchmarking, BenchmarkList};
			use frame_support::traits::StorageInfoTrait;

			use pallet_session_benchmarking::Pallet as SessionBench;
			use pallet_offences_benchmarking::Pallet as OffencesBench;
			use pallet_election_provider_support_benchmarking::Pallet as ElectionProviderBench;
			use frame_system_benchmarking::Pallet as SystemBench;
			use pallet_nomination_pools_benchmarking::Pallet as NominationPoolsBench;

			type XcmBalances = pallet_xcm_benchmarks::fungible::Pallet::<Runtime>;
			type XcmGeneric = pallet_xcm_benchmarks::generic::Pallet::<Runtime>;

			let mut list = Vec::<BenchmarkList>::new();
			list_benchmarks!(list, extra);

			let storage_info = AllPalletsWithSystem::storage_info();
			return (list, storage_info)
		}

		fn dispatch_benchmark(
			config: frame_benchmarking::BenchmarkConfig,
		) -> Result<
			Vec<frame_benchmarking::BenchmarkBatch>,
			sp_runtime::RuntimeString,
		> {
			use frame_benchmarking::{Benchmarking, BenchmarkBatch, TrackedStorageKey, BenchmarkError};
			// Trying to add benchmarks directly to some pallets caused cyclic dependency issues.
			// To get around that, we separated the benchmarks into its own crate.
			use pallet_session_benchmarking::Pallet as SessionBench;
			use pallet_offences_benchmarking::Pallet as OffencesBench;
			use pallet_election_provider_support_benchmarking::Pallet as ElectionProviderBench;
			use frame_system_benchmarking::Pallet as SystemBench;
			use pallet_nomination_pools_benchmarking::Pallet as NominationPoolsBench;

			impl pallet_session_benchmarking::Config for Runtime {}
			impl pallet_offences_benchmarking::Config for Runtime {}
			impl pallet_election_provider_support_benchmarking::Config for Runtime {}
			impl frame_system_benchmarking::Config for Runtime {}
			impl pallet_nomination_pools_benchmarking::Config for Runtime {}
			impl runtime_parachains::disputes::slashing::benchmarking::Config for Runtime {}

			use xcm::latest::{
				AssetId::*, Fungibility::*, Junction, Junctions::*, MultiAsset, MultiAssets,
				MultiLocation, Response,
			};
			use xcm_config::{Westmint, TokenLocation};

			impl pallet_xcm_benchmarks::Config for Runtime {
				type XcmConfig = xcm_config::XcmConfig;
				type AccountIdConverter = xcm_config::LocationConverter;
				fn valid_destination() -> Result<MultiLocation, BenchmarkError> {
					Ok(Westmint::get())
				}
				fn worst_case_holding(_depositable_count: u32) -> MultiAssets {
					// Westend only knows about WND.
					vec![MultiAsset{
						id: Concrete(TokenLocation::get()),
						fun: Fungible(1_000_000 * UNITS),
					}].into()
				}
			}

			parameter_types! {
				pub const TrustedTeleporter: Option<(MultiLocation, MultiAsset)> = Some((
					Westmint::get(),
					MultiAsset { fun: Fungible(1 * UNITS), id: Concrete(TokenLocation::get()) },
				));
			}

			impl pallet_xcm_benchmarks::fungible::Config for Runtime {
				type TransactAsset = Balances;

				type CheckedAccount = xcm_config::LocalCheckAccount;
				type TrustedTeleporter = TrustedTeleporter;

				fn get_multi_asset() -> MultiAsset {
					MultiAsset {
						id: Concrete(TokenLocation::get()),
						fun: Fungible(1 * UNITS),
					}
				}
			}

			impl pallet_xcm_benchmarks::generic::Config for Runtime {
				type RuntimeCall = RuntimeCall;

				fn worst_case_response() -> (u64, Response) {
					(0u64, Response::Version(Default::default()))
				}

				fn worst_case_asset_exchange() -> Result<(MultiAssets, MultiAssets), BenchmarkError> {
					// Westend doesn't support asset exchanges
					Err(BenchmarkError::Skip)
				}

				fn universal_alias() -> Result<Junction, BenchmarkError> {
					// The XCM executor of Westend doesn't have a configured `UniversalAliases`
					Err(BenchmarkError::Skip)
				}

				fn transact_origin_and_runtime_call() -> Result<(MultiLocation, RuntimeCall), BenchmarkError> {
					Ok((Westmint::get(), frame_system::Call::remark_with_event { remark: vec![] }.into()))
				}

				fn subscribe_origin() -> Result<MultiLocation, BenchmarkError> {
					Ok(Westmint::get())
				}

				fn claimable_asset() -> Result<(MultiLocation, MultiLocation, MultiAssets), BenchmarkError> {
					let origin = Westmint::get();
					let assets: MultiAssets = (Concrete(TokenLocation::get()), 1_000 * UNITS).into();
					let ticket = MultiLocation { parents: 0, interior: Here };
					Ok((origin, ticket, assets))
				}

				fn unlockable_asset() -> Result<(MultiLocation, MultiLocation, MultiAsset), BenchmarkError> {
					// Westend doesn't support asset locking
					Err(BenchmarkError::Skip)
				}
			}

			type XcmBalances = pallet_xcm_benchmarks::fungible::Pallet::<Runtime>;
			type XcmGeneric = pallet_xcm_benchmarks::generic::Pallet::<Runtime>;

			let whitelist: Vec<TrackedStorageKey> = vec![
				// Block Number
				hex_literal::hex!("26aa394eea5630e07c48ae0c9558cef702a5c1b19ab7a04f536c519aca4983ac").to_vec().into(),
				// Total Issuance
				hex_literal::hex!("c2261276cc9d1f8598ea4b6a74b15c2f57c875e4cff74148e4628f264b974c80").to_vec().into(),
				// Execution Phase
				hex_literal::hex!("26aa394eea5630e07c48ae0c9558cef7ff553b5a9862a516939d82b3d3d8661a").to_vec().into(),
				// Event Count
				hex_literal::hex!("26aa394eea5630e07c48ae0c9558cef70a98fdbe9ce6c55837576c60c7af3850").to_vec().into(),
				// System Events
				hex_literal::hex!("26aa394eea5630e07c48ae0c9558cef780d41e5e16056765bc8461851072c9d7").to_vec().into(),
				// Treasury Account
				hex_literal::hex!("26aa394eea5630e07c48ae0c9558cef7b99d880ec681799c0cf30e8886371da95ecffd7b6c0f78751baa9d281e0bfa3a6d6f646c70792f74727372790000000000000000000000000000000000000000").to_vec().into(),
				// Dmp DownwardMessageQueueHeads
				hex_literal::hex!("63f78c98723ddc9073523ef3beefda0c4d7fefc408aac59dbfe80a72ac8e3ce5").to_vec().into(),
				// Dmp DownwardMessageQueues
				hex_literal::hex!("63f78c98723ddc9073523ef3beefda0ca95dac46c07a40d91506e7637ec4ba57").to_vec().into(),
				// Configuration ActiveConfig
				hex_literal::hex!("06de3d8a54d27e44a9d5ce189618f22db4b49d95320d9021994c850f25b8e385").to_vec().into(),
				// The transactional storage limit.
				hex_literal::hex!("3a7472616e73616374696f6e5f6c6576656c3a").to_vec().into(),
			];

			let mut batches = Vec::<BenchmarkBatch>::new();
			let params = (&config, &whitelist);

			add_benchmarks!(params, batches);

			Ok(batches)
		}
	}
}

#[cfg(all(test, feature = "try-runtime"))]
mod remote_tests {
	use super::*;
	use frame_try_runtime::{runtime_decl_for_TryRuntime::TryRuntime, UpgradeCheckSelect};
	use remote_externalities::{
		Builder, Mode, OfflineConfig, OnlineConfig, SnapshotConfig, Transport,
	};
	use std::env::var;

	#[tokio::test]
	async fn run_migrations() {
		if var("RUN_MIGRATION_TESTS").is_err() {
			return
		}

		sp_tracing::try_init_simple();
		let transport: Transport =
			var("WS").unwrap_or("wss://westend-rpc.polkadot.io:443".to_string()).into();
		let maybe_state_snapshot: Option<SnapshotConfig> = var("SNAP").map(|s| s.into()).ok();
		let mut ext = Builder::<Block>::default()
			.mode(if let Some(state_snapshot) = maybe_state_snapshot {
				Mode::OfflineOrElseOnline(
					OfflineConfig { state_snapshot: state_snapshot.clone() },
					OnlineConfig {
						transport,
						state_snapshot: Some(state_snapshot),
						..Default::default()
					},
				)
			} else {
				Mode::Online(OnlineConfig { transport, ..Default::default() })
			})
			.build()
			.await
			.unwrap();
		ext.execute_with(|| Runtime::on_runtime_upgrade(UpgradeCheckSelect::PreAndPost));
	}
}

mod clean_state_migration {
	use super::Runtime;
	use frame_support::{pallet_prelude::*, storage_alias, traits::OnRuntimeUpgrade};
	use pallet_state_trie_migration::MigrationLimits;

	#[cfg(not(feature = "std"))]
	use sp_std::prelude::*;

	#[storage_alias]
	type AutoLimits = StorageValue<StateTrieMigration, Option<MigrationLimits>, ValueQuery>;

	// Actual type of value is `MigrationTask<T>`, putting a dummy
	// one to avoid the trait constraint on T.
	// Since we only use `kill` it is fine.
	#[storage_alias]
	type MigrationProcess = StorageValue<StateTrieMigration, u32, ValueQuery>;

	#[storage_alias]
	type SignedMigrationMaxLimits = StorageValue<StateTrieMigration, MigrationLimits, OptionQuery>;

	/// Initialize an automatic migration process.
	pub struct CleanMigrate;

	impl OnRuntimeUpgrade for CleanMigrate {
		#[cfg(feature = "try-runtime")]
		fn pre_upgrade() -> Result<Vec<u8>, &'static str> {
			Ok(Default::default())
		}

		fn on_runtime_upgrade() -> frame_support::weights::Weight {
			MigrationProcess::kill();
			AutoLimits::kill();
			SignedMigrationMaxLimits::kill();
			<Runtime as frame_system::Config>::DbWeight::get().writes(3)
		}

		#[cfg(feature = "try-runtime")]
		fn post_upgrade(_state: Vec<u8>) -> Result<(), &'static str> {
			frame_support::ensure!(
				!AutoLimits::exists() && !SignedMigrationMaxLimits::exists(),
				"State migration clean.",
			);
			Ok(())
		}
	}
}<|MERGE_RESOLUTION|>--- conflicted
+++ resolved
@@ -1226,21 +1226,10 @@
 /// All migrations that will run on the next runtime upgrade.
 ///
 /// Should be cleared after every release.
-<<<<<<< HEAD
 pub type Migrations = (
-	init_state_migration::InitMigrate,
-	// "Use 2D weights in XCM v3" <https://github.com/paritytech/polkadot/pull/6134>
-	pallet_xcm::migration::v1::MigrateToV1<Runtime>,
-	parachains_ump::migration::v1::MigrateToV1<Runtime>,
-	// Remove stale entries in the set id -> session index storage map (after
-	// this release they will be properly pruned after the bonding duration has
-	// elapsed)
-	pallet_grandpa::migrations::CleanupSetIdSessionMap<Runtime>,
+  clean_state_migration::CleanMigrate,
   pallet_nomination_pools::migration::v4::MigrateToV4<Runtime>,
 );
-=======
-pub type Migrations = (clean_state_migration::CleanMigrate,);
->>>>>>> 7d85898e
 
 /// Unchecked extrinsic type as expected by this runtime.
 pub type UncheckedExtrinsic =
