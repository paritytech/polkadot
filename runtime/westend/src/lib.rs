--- conflicted
+++ resolved
@@ -949,13 +949,8 @@
 }
 
 impl parachains_disputes::Config for Runtime {
-<<<<<<< HEAD
-	type RuntimeEvent = RuntimeEvent;
-	type RewardValidators = ();
-=======
-	type Event = Event;
+	type RuntimeEvent = RuntimeEvent;
 	type RewardValidators = parachains_reward_points::RewardValidatorsWithEraPoints<Runtime>;
->>>>>>> 87d6cfc7
 	type PunishValidators = ();
 	type WeightInfo = weights::runtime_parachains_disputes::WeightInfo<Runtime>;
 }
