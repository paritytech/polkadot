// Copyright 2017-2020 Parity Technologies (UK) Ltd.
// This file is part of Polkadot.

// Polkadot is free software: you can redistribute it and/or modify
// it under the terms of the GNU General Public License as published by
// the Free Software Foundation, either version 3 of the License, or
// (at your option) any later version.

// Polkadot is distributed in the hope that it will be useful,
// but WITHOUT ANY WARRANTY; without even the implied warranty of
// MERCHANTABILITY or FITNESS FOR A PARTICULAR PURPOSE.  See the
// GNU General Public License for more details.

// You should have received a copy of the GNU General Public License
// along with Polkadot.  If not, see <http://www.gnu.org/licenses/>.

//! The Westend runtime. This can be compiled with `#[no_std]`, ready for Wasm.

#![cfg_attr(not(feature = "std"), no_std)]
// `construct_runtime!` does a lot of recursion and requires us to increase the limit to 256.
#![recursion_limit = "256"]

use authority_discovery_primitives::AuthorityId as AuthorityDiscoveryId;
use beefy_primitives::crypto::AuthorityId as BeefyId;
use frame_election_provider_support::{onchain, SequentialPhragmen};
use frame_support::{
	construct_runtime, parameter_types,
	traits::{ConstU32, Contains, InstanceFilter, KeyOwnerProofSystem, OnRuntimeUpgrade},
	weights::ConstantMultiplier,
	PalletId,
};
use frame_system::EnsureRoot;
use pallet_grandpa::{fg_primitives, AuthorityId as GrandpaId};
use pallet_im_online::sr25519::AuthorityId as ImOnlineId;
use pallet_session::historical as session_historical;
use pallet_transaction_payment::{CurrencyAdapter, FeeDetails, RuntimeDispatchInfo};
use parity_scale_codec::{Decode, Encode, MaxEncodedLen};
use primitives::v2::{
	AccountId, AccountIndex, Balance, BlockNumber, CandidateEvent, CandidateHash,
	CommittedCandidateReceipt, CoreState, DisputeState, GroupRotationInfo, Hash, Id as ParaId,
	InboundDownwardMessage, InboundHrmpMessage, Moment, Nonce, OccupiedCoreAssumption,
	PersistedValidationData, PvfCheckStatement, ScrapedOnChainVotes, SessionInfo, Signature,
	ValidationCode, ValidationCodeHash, ValidatorId, ValidatorIndex, ValidatorSignature,
};
use runtime_common::{
	assigned_slots, auctions, crowdloan, elections::OnChainAccuracy, impl_runtime_weights,
	impls::ToAuthor, paras_registrar, paras_sudo_wrapper, prod_or_fast, slots, BalanceToU256,
	BlockHashCount, BlockLength, CurrencyToVote, SlowAdjustingFeeUpdate, U256ToBalance,
};
use runtime_parachains::{
	configuration as parachains_configuration, disputes as parachains_disputes,
	dmp as parachains_dmp, hrmp as parachains_hrmp, inclusion as parachains_inclusion,
	initializer as parachains_initializer, origin as parachains_origin, paras as parachains_paras,
	paras_inherent as parachains_paras_inherent, reward_points as parachains_reward_points,
	runtime_api_impl::v2 as parachains_runtime_api_impl, scheduler as parachains_scheduler,
	session_info as parachains_session_info, shared as parachains_shared, ump as parachains_ump,
};
use scale_info::TypeInfo;
use sp_core::{OpaqueMetadata, RuntimeDebug};
use sp_mmr_primitives as mmr;
use sp_runtime::{
	create_runtime_str,
	curve::PiecewiseLinear,
	generic, impl_opaque_keys,
	traits::{
		AccountIdLookup, BlakeTwo256, Block as BlockT, ConvertInto, Extrinsic as ExtrinsicT,
		OpaqueKeys, SaturatedConversion, Verify,
	},
	transaction_validity::{TransactionPriority, TransactionSource, TransactionValidity},
	ApplyExtrinsicResult, FixedU128, KeyTypeId, Perbill,
};
use sp_staking::SessionIndex;
use sp_std::{collections::btree_map::BTreeMap, prelude::*};
#[cfg(any(feature = "std", test))]
use sp_version::NativeVersion;
use sp_version::RuntimeVersion;

pub use frame_system::Call as SystemCall;
pub use pallet_balances::Call as BalancesCall;
pub use pallet_election_provider_multi_phase::Call as EPMCall;
#[cfg(feature = "std")]
pub use pallet_staking::StakerStatus;
pub use pallet_timestamp::Call as TimestampCall;
#[cfg(any(feature = "std", test))]
pub use sp_runtime::BuildStorage;

/// Constant values used within the runtime.
use westend_runtime_constants::{currency::*, fee::*, time::*};

mod bag_thresholds;
mod weights;
pub mod xcm_config;

#[cfg(test)]
mod tests;

impl_runtime_weights!(westend_runtime_constants);

// Make the WASM binary available.
#[cfg(feature = "std")]
include!(concat!(env!("OUT_DIR"), "/wasm_binary.rs"));

/// Runtime version (Westend).
#[sp_version::runtime_version]
pub const VERSION: RuntimeVersion = RuntimeVersion {
	spec_name: create_runtime_str!("westend"),
	impl_name: create_runtime_str!("parity-westend"),
	authoring_version: 2,
	spec_version: 9270,
	impl_version: 0,
	#[cfg(not(feature = "disable-runtime-api"))]
	apis: RUNTIME_API_VERSIONS,
	#[cfg(feature = "disable-runtime-api")]
	apis: sp_version::create_apis_vec![[]],
	transaction_version: 11,
	state_version: 0,
};

/// The BABE epoch configuration at genesis.
pub const BABE_GENESIS_EPOCH_CONFIG: babe_primitives::BabeEpochConfiguration =
	babe_primitives::BabeEpochConfiguration {
		c: PRIMARY_PROBABILITY,
		allowed_slots: babe_primitives::AllowedSlots::PrimaryAndSecondaryVRFSlots,
	};

/// Native version.
#[cfg(any(feature = "std", test))]
pub fn native_version() -> NativeVersion {
	NativeVersion { runtime_version: VERSION, can_author_with: Default::default() }
}

/// Allow everything.
pub struct BaseFilter;
impl Contains<Call> for BaseFilter {
	fn contains(_: &Call) -> bool {
		true
	}
}

parameter_types! {
	pub const Version: RuntimeVersion = VERSION;
	pub const SS58Prefix: u8 = 42;
}

impl frame_system::Config for Runtime {
	type BaseCallFilter = BaseFilter;
	type BlockWeights = BlockWeights;
	type BlockLength = BlockLength;
	type Origin = Origin;
	type Call = Call;
	type Index = Nonce;
	type BlockNumber = BlockNumber;
	type Hash = Hash;
	type Hashing = BlakeTwo256;
	type AccountId = AccountId;
	type Lookup = AccountIdLookup<AccountId, ()>;
	type Header = generic::Header<BlockNumber, BlakeTwo256>;
	type Event = Event;
	type BlockHashCount = BlockHashCount;
	type DbWeight = RocksDbWeight;
	type Version = Version;
	type PalletInfo = PalletInfo;
	type AccountData = pallet_balances::AccountData<Balance>;
	type OnNewAccount = ();
	type OnKilledAccount = ();
	type SystemWeightInfo = weights::frame_system::WeightInfo<Runtime>;
	type SS58Prefix = SS58Prefix;
	type OnSetCode = ();
	type MaxConsumers = frame_support::traits::ConstU32<16>;
}

parameter_types! {
	pub MaximumSchedulerWeight: frame_support::weights::Weight = Perbill::from_percent(80) *
		BlockWeights::get().max_block;
	pub const MaxScheduledPerBlock: u32 = 50;
	pub const NoPreimagePostponement: Option<u32> = Some(10);
}

impl pallet_scheduler::Config for Runtime {
	type Event = Event;
	type Origin = Origin;
	type PalletsOrigin = OriginCaller;
	type Call = Call;
	type MaximumWeight = MaximumSchedulerWeight;
	type ScheduleOrigin = EnsureRoot<AccountId>;
	type MaxScheduledPerBlock = MaxScheduledPerBlock;
	type WeightInfo = weights::pallet_scheduler::WeightInfo<Runtime>;
	type OriginPrivilegeCmp = frame_support::traits::EqualPrivilegeOnly;
	type PreimageProvider = Preimage;
	type NoPreimagePostponement = NoPreimagePostponement;
}

parameter_types! {
	pub const PreimageMaxSize: u32 = 4096 * 1024;
	pub const PreimageBaseDeposit: Balance = deposit(2, 64);
	pub const PreimageByteDeposit: Balance = deposit(0, 1);
}

impl pallet_preimage::Config for Runtime {
	type WeightInfo = weights::pallet_preimage::WeightInfo<Runtime>;
	type Event = Event;
	type Currency = Balances;
	type ManagerOrigin = EnsureRoot<AccountId>;
	type MaxSize = PreimageMaxSize;
	type BaseDeposit = PreimageBaseDeposit;
	type ByteDeposit = PreimageByteDeposit;
}

parameter_types! {
	pub const EpochDuration: u64 = prod_or_fast!(
		EPOCH_DURATION_IN_SLOTS as u64,
		2 * MINUTES as u64
	);
	pub const ExpectedBlockTime: Moment = MILLISECS_PER_BLOCK;
	pub const ReportLongevity: u64 =
		BondingDuration::get() as u64 * SessionsPerEra::get() as u64 * EpochDuration::get();
}

impl pallet_babe::Config for Runtime {
	type EpochDuration = EpochDuration;
	type ExpectedBlockTime = ExpectedBlockTime;

	// session module is the trigger
	type EpochChangeTrigger = pallet_babe::ExternalTrigger;

	type DisabledValidators = Session;

	type KeyOwnerProofSystem = Historical;

	type KeyOwnerProof = <Self::KeyOwnerProofSystem as KeyOwnerProofSystem<(
		KeyTypeId,
		pallet_babe::AuthorityId,
	)>>::Proof;

	type KeyOwnerIdentification = <Self::KeyOwnerProofSystem as KeyOwnerProofSystem<(
		KeyTypeId,
		pallet_babe::AuthorityId,
	)>>::IdentificationTuple;

	type HandleEquivocation =
		pallet_babe::EquivocationHandler<Self::KeyOwnerIdentification, Offences, ReportLongevity>;

	type WeightInfo = ();

	type MaxAuthorities = MaxAuthorities;
}

parameter_types! {
	pub const IndexDeposit: Balance = 100 * CENTS;
}

impl pallet_indices::Config for Runtime {
	type AccountIndex = AccountIndex;
	type Currency = Balances;
	type Deposit = IndexDeposit;
	type Event = Event;
	type WeightInfo = weights::pallet_indices::WeightInfo<Runtime>;
}

parameter_types! {
	pub const ExistentialDeposit: Balance = EXISTENTIAL_DEPOSIT;
	pub const MaxLocks: u32 = 50;
	pub const MaxReserves: u32 = 50;
}

impl pallet_balances::Config for Runtime {
	type Balance = Balance;
	type DustRemoval = ();
	type Event = Event;
	type ExistentialDeposit = ExistentialDeposit;
	type AccountStore = System;
	type MaxLocks = MaxLocks;
	type MaxReserves = MaxReserves;
	type ReserveIdentifier = [u8; 8];
	type WeightInfo = weights::pallet_balances::WeightInfo<Runtime>;
}

parameter_types! {
	pub const TransactionByteFee: Balance = 10 * MILLICENTS;
	/// This value increases the priority of `Operational` transactions by adding
	/// a "virtual tip" that's equal to the `OperationalFeeMultiplier * final_fee`.
	pub const OperationalFeeMultiplier: u8 = 5;
}

impl pallet_transaction_payment::Config for Runtime {
	type Event = Event;
	type OnChargeTransaction = CurrencyAdapter<Balances, ToAuthor<Runtime>>;
	type OperationalFeeMultiplier = OperationalFeeMultiplier;
	type WeightToFee = WeightToFee;
	type LengthToFee = ConstantMultiplier<Balance, TransactionByteFee>;
	type FeeMultiplierUpdate = SlowAdjustingFeeUpdate<Self>;
}

parameter_types! {
	pub const MinimumPeriod: u64 = SLOT_DURATION / 2;
}
impl pallet_timestamp::Config for Runtime {
	type Moment = u64;
	type OnTimestampSet = Babe;
	type MinimumPeriod = MinimumPeriod;
	type WeightInfo = weights::pallet_timestamp::WeightInfo<Runtime>;
}

parameter_types! {
	pub const UncleGenerations: u32 = 0;
}

impl pallet_authorship::Config for Runtime {
	type FindAuthor = pallet_session::FindAccountFromAuthorIndex<Self, Babe>;
	type UncleGenerations = UncleGenerations;
	type FilterUncle = ();
	type EventHandler = (Staking, ImOnline);
}

parameter_types! {
	pub const Period: BlockNumber = 10 * MINUTES;
	pub const Offset: BlockNumber = 0;
}

impl_opaque_keys! {
	pub struct SessionKeys {
		pub grandpa: Grandpa,
		pub babe: Babe,
		pub im_online: ImOnline,
		pub para_validator: Initializer,
		pub para_assignment: ParaSessionInfo,
		pub authority_discovery: AuthorityDiscovery,
	}
}

impl pallet_session::Config for Runtime {
	type Event = Event;
	type ValidatorId = AccountId;
	type ValidatorIdOf = pallet_staking::StashOf<Self>;
	type ShouldEndSession = Babe;
	type NextSessionRotation = Babe;
	type SessionManager = pallet_session::historical::NoteHistoricalRoot<Self, Staking>;
	type SessionHandler = <SessionKeys as OpaqueKeys>::KeyTypeIdProviders;
	type Keys = SessionKeys;
	type WeightInfo = weights::pallet_session::WeightInfo<Runtime>;
}

impl pallet_session::historical::Config for Runtime {
	type FullIdentification = pallet_staking::Exposure<AccountId, Balance>;
	type FullIdentificationOf = pallet_staking::ExposureOf<Runtime>;
}

parameter_types! {
	// phase durations. 1/4 of the last session for each.
	pub SignedPhase: u32 = prod_or_fast!(
		EPOCH_DURATION_IN_SLOTS / 4,
		(1 * MINUTES).min(EpochDuration::get().saturated_into::<u32>() / 2)
	);
	pub UnsignedPhase: u32 = prod_or_fast!(
		EPOCH_DURATION_IN_SLOTS / 4,
		(1 * MINUTES).min(EpochDuration::get().saturated_into::<u32>() / 2)
	);

	// signed config
	pub const SignedMaxSubmissions: u32 = 128;
	pub const SignedMaxRefunds: u32 = 128 / 4;
	pub const SignedDepositBase: Balance = deposit(2, 0);
	pub const SignedDepositByte: Balance = deposit(0, 10) / 1024;
	// Each good submission will get 1 WND as reward
	pub SignedRewardBase: Balance = 1 * UNITS;
	pub BetterUnsignedThreshold: Perbill = Perbill::from_rational(5u32, 10_000);

	// 1 hour session, 15 minutes unsigned phase, 4 offchain executions.
	pub OffchainRepeat: BlockNumber = UnsignedPhase::get() / 4;

	/// We take the top 22500 nominators as electing voters..
	pub const MaxElectingVoters: u32 = 22_500;
	/// ... and all of the validators as electable targets. Whilst this is the case, we cannot and
	/// shall not increase the size of the validator intentions.
	pub const MaxElectableTargets: u16 = u16::MAX;
}

frame_election_provider_support::generate_solution_type!(
	#[compact]
	pub struct NposCompactSolution16::<
		VoterIndex = u32,
		TargetIndex = u16,
		Accuracy = sp_runtime::PerU16,
		MaxVoters = MaxElectingVoters,
	>(16)
);

pub struct OnChainSeqPhragmen;
impl onchain::Config for OnChainSeqPhragmen {
	type System = Runtime;
	type Solver = SequentialPhragmen<AccountId, OnChainAccuracy>;
	type DataProvider = Staking;
	type WeightInfo = weights::frame_election_provider_support::WeightInfo<Runtime>;
}

impl pallet_election_provider_multi_phase::MinerConfig for Runtime {
	type AccountId = AccountId;
	type MaxLength = OffchainSolutionLengthLimit;
	type MaxWeight = OffchainSolutionWeightLimit;
	type Solution = NposCompactSolution16;
	type MaxVotesPerVoter = <
		<Self as pallet_election_provider_multi_phase::Config>::DataProvider
		as
		frame_election_provider_support::ElectionDataProvider
	>::MaxVotesPerVoter;

	// The unsigned submissions have to respect the weight of the submit_unsigned call, thus their
	// weight estimate function is wired to this call's weight.
	fn solution_weight(v: u32, t: u32, a: u32, d: u32) -> Weight {
		<
			<Self as pallet_election_provider_multi_phase::Config>::WeightInfo
			as
			pallet_election_provider_multi_phase::WeightInfo
		>::submit_unsigned(v, t, a, d)
	}
}

impl pallet_election_provider_multi_phase::Config for Runtime {
	type Event = Event;
	type Currency = Balances;
	type EstimateCallFee = TransactionPayment;
	type SignedPhase = SignedPhase;
	type UnsignedPhase = UnsignedPhase;
	type SignedMaxSubmissions = SignedMaxSubmissions;
	type SignedMaxRefunds = SignedMaxRefunds;
	type SignedRewardBase = SignedRewardBase;
	type SignedDepositBase = SignedDepositBase;
	type SignedDepositByte = SignedDepositByte;
	type SignedDepositWeight = ();
	type SignedMaxWeight =
		<Self::MinerConfig as pallet_election_provider_multi_phase::MinerConfig>::MaxWeight;
	type MinerConfig = Self;
	type SlashHandler = (); // burn slashes
	type RewardHandler = (); // nothing to do upon rewards
	type BetterUnsignedThreshold = BetterUnsignedThreshold;
	type BetterSignedThreshold = ();
	type OffchainRepeat = OffchainRepeat;
	type MinerTxPriority = NposSolutionPriority;
	type DataProvider = Staking;
	type Fallback = pallet_election_provider_multi_phase::NoFallback<Self>;
	type GovernanceFallback = onchain::UnboundedExecution<OnChainSeqPhragmen>;
	type Solver = SequentialPhragmen<
		AccountId,
		pallet_election_provider_multi_phase::SolutionAccuracyOf<Self>,
		(),
	>;
	type BenchmarkingConfig = runtime_common::elections::BenchmarkConfig;
	type ForceOrigin = EnsureRoot<AccountId>;
	type WeightInfo = weights::pallet_election_provider_multi_phase::WeightInfo<Self>;
	type MaxElectingVoters = MaxElectingVoters;
	type MaxElectableTargets = MaxElectableTargets;
}

parameter_types! {
	pub const BagThresholds: &'static [u64] = &bag_thresholds::THRESHOLDS;
}

impl pallet_bags_list::Config for Runtime {
	type Event = Event;
	type ScoreProvider = Staking;
	type WeightInfo = weights::pallet_bags_list::WeightInfo<Runtime>;
	type BagThresholds = BagThresholds;
	type Score = sp_npos_elections::VoteWeight;
}

pallet_staking_reward_curve::build! {
	const REWARD_CURVE: PiecewiseLinear<'static> = curve!(
		min_inflation: 0_025_000,
		max_inflation: 0_100_000,
		ideal_stake: 0_500_000,
		falloff: 0_050_000,
		max_piece_count: 40,
		test_precision: 0_005_000,
	);
}

parameter_types! {
	// Six sessions in an era (6 hours).
	pub const SessionsPerEra: SessionIndex = 6;
	// 2 eras for unbonding (12 hours).
	pub const BondingDuration: sp_staking::EraIndex = 2;
	// 1 era in which slashes can be cancelled (6 hours).
	pub const SlashDeferDuration: sp_staking::EraIndex = 1;
	pub const RewardCurve: &'static PiecewiseLinear<'static> = &REWARD_CURVE;
	pub const MaxNominatorRewardedPerValidator: u32 = 64;
	pub const OffendingValidatorsThreshold: Perbill = Perbill::from_percent(17);
	pub const MaxNominations: u32 = <NposCompactSolution16 as frame_election_provider_support::NposSolution>::LIMIT as u32;
}

impl pallet_staking::Config for Runtime {
	type MaxNominations = MaxNominations;
	type Currency = Balances;
	type CurrencyBalance = Balance;
	type UnixTime = Timestamp;
	type CurrencyToVote = CurrencyToVote;
	type RewardRemainder = ();
	type Event = Event;
	type Slash = ();
	type Reward = ();
	type SessionsPerEra = SessionsPerEra;
	type BondingDuration = BondingDuration;
	type SlashDeferDuration = SlashDeferDuration;
	// A majority of the council can cancel the slash.
	type SlashCancelOrigin = EnsureRoot<AccountId>;
	type SessionInterface = Self;
	type EraPayout = pallet_staking::ConvertCurve<RewardCurve>;
	type MaxNominatorRewardedPerValidator = MaxNominatorRewardedPerValidator;
	type OffendingValidatorsThreshold = OffendingValidatorsThreshold;
	type NextNewSession = Session;
	type ElectionProvider = ElectionProviderMultiPhase;
	type GenesisElectionProvider = onchain::UnboundedExecution<OnChainSeqPhragmen>;
	type VoterList = VoterList;
	type MaxUnlockingChunks = frame_support::traits::ConstU32<32>;
	type BenchmarkingConfig = runtime_common::StakingBenchmarkingConfig;
	type OnStakerSlash = NominationPools;
	type WeightInfo = weights::pallet_staking::WeightInfo<Runtime>;
}

parameter_types! {
	pub const MaxAuthorities: u32 = 100_000;
}

impl pallet_offences::Config for Runtime {
	type Event = Event;
	type IdentificationTuple = pallet_session::historical::IdentificationTuple<Self>;
	type OnOffenceHandler = Staking;
}

impl pallet_authority_discovery::Config for Runtime {
	type MaxAuthorities = MaxAuthorities;
}

parameter_types! {
	pub const NposSolutionPriority: TransactionPriority = TransactionPriority::max_value() / 2;
	pub const ImOnlineUnsignedPriority: TransactionPriority = TransactionPriority::max_value();
	pub const MaxKeys: u32 = 10_000;
	pub const MaxPeerInHeartbeats: u32 = 10_000;
	pub const MaxPeerDataEncodingSize: u32 = 1_000;
}

impl pallet_im_online::Config for Runtime {
	type AuthorityId = ImOnlineId;
	type Event = Event;
	type ValidatorSet = Historical;
	type NextSessionRotation = Babe;
	type ReportUnresponsiveness = Offences;
	type UnsignedPriority = ImOnlineUnsignedPriority;
	type WeightInfo = weights::pallet_im_online::WeightInfo<Runtime>;
	type MaxKeys = MaxKeys;
	type MaxPeerInHeartbeats = MaxPeerInHeartbeats;
	type MaxPeerDataEncodingSize = MaxPeerDataEncodingSize;
}

impl pallet_grandpa::Config for Runtime {
	type Event = Event;
	type Call = Call;

	type KeyOwnerProofSystem = Historical;

	type KeyOwnerProof =
		<Self::KeyOwnerProofSystem as KeyOwnerProofSystem<(KeyTypeId, GrandpaId)>>::Proof;

	type KeyOwnerIdentification = <Self::KeyOwnerProofSystem as KeyOwnerProofSystem<(
		KeyTypeId,
		GrandpaId,
	)>>::IdentificationTuple;

	type HandleEquivocation = pallet_grandpa::EquivocationHandler<
		Self::KeyOwnerIdentification,
		Offences,
		ReportLongevity,
	>;

	type WeightInfo = ();
	type MaxAuthorities = MaxAuthorities;
}

/// Submits a transaction with the node's public and signature type. Adheres to the signed extension
/// format of the chain.
impl<LocalCall> frame_system::offchain::CreateSignedTransaction<LocalCall> for Runtime
where
	Call: From<LocalCall>,
{
	fn create_transaction<C: frame_system::offchain::AppCrypto<Self::Public, Self::Signature>>(
		call: Call,
		public: <Signature as Verify>::Signer,
		account: AccountId,
		nonce: <Runtime as frame_system::Config>::Index,
	) -> Option<(Call, <UncheckedExtrinsic as ExtrinsicT>::SignaturePayload)> {
		use sp_runtime::traits::StaticLookup;
		// take the biggest period possible.
		let period =
			BlockHashCount::get().checked_next_power_of_two().map(|c| c / 2).unwrap_or(2) as u64;

		let current_block = System::block_number()
			.saturated_into::<u64>()
			// The `System::block_number` is initialized with `n+1`,
			// so the actual block number is `n`.
			.saturating_sub(1);
		let tip = 0;
		let extra: SignedExtra = (
			frame_system::CheckNonZeroSender::<Runtime>::new(),
			frame_system::CheckSpecVersion::<Runtime>::new(),
			frame_system::CheckTxVersion::<Runtime>::new(),
			frame_system::CheckGenesis::<Runtime>::new(),
			frame_system::CheckMortality::<Runtime>::from(generic::Era::mortal(
				period,
				current_block,
			)),
			frame_system::CheckNonce::<Runtime>::from(nonce),
			frame_system::CheckWeight::<Runtime>::new(),
			pallet_transaction_payment::ChargeTransactionPayment::<Runtime>::from(tip),
		);
		let raw_payload = SignedPayload::new(call, extra)
			.map_err(|e| {
				log::warn!("Unable to create signed payload: {:?}", e);
			})
			.ok()?;
		let signature = raw_payload.using_encoded(|payload| C::sign(payload, public))?;
		let (call, extra, _) = raw_payload.deconstruct();
		let address = <Runtime as frame_system::Config>::Lookup::unlookup(account);
		Some((call, (address, signature, extra)))
	}
}

impl frame_system::offchain::SigningTypes for Runtime {
	type Public = <Signature as Verify>::Signer;
	type Signature = Signature;
}

impl<C> frame_system::offchain::SendTransactionTypes<C> for Runtime
where
	Call: From<C>,
{
	type OverarchingCall = Call;
	type Extrinsic = UncheckedExtrinsic;
}

parameter_types! {
	// Minimum 100 bytes/KSM deposited (1 CENT/byte)
	pub const BasicDeposit: Balance = 1000 * CENTS;       // 258 bytes on-chain
	pub const FieldDeposit: Balance = 250 * CENTS;        // 66 bytes on-chain
	pub const SubAccountDeposit: Balance = 200 * CENTS;   // 53 bytes on-chain
	pub const MaxSubAccounts: u32 = 100;
	pub const MaxAdditionalFields: u32 = 100;
	pub const MaxRegistrars: u32 = 20;
}

impl pallet_identity::Config for Runtime {
	type Event = Event;
	type Currency = Balances;
	type Slashed = ();
	type BasicDeposit = BasicDeposit;
	type FieldDeposit = FieldDeposit;
	type SubAccountDeposit = SubAccountDeposit;
	type MaxSubAccounts = MaxSubAccounts;
	type MaxAdditionalFields = MaxAdditionalFields;
	type MaxRegistrars = MaxRegistrars;
	type RegistrarOrigin = frame_system::EnsureRoot<AccountId>;
	type ForceOrigin = frame_system::EnsureRoot<AccountId>;
	type WeightInfo = weights::pallet_identity::WeightInfo<Runtime>;
}

impl pallet_utility::Config for Runtime {
	type Event = Event;
	type Call = Call;
	type PalletsOrigin = OriginCaller;
	type WeightInfo = weights::pallet_utility::WeightInfo<Runtime>;
}

parameter_types! {
	// One storage item; key size is 32; value is size 4+4+16+32 bytes = 56 bytes.
	pub const DepositBase: Balance = deposit(1, 88);
	// Additional storage item size of 32 bytes.
	pub const DepositFactor: Balance = deposit(0, 32);
	pub const MaxSignatories: u16 = 100;
}

impl pallet_multisig::Config for Runtime {
	type Event = Event;
	type Call = Call;
	type Currency = Balances;
	type DepositBase = DepositBase;
	type DepositFactor = DepositFactor;
	type MaxSignatories = MaxSignatories;
	type WeightInfo = weights::pallet_multisig::WeightInfo<Runtime>;
}

parameter_types! {
	pub const ConfigDepositBase: Balance = 500 * CENTS;
	pub const FriendDepositFactor: Balance = 50 * CENTS;
	pub const MaxFriends: u16 = 9;
	pub const RecoveryDeposit: Balance = 500 * CENTS;
}

impl pallet_recovery::Config for Runtime {
	type Event = Event;
	type WeightInfo = ();
	type Call = Call;
	type Currency = Balances;
	type ConfigDepositBase = ConfigDepositBase;
	type FriendDepositFactor = FriendDepositFactor;
	type MaxFriends = MaxFriends;
	type RecoveryDeposit = RecoveryDeposit;
}

parameter_types! {
	pub const MinVestedTransfer: Balance = 100 * CENTS;
}

impl pallet_vesting::Config for Runtime {
	type Event = Event;
	type Currency = Balances;
	type BlockNumberToBalance = ConvertInto;
	type MinVestedTransfer = MinVestedTransfer;
	type WeightInfo = weights::pallet_vesting::WeightInfo<Runtime>;
	const MAX_VESTING_SCHEDULES: u32 = 28;
}

impl pallet_sudo::Config for Runtime {
	type Event = Event;
	type Call = Call;
}

parameter_types! {
	// One storage item; key size 32, value size 8; .
	pub const ProxyDepositBase: Balance = deposit(1, 8);
	// Additional storage item size of 33 bytes.
	pub const ProxyDepositFactor: Balance = deposit(0, 33);
	pub const MaxProxies: u16 = 32;
	pub const AnnouncementDepositBase: Balance = deposit(1, 8);
	pub const AnnouncementDepositFactor: Balance = deposit(0, 66);
	pub const MaxPending: u16 = 32;
}

/// The type used to represent the kinds of proxying allowed.
#[derive(
	Copy,
	Clone,
	Eq,
	PartialEq,
	Ord,
	PartialOrd,
	Encode,
	Decode,
	RuntimeDebug,
	MaxEncodedLen,
	TypeInfo,
)]
pub enum ProxyType {
	Any,
	NonTransfer,
	Staking,
	SudoBalances,
	IdentityJudgement,
	CancelProxy,
	Auction,
}
impl Default for ProxyType {
	fn default() -> Self {
		Self::Any
	}
}
impl InstanceFilter<Call> for ProxyType {
	fn filter(&self, c: &Call) -> bool {
		match self {
			ProxyType::Any => true,
			ProxyType::NonTransfer => matches!(
				c,
				Call::System(..) |
				Call::Babe(..) |
				Call::Timestamp(..) |
				Call::Indices(pallet_indices::Call::claim{..}) |
				Call::Indices(pallet_indices::Call::free{..}) |
				Call::Indices(pallet_indices::Call::freeze{..}) |
				// Specifically omitting Indices `transfer`, `force_transfer`
				// Specifically omitting the entire Balances pallet
				Call::Authorship(..) |
				Call::Staking(..) |
				Call::Session(..) |
				Call::Grandpa(..) |
				Call::ImOnline(..) |
				Call::Utility(..) |
				Call::Identity(..) |
				Call::Recovery(pallet_recovery::Call::as_recovered{..}) |
				Call::Recovery(pallet_recovery::Call::vouch_recovery{..}) |
				Call::Recovery(pallet_recovery::Call::claim_recovery{..}) |
				Call::Recovery(pallet_recovery::Call::close_recovery{..}) |
				Call::Recovery(pallet_recovery::Call::remove_recovery{..}) |
				Call::Recovery(pallet_recovery::Call::cancel_recovered{..}) |
				// Specifically omitting Recovery `create_recovery`, `initiate_recovery`
				Call::Vesting(pallet_vesting::Call::vest{..}) |
				Call::Vesting(pallet_vesting::Call::vest_other{..}) |
				// Specifically omitting Vesting `vested_transfer`, and `force_vested_transfer`
				Call::Scheduler(..) |
				// Specifically omitting Sudo pallet
				Call::Proxy(..) |
				Call::Multisig(..) |
				Call::Registrar(paras_registrar::Call::register{..}) |
				Call::Registrar(paras_registrar::Call::deregister{..}) |
				// Specifically omitting Registrar `swap`
				Call::Registrar(paras_registrar::Call::reserve{..}) |
				Call::Crowdloan(..) |
				Call::Slots(..) |
				Call::Auctions(..) | // Specifically omitting the entire XCM Pallet
				Call::VoterList(..) |
				Call::NominationPools(..)
			),
			ProxyType::Staking => {
				matches!(c, Call::Staking(..) | Call::Session(..) | Call::Utility(..))
			},
			ProxyType::SudoBalances => match c {
				Call::Sudo(pallet_sudo::Call::sudo { call: ref x }) => {
					matches!(x.as_ref(), &Call::Balances(..))
				},
				Call::Utility(..) => true,
				_ => false,
			},
			ProxyType::IdentityJudgement => matches!(
				c,
				Call::Identity(pallet_identity::Call::provide_judgement { .. }) | Call::Utility(..)
			),
			ProxyType::CancelProxy => {
				matches!(c, Call::Proxy(pallet_proxy::Call::reject_announcement { .. }))
			},
			ProxyType::Auction => matches!(
				c,
				Call::Auctions(..) | Call::Crowdloan(..) | Call::Registrar(..) | Call::Slots(..)
			),
		}
	}
	fn is_superset(&self, o: &Self) -> bool {
		match (self, o) {
			(x, y) if x == y => true,
			(ProxyType::Any, _) => true,
			(_, ProxyType::Any) => false,
			(ProxyType::NonTransfer, _) => true,
			_ => false,
		}
	}
}

impl pallet_proxy::Config for Runtime {
	type Event = Event;
	type Call = Call;
	type Currency = Balances;
	type ProxyType = ProxyType;
	type ProxyDepositBase = ProxyDepositBase;
	type ProxyDepositFactor = ProxyDepositFactor;
	type MaxProxies = MaxProxies;
	type WeightInfo = weights::pallet_proxy::WeightInfo<Runtime>;
	type MaxPending = MaxPending;
	type CallHasher = BlakeTwo256;
	type AnnouncementDepositBase = AnnouncementDepositBase;
	type AnnouncementDepositFactor = AnnouncementDepositFactor;
}

impl parachains_origin::Config for Runtime {}

impl parachains_configuration::Config for Runtime {
	type WeightInfo = weights::runtime_parachains_configuration::WeightInfo<Runtime>;
}

impl parachains_shared::Config for Runtime {}

impl parachains_session_info::Config for Runtime {
	type ValidatorSet = Historical;
}

impl parachains_inclusion::Config for Runtime {
	type Event = Event;
	type DisputesHandler = ParasDisputes;
	type RewardValidators = parachains_reward_points::RewardValidatorsWithEraPoints<Runtime>;
}

parameter_types! {
	pub const ParasUnsignedPriority: TransactionPriority = TransactionPriority::max_value();
}

impl parachains_paras::Config for Runtime {
	type Event = Event;
	type WeightInfo = weights::runtime_parachains_paras::WeightInfo<Runtime>;
	type UnsignedPriority = ParasUnsignedPriority;
	type NextSessionRotation = Babe;
}

parameter_types! {
	pub const FirstMessageFactorPercent: u64 = 100;
}

impl parachains_ump::Config for Runtime {
	type Event = Event;
	type UmpSink =
		crate::parachains_ump::XcmSink<xcm_executor::XcmExecutor<xcm_config::XcmConfig>, Runtime>;
	type FirstMessageFactorPercent = FirstMessageFactorPercent;
	type ExecuteOverweightOrigin = EnsureRoot<AccountId>;
	type WeightInfo = weights::runtime_parachains_ump::WeightInfo<Runtime>;
}

impl parachains_dmp::Config for Runtime {}

impl parachains_hrmp::Config for Runtime {
	type Event = Event;
	type Origin = Origin;
	type Currency = Balances;
	type WeightInfo = weights::runtime_parachains_hrmp::WeightInfo<Self>;
}

impl parachains_paras_inherent::Config for Runtime {
	type WeightInfo = weights::runtime_parachains_paras_inherent::WeightInfo<Runtime>;
}

impl parachains_scheduler::Config for Runtime {}

impl parachains_initializer::Config for Runtime {
	type Randomness = pallet_babe::RandomnessFromOneEpochAgo<Runtime>;
	type ForceOrigin = EnsureRoot<AccountId>;
	type WeightInfo = weights::runtime_parachains_initializer::WeightInfo<Runtime>;
}

impl paras_sudo_wrapper::Config for Runtime {}

parameter_types! {
	pub const PermanentSlotLeasePeriodLength: u32 = 26;
	pub const TemporarySlotLeasePeriodLength: u32 = 1;
	pub const MaxPermanentSlots: u32 = 5;
	pub const MaxTemporarySlots: u32 = 20;
	pub const MaxTemporarySlotPerLeasePeriod: u32 = 5;
}

impl assigned_slots::Config for Runtime {
	type Event = Event;
	type AssignSlotOrigin = EnsureRoot<AccountId>;
	type Leaser = Slots;
	type PermanentSlotLeasePeriodLength = PermanentSlotLeasePeriodLength;
	type TemporarySlotLeasePeriodLength = TemporarySlotLeasePeriodLength;
	type MaxPermanentSlots = MaxPermanentSlots;
	type MaxTemporarySlots = MaxTemporarySlots;
	type MaxTemporarySlotPerLeasePeriod = MaxTemporarySlotPerLeasePeriod;
}

impl parachains_disputes::Config for Runtime {
	type Event = Event;
	type RewardValidators = ();
	type PunishValidators = ();
	type WeightInfo = weights::runtime_parachains_disputes::WeightInfo<Runtime>;
}

parameter_types! {
	pub const ParaDeposit: Balance = 2000 * CENTS;
	pub const DataDepositPerByte: Balance = deposit(0, 1);
}

impl paras_registrar::Config for Runtime {
	type Event = Event;
	type Origin = Origin;
	type Currency = Balances;
	type OnSwap = (Crowdloan, Slots);
	type ParaDeposit = ParaDeposit;
	type DataDepositPerByte = DataDepositPerByte;
	type WeightInfo = weights::runtime_common_paras_registrar::WeightInfo<Runtime>;
}

parameter_types! {
	pub const LeasePeriod: BlockNumber = 28 * DAYS;
}

impl slots::Config for Runtime {
	type Event = Event;
	type Currency = Balances;
	type Registrar = Registrar;
	type LeasePeriod = LeasePeriod;
	type LeaseOffset = ();
	type ForceOrigin = EnsureRoot<AccountId>;
	type WeightInfo = weights::runtime_common_slots::WeightInfo<Runtime>;
}

parameter_types! {
	pub const CrowdloanId: PalletId = PalletId(*b"py/cfund");
	pub const SubmissionDeposit: Balance = 100 * 100 * CENTS;
	pub const MinContribution: Balance = 100 * CENTS;
	pub const RemoveKeysLimit: u32 = 500;
	// Allow 32 bytes for an additional memo to a crowdloan.
	pub const MaxMemoLength: u8 = 32;
}

impl crowdloan::Config for Runtime {
	type Event = Event;
	type PalletId = CrowdloanId;
	type SubmissionDeposit = SubmissionDeposit;
	type MinContribution = MinContribution;
	type RemoveKeysLimit = RemoveKeysLimit;
	type Registrar = Registrar;
	type Auctioneer = Auctions;
	type MaxMemoLength = MaxMemoLength;
	type WeightInfo = weights::runtime_common_crowdloan::WeightInfo<Runtime>;
}

parameter_types! {
	// The average auction is 7 days long, so this will be 70% for ending period.
	// 5 Days = 72000 Blocks @ 6 sec per block
	pub const EndingPeriod: BlockNumber = 5 * DAYS;
	// ~ 1000 samples per day -> ~ 20 blocks per sample -> 2 minute samples
	pub const SampleLength: BlockNumber = 2 * MINUTES;
}

impl auctions::Config for Runtime {
	type Event = Event;
	type Leaser = Slots;
	type Registrar = Registrar;
	type EndingPeriod = EndingPeriod;
	type SampleLength = SampleLength;
	type Randomness = pallet_babe::RandomnessFromOneEpochAgo<Runtime>;
	type InitiateOrigin = EnsureRoot<AccountId>;
	type WeightInfo = weights::runtime_common_auctions::WeightInfo<Runtime>;
}

parameter_types! {
	pub const PoolsPalletId: PalletId = PalletId(*b"py/nopls");
	pub const MaxPointsToBalance: u8 = 10;
}

impl pallet_nomination_pools::Config for Runtime {
	type Event = Event;
	type WeightInfo = weights::pallet_nomination_pools::WeightInfo<Self>;
	type Currency = Balances;
	type CurrencyBalance = Balance;
	type RewardCounter = FixedU128;
	type BalanceToU256 = BalanceToU256;
	type U256ToBalance = U256ToBalance;
	type StakingInterface = Staking;
	type PostUnbondingPoolsWindow = ConstU32<4>;
	type MaxMetadataLen = ConstU32<256>;
	// we use the same number of allowed unlocking chunks as with staking.
	type MaxUnbonding = <Self as pallet_staking::Config>::MaxUnlockingChunks;
	type PalletId = PoolsPalletId;
	type MaxPointsToBalance = MaxPointsToBalance;
}

construct_runtime! {
	pub enum Runtime where
		Block = Block,
		NodeBlock = primitives::v2::Block,
		UncheckedExtrinsic = UncheckedExtrinsic
	{
		// Basic stuff; balances is uncallable initially.
		System: frame_system::{Pallet, Call, Storage, Config, Event<T>} = 0,

		// Babe must be before session.
		Babe: pallet_babe::{Pallet, Call, Storage, Config, ValidateUnsigned} = 1,

		Timestamp: pallet_timestamp::{Pallet, Call, Storage, Inherent} = 2,
		Indices: pallet_indices::{Pallet, Call, Storage, Config<T>, Event<T>} = 3,
		Balances: pallet_balances::{Pallet, Call, Storage, Config<T>, Event<T>} = 4,
		TransactionPayment: pallet_transaction_payment::{Pallet, Storage, Event<T>} = 26,

		// Consensus support.
		// Authorship must be before session in order to note author in the correct session and era
		// for im-online and staking.
		Authorship: pallet_authorship::{Pallet, Call, Storage} = 5,
		Staking: pallet_staking::{Pallet, Call, Storage, Config<T>, Event<T>} = 6,
		Offences: pallet_offences::{Pallet, Storage, Event} = 7,
		Historical: session_historical::{Pallet} = 27,
		Session: pallet_session::{Pallet, Call, Storage, Event, Config<T>} = 8,
		Grandpa: pallet_grandpa::{Pallet, Call, Storage, Config, Event, ValidateUnsigned} = 10,
		ImOnline: pallet_im_online::{Pallet, Call, Storage, Event<T>, ValidateUnsigned, Config<T>} = 11,
		AuthorityDiscovery: pallet_authority_discovery::{Pallet, Config} = 12,

		// Utility module.
		Utility: pallet_utility::{Pallet, Call, Event} = 16,

		// Less simple identity module.
		Identity: pallet_identity::{Pallet, Call, Storage, Event<T>} = 17,

		// Social recovery module.
		Recovery: pallet_recovery::{Pallet, Call, Storage, Event<T>} = 18,

		// Vesting. Usable initially, but removed once all vesting is finished.
		Vesting: pallet_vesting::{Pallet, Call, Storage, Event<T>, Config<T>} = 19,

		// System scheduler.
		Scheduler: pallet_scheduler::{Pallet, Call, Storage, Event<T>} = 20,

		// Preimage registrar.
		Preimage: pallet_preimage::{Pallet, Call, Storage, Event<T>} = 28,

		// Sudo.
		Sudo: pallet_sudo::{Pallet, Call, Storage, Event<T>, Config<T>} = 21,

		// Proxy module. Late addition.
		Proxy: pallet_proxy::{Pallet, Call, Storage, Event<T>} = 22,

		// Multisig module. Late addition.
		Multisig: pallet_multisig::{Pallet, Call, Storage, Event<T>} = 23,

		// Election pallet. Only works with staking, but placed here to maintain indices.
		ElectionProviderMultiPhase: pallet_election_provider_multi_phase::{Pallet, Call, Storage, Event<T>, ValidateUnsigned} = 24,

		// Provides a semi-sorted list of nominators for staking.
		VoterList: pallet_bags_list::{Pallet, Call, Storage, Event<T>} = 25,

		// Nomination pools for staking.
		NominationPools: pallet_nomination_pools::{Pallet, Call, Storage, Event<T>, Config<T>} = 29,

		// Parachains pallets. Start indices at 40 to leave room.
		ParachainsOrigin: parachains_origin::{Pallet, Origin} = 41,
		Configuration: parachains_configuration::{Pallet, Call, Storage, Config<T>} = 42,
		ParasShared: parachains_shared::{Pallet, Call, Storage} = 43,
		ParaInclusion: parachains_inclusion::{Pallet, Call, Storage, Event<T>} = 44,
		ParaInherent: parachains_paras_inherent::{Pallet, Call, Storage, Inherent} = 45,
		ParaScheduler: parachains_scheduler::{Pallet, Storage} = 46,
		Paras: parachains_paras::{Pallet, Call, Storage, Event, Config} = 47,
		Initializer: parachains_initializer::{Pallet, Call, Storage} = 48,
		Dmp: parachains_dmp::{Pallet, Call, Storage} = 49,
		Ump: parachains_ump::{Pallet, Call, Storage, Event} = 50,
		Hrmp: parachains_hrmp::{Pallet, Call, Storage, Event<T>, Config} = 51,
		ParaSessionInfo: parachains_session_info::{Pallet, Storage} = 52,
		ParasDisputes: parachains_disputes::{Pallet, Call, Storage, Event<T>} = 53,

		// Parachain Onboarding Pallets. Start indices at 60 to leave room.
		Registrar: paras_registrar::{Pallet, Call, Storage, Event<T>, Config} = 60,
		Slots: slots::{Pallet, Call, Storage, Event<T>} = 61,
		ParasSudoWrapper: paras_sudo_wrapper::{Pallet, Call} = 62,
		Auctions: auctions::{Pallet, Call, Storage, Event<T>} = 63,
		Crowdloan: crowdloan::{Pallet, Call, Storage, Event<T>} = 64,
		AssignedSlots: assigned_slots::{Pallet, Call, Storage, Event<T>} = 65,

		// Pallet for sending XCM.
		XcmPallet: pallet_xcm::{Pallet, Call, Storage, Event<T>, Origin, Config} = 99,
	}
}

/// The address format for describing accounts.
pub type Address = sp_runtime::MultiAddress<AccountId, ()>;
/// Block header type as expected by this runtime.
pub type Header = generic::Header<BlockNumber, BlakeTwo256>;
/// Block type as expected by this runtime.
pub type Block = generic::Block<Header, UncheckedExtrinsic>;
/// A Block signed with a Justification
pub type SignedBlock = generic::SignedBlock<Block>;
/// `BlockId` type as expected by this runtime.
pub type BlockId = generic::BlockId<Block>;
/// The `SignedExtension` to the basic transaction logic.
pub type SignedExtra = (
	frame_system::CheckNonZeroSender<Runtime>,
	frame_system::CheckSpecVersion<Runtime>,
	frame_system::CheckTxVersion<Runtime>,
	frame_system::CheckGenesis<Runtime>,
	frame_system::CheckMortality<Runtime>,
	frame_system::CheckNonce<Runtime>,
	frame_system::CheckWeight<Runtime>,
	pallet_transaction_payment::ChargeTransactionPayment<Runtime>,
);
/// Unchecked extrinsic type as expected by this runtime.
pub type UncheckedExtrinsic = generic::UncheckedExtrinsic<Address, Call, Signature, SignedExtra>;
/// Executive: handles dispatch to the various modules.
pub type Executive = frame_executive::Executive<
	Runtime,
	Block,
	frame_system::ChainContext<Runtime>,
	Runtime,
	AllPalletsWithSystem,
	(pallet_staking::migrations::v10::MigrateToV10<Runtime>, DmpStorageMigration),
>;
/// The payload being signed in transactions.
pub type SignedPayload = generic::SignedPayload<Call, SignedExtra>;

#[cfg(feature = "runtime-benchmarks")]
#[macro_use]
extern crate frame_benchmarking;

#[cfg(feature = "runtime-benchmarks")]
mod benches {
	define_benchmarks!(
		// Polkadot
		// NOTE: Make sure to prefix these with `runtime_common::` so
		// the that path resolves correctly in the generated file.
		[runtime_common::auctions, Auctions]
		[runtime_common::crowdloan, Crowdloan]
		[runtime_common::paras_registrar, Registrar]
		[runtime_common::slots, Slots]
		[runtime_parachains::configuration, Configuration]
		[runtime_parachains::disputes, ParasDisputes]
		[runtime_parachains::hrmp, Hrmp]
		[runtime_parachains::initializer, Initializer]
		[runtime_parachains::paras, Paras]
		[runtime_parachains::paras_inherent, ParaInherent]
		[runtime_parachains::ump, Ump]
		// Substrate
		[pallet_bags_list, VoterList]
		[pallet_balances, Balances]
		[pallet_election_provider_multi_phase, ElectionProviderMultiPhase]
		[frame_election_provider_support, ElectionProviderBench::<Runtime>]
		[pallet_identity, Identity]
		[pallet_im_online, ImOnline]
		[pallet_indices, Indices]
		[pallet_multisig, Multisig]
		[pallet_nomination_pools, NominationPoolsBench::<Runtime>]
		[pallet_offences, OffencesBench::<Runtime>]
		[pallet_preimage, Preimage]
		[pallet_proxy, Proxy]
		[pallet_recovery, Recovery]
		[pallet_scheduler, Scheduler]
		[pallet_session, SessionBench::<Runtime>]
		[pallet_staking, Staking]
		[frame_system, SystemBench::<Runtime>]
		[pallet_timestamp, Timestamp]
		[pallet_utility, Utility]
		[pallet_vesting, Vesting]
		// XCM
		// NOTE: Make sure you point to the individual modules below.
		[pallet_xcm_benchmarks::fungible, XcmBalances]
		[pallet_xcm_benchmarks::generic, XcmGeneric]
	);
}

#[cfg(not(feature = "disable-runtime-api"))]
sp_api::impl_runtime_apis! {
	impl sp_api::Core<Block> for Runtime {
		fn version() -> RuntimeVersion {
			VERSION
		}

		fn execute_block(block: Block) {
			Executive::execute_block(block);
		}

		fn initialize_block(header: &<Block as BlockT>::Header) {
			Executive::initialize_block(header)
		}
	}

	impl sp_api::Metadata<Block> for Runtime {
		fn metadata() -> OpaqueMetadata {
			OpaqueMetadata::new(Runtime::metadata().into())
		}
	}

	impl block_builder_api::BlockBuilder<Block> for Runtime {
		fn apply_extrinsic(extrinsic: <Block as BlockT>::Extrinsic) -> ApplyExtrinsicResult {
			Executive::apply_extrinsic(extrinsic)
		}

		fn finalize_block() -> <Block as BlockT>::Header {
			Executive::finalize_block()
		}

		fn inherent_extrinsics(data: inherents::InherentData) -> Vec<<Block as BlockT>::Extrinsic> {
			data.create_extrinsics()
		}

		fn check_inherents(
			block: Block,
			data: inherents::InherentData,
		) -> inherents::CheckInherentsResult {
			data.check_extrinsics(&block)
		}
	}

	impl tx_pool_api::runtime_api::TaggedTransactionQueue<Block> for Runtime {
		fn validate_transaction(
			source: TransactionSource,
			tx: <Block as BlockT>::Extrinsic,
			block_hash: <Block as BlockT>::Hash,
		) -> TransactionValidity {
			Executive::validate_transaction(source, tx, block_hash)
		}
	}

	impl offchain_primitives::OffchainWorkerApi<Block> for Runtime {
		fn offchain_worker(header: &<Block as BlockT>::Header) {
			Executive::offchain_worker(header)
		}
	}

	impl primitives::runtime_api::ParachainHost<Block, Hash, BlockNumber> for Runtime {
		fn validators() -> Vec<ValidatorId> {
			parachains_runtime_api_impl::validators::<Runtime>()
		}

		fn validator_groups() -> (Vec<Vec<ValidatorIndex>>, GroupRotationInfo<BlockNumber>) {
			parachains_runtime_api_impl::validator_groups::<Runtime>()
		}

		fn availability_cores() -> Vec<CoreState<Hash, BlockNumber>> {
			parachains_runtime_api_impl::availability_cores::<Runtime>()
		}

		fn persisted_validation_data(para_id: ParaId, assumption: OccupiedCoreAssumption)
			-> Option<PersistedValidationData<Hash, BlockNumber>> {
			parachains_runtime_api_impl::persisted_validation_data::<Runtime>(para_id, assumption)
		}

		fn assumed_validation_data(
			para_id: ParaId,
			expected_persisted_validation_data_hash: Hash,
		) -> Option<(PersistedValidationData<Hash, BlockNumber>, ValidationCodeHash)> {
			parachains_runtime_api_impl::assumed_validation_data::<Runtime>(
				para_id,
				expected_persisted_validation_data_hash,
			)
		}

		fn check_validation_outputs(
			para_id: ParaId,
			outputs: primitives::v2::CandidateCommitments,
		) -> bool {
			parachains_runtime_api_impl::check_validation_outputs::<Runtime>(para_id, outputs)
		}

		fn session_index_for_child() -> SessionIndex {
			parachains_runtime_api_impl::session_index_for_child::<Runtime>()
		}

		fn validation_code(para_id: ParaId, assumption: OccupiedCoreAssumption)
			-> Option<ValidationCode> {
			parachains_runtime_api_impl::validation_code::<Runtime>(para_id, assumption)
		}

		fn candidate_pending_availability(para_id: ParaId) -> Option<CommittedCandidateReceipt<Hash>> {
			parachains_runtime_api_impl::candidate_pending_availability::<Runtime>(para_id)
		}

		fn candidate_events() -> Vec<CandidateEvent<Hash>> {
			parachains_runtime_api_impl::candidate_events::<Runtime, _>(|ev| {
				match ev {
					Event::ParaInclusion(ev) => {
						Some(ev)
					}
					_ => None,
				}
			})
		}

		fn session_info(index: SessionIndex) -> Option<SessionInfo> {
			parachains_runtime_api_impl::session_info::<Runtime>(index)
		}

		fn dmq_contents(recipient: ParaId) -> Vec<InboundDownwardMessage<BlockNumber>> {
			parachains_runtime_api_impl::dmq_contents::<Runtime>(recipient)
		}

		fn dmq_contents_bounded(recipient: ParaId, start_page: u32, count: u32) -> Vec<InboundDownwardMessage<BlockNumber>> {
			parachains_runtime_api_impl::dmq_contents_bounded::<Runtime>(recipient, start_page, count)
		}

		fn inbound_hrmp_channels_contents(
			recipient: ParaId
		) -> BTreeMap<ParaId, Vec<InboundHrmpMessage<BlockNumber>>> {
			parachains_runtime_api_impl::inbound_hrmp_channels_contents::<Runtime>(recipient)
		}

		fn validation_code_by_hash(hash: ValidationCodeHash) -> Option<ValidationCode> {
			parachains_runtime_api_impl::validation_code_by_hash::<Runtime>(hash)
		}

		fn on_chain_votes() -> Option<ScrapedOnChainVotes<Hash>> {
			parachains_runtime_api_impl::on_chain_votes::<Runtime>()
		}

		fn submit_pvf_check_statement(
			stmt: PvfCheckStatement,
			signature: ValidatorSignature,
		) {
			parachains_runtime_api_impl::submit_pvf_check_statement::<Runtime>(stmt, signature)
		}

		fn pvfs_require_precheck() -> Vec<ValidationCodeHash> {
			parachains_runtime_api_impl::pvfs_require_precheck::<Runtime>()
		}

		fn validation_code_hash(para_id: ParaId, assumption: OccupiedCoreAssumption)
			-> Option<ValidationCodeHash>
		{
			parachains_runtime_api_impl::validation_code_hash::<Runtime>(para_id, assumption)
		}

		fn staging_get_disputes() -> Vec<(SessionIndex, CandidateHash, DisputeState<BlockNumber>)> {
			runtime_parachains::runtime_api_impl::vstaging::get_session_disputes::<Runtime>()
		}
	}

	impl beefy_primitives::BeefyApi<Block> for Runtime {
		fn validator_set() -> Option<beefy_primitives::ValidatorSet<BeefyId>> {
			// dummy implementation due to lack of BEEFY pallet.
			None
		}
	}

	impl mmr::MmrApi<Block, Hash> for Runtime {
		fn generate_proof(_leaf_index: u64)
			-> Result<(mmr::EncodableOpaqueLeaf, mmr::Proof<Hash>), mmr::Error>
		{

			Err(mmr::Error::PalletNotIncluded)
		}

		fn verify_proof(_leaf: mmr::EncodableOpaqueLeaf, _proof: mmr::Proof<Hash>)
			-> Result<(), mmr::Error>
		{

			Err(mmr::Error::PalletNotIncluded)
		}

		fn verify_proof_stateless(
			_root: Hash,
			_leaf: mmr::EncodableOpaqueLeaf,
			_proof: mmr::Proof<Hash>
		) -> Result<(), mmr::Error> {

			Err(mmr::Error::PalletNotIncluded)
		}

		fn mmr_root() -> Result<Hash, mmr::Error> {

			Err(mmr::Error::PalletNotIncluded)
		}

		fn generate_batch_proof(_leaf_indices: Vec<u64>)
			-> Result<(Vec<mmr::EncodableOpaqueLeaf>, mmr::BatchProof<Hash>), mmr::Error>
		{

			Err(mmr::Error::PalletNotIncluded)
		}

		fn verify_batch_proof(_leaves: Vec<mmr::EncodableOpaqueLeaf>, _proof: mmr::BatchProof<Hash>)
			-> Result<(), mmr::Error>
		{

			Err(mmr::Error::PalletNotIncluded)
		}

		fn verify_batch_proof_stateless(
			_root: Hash,
			_leaves: Vec<mmr::EncodableOpaqueLeaf>,
			_proof: mmr::BatchProof<Hash>
		) -> Result<(), mmr::Error> {

			Err(mmr::Error::PalletNotIncluded)
		}
	}

	impl fg_primitives::GrandpaApi<Block> for Runtime {
		fn grandpa_authorities() -> Vec<(GrandpaId, u64)> {
			Grandpa::grandpa_authorities()
		}

		fn current_set_id() -> fg_primitives::SetId {
			Grandpa::current_set_id()
		}

		fn submit_report_equivocation_unsigned_extrinsic(
			equivocation_proof: fg_primitives::EquivocationProof<
				<Block as BlockT>::Hash,
				sp_runtime::traits::NumberFor<Block>,
			>,
			key_owner_proof: fg_primitives::OpaqueKeyOwnershipProof,
		) -> Option<()> {
			let key_owner_proof = key_owner_proof.decode()?;

			Grandpa::submit_unsigned_equivocation_report(
				equivocation_proof,
				key_owner_proof,
			)
		}

		fn generate_key_ownership_proof(
			_set_id: fg_primitives::SetId,
			authority_id: fg_primitives::AuthorityId,
		) -> Option<fg_primitives::OpaqueKeyOwnershipProof> {
			use parity_scale_codec::Encode;

			Historical::prove((fg_primitives::KEY_TYPE, authority_id))
				.map(|p| p.encode())
				.map(fg_primitives::OpaqueKeyOwnershipProof::new)
		}
	}

	impl babe_primitives::BabeApi<Block> for Runtime {
		fn configuration() -> babe_primitives::BabeGenesisConfiguration {
			// The choice of `c` parameter (where `1 - c` represents the
			// probability of a slot being empty), is done in accordance to the
			// slot duration and expected target block time, for safely
			// resisting network delays of maximum two seconds.
			// <https://research.web3.foundation/en/latest/polkadot/BABE/Babe/#6-practical-results>
			babe_primitives::BabeGenesisConfiguration {
				slot_duration: Babe::slot_duration(),
				epoch_length: EpochDuration::get(),
				c: BABE_GENESIS_EPOCH_CONFIG.c,
				genesis_authorities: Babe::authorities().to_vec(),
				randomness: Babe::randomness(),
				allowed_slots: BABE_GENESIS_EPOCH_CONFIG.allowed_slots,
			}
		}

		fn current_epoch_start() -> babe_primitives::Slot {
			Babe::current_epoch_start()
		}

		fn current_epoch() -> babe_primitives::Epoch {
			Babe::current_epoch()
		}

		fn next_epoch() -> babe_primitives::Epoch {
			Babe::next_epoch()
		}

		fn generate_key_ownership_proof(
			_slot: babe_primitives::Slot,
			authority_id: babe_primitives::AuthorityId,
		) -> Option<babe_primitives::OpaqueKeyOwnershipProof> {
			use parity_scale_codec::Encode;

			Historical::prove((babe_primitives::KEY_TYPE, authority_id))
				.map(|p| p.encode())
				.map(babe_primitives::OpaqueKeyOwnershipProof::new)
		}

		fn submit_report_equivocation_unsigned_extrinsic(
			equivocation_proof: babe_primitives::EquivocationProof<<Block as BlockT>::Header>,
			key_owner_proof: babe_primitives::OpaqueKeyOwnershipProof,
		) -> Option<()> {
			let key_owner_proof = key_owner_proof.decode()?;

			Babe::submit_unsigned_equivocation_report(
				equivocation_proof,
				key_owner_proof,
			)
		}
	}

	impl authority_discovery_primitives::AuthorityDiscoveryApi<Block> for Runtime {
		fn authorities() -> Vec<AuthorityDiscoveryId> {
			parachains_runtime_api_impl::relevant_authority_ids::<Runtime>()
		}
	}

	impl sp_session::SessionKeys<Block> for Runtime {
		fn generate_session_keys(seed: Option<Vec<u8>>) -> Vec<u8> {
			SessionKeys::generate(seed)
		}

		fn decode_session_keys(
			encoded: Vec<u8>,
		) -> Option<Vec<(Vec<u8>, sp_core::crypto::KeyTypeId)>> {
			SessionKeys::decode_into_raw_public_keys(&encoded)
		}
	}

	impl frame_system_rpc_runtime_api::AccountNonceApi<Block, AccountId, Nonce> for Runtime {
		fn account_nonce(account: AccountId) -> Nonce {
			System::account_nonce(account)
		}
	}

	impl pallet_transaction_payment_rpc_runtime_api::TransactionPaymentApi<
		Block,
		Balance,
	> for Runtime {
		fn query_info(uxt: <Block as BlockT>::Extrinsic, len: u32) -> RuntimeDispatchInfo<Balance> {
			TransactionPayment::query_info(uxt, len)
		}
		fn query_fee_details(uxt: <Block as BlockT>::Extrinsic, len: u32) -> FeeDetails<Balance> {
			TransactionPayment::query_fee_details(uxt, len)
		}
	}

	impl pallet_transaction_payment_rpc_runtime_api::TransactionPaymentCallApi<Block, Balance, Call>
		for Runtime
	{
		fn query_call_info(call: Call, len: u32) -> RuntimeDispatchInfo<Balance> {
			TransactionPayment::query_call_info(call, len)
		}
		fn query_call_fee_details(call: Call, len: u32) -> FeeDetails<Balance> {
			TransactionPayment::query_call_fee_details(call, len)
		}
	}

	impl pallet_nomination_pools_runtime_api::NominationPoolsApi<
		Block,
		AccountId,
		Balance,
	> for Runtime {
		fn pending_rewards(member: AccountId) -> Balance {
			NominationPools::pending_rewards(member)
		}
	}

	#[cfg(feature = "try-runtime")]
	impl frame_try_runtime::TryRuntime<Block> for Runtime {
		fn on_runtime_upgrade() -> (frame_support::weights::Weight, frame_support::weights::Weight) {
			log::info!("try-runtime::on_runtime_upgrade westend.");
			let weight = Executive::try_runtime_upgrade().unwrap();
			(weight, BlockWeights::get().max_block)
		}
		fn execute_block_no_check(block: Block) -> frame_support::weights::Weight {
			Executive::execute_block_no_check(block)
		}
	}

	#[cfg(feature = "runtime-benchmarks")]
	impl frame_benchmarking::Benchmark<Block> for Runtime {
		fn benchmark_metadata(extra: bool) -> (
			Vec<frame_benchmarking::BenchmarkList>,
			Vec<frame_support::traits::StorageInfo>,
		) {
			use frame_benchmarking::{Benchmarking, BenchmarkList};
			use frame_support::traits::StorageInfoTrait;

			use pallet_session_benchmarking::Pallet as SessionBench;
			use pallet_offences_benchmarking::Pallet as OffencesBench;
			use pallet_election_provider_support_benchmarking::Pallet as ElectionProviderBench;
			use frame_system_benchmarking::Pallet as SystemBench;
			use pallet_nomination_pools_benchmarking::Pallet as NominationPoolsBench;

			type XcmBalances = pallet_xcm_benchmarks::fungible::Pallet::<Runtime>;
			type XcmGeneric = pallet_xcm_benchmarks::generic::Pallet::<Runtime>;

			let mut list = Vec::<BenchmarkList>::new();
			list_benchmarks!(list, extra);

			let storage_info = AllPalletsWithSystem::storage_info();
			return (list, storage_info)
		}

		fn dispatch_benchmark(
			config: frame_benchmarking::BenchmarkConfig,
		) -> Result<
			Vec<frame_benchmarking::BenchmarkBatch>,
			sp_runtime::RuntimeString,
		> {
			use frame_benchmarking::{Benchmarking, BenchmarkBatch, TrackedStorageKey, BenchmarkError};
			// Trying to add benchmarks directly to some pallets caused cyclic dependency issues.
			// To get around that, we separated the benchmarks into its own crate.
			use pallet_session_benchmarking::Pallet as SessionBench;
			use pallet_offences_benchmarking::Pallet as OffencesBench;
			use pallet_election_provider_support_benchmarking::Pallet as ElectionProviderBench;
			use frame_system_benchmarking::Pallet as SystemBench;
			use pallet_nomination_pools_benchmarking::Pallet as NominationPoolsBench;

			impl pallet_session_benchmarking::Config for Runtime {}
			impl pallet_offences_benchmarking::Config for Runtime {}
			impl pallet_election_provider_support_benchmarking::Config for Runtime {}
			impl frame_system_benchmarking::Config for Runtime {}
			impl pallet_nomination_pools_benchmarking::Config for Runtime {}

			use xcm::latest::{
				AssetId::*, Fungibility::*, Junctions::*, MultiAsset, MultiAssets, MultiLocation,
				Response,
			};
			use xcm_config::{Westmint, WndLocation};

			impl pallet_xcm_benchmarks::Config for Runtime {
				type XcmConfig = xcm_config::XcmConfig;
				type AccountIdConverter = xcm_config::LocationConverter;
				fn valid_destination() -> Result<MultiLocation, BenchmarkError> {
					Ok(Westmint::get())
				}
				fn worst_case_holding() -> MultiAssets {
					// Westend only knows about WND.
					vec![MultiAsset{
						id: Concrete(WndLocation::get()),
						fun: Fungible(1_000_000 * UNITS),
					}].into()
				}
			}

			parameter_types! {
				pub const TrustedTeleporter: Option<(MultiLocation, MultiAsset)> = Some((
					Westmint::get(),
					MultiAsset { fun: Fungible(1 * UNITS), id: Concrete(WndLocation::get()) },
				));
				pub const TrustedReserve: Option<(MultiLocation, MultiAsset)> = Some((
					Westmint::get(),
					MultiAsset { fun: Fungible(1 * UNITS), id: Concrete(WndLocation::get()) },
				));
			}

			impl pallet_xcm_benchmarks::fungible::Config for Runtime {
				type TransactAsset = Balances;

				type CheckedAccount = xcm_config::CheckAccount;
				type TrustedTeleporter = TrustedTeleporter;
				type TrustedReserve = TrustedReserve;

				fn get_multi_asset() -> MultiAsset {
					MultiAsset {
						id: Concrete(WndLocation::get()),
						fun: Fungible(1 * UNITS),
					}
				}
			}

			impl pallet_xcm_benchmarks::generic::Config for Runtime {
				type Call = Call;

				fn worst_case_response() -> (u64, Response) {
					(0u64, Response::Version(Default::default()))
				}

				fn transact_origin() -> Result<MultiLocation, BenchmarkError> {
					Ok(Westmint::get())
				}

				fn subscribe_origin() -> Result<MultiLocation, BenchmarkError> {
					Ok(Westmint::get())
				}

				fn claimable_asset() -> Result<(MultiLocation, MultiLocation, MultiAssets), BenchmarkError> {
					let origin = Westmint::get();
					let assets: MultiAssets = (Concrete(WndLocation::get()), 1_000 * UNITS).into();
					let ticket = MultiLocation { parents: 0, interior: Here };
					Ok((origin, ticket, assets))
				}
			}

			type XcmBalances = pallet_xcm_benchmarks::fungible::Pallet::<Runtime>;
			type XcmGeneric = pallet_xcm_benchmarks::generic::Pallet::<Runtime>;

			let whitelist: Vec<TrackedStorageKey> = vec![
				// Block Number
				hex_literal::hex!("26aa394eea5630e07c48ae0c9558cef702a5c1b19ab7a04f536c519aca4983ac").to_vec().into(),
				// Total Issuance
				hex_literal::hex!("c2261276cc9d1f8598ea4b6a74b15c2f57c875e4cff74148e4628f264b974c80").to_vec().into(),
				// Execution Phase
				hex_literal::hex!("26aa394eea5630e07c48ae0c9558cef7ff553b5a9862a516939d82b3d3d8661a").to_vec().into(),
				// Event Count
				hex_literal::hex!("26aa394eea5630e07c48ae0c9558cef70a98fdbe9ce6c55837576c60c7af3850").to_vec().into(),
				// System Events
				hex_literal::hex!("26aa394eea5630e07c48ae0c9558cef780d41e5e16056765bc8461851072c9d7").to_vec().into(),
				// Treasury Account
				hex_literal::hex!("26aa394eea5630e07c48ae0c9558cef7b99d880ec681799c0cf30e8886371da95ecffd7b6c0f78751baa9d281e0bfa3a6d6f646c70792f74727372790000000000000000000000000000000000000000").to_vec().into(),
				// Dmp DownwardMessageQueueHeads
				hex_literal::hex!("63f78c98723ddc9073523ef3beefda0c4d7fefc408aac59dbfe80a72ac8e3ce5").to_vec().into(),
				// Dmp DownwardMessageQueues
				hex_literal::hex!("63f78c98723ddc9073523ef3beefda0ca95dac46c07a40d91506e7637ec4ba57").to_vec().into(),
				// Configuration ActiveConfig
				hex_literal::hex!("06de3d8a54d27e44a9d5ce189618f22db4b49d95320d9021994c850f25b8e385").to_vec().into(),
				// The transactional storage limit.
				hex_literal::hex!("3a7472616e73616374696f6e5f6c6576656c3a").to_vec().into(),
			];

			let mut batches = Vec::<BenchmarkBatch>::new();
			let params = (&config, &whitelist);

			add_benchmarks!(params, batches);

			Ok(batches)
		}
	}
}

<<<<<<< HEAD
pub struct DmpStorageMigration;
impl OnRuntimeUpgrade for DmpStorageMigration {
	fn on_runtime_upgrade() -> frame_support::weights::Weight {
		runtime_parachains::dmp::migration::v1::migrate::<Runtime>()
	}

	#[cfg(feature = "try-runtime")]
	fn pre_upgrade() -> Result<(), &'static str> {
		runtime_parachains::dmp::migration::v1::pre_migrate::<Runtime>()
	}

	#[cfg(feature = "try-runtime")]
	fn post_upgrade() -> Result<(), &'static str> {
		runtime_parachains::dmp::migration::v1::post_migrate::<Runtime>()
=======
#[cfg(all(test, feature = "try-runtime"))]
mod remote_tests {
	use super::*;
	use frame_try_runtime::runtime_decl_for_TryRuntime::TryRuntime;
	use remote_externalities::{
		Builder, Mode, OfflineConfig, OnlineConfig, SnapshotConfig, Transport,
	};
	use std::env::var;

	#[tokio::test]
	async fn run_migrations() {
		sp_tracing::try_init_simple();
		let transport: Transport =
			var("WS").unwrap_or("wss://westend-rpc.polkadot.io:443".to_string()).into();
		let maybe_state_snapshot: Option<SnapshotConfig> = var("SNAP").map(|s| s.into()).ok();
		let mut ext = Builder::<Block>::default()
			.mode(if let Some(state_snapshot) = maybe_state_snapshot {
				Mode::OfflineOrElseOnline(
					OfflineConfig { state_snapshot: state_snapshot.clone() },
					OnlineConfig {
						transport,
						state_snapshot: Some(state_snapshot),
						..Default::default()
					},
				)
			} else {
				Mode::Online(OnlineConfig { transport, ..Default::default() })
			})
			.build()
			.await
			.unwrap();
		ext.execute_with(|| Runtime::on_runtime_upgrade());
>>>>>>> b8c957d3
	}
}<|MERGE_RESOLUTION|>--- conflicted
+++ resolved
@@ -1750,22 +1750,6 @@
 	}
 }
 
-<<<<<<< HEAD
-pub struct DmpStorageMigration;
-impl OnRuntimeUpgrade for DmpStorageMigration {
-	fn on_runtime_upgrade() -> frame_support::weights::Weight {
-		runtime_parachains::dmp::migration::v1::migrate::<Runtime>()
-	}
-
-	#[cfg(feature = "try-runtime")]
-	fn pre_upgrade() -> Result<(), &'static str> {
-		runtime_parachains::dmp::migration::v1::pre_migrate::<Runtime>()
-	}
-
-	#[cfg(feature = "try-runtime")]
-	fn post_upgrade() -> Result<(), &'static str> {
-		runtime_parachains::dmp::migration::v1::post_migrate::<Runtime>()
-=======
 #[cfg(all(test, feature = "try-runtime"))]
 mod remote_tests {
 	use super::*;
@@ -1798,6 +1782,22 @@
 			.await
 			.unwrap();
 		ext.execute_with(|| Runtime::on_runtime_upgrade());
->>>>>>> b8c957d3
+	}
+}
+
+pub struct DmpStorageMigration;
+impl OnRuntimeUpgrade for DmpStorageMigration {
+	fn on_runtime_upgrade() -> frame_support::weights::Weight {
+		runtime_parachains::dmp::migration::v1::migrate::<Runtime>()
+	}
+
+	#[cfg(feature = "try-runtime")]
+	fn pre_upgrade() -> Result<(), &'static str> {
+		runtime_parachains::dmp::migration::v1::pre_migrate::<Runtime>()
+	}
+
+	#[cfg(feature = "try-runtime")]
+	fn post_upgrade() -> Result<(), &'static str> {
+		runtime_parachains::dmp::migration::v1::post_migrate::<Runtime>()
 	}
 }