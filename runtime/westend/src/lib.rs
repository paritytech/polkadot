--- conflicted
+++ resolved
@@ -82,13 +82,8 @@
 	spec_name: create_runtime_str!("westend"),
 	impl_name: create_runtime_str!("parity-westend"),
 	authoring_version: 2,
-<<<<<<< HEAD
-	spec_version: 11,
-	impl_version: 1,
-=======
-	spec_version: 2000,
+	spec_version: 20,
 	impl_version: 0,
->>>>>>> 42f391c3
 	apis: RUNTIME_API_VERSIONS,
 	transaction_version: 1,
 };
