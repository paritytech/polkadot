--- conflicted
+++ resolved
@@ -1326,11 +1326,10 @@
 	}
 
 	/// Unreleased migrations. Add new ones here:
-<<<<<<< HEAD
-	pub type Unreleased = (parachains_scheduler::migration::v1::MigrateToV1<Runtime>,);
-=======
-	pub type Unreleased = (pallet_im_online::migration::v1::Migration<Runtime>,);
->>>>>>> ee493294
+	pub type Unreleased = (
+		pallet_im_online::migration::v1::Migration<Runtime>,
+		parachains_scheduler::migration::v1::MigrateToV1<Runtime>,
+	);
 }
 
 /// Helpers to configure all migrations.
