--- conflicted
+++ resolved
@@ -1170,17 +1170,8 @@
 	Block,
 	frame_system::ChainContext<Runtime>,
 	Runtime,
-<<<<<<< HEAD
 	AllPalletsWithSystemFlat,
-	(
-		RenameBagsListToVoterList,
-		pallet_bags_list::migrations::AddScore<Runtime>,
-		pallet_nomination_pools::migration::v1::MigrateToV1<Runtime>,
-	),
-=======
-	AllPalletsWithSystem,
 	(),
->>>>>>> 566a403b
 >;
 /// The payload being signed in transactions.
 pub type SignedPayload = generic::SignedPayload<Call, SignedExtra>;
@@ -1583,13 +1574,20 @@
 
 	#[cfg(feature = "try-runtime")]
 	impl frame_try_runtime::TryRuntime<Block> for Runtime {
-		fn on_runtime_upgrade() -> (frame_support::weights::Weight, frame_support::weights::Weight) {
+		fn on_runtime_upgrade() -> (Weight, Weight) {
 			log::info!("try-runtime::on_runtime_upgrade westend.");
 			let weight = Executive::try_runtime_upgrade().unwrap();
-			(weight, BlockWeights::get().max_block)
-		}
-		fn execute_block_no_check(block: Block) -> frame_support::weights::Weight {
-			Executive::execute_block_no_check(block)
+			(weight, RuntimeBlockWeights::get().max_block)
+		}
+
+		fn execute_block(block: Block, state_root_check: bool, sanity_checks: frame_try_runtime::SanityCheckTargets) -> Weight {
+			log::info!(
+				target: "node-runtime", "try-runtime: executing block {:?} / root checks: {:?} / sanity-checks: {:?}",
+				block.header.hash(),
+				state_root_check,
+				sanity_checks,
+			);
+			Executive::try_execute_block(block, state_root_check, sanity_checks)
 		}
 	}
 
