// Copyright 2017-2020 Parity Technologies (UK) Ltd.
// This file is part of Polkadot.

// Polkadot is free software: you can redistribute it and/or modify
// it under the terms of the GNU General Public License as published by
// the Free Software Foundation, either version 3 of the License, or
// (at your option) any later version.

// Polkadot is distributed in the hope that it will be useful,
// but WITHOUT ANY WARRANTY; without even the implied warranty of
// MERCHANTABILITY or FITNESS FOR A PARTICULAR PURPOSE.  See the
// GNU General Public License for more details.

// You should have received a copy of the GNU General Public License
// along with Polkadot.  If not, see <http://www.gnu.org/licenses/>.

//! The Polkadot runtime. This can be compiled with `#[no_std]`, ready for Wasm.

#![cfg_attr(not(feature = "std"), no_std)]
// `construct_runtime!` does a lot of recursion and requires us to increase the limit to 256.
#![recursion_limit = "256"]

use pallet_transaction_payment::CurrencyAdapter;
use parity_scale_codec::{Decode, Encode, MaxEncodedLen};
use primitives::v1::{
	AccountId, AccountIndex, Balance, BlockNumber, CandidateEvent, CommittedCandidateReceipt,
	CoreState, GroupRotationInfo, Hash, Id as ParaId, InboundDownwardMessage, InboundHrmpMessage,
	Moment, Nonce, OccupiedCoreAssumption, PersistedValidationData, SessionInfo, Signature,
	ValidationCode, ValidationCodeHash, ValidatorId, ValidatorIndex,
};
use runtime_common::{
	auctions, crowdloan, impls::ToAuthor, paras_registrar, paras_sudo_wrapper, slots, xcm_sender,
	BlockHashCount, BlockLength, BlockWeights, CurrencyToVote, OffchainSolutionLengthLimit,
	OffchainSolutionWeightLimit, RocksDbWeight, SlowAdjustingFeeUpdate,
};
use sp_std::{collections::btree_map::BTreeMap, prelude::*};

use runtime_parachains::{
	configuration as parachains_configuration, dmp as parachains_dmp, hrmp as parachains_hrmp,
	inclusion as parachains_inclusion, initializer as parachains_initializer,
	origin as parachains_origin, paras as parachains_paras,
	paras_inherent as parachains_paras_inherent, reward_points as parachains_reward_points,
	runtime_api_impl::v1 as parachains_runtime_api_impl, scheduler as parachains_scheduler,
	session_info as parachains_session_info, shared as parachains_shared, ump as parachains_ump,
};

use xcm::latest::prelude::*;
use xcm_builder::{
	AccountId32Aliases, AllowTopLevelPaidExecutionFrom, AllowUnpaidExecutionFrom,
	ChildParachainAsNative, ChildParachainConvertsVia, ChildSystemParachainAsSuperuser,
	CurrencyAdapter as XcmCurrencyAdapter, FixedWeightBounds, IsChildSystemParachain, IsConcrete,
	LocationInverter, SignedAccountId32AsNative, SignedToAccountId32, SovereignSignedViaLocation,
	TakeWeightCredit, UsingComponents,
};
use xcm_executor::XcmExecutor;

use authority_discovery_primitives::AuthorityId as AuthorityDiscoveryId;
use beefy_primitives::crypto::AuthorityId as BeefyId;
use frame_support::{
	construct_runtime, parameter_types,
	traits::{Contains, Everything, InstanceFilter, KeyOwnerProofSystem, Nothing},
	weights::Weight,
	PalletId, RuntimeDebug,
};
use frame_system::EnsureRoot;
use pallet_grandpa::{fg_primitives, AuthorityId as GrandpaId};
use pallet_im_online::sr25519::AuthorityId as ImOnlineId;
use pallet_mmr_primitives as mmr;
use pallet_session::historical as session_historical;
use pallet_transaction_payment::{FeeDetails, RuntimeDispatchInfo};
use sp_core::OpaqueMetadata;
use sp_runtime::{
	create_runtime_str,
	curve::PiecewiseLinear,
	generic, impl_opaque_keys,
	traits::{
		AccountIdLookup, BlakeTwo256, Block as BlockT, ConvertInto, Extrinsic as ExtrinsicT,
		OpaqueKeys, SaturatedConversion, Verify,
	},
	transaction_validity::{TransactionPriority, TransactionSource, TransactionValidity},
	ApplyExtrinsicResult, KeyTypeId, Perbill,
};
use sp_staking::SessionIndex;
#[cfg(any(feature = "std", test))]
use sp_version::NativeVersion;
use sp_version::RuntimeVersion;

pub use pallet_balances::Call as BalancesCall;
pub use pallet_election_provider_multi_phase::Call as EPMCall;
#[cfg(feature = "std")]
pub use pallet_staking::StakerStatus;
pub use pallet_timestamp::Call as TimestampCall;
#[cfg(any(feature = "std", test))]
pub use sp_runtime::BuildStorage;

/// Constant values used within the runtime.
pub mod constants;
use constants::{currency::*, fee::*, time::*};

// Weights used in the runtime
mod weights;

#[cfg(test)]
mod tests;

// Make the WASM binary available.
#[cfg(feature = "std")]
include!(concat!(env!("OUT_DIR"), "/wasm_binary.rs"));

/// Runtime version (Westend).
pub const VERSION: RuntimeVersion = RuntimeVersion {
	spec_name: create_runtime_str!("westend"),
	impl_name: create_runtime_str!("parity-westend"),
	authoring_version: 2,
	spec_version: 9100,
	impl_version: 0,
	#[cfg(not(feature = "disable-runtime-api"))]
	apis: RUNTIME_API_VERSIONS,
	#[cfg(feature = "disable-runtime-api")]
	apis: version::create_apis_vec![[]],
	transaction_version: 5,
};

/// The BABE epoch configuration at genesis.
pub const BABE_GENESIS_EPOCH_CONFIG: babe_primitives::BabeEpochConfiguration =
	babe_primitives::BabeEpochConfiguration {
		c: PRIMARY_PROBABILITY,
		allowed_slots: babe_primitives::AllowedSlots::PrimaryAndSecondaryVRFSlots,
	};

/// Native version.
#[cfg(any(feature = "std", test))]
pub fn native_version() -> NativeVersion {
	NativeVersion { runtime_version: VERSION, can_author_with: Default::default() }
}

/// Allow everything.
pub struct BaseFilter;
impl Contains<Call> for BaseFilter {
	fn contains(_: &Call) -> bool {
		true
	}
}

parameter_types! {
	pub const Version: RuntimeVersion = VERSION;
	pub const SS58Prefix: u8 = 42;
}

impl frame_system::Config for Runtime {
	type BaseCallFilter = BaseFilter;
	type BlockWeights = BlockWeights;
	type BlockLength = BlockLength;
	type Origin = Origin;
	type Call = Call;
	type Index = Nonce;
	type BlockNumber = BlockNumber;
	type Hash = Hash;
	type Hashing = BlakeTwo256;
	type AccountId = AccountId;
	type Lookup = AccountIdLookup<AccountId, ()>;
	type Header = generic::Header<BlockNumber, BlakeTwo256>;
	type Event = Event;
	type BlockHashCount = BlockHashCount;
	type DbWeight = RocksDbWeight;
	type Version = Version;
	type PalletInfo = PalletInfo;
	type AccountData = pallet_balances::AccountData<Balance>;
	type OnNewAccount = ();
	type OnKilledAccount = ();
	type SystemWeightInfo = weights::frame_system::WeightInfo<Runtime>;
	type SS58Prefix = SS58Prefix;
	type OnSetCode = ();
}

parameter_types! {
	pub MaximumSchedulerWeight: Weight = Perbill::from_percent(80) *
		BlockWeights::get().max_block;
	pub const MaxScheduledPerBlock: u32 = 50;
}

impl pallet_scheduler::Config for Runtime {
	type Event = Event;
	type Origin = Origin;
	type PalletsOrigin = OriginCaller;
	type Call = Call;
	type MaximumWeight = MaximumSchedulerWeight;
	type ScheduleOrigin = EnsureRoot<AccountId>;
	type MaxScheduledPerBlock = MaxScheduledPerBlock;
	type WeightInfo = weights::pallet_scheduler::WeightInfo<Runtime>;
}

parameter_types! {
	pub const EpochDuration: u64 = EPOCH_DURATION_IN_SLOTS as u64;
	pub const ExpectedBlockTime: Moment = MILLISECS_PER_BLOCK;
	pub const ReportLongevity: u64 =
		BondingDuration::get() as u64 * SessionsPerEra::get() as u64 * EpochDuration::get();
}

impl pallet_babe::Config for Runtime {
	type EpochDuration = EpochDuration;
	type ExpectedBlockTime = ExpectedBlockTime;

	// session module is the trigger
	type EpochChangeTrigger = pallet_babe::ExternalTrigger;

	type DisabledValidators = Session;

	type KeyOwnerProofSystem = Historical;

	type KeyOwnerProof = <Self::KeyOwnerProofSystem as KeyOwnerProofSystem<(
		KeyTypeId,
		pallet_babe::AuthorityId,
	)>>::Proof;

	type KeyOwnerIdentification = <Self::KeyOwnerProofSystem as KeyOwnerProofSystem<(
		KeyTypeId,
		pallet_babe::AuthorityId,
	)>>::IdentificationTuple;

	type HandleEquivocation =
		pallet_babe::EquivocationHandler<Self::KeyOwnerIdentification, Offences, ReportLongevity>;

	type WeightInfo = ();
}

parameter_types! {
	pub const IndexDeposit: Balance = 100 * CENTS;
}

impl pallet_indices::Config for Runtime {
	type AccountIndex = AccountIndex;
	type Currency = Balances;
	type Deposit = IndexDeposit;
	type Event = Event;
	type WeightInfo = weights::pallet_indices::WeightInfo<Runtime>;
}

parameter_types! {
	pub const ExistentialDeposit: Balance = 1 * CENTS;
	pub const MaxLocks: u32 = 50;
	pub const MaxReserves: u32 = 50;
}

impl pallet_balances::Config for Runtime {
	type Balance = Balance;
	type DustRemoval = ();
	type Event = Event;
	type ExistentialDeposit = ExistentialDeposit;
	type AccountStore = System;
	type MaxLocks = MaxLocks;
	type MaxReserves = MaxReserves;
	type ReserveIdentifier = [u8; 8];
	type WeightInfo = weights::pallet_balances::WeightInfo<Runtime>;
}

parameter_types! {
	pub const TransactionByteFee: Balance = 10 * MILLICENTS;
}

impl pallet_transaction_payment::Config for Runtime {
	type OnChargeTransaction = CurrencyAdapter<Balances, ToAuthor<Runtime>>;
	type TransactionByteFee = TransactionByteFee;
	type WeightToFee = WeightToFee;
	type FeeMultiplierUpdate = SlowAdjustingFeeUpdate<Self>;
}

parameter_types! {
	pub const MinimumPeriod: u64 = SLOT_DURATION / 2;
}
impl pallet_timestamp::Config for Runtime {
	type Moment = u64;
	type OnTimestampSet = Babe;
	type MinimumPeriod = MinimumPeriod;
	type WeightInfo = weights::pallet_timestamp::WeightInfo<Runtime>;
}

parameter_types! {
	pub const UncleGenerations: u32 = 0;
}

impl pallet_authorship::Config for Runtime {
	type FindAuthor = pallet_session::FindAccountFromAuthorIndex<Self, Babe>;
	type UncleGenerations = UncleGenerations;
	type FilterUncle = ();
	type EventHandler = (Staking, ImOnline);
}

parameter_types! {
	pub const Period: BlockNumber = 10 * MINUTES;
	pub const Offset: BlockNumber = 0;
}

impl_opaque_keys! {
	pub struct SessionKeys {
		pub grandpa: Grandpa,
		pub babe: Babe,
		pub im_online: ImOnline,
		pub para_validator: Initializer,
		pub para_assignment: ParaSessionInfo,
		pub authority_discovery: AuthorityDiscovery,
	}
}

parameter_types! {
	pub const DisabledValidatorsThreshold: Perbill = Perbill::from_percent(17);
}

impl pallet_session::Config for Runtime {
	type Event = Event;
	type ValidatorId = AccountId;
	type ValidatorIdOf = pallet_staking::StashOf<Self>;
	type ShouldEndSession = Babe;
	type NextSessionRotation = Babe;
	type SessionManager = pallet_session::historical::NoteHistoricalRoot<Self, Staking>;
	type SessionHandler = <SessionKeys as OpaqueKeys>::KeyTypeIdProviders;
	type Keys = SessionKeys;
	type DisabledValidatorsThreshold = DisabledValidatorsThreshold;
	type WeightInfo = weights::pallet_session::WeightInfo<Runtime>;
}

impl pallet_session::historical::Config for Runtime {
	type FullIdentification = pallet_staking::Exposure<AccountId, Balance>;
	type FullIdentificationOf = pallet_staking::ExposureOf<Runtime>;
}

parameter_types! {
	// phase durations. 1/4 of the last session for each.
	pub const SignedPhase: u32 = EPOCH_DURATION_IN_SLOTS / 4;
	pub const UnsignedPhase: u32 = EPOCH_DURATION_IN_SLOTS / 4;

	// signed config
	pub const SignedMaxSubmissions: u32 = 128;
	pub const SignedDepositBase: Balance = deposit(2, 0);
	pub const SignedDepositByte: Balance = deposit(0, 10) / 1024;
	// Each good submission will get 1 WND as reward
	pub SignedRewardBase: Balance = 1 * UNITS;
	// fallback: emergency phase.
	pub const Fallback: pallet_election_provider_multi_phase::FallbackStrategy =
		pallet_election_provider_multi_phase::FallbackStrategy::Nothing;

	pub SolutionImprovementThreshold: Perbill = Perbill::from_rational(5u32, 10_000);

	// miner configs
	pub OffchainRepeat: BlockNumber = 5;
}

sp_npos_elections::generate_solution_type!(
	#[compact]
	pub struct NposCompactSolution16::<
		VoterIndex = u32,
		TargetIndex = u16,
		Accuracy = sp_runtime::PerU16,
	>(16)
);

impl pallet_election_provider_multi_phase::Config for Runtime {
	type Event = Event;
	type Currency = Balances;
	type EstimateCallFee = TransactionPayment;
	type SignedPhase = SignedPhase;
	type UnsignedPhase = UnsignedPhase;
	type SignedMaxSubmissions = SignedMaxSubmissions;
	type SignedRewardBase = SignedRewardBase;
	type SignedDepositBase = SignedDepositBase;
	type SignedDepositByte = SignedDepositByte;
	type SignedDepositWeight = ();
	type SignedMaxWeight = Self::MinerMaxWeight;
	type SlashHandler = (); // burn slashes
	type RewardHandler = (); // nothing to do upon rewards
	type SolutionImprovementThreshold = SolutionImprovementThreshold;
	type MinerMaxWeight = OffchainSolutionWeightLimit; // For now use the one from staking.
	type MinerMaxLength = OffchainSolutionLengthLimit;
	type OffchainRepeat = OffchainRepeat;
	type MinerTxPriority = NposSolutionPriority;
	type DataProvider = Staking;
	type OnChainAccuracy = Perbill;
	type Solution = NposCompactSolution16;
	type Fallback = Fallback;
	type Solver = frame_election_provider_support::SequentialPhragmen<
		AccountId,
		pallet_election_provider_multi_phase::SolutionAccuracyOf<Runtime>,
		runtime_common::elections::OffchainRandomBalancing,
	>;
	type BenchmarkingConfig = runtime_common::elections::BenchmarkConfig;
	type ForceOrigin = EnsureRoot<AccountId>;
	type WeightInfo = weights::pallet_election_provider_multi_phase::WeightInfo<Runtime>;
}

pallet_staking_reward_curve::build! {
	const REWARD_CURVE: PiecewiseLinear<'static> = curve!(
		min_inflation: 0_025_000,
		max_inflation: 0_100_000,
		ideal_stake: 0_500_000,
		falloff: 0_050_000,
		max_piece_count: 40,
		test_precision: 0_005_000,
	);
}

parameter_types! {
	// Six sessions in an era (6 hours).
	pub const SessionsPerEra: SessionIndex = 6;
	// 28 eras for unbonding (7 days).
	pub const BondingDuration: pallet_staking::EraIndex = 28;
	// 27 eras in which slashes can be cancelled (slightly less than 7 days).
	pub const SlashDeferDuration: pallet_staking::EraIndex = 27;
	pub const RewardCurve: &'static PiecewiseLinear<'static> = &REWARD_CURVE;
	pub const MaxNominatorRewardedPerValidator: u32 = 64;
}

impl pallet_staking::Config for Runtime {
	const MAX_NOMINATIONS: u32 =
		<NposCompactSolution16 as sp_npos_elections::NposSolution>::LIMIT as u32;
	type Currency = Balances;
	type UnixTime = Timestamp;
	type CurrencyToVote = CurrencyToVote;
	type RewardRemainder = ();
	type Event = Event;
	type Slash = ();
	type Reward = ();
	type SessionsPerEra = SessionsPerEra;
	type BondingDuration = BondingDuration;
	type SlashDeferDuration = SlashDeferDuration;
	// A majority of the council can cancel the slash.
	type SlashCancelOrigin = EnsureRoot<AccountId>;
	type SessionInterface = Self;
	type EraPayout = pallet_staking::ConvertCurve<RewardCurve>;
	type MaxNominatorRewardedPerValidator = MaxNominatorRewardedPerValidator;
	type NextNewSession = Session;
	type ElectionProvider = ElectionProviderMultiPhase;
	type GenesisElectionProvider =
		frame_election_provider_support::onchain::OnChainSequentialPhragmen<
			pallet_election_provider_multi_phase::OnChainConfig<Self>,
		>;
	type WeightInfo = weights::pallet_staking::WeightInfo<Runtime>;
}

parameter_types! {
	pub const LaunchPeriod: BlockNumber = 7 * DAYS;
	pub const VotingPeriod: BlockNumber = 7 * DAYS;
	pub const FastTrackVotingPeriod: BlockNumber = 3 * HOURS;
	pub const MinimumDeposit: Balance = 100 * CENTS;
	pub const EnactmentPeriod: BlockNumber = 8 * DAYS;
	pub const CooloffPeriod: BlockNumber = 7 * DAYS;
	// One cent: $10,000 / MB
	pub const PreimageByteDeposit: Balance = 10 * MILLICENTS;
	pub const InstantAllowed: bool = true;
	pub const MaxAuthorities: u32 = 100_000;
}

impl pallet_offences::Config for Runtime {
	type Event = Event;
	type IdentificationTuple = pallet_session::historical::IdentificationTuple<Self>;
	type OnOffenceHandler = Staking;
}

impl pallet_authority_discovery::Config for Runtime {
	type MaxAuthorities = MaxAuthorities;
}

parameter_types! {
	pub const NposSolutionPriority: TransactionPriority = TransactionPriority::max_value() / 2;
	pub const ImOnlineUnsignedPriority: TransactionPriority = TransactionPriority::max_value();
}

impl pallet_im_online::Config for Runtime {
	type AuthorityId = ImOnlineId;
	type Event = Event;
	type ValidatorSet = Historical;
	type NextSessionRotation = Babe;
	type ReportUnresponsiveness = Offences;
	type UnsignedPriority = ImOnlineUnsignedPriority;
	type WeightInfo = weights::pallet_im_online::WeightInfo<Runtime>;
}

impl pallet_grandpa::Config for Runtime {
	type Event = Event;
	type Call = Call;

	type KeyOwnerProofSystem = Historical;

	type KeyOwnerProof =
		<Self::KeyOwnerProofSystem as KeyOwnerProofSystem<(KeyTypeId, GrandpaId)>>::Proof;

	type KeyOwnerIdentification = <Self::KeyOwnerProofSystem as KeyOwnerProofSystem<(
		KeyTypeId,
		GrandpaId,
	)>>::IdentificationTuple;

	type HandleEquivocation = pallet_grandpa::EquivocationHandler<
		Self::KeyOwnerIdentification,
		Offences,
		ReportLongevity,
	>;

	type WeightInfo = ();
}

/// Submits a transaction with the node's public and signature type. Adheres to the signed extension
/// format of the chain.
impl<LocalCall> frame_system::offchain::CreateSignedTransaction<LocalCall> for Runtime
where
	Call: From<LocalCall>,
{
	fn create_transaction<C: frame_system::offchain::AppCrypto<Self::Public, Self::Signature>>(
		call: Call,
		public: <Signature as Verify>::Signer,
		account: AccountId,
		nonce: <Runtime as frame_system::Config>::Index,
	) -> Option<(Call, <UncheckedExtrinsic as ExtrinsicT>::SignaturePayload)> {
		use sp_runtime::traits::StaticLookup;
		// take the biggest period possible.
		let period =
			BlockHashCount::get().checked_next_power_of_two().map(|c| c / 2).unwrap_or(2) as u64;

		let current_block = System::block_number()
			.saturated_into::<u64>()
			// The `System::block_number` is initialized with `n+1`,
			// so the actual block number is `n`.
			.saturating_sub(1);
		let tip = 0;
		let extra: SignedExtra = (
			frame_system::CheckSpecVersion::<Runtime>::new(),
			frame_system::CheckTxVersion::<Runtime>::new(),
			frame_system::CheckGenesis::<Runtime>::new(),
			frame_system::CheckMortality::<Runtime>::from(generic::Era::mortal(
				period,
				current_block,
			)),
			frame_system::CheckNonce::<Runtime>::from(nonce),
			frame_system::CheckWeight::<Runtime>::new(),
			pallet_transaction_payment::ChargeTransactionPayment::<Runtime>::from(tip),
		);
		let raw_payload = SignedPayload::new(call, extra)
			.map_err(|e| {
				log::warn!("Unable to create signed payload: {:?}", e);
			})
			.ok()?;
		let signature = raw_payload.using_encoded(|payload| C::sign(payload, public))?;
		let (call, extra, _) = raw_payload.deconstruct();
		let address = <Runtime as frame_system::Config>::Lookup::unlookup(account);
		Some((call, (address, signature, extra)))
	}
}

impl frame_system::offchain::SigningTypes for Runtime {
	type Public = <Signature as Verify>::Signer;
	type Signature = Signature;
}

impl<C> frame_system::offchain::SendTransactionTypes<C> for Runtime
where
	Call: From<C>,
{
	type OverarchingCall = Call;
	type Extrinsic = UncheckedExtrinsic;
}

parameter_types! {
	// Minimum 100 bytes/KSM deposited (1 CENT/byte)
	pub const BasicDeposit: Balance = 1000 * CENTS;       // 258 bytes on-chain
	pub const FieldDeposit: Balance = 250 * CENTS;        // 66 bytes on-chain
	pub const SubAccountDeposit: Balance = 200 * CENTS;   // 53 bytes on-chain
	pub const MaxSubAccounts: u32 = 100;
	pub const MaxAdditionalFields: u32 = 100;
	pub const MaxRegistrars: u32 = 20;
}

impl pallet_identity::Config for Runtime {
	type Event = Event;
	type Currency = Balances;
	type Slashed = ();
	type BasicDeposit = BasicDeposit;
	type FieldDeposit = FieldDeposit;
	type SubAccountDeposit = SubAccountDeposit;
	type MaxSubAccounts = MaxSubAccounts;
	type MaxAdditionalFields = MaxAdditionalFields;
	type MaxRegistrars = MaxRegistrars;
	type RegistrarOrigin = frame_system::EnsureRoot<AccountId>;
	type ForceOrigin = frame_system::EnsureRoot<AccountId>;
	type WeightInfo = weights::pallet_identity::WeightInfo<Runtime>;
}

impl pallet_utility::Config for Runtime {
	type Event = Event;
	type Call = Call;
	type WeightInfo = weights::pallet_utility::WeightInfo<Runtime>;
}

parameter_types! {
	// One storage item; key size is 32; value is size 4+4+16+32 bytes = 56 bytes.
	pub const DepositBase: Balance = deposit(1, 88);
	// Additional storage item size of 32 bytes.
	pub const DepositFactor: Balance = deposit(0, 32);
	pub const MaxSignatories: u16 = 100;
}

impl pallet_multisig::Config for Runtime {
	type Event = Event;
	type Call = Call;
	type Currency = Balances;
	type DepositBase = DepositBase;
	type DepositFactor = DepositFactor;
	type MaxSignatories = MaxSignatories;
	type WeightInfo = weights::pallet_multisig::WeightInfo<Runtime>;
}

parameter_types! {
	pub const ConfigDepositBase: Balance = 500 * CENTS;
	pub const FriendDepositFactor: Balance = 50 * CENTS;
	pub const MaxFriends: u16 = 9;
	pub const RecoveryDeposit: Balance = 500 * CENTS;
}

impl pallet_recovery::Config for Runtime {
	type Event = Event;
	type Call = Call;
	type Currency = Balances;
	type ConfigDepositBase = ConfigDepositBase;
	type FriendDepositFactor = FriendDepositFactor;
	type MaxFriends = MaxFriends;
	type RecoveryDeposit = RecoveryDeposit;
}

parameter_types! {
	pub const MinVestedTransfer: Balance = 100 * CENTS;
}

impl pallet_vesting::Config for Runtime {
	type Event = Event;
	type Currency = Balances;
	type BlockNumberToBalance = ConvertInto;
	type MinVestedTransfer = MinVestedTransfer;
	type WeightInfo = weights::pallet_vesting::WeightInfo<Runtime>;
	const MAX_VESTING_SCHEDULES: u32 = 28;
}

impl pallet_sudo::Config for Runtime {
	type Event = Event;
	type Call = Call;
}

parameter_types! {
	// One storage item; key size 32, value size 8; .
	pub const ProxyDepositBase: Balance = deposit(1, 8);
	// Additional storage item size of 33 bytes.
	pub const ProxyDepositFactor: Balance = deposit(0, 33);
	pub const MaxProxies: u16 = 32;
	pub const AnnouncementDepositBase: Balance = deposit(1, 8);
	pub const AnnouncementDepositFactor: Balance = deposit(0, 66);
	pub const MaxPending: u16 = 32;
}

/// The type used to represent the kinds of proxying allowed.
#[derive(
	Copy, Clone, Eq, PartialEq, Ord, PartialOrd, Encode, Decode, RuntimeDebug, MaxEncodedLen,
)]
pub enum ProxyType {
	Any,
	NonTransfer,
	Staking,
	SudoBalances,
	IdentityJudgement,
	CancelProxy,
	Auction,
}
impl Default for ProxyType {
	fn default() -> Self {
		Self::Any
	}
}
impl InstanceFilter<Call> for ProxyType {
	fn filter(&self, c: &Call) -> bool {
		match self {
			ProxyType::Any => true,
			ProxyType::NonTransfer => matches!(
				c,
				Call::System(..) |
				Call::Babe(..) |
				Call::Timestamp(..) |
				Call::Indices(pallet_indices::Call::claim(..)) |
				Call::Indices(pallet_indices::Call::free(..)) |
				Call::Indices(pallet_indices::Call::freeze(..)) |
				// Specifically omitting Indices `transfer`, `force_transfer`
				// Specifically omitting the entire Balances pallet
				Call::Authorship(..) |
				Call::Staking(..) |
				Call::Session(..) |
				Call::Grandpa(..) |
				Call::ImOnline(..) |
				Call::Utility(..) |
				Call::Identity(..) |
				Call::Recovery(pallet_recovery::Call::as_recovered(..)) |
				Call::Recovery(pallet_recovery::Call::vouch_recovery(..)) |
				Call::Recovery(pallet_recovery::Call::claim_recovery(..)) |
				Call::Recovery(pallet_recovery::Call::close_recovery(..)) |
				Call::Recovery(pallet_recovery::Call::remove_recovery(..)) |
				Call::Recovery(pallet_recovery::Call::cancel_recovered(..)) |
				// Specifically omitting Recovery `create_recovery`, `initiate_recovery`
				Call::Vesting(pallet_vesting::Call::vest(..)) |
				Call::Vesting(pallet_vesting::Call::vest_other(..)) |
				// Specifically omitting Vesting `vested_transfer`, and `force_vested_transfer`
				Call::Scheduler(..) |
				// Specifically omitting Sudo pallet
				Call::Proxy(..) |
				Call::Multisig(..) |
				Call::Registrar(paras_registrar::Call::register(..)) |
				Call::Registrar(paras_registrar::Call::deregister(..)) |
				// Specifically omitting Registrar `swap`
				Call::Registrar(paras_registrar::Call::reserve(..)) |
				Call::Crowdloan(..) |
				Call::Slots(..) |
				Call::Auctions(..) // Specifically omitting the entire XCM Pallet
			),
			ProxyType::Staking => {
				matches!(c, Call::Staking(..) | Call::Session(..) | Call::Utility(..))
			},
			ProxyType::SudoBalances => match c {
				Call::Sudo(pallet_sudo::Call::sudo(ref x)) => {
					matches!(x.as_ref(), &Call::Balances(..))
				},
				Call::Utility(..) => true,
				_ => false,
			},
			ProxyType::IdentityJudgement => matches!(
				c,
				Call::Identity(pallet_identity::Call::provide_judgement(..)) | Call::Utility(..)
			),
			ProxyType::CancelProxy => {
				matches!(c, Call::Proxy(pallet_proxy::Call::reject_announcement(..)))
			},
			ProxyType::Auction => matches!(
				c,
				Call::Auctions(..) | Call::Crowdloan(..) | Call::Registrar(..) | Call::Slots(..)
			),
		}
	}
	fn is_superset(&self, o: &Self) -> bool {
		match (self, o) {
			(x, y) if x == y => true,
			(ProxyType::Any, _) => true,
			(_, ProxyType::Any) => false,
			(ProxyType::NonTransfer, _) => true,
			_ => false,
		}
	}
}

impl pallet_proxy::Config for Runtime {
	type Event = Event;
	type Call = Call;
	type Currency = Balances;
	type ProxyType = ProxyType;
	type ProxyDepositBase = ProxyDepositBase;
	type ProxyDepositFactor = ProxyDepositFactor;
	type MaxProxies = MaxProxies;
	type WeightInfo = weights::pallet_proxy::WeightInfo<Runtime>;
	type MaxPending = MaxPending;
	type CallHasher = BlakeTwo256;
	type AnnouncementDepositBase = AnnouncementDepositBase;
	type AnnouncementDepositFactor = AnnouncementDepositFactor;
}

impl parachains_origin::Config for Runtime {}

impl parachains_configuration::Config for Runtime {}

impl parachains_shared::Config for Runtime {}

impl parachains_session_info::Config for Runtime {}

impl parachains_inclusion::Config for Runtime {
	type Event = Event;
	type DisputesHandler = ();
	type RewardValidators = parachains_reward_points::RewardValidatorsWithEraPoints<Runtime>;
}

impl parachains_paras::Config for Runtime {
	type Origin = Origin;
	type Event = Event;
}

parameter_types! {
	pub const FirstMessageFactorPercent: u64 = 100;
}

impl parachains_ump::Config for Runtime {
	type Event = Event;
	type UmpSink = crate::parachains_ump::XcmSink<XcmExecutor<XcmConfig>, Runtime>;
	type FirstMessageFactorPercent = FirstMessageFactorPercent;
}

impl parachains_dmp::Config for Runtime {}

impl parachains_hrmp::Config for Runtime {
	type Event = Event;
	type Origin = Origin;
	type Currency = Balances;
}

impl parachains_paras_inherent::Config for Runtime {}

impl parachains_scheduler::Config for Runtime {}

impl parachains_initializer::Config for Runtime {
	type Randomness = pallet_babe::RandomnessFromOneEpochAgo<Runtime>;
	type ForceOrigin = EnsureRoot<AccountId>;
}

impl paras_sudo_wrapper::Config for Runtime {}

parameter_types! {
	pub const ParaDeposit: Balance = 2000 * CENTS;
	pub const DataDepositPerByte: Balance = deposit(0, 1);
}

impl paras_registrar::Config for Runtime {
	type Event = Event;
	type Origin = Origin;
	type Currency = Balances;
	type OnSwap = (Crowdloan, Slots);
	type ParaDeposit = ParaDeposit;
	type DataDepositPerByte = DataDepositPerByte;
	type WeightInfo = weights::runtime_common_paras_registrar::WeightInfo<Runtime>;
}

parameter_types! {
	pub const LeasePeriod: BlockNumber = 28 * DAYS;
}

impl slots::Config for Runtime {
	type Event = Event;
	type Currency = Balances;
	type Registrar = Registrar;
	type LeasePeriod = LeasePeriod;
	type WeightInfo = weights::runtime_common_slots::WeightInfo<Runtime>;
}

parameter_types! {
	pub const CrowdloanId: PalletId = PalletId(*b"py/cfund");
	pub const SubmissionDeposit: Balance = 100 * 100 * CENTS;
	pub const MinContribution: Balance = 100 * CENTS;
	pub const RemoveKeysLimit: u32 = 500;
	// Allow 32 bytes for an additional memo to a crowdloan.
	pub const MaxMemoLength: u8 = 32;
}

impl crowdloan::Config for Runtime {
	type Event = Event;
	type PalletId = CrowdloanId;
	type SubmissionDeposit = SubmissionDeposit;
	type MinContribution = MinContribution;
	type RemoveKeysLimit = RemoveKeysLimit;
	type Registrar = Registrar;
	type Auctioneer = Auctions;
	type MaxMemoLength = MaxMemoLength;
	type WeightInfo = weights::runtime_common_crowdloan::WeightInfo<Runtime>;
}

parameter_types! {
	// The average auction is 7 days long, so this will be 70% for ending period.
	// 5 Days = 72000 Blocks @ 6 sec per block
	pub const EndingPeriod: BlockNumber = 5 * DAYS;
	// ~ 1000 samples per day -> ~ 20 blocks per sample -> 2 minute samples
	pub const SampleLength: BlockNumber = 2 * MINUTES;
}

impl auctions::Config for Runtime {
	type Event = Event;
	type Leaser = Slots;
	type Registrar = Registrar;
	type EndingPeriod = EndingPeriod;
	type SampleLength = SampleLength;
	type Randomness = pallet_babe::RandomnessFromOneEpochAgo<Runtime>;
	type InitiateOrigin = EnsureRoot<AccountId>;
	type WeightInfo = weights::runtime_common_auctions::WeightInfo<Runtime>;
}

parameter_types! {
	pub const WndLocation: MultiLocation = Here.into();
	pub const Ancestry: MultiLocation = Here.into();
	pub WestendNetwork: NetworkId = NetworkId::Named(b"Westend".to_vec());
	pub CheckAccount: AccountId = XcmPallet::check_account();
}

pub type LocationConverter =
	(ChildParachainConvertsVia<ParaId, AccountId>, AccountId32Aliases<WestendNetwork, AccountId>);

pub type LocalAssetTransactor = XcmCurrencyAdapter<
	// Use this currency:
	Balances,
	// Use this currency when it is a fungible asset matching the given location or name:
	IsConcrete<WndLocation>,
	// We can convert the MultiLocations with our converter above:
	LocationConverter,
	// Our chain's account ID type (we can't get away without mentioning it explicitly):
	AccountId,
	// It's a native asset so we keep track of the teleports to maintain total issuance.
	CheckAccount,
>;

type LocalOriginConverter = (
	SovereignSignedViaLocation<LocationConverter, Origin>,
	ChildParachainAsNative<parachains_origin::Origin, Origin>,
	SignedAccountId32AsNative<WestendNetwork, Origin>,
	ChildSystemParachainAsSuperuser<ParaId, Origin>,
);

parameter_types! {
	pub const BaseXcmWeight: Weight = 10_000_000;
}

/// The XCM router. When we want to send an XCM message, we use this type. It amalgamates all of our
/// individual routers.
pub type XcmRouter = (
	// Only one router so far - use DMP to communicate with child parachains.
	xcm_sender::ChildParachainRouter<Runtime, xcm::AlwaysRelease>,
);

parameter_types! {
	pub const WestendForWestmint: (MultiAssetFilter, MultiLocation) =
		(Wild(AllOf { fun: WildFungible, id: Concrete(WndLocation::get()) }), Parachain(1000).into());
	pub const MaxInstructions: u32 = 100;
}
pub type TrustedTeleporters = (xcm_builder::Case<WestendForWestmint>,);

/// The barriers one of which must be passed for an XCM message to be executed.
pub type Barrier = (
	// Weight that is paid for may be consumed.
	TakeWeightCredit,
	// If the message is one that immediately attemps to pay for execution, then allow it.
	AllowTopLevelPaidExecutionFrom<Everything>,
	// Messages coming from system parachains need not pay for execution.
	AllowUnpaidExecutionFrom<IsChildSystemParachain<ParaId>>,
);

pub struct XcmConfig;
impl xcm_executor::Config for XcmConfig {
	type Call = Call;
	type XcmSender = XcmRouter;
	type AssetTransactor = LocalAssetTransactor;
	type OriginConverter = LocalOriginConverter;
	type IsReserve = ();
	type IsTeleporter = TrustedTeleporters;
	type LocationInverter = LocationInverter<Ancestry>;
	type Barrier = Barrier;
	type Weigher = FixedWeightBounds<BaseXcmWeight, Call, MaxInstructions>;
	type Trader = UsingComponents<WeightToFee, WndLocation, AccountId, Balances, ToAuthor<Runtime>>;
	type ResponseHandler = XcmPallet;
	type AssetTrap = XcmPallet;
	type AssetClaims = XcmPallet;
	type SubscriptionService = XcmPallet;
}

/// Type to convert an `Origin` type value into a `MultiLocation` value which represents an interior location
/// of this chain.
pub type LocalOriginToLocation = (
	// And a usual Signed origin to be used in XCM as a corresponding AccountId32
	SignedToAccountId32<Origin, AccountId, WestendNetwork>,
);

impl pallet_xcm::Config for Runtime {
	type Event = Event;
	type SendXcmOrigin = xcm_builder::EnsureXcmOrigin<Origin, LocalOriginToLocation>;
	type XcmRouter = XcmRouter;
	// Anyone can execute XCM messages locally...
	type ExecuteXcmOrigin = xcm_builder::EnsureXcmOrigin<Origin, LocalOriginToLocation>;
	// ...but they must match our filter, which rejects everything.
	type XcmExecuteFilter = Nothing;
	type XcmExecutor = XcmExecutor<XcmConfig>;
	type XcmTeleportFilter = Everything;
	type XcmReserveTransferFilter = Everything;
	type Weigher = FixedWeightBounds<BaseXcmWeight, Call, MaxInstructions>;
	type LocationInverter = LocationInverter<Ancestry>;
	type Origin = Origin;
	type Call = Call;
	const VERSION_DISCOVERY_QUEUE_SIZE: u32 = 100;
	type AdvertisedXcmVersion = pallet_xcm::CurrentXcmVersion;
}

construct_runtime! {
	pub enum Runtime where
		Block = Block,
		NodeBlock = primitives::v1::Block,
		UncheckedExtrinsic = UncheckedExtrinsic
	{
		// Basic stuff; balances is uncallable initially.
		System: frame_system::{Pallet, Call, Storage, Config, Event<T>} = 0,

		// Must be before session.
		Babe: pallet_babe::{Pallet, Call, Storage, Config, ValidateUnsigned} = 1,

		Timestamp: pallet_timestamp::{Pallet, Call, Storage, Inherent} = 2,
		Indices: pallet_indices::{Pallet, Call, Storage, Config<T>, Event<T>} = 3,
		Balances: pallet_balances::{Pallet, Call, Storage, Config<T>, Event<T>} = 4,
		TransactionPayment: pallet_transaction_payment::{Pallet, Storage} = 26,

		// Consensus support.
		Authorship: pallet_authorship::{Pallet, Call, Storage} = 5,
		Staking: pallet_staking::{Pallet, Call, Storage, Config<T>, Event<T>} = 6,
		Offences: pallet_offences::{Pallet, Storage, Event} = 7,
		Historical: session_historical::{Pallet} = 27,
		Session: pallet_session::{Pallet, Call, Storage, Event, Config<T>} = 8,
		Grandpa: pallet_grandpa::{Pallet, Call, Storage, Config, Event, ValidateUnsigned} = 10,
		ImOnline: pallet_im_online::{Pallet, Call, Storage, Event<T>, ValidateUnsigned, Config<T>} = 11,
		AuthorityDiscovery: pallet_authority_discovery::{Pallet, Config} = 12,

		// Utility module.
		Utility: pallet_utility::{Pallet, Call, Event} = 16,

		// Less simple identity module.
		Identity: pallet_identity::{Pallet, Call, Storage, Event<T>} = 17,

		// Social recovery module.
		Recovery: pallet_recovery::{Pallet, Call, Storage, Event<T>} = 18,

		// Vesting. Usable initially, but removed once all vesting is finished.
		Vesting: pallet_vesting::{Pallet, Call, Storage, Event<T>, Config<T>} = 19,

		// System scheduler.
		Scheduler: pallet_scheduler::{Pallet, Call, Storage, Event<T>} = 20,

		// Sudo.
		Sudo: pallet_sudo::{Pallet, Call, Storage, Event<T>, Config<T>} = 21,

		// Proxy module. Late addition.
		Proxy: pallet_proxy::{Pallet, Call, Storage, Event<T>} = 22,

		// Multisig module. Late addition.
		Multisig: pallet_multisig::{Pallet, Call, Storage, Event<T>} = 23,

		// Election pallet. Only works with staking, but placed here to maintain indices.
		ElectionProviderMultiPhase: pallet_election_provider_multi_phase::{Pallet, Call, Storage, Event<T>, ValidateUnsigned} = 24,

		// Parachains pallets. Start indices at 40 to leave room.
		ParachainsOrigin: parachains_origin::{Pallet, Origin} = 41,
		Configuration: parachains_configuration::{Pallet, Call, Storage, Config<T>} = 42,
		ParasShared: parachains_shared::{Pallet, Call, Storage} = 43,
		ParaInclusion: parachains_inclusion::{Pallet, Call, Storage, Event<T>} = 44,
		ParaInherent: parachains_paras_inherent::{Pallet, Call, Storage, Inherent} = 45,
		ParaScheduler: parachains_scheduler::{Pallet, Storage} = 46,
		Paras: parachains_paras::{Pallet, Call, Storage, Event, Config} = 47,
		Initializer: parachains_initializer::{Pallet, Call, Storage} = 48,
		Dmp: parachains_dmp::{Pallet, Call, Storage} = 49,
		Ump: parachains_ump::{Pallet, Call, Storage, Event} = 50,
		Hrmp: parachains_hrmp::{Pallet, Call, Storage, Event<T>} = 51,
		ParaSessionInfo: parachains_session_info::{Pallet, Storage} = 52,

		// Parachain Onboarding Pallets. Start indices at 60 to leave room.
		Registrar: paras_registrar::{Pallet, Call, Storage, Event<T>, Config} = 60,
		Slots: slots::{Pallet, Call, Storage, Event<T>} = 61,
		ParasSudoWrapper: paras_sudo_wrapper::{Pallet, Call} = 62,
		Auctions: auctions::{Pallet, Call, Storage, Event<T>} = 63,
		Crowdloan: crowdloan::{Pallet, Call, Storage, Event<T>} = 64,

		// Pallet for sending XCM.
		XcmPallet: pallet_xcm::{Pallet, Call, Storage, Event<T>, Origin} = 99,
	}
}

/// The address format for describing accounts.
pub type Address = sp_runtime::MultiAddress<AccountId, ()>;
/// Block header type as expected by this runtime.
pub type Header = generic::Header<BlockNumber, BlakeTwo256>;
/// Block type as expected by this runtime.
pub type Block = generic::Block<Header, UncheckedExtrinsic>;
/// A Block signed with a Justification
pub type SignedBlock = generic::SignedBlock<Block>;
/// `BlockId` type as expected by this runtime.
pub type BlockId = generic::BlockId<Block>;
/// The `SignedExtension` to the basic transaction logic.
pub type SignedExtra = (
	frame_system::CheckSpecVersion<Runtime>,
	frame_system::CheckTxVersion<Runtime>,
	frame_system::CheckGenesis<Runtime>,
	frame_system::CheckMortality<Runtime>,
	frame_system::CheckNonce<Runtime>,
	frame_system::CheckWeight<Runtime>,
	pallet_transaction_payment::ChargeTransactionPayment<Runtime>,
);
/// Unchecked extrinsic type as expected by this runtime.
pub type UncheckedExtrinsic = generic::UncheckedExtrinsic<Address, Call, Signature, SignedExtra>;
/// Executive: handles dispatch to the various modules.
pub type Executive = frame_executive::Executive<
	Runtime,
	Block,
	frame_system::ChainContext<Runtime>,
	Runtime,
	AllPallets,
<<<<<<< HEAD
=======
	(),
>>>>>>> a20a35b6
>;
/// The payload being signed in transactions.
pub type SignedPayload = generic::SignedPayload<Call, SignedExtra>;

#[cfg(not(feature = "disable-runtime-api"))]
sp_api::impl_runtime_apis! {
	impl sp_api::Core<Block> for Runtime {
		fn version() -> RuntimeVersion {
			VERSION
		}

		fn execute_block(block: Block) {
			Executive::execute_block(block);
		}

		fn initialize_block(header: &<Block as BlockT>::Header) {
			Executive::initialize_block(header)
		}
	}

	impl sp_api::Metadata<Block> for Runtime {
		fn metadata() -> OpaqueMetadata {
			Runtime::metadata().into()
		}
	}

	impl block_builder_api::BlockBuilder<Block> for Runtime {
		fn apply_extrinsic(extrinsic: <Block as BlockT>::Extrinsic) -> ApplyExtrinsicResult {
			Executive::apply_extrinsic(extrinsic)
		}

		fn finalize_block() -> <Block as BlockT>::Header {
			Executive::finalize_block()
		}

		fn inherent_extrinsics(data: inherents::InherentData) -> Vec<<Block as BlockT>::Extrinsic> {
			data.create_extrinsics()
		}

		fn check_inherents(
			block: Block,
			data: inherents::InherentData,
		) -> inherents::CheckInherentsResult {
			data.check_extrinsics(&block)
		}
	}

	impl tx_pool_api::runtime_api::TaggedTransactionQueue<Block> for Runtime {
		fn validate_transaction(
			source: TransactionSource,
			tx: <Block as BlockT>::Extrinsic,
			block_hash: <Block as BlockT>::Hash,
		) -> TransactionValidity {
			Executive::validate_transaction(source, tx, block_hash)
		}
	}

	impl offchain_primitives::OffchainWorkerApi<Block> for Runtime {
		fn offchain_worker(header: &<Block as BlockT>::Header) {
			Executive::offchain_worker(header)
		}
	}

	impl primitives::v1::ParachainHost<Block, Hash, BlockNumber> for Runtime {
		fn validators() -> Vec<ValidatorId> {
			parachains_runtime_api_impl::validators::<Runtime>()
		}

		fn validator_groups() -> (Vec<Vec<ValidatorIndex>>, GroupRotationInfo<BlockNumber>) {
			parachains_runtime_api_impl::validator_groups::<Runtime>()
		}

		fn availability_cores() -> Vec<CoreState<Hash, BlockNumber>> {
			parachains_runtime_api_impl::availability_cores::<Runtime>()
		}

		fn persisted_validation_data(para_id: ParaId, assumption: OccupiedCoreAssumption)
			-> Option<PersistedValidationData<Hash, BlockNumber>> {
			parachains_runtime_api_impl::persisted_validation_data::<Runtime>(para_id, assumption)
		}

		fn check_validation_outputs(
			para_id: ParaId,
			outputs: primitives::v1::CandidateCommitments,
		) -> bool {
			parachains_runtime_api_impl::check_validation_outputs::<Runtime>(para_id, outputs)
		}

		fn session_index_for_child() -> SessionIndex {
			parachains_runtime_api_impl::session_index_for_child::<Runtime>()
		}

		fn validation_code(para_id: ParaId, assumption: OccupiedCoreAssumption)
			-> Option<ValidationCode> {
			parachains_runtime_api_impl::validation_code::<Runtime>(para_id, assumption)
		}

		fn candidate_pending_availability(para_id: ParaId) -> Option<CommittedCandidateReceipt<Hash>> {
			parachains_runtime_api_impl::candidate_pending_availability::<Runtime>(para_id)
		}

		fn candidate_events() -> Vec<CandidateEvent<Hash>> {
			parachains_runtime_api_impl::candidate_events::<Runtime, _>(|ev| {
				match ev {
					Event::ParaInclusion(ev) => {
						Some(ev)
					}
					_ => None,
				}
			})
		}

		fn session_info(index: SessionIndex) -> Option<SessionInfo> {
			parachains_runtime_api_impl::session_info::<Runtime>(index)
		}

		fn dmq_contents(recipient: ParaId) -> Vec<InboundDownwardMessage<BlockNumber>> {
			parachains_runtime_api_impl::dmq_contents::<Runtime>(recipient)
		}

		fn inbound_hrmp_channels_contents(
			recipient: ParaId
		) -> BTreeMap<ParaId, Vec<InboundHrmpMessage<BlockNumber>>> {
			parachains_runtime_api_impl::inbound_hrmp_channels_contents::<Runtime>(recipient)
		}

		fn validation_code_by_hash(hash: ValidationCodeHash) -> Option<ValidationCode> {
			parachains_runtime_api_impl::validation_code_by_hash::<Runtime>(hash)
		}
	}

	impl beefy_primitives::BeefyApi<Block> for Runtime {
		fn validator_set() -> beefy_primitives::ValidatorSet<BeefyId> {
			// dummy implementation due to lack of BEEFY pallet.
			beefy_primitives::ValidatorSet { validators: Vec::new(), id: 0 }
		}
	}

	impl pallet_mmr_primitives::MmrApi<Block, Hash> for Runtime {
		fn generate_proof(_leaf_index: u64)
			-> Result<(mmr::EncodableOpaqueLeaf, mmr::Proof<Hash>), mmr::Error>
		{
			// dummy implementation due to lack of MMR pallet.
			Err(mmr::Error::GenerateProof)
		}

		fn verify_proof(_leaf: mmr::EncodableOpaqueLeaf, _proof: mmr::Proof<Hash>)
			-> Result<(), mmr::Error>
		{
			// dummy implementation due to lack of MMR pallet.
			Err(mmr::Error::Verify)
		}

		fn verify_proof_stateless(
			_root: Hash,
			_leaf: mmr::EncodableOpaqueLeaf,
			_proof: mmr::Proof<Hash>
		) -> Result<(), mmr::Error> {
			// dummy implementation due to lack of MMR pallet.
			Err(mmr::Error::Verify)
		}
	}

	impl fg_primitives::GrandpaApi<Block> for Runtime {
		fn grandpa_authorities() -> Vec<(GrandpaId, u64)> {
			Grandpa::grandpa_authorities()
		}

		fn current_set_id() -> fg_primitives::SetId {
			Grandpa::current_set_id()
		}

		fn submit_report_equivocation_unsigned_extrinsic(
			equivocation_proof: fg_primitives::EquivocationProof<
				<Block as BlockT>::Hash,
				sp_runtime::traits::NumberFor<Block>,
			>,
			key_owner_proof: fg_primitives::OpaqueKeyOwnershipProof,
		) -> Option<()> {
			let key_owner_proof = key_owner_proof.decode()?;

			Grandpa::submit_unsigned_equivocation_report(
				equivocation_proof,
				key_owner_proof,
			)
		}

		fn generate_key_ownership_proof(
			_set_id: fg_primitives::SetId,
			authority_id: fg_primitives::AuthorityId,
		) -> Option<fg_primitives::OpaqueKeyOwnershipProof> {
			use parity_scale_codec::Encode;

			Historical::prove((fg_primitives::KEY_TYPE, authority_id))
				.map(|p| p.encode())
				.map(fg_primitives::OpaqueKeyOwnershipProof::new)
		}
	}

	impl babe_primitives::BabeApi<Block> for Runtime {
		fn configuration() -> babe_primitives::BabeGenesisConfiguration {
			// The choice of `c` parameter (where `1 - c` represents the
			// probability of a slot being empty), is done in accordance to the
			// slot duration and expected target block time, for safely
			// resisting network delays of maximum two seconds.
			// <https://research.web3.foundation/en/latest/polkadot/BABE/Babe/#6-practical-results>
			babe_primitives::BabeGenesisConfiguration {
				slot_duration: Babe::slot_duration(),
				epoch_length: EpochDuration::get(),
				c: BABE_GENESIS_EPOCH_CONFIG.c,
				genesis_authorities: Babe::authorities(),
				randomness: Babe::randomness(),
				allowed_slots: BABE_GENESIS_EPOCH_CONFIG.allowed_slots,
			}
		}

		fn current_epoch_start() -> babe_primitives::Slot {
			Babe::current_epoch_start()
		}

		fn current_epoch() -> babe_primitives::Epoch {
			Babe::current_epoch()
		}

		fn next_epoch() -> babe_primitives::Epoch {
			Babe::next_epoch()
		}

		fn generate_key_ownership_proof(
			_slot: babe_primitives::Slot,
			authority_id: babe_primitives::AuthorityId,
		) -> Option<babe_primitives::OpaqueKeyOwnershipProof> {
			use parity_scale_codec::Encode;

			Historical::prove((babe_primitives::KEY_TYPE, authority_id))
				.map(|p| p.encode())
				.map(babe_primitives::OpaqueKeyOwnershipProof::new)
		}

		fn submit_report_equivocation_unsigned_extrinsic(
			equivocation_proof: babe_primitives::EquivocationProof<<Block as BlockT>::Header>,
			key_owner_proof: babe_primitives::OpaqueKeyOwnershipProof,
		) -> Option<()> {
			let key_owner_proof = key_owner_proof.decode()?;

			Babe::submit_unsigned_equivocation_report(
				equivocation_proof,
				key_owner_proof,
			)
		}
	}

	impl authority_discovery_primitives::AuthorityDiscoveryApi<Block> for Runtime {
		fn authorities() -> Vec<AuthorityDiscoveryId> {
			parachains_runtime_api_impl::relevant_authority_ids::<Runtime>()
		}
	}

	impl sp_session::SessionKeys<Block> for Runtime {
		fn generate_session_keys(seed: Option<Vec<u8>>) -> Vec<u8> {
			SessionKeys::generate(seed)
		}

		fn decode_session_keys(
			encoded: Vec<u8>,
		) -> Option<Vec<(Vec<u8>, sp_core::crypto::KeyTypeId)>> {
			SessionKeys::decode_into_raw_public_keys(&encoded)
		}
	}

	impl frame_system_rpc_runtime_api::AccountNonceApi<Block, AccountId, Nonce> for Runtime {
		fn account_nonce(account: AccountId) -> Nonce {
			System::account_nonce(account)
		}
	}

	impl pallet_transaction_payment_rpc_runtime_api::TransactionPaymentApi<
		Block,
		Balance,
	> for Runtime {
		fn query_info(uxt: <Block as BlockT>::Extrinsic, len: u32) -> RuntimeDispatchInfo<Balance> {
			TransactionPayment::query_info(uxt, len)
		}
		fn query_fee_details(uxt: <Block as BlockT>::Extrinsic, len: u32) -> FeeDetails<Balance> {
			TransactionPayment::query_fee_details(uxt, len)
		}
	}

	#[cfg(feature = "try-runtime")]
	impl frame_try_runtime::TryRuntime<Block> for Runtime {
		fn on_runtime_upgrade() -> Result<(Weight, Weight), sp_runtime::RuntimeString> {
			log::info!("try-runtime::on_runtime_upgrade westend.");
			let weight = Executive::try_runtime_upgrade()?;
			Ok((weight, BlockWeights::get().max_block))
		}
	}

	#[cfg(feature = "runtime-benchmarks")]
	impl frame_benchmarking::Benchmark<Block> for Runtime {
		fn benchmark_metadata(extra: bool) -> (
			Vec<frame_benchmarking::BenchmarkList>,
			Vec<frame_support::traits::StorageInfo>,
		) {
			use frame_benchmarking::{list_benchmark, Benchmarking, BenchmarkList};
			use frame_support::traits::StorageInfoTrait;

			use pallet_session_benchmarking::Pallet as SessionBench;
			use pallet_offences_benchmarking::Pallet as OffencesBench;
			use frame_system_benchmarking::Pallet as SystemBench;

			let mut list = Vec::<BenchmarkList>::new();

			// Polkadot
			// NOTE: Make sure to prefix these `runtime_common::` so that path resolves correctly
			// in the generated file.
			list_benchmark!(list, extra, runtime_common::auctions, Auctions);
			list_benchmark!(list, extra, runtime_common::crowdloan, Crowdloan);
			list_benchmark!(list, extra, runtime_common::paras_registrar, Registrar);
			list_benchmark!(list, extra, runtime_common::slots, Slots);
			// Substrate
			list_benchmark!(list, extra, pallet_balances, Balances);
			list_benchmark!(list, extra, pallet_election_provider_multi_phase, ElectionProviderMultiPhase);
			list_benchmark!(list, extra, pallet_identity, Identity);
			list_benchmark!(list, extra, pallet_im_online, ImOnline);
			list_benchmark!(list, extra, pallet_indices, Indices);
			list_benchmark!(list, extra, pallet_multisig, Multisig);
			list_benchmark!(list, extra, pallet_offences, OffencesBench::<Runtime>);
			list_benchmark!(list, extra, pallet_proxy, Proxy);
			list_benchmark!(list, extra, pallet_scheduler, Scheduler);
			list_benchmark!(list, extra, pallet_session, SessionBench::<Runtime>);
			list_benchmark!(list, extra, pallet_staking, Staking);
			list_benchmark!(list, extra, frame_system, SystemBench::<Runtime>);
			list_benchmark!(list, extra, pallet_timestamp, Timestamp);
			list_benchmark!(list, extra, pallet_utility, Utility);
			list_benchmark!(list, extra, pallet_vesting, Vesting);

			let storage_info = AllPalletsWithSystem::storage_info();

			return (list, storage_info)
		}

		fn dispatch_benchmark(
			config: frame_benchmarking::BenchmarkConfig,
		) -> Result<
			Vec<frame_benchmarking::BenchmarkBatch>,
			sp_runtime::RuntimeString,
		> {
			use frame_benchmarking::{Benchmarking, BenchmarkBatch, add_benchmark, TrackedStorageKey};
			// Trying to add benchmarks directly to some pallets caused cyclic dependency issues.
			// To get around that, we separated the benchmarks into its own crate.
			use pallet_session_benchmarking::Pallet as SessionBench;
			use pallet_offences_benchmarking::Pallet as OffencesBench;
			use frame_system_benchmarking::Pallet as SystemBench;

			impl pallet_session_benchmarking::Config for Runtime {}
			impl pallet_offences_benchmarking::Config for Runtime {}
			impl frame_system_benchmarking::Config for Runtime {}

			let whitelist: Vec<TrackedStorageKey> = vec![
				// Block Number
				hex_literal::hex!("26aa394eea5630e07c48ae0c9558cef702a5c1b19ab7a04f536c519aca4983ac").to_vec().into(),
				// Total Issuance
				hex_literal::hex!("c2261276cc9d1f8598ea4b6a74b15c2f57c875e4cff74148e4628f264b974c80").to_vec().into(),
				// Execution Phase
				hex_literal::hex!("26aa394eea5630e07c48ae0c9558cef7ff553b5a9862a516939d82b3d3d8661a").to_vec().into(),
				// Event Count
				hex_literal::hex!("26aa394eea5630e07c48ae0c9558cef70a98fdbe9ce6c55837576c60c7af3850").to_vec().into(),
				// System Events
				hex_literal::hex!("26aa394eea5630e07c48ae0c9558cef780d41e5e16056765bc8461851072c9d7").to_vec().into(),
				// Treasury Account
				hex_literal::hex!("26aa394eea5630e07c48ae0c9558cef7b99d880ec681799c0cf30e8886371da95ecffd7b6c0f78751baa9d281e0bfa3a6d6f646c70792f74727372790000000000000000000000000000000000000000").to_vec().into(),
			];

			let mut batches = Vec::<BenchmarkBatch>::new();
			let params = (&config, &whitelist);

			// Polkadot
			// NOTE: Make sure to prefix these `runtime_common::` so that path resolves correctly
			// in the generated file.
			add_benchmark!(params, batches, runtime_common::auctions, Auctions);
			add_benchmark!(params, batches, runtime_common::crowdloan, Crowdloan);
			add_benchmark!(params, batches, runtime_common::paras_registrar, Registrar);
			add_benchmark!(params, batches, runtime_common::slots, Slots);
			// Substrate
			add_benchmark!(params, batches, pallet_balances, Balances);
			add_benchmark!(params, batches, pallet_election_provider_multi_phase, ElectionProviderMultiPhase);
			add_benchmark!(params, batches, pallet_identity, Identity);
			add_benchmark!(params, batches, pallet_im_online, ImOnline);
			add_benchmark!(params, batches, pallet_indices, Indices);
			add_benchmark!(params, batches, pallet_multisig, Multisig);
			add_benchmark!(params, batches, pallet_offences, OffencesBench::<Runtime>);
			add_benchmark!(params, batches, pallet_proxy, Proxy);
			add_benchmark!(params, batches, pallet_scheduler, Scheduler);
			add_benchmark!(params, batches, pallet_session, SessionBench::<Runtime>);
			add_benchmark!(params, batches, pallet_staking, Staking);
			add_benchmark!(params, batches, frame_system, SystemBench::<Runtime>);
			add_benchmark!(params, batches, pallet_timestamp, Timestamp);
			add_benchmark!(params, batches, pallet_utility, Utility);
			add_benchmark!(params, batches, pallet_vesting, Vesting);

			if batches.is_empty() { return Err("Benchmark not found for this pallet.".into()) }
			Ok(batches)
		}
	}
}<|MERGE_RESOLUTION|>--- conflicted
+++ resolved
@@ -1088,10 +1088,7 @@
 	frame_system::ChainContext<Runtime>,
 	Runtime,
 	AllPallets,
-<<<<<<< HEAD
-=======
 	(),
->>>>>>> a20a35b6
 >;
 /// The payload being signed in transactions.
 pub type SignedPayload = generic::SignedPayload<Call, SignedExtra>;
