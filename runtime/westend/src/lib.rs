--- conflicted
+++ resolved
@@ -1474,11 +1474,8 @@
 			list_benchmark!(list, extra, runtime_common::paras_registrar, Registrar);
 			list_benchmark!(list, extra, runtime_common::slots, Slots);
 			list_benchmark!(list, extra, runtime_parachains::configuration, Configuration);
-<<<<<<< HEAD
-
-=======
 			list_benchmark!(list, extra, runtime_parachains::paras, Paras);
->>>>>>> e9c4bc1e
+
 			// Substrate
 			list_benchmark!(list, extra, pallet_bags_list, BagsList);
 			list_benchmark!(list, extra, pallet_balances, Balances);
@@ -1588,11 +1585,8 @@
 			add_benchmark!(params, batches, runtime_common::paras_registrar, Registrar);
 			add_benchmark!(params, batches, runtime_common::slots, Slots);
 			add_benchmark!(params, batches, runtime_parachains::configuration, Configuration);
-<<<<<<< HEAD
-
-=======
 			add_benchmark!(params, batches, runtime_parachains::paras, Paras);
->>>>>>> e9c4bc1e
+
 			// Substrate
 			add_benchmark!(params, batches, pallet_bags_list, BagsList);
 			add_benchmark!(params, batches, pallet_balances, Balances);
