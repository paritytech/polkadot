--- conflicted
+++ resolved
@@ -59,13 +59,7 @@
 	inclusion::{AggregateMessageOrigin, UmpQueueId},
 	initializer as parachains_initializer, origin as parachains_origin, paras as parachains_paras,
 	paras_inherent as parachains_paras_inherent, reward_points as parachains_reward_points,
-<<<<<<< HEAD
-	runtime_api_impl::{
-		v4 as parachains_runtime_api_impl, vstaging as parachains_runtime_api_impl_staging,
-	},
-=======
 	runtime_api_impl::v5 as parachains_runtime_api_impl,
->>>>>>> e2b2d35a
 	scheduler as parachains_scheduler, session_info as parachains_session_info,
 	shared as parachains_shared,
 };
@@ -1335,17 +1329,7 @@
 	}
 
 	/// Unreleased migrations. Add new ones here:
-<<<<<<< HEAD
-	pub type Unreleased = (
-		SetStorageVersions,
-		// Remove UMP dispatch queue <https://github.com/paritytech/polkadot/pull/6271>
-		parachains_configuration::migration::v6::MigrateToV6<Runtime>,
-		ump_migrations::UpdateUmpLimits,
-		parachains_scheduler::migration::v1::MigrateToV1<Runtime>,
-	);
-=======
 	pub type Unreleased = (parachains_scheduler::migration::v1::MigrateToV1<Runtime>,);
->>>>>>> e2b2d35a
 }
 
 /// Helpers to configure all migrations.
