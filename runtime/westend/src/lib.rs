--- conflicted
+++ resolved
@@ -1324,11 +1324,10 @@
 	}
 
 	/// Unreleased migrations. Add new ones here:
-<<<<<<< HEAD
-	pub type Unreleased = (parachains_configuration::migration::v7::MigrateToV7<Runtime>,);
-=======
-	pub type Unreleased = (pallet_im_online::migration::v1::Migration<Runtime>,);
->>>>>>> bb9ddd70
+	pub type Unreleased = (
+		pallet_im_online::migration::v1::Migration<Runtime>,
+		parachains_configuration::migration::v7::MigrateToV7<Runtime>,
+	);
 }
 
 /// Helpers to configure all migrations.
