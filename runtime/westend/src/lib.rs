// Copyright 2017-2020 Parity Technologies (UK) Ltd.
// This file is part of Polkadot.

// Polkadot is free software: you can redistribute it and/or modify
// it under the terms of the GNU General Public License as published by
// the Free Software Foundation, either version 3 of the License, or
// (at your option) any later version.

// Polkadot is distributed in the hope that it will be useful,
// but WITHOUT ANY WARRANTY; without even the implied warranty of
// MERCHANTABILITY or FITNESS FOR A PARTICULAR PURPOSE.  See the
// GNU General Public License for more details.

// You should have received a copy of the GNU General Public License
// along with Polkadot.  If not, see <http://www.gnu.org/licenses/>.

//! The Westend runtime. This can be compiled with `#[no_std]`, ready for Wasm.

#![cfg_attr(not(feature = "std"), no_std)]
// `construct_runtime!` does a lot of recursion and requires us to increase the limit to 256.
#![recursion_limit = "256"]

use authority_discovery_primitives::AuthorityId as AuthorityDiscoveryId;
use beefy_primitives::crypto::AuthorityId as BeefyId;
use frame_election_provider_support::{onchain, SequentialPhragmen};
use frame_support::{
	construct_runtime, parameter_types,
	traits::{ConstU32, InstanceFilter, KeyOwnerProofSystem, WithdrawReasons},
	weights::ConstantMultiplier,
	PalletId,
};
use frame_system::EnsureRoot;
use pallet_grandpa::{fg_primitives, AuthorityId as GrandpaId};
use pallet_im_online::sr25519::AuthorityId as ImOnlineId;
use pallet_session::historical as session_historical;
use pallet_transaction_payment::{CurrencyAdapter, FeeDetails, RuntimeDispatchInfo};
use parity_scale_codec::{Decode, Encode, MaxEncodedLen};
use primitives::v2::{
	AccountId, AccountIndex, Balance, BlockNumber, CandidateEvent, CandidateHash,
	CommittedCandidateReceipt, CoreState, DisputeState, GroupRotationInfo, Hash, Id as ParaId,
	InboundDownwardMessage, InboundHrmpMessage, Moment, Nonce, OccupiedCoreAssumption,
	PersistedValidationData, PvfCheckStatement, ScrapedOnChainVotes, SessionInfo, Signature,
	ValidationCode, ValidationCodeHash, ValidatorId, ValidatorIndex, ValidatorSignature,
};
use runtime_common::{
	assigned_slots, auctions, crowdloan, elections::OnChainAccuracy, impl_runtime_weights,
	impls::ToAuthor, paras_registrar, paras_sudo_wrapper, prod_or_fast, slots, BalanceToU256,
	BlockHashCount, BlockLength, CurrencyToVote, SlowAdjustingFeeUpdate, U256ToBalance,
};
use runtime_parachains::{
	configuration as parachains_configuration, disputes as parachains_disputes,
	disputes::slashing as parachains_slashing, dmp as parachains_dmp, hrmp as parachains_hrmp,
	inclusion as parachains_inclusion, initializer as parachains_initializer,
	origin as parachains_origin, paras as parachains_paras,
	paras_inherent as parachains_paras_inherent, reward_points as parachains_reward_points,
	runtime_api_impl::v2 as parachains_runtime_api_impl, scheduler as parachains_scheduler,
	session_info as parachains_session_info, shared as parachains_shared, ump as parachains_ump,
};
use scale_info::TypeInfo;
use sp_core::{OpaqueMetadata, RuntimeDebug};
use sp_mmr_primitives as mmr;
use sp_runtime::{
	create_runtime_str,
	curve::PiecewiseLinear,
	generic, impl_opaque_keys,
	traits::{
		AccountIdLookup, BlakeTwo256, Block as BlockT, ConvertInto, Extrinsic as ExtrinsicT,
		OpaqueKeys, SaturatedConversion, Verify,
	},
	transaction_validity::{TransactionPriority, TransactionSource, TransactionValidity},
	ApplyExtrinsicResult, FixedU128, KeyTypeId, Perbill,
};
use sp_staking::SessionIndex;
use sp_std::{collections::btree_map::BTreeMap, prelude::*};
#[cfg(any(feature = "std", test))]
use sp_version::NativeVersion;
use sp_version::RuntimeVersion;

pub use frame_system::Call as SystemCall;
pub use pallet_balances::Call as BalancesCall;
pub use pallet_election_provider_multi_phase::Call as EPMCall;
#[cfg(feature = "std")]
pub use pallet_staking::StakerStatus;
use pallet_staking::UseValidatorsMap;
pub use pallet_timestamp::Call as TimestampCall;
use sp_runtime::traits::Get;
#[cfg(any(feature = "std", test))]
pub use sp_runtime::BuildStorage;

/// Constant values used within the runtime.
use westend_runtime_constants::{currency::*, fee::*, time::*};

mod bag_thresholds;
mod weights;
pub mod xcm_config;

#[cfg(test)]
mod tests;

impl_runtime_weights!(westend_runtime_constants);

// Make the WASM binary available.
#[cfg(feature = "std")]
include!(concat!(env!("OUT_DIR"), "/wasm_binary.rs"));

/// Runtime version (Westend).
#[sp_version::runtime_version]
pub const VERSION: RuntimeVersion = RuntimeVersion {
	spec_name: create_runtime_str!("westend"),
	impl_name: create_runtime_str!("parity-westend"),
	authoring_version: 2,
<<<<<<< HEAD
	spec_version: 9300,
=======
	spec_version: 9310,
>>>>>>> 32dd0c9c
	impl_version: 0,
	#[cfg(not(feature = "disable-runtime-api"))]
	apis: RUNTIME_API_VERSIONS,
	#[cfg(feature = "disable-runtime-api")]
	apis: sp_version::create_apis_vec![[]],
<<<<<<< HEAD
	transaction_version: 13,
=======
	transaction_version: 14,
>>>>>>> 32dd0c9c
	state_version: 0,
};

/// The BABE epoch configuration at genesis.
pub const BABE_GENESIS_EPOCH_CONFIG: babe_primitives::BabeEpochConfiguration =
	babe_primitives::BabeEpochConfiguration {
		c: PRIMARY_PROBABILITY,
		allowed_slots: babe_primitives::AllowedSlots::PrimaryAndSecondaryVRFSlots,
	};

/// Native version.
#[cfg(any(feature = "std", test))]
pub fn native_version() -> NativeVersion {
	NativeVersion { runtime_version: VERSION, can_author_with: Default::default() }
}

parameter_types! {
	pub const Version: RuntimeVersion = VERSION;
	pub const SS58Prefix: u8 = 42;
}

impl frame_system::Config for Runtime {
	type BaseCallFilter = frame_support::traits::Everything;
	type BlockWeights = BlockWeights;
	type BlockLength = BlockLength;
	type RuntimeOrigin = RuntimeOrigin;
	type RuntimeCall = RuntimeCall;
	type Index = Nonce;
	type BlockNumber = BlockNumber;
	type Hash = Hash;
	type Hashing = BlakeTwo256;
	type AccountId = AccountId;
	type Lookup = AccountIdLookup<AccountId, ()>;
	type Header = generic::Header<BlockNumber, BlakeTwo256>;
	type RuntimeEvent = RuntimeEvent;
	type BlockHashCount = BlockHashCount;
	type DbWeight = RocksDbWeight;
	type Version = Version;
	type PalletInfo = PalletInfo;
	type AccountData = pallet_balances::AccountData<Balance>;
	type OnNewAccount = ();
	type OnKilledAccount = ();
	type SystemWeightInfo = weights::frame_system::WeightInfo<Runtime>;
	type SS58Prefix = SS58Prefix;
	type OnSetCode = ();
	type MaxConsumers = frame_support::traits::ConstU32<16>;
}

parameter_types! {
	pub MaximumSchedulerWeight: frame_support::weights::Weight = Perbill::from_percent(80) *
		BlockWeights::get().max_block;
	pub const MaxScheduledPerBlock: u32 = 50;
	pub const NoPreimagePostponement: Option<u32> = Some(10);
}

impl pallet_scheduler::Config for Runtime {
	type RuntimeOrigin = RuntimeOrigin;
	type RuntimeEvent = RuntimeEvent;
	type PalletsOrigin = OriginCaller;
	type RuntimeCall = RuntimeCall;
	type MaximumWeight = MaximumSchedulerWeight;
	type ScheduleOrigin = EnsureRoot<AccountId>;
	type MaxScheduledPerBlock = MaxScheduledPerBlock;
	type WeightInfo = weights::pallet_scheduler::WeightInfo<Runtime>;
	type OriginPrivilegeCmp = frame_support::traits::EqualPrivilegeOnly;
	type Preimages = Preimage;
}

parameter_types! {
	pub const PreimageMaxSize: u32 = 4096 * 1024;
	pub const PreimageBaseDeposit: Balance = deposit(2, 64);
	pub const PreimageByteDeposit: Balance = deposit(0, 1);
}

impl pallet_preimage::Config for Runtime {
	type WeightInfo = weights::pallet_preimage::WeightInfo<Runtime>;
	type RuntimeEvent = RuntimeEvent;
	type Currency = Balances;
	type ManagerOrigin = EnsureRoot<AccountId>;
	type BaseDeposit = PreimageBaseDeposit;
	type ByteDeposit = PreimageByteDeposit;
}

parameter_types! {
	pub const EpochDuration: u64 = prod_or_fast!(
		EPOCH_DURATION_IN_SLOTS as u64,
		2 * MINUTES as u64
	);
	pub const ExpectedBlockTime: Moment = MILLISECS_PER_BLOCK;
	pub const ReportLongevity: u64 =
		BondingDuration::get() as u64 * SessionsPerEra::get() as u64 * EpochDuration::get();
}

impl pallet_babe::Config for Runtime {
	type EpochDuration = EpochDuration;
	type ExpectedBlockTime = ExpectedBlockTime;

	// session module is the trigger
	type EpochChangeTrigger = pallet_babe::ExternalTrigger;

	type DisabledValidators = Session;

	type KeyOwnerProofSystem = Historical;

	type KeyOwnerProof = <Self::KeyOwnerProofSystem as KeyOwnerProofSystem<(
		KeyTypeId,
		pallet_babe::AuthorityId,
	)>>::Proof;

	type KeyOwnerIdentification = <Self::KeyOwnerProofSystem as KeyOwnerProofSystem<(
		KeyTypeId,
		pallet_babe::AuthorityId,
	)>>::IdentificationTuple;

	type HandleEquivocation =
		pallet_babe::EquivocationHandler<Self::KeyOwnerIdentification, Offences, ReportLongevity>;

	type WeightInfo = ();

	type MaxAuthorities = MaxAuthorities;
}

parameter_types! {
	pub const IndexDeposit: Balance = 100 * CENTS;
}

impl pallet_indices::Config for Runtime {
	type AccountIndex = AccountIndex;
	type Currency = Balances;
	type Deposit = IndexDeposit;
	type RuntimeEvent = RuntimeEvent;
	type WeightInfo = weights::pallet_indices::WeightInfo<Runtime>;
}

parameter_types! {
	pub const ExistentialDeposit: Balance = EXISTENTIAL_DEPOSIT;
	pub const MaxLocks: u32 = 50;
	pub const MaxReserves: u32 = 50;
}

impl pallet_balances::Config for Runtime {
	type Balance = Balance;
	type DustRemoval = ();
	type RuntimeEvent = RuntimeEvent;
	type ExistentialDeposit = ExistentialDeposit;
	type AccountStore = System;
	type MaxLocks = MaxLocks;
	type MaxReserves = MaxReserves;
	type ReserveIdentifier = [u8; 8];
	type WeightInfo = weights::pallet_balances::WeightInfo<Runtime>;
}

parameter_types! {
	pub const TransactionByteFee: Balance = 10 * MILLICENTS;
	/// This value increases the priority of `Operational` transactions by adding
	/// a "virtual tip" that's equal to the `OperationalFeeMultiplier * final_fee`.
	pub const OperationalFeeMultiplier: u8 = 5;
}

impl pallet_transaction_payment::Config for Runtime {
	type RuntimeEvent = RuntimeEvent;
	type OnChargeTransaction = CurrencyAdapter<Balances, ToAuthor<Runtime>>;
	type OperationalFeeMultiplier = OperationalFeeMultiplier;
	type WeightToFee = WeightToFee;
	type LengthToFee = ConstantMultiplier<Balance, TransactionByteFee>;
	type FeeMultiplierUpdate = SlowAdjustingFeeUpdate<Self>;
}

parameter_types! {
	pub const MinimumPeriod: u64 = SLOT_DURATION / 2;
}
impl pallet_timestamp::Config for Runtime {
	type Moment = u64;
	type OnTimestampSet = Babe;
	type MinimumPeriod = MinimumPeriod;
	type WeightInfo = weights::pallet_timestamp::WeightInfo<Runtime>;
}

parameter_types! {
	pub const UncleGenerations: u32 = 0;
}

impl pallet_authorship::Config for Runtime {
	type FindAuthor = pallet_session::FindAccountFromAuthorIndex<Self, Babe>;
	type UncleGenerations = UncleGenerations;
	type FilterUncle = ();
	type EventHandler = (Staking, ImOnline);
}

parameter_types! {
	pub const Period: BlockNumber = 10 * MINUTES;
	pub const Offset: BlockNumber = 0;
}

impl_opaque_keys! {
	pub struct SessionKeys {
		pub grandpa: Grandpa,
		pub babe: Babe,
		pub im_online: ImOnline,
		pub para_validator: Initializer,
		pub para_assignment: ParaSessionInfo,
		pub authority_discovery: AuthorityDiscovery,
	}
}

impl pallet_session::Config for Runtime {
	type RuntimeEvent = RuntimeEvent;
	type ValidatorId = AccountId;
	type ValidatorIdOf = pallet_staking::StashOf<Self>;
	type ShouldEndSession = Babe;
	type NextSessionRotation = Babe;
	type SessionManager = pallet_session::historical::NoteHistoricalRoot<Self, Staking>;
	type SessionHandler = <SessionKeys as OpaqueKeys>::KeyTypeIdProviders;
	type Keys = SessionKeys;
	type WeightInfo = weights::pallet_session::WeightInfo<Runtime>;
}

impl pallet_session::historical::Config for Runtime {
	type FullIdentification = pallet_staking::Exposure<AccountId, Balance>;
	type FullIdentificationOf = pallet_staking::ExposureOf<Runtime>;
}

parameter_types! {
	// phase durations. 1/4 of the last session for each.
	pub SignedPhase: u32 = prod_or_fast!(
		EPOCH_DURATION_IN_SLOTS / 4,
		(1 * MINUTES).min(EpochDuration::get().saturated_into::<u32>() / 2)
	);
	pub UnsignedPhase: u32 = prod_or_fast!(
		EPOCH_DURATION_IN_SLOTS / 4,
		(1 * MINUTES).min(EpochDuration::get().saturated_into::<u32>() / 2)
	);

	// signed config
	pub const SignedMaxSubmissions: u32 = 128;
	pub const SignedMaxRefunds: u32 = 128 / 4;
	pub const SignedDepositBase: Balance = deposit(2, 0);
	pub const SignedDepositByte: Balance = deposit(0, 10) / 1024;
	// Each good submission will get 1 WND as reward
	pub SignedRewardBase: Balance = 1 * UNITS;
	pub BetterUnsignedThreshold: Perbill = Perbill::from_rational(5u32, 10_000);

	// 1 hour session, 15 minutes unsigned phase, 4 offchain executions.
	pub OffchainRepeat: BlockNumber = UnsignedPhase::get() / 4;

	/// We take the top 22500 nominators as electing voters..
	pub const MaxElectingVoters: u32 = 22_500;
	/// ... and all of the validators as electable targets. Whilst this is the case, we cannot and
	/// shall not increase the size of the validator intentions.
	pub const MaxElectableTargets: u16 = u16::MAX;
}

frame_election_provider_support::generate_solution_type!(
	#[compact]
	pub struct NposCompactSolution16::<
		VoterIndex = u32,
		TargetIndex = u16,
		Accuracy = sp_runtime::PerU16,
		MaxVoters = MaxElectingVoters,
	>(16)
);

pub struct OnChainSeqPhragmen;
impl onchain::Config for OnChainSeqPhragmen {
	type System = Runtime;
	type Solver = SequentialPhragmen<AccountId, OnChainAccuracy>;
	type DataProvider = Staking;
	type WeightInfo = weights::frame_election_provider_support::WeightInfo<Runtime>;
}

impl pallet_election_provider_multi_phase::MinerConfig for Runtime {
	type AccountId = AccountId;
	type MaxLength = OffchainSolutionLengthLimit;
	type MaxWeight = OffchainSolutionWeightLimit;
	type Solution = NposCompactSolution16;
	type MaxVotesPerVoter = <
		<Self as pallet_election_provider_multi_phase::Config>::DataProvider
		as
		frame_election_provider_support::ElectionDataProvider
	>::MaxVotesPerVoter;

	// The unsigned submissions have to respect the weight of the submit_unsigned call, thus their
	// weight estimate function is wired to this call's weight.
	fn solution_weight(v: u32, t: u32, a: u32, d: u32) -> Weight {
		<
			<Self as pallet_election_provider_multi_phase::Config>::WeightInfo
			as
			pallet_election_provider_multi_phase::WeightInfo
		>::submit_unsigned(v, t, a, d)
	}
}

impl pallet_election_provider_multi_phase::Config for Runtime {
	type RuntimeEvent = RuntimeEvent;
	type Currency = Balances;
	type EstimateCallFee = TransactionPayment;
	type SignedPhase = SignedPhase;
	type UnsignedPhase = UnsignedPhase;
	type SignedMaxSubmissions = SignedMaxSubmissions;
	type SignedMaxRefunds = SignedMaxRefunds;
	type SignedRewardBase = SignedRewardBase;
	type SignedDepositBase = SignedDepositBase;
	type SignedDepositByte = SignedDepositByte;
	type SignedDepositWeight = ();
	type SignedMaxWeight =
		<Self::MinerConfig as pallet_election_provider_multi_phase::MinerConfig>::MaxWeight;
	type MinerConfig = Self;
	type SlashHandler = (); // burn slashes
	type RewardHandler = (); // nothing to do upon rewards
	type BetterUnsignedThreshold = BetterUnsignedThreshold;
	type BetterSignedThreshold = ();
	type OffchainRepeat = OffchainRepeat;
	type MinerTxPriority = NposSolutionPriority;
	type DataProvider = Staking;
	#[cfg(any(feature = "fast-runtime", feature = "runtime-benchmarks"))]
	type Fallback = onchain::UnboundedExecution<OnChainSeqPhragmen>;
	#[cfg(not(any(feature = "fast-runtime", feature = "runtime-benchmarks")))]
	type Fallback = pallet_election_provider_multi_phase::NoFallback<Self>;
	type GovernanceFallback = onchain::UnboundedExecution<OnChainSeqPhragmen>;
	type Solver = SequentialPhragmen<
		AccountId,
		pallet_election_provider_multi_phase::SolutionAccuracyOf<Self>,
		(),
	>;
	type BenchmarkingConfig = runtime_common::elections::BenchmarkConfig;
	type ForceOrigin = EnsureRoot<AccountId>;
	type WeightInfo = weights::pallet_election_provider_multi_phase::WeightInfo<Self>;
	type MaxElectingVoters = MaxElectingVoters;
	type MaxElectableTargets = MaxElectableTargets;
}

parameter_types! {
	pub const BagThresholds: &'static [u64] = &bag_thresholds::THRESHOLDS;
}

type VoterBagsListInstance = pallet_bags_list::Instance1;
impl pallet_bags_list::Config<VoterBagsListInstance> for Runtime {
	type RuntimeEvent = RuntimeEvent;
	type ScoreProvider = Staking;
	type WeightInfo = weights::pallet_bags_list::WeightInfo<Runtime>;
	type BagThresholds = BagThresholds;
	type Score = sp_npos_elections::VoteWeight;
}

pallet_staking_reward_curve::build! {
	const REWARD_CURVE: PiecewiseLinear<'static> = curve!(
		min_inflation: 0_025_000,
		max_inflation: 0_100_000,
		ideal_stake: 0_500_000,
		falloff: 0_050_000,
		max_piece_count: 40,
		test_precision: 0_005_000,
	);
}

parameter_types! {
	// Six sessions in an era (6 hours).
	pub const SessionsPerEra: SessionIndex = prod_or_fast!(6, 1);
	// 2 eras for unbonding (12 hours).
	pub const BondingDuration: sp_staking::EraIndex = 2;
	// 1 era in which slashes can be cancelled (6 hours).
	pub const SlashDeferDuration: sp_staking::EraIndex = 1;
	pub const RewardCurve: &'static PiecewiseLinear<'static> = &REWARD_CURVE;
	pub const MaxNominatorRewardedPerValidator: u32 = 64;
	pub const OffendingValidatorsThreshold: Perbill = Perbill::from_percent(17);
	pub const MaxNominations: u32 = <NposCompactSolution16 as frame_election_provider_support::NposSolution>::LIMIT as u32;
}

impl pallet_staking::Config for Runtime {
	type MaxNominations = MaxNominations;
	type Currency = Balances;
	type CurrencyBalance = Balance;
	type UnixTime = Timestamp;
	type CurrencyToVote = CurrencyToVote;
	type RewardRemainder = ();
	type RuntimeEvent = RuntimeEvent;
	type Slash = ();
	type Reward = ();
	type SessionsPerEra = SessionsPerEra;
	type BondingDuration = BondingDuration;
	type SlashDeferDuration = SlashDeferDuration;
	// A majority of the council can cancel the slash.
	type SlashCancelOrigin = EnsureRoot<AccountId>;
	type SessionInterface = Self;
	type EraPayout = pallet_staking::ConvertCurve<RewardCurve>;
	type MaxNominatorRewardedPerValidator = MaxNominatorRewardedPerValidator;
	type OffendingValidatorsThreshold = OffendingValidatorsThreshold;
	type NextNewSession = Session;
	type ElectionProvider = ElectionProviderMultiPhase;
	type GenesisElectionProvider = onchain::UnboundedExecution<OnChainSeqPhragmen>;
	type VoterList = VoterList;
	type TargetList = UseValidatorsMap<Self>;
	type MaxUnlockingChunks = frame_support::traits::ConstU32<32>;
	type HistoryDepth = frame_support::traits::ConstU32<84>;
	type BenchmarkingConfig = runtime_common::StakingBenchmarkingConfig;
	type OnStakerSlash = NominationPools;
	type WeightInfo = weights::pallet_staking::WeightInfo<Runtime>;
}

impl pallet_fast_unstake::Config for Runtime {
	type RuntimeEvent = RuntimeEvent;
	type DepositCurrency = Balances;
	type Deposit = frame_support::traits::ConstU128<{ UNITS }>;
	type ControlOrigin = EnsureRoot<AccountId>;
	type WeightInfo = weights::pallet_fast_unstake::WeightInfo<Runtime>;
}

parameter_types! {
	pub const MaxAuthorities: u32 = 100_000;
}

impl pallet_offences::Config for Runtime {
	type RuntimeEvent = RuntimeEvent;
	type IdentificationTuple = pallet_session::historical::IdentificationTuple<Self>;
	type OnOffenceHandler = Staking;
}

impl pallet_authority_discovery::Config for Runtime {
	type MaxAuthorities = MaxAuthorities;
}

parameter_types! {
	pub const NposSolutionPriority: TransactionPriority = TransactionPriority::max_value() / 2;
	pub const ImOnlineUnsignedPriority: TransactionPriority = TransactionPriority::max_value();
	pub const MaxKeys: u32 = 10_000;
	pub const MaxPeerInHeartbeats: u32 = 10_000;
	pub const MaxPeerDataEncodingSize: u32 = 1_000;
}

impl pallet_im_online::Config for Runtime {
	type AuthorityId = ImOnlineId;
	type RuntimeEvent = RuntimeEvent;
	type ValidatorSet = Historical;
	type NextSessionRotation = Babe;
	type ReportUnresponsiveness = Offences;
	type UnsignedPriority = ImOnlineUnsignedPriority;
	type WeightInfo = weights::pallet_im_online::WeightInfo<Runtime>;
	type MaxKeys = MaxKeys;
	type MaxPeerInHeartbeats = MaxPeerInHeartbeats;
	type MaxPeerDataEncodingSize = MaxPeerDataEncodingSize;
}

impl pallet_grandpa::Config for Runtime {
	type RuntimeEvent = RuntimeEvent;

	type KeyOwnerProofSystem = Historical;

	type KeyOwnerProof =
		<Self::KeyOwnerProofSystem as KeyOwnerProofSystem<(KeyTypeId, GrandpaId)>>::Proof;

	type KeyOwnerIdentification = <Self::KeyOwnerProofSystem as KeyOwnerProofSystem<(
		KeyTypeId,
		GrandpaId,
	)>>::IdentificationTuple;

	type HandleEquivocation = pallet_grandpa::EquivocationHandler<
		Self::KeyOwnerIdentification,
		Offences,
		ReportLongevity,
	>;

	type WeightInfo = ();
	type MaxAuthorities = MaxAuthorities;
}

/// Submits a transaction with the node's public and signature type. Adheres to the signed extension
/// format of the chain.
impl<LocalCall> frame_system::offchain::CreateSignedTransaction<LocalCall> for Runtime
where
	RuntimeCall: From<LocalCall>,
{
	fn create_transaction<C: frame_system::offchain::AppCrypto<Self::Public, Self::Signature>>(
		call: RuntimeCall,
		public: <Signature as Verify>::Signer,
		account: AccountId,
		nonce: <Runtime as frame_system::Config>::Index,
	) -> Option<(RuntimeCall, <UncheckedExtrinsic as ExtrinsicT>::SignaturePayload)> {
		use sp_runtime::traits::StaticLookup;
		// take the biggest period possible.
		let period =
			BlockHashCount::get().checked_next_power_of_two().map(|c| c / 2).unwrap_or(2) as u64;

		let current_block = System::block_number()
			.saturated_into::<u64>()
			// The `System::block_number` is initialized with `n+1`,
			// so the actual block number is `n`.
			.saturating_sub(1);
		let tip = 0;
		let extra: SignedExtra = (
			frame_system::CheckNonZeroSender::<Runtime>::new(),
			frame_system::CheckSpecVersion::<Runtime>::new(),
			frame_system::CheckTxVersion::<Runtime>::new(),
			frame_system::CheckGenesis::<Runtime>::new(),
			frame_system::CheckMortality::<Runtime>::from(generic::Era::mortal(
				period,
				current_block,
			)),
			frame_system::CheckNonce::<Runtime>::from(nonce),
			frame_system::CheckWeight::<Runtime>::new(),
			pallet_transaction_payment::ChargeTransactionPayment::<Runtime>::from(tip),
		);
		let raw_payload = SignedPayload::new(call, extra)
			.map_err(|e| {
				log::warn!("Unable to create signed payload: {:?}", e);
			})
			.ok()?;
		let signature = raw_payload.using_encoded(|payload| C::sign(payload, public))?;
		let (call, extra, _) = raw_payload.deconstruct();
		let address = <Runtime as frame_system::Config>::Lookup::unlookup(account);
		Some((call, (address, signature, extra)))
	}
}

impl frame_system::offchain::SigningTypes for Runtime {
	type Public = <Signature as Verify>::Signer;
	type Signature = Signature;
}

impl<C> frame_system::offchain::SendTransactionTypes<C> for Runtime
where
	RuntimeCall: From<C>,
{
	type OverarchingCall = RuntimeCall;
	type Extrinsic = UncheckedExtrinsic;
}

parameter_types! {
	// Minimum 100 bytes/KSM deposited (1 CENT/byte)
	pub const BasicDeposit: Balance = 1000 * CENTS;       // 258 bytes on-chain
	pub const FieldDeposit: Balance = 250 * CENTS;        // 66 bytes on-chain
	pub const SubAccountDeposit: Balance = 200 * CENTS;   // 53 bytes on-chain
	pub const MaxSubAccounts: u32 = 100;
	pub const MaxAdditionalFields: u32 = 100;
	pub const MaxRegistrars: u32 = 20;
}

impl pallet_identity::Config for Runtime {
	type RuntimeEvent = RuntimeEvent;
	type Currency = Balances;
	type Slashed = ();
	type BasicDeposit = BasicDeposit;
	type FieldDeposit = FieldDeposit;
	type SubAccountDeposit = SubAccountDeposit;
	type MaxSubAccounts = MaxSubAccounts;
	type MaxAdditionalFields = MaxAdditionalFields;
	type MaxRegistrars = MaxRegistrars;
	type RegistrarOrigin = frame_system::EnsureRoot<AccountId>;
	type ForceOrigin = frame_system::EnsureRoot<AccountId>;
	type WeightInfo = weights::pallet_identity::WeightInfo<Runtime>;
}

impl pallet_utility::Config for Runtime {
	type RuntimeEvent = RuntimeEvent;
	type RuntimeCall = RuntimeCall;
	type PalletsOrigin = OriginCaller;
	type WeightInfo = weights::pallet_utility::WeightInfo<Runtime>;
}

parameter_types! {
	// One storage item; key size is 32; value is size 4+4+16+32 bytes = 56 bytes.
	pub const DepositBase: Balance = deposit(1, 88);
	// Additional storage item size of 32 bytes.
	pub const DepositFactor: Balance = deposit(0, 32);
	pub const MaxSignatories: u16 = 100;
}

impl pallet_multisig::Config for Runtime {
	type RuntimeEvent = RuntimeEvent;
	type RuntimeCall = RuntimeCall;
	type Currency = Balances;
	type DepositBase = DepositBase;
	type DepositFactor = DepositFactor;
	type MaxSignatories = MaxSignatories;
	type WeightInfo = weights::pallet_multisig::WeightInfo<Runtime>;
}

parameter_types! {
	pub const ConfigDepositBase: Balance = 500 * CENTS;
	pub const FriendDepositFactor: Balance = 50 * CENTS;
	pub const MaxFriends: u16 = 9;
	pub const RecoveryDeposit: Balance = 500 * CENTS;
}

impl pallet_recovery::Config for Runtime {
	type RuntimeEvent = RuntimeEvent;
	type WeightInfo = ();
	type RuntimeCall = RuntimeCall;
	type Currency = Balances;
	type ConfigDepositBase = ConfigDepositBase;
	type FriendDepositFactor = FriendDepositFactor;
	type MaxFriends = MaxFriends;
	type RecoveryDeposit = RecoveryDeposit;
}

parameter_types! {
	pub const MinVestedTransfer: Balance = 100 * CENTS;
	pub UnvestedFundsAllowedWithdrawReasons: WithdrawReasons =
		WithdrawReasons::except(WithdrawReasons::TRANSFER | WithdrawReasons::RESERVE);
}

impl pallet_vesting::Config for Runtime {
	type RuntimeEvent = RuntimeEvent;
	type Currency = Balances;
	type BlockNumberToBalance = ConvertInto;
	type MinVestedTransfer = MinVestedTransfer;
	type WeightInfo = weights::pallet_vesting::WeightInfo<Runtime>;
	type UnvestedFundsAllowedWithdrawReasons = UnvestedFundsAllowedWithdrawReasons;
	const MAX_VESTING_SCHEDULES: u32 = 28;
}

impl pallet_sudo::Config for Runtime {
	type RuntimeEvent = RuntimeEvent;
	type RuntimeCall = RuntimeCall;
}

parameter_types! {
	// One storage item; key size 32, value size 8; .
	pub const ProxyDepositBase: Balance = deposit(1, 8);
	// Additional storage item size of 33 bytes.
	pub const ProxyDepositFactor: Balance = deposit(0, 33);
	pub const MaxProxies: u16 = 32;
	pub const AnnouncementDepositBase: Balance = deposit(1, 8);
	pub const AnnouncementDepositFactor: Balance = deposit(0, 66);
	pub const MaxPending: u16 = 32;
}

/// The type used to represent the kinds of proxying allowed.
#[derive(
	Copy,
	Clone,
	Eq,
	PartialEq,
	Ord,
	PartialOrd,
	Encode,
	Decode,
	RuntimeDebug,
	MaxEncodedLen,
	TypeInfo,
)]
pub enum ProxyType {
	Any,
	NonTransfer,
	Staking,
	SudoBalances,
	IdentityJudgement,
	CancelProxy,
	Auction,
}
impl Default for ProxyType {
	fn default() -> Self {
		Self::Any
	}
}
impl InstanceFilter<RuntimeCall> for ProxyType {
	fn filter(&self, c: &RuntimeCall) -> bool {
		match self {
			ProxyType::Any => true,
			ProxyType::NonTransfer => matches!(
				c,
				RuntimeCall::System(..) |
				RuntimeCall::Babe(..) |
				RuntimeCall::Timestamp(..) |
				RuntimeCall::Indices(pallet_indices::Call::claim{..}) |
				RuntimeCall::Indices(pallet_indices::Call::free{..}) |
				RuntimeCall::Indices(pallet_indices::Call::freeze{..}) |
				// Specifically omitting Indices `transfer`, `force_transfer`
				// Specifically omitting the entire Balances pallet
				RuntimeCall::Authorship(..) |
				RuntimeCall::Staking(..) |
				RuntimeCall::Session(..) |
				RuntimeCall::Grandpa(..) |
				RuntimeCall::ImOnline(..) |
				RuntimeCall::Utility(..) |
				RuntimeCall::Identity(..) |
				RuntimeCall::Recovery(pallet_recovery::Call::as_recovered{..}) |
				RuntimeCall::Recovery(pallet_recovery::Call::vouch_recovery{..}) |
				RuntimeCall::Recovery(pallet_recovery::Call::claim_recovery{..}) |
				RuntimeCall::Recovery(pallet_recovery::Call::close_recovery{..}) |
				RuntimeCall::Recovery(pallet_recovery::Call::remove_recovery{..}) |
				RuntimeCall::Recovery(pallet_recovery::Call::cancel_recovered{..}) |
				// Specifically omitting Recovery `create_recovery`, `initiate_recovery`
				RuntimeCall::Vesting(pallet_vesting::Call::vest{..}) |
				RuntimeCall::Vesting(pallet_vesting::Call::vest_other{..}) |
				// Specifically omitting Vesting `vested_transfer`, and `force_vested_transfer`
				RuntimeCall::Scheduler(..) |
				// Specifically omitting Sudo pallet
				RuntimeCall::Proxy(..) |
				RuntimeCall::Multisig(..) |
				RuntimeCall::Registrar(paras_registrar::Call::register{..}) |
				RuntimeCall::Registrar(paras_registrar::Call::deregister{..}) |
				// Specifically omitting Registrar `swap`
				RuntimeCall::Registrar(paras_registrar::Call::reserve{..}) |
				RuntimeCall::Crowdloan(..) |
				RuntimeCall::Slots(..) |
				RuntimeCall::Auctions(..) | // Specifically omitting the entire XCM Pallet
				RuntimeCall::VoterList(..) |
				RuntimeCall::NominationPools(..) |
				RuntimeCall::FastUnstake(..)
			),
			ProxyType::Staking => {
				matches!(
					c,
					RuntimeCall::Staking(..) |
						RuntimeCall::Session(..) | RuntimeCall::Utility(..) |
						RuntimeCall::FastUnstake(..)
				)
			},
			ProxyType::SudoBalances => match c {
				RuntimeCall::Sudo(pallet_sudo::Call::sudo { call: ref x }) => {
					matches!(x.as_ref(), &RuntimeCall::Balances(..))
				},
				RuntimeCall::Utility(..) => true,
				_ => false,
			},
			ProxyType::IdentityJudgement => matches!(
				c,
				RuntimeCall::Identity(pallet_identity::Call::provide_judgement { .. }) |
					RuntimeCall::Utility(..)
			),
			ProxyType::CancelProxy => {
				matches!(c, RuntimeCall::Proxy(pallet_proxy::Call::reject_announcement { .. }))
			},
			ProxyType::Auction => matches!(
				c,
				RuntimeCall::Auctions(..) |
					RuntimeCall::Crowdloan(..) |
					RuntimeCall::Registrar(..) |
					RuntimeCall::Slots(..)
			),
		}
	}
	fn is_superset(&self, o: &Self) -> bool {
		match (self, o) {
			(x, y) if x == y => true,
			(ProxyType::Any, _) => true,
			(_, ProxyType::Any) => false,
			(ProxyType::NonTransfer, _) => true,
			_ => false,
		}
	}
}

impl pallet_proxy::Config for Runtime {
	type RuntimeEvent = RuntimeEvent;
	type RuntimeCall = RuntimeCall;
	type Currency = Balances;
	type ProxyType = ProxyType;
	type ProxyDepositBase = ProxyDepositBase;
	type ProxyDepositFactor = ProxyDepositFactor;
	type MaxProxies = MaxProxies;
	type WeightInfo = weights::pallet_proxy::WeightInfo<Runtime>;
	type MaxPending = MaxPending;
	type CallHasher = BlakeTwo256;
	type AnnouncementDepositBase = AnnouncementDepositBase;
	type AnnouncementDepositFactor = AnnouncementDepositFactor;
}

impl parachains_origin::Config for Runtime {}

impl parachains_configuration::Config for Runtime {
	type WeightInfo = weights::runtime_parachains_configuration::WeightInfo<Runtime>;
}

impl parachains_shared::Config for Runtime {}

impl parachains_session_info::Config for Runtime {
	type ValidatorSet = Historical;
}

impl parachains_inclusion::Config for Runtime {
	type RuntimeEvent = RuntimeEvent;
	type DisputesHandler = ParasDisputes;
	type RewardValidators = parachains_reward_points::RewardValidatorsWithEraPoints<Runtime>;
}

parameter_types! {
	pub const ParasUnsignedPriority: TransactionPriority = TransactionPriority::max_value();
}

impl parachains_paras::Config for Runtime {
	type RuntimeEvent = RuntimeEvent;
	type WeightInfo = weights::runtime_parachains_paras::WeightInfo<Runtime>;
	type UnsignedPriority = ParasUnsignedPriority;
	type NextSessionRotation = Babe;
}

parameter_types! {
	pub const FirstMessageFactorPercent: u64 = 100;
}

impl parachains_ump::Config for Runtime {
	type RuntimeEvent = RuntimeEvent;
	type UmpSink =
		crate::parachains_ump::XcmSink<xcm_executor::XcmExecutor<xcm_config::XcmConfig>, Runtime>;
	type FirstMessageFactorPercent = FirstMessageFactorPercent;
	type ExecuteOverweightOrigin = EnsureRoot<AccountId>;
	type WeightInfo = weights::runtime_parachains_ump::WeightInfo<Runtime>;
}

impl parachains_dmp::Config for Runtime {}

impl parachains_hrmp::Config for Runtime {
	type RuntimeOrigin = RuntimeOrigin;
	type RuntimeEvent = RuntimeEvent;
	type Currency = Balances;
	type WeightInfo = weights::runtime_parachains_hrmp::WeightInfo<Self>;
}

impl parachains_paras_inherent::Config for Runtime {
	type WeightInfo = weights::runtime_parachains_paras_inherent::WeightInfo<Runtime>;
}

impl parachains_scheduler::Config for Runtime {}

impl parachains_initializer::Config for Runtime {
	type Randomness = pallet_babe::RandomnessFromOneEpochAgo<Runtime>;
	type ForceOrigin = EnsureRoot<AccountId>;
	type WeightInfo = weights::runtime_parachains_initializer::WeightInfo<Runtime>;
}

impl paras_sudo_wrapper::Config for Runtime {}

parameter_types! {
	pub const PermanentSlotLeasePeriodLength: u32 = 26;
	pub const TemporarySlotLeasePeriodLength: u32 = 1;
	pub const MaxPermanentSlots: u32 = 5;
	pub const MaxTemporarySlots: u32 = 20;
	pub const MaxTemporarySlotPerLeasePeriod: u32 = 5;
}

impl assigned_slots::Config for Runtime {
	type RuntimeEvent = RuntimeEvent;
	type AssignSlotOrigin = EnsureRoot<AccountId>;
	type Leaser = Slots;
	type PermanentSlotLeasePeriodLength = PermanentSlotLeasePeriodLength;
	type TemporarySlotLeasePeriodLength = TemporarySlotLeasePeriodLength;
	type MaxPermanentSlots = MaxPermanentSlots;
	type MaxTemporarySlots = MaxTemporarySlots;
	type MaxTemporarySlotPerLeasePeriod = MaxTemporarySlotPerLeasePeriod;
}

impl parachains_disputes::Config for Runtime {
	type RuntimeEvent = RuntimeEvent;
	type RewardValidators = parachains_reward_points::RewardValidatorsWithEraPoints<Runtime>;
	type SlashingHandler = parachains_slashing::SlashValidatorsForDisputes<ParasSlashing>;
	type WeightInfo = weights::runtime_parachains_disputes::WeightInfo<Runtime>;
}

impl parachains_slashing::Config for Runtime {
	type KeyOwnerProofSystem = Historical;
	type KeyOwnerProof =
		<Self::KeyOwnerProofSystem as KeyOwnerProofSystem<(KeyTypeId, ValidatorId)>>::Proof;
	type KeyOwnerIdentification = <Self::KeyOwnerProofSystem as KeyOwnerProofSystem<(
		KeyTypeId,
		ValidatorId,
	)>>::IdentificationTuple;
	type HandleReports = parachains_slashing::SlashingReportHandler<
		Self::KeyOwnerIdentification,
		Offences,
		ReportLongevity,
	>;
	type WeightInfo = weights::runtime_parachains_disputes_slashing::WeightInfo<Runtime>;
	type BenchmarkingConfig = parachains_slashing::BenchConfig<300>;
}

parameter_types! {
	pub const ParaDeposit: Balance = 2000 * CENTS;
	pub const DataDepositPerByte: Balance = deposit(0, 1);
}

impl paras_registrar::Config for Runtime {
	type RuntimeOrigin = RuntimeOrigin;
	type RuntimeEvent = RuntimeEvent;
	type Currency = Balances;
	type OnSwap = (Crowdloan, Slots);
	type ParaDeposit = ParaDeposit;
	type DataDepositPerByte = DataDepositPerByte;
	type WeightInfo = weights::runtime_common_paras_registrar::WeightInfo<Runtime>;
}

parameter_types! {
	pub const LeasePeriod: BlockNumber = 28 * DAYS;
}

impl slots::Config for Runtime {
	type RuntimeEvent = RuntimeEvent;
	type Currency = Balances;
	type Registrar = Registrar;
	type LeasePeriod = LeasePeriod;
	type LeaseOffset = ();
	type ForceOrigin = EnsureRoot<AccountId>;
	type WeightInfo = weights::runtime_common_slots::WeightInfo<Runtime>;
}

parameter_types! {
	pub const CrowdloanId: PalletId = PalletId(*b"py/cfund");
	pub const SubmissionDeposit: Balance = 100 * 100 * CENTS;
	pub const MinContribution: Balance = 100 * CENTS;
	pub const RemoveKeysLimit: u32 = 500;
	// Allow 32 bytes for an additional memo to a crowdloan.
	pub const MaxMemoLength: u8 = 32;
}

impl crowdloan::Config for Runtime {
	type RuntimeEvent = RuntimeEvent;
	type PalletId = CrowdloanId;
	type SubmissionDeposit = SubmissionDeposit;
	type MinContribution = MinContribution;
	type RemoveKeysLimit = RemoveKeysLimit;
	type Registrar = Registrar;
	type Auctioneer = Auctions;
	type MaxMemoLength = MaxMemoLength;
	type WeightInfo = weights::runtime_common_crowdloan::WeightInfo<Runtime>;
}

parameter_types! {
	// The average auction is 7 days long, so this will be 70% for ending period.
	// 5 Days = 72000 Blocks @ 6 sec per block
	pub const EndingPeriod: BlockNumber = 5 * DAYS;
	// ~ 1000 samples per day -> ~ 20 blocks per sample -> 2 minute samples
	pub const SampleLength: BlockNumber = 2 * MINUTES;
}

impl auctions::Config for Runtime {
	type RuntimeEvent = RuntimeEvent;
	type Leaser = Slots;
	type Registrar = Registrar;
	type EndingPeriod = EndingPeriod;
	type SampleLength = SampleLength;
	type Randomness = pallet_babe::RandomnessFromOneEpochAgo<Runtime>;
	type InitiateOrigin = EnsureRoot<AccountId>;
	type WeightInfo = weights::runtime_common_auctions::WeightInfo<Runtime>;
}

parameter_types! {
	pub const PoolsPalletId: PalletId = PalletId(*b"py/nopls");
	pub const MaxPointsToBalance: u8 = 10;
}

impl pallet_nomination_pools::Config for Runtime {
	type RuntimeEvent = RuntimeEvent;
	type WeightInfo = weights::pallet_nomination_pools::WeightInfo<Self>;
	type Currency = Balances;
	type CurrencyBalance = Balance;
	type RewardCounter = FixedU128;
	type BalanceToU256 = BalanceToU256;
	type U256ToBalance = U256ToBalance;
	type StakingInterface = Staking;
	type PostUnbondingPoolsWindow = ConstU32<4>;
	type MaxMetadataLen = ConstU32<256>;
	// we use the same number of allowed unlocking chunks as with staking.
	type MaxUnbonding = <Self as pallet_staking::Config>::MaxUnlockingChunks;
	type PalletId = PoolsPalletId;
	type MaxPointsToBalance = MaxPointsToBalance;
}

construct_runtime! {
	pub enum Runtime where
		Block = Block,
		NodeBlock = primitives::v2::Block,
		UncheckedExtrinsic = UncheckedExtrinsic
	{
		// Basic stuff; balances is uncallable initially.
		System: frame_system::{Pallet, Call, Storage, Config, Event<T>} = 0,

		// Babe must be before session.
		Babe: pallet_babe::{Pallet, Call, Storage, Config, ValidateUnsigned} = 1,

		Timestamp: pallet_timestamp::{Pallet, Call, Storage, Inherent} = 2,
		Indices: pallet_indices::{Pallet, Call, Storage, Config<T>, Event<T>} = 3,
		Balances: pallet_balances::{Pallet, Call, Storage, Config<T>, Event<T>} = 4,
		TransactionPayment: pallet_transaction_payment::{Pallet, Storage, Event<T>} = 26,

		// Consensus support.
		// Authorship must be before session in order to note author in the correct session and era
		// for im-online and staking.
		Authorship: pallet_authorship::{Pallet, Call, Storage} = 5,
		Staking: pallet_staking::{Pallet, Call, Storage, Config<T>, Event<T>} = 6,
		Offences: pallet_offences::{Pallet, Storage, Event} = 7,
		Historical: session_historical::{Pallet} = 27,
		Session: pallet_session::{Pallet, Call, Storage, Event, Config<T>} = 8,
		Grandpa: pallet_grandpa::{Pallet, Call, Storage, Config, Event, ValidateUnsigned} = 10,
		ImOnline: pallet_im_online::{Pallet, Call, Storage, Event<T>, ValidateUnsigned, Config<T>} = 11,
		AuthorityDiscovery: pallet_authority_discovery::{Pallet, Config} = 12,

		// Utility module.
		Utility: pallet_utility::{Pallet, Call, Event} = 16,

		// Less simple identity module.
		Identity: pallet_identity::{Pallet, Call, Storage, Event<T>} = 17,

		// Social recovery module.
		Recovery: pallet_recovery::{Pallet, Call, Storage, Event<T>} = 18,

		// Vesting. Usable initially, but removed once all vesting is finished.
		Vesting: pallet_vesting::{Pallet, Call, Storage, Event<T>, Config<T>} = 19,

		// System scheduler.
		Scheduler: pallet_scheduler::{Pallet, Call, Storage, Event<T>} = 20,

		// Preimage registrar.
		Preimage: pallet_preimage::{Pallet, Call, Storage, Event<T>} = 28,

		// Sudo.
		Sudo: pallet_sudo::{Pallet, Call, Storage, Event<T>, Config<T>} = 21,

		// Proxy module. Late addition.
		Proxy: pallet_proxy::{Pallet, Call, Storage, Event<T>} = 22,

		// Multisig module. Late addition.
		Multisig: pallet_multisig::{Pallet, Call, Storage, Event<T>} = 23,

		// Election pallet. Only works with staking, but placed here to maintain indices.
		ElectionProviderMultiPhase: pallet_election_provider_multi_phase::{Pallet, Call, Storage, Event<T>, ValidateUnsigned} = 24,

		// Provides a semi-sorted list of nominators for staking.
		VoterList: pallet_bags_list::<Instance1>::{Pallet, Call, Storage, Event<T>} = 25,

		// Nomination pools for staking.
		NominationPools: pallet_nomination_pools::{Pallet, Call, Storage, Event<T>, Config<T>} = 29,

		// Fast unstake pallet: extension to staking.
		FastUnstake: pallet_fast_unstake = 30,

		// Parachains pallets. Start indices at 40 to leave room.
		ParachainsOrigin: parachains_origin::{Pallet, Origin} = 41,
		Configuration: parachains_configuration::{Pallet, Call, Storage, Config<T>} = 42,
		ParasShared: parachains_shared::{Pallet, Call, Storage} = 43,
		ParaInclusion: parachains_inclusion::{Pallet, Call, Storage, Event<T>} = 44,
		ParaInherent: parachains_paras_inherent::{Pallet, Call, Storage, Inherent} = 45,
		ParaScheduler: parachains_scheduler::{Pallet, Storage} = 46,
		Paras: parachains_paras::{Pallet, Call, Storage, Event, Config, ValidateUnsigned} = 47,
		Initializer: parachains_initializer::{Pallet, Call, Storage} = 48,
		Dmp: parachains_dmp::{Pallet, Call, Storage} = 49,
		Ump: parachains_ump::{Pallet, Call, Storage, Event} = 50,
		Hrmp: parachains_hrmp::{Pallet, Call, Storage, Event<T>, Config} = 51,
		ParaSessionInfo: parachains_session_info::{Pallet, Storage} = 52,
		ParasDisputes: parachains_disputes::{Pallet, Call, Storage, Event<T>} = 53,
		ParasSlashing: parachains_slashing::{Pallet, Call, Storage, ValidateUnsigned} = 54,

		// Parachain Onboarding Pallets. Start indices at 60 to leave room.
		Registrar: paras_registrar::{Pallet, Call, Storage, Event<T>, Config} = 60,
		Slots: slots::{Pallet, Call, Storage, Event<T>} = 61,
		ParasSudoWrapper: paras_sudo_wrapper::{Pallet, Call} = 62,
		Auctions: auctions::{Pallet, Call, Storage, Event<T>} = 63,
		Crowdloan: crowdloan::{Pallet, Call, Storage, Event<T>} = 64,
		AssignedSlots: assigned_slots::{Pallet, Call, Storage, Event<T>} = 65,

		// Pallet for sending XCM.
		XcmPallet: pallet_xcm::{Pallet, Call, Storage, Event<T>, Origin, Config} = 99,
	}
}

/// The address format for describing accounts.
pub type Address = sp_runtime::MultiAddress<AccountId, ()>;
/// Block header type as expected by this runtime.
pub type Header = generic::Header<BlockNumber, BlakeTwo256>;
/// Block type as expected by this runtime.
pub type Block = generic::Block<Header, UncheckedExtrinsic>;
/// A Block signed with a Justification
pub type SignedBlock = generic::SignedBlock<Block>;
/// `BlockId` type as expected by this runtime.
pub type BlockId = generic::BlockId<Block>;
/// The `SignedExtension` to the basic transaction logic.
pub type SignedExtra = (
	frame_system::CheckNonZeroSender<Runtime>,
	frame_system::CheckSpecVersion<Runtime>,
	frame_system::CheckTxVersion<Runtime>,
	frame_system::CheckGenesis<Runtime>,
	frame_system::CheckMortality<Runtime>,
	frame_system::CheckNonce<Runtime>,
	frame_system::CheckWeight<Runtime>,
	pallet_transaction_payment::ChargeTransactionPayment<Runtime>,
);

pub struct StakingMigrationV11OldPallet;
impl Get<&'static str> for StakingMigrationV11OldPallet {
	fn get() -> &'static str {
		"VoterList"
	}
}

/// Unchecked extrinsic type as expected by this runtime.
pub type UncheckedExtrinsic =
	generic::UncheckedExtrinsic<Address, RuntimeCall, Signature, SignedExtra>;
/// Executive: handles dispatch to the various modules.
pub type Executive = frame_executive::Executive<
	Runtime,
	Block,
	frame_system::ChainContext<Runtime>,
	Runtime,
	AllPalletsWithSystem,
	(
		// "Bound uses of call" <https://github.com/paritytech/polkadot/pull/5729>
		pallet_preimage::migration::v1::Migration<Runtime>,
		pallet_scheduler::migration::v3::MigrateToV4<Runtime>,
		pallet_multisig::migrations::v1::MigrateToV1<Runtime>,
		// "Properly migrate weights to v2" <https://github.com/paritytech/polkadot/pull/6091>
		parachains_configuration::migration::v3::MigrateToV3<Runtime>,
	),
>;
/// The payload being signed in transactions.
pub type SignedPayload = generic::SignedPayload<RuntimeCall, SignedExtra>;

#[cfg(feature = "runtime-benchmarks")]
#[macro_use]
extern crate frame_benchmarking;

#[cfg(feature = "runtime-benchmarks")]
mod benches {
	define_benchmarks!(
		// Polkadot
		// NOTE: Make sure to prefix these with `runtime_common::` so
		// the that path resolves correctly in the generated file.
		[runtime_common::auctions, Auctions]
		[runtime_common::crowdloan, Crowdloan]
		[runtime_common::paras_registrar, Registrar]
		[runtime_common::slots, Slots]
		[runtime_parachains::configuration, Configuration]
		[runtime_parachains::disputes, ParasDisputes]
		[runtime_parachains::disputes::slashing, ParasSlashing]
		[runtime_parachains::hrmp, Hrmp]
		[runtime_parachains::initializer, Initializer]
		[runtime_parachains::paras, Paras]
		[runtime_parachains::paras_inherent, ParaInherent]
		[runtime_parachains::ump, Ump]
		// Substrate
		[pallet_bags_list, VoterList]
		[pallet_balances, Balances]
		[pallet_election_provider_multi_phase, ElectionProviderMultiPhase]
		[frame_election_provider_support, ElectionProviderBench::<Runtime>]
		[pallet_fast_unstake, FastUnstake]
		[pallet_identity, Identity]
		[pallet_im_online, ImOnline]
		[pallet_indices, Indices]
		[pallet_multisig, Multisig]
		[pallet_nomination_pools, NominationPoolsBench::<Runtime>]
		[pallet_offences, OffencesBench::<Runtime>]
		[pallet_preimage, Preimage]
		[pallet_proxy, Proxy]
		[pallet_recovery, Recovery]
		[pallet_scheduler, Scheduler]
		[pallet_session, SessionBench::<Runtime>]
		[pallet_staking, Staking]
		[frame_system, SystemBench::<Runtime>]
		[pallet_timestamp, Timestamp]
		[pallet_utility, Utility]
		[pallet_vesting, Vesting]
		// XCM
		// NOTE: Make sure you point to the individual modules below.
		[pallet_xcm_benchmarks::fungible, XcmBalances]
		[pallet_xcm_benchmarks::generic, XcmGeneric]
	);
}

#[cfg(not(feature = "disable-runtime-api"))]
sp_api::impl_runtime_apis! {
	impl sp_api::Core<Block> for Runtime {
		fn version() -> RuntimeVersion {
			VERSION
		}

		fn execute_block(block: Block) {
			Executive::execute_block(block);
		}

		fn initialize_block(header: &<Block as BlockT>::Header) {
			Executive::initialize_block(header)
		}
	}

	impl sp_api::Metadata<Block> for Runtime {
		fn metadata() -> OpaqueMetadata {
			OpaqueMetadata::new(Runtime::metadata().into())
		}
	}

	impl block_builder_api::BlockBuilder<Block> for Runtime {
		fn apply_extrinsic(extrinsic: <Block as BlockT>::Extrinsic) -> ApplyExtrinsicResult {
			Executive::apply_extrinsic(extrinsic)
		}

		fn finalize_block() -> <Block as BlockT>::Header {
			Executive::finalize_block()
		}

		fn inherent_extrinsics(data: inherents::InherentData) -> Vec<<Block as BlockT>::Extrinsic> {
			data.create_extrinsics()
		}

		fn check_inherents(
			block: Block,
			data: inherents::InherentData,
		) -> inherents::CheckInherentsResult {
			data.check_extrinsics(&block)
		}
	}

	impl tx_pool_api::runtime_api::TaggedTransactionQueue<Block> for Runtime {
		fn validate_transaction(
			source: TransactionSource,
			tx: <Block as BlockT>::Extrinsic,
			block_hash: <Block as BlockT>::Hash,
		) -> TransactionValidity {
			Executive::validate_transaction(source, tx, block_hash)
		}
	}

	impl offchain_primitives::OffchainWorkerApi<Block> for Runtime {
		fn offchain_worker(header: &<Block as BlockT>::Header) {
			Executive::offchain_worker(header)
		}
	}

	#[api_version(3)]
	impl primitives::runtime_api::ParachainHost<Block, Hash, BlockNumber> for Runtime {
		fn validators() -> Vec<ValidatorId> {
			parachains_runtime_api_impl::validators::<Runtime>()
		}

		fn validator_groups() -> (Vec<Vec<ValidatorIndex>>, GroupRotationInfo<BlockNumber>) {
			parachains_runtime_api_impl::validator_groups::<Runtime>()
		}

		fn availability_cores() -> Vec<CoreState<Hash, BlockNumber>> {
			parachains_runtime_api_impl::availability_cores::<Runtime>()
		}

		fn persisted_validation_data(para_id: ParaId, assumption: OccupiedCoreAssumption)
			-> Option<PersistedValidationData<Hash, BlockNumber>> {
			parachains_runtime_api_impl::persisted_validation_data::<Runtime>(para_id, assumption)
		}

		fn assumed_validation_data(
			para_id: ParaId,
			expected_persisted_validation_data_hash: Hash,
		) -> Option<(PersistedValidationData<Hash, BlockNumber>, ValidationCodeHash)> {
			parachains_runtime_api_impl::assumed_validation_data::<Runtime>(
				para_id,
				expected_persisted_validation_data_hash,
			)
		}

		fn check_validation_outputs(
			para_id: ParaId,
			outputs: primitives::v2::CandidateCommitments,
		) -> bool {
			parachains_runtime_api_impl::check_validation_outputs::<Runtime>(para_id, outputs)
		}

		fn session_index_for_child() -> SessionIndex {
			parachains_runtime_api_impl::session_index_for_child::<Runtime>()
		}

		fn validation_code(para_id: ParaId, assumption: OccupiedCoreAssumption)
			-> Option<ValidationCode> {
			parachains_runtime_api_impl::validation_code::<Runtime>(para_id, assumption)
		}

		fn candidate_pending_availability(para_id: ParaId) -> Option<CommittedCandidateReceipt<Hash>> {
			parachains_runtime_api_impl::candidate_pending_availability::<Runtime>(para_id)
		}

		fn candidate_events() -> Vec<CandidateEvent<Hash>> {
			parachains_runtime_api_impl::candidate_events::<Runtime, _>(|ev| {
				match ev {
					RuntimeEvent::ParaInclusion(ev) => {
						Some(ev)
					}
					_ => None,
				}
			})
		}

		fn session_info(index: SessionIndex) -> Option<SessionInfo> {
			parachains_runtime_api_impl::session_info::<Runtime>(index)
		}

		fn dmq_contents(recipient: ParaId) -> Vec<InboundDownwardMessage<BlockNumber>> {
			parachains_runtime_api_impl::dmq_contents::<Runtime>(recipient)
		}

		fn inbound_hrmp_channels_contents(
			recipient: ParaId
		) -> BTreeMap<ParaId, Vec<InboundHrmpMessage<BlockNumber>>> {
			parachains_runtime_api_impl::inbound_hrmp_channels_contents::<Runtime>(recipient)
		}

		fn validation_code_by_hash(hash: ValidationCodeHash) -> Option<ValidationCode> {
			parachains_runtime_api_impl::validation_code_by_hash::<Runtime>(hash)
		}

		fn on_chain_votes() -> Option<ScrapedOnChainVotes<Hash>> {
			parachains_runtime_api_impl::on_chain_votes::<Runtime>()
		}

		fn submit_pvf_check_statement(
			stmt: PvfCheckStatement,
			signature: ValidatorSignature,
		) {
			parachains_runtime_api_impl::submit_pvf_check_statement::<Runtime>(stmt, signature)
		}

		fn pvfs_require_precheck() -> Vec<ValidationCodeHash> {
			parachains_runtime_api_impl::pvfs_require_precheck::<Runtime>()
		}

		fn validation_code_hash(para_id: ParaId, assumption: OccupiedCoreAssumption)
			-> Option<ValidationCodeHash>
		{
			parachains_runtime_api_impl::validation_code_hash::<Runtime>(para_id, assumption)
		}

		fn disputes() -> Vec<(SessionIndex, CandidateHash, DisputeState<BlockNumber>)> {
			runtime_parachains::runtime_api_impl::vstaging::get_session_disputes::<Runtime>()
		}
	}

	impl beefy_primitives::BeefyApi<Block> for Runtime {
		fn validator_set() -> Option<beefy_primitives::ValidatorSet<BeefyId>> {
			// dummy implementation due to lack of BEEFY pallet.
			None
		}
	}

	impl mmr::MmrApi<Block, Hash, BlockNumber> for Runtime {
		fn generate_proof(_block_number: BlockNumber)
			-> Result<(mmr::EncodableOpaqueLeaf, mmr::Proof<Hash>), mmr::Error>
		{

			Err(mmr::Error::PalletNotIncluded)
		}

		fn verify_proof(_leaf: mmr::EncodableOpaqueLeaf, _proof: mmr::Proof<Hash>)
			-> Result<(), mmr::Error>
		{

			Err(mmr::Error::PalletNotIncluded)
		}

		fn verify_proof_stateless(
			_root: Hash,
			_leaf: mmr::EncodableOpaqueLeaf,
			_proof: mmr::Proof<Hash>
		) -> Result<(), mmr::Error> {

			Err(mmr::Error::PalletNotIncluded)
		}

		fn mmr_root() -> Result<Hash, mmr::Error> {

			Err(mmr::Error::PalletNotIncluded)
		}

		fn generate_batch_proof(_block_numbers: Vec<BlockNumber>)
			-> Result<(Vec<mmr::EncodableOpaqueLeaf>, mmr::BatchProof<Hash>), mmr::Error>
		{
			Err(mmr::Error::PalletNotIncluded)
		}

		fn generate_historical_batch_proof(
			_block_numbers: Vec<BlockNumber>,
			_best_known_block_number: BlockNumber,
		) -> Result<(Vec<mmr::EncodableOpaqueLeaf>, mmr::BatchProof<Hash>), mmr::Error> {
			Err(mmr::Error::PalletNotIncluded)
		}

		fn verify_batch_proof(_leaves: Vec<mmr::EncodableOpaqueLeaf>, _proof: mmr::BatchProof<Hash>)
			-> Result<(), mmr::Error>
		{

			Err(mmr::Error::PalletNotIncluded)
		}

		fn verify_batch_proof_stateless(
			_root: Hash,
			_leaves: Vec<mmr::EncodableOpaqueLeaf>,
			_proof: mmr::BatchProof<Hash>
		) -> Result<(), mmr::Error> {

			Err(mmr::Error::PalletNotIncluded)
		}
	}

	impl fg_primitives::GrandpaApi<Block> for Runtime {
		fn grandpa_authorities() -> Vec<(GrandpaId, u64)> {
			Grandpa::grandpa_authorities()
		}

		fn current_set_id() -> fg_primitives::SetId {
			Grandpa::current_set_id()
		}

		fn submit_report_equivocation_unsigned_extrinsic(
			equivocation_proof: fg_primitives::EquivocationProof<
				<Block as BlockT>::Hash,
				sp_runtime::traits::NumberFor<Block>,
			>,
			key_owner_proof: fg_primitives::OpaqueKeyOwnershipProof,
		) -> Option<()> {
			let key_owner_proof = key_owner_proof.decode()?;

			Grandpa::submit_unsigned_equivocation_report(
				equivocation_proof,
				key_owner_proof,
			)
		}

		fn generate_key_ownership_proof(
			_set_id: fg_primitives::SetId,
			authority_id: fg_primitives::AuthorityId,
		) -> Option<fg_primitives::OpaqueKeyOwnershipProof> {
			use parity_scale_codec::Encode;

			Historical::prove((fg_primitives::KEY_TYPE, authority_id))
				.map(|p| p.encode())
				.map(fg_primitives::OpaqueKeyOwnershipProof::new)
		}
	}

	impl babe_primitives::BabeApi<Block> for Runtime {
		fn configuration() -> babe_primitives::BabeConfiguration {
			let epoch_config = Babe::epoch_config().unwrap_or(BABE_GENESIS_EPOCH_CONFIG);
			babe_primitives::BabeConfiguration {
				slot_duration: Babe::slot_duration(),
				epoch_length: EpochDuration::get(),
				c: epoch_config.c,
				authorities: Babe::authorities().to_vec(),
				randomness: Babe::randomness(),
				allowed_slots: epoch_config.allowed_slots,
			}
		}

		fn current_epoch_start() -> babe_primitives::Slot {
			Babe::current_epoch_start()
		}

		fn current_epoch() -> babe_primitives::Epoch {
			Babe::current_epoch()
		}

		fn next_epoch() -> babe_primitives::Epoch {
			Babe::next_epoch()
		}

		fn generate_key_ownership_proof(
			_slot: babe_primitives::Slot,
			authority_id: babe_primitives::AuthorityId,
		) -> Option<babe_primitives::OpaqueKeyOwnershipProof> {
			use parity_scale_codec::Encode;

			Historical::prove((babe_primitives::KEY_TYPE, authority_id))
				.map(|p| p.encode())
				.map(babe_primitives::OpaqueKeyOwnershipProof::new)
		}

		fn submit_report_equivocation_unsigned_extrinsic(
			equivocation_proof: babe_primitives::EquivocationProof<<Block as BlockT>::Header>,
			key_owner_proof: babe_primitives::OpaqueKeyOwnershipProof,
		) -> Option<()> {
			let key_owner_proof = key_owner_proof.decode()?;

			Babe::submit_unsigned_equivocation_report(
				equivocation_proof,
				key_owner_proof,
			)
		}
	}

	impl authority_discovery_primitives::AuthorityDiscoveryApi<Block> for Runtime {
		fn authorities() -> Vec<AuthorityDiscoveryId> {
			parachains_runtime_api_impl::relevant_authority_ids::<Runtime>()
		}
	}

	impl sp_session::SessionKeys<Block> for Runtime {
		fn generate_session_keys(seed: Option<Vec<u8>>) -> Vec<u8> {
			SessionKeys::generate(seed)
		}

		fn decode_session_keys(
			encoded: Vec<u8>,
		) -> Option<Vec<(Vec<u8>, sp_core::crypto::KeyTypeId)>> {
			SessionKeys::decode_into_raw_public_keys(&encoded)
		}
	}

	impl frame_system_rpc_runtime_api::AccountNonceApi<Block, AccountId, Nonce> for Runtime {
		fn account_nonce(account: AccountId) -> Nonce {
			System::account_nonce(account)
		}
	}

	impl pallet_transaction_payment_rpc_runtime_api::TransactionPaymentApi<
		Block,
		Balance,
	> for Runtime {
		fn query_info(uxt: <Block as BlockT>::Extrinsic, len: u32) -> RuntimeDispatchInfo<Balance> {
			TransactionPayment::query_info(uxt, len)
		}
		fn query_fee_details(uxt: <Block as BlockT>::Extrinsic, len: u32) -> FeeDetails<Balance> {
			TransactionPayment::query_fee_details(uxt, len)
		}
	}

	impl pallet_transaction_payment_rpc_runtime_api::TransactionPaymentCallApi<Block, Balance, RuntimeCall>
		for Runtime
	{
		fn query_call_info(call: RuntimeCall, len: u32) -> RuntimeDispatchInfo<Balance> {
			TransactionPayment::query_call_info(call, len)
		}
		fn query_call_fee_details(call: RuntimeCall, len: u32) -> FeeDetails<Balance> {
			TransactionPayment::query_call_fee_details(call, len)
		}
	}

	impl pallet_nomination_pools_runtime_api::NominationPoolsApi<
		Block,
		AccountId,
		Balance,
	> for Runtime {
		fn pending_rewards(member: AccountId) -> Balance {
			NominationPools::pending_rewards(member).unwrap_or_default()
		}
	}

	#[cfg(feature = "try-runtime")]
	impl frame_try_runtime::TryRuntime<Block> for Runtime {
		fn on_runtime_upgrade() -> (Weight, Weight) {
			log::info!("try-runtime::on_runtime_upgrade westend.");
			let weight = Executive::try_runtime_upgrade().unwrap();
			(weight, BlockWeights::get().max_block)
		}

		fn execute_block(block: Block, state_root_check: bool, select: frame_try_runtime::TryStateSelect) -> Weight {
			log::info!(
				target: "runtime::westend", "try-runtime: executing block #{} ({:?}) / root checks: {:?} / sanity-checks: {:?}",
				block.header.number,
				block.header.hash(),
				state_root_check,
				select,
			);
			Executive::try_execute_block(block, state_root_check, select).expect("try_execute_block failed")
		}
	}

	#[cfg(feature = "runtime-benchmarks")]
	impl frame_benchmarking::Benchmark<Block> for Runtime {
		fn benchmark_metadata(extra: bool) -> (
			Vec<frame_benchmarking::BenchmarkList>,
			Vec<frame_support::traits::StorageInfo>,
		) {
			use frame_benchmarking::{Benchmarking, BenchmarkList};
			use frame_support::traits::StorageInfoTrait;

			use pallet_session_benchmarking::Pallet as SessionBench;
			use pallet_offences_benchmarking::Pallet as OffencesBench;
			use pallet_election_provider_support_benchmarking::Pallet as ElectionProviderBench;
			use frame_system_benchmarking::Pallet as SystemBench;
			use pallet_nomination_pools_benchmarking::Pallet as NominationPoolsBench;

			type XcmBalances = pallet_xcm_benchmarks::fungible::Pallet::<Runtime>;
			type XcmGeneric = pallet_xcm_benchmarks::generic::Pallet::<Runtime>;

			let mut list = Vec::<BenchmarkList>::new();
			list_benchmarks!(list, extra);

			let storage_info = AllPalletsWithSystem::storage_info();
			return (list, storage_info)
		}

		fn dispatch_benchmark(
			config: frame_benchmarking::BenchmarkConfig,
		) -> Result<
			Vec<frame_benchmarking::BenchmarkBatch>,
			sp_runtime::RuntimeString,
		> {
			use frame_benchmarking::{Benchmarking, BenchmarkBatch, TrackedStorageKey, BenchmarkError};
			// Trying to add benchmarks directly to some pallets caused cyclic dependency issues.
			// To get around that, we separated the benchmarks into its own crate.
			use pallet_session_benchmarking::Pallet as SessionBench;
			use pallet_offences_benchmarking::Pallet as OffencesBench;
			use pallet_election_provider_support_benchmarking::Pallet as ElectionProviderBench;
			use frame_system_benchmarking::Pallet as SystemBench;
			use pallet_nomination_pools_benchmarking::Pallet as NominationPoolsBench;

			impl pallet_session_benchmarking::Config for Runtime {}
			impl pallet_offences_benchmarking::Config for Runtime {}
			impl pallet_election_provider_support_benchmarking::Config for Runtime {}
			impl frame_system_benchmarking::Config for Runtime {}
			impl pallet_nomination_pools_benchmarking::Config for Runtime {}
			impl runtime_parachains::disputes::slashing::benchmarking::Config for Runtime {}

			use xcm::latest::{
				AssetId::*, Fungibility::*, Junction, Junctions::*, MultiAsset, MultiAssets,
				MultiLocation, Response,
			};
			use xcm_config::{Westmint, TokenLocation};

			impl pallet_xcm_benchmarks::Config for Runtime {
				type XcmConfig = xcm_config::XcmConfig;
				type AccountIdConverter = xcm_config::LocationConverter;
				fn valid_destination() -> Result<MultiLocation, BenchmarkError> {
					Ok(Westmint::get())
				}
				fn worst_case_holding(_depositable_count: u32) -> MultiAssets {
					// Westend only knows about WND.
					vec![MultiAsset{
						id: Concrete(TokenLocation::get()),
						fun: Fungible(1_000_000 * UNITS),
					}].into()
				}
			}

			parameter_types! {
				pub const TrustedTeleporter: Option<(MultiLocation, MultiAsset)> = Some((
					Westmint::get(),
					MultiAsset { fun: Fungible(1 * UNITS), id: Concrete(TokenLocation::get()) },
				));
			}

			impl pallet_xcm_benchmarks::fungible::Config for Runtime {
				type TransactAsset = Balances;

				type CheckedAccount = xcm_config::CheckAccount;
				type TrustedTeleporter = TrustedTeleporter;

				fn get_multi_asset() -> MultiAsset {
					MultiAsset {
						id: Concrete(TokenLocation::get()),
						fun: Fungible(1 * UNITS),
					}
				}
			}

			impl pallet_xcm_benchmarks::generic::Config for Runtime {
				type RuntimeCall = RuntimeCall;

				fn worst_case_response() -> (u64, Response) {
					(0u64, Response::Version(Default::default()))
				}

				fn worst_case_asset_exchange() -> Result<(MultiAssets, MultiAssets), BenchmarkError> {
					// Westend doesn't support asset exchanges
					Err(BenchmarkError::Skip)
				}

				fn universal_alias() -> Result<Junction, BenchmarkError> {
					// The XCM executor of Westend doesn't have a configured `UniversalAliases`
					Err(BenchmarkError::Skip)
				}

				fn transact_origin() -> Result<MultiLocation, BenchmarkError> {
					Ok(Westmint::get())
				}

				fn subscribe_origin() -> Result<MultiLocation, BenchmarkError> {
					Ok(Westmint::get())
				}

				fn claimable_asset() -> Result<(MultiLocation, MultiLocation, MultiAssets), BenchmarkError> {
					let origin = Westmint::get();
					let assets: MultiAssets = (Concrete(TokenLocation::get()), 1_000 * UNITS).into();
					let ticket = MultiLocation { parents: 0, interior: Here };
					Ok((origin, ticket, assets))
				}

				fn unlockable_asset() -> Result<(MultiLocation, MultiLocation, MultiAsset), BenchmarkError> {
					// Westend doesn't support asset locking
					Err(BenchmarkError::Skip)
				}
			}

			type XcmBalances = pallet_xcm_benchmarks::fungible::Pallet::<Runtime>;
			type XcmGeneric = pallet_xcm_benchmarks::generic::Pallet::<Runtime>;

			let whitelist: Vec<TrackedStorageKey> = vec![
				// Block Number
				hex_literal::hex!("26aa394eea5630e07c48ae0c9558cef702a5c1b19ab7a04f536c519aca4983ac").to_vec().into(),
				// Total Issuance
				hex_literal::hex!("c2261276cc9d1f8598ea4b6a74b15c2f57c875e4cff74148e4628f264b974c80").to_vec().into(),
				// Execution Phase
				hex_literal::hex!("26aa394eea5630e07c48ae0c9558cef7ff553b5a9862a516939d82b3d3d8661a").to_vec().into(),
				// Event Count
				hex_literal::hex!("26aa394eea5630e07c48ae0c9558cef70a98fdbe9ce6c55837576c60c7af3850").to_vec().into(),
				// System Events
				hex_literal::hex!("26aa394eea5630e07c48ae0c9558cef780d41e5e16056765bc8461851072c9d7").to_vec().into(),
				// Treasury Account
				hex_literal::hex!("26aa394eea5630e07c48ae0c9558cef7b99d880ec681799c0cf30e8886371da95ecffd7b6c0f78751baa9d281e0bfa3a6d6f646c70792f74727372790000000000000000000000000000000000000000").to_vec().into(),
				// Dmp DownwardMessageQueueHeads
				hex_literal::hex!("63f78c98723ddc9073523ef3beefda0c4d7fefc408aac59dbfe80a72ac8e3ce5").to_vec().into(),
				// Dmp DownwardMessageQueues
				hex_literal::hex!("63f78c98723ddc9073523ef3beefda0ca95dac46c07a40d91506e7637ec4ba57").to_vec().into(),
				// Configuration ActiveConfig
				hex_literal::hex!("06de3d8a54d27e44a9d5ce189618f22db4b49d95320d9021994c850f25b8e385").to_vec().into(),
				// The transactional storage limit.
				hex_literal::hex!("3a7472616e73616374696f6e5f6c6576656c3a").to_vec().into(),
			];

			let mut batches = Vec::<BenchmarkBatch>::new();
			let params = (&config, &whitelist);

			add_benchmarks!(params, batches);

			Ok(batches)
		}
	}
}

#[cfg(all(test, feature = "try-runtime"))]
mod remote_tests {
	use super::*;
	use frame_try_runtime::runtime_decl_for_TryRuntime::TryRuntime;
	use remote_externalities::{
		Builder, Mode, OfflineConfig, OnlineConfig, SnapshotConfig, Transport,
	};
	use std::env::var;

	#[tokio::test]
	async fn run_migrations() {
		sp_tracing::try_init_simple();
		let transport: Transport =
			var("WS").unwrap_or("wss://westend-rpc.polkadot.io:443".to_string()).into();
		let maybe_state_snapshot: Option<SnapshotConfig> = var("SNAP").map(|s| s.into()).ok();
		let mut ext = Builder::<Block>::default()
			.mode(if let Some(state_snapshot) = maybe_state_snapshot {
				Mode::OfflineOrElseOnline(
					OfflineConfig { state_snapshot: state_snapshot.clone() },
					OnlineConfig {
						transport,
						state_snapshot: Some(state_snapshot),
						..Default::default()
					},
				)
			} else {
				Mode::Online(OnlineConfig { transport, ..Default::default() })
			})
			.build()
			.await
			.unwrap();
		ext.execute_with(|| Runtime::on_runtime_upgrade());
	}
}<|MERGE_RESOLUTION|>--- conflicted
+++ resolved
@@ -109,21 +109,13 @@
 	spec_name: create_runtime_str!("westend"),
 	impl_name: create_runtime_str!("parity-westend"),
 	authoring_version: 2,
-<<<<<<< HEAD
-	spec_version: 9300,
-=======
 	spec_version: 9310,
->>>>>>> 32dd0c9c
 	impl_version: 0,
 	#[cfg(not(feature = "disable-runtime-api"))]
 	apis: RUNTIME_API_VERSIONS,
 	#[cfg(feature = "disable-runtime-api")]
 	apis: sp_version::create_apis_vec![[]],
-<<<<<<< HEAD
-	transaction_version: 13,
-=======
 	transaction_version: 14,
->>>>>>> 32dd0c9c
 	state_version: 0,
 };
 
@@ -1719,10 +1711,10 @@
 			impl runtime_parachains::disputes::slashing::benchmarking::Config for Runtime {}
 
 			use xcm::latest::{
-				AssetId::*, Fungibility::*, Junction, Junctions::*, MultiAsset, MultiAssets,
-				MultiLocation, Response,
+				AssetId::*, Fungibility::*, Junctions::*, MultiAsset, MultiAssets, MultiLocation,
+				Response,
 			};
-			use xcm_config::{Westmint, TokenLocation};
+			use xcm_config::{Westmint, WndLocation};
 
 			impl pallet_xcm_benchmarks::Config for Runtime {
 				type XcmConfig = xcm_config::XcmConfig;
@@ -1730,10 +1722,10 @@
 				fn valid_destination() -> Result<MultiLocation, BenchmarkError> {
 					Ok(Westmint::get())
 				}
-				fn worst_case_holding(_depositable_count: u32) -> MultiAssets {
+				fn worst_case_holding() -> MultiAssets {
 					// Westend only knows about WND.
 					vec![MultiAsset{
-						id: Concrete(TokenLocation::get()),
+						id: Concrete(WndLocation::get()),
 						fun: Fungible(1_000_000 * UNITS),
 					}].into()
 				}
@@ -1742,7 +1734,11 @@
 			parameter_types! {
 				pub const TrustedTeleporter: Option<(MultiLocation, MultiAsset)> = Some((
 					Westmint::get(),
-					MultiAsset { fun: Fungible(1 * UNITS), id: Concrete(TokenLocation::get()) },
+					MultiAsset { fun: Fungible(1 * UNITS), id: Concrete(WndLocation::get()) },
+				));
+				pub const TrustedReserve: Option<(MultiLocation, MultiAsset)> = Some((
+					Westmint::get(),
+					MultiAsset { fun: Fungible(1 * UNITS), id: Concrete(WndLocation::get()) },
 				));
 			}
 
@@ -1751,10 +1747,11 @@
 
 				type CheckedAccount = xcm_config::CheckAccount;
 				type TrustedTeleporter = TrustedTeleporter;
+				type TrustedReserve = TrustedReserve;
 
 				fn get_multi_asset() -> MultiAsset {
 					MultiAsset {
-						id: Concrete(TokenLocation::get()),
+						id: Concrete(WndLocation::get()),
 						fun: Fungible(1 * UNITS),
 					}
 				}
@@ -1767,16 +1764,6 @@
 					(0u64, Response::Version(Default::default()))
 				}
 
-				fn worst_case_asset_exchange() -> Result<(MultiAssets, MultiAssets), BenchmarkError> {
-					// Westend doesn't support asset exchanges
-					Err(BenchmarkError::Skip)
-				}
-
-				fn universal_alias() -> Result<Junction, BenchmarkError> {
-					// The XCM executor of Westend doesn't have a configured `UniversalAliases`
-					Err(BenchmarkError::Skip)
-				}
-
 				fn transact_origin() -> Result<MultiLocation, BenchmarkError> {
 					Ok(Westmint::get())
 				}
@@ -1787,14 +1774,9 @@
 
 				fn claimable_asset() -> Result<(MultiLocation, MultiLocation, MultiAssets), BenchmarkError> {
 					let origin = Westmint::get();
-					let assets: MultiAssets = (Concrete(TokenLocation::get()), 1_000 * UNITS).into();
+					let assets: MultiAssets = (Concrete(WndLocation::get()), 1_000 * UNITS).into();
 					let ticket = MultiLocation { parents: 0, interior: Here };
 					Ok((origin, ticket, assets))
-				}
-
-				fn unlockable_asset() -> Result<(MultiLocation, MultiLocation, MultiAsset), BenchmarkError> {
-					// Westend doesn't support asset locking
-					Err(BenchmarkError::Skip)
 				}
 			}
 
