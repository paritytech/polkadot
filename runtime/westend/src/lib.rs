--- conflicted
+++ resolved
@@ -1328,17 +1328,7 @@
 	}
 
 	/// Unreleased migrations. Add new ones here:
-<<<<<<< HEAD
-	pub type Unreleased = (
-		SetStorageVersions,
-		// Remove UMP dispatch queue <https://github.com/paritytech/polkadot/pull/6271>
-		parachains_configuration::migration::v6::MigrateToV6<Runtime>,
-		ump_migrations::UpdateUmpLimits,
-		scheduler::migration::v1::MigrateToV1<Runtime>,
-	);
-=======
-	pub type Unreleased = ();
->>>>>>> 7a54fd6e
+	pub type Unreleased = (scheduler::migration::v1::MigrateToV1<Runtime>,);
 }
 
 /// Helpers to configure all migrations.
