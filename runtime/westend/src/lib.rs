// Copyright 2017-2020 Parity Technologies (UK) Ltd.
// This file is part of Polkadot.

// Polkadot is free software: you can redistribute it and/or modify
// it under the terms of the GNU General Public License as published by
// the Free Software Foundation, either version 3 of the License, or
// (at your option) any later version.

// Polkadot is distributed in the hope that it will be useful,
// but WITHOUT ANY WARRANTY; without even the implied warranty of
// MERCHANTABILITY or FITNESS FOR A PARTICULAR PURPOSE.  See the
// GNU General Public License for more details.

// You should have received a copy of the GNU General Public License
// along with Polkadot.  If not, see <http://www.gnu.org/licenses/>.

//! The Westend runtime. This can be compiled with `#[no_std]`, ready for Wasm.

#![cfg_attr(not(feature = "std"), no_std)]
// `construct_runtime!` does a lot of recursion and requires us to increase the limit to 256.
#![recursion_limit = "256"]

use authority_discovery_primitives::AuthorityId as AuthorityDiscoveryId;
use beefy_primitives::crypto::AuthorityId as BeefyId;
use frame_support::{
	construct_runtime, parameter_types,
	traits::{Contains, InstanceFilter, KeyOwnerProofSystem, OnRuntimeUpgrade},
	PalletId,
};
use frame_system::EnsureRoot;
use pallet_grandpa::{fg_primitives, AuthorityId as GrandpaId};
use pallet_im_online::sr25519::AuthorityId as ImOnlineId;
use pallet_mmr_primitives as mmr;
use pallet_session::historical as session_historical;
use pallet_transaction_payment::{CurrencyAdapter, FeeDetails, RuntimeDispatchInfo};
use parity_scale_codec::{Decode, Encode, MaxEncodedLen};
use primitives::v2::{
	AccountId, AccountIndex, Balance, BlockNumber, CandidateEvent, CommittedCandidateReceipt,
	CoreState, GroupRotationInfo, Hash, Id as ParaId, InboundDownwardMessage, InboundHrmpMessage,
	Moment, Nonce, OccupiedCoreAssumption, PersistedValidationData, PvfCheckStatement,
	ScrapedOnChainVotes, SessionInfo, Signature, ValidationCode, ValidationCodeHash, ValidatorId,
	ValidatorIndex, ValidatorSignature,
};
use runtime_common::{
	assigned_slots, auctions, crowdloan, impl_runtime_weights, impls::ToAuthor, paras_registrar,
	paras_sudo_wrapper, slots, BlockHashCount, BlockLength, CurrencyToVote, SlowAdjustingFeeUpdate,
};
use runtime_parachains::{
	configuration as parachains_configuration, disputes as parachains_disputes,
	dmp as parachains_dmp, hrmp as parachains_hrmp, inclusion as parachains_inclusion,
	initializer as parachains_initializer, origin as parachains_origin, paras as parachains_paras,
	paras_inherent as parachains_paras_inherent, reward_points as parachains_reward_points,
	runtime_api_impl::v2 as parachains_runtime_api_impl, scheduler as parachains_scheduler,
	session_info as parachains_session_info, shared as parachains_shared, ump as parachains_ump,
};
use scale_info::TypeInfo;
use sp_core::{OpaqueMetadata, RuntimeDebug};
use sp_runtime::{
	create_runtime_str,
	curve::PiecewiseLinear,
	generic, impl_opaque_keys,
	traits::{
		AccountIdLookup, BlakeTwo256, Block as BlockT, ConvertInto, Extrinsic as ExtrinsicT,
		OpaqueKeys, SaturatedConversion, Verify,
	},
	transaction_validity::{TransactionPriority, TransactionSource, TransactionValidity},
	ApplyExtrinsicResult, KeyTypeId, Perbill,
};
use sp_staking::SessionIndex;
use sp_std::{collections::btree_map::BTreeMap, prelude::*};
#[cfg(any(feature = "std", test))]
use sp_version::NativeVersion;
use sp_version::RuntimeVersion;

pub use pallet_election_provider_multi_phase::Call as EPMCall;
#[cfg(feature = "std")]
pub use pallet_staking::StakerStatus;
pub use pallet_timestamp::Call as TimestampCall;
#[cfg(any(feature = "std", test))]
pub use sp_runtime::BuildStorage;

/// Constant values used within the runtime.
use westend_runtime_constants::{currency::*, fee::*, time::*};

mod bag_thresholds;
mod weights;
pub mod xcm_config;

#[cfg(test)]
mod tests;

impl_runtime_weights!(westend_runtime_constants);

// Make the WASM binary available.
#[cfg(feature = "std")]
include!(concat!(env!("OUT_DIR"), "/wasm_binary.rs"));

/// Runtime version (Westend).
pub const VERSION: RuntimeVersion = RuntimeVersion {
	spec_name: create_runtime_str!("westend"),
	impl_name: create_runtime_str!("parity-westend"),
	authoring_version: 2,
	spec_version: 9180,
	impl_version: 0,
	#[cfg(not(feature = "disable-runtime-api"))]
	apis: RUNTIME_API_VERSIONS,
	#[cfg(feature = "disable-runtime-api")]
	apis: version::create_apis_vec![[]],
	transaction_version: 11,
	state_version: 0,
};

/// The BABE epoch configuration at genesis.
pub const BABE_GENESIS_EPOCH_CONFIG: babe_primitives::BabeEpochConfiguration =
	babe_primitives::BabeEpochConfiguration {
		c: PRIMARY_PROBABILITY,
		allowed_slots: babe_primitives::AllowedSlots::PrimaryAndSecondaryVRFSlots,
	};

/// Native version.
#[cfg(any(feature = "std", test))]
pub fn native_version() -> NativeVersion {
	NativeVersion { runtime_version: VERSION, can_author_with: Default::default() }
}

/// Allow everything.
pub struct BaseFilter;
impl Contains<Call> for BaseFilter {
	fn contains(_: &Call) -> bool {
		true
	}
}

parameter_types! {
	pub const Version: RuntimeVersion = VERSION;
	pub const SS58Prefix: u8 = 42;
}

impl frame_system::Config for Runtime {
	type BaseCallFilter = BaseFilter;
	type BlockWeights = BlockWeights;
	type BlockLength = BlockLength;
	type Origin = Origin;
	type Call = Call;
	type Index = Nonce;
	type BlockNumber = BlockNumber;
	type Hash = Hash;
	type Hashing = BlakeTwo256;
	type AccountId = AccountId;
	type Lookup = AccountIdLookup<AccountId, ()>;
	type Header = generic::Header<BlockNumber, BlakeTwo256>;
	type Event = Event;
	type BlockHashCount = BlockHashCount;
	type DbWeight = RocksDbWeight;
	type Version = Version;
	type PalletInfo = PalletInfo;
	type AccountData = pallet_balances::AccountData<Balance>;
	type OnNewAccount = ();
	type OnKilledAccount = ();
	type SystemWeightInfo = weights::frame_system::WeightInfo<Runtime>;
	type SS58Prefix = SS58Prefix;
	type OnSetCode = ();
	type MaxConsumers = frame_support::traits::ConstU32<16>;
}

parameter_types! {
	pub MaximumSchedulerWeight: frame_support::weights::Weight = Perbill::from_percent(80) *
		BlockWeights::get().max_block;
	pub const MaxScheduledPerBlock: u32 = 50;
	pub const NoPreimagePostponement: Option<u32> = Some(10);
}

impl pallet_scheduler::Config for Runtime {
	type Event = Event;
	type Origin = Origin;
	type PalletsOrigin = OriginCaller;
	type Call = Call;
	type MaximumWeight = MaximumSchedulerWeight;
	type ScheduleOrigin = EnsureRoot<AccountId>;
	type MaxScheduledPerBlock = MaxScheduledPerBlock;
	type WeightInfo = weights::pallet_scheduler::WeightInfo<Runtime>;
	type OriginPrivilegeCmp = frame_support::traits::EqualPrivilegeOnly;
	type PreimageProvider = Preimage;
	type NoPreimagePostponement = NoPreimagePostponement;
}

parameter_types! {
	pub const PreimageMaxSize: u32 = 4096 * 1024;
	pub const PreimageBaseDeposit: Balance = deposit(2, 64);
	pub const PreimageByteDeposit: Balance = deposit(0, 1);
}

impl pallet_preimage::Config for Runtime {
	type WeightInfo = weights::pallet_preimage::WeightInfo<Runtime>;
	type Event = Event;
	type Currency = Balances;
	type ManagerOrigin = EnsureRoot<AccountId>;
	type MaxSize = PreimageMaxSize;
	type BaseDeposit = PreimageBaseDeposit;
	type ByteDeposit = PreimageByteDeposit;
}

parameter_types! {
	pub const EpochDuration: u64 = EPOCH_DURATION_IN_SLOTS as u64;
	pub const ExpectedBlockTime: Moment = MILLISECS_PER_BLOCK;
	pub const ReportLongevity: u64 =
		BondingDuration::get() as u64 * SessionsPerEra::get() as u64 * EpochDuration::get();
}

impl pallet_babe::Config for Runtime {
	type EpochDuration = EpochDuration;
	type ExpectedBlockTime = ExpectedBlockTime;

	// session module is the trigger
	type EpochChangeTrigger = pallet_babe::ExternalTrigger;

	type DisabledValidators = Session;

	type KeyOwnerProofSystem = Historical;

	type KeyOwnerProof = <Self::KeyOwnerProofSystem as KeyOwnerProofSystem<(
		KeyTypeId,
		pallet_babe::AuthorityId,
	)>>::Proof;

	type KeyOwnerIdentification = <Self::KeyOwnerProofSystem as KeyOwnerProofSystem<(
		KeyTypeId,
		pallet_babe::AuthorityId,
	)>>::IdentificationTuple;

	type HandleEquivocation =
		pallet_babe::EquivocationHandler<Self::KeyOwnerIdentification, Offences, ReportLongevity>;

	type WeightInfo = ();

	type MaxAuthorities = MaxAuthorities;
}

parameter_types! {
	pub const IndexDeposit: Balance = 100 * CENTS;
}

impl pallet_indices::Config for Runtime {
	type AccountIndex = AccountIndex;
	type Currency = Balances;
	type Deposit = IndexDeposit;
	type Event = Event;
	type WeightInfo = weights::pallet_indices::WeightInfo<Runtime>;
}

parameter_types! {
	pub const ExistentialDeposit: Balance = EXISTENTIAL_DEPOSIT;
	pub const MaxLocks: u32 = 50;
	pub const MaxReserves: u32 = 50;
}

impl pallet_balances::Config for Runtime {
	type Balance = Balance;
	type DustRemoval = ();
	type Event = Event;
	type ExistentialDeposit = ExistentialDeposit;
	type AccountStore = System;
	type MaxLocks = MaxLocks;
	type MaxReserves = MaxReserves;
	type ReserveIdentifier = [u8; 8];
	type WeightInfo = weights::pallet_balances::WeightInfo<Runtime>;
}

parameter_types! {
	pub const TransactionByteFee: Balance = 10 * MILLICENTS;
	/// This value increases the priority of `Operational` transactions by adding
	/// a "virtual tip" that's equal to the `OperationalFeeMultiplier * final_fee`.
	pub const OperationalFeeMultiplier: u8 = 5;
}

impl pallet_transaction_payment::Config for Runtime {
	type OnChargeTransaction = CurrencyAdapter<Balances, ToAuthor<Runtime>>;
	type TransactionByteFee = TransactionByteFee;
	type OperationalFeeMultiplier = OperationalFeeMultiplier;
	type WeightToFee = WeightToFee;
	type FeeMultiplierUpdate = SlowAdjustingFeeUpdate<Self>;
}

parameter_types! {
	pub const MinimumPeriod: u64 = SLOT_DURATION / 2;
}
impl pallet_timestamp::Config for Runtime {
	type Moment = u64;
	type OnTimestampSet = Babe;
	type MinimumPeriod = MinimumPeriod;
	type WeightInfo = weights::pallet_timestamp::WeightInfo<Runtime>;
}

parameter_types! {
	pub const UncleGenerations: u32 = 0;
}

impl pallet_authorship::Config for Runtime {
	type FindAuthor = pallet_session::FindAccountFromAuthorIndex<Self, Babe>;
	type UncleGenerations = UncleGenerations;
	type FilterUncle = ();
	type EventHandler = (Staking, ImOnline);
}

parameter_types! {
	pub const Period: BlockNumber = 10 * MINUTES;
	pub const Offset: BlockNumber = 0;
}

impl_opaque_keys! {
	pub struct SessionKeys {
		pub grandpa: Grandpa,
		pub babe: Babe,
		pub im_online: ImOnline,
		pub para_validator: Initializer,
		pub para_assignment: ParaSessionInfo,
		pub authority_discovery: AuthorityDiscovery,
	}
}

impl pallet_session::Config for Runtime {
	type Event = Event;
	type ValidatorId = AccountId;
	type ValidatorIdOf = pallet_staking::StashOf<Self>;
	type ShouldEndSession = Babe;
	type NextSessionRotation = Babe;
	type SessionManager = pallet_session::historical::NoteHistoricalRoot<Self, Staking>;
	type SessionHandler = <SessionKeys as OpaqueKeys>::KeyTypeIdProviders;
	type Keys = SessionKeys;
	type WeightInfo = weights::pallet_session::WeightInfo<Runtime>;
}

impl pallet_session::historical::Config for Runtime {
	type FullIdentification = pallet_staking::Exposure<AccountId, Balance>;
	type FullIdentificationOf = pallet_staking::ExposureOf<Runtime>;
}

parameter_types! {
	// phase durations. 1/4 of the last session for each.
	pub const SignedPhase: u32 = EPOCH_DURATION_IN_SLOTS / 4;
	pub const UnsignedPhase: u32 = EPOCH_DURATION_IN_SLOTS / 4;

	// signed config
	pub const SignedMaxSubmissions: u32 = 128;
	pub const SignedDepositBase: Balance = deposit(2, 0);
	pub const SignedDepositByte: Balance = deposit(0, 10) / 1024;
	// Each good submission will get 1 WND as reward
	pub SignedRewardBase: Balance = 1 * UNITS;
	pub SolutionImprovementThreshold: Perbill = Perbill::from_rational(5u32, 10_000);

	// 1 hour session, 15 minutes unsigned phase, 4 offchain executions.
	pub OffchainRepeat: BlockNumber = UnsignedPhase::get() / 4;
<<<<<<< HEAD
	pub const VoterSnapshotPerBlock: u32 = 22_500;
=======

	/// We take the top 22_500 nominators as electing voters..
	pub const MaxElectingVoters: u32 = 22_500;
	/// ... and all of the validators as electable targets. Whilst this is the case, we cannot and
	/// shall not increase the size of the validator intentions.
	pub const MaxElectableTargets: u16 = u16::MAX;
>>>>>>> 6d5578db
}

frame_election_provider_support::generate_solution_type!(
	#[compact]
	pub struct NposCompactSolution16::<
		VoterIndex = u32,
		TargetIndex = u16,
		Accuracy = sp_runtime::PerU16,
	>(16)
);

impl pallet_election_provider_multi_phase::Config for Runtime {
	type Event = Event;
	type Currency = Balances;
	type EstimateCallFee = TransactionPayment;
	type SignedPhase = SignedPhase;
	type UnsignedPhase = UnsignedPhase;
	type SignedMaxSubmissions = SignedMaxSubmissions;
	type SignedRewardBase = SignedRewardBase;
	type SignedDepositBase = SignedDepositBase;
	type SignedDepositByte = SignedDepositByte;
	type SignedDepositWeight = ();
	type SignedMaxWeight = Self::MinerMaxWeight;
	type SlashHandler = (); // burn slashes
	type RewardHandler = (); // nothing to do upon rewards
	type SolutionImprovementThreshold = SolutionImprovementThreshold;
	type MinerMaxWeight = OffchainSolutionWeightLimit; // For now use the one from staking.
	type MinerMaxLength = OffchainSolutionLengthLimit;
	type OffchainRepeat = OffchainRepeat;
	type MinerTxPriority = NposSolutionPriority;
	type DataProvider = Staking;
	type Solution = NposCompactSolution16;
	type Fallback = pallet_election_provider_multi_phase::NoFallback<Self>;
	type GovernanceFallback =
		frame_election_provider_support::onchain::OnChainSequentialPhragmen<Self>;
	type Solver = frame_election_provider_support::SequentialPhragmen<
		AccountId,
		pallet_election_provider_multi_phase::SolutionAccuracyOf<Self>,
		(),
	>;
	type BenchmarkingConfig = runtime_common::elections::BenchmarkConfig;
	type ForceOrigin = EnsureRoot<AccountId>;
	type WeightInfo = weights::pallet_election_provider_multi_phase::WeightInfo<Self>;
	type MaxElectingVoters = MaxElectingVoters;
	type MaxElectableTargets = MaxElectableTargets;
}

parameter_types! {
	pub const BagThresholds: &'static [u64] = &bag_thresholds::THRESHOLDS;
}

impl pallet_bags_list::Config for Runtime {
	type Event = Event;
	type ScoreProvider = Staking;
	type WeightInfo = weights::pallet_bags_list::WeightInfo<Runtime>;
	type BagThresholds = BagThresholds;
	type Score = sp_npos_elections::VoteWeight;
}

pallet_staking_reward_curve::build! {
	const REWARD_CURVE: PiecewiseLinear<'static> = curve!(
		min_inflation: 0_025_000,
		max_inflation: 0_100_000,
		ideal_stake: 0_500_000,
		falloff: 0_050_000,
		max_piece_count: 40,
		test_precision: 0_005_000,
	);
}

parameter_types! {
	// Six sessions in an era (6 hours).
	pub const SessionsPerEra: SessionIndex = 6;
	// 28 eras for unbonding (7 days).
	pub const BondingDuration: sp_staking::EraIndex = 28;
	// 27 eras in which slashes can be cancelled (slightly less than 7 days).
	pub const SlashDeferDuration: sp_staking::EraIndex = 27;
	pub const RewardCurve: &'static PiecewiseLinear<'static> = &REWARD_CURVE;
	pub const MaxNominatorRewardedPerValidator: u32 = 64;
	pub const OffendingValidatorsThreshold: Perbill = Perbill::from_percent(17);
	pub const MaxNominations: u32 = <NposCompactSolution16 as frame_election_provider_support::NposSolution>::LIMIT as u32;
}

impl frame_election_provider_support::onchain::Config for Runtime {
	type Accuracy = runtime_common::elections::OnOnChainAccuracy;
	type DataProvider = Staking;
}

impl pallet_staking::Config for Runtime {
	type MaxNominations = MaxNominations;
	type Currency = Balances;
	type UnixTime = Timestamp;
	type CurrencyToVote = CurrencyToVote;
	type RewardRemainder = ();
	type Event = Event;
	type Slash = ();
	type Reward = ();
	type SessionsPerEra = SessionsPerEra;
	type BondingDuration = BondingDuration;
	type SlashDeferDuration = SlashDeferDuration;
	// A majority of the council can cancel the slash.
	type SlashCancelOrigin = EnsureRoot<AccountId>;
	type SessionInterface = Self;
	type EraPayout = pallet_staking::ConvertCurve<RewardCurve>;
	type MaxNominatorRewardedPerValidator = MaxNominatorRewardedPerValidator;
	type OffendingValidatorsThreshold = OffendingValidatorsThreshold;
	type NextNewSession = Session;
	type ElectionProvider = ElectionProviderMultiPhase;
	type GenesisElectionProvider = runtime_common::elections::GenesisElectionOf<Self>;
	type SortedListProvider = BagsList;
	type MaxUnlockingChunks = frame_support::traits::ConstU32<32>;
	type BenchmarkingConfig = runtime_common::StakingBenchmarkingConfig;
	type WeightInfo = weights::pallet_staking::WeightInfo<Runtime>;
}

parameter_types! {
	pub const MaxAuthorities: u32 = 100_000;
}

impl pallet_offences::Config for Runtime {
	type Event = Event;
	type IdentificationTuple = pallet_session::historical::IdentificationTuple<Self>;
	type OnOffenceHandler = Staking;
}

impl pallet_authority_discovery::Config for Runtime {
	type MaxAuthorities = MaxAuthorities;
}

parameter_types! {
	pub const NposSolutionPriority: TransactionPriority = TransactionPriority::max_value() / 2;
	pub const ImOnlineUnsignedPriority: TransactionPriority = TransactionPriority::max_value();
	pub const MaxKeys: u32 = 10_000;
	pub const MaxPeerInHeartbeats: u32 = 10_000;
	pub const MaxPeerDataEncodingSize: u32 = 1_000;
}

impl pallet_im_online::Config for Runtime {
	type AuthorityId = ImOnlineId;
	type Event = Event;
	type ValidatorSet = Historical;
	type NextSessionRotation = Babe;
	type ReportUnresponsiveness = Offences;
	type UnsignedPriority = ImOnlineUnsignedPriority;
	type WeightInfo = weights::pallet_im_online::WeightInfo<Runtime>;
	type MaxKeys = MaxKeys;
	type MaxPeerInHeartbeats = MaxPeerInHeartbeats;
	type MaxPeerDataEncodingSize = MaxPeerDataEncodingSize;
}

impl pallet_grandpa::Config for Runtime {
	type Event = Event;
	type Call = Call;

	type KeyOwnerProofSystem = Historical;

	type KeyOwnerProof =
		<Self::KeyOwnerProofSystem as KeyOwnerProofSystem<(KeyTypeId, GrandpaId)>>::Proof;

	type KeyOwnerIdentification = <Self::KeyOwnerProofSystem as KeyOwnerProofSystem<(
		KeyTypeId,
		GrandpaId,
	)>>::IdentificationTuple;

	type HandleEquivocation = pallet_grandpa::EquivocationHandler<
		Self::KeyOwnerIdentification,
		Offences,
		ReportLongevity,
	>;

	type WeightInfo = ();
	type MaxAuthorities = MaxAuthorities;
}

/// Submits a transaction with the node's public and signature type. Adheres to the signed extension
/// format of the chain.
impl<LocalCall> frame_system::offchain::CreateSignedTransaction<LocalCall> for Runtime
where
	Call: From<LocalCall>,
{
	fn create_transaction<C: frame_system::offchain::AppCrypto<Self::Public, Self::Signature>>(
		call: Call,
		public: <Signature as Verify>::Signer,
		account: AccountId,
		nonce: <Runtime as frame_system::Config>::Index,
	) -> Option<(Call, <UncheckedExtrinsic as ExtrinsicT>::SignaturePayload)> {
		use sp_runtime::traits::StaticLookup;
		// take the biggest period possible.
		let period =
			BlockHashCount::get().checked_next_power_of_two().map(|c| c / 2).unwrap_or(2) as u64;

		let current_block = System::block_number()
			.saturated_into::<u64>()
			// The `System::block_number` is initialized with `n+1`,
			// so the actual block number is `n`.
			.saturating_sub(1);
		let tip = 0;
		let extra: SignedExtra = (
			frame_system::CheckNonZeroSender::<Runtime>::new(),
			frame_system::CheckSpecVersion::<Runtime>::new(),
			frame_system::CheckTxVersion::<Runtime>::new(),
			frame_system::CheckGenesis::<Runtime>::new(),
			frame_system::CheckMortality::<Runtime>::from(generic::Era::mortal(
				period,
				current_block,
			)),
			frame_system::CheckNonce::<Runtime>::from(nonce),
			frame_system::CheckWeight::<Runtime>::new(),
			pallet_transaction_payment::ChargeTransactionPayment::<Runtime>::from(tip),
		);
		let raw_payload = SignedPayload::new(call, extra)
			.map_err(|e| {
				log::warn!("Unable to create signed payload: {:?}", e);
			})
			.ok()?;
		let signature = raw_payload.using_encoded(|payload| C::sign(payload, public))?;
		let (call, extra, _) = raw_payload.deconstruct();
		let address = <Runtime as frame_system::Config>::Lookup::unlookup(account);
		Some((call, (address, signature, extra)))
	}
}

impl frame_system::offchain::SigningTypes for Runtime {
	type Public = <Signature as Verify>::Signer;
	type Signature = Signature;
}

impl<C> frame_system::offchain::SendTransactionTypes<C> for Runtime
where
	Call: From<C>,
{
	type OverarchingCall = Call;
	type Extrinsic = UncheckedExtrinsic;
}

parameter_types! {
	// Minimum 100 bytes/KSM deposited (1 CENT/byte)
	pub const BasicDeposit: Balance = 1000 * CENTS;       // 258 bytes on-chain
	pub const FieldDeposit: Balance = 250 * CENTS;        // 66 bytes on-chain
	pub const SubAccountDeposit: Balance = 200 * CENTS;   // 53 bytes on-chain
	pub const MaxSubAccounts: u32 = 100;
	pub const MaxAdditionalFields: u32 = 100;
	pub const MaxRegistrars: u32 = 20;
}

impl pallet_identity::Config for Runtime {
	type Event = Event;
	type Currency = Balances;
	type Slashed = ();
	type BasicDeposit = BasicDeposit;
	type FieldDeposit = FieldDeposit;
	type SubAccountDeposit = SubAccountDeposit;
	type MaxSubAccounts = MaxSubAccounts;
	type MaxAdditionalFields = MaxAdditionalFields;
	type MaxRegistrars = MaxRegistrars;
	type RegistrarOrigin = frame_system::EnsureRoot<AccountId>;
	type ForceOrigin = frame_system::EnsureRoot<AccountId>;
	type WeightInfo = weights::pallet_identity::WeightInfo<Runtime>;
}

impl pallet_utility::Config for Runtime {
	type Event = Event;
	type Call = Call;
	type PalletsOrigin = OriginCaller;
	type WeightInfo = weights::pallet_utility::WeightInfo<Runtime>;
}

parameter_types! {
	// One storage item; key size is 32; value is size 4+4+16+32 bytes = 56 bytes.
	pub const DepositBase: Balance = deposit(1, 88);
	// Additional storage item size of 32 bytes.
	pub const DepositFactor: Balance = deposit(0, 32);
	pub const MaxSignatories: u16 = 100;
}

impl pallet_multisig::Config for Runtime {
	type Event = Event;
	type Call = Call;
	type Currency = Balances;
	type DepositBase = DepositBase;
	type DepositFactor = DepositFactor;
	type MaxSignatories = MaxSignatories;
	type WeightInfo = weights::pallet_multisig::WeightInfo<Runtime>;
}

parameter_types! {
	pub const ConfigDepositBase: Balance = 500 * CENTS;
	pub const FriendDepositFactor: Balance = 50 * CENTS;
	pub const MaxFriends: u16 = 9;
	pub const RecoveryDeposit: Balance = 500 * CENTS;
}

impl pallet_recovery::Config for Runtime {
	type Event = Event;
	type Call = Call;
	type Currency = Balances;
	type ConfigDepositBase = ConfigDepositBase;
	type FriendDepositFactor = FriendDepositFactor;
	type MaxFriends = MaxFriends;
	type RecoveryDeposit = RecoveryDeposit;
}

parameter_types! {
	pub const MinVestedTransfer: Balance = 100 * CENTS;
}

impl pallet_vesting::Config for Runtime {
	type Event = Event;
	type Currency = Balances;
	type BlockNumberToBalance = ConvertInto;
	type MinVestedTransfer = MinVestedTransfer;
	type WeightInfo = weights::pallet_vesting::WeightInfo<Runtime>;
	const MAX_VESTING_SCHEDULES: u32 = 28;
}

impl pallet_sudo::Config for Runtime {
	type Event = Event;
	type Call = Call;
}

parameter_types! {
	// One storage item; key size 32, value size 8; .
	pub const ProxyDepositBase: Balance = deposit(1, 8);
	// Additional storage item size of 33 bytes.
	pub const ProxyDepositFactor: Balance = deposit(0, 33);
	pub const MaxProxies: u16 = 32;
	pub const AnnouncementDepositBase: Balance = deposit(1, 8);
	pub const AnnouncementDepositFactor: Balance = deposit(0, 66);
	pub const MaxPending: u16 = 32;
}

/// The type used to represent the kinds of proxying allowed.
#[derive(
	Copy,
	Clone,
	Eq,
	PartialEq,
	Ord,
	PartialOrd,
	Encode,
	Decode,
	RuntimeDebug,
	MaxEncodedLen,
	TypeInfo,
)]
pub enum ProxyType {
	Any,
	NonTransfer,
	Staking,
	SudoBalances,
	IdentityJudgement,
	CancelProxy,
	Auction,
}
impl Default for ProxyType {
	fn default() -> Self {
		Self::Any
	}
}
impl InstanceFilter<Call> for ProxyType {
	fn filter(&self, c: &Call) -> bool {
		match self {
			ProxyType::Any => true,
			ProxyType::NonTransfer => matches!(
				c,
				Call::System(..) |
				Call::Babe(..) |
				Call::Timestamp(..) |
				Call::Indices(pallet_indices::Call::claim{..}) |
				Call::Indices(pallet_indices::Call::free{..}) |
				Call::Indices(pallet_indices::Call::freeze{..}) |
				// Specifically omitting Indices `transfer`, `force_transfer`
				// Specifically omitting the entire Balances pallet
				Call::Authorship(..) |
				Call::Staking(..) |
				Call::Session(..) |
				Call::Grandpa(..) |
				Call::ImOnline(..) |
				Call::Utility(..) |
				Call::Identity(..) |
				Call::Recovery(pallet_recovery::Call::as_recovered{..}) |
				Call::Recovery(pallet_recovery::Call::vouch_recovery{..}) |
				Call::Recovery(pallet_recovery::Call::claim_recovery{..}) |
				Call::Recovery(pallet_recovery::Call::close_recovery{..}) |
				Call::Recovery(pallet_recovery::Call::remove_recovery{..}) |
				Call::Recovery(pallet_recovery::Call::cancel_recovered{..}) |
				// Specifically omitting Recovery `create_recovery`, `initiate_recovery`
				Call::Vesting(pallet_vesting::Call::vest{..}) |
				Call::Vesting(pallet_vesting::Call::vest_other{..}) |
				// Specifically omitting Vesting `vested_transfer`, and `force_vested_transfer`
				Call::Scheduler(..) |
				// Specifically omitting Sudo pallet
				Call::Proxy(..) |
				Call::Multisig(..) |
				Call::Registrar(paras_registrar::Call::register{..}) |
				Call::Registrar(paras_registrar::Call::deregister{..}) |
				// Specifically omitting Registrar `swap`
				Call::Registrar(paras_registrar::Call::reserve{..}) |
				Call::Crowdloan(..) |
				Call::Slots(..) |
				Call::Auctions(..) | // Specifically omitting the entire XCM Pallet
				Call::BagsList(..)
			),
			ProxyType::Staking => {
				matches!(c, Call::Staking(..) | Call::Session(..) | Call::Utility(..))
			},
			ProxyType::SudoBalances => match c {
				Call::Sudo(pallet_sudo::Call::sudo { call: ref x }) => {
					matches!(x.as_ref(), &Call::Balances(..))
				},
				Call::Utility(..) => true,
				_ => false,
			},
			ProxyType::IdentityJudgement => matches!(
				c,
				Call::Identity(pallet_identity::Call::provide_judgement { .. }) | Call::Utility(..)
			),
			ProxyType::CancelProxy => {
				matches!(c, Call::Proxy(pallet_proxy::Call::reject_announcement { .. }))
			},
			ProxyType::Auction => matches!(
				c,
				Call::Auctions(..) | Call::Crowdloan(..) | Call::Registrar(..) | Call::Slots(..)
			),
		}
	}
	fn is_superset(&self, o: &Self) -> bool {
		match (self, o) {
			(x, y) if x == y => true,
			(ProxyType::Any, _) => true,
			(_, ProxyType::Any) => false,
			(ProxyType::NonTransfer, _) => true,
			_ => false,
		}
	}
}

impl pallet_proxy::Config for Runtime {
	type Event = Event;
	type Call = Call;
	type Currency = Balances;
	type ProxyType = ProxyType;
	type ProxyDepositBase = ProxyDepositBase;
	type ProxyDepositFactor = ProxyDepositFactor;
	type MaxProxies = MaxProxies;
	type WeightInfo = weights::pallet_proxy::WeightInfo<Runtime>;
	type MaxPending = MaxPending;
	type CallHasher = BlakeTwo256;
	type AnnouncementDepositBase = AnnouncementDepositBase;
	type AnnouncementDepositFactor = AnnouncementDepositFactor;
}

impl parachains_origin::Config for Runtime {}

impl parachains_configuration::Config for Runtime {
	type WeightInfo = weights::runtime_parachains_configuration::WeightInfo<Runtime>;
}

impl parachains_shared::Config for Runtime {}

impl parachains_session_info::Config for Runtime {}

impl parachains_inclusion::Config for Runtime {
	type Event = Event;
	type DisputesHandler = ParasDisputes;
	type RewardValidators = parachains_reward_points::RewardValidatorsWithEraPoints<Runtime>;
}

parameter_types! {
	pub const ParasUnsignedPriority: TransactionPriority = TransactionPriority::max_value();
}

impl parachains_paras::Config for Runtime {
	type Event = Event;
	type WeightInfo = weights::runtime_parachains_paras::WeightInfo<Runtime>;
	type UnsignedPriority = ParasUnsignedPriority;
	type NextSessionRotation = Babe;
}

parameter_types! {
	pub const FirstMessageFactorPercent: u64 = 100;
}

impl parachains_ump::Config for Runtime {
	type Event = Event;
	type UmpSink =
		crate::parachains_ump::XcmSink<xcm_executor::XcmExecutor<xcm_config::XcmConfig>, Runtime>;
	type FirstMessageFactorPercent = FirstMessageFactorPercent;
	type ExecuteOverweightOrigin = EnsureRoot<AccountId>;
	type WeightInfo = weights::runtime_parachains_ump::WeightInfo<Runtime>;
}

impl parachains_dmp::Config for Runtime {}

impl parachains_hrmp::Config for Runtime {
	type Event = Event;
	type Origin = Origin;
	type Currency = Balances;
	type WeightInfo = weights::runtime_parachains_hrmp::WeightInfo<Self>;
}

impl parachains_paras_inherent::Config for Runtime {
	type WeightInfo = weights::runtime_parachains_paras_inherent::WeightInfo<Runtime>;
}

impl parachains_scheduler::Config for Runtime {}

impl parachains_initializer::Config for Runtime {
	type Randomness = pallet_babe::RandomnessFromOneEpochAgo<Runtime>;
	type ForceOrigin = EnsureRoot<AccountId>;
	type WeightInfo = weights::runtime_parachains_initializer::WeightInfo<Runtime>;
}

impl paras_sudo_wrapper::Config for Runtime {}

parameter_types! {
	pub const PermanentSlotLeasePeriodLength: u32 = 26;
	pub const TemporarySlotLeasePeriodLength: u32 = 1;
	pub const MaxPermanentSlots: u32 = 5;
	pub const MaxTemporarySlots: u32 = 20;
	pub const MaxTemporarySlotPerLeasePeriod: u32 = 5;
}

impl assigned_slots::Config for Runtime {
	type Event = Event;
	type AssignSlotOrigin = EnsureRoot<AccountId>;
	type Leaser = Slots;
	type PermanentSlotLeasePeriodLength = PermanentSlotLeasePeriodLength;
	type TemporarySlotLeasePeriodLength = TemporarySlotLeasePeriodLength;
	type MaxPermanentSlots = MaxPermanentSlots;
	type MaxTemporarySlots = MaxTemporarySlots;
	type MaxTemporarySlotPerLeasePeriod = MaxTemporarySlotPerLeasePeriod;
}

impl parachains_disputes::Config for Runtime {
	type Event = Event;
	type RewardValidators = ();
	type PunishValidators = ();
	type WeightInfo = weights::runtime_parachains_disputes::WeightInfo<Runtime>;
}

parameter_types! {
	pub const ParaDeposit: Balance = 2000 * CENTS;
	pub const DataDepositPerByte: Balance = deposit(0, 1);
}

impl paras_registrar::Config for Runtime {
	type Event = Event;
	type Origin = Origin;
	type Currency = Balances;
	type OnSwap = (Crowdloan, Slots);
	type ParaDeposit = ParaDeposit;
	type DataDepositPerByte = DataDepositPerByte;
	type WeightInfo = weights::runtime_common_paras_registrar::WeightInfo<Runtime>;
}

parameter_types! {
	pub const LeasePeriod: BlockNumber = 28 * DAYS;
}

impl slots::Config for Runtime {
	type Event = Event;
	type Currency = Balances;
	type Registrar = Registrar;
	type LeasePeriod = LeasePeriod;
	type LeaseOffset = ();
	type ForceOrigin = EnsureRoot<AccountId>;
	type WeightInfo = weights::runtime_common_slots::WeightInfo<Runtime>;
}

parameter_types! {
	pub const CrowdloanId: PalletId = PalletId(*b"py/cfund");
	pub const SubmissionDeposit: Balance = 100 * 100 * CENTS;
	pub const MinContribution: Balance = 100 * CENTS;
	pub const RemoveKeysLimit: u32 = 500;
	// Allow 32 bytes for an additional memo to a crowdloan.
	pub const MaxMemoLength: u8 = 32;
}

impl crowdloan::Config for Runtime {
	type Event = Event;
	type PalletId = CrowdloanId;
	type SubmissionDeposit = SubmissionDeposit;
	type MinContribution = MinContribution;
	type RemoveKeysLimit = RemoveKeysLimit;
	type Registrar = Registrar;
	type Auctioneer = Auctions;
	type MaxMemoLength = MaxMemoLength;
	type WeightInfo = weights::runtime_common_crowdloan::WeightInfo<Runtime>;
}

parameter_types! {
	// The average auction is 7 days long, so this will be 70% for ending period.
	// 5 Days = 72000 Blocks @ 6 sec per block
	pub const EndingPeriod: BlockNumber = 5 * DAYS;
	// ~ 1000 samples per day -> ~ 20 blocks per sample -> 2 minute samples
	pub const SampleLength: BlockNumber = 2 * MINUTES;
}

impl auctions::Config for Runtime {
	type Event = Event;
	type Leaser = Slots;
	type Registrar = Registrar;
	type EndingPeriod = EndingPeriod;
	type SampleLength = SampleLength;
	type Randomness = pallet_babe::RandomnessFromOneEpochAgo<Runtime>;
	type InitiateOrigin = EnsureRoot<AccountId>;
	type WeightInfo = weights::runtime_common_auctions::WeightInfo<Runtime>;
}

construct_runtime! {
	pub enum Runtime where
		Block = Block,
		NodeBlock = primitives::v2::Block,
		UncheckedExtrinsic = UncheckedExtrinsic
	{
		// Basic stuff; balances is uncallable initially.
		System: frame_system::{Pallet, Call, Storage, Config, Event<T>} = 0,

		// Babe must be before session.
		Babe: pallet_babe::{Pallet, Call, Storage, Config, ValidateUnsigned} = 1,

		Timestamp: pallet_timestamp::{Pallet, Call, Storage, Inherent} = 2,
		Indices: pallet_indices::{Pallet, Call, Storage, Config<T>, Event<T>} = 3,
		Balances: pallet_balances::{Pallet, Call, Storage, Config<T>, Event<T>} = 4,
		TransactionPayment: pallet_transaction_payment::{Pallet, Storage} = 26,

		// Consensus support.
		// Authorship must be before session in order to note author in the correct session and era
		// for im-online and staking.
		Authorship: pallet_authorship::{Pallet, Call, Storage} = 5,
		Staking: pallet_staking::{Pallet, Call, Storage, Config<T>, Event<T>} = 6,
		Offences: pallet_offences::{Pallet, Storage, Event} = 7,
		Historical: session_historical::{Pallet} = 27,
		Session: pallet_session::{Pallet, Call, Storage, Event, Config<T>} = 8,
		Grandpa: pallet_grandpa::{Pallet, Call, Storage, Config, Event, ValidateUnsigned} = 10,
		ImOnline: pallet_im_online::{Pallet, Call, Storage, Event<T>, ValidateUnsigned, Config<T>} = 11,
		AuthorityDiscovery: pallet_authority_discovery::{Pallet, Config} = 12,

		// Utility module.
		Utility: pallet_utility::{Pallet, Call, Event} = 16,

		// Less simple identity module.
		Identity: pallet_identity::{Pallet, Call, Storage, Event<T>} = 17,

		// Social recovery module.
		Recovery: pallet_recovery::{Pallet, Call, Storage, Event<T>} = 18,

		// Vesting. Usable initially, but removed once all vesting is finished.
		Vesting: pallet_vesting::{Pallet, Call, Storage, Event<T>, Config<T>} = 19,

		// System scheduler.
		Scheduler: pallet_scheduler::{Pallet, Call, Storage, Event<T>} = 20,

		// Preimage registrar.
		Preimage: pallet_preimage::{Pallet, Call, Storage, Event<T>} = 28,

		// Sudo.
		Sudo: pallet_sudo::{Pallet, Call, Storage, Event<T>, Config<T>} = 21,

		// Proxy module. Late addition.
		Proxy: pallet_proxy::{Pallet, Call, Storage, Event<T>} = 22,

		// Multisig module. Late addition.
		Multisig: pallet_multisig::{Pallet, Call, Storage, Event<T>} = 23,

		// Election pallet. Only works with staking, but placed here to maintain indices.
		ElectionProviderMultiPhase: pallet_election_provider_multi_phase::{Pallet, Call, Storage, Event<T>, ValidateUnsigned} = 24,

		// Provides a semi-sorted list of nominators for staking.
		BagsList: pallet_bags_list::{Pallet, Call, Storage, Event<T>} = 25,

		// Parachains pallets. Start indices at 40 to leave room.
		ParachainsOrigin: parachains_origin::{Pallet, Origin} = 41,
		Configuration: parachains_configuration::{Pallet, Call, Storage, Config<T>} = 42,
		ParasShared: parachains_shared::{Pallet, Call, Storage} = 43,
		ParaInclusion: parachains_inclusion::{Pallet, Call, Storage, Event<T>} = 44,
		ParaInherent: parachains_paras_inherent::{Pallet, Call, Storage, Inherent} = 45,
		ParaScheduler: parachains_scheduler::{Pallet, Storage} = 46,
		Paras: parachains_paras::{Pallet, Call, Storage, Event, Config} = 47,
		Initializer: parachains_initializer::{Pallet, Call, Storage} = 48,
		Dmp: parachains_dmp::{Pallet, Call, Storage} = 49,
		Ump: parachains_ump::{Pallet, Call, Storage, Event} = 50,
		Hrmp: parachains_hrmp::{Pallet, Call, Storage, Event<T>, Config} = 51,
		ParaSessionInfo: parachains_session_info::{Pallet, Storage} = 52,
		ParasDisputes: parachains_disputes::{Pallet, Call, Storage, Event<T>} = 53,

		// Parachain Onboarding Pallets. Start indices at 60 to leave room.
		Registrar: paras_registrar::{Pallet, Call, Storage, Event<T>, Config} = 60,
		Slots: slots::{Pallet, Call, Storage, Event<T>} = 61,
		ParasSudoWrapper: paras_sudo_wrapper::{Pallet, Call} = 62,
		Auctions: auctions::{Pallet, Call, Storage, Event<T>} = 63,
		Crowdloan: crowdloan::{Pallet, Call, Storage, Event<T>} = 64,
		AssignedSlots: assigned_slots::{Pallet, Call, Storage, Event<T>} = 65,

		// Pallet for sending XCM.
		XcmPallet: pallet_xcm::{Pallet, Call, Storage, Event<T>, Origin, Config} = 99,
	}
}

/// The address format for describing accounts.
pub type Address = sp_runtime::MultiAddress<AccountId, ()>;
/// Block header type as expected by this runtime.
pub type Header = generic::Header<BlockNumber, BlakeTwo256>;
/// Block type as expected by this runtime.
pub type Block = generic::Block<Header, UncheckedExtrinsic>;
/// A Block signed with a Justification
pub type SignedBlock = generic::SignedBlock<Block>;
/// `BlockId` type as expected by this runtime.
pub type BlockId = generic::BlockId<Block>;
/// The `SignedExtension` to the basic transaction logic.
pub type SignedExtra = (
	frame_system::CheckNonZeroSender<Runtime>,
	frame_system::CheckSpecVersion<Runtime>,
	frame_system::CheckTxVersion<Runtime>,
	frame_system::CheckGenesis<Runtime>,
	frame_system::CheckMortality<Runtime>,
	frame_system::CheckNonce<Runtime>,
	frame_system::CheckWeight<Runtime>,
	pallet_transaction_payment::ChargeTransactionPayment<Runtime>,
);
/// Unchecked extrinsic type as expected by this runtime.
pub type UncheckedExtrinsic = generic::UncheckedExtrinsic<Address, Call, Signature, SignedExtra>;
/// Executive: handles dispatch to the various modules.
pub type Executive = frame_executive::Executive<
	Runtime,
	Block,
	frame_system::ChainContext<Runtime>,
	Runtime,
	AllPalletsWithSystem,
	CrowdloanIndexMigration,
>;
/// The payload being signed in transactions.
pub type SignedPayload = generic::SignedPayload<Call, SignedExtra>;

// Migration for crowdloan pallet to use fund index for account generation.
pub struct CrowdloanIndexMigration;
impl OnRuntimeUpgrade for CrowdloanIndexMigration {
	fn on_runtime_upgrade() -> frame_support::weights::Weight {
		crowdloan::migration::crowdloan_index_migration::migrate::<Runtime>()
	}

	#[cfg(feature = "try-runtime")]
	fn pre_upgrade() -> Result<(), &'static str> {
		crowdloan::migration::crowdloan_index_migration::pre_migrate::<Runtime>()
	}

	#[cfg(feature = "try-runtime")]
	fn post_upgrade() -> Result<(), &'static str> {
		crowdloan::migration::crowdloan_index_migration::post_migrate::<Runtime>()
	}
}

#[cfg(feature = "runtime-benchmarks")]
#[macro_use]
extern crate frame_benchmarking;

#[cfg(feature = "runtime-benchmarks")]
mod benches {
	define_benchmarks!(
		// Polkadot
		// NOTE: Make sure to prefix these with `runtime_common::` so
		// the that path resolves correctly in the generated file.
		[runtime_common::auctions, Auctions]
		[runtime_common::crowdloan, Crowdloan]
		[runtime_common::paras_registrar, Registrar]
		[runtime_common::slots, Slots]
		[runtime_parachains::configuration, Configuration]
		[runtime_parachains::disputes, ParasDisputes]
		[runtime_parachains::hrmp, Hrmp]
		[runtime_parachains::initializer, Initializer]
		[runtime_parachains::paras, Paras]
		[runtime_parachains::paras_inherent, ParaInherent]
		[runtime_parachains::ump, Ump]
		// Substrate
		[pallet_bags_list, BagsList]
		[pallet_balances, Balances]
		[pallet_election_provider_multi_phase, ElectionProviderMultiPhase]
		[pallet_identity, Identity]
		[pallet_im_online, ImOnline]
		[pallet_indices, Indices]
		[pallet_multisig, Multisig]
		[pallet_offences, OffencesBench::<Runtime>]
		[pallet_preimage, Preimage]
		[pallet_proxy, Proxy]
		[pallet_scheduler, Scheduler]
		[pallet_session, SessionBench::<Runtime>]
		[pallet_staking, Staking]
		[frame_system, SystemBench::<Runtime>]
		[pallet_timestamp, Timestamp]
		[pallet_utility, Utility]
		[pallet_vesting, Vesting]
		// XCM
		// NOTE: Make sure you point to the individual modules below.
		[pallet_xcm_benchmarks::fungible, XcmBalances]
		[pallet_xcm_benchmarks::generic, XcmGeneric]
	);
}

#[cfg(not(feature = "disable-runtime-api"))]
sp_api::impl_runtime_apis! {
	impl sp_api::Core<Block> for Runtime {
		fn version() -> RuntimeVersion {
			VERSION
		}

		fn execute_block(block: Block) {
			Executive::execute_block(block);
		}

		fn initialize_block(header: &<Block as BlockT>::Header) {
			Executive::initialize_block(header)
		}
	}

	impl sp_api::Metadata<Block> for Runtime {
		fn metadata() -> OpaqueMetadata {
			OpaqueMetadata::new(Runtime::metadata().into())
		}
	}

	impl block_builder_api::BlockBuilder<Block> for Runtime {
		fn apply_extrinsic(extrinsic: <Block as BlockT>::Extrinsic) -> ApplyExtrinsicResult {
			Executive::apply_extrinsic(extrinsic)
		}

		fn finalize_block() -> <Block as BlockT>::Header {
			Executive::finalize_block()
		}

		fn inherent_extrinsics(data: inherents::InherentData) -> Vec<<Block as BlockT>::Extrinsic> {
			data.create_extrinsics()
		}

		fn check_inherents(
			block: Block,
			data: inherents::InherentData,
		) -> inherents::CheckInherentsResult {
			data.check_extrinsics(&block)
		}
	}

	impl tx_pool_api::runtime_api::TaggedTransactionQueue<Block> for Runtime {
		fn validate_transaction(
			source: TransactionSource,
			tx: <Block as BlockT>::Extrinsic,
			block_hash: <Block as BlockT>::Hash,
		) -> TransactionValidity {
			Executive::validate_transaction(source, tx, block_hash)
		}
	}

	impl offchain_primitives::OffchainWorkerApi<Block> for Runtime {
		fn offchain_worker(header: &<Block as BlockT>::Header) {
			Executive::offchain_worker(header)
		}
	}

	impl primitives::v2::ParachainHost<Block, Hash, BlockNumber> for Runtime {
		fn validators() -> Vec<ValidatorId> {
			parachains_runtime_api_impl::validators::<Runtime>()
		}

		fn validator_groups() -> (Vec<Vec<ValidatorIndex>>, GroupRotationInfo<BlockNumber>) {
			parachains_runtime_api_impl::validator_groups::<Runtime>()
		}

		fn availability_cores() -> Vec<CoreState<Hash, BlockNumber>> {
			parachains_runtime_api_impl::availability_cores::<Runtime>()
		}

		fn persisted_validation_data(para_id: ParaId, assumption: OccupiedCoreAssumption)
			-> Option<PersistedValidationData<Hash, BlockNumber>> {
			parachains_runtime_api_impl::persisted_validation_data::<Runtime>(para_id, assumption)
		}

		fn assumed_validation_data(
			para_id: ParaId,
			expected_persisted_validation_data_hash: Hash,
		) -> Option<(PersistedValidationData<Hash, BlockNumber>, ValidationCodeHash)> {
			parachains_runtime_api_impl::assumed_validation_data::<Runtime>(
				para_id,
				expected_persisted_validation_data_hash,
			)
		}

		fn check_validation_outputs(
			para_id: ParaId,
			outputs: primitives::v2::CandidateCommitments,
		) -> bool {
			parachains_runtime_api_impl::check_validation_outputs::<Runtime>(para_id, outputs)
		}

		fn session_index_for_child() -> SessionIndex {
			parachains_runtime_api_impl::session_index_for_child::<Runtime>()
		}

		fn validation_code(para_id: ParaId, assumption: OccupiedCoreAssumption)
			-> Option<ValidationCode> {
			parachains_runtime_api_impl::validation_code::<Runtime>(para_id, assumption)
		}

		fn candidate_pending_availability(para_id: ParaId) -> Option<CommittedCandidateReceipt<Hash>> {
			parachains_runtime_api_impl::candidate_pending_availability::<Runtime>(para_id)
		}

		fn candidate_events() -> Vec<CandidateEvent<Hash>> {
			parachains_runtime_api_impl::candidate_events::<Runtime, _>(|ev| {
				match ev {
					Event::ParaInclusion(ev) => {
						Some(ev)
					}
					_ => None,
				}
			})
		}

		fn session_info(index: SessionIndex) -> Option<SessionInfo> {
			parachains_runtime_api_impl::session_info::<Runtime>(index)
		}

		fn dmq_contents(recipient: ParaId) -> Vec<InboundDownwardMessage<BlockNumber>> {
			parachains_runtime_api_impl::dmq_contents::<Runtime>(recipient)
		}

		fn inbound_hrmp_channels_contents(
			recipient: ParaId
		) -> BTreeMap<ParaId, Vec<InboundHrmpMessage<BlockNumber>>> {
			parachains_runtime_api_impl::inbound_hrmp_channels_contents::<Runtime>(recipient)
		}

		fn validation_code_by_hash(hash: ValidationCodeHash) -> Option<ValidationCode> {
			parachains_runtime_api_impl::validation_code_by_hash::<Runtime>(hash)
		}

		fn on_chain_votes() -> Option<ScrapedOnChainVotes<Hash>> {
			parachains_runtime_api_impl::on_chain_votes::<Runtime>()
		}

		fn submit_pvf_check_statement(
			stmt: PvfCheckStatement,
			signature: ValidatorSignature,
		) {
			parachains_runtime_api_impl::submit_pvf_check_statement::<Runtime>(stmt, signature)
		}

		fn pvfs_require_precheck() -> Vec<ValidationCodeHash> {
			parachains_runtime_api_impl::pvfs_require_precheck::<Runtime>()
		}

		fn validation_code_hash(para_id: ParaId, assumption: OccupiedCoreAssumption)
			-> Option<ValidationCodeHash>
		{
			parachains_runtime_api_impl::validation_code_hash::<Runtime>(para_id, assumption)
		}
	}

	impl beefy_primitives::BeefyApi<Block> for Runtime {
		fn validator_set() -> Option<beefy_primitives::ValidatorSet<BeefyId>> {
			// dummy implementation due to lack of BEEFY pallet.
			None
		}
	}

	impl pallet_mmr_primitives::MmrApi<Block, Hash> for Runtime {
		fn generate_proof(_leaf_index: u64)
			-> Result<(mmr::EncodableOpaqueLeaf, mmr::Proof<Hash>), mmr::Error>
		{
			// dummy implementation due to lack of MMR pallet.
			Err(mmr::Error::GenerateProof)
		}

		fn verify_proof(_leaf: mmr::EncodableOpaqueLeaf, _proof: mmr::Proof<Hash>)
			-> Result<(), mmr::Error>
		{
			// dummy implementation due to lack of MMR pallet.
			Err(mmr::Error::Verify)
		}

		fn verify_proof_stateless(
			_root: Hash,
			_leaf: mmr::EncodableOpaqueLeaf,
			_proof: mmr::Proof<Hash>
		) -> Result<(), mmr::Error> {
			// dummy implementation due to lack of MMR pallet.
			Err(mmr::Error::Verify)
		}
	}

	impl fg_primitives::GrandpaApi<Block> for Runtime {
		fn grandpa_authorities() -> Vec<(GrandpaId, u64)> {
			Grandpa::grandpa_authorities()
		}

		fn current_set_id() -> fg_primitives::SetId {
			Grandpa::current_set_id()
		}

		fn submit_report_equivocation_unsigned_extrinsic(
			equivocation_proof: fg_primitives::EquivocationProof<
				<Block as BlockT>::Hash,
				sp_runtime::traits::NumberFor<Block>,
			>,
			key_owner_proof: fg_primitives::OpaqueKeyOwnershipProof,
		) -> Option<()> {
			let key_owner_proof = key_owner_proof.decode()?;

			Grandpa::submit_unsigned_equivocation_report(
				equivocation_proof,
				key_owner_proof,
			)
		}

		fn generate_key_ownership_proof(
			_set_id: fg_primitives::SetId,
			authority_id: fg_primitives::AuthorityId,
		) -> Option<fg_primitives::OpaqueKeyOwnershipProof> {
			use parity_scale_codec::Encode;

			Historical::prove((fg_primitives::KEY_TYPE, authority_id))
				.map(|p| p.encode())
				.map(fg_primitives::OpaqueKeyOwnershipProof::new)
		}
	}

	impl babe_primitives::BabeApi<Block> for Runtime {
		fn configuration() -> babe_primitives::BabeGenesisConfiguration {
			// The choice of `c` parameter (where `1 - c` represents the
			// probability of a slot being empty), is done in accordance to the
			// slot duration and expected target block time, for safely
			// resisting network delays of maximum two seconds.
			// <https://research.web3.foundation/en/latest/polkadot/BABE/Babe/#6-practical-results>
			babe_primitives::BabeGenesisConfiguration {
				slot_duration: Babe::slot_duration(),
				epoch_length: EpochDuration::get(),
				c: BABE_GENESIS_EPOCH_CONFIG.c,
				genesis_authorities: Babe::authorities().to_vec(),
				randomness: Babe::randomness(),
				allowed_slots: BABE_GENESIS_EPOCH_CONFIG.allowed_slots,
			}
		}

		fn current_epoch_start() -> babe_primitives::Slot {
			Babe::current_epoch_start()
		}

		fn current_epoch() -> babe_primitives::Epoch {
			Babe::current_epoch()
		}

		fn next_epoch() -> babe_primitives::Epoch {
			Babe::next_epoch()
		}

		fn generate_key_ownership_proof(
			_slot: babe_primitives::Slot,
			authority_id: babe_primitives::AuthorityId,
		) -> Option<babe_primitives::OpaqueKeyOwnershipProof> {
			use parity_scale_codec::Encode;

			Historical::prove((babe_primitives::KEY_TYPE, authority_id))
				.map(|p| p.encode())
				.map(babe_primitives::OpaqueKeyOwnershipProof::new)
		}

		fn submit_report_equivocation_unsigned_extrinsic(
			equivocation_proof: babe_primitives::EquivocationProof<<Block as BlockT>::Header>,
			key_owner_proof: babe_primitives::OpaqueKeyOwnershipProof,
		) -> Option<()> {
			let key_owner_proof = key_owner_proof.decode()?;

			Babe::submit_unsigned_equivocation_report(
				equivocation_proof,
				key_owner_proof,
			)
		}
	}

	impl authority_discovery_primitives::AuthorityDiscoveryApi<Block> for Runtime {
		fn authorities() -> Vec<AuthorityDiscoveryId> {
			parachains_runtime_api_impl::relevant_authority_ids::<Runtime>()
		}
	}

	impl sp_session::SessionKeys<Block> for Runtime {
		fn generate_session_keys(seed: Option<Vec<u8>>) -> Vec<u8> {
			SessionKeys::generate(seed)
		}

		fn decode_session_keys(
			encoded: Vec<u8>,
		) -> Option<Vec<(Vec<u8>, sp_core::crypto::KeyTypeId)>> {
			SessionKeys::decode_into_raw_public_keys(&encoded)
		}
	}

	impl frame_system_rpc_runtime_api::AccountNonceApi<Block, AccountId, Nonce> for Runtime {
		fn account_nonce(account: AccountId) -> Nonce {
			System::account_nonce(account)
		}
	}

	impl pallet_transaction_payment_rpc_runtime_api::TransactionPaymentApi<
		Block,
		Balance,
	> for Runtime {
		fn query_info(uxt: <Block as BlockT>::Extrinsic, len: u32) -> RuntimeDispatchInfo<Balance> {
			TransactionPayment::query_info(uxt, len)
		}
		fn query_fee_details(uxt: <Block as BlockT>::Extrinsic, len: u32) -> FeeDetails<Balance> {
			TransactionPayment::query_fee_details(uxt, len)
		}
	}

	#[cfg(feature = "try-runtime")]
	impl frame_try_runtime::TryRuntime<Block> for Runtime {
		fn on_runtime_upgrade() -> (frame_support::weights::Weight, frame_support::weights::Weight) {
			log::info!("try-runtime::on_runtime_upgrade westend.");
			let weight = Executive::try_runtime_upgrade().unwrap();
			(weight, BlockWeights::get().max_block)
		}
		fn execute_block_no_check(block: Block) -> frame_support::weights::Weight {
			Executive::execute_block_no_check(block)
		}
	}

	#[cfg(feature = "runtime-benchmarks")]
	impl frame_benchmarking::Benchmark<Block> for Runtime {
		fn benchmark_metadata(extra: bool) -> (
			Vec<frame_benchmarking::BenchmarkList>,
			Vec<frame_support::traits::StorageInfo>,
		) {
			use frame_benchmarking::{Benchmarking, BenchmarkList};
			use frame_support::traits::StorageInfoTrait;

			use pallet_session_benchmarking::Pallet as SessionBench;
			use pallet_offences_benchmarking::Pallet as OffencesBench;
			use frame_system_benchmarking::Pallet as SystemBench;

			type XcmBalances = pallet_xcm_benchmarks::fungible::Pallet::<Runtime>;
			type XcmGeneric = pallet_xcm_benchmarks::generic::Pallet::<Runtime>;

			let mut list = Vec::<BenchmarkList>::new();
			list_benchmarks!(list, extra);

			let storage_info = AllPalletsWithSystem::storage_info();
			return (list, storage_info)
		}

		fn dispatch_benchmark(
			config: frame_benchmarking::BenchmarkConfig,
		) -> Result<
			Vec<frame_benchmarking::BenchmarkBatch>,
			sp_runtime::RuntimeString,
		> {
			use frame_benchmarking::{Benchmarking, BenchmarkBatch, TrackedStorageKey, BenchmarkError};
			// Trying to add benchmarks directly to some pallets caused cyclic dependency issues.
			// To get around that, we separated the benchmarks into its own crate.
			use pallet_session_benchmarking::Pallet as SessionBench;
			use pallet_offences_benchmarking::Pallet as OffencesBench;
			use frame_system_benchmarking::Pallet as SystemBench;

			impl pallet_session_benchmarking::Config for Runtime {}
			impl pallet_offences_benchmarking::Config for Runtime {}
			impl frame_system_benchmarking::Config for Runtime {}

			use xcm::latest::{
				AssetId::*, Fungibility::*, Junctions::*, MultiAsset, MultiAssets, MultiLocation,
				Response,
			};
			use xcm_config::{Westmint, WndLocation};

			impl pallet_xcm_benchmarks::Config for Runtime {
				type XcmConfig = xcm_config::XcmConfig;
				type AccountIdConverter = xcm_config::LocationConverter;
				fn valid_destination() -> Result<MultiLocation, BenchmarkError> {
					Ok(Westmint::get())
				}
				fn worst_case_holding() -> MultiAssets {
					// Westend only knows about WND.
					vec![MultiAsset{
						id: Concrete(WndLocation::get()),
						fun: Fungible(1_000_000 * UNITS),
					}].into()
				}
			}

			parameter_types! {
				pub const TrustedTeleporter: Option<(MultiLocation, MultiAsset)> = Some((
					Westmint::get(),
					MultiAsset { fun: Fungible(1 * UNITS), id: Concrete(WndLocation::get()) },
				));
				pub const TrustedReserve: Option<(MultiLocation, MultiAsset)> = Some((
					Westmint::get(),
					MultiAsset { fun: Fungible(1 * UNITS), id: Concrete(WndLocation::get()) },
				));
			}

			impl pallet_xcm_benchmarks::fungible::Config for Runtime {
				type TransactAsset = Balances;

				type CheckedAccount = xcm_config::CheckAccount;
				type TrustedTeleporter = TrustedTeleporter;
				type TrustedReserve = TrustedReserve;

				fn get_multi_asset() -> MultiAsset {
					MultiAsset {
						id: Concrete(WndLocation::get()),
						fun: Fungible(1 * UNITS),
					}
				}
			}

			impl pallet_xcm_benchmarks::generic::Config for Runtime {
				type Call = Call;

				fn worst_case_response() -> (u64, Response) {
					(0u64, Response::Version(Default::default()))
				}

				fn transact_origin() -> Result<MultiLocation, BenchmarkError> {
					Ok(Westmint::get())
				}

				fn subscribe_origin() -> Result<MultiLocation, BenchmarkError> {
					Ok(Westmint::get())
				}

				fn claimable_asset() -> Result<(MultiLocation, MultiLocation, MultiAssets), BenchmarkError> {
					let origin = Westmint::get();
					let assets: MultiAssets = (Concrete(WndLocation::get()), 1_000 * UNITS).into();
					let ticket = MultiLocation { parents: 0, interior: Here };
					Ok((origin, ticket, assets))
				}
			}

			type XcmBalances = pallet_xcm_benchmarks::fungible::Pallet::<Runtime>;
			type XcmGeneric = pallet_xcm_benchmarks::generic::Pallet::<Runtime>;

			let whitelist: Vec<TrackedStorageKey> = vec![
				// Block Number
				hex_literal::hex!("26aa394eea5630e07c48ae0c9558cef702a5c1b19ab7a04f536c519aca4983ac").to_vec().into(),
				// Total Issuance
				hex_literal::hex!("c2261276cc9d1f8598ea4b6a74b15c2f57c875e4cff74148e4628f264b974c80").to_vec().into(),
				// Execution Phase
				hex_literal::hex!("26aa394eea5630e07c48ae0c9558cef7ff553b5a9862a516939d82b3d3d8661a").to_vec().into(),
				// Event Count
				hex_literal::hex!("26aa394eea5630e07c48ae0c9558cef70a98fdbe9ce6c55837576c60c7af3850").to_vec().into(),
				// System Events
				hex_literal::hex!("26aa394eea5630e07c48ae0c9558cef780d41e5e16056765bc8461851072c9d7").to_vec().into(),
				// Treasury Account
				hex_literal::hex!("26aa394eea5630e07c48ae0c9558cef7b99d880ec681799c0cf30e8886371da95ecffd7b6c0f78751baa9d281e0bfa3a6d6f646c70792f74727372790000000000000000000000000000000000000000").to_vec().into(),
				// Dmp DownwardMessageQueueHeads
				hex_literal::hex!("63f78c98723ddc9073523ef3beefda0c4d7fefc408aac59dbfe80a72ac8e3ce5").to_vec().into(),
				// Dmp DownwardMessageQueues
				hex_literal::hex!("63f78c98723ddc9073523ef3beefda0ca95dac46c07a40d91506e7637ec4ba57").to_vec().into(),
				// Configuration ActiveConfig
				hex_literal::hex!("06de3d8a54d27e44a9d5ce189618f22db4b49d95320d9021994c850f25b8e385").to_vec().into(),
			];

			let mut batches = Vec::<BenchmarkBatch>::new();
			let params = (&config, &whitelist);

			add_benchmarks!(params, batches);

			Ok(batches)
		}
	}
}<|MERGE_RESOLUTION|>--- conflicted
+++ resolved
@@ -350,16 +350,12 @@
 
 	// 1 hour session, 15 minutes unsigned phase, 4 offchain executions.
 	pub OffchainRepeat: BlockNumber = UnsignedPhase::get() / 4;
-<<<<<<< HEAD
-	pub const VoterSnapshotPerBlock: u32 = 22_500;
-=======
 
 	/// We take the top 22_500 nominators as electing voters..
 	pub const MaxElectingVoters: u32 = 22_500;
 	/// ... and all of the validators as electable targets. Whilst this is the case, we cannot and
 	/// shall not increase the size of the validator intentions.
 	pub const MaxElectableTargets: u16 = u16::MAX;
->>>>>>> 6d5578db
 }
 
 frame_election_provider_support::generate_solution_type!(
