--- conflicted
+++ resolved
@@ -1885,13 +1885,7 @@
 			.build()
 			.await
 			.unwrap();
-<<<<<<< HEAD
-		ext.execute_with(|| {
-			Runtime::on_runtime_upgrade(frame_try_runtime::UpgradeCheckSelect::All)
-		});
-=======
 		ext.execute_with(|| Runtime::on_runtime_upgrade(UpgradeCheckSelect::PreAndPost));
->>>>>>> 0261d123
 	}
 }
 
