--- conflicted
+++ resolved
@@ -721,14 +721,9 @@
 				matches!(c, Call::Staking(..) | Call::Session(..) | Call::Utility(..))
 			},
 			ProxyType::SudoBalances => match c {
-<<<<<<< HEAD
-				Call::Sudo(pallet_sudo::Call::sudo { call: ref x }) =>
-					matches!(x.as_ref(), &Call::Balances(..)),
-=======
-				Call::Sudo(pallet_sudo::Call::sudo(ref x)) => {
+				Call::Sudo(pallet_sudo::Call::sudo { call: ref x }) => {
 					matches!(x.as_ref(), &Call::Balances(..))
 				},
->>>>>>> 1a01c3c2
 				Call::Utility(..) => true,
 				_ => false,
 			},
@@ -736,14 +731,9 @@
 				c,
 				Call::Identity(pallet_identity::Call::provide_judgement { .. }) | Call::Utility(..)
 			),
-<<<<<<< HEAD
-			ProxyType::CancelProxy =>
-				matches!(c, Call::Proxy(pallet_proxy::Call::reject_announcement { .. })),
-=======
 			ProxyType::CancelProxy => {
-				matches!(c, Call::Proxy(pallet_proxy::Call::reject_announcement(..)))
+				matches!(c, Call::Proxy(pallet_proxy::Call::reject_announcement { .. }))
 			},
->>>>>>> 1a01c3c2
 		}
 	}
 	fn is_superset(&self, o: &Self) -> bool {
