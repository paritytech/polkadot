--- conflicted
+++ resolved
@@ -1469,11 +1469,8 @@
 			list_benchmark!(list, extra, runtime_common::crowdloan, Crowdloan);
 			list_benchmark!(list, extra, runtime_common::paras_registrar, Registrar);
 			list_benchmark!(list, extra, runtime_common::slots, Slots);
-<<<<<<< HEAD
-
-=======
 			list_benchmark!(list, extra, runtime_parachains::configuration, Configuration);
->>>>>>> 25cb1582
+
 			// Substrate
 			list_benchmark!(list, extra, pallet_bags_list, BagsList);
 			list_benchmark!(list, extra, pallet_balances, Balances);
@@ -1582,11 +1579,8 @@
 			add_benchmark!(params, batches, runtime_common::crowdloan, Crowdloan);
 			add_benchmark!(params, batches, runtime_common::paras_registrar, Registrar);
 			add_benchmark!(params, batches, runtime_common::slots, Slots);
-<<<<<<< HEAD
-
-=======
 			add_benchmark!(params, batches, runtime_parachains::configuration, Configuration);
->>>>>>> 25cb1582
+
 			// Substrate
 			add_benchmark!(params, batches, pallet_bags_list, BagsList);
 			add_benchmark!(params, batches, pallet_balances, Balances);
