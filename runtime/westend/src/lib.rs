--- conflicted
+++ resolved
@@ -83,13 +83,8 @@
 	spec_name: create_runtime_str!("westend"),
 	impl_name: create_runtime_str!("parity-westend"),
 	authoring_version: 2,
-<<<<<<< HEAD
-	spec_version: 39,
+	spec_version: 40,
 	impl_version: 1,
-=======
-	spec_version: 40,
-	impl_version: 0,
->>>>>>> f50db053
 	#[cfg(not(feature = "disable-runtime-api"))]
 	apis: RUNTIME_API_VERSIONS,
 	#[cfg(feature = "disable-runtime-api")]
