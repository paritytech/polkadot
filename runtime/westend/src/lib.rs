// Copyright (C) Parity Technologies (UK) Ltd.
// This file is part of Polkadot.

// Polkadot is free software: you can redistribute it and/or modify
// it under the terms of the GNU General Public License as published by
// the Free Software Foundation, either version 3 of the License, or
// (at your option) any later version.

// Polkadot is distributed in the hope that it will be useful,
// but WITHOUT ANY WARRANTY; without even the implied warranty of
// MERCHANTABILITY or FITNESS FOR A PARTICULAR PURPOSE.  See the
// GNU General Public License for more details.

// You should have received a copy of the GNU General Public License
// along with Polkadot.  If not, see <http://www.gnu.org/licenses/>.

//! The Westend runtime. This can be compiled with `#[no_std]`, ready for Wasm.

#![cfg_attr(not(feature = "std"), no_std)]
// `construct_runtime!` does a lot of recursion and requires us to increase the limit to 256.
#![recursion_limit = "256"]

use authority_discovery_primitives::AuthorityId as AuthorityDiscoveryId;
use beefy_primitives::ecdsa_crypto::{AuthorityId as BeefyId, Signature as BeefySignature};
use frame_election_provider_support::{bounds::ElectionBoundsBuilder, onchain, SequentialPhragmen};
use frame_support::{
	construct_runtime, parameter_types,
	traits::{
		ConstU32, InstanceFilter, KeyOwnerProofSystem, ProcessMessage, ProcessMessageError,
		WithdrawReasons,
	},
	weights::{ConstantMultiplier, WeightMeter},
	PalletId,
};
use frame_system::EnsureRoot;
use pallet_grandpa::{fg_primitives, AuthorityId as GrandpaId};
use pallet_im_online::sr25519::AuthorityId as ImOnlineId;
use pallet_session::historical as session_historical;
use pallet_transaction_payment::{CurrencyAdapter, FeeDetails, RuntimeDispatchInfo};
use parity_scale_codec::{Decode, Encode, MaxEncodedLen};
use primitives::{
	slashing, vstaging::ApprovalVotingParams, AccountId, AccountIndex, Balance, BlockNumber,
	CandidateEvent, CandidateHash, CommittedCandidateReceipt, CoreState, DisputeState,
	ExecutorParams, GroupRotationInfo, Hash, Id as ParaId, InboundDownwardMessage,
	InboundHrmpMessage, Moment, Nonce, OccupiedCoreAssumption, PersistedValidationData,
	PvfCheckStatement, ScrapedOnChainVotes, SessionInfo, Signature, ValidationCode,
	ValidationCodeHash, ValidatorId, ValidatorIndex, ValidatorSignature, PARACHAIN_KEY_TYPE_ID,
};
use runtime_common::{
	assigned_slots, auctions, crowdloan, elections::OnChainAccuracy, impl_runtime_weights,
	impls::ToAuthor, paras_registrar, paras_sudo_wrapper, prod_or_fast, slots, BalanceToU256,
	BlockHashCount, BlockLength, CurrencyToVote, SlowAdjustingFeeUpdate, U256ToBalance,
};
use runtime_parachains::{
	assigner_parachains as parachains_assigner_parachains,
	configuration as parachains_configuration, disputes as parachains_disputes,
	disputes::slashing as parachains_slashing,
	dmp as parachains_dmp, hrmp as parachains_hrmp, inclusion as parachains_inclusion,
	inclusion::{AggregateMessageOrigin, UmpQueueId},
	initializer as parachains_initializer, origin as parachains_origin, paras as parachains_paras,
	paras_inherent as parachains_paras_inherent, reward_points as parachains_reward_points,
	runtime_api_impl::v5 as parachains_runtime_api_impl,
	scheduler as parachains_scheduler, session_info as parachains_session_info,
	shared as parachains_shared,
};
use scale_info::TypeInfo;
use sp_core::{OpaqueMetadata, RuntimeDebug};
use sp_mmr_primitives as mmr;
use sp_runtime::{
	create_runtime_str,
	curve::PiecewiseLinear,
	generic, impl_opaque_keys,
	traits::{
		AccountIdLookup, BlakeTwo256, Block as BlockT, ConvertInto, Extrinsic as ExtrinsicT,
		OpaqueKeys, SaturatedConversion, Verify,
	},
	transaction_validity::{TransactionPriority, TransactionSource, TransactionValidity},
	ApplyExtrinsicResult, FixedU128, KeyTypeId, Perbill,
};
use sp_staking::SessionIndex;
use sp_std::{collections::btree_map::BTreeMap, prelude::*};
#[cfg(any(feature = "std", test))]
use sp_version::NativeVersion;
use sp_version::RuntimeVersion;
use xcm::latest::Junction;

pub use frame_system::Call as SystemCall;
pub use pallet_balances::Call as BalancesCall;
pub use pallet_election_provider_multi_phase::Call as EPMCall;
#[cfg(feature = "std")]
pub use pallet_staking::StakerStatus;
use pallet_staking::UseValidatorsMap;
pub use pallet_timestamp::Call as TimestampCall;
use sp_runtime::traits::Get;
#[cfg(any(feature = "std", test))]
pub use sp_runtime::BuildStorage;

/// Constant values used within the runtime.
use westend_runtime_constants::{currency::*, fee::*, time::*};

mod bag_thresholds;
mod weights;
pub mod xcm_config;

#[cfg(test)]
mod tests;

impl_runtime_weights!(westend_runtime_constants);

// Make the WASM binary available.
#[cfg(feature = "std")]
include!(concat!(env!("OUT_DIR"), "/wasm_binary.rs"));

/// Runtime version (Westend).
#[sp_version::runtime_version]
pub const VERSION: RuntimeVersion = RuntimeVersion {
	spec_name: create_runtime_str!("westend"),
	impl_name: create_runtime_str!("parity-westend"),
	authoring_version: 2,
	spec_version: 9430,
	impl_version: 0,
	#[cfg(not(feature = "disable-runtime-api"))]
	apis: RUNTIME_API_VERSIONS,
	#[cfg(feature = "disable-runtime-api")]
	apis: sp_version::create_apis_vec![[]],
	transaction_version: 22,
	state_version: 1,
};

/// The BABE epoch configuration at genesis.
pub const BABE_GENESIS_EPOCH_CONFIG: babe_primitives::BabeEpochConfiguration =
	babe_primitives::BabeEpochConfiguration {
		c: PRIMARY_PROBABILITY,
		allowed_slots: babe_primitives::AllowedSlots::PrimaryAndSecondaryVRFSlots,
	};

/// Native version.
#[cfg(any(feature = "std", test))]
pub fn native_version() -> NativeVersion {
	NativeVersion { runtime_version: VERSION, can_author_with: Default::default() }
}

parameter_types! {
	pub const Version: RuntimeVersion = VERSION;
	pub const SS58Prefix: u8 = 42;
}

impl frame_system::Config for Runtime {
	type BaseCallFilter = frame_support::traits::Everything;
	type BlockWeights = BlockWeights;
	type BlockLength = BlockLength;
	type RuntimeOrigin = RuntimeOrigin;
	type RuntimeCall = RuntimeCall;
	type Nonce = Nonce;
	type Hash = Hash;
	type Hashing = BlakeTwo256;
	type AccountId = AccountId;
	type Lookup = AccountIdLookup<AccountId, ()>;
	type Block = Block;
	type RuntimeEvent = RuntimeEvent;
	type BlockHashCount = BlockHashCount;
	type DbWeight = RocksDbWeight;
	type Version = Version;
	type PalletInfo = PalletInfo;
	type AccountData = pallet_balances::AccountData<Balance>;
	type OnNewAccount = ();
	type OnKilledAccount = ();
	type SystemWeightInfo = weights::frame_system::WeightInfo<Runtime>;
	type SS58Prefix = SS58Prefix;
	type OnSetCode = ();
	type MaxConsumers = frame_support::traits::ConstU32<16>;
}

parameter_types! {
	pub MaximumSchedulerWeight: frame_support::weights::Weight = Perbill::from_percent(80) *
		BlockWeights::get().max_block;
	pub const MaxScheduledPerBlock: u32 = 50;
	pub const NoPreimagePostponement: Option<u32> = Some(10);
}

impl pallet_scheduler::Config for Runtime {
	type RuntimeOrigin = RuntimeOrigin;
	type RuntimeEvent = RuntimeEvent;
	type PalletsOrigin = OriginCaller;
	type RuntimeCall = RuntimeCall;
	type MaximumWeight = MaximumSchedulerWeight;
	type ScheduleOrigin = EnsureRoot<AccountId>;
	type MaxScheduledPerBlock = MaxScheduledPerBlock;
	type WeightInfo = weights::pallet_scheduler::WeightInfo<Runtime>;
	type OriginPrivilegeCmp = frame_support::traits::EqualPrivilegeOnly;
	type Preimages = Preimage;
}

parameter_types! {
	pub const PreimageMaxSize: u32 = 4096 * 1024;
	pub const PreimageBaseDeposit: Balance = deposit(2, 64);
	pub const PreimageByteDeposit: Balance = deposit(0, 1);
}

impl pallet_preimage::Config for Runtime {
	type WeightInfo = weights::pallet_preimage::WeightInfo<Runtime>;
	type RuntimeEvent = RuntimeEvent;
	type Currency = Balances;
	type ManagerOrigin = EnsureRoot<AccountId>;
	type BaseDeposit = PreimageBaseDeposit;
	type ByteDeposit = PreimageByteDeposit;
}

parameter_types! {
	pub const EpochDuration: u64 = prod_or_fast!(
		EPOCH_DURATION_IN_SLOTS as u64,
		2 * MINUTES as u64
	);
	pub const ExpectedBlockTime: Moment = MILLISECS_PER_BLOCK;
	pub const ReportLongevity: u64 =
		BondingDuration::get() as u64 * SessionsPerEra::get() as u64 * EpochDuration::get();
}

impl pallet_babe::Config for Runtime {
	type EpochDuration = EpochDuration;
	type ExpectedBlockTime = ExpectedBlockTime;

	// session module is the trigger
	type EpochChangeTrigger = pallet_babe::ExternalTrigger;

	type DisabledValidators = Session;

	type WeightInfo = ();

	type MaxAuthorities = MaxAuthorities;
	type MaxNominators = MaxNominatorRewardedPerValidator;

	type KeyOwnerProof =
		<Historical as KeyOwnerProofSystem<(KeyTypeId, pallet_babe::AuthorityId)>>::Proof;

	type EquivocationReportSystem =
		pallet_babe::EquivocationReportSystem<Self, Offences, Historical, ReportLongevity>;
}

parameter_types! {
	pub const IndexDeposit: Balance = 100 * CENTS;
}

impl pallet_indices::Config for Runtime {
	type AccountIndex = AccountIndex;
	type Currency = Balances;
	type Deposit = IndexDeposit;
	type RuntimeEvent = RuntimeEvent;
	type WeightInfo = weights::pallet_indices::WeightInfo<Runtime>;
}

parameter_types! {
	pub const ExistentialDeposit: Balance = EXISTENTIAL_DEPOSIT;
	pub const MaxLocks: u32 = 50;
	pub const MaxReserves: u32 = 50;
}

impl pallet_balances::Config for Runtime {
	type Balance = Balance;
	type DustRemoval = ();
	type RuntimeEvent = RuntimeEvent;
	type ExistentialDeposit = ExistentialDeposit;
	type AccountStore = System;
	type MaxLocks = MaxLocks;
	type MaxReserves = MaxReserves;
	type ReserveIdentifier = [u8; 8];
	type WeightInfo = weights::pallet_balances::WeightInfo<Runtime>;
	type RuntimeHoldReason = RuntimeHoldReason;
	type FreezeIdentifier = ();
	type MaxHolds = ConstU32<0>;
	type MaxFreezes = ConstU32<0>;
}

parameter_types! {
	pub const TransactionByteFee: Balance = 10 * MILLICENTS;
	/// This value increases the priority of `Operational` transactions by adding
	/// a "virtual tip" that's equal to the `OperationalFeeMultiplier * final_fee`.
	pub const OperationalFeeMultiplier: u8 = 5;
}

impl pallet_transaction_payment::Config for Runtime {
	type RuntimeEvent = RuntimeEvent;
	type OnChargeTransaction = CurrencyAdapter<Balances, ToAuthor<Runtime>>;
	type OperationalFeeMultiplier = OperationalFeeMultiplier;
	type WeightToFee = WeightToFee;
	type LengthToFee = ConstantMultiplier<Balance, TransactionByteFee>;
	type FeeMultiplierUpdate = SlowAdjustingFeeUpdate<Self>;
}

parameter_types! {
	pub const MinimumPeriod: u64 = SLOT_DURATION / 2;
}
impl pallet_timestamp::Config for Runtime {
	type Moment = u64;
	type OnTimestampSet = Babe;
	type MinimumPeriod = MinimumPeriod;
	type WeightInfo = weights::pallet_timestamp::WeightInfo<Runtime>;
}

impl pallet_authorship::Config for Runtime {
	type FindAuthor = pallet_session::FindAccountFromAuthorIndex<Self, Babe>;
	type EventHandler = (Staking, ImOnline);
}

parameter_types! {
	pub const Period: BlockNumber = 10 * MINUTES;
	pub const Offset: BlockNumber = 0;
}

impl_opaque_keys! {
	pub struct SessionKeys {
		pub grandpa: Grandpa,
		pub babe: Babe,
		pub im_online: ImOnline,
		pub para_validator: Initializer,
		pub para_assignment: ParaSessionInfo,
		pub authority_discovery: AuthorityDiscovery,
	}
}

impl pallet_session::Config for Runtime {
	type RuntimeEvent = RuntimeEvent;
	type ValidatorId = AccountId;
	type ValidatorIdOf = pallet_staking::StashOf<Self>;
	type ShouldEndSession = Babe;
	type NextSessionRotation = Babe;
	type SessionManager = pallet_session::historical::NoteHistoricalRoot<Self, Staking>;
	type SessionHandler = <SessionKeys as OpaqueKeys>::KeyTypeIdProviders;
	type Keys = SessionKeys;
	type WeightInfo = weights::pallet_session::WeightInfo<Runtime>;
}

impl pallet_session::historical::Config for Runtime {
	type FullIdentification = pallet_staking::Exposure<AccountId, Balance>;
	type FullIdentificationOf = pallet_staking::ExposureOf<Runtime>;
}

pub struct MaybeSignedPhase;

impl Get<u32> for MaybeSignedPhase {
	fn get() -> u32 {
		// 1 day = 4 eras -> 1 week = 28 eras. We want to disable signed phase once a week to test
		// the fallback unsigned phase is able to compute elections on Westend.
		if Staking::current_era().unwrap_or(1) % 28 == 0 {
			0
		} else {
			SignedPhase::get()
		}
	}
}

parameter_types! {
	// phase durations. 1/4 of the last session for each.
	pub SignedPhase: u32 = prod_or_fast!(
		EPOCH_DURATION_IN_SLOTS / 4,
		(1 * MINUTES).min(EpochDuration::get().saturated_into::<u32>() / 2)
	);
	pub UnsignedPhase: u32 = prod_or_fast!(
		EPOCH_DURATION_IN_SLOTS / 4,
		(1 * MINUTES).min(EpochDuration::get().saturated_into::<u32>() / 2)
	);

	// signed config
	pub const SignedMaxSubmissions: u32 = 128;
	pub const SignedMaxRefunds: u32 = 128 / 4;
	pub const SignedDepositBase: Balance = deposit(2, 0);
	pub const SignedDepositByte: Balance = deposit(0, 10) / 1024;
	// Each good submission will get 1 WND as reward
	pub SignedRewardBase: Balance = 1 * UNITS;
	pub BetterUnsignedThreshold: Perbill = Perbill::from_rational(5u32, 10_000);

	// 1 hour session, 15 minutes unsigned phase, 4 offchain executions.
	pub OffchainRepeat: BlockNumber = UnsignedPhase::get() / 4;

	pub const MaxElectingVoters: u32 = 22_500;
	/// We take the top 22500 nominators as electing voters and all of the validators as electable
	/// targets. Whilst this is the case, we cannot and shall not increase the size of the
	/// validator intentions.
	pub ElectionBounds: frame_election_provider_support::bounds::ElectionBounds =
		ElectionBoundsBuilder::default().voters_count(MaxElectingVoters::get().into()).build();
	// Maximum winners that can be chosen as active validators
	pub const MaxActiveValidators: u32 = 1000;

}

frame_election_provider_support::generate_solution_type!(
	#[compact]
	pub struct NposCompactSolution16::<
		VoterIndex = u32,
		TargetIndex = u16,
		Accuracy = sp_runtime::PerU16,
		MaxVoters = MaxElectingVoters,
	>(16)
);

pub struct OnChainSeqPhragmen;
impl onchain::Config for OnChainSeqPhragmen {
	type System = Runtime;
	type Solver = SequentialPhragmen<AccountId, OnChainAccuracy>;
	type DataProvider = Staking;
	type WeightInfo = weights::frame_election_provider_support::WeightInfo<Runtime>;
	type MaxWinners = MaxActiveValidators;
	type Bounds = ElectionBounds;
}

impl pallet_election_provider_multi_phase::MinerConfig for Runtime {
	type AccountId = AccountId;
	type MaxLength = OffchainSolutionLengthLimit;
	type MaxWeight = OffchainSolutionWeightLimit;
	type Solution = NposCompactSolution16;
	type MaxVotesPerVoter = <
		<Self as pallet_election_provider_multi_phase::Config>::DataProvider
		as
		frame_election_provider_support::ElectionDataProvider
	>::MaxVotesPerVoter;
	type MaxWinners = MaxActiveValidators;

	// The unsigned submissions have to respect the weight of the submit_unsigned call, thus their
	// weight estimate function is wired to this call's weight.
	fn solution_weight(v: u32, t: u32, a: u32, d: u32) -> Weight {
		<
			<Self as pallet_election_provider_multi_phase::Config>::WeightInfo
			as
			pallet_election_provider_multi_phase::WeightInfo
		>::submit_unsigned(v, t, a, d)
	}
}

impl pallet_election_provider_multi_phase::Config for Runtime {
	type RuntimeEvent = RuntimeEvent;
	type Currency = Balances;
	type EstimateCallFee = TransactionPayment;
	type SignedPhase = MaybeSignedPhase;
	type UnsignedPhase = UnsignedPhase;
	type SignedMaxSubmissions = SignedMaxSubmissions;
	type SignedMaxRefunds = SignedMaxRefunds;
	type SignedRewardBase = SignedRewardBase;
	type SignedDepositBase = SignedDepositBase;
	type SignedDepositByte = SignedDepositByte;
	type SignedDepositWeight = ();
	type SignedMaxWeight =
		<Self::MinerConfig as pallet_election_provider_multi_phase::MinerConfig>::MaxWeight;
	type MinerConfig = Self;
	type SlashHandler = (); // burn slashes
	type RewardHandler = (); // nothing to do upon rewards
	type BetterUnsignedThreshold = BetterUnsignedThreshold;
	type BetterSignedThreshold = ();
	type OffchainRepeat = OffchainRepeat;
	type MinerTxPriority = NposSolutionPriority;
	type DataProvider = Staking;
	#[cfg(any(feature = "fast-runtime", feature = "runtime-benchmarks"))]
	type Fallback = onchain::OnChainExecution<OnChainSeqPhragmen>;
	#[cfg(not(any(feature = "fast-runtime", feature = "runtime-benchmarks")))]
	type Fallback = frame_election_provider_support::NoElection<(
		AccountId,
		BlockNumber,
		Staking,
		MaxActiveValidators,
	)>;
	type GovernanceFallback = onchain::OnChainExecution<OnChainSeqPhragmen>;
	type Solver = SequentialPhragmen<
		AccountId,
		pallet_election_provider_multi_phase::SolutionAccuracyOf<Self>,
		(),
	>;
	type BenchmarkingConfig = runtime_common::elections::BenchmarkConfig;
	type ForceOrigin = EnsureRoot<AccountId>;
	type WeightInfo = weights::pallet_election_provider_multi_phase::WeightInfo<Self>;
	type MaxWinners = MaxActiveValidators;
	type ElectionBounds = ElectionBounds;
}

parameter_types! {
	pub const BagThresholds: &'static [u64] = &bag_thresholds::THRESHOLDS;
}

type VoterBagsListInstance = pallet_bags_list::Instance1;
impl pallet_bags_list::Config<VoterBagsListInstance> for Runtime {
	type RuntimeEvent = RuntimeEvent;
	type ScoreProvider = Staking;
	type WeightInfo = weights::pallet_bags_list::WeightInfo<Runtime>;
	type BagThresholds = BagThresholds;
	type Score = sp_npos_elections::VoteWeight;
}

pallet_staking_reward_curve::build! {
	const REWARD_CURVE: PiecewiseLinear<'static> = curve!(
		min_inflation: 0_025_000,
		max_inflation: 0_100_000,
		ideal_stake: 0_500_000,
		falloff: 0_050_000,
		max_piece_count: 40,
		test_precision: 0_005_000,
	);
}

parameter_types! {
	// Six sessions in an era (6 hours).
	pub const SessionsPerEra: SessionIndex = prod_or_fast!(6, 1);
	// 2 eras for unbonding (12 hours).
	pub const BondingDuration: sp_staking::EraIndex = 2;
	// 1 era in which slashes can be cancelled (6 hours).
	pub const SlashDeferDuration: sp_staking::EraIndex = 1;
	pub const RewardCurve: &'static PiecewiseLinear<'static> = &REWARD_CURVE;
	pub const MaxNominatorRewardedPerValidator: u32 = 64;
	pub const OffendingValidatorsThreshold: Perbill = Perbill::from_percent(17);
	pub const MaxNominations: u32 = <NposCompactSolution16 as frame_election_provider_support::NposSolution>::LIMIT as u32;
}

impl pallet_staking::Config for Runtime {
	type Currency = Balances;
	type CurrencyBalance = Balance;
	type UnixTime = Timestamp;
	type CurrencyToVote = CurrencyToVote;
	type RewardRemainder = ();
	type RuntimeEvent = RuntimeEvent;
	type Slash = ();
	type Reward = ();
	type SessionsPerEra = SessionsPerEra;
	type BondingDuration = BondingDuration;
	type SlashDeferDuration = SlashDeferDuration;
	type AdminOrigin = EnsureRoot<AccountId>;
	type SessionInterface = Self;
	type EraPayout = pallet_staking::ConvertCurve<RewardCurve>;
	type MaxNominatorRewardedPerValidator = MaxNominatorRewardedPerValidator;
	type OffendingValidatorsThreshold = OffendingValidatorsThreshold;
	type NextNewSession = Session;
	type ElectionProvider = ElectionProviderMultiPhase;
	type GenesisElectionProvider = onchain::OnChainExecution<OnChainSeqPhragmen>;
	type VoterList = VoterList;
	type TargetList = UseValidatorsMap<Self>;
	type NominationsQuota = pallet_staking::FixedNominationsQuota<{ MaxNominations::get() }>;
	type MaxUnlockingChunks = frame_support::traits::ConstU32<32>;
	type HistoryDepth = frame_support::traits::ConstU32<84>;
	type BenchmarkingConfig = runtime_common::StakingBenchmarkingConfig;
	type EventListeners = NominationPools;
	type WeightInfo = weights::pallet_staking::WeightInfo<Runtime>;
}

impl pallet_fast_unstake::Config for Runtime {
	type RuntimeEvent = RuntimeEvent;
	type Currency = Balances;
	type BatchSize = frame_support::traits::ConstU32<64>;
	type Deposit = frame_support::traits::ConstU128<{ UNITS }>;
	type ControlOrigin = EnsureRoot<AccountId>;
	type Staking = Staking;
	type MaxErasToCheckPerBlock = ConstU32<1>;
	#[cfg(feature = "runtime-benchmarks")]
	type MaxBackersPerValidator = MaxNominatorRewardedPerValidator;
	type WeightInfo = weights::pallet_fast_unstake::WeightInfo<Runtime>;
}

parameter_types! {
	pub const MaxAuthorities: u32 = 100_000;
}

impl pallet_offences::Config for Runtime {
	type RuntimeEvent = RuntimeEvent;
	type IdentificationTuple = pallet_session::historical::IdentificationTuple<Self>;
	type OnOffenceHandler = Staking;
}

impl pallet_authority_discovery::Config for Runtime {
	type MaxAuthorities = MaxAuthorities;
}

parameter_types! {
	pub const NposSolutionPriority: TransactionPriority = TransactionPriority::max_value() / 2;
	pub const ImOnlineUnsignedPriority: TransactionPriority = TransactionPriority::max_value();
	pub const MaxKeys: u32 = 10_000;
	pub const MaxPeerInHeartbeats: u32 = 10_000;
}

impl pallet_im_online::Config for Runtime {
	type AuthorityId = ImOnlineId;
	type RuntimeEvent = RuntimeEvent;
	type ValidatorSet = Historical;
	type NextSessionRotation = Babe;
	type ReportUnresponsiveness = Offences;
	type UnsignedPriority = ImOnlineUnsignedPriority;
	type WeightInfo = weights::pallet_im_online::WeightInfo<Runtime>;
	type MaxKeys = MaxKeys;
	type MaxPeerInHeartbeats = MaxPeerInHeartbeats;
}

parameter_types! {
	pub const MaxSetIdSessionEntries: u32 = BondingDuration::get() * SessionsPerEra::get();
}

impl pallet_grandpa::Config for Runtime {
	type RuntimeEvent = RuntimeEvent;

	type WeightInfo = ();
	type MaxAuthorities = MaxAuthorities;
	type MaxNominators = MaxNominatorRewardedPerValidator;
	type MaxSetIdSessionEntries = MaxSetIdSessionEntries;

	type KeyOwnerProof = <Historical as KeyOwnerProofSystem<(KeyTypeId, GrandpaId)>>::Proof;

	type EquivocationReportSystem =
		pallet_grandpa::EquivocationReportSystem<Self, Offences, Historical, ReportLongevity>;
}

/// Submits a transaction with the node's public and signature type. Adheres to the signed extension
/// format of the chain.
impl<LocalCall> frame_system::offchain::CreateSignedTransaction<LocalCall> for Runtime
where
	RuntimeCall: From<LocalCall>,
{
	fn create_transaction<C: frame_system::offchain::AppCrypto<Self::Public, Self::Signature>>(
		call: RuntimeCall,
		public: <Signature as Verify>::Signer,
		account: AccountId,
		nonce: <Runtime as frame_system::Config>::Nonce,
	) -> Option<(RuntimeCall, <UncheckedExtrinsic as ExtrinsicT>::SignaturePayload)> {
		use sp_runtime::traits::StaticLookup;
		// take the biggest period possible.
		let period =
			BlockHashCount::get().checked_next_power_of_two().map(|c| c / 2).unwrap_or(2) as u64;

		let current_block = System::block_number()
			.saturated_into::<u64>()
			// The `System::block_number` is initialized with `n+1`,
			// so the actual block number is `n`.
			.saturating_sub(1);
		let tip = 0;
		let extra: SignedExtra = (
			frame_system::CheckNonZeroSender::<Runtime>::new(),
			frame_system::CheckSpecVersion::<Runtime>::new(),
			frame_system::CheckTxVersion::<Runtime>::new(),
			frame_system::CheckGenesis::<Runtime>::new(),
			frame_system::CheckMortality::<Runtime>::from(generic::Era::mortal(
				period,
				current_block,
			)),
			frame_system::CheckNonce::<Runtime>::from(nonce),
			frame_system::CheckWeight::<Runtime>::new(),
			pallet_transaction_payment::ChargeTransactionPayment::<Runtime>::from(tip),
		);
		let raw_payload = SignedPayload::new(call, extra)
			.map_err(|e| {
				log::warn!("Unable to create signed payload: {:?}", e);
			})
			.ok()?;
		let signature = raw_payload.using_encoded(|payload| C::sign(payload, public))?;
		let (call, extra, _) = raw_payload.deconstruct();
		let address = <Runtime as frame_system::Config>::Lookup::unlookup(account);
		Some((call, (address, signature, extra)))
	}
}

impl frame_system::offchain::SigningTypes for Runtime {
	type Public = <Signature as Verify>::Signer;
	type Signature = Signature;
}

impl<C> frame_system::offchain::SendTransactionTypes<C> for Runtime
where
	RuntimeCall: From<C>,
{
	type OverarchingCall = RuntimeCall;
	type Extrinsic = UncheckedExtrinsic;
}

parameter_types! {
	// Minimum 100 bytes/KSM deposited (1 CENT/byte)
	pub const BasicDeposit: Balance = 1000 * CENTS;       // 258 bytes on-chain
	pub const FieldDeposit: Balance = 250 * CENTS;        // 66 bytes on-chain
	pub const SubAccountDeposit: Balance = 200 * CENTS;   // 53 bytes on-chain
	pub const MaxSubAccounts: u32 = 100;
	pub const MaxAdditionalFields: u32 = 100;
	pub const MaxRegistrars: u32 = 20;
}

impl pallet_identity::Config for Runtime {
	type RuntimeEvent = RuntimeEvent;
	type Currency = Balances;
	type Slashed = ();
	type BasicDeposit = BasicDeposit;
	type FieldDeposit = FieldDeposit;
	type SubAccountDeposit = SubAccountDeposit;
	type MaxSubAccounts = MaxSubAccounts;
	type MaxAdditionalFields = MaxAdditionalFields;
	type MaxRegistrars = MaxRegistrars;
	type RegistrarOrigin = frame_system::EnsureRoot<AccountId>;
	type ForceOrigin = frame_system::EnsureRoot<AccountId>;
	type WeightInfo = weights::pallet_identity::WeightInfo<Runtime>;
}

impl pallet_utility::Config for Runtime {
	type RuntimeEvent = RuntimeEvent;
	type RuntimeCall = RuntimeCall;
	type PalletsOrigin = OriginCaller;
	type WeightInfo = weights::pallet_utility::WeightInfo<Runtime>;
}

parameter_types! {
	// One storage item; key size is 32; value is size 4+4+16+32 bytes = 56 bytes.
	pub const DepositBase: Balance = deposit(1, 88);
	// Additional storage item size of 32 bytes.
	pub const DepositFactor: Balance = deposit(0, 32);
	pub const MaxSignatories: u32 = 100;
}

impl pallet_multisig::Config for Runtime {
	type RuntimeEvent = RuntimeEvent;
	type RuntimeCall = RuntimeCall;
	type Currency = Balances;
	type DepositBase = DepositBase;
	type DepositFactor = DepositFactor;
	type MaxSignatories = MaxSignatories;
	type WeightInfo = weights::pallet_multisig::WeightInfo<Runtime>;
}

parameter_types! {
	pub const ConfigDepositBase: Balance = 500 * CENTS;
	pub const FriendDepositFactor: Balance = 50 * CENTS;
	pub const MaxFriends: u16 = 9;
	pub const RecoveryDeposit: Balance = 500 * CENTS;
}

impl pallet_recovery::Config for Runtime {
	type RuntimeEvent = RuntimeEvent;
	type WeightInfo = ();
	type RuntimeCall = RuntimeCall;
	type Currency = Balances;
	type ConfigDepositBase = ConfigDepositBase;
	type FriendDepositFactor = FriendDepositFactor;
	type MaxFriends = MaxFriends;
	type RecoveryDeposit = RecoveryDeposit;
}

parameter_types! {
	pub const MinVestedTransfer: Balance = 100 * CENTS;
	pub UnvestedFundsAllowedWithdrawReasons: WithdrawReasons =
		WithdrawReasons::except(WithdrawReasons::TRANSFER | WithdrawReasons::RESERVE);
}

impl pallet_vesting::Config for Runtime {
	type RuntimeEvent = RuntimeEvent;
	type Currency = Balances;
	type BlockNumberToBalance = ConvertInto;
	type MinVestedTransfer = MinVestedTransfer;
	type WeightInfo = weights::pallet_vesting::WeightInfo<Runtime>;
	type UnvestedFundsAllowedWithdrawReasons = UnvestedFundsAllowedWithdrawReasons;
	const MAX_VESTING_SCHEDULES: u32 = 28;
}

impl pallet_sudo::Config for Runtime {
	type RuntimeEvent = RuntimeEvent;
	type RuntimeCall = RuntimeCall;
	type WeightInfo = weights::pallet_sudo::WeightInfo<Runtime>;
}

parameter_types! {
	// One storage item; key size 32, value size 8; .
	pub const ProxyDepositBase: Balance = deposit(1, 8);
	// Additional storage item size of 33 bytes.
	pub const ProxyDepositFactor: Balance = deposit(0, 33);
	pub const MaxProxies: u16 = 32;
	pub const AnnouncementDepositBase: Balance = deposit(1, 8);
	pub const AnnouncementDepositFactor: Balance = deposit(0, 66);
	pub const MaxPending: u16 = 32;
}

/// The type used to represent the kinds of proxying allowed.
#[derive(
	Copy,
	Clone,
	Eq,
	PartialEq,
	Ord,
	PartialOrd,
	Encode,
	Decode,
	RuntimeDebug,
	MaxEncodedLen,
	TypeInfo,
)]
pub enum ProxyType {
	Any,
	NonTransfer,
	Staking,
	SudoBalances,
	IdentityJudgement,
	CancelProxy,
	Auction,
	NominationPools,
}
impl Default for ProxyType {
	fn default() -> Self {
		Self::Any
	}
}
impl InstanceFilter<RuntimeCall> for ProxyType {
	fn filter(&self, c: &RuntimeCall) -> bool {
		match self {
			ProxyType::Any => true,
			ProxyType::NonTransfer => matches!(
				c,
				RuntimeCall::System(..) |
				RuntimeCall::Babe(..) |
				RuntimeCall::Timestamp(..) |
				RuntimeCall::Indices(pallet_indices::Call::claim{..}) |
				RuntimeCall::Indices(pallet_indices::Call::free{..}) |
				RuntimeCall::Indices(pallet_indices::Call::freeze{..}) |
				// Specifically omitting Indices `transfer`, `force_transfer`
				// Specifically omitting the entire Balances pallet
				RuntimeCall::Staking(..) |
				RuntimeCall::Session(..) |
				RuntimeCall::Grandpa(..) |
				RuntimeCall::ImOnline(..) |
				RuntimeCall::Utility(..) |
				RuntimeCall::Identity(..) |
				RuntimeCall::Recovery(pallet_recovery::Call::as_recovered{..}) |
				RuntimeCall::Recovery(pallet_recovery::Call::vouch_recovery{..}) |
				RuntimeCall::Recovery(pallet_recovery::Call::claim_recovery{..}) |
				RuntimeCall::Recovery(pallet_recovery::Call::close_recovery{..}) |
				RuntimeCall::Recovery(pallet_recovery::Call::remove_recovery{..}) |
				RuntimeCall::Recovery(pallet_recovery::Call::cancel_recovered{..}) |
				// Specifically omitting Recovery `create_recovery`, `initiate_recovery`
				RuntimeCall::Vesting(pallet_vesting::Call::vest{..}) |
				RuntimeCall::Vesting(pallet_vesting::Call::vest_other{..}) |
				// Specifically omitting Vesting `vested_transfer`, and `force_vested_transfer`
				RuntimeCall::Scheduler(..) |
				// Specifically omitting Sudo pallet
				RuntimeCall::Proxy(..) |
				RuntimeCall::Multisig(..) |
				RuntimeCall::Registrar(paras_registrar::Call::register{..}) |
				RuntimeCall::Registrar(paras_registrar::Call::deregister{..}) |
				// Specifically omitting Registrar `swap`
				RuntimeCall::Registrar(paras_registrar::Call::reserve{..}) |
				RuntimeCall::Crowdloan(..) |
				RuntimeCall::Slots(..) |
				RuntimeCall::Auctions(..) | // Specifically omitting the entire XCM Pallet
				RuntimeCall::VoterList(..) |
				RuntimeCall::NominationPools(..) |
				RuntimeCall::FastUnstake(..)
			),
			ProxyType::Staking => {
				matches!(
					c,
					RuntimeCall::Staking(..) |
						RuntimeCall::Session(..) | RuntimeCall::Utility(..) |
						RuntimeCall::FastUnstake(..) |
						RuntimeCall::VoterList(..) |
						RuntimeCall::NominationPools(..)
				)
			},
			ProxyType::NominationPools => {
				matches!(c, RuntimeCall::NominationPools(..) | RuntimeCall::Utility(..))
			},
			ProxyType::SudoBalances => match c {
				RuntimeCall::Sudo(pallet_sudo::Call::sudo { call: ref x }) => {
					matches!(x.as_ref(), &RuntimeCall::Balances(..))
				},
				RuntimeCall::Utility(..) => true,
				_ => false,
			},
			ProxyType::IdentityJudgement => matches!(
				c,
				RuntimeCall::Identity(pallet_identity::Call::provide_judgement { .. }) |
					RuntimeCall::Utility(..)
			),
			ProxyType::CancelProxy => {
				matches!(c, RuntimeCall::Proxy(pallet_proxy::Call::reject_announcement { .. }))
			},
			ProxyType::Auction => matches!(
				c,
				RuntimeCall::Auctions(..) |
					RuntimeCall::Crowdloan(..) |
					RuntimeCall::Registrar(..) |
					RuntimeCall::Slots(..)
			),
		}
	}
	fn is_superset(&self, o: &Self) -> bool {
		match (self, o) {
			(x, y) if x == y => true,
			(ProxyType::Any, _) => true,
			(_, ProxyType::Any) => false,
			(ProxyType::NonTransfer, _) => true,
			_ => false,
		}
	}
}

impl pallet_proxy::Config for Runtime {
	type RuntimeEvent = RuntimeEvent;
	type RuntimeCall = RuntimeCall;
	type Currency = Balances;
	type ProxyType = ProxyType;
	type ProxyDepositBase = ProxyDepositBase;
	type ProxyDepositFactor = ProxyDepositFactor;
	type MaxProxies = MaxProxies;
	type WeightInfo = weights::pallet_proxy::WeightInfo<Runtime>;
	type MaxPending = MaxPending;
	type CallHasher = BlakeTwo256;
	type AnnouncementDepositBase = AnnouncementDepositBase;
	type AnnouncementDepositFactor = AnnouncementDepositFactor;
}

impl parachains_origin::Config for Runtime {}

impl parachains_configuration::Config for Runtime {
	type WeightInfo = weights::runtime_parachains_configuration::WeightInfo<Runtime>;
}

impl parachains_shared::Config for Runtime {}

impl parachains_session_info::Config for Runtime {
	type ValidatorSet = Historical;
}

impl parachains_inclusion::Config for Runtime {
	type RuntimeEvent = RuntimeEvent;
	type DisputesHandler = ParasDisputes;
	type RewardValidators = parachains_reward_points::RewardValidatorsWithEraPoints<Runtime>;
	type MessageQueue = MessageQueue;
	type WeightInfo = weights::runtime_parachains_inclusion::WeightInfo<Runtime>;
}

parameter_types! {
	pub const ParasUnsignedPriority: TransactionPriority = TransactionPriority::max_value();
}

impl parachains_paras::Config for Runtime {
	type RuntimeEvent = RuntimeEvent;
	type WeightInfo = weights::runtime_parachains_paras::WeightInfo<Runtime>;
	type UnsignedPriority = ParasUnsignedPriority;
	type QueueFootprinter = ParaInclusion;
	type NextSessionRotation = Babe;
}

parameter_types! {
	/// Amount of weight that can be spent per block to service messages.
	///
	/// # WARNING
	///
	/// This is not a good value for para-chains since the `Scheduler` already uses up to 80% block weight.
	pub MessageQueueServiceWeight: Weight = Perbill::from_percent(20) * BlockWeights::get().max_block;
	pub const MessageQueueHeapSize: u32 = 128 * 1024;
	pub const MessageQueueMaxStale: u32 = 48;
}

/// Message processor to handle any messages that were enqueued into the `MessageQueue` pallet.
pub struct MessageProcessor;
impl ProcessMessage for MessageProcessor {
	type Origin = AggregateMessageOrigin;

	fn process_message(
		message: &[u8],
		origin: Self::Origin,
		meter: &mut WeightMeter,
		id: &mut [u8; 32],
	) -> Result<bool, ProcessMessageError> {
		let para = match origin {
			AggregateMessageOrigin::Ump(UmpQueueId::Para(para)) => para,
		};
		xcm_builder::ProcessXcmMessage::<
			Junction,
			xcm_executor::XcmExecutor<xcm_config::XcmConfig>,
			RuntimeCall,
		>::process_message(message, Junction::Parachain(para.into()), meter, id)
	}
}

impl pallet_message_queue::Config for Runtime {
	type RuntimeEvent = RuntimeEvent;
	type Size = u32;
	type HeapSize = MessageQueueHeapSize;
	type MaxStale = MessageQueueMaxStale;
	type ServiceWeight = MessageQueueServiceWeight;
	#[cfg(not(feature = "runtime-benchmarks"))]
	type MessageProcessor = MessageProcessor;
	#[cfg(feature = "runtime-benchmarks")]
	type MessageProcessor =
		pallet_message_queue::mock_helpers::NoopMessageProcessor<AggregateMessageOrigin>;
	type QueueChangeHandler = ParaInclusion;
	type QueuePausedQuery = ();
	type WeightInfo = weights::pallet_message_queue::WeightInfo<Runtime>;
}

impl parachains_dmp::Config for Runtime {}

impl parachains_hrmp::Config for Runtime {
	type RuntimeOrigin = RuntimeOrigin;
	type RuntimeEvent = RuntimeEvent;
	type ChannelManager = EnsureRoot<AccountId>;
	type Currency = Balances;
	type WeightInfo = weights::runtime_parachains_hrmp::WeightInfo<Self>;
}

impl parachains_paras_inherent::Config for Runtime {
	type WeightInfo = weights::runtime_parachains_paras_inherent::WeightInfo<Runtime>;
}

impl parachains_scheduler::Config for Runtime {
	type AssignmentProvider = ParaAssignmentProvider;
}

impl parachains_assigner_parachains::Config for Runtime {}

impl parachains_initializer::Config for Runtime {
	type Randomness = pallet_babe::RandomnessFromOneEpochAgo<Runtime>;
	type ForceOrigin = EnsureRoot<AccountId>;
	type WeightInfo = weights::runtime_parachains_initializer::WeightInfo<Runtime>;
}

impl paras_sudo_wrapper::Config for Runtime {}

parameter_types! {
	pub const PermanentSlotLeasePeriodLength: u32 = 26;
	pub const TemporarySlotLeasePeriodLength: u32 = 1;
	pub const MaxTemporarySlotPerLeasePeriod: u32 = 5;
}

impl assigned_slots::Config for Runtime {
	type RuntimeEvent = RuntimeEvent;
	type AssignSlotOrigin = EnsureRoot<AccountId>;
	type Leaser = Slots;
	type PermanentSlotLeasePeriodLength = PermanentSlotLeasePeriodLength;
	type TemporarySlotLeasePeriodLength = TemporarySlotLeasePeriodLength;
	type MaxTemporarySlotPerLeasePeriod = MaxTemporarySlotPerLeasePeriod;
	type WeightInfo = weights::runtime_common_assigned_slots::WeightInfo<Runtime>;
}

impl parachains_disputes::Config for Runtime {
	type RuntimeEvent = RuntimeEvent;
	type RewardValidators = parachains_reward_points::RewardValidatorsWithEraPoints<Runtime>;
	type SlashingHandler = parachains_slashing::SlashValidatorsForDisputes<ParasSlashing>;
	type WeightInfo = weights::runtime_parachains_disputes::WeightInfo<Runtime>;
}

impl parachains_slashing::Config for Runtime {
	type KeyOwnerProofSystem = Historical;
	type KeyOwnerProof =
		<Self::KeyOwnerProofSystem as KeyOwnerProofSystem<(KeyTypeId, ValidatorId)>>::Proof;
	type KeyOwnerIdentification = <Self::KeyOwnerProofSystem as KeyOwnerProofSystem<(
		KeyTypeId,
		ValidatorId,
	)>>::IdentificationTuple;
	type HandleReports = parachains_slashing::SlashingReportHandler<
		Self::KeyOwnerIdentification,
		Offences,
		ReportLongevity,
	>;
	type WeightInfo = weights::runtime_parachains_disputes_slashing::WeightInfo<Runtime>;
	type BenchmarkingConfig = parachains_slashing::BenchConfig<300>;
}

parameter_types! {
	pub const ParaDeposit: Balance = 2000 * CENTS;
	pub const DataDepositPerByte: Balance = deposit(0, 1);
}

impl paras_registrar::Config for Runtime {
	type RuntimeOrigin = RuntimeOrigin;
	type RuntimeEvent = RuntimeEvent;
	type Currency = Balances;
	type OnSwap = (Crowdloan, Slots);
	type ParaDeposit = ParaDeposit;
	type DataDepositPerByte = DataDepositPerByte;
	type WeightInfo = weights::runtime_common_paras_registrar::WeightInfo<Runtime>;
}

parameter_types! {
	pub const LeasePeriod: BlockNumber = 28 * DAYS;
}

impl slots::Config for Runtime {
	type RuntimeEvent = RuntimeEvent;
	type Currency = Balances;
	type Registrar = Registrar;
	type LeasePeriod = LeasePeriod;
	type LeaseOffset = ();
	type ForceOrigin = EnsureRoot<AccountId>;
	type WeightInfo = weights::runtime_common_slots::WeightInfo<Runtime>;
}

parameter_types! {
	pub const CrowdloanId: PalletId = PalletId(*b"py/cfund");
	pub const SubmissionDeposit: Balance = 100 * 100 * CENTS;
	pub const MinContribution: Balance = 100 * CENTS;
	pub const RemoveKeysLimit: u32 = 500;
	// Allow 32 bytes for an additional memo to a crowdloan.
	pub const MaxMemoLength: u8 = 32;
}

impl crowdloan::Config for Runtime {
	type RuntimeEvent = RuntimeEvent;
	type PalletId = CrowdloanId;
	type SubmissionDeposit = SubmissionDeposit;
	type MinContribution = MinContribution;
	type RemoveKeysLimit = RemoveKeysLimit;
	type Registrar = Registrar;
	type Auctioneer = Auctions;
	type MaxMemoLength = MaxMemoLength;
	type WeightInfo = weights::runtime_common_crowdloan::WeightInfo<Runtime>;
}

parameter_types! {
	// The average auction is 7 days long, so this will be 70% for ending period.
	// 5 Days = 72000 Blocks @ 6 sec per block
	pub const EndingPeriod: BlockNumber = 5 * DAYS;
	// ~ 1000 samples per day -> ~ 20 blocks per sample -> 2 minute samples
	pub const SampleLength: BlockNumber = 2 * MINUTES;
}

impl auctions::Config for Runtime {
	type RuntimeEvent = RuntimeEvent;
	type Leaser = Slots;
	type Registrar = Registrar;
	type EndingPeriod = EndingPeriod;
	type SampleLength = SampleLength;
	type Randomness = pallet_babe::RandomnessFromOneEpochAgo<Runtime>;
	type InitiateOrigin = EnsureRoot<AccountId>;
	type WeightInfo = weights::runtime_common_auctions::WeightInfo<Runtime>;
}

parameter_types! {
	pub const PoolsPalletId: PalletId = PalletId(*b"py/nopls");
	pub const MaxPointsToBalance: u8 = 10;
}

impl pallet_nomination_pools::Config for Runtime {
	type RuntimeEvent = RuntimeEvent;
	type WeightInfo = weights::pallet_nomination_pools::WeightInfo<Self>;
	type Currency = Balances;
	type RewardCounter = FixedU128;
	type BalanceToU256 = BalanceToU256;
	type U256ToBalance = U256ToBalance;
	type Staking = Staking;
	type PostUnbondingPoolsWindow = ConstU32<4>;
	type MaxMetadataLen = ConstU32<256>;
	// we use the same number of allowed unlocking chunks as with staking.
	type MaxUnbonding = <Self as pallet_staking::Config>::MaxUnlockingChunks;
	type PalletId = PoolsPalletId;
	type MaxPointsToBalance = MaxPointsToBalance;
}

parameter_types! {
	// The deposit configuration for the singed migration. Specially if you want to allow any signed account to do the migration (see `SignedFilter`, these deposits should be high)
	pub const MigrationSignedDepositPerItem: Balance = 1 * CENTS;
	pub const MigrationSignedDepositBase: Balance = 20 * CENTS * 100;
	pub const MigrationMaxKeyLen: u32 = 512;
}

construct_runtime! {
	pub enum Runtime
	{
		// Basic stuff; balances is uncallable initially.
		System: frame_system::{Pallet, Call, Storage, Config<T>, Event<T>} = 0,

		// Babe must be before session.
		Babe: pallet_babe::{Pallet, Call, Storage, Config<T>, ValidateUnsigned} = 1,

		Timestamp: pallet_timestamp::{Pallet, Call, Storage, Inherent} = 2,
		Indices: pallet_indices::{Pallet, Call, Storage, Config<T>, Event<T>} = 3,
		Balances: pallet_balances::{Pallet, Call, Storage, Config<T>, Event<T>} = 4,
		TransactionPayment: pallet_transaction_payment::{Pallet, Storage, Event<T>} = 26,

		// Consensus support.
		// Authorship must be before session in order to note author in the correct session and era
		// for im-online and staking.
		Authorship: pallet_authorship::{Pallet, Storage} = 5,
		Staking: pallet_staking::{Pallet, Call, Storage, Config<T>, Event<T>} = 6,
		Offences: pallet_offences::{Pallet, Storage, Event} = 7,
		Historical: session_historical::{Pallet} = 27,
		Session: pallet_session::{Pallet, Call, Storage, Event, Config<T>} = 8,
		Grandpa: pallet_grandpa::{Pallet, Call, Storage, Config<T>, Event, ValidateUnsigned} = 10,
		ImOnline: pallet_im_online::{Pallet, Call, Storage, Event<T>, ValidateUnsigned, Config<T>} = 11,
		AuthorityDiscovery: pallet_authority_discovery::{Pallet, Config<T>} = 12,

		// Utility module.
		Utility: pallet_utility::{Pallet, Call, Event} = 16,

		// Less simple identity module.
		Identity: pallet_identity::{Pallet, Call, Storage, Event<T>} = 17,

		// Social recovery module.
		Recovery: pallet_recovery::{Pallet, Call, Storage, Event<T>} = 18,

		// Vesting. Usable initially, but removed once all vesting is finished.
		Vesting: pallet_vesting::{Pallet, Call, Storage, Event<T>, Config<T>} = 19,

		// System scheduler.
		Scheduler: pallet_scheduler::{Pallet, Call, Storage, Event<T>} = 20,

		// Preimage registrar.
		Preimage: pallet_preimage::{Pallet, Call, Storage, Event<T>} = 28,

		// Sudo.
		Sudo: pallet_sudo::{Pallet, Call, Storage, Event<T>, Config<T>} = 21,

		// Proxy module. Late addition.
		Proxy: pallet_proxy::{Pallet, Call, Storage, Event<T>} = 22,

		// Multisig module. Late addition.
		Multisig: pallet_multisig::{Pallet, Call, Storage, Event<T>} = 23,

		// Election pallet. Only works with staking, but placed here to maintain indices.
		ElectionProviderMultiPhase: pallet_election_provider_multi_phase::{Pallet, Call, Storage, Event<T>, ValidateUnsigned} = 24,

		// Provides a semi-sorted list of nominators for staking.
		VoterList: pallet_bags_list::<Instance1>::{Pallet, Call, Storage, Event<T>} = 25,

		// Nomination pools for staking.
		NominationPools: pallet_nomination_pools::{Pallet, Call, Storage, Event<T>, Config<T>} = 29,

		// Fast unstake pallet: extension to staking.
		FastUnstake: pallet_fast_unstake = 30,

		// Parachains pallets. Start indices at 40 to leave room.
		ParachainsOrigin: parachains_origin::{Pallet, Origin} = 41,
		Configuration: parachains_configuration::{Pallet, Call, Storage, Config<T>} = 42,
		ParasShared: parachains_shared::{Pallet, Call, Storage} = 43,
		ParaInclusion: parachains_inclusion::{Pallet, Call, Storage, Event<T>} = 44,
		ParaInherent: parachains_paras_inherent::{Pallet, Call, Storage, Inherent} = 45,
		ParaScheduler: parachains_scheduler::{Pallet, Storage} = 46,
		Paras: parachains_paras::{Pallet, Call, Storage, Event, Config<T>, ValidateUnsigned} = 47,
		Initializer: parachains_initializer::{Pallet, Call, Storage} = 48,
		Dmp: parachains_dmp::{Pallet, Storage} = 49,
		// RIP Ump 50
		Hrmp: parachains_hrmp::{Pallet, Call, Storage, Event<T>, Config<T>} = 51,
		ParaSessionInfo: parachains_session_info::{Pallet, Storage} = 52,
		ParasDisputes: parachains_disputes::{Pallet, Call, Storage, Event<T>} = 53,
		ParasSlashing: parachains_slashing::{Pallet, Call, Storage, ValidateUnsigned} = 54,
		ParaAssignmentProvider: parachains_assigner_parachains::{Pallet, Storage} = 55,

		// Parachain Onboarding Pallets. Start indices at 60 to leave room.
		Registrar: paras_registrar::{Pallet, Call, Storage, Event<T>, Config<T>} = 60,
		Slots: slots::{Pallet, Call, Storage, Event<T>} = 61,
		ParasSudoWrapper: paras_sudo_wrapper::{Pallet, Call} = 62,
		Auctions: auctions::{Pallet, Call, Storage, Event<T>} = 63,
		Crowdloan: crowdloan::{Pallet, Call, Storage, Event<T>} = 64,
		AssignedSlots: assigned_slots::{Pallet, Call, Storage, Event<T>, Config<T>} = 65,

		// Pallet for sending XCM.
		XcmPallet: pallet_xcm::{Pallet, Call, Storage, Event<T>, Origin, Config<T>} = 99,

		// Generalized message queue
		MessageQueue: pallet_message_queue::{Pallet, Call, Storage, Event<T>} = 100,
	}
}

/// The address format for describing accounts.
pub type Address = sp_runtime::MultiAddress<AccountId, ()>;
/// Block header type as expected by this runtime.
pub type Header = generic::Header<BlockNumber, BlakeTwo256>;
/// Block type as expected by this runtime.
pub type Block = generic::Block<Header, UncheckedExtrinsic>;
/// A Block signed with a Justification
pub type SignedBlock = generic::SignedBlock<Block>;
/// `BlockId` type as expected by this runtime.
pub type BlockId = generic::BlockId<Block>;
/// The `SignedExtension` to the basic transaction logic.
pub type SignedExtra = (
	frame_system::CheckNonZeroSender<Runtime>,
	frame_system::CheckSpecVersion<Runtime>,
	frame_system::CheckTxVersion<Runtime>,
	frame_system::CheckGenesis<Runtime>,
	frame_system::CheckMortality<Runtime>,
	frame_system::CheckNonce<Runtime>,
	frame_system::CheckWeight<Runtime>,
	pallet_transaction_payment::ChargeTransactionPayment<Runtime>,
);

pub struct NominationPoolsMigrationV4OldPallet;
impl Get<Perbill> for NominationPoolsMigrationV4OldPallet {
	fn get() -> Perbill {
		Perbill::from_percent(100)
	}
}

/// All migrations that will run on the next runtime upgrade.
///
/// This contains the combined migrations of the last 10 releases. It allows to skip runtime
/// upgrades in case governance decides to do so. THE ORDER IS IMPORTANT.
pub type Migrations = migrations::Unreleased;

/// The runtime migrations per release.
#[allow(deprecated, missing_docs)]
pub mod migrations {
	use super::*;

	/// Unreleased migrations. Add new ones here:
	pub type Unreleased = (
		pallet_im_online::migration::v1::Migration<Runtime>,
		parachains_configuration::migration::v7::MigrateToV7<Runtime>,
		assigned_slots::migration::v1::VersionCheckedMigrateToV1<Runtime>,
		parachains_scheduler::migration::v1::MigrateToV1<Runtime>,
		parachains_configuration::migration::v8::MigrateToV8<Runtime>,
	);
}

/// Unchecked extrinsic type as expected by this runtime.
pub type UncheckedExtrinsic =
	generic::UncheckedExtrinsic<Address, RuntimeCall, Signature, SignedExtra>;
/// Executive: handles dispatch to the various modules.
pub type Executive = frame_executive::Executive<
	Runtime,
	Block,
	frame_system::ChainContext<Runtime>,
	Runtime,
	AllPalletsWithSystem,
	Migrations,
>;
/// The payload being signed in transactions.
pub type SignedPayload = generic::SignedPayload<RuntimeCall, SignedExtra>;

#[cfg(feature = "runtime-benchmarks")]
mod benches {
	frame_benchmarking::define_benchmarks!(
		// Polkadot
		// NOTE: Make sure to prefix these with `runtime_common::` so
		// the that path resolves correctly in the generated file.
		[runtime_common::assigned_slots, AssignedSlots]
		[runtime_common::auctions, Auctions]
		[runtime_common::crowdloan, Crowdloan]
		[runtime_common::paras_registrar, Registrar]
		[runtime_common::slots, Slots]
		[runtime_parachains::configuration, Configuration]
		[runtime_parachains::disputes, ParasDisputes]
		[runtime_parachains::disputes::slashing, ParasSlashing]
		[runtime_parachains::hrmp, Hrmp]
		[runtime_parachains::inclusion, ParaInclusion]
		[runtime_parachains::initializer, Initializer]
		[runtime_parachains::paras, Paras]
		[runtime_parachains::paras_inherent, ParaInherent]
		// Substrate
		[pallet_bags_list, VoterList]
		[pallet_balances, Balances]
		[pallet_election_provider_multi_phase, ElectionProviderMultiPhase]
		[frame_election_provider_support, ElectionProviderBench::<Runtime>]
		[pallet_fast_unstake, FastUnstake]
		[pallet_identity, Identity]
		[pallet_im_online, ImOnline]
		[pallet_indices, Indices]
		[pallet_message_queue, MessageQueue]
		[pallet_multisig, Multisig]
		[pallet_nomination_pools, NominationPoolsBench::<Runtime>]
		[pallet_offences, OffencesBench::<Runtime>]
		[pallet_preimage, Preimage]
		[pallet_proxy, Proxy]
		[pallet_recovery, Recovery]
		[pallet_scheduler, Scheduler]
		[pallet_session, SessionBench::<Runtime>]
		[pallet_staking, Staking]
		[pallet_sudo, Sudo]
		[frame_system, SystemBench::<Runtime>]
		[pallet_timestamp, Timestamp]
		[pallet_utility, Utility]
		[pallet_vesting, Vesting]
		// XCM
		[pallet_xcm, XcmPallet]
		// NOTE: Make sure you point to the individual modules below.
		[pallet_xcm_benchmarks::fungible, XcmBalances]
		[pallet_xcm_benchmarks::generic, XcmGeneric]
	);
}

#[cfg(not(feature = "disable-runtime-api"))]
sp_api::impl_runtime_apis! {
	impl sp_api::Core<Block> for Runtime {
		fn version() -> RuntimeVersion {
			VERSION
		}

		fn execute_block(block: Block) {
			Executive::execute_block(block);
		}

		fn initialize_block(header: &<Block as BlockT>::Header) {
			Executive::initialize_block(header)
		}
	}

	impl sp_api::Metadata<Block> for Runtime {
		fn metadata() -> OpaqueMetadata {
			OpaqueMetadata::new(Runtime::metadata().into())
		}

		fn metadata_at_version(version: u32) -> Option<OpaqueMetadata> {
			Runtime::metadata_at_version(version)
		}

		fn metadata_versions() -> sp_std::vec::Vec<u32> {
			Runtime::metadata_versions()
		}
	}

	impl block_builder_api::BlockBuilder<Block> for Runtime {
		fn apply_extrinsic(extrinsic: <Block as BlockT>::Extrinsic) -> ApplyExtrinsicResult {
			Executive::apply_extrinsic(extrinsic)
		}

		fn finalize_block() -> <Block as BlockT>::Header {
			Executive::finalize_block()
		}

		fn inherent_extrinsics(data: inherents::InherentData) -> Vec<<Block as BlockT>::Extrinsic> {
			data.create_extrinsics()
		}

		fn check_inherents(
			block: Block,
			data: inherents::InherentData,
		) -> inherents::CheckInherentsResult {
			data.check_extrinsics(&block)
		}
	}

	impl tx_pool_api::runtime_api::TaggedTransactionQueue<Block> for Runtime {
		fn validate_transaction(
			source: TransactionSource,
			tx: <Block as BlockT>::Extrinsic,
			block_hash: <Block as BlockT>::Hash,
		) -> TransactionValidity {
			Executive::validate_transaction(source, tx, block_hash)
		}
	}

	impl offchain_primitives::OffchainWorkerApi<Block> for Runtime {
		fn offchain_worker(header: &<Block as BlockT>::Header) {
			Executive::offchain_worker(header)
		}
	}

<<<<<<< HEAD
	#[api_version(6)]
=======
>>>>>>> c9c7d3c5
	impl primitives::runtime_api::ParachainHost<Block, Hash, BlockNumber> for Runtime {
		fn validators() -> Vec<ValidatorId> {
			parachains_runtime_api_impl::validators::<Runtime>()
		}

		fn validator_groups() -> (Vec<Vec<ValidatorIndex>>, GroupRotationInfo<BlockNumber>) {
			parachains_runtime_api_impl::validator_groups::<Runtime>()
		}

		fn availability_cores() -> Vec<CoreState<Hash, BlockNumber>> {
			parachains_runtime_api_impl::availability_cores::<Runtime>()
		}

		fn persisted_validation_data(para_id: ParaId, assumption: OccupiedCoreAssumption)
			-> Option<PersistedValidationData<Hash, BlockNumber>> {
			parachains_runtime_api_impl::persisted_validation_data::<Runtime>(para_id, assumption)
		}

		fn assumed_validation_data(
			para_id: ParaId,
			expected_persisted_validation_data_hash: Hash,
		) -> Option<(PersistedValidationData<Hash, BlockNumber>, ValidationCodeHash)> {
			parachains_runtime_api_impl::assumed_validation_data::<Runtime>(
				para_id,
				expected_persisted_validation_data_hash,
			)
		}

		fn check_validation_outputs(
			para_id: ParaId,
			outputs: primitives::CandidateCommitments,
		) -> bool {
			parachains_runtime_api_impl::check_validation_outputs::<Runtime>(para_id, outputs)
		}

		fn session_index_for_child() -> SessionIndex {
			parachains_runtime_api_impl::session_index_for_child::<Runtime>()
		}

		fn validation_code(para_id: ParaId, assumption: OccupiedCoreAssumption)
			-> Option<ValidationCode> {
			parachains_runtime_api_impl::validation_code::<Runtime>(para_id, assumption)
		}

		fn candidate_pending_availability(para_id: ParaId) -> Option<CommittedCandidateReceipt<Hash>> {
			parachains_runtime_api_impl::candidate_pending_availability::<Runtime>(para_id)
		}

		fn candidate_events() -> Vec<CandidateEvent<Hash>> {
			parachains_runtime_api_impl::candidate_events::<Runtime, _>(|ev| {
				match ev {
					RuntimeEvent::ParaInclusion(ev) => {
						Some(ev)
					}
					_ => None,
				}
			})
		}

		fn session_info(index: SessionIndex) -> Option<SessionInfo> {
			parachains_runtime_api_impl::session_info::<Runtime>(index)
		}

		fn session_executor_params(session_index: SessionIndex) -> Option<ExecutorParams> {
			parachains_runtime_api_impl::session_executor_params::<Runtime>(session_index)
		}

		fn dmq_contents(recipient: ParaId) -> Vec<InboundDownwardMessage<BlockNumber>> {
			parachains_runtime_api_impl::dmq_contents::<Runtime>(recipient)
		}

		fn inbound_hrmp_channels_contents(
			recipient: ParaId
		) -> BTreeMap<ParaId, Vec<InboundHrmpMessage<BlockNumber>>> {
			parachains_runtime_api_impl::inbound_hrmp_channels_contents::<Runtime>(recipient)
		}

		fn validation_code_by_hash(hash: ValidationCodeHash) -> Option<ValidationCode> {
			parachains_runtime_api_impl::validation_code_by_hash::<Runtime>(hash)
		}

		fn on_chain_votes() -> Option<ScrapedOnChainVotes<Hash>> {
			parachains_runtime_api_impl::on_chain_votes::<Runtime>()
		}

		fn submit_pvf_check_statement(
			stmt: PvfCheckStatement,
			signature: ValidatorSignature,
		) {
			parachains_runtime_api_impl::submit_pvf_check_statement::<Runtime>(stmt, signature)
		}

		fn pvfs_require_precheck() -> Vec<ValidationCodeHash> {
			parachains_runtime_api_impl::pvfs_require_precheck::<Runtime>()
		}

		fn validation_code_hash(para_id: ParaId, assumption: OccupiedCoreAssumption)
			-> Option<ValidationCodeHash>
		{
			parachains_runtime_api_impl::validation_code_hash::<Runtime>(para_id, assumption)
		}

		fn disputes() -> Vec<(SessionIndex, CandidateHash, DisputeState<BlockNumber>)> {
			parachains_runtime_api_impl::get_session_disputes::<Runtime>()
		}

		fn unapplied_slashes(
		) -> Vec<(SessionIndex, CandidateHash, slashing::PendingSlashes)> {
			parachains_runtime_api_impl::unapplied_slashes::<Runtime>()
		}

		fn key_ownership_proof(
			validator_id: ValidatorId,
		) -> Option<slashing::OpaqueKeyOwnershipProof> {
			use parity_scale_codec::Encode;

			Historical::prove((PARACHAIN_KEY_TYPE_ID, validator_id))
				.map(|p| p.encode())
				.map(slashing::OpaqueKeyOwnershipProof::new)
		}

		fn submit_report_dispute_lost(
			dispute_proof: slashing::DisputeProof,
			key_ownership_proof: slashing::OpaqueKeyOwnershipProof,
		) -> Option<()> {
			parachains_runtime_api_impl::submit_unsigned_slashing_report::<Runtime>(
				dispute_proof,
				key_ownership_proof,
			)
		}

		/// Approval voting configuration parameters
		fn approval_voting_params() -> ApprovalVotingParams {
			runtime_parachains::runtime_api_impl::vstaging::approval_voting_params:: <Runtime>()
		}
	}

	impl beefy_primitives::BeefyApi<Block, BeefyId> for Runtime {
		fn beefy_genesis() -> Option<BlockNumber> {
			// dummy implementation due to lack of BEEFY pallet.
			None
		}

		fn validator_set() -> Option<beefy_primitives::ValidatorSet<BeefyId>> {
			// dummy implementation due to lack of BEEFY pallet.
			None
		}

		fn submit_report_equivocation_unsigned_extrinsic(
			_equivocation_proof: beefy_primitives::EquivocationProof<
				BlockNumber,
				BeefyId,
				BeefySignature,
			>,
			_key_owner_proof: beefy_primitives::OpaqueKeyOwnershipProof,
		) -> Option<()> {
			None
		}

		fn generate_key_ownership_proof(
			_set_id: beefy_primitives::ValidatorSetId,
			_authority_id: BeefyId,
		) -> Option<beefy_primitives::OpaqueKeyOwnershipProof> {
			None
		}
	}

	impl mmr::MmrApi<Block, Hash, BlockNumber> for Runtime {
		fn mmr_root() -> Result<Hash, mmr::Error> {
			Err(mmr::Error::PalletNotIncluded)
		}

		fn mmr_leaf_count() -> Result<mmr::LeafIndex, mmr::Error> {
			Err(mmr::Error::PalletNotIncluded)
		}

		fn generate_proof(
			_block_numbers: Vec<BlockNumber>,
			_best_known_block_number: Option<BlockNumber>,
		) -> Result<(Vec<mmr::EncodableOpaqueLeaf>, mmr::Proof<Hash>), mmr::Error> {
			Err(mmr::Error::PalletNotIncluded)
		}

		fn verify_proof(_leaves: Vec<mmr::EncodableOpaqueLeaf>, _proof: mmr::Proof<Hash>)
			-> Result<(), mmr::Error>
		{

			Err(mmr::Error::PalletNotIncluded)
		}

		fn verify_proof_stateless(
			_root: Hash,
			_leaves: Vec<mmr::EncodableOpaqueLeaf>,
			_proof: mmr::Proof<Hash>
		) -> Result<(), mmr::Error> {

			Err(mmr::Error::PalletNotIncluded)
		}
	}

	impl fg_primitives::GrandpaApi<Block> for Runtime {
		fn grandpa_authorities() -> Vec<(GrandpaId, u64)> {
			Grandpa::grandpa_authorities()
		}

		fn current_set_id() -> fg_primitives::SetId {
			Grandpa::current_set_id()
		}

		fn submit_report_equivocation_unsigned_extrinsic(
			equivocation_proof: fg_primitives::EquivocationProof<
				<Block as BlockT>::Hash,
				sp_runtime::traits::NumberFor<Block>,
			>,
			key_owner_proof: fg_primitives::OpaqueKeyOwnershipProof,
		) -> Option<()> {
			let key_owner_proof = key_owner_proof.decode()?;

			Grandpa::submit_unsigned_equivocation_report(
				equivocation_proof,
				key_owner_proof,
			)
		}

		fn generate_key_ownership_proof(
			_set_id: fg_primitives::SetId,
			authority_id: fg_primitives::AuthorityId,
		) -> Option<fg_primitives::OpaqueKeyOwnershipProof> {
			use parity_scale_codec::Encode;

			Historical::prove((fg_primitives::KEY_TYPE, authority_id))
				.map(|p| p.encode())
				.map(fg_primitives::OpaqueKeyOwnershipProof::new)
		}
	}

	impl babe_primitives::BabeApi<Block> for Runtime {
		fn configuration() -> babe_primitives::BabeConfiguration {
			let epoch_config = Babe::epoch_config().unwrap_or(BABE_GENESIS_EPOCH_CONFIG);
			babe_primitives::BabeConfiguration {
				slot_duration: Babe::slot_duration(),
				epoch_length: EpochDuration::get(),
				c: epoch_config.c,
				authorities: Babe::authorities().to_vec(),
				randomness: Babe::randomness(),
				allowed_slots: epoch_config.allowed_slots,
			}
		}

		fn current_epoch_start() -> babe_primitives::Slot {
			Babe::current_epoch_start()
		}

		fn current_epoch() -> babe_primitives::Epoch {
			Babe::current_epoch()
		}

		fn next_epoch() -> babe_primitives::Epoch {
			Babe::next_epoch()
		}

		fn generate_key_ownership_proof(
			_slot: babe_primitives::Slot,
			authority_id: babe_primitives::AuthorityId,
		) -> Option<babe_primitives::OpaqueKeyOwnershipProof> {
			use parity_scale_codec::Encode;

			Historical::prove((babe_primitives::KEY_TYPE, authority_id))
				.map(|p| p.encode())
				.map(babe_primitives::OpaqueKeyOwnershipProof::new)
		}

		fn submit_report_equivocation_unsigned_extrinsic(
			equivocation_proof: babe_primitives::EquivocationProof<<Block as BlockT>::Header>,
			key_owner_proof: babe_primitives::OpaqueKeyOwnershipProof,
		) -> Option<()> {
			let key_owner_proof = key_owner_proof.decode()?;

			Babe::submit_unsigned_equivocation_report(
				equivocation_proof,
				key_owner_proof,
			)
		}
	}

	impl authority_discovery_primitives::AuthorityDiscoveryApi<Block> for Runtime {
		fn authorities() -> Vec<AuthorityDiscoveryId> {
			parachains_runtime_api_impl::relevant_authority_ids::<Runtime>()
		}
	}

	impl sp_session::SessionKeys<Block> for Runtime {
		fn generate_session_keys(seed: Option<Vec<u8>>) -> Vec<u8> {
			SessionKeys::generate(seed)
		}

		fn decode_session_keys(
			encoded: Vec<u8>,
		) -> Option<Vec<(Vec<u8>, sp_core::crypto::KeyTypeId)>> {
			SessionKeys::decode_into_raw_public_keys(&encoded)
		}
	}

	impl frame_system_rpc_runtime_api::AccountNonceApi<Block, AccountId, Nonce> for Runtime {
		fn account_nonce(account: AccountId) -> Nonce {
			System::account_nonce(account)
		}
	}

	impl pallet_transaction_payment_rpc_runtime_api::TransactionPaymentApi<
		Block,
		Balance,
	> for Runtime {
		fn query_info(uxt: <Block as BlockT>::Extrinsic, len: u32) -> RuntimeDispatchInfo<Balance> {
			TransactionPayment::query_info(uxt, len)
		}
		fn query_fee_details(uxt: <Block as BlockT>::Extrinsic, len: u32) -> FeeDetails<Balance> {
			TransactionPayment::query_fee_details(uxt, len)
		}
		fn query_weight_to_fee(weight: Weight) -> Balance {
			TransactionPayment::weight_to_fee(weight)
		}
		fn query_length_to_fee(length: u32) -> Balance {
			TransactionPayment::length_to_fee(length)
		}
	}

	impl pallet_transaction_payment_rpc_runtime_api::TransactionPaymentCallApi<Block, Balance, RuntimeCall>
		for Runtime
	{
		fn query_call_info(call: RuntimeCall, len: u32) -> RuntimeDispatchInfo<Balance> {
			TransactionPayment::query_call_info(call, len)
		}
		fn query_call_fee_details(call: RuntimeCall, len: u32) -> FeeDetails<Balance> {
			TransactionPayment::query_call_fee_details(call, len)
		}
		fn query_weight_to_fee(weight: Weight) -> Balance {
			TransactionPayment::weight_to_fee(weight)
		}
		fn query_length_to_fee(length: u32) -> Balance {
			TransactionPayment::length_to_fee(length)
		}
	}

	impl pallet_nomination_pools_runtime_api::NominationPoolsApi<
		Block,
		AccountId,
		Balance,
	> for Runtime {
		fn pending_rewards(member: AccountId) -> Balance {
			NominationPools::api_pending_rewards(member).unwrap_or_default()
		}

		fn points_to_balance(pool_id: pallet_nomination_pools::PoolId, points: Balance) -> Balance {
			NominationPools::api_points_to_balance(pool_id, points)
		}

		fn balance_to_points(pool_id: pallet_nomination_pools::PoolId, new_funds: Balance) -> Balance {
			NominationPools::api_balance_to_points(pool_id, new_funds)
		}
	}

	impl pallet_staking_runtime_api::StakingApi<Block, Balance> for Runtime {
		fn nominations_quota(balance: Balance) -> u32 {
			Staking::api_nominations_quota(balance)
		}
	}

	#[cfg(feature = "try-runtime")]
	impl frame_try_runtime::TryRuntime<Block> for Runtime {
		fn on_runtime_upgrade(checks: frame_try_runtime::UpgradeCheckSelect) -> (Weight, Weight) {
			log::info!("try-runtime::on_runtime_upgrade westend.");
			let weight = Executive::try_runtime_upgrade(checks).unwrap();
			(weight, BlockWeights::get().max_block)
		}

		fn execute_block(
			block: Block,
			state_root_check: bool,
			signature_check: bool,
			select: frame_try_runtime::TryStateSelect,
		) -> Weight {
			// NOTE: intentional unwrap: we don't want to propagate the error backwards, and want to
			// have a backtrace here.
			Executive::try_execute_block(block, state_root_check, signature_check, select).unwrap()
		}
	}

	#[cfg(feature = "runtime-benchmarks")]
	impl frame_benchmarking::Benchmark<Block> for Runtime {
		fn benchmark_metadata(extra: bool) -> (
			Vec<frame_benchmarking::BenchmarkList>,
			Vec<frame_support::traits::StorageInfo>,
		) {
			use frame_benchmarking::{Benchmarking, BenchmarkList};
			use frame_support::traits::StorageInfoTrait;

			use pallet_session_benchmarking::Pallet as SessionBench;
			use pallet_offences_benchmarking::Pallet as OffencesBench;
			use pallet_election_provider_support_benchmarking::Pallet as ElectionProviderBench;
			use frame_system_benchmarking::Pallet as SystemBench;
			use pallet_nomination_pools_benchmarking::Pallet as NominationPoolsBench;

			type XcmBalances = pallet_xcm_benchmarks::fungible::Pallet::<Runtime>;
			type XcmGeneric = pallet_xcm_benchmarks::generic::Pallet::<Runtime>;

			let mut list = Vec::<BenchmarkList>::new();
			list_benchmarks!(list, extra);

			let storage_info = AllPalletsWithSystem::storage_info();
			return (list, storage_info)
		}

		fn dispatch_benchmark(
			config: frame_benchmarking::BenchmarkConfig,
		) -> Result<
			Vec<frame_benchmarking::BenchmarkBatch>,
			sp_runtime::RuntimeString,
		> {
			use frame_support::traits::WhitelistedStorageKeys;
			use frame_benchmarking::{Benchmarking, BenchmarkBatch, TrackedStorageKey, BenchmarkError};
			// Trying to add benchmarks directly to some pallets caused cyclic dependency issues.
			// To get around that, we separated the benchmarks into its own crate.
			use pallet_session_benchmarking::Pallet as SessionBench;
			use pallet_offences_benchmarking::Pallet as OffencesBench;
			use pallet_election_provider_support_benchmarking::Pallet as ElectionProviderBench;
			use frame_system_benchmarking::Pallet as SystemBench;
			use pallet_nomination_pools_benchmarking::Pallet as NominationPoolsBench;

			impl pallet_session_benchmarking::Config for Runtime {}
			impl pallet_offences_benchmarking::Config for Runtime {}
			impl pallet_election_provider_support_benchmarking::Config for Runtime {}
			impl frame_system_benchmarking::Config for Runtime {}
			impl pallet_nomination_pools_benchmarking::Config for Runtime {}
			impl runtime_parachains::disputes::slashing::benchmarking::Config for Runtime {}

			use xcm::latest::{
				AssetId::*, Fungibility::*, InteriorMultiLocation, Junction, Junctions::*,
				MultiAsset, MultiAssets, MultiLocation, NetworkId, Response,
			};
			use xcm_config::{Westmint, TokenLocation};

			impl pallet_xcm_benchmarks::Config for Runtime {
				type XcmConfig = xcm_config::XcmConfig;
				type AccountIdConverter = xcm_config::LocationConverter;
				fn valid_destination() -> Result<MultiLocation, BenchmarkError> {
					Ok(Westmint::get())
				}
				fn worst_case_holding(_depositable_count: u32) -> MultiAssets {
					// Westend only knows about WND.
					vec![MultiAsset{
						id: Concrete(TokenLocation::get()),
						fun: Fungible(1_000_000 * UNITS),
					}].into()
				}
			}

			parameter_types! {
				pub const TrustedTeleporter: Option<(MultiLocation, MultiAsset)> = Some((
					Westmint::get(),
					MultiAsset { fun: Fungible(1 * UNITS), id: Concrete(TokenLocation::get()) },
				));
				pub const TrustedReserve: Option<(MultiLocation, MultiAsset)> = None;
			}

			impl pallet_xcm_benchmarks::fungible::Config for Runtime {
				type TransactAsset = Balances;

				type CheckedAccount = xcm_config::LocalCheckAccount;
				type TrustedTeleporter = TrustedTeleporter;
				type TrustedReserve = TrustedReserve;

				fn get_multi_asset() -> MultiAsset {
					MultiAsset {
						id: Concrete(TokenLocation::get()),
						fun: Fungible(1 * UNITS),
					}
				}
			}

			impl pallet_xcm_benchmarks::generic::Config for Runtime {
				type RuntimeCall = RuntimeCall;

				fn worst_case_response() -> (u64, Response) {
					(0u64, Response::Version(Default::default()))
				}

				fn worst_case_asset_exchange() -> Result<(MultiAssets, MultiAssets), BenchmarkError> {
					// Westend doesn't support asset exchanges
					Err(BenchmarkError::Skip)
				}

				fn universal_alias() -> Result<(MultiLocation, Junction), BenchmarkError> {
					// The XCM executor of Westend doesn't have a configured `UniversalAliases`
					Err(BenchmarkError::Skip)
				}

				fn transact_origin_and_runtime_call() -> Result<(MultiLocation, RuntimeCall), BenchmarkError> {
					Ok((Westmint::get(), frame_system::Call::remark_with_event { remark: vec![] }.into()))
				}

				fn subscribe_origin() -> Result<MultiLocation, BenchmarkError> {
					Ok(Westmint::get())
				}

				fn claimable_asset() -> Result<(MultiLocation, MultiLocation, MultiAssets), BenchmarkError> {
					let origin = Westmint::get();
					let assets: MultiAssets = (Concrete(TokenLocation::get()), 1_000 * UNITS).into();
					let ticket = MultiLocation { parents: 0, interior: Here };
					Ok((origin, ticket, assets))
				}

				fn unlockable_asset() -> Result<(MultiLocation, MultiLocation, MultiAsset), BenchmarkError> {
					// Westend doesn't support asset locking
					Err(BenchmarkError::Skip)
				}

				fn export_message_origin_and_destination(
				) -> Result<(MultiLocation, NetworkId, InteriorMultiLocation), BenchmarkError> {
					// Westend doesn't support exporting messages
					Err(BenchmarkError::Skip)
				}

				fn alias_origin() -> Result<(MultiLocation, MultiLocation), BenchmarkError> {
					// The XCM executor of Westend doesn't have a configured `Aliasers`
					Err(BenchmarkError::Skip)
				}
			}

			type XcmBalances = pallet_xcm_benchmarks::fungible::Pallet::<Runtime>;
			type XcmGeneric = pallet_xcm_benchmarks::generic::Pallet::<Runtime>;

			let whitelist: Vec<TrackedStorageKey> = AllPalletsWithSystem::whitelisted_storage_keys();

			let mut batches = Vec::<BenchmarkBatch>::new();
			let params = (&config, &whitelist);

			add_benchmarks!(params, batches);

			Ok(batches)
		}
	}
}

#[cfg(all(test, feature = "try-runtime"))]
mod remote_tests {
	use super::*;
	use frame_try_runtime::{runtime_decl_for_try_runtime::TryRuntime, UpgradeCheckSelect};
	use remote_externalities::{
		Builder, Mode, OfflineConfig, OnlineConfig, SnapshotConfig, Transport,
	};
	use std::env::var;

	#[tokio::test]
	async fn run_migrations() {
		if var("RUN_MIGRATION_TESTS").is_err() {
			return
		}

		sp_tracing::try_init_simple();
		let transport: Transport =
			var("WS").unwrap_or("wss://westend-rpc.polkadot.io:443".to_string()).into();
		let maybe_state_snapshot: Option<SnapshotConfig> = var("SNAP").map(|s| s.into()).ok();
		let mut ext = Builder::<Block>::default()
			.mode(if let Some(state_snapshot) = maybe_state_snapshot {
				Mode::OfflineOrElseOnline(
					OfflineConfig { state_snapshot: state_snapshot.clone() },
					OnlineConfig {
						transport,
						state_snapshot: Some(state_snapshot),
						..Default::default()
					},
				)
			} else {
				Mode::Online(OnlineConfig { transport, ..Default::default() })
			})
			.build()
			.await
			.unwrap();
		ext.execute_with(|| Runtime::on_runtime_upgrade(UpgradeCheckSelect::PreAndPost));
	}
}

mod clean_state_migration {
	use super::Runtime;
	use frame_support::{pallet_prelude::*, storage_alias, traits::OnRuntimeUpgrade};
	use pallet_state_trie_migration::MigrationLimits;

	#[cfg(not(feature = "std"))]
	use sp_std::prelude::*;

	#[storage_alias]
	type AutoLimits = StorageValue<StateTrieMigration, Option<MigrationLimits>, ValueQuery>;

	// Actual type of value is `MigrationTask<T>`, putting a dummy
	// one to avoid the trait constraint on T.
	// Since we only use `kill` it is fine.
	#[storage_alias]
	type MigrationProcess = StorageValue<StateTrieMigration, u32, ValueQuery>;

	#[storage_alias]
	type SignedMigrationMaxLimits = StorageValue<StateTrieMigration, MigrationLimits, OptionQuery>;

	/// Initialize an automatic migration process.
	pub struct CleanMigrate;

	impl OnRuntimeUpgrade for CleanMigrate {
		#[cfg(feature = "try-runtime")]
		fn pre_upgrade() -> Result<Vec<u8>, sp_runtime::TryRuntimeError> {
			Ok(Default::default())
		}

		fn on_runtime_upgrade() -> frame_support::weights::Weight {
			MigrationProcess::kill();
			AutoLimits::kill();
			SignedMigrationMaxLimits::kill();
			<Runtime as frame_system::Config>::DbWeight::get().writes(3)
		}

		#[cfg(feature = "try-runtime")]
		fn post_upgrade(_state: Vec<u8>) -> Result<(), sp_runtime::TryRuntimeError> {
			frame_support::ensure!(
				!AutoLimits::exists() && !SignedMigrationMaxLimits::exists(),
				"State migration clean.",
			);
			Ok(())
		}
	}
}<|MERGE_RESOLUTION|>--- conflicted
+++ resolved
@@ -1427,10 +1427,7 @@
 		}
 	}
 
-<<<<<<< HEAD
 	#[api_version(6)]
-=======
->>>>>>> c9c7d3c5
 	impl primitives::runtime_api::ParachainHost<Block, Hash, BlockNumber> for Runtime {
 		fn validators() -> Vec<ValidatorId> {
 			parachains_runtime_api_impl::validators::<Runtime>()
