// Copyright 2017-2020 Parity Technologies (UK) Ltd.
// This file is part of Polkadot.

// Polkadot is free software: you can redistribute it and/or modify
// it under the terms of the GNU General Public License as published by
// the Free Software Foundation, either version 3 of the License, or
// (at your option) any later version.

// Polkadot is distributed in the hope that it will be useful,
// but WITHOUT ANY WARRANTY; without even the implied warranty of
// MERCHANTABILITY or FITNESS FOR A PARTICULAR PURPOSE.  See the
// GNU General Public License for more details.

// You should have received a copy of the GNU General Public License
// along with Polkadot.  If not, see <http://www.gnu.org/licenses/>.

//! The Polkadot runtime. This can be compiled with `#[no_std]`, ready for Wasm.

#![cfg_attr(not(feature = "std"), no_std)]
// `construct_runtime!` does a lot of recursion and requires us to increase the limit to 256.
#![recursion_limit = "256"]

use pallet_transaction_payment::CurrencyAdapter;
use parity_scale_codec::{Decode, Encode, MaxEncodedLen};
use primitives::{
	v1::{
		AccountId, AccountIndex, Balance, BlockNumber, CandidateEvent, CommittedCandidateReceipt,
		CoreState, GroupRotationInfo, Hash, Id as ParaId, InboundDownwardMessage,
		InboundHrmpMessage, Moment, Nonce, OccupiedCoreAssumption, PersistedValidationData,
		ScrapedOnChainVotes, Signature, ValidationCode, ValidationCodeHash, ValidatorId,
		ValidatorIndex,
	},
	v2::SessionInfo,
};
use runtime_common::{
	assigned_slots, auctions, crowdloan, impls::ToAuthor, paras_registrar, paras_sudo_wrapper,
	slots, BlockHashCount, BlockLength, BlockWeights, CurrencyToVote, OffchainSolutionLengthLimit,
	OffchainSolutionWeightLimit, RocksDbWeight, SlowAdjustingFeeUpdate,
};
use sp_std::{collections::btree_map::BTreeMap, prelude::*};

use runtime_parachains::{
	configuration as parachains_configuration, dmp as parachains_dmp, hrmp as parachains_hrmp,
	inclusion as parachains_inclusion, initializer as parachains_initializer,
	origin as parachains_origin, paras as parachains_paras,
	paras_inherent as parachains_paras_inherent, reward_points as parachains_reward_points,
	runtime_api_impl::v1 as parachains_runtime_api_impl, scheduler as parachains_scheduler,
	session_info as parachains_session_info, shared as parachains_shared, ump as parachains_ump,
};

use authority_discovery_primitives::AuthorityId as AuthorityDiscoveryId;
use beefy_primitives::crypto::AuthorityId as BeefyId;
use frame_support::{
	construct_runtime, parameter_types,
	traits::{Contains, InstanceFilter, KeyOwnerProofSystem, OnRuntimeUpgrade},
	weights::Weight,
	PalletId, RuntimeDebug,
};
use frame_system::EnsureRoot;
use pallet_grandpa::{fg_primitives, AuthorityId as GrandpaId};
use pallet_im_online::sr25519::AuthorityId as ImOnlineId;
use pallet_mmr_primitives as mmr;
use pallet_session::historical as session_historical;
use pallet_transaction_payment::{FeeDetails, RuntimeDispatchInfo};
use sp_core::OpaqueMetadata;
use sp_runtime::{
	create_runtime_str,
	curve::PiecewiseLinear,
	generic, impl_opaque_keys,
	traits::{
		AccountIdLookup, BlakeTwo256, Block as BlockT, ConvertInto, Extrinsic as ExtrinsicT,
		OpaqueKeys, SaturatedConversion, Verify,
	},
	transaction_validity::{TransactionPriority, TransactionSource, TransactionValidity},
	ApplyExtrinsicResult, KeyTypeId, Perbill,
};
use sp_staking::SessionIndex;
#[cfg(any(feature = "std", test))]
use sp_version::NativeVersion;
use sp_version::RuntimeVersion;

pub use pallet_balances::Call as BalancesCall;
pub use pallet_election_provider_multi_phase::Call as EPMCall;
#[cfg(feature = "std")]
pub use pallet_staking::StakerStatus;
pub use pallet_timestamp::Call as TimestampCall;
#[cfg(any(feature = "std", test))]
pub use sp_runtime::BuildStorage;

/// Constant values used within the runtime.
use westend_runtime_constants::{currency::*, fee::*, time::*};

// Weights used in the runtime
mod weights;

// Voter bag threshold definitions.
mod bag_thresholds;

// XCM configurations.
mod xcm_config;

#[cfg(test)]
mod tests;

// Make the WASM binary available.
#[cfg(feature = "std")]
include!(concat!(env!("OUT_DIR"), "/wasm_binary.rs"));

/// Runtime version (Westend).
pub const VERSION: RuntimeVersion = RuntimeVersion {
	spec_name: create_runtime_str!("westend"),
	impl_name: create_runtime_str!("parity-westend"),
	authoring_version: 2,
<<<<<<< HEAD
	spec_version: 9130,
	impl_version: 1,
=======
	spec_version: 9140,
	impl_version: 0,
>>>>>>> 30b2bd0d
	#[cfg(not(feature = "disable-runtime-api"))]
	apis: RUNTIME_API_VERSIONS,
	#[cfg(feature = "disable-runtime-api")]
	apis: version::create_apis_vec![[]],
	transaction_version: 8,
	state_version: 0,
};

/// The BABE epoch configuration at genesis.
pub const BABE_GENESIS_EPOCH_CONFIG: babe_primitives::BabeEpochConfiguration =
	babe_primitives::BabeEpochConfiguration {
		c: PRIMARY_PROBABILITY,
		allowed_slots: babe_primitives::AllowedSlots::PrimaryAndSecondaryVRFSlots,
	};

/// Native version.
#[cfg(any(feature = "std", test))]
pub fn native_version() -> NativeVersion {
	NativeVersion { runtime_version: VERSION, can_author_with: Default::default() }
}

/// Allow everything.
pub struct BaseFilter;
impl Contains<Call> for BaseFilter {
	fn contains(_: &Call) -> bool {
		true
	}
}

parameter_types! {
	pub const Version: RuntimeVersion = VERSION;
	pub const SS58Prefix: u8 = 42;
}

impl frame_system::Config for Runtime {
	type BaseCallFilter = BaseFilter;
	type BlockWeights = BlockWeights;
	type BlockLength = BlockLength;
	type Origin = Origin;
	type Call = Call;
	type Index = Nonce;
	type BlockNumber = BlockNumber;
	type Hash = Hash;
	type Hashing = BlakeTwo256;
	type AccountId = AccountId;
	type Lookup = AccountIdLookup<AccountId, ()>;
	type Header = generic::Header<BlockNumber, BlakeTwo256>;
	type Event = Event;
	type BlockHashCount = BlockHashCount;
	type DbWeight = RocksDbWeight;
	type Version = Version;
	type PalletInfo = PalletInfo;
	type AccountData = pallet_balances::AccountData<Balance>;
	type OnNewAccount = ();
	type OnKilledAccount = ();
	type SystemWeightInfo = weights::frame_system::WeightInfo<Runtime>;
	type SS58Prefix = SS58Prefix;
	type OnSetCode = ();
	type MaxConsumers = frame_support::traits::ConstU32<16>;
}

parameter_types! {
	pub MaximumSchedulerWeight: Weight = Perbill::from_percent(80) *
		BlockWeights::get().max_block;
	pub const MaxScheduledPerBlock: u32 = 50;
	pub const NoPreimagePostponement: Option<u32> = Some(10);
}

impl pallet_scheduler::Config for Runtime {
	type Event = Event;
	type Origin = Origin;
	type PalletsOrigin = OriginCaller;
	type Call = Call;
	type MaximumWeight = MaximumSchedulerWeight;
	type ScheduleOrigin = EnsureRoot<AccountId>;
	type MaxScheduledPerBlock = MaxScheduledPerBlock;
	type WeightInfo = weights::pallet_scheduler::WeightInfo<Runtime>;
	type OriginPrivilegeCmp = frame_support::traits::EqualPrivilegeOnly;
	type PreimageProvider = Preimage;
	type NoPreimagePostponement = NoPreimagePostponement;
}

parameter_types! {
	pub const PreimageMaxSize: u32 = 4096 * 1024;
	pub const PreimageBaseDeposit: Balance = deposit(2, 64);
	pub const PreimageByteDeposit: Balance = deposit(0, 1);
}

impl pallet_preimage::Config for Runtime {
	type WeightInfo = weights::pallet_preimage::WeightInfo<Runtime>;
	type Event = Event;
	type Currency = Balances;
	type ManagerOrigin = EnsureRoot<AccountId>;
	type MaxSize = PreimageMaxSize;
	type BaseDeposit = PreimageBaseDeposit;
	type ByteDeposit = PreimageByteDeposit;
}

parameter_types! {
	pub const EpochDuration: u64 = EPOCH_DURATION_IN_SLOTS as u64;
	pub const ExpectedBlockTime: Moment = MILLISECS_PER_BLOCK;
	pub const ReportLongevity: u64 =
		BondingDuration::get() as u64 * SessionsPerEra::get() as u64 * EpochDuration::get();
}

impl pallet_babe::Config for Runtime {
	type EpochDuration = EpochDuration;
	type ExpectedBlockTime = ExpectedBlockTime;

	// session module is the trigger
	type EpochChangeTrigger = pallet_babe::ExternalTrigger;

	type DisabledValidators = Session;

	type KeyOwnerProofSystem = Historical;

	type KeyOwnerProof = <Self::KeyOwnerProofSystem as KeyOwnerProofSystem<(
		KeyTypeId,
		pallet_babe::AuthorityId,
	)>>::Proof;

	type KeyOwnerIdentification = <Self::KeyOwnerProofSystem as KeyOwnerProofSystem<(
		KeyTypeId,
		pallet_babe::AuthorityId,
	)>>::IdentificationTuple;

	type HandleEquivocation =
		pallet_babe::EquivocationHandler<Self::KeyOwnerIdentification, Offences, ReportLongevity>;

	type WeightInfo = ();

	type MaxAuthorities = MaxAuthorities;
}

parameter_types! {
	pub const IndexDeposit: Balance = 100 * CENTS;
}

impl pallet_indices::Config for Runtime {
	type AccountIndex = AccountIndex;
	type Currency = Balances;
	type Deposit = IndexDeposit;
	type Event = Event;
	type WeightInfo = weights::pallet_indices::WeightInfo<Runtime>;
}

parameter_types! {
	pub const ExistentialDeposit: Balance = EXISTENTIAL_DEPOSIT;
	pub const MaxLocks: u32 = 50;
	pub const MaxReserves: u32 = 50;
}

impl pallet_balances::Config for Runtime {
	type Balance = Balance;
	type DustRemoval = ();
	type Event = Event;
	type ExistentialDeposit = ExistentialDeposit;
	type AccountStore = System;
	type MaxLocks = MaxLocks;
	type MaxReserves = MaxReserves;
	type ReserveIdentifier = [u8; 8];
	type WeightInfo = weights::pallet_balances::WeightInfo<Runtime>;
}

parameter_types! {
	pub const TransactionByteFee: Balance = 10 * MILLICENTS;
	/// This value increases the priority of `Operational` transactions by adding
	/// a "virtual tip" that's equal to the `OperationalFeeMultiplier * final_fee`.
	pub const OperationalFeeMultiplier: u8 = 5;
}

impl pallet_transaction_payment::Config for Runtime {
	type OnChargeTransaction = CurrencyAdapter<Balances, ToAuthor<Runtime>>;
	type TransactionByteFee = TransactionByteFee;
	type OperationalFeeMultiplier = OperationalFeeMultiplier;
	type WeightToFee = WeightToFee;
	type FeeMultiplierUpdate = SlowAdjustingFeeUpdate<Self>;
}

parameter_types! {
	pub const MinimumPeriod: u64 = SLOT_DURATION / 2;
}
impl pallet_timestamp::Config for Runtime {
	type Moment = u64;
	type OnTimestampSet = Babe;
	type MinimumPeriod = MinimumPeriod;
	type WeightInfo = weights::pallet_timestamp::WeightInfo<Runtime>;
}

parameter_types! {
	pub const UncleGenerations: u32 = 0;
}

impl pallet_authorship::Config for Runtime {
	type FindAuthor = pallet_session::FindAccountFromAuthorIndex<Self, Babe>;
	type UncleGenerations = UncleGenerations;
	type FilterUncle = ();
	type EventHandler = (Staking, ImOnline);
}

parameter_types! {
	pub const Period: BlockNumber = 10 * MINUTES;
	pub const Offset: BlockNumber = 0;
}

impl_opaque_keys! {
	pub struct SessionKeys {
		pub grandpa: Grandpa,
		pub babe: Babe,
		pub im_online: ImOnline,
		pub para_validator: Initializer,
		pub para_assignment: ParaSessionInfo,
		pub authority_discovery: AuthorityDiscovery,
	}
}

impl pallet_session::Config for Runtime {
	type Event = Event;
	type ValidatorId = AccountId;
	type ValidatorIdOf = pallet_staking::StashOf<Self>;
	type ShouldEndSession = Babe;
	type NextSessionRotation = Babe;
	type SessionManager = pallet_session::historical::NoteHistoricalRoot<Self, Staking>;
	type SessionHandler = <SessionKeys as OpaqueKeys>::KeyTypeIdProviders;
	type Keys = SessionKeys;
	type WeightInfo = weights::pallet_session::WeightInfo<Runtime>;
}

impl pallet_session::historical::Config for Runtime {
	type FullIdentification = pallet_staking::Exposure<AccountId, Balance>;
	type FullIdentificationOf = pallet_staking::ExposureOf<Runtime>;
}

parameter_types! {
	// phase durations. 1/4 of the last session for each.
	pub const SignedPhase: u32 = EPOCH_DURATION_IN_SLOTS / 4;
	pub const UnsignedPhase: u32 = EPOCH_DURATION_IN_SLOTS / 4;

	// signed config
	pub const SignedMaxSubmissions: u32 = 128;
	pub const SignedDepositBase: Balance = deposit(2, 0);
	pub const SignedDepositByte: Balance = deposit(0, 10) / 1024;
	// Each good submission will get 1 WND as reward
	pub SignedRewardBase: Balance = 1 * UNITS;
	pub SolutionImprovementThreshold: Perbill = Perbill::from_rational(5u32, 10_000);

	// 1 hour session, 15 minutes unsigned phase, 4 offchain executions.
	pub OffchainRepeat: BlockNumber = UnsignedPhase::get() / 4;

	/// Whilst `UseNominatorsAndUpdateBagsList` or `UseNominatorsMap` is in use, this can still be a
	/// very large value. Once the `BagsList` is in full motion, staking might open its door to many
	/// more nominators, and this value should instead be what is a "safe" number (e.g. 22500).
	pub const VoterSnapshotPerBlock: u32 = 22_500;
}

sp_npos_elections::generate_solution_type!(
	#[compact]
	pub struct NposCompactSolution16::<
		VoterIndex = u32,
		TargetIndex = u16,
		Accuracy = sp_runtime::PerU16,
	>(16)
);

impl pallet_election_provider_multi_phase::Config for Runtime {
	type Event = Event;
	type Currency = Balances;
	type EstimateCallFee = TransactionPayment;
	type SignedPhase = SignedPhase;
	type UnsignedPhase = UnsignedPhase;
	type SignedMaxSubmissions = SignedMaxSubmissions;
	type SignedRewardBase = SignedRewardBase;
	type SignedDepositBase = SignedDepositBase;
	type SignedDepositByte = SignedDepositByte;
	type SignedDepositWeight = ();
	type SignedMaxWeight = Self::MinerMaxWeight;
	type SlashHandler = (); // burn slashes
	type RewardHandler = (); // nothing to do upon rewards
	type SolutionImprovementThreshold = SolutionImprovementThreshold;
	type MinerMaxWeight = OffchainSolutionWeightLimit; // For now use the one from staking.
	type MinerMaxLength = OffchainSolutionLengthLimit;
	type OffchainRepeat = OffchainRepeat;
	type MinerTxPriority = NposSolutionPriority;
	type DataProvider = Staking;
	type Solution = NposCompactSolution16;
	type Fallback = pallet_election_provider_multi_phase::NoFallback<Self>;
	type Solver = frame_election_provider_support::SequentialPhragmen<
		AccountId,
		pallet_election_provider_multi_phase::SolutionAccuracyOf<Self>,
		runtime_common::elections::OffchainRandomBalancing,
	>;
	type BenchmarkingConfig = runtime_common::elections::BenchmarkConfig;
	type ForceOrigin = EnsureRoot<AccountId>;
	type WeightInfo = weights::pallet_election_provider_multi_phase::WeightInfo<Self>;
	type VoterSnapshotPerBlock = VoterSnapshotPerBlock;
}

parameter_types! {
	pub const BagThresholds: &'static [u64] = &bag_thresholds::THRESHOLDS;
}

impl pallet_bags_list::Config for Runtime {
	type Event = Event;
	type VoteWeightProvider = Staking;
	type WeightInfo = weights::pallet_bags_list::WeightInfo<Runtime>;
	type BagThresholds = BagThresholds;
}

pallet_staking_reward_curve::build! {
	const REWARD_CURVE: PiecewiseLinear<'static> = curve!(
		min_inflation: 0_025_000,
		max_inflation: 0_100_000,
		ideal_stake: 0_500_000,
		falloff: 0_050_000,
		max_piece_count: 40,
		test_precision: 0_005_000,
	);
}

parameter_types! {
	// Six sessions in an era (6 hours).
	pub const SessionsPerEra: SessionIndex = 6;
	// 28 eras for unbonding (7 days).
	pub const BondingDuration: pallet_staking::EraIndex = 28;
	// 27 eras in which slashes can be cancelled (slightly less than 7 days).
	pub const SlashDeferDuration: pallet_staking::EraIndex = 27;
	pub const RewardCurve: &'static PiecewiseLinear<'static> = &REWARD_CURVE;
	pub const MaxNominatorRewardedPerValidator: u32 = 64;
	pub const OffendingValidatorsThreshold: Perbill = Perbill::from_percent(17);
}

impl frame_election_provider_support::onchain::Config for Runtime {
	type Accuracy = runtime_common::elections::OnOnChainAccuracy;
	type DataProvider = Staking;
}

impl pallet_staking::Config for Runtime {
	const MAX_NOMINATIONS: u32 =
		<NposCompactSolution16 as sp_npos_elections::NposSolution>::LIMIT as u32;
	type Currency = Balances;
	type UnixTime = Timestamp;
	type CurrencyToVote = CurrencyToVote;
	type RewardRemainder = ();
	type Event = Event;
	type Slash = ();
	type Reward = ();
	type SessionsPerEra = SessionsPerEra;
	type BondingDuration = BondingDuration;
	type SlashDeferDuration = SlashDeferDuration;
	// A majority of the council can cancel the slash.
	type SlashCancelOrigin = EnsureRoot<AccountId>;
	type SessionInterface = Self;
	type EraPayout = pallet_staking::ConvertCurve<RewardCurve>;
	type MaxNominatorRewardedPerValidator = MaxNominatorRewardedPerValidator;
	type OffendingValidatorsThreshold = OffendingValidatorsThreshold;
	type NextNewSession = Session;
	type ElectionProvider = ElectionProviderMultiPhase;
	type GenesisElectionProvider = runtime_common::elections::GenesisElectionOf<Self>;
	type SortedListProvider = BagsList;
	type BenchmarkingConfig = runtime_common::StakingBenchmarkingConfig;
	type WeightInfo = weights::pallet_staking::WeightInfo<Runtime>;
}

parameter_types! {
<<<<<<< HEAD
=======
	pub const LaunchPeriod: BlockNumber = 7 * DAYS;
	pub const VotingPeriod: BlockNumber = 7 * DAYS;
	pub const FastTrackVotingPeriod: BlockNumber = 3 * HOURS;
	pub const MinimumDeposit: Balance = 100 * CENTS;
	pub const EnactmentPeriod: BlockNumber = 8 * DAYS;
	pub const CooloffPeriod: BlockNumber = 7 * DAYS;
	pub const InstantAllowed: bool = true;
>>>>>>> 30b2bd0d
	pub const MaxAuthorities: u32 = 100_000;
}

impl pallet_offences::Config for Runtime {
	type Event = Event;
	type IdentificationTuple = pallet_session::historical::IdentificationTuple<Self>;
	type OnOffenceHandler = Staking;
}

impl pallet_authority_discovery::Config for Runtime {
	type MaxAuthorities = MaxAuthorities;
}

parameter_types! {
	pub const NposSolutionPriority: TransactionPriority = TransactionPriority::max_value() / 2;
	pub const ImOnlineUnsignedPriority: TransactionPriority = TransactionPriority::max_value();
	pub const MaxKeys: u32 = 10_000;
	pub const MaxPeerInHeartbeats: u32 = 10_000;
	pub const MaxPeerDataEncodingSize: u32 = 1_000;
}

impl pallet_im_online::Config for Runtime {
	type AuthorityId = ImOnlineId;
	type Event = Event;
	type ValidatorSet = Historical;
	type NextSessionRotation = Babe;
	type ReportUnresponsiveness = Offences;
	type UnsignedPriority = ImOnlineUnsignedPriority;
	type WeightInfo = weights::pallet_im_online::WeightInfo<Runtime>;
	type MaxKeys = MaxKeys;
	type MaxPeerInHeartbeats = MaxPeerInHeartbeats;
	type MaxPeerDataEncodingSize = MaxPeerDataEncodingSize;
}

impl pallet_grandpa::Config for Runtime {
	type Event = Event;
	type Call = Call;

	type KeyOwnerProofSystem = Historical;

	type KeyOwnerProof =
		<Self::KeyOwnerProofSystem as KeyOwnerProofSystem<(KeyTypeId, GrandpaId)>>::Proof;

	type KeyOwnerIdentification = <Self::KeyOwnerProofSystem as KeyOwnerProofSystem<(
		KeyTypeId,
		GrandpaId,
	)>>::IdentificationTuple;

	type HandleEquivocation = pallet_grandpa::EquivocationHandler<
		Self::KeyOwnerIdentification,
		Offences,
		ReportLongevity,
	>;

	type WeightInfo = ();
	type MaxAuthorities = MaxAuthorities;
}

/// Submits a transaction with the node's public and signature type. Adheres to the signed extension
/// format of the chain.
impl<LocalCall> frame_system::offchain::CreateSignedTransaction<LocalCall> for Runtime
where
	Call: From<LocalCall>,
{
	fn create_transaction<C: frame_system::offchain::AppCrypto<Self::Public, Self::Signature>>(
		call: Call,
		public: <Signature as Verify>::Signer,
		account: AccountId,
		nonce: <Runtime as frame_system::Config>::Index,
	) -> Option<(Call, <UncheckedExtrinsic as ExtrinsicT>::SignaturePayload)> {
		use sp_runtime::traits::StaticLookup;
		// take the biggest period possible.
		let period =
			BlockHashCount::get().checked_next_power_of_two().map(|c| c / 2).unwrap_or(2) as u64;

		let current_block = System::block_number()
			.saturated_into::<u64>()
			// The `System::block_number` is initialized with `n+1`,
			// so the actual block number is `n`.
			.saturating_sub(1);
		let tip = 0;
		let extra: SignedExtra = (
			frame_system::CheckNonZeroSender::<Runtime>::new(),
			frame_system::CheckSpecVersion::<Runtime>::new(),
			frame_system::CheckTxVersion::<Runtime>::new(),
			frame_system::CheckGenesis::<Runtime>::new(),
			frame_system::CheckMortality::<Runtime>::from(generic::Era::mortal(
				period,
				current_block,
			)),
			frame_system::CheckNonce::<Runtime>::from(nonce),
			frame_system::CheckWeight::<Runtime>::new(),
			pallet_transaction_payment::ChargeTransactionPayment::<Runtime>::from(tip),
		);
		let raw_payload = SignedPayload::new(call, extra)
			.map_err(|e| {
				log::warn!("Unable to create signed payload: {:?}", e);
			})
			.ok()?;
		let signature = raw_payload.using_encoded(|payload| C::sign(payload, public))?;
		let (call, extra, _) = raw_payload.deconstruct();
		let address = <Runtime as frame_system::Config>::Lookup::unlookup(account);
		Some((call, (address, signature, extra)))
	}
}

impl frame_system::offchain::SigningTypes for Runtime {
	type Public = <Signature as Verify>::Signer;
	type Signature = Signature;
}

impl<C> frame_system::offchain::SendTransactionTypes<C> for Runtime
where
	Call: From<C>,
{
	type OverarchingCall = Call;
	type Extrinsic = UncheckedExtrinsic;
}

parameter_types! {
	// Minimum 100 bytes/KSM deposited (1 CENT/byte)
	pub const BasicDeposit: Balance = 1000 * CENTS;       // 258 bytes on-chain
	pub const FieldDeposit: Balance = 250 * CENTS;        // 66 bytes on-chain
	pub const SubAccountDeposit: Balance = 200 * CENTS;   // 53 bytes on-chain
	pub const MaxSubAccounts: u32 = 100;
	pub const MaxAdditionalFields: u32 = 100;
	pub const MaxRegistrars: u32 = 20;
}

impl pallet_identity::Config for Runtime {
	type Event = Event;
	type Currency = Balances;
	type Slashed = ();
	type BasicDeposit = BasicDeposit;
	type FieldDeposit = FieldDeposit;
	type SubAccountDeposit = SubAccountDeposit;
	type MaxSubAccounts = MaxSubAccounts;
	type MaxAdditionalFields = MaxAdditionalFields;
	type MaxRegistrars = MaxRegistrars;
	type RegistrarOrigin = frame_system::EnsureRoot<AccountId>;
	type ForceOrigin = frame_system::EnsureRoot<AccountId>;
	type WeightInfo = weights::pallet_identity::WeightInfo<Runtime>;
}

impl pallet_utility::Config for Runtime {
	type Event = Event;
	type Call = Call;
	type PalletsOrigin = OriginCaller;
	type WeightInfo = weights::pallet_utility::WeightInfo<Runtime>;
}

parameter_types! {
	// One storage item; key size is 32; value is size 4+4+16+32 bytes = 56 bytes.
	pub const DepositBase: Balance = deposit(1, 88);
	// Additional storage item size of 32 bytes.
	pub const DepositFactor: Balance = deposit(0, 32);
	pub const MaxSignatories: u16 = 100;
}

impl pallet_multisig::Config for Runtime {
	type Event = Event;
	type Call = Call;
	type Currency = Balances;
	type DepositBase = DepositBase;
	type DepositFactor = DepositFactor;
	type MaxSignatories = MaxSignatories;
	type WeightInfo = weights::pallet_multisig::WeightInfo<Runtime>;
}

parameter_types! {
	pub const ConfigDepositBase: Balance = 500 * CENTS;
	pub const FriendDepositFactor: Balance = 50 * CENTS;
	pub const MaxFriends: u16 = 9;
	pub const RecoveryDeposit: Balance = 500 * CENTS;
}

impl pallet_recovery::Config for Runtime {
	type Event = Event;
	type Call = Call;
	type Currency = Balances;
	type ConfigDepositBase = ConfigDepositBase;
	type FriendDepositFactor = FriendDepositFactor;
	type MaxFriends = MaxFriends;
	type RecoveryDeposit = RecoveryDeposit;
}

parameter_types! {
	pub const MinVestedTransfer: Balance = 100 * CENTS;
}

impl pallet_vesting::Config for Runtime {
	type Event = Event;
	type Currency = Balances;
	type BlockNumberToBalance = ConvertInto;
	type MinVestedTransfer = MinVestedTransfer;
	type WeightInfo = weights::pallet_vesting::WeightInfo<Runtime>;
	const MAX_VESTING_SCHEDULES: u32 = 28;
}

impl pallet_sudo::Config for Runtime {
	type Event = Event;
	type Call = Call;
}

parameter_types! {
	// One storage item; key size 32, value size 8; .
	pub const ProxyDepositBase: Balance = deposit(1, 8);
	// Additional storage item size of 33 bytes.
	pub const ProxyDepositFactor: Balance = deposit(0, 33);
	pub const MaxProxies: u16 = 32;
	pub const AnnouncementDepositBase: Balance = deposit(1, 8);
	pub const AnnouncementDepositFactor: Balance = deposit(0, 66);
	pub const MaxPending: u16 = 32;
}

/// The type used to represent the kinds of proxying allowed.
#[derive(
	Copy,
	Clone,
	Eq,
	PartialEq,
	Ord,
	PartialOrd,
	Encode,
	Decode,
	RuntimeDebug,
	MaxEncodedLen,
	scale_info::TypeInfo,
)]
pub enum ProxyType {
	Any,
	NonTransfer,
	Staking,
	SudoBalances,
	IdentityJudgement,
	CancelProxy,
	Auction,
}
impl Default for ProxyType {
	fn default() -> Self {
		Self::Any
	}
}
impl InstanceFilter<Call> for ProxyType {
	fn filter(&self, c: &Call) -> bool {
		match self {
			ProxyType::Any => true,
			ProxyType::NonTransfer => matches!(
				c,
				Call::System(..) |
				Call::Babe(..) |
				Call::Timestamp(..) |
				Call::Indices(pallet_indices::Call::claim{..}) |
				Call::Indices(pallet_indices::Call::free{..}) |
				Call::Indices(pallet_indices::Call::freeze{..}) |
				// Specifically omitting Indices `transfer`, `force_transfer`
				// Specifically omitting the entire Balances pallet
				Call::Authorship(..) |
				Call::Staking(..) |
				Call::Session(..) |
				Call::Grandpa(..) |
				Call::ImOnline(..) |
				Call::Utility(..) |
				Call::Identity(..) |
				Call::Recovery(pallet_recovery::Call::as_recovered{..}) |
				Call::Recovery(pallet_recovery::Call::vouch_recovery{..}) |
				Call::Recovery(pallet_recovery::Call::claim_recovery{..}) |
				Call::Recovery(pallet_recovery::Call::close_recovery{..}) |
				Call::Recovery(pallet_recovery::Call::remove_recovery{..}) |
				Call::Recovery(pallet_recovery::Call::cancel_recovered{..}) |
				// Specifically omitting Recovery `create_recovery`, `initiate_recovery`
				Call::Vesting(pallet_vesting::Call::vest{..}) |
				Call::Vesting(pallet_vesting::Call::vest_other{..}) |
				// Specifically omitting Vesting `vested_transfer`, and `force_vested_transfer`
				Call::Scheduler(..) |
				// Specifically omitting Sudo pallet
				Call::Proxy(..) |
				Call::Multisig(..) |
				Call::Registrar(paras_registrar::Call::register{..}) |
				Call::Registrar(paras_registrar::Call::deregister{..}) |
				// Specifically omitting Registrar `swap`
				Call::Registrar(paras_registrar::Call::reserve{..}) |
				Call::Crowdloan(..) |
				Call::Slots(..) |
				Call::Auctions(..) | // Specifically omitting the entire XCM Pallet
				Call::BagsList(..)
			),
			ProxyType::Staking => {
				matches!(c, Call::Staking(..) | Call::Session(..) | Call::Utility(..))
			},
			ProxyType::SudoBalances => match c {
				Call::Sudo(pallet_sudo::Call::sudo { call: ref x }) => {
					matches!(x.as_ref(), &Call::Balances(..))
				},
				Call::Utility(..) => true,
				_ => false,
			},
			ProxyType::IdentityJudgement => matches!(
				c,
				Call::Identity(pallet_identity::Call::provide_judgement { .. }) | Call::Utility(..)
			),
			ProxyType::CancelProxy => {
				matches!(c, Call::Proxy(pallet_proxy::Call::reject_announcement { .. }))
			},
			ProxyType::Auction => matches!(
				c,
				Call::Auctions(..) | Call::Crowdloan(..) | Call::Registrar(..) | Call::Slots(..)
			),
		}
	}
	fn is_superset(&self, o: &Self) -> bool {
		match (self, o) {
			(x, y) if x == y => true,
			(ProxyType::Any, _) => true,
			(_, ProxyType::Any) => false,
			(ProxyType::NonTransfer, _) => true,
			_ => false,
		}
	}
}

impl pallet_proxy::Config for Runtime {
	type Event = Event;
	type Call = Call;
	type Currency = Balances;
	type ProxyType = ProxyType;
	type ProxyDepositBase = ProxyDepositBase;
	type ProxyDepositFactor = ProxyDepositFactor;
	type MaxProxies = MaxProxies;
	type WeightInfo = weights::pallet_proxy::WeightInfo<Runtime>;
	type MaxPending = MaxPending;
	type CallHasher = BlakeTwo256;
	type AnnouncementDepositBase = AnnouncementDepositBase;
	type AnnouncementDepositFactor = AnnouncementDepositFactor;
}

impl parachains_origin::Config for Runtime {}

impl parachains_configuration::Config for Runtime {
	type WeightInfo = weights::runtime_parachains_configuration::WeightInfo<Runtime>;
}

impl parachains_shared::Config for Runtime {}

impl parachains_session_info::Config for Runtime {}

impl parachains_inclusion::Config for Runtime {
	type Event = Event;
	type DisputesHandler = ();
	type RewardValidators = parachains_reward_points::RewardValidatorsWithEraPoints<Runtime>;
}

parameter_types! {
	pub const ParasUnsignedPriority: TransactionPriority = TransactionPriority::max_value();
}

impl parachains_paras::Config for Runtime {
	type Event = Event;
	type WeightInfo = weights::runtime_parachains_paras::WeightInfo<Runtime>;
	type UnsignedPriority = ParasUnsignedPriority;
	type NextSessionRotation = Babe;
}

parameter_types! {
	pub const FirstMessageFactorPercent: u64 = 100;
}

impl parachains_ump::Config for Runtime {
	type Event = Event;
	type UmpSink =
		crate::parachains_ump::XcmSink<xcm_executor::XcmExecutor<xcm_config::XcmConfig>, Runtime>;
	type FirstMessageFactorPercent = FirstMessageFactorPercent;
	type ExecuteOverweightOrigin = EnsureRoot<AccountId>;
}

impl parachains_dmp::Config for Runtime {}

impl parachains_hrmp::Config for Runtime {
	type Event = Event;
	type Origin = Origin;
	type Currency = Balances;
}

impl parachains_paras_inherent::Config for Runtime {
	type WeightInfo = weights::runtime_parachains_paras_inherent::WeightInfo<Runtime>;
}

impl parachains_scheduler::Config for Runtime {}

impl parachains_initializer::Config for Runtime {
	type Randomness = pallet_babe::RandomnessFromOneEpochAgo<Runtime>;
	type ForceOrigin = EnsureRoot<AccountId>;
	type WeightInfo = weights::runtime_parachains_initializer::WeightInfo<Runtime>;
}

impl paras_sudo_wrapper::Config for Runtime {}

parameter_types! {
	pub const PermanentSlotLeasePeriodLength: u32 = 26;
	pub const TemporarySlotLeasePeriodLength: u32 = 1;
	pub const MaxPermanentSlots: u32 = 5;
	pub const MaxTemporarySlots: u32 = 20;
	pub const MaxTemporarySlotPerLeasePeriod: u32 = 5;
}

impl assigned_slots::Config for Runtime {
	type Event = Event;
	type AssignSlotOrigin = EnsureRoot<AccountId>;
	type Leaser = Slots;
	type PermanentSlotLeasePeriodLength = PermanentSlotLeasePeriodLength;
	type TemporarySlotLeasePeriodLength = TemporarySlotLeasePeriodLength;
	type MaxPermanentSlots = MaxPermanentSlots;
	type MaxTemporarySlots = MaxTemporarySlots;
	type MaxTemporarySlotPerLeasePeriod = MaxTemporarySlotPerLeasePeriod;
}

parameter_types! {
	pub const ParaDeposit: Balance = 2000 * CENTS;
	pub const DataDepositPerByte: Balance = deposit(0, 1);
}

impl paras_registrar::Config for Runtime {
	type Event = Event;
	type Origin = Origin;
	type Currency = Balances;
	type OnSwap = (Crowdloan, Slots);
	type ParaDeposit = ParaDeposit;
	type DataDepositPerByte = DataDepositPerByte;
	type WeightInfo = weights::runtime_common_paras_registrar::WeightInfo<Runtime>;
}

parameter_types! {
	pub const LeasePeriod: BlockNumber = 28 * DAYS;
}

impl slots::Config for Runtime {
	type Event = Event;
	type Currency = Balances;
	type Registrar = Registrar;
	type LeasePeriod = LeasePeriod;
	type LeaseOffset = ();
	type ForceOrigin = EnsureRoot<AccountId>;
	type WeightInfo = weights::runtime_common_slots::WeightInfo<Runtime>;
}

parameter_types! {
	pub const CrowdloanId: PalletId = PalletId(*b"py/cfund");
	pub const SubmissionDeposit: Balance = 100 * 100 * CENTS;
	pub const MinContribution: Balance = 100 * CENTS;
	pub const RemoveKeysLimit: u32 = 500;
	// Allow 32 bytes for an additional memo to a crowdloan.
	pub const MaxMemoLength: u8 = 32;
}

impl crowdloan::Config for Runtime {
	type Event = Event;
	type PalletId = CrowdloanId;
	type SubmissionDeposit = SubmissionDeposit;
	type MinContribution = MinContribution;
	type RemoveKeysLimit = RemoveKeysLimit;
	type Registrar = Registrar;
	type Auctioneer = Auctions;
	type MaxMemoLength = MaxMemoLength;
	type WeightInfo = weights::runtime_common_crowdloan::WeightInfo<Runtime>;
}

parameter_types! {
	// The average auction is 7 days long, so this will be 70% for ending period.
	// 5 Days = 72000 Blocks @ 6 sec per block
	pub const EndingPeriod: BlockNumber = 5 * DAYS;
	// ~ 1000 samples per day -> ~ 20 blocks per sample -> 2 minute samples
	pub const SampleLength: BlockNumber = 2 * MINUTES;
}

impl auctions::Config for Runtime {
	type Event = Event;
	type Leaser = Slots;
	type Registrar = Registrar;
	type EndingPeriod = EndingPeriod;
	type SampleLength = SampleLength;
	type Randomness = pallet_babe::RandomnessFromOneEpochAgo<Runtime>;
	type InitiateOrigin = EnsureRoot<AccountId>;
	type WeightInfo = weights::runtime_common_auctions::WeightInfo<Runtime>;
}

construct_runtime! {
	pub enum Runtime where
		Block = Block,
		NodeBlock = primitives::v1::Block,
		UncheckedExtrinsic = UncheckedExtrinsic
	{
		// Basic stuff; balances is uncallable initially.
		System: frame_system::{Pallet, Call, Storage, Config, Event<T>} = 0,

		// Babe must be before session.
		Babe: pallet_babe::{Pallet, Call, Storage, Config, ValidateUnsigned} = 1,

		Timestamp: pallet_timestamp::{Pallet, Call, Storage, Inherent} = 2,
		Indices: pallet_indices::{Pallet, Call, Storage, Config<T>, Event<T>} = 3,
		Balances: pallet_balances::{Pallet, Call, Storage, Config<T>, Event<T>} = 4,
		TransactionPayment: pallet_transaction_payment::{Pallet, Storage} = 26,

		// Consensus support.
		// Authorship must be before session in order to note author in the correct session and era
		// for im-online and staking.
		Authorship: pallet_authorship::{Pallet, Call, Storage} = 5,
		Staking: pallet_staking::{Pallet, Call, Storage, Config<T>, Event<T>} = 6,
		Offences: pallet_offences::{Pallet, Storage, Event} = 7,
		Historical: session_historical::{Pallet} = 27,
		Session: pallet_session::{Pallet, Call, Storage, Event, Config<T>} = 8,
		Grandpa: pallet_grandpa::{Pallet, Call, Storage, Config, Event, ValidateUnsigned} = 10,
		ImOnline: pallet_im_online::{Pallet, Call, Storage, Event<T>, ValidateUnsigned, Config<T>} = 11,
		AuthorityDiscovery: pallet_authority_discovery::{Pallet, Config} = 12,

		// Utility module.
		Utility: pallet_utility::{Pallet, Call, Event} = 16,

		// Less simple identity module.
		Identity: pallet_identity::{Pallet, Call, Storage, Event<T>} = 17,

		// Social recovery module.
		Recovery: pallet_recovery::{Pallet, Call, Storage, Event<T>} = 18,

		// Vesting. Usable initially, but removed once all vesting is finished.
		Vesting: pallet_vesting::{Pallet, Call, Storage, Event<T>, Config<T>} = 19,

		// System scheduler.
		Scheduler: pallet_scheduler::{Pallet, Call, Storage, Event<T>} = 20,

		// Preimage registrar.
		Preimage: pallet_preimage::{Pallet, Call, Storage, Event<T>} = 28,

		// Sudo.
		Sudo: pallet_sudo::{Pallet, Call, Storage, Event<T>, Config<T>} = 21,

		// Proxy module. Late addition.
		Proxy: pallet_proxy::{Pallet, Call, Storage, Event<T>} = 22,

		// Multisig module. Late addition.
		Multisig: pallet_multisig::{Pallet, Call, Storage, Event<T>} = 23,

		// Election pallet. Only works with staking, but placed here to maintain indices.
		ElectionProviderMultiPhase: pallet_election_provider_multi_phase::{Pallet, Call, Storage, Event<T>, ValidateUnsigned} = 24,

		// Provides a semi-sorted list of nominators for staking.
		BagsList: pallet_bags_list::{Pallet, Call, Storage, Event<T>} = 25,

		// Parachains pallets. Start indices at 40 to leave room.
		ParachainsOrigin: parachains_origin::{Pallet, Origin} = 41,
		Configuration: parachains_configuration::{Pallet, Call, Storage, Config<T>} = 42,
		ParasShared: parachains_shared::{Pallet, Call, Storage} = 43,
		ParaInclusion: parachains_inclusion::{Pallet, Call, Storage, Event<T>} = 44,
		ParaInherent: parachains_paras_inherent::{Pallet, Call, Storage, Inherent} = 45,
		ParaScheduler: parachains_scheduler::{Pallet, Storage} = 46,
		Paras: parachains_paras::{Pallet, Call, Storage, Event, Config} = 47,
		Initializer: parachains_initializer::{Pallet, Call, Storage} = 48,
		Dmp: parachains_dmp::{Pallet, Call, Storage} = 49,
		Ump: parachains_ump::{Pallet, Call, Storage, Event} = 50,
		Hrmp: parachains_hrmp::{Pallet, Call, Storage, Event<T>, Config} = 51,
		ParaSessionInfo: parachains_session_info::{Pallet, Storage} = 52,

		// Parachain Onboarding Pallets. Start indices at 60 to leave room.
		Registrar: paras_registrar::{Pallet, Call, Storage, Event<T>, Config} = 60,
		Slots: slots::{Pallet, Call, Storage, Event<T>} = 61,
		ParasSudoWrapper: paras_sudo_wrapper::{Pallet, Call} = 62,
		Auctions: auctions::{Pallet, Call, Storage, Event<T>} = 63,
		Crowdloan: crowdloan::{Pallet, Call, Storage, Event<T>} = 64,
		AssignedSlots: assigned_slots::{Pallet, Call, Storage, Event<T>} = 65,

		// Pallet for sending XCM.
		XcmPallet: pallet_xcm::{Pallet, Call, Storage, Event<T>, Origin, Config} = 99,
	}
}

/// The address format for describing accounts.
pub type Address = sp_runtime::MultiAddress<AccountId, ()>;
/// Block header type as expected by this runtime.
pub type Header = generic::Header<BlockNumber, BlakeTwo256>;
/// Block type as expected by this runtime.
pub type Block = generic::Block<Header, UncheckedExtrinsic>;
/// A Block signed with a Justification
pub type SignedBlock = generic::SignedBlock<Block>;
/// `BlockId` type as expected by this runtime.
pub type BlockId = generic::BlockId<Block>;
/// The `SignedExtension` to the basic transaction logic.
pub type SignedExtra = (
	frame_system::CheckNonZeroSender<Runtime>,
	frame_system::CheckSpecVersion<Runtime>,
	frame_system::CheckTxVersion<Runtime>,
	frame_system::CheckGenesis<Runtime>,
	frame_system::CheckMortality<Runtime>,
	frame_system::CheckNonce<Runtime>,
	frame_system::CheckWeight<Runtime>,
	pallet_transaction_payment::ChargeTransactionPayment<Runtime>,
);
/// Unchecked extrinsic type as expected by this runtime.
pub type UncheckedExtrinsic = generic::UncheckedExtrinsic<Address, Call, Signature, SignedExtra>;
/// Executive: handles dispatch to the various modules.
pub type Executive = frame_executive::Executive<
	Runtime,
	Block,
	frame_system::ChainContext<Runtime>,
	Runtime,
	AllPalletsWithSystem,
	(SessionHistoricalPalletPrefixMigration, SchedulerMigrationV3),
>;
/// The payload being signed in transactions.
pub type SignedPayload = generic::SignedPayload<Call, SignedExtra>;

// Migration for scheduler pallet to move from a plain Call to a CallOrHash.
pub struct SchedulerMigrationV3;

impl OnRuntimeUpgrade for SchedulerMigrationV3 {
	fn on_runtime_upgrade() -> frame_support::weights::Weight {
		Scheduler::migrate_v2_to_v3()
	}

	#[cfg(feature = "try-runtime")]
	fn pre_upgrade() -> Result<(), &'static str> {
		Scheduler::pre_migrate_to_v3()
	}

	#[cfg(feature = "try-runtime")]
	fn post_upgrade() -> Result<(), &'static str> {
		Scheduler::post_migrate_to_v3()
	}
}

/// Migrate session-historical from `Session` to the new pallet prefix `Historical`
pub struct SessionHistoricalPalletPrefixMigration;

impl OnRuntimeUpgrade for SessionHistoricalPalletPrefixMigration {
	fn on_runtime_upgrade() -> frame_support::weights::Weight {
		pallet_session::migrations::v1::migrate::<Runtime, Historical>()
	}

	#[cfg(feature = "try-runtime")]
	fn pre_upgrade() -> Result<(), &'static str> {
		pallet_session::migrations::v1::pre_migrate::<Runtime, Historical>();
		Ok(())
	}

	#[cfg(feature = "try-runtime")]
	fn post_upgrade() -> Result<(), &'static str> {
		pallet_session::migrations::v1::post_migrate::<Runtime, Historical>();
		Ok(())
	}
}

#[cfg(not(feature = "disable-runtime-api"))]
sp_api::impl_runtime_apis! {
	impl sp_api::Core<Block> for Runtime {
		fn version() -> RuntimeVersion {
			VERSION
		}

		fn execute_block(block: Block) {
			Executive::execute_block(block);
		}

		fn initialize_block(header: &<Block as BlockT>::Header) {
			Executive::initialize_block(header)
		}
	}

	impl sp_api::Metadata<Block> for Runtime {
		fn metadata() -> OpaqueMetadata {
			OpaqueMetadata::new(Runtime::metadata().into())
		}
	}

	impl block_builder_api::BlockBuilder<Block> for Runtime {
		fn apply_extrinsic(extrinsic: <Block as BlockT>::Extrinsic) -> ApplyExtrinsicResult {
			Executive::apply_extrinsic(extrinsic)
		}

		fn finalize_block() -> <Block as BlockT>::Header {
			Executive::finalize_block()
		}

		fn inherent_extrinsics(data: inherents::InherentData) -> Vec<<Block as BlockT>::Extrinsic> {
			data.create_extrinsics()
		}

		fn check_inherents(
			block: Block,
			data: inherents::InherentData,
		) -> inherents::CheckInherentsResult {
			data.check_extrinsics(&block)
		}
	}

	impl tx_pool_api::runtime_api::TaggedTransactionQueue<Block> for Runtime {
		fn validate_transaction(
			source: TransactionSource,
			tx: <Block as BlockT>::Extrinsic,
			block_hash: <Block as BlockT>::Hash,
		) -> TransactionValidity {
			Executive::validate_transaction(source, tx, block_hash)
		}
	}

	impl offchain_primitives::OffchainWorkerApi<Block> for Runtime {
		fn offchain_worker(header: &<Block as BlockT>::Header) {
			Executive::offchain_worker(header)
		}
	}

	impl primitives::v2::ParachainHost<Block, Hash, BlockNumber> for Runtime {
		fn validators() -> Vec<ValidatorId> {
			parachains_runtime_api_impl::validators::<Runtime>()
		}

		fn validator_groups() -> (Vec<Vec<ValidatorIndex>>, GroupRotationInfo<BlockNumber>) {
			parachains_runtime_api_impl::validator_groups::<Runtime>()
		}

		fn availability_cores() -> Vec<CoreState<Hash, BlockNumber>> {
			parachains_runtime_api_impl::availability_cores::<Runtime>()
		}

		fn persisted_validation_data(para_id: ParaId, assumption: OccupiedCoreAssumption)
			-> Option<PersistedValidationData<Hash, BlockNumber>> {
			parachains_runtime_api_impl::persisted_validation_data::<Runtime>(para_id, assumption)
		}

		fn assumed_validation_data(
			para_id: ParaId,
			expected_persisted_validation_data_hash: Hash,
		) -> Option<(PersistedValidationData<Hash, BlockNumber>, ValidationCodeHash)> {
			parachains_runtime_api_impl::assumed_validation_data::<Runtime>(
				para_id,
				expected_persisted_validation_data_hash,
			)
		}

		fn check_validation_outputs(
			para_id: ParaId,
			outputs: primitives::v1::CandidateCommitments,
		) -> bool {
			parachains_runtime_api_impl::check_validation_outputs::<Runtime>(para_id, outputs)
		}

		fn session_index_for_child() -> SessionIndex {
			parachains_runtime_api_impl::session_index_for_child::<Runtime>()
		}

		fn validation_code(para_id: ParaId, assumption: OccupiedCoreAssumption)
			-> Option<ValidationCode> {
			parachains_runtime_api_impl::validation_code::<Runtime>(para_id, assumption)
		}

		fn candidate_pending_availability(para_id: ParaId) -> Option<CommittedCandidateReceipt<Hash>> {
			parachains_runtime_api_impl::candidate_pending_availability::<Runtime>(para_id)
		}

		fn candidate_events() -> Vec<CandidateEvent<Hash>> {
			parachains_runtime_api_impl::candidate_events::<Runtime, _>(|ev| {
				match ev {
					Event::ParaInclusion(ev) => {
						Some(ev)
					}
					_ => None,
				}
			})
		}

		fn session_info(index: SessionIndex) -> Option<SessionInfo> {
			parachains_runtime_api_impl::session_info::<Runtime>(index)
		}

		fn dmq_contents(recipient: ParaId) -> Vec<InboundDownwardMessage<BlockNumber>> {
			parachains_runtime_api_impl::dmq_contents::<Runtime>(recipient)
		}

		fn inbound_hrmp_channels_contents(
			recipient: ParaId
		) -> BTreeMap<ParaId, Vec<InboundHrmpMessage<BlockNumber>>> {
			parachains_runtime_api_impl::inbound_hrmp_channels_contents::<Runtime>(recipient)
		}

		fn validation_code_by_hash(hash: ValidationCodeHash) -> Option<ValidationCode> {
			parachains_runtime_api_impl::validation_code_by_hash::<Runtime>(hash)
		}

		fn on_chain_votes() -> Option<ScrapedOnChainVotes<Hash>> {
			parachains_runtime_api_impl::on_chain_votes::<Runtime>()
		}

		fn submit_pvf_check_statement(
			stmt: primitives::v2::PvfCheckStatement,
			signature: primitives::v1::ValidatorSignature,
		) {
			parachains_runtime_api_impl::submit_pvf_check_statement::<Runtime>(stmt, signature)
		}

		fn pvfs_require_precheck() -> Vec<ValidationCodeHash> {
			parachains_runtime_api_impl::pvfs_require_precheck::<Runtime>()
		}

		fn validation_code_hash(para_id: ParaId, assumption: OccupiedCoreAssumption)
			-> Option<ValidationCodeHash>
		{
			parachains_runtime_api_impl::validation_code_hash::<Runtime>(para_id, assumption)
		}
	}

	impl beefy_primitives::BeefyApi<Block> for Runtime {
		fn validator_set() -> Option<beefy_primitives::ValidatorSet<BeefyId>> {
			// dummy implementation due to lack of BEEFY pallet.
			None
		}
	}

	impl pallet_mmr_primitives::MmrApi<Block, Hash> for Runtime {
		fn generate_proof(_leaf_index: u64)
			-> Result<(mmr::EncodableOpaqueLeaf, mmr::Proof<Hash>), mmr::Error>
		{
			// dummy implementation due to lack of MMR pallet.
			Err(mmr::Error::GenerateProof)
		}

		fn verify_proof(_leaf: mmr::EncodableOpaqueLeaf, _proof: mmr::Proof<Hash>)
			-> Result<(), mmr::Error>
		{
			// dummy implementation due to lack of MMR pallet.
			Err(mmr::Error::Verify)
		}

		fn verify_proof_stateless(
			_root: Hash,
			_leaf: mmr::EncodableOpaqueLeaf,
			_proof: mmr::Proof<Hash>
		) -> Result<(), mmr::Error> {
			// dummy implementation due to lack of MMR pallet.
			Err(mmr::Error::Verify)
		}
	}

	impl fg_primitives::GrandpaApi<Block> for Runtime {
		fn grandpa_authorities() -> Vec<(GrandpaId, u64)> {
			Grandpa::grandpa_authorities()
		}

		fn current_set_id() -> fg_primitives::SetId {
			Grandpa::current_set_id()
		}

		fn submit_report_equivocation_unsigned_extrinsic(
			equivocation_proof: fg_primitives::EquivocationProof<
				<Block as BlockT>::Hash,
				sp_runtime::traits::NumberFor<Block>,
			>,
			key_owner_proof: fg_primitives::OpaqueKeyOwnershipProof,
		) -> Option<()> {
			let key_owner_proof = key_owner_proof.decode()?;

			Grandpa::submit_unsigned_equivocation_report(
				equivocation_proof,
				key_owner_proof,
			)
		}

		fn generate_key_ownership_proof(
			_set_id: fg_primitives::SetId,
			authority_id: fg_primitives::AuthorityId,
		) -> Option<fg_primitives::OpaqueKeyOwnershipProof> {
			use parity_scale_codec::Encode;

			Historical::prove((fg_primitives::KEY_TYPE, authority_id))
				.map(|p| p.encode())
				.map(fg_primitives::OpaqueKeyOwnershipProof::new)
		}
	}

	impl babe_primitives::BabeApi<Block> for Runtime {
		fn configuration() -> babe_primitives::BabeGenesisConfiguration {
			// The choice of `c` parameter (where `1 - c` represents the
			// probability of a slot being empty), is done in accordance to the
			// slot duration and expected target block time, for safely
			// resisting network delays of maximum two seconds.
			// <https://research.web3.foundation/en/latest/polkadot/BABE/Babe/#6-practical-results>
			babe_primitives::BabeGenesisConfiguration {
				slot_duration: Babe::slot_duration(),
				epoch_length: EpochDuration::get(),
				c: BABE_GENESIS_EPOCH_CONFIG.c,
				genesis_authorities: Babe::authorities().to_vec(),
				randomness: Babe::randomness(),
				allowed_slots: BABE_GENESIS_EPOCH_CONFIG.allowed_slots,
			}
		}

		fn current_epoch_start() -> babe_primitives::Slot {
			Babe::current_epoch_start()
		}

		fn current_epoch() -> babe_primitives::Epoch {
			Babe::current_epoch()
		}

		fn next_epoch() -> babe_primitives::Epoch {
			Babe::next_epoch()
		}

		fn generate_key_ownership_proof(
			_slot: babe_primitives::Slot,
			authority_id: babe_primitives::AuthorityId,
		) -> Option<babe_primitives::OpaqueKeyOwnershipProof> {
			use parity_scale_codec::Encode;

			Historical::prove((babe_primitives::KEY_TYPE, authority_id))
				.map(|p| p.encode())
				.map(babe_primitives::OpaqueKeyOwnershipProof::new)
		}

		fn submit_report_equivocation_unsigned_extrinsic(
			equivocation_proof: babe_primitives::EquivocationProof<<Block as BlockT>::Header>,
			key_owner_proof: babe_primitives::OpaqueKeyOwnershipProof,
		) -> Option<()> {
			let key_owner_proof = key_owner_proof.decode()?;

			Babe::submit_unsigned_equivocation_report(
				equivocation_proof,
				key_owner_proof,
			)
		}
	}

	impl authority_discovery_primitives::AuthorityDiscoveryApi<Block> for Runtime {
		fn authorities() -> Vec<AuthorityDiscoveryId> {
			parachains_runtime_api_impl::relevant_authority_ids::<Runtime>()
		}
	}

	impl sp_session::SessionKeys<Block> for Runtime {
		fn generate_session_keys(seed: Option<Vec<u8>>) -> Vec<u8> {
			SessionKeys::generate(seed)
		}

		fn decode_session_keys(
			encoded: Vec<u8>,
		) -> Option<Vec<(Vec<u8>, sp_core::crypto::KeyTypeId)>> {
			SessionKeys::decode_into_raw_public_keys(&encoded)
		}
	}

	impl frame_system_rpc_runtime_api::AccountNonceApi<Block, AccountId, Nonce> for Runtime {
		fn account_nonce(account: AccountId) -> Nonce {
			System::account_nonce(account)
		}
	}

	impl pallet_transaction_payment_rpc_runtime_api::TransactionPaymentApi<
		Block,
		Balance,
	> for Runtime {
		fn query_info(uxt: <Block as BlockT>::Extrinsic, len: u32) -> RuntimeDispatchInfo<Balance> {
			TransactionPayment::query_info(uxt, len)
		}
		fn query_fee_details(uxt: <Block as BlockT>::Extrinsic, len: u32) -> FeeDetails<Balance> {
			TransactionPayment::query_fee_details(uxt, len)
		}
	}

	#[cfg(feature = "try-runtime")]
	impl frame_try_runtime::TryRuntime<Block> for Runtime {
		fn on_runtime_upgrade() -> (Weight, Weight) {
			log::info!("try-runtime::on_runtime_upgrade westend.");
			let weight = Executive::try_runtime_upgrade().unwrap();
			(weight, BlockWeights::get().max_block)
		}
		fn execute_block_no_check(block: Block) -> Weight {
			Executive::execute_block_no_check(block)
		}
	}

	#[cfg(feature = "runtime-benchmarks")]
	impl frame_benchmarking::Benchmark<Block> for Runtime {
		fn benchmark_metadata(extra: bool) -> (
			Vec<frame_benchmarking::BenchmarkList>,
			Vec<frame_support::traits::StorageInfo>,
		) {
			use frame_benchmarking::{list_benchmark, Benchmarking, BenchmarkList};
			use frame_support::traits::StorageInfoTrait;

			use pallet_session_benchmarking::Pallet as SessionBench;
			use pallet_offences_benchmarking::Pallet as OffencesBench;
			use frame_system_benchmarking::Pallet as SystemBench;

			type XcmBalances = pallet_xcm_benchmarks::fungible::Pallet::<Runtime>;
			type XcmGeneric = pallet_xcm_benchmarks::generic::Pallet::<Runtime>;

			let mut list = Vec::<BenchmarkList>::new();

			// Polkadot
			// NOTE: Make sure to prefix these `runtime_common::` so that path resolves correctly
			// in the generated file.
			list_benchmark!(list, extra, runtime_common::auctions, Auctions);
			list_benchmark!(list, extra, runtime_common::crowdloan, Crowdloan);
			list_benchmark!(list, extra, runtime_common::paras_registrar, Registrar);
			list_benchmark!(list, extra, runtime_common::slots, Slots);
			list_benchmark!(list, extra, runtime_parachains::configuration, Configuration);
			list_benchmark!(list, extra, runtime_parachains::initializer, Initializer);
			list_benchmark!(list, extra, runtime_parachains::paras_inherent, ParaInherent);
			list_benchmark!(list, extra, runtime_parachains::paras, Paras);

			// Substrate
			list_benchmark!(list, extra, pallet_bags_list, BagsList);
			list_benchmark!(list, extra, pallet_balances, Balances);
			list_benchmark!(list, extra, pallet_election_provider_multi_phase, ElectionProviderMultiPhase);
			list_benchmark!(list, extra, pallet_identity, Identity);
			list_benchmark!(list, extra, pallet_im_online, ImOnline);
			list_benchmark!(list, extra, pallet_indices, Indices);
			list_benchmark!(list, extra, pallet_multisig, Multisig);
			list_benchmark!(list, extra, pallet_offences, OffencesBench::<Runtime>);
			list_benchmark!(list, extra, pallet_preimage, Preimage);
			list_benchmark!(list, extra, pallet_proxy, Proxy);
			list_benchmark!(list, extra, pallet_scheduler, Scheduler);
			list_benchmark!(list, extra, pallet_session, SessionBench::<Runtime>);
			list_benchmark!(list, extra, pallet_staking, Staking);
			list_benchmark!(list, extra, frame_system, SystemBench::<Runtime>);
			list_benchmark!(list, extra, pallet_timestamp, Timestamp);
			list_benchmark!(list, extra, pallet_utility, Utility);
			list_benchmark!(list, extra, pallet_vesting, Vesting);

			// XCM Benchmarks
			// NOTE: Make sure you point to the individual modules below.
			list_benchmark!(list, extra, pallet_xcm_benchmarks::fungible, XcmBalances);
			list_benchmark!(list, extra, pallet_xcm_benchmarks::generic, XcmGeneric);

			let storage_info = AllPalletsWithSystem::storage_info();

			return (list, storage_info)
		}

		fn dispatch_benchmark(
			config: frame_benchmarking::BenchmarkConfig,
		) -> Result<
			Vec<frame_benchmarking::BenchmarkBatch>,
			sp_runtime::RuntimeString,
		> {
			use frame_benchmarking::{Benchmarking, BenchmarkBatch, add_benchmark, TrackedStorageKey, BenchmarkError};
			// Trying to add benchmarks directly to some pallets caused cyclic dependency issues.
			// To get around that, we separated the benchmarks into its own crate.
			use pallet_session_benchmarking::Pallet as SessionBench;
			use pallet_offences_benchmarking::Pallet as OffencesBench;
			use frame_system_benchmarking::Pallet as SystemBench;

			impl pallet_session_benchmarking::Config for Runtime {}
			impl pallet_offences_benchmarking::Config for Runtime {}
			impl frame_system_benchmarking::Config for Runtime {}

			use xcm::latest::{
				AssetId::*, Fungibility::*, Junctions::*, MultiAsset, MultiAssets, MultiLocation,
				Response,
			};
			use xcm_config::{Westmint, WndLocation};

			impl pallet_xcm_benchmarks::Config for Runtime {
				type XcmConfig = xcm_config::XcmConfig;
				type AccountIdConverter = xcm_config::LocationConverter;
				fn valid_destination() -> Result<MultiLocation, BenchmarkError> {
					Ok(Westmint::get())
				}
				fn worst_case_holding() -> MultiAssets {
					// Westend only knows about WND.
					vec![MultiAsset{
						id: Concrete(WndLocation::get()),
						fun: Fungible(1_000_000 * UNITS),
					}].into()
				}
			}

			parameter_types! {
				pub const TrustedTeleporter: Option<(MultiLocation, MultiAsset)> = Some((
					Westmint::get(),
					MultiAsset { fun: Fungible(1 * UNITS), id: Concrete(WndLocation::get()) },
				));
			}

			impl pallet_xcm_benchmarks::fungible::Config for Runtime {
				type TransactAsset = Balances;

				type CheckedAccount = xcm_config::CheckAccount;
				type TrustedTeleporter = TrustedTeleporter;

				fn get_multi_asset() -> MultiAsset {
					MultiAsset {
						id: Concrete(WndLocation::get()),
						fun: Fungible(1 * UNITS),
					}
				}
			}

			impl pallet_xcm_benchmarks::generic::Config for Runtime {
				type Call = Call;

				fn worst_case_response() -> (u64, Response) {
					(0u64, Response::Version(Default::default()))
				}

				fn transact_origin() -> Result<MultiLocation, BenchmarkError> {
					Ok(Westmint::get())
				}

				fn subscribe_origin() -> Result<MultiLocation, BenchmarkError> {
					Ok(Westmint::get())
				}

				fn claimable_asset() -> Result<(MultiLocation, MultiLocation, MultiAssets), BenchmarkError> {
					let origin = Westmint::get();
					let assets: MultiAssets = (Concrete(WndLocation::get()), 1_000 * UNITS).into();
					let ticket = MultiLocation { parents: 0, interior: Here };
					Ok((origin, ticket, assets))
				}
			}

			type XcmBalances = pallet_xcm_benchmarks::fungible::Pallet::<Runtime>;
			type XcmGeneric = pallet_xcm_benchmarks::generic::Pallet::<Runtime>;

			let whitelist: Vec<TrackedStorageKey> = vec![
				// Block Number
				hex_literal::hex!("26aa394eea5630e07c48ae0c9558cef702a5c1b19ab7a04f536c519aca4983ac").to_vec().into(),
				// Total Issuance
				hex_literal::hex!("c2261276cc9d1f8598ea4b6a74b15c2f57c875e4cff74148e4628f264b974c80").to_vec().into(),
				// Execution Phase
				hex_literal::hex!("26aa394eea5630e07c48ae0c9558cef7ff553b5a9862a516939d82b3d3d8661a").to_vec().into(),
				// Event Count
				hex_literal::hex!("26aa394eea5630e07c48ae0c9558cef70a98fdbe9ce6c55837576c60c7af3850").to_vec().into(),
				// System Events
				hex_literal::hex!("26aa394eea5630e07c48ae0c9558cef780d41e5e16056765bc8461851072c9d7").to_vec().into(),
				// Treasury Account
				hex_literal::hex!("26aa394eea5630e07c48ae0c9558cef7b99d880ec681799c0cf30e8886371da95ecffd7b6c0f78751baa9d281e0bfa3a6d6f646c70792f74727372790000000000000000000000000000000000000000").to_vec().into(),
				// Dmp DownwardMessageQueueHeads
				hex_literal::hex!("63f78c98723ddc9073523ef3beefda0c4d7fefc408aac59dbfe80a72ac8e3ce5").to_vec().into(),
				// Dmp DownwardMessageQueues
				hex_literal::hex!("63f78c98723ddc9073523ef3beefda0ca95dac46c07a40d91506e7637ec4ba57").to_vec().into(),
				// Configuration ActiveConfig
				hex_literal::hex!("06de3d8a54d27e44a9d5ce189618f22db4b49d95320d9021994c850f25b8e385").to_vec().into(),
			];

			let mut batches = Vec::<BenchmarkBatch>::new();
			let params = (&config, &whitelist);

			// Polkadot
			// NOTE: Make sure to prefix these `runtime_common::` so that path resolves correctly
			// in the generated file.
			add_benchmark!(params, batches, runtime_common::auctions, Auctions);
			add_benchmark!(params, batches, runtime_common::crowdloan, Crowdloan);
			add_benchmark!(params, batches, runtime_common::paras_registrar, Registrar);
			add_benchmark!(params, batches, runtime_common::slots, Slots);
			add_benchmark!(params, batches, runtime_parachains::configuration, Configuration);
			add_benchmark!(params, batches, runtime_parachains::initializer, Initializer);
			add_benchmark!(params, batches, runtime_parachains::paras, Paras);
			add_benchmark!(params, batches, runtime_parachains::paras_inherent, ParaInherent);

			// Substrate
			add_benchmark!(params, batches, pallet_bags_list, BagsList);
			add_benchmark!(params, batches, pallet_balances, Balances);
			add_benchmark!(params, batches, pallet_election_provider_multi_phase, ElectionProviderMultiPhase);
			add_benchmark!(params, batches, pallet_identity, Identity);
			add_benchmark!(params, batches, pallet_im_online, ImOnline);
			add_benchmark!(params, batches, pallet_indices, Indices);
			add_benchmark!(params, batches, pallet_multisig, Multisig);
			add_benchmark!(params, batches, pallet_offences, OffencesBench::<Runtime>);
			add_benchmark!(params, batches, pallet_preimage, Preimage);
			add_benchmark!(params, batches, pallet_proxy, Proxy);
			add_benchmark!(params, batches, pallet_scheduler, Scheduler);
			add_benchmark!(params, batches, pallet_session, SessionBench::<Runtime>);
			add_benchmark!(params, batches, pallet_staking, Staking);
			add_benchmark!(params, batches, frame_system, SystemBench::<Runtime>);
			add_benchmark!(params, batches, pallet_timestamp, Timestamp);
			add_benchmark!(params, batches, pallet_utility, Utility);
			add_benchmark!(params, batches, pallet_vesting, Vesting);

			// XCM Benchmarks
			// NOTE: Make sure you point to the individual modules below.
			add_benchmark!(params, batches, pallet_xcm_benchmarks::fungible, XcmBalances);
			add_benchmark!(params, batches, pallet_xcm_benchmarks::generic, XcmGeneric);

			Ok(batches)
		}
	}
}<|MERGE_RESOLUTION|>--- conflicted
+++ resolved
@@ -111,13 +111,9 @@
 	spec_name: create_runtime_str!("westend"),
 	impl_name: create_runtime_str!("parity-westend"),
 	authoring_version: 2,
-<<<<<<< HEAD
-	spec_version: 9130,
+	spec_version: 9140,
 	impl_version: 1,
-=======
-	spec_version: 9140,
-	impl_version: 0,
->>>>>>> 30b2bd0d
+
 	#[cfg(not(feature = "disable-runtime-api"))]
 	apis: RUNTIME_API_VERSIONS,
 	#[cfg(feature = "disable-runtime-api")]
@@ -482,16 +478,6 @@
 }
 
 parameter_types! {
-<<<<<<< HEAD
-=======
-	pub const LaunchPeriod: BlockNumber = 7 * DAYS;
-	pub const VotingPeriod: BlockNumber = 7 * DAYS;
-	pub const FastTrackVotingPeriod: BlockNumber = 3 * HOURS;
-	pub const MinimumDeposit: Balance = 100 * CENTS;
-	pub const EnactmentPeriod: BlockNumber = 8 * DAYS;
-	pub const CooloffPeriod: BlockNumber = 7 * DAYS;
-	pub const InstantAllowed: bool = true;
->>>>>>> 30b2bd0d
 	pub const MaxAuthorities: u32 = 100_000;
 }
 
