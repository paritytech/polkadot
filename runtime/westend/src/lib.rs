--- conflicted
+++ resolved
@@ -58,7 +58,9 @@
 use beefy_primitives::crypto::AuthorityId as BeefyId;
 use frame_support::{
 	construct_runtime, parameter_types,
-	traits::{Contains, Everything, InstanceFilter, KeyOwnerProofSystem, Nothing},
+	traits::{
+		Contains, Everything, InstanceFilter, KeyOwnerProofSystem, Nothing, OnRuntimeUpgrade,
+	},
 	weights::Weight,
 	PalletId, RuntimeDebug,
 };
@@ -1134,21 +1136,16 @@
 	frame_system::ChainContext<Runtime>,
 	Runtime,
 	AllPallets,
-<<<<<<< HEAD
-	(SessionHistoricalModulePrefixMigration, StakingBagsListMigrationV8),
-=======
-	(),
->>>>>>> 84466fec
+	(SessionHistoricalPalletPrefixMigration,),
 >;
 /// The payload being signed in transactions.
 pub type SignedPayload = generic::SignedPayload<Call, SignedExtra>;
 
-<<<<<<< HEAD
 const SESSION_HISTORICAL_OLD_PREFIX: &str = "Session";
 /// Migrate session-historical from `Session` to the new pallet prefix `Historical`
-pub struct SessionHistoricalModulePrefixMigration;
-
-impl OnRuntimeUpgrade for SessionHistoricalModulePrefixMigration {
+pub struct SessionHistoricalPalletPrefixMigration;
+
+impl OnRuntimeUpgrade for SessionHistoricalPalletPrefixMigration {
 	fn on_runtime_upgrade() -> frame_support::weights::Weight {
 		pallet_session::migrations::v1::migrate::<Runtime, Historical, _>(
 			SESSION_HISTORICAL_OLD_PREFIX,
@@ -1172,27 +1169,6 @@
 	}
 }
 
-// Migration to generate pallet staking's `SortedListProvider` from pre-existing nominators.
-pub struct StakingBagsListMigrationV8;
-
-impl OnRuntimeUpgrade for StakingBagsListMigrationV8 {
-	fn on_runtime_upgrade() -> frame_support::weights::Weight {
-		pallet_staking::migrations::v8::migrate::<Runtime>()
-	}
-
-	#[cfg(feature = "try-runtime")]
-	fn pre_upgrade() -> Result<(), &'static str> {
-		pallet_staking::migrations::v8::pre_migrate::<Runtime>()
-	}
-
-	#[cfg(feature = "try-runtime")]
-	fn post_upgrade() -> Result<(), &'static str> {
-		pallet_staking::migrations::v8::post_migrate::<Runtime>()
-	}
-}
-
-=======
->>>>>>> 84466fec
 #[cfg(not(feature = "disable-runtime-api"))]
 sp_api::impl_runtime_apis! {
 	impl sp_api::Core<Block> for Runtime {
