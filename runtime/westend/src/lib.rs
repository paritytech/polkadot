// Copyright 2017-2020 Parity Technologies (UK) Ltd.
// This file is part of Polkadot.

// Polkadot is free software: you can redistribute it and/or modify
// it under the terms of the GNU General Public License as published by
// the Free Software Foundation, either version 3 of the License, or
// (at your option) any later version.

// Polkadot is distributed in the hope that it will be useful,
// but WITHOUT ANY WARRANTY; without even the implied warranty of
// MERCHANTABILITY or FITNESS FOR A PARTICULAR PURPOSE.  See the
// GNU General Public License for more details.

// You should have received a copy of the GNU General Public License
// along with Polkadot.  If not, see <http://www.gnu.org/licenses/>.

//! The Polkadot runtime. This can be compiled with `#[no_std]`, ready for Wasm.

#![cfg_attr(not(feature = "std"), no_std)]
// `construct_runtime!` does a lot of recursion and requires us to increase the limit to 256.
#![recursion_limit = "256"]

use pallet_transaction_payment::CurrencyAdapter;
use parity_scale_codec::{Decode, Encode, MaxEncodedLen};
use primitives::v1::{
	AccountId, AccountIndex, Balance, BlockNumber, CandidateEvent, CommittedCandidateReceipt,
	CoreState, GroupRotationInfo, Hash, Id as ParaId, InboundDownwardMessage, InboundHrmpMessage,
	Moment, Nonce, OccupiedCoreAssumption, PersistedValidationData, SessionInfo, Signature,
	ValidationCode, ValidationCodeHash, ValidatorId, ValidatorIndex,
};
use runtime_common::{
	auctions, crowdloan, impls::ToAuthor, paras_registrar, paras_sudo_wrapper, slots, xcm_sender,
	BlockHashCount, BlockLength, BlockWeights, CurrencyToVote, OffchainSolutionLengthLimit,
	OffchainSolutionWeightLimit, RocksDbWeight, SlowAdjustingFeeUpdate,
};
use sp_std::{collections::btree_map::BTreeMap, prelude::*};

use runtime_parachains::{
	configuration as parachains_configuration, dmp as parachains_dmp, hrmp as parachains_hrmp,
	inclusion as parachains_inclusion, initializer as parachains_initializer,
	origin as parachains_origin, paras as parachains_paras,
	paras_inherent as parachains_paras_inherent, reward_points as parachains_reward_points,
	runtime_api_impl::v1 as parachains_runtime_api_impl, scheduler as parachains_scheduler,
	session_info as parachains_session_info, shared as parachains_shared, ump as parachains_ump,
};

use xcm::latest::prelude::*;
use xcm_builder::{
	AccountId32Aliases, AllowTopLevelPaidExecutionFrom, AllowUnpaidExecutionFrom,
	ChildParachainAsNative, ChildParachainConvertsVia, ChildSystemParachainAsSuperuser,
	CurrencyAdapter as XcmCurrencyAdapter, FixedWeightBounds, IsChildSystemParachain, IsConcrete,
	LocationInverter, SignedAccountId32AsNative, SignedToAccountId32, SovereignSignedViaLocation,
	TakeWeightCredit, UsingComponents,
};
use xcm_executor::XcmExecutor;

use authority_discovery_primitives::AuthorityId as AuthorityDiscoveryId;
use beefy_primitives::crypto::AuthorityId as BeefyId;
use frame_support::{
	construct_runtime, parameter_types,
	traits::{
		Contains, Everything, InstanceFilter, KeyOwnerProofSystem, Nothing, OnRuntimeUpgrade,
	},
	weights::Weight,
	PalletId, RuntimeDebug,
};
use frame_system::EnsureRoot;
use pallet_grandpa::{fg_primitives, AuthorityId as GrandpaId};
use pallet_im_online::sr25519::AuthorityId as ImOnlineId;
use pallet_mmr_primitives as mmr;
use pallet_session::historical as session_historical;
use pallet_transaction_payment::{FeeDetails, RuntimeDispatchInfo};
use sp_core::OpaqueMetadata;
use sp_runtime::{
	create_runtime_str,
	curve::PiecewiseLinear,
	generic, impl_opaque_keys,
	traits::{
		AccountIdLookup, BlakeTwo256, Block as BlockT, ConvertInto, Extrinsic as ExtrinsicT,
		OpaqueKeys, SaturatedConversion, Verify,
	},
	transaction_validity::{TransactionPriority, TransactionSource, TransactionValidity},
	ApplyExtrinsicResult, KeyTypeId, Perbill,
};
use sp_staking::SessionIndex;
#[cfg(any(feature = "std", test))]
use sp_version::NativeVersion;
use sp_version::RuntimeVersion;

pub use pallet_balances::Call as BalancesCall;
pub use pallet_election_provider_multi_phase::Call as EPMCall;
#[cfg(feature = "std")]
pub use pallet_staking::StakerStatus;
pub use pallet_timestamp::Call as TimestampCall;
#[cfg(any(feature = "std", test))]
pub use sp_runtime::BuildStorage;

/// Constant values used within the runtime.
pub mod constants;
use constants::{currency::*, fee::*, time::*};

// Weights used in the runtime
mod weights;

#[cfg(test)]
mod tests;

// Make the WASM binary available.
#[cfg(feature = "std")]
include!(concat!(env!("OUT_DIR"), "/wasm_binary.rs"));

/// Runtime version (Westend).
pub const VERSION: RuntimeVersion = RuntimeVersion {
	spec_name: create_runtime_str!("westend"),
	impl_name: create_runtime_str!("parity-westend"),
	authoring_version: 2,
<<<<<<< HEAD
	spec_version: 9090,
	impl_version: 1,
=======
	spec_version: 9100,
	impl_version: 0,
>>>>>>> 54d1cb91
	#[cfg(not(feature = "disable-runtime-api"))]
	apis: RUNTIME_API_VERSIONS,
	#[cfg(feature = "disable-runtime-api")]
	apis: version::create_apis_vec![[]],
	transaction_version: 5,
};

/// The BABE epoch configuration at genesis.
pub const BABE_GENESIS_EPOCH_CONFIG: babe_primitives::BabeEpochConfiguration =
	babe_primitives::BabeEpochConfiguration {
		c: PRIMARY_PROBABILITY,
		allowed_slots: babe_primitives::AllowedSlots::PrimaryAndSecondaryVRFSlots,
	};

/// Native version.
#[cfg(any(feature = "std", test))]
pub fn native_version() -> NativeVersion {
	NativeVersion { runtime_version: VERSION, can_author_with: Default::default() }
}

/// Allow everything.
pub struct BaseFilter;
impl Contains<Call> for BaseFilter {
	fn contains(_: &Call) -> bool {
		true
	}
}

parameter_types! {
	pub const Version: RuntimeVersion = VERSION;
	pub const SS58Prefix: u8 = 42;
}

impl frame_system::Config for Runtime {
	type BaseCallFilter = BaseFilter;
	type BlockWeights = BlockWeights;
	type BlockLength = BlockLength;
	type Origin = Origin;
	type Call = Call;
	type Index = Nonce;
	type BlockNumber = BlockNumber;
	type Hash = Hash;
	type Hashing = BlakeTwo256;
	type AccountId = AccountId;
	type Lookup = AccountIdLookup<AccountId, ()>;
	type Header = generic::Header<BlockNumber, BlakeTwo256>;
	type Event = Event;
	type BlockHashCount = BlockHashCount;
	type DbWeight = RocksDbWeight;
	type Version = Version;
	type PalletInfo = PalletInfo;
	type AccountData = pallet_balances::AccountData<Balance>;
	type OnNewAccount = ();
	type OnKilledAccount = ();
	type SystemWeightInfo = weights::frame_system::WeightInfo<Runtime>;
	type SS58Prefix = SS58Prefix;
	type OnSetCode = ();
}

parameter_types! {
	pub MaximumSchedulerWeight: Weight = Perbill::from_percent(80) *
		BlockWeights::get().max_block;
	pub const MaxScheduledPerBlock: u32 = 50;
}

impl pallet_scheduler::Config for Runtime {
	type Event = Event;
	type Origin = Origin;
	type PalletsOrigin = OriginCaller;
	type Call = Call;
	type MaximumWeight = MaximumSchedulerWeight;
	type ScheduleOrigin = EnsureRoot<AccountId>;
	type MaxScheduledPerBlock = MaxScheduledPerBlock;
	type WeightInfo = weights::pallet_scheduler::WeightInfo<Runtime>;
}

parameter_types! {
	pub const EpochDuration: u64 = EPOCH_DURATION_IN_SLOTS as u64;
	pub const ExpectedBlockTime: Moment = MILLISECS_PER_BLOCK;
	pub const ReportLongevity: u64 =
		BondingDuration::get() as u64 * SessionsPerEra::get() as u64 * EpochDuration::get();
}

impl pallet_babe::Config for Runtime {
	type EpochDuration = EpochDuration;
	type ExpectedBlockTime = ExpectedBlockTime;

	// session module is the trigger
	type EpochChangeTrigger = pallet_babe::ExternalTrigger;

	type DisabledValidators = Session;

	type KeyOwnerProofSystem = Historical;

	type KeyOwnerProof = <Self::KeyOwnerProofSystem as KeyOwnerProofSystem<(
		KeyTypeId,
		pallet_babe::AuthorityId,
	)>>::Proof;

	type KeyOwnerIdentification = <Self::KeyOwnerProofSystem as KeyOwnerProofSystem<(
		KeyTypeId,
		pallet_babe::AuthorityId,
	)>>::IdentificationTuple;

	type HandleEquivocation =
		pallet_babe::EquivocationHandler<Self::KeyOwnerIdentification, Offences, ReportLongevity>;

	type WeightInfo = ();
}

parameter_types! {
	pub const IndexDeposit: Balance = 100 * CENTS;
}

impl pallet_indices::Config for Runtime {
	type AccountIndex = AccountIndex;
	type Currency = Balances;
	type Deposit = IndexDeposit;
	type Event = Event;
	type WeightInfo = weights::pallet_indices::WeightInfo<Runtime>;
}

parameter_types! {
	pub const ExistentialDeposit: Balance = 1 * CENTS;
	pub const MaxLocks: u32 = 50;
	pub const MaxReserves: u32 = 50;
}

impl pallet_balances::Config for Runtime {
	type Balance = Balance;
	type DustRemoval = ();
	type Event = Event;
	type ExistentialDeposit = ExistentialDeposit;
	type AccountStore = System;
	type MaxLocks = MaxLocks;
	type MaxReserves = MaxReserves;
	type ReserveIdentifier = [u8; 8];
	type WeightInfo = weights::pallet_balances::WeightInfo<Runtime>;
}

parameter_types! {
	pub const TransactionByteFee: Balance = 10 * MILLICENTS;
}

impl pallet_transaction_payment::Config for Runtime {
	type OnChargeTransaction = CurrencyAdapter<Balances, ToAuthor<Runtime>>;
	type TransactionByteFee = TransactionByteFee;
	type WeightToFee = WeightToFee;
	type FeeMultiplierUpdate = SlowAdjustingFeeUpdate<Self>;
}

parameter_types! {
	pub const MinimumPeriod: u64 = SLOT_DURATION / 2;
}
impl pallet_timestamp::Config for Runtime {
	type Moment = u64;
	type OnTimestampSet = Babe;
	type MinimumPeriod = MinimumPeriod;
	type WeightInfo = weights::pallet_timestamp::WeightInfo<Runtime>;
}

parameter_types! {
	pub const UncleGenerations: u32 = 0;
}

impl pallet_authorship::Config for Runtime {
	type FindAuthor = pallet_session::FindAccountFromAuthorIndex<Self, Babe>;
	type UncleGenerations = UncleGenerations;
	type FilterUncle = ();
	type EventHandler = (Staking, ImOnline);
}

parameter_types! {
	pub const Period: BlockNumber = 10 * MINUTES;
	pub const Offset: BlockNumber = 0;
}

impl_opaque_keys! {
	pub struct SessionKeys {
		pub grandpa: Grandpa,
		pub babe: Babe,
		pub im_online: ImOnline,
		pub para_validator: Initializer,
		pub para_assignment: ParaSessionInfo,
		pub authority_discovery: AuthorityDiscovery,
	}
}

parameter_types! {
	pub const DisabledValidatorsThreshold: Perbill = Perbill::from_percent(17);
}

impl pallet_session::Config for Runtime {
	type Event = Event;
	type ValidatorId = AccountId;
	type ValidatorIdOf = pallet_staking::StashOf<Self>;
	type ShouldEndSession = Babe;
	type NextSessionRotation = Babe;
	type SessionManager = pallet_session::historical::NoteHistoricalRoot<Self, Staking>;
	type SessionHandler = <SessionKeys as OpaqueKeys>::KeyTypeIdProviders;
	type Keys = SessionKeys;
	type DisabledValidatorsThreshold = DisabledValidatorsThreshold;
	type WeightInfo = weights::pallet_session::WeightInfo<Runtime>;
}

impl pallet_session::historical::Config for Runtime {
	type FullIdentification = pallet_staking::Exposure<AccountId, Balance>;
	type FullIdentificationOf = pallet_staking::ExposureOf<Runtime>;
}

parameter_types! {
	// phase durations. 1/4 of the last session for each.
	pub const SignedPhase: u32 = EPOCH_DURATION_IN_SLOTS / 4;
	pub const UnsignedPhase: u32 = EPOCH_DURATION_IN_SLOTS / 4;

	// signed config
	pub const SignedMaxSubmissions: u32 = 128;
	pub const SignedDepositBase: Balance = deposit(2, 0);
	pub const SignedDepositByte: Balance = deposit(0, 10) / 1024;
	// Each good submission will get 1 WND as reward
	pub SignedRewardBase: Balance = 1 * UNITS;
	// fallback: emergency phase.
	pub const Fallback: pallet_election_provider_multi_phase::FallbackStrategy =
		pallet_election_provider_multi_phase::FallbackStrategy::Nothing;

	pub SolutionImprovementThreshold: Perbill = Perbill::from_rational(5u32, 10_000);

	// miner configs
	pub const MinerMaxIterations: u32 = 10;
	pub OffchainRepeat: BlockNumber = 5;
}

sp_npos_elections::generate_solution_type!(
	#[compact]
	pub struct NposCompactSolution16::<
		VoterIndex = u32,
		TargetIndex = u16,
		Accuracy = sp_runtime::PerU16,
	>(16)
);

impl pallet_election_provider_multi_phase::Config for Runtime {
	type Event = Event;
	type Currency = Balances;
	type EstimateCallFee = TransactionPayment;
	type SignedPhase = SignedPhase;
	type UnsignedPhase = UnsignedPhase;
	type SignedMaxSubmissions = SignedMaxSubmissions;
	type SignedRewardBase = SignedRewardBase;
	type SignedDepositBase = SignedDepositBase;
	type SignedDepositByte = SignedDepositByte;
	type SignedDepositWeight = ();
	type SignedMaxWeight = Self::MinerMaxWeight;
	type SlashHandler = (); // burn slashes
	type RewardHandler = (); // nothing to do upon rewards
	type SolutionImprovementThreshold = SolutionImprovementThreshold;
	type MinerMaxIterations = MinerMaxIterations;
	type MinerMaxWeight = OffchainSolutionWeightLimit; // For now use the one from staking.
	type MinerMaxLength = OffchainSolutionLengthLimit;
	type OffchainRepeat = OffchainRepeat;
	type MinerTxPriority = NposSolutionPriority;
	type DataProvider = Staking;
	type OnChainAccuracy = Perbill;
	type Solution = NposCompactSolution16;
	type Fallback = Fallback;
	type BenchmarkingConfig = runtime_common::elections::BenchmarkConfig;
	type ForceOrigin = EnsureRoot<AccountId>;
	type WeightInfo = weights::pallet_election_provider_multi_phase::WeightInfo<Runtime>;
}

pallet_staking_reward_curve::build! {
	const REWARD_CURVE: PiecewiseLinear<'static> = curve!(
		min_inflation: 0_025_000,
		max_inflation: 0_100_000,
		ideal_stake: 0_500_000,
		falloff: 0_050_000,
		max_piece_count: 40,
		test_precision: 0_005_000,
	);
}

parameter_types! {
	// Six sessions in an era (6 hours).
	pub const SessionsPerEra: SessionIndex = 6;
	// 28 eras for unbonding (7 days).
	pub const BondingDuration: pallet_staking::EraIndex = 28;
	// 27 eras in which slashes can be cancelled (slightly less than 7 days).
	pub const SlashDeferDuration: pallet_staking::EraIndex = 27;
	pub const RewardCurve: &'static PiecewiseLinear<'static> = &REWARD_CURVE;
	pub const MaxNominatorRewardedPerValidator: u32 = 64;
}

impl pallet_staking::Config for Runtime {
	const MAX_NOMINATIONS: u32 =
		<NposCompactSolution16 as sp_npos_elections::NposSolution>::LIMIT as u32;
	type Currency = Balances;
	type UnixTime = Timestamp;
	type CurrencyToVote = CurrencyToVote;
	type RewardRemainder = ();
	type Event = Event;
	type Slash = ();
	type Reward = ();
	type SessionsPerEra = SessionsPerEra;
	type BondingDuration = BondingDuration;
	type SlashDeferDuration = SlashDeferDuration;
	// A majority of the council can cancel the slash.
	type SlashCancelOrigin = EnsureRoot<AccountId>;
	type SessionInterface = Self;
	type EraPayout = pallet_staking::ConvertCurve<RewardCurve>;
	type MaxNominatorRewardedPerValidator = MaxNominatorRewardedPerValidator;
	type NextNewSession = Session;
	type ElectionProvider = ElectionProviderMultiPhase;
	type GenesisElectionProvider =
		frame_election_provider_support::onchain::OnChainSequentialPhragmen<
			pallet_election_provider_multi_phase::OnChainConfig<Self>,
		>;
	type WeightInfo = weights::pallet_staking::WeightInfo<Runtime>;
}

parameter_types! {
	pub const LaunchPeriod: BlockNumber = 7 * DAYS;
	pub const VotingPeriod: BlockNumber = 7 * DAYS;
	pub const FastTrackVotingPeriod: BlockNumber = 3 * HOURS;
	pub const MinimumDeposit: Balance = 100 * CENTS;
	pub const EnactmentPeriod: BlockNumber = 8 * DAYS;
	pub const CooloffPeriod: BlockNumber = 7 * DAYS;
	// One cent: $10,000 / MB
	pub const PreimageByteDeposit: Balance = 10 * MILLICENTS;
	pub const InstantAllowed: bool = true;
}

impl pallet_offences::Config for Runtime {
	type Event = Event;
	type IdentificationTuple = pallet_session::historical::IdentificationTuple<Self>;
	type OnOffenceHandler = Staking;
}

impl pallet_authority_discovery::Config for Runtime {}

parameter_types! {
	pub const NposSolutionPriority: TransactionPriority = TransactionPriority::max_value() / 2;
	pub const ImOnlineUnsignedPriority: TransactionPriority = TransactionPriority::max_value();
}

impl pallet_im_online::Config for Runtime {
	type AuthorityId = ImOnlineId;
	type Event = Event;
	type ValidatorSet = Historical;
	type NextSessionRotation = Babe;
	type ReportUnresponsiveness = Offences;
	type UnsignedPriority = ImOnlineUnsignedPriority;
	type WeightInfo = weights::pallet_im_online::WeightInfo<Runtime>;
}

impl pallet_grandpa::Config for Runtime {
	type Event = Event;
	type Call = Call;

	type KeyOwnerProofSystem = Historical;

	type KeyOwnerProof =
		<Self::KeyOwnerProofSystem as KeyOwnerProofSystem<(KeyTypeId, GrandpaId)>>::Proof;

	type KeyOwnerIdentification = <Self::KeyOwnerProofSystem as KeyOwnerProofSystem<(
		KeyTypeId,
		GrandpaId,
	)>>::IdentificationTuple;

	type HandleEquivocation = pallet_grandpa::EquivocationHandler<
		Self::KeyOwnerIdentification,
		Offences,
		ReportLongevity,
	>;

	type WeightInfo = ();
}

/// Submits a transaction with the node's public and signature type. Adheres to the signed extension
/// format of the chain.
impl<LocalCall> frame_system::offchain::CreateSignedTransaction<LocalCall> for Runtime
where
	Call: From<LocalCall>,
{
	fn create_transaction<C: frame_system::offchain::AppCrypto<Self::Public, Self::Signature>>(
		call: Call,
		public: <Signature as Verify>::Signer,
		account: AccountId,
		nonce: <Runtime as frame_system::Config>::Index,
	) -> Option<(Call, <UncheckedExtrinsic as ExtrinsicT>::SignaturePayload)> {
		use sp_runtime::traits::StaticLookup;
		// take the biggest period possible.
		let period =
			BlockHashCount::get().checked_next_power_of_two().map(|c| c / 2).unwrap_or(2) as u64;

		let current_block = System::block_number()
			.saturated_into::<u64>()
			// The `System::block_number` is initialized with `n+1`,
			// so the actual block number is `n`.
			.saturating_sub(1);
		let tip = 0;
		let extra: SignedExtra = (
			frame_system::CheckSpecVersion::<Runtime>::new(),
			frame_system::CheckTxVersion::<Runtime>::new(),
			frame_system::CheckGenesis::<Runtime>::new(),
			frame_system::CheckMortality::<Runtime>::from(generic::Era::mortal(
				period,
				current_block,
			)),
			frame_system::CheckNonce::<Runtime>::from(nonce),
			frame_system::CheckWeight::<Runtime>::new(),
			pallet_transaction_payment::ChargeTransactionPayment::<Runtime>::from(tip),
		);
		let raw_payload = SignedPayload::new(call, extra)
			.map_err(|e| {
				log::warn!("Unable to create signed payload: {:?}", e);
			})
			.ok()?;
		let signature = raw_payload.using_encoded(|payload| C::sign(payload, public))?;
		let (call, extra, _) = raw_payload.deconstruct();
		let address = <Runtime as frame_system::Config>::Lookup::unlookup(account);
		Some((call, (address, signature, extra)))
	}
}

impl frame_system::offchain::SigningTypes for Runtime {
	type Public = <Signature as Verify>::Signer;
	type Signature = Signature;
}

impl<C> frame_system::offchain::SendTransactionTypes<C> for Runtime
where
	Call: From<C>,
{
	type OverarchingCall = Call;
	type Extrinsic = UncheckedExtrinsic;
}

parameter_types! {
	// Minimum 100 bytes/KSM deposited (1 CENT/byte)
	pub const BasicDeposit: Balance = 1000 * CENTS;       // 258 bytes on-chain
	pub const FieldDeposit: Balance = 250 * CENTS;        // 66 bytes on-chain
	pub const SubAccountDeposit: Balance = 200 * CENTS;   // 53 bytes on-chain
	pub const MaxSubAccounts: u32 = 100;
	pub const MaxAdditionalFields: u32 = 100;
	pub const MaxRegistrars: u32 = 20;
}

impl pallet_identity::Config for Runtime {
	type Event = Event;
	type Currency = Balances;
	type Slashed = ();
	type BasicDeposit = BasicDeposit;
	type FieldDeposit = FieldDeposit;
	type SubAccountDeposit = SubAccountDeposit;
	type MaxSubAccounts = MaxSubAccounts;
	type MaxAdditionalFields = MaxAdditionalFields;
	type MaxRegistrars = MaxRegistrars;
	type RegistrarOrigin = frame_system::EnsureRoot<AccountId>;
	type ForceOrigin = frame_system::EnsureRoot<AccountId>;
	type WeightInfo = weights::pallet_identity::WeightInfo<Runtime>;
}

impl pallet_utility::Config for Runtime {
	type Event = Event;
	type Call = Call;
	type WeightInfo = weights::pallet_utility::WeightInfo<Runtime>;
}

parameter_types! {
	// One storage item; key size is 32; value is size 4+4+16+32 bytes = 56 bytes.
	pub const DepositBase: Balance = deposit(1, 88);
	// Additional storage item size of 32 bytes.
	pub const DepositFactor: Balance = deposit(0, 32);
	pub const MaxSignatories: u16 = 100;
}

impl pallet_multisig::Config for Runtime {
	type Event = Event;
	type Call = Call;
	type Currency = Balances;
	type DepositBase = DepositBase;
	type DepositFactor = DepositFactor;
	type MaxSignatories = MaxSignatories;
	type WeightInfo = weights::pallet_multisig::WeightInfo<Runtime>;
}

parameter_types! {
	pub const ConfigDepositBase: Balance = 500 * CENTS;
	pub const FriendDepositFactor: Balance = 50 * CENTS;
	pub const MaxFriends: u16 = 9;
	pub const RecoveryDeposit: Balance = 500 * CENTS;
}

impl pallet_recovery::Config for Runtime {
	type Event = Event;
	type Call = Call;
	type Currency = Balances;
	type ConfigDepositBase = ConfigDepositBase;
	type FriendDepositFactor = FriendDepositFactor;
	type MaxFriends = MaxFriends;
	type RecoveryDeposit = RecoveryDeposit;
}

parameter_types! {
	pub const MinVestedTransfer: Balance = 100 * CENTS;
}

impl pallet_vesting::Config for Runtime {
	type Event = Event;
	type Currency = Balances;
	type BlockNumberToBalance = ConvertInto;
	type MinVestedTransfer = MinVestedTransfer;
	type WeightInfo = weights::pallet_vesting::WeightInfo<Runtime>;
	const MAX_VESTING_SCHEDULES: u32 = 28;
}

impl pallet_sudo::Config for Runtime {
	type Event = Event;
	type Call = Call;
}

parameter_types! {
	// One storage item; key size 32, value size 8; .
	pub const ProxyDepositBase: Balance = deposit(1, 8);
	// Additional storage item size of 33 bytes.
	pub const ProxyDepositFactor: Balance = deposit(0, 33);
	pub const MaxProxies: u16 = 32;
	pub const AnnouncementDepositBase: Balance = deposit(1, 8);
	pub const AnnouncementDepositFactor: Balance = deposit(0, 66);
	pub const MaxPending: u16 = 32;
}

/// The type used to represent the kinds of proxying allowed.
#[derive(
	Copy, Clone, Eq, PartialEq, Ord, PartialOrd, Encode, Decode, RuntimeDebug, MaxEncodedLen,
)]
pub enum ProxyType {
	Any,
	NonTransfer,
	Staking,
	SudoBalances,
	IdentityJudgement,
	CancelProxy,
}
impl Default for ProxyType {
	fn default() -> Self {
		Self::Any
	}
}
impl InstanceFilter<Call> for ProxyType {
	fn filter(&self, c: &Call) -> bool {
		match self {
			ProxyType::Any => true,
			ProxyType::NonTransfer => matches!(
				c,
				Call::System(..) |
				Call::Babe(..) |
				Call::Timestamp(..) |
				Call::Indices(pallet_indices::Call::claim(..)) |
				Call::Indices(pallet_indices::Call::free(..)) |
				Call::Indices(pallet_indices::Call::freeze(..)) |
				// Specifically omitting Indices `transfer`, `force_transfer`
				// Specifically omitting the entire Balances pallet
				Call::Authorship(..) |
				Call::Staking(..) |
				Call::Session(..) |
				Call::Grandpa(..) |
				Call::ImOnline(..) |
				Call::Utility(..) |
				Call::Identity(..) |
				Call::Recovery(pallet_recovery::Call::as_recovered(..)) |
				Call::Recovery(pallet_recovery::Call::vouch_recovery(..)) |
				Call::Recovery(pallet_recovery::Call::claim_recovery(..)) |
				Call::Recovery(pallet_recovery::Call::close_recovery(..)) |
				Call::Recovery(pallet_recovery::Call::remove_recovery(..)) |
				Call::Recovery(pallet_recovery::Call::cancel_recovered(..)) |
				// Specifically omitting Recovery `create_recovery`, `initiate_recovery`
				Call::Vesting(pallet_vesting::Call::vest(..)) |
				Call::Vesting(pallet_vesting::Call::vest_other(..)) |
				// Specifically omitting Vesting `vested_transfer`, and `force_vested_transfer`
				Call::Scheduler(..) |
				// Specifically omitting Sudo pallet
				Call::Proxy(..) |
				Call::Multisig(..) |
				Call::Registrar(paras_registrar::Call::register(..)) |
				Call::Registrar(paras_registrar::Call::deregister(..)) |
				// Specifically omitting Registrar `swap`
				Call::Registrar(paras_registrar::Call::reserve(..)) |
				Call::Crowdloan(..) |
				Call::Slots(..) |
				Call::Auctions(..) // Specifically omitting the entire XCM Pallet
			),
			ProxyType::Staking => {
				matches!(c, Call::Staking(..) | Call::Session(..) | Call::Utility(..))
			},
			ProxyType::SudoBalances => match c {
				Call::Sudo(pallet_sudo::Call::sudo(ref x)) => {
					matches!(x.as_ref(), &Call::Balances(..))
				},
				Call::Utility(..) => true,
				_ => false,
			},
			ProxyType::IdentityJudgement => matches!(
				c,
				Call::Identity(pallet_identity::Call::provide_judgement(..)) | Call::Utility(..)
			),
			ProxyType::CancelProxy => {
				matches!(c, Call::Proxy(pallet_proxy::Call::reject_announcement(..)))
			},
		}
	}
	fn is_superset(&self, o: &Self) -> bool {
		match (self, o) {
			(x, y) if x == y => true,
			(ProxyType::Any, _) => true,
			(_, ProxyType::Any) => false,
			(ProxyType::NonTransfer, _) => true,
			_ => false,
		}
	}
}

impl pallet_proxy::Config for Runtime {
	type Event = Event;
	type Call = Call;
	type Currency = Balances;
	type ProxyType = ProxyType;
	type ProxyDepositBase = ProxyDepositBase;
	type ProxyDepositFactor = ProxyDepositFactor;
	type MaxProxies = MaxProxies;
	type WeightInfo = weights::pallet_proxy::WeightInfo<Runtime>;
	type MaxPending = MaxPending;
	type CallHasher = BlakeTwo256;
	type AnnouncementDepositBase = AnnouncementDepositBase;
	type AnnouncementDepositFactor = AnnouncementDepositFactor;
}

impl parachains_origin::Config for Runtime {}

impl parachains_configuration::Config for Runtime {}

impl parachains_shared::Config for Runtime {}

impl parachains_session_info::Config for Runtime {}

impl parachains_inclusion::Config for Runtime {
	type Event = Event;
	type DisputesHandler = ();
	type RewardValidators = parachains_reward_points::RewardValidatorsWithEraPoints<Runtime>;
}

impl parachains_paras::Config for Runtime {
	type Origin = Origin;
	type Event = Event;
}

parameter_types! {
	pub const FirstMessageFactorPercent: u64 = 100;
}

impl parachains_ump::Config for Runtime {
	type Event = Event;
	type UmpSink = crate::parachains_ump::XcmSink<XcmExecutor<XcmConfig>, Runtime>;
	type FirstMessageFactorPercent = FirstMessageFactorPercent;
}

impl parachains_dmp::Config for Runtime {}

impl parachains_hrmp::Config for Runtime {
	type Event = Event;
	type Origin = Origin;
	type Currency = Balances;
}

impl parachains_paras_inherent::Config for Runtime {}

impl parachains_scheduler::Config for Runtime {}

impl parachains_initializer::Config for Runtime {
	type Randomness = pallet_babe::RandomnessFromOneEpochAgo<Runtime>;
	type ForceOrigin = EnsureRoot<AccountId>;
}

impl paras_sudo_wrapper::Config for Runtime {}

parameter_types! {
	pub const ParaDeposit: Balance = 2000 * CENTS;
	pub const DataDepositPerByte: Balance = deposit(0, 1);
}

impl paras_registrar::Config for Runtime {
	type Event = Event;
	type Origin = Origin;
	type Currency = Balances;
	type OnSwap = (Crowdloan, Slots);
	type ParaDeposit = ParaDeposit;
	type DataDepositPerByte = DataDepositPerByte;
	type WeightInfo = weights::runtime_common_paras_registrar::WeightInfo<Runtime>;
}

parameter_types! {
	pub const LeasePeriod: BlockNumber = 28 * DAYS;
}

impl slots::Config for Runtime {
	type Event = Event;
	type Currency = Balances;
	type Registrar = Registrar;
	type LeasePeriod = LeasePeriod;
	type WeightInfo = weights::runtime_common_slots::WeightInfo<Runtime>;
}

parameter_types! {
	pub const CrowdloanId: PalletId = PalletId(*b"py/cfund");
	pub const SubmissionDeposit: Balance = 100 * 100 * CENTS;
	pub const MinContribution: Balance = 100 * CENTS;
	pub const RemoveKeysLimit: u32 = 500;
	// Allow 32 bytes for an additional memo to a crowdloan.
	pub const MaxMemoLength: u8 = 32;
}

impl crowdloan::Config for Runtime {
	type Event = Event;
	type PalletId = CrowdloanId;
	type SubmissionDeposit = SubmissionDeposit;
	type MinContribution = MinContribution;
	type RemoveKeysLimit = RemoveKeysLimit;
	type Registrar = Registrar;
	type Auctioneer = Auctions;
	type MaxMemoLength = MaxMemoLength;
	type WeightInfo = weights::runtime_common_crowdloan::WeightInfo<Runtime>;
}

parameter_types! {
	// The average auction is 7 days long, so this will be 70% for ending period.
	// 5 Days = 72000 Blocks @ 6 sec per block
	pub const EndingPeriod: BlockNumber = 5 * DAYS;
	// ~ 1000 samples per day -> ~ 20 blocks per sample -> 2 minute samples
	pub const SampleLength: BlockNumber = 2 * MINUTES;
}

impl auctions::Config for Runtime {
	type Event = Event;
	type Leaser = Slots;
	type Registrar = Registrar;
	type EndingPeriod = EndingPeriod;
	type SampleLength = SampleLength;
	type Randomness = pallet_babe::RandomnessFromOneEpochAgo<Runtime>;
	type InitiateOrigin = EnsureRoot<AccountId>;
	type WeightInfo = weights::runtime_common_auctions::WeightInfo<Runtime>;
}

parameter_types! {
	pub const WndLocation: MultiLocation = Here.into();
	pub const Ancestry: MultiLocation = Here.into();
	pub WestendNetwork: NetworkId = NetworkId::Named(b"Westend".to_vec());
	pub CheckAccount: AccountId = XcmPallet::check_account();
}

pub type LocationConverter =
	(ChildParachainConvertsVia<ParaId, AccountId>, AccountId32Aliases<WestendNetwork, AccountId>);

pub type LocalAssetTransactor = XcmCurrencyAdapter<
	// Use this currency:
	Balances,
	// Use this currency when it is a fungible asset matching the given location or name:
	IsConcrete<WndLocation>,
	// We can convert the MultiLocations with our converter above:
	LocationConverter,
	// Our chain's account ID type (we can't get away without mentioning it explicitly):
	AccountId,
	// It's a native asset so we keep track of the teleports to maintain total issuance.
	CheckAccount,
>;

type LocalOriginConverter = (
	SovereignSignedViaLocation<LocationConverter, Origin>,
	ChildParachainAsNative<parachains_origin::Origin, Origin>,
	SignedAccountId32AsNative<WestendNetwork, Origin>,
	ChildSystemParachainAsSuperuser<ParaId, Origin>,
);

parameter_types! {
	pub const BaseXcmWeight: Weight = 10_000_000;
}

/// The XCM router. When we want to send an XCM message, we use this type. It amalgamates all of our
/// individual routers.
pub type XcmRouter = (
	// Only one router so far - use DMP to communicate with child parachains.
	xcm_sender::ChildParachainRouter<Runtime, xcm::AlwaysRelease>,
);

parameter_types! {
	pub const WestendForWestmint: (MultiAssetFilter, MultiLocation) =
		(Wild(AllOf { fun: WildFungible, id: Concrete(WndLocation::get()) }), Parachain(1000).into());
	pub const MaxInstructions: u32 = 100;
}
pub type TrustedTeleporters = (xcm_builder::Case<WestendForWestmint>,);

/// The barriers one of which must be passed for an XCM message to be executed.
pub type Barrier = (
	// Weight that is paid for may be consumed.
	TakeWeightCredit,
	// If the message is one that immediately attemps to pay for execution, then allow it.
	AllowTopLevelPaidExecutionFrom<Everything>,
	// Messages coming from system parachains need not pay for execution.
	AllowUnpaidExecutionFrom<IsChildSystemParachain<ParaId>>,
);

pub struct XcmConfig;
impl xcm_executor::Config for XcmConfig {
	type Call = Call;
	type XcmSender = XcmRouter;
	type AssetTransactor = LocalAssetTransactor;
	type OriginConverter = LocalOriginConverter;
	type IsReserve = ();
	type IsTeleporter = TrustedTeleporters;
	type LocationInverter = LocationInverter<Ancestry>;
	type Barrier = Barrier;
	type Weigher = FixedWeightBounds<BaseXcmWeight, Call, MaxInstructions>;
	type Trader = UsingComponents<WeightToFee, WndLocation, AccountId, Balances, ToAuthor<Runtime>>;
	type ResponseHandler = XcmPallet;
	type AssetTrap = XcmPallet;
	type AssetClaims = XcmPallet;
}

/// Type to convert an `Origin` type value into a `MultiLocation` value which represents an interior location
/// of this chain.
pub type LocalOriginToLocation = (
	// And a usual Signed origin to be used in XCM as a corresponding AccountId32
	SignedToAccountId32<Origin, AccountId, WestendNetwork>,
);

impl pallet_xcm::Config for Runtime {
	type Event = Event;
	type SendXcmOrigin = xcm_builder::EnsureXcmOrigin<Origin, LocalOriginToLocation>;
	type XcmRouter = XcmRouter;
	// Anyone can execute XCM messages locally...
	type ExecuteXcmOrigin = xcm_builder::EnsureXcmOrigin<Origin, LocalOriginToLocation>;
	// ...but they must match our filter, which rejects everything.
	type XcmExecuteFilter = Nothing;
	type XcmExecutor = XcmExecutor<XcmConfig>;
	type XcmTeleportFilter = Everything;
	type XcmReserveTransferFilter = Everything;
	type Weigher = FixedWeightBounds<BaseXcmWeight, Call, MaxInstructions>;
	type LocationInverter = LocationInverter<Ancestry>;
	type Origin = Origin;
	type Call = Call;
}

construct_runtime! {
	pub enum Runtime where
		Block = Block,
		NodeBlock = primitives::v1::Block,
		UncheckedExtrinsic = UncheckedExtrinsic
	{
		// Basic stuff; balances is uncallable initially.
		System: frame_system::{Pallet, Call, Storage, Config, Event<T>} = 0,

		// Must be before session.
		Babe: pallet_babe::{Pallet, Call, Storage, Config, ValidateUnsigned} = 1,

		Timestamp: pallet_timestamp::{Pallet, Call, Storage, Inherent} = 2,
		Indices: pallet_indices::{Pallet, Call, Storage, Config<T>, Event<T>} = 3,
		Balances: pallet_balances::{Pallet, Call, Storage, Config<T>, Event<T>} = 4,
		TransactionPayment: pallet_transaction_payment::{Pallet, Storage} = 26,

		// Consensus support.
		Authorship: pallet_authorship::{Pallet, Call, Storage} = 5,
		Staking: pallet_staking::{Pallet, Call, Storage, Config<T>, Event<T>} = 6,
		Offences: pallet_offences::{Pallet, Storage, Event} = 7,
		Historical: session_historical::{Pallet} = 27,
		Session: pallet_session::{Pallet, Call, Storage, Event, Config<T>} = 8,
		Grandpa: pallet_grandpa::{Pallet, Call, Storage, Config, Event, ValidateUnsigned} = 10,
		ImOnline: pallet_im_online::{Pallet, Call, Storage, Event<T>, ValidateUnsigned, Config<T>} = 11,
		AuthorityDiscovery: pallet_authority_discovery::{Pallet, Config} = 12,

		// Utility module.
		Utility: pallet_utility::{Pallet, Call, Event} = 16,

		// Less simple identity module.
		Identity: pallet_identity::{Pallet, Call, Storage, Event<T>} = 17,

		// Social recovery module.
		Recovery: pallet_recovery::{Pallet, Call, Storage, Event<T>} = 18,

		// Vesting. Usable initially, but removed once all vesting is finished.
		Vesting: pallet_vesting::{Pallet, Call, Storage, Event<T>, Config<T>} = 19,

		// System scheduler.
		Scheduler: pallet_scheduler::{Pallet, Call, Storage, Event<T>} = 20,

		// Sudo.
		Sudo: pallet_sudo::{Pallet, Call, Storage, Event<T>, Config<T>} = 21,

		// Proxy module. Late addition.
		Proxy: pallet_proxy::{Pallet, Call, Storage, Event<T>} = 22,

		// Multisig module. Late addition.
		Multisig: pallet_multisig::{Pallet, Call, Storage, Event<T>} = 23,

		// Election pallet. Only works with staking, but placed here to maintain indices.
		ElectionProviderMultiPhase: pallet_election_provider_multi_phase::{Pallet, Call, Storage, Event<T>, ValidateUnsigned} = 24,

		// Parachains pallets. Start indices at 40 to leave room.
		ParachainsOrigin: parachains_origin::{Pallet, Origin} = 41,
		Configuration: parachains_configuration::{Pallet, Call, Storage, Config<T>} = 42,
		ParasShared: parachains_shared::{Pallet, Call, Storage} = 43,
		ParaInclusion: parachains_inclusion::{Pallet, Call, Storage, Event<T>} = 44,
		ParaInherent: parachains_paras_inherent::{Pallet, Call, Storage, Inherent} = 45,
		ParaScheduler: parachains_scheduler::{Pallet, Storage} = 46,
		Paras: parachains_paras::{Pallet, Call, Storage, Event, Config} = 47,
		Initializer: parachains_initializer::{Pallet, Call, Storage} = 48,
		Dmp: parachains_dmp::{Pallet, Call, Storage} = 49,
		Ump: parachains_ump::{Pallet, Call, Storage, Event} = 50,
		Hrmp: parachains_hrmp::{Pallet, Call, Storage, Event<T>} = 51,
		ParaSessionInfo: parachains_session_info::{Pallet, Storage} = 52,

		// Parachain Onboarding Pallets. Start indices at 60 to leave room.
		Registrar: paras_registrar::{Pallet, Call, Storage, Event<T>} = 60,
		Slots: slots::{Pallet, Call, Storage, Event<T>} = 61,
		ParasSudoWrapper: paras_sudo_wrapper::{Pallet, Call} = 62,
		Auctions: auctions::{Pallet, Call, Storage, Event<T>} = 63,
		Crowdloan: crowdloan::{Pallet, Call, Storage, Event<T>} = 64,

		// Pallet for sending XCM.
		XcmPallet: pallet_xcm::{Pallet, Call, Storage, Event<T>, Origin} = 99,
	}
}

/// The address format for describing accounts.
pub type Address = sp_runtime::MultiAddress<AccountId, ()>;
/// Block header type as expected by this runtime.
pub type Header = generic::Header<BlockNumber, BlakeTwo256>;
/// Block type as expected by this runtime.
pub type Block = generic::Block<Header, UncheckedExtrinsic>;
/// A Block signed with a Justification
pub type SignedBlock = generic::SignedBlock<Block>;
/// `BlockId` type as expected by this runtime.
pub type BlockId = generic::BlockId<Block>;
/// The `SignedExtension` to the basic transaction logic.
pub type SignedExtra = (
	frame_system::CheckSpecVersion<Runtime>,
	frame_system::CheckTxVersion<Runtime>,
	frame_system::CheckGenesis<Runtime>,
	frame_system::CheckMortality<Runtime>,
	frame_system::CheckNonce<Runtime>,
	frame_system::CheckWeight<Runtime>,
	pallet_transaction_payment::ChargeTransactionPayment<Runtime>,
);
/// Unchecked extrinsic type as expected by this runtime.
pub type UncheckedExtrinsic = generic::UncheckedExtrinsic<Address, Call, Signature, SignedExtra>;
/// Executive: handles dispatch to the various modules.
pub type Executive = frame_executive::Executive<
	Runtime,
	Block,
	frame_system::ChainContext<Runtime>,
	Runtime,
	AllPallets,
	MigratePalletVersionToStorageVersion,
>;
/// The payload being signed in transactions.
pub type SignedPayload = generic::SignedPayload<Call, SignedExtra>;

/// Migrate from `PalletVersion` to the new `StorageVersion`
pub struct MigratePalletVersionToStorageVersion;

impl OnRuntimeUpgrade for MigratePalletVersionToStorageVersion {
	fn on_runtime_upgrade() -> frame_support::weights::Weight {
		frame_support::migrations::migrate_from_pallet_version_to_storage_version::<
			AllPalletsWithSystem,
		>(&RocksDbWeight::get())
	}
}

#[cfg(not(feature = "disable-runtime-api"))]
sp_api::impl_runtime_apis! {
	impl sp_api::Core<Block> for Runtime {
		fn version() -> RuntimeVersion {
			VERSION
		}

		fn execute_block(block: Block) {
			Executive::execute_block(block);
		}

		fn initialize_block(header: &<Block as BlockT>::Header) {
			Executive::initialize_block(header)
		}
	}

	impl sp_api::Metadata<Block> for Runtime {
		fn metadata() -> OpaqueMetadata {
			Runtime::metadata().into()
		}
	}

	impl block_builder_api::BlockBuilder<Block> for Runtime {
		fn apply_extrinsic(extrinsic: <Block as BlockT>::Extrinsic) -> ApplyExtrinsicResult {
			Executive::apply_extrinsic(extrinsic)
		}

		fn finalize_block() -> <Block as BlockT>::Header {
			Executive::finalize_block()
		}

		fn inherent_extrinsics(data: inherents::InherentData) -> Vec<<Block as BlockT>::Extrinsic> {
			data.create_extrinsics()
		}

		fn check_inherents(
			block: Block,
			data: inherents::InherentData,
		) -> inherents::CheckInherentsResult {
			data.check_extrinsics(&block)
		}
	}

	impl tx_pool_api::runtime_api::TaggedTransactionQueue<Block> for Runtime {
		fn validate_transaction(
			source: TransactionSource,
			tx: <Block as BlockT>::Extrinsic,
			block_hash: <Block as BlockT>::Hash,
		) -> TransactionValidity {
			Executive::validate_transaction(source, tx, block_hash)
		}
	}

	impl offchain_primitives::OffchainWorkerApi<Block> for Runtime {
		fn offchain_worker(header: &<Block as BlockT>::Header) {
			Executive::offchain_worker(header)
		}
	}

	impl primitives::v1::ParachainHost<Block, Hash, BlockNumber> for Runtime {
		fn validators() -> Vec<ValidatorId> {
			parachains_runtime_api_impl::validators::<Runtime>()
		}

		fn validator_groups() -> (Vec<Vec<ValidatorIndex>>, GroupRotationInfo<BlockNumber>) {
			parachains_runtime_api_impl::validator_groups::<Runtime>()
		}

		fn availability_cores() -> Vec<CoreState<Hash, BlockNumber>> {
			parachains_runtime_api_impl::availability_cores::<Runtime>()
		}

		fn persisted_validation_data(para_id: ParaId, assumption: OccupiedCoreAssumption)
			-> Option<PersistedValidationData<Hash, BlockNumber>> {
			parachains_runtime_api_impl::persisted_validation_data::<Runtime>(para_id, assumption)
		}

		fn check_validation_outputs(
			para_id: ParaId,
			outputs: primitives::v1::CandidateCommitments,
		) -> bool {
			parachains_runtime_api_impl::check_validation_outputs::<Runtime>(para_id, outputs)
		}

		fn session_index_for_child() -> SessionIndex {
			parachains_runtime_api_impl::session_index_for_child::<Runtime>()
		}

		fn validation_code(para_id: ParaId, assumption: OccupiedCoreAssumption)
			-> Option<ValidationCode> {
			parachains_runtime_api_impl::validation_code::<Runtime>(para_id, assumption)
		}

		fn candidate_pending_availability(para_id: ParaId) -> Option<CommittedCandidateReceipt<Hash>> {
			parachains_runtime_api_impl::candidate_pending_availability::<Runtime>(para_id)
		}

		fn candidate_events() -> Vec<CandidateEvent<Hash>> {
			parachains_runtime_api_impl::candidate_events::<Runtime, _>(|ev| {
				match ev {
					Event::ParaInclusion(ev) => {
						Some(ev)
					}
					_ => None,
				}
			})
		}

		fn session_info(index: SessionIndex) -> Option<SessionInfo> {
			parachains_runtime_api_impl::session_info::<Runtime>(index)
		}

		fn dmq_contents(recipient: ParaId) -> Vec<InboundDownwardMessage<BlockNumber>> {
			parachains_runtime_api_impl::dmq_contents::<Runtime>(recipient)
		}

		fn inbound_hrmp_channels_contents(
			recipient: ParaId
		) -> BTreeMap<ParaId, Vec<InboundHrmpMessage<BlockNumber>>> {
			parachains_runtime_api_impl::inbound_hrmp_channels_contents::<Runtime>(recipient)
		}

		fn validation_code_by_hash(hash: ValidationCodeHash) -> Option<ValidationCode> {
			parachains_runtime_api_impl::validation_code_by_hash::<Runtime>(hash)
		}
	}

	impl beefy_primitives::BeefyApi<Block> for Runtime {
		fn validator_set() -> beefy_primitives::ValidatorSet<BeefyId> {
			// dummy implementation due to lack of BEEFY pallet.
			beefy_primitives::ValidatorSet { validators: Vec::new(), id: 0 }
		}
	}

	impl pallet_mmr_primitives::MmrApi<Block, Hash> for Runtime {
		fn generate_proof(_leaf_index: u64)
			-> Result<(mmr::EncodableOpaqueLeaf, mmr::Proof<Hash>), mmr::Error>
		{
			// dummy implementation due to lack of MMR pallet.
			Err(mmr::Error::GenerateProof)
		}

		fn verify_proof(_leaf: mmr::EncodableOpaqueLeaf, _proof: mmr::Proof<Hash>)
			-> Result<(), mmr::Error>
		{
			// dummy implementation due to lack of MMR pallet.
			Err(mmr::Error::Verify)
		}

		fn verify_proof_stateless(
			_root: Hash,
			_leaf: mmr::EncodableOpaqueLeaf,
			_proof: mmr::Proof<Hash>
		) -> Result<(), mmr::Error> {
			// dummy implementation due to lack of MMR pallet.
			Err(mmr::Error::Verify)
		}
	}

	impl fg_primitives::GrandpaApi<Block> for Runtime {
		fn grandpa_authorities() -> Vec<(GrandpaId, u64)> {
			Grandpa::grandpa_authorities()
		}

		fn current_set_id() -> fg_primitives::SetId {
			Grandpa::current_set_id()
		}

		fn submit_report_equivocation_unsigned_extrinsic(
			equivocation_proof: fg_primitives::EquivocationProof<
				<Block as BlockT>::Hash,
				sp_runtime::traits::NumberFor<Block>,
			>,
			key_owner_proof: fg_primitives::OpaqueKeyOwnershipProof,
		) -> Option<()> {
			let key_owner_proof = key_owner_proof.decode()?;

			Grandpa::submit_unsigned_equivocation_report(
				equivocation_proof,
				key_owner_proof,
			)
		}

		fn generate_key_ownership_proof(
			_set_id: fg_primitives::SetId,
			authority_id: fg_primitives::AuthorityId,
		) -> Option<fg_primitives::OpaqueKeyOwnershipProof> {
			use parity_scale_codec::Encode;

			Historical::prove((fg_primitives::KEY_TYPE, authority_id))
				.map(|p| p.encode())
				.map(fg_primitives::OpaqueKeyOwnershipProof::new)
		}
	}

	impl babe_primitives::BabeApi<Block> for Runtime {
		fn configuration() -> babe_primitives::BabeGenesisConfiguration {
			// The choice of `c` parameter (where `1 - c` represents the
			// probability of a slot being empty), is done in accordance to the
			// slot duration and expected target block time, for safely
			// resisting network delays of maximum two seconds.
			// <https://research.web3.foundation/en/latest/polkadot/BABE/Babe/#6-practical-results>
			babe_primitives::BabeGenesisConfiguration {
				slot_duration: Babe::slot_duration(),
				epoch_length: EpochDuration::get(),
				c: BABE_GENESIS_EPOCH_CONFIG.c,
				genesis_authorities: Babe::authorities(),
				randomness: Babe::randomness(),
				allowed_slots: BABE_GENESIS_EPOCH_CONFIG.allowed_slots,
			}
		}

		fn current_epoch_start() -> babe_primitives::Slot {
			Babe::current_epoch_start()
		}

		fn current_epoch() -> babe_primitives::Epoch {
			Babe::current_epoch()
		}

		fn next_epoch() -> babe_primitives::Epoch {
			Babe::next_epoch()
		}

		fn generate_key_ownership_proof(
			_slot: babe_primitives::Slot,
			authority_id: babe_primitives::AuthorityId,
		) -> Option<babe_primitives::OpaqueKeyOwnershipProof> {
			use parity_scale_codec::Encode;

			Historical::prove((babe_primitives::KEY_TYPE, authority_id))
				.map(|p| p.encode())
				.map(babe_primitives::OpaqueKeyOwnershipProof::new)
		}

		fn submit_report_equivocation_unsigned_extrinsic(
			equivocation_proof: babe_primitives::EquivocationProof<<Block as BlockT>::Header>,
			key_owner_proof: babe_primitives::OpaqueKeyOwnershipProof,
		) -> Option<()> {
			let key_owner_proof = key_owner_proof.decode()?;

			Babe::submit_unsigned_equivocation_report(
				equivocation_proof,
				key_owner_proof,
			)
		}
	}

	impl authority_discovery_primitives::AuthorityDiscoveryApi<Block> for Runtime {
		fn authorities() -> Vec<AuthorityDiscoveryId> {
			parachains_runtime_api_impl::relevant_authority_ids::<Runtime>()
		}
	}

	impl sp_session::SessionKeys<Block> for Runtime {
		fn generate_session_keys(seed: Option<Vec<u8>>) -> Vec<u8> {
			SessionKeys::generate(seed)
		}

		fn decode_session_keys(
			encoded: Vec<u8>,
		) -> Option<Vec<(Vec<u8>, sp_core::crypto::KeyTypeId)>> {
			SessionKeys::decode_into_raw_public_keys(&encoded)
		}
	}

	impl frame_system_rpc_runtime_api::AccountNonceApi<Block, AccountId, Nonce> for Runtime {
		fn account_nonce(account: AccountId) -> Nonce {
			System::account_nonce(account)
		}
	}

	impl pallet_transaction_payment_rpc_runtime_api::TransactionPaymentApi<
		Block,
		Balance,
	> for Runtime {
		fn query_info(uxt: <Block as BlockT>::Extrinsic, len: u32) -> RuntimeDispatchInfo<Balance> {
			TransactionPayment::query_info(uxt, len)
		}
		fn query_fee_details(uxt: <Block as BlockT>::Extrinsic, len: u32) -> FeeDetails<Balance> {
			TransactionPayment::query_fee_details(uxt, len)
		}
	}

	#[cfg(feature = "try-runtime")]
	impl frame_try_runtime::TryRuntime<Block> for Runtime {
		fn on_runtime_upgrade() -> Result<(Weight, Weight), sp_runtime::RuntimeString> {
			log::info!("try-runtime::on_runtime_upgrade westend.");
			let weight = Executive::try_runtime_upgrade()?;
			Ok((weight, BlockWeights::get().max_block))
		}
	}

	#[cfg(feature = "runtime-benchmarks")]
	impl frame_benchmarking::Benchmark<Block> for Runtime {
		fn benchmark_metadata(extra: bool) -> (
			Vec<frame_benchmarking::BenchmarkList>,
			Vec<frame_support::traits::StorageInfo>,
		) {
			use frame_benchmarking::{list_benchmark, Benchmarking, BenchmarkList};
			use frame_support::traits::StorageInfoTrait;

			use pallet_session_benchmarking::Pallet as SessionBench;
			use pallet_offences_benchmarking::Pallet as OffencesBench;
			use frame_system_benchmarking::Pallet as SystemBench;

			let mut list = Vec::<BenchmarkList>::new();

			// Polkadot
			// NOTE: Make sure to prefix these `runtime_common::` so that path resolves correctly
			// in the generated file.
			list_benchmark!(list, extra, runtime_common::auctions, Auctions);
			list_benchmark!(list, extra, runtime_common::crowdloan, Crowdloan);
			list_benchmark!(list, extra, runtime_common::paras_registrar, Registrar);
			list_benchmark!(list, extra, runtime_common::slots, Slots);
			// Substrate
			list_benchmark!(list, extra, pallet_balances, Balances);
			list_benchmark!(list, extra, pallet_election_provider_multi_phase, ElectionProviderMultiPhase);
			list_benchmark!(list, extra, pallet_identity, Identity);
			list_benchmark!(list, extra, pallet_im_online, ImOnline);
			list_benchmark!(list, extra, pallet_indices, Indices);
			list_benchmark!(list, extra, pallet_multisig, Multisig);
			list_benchmark!(list, extra, pallet_offences, OffencesBench::<Runtime>);
			list_benchmark!(list, extra, pallet_proxy, Proxy);
			list_benchmark!(list, extra, pallet_scheduler, Scheduler);
			list_benchmark!(list, extra, pallet_session, SessionBench::<Runtime>);
			list_benchmark!(list, extra, pallet_staking, Staking);
			list_benchmark!(list, extra, frame_system, SystemBench::<Runtime>);
			list_benchmark!(list, extra, pallet_timestamp, Timestamp);
			list_benchmark!(list, extra, pallet_utility, Utility);
			list_benchmark!(list, extra, pallet_vesting, Vesting);

			let storage_info = AllPalletsWithSystem::storage_info();

			return (list, storage_info)
		}

		fn dispatch_benchmark(
			config: frame_benchmarking::BenchmarkConfig,
		) -> Result<
			Vec<frame_benchmarking::BenchmarkBatch>,
			sp_runtime::RuntimeString,
		> {
			use frame_benchmarking::{Benchmarking, BenchmarkBatch, add_benchmark, TrackedStorageKey};
			// Trying to add benchmarks directly to some pallets caused cyclic dependency issues.
			// To get around that, we separated the benchmarks into its own crate.
			use pallet_session_benchmarking::Pallet as SessionBench;
			use pallet_offences_benchmarking::Pallet as OffencesBench;
			use frame_system_benchmarking::Pallet as SystemBench;

			impl pallet_session_benchmarking::Config for Runtime {}
			impl pallet_offences_benchmarking::Config for Runtime {}
			impl frame_system_benchmarking::Config for Runtime {}

			let whitelist: Vec<TrackedStorageKey> = vec![
				// Block Number
				hex_literal::hex!("26aa394eea5630e07c48ae0c9558cef702a5c1b19ab7a04f536c519aca4983ac").to_vec().into(),
				// Total Issuance
				hex_literal::hex!("c2261276cc9d1f8598ea4b6a74b15c2f57c875e4cff74148e4628f264b974c80").to_vec().into(),
				// Execution Phase
				hex_literal::hex!("26aa394eea5630e07c48ae0c9558cef7ff553b5a9862a516939d82b3d3d8661a").to_vec().into(),
				// Event Count
				hex_literal::hex!("26aa394eea5630e07c48ae0c9558cef70a98fdbe9ce6c55837576c60c7af3850").to_vec().into(),
				// System Events
				hex_literal::hex!("26aa394eea5630e07c48ae0c9558cef780d41e5e16056765bc8461851072c9d7").to_vec().into(),
				// Treasury Account
				hex_literal::hex!("26aa394eea5630e07c48ae0c9558cef7b99d880ec681799c0cf30e8886371da95ecffd7b6c0f78751baa9d281e0bfa3a6d6f646c70792f74727372790000000000000000000000000000000000000000").to_vec().into(),
			];

			let mut batches = Vec::<BenchmarkBatch>::new();
			let params = (&config, &whitelist);

			// Polkadot
			// NOTE: Make sure to prefix these `runtime_common::` so that path resolves correctly
			// in the generated file.
			add_benchmark!(params, batches, runtime_common::auctions, Auctions);
			add_benchmark!(params, batches, runtime_common::crowdloan, Crowdloan);
			add_benchmark!(params, batches, runtime_common::paras_registrar, Registrar);
			add_benchmark!(params, batches, runtime_common::slots, Slots);
			// Substrate
			add_benchmark!(params, batches, pallet_balances, Balances);
			add_benchmark!(params, batches, pallet_election_provider_multi_phase, ElectionProviderMultiPhase);
			add_benchmark!(params, batches, pallet_identity, Identity);
			add_benchmark!(params, batches, pallet_im_online, ImOnline);
			add_benchmark!(params, batches, pallet_indices, Indices);
			add_benchmark!(params, batches, pallet_multisig, Multisig);
			add_benchmark!(params, batches, pallet_offences, OffencesBench::<Runtime>);
			add_benchmark!(params, batches, pallet_proxy, Proxy);
			add_benchmark!(params, batches, pallet_scheduler, Scheduler);
			add_benchmark!(params, batches, pallet_session, SessionBench::<Runtime>);
			add_benchmark!(params, batches, pallet_staking, Staking);
			add_benchmark!(params, batches, frame_system, SystemBench::<Runtime>);
			add_benchmark!(params, batches, pallet_timestamp, Timestamp);
			add_benchmark!(params, batches, pallet_utility, Utility);
			add_benchmark!(params, batches, pallet_vesting, Vesting);

			if batches.is_empty() { return Err("Benchmark not found for this pallet.".into()) }
			Ok(batches)
		}
	}
}<|MERGE_RESOLUTION|>--- conflicted
+++ resolved
@@ -114,13 +114,8 @@
 	spec_name: create_runtime_str!("westend"),
 	impl_name: create_runtime_str!("parity-westend"),
 	authoring_version: 2,
-<<<<<<< HEAD
-	spec_version: 9090,
+	spec_version: 9100,
 	impl_version: 1,
-=======
-	spec_version: 9100,
-	impl_version: 0,
->>>>>>> 54d1cb91
 	#[cfg(not(feature = "disable-runtime-api"))]
 	apis: RUNTIME_API_VERSIONS,
 	#[cfg(feature = "disable-runtime-api")]
