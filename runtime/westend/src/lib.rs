// Copyright 2017-2020 Parity Technologies (UK) Ltd.
// This file is part of Polkadot.

// Polkadot is free software: you can redistribute it and/or modify
// it under the terms of the GNU General Public License as published by
// the Free Software Foundation, either version 3 of the License, or
// (at your option) any later version.

// Polkadot is distributed in the hope that it will be useful,
// but WITHOUT ANY WARRANTY; without even the implied warranty of
// MERCHANTABILITY or FITNESS FOR A PARTICULAR PURPOSE.  See the
// GNU General Public License for more details.

// You should have received a copy of the GNU General Public License
// along with Polkadot.  If not, see <http://www.gnu.org/licenses/>.

//! The Polkadot runtime. This can be compiled with `#[no_std]`, ready for Wasm.

#![cfg_attr(not(feature = "std"), no_std)]
// `construct_runtime!` does a lot of recursion and requires us to increase the limit to 256.
#![recursion_limit = "256"]

use pallet_transaction_payment::CurrencyAdapter;
use parity_scale_codec::{Decode, Encode, MaxEncodedLen};
use primitives::v1::{
	AccountId, AccountIndex, Balance, BlockNumber, CandidateEvent, CommittedCandidateReceipt,
	CoreState, GroupRotationInfo, Hash, Id as ParaId, InboundDownwardMessage, InboundHrmpMessage,
	Moment, Nonce, OccupiedCoreAssumption, PersistedValidationData, ScrapedOnChainVotes,
	SessionInfo, Signature, ValidationCode, ValidationCodeHash, ValidatorId, ValidatorIndex,
};
use runtime_common::{
	auctions, crowdloan, impls::ToAuthor, paras_registrar, paras_sudo_wrapper, slots, xcm_sender,
	BlockHashCount, BlockLength, BlockWeights, CurrencyToVote, OffchainSolutionLengthLimit,
	OffchainSolutionWeightLimit, RocksDbWeight, SlowAdjustingFeeUpdate,
};
use sp_std::{collections::btree_map::BTreeMap, prelude::*};

use runtime_parachains::{
	configuration as parachains_configuration, dmp as parachains_dmp, hrmp as parachains_hrmp,
	inclusion as parachains_inclusion, initializer as parachains_initializer,
	origin as parachains_origin, paras as parachains_paras,
	paras_inherent as parachains_paras_inherent, reward_points as parachains_reward_points,
	runtime_api_impl::v1 as parachains_runtime_api_impl, scheduler as parachains_scheduler,
	session_info as parachains_session_info, shared as parachains_shared, ump as parachains_ump,
};

use xcm::latest::prelude::*;
use xcm_builder::{
	AccountId32Aliases, AllowTopLevelPaidExecutionFrom, AllowUnpaidExecutionFrom,
	ChildParachainAsNative, ChildParachainConvertsVia, ChildSystemParachainAsSuperuser,
	CurrencyAdapter as XcmCurrencyAdapter, IsChildSystemParachain, IsConcrete, LocationInverter,
	SignedAccountId32AsNative, SignedToAccountId32, SovereignSignedViaLocation, TakeWeightCredit,
	UsingComponents, WeightInfoBounds,
};
use xcm_executor::XcmExecutor;

use authority_discovery_primitives::AuthorityId as AuthorityDiscoveryId;
use beefy_primitives::crypto::AuthorityId as BeefyId;
use frame_support::{
	construct_runtime, parameter_types,
	traits::{Contains, Everything, InstanceFilter, KeyOwnerProofSystem, Nothing},
	weights::Weight,
	PalletId, RuntimeDebug,
};
use frame_system::EnsureRoot;
use pallet_grandpa::{fg_primitives, AuthorityId as GrandpaId};
use pallet_im_online::sr25519::AuthorityId as ImOnlineId;
use pallet_mmr_primitives as mmr;
use pallet_session::historical as session_historical;
use pallet_transaction_payment::{FeeDetails, RuntimeDispatchInfo};
use sp_core::OpaqueMetadata;
use sp_runtime::{
	create_runtime_str,
	curve::PiecewiseLinear,
	generic, impl_opaque_keys,
	traits::{
		AccountIdLookup, BlakeTwo256, Block as BlockT, ConvertInto, Extrinsic as ExtrinsicT,
		OpaqueKeys, SaturatedConversion, Verify,
	},
	transaction_validity::{TransactionPriority, TransactionSource, TransactionValidity},
	ApplyExtrinsicResult, KeyTypeId, Perbill,
};
use sp_staking::SessionIndex;
#[cfg(any(feature = "std", test))]
use sp_version::NativeVersion;
use sp_version::RuntimeVersion;

pub use pallet_balances::Call as BalancesCall;
pub use pallet_election_provider_multi_phase::Call as EPMCall;
#[cfg(feature = "std")]
pub use pallet_staking::StakerStatus;
pub use pallet_timestamp::Call as TimestampCall;
#[cfg(any(feature = "std", test))]
pub use sp_runtime::BuildStorage;

/// Constant values used within the runtime.
pub mod constants;
use constants::{currency::*, fee::*, time::*};

// Weights used in the runtime
mod weights;

// Voter bag threshold definitions.
mod bag_thresholds;

#[cfg(test)]
mod tests;

// Make the WASM binary available.
#[cfg(feature = "std")]
include!(concat!(env!("OUT_DIR"), "/wasm_binary.rs"));

/// Runtime version (Westend).
pub const VERSION: RuntimeVersion = RuntimeVersion {
	spec_name: create_runtime_str!("westend"),
	impl_name: create_runtime_str!("parity-westend"),
	authoring_version: 2,
	spec_version: 9120,
	impl_version: 0,
	#[cfg(not(feature = "disable-runtime-api"))]
	apis: RUNTIME_API_VERSIONS,
	#[cfg(feature = "disable-runtime-api")]
	apis: version::create_apis_vec![[]],
	transaction_version: 7,
};

/// The BABE epoch configuration at genesis.
pub const BABE_GENESIS_EPOCH_CONFIG: babe_primitives::BabeEpochConfiguration =
	babe_primitives::BabeEpochConfiguration {
		c: PRIMARY_PROBABILITY,
		allowed_slots: babe_primitives::AllowedSlots::PrimaryAndSecondaryVRFSlots,
	};

/// Native version.
#[cfg(any(feature = "std", test))]
pub fn native_version() -> NativeVersion {
	NativeVersion { runtime_version: VERSION, can_author_with: Default::default() }
}

/// Allow everything.
pub struct BaseFilter;
impl Contains<Call> for BaseFilter {
	fn contains(_: &Call) -> bool {
		true
	}
}

parameter_types! {
	pub const Version: RuntimeVersion = VERSION;
	pub const SS58Prefix: u8 = 42;
}

impl frame_system::Config for Runtime {
	type BaseCallFilter = BaseFilter;
	type BlockWeights = BlockWeights;
	type BlockLength = BlockLength;
	type Origin = Origin;
	type Call = Call;
	type Index = Nonce;
	type BlockNumber = BlockNumber;
	type Hash = Hash;
	type Hashing = BlakeTwo256;
	type AccountId = AccountId;
	type Lookup = AccountIdLookup<AccountId, ()>;
	type Header = generic::Header<BlockNumber, BlakeTwo256>;
	type Event = Event;
	type BlockHashCount = BlockHashCount;
	type DbWeight = RocksDbWeight;
	type Version = Version;
	type PalletInfo = PalletInfo;
	type AccountData = pallet_balances::AccountData<Balance>;
	type OnNewAccount = ();
	type OnKilledAccount = ();
	type SystemWeightInfo = weights::frame_system::WeightInfo<Runtime>;
	type SS58Prefix = SS58Prefix;
	type OnSetCode = ();
}

parameter_types! {
	pub MaximumSchedulerWeight: Weight = Perbill::from_percent(80) *
		BlockWeights::get().max_block;
	pub const MaxScheduledPerBlock: u32 = 50;
}

impl pallet_scheduler::Config for Runtime {
	type Event = Event;
	type Origin = Origin;
	type PalletsOrigin = OriginCaller;
	type Call = Call;
	type MaximumWeight = MaximumSchedulerWeight;
	type ScheduleOrigin = EnsureRoot<AccountId>;
	type MaxScheduledPerBlock = MaxScheduledPerBlock;
	type WeightInfo = weights::pallet_scheduler::WeightInfo<Runtime>;
}

parameter_types! {
	pub const EpochDuration: u64 = EPOCH_DURATION_IN_SLOTS as u64;
	pub const ExpectedBlockTime: Moment = MILLISECS_PER_BLOCK;
	pub const ReportLongevity: u64 =
		BondingDuration::get() as u64 * SessionsPerEra::get() as u64 * EpochDuration::get();
}

impl pallet_babe::Config for Runtime {
	type EpochDuration = EpochDuration;
	type ExpectedBlockTime = ExpectedBlockTime;

	// session module is the trigger
	type EpochChangeTrigger = pallet_babe::ExternalTrigger;

	type DisabledValidators = Session;

	type KeyOwnerProofSystem = Historical;

	type KeyOwnerProof = <Self::KeyOwnerProofSystem as KeyOwnerProofSystem<(
		KeyTypeId,
		pallet_babe::AuthorityId,
	)>>::Proof;

	type KeyOwnerIdentification = <Self::KeyOwnerProofSystem as KeyOwnerProofSystem<(
		KeyTypeId,
		pallet_babe::AuthorityId,
	)>>::IdentificationTuple;

	type HandleEquivocation =
		pallet_babe::EquivocationHandler<Self::KeyOwnerIdentification, Offences, ReportLongevity>;

	type WeightInfo = ();

	type MaxAuthorities = MaxAuthorities;
}

parameter_types! {
	pub const IndexDeposit: Balance = 100 * CENTS;
}

impl pallet_indices::Config for Runtime {
	type AccountIndex = AccountIndex;
	type Currency = Balances;
	type Deposit = IndexDeposit;
	type Event = Event;
	type WeightInfo = weights::pallet_indices::WeightInfo<Runtime>;
}

parameter_types! {
	pub const ExistentialDeposit: Balance = 1 * CENTS;
	pub const MaxLocks: u32 = 50;
	pub const MaxReserves: u32 = 50;
}

impl pallet_balances::Config for Runtime {
	type Balance = Balance;
	type DustRemoval = ();
	type Event = Event;
	type ExistentialDeposit = ExistentialDeposit;
	type AccountStore = System;
	type MaxLocks = MaxLocks;
	type MaxReserves = MaxReserves;
	type ReserveIdentifier = [u8; 8];
	type WeightInfo = weights::pallet_balances::WeightInfo<Runtime>;
}

parameter_types! {
	pub const TransactionByteFee: Balance = 10 * MILLICENTS;
	/// This value increases the priority of `Operational` transactions by adding
	/// a "virtual tip" that's equal to the `OperationalFeeMultiplier * final_fee`.
	pub const OperationalFeeMultiplier: u8 = 5;
}

impl pallet_transaction_payment::Config for Runtime {
	type OnChargeTransaction = CurrencyAdapter<Balances, ToAuthor<Runtime>>;
	type TransactionByteFee = TransactionByteFee;
	type OperationalFeeMultiplier = OperationalFeeMultiplier;
	type WeightToFee = WeightToFee;
	type FeeMultiplierUpdate = SlowAdjustingFeeUpdate<Self>;
}

parameter_types! {
	pub const MinimumPeriod: u64 = SLOT_DURATION / 2;
}
impl pallet_timestamp::Config for Runtime {
	type Moment = u64;
	type OnTimestampSet = Babe;
	type MinimumPeriod = MinimumPeriod;
	type WeightInfo = weights::pallet_timestamp::WeightInfo<Runtime>;
}

parameter_types! {
	pub const UncleGenerations: u32 = 0;
}

impl pallet_authorship::Config for Runtime {
	type FindAuthor = pallet_session::FindAccountFromAuthorIndex<Self, Babe>;
	type UncleGenerations = UncleGenerations;
	type FilterUncle = ();
	type EventHandler = (Staking, ImOnline);
}

parameter_types! {
	pub const Period: BlockNumber = 10 * MINUTES;
	pub const Offset: BlockNumber = 0;
}

impl_opaque_keys! {
	pub struct SessionKeys {
		pub grandpa: Grandpa,
		pub babe: Babe,
		pub im_online: ImOnline,
		pub para_validator: Initializer,
		pub para_assignment: ParaSessionInfo,
		pub authority_discovery: AuthorityDiscovery,
	}
}

impl pallet_session::Config for Runtime {
	type Event = Event;
	type ValidatorId = AccountId;
	type ValidatorIdOf = pallet_staking::StashOf<Self>;
	type ShouldEndSession = Babe;
	type NextSessionRotation = Babe;
	type SessionManager = pallet_session::historical::NoteHistoricalRoot<Self, Staking>;
	type SessionHandler = <SessionKeys as OpaqueKeys>::KeyTypeIdProviders;
	type Keys = SessionKeys;
	type WeightInfo = weights::pallet_session::WeightInfo<Runtime>;
}

impl pallet_session::historical::Config for Runtime {
	type FullIdentification = pallet_staking::Exposure<AccountId, Balance>;
	type FullIdentificationOf = pallet_staking::ExposureOf<Runtime>;
}

parameter_types! {
	// phase durations. 1/4 of the last session for each.
	pub const SignedPhase: u32 = EPOCH_DURATION_IN_SLOTS / 4;
	pub const UnsignedPhase: u32 = EPOCH_DURATION_IN_SLOTS / 4;

	// signed config
	pub const SignedMaxSubmissions: u32 = 128;
	pub const SignedDepositBase: Balance = deposit(2, 0);
	pub const SignedDepositByte: Balance = deposit(0, 10) / 1024;
	// Each good submission will get 1 WND as reward
	pub SignedRewardBase: Balance = 1 * UNITS;
	pub SolutionImprovementThreshold: Perbill = Perbill::from_rational(5u32, 10_000);

	// 1 hour session, 15 minutes unsigned phase, 4 offchain executions.
	pub OffchainRepeat: BlockNumber = UnsignedPhase::get() / 4;

	/// Whilst `UseNominatorsAndUpdateBagsList` or `UseNominatorsMap` is in use, this can still be a
	/// very large value. Once the `BagsList` is in full motion, staking might open its door to many
	/// more nominators, and this value should instead be what is a "safe" number (e.g. 22500).
	pub const VoterSnapshotPerBlock: u32 = 22_500;
}

sp_npos_elections::generate_solution_type!(
	#[compact]
	pub struct NposCompactSolution16::<
		VoterIndex = u32,
		TargetIndex = u16,
		Accuracy = sp_runtime::PerU16,
	>(16)
);

impl pallet_election_provider_multi_phase::Config for Runtime {
	type Event = Event;
	type Currency = Balances;
	type EstimateCallFee = TransactionPayment;
	type SignedPhase = SignedPhase;
	type UnsignedPhase = UnsignedPhase;
	type SignedMaxSubmissions = SignedMaxSubmissions;
	type SignedRewardBase = SignedRewardBase;
	type SignedDepositBase = SignedDepositBase;
	type SignedDepositByte = SignedDepositByte;
	type SignedDepositWeight = ();
	type SignedMaxWeight = Self::MinerMaxWeight;
	type SlashHandler = (); // burn slashes
	type RewardHandler = (); // nothing to do upon rewards
	type SolutionImprovementThreshold = SolutionImprovementThreshold;
	type MinerMaxWeight = OffchainSolutionWeightLimit; // For now use the one from staking.
	type MinerMaxLength = OffchainSolutionLengthLimit;
	type OffchainRepeat = OffchainRepeat;
	type MinerTxPriority = NposSolutionPriority;
	type DataProvider = Staking;
	type Solution = NposCompactSolution16;
	type Fallback = pallet_election_provider_multi_phase::NoFallback<Self>;
	type Solver = frame_election_provider_support::SequentialPhragmen<
		AccountId,
		pallet_election_provider_multi_phase::SolutionAccuracyOf<Self>,
		runtime_common::elections::OffchainRandomBalancing,
	>;
	type BenchmarkingConfig = runtime_common::elections::BenchmarkConfig;
	type ForceOrigin = EnsureRoot<AccountId>;
	type WeightInfo = weights::pallet_election_provider_multi_phase::WeightInfo<Self>;
	type VoterSnapshotPerBlock = VoterSnapshotPerBlock;
}

parameter_types! {
	pub const BagThresholds: &'static [u64] = &bag_thresholds::THRESHOLDS;
}

impl pallet_bags_list::Config for Runtime {
	type Event = Event;
	type VoteWeightProvider = Staking;
	type WeightInfo = weights::pallet_bags_list::WeightInfo<Runtime>;
	type BagThresholds = BagThresholds;
}

pallet_staking_reward_curve::build! {
	const REWARD_CURVE: PiecewiseLinear<'static> = curve!(
		min_inflation: 0_025_000,
		max_inflation: 0_100_000,
		ideal_stake: 0_500_000,
		falloff: 0_050_000,
		max_piece_count: 40,
		test_precision: 0_005_000,
	);
}

parameter_types! {
	// Six sessions in an era (6 hours).
	pub const SessionsPerEra: SessionIndex = 6;
	// 28 eras for unbonding (7 days).
	pub const BondingDuration: pallet_staking::EraIndex = 28;
	// 27 eras in which slashes can be cancelled (slightly less than 7 days).
	pub const SlashDeferDuration: pallet_staking::EraIndex = 27;
	pub const RewardCurve: &'static PiecewiseLinear<'static> = &REWARD_CURVE;
	pub const MaxNominatorRewardedPerValidator: u32 = 64;
	pub const OffendingValidatorsThreshold: Perbill = Perbill::from_percent(17);
}

impl frame_election_provider_support::onchain::Config for Runtime {
	type Accuracy = runtime_common::elections::OnOnChainAccuracy;
	type DataProvider = Staking;
}

impl pallet_staking::Config for Runtime {
	const MAX_NOMINATIONS: u32 =
		<NposCompactSolution16 as sp_npos_elections::NposSolution>::LIMIT as u32;
	type Currency = Balances;
	type UnixTime = Timestamp;
	type CurrencyToVote = CurrencyToVote;
	type RewardRemainder = ();
	type Event = Event;
	type Slash = ();
	type Reward = ();
	type SessionsPerEra = SessionsPerEra;
	type BondingDuration = BondingDuration;
	type SlashDeferDuration = SlashDeferDuration;
	// A majority of the council can cancel the slash.
	type SlashCancelOrigin = EnsureRoot<AccountId>;
	type SessionInterface = Self;
	type EraPayout = pallet_staking::ConvertCurve<RewardCurve>;
	type MaxNominatorRewardedPerValidator = MaxNominatorRewardedPerValidator;
	type OffendingValidatorsThreshold = OffendingValidatorsThreshold;
	type NextNewSession = Session;
	type ElectionProvider = ElectionProviderMultiPhase;
	type GenesisElectionProvider = runtime_common::elections::GenesisElectionOf<Self>;
	// Use the nominators map to iter voters, but also keep bags-list up-to-date.
	type SortedListProvider = runtime_common::elections::UseNominatorsAndUpdateBagsList<Runtime>;
	type WeightInfo = weights::pallet_staking::WeightInfo<Runtime>;
}

parameter_types! {
	pub const LaunchPeriod: BlockNumber = 7 * DAYS;
	pub const VotingPeriod: BlockNumber = 7 * DAYS;
	pub const FastTrackVotingPeriod: BlockNumber = 3 * HOURS;
	pub const MinimumDeposit: Balance = 100 * CENTS;
	pub const EnactmentPeriod: BlockNumber = 8 * DAYS;
	pub const CooloffPeriod: BlockNumber = 7 * DAYS;
	// One cent: $10,000 / MB
	pub const PreimageByteDeposit: Balance = 10 * MILLICENTS;
	pub const InstantAllowed: bool = true;
	pub const MaxAuthorities: u32 = 100_000;
}

impl pallet_offences::Config for Runtime {
	type Event = Event;
	type IdentificationTuple = pallet_session::historical::IdentificationTuple<Self>;
	type OnOffenceHandler = Staking;
}

impl pallet_authority_discovery::Config for Runtime {
	type MaxAuthorities = MaxAuthorities;
}

parameter_types! {
	pub const NposSolutionPriority: TransactionPriority = TransactionPriority::max_value() / 2;
	pub const ImOnlineUnsignedPriority: TransactionPriority = TransactionPriority::max_value();
	pub const MaxKeys: u32 = 10_000;
	pub const MaxPeerInHeartbeats: u32 = 10_000;
	pub const MaxPeerDataEncodingSize: u32 = 1_000;
}

impl pallet_im_online::Config for Runtime {
	type AuthorityId = ImOnlineId;
	type Event = Event;
	type ValidatorSet = Historical;
	type NextSessionRotation = Babe;
	type ReportUnresponsiveness = Offences;
	type UnsignedPriority = ImOnlineUnsignedPriority;
	type WeightInfo = weights::pallet_im_online::WeightInfo<Runtime>;
	type MaxKeys = MaxKeys;
	type MaxPeerInHeartbeats = MaxPeerInHeartbeats;
	type MaxPeerDataEncodingSize = MaxPeerDataEncodingSize;
}

impl pallet_grandpa::Config for Runtime {
	type Event = Event;
	type Call = Call;

	type KeyOwnerProofSystem = Historical;

	type KeyOwnerProof =
		<Self::KeyOwnerProofSystem as KeyOwnerProofSystem<(KeyTypeId, GrandpaId)>>::Proof;

	type KeyOwnerIdentification = <Self::KeyOwnerProofSystem as KeyOwnerProofSystem<(
		KeyTypeId,
		GrandpaId,
	)>>::IdentificationTuple;

	type HandleEquivocation = pallet_grandpa::EquivocationHandler<
		Self::KeyOwnerIdentification,
		Offences,
		ReportLongevity,
	>;

	type WeightInfo = ();
	type MaxAuthorities = MaxAuthorities;
}

/// Submits a transaction with the node's public and signature type. Adheres to the signed extension
/// format of the chain.
impl<LocalCall> frame_system::offchain::CreateSignedTransaction<LocalCall> for Runtime
where
	Call: From<LocalCall>,
{
	fn create_transaction<C: frame_system::offchain::AppCrypto<Self::Public, Self::Signature>>(
		call: Call,
		public: <Signature as Verify>::Signer,
		account: AccountId,
		nonce: <Runtime as frame_system::Config>::Index,
	) -> Option<(Call, <UncheckedExtrinsic as ExtrinsicT>::SignaturePayload)> {
		use sp_runtime::traits::StaticLookup;
		// take the biggest period possible.
		let period =
			BlockHashCount::get().checked_next_power_of_two().map(|c| c / 2).unwrap_or(2) as u64;

		let current_block = System::block_number()
			.saturated_into::<u64>()
			// The `System::block_number` is initialized with `n+1`,
			// so the actual block number is `n`.
			.saturating_sub(1);
		let tip = 0;
		let extra: SignedExtra = (
			frame_system::CheckSpecVersion::<Runtime>::new(),
			frame_system::CheckTxVersion::<Runtime>::new(),
			frame_system::CheckGenesis::<Runtime>::new(),
			frame_system::CheckMortality::<Runtime>::from(generic::Era::mortal(
				period,
				current_block,
			)),
			frame_system::CheckNonce::<Runtime>::from(nonce),
			frame_system::CheckWeight::<Runtime>::new(),
			pallet_transaction_payment::ChargeTransactionPayment::<Runtime>::from(tip),
		);
		let raw_payload = SignedPayload::new(call, extra)
			.map_err(|e| {
				log::warn!("Unable to create signed payload: {:?}", e);
			})
			.ok()?;
		let signature = raw_payload.using_encoded(|payload| C::sign(payload, public))?;
		let (call, extra, _) = raw_payload.deconstruct();
		let address = <Runtime as frame_system::Config>::Lookup::unlookup(account);
		Some((call, (address, signature, extra)))
	}
}

impl frame_system::offchain::SigningTypes for Runtime {
	type Public = <Signature as Verify>::Signer;
	type Signature = Signature;
}

impl<C> frame_system::offchain::SendTransactionTypes<C> for Runtime
where
	Call: From<C>,
{
	type OverarchingCall = Call;
	type Extrinsic = UncheckedExtrinsic;
}

parameter_types! {
	// Minimum 100 bytes/KSM deposited (1 CENT/byte)
	pub const BasicDeposit: Balance = 1000 * CENTS;       // 258 bytes on-chain
	pub const FieldDeposit: Balance = 250 * CENTS;        // 66 bytes on-chain
	pub const SubAccountDeposit: Balance = 200 * CENTS;   // 53 bytes on-chain
	pub const MaxSubAccounts: u32 = 100;
	pub const MaxAdditionalFields: u32 = 100;
	pub const MaxRegistrars: u32 = 20;
}

impl pallet_identity::Config for Runtime {
	type Event = Event;
	type Currency = Balances;
	type Slashed = ();
	type BasicDeposit = BasicDeposit;
	type FieldDeposit = FieldDeposit;
	type SubAccountDeposit = SubAccountDeposit;
	type MaxSubAccounts = MaxSubAccounts;
	type MaxAdditionalFields = MaxAdditionalFields;
	type MaxRegistrars = MaxRegistrars;
	type RegistrarOrigin = frame_system::EnsureRoot<AccountId>;
	type ForceOrigin = frame_system::EnsureRoot<AccountId>;
	type WeightInfo = weights::pallet_identity::WeightInfo<Runtime>;
}

impl pallet_utility::Config for Runtime {
	type Event = Event;
	type Call = Call;
	type WeightInfo = weights::pallet_utility::WeightInfo<Runtime>;
}

parameter_types! {
	// One storage item; key size is 32; value is size 4+4+16+32 bytes = 56 bytes.
	pub const DepositBase: Balance = deposit(1, 88);
	// Additional storage item size of 32 bytes.
	pub const DepositFactor: Balance = deposit(0, 32);
	pub const MaxSignatories: u16 = 100;
}

impl pallet_multisig::Config for Runtime {
	type Event = Event;
	type Call = Call;
	type Currency = Balances;
	type DepositBase = DepositBase;
	type DepositFactor = DepositFactor;
	type MaxSignatories = MaxSignatories;
	type WeightInfo = weights::pallet_multisig::WeightInfo<Runtime>;
}

parameter_types! {
	pub const ConfigDepositBase: Balance = 500 * CENTS;
	pub const FriendDepositFactor: Balance = 50 * CENTS;
	pub const MaxFriends: u16 = 9;
	pub const RecoveryDeposit: Balance = 500 * CENTS;
}

impl pallet_recovery::Config for Runtime {
	type Event = Event;
	type Call = Call;
	type Currency = Balances;
	type ConfigDepositBase = ConfigDepositBase;
	type FriendDepositFactor = FriendDepositFactor;
	type MaxFriends = MaxFriends;
	type RecoveryDeposit = RecoveryDeposit;
}

parameter_types! {
	pub const MinVestedTransfer: Balance = 100 * CENTS;
}

impl pallet_vesting::Config for Runtime {
	type Event = Event;
	type Currency = Balances;
	type BlockNumberToBalance = ConvertInto;
	type MinVestedTransfer = MinVestedTransfer;
	type WeightInfo = weights::pallet_vesting::WeightInfo<Runtime>;
	const MAX_VESTING_SCHEDULES: u32 = 28;
}

impl pallet_sudo::Config for Runtime {
	type Event = Event;
	type Call = Call;
}

parameter_types! {
	// One storage item; key size 32, value size 8; .
	pub const ProxyDepositBase: Balance = deposit(1, 8);
	// Additional storage item size of 33 bytes.
	pub const ProxyDepositFactor: Balance = deposit(0, 33);
	pub const MaxProxies: u16 = 32;
	pub const AnnouncementDepositBase: Balance = deposit(1, 8);
	pub const AnnouncementDepositFactor: Balance = deposit(0, 66);
	pub const MaxPending: u16 = 32;
}

/// The type used to represent the kinds of proxying allowed.
#[derive(
	Copy,
	Clone,
	Eq,
	PartialEq,
	Ord,
	PartialOrd,
	Encode,
	Decode,
	RuntimeDebug,
	MaxEncodedLen,
	scale_info::TypeInfo,
)]
pub enum ProxyType {
	Any,
	NonTransfer,
	Staking,
	SudoBalances,
	IdentityJudgement,
	CancelProxy,
	Auction,
}
impl Default for ProxyType {
	fn default() -> Self {
		Self::Any
	}
}
impl InstanceFilter<Call> for ProxyType {
	fn filter(&self, c: &Call) -> bool {
		match self {
			ProxyType::Any => true,
			ProxyType::NonTransfer => matches!(
				c,
				Call::System(..) |
				Call::Babe(..) |
				Call::Timestamp(..) |
				Call::Indices(pallet_indices::Call::claim{..}) |
				Call::Indices(pallet_indices::Call::free{..}) |
				Call::Indices(pallet_indices::Call::freeze{..}) |
				// Specifically omitting Indices `transfer`, `force_transfer`
				// Specifically omitting the entire Balances pallet
				Call::Authorship(..) |
				Call::Staking(..) |
				Call::Session(..) |
				Call::Grandpa(..) |
				Call::ImOnline(..) |
				Call::Utility(..) |
				Call::Identity(..) |
				Call::Recovery(pallet_recovery::Call::as_recovered{..}) |
				Call::Recovery(pallet_recovery::Call::vouch_recovery{..}) |
				Call::Recovery(pallet_recovery::Call::claim_recovery{..}) |
				Call::Recovery(pallet_recovery::Call::close_recovery{..}) |
				Call::Recovery(pallet_recovery::Call::remove_recovery{..}) |
				Call::Recovery(pallet_recovery::Call::cancel_recovered{..}) |
				// Specifically omitting Recovery `create_recovery`, `initiate_recovery`
				Call::Vesting(pallet_vesting::Call::vest{..}) |
				Call::Vesting(pallet_vesting::Call::vest_other{..}) |
				// Specifically omitting Vesting `vested_transfer`, and `force_vested_transfer`
				Call::Scheduler(..) |
				// Specifically omitting Sudo pallet
				Call::Proxy(..) |
				Call::Multisig(..) |
				Call::Registrar(paras_registrar::Call::register{..}) |
				Call::Registrar(paras_registrar::Call::deregister{..}) |
				// Specifically omitting Registrar `swap`
				Call::Registrar(paras_registrar::Call::reserve{..}) |
				Call::Crowdloan(..) |
				Call::Slots(..) |
				Call::Auctions(..) | // Specifically omitting the entire XCM Pallet
				Call::BagsList(..)
			),
			ProxyType::Staking => {
				matches!(c, Call::Staking(..) | Call::Session(..) | Call::Utility(..))
			},
			ProxyType::SudoBalances => match c {
				Call::Sudo(pallet_sudo::Call::sudo { call: ref x }) => {
					matches!(x.as_ref(), &Call::Balances(..))
				},
				Call::Utility(..) => true,
				_ => false,
			},
			ProxyType::IdentityJudgement => matches!(
				c,
				Call::Identity(pallet_identity::Call::provide_judgement { .. }) | Call::Utility(..)
			),
			ProxyType::CancelProxy => {
				matches!(c, Call::Proxy(pallet_proxy::Call::reject_announcement { .. }))
			},
			ProxyType::Auction => matches!(
				c,
				Call::Auctions(..) | Call::Crowdloan(..) | Call::Registrar(..) | Call::Slots(..)
			),
		}
	}
	fn is_superset(&self, o: &Self) -> bool {
		match (self, o) {
			(x, y) if x == y => true,
			(ProxyType::Any, _) => true,
			(_, ProxyType::Any) => false,
			(ProxyType::NonTransfer, _) => true,
			_ => false,
		}
	}
}

impl pallet_proxy::Config for Runtime {
	type Event = Event;
	type Call = Call;
	type Currency = Balances;
	type ProxyType = ProxyType;
	type ProxyDepositBase = ProxyDepositBase;
	type ProxyDepositFactor = ProxyDepositFactor;
	type MaxProxies = MaxProxies;
	type WeightInfo = weights::pallet_proxy::WeightInfo<Runtime>;
	type MaxPending = MaxPending;
	type CallHasher = BlakeTwo256;
	type AnnouncementDepositBase = AnnouncementDepositBase;
	type AnnouncementDepositFactor = AnnouncementDepositFactor;
}

impl parachains_origin::Config for Runtime {}

impl parachains_configuration::Config for Runtime {
	type WeightInfo = weights::runtime_parachains_configuration::WeightInfo<Runtime>;
}

impl parachains_shared::Config for Runtime {}

impl parachains_session_info::Config for Runtime {}

impl parachains_inclusion::Config for Runtime {
	type Event = Event;
	type DisputesHandler = ();
	type RewardValidators = parachains_reward_points::RewardValidatorsWithEraPoints<Runtime>;
}

impl parachains_paras::Config for Runtime {
	type Origin = Origin;
	type Event = Event;
	type WeightInfo = weights::runtime_parachains_paras::WeightInfo<Runtime>;
}

parameter_types! {
	pub const FirstMessageFactorPercent: u64 = 100;
}

impl parachains_ump::Config for Runtime {
	type Event = Event;
	type UmpSink = crate::parachains_ump::XcmSink<XcmExecutor<XcmConfig>, Runtime>;
	type FirstMessageFactorPercent = FirstMessageFactorPercent;
	type ExecuteOverweightOrigin = EnsureRoot<AccountId>;
}

impl parachains_dmp::Config for Runtime {}

impl parachains_hrmp::Config for Runtime {
	type Event = Event;
	type Origin = Origin;
	type Currency = Balances;
}

impl parachains_paras_inherent::Config for Runtime {}

impl parachains_scheduler::Config for Runtime {}

impl parachains_initializer::Config for Runtime {
	type Randomness = pallet_babe::RandomnessFromOneEpochAgo<Runtime>;
	type ForceOrigin = EnsureRoot<AccountId>;
	type WeightInfo = weights::runtime_parachains_initializer::WeightInfo<Runtime>;
}

impl paras_sudo_wrapper::Config for Runtime {}

parameter_types! {
	pub const ParaDeposit: Balance = 2000 * CENTS;
	pub const DataDepositPerByte: Balance = deposit(0, 1);
}

impl paras_registrar::Config for Runtime {
	type Event = Event;
	type Origin = Origin;
	type Currency = Balances;
	type OnSwap = (Crowdloan, Slots);
	type ParaDeposit = ParaDeposit;
	type DataDepositPerByte = DataDepositPerByte;
	type WeightInfo = weights::runtime_common_paras_registrar::WeightInfo<Runtime>;
}

parameter_types! {
	pub const LeasePeriod: BlockNumber = 28 * DAYS;
}

impl slots::Config for Runtime {
	type Event = Event;
	type Currency = Balances;
	type Registrar = Registrar;
	type LeasePeriod = LeasePeriod;
	type LeaseOffset = ();
	type WeightInfo = weights::runtime_common_slots::WeightInfo<Runtime>;
}

parameter_types! {
	pub const CrowdloanId: PalletId = PalletId(*b"py/cfund");
	pub const SubmissionDeposit: Balance = 100 * 100 * CENTS;
	pub const MinContribution: Balance = 100 * CENTS;
	pub const RemoveKeysLimit: u32 = 500;
	// Allow 32 bytes for an additional memo to a crowdloan.
	pub const MaxMemoLength: u8 = 32;
}

impl crowdloan::Config for Runtime {
	type Event = Event;
	type PalletId = CrowdloanId;
	type SubmissionDeposit = SubmissionDeposit;
	type MinContribution = MinContribution;
	type RemoveKeysLimit = RemoveKeysLimit;
	type Registrar = Registrar;
	type Auctioneer = Auctions;
	type MaxMemoLength = MaxMemoLength;
	type WeightInfo = weights::runtime_common_crowdloan::WeightInfo<Runtime>;
}

parameter_types! {
	// The average auction is 7 days long, so this will be 70% for ending period.
	// 5 Days = 72000 Blocks @ 6 sec per block
	pub const EndingPeriod: BlockNumber = 5 * DAYS;
	// ~ 1000 samples per day -> ~ 20 blocks per sample -> 2 minute samples
	pub const SampleLength: BlockNumber = 2 * MINUTES;
}

impl auctions::Config for Runtime {
	type Event = Event;
	type Leaser = Slots;
	type Registrar = Registrar;
	type EndingPeriod = EndingPeriod;
	type SampleLength = SampleLength;
	type Randomness = pallet_babe::RandomnessFromOneEpochAgo<Runtime>;
	type InitiateOrigin = EnsureRoot<AccountId>;
	type WeightInfo = weights::runtime_common_auctions::WeightInfo<Runtime>;
}

parameter_types! {
	pub const WndLocation: MultiLocation = Here.into();
	pub const Ancestry: MultiLocation = Here.into();
	pub WestendNetwork: NetworkId = NetworkId::Named(b"Westend".to_vec());
	pub CheckAccount: AccountId = XcmPallet::check_account();
}

pub type LocationConverter =
	(ChildParachainConvertsVia<ParaId, AccountId>, AccountId32Aliases<WestendNetwork, AccountId>);

pub type LocalAssetTransactor = XcmCurrencyAdapter<
	// Use this currency:
	Balances,
	// Use this currency when it is a fungible asset matching the given location or name:
	IsConcrete<WndLocation>,
	// We can convert the MultiLocations with our converter above:
	LocationConverter,
	// Our chain's account ID type (we can't get away without mentioning it explicitly):
	AccountId,
	// It's a native asset so we keep track of the teleports to maintain total issuance.
	CheckAccount,
>;

type LocalOriginConverter = (
	SovereignSignedViaLocation<LocationConverter, Origin>,
	ChildParachainAsNative<parachains_origin::Origin, Origin>,
	SignedAccountId32AsNative<WestendNetwork, Origin>,
	ChildSystemParachainAsSuperuser<ParaId, Origin>,
);

/// The XCM router. When we want to send an XCM message, we use this type. It amalgamates all of our
/// individual routers.
pub type XcmRouter = (
	// Only one router so far - use DMP to communicate with child parachains.
	xcm_sender::ChildParachainRouter<Runtime, XcmPallet>,
);

parameter_types! {
	pub const Westmint: MultiLocation = Parachain(1000).into();
	pub const WestendForWestmint: (MultiAssetFilter, MultiLocation) =
		(Wild(AllOf { fun: WildFungible, id: Concrete(WndLocation::get()) }), Westmint::get());
	pub const MaxInstructions: u32 = 100;
}
pub type TrustedTeleporters = (xcm_builder::Case<WestendForWestmint>,);

/// The barriers one of which must be passed for an XCM message to be executed.
pub type Barrier = (
	// Weight that is paid for may be consumed.
	TakeWeightCredit,
	// If the message is one that immediately attemps to pay for execution, then allow it.
	AllowTopLevelPaidExecutionFrom<Everything>,
	// Messages coming from system parachains need not pay for execution.
	AllowUnpaidExecutionFrom<IsChildSystemParachain<ParaId>>,
);

pub struct XcmConfig;
impl xcm_executor::Config for XcmConfig {
	type Call = Call;
	type XcmSender = XcmRouter;
	type AssetTransactor = LocalAssetTransactor;
	type OriginConverter = LocalOriginConverter;
	type IsReserve = ();
	type IsTeleporter = TrustedTeleporters;
	type LocationInverter = LocationInverter<Ancestry>;
	type Barrier = Barrier;
	type Weigher = WeightInfoBounds<weights::xcm::WestendXcmWeight<Call>, Call, MaxInstructions>;
	type Trader = UsingComponents<WeightToFee, WndLocation, AccountId, Balances, ToAuthor<Runtime>>;
	type ResponseHandler = XcmPallet;
	type AssetTrap = XcmPallet;
	type AssetClaims = XcmPallet;
	type SubscriptionService = XcmPallet;
}

/// Type to convert an `Origin` type value into a `MultiLocation` value which represents an interior location
/// of this chain.
pub type LocalOriginToLocation = (
	// And a usual Signed origin to be used in XCM as a corresponding AccountId32
	SignedToAccountId32<Origin, AccountId, WestendNetwork>,
);

impl pallet_xcm::Config for Runtime {
	type Event = Event;
	type SendXcmOrigin = xcm_builder::EnsureXcmOrigin<Origin, LocalOriginToLocation>;
	type XcmRouter = XcmRouter;
	// Anyone can execute XCM messages locally...
	type ExecuteXcmOrigin = xcm_builder::EnsureXcmOrigin<Origin, LocalOriginToLocation>;
	// ...but they must match our filter, which rejects everything.
	type XcmExecuteFilter = Nothing;
	type XcmExecutor = XcmExecutor<XcmConfig>;
	type XcmTeleportFilter = Everything;
	type XcmReserveTransferFilter = Everything;
	type Weigher = WeightInfoBounds<weights::xcm::WestendXcmWeight<Call>, Call, MaxInstructions>;
	type LocationInverter = LocationInverter<Ancestry>;
	type Origin = Origin;
	type Call = Call;
	const VERSION_DISCOVERY_QUEUE_SIZE: u32 = 100;
	type AdvertisedXcmVersion = pallet_xcm::CurrentXcmVersion;
}

construct_runtime! {
	pub enum Runtime where
		Block = Block,
		NodeBlock = primitives::v1::Block,
		UncheckedExtrinsic = UncheckedExtrinsic
	{
		// Basic stuff; balances is uncallable initially.
		System: frame_system::{Pallet, Call, Storage, Config, Event<T>} = 0,

		// Must be before session.
		Babe: pallet_babe::{Pallet, Call, Storage, Config, ValidateUnsigned} = 1,

		Timestamp: pallet_timestamp::{Pallet, Call, Storage, Inherent} = 2,
		Indices: pallet_indices::{Pallet, Call, Storage, Config<T>, Event<T>} = 3,
		Balances: pallet_balances::{Pallet, Call, Storage, Config<T>, Event<T>} = 4,
		TransactionPayment: pallet_transaction_payment::{Pallet, Storage} = 26,

		// Consensus support.
		Authorship: pallet_authorship::{Pallet, Call, Storage} = 5,
		Staking: pallet_staking::{Pallet, Call, Storage, Config<T>, Event<T>} = 6,
		Offences: pallet_offences::{Pallet, Storage, Event} = 7,
		Historical: session_historical::{Pallet} = 27,
		Session: pallet_session::{Pallet, Call, Storage, Event, Config<T>} = 8,
		Grandpa: pallet_grandpa::{Pallet, Call, Storage, Config, Event, ValidateUnsigned} = 10,
		ImOnline: pallet_im_online::{Pallet, Call, Storage, Event<T>, ValidateUnsigned, Config<T>} = 11,
		AuthorityDiscovery: pallet_authority_discovery::{Pallet, Config} = 12,

		// Utility module.
		Utility: pallet_utility::{Pallet, Call, Event} = 16,

		// Less simple identity module.
		Identity: pallet_identity::{Pallet, Call, Storage, Event<T>} = 17,

		// Social recovery module.
		Recovery: pallet_recovery::{Pallet, Call, Storage, Event<T>} = 18,

		// Vesting. Usable initially, but removed once all vesting is finished.
		Vesting: pallet_vesting::{Pallet, Call, Storage, Event<T>, Config<T>} = 19,

		// System scheduler.
		Scheduler: pallet_scheduler::{Pallet, Call, Storage, Event<T>} = 20,

		// Sudo.
		Sudo: pallet_sudo::{Pallet, Call, Storage, Event<T>, Config<T>} = 21,

		// Proxy module. Late addition.
		Proxy: pallet_proxy::{Pallet, Call, Storage, Event<T>} = 22,

		// Multisig module. Late addition.
		Multisig: pallet_multisig::{Pallet, Call, Storage, Event<T>} = 23,

		// Election pallet. Only works with staking, but placed here to maintain indices.
		ElectionProviderMultiPhase: pallet_election_provider_multi_phase::{Pallet, Call, Storage, Event<T>, ValidateUnsigned} = 24,

		// Provides a semi-sorted list of nominators for staking.
		BagsList: pallet_bags_list::{Pallet, Call, Storage, Event<T>} = 25,

		// Parachains pallets. Start indices at 40 to leave room.
		ParachainsOrigin: parachains_origin::{Pallet, Origin} = 41,
		Configuration: parachains_configuration::{Pallet, Call, Storage, Config<T>} = 42,
		ParasShared: parachains_shared::{Pallet, Call, Storage} = 43,
		ParaInclusion: parachains_inclusion::{Pallet, Call, Storage, Event<T>} = 44,
		ParaInherent: parachains_paras_inherent::{Pallet, Call, Storage, Inherent} = 45,
		ParaScheduler: parachains_scheduler::{Pallet, Storage} = 46,
		Paras: parachains_paras::{Pallet, Call, Storage, Event, Config} = 47,
		Initializer: parachains_initializer::{Pallet, Call, Storage} = 48,
		Dmp: parachains_dmp::{Pallet, Call, Storage} = 49,
		Ump: parachains_ump::{Pallet, Call, Storage, Event} = 50,
		Hrmp: parachains_hrmp::{Pallet, Call, Storage, Event<T>} = 51,
		ParaSessionInfo: parachains_session_info::{Pallet, Storage} = 52,

		// Parachain Onboarding Pallets. Start indices at 60 to leave room.
		Registrar: paras_registrar::{Pallet, Call, Storage, Event<T>, Config} = 60,
		Slots: slots::{Pallet, Call, Storage, Event<T>} = 61,
		ParasSudoWrapper: paras_sudo_wrapper::{Pallet, Call} = 62,
		Auctions: auctions::{Pallet, Call, Storage, Event<T>} = 63,
		Crowdloan: crowdloan::{Pallet, Call, Storage, Event<T>} = 64,

		// Pallet for sending XCM.
		XcmPallet: pallet_xcm::{Pallet, Call, Storage, Event<T>, Origin, Config} = 99,
	}
}

/// The address format for describing accounts.
pub type Address = sp_runtime::MultiAddress<AccountId, ()>;
/// Block header type as expected by this runtime.
pub type Header = generic::Header<BlockNumber, BlakeTwo256>;
/// Block type as expected by this runtime.
pub type Block = generic::Block<Header, UncheckedExtrinsic>;
/// A Block signed with a Justification
pub type SignedBlock = generic::SignedBlock<Block>;
/// `BlockId` type as expected by this runtime.
pub type BlockId = generic::BlockId<Block>;
/// The `SignedExtension` to the basic transaction logic.
pub type SignedExtra = (
	frame_system::CheckSpecVersion<Runtime>,
	frame_system::CheckTxVersion<Runtime>,
	frame_system::CheckGenesis<Runtime>,
	frame_system::CheckMortality<Runtime>,
	frame_system::CheckNonce<Runtime>,
	frame_system::CheckWeight<Runtime>,
	pallet_transaction_payment::ChargeTransactionPayment<Runtime>,
);
/// Unchecked extrinsic type as expected by this runtime.
pub type UncheckedExtrinsic = generic::UncheckedExtrinsic<Address, Call, Signature, SignedExtra>;
/// Executive: handles dispatch to the various modules.
pub type Executive = frame_executive::Executive<
	Runtime,
	Block,
	frame_system::ChainContext<Runtime>,
	Runtime,
	AllPallets,
<<<<<<< HEAD
=======
	(),
>>>>>>> ee1b80aa
>;
/// The payload being signed in transactions.
pub type SignedPayload = generic::SignedPayload<Call, SignedExtra>;

#[cfg(not(feature = "disable-runtime-api"))]
sp_api::impl_runtime_apis! {
	impl sp_api::Core<Block> for Runtime {
		fn version() -> RuntimeVersion {
			VERSION
		}

		fn execute_block(block: Block) {
			Executive::execute_block(block);
		}

		fn initialize_block(header: &<Block as BlockT>::Header) {
			Executive::initialize_block(header)
		}
	}

	impl sp_api::Metadata<Block> for Runtime {
		fn metadata() -> OpaqueMetadata {
			OpaqueMetadata::new(Runtime::metadata().into())
		}
	}

	impl block_builder_api::BlockBuilder<Block> for Runtime {
		fn apply_extrinsic(extrinsic: <Block as BlockT>::Extrinsic) -> ApplyExtrinsicResult {
			Executive::apply_extrinsic(extrinsic)
		}

		fn finalize_block() -> <Block as BlockT>::Header {
			Executive::finalize_block()
		}

		fn inherent_extrinsics(data: inherents::InherentData) -> Vec<<Block as BlockT>::Extrinsic> {
			data.create_extrinsics()
		}

		fn check_inherents(
			block: Block,
			data: inherents::InherentData,
		) -> inherents::CheckInherentsResult {
			data.check_extrinsics(&block)
		}
	}

	impl tx_pool_api::runtime_api::TaggedTransactionQueue<Block> for Runtime {
		fn validate_transaction(
			source: TransactionSource,
			tx: <Block as BlockT>::Extrinsic,
			block_hash: <Block as BlockT>::Hash,
		) -> TransactionValidity {
			Executive::validate_transaction(source, tx, block_hash)
		}
	}

	impl offchain_primitives::OffchainWorkerApi<Block> for Runtime {
		fn offchain_worker(header: &<Block as BlockT>::Header) {
			Executive::offchain_worker(header)
		}
	}

	impl primitives::v1::ParachainHost<Block, Hash, BlockNumber> for Runtime {
		fn validators() -> Vec<ValidatorId> {
			parachains_runtime_api_impl::validators::<Runtime>()
		}

		fn validator_groups() -> (Vec<Vec<ValidatorIndex>>, GroupRotationInfo<BlockNumber>) {
			parachains_runtime_api_impl::validator_groups::<Runtime>()
		}

		fn availability_cores() -> Vec<CoreState<Hash, BlockNumber>> {
			parachains_runtime_api_impl::availability_cores::<Runtime>()
		}

		fn persisted_validation_data(para_id: ParaId, assumption: OccupiedCoreAssumption)
			-> Option<PersistedValidationData<Hash, BlockNumber>> {
			parachains_runtime_api_impl::persisted_validation_data::<Runtime>(para_id, assumption)
		}

		fn assumed_validation_data(
			para_id: ParaId,
			expected_persisted_validation_data_hash: Hash,
		) -> Option<(PersistedValidationData<Hash, BlockNumber>, ValidationCodeHash)> {
			parachains_runtime_api_impl::assumed_validation_data::<Runtime>(
				para_id,
				expected_persisted_validation_data_hash,
			)
		}

		fn check_validation_outputs(
			para_id: ParaId,
			outputs: primitives::v1::CandidateCommitments,
		) -> bool {
			parachains_runtime_api_impl::check_validation_outputs::<Runtime>(para_id, outputs)
		}

		fn session_index_for_child() -> SessionIndex {
			parachains_runtime_api_impl::session_index_for_child::<Runtime>()
		}

		fn validation_code(para_id: ParaId, assumption: OccupiedCoreAssumption)
			-> Option<ValidationCode> {
			parachains_runtime_api_impl::validation_code::<Runtime>(para_id, assumption)
		}

		fn candidate_pending_availability(para_id: ParaId) -> Option<CommittedCandidateReceipt<Hash>> {
			parachains_runtime_api_impl::candidate_pending_availability::<Runtime>(para_id)
		}

		fn candidate_events() -> Vec<CandidateEvent<Hash>> {
			parachains_runtime_api_impl::candidate_events::<Runtime, _>(|ev| {
				match ev {
					Event::ParaInclusion(ev) => {
						Some(ev)
					}
					_ => None,
				}
			})
		}

		fn session_info(index: SessionIndex) -> Option<SessionInfo> {
			parachains_runtime_api_impl::session_info::<Runtime>(index)
		}

		fn dmq_contents(recipient: ParaId) -> Vec<InboundDownwardMessage<BlockNumber>> {
			parachains_runtime_api_impl::dmq_contents::<Runtime>(recipient)
		}

		fn inbound_hrmp_channels_contents(
			recipient: ParaId
		) -> BTreeMap<ParaId, Vec<InboundHrmpMessage<BlockNumber>>> {
			parachains_runtime_api_impl::inbound_hrmp_channels_contents::<Runtime>(recipient)
		}

		fn validation_code_by_hash(hash: ValidationCodeHash) -> Option<ValidationCode> {
			parachains_runtime_api_impl::validation_code_by_hash::<Runtime>(hash)
		}

		fn on_chain_votes() -> Option<ScrapedOnChainVotes<Hash>> {
			parachains_runtime_api_impl::on_chain_votes::<Runtime>()
		}
	}

	impl beefy_primitives::BeefyApi<Block> for Runtime {
		fn validator_set() -> beefy_primitives::ValidatorSet<BeefyId> {
			// dummy implementation due to lack of BEEFY pallet.
			beefy_primitives::ValidatorSet { validators: Vec::new(), id: 0 }
		}
	}

	impl pallet_mmr_primitives::MmrApi<Block, Hash> for Runtime {
		fn generate_proof(_leaf_index: u64)
			-> Result<(mmr::EncodableOpaqueLeaf, mmr::Proof<Hash>), mmr::Error>
		{
			// dummy implementation due to lack of MMR pallet.
			Err(mmr::Error::GenerateProof)
		}

		fn verify_proof(_leaf: mmr::EncodableOpaqueLeaf, _proof: mmr::Proof<Hash>)
			-> Result<(), mmr::Error>
		{
			// dummy implementation due to lack of MMR pallet.
			Err(mmr::Error::Verify)
		}

		fn verify_proof_stateless(
			_root: Hash,
			_leaf: mmr::EncodableOpaqueLeaf,
			_proof: mmr::Proof<Hash>
		) -> Result<(), mmr::Error> {
			// dummy implementation due to lack of MMR pallet.
			Err(mmr::Error::Verify)
		}
	}

	impl fg_primitives::GrandpaApi<Block> for Runtime {
		fn grandpa_authorities() -> Vec<(GrandpaId, u64)> {
			Grandpa::grandpa_authorities()
		}

		fn current_set_id() -> fg_primitives::SetId {
			Grandpa::current_set_id()
		}

		fn submit_report_equivocation_unsigned_extrinsic(
			equivocation_proof: fg_primitives::EquivocationProof<
				<Block as BlockT>::Hash,
				sp_runtime::traits::NumberFor<Block>,
			>,
			key_owner_proof: fg_primitives::OpaqueKeyOwnershipProof,
		) -> Option<()> {
			let key_owner_proof = key_owner_proof.decode()?;

			Grandpa::submit_unsigned_equivocation_report(
				equivocation_proof,
				key_owner_proof,
			)
		}

		fn generate_key_ownership_proof(
			_set_id: fg_primitives::SetId,
			authority_id: fg_primitives::AuthorityId,
		) -> Option<fg_primitives::OpaqueKeyOwnershipProof> {
			use parity_scale_codec::Encode;

			Historical::prove((fg_primitives::KEY_TYPE, authority_id))
				.map(|p| p.encode())
				.map(fg_primitives::OpaqueKeyOwnershipProof::new)
		}
	}

	impl babe_primitives::BabeApi<Block> for Runtime {
		fn configuration() -> babe_primitives::BabeGenesisConfiguration {
			// The choice of `c` parameter (where `1 - c` represents the
			// probability of a slot being empty), is done in accordance to the
			// slot duration and expected target block time, for safely
			// resisting network delays of maximum two seconds.
			// <https://research.web3.foundation/en/latest/polkadot/BABE/Babe/#6-practical-results>
			babe_primitives::BabeGenesisConfiguration {
				slot_duration: Babe::slot_duration(),
				epoch_length: EpochDuration::get(),
				c: BABE_GENESIS_EPOCH_CONFIG.c,
				genesis_authorities: Babe::authorities().to_vec(),
				randomness: Babe::randomness(),
				allowed_slots: BABE_GENESIS_EPOCH_CONFIG.allowed_slots,
			}
		}

		fn current_epoch_start() -> babe_primitives::Slot {
			Babe::current_epoch_start()
		}

		fn current_epoch() -> babe_primitives::Epoch {
			Babe::current_epoch()
		}

		fn next_epoch() -> babe_primitives::Epoch {
			Babe::next_epoch()
		}

		fn generate_key_ownership_proof(
			_slot: babe_primitives::Slot,
			authority_id: babe_primitives::AuthorityId,
		) -> Option<babe_primitives::OpaqueKeyOwnershipProof> {
			use parity_scale_codec::Encode;

			Historical::prove((babe_primitives::KEY_TYPE, authority_id))
				.map(|p| p.encode())
				.map(babe_primitives::OpaqueKeyOwnershipProof::new)
		}

		fn submit_report_equivocation_unsigned_extrinsic(
			equivocation_proof: babe_primitives::EquivocationProof<<Block as BlockT>::Header>,
			key_owner_proof: babe_primitives::OpaqueKeyOwnershipProof,
		) -> Option<()> {
			let key_owner_proof = key_owner_proof.decode()?;

			Babe::submit_unsigned_equivocation_report(
				equivocation_proof,
				key_owner_proof,
			)
		}
	}

	impl authority_discovery_primitives::AuthorityDiscoveryApi<Block> for Runtime {
		fn authorities() -> Vec<AuthorityDiscoveryId> {
			parachains_runtime_api_impl::relevant_authority_ids::<Runtime>()
		}
	}

	impl sp_session::SessionKeys<Block> for Runtime {
		fn generate_session_keys(seed: Option<Vec<u8>>) -> Vec<u8> {
			SessionKeys::generate(seed)
		}

		fn decode_session_keys(
			encoded: Vec<u8>,
		) -> Option<Vec<(Vec<u8>, sp_core::crypto::KeyTypeId)>> {
			SessionKeys::decode_into_raw_public_keys(&encoded)
		}
	}

	impl frame_system_rpc_runtime_api::AccountNonceApi<Block, AccountId, Nonce> for Runtime {
		fn account_nonce(account: AccountId) -> Nonce {
			System::account_nonce(account)
		}
	}

	impl pallet_transaction_payment_rpc_runtime_api::TransactionPaymentApi<
		Block,
		Balance,
	> for Runtime {
		fn query_info(uxt: <Block as BlockT>::Extrinsic, len: u32) -> RuntimeDispatchInfo<Balance> {
			TransactionPayment::query_info(uxt, len)
		}
		fn query_fee_details(uxt: <Block as BlockT>::Extrinsic, len: u32) -> FeeDetails<Balance> {
			TransactionPayment::query_fee_details(uxt, len)
		}
	}

	#[cfg(feature = "try-runtime")]
	impl frame_try_runtime::TryRuntime<Block> for Runtime {
		fn on_runtime_upgrade() -> (Weight, Weight) {
			log::info!("try-runtime::on_runtime_upgrade westend.");
			let weight = Executive::try_runtime_upgrade().unwrap();
			(weight, BlockWeights::get().max_block)
		}
		fn execute_block_no_check(block: Block) -> Weight {
			Executive::execute_block_no_check(block)
		}
	}

	#[cfg(feature = "runtime-benchmarks")]
	impl frame_benchmarking::Benchmark<Block> for Runtime {
		fn benchmark_metadata(extra: bool) -> (
			Vec<frame_benchmarking::BenchmarkList>,
			Vec<frame_support::traits::StorageInfo>,
		) {
			use frame_benchmarking::{list_benchmark, Benchmarking, BenchmarkList};
			use frame_support::traits::StorageInfoTrait;

			use pallet_session_benchmarking::Pallet as SessionBench;
			use pallet_offences_benchmarking::Pallet as OffencesBench;
			use frame_system_benchmarking::Pallet as SystemBench;

			type XcmBalances = pallet_xcm_benchmarks::fungible::Pallet::<Runtime>;

			let mut list = Vec::<BenchmarkList>::new();

			// Polkadot
			// NOTE: Make sure to prefix these `runtime_common::` so that path resolves correctly
			// in the generated file.
			list_benchmark!(list, extra, runtime_common::auctions, Auctions);
			list_benchmark!(list, extra, runtime_common::crowdloan, Crowdloan);
			list_benchmark!(list, extra, runtime_common::paras_registrar, Registrar);
			list_benchmark!(list, extra, runtime_common::slots, Slots);
			list_benchmark!(list, extra, runtime_parachains::configuration, Configuration);
			list_benchmark!(list, extra, runtime_parachains::initializer, Initializer);
			list_benchmark!(list, extra, runtime_parachains::paras, Paras);

			// Substrate
			list_benchmark!(list, extra, pallet_bags_list, BagsList);
			list_benchmark!(list, extra, pallet_balances, Balances);
			list_benchmark!(list, extra, pallet_election_provider_multi_phase, ElectionProviderMultiPhase);
			list_benchmark!(list, extra, pallet_identity, Identity);
			list_benchmark!(list, extra, pallet_im_online, ImOnline);
			list_benchmark!(list, extra, pallet_indices, Indices);
			list_benchmark!(list, extra, pallet_multisig, Multisig);
			list_benchmark!(list, extra, pallet_offences, OffencesBench::<Runtime>);
			list_benchmark!(list, extra, pallet_proxy, Proxy);
			list_benchmark!(list, extra, pallet_scheduler, Scheduler);
			list_benchmark!(list, extra, pallet_session, SessionBench::<Runtime>);
			list_benchmark!(list, extra, pallet_staking, Staking);
			list_benchmark!(list, extra, frame_system, SystemBench::<Runtime>);
			list_benchmark!(list, extra, pallet_timestamp, Timestamp);
			list_benchmark!(list, extra, pallet_utility, Utility);
			list_benchmark!(list, extra, pallet_vesting, Vesting);

			// XCM Benchmarks
			// NOTE: Make sure you point to the individual modules below.
			list_benchmark!(list, extra, pallet_xcm_benchmarks::fungible, XcmBalances);

			let storage_info = AllPalletsWithSystem::storage_info();

			return (list, storage_info)
		}

		fn dispatch_benchmark(
			config: frame_benchmarking::BenchmarkConfig,
		) -> Result<
			Vec<frame_benchmarking::BenchmarkBatch>,
			sp_runtime::RuntimeString,
		> {
			use frame_benchmarking::{Benchmarking, BenchmarkBatch, add_benchmark, TrackedStorageKey};
			// Trying to add benchmarks directly to some pallets caused cyclic dependency issues.
			// To get around that, we separated the benchmarks into its own crate.
			use pallet_session_benchmarking::Pallet as SessionBench;
			use pallet_offences_benchmarking::Pallet as OffencesBench;
			use frame_system_benchmarking::Pallet as SystemBench;

			impl pallet_session_benchmarking::Config for Runtime {}
			impl pallet_offences_benchmarking::Config for Runtime {}
			impl frame_system_benchmarking::Config for Runtime {}

			use xcm::latest::MultiAsset;

			impl pallet_xcm_benchmarks::Config for Runtime {
				type XcmConfig = XcmConfig;
				type AccountIdConverter = LocationConverter;
				fn valid_destination() -> Result<MultiLocation, sp_runtime::DispatchError> {
					Ok(Westmint::get())
				}
			}

			parameter_types! {
				pub const TrustedTeleporter: Option<(MultiLocation, MultiAsset)> = Some((
					Westmint::get(),
					MultiAsset { fun: Fungible(1 * UNITS), id: Concrete(WndLocation::get()) },
				));
			}

			impl pallet_xcm_benchmarks::fungible::Config for Runtime {
				type TransactAsset = Balances;

				type CheckedAccount = CheckAccount;
				type TrustedTeleporter = TrustedTeleporter;

				fn get_multi_asset() -> MultiAsset {
					MultiAsset {
						id: Concrete(WndLocation::get()),
						fun: Fungible(1 * UNITS),
					}
				}
			}

			type XcmBalances = pallet_xcm_benchmarks::fungible::Pallet::<Runtime>;

			let whitelist: Vec<TrackedStorageKey> = vec![
				// Block Number
				hex_literal::hex!("26aa394eea5630e07c48ae0c9558cef702a5c1b19ab7a04f536c519aca4983ac").to_vec().into(),
				// Total Issuance
				hex_literal::hex!("c2261276cc9d1f8598ea4b6a74b15c2f57c875e4cff74148e4628f264b974c80").to_vec().into(),
				// Execution Phase
				hex_literal::hex!("26aa394eea5630e07c48ae0c9558cef7ff553b5a9862a516939d82b3d3d8661a").to_vec().into(),
				// Event Count
				hex_literal::hex!("26aa394eea5630e07c48ae0c9558cef70a98fdbe9ce6c55837576c60c7af3850").to_vec().into(),
				// System Events
				hex_literal::hex!("26aa394eea5630e07c48ae0c9558cef780d41e5e16056765bc8461851072c9d7").to_vec().into(),
				// Treasury Account
				hex_literal::hex!("26aa394eea5630e07c48ae0c9558cef7b99d880ec681799c0cf30e8886371da95ecffd7b6c0f78751baa9d281e0bfa3a6d6f646c70792f74727372790000000000000000000000000000000000000000").to_vec().into(),
				// Dmp DownwardMessageQueueHeads
				hex_literal::hex!("63f78c98723ddc9073523ef3beefda0c4d7fefc408aac59dbfe80a72ac8e3ce5").to_vec().into(),
				// Dmp DownwardMessageQueues
				hex_literal::hex!("63f78c98723ddc9073523ef3beefda0ca95dac46c07a40d91506e7637ec4ba57").to_vec().into(),
				// Configuration ActiveConfig
				hex_literal::hex!("06de3d8a54d27e44a9d5ce189618f22db4b49d95320d9021994c850f25b8e385").to_vec().into(),
			];

			let mut batches = Vec::<BenchmarkBatch>::new();
			let params = (&config, &whitelist);

			// Polkadot
			// NOTE: Make sure to prefix these `runtime_common::` so that path resolves correctly
			// in the generated file.
			add_benchmark!(params, batches, runtime_common::auctions, Auctions);
			add_benchmark!(params, batches, runtime_common::crowdloan, Crowdloan);
			add_benchmark!(params, batches, runtime_common::paras_registrar, Registrar);
			add_benchmark!(params, batches, runtime_common::slots, Slots);
			add_benchmark!(params, batches, runtime_parachains::configuration, Configuration);
			add_benchmark!(params, batches, runtime_parachains::initializer, Initializer);
			add_benchmark!(params, batches, runtime_parachains::paras, Paras);

			// Substrate
			add_benchmark!(params, batches, pallet_bags_list, BagsList);
			add_benchmark!(params, batches, pallet_balances, Balances);
			add_benchmark!(params, batches, pallet_election_provider_multi_phase, ElectionProviderMultiPhase);
			add_benchmark!(params, batches, pallet_identity, Identity);
			add_benchmark!(params, batches, pallet_im_online, ImOnline);
			add_benchmark!(params, batches, pallet_indices, Indices);
			add_benchmark!(params, batches, pallet_multisig, Multisig);
			add_benchmark!(params, batches, pallet_offences, OffencesBench::<Runtime>);
			add_benchmark!(params, batches, pallet_proxy, Proxy);
			add_benchmark!(params, batches, pallet_scheduler, Scheduler);
			add_benchmark!(params, batches, pallet_session, SessionBench::<Runtime>);
			add_benchmark!(params, batches, pallet_staking, Staking);
			add_benchmark!(params, batches, frame_system, SystemBench::<Runtime>);
			add_benchmark!(params, batches, pallet_timestamp, Timestamp);
			add_benchmark!(params, batches, pallet_utility, Utility);
			add_benchmark!(params, batches, pallet_vesting, Vesting);

			// XCM Benchmarks
			// NOTE: Make sure you point to the individual modules below.
			add_benchmark!(params, batches, pallet_xcm_benchmarks::fungible, XcmBalances);

			if batches.is_empty() { return Err("Benchmark not found for this pallet.".into()) }
			Ok(batches)
		}
	}
}<|MERGE_RESOLUTION|>--- conflicted
+++ resolved
@@ -1134,10 +1134,7 @@
 	frame_system::ChainContext<Runtime>,
 	Runtime,
 	AllPallets,
-<<<<<<< HEAD
-=======
 	(),
->>>>>>> ee1b80aa
 >;
 /// The payload being signed in transactions.
 pub type SignedPayload = generic::SignedPayload<Call, SignedExtra>;
