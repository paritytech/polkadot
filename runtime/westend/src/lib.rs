// Copyright (C) Parity Technologies (UK) Ltd.
// This file is part of Polkadot.

// Polkadot is free software: you can redistribute it and/or modify
// it under the terms of the GNU General Public License as published by
// the Free Software Foundation, either version 3 of the License, or
// (at your option) any later version.

// Polkadot is distributed in the hope that it will be useful,
// but WITHOUT ANY WARRANTY; without even the implied warranty of
// MERCHANTABILITY or FITNESS FOR A PARTICULAR PURPOSE.  See the
// GNU General Public License for more details.

// You should have received a copy of the GNU General Public License
// along with Polkadot.  If not, see <http://www.gnu.org/licenses/>.

//! The Westend runtime. This can be compiled with `#[no_std]`, ready for Wasm.

#![cfg_attr(not(feature = "std"), no_std)]
// `construct_runtime!` does a lot of recursion and requires us to increase the limit to 256.
#![recursion_limit = "256"]

use authority_discovery_primitives::AuthorityId as AuthorityDiscoveryId;
use beefy_primitives::crypto::{AuthorityId as BeefyId, Signature as BeefySignature};
use frame_election_provider_support::{onchain, SequentialPhragmen};
use frame_support::{
	construct_runtime, parameter_types,
	traits::{
		ConstU32, InstanceFilter, KeyOwnerProofSystem, ProcessMessage, ProcessMessageError,
		WithdrawReasons,
	},
	weights::{ConstantMultiplier, WeightMeter},
	PalletId,
};
use frame_system::EnsureRoot;
use pallet_grandpa::{fg_primitives, AuthorityId as GrandpaId};
use pallet_im_online::sr25519::AuthorityId as ImOnlineId;
use pallet_session::historical as session_historical;
use pallet_transaction_payment::{CurrencyAdapter, FeeDetails, RuntimeDispatchInfo};
use parity_scale_codec::{Decode, Encode, MaxEncodedLen};
use primitives::{
	AccountId, AccountIndex, Balance, BlockNumber, CandidateEvent, CandidateHash,
	CommittedCandidateReceipt, CoreState, DisputeState, ExecutorParams, GroupRotationInfo, Hash,
	Id as ParaId, InboundDownwardMessage, InboundHrmpMessage, Moment, Nonce,
	OccupiedCoreAssumption, PersistedValidationData, PvfCheckStatement, ScrapedOnChainVotes,
	SessionInfo, Signature, ValidationCode, ValidationCodeHash, ValidatorId, ValidatorIndex,
	ValidatorSignature,
};
use runtime_common::{
	assigned_slots, auctions, crowdloan, elections::OnChainAccuracy, impl_runtime_weights,
	impls::ToAuthor, paras_registrar, paras_sudo_wrapper, prod_or_fast, slots, BalanceToU256,
	BlockHashCount, BlockLength, CurrencyToVote, SlowAdjustingFeeUpdate, U256ToBalance,
};
use runtime_parachains::{
	configuration as parachains_configuration, disputes as parachains_disputes,
	disputes::slashing as parachains_slashing,
	dmp as parachains_dmp, hrmp as parachains_hrmp, inclusion as parachains_inclusion,
	inclusion::{AggregateMessageOrigin, UmpQueueId},
	initializer as parachains_initializer, origin as parachains_origin, paras as parachains_paras,
	paras_inherent as parachains_paras_inherent, reward_points as parachains_reward_points,
<<<<<<< HEAD
	runtime_api_impl::v4 as parachains_runtime_api_impl, scheduler as parachains_scheduler,
	scheduler, session_info as parachains_session_info, shared as parachains_shared,
	ump as parachains_ump,
=======
	runtime_api_impl::v4 as parachains_runtime_api_impl,
	scheduler as parachains_scheduler, session_info as parachains_session_info,
	shared as parachains_shared,
>>>>>>> cbd53301
};
use scale_info::TypeInfo;
use sp_core::{OpaqueMetadata, RuntimeDebug};
use sp_mmr_primitives as mmr;
use sp_runtime::{
	create_runtime_str,
	curve::PiecewiseLinear,
	generic, impl_opaque_keys,
	traits::{
		AccountIdLookup, BlakeTwo256, Block as BlockT, ConvertInto, Extrinsic as ExtrinsicT,
		OpaqueKeys, SaturatedConversion, Verify,
	},
	transaction_validity::{TransactionPriority, TransactionSource, TransactionValidity},
	ApplyExtrinsicResult, FixedU128, KeyTypeId, Perbill,
};
use sp_staking::SessionIndex;
use sp_std::{collections::btree_map::BTreeMap, prelude::*};
#[cfg(any(feature = "std", test))]
use sp_version::NativeVersion;
use sp_version::RuntimeVersion;
use xcm::latest::Junction;

pub use frame_system::Call as SystemCall;
pub use pallet_balances::Call as BalancesCall;
pub use pallet_election_provider_multi_phase::Call as EPMCall;
#[cfg(feature = "std")]
pub use pallet_staking::StakerStatus;
use pallet_staking::UseValidatorsMap;
pub use pallet_timestamp::Call as TimestampCall;
use sp_runtime::traits::Get;
#[cfg(any(feature = "std", test))]
pub use sp_runtime::BuildStorage;

/// Constant values used within the runtime.
use westend_runtime_constants::{currency::*, fee::*, time::*};

mod bag_thresholds;
mod weights;
pub mod xcm_config;

#[cfg(test)]
mod tests;

impl_runtime_weights!(westend_runtime_constants);

// Make the WASM binary available.
#[cfg(feature = "std")]
include!(concat!(env!("OUT_DIR"), "/wasm_binary.rs"));

/// Runtime version (Westend).
#[sp_version::runtime_version]
pub const VERSION: RuntimeVersion = RuntimeVersion {
	spec_name: create_runtime_str!("westend"),
	impl_name: create_runtime_str!("parity-westend"),
	authoring_version: 2,
	spec_version: 9410,
	impl_version: 0,
	#[cfg(not(feature = "disable-runtime-api"))]
	apis: RUNTIME_API_VERSIONS,
	#[cfg(feature = "disable-runtime-api")]
	apis: sp_version::create_apis_vec![[]],
	transaction_version: 20,
	state_version: 1,
};

/// The BABE epoch configuration at genesis.
pub const BABE_GENESIS_EPOCH_CONFIG: babe_primitives::BabeEpochConfiguration =
	babe_primitives::BabeEpochConfiguration {
		c: PRIMARY_PROBABILITY,
		allowed_slots: babe_primitives::AllowedSlots::PrimaryAndSecondaryVRFSlots,
	};

/// Native version.
#[cfg(any(feature = "std", test))]
pub fn native_version() -> NativeVersion {
	NativeVersion { runtime_version: VERSION, can_author_with: Default::default() }
}

parameter_types! {
	pub const Version: RuntimeVersion = VERSION;
	pub const SS58Prefix: u8 = 42;
}

impl frame_system::Config for Runtime {
	type BaseCallFilter = frame_support::traits::Everything;
	type BlockWeights = BlockWeights;
	type BlockLength = BlockLength;
	type RuntimeOrigin = RuntimeOrigin;
	type RuntimeCall = RuntimeCall;
	type Index = Nonce;
	type BlockNumber = BlockNumber;
	type Hash = Hash;
	type Hashing = BlakeTwo256;
	type AccountId = AccountId;
	type Lookup = AccountIdLookup<AccountId, ()>;
	type Header = generic::Header<BlockNumber, BlakeTwo256>;
	type RuntimeEvent = RuntimeEvent;
	type BlockHashCount = BlockHashCount;
	type DbWeight = RocksDbWeight;
	type Version = Version;
	type PalletInfo = PalletInfo;
	type AccountData = pallet_balances::AccountData<Balance>;
	type OnNewAccount = ();
	type OnKilledAccount = ();
	type SystemWeightInfo = weights::frame_system::WeightInfo<Runtime>;
	type SS58Prefix = SS58Prefix;
	type OnSetCode = ();
	type MaxConsumers = frame_support::traits::ConstU32<16>;
}

parameter_types! {
	pub MaximumSchedulerWeight: frame_support::weights::Weight = Perbill::from_percent(80) *
		BlockWeights::get().max_block;
	pub const MaxScheduledPerBlock: u32 = 50;
	pub const NoPreimagePostponement: Option<u32> = Some(10);
}

impl pallet_scheduler::Config for Runtime {
	type RuntimeOrigin = RuntimeOrigin;
	type RuntimeEvent = RuntimeEvent;
	type PalletsOrigin = OriginCaller;
	type RuntimeCall = RuntimeCall;
	type MaximumWeight = MaximumSchedulerWeight;
	type ScheduleOrigin = EnsureRoot<AccountId>;
	type MaxScheduledPerBlock = MaxScheduledPerBlock;
	type WeightInfo = weights::pallet_scheduler::WeightInfo<Runtime>;
	type OriginPrivilegeCmp = frame_support::traits::EqualPrivilegeOnly;
	type Preimages = Preimage;
}

parameter_types! {
	pub const PreimageMaxSize: u32 = 4096 * 1024;
	pub const PreimageBaseDeposit: Balance = deposit(2, 64);
	pub const PreimageByteDeposit: Balance = deposit(0, 1);
}

impl pallet_preimage::Config for Runtime {
	type WeightInfo = weights::pallet_preimage::WeightInfo<Runtime>;
	type RuntimeEvent = RuntimeEvent;
	type Currency = Balances;
	type ManagerOrigin = EnsureRoot<AccountId>;
	type BaseDeposit = PreimageBaseDeposit;
	type ByteDeposit = PreimageByteDeposit;
}

parameter_types! {
	pub const EpochDuration: u64 = prod_or_fast!(
		EPOCH_DURATION_IN_SLOTS as u64,
		2 * MINUTES as u64
	);
	pub const ExpectedBlockTime: Moment = MILLISECS_PER_BLOCK;
	pub const ReportLongevity: u64 =
		BondingDuration::get() as u64 * SessionsPerEra::get() as u64 * EpochDuration::get();
}

impl pallet_babe::Config for Runtime {
	type EpochDuration = EpochDuration;
	type ExpectedBlockTime = ExpectedBlockTime;

	// session module is the trigger
	type EpochChangeTrigger = pallet_babe::ExternalTrigger;

	type DisabledValidators = Session;

	type WeightInfo = ();

	type MaxAuthorities = MaxAuthorities;

	type KeyOwnerProof =
		<Historical as KeyOwnerProofSystem<(KeyTypeId, pallet_babe::AuthorityId)>>::Proof;

	type EquivocationReportSystem =
		pallet_babe::EquivocationReportSystem<Self, Offences, Historical, ReportLongevity>;
}

parameter_types! {
	pub const IndexDeposit: Balance = 100 * CENTS;
}

impl pallet_indices::Config for Runtime {
	type AccountIndex = AccountIndex;
	type Currency = Balances;
	type Deposit = IndexDeposit;
	type RuntimeEvent = RuntimeEvent;
	type WeightInfo = weights::pallet_indices::WeightInfo<Runtime>;
}

parameter_types! {
	pub const ExistentialDeposit: Balance = EXISTENTIAL_DEPOSIT;
	pub const MaxLocks: u32 = 50;
	pub const MaxReserves: u32 = 50;
}

impl pallet_balances::Config for Runtime {
	type Balance = Balance;
	type DustRemoval = ();
	type RuntimeEvent = RuntimeEvent;
	type ExistentialDeposit = ExistentialDeposit;
	type AccountStore = System;
	type MaxLocks = MaxLocks;
	type MaxReserves = MaxReserves;
	type ReserveIdentifier = [u8; 8];
	type WeightInfo = weights::pallet_balances::WeightInfo<Runtime>;
	type HoldIdentifier = ();
	type FreezeIdentifier = ();
	type MaxHolds = ConstU32<0>;
	type MaxFreezes = ConstU32<0>;
}

parameter_types! {
	pub const TransactionByteFee: Balance = 10 * MILLICENTS;
	/// This value increases the priority of `Operational` transactions by adding
	/// a "virtual tip" that's equal to the `OperationalFeeMultiplier * final_fee`.
	pub const OperationalFeeMultiplier: u8 = 5;
}

impl pallet_transaction_payment::Config for Runtime {
	type RuntimeEvent = RuntimeEvent;
	type OnChargeTransaction = CurrencyAdapter<Balances, ToAuthor<Runtime>>;
	type OperationalFeeMultiplier = OperationalFeeMultiplier;
	type WeightToFee = WeightToFee;
	type LengthToFee = ConstantMultiplier<Balance, TransactionByteFee>;
	type FeeMultiplierUpdate = SlowAdjustingFeeUpdate<Self>;
}

parameter_types! {
	pub const MinimumPeriod: u64 = SLOT_DURATION / 2;
}
impl pallet_timestamp::Config for Runtime {
	type Moment = u64;
	type OnTimestampSet = Babe;
	type MinimumPeriod = MinimumPeriod;
	type WeightInfo = weights::pallet_timestamp::WeightInfo<Runtime>;
}

impl pallet_authorship::Config for Runtime {
	type FindAuthor = pallet_session::FindAccountFromAuthorIndex<Self, Babe>;
	type EventHandler = (Staking, ImOnline);
}

parameter_types! {
	pub const Period: BlockNumber = 10 * MINUTES;
	pub const Offset: BlockNumber = 0;
}

impl_opaque_keys! {
	pub struct SessionKeys {
		pub grandpa: Grandpa,
		pub babe: Babe,
		pub im_online: ImOnline,
		pub para_validator: Initializer,
		pub para_assignment: ParaSessionInfo,
		pub authority_discovery: AuthorityDiscovery,
	}
}

impl pallet_session::Config for Runtime {
	type RuntimeEvent = RuntimeEvent;
	type ValidatorId = AccountId;
	type ValidatorIdOf = pallet_staking::StashOf<Self>;
	type ShouldEndSession = Babe;
	type NextSessionRotation = Babe;
	type SessionManager = pallet_session::historical::NoteHistoricalRoot<Self, Staking>;
	type SessionHandler = <SessionKeys as OpaqueKeys>::KeyTypeIdProviders;
	type Keys = SessionKeys;
	type WeightInfo = weights::pallet_session::WeightInfo<Runtime>;
}

impl pallet_session::historical::Config for Runtime {
	type FullIdentification = pallet_staking::Exposure<AccountId, Balance>;
	type FullIdentificationOf = pallet_staking::ExposureOf<Runtime>;
}

parameter_types! {
	// phase durations. 1/4 of the last session for each.
	pub SignedPhase: u32 = prod_or_fast!(
		EPOCH_DURATION_IN_SLOTS / 4,
		(1 * MINUTES).min(EpochDuration::get().saturated_into::<u32>() / 2)
	);
	pub UnsignedPhase: u32 = prod_or_fast!(
		EPOCH_DURATION_IN_SLOTS / 4,
		(1 * MINUTES).min(EpochDuration::get().saturated_into::<u32>() / 2)
	);

	// signed config
	pub const SignedMaxSubmissions: u32 = 128;
	pub const SignedMaxRefunds: u32 = 128 / 4;
	pub const SignedDepositBase: Balance = deposit(2, 0);
	pub const SignedDepositByte: Balance = deposit(0, 10) / 1024;
	// Each good submission will get 1 WND as reward
	pub SignedRewardBase: Balance = 1 * UNITS;
	pub BetterUnsignedThreshold: Perbill = Perbill::from_rational(5u32, 10_000);

	// 1 hour session, 15 minutes unsigned phase, 4 offchain executions.
	pub OffchainRepeat: BlockNumber = UnsignedPhase::get() / 4;

	/// We take the top 22500 nominators as electing voters..
	pub const MaxElectingVoters: u32 = 22_500;
	/// ... and all of the validators as electable targets. Whilst this is the case, we cannot and
	/// shall not increase the size of the validator intentions.
	pub const MaxElectableTargets: u16 = u16::MAX;
	// Maximum winners that can be chosen as active validators
	pub const MaxActiveValidators: u32 = 1000;

}

frame_election_provider_support::generate_solution_type!(
	#[compact]
	pub struct NposCompactSolution16::<
		VoterIndex = u32,
		TargetIndex = u16,
		Accuracy = sp_runtime::PerU16,
		MaxVoters = MaxElectingVoters,
	>(16)
);

pub struct OnChainSeqPhragmen;
impl onchain::Config for OnChainSeqPhragmen {
	type System = Runtime;
	type Solver = SequentialPhragmen<AccountId, OnChainAccuracy>;
	type DataProvider = Staking;
	type WeightInfo = weights::frame_election_provider_support::WeightInfo<Runtime>;
	type MaxWinners = MaxActiveValidators;
	type VotersBound = MaxElectingVoters;
	type TargetsBound = MaxElectableTargets;
}

impl pallet_election_provider_multi_phase::MinerConfig for Runtime {
	type AccountId = AccountId;
	type MaxLength = OffchainSolutionLengthLimit;
	type MaxWeight = OffchainSolutionWeightLimit;
	type Solution = NposCompactSolution16;
	type MaxVotesPerVoter = <
		<Self as pallet_election_provider_multi_phase::Config>::DataProvider
		as
		frame_election_provider_support::ElectionDataProvider
	>::MaxVotesPerVoter;
	type MaxWinners = MaxActiveValidators;

	// The unsigned submissions have to respect the weight of the submit_unsigned call, thus their
	// weight estimate function is wired to this call's weight.
	fn solution_weight(v: u32, t: u32, a: u32, d: u32) -> Weight {
		<
			<Self as pallet_election_provider_multi_phase::Config>::WeightInfo
			as
			pallet_election_provider_multi_phase::WeightInfo
		>::submit_unsigned(v, t, a, d)
	}
}

impl pallet_election_provider_multi_phase::Config for Runtime {
	type RuntimeEvent = RuntimeEvent;
	type Currency = Balances;
	type EstimateCallFee = TransactionPayment;
	type SignedPhase = SignedPhase;
	type UnsignedPhase = UnsignedPhase;
	type SignedMaxSubmissions = SignedMaxSubmissions;
	type SignedMaxRefunds = SignedMaxRefunds;
	type SignedRewardBase = SignedRewardBase;
	type SignedDepositBase = SignedDepositBase;
	type SignedDepositByte = SignedDepositByte;
	type SignedDepositWeight = ();
	type SignedMaxWeight =
		<Self::MinerConfig as pallet_election_provider_multi_phase::MinerConfig>::MaxWeight;
	type MinerConfig = Self;
	type SlashHandler = (); // burn slashes
	type RewardHandler = (); // nothing to do upon rewards
	type BetterUnsignedThreshold = BetterUnsignedThreshold;
	type BetterSignedThreshold = ();
	type OffchainRepeat = OffchainRepeat;
	type MinerTxPriority = NposSolutionPriority;
	type DataProvider = Staking;
	#[cfg(any(feature = "fast-runtime", feature = "runtime-benchmarks"))]
	type Fallback = onchain::OnChainExecution<OnChainSeqPhragmen>;
	#[cfg(not(any(feature = "fast-runtime", feature = "runtime-benchmarks")))]
	type Fallback = frame_election_provider_support::NoElection<(
		AccountId,
		BlockNumber,
		Staking,
		MaxActiveValidators,
	)>;
	type GovernanceFallback = onchain::OnChainExecution<OnChainSeqPhragmen>;
	type Solver = SequentialPhragmen<
		AccountId,
		pallet_election_provider_multi_phase::SolutionAccuracyOf<Self>,
		(),
	>;
	type BenchmarkingConfig = runtime_common::elections::BenchmarkConfig;
	type ForceOrigin = EnsureRoot<AccountId>;
	type WeightInfo = weights::pallet_election_provider_multi_phase::WeightInfo<Self>;
	type MaxElectingVoters = MaxElectingVoters;
	type MaxElectableTargets = MaxElectableTargets;
	type MaxWinners = MaxActiveValidators;
}

parameter_types! {
	pub const BagThresholds: &'static [u64] = &bag_thresholds::THRESHOLDS;
}

type VoterBagsListInstance = pallet_bags_list::Instance1;
impl pallet_bags_list::Config<VoterBagsListInstance> for Runtime {
	type RuntimeEvent = RuntimeEvent;
	type ScoreProvider = Staking;
	type WeightInfo = weights::pallet_bags_list::WeightInfo<Runtime>;
	type BagThresholds = BagThresholds;
	type Score = sp_npos_elections::VoteWeight;
}

pallet_staking_reward_curve::build! {
	const REWARD_CURVE: PiecewiseLinear<'static> = curve!(
		min_inflation: 0_025_000,
		max_inflation: 0_100_000,
		ideal_stake: 0_500_000,
		falloff: 0_050_000,
		max_piece_count: 40,
		test_precision: 0_005_000,
	);
}

parameter_types! {
	// Six sessions in an era (6 hours).
	pub const SessionsPerEra: SessionIndex = prod_or_fast!(6, 1);
	// 2 eras for unbonding (12 hours).
	pub const BondingDuration: sp_staking::EraIndex = 2;
	// 1 era in which slashes can be cancelled (6 hours).
	pub const SlashDeferDuration: sp_staking::EraIndex = 1;
	pub const RewardCurve: &'static PiecewiseLinear<'static> = &REWARD_CURVE;
	pub const MaxNominatorRewardedPerValidator: u32 = 64;
	pub const OffendingValidatorsThreshold: Perbill = Perbill::from_percent(17);
	pub const MaxNominations: u32 = <NposCompactSolution16 as frame_election_provider_support::NposSolution>::LIMIT as u32;
}

impl pallet_staking::Config for Runtime {
	type MaxNominations = MaxNominations;
	type Currency = Balances;
	type CurrencyBalance = Balance;
	type UnixTime = Timestamp;
	type CurrencyToVote = CurrencyToVote;
	type RewardRemainder = ();
	type RuntimeEvent = RuntimeEvent;
	type Slash = ();
	type Reward = ();
	type SessionsPerEra = SessionsPerEra;
	type BondingDuration = BondingDuration;
	type SlashDeferDuration = SlashDeferDuration;
	type AdminOrigin = EnsureRoot<AccountId>;
	type SessionInterface = Self;
	type EraPayout = pallet_staking::ConvertCurve<RewardCurve>;
	type MaxNominatorRewardedPerValidator = MaxNominatorRewardedPerValidator;
	type OffendingValidatorsThreshold = OffendingValidatorsThreshold;
	type NextNewSession = Session;
	type ElectionProvider = ElectionProviderMultiPhase;
	type GenesisElectionProvider = onchain::OnChainExecution<OnChainSeqPhragmen>;
	type VoterList = VoterList;
	type TargetList = UseValidatorsMap<Self>;
	type MaxUnlockingChunks = frame_support::traits::ConstU32<32>;
	type HistoryDepth = frame_support::traits::ConstU32<84>;
	type BenchmarkingConfig = runtime_common::StakingBenchmarkingConfig;
	type OnStakerSlash = NominationPools;
	type WeightInfo = weights::pallet_staking::WeightInfo<Runtime>;
}

impl pallet_fast_unstake::Config for Runtime {
	type RuntimeEvent = RuntimeEvent;
	type Currency = Balances;
	type BatchSize = frame_support::traits::ConstU32<64>;
	type Deposit = frame_support::traits::ConstU128<{ UNITS }>;
	type ControlOrigin = EnsureRoot<AccountId>;
	type Staking = Staking;
	type MaxErasToCheckPerBlock = ConstU32<1>;
	#[cfg(feature = "runtime-benchmarks")]
	type MaxBackersPerValidator = MaxNominatorRewardedPerValidator;
	type WeightInfo = weights::pallet_fast_unstake::WeightInfo<Runtime>;
}

parameter_types! {
	pub const MaxAuthorities: u32 = 100_000;
}

impl pallet_offences::Config for Runtime {
	type RuntimeEvent = RuntimeEvent;
	type IdentificationTuple = pallet_session::historical::IdentificationTuple<Self>;
	type OnOffenceHandler = Staking;
}

impl pallet_authority_discovery::Config for Runtime {
	type MaxAuthorities = MaxAuthorities;
}

parameter_types! {
	pub const NposSolutionPriority: TransactionPriority = TransactionPriority::max_value() / 2;
	pub const ImOnlineUnsignedPriority: TransactionPriority = TransactionPriority::max_value();
	pub const MaxKeys: u32 = 10_000;
	pub const MaxPeerInHeartbeats: u32 = 10_000;
	pub const MaxPeerDataEncodingSize: u32 = 1_000;
}

impl pallet_im_online::Config for Runtime {
	type AuthorityId = ImOnlineId;
	type RuntimeEvent = RuntimeEvent;
	type ValidatorSet = Historical;
	type NextSessionRotation = Babe;
	type ReportUnresponsiveness = Offences;
	type UnsignedPriority = ImOnlineUnsignedPriority;
	type WeightInfo = weights::pallet_im_online::WeightInfo<Runtime>;
	type MaxKeys = MaxKeys;
	type MaxPeerInHeartbeats = MaxPeerInHeartbeats;
	type MaxPeerDataEncodingSize = MaxPeerDataEncodingSize;
}

parameter_types! {
	pub const MaxSetIdSessionEntries: u32 = BondingDuration::get() * SessionsPerEra::get();
}

impl pallet_grandpa::Config for Runtime {
	type RuntimeEvent = RuntimeEvent;

	type WeightInfo = ();
	type MaxAuthorities = MaxAuthorities;
	type MaxSetIdSessionEntries = MaxSetIdSessionEntries;

	type KeyOwnerProof = <Historical as KeyOwnerProofSystem<(KeyTypeId, GrandpaId)>>::Proof;

	type EquivocationReportSystem =
		pallet_grandpa::EquivocationReportSystem<Self, Offences, Historical, ReportLongevity>;
}

/// Submits a transaction with the node's public and signature type. Adheres to the signed extension
/// format of the chain.
impl<LocalCall> frame_system::offchain::CreateSignedTransaction<LocalCall> for Runtime
where
	RuntimeCall: From<LocalCall>,
{
	fn create_transaction<C: frame_system::offchain::AppCrypto<Self::Public, Self::Signature>>(
		call: RuntimeCall,
		public: <Signature as Verify>::Signer,
		account: AccountId,
		nonce: <Runtime as frame_system::Config>::Index,
	) -> Option<(RuntimeCall, <UncheckedExtrinsic as ExtrinsicT>::SignaturePayload)> {
		use sp_runtime::traits::StaticLookup;
		// take the biggest period possible.
		let period =
			BlockHashCount::get().checked_next_power_of_two().map(|c| c / 2).unwrap_or(2) as u64;

		let current_block = System::block_number()
			.saturated_into::<u64>()
			// The `System::block_number` is initialized with `n+1`,
			// so the actual block number is `n`.
			.saturating_sub(1);
		let tip = 0;
		let extra: SignedExtra = (
			frame_system::CheckNonZeroSender::<Runtime>::new(),
			frame_system::CheckSpecVersion::<Runtime>::new(),
			frame_system::CheckTxVersion::<Runtime>::new(),
			frame_system::CheckGenesis::<Runtime>::new(),
			frame_system::CheckMortality::<Runtime>::from(generic::Era::mortal(
				period,
				current_block,
			)),
			frame_system::CheckNonce::<Runtime>::from(nonce),
			frame_system::CheckWeight::<Runtime>::new(),
			pallet_transaction_payment::ChargeTransactionPayment::<Runtime>::from(tip),
		);
		let raw_payload = SignedPayload::new(call, extra)
			.map_err(|e| {
				log::warn!("Unable to create signed payload: {:?}", e);
			})
			.ok()?;
		let signature = raw_payload.using_encoded(|payload| C::sign(payload, public))?;
		let (call, extra, _) = raw_payload.deconstruct();
		let address = <Runtime as frame_system::Config>::Lookup::unlookup(account);
		Some((call, (address, signature, extra)))
	}
}

impl frame_system::offchain::SigningTypes for Runtime {
	type Public = <Signature as Verify>::Signer;
	type Signature = Signature;
}

impl<C> frame_system::offchain::SendTransactionTypes<C> for Runtime
where
	RuntimeCall: From<C>,
{
	type OverarchingCall = RuntimeCall;
	type Extrinsic = UncheckedExtrinsic;
}

parameter_types! {
	// Minimum 100 bytes/KSM deposited (1 CENT/byte)
	pub const BasicDeposit: Balance = 1000 * CENTS;       // 258 bytes on-chain
	pub const FieldDeposit: Balance = 250 * CENTS;        // 66 bytes on-chain
	pub const SubAccountDeposit: Balance = 200 * CENTS;   // 53 bytes on-chain
	pub const MaxSubAccounts: u32 = 100;
	pub const MaxAdditionalFields: u32 = 100;
	pub const MaxRegistrars: u32 = 20;
}

impl pallet_identity::Config for Runtime {
	type RuntimeEvent = RuntimeEvent;
	type Currency = Balances;
	type Slashed = ();
	type BasicDeposit = BasicDeposit;
	type FieldDeposit = FieldDeposit;
	type SubAccountDeposit = SubAccountDeposit;
	type MaxSubAccounts = MaxSubAccounts;
	type MaxAdditionalFields = MaxAdditionalFields;
	type MaxRegistrars = MaxRegistrars;
	type RegistrarOrigin = frame_system::EnsureRoot<AccountId>;
	type ForceOrigin = frame_system::EnsureRoot<AccountId>;
	type WeightInfo = weights::pallet_identity::WeightInfo<Runtime>;
}

impl pallet_utility::Config for Runtime {
	type RuntimeEvent = RuntimeEvent;
	type RuntimeCall = RuntimeCall;
	type PalletsOrigin = OriginCaller;
	type WeightInfo = weights::pallet_utility::WeightInfo<Runtime>;
}

parameter_types! {
	// One storage item; key size is 32; value is size 4+4+16+32 bytes = 56 bytes.
	pub const DepositBase: Balance = deposit(1, 88);
	// Additional storage item size of 32 bytes.
	pub const DepositFactor: Balance = deposit(0, 32);
	pub const MaxSignatories: u32 = 100;
}

impl pallet_multisig::Config for Runtime {
	type RuntimeEvent = RuntimeEvent;
	type RuntimeCall = RuntimeCall;
	type Currency = Balances;
	type DepositBase = DepositBase;
	type DepositFactor = DepositFactor;
	type MaxSignatories = MaxSignatories;
	type WeightInfo = weights::pallet_multisig::WeightInfo<Runtime>;
}

parameter_types! {
	pub const ConfigDepositBase: Balance = 500 * CENTS;
	pub const FriendDepositFactor: Balance = 50 * CENTS;
	pub const MaxFriends: u16 = 9;
	pub const RecoveryDeposit: Balance = 500 * CENTS;
}

impl pallet_recovery::Config for Runtime {
	type RuntimeEvent = RuntimeEvent;
	type WeightInfo = ();
	type RuntimeCall = RuntimeCall;
	type Currency = Balances;
	type ConfigDepositBase = ConfigDepositBase;
	type FriendDepositFactor = FriendDepositFactor;
	type MaxFriends = MaxFriends;
	type RecoveryDeposit = RecoveryDeposit;
}

parameter_types! {
	pub const MinVestedTransfer: Balance = 100 * CENTS;
	pub UnvestedFundsAllowedWithdrawReasons: WithdrawReasons =
		WithdrawReasons::except(WithdrawReasons::TRANSFER | WithdrawReasons::RESERVE);
}

impl pallet_vesting::Config for Runtime {
	type RuntimeEvent = RuntimeEvent;
	type Currency = Balances;
	type BlockNumberToBalance = ConvertInto;
	type MinVestedTransfer = MinVestedTransfer;
	type WeightInfo = weights::pallet_vesting::WeightInfo<Runtime>;
	type UnvestedFundsAllowedWithdrawReasons = UnvestedFundsAllowedWithdrawReasons;
	const MAX_VESTING_SCHEDULES: u32 = 28;
}

impl pallet_sudo::Config for Runtime {
	type RuntimeEvent = RuntimeEvent;
	type RuntimeCall = RuntimeCall;
	type WeightInfo = weights::pallet_sudo::WeightInfo<Runtime>;
}

parameter_types! {
	// One storage item; key size 32, value size 8; .
	pub const ProxyDepositBase: Balance = deposit(1, 8);
	// Additional storage item size of 33 bytes.
	pub const ProxyDepositFactor: Balance = deposit(0, 33);
	pub const MaxProxies: u16 = 32;
	pub const AnnouncementDepositBase: Balance = deposit(1, 8);
	pub const AnnouncementDepositFactor: Balance = deposit(0, 66);
	pub const MaxPending: u16 = 32;
}

/// The type used to represent the kinds of proxying allowed.
#[derive(
	Copy,
	Clone,
	Eq,
	PartialEq,
	Ord,
	PartialOrd,
	Encode,
	Decode,
	RuntimeDebug,
	MaxEncodedLen,
	TypeInfo,
)]
pub enum ProxyType {
	Any,
	NonTransfer,
	Staking,
	SudoBalances,
	IdentityJudgement,
	CancelProxy,
	Auction,
	NominationPools,
}
impl Default for ProxyType {
	fn default() -> Self {
		Self::Any
	}
}
impl InstanceFilter<RuntimeCall> for ProxyType {
	fn filter(&self, c: &RuntimeCall) -> bool {
		match self {
			ProxyType::Any => true,
			ProxyType::NonTransfer => matches!(
				c,
				RuntimeCall::System(..) |
				RuntimeCall::Babe(..) |
				RuntimeCall::Timestamp(..) |
				RuntimeCall::Indices(pallet_indices::Call::claim{..}) |
				RuntimeCall::Indices(pallet_indices::Call::free{..}) |
				RuntimeCall::Indices(pallet_indices::Call::freeze{..}) |
				// Specifically omitting Indices `transfer`, `force_transfer`
				// Specifically omitting the entire Balances pallet
				RuntimeCall::Staking(..) |
				RuntimeCall::Session(..) |
				RuntimeCall::Grandpa(..) |
				RuntimeCall::ImOnline(..) |
				RuntimeCall::Utility(..) |
				RuntimeCall::Identity(..) |
				RuntimeCall::Recovery(pallet_recovery::Call::as_recovered{..}) |
				RuntimeCall::Recovery(pallet_recovery::Call::vouch_recovery{..}) |
				RuntimeCall::Recovery(pallet_recovery::Call::claim_recovery{..}) |
				RuntimeCall::Recovery(pallet_recovery::Call::close_recovery{..}) |
				RuntimeCall::Recovery(pallet_recovery::Call::remove_recovery{..}) |
				RuntimeCall::Recovery(pallet_recovery::Call::cancel_recovered{..}) |
				// Specifically omitting Recovery `create_recovery`, `initiate_recovery`
				RuntimeCall::Vesting(pallet_vesting::Call::vest{..}) |
				RuntimeCall::Vesting(pallet_vesting::Call::vest_other{..}) |
				// Specifically omitting Vesting `vested_transfer`, and `force_vested_transfer`
				RuntimeCall::Scheduler(..) |
				// Specifically omitting Sudo pallet
				RuntimeCall::Proxy(..) |
				RuntimeCall::Multisig(..) |
				RuntimeCall::Registrar(paras_registrar::Call::register{..}) |
				RuntimeCall::Registrar(paras_registrar::Call::deregister{..}) |
				// Specifically omitting Registrar `swap`
				RuntimeCall::Registrar(paras_registrar::Call::reserve{..}) |
				RuntimeCall::Crowdloan(..) |
				RuntimeCall::Slots(..) |
				RuntimeCall::Auctions(..) | // Specifically omitting the entire XCM Pallet
				RuntimeCall::VoterList(..) |
				RuntimeCall::NominationPools(..) |
				RuntimeCall::FastUnstake(..)
			),
			ProxyType::Staking => {
				matches!(
					c,
					RuntimeCall::Staking(..) |
						RuntimeCall::Session(..) | RuntimeCall::Utility(..) |
						RuntimeCall::FastUnstake(..)
				)
			},
			ProxyType::NominationPools => {
				matches!(c, RuntimeCall::NominationPools(..) | RuntimeCall::Utility(..))
			},
			ProxyType::SudoBalances => match c {
				RuntimeCall::Sudo(pallet_sudo::Call::sudo { call: ref x }) => {
					matches!(x.as_ref(), &RuntimeCall::Balances(..))
				},
				RuntimeCall::Utility(..) => true,
				_ => false,
			},
			ProxyType::IdentityJudgement => matches!(
				c,
				RuntimeCall::Identity(pallet_identity::Call::provide_judgement { .. }) |
					RuntimeCall::Utility(..)
			),
			ProxyType::CancelProxy => {
				matches!(c, RuntimeCall::Proxy(pallet_proxy::Call::reject_announcement { .. }))
			},
			ProxyType::Auction => matches!(
				c,
				RuntimeCall::Auctions(..) |
					RuntimeCall::Crowdloan(..) |
					RuntimeCall::Registrar(..) |
					RuntimeCall::Slots(..)
			),
		}
	}
	fn is_superset(&self, o: &Self) -> bool {
		match (self, o) {
			(x, y) if x == y => true,
			(ProxyType::Any, _) => true,
			(_, ProxyType::Any) => false,
			(ProxyType::NonTransfer, _) => true,
			_ => false,
		}
	}
}

impl pallet_proxy::Config for Runtime {
	type RuntimeEvent = RuntimeEvent;
	type RuntimeCall = RuntimeCall;
	type Currency = Balances;
	type ProxyType = ProxyType;
	type ProxyDepositBase = ProxyDepositBase;
	type ProxyDepositFactor = ProxyDepositFactor;
	type MaxProxies = MaxProxies;
	type WeightInfo = weights::pallet_proxy::WeightInfo<Runtime>;
	type MaxPending = MaxPending;
	type CallHasher = BlakeTwo256;
	type AnnouncementDepositBase = AnnouncementDepositBase;
	type AnnouncementDepositFactor = AnnouncementDepositFactor;
}

impl parachains_origin::Config for Runtime {}

impl parachains_configuration::Config for Runtime {
	type WeightInfo = weights::runtime_parachains_configuration::WeightInfo<Runtime>;
}

impl parachains_shared::Config for Runtime {}

impl parachains_session_info::Config for Runtime {
	type ValidatorSet = Historical;
}

impl parachains_inclusion::Config for Runtime {
	type RuntimeEvent = RuntimeEvent;
	type DisputesHandler = ParasDisputes;
	type RewardValidators = parachains_reward_points::RewardValidatorsWithEraPoints<Runtime>;
	type MessageQueue = MessageQueue;
	type WeightInfo = weights::runtime_parachains_inclusion::WeightInfo<Runtime>;
}

parameter_types! {
	pub const ParasUnsignedPriority: TransactionPriority = TransactionPriority::max_value();
}

impl parachains_paras::Config for Runtime {
	type RuntimeEvent = RuntimeEvent;
	type WeightInfo = weights::runtime_parachains_paras::WeightInfo<Runtime>;
	type UnsignedPriority = ParasUnsignedPriority;
	type QueueFootprinter = ParaInclusion;
	type NextSessionRotation = Babe;
}

parameter_types! {
	/// Amount of weight that can be spent per block to service messages.
	///
	/// # WARNING
	///
	/// This is not a good value for para-chains since the `Scheduler` already uses up to 80% block weight.
	pub MessageQueueServiceWeight: Weight = Perbill::from_percent(20) * BlockWeights::get().max_block;
	pub const MessageQueueHeapSize: u32 = 128 * 1024;
	pub const MessageQueueMaxStale: u32 = 48;
}

/// Message processor to handle any messages that were enqueued into the `MessageQueue` pallet.
pub struct MessageProcessor;
impl ProcessMessage for MessageProcessor {
	type Origin = AggregateMessageOrigin;

	fn process_message(
		message: &[u8],
		origin: Self::Origin,
		meter: &mut WeightMeter,
		id: &mut [u8; 32],
	) -> Result<bool, ProcessMessageError> {
		let para = match origin {
			AggregateMessageOrigin::Ump(UmpQueueId::Para(para)) => para,
		};
		xcm_builder::ProcessXcmMessage::<
			Junction,
			xcm_executor::XcmExecutor<xcm_config::XcmConfig>,
			RuntimeCall,
		>::process_message(message, Junction::Parachain(para.into()), meter, id)
	}
}

impl pallet_message_queue::Config for Runtime {
	type RuntimeEvent = RuntimeEvent;
	type Size = u32;
	type HeapSize = MessageQueueHeapSize;
	type MaxStale = MessageQueueMaxStale;
	type ServiceWeight = MessageQueueServiceWeight;
	#[cfg(not(feature = "runtime-benchmarks"))]
	type MessageProcessor = MessageProcessor;
	#[cfg(feature = "runtime-benchmarks")]
	type MessageProcessor =
		pallet_message_queue::mock_helpers::NoopMessageProcessor<AggregateMessageOrigin>;
	type QueueChangeHandler = ParaInclusion;
	type WeightInfo = weights::pallet_message_queue::WeightInfo<Runtime>;
}

impl parachains_dmp::Config for Runtime {}

impl parachains_hrmp::Config for Runtime {
	type RuntimeOrigin = RuntimeOrigin;
	type RuntimeEvent = RuntimeEvent;
	type Currency = Balances;
	type WeightInfo = weights::runtime_parachains_hrmp::WeightInfo<Self>;
}

impl parachains_paras_inherent::Config for Runtime {
	type WeightInfo = weights::runtime_parachains_paras_inherent::WeightInfo<Runtime>;
}

impl runtime_parachains::scheduler_parachains::Config for Runtime {}
impl parachains_scheduler::Config for Runtime {
	type AssignmentProvider = runtime_parachains::scheduler_parachains::Pallet<Runtime>;
}

impl parachains_initializer::Config for Runtime {
	type Randomness = pallet_babe::RandomnessFromOneEpochAgo<Runtime>;
	type ForceOrigin = EnsureRoot<AccountId>;
	type WeightInfo = weights::runtime_parachains_initializer::WeightInfo<Runtime>;
}

impl paras_sudo_wrapper::Config for Runtime {}

parameter_types! {
	pub const PermanentSlotLeasePeriodLength: u32 = 26;
	pub const TemporarySlotLeasePeriodLength: u32 = 1;
	pub const MaxPermanentSlots: u32 = 5;
	pub const MaxTemporarySlots: u32 = 20;
	pub const MaxTemporarySlotPerLeasePeriod: u32 = 5;
}

impl assigned_slots::Config for Runtime {
	type RuntimeEvent = RuntimeEvent;
	type AssignSlotOrigin = EnsureRoot<AccountId>;
	type Leaser = Slots;
	type PermanentSlotLeasePeriodLength = PermanentSlotLeasePeriodLength;
	type TemporarySlotLeasePeriodLength = TemporarySlotLeasePeriodLength;
	type MaxPermanentSlots = MaxPermanentSlots;
	type MaxTemporarySlots = MaxTemporarySlots;
	type MaxTemporarySlotPerLeasePeriod = MaxTemporarySlotPerLeasePeriod;
}

impl parachains_disputes::Config for Runtime {
	type RuntimeEvent = RuntimeEvent;
	type RewardValidators = parachains_reward_points::RewardValidatorsWithEraPoints<Runtime>;
	type SlashingHandler = parachains_slashing::SlashValidatorsForDisputes<ParasSlashing>;
	type WeightInfo = weights::runtime_parachains_disputes::WeightInfo<Runtime>;
}

impl parachains_slashing::Config for Runtime {
	type KeyOwnerProofSystem = Historical;
	type KeyOwnerProof =
		<Self::KeyOwnerProofSystem as KeyOwnerProofSystem<(KeyTypeId, ValidatorId)>>::Proof;
	type KeyOwnerIdentification = <Self::KeyOwnerProofSystem as KeyOwnerProofSystem<(
		KeyTypeId,
		ValidatorId,
	)>>::IdentificationTuple;
	type HandleReports = parachains_slashing::SlashingReportHandler<
		Self::KeyOwnerIdentification,
		Offences,
		ReportLongevity,
	>;
	type WeightInfo = weights::runtime_parachains_disputes_slashing::WeightInfo<Runtime>;
	type BenchmarkingConfig = parachains_slashing::BenchConfig<300>;
}

parameter_types! {
	pub const ParaDeposit: Balance = 2000 * CENTS;
	pub const DataDepositPerByte: Balance = deposit(0, 1);
}

impl paras_registrar::Config for Runtime {
	type RuntimeOrigin = RuntimeOrigin;
	type RuntimeEvent = RuntimeEvent;
	type Currency = Balances;
	type OnSwap = (Crowdloan, Slots);
	type ParaDeposit = ParaDeposit;
	type DataDepositPerByte = DataDepositPerByte;
	type WeightInfo = weights::runtime_common_paras_registrar::WeightInfo<Runtime>;
}

parameter_types! {
	pub const LeasePeriod: BlockNumber = 28 * DAYS;
}

impl slots::Config for Runtime {
	type RuntimeEvent = RuntimeEvent;
	type Currency = Balances;
	type Registrar = Registrar;
	type LeasePeriod = LeasePeriod;
	type LeaseOffset = ();
	type ForceOrigin = EnsureRoot<AccountId>;
	type WeightInfo = weights::runtime_common_slots::WeightInfo<Runtime>;
}

parameter_types! {
	pub const CrowdloanId: PalletId = PalletId(*b"py/cfund");
	pub const SubmissionDeposit: Balance = 100 * 100 * CENTS;
	pub const MinContribution: Balance = 100 * CENTS;
	pub const RemoveKeysLimit: u32 = 500;
	// Allow 32 bytes for an additional memo to a crowdloan.
	pub const MaxMemoLength: u8 = 32;
}

impl crowdloan::Config for Runtime {
	type RuntimeEvent = RuntimeEvent;
	type PalletId = CrowdloanId;
	type SubmissionDeposit = SubmissionDeposit;
	type MinContribution = MinContribution;
	type RemoveKeysLimit = RemoveKeysLimit;
	type Registrar = Registrar;
	type Auctioneer = Auctions;
	type MaxMemoLength = MaxMemoLength;
	type WeightInfo = weights::runtime_common_crowdloan::WeightInfo<Runtime>;
}

parameter_types! {
	// The average auction is 7 days long, so this will be 70% for ending period.
	// 5 Days = 72000 Blocks @ 6 sec per block
	pub const EndingPeriod: BlockNumber = 5 * DAYS;
	// ~ 1000 samples per day -> ~ 20 blocks per sample -> 2 minute samples
	pub const SampleLength: BlockNumber = 2 * MINUTES;
}

impl auctions::Config for Runtime {
	type RuntimeEvent = RuntimeEvent;
	type Leaser = Slots;
	type Registrar = Registrar;
	type EndingPeriod = EndingPeriod;
	type SampleLength = SampleLength;
	type Randomness = pallet_babe::RandomnessFromOneEpochAgo<Runtime>;
	type InitiateOrigin = EnsureRoot<AccountId>;
	type WeightInfo = weights::runtime_common_auctions::WeightInfo<Runtime>;
}

parameter_types! {
	pub const PoolsPalletId: PalletId = PalletId(*b"py/nopls");
	pub const MaxPointsToBalance: u8 = 10;
}

impl pallet_nomination_pools::Config for Runtime {
	type RuntimeEvent = RuntimeEvent;
	type WeightInfo = weights::pallet_nomination_pools::WeightInfo<Self>;
	type Currency = Balances;
	type RewardCounter = FixedU128;
	type BalanceToU256 = BalanceToU256;
	type U256ToBalance = U256ToBalance;
	type Staking = Staking;
	type PostUnbondingPoolsWindow = ConstU32<4>;
	type MaxMetadataLen = ConstU32<256>;
	// we use the same number of allowed unlocking chunks as with staking.
	type MaxUnbonding = <Self as pallet_staking::Config>::MaxUnlockingChunks;
	type PalletId = PoolsPalletId;
	type MaxPointsToBalance = MaxPointsToBalance;
}

parameter_types! {
	// The deposit configuration for the singed migration. Specially if you want to allow any signed account to do the migration (see `SignedFilter`, these deposits should be high)
	pub const MigrationSignedDepositPerItem: Balance = 1 * CENTS;
	pub const MigrationSignedDepositBase: Balance = 20 * CENTS * 100;
	pub const MigrationMaxKeyLen: u32 = 512;
}

construct_runtime! {
	pub enum Runtime where
		Block = Block,
		NodeBlock = primitives::Block,
		UncheckedExtrinsic = UncheckedExtrinsic
	{
		// Basic stuff; balances is uncallable initially.
		System: frame_system::{Pallet, Call, Storage, Config, Event<T>} = 0,

		// Babe must be before session.
		Babe: pallet_babe::{Pallet, Call, Storage, Config, ValidateUnsigned} = 1,

		Timestamp: pallet_timestamp::{Pallet, Call, Storage, Inherent} = 2,
		Indices: pallet_indices::{Pallet, Call, Storage, Config<T>, Event<T>} = 3,
		Balances: pallet_balances::{Pallet, Call, Storage, Config<T>, Event<T>} = 4,
		TransactionPayment: pallet_transaction_payment::{Pallet, Storage, Event<T>} = 26,

		// Consensus support.
		// Authorship must be before session in order to note author in the correct session and era
		// for im-online and staking.
		Authorship: pallet_authorship::{Pallet, Storage} = 5,
		Staking: pallet_staking::{Pallet, Call, Storage, Config<T>, Event<T>} = 6,
		Offences: pallet_offences::{Pallet, Storage, Event} = 7,
		Historical: session_historical::{Pallet} = 27,
		Session: pallet_session::{Pallet, Call, Storage, Event, Config<T>} = 8,
		Grandpa: pallet_grandpa::{Pallet, Call, Storage, Config, Event, ValidateUnsigned} = 10,
		ImOnline: pallet_im_online::{Pallet, Call, Storage, Event<T>, ValidateUnsigned, Config<T>} = 11,
		AuthorityDiscovery: pallet_authority_discovery::{Pallet, Config} = 12,

		// Utility module.
		Utility: pallet_utility::{Pallet, Call, Event} = 16,

		// Less simple identity module.
		Identity: pallet_identity::{Pallet, Call, Storage, Event<T>} = 17,

		// Social recovery module.
		Recovery: pallet_recovery::{Pallet, Call, Storage, Event<T>} = 18,

		// Vesting. Usable initially, but removed once all vesting is finished.
		Vesting: pallet_vesting::{Pallet, Call, Storage, Event<T>, Config<T>} = 19,

		// System scheduler.
		Scheduler: pallet_scheduler::{Pallet, Call, Storage, Event<T>} = 20,

		// Preimage registrar.
		Preimage: pallet_preimage::{Pallet, Call, Storage, Event<T>} = 28,

		// Sudo.
		Sudo: pallet_sudo::{Pallet, Call, Storage, Event<T>, Config<T>} = 21,

		// Proxy module. Late addition.
		Proxy: pallet_proxy::{Pallet, Call, Storage, Event<T>} = 22,

		// Multisig module. Late addition.
		Multisig: pallet_multisig::{Pallet, Call, Storage, Event<T>} = 23,

		// Election pallet. Only works with staking, but placed here to maintain indices.
		ElectionProviderMultiPhase: pallet_election_provider_multi_phase::{Pallet, Call, Storage, Event<T>, ValidateUnsigned} = 24,

		// Provides a semi-sorted list of nominators for staking.
		VoterList: pallet_bags_list::<Instance1>::{Pallet, Call, Storage, Event<T>} = 25,

		// Nomination pools for staking.
		NominationPools: pallet_nomination_pools::{Pallet, Call, Storage, Event<T>, Config<T>} = 29,

		// Fast unstake pallet: extension to staking.
		FastUnstake: pallet_fast_unstake = 30,

		// Parachains pallets. Start indices at 40 to leave room.
		ParachainsOrigin: parachains_origin::{Pallet, Origin} = 41,
		Configuration: parachains_configuration::{Pallet, Call, Storage, Config<T>} = 42,
		ParasShared: parachains_shared::{Pallet, Call, Storage} = 43,
		ParaInclusion: parachains_inclusion::{Pallet, Call, Storage, Event<T>} = 44,
		ParaInherent: parachains_paras_inherent::{Pallet, Call, Storage, Inherent} = 45,
		ParaScheduler: parachains_scheduler::{Pallet, Storage} = 46,
		Paras: parachains_paras::{Pallet, Call, Storage, Event, Config, ValidateUnsigned} = 47,
		Initializer: parachains_initializer::{Pallet, Call, Storage} = 48,
		Dmp: parachains_dmp::{Pallet, Storage} = 49,
		// RIP Ump 50
		Hrmp: parachains_hrmp::{Pallet, Call, Storage, Event<T>, Config} = 51,
		ParaSessionInfo: parachains_session_info::{Pallet, Storage} = 52,
		ParasDisputes: parachains_disputes::{Pallet, Call, Storage, Event<T>} = 53,
		ParasSlashing: parachains_slashing::{Pallet, Call, Storage, ValidateUnsigned} = 54,

		// Parachain Onboarding Pallets. Start indices at 60 to leave room.
		Registrar: paras_registrar::{Pallet, Call, Storage, Event<T>, Config} = 60,
		Slots: slots::{Pallet, Call, Storage, Event<T>} = 61,
		ParasSudoWrapper: paras_sudo_wrapper::{Pallet, Call} = 62,
		Auctions: auctions::{Pallet, Call, Storage, Event<T>} = 63,
		Crowdloan: crowdloan::{Pallet, Call, Storage, Event<T>} = 64,
		AssignedSlots: assigned_slots::{Pallet, Call, Storage, Event<T>} = 65,

		// Pallet for sending XCM.
		XcmPallet: pallet_xcm::{Pallet, Call, Storage, Event<T>, Origin, Config} = 99,

		// Generalized message queue
		MessageQueue: pallet_message_queue::{Pallet, Call, Storage, Event<T>} = 100,
	}
}

/// The address format for describing accounts.
pub type Address = sp_runtime::MultiAddress<AccountId, ()>;
/// Block header type as expected by this runtime.
pub type Header = generic::Header<BlockNumber, BlakeTwo256>;
/// Block type as expected by this runtime.
pub type Block = generic::Block<Header, UncheckedExtrinsic>;
/// A Block signed with a Justification
pub type SignedBlock = generic::SignedBlock<Block>;
/// `BlockId` type as expected by this runtime.
pub type BlockId = generic::BlockId<Block>;
/// The `SignedExtension` to the basic transaction logic.
pub type SignedExtra = (
	frame_system::CheckNonZeroSender<Runtime>,
	frame_system::CheckSpecVersion<Runtime>,
	frame_system::CheckTxVersion<Runtime>,
	frame_system::CheckGenesis<Runtime>,
	frame_system::CheckMortality<Runtime>,
	frame_system::CheckNonce<Runtime>,
	frame_system::CheckWeight<Runtime>,
	pallet_transaction_payment::ChargeTransactionPayment<Runtime>,
);

pub struct NominationPoolsMigrationV4OldPallet;
impl Get<Perbill> for NominationPoolsMigrationV4OldPallet {
	fn get() -> Perbill {
		Perbill::from_percent(100)
	}
}

/// All migrations that will run on the next runtime upgrade.
///
/// This contains the combined migrations of the last 10 releases. It allows to skip runtime
/// upgrades in case governance decides to do so. THE ORDER IS IMPORTANT.
pub type Migrations =
	(migrations::V0940, migrations::V0941, migrations::V0942, migrations::Unreleased);

/// The runtime migrations per release.
#[allow(deprecated, missing_docs)]
pub mod migrations {
	use super::*;

	pub type V0940 = (
		clean_state_migration::CleanMigrate,
		pallet_nomination_pools::migration::v4::MigrateToV4<
			Runtime,
			NominationPoolsMigrationV4OldPallet,
		>,
		pallet_nomination_pools::migration::v5::MigrateToV5<Runtime>,
	);
	pub type V0941 = (); // Node only release - no migrations.
	pub type V0942 = (
		parachains_configuration::migration::v5::MigrateToV5<Runtime>,
		pallet_offences::migration::v1::MigrateToV1<Runtime>,
	);

	/// Unreleased migrations. Add new ones here:
<<<<<<< HEAD
	pub type Unreleased = scheduler::migration::v1::MigrateToV1<Runtime>;
=======
	pub type Unreleased = (
		// Remove UMP dispatch queue <https://github.com/paritytech/polkadot/pull/6271>
		parachains_configuration::migration::v6::MigrateToV6<Runtime>,
		ump_migrations::UpdateUmpLimits,
	);
}

/// Helpers to configure all migrations.
pub mod ump_migrations {
	use runtime_parachains::configuration::migration_ump;

	pub const MAX_UPWARD_QUEUE_SIZE: u32 = 8 * 1024 * 1024;
	pub const MAX_UPWARD_QUEUE_COUNT: u32 = 1398101;
	pub const MAX_UPWARD_MESSAGE_SIZE: u32 = (1 << 17) - 5; // Checked in test `max_upward_message_size`.
	pub const MAX_UPWARD_MESSAGE_NUM_PER_CANDIDATE: u32 = 512;

	pub type UpdateUmpLimits = migration_ump::latest::ScheduleConfigUpdate<
		super::Runtime,
		MAX_UPWARD_QUEUE_SIZE,
		MAX_UPWARD_QUEUE_COUNT,
		MAX_UPWARD_MESSAGE_SIZE,
		MAX_UPWARD_MESSAGE_NUM_PER_CANDIDATE,
	>;
>>>>>>> cbd53301
}

/// Unchecked extrinsic type as expected by this runtime.
pub type UncheckedExtrinsic =
	generic::UncheckedExtrinsic<Address, RuntimeCall, Signature, SignedExtra>;
/// Executive: handles dispatch to the various modules.
pub type Executive = frame_executive::Executive<
	Runtime,
	Block,
	frame_system::ChainContext<Runtime>,
	Runtime,
	AllPalletsWithSystem,
	Migrations,
>;
/// The payload being signed in transactions.
pub type SignedPayload = generic::SignedPayload<RuntimeCall, SignedExtra>;

#[cfg(feature = "runtime-benchmarks")]
mod benches {
	frame_benchmarking::define_benchmarks!(
		// Polkadot
		// NOTE: Make sure to prefix these with `runtime_common::` so
		// the that path resolves correctly in the generated file.
		[runtime_common::auctions, Auctions]
		[runtime_common::crowdloan, Crowdloan]
		[runtime_common::paras_registrar, Registrar]
		[runtime_common::slots, Slots]
		[runtime_parachains::configuration, Configuration]
		[runtime_parachains::disputes, ParasDisputes]
		[runtime_parachains::disputes::slashing, ParasSlashing]
		[runtime_parachains::hrmp, Hrmp]
		[runtime_parachains::inclusion, ParaInclusion]
		[runtime_parachains::initializer, Initializer]
		[runtime_parachains::paras, Paras]
		[runtime_parachains::paras_inherent, ParaInherent]
		// Substrate
		[pallet_bags_list, VoterList]
		[pallet_balances, Balances]
		[pallet_election_provider_multi_phase, ElectionProviderMultiPhase]
		[frame_election_provider_support, ElectionProviderBench::<Runtime>]
		[pallet_fast_unstake, FastUnstake]
		[pallet_identity, Identity]
		[pallet_im_online, ImOnline]
		[pallet_indices, Indices]
		[pallet_message_queue, MessageQueue]
		[pallet_multisig, Multisig]
		[pallet_nomination_pools, NominationPoolsBench::<Runtime>]
		[pallet_offences, OffencesBench::<Runtime>]
		[pallet_preimage, Preimage]
		[pallet_proxy, Proxy]
		[pallet_recovery, Recovery]
		[pallet_scheduler, Scheduler]
		[pallet_session, SessionBench::<Runtime>]
		[pallet_staking, Staking]
		[pallet_sudo, Sudo]
		[frame_system, SystemBench::<Runtime>]
		[pallet_timestamp, Timestamp]
		[pallet_utility, Utility]
		[pallet_vesting, Vesting]
		// XCM
		[pallet_xcm, XcmPallet]
		// NOTE: Make sure you point to the individual modules below.
		[pallet_xcm_benchmarks::fungible, XcmBalances]
		[pallet_xcm_benchmarks::generic, XcmGeneric]
	);
}

#[cfg(not(feature = "disable-runtime-api"))]
sp_api::impl_runtime_apis! {
	impl sp_api::Core<Block> for Runtime {
		fn version() -> RuntimeVersion {
			VERSION
		}

		fn execute_block(block: Block) {
			Executive::execute_block(block);
		}

		fn initialize_block(header: &<Block as BlockT>::Header) {
			Executive::initialize_block(header)
		}
	}

	impl sp_api::Metadata<Block> for Runtime {
		fn metadata() -> OpaqueMetadata {
			OpaqueMetadata::new(Runtime::metadata().into())
		}

		fn metadata_at_version(version: u32) -> Option<OpaqueMetadata> {
			Runtime::metadata_at_version(version)
		}

		fn metadata_versions() -> sp_std::vec::Vec<u32> {
			Runtime::metadata_versions()
		}
	}

	impl block_builder_api::BlockBuilder<Block> for Runtime {
		fn apply_extrinsic(extrinsic: <Block as BlockT>::Extrinsic) -> ApplyExtrinsicResult {
			Executive::apply_extrinsic(extrinsic)
		}

		fn finalize_block() -> <Block as BlockT>::Header {
			Executive::finalize_block()
		}

		fn inherent_extrinsics(data: inherents::InherentData) -> Vec<<Block as BlockT>::Extrinsic> {
			data.create_extrinsics()
		}

		fn check_inherents(
			block: Block,
			data: inherents::InherentData,
		) -> inherents::CheckInherentsResult {
			data.check_extrinsics(&block)
		}
	}

	impl tx_pool_api::runtime_api::TaggedTransactionQueue<Block> for Runtime {
		fn validate_transaction(
			source: TransactionSource,
			tx: <Block as BlockT>::Extrinsic,
			block_hash: <Block as BlockT>::Hash,
		) -> TransactionValidity {
			Executive::validate_transaction(source, tx, block_hash)
		}
	}

	impl offchain_primitives::OffchainWorkerApi<Block> for Runtime {
		fn offchain_worker(header: &<Block as BlockT>::Header) {
			Executive::offchain_worker(header)
		}
	}

	impl primitives::runtime_api::ParachainHost<Block, Hash, BlockNumber> for Runtime {
		fn validators() -> Vec<ValidatorId> {
			parachains_runtime_api_impl::validators::<Runtime>()
		}

		fn validator_groups() -> (Vec<Vec<ValidatorIndex>>, GroupRotationInfo<BlockNumber>) {
			parachains_runtime_api_impl::validator_groups::<Runtime>()
		}

		fn availability_cores() -> Vec<CoreState<Hash, BlockNumber>> {
			parachains_runtime_api_impl::availability_cores::<Runtime>()
		}

		fn persisted_validation_data(para_id: ParaId, assumption: OccupiedCoreAssumption)
			-> Option<PersistedValidationData<Hash, BlockNumber>> {
			parachains_runtime_api_impl::persisted_validation_data::<Runtime>(para_id, assumption)
		}

		fn assumed_validation_data(
			para_id: ParaId,
			expected_persisted_validation_data_hash: Hash,
		) -> Option<(PersistedValidationData<Hash, BlockNumber>, ValidationCodeHash)> {
			parachains_runtime_api_impl::assumed_validation_data::<Runtime>(
				para_id,
				expected_persisted_validation_data_hash,
			)
		}

		fn check_validation_outputs(
			para_id: ParaId,
			outputs: primitives::CandidateCommitments,
		) -> bool {
			parachains_runtime_api_impl::check_validation_outputs::<Runtime>(para_id, outputs)
		}

		fn session_index_for_child() -> SessionIndex {
			parachains_runtime_api_impl::session_index_for_child::<Runtime>()
		}

		fn validation_code(para_id: ParaId, assumption: OccupiedCoreAssumption)
			-> Option<ValidationCode> {
			parachains_runtime_api_impl::validation_code::<Runtime>(para_id, assumption)
		}

		fn candidate_pending_availability(para_id: ParaId) -> Option<CommittedCandidateReceipt<Hash>> {
			parachains_runtime_api_impl::candidate_pending_availability::<Runtime>(para_id)
		}

		fn candidate_events() -> Vec<CandidateEvent<Hash>> {
			parachains_runtime_api_impl::candidate_events::<Runtime, _>(|ev| {
				match ev {
					RuntimeEvent::ParaInclusion(ev) => {
						Some(ev)
					}
					_ => None,
				}
			})
		}

		fn session_info(index: SessionIndex) -> Option<SessionInfo> {
			parachains_runtime_api_impl::session_info::<Runtime>(index)
		}

		fn session_executor_params(session_index: SessionIndex) -> Option<ExecutorParams> {
			parachains_runtime_api_impl::session_executor_params::<Runtime>(session_index)
		}

		fn dmq_contents(recipient: ParaId) -> Vec<InboundDownwardMessage<BlockNumber>> {
			parachains_runtime_api_impl::dmq_contents::<Runtime>(recipient)
		}

		fn inbound_hrmp_channels_contents(
			recipient: ParaId
		) -> BTreeMap<ParaId, Vec<InboundHrmpMessage<BlockNumber>>> {
			parachains_runtime_api_impl::inbound_hrmp_channels_contents::<Runtime>(recipient)
		}

		fn validation_code_by_hash(hash: ValidationCodeHash) -> Option<ValidationCode> {
			parachains_runtime_api_impl::validation_code_by_hash::<Runtime>(hash)
		}

		fn on_chain_votes() -> Option<ScrapedOnChainVotes<Hash>> {
			parachains_runtime_api_impl::on_chain_votes::<Runtime>()
		}

		fn submit_pvf_check_statement(
			stmt: PvfCheckStatement,
			signature: ValidatorSignature,
		) {
			parachains_runtime_api_impl::submit_pvf_check_statement::<Runtime>(stmt, signature)
		}

		fn pvfs_require_precheck() -> Vec<ValidationCodeHash> {
			parachains_runtime_api_impl::pvfs_require_precheck::<Runtime>()
		}

		fn validation_code_hash(para_id: ParaId, assumption: OccupiedCoreAssumption)
			-> Option<ValidationCodeHash>
		{
			parachains_runtime_api_impl::validation_code_hash::<Runtime>(para_id, assumption)
		}

		fn disputes() -> Vec<(SessionIndex, CandidateHash, DisputeState<BlockNumber>)> {
			parachains_runtime_api_impl::get_session_disputes::<Runtime>()
		}
	}

	impl beefy_primitives::BeefyApi<Block> for Runtime {
		fn beefy_genesis() -> Option<BlockNumber> {
			// dummy implementation due to lack of BEEFY pallet.
			None
		}

		fn validator_set() -> Option<beefy_primitives::ValidatorSet<BeefyId>> {
			// dummy implementation due to lack of BEEFY pallet.
			None
		}

		fn submit_report_equivocation_unsigned_extrinsic(
			_equivocation_proof: beefy_primitives::EquivocationProof<
				BlockNumber,
				BeefyId,
				BeefySignature,
			>,
			_key_owner_proof: beefy_primitives::OpaqueKeyOwnershipProof,
		) -> Option<()> {
			None
		}

		fn generate_key_ownership_proof(
			_set_id: beefy_primitives::ValidatorSetId,
			_authority_id: BeefyId,
		) -> Option<beefy_primitives::OpaqueKeyOwnershipProof> {
			None
		}
	}

	impl mmr::MmrApi<Block, Hash, BlockNumber> for Runtime {
		fn mmr_root() -> Result<Hash, mmr::Error> {
			Err(mmr::Error::PalletNotIncluded)
		}

		fn mmr_leaf_count() -> Result<mmr::LeafIndex, mmr::Error> {
			Err(mmr::Error::PalletNotIncluded)
		}

		fn generate_proof(
			_block_numbers: Vec<BlockNumber>,
			_best_known_block_number: Option<BlockNumber>,
		) -> Result<(Vec<mmr::EncodableOpaqueLeaf>, mmr::Proof<Hash>), mmr::Error> {
			Err(mmr::Error::PalletNotIncluded)
		}

		fn verify_proof(_leaves: Vec<mmr::EncodableOpaqueLeaf>, _proof: mmr::Proof<Hash>)
			-> Result<(), mmr::Error>
		{

			Err(mmr::Error::PalletNotIncluded)
		}

		fn verify_proof_stateless(
			_root: Hash,
			_leaves: Vec<mmr::EncodableOpaqueLeaf>,
			_proof: mmr::Proof<Hash>
		) -> Result<(), mmr::Error> {

			Err(mmr::Error::PalletNotIncluded)
		}
	}

	impl fg_primitives::GrandpaApi<Block> for Runtime {
		fn grandpa_authorities() -> Vec<(GrandpaId, u64)> {
			Grandpa::grandpa_authorities()
		}

		fn current_set_id() -> fg_primitives::SetId {
			Grandpa::current_set_id()
		}

		fn submit_report_equivocation_unsigned_extrinsic(
			equivocation_proof: fg_primitives::EquivocationProof<
				<Block as BlockT>::Hash,
				sp_runtime::traits::NumberFor<Block>,
			>,
			key_owner_proof: fg_primitives::OpaqueKeyOwnershipProof,
		) -> Option<()> {
			let key_owner_proof = key_owner_proof.decode()?;

			Grandpa::submit_unsigned_equivocation_report(
				equivocation_proof,
				key_owner_proof,
			)
		}

		fn generate_key_ownership_proof(
			_set_id: fg_primitives::SetId,
			authority_id: fg_primitives::AuthorityId,
		) -> Option<fg_primitives::OpaqueKeyOwnershipProof> {
			use parity_scale_codec::Encode;

			Historical::prove((fg_primitives::KEY_TYPE, authority_id))
				.map(|p| p.encode())
				.map(fg_primitives::OpaqueKeyOwnershipProof::new)
		}
	}

	impl babe_primitives::BabeApi<Block> for Runtime {
		fn configuration() -> babe_primitives::BabeConfiguration {
			let epoch_config = Babe::epoch_config().unwrap_or(BABE_GENESIS_EPOCH_CONFIG);
			babe_primitives::BabeConfiguration {
				slot_duration: Babe::slot_duration(),
				epoch_length: EpochDuration::get(),
				c: epoch_config.c,
				authorities: Babe::authorities().to_vec(),
				randomness: Babe::randomness(),
				allowed_slots: epoch_config.allowed_slots,
			}
		}

		fn current_epoch_start() -> babe_primitives::Slot {
			Babe::current_epoch_start()
		}

		fn current_epoch() -> babe_primitives::Epoch {
			Babe::current_epoch()
		}

		fn next_epoch() -> babe_primitives::Epoch {
			Babe::next_epoch()
		}

		fn generate_key_ownership_proof(
			_slot: babe_primitives::Slot,
			authority_id: babe_primitives::AuthorityId,
		) -> Option<babe_primitives::OpaqueKeyOwnershipProof> {
			use parity_scale_codec::Encode;

			Historical::prove((babe_primitives::KEY_TYPE, authority_id))
				.map(|p| p.encode())
				.map(babe_primitives::OpaqueKeyOwnershipProof::new)
		}

		fn submit_report_equivocation_unsigned_extrinsic(
			equivocation_proof: babe_primitives::EquivocationProof<<Block as BlockT>::Header>,
			key_owner_proof: babe_primitives::OpaqueKeyOwnershipProof,
		) -> Option<()> {
			let key_owner_proof = key_owner_proof.decode()?;

			Babe::submit_unsigned_equivocation_report(
				equivocation_proof,
				key_owner_proof,
			)
		}
	}

	impl authority_discovery_primitives::AuthorityDiscoveryApi<Block> for Runtime {
		fn authorities() -> Vec<AuthorityDiscoveryId> {
			parachains_runtime_api_impl::relevant_authority_ids::<Runtime>()
		}
	}

	impl sp_session::SessionKeys<Block> for Runtime {
		fn generate_session_keys(seed: Option<Vec<u8>>) -> Vec<u8> {
			SessionKeys::generate(seed)
		}

		fn decode_session_keys(
			encoded: Vec<u8>,
		) -> Option<Vec<(Vec<u8>, sp_core::crypto::KeyTypeId)>> {
			SessionKeys::decode_into_raw_public_keys(&encoded)
		}
	}

	impl frame_system_rpc_runtime_api::AccountNonceApi<Block, AccountId, Nonce> for Runtime {
		fn account_nonce(account: AccountId) -> Nonce {
			System::account_nonce(account)
		}
	}

	impl pallet_transaction_payment_rpc_runtime_api::TransactionPaymentApi<
		Block,
		Balance,
	> for Runtime {
		fn query_info(uxt: <Block as BlockT>::Extrinsic, len: u32) -> RuntimeDispatchInfo<Balance> {
			TransactionPayment::query_info(uxt, len)
		}
		fn query_fee_details(uxt: <Block as BlockT>::Extrinsic, len: u32) -> FeeDetails<Balance> {
			TransactionPayment::query_fee_details(uxt, len)
		}
		fn query_weight_to_fee(weight: Weight) -> Balance {
			TransactionPayment::weight_to_fee(weight)
		}
		fn query_length_to_fee(length: u32) -> Balance {
			TransactionPayment::length_to_fee(length)
		}
	}

	impl pallet_transaction_payment_rpc_runtime_api::TransactionPaymentCallApi<Block, Balance, RuntimeCall>
		for Runtime
	{
		fn query_call_info(call: RuntimeCall, len: u32) -> RuntimeDispatchInfo<Balance> {
			TransactionPayment::query_call_info(call, len)
		}
		fn query_call_fee_details(call: RuntimeCall, len: u32) -> FeeDetails<Balance> {
			TransactionPayment::query_call_fee_details(call, len)
		}
		fn query_weight_to_fee(weight: Weight) -> Balance {
			TransactionPayment::weight_to_fee(weight)
		}
		fn query_length_to_fee(length: u32) -> Balance {
			TransactionPayment::length_to_fee(length)
		}
	}

	impl pallet_nomination_pools_runtime_api::NominationPoolsApi<
		Block,
		AccountId,
		Balance,
	> for Runtime {
		fn pending_rewards(member: AccountId) -> Balance {
			NominationPools::api_pending_rewards(member).unwrap_or_default()
		}

		fn points_to_balance(pool_id: pallet_nomination_pools::PoolId, points: Balance) -> Balance {
			NominationPools::api_points_to_balance(pool_id, points)
		}

		fn balance_to_points(pool_id: pallet_nomination_pools::PoolId, new_funds: Balance) -> Balance {
			NominationPools::api_balance_to_points(pool_id, new_funds)
		}
	}

	impl pallet_staking_runtime_api::StakingApi<Block, Balance> for Runtime {
		fn nominations_quota(balance: Balance) -> u32 {
			Staking::api_nominations_quota(balance)
		}
	}

	#[cfg(feature = "try-runtime")]
	impl frame_try_runtime::TryRuntime<Block> for Runtime {
		fn on_runtime_upgrade(checks: frame_try_runtime::UpgradeCheckSelect) -> (Weight, Weight) {
			log::info!("try-runtime::on_runtime_upgrade westend.");
			let weight = Executive::try_runtime_upgrade(checks).unwrap();
			(weight, BlockWeights::get().max_block)
		}

		fn execute_block(
			block: Block,
			state_root_check: bool,
			signature_check: bool,
			select: frame_try_runtime::TryStateSelect,
		) -> Weight {
			// NOTE: intentional unwrap: we don't want to propagate the error backwards, and want to
			// have a backtrace here.
			Executive::try_execute_block(block, state_root_check, signature_check, select).unwrap()
		}
	}

	#[cfg(feature = "runtime-benchmarks")]
	impl frame_benchmarking::Benchmark<Block> for Runtime {
		fn benchmark_metadata(extra: bool) -> (
			Vec<frame_benchmarking::BenchmarkList>,
			Vec<frame_support::traits::StorageInfo>,
		) {
			use frame_benchmarking::{Benchmarking, BenchmarkList};
			use frame_support::traits::StorageInfoTrait;

			use pallet_session_benchmarking::Pallet as SessionBench;
			use pallet_offences_benchmarking::Pallet as OffencesBench;
			use pallet_election_provider_support_benchmarking::Pallet as ElectionProviderBench;
			use frame_system_benchmarking::Pallet as SystemBench;
			use pallet_nomination_pools_benchmarking::Pallet as NominationPoolsBench;

			type XcmBalances = pallet_xcm_benchmarks::fungible::Pallet::<Runtime>;
			type XcmGeneric = pallet_xcm_benchmarks::generic::Pallet::<Runtime>;

			let mut list = Vec::<BenchmarkList>::new();
			list_benchmarks!(list, extra);

			let storage_info = AllPalletsWithSystem::storage_info();
			return (list, storage_info)
		}

		fn dispatch_benchmark(
			config: frame_benchmarking::BenchmarkConfig,
		) -> Result<
			Vec<frame_benchmarking::BenchmarkBatch>,
			sp_runtime::RuntimeString,
		> {
			use frame_benchmarking::{Benchmarking, BenchmarkBatch, TrackedStorageKey, BenchmarkError};
			// Trying to add benchmarks directly to some pallets caused cyclic dependency issues.
			// To get around that, we separated the benchmarks into its own crate.
			use pallet_session_benchmarking::Pallet as SessionBench;
			use pallet_offences_benchmarking::Pallet as OffencesBench;
			use pallet_election_provider_support_benchmarking::Pallet as ElectionProviderBench;
			use frame_system_benchmarking::Pallet as SystemBench;
			use pallet_nomination_pools_benchmarking::Pallet as NominationPoolsBench;

			impl pallet_session_benchmarking::Config for Runtime {}
			impl pallet_offences_benchmarking::Config for Runtime {}
			impl pallet_election_provider_support_benchmarking::Config for Runtime {}
			impl frame_system_benchmarking::Config for Runtime {}
			impl pallet_nomination_pools_benchmarking::Config for Runtime {}
			impl runtime_parachains::disputes::slashing::benchmarking::Config for Runtime {}

			use xcm::latest::{
				AssetId::*, Fungibility::*, InteriorMultiLocation, Junction, Junctions::*,
				MultiAsset, MultiAssets, MultiLocation, NetworkId, Response,
			};
			use xcm_config::{Westmint, TokenLocation};

			impl pallet_xcm_benchmarks::Config for Runtime {
				type XcmConfig = xcm_config::XcmConfig;
				type AccountIdConverter = xcm_config::LocationConverter;
				fn valid_destination() -> Result<MultiLocation, BenchmarkError> {
					Ok(Westmint::get())
				}
				fn worst_case_holding(_depositable_count: u32) -> MultiAssets {
					// Westend only knows about WND.
					vec![MultiAsset{
						id: Concrete(TokenLocation::get()),
						fun: Fungible(1_000_000 * UNITS),
					}].into()
				}
			}

			parameter_types! {
				pub const TrustedTeleporter: Option<(MultiLocation, MultiAsset)> = Some((
					Westmint::get(),
					MultiAsset { fun: Fungible(1 * UNITS), id: Concrete(TokenLocation::get()) },
				));
			}

			impl pallet_xcm_benchmarks::fungible::Config for Runtime {
				type TransactAsset = Balances;

				type CheckedAccount = xcm_config::LocalCheckAccount;
				type TrustedTeleporter = TrustedTeleporter;

				fn get_multi_asset() -> MultiAsset {
					MultiAsset {
						id: Concrete(TokenLocation::get()),
						fun: Fungible(1 * UNITS),
					}
				}
			}

			impl pallet_xcm_benchmarks::generic::Config for Runtime {
				type RuntimeCall = RuntimeCall;

				fn worst_case_response() -> (u64, Response) {
					(0u64, Response::Version(Default::default()))
				}

				fn worst_case_asset_exchange() -> Result<(MultiAssets, MultiAssets), BenchmarkError> {
					// Westend doesn't support asset exchanges
					Err(BenchmarkError::Skip)
				}

				fn universal_alias() -> Result<(MultiLocation, Junction), BenchmarkError> {
					// The XCM executor of Westend doesn't have a configured `UniversalAliases`
					Err(BenchmarkError::Skip)
				}

				fn transact_origin_and_runtime_call() -> Result<(MultiLocation, RuntimeCall), BenchmarkError> {
					Ok((Westmint::get(), frame_system::Call::remark_with_event { remark: vec![] }.into()))
				}

				fn subscribe_origin() -> Result<MultiLocation, BenchmarkError> {
					Ok(Westmint::get())
				}

				fn claimable_asset() -> Result<(MultiLocation, MultiLocation, MultiAssets), BenchmarkError> {
					let origin = Westmint::get();
					let assets: MultiAssets = (Concrete(TokenLocation::get()), 1_000 * UNITS).into();
					let ticket = MultiLocation { parents: 0, interior: Here };
					Ok((origin, ticket, assets))
				}

				fn unlockable_asset() -> Result<(MultiLocation, MultiLocation, MultiAsset), BenchmarkError> {
					// Westend doesn't support asset locking
					Err(BenchmarkError::Skip)
				}

				fn export_message_origin_and_destination(
				) -> Result<(MultiLocation, NetworkId, InteriorMultiLocation), BenchmarkError> {
					// Westend doesn't support exporting messages
					Err(BenchmarkError::Skip)
				}
			}

			type XcmBalances = pallet_xcm_benchmarks::fungible::Pallet::<Runtime>;
			type XcmGeneric = pallet_xcm_benchmarks::generic::Pallet::<Runtime>;

			let whitelist: Vec<TrackedStorageKey> = vec![
				// Block Number
				hex_literal::hex!("26aa394eea5630e07c48ae0c9558cef702a5c1b19ab7a04f536c519aca4983ac").to_vec().into(),
				// Total Issuance
				hex_literal::hex!("c2261276cc9d1f8598ea4b6a74b15c2f57c875e4cff74148e4628f264b974c80").to_vec().into(),
				// Execution Phase
				hex_literal::hex!("26aa394eea5630e07c48ae0c9558cef7ff553b5a9862a516939d82b3d3d8661a").to_vec().into(),
				// Event Count
				hex_literal::hex!("26aa394eea5630e07c48ae0c9558cef70a98fdbe9ce6c55837576c60c7af3850").to_vec().into(),
				// System Events
				hex_literal::hex!("26aa394eea5630e07c48ae0c9558cef780d41e5e16056765bc8461851072c9d7").to_vec().into(),
				// Treasury Account
				hex_literal::hex!("26aa394eea5630e07c48ae0c9558cef7b99d880ec681799c0cf30e8886371da95ecffd7b6c0f78751baa9d281e0bfa3a6d6f646c70792f74727372790000000000000000000000000000000000000000").to_vec().into(),
				// Dmp DownwardMessageQueueHeads
				hex_literal::hex!("63f78c98723ddc9073523ef3beefda0c4d7fefc408aac59dbfe80a72ac8e3ce5").to_vec().into(),
				// Dmp DownwardMessageQueues
				hex_literal::hex!("63f78c98723ddc9073523ef3beefda0ca95dac46c07a40d91506e7637ec4ba57").to_vec().into(),
				// Configuration ActiveConfig
				hex_literal::hex!("06de3d8a54d27e44a9d5ce189618f22db4b49d95320d9021994c850f25b8e385").to_vec().into(),
				// The transactional storage limit.
				hex_literal::hex!("3a7472616e73616374696f6e5f6c6576656c3a").to_vec().into(),
			];

			let mut batches = Vec::<BenchmarkBatch>::new();
			let params = (&config, &whitelist);

			add_benchmarks!(params, batches);

			Ok(batches)
		}
	}
}

#[cfg(test)]
mod test {
	use super::*;

	#[test]
	fn max_upward_message_size() {
		assert_eq!(
			ump_migrations::MAX_UPWARD_MESSAGE_SIZE,
			pallet_message_queue::MaxMessageLenOf::<Runtime>::get()
		);
	}
}

#[cfg(all(test, feature = "try-runtime"))]
mod remote_tests {
	use super::*;
	use frame_try_runtime::{runtime_decl_for_try_runtime::TryRuntime, UpgradeCheckSelect};
	use remote_externalities::{
		Builder, Mode, OfflineConfig, OnlineConfig, SnapshotConfig, Transport,
	};
	use std::env::var;

	#[tokio::test]
	async fn run_migrations() {
		if var("RUN_MIGRATION_TESTS").is_err() {
			return
		}

		sp_tracing::try_init_simple();
		let transport: Transport =
			var("WS").unwrap_or("wss://westend-rpc.polkadot.io:443".to_string()).into();
		let maybe_state_snapshot: Option<SnapshotConfig> = var("SNAP").map(|s| s.into()).ok();
		let mut ext = Builder::<Block>::default()
			.mode(if let Some(state_snapshot) = maybe_state_snapshot {
				Mode::OfflineOrElseOnline(
					OfflineConfig { state_snapshot: state_snapshot.clone() },
					OnlineConfig {
						transport,
						state_snapshot: Some(state_snapshot),
						..Default::default()
					},
				)
			} else {
				Mode::Online(OnlineConfig { transport, ..Default::default() })
			})
			.build()
			.await
			.unwrap();
		ext.execute_with(|| Runtime::on_runtime_upgrade(UpgradeCheckSelect::PreAndPost));
	}
}

mod clean_state_migration {
	use super::Runtime;
	use frame_support::{pallet_prelude::*, storage_alias, traits::OnRuntimeUpgrade};
	use pallet_state_trie_migration::MigrationLimits;

	#[cfg(not(feature = "std"))]
	use sp_std::prelude::*;

	#[storage_alias]
	type AutoLimits = StorageValue<StateTrieMigration, Option<MigrationLimits>, ValueQuery>;

	// Actual type of value is `MigrationTask<T>`, putting a dummy
	// one to avoid the trait constraint on T.
	// Since we only use `kill` it is fine.
	#[storage_alias]
	type MigrationProcess = StorageValue<StateTrieMigration, u32, ValueQuery>;

	#[storage_alias]
	type SignedMigrationMaxLimits = StorageValue<StateTrieMigration, MigrationLimits, OptionQuery>;

	/// Initialize an automatic migration process.
	pub struct CleanMigrate;

	impl OnRuntimeUpgrade for CleanMigrate {
		#[cfg(feature = "try-runtime")]
		fn pre_upgrade() -> Result<Vec<u8>, &'static str> {
			Ok(Default::default())
		}

		fn on_runtime_upgrade() -> frame_support::weights::Weight {
			MigrationProcess::kill();
			AutoLimits::kill();
			SignedMigrationMaxLimits::kill();
			<Runtime as frame_system::Config>::DbWeight::get().writes(3)
		}

		#[cfg(feature = "try-runtime")]
		fn post_upgrade(_state: Vec<u8>) -> Result<(), &'static str> {
			frame_support::ensure!(
				!AutoLimits::exists() && !SignedMigrationMaxLimits::exists(),
				"State migration clean.",
			);
			Ok(())
		}
	}
}<|MERGE_RESOLUTION|>--- conflicted
+++ resolved
@@ -58,15 +58,9 @@
 	inclusion::{AggregateMessageOrigin, UmpQueueId},
 	initializer as parachains_initializer, origin as parachains_origin, paras as parachains_paras,
 	paras_inherent as parachains_paras_inherent, reward_points as parachains_reward_points,
-<<<<<<< HEAD
-	runtime_api_impl::v4 as parachains_runtime_api_impl, scheduler as parachains_scheduler,
-	scheduler, session_info as parachains_session_info, shared as parachains_shared,
-	ump as parachains_ump,
-=======
 	runtime_api_impl::v4 as parachains_runtime_api_impl,
-	scheduler as parachains_scheduler, session_info as parachains_session_info,
+	scheduler, scheduler as parachains_scheduler, session_info as parachains_session_info,
 	shared as parachains_shared,
->>>>>>> cbd53301
 };
 use scale_info::TypeInfo;
 use sp_core::{OpaqueMetadata, RuntimeDebug};
@@ -1293,13 +1287,11 @@
 	);
 
 	/// Unreleased migrations. Add new ones here:
-<<<<<<< HEAD
-	pub type Unreleased = scheduler::migration::v1::MigrateToV1<Runtime>;
-=======
 	pub type Unreleased = (
 		// Remove UMP dispatch queue <https://github.com/paritytech/polkadot/pull/6271>
 		parachains_configuration::migration::v6::MigrateToV6<Runtime>,
 		ump_migrations::UpdateUmpLimits,
+		scheduler::migration::v1::MigrateToV1<Runtime>,
 	);
 }
 
@@ -1319,7 +1311,6 @@
 		MAX_UPWARD_MESSAGE_SIZE,
 		MAX_UPWARD_MESSAGE_NUM_PER_CANDIDATE,
 	>;
->>>>>>> cbd53301
 }
 
 /// Unchecked extrinsic type as expected by this runtime.
