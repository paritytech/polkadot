--- conflicted
+++ resolved
@@ -1146,6 +1146,7 @@
 		[runtime_parachains::initializer, Initializer]
 		[runtime_parachains::paras, Paras]
 		[runtime_parachains::paras_inherent, ParaInherent]
+		[runtime_parachains::ump, Ump]
 		// Substrate
 		[pallet_bags_list, BagsList]
 		[pallet_balances, Balances]
@@ -1515,47 +1516,7 @@
 			type XcmGeneric = pallet_xcm_benchmarks::generic::Pallet::<Runtime>;
 
 			let mut list = Vec::<BenchmarkList>::new();
-<<<<<<< HEAD
-
-			// Polkadot
-			// NOTE: Make sure to prefix these `runtime_common::` so that path resolves correctly
-			// in the generated file.
-			list_benchmark!(list, extra, runtime_common::auctions, Auctions);
-			list_benchmark!(list, extra, runtime_common::crowdloan, Crowdloan);
-			list_benchmark!(list, extra, runtime_common::paras_registrar, Registrar);
-			list_benchmark!(list, extra, runtime_common::slots, Slots);
-			list_benchmark!(list, extra, runtime_parachains::configuration, Configuration);
-			list_benchmark!(list, extra, runtime_parachains::initializer, Initializer);
-			list_benchmark!(list, extra, runtime_parachains::paras_inherent, ParaInherent);
-			list_benchmark!(list, extra, runtime_parachains::paras, Paras);
-			list_benchmark!(list, extra, runtime_parachains::ump, Ump);
-
-			// Substrate
-			list_benchmark!(list, extra, pallet_bags_list, BagsList);
-			list_benchmark!(list, extra, pallet_balances, Balances);
-			list_benchmark!(list, extra, pallet_election_provider_multi_phase, ElectionProviderMultiPhase);
-			list_benchmark!(list, extra, pallet_identity, Identity);
-			list_benchmark!(list, extra, pallet_im_online, ImOnline);
-			list_benchmark!(list, extra, pallet_indices, Indices);
-			list_benchmark!(list, extra, pallet_multisig, Multisig);
-			list_benchmark!(list, extra, pallet_offences, OffencesBench::<Runtime>);
-			list_benchmark!(list, extra, pallet_preimage, Preimage);
-			list_benchmark!(list, extra, pallet_proxy, Proxy);
-			list_benchmark!(list, extra, pallet_scheduler, Scheduler);
-			list_benchmark!(list, extra, pallet_session, SessionBench::<Runtime>);
-			list_benchmark!(list, extra, pallet_staking, Staking);
-			list_benchmark!(list, extra, frame_system, SystemBench::<Runtime>);
-			list_benchmark!(list, extra, pallet_timestamp, Timestamp);
-			list_benchmark!(list, extra, pallet_utility, Utility);
-			list_benchmark!(list, extra, pallet_vesting, Vesting);
-
-			// XCM Benchmarks
-			// NOTE: Make sure you point to the individual modules below.
-			list_benchmark!(list, extra, pallet_xcm_benchmarks::fungible, XcmBalances);
-			list_benchmark!(list, extra, pallet_xcm_benchmarks::generic, XcmGeneric);
-=======
 			list_benchmarks!(list, extra);
->>>>>>> f06e87e7
 
 			let storage_info = AllPalletsWithSystem::storage_info();
 			return (list, storage_info)
@@ -1670,46 +1631,7 @@
 			let mut batches = Vec::<BenchmarkBatch>::new();
 			let params = (&config, &whitelist);
 
-<<<<<<< HEAD
-			// Polkadot
-			// NOTE: Make sure to prefix these `runtime_common::` so that path resolves correctly
-			// in the generated file.
-			add_benchmark!(params, batches, runtime_common::auctions, Auctions);
-			add_benchmark!(params, batches, runtime_common::crowdloan, Crowdloan);
-			add_benchmark!(params, batches, runtime_common::paras_registrar, Registrar);
-			add_benchmark!(params, batches, runtime_common::slots, Slots);
-			add_benchmark!(params, batches, runtime_parachains::configuration, Configuration);
-			add_benchmark!(params, batches, runtime_parachains::initializer, Initializer);
-			add_benchmark!(params, batches, runtime_parachains::paras, Paras);
-			add_benchmark!(params, batches, runtime_parachains::paras_inherent, ParaInherent);
-			add_benchmark!(params, batches, runtime_parachains::ump, Ump);
-
-			// Substrate
-			add_benchmark!(params, batches, pallet_bags_list, BagsList);
-			add_benchmark!(params, batches, pallet_balances, Balances);
-			add_benchmark!(params, batches, pallet_election_provider_multi_phase, ElectionProviderMultiPhase);
-			add_benchmark!(params, batches, pallet_identity, Identity);
-			add_benchmark!(params, batches, pallet_im_online, ImOnline);
-			add_benchmark!(params, batches, pallet_indices, Indices);
-			add_benchmark!(params, batches, pallet_multisig, Multisig);
-			add_benchmark!(params, batches, pallet_offences, OffencesBench::<Runtime>);
-			add_benchmark!(params, batches, pallet_preimage, Preimage);
-			add_benchmark!(params, batches, pallet_proxy, Proxy);
-			add_benchmark!(params, batches, pallet_scheduler, Scheduler);
-			add_benchmark!(params, batches, pallet_session, SessionBench::<Runtime>);
-			add_benchmark!(params, batches, pallet_staking, Staking);
-			add_benchmark!(params, batches, frame_system, SystemBench::<Runtime>);
-			add_benchmark!(params, batches, pallet_timestamp, Timestamp);
-			add_benchmark!(params, batches, pallet_utility, Utility);
-			add_benchmark!(params, batches, pallet_vesting, Vesting);
-
-			// XCM Benchmarks
-			// NOTE: Make sure you point to the individual modules below.
-			add_benchmark!(params, batches, pallet_xcm_benchmarks::fungible, XcmBalances);
-			add_benchmark!(params, batches, pallet_xcm_benchmarks::generic, XcmGeneric);
-=======
 			add_benchmarks!(params, batches);
->>>>>>> f06e87e7
 
 			Ok(batches)
 		}
