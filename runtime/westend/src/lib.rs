// Copyright (C) Parity Technologies (UK) Ltd.
// This file is part of Polkadot.

// Polkadot is free software: you can redistribute it and/or modify
// it under the terms of the GNU General Public License as published by
// the Free Software Foundation, either version 3 of the License, or
// (at your option) any later version.

// Polkadot is distributed in the hope that it will be useful,
// but WITHOUT ANY WARRANTY; without even the implied warranty of
// MERCHANTABILITY or FITNESS FOR A PARTICULAR PURPOSE.  See the
// GNU General Public License for more details.

// You should have received a copy of the GNU General Public License
// along with Polkadot.  If not, see <http://www.gnu.org/licenses/>.

//! The Westend runtime. This can be compiled with `#[no_std]`, ready for Wasm.

#![cfg_attr(not(feature = "std"), no_std)]
// `construct_runtime!` does a lot of recursion and requires us to increase the limit to 512.
#![recursion_limit = "512"]

use authority_discovery_primitives::AuthorityId as AuthorityDiscoveryId;
use beefy_primitives::{
	ecdsa_crypto::{AuthorityId as BeefyId, Signature as BeefySignature},
	mmr::{BeefyDataProvider, MmrLeafVersion},
};
use frame_election_provider_support::{bounds::ElectionBoundsBuilder, onchain, SequentialPhragmen};
use frame_support::{
	construct_runtime, parameter_types,
	traits::{
		ConstU32, InstanceFilter, KeyOwnerProofSystem, ProcessMessage, ProcessMessageError,
		WithdrawReasons,
	},
	weights::{ConstantMultiplier, WeightMeter},
	PalletId,
};
use frame_system::EnsureRoot;
use pallet_grandpa::{fg_primitives, AuthorityId as GrandpaId};
use pallet_im_online::sr25519::AuthorityId as ImOnlineId;
use pallet_session::historical as session_historical;
use pallet_transaction_payment::{CurrencyAdapter, FeeDetails, RuntimeDispatchInfo};
use parity_scale_codec::{Decode, Encode, MaxEncodedLen};
use primitives::{
	slashing, AccountId, AccountIndex, Balance, BlockNumber, CandidateEvent, CandidateHash,
	CommittedCandidateReceipt, CoreState, DisputeState, ExecutorParams, GroupRotationInfo, Hash,
	Id as ParaId, InboundDownwardMessage, InboundHrmpMessage, Moment, Nonce,
	OccupiedCoreAssumption, PersistedValidationData, PvfCheckStatement, ScrapedOnChainVotes,
	SessionInfo, Signature, ValidationCode, ValidationCodeHash, ValidatorId, ValidatorIndex,
	ValidatorSignature, PARACHAIN_KEY_TYPE_ID,
};
use runtime_common::{
	assigned_slots, auctions, crowdloan, elections::OnChainAccuracy, impl_runtime_weights,
	impls::ToAuthor, paras_registrar, paras_sudo_wrapper, prod_or_fast, slots, BalanceToU256,
	BlockHashCount, BlockLength, CurrencyToVote, SlowAdjustingFeeUpdate, U256ToBalance,
};
use runtime_parachains::{
	assigner_parachains as parachains_assigner_parachains,
	configuration as parachains_configuration, disputes as parachains_disputes,
	disputes::slashing as parachains_slashing,
	dmp as parachains_dmp, hrmp as parachains_hrmp, inclusion as parachains_inclusion,
	inclusion::{AggregateMessageOrigin, UmpQueueId},
	initializer as parachains_initializer, origin as parachains_origin, paras as parachains_paras,
	paras_inherent as parachains_paras_inherent, reward_points as parachains_reward_points,
	runtime_api_impl::v5 as parachains_runtime_api_impl,
	scheduler as parachains_scheduler, session_info as parachains_session_info,
	shared as parachains_shared,
};
use scale_info::TypeInfo;
use sp_core::{OpaqueMetadata, RuntimeDebug, H256};
use sp_runtime::{
	create_runtime_str,
	curve::PiecewiseLinear,
	generic, impl_opaque_keys,
	traits::{
		AccountIdLookup, BlakeTwo256, Block as BlockT, ConvertInto, Extrinsic as ExtrinsicT,
		Keccak256, OpaqueKeys, SaturatedConversion, Verify,
	},
	transaction_validity::{TransactionPriority, TransactionSource, TransactionValidity},
	ApplyExtrinsicResult, FixedU128, KeyTypeId, Perbill,
};
use sp_staking::SessionIndex;
use sp_std::{collections::btree_map::BTreeMap, prelude::*};
#[cfg(any(feature = "std", test))]
use sp_version::NativeVersion;
use sp_version::RuntimeVersion;
use xcm::latest::Junction;

pub use frame_system::Call as SystemCall;
pub use pallet_balances::Call as BalancesCall;
pub use pallet_election_provider_multi_phase::Call as EPMCall;
#[cfg(feature = "std")]
pub use pallet_staking::StakerStatus;
use pallet_staking::UseValidatorsMap;
pub use pallet_timestamp::Call as TimestampCall;
use sp_runtime::traits::Get;
#[cfg(any(feature = "std", test))]
pub use sp_runtime::BuildStorage;

/// Constant values used within the runtime.
use westend_runtime_constants::{currency::*, fee::*, time::*};

mod bag_thresholds;
mod weights;
pub mod xcm_config;

#[cfg(test)]
mod tests;

impl_runtime_weights!(westend_runtime_constants);

// Make the WASM binary available.
#[cfg(feature = "std")]
include!(concat!(env!("OUT_DIR"), "/wasm_binary.rs"));

/// Runtime version (Westend).
#[sp_version::runtime_version]
pub const VERSION: RuntimeVersion = RuntimeVersion {
	spec_name: create_runtime_str!("westend"),
	impl_name: create_runtime_str!("parity-westend"),
	authoring_version: 2,
	spec_version: 9430,
	impl_version: 0,
	#[cfg(not(feature = "disable-runtime-api"))]
	apis: RUNTIME_API_VERSIONS,
	#[cfg(feature = "disable-runtime-api")]
	apis: sp_version::create_apis_vec![[]],
	transaction_version: 22,
	state_version: 1,
};

/// The BABE epoch configuration at genesis.
pub const BABE_GENESIS_EPOCH_CONFIG: babe_primitives::BabeEpochConfiguration =
	babe_primitives::BabeEpochConfiguration {
		c: PRIMARY_PROBABILITY,
		allowed_slots: babe_primitives::AllowedSlots::PrimaryAndSecondaryVRFSlots,
	};

/// Native version.
#[cfg(any(feature = "std", test))]
pub fn native_version() -> NativeVersion {
	NativeVersion { runtime_version: VERSION, can_author_with: Default::default() }
}

parameter_types! {
	pub const Version: RuntimeVersion = VERSION;
	pub const SS58Prefix: u8 = 42;
}

impl frame_system::Config for Runtime {
	type BaseCallFilter = frame_support::traits::Everything;
	type BlockWeights = BlockWeights;
	type BlockLength = BlockLength;
	type RuntimeOrigin = RuntimeOrigin;
	type RuntimeCall = RuntimeCall;
	type Nonce = Nonce;
	type Hash = Hash;
	type Hashing = BlakeTwo256;
	type AccountId = AccountId;
	type Lookup = AccountIdLookup<AccountId, ()>;
	type Block = Block;
	type RuntimeEvent = RuntimeEvent;
	type BlockHashCount = BlockHashCount;
	type DbWeight = RocksDbWeight;
	type Version = Version;
	type PalletInfo = PalletInfo;
	type AccountData = pallet_balances::AccountData<Balance>;
	type OnNewAccount = ();
	type OnKilledAccount = ();
	type SystemWeightInfo = weights::frame_system::WeightInfo<Runtime>;
	type SS58Prefix = SS58Prefix;
	type OnSetCode = ();
	type MaxConsumers = frame_support::traits::ConstU32<16>;
}

parameter_types! {
	pub MaximumSchedulerWeight: frame_support::weights::Weight = Perbill::from_percent(80) *
		BlockWeights::get().max_block;
	pub const MaxScheduledPerBlock: u32 = 50;
	pub const NoPreimagePostponement: Option<u32> = Some(10);
}

impl pallet_scheduler::Config for Runtime {
	type RuntimeOrigin = RuntimeOrigin;
	type RuntimeEvent = RuntimeEvent;
	type PalletsOrigin = OriginCaller;
	type RuntimeCall = RuntimeCall;
	type MaximumWeight = MaximumSchedulerWeight;
	type ScheduleOrigin = EnsureRoot<AccountId>;
	type MaxScheduledPerBlock = MaxScheduledPerBlock;
	type WeightInfo = weights::pallet_scheduler::WeightInfo<Runtime>;
	type OriginPrivilegeCmp = frame_support::traits::EqualPrivilegeOnly;
	type Preimages = Preimage;
}

parameter_types! {
	pub const PreimageMaxSize: u32 = 4096 * 1024;
	pub const PreimageBaseDeposit: Balance = deposit(2, 64);
	pub const PreimageByteDeposit: Balance = deposit(0, 1);
}

impl pallet_preimage::Config for Runtime {
	type WeightInfo = weights::pallet_preimage::WeightInfo<Runtime>;
	type RuntimeEvent = RuntimeEvent;
	type Currency = Balances;
	type ManagerOrigin = EnsureRoot<AccountId>;
	type BaseDeposit = PreimageBaseDeposit;
	type ByteDeposit = PreimageByteDeposit;
}

parameter_types! {
	pub const EpochDuration: u64 = prod_or_fast!(
		EPOCH_DURATION_IN_SLOTS as u64,
		2 * MINUTES as u64
	);
	pub const ExpectedBlockTime: Moment = MILLISECS_PER_BLOCK;
	pub const ReportLongevity: u64 =
		BondingDuration::get() as u64 * SessionsPerEra::get() as u64 * EpochDuration::get();
}

impl pallet_babe::Config for Runtime {
	type EpochDuration = EpochDuration;
	type ExpectedBlockTime = ExpectedBlockTime;

	// session module is the trigger
	type EpochChangeTrigger = pallet_babe::ExternalTrigger;

	type DisabledValidators = Session;

	type WeightInfo = ();

	type MaxAuthorities = MaxAuthorities;
	type MaxNominators = MaxNominatorRewardedPerValidator;

	type KeyOwnerProof =
		<Historical as KeyOwnerProofSystem<(KeyTypeId, pallet_babe::AuthorityId)>>::Proof;

	type EquivocationReportSystem =
		pallet_babe::EquivocationReportSystem<Self, Offences, Historical, ReportLongevity>;
}

parameter_types! {
	pub const IndexDeposit: Balance = 100 * CENTS;
}

impl pallet_indices::Config for Runtime {
	type AccountIndex = AccountIndex;
	type Currency = Balances;
	type Deposit = IndexDeposit;
	type RuntimeEvent = RuntimeEvent;
	type WeightInfo = weights::pallet_indices::WeightInfo<Runtime>;
}

parameter_types! {
	pub const ExistentialDeposit: Balance = EXISTENTIAL_DEPOSIT;
	pub const MaxLocks: u32 = 50;
	pub const MaxReserves: u32 = 50;
}

impl pallet_balances::Config for Runtime {
	type Balance = Balance;
	type DustRemoval = ();
	type RuntimeEvent = RuntimeEvent;
	type ExistentialDeposit = ExistentialDeposit;
	type AccountStore = System;
	type MaxLocks = MaxLocks;
	type MaxReserves = MaxReserves;
	type ReserveIdentifier = [u8; 8];
	type WeightInfo = weights::pallet_balances::WeightInfo<Runtime>;
	type RuntimeHoldReason = RuntimeHoldReason;
	type FreezeIdentifier = ();
	type MaxHolds = ConstU32<0>;
	type MaxFreezes = ConstU32<0>;
}

parameter_types! {
	pub const BeefySetIdSessionEntries: u32 = BondingDuration::get() * SessionsPerEra::get();
}

impl pallet_beefy::Config for Runtime {
	type BeefyId = BeefyId;
	type MaxAuthorities = MaxAuthorities;
	type MaxNominators = MaxNominatorRewardedPerValidator;
	type MaxSetIdSessionEntries = BeefySetIdSessionEntries;
	type OnNewValidatorSet = BeefyMmrLeaf;
	type WeightInfo = ();
	type KeyOwnerProof = <Historical as KeyOwnerProofSystem<(KeyTypeId, BeefyId)>>::Proof;
	type EquivocationReportSystem =
		pallet_beefy::EquivocationReportSystem<Self, Offences, Historical, ReportLongevity>;
}

impl pallet_mmr::Config for Runtime {
	const INDEXING_PREFIX: &'static [u8] = mmr::INDEXING_PREFIX;
	type Hashing = Keccak256;
	type OnNewRoot = pallet_beefy_mmr::DepositBeefyDigest<Runtime>;
	type WeightInfo = ();
	type LeafData = pallet_beefy_mmr::Pallet<Runtime>;
}

/// MMR helper types.
mod mmr {
	use super::Runtime;
	pub use pallet_mmr::primitives::*;

	pub type Leaf = <<Runtime as pallet_mmr::Config>::LeafData as LeafDataProvider>::LeafData;
	pub type Hashing = <Runtime as pallet_mmr::Config>::Hashing;
	pub type Hash = <Hashing as sp_runtime::traits::Hash>::Output;
}

parameter_types! {
	/// Version of the produced MMR leaf.
	///
	/// The version consists of two parts;
	/// - `major` (3 bits)
	/// - `minor` (5 bits)
	///
	/// `major` should be updated only if decoding the previous MMR Leaf format from the payload
	/// is not possible (i.e. backward incompatible change).
	/// `minor` should be updated if fields are added to the previous MMR Leaf, which given SCALE
	/// encoding does not prevent old leafs from being decoded.
	///
	/// Hence we expect `major` to be changed really rarely (think never).
	/// See [`MmrLeafVersion`] type documentation for more details.
	pub LeafVersion: MmrLeafVersion = MmrLeafVersion::new(0, 0);
}

/// A BEEFY data provider that merkelizes all the parachain heads at the current block
/// (sorted by their parachain id).
pub struct ParaHeadsRootProvider;
impl BeefyDataProvider<H256> for ParaHeadsRootProvider {
	fn extra_data() -> H256 {
		let mut para_heads: Vec<(u32, Vec<u8>)> = Paras::parachains()
			.into_iter()
			.filter_map(|id| Paras::para_head(&id).map(|head| (id.into(), head.0)))
			.collect();
		para_heads.sort_by_key(|k| k.0);
		binary_merkle_tree::merkle_root::<mmr::Hashing, _>(
			para_heads.into_iter().map(|pair| pair.encode()),
		)
		.into()
	}
}

impl pallet_beefy_mmr::Config for Runtime {
	type LeafVersion = LeafVersion;
	type BeefyAuthorityToMerkleLeaf = pallet_beefy_mmr::BeefyEcdsaToEthereum;
	type LeafExtra = H256;
	type BeefyDataProvider = ParaHeadsRootProvider;
}

parameter_types! {
	pub const TransactionByteFee: Balance = 10 * MILLICENTS;
	/// This value increases the priority of `Operational` transactions by adding
	/// a "virtual tip" that's equal to the `OperationalFeeMultiplier * final_fee`.
	pub const OperationalFeeMultiplier: u8 = 5;
}

impl pallet_transaction_payment::Config for Runtime {
	type RuntimeEvent = RuntimeEvent;
	type OnChargeTransaction = CurrencyAdapter<Balances, ToAuthor<Runtime>>;
	type OperationalFeeMultiplier = OperationalFeeMultiplier;
	type WeightToFee = WeightToFee;
	type LengthToFee = ConstantMultiplier<Balance, TransactionByteFee>;
	type FeeMultiplierUpdate = SlowAdjustingFeeUpdate<Self>;
}

parameter_types! {
	pub const MinimumPeriod: u64 = SLOT_DURATION / 2;
}
impl pallet_timestamp::Config for Runtime {
	type Moment = u64;
	type OnTimestampSet = Babe;
	type MinimumPeriod = MinimumPeriod;
	type WeightInfo = weights::pallet_timestamp::WeightInfo<Runtime>;
}

impl pallet_authorship::Config for Runtime {
	type FindAuthor = pallet_session::FindAccountFromAuthorIndex<Self, Babe>;
	type EventHandler = (Staking, ImOnline);
}

parameter_types! {
	pub const Period: BlockNumber = 10 * MINUTES;
	pub const Offset: BlockNumber = 0;
}

impl_opaque_keys! {
	pub struct OldSessionKeys {
		pub grandpa: Grandpa,
		pub babe: Babe,
		pub im_online: ImOnline,
		pub para_validator: Initializer,
		pub para_assignment: ParaSessionInfo,
		pub authority_discovery: AuthorityDiscovery,
	}
}

impl_opaque_keys! {
	pub struct SessionKeys {
		pub grandpa: Grandpa,
		pub babe: Babe,
		pub im_online: ImOnline,
		pub para_validator: Initializer,
		pub para_assignment: ParaSessionInfo,
		pub authority_discovery: AuthorityDiscovery,
		pub beefy: Beefy,
	}
}

// remove this when removing `OldSessionKeys`
fn transform_session_keys(v: AccountId, old: OldSessionKeys) -> SessionKeys {
	SessionKeys {
		grandpa: old.grandpa,
		babe: old.babe,
		im_online: old.im_online,
		para_validator: old.para_validator,
		para_assignment: old.para_assignment,
		authority_discovery: old.authority_discovery,
		beefy: {
			// From Session::upgrade_keys():
			//
			// Care should be taken that the raw versions of the
			// added keys are unique for every `ValidatorId, KeyTypeId` combination.
			// This is an invariant that the session pallet typically maintains internally.
			//
			// So, produce a dummy value that's unique for the `ValidatorId, KeyTypeId` combination.
			let mut id: BeefyId = sp_application_crypto::ecdsa::Public::from_raw([0u8; 33]).into();
			let id_raw: &mut [u8] = id.as_mut();
			id_raw[1..33].copy_from_slice(v.as_ref());
			id_raw[0..4].copy_from_slice(b"beef");
			id
		},
	}
}

impl pallet_session::Config for Runtime {
	type RuntimeEvent = RuntimeEvent;
	type ValidatorId = AccountId;
	type ValidatorIdOf = pallet_staking::StashOf<Self>;
	type ShouldEndSession = Babe;
	type NextSessionRotation = Babe;
	type SessionManager = pallet_session::historical::NoteHistoricalRoot<Self, Staking>;
	type SessionHandler = <SessionKeys as OpaqueKeys>::KeyTypeIdProviders;
	type Keys = SessionKeys;
	type WeightInfo = weights::pallet_session::WeightInfo<Runtime>;
}

impl pallet_session::historical::Config for Runtime {
	type FullIdentification = pallet_staking::Exposure<AccountId, Balance>;
	type FullIdentificationOf = pallet_staking::ExposureOf<Runtime>;
}

pub struct MaybeSignedPhase;

impl Get<u32> for MaybeSignedPhase {
	fn get() -> u32 {
		// 1 day = 4 eras -> 1 week = 28 eras. We want to disable signed phase once a week to test
		// the fallback unsigned phase is able to compute elections on Westend.
		if Staking::current_era().unwrap_or(1) % 28 == 0 {
			0
		} else {
			SignedPhase::get()
		}
	}
}

parameter_types! {
	// phase durations. 1/4 of the last session for each.
	pub SignedPhase: u32 = prod_or_fast!(
		EPOCH_DURATION_IN_SLOTS / 4,
		(1 * MINUTES).min(EpochDuration::get().saturated_into::<u32>() / 2)
	);
	pub UnsignedPhase: u32 = prod_or_fast!(
		EPOCH_DURATION_IN_SLOTS / 4,
		(1 * MINUTES).min(EpochDuration::get().saturated_into::<u32>() / 2)
	);

	// signed config
	pub const SignedMaxSubmissions: u32 = 128;
	pub const SignedMaxRefunds: u32 = 128 / 4;
	pub const SignedDepositBase: Balance = deposit(2, 0);
	pub const SignedDepositByte: Balance = deposit(0, 10) / 1024;
	// Each good submission will get 1 WND as reward
	pub SignedRewardBase: Balance = 1 * UNITS;
	pub BetterUnsignedThreshold: Perbill = Perbill::from_rational(5u32, 10_000);

	// 1 hour session, 15 minutes unsigned phase, 4 offchain executions.
	pub OffchainRepeat: BlockNumber = UnsignedPhase::get() / 4;

	pub const MaxElectingVoters: u32 = 22_500;
	/// We take the top 22500 nominators as electing voters and all of the validators as electable
	/// targets. Whilst this is the case, we cannot and shall not increase the size of the
	/// validator intentions.
	pub ElectionBounds: frame_election_provider_support::bounds::ElectionBounds =
		ElectionBoundsBuilder::default().voters_count(MaxElectingVoters::get().into()).build();
	// Maximum winners that can be chosen as active validators
	pub const MaxActiveValidators: u32 = 1000;

}

frame_election_provider_support::generate_solution_type!(
	#[compact]
	pub struct NposCompactSolution16::<
		VoterIndex = u32,
		TargetIndex = u16,
		Accuracy = sp_runtime::PerU16,
		MaxVoters = MaxElectingVoters,
	>(16)
);

pub struct OnChainSeqPhragmen;
impl onchain::Config for OnChainSeqPhragmen {
	type System = Runtime;
	type Solver = SequentialPhragmen<AccountId, OnChainAccuracy>;
	type DataProvider = Staking;
	type WeightInfo = weights::frame_election_provider_support::WeightInfo<Runtime>;
	type MaxWinners = MaxActiveValidators;
	type Bounds = ElectionBounds;
}

impl pallet_election_provider_multi_phase::MinerConfig for Runtime {
	type AccountId = AccountId;
	type MaxLength = OffchainSolutionLengthLimit;
	type MaxWeight = OffchainSolutionWeightLimit;
	type Solution = NposCompactSolution16;
	type MaxVotesPerVoter = <
		<Self as pallet_election_provider_multi_phase::Config>::DataProvider
		as
		frame_election_provider_support::ElectionDataProvider
	>::MaxVotesPerVoter;
	type MaxWinners = MaxActiveValidators;

	// The unsigned submissions have to respect the weight of the submit_unsigned call, thus their
	// weight estimate function is wired to this call's weight.
	fn solution_weight(v: u32, t: u32, a: u32, d: u32) -> Weight {
		<
			<Self as pallet_election_provider_multi_phase::Config>::WeightInfo
			as
			pallet_election_provider_multi_phase::WeightInfo
		>::submit_unsigned(v, t, a, d)
	}
}

impl pallet_election_provider_multi_phase::Config for Runtime {
	type RuntimeEvent = RuntimeEvent;
	type Currency = Balances;
	type EstimateCallFee = TransactionPayment;
	type SignedPhase = MaybeSignedPhase;
	type UnsignedPhase = UnsignedPhase;
	type SignedMaxSubmissions = SignedMaxSubmissions;
	type SignedMaxRefunds = SignedMaxRefunds;
	type SignedRewardBase = SignedRewardBase;
	type SignedDepositBase = SignedDepositBase;
	type SignedDepositByte = SignedDepositByte;
	type SignedDepositWeight = ();
	type SignedMaxWeight =
		<Self::MinerConfig as pallet_election_provider_multi_phase::MinerConfig>::MaxWeight;
	type MinerConfig = Self;
	type SlashHandler = (); // burn slashes
	type RewardHandler = (); // nothing to do upon rewards
	type BetterUnsignedThreshold = BetterUnsignedThreshold;
	type BetterSignedThreshold = ();
	type OffchainRepeat = OffchainRepeat;
	type MinerTxPriority = NposSolutionPriority;
	type DataProvider = Staking;
	#[cfg(any(feature = "fast-runtime", feature = "runtime-benchmarks"))]
	type Fallback = onchain::OnChainExecution<OnChainSeqPhragmen>;
	#[cfg(not(any(feature = "fast-runtime", feature = "runtime-benchmarks")))]
	type Fallback = frame_election_provider_support::NoElection<(
		AccountId,
		BlockNumber,
		Staking,
		MaxActiveValidators,
	)>;
	type GovernanceFallback = onchain::OnChainExecution<OnChainSeqPhragmen>;
	type Solver = SequentialPhragmen<
		AccountId,
		pallet_election_provider_multi_phase::SolutionAccuracyOf<Self>,
		(),
	>;
	type BenchmarkingConfig = runtime_common::elections::BenchmarkConfig;
	type ForceOrigin = EnsureRoot<AccountId>;
	type WeightInfo = weights::pallet_election_provider_multi_phase::WeightInfo<Self>;
	type MaxWinners = MaxActiveValidators;
	type ElectionBounds = ElectionBounds;
}

parameter_types! {
	pub const BagThresholds: &'static [u64] = &bag_thresholds::THRESHOLDS;
}

type VoterBagsListInstance = pallet_bags_list::Instance1;
impl pallet_bags_list::Config<VoterBagsListInstance> for Runtime {
	type RuntimeEvent = RuntimeEvent;
	type ScoreProvider = Staking;
	type WeightInfo = weights::pallet_bags_list::WeightInfo<Runtime>;
	type BagThresholds = BagThresholds;
	type Score = sp_npos_elections::VoteWeight;
}

pallet_staking_reward_curve::build! {
	const REWARD_CURVE: PiecewiseLinear<'static> = curve!(
		min_inflation: 0_025_000,
		max_inflation: 0_100_000,
		ideal_stake: 0_500_000,
		falloff: 0_050_000,
		max_piece_count: 40,
		test_precision: 0_005_000,
	);
}

parameter_types! {
	// Six sessions in an era (6 hours).
	pub const SessionsPerEra: SessionIndex = prod_or_fast!(6, 1);
	// 2 eras for unbonding (12 hours).
	pub const BondingDuration: sp_staking::EraIndex = 2;
	// 1 era in which slashes can be cancelled (6 hours).
	pub const SlashDeferDuration: sp_staking::EraIndex = 1;
	pub const RewardCurve: &'static PiecewiseLinear<'static> = &REWARD_CURVE;
	pub const MaxNominatorRewardedPerValidator: u32 = 64;
	pub const OffendingValidatorsThreshold: Perbill = Perbill::from_percent(17);
	pub const MaxNominations: u32 = <NposCompactSolution16 as frame_election_provider_support::NposSolution>::LIMIT as u32;
}

impl pallet_staking::Config for Runtime {
	type Currency = Balances;
	type CurrencyBalance = Balance;
	type UnixTime = Timestamp;
	type CurrencyToVote = CurrencyToVote;
	type RewardRemainder = ();
	type RuntimeEvent = RuntimeEvent;
	type Slash = ();
	type Reward = ();
	type SessionsPerEra = SessionsPerEra;
	type BondingDuration = BondingDuration;
	type SlashDeferDuration = SlashDeferDuration;
	type AdminOrigin = EnsureRoot<AccountId>;
	type SessionInterface = Self;
	type EraPayout = pallet_staking::ConvertCurve<RewardCurve>;
	type MaxNominatorRewardedPerValidator = MaxNominatorRewardedPerValidator;
	type OffendingValidatorsThreshold = OffendingValidatorsThreshold;
	type NextNewSession = Session;
	type ElectionProvider = ElectionProviderMultiPhase;
	type GenesisElectionProvider = onchain::OnChainExecution<OnChainSeqPhragmen>;
	type VoterList = VoterList;
	type TargetList = UseValidatorsMap<Self>;
	type NominationsQuota = pallet_staking::FixedNominationsQuota<{ MaxNominations::get() }>;
	type MaxUnlockingChunks = frame_support::traits::ConstU32<32>;
	type HistoryDepth = frame_support::traits::ConstU32<84>;
	type BenchmarkingConfig = runtime_common::StakingBenchmarkingConfig;
	type EventListeners = NominationPools;
	type WeightInfo = weights::pallet_staking::WeightInfo<Runtime>;
}

impl pallet_fast_unstake::Config for Runtime {
	type RuntimeEvent = RuntimeEvent;
	type Currency = Balances;
	type BatchSize = frame_support::traits::ConstU32<64>;
	type Deposit = frame_support::traits::ConstU128<{ UNITS }>;
	type ControlOrigin = EnsureRoot<AccountId>;
	type Staking = Staking;
	type MaxErasToCheckPerBlock = ConstU32<1>;
	#[cfg(feature = "runtime-benchmarks")]
	type MaxBackersPerValidator = MaxNominatorRewardedPerValidator;
	type WeightInfo = weights::pallet_fast_unstake::WeightInfo<Runtime>;
}

parameter_types! {
	pub const MaxAuthorities: u32 = 100_000;
}

impl pallet_offences::Config for Runtime {
	type RuntimeEvent = RuntimeEvent;
	type IdentificationTuple = pallet_session::historical::IdentificationTuple<Self>;
	type OnOffenceHandler = Staking;
}

impl pallet_authority_discovery::Config for Runtime {
	type MaxAuthorities = MaxAuthorities;
}

parameter_types! {
	pub const NposSolutionPriority: TransactionPriority = TransactionPriority::max_value() / 2;
	pub const ImOnlineUnsignedPriority: TransactionPriority = TransactionPriority::max_value();
	pub const MaxKeys: u32 = 10_000;
	pub const MaxPeerInHeartbeats: u32 = 10_000;
}

impl pallet_im_online::Config for Runtime {
	type AuthorityId = ImOnlineId;
	type RuntimeEvent = RuntimeEvent;
	type ValidatorSet = Historical;
	type NextSessionRotation = Babe;
	type ReportUnresponsiveness = Offences;
	type UnsignedPriority = ImOnlineUnsignedPriority;
	type WeightInfo = weights::pallet_im_online::WeightInfo<Runtime>;
	type MaxKeys = MaxKeys;
	type MaxPeerInHeartbeats = MaxPeerInHeartbeats;
}

parameter_types! {
	pub const MaxSetIdSessionEntries: u32 = BondingDuration::get() * SessionsPerEra::get();
}

impl pallet_grandpa::Config for Runtime {
	type RuntimeEvent = RuntimeEvent;

	type WeightInfo = ();
	type MaxAuthorities = MaxAuthorities;
	type MaxNominators = MaxNominatorRewardedPerValidator;
	type MaxSetIdSessionEntries = MaxSetIdSessionEntries;

	type KeyOwnerProof = <Historical as KeyOwnerProofSystem<(KeyTypeId, GrandpaId)>>::Proof;

	type EquivocationReportSystem =
		pallet_grandpa::EquivocationReportSystem<Self, Offences, Historical, ReportLongevity>;
}

/// Submits a transaction with the node's public and signature type. Adheres to the signed extension
/// format of the chain.
impl<LocalCall> frame_system::offchain::CreateSignedTransaction<LocalCall> for Runtime
where
	RuntimeCall: From<LocalCall>,
{
	fn create_transaction<C: frame_system::offchain::AppCrypto<Self::Public, Self::Signature>>(
		call: RuntimeCall,
		public: <Signature as Verify>::Signer,
		account: AccountId,
		nonce: <Runtime as frame_system::Config>::Nonce,
	) -> Option<(RuntimeCall, <UncheckedExtrinsic as ExtrinsicT>::SignaturePayload)> {
		use sp_runtime::traits::StaticLookup;
		// take the biggest period possible.
		let period =
			BlockHashCount::get().checked_next_power_of_two().map(|c| c / 2).unwrap_or(2) as u64;

		let current_block = System::block_number()
			.saturated_into::<u64>()
			// The `System::block_number` is initialized with `n+1`,
			// so the actual block number is `n`.
			.saturating_sub(1);
		let tip = 0;
		let extra: SignedExtra = (
			frame_system::CheckNonZeroSender::<Runtime>::new(),
			frame_system::CheckSpecVersion::<Runtime>::new(),
			frame_system::CheckTxVersion::<Runtime>::new(),
			frame_system::CheckGenesis::<Runtime>::new(),
			frame_system::CheckMortality::<Runtime>::from(generic::Era::mortal(
				period,
				current_block,
			)),
			frame_system::CheckNonce::<Runtime>::from(nonce),
			frame_system::CheckWeight::<Runtime>::new(),
			pallet_transaction_payment::ChargeTransactionPayment::<Runtime>::from(tip),
		);
		let raw_payload = SignedPayload::new(call, extra)
			.map_err(|e| {
				log::warn!("Unable to create signed payload: {:?}", e);
			})
			.ok()?;
		let signature = raw_payload.using_encoded(|payload| C::sign(payload, public))?;
		let (call, extra, _) = raw_payload.deconstruct();
		let address = <Runtime as frame_system::Config>::Lookup::unlookup(account);
		Some((call, (address, signature, extra)))
	}
}

impl frame_system::offchain::SigningTypes for Runtime {
	type Public = <Signature as Verify>::Signer;
	type Signature = Signature;
}

impl<C> frame_system::offchain::SendTransactionTypes<C> for Runtime
where
	RuntimeCall: From<C>,
{
	type OverarchingCall = RuntimeCall;
	type Extrinsic = UncheckedExtrinsic;
}

parameter_types! {
	// Minimum 100 bytes/KSM deposited (1 CENT/byte)
	pub const BasicDeposit: Balance = 1000 * CENTS;       // 258 bytes on-chain
	pub const FieldDeposit: Balance = 250 * CENTS;        // 66 bytes on-chain
	pub const SubAccountDeposit: Balance = 200 * CENTS;   // 53 bytes on-chain
	pub const MaxSubAccounts: u32 = 100;
	pub const MaxAdditionalFields: u32 = 100;
	pub const MaxRegistrars: u32 = 20;
}

impl pallet_identity::Config for Runtime {
	type RuntimeEvent = RuntimeEvent;
	type Currency = Balances;
	type Slashed = ();
	type BasicDeposit = BasicDeposit;
	type FieldDeposit = FieldDeposit;
	type SubAccountDeposit = SubAccountDeposit;
	type MaxSubAccounts = MaxSubAccounts;
	type MaxAdditionalFields = MaxAdditionalFields;
	type MaxRegistrars = MaxRegistrars;
	type RegistrarOrigin = frame_system::EnsureRoot<AccountId>;
	type ForceOrigin = frame_system::EnsureRoot<AccountId>;
	type WeightInfo = weights::pallet_identity::WeightInfo<Runtime>;
}

impl pallet_utility::Config for Runtime {
	type RuntimeEvent = RuntimeEvent;
	type RuntimeCall = RuntimeCall;
	type PalletsOrigin = OriginCaller;
	type WeightInfo = weights::pallet_utility::WeightInfo<Runtime>;
}

parameter_types! {
	// One storage item; key size is 32; value is size 4+4+16+32 bytes = 56 bytes.
	pub const DepositBase: Balance = deposit(1, 88);
	// Additional storage item size of 32 bytes.
	pub const DepositFactor: Balance = deposit(0, 32);
	pub const MaxSignatories: u32 = 100;
}

impl pallet_multisig::Config for Runtime {
	type RuntimeEvent = RuntimeEvent;
	type RuntimeCall = RuntimeCall;
	type Currency = Balances;
	type DepositBase = DepositBase;
	type DepositFactor = DepositFactor;
	type MaxSignatories = MaxSignatories;
	type WeightInfo = weights::pallet_multisig::WeightInfo<Runtime>;
}

parameter_types! {
	pub const ConfigDepositBase: Balance = 500 * CENTS;
	pub const FriendDepositFactor: Balance = 50 * CENTS;
	pub const MaxFriends: u16 = 9;
	pub const RecoveryDeposit: Balance = 500 * CENTS;
}

impl pallet_recovery::Config for Runtime {
	type RuntimeEvent = RuntimeEvent;
	type WeightInfo = ();
	type RuntimeCall = RuntimeCall;
	type Currency = Balances;
	type ConfigDepositBase = ConfigDepositBase;
	type FriendDepositFactor = FriendDepositFactor;
	type MaxFriends = MaxFriends;
	type RecoveryDeposit = RecoveryDeposit;
}

parameter_types! {
	pub const MinVestedTransfer: Balance = 100 * CENTS;
	pub UnvestedFundsAllowedWithdrawReasons: WithdrawReasons =
		WithdrawReasons::except(WithdrawReasons::TRANSFER | WithdrawReasons::RESERVE);
}

impl pallet_vesting::Config for Runtime {
	type RuntimeEvent = RuntimeEvent;
	type Currency = Balances;
	type BlockNumberToBalance = ConvertInto;
	type MinVestedTransfer = MinVestedTransfer;
	type WeightInfo = weights::pallet_vesting::WeightInfo<Runtime>;
	type UnvestedFundsAllowedWithdrawReasons = UnvestedFundsAllowedWithdrawReasons;
	const MAX_VESTING_SCHEDULES: u32 = 28;
}

impl pallet_sudo::Config for Runtime {
	type RuntimeEvent = RuntimeEvent;
	type RuntimeCall = RuntimeCall;
	type WeightInfo = weights::pallet_sudo::WeightInfo<Runtime>;
}

parameter_types! {
	// One storage item; key size 32, value size 8; .
	pub const ProxyDepositBase: Balance = deposit(1, 8);
	// Additional storage item size of 33 bytes.
	pub const ProxyDepositFactor: Balance = deposit(0, 33);
	pub const MaxProxies: u16 = 32;
	pub const AnnouncementDepositBase: Balance = deposit(1, 8);
	pub const AnnouncementDepositFactor: Balance = deposit(0, 66);
	pub const MaxPending: u16 = 32;
}

/// The type used to represent the kinds of proxying allowed.
#[derive(
	Copy,
	Clone,
	Eq,
	PartialEq,
	Ord,
	PartialOrd,
	Encode,
	Decode,
	RuntimeDebug,
	MaxEncodedLen,
	TypeInfo,
)]
pub enum ProxyType {
	Any,
	NonTransfer,
	Staking,
	SudoBalances,
	IdentityJudgement,
	CancelProxy,
	Auction,
	NominationPools,
}
impl Default for ProxyType {
	fn default() -> Self {
		Self::Any
	}
}
impl InstanceFilter<RuntimeCall> for ProxyType {
	fn filter(&self, c: &RuntimeCall) -> bool {
		match self {
			ProxyType::Any => true,
			ProxyType::NonTransfer => matches!(
				c,
				RuntimeCall::System(..) |
				RuntimeCall::Babe(..) |
				RuntimeCall::Timestamp(..) |
				RuntimeCall::Indices(pallet_indices::Call::claim{..}) |
				RuntimeCall::Indices(pallet_indices::Call::free{..}) |
				RuntimeCall::Indices(pallet_indices::Call::freeze{..}) |
				// Specifically omitting Indices `transfer`, `force_transfer`
				// Specifically omitting the entire Balances pallet
				RuntimeCall::Staking(..) |
				RuntimeCall::Session(..) |
				RuntimeCall::Grandpa(..) |
				RuntimeCall::ImOnline(..) |
				RuntimeCall::Utility(..) |
				RuntimeCall::Identity(..) |
				RuntimeCall::Recovery(pallet_recovery::Call::as_recovered{..}) |
				RuntimeCall::Recovery(pallet_recovery::Call::vouch_recovery{..}) |
				RuntimeCall::Recovery(pallet_recovery::Call::claim_recovery{..}) |
				RuntimeCall::Recovery(pallet_recovery::Call::close_recovery{..}) |
				RuntimeCall::Recovery(pallet_recovery::Call::remove_recovery{..}) |
				RuntimeCall::Recovery(pallet_recovery::Call::cancel_recovered{..}) |
				// Specifically omitting Recovery `create_recovery`, `initiate_recovery`
				RuntimeCall::Vesting(pallet_vesting::Call::vest{..}) |
				RuntimeCall::Vesting(pallet_vesting::Call::vest_other{..}) |
				// Specifically omitting Vesting `vested_transfer`, and `force_vested_transfer`
				RuntimeCall::Scheduler(..) |
				// Specifically omitting Sudo pallet
				RuntimeCall::Proxy(..) |
				RuntimeCall::Multisig(..) |
				RuntimeCall::Registrar(paras_registrar::Call::register{..}) |
				RuntimeCall::Registrar(paras_registrar::Call::deregister{..}) |
				// Specifically omitting Registrar `swap`
				RuntimeCall::Registrar(paras_registrar::Call::reserve{..}) |
				RuntimeCall::Crowdloan(..) |
				RuntimeCall::Slots(..) |
				RuntimeCall::Auctions(..) | // Specifically omitting the entire XCM Pallet
				RuntimeCall::VoterList(..) |
				RuntimeCall::NominationPools(..) |
				RuntimeCall::FastUnstake(..)
			),
			ProxyType::Staking => {
				matches!(
					c,
					RuntimeCall::Staking(..) |
						RuntimeCall::Session(..) | RuntimeCall::Utility(..) |
						RuntimeCall::FastUnstake(..) |
						RuntimeCall::VoterList(..) |
						RuntimeCall::NominationPools(..)
				)
			},
			ProxyType::NominationPools => {
				matches!(c, RuntimeCall::NominationPools(..) | RuntimeCall::Utility(..))
			},
			ProxyType::SudoBalances => match c {
				RuntimeCall::Sudo(pallet_sudo::Call::sudo { call: ref x }) => {
					matches!(x.as_ref(), &RuntimeCall::Balances(..))
				},
				RuntimeCall::Utility(..) => true,
				_ => false,
			},
			ProxyType::IdentityJudgement => matches!(
				c,
				RuntimeCall::Identity(pallet_identity::Call::provide_judgement { .. }) |
					RuntimeCall::Utility(..)
			),
			ProxyType::CancelProxy => {
				matches!(c, RuntimeCall::Proxy(pallet_proxy::Call::reject_announcement { .. }))
			},
			ProxyType::Auction => matches!(
				c,
				RuntimeCall::Auctions(..) |
					RuntimeCall::Crowdloan(..) |
					RuntimeCall::Registrar(..) |
					RuntimeCall::Slots(..)
			),
		}
	}
	fn is_superset(&self, o: &Self) -> bool {
		match (self, o) {
			(x, y) if x == y => true,
			(ProxyType::Any, _) => true,
			(_, ProxyType::Any) => false,
			(ProxyType::NonTransfer, _) => true,
			_ => false,
		}
	}
}

impl pallet_proxy::Config for Runtime {
	type RuntimeEvent = RuntimeEvent;
	type RuntimeCall = RuntimeCall;
	type Currency = Balances;
	type ProxyType = ProxyType;
	type ProxyDepositBase = ProxyDepositBase;
	type ProxyDepositFactor = ProxyDepositFactor;
	type MaxProxies = MaxProxies;
	type WeightInfo = weights::pallet_proxy::WeightInfo<Runtime>;
	type MaxPending = MaxPending;
	type CallHasher = BlakeTwo256;
	type AnnouncementDepositBase = AnnouncementDepositBase;
	type AnnouncementDepositFactor = AnnouncementDepositFactor;
}

impl parachains_origin::Config for Runtime {}

impl parachains_configuration::Config for Runtime {
	type WeightInfo = weights::runtime_parachains_configuration::WeightInfo<Runtime>;
}

impl parachains_shared::Config for Runtime {}

impl parachains_session_info::Config for Runtime {
	type ValidatorSet = Historical;
}

impl parachains_inclusion::Config for Runtime {
	type RuntimeEvent = RuntimeEvent;
	type DisputesHandler = ParasDisputes;
	type RewardValidators = parachains_reward_points::RewardValidatorsWithEraPoints<Runtime>;
	type MessageQueue = MessageQueue;
	type WeightInfo = weights::runtime_parachains_inclusion::WeightInfo<Runtime>;
}

parameter_types! {
	pub const ParasUnsignedPriority: TransactionPriority = TransactionPriority::max_value();
}

impl parachains_paras::Config for Runtime {
	type RuntimeEvent = RuntimeEvent;
	type WeightInfo = weights::runtime_parachains_paras::WeightInfo<Runtime>;
	type UnsignedPriority = ParasUnsignedPriority;
	type QueueFootprinter = ParaInclusion;
	type NextSessionRotation = Babe;
}

parameter_types! {
	/// Amount of weight that can be spent per block to service messages.
	///
	/// # WARNING
	///
	/// This is not a good value for para-chains since the `Scheduler` already uses up to 80% block weight.
	pub MessageQueueServiceWeight: Weight = Perbill::from_percent(20) * BlockWeights::get().max_block;
	pub const MessageQueueHeapSize: u32 = 128 * 1024;
	pub const MessageQueueMaxStale: u32 = 48;
}

/// Message processor to handle any messages that were enqueued into the `MessageQueue` pallet.
pub struct MessageProcessor;
impl ProcessMessage for MessageProcessor {
	type Origin = AggregateMessageOrigin;

	fn process_message(
		message: &[u8],
		origin: Self::Origin,
		meter: &mut WeightMeter,
		id: &mut [u8; 32],
	) -> Result<bool, ProcessMessageError> {
		let para = match origin {
			AggregateMessageOrigin::Ump(UmpQueueId::Para(para)) => para,
		};
		xcm_builder::ProcessXcmMessage::<
			Junction,
			xcm_executor::XcmExecutor<xcm_config::XcmConfig>,
			RuntimeCall,
		>::process_message(message, Junction::Parachain(para.into()), meter, id)
	}
}

impl pallet_message_queue::Config for Runtime {
	type RuntimeEvent = RuntimeEvent;
	type Size = u32;
	type HeapSize = MessageQueueHeapSize;
	type MaxStale = MessageQueueMaxStale;
	type ServiceWeight = MessageQueueServiceWeight;
	#[cfg(not(feature = "runtime-benchmarks"))]
	type MessageProcessor = MessageProcessor;
	#[cfg(feature = "runtime-benchmarks")]
	type MessageProcessor =
		pallet_message_queue::mock_helpers::NoopMessageProcessor<AggregateMessageOrigin>;
	type QueueChangeHandler = ParaInclusion;
	type QueuePausedQuery = ();
	type WeightInfo = weights::pallet_message_queue::WeightInfo<Runtime>;
}

impl parachains_dmp::Config for Runtime {}

impl parachains_hrmp::Config for Runtime {
	type RuntimeOrigin = RuntimeOrigin;
	type RuntimeEvent = RuntimeEvent;
	type ChannelManager = EnsureRoot<AccountId>;
	type Currency = Balances;
	type WeightInfo = weights::runtime_parachains_hrmp::WeightInfo<Self>;
}

impl parachains_paras_inherent::Config for Runtime {
	type WeightInfo = weights::runtime_parachains_paras_inherent::WeightInfo<Runtime>;
}

impl parachains_scheduler::Config for Runtime {
	type AssignmentProvider = ParaAssignmentProvider;
}

impl parachains_assigner_parachains::Config for Runtime {}

impl parachains_initializer::Config for Runtime {
	type Randomness = pallet_babe::RandomnessFromOneEpochAgo<Runtime>;
	type ForceOrigin = EnsureRoot<AccountId>;
	type WeightInfo = weights::runtime_parachains_initializer::WeightInfo<Runtime>;
}

impl paras_sudo_wrapper::Config for Runtime {}

parameter_types! {
	pub const PermanentSlotLeasePeriodLength: u32 = 26;
	pub const TemporarySlotLeasePeriodLength: u32 = 1;
	pub const MaxTemporarySlotPerLeasePeriod: u32 = 5;
}

impl assigned_slots::Config for Runtime {
	type RuntimeEvent = RuntimeEvent;
	type AssignSlotOrigin = EnsureRoot<AccountId>;
	type Leaser = Slots;
	type PermanentSlotLeasePeriodLength = PermanentSlotLeasePeriodLength;
	type TemporarySlotLeasePeriodLength = TemporarySlotLeasePeriodLength;
	type MaxTemporarySlotPerLeasePeriod = MaxTemporarySlotPerLeasePeriod;
	type WeightInfo = weights::runtime_common_assigned_slots::WeightInfo<Runtime>;
}

impl parachains_disputes::Config for Runtime {
	type RuntimeEvent = RuntimeEvent;
	type RewardValidators = parachains_reward_points::RewardValidatorsWithEraPoints<Runtime>;
	type SlashingHandler = parachains_slashing::SlashValidatorsForDisputes<ParasSlashing>;
	type WeightInfo = weights::runtime_parachains_disputes::WeightInfo<Runtime>;
}

impl parachains_slashing::Config for Runtime {
	type KeyOwnerProofSystem = Historical;
	type KeyOwnerProof =
		<Self::KeyOwnerProofSystem as KeyOwnerProofSystem<(KeyTypeId, ValidatorId)>>::Proof;
	type KeyOwnerIdentification = <Self::KeyOwnerProofSystem as KeyOwnerProofSystem<(
		KeyTypeId,
		ValidatorId,
	)>>::IdentificationTuple;
	type HandleReports = parachains_slashing::SlashingReportHandler<
		Self::KeyOwnerIdentification,
		Offences,
		ReportLongevity,
	>;
	type WeightInfo = weights::runtime_parachains_disputes_slashing::WeightInfo<Runtime>;
	type BenchmarkingConfig = parachains_slashing::BenchConfig<300>;
}

parameter_types! {
	pub const ParaDeposit: Balance = 2000 * CENTS;
	pub const DataDepositPerByte: Balance = deposit(0, 1);
}

impl paras_registrar::Config for Runtime {
	type RuntimeOrigin = RuntimeOrigin;
	type RuntimeEvent = RuntimeEvent;
	type Currency = Balances;
	type OnSwap = (Crowdloan, Slots);
	type ParaDeposit = ParaDeposit;
	type DataDepositPerByte = DataDepositPerByte;
	type WeightInfo = weights::runtime_common_paras_registrar::WeightInfo<Runtime>;
}

parameter_types! {
	pub const LeasePeriod: BlockNumber = 28 * DAYS;
}

impl slots::Config for Runtime {
	type RuntimeEvent = RuntimeEvent;
	type Currency = Balances;
	type Registrar = Registrar;
	type LeasePeriod = LeasePeriod;
	type LeaseOffset = ();
	type ForceOrigin = EnsureRoot<AccountId>;
	type WeightInfo = weights::runtime_common_slots::WeightInfo<Runtime>;
}

parameter_types! {
	pub const CrowdloanId: PalletId = PalletId(*b"py/cfund");
	pub const SubmissionDeposit: Balance = 100 * 100 * CENTS;
	pub const MinContribution: Balance = 100 * CENTS;
	pub const RemoveKeysLimit: u32 = 500;
	// Allow 32 bytes for an additional memo to a crowdloan.
	pub const MaxMemoLength: u8 = 32;
}

impl crowdloan::Config for Runtime {
	type RuntimeEvent = RuntimeEvent;
	type PalletId = CrowdloanId;
	type SubmissionDeposit = SubmissionDeposit;
	type MinContribution = MinContribution;
	type RemoveKeysLimit = RemoveKeysLimit;
	type Registrar = Registrar;
	type Auctioneer = Auctions;
	type MaxMemoLength = MaxMemoLength;
	type WeightInfo = weights::runtime_common_crowdloan::WeightInfo<Runtime>;
}

parameter_types! {
	// The average auction is 7 days long, so this will be 70% for ending period.
	// 5 Days = 72000 Blocks @ 6 sec per block
	pub const EndingPeriod: BlockNumber = 5 * DAYS;
	// ~ 1000 samples per day -> ~ 20 blocks per sample -> 2 minute samples
	pub const SampleLength: BlockNumber = 2 * MINUTES;
}

impl auctions::Config for Runtime {
	type RuntimeEvent = RuntimeEvent;
	type Leaser = Slots;
	type Registrar = Registrar;
	type EndingPeriod = EndingPeriod;
	type SampleLength = SampleLength;
	type Randomness = pallet_babe::RandomnessFromOneEpochAgo<Runtime>;
	type InitiateOrigin = EnsureRoot<AccountId>;
	type WeightInfo = weights::runtime_common_auctions::WeightInfo<Runtime>;
}

parameter_types! {
	pub const PoolsPalletId: PalletId = PalletId(*b"py/nopls");
	pub const MaxPointsToBalance: u8 = 10;
}

impl pallet_nomination_pools::Config for Runtime {
	type RuntimeEvent = RuntimeEvent;
	type WeightInfo = weights::pallet_nomination_pools::WeightInfo<Self>;
	type Currency = Balances;
	type RewardCounter = FixedU128;
	type BalanceToU256 = BalanceToU256;
	type U256ToBalance = U256ToBalance;
	type Staking = Staking;
	type PostUnbondingPoolsWindow = ConstU32<4>;
	type MaxMetadataLen = ConstU32<256>;
	// we use the same number of allowed unlocking chunks as with staking.
	type MaxUnbonding = <Self as pallet_staking::Config>::MaxUnlockingChunks;
	type PalletId = PoolsPalletId;
	type MaxPointsToBalance = MaxPointsToBalance;
}

parameter_types! {
	// The deposit configuration for the singed migration. Specially if you want to allow any signed account to do the migration (see `SignedFilter`, these deposits should be high)
	pub const MigrationSignedDepositPerItem: Balance = 1 * CENTS;
	pub const MigrationSignedDepositBase: Balance = 20 * CENTS * 100;
	pub const MigrationMaxKeyLen: u32 = 512;
}

construct_runtime! {
	pub enum Runtime
	{
		// Basic stuff; balances is uncallable initially.
		System: frame_system::{Pallet, Call, Storage, Config<T>, Event<T>} = 0,

		// Babe must be before session.
		Babe: pallet_babe::{Pallet, Call, Storage, Config<T>, ValidateUnsigned} = 1,

		Timestamp: pallet_timestamp::{Pallet, Call, Storage, Inherent} = 2,
		Indices: pallet_indices::{Pallet, Call, Storage, Config<T>, Event<T>} = 3,
		Balances: pallet_balances::{Pallet, Call, Storage, Config<T>, Event<T>} = 4,
		TransactionPayment: pallet_transaction_payment::{Pallet, Storage, Event<T>} = 26,

		// Consensus support.
		// Authorship must be before session in order to note author in the correct session and era
		// for im-online and staking.
		Authorship: pallet_authorship::{Pallet, Storage} = 5,
		Staking: pallet_staking::{Pallet, Call, Storage, Config<T>, Event<T>} = 6,
		Offences: pallet_offences::{Pallet, Storage, Event} = 7,
		Historical: session_historical::{Pallet} = 27,

		// BEEFY Bridges support.
		Beefy: pallet_beefy::{Pallet, Call, Storage, Config<T>, ValidateUnsigned} = 200,
		// MMR leaf construction must be before session in order to have leaf contents
		// refer to block<N-1> consistently. see substrate issue #11797 for details.
		Mmr: pallet_mmr::{Pallet, Storage} = 201,
		BeefyMmrLeaf: pallet_beefy_mmr::{Pallet, Storage} = 202,

		Session: pallet_session::{Pallet, Call, Storage, Event, Config<T>} = 8,
		Grandpa: pallet_grandpa::{Pallet, Call, Storage, Config<T>, Event, ValidateUnsigned} = 10,
		ImOnline: pallet_im_online::{Pallet, Call, Storage, Event<T>, ValidateUnsigned, Config<T>} = 11,
		AuthorityDiscovery: pallet_authority_discovery::{Pallet, Config<T>} = 12,

		// Utility module.
		Utility: pallet_utility::{Pallet, Call, Event} = 16,

		// Less simple identity module.
		Identity: pallet_identity::{Pallet, Call, Storage, Event<T>} = 17,

		// Social recovery module.
		Recovery: pallet_recovery::{Pallet, Call, Storage, Event<T>} = 18,

		// Vesting. Usable initially, but removed once all vesting is finished.
		Vesting: pallet_vesting::{Pallet, Call, Storage, Event<T>, Config<T>} = 19,

		// System scheduler.
		Scheduler: pallet_scheduler::{Pallet, Call, Storage, Event<T>} = 20,

		// Preimage registrar.
		Preimage: pallet_preimage::{Pallet, Call, Storage, Event<T>} = 28,

		// Sudo.
		Sudo: pallet_sudo::{Pallet, Call, Storage, Event<T>, Config<T>} = 21,

		// Proxy module. Late addition.
		Proxy: pallet_proxy::{Pallet, Call, Storage, Event<T>} = 22,

		// Multisig module. Late addition.
		Multisig: pallet_multisig::{Pallet, Call, Storage, Event<T>} = 23,

		// Election pallet. Only works with staking, but placed here to maintain indices.
		ElectionProviderMultiPhase: pallet_election_provider_multi_phase::{Pallet, Call, Storage, Event<T>, ValidateUnsigned} = 24,

		// Provides a semi-sorted list of nominators for staking.
		VoterList: pallet_bags_list::<Instance1>::{Pallet, Call, Storage, Event<T>} = 25,

		// Nomination pools for staking.
		NominationPools: pallet_nomination_pools::{Pallet, Call, Storage, Event<T>, Config<T>} = 29,

		// Fast unstake pallet: extension to staking.
		FastUnstake: pallet_fast_unstake = 30,

		// Parachains pallets. Start indices at 40 to leave room.
		ParachainsOrigin: parachains_origin::{Pallet, Origin} = 41,
		Configuration: parachains_configuration::{Pallet, Call, Storage, Config<T>} = 42,
		ParasShared: parachains_shared::{Pallet, Call, Storage} = 43,
		ParaInclusion: parachains_inclusion::{Pallet, Call, Storage, Event<T>} = 44,
		ParaInherent: parachains_paras_inherent::{Pallet, Call, Storage, Inherent} = 45,
		ParaScheduler: parachains_scheduler::{Pallet, Storage} = 46,
		Paras: parachains_paras::{Pallet, Call, Storage, Event, Config<T>, ValidateUnsigned} = 47,
		Initializer: parachains_initializer::{Pallet, Call, Storage} = 48,
		Dmp: parachains_dmp::{Pallet, Storage} = 49,
		// RIP Ump 50
		Hrmp: parachains_hrmp::{Pallet, Call, Storage, Event<T>, Config<T>} = 51,
		ParaSessionInfo: parachains_session_info::{Pallet, Storage} = 52,
		ParasDisputes: parachains_disputes::{Pallet, Call, Storage, Event<T>} = 53,
		ParasSlashing: parachains_slashing::{Pallet, Call, Storage, ValidateUnsigned} = 54,
		ParaAssignmentProvider: parachains_assigner_parachains::{Pallet, Storage} = 55,

		// Parachain Onboarding Pallets. Start indices at 60 to leave room.
		Registrar: paras_registrar::{Pallet, Call, Storage, Event<T>, Config<T>} = 60,
		Slots: slots::{Pallet, Call, Storage, Event<T>} = 61,
		ParasSudoWrapper: paras_sudo_wrapper::{Pallet, Call} = 62,
		Auctions: auctions::{Pallet, Call, Storage, Event<T>} = 63,
		Crowdloan: crowdloan::{Pallet, Call, Storage, Event<T>} = 64,
		AssignedSlots: assigned_slots::{Pallet, Call, Storage, Event<T>, Config<T>} = 65,

		// Pallet for sending XCM.
		XcmPallet: pallet_xcm::{Pallet, Call, Storage, Event<T>, Origin, Config<T>} = 99,

		// Generalized message queue
		MessageQueue: pallet_message_queue::{Pallet, Call, Storage, Event<T>} = 100,
	}
}

/// The address format for describing accounts.
pub type Address = sp_runtime::MultiAddress<AccountId, ()>;
/// Block header type as expected by this runtime.
pub type Header = generic::Header<BlockNumber, BlakeTwo256>;
/// Block type as expected by this runtime.
pub type Block = generic::Block<Header, UncheckedExtrinsic>;
/// A Block signed with a Justification
pub type SignedBlock = generic::SignedBlock<Block>;
/// `BlockId` type as expected by this runtime.
pub type BlockId = generic::BlockId<Block>;
/// The `SignedExtension` to the basic transaction logic.
pub type SignedExtra = (
	frame_system::CheckNonZeroSender<Runtime>,
	frame_system::CheckSpecVersion<Runtime>,
	frame_system::CheckTxVersion<Runtime>,
	frame_system::CheckGenesis<Runtime>,
	frame_system::CheckMortality<Runtime>,
	frame_system::CheckNonce<Runtime>,
	frame_system::CheckWeight<Runtime>,
	pallet_transaction_payment::ChargeTransactionPayment<Runtime>,
);

pub struct NominationPoolsMigrationV4OldPallet;
impl Get<Perbill> for NominationPoolsMigrationV4OldPallet {
	fn get() -> Perbill {
		Perbill::from_percent(100)
	}
}

/// All migrations that will run on the next runtime upgrade.
///
/// This contains the combined migrations of the last 10 releases. It allows to skip runtime
/// upgrades in case governance decides to do so. THE ORDER IS IMPORTANT.
pub type Migrations = migrations::Unreleased;

/// The runtime migrations per release.
#[allow(deprecated, missing_docs)]
pub mod migrations {
	use super::*;

	/// Upgrade Session keys to include BEEFY key.
	/// When this is removed, should also remove `OldSessionKeys`.
	pub struct UpgradeSessionKeys;
	impl frame_support::traits::OnRuntimeUpgrade for UpgradeSessionKeys {
		fn on_runtime_upgrade() -> Weight {
			Session::upgrade_keys::<OldSessionKeys, _>(transform_session_keys);
			Perbill::from_percent(50) * BlockWeights::get().max_block
		}
	}

	/// Unreleased migrations. Add new ones here:
	pub type Unreleased = (
		pallet_im_online::migration::v1::Migration<Runtime>,
		parachains_configuration::migration::v7::MigrateToV7<Runtime>,
		assigned_slots::migration::v1::VersionCheckedMigrateToV1<Runtime>,
		parachains_scheduler::migration::v1::MigrateToV1<Runtime>,
		parachains_configuration::migration::v8::MigrateToV8<Runtime>,
		UpgradeSessionKeys,
	);
}

/// Unchecked extrinsic type as expected by this runtime.
pub type UncheckedExtrinsic =
	generic::UncheckedExtrinsic<Address, RuntimeCall, Signature, SignedExtra>;
/// Executive: handles dispatch to the various modules.
pub type Executive = frame_executive::Executive<
	Runtime,
	Block,
	frame_system::ChainContext<Runtime>,
	Runtime,
	AllPalletsWithSystem,
	Migrations,
>;
/// The payload being signed in transactions.
pub type SignedPayload = generic::SignedPayload<RuntimeCall, SignedExtra>;

#[cfg(feature = "runtime-benchmarks")]
mod benches {
	frame_benchmarking::define_benchmarks!(
		// Polkadot
		// NOTE: Make sure to prefix these with `runtime_common::` so
		// the that path resolves correctly in the generated file.
		[runtime_common::assigned_slots, AssignedSlots]
		[runtime_common::auctions, Auctions]
		[runtime_common::crowdloan, Crowdloan]
		[runtime_common::paras_registrar, Registrar]
		[runtime_common::slots, Slots]
		[runtime_parachains::configuration, Configuration]
		[runtime_parachains::disputes, ParasDisputes]
		[runtime_parachains::disputes::slashing, ParasSlashing]
		[runtime_parachains::hrmp, Hrmp]
		[runtime_parachains::inclusion, ParaInclusion]
		[runtime_parachains::initializer, Initializer]
		[runtime_parachains::paras, Paras]
		[runtime_parachains::paras_inherent, ParaInherent]
		// Substrate
		[pallet_bags_list, VoterList]
		[pallet_balances, Balances]
		[pallet_election_provider_multi_phase, ElectionProviderMultiPhase]
		[frame_election_provider_support, ElectionProviderBench::<Runtime>]
		[pallet_fast_unstake, FastUnstake]
		[pallet_identity, Identity]
		[pallet_im_online, ImOnline]
		[pallet_indices, Indices]
		[pallet_message_queue, MessageQueue]
		[pallet_multisig, Multisig]
		[pallet_nomination_pools, NominationPoolsBench::<Runtime>]
		[pallet_offences, OffencesBench::<Runtime>]
		[pallet_preimage, Preimage]
		[pallet_proxy, Proxy]
		[pallet_recovery, Recovery]
		[pallet_scheduler, Scheduler]
		[pallet_session, SessionBench::<Runtime>]
		[pallet_staking, Staking]
		[pallet_sudo, Sudo]
		[frame_system, SystemBench::<Runtime>]
		[pallet_timestamp, Timestamp]
		[pallet_utility, Utility]
		[pallet_vesting, Vesting]
		// XCM
		[pallet_xcm, XcmPallet]
		// NOTE: Make sure you point to the individual modules below.
		[pallet_xcm_benchmarks::fungible, XcmBalances]
		[pallet_xcm_benchmarks::generic, XcmGeneric]
	);
}

#[cfg(not(feature = "disable-runtime-api"))]
sp_api::impl_runtime_apis! {
	impl sp_api::Core<Block> for Runtime {
		fn version() -> RuntimeVersion {
			VERSION
		}

		fn execute_block(block: Block) {
			Executive::execute_block(block);
		}

		fn initialize_block(header: &<Block as BlockT>::Header) {
			Executive::initialize_block(header)
		}
	}

	impl sp_api::Metadata<Block> for Runtime {
		fn metadata() -> OpaqueMetadata {
			OpaqueMetadata::new(Runtime::metadata().into())
		}

		fn metadata_at_version(version: u32) -> Option<OpaqueMetadata> {
			Runtime::metadata_at_version(version)
		}

		fn metadata_versions() -> sp_std::vec::Vec<u32> {
			Runtime::metadata_versions()
		}
	}

	impl block_builder_api::BlockBuilder<Block> for Runtime {
		fn apply_extrinsic(extrinsic: <Block as BlockT>::Extrinsic) -> ApplyExtrinsicResult {
			Executive::apply_extrinsic(extrinsic)
		}

		fn finalize_block() -> <Block as BlockT>::Header {
			Executive::finalize_block()
		}

		fn inherent_extrinsics(data: inherents::InherentData) -> Vec<<Block as BlockT>::Extrinsic> {
			data.create_extrinsics()
		}

		fn check_inherents(
			block: Block,
			data: inherents::InherentData,
		) -> inherents::CheckInherentsResult {
			data.check_extrinsics(&block)
		}
	}

	impl tx_pool_api::runtime_api::TaggedTransactionQueue<Block> for Runtime {
		fn validate_transaction(
			source: TransactionSource,
			tx: <Block as BlockT>::Extrinsic,
			block_hash: <Block as BlockT>::Hash,
		) -> TransactionValidity {
			Executive::validate_transaction(source, tx, block_hash)
		}
	}

	impl offchain_primitives::OffchainWorkerApi<Block> for Runtime {
		fn offchain_worker(header: &<Block as BlockT>::Header) {
			Executive::offchain_worker(header)
		}
	}

	impl primitives::runtime_api::ParachainHost<Block, Hash, BlockNumber> for Runtime {
		fn validators() -> Vec<ValidatorId> {
			parachains_runtime_api_impl::validators::<Runtime>()
		}

		fn validator_groups() -> (Vec<Vec<ValidatorIndex>>, GroupRotationInfo<BlockNumber>) {
			parachains_runtime_api_impl::validator_groups::<Runtime>()
		}

		fn availability_cores() -> Vec<CoreState<Hash, BlockNumber>> {
			parachains_runtime_api_impl::availability_cores::<Runtime>()
		}

		fn persisted_validation_data(para_id: ParaId, assumption: OccupiedCoreAssumption)
			-> Option<PersistedValidationData<Hash, BlockNumber>> {
			parachains_runtime_api_impl::persisted_validation_data::<Runtime>(para_id, assumption)
		}

		fn assumed_validation_data(
			para_id: ParaId,
			expected_persisted_validation_data_hash: Hash,
		) -> Option<(PersistedValidationData<Hash, BlockNumber>, ValidationCodeHash)> {
			parachains_runtime_api_impl::assumed_validation_data::<Runtime>(
				para_id,
				expected_persisted_validation_data_hash,
			)
		}

		fn check_validation_outputs(
			para_id: ParaId,
			outputs: primitives::CandidateCommitments,
		) -> bool {
			parachains_runtime_api_impl::check_validation_outputs::<Runtime>(para_id, outputs)
		}

		fn session_index_for_child() -> SessionIndex {
			parachains_runtime_api_impl::session_index_for_child::<Runtime>()
		}

		fn validation_code(para_id: ParaId, assumption: OccupiedCoreAssumption)
			-> Option<ValidationCode> {
			parachains_runtime_api_impl::validation_code::<Runtime>(para_id, assumption)
		}

		fn candidate_pending_availability(para_id: ParaId) -> Option<CommittedCandidateReceipt<Hash>> {
			parachains_runtime_api_impl::candidate_pending_availability::<Runtime>(para_id)
		}

		fn candidate_events() -> Vec<CandidateEvent<Hash>> {
			parachains_runtime_api_impl::candidate_events::<Runtime, _>(|ev| {
				match ev {
					RuntimeEvent::ParaInclusion(ev) => {
						Some(ev)
					}
					_ => None,
				}
			})
		}

		fn session_info(index: SessionIndex) -> Option<SessionInfo> {
			parachains_runtime_api_impl::session_info::<Runtime>(index)
		}

		fn session_executor_params(session_index: SessionIndex) -> Option<ExecutorParams> {
			parachains_runtime_api_impl::session_executor_params::<Runtime>(session_index)
		}

		fn dmq_contents(recipient: ParaId) -> Vec<InboundDownwardMessage<BlockNumber>> {
			parachains_runtime_api_impl::dmq_contents::<Runtime>(recipient)
		}

		fn inbound_hrmp_channels_contents(
			recipient: ParaId
		) -> BTreeMap<ParaId, Vec<InboundHrmpMessage<BlockNumber>>> {
			parachains_runtime_api_impl::inbound_hrmp_channels_contents::<Runtime>(recipient)
		}

		fn validation_code_by_hash(hash: ValidationCodeHash) -> Option<ValidationCode> {
			parachains_runtime_api_impl::validation_code_by_hash::<Runtime>(hash)
		}

		fn on_chain_votes() -> Option<ScrapedOnChainVotes<Hash>> {
			parachains_runtime_api_impl::on_chain_votes::<Runtime>()
		}

		fn submit_pvf_check_statement(
			stmt: PvfCheckStatement,
			signature: ValidatorSignature,
		) {
			parachains_runtime_api_impl::submit_pvf_check_statement::<Runtime>(stmt, signature)
		}

		fn pvfs_require_precheck() -> Vec<ValidationCodeHash> {
			parachains_runtime_api_impl::pvfs_require_precheck::<Runtime>()
		}

		fn validation_code_hash(para_id: ParaId, assumption: OccupiedCoreAssumption)
			-> Option<ValidationCodeHash>
		{
			parachains_runtime_api_impl::validation_code_hash::<Runtime>(para_id, assumption)
		}

		fn disputes() -> Vec<(SessionIndex, CandidateHash, DisputeState<BlockNumber>)> {
			parachains_runtime_api_impl::get_session_disputes::<Runtime>()
		}

		fn unapplied_slashes(
		) -> Vec<(SessionIndex, CandidateHash, slashing::PendingSlashes)> {
			parachains_runtime_api_impl::unapplied_slashes::<Runtime>()
		}

		fn key_ownership_proof(
			validator_id: ValidatorId,
		) -> Option<slashing::OpaqueKeyOwnershipProof> {
			use parity_scale_codec::Encode;

			Historical::prove((PARACHAIN_KEY_TYPE_ID, validator_id))
				.map(|p| p.encode())
				.map(slashing::OpaqueKeyOwnershipProof::new)
		}

		fn submit_report_dispute_lost(
			dispute_proof: slashing::DisputeProof,
			key_ownership_proof: slashing::OpaqueKeyOwnershipProof,
		) -> Option<()> {
			parachains_runtime_api_impl::submit_unsigned_slashing_report::<Runtime>(
				dispute_proof,
				key_ownership_proof,
			)
		}
	}

	impl beefy_primitives::BeefyApi<Block, BeefyId> for Runtime {
		fn beefy_genesis() -> Option<BlockNumber> {
			Beefy::genesis_block()
		}

		fn validator_set() -> Option<beefy_primitives::ValidatorSet<BeefyId>> {
			Beefy::validator_set()
		}

<<<<<<< HEAD
		fn submit_report_vote_equivocation_unsigned_extrinsic(
			_vote_equivocation_proof: beefy_primitives::VoteEquivocationProof<
=======
		fn submit_report_equivocation_unsigned_extrinsic(
			equivocation_proof: beefy_primitives::EquivocationProof<
>>>>>>> 7f0eb5f0
				BlockNumber,
				BeefyId,
				BeefySignature,
			>,
			key_owner_proof: beefy_primitives::OpaqueKeyOwnershipProof,
		) -> Option<()> {
			let key_owner_proof = key_owner_proof.decode()?;

			Beefy::submit_unsigned_equivocation_report(
				equivocation_proof,
				key_owner_proof,
			)
		}

		fn submit_report_fork_equivocation_unsigned_extrinsic(
			_fork_equivocation_proof: beefy_primitives::ForkEquivocationProof<BlockNumber, BeefyId, BeefySignature, Header>,
			_key_owner_proofs: Vec<beefy_primitives::OpaqueKeyOwnershipProof>,
		) -> Option<()> {
			None
		}

		fn generate_key_ownership_proof(
			_set_id: beefy_primitives::ValidatorSetId,
			authority_id: BeefyId,
		) -> Option<beefy_primitives::OpaqueKeyOwnershipProof> {
			use parity_scale_codec::Encode;

			Historical::prove((beefy_primitives::KEY_TYPE, authority_id))
				.map(|p| p.encode())
				.map(beefy_primitives::OpaqueKeyOwnershipProof::new)
		}
	}

	impl mmr::MmrApi<Block, Hash, BlockNumber> for Runtime {
		fn mmr_root() -> Result<mmr::Hash, mmr::Error> {
			Ok(Mmr::mmr_root())
		}

		fn mmr_leaf_count() -> Result<mmr::LeafIndex, mmr::Error> {
			Ok(Mmr::mmr_leaves())
		}

		fn generate_proof(
			block_numbers: Vec<BlockNumber>,
			best_known_block_number: Option<BlockNumber>,
		) -> Result<(Vec<mmr::EncodableOpaqueLeaf>, mmr::Proof<mmr::Hash>), mmr::Error> {
			Mmr::generate_proof(block_numbers, best_known_block_number).map(
				|(leaves, proof)| {
					(
						leaves
							.into_iter()
							.map(|leaf| mmr::EncodableOpaqueLeaf::from_leaf(&leaf))
							.collect(),
						proof,
					)
				},
			)
		}

		fn verify_proof(leaves: Vec<mmr::EncodableOpaqueLeaf>, proof: mmr::Proof<mmr::Hash>)
			-> Result<(), mmr::Error>
		{
			let leaves = leaves.into_iter().map(|leaf|
				leaf.into_opaque_leaf()
				.try_decode()
				.ok_or(mmr::Error::Verify)).collect::<Result<Vec<mmr::Leaf>, mmr::Error>>()?;
			Mmr::verify_leaves(leaves, proof)
		}

		fn verify_proof_stateless(
			root: mmr::Hash,
			leaves: Vec<mmr::EncodableOpaqueLeaf>,
			proof: mmr::Proof<mmr::Hash>
		) -> Result<(), mmr::Error> {
			let nodes = leaves.into_iter().map(|leaf|mmr::DataOrHash::Data(leaf.into_opaque_leaf())).collect();
			pallet_mmr::verify_leaves_proof::<mmr::Hashing, _>(root, nodes, proof)
		}
	}

	impl pallet_beefy_mmr::BeefyMmrApi<Block, Hash> for RuntimeApi {
		fn authority_set_proof() -> beefy_primitives::mmr::BeefyAuthoritySet<Hash> {
			BeefyMmrLeaf::authority_set_proof()
		}

		fn next_authority_set_proof() -> beefy_primitives::mmr::BeefyNextAuthoritySet<Hash> {
			BeefyMmrLeaf::next_authority_set_proof()
		}
	}

	impl fg_primitives::GrandpaApi<Block> for Runtime {
		fn grandpa_authorities() -> Vec<(GrandpaId, u64)> {
			Grandpa::grandpa_authorities()
		}

		fn current_set_id() -> fg_primitives::SetId {
			Grandpa::current_set_id()
		}

		fn submit_report_equivocation_unsigned_extrinsic(
			equivocation_proof: fg_primitives::EquivocationProof<
				<Block as BlockT>::Hash,
				sp_runtime::traits::NumberFor<Block>,
			>,
			key_owner_proof: fg_primitives::OpaqueKeyOwnershipProof,
		) -> Option<()> {
			let key_owner_proof = key_owner_proof.decode()?;

			Grandpa::submit_unsigned_equivocation_report(
				equivocation_proof,
				key_owner_proof,
			)
		}

		fn generate_key_ownership_proof(
			_set_id: fg_primitives::SetId,
			authority_id: fg_primitives::AuthorityId,
		) -> Option<fg_primitives::OpaqueKeyOwnershipProof> {
			use parity_scale_codec::Encode;

			Historical::prove((fg_primitives::KEY_TYPE, authority_id))
				.map(|p| p.encode())
				.map(fg_primitives::OpaqueKeyOwnershipProof::new)
		}
	}

	impl babe_primitives::BabeApi<Block> for Runtime {
		fn configuration() -> babe_primitives::BabeConfiguration {
			let epoch_config = Babe::epoch_config().unwrap_or(BABE_GENESIS_EPOCH_CONFIG);
			babe_primitives::BabeConfiguration {
				slot_duration: Babe::slot_duration(),
				epoch_length: EpochDuration::get(),
				c: epoch_config.c,
				authorities: Babe::authorities().to_vec(),
				randomness: Babe::randomness(),
				allowed_slots: epoch_config.allowed_slots,
			}
		}

		fn current_epoch_start() -> babe_primitives::Slot {
			Babe::current_epoch_start()
		}

		fn current_epoch() -> babe_primitives::Epoch {
			Babe::current_epoch()
		}

		fn next_epoch() -> babe_primitives::Epoch {
			Babe::next_epoch()
		}

		fn generate_key_ownership_proof(
			_slot: babe_primitives::Slot,
			authority_id: babe_primitives::AuthorityId,
		) -> Option<babe_primitives::OpaqueKeyOwnershipProof> {
			use parity_scale_codec::Encode;

			Historical::prove((babe_primitives::KEY_TYPE, authority_id))
				.map(|p| p.encode())
				.map(babe_primitives::OpaqueKeyOwnershipProof::new)
		}

		fn submit_report_equivocation_unsigned_extrinsic(
			equivocation_proof: babe_primitives::EquivocationProof<<Block as BlockT>::Header>,
			key_owner_proof: babe_primitives::OpaqueKeyOwnershipProof,
		) -> Option<()> {
			let key_owner_proof = key_owner_proof.decode()?;

			Babe::submit_unsigned_equivocation_report(
				equivocation_proof,
				key_owner_proof,
			)
		}
	}

	impl authority_discovery_primitives::AuthorityDiscoveryApi<Block> for Runtime {
		fn authorities() -> Vec<AuthorityDiscoveryId> {
			parachains_runtime_api_impl::relevant_authority_ids::<Runtime>()
		}
	}

	impl sp_session::SessionKeys<Block> for Runtime {
		fn generate_session_keys(seed: Option<Vec<u8>>) -> Vec<u8> {
			SessionKeys::generate(seed)
		}

		fn decode_session_keys(
			encoded: Vec<u8>,
		) -> Option<Vec<(Vec<u8>, sp_core::crypto::KeyTypeId)>> {
			SessionKeys::decode_into_raw_public_keys(&encoded)
		}
	}

	impl frame_system_rpc_runtime_api::AccountNonceApi<Block, AccountId, Nonce> for Runtime {
		fn account_nonce(account: AccountId) -> Nonce {
			System::account_nonce(account)
		}
	}

	impl pallet_transaction_payment_rpc_runtime_api::TransactionPaymentApi<
		Block,
		Balance,
	> for Runtime {
		fn query_info(uxt: <Block as BlockT>::Extrinsic, len: u32) -> RuntimeDispatchInfo<Balance> {
			TransactionPayment::query_info(uxt, len)
		}
		fn query_fee_details(uxt: <Block as BlockT>::Extrinsic, len: u32) -> FeeDetails<Balance> {
			TransactionPayment::query_fee_details(uxt, len)
		}
		fn query_weight_to_fee(weight: Weight) -> Balance {
			TransactionPayment::weight_to_fee(weight)
		}
		fn query_length_to_fee(length: u32) -> Balance {
			TransactionPayment::length_to_fee(length)
		}
	}

	impl pallet_transaction_payment_rpc_runtime_api::TransactionPaymentCallApi<Block, Balance, RuntimeCall>
		for Runtime
	{
		fn query_call_info(call: RuntimeCall, len: u32) -> RuntimeDispatchInfo<Balance> {
			TransactionPayment::query_call_info(call, len)
		}
		fn query_call_fee_details(call: RuntimeCall, len: u32) -> FeeDetails<Balance> {
			TransactionPayment::query_call_fee_details(call, len)
		}
		fn query_weight_to_fee(weight: Weight) -> Balance {
			TransactionPayment::weight_to_fee(weight)
		}
		fn query_length_to_fee(length: u32) -> Balance {
			TransactionPayment::length_to_fee(length)
		}
	}

	impl pallet_nomination_pools_runtime_api::NominationPoolsApi<
		Block,
		AccountId,
		Balance,
	> for Runtime {
		fn pending_rewards(member: AccountId) -> Balance {
			NominationPools::api_pending_rewards(member).unwrap_or_default()
		}

		fn points_to_balance(pool_id: pallet_nomination_pools::PoolId, points: Balance) -> Balance {
			NominationPools::api_points_to_balance(pool_id, points)
		}

		fn balance_to_points(pool_id: pallet_nomination_pools::PoolId, new_funds: Balance) -> Balance {
			NominationPools::api_balance_to_points(pool_id, new_funds)
		}
	}

	impl pallet_staking_runtime_api::StakingApi<Block, Balance> for Runtime {
		fn nominations_quota(balance: Balance) -> u32 {
			Staking::api_nominations_quota(balance)
		}
	}

	#[cfg(feature = "try-runtime")]
	impl frame_try_runtime::TryRuntime<Block> for Runtime {
		fn on_runtime_upgrade(checks: frame_try_runtime::UpgradeCheckSelect) -> (Weight, Weight) {
			log::info!("try-runtime::on_runtime_upgrade westend.");
			let weight = Executive::try_runtime_upgrade(checks).unwrap();
			(weight, BlockWeights::get().max_block)
		}

		fn execute_block(
			block: Block,
			state_root_check: bool,
			signature_check: bool,
			select: frame_try_runtime::TryStateSelect,
		) -> Weight {
			// NOTE: intentional unwrap: we don't want to propagate the error backwards, and want to
			// have a backtrace here.
			Executive::try_execute_block(block, state_root_check, signature_check, select).unwrap()
		}
	}

	#[cfg(feature = "runtime-benchmarks")]
	impl frame_benchmarking::Benchmark<Block> for Runtime {
		fn benchmark_metadata(extra: bool) -> (
			Vec<frame_benchmarking::BenchmarkList>,
			Vec<frame_support::traits::StorageInfo>,
		) {
			use frame_benchmarking::{Benchmarking, BenchmarkList};
			use frame_support::traits::StorageInfoTrait;

			use pallet_session_benchmarking::Pallet as SessionBench;
			use pallet_offences_benchmarking::Pallet as OffencesBench;
			use pallet_election_provider_support_benchmarking::Pallet as ElectionProviderBench;
			use frame_system_benchmarking::Pallet as SystemBench;
			use pallet_nomination_pools_benchmarking::Pallet as NominationPoolsBench;

			type XcmBalances = pallet_xcm_benchmarks::fungible::Pallet::<Runtime>;
			type XcmGeneric = pallet_xcm_benchmarks::generic::Pallet::<Runtime>;

			let mut list = Vec::<BenchmarkList>::new();
			list_benchmarks!(list, extra);

			let storage_info = AllPalletsWithSystem::storage_info();
			return (list, storage_info)
		}

		fn dispatch_benchmark(
			config: frame_benchmarking::BenchmarkConfig,
		) -> Result<
			Vec<frame_benchmarking::BenchmarkBatch>,
			sp_runtime::RuntimeString,
		> {
			use frame_support::traits::WhitelistedStorageKeys;
			use frame_benchmarking::{Benchmarking, BenchmarkBatch, BenchmarkError};
			use sp_storage::TrackedStorageKey;
			// Trying to add benchmarks directly to some pallets caused cyclic dependency issues.
			// To get around that, we separated the benchmarks into its own crate.
			use pallet_session_benchmarking::Pallet as SessionBench;
			use pallet_offences_benchmarking::Pallet as OffencesBench;
			use pallet_election_provider_support_benchmarking::Pallet as ElectionProviderBench;
			use frame_system_benchmarking::Pallet as SystemBench;
			use pallet_nomination_pools_benchmarking::Pallet as NominationPoolsBench;

			impl pallet_session_benchmarking::Config for Runtime {}
			impl pallet_offences_benchmarking::Config for Runtime {}
			impl pallet_election_provider_support_benchmarking::Config for Runtime {}
			impl frame_system_benchmarking::Config for Runtime {}
			impl pallet_nomination_pools_benchmarking::Config for Runtime {}
			impl runtime_parachains::disputes::slashing::benchmarking::Config for Runtime {}

			use xcm::latest::{
				AssetId::*, Fungibility::*, InteriorMultiLocation, Junction, Junctions::*,
				MultiAsset, MultiAssets, MultiLocation, NetworkId, Response,
			};
			use xcm_config::{Westmint, TokenLocation};

			impl pallet_xcm_benchmarks::Config for Runtime {
				type XcmConfig = xcm_config::XcmConfig;
				type AccountIdConverter = xcm_config::LocationConverter;
				fn valid_destination() -> Result<MultiLocation, BenchmarkError> {
					Ok(Westmint::get())
				}
				fn worst_case_holding(_depositable_count: u32) -> MultiAssets {
					// Westend only knows about WND.
					vec![MultiAsset{
						id: Concrete(TokenLocation::get()),
						fun: Fungible(1_000_000 * UNITS),
					}].into()
				}
			}

			parameter_types! {
				pub const TrustedTeleporter: Option<(MultiLocation, MultiAsset)> = Some((
					Westmint::get(),
					MultiAsset { fun: Fungible(1 * UNITS), id: Concrete(TokenLocation::get()) },
				));
				pub const TrustedReserve: Option<(MultiLocation, MultiAsset)> = None;
			}

			impl pallet_xcm_benchmarks::fungible::Config for Runtime {
				type TransactAsset = Balances;

				type CheckedAccount = xcm_config::LocalCheckAccount;
				type TrustedTeleporter = TrustedTeleporter;
				type TrustedReserve = TrustedReserve;

				fn get_multi_asset() -> MultiAsset {
					MultiAsset {
						id: Concrete(TokenLocation::get()),
						fun: Fungible(1 * UNITS),
					}
				}
			}

			impl pallet_xcm_benchmarks::generic::Config for Runtime {
				type RuntimeCall = RuntimeCall;

				fn worst_case_response() -> (u64, Response) {
					(0u64, Response::Version(Default::default()))
				}

				fn worst_case_asset_exchange() -> Result<(MultiAssets, MultiAssets), BenchmarkError> {
					// Westend doesn't support asset exchanges
					Err(BenchmarkError::Skip)
				}

				fn universal_alias() -> Result<(MultiLocation, Junction), BenchmarkError> {
					// The XCM executor of Westend doesn't have a configured `UniversalAliases`
					Err(BenchmarkError::Skip)
				}

				fn transact_origin_and_runtime_call() -> Result<(MultiLocation, RuntimeCall), BenchmarkError> {
					Ok((Westmint::get(), frame_system::Call::remark_with_event { remark: vec![] }.into()))
				}

				fn subscribe_origin() -> Result<MultiLocation, BenchmarkError> {
					Ok(Westmint::get())
				}

				fn claimable_asset() -> Result<(MultiLocation, MultiLocation, MultiAssets), BenchmarkError> {
					let origin = Westmint::get();
					let assets: MultiAssets = (Concrete(TokenLocation::get()), 1_000 * UNITS).into();
					let ticket = MultiLocation { parents: 0, interior: Here };
					Ok((origin, ticket, assets))
				}

				fn unlockable_asset() -> Result<(MultiLocation, MultiLocation, MultiAsset), BenchmarkError> {
					// Westend doesn't support asset locking
					Err(BenchmarkError::Skip)
				}

				fn export_message_origin_and_destination(
				) -> Result<(MultiLocation, NetworkId, InteriorMultiLocation), BenchmarkError> {
					// Westend doesn't support exporting messages
					Err(BenchmarkError::Skip)
				}

				fn alias_origin() -> Result<(MultiLocation, MultiLocation), BenchmarkError> {
					// The XCM executor of Westend doesn't have a configured `Aliasers`
					Err(BenchmarkError::Skip)
				}
			}

			type XcmBalances = pallet_xcm_benchmarks::fungible::Pallet::<Runtime>;
			type XcmGeneric = pallet_xcm_benchmarks::generic::Pallet::<Runtime>;

			let whitelist: Vec<TrackedStorageKey> = AllPalletsWithSystem::whitelisted_storage_keys();

			let mut batches = Vec::<BenchmarkBatch>::new();
			let params = (&config, &whitelist);

			add_benchmarks!(params, batches);

			Ok(batches)
		}
	}
}

#[cfg(all(test, feature = "try-runtime"))]
mod remote_tests {
	use super::*;
	use frame_try_runtime::{runtime_decl_for_try_runtime::TryRuntime, UpgradeCheckSelect};
	use remote_externalities::{
		Builder, Mode, OfflineConfig, OnlineConfig, SnapshotConfig, Transport,
	};
	use std::env::var;

	#[tokio::test]
	async fn run_migrations() {
		if var("RUN_MIGRATION_TESTS").is_err() {
			return
		}

		sp_tracing::try_init_simple();
		let transport: Transport =
			var("WS").unwrap_or("wss://westend-rpc.polkadot.io:443".to_string()).into();
		let maybe_state_snapshot: Option<SnapshotConfig> = var("SNAP").map(|s| s.into()).ok();
		let mut ext = Builder::<Block>::default()
			.mode(if let Some(state_snapshot) = maybe_state_snapshot {
				Mode::OfflineOrElseOnline(
					OfflineConfig { state_snapshot: state_snapshot.clone() },
					OnlineConfig {
						transport,
						state_snapshot: Some(state_snapshot),
						..Default::default()
					},
				)
			} else {
				Mode::Online(OnlineConfig { transport, ..Default::default() })
			})
			.build()
			.await
			.unwrap();
		ext.execute_with(|| Runtime::on_runtime_upgrade(UpgradeCheckSelect::PreAndPost));
	}
}

mod clean_state_migration {
	use super::Runtime;
	use frame_support::{pallet_prelude::*, storage_alias, traits::OnRuntimeUpgrade};
	use pallet_state_trie_migration::MigrationLimits;

	#[cfg(not(feature = "std"))]
	use sp_std::prelude::*;

	#[storage_alias]
	type AutoLimits = StorageValue<StateTrieMigration, Option<MigrationLimits>, ValueQuery>;

	// Actual type of value is `MigrationTask<T>`, putting a dummy
	// one to avoid the trait constraint on T.
	// Since we only use `kill` it is fine.
	#[storage_alias]
	type MigrationProcess = StorageValue<StateTrieMigration, u32, ValueQuery>;

	#[storage_alias]
	type SignedMigrationMaxLimits = StorageValue<StateTrieMigration, MigrationLimits, OptionQuery>;

	/// Initialize an automatic migration process.
	pub struct CleanMigrate;

	impl OnRuntimeUpgrade for CleanMigrate {
		#[cfg(feature = "try-runtime")]
		fn pre_upgrade() -> Result<Vec<u8>, sp_runtime::TryRuntimeError> {
			Ok(Default::default())
		}

		fn on_runtime_upgrade() -> frame_support::weights::Weight {
			MigrationProcess::kill();
			AutoLimits::kill();
			SignedMigrationMaxLimits::kill();
			<Runtime as frame_system::Config>::DbWeight::get().writes(3)
		}

		#[cfg(feature = "try-runtime")]
		fn post_upgrade(_state: Vec<u8>) -> Result<(), sp_runtime::TryRuntimeError> {
			frame_support::ensure!(
				!AutoLimits::exists() && !SignedMigrationMaxLimits::exists(),
				"State migration clean.",
			);
			Ok(())
		}
	}
}<|MERGE_RESOLUTION|>--- conflicted
+++ resolved
@@ -1702,13 +1702,8 @@
 			Beefy::validator_set()
 		}
 
-<<<<<<< HEAD
-		fn submit_report_vote_equivocation_unsigned_extrinsic(
-			_vote_equivocation_proof: beefy_primitives::VoteEquivocationProof<
-=======
 		fn submit_report_equivocation_unsigned_extrinsic(
 			equivocation_proof: beefy_primitives::EquivocationProof<
->>>>>>> 7f0eb5f0
 				BlockNumber,
 				BeefyId,
 				BeefySignature,
