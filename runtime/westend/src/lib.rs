// Copyright 2017-2020 Parity Technologies (UK) Ltd.
// This file is part of Polkadot.

// Polkadot is free software: you can redistribute it and/or modify
// it under the terms of the GNU General Public License as published by
// the Free Software Foundation, either version 3 of the License, or
// (at your option) any later version.

// Polkadot is distributed in the hope that it will be useful,
// but WITHOUT ANY WARRANTY; without even the implied warranty of
// MERCHANTABILITY or FITNESS FOR A PARTICULAR PURPOSE.  See the
// GNU General Public License for more details.

// You should have received a copy of the GNU General Public License
// along with Polkadot.  If not, see <http://www.gnu.org/licenses/>.

//! The Westend runtime. This can be compiled with `#[no_std]`, ready for Wasm.

#![cfg_attr(not(feature = "std"), no_std)]
// `construct_runtime!` does a lot of recursion and requires us to increase the limit to 256.
#![recursion_limit = "256"]

use authority_discovery_primitives::AuthorityId as AuthorityDiscoveryId;
use beefy_primitives::crypto::AuthorityId as BeefyId;
use frame_election_provider_support::{onchain, SequentialPhragmen};
use frame_support::{
	construct_runtime, parameter_types,
	traits::{ConstU32, Contains, InstanceFilter, KeyOwnerProofSystem},
	weights::ConstantMultiplier,
	PalletId,
};
use frame_system::EnsureRoot;
use pallet_grandpa::{fg_primitives, AuthorityId as GrandpaId};
use pallet_im_online::sr25519::AuthorityId as ImOnlineId;
use pallet_session::historical as session_historical;
use pallet_transaction_payment::{CurrencyAdapter, FeeDetails, RuntimeDispatchInfo};
use parity_scale_codec::{Decode, Encode, MaxEncodedLen};
use primitives::v2::{
	AccountId, AccountIndex, Balance, BlockNumber, CandidateEvent, CandidateHash,
	CommittedCandidateReceipt, CoreState, DisputeState, GroupRotationInfo, Hash, Id as ParaId,
	InboundDownwardMessage, InboundHrmpMessage, Moment, Nonce, OccupiedCoreAssumption,
	PersistedValidationData, PvfCheckStatement, ScrapedOnChainVotes, SessionInfo, Signature,
	ValidationCode, ValidationCodeHash, ValidatorId, ValidatorIndex, ValidatorSignature,
};
use runtime_common::{
	assigned_slots, auctions, crowdloan, elections::OnChainAccuracy, impl_runtime_weights,
	impls::ToAuthor, paras_registrar, paras_sudo_wrapper, slots, BlockHashCount, BlockLength,
	CurrencyToVote, SlowAdjustingFeeUpdate,
};
use runtime_parachains::{
	configuration as parachains_configuration, disputes as parachains_disputes,
	dmp as parachains_dmp, hrmp as parachains_hrmp, inclusion as parachains_inclusion,
	initializer as parachains_initializer, origin as parachains_origin, paras as parachains_paras,
	paras_inherent as parachains_paras_inherent, reward_points as parachains_reward_points,
	runtime_api_impl::v2 as parachains_runtime_api_impl, scheduler as parachains_scheduler,
	session_info as parachains_session_info, shared as parachains_shared, ump as parachains_ump,
};
use scale_info::TypeInfo;
use sp_core::{OpaqueMetadata, RuntimeDebug};
use sp_mmr_primitives as mmr;
use sp_runtime::{
	create_runtime_str,
	curve::PiecewiseLinear,
	generic, impl_opaque_keys,
	traits::{
		AccountIdLookup, BlakeTwo256, Block as BlockT, ConvertInto, Extrinsic as ExtrinsicT,
		OpaqueKeys, SaturatedConversion, Verify,
	},
	transaction_validity::{TransactionPriority, TransactionSource, TransactionValidity},
	ApplyExtrinsicResult, KeyTypeId, Perbill,
};
use sp_staking::SessionIndex;
use sp_std::{collections::btree_map::BTreeMap, prelude::*};
#[cfg(any(feature = "std", test))]
use sp_version::NativeVersion;
use sp_version::RuntimeVersion;

pub use frame_system::Call as SystemCall;
pub use pallet_election_provider_multi_phase::Call as EPMCall;
#[cfg(feature = "std")]
pub use pallet_staking::StakerStatus;
pub use pallet_timestamp::Call as TimestampCall;
#[cfg(any(feature = "std", test))]
pub use sp_runtime::BuildStorage;

/// Constant values used within the runtime.
use westend_runtime_constants::{currency::*, fee::*, time::*};

mod bag_thresholds;
mod weights;
pub mod xcm_config;

#[cfg(test)]
mod tests;

impl_runtime_weights!(westend_runtime_constants);

// Make the WASM binary available.
#[cfg(feature = "std")]
include!(concat!(env!("OUT_DIR"), "/wasm_binary.rs"));

/// Runtime version (Westend).
#[sp_version::runtime_version]
pub const VERSION: RuntimeVersion = RuntimeVersion {
	spec_name: create_runtime_str!("westend"),
	impl_name: create_runtime_str!("parity-westend"),
	authoring_version: 2,
	spec_version: 9220,
	impl_version: 0,
	#[cfg(not(feature = "disable-runtime-api"))]
	apis: RUNTIME_API_VERSIONS,
	#[cfg(feature = "disable-runtime-api")]
	apis: version::create_apis_vec![[]],
	transaction_version: 11,
	state_version: 0,
};

/// The BABE epoch configuration at genesis.
pub const BABE_GENESIS_EPOCH_CONFIG: babe_primitives::BabeEpochConfiguration =
	babe_primitives::BabeEpochConfiguration {
		c: PRIMARY_PROBABILITY,
		allowed_slots: babe_primitives::AllowedSlots::PrimaryAndSecondaryVRFSlots,
	};

/// Native version.
#[cfg(any(feature = "std", test))]
pub fn native_version() -> NativeVersion {
	NativeVersion { runtime_version: VERSION, can_author_with: Default::default() }
}

/// Allow everything.
pub struct BaseFilter;
impl Contains<Call> for BaseFilter {
	fn contains(_: &Call) -> bool {
		true
	}
}

parameter_types! {
	pub const Version: RuntimeVersion = VERSION;
	pub const SS58Prefix: u8 = 42;
}

impl frame_system::Config for Runtime {
	type BaseCallFilter = BaseFilter;
	type BlockWeights = BlockWeights;
	type BlockLength = BlockLength;
	type Origin = Origin;
	type Call = Call;
	type Index = Nonce;
	type BlockNumber = BlockNumber;
	type Hash = Hash;
	type Hashing = BlakeTwo256;
	type AccountId = AccountId;
	type Lookup = AccountIdLookup<AccountId, ()>;
	type Header = generic::Header<BlockNumber, BlakeTwo256>;
	type Event = Event;
	type BlockHashCount = BlockHashCount;
	type DbWeight = RocksDbWeight;
	type Version = Version;
	type PalletInfo = PalletInfo;
	type AccountData = pallet_balances::AccountData<Balance>;
	type OnNewAccount = ();
	type OnKilledAccount = ();
	type SystemWeightInfo = weights::frame_system::WeightInfo<Runtime>;
	type SS58Prefix = SS58Prefix;
	type OnSetCode = ();
	type MaxConsumers = frame_support::traits::ConstU32<16>;
}

parameter_types! {
	pub MaximumSchedulerWeight: frame_support::weights::Weight = Perbill::from_percent(80) *
		BlockWeights::get().max_block;
	pub const MaxScheduledPerBlock: u32 = 50;
	pub const NoPreimagePostponement: Option<u32> = Some(10);
}

impl pallet_scheduler::Config for Runtime {
	type Event = Event;
	type Origin = Origin;
	type PalletsOrigin = OriginCaller;
	type Call = Call;
	type MaximumWeight = MaximumSchedulerWeight;
	type ScheduleOrigin = EnsureRoot<AccountId>;
	type MaxScheduledPerBlock = MaxScheduledPerBlock;
	type WeightInfo = weights::pallet_scheduler::WeightInfo<Runtime>;
	type OriginPrivilegeCmp = frame_support::traits::EqualPrivilegeOnly;
	type PreimageProvider = Preimage;
	type NoPreimagePostponement = NoPreimagePostponement;
}

parameter_types! {
	pub const PreimageMaxSize: u32 = 4096 * 1024;
	pub const PreimageBaseDeposit: Balance = deposit(2, 64);
	pub const PreimageByteDeposit: Balance = deposit(0, 1);
}

impl pallet_preimage::Config for Runtime {
	type WeightInfo = weights::pallet_preimage::WeightInfo<Runtime>;
	type Event = Event;
	type Currency = Balances;
	type ManagerOrigin = EnsureRoot<AccountId>;
	type MaxSize = PreimageMaxSize;
	type BaseDeposit = PreimageBaseDeposit;
	type ByteDeposit = PreimageByteDeposit;
}

parameter_types! {
	pub const EpochDuration: u64 = EPOCH_DURATION_IN_SLOTS as u64;
	pub const ExpectedBlockTime: Moment = MILLISECS_PER_BLOCK;
	pub const ReportLongevity: u64 =
		BondingDuration::get() as u64 * SessionsPerEra::get() as u64 * EpochDuration::get();
}

impl pallet_babe::Config for Runtime {
	type EpochDuration = EpochDuration;
	type ExpectedBlockTime = ExpectedBlockTime;

	// session module is the trigger
	type EpochChangeTrigger = pallet_babe::ExternalTrigger;

	type DisabledValidators = Session;

	type KeyOwnerProofSystem = Historical;

	type KeyOwnerProof = <Self::KeyOwnerProofSystem as KeyOwnerProofSystem<(
		KeyTypeId,
		pallet_babe::AuthorityId,
	)>>::Proof;

	type KeyOwnerIdentification = <Self::KeyOwnerProofSystem as KeyOwnerProofSystem<(
		KeyTypeId,
		pallet_babe::AuthorityId,
	)>>::IdentificationTuple;

	type HandleEquivocation =
		pallet_babe::EquivocationHandler<Self::KeyOwnerIdentification, Offences, ReportLongevity>;

	type WeightInfo = ();

	type MaxAuthorities = MaxAuthorities;
}

parameter_types! {
	pub const IndexDeposit: Balance = 100 * CENTS;
}

impl pallet_indices::Config for Runtime {
	type AccountIndex = AccountIndex;
	type Currency = Balances;
	type Deposit = IndexDeposit;
	type Event = Event;
	type WeightInfo = weights::pallet_indices::WeightInfo<Runtime>;
}

parameter_types! {
	pub const ExistentialDeposit: Balance = EXISTENTIAL_DEPOSIT;
	pub const MaxLocks: u32 = 50;
	pub const MaxReserves: u32 = 50;
}

impl pallet_balances::Config for Runtime {
	type Balance = Balance;
	type DustRemoval = ();
	type Event = Event;
	type ExistentialDeposit = ExistentialDeposit;
	type AccountStore = System;
	type MaxLocks = MaxLocks;
	type MaxReserves = MaxReserves;
	type ReserveIdentifier = [u8; 8];
	type WeightInfo = weights::pallet_balances::WeightInfo<Runtime>;
}

parameter_types! {
	pub const TransactionByteFee: Balance = 10 * MILLICENTS;
	/// This value increases the priority of `Operational` transactions by adding
	/// a "virtual tip" that's equal to the `OperationalFeeMultiplier * final_fee`.
	pub const OperationalFeeMultiplier: u8 = 5;
}

impl pallet_transaction_payment::Config for Runtime {
	type OnChargeTransaction = CurrencyAdapter<Balances, ToAuthor<Runtime>>;
	type OperationalFeeMultiplier = OperationalFeeMultiplier;
	type WeightToFee = WeightToFee;
	type LengthToFee = ConstantMultiplier<Balance, TransactionByteFee>;
	type FeeMultiplierUpdate = SlowAdjustingFeeUpdate<Self>;
}

parameter_types! {
	pub const MinimumPeriod: u64 = SLOT_DURATION / 2;
}
impl pallet_timestamp::Config for Runtime {
	type Moment = u64;
	type OnTimestampSet = Babe;
	type MinimumPeriod = MinimumPeriod;
	type WeightInfo = weights::pallet_timestamp::WeightInfo<Runtime>;
}

parameter_types! {
	pub const UncleGenerations: u32 = 0;
}

impl pallet_authorship::Config for Runtime {
	type FindAuthor = pallet_session::FindAccountFromAuthorIndex<Self, Babe>;
	type UncleGenerations = UncleGenerations;
	type FilterUncle = ();
	type EventHandler = (Staking, ImOnline);
}

parameter_types! {
	pub const Period: BlockNumber = 10 * MINUTES;
	pub const Offset: BlockNumber = 0;
}

impl_opaque_keys! {
	pub struct SessionKeys {
		pub grandpa: Grandpa,
		pub babe: Babe,
		pub im_online: ImOnline,
		pub para_validator: Initializer,
		pub para_assignment: ParaSessionInfo,
		pub authority_discovery: AuthorityDiscovery,
	}
}

impl pallet_session::Config for Runtime {
	type Event = Event;
	type ValidatorId = AccountId;
	type ValidatorIdOf = pallet_staking::StashOf<Self>;
	type ShouldEndSession = Babe;
	type NextSessionRotation = Babe;
	type SessionManager = pallet_session::historical::NoteHistoricalRoot<Self, Staking>;
	type SessionHandler = <SessionKeys as OpaqueKeys>::KeyTypeIdProviders;
	type Keys = SessionKeys;
	type WeightInfo = weights::pallet_session::WeightInfo<Runtime>;
}

impl pallet_session::historical::Config for Runtime {
	type FullIdentification = pallet_staking::Exposure<AccountId, Balance>;
	type FullIdentificationOf = pallet_staking::ExposureOf<Runtime>;
}

parameter_types! {
	// phase durations. 1/4 of the last session for each.
	pub const SignedPhase: u32 = EPOCH_DURATION_IN_SLOTS / 4;
	pub const UnsignedPhase: u32 = EPOCH_DURATION_IN_SLOTS / 4;

	// signed config
	pub const SignedMaxSubmissions: u32 = 128;
	pub const SignedMaxRefunds: u32 = 128 / 4;
	pub const SignedDepositBase: Balance = deposit(2, 0);
	pub const SignedDepositByte: Balance = deposit(0, 10) / 1024;
	// Each good submission will get 1 WND as reward
	pub SignedRewardBase: Balance = 1 * UNITS;
	pub BetterUnsignedThreshold: Perbill = Perbill::from_rational(5u32, 10_000);

	// 1 hour session, 15 minutes unsigned phase, 4 offchain executions.
	pub OffchainRepeat: BlockNumber = UnsignedPhase::get() / 4;

	/// We take the top 22500 nominators as electing voters..
	pub const MaxElectingVoters: u32 = 22_500;
	/// ... and all of the validators as electable targets. Whilst this is the case, we cannot and
	/// shall not increase the size of the validator intentions.
	pub const MaxElectableTargets: u16 = u16::MAX;
}

frame_election_provider_support::generate_solution_type!(
	#[compact]
	pub struct NposCompactSolution16::<
		VoterIndex = u32,
		TargetIndex = u16,
		Accuracy = sp_runtime::PerU16,
		MaxVoters = MaxElectingVoters,
	>(16)
);

pub struct OnChainSeqPhragmen;
impl onchain::Config for OnChainSeqPhragmen {
	type System = Runtime;
	type Solver = SequentialPhragmen<AccountId, OnChainAccuracy>;
	type DataProvider = Staking;
	type WeightInfo = weights::frame_election_provider_support::WeightInfo<Runtime>;
}

impl pallet_election_provider_multi_phase::MinerConfig for Runtime {
	type AccountId = AccountId;
	type MaxLength = OffchainSolutionLengthLimit;
	type MaxWeight = OffchainSolutionWeightLimit;
	type Solution = NposCompactSolution16;
	type MaxVotesPerVoter = <
	<Self as pallet_election_provider_multi_phase::Config>::DataProvider
	as
	frame_election_provider_support::ElectionDataProvider
	>::MaxVotesPerVoter;

	// The unsigned submissions have to respect the weight of the submit_unsigned call, thus their
	// weight estimate function is wired to this call's weight.
	fn solution_weight(v: u32, t: u32, a: u32, d: u32) -> Weight {
		<
		<Self as pallet_election_provider_multi_phase::Config>::WeightInfo
		as
		pallet_election_provider_multi_phase::WeightInfo
		>::submit_unsigned(v, t, a, d)
	}
}

impl pallet_election_provider_multi_phase::Config for Runtime {
	type Event = Event;
	type Currency = Balances;
	type EstimateCallFee = TransactionPayment;
	type SignedPhase = SignedPhase;
	type UnsignedPhase = UnsignedPhase;
	type SignedMaxSubmissions = SignedMaxSubmissions;
	type SignedMaxRefunds = SignedMaxRefunds;
	type SignedRewardBase = SignedRewardBase;
	type SignedDepositBase = SignedDepositBase;
	type SignedDepositByte = SignedDepositByte;
	type SignedDepositWeight = ();
	type SignedMaxWeight =
		<Self::MinerConfig as pallet_election_provider_multi_phase::MinerConfig>::MaxWeight;
	type MinerConfig = Self;
	type SlashHandler = (); // burn slashes
	type RewardHandler = (); // nothing to do upon rewards
	type BetterUnsignedThreshold = BetterUnsignedThreshold;
	type BetterSignedThreshold = ();
	type OffchainRepeat = OffchainRepeat;
	type MinerTxPriority = NposSolutionPriority;
	type DataProvider = Staking;
	type Fallback = pallet_election_provider_multi_phase::NoFallback<Self>;
	type GovernanceFallback = onchain::UnboundedExecution<OnChainSeqPhragmen>;
	type Solver = SequentialPhragmen<
		AccountId,
		pallet_election_provider_multi_phase::SolutionAccuracyOf<Self>,
		(),
	>;
	type BenchmarkingConfig = runtime_common::elections::BenchmarkConfig;
	type ForceOrigin = EnsureRoot<AccountId>;
	type WeightInfo = weights::pallet_election_provider_multi_phase::WeightInfo<Self>;
	type MaxElectingVoters = MaxElectingVoters;
	type MaxElectableTargets = MaxElectableTargets;
}

parameter_types! {
	pub const BagThresholds: &'static [u64] = &bag_thresholds::THRESHOLDS;
}

impl pallet_bags_list::Config for Runtime {
	type Event = Event;
	type ScoreProvider = Staking;
	type WeightInfo = weights::pallet_bags_list::WeightInfo<Runtime>;
	type BagThresholds = BagThresholds;
	type Score = sp_npos_elections::VoteWeight;
}

pallet_staking_reward_curve::build! {
	const REWARD_CURVE: PiecewiseLinear<'static> = curve!(
		min_inflation: 0_025_000,
		max_inflation: 0_100_000,
		ideal_stake: 0_500_000,
		falloff: 0_050_000,
		max_piece_count: 40,
		test_precision: 0_005_000,
	);
}

parameter_types! {
	// Six sessions in an era (6 hours).
	pub const SessionsPerEra: SessionIndex = 6;
	// 28 eras for unbonding (7 days).
	pub const BondingDuration: sp_staking::EraIndex = 28;
	// 27 eras in which slashes can be cancelled (slightly less than 7 days).
	pub const SlashDeferDuration: sp_staking::EraIndex = 27;
	pub const RewardCurve: &'static PiecewiseLinear<'static> = &REWARD_CURVE;
	pub const MaxNominatorRewardedPerValidator: u32 = 64;
	pub const OffendingValidatorsThreshold: Perbill = Perbill::from_percent(17);
	pub const MaxNominations: u32 = <NposCompactSolution16 as frame_election_provider_support::NposSolution>::LIMIT as u32;
}

impl pallet_staking::Config for Runtime {
	type MaxNominations = MaxNominations;
	type Currency = Balances;
	type CurrencyBalance = Balance;
	type UnixTime = Timestamp;
	type CurrencyToVote = CurrencyToVote;
	type RewardRemainder = ();
	type Event = Event;
	type Slash = ();
	type Reward = ();
	type SessionsPerEra = SessionsPerEra;
	type BondingDuration = BondingDuration;
	type SlashDeferDuration = SlashDeferDuration;
	// A majority of the council can cancel the slash.
	type SlashCancelOrigin = EnsureRoot<AccountId>;
	type SessionInterface = Self;
	type EraPayout = pallet_staking::ConvertCurve<RewardCurve>;
	type MaxNominatorRewardedPerValidator = MaxNominatorRewardedPerValidator;
	type OffendingValidatorsThreshold = OffendingValidatorsThreshold;
	type NextNewSession = Session;
	type ElectionProvider = ElectionProviderMultiPhase;
	type GenesisElectionProvider = onchain::UnboundedExecution<OnChainSeqPhragmen>;
	type VoterList = BagsList;
	type MaxUnlockingChunks = frame_support::traits::ConstU32<32>;
	type BenchmarkingConfig = runtime_common::StakingBenchmarkingConfig;
	type OnStakerSlash = ();
	type WeightInfo = weights::pallet_staking::WeightInfo<Runtime>;
}

parameter_types! {
	pub const MaxAuthorities: u32 = 100_000;
}

impl pallet_offences::Config for Runtime {
	type Event = Event;
	type IdentificationTuple = pallet_session::historical::IdentificationTuple<Self>;
	type OnOffenceHandler = Staking;
}

impl pallet_authority_discovery::Config for Runtime {
	type MaxAuthorities = MaxAuthorities;
}

parameter_types! {
	pub const NposSolutionPriority: TransactionPriority = TransactionPriority::max_value() / 2;
	pub const ImOnlineUnsignedPriority: TransactionPriority = TransactionPriority::max_value();
	pub const MaxKeys: u32 = 10_000;
	pub const MaxPeerInHeartbeats: u32 = 10_000;
	pub const MaxPeerDataEncodingSize: u32 = 1_000;
}

impl pallet_im_online::Config for Runtime {
	type AuthorityId = ImOnlineId;
	type Event = Event;
	type ValidatorSet = Historical;
	type NextSessionRotation = Babe;
	type ReportUnresponsiveness = Offences;
	type UnsignedPriority = ImOnlineUnsignedPriority;
	type WeightInfo = weights::pallet_im_online::WeightInfo<Runtime>;
	type MaxKeys = MaxKeys;
	type MaxPeerInHeartbeats = MaxPeerInHeartbeats;
	type MaxPeerDataEncodingSize = MaxPeerDataEncodingSize;
}

impl pallet_grandpa::Config for Runtime {
	type Event = Event;
	type Call = Call;

	type KeyOwnerProofSystem = Historical;

	type KeyOwnerProof =
		<Self::KeyOwnerProofSystem as KeyOwnerProofSystem<(KeyTypeId, GrandpaId)>>::Proof;

	type KeyOwnerIdentification = <Self::KeyOwnerProofSystem as KeyOwnerProofSystem<(
		KeyTypeId,
		GrandpaId,
	)>>::IdentificationTuple;

	type HandleEquivocation = pallet_grandpa::EquivocationHandler<
		Self::KeyOwnerIdentification,
		Offences,
		ReportLongevity,
	>;

	type WeightInfo = ();
	type MaxAuthorities = MaxAuthorities;
}

/// Submits a transaction with the node's public and signature type. Adheres to the signed extension
/// format of the chain.
impl<LocalCall> frame_system::offchain::CreateSignedTransaction<LocalCall> for Runtime
where
	Call: From<LocalCall>,
{
	fn create_transaction<C: frame_system::offchain::AppCrypto<Self::Public, Self::Signature>>(
		call: Call,
		public: <Signature as Verify>::Signer,
		account: AccountId,
		nonce: <Runtime as frame_system::Config>::Index,
	) -> Option<(Call, <UncheckedExtrinsic as ExtrinsicT>::SignaturePayload)> {
		use sp_runtime::traits::StaticLookup;
		// take the biggest period possible.
		let period =
			BlockHashCount::get().checked_next_power_of_two().map(|c| c / 2).unwrap_or(2) as u64;

		let current_block = System::block_number()
			.saturated_into::<u64>()
			// The `System::block_number` is initialized with `n+1`,
			// so the actual block number is `n`.
			.saturating_sub(1);
		let tip = 0;
		let extra: SignedExtra = (
			frame_system::CheckNonZeroSender::<Runtime>::new(),
			frame_system::CheckSpecVersion::<Runtime>::new(),
			frame_system::CheckTxVersion::<Runtime>::new(),
			frame_system::CheckGenesis::<Runtime>::new(),
			frame_system::CheckMortality::<Runtime>::from(generic::Era::mortal(
				period,
				current_block,
			)),
			frame_system::CheckNonce::<Runtime>::from(nonce),
			frame_system::CheckWeight::<Runtime>::new(),
			pallet_transaction_payment::ChargeTransactionPayment::<Runtime>::from(tip),
		);
		let raw_payload = SignedPayload::new(call, extra)
			.map_err(|e| {
				log::warn!("Unable to create signed payload: {:?}", e);
			})
			.ok()?;
		let signature = raw_payload.using_encoded(|payload| C::sign(payload, public))?;
		let (call, extra, _) = raw_payload.deconstruct();
		let address = <Runtime as frame_system::Config>::Lookup::unlookup(account);
		Some((call, (address, signature, extra)))
	}
}

impl frame_system::offchain::SigningTypes for Runtime {
	type Public = <Signature as Verify>::Signer;
	type Signature = Signature;
}

impl<C> frame_system::offchain::SendTransactionTypes<C> for Runtime
where
	Call: From<C>,
{
	type OverarchingCall = Call;
	type Extrinsic = UncheckedExtrinsic;
}

parameter_types! {
	// Minimum 100 bytes/KSM deposited (1 CENT/byte)
	pub const BasicDeposit: Balance = 1000 * CENTS;       // 258 bytes on-chain
	pub const FieldDeposit: Balance = 250 * CENTS;        // 66 bytes on-chain
	pub const SubAccountDeposit: Balance = 200 * CENTS;   // 53 bytes on-chain
	pub const MaxSubAccounts: u32 = 100;
	pub const MaxAdditionalFields: u32 = 100;
	pub const MaxRegistrars: u32 = 20;
}

impl pallet_identity::Config for Runtime {
	type Event = Event;
	type Currency = Balances;
	type Slashed = ();
	type BasicDeposit = BasicDeposit;
	type FieldDeposit = FieldDeposit;
	type SubAccountDeposit = SubAccountDeposit;
	type MaxSubAccounts = MaxSubAccounts;
	type MaxAdditionalFields = MaxAdditionalFields;
	type MaxRegistrars = MaxRegistrars;
	type RegistrarOrigin = frame_system::EnsureRoot<AccountId>;
	type ForceOrigin = frame_system::EnsureRoot<AccountId>;
	type WeightInfo = weights::pallet_identity::WeightInfo<Runtime>;
}

impl pallet_utility::Config for Runtime {
	type Event = Event;
	type Call = Call;
	type PalletsOrigin = OriginCaller;
	type WeightInfo = weights::pallet_utility::WeightInfo<Runtime>;
}

parameter_types! {
	// One storage item; key size is 32; value is size 4+4+16+32 bytes = 56 bytes.
	pub const DepositBase: Balance = deposit(1, 88);
	// Additional storage item size of 32 bytes.
	pub const DepositFactor: Balance = deposit(0, 32);
	pub const MaxSignatories: u16 = 100;
}

impl pallet_multisig::Config for Runtime {
	type Event = Event;
	type Call = Call;
	type Currency = Balances;
	type DepositBase = DepositBase;
	type DepositFactor = DepositFactor;
	type MaxSignatories = MaxSignatories;
	type WeightInfo = weights::pallet_multisig::WeightInfo<Runtime>;
}

parameter_types! {
	pub const ConfigDepositBase: Balance = 500 * CENTS;
	pub const FriendDepositFactor: Balance = 50 * CENTS;
	pub const MaxFriends: u16 = 9;
	pub const RecoveryDeposit: Balance = 500 * CENTS;
}

impl pallet_recovery::Config for Runtime {
	type Event = Event;
	type WeightInfo = ();
	type Call = Call;
	type Currency = Balances;
	type ConfigDepositBase = ConfigDepositBase;
	type FriendDepositFactor = FriendDepositFactor;
	type MaxFriends = MaxFriends;
	type RecoveryDeposit = RecoveryDeposit;
}

parameter_types! {
	pub const MinVestedTransfer: Balance = 100 * CENTS;
}

impl pallet_vesting::Config for Runtime {
	type Event = Event;
	type Currency = Balances;
	type BlockNumberToBalance = ConvertInto;
	type MinVestedTransfer = MinVestedTransfer;
	type WeightInfo = weights::pallet_vesting::WeightInfo<Runtime>;
	const MAX_VESTING_SCHEDULES: u32 = 28;
}

impl pallet_sudo::Config for Runtime {
	type Event = Event;
	type Call = Call;
}

parameter_types! {
	// One storage item; key size 32, value size 8; .
	pub const ProxyDepositBase: Balance = deposit(1, 8);
	// Additional storage item size of 33 bytes.
	pub const ProxyDepositFactor: Balance = deposit(0, 33);
	pub const MaxProxies: u16 = 32;
	pub const AnnouncementDepositBase: Balance = deposit(1, 8);
	pub const AnnouncementDepositFactor: Balance = deposit(0, 66);
	pub const MaxPending: u16 = 32;
}

/// The type used to represent the kinds of proxying allowed.
#[derive(
	Copy,
	Clone,
	Eq,
	PartialEq,
	Ord,
	PartialOrd,
	Encode,
	Decode,
	RuntimeDebug,
	MaxEncodedLen,
	TypeInfo,
)]
pub enum ProxyType {
	Any,
	NonTransfer,
	Staking,
	SudoBalances,
	IdentityJudgement,
	CancelProxy,
	Auction,
}
impl Default for ProxyType {
	fn default() -> Self {
		Self::Any
	}
}
impl InstanceFilter<Call> for ProxyType {
	fn filter(&self, c: &Call) -> bool {
		match self {
			ProxyType::Any => true,
			ProxyType::NonTransfer => matches!(
				c,
				Call::System(..) |
				Call::Babe(..) |
				Call::Timestamp(..) |
				Call::Indices(pallet_indices::Call::claim{..}) |
				Call::Indices(pallet_indices::Call::free{..}) |
				Call::Indices(pallet_indices::Call::freeze{..}) |
				// Specifically omitting Indices `transfer`, `force_transfer`
				// Specifically omitting the entire Balances pallet
				Call::Authorship(..) |
				Call::Staking(..) |
				Call::Session(..) |
				Call::Grandpa(..) |
				Call::ImOnline(..) |
				Call::Utility(..) |
				Call::Identity(..) |
				Call::Recovery(pallet_recovery::Call::as_recovered{..}) |
				Call::Recovery(pallet_recovery::Call::vouch_recovery{..}) |
				Call::Recovery(pallet_recovery::Call::claim_recovery{..}) |
				Call::Recovery(pallet_recovery::Call::close_recovery{..}) |
				Call::Recovery(pallet_recovery::Call::remove_recovery{..}) |
				Call::Recovery(pallet_recovery::Call::cancel_recovered{..}) |
				// Specifically omitting Recovery `create_recovery`, `initiate_recovery`
				Call::Vesting(pallet_vesting::Call::vest{..}) |
				Call::Vesting(pallet_vesting::Call::vest_other{..}) |
				// Specifically omitting Vesting `vested_transfer`, and `force_vested_transfer`
				Call::Scheduler(..) |
				// Specifically omitting Sudo pallet
				Call::Proxy(..) |
				Call::Multisig(..) |
				Call::Registrar(paras_registrar::Call::register{..}) |
				Call::Registrar(paras_registrar::Call::deregister{..}) |
				// Specifically omitting Registrar `swap`
				Call::Registrar(paras_registrar::Call::reserve{..}) |
				Call::Crowdloan(..) |
				Call::Slots(..) |
				Call::Auctions(..) | // Specifically omitting the entire XCM Pallet
				Call::BagsList(..) |
				Call::NominationPools(..)
			),
			ProxyType::Staking => {
				matches!(c, Call::Staking(..) | Call::Session(..) | Call::Utility(..))
			},
			ProxyType::SudoBalances => match c {
				Call::Sudo(pallet_sudo::Call::sudo { call: ref x }) => {
					matches!(x.as_ref(), &Call::Balances(..))
				},
				Call::Utility(..) => true,
				_ => false,
			},
			ProxyType::IdentityJudgement => matches!(
				c,
				Call::Identity(pallet_identity::Call::provide_judgement { .. }) | Call::Utility(..)
			),
			ProxyType::CancelProxy => {
				matches!(c, Call::Proxy(pallet_proxy::Call::reject_announcement { .. }))
			},
			ProxyType::Auction => matches!(
				c,
				Call::Auctions(..) | Call::Crowdloan(..) | Call::Registrar(..) | Call::Slots(..)
			),
		}
	}
	fn is_superset(&self, o: &Self) -> bool {
		match (self, o) {
			(x, y) if x == y => true,
			(ProxyType::Any, _) => true,
			(_, ProxyType::Any) => false,
			(ProxyType::NonTransfer, _) => true,
			_ => false,
		}
	}
}

impl pallet_proxy::Config for Runtime {
	type Event = Event;
	type Call = Call;
	type Currency = Balances;
	type ProxyType = ProxyType;
	type ProxyDepositBase = ProxyDepositBase;
	type ProxyDepositFactor = ProxyDepositFactor;
	type MaxProxies = MaxProxies;
	type WeightInfo = weights::pallet_proxy::WeightInfo<Runtime>;
	type MaxPending = MaxPending;
	type CallHasher = BlakeTwo256;
	type AnnouncementDepositBase = AnnouncementDepositBase;
	type AnnouncementDepositFactor = AnnouncementDepositFactor;
}

impl parachains_origin::Config for Runtime {}

impl parachains_configuration::Config for Runtime {
	type WeightInfo = weights::runtime_parachains_configuration::WeightInfo<Runtime>;
}

impl parachains_shared::Config for Runtime {}

impl parachains_session_info::Config for Runtime {
	type ValidatorSet = Historical;
}

impl parachains_inclusion::Config for Runtime {
	type Event = Event;
	type DisputesHandler = ParasDisputes;
	type RewardValidators = parachains_reward_points::RewardValidatorsWithEraPoints<Runtime>;
}

parameter_types! {
	pub const ParasUnsignedPriority: TransactionPriority = TransactionPriority::max_value();
}

impl parachains_paras::Config for Runtime {
	type Event = Event;
	type WeightInfo = weights::runtime_parachains_paras::WeightInfo<Runtime>;
	type UnsignedPriority = ParasUnsignedPriority;
	type NextSessionRotation = Babe;
}

parameter_types! {
	pub const FirstMessageFactorPercent: u64 = 100;
}

impl parachains_ump::Config for Runtime {
	type Event = Event;
	type UmpSink =
		crate::parachains_ump::XcmSink<xcm_executor::XcmExecutor<xcm_config::XcmConfig>, Runtime>;
	type FirstMessageFactorPercent = FirstMessageFactorPercent;
	type ExecuteOverweightOrigin = EnsureRoot<AccountId>;
	type WeightInfo = weights::runtime_parachains_ump::WeightInfo<Runtime>;
}

impl parachains_dmp::Config for Runtime {}

impl parachains_hrmp::Config for Runtime {
	type Event = Event;
	type Origin = Origin;
	type Currency = Balances;
	type WeightInfo = weights::runtime_parachains_hrmp::WeightInfo<Self>;
}

impl parachains_paras_inherent::Config for Runtime {
	type WeightInfo = weights::runtime_parachains_paras_inherent::WeightInfo<Runtime>;
}

impl parachains_scheduler::Config for Runtime {}

impl parachains_initializer::Config for Runtime {
	type Randomness = pallet_babe::RandomnessFromOneEpochAgo<Runtime>;
	type ForceOrigin = EnsureRoot<AccountId>;
	type WeightInfo = weights::runtime_parachains_initializer::WeightInfo<Runtime>;
}

impl paras_sudo_wrapper::Config for Runtime {}

parameter_types! {
	pub const PermanentSlotLeasePeriodLength: u32 = 26;
	pub const TemporarySlotLeasePeriodLength: u32 = 1;
	pub const MaxPermanentSlots: u32 = 5;
	pub const MaxTemporarySlots: u32 = 20;
	pub const MaxTemporarySlotPerLeasePeriod: u32 = 5;
}

impl assigned_slots::Config for Runtime {
	type Event = Event;
	type AssignSlotOrigin = EnsureRoot<AccountId>;
	type Leaser = Slots;
	type PermanentSlotLeasePeriodLength = PermanentSlotLeasePeriodLength;
	type TemporarySlotLeasePeriodLength = TemporarySlotLeasePeriodLength;
	type MaxPermanentSlots = MaxPermanentSlots;
	type MaxTemporarySlots = MaxTemporarySlots;
	type MaxTemporarySlotPerLeasePeriod = MaxTemporarySlotPerLeasePeriod;
}

impl parachains_disputes::Config for Runtime {
	type Event = Event;
	type RewardValidators = ();
	type PunishValidators = ();
	type WeightInfo = weights::runtime_parachains_disputes::WeightInfo<Runtime>;
}

parameter_types! {
	pub const ParaDeposit: Balance = 2000 * CENTS;
	pub const DataDepositPerByte: Balance = deposit(0, 1);
}

impl paras_registrar::Config for Runtime {
	type Event = Event;
	type Origin = Origin;
	type Currency = Balances;
	type OnSwap = (Crowdloan, Slots);
	type ParaDeposit = ParaDeposit;
	type DataDepositPerByte = DataDepositPerByte;
	type WeightInfo = weights::runtime_common_paras_registrar::WeightInfo<Runtime>;
}

parameter_types! {
	pub const LeasePeriod: BlockNumber = 28 * DAYS;
}

impl slots::Config for Runtime {
	type Event = Event;
	type Currency = Balances;
	type Registrar = Registrar;
	type LeasePeriod = LeasePeriod;
	type LeaseOffset = ();
	type ForceOrigin = EnsureRoot<AccountId>;
	type WeightInfo = weights::runtime_common_slots::WeightInfo<Runtime>;
}

parameter_types! {
	pub const CrowdloanId: PalletId = PalletId(*b"py/cfund");
	pub const SubmissionDeposit: Balance = 100 * 100 * CENTS;
	pub const MinContribution: Balance = 100 * CENTS;
	pub const RemoveKeysLimit: u32 = 500;
	// Allow 32 bytes for an additional memo to a crowdloan.
	pub const MaxMemoLength: u8 = 32;
}

impl crowdloan::Config for Runtime {
	type Event = Event;
	type PalletId = CrowdloanId;
	type SubmissionDeposit = SubmissionDeposit;
	type MinContribution = MinContribution;
	type RemoveKeysLimit = RemoveKeysLimit;
	type Registrar = Registrar;
	type Auctioneer = Auctions;
	type MaxMemoLength = MaxMemoLength;
	type WeightInfo = weights::runtime_common_crowdloan::WeightInfo<Runtime>;
}

parameter_types! {
	// The average auction is 7 days long, so this will be 70% for ending period.
	// 5 Days = 72000 Blocks @ 6 sec per block
	pub const EndingPeriod: BlockNumber = 5 * DAYS;
	// ~ 1000 samples per day -> ~ 20 blocks per sample -> 2 minute samples
	pub const SampleLength: BlockNumber = 2 * MINUTES;
}

impl auctions::Config for Runtime {
	type Event = Event;
	type Leaser = Slots;
	type Registrar = Registrar;
	type EndingPeriod = EndingPeriod;
	type SampleLength = SampleLength;
	type Randomness = pallet_babe::RandomnessFromOneEpochAgo<Runtime>;
	type InitiateOrigin = EnsureRoot<AccountId>;
	type WeightInfo = weights::runtime_common_auctions::WeightInfo<Runtime>;
}

pub struct BalanceToU256;
impl sp_runtime::traits::Convert<Balance, sp_core::U256> for BalanceToU256 {
	fn convert(n: Balance) -> sp_core::U256 {
		n.into()
	}
}
pub struct U256ToBalance;
impl sp_runtime::traits::Convert<sp_core::U256, Balance> for U256ToBalance {
	fn convert(n: sp_core::U256) -> Balance {
		use frame_support::traits::Defensive;
		n.try_into().defensive_unwrap_or(Balance::MAX)
	}
}

parameter_types! {
	pub const PoolsPalletId: PalletId = PalletId(*b"py/nopls");
	pub const MinPointsToBalance: u32 = 10;
}

impl pallet_nomination_pools::Config for Runtime {
	type Event = Event;
	type WeightInfo = weights::pallet_nomination_pools::WeightInfo<Self>;
	type Currency = Balances;
	type BalanceToU256 = BalanceToU256;
	type U256ToBalance = U256ToBalance;
	type StakingInterface = Staking;
	type PostUnbondingPoolsWindow = ConstU32<4>;
	type MaxMetadataLen = ConstU32<256>;
	// we use the same number of allowed unlocking chunks as with staking.
	type MaxUnbonding = <Self as pallet_staking::Config>::MaxUnlockingChunks;
	type PalletId = PoolsPalletId;
	type MinPointsToBalance = MinPointsToBalance;
}

construct_runtime! {
	pub enum Runtime where
		Block = Block,
		NodeBlock = primitives::v2::Block,
		UncheckedExtrinsic = UncheckedExtrinsic
	{
		// Basic stuff; balances is uncallable initially.
		System: frame_system::{Pallet, Call, Storage, Config, Event<T>} = 0,

		// Babe must be before session.
		Babe: pallet_babe::{Pallet, Call, Storage, Config, ValidateUnsigned} = 1,

		Timestamp: pallet_timestamp::{Pallet, Call, Storage, Inherent} = 2,
		Indices: pallet_indices::{Pallet, Call, Storage, Config<T>, Event<T>} = 3,
		Balances: pallet_balances::{Pallet, Call, Storage, Config<T>, Event<T>} = 4,
		TransactionPayment: pallet_transaction_payment::{Pallet, Storage} = 26,

		// Consensus support.
		// Authorship must be before session in order to note author in the correct session and era
		// for im-online and staking.
		Authorship: pallet_authorship::{Pallet, Call, Storage} = 5,
		Staking: pallet_staking::{Pallet, Call, Storage, Config<T>, Event<T>} = 6,
		Offences: pallet_offences::{Pallet, Storage, Event} = 7,
		Historical: session_historical::{Pallet} = 27,
		Session: pallet_session::{Pallet, Call, Storage, Event, Config<T>} = 8,
		Grandpa: pallet_grandpa::{Pallet, Call, Storage, Config, Event, ValidateUnsigned} = 10,
		ImOnline: pallet_im_online::{Pallet, Call, Storage, Event<T>, ValidateUnsigned, Config<T>} = 11,
		AuthorityDiscovery: pallet_authority_discovery::{Pallet, Config} = 12,

		// Utility module.
		Utility: pallet_utility::{Pallet, Call, Event} = 16,

		// Less simple identity module.
		Identity: pallet_identity::{Pallet, Call, Storage, Event<T>} = 17,

		// Social recovery module.
		Recovery: pallet_recovery::{Pallet, Call, Storage, Event<T>} = 18,

		// Vesting. Usable initially, but removed once all vesting is finished.
		Vesting: pallet_vesting::{Pallet, Call, Storage, Event<T>, Config<T>} = 19,

		// System scheduler.
		Scheduler: pallet_scheduler::{Pallet, Call, Storage, Event<T>} = 20,

		// Preimage registrar.
		Preimage: pallet_preimage::{Pallet, Call, Storage, Event<T>} = 28,

		// Sudo.
		Sudo: pallet_sudo::{Pallet, Call, Storage, Event<T>, Config<T>} = 21,

		// Proxy module. Late addition.
		Proxy: pallet_proxy::{Pallet, Call, Storage, Event<T>} = 22,

		// Multisig module. Late addition.
		Multisig: pallet_multisig::{Pallet, Call, Storage, Event<T>} = 23,

		// Election pallet. Only works with staking, but placed here to maintain indices.
		ElectionProviderMultiPhase: pallet_election_provider_multi_phase::{Pallet, Call, Storage, Event<T>, ValidateUnsigned} = 24,

		// Provides a semi-sorted list of nominators for staking.
		BagsList: pallet_bags_list::{Pallet, Call, Storage, Event<T>} = 25,

		// Nomination pools for staking.
		NominationPools: pallet_nomination_pools::{Pallet, Call, Storage, Event<T>, Config<T>} = 29,

		// Parachains pallets. Start indices at 40 to leave room.
		ParachainsOrigin: parachains_origin::{Pallet, Origin} = 41,
		Configuration: parachains_configuration::{Pallet, Call, Storage, Config<T>} = 42,
		ParasShared: parachains_shared::{Pallet, Call, Storage} = 43,
		ParaInclusion: parachains_inclusion::{Pallet, Call, Storage, Event<T>} = 44,
		ParaInherent: parachains_paras_inherent::{Pallet, Call, Storage, Inherent} = 45,
		ParaScheduler: parachains_scheduler::{Pallet, Storage} = 46,
		Paras: parachains_paras::{Pallet, Call, Storage, Event, Config} = 47,
		Initializer: parachains_initializer::{Pallet, Call, Storage} = 48,
		Dmp: parachains_dmp::{Pallet, Call, Storage} = 49,
		Ump: parachains_ump::{Pallet, Call, Storage, Event} = 50,
		Hrmp: parachains_hrmp::{Pallet, Call, Storage, Event<T>, Config} = 51,
		ParaSessionInfo: parachains_session_info::{Pallet, Storage} = 52,
		ParasDisputes: parachains_disputes::{Pallet, Call, Storage, Event<T>} = 53,

		// Parachain Onboarding Pallets. Start indices at 60 to leave room.
		Registrar: paras_registrar::{Pallet, Call, Storage, Event<T>, Config} = 60,
		Slots: slots::{Pallet, Call, Storage, Event<T>} = 61,
		ParasSudoWrapper: paras_sudo_wrapper::{Pallet, Call} = 62,
		Auctions: auctions::{Pallet, Call, Storage, Event<T>} = 63,
		Crowdloan: crowdloan::{Pallet, Call, Storage, Event<T>} = 64,
		AssignedSlots: assigned_slots::{Pallet, Call, Storage, Event<T>} = 65,

		// Pallet for sending XCM.
		XcmPallet: pallet_xcm::{Pallet, Call, Storage, Event<T>, Origin, Config} = 99,
	}
}

/// The address format for describing accounts.
pub type Address = sp_runtime::MultiAddress<AccountId, ()>;
/// Block header type as expected by this runtime.
pub type Header = generic::Header<BlockNumber, BlakeTwo256>;
/// Block type as expected by this runtime.
pub type Block = generic::Block<Header, UncheckedExtrinsic>;
/// A Block signed with a Justification
pub type SignedBlock = generic::SignedBlock<Block>;
/// `BlockId` type as expected by this runtime.
pub type BlockId = generic::BlockId<Block>;
/// The `SignedExtension` to the basic transaction logic.
pub type SignedExtra = (
	frame_system::CheckNonZeroSender<Runtime>,
	frame_system::CheckSpecVersion<Runtime>,
	frame_system::CheckTxVersion<Runtime>,
	frame_system::CheckGenesis<Runtime>,
	frame_system::CheckMortality<Runtime>,
	frame_system::CheckNonce<Runtime>,
	frame_system::CheckWeight<Runtime>,
	pallet_transaction_payment::ChargeTransactionPayment<Runtime>,
);
/// Unchecked extrinsic type as expected by this runtime.
pub type UncheckedExtrinsic = generic::UncheckedExtrinsic<Address, Call, Signature, SignedExtra>;
/// Executive: handles dispatch to the various modules.
pub type Executive = frame_executive::Executive<
	Runtime,
	Block,
	frame_system::ChainContext<Runtime>,
	Runtime,
	AllPalletsWithSystem,
<<<<<<< HEAD
	(),
=======
	(
		RenameBagsListToVoterList,
		pallet_bags_list::migrations::AddScore<Runtime>,
		pallet_nomination_pools::migration::v1::MigrateToV1<Runtime>,
	),
>>>>>>> 26420a60
>;
/// The payload being signed in transactions.
pub type SignedPayload = generic::SignedPayload<Call, SignedExtra>;

#[cfg(feature = "runtime-benchmarks")]
#[macro_use]
extern crate frame_benchmarking;

#[cfg(feature = "runtime-benchmarks")]
mod benches {
	define_benchmarks!(
		// Polkadot
		// NOTE: Make sure to prefix these with `runtime_common::` so
		// the that path resolves correctly in the generated file.
		[runtime_common::auctions, Auctions]
		[runtime_common::crowdloan, Crowdloan]
		[runtime_common::paras_registrar, Registrar]
		[runtime_common::slots, Slots]
		[runtime_parachains::configuration, Configuration]
		[runtime_parachains::disputes, ParasDisputes]
		[runtime_parachains::hrmp, Hrmp]
		[runtime_parachains::initializer, Initializer]
		[runtime_parachains::paras, Paras]
		[runtime_parachains::paras_inherent, ParaInherent]
		[runtime_parachains::ump, Ump]
		// Substrate
		[pallet_bags_list, BagsList]
		[pallet_balances, Balances]
		[pallet_election_provider_multi_phase, ElectionProviderMultiPhase]
		[frame_election_provider_support, ElectionProviderBench::<Runtime>]
		[pallet_identity, Identity]
		[pallet_im_online, ImOnline]
		[pallet_indices, Indices]
		[pallet_multisig, Multisig]
		[pallet_nomination_pools, NominationPoolsBench::<Runtime>]
		[pallet_offences, OffencesBench::<Runtime>]
		[pallet_preimage, Preimage]
		[pallet_proxy, Proxy]
		[pallet_recovery, Recovery]
		[pallet_scheduler, Scheduler]
		[pallet_session, SessionBench::<Runtime>]
		[pallet_staking, Staking]
		[frame_system, SystemBench::<Runtime>]
		[pallet_timestamp, Timestamp]
		[pallet_utility, Utility]
		[pallet_vesting, Vesting]
		// XCM
		// NOTE: Make sure you point to the individual modules below.
		[pallet_xcm_benchmarks::fungible, XcmBalances]
		[pallet_xcm_benchmarks::generic, XcmGeneric]
	);
}

#[cfg(not(feature = "disable-runtime-api"))]
sp_api::impl_runtime_apis! {
	impl sp_api::Core<Block> for Runtime {
		fn version() -> RuntimeVersion {
			VERSION
		}

		fn execute_block(block: Block) {
			Executive::execute_block(block);
		}

		fn initialize_block(header: &<Block as BlockT>::Header) {
			Executive::initialize_block(header)
		}
	}

	impl sp_api::Metadata<Block> for Runtime {
		fn metadata() -> OpaqueMetadata {
			OpaqueMetadata::new(Runtime::metadata().into())
		}
	}

	impl block_builder_api::BlockBuilder<Block> for Runtime {
		fn apply_extrinsic(extrinsic: <Block as BlockT>::Extrinsic) -> ApplyExtrinsicResult {
			Executive::apply_extrinsic(extrinsic)
		}

		fn finalize_block() -> <Block as BlockT>::Header {
			Executive::finalize_block()
		}

		fn inherent_extrinsics(data: inherents::InherentData) -> Vec<<Block as BlockT>::Extrinsic> {
			data.create_extrinsics()
		}

		fn check_inherents(
			block: Block,
			data: inherents::InherentData,
		) -> inherents::CheckInherentsResult {
			data.check_extrinsics(&block)
		}
	}

	impl tx_pool_api::runtime_api::TaggedTransactionQueue<Block> for Runtime {
		fn validate_transaction(
			source: TransactionSource,
			tx: <Block as BlockT>::Extrinsic,
			block_hash: <Block as BlockT>::Hash,
		) -> TransactionValidity {
			Executive::validate_transaction(source, tx, block_hash)
		}
	}

	impl offchain_primitives::OffchainWorkerApi<Block> for Runtime {
		fn offchain_worker(header: &<Block as BlockT>::Header) {
			Executive::offchain_worker(header)
		}
	}

	impl primitives::runtime_api::ParachainHost<Block, Hash, BlockNumber> for Runtime {
		fn validators() -> Vec<ValidatorId> {
			parachains_runtime_api_impl::validators::<Runtime>()
		}

		fn validator_groups() -> (Vec<Vec<ValidatorIndex>>, GroupRotationInfo<BlockNumber>) {
			parachains_runtime_api_impl::validator_groups::<Runtime>()
		}

		fn availability_cores() -> Vec<CoreState<Hash, BlockNumber>> {
			parachains_runtime_api_impl::availability_cores::<Runtime>()
		}

		fn persisted_validation_data(para_id: ParaId, assumption: OccupiedCoreAssumption)
			-> Option<PersistedValidationData<Hash, BlockNumber>> {
			parachains_runtime_api_impl::persisted_validation_data::<Runtime>(para_id, assumption)
		}

		fn assumed_validation_data(
			para_id: ParaId,
			expected_persisted_validation_data_hash: Hash,
		) -> Option<(PersistedValidationData<Hash, BlockNumber>, ValidationCodeHash)> {
			parachains_runtime_api_impl::assumed_validation_data::<Runtime>(
				para_id,
				expected_persisted_validation_data_hash,
			)
		}

		fn check_validation_outputs(
			para_id: ParaId,
			outputs: primitives::v2::CandidateCommitments,
		) -> bool {
			parachains_runtime_api_impl::check_validation_outputs::<Runtime>(para_id, outputs)
		}

		fn session_index_for_child() -> SessionIndex {
			parachains_runtime_api_impl::session_index_for_child::<Runtime>()
		}

		fn validation_code(para_id: ParaId, assumption: OccupiedCoreAssumption)
			-> Option<ValidationCode> {
			parachains_runtime_api_impl::validation_code::<Runtime>(para_id, assumption)
		}

		fn candidate_pending_availability(para_id: ParaId) -> Option<CommittedCandidateReceipt<Hash>> {
			parachains_runtime_api_impl::candidate_pending_availability::<Runtime>(para_id)
		}

		fn candidate_events() -> Vec<CandidateEvent<Hash>> {
			parachains_runtime_api_impl::candidate_events::<Runtime, _>(|ev| {
				match ev {
					Event::ParaInclusion(ev) => {
						Some(ev)
					}
					_ => None,
				}
			})
		}

		fn session_info(index: SessionIndex) -> Option<SessionInfo> {
			parachains_runtime_api_impl::session_info::<Runtime>(index)
		}

		fn dmq_contents(recipient: ParaId) -> Vec<InboundDownwardMessage<BlockNumber>> {
			parachains_runtime_api_impl::dmq_contents::<Runtime>(recipient)
		}

		fn inbound_hrmp_channels_contents(
			recipient: ParaId
		) -> BTreeMap<ParaId, Vec<InboundHrmpMessage<BlockNumber>>> {
			parachains_runtime_api_impl::inbound_hrmp_channels_contents::<Runtime>(recipient)
		}

		fn validation_code_by_hash(hash: ValidationCodeHash) -> Option<ValidationCode> {
			parachains_runtime_api_impl::validation_code_by_hash::<Runtime>(hash)
		}

		fn on_chain_votes() -> Option<ScrapedOnChainVotes<Hash>> {
			parachains_runtime_api_impl::on_chain_votes::<Runtime>()
		}

		fn submit_pvf_check_statement(
			stmt: PvfCheckStatement,
			signature: ValidatorSignature,
		) {
			parachains_runtime_api_impl::submit_pvf_check_statement::<Runtime>(stmt, signature)
		}

		fn pvfs_require_precheck() -> Vec<ValidationCodeHash> {
			parachains_runtime_api_impl::pvfs_require_precheck::<Runtime>()
		}

		fn validation_code_hash(para_id: ParaId, assumption: OccupiedCoreAssumption)
			-> Option<ValidationCodeHash>
		{
			parachains_runtime_api_impl::validation_code_hash::<Runtime>(para_id, assumption)
		}

		fn staging_get_disputes() -> Vec<(SessionIndex, CandidateHash, DisputeState<BlockNumber>)> {
			runtime_parachains::runtime_api_impl::vstaging::get_session_disputes::<Runtime>()
		}
	}

	impl beefy_primitives::BeefyApi<Block> for Runtime {
		fn validator_set() -> Option<beefy_primitives::ValidatorSet<BeefyId>> {
			// dummy implementation due to lack of BEEFY pallet.
			None
		}
	}

	impl mmr::MmrApi<Block, Hash> for Runtime {
		fn generate_proof(_leaf_index: u64)
			-> Result<(mmr::EncodableOpaqueLeaf, mmr::Proof<Hash>), mmr::Error>
		{

			Err(mmr::Error::PalletNotIncluded)
		}

		fn verify_proof(_leaf: mmr::EncodableOpaqueLeaf, _proof: mmr::Proof<Hash>)
			-> Result<(), mmr::Error>
		{

			Err(mmr::Error::PalletNotIncluded)
		}

		fn verify_proof_stateless(
			_root: Hash,
			_leaf: mmr::EncodableOpaqueLeaf,
			_proof: mmr::Proof<Hash>
		) -> Result<(), mmr::Error> {

			Err(mmr::Error::PalletNotIncluded)
		}

		fn mmr_root() -> Result<Hash, mmr::Error> {

			Err(mmr::Error::PalletNotIncluded)
		}

		fn generate_batch_proof(_leaf_indices: Vec<u64>)
			-> Result<(Vec<mmr::EncodableOpaqueLeaf>, mmr::BatchProof<Hash>), mmr::Error>
		{

			Err(mmr::Error::PalletNotIncluded)
		}

		fn verify_batch_proof(_leaves: Vec<mmr::EncodableOpaqueLeaf>, _proof: mmr::BatchProof<Hash>)
			-> Result<(), mmr::Error>
		{

			Err(mmr::Error::PalletNotIncluded)
		}

		fn verify_batch_proof_stateless(
			_root: Hash,
			_leaves: Vec<mmr::EncodableOpaqueLeaf>,
			_proof: mmr::BatchProof<Hash>
		) -> Result<(), mmr::Error> {

			Err(mmr::Error::PalletNotIncluded)
		}
	}

	impl fg_primitives::GrandpaApi<Block> for Runtime {
		fn grandpa_authorities() -> Vec<(GrandpaId, u64)> {
			Grandpa::grandpa_authorities()
		}

		fn current_set_id() -> fg_primitives::SetId {
			Grandpa::current_set_id()
		}

		fn submit_report_equivocation_unsigned_extrinsic(
			equivocation_proof: fg_primitives::EquivocationProof<
				<Block as BlockT>::Hash,
				sp_runtime::traits::NumberFor<Block>,
			>,
			key_owner_proof: fg_primitives::OpaqueKeyOwnershipProof,
		) -> Option<()> {
			let key_owner_proof = key_owner_proof.decode()?;

			Grandpa::submit_unsigned_equivocation_report(
				equivocation_proof,
				key_owner_proof,
			)
		}

		fn generate_key_ownership_proof(
			_set_id: fg_primitives::SetId,
			authority_id: fg_primitives::AuthorityId,
		) -> Option<fg_primitives::OpaqueKeyOwnershipProof> {
			use parity_scale_codec::Encode;

			Historical::prove((fg_primitives::KEY_TYPE, authority_id))
				.map(|p| p.encode())
				.map(fg_primitives::OpaqueKeyOwnershipProof::new)
		}
	}

	impl babe_primitives::BabeApi<Block> for Runtime {
		fn configuration() -> babe_primitives::BabeGenesisConfiguration {
			// The choice of `c` parameter (where `1 - c` represents the
			// probability of a slot being empty), is done in accordance to the
			// slot duration and expected target block time, for safely
			// resisting network delays of maximum two seconds.
			// <https://research.web3.foundation/en/latest/polkadot/BABE/Babe/#6-practical-results>
			babe_primitives::BabeGenesisConfiguration {
				slot_duration: Babe::slot_duration(),
				epoch_length: EpochDuration::get(),
				c: BABE_GENESIS_EPOCH_CONFIG.c,
				genesis_authorities: Babe::authorities().to_vec(),
				randomness: Babe::randomness(),
				allowed_slots: BABE_GENESIS_EPOCH_CONFIG.allowed_slots,
			}
		}

		fn current_epoch_start() -> babe_primitives::Slot {
			Babe::current_epoch_start()
		}

		fn current_epoch() -> babe_primitives::Epoch {
			Babe::current_epoch()
		}

		fn next_epoch() -> babe_primitives::Epoch {
			Babe::next_epoch()
		}

		fn generate_key_ownership_proof(
			_slot: babe_primitives::Slot,
			authority_id: babe_primitives::AuthorityId,
		) -> Option<babe_primitives::OpaqueKeyOwnershipProof> {
			use parity_scale_codec::Encode;

			Historical::prove((babe_primitives::KEY_TYPE, authority_id))
				.map(|p| p.encode())
				.map(babe_primitives::OpaqueKeyOwnershipProof::new)
		}

		fn submit_report_equivocation_unsigned_extrinsic(
			equivocation_proof: babe_primitives::EquivocationProof<<Block as BlockT>::Header>,
			key_owner_proof: babe_primitives::OpaqueKeyOwnershipProof,
		) -> Option<()> {
			let key_owner_proof = key_owner_proof.decode()?;

			Babe::submit_unsigned_equivocation_report(
				equivocation_proof,
				key_owner_proof,
			)
		}
	}

	impl authority_discovery_primitives::AuthorityDiscoveryApi<Block> for Runtime {
		fn authorities() -> Vec<AuthorityDiscoveryId> {
			parachains_runtime_api_impl::relevant_authority_ids::<Runtime>()
		}
	}

	impl sp_session::SessionKeys<Block> for Runtime {
		fn generate_session_keys(seed: Option<Vec<u8>>) -> Vec<u8> {
			SessionKeys::generate(seed)
		}

		fn decode_session_keys(
			encoded: Vec<u8>,
		) -> Option<Vec<(Vec<u8>, sp_core::crypto::KeyTypeId)>> {
			SessionKeys::decode_into_raw_public_keys(&encoded)
		}
	}

	impl frame_system_rpc_runtime_api::AccountNonceApi<Block, AccountId, Nonce> for Runtime {
		fn account_nonce(account: AccountId) -> Nonce {
			System::account_nonce(account)
		}
	}

	impl pallet_transaction_payment_rpc_runtime_api::TransactionPaymentApi<
		Block,
		Balance,
	> for Runtime {
		fn query_info(uxt: <Block as BlockT>::Extrinsic, len: u32) -> RuntimeDispatchInfo<Balance> {
			TransactionPayment::query_info(uxt, len)
		}
		fn query_fee_details(uxt: <Block as BlockT>::Extrinsic, len: u32) -> FeeDetails<Balance> {
			TransactionPayment::query_fee_details(uxt, len)
		}
	}

	#[cfg(feature = "try-runtime")]
	impl frame_try_runtime::TryRuntime<Block> for Runtime {
		fn on_runtime_upgrade() -> (frame_support::weights::Weight, frame_support::weights::Weight) {
			log::info!("try-runtime::on_runtime_upgrade westend.");
			let weight = Executive::try_runtime_upgrade().unwrap();
			(weight, BlockWeights::get().max_block)
		}
		fn execute_block_no_check(block: Block) -> frame_support::weights::Weight {
			Executive::execute_block_no_check(block)
		}
	}

	#[cfg(feature = "runtime-benchmarks")]
	impl frame_benchmarking::Benchmark<Block> for Runtime {
		fn benchmark_metadata(extra: bool) -> (
			Vec<frame_benchmarking::BenchmarkList>,
			Vec<frame_support::traits::StorageInfo>,
		) {
			use frame_benchmarking::{Benchmarking, BenchmarkList};
			use frame_support::traits::StorageInfoTrait;

			use pallet_session_benchmarking::Pallet as SessionBench;
			use pallet_offences_benchmarking::Pallet as OffencesBench;
			use pallet_election_provider_support_benchmarking::Pallet as ElectionProviderBench;
			use frame_system_benchmarking::Pallet as SystemBench;
			use pallet_nomination_pools_benchmarking::Pallet as NominationPoolsBench;

			type XcmBalances = pallet_xcm_benchmarks::fungible::Pallet::<Runtime>;
			type XcmGeneric = pallet_xcm_benchmarks::generic::Pallet::<Runtime>;

			let mut list = Vec::<BenchmarkList>::new();
			list_benchmarks!(list, extra);

			let storage_info = AllPalletsWithSystem::storage_info();
			return (list, storage_info)
		}

		fn dispatch_benchmark(
			config: frame_benchmarking::BenchmarkConfig,
		) -> Result<
			Vec<frame_benchmarking::BenchmarkBatch>,
			sp_runtime::RuntimeString,
		> {
			use frame_benchmarking::{Benchmarking, BenchmarkBatch, TrackedStorageKey, BenchmarkError};
			// Trying to add benchmarks directly to some pallets caused cyclic dependency issues.
			// To get around that, we separated the benchmarks into its own crate.
			use pallet_session_benchmarking::Pallet as SessionBench;
			use pallet_offences_benchmarking::Pallet as OffencesBench;
			use pallet_election_provider_support_benchmarking::Pallet as ElectionProviderBench;
			use frame_system_benchmarking::Pallet as SystemBench;
			use pallet_nomination_pools_benchmarking::Pallet as NominationPoolsBench;

			impl pallet_session_benchmarking::Config for Runtime {}
			impl pallet_offences_benchmarking::Config for Runtime {}
			impl pallet_election_provider_support_benchmarking::Config for Runtime {}
			impl frame_system_benchmarking::Config for Runtime {}
			impl pallet_nomination_pools_benchmarking::Config for Runtime {}

			use xcm::latest::{
				AssetId::*, Fungibility::*, Junctions::*, MultiAsset, MultiAssets, MultiLocation,
				Response,
			};
			use xcm_config::{Westmint, WndLocation};

			impl pallet_xcm_benchmarks::Config for Runtime {
				type XcmConfig = xcm_config::XcmConfig;
				type AccountIdConverter = xcm_config::LocationConverter;
				fn valid_destination() -> Result<MultiLocation, BenchmarkError> {
					Ok(Westmint::get())
				}
				fn worst_case_holding() -> MultiAssets {
					// Westend only knows about WND.
					vec![MultiAsset{
						id: Concrete(WndLocation::get()),
						fun: Fungible(1_000_000 * UNITS),
					}].into()
				}
			}

			parameter_types! {
				pub const TrustedTeleporter: Option<(MultiLocation, MultiAsset)> = Some((
					Westmint::get(),
					MultiAsset { fun: Fungible(1 * UNITS), id: Concrete(WndLocation::get()) },
				));
				pub const TrustedReserve: Option<(MultiLocation, MultiAsset)> = Some((
					Westmint::get(),
					MultiAsset { fun: Fungible(1 * UNITS), id: Concrete(WndLocation::get()) },
				));
			}

			impl pallet_xcm_benchmarks::fungible::Config for Runtime {
				type TransactAsset = Balances;

				type CheckedAccount = xcm_config::CheckAccount;
				type TrustedTeleporter = TrustedTeleporter;
				type TrustedReserve = TrustedReserve;

				fn get_multi_asset() -> MultiAsset {
					MultiAsset {
						id: Concrete(WndLocation::get()),
						fun: Fungible(1 * UNITS),
					}
				}
			}

			impl pallet_xcm_benchmarks::generic::Config for Runtime {
				type Call = Call;

				fn worst_case_response() -> (u64, Response) {
					(0u64, Response::Version(Default::default()))
				}

				fn transact_origin() -> Result<MultiLocation, BenchmarkError> {
					Ok(Westmint::get())
				}

				fn subscribe_origin() -> Result<MultiLocation, BenchmarkError> {
					Ok(Westmint::get())
				}

				fn claimable_asset() -> Result<(MultiLocation, MultiLocation, MultiAssets), BenchmarkError> {
					let origin = Westmint::get();
					let assets: MultiAssets = (Concrete(WndLocation::get()), 1_000 * UNITS).into();
					let ticket = MultiLocation { parents: 0, interior: Here };
					Ok((origin, ticket, assets))
				}
			}

			type XcmBalances = pallet_xcm_benchmarks::fungible::Pallet::<Runtime>;
			type XcmGeneric = pallet_xcm_benchmarks::generic::Pallet::<Runtime>;

			let whitelist: Vec<TrackedStorageKey> = vec![
				// Block Number
				hex_literal::hex!("26aa394eea5630e07c48ae0c9558cef702a5c1b19ab7a04f536c519aca4983ac").to_vec().into(),
				// Total Issuance
				hex_literal::hex!("c2261276cc9d1f8598ea4b6a74b15c2f57c875e4cff74148e4628f264b974c80").to_vec().into(),
				// Execution Phase
				hex_literal::hex!("26aa394eea5630e07c48ae0c9558cef7ff553b5a9862a516939d82b3d3d8661a").to_vec().into(),
				// Event Count
				hex_literal::hex!("26aa394eea5630e07c48ae0c9558cef70a98fdbe9ce6c55837576c60c7af3850").to_vec().into(),
				// System Events
				hex_literal::hex!("26aa394eea5630e07c48ae0c9558cef780d41e5e16056765bc8461851072c9d7").to_vec().into(),
				// Treasury Account
				hex_literal::hex!("26aa394eea5630e07c48ae0c9558cef7b99d880ec681799c0cf30e8886371da95ecffd7b6c0f78751baa9d281e0bfa3a6d6f646c70792f74727372790000000000000000000000000000000000000000").to_vec().into(),
				// Dmp DownwardMessageQueueHeads
				hex_literal::hex!("63f78c98723ddc9073523ef3beefda0c4d7fefc408aac59dbfe80a72ac8e3ce5").to_vec().into(),
				// Dmp DownwardMessageQueues
				hex_literal::hex!("63f78c98723ddc9073523ef3beefda0ca95dac46c07a40d91506e7637ec4ba57").to_vec().into(),
				// Configuration ActiveConfig
				hex_literal::hex!("06de3d8a54d27e44a9d5ce189618f22db4b49d95320d9021994c850f25b8e385").to_vec().into(),
				// The transactional storage limit.
				hex_literal::hex!("3a7472616e73616374696f6e5f6c6576656c3a").to_vec().into(),
			];

			let mut batches = Vec::<BenchmarkBatch>::new();
			let params = (&config, &whitelist);

			add_benchmarks!(params, batches);

			Ok(batches)
		}
	}
}<|MERGE_RESOLUTION|>--- conflicted
+++ resolved
@@ -1161,15 +1161,11 @@
 	frame_system::ChainContext<Runtime>,
 	Runtime,
 	AllPalletsWithSystem,
-<<<<<<< HEAD
-	(),
-=======
 	(
 		RenameBagsListToVoterList,
 		pallet_bags_list::migrations::AddScore<Runtime>,
 		pallet_nomination_pools::migration::v1::MigrateToV1<Runtime>,
 	),
->>>>>>> 26420a60
 >;
 /// The payload being signed in transactions.
 pub type SignedPayload = generic::SignedPayload<Call, SignedExtra>;
