--- conflicted
+++ resolved
@@ -1146,13 +1146,8 @@
 	Block,
 	frame_system::ChainContext<Runtime>,
 	Runtime,
-<<<<<<< HEAD
 	AllPalletsWithSystem,
-	(),
-=======
-	AllPallets,
 	(SessionHistoricalPalletPrefixMigration,),
->>>>>>> 6fa464b9
 >;
 /// The payload being signed in transactions.
 pub type SignedPayload = generic::SignedPayload<Call, SignedExtra>;
