--- conflicted
+++ resolved
@@ -1274,24 +1274,6 @@
 /// All migrations that will run on the next runtime upgrade.
 ///
 /// This contains the combined migrations of the last 10 releases. It allows to skip runtime
-<<<<<<< HEAD
-/// upgrades in case governance decides to do so.
-#[allow(deprecated)]
-pub type Migrations = (
-	// 0.9.40
-	clean_state_migration::CleanMigrate,
-	pallet_nomination_pools::migration::v4::MigrateToV4<
-		Runtime,
-		NominationPoolsMigrationV4OldPallet,
-	>,
-	pallet_nomination_pools::migration::v5::MigrateToV5<Runtime>,
-	// Unreleased - add new migrations here:
-	parachains_configuration::migration::v5::MigrateToV5<Runtime>,
-	pallet_offences::migration::v1::MigrateToV1<Runtime>,
-	/* Asynchronous backing mirgration */
-	parachains_scheduler::migration::v1::MigrateToV1<Runtime>,
-);
-=======
 /// upgrades in case governance decides to do so. THE ORDER IS IMPORTANT.
 pub type Migrations =
 	(migrations::V0940, migrations::V0941, migrations::V0942, migrations::Unreleased);
@@ -1337,6 +1319,8 @@
 		// Remove UMP dispatch queue <https://github.com/paritytech/polkadot/pull/6271>
 		parachains_configuration::migration::v6::MigrateToV6<Runtime>,
 		ump_migrations::UpdateUmpLimits,
+		/* Asynchronous backing mirgration */
+		parachains_scheduler::migration::v1::MigrateToV1<Runtime>,
 	);
 }
 
@@ -1357,7 +1341,6 @@
 		MAX_UPWARD_MESSAGE_NUM_PER_CANDIDATE,
 	>;
 }
->>>>>>> 67fd3e95
 
 /// Unchecked extrinsic type as expected by this runtime.
 pub type UncheckedExtrinsic =
