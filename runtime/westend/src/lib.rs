--- conflicted
+++ resolved
@@ -1153,15 +1153,9 @@
 		// Fast unstake pallet: extension to staking.
 		FastUnstake: pallet_fast_unstake = 30,
 
-<<<<<<< HEAD
 		// Stake tracker pallet: staking event listener.
 		StakeTracker: pallet_stake_tracker = 31,
 
-		// State trie migration pallet, only temporary.
-		StateTrieMigration: pallet_state_trie_migration = 35,
-
-=======
->>>>>>> 36ab3363
 		// Parachains pallets. Start indices at 40 to leave room.
 		ParachainsOrigin: parachains_origin::{Pallet, Origin} = 41,
 		Configuration: parachains_configuration::{Pallet, Call, Storage, Config<T>} = 42,
