// Copyright 2017-2020 Parity Technologies (UK) Ltd.
// This file is part of Polkadot.

// Polkadot is free software: you can redistribute it and/or modify
// it under the terms of the GNU General Public License as published by
// the Free Software Foundation, either version 3 of the License, or
// (at your option) any later version.

// Polkadot is distributed in the hope that it will be useful,
// but WITHOUT ANY WARRANTY; without even the implied warranty of
// MERCHANTABILITY or FITNESS FOR A PARTICULAR PURPOSE.  See the
// GNU General Public License for more details.

// You should have received a copy of the GNU General Public License
// along with Polkadot.  If not, see <http://www.gnu.org/licenses/>.

//! The Polkadot runtime. This can be compiled with `#[no_std]`, ready for Wasm.

#![cfg_attr(not(feature = "std"), no_std)]
// `construct_runtime!` does a lot of recursion and requires us to increase the limit to 256.
#![recursion_limit = "256"]

use pallet_transaction_payment::CurrencyAdapter;
use parity_scale_codec::{Decode, Encode, MaxEncodedLen};
use primitives::v1::{
	AccountId, AccountIndex, Balance, BlockNumber, CandidateEvent, CommittedCandidateReceipt,
	CoreState, GroupRotationInfo, Hash, Id as ParaId, InboundDownwardMessage, InboundHrmpMessage,
	Moment, Nonce, OccupiedCoreAssumption, PersistedValidationData, SessionInfo, Signature,
	ValidationCode, ValidationCodeHash, ValidatorId, ValidatorIndex,
};
use runtime_common::{
	auctions, crowdloan, impls::ToAuthor, paras_registrar, paras_sudo_wrapper, slots, xcm_sender,
	BlockHashCount, BlockLength, BlockWeights, CurrencyToVote, OffchainSolutionLengthLimit,
	OffchainSolutionWeightLimit, RocksDbWeight, SlowAdjustingFeeUpdate,
};
use sp_std::{collections::btree_map::BTreeMap, prelude::*};

use runtime_parachains::{
	configuration as parachains_configuration, dmp as parachains_dmp, hrmp as parachains_hrmp,
	inclusion as parachains_inclusion, initializer as parachains_initializer,
	origin as parachains_origin, paras as parachains_paras,
	paras_inherent as parachains_paras_inherent, reward_points as parachains_reward_points,
	runtime_api_impl::v1 as parachains_runtime_api_impl, scheduler as parachains_scheduler,
	session_info as parachains_session_info, shared as parachains_shared, ump as parachains_ump,
};

<<<<<<< HEAD
use runtime_parachains::origin as parachains_origin;
use runtime_parachains::configuration as parachains_configuration;
use runtime_parachains::shared as parachains_shared;
use runtime_parachains::inclusion as parachains_inclusion;
use runtime_parachains::paras_inherent as parachains_paras_inherent;
use runtime_parachains::initializer as parachains_initializer;
use runtime_parachains::session_info as parachains_session_info;
use runtime_parachains::paras as parachains_paras;
use runtime_parachains::dmp as parachains_dmp;
use runtime_parachains::ump as parachains_ump;
use runtime_parachains::hrmp as parachains_hrmp;
use runtime_parachains::scheduler as parachains_scheduler;
use runtime_parachains::reward_points as parachains_reward_points;
use runtime_parachains::runtime_api_impl::v1 as parachains_runtime_api_impl;

use xcm::v0::prelude::*;
use xcm_executor::XcmExecutor;
=======
use xcm::v0::{
	Junction::Parachain,
	MultiAsset::{self, AllConcreteFungible},
	MultiLocation::{self, Null, X1},
	NetworkId, Xcm,
};
>>>>>>> 28823045
use xcm_builder::{
	AccountId32Aliases, AllowTopLevelPaidExecutionFrom, AllowUnpaidExecutionFrom,
	ChildParachainAsNative, ChildParachainConvertsVia, ChildSystemParachainAsSuperuser,
	CurrencyAdapter as XcmCurrencyAdapter, FixedWeightBounds, IsChildSystemParachain, IsConcrete,
	LocationInverter, SignedAccountId32AsNative, SignedToAccountId32, SovereignSignedViaLocation,
	TakeWeightCredit, UsingComponents,
};
use xcm_executor::XcmExecutor;

use authority_discovery_primitives::AuthorityId as AuthorityDiscoveryId;
use beefy_primitives::crypto::AuthorityId as BeefyId;
use frame_support::{
	construct_runtime, parameter_types,
	traits::{All, Filter, InstanceFilter, KeyOwnerProofSystem, OnRuntimeUpgrade},
	weights::Weight,
	PalletId, RuntimeDebug,
};
use frame_system::EnsureRoot;
use pallet_grandpa::{fg_primitives, AuthorityId as GrandpaId};
use pallet_im_online::sr25519::AuthorityId as ImOnlineId;
use pallet_mmr_primitives as mmr;
use pallet_session::historical as session_historical;
use pallet_transaction_payment::{FeeDetails, RuntimeDispatchInfo};
use sp_core::OpaqueMetadata;
use sp_runtime::{
	create_runtime_str,
	curve::PiecewiseLinear,
	generic, impl_opaque_keys,
	traits::{
		AccountIdLookup, BlakeTwo256, Block as BlockT, ConvertInto, Extrinsic as ExtrinsicT,
		OpaqueKeys, SaturatedConversion, Verify,
	},
	transaction_validity::{TransactionPriority, TransactionSource, TransactionValidity},
	ApplyExtrinsicResult, KeyTypeId, Perbill,
};
use sp_staking::SessionIndex;
#[cfg(any(feature = "std", test))]
use sp_version::NativeVersion;
use sp_version::RuntimeVersion;

pub use pallet_balances::Call as BalancesCall;
pub use pallet_election_provider_multi_phase::Call as EPMCall;
#[cfg(feature = "std")]
pub use pallet_staking::StakerStatus;
pub use pallet_timestamp::Call as TimestampCall;
#[cfg(any(feature = "std", test))]
pub use sp_runtime::BuildStorage;

/// Constant values used within the runtime.
pub mod constants;
use constants::{currency::*, fee::*, time::*};

// Weights used in the runtime
mod weights;

#[cfg(test)]
mod tests;

// Make the WASM binary available.
#[cfg(feature = "std")]
include!(concat!(env!("OUT_DIR"), "/wasm_binary.rs"));

/// Runtime version (Westend).
pub const VERSION: RuntimeVersion = RuntimeVersion {
	spec_name: create_runtime_str!("westend"),
	impl_name: create_runtime_str!("parity-westend"),
	authoring_version: 2,
	spec_version: 9090,
	impl_version: 0,
	#[cfg(not(feature = "disable-runtime-api"))]
	apis: RUNTIME_API_VERSIONS,
	#[cfg(feature = "disable-runtime-api")]
	apis: version::create_apis_vec![[]],
	transaction_version: 5,
};

/// The BABE epoch configuration at genesis.
pub const BABE_GENESIS_EPOCH_CONFIG: babe_primitives::BabeEpochConfiguration =
	babe_primitives::BabeEpochConfiguration {
		c: PRIMARY_PROBABILITY,
		allowed_slots: babe_primitives::AllowedSlots::PrimaryAndSecondaryVRFSlots,
	};

/// Native version.
#[cfg(any(feature = "std", test))]
pub fn native_version() -> NativeVersion {
	NativeVersion { runtime_version: VERSION, can_author_with: Default::default() }
}

/// Allow everything.
pub struct BaseFilter;
impl Filter<Call> for BaseFilter {
	fn filter(_: &Call) -> bool {
		true
	}
}

parameter_types! {
	pub const Version: RuntimeVersion = VERSION;
	pub const SS58Prefix: u8 = 42;
}

impl frame_system::Config for Runtime {
	type BaseCallFilter = BaseFilter;
	type BlockWeights = BlockWeights;
	type BlockLength = BlockLength;
	type Origin = Origin;
	type Call = Call;
	type Index = Nonce;
	type BlockNumber = BlockNumber;
	type Hash = Hash;
	type Hashing = BlakeTwo256;
	type AccountId = AccountId;
	type Lookup = AccountIdLookup<AccountId, ()>;
	type Header = generic::Header<BlockNumber, BlakeTwo256>;
	type Event = Event;
	type BlockHashCount = BlockHashCount;
	type DbWeight = RocksDbWeight;
	type Version = Version;
	type PalletInfo = PalletInfo;
	type AccountData = pallet_balances::AccountData<Balance>;
	type OnNewAccount = ();
	type OnKilledAccount = ();
	type SystemWeightInfo = weights::frame_system::WeightInfo<Runtime>;
	type SS58Prefix = SS58Prefix;
	type OnSetCode = ();
}

parameter_types! {
	pub MaximumSchedulerWeight: Weight = Perbill::from_percent(80) *
		BlockWeights::get().max_block;
	pub const MaxScheduledPerBlock: u32 = 50;
}

impl pallet_scheduler::Config for Runtime {
	type Event = Event;
	type Origin = Origin;
	type PalletsOrigin = OriginCaller;
	type Call = Call;
	type MaximumWeight = MaximumSchedulerWeight;
	type ScheduleOrigin = EnsureRoot<AccountId>;
	type MaxScheduledPerBlock = MaxScheduledPerBlock;
	type WeightInfo = weights::pallet_scheduler::WeightInfo<Runtime>;
}

parameter_types! {
	pub const EpochDuration: u64 = EPOCH_DURATION_IN_SLOTS as u64;
	pub const ExpectedBlockTime: Moment = MILLISECS_PER_BLOCK;
	pub const ReportLongevity: u64 =
		BondingDuration::get() as u64 * SessionsPerEra::get() as u64 * EpochDuration::get();
}

impl pallet_babe::Config for Runtime {
	type EpochDuration = EpochDuration;
	type ExpectedBlockTime = ExpectedBlockTime;

	// session module is the trigger
	type EpochChangeTrigger = pallet_babe::ExternalTrigger;

	type DisabledValidators = Session;

	type KeyOwnerProofSystem = Historical;

	type KeyOwnerProof = <Self::KeyOwnerProofSystem as KeyOwnerProofSystem<(
		KeyTypeId,
		pallet_babe::AuthorityId,
	)>>::Proof;

	type KeyOwnerIdentification = <Self::KeyOwnerProofSystem as KeyOwnerProofSystem<(
		KeyTypeId,
		pallet_babe::AuthorityId,
	)>>::IdentificationTuple;

	type HandleEquivocation =
		pallet_babe::EquivocationHandler<Self::KeyOwnerIdentification, Offences, ReportLongevity>;

	type WeightInfo = ();
}

parameter_types! {
	pub const IndexDeposit: Balance = 100 * CENTS;
}

impl pallet_indices::Config for Runtime {
	type AccountIndex = AccountIndex;
	type Currency = Balances;
	type Deposit = IndexDeposit;
	type Event = Event;
	type WeightInfo = weights::pallet_indices::WeightInfo<Runtime>;
}

parameter_types! {
	pub const ExistentialDeposit: Balance = 1 * CENTS;
	pub const MaxLocks: u32 = 50;
	pub const MaxReserves: u32 = 50;
}

impl pallet_balances::Config for Runtime {
	type Balance = Balance;
	type DustRemoval = ();
	type Event = Event;
	type ExistentialDeposit = ExistentialDeposit;
	type AccountStore = System;
	type MaxLocks = MaxLocks;
	type MaxReserves = MaxReserves;
	type ReserveIdentifier = [u8; 8];
	type WeightInfo = weights::pallet_balances::WeightInfo<Runtime>;
}

parameter_types! {
	pub const TransactionByteFee: Balance = 10 * MILLICENTS;
}

impl pallet_transaction_payment::Config for Runtime {
	type OnChargeTransaction = CurrencyAdapter<Balances, ToAuthor<Runtime>>;
	type TransactionByteFee = TransactionByteFee;
	type WeightToFee = WeightToFee;
	type FeeMultiplierUpdate = SlowAdjustingFeeUpdate<Self>;
}

parameter_types! {
	pub const MinimumPeriod: u64 = SLOT_DURATION / 2;
}
impl pallet_timestamp::Config for Runtime {
	type Moment = u64;
	type OnTimestampSet = Babe;
	type MinimumPeriod = MinimumPeriod;
	type WeightInfo = weights::pallet_timestamp::WeightInfo<Runtime>;
}

parameter_types! {
	pub const UncleGenerations: u32 = 0;
}

impl pallet_authorship::Config for Runtime {
	type FindAuthor = pallet_session::FindAccountFromAuthorIndex<Self, Babe>;
	type UncleGenerations = UncleGenerations;
	type FilterUncle = ();
	type EventHandler = (Staking, ImOnline);
}

parameter_types! {
	pub const Period: BlockNumber = 10 * MINUTES;
	pub const Offset: BlockNumber = 0;
}

impl_opaque_keys! {
	pub struct SessionKeys {
		pub grandpa: Grandpa,
		pub babe: Babe,
		pub im_online: ImOnline,
		pub para_validator: Initializer,
		pub para_assignment: ParaSessionInfo,
		pub authority_discovery: AuthorityDiscovery,
	}
}

parameter_types! {
	pub const DisabledValidatorsThreshold: Perbill = Perbill::from_percent(17);
}

impl pallet_session::Config for Runtime {
	type Event = Event;
	type ValidatorId = AccountId;
	type ValidatorIdOf = pallet_staking::StashOf<Self>;
	type ShouldEndSession = Babe;
	type NextSessionRotation = Babe;
	type SessionManager = pallet_session::historical::NoteHistoricalRoot<Self, Staking>;
	type SessionHandler = <SessionKeys as OpaqueKeys>::KeyTypeIdProviders;
	type Keys = SessionKeys;
	type DisabledValidatorsThreshold = DisabledValidatorsThreshold;
	type WeightInfo = weights::pallet_session::WeightInfo<Runtime>;
}

impl pallet_session::historical::Config for Runtime {
	type FullIdentification = pallet_staking::Exposure<AccountId, Balance>;
	type FullIdentificationOf = pallet_staking::ExposureOf<Runtime>;
}

parameter_types! {
	// phase durations. 1/4 of the last session for each.
	pub const SignedPhase: u32 = EPOCH_DURATION_IN_SLOTS / 4;
	pub const UnsignedPhase: u32 = EPOCH_DURATION_IN_SLOTS / 4;

	// signed config
	pub const SignedMaxSubmissions: u32 = 128;
	pub const SignedDepositBase: Balance = deposit(1, 0);
	// A typical solution occupies within an order of magnitude of 50kb.
	// This formula is currently adjusted such that a typical solution will spend an amount equal
	// to the base deposit for every 50 kb.
	pub const SignedDepositByte: Balance = deposit(1, 0) / (50 * 1024);
	// Each good submission will get 1 WND as reward
	pub SignedRewardBase: Balance = 1 * UNITS;
	// fallback: emergency phase.
	pub const Fallback: pallet_election_provider_multi_phase::FallbackStrategy =
		pallet_election_provider_multi_phase::FallbackStrategy::Nothing;

	pub SolutionImprovementThreshold: Perbill = Perbill::from_rational(5u32, 10_000);

	// miner configs
	pub const MinerMaxIterations: u32 = 10;
	pub OffchainRepeat: BlockNumber = 5;
}

sp_npos_elections::generate_solution_type!(
	#[compact]
	pub struct NposCompactSolution16::<
		VoterIndex = u32,
		TargetIndex = u16,
		Accuracy = sp_runtime::PerU16,
	>(16)
);

impl pallet_election_provider_multi_phase::Config for Runtime {
	type Event = Event;
	type Currency = Balances;
	type EstimateCallFee = TransactionPayment;
	type SignedPhase = SignedPhase;
	type UnsignedPhase = UnsignedPhase;
	type SignedMaxSubmissions = SignedMaxSubmissions;
	type SignedRewardBase = SignedRewardBase;
	type SignedDepositBase = SignedDepositBase;
	type SignedDepositByte = SignedDepositByte;
	type SignedDepositWeight = ();
	type SignedMaxWeight = Self::MinerMaxWeight;
	type SlashHandler = (); // burn slashes
	type RewardHandler = (); // nothing to do upon rewards
	type SolutionImprovementThreshold = SolutionImprovementThreshold;
	type MinerMaxIterations = MinerMaxIterations;
	type MinerMaxWeight = OffchainSolutionWeightLimit; // For now use the one from staking.
	type MinerMaxLength = OffchainSolutionLengthLimit;
	type OffchainRepeat = OffchainRepeat;
	type MinerTxPriority = NposSolutionPriority;
	type DataProvider = Staking;
	type OnChainAccuracy = Perbill;
	type CompactSolution = NposCompactSolution16;
	type Fallback = Fallback;
	type BenchmarkingConfig = runtime_common::elections::BenchmarkConfig;
	type ForceOrigin = EnsureRoot<AccountId>;
	type WeightInfo = weights::pallet_election_provider_multi_phase::WeightInfo<Runtime>;
}

pallet_staking_reward_curve::build! {
	const REWARD_CURVE: PiecewiseLinear<'static> = curve!(
		min_inflation: 0_025_000,
		max_inflation: 0_100_000,
		ideal_stake: 0_500_000,
		falloff: 0_050_000,
		max_piece_count: 40,
		test_precision: 0_005_000,
	);
}

parameter_types! {
	// Six sessions in an era (6 hours).
	pub const SessionsPerEra: SessionIndex = 6;
	// 28 eras for unbonding (7 days).
	pub const BondingDuration: pallet_staking::EraIndex = 28;
	// 27 eras in which slashes can be cancelled (slightly less than 7 days).
	pub const SlashDeferDuration: pallet_staking::EraIndex = 27;
	pub const RewardCurve: &'static PiecewiseLinear<'static> = &REWARD_CURVE;
	pub const MaxNominatorRewardedPerValidator: u32 = 64;
}

impl pallet_staking::Config for Runtime {
	const MAX_NOMINATIONS: u32 =
		<NposCompactSolution16 as sp_npos_elections::CompactSolution>::LIMIT as u32;
	type Currency = Balances;
	type UnixTime = Timestamp;
	type CurrencyToVote = CurrencyToVote;
	type RewardRemainder = ();
	type Event = Event;
	type Slash = ();
	type Reward = ();
	type SessionsPerEra = SessionsPerEra;
	type BondingDuration = BondingDuration;
	type SlashDeferDuration = SlashDeferDuration;
	// A majority of the council can cancel the slash.
	type SlashCancelOrigin = EnsureRoot<AccountId>;
	type SessionInterface = Self;
	type EraPayout = pallet_staking::ConvertCurve<RewardCurve>;
	type MaxNominatorRewardedPerValidator = MaxNominatorRewardedPerValidator;
	type NextNewSession = Session;
	type ElectionProvider = ElectionProviderMultiPhase;
	type GenesisElectionProvider =
		frame_election_provider_support::onchain::OnChainSequentialPhragmen<
			pallet_election_provider_multi_phase::OnChainConfig<Self>,
		>;
	type WeightInfo = weights::pallet_staking::WeightInfo<Runtime>;
}

parameter_types! {
	pub const LaunchPeriod: BlockNumber = 7 * DAYS;
	pub const VotingPeriod: BlockNumber = 7 * DAYS;
	pub const FastTrackVotingPeriod: BlockNumber = 3 * HOURS;
	pub const MinimumDeposit: Balance = 100 * CENTS;
	pub const EnactmentPeriod: BlockNumber = 8 * DAYS;
	pub const CooloffPeriod: BlockNumber = 7 * DAYS;
	// One cent: $10,000 / MB
	pub const PreimageByteDeposit: Balance = 10 * MILLICENTS;
	pub const InstantAllowed: bool = true;
}

impl pallet_offences::Config for Runtime {
	type Event = Event;
	type IdentificationTuple = pallet_session::historical::IdentificationTuple<Self>;
	type OnOffenceHandler = Staking;
}

impl pallet_authority_discovery::Config for Runtime {}

parameter_types! {
	pub const NposSolutionPriority: TransactionPriority = TransactionPriority::max_value() / 2;
	pub const ImOnlineUnsignedPriority: TransactionPriority = TransactionPriority::max_value();
}

impl pallet_im_online::Config for Runtime {
	type AuthorityId = ImOnlineId;
	type Event = Event;
	type ValidatorSet = Historical;
	type NextSessionRotation = Babe;
	type ReportUnresponsiveness = Offences;
	type UnsignedPriority = ImOnlineUnsignedPriority;
	type WeightInfo = weights::pallet_im_online::WeightInfo<Runtime>;
}

impl pallet_grandpa::Config for Runtime {
	type Event = Event;
	type Call = Call;

	type KeyOwnerProofSystem = Historical;

	type KeyOwnerProof =
		<Self::KeyOwnerProofSystem as KeyOwnerProofSystem<(KeyTypeId, GrandpaId)>>::Proof;

	type KeyOwnerIdentification = <Self::KeyOwnerProofSystem as KeyOwnerProofSystem<(
		KeyTypeId,
		GrandpaId,
	)>>::IdentificationTuple;

	type HandleEquivocation = pallet_grandpa::EquivocationHandler<
		Self::KeyOwnerIdentification,
		Offences,
		ReportLongevity,
	>;

	type WeightInfo = ();
}

/// Submits a transaction with the node's public and signature type. Adheres to the signed extension
/// format of the chain.
impl<LocalCall> frame_system::offchain::CreateSignedTransaction<LocalCall> for Runtime
where
	Call: From<LocalCall>,
{
	fn create_transaction<C: frame_system::offchain::AppCrypto<Self::Public, Self::Signature>>(
		call: Call,
		public: <Signature as Verify>::Signer,
		account: AccountId,
		nonce: <Runtime as frame_system::Config>::Index,
	) -> Option<(Call, <UncheckedExtrinsic as ExtrinsicT>::SignaturePayload)> {
		use sp_runtime::traits::StaticLookup;
		// take the biggest period possible.
		let period =
			BlockHashCount::get().checked_next_power_of_two().map(|c| c / 2).unwrap_or(2) as u64;

		let current_block = System::block_number()
			.saturated_into::<u64>()
			// The `System::block_number` is initialized with `n+1`,
			// so the actual block number is `n`.
			.saturating_sub(1);
		let tip = 0;
		let extra: SignedExtra = (
			frame_system::CheckSpecVersion::<Runtime>::new(),
			frame_system::CheckTxVersion::<Runtime>::new(),
			frame_system::CheckGenesis::<Runtime>::new(),
			frame_system::CheckMortality::<Runtime>::from(generic::Era::mortal(
				period,
				current_block,
			)),
			frame_system::CheckNonce::<Runtime>::from(nonce),
			frame_system::CheckWeight::<Runtime>::new(),
			pallet_transaction_payment::ChargeTransactionPayment::<Runtime>::from(tip),
		);
		let raw_payload = SignedPayload::new(call, extra)
			.map_err(|e| {
				log::warn!("Unable to create signed payload: {:?}", e);
			})
			.ok()?;
		let signature = raw_payload.using_encoded(|payload| C::sign(payload, public))?;
		let (call, extra, _) = raw_payload.deconstruct();
		let address = <Runtime as frame_system::Config>::Lookup::unlookup(account);
		Some((call, (address, signature, extra)))
	}
}

impl frame_system::offchain::SigningTypes for Runtime {
	type Public = <Signature as Verify>::Signer;
	type Signature = Signature;
}

impl<C> frame_system::offchain::SendTransactionTypes<C> for Runtime
where
	Call: From<C>,
{
	type OverarchingCall = Call;
	type Extrinsic = UncheckedExtrinsic;
}

parameter_types! {
	// Minimum 100 bytes/KSM deposited (1 CENT/byte)
	pub const BasicDeposit: Balance = 1000 * CENTS;       // 258 bytes on-chain
	pub const FieldDeposit: Balance = 250 * CENTS;        // 66 bytes on-chain
	pub const SubAccountDeposit: Balance = 200 * CENTS;   // 53 bytes on-chain
	pub const MaxSubAccounts: u32 = 100;
	pub const MaxAdditionalFields: u32 = 100;
	pub const MaxRegistrars: u32 = 20;
}

impl pallet_identity::Config for Runtime {
	type Event = Event;
	type Currency = Balances;
	type Slashed = ();
	type BasicDeposit = BasicDeposit;
	type FieldDeposit = FieldDeposit;
	type SubAccountDeposit = SubAccountDeposit;
	type MaxSubAccounts = MaxSubAccounts;
	type MaxAdditionalFields = MaxAdditionalFields;
	type MaxRegistrars = MaxRegistrars;
	type RegistrarOrigin = frame_system::EnsureRoot<AccountId>;
	type ForceOrigin = frame_system::EnsureRoot<AccountId>;
	type WeightInfo = weights::pallet_identity::WeightInfo<Runtime>;
}

impl pallet_utility::Config for Runtime {
	type Event = Event;
	type Call = Call;
	type WeightInfo = weights::pallet_utility::WeightInfo<Runtime>;
}

parameter_types! {
	// One storage item; key size is 32; value is size 4+4+16+32 bytes = 56 bytes.
	pub const DepositBase: Balance = deposit(1, 88);
	// Additional storage item size of 32 bytes.
	pub const DepositFactor: Balance = deposit(0, 32);
	pub const MaxSignatories: u16 = 100;
}

impl pallet_multisig::Config for Runtime {
	type Event = Event;
	type Call = Call;
	type Currency = Balances;
	type DepositBase = DepositBase;
	type DepositFactor = DepositFactor;
	type MaxSignatories = MaxSignatories;
	type WeightInfo = weights::pallet_multisig::WeightInfo<Runtime>;
}

parameter_types! {
	pub const ConfigDepositBase: Balance = 500 * CENTS;
	pub const FriendDepositFactor: Balance = 50 * CENTS;
	pub const MaxFriends: u16 = 9;
	pub const RecoveryDeposit: Balance = 500 * CENTS;
}

impl pallet_recovery::Config for Runtime {
	type Event = Event;
	type Call = Call;
	type Currency = Balances;
	type ConfigDepositBase = ConfigDepositBase;
	type FriendDepositFactor = FriendDepositFactor;
	type MaxFriends = MaxFriends;
	type RecoveryDeposit = RecoveryDeposit;
}

parameter_types! {
	pub const MinVestedTransfer: Balance = 100 * CENTS;
}

impl pallet_vesting::Config for Runtime {
	type Event = Event;
	type Currency = Balances;
	type BlockNumberToBalance = ConvertInto;
	type MinVestedTransfer = MinVestedTransfer;
	type WeightInfo = weights::pallet_vesting::WeightInfo<Runtime>;
}

impl pallet_sudo::Config for Runtime {
	type Event = Event;
	type Call = Call;
}

parameter_types! {
	// One storage item; key size 32, value size 8; .
	pub const ProxyDepositBase: Balance = deposit(1, 8);
	// Additional storage item size of 33 bytes.
	pub const ProxyDepositFactor: Balance = deposit(0, 33);
	pub const MaxProxies: u16 = 32;
	pub const AnnouncementDepositBase: Balance = deposit(1, 8);
	pub const AnnouncementDepositFactor: Balance = deposit(0, 66);
	pub const MaxPending: u16 = 32;
}

/// The type used to represent the kinds of proxying allowed.
#[derive(
	Copy, Clone, Eq, PartialEq, Ord, PartialOrd, Encode, Decode, RuntimeDebug, MaxEncodedLen,
)]
pub enum ProxyType {
	Any,
	NonTransfer,
	Staking,
	SudoBalances,
	IdentityJudgement,
	CancelProxy,
}
impl Default for ProxyType {
	fn default() -> Self {
		Self::Any
	}
}
impl InstanceFilter<Call> for ProxyType {
	fn filter(&self, c: &Call) -> bool {
		match self {
			ProxyType::Any => true,
			ProxyType::NonTransfer => matches!(
				c,
				Call::System(..) |
				Call::Babe(..) |
				Call::Timestamp(..) |
				Call::Indices(pallet_indices::Call::claim(..)) |
				Call::Indices(pallet_indices::Call::free(..)) |
				Call::Indices(pallet_indices::Call::freeze(..)) |
				// Specifically omitting Indices `transfer`, `force_transfer`
				// Specifically omitting the entire Balances pallet
				Call::Authorship(..) |
				Call::Staking(..) |
				Call::Session(..) |
				Call::Grandpa(..) |
				Call::ImOnline(..) |
				Call::Utility(..) |
				Call::Identity(..) |
				Call::Recovery(pallet_recovery::Call::as_recovered(..)) |
				Call::Recovery(pallet_recovery::Call::vouch_recovery(..)) |
				Call::Recovery(pallet_recovery::Call::claim_recovery(..)) |
				Call::Recovery(pallet_recovery::Call::close_recovery(..)) |
				Call::Recovery(pallet_recovery::Call::remove_recovery(..)) |
				Call::Recovery(pallet_recovery::Call::cancel_recovered(..)) |
				// Specifically omitting Recovery `create_recovery`, `initiate_recovery`
				Call::Vesting(pallet_vesting::Call::vest(..)) |
				Call::Vesting(pallet_vesting::Call::vest_other(..)) |
				// Specifically omitting Vesting `vested_transfer`, and `force_vested_transfer`
				Call::Scheduler(..) |
				// Specifically omitting Sudo pallet
				Call::Proxy(..) |
				Call::Multisig(..) |
				Call::Registrar(paras_registrar::Call::register(..)) |
				Call::Registrar(paras_registrar::Call::deregister(..)) |
				// Specifically omitting Registrar `swap`
				Call::Registrar(paras_registrar::Call::reserve(..)) |
				Call::Crowdloan(..) |
				Call::Slots(..) |
				Call::Auctions(..) // Specifically omitting the entire XCM Pallet
			),
			ProxyType::Staking =>
				matches!(c, Call::Staking(..) | Call::Session(..) | Call::Utility(..)),
			ProxyType::SudoBalances => match c {
				Call::Sudo(pallet_sudo::Call::sudo(ref x)) =>
					matches!(x.as_ref(), &Call::Balances(..)),
				Call::Utility(..) => true,
				_ => false,
			},
			ProxyType::IdentityJudgement => matches!(
				c,
				Call::Identity(pallet_identity::Call::provide_judgement(..)) | Call::Utility(..)
			),
			ProxyType::CancelProxy =>
				matches!(c, Call::Proxy(pallet_proxy::Call::reject_announcement(..))),
		}
	}
	fn is_superset(&self, o: &Self) -> bool {
		match (self, o) {
			(x, y) if x == y => true,
			(ProxyType::Any, _) => true,
			(_, ProxyType::Any) => false,
			(ProxyType::NonTransfer, _) => true,
			_ => false,
		}
	}
}

impl pallet_proxy::Config for Runtime {
	type Event = Event;
	type Call = Call;
	type Currency = Balances;
	type ProxyType = ProxyType;
	type ProxyDepositBase = ProxyDepositBase;
	type ProxyDepositFactor = ProxyDepositFactor;
	type MaxProxies = MaxProxies;
	type WeightInfo = weights::pallet_proxy::WeightInfo<Runtime>;
	type MaxPending = MaxPending;
	type CallHasher = BlakeTwo256;
	type AnnouncementDepositBase = AnnouncementDepositBase;
	type AnnouncementDepositFactor = AnnouncementDepositFactor;
}

impl parachains_origin::Config for Runtime {}

impl parachains_configuration::Config for Runtime {}

impl parachains_shared::Config for Runtime {}

impl parachains_session_info::Config for Runtime {}

impl parachains_inclusion::Config for Runtime {
	type Event = Event;
	type DisputesHandler = ();
	type RewardValidators = parachains_reward_points::RewardValidatorsWithEraPoints<Runtime>;
}

impl parachains_paras::Config for Runtime {
	type Origin = Origin;
	type Event = Event;
}

parameter_types! {
	pub const FirstMessageFactorPercent: u64 = 100;
}

impl parachains_ump::Config for Runtime {
	type Event = Event;
	type UmpSink = crate::parachains_ump::XcmSink<XcmExecutor<XcmConfig>, Runtime>;
	type FirstMessageFactorPercent = FirstMessageFactorPercent;
}

impl parachains_dmp::Config for Runtime {}

impl parachains_hrmp::Config for Runtime {
	type Event = Event;
	type Origin = Origin;
	type Currency = Balances;
}

impl parachains_paras_inherent::Config for Runtime {}

impl parachains_scheduler::Config for Runtime {}

impl parachains_initializer::Config for Runtime {
	type Randomness = pallet_babe::RandomnessFromOneEpochAgo<Runtime>;
	type ForceOrigin = EnsureRoot<AccountId>;
}

impl paras_sudo_wrapper::Config for Runtime {}

parameter_types! {
	pub const ParaDeposit: Balance = 2000 * CENTS;
	pub const DataDepositPerByte: Balance = deposit(0, 1);
}

impl paras_registrar::Config for Runtime {
	type Event = Event;
	type Origin = Origin;
	type Currency = Balances;
	type OnSwap = (Crowdloan, Slots);
	type ParaDeposit = ParaDeposit;
	type DataDepositPerByte = DataDepositPerByte;
	type WeightInfo = weights::runtime_common_paras_registrar::WeightInfo<Runtime>;
}

parameter_types! {
	pub const LeasePeriod: BlockNumber = 28 * DAYS;
}

impl slots::Config for Runtime {
	type Event = Event;
	type Currency = Balances;
	type Registrar = Registrar;
	type LeasePeriod = LeasePeriod;
	type WeightInfo = weights::runtime_common_slots::WeightInfo<Runtime>;
}

parameter_types! {
	pub const CrowdloanId: PalletId = PalletId(*b"py/cfund");
	pub const SubmissionDeposit: Balance = 100 * 100 * CENTS;
	pub const MinContribution: Balance = 100 * CENTS;
	pub const RemoveKeysLimit: u32 = 500;
	// Allow 32 bytes for an additional memo to a crowdloan.
	pub const MaxMemoLength: u8 = 32;
}

impl crowdloan::Config for Runtime {
	type Event = Event;
	type PalletId = CrowdloanId;
	type SubmissionDeposit = SubmissionDeposit;
	type MinContribution = MinContribution;
	type RemoveKeysLimit = RemoveKeysLimit;
	type Registrar = Registrar;
	type Auctioneer = Auctions;
	type MaxMemoLength = MaxMemoLength;
	type WeightInfo = weights::runtime_common_crowdloan::WeightInfo<Runtime>;
}

parameter_types! {
	// The average auction is 7 days long, so this will be 70% for ending period.
	// 5 Days = 72000 Blocks @ 6 sec per block
	pub const EndingPeriod: BlockNumber = 5 * DAYS;
	// ~ 1000 samples per day -> ~ 20 blocks per sample -> 2 minute samples
	pub const SampleLength: BlockNumber = 2 * MINUTES;
}

impl auctions::Config for Runtime {
	type Event = Event;
	type Leaser = Slots;
	type Registrar = Registrar;
	type EndingPeriod = EndingPeriod;
	type SampleLength = SampleLength;
	type Randomness = pallet_babe::RandomnessFromOneEpochAgo<Runtime>;
	type InitiateOrigin = EnsureRoot<AccountId>;
	type WeightInfo = weights::runtime_common_auctions::WeightInfo<Runtime>;
}

parameter_types! {
	pub const WndLocation: MultiLocation = MultiLocation::Null;
	pub const Ancestry: MultiLocation = MultiLocation::Null;
	pub WestendNetwork: NetworkId = NetworkId::Named(b"Westend".to_vec());
	pub CheckAccount: AccountId = XcmPallet::check_account();
}

pub type LocationConverter =
	(ChildParachainConvertsVia<ParaId, AccountId>, AccountId32Aliases<WestendNetwork, AccountId>);

pub type LocalAssetTransactor = XcmCurrencyAdapter<
	// Use this currency:
	Balances,
	// Use this currency when it is a fungible asset matching the given location or name:
	IsConcrete<WndLocation>,
	// We can convert the MultiLocations with our converter above:
	LocationConverter,
	// Our chain's account ID type (we can't get away without mentioning it explicitly):
	AccountId,
	// It's a native asset so we keep track of the teleports to maintain total issuance.
	CheckAccount,
>;

type LocalOriginConverter = (
	SovereignSignedViaLocation<LocationConverter, Origin>,
	ChildParachainAsNative<parachains_origin::Origin, Origin>,
	SignedAccountId32AsNative<WestendNetwork, Origin>,
	ChildSystemParachainAsSuperuser<ParaId, Origin>,
);

parameter_types! {
	pub const BaseXcmWeight: Weight = 10_000_000;
}

/// The XCM router. When we want to send an XCM message, we use this type. It amalgamates all of our
/// individual routers.
pub type XcmRouter = (
	// Only one router so far - use DMP to communicate with child parachains.
	xcm_sender::ChildParachainRouter<Runtime>,
);

parameter_types! {
	pub const WestendForWestmint: (MultiAssetFilter, MultiLocation) =
		(Wild(AllOf { fun: WildFungible, id: Concrete(WndLocation::get()) }), X1(Parachain(1000)));
}
pub type TrustedTeleporters = (xcm_builder::Case<WestendForWestmint>,);

/// The barriers one of which must be passed for an XCM message to be executed.
pub type Barrier = (
	// Weight that is paid for may be consumed.
	TakeWeightCredit,
	// If the message is one that immediately attemps to pay for execution, then allow it.
	AllowTopLevelPaidExecutionFrom<All<MultiLocation>>,
	// Messages coming from system parachains need not pay for execution.
	AllowUnpaidExecutionFrom<IsChildSystemParachain<ParaId>>,
);

pub struct XcmConfig;
impl xcm_executor::Config for XcmConfig {
	type Call = Call;
	type XcmSender = XcmRouter;
	type AssetTransactor = LocalAssetTransactor;
	type OriginConverter = LocalOriginConverter;
	type IsReserve = ();
	type IsTeleporter = TrustedTeleporters;
	type LocationInverter = LocationInverter<Ancestry>;
	type Barrier = Barrier;
	type Weigher = FixedWeightBounds<BaseXcmWeight, Call>;
	type Trader = UsingComponents<WeightToFee, WndLocation, AccountId, Balances, ToAuthor<Runtime>>;
	type ResponseHandler = ();
}

/// Type to convert an `Origin` type value into a `MultiLocation` value which represents an interior location
/// of this chain.
pub type LocalOriginToLocation = (
	// And a usual Signed origin to be used in XCM as a corresponding AccountId32
	SignedToAccountId32<Origin, AccountId, WestendNetwork>,
);

<<<<<<< HEAD
=======
pub struct OnlyWithdrawTeleportForAccounts;
impl frame_support::traits::Contains<(MultiLocation, Xcm<Call>)>
	for OnlyWithdrawTeleportForAccounts
{
	fn contains((ref origin, ref msg): &(MultiLocation, Xcm<Call>)) -> bool {
		use xcm::v0::{
			Junction::AccountId32,
			MultiAsset::{All, ConcreteFungible},
			Order::{BuyExecution, DepositAsset, InitiateTeleport},
			Xcm::WithdrawAsset,
		};
		match origin {
			// Root is allowed to execute anything.
			Null => true,
			X1(AccountId32 { .. }) => {
				// An account ID trying to send a message. We ensure that it's sensible.
				// This checks that it's of the form:
				// WithdrawAsset {
				//   assets: [ ConcreteFungible { id: Null } ],
				//   effects: [ BuyExecution, InitiateTeleport {
				//     assets: All,
				//     dest: Parachain,
				//     effects: [ BuyExecution, DepositAssets {
				//       assets: All,
				//       dest: AccountId32,
				//     } ]
				//   } ]
				// }
				matches!(msg, WithdrawAsset { ref assets, ref effects }
					if assets.len() == 1
					&& matches!(assets[0], ConcreteFungible { id: Null, .. })
					&& effects.len() == 2
					&& matches!(effects[0], BuyExecution { .. })
					&& matches!(effects[1], InitiateTeleport { ref assets, dest: X1(Parachain(..)), ref effects }
						if assets.len() == 1
						&& matches!(assets[0], All)
						&& effects.len() == 2
						&& matches!(effects[0], BuyExecution { .. })
						&& matches!(effects[1], DepositAsset { ref assets, dest: X1(AccountId32{..}) }
							if assets.len() == 1
							&& matches!(assets[0], All)
						)
					)
				)
			},
			// Nobody else is allowed to execute anything.
			_ => false,
		}
	}
}
>>>>>>> 28823045

impl pallet_xcm::Config for Runtime {
	type Event = Event;
	type SendXcmOrigin = xcm_builder::EnsureXcmOrigin<Origin, LocalOriginToLocation>;
	type XcmRouter = XcmRouter;
	// Anyone can execute XCM messages locally...
	type ExecuteXcmOrigin = xcm_builder::EnsureXcmOrigin<Origin, LocalOriginToLocation>;
	// ...but they must match our filter, which rejects everything.
	type XcmExecuteFilter = ();
	type XcmExecutor = XcmExecutor<XcmConfig>;
	type XcmTeleportFilter = All<(MultiLocation, Vec<MultiAsset>)>;
	type XcmReserveTransferFilter = All<(MultiLocation, Vec<MultiAsset>)>;
	type Weigher = FixedWeightBounds<BaseXcmWeight, Call>;
}

construct_runtime! {
	pub enum Runtime where
		Block = Block,
		NodeBlock = primitives::v1::Block,
		UncheckedExtrinsic = UncheckedExtrinsic
	{
		// Basic stuff; balances is uncallable initially.
		System: frame_system::{Pallet, Call, Storage, Config, Event<T>} = 0,

		// Must be before session.
		Babe: pallet_babe::{Pallet, Call, Storage, Config, ValidateUnsigned} = 1,

		Timestamp: pallet_timestamp::{Pallet, Call, Storage, Inherent} = 2,
		Indices: pallet_indices::{Pallet, Call, Storage, Config<T>, Event<T>} = 3,
		Balances: pallet_balances::{Pallet, Call, Storage, Config<T>, Event<T>} = 4,
		TransactionPayment: pallet_transaction_payment::{Pallet, Storage} = 26,

		// Consensus support.
		Authorship: pallet_authorship::{Pallet, Call, Storage} = 5,
		Staking: pallet_staking::{Pallet, Call, Storage, Config<T>, Event<T>} = 6,
		Offences: pallet_offences::{Pallet, Storage, Event} = 7,
		Historical: session_historical::{Pallet} = 27,
		Session: pallet_session::{Pallet, Call, Storage, Event, Config<T>} = 8,
		Grandpa: pallet_grandpa::{Pallet, Call, Storage, Config, Event, ValidateUnsigned} = 10,
		ImOnline: pallet_im_online::{Pallet, Call, Storage, Event<T>, ValidateUnsigned, Config<T>} = 11,
		AuthorityDiscovery: pallet_authority_discovery::{Pallet, Config} = 12,

		// Utility module.
		Utility: pallet_utility::{Pallet, Call, Event} = 16,

		// Less simple identity module.
		Identity: pallet_identity::{Pallet, Call, Storage, Event<T>} = 17,

		// Social recovery module.
		Recovery: pallet_recovery::{Pallet, Call, Storage, Event<T>} = 18,

		// Vesting. Usable initially, but removed once all vesting is finished.
		Vesting: pallet_vesting::{Pallet, Call, Storage, Event<T>, Config<T>} = 19,

		// System scheduler.
		Scheduler: pallet_scheduler::{Pallet, Call, Storage, Event<T>} = 20,

		// Sudo.
		Sudo: pallet_sudo::{Pallet, Call, Storage, Event<T>, Config<T>} = 21,

		// Proxy module. Late addition.
		Proxy: pallet_proxy::{Pallet, Call, Storage, Event<T>} = 22,

		// Multisig module. Late addition.
		Multisig: pallet_multisig::{Pallet, Call, Storage, Event<T>} = 23,

		// Election pallet. Only works with staking, but placed here to maintain indices.
		ElectionProviderMultiPhase: pallet_election_provider_multi_phase::{Pallet, Call, Storage, Event<T>, ValidateUnsigned} = 24,

		// Parachains pallets. Start indices at 40 to leave room.
		ParachainsOrigin: parachains_origin::{Pallet, Origin} = 41,
		Configuration: parachains_configuration::{Pallet, Call, Storage, Config<T>} = 42,
		ParasShared: parachains_shared::{Pallet, Call, Storage} = 43,
		ParaInclusion: parachains_inclusion::{Pallet, Call, Storage, Event<T>} = 44,
		ParaInherent: parachains_paras_inherent::{Pallet, Call, Storage, Inherent} = 45,
		ParaScheduler: parachains_scheduler::{Pallet, Storage} = 46,
		Paras: parachains_paras::{Pallet, Call, Storage, Event, Config} = 47,
		Initializer: parachains_initializer::{Pallet, Call, Storage} = 48,
		Dmp: parachains_dmp::{Pallet, Call, Storage} = 49,
		Ump: parachains_ump::{Pallet, Call, Storage, Event} = 50,
		Hrmp: parachains_hrmp::{Pallet, Call, Storage, Event<T>} = 51,
		ParaSessionInfo: parachains_session_info::{Pallet, Storage} = 52,

		// Parachain Onboarding Pallets. Start indices at 60 to leave room.
		Registrar: paras_registrar::{Pallet, Call, Storage, Event<T>} = 60,
		Slots: slots::{Pallet, Call, Storage, Event<T>} = 61,
		ParasSudoWrapper: paras_sudo_wrapper::{Pallet, Call} = 62,
		Auctions: auctions::{Pallet, Call, Storage, Event<T>} = 63,
		Crowdloan: crowdloan::{Pallet, Call, Storage, Event<T>} = 64,

		// Pallet for sending XCM.
		XcmPallet: pallet_xcm::{Pallet, Call, Storage, Event<T>, Origin} = 99,
	}
}

/// The address format for describing accounts.
pub type Address = sp_runtime::MultiAddress<AccountId, ()>;
/// Block header type as expected by this runtime.
pub type Header = generic::Header<BlockNumber, BlakeTwo256>;
/// Block type as expected by this runtime.
pub type Block = generic::Block<Header, UncheckedExtrinsic>;
/// A Block signed with a Justification
pub type SignedBlock = generic::SignedBlock<Block>;
/// `BlockId` type as expected by this runtime.
pub type BlockId = generic::BlockId<Block>;
/// The `SignedExtension` to the basic transaction logic.
pub type SignedExtra = (
	frame_system::CheckSpecVersion<Runtime>,
	frame_system::CheckTxVersion<Runtime>,
	frame_system::CheckGenesis<Runtime>,
	frame_system::CheckMortality<Runtime>,
	frame_system::CheckNonce<Runtime>,
	frame_system::CheckWeight<Runtime>,
	pallet_transaction_payment::ChargeTransactionPayment<Runtime>,
);
/// Unchecked extrinsic type as expected by this runtime.
pub type UncheckedExtrinsic = generic::UncheckedExtrinsic<Address, Call, Signature, SignedExtra>;
/// Executive: handles dispatch to the various modules.
pub type Executive = frame_executive::Executive<
	Runtime,
	Block,
	frame_system::ChainContext<Runtime>,
	Runtime,
	AllPallets,
	(RemoveCollectiveFlip, MigratePalletVersionToStorageVersion),
>;
/// The payload being signed in transactions.
pub type SignedPayload = generic::SignedPayload<Call, SignedExtra>;

/// Migrate from `PalletVersion` to the new `StorageVersion`
pub struct MigratePalletVersionToStorageVersion;

impl OnRuntimeUpgrade for MigratePalletVersionToStorageVersion {
	fn on_runtime_upgrade() -> frame_support::weights::Weight {
		frame_support::migrations::migrate_from_pallet_version_to_storage_version::<
			AllPalletsWithSystem,
		>(&RocksDbWeight::get())
	}
}

pub struct RemoveCollectiveFlip;
impl frame_support::traits::OnRuntimeUpgrade for RemoveCollectiveFlip {
	fn on_runtime_upgrade() -> Weight {
		use frame_support::storage::migration;
		// Remove the storage value `RandomMaterial` from removed pallet `RandomnessCollectiveFlip`
		migration::remove_storage_prefix(b"RandomnessCollectiveFlip", b"RandomMaterial", b"");
		<Runtime as frame_system::Config>::DbWeight::get().writes(1)
	}
}

#[cfg(not(feature = "disable-runtime-api"))]
sp_api::impl_runtime_apis! {
	impl sp_api::Core<Block> for Runtime {
		fn version() -> RuntimeVersion {
			VERSION
		}

		fn execute_block(block: Block) {
			Executive::execute_block(block);
		}

		fn initialize_block(header: &<Block as BlockT>::Header) {
			Executive::initialize_block(header)
		}
	}

	impl sp_api::Metadata<Block> for Runtime {
		fn metadata() -> OpaqueMetadata {
			Runtime::metadata().into()
		}
	}

	impl block_builder_api::BlockBuilder<Block> for Runtime {
		fn apply_extrinsic(extrinsic: <Block as BlockT>::Extrinsic) -> ApplyExtrinsicResult {
			Executive::apply_extrinsic(extrinsic)
		}

		fn finalize_block() -> <Block as BlockT>::Header {
			Executive::finalize_block()
		}

		fn inherent_extrinsics(data: inherents::InherentData) -> Vec<<Block as BlockT>::Extrinsic> {
			data.create_extrinsics()
		}

		fn check_inherents(
			block: Block,
			data: inherents::InherentData,
		) -> inherents::CheckInherentsResult {
			data.check_extrinsics(&block)
		}
	}

	impl tx_pool_api::runtime_api::TaggedTransactionQueue<Block> for Runtime {
		fn validate_transaction(
			source: TransactionSource,
			tx: <Block as BlockT>::Extrinsic,
			block_hash: <Block as BlockT>::Hash,
		) -> TransactionValidity {
			Executive::validate_transaction(source, tx, block_hash)
		}
	}

	impl offchain_primitives::OffchainWorkerApi<Block> for Runtime {
		fn offchain_worker(header: &<Block as BlockT>::Header) {
			Executive::offchain_worker(header)
		}
	}

	impl primitives::v1::ParachainHost<Block, Hash, BlockNumber> for Runtime {
		fn validators() -> Vec<ValidatorId> {
			parachains_runtime_api_impl::validators::<Runtime>()
		}

		fn validator_groups() -> (Vec<Vec<ValidatorIndex>>, GroupRotationInfo<BlockNumber>) {
			parachains_runtime_api_impl::validator_groups::<Runtime>()
		}

		fn availability_cores() -> Vec<CoreState<Hash, BlockNumber>> {
			parachains_runtime_api_impl::availability_cores::<Runtime>()
		}

		fn persisted_validation_data(para_id: ParaId, assumption: OccupiedCoreAssumption)
			-> Option<PersistedValidationData<Hash, BlockNumber>> {
			parachains_runtime_api_impl::persisted_validation_data::<Runtime>(para_id, assumption)
		}

		fn check_validation_outputs(
			para_id: ParaId,
			outputs: primitives::v1::CandidateCommitments,
		) -> bool {
			parachains_runtime_api_impl::check_validation_outputs::<Runtime>(para_id, outputs)
		}

		fn session_index_for_child() -> SessionIndex {
			parachains_runtime_api_impl::session_index_for_child::<Runtime>()
		}

		fn validation_code(para_id: ParaId, assumption: OccupiedCoreAssumption)
			-> Option<ValidationCode> {
			parachains_runtime_api_impl::validation_code::<Runtime>(para_id, assumption)
		}

		fn candidate_pending_availability(para_id: ParaId) -> Option<CommittedCandidateReceipt<Hash>> {
			parachains_runtime_api_impl::candidate_pending_availability::<Runtime>(para_id)
		}

		fn candidate_events() -> Vec<CandidateEvent<Hash>> {
			parachains_runtime_api_impl::candidate_events::<Runtime, _>(|ev| {
				match ev {
					Event::ParaInclusion(ev) => {
						Some(ev)
					}
					_ => None,
				}
			})
		}

		fn session_info(index: SessionIndex) -> Option<SessionInfo> {
			parachains_runtime_api_impl::session_info::<Runtime>(index)
		}

		fn dmq_contents(recipient: ParaId) -> Vec<InboundDownwardMessage<BlockNumber>> {
			parachains_runtime_api_impl::dmq_contents::<Runtime>(recipient)
		}

		fn inbound_hrmp_channels_contents(
			recipient: ParaId
		) -> BTreeMap<ParaId, Vec<InboundHrmpMessage<BlockNumber>>> {
			parachains_runtime_api_impl::inbound_hrmp_channels_contents::<Runtime>(recipient)
		}

		fn validation_code_by_hash(hash: ValidationCodeHash) -> Option<ValidationCode> {
			parachains_runtime_api_impl::validation_code_by_hash::<Runtime>(hash)
		}
	}

	impl beefy_primitives::BeefyApi<Block> for Runtime {
		fn validator_set() -> beefy_primitives::ValidatorSet<BeefyId> {
			// dummy implementation due to lack of BEEFY pallet.
			beefy_primitives::ValidatorSet { validators: Vec::new(), id: 0 }
		}
	}

	impl pallet_mmr_primitives::MmrApi<Block, Hash> for Runtime {
		fn generate_proof(_leaf_index: u64)
			-> Result<(mmr::EncodableOpaqueLeaf, mmr::Proof<Hash>), mmr::Error>
		{
			// dummy implementation due to lack of MMR pallet.
			Err(mmr::Error::GenerateProof)
		}

		fn verify_proof(_leaf: mmr::EncodableOpaqueLeaf, _proof: mmr::Proof<Hash>)
			-> Result<(), mmr::Error>
		{
			// dummy implementation due to lack of MMR pallet.
			Err(mmr::Error::Verify)
		}

		fn verify_proof_stateless(
			_root: Hash,
			_leaf: mmr::EncodableOpaqueLeaf,
			_proof: mmr::Proof<Hash>
		) -> Result<(), mmr::Error> {
			// dummy implementation due to lack of MMR pallet.
			Err(mmr::Error::Verify)
		}
	}

	impl fg_primitives::GrandpaApi<Block> for Runtime {
		fn grandpa_authorities() -> Vec<(GrandpaId, u64)> {
			Grandpa::grandpa_authorities()
		}

		fn current_set_id() -> fg_primitives::SetId {
			Grandpa::current_set_id()
		}

		fn submit_report_equivocation_unsigned_extrinsic(
			equivocation_proof: fg_primitives::EquivocationProof<
				<Block as BlockT>::Hash,
				sp_runtime::traits::NumberFor<Block>,
			>,
			key_owner_proof: fg_primitives::OpaqueKeyOwnershipProof,
		) -> Option<()> {
			let key_owner_proof = key_owner_proof.decode()?;

			Grandpa::submit_unsigned_equivocation_report(
				equivocation_proof,
				key_owner_proof,
			)
		}

		fn generate_key_ownership_proof(
			_set_id: fg_primitives::SetId,
			authority_id: fg_primitives::AuthorityId,
		) -> Option<fg_primitives::OpaqueKeyOwnershipProof> {
			use parity_scale_codec::Encode;

			Historical::prove((fg_primitives::KEY_TYPE, authority_id))
				.map(|p| p.encode())
				.map(fg_primitives::OpaqueKeyOwnershipProof::new)
		}
	}

	impl babe_primitives::BabeApi<Block> for Runtime {
		fn configuration() -> babe_primitives::BabeGenesisConfiguration {
			// The choice of `c` parameter (where `1 - c` represents the
			// probability of a slot being empty), is done in accordance to the
			// slot duration and expected target block time, for safely
			// resisting network delays of maximum two seconds.
			// <https://research.web3.foundation/en/latest/polkadot/BABE/Babe/#6-practical-results>
			babe_primitives::BabeGenesisConfiguration {
				slot_duration: Babe::slot_duration(),
				epoch_length: EpochDuration::get(),
				c: BABE_GENESIS_EPOCH_CONFIG.c,
				genesis_authorities: Babe::authorities(),
				randomness: Babe::randomness(),
				allowed_slots: BABE_GENESIS_EPOCH_CONFIG.allowed_slots,
			}
		}

		fn current_epoch_start() -> babe_primitives::Slot {
			Babe::current_epoch_start()
		}

		fn current_epoch() -> babe_primitives::Epoch {
			Babe::current_epoch()
		}

		fn next_epoch() -> babe_primitives::Epoch {
			Babe::next_epoch()
		}

		fn generate_key_ownership_proof(
			_slot: babe_primitives::Slot,
			authority_id: babe_primitives::AuthorityId,
		) -> Option<babe_primitives::OpaqueKeyOwnershipProof> {
			use parity_scale_codec::Encode;

			Historical::prove((babe_primitives::KEY_TYPE, authority_id))
				.map(|p| p.encode())
				.map(babe_primitives::OpaqueKeyOwnershipProof::new)
		}

		fn submit_report_equivocation_unsigned_extrinsic(
			equivocation_proof: babe_primitives::EquivocationProof<<Block as BlockT>::Header>,
			key_owner_proof: babe_primitives::OpaqueKeyOwnershipProof,
		) -> Option<()> {
			let key_owner_proof = key_owner_proof.decode()?;

			Babe::submit_unsigned_equivocation_report(
				equivocation_proof,
				key_owner_proof,
			)
		}
	}

	impl authority_discovery_primitives::AuthorityDiscoveryApi<Block> for Runtime {
		fn authorities() -> Vec<AuthorityDiscoveryId> {
			parachains_runtime_api_impl::relevant_authority_ids::<Runtime>()
		}
	}

	impl sp_session::SessionKeys<Block> for Runtime {
		fn generate_session_keys(seed: Option<Vec<u8>>) -> Vec<u8> {
			SessionKeys::generate(seed)
		}

		fn decode_session_keys(
			encoded: Vec<u8>,
		) -> Option<Vec<(Vec<u8>, sp_core::crypto::KeyTypeId)>> {
			SessionKeys::decode_into_raw_public_keys(&encoded)
		}
	}

	impl frame_system_rpc_runtime_api::AccountNonceApi<Block, AccountId, Nonce> for Runtime {
		fn account_nonce(account: AccountId) -> Nonce {
			System::account_nonce(account)
		}
	}

	impl pallet_transaction_payment_rpc_runtime_api::TransactionPaymentApi<
		Block,
		Balance,
	> for Runtime {
		fn query_info(uxt: <Block as BlockT>::Extrinsic, len: u32) -> RuntimeDispatchInfo<Balance> {
			TransactionPayment::query_info(uxt, len)
		}
		fn query_fee_details(uxt: <Block as BlockT>::Extrinsic, len: u32) -> FeeDetails<Balance> {
			TransactionPayment::query_fee_details(uxt, len)
		}
	}

	#[cfg(feature = "try-runtime")]
	impl frame_try_runtime::TryRuntime<Block> for Runtime {
		fn on_runtime_upgrade() -> Result<(Weight, Weight), sp_runtime::RuntimeString> {
			log::info!("try-runtime::on_runtime_upgrade westend.");
			let weight = Executive::try_runtime_upgrade()?;
			Ok((weight, BlockWeights::get().max_block))
		}
	}

	#[cfg(feature = "runtime-benchmarks")]
	impl frame_benchmarking::Benchmark<Block> for Runtime {
		fn benchmark_metadata(extra: bool) -> (
			Vec<frame_benchmarking::BenchmarkList>,
			Vec<frame_support::traits::StorageInfo>,
		) {
			use frame_benchmarking::{list_benchmark, Benchmarking, BenchmarkList};
			use frame_support::traits::StorageInfoTrait;

			use pallet_session_benchmarking::Pallet as SessionBench;
			use pallet_offences_benchmarking::Pallet as OffencesBench;
			use frame_system_benchmarking::Pallet as SystemBench;

			let mut list = Vec::<BenchmarkList>::new();

			// Polkadot
			// NOTE: Make sure to prefix these `runtime_common::` so that path resolves correctly
			// in the generated file.
			list_benchmark!(list, extra, runtime_common::auctions, Auctions);
			list_benchmark!(list, extra, runtime_common::crowdloan, Crowdloan);
			list_benchmark!(list, extra, runtime_common::paras_registrar, Registrar);
			list_benchmark!(list, extra, runtime_common::slots, Slots);
			// Substrate
			list_benchmark!(list, extra, pallet_balances, Balances);
			list_benchmark!(list, extra, pallet_election_provider_multi_phase, ElectionProviderMultiPhase);
			list_benchmark!(list, extra, pallet_identity, Identity);
			list_benchmark!(list, extra, pallet_im_online, ImOnline);
			list_benchmark!(list, extra, pallet_indices, Indices);
			list_benchmark!(list, extra, pallet_multisig, Multisig);
			list_benchmark!(list, extra, pallet_offences, OffencesBench::<Runtime>);
			list_benchmark!(list, extra, pallet_proxy, Proxy);
			list_benchmark!(list, extra, pallet_scheduler, Scheduler);
			list_benchmark!(list, extra, pallet_session, SessionBench::<Runtime>);
			list_benchmark!(list, extra, pallet_staking, Staking);
			list_benchmark!(list, extra, frame_system, SystemBench::<Runtime>);
			list_benchmark!(list, extra, pallet_timestamp, Timestamp);
			list_benchmark!(list, extra, pallet_utility, Utility);
			list_benchmark!(list, extra, pallet_vesting, Vesting);

			let storage_info = AllPalletsWithSystem::storage_info();

			return (list, storage_info)
		}

		fn dispatch_benchmark(
			config: frame_benchmarking::BenchmarkConfig,
		) -> Result<
			Vec<frame_benchmarking::BenchmarkBatch>,
			sp_runtime::RuntimeString,
		> {
			use frame_benchmarking::{Benchmarking, BenchmarkBatch, add_benchmark, TrackedStorageKey};
			// Trying to add benchmarks directly to some pallets caused cyclic dependency issues.
			// To get around that, we separated the benchmarks into its own crate.
			use pallet_session_benchmarking::Pallet as SessionBench;
			use pallet_offences_benchmarking::Pallet as OffencesBench;
			use frame_system_benchmarking::Pallet as SystemBench;

			impl pallet_session_benchmarking::Config for Runtime {}
			impl pallet_offences_benchmarking::Config for Runtime {}
			impl frame_system_benchmarking::Config for Runtime {}

			let whitelist: Vec<TrackedStorageKey> = vec![
				// Block Number
				hex_literal::hex!("26aa394eea5630e07c48ae0c9558cef702a5c1b19ab7a04f536c519aca4983ac").to_vec().into(),
				// Total Issuance
				hex_literal::hex!("c2261276cc9d1f8598ea4b6a74b15c2f57c875e4cff74148e4628f264b974c80").to_vec().into(),
				// Execution Phase
				hex_literal::hex!("26aa394eea5630e07c48ae0c9558cef7ff553b5a9862a516939d82b3d3d8661a").to_vec().into(),
				// Event Count
				hex_literal::hex!("26aa394eea5630e07c48ae0c9558cef70a98fdbe9ce6c55837576c60c7af3850").to_vec().into(),
				// System Events
				hex_literal::hex!("26aa394eea5630e07c48ae0c9558cef780d41e5e16056765bc8461851072c9d7").to_vec().into(),
				// Treasury Account
				hex_literal::hex!("26aa394eea5630e07c48ae0c9558cef7b99d880ec681799c0cf30e8886371da95ecffd7b6c0f78751baa9d281e0bfa3a6d6f646c70792f74727372790000000000000000000000000000000000000000").to_vec().into(),
			];

			let mut batches = Vec::<BenchmarkBatch>::new();
			let params = (&config, &whitelist);

			// Polkadot
			// NOTE: Make sure to prefix these `runtime_common::` so that path resolves correctly
			// in the generated file.
			add_benchmark!(params, batches, runtime_common::auctions, Auctions);
			add_benchmark!(params, batches, runtime_common::crowdloan, Crowdloan);
			add_benchmark!(params, batches, runtime_common::paras_registrar, Registrar);
			add_benchmark!(params, batches, runtime_common::slots, Slots);
			// Substrate
			add_benchmark!(params, batches, pallet_balances, Balances);
			add_benchmark!(params, batches, pallet_election_provider_multi_phase, ElectionProviderMultiPhase);
			add_benchmark!(params, batches, pallet_identity, Identity);
			add_benchmark!(params, batches, pallet_im_online, ImOnline);
			add_benchmark!(params, batches, pallet_indices, Indices);
			add_benchmark!(params, batches, pallet_multisig, Multisig);
			add_benchmark!(params, batches, pallet_offences, OffencesBench::<Runtime>);
			add_benchmark!(params, batches, pallet_proxy, Proxy);
			add_benchmark!(params, batches, pallet_scheduler, Scheduler);
			add_benchmark!(params, batches, pallet_session, SessionBench::<Runtime>);
			add_benchmark!(params, batches, pallet_staking, Staking);
			add_benchmark!(params, batches, frame_system, SystemBench::<Runtime>);
			add_benchmark!(params, batches, pallet_timestamp, Timestamp);
			add_benchmark!(params, batches, pallet_utility, Utility);
			add_benchmark!(params, batches, pallet_vesting, Vesting);

			if batches.is_empty() { return Err("Benchmark not found for this pallet.".into()) }
			Ok(batches)
		}
	}
}<|MERGE_RESOLUTION|>--- conflicted
+++ resolved
@@ -44,32 +44,7 @@
 	session_info as parachains_session_info, shared as parachains_shared, ump as parachains_ump,
 };
 
-<<<<<<< HEAD
-use runtime_parachains::origin as parachains_origin;
-use runtime_parachains::configuration as parachains_configuration;
-use runtime_parachains::shared as parachains_shared;
-use runtime_parachains::inclusion as parachains_inclusion;
-use runtime_parachains::paras_inherent as parachains_paras_inherent;
-use runtime_parachains::initializer as parachains_initializer;
-use runtime_parachains::session_info as parachains_session_info;
-use runtime_parachains::paras as parachains_paras;
-use runtime_parachains::dmp as parachains_dmp;
-use runtime_parachains::ump as parachains_ump;
-use runtime_parachains::hrmp as parachains_hrmp;
-use runtime_parachains::scheduler as parachains_scheduler;
-use runtime_parachains::reward_points as parachains_reward_points;
-use runtime_parachains::runtime_api_impl::v1 as parachains_runtime_api_impl;
-
 use xcm::v0::prelude::*;
-use xcm_executor::XcmExecutor;
-=======
-use xcm::v0::{
-	Junction::Parachain,
-	MultiAsset::{self, AllConcreteFungible},
-	MultiLocation::{self, Null, X1},
-	NetworkId, Xcm,
-};
->>>>>>> 28823045
 use xcm_builder::{
 	AccountId32Aliases, AllowTopLevelPaidExecutionFrom, AllowUnpaidExecutionFrom,
 	ChildParachainAsNative, ChildParachainConvertsVia, ChildSystemParachainAsSuperuser,
@@ -969,59 +944,6 @@
 	SignedToAccountId32<Origin, AccountId, WestendNetwork>,
 );
 
-<<<<<<< HEAD
-=======
-pub struct OnlyWithdrawTeleportForAccounts;
-impl frame_support::traits::Contains<(MultiLocation, Xcm<Call>)>
-	for OnlyWithdrawTeleportForAccounts
-{
-	fn contains((ref origin, ref msg): &(MultiLocation, Xcm<Call>)) -> bool {
-		use xcm::v0::{
-			Junction::AccountId32,
-			MultiAsset::{All, ConcreteFungible},
-			Order::{BuyExecution, DepositAsset, InitiateTeleport},
-			Xcm::WithdrawAsset,
-		};
-		match origin {
-			// Root is allowed to execute anything.
-			Null => true,
-			X1(AccountId32 { .. }) => {
-				// An account ID trying to send a message. We ensure that it's sensible.
-				// This checks that it's of the form:
-				// WithdrawAsset {
-				//   assets: [ ConcreteFungible { id: Null } ],
-				//   effects: [ BuyExecution, InitiateTeleport {
-				//     assets: All,
-				//     dest: Parachain,
-				//     effects: [ BuyExecution, DepositAssets {
-				//       assets: All,
-				//       dest: AccountId32,
-				//     } ]
-				//   } ]
-				// }
-				matches!(msg, WithdrawAsset { ref assets, ref effects }
-					if assets.len() == 1
-					&& matches!(assets[0], ConcreteFungible { id: Null, .. })
-					&& effects.len() == 2
-					&& matches!(effects[0], BuyExecution { .. })
-					&& matches!(effects[1], InitiateTeleport { ref assets, dest: X1(Parachain(..)), ref effects }
-						if assets.len() == 1
-						&& matches!(assets[0], All)
-						&& effects.len() == 2
-						&& matches!(effects[0], BuyExecution { .. })
-						&& matches!(effects[1], DepositAsset { ref assets, dest: X1(AccountId32{..}) }
-							if assets.len() == 1
-							&& matches!(assets[0], All)
-						)
-					)
-				)
-			},
-			// Nobody else is allowed to execute anything.
-			_ => false,
-		}
-	}
-}
->>>>>>> 28823045
 
 impl pallet_xcm::Config for Runtime {
 	type Event = Event;
