// Copyright 2017-2022 Parity Technologies (UK) Ltd.
// This file is part of Polkadot.

// Polkadot is free software: you can redistribute it and/or modify
// it under the terms of the GNU General Public License as published by
// the Free Software Foundation, either version 3 of the License, or
// (at your option) any later version.

// Polkadot is distributed in the hope that it will be useful,
// but WITHOUT ANY WARRANTY; without even the implied warranty of
// MERCHANTABILITY or FITNESS FOR A PARTICULAR PURPOSE.  See the
// GNU General Public License for more details.

// You should have received a copy of the GNU General Public License
// along with Polkadot.  If not, see <http://www.gnu.org/licenses/>.
//! THIS FILE WAS AUTO-GENERATED USING THE SUBSTRATE BENCHMARK CLI VERSION 4.0.0-dev
//! DATE: 2022-11-16 (Y/M/D)
//! HOSTNAME: `bm6`, CPU: `Intel(R) Core(TM) i7-7700K CPU @ 4.20GHz`
//!
//! SHORT-NAME: `extrinsic`, LONG-NAME: `ExtrinsicBase`, RUNTIME: `Development`
//! WARMUPS: `10`, REPEAT: `100`
//! WEIGHT-PATH: `runtime/westend/constants/src/weights/`
//! WEIGHT-METRIC: `Average`, WEIGHT-MUL: `1.0`, WEIGHT-ADD: `0`

// Executed Command:
//   ./target/production/polkadot
//   benchmark
//   overhead
//   --chain=westend-dev
//   --execution=wasm
//   --wasm-execution=compiled
//   --weight-path=runtime/westend/constants/src/weights/
//   --warmup=10
//   --repeat=100
//   --header=./file_header.txt

<<<<<<< HEAD
use frame_support::{
	parameter_types,
	weights::{constants::WEIGHT_REF_TIME_PER_NANOS, Weight},
};
=======
use sp_core::parameter_types;
use sp_weights::{constants::WEIGHT_PER_NANOS, Weight};
>>>>>>> b6ccb9ea

parameter_types! {
	/// Time to execute a NO-OP extrinsic, for example `System::remark`.
	/// Calculated by multiplying the *Average* with `1.0` and adding `0`.
	///
	/// Stats nanoseconds:
	///   Min, Max: 86_956, 88_275
	///   Average:  87_248
	///   Median:   87_179
	///   Std-Dev:  239.45
	///
	/// Percentiles nanoseconds:
<<<<<<< HEAD
	///   99th: 80_770
	///   95th: 79_394
	///   75th: 79_071
	pub const ExtrinsicBaseWeight: Weight =
		Weight::from_ref_time(WEIGHT_REF_TIME_PER_NANOS.saturating_mul(79_088));
=======
	///   99th: 87_990
	///   95th: 87_768
	///   75th: 87_312
	pub const ExtrinsicBaseWeight: Weight = WEIGHT_PER_NANOS.saturating_mul(87_248);
>>>>>>> b6ccb9ea
}

#[cfg(test)]
mod test_weights {
	use sp_weights::constants;

	/// Checks that the weight exists and is sane.
	// NOTE: If this test fails but you are sure that the generated values are fine,
	// you can delete it.
	#[test]
	fn sane() {
		let w = super::ExtrinsicBaseWeight::get();

		// At least 10 µs.
		assert!(
			w.ref_time() >= 10u64 * constants::WEIGHT_REF_TIME_PER_MICROS,
			"Weight should be at least 10 µs."
		);
		// At most 1 ms.
		assert!(
			w.ref_time() <= constants::WEIGHT_REF_TIME_PER_MILLIS,
			"Weight should be at most 1 ms."
		);
	}
}<|MERGE_RESOLUTION|>--- conflicted
+++ resolved
@@ -34,15 +34,8 @@
 //   --repeat=100
 //   --header=./file_header.txt
 
-<<<<<<< HEAD
-use frame_support::{
-	parameter_types,
-	weights::{constants::WEIGHT_REF_TIME_PER_NANOS, Weight},
-};
-=======
 use sp_core::parameter_types;
-use sp_weights::{constants::WEIGHT_PER_NANOS, Weight};
->>>>>>> b6ccb9ea
+use sp_weights::{constants::WEIGHT_REF_TIME_PER_NANOS, Weight};
 
 parameter_types! {
 	/// Time to execute a NO-OP extrinsic, for example `System::remark`.
@@ -55,18 +48,11 @@
 	///   Std-Dev:  239.45
 	///
 	/// Percentiles nanoseconds:
-<<<<<<< HEAD
-	///   99th: 80_770
-	///   95th: 79_394
-	///   75th: 79_071
-	pub const ExtrinsicBaseWeight: Weight =
-		Weight::from_ref_time(WEIGHT_REF_TIME_PER_NANOS.saturating_mul(79_088));
-=======
 	///   99th: 87_990
 	///   95th: 87_768
 	///   75th: 87_312
-	pub const ExtrinsicBaseWeight: Weight = WEIGHT_PER_NANOS.saturating_mul(87_248);
->>>>>>> b6ccb9ea
+	pub const ExtrinsicBaseWeight: Weight =
+		Weight::from_ref_time(WEIGHT_REF_TIME_PER_NANOS.saturating_mul(87_248));
 }
 
 #[cfg(test)]
