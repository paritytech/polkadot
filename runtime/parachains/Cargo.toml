[package]
name = "polkadot-runtime-parachains"
version = "0.9.13"
authors = ["Parity Technologies <admin@parity.io>"]
edition = "2018"

[dependencies]
bitvec = { version = "0.20.1", default-features = false, features = ["alloc"] }
parity-scale-codec = { version = "2.3.1", default-features = false, features = ["derive"] }
log = { version = "0.4.14", default-features = false }
rustc-hex = { version = "2.1.0", default-features = false }
scale-info = { version = "1.0", default-features = false, features = ["derive"] }
serde = { version = "1.0.132", features = [ "derive" ], optional = true }
derive_more = "0.99.17"
bitflags = "1.3.2"

sp-api = { git = "https://github.com/paritytech/substrate", branch = "master", default-features = false }
inherents = { package = "sp-inherents", git = "https://github.com/paritytech/substrate", branch = "master", default-features = false }
sp-std = { package = "sp-std", git = "https://github.com/paritytech/substrate", branch = "master", default-features = false }
sp-io = { git = "https://github.com/paritytech/substrate", branch = "master", default-features = false }
sp-runtime = { git = "https://github.com/paritytech/substrate", branch = "master", default-features = false }
sp-session = { git = "https://github.com/paritytech/substrate", branch = "master", default-features = false }
sp-staking = { git = "https://github.com/paritytech/substrate", branch = "master", default-features = false }
sp-core = { git = "https://github.com/paritytech/substrate", branch = "master", default-features = false }
sp-keystore = { git = "https://github.com/paritytech/substrate", branch = "master", optional = true }
sp-tracing = { version = "4.0.0-dev", branch = "master", git = "https://github.com/paritytech/substrate", default-features = false, optional = true }

pallet-authority-discovery = { git = "https://github.com/paritytech/substrate", branch = "master", default-features = false }
pallet-authorship = { git = "https://github.com/paritytech/substrate", branch = "master", default-features = false }
pallet-balances = { git = "https://github.com/paritytech/substrate", branch = "master", default-features = false }
pallet-babe = { git = "https://github.com/paritytech/substrate", branch = "master", default-features = false }
pallet-session = { git = "https://github.com/paritytech/substrate", branch = "master", default-features = false }
pallet-staking = { git = "https://github.com/paritytech/substrate", branch = "master", default-features = false }
pallet-timestamp = { git = "https://github.com/paritytech/substrate", branch = "master", default-features = false }
pallet-vesting = { git = "https://github.com/paritytech/substrate", branch = "master", default-features = false }
frame-benchmarking = { git = "https://github.com/paritytech/substrate", branch = "master", default-features = false, optional = true }
frame-support = { git = "https://github.com/paritytech/substrate", branch = "master", default-features = false }
frame-system = { git = "https://github.com/paritytech/substrate", branch = "master", default-features = false }

xcm = { package = "xcm", path = "../../xcm", default-features = false }
xcm-executor = { package = "xcm-executor", path = "../../xcm/xcm-executor", default-features = false }
primitives = { package = "polkadot-primitives", path = "../../primitives", default-features = false }

rand = { version = "0.8.3", default-features = false }
rand_chacha = { version = "0.3.1", default-features = false }
static_assertions = { version = "1.1.0", optional = true }
polkadot-runtime-metrics = { path = "../metrics", default-features = false}

[dev-dependencies]
futures = "0.3.19"
hex-literal = "0.3.4"
keyring = { package = "sp-keyring", git = "https://github.com/paritytech/substrate", branch = "master" }
frame-support-test = { git = "https://github.com/paritytech/substrate", branch = "master" }
sc-keystore = { git = "https://github.com/paritytech/substrate", branch = "master" }
test-helpers = { package = "polkadot-primitives-test-helpers", path = "../../primitives/test-helpers"}
<<<<<<< HEAD
sp-tracing = { git = "https://github.com/paritytech/substrate", branch = "master" }
=======
thousands = "0.2.0"
assert_matches = "1"
>>>>>>> 68d1e608

[features]
default = ["std"]
no_std = []
std = [
	"bitvec/std",
	"parity-scale-codec/std",
	"rustc-hex/std",
	"scale-info/std",
	"serde",
	"primitives/std",
	"inherents/std",
	"sp-core/std",
	"sp-api/std",
	"sp-keystore",
	"sp-std/std",
	"sp-io/std",
	"frame-support/std",
	"sp-runtime/std",
	"sp-session/std",
	"sp-staking/std",
	"pallet-authorship/std",
	"pallet-babe/std",
	"pallet-balances/std",
	"pallet-session/std",
	"pallet-staking/std",
	"pallet-timestamp/std",
	"pallet-vesting/std",
	"frame-system/std",
	"xcm/std",
	"xcm-executor/std",
	"log/std",
	"polkadot-runtime-metrics/std",
]
runtime-benchmarks = [
	"frame-benchmarking/runtime-benchmarks",
	"frame-support/runtime-benchmarks",
	"frame-system/runtime-benchmarks",
	"primitives/runtime-benchmarks",
	"static_assertions",
]
try-runtime = [
	"frame-support/try-runtime",
	"pallet-authorship/try-runtime",
	"pallet-balances/try-runtime",
	"pallet-session/try-runtime",
	"pallet-staking/try-runtime",
	"pallet-timestamp/try-runtime",
	"pallet-vesting/try-runtime",
]
runtime-metrics = ["sp-tracing/with-tracing", "polkadot-runtime-metrics/runtime-metrics"]<|MERGE_RESOLUTION|>--- conflicted
+++ resolved
@@ -53,12 +53,9 @@
 frame-support-test = { git = "https://github.com/paritytech/substrate", branch = "master" }
 sc-keystore = { git = "https://github.com/paritytech/substrate", branch = "master" }
 test-helpers = { package = "polkadot-primitives-test-helpers", path = "../../primitives/test-helpers"}
-<<<<<<< HEAD
 sp-tracing = { git = "https://github.com/paritytech/substrate", branch = "master" }
-=======
 thousands = "0.2.0"
 assert_matches = "1"
->>>>>>> 68d1e608
 
 [features]
 default = ["std"]
