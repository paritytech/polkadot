--- conflicted
+++ resolved
@@ -1,10 +1,6 @@
 [package]
 name = "polkadot-runtime-parachains"
-<<<<<<< HEAD
-version = "0.9.30"
-=======
 version = "0.9.31"
->>>>>>> 32dd0c9c
 authors = ["Parity Technologies <admin@parity.io>"]
 edition = "2021"
 
@@ -18,31 +14,6 @@
 derive_more = "0.99.17"
 bitflags = "1.3.2"
 
-<<<<<<< HEAD
-sp-api = { git = "https://github.com/paritytech/substrate", default-features = false , branch = "polkadot-v0.9.30" }
-inherents = { package = "sp-inherents", git = "https://github.com/paritytech/substrate", default-features = false , branch = "polkadot-v0.9.30" }
-sp-std = { package = "sp-std", git = "https://github.com/paritytech/substrate", default-features = false , branch = "polkadot-v0.9.30" }
-sp-io = { git = "https://github.com/paritytech/substrate", default-features = false , branch = "polkadot-v0.9.30" }
-sp-runtime = { git = "https://github.com/paritytech/substrate", default-features = false , branch = "polkadot-v0.9.30" }
-sp-session = { git = "https://github.com/paritytech/substrate", default-features = false , branch = "polkadot-v0.9.30" }
-sp-staking = { git = "https://github.com/paritytech/substrate", default-features = false , branch = "polkadot-v0.9.30" }
-sp-core = { git = "https://github.com/paritytech/substrate", default-features = false , branch = "polkadot-v0.9.30" }
-sp-keystore = { git = "https://github.com/paritytech/substrate", optional = true , branch = "polkadot-v0.9.30" }
-sp-application-crypto = { git = "https://github.com/paritytech/substrate", default-features = false, optional = true , branch = "polkadot-v0.9.30" }
-sp-tracing = { git = "https://github.com/paritytech/substrate", default-features = false, optional = true , branch = "polkadot-v0.9.30" }
-
-pallet-authority-discovery = { git = "https://github.com/paritytech/substrate", default-features = false , branch = "polkadot-v0.9.30" }
-pallet-authorship = { git = "https://github.com/paritytech/substrate", default-features = false , branch = "polkadot-v0.9.30" }
-pallet-balances = { git = "https://github.com/paritytech/substrate", default-features = false , branch = "polkadot-v0.9.30" }
-pallet-babe = { git = "https://github.com/paritytech/substrate", default-features = false , branch = "polkadot-v0.9.30" }
-pallet-session = { git = "https://github.com/paritytech/substrate", default-features = false , branch = "polkadot-v0.9.30" }
-pallet-staking = { git = "https://github.com/paritytech/substrate", default-features = false , branch = "polkadot-v0.9.30" }
-pallet-timestamp = { git = "https://github.com/paritytech/substrate", default-features = false , branch = "polkadot-v0.9.30" }
-pallet-vesting = { git = "https://github.com/paritytech/substrate", default-features = false , branch = "polkadot-v0.9.30" }
-frame-benchmarking = { git = "https://github.com/paritytech/substrate", default-features = false, optional = true , branch = "polkadot-v0.9.30" }
-frame-support = { git = "https://github.com/paritytech/substrate", default-features = false , branch = "polkadot-v0.9.30" }
-frame-system = { git = "https://github.com/paritytech/substrate", default-features = false , branch = "polkadot-v0.9.30" }
-=======
 sp-api = { git = "https://github.com/paritytech/substrate", default-features = false , branch = "polkadot-v0.9.31" }
 inherents = { package = "sp-inherents", git = "https://github.com/paritytech/substrate", default-features = false , branch = "polkadot-v0.9.31" }
 sp-std = { package = "sp-std", git = "https://github.com/paritytech/substrate", default-features = false , branch = "polkadot-v0.9.31" }
@@ -66,7 +37,6 @@
 frame-benchmarking = { git = "https://github.com/paritytech/substrate", default-features = false, optional = true , branch = "polkadot-v0.9.31" }
 frame-support = { git = "https://github.com/paritytech/substrate", default-features = false , branch = "polkadot-v0.9.31" }
 frame-system = { git = "https://github.com/paritytech/substrate", default-features = false , branch = "polkadot-v0.9.31" }
->>>>>>> 32dd0c9c
 
 xcm = { package = "xcm", path = "../../xcm", default-features = false }
 xcm-executor = { package = "xcm-executor", path = "../../xcm/xcm-executor", default-features = false }
@@ -80,19 +50,11 @@
 [dev-dependencies]
 futures = "0.3.21"
 hex-literal = "0.3.4"
-<<<<<<< HEAD
-keyring = { package = "sp-keyring", git = "https://github.com/paritytech/substrate", branch = "polkadot-v0.9.30" }
-frame-support-test = { git = "https://github.com/paritytech/substrate", branch = "polkadot-v0.9.30" }
-sc-keystore = { git = "https://github.com/paritytech/substrate", branch = "polkadot-v0.9.30" }
-test-helpers = { package = "polkadot-primitives-test-helpers", path = "../../primitives/test-helpers"}
-sp-tracing = { git = "https://github.com/paritytech/substrate", branch = "polkadot-v0.9.30" }
-=======
 keyring = { package = "sp-keyring", git = "https://github.com/paritytech/substrate", branch = "polkadot-v0.9.31" }
 frame-support-test = { git = "https://github.com/paritytech/substrate", branch = "polkadot-v0.9.31" }
 sc-keystore = { git = "https://github.com/paritytech/substrate", branch = "polkadot-v0.9.31" }
 test-helpers = { package = "polkadot-primitives-test-helpers", path = "../../primitives/test-helpers"}
 sp-tracing = { git = "https://github.com/paritytech/substrate", branch = "polkadot-v0.9.31" }
->>>>>>> 32dd0c9c
 thousands = "0.2.0"
 assert_matches = "1"
 
