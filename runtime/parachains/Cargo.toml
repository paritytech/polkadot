[package]
name = "polkadot-runtime-parachains"
version = "0.9.9"
authors = ["Parity Technologies <admin@parity.io>"]
edition = "2018"

[dependencies]
bitvec = { version = "0.20.1", default-features = false, features = ["alloc"] }
parity-scale-codec = { version = "2.0.0", default-features = false, features = ["derive"] }
log = { version = "0.4.14", default-features = false }
rustc-hex = { version = "2.1.0", default-features = false }
<<<<<<< HEAD
serde = { version = "1.0.123", features = ["derive"], optional = true }
=======
serde = { version = "1.0.130", features = [ "derive" ], optional = true }
>>>>>>> 56a8ebb5
derive_more = "0.99.14"
bitflags = "1.3.2"

sp-api = { git = "https://github.com/paritytech/substrate", branch = "master", default-features = false }
inherents = { package = "sp-inherents", git = "https://github.com/paritytech/substrate", branch = "master", default-features = false }
sp-std = { package = "sp-std", git = "https://github.com/paritytech/substrate", branch = "master", default-features = false }
sp-io = { git = "https://github.com/paritytech/substrate", branch = "master", default-features = false }
sp-runtime = { git = "https://github.com/paritytech/substrate", branch = "master", default-features = false }
sp-session = { git = "https://github.com/paritytech/substrate", branch = "master", default-features = false }
sp-staking = { git = "https://github.com/paritytech/substrate", branch = "master", default-features = false }
sp-core = { git = "https://github.com/paritytech/substrate", branch = "master", default-features = false }
sp-keystore = { git = "https://github.com/paritytech/substrate", branch = "master", optional = true }

pallet-authority-discovery = { git = "https://github.com/paritytech/substrate", branch = "master", default-features = false }
pallet-authorship = { git = "https://github.com/paritytech/substrate", branch = "master", default-features = false }
pallet-balances = { git = "https://github.com/paritytech/substrate", branch = "master", default-features = false }
pallet-session = { git = "https://github.com/paritytech/substrate", branch = "master", default-features = false }
frame-support = { git = "https://github.com/paritytech/substrate", branch = "master", default-features = false }
pallet-staking = { git = "https://github.com/paritytech/substrate", branch = "master", default-features = false }
frame-system = { git = "https://github.com/paritytech/substrate", branch = "master", default-features = false }
pallet-timestamp = { git = "https://github.com/paritytech/substrate", branch = "master", default-features = false }
pallet-vesting = { git = "https://github.com/paritytech/substrate", branch = "master", default-features = false }
frame-benchmarking = { git = "https://github.com/paritytech/substrate", branch = "master", default-features = false, optional = true }

xcm = { package = "xcm", path = "../../xcm", default-features = false }
xcm-executor = { package = "xcm-executor", path = "../../xcm/xcm-executor", default-features = false }
primitives = { package = "polkadot-primitives", path = "../../primitives", default-features = false }

rand = { version = "0.8.3", default-features = false }
rand_chacha = { version = "0.3.1", default-features = false }

[dev-dependencies]
futures = "0.3.15"
hex-literal = "0.3.3"
keyring = { package = "sp-keyring", git = "https://github.com/paritytech/substrate", branch = "master" }
frame-support-test = { git = "https://github.com/paritytech/substrate", branch = "master" }
sc-keystore = { git = "https://github.com/paritytech/substrate", branch = "master" }


[features]
default = ["std"]
no_std = []
std = [
	"bitvec/std",
	"parity-scale-codec/std",
	"rustc-hex/std",
	"serde",
	"primitives/std",
	"inherents/std",
	"sp-core/std",
	"sp-api/std",
	"sp-keystore",
	"sp-std/std",
	"sp-io/std",
	"frame-support/std",
	"sp-runtime/std",
	"sp-session/std",
	"sp-staking/std",
	"pallet-authorship/std",
	"pallet-balances/std",
	"pallet-session/std",
	"pallet-staking/std",
	"pallet-timestamp/std",
	"pallet-vesting/std",
	"frame-system/std",
	"xcm/std",
	"xcm-executor/std",
	"log/std",
]
runtime-benchmarks = [
	"frame-benchmarking",
	"frame-support/runtime-benchmarks",
	"frame-system/runtime-benchmarks",
]
try-runtime = [
	"frame-support/try-runtime",
	"pallet-authorship/try-runtime",
	"pallet-balances/try-runtime",
	"pallet-session/try-runtime",
	"pallet-staking/try-runtime",
	"pallet-timestamp/try-runtime",
	"pallet-vesting/try-runtime",
]<|MERGE_RESOLUTION|>--- conflicted
+++ resolved
@@ -9,11 +9,7 @@
 parity-scale-codec = { version = "2.0.0", default-features = false, features = ["derive"] }
 log = { version = "0.4.14", default-features = false }
 rustc-hex = { version = "2.1.0", default-features = false }
-<<<<<<< HEAD
-serde = { version = "1.0.123", features = ["derive"], optional = true }
-=======
-serde = { version = "1.0.130", features = [ "derive" ], optional = true }
->>>>>>> 56a8ebb5
+serde = { version = "1.0.130", features = ["derive"], optional = true }
 derive_more = "0.99.14"
 bitflags = "1.3.2"
 
