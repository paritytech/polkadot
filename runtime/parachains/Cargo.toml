[package]
name = "polkadot-runtime-parachains"
version = "0.9.18"
authors = ["Parity Technologies <admin@parity.io>"]
edition = "2021"

[dependencies]
bitvec = { version = "1.0.0", default-features = false, features = ["alloc"] }
parity-scale-codec = { version = "3.1.0", default-features = false, features = ["derive"] }
log = { version = "0.4.14", default-features = false }
rustc-hex = { version = "2.1.0", default-features = false }
scale-info = { version = "2.0.0", default-features = false, features = ["derive"] }
serde = { version = "1.0.136", features = [ "derive" ], optional = true }
derive_more = "0.99.17"
bitflags = "1.3.2"

sp-api = { git = "https://github.com/paritytech/substrate", branch = "master", default-features = false }
inherents = { package = "sp-inherents", git = "https://github.com/paritytech/substrate", branch = "master", default-features = false }
sp-std = { package = "sp-std", git = "https://github.com/paritytech/substrate", branch = "master", default-features = false }
sp-io = { git = "https://github.com/paritytech/substrate", branch = "master", default-features = false }
sp-runtime = { git = "https://github.com/paritytech/substrate", branch = "master", default-features = false }
sp-session = { git = "https://github.com/paritytech/substrate", branch = "master", default-features = false }
sp-staking = { git = "https://github.com/paritytech/substrate", branch = "master", default-features = false }
sp-core = { git = "https://github.com/paritytech/substrate", branch = "master", default-features = false }
sp-keystore = { git = "https://github.com/paritytech/substrate", branch = "master", optional = true }
<<<<<<< HEAD
sp-tracing = { version = "4.0.0-dev", branch = "master", git = "https://github.com/paritytech/substrate", default-features = false, optional = true }
sp-application-crypto = { git = "https://github.com/paritytech/substrate", branch = "master", default-features = false, optional = true }
=======
sp-tracing = { git = "https://github.com/paritytech/substrate", branch = "master", default-features = false, optional = true }
>>>>>>> db7141f3

pallet-authority-discovery = { git = "https://github.com/paritytech/substrate", branch = "master", default-features = false }
pallet-authorship = { git = "https://github.com/paritytech/substrate", branch = "master", default-features = false }
pallet-balances = { git = "https://github.com/paritytech/substrate", branch = "master", default-features = false }
pallet-babe = { git = "https://github.com/paritytech/substrate", branch = "master", default-features = false }
pallet-session = { git = "https://github.com/paritytech/substrate", branch = "master", default-features = false }
pallet-staking = { git = "https://github.com/paritytech/substrate", branch = "master", default-features = false }
pallet-timestamp = { git = "https://github.com/paritytech/substrate", branch = "master", default-features = false }
pallet-vesting = { git = "https://github.com/paritytech/substrate", branch = "master", default-features = false }
frame-benchmarking = { git = "https://github.com/paritytech/substrate", branch = "master", default-features = false, optional = true }
frame-support = { git = "https://github.com/paritytech/substrate", branch = "master", default-features = false }
frame-system = { git = "https://github.com/paritytech/substrate", branch = "master", default-features = false }

xcm = { package = "xcm", path = "../../xcm", default-features = false }
xcm-executor = { package = "xcm-executor", path = "../../xcm/xcm-executor", default-features = false }
primitives = { package = "polkadot-primitives", path = "../../primitives", default-features = false }

rand = { version = "0.8.5", default-features = false }
rand_chacha = { version = "0.3.1", default-features = false }
static_assertions = { version = "1.1.0", optional = true }
polkadot-runtime-metrics = { path = "../metrics", default-features = false}

[dev-dependencies]
futures = "0.3.21"
hex-literal = "0.3.4"
keyring = { package = "sp-keyring", git = "https://github.com/paritytech/substrate", branch = "master" }
frame-support-test = { git = "https://github.com/paritytech/substrate", branch = "master" }
sc-keystore = { git = "https://github.com/paritytech/substrate", branch = "master" }
test-helpers = { package = "polkadot-primitives-test-helpers", path = "../../primitives/test-helpers"}
sp-tracing = { git = "https://github.com/paritytech/substrate", branch = "master" }
thousands = "0.2.0"
assert_matches = "1"

[features]
default = ["std"]
no_std = []
std = [
	"bitvec/std",
	"parity-scale-codec/std",
	"rustc-hex/std",
	"scale-info/std",
	"serde",
	"primitives/std",
	"inherents/std",
	"sp-core/std",
	"sp-api/std",
	"sp-keystore",
	"sp-std/std",
	"sp-io/std",
	"frame-support/std",
	"sp-runtime/std",
	"sp-session/std",
	"sp-staking/std",
	"pallet-authorship/std",
	"pallet-babe/std",
	"pallet-balances/std",
	"pallet-session/std",
	"pallet-staking/std",
	"pallet-timestamp/std",
	"pallet-vesting/std",
	"frame-system/std",
	"xcm/std",
	"xcm-executor/std",
	"log/std",
	"polkadot-runtime-metrics/std",
]
runtime-benchmarks = [
	"frame-benchmarking/runtime-benchmarks",
	"frame-support/runtime-benchmarks",
	"frame-system/runtime-benchmarks",
	"primitives/runtime-benchmarks",
	"static_assertions",
	"sp-application-crypto",
]
try-runtime = [
	"frame-support/try-runtime",
	"pallet-authorship/try-runtime",
	"pallet-balances/try-runtime",
	"pallet-session/try-runtime",
	"pallet-staking/try-runtime",
	"pallet-timestamp/try-runtime",
	"pallet-vesting/try-runtime",
]
runtime-metrics = ["sp-tracing/with-tracing", "polkadot-runtime-metrics/runtime-metrics"]<|MERGE_RESOLUTION|>--- conflicted
+++ resolved
@@ -23,12 +23,8 @@
 sp-staking = { git = "https://github.com/paritytech/substrate", branch = "master", default-features = false }
 sp-core = { git = "https://github.com/paritytech/substrate", branch = "master", default-features = false }
 sp-keystore = { git = "https://github.com/paritytech/substrate", branch = "master", optional = true }
-<<<<<<< HEAD
-sp-tracing = { version = "4.0.0-dev", branch = "master", git = "https://github.com/paritytech/substrate", default-features = false, optional = true }
 sp-application-crypto = { git = "https://github.com/paritytech/substrate", branch = "master", default-features = false, optional = true }
-=======
 sp-tracing = { git = "https://github.com/paritytech/substrate", branch = "master", default-features = false, optional = true }
->>>>>>> db7141f3
 
 pallet-authority-discovery = { git = "https://github.com/paritytech/substrate", branch = "master", default-features = false }
 pallet-authorship = { git = "https://github.com/paritytech/substrate", branch = "master", default-features = false }
