--- conflicted
+++ resolved
@@ -10,11 +10,7 @@
 log = { version = "0.4.17", default-features = false }
 rustc-hex = { version = "2.1.0", default-features = false }
 scale-info = { version = "2.5.0", default-features = false, features = ["derive"] }
-<<<<<<< HEAD
-serde = { version = "1.0.139", default-features = false, features = ["derive", "alloc"] }
-=======
-serde = { version = "1.0.163", features = [ "derive" ], optional = true }
->>>>>>> 26b4a21d
+serde = { version = "1.0.163", default-features = false, features = ["derive", "alloc"] }
 derive_more = "0.99.17"
 bitflags = "1.3.2"
 
