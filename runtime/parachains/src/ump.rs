// Copyright 2020 Parity Technologies (UK) Ltd.
// This file is part of Polkadot.

// Polkadot is free software: you can redistribute it and/or modify
// it under the terms of the GNU General Public License as published by
// the Free Software Foundation, either version 3 of the License, or
// (at your option) any later version.

// Polkadot is distributed in the hope that it will be useful,
// but WITHOUT ANY WARRANTY; without even the implied warranty of
// MERCHANTABILITY or FITNESS FOR A PARTICULAR PURPOSE.  See the
// GNU General Public License for more details.

// You should have received a copy of the GNU General Public License
// along with Polkadot.  If not, see <http://www.gnu.org/licenses/>.

use crate::{
	configuration::{self, HostConfiguration},
	initializer,
};
use frame_support::{pallet_prelude::*, traits::EnsureOrigin};
use frame_system::{limits::BlockWeights, pallet_prelude::*};
use primitives::v1::{Id as ParaId, UpwardMessage};
use sp_std::{
	collections::btree_map::BTreeMap, convert::TryFrom, fmt, marker::PhantomData, mem, prelude::*,
};
use xcm::latest::Outcome;

pub use pallet::*;

<<<<<<< HEAD
/// Maximum value that `max_upward_message_size` can be set to
///
/// This is used for benchmarking sanely bounding relevant storate items. It is expected form the `configurations`
/// pallet to check these values before setting.
pub const MAX_UPWARD_MESSAGE_SIZE_BOUND: u32 = 50 * 1024;

#[cfg(feature = "runtime-benchmarks")]
mod benchmarking;
=======
#[cfg(test)]
pub(crate) mod tests;
>>>>>>> 3b68869e

/// All upward messages coming from parachains will be funneled into an implementation of this trait.
///
/// The message is opaque from the perspective of UMP. The message size can range from 0 to
/// `config.max_upward_message_size`.
///
/// It's up to the implementation of this trait to decide what to do with a message as long as it
/// returns the amount of weight consumed in the process of handling. Ignoring a message is a valid
/// strategy.
///
/// There are no guarantees on how much time it takes for the message sent by a candidate to end up
/// in the sink after the candidate was enacted. That typically depends on the UMP traffic, the sizes
/// of upward messages and the configuration of UMP.
///
/// It is possible that by the time the message is sank the origin parachain was offboarded. It is
/// up to the implementer to check that if it cares.
pub trait UmpSink {
	/// Process an incoming upward message and return the amount of weight it consumed, or `None` if
	/// it did not begin processing a message since it would otherwise exceed `max_weight`.
	///
	/// See the trait docs for more details.
	fn process_upward_message(
		origin: ParaId,
		msg: &[u8],
		max_weight: Weight,
	) -> Result<Weight, (MessageId, Weight)>;
}

/// An implementation of a sink that just swallows the message without consuming any weight. Returns
/// `Some(0)` indicating that no messages existed for it to process.
impl UmpSink for () {
	fn process_upward_message(
		_: ParaId,
		_: &[u8],
		_: Weight,
	) -> Result<Weight, (MessageId, Weight)> {
		Ok(0)
	}
}

/// Simple type used to identify messages for the purpose of reporting events. Secure if and only
/// if the message content is unique.
pub type MessageId = [u8; 32];

/// Index used to identify overweight messages.
pub type OverweightIndex = u64;

/// A specific implementation of a `UmpSink` where messages are in the XCM format
/// and will be forwarded to the XCM Executor.
pub struct XcmSink<XcmExecutor, Config>(PhantomData<(XcmExecutor, Config)>);

/// Returns a [`MessageId`] for the given upward message payload.
fn upward_message_id(data: &[u8]) -> MessageId {
	sp_io::hashing::blake2_256(data)
}

impl<XcmExecutor: xcm::latest::ExecuteXcm<C::Call>, C: Config> UmpSink for XcmSink<XcmExecutor, C> {
	fn process_upward_message(
		origin: ParaId,
		data: &[u8],
		max_weight: Weight,
	) -> Result<Weight, (MessageId, Weight)> {
		use parity_scale_codec::DecodeLimit;
		use xcm::{
			latest::{Error as XcmError, Junction, Xcm},
			VersionedXcm,
		};

		let id = upward_message_id(&data[..]);
		let maybe_msg = VersionedXcm::<C::Call>::decode_all_with_depth_limit(
			xcm::MAX_XCM_DECODE_DEPTH,
			&mut &data[..],
		)
		.map(|xcm| {
			(
				Xcm::<C::Call>::try_from(xcm),
				// NOTE: We are overestimating slightly here.
				// The benchmark is timing this whole function with different message sizes and a NOOP extrinsic to
				// measure the size-dependent weight. But as we use the weight funtion **in** the benchmarked funtion we
				// are taking call and control-flow overhead into account twice.
				<C as Config>::WeightInfo::process_upward_message(data.len() as u32),
			)
		});
		match maybe_msg {
			Err(_) => {
				Pallet::<C>::deposit_event(Event::InvalidFormat(id));
				Ok(0)
			},
			Ok((Err(()), weight_used)) => {
				Pallet::<C>::deposit_event(Event::UnsupportedVersion(id));
				Ok(weight_used)
			},
			Ok((Ok(xcm_message), weight_used)) => {
				let xcm_junction = Junction::Parachain(origin.into());
				let outcome = XcmExecutor::execute_xcm(xcm_junction, xcm_message, max_weight);
				match outcome {
					Outcome::Error(XcmError::WeightLimitReached(required)) => Err((id, required)),
					outcome => {
						let outcome_weight = outcome.weight_used();
						Pallet::<C>::deposit_event(Event::ExecutedUpward(id, outcome));
						Ok(weight_used.saturating_add(outcome_weight))
					},
				}
			},
		}
	}
}

/// An error returned by [`check_upward_messages`] that indicates a violation of one of acceptance
/// criteria rules.
pub enum AcceptanceCheckErr {
	MoreMessagesThanPermitted { sent: u32, permitted: u32 },
	MessageSize { idx: u32, msg_size: u32, max_size: u32 },
	CapacityExceeded { count: u32, limit: u32 },
	TotalSizeExceeded { total_size: u32, limit: u32 },
}

impl fmt::Debug for AcceptanceCheckErr {
	fn fmt(&self, fmt: &mut fmt::Formatter) -> fmt::Result {
		match *self {
			AcceptanceCheckErr::MoreMessagesThanPermitted { sent, permitted } => write!(
				fmt,
				"more upward messages than permitted by config ({} > {})",
				sent, permitted,
			),
			AcceptanceCheckErr::MessageSize { idx, msg_size, max_size } => write!(
				fmt,
				"upward message idx {} larger than permitted by config ({} > {})",
				idx, msg_size, max_size,
			),
			AcceptanceCheckErr::CapacityExceeded { count, limit } => write!(
				fmt,
				"the ump queue would have more items than permitted by config ({} > {})",
				count, limit,
			),
			AcceptanceCheckErr::TotalSizeExceeded { total_size, limit } => write!(
				fmt,
				"the ump queue would have grown past the max size permitted by config ({} > {})",
				total_size, limit,
			),
		}
	}
}

/// Weight information of this pallet.
pub trait WeightInfo {
	fn service_overweight() -> Weight;
	fn process_upward_message(s: u32) -> Weight;
	fn clean_ump_after_outgoing() -> Weight;
}

/// fallback implementation
pub struct TestWeightInfo;
impl WeightInfo for TestWeightInfo {
	fn service_overweight() -> Weight {
		BlockWeights::default().max_block
	}

	fn process_upward_message(_msg_size: u32) -> Weight {
		BlockWeights::default().max_block
	}

	fn clean_ump_after_outgoing() -> Weight {
		BlockWeights::default().max_block
	}
}

#[frame_support::pallet]
pub mod pallet {
	use super::*;

	#[pallet::pallet]
	#[pallet::generate_store(pub(super) trait Store)]
	#[pallet::without_storage_info]
	pub struct Pallet<T>(_);

	#[pallet::config]
	pub trait Config: frame_system::Config + configuration::Config {
		/// The aggregate event.
		type Event: From<Event> + IsType<<Self as frame_system::Config>::Event>;

		/// A place where all received upward messages are funneled.
		type UmpSink: UmpSink;

		/// The factor by which the weight limit it multiplied for the first UMP message to execute with.
		///
		/// An amount less than 100 keeps more available weight in the queue for messages after the first, and potentially
		/// stalls the queue in doing so. More than 100 will provide additional weight for the first message only.
		///
		/// Generally you'll want this to be a bit more - 150 or 200 would be good values.
		type FirstMessageFactorPercent: Get<Weight>;

		/// Origin which is allowed to execute overweight messages.
		type ExecuteOverweightOrigin: EnsureOrigin<Self::Origin>;

		/// Weight information for extrinsics in this pallet.
		type WeightInfo: WeightInfo;
	}

	#[pallet::event]
	#[pallet::generate_deposit(pub(super) fn deposit_event)]
	pub enum Event {
		/// Upward message is invalid XCM.
		/// \[ id \]
		InvalidFormat(MessageId),
		/// Upward message is unsupported version of XCM.
		/// \[ id \]
		UnsupportedVersion(MessageId),
		/// Upward message executed with the given outcome.
		/// \[ id, outcome \]
		ExecutedUpward(MessageId, Outcome),
		/// The weight limit for handling upward messages was reached.
		/// \[ id, remaining, required \]
		WeightExhausted(MessageId, Weight, Weight),
		/// Some upward messages have been received and will be processed.
		/// \[ para, count, size \]
		UpwardMessagesReceived(ParaId, u32, u32),
		/// The weight budget was exceeded for an individual upward message.
		///
		/// This message can be later dispatched manually using `service_overweight` dispatchable
		/// using the assigned `overweight_index`.
		///
		/// \[ para, id, overweight_index, required \]
		OverweightEnqueued(ParaId, MessageId, OverweightIndex, Weight),
		/// Upward message from the overweight queue was executed with the given actual weight
		/// used.
		///
		/// \[ overweight_index, used \]
		OverweightServiced(OverweightIndex, Weight),
	}

	#[pallet::error]
	pub enum Error<T> {
		/// The message index given is unknown.
		UnknownMessageIndex,
		/// The amount of weight given is possibly not enough for executing the message.
		WeightOverLimit,
	}

	/// The messages waiting to be handled by the relay-chain originating from a certain parachain.
	///
	/// Note that some upward messages might have been already processed by the inclusion logic. E.g.
	/// channel management messages.
	///
	/// The messages are processed in FIFO order.
	#[pallet::storage]
	pub type RelayDispatchQueues<T: Config> =
		StorageMap<_, Twox64Concat, ParaId, Vec<UpwardMessage>, ValueQuery>;

	/// Size of the dispatch queues. Caches sizes of the queues in `RelayDispatchQueue`.
	///
	/// First item in the tuple is the count of messages and second
	/// is the total length (in bytes) of the message payloads.
	///
	/// Note that this is an auxiliary mapping: it's possible to tell the byte size and the number of
	/// messages only looking at `RelayDispatchQueues`. This mapping is separate to avoid the cost of
	/// loading the whole message queue if only the total size and count are required.
	///
	/// Invariant:
	/// - The set of keys should exactly match the set of keys of `RelayDispatchQueues`.
	// NOTE that this field is used by parachains via merkle storage proofs, therefore changing
	// the format will require migration of parachains.
	#[pallet::storage]
	pub type RelayDispatchQueueSize<T: Config> =
		StorageMap<_, Twox64Concat, ParaId, (u32, u32), ValueQuery>;

	/// The ordered list of `ParaId`s that have a `RelayDispatchQueue` entry.
	///
	/// Invariant:
	/// - The set of items from this vector should be exactly the set of the keys in
	///   `RelayDispatchQueues` and `RelayDispatchQueueSize`.
	#[pallet::storage]
	pub type NeedsDispatch<T: Config> = StorageValue<_, Vec<ParaId>, ValueQuery>;

	/// This is the para that gets will get dispatched first during the next upward dispatchable queue
	/// execution round.
	///
	/// Invariant:
	/// - If `Some(para)`, then `para` must be present in `NeedsDispatch`.
	#[pallet::storage]
	pub type NextDispatchRoundStartWith<T: Config> = StorageValue<_, ParaId>;

	/// The messages that exceeded max individual message weight budget.
	///
	/// These messages stay there until manually dispatched.
	#[pallet::storage]
	pub type Overweight<T: Config> =
		StorageMap<_, Twox64Concat, OverweightIndex, (ParaId, Vec<u8>), OptionQuery>;

	/// The number of overweight messages ever recorded in `Overweight` (and thus the lowest free
	/// index).
	#[pallet::storage]
	pub type OverweightCount<T: Config> = StorageValue<_, OverweightIndex, ValueQuery>;

	#[pallet::call]
	impl<T: Config> Pallet<T> {
		/// Service a single overweight upward message.
		///
		/// - `origin`: Must pass `ExecuteOverweightOrigin`.
		/// - `index`: The index of the overweight message to service.
		/// - `weight_limit`: The amount of weight that message execution may take.
		///
		/// Errors:
		/// - `UnknownMessageIndex`: Message of `index` is unknown.
		/// - `WeightOverLimit`: Message execution may use greater than `weight_limit`.
		///
		/// Events:
		/// - `OverweightServiced`: On success.
		#[pallet::weight(weight_limit.saturating_add(<T as Config>::WeightInfo::service_overweight()))]
		pub fn service_overweight(
			origin: OriginFor<T>,
			index: OverweightIndex,
			weight_limit: Weight,
		) -> DispatchResultWithPostInfo {
			T::ExecuteOverweightOrigin::ensure_origin(origin)?;

			let (sender, data) =
				Overweight::<T>::get(index).ok_or(Error::<T>::UnknownMessageIndex)?;
			let used = T::UmpSink::process_upward_message(sender, &data[..], weight_limit)
				.map_err(|_| Error::<T>::WeightOverLimit)?;
			Overweight::<T>::remove(index);
			Self::deposit_event(Event::OverweightServiced(index, used));
			Ok(Some(used.saturating_add(<T as Config>::WeightInfo::service_overweight())).into())
		}
	}
}

/// Routines related to the upward message passing.
impl<T: Config> Pallet<T> {
	/// Block initialization logic, called by initializer.
	pub(crate) fn initializer_initialize(_now: T::BlockNumber) -> Weight {
		0
	}

	/// Block finalization logic, called by initializer.
	pub(crate) fn initializer_finalize() {}

	/// Called by the initializer to note that a new session has started.
	pub(crate) fn initializer_on_new_session(
		_notification: &initializer::SessionChangeNotification<T::BlockNumber>,
		outgoing_paras: &[ParaId],
	) -> Weight {
		Self::perform_outgoing_para_cleanup(outgoing_paras)
	}

	/// Iterate over all paras that were noted for offboarding and remove all the data
	/// associated with them.
	fn perform_outgoing_para_cleanup(outgoing: &[ParaId]) -> Weight {
		let mut weight: Weight = 0;
		for outgoing_para in outgoing {
			weight = weight.saturating_add(Self::clean_ump_after_outgoing(outgoing_para));
		}
		weight
	}

	/// Remove all relevant storage items for an outgoing parachain.
	pub(crate) fn clean_ump_after_outgoing(outgoing_para: &ParaId) -> Weight {
		<Self as Store>::RelayDispatchQueueSize::remove(outgoing_para);
		<Self as Store>::RelayDispatchQueues::remove(outgoing_para);

		// Remove the outgoing para from the `NeedsDispatch` list and from
		// `NextDispatchRoundStartWith`.
		//
		// That's needed for maintaining invariant that `NextDispatchRoundStartWith` points to an
		// existing item in `NeedsDispatch`.
		<Self as Store>::NeedsDispatch::mutate(|v| {
			if let Ok(i) = v.binary_search(outgoing_para) {
				v.remove(i);
			}
		});
		<Self as Store>::NextDispatchRoundStartWith::mutate(|v| {
			*v = v.filter(|p| p == outgoing_para)
		});

		<T as Config>::WeightInfo::clean_ump_after_outgoing()
	}

	/// Check that all the upward messages sent by a candidate pass the acceptance criteria. Returns
	/// false, if any of the messages doesn't pass.
	pub(crate) fn check_upward_messages(
		config: &HostConfiguration<T::BlockNumber>,
		para: ParaId,
		upward_messages: &[UpwardMessage],
	) -> Result<(), AcceptanceCheckErr> {
		if upward_messages.len() as u32 > config.max_upward_message_num_per_candidate {
			return Err(AcceptanceCheckErr::MoreMessagesThanPermitted {
				sent: upward_messages.len() as u32,
				permitted: config.max_upward_message_num_per_candidate,
			})
		}

		let (mut para_queue_count, mut para_queue_size) =
			<Self as Store>::RelayDispatchQueueSize::get(&para);

		for (idx, msg) in upward_messages.into_iter().enumerate() {
			let msg_size = msg.len() as u32;
			if msg_size > config.max_upward_message_size {
				return Err(AcceptanceCheckErr::MessageSize {
					idx: idx as u32,
					msg_size,
					max_size: config.max_upward_message_size,
				})
			}
			para_queue_count += 1;
			para_queue_size += msg_size;
		}

		// make sure that the queue is not overfilled.
		// we do it here only once since returning false invalidates the whole relay-chain block.
		if para_queue_count > config.max_upward_queue_count {
			return Err(AcceptanceCheckErr::CapacityExceeded {
				count: para_queue_count,
				limit: config.max_upward_queue_count,
			})
		}
		if para_queue_size > config.max_upward_queue_size {
			return Err(AcceptanceCheckErr::TotalSizeExceeded {
				total_size: para_queue_size,
				limit: config.max_upward_queue_size,
			})
		}

		Ok(())
	}

	/// Enqueues `upward_messages` from a `para`'s accepted candidate block.
	pub(crate) fn receive_upward_messages(
		para: ParaId,
		upward_messages: Vec<UpwardMessage>,
	) -> Weight {
		let mut weight = 0;

		if !upward_messages.is_empty() {
			let (extra_count, extra_size) = upward_messages
				.iter()
				.fold((0, 0), |(cnt, size), d| (cnt + 1, size + d.len() as u32));

			<Self as Store>::RelayDispatchQueues::mutate(&para, |v| {
				v.extend(upward_messages.into_iter())
			});

			<Self as Store>::RelayDispatchQueueSize::mutate(
				&para,
				|(ref mut cnt, ref mut size)| {
					*cnt += extra_count;
					*size += extra_size;
				},
			);

			<Self as Store>::NeedsDispatch::mutate(|v| {
				if let Err(i) = v.binary_search(&para) {
					v.insert(i, para);
				}
			});

			// NOTE: The actual computation is not accounted for. It should be benchmarked.
			weight += T::DbWeight::get().reads_writes(3, 3);

			Self::deposit_event(Event::UpwardMessagesReceived(para, extra_count, extra_size));
		}

		weight
	}

	/// Devote some time into dispatching pending upward messages.
	pub(crate) fn process_pending_upward_messages() -> Weight {
		let mut weight_used = 0;

		let config = <configuration::Pallet<T>>::config();
		let mut cursor = NeedsDispatchCursor::new::<T>();
		let mut queue_cache = QueueCache::new();

		while let Some(dispatchee) = cursor.peek() {
			if weight_used >= config.ump_service_total_weight {
				// Then check whether we've reached or overshoot the
				// preferred weight for the dispatching stage.
				//
				// if so - bail.
				break
			}
			let max_weight = if weight_used == 0 {
				// we increase the amount of weight that we're allowed to use on the first message to try to prevent
				// the possibility of blockage of the queue.
				config.ump_service_total_weight * T::FirstMessageFactorPercent::get() / 100
			} else {
				config.ump_service_total_weight - weight_used
			};

			// attempt to process the next message from the queue of the dispatchee; if not beyond
			// our remaining weight limit, then consume it.
			let maybe_next = queue_cache.peek_front::<T>(dispatchee);
			if let Some(upward_message) = maybe_next {
				match T::UmpSink::process_upward_message(dispatchee, upward_message, max_weight) {
					Ok(used) => {
						weight_used += used;
						let _ = queue_cache.consume_front::<T>(dispatchee);
					},
					Err((id, required)) => {
						if required > config.ump_max_individual_weight {
							// overweight - add to overweight queue and continue with message
							// execution consuming the message.
							let upward_message = queue_cache.consume_front::<T>(dispatchee).expect(
								"`consume_front` should return the same msg as `peek_front`;\
								if we get into this branch then `peek_front` returned `Some`;\
								thus `upward_message` cannot be `None`; qed",
							);
							let index = Self::stash_overweight(dispatchee, upward_message);
							Self::deposit_event(Event::OverweightEnqueued(
								dispatchee, id, index, required,
							));
						} else {
							// we process messages in order and don't drop them if we run out of weight,
							// so need to break here without calling `consume_front`.
							Self::deposit_event(Event::WeightExhausted(id, max_weight, required));
							break
						}
					},
				}
			}

			if queue_cache.is_empty::<T>(dispatchee) {
				// the queue is empty now - this para doesn't need attention anymore.
				cursor.remove();
			} else {
				cursor.advance();
			}
		}

		cursor.flush::<T>();
		queue_cache.flush::<T>();

		weight_used
	}

	/// Puts a given upward message into the list of overweight messages allowing it to be executed
	/// later.
	fn stash_overweight(sender: ParaId, upward_message: Vec<u8>) -> OverweightIndex {
		let index = <Self as Store>::OverweightCount::mutate(|count| {
			let index = *count;
			*count += 1;
			index
		});

		<Self as Store>::Overweight::insert(index, (sender, upward_message));
		index
	}
}

/// To avoid constant fetching, deserializing and serialization the queues are cached.
///
/// After an item dequeued from a queue for the first time, the queue is stored in this struct
/// rather than being serialized and persisted.
///
/// This implementation works best when:
///
/// 1. when the queues are shallow
/// 2. the dispatcher makes more than one cycle
///
/// if the queues are deep and there are many we would load and keep the queues for a long time,
/// thus increasing the peak memory consumption of the wasm runtime. Under such conditions persisting
/// queues might play better since it's unlikely that they are going to be requested once more.
///
/// On the other hand, the situation when deep queues exist and it takes more than one dispatcher
/// cycle to traverse the queues is already sub-optimal and better be avoided.
///
/// This struct is not supposed to be dropped but rather to be consumed by [`flush`].
struct QueueCache(BTreeMap<ParaId, QueueCacheEntry>);

struct QueueCacheEntry {
	queue: Vec<UpwardMessage>,
	total_size: u32,
	consumed_count: usize,
	consumed_size: usize,
}

impl QueueCache {
	fn new() -> Self {
		Self(BTreeMap::new())
	}

	fn ensure_cached<T: Config>(&mut self, para: ParaId) -> &mut QueueCacheEntry {
		self.0.entry(para).or_insert_with(|| {
			let queue = RelayDispatchQueues::<T>::get(&para);
			let (_, total_size) = RelayDispatchQueueSize::<T>::get(&para);
			QueueCacheEntry { queue, total_size, consumed_count: 0, consumed_size: 0 }
		})
	}

	/// Returns the message at the front of `para`'s queue, or `None` if the queue is empty.
	///
	/// Does not mutate the queue.
	fn peek_front<T: Config>(&mut self, para: ParaId) -> Option<&UpwardMessage> {
		let entry = self.ensure_cached::<T>(para);
		entry.queue.get(entry.consumed_count)
	}

	/// Attempts to remove one message from the front of `para`'s queue. If the queue is empty, then
	/// does nothing.
	fn consume_front<T: Config>(&mut self, para: ParaId) -> Option<UpwardMessage> {
		let cache_entry = self.ensure_cached::<T>(para);

		match cache_entry.queue.get_mut(cache_entry.consumed_count) {
			Some(msg) => {
				cache_entry.consumed_count += 1;
				cache_entry.consumed_size += msg.len();

				Some(mem::take(msg))
			},
			None => None,
		}
	}

	/// Returns if the queue for the given para is empty.
	///
	/// That is, if this returns `true` then the next call to [`peek_front`] will return `None`.
	///
	/// Does not mutate the queue.
	fn is_empty<T: Config>(&mut self, para: ParaId) -> bool {
		let cache_entry = self.ensure_cached::<T>(para);
		cache_entry.consumed_count >= cache_entry.queue.len()
	}

	/// Flushes the updated queues into the storage.
	fn flush<T: Config>(self) {
		// NOTE we use an explicit method here instead of Drop impl because it has unwanted semantics
		// within runtime. It is dangerous to use because of double-panics and flushing on a panic
		// is not necessary as well.
		for (para, entry) in self.0 {
			if entry.consumed_count >= entry.queue.len() {
				// remove the entries altogether.
				RelayDispatchQueues::<T>::remove(&para);
				RelayDispatchQueueSize::<T>::remove(&para);
			} else if entry.consumed_count > 0 {
				RelayDispatchQueues::<T>::insert(&para, &entry.queue[entry.consumed_count..]);
				let count = (entry.queue.len() - entry.consumed_count) as u32;
				let size = entry.total_size.saturating_sub(entry.consumed_size as u32);
				RelayDispatchQueueSize::<T>::insert(&para, (count, size));
			}
		}
	}
}

/// A cursor that iterates over all entries in `NeedsDispatch`.
///
/// This cursor will start with the para indicated by `NextDispatchRoundStartWith` storage entry.
/// This cursor is cyclic meaning that after reaching the end it will jump to the beginning. Unlike
/// an iterator, this cursor allows removing items during the iteration.
///
/// Each iteration cycle *must be* concluded with a call to either `advance` or `remove`.
///
/// This struct is not supposed to be dropped but rather to be consumed by [`flush`].
#[derive(Debug)]
struct NeedsDispatchCursor {
	needs_dispatch: Vec<ParaId>,
	index: usize,
}

impl NeedsDispatchCursor {
	fn new<T: Config>() -> Self {
		let needs_dispatch: Vec<ParaId> = <Pallet<T> as Store>::NeedsDispatch::get();
		let start_with = <Pallet<T> as Store>::NextDispatchRoundStartWith::get();

		let initial_index = match start_with {
			Some(para) => match needs_dispatch.binary_search(&para) {
				Ok(found_index) => found_index,
				Err(_supposed_index) => {
					// well that's weird because we maintain an invariant that
					// `NextDispatchRoundStartWith` must point into one of the items in
					// `NeedsDispatch`.
					//
					// let's select 0 as the starting index as a safe bet.
					debug_assert!(false);
					0
				},
			},
			None => 0,
		};

		Self { needs_dispatch, index: initial_index }
	}

	/// Returns the item the cursor points to.
	fn peek(&self) -> Option<ParaId> {
		self.needs_dispatch.get(self.index).cloned()
	}

	/// Moves the cursor to the next item.
	fn advance(&mut self) {
		if self.needs_dispatch.is_empty() {
			return
		}
		self.index = (self.index + 1) % self.needs_dispatch.len();
	}

	/// Removes the item under the cursor.
	fn remove(&mut self) {
		if self.needs_dispatch.is_empty() {
			return
		}
		let _ = self.needs_dispatch.remove(self.index);

		// we might've removed the last element and that doesn't necessarily mean that `needs_dispatch`
		// became empty. Reposition the cursor in this case to the beginning.
		if self.needs_dispatch.get(self.index).is_none() {
			self.index = 0;
		}
	}

	/// Flushes the dispatcher state into the persistent storage.
	fn flush<T: Config>(self) {
		let next_one = self.peek();
		<Pallet<T> as Store>::NextDispatchRoundStartWith::set(next_one);
		<Pallet<T> as Store>::NeedsDispatch::put(self.needs_dispatch);
	}
<<<<<<< HEAD
}

#[cfg(test)]
pub(crate) mod tests {
	use super::*;
	use crate::mock::{
		assert_last_event, new_test_ext, take_processed, Configuration, MockGenesisConfig, Origin,
		System, Test, Ump,
	};
	use frame_support::{assert_noop, assert_ok, weights::Weight};
	use std::collections::HashSet;

	pub(super) struct GenesisConfigBuilder {
		max_upward_message_size: u32,
		max_upward_message_num_per_candidate: u32,
		max_upward_queue_count: u32,
		max_upward_queue_size: u32,
		ump_service_total_weight: Weight,
		ump_max_individual_weight: Weight,
	}

	impl Default for GenesisConfigBuilder {
		fn default() -> Self {
			Self {
				max_upward_message_size: 16,
				max_upward_message_num_per_candidate: 2,
				max_upward_queue_count: 4,
				max_upward_queue_size: 64,
				ump_service_total_weight: 1000,
				ump_max_individual_weight: 100,
			}
		}
	}

	impl GenesisConfigBuilder {
		pub(super) fn build(self) -> crate::mock::MockGenesisConfig {
			let mut genesis = default_genesis_config();
			let config = &mut genesis.configuration.config;

			config.max_upward_message_size = self.max_upward_message_size;
			config.max_upward_message_num_per_candidate = self.max_upward_message_num_per_candidate;
			config.max_upward_queue_count = self.max_upward_queue_count;
			config.max_upward_queue_size = self.max_upward_queue_size;
			config.ump_service_total_weight = self.ump_service_total_weight;
			config.ump_max_individual_weight = self.ump_max_individual_weight;
			genesis
		}
	}

	fn default_genesis_config() -> MockGenesisConfig {
		MockGenesisConfig {
			configuration: crate::configuration::GenesisConfig {
				config: crate::configuration::HostConfiguration {
					max_downward_message_size: 1024,
					..Default::default()
				},
			},
			..Default::default()
		}
	}

	fn queue_upward_msg(para: ParaId, msg: UpwardMessage) {
		let msgs = vec![msg];
		assert!(Ump::check_upward_messages(&Configuration::config(), para, &msgs).is_ok());
		let _ = Ump::receive_upward_messages(para, msgs);
	}

	fn assert_storage_consistency_exhaustive() {
		// check that empty queues don't clutter the storage.
		for (_para, queue) in <Ump as Store>::RelayDispatchQueues::iter() {
			assert!(!queue.is_empty());
		}

		// actually count the counts and sizes in queues and compare them to the bookkept version.
		for (para, queue) in <Ump as Store>::RelayDispatchQueues::iter() {
			let (expected_count, expected_size) = <Ump as Store>::RelayDispatchQueueSize::get(para);
			let (actual_count, actual_size) =
				queue.into_iter().fold((0, 0), |(acc_count, acc_size), x| {
					(acc_count + 1, acc_size + x.len() as u32)
				});

			assert_eq!(expected_count, actual_count);
			assert_eq!(expected_size, actual_size);
		}

		// since we wipe the empty queues the sets of paras in queue contents, queue sizes and
		// need dispatch set should all be equal.
		let queue_contents_set = <Ump as Store>::RelayDispatchQueues::iter()
			.map(|(k, _)| k)
			.collect::<HashSet<ParaId>>();
		let queue_sizes_set = <Ump as Store>::RelayDispatchQueueSize::iter()
			.map(|(k, _)| k)
			.collect::<HashSet<ParaId>>();
		let needs_dispatch_set =
			<Ump as Store>::NeedsDispatch::get().into_iter().collect::<HashSet<ParaId>>();
		assert_eq!(queue_contents_set, queue_sizes_set);
		assert_eq!(queue_contents_set, needs_dispatch_set);

		// `NextDispatchRoundStartWith` should point into a para that is tracked.
		if let Some(para) = <Ump as Store>::NextDispatchRoundStartWith::get() {
			assert!(queue_contents_set.contains(&para));
		}

		// `NeedsDispatch` is always sorted.
		assert!(<Ump as Store>::NeedsDispatch::get().windows(2).all(|xs| xs[0] <= xs[1]));
	}

	#[test]
	fn dispatch_empty() {
		new_test_ext(default_genesis_config()).execute_with(|| {
			assert_storage_consistency_exhaustive();

			// make sure that the case with empty queues is handled properly
			Ump::process_pending_upward_messages();

			assert_storage_consistency_exhaustive();
		});
	}

	#[test]
	fn dispatch_single_message() {
		let a = ParaId::from(228);
		let msg = 1000u32.encode();

		new_test_ext(GenesisConfigBuilder::default().build()).execute_with(|| {
			queue_upward_msg(a, msg.clone());
			Ump::process_pending_upward_messages();
			assert_eq!(take_processed(), vec![(a, msg)]);

			assert_storage_consistency_exhaustive();
		});
	}

	#[test]
	fn dispatch_resume_after_exceeding_dispatch_stage_weight() {
		let a = ParaId::from(128);
		let c = ParaId::from(228);
		let q = ParaId::from(911);

		let a_msg_1 = (200u32, "a_msg_1").encode();
		let a_msg_2 = (100u32, "a_msg_2").encode();
		let c_msg_1 = (300u32, "c_msg_1").encode();
		let c_msg_2 = (100u32, "c_msg_2").encode();
		let q_msg = (500u32, "q_msg").encode();

		new_test_ext(
			GenesisConfigBuilder { ump_service_total_weight: 500, ..Default::default() }.build(),
		)
		.execute_with(|| {
			queue_upward_msg(q, q_msg.clone());
			queue_upward_msg(c, c_msg_1.clone());
			queue_upward_msg(a, a_msg_1.clone());
			queue_upward_msg(a, a_msg_2.clone());

			assert_storage_consistency_exhaustive();

			// we expect only two first messages to fit in the first iteration.
			Ump::process_pending_upward_messages();
			assert_eq!(take_processed(), vec![(a, a_msg_1), (c, c_msg_1)]);
			assert_storage_consistency_exhaustive();

			queue_upward_msg(c, c_msg_2.clone());
			assert_storage_consistency_exhaustive();

			// second iteration should process the second message.
			Ump::process_pending_upward_messages();
			assert_eq!(take_processed(), vec![(q, q_msg)]);
			assert_storage_consistency_exhaustive();

			// 3rd iteration.
			Ump::process_pending_upward_messages();
			assert_eq!(take_processed(), vec![(a, a_msg_2), (c, c_msg_2)]);
			assert_storage_consistency_exhaustive();

			// finally, make sure that the queue is empty.
			Ump::process_pending_upward_messages();
			assert_eq!(take_processed(), vec![]);
			assert_storage_consistency_exhaustive();
		});
	}

	#[test]
	fn dispatch_keeps_message_after_weight_exhausted() {
		let a = ParaId::from(128);

		let a_msg_1 = (300u32, "a_msg_1").encode();
		let a_msg_2 = (300u32, "a_msg_2").encode();

		new_test_ext(
			GenesisConfigBuilder {
				ump_service_total_weight: 500,
				ump_max_individual_weight: 300,
				..Default::default()
			}
			.build(),
		)
		.execute_with(|| {
			queue_upward_msg(a, a_msg_1.clone());
			queue_upward_msg(a, a_msg_2.clone());

			assert_storage_consistency_exhaustive();

			// we expect only one message to fit in the first iteration.
			Ump::process_pending_upward_messages();
			assert_eq!(take_processed(), vec![(a, a_msg_1)]);
			assert_storage_consistency_exhaustive();

			// second iteration should process the remaining message.
			Ump::process_pending_upward_messages();
			assert_eq!(take_processed(), vec![(a, a_msg_2)]);
			assert_storage_consistency_exhaustive();

			// finally, make sure that the queue is empty.
			Ump::process_pending_upward_messages();
			assert_eq!(take_processed(), vec![]);
			assert_storage_consistency_exhaustive();
		});
	}

	#[test]
	fn dispatch_correctly_handle_remove_of_latest() {
		let a = ParaId::from(1991);
		let b = ParaId::from(1999);

		let a_msg_1 = (300u32, "a_msg_1").encode();
		let a_msg_2 = (300u32, "a_msg_2").encode();
		let b_msg_1 = (300u32, "b_msg_1").encode();

		new_test_ext(
			GenesisConfigBuilder { ump_service_total_weight: 900, ..Default::default() }.build(),
		)
		.execute_with(|| {
			// We want to test here an edge case, where we remove the queue with the highest
			// para id (i.e. last in the `needs_dispatch` order).
			//
			// If the last entry was removed we should proceed execution, assuming we still have
			// weight available.

			queue_upward_msg(a, a_msg_1.clone());
			queue_upward_msg(a, a_msg_2.clone());
			queue_upward_msg(b, b_msg_1.clone());
			Ump::process_pending_upward_messages();
			assert_eq!(take_processed(), vec![(a, a_msg_1), (b, b_msg_1), (a, a_msg_2)]);
		});
	}

	#[test]
	fn verify_relay_dispatch_queue_size_is_externally_accessible() {
		// Make sure that the relay dispatch queue size storage entry is accessible via well known
		// keys and is decodable into a (u32, u32).

		use parity_scale_codec::Decode as _;
		use primitives::v1::well_known_keys;

		let a = ParaId::from(228);
		let msg = vec![1, 2, 3];

		new_test_ext(GenesisConfigBuilder::default().build()).execute_with(|| {
			queue_upward_msg(a, msg);

			let raw_queue_size =
				sp_io::storage::get(&well_known_keys::relay_dispatch_queue_size(a)).expect(
					"enqueing a message should create the dispatch queue\
				and it should be accessible via the well known keys",
				);
			let (cnt, size) = <(u32, u32)>::decode(&mut &raw_queue_size[..])
				.expect("the dispatch queue size should be decodable into (u32, u32)");

			assert_eq!(cnt, 1);
			assert_eq!(size, 3);
		});
	}

	#[test]
	fn service_overweight_unknown() {
		// This test just makes sure that 0 is not a valid index and we can use it not worrying in
		// the next test.
		new_test_ext(GenesisConfigBuilder::default().build()).execute_with(|| {
			assert_noop!(
				Ump::service_overweight(Origin::root(), 0, 1000),
				Error::<Test>::UnknownMessageIndex
			);
		});
	}

	#[test]
	fn overweight_queue_works() {
		let para_a = ParaId::from(2021);

		let a_msg_1 = (301u32, "a_msg_1").encode();
		let a_msg_2 = (500u32, "a_msg_2").encode();
		let a_msg_3 = (500u32, "a_msg_3").encode();

		new_test_ext(
			GenesisConfigBuilder {
				ump_service_total_weight: 900,
				ump_max_individual_weight: 300,
				..Default::default()
			}
			.build(),
		)
		.execute_with(|| {
			// HACK: Start with the block number 1. This is needed because should an event be
			// emitted during the genesis block they will be implicitly wiped.
			System::set_block_number(1);

			// This one is overweight. However, the weight is plenty and we can afford to execute
			// this message, thus expect it.
			queue_upward_msg(para_a, a_msg_1.clone());
			Ump::process_pending_upward_messages();
			assert_eq!(take_processed(), vec![(para_a, a_msg_1)]);

			// This is overweight and this message cannot fit into the total weight budget.
			queue_upward_msg(para_a, a_msg_2.clone());
			queue_upward_msg(para_a, a_msg_3.clone());
			Ump::process_pending_upward_messages();
			assert_last_event(
				Event::OverweightEnqueued(para_a, upward_message_id(&a_msg_3[..]), 0, 500).into(),
			);

			// Now verify that if we wanted to service this overweight message with less than enough
			// weight it will fail.
			assert_noop!(
				Ump::service_overweight(Origin::root(), 0, 499),
				Error::<Test>::WeightOverLimit
			);

			// ... and if we try to service it with just enough weight it will succeed as well.
			assert_ok!(Ump::service_overweight(Origin::root(), 0, 500));
			assert_last_event(Event::OverweightServiced(0, 500).into());

			// ... and if we try to service a message with index that doesn't exist it will error
			// out.
			assert_noop!(
				Ump::service_overweight(Origin::root(), 1, 1000),
				Error::<Test>::UnknownMessageIndex
			);
		});
	}
=======
>>>>>>> 3b68869e
}<|MERGE_RESOLUTION|>--- conflicted
+++ resolved
@@ -28,7 +28,6 @@
 
 pub use pallet::*;
 
-<<<<<<< HEAD
 /// Maximum value that `max_upward_message_size` can be set to
 ///
 /// This is used for benchmarking sanely bounding relevant storate items. It is expected form the `configurations`
@@ -37,10 +36,9 @@
 
 #[cfg(feature = "runtime-benchmarks")]
 mod benchmarking;
-=======
+
 #[cfg(test)]
 pub(crate) mod tests;
->>>>>>> 3b68869e
 
 /// All upward messages coming from parachains will be funneled into an implementation of this trait.
 ///
@@ -755,346 +753,4 @@
 		<Pallet<T> as Store>::NextDispatchRoundStartWith::set(next_one);
 		<Pallet<T> as Store>::NeedsDispatch::put(self.needs_dispatch);
 	}
-<<<<<<< HEAD
-}
-
-#[cfg(test)]
-pub(crate) mod tests {
-	use super::*;
-	use crate::mock::{
-		assert_last_event, new_test_ext, take_processed, Configuration, MockGenesisConfig, Origin,
-		System, Test, Ump,
-	};
-	use frame_support::{assert_noop, assert_ok, weights::Weight};
-	use std::collections::HashSet;
-
-	pub(super) struct GenesisConfigBuilder {
-		max_upward_message_size: u32,
-		max_upward_message_num_per_candidate: u32,
-		max_upward_queue_count: u32,
-		max_upward_queue_size: u32,
-		ump_service_total_weight: Weight,
-		ump_max_individual_weight: Weight,
-	}
-
-	impl Default for GenesisConfigBuilder {
-		fn default() -> Self {
-			Self {
-				max_upward_message_size: 16,
-				max_upward_message_num_per_candidate: 2,
-				max_upward_queue_count: 4,
-				max_upward_queue_size: 64,
-				ump_service_total_weight: 1000,
-				ump_max_individual_weight: 100,
-			}
-		}
-	}
-
-	impl GenesisConfigBuilder {
-		pub(super) fn build(self) -> crate::mock::MockGenesisConfig {
-			let mut genesis = default_genesis_config();
-			let config = &mut genesis.configuration.config;
-
-			config.max_upward_message_size = self.max_upward_message_size;
-			config.max_upward_message_num_per_candidate = self.max_upward_message_num_per_candidate;
-			config.max_upward_queue_count = self.max_upward_queue_count;
-			config.max_upward_queue_size = self.max_upward_queue_size;
-			config.ump_service_total_weight = self.ump_service_total_weight;
-			config.ump_max_individual_weight = self.ump_max_individual_weight;
-			genesis
-		}
-	}
-
-	fn default_genesis_config() -> MockGenesisConfig {
-		MockGenesisConfig {
-			configuration: crate::configuration::GenesisConfig {
-				config: crate::configuration::HostConfiguration {
-					max_downward_message_size: 1024,
-					..Default::default()
-				},
-			},
-			..Default::default()
-		}
-	}
-
-	fn queue_upward_msg(para: ParaId, msg: UpwardMessage) {
-		let msgs = vec![msg];
-		assert!(Ump::check_upward_messages(&Configuration::config(), para, &msgs).is_ok());
-		let _ = Ump::receive_upward_messages(para, msgs);
-	}
-
-	fn assert_storage_consistency_exhaustive() {
-		// check that empty queues don't clutter the storage.
-		for (_para, queue) in <Ump as Store>::RelayDispatchQueues::iter() {
-			assert!(!queue.is_empty());
-		}
-
-		// actually count the counts and sizes in queues and compare them to the bookkept version.
-		for (para, queue) in <Ump as Store>::RelayDispatchQueues::iter() {
-			let (expected_count, expected_size) = <Ump as Store>::RelayDispatchQueueSize::get(para);
-			let (actual_count, actual_size) =
-				queue.into_iter().fold((0, 0), |(acc_count, acc_size), x| {
-					(acc_count + 1, acc_size + x.len() as u32)
-				});
-
-			assert_eq!(expected_count, actual_count);
-			assert_eq!(expected_size, actual_size);
-		}
-
-		// since we wipe the empty queues the sets of paras in queue contents, queue sizes and
-		// need dispatch set should all be equal.
-		let queue_contents_set = <Ump as Store>::RelayDispatchQueues::iter()
-			.map(|(k, _)| k)
-			.collect::<HashSet<ParaId>>();
-		let queue_sizes_set = <Ump as Store>::RelayDispatchQueueSize::iter()
-			.map(|(k, _)| k)
-			.collect::<HashSet<ParaId>>();
-		let needs_dispatch_set =
-			<Ump as Store>::NeedsDispatch::get().into_iter().collect::<HashSet<ParaId>>();
-		assert_eq!(queue_contents_set, queue_sizes_set);
-		assert_eq!(queue_contents_set, needs_dispatch_set);
-
-		// `NextDispatchRoundStartWith` should point into a para that is tracked.
-		if let Some(para) = <Ump as Store>::NextDispatchRoundStartWith::get() {
-			assert!(queue_contents_set.contains(&para));
-		}
-
-		// `NeedsDispatch` is always sorted.
-		assert!(<Ump as Store>::NeedsDispatch::get().windows(2).all(|xs| xs[0] <= xs[1]));
-	}
-
-	#[test]
-	fn dispatch_empty() {
-		new_test_ext(default_genesis_config()).execute_with(|| {
-			assert_storage_consistency_exhaustive();
-
-			// make sure that the case with empty queues is handled properly
-			Ump::process_pending_upward_messages();
-
-			assert_storage_consistency_exhaustive();
-		});
-	}
-
-	#[test]
-	fn dispatch_single_message() {
-		let a = ParaId::from(228);
-		let msg = 1000u32.encode();
-
-		new_test_ext(GenesisConfigBuilder::default().build()).execute_with(|| {
-			queue_upward_msg(a, msg.clone());
-			Ump::process_pending_upward_messages();
-			assert_eq!(take_processed(), vec![(a, msg)]);
-
-			assert_storage_consistency_exhaustive();
-		});
-	}
-
-	#[test]
-	fn dispatch_resume_after_exceeding_dispatch_stage_weight() {
-		let a = ParaId::from(128);
-		let c = ParaId::from(228);
-		let q = ParaId::from(911);
-
-		let a_msg_1 = (200u32, "a_msg_1").encode();
-		let a_msg_2 = (100u32, "a_msg_2").encode();
-		let c_msg_1 = (300u32, "c_msg_1").encode();
-		let c_msg_2 = (100u32, "c_msg_2").encode();
-		let q_msg = (500u32, "q_msg").encode();
-
-		new_test_ext(
-			GenesisConfigBuilder { ump_service_total_weight: 500, ..Default::default() }.build(),
-		)
-		.execute_with(|| {
-			queue_upward_msg(q, q_msg.clone());
-			queue_upward_msg(c, c_msg_1.clone());
-			queue_upward_msg(a, a_msg_1.clone());
-			queue_upward_msg(a, a_msg_2.clone());
-
-			assert_storage_consistency_exhaustive();
-
-			// we expect only two first messages to fit in the first iteration.
-			Ump::process_pending_upward_messages();
-			assert_eq!(take_processed(), vec![(a, a_msg_1), (c, c_msg_1)]);
-			assert_storage_consistency_exhaustive();
-
-			queue_upward_msg(c, c_msg_2.clone());
-			assert_storage_consistency_exhaustive();
-
-			// second iteration should process the second message.
-			Ump::process_pending_upward_messages();
-			assert_eq!(take_processed(), vec![(q, q_msg)]);
-			assert_storage_consistency_exhaustive();
-
-			// 3rd iteration.
-			Ump::process_pending_upward_messages();
-			assert_eq!(take_processed(), vec![(a, a_msg_2), (c, c_msg_2)]);
-			assert_storage_consistency_exhaustive();
-
-			// finally, make sure that the queue is empty.
-			Ump::process_pending_upward_messages();
-			assert_eq!(take_processed(), vec![]);
-			assert_storage_consistency_exhaustive();
-		});
-	}
-
-	#[test]
-	fn dispatch_keeps_message_after_weight_exhausted() {
-		let a = ParaId::from(128);
-
-		let a_msg_1 = (300u32, "a_msg_1").encode();
-		let a_msg_2 = (300u32, "a_msg_2").encode();
-
-		new_test_ext(
-			GenesisConfigBuilder {
-				ump_service_total_weight: 500,
-				ump_max_individual_weight: 300,
-				..Default::default()
-			}
-			.build(),
-		)
-		.execute_with(|| {
-			queue_upward_msg(a, a_msg_1.clone());
-			queue_upward_msg(a, a_msg_2.clone());
-
-			assert_storage_consistency_exhaustive();
-
-			// we expect only one message to fit in the first iteration.
-			Ump::process_pending_upward_messages();
-			assert_eq!(take_processed(), vec![(a, a_msg_1)]);
-			assert_storage_consistency_exhaustive();
-
-			// second iteration should process the remaining message.
-			Ump::process_pending_upward_messages();
-			assert_eq!(take_processed(), vec![(a, a_msg_2)]);
-			assert_storage_consistency_exhaustive();
-
-			// finally, make sure that the queue is empty.
-			Ump::process_pending_upward_messages();
-			assert_eq!(take_processed(), vec![]);
-			assert_storage_consistency_exhaustive();
-		});
-	}
-
-	#[test]
-	fn dispatch_correctly_handle_remove_of_latest() {
-		let a = ParaId::from(1991);
-		let b = ParaId::from(1999);
-
-		let a_msg_1 = (300u32, "a_msg_1").encode();
-		let a_msg_2 = (300u32, "a_msg_2").encode();
-		let b_msg_1 = (300u32, "b_msg_1").encode();
-
-		new_test_ext(
-			GenesisConfigBuilder { ump_service_total_weight: 900, ..Default::default() }.build(),
-		)
-		.execute_with(|| {
-			// We want to test here an edge case, where we remove the queue with the highest
-			// para id (i.e. last in the `needs_dispatch` order).
-			//
-			// If the last entry was removed we should proceed execution, assuming we still have
-			// weight available.
-
-			queue_upward_msg(a, a_msg_1.clone());
-			queue_upward_msg(a, a_msg_2.clone());
-			queue_upward_msg(b, b_msg_1.clone());
-			Ump::process_pending_upward_messages();
-			assert_eq!(take_processed(), vec![(a, a_msg_1), (b, b_msg_1), (a, a_msg_2)]);
-		});
-	}
-
-	#[test]
-	fn verify_relay_dispatch_queue_size_is_externally_accessible() {
-		// Make sure that the relay dispatch queue size storage entry is accessible via well known
-		// keys and is decodable into a (u32, u32).
-
-		use parity_scale_codec::Decode as _;
-		use primitives::v1::well_known_keys;
-
-		let a = ParaId::from(228);
-		let msg = vec![1, 2, 3];
-
-		new_test_ext(GenesisConfigBuilder::default().build()).execute_with(|| {
-			queue_upward_msg(a, msg);
-
-			let raw_queue_size =
-				sp_io::storage::get(&well_known_keys::relay_dispatch_queue_size(a)).expect(
-					"enqueing a message should create the dispatch queue\
-				and it should be accessible via the well known keys",
-				);
-			let (cnt, size) = <(u32, u32)>::decode(&mut &raw_queue_size[..])
-				.expect("the dispatch queue size should be decodable into (u32, u32)");
-
-			assert_eq!(cnt, 1);
-			assert_eq!(size, 3);
-		});
-	}
-
-	#[test]
-	fn service_overweight_unknown() {
-		// This test just makes sure that 0 is not a valid index and we can use it not worrying in
-		// the next test.
-		new_test_ext(GenesisConfigBuilder::default().build()).execute_with(|| {
-			assert_noop!(
-				Ump::service_overweight(Origin::root(), 0, 1000),
-				Error::<Test>::UnknownMessageIndex
-			);
-		});
-	}
-
-	#[test]
-	fn overweight_queue_works() {
-		let para_a = ParaId::from(2021);
-
-		let a_msg_1 = (301u32, "a_msg_1").encode();
-		let a_msg_2 = (500u32, "a_msg_2").encode();
-		let a_msg_3 = (500u32, "a_msg_3").encode();
-
-		new_test_ext(
-			GenesisConfigBuilder {
-				ump_service_total_weight: 900,
-				ump_max_individual_weight: 300,
-				..Default::default()
-			}
-			.build(),
-		)
-		.execute_with(|| {
-			// HACK: Start with the block number 1. This is needed because should an event be
-			// emitted during the genesis block they will be implicitly wiped.
-			System::set_block_number(1);
-
-			// This one is overweight. However, the weight is plenty and we can afford to execute
-			// this message, thus expect it.
-			queue_upward_msg(para_a, a_msg_1.clone());
-			Ump::process_pending_upward_messages();
-			assert_eq!(take_processed(), vec![(para_a, a_msg_1)]);
-
-			// This is overweight and this message cannot fit into the total weight budget.
-			queue_upward_msg(para_a, a_msg_2.clone());
-			queue_upward_msg(para_a, a_msg_3.clone());
-			Ump::process_pending_upward_messages();
-			assert_last_event(
-				Event::OverweightEnqueued(para_a, upward_message_id(&a_msg_3[..]), 0, 500).into(),
-			);
-
-			// Now verify that if we wanted to service this overweight message with less than enough
-			// weight it will fail.
-			assert_noop!(
-				Ump::service_overweight(Origin::root(), 0, 499),
-				Error::<Test>::WeightOverLimit
-			);
-
-			// ... and if we try to service it with just enough weight it will succeed as well.
-			assert_ok!(Ump::service_overweight(Origin::root(), 0, 500));
-			assert_last_event(Event::OverweightServiced(0, 500).into());
-
-			// ... and if we try to service a message with index that doesn't exist it will error
-			// out.
-			assert_noop!(
-				Ump::service_overweight(Origin::root(), 1, 1000),
-				Error::<Test>::UnknownMessageIndex
-			);
-		});
-	}
-=======
->>>>>>> 3b68869e
-}+}
