--- conflicted
+++ resolved
@@ -320,59 +320,6 @@
 	}
 }
 
-<<<<<<< HEAD
-impl<T: Config> ProvideInherent for Module<T> {
-	type Call = Call<T>;
-	type Error = MakeFatalError<()>;
-	const INHERENT_IDENTIFIER: InherentIdentifier = PARACHAINS_INHERENT_IDENTIFIER;
-
-	fn create_inherent(data: &InherentData) -> Option<Self::Call> {
-		let mut inherent_data: ParachainsInherentData<T::Header> =
-			match data.get_data(&Self::INHERENT_IDENTIFIER) {
-				Ok(Some(d)) => d,
-				Ok(None) => return None,
-				Err(_) => {
-					log::warn!(target: LOG_TARGET, "ParachainsInherentData failed to decode",);
-
-					return None
-				},
-			};
-
-		// filter out any unneeded dispute statements
-		T::DisputesHandler::filter_multi_dispute_data(&mut inherent_data.disputes);
-
-		// Sanity check: session changes can invalidate an inherent, and we _really_ don't want that to happen.
-		// See github.com/paritytech/polkadot/issues/1327
-		let inherent_data =
-			match Self::enter(frame_system::RawOrigin::None.into(), inherent_data.clone()) {
-				Ok(_) => inherent_data,
-				Err(err) => {
-					log::warn!(
-						target: LOG_TARGET,
-						"dropping signed_bitfields and backed_candidates because they produced \
-					an invalid paras inherent: {:?}",
-						err,
-					);
-
-					ParachainsInherentData {
-						bitfields: Vec::new(),
-						backed_candidates: Vec::new(),
-						disputes: Vec::new(),
-						parent_header: inherent_data.parent_header,
-					}
-				},
-			};
-
-		Some(Call::enter { data: inherent_data })
-	}
-
-	fn is_inherent(call: &Self::Call) -> bool {
-		matches!(call, Call::enter { .. })
-	}
-}
-
-=======
->>>>>>> 28823045
 #[cfg(test)]
 mod tests {
 	use super::*;
