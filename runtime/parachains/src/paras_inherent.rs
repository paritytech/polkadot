--- conflicted
+++ resolved
@@ -54,13 +54,8 @@
 mod benchmarking;
 
 const LOG_TARGET: &str = "runtime::inclusion-inherent";
-<<<<<<< HEAD
-const INCLUDE_REMOTE_DISPUTES: bool = true;
-const EXCLUDE_REMOTE_DISPUTES: bool = false;
-=======
 const SKIP_SIG_VERIFY: bool = false;
 pub(crate) const VERIFY_SIGS: bool = true;
->>>>>>> ac0c325f
 
 pub trait WeightInfo {
 	/// Variant over `v`, the count of dispute statements in a dispute statement set. This gives the
@@ -367,7 +362,6 @@
 					bitfields_weight = 0;
 				}
 
-<<<<<<< HEAD
 				if disputes_weight > max_block_weight {
 					// if disputes are overweight, trim the disputes.
 					debug_assert!(candidate_weight == 0 && bitfields_weight == 0);
@@ -386,13 +380,6 @@
 						.saturating_add(bitfields_weight)
 						.saturating_add(disputes_weight)
 				}
-=======
-			let total_weight = if disputes_weight > max_block_weight {
-				let entropy = compute_entropy::<T>(parent_hash);
-				max_block_weight.saturating_sub(limit_disputes::<T>(&mut disputes, entropy))
-			} else {
-				candidate_weight.saturating_add(bitfields_weight).saturating_add(disputes_weight)
->>>>>>> ac0c325f
 			};
 
 			let expected_bits = <scheduler::Pallet<T>>::availability_cores().len();
