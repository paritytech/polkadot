--- conflicted
+++ resolved
@@ -634,11 +634,7 @@
 						} else {
 							DisputeStatement::Valid(ValidDisputeStatementKind::Explicit)
 						};
-<<<<<<< HEAD
 						let data = dispute_statement.payload_data(candidate_hash.clone(), session).unwrap();
-=======
-						let data = dispute_statement.payload_data(candidate_hash, session);
->>>>>>> 6db4ec8f
 						let statement_sig = validator_public.sign(&data).unwrap();
 
 						(dispute_statement, ValidatorIndex(validator_index), statement_sig)
