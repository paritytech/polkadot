--- conflicted
+++ resolved
@@ -17,18 +17,11 @@
 //! Mocks for all the traits.
 
 use crate::{
-<<<<<<< HEAD
 	assigner, assigner_on_demand, assigner_parachains, configuration, disputes, dmp, hrmp,
-	inclusion, initializer, origin, paras, paras_inherent, scheduler, session_info, shared,
-	ump::{self, MessageId, UmpSink},
-	ParaId,
-=======
-	configuration, disputes, dmp, hrmp,
 	inclusion::{self, AggregateMessageOrigin, UmpQueueId},
 	initializer, origin, paras,
 	paras::ParaKind,
-	paras_inherent, scheduler, scheduler_polkadot, session_info, shared, ParaId,
->>>>>>> 3313000c
+	paras_inherent, scheduler, session_info, shared, ParaId,
 };
 
 use frame_support::{
@@ -296,23 +289,6 @@
 	type AssignmentProvider = Assigner;
 }
 
-<<<<<<< HEAD
-impl assigner::Config for Test {
-	type ParachainsAssignmentProvider = ParachainsAssigner;
-	type OnDemandAssignmentProvider = OnDemandAssigner;
-}
-
-impl assigner_parachains::Config for Test {}
-
-parameter_types! {
-	pub const OnDemandTrafficDefaultValue: FixedU128 = FixedU128::from_u32(1);
-}
-
-impl assigner_on_demand::Config for Test {
-	type RuntimeEvent = RuntimeEvent;
-	type Currency = Balances;
-	type TrafficDefaultValue = OnDemandTrafficDefaultValue;
-=======
 pub struct TestMessageQueueWeight;
 impl pallet_message_queue::WeightInfo for TestMessageQueueWeight {
 	fn ready_ring_knit() -> Weight {
@@ -361,7 +337,23 @@
 	type HeapSize = ConstU32<65536>;
 	type MaxStale = ConstU32<8>;
 	type ServiceWeight = MessageQueueServiceWeight;
->>>>>>> 3313000c
+}
+
+impl assigner::Config for Test {
+	type ParachainsAssignmentProvider = ParachainsAssigner;
+	type OnDemandAssignmentProvider = OnDemandAssigner;
+}
+
+impl assigner_parachains::Config for Test {}
+
+parameter_types! {
+	pub const OnDemandTrafficDefaultValue: FixedU128 = FixedU128::from_u32(1);
+}
+
+impl assigner_on_demand::Config for Test {
+	type RuntimeEvent = RuntimeEvent;
+	type Currency = Balances;
+	type TrafficDefaultValue = OnDemandTrafficDefaultValue;
 }
 
 impl crate::inclusion::Config for Test {
