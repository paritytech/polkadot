// Copyright (C) Parity Technologies (UK) Ltd.
// This file is part of Polkadot.

// Polkadot is free software: you can redistribute it and/or modify
// it under the terms of the GNU General Public License as published by
// the Free Software Foundation, either version 3 of the License, or
// (at your option) any later version.

// Polkadot is distributed in the hope that it will be useful,
// but WITHOUT ANY WARRANTY; without even the implied warranty of
// MERCHANTABILITY or FITNESS FOR A PARTICULAR PURPOSE.  See the
// GNU General Public License for more details.

// You should have received a copy of the GNU General Public License
// along with Polkadot.  If not, see <http://www.gnu.org/licenses/>.

//! Mocks for all the traits.

use crate::{
<<<<<<< HEAD
	configuration, disputes, dmp, hrmp, inclusion, initializer, origin, paras, paras_inherent,
	scheduler, scheduler_polkadot, session_info, shared,
	ump::{self, MessageId, UmpSink},
	ParaId,
=======
	configuration, disputes, dmp, hrmp,
	inclusion::{self, AggregateMessageOrigin, UmpQueueId},
	initializer, origin, paras,
	paras::ParaKind,
	paras_inherent, scheduler, session_info, shared, ParaId,
>>>>>>> cbd53301
};

use frame_support::{
	assert_ok, parameter_types,
	traits::{
		Currency, GenesisBuild, ProcessMessage, ProcessMessageError, ValidatorSet,
		ValidatorSetWithIdentification,
	},
	weights::{Weight, WeightMeter},
};
use frame_support_test::TestRandomness;
use parity_scale_codec::Decode;
use primitives::{
	AuthorityDiscoveryId, Balance, BlockNumber, CandidateHash, Header, Moment, SessionIndex,
	UpwardMessage, ValidationCode, ValidatorIndex,
};
use sp_core::{ConstU32, H256};
use sp_io::TestExternalities;
use sp_runtime::{
	traits::{AccountIdConversion, BlakeTwo256, IdentityLookup},
	transaction_validity::TransactionPriority,
	Permill,
};
use std::{cell::RefCell, collections::HashMap};

type UncheckedExtrinsic = frame_system::mocking::MockUncheckedExtrinsic<Test>;
type Block = frame_system::mocking::MockBlock<Test>;

frame_support::construct_runtime!(
	pub enum Test where
		Block = Block,
		NodeBlock = Block,
		UncheckedExtrinsic = UncheckedExtrinsic,
	{
		System: frame_system,
		Balances: pallet_balances,
		MessageQueue: pallet_message_queue,
		Paras: paras,
		Configuration: configuration,
		ParasShared: shared,
		ParaInclusion: inclusion,
		ParaInherent: paras_inherent,
		Scheduler: scheduler,
		SchedulerPolkadot: scheduler_polkadot,
		Initializer: initializer,
		Dmp: dmp,
		Hrmp: hrmp,
		ParachainsOrigin: origin,
		SessionInfo: session_info,
		Disputes: disputes,
		Babe: pallet_babe,
	}
);

impl<C> frame_system::offchain::SendTransactionTypes<C> for Test
where
	RuntimeCall: From<C>,
{
	type Extrinsic = UncheckedExtrinsic;
	type OverarchingCall = RuntimeCall;
}

parameter_types! {
	pub const BlockHashCount: u32 = 250;
	pub BlockWeights: frame_system::limits::BlockWeights =
		frame_system::limits::BlockWeights::simple_max(
			Weight::from_parts(4 * 1024 * 1024, u64::MAX),
		);
}

pub type AccountId = u64;

impl frame_system::Config for Test {
	type BaseCallFilter = frame_support::traits::Everything;
	type BlockWeights = BlockWeights;
	type BlockLength = ();
	type DbWeight = ();
	type RuntimeOrigin = RuntimeOrigin;
	type RuntimeCall = RuntimeCall;
	type Index = u64;
	type BlockNumber = BlockNumber;
	type Hash = H256;
	type Hashing = BlakeTwo256;
	type AccountId = u64;
	type Lookup = IdentityLookup<u64>;
	type Header = Header;
	type RuntimeEvent = RuntimeEvent;
	type BlockHashCount = BlockHashCount;
	type Version = ();
	type PalletInfo = PalletInfo;
	type AccountData = pallet_balances::AccountData<u128>;
	type OnNewAccount = ();
	type OnKilledAccount = ();
	type SystemWeightInfo = ();
	type SS58Prefix = ();
	type OnSetCode = ();
	type MaxConsumers = ConstU32<16>;
}

parameter_types! {
	pub static ExistentialDeposit: u64 = 1;
}

impl pallet_balances::Config for Test {
	type MaxLocks = ();
	type MaxReserves = ();
	type ReserveIdentifier = [u8; 8];
	type Balance = Balance;
	type RuntimeEvent = RuntimeEvent;
	type DustRemoval = ();
	type ExistentialDeposit = ExistentialDeposit;
	type AccountStore = System;
	type WeightInfo = ();
	type HoldIdentifier = ();
	type FreezeIdentifier = ();
	type MaxHolds = ConstU32<0>;
	type MaxFreezes = ConstU32<0>;
}

parameter_types! {
	pub const EpochDuration: u64 = 10;
	pub const ExpectedBlockTime: Moment = 6_000;
	pub const ReportLongevity: u64 = 10;
	pub const MaxAuthorities: u32 = 100_000;
}

impl pallet_babe::Config for Test {
	type EpochDuration = EpochDuration;
	type ExpectedBlockTime = ExpectedBlockTime;

	// session module is the trigger
	type EpochChangeTrigger = pallet_babe::ExternalTrigger;
	type DisabledValidators = ();
	type WeightInfo = ();
	type MaxAuthorities = MaxAuthorities;
	type KeyOwnerProof = sp_core::Void;
	type EquivocationReportSystem = ();
}

parameter_types! {
	pub const MinimumPeriod: Moment = 6_000 / 2;
}

impl pallet_timestamp::Config for Test {
	type Moment = Moment;
	type OnTimestampSet = ();
	type MinimumPeriod = MinimumPeriod;
	type WeightInfo = ();
}

impl crate::initializer::Config for Test {
	type Randomness = TestRandomness<Self>;
	type ForceOrigin = frame_system::EnsureRoot<u64>;
	type WeightInfo = ();
}

impl crate::configuration::Config for Test {
	type WeightInfo = crate::configuration::TestWeightInfo;
}

impl crate::shared::Config for Test {}

impl origin::Config for Test {}

parameter_types! {
	pub const ParasUnsignedPriority: TransactionPriority = TransactionPriority::max_value();
}

/// A very dumb implementation of `EstimateNextSessionRotation`. At the moment of writing, this
/// is more to satisfy type requirements rather than to test anything.
pub struct TestNextSessionRotation;

impl frame_support::traits::EstimateNextSessionRotation<u32> for TestNextSessionRotation {
	fn average_session_length() -> u32 {
		10
	}

	fn estimate_current_session_progress(_now: u32) -> (Option<Permill>, Weight) {
		(None, Weight::zero())
	}

	fn estimate_next_session_rotation(_now: u32) -> (Option<u32>, Weight) {
		(None, Weight::zero())
	}
}

impl crate::paras::Config for Test {
	type RuntimeEvent = RuntimeEvent;
	type WeightInfo = crate::paras::TestWeightInfo;
	type UnsignedPriority = ParasUnsignedPriority;
	type QueueFootprinter = ParaInclusion;
	type NextSessionRotation = TestNextSessionRotation;
}

impl crate::dmp::Config for Test {}

parameter_types! {
	pub const FirstMessageFactorPercent: u64 = 100;
}

impl crate::hrmp::Config for Test {
	type RuntimeOrigin = RuntimeOrigin;
	type RuntimeEvent = RuntimeEvent;
	type Currency = pallet_balances::Pallet<Test>;
	type WeightInfo = crate::hrmp::TestWeightInfo;
}

impl crate::disputes::Config for Test {
	type RuntimeEvent = RuntimeEvent;
	type RewardValidators = Self;
	type SlashingHandler = Self;
	type WeightInfo = crate::disputes::TestWeightInfo;
}

thread_local! {
	pub static REWARD_VALIDATORS: RefCell<Vec<(SessionIndex, Vec<ValidatorIndex>)>> = RefCell::new(Vec::new());
	pub static PUNISH_VALIDATORS_FOR: RefCell<Vec<(SessionIndex, Vec<ValidatorIndex>)>> = RefCell::new(Vec::new());
	pub static PUNISH_VALIDATORS_AGAINST: RefCell<Vec<(SessionIndex, Vec<ValidatorIndex>)>> = RefCell::new(Vec::new());
	pub static PUNISH_BACKERS_FOR: RefCell<Vec<(SessionIndex, Vec<ValidatorIndex>)>> = RefCell::new(Vec::new());
}

impl crate::disputes::RewardValidators for Test {
	fn reward_dispute_statement(
		session: SessionIndex,
		validators: impl IntoIterator<Item = ValidatorIndex>,
	) {
		REWARD_VALIDATORS.with(|r| r.borrow_mut().push((session, validators.into_iter().collect())))
	}
}

impl crate::disputes::SlashingHandler<BlockNumber> for Test {
	fn punish_for_invalid(
		session: SessionIndex,
		_: CandidateHash,
		losers: impl IntoIterator<Item = ValidatorIndex>,
		backers: impl IntoIterator<Item = ValidatorIndex>,
	) {
		PUNISH_VALIDATORS_FOR
			.with(|r| r.borrow_mut().push((session, losers.into_iter().collect())));
		PUNISH_BACKERS_FOR.with(|r| r.borrow_mut().push((session, backers.into_iter().collect())));
	}

	fn punish_against_valid(
		session: SessionIndex,
		_: CandidateHash,
		losers: impl IntoIterator<Item = ValidatorIndex>,
		_backers: impl IntoIterator<Item = ValidatorIndex>,
	) {
		PUNISH_VALIDATORS_AGAINST
			.with(|r| r.borrow_mut().push((session, losers.into_iter().collect())))
	}

	fn initializer_initialize(_now: BlockNumber) -> Weight {
		Weight::zero()
	}

	fn initializer_finalize() {}

	fn initializer_on_new_session(_: SessionIndex) {}
}

<<<<<<< HEAD
impl crate::scheduler_parachains::Config for Test {}
impl crate::scheduler_polkadot::Config for Test {}
impl crate::scheduler::Config for Test {
	type AssignmentProvider = crate::scheduler_polkadot::Pallet<Test>;
}
=======
impl crate::scheduler::Config for Test {}

pub struct TestMessageQueueWeight;
impl pallet_message_queue::WeightInfo for TestMessageQueueWeight {
	fn ready_ring_knit() -> Weight {
		Weight::zero()
	}
	fn ready_ring_unknit() -> Weight {
		Weight::zero()
	}
	fn service_queue_base() -> Weight {
		Weight::zero()
	}
	fn service_page_base_completion() -> Weight {
		Weight::zero()
	}
	fn service_page_base_no_completion() -> Weight {
		Weight::zero()
	}
	fn service_page_item() -> Weight {
		Weight::zero()
	}
	fn bump_service_head() -> Weight {
		Weight::zero()
	}
	fn reap_page() -> Weight {
		Weight::zero()
	}
	fn execute_overweight_page_removed() -> Weight {
		Weight::zero()
	}
	fn execute_overweight_page_updated() -> Weight {
		Weight::zero()
	}
}
parameter_types! {
	pub const MessageQueueServiceWeight: Weight = Weight::from_all(500);
}

pub type MessageQueueSize = u32;

impl pallet_message_queue::Config for Test {
	type Size = MessageQueueSize;
	type RuntimeEvent = RuntimeEvent;
	type WeightInfo = TestMessageQueueWeight;
	type MessageProcessor = TestProcessMessage;
	type QueueChangeHandler = ParaInclusion;
	type HeapSize = ConstU32<65536>;
	type MaxStale = ConstU32<8>;
	type ServiceWeight = MessageQueueServiceWeight;
}

>>>>>>> cbd53301
impl crate::inclusion::Config for Test {
	type WeightInfo = ();
	type RuntimeEvent = RuntimeEvent;
	type DisputesHandler = Disputes;
	type RewardValidators = TestRewardValidators;
	type MessageQueue = MessageQueue;
}

impl crate::paras_inherent::Config for Test {
	type WeightInfo = crate::paras_inherent::TestWeightInfo;
}

pub struct MockValidatorSet;

impl ValidatorSet<AccountId> for MockValidatorSet {
	type ValidatorId = AccountId;
	type ValidatorIdOf = ValidatorIdOf;
	fn session_index() -> SessionIndex {
		0
	}
	fn validators() -> Vec<Self::ValidatorId> {
		Vec::new()
	}
}

impl ValidatorSetWithIdentification<AccountId> for MockValidatorSet {
	type Identification = ();
	type IdentificationOf = FoolIdentificationOf;
}

pub struct FoolIdentificationOf;
impl sp_runtime::traits::Convert<AccountId, Option<()>> for FoolIdentificationOf {
	fn convert(_: AccountId) -> Option<()> {
		Some(())
	}
}

pub struct ValidatorIdOf;
impl sp_runtime::traits::Convert<AccountId, Option<AccountId>> for ValidatorIdOf {
	fn convert(a: AccountId) -> Option<AccountId> {
		Some(a)
	}
}

impl crate::session_info::Config for Test {
	type ValidatorSet = MockValidatorSet;
}

thread_local! {
	pub static DISCOVERY_AUTHORITIES: RefCell<Vec<AuthorityDiscoveryId>> = RefCell::new(Vec::new());
}

pub fn discovery_authorities() -> Vec<AuthorityDiscoveryId> {
	DISCOVERY_AUTHORITIES.with(|r| r.borrow().clone())
}

pub fn set_discovery_authorities(new: Vec<AuthorityDiscoveryId>) {
	DISCOVERY_AUTHORITIES.with(|r| *r.borrow_mut() = new);
}

impl crate::session_info::AuthorityDiscoveryConfig for Test {
	fn authorities() -> Vec<AuthorityDiscoveryId> {
		discovery_authorities()
	}
}

thread_local! {
	pub static BACKING_REWARDS: RefCell<HashMap<ValidatorIndex, usize>>
		= RefCell::new(HashMap::new());

	pub static AVAILABILITY_REWARDS: RefCell<HashMap<ValidatorIndex, usize>>
		= RefCell::new(HashMap::new());
}

pub fn backing_rewards() -> HashMap<ValidatorIndex, usize> {
	BACKING_REWARDS.with(|r| r.borrow().clone())
}

pub fn availability_rewards() -> HashMap<ValidatorIndex, usize> {
	AVAILABILITY_REWARDS.with(|r| r.borrow().clone())
}

parameter_types! {
	pub static Processed: Vec<(ParaId, UpwardMessage)> = vec![];
}

/// An implementation of a UMP sink that just records which messages were processed.
///
/// A message's weight is defined by the first 4 bytes of its data, which we decode into a
/// `u32`.
pub struct TestProcessMessage;
impl ProcessMessage for TestProcessMessage {
	type Origin = AggregateMessageOrigin;

	fn process_message(
		message: &[u8],
		origin: AggregateMessageOrigin,
		meter: &mut WeightMeter,
		_id: &mut [u8; 32],
	) -> Result<bool, ProcessMessageError> {
		let para = match origin {
			AggregateMessageOrigin::Ump(UmpQueueId::Para(p)) => p,
		};

		let required = match u32::decode(&mut &message[..]) {
			Ok(w) => Weight::from_parts(w as u64, w as u64),
			Err(_) => return Err(ProcessMessageError::Corrupt), // same as the real `ProcessMessage`
		};
		if !meter.check_accrue(required) {
			return Err(ProcessMessageError::Overweight(required))
		}

		let mut processed = Processed::get();
		processed.push((para, message.to_vec()));
		Processed::set(processed);
		Ok(true)
	}
}

pub struct TestRewardValidators;

impl inclusion::RewardValidators for TestRewardValidators {
	fn reward_backing(v: impl IntoIterator<Item = ValidatorIndex>) {
		BACKING_REWARDS.with(|r| {
			let mut r = r.borrow_mut();
			for i in v {
				*r.entry(i).or_insert(0) += 1;
			}
		})
	}
	fn reward_bitfields(v: impl IntoIterator<Item = ValidatorIndex>) {
		AVAILABILITY_REWARDS.with(|r| {
			let mut r = r.borrow_mut();
			for i in v {
				*r.entry(i).or_insert(0) += 1;
			}
		})
	}
}

/// Create a new set of test externalities.
pub fn new_test_ext(state: MockGenesisConfig) -> TestExternalities {
	use sp_keystore::{testing::MemoryKeystore, KeystoreExt, KeystorePtr};
	use sp_std::sync::Arc;

	sp_tracing::try_init_simple();

	BACKING_REWARDS.with(|r| r.borrow_mut().clear());
	AVAILABILITY_REWARDS.with(|r| r.borrow_mut().clear());

	let mut t = state.system.build_storage::<Test>().unwrap();
	state.configuration.assimilate_storage(&mut t).unwrap();
	GenesisBuild::<Test>::assimilate_storage(&state.paras, &mut t).unwrap();

	let mut ext: TestExternalities = t.into();
	ext.register_extension(KeystoreExt(Arc::new(MemoryKeystore::new()) as KeystorePtr));

	ext
}

#[derive(Default)]
pub struct MockGenesisConfig {
	pub system: frame_system::GenesisConfig,
	pub configuration: crate::configuration::GenesisConfig<Test>,
	pub paras: crate::paras::GenesisConfig,
}

pub fn assert_last_event(generic_event: RuntimeEvent) {
	let events = frame_system::Pallet::<Test>::events();
	let system_event: <Test as frame_system::Config>::RuntimeEvent = generic_event.into();
	// compare to the last event record
	let frame_system::EventRecord { event, .. } = &events[events.len() - 1];
	assert_eq!(event, &system_event);
}

pub fn assert_last_events<E>(generic_events: E)
where
	E: DoubleEndedIterator<Item = RuntimeEvent> + ExactSizeIterator,
{
	for (i, (got, want)) in frame_system::Pallet::<Test>::events()
		.into_iter()
		.rev()
		.map(|e| e.event)
		.zip(generic_events.rev().map(<Test as frame_system::Config>::RuntimeEvent::from))
		.rev()
		.enumerate()
	{
		assert_eq!((i, got), (i, want));
	}
}

pub(crate) fn register_parachain_with_balance(id: ParaId, balance: Balance) {
	let validation_code: ValidationCode = vec![1].into();
	assert_ok!(Paras::schedule_para_initialize(
		id,
		crate::paras::ParaGenesisArgs {
			para_kind: ParaKind::Parachain,
			genesis_head: vec![1].into(),
			validation_code: validation_code.clone(),
		},
	));

	assert_ok!(Paras::add_trusted_validation_code(RuntimeOrigin::root(), validation_code));
	<Test as crate::hrmp::Config>::Currency::make_free_balance_be(
		&id.into_account_truncating(),
		balance,
	);
}

pub(crate) fn register_parachain(id: ParaId) {
	register_parachain_with_balance(id, 1000);
}

pub(crate) fn deregister_parachain(id: ParaId) {
	assert_ok!(Paras::schedule_para_cleanup(id));
}

/// Calls `schedule_para_cleanup` in a new storage transactions, since it assumes rollback on error.
pub(crate) fn try_deregister_parachain(id: ParaId) -> crate::DispatchResult {
	frame_support::storage::transactional::with_storage_layer(|| Paras::schedule_para_cleanup(id))
}<|MERGE_RESOLUTION|>--- conflicted
+++ resolved
@@ -17,18 +17,11 @@
 //! Mocks for all the traits.
 
 use crate::{
-<<<<<<< HEAD
-	configuration, disputes, dmp, hrmp, inclusion, initializer, origin, paras, paras_inherent,
-	scheduler, scheduler_polkadot, session_info, shared,
-	ump::{self, MessageId, UmpSink},
-	ParaId,
-=======
 	configuration, disputes, dmp, hrmp,
 	inclusion::{self, AggregateMessageOrigin, UmpQueueId},
 	initializer, origin, paras,
 	paras::ParaKind,
-	paras_inherent, scheduler, session_info, shared, ParaId,
->>>>>>> cbd53301
+	paras_inherent, scheduler, scheduler_polkadot, session_info, shared, ParaId,
 };
 
 use frame_support::{
@@ -290,13 +283,11 @@
 	fn initializer_on_new_session(_: SessionIndex) {}
 }
 
-<<<<<<< HEAD
 impl crate::scheduler_parachains::Config for Test {}
 impl crate::scheduler_polkadot::Config for Test {}
 impl crate::scheduler::Config for Test {
 	type AssignmentProvider = crate::scheduler_polkadot::Pallet<Test>;
 }
-=======
 impl crate::scheduler::Config for Test {}
 
 pub struct TestMessageQueueWeight;
@@ -349,7 +340,6 @@
 	type ServiceWeight = MessageQueueServiceWeight;
 }
 
->>>>>>> cbd53301
 impl crate::inclusion::Config for Test {
 	type WeightInfo = ();
 	type RuntimeEvent = RuntimeEvent;
