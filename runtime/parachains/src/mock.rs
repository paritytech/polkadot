// Copyright 2020 Parity Technologies (UK) Ltd.
// This file is part of Polkadot.

// Polkadot is free software: you can redistribute it and/or modify
// it under the terms of the GNU General Public License as published by
// the Free Software Foundation, either version 3 of the License, or
// (at your option) any later version.

// Polkadot is distributed in the hope that it will be useful,
// but WITHOUT ANY WARRANTY; without even the implied warranty of
// MERCHANTABILITY or FITNESS FOR A PARTICULAR PURPOSE.  See the
// GNU General Public License for more details.

// You should have received a copy of the GNU General Public License
// along with Polkadot.  If not, see <http://www.gnu.org/licenses/>.

//! Mocks for all the traits.

use sp_io::TestExternalities;
use sp_core::H256;
use sp_runtime::traits::{
	BlakeTwo256, IdentityLookup,
};
use primitives::v1::{
	AuthorityDiscoveryId, Balance, BlockNumber, Header, ValidatorIndex, SessionIndex,
};
use frame_support::parameter_types;
use frame_support::traits::GenesisBuild;
use frame_support_test::TestRandomness;
use std::cell::RefCell;
use std::collections::HashMap;
use crate::{
	inclusion, scheduler, dmp, ump, hrmp, session_info, paras, configuration,
	initializer, shared, disputes,
};

type UncheckedExtrinsic = frame_system::mocking::MockUncheckedExtrinsic<Test>;
type Block = frame_system::mocking::MockBlock<Test>;

frame_support::construct_runtime!(
	pub enum Test where
		Block = Block,
		NodeBlock = Block,
		UncheckedExtrinsic = UncheckedExtrinsic,
	{
		System: frame_system::{Pallet, Call, Config, Storage, Event<T>},
		Balances: pallet_balances::{Pallet, Call, Storage, Config<T>, Event<T>},
		Paras: paras::{Pallet, Origin, Call, Storage, Event, Config},
		Configuration: configuration::{Pallet, Call, Storage, Config<T>},
<<<<<<< HEAD
		ParasShared: shared::{Pallet, Call, Storage},
		Inclusion: inclusion::{Pallet, Call, Storage, Event<T>},
=======
		Shared: shared::{Pallet, Call, Storage},
		ParaInclusion: inclusion::{Pallet, Call, Storage, Event<T>},
>>>>>>> 9613681e
		Scheduler: scheduler::{Pallet, Call, Storage},
		Initializer: initializer::{Pallet, Call, Storage},
		Dmp: dmp::{Pallet, Call, Storage},
		Ump: ump::{Pallet, Call, Storage, Event},
		Hrmp: hrmp::{Pallet, Call, Storage, Event<T>},
		SessionInfo: session_info::{Pallet, Call, Storage},
		Disputes: disputes::{Pallet, Storage, Event<T>},
	}
);

parameter_types! {
	pub const BlockHashCount: u32 = 250;
	pub BlockWeights: frame_system::limits::BlockWeights =
		frame_system::limits::BlockWeights::simple_max(4 * 1024 * 1024);
}

pub type AccountId = u64;

impl frame_system::Config for Test {
	type BaseCallFilter = frame_support::traits::AllowAll;
	type BlockWeights = BlockWeights;
	type BlockLength = ();
	type DbWeight = ();
	type Origin = Origin;
	type Call = Call;
	type Index = u64;
	type BlockNumber = BlockNumber;
	type Hash = H256;
	type Hashing = BlakeTwo256;
	type AccountId = u64;
	type Lookup = IdentityLookup<u64>;
	type Header = Header;
	type Event = Event;
	type BlockHashCount = BlockHashCount;
	type Version = ();
	type PalletInfo = PalletInfo;
	type AccountData = pallet_balances::AccountData<u128>;
	type OnNewAccount = ();
	type OnKilledAccount = ();
	type SystemWeightInfo = ();
	type SS58Prefix = ();
	type OnSetCode = ();
}

parameter_types! {
	pub static ExistentialDeposit: u64 = 0;
}

impl pallet_balances::Config for Test {
	type MaxLocks = ();
	type MaxReserves = ();
	type ReserveIdentifier = [u8; 8];
	type Balance = Balance;
	type Event = Event;
	type DustRemoval = ();
	type ExistentialDeposit = ExistentialDeposit;
	type AccountStore = System;
	type WeightInfo = ();
}

impl crate::initializer::Config for Test {
	type Randomness = TestRandomness<Self>;
	type ForceOrigin = frame_system::EnsureRoot<u64>;
}

impl crate::configuration::Config for Test { }

impl crate::shared::Config for Test { }

impl crate::paras::Config for Test {
	type Origin = Origin;
	type Event = Event;
}

impl crate::dmp::Config for Test { }

parameter_types! {
	pub const FirstMessageFactorPercent: u64 = 100;
}

impl crate::ump::Config for Test {
	type Event = Event;
	type UmpSink = crate::ump::mock_sink::MockUmpSink;
	type FirstMessageFactorPercent = FirstMessageFactorPercent;
}

impl crate::hrmp::Config for Test {
	type Event = Event;
	type Origin = Origin;
	type Currency = pallet_balances::Pallet<Test>;
}

impl crate::disputes::Config for Test {
	type Event = Event;
	type RewardValidators = Self;
	type PunishValidators = Self;
}

thread_local! {
	pub static REWARD_VALIDATORS: RefCell<Vec<(SessionIndex, Vec<ValidatorIndex>)>> = RefCell::new(Vec::new());
	pub static PUNISH_VALIDATORS_FOR: RefCell<Vec<(SessionIndex, Vec<ValidatorIndex>)>> = RefCell::new(Vec::new());
	pub static PUNISH_VALIDATORS_AGAINST: RefCell<Vec<(SessionIndex, Vec<ValidatorIndex>)>> = RefCell::new(Vec::new());
	pub static PUNISH_VALIDATORS_INCONCLUSIVE: RefCell<Vec<(SessionIndex, Vec<ValidatorIndex>)>> = RefCell::new(Vec::new());
}

impl crate::disputes::RewardValidators for Test {
	fn reward_dispute_statement(
		session: SessionIndex,
		validators: impl IntoIterator<Item=ValidatorIndex>
	) {
		REWARD_VALIDATORS.with(|r| r.borrow_mut().push((session, validators.into_iter().collect())))
	}
}

impl crate::disputes::PunishValidators for Test {
	fn punish_for_invalid(
		session: SessionIndex,
		validators: impl IntoIterator<Item=ValidatorIndex>,
	) {
		PUNISH_VALIDATORS_FOR
			.with(|r| r.borrow_mut().push((session, validators.into_iter().collect())))
	}

	fn punish_against_valid(
		session: SessionIndex,
		validators: impl IntoIterator<Item=ValidatorIndex>,
	) {
		PUNISH_VALIDATORS_AGAINST
			.with(|r| r.borrow_mut().push((session, validators.into_iter().collect())))
	}

	fn punish_inconclusive(
		session: SessionIndex,
		validators: impl IntoIterator<Item=ValidatorIndex>,
	) {
		PUNISH_VALIDATORS_INCONCLUSIVE
			.with(|r| r.borrow_mut().push((session, validators.into_iter().collect())))
	}
}

impl crate::scheduler::Config for Test { }

impl crate::inclusion::Config for Test {
	type Event = Event;
	type DisputesHandler = Disputes;
	type RewardValidators = TestRewardValidators;
}

impl crate::paras_inherent::Config for Test { }

impl crate::session_info::Config for Test { }

thread_local! {
	pub static DISCOVERY_AUTHORITIES: RefCell<Vec<AuthorityDiscoveryId>> = RefCell::new(Vec::new());
}

pub fn discovery_authorities() -> Vec<AuthorityDiscoveryId> {
	DISCOVERY_AUTHORITIES.with(|r| r.borrow().clone())
}

pub fn set_discovery_authorities(new: Vec<AuthorityDiscoveryId>) {
	DISCOVERY_AUTHORITIES.with(|r| *r.borrow_mut() = new);
}

impl crate::session_info::AuthorityDiscoveryConfig for Test {
	fn authorities() -> Vec<AuthorityDiscoveryId> {
		discovery_authorities()
	}
}

thread_local! {
	pub static BACKING_REWARDS: RefCell<HashMap<ValidatorIndex, usize>>
		= RefCell::new(HashMap::new());

	pub static AVAILABILITY_REWARDS: RefCell<HashMap<ValidatorIndex, usize>>
		= RefCell::new(HashMap::new());
}

pub fn backing_rewards() -> HashMap<ValidatorIndex, usize> {
	BACKING_REWARDS.with(|r| r.borrow().clone())
}

pub fn availability_rewards() -> HashMap<ValidatorIndex, usize> {
	AVAILABILITY_REWARDS.with(|r| r.borrow().clone())
}

pub struct TestRewardValidators;

impl inclusion::RewardValidators for TestRewardValidators {
	fn reward_backing(v: impl IntoIterator<Item = ValidatorIndex>) {
		BACKING_REWARDS.with(|r| {
			let mut r = r.borrow_mut();
			for i in v {
				*r.entry(i).or_insert(0) += 1;
			}
		})
	}
	fn reward_bitfields(v: impl IntoIterator<Item = ValidatorIndex>) {
		AVAILABILITY_REWARDS.with(|r| {
			let mut r = r.borrow_mut();
			for i in v {
				*r.entry(i).or_insert(0) += 1;
			}
		})
	}
}

/// Create a new set of test externalities.
pub fn new_test_ext(state: MockGenesisConfig) -> TestExternalities {
	BACKING_REWARDS.with(|r| r.borrow_mut().clear());
	AVAILABILITY_REWARDS.with(|r| r.borrow_mut().clear());

	let mut t = state.system.build_storage::<Test>().unwrap();
	state.configuration.assimilate_storage(&mut t).unwrap();
	GenesisBuild::<Test>::assimilate_storage(&state.paras, &mut t).unwrap();

	t.into()
}

#[derive(Default)]
pub struct MockGenesisConfig {
	pub system: frame_system::GenesisConfig,
	pub configuration: crate::configuration::GenesisConfig<Test>,
	pub paras: crate::paras::GenesisConfig,
}<|MERGE_RESOLUTION|>--- conflicted
+++ resolved
@@ -47,13 +47,8 @@
 		Balances: pallet_balances::{Pallet, Call, Storage, Config<T>, Event<T>},
 		Paras: paras::{Pallet, Origin, Call, Storage, Event, Config},
 		Configuration: configuration::{Pallet, Call, Storage, Config<T>},
-<<<<<<< HEAD
 		ParasShared: shared::{Pallet, Call, Storage},
-		Inclusion: inclusion::{Pallet, Call, Storage, Event<T>},
-=======
-		Shared: shared::{Pallet, Call, Storage},
 		ParaInclusion: inclusion::{Pallet, Call, Storage, Event<T>},
->>>>>>> 9613681e
 		Scheduler: scheduler::{Pallet, Call, Storage},
 		Initializer: initializer::{Pallet, Call, Storage},
 		Dmp: dmp::{Pallet, Call, Storage},
