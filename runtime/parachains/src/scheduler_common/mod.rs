// Copyright 2020 Parity Technologies (UK) Ltd.
// This file is part of Polkadot.

// Polkadot is free software: you can redistribute it and/or modify
// it under the terms of the GNU General Public License as published by
// the Free Software Foundation, either version 3 of the License, or
// (at your option) any later version.

// Polkadot is distributed in the hope that it will be useful,
// but WITHOUT ANY WARRANTY; without even the implied warranty of
// MERCHANTABILITY or FITNESS FOR A PARTICULAR PURPOSE.  See the
// GNU General Public License for more details.

// You should have received a copy of the GNU General Public License
// along with Polkadot.  If not, see <http://www.gnu.org/licenses/>.

//! The scheduler module for parachains and parathreads.
//!
//! This module is responsible for two main tasks:
//!   - Partitioning validators into groups and assigning groups to parachains and parathreads
//!   - Scheduling parachains and parathreads
//!
//! It aims to achieve these tasks with these goals in mind:
//! - It should be possible to know at least a block ahead-of-time, ideally more,
//!   which validators are going to be assigned to which parachains.
//! - Parachains that have a candidate pending availability in this fork of the chain
//!   should not be assigned.
//! - Validator assignments should not be gameable. Malicious cartels should not be able to
//!   manipulate the scheduler to assign themselves as desired.
//! - High or close to optimal throughput of parachains and parathreads. Work among validator groups should be balanced.
//!
//! The Scheduler manages resource allocation using the concept of "Availability Cores".
//! There will be one availability core for each parachain, and a fixed number of cores
//! used for multiplexing parathreads. Validators will be partitioned into groups, with the same
//! number of groups as availability cores. Validator groups will be assigned to different availability cores
//! over time.

use frame_support::pallet_prelude::*;
use primitives::{
<<<<<<< HEAD
	v4::{Assignment, ParasEntry},
=======
	v5::{Assignment, ParasEntry},
>>>>>>> e2b2d35a
	CoreIndex, GroupIndex, Id as ParaId,
};
use scale_info::TypeInfo;
use sp_std::prelude::*;

/// Reasons a core might be freed
#[derive(Clone, Copy)]
pub enum FreedReason {
	/// The core's work concluded and the parablock assigned to it is considered available.
	Concluded,
	/// The core's work timed out.
	TimedOut,
}

<<<<<<< HEAD
pub trait AssignmentProvider<BlockNumber> {
=======
pub trait AssignmentProvider<T: crate::scheduler::pallet::Config> {
>>>>>>> e2b2d35a
	fn session_core_count() -> u32;

	fn pop_assignment_for_core(
		core_idx: CoreIndex,
		concluded_para: Option<ParaId>,
	) -> Option<Assignment>;

	// on session change
	fn push_assignment_for_core(core_idx: CoreIndex, assignment: Assignment);

	fn get_availability_period(core_idx: CoreIndex) -> BlockNumber;

	fn get_max_retries(core_idx: CoreIndex) -> u32;
}

/// How a free core is scheduled to be assigned.
#[derive(Clone, Encode, Decode, PartialEq, TypeInfo)]
#[cfg_attr(feature = "std", derive(Debug))]
pub struct CoreAssignment<BlockNumber> {
	/// The core that is assigned.
	pub core: CoreIndex,
<<<<<<< HEAD
	/// The parachain information needed to ba
	pub paras_entry: ParasEntry<BlockNumber>,
=======
	/// The kind of the assignment.
	pub paras_entry: ParasEntry,
>>>>>>> e2b2d35a
	/// The index of the validator group assigned to the core.
	pub group_idx: GroupIndex,
}

<<<<<<< HEAD
impl<BlockNumber> CoreAssignment<BlockNumber> {
	pub fn para_id(&self) -> ParaId {
		self.paras_entry.para_id()
	}
	pub fn to_paras_entry(self) -> ParasEntry<BlockNumber> {
=======
impl CoreAssignment {
	pub fn para_id(&self) -> ParaId {
		self.paras_entry.assignment.para_id
	}
	pub fn to_paras_entry(self) -> ParasEntry {
>>>>>>> e2b2d35a
		self.paras_entry
	}
}<|MERGE_RESOLUTION|>--- conflicted
+++ resolved
@@ -37,11 +37,7 @@
 
 use frame_support::pallet_prelude::*;
 use primitives::{
-<<<<<<< HEAD
-	v4::{Assignment, ParasEntry},
-=======
 	v5::{Assignment, ParasEntry},
->>>>>>> e2b2d35a
 	CoreIndex, GroupIndex, Id as ParaId,
 };
 use scale_info::TypeInfo;
@@ -56,11 +52,7 @@
 	TimedOut,
 }
 
-<<<<<<< HEAD
 pub trait AssignmentProvider<BlockNumber> {
-=======
-pub trait AssignmentProvider<T: crate::scheduler::pallet::Config> {
->>>>>>> e2b2d35a
 	fn session_core_count() -> u32;
 
 	fn pop_assignment_for_core(
@@ -82,30 +74,17 @@
 pub struct CoreAssignment<BlockNumber> {
 	/// The core that is assigned.
 	pub core: CoreIndex,
-<<<<<<< HEAD
 	/// The parachain information needed to ba
 	pub paras_entry: ParasEntry<BlockNumber>,
-=======
-	/// The kind of the assignment.
-	pub paras_entry: ParasEntry,
->>>>>>> e2b2d35a
 	/// The index of the validator group assigned to the core.
 	pub group_idx: GroupIndex,
 }
 
-<<<<<<< HEAD
 impl<BlockNumber> CoreAssignment<BlockNumber> {
 	pub fn para_id(&self) -> ParaId {
 		self.paras_entry.para_id()
 	}
 	pub fn to_paras_entry(self) -> ParasEntry<BlockNumber> {
-=======
-impl CoreAssignment {
-	pub fn para_id(&self) -> ParaId {
-		self.paras_entry.assignment.para_id
-	}
-	pub fn to_paras_entry(self) -> ParasEntry {
->>>>>>> e2b2d35a
 		self.paras_entry
 	}
 }