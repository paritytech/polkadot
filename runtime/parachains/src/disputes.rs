--- conflicted
+++ resolved
@@ -431,12 +431,7 @@
 
 	#[pallet::config]
 	pub trait Config: frame_system::Config + configuration::Config + session_info::Config {
-<<<<<<< HEAD
-		type Event: From<Event<Self>> + IsType<<Self as frame_system::Config>::Event>;
-
-=======
 		type RuntimeEvent: From<Event<Self>> + IsType<<Self as frame_system::Config>::RuntimeEvent>;
->>>>>>> bc0cc9d6
 		type RewardValidators: RewardValidators;
 		type SlashingHandler: SlashingHandler<Self::BlockNumber>;
 
