<<<<<<< HEAD
// Copyright 2017-2023 Parity Technologies (UK) Ltd.
=======
// Copyright (C) Parity Technologies (UK) Ltd.
>>>>>>> b30c0150
// This file is part of Polkadot.

// Polkadot is free software: you can redistribute it and/or modify
// it under the terms of the GNU General Public License as published by
// the Free Software Foundation, either version 3 of the License, or
// (at your option) any later version.

// Polkadot is distributed in the hope that it will be useful,
// but WITHOUT ANY WARRANTY; without even the implied warranty of
// MERCHANTABILITY or FITNESS FOR A PARTICULAR PURPOSE.  See the
// GNU General Public License for more details.

// You should have received a copy of the GNU General Public License
// along with Polkadot.  If not, see <http://www.gnu.org/licenses/>.

//! Put implementations of functions from staging APIs here.

use crate::disputes;
use primitives::{vstaging, CandidateHash, DisputeState, SessionIndex};
use sp_std::prelude::*;

/// Implementation for `get_session_disputes` function from the runtime API
pub fn get_session_disputes<T: disputes::Config>(
) -> Vec<(SessionIndex, CandidateHash, DisputeState<T::BlockNumber>)> {
	<disputes::Pallet<T>>::disputes()
}

/// Implementation of `unapplied_slashes` runtime API
pub fn unapplied_slashes<T: disputes::slashing::Config>(
) -> Vec<(SessionIndex, CandidateHash, vstaging::slashing::PendingSlashes)> {
	<disputes::slashing::Pallet<T>>::unapplied_slashes()
}

/// Implementation of `submit_report_dispute_lost` runtime API
pub fn submit_unsigned_slashing_report<T: disputes::slashing::Config>(
	dispute_proof: vstaging::slashing::DisputeProof,
	key_ownership_proof: vstaging::slashing::OpaqueKeyOwnershipProof,
) -> Option<()> {
	let key_ownership_proof = key_ownership_proof.decode()?;

	<disputes::slashing::Pallet<T>>::submit_unsigned_slashing_report(
		dispute_proof,
		key_ownership_proof,
	)
}<|MERGE_RESOLUTION|>--- conflicted
+++ resolved
@@ -1,8 +1,4 @@
-<<<<<<< HEAD
-// Copyright 2017-2023 Parity Technologies (UK) Ltd.
-=======
 // Copyright (C) Parity Technologies (UK) Ltd.
->>>>>>> b30c0150
 // This file is part of Polkadot.
 
 // Polkadot is free software: you can redistribute it and/or modify
