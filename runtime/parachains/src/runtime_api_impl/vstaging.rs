// Copyright (C) Parity Technologies (UK) Ltd.
// This file is part of Polkadot.

// Polkadot is free software: you can redistribute it and/or modify
// it under the terms of the GNU General Public License as published by
// the Free Software Foundation, either version 3 of the License, or
// (at your option) any later version.

// Polkadot is distributed in the hope that it will be useful,
// but WITHOUT ANY WARRANTY; without even the implied warranty of
// MERCHANTABILITY or FITNESS FOR A PARTICULAR PURPOSE.  See the
// GNU General Public License for more details.

// You should have received a copy of the GNU General Public License
// along with Polkadot.  If not, see <http://www.gnu.org/licenses/>.

//! Put implementations of functions from staging APIs here.

<<<<<<< HEAD
use crate::{configuration, inclusion, initializer, scheduler};
use primitives::{
	vstaging::{CoreOccupied, CoreState, OccupiedCore, ScheduledCore},
	CoreIndex, GroupIndex,
};
use sp_runtime::traits::One;
use sp_std::prelude::*;

/// Implementation for the `availability_cores_staging` function of the runtime API.
pub fn availability_cores<T: initializer::Config>() -> Vec<CoreState<T::Hash, T::BlockNumber>> {
	let cores = <scheduler::Pallet<T>>::availability_cores();
	let config = <configuration::Pallet<T>>::config();
	let now = <frame_system::Pallet<T>>::block_number() + One::one();
	let rotation_info = <scheduler::Pallet<T>>::group_rotation_info(now);

	let time_out_at = |backed_in_number, availability_period| {
		let time_out_at = backed_in_number + availability_period;

		let current_window = rotation_info.last_rotation_at() + availability_period;
		let next_rotation = rotation_info.next_rotation_at();

		// If we are within `period` blocks of rotation, timeouts are being checked
		// actively. We could even time out this block.
		if time_out_at < current_window {
			time_out_at
		} else if time_out_at <= next_rotation {
			// Otherwise, it will time out at the sooner of the next rotation
			next_rotation
		} else {
			// or the scheduled time-out. This is by definition within `period` blocks
			// of `next_rotation` and is thus a valid timeout block.
			time_out_at
		}
	};

	let group_responsible_for =
		|backed_in_number, core_index| match <scheduler::Pallet<T>>::group_assigned_to_core(
			core_index,
			backed_in_number,
		) {
			Some(g) => g,
			None => {
				log::warn!(
					target: "runtime::polkadot-api::v2",
					"Could not determine the group responsible for core extracted \
					from list of cores for some prior block in same session",
				);

				GroupIndex(0)
			},
		};

	let mut core_states: Vec<_> = cores
		.into_iter()
		.enumerate()
		.map(|(i, core)| match core {
			CoreOccupied::Paras(entry) => {
				let pending_availability =
					<inclusion::Pallet<T>>::pending_availability(entry.para_id())
						.expect("Occupied core always has pending availability; qed");

				let backed_in_number = *pending_availability.backed_in_number();
				CoreState::Occupied(OccupiedCore {
					next_up_on_available: <scheduler::Pallet<T>>::next_up_on_available(CoreIndex(
						i as u32,
					)),
					occupied_since: backed_in_number,
					time_out_at: time_out_at(backed_in_number, config.chain_availability_period),
					next_up_on_time_out: <scheduler::Pallet<T>>::next_up_on_time_out(CoreIndex(
						i as u32,
					)),
					availability: pending_availability.availability_votes().clone(),
					group_responsible: group_responsible_for(
						backed_in_number,
						pending_availability.core_occupied(),
					),
					candidate_hash: pending_availability.candidate_hash(),
					candidate_descriptor: pending_availability.candidate_descriptor().clone(),
				})
			},
			CoreOccupied::Free => CoreState::Free,
		})
		.collect();

	// TODO: update to use claimqueue
	// This will overwrite only `Free` cores if the scheduler module is working as intended.
	for scheduled in <scheduler::Pallet<T>>::scheduled_claimqueue(now) {
		core_states[scheduled.core.0 as usize] = CoreState::Scheduled(ScheduledCore {
			para_id: scheduled.para_id(),
			collator_restrictions: scheduled.paras_entry.collator_restrictions().clone(),
		});
	}

	core_states
=======
use crate::disputes;
use primitives::{vstaging, CandidateHash, DisputeState, SessionIndex};
use sp_std::prelude::*;

/// Implementation for `get_session_disputes` function from the runtime API
pub fn get_session_disputes<T: disputes::Config>(
) -> Vec<(SessionIndex, CandidateHash, DisputeState<T::BlockNumber>)> {
	<disputes::Pallet<T>>::disputes()
}

/// Implementation of `unapplied_slashes` runtime API
pub fn unapplied_slashes<T: disputes::slashing::Config>(
) -> Vec<(SessionIndex, CandidateHash, vstaging::slashing::PendingSlashes)> {
	<disputes::slashing::Pallet<T>>::unapplied_slashes()
}

/// Implementation of `submit_report_dispute_lost` runtime API
pub fn submit_unsigned_slashing_report<T: disputes::slashing::Config>(
	dispute_proof: vstaging::slashing::DisputeProof,
	key_ownership_proof: vstaging::slashing::OpaqueKeyOwnershipProof,
) -> Option<()> {
	let key_ownership_proof = key_ownership_proof.decode()?;

	<disputes::slashing::Pallet<T>>::submit_unsigned_slashing_report(
		dispute_proof,
		key_ownership_proof,
	)
>>>>>>> 17e28c26
}<|MERGE_RESOLUTION|>--- conflicted
+++ resolved
@@ -16,17 +16,39 @@
 
 //! Put implementations of functions from staging APIs here.
 
-<<<<<<< HEAD
-use crate::{configuration, inclusion, initializer, scheduler};
-use primitives::{
-	vstaging::{CoreOccupied, CoreState, OccupiedCore, ScheduledCore},
-	CoreIndex, GroupIndex,
-};
+use crate::{configuration, disputes, inclusion, initializer, scheduler};
+use primitives::{vstaging, CandidateHash, CoreIndex, DisputeState, GroupIndex, SessionIndex};
 use sp_runtime::traits::One;
 use sp_std::prelude::*;
 
+/// Implementation for `get_session_disputes` function from the runtime API
+pub fn get_session_disputes<T: disputes::Config>(
+) -> Vec<(SessionIndex, CandidateHash, DisputeState<T::BlockNumber>)> {
+	<disputes::Pallet<T>>::disputes()
+}
+
+/// Implementation of `unapplied_slashes` runtime API
+pub fn unapplied_slashes<T: disputes::slashing::Config>(
+) -> Vec<(SessionIndex, CandidateHash, vstaging::slashing::PendingSlashes)> {
+	<disputes::slashing::Pallet<T>>::unapplied_slashes()
+}
+
+/// Implementation of `submit_report_dispute_lost` runtime API
+pub fn submit_unsigned_slashing_report<T: disputes::slashing::Config>(
+	dispute_proof: vstaging::slashing::DisputeProof,
+	key_ownership_proof: vstaging::slashing::OpaqueKeyOwnershipProof,
+) -> Option<()> {
+	let key_ownership_proof = key_ownership_proof.decode()?;
+
+	<disputes::slashing::Pallet<T>>::submit_unsigned_slashing_report(
+		dispute_proof,
+		key_ownership_proof,
+	)
+}
+
 /// Implementation for the `availability_cores_staging` function of the runtime API.
-pub fn availability_cores<T: initializer::Config>() -> Vec<CoreState<T::Hash, T::BlockNumber>> {
+pub fn availability_cores<T: initializer::Config>(
+) -> Vec<vstaging::CoreState<T::Hash, T::BlockNumber>> {
 	let cores = <scheduler::Pallet<T>>::availability_cores();
 	let config = <configuration::Pallet<T>>::config();
 	let now = <frame_system::Pallet<T>>::block_number() + One::one();
@@ -73,13 +95,13 @@
 		.into_iter()
 		.enumerate()
 		.map(|(i, core)| match core {
-			CoreOccupied::Paras(entry) => {
+			vstaging::CoreOccupied::Paras(entry) => {
 				let pending_availability =
 					<inclusion::Pallet<T>>::pending_availability(entry.para_id())
 						.expect("Occupied core always has pending availability; qed");
 
 				let backed_in_number = *pending_availability.backed_in_number();
-				CoreState::Occupied(OccupiedCore {
+				vstaging::CoreState::Occupied(vstaging::OccupiedCore {
 					next_up_on_available: <scheduler::Pallet<T>>::next_up_on_available(CoreIndex(
 						i as u32,
 					)),
@@ -97,47 +119,19 @@
 					candidate_descriptor: pending_availability.candidate_descriptor().clone(),
 				})
 			},
-			CoreOccupied::Free => CoreState::Free,
+			vstaging::CoreOccupied::Free => vstaging::CoreState::Free,
 		})
 		.collect();
 
 	// TODO: update to use claimqueue
 	// This will overwrite only `Free` cores if the scheduler module is working as intended.
 	for scheduled in <scheduler::Pallet<T>>::scheduled_claimqueue(now) {
-		core_states[scheduled.core.0 as usize] = CoreState::Scheduled(ScheduledCore {
-			para_id: scheduled.para_id(),
-			collator_restrictions: scheduled.paras_entry.collator_restrictions().clone(),
-		});
+		core_states[scheduled.core.0 as usize] =
+			vstaging::CoreState::Scheduled(vstaging::ScheduledCore {
+				para_id: scheduled.para_id(),
+				collator_restrictions: scheduled.paras_entry.collator_restrictions().clone(),
+			});
 	}
 
 	core_states
-=======
-use crate::disputes;
-use primitives::{vstaging, CandidateHash, DisputeState, SessionIndex};
-use sp_std::prelude::*;
-
-/// Implementation for `get_session_disputes` function from the runtime API
-pub fn get_session_disputes<T: disputes::Config>(
-) -> Vec<(SessionIndex, CandidateHash, DisputeState<T::BlockNumber>)> {
-	<disputes::Pallet<T>>::disputes()
-}
-
-/// Implementation of `unapplied_slashes` runtime API
-pub fn unapplied_slashes<T: disputes::slashing::Config>(
-) -> Vec<(SessionIndex, CandidateHash, vstaging::slashing::PendingSlashes)> {
-	<disputes::slashing::Pallet<T>>::unapplied_slashes()
-}
-
-/// Implementation of `submit_report_dispute_lost` runtime API
-pub fn submit_unsigned_slashing_report<T: disputes::slashing::Config>(
-	dispute_proof: vstaging::slashing::DisputeProof,
-	key_ownership_proof: vstaging::slashing::OpaqueKeyOwnershipProof,
-) -> Option<()> {
-	let key_ownership_proof = key_ownership_proof.decode()?;
-
-	<disputes::slashing::Pallet<T>>::submit_unsigned_slashing_report(
-		dispute_proof,
-		key_ownership_proof,
-	)
->>>>>>> 17e28c26
 }