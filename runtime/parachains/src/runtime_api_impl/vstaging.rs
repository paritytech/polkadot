// Copyright 2017-2022 Parity Technologies (UK) Ltd.
// This file is part of Polkadot.

// Polkadot is free software: you can redistribute it and/or modify
// it under the terms of the GNU General Public License as published by
// the Free Software Foundation, either version 3 of the License, or
// (at your option) any later version.

// Polkadot is distributed in the hope that it will be useful,
// but WITHOUT ANY WARRANTY; without even the implied warranty of
// MERCHANTABILITY or FITNESS FOR A PARTICULAR PURPOSE.  See the
// GNU General Public License for more details.

// You should have received a copy of the GNU General Public License
// along with Polkadot.  If not, see <http://www.gnu.org/licenses/>.

<<<<<<< HEAD
//! Put implementations of functions from staging APIs here.

use crate::{configuration, disputes, dmp, hrmp, initializer, paras, session_info, shared, ump};
use primitives::{
	vstaging::{
		AsyncBackingParameters, BackingState, CandidatePendingAvailability, Constraints,
		ExecutorParams, InboundHrmpLimitations, OutboundHrmpChannelLimitations,
	},
	CandidateHash, DisputeState, Id as ParaId, SessionIndex,
};
use sp_std::prelude::*;

/// Implementation for `get_session_disputes` function from the runtime API
pub fn get_session_disputes<T: disputes::Config>(
) -> Vec<(SessionIndex, CandidateHash, DisputeState<T::BlockNumber>)> {
	<disputes::Pallet<T>>::disputes()
}

/// Get session executor parameter set
pub fn session_executor_params<T: session_info::Config>(
	session_index: SessionIndex,
) -> Option<ExecutorParams> {
	// This is to bootstrap the storage working around the runtime migration issue:
	// https://github.com/paritytech/substrate/issues/9997
	// After the bootstrap is complete (no less than 7 session passed with the runtime)
	// this code should be replaced with a pure
	// <session_info::Pallet<T>>::session_executor_params(session_index) call.
	match <session_info::Pallet<T>>::session_executor_params(session_index) {
		Some(ep) => Some(ep),
		None => Some(ExecutorParams::default()),
	}
}

/// Implementation for `StagingParaBackingState` function from the runtime API
pub fn backing_state<T: initializer::Config>(
	para_id: ParaId,
) -> Option<BackingState<T::Hash, T::BlockNumber>> {
	let config = <configuration::Pallet<T>>::config();
	// Async backing is only expected to be enabled with a tracker capacity of 1.
	// Subsequent configuration update gets applied on new session, which always
	// clears the buffer.
	//
	// Thus, minimum relay parent is ensured to have asynchronous backing enabled.
	let now = <frame_system::Pallet<T>>::block_number();
	let min_relay_parent_number = <shared::Pallet<T>>::allowed_relay_parents()
		.hypothetical_earliest_block_number(
			now,
			config.async_backing_parameters.allowed_ancestry_len,
		);

	let required_parent = <paras::Pallet<T>>::para_head(para_id)?;
	let validation_code_hash = <paras::Pallet<T>>::current_code_hash(para_id)?;

	let upgrade_restriction = <paras::Pallet<T>>::upgrade_restriction_signal(para_id);
	let future_validation_code =
		<paras::Pallet<T>>::future_code_upgrade_at(para_id).and_then(|block_num| {
			// Only read the storage if there's a pending upgrade.
			Some(block_num).zip(<paras::Pallet<T>>::future_code_hash(para_id))
		});

	let (ump_msg_count, ump_total_bytes) = <ump::Pallet<T>>::relay_dispatch_queue_size(para_id);
	let ump_remaining = config.max_upward_queue_count - ump_msg_count;
	let ump_remaining_bytes = config.max_upward_queue_size - ump_total_bytes;

	let dmp_remaining_messages = <dmp::Pallet<T>>::dmq_contents(para_id)
		.into_iter()
		.map(|msg| msg.sent_at)
		.collect();

	let valid_watermarks = <hrmp::Pallet<T>>::valid_watermarks(para_id);
	let hrmp_inbound = InboundHrmpLimitations { valid_watermarks };
	let hrmp_channels_out = <hrmp::Pallet<T>>::outbound_remaining_capacity(para_id)
		.into_iter()
		.map(|(para, (messages_remaining, bytes_remaining))| {
			(para, OutboundHrmpChannelLimitations { messages_remaining, bytes_remaining })
		})
		.collect();

	let constraints = Constraints {
		min_relay_parent_number,
		max_pov_size: config.max_pov_size,
		max_code_size: config.max_code_size,
		ump_remaining,
		ump_remaining_bytes,
		max_ump_num_per_candidate: config.max_upward_message_num_per_candidate,
		dmp_remaining_messages,
		hrmp_inbound,
		hrmp_channels_out,
		max_hrmp_num_per_candidate: config.hrmp_max_message_num_per_candidate,
		required_parent,
		validation_code_hash,
		upgrade_restriction,
		future_validation_code,
	};

	let pending_availability = {
		// Note: the API deals with a `Vec` as it is future-proof for cases
		// where there may be multiple candidates pending availability at a time.
		// But at the moment only one candidate can be pending availability per
		// parachain.
		crate::inclusion::PendingAvailability::<T>::get(&para_id)
			.and_then(|pending| {
				let commitments =
					crate::inclusion::PendingAvailabilityCommitments::<T>::get(&para_id);
				commitments.map(move |c| (pending, c))
			})
			.map(|(pending, commitments)| {
				CandidatePendingAvailability {
					candidate_hash: pending.candidate_hash(),
					descriptor: pending.candidate_descriptor().clone(),
					commitments,
					relay_parent_number: pending.relay_parent_number(),
					max_pov_size: constraints.max_pov_size, // assume always same in session.
				}
			})
			.into_iter()
			.collect()
	};

	Some(BackingState { constraints, pending_availability })
}

/// Implementation for `StagingAsyncBackingParameters` function from the runtime API
pub fn async_backing_parameters<T: configuration::Config>() -> AsyncBackingParameters {
	<configuration::Pallet<T>>::config().async_backing_parameters
}
=======
//! Put implementations of functions from staging APIs here.
>>>>>>> 1c2421fb
<|MERGE_RESOLUTION|>--- conflicted
+++ resolved
@@ -14,39 +14,17 @@
 // You should have received a copy of the GNU General Public License
 // along with Polkadot.  If not, see <http://www.gnu.org/licenses/>.
 
-<<<<<<< HEAD
 //! Put implementations of functions from staging APIs here.
 
-use crate::{configuration, disputes, dmp, hrmp, initializer, paras, session_info, shared, ump};
+use crate::{configuration, dmp, hrmp, initializer, paras, shared, ump};
 use primitives::{
 	vstaging::{
 		AsyncBackingParameters, BackingState, CandidatePendingAvailability, Constraints,
-		ExecutorParams, InboundHrmpLimitations, OutboundHrmpChannelLimitations,
+		InboundHrmpLimitations, OutboundHrmpChannelLimitations,
 	},
-	CandidateHash, DisputeState, Id as ParaId, SessionIndex,
+	Id as ParaId,
 };
 use sp_std::prelude::*;
-
-/// Implementation for `get_session_disputes` function from the runtime API
-pub fn get_session_disputes<T: disputes::Config>(
-) -> Vec<(SessionIndex, CandidateHash, DisputeState<T::BlockNumber>)> {
-	<disputes::Pallet<T>>::disputes()
-}
-
-/// Get session executor parameter set
-pub fn session_executor_params<T: session_info::Config>(
-	session_index: SessionIndex,
-) -> Option<ExecutorParams> {
-	// This is to bootstrap the storage working around the runtime migration issue:
-	// https://github.com/paritytech/substrate/issues/9997
-	// After the bootstrap is complete (no less than 7 session passed with the runtime)
-	// this code should be replaced with a pure
-	// <session_info::Pallet<T>>::session_executor_params(session_index) call.
-	match <session_info::Pallet<T>>::session_executor_params(session_index) {
-		Some(ep) => Some(ep),
-		None => Some(ExecutorParams::default()),
-	}
-}
 
 /// Implementation for `StagingParaBackingState` function from the runtime API
 pub fn backing_state<T: initializer::Config>(
@@ -140,7 +118,4 @@
 /// Implementation for `StagingAsyncBackingParameters` function from the runtime API
 pub fn async_backing_parameters<T: configuration::Config>() -> AsyncBackingParameters {
 	<configuration::Pallet<T>>::config().async_backing_parameters
-}
-=======
-//! Put implementations of functions from staging APIs here.
->>>>>>> 1c2421fb
+}