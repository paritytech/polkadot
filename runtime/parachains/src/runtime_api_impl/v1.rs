--- conflicted
+++ resolved
@@ -285,34 +285,9 @@
 		.collect()
 }
 
-<<<<<<< HEAD
-/// Get the `AuthorityDiscoveryId`s corresponding to the given `ValidatorId`s.
-/// Currently this request is limited to validators in the current session.
-///
-/// We assume that every validator runs authority discovery,
-/// which would allow us to establish point-to-point connection to given validators.
-// FIXME: handle previous sessions:
-// https://github.com/paritytech/polkadot/issues/1461
-pub fn validator_discovery<T>(validators: Vec<ValidatorId>) -> Vec<Option<AuthorityDiscoveryId>>
-where
-	T: initializer::Config + pallet_authority_discovery::Config,
-{
-	// FIXME: the mapping might be invalid if a session change happens in between the calls
-	// use SessionInfo from https://github.com/paritytech/polkadot/pull/1691
-	let current_validators = <inclusion::Module<T>>::validators();
-	let authorities = <pallet_authority_discovery::Module<T>>::authorities();
-	// We assume the same ordering in authorities as in validators so we can do an index search
-	validators.iter().map(|id| {
-		// FIXME: linear search is slow O(n^2)
-		// use SessionInfo from https://github.com/paritytech/polkadot/pull/1691
-		let validator_index = current_validators.iter().position(|v| v == id);
-		validator_index.and_then(|i| authorities.get(i).cloned())
-	}).collect()
-=======
 /// Get the session info for the given session, if stored.
-pub fn session_info<T: session_info::Trait>(index: SessionIndex) -> Option<SessionInfo> {
+pub fn session_info<T: session_info::Config>(index: SessionIndex) -> Option<SessionInfo> {
 	<session_info::Module<T>>::session_info(index)
->>>>>>> d00c05ba
 }
 
 /// Implementation for the `dmq_contents` function of the runtime API.
