// Copyright 2020 Parity Technologies (UK) Ltd.
// This file is part of Polkadot.

// Polkadot is free software: you can redistribute it and/or modify
// it under the terms of the GNU General Public License as published by
// the Free Software Foundation, either version 3 of the License, or
// (at your option) any later version.

// Polkadot is distributed in the hope that it will be useful,
// but WITHOUT ANY WARRANTY; without even the implied warranty of
// MERCHANTABILITY or FITNESS FOR A PARTICULAR PURPOSE.  See the
// GNU General Public License for more details.

// You should have received a copy of the GNU General Public License
// along with Polkadot.  If not, see <http://www.gnu.org/licenses/>.

use crate::{
	ensure_parachain,
	configuration::{self, HostConfiguration},
	initializer, paras, dmp,
};
use parity_scale_codec::{Decode, Encode};
use frame_support::{
	decl_storage, decl_module, decl_error, ensure, traits::{Get, ReservableCurrency}, weights::Weight,
	StorageMap, StorageValue, dispatch::DispatchResult,
};
use primitives::v1::{
	Balance, Hash, HrmpChannelId, Id as ParaId, InboundHrmpMessage, OutboundHrmpMessage,
	SessionIndex,
};
use sp_runtime::traits::{UniqueSaturatedInto, AccountIdConversion, BlakeTwo256, Hash as HashT};
use sp_std::{
	mem, fmt,
	collections::{btree_map::BTreeMap, btree_set::BTreeSet},
	prelude::*,
};

/// A description of a request to open an HRMP channel.
#[derive(Encode, Decode)]
pub struct HrmpOpenChannelRequest {
	/// Indicates if this request was confirmed by the recipient.
	pub confirmed: bool,
	/// How many session boundaries ago this request was seen.
	pub age: SessionIndex,
	/// The amount that the sender supplied at the time of creation of this request.
	pub sender_deposit: Balance,
	/// The maximum message size that could be put into the channel.
	pub max_message_size: u32,
	/// The maximum number of messages that can be pending in the channel at once.
	pub max_capacity: u32,
	/// The maximum total size of the messages that can be pending in the channel at once.
	pub max_total_size: u32,
}

/// A metadata of an HRMP channel.
#[derive(Encode, Decode)]
#[cfg_attr(test, derive(Debug))]
pub struct HrmpChannel {
	// NOTE: This structure is used by parachains via merkle proofs. Therefore, this struct requires
	// special treatment.
	//
	// A parachain requested this struct can only depend on the subset of this struct. Specifically,
	// only a first few fields can be depended upon (See `AbridgedHrmpChannel`). These fields cannot
	// be changed without corresponding migration of parachains.

	/// The maximum number of messages that can be pending in the channel at once.
	pub max_capacity: u32,
	/// The maximum total size of the messages that can be pending in the channel at once.
	pub max_total_size: u32,
	/// The maximum message size that could be put into the channel.
	pub max_message_size: u32,
	/// The current number of messages pending in the channel.
	/// Invariant: should be less or equal to `max_capacity`.s`.
	pub msg_count: u32,
	/// The total size in bytes of all message payloads in the channel.
	/// Invariant: should be less or equal to `max_total_size`.
	pub total_size: u32,
	/// A head of the Message Queue Chain for this channel. Each link in this chain has a form:
	/// `(prev_head, B, H(M))`, where
	/// - `prev_head`: is the previous value of `mqc_head` or zero if none.
	/// - `B`: is the [relay-chain] block number in which a message was appended
	/// - `H(M)`: is the hash of the message being appended.
	/// This value is initialized to a special value that consists of all zeroes which indicates
	/// that no messages were previously added.
	pub mqc_head: Option<Hash>,
	/// The amount that the sender supplied as a deposit when opening this channel.
	pub sender_deposit: Balance,
	/// The amount that the recipient supplied as a deposit when accepting opening this channel.
	pub recipient_deposit: Balance,
}

/// An error returned by [`check_hrmp_watermark`] that indicates an acceptance criteria check
/// didn't pass.
pub enum HrmpWatermarkAcceptanceErr<BlockNumber> {
	AdvancementRule {
		new_watermark: BlockNumber,
		last_watermark: BlockNumber,
	},
	AheadRelayParent {
		new_watermark: BlockNumber,
		relay_chain_parent_number: BlockNumber,
	},
	LandsOnBlockWithNoMessages {
		new_watermark: BlockNumber,
	},
}

/// An error returned by [`check_outbound_hrmp`] that indicates an acceptance criteria check
/// didn't pass.
pub enum OutboundHrmpAcceptanceErr {
	MoreMessagesThanPermitted {
		sent: u32,
		permitted: u32,
	},
	NotSorted {
		idx: u32,
	},
	NoSuchChannel {
		idx: u32,
		channel_id: HrmpChannelId,
	},
	MaxMessageSizeExceeded {
		idx: u32,
		msg_size: u32,
		max_size: u32,
	},
	TotalSizeExceeded {
		idx: u32,
		total_size: u32,
		limit: u32,
	},
	CapacityExceeded {
		idx: u32,
		count: u32,
		limit: u32,
	},
}

impl<BlockNumber> fmt::Debug for HrmpWatermarkAcceptanceErr<BlockNumber>
where
	BlockNumber: fmt::Debug,
{
	fn fmt(&self, fmt: &mut fmt::Formatter) -> fmt::Result {
		use HrmpWatermarkAcceptanceErr::*;
		match self {
			AdvancementRule {
				new_watermark,
				last_watermark,
			} => write!(
				fmt,
				"the HRMP watermark is not advanced relative to the last watermark ({:?} > {:?})",
				new_watermark, last_watermark,
			),
			AheadRelayParent {
				new_watermark,
				relay_chain_parent_number,
			} => write!(
				fmt,
				"the HRMP watermark is ahead the relay-parent ({:?} > {:?})",
				new_watermark, relay_chain_parent_number
			),
			LandsOnBlockWithNoMessages { new_watermark } => write!(
				fmt,
				"the HRMP watermark ({:?}) doesn't land on a block with messages received",
				new_watermark
			),
		}
	}
}

impl fmt::Debug for OutboundHrmpAcceptanceErr {
	fn fmt(&self, fmt: &mut fmt::Formatter) -> fmt::Result {
		use OutboundHrmpAcceptanceErr::*;
		match self {
			MoreMessagesThanPermitted { sent, permitted } => write!(
				fmt,
				"more HRMP messages than permitted by config ({} > {})",
				sent, permitted,
			),
			NotSorted { idx } => write!(
				fmt,
				"the HRMP messages are not sorted (first unsorted is at index {})",
				idx,
			),
			NoSuchChannel { idx, channel_id } => write!(
				fmt,
				"the HRMP message at index {} is sent to a non existent channel {:?}->{:?}",
				idx, channel_id.sender, channel_id.recipient,
			),
			MaxMessageSizeExceeded {
				idx,
				msg_size,
				max_size,
			} => write!(
				fmt,
				"the HRMP message at index {} exceeds the negotiated channel maximum message size ({} > {})",
				idx, msg_size, max_size,
			),
			TotalSizeExceeded {
				idx,
				total_size,
				limit,
			} => write!(
				fmt,
				"sending the HRMP message at index {} would exceed the neogitiated channel total size  ({} > {})",
				idx, total_size, limit,
			),
			CapacityExceeded { idx, count, limit } => write!(
				fmt,
				"sending the HRMP message at index {} would exceed the neogitiated channel capacity  ({} > {})",
				idx, count, limit,
			),
		}
	}
}

pub trait Config: frame_system::Config + configuration::Config + paras::Config + dmp::Config {
	type Origin: From<crate::Origin>
		+ From<<Self as frame_system::Config>::Origin>
		+ Into<Result<crate::Origin, <Self as Config>::Origin>>;

	/// An interface for reserving deposits for opening channels.
	///
	/// NOTE that this Currency instance will be charged with the amounts defined in the `Configuration`
	/// module. Specifically, that means that the `Balance` of the `Currency` implementation should
	/// be the same as `Balance` as used in the `Configuration`.
	type Currency: ReservableCurrency<Self::AccountId>;
}

decl_storage! {
	trait Store for Module<T: Config> as Hrmp {
		/// The set of pending HRMP open channel requests.
		///
		/// The set is accompanied by a list for iteration.
		///
		/// Invariant:
		/// - There are no channels that exists in list but not in the set and vice versa.
		HrmpOpenChannelRequests: map hasher(twox_64_concat) HrmpChannelId => Option<HrmpOpenChannelRequest>;
		HrmpOpenChannelRequestsList: Vec<HrmpChannelId>;

		/// This mapping tracks how many open channel requests are inititated by a given sender para.
		/// Invariant: `HrmpOpenChannelRequests` should contain the same number of items that has `(X, _)`
		/// as the number of `HrmpOpenChannelRequestCount` for `X`.
		HrmpOpenChannelRequestCount: map hasher(twox_64_concat) ParaId => u32;
		/// This mapping tracks how many open channel requests were accepted by a given recipient para.
		/// Invariant: `HrmpOpenChannelRequests` should contain the same number of items `(_, X)` with
		/// `confirmed` set to true, as the number of `HrmpAcceptedChannelRequestCount` for `X`.
		HrmpAcceptedChannelRequestCount: map hasher(twox_64_concat) ParaId => u32;

		/// A set of pending HRMP close channel requests that are going to be closed during the session change.
		/// Used for checking if a given channel is registered for closure.
		///
		/// The set is accompanied by a list for iteration.
		///
		/// Invariant:
		/// - There are no channels that exists in list but not in the set and vice versa.
		HrmpCloseChannelRequests: map hasher(twox_64_concat) HrmpChannelId => Option<()>;
		HrmpCloseChannelRequestsList: Vec<HrmpChannelId>;

		/// The HRMP watermark associated with each para.
		/// Invariant:
		/// - each para `P` used here as a key should satisfy `Paras::is_valid_para(P)` within a session.
		HrmpWatermarks: map hasher(twox_64_concat) ParaId => Option<T::BlockNumber>;
		/// HRMP channel data associated with each para.
		/// Invariant:
		/// - each participant in the channel should satisfy `Paras::is_valid_para(P)` within a session.
		HrmpChannels: map hasher(twox_64_concat) HrmpChannelId => Option<HrmpChannel>;
		/// Ingress/egress indexes allow to find all the senders and receivers given the opposite
		/// side. I.e.
		///
		/// (a) ingress index allows to find all the senders for a given recipient.
		/// (b) egress index allows to find all the recipients for a given sender.
		///
		/// Invariants:
		/// - for each ingress index entry for `P` each item `I` in the index should present in `HrmpChannels`
		///   as `(I, P)`.
		/// - for each egress index entry for `P` each item `E` in the index should present in `HrmpChannels`
		///   as `(P, E)`.
		/// - there should be no other dangling channels in `HrmpChannels`.
		/// - the vectors are sorted.
		HrmpIngressChannelsIndex: map hasher(twox_64_concat) ParaId => Vec<ParaId>;
		// NOTE that this field is used by parachains via merkle storage proofs, therefore changing
		// the format will require migration of parachains.
		HrmpEgressChannelsIndex: map hasher(twox_64_concat) ParaId => Vec<ParaId>;

		/// Storage for the messages for each channel.
		/// Invariant: cannot be non-empty if the corresponding channel in `HrmpChannels` is `None`.
		HrmpChannelContents: map hasher(twox_64_concat) HrmpChannelId => Vec<InboundHrmpMessage<T::BlockNumber>>;
		/// Maintains a mapping that can be used to answer the question:
		/// What paras sent a message at the given block number for a given reciever.
		/// Invariants:
		/// - The inner `Vec<ParaId>` is never empty.
		/// - The inner `Vec<ParaId>` cannot store two same `ParaId`.
		/// - The outer vector is sorted ascending by block number and cannot store two items with the same
		///   block number.
		HrmpChannelDigests: map hasher(twox_64_concat) ParaId => Vec<(T::BlockNumber, Vec<ParaId>)>;
	}
}

decl_error! {
	pub enum Error for Module<T: Config> {
		/// The sender tried to open a channel to themselves.
		OpenHrmpChannelToSelf,
		/// The recipient is not a valid para.
		OpenHrmpChannelInvalidRecipient,
		/// The requested capacity is zero.
		OpenHrmpChannelZeroCapacity,
		/// The requested capacity exceeds the global limit.
		OpenHrmpChannelCapacityExceedsLimit,
		/// The requested maximum message size is 0.
		OpenHrmpChannelZeroMessageSize,
		/// The open request requested the message size that exceeds the global limit.
		OpenHrmpChannelMessageSizeExceedsLimit,
		/// The channel already exists
		OpenHrmpChannelAlreadyExists,
		/// There is already a request to open the same channel.
		OpenHrmpChannelAlreadyRequested,
		/// The sender already has the maximum number of allowed outbound channels.
		OpenHrmpChannelLimitExceeded,
		/// The channel from the sender to the origin doesn't exist.
		AcceptHrmpChannelDoesntExist,
		/// The channel is already confirmed.
		AcceptHrmpChannelAlreadyConfirmed,
		/// The recipient already has the maximum number of allowed inbound channels.
		AcceptHrmpChannelLimitExceeded,
		/// The origin tries to close a channel where it is neither the sender nor the recipient.
		CloseHrmpChannelUnauthorized,
		/// The channel to be closed doesn't exist.
		CloseHrmpChannelDoesntExist,
		/// The channel close request is already requested.
		CloseHrmpChannelAlreadyUnderway,
	 }
}

decl_module! {
	/// The HRMP module.
	pub struct Module<T: Config> for enum Call where origin: <T as frame_system::Config>::Origin {
		type Error = Error<T>;

		/// Initiate opening a channel from a parachain to a given recipient with given channel
		/// parameters.
		///
		/// - `proposed_max_capacity` - specifies how many messages can be in the channel at once.
		/// - `proposed_max_message_size` - specifies the maximum size of any of the messages.
		///
		/// These numbers are a subject to the relay-chain configuration limits.
		///
		/// The channel can be opened only after the recipient confirms it and only on a session
		/// change.
		#[weight = 0]
		pub fn hrmp_init_open_channel(
			origin,
			recipient: ParaId,
			proposed_max_capacity: u32,
			proposed_max_message_size: u32,
		) -> DispatchResult {
			let origin = ensure_parachain(<T as Config>::Origin::from(origin))?;
			Self::init_open_channel(
				origin,
				recipient,
				proposed_max_capacity,
				proposed_max_message_size
			)?;
			Ok(())
		}

		/// Accept a pending open channel request from the given sender.
		///
		/// The channel will be opened only on the next session boundary.
		#[weight = 0]
		pub fn hrmp_accept_open_channel(origin, sender: ParaId) -> DispatchResult {
			let origin = ensure_parachain(<T as Config>::Origin::from(origin))?;
			Self::accept_open_channel(origin, sender)?;
			Ok(())
		}

		/// Initiate unilateral closing of a channel. The origin must be either the sender or the
		/// recipient in the channel being closed.
		///
		/// The closure can only happen on a session change.
		#[weight = 0]
		pub fn hrmp_close_channel(origin, channel_id: HrmpChannelId) -> DispatchResult {
			let origin = ensure_parachain(<T as Config>::Origin::from(origin))?;
			Self::close_channel(origin, channel_id)?;
			Ok(())
		}
	}
}

/// Routines and getters related to HRMP.
impl<T: Config> Module<T> {
	/// Block initialization logic, called by initializer.
	pub(crate) fn initializer_initialize(_now: T::BlockNumber) -> Weight {
		0
	}

	/// Block finalization logic, called by initializer.
	pub(crate) fn initializer_finalize() {}

	/// Called by the initializer to note that a new session has started.
	pub(crate) fn initializer_on_new_session(
		notification: &initializer::SessionChangeNotification<T::BlockNumber>,
		outgoing_paras: &[ParaId],
	) {
		Self::perform_outgoing_para_cleanup(outgoing_paras);
		Self::process_hrmp_open_channel_requests(&notification.prev_config);
		Self::process_hrmp_close_channel_requests();
	}

	/// Iterate over all paras that were noted for offboarding and remove all the data
	/// associated with them.
	fn perform_outgoing_para_cleanup(outgoing: &[ParaId]) {
		for outgoing_para in outgoing {
			Self::clean_hrmp_after_outgoing(outgoing_para);
		}
	}

	/// Remove all storage entries associated with the given para.
	fn clean_hrmp_after_outgoing(outgoing_para: &ParaId) {
		<Self as Store>::HrmpOpenChannelRequestCount::remove(outgoing_para);
		<Self as Store>::HrmpAcceptedChannelRequestCount::remove(outgoing_para);

		let ingress = <Self as Store>::HrmpIngressChannelsIndex::take(outgoing_para)
			.into_iter()
			.map(|sender| HrmpChannelId {
				sender,
				recipient: outgoing_para.clone(),
			});
		let egress = <Self as Store>::HrmpEgressChannelsIndex::take(outgoing_para)
			.into_iter()
			.map(|recipient| HrmpChannelId {
				sender: outgoing_para.clone(),
				recipient,
			});
		let mut to_close = ingress.chain(egress).collect::<Vec<_>>();
		to_close.sort();
		to_close.dedup();

		for channel in to_close {
			Self::close_hrmp_channel(&channel);
		}
	}

	/// Iterate over all open channel requests and:
	///
	/// - prune the stale requests
	/// - enact the confirmed requests
	fn process_hrmp_open_channel_requests(config: &HostConfiguration<T::BlockNumber>) {
		let mut open_req_channels = <Self as Store>::HrmpOpenChannelRequestsList::get();
		if open_req_channels.is_empty() {
			return;
		}

		// iterate the vector starting from the end making our way to the beginning. This way we
		// can leverage `swap_remove` to efficiently remove an item during iteration.
		let mut idx = open_req_channels.len();
		loop {
			// bail if we've iterated over all items.
			if idx == 0 {
				break;
			}

			idx -= 1;
			let channel_id = open_req_channels[idx].clone();
			let mut request = <Self as Store>::HrmpOpenChannelRequests::get(&channel_id).expect(
				"can't be `None` due to the invariant that the list contains the same items as the set; qed",
			);

			if request.confirmed {
				if <paras::Module<T>>::is_valid_para(channel_id.sender)
					&& <paras::Module<T>>::is_valid_para(channel_id.recipient)
				{
					<Self as Store>::HrmpChannels::insert(
						&channel_id,
						HrmpChannel {
							sender_deposit: request.sender_deposit,
							recipient_deposit: config.hrmp_recipient_deposit,
							max_capacity: request.max_capacity,
							max_total_size: request.max_total_size,
							max_message_size: request.max_message_size,
							msg_count: 0,
							total_size: 0,
							mqc_head: None,
						},
					);

					<Self as Store>::HrmpIngressChannelsIndex::mutate(&channel_id.recipient, |v| {
						if let Err(i) = v.binary_search(&channel_id.sender) {
							v.insert(i, channel_id.sender);
						}
					});
					<Self as Store>::HrmpEgressChannelsIndex::mutate(&channel_id.sender, |v| {
						if let Err(i) = v.binary_search(&channel_id.recipient) {
							v.insert(i, channel_id.recipient);
						}
					});
				}

				let new_open_channel_req_cnt =
					<Self as Store>::HrmpOpenChannelRequestCount::get(&channel_id.sender)
						.saturating_sub(1);
				if new_open_channel_req_cnt != 0 {
					<Self as Store>::HrmpOpenChannelRequestCount::insert(
						&channel_id.sender,
						new_open_channel_req_cnt,
					);
				} else {
					<Self as Store>::HrmpOpenChannelRequestCount::remove(&channel_id.sender);
				}

				let new_accepted_channel_req_cnt =
					<Self as Store>::HrmpAcceptedChannelRequestCount::get(&channel_id.recipient)
						.saturating_sub(1);
				if new_accepted_channel_req_cnt != 0 {
					<Self as Store>::HrmpAcceptedChannelRequestCount::insert(
						&channel_id.recipient,
						new_accepted_channel_req_cnt,
					);
				} else {
					<Self as Store>::HrmpAcceptedChannelRequestCount::remove(&channel_id.recipient);
				}

				let _ = open_req_channels.swap_remove(idx);
				<Self as Store>::HrmpOpenChannelRequests::remove(&channel_id);
			} else {
				request.age += 1;
				if request.age == config.hrmp_open_request_ttl {
					// got stale
					<Self as Store>::HrmpOpenChannelRequestCount::mutate(&channel_id.sender, |v| {
						*v -= 1;
					});

					let _ = open_req_channels.swap_remove(idx);
					if let Some(HrmpOpenChannelRequest { sender_deposit, .. }) =
						<Self as Store>::HrmpOpenChannelRequests::take(&channel_id)
					{
						T::Currency::unreserve(
							&channel_id.sender.into_account(),
							sender_deposit.unique_saturated_into(),
						);
					}
				} else {
					<Self as Store>::HrmpOpenChannelRequests::insert(&channel_id, request);
				}
			}
		}

		<Self as Store>::HrmpOpenChannelRequestsList::put(open_req_channels);
	}

	/// Iterate over all close channel requests unconditionally closing the channels.
	fn process_hrmp_close_channel_requests() {
		let close_reqs = <Self as Store>::HrmpCloseChannelRequestsList::take();
		for condemned_ch_id in close_reqs {
			<Self as Store>::HrmpCloseChannelRequests::remove(&condemned_ch_id);
			Self::close_hrmp_channel(&condemned_ch_id);
		}
	}

	/// Close and remove the designated HRMP channel.
	///
	/// This includes returning the deposits.
	///
	/// This function is indempotent, meaning that after the first application it should have no
	/// effect (i.e. it won't return the deposits twice).
	fn close_hrmp_channel(channel_id: &HrmpChannelId) {
		if let Some(HrmpChannel {
			sender_deposit,
			recipient_deposit,
			..
		}) = <Self as Store>::HrmpChannels::take(channel_id)
		{
			T::Currency::unreserve(
				&channel_id.sender.into_account(),
				sender_deposit.unique_saturated_into(),
			);
			T::Currency::unreserve(
				&channel_id.recipient.into_account(),
				recipient_deposit.unique_saturated_into(),
			);
		}

		<Self as Store>::HrmpChannelContents::remove(channel_id);

		<Self as Store>::HrmpEgressChannelsIndex::mutate(&channel_id.sender, |v| {
			if let Ok(i) = v.binary_search(&channel_id.recipient) {
				v.remove(i);
			}
		});
		<Self as Store>::HrmpIngressChannelsIndex::mutate(&channel_id.recipient, |v| {
			if let Ok(i) = v.binary_search(&channel_id.sender) {
				v.remove(i);
			}
		});
	}

	/// Check that the candidate of the given recipient controls the HRMP watermark properly.
	pub(crate) fn check_hrmp_watermark(
		recipient: ParaId,
		relay_chain_parent_number: T::BlockNumber,
		new_hrmp_watermark: T::BlockNumber,
	) -> Result<(), HrmpWatermarkAcceptanceErr<T::BlockNumber>> {
		// First, check where the watermark CANNOT legally land.
		//
		// (a) For ensuring that messages are eventually, a rule requires each parablock new
		//     watermark should be greater than the last one.
		//
		// (b) However, a parachain cannot read into "the future", therefore the watermark should
		//     not be greater than the relay-chain context block which the parablock refers to.
		if let Some(last_watermark) = <Self as Store>::HrmpWatermarks::get(&recipient) {
			if new_hrmp_watermark <= last_watermark {
				return Err(HrmpWatermarkAcceptanceErr::AdvancementRule {
					new_watermark: new_hrmp_watermark,
					last_watermark,
				});
			}
		}
		if new_hrmp_watermark > relay_chain_parent_number {
			return Err(HrmpWatermarkAcceptanceErr::AheadRelayParent {
				new_watermark: new_hrmp_watermark,
				relay_chain_parent_number,
			});
		}

		// Second, check where the watermark CAN land. It's one of the following:
		//
		// (a) The relay parent block number.
		// (b) A relay-chain block in which this para received at least one message.
		if new_hrmp_watermark == relay_chain_parent_number {
			Ok(())
		} else {
			let digest = <Self as Store>::HrmpChannelDigests::get(&recipient);
			if !digest
				.binary_search_by_key(&new_hrmp_watermark, |(block_no, _)| *block_no)
				.is_ok()
			{
				return Err(HrmpWatermarkAcceptanceErr::LandsOnBlockWithNoMessages {
					new_watermark: new_hrmp_watermark,
				});
			}
			Ok(())
		}
	}

	pub(crate) fn check_outbound_hrmp(
		config: &HostConfiguration<T::BlockNumber>,
		sender: ParaId,
		out_hrmp_msgs: &[OutboundHrmpMessage<ParaId>],
	) -> Result<(), OutboundHrmpAcceptanceErr> {
		if out_hrmp_msgs.len() as u32 > config.hrmp_max_message_num_per_candidate {
			return Err(OutboundHrmpAcceptanceErr::MoreMessagesThanPermitted {
				sent: out_hrmp_msgs.len() as u32,
				permitted: config.hrmp_max_message_num_per_candidate,
			});
		}

		let mut last_recipient = None::<ParaId>;

		for (idx, out_msg) in out_hrmp_msgs
			.iter()
			.enumerate()
			.map(|(idx, out_msg)| (idx as u32, out_msg))
		{
			match last_recipient {
				// the messages must be sorted in ascending order and there must be no two messages sent
				// to the same recipient. Thus we can check that every recipient is strictly greater than
				// the previous one.
				Some(last_recipient) if out_msg.recipient <= last_recipient => {
					return Err(OutboundHrmpAcceptanceErr::NotSorted { idx });
				}
				_ => last_recipient = Some(out_msg.recipient),
			}

			let channel_id = HrmpChannelId {
				sender,
				recipient: out_msg.recipient,
			};

			let channel = match <Self as Store>::HrmpChannels::get(&channel_id) {
				Some(channel) => channel,
				None => {
					return Err(OutboundHrmpAcceptanceErr::NoSuchChannel { channel_id, idx });
				}
			};

			let msg_size = out_msg.data.len() as u32;
			if msg_size > channel.max_message_size {
				return Err(OutboundHrmpAcceptanceErr::MaxMessageSizeExceeded {
					idx,
					msg_size,
					max_size: channel.max_message_size,
				});
			}

			let new_total_size = channel.total_size + out_msg.data.len() as u32;
			if new_total_size > channel.max_total_size {
				return Err(OutboundHrmpAcceptanceErr::TotalSizeExceeded {
					idx,
					total_size: new_total_size,
					limit: channel.max_total_size,
				});
			}

			let new_msg_count = channel.msg_count + 1;
			if new_msg_count > channel.max_capacity {
				return Err(OutboundHrmpAcceptanceErr::CapacityExceeded {
					idx,
					count: new_msg_count,
					limit: channel.max_capacity,
				});
			}
		}

		Ok(())
	}

	pub(crate) fn prune_hrmp(recipient: ParaId, new_hrmp_watermark: T::BlockNumber) -> Weight {
		let mut weight = 0;

		// sift through the incoming messages digest to collect the paras that sent at least one
		// message to this parachain between the old and new watermarks.
		let senders = <Self as Store>::HrmpChannelDigests::mutate(&recipient, |digest| {
			let mut senders = BTreeSet::new();
			let mut leftover = Vec::with_capacity(digest.len());
			for (block_no, paras_sent_msg) in mem::replace(digest, Vec::new()) {
				if block_no <= new_hrmp_watermark {
					senders.extend(paras_sent_msg);
				} else {
					leftover.push((block_no, paras_sent_msg));
				}
			}
			*digest = leftover;
			senders
		});
		weight += T::DbWeight::get().reads_writes(1, 1);

		// having all senders we can trivially find out the channels which we need to prune.
		let channels_to_prune = senders
			.into_iter()
			.map(|sender| HrmpChannelId { sender, recipient });
		for channel_id in channels_to_prune {
			// prune each channel up to the new watermark keeping track how many messages we removed
			// and what is the total byte size of them.
			let (mut pruned_cnt, mut pruned_size) = (0, 0);

			let contents = <Self as Store>::HrmpChannelContents::get(&channel_id);
			let mut leftover = Vec::with_capacity(contents.len());
			for msg in contents {
				if msg.sent_at <= new_hrmp_watermark {
					pruned_cnt += 1;
					pruned_size += msg.data.len();
				} else {
					leftover.push(msg);
				}
			}
			if !leftover.is_empty() {
				<Self as Store>::HrmpChannelContents::insert(&channel_id, leftover);
			} else {
				<Self as Store>::HrmpChannelContents::remove(&channel_id);
			}

			// update the channel metadata.
			<Self as Store>::HrmpChannels::mutate(&channel_id, |channel| {
				if let Some(ref mut channel) = channel {
					channel.msg_count -= pruned_cnt as u32;
					channel.total_size -= pruned_size as u32;
				}
			});

			weight += T::DbWeight::get().reads_writes(2, 2);
		}

		<Self as Store>::HrmpWatermarks::insert(&recipient, new_hrmp_watermark);
		weight += T::DbWeight::get().reads_writes(0, 1);

		weight
	}

	/// Process the outbound HRMP messages by putting them into the appropriate recipient queues.
	///
	/// Returns the amount of weight consumed.
	pub(crate) fn queue_outbound_hrmp(
		sender: ParaId,
		out_hrmp_msgs: Vec<OutboundHrmpMessage<ParaId>>,
	) -> Weight {
		let mut weight = 0;
		let now = <frame_system::Module<T>>::block_number();

		for out_msg in out_hrmp_msgs {
			let channel_id = HrmpChannelId {
				sender,
				recipient: out_msg.recipient,
			};

			let mut channel = match <Self as Store>::HrmpChannels::get(&channel_id) {
				Some(channel) => channel,
				None => {
					// apparently, that since acceptance of this candidate the recipient was
					// offboarded and the channel no longer exists.
					continue;
				}
			};

			let inbound = InboundHrmpMessage {
				sent_at: now,
				data: out_msg.data,
			};

			// book keeping
			channel.msg_count += 1;
			channel.total_size += inbound.data.len() as u32;

			// compute the new MQC head of the channel
			let prev_head = channel.mqc_head.clone().unwrap_or(Default::default());
			let new_head = BlakeTwo256::hash_of(&(
				prev_head,
				inbound.sent_at,
				T::Hashing::hash_of(&inbound.data),
			));
			channel.mqc_head = Some(new_head);

			<Self as Store>::HrmpChannels::insert(&channel_id, channel);
			<Self as Store>::HrmpChannelContents::append(&channel_id, inbound);

			// The digests are sorted in ascending by block number order. Assuming absence of
			// contextual execution, there are only two possible scenarios here:
			//
			// (a) It's the first time anybody sends a message to this recipient within this block.
			//     In this case, the digest vector would be empty or the block number of the latest
			//     entry  is smaller than the current.
			//
			// (b) Somebody has already sent a message within the current block. That means that
			//     the block number of the latest entry is equal to the current.
			//
			// Note that having the latest entry greater than the current block number is a logical
			// error.
			let mut recipient_digest =
				<Self as Store>::HrmpChannelDigests::get(&channel_id.recipient);
			if let Some(cur_block_digest) = recipient_digest
				.last_mut()
				.filter(|(block_no, _)| *block_no == now)
				.map(|(_, ref mut d)| d)
			{
				cur_block_digest.push(sender);
			} else {
				recipient_digest.push((now, vec![sender]));
			}
			<Self as Store>::HrmpChannelDigests::insert(&channel_id.recipient, recipient_digest);

			weight += T::DbWeight::get().reads_writes(2, 2);
		}

		weight
	}

	/// Initiate opening a channel from a parachain to a given recipient with given channel
	/// parameters.
	///
	/// Basically the same as [`hrmp_init_open_channel`](Module::hrmp_init_open_channel) but intendend for calling directly from
	/// other pallets rather than dispatched.
	pub fn init_open_channel(
		origin: ParaId,
		recipient: ParaId,
		proposed_max_capacity: u32,
		proposed_max_message_size: u32,
	) -> DispatchResult {
		ensure!(origin != recipient, Error::<T>::OpenHrmpChannelToSelf);
		ensure!(
			<paras::Module<T>>::is_valid_para(recipient),
			Error::<T>::OpenHrmpChannelInvalidRecipient,
		);

		let config = <configuration::Module<T>>::config();
		ensure!(
			proposed_max_capacity > 0,
			Error::<T>::OpenHrmpChannelZeroCapacity,
		);
		ensure!(
			proposed_max_capacity <= config.hrmp_channel_max_capacity,
			Error::<T>::OpenHrmpChannelCapacityExceedsLimit,
		);
		ensure!(
			proposed_max_message_size > 0,
			Error::<T>::OpenHrmpChannelZeroMessageSize,
		);
		ensure!(
			proposed_max_message_size <= config.hrmp_channel_max_message_size,
			Error::<T>::OpenHrmpChannelMessageSizeExceedsLimit,
		);

		let channel_id = HrmpChannelId {
			sender: origin,
			recipient,
		};
		ensure!(
			<Self as Store>::HrmpOpenChannelRequests::get(&channel_id).is_none(),
			Error::<T>::OpenHrmpChannelAlreadyExists,
		);
		ensure!(
			<Self as Store>::HrmpChannels::get(&channel_id).is_none(),
			Error::<T>::OpenHrmpChannelAlreadyRequested,
		);

		let egress_cnt =
			<Self as Store>::HrmpEgressChannelsIndex::decode_len(&origin).unwrap_or(0) as u32;
		let open_req_cnt = <Self as Store>::HrmpOpenChannelRequestCount::get(&origin);
		let channel_num_limit = if <paras::Module<T>>::is_parathread(origin) {
			config.hrmp_max_parathread_outbound_channels
		} else {
			config.hrmp_max_parachain_outbound_channels
		};
		ensure!(
			egress_cnt + open_req_cnt < channel_num_limit,
			Error::<T>::OpenHrmpChannelLimitExceeded,
		);

		T::Currency::reserve(
			&origin.into_account(),
			config.hrmp_sender_deposit.unique_saturated_into(),
		)?;

		<Self as Store>::HrmpOpenChannelRequestCount::insert(&origin, open_req_cnt + 1);
		<Self as Store>::HrmpOpenChannelRequests::insert(
			&channel_id,
			HrmpOpenChannelRequest {
				confirmed: false,
				age: 0,
				sender_deposit: config.hrmp_sender_deposit,
				max_capacity: proposed_max_capacity,
				max_message_size: proposed_max_message_size,
				max_total_size: config.hrmp_channel_max_total_size,
			},
		);
		<Self as Store>::HrmpOpenChannelRequestsList::append(channel_id);

		let notification_bytes = {
			use xcm::v0::Xcm;
			use parity_scale_codec::Encode as _;

			Xcm::HrmpNewChannelOpenRequest {
				sender: u32::from(origin),
				max_capacity: proposed_max_capacity,
				max_message_size: proposed_max_message_size,
			}
			.encode()
		};
		if let Err(dmp::QueueDownwardMessageError::ExceedsMaxMessageSize) =
			<dmp::Module<T>>::queue_downward_message(&config, recipient, notification_bytes)
		{
			// this should never happen unless the max downward message size is configured to an
			// jokingly small number.
			debug_assert!(false);
		}

		Ok(())
	}

	/// Accept a pending open channel request from the given sender.
	///
	/// Basically the same as [`hrmp_accept_open_channel`](Module::hrmp_accept_open_channel) but
	/// intendend for calling directly from other pallets rather than dispatched.
	pub fn accept_open_channel(origin: ParaId, sender: ParaId) -> DispatchResult {
		let channel_id = HrmpChannelId {
			sender,
			recipient: origin,
		};
		let mut channel_req = <Self as Store>::HrmpOpenChannelRequests::get(&channel_id)
			.ok_or(Error::<T>::AcceptHrmpChannelDoesntExist)?;
		ensure!(
			!channel_req.confirmed,
			Error::<T>::AcceptHrmpChannelAlreadyConfirmed,
		);

		// check if by accepting this open channel request, this parachain would exceed the
		// number of inbound channels.
		let config = <configuration::Module<T>>::config();
		let channel_num_limit = if <paras::Module<T>>::is_parathread(origin) {
			config.hrmp_max_parathread_inbound_channels
		} else {
			config.hrmp_max_parachain_inbound_channels
		};
		let ingress_cnt =
			<Self as Store>::HrmpIngressChannelsIndex::decode_len(&origin).unwrap_or(0) as u32;
		let accepted_cnt = <Self as Store>::HrmpAcceptedChannelRequestCount::get(&origin);
		ensure!(
			ingress_cnt + accepted_cnt < channel_num_limit,
			Error::<T>::AcceptHrmpChannelLimitExceeded,
		);

		T::Currency::reserve(
			&origin.into_account(),
			config.hrmp_recipient_deposit.unique_saturated_into(),
		)?;

		// persist the updated open channel request and then increment the number of accepted
		// channels.
		channel_req.confirmed = true;
		<Self as Store>::HrmpOpenChannelRequests::insert(&channel_id, channel_req);
		<Self as Store>::HrmpAcceptedChannelRequestCount::insert(&origin, accepted_cnt + 1);

		let notification_bytes = {
			use parity_scale_codec::Encode as _;
			use xcm::v0::Xcm;

			Xcm::HrmpChannelAccepted {
				recipient: u32::from(origin),
			}
			.encode()
		};
		if let Err(dmp::QueueDownwardMessageError::ExceedsMaxMessageSize) =
			<dmp::Module<T>>::queue_downward_message(&config, sender, notification_bytes)
		{
			// this should never happen unless the max downward message size is configured to an
			// jokingly small number.
			debug_assert!(false);
		}

		Ok(())
	}

	fn close_channel(origin: ParaId, channel_id: HrmpChannelId) -> Result<(), Error<T>> {
		// check if the origin is allowed to close the channel.
		ensure!(
			origin == channel_id.sender || origin == channel_id.recipient,
			Error::<T>::CloseHrmpChannelUnauthorized,
		);

		// check if the channel requested to close does exist.
		ensure!(
			<Self as Store>::HrmpChannels::get(&channel_id).is_some(),
			Error::<T>::CloseHrmpChannelDoesntExist,
		);

		// check that there is no outstanding close request for this channel
		ensure!(
			<Self as Store>::HrmpCloseChannelRequests::get(&channel_id).is_none(),
			Error::<T>::CloseHrmpChannelAlreadyUnderway,
		);

		<Self as Store>::HrmpCloseChannelRequests::insert(&channel_id, ());
		<Self as Store>::HrmpCloseChannelRequestsList::append(channel_id.clone());

		let config = <configuration::Module<T>>::config();
		let notification_bytes = {
			use parity_scale_codec::Encode as _;
			use xcm::v0::Xcm;

			Xcm::HrmpChannelClosing {
				initiator: u32::from(origin),
				sender: u32::from(channel_id.sender),
				recipient: u32::from(channel_id.recipient),
			}
			.encode()
		};
		let opposite_party = if origin == channel_id.sender {
			channel_id.recipient
		} else {
			channel_id.sender
		};
		if let Err(dmp::QueueDownwardMessageError::ExceedsMaxMessageSize) =
			<dmp::Module<T>>::queue_downward_message(&config, opposite_party, notification_bytes)
		{
			// this should never happen unless the max downward message size is configured to an
			// jokingly small number.
			debug_assert!(false);
		}

		Ok(())
	}

	/// Returns the list of MQC heads for the inbound channels of the given recipient para paired
	/// with the sender para ids. This vector is sorted ascending by the para id and doesn't contain
	/// multiple entries with the same sender.
	#[cfg(test)]
	fn hrmp_mqc_heads(recipient: ParaId) -> Vec<(ParaId, Hash)> {
		let sender_set = <Self as Store>::HrmpIngressChannelsIndex::get(&recipient);

		// The ingress channels vector is sorted, thus `mqc_heads` is sorted as well.
		let mut mqc_heads = Vec::with_capacity(sender_set.len());
		for sender in sender_set {
			let channel_metadata =
				<Self as Store>::HrmpChannels::get(&HrmpChannelId { sender, recipient });
			let mqc_head = channel_metadata
				.and_then(|metadata| metadata.mqc_head)
				.unwrap_or(Hash::default());
			mqc_heads.push((sender, mqc_head));
		}

		mqc_heads
	}

	/// Returns contents of all channels addressed to the given recipient. Channels that have no
	/// messages in them are also included.
	pub(crate) fn inbound_hrmp_channels_contents(
		recipient: ParaId,
	) -> BTreeMap<ParaId, Vec<InboundHrmpMessage<T::BlockNumber>>> {
		let sender_set = <Self as Store>::HrmpIngressChannelsIndex::get(&recipient);

		let mut inbound_hrmp_channels_contents = BTreeMap::new();
		for sender in sender_set {
			let channel_contents =
				<Self as Store>::HrmpChannelContents::get(&HrmpChannelId { sender, recipient });
			inbound_hrmp_channels_contents.insert(sender, channel_contents);
		}

		inbound_hrmp_channels_contents
	}
}

#[cfg(test)]
mod tests {
	use super::*;
	use crate::mock::{
		new_test_ext, Test, Configuration, Paras, Hrmp, System, MockGenesisConfig,
	};
	use frame_support::{assert_noop, assert_ok, traits::Currency as _};
	use primitives::v1::BlockNumber;
	use std::collections::{BTreeMap, HashSet};

	fn run_to_block(to: BlockNumber, new_session: Option<Vec<BlockNumber>>) {
		use frame_support::traits::{OnFinalize as _, OnInitialize as _};

		let config = Configuration::config();
		while System::block_number() < to {
			let b = System::block_number();

			// NOTE: this is in reverse initialization order.
			Hrmp::initializer_finalize();
			Paras::initializer_finalize();

			if new_session.as_ref().map_or(false, |v| v.contains(&(b + 1))) {
				let notification = crate::initializer::SessionChangeNotification {
					prev_config: config.clone(),
					new_config: config.clone(),
					session_index: Paras::session_index() + 1,
					..Default::default()
				};

				// NOTE: this is in initialization order.
				let outgoing_paras = Paras::initializer_on_new_session(&notification);
				Hrmp::initializer_on_new_session(&notification, &outgoing_paras);
			}

			System::on_finalize(b);

			System::on_initialize(b + 1);
			System::set_block_number(b + 1);

			// NOTE: this is in initialization order.
			Paras::initializer_initialize(b + 1);
			Hrmp::initializer_initialize(b + 1);
		}
	}

	#[derive(Debug)]
	struct GenesisConfigBuilder {
		hrmp_channel_max_capacity: u32,
		hrmp_channel_max_message_size: u32,
		hrmp_max_parathread_outbound_channels: u32,
		hrmp_max_parachain_outbound_channels: u32,
		hrmp_max_parathread_inbound_channels: u32,
		hrmp_max_parachain_inbound_channels: u32,
		hrmp_max_message_num_per_candidate: u32,
		hrmp_channel_max_total_size: u32,
		hrmp_sender_deposit: Balance,
		hrmp_recipient_deposit: Balance,
		hrmp_open_request_ttl: u32,
	}

	impl Default for GenesisConfigBuilder {
		fn default() -> Self {
			Self {
				hrmp_channel_max_capacity: 2,
				hrmp_channel_max_message_size: 8,
				hrmp_max_parathread_outbound_channels: 1,
				hrmp_max_parachain_outbound_channels: 2,
				hrmp_max_parathread_inbound_channels: 1,
				hrmp_max_parachain_inbound_channels: 2,
				hrmp_max_message_num_per_candidate: 2,
				hrmp_channel_max_total_size: 16,
				hrmp_sender_deposit: 100,
				hrmp_recipient_deposit: 100,
				hrmp_open_request_ttl: 3,
			}
		}
	}

	impl GenesisConfigBuilder {
		fn build(self) -> crate::mock::MockGenesisConfig {
			let mut genesis = default_genesis_config();
			let config = &mut genesis.configuration.config;
			config.hrmp_channel_max_capacity = self.hrmp_channel_max_capacity;
			config.hrmp_channel_max_message_size = self.hrmp_channel_max_message_size;
			config.hrmp_max_parathread_outbound_channels =
				self.hrmp_max_parathread_outbound_channels;
			config.hrmp_max_parachain_outbound_channels = self.hrmp_max_parachain_outbound_channels;
			config.hrmp_max_parathread_inbound_channels = self.hrmp_max_parathread_inbound_channels;
			config.hrmp_max_parachain_inbound_channels = self.hrmp_max_parachain_inbound_channels;
			config.hrmp_max_message_num_per_candidate = self.hrmp_max_message_num_per_candidate;
			config.hrmp_channel_max_total_size = self.hrmp_channel_max_total_size;
			config.hrmp_sender_deposit = self.hrmp_sender_deposit;
			config.hrmp_recipient_deposit = self.hrmp_recipient_deposit;
			config.hrmp_open_request_ttl = self.hrmp_open_request_ttl;
			genesis
		}
	}

	fn default_genesis_config() -> MockGenesisConfig {
		MockGenesisConfig {
			configuration: crate::configuration::GenesisConfig {
				config: crate::configuration::HostConfiguration {
					max_downward_message_size: 1024,
					..Default::default()
				},
			},
			..Default::default()
		}
	}

	fn register_parachain_with_balance(id: ParaId, balance: Balance) {
		assert_ok!(Paras::schedule_para_initialize(
			id,
			crate::paras::ParaGenesisArgs {
				parachain: true,
				genesis_head: vec![1].into(),
				validation_code: vec![1].into(),
			},
		));
		<Test as Config>::Currency::make_free_balance_be(&id.into_account(), balance);
	}

	fn register_parachain(id: ParaId) {
		register_parachain_with_balance(id, 1000);
	}

	fn deregister_parachain(id: ParaId) {
<<<<<<< HEAD
		assert_ok!(Paras::schedule_para_cleanup(id));
		Hrmp::schedule_para_cleanup(id);
=======
		Paras::schedule_para_cleanup(id);
>>>>>>> 69b1058d
	}

	fn channel_exists(sender: ParaId, recipient: ParaId) -> bool {
		<Hrmp as Store>::HrmpChannels::get(&HrmpChannelId { sender, recipient }).is_some()
	}

	fn assert_storage_consistency_exhaustive() {
		use frame_support::IterableStorageMap;

		assert_eq!(
			<Hrmp as Store>::HrmpOpenChannelRequests::iter()
				.map(|(k, _)| k)
				.collect::<HashSet<_>>(),
			<Hrmp as Store>::HrmpOpenChannelRequestsList::get()
				.into_iter()
				.collect::<HashSet<_>>(),
		);

		// verify that the set of keys in `HrmpOpenChannelRequestCount` corresponds to the set
		// of _senders_ in `HrmpOpenChannelRequests`.
		//
		// having ensured that, we can go ahead and go over all counts and verify that they match.
		assert_eq!(
			<Hrmp as Store>::HrmpOpenChannelRequestCount::iter()
				.map(|(k, _)| k)
				.collect::<HashSet<_>>(),
			<Hrmp as Store>::HrmpOpenChannelRequests::iter()
				.map(|(k, _)| k.sender)
				.collect::<HashSet<_>>(),
		);
		for (open_channel_initiator, expected_num) in
			<Hrmp as Store>::HrmpOpenChannelRequestCount::iter()
		{
			let actual_num = <Hrmp as Store>::HrmpOpenChannelRequests::iter()
				.filter(|(ch, _)| ch.sender == open_channel_initiator)
				.count() as u32;
			assert_eq!(expected_num, actual_num);
		}

		// The same as above, but for accepted channel request count. Note that we are interested
		// only in confirmed open requests.
		assert_eq!(
			<Hrmp as Store>::HrmpAcceptedChannelRequestCount::iter()
				.map(|(k, _)| k)
				.collect::<HashSet<_>>(),
			<Hrmp as Store>::HrmpOpenChannelRequests::iter()
				.filter(|(_, v)| v.confirmed)
				.map(|(k, _)| k.recipient)
				.collect::<HashSet<_>>(),
		);
		for (channel_recipient, expected_num) in
			<Hrmp as Store>::HrmpAcceptedChannelRequestCount::iter()
		{
			let actual_num = <Hrmp as Store>::HrmpOpenChannelRequests::iter()
				.filter(|(ch, v)| ch.recipient == channel_recipient && v.confirmed)
				.count() as u32;
			assert_eq!(expected_num, actual_num);
		}

		assert_eq!(
			<Hrmp as Store>::HrmpCloseChannelRequests::iter()
				.map(|(k, _)| k)
				.collect::<HashSet<_>>(),
			<Hrmp as Store>::HrmpCloseChannelRequestsList::get()
				.into_iter()
				.collect::<HashSet<_>>(),
		);

		// A HRMP watermark can be None for an onboarded parachain. However, an offboarded parachain
		// cannot have an HRMP watermark: it should've been cleanup.
		assert_contains_only_onboarded(
			<Hrmp as Store>::HrmpWatermarks::iter().map(|(k, _)| k),
			"HRMP watermarks should contain only onboarded paras",
		);

		// An entry in `HrmpChannels` indicates that the channel is open. Only open channels can
		// have contents.
		for (non_empty_channel, contents) in <Hrmp as Store>::HrmpChannelContents::iter() {
			assert!(<Hrmp as Store>::HrmpChannels::contains_key(
				&non_empty_channel
			));

			// pedantic check: there should be no empty vectors in storage, those should be modeled
			// by a removed kv pair.
			assert!(!contents.is_empty());
		}

		// Senders and recipients must be onboarded. Otherwise, all channels associated with them
		// are removed.
		assert_contains_only_onboarded(
			<Hrmp as Store>::HrmpChannels::iter().flat_map(|(k, _)| vec![k.sender, k.recipient]),
			"senders and recipients in all channels should be onboarded",
		);

		// Check the docs for `HrmpIngressChannelsIndex` and `HrmpEgressChannelsIndex` in decl
		// storage to get an index what are the channel mappings indexes.
		//
		// Here, from indexes.
		//
		// ingress         egress
		//
		// a -> [x, y]     x -> [a, b]
		// b -> [x, z]     y -> [a]
		//                 z -> [b]
		//
		// we derive a list of channels they represent.
		//
		//   (a, x)         (a, x)
		//   (a, y)         (a, y)
		//   (b, x)         (b, x)
		//   (b, z)         (b, z)
		//
		// and then that we compare that to the channel list in the `HrmpChannels`.
		let channel_set_derived_from_ingress = <Hrmp as Store>::HrmpIngressChannelsIndex::iter()
			.flat_map(|(p, v)| v.into_iter().map(|i| (i, p)).collect::<Vec<_>>())
			.collect::<HashSet<_>>();
		let channel_set_derived_from_egress = <Hrmp as Store>::HrmpEgressChannelsIndex::iter()
			.flat_map(|(p, v)| v.into_iter().map(|e| (p, e)).collect::<Vec<_>>())
			.collect::<HashSet<_>>();
		let channel_set_ground_truth = <Hrmp as Store>::HrmpChannels::iter()
			.map(|(k, _)| (k.sender, k.recipient))
			.collect::<HashSet<_>>();
		assert_eq!(
			channel_set_derived_from_ingress,
			channel_set_derived_from_egress
		);
		assert_eq!(channel_set_derived_from_egress, channel_set_ground_truth);

		<Hrmp as Store>::HrmpIngressChannelsIndex::iter()
			.map(|(_, v)| v)
			.for_each(|v| assert_is_sorted(&v, "HrmpIngressChannelsIndex"));
		<Hrmp as Store>::HrmpEgressChannelsIndex::iter()
			.map(|(_, v)| v)
			.for_each(|v| assert_is_sorted(&v, "HrmpIngressChannelsIndex"));

		assert_contains_only_onboarded(
			<Hrmp as Store>::HrmpChannelDigests::iter().map(|(k, _)| k),
			"HRMP channel digests should contain only onboarded paras",
		);
		for (_digest_for_para, digest) in <Hrmp as Store>::HrmpChannelDigests::iter() {
			// Assert that items are in **strictly** ascending order. The strictness also implies
			// there are no duplicates.
			assert!(digest.windows(2).all(|xs| xs[0].0 < xs[1].0));

			for (_, mut senders) in digest {
				assert!(!senders.is_empty());

				// check for duplicates. For that we sort the vector, then perform deduplication.
				// if the vector stayed the same, there are no duplicates.
				senders.sort();
				let orig_senders = senders.clone();
				senders.dedup();
				assert_eq!(
					orig_senders, senders,
					"duplicates removed implies existence of duplicates"
				);
			}
		}

		fn assert_contains_only_onboarded(iter: impl Iterator<Item = ParaId>, cause: &str) {
			for para in iter {
				assert!(
					Paras::is_valid_para(para),
					"{}: {} para is offboarded",
					cause,
					para
				);
			}
		}
	}

	fn assert_is_sorted<T: Ord>(slice: &[T], id: &str) {
		assert!(
			slice.windows(2).all(|xs| xs[0] <= xs[1]),
			"{} supposed to be sorted",
			id
		);
	}

	#[test]
	fn empty_state_consistent_state() {
		new_test_ext(GenesisConfigBuilder::default().build()).execute_with(|| {
			assert_storage_consistency_exhaustive();
		});
	}

	#[test]
	fn open_channel_works() {
		let para_a = 1.into();
		let para_b = 3.into();

		new_test_ext(GenesisConfigBuilder::default().build()).execute_with(|| {
			// We need both A & B to be registered and alive parachains.
			register_parachain(para_a);
			register_parachain(para_b);

			run_to_block(5, Some(vec![4, 5]));
			Hrmp::init_open_channel(para_a, para_b, 2, 8).unwrap();
			assert_storage_consistency_exhaustive();

			Hrmp::accept_open_channel(para_b, para_a).unwrap();
			assert_storage_consistency_exhaustive();

			// Advance to a block 6, but without session change. That means that the channel has
			// not been created yet.
			run_to_block(6, None);
			assert!(!channel_exists(para_a, para_b));
			assert_storage_consistency_exhaustive();

			// Now let the session change happen and thus open the channel.
			run_to_block(8, Some(vec![8]));
			assert!(channel_exists(para_a, para_b));
		});
	}

	#[test]
	fn close_channel_works() {
		let para_a = 5.into();
		let para_b = 2.into();

		new_test_ext(GenesisConfigBuilder::default().build()).execute_with(|| {
			register_parachain(para_a);
			register_parachain(para_b);

			run_to_block(5, Some(vec![4, 5]));
			Hrmp::init_open_channel(para_a, para_b, 2, 8).unwrap();
			Hrmp::accept_open_channel(para_b, para_a).unwrap();

			run_to_block(6, Some(vec![6]));
			assert!(channel_exists(para_a, para_b));

			// Close the channel. The effect is not immediate, but rather deferred to the next
			// session change.
			Hrmp::close_channel(
				para_b,
				HrmpChannelId {
					sender: para_a,
					recipient: para_b,
				},
			)
			.unwrap();
			assert!(channel_exists(para_a, para_b));
			assert_storage_consistency_exhaustive();

			// After the session change the channel should be closed.
			run_to_block(8, Some(vec![8]));
			assert!(!channel_exists(para_a, para_b));
			assert_storage_consistency_exhaustive();
		});
	}

	#[test]
	fn send_recv_messages() {
		let para_a = 32.into();
		let para_b = 64.into();

		let mut genesis = GenesisConfigBuilder::default();
		genesis.hrmp_channel_max_message_size = 20;
		genesis.hrmp_channel_max_total_size = 20;
		new_test_ext(genesis.build()).execute_with(|| {
			register_parachain(para_a);
			register_parachain(para_b);

			run_to_block(5, Some(vec![4, 5]));
			Hrmp::init_open_channel(para_a, para_b, 2, 20).unwrap();
			Hrmp::accept_open_channel(para_b, para_a).unwrap();

			// On Block 6:
			// A sends a message to B
			run_to_block(6, Some(vec![6]));
			assert!(channel_exists(para_a, para_b));
			let msgs = vec![OutboundHrmpMessage {
				recipient: para_b,
				data: b"this is an emergency".to_vec(),
			}];
			let config = Configuration::config();
			assert!(Hrmp::check_outbound_hrmp(&config, para_a, &msgs).is_ok());
			let _ = Hrmp::queue_outbound_hrmp(para_a, msgs);
			assert_storage_consistency_exhaustive();

			// On Block 7:
			// B receives the message sent by A. B sets the watermark to 6.
			run_to_block(7, None);
			assert!(Hrmp::check_hrmp_watermark(para_b, 7, 6).is_ok());
			let _ = Hrmp::prune_hrmp(para_b, 6);
			assert_storage_consistency_exhaustive();
		});
	}

	#[test]
	fn hrmp_mqc_head_fixture() {
		let para_a = 2000.into();
		let para_b = 2024.into();

		let mut genesis = GenesisConfigBuilder::default();
		genesis.hrmp_channel_max_message_size = 20;
		genesis.hrmp_channel_max_total_size = 20;
		new_test_ext(genesis.build()).execute_with(|| {
			register_parachain(para_a);
			register_parachain(para_b);

			run_to_block(2, Some(vec![1,2]));
			Hrmp::init_open_channel(para_a, para_b, 2, 20).unwrap();
			Hrmp::accept_open_channel(para_b, para_a).unwrap();

			run_to_block(3, Some(vec![3]));
			let _ = Hrmp::queue_outbound_hrmp(para_a, vec![OutboundHrmpMessage {
				recipient: para_b,
				data: vec![1, 2, 3],
			}]);

			run_to_block(4, None);
			let _ = Hrmp::queue_outbound_hrmp(para_a, vec![OutboundHrmpMessage {
				recipient: para_b,
				data: vec![4, 5, 6],
			}]);

			assert_eq!(
				Hrmp::hrmp_mqc_heads(para_b),
				vec![
					(para_a, hex_literal::hex!["a964fd3b4f3d3ce92a0e25e576b87590d92bb5cb7031909c7f29050e1f04a375"].into()),
				],
			);
		});
	}

	#[test]
	fn accept_incoming_request_and_offboard() {
		let para_a = 32.into();
		let para_b = 64.into();

		new_test_ext(GenesisConfigBuilder::default().build()).execute_with(|| {
			register_parachain(para_a);
			register_parachain(para_b);

			run_to_block(5, Some(vec![4, 5]));
			Hrmp::init_open_channel(para_a, para_b, 2, 8).unwrap();
			Hrmp::accept_open_channel(para_b, para_a).unwrap();
			deregister_parachain(para_a);

			// On Block 7: 2x session change. The channel should not be created.
			run_to_block(7, Some(vec![6, 7]));
			assert!(!Paras::is_valid_para(para_a));
			assert!(!channel_exists(para_a, para_b));
			assert_storage_consistency_exhaustive();
		});
	}

	#[test]
	fn check_sent_messages() {
		let para_a = 32.into();
		let para_b = 64.into();
		let para_c = 97.into();

		new_test_ext(GenesisConfigBuilder::default().build()).execute_with(|| {
			register_parachain(para_a);
			register_parachain(para_b);
			register_parachain(para_c);

			run_to_block(5, Some(vec![4, 5]));

			// Open two channels to the same receiver, b:
			// a -> b, c -> b
			Hrmp::init_open_channel(para_a, para_b, 2, 8).unwrap();
			Hrmp::accept_open_channel(para_b, para_a).unwrap();
			Hrmp::init_open_channel(para_c, para_b, 2, 8).unwrap();
			Hrmp::accept_open_channel(para_b, para_c).unwrap();

			// On Block 6: session change.
			run_to_block(6, Some(vec![6]));
			assert!(Paras::is_valid_para(para_a));

			let msgs = vec![OutboundHrmpMessage {
				recipient: para_b,
				data: b"knock".to_vec(),
			}];
			let config = Configuration::config();
			assert!(Hrmp::check_outbound_hrmp(&config, para_a, &msgs).is_ok());
			let _ = Hrmp::queue_outbound_hrmp(para_a, msgs.clone());

			// Verify that the sent messages are there and that also the empty channels are present.
			let mqc_heads = Hrmp::hrmp_mqc_heads(para_b);
			let contents = Hrmp::inbound_hrmp_channels_contents(para_b);
			assert_eq!(
				contents,
				vec![
					(
						para_a,
						vec![InboundHrmpMessage {
							sent_at: 6,
							data: b"knock".to_vec(),
						}]
					),
					(para_c, vec![])
				]
				.into_iter()
				.collect::<BTreeMap::<_, _>>(),
			);
			assert_eq!(
				mqc_heads,
				vec![
					(
						para_a,
						hex_literal::hex!(
							"3bba6404e59c91f51deb2ae78f1273ebe75896850713e13f8c0eba4b0996c483"
						)
						.into()
					),
					(para_c, Default::default())
				],
			);

			assert_storage_consistency_exhaustive();
		});
	}

	#[test]
	fn verify_externally_accessible() {
		use primitives::v1::{well_known_keys, AbridgedHrmpChannel};

		let para_a = 20.into();
		let para_b = 21.into();

		new_test_ext(GenesisConfigBuilder::default().build()).execute_with(|| {
			// Register two parachains, wait until a session change, then initiate channel open
			// request and accept that, and finally wait until the next session.
			register_parachain(para_a);
			register_parachain(para_b);
			run_to_block(5, Some(vec![4, 5]));
			Hrmp::init_open_channel(para_a, para_b, 2, 8).unwrap();
			Hrmp::accept_open_channel(para_b, para_a).unwrap();
			run_to_block(8, Some(vec![8]));

			// Here we have a channel a->b opened.
			//
			// Try to obtain this channel from the storage and
			// decode it into the abridged version.
			assert!(channel_exists(para_a, para_b));
			let raw_hrmp_channel =
				sp_io::storage::get(&well_known_keys::hrmp_channels(HrmpChannelId {
					sender: para_a,
					recipient: para_b,
				}))
				.expect("the channel exists and we must be able to get it through well known keys");
			let abridged_hrmp_channel = AbridgedHrmpChannel::decode(&mut &raw_hrmp_channel[..])
				.expect("HrmpChannel should be decodable as AbridgedHrmpChannel");

			assert_eq!(
				abridged_hrmp_channel,
				AbridgedHrmpChannel {
					max_capacity: 2,
					max_total_size: 16,
					max_message_size: 8,
					msg_count: 0,
					total_size: 0,
					mqc_head: None,
				},
			);

			let raw_ingress_index =
				sp_io::storage::get(
					&well_known_keys::hrmp_ingress_channel_index(para_b),
				)
				.expect("the ingress index must be present for para_b");
			let ingress_index = <Vec<ParaId>>::decode(&mut &raw_ingress_index[..])
				.expect("ingress indexx should be decodable as a list of para ids");
			assert_eq!(
				ingress_index,
				vec![para_a],
			);

			// Now, verify that we can access and decode the egress index.
			let raw_egress_index =
				sp_io::storage::get(
					&well_known_keys::hrmp_egress_channel_index(para_a)
				)
				.expect("the egress index must be present for para_a");
			let egress_index = <Vec<ParaId>>::decode(&mut &raw_egress_index[..])
				.expect("egress index should be decodable as a list of para ids");
			assert_eq!(
				egress_index,
				vec![para_b],
			);
		});
	}

	#[test]
	fn charging_deposits() {
		let para_a = 32.into();
		let para_b = 64.into();

		new_test_ext(GenesisConfigBuilder::default().build()).execute_with(|| {
			register_parachain_with_balance(para_a, 0);
			register_parachain(para_b);
			run_to_block(5, Some(vec![4, 5]));

			assert_noop!(
				Hrmp::init_open_channel(para_a, para_b, 2, 8),
				pallet_balances::Error::<Test, _>::InsufficientBalance
			);
		});

		new_test_ext(GenesisConfigBuilder::default().build()).execute_with(|| {
			register_parachain(para_a);
			register_parachain_with_balance(para_b, 0);
			run_to_block(5, Some(vec![4, 5]));

			Hrmp::init_open_channel(para_a, para_b, 2, 8).unwrap();

			assert_noop!(
				Hrmp::accept_open_channel(para_b, para_a),
				pallet_balances::Error::<Test, _>::InsufficientBalance
			);
		});
	}

	#[test]
	fn refund_deposit_on_normal_closure() {
		let para_a = 32.into();
		let para_b = 64.into();

		let mut genesis = GenesisConfigBuilder::default();
		genesis.hrmp_sender_deposit = 20;
		genesis.hrmp_recipient_deposit = 15;
		new_test_ext(genesis.build()).execute_with(|| {
			// Register two parachains funded with different amounts of funds and arrange a channel.
			register_parachain_with_balance(para_a, 100);
			register_parachain_with_balance(para_b, 110);
			run_to_block(5, Some(vec![4, 5]));
			Hrmp::init_open_channel(para_a, para_b, 2, 8).unwrap();
			Hrmp::accept_open_channel(para_b, para_a).unwrap();
			assert_eq!(
				<Test as Config>::Currency::free_balance(&para_a.into_account()),
				80
			);
			assert_eq!(
				<Test as Config>::Currency::free_balance(&para_b.into_account()),
				95
			);
			run_to_block(8, Some(vec![8]));

			// Now, we close the channel and wait until the next session.
			Hrmp::close_channel(
				para_b,
				HrmpChannelId {
					sender: para_a,
					recipient: para_b,
				},
			)
			.unwrap();
			run_to_block(10, Some(vec![10]));
			assert_eq!(
				<Test as Config>::Currency::free_balance(&para_a.into_account()),
				100
			);
			assert_eq!(
				<Test as Config>::Currency::free_balance(&para_b.into_account()),
				110
			);
		});
	}

	#[test]
	fn refund_deposit_on_request_expiry() {
		let para_a = 32.into();
		let para_b = 64.into();

		let mut genesis = GenesisConfigBuilder::default();
		genesis.hrmp_sender_deposit = 20;
		genesis.hrmp_recipient_deposit = 15;
		genesis.hrmp_open_request_ttl = 2;
		new_test_ext(genesis.build()).execute_with(|| {
			// Register two parachains funded with different amounts of funds, send an open channel
			// request but do not accept it.
			register_parachain_with_balance(para_a, 100);
			register_parachain_with_balance(para_b, 110);
			run_to_block(5, Some(vec![4, 5]));
			Hrmp::init_open_channel(para_a, para_b, 2, 8).unwrap();
			assert_eq!(
				<Test as Config>::Currency::free_balance(&para_a.into_account()),
				80
			);
			assert_eq!(
				<Test as Config>::Currency::free_balance(&para_b.into_account()),
				110
			);

			// Request age is 1 out of 2
			run_to_block(10, Some(vec![10]));
			assert_eq!(
				<Test as Config>::Currency::free_balance(&para_a.into_account()),
				80
			);

			// Request age is 2 out of 2. The request should expire.
			run_to_block(20, Some(vec![20]));
			assert_eq!(
				<Test as Config>::Currency::free_balance(&para_a.into_account()),
				100
			);
		});
	}

	#[test]
	fn refund_deposit_on_offboarding() {
		let para_a = 32.into();
		let para_b = 64.into();

		let mut genesis = GenesisConfigBuilder::default();
		genesis.hrmp_sender_deposit = 20;
		genesis.hrmp_recipient_deposit = 15;
		new_test_ext(genesis.build()).execute_with(|| {
			// Register two parachains and open a channel between them.
			register_parachain_with_balance(para_a, 100);
			register_parachain_with_balance(para_b, 110);
			run_to_block(5, Some(vec![4, 5]));
			Hrmp::init_open_channel(para_a, para_b, 2, 8).unwrap();
			Hrmp::accept_open_channel(para_b, para_a).unwrap();
			assert_eq!(
				<Test as Config>::Currency::free_balance(&para_a.into_account()),
				80
			);
			assert_eq!(
				<Test as Config>::Currency::free_balance(&para_b.into_account()),
				95
			);
			run_to_block(8, Some(vec![8]));
			assert!(channel_exists(para_a, para_b));

			// Then deregister one parachain.
			deregister_parachain(para_a);
			run_to_block(10, Some(vec![9, 10]));

			// The channel should be removed.
			assert!(!Paras::is_valid_para(para_a));
			assert!(!channel_exists(para_a, para_b));
			assert_storage_consistency_exhaustive();

			assert_eq!(
				<Test as Config>::Currency::free_balance(&para_a.into_account()),
				100
			);
			assert_eq!(
				<Test as Config>::Currency::free_balance(&para_b.into_account()),
				110
			);
		});
	}
}<|MERGE_RESOLUTION|>--- conflicted
+++ resolved
@@ -1234,12 +1234,7 @@
 	}
 
 	fn deregister_parachain(id: ParaId) {
-<<<<<<< HEAD
-		assert_ok!(Paras::schedule_para_cleanup(id));
-		Hrmp::schedule_para_cleanup(id);
-=======
 		Paras::schedule_para_cleanup(id);
->>>>>>> 69b1058d
 	}
 
 	fn channel_exists(sender: ParaId, recipient: ParaId) -> bool {
