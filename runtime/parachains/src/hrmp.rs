// Copyright 2020 Parity Technologies (UK) Ltd.
// This file is part of Polkadot.

// Polkadot is free software: you can redistribute it and/or modify
// it under the terms of the GNU General Public License as published by
// the Free Software Foundation, either version 3 of the License, or
// (at your option) any later version.

// Polkadot is distributed in the hope that it will be useful,
// but WITHOUT ANY WARRANTY; without even the implied warranty of
// MERCHANTABILITY or FITNESS FOR A PARTICULAR PURPOSE.  See the
// GNU General Public License for more details.

// You should have received a copy of the GNU General Public License
// along with Polkadot.  If not, see <http://www.gnu.org/licenses/>.

use crate::{
	ensure_parachain,
	configuration::{self, HostConfiguration},
	initializer, paras, dmp,
};
use parity_scale_codec::{Decode, Encode};
use frame_support::pallet_prelude::*;
use frame_support::traits::ReservableCurrency;
use frame_system::pallet_prelude::*;
use primitives::v1::{
	Balance, Hash, HrmpChannelId, Id as ParaId, InboundHrmpMessage, OutboundHrmpMessage,
	SessionIndex,
};
use sp_runtime::traits::{UniqueSaturatedInto, AccountIdConversion, BlakeTwo256, Hash as HashT};
use sp_std::{
	mem, fmt,
	collections::{btree_map::BTreeMap, btree_set::BTreeSet},
	prelude::*,
};

pub use pallet::*;

/// A description of a request to open an HRMP channel.
#[derive(Encode, Decode)]
pub struct HrmpOpenChannelRequest {
	/// Indicates if this request was confirmed by the recipient.
	pub confirmed: bool,
	/// How many session boundaries ago this request was seen.
	pub age: SessionIndex,
	/// The amount that the sender supplied at the time of creation of this request.
	pub sender_deposit: Balance,
	/// The maximum message size that could be put into the channel.
	pub max_message_size: u32,
	/// The maximum number of messages that can be pending in the channel at once.
	pub max_capacity: u32,
	/// The maximum total size of the messages that can be pending in the channel at once.
	pub max_total_size: u32,
}

/// A metadata of an HRMP channel.
#[derive(Encode, Decode)]
#[cfg_attr(test, derive(Debug))]
pub struct HrmpChannel {
	// NOTE: This structure is used by parachains via merkle proofs. Therefore, this struct requires
	// special treatment.
	//
	// A parachain requested this struct can only depend on the subset of this struct. Specifically,
	// only a first few fields can be depended upon (See `AbridgedHrmpChannel`). These fields cannot
	// be changed without corresponding migration of parachains.

	/// The maximum number of messages that can be pending in the channel at once.
	pub max_capacity: u32,
	/// The maximum total size of the messages that can be pending in the channel at once.
	pub max_total_size: u32,
	/// The maximum message size that could be put into the channel.
	pub max_message_size: u32,
	/// The current number of messages pending in the channel.
	/// Invariant: should be less or equal to `max_capacity`.s`.
	pub msg_count: u32,
	/// The total size in bytes of all message payloads in the channel.
	/// Invariant: should be less or equal to `max_total_size`.
	pub total_size: u32,
	/// A head of the Message Queue Chain for this channel. Each link in this chain has a form:
	/// `(prev_head, B, H(M))`, where
	/// - `prev_head`: is the previous value of `mqc_head` or zero if none.
	/// - `B`: is the [relay-chain] block number in which a message was appended
	/// - `H(M)`: is the hash of the message being appended.
	/// This value is initialized to a special value that consists of all zeroes which indicates
	/// that no messages were previously added.
	pub mqc_head: Option<Hash>,
	/// The amount that the sender supplied as a deposit when opening this channel.
	pub sender_deposit: Balance,
	/// The amount that the recipient supplied as a deposit when accepting opening this channel.
	pub recipient_deposit: Balance,
}

/// An error returned by [`check_hrmp_watermark`] that indicates an acceptance criteria check
/// didn't pass.
pub enum HrmpWatermarkAcceptanceErr<BlockNumber> {
	AdvancementRule {
		new_watermark: BlockNumber,
		last_watermark: BlockNumber,
	},
	AheadRelayParent {
		new_watermark: BlockNumber,
		relay_chain_parent_number: BlockNumber,
	},
	LandsOnBlockWithNoMessages {
		new_watermark: BlockNumber,
	},
}

/// An error returned by [`check_outbound_hrmp`] that indicates an acceptance criteria check
/// didn't pass.
pub enum OutboundHrmpAcceptanceErr {
	MoreMessagesThanPermitted {
		sent: u32,
		permitted: u32,
	},
	NotSorted {
		idx: u32,
	},
	NoSuchChannel {
		idx: u32,
		channel_id: HrmpChannelId,
	},
	MaxMessageSizeExceeded {
		idx: u32,
		msg_size: u32,
		max_size: u32,
	},
	TotalSizeExceeded {
		idx: u32,
		total_size: u32,
		limit: u32,
	},
	CapacityExceeded {
		idx: u32,
		count: u32,
		limit: u32,
	},
}

impl<BlockNumber> fmt::Debug for HrmpWatermarkAcceptanceErr<BlockNumber>
where
	BlockNumber: fmt::Debug,
{
	fn fmt(&self, fmt: &mut fmt::Formatter) -> fmt::Result {
		use HrmpWatermarkAcceptanceErr::*;
		match self {
			AdvancementRule {
				new_watermark,
				last_watermark,
			} => write!(
				fmt,
				"the HRMP watermark is not advanced relative to the last watermark ({:?} > {:?})",
				new_watermark, last_watermark,
			),
			AheadRelayParent {
				new_watermark,
				relay_chain_parent_number,
			} => write!(
				fmt,
				"the HRMP watermark is ahead the relay-parent ({:?} > {:?})",
				new_watermark, relay_chain_parent_number
			),
			LandsOnBlockWithNoMessages { new_watermark } => write!(
				fmt,
				"the HRMP watermark ({:?}) doesn't land on a block with messages received",
				new_watermark
			),
		}
	}
}

impl fmt::Debug for OutboundHrmpAcceptanceErr {
	fn fmt(&self, fmt: &mut fmt::Formatter) -> fmt::Result {
		use OutboundHrmpAcceptanceErr::*;
		match self {
			MoreMessagesThanPermitted { sent, permitted } => write!(
				fmt,
				"more HRMP messages than permitted by config ({} > {})",
				sent, permitted,
			),
			NotSorted { idx } => write!(
				fmt,
				"the HRMP messages are not sorted (first unsorted is at index {})",
				idx,
			),
			NoSuchChannel { idx, channel_id } => write!(
				fmt,
				"the HRMP message at index {} is sent to a non existent channel {:?}->{:?}",
				idx, channel_id.sender, channel_id.recipient,
			),
			MaxMessageSizeExceeded {
				idx,
				msg_size,
				max_size,
			} => write!(
				fmt,
				"the HRMP message at index {} exceeds the negotiated channel maximum message size ({} > {})",
				idx, msg_size, max_size,
			),
			TotalSizeExceeded {
				idx,
				total_size,
				limit,
			} => write!(
				fmt,
				"sending the HRMP message at index {} would exceed the neogitiated channel total size  ({} > {})",
				idx, total_size, limit,
			),
			CapacityExceeded { idx, count, limit } => write!(
				fmt,
				"sending the HRMP message at index {} would exceed the neogitiated channel capacity  ({} > {})",
				idx, count, limit,
			),
		}
	}
}

#[frame_support::pallet]
pub mod pallet {
	use super::*;


	#[pallet::pallet]
	#[pallet::generate_store(pub(super) trait Store)]
	pub struct Pallet<T>(_);

<<<<<<< HEAD
	#[pallet::config]
	pub trait Config: frame_system::Config + configuration::Config + paras::Config + dmp::Config {
		/// The outer event type.
		type Event: From<Event<Self>> + IsType<<Self as frame_system::Config>::Event>;

		type Origin: From<crate::Origin>
			+ From<<Self as frame_system::Config>::Origin>
			+ Into<Result<crate::Origin, <Self as Config>::Origin>>;

		/// An interface for reserving deposits for opening channels.
=======
decl_storage! {
	trait Store for Module<T: Config> as Hrmp {
		/// The set of pending HRMP open channel requests.
		///
		/// The set is accompanied by a list for iteration.
		///
		/// Invariant:
		/// - There are no channels that exists in list but not in the set and vice versa.
		HrmpOpenChannelRequests: map hasher(twox_64_concat) HrmpChannelId => Option<HrmpOpenChannelRequest>;
		HrmpOpenChannelRequestsList: Vec<HrmpChannelId>;

		/// This mapping tracks how many open channel requests are initiated by a given sender para.
		/// Invariant: `HrmpOpenChannelRequests` should contain the same number of items that has `(X, _)`
		/// as the number of `HrmpOpenChannelRequestCount` for `X`.
		HrmpOpenChannelRequestCount: map hasher(twox_64_concat) ParaId => u32;
		/// This mapping tracks how many open channel requests were accepted by a given recipient para.
		/// Invariant: `HrmpOpenChannelRequests` should contain the same number of items `(_, X)` with
		/// `confirmed` set to true, as the number of `HrmpAcceptedChannelRequestCount` for `X`.
		HrmpAcceptedChannelRequestCount: map hasher(twox_64_concat) ParaId => u32;

		/// A set of pending HRMP close channel requests that are going to be closed during the session change.
		/// Used for checking if a given channel is registered for closure.
		///
		/// The set is accompanied by a list for iteration.
		///
		/// Invariant:
		/// - There are no channels that exists in list but not in the set and vice versa.
		HrmpCloseChannelRequests: map hasher(twox_64_concat) HrmpChannelId => Option<()>;
		HrmpCloseChannelRequestsList: Vec<HrmpChannelId>;

		/// The HRMP watermark associated with each para.
		/// Invariant:
		/// - each para `P` used here as a key should satisfy `Paras::is_valid_para(P)` within a session.
		HrmpWatermarks: map hasher(twox_64_concat) ParaId => Option<T::BlockNumber>;
		/// HRMP channel data associated with each para.
		/// Invariant:
		/// - each participant in the channel should satisfy `Paras::is_valid_para(P)` within a session.
		HrmpChannels: map hasher(twox_64_concat) HrmpChannelId => Option<HrmpChannel>;
		/// Ingress/egress indexes allow to find all the senders and receivers given the opposite
		/// side. I.e.
		///
		/// (a) ingress index allows to find all the senders for a given recipient.
		/// (b) egress index allows to find all the recipients for a given sender.
		///
		/// Invariants:
		/// - for each ingress index entry for `P` each item `I` in the index should present in `HrmpChannels`
		///   as `(I, P)`.
		/// - for each egress index entry for `P` each item `E` in the index should present in `HrmpChannels`
		///   as `(P, E)`.
		/// - there should be no other dangling channels in `HrmpChannels`.
		/// - the vectors are sorted.
		HrmpIngressChannelsIndex: map hasher(twox_64_concat) ParaId => Vec<ParaId>;
		// NOTE that this field is used by parachains via merkle storage proofs, therefore changing
		// the format will require migration of parachains.
		HrmpEgressChannelsIndex: map hasher(twox_64_concat) ParaId => Vec<ParaId>;

		/// Storage for the messages for each channel.
		/// Invariant: cannot be non-empty if the corresponding channel in `HrmpChannels` is `None`.
		HrmpChannelContents: map hasher(twox_64_concat) HrmpChannelId => Vec<InboundHrmpMessage<T::BlockNumber>>;
		/// Maintains a mapping that can be used to answer the question:
		/// What paras sent a message at the given block number for a given receiver.
		/// Invariants:
		/// - The inner `Vec<ParaId>` is never empty.
		/// - The inner `Vec<ParaId>` cannot store two same `ParaId`.
		/// - The outer vector is sorted ascending by block number and cannot store two items with the same
		///   block number.
		HrmpChannelDigests: map hasher(twox_64_concat) ParaId => Vec<(T::BlockNumber, Vec<ParaId>)>;
	}
	add_extra_genesis {
		/// Preopen the given HRMP channels.
		///
		/// The values in the tuple corresponds to `(sender, recipient, max_capacity, max_message_size)`,
		/// i.e. similar to `init_open_channel`. In fact, the initialization is performed as if
		/// the `init_open_channel` and `accept_open_channel` were called with the respective parameters
		/// and the session change take place.
		///
		/// As such, each channel initializer should satisfy the same constraints, namely:
>>>>>>> 13c52fed
		///
		/// NOTE that this Currency instance will be charged with the amounts defined in the `Configuration`
		/// pallet. Specifically, that means that the `Balance` of the `Currency` implementation should
		/// be the same as `Balance` as used in the `Configuration`.
		type Currency: ReservableCurrency<Self::AccountId>;
	}

	#[pallet::event]
	#[pallet::generate_deposit(pub(super) fn deposit_event)]
	pub enum Event<T: Config> {
		/// Open HRMP channel requested.
		/// \[sender, recipient, proposed_max_capacity, proposed_max_message_size\]
		OpenChannelRequested(ParaId, ParaId, u32, u32),
		/// Open HRMP channel accepted. \[sender, recipient\]
		OpenChannelAccepted(ParaId, ParaId),
		/// HRMP channel closed. \[by_parachain, channel_id\]
		ChannelClosed(ParaId, HrmpChannelId),
	}

	#[pallet::error]
	pub enum Error<T> {
		/// The sender tried to open a channel to themselves.
		OpenHrmpChannelToSelf,
		/// The recipient is not a valid para.
		OpenHrmpChannelInvalidRecipient,
		/// The requested capacity is zero.
		OpenHrmpChannelZeroCapacity,
		/// The requested capacity exceeds the global limit.
		OpenHrmpChannelCapacityExceedsLimit,
		/// The requested maximum message size is 0.
		OpenHrmpChannelZeroMessageSize,
		/// The open request requested the message size that exceeds the global limit.
		OpenHrmpChannelMessageSizeExceedsLimit,
		/// The channel already exists
		OpenHrmpChannelAlreadyExists,
		/// There is already a request to open the same channel.
		OpenHrmpChannelAlreadyRequested,
		/// The sender already has the maximum number of allowed outbound channels.
		OpenHrmpChannelLimitExceeded,
		/// The channel from the sender to the origin doesn't exist.
		AcceptHrmpChannelDoesntExist,
		/// The channel is already confirmed.
		AcceptHrmpChannelAlreadyConfirmed,
		/// The recipient already has the maximum number of allowed inbound channels.
		AcceptHrmpChannelLimitExceeded,
		/// The origin tries to close a channel where it is neither the sender nor the recipient.
		CloseHrmpChannelUnauthorized,
		/// The channel to be closed doesn't exist.
		CloseHrmpChannelDoesntExist,
		/// The channel close request is already requested.
		CloseHrmpChannelAlreadyUnderway,
	}

<<<<<<< HEAD
	/// The set of pending HRMP open channel requests.
	///
	/// The set is accompanied by a list for iteration.
	///
	/// Invariant:
	/// - There are no channels that exists in list but not in the set and vice versa.
	#[pallet::storage]
	pub type HrmpOpenChannelRequests<T: Config> = StorageMap<
		_,
		Twox64Concat,
		HrmpChannelId,
		HrmpOpenChannelRequest
	>;

	#[pallet::storage]
	pub type HrmpOpenChannelRequestsList<T: Config> = StorageValue<_, Vec<HrmpChannelId>, ValueQuery>;

	/// This mapping tracks how many open channel requests are inititated by a given sender para.
	/// Invariant: `HrmpOpenChannelRequests` should contain the same number of items that has `(X, _)`
	/// as the number of `HrmpOpenChannelRequestCount` for `X`.
	#[pallet::storage]
	pub type HrmpOpenChannelRequestCount<T: Config> = StorageMap<
		_,
		Twox64Concat,
		ParaId,
		u32,
		ValueQuery
	>;

	/// This mapping tracks how many open channel requests were accepted by a given recipient para.
	/// Invariant: `HrmpOpenChannelRequests` should contain the same number of items `(_, X)` with
	/// `confirmed` set to true, as the number of `HrmpAcceptedChannelRequestCount` for `X`.
	#[pallet::storage]
	pub type HrmpAcceptedChannelRequestCount<T: Config> = StorageMap<
		_,
		Twox64Concat,
		ParaId,
		u32,
		ValueQuery
	>;

	/// A set of pending HRMP close channel requests that are going to be closed during the session change.
	/// Used for checking if a given channel is registered for closure.
	///
	/// The set is accompanied by a list for iteration.
	///
	/// Invariant:
	/// - There are no channels that exists in list but not in the set and vice versa.
	#[pallet::storage]
	pub type HrmpCloseChannelRequests<T: Config> = StorageMap<_, Twox64Concat, HrmpChannelId, ()>;

	#[pallet::storage]
	pub type HrmpCloseChannelRequestsList<T: Config> = StorageValue<_, Vec<HrmpChannelId>, ValueQuery>;

	/// The HRMP watermark associated with each para.
	/// Invariant:
	/// - each para `P` used here as a key should satisfy `Paras::is_valid_para(P)` within a session.
	#[pallet::storage]
	pub type HrmpWatermarks<T: Config> = StorageMap<_, Twox64Concat, ParaId, T::BlockNumber>;

	/// HRMP channel data associated with each para.
	/// Invariant:
	/// - each participant in the channel should satisfy `Paras::is_valid_para(P)` within a session.
	#[pallet::storage]
	pub type HrmpChannels<T: Config> = StorageMap<_, Twox64Concat, HrmpChannelId, HrmpChannel>;

	/// Ingress/egress indexes allow to find all the senders and receivers given the opposite
	/// side. I.e.
	///
	/// (a) ingress index allows to find all the senders for a given recipient.
	/// (b) egress index allows to find all the recipients for a given sender.
	///
	/// Invariants:
	/// - for each ingress index entry for `P` each item `I` in the index should present in `HrmpChannels`
	///   as `(I, P)`.
	/// - for each egress index entry for `P` each item `E` in the index should present in `HrmpChannels`
	///   as `(P, E)`.
	/// - there should be no other dangling channels in `HrmpChannels`.
	/// - the vectors are sorted.
	#[pallet::storage]
	pub type HrmpIngressChannelsIndex<T: Config> = StorageMap<
		_,
		Twox64Concat,
		ParaId,
		Vec<ParaId>,
		ValueQuery
	>;

	// NOTE that this field is used by parachains via merkle storage proofs, therefore changing
	// the format will require migration of parachains.
	#[pallet::storage]
	pub type HrmpEgressChannelsIndex<T: Config> = StorageMap<
		_,
		Twox64Concat,
		ParaId,
		Vec<ParaId>,
		ValueQuery
	>;

	/// Storage for the messages for each channel.
	/// Invariant: cannot be non-empty if the corresponding channel in `HrmpChannels` is `None`.
	#[pallet::storage]
	pub type HrmpChannelContents<T: Config> = StorageMap<
		_,
		Twox64Concat,
		HrmpChannelId,
		Vec<InboundHrmpMessage<T::BlockNumber>>,
		ValueQuery
	>;

	/// Maintains a mapping that can be used to answer the question:
	/// What paras sent a message at the given block number for a given reciever.
	/// Invariants:
	/// - The inner `Vec<ParaId>` is never empty.
	/// - The inner `Vec<ParaId>` cannot store two same `ParaId`.
	/// - The outer vector is sorted ascending by block number and cannot store two items with the same
	///   block number.
	#[pallet::storage]
	pub type HrmpChannelDigests<T: Config> = StorageMap<
		_,
		Twox64Concat,
		ParaId,
		Vec<(T::BlockNumber, Vec<ParaId>)>,
		ValueQuery
	>;

	/// Preopen the given HRMP channels.
	///
	/// The values in the tuple corresponds to `(sender, recipient, max_capacity, max_message_size)`,
	/// i.e. similar to `init_open_channel`. In fact, the initialization is performed as if
	/// the `init_open_channel` and `accept_open_channel` were called with the respective parameters
	/// and the session change take place.
	///
	/// As such, each channel initializer should satisfy the same constraints, namely:
	///
	/// 1. `max_capacity` and `max_message_size` should be within the limits set by the configuration pallet.
	/// 2. `sender` and `recipient` must be valid paras.
	#[pallet::genesis_config]
	pub struct GenesisConfig {
		preopen_hrmp_channels: Vec<(ParaId, ParaId, u32, u32)>,
=======
decl_event! {
	pub enum Event {
		/// Open HRMP channel requested.
		/// `[sender, recipient, proposed_max_capacity, proposed_max_message_size]`
		OpenChannelRequested(ParaId, ParaId, u32, u32),
		/// Open HRMP channel accepted. `[sender, recipient]`
		OpenChannelAccepted(ParaId, ParaId),
		/// HRMP channel closed. `[by_parachain, channel_id]`
		ChannelClosed(ParaId, HrmpChannelId),
>>>>>>> 13c52fed
	}

	#[cfg(feature = "std")]
	impl Default for GenesisConfig {
		fn default() -> Self {
			GenesisConfig {
				preopen_hrmp_channels: Default::default(),
			}
		}
	}

	#[pallet::genesis_build]
	impl<T: Config> GenesisBuild<T> for GenesisConfig {
		fn build(&self) {
			initialize_storage::<T>(&self.preopen_hrmp_channels);
		}
	}

	#[pallet::call]
	impl<T: Config> Pallet<T> {
		/// Initiate opening a channel from a parachain to a given recipient with given channel
		/// parameters.
		///
		/// - `proposed_max_capacity` - specifies how many messages can be in the channel at once.
		/// - `proposed_max_message_size` - specifies the maximum size of any of the messages.
		///
		/// These numbers are a subject to the relay-chain configuration limits.
		///
		/// The channel can be opened only after the recipient confirms it and only on a session
		/// change.
		#[pallet::weight(0)]
		pub fn hrmp_init_open_channel(
			origin: OriginFor<T>,
			recipient: ParaId,
			proposed_max_capacity: u32,
			proposed_max_message_size: u32,
		) -> DispatchResult {
			let origin = ensure_parachain(<T as Config>::Origin::from(origin))?;
			Self::init_open_channel(
				origin,
				recipient,
				proposed_max_capacity,
				proposed_max_message_size
			)?;
			Self::deposit_event(Event::OpenChannelRequested(
				origin,
				recipient,
				proposed_max_capacity,
				proposed_max_message_size
			));
			Ok(())
		}

		/// Accept a pending open channel request from the given sender.
		///
		/// The channel will be opened only on the next session boundary.
		#[pallet::weight(0)]
		pub fn hrmp_accept_open_channel(origin: OriginFor<T>, sender: ParaId) -> DispatchResult {
			let origin = ensure_parachain(<T as Config>::Origin::from(origin))?;
			Self::accept_open_channel(origin, sender)?;
			Self::deposit_event(Event::OpenChannelAccepted(sender, origin));
			Ok(())
		}

		/// Initiate unilateral closing of a channel. The origin must be either the sender or the
		/// recipient in the channel being closed.
		///
		/// The closure can only happen on a session change.
		#[pallet::weight(0)]
		pub fn hrmp_close_channel(origin: OriginFor<T>, channel_id: HrmpChannelId) -> DispatchResult {
			let origin = ensure_parachain(<T as Config>::Origin::from(origin))?;
			Self::close_channel(origin, channel_id.clone())?;
			Self::deposit_event(Event::ChannelClosed(origin, channel_id));
			Ok(())
		}

		/// This extrinsic triggers the cleanup of all the HRMP storage items that
		/// a para may have. Normally this happens once per session, but this allows
		/// you to trigger the cleanup immediately for a specific parachain.
		///
		/// Origin must be Root.
		#[pallet::weight(0)]
		pub fn force_clean_hrmp(origin: OriginFor<T>, para: ParaId) -> DispatchResult {
			ensure_root(origin)?;
			Self::clean_hrmp_after_outgoing(&para);
			Ok(())
		}

		/// Force process HRMP open channel requests.
		///
		/// If there are pending HRMP open channel requests, you can use this
		/// function process all of those requests immediately.
		#[pallet::weight(0)]
		pub fn force_process_hrmp_open(origin: OriginFor<T>) -> DispatchResult {
			ensure_root(origin)?;
			let host_config = configuration::Module::<T>::config();
			Self::process_hrmp_open_channel_requests(&host_config);
			Ok(())
		}

		/// Force process HRMP close channel requests.
		///
		/// If there are pending HRMP close channel requests, you can use this
		/// function process all of those requests immediately.
		#[pallet::weight(0)]
		pub fn force_process_hrmp_close(origin: OriginFor<T>) -> DispatchResult {
			ensure_root(origin)?;
			Self::process_hrmp_close_channel_requests();
			Ok(())
		}
	}
}

#[cfg(feature = "std")]
fn initialize_storage<T: Config>(preopen_hrmp_channels: &[(ParaId, ParaId, u32, u32)]) {
	let host_config = configuration::Module::<T>::config();
	for &(sender, recipient, max_capacity, max_message_size) in preopen_hrmp_channels {
		if let Err(err) = preopen_hrmp_channel::<T>(sender, recipient, max_capacity, max_message_size) {
			panic!("failed to initialize the genesis storage: {:?}", err);
		}
	}
	<Pallet<T>>::process_hrmp_open_channel_requests(&host_config);
}

#[cfg(feature = "std")]
fn preopen_hrmp_channel<T: Config>(
	sender: ParaId,
	recipient: ParaId,
	max_capacity: u32,
	max_message_size: u32
) -> DispatchResult {
	<Pallet<T>>::init_open_channel(
		sender,
		recipient,
		max_capacity,
		max_message_size,
	)?;
	<Pallet<T>>::accept_open_channel(recipient, sender)?;
	Ok(())
}

/// Routines and getters related to HRMP.
impl<T: Config> Pallet<T> {
	/// Block initialization logic, called by initializer.
	pub(crate) fn initializer_initialize(_now: T::BlockNumber) -> Weight {
		0
	}

	/// Block finalization logic, called by initializer.
	pub(crate) fn initializer_finalize() {}

	/// Called by the initializer to note that a new session has started.
	pub(crate) fn initializer_on_new_session(
		notification: &initializer::SessionChangeNotification<T::BlockNumber>,
		outgoing_paras: &[ParaId],
	) {
		Self::perform_outgoing_para_cleanup(outgoing_paras);
		Self::process_hrmp_open_channel_requests(&notification.prev_config);
		Self::process_hrmp_close_channel_requests();
	}

	/// Iterate over all paras that were noted for offboarding and remove all the data
	/// associated with them.
	fn perform_outgoing_para_cleanup(outgoing: &[ParaId]) {
		for outgoing_para in outgoing {
			Self::clean_hrmp_after_outgoing(outgoing_para);
		}
	}

	/// Remove all storage entries associated with the given para.
	fn clean_hrmp_after_outgoing(outgoing_para: &ParaId) {
		<Self as Store>::HrmpOpenChannelRequestCount::remove(outgoing_para);
		<Self as Store>::HrmpAcceptedChannelRequestCount::remove(outgoing_para);

		let ingress = <Self as Store>::HrmpIngressChannelsIndex::take(outgoing_para)
			.into_iter()
			.map(|sender| HrmpChannelId {
				sender,
				recipient: outgoing_para.clone(),
			});
		let egress = <Self as Store>::HrmpEgressChannelsIndex::take(outgoing_para)
			.into_iter()
			.map(|recipient| HrmpChannelId {
				sender: outgoing_para.clone(),
				recipient,
			});
		let mut to_close = ingress.chain(egress).collect::<Vec<_>>();
		to_close.sort();
		to_close.dedup();

		for channel in to_close {
			Self::close_hrmp_channel(&channel);
		}
	}

	/// Iterate over all open channel requests and:
	///
	/// - prune the stale requests
	/// - enact the confirmed requests
	fn process_hrmp_open_channel_requests(config: &HostConfiguration<T::BlockNumber>) {
		let mut open_req_channels = <Self as Store>::HrmpOpenChannelRequestsList::get();
		if open_req_channels.is_empty() {
			return;
		}

		// iterate the vector starting from the end making our way to the beginning. This way we
		// can leverage `swap_remove` to efficiently remove an item during iteration.
		let mut idx = open_req_channels.len();
		loop {
			// bail if we've iterated over all items.
			if idx == 0 {
				break;
			}

			idx -= 1;
			let channel_id = open_req_channels[idx].clone();
			let mut request = <Self as Store>::HrmpOpenChannelRequests::get(&channel_id).expect(
				"can't be `None` due to the invariant that the list contains the same items as the set; qed",
			);

			if request.confirmed {
				if <paras::Pallet<T>>::is_valid_para(channel_id.sender)
					&& <paras::Pallet<T>>::is_valid_para(channel_id.recipient)
				{
					<Self as Store>::HrmpChannels::insert(
						&channel_id,
						HrmpChannel {
							sender_deposit: request.sender_deposit,
							recipient_deposit: config.hrmp_recipient_deposit,
							max_capacity: request.max_capacity,
							max_total_size: request.max_total_size,
							max_message_size: request.max_message_size,
							msg_count: 0,
							total_size: 0,
							mqc_head: None,
						},
					);

					<Self as Store>::HrmpIngressChannelsIndex::mutate(&channel_id.recipient, |v| {
						if let Err(i) = v.binary_search(&channel_id.sender) {
							v.insert(i, channel_id.sender);
						}
					});
					<Self as Store>::HrmpEgressChannelsIndex::mutate(&channel_id.sender, |v| {
						if let Err(i) = v.binary_search(&channel_id.recipient) {
							v.insert(i, channel_id.recipient);
						}
					});
				}

				let new_open_channel_req_cnt =
					<Self as Store>::HrmpOpenChannelRequestCount::get(&channel_id.sender)
						.saturating_sub(1);
				if new_open_channel_req_cnt != 0 {
					<Self as Store>::HrmpOpenChannelRequestCount::insert(
						&channel_id.sender,
						new_open_channel_req_cnt,
					);
				} else {
					<Self as Store>::HrmpOpenChannelRequestCount::remove(&channel_id.sender);
				}

				let new_accepted_channel_req_cnt =
					<Self as Store>::HrmpAcceptedChannelRequestCount::get(&channel_id.recipient)
						.saturating_sub(1);
				if new_accepted_channel_req_cnt != 0 {
					<Self as Store>::HrmpAcceptedChannelRequestCount::insert(
						&channel_id.recipient,
						new_accepted_channel_req_cnt,
					);
				} else {
					<Self as Store>::HrmpAcceptedChannelRequestCount::remove(&channel_id.recipient);
				}

				let _ = open_req_channels.swap_remove(idx);
				<Self as Store>::HrmpOpenChannelRequests::remove(&channel_id);
			} else {
				request.age += 1;
				if request.age == config.hrmp_open_request_ttl {
					// got stale
					<Self as Store>::HrmpOpenChannelRequestCount::mutate(&channel_id.sender, |v| {
						*v -= 1;
					});

					let _ = open_req_channels.swap_remove(idx);
					if let Some(HrmpOpenChannelRequest { sender_deposit, .. }) =
						<Self as Store>::HrmpOpenChannelRequests::take(&channel_id)
					{
						T::Currency::unreserve(
							&channel_id.sender.into_account(),
							sender_deposit.unique_saturated_into(),
						);
					}
				} else {
					<Self as Store>::HrmpOpenChannelRequests::insert(&channel_id, request);
				}
			}
		}

		<Self as Store>::HrmpOpenChannelRequestsList::put(open_req_channels);
	}

	/// Iterate over all close channel requests unconditionally closing the channels.
	fn process_hrmp_close_channel_requests() {
		let close_reqs = <Self as Store>::HrmpCloseChannelRequestsList::take();
		for condemned_ch_id in close_reqs {
			<Self as Store>::HrmpCloseChannelRequests::remove(&condemned_ch_id);
			Self::close_hrmp_channel(&condemned_ch_id);
		}
	}

	/// Close and remove the designated HRMP channel.
	///
	/// This includes returning the deposits.
	///
	/// This function is idempotent, meaning that after the first application it should have no
	/// effect (i.e. it won't return the deposits twice).
	fn close_hrmp_channel(channel_id: &HrmpChannelId) {
		if let Some(HrmpChannel {
			sender_deposit,
			recipient_deposit,
			..
		}) = <Self as Store>::HrmpChannels::take(channel_id)
		{
			T::Currency::unreserve(
				&channel_id.sender.into_account(),
				sender_deposit.unique_saturated_into(),
			);
			T::Currency::unreserve(
				&channel_id.recipient.into_account(),
				recipient_deposit.unique_saturated_into(),
			);
		}

		<Self as Store>::HrmpChannelContents::remove(channel_id);

		<Self as Store>::HrmpEgressChannelsIndex::mutate(&channel_id.sender, |v| {
			if let Ok(i) = v.binary_search(&channel_id.recipient) {
				v.remove(i);
			}
		});
		<Self as Store>::HrmpIngressChannelsIndex::mutate(&channel_id.recipient, |v| {
			if let Ok(i) = v.binary_search(&channel_id.sender) {
				v.remove(i);
			}
		});
	}

	/// Check that the candidate of the given recipient controls the HRMP watermark properly.
	pub(crate) fn check_hrmp_watermark(
		recipient: ParaId,
		relay_chain_parent_number: T::BlockNumber,
		new_hrmp_watermark: T::BlockNumber,
	) -> Result<(), HrmpWatermarkAcceptanceErr<T::BlockNumber>> {
		// First, check where the watermark CANNOT legally land.
		//
		// (a) For ensuring that messages are eventually, a rule requires each parablock new
		//     watermark should be greater than the last one.
		//
		// (b) However, a parachain cannot read into "the future", therefore the watermark should
		//     not be greater than the relay-chain context block which the parablock refers to.
		if let Some(last_watermark) = <Self as Store>::HrmpWatermarks::get(&recipient) {
			if new_hrmp_watermark <= last_watermark {
				return Err(HrmpWatermarkAcceptanceErr::AdvancementRule {
					new_watermark: new_hrmp_watermark,
					last_watermark,
				});
			}
		}
		if new_hrmp_watermark > relay_chain_parent_number {
			return Err(HrmpWatermarkAcceptanceErr::AheadRelayParent {
				new_watermark: new_hrmp_watermark,
				relay_chain_parent_number,
			});
		}

		// Second, check where the watermark CAN land. It's one of the following:
		//
		// (a) The relay parent block number.
		// (b) A relay-chain block in which this para received at least one message.
		if new_hrmp_watermark == relay_chain_parent_number {
			Ok(())
		} else {
			let digest = <Self as Store>::HrmpChannelDigests::get(&recipient);
			if !digest
				.binary_search_by_key(&new_hrmp_watermark, |(block_no, _)| *block_no)
				.is_ok()
			{
				return Err(HrmpWatermarkAcceptanceErr::LandsOnBlockWithNoMessages {
					new_watermark: new_hrmp_watermark,
				});
			}
			Ok(())
		}
	}

	pub(crate) fn check_outbound_hrmp(
		config: &HostConfiguration<T::BlockNumber>,
		sender: ParaId,
		out_hrmp_msgs: &[OutboundHrmpMessage<ParaId>],
	) -> Result<(), OutboundHrmpAcceptanceErr> {
		if out_hrmp_msgs.len() as u32 > config.hrmp_max_message_num_per_candidate {
			return Err(OutboundHrmpAcceptanceErr::MoreMessagesThanPermitted {
				sent: out_hrmp_msgs.len() as u32,
				permitted: config.hrmp_max_message_num_per_candidate,
			});
		}

		let mut last_recipient = None::<ParaId>;

		for (idx, out_msg) in out_hrmp_msgs
			.iter()
			.enumerate()
			.map(|(idx, out_msg)| (idx as u32, out_msg))
		{
			match last_recipient {
				// the messages must be sorted in ascending order and there must be no two messages sent
				// to the same recipient. Thus we can check that every recipient is strictly greater than
				// the previous one.
				Some(last_recipient) if out_msg.recipient <= last_recipient => {
					return Err(OutboundHrmpAcceptanceErr::NotSorted { idx });
				}
				_ => last_recipient = Some(out_msg.recipient),
			}

			let channel_id = HrmpChannelId {
				sender,
				recipient: out_msg.recipient,
			};

			let channel = match <Self as Store>::HrmpChannels::get(&channel_id) {
				Some(channel) => channel,
				None => {
					return Err(OutboundHrmpAcceptanceErr::NoSuchChannel { channel_id, idx });
				}
			};

			let msg_size = out_msg.data.len() as u32;
			if msg_size > channel.max_message_size {
				return Err(OutboundHrmpAcceptanceErr::MaxMessageSizeExceeded {
					idx,
					msg_size,
					max_size: channel.max_message_size,
				});
			}

			let new_total_size = channel.total_size + out_msg.data.len() as u32;
			if new_total_size > channel.max_total_size {
				return Err(OutboundHrmpAcceptanceErr::TotalSizeExceeded {
					idx,
					total_size: new_total_size,
					limit: channel.max_total_size,
				});
			}

			let new_msg_count = channel.msg_count + 1;
			if new_msg_count > channel.max_capacity {
				return Err(OutboundHrmpAcceptanceErr::CapacityExceeded {
					idx,
					count: new_msg_count,
					limit: channel.max_capacity,
				});
			}
		}

		Ok(())
	}

	pub(crate) fn prune_hrmp(recipient: ParaId, new_hrmp_watermark: T::BlockNumber) -> Weight {
		let mut weight = 0;

		// sift through the incoming messages digest to collect the paras that sent at least one
		// message to this parachain between the old and new watermarks.
		let senders = <Self as Store>::HrmpChannelDigests::mutate(&recipient, |digest| {
			let mut senders = BTreeSet::new();
			let mut leftover = Vec::with_capacity(digest.len());
			for (block_no, paras_sent_msg) in mem::replace(digest, Vec::new()) {
				if block_no <= new_hrmp_watermark {
					senders.extend(paras_sent_msg);
				} else {
					leftover.push((block_no, paras_sent_msg));
				}
			}
			*digest = leftover;
			senders
		});
		weight += T::DbWeight::get().reads_writes(1, 1);

		// having all senders we can trivially find out the channels which we need to prune.
		let channels_to_prune = senders
			.into_iter()
			.map(|sender| HrmpChannelId { sender, recipient });
		for channel_id in channels_to_prune {
			// prune each channel up to the new watermark keeping track how many messages we removed
			// and what is the total byte size of them.
			let (mut pruned_cnt, mut pruned_size) = (0, 0);

			let contents = <Self as Store>::HrmpChannelContents::get(&channel_id);
			let mut leftover = Vec::with_capacity(contents.len());
			for msg in contents {
				if msg.sent_at <= new_hrmp_watermark {
					pruned_cnt += 1;
					pruned_size += msg.data.len();
				} else {
					leftover.push(msg);
				}
			}
			if !leftover.is_empty() {
				<Self as Store>::HrmpChannelContents::insert(&channel_id, leftover);
			} else {
				<Self as Store>::HrmpChannelContents::remove(&channel_id);
			}

			// update the channel metadata.
			<Self as Store>::HrmpChannels::mutate(&channel_id, |channel| {
				if let Some(ref mut channel) = channel {
					channel.msg_count -= pruned_cnt as u32;
					channel.total_size -= pruned_size as u32;
				}
			});

			weight += T::DbWeight::get().reads_writes(2, 2);
		}

		<Self as Store>::HrmpWatermarks::insert(&recipient, new_hrmp_watermark);
		weight += T::DbWeight::get().reads_writes(0, 1);

		weight
	}

	/// Process the outbound HRMP messages by putting them into the appropriate recipient queues.
	///
	/// Returns the amount of weight consumed.
	pub(crate) fn queue_outbound_hrmp(
		sender: ParaId,
		out_hrmp_msgs: Vec<OutboundHrmpMessage<ParaId>>,
	) -> Weight {
		let mut weight = 0;
		let now = <frame_system::Pallet<T>>::block_number();

		for out_msg in out_hrmp_msgs {
			let channel_id = HrmpChannelId {
				sender,
				recipient: out_msg.recipient,
			};

			let mut channel = match <Self as Store>::HrmpChannels::get(&channel_id) {
				Some(channel) => channel,
				None => {
					// apparently, that since acceptance of this candidate the recipient was
					// offboarded and the channel no longer exists.
					continue;
				}
			};

			let inbound = InboundHrmpMessage {
				sent_at: now,
				data: out_msg.data,
			};

			// book keeping
			channel.msg_count += 1;
			channel.total_size += inbound.data.len() as u32;

			// compute the new MQC head of the channel
			let prev_head = channel.mqc_head.clone().unwrap_or(Default::default());
			let new_head = BlakeTwo256::hash_of(&(
				prev_head,
				inbound.sent_at,
				T::Hashing::hash_of(&inbound.data),
			));
			channel.mqc_head = Some(new_head);

			<Self as Store>::HrmpChannels::insert(&channel_id, channel);
			<Self as Store>::HrmpChannelContents::append(&channel_id, inbound);

			// The digests are sorted in ascending by block number order. Assuming absence of
			// contextual execution, there are only two possible scenarios here:
			//
			// (a) It's the first time anybody sends a message to this recipient within this block.
			//     In this case, the digest vector would be empty or the block number of the latest
			//     entry  is smaller than the current.
			//
			// (b) Somebody has already sent a message within the current block. That means that
			//     the block number of the latest entry is equal to the current.
			//
			// Note that having the latest entry greater than the current block number is a logical
			// error.
			let mut recipient_digest =
				<Self as Store>::HrmpChannelDigests::get(&channel_id.recipient);
			if let Some(cur_block_digest) = recipient_digest
				.last_mut()
				.filter(|(block_no, _)| *block_no == now)
				.map(|(_, ref mut d)| d)
			{
				cur_block_digest.push(sender);
			} else {
				recipient_digest.push((now, vec![sender]));
			}
			<Self as Store>::HrmpChannelDigests::insert(&channel_id.recipient, recipient_digest);

			weight += T::DbWeight::get().reads_writes(2, 2);
		}

		weight
	}

	/// Initiate opening a channel from a parachain to a given recipient with given channel
	/// parameters.
	///
	/// Basically the same as [`hrmp_init_open_channel`](Pallet::hrmp_init_open_channel) but intendend for calling directly from
	/// other pallets rather than dispatched.
	pub fn init_open_channel(
		origin: ParaId,
		recipient: ParaId,
		proposed_max_capacity: u32,
		proposed_max_message_size: u32,
	) -> DispatchResult {
		ensure!(origin != recipient, Error::<T>::OpenHrmpChannelToSelf);
		ensure!(
			<paras::Pallet<T>>::is_valid_para(recipient),
			Error::<T>::OpenHrmpChannelInvalidRecipient,
		);

		let config = <configuration::Module<T>>::config();
		ensure!(
			proposed_max_capacity > 0,
			Error::<T>::OpenHrmpChannelZeroCapacity,
		);
		ensure!(
			proposed_max_capacity <= config.hrmp_channel_max_capacity,
			Error::<T>::OpenHrmpChannelCapacityExceedsLimit,
		);
		ensure!(
			proposed_max_message_size > 0,
			Error::<T>::OpenHrmpChannelZeroMessageSize,
		);
		ensure!(
			proposed_max_message_size <= config.hrmp_channel_max_message_size,
			Error::<T>::OpenHrmpChannelMessageSizeExceedsLimit,
		);

		let channel_id = HrmpChannelId {
			sender: origin,
			recipient,
		};
		ensure!(
			<Self as Store>::HrmpOpenChannelRequests::get(&channel_id).is_none(),
			Error::<T>::OpenHrmpChannelAlreadyExists,
		);
		ensure!(
			<Self as Store>::HrmpChannels::get(&channel_id).is_none(),
			Error::<T>::OpenHrmpChannelAlreadyRequested,
		);

		let egress_cnt =
			<Self as Store>::HrmpEgressChannelsIndex::decode_len(&origin).unwrap_or(0) as u32;
		let open_req_cnt = <Self as Store>::HrmpOpenChannelRequestCount::get(&origin);
		let channel_num_limit = if <paras::Pallet<T>>::is_parathread(origin) {
			config.hrmp_max_parathread_outbound_channels
		} else {
			config.hrmp_max_parachain_outbound_channels
		};
		ensure!(
			egress_cnt + open_req_cnt < channel_num_limit,
			Error::<T>::OpenHrmpChannelLimitExceeded,
		);

		T::Currency::reserve(
			&origin.into_account(),
			config.hrmp_sender_deposit.unique_saturated_into(),
		)?;

		<Self as Store>::HrmpOpenChannelRequestCount::insert(&origin, open_req_cnt + 1);
		<Self as Store>::HrmpOpenChannelRequests::insert(
			&channel_id,
			HrmpOpenChannelRequest {
				confirmed: false,
				age: 0,
				sender_deposit: config.hrmp_sender_deposit,
				max_capacity: proposed_max_capacity,
				max_message_size: proposed_max_message_size,
				max_total_size: config.hrmp_channel_max_total_size,
			},
		);
		<Self as Store>::HrmpOpenChannelRequestsList::append(channel_id);

		let notification_bytes = {
			use xcm::opaque::{v0::Xcm, VersionedXcm};
			use parity_scale_codec::Encode as _;

			VersionedXcm::from(Xcm::HrmpNewChannelOpenRequest {
				sender: u32::from(origin),
				max_capacity: proposed_max_capacity,
				max_message_size: proposed_max_message_size,
			})
			.encode()
		};
		if let Err(dmp::QueueDownwardMessageError::ExceedsMaxMessageSize) =
			<dmp::Module<T>>::queue_downward_message(&config, recipient, notification_bytes)
		{
			// this should never happen unless the max downward message size is configured to an
			// jokingly small number.
			debug_assert!(false);
		}

		Ok(())
	}

	/// Accept a pending open channel request from the given sender.
	///
	/// Basically the same as [`hrmp_accept_open_channel`](Pallet::hrmp_accept_open_channel) but
	/// intendend for calling directly from other pallets rather than dispatched.
	pub fn accept_open_channel(origin: ParaId, sender: ParaId) -> DispatchResult {
		let channel_id = HrmpChannelId {
			sender,
			recipient: origin,
		};
		let mut channel_req = <Self as Store>::HrmpOpenChannelRequests::get(&channel_id)
			.ok_or(Error::<T>::AcceptHrmpChannelDoesntExist)?;
		ensure!(
			!channel_req.confirmed,
			Error::<T>::AcceptHrmpChannelAlreadyConfirmed,
		);

		// check if by accepting this open channel request, this parachain would exceed the
		// number of inbound channels.
		let config = <configuration::Module<T>>::config();
		let channel_num_limit = if <paras::Pallet<T>>::is_parathread(origin) {
			config.hrmp_max_parathread_inbound_channels
		} else {
			config.hrmp_max_parachain_inbound_channels
		};
		let ingress_cnt =
			<Self as Store>::HrmpIngressChannelsIndex::decode_len(&origin).unwrap_or(0) as u32;
		let accepted_cnt = <Self as Store>::HrmpAcceptedChannelRequestCount::get(&origin);
		ensure!(
			ingress_cnt + accepted_cnt < channel_num_limit,
			Error::<T>::AcceptHrmpChannelLimitExceeded,
		);

		T::Currency::reserve(
			&origin.into_account(),
			config.hrmp_recipient_deposit.unique_saturated_into(),
		)?;

		// persist the updated open channel request and then increment the number of accepted
		// channels.
		channel_req.confirmed = true;
		<Self as Store>::HrmpOpenChannelRequests::insert(&channel_id, channel_req);
		<Self as Store>::HrmpAcceptedChannelRequestCount::insert(&origin, accepted_cnt + 1);

		let notification_bytes = {
			use parity_scale_codec::Encode as _;
			use xcm::opaque::{v0::Xcm, VersionedXcm};

			VersionedXcm::from(Xcm::HrmpChannelAccepted {
				recipient: u32::from(origin),
			})
			.encode()
		};
		if let Err(dmp::QueueDownwardMessageError::ExceedsMaxMessageSize) =
			<dmp::Module<T>>::queue_downward_message(&config, sender, notification_bytes)
		{
			// this should never happen unless the max downward message size is configured to an
			// jokingly small number.
			debug_assert!(false);
		}

		Ok(())
	}

	fn close_channel(origin: ParaId, channel_id: HrmpChannelId) -> Result<(), Error<T>> {
		// check if the origin is allowed to close the channel.
		ensure!(
			origin == channel_id.sender || origin == channel_id.recipient,
			Error::<T>::CloseHrmpChannelUnauthorized,
		);

		// check if the channel requested to close does exist.
		ensure!(
			<Self as Store>::HrmpChannels::get(&channel_id).is_some(),
			Error::<T>::CloseHrmpChannelDoesntExist,
		);

		// check that there is no outstanding close request for this channel
		ensure!(
			<Self as Store>::HrmpCloseChannelRequests::get(&channel_id).is_none(),
			Error::<T>::CloseHrmpChannelAlreadyUnderway,
		);

		<Self as Store>::HrmpCloseChannelRequests::insert(&channel_id, ());
		<Self as Store>::HrmpCloseChannelRequestsList::append(channel_id.clone());

		let config = <configuration::Module<T>>::config();
		let notification_bytes = {
			use parity_scale_codec::Encode as _;
			use xcm::opaque::{v0::Xcm, VersionedXcm};

			VersionedXcm::from(Xcm::HrmpChannelClosing {
				initiator: u32::from(origin),
				sender: u32::from(channel_id.sender),
				recipient: u32::from(channel_id.recipient),
			})
			.encode()
		};
		let opposite_party = if origin == channel_id.sender {
			channel_id.recipient
		} else {
			channel_id.sender
		};
		if let Err(dmp::QueueDownwardMessageError::ExceedsMaxMessageSize) =
			<dmp::Module<T>>::queue_downward_message(&config, opposite_party, notification_bytes)
		{
			// this should never happen unless the max downward message size is configured to an
			// jokingly small number.
			debug_assert!(false);
		}

		Ok(())
	}

	/// Returns the list of MQC heads for the inbound channels of the given recipient para paired
	/// with the sender para ids. This vector is sorted ascending by the para id and doesn't contain
	/// multiple entries with the same sender.
	#[cfg(test)]
	fn hrmp_mqc_heads(recipient: ParaId) -> Vec<(ParaId, Hash)> {
		let sender_set = <Self as Store>::HrmpIngressChannelsIndex::get(&recipient);

		// The ingress channels vector is sorted, thus `mqc_heads` is sorted as well.
		let mut mqc_heads = Vec::with_capacity(sender_set.len());
		for sender in sender_set {
			let channel_metadata =
				<Self as Store>::HrmpChannels::get(&HrmpChannelId { sender, recipient });
			let mqc_head = channel_metadata
				.and_then(|metadata| metadata.mqc_head)
				.unwrap_or(Hash::default());
			mqc_heads.push((sender, mqc_head));
		}

		mqc_heads
	}

	/// Returns contents of all channels addressed to the given recipient. Channels that have no
	/// messages in them are also included.
	pub(crate) fn inbound_hrmp_channels_contents(
		recipient: ParaId,
	) -> BTreeMap<ParaId, Vec<InboundHrmpMessage<T::BlockNumber>>> {
		let sender_set = <Self as Store>::HrmpIngressChannelsIndex::get(&recipient);

		let mut inbound_hrmp_channels_contents = BTreeMap::new();
		for sender in sender_set {
			let channel_contents =
				<Self as Store>::HrmpChannelContents::get(&HrmpChannelId { sender, recipient });
			inbound_hrmp_channels_contents.insert(sender, channel_contents);
		}

		inbound_hrmp_channels_contents
	}
}

#[cfg(test)]
mod tests {
	use super::*;
	use crate::mock::{
		new_test_ext, Test, Configuration, Paras, Shared, Hrmp, System, MockGenesisConfig,
		Event as MockEvent,
	};
	use frame_support::{assert_noop, assert_ok, traits::Currency as _};
	use primitives::v1::BlockNumber;
	use std::collections::{BTreeMap, HashSet};

	fn run_to_block(to: BlockNumber, new_session: Option<Vec<BlockNumber>>) {

		let config = Configuration::config();
		while System::block_number() < to {
			let b = System::block_number();

			// NOTE: this is in reverse initialization order.
			Hrmp::initializer_finalize();
			Paras::initializer_finalize();
			Shared::initializer_finalize();

			if new_session.as_ref().map_or(false, |v| v.contains(&(b + 1))) {
				let notification = crate::initializer::SessionChangeNotification {
					prev_config: config.clone(),
					new_config: config.clone(),
					session_index: Shared::session_index() + 1,
					..Default::default()
				};

				// NOTE: this is in initialization order.
				Shared::initializer_on_new_session(
					notification.session_index,
					notification.random_seed,
					&notification.new_config,
					notification.validators.clone(),
				);
				let outgoing_paras = Paras::initializer_on_new_session(&notification);
				Hrmp::initializer_on_new_session(&notification, &outgoing_paras);
			}

			System::on_finalize(b);

			System::on_initialize(b + 1);
			System::set_block_number(b + 1);

			// NOTE: this is in initialization order.
			Shared::initializer_initialize(b + 1);
			Paras::initializer_initialize(b + 1);
			Hrmp::initializer_initialize(b + 1);
		}
	}

	#[derive(Debug)]
	struct GenesisConfigBuilder {
		hrmp_channel_max_capacity: u32,
		hrmp_channel_max_message_size: u32,
		hrmp_max_parathread_outbound_channels: u32,
		hrmp_max_parachain_outbound_channels: u32,
		hrmp_max_parathread_inbound_channels: u32,
		hrmp_max_parachain_inbound_channels: u32,
		hrmp_max_message_num_per_candidate: u32,
		hrmp_channel_max_total_size: u32,
		hrmp_sender_deposit: Balance,
		hrmp_recipient_deposit: Balance,
		hrmp_open_request_ttl: u32,
	}

	impl Default for GenesisConfigBuilder {
		fn default() -> Self {
			Self {
				hrmp_channel_max_capacity: 2,
				hrmp_channel_max_message_size: 8,
				hrmp_max_parathread_outbound_channels: 1,
				hrmp_max_parachain_outbound_channels: 2,
				hrmp_max_parathread_inbound_channels: 1,
				hrmp_max_parachain_inbound_channels: 2,
				hrmp_max_message_num_per_candidate: 2,
				hrmp_channel_max_total_size: 16,
				hrmp_sender_deposit: 100,
				hrmp_recipient_deposit: 100,
				hrmp_open_request_ttl: 3,
			}
		}
	}

	impl GenesisConfigBuilder {
		fn build(self) -> crate::mock::MockGenesisConfig {
			let mut genesis = default_genesis_config();
			let config = &mut genesis.configuration.config;
			config.hrmp_channel_max_capacity = self.hrmp_channel_max_capacity;
			config.hrmp_channel_max_message_size = self.hrmp_channel_max_message_size;
			config.hrmp_max_parathread_outbound_channels =
				self.hrmp_max_parathread_outbound_channels;
			config.hrmp_max_parachain_outbound_channels = self.hrmp_max_parachain_outbound_channels;
			config.hrmp_max_parathread_inbound_channels = self.hrmp_max_parathread_inbound_channels;
			config.hrmp_max_parachain_inbound_channels = self.hrmp_max_parachain_inbound_channels;
			config.hrmp_max_message_num_per_candidate = self.hrmp_max_message_num_per_candidate;
			config.hrmp_channel_max_total_size = self.hrmp_channel_max_total_size;
			config.hrmp_sender_deposit = self.hrmp_sender_deposit;
			config.hrmp_recipient_deposit = self.hrmp_recipient_deposit;
			config.hrmp_open_request_ttl = self.hrmp_open_request_ttl;
			genesis
		}
	}

	fn default_genesis_config() -> MockGenesisConfig {
		MockGenesisConfig {
			configuration: crate::configuration::GenesisConfig {
				config: crate::configuration::HostConfiguration {
					max_downward_message_size: 1024,
					..Default::default()
				},
			},
			..Default::default()
		}
	}

	fn register_parachain_with_balance(id: ParaId, balance: Balance) {
		assert_ok!(Paras::schedule_para_initialize(
			id,
			crate::paras::ParaGenesisArgs {
				parachain: true,
				genesis_head: vec![1].into(),
				validation_code: vec![1].into(),
			},
		));
		<Test as Config>::Currency::make_free_balance_be(&id.into_account(), balance);
	}

	fn register_parachain(id: ParaId) {
		register_parachain_with_balance(id, 1000);
	}

	fn deregister_parachain(id: ParaId) {
		assert_ok!(Paras::schedule_para_cleanup(id));
	}

	fn channel_exists(sender: ParaId, recipient: ParaId) -> bool {
		<Hrmp as Store>::HrmpChannels::get(&HrmpChannelId { sender, recipient }).is_some()
	}

	fn assert_storage_consistency_exhaustive() {
		assert_eq!(
			<Hrmp as Store>::HrmpOpenChannelRequests::iter()
				.map(|(k, _)| k)
				.collect::<HashSet<_>>(),
			<Hrmp as Store>::HrmpOpenChannelRequestsList::get()
				.into_iter()
				.collect::<HashSet<_>>(),
		);

		// verify that the set of keys in `HrmpOpenChannelRequestCount` corresponds to the set
		// of _senders_ in `HrmpOpenChannelRequests`.
		//
		// having ensured that, we can go ahead and go over all counts and verify that they match.
		assert_eq!(
			<Hrmp as Store>::HrmpOpenChannelRequestCount::iter()
				.map(|(k, _)| k)
				.collect::<HashSet<_>>(),
			<Hrmp as Store>::HrmpOpenChannelRequests::iter()
				.map(|(k, _)| k.sender)
				.collect::<HashSet<_>>(),
		);
		for (open_channel_initiator, expected_num) in
			<Hrmp as Store>::HrmpOpenChannelRequestCount::iter()
		{
			let actual_num = <Hrmp as Store>::HrmpOpenChannelRequests::iter()
				.filter(|(ch, _)| ch.sender == open_channel_initiator)
				.count() as u32;
			assert_eq!(expected_num, actual_num);
		}

		// The same as above, but for accepted channel request count. Note that we are interested
		// only in confirmed open requests.
		assert_eq!(
			<Hrmp as Store>::HrmpAcceptedChannelRequestCount::iter()
				.map(|(k, _)| k)
				.collect::<HashSet<_>>(),
			<Hrmp as Store>::HrmpOpenChannelRequests::iter()
				.filter(|(_, v)| v.confirmed)
				.map(|(k, _)| k.recipient)
				.collect::<HashSet<_>>(),
		);
		for (channel_recipient, expected_num) in
			<Hrmp as Store>::HrmpAcceptedChannelRequestCount::iter()
		{
			let actual_num = <Hrmp as Store>::HrmpOpenChannelRequests::iter()
				.filter(|(ch, v)| ch.recipient == channel_recipient && v.confirmed)
				.count() as u32;
			assert_eq!(expected_num, actual_num);
		}

		assert_eq!(
			<Hrmp as Store>::HrmpCloseChannelRequests::iter()
				.map(|(k, _)| k)
				.collect::<HashSet<_>>(),
			<Hrmp as Store>::HrmpCloseChannelRequestsList::get()
				.into_iter()
				.collect::<HashSet<_>>(),
		);

		// A HRMP watermark can be None for an onboarded parachain. However, an offboarded parachain
		// cannot have an HRMP watermark: it should've been cleanup.
		assert_contains_only_onboarded(
			<Hrmp as Store>::HrmpWatermarks::iter().map(|(k, _)| k),
			"HRMP watermarks should contain only onboarded paras",
		);

		// An entry in `HrmpChannels` indicates that the channel is open. Only open channels can
		// have contents.
		for (non_empty_channel, contents) in <Hrmp as Store>::HrmpChannelContents::iter() {
			assert!(<Hrmp as Store>::HrmpChannels::contains_key(
				&non_empty_channel
			));

			// pedantic check: there should be no empty vectors in storage, those should be modeled
			// by a removed kv pair.
			assert!(!contents.is_empty());
		}

		// Senders and recipients must be onboarded. Otherwise, all channels associated with them
		// are removed.
		assert_contains_only_onboarded(
			<Hrmp as Store>::HrmpChannels::iter().flat_map(|(k, _)| vec![k.sender, k.recipient]),
			"senders and recipients in all channels should be onboarded",
		);

		// Check the docs for `HrmpIngressChannelsIndex` and `HrmpEgressChannelsIndex` in decl
		// storage to get an index what are the channel mappings indexes.
		//
		// Here, from indexes.
		//
		// ingress         egress
		//
		// a -> [x, y]     x -> [a, b]
		// b -> [x, z]     y -> [a]
		//                 z -> [b]
		//
		// we derive a list of channels they represent.
		//
		//   (a, x)         (a, x)
		//   (a, y)         (a, y)
		//   (b, x)         (b, x)
		//   (b, z)         (b, z)
		//
		// and then that we compare that to the channel list in the `HrmpChannels`.
		let channel_set_derived_from_ingress = <Hrmp as Store>::HrmpIngressChannelsIndex::iter()
			.flat_map(|(p, v)| v.into_iter().map(|i| (i, p)).collect::<Vec<_>>())
			.collect::<HashSet<_>>();
		let channel_set_derived_from_egress = <Hrmp as Store>::HrmpEgressChannelsIndex::iter()
			.flat_map(|(p, v)| v.into_iter().map(|e| (p, e)).collect::<Vec<_>>())
			.collect::<HashSet<_>>();
		let channel_set_ground_truth = <Hrmp as Store>::HrmpChannels::iter()
			.map(|(k, _)| (k.sender, k.recipient))
			.collect::<HashSet<_>>();
		assert_eq!(
			channel_set_derived_from_ingress,
			channel_set_derived_from_egress
		);
		assert_eq!(channel_set_derived_from_egress, channel_set_ground_truth);

		<Hrmp as Store>::HrmpIngressChannelsIndex::iter()
			.map(|(_, v)| v)
			.for_each(|v| assert_is_sorted(&v, "HrmpIngressChannelsIndex"));
		<Hrmp as Store>::HrmpEgressChannelsIndex::iter()
			.map(|(_, v)| v)
			.for_each(|v| assert_is_sorted(&v, "HrmpIngressChannelsIndex"));

		assert_contains_only_onboarded(
			<Hrmp as Store>::HrmpChannelDigests::iter().map(|(k, _)| k),
			"HRMP channel digests should contain only onboarded paras",
		);
		for (_digest_for_para, digest) in <Hrmp as Store>::HrmpChannelDigests::iter() {
			// Assert that items are in **strictly** ascending order. The strictness also implies
			// there are no duplicates.
			assert!(digest.windows(2).all(|xs| xs[0].0 < xs[1].0));

			for (_, mut senders) in digest {
				assert!(!senders.is_empty());

				// check for duplicates. For that we sort the vector, then perform deduplication.
				// if the vector stayed the same, there are no duplicates.
				senders.sort();
				let orig_senders = senders.clone();
				senders.dedup();
				assert_eq!(
					orig_senders, senders,
					"duplicates removed implies existence of duplicates"
				);
			}
		}

		fn assert_contains_only_onboarded(iter: impl Iterator<Item = ParaId>, cause: &str) {
			for para in iter {
				assert!(
					Paras::is_valid_para(para),
					"{}: {} para is offboarded",
					cause,
					para
				);
			}
		}
	}

	fn assert_is_sorted<T: Ord>(slice: &[T], id: &str) {
		assert!(
			slice.windows(2).all(|xs| xs[0] <= xs[1]),
			"{} supposed to be sorted",
			id
		);
	}

	#[test]
	fn empty_state_consistent_state() {
		new_test_ext(GenesisConfigBuilder::default().build()).execute_with(|| {
			assert_storage_consistency_exhaustive();
		});
	}

	#[test]
	fn open_channel_works() {
		let para_a = 1.into();
		let para_a_origin: crate::Origin = 1.into();
		let para_b = 3.into();
		let para_b_origin: crate::Origin = 3.into();

		new_test_ext(GenesisConfigBuilder::default().build()).execute_with(|| {
			// We need both A & B to be registered and alive parachains.
			register_parachain(para_a);
			register_parachain(para_b);

			run_to_block(5, Some(vec![4, 5]));
			Hrmp::hrmp_init_open_channel(para_a_origin.into(), para_b, 2, 8).unwrap();
			assert_storage_consistency_exhaustive();
			assert!(System::events().iter().any(|record|
				record.event == MockEvent::Hrmp(Event::OpenChannelRequested(para_a, para_b, 2, 8))
			));

			Hrmp::hrmp_accept_open_channel(para_b_origin.into(), para_a).unwrap();
			assert_storage_consistency_exhaustive();
			assert!(System::events().iter().any(|record|
				record.event == MockEvent::Hrmp(Event::OpenChannelAccepted(para_a, para_b))
			));

			// Advance to a block 6, but without session change. That means that the channel has
			// not been created yet.
			run_to_block(6, None);
			assert!(!channel_exists(para_a, para_b));
			assert_storage_consistency_exhaustive();

			// Now let the session change happen and thus open the channel.
			run_to_block(8, Some(vec![8]));
			assert!(channel_exists(para_a, para_b));
		});
	}

	#[test]
	fn close_channel_works() {
		let para_a = 5.into();
		let para_b = 2.into();
		let para_b_origin: crate::Origin = 2.into();

		new_test_ext(GenesisConfigBuilder::default().build()).execute_with(|| {
			register_parachain(para_a);
			register_parachain(para_b);

			run_to_block(5, Some(vec![4, 5]));
			Hrmp::init_open_channel(para_a, para_b, 2, 8).unwrap();
			Hrmp::accept_open_channel(para_b, para_a).unwrap();

			run_to_block(6, Some(vec![6]));
			assert!(channel_exists(para_a, para_b));

			// Close the channel. The effect is not immediate, but rather deferred to the next
			// session change.
			let channel_id = HrmpChannelId {
				sender: para_a,
				recipient: para_b,
			};
			Hrmp::hrmp_close_channel(para_b_origin.into(), channel_id.clone()).unwrap();
			assert!(channel_exists(para_a, para_b));
			assert_storage_consistency_exhaustive();

			// After the session change the channel should be closed.
			run_to_block(8, Some(vec![8]));
			assert!(!channel_exists(para_a, para_b));
			assert_storage_consistency_exhaustive();
			assert!(System::events().iter().any(|record|
				record.event == MockEvent::Hrmp(Event::ChannelClosed(para_b, channel_id.clone()))
			));
		});
	}

	#[test]
	fn send_recv_messages() {
		let para_a = 32.into();
		let para_b = 64.into();

		let mut genesis = GenesisConfigBuilder::default();
		genesis.hrmp_channel_max_message_size = 20;
		genesis.hrmp_channel_max_total_size = 20;
		new_test_ext(genesis.build()).execute_with(|| {
			register_parachain(para_a);
			register_parachain(para_b);

			run_to_block(5, Some(vec![4, 5]));
			Hrmp::init_open_channel(para_a, para_b, 2, 20).unwrap();
			Hrmp::accept_open_channel(para_b, para_a).unwrap();

			// On Block 6:
			// A sends a message to B
			run_to_block(6, Some(vec![6]));
			assert!(channel_exists(para_a, para_b));
			let msgs = vec![OutboundHrmpMessage {
				recipient: para_b,
				data: b"this is an emergency".to_vec(),
			}];
			let config = Configuration::config();
			assert!(Hrmp::check_outbound_hrmp(&config, para_a, &msgs).is_ok());
			let _ = Hrmp::queue_outbound_hrmp(para_a, msgs);
			assert_storage_consistency_exhaustive();

			// On Block 7:
			// B receives the message sent by A. B sets the watermark to 6.
			run_to_block(7, None);
			assert!(Hrmp::check_hrmp_watermark(para_b, 7, 6).is_ok());
			let _ = Hrmp::prune_hrmp(para_b, 6);
			assert_storage_consistency_exhaustive();
		});
	}

	#[test]
	fn hrmp_mqc_head_fixture() {
		let para_a = 2000.into();
		let para_b = 2024.into();

		let mut genesis = GenesisConfigBuilder::default();
		genesis.hrmp_channel_max_message_size = 20;
		genesis.hrmp_channel_max_total_size = 20;
		new_test_ext(genesis.build()).execute_with(|| {
			register_parachain(para_a);
			register_parachain(para_b);

			run_to_block(2, Some(vec![1,2]));
			Hrmp::init_open_channel(para_a, para_b, 2, 20).unwrap();
			Hrmp::accept_open_channel(para_b, para_a).unwrap();

			run_to_block(3, Some(vec![3]));
			let _ = Hrmp::queue_outbound_hrmp(para_a, vec![OutboundHrmpMessage {
				recipient: para_b,
				data: vec![1, 2, 3],
			}]);

			run_to_block(4, None);
			let _ = Hrmp::queue_outbound_hrmp(para_a, vec![OutboundHrmpMessage {
				recipient: para_b,
				data: vec![4, 5, 6],
			}]);

			assert_eq!(
				Hrmp::hrmp_mqc_heads(para_b),
				vec![
					(para_a, hex_literal::hex!["a964fd3b4f3d3ce92a0e25e576b87590d92bb5cb7031909c7f29050e1f04a375"].into()),
				],
			);
		});
	}

	#[test]
	fn accept_incoming_request_and_offboard() {
		let para_a = 32.into();
		let para_b = 64.into();

		new_test_ext(GenesisConfigBuilder::default().build()).execute_with(|| {
			register_parachain(para_a);
			register_parachain(para_b);

			run_to_block(5, Some(vec![4, 5]));
			Hrmp::init_open_channel(para_a, para_b, 2, 8).unwrap();
			Hrmp::accept_open_channel(para_b, para_a).unwrap();
			deregister_parachain(para_a);

			// On Block 7: 2x session change. The channel should not be created.
			run_to_block(7, Some(vec![6, 7]));
			assert!(!Paras::is_valid_para(para_a));
			assert!(!channel_exists(para_a, para_b));
			assert_storage_consistency_exhaustive();
		});
	}

	#[test]
	fn check_sent_messages() {
		let para_a = 32.into();
		let para_b = 64.into();
		let para_c = 97.into();

		new_test_ext(GenesisConfigBuilder::default().build()).execute_with(|| {
			register_parachain(para_a);
			register_parachain(para_b);
			register_parachain(para_c);

			run_to_block(5, Some(vec![4, 5]));

			// Open two channels to the same receiver, b:
			// a -> b, c -> b
			Hrmp::init_open_channel(para_a, para_b, 2, 8).unwrap();
			Hrmp::accept_open_channel(para_b, para_a).unwrap();
			Hrmp::init_open_channel(para_c, para_b, 2, 8).unwrap();
			Hrmp::accept_open_channel(para_b, para_c).unwrap();

			// On Block 6: session change.
			run_to_block(6, Some(vec![6]));
			assert!(Paras::is_valid_para(para_a));

			let msgs = vec![OutboundHrmpMessage {
				recipient: para_b,
				data: b"knock".to_vec(),
			}];
			let config = Configuration::config();
			assert!(Hrmp::check_outbound_hrmp(&config, para_a, &msgs).is_ok());
			let _ = Hrmp::queue_outbound_hrmp(para_a, msgs.clone());

			// Verify that the sent messages are there and that also the empty channels are present.
			let mqc_heads = Hrmp::hrmp_mqc_heads(para_b);
			let contents = Hrmp::inbound_hrmp_channels_contents(para_b);
			assert_eq!(
				contents,
				vec![
					(
						para_a,
						vec![InboundHrmpMessage {
							sent_at: 6,
							data: b"knock".to_vec(),
						}]
					),
					(para_c, vec![])
				]
				.into_iter()
				.collect::<BTreeMap::<_, _>>(),
			);
			assert_eq!(
				mqc_heads,
				vec![
					(
						para_a,
						hex_literal::hex!(
							"3bba6404e59c91f51deb2ae78f1273ebe75896850713e13f8c0eba4b0996c483"
						)
						.into()
					),
					(para_c, Default::default())
				],
			);

			assert_storage_consistency_exhaustive();
		});
	}

	#[test]
	fn verify_externally_accessible() {
		use primitives::v1::{well_known_keys, AbridgedHrmpChannel};

		let para_a = 20.into();
		let para_b = 21.into();

		new_test_ext(GenesisConfigBuilder::default().build()).execute_with(|| {
			// Register two parachains, wait until a session change, then initiate channel open
			// request and accept that, and finally wait until the next session.
			register_parachain(para_a);
			register_parachain(para_b);
			run_to_block(5, Some(vec![4, 5]));
			Hrmp::init_open_channel(para_a, para_b, 2, 8).unwrap();
			Hrmp::accept_open_channel(para_b, para_a).unwrap();
			run_to_block(8, Some(vec![8]));

			// Here we have a channel a->b opened.
			//
			// Try to obtain this channel from the storage and
			// decode it into the abridged version.
			assert!(channel_exists(para_a, para_b));
			let raw_hrmp_channel =
				sp_io::storage::get(&well_known_keys::hrmp_channels(HrmpChannelId {
					sender: para_a,
					recipient: para_b,
				}))
				.expect("the channel exists and we must be able to get it through well known keys");
			let abridged_hrmp_channel = AbridgedHrmpChannel::decode(&mut &raw_hrmp_channel[..])
				.expect("HrmpChannel should be decodable as AbridgedHrmpChannel");

			assert_eq!(
				abridged_hrmp_channel,
				AbridgedHrmpChannel {
					max_capacity: 2,
					max_total_size: 16,
					max_message_size: 8,
					msg_count: 0,
					total_size: 0,
					mqc_head: None,
				},
			);

			let raw_ingress_index =
				sp_io::storage::get(
					&well_known_keys::hrmp_ingress_channel_index(para_b),
				)
				.expect("the ingress index must be present for para_b");
			let ingress_index = <Vec<ParaId>>::decode(&mut &raw_ingress_index[..])
				.expect("ingress indexx should be decodable as a list of para ids");
			assert_eq!(
				ingress_index,
				vec![para_a],
			);

			// Now, verify that we can access and decode the egress index.
			let raw_egress_index =
				sp_io::storage::get(
					&well_known_keys::hrmp_egress_channel_index(para_a)
				)
				.expect("the egress index must be present for para_a");
			let egress_index = <Vec<ParaId>>::decode(&mut &raw_egress_index[..])
				.expect("egress index should be decodable as a list of para ids");
			assert_eq!(
				egress_index,
				vec![para_b],
			);
		});
	}

	#[test]
	fn charging_deposits() {
		let para_a = 32.into();
		let para_b = 64.into();

		new_test_ext(GenesisConfigBuilder::default().build()).execute_with(|| {
			register_parachain_with_balance(para_a, 0);
			register_parachain(para_b);
			run_to_block(5, Some(vec![4, 5]));

			assert_noop!(
				Hrmp::init_open_channel(para_a, para_b, 2, 8),
				pallet_balances::Error::<Test, _>::InsufficientBalance
			);
		});

		new_test_ext(GenesisConfigBuilder::default().build()).execute_with(|| {
			register_parachain(para_a);
			register_parachain_with_balance(para_b, 0);
			run_to_block(5, Some(vec![4, 5]));

			Hrmp::init_open_channel(para_a, para_b, 2, 8).unwrap();

			assert_noop!(
				Hrmp::accept_open_channel(para_b, para_a),
				pallet_balances::Error::<Test, _>::InsufficientBalance
			);
		});
	}

	#[test]
	fn refund_deposit_on_normal_closure() {
		let para_a = 32.into();
		let para_b = 64.into();

		let mut genesis = GenesisConfigBuilder::default();
		genesis.hrmp_sender_deposit = 20;
		genesis.hrmp_recipient_deposit = 15;
		new_test_ext(genesis.build()).execute_with(|| {
			// Register two parachains funded with different amounts of funds and arrange a channel.
			register_parachain_with_balance(para_a, 100);
			register_parachain_with_balance(para_b, 110);
			run_to_block(5, Some(vec![4, 5]));
			Hrmp::init_open_channel(para_a, para_b, 2, 8).unwrap();
			Hrmp::accept_open_channel(para_b, para_a).unwrap();
			assert_eq!(
				<Test as Config>::Currency::free_balance(&para_a.into_account()),
				80
			);
			assert_eq!(
				<Test as Config>::Currency::free_balance(&para_b.into_account()),
				95
			);
			run_to_block(8, Some(vec![8]));

			// Now, we close the channel and wait until the next session.
			Hrmp::close_channel(
				para_b,
				HrmpChannelId {
					sender: para_a,
					recipient: para_b,
				},
			)
			.unwrap();
			run_to_block(10, Some(vec![10]));
			assert_eq!(
				<Test as Config>::Currency::free_balance(&para_a.into_account()),
				100
			);
			assert_eq!(
				<Test as Config>::Currency::free_balance(&para_b.into_account()),
				110
			);
		});
	}

	#[test]
	fn refund_deposit_on_request_expiry() {
		let para_a = 32.into();
		let para_b = 64.into();

		let mut genesis = GenesisConfigBuilder::default();
		genesis.hrmp_sender_deposit = 20;
		genesis.hrmp_recipient_deposit = 15;
		genesis.hrmp_open_request_ttl = 2;
		new_test_ext(genesis.build()).execute_with(|| {
			// Register two parachains funded with different amounts of funds, send an open channel
			// request but do not accept it.
			register_parachain_with_balance(para_a, 100);
			register_parachain_with_balance(para_b, 110);
			run_to_block(5, Some(vec![4, 5]));
			Hrmp::init_open_channel(para_a, para_b, 2, 8).unwrap();
			assert_eq!(
				<Test as Config>::Currency::free_balance(&para_a.into_account()),
				80
			);
			assert_eq!(
				<Test as Config>::Currency::free_balance(&para_b.into_account()),
				110
			);

			// Request age is 1 out of 2
			run_to_block(10, Some(vec![10]));
			assert_eq!(
				<Test as Config>::Currency::free_balance(&para_a.into_account()),
				80
			);

			// Request age is 2 out of 2. The request should expire.
			run_to_block(20, Some(vec![20]));
			assert_eq!(
				<Test as Config>::Currency::free_balance(&para_a.into_account()),
				100
			);
		});
	}

	#[test]
	fn refund_deposit_on_offboarding() {
		let para_a = 32.into();
		let para_b = 64.into();

		let mut genesis = GenesisConfigBuilder::default();
		genesis.hrmp_sender_deposit = 20;
		genesis.hrmp_recipient_deposit = 15;
		new_test_ext(genesis.build()).execute_with(|| {
			// Register two parachains and open a channel between them.
			register_parachain_with_balance(para_a, 100);
			register_parachain_with_balance(para_b, 110);
			run_to_block(5, Some(vec![4, 5]));
			Hrmp::init_open_channel(para_a, para_b, 2, 8).unwrap();
			Hrmp::accept_open_channel(para_b, para_a).unwrap();
			assert_eq!(
				<Test as Config>::Currency::free_balance(&para_a.into_account()),
				80
			);
			assert_eq!(
				<Test as Config>::Currency::free_balance(&para_b.into_account()),
				95
			);
			run_to_block(8, Some(vec![8]));
			assert!(channel_exists(para_a, para_b));

			// Then deregister one parachain.
			deregister_parachain(para_a);
			run_to_block(10, Some(vec![9, 10]));

			// The channel should be removed.
			assert!(!Paras::is_valid_para(para_a));
			assert!(!channel_exists(para_a, para_b));
			assert_storage_consistency_exhaustive();

			assert_eq!(
				<Test as Config>::Currency::free_balance(&para_a.into_account()),
				100
			);
			assert_eq!(
				<Test as Config>::Currency::free_balance(&para_b.into_account()),
				110
			);
		});
	}
}<|MERGE_RESOLUTION|>--- conflicted
+++ resolved
@@ -224,7 +224,6 @@
 	#[pallet::generate_store(pub(super) trait Store)]
 	pub struct Pallet<T>(_);
 
-<<<<<<< HEAD
 	#[pallet::config]
 	pub trait Config: frame_system::Config + configuration::Config + paras::Config + dmp::Config {
 		/// The outer event type.
@@ -235,85 +234,6 @@
 			+ Into<Result<crate::Origin, <Self as Config>::Origin>>;
 
 		/// An interface for reserving deposits for opening channels.
-=======
-decl_storage! {
-	trait Store for Module<T: Config> as Hrmp {
-		/// The set of pending HRMP open channel requests.
-		///
-		/// The set is accompanied by a list for iteration.
-		///
-		/// Invariant:
-		/// - There are no channels that exists in list but not in the set and vice versa.
-		HrmpOpenChannelRequests: map hasher(twox_64_concat) HrmpChannelId => Option<HrmpOpenChannelRequest>;
-		HrmpOpenChannelRequestsList: Vec<HrmpChannelId>;
-
-		/// This mapping tracks how many open channel requests are initiated by a given sender para.
-		/// Invariant: `HrmpOpenChannelRequests` should contain the same number of items that has `(X, _)`
-		/// as the number of `HrmpOpenChannelRequestCount` for `X`.
-		HrmpOpenChannelRequestCount: map hasher(twox_64_concat) ParaId => u32;
-		/// This mapping tracks how many open channel requests were accepted by a given recipient para.
-		/// Invariant: `HrmpOpenChannelRequests` should contain the same number of items `(_, X)` with
-		/// `confirmed` set to true, as the number of `HrmpAcceptedChannelRequestCount` for `X`.
-		HrmpAcceptedChannelRequestCount: map hasher(twox_64_concat) ParaId => u32;
-
-		/// A set of pending HRMP close channel requests that are going to be closed during the session change.
-		/// Used for checking if a given channel is registered for closure.
-		///
-		/// The set is accompanied by a list for iteration.
-		///
-		/// Invariant:
-		/// - There are no channels that exists in list but not in the set and vice versa.
-		HrmpCloseChannelRequests: map hasher(twox_64_concat) HrmpChannelId => Option<()>;
-		HrmpCloseChannelRequestsList: Vec<HrmpChannelId>;
-
-		/// The HRMP watermark associated with each para.
-		/// Invariant:
-		/// - each para `P` used here as a key should satisfy `Paras::is_valid_para(P)` within a session.
-		HrmpWatermarks: map hasher(twox_64_concat) ParaId => Option<T::BlockNumber>;
-		/// HRMP channel data associated with each para.
-		/// Invariant:
-		/// - each participant in the channel should satisfy `Paras::is_valid_para(P)` within a session.
-		HrmpChannels: map hasher(twox_64_concat) HrmpChannelId => Option<HrmpChannel>;
-		/// Ingress/egress indexes allow to find all the senders and receivers given the opposite
-		/// side. I.e.
-		///
-		/// (a) ingress index allows to find all the senders for a given recipient.
-		/// (b) egress index allows to find all the recipients for a given sender.
-		///
-		/// Invariants:
-		/// - for each ingress index entry for `P` each item `I` in the index should present in `HrmpChannels`
-		///   as `(I, P)`.
-		/// - for each egress index entry for `P` each item `E` in the index should present in `HrmpChannels`
-		///   as `(P, E)`.
-		/// - there should be no other dangling channels in `HrmpChannels`.
-		/// - the vectors are sorted.
-		HrmpIngressChannelsIndex: map hasher(twox_64_concat) ParaId => Vec<ParaId>;
-		// NOTE that this field is used by parachains via merkle storage proofs, therefore changing
-		// the format will require migration of parachains.
-		HrmpEgressChannelsIndex: map hasher(twox_64_concat) ParaId => Vec<ParaId>;
-
-		/// Storage for the messages for each channel.
-		/// Invariant: cannot be non-empty if the corresponding channel in `HrmpChannels` is `None`.
-		HrmpChannelContents: map hasher(twox_64_concat) HrmpChannelId => Vec<InboundHrmpMessage<T::BlockNumber>>;
-		/// Maintains a mapping that can be used to answer the question:
-		/// What paras sent a message at the given block number for a given receiver.
-		/// Invariants:
-		/// - The inner `Vec<ParaId>` is never empty.
-		/// - The inner `Vec<ParaId>` cannot store two same `ParaId`.
-		/// - The outer vector is sorted ascending by block number and cannot store two items with the same
-		///   block number.
-		HrmpChannelDigests: map hasher(twox_64_concat) ParaId => Vec<(T::BlockNumber, Vec<ParaId>)>;
-	}
-	add_extra_genesis {
-		/// Preopen the given HRMP channels.
-		///
-		/// The values in the tuple corresponds to `(sender, recipient, max_capacity, max_message_size)`,
-		/// i.e. similar to `init_open_channel`. In fact, the initialization is performed as if
-		/// the `init_open_channel` and `accept_open_channel` were called with the respective parameters
-		/// and the session change take place.
-		///
-		/// As such, each channel initializer should satisfy the same constraints, namely:
->>>>>>> 13c52fed
 		///
 		/// NOTE that this Currency instance will be charged with the amounts defined in the `Configuration`
 		/// pallet. Specifically, that means that the `Balance` of the `Currency` implementation should
@@ -325,11 +245,11 @@
 	#[pallet::generate_deposit(pub(super) fn deposit_event)]
 	pub enum Event<T: Config> {
 		/// Open HRMP channel requested.
-		/// \[sender, recipient, proposed_max_capacity, proposed_max_message_size\]
+		/// `[sender, recipient, proposed_max_capacity, proposed_max_message_size]`
 		OpenChannelRequested(ParaId, ParaId, u32, u32),
-		/// Open HRMP channel accepted. \[sender, recipient\]
+		/// Open HRMP channel accepted. `[sender, recipient]`
 		OpenChannelAccepted(ParaId, ParaId),
-		/// HRMP channel closed. \[by_parachain, channel_id\]
+		/// HRMP channel closed. `[by_parachain, channel_id]`
 		ChannelClosed(ParaId, HrmpChannelId),
 	}
 
@@ -367,7 +287,6 @@
 		CloseHrmpChannelAlreadyUnderway,
 	}
 
-<<<<<<< HEAD
 	/// The set of pending HRMP open channel requests.
 	///
 	/// The set is accompanied by a list for iteration.
@@ -385,7 +304,7 @@
 	#[pallet::storage]
 	pub type HrmpOpenChannelRequestsList<T: Config> = StorageValue<_, Vec<HrmpChannelId>, ValueQuery>;
 
-	/// This mapping tracks how many open channel requests are inititated by a given sender para.
+	/// This mapping tracks how many open channel requests are initiated by a given sender para.
 	/// Invariant: `HrmpOpenChannelRequests` should contain the same number of items that has `(X, _)`
 	/// as the number of `HrmpOpenChannelRequestCount` for `X`.
 	#[pallet::storage]
@@ -479,7 +398,7 @@
 	>;
 
 	/// Maintains a mapping that can be used to answer the question:
-	/// What paras sent a message at the given block number for a given reciever.
+	/// What paras sent a message at the given block number for a given receiver.
 	/// Invariants:
 	/// - The inner `Vec<ParaId>` is never empty.
 	/// - The inner `Vec<ParaId>` cannot store two same `ParaId`.
@@ -508,17 +427,6 @@
 	#[pallet::genesis_config]
 	pub struct GenesisConfig {
 		preopen_hrmp_channels: Vec<(ParaId, ParaId, u32, u32)>,
-=======
-decl_event! {
-	pub enum Event {
-		/// Open HRMP channel requested.
-		/// `[sender, recipient, proposed_max_capacity, proposed_max_message_size]`
-		OpenChannelRequested(ParaId, ParaId, u32, u32),
-		/// Open HRMP channel accepted. `[sender, recipient]`
-		OpenChannelAccepted(ParaId, ParaId),
-		/// HRMP channel closed. `[by_parachain, channel_id]`
-		ChannelClosed(ParaId, HrmpChannelId),
->>>>>>> 13c52fed
 	}
 
 	#[cfg(feature = "std")]
