// Copyright 2021 Parity Technologies (UK) Ltd.
// This file is part of Polkadot.

// Polkadot is free software: you can redistribute it and/or modify
// it under the terms of the GNU General Public License as published by
// the Free Software Foundation, either version 3 of the License, or
// (at your option) any later version.

// Polkadot is distributed in the hope that it will be useful,
// but WITHOUT ANY WARRANTY; without even the implied warranty of
// MERCHANTABILITY or FITNESS FOR A PARTICULAR PURPOSE.  See the
// GNU General Public License for more details.

// You should have received a copy of the GNU General Public License
// along with Polkadot.  If not, see <http://www.gnu.org/licenses/>.

use super::{Pallet as Ump, *};
use frame_system::RawOrigin;
use xcm::prelude::*;

fn assert_last_event_type<T: Config>(generic_event: <T as Config>::RuntimeEvent) {
	let events = frame_system::Pallet::<T>::events();
	let system_event: <T as frame_system::Config>::RuntimeEvent = generic_event.into();
	// compare to the last event record
	let frame_system::EventRecord { event, .. } = &events[events.len() - 1];
	assert_eq!(sp_std::mem::discriminant(event), sp_std::mem::discriminant(&system_event));
}

fn queue_upward_msg<T: Config>(
	host_conf: &HostConfiguration<T::BlockNumber>,
	para: ParaId,
	msg: UpwardMessage,
) {
	let len = msg.len() as u32;
	let msgs = vec![msg];
	Ump::<T>::check_upward_messages(host_conf, para, &msgs).unwrap();
	let _ = Ump::<T>::receive_upward_messages(para, msgs);
	assert_last_event_type::<T>(Event::UpwardMessagesReceived(para, 1, len).into());
}

// Create a message with at least `size` bytes encoded length
fn create_message_min_size<T: Config>(size: u32) -> Vec<u8> {
	// Create a message with an empty remark call to determine the encoding overhead
	let msg_size_empty_transact = VersionedXcm::<T>::from(Xcm::<T>(vec![Transact {
		origin_kind: OriginKind::SovereignAccount,
<<<<<<< HEAD
		require_weight_at_most: Weight::MAX,
=======
		require_weight_at_most: Weight::MAX.ref_time(),
>>>>>>> fa54983d
		call: frame_system::Call::<T>::remark_with_event { remark: vec![] }.encode().into(),
	}]))
	.encode()
	.len();

	// Create a message with a remark call of just the size required to make the whole encoded message the requested size
	let size = size.saturating_sub(msg_size_empty_transact as u32) as usize;
	let mut remark = Vec::new();
	remark.resize(size, 0u8);
	let msg = VersionedXcm::<T>::from(Xcm::<T>(vec![Transact {
		origin_kind: OriginKind::SovereignAccount,
<<<<<<< HEAD
		require_weight_at_most: Weight::MAX,
=======
		require_weight_at_most: Weight::MAX.ref_time(),
>>>>>>> fa54983d
		call: frame_system::Call::<T>::remark_with_event { remark }.encode().into(),
	}]))
	.encode();

	assert!(msg.len() >= size);
	msg
}

fn create_message_overweight<T: Config>() -> Vec<u8> {
	let max_block_weight = T::BlockWeights::get().max_block;
	// We use a `set_code` Call because it
	let call = frame_system::Call::<T>::set_code { code: vec![] };
	VersionedXcm::<T>::from(Xcm::<T>(vec![Transact {
		origin_kind: OriginKind::Superuser,
<<<<<<< HEAD
		require_weight_at_most: max_block_weight,
=======
		require_weight_at_most: max_block_weight.ref_time(),
>>>>>>> fa54983d
		call: call.encode().into(),
	}]))
	.encode()
}

frame_benchmarking::benchmarks! {
	// NOTE: We are overestimating slightly here.
	// The benchmark is timing this whole function with different message sizes and a NOOP extrinsic to
	// measure the size-dependent weight. But as we use the weight function **in** the benchmarked function we
	// are taking call and control-flow overhead into account twice.
	process_upward_message {
		let s in 0..MAX_UPWARD_MESSAGE_SIZE_BOUND;
		let para = ParaId::from(1978);
		let data = create_message_min_size::<T>(s);
	}: {
		assert!(T::UmpSink::process_upward_message(para, &data[..], Weight::MAX).is_ok());
	}

	clean_ump_after_outgoing {
		// max number of queued messages.
		let count = configuration::ActiveConfig::<T>::get().max_upward_queue_count;
		let host_conf = configuration::ActiveConfig::<T>::get();
		let msg = create_message_min_size::<T>(0);
		// Start with the block number 1. This is needed because should an event be
		// emitted during the genesis block they will be implicitly wiped.
		frame_system::Pallet::<T>::set_block_number(1u32.into());
		// fill the queue, each message has it's own para-id.
		for id in 0..count {
			queue_upward_msg::<T>(&host_conf, ParaId::from(id), msg.clone());
		}
	}: {
		Ump::<T>::clean_ump_after_outgoing(&ParaId::from(0));
	}

	service_overweight {
		let host_conf = configuration::ActiveConfig::<T>::get();
		let weight = host_conf.ump_max_individual_weight + host_conf.ump_max_individual_weight + Weight::from_ref_time(1000000);
		let para = ParaId::from(1978);
		// The message's weight does not really matter here, as we add service_overweight's
		// max_weight parameter to the extrinsic's weight in the weight calculation.
		// The size of the message influences decoding time, so we create a min-sized message here
		// and take the decoding weight into account by adding it to the extrinsic execution weight
		// in the process_upward_message function.
		let msg = create_message_overweight::<T>();

		// This just makes sure that 0 is not a valid index and we can use it later on.
		let _ = Ump::<T>::service_overweight(RawOrigin::Root.into(), 0, Weight::from_ref_time(1000).set_proof_size(u64::MAX));
		// Start with the block number 1. This is needed because should an event be
		// emitted during the genesis block they will be implicitly wiped.
		frame_system::Pallet::<T>::set_block_number(1u32.into());
		queue_upward_msg::<T>(&host_conf, para, msg.clone());
		Ump::<T>::process_pending_upward_messages();
		assert_last_event_type::<T>(
			Event::OverweightEnqueued(para, upward_message_id(&msg), 0, Weight::zero()).into()
			);
	}: _(RawOrigin::Root, 0, Weight::MAX)
	verify {
		assert_last_event_type::<T>(Event::OverweightServiced(0, Weight::zero()).into());
	}
}

frame_benchmarking::impl_benchmark_test_suite!(
	Ump,
	crate::mock::new_test_ext(crate::ump::tests::GenesisConfigBuilder::default().build()),
	crate::mock::Test
);<|MERGE_RESOLUTION|>--- conflicted
+++ resolved
@@ -43,11 +43,7 @@
 	// Create a message with an empty remark call to determine the encoding overhead
 	let msg_size_empty_transact = VersionedXcm::<T>::from(Xcm::<T>(vec![Transact {
 		origin_kind: OriginKind::SovereignAccount,
-<<<<<<< HEAD
-		require_weight_at_most: Weight::MAX,
-=======
 		require_weight_at_most: Weight::MAX.ref_time(),
->>>>>>> fa54983d
 		call: frame_system::Call::<T>::remark_with_event { remark: vec![] }.encode().into(),
 	}]))
 	.encode()
@@ -59,11 +55,7 @@
 	remark.resize(size, 0u8);
 	let msg = VersionedXcm::<T>::from(Xcm::<T>(vec![Transact {
 		origin_kind: OriginKind::SovereignAccount,
-<<<<<<< HEAD
-		require_weight_at_most: Weight::MAX,
-=======
 		require_weight_at_most: Weight::MAX.ref_time(),
->>>>>>> fa54983d
 		call: frame_system::Call::<T>::remark_with_event { remark }.encode().into(),
 	}]))
 	.encode();
@@ -78,11 +70,7 @@
 	let call = frame_system::Call::<T>::set_code { code: vec![] };
 	VersionedXcm::<T>::from(Xcm::<T>(vec![Transact {
 		origin_kind: OriginKind::Superuser,
-<<<<<<< HEAD
-		require_weight_at_most: max_block_weight,
-=======
 		require_weight_at_most: max_block_weight.ref_time(),
->>>>>>> fa54983d
 		call: call.encode().into(),
 	}]))
 	.encode()
