--- conflicted
+++ resolved
@@ -111,11 +111,7 @@
 use frame_support::{pallet_prelude::*, traits::EstimateNextSessionRotation};
 use frame_system::pallet_prelude::*;
 use parity_scale_codec::{Decode, Encode};
-<<<<<<< HEAD
-use primitives::v3::{
-=======
 use primitives::{
->>>>>>> 0ac88220
 	ConsensusLog, HeadData, Id as ParaId, PvfCheckStatement, SessionIndex, UpgradeGoAhead,
 	UpgradeRestriction, ValidationCode, ValidationCodeHash, ValidatorSignature,
 };
@@ -456,11 +452,7 @@
 
 	/// Returns `None` if the quorum is not reached, or the direction of the decision.
 	fn quorum(&self, n_validators: usize) -> Option<PvfCheckOutcome> {
-<<<<<<< HEAD
-		let q_threshold = primitives::v3::supermajority_threshold(n_validators);
-=======
 		let q_threshold = primitives::supermajority_threshold(n_validators);
->>>>>>> 0ac88220
 		// NOTE: counting the reject votes is deliberately placed first. This is to err on the safe.
 		if self.votes_reject.count_ones() >= q_threshold {
 			Some(PvfCheckOutcome::Rejected)
