// Copyright (C) Parity Technologies (UK) Ltd.
// This file is part of Polkadot.

// Polkadot is free software: you can redistribute it and/or modify
// it under the terms of the GNU General Public License as published by
// the Free Software Foundation, either version 3 of the License, or
// (at your option) any later version.

// Polkadot is distributed in the hope that it will be useful,
// but WITHOUT ANY WARRANTY; without even the implied warranty of
// MERCHANTABILITY or FITNESS FOR A PARTICULAR PURPOSE.  See the
// GNU General Public License for more details.

// You should have received a copy of the GNU General Public License
// along with Polkadot.  If not, see <http://www.gnu.org/licenses/>.

//! The paras pallet acts as the main registry of paras.
//!
//! # Tracking State of Paras
//!
//! The most important responsibility of this module is to track which parachains and parathreads
//! are active and what their current state is. The current state of a para consists of the current
//! head data and the current validation code (AKA Parachain Validation Function (PVF)).
//!
//! A para is not considered live until it is registered and activated in this pallet.
//!
//! The set of parachains and parathreads cannot change except at session boundaries. This is
//! primarily to ensure that the number and meaning of bits required for the availability bitfields
//! does not change except at session boundaries.
//!
//! # Validation Code Upgrades
//!
//! When a para signals the validation code upgrade it will be processed by this module. This can
//! be in turn split into more fine grained items:
//!
//! - Part of the acceptance criteria checks if the para can indeed signal an upgrade,
//!
//! - When the candidate is enacted, this module schedules code upgrade, storing the prospective
//!   validation code.
//!
//! - Actually assign the prospective validation code to be the current one after all conditions are
//!   fulfilled.
//!
//! The conditions that must be met before the para can use the new validation code are:
//!
//! 1. The validation code should have been "soaked" in the storage for a given number of blocks. That
//!    is, the validation code should have been stored in on-chain storage for some time, so that in
//!    case of a revert with a non-extreme height difference, that validation code can still be
//!    found on-chain.
//!
//! 2. The validation code was vetted by the validators and declared as non-malicious in a processes
//!    known as PVF pre-checking.
//!
//! # Validation Code Management
//!
//! Potentially, one validation code can be used by several different paras. For example, during
//! initial stages of deployment several paras can use the same "shell" validation code, or
//! there can be shards of the same para that use the same validation code.
//!
//! In case a validation code ceases to have any users it must be pruned from the on-chain storage.
//!
//! # Para Lifecycle Management
//!
//! A para can be in one of the two stable states: it is either a parachain or a parathread.
//!
//! However, in order to get into one of those two states, it must first be onboarded. Onboarding
//! can be only enacted at session boundaries. Onboarding must take at least one full session.
//! Moreover, a brand new validation code should go through the PVF pre-checking process.
//!
//! Once the para is in one of the two stable states, it can switch to the other stable state or to
//! initiate offboarding process. The result of offboarding is removal of all data related to that
//! para.
//!
//! # PVF Pre-checking
//!
//! As was mentioned above, a brand new validation code should go through a process of approval. As
//! part of this process, validators from the active set will take the validation code and check if
//! it is malicious. Once they did that and have their judgement, either accept or reject, they
//! issue a statement in a form of an unsigned extrinsic. This extrinsic is processed by this
//! pallet. Once supermajority is gained for accept, then the process that initiated the check is
//! resumed (as mentioned before this can be either upgrading of validation code or onboarding). If
//! getting a supermajority becomes impossible (>1/3 of validators have already voted against), then
//! we reject.
//!
//! Below is a state diagram that depicts states of a single PVF pre-checking vote.
//!
//! ```text
//!                                            ┌──────────┐
//!                        supermajority       │          │
//!                    ┌────────for───────────▶│ accepted │
//!        vote────┐   │                       │          │
//!         │      │   │                       └──────────┘
//!         │      │   │
//!         │  ┌───────┐
//!         │  │       │
//!         └─▶│ init  │──── >1/3 against      ┌──────────┐
//!            │       │           │           │          │
//!            └───────┘           └──────────▶│ rejected │
//!             ▲  │                           │          │
//!             │  │ session                   └──────────┘
//!             │  └──change
//!             │     │
//!             │     ▼
//!             ┌─────┐
//! start──────▶│reset│
//!             └─────┘
//! ```
//!

use crate::{
	configuration,
	inclusion::{QueueFootprinter, UmpQueueId},
	initializer::SessionChangeNotification,
	shared,
};
use bitvec::{order::Lsb0 as BitOrderLsb0, vec::BitVec};
use frame_support::{pallet_prelude::*, traits::EstimateNextSessionRotation, DefaultNoBound};
use frame_system::pallet_prelude::*;
use parity_scale_codec::{Decode, Encode};
use primitives::{
	ConsensusLog, HeadData, Id as ParaId, PvfCheckStatement, SessionIndex, UpgradeGoAhead,
	UpgradeRestriction, ValidationCode, ValidationCodeHash, ValidatorSignature,
};
use scale_info::{Type, TypeInfo};
use sp_core::RuntimeDebug;
use sp_runtime::{
	traits::{AppVerify, One, Saturating},
	DispatchResult, SaturatedConversion,
};
use sp_std::{cmp, collections::btree_set::BTreeSet, mem, prelude::*};

use serde::{Deserialize, Serialize};

pub use crate::Origin as ParachainOrigin;

#[cfg(feature = "runtime-benchmarks")]
pub(crate) mod benchmarking;

#[cfg(test)]
pub(crate) mod tests;

pub use pallet::*;

const LOG_TARGET: &str = "runtime::paras";

// the two key times necessary to track for every code replacement.
#[derive(Default, Encode, Decode, TypeInfo)]
#[cfg_attr(test, derive(Debug, Clone, PartialEq))]
pub struct ReplacementTimes<N> {
	/// The relay-chain block number that the code upgrade was expected to be activated.
	/// This is when the code change occurs from the para's perspective - after the
	/// first parablock included with a relay-parent with number >= this value.
	expected_at: N,
	/// The relay-chain block number at which the parablock activating the code upgrade was
	/// actually included. This means considered included and available, so this is the time at which
	/// that parablock enters the acceptance period in this fork of the relay-chain.
	activated_at: N,
}

/// Metadata used to track previous parachain validation code that we keep in
/// the state.
#[derive(Default, Encode, Decode, TypeInfo)]
#[cfg_attr(test, derive(Debug, Clone, PartialEq))]
pub struct ParaPastCodeMeta<N> {
	/// Block numbers where the code was expected to be replaced and where the code
	/// was actually replaced, respectively. The first is used to do accurate look-ups
	/// of historic code in historic contexts, whereas the second is used to do
	/// pruning on an accurate timeframe. These can be used as indices
	/// into the `PastCodeHash` map along with the `ParaId` to fetch the code itself.
	upgrade_times: Vec<ReplacementTimes<N>>,
	/// Tracks the highest pruned code-replacement, if any. This is the `activated_at` value,
	/// not the `expected_at` value.
	last_pruned: Option<N>,
}

/// The possible states of a para, to take into account delayed lifecycle changes.
///
/// If the para is in a "transition state", it is expected that the parachain is
/// queued in the `ActionsQueue` to transition it into a stable state. Its lifecycle
/// state will be used to determine the state transition to apply to the para.
#[derive(PartialEq, Eq, Clone, Encode, Decode, RuntimeDebug, TypeInfo)]
pub enum ParaLifecycle {
	/// Para is new and is onboarding as a Parathread or Parachain.
	Onboarding,
	/// Para is a Parathread.
	Parathread,
	/// Para is a Parachain.
	Parachain,
	/// Para is a Parathread which is upgrading to a Parachain.
	UpgradingParathread,
	/// Para is a Parachain which is downgrading to a Parathread.
	DowngradingParachain,
	/// Parathread is queued to be offboarded.
	OffboardingParathread,
	/// Parachain is queued to be offboarded.
	OffboardingParachain,
}

impl ParaLifecycle {
	/// Returns true if parachain is currently onboarding. To learn if the
	/// parachain is onboarding as a parachain or parathread, look at the
	/// `UpcomingGenesis` storage item.
	pub fn is_onboarding(&self) -> bool {
		matches!(self, ParaLifecycle::Onboarding)
	}

	/// Returns true if para is in a stable state, i.e. it is currently
	/// a parachain or parathread, and not in any transition state.
	pub fn is_stable(&self) -> bool {
		matches!(self, ParaLifecycle::Parathread | ParaLifecycle::Parachain)
	}

	/// Returns true if para is currently treated as a parachain.
	/// This also includes transitioning states, so you may want to combine
	/// this check with `is_stable` if you specifically want `Paralifecycle::Parachain`.
	pub fn is_parachain(&self) -> bool {
		matches!(
			self,
			ParaLifecycle::Parachain |
				ParaLifecycle::DowngradingParachain |
				ParaLifecycle::OffboardingParachain
		)
	}

	/// Returns true if para is currently treated as a parathread.
	/// This also includes transitioning states, so you may want to combine
	/// this check with `is_stable` if you specifically want `Paralifecycle::Parathread`.
	pub fn is_parathread(&self) -> bool {
		matches!(
			self,
			ParaLifecycle::Parathread |
				ParaLifecycle::UpgradingParathread |
				ParaLifecycle::OffboardingParathread
		)
	}

	/// Returns true if para is currently offboarding.
	pub fn is_offboarding(&self) -> bool {
		matches!(self, ParaLifecycle::OffboardingParathread | ParaLifecycle::OffboardingParachain)
	}

	/// Returns true if para is in any transitionary state.
	pub fn is_transitioning(&self) -> bool {
		!Self::is_stable(self)
	}
}

impl<N: Ord + Copy + PartialEq> ParaPastCodeMeta<N> {
	// note a replacement has occurred at a given block number.
	pub(crate) fn note_replacement(&mut self, expected_at: N, activated_at: N) {
		self.upgrade_times.push(ReplacementTimes { expected_at, activated_at })
	}

	/// Returns `true` if the upgrade logs list is empty.
	fn is_empty(&self) -> bool {
		self.upgrade_times.is_empty()
	}

	// The block at which the most recently tracked code change occurred, from the perspective
	// of the para.
	#[cfg(test)]
	fn most_recent_change(&self) -> Option<N> {
		self.upgrade_times.last().map(|x| x.expected_at.clone())
	}

	// prunes all code upgrade logs occurring at or before `max`.
	// note that code replaced at `x` is the code used to validate all blocks before
	// `x`. Thus, `max` should be outside of the slashing window when this is invoked.
	//
	// Since we don't want to prune anything inside the acceptance period, and the parablock only
	// enters the acceptance period after being included, we prune based on the activation height of
	// the code change, not the expected height of the code change.
	//
	// returns an iterator of block numbers at which code was replaced, where the replaced
	// code should be now pruned, in ascending order.
	fn prune_up_to(&'_ mut self, max: N) -> impl Iterator<Item = N> + '_ {
		let to_prune = self.upgrade_times.iter().take_while(|t| t.activated_at <= max).count();
		let drained = if to_prune == 0 {
			// no-op prune.
			self.upgrade_times.drain(self.upgrade_times.len()..)
		} else {
			// if we are actually pruning something, update the `last_pruned` member.
			self.last_pruned = Some(self.upgrade_times[to_prune - 1].activated_at);
			self.upgrade_times.drain(..to_prune)
		};

		drained.map(|times| times.expected_at)
	}
}

/// Arguments for initializing a para.
#[derive(PartialEq, Eq, Clone, Encode, Decode, RuntimeDebug, TypeInfo, Serialize, Deserialize)]
pub struct ParaGenesisArgs {
	/// The initial head data to use.
	pub genesis_head: HeadData,
	/// The initial validation code to use.
	pub validation_code: ValidationCode,
	/// Parachain or Parathread.
	#[serde(rename = "parachain")]
	pub para_kind: ParaKind,
}

/// Distinguishes between Parachain and Parathread
#[derive(PartialEq, Eq, Clone, RuntimeDebug)]
pub enum ParaKind {
	Parathread,
	Parachain,
}

impl Serialize for ParaKind {
	fn serialize<S>(&self, serializer: S) -> Result<S::Ok, S::Error>
	where
		S: serde::Serializer,
	{
		match self {
			ParaKind::Parachain => serializer.serialize_bool(true),
			ParaKind::Parathread => serializer.serialize_bool(false),
		}
	}
}

impl<'de> Deserialize<'de> for ParaKind {
	fn deserialize<D>(deserializer: D) -> Result<Self, D::Error>
	where
		D: serde::Deserializer<'de>,
	{
		match serde::de::Deserialize::deserialize(deserializer) {
			Ok(true) => Ok(ParaKind::Parachain),
			Ok(false) => Ok(ParaKind::Parathread),
			_ => Err(serde::de::Error::custom("invalid ParaKind serde representation")),
		}
	}
}

// Manual encoding, decoding, and TypeInfo as the parakind field in ParaGenesisArgs used to be a bool
impl Encode for ParaKind {
	fn size_hint(&self) -> usize {
		true.size_hint()
	}

	fn using_encoded<R, F: FnOnce(&[u8]) -> R>(&self, f: F) -> R {
		match self {
			ParaKind::Parachain => true.using_encoded(f),
			ParaKind::Parathread => false.using_encoded(f),
		}
	}
}

impl Decode for ParaKind {
	fn decode<I: parity_scale_codec::Input>(
		input: &mut I,
	) -> Result<Self, parity_scale_codec::Error> {
		match bool::decode(input) {
			Ok(true) => Ok(ParaKind::Parachain),
			Ok(false) => Ok(ParaKind::Parathread),
			_ => Err("Invalid ParaKind representation".into()),
		}
	}
}

impl TypeInfo for ParaKind {
	type Identity = bool;
	fn type_info() -> Type {
		bool::type_info()
	}
}

/// This enum describes a reason why a particular PVF pre-checking vote was initiated. When the
/// PVF vote in question is concluded, this enum indicates what changes should be performed.
#[derive(Debug, Encode, Decode, TypeInfo)]
pub(crate) enum PvfCheckCause<BlockNumber> {
	/// PVF vote was initiated by the initial onboarding process of the given para.
	Onboarding(ParaId),
	/// PVF vote was initiated by signalling of an upgrade by the given para.
	Upgrade {
		/// The ID of the parachain that initiated or is waiting for the conclusion of pre-checking.
		id: ParaId,
		/// The relay-chain block number of **inclusion** of candidate that that initiated the upgrade.
		///
		/// It's important to count upgrade enactment delay from the inclusion of this candidate instead
		/// of its relay parent -- in order to keep PVF available in case of chain reversions.
		///
		/// See https://github.com/paritytech/polkadot/issues/4601 for detailed explanation.
		relay_parent_number: BlockNumber,
	},
}

impl<BlockNumber> PvfCheckCause<BlockNumber> {
	/// Returns the ID of the para that initiated or subscribed to the pre-checking vote.
	fn para_id(&self) -> ParaId {
		match *self {
			PvfCheckCause::Onboarding(id) => id,
			PvfCheckCause::Upgrade { id, .. } => id,
		}
	}
}

/// Specifies what was the outcome of a PVF pre-checking vote.
#[derive(Copy, Clone, Encode, Decode, RuntimeDebug, TypeInfo)]
enum PvfCheckOutcome {
	Accepted,
	Rejected,
}

/// This struct describes the current state of an in-progress PVF pre-checking vote.
#[derive(Encode, Decode, TypeInfo)]
pub(crate) struct PvfCheckActiveVoteState<BlockNumber> {
	// The two following vectors have their length equal to the number of validators in the active
	// set. They start with all zeroes. A 1 is set at an index when the validator at the that index
	// makes a vote. Once a 1 is set for either of the vectors, that validator cannot vote anymore.
	// Since the active validator set changes each session, the bit vectors are reinitialized as
	// well: zeroed and resized so that each validator gets its own bit.
	votes_accept: BitVec<u8, BitOrderLsb0>,
	votes_reject: BitVec<u8, BitOrderLsb0>,

	/// The number of session changes this PVF vote has observed. Therefore, this number is
	/// increased at each session boundary. When created, it is initialized with 0.
	age: SessionIndex,
	/// The block number at which this PVF vote was created.
	created_at: BlockNumber,
	/// A list of causes for this PVF pre-checking. Has at least one.
	causes: Vec<PvfCheckCause<BlockNumber>>,
}

impl<BlockNumber> PvfCheckActiveVoteState<BlockNumber> {
	/// Returns a new instance of vote state, started at the specified block `now`, with the
	/// number of validators in the current session `n_validators` and the originating `cause`.
	fn new(now: BlockNumber, n_validators: usize, cause: PvfCheckCause<BlockNumber>) -> Self {
		let mut causes = Vec::with_capacity(1);
		causes.push(cause);
		Self {
			created_at: now,
			votes_accept: bitvec::bitvec![u8, BitOrderLsb0; 0; n_validators],
			votes_reject: bitvec::bitvec![u8, BitOrderLsb0; 0; n_validators],
			age: 0,
			causes,
		}
	}

	/// Resets all votes and resizes the votes vectors corresponding to the number of validators
	/// in the new session.
	fn reinitialize_ballots(&mut self, n_validators: usize) {
		let clear_and_resize = |v: &mut BitVec<_, _>| {
			v.clear();
			v.resize(n_validators, false);
		};
		clear_and_resize(&mut self.votes_accept);
		clear_and_resize(&mut self.votes_reject);
	}

	/// Returns `Some(true)` if the validator at the given index has already cast their vote within
	/// the ongoing session. Returns `None` in case the index is out of bounds.
	fn has_vote(&self, validator_index: usize) -> Option<bool> {
		let accept_vote = self.votes_accept.get(validator_index)?;
		let reject_vote = self.votes_reject.get(validator_index)?;
		Some(*accept_vote || *reject_vote)
	}

	/// Returns `None` if the quorum is not reached, or the direction of the decision.
	fn quorum(&self, n_validators: usize) -> Option<PvfCheckOutcome> {
		let accept_threshold = primitives::supermajority_threshold(n_validators);
		// At this threshold, a supermajority is no longer possible, so we reject.
		let reject_threshold = n_validators - accept_threshold;

		if self.votes_accept.count_ones() >= accept_threshold {
			Some(PvfCheckOutcome::Accepted)
		} else if self.votes_reject.count_ones() > reject_threshold {
			Some(PvfCheckOutcome::Rejected)
		} else {
			None
		}
	}

	#[cfg(test)]
	pub(crate) fn causes(&self) -> &[PvfCheckCause<BlockNumber>] {
		self.causes.as_slice()
	}
}

pub trait WeightInfo {
	fn force_set_current_code(c: u32) -> Weight;
	fn force_set_current_head(s: u32) -> Weight;
	fn force_schedule_code_upgrade(c: u32) -> Weight;
	fn force_note_new_head(s: u32) -> Weight;
	fn force_queue_action() -> Weight;
	fn add_trusted_validation_code(c: u32) -> Weight;
	fn poke_unused_validation_code() -> Weight;

	fn include_pvf_check_statement_finalize_upgrade_accept() -> Weight;
	fn include_pvf_check_statement_finalize_upgrade_reject() -> Weight;
	fn include_pvf_check_statement_finalize_onboarding_accept() -> Weight;
	fn include_pvf_check_statement_finalize_onboarding_reject() -> Weight;
	fn include_pvf_check_statement() -> Weight;
}

pub struct TestWeightInfo;
impl WeightInfo for TestWeightInfo {
	fn force_set_current_code(_c: u32) -> Weight {
		Weight::MAX
	}
	fn force_set_current_head(_s: u32) -> Weight {
		Weight::MAX
	}
	fn force_schedule_code_upgrade(_c: u32) -> Weight {
		Weight::MAX
	}
	fn force_note_new_head(_s: u32) -> Weight {
		Weight::MAX
	}
	fn force_queue_action() -> Weight {
		Weight::MAX
	}
	fn add_trusted_validation_code(_c: u32) -> Weight {
		// Called during integration tests for para initialization.
		Weight::zero()
	}
	fn poke_unused_validation_code() -> Weight {
		Weight::MAX
	}
	fn include_pvf_check_statement_finalize_upgrade_accept() -> Weight {
		Weight::MAX
	}
	fn include_pvf_check_statement_finalize_upgrade_reject() -> Weight {
		Weight::MAX
	}
	fn include_pvf_check_statement_finalize_onboarding_accept() -> Weight {
		Weight::MAX
	}
	fn include_pvf_check_statement_finalize_onboarding_reject() -> Weight {
		Weight::MAX
	}
	fn include_pvf_check_statement() -> Weight {
		// This special value is to distinguish from the finalizing variants above in tests.
		Weight::MAX - Weight::from_parts(1, 1)
	}
}

#[frame_support::pallet]
pub mod pallet {
	use super::*;
	use sp_runtime::transaction_validity::{
		InvalidTransaction, TransactionPriority, TransactionSource, TransactionValidity,
		ValidTransaction,
	};

	#[pallet::pallet]
	#[pallet::without_storage_info]
	pub struct Pallet<T>(_);

	#[pallet::config]
	pub trait Config:
		frame_system::Config
		+ configuration::Config
		+ shared::Config
		+ frame_system::offchain::SendTransactionTypes<Call<Self>>
	{
		type RuntimeEvent: From<Event> + IsType<<Self as frame_system::Config>::RuntimeEvent>;

		#[pallet::constant]
		type UnsignedPriority: Get<TransactionPriority>;

		type NextSessionRotation: EstimateNextSessionRotation<BlockNumberFor<Self>>;

		/// Retrieve how many UMP messages are enqueued for this para-chain.
		///
		/// This is used to judge whether or not a para-chain can offboard. Per default this should
		/// be set to the `ParaInclusion` pallet.
		type QueueFootprinter: QueueFootprinter<Origin = UmpQueueId>;

		/// Weight information for extrinsics in this pallet.
		type WeightInfo: WeightInfo;
	}

	#[pallet::event]
	#[pallet::generate_deposit(pub(super) fn deposit_event)]
	pub enum Event {
		/// Current code has been updated for a Para. `para_id`
		CurrentCodeUpdated(ParaId),
		/// Current head has been updated for a Para. `para_id`
		CurrentHeadUpdated(ParaId),
		/// A code upgrade has been scheduled for a Para. `para_id`
		CodeUpgradeScheduled(ParaId),
		/// A new head has been noted for a Para. `para_id`
		NewHeadNoted(ParaId),
		/// A para has been queued to execute pending actions. `para_id`
		ActionQueued(ParaId, SessionIndex),
		/// The given para either initiated or subscribed to a PVF check for the given validation
		/// code. `code_hash` `para_id`
		PvfCheckStarted(ValidationCodeHash, ParaId),
		/// The given validation code was accepted by the PVF pre-checking vote.
		/// `code_hash` `para_id`
		PvfCheckAccepted(ValidationCodeHash, ParaId),
		/// The given validation code was rejected by the PVF pre-checking vote.
		/// `code_hash` `para_id`
		PvfCheckRejected(ValidationCodeHash, ParaId),
	}

	#[pallet::error]
	pub enum Error<T> {
		/// Para is not registered in our system.
		NotRegistered,
		/// Para cannot be onboarded because it is already tracked by our system.
		CannotOnboard,
		/// Para cannot be offboarded at this time.
		CannotOffboard,
		/// Para cannot be upgraded to a parachain.
		CannotUpgrade,
		/// Para cannot be downgraded to a parathread.
		CannotDowngrade,
		/// The statement for PVF pre-checking is stale.
		PvfCheckStatementStale,
		/// The statement for PVF pre-checking is for a future session.
		PvfCheckStatementFuture,
		/// Claimed validator index is out of bounds.
		PvfCheckValidatorIndexOutOfBounds,
		/// The signature for the PVF pre-checking is invalid.
		PvfCheckInvalidSignature,
		/// The given validator already has cast a vote.
		PvfCheckDoubleVote,
		/// The given PVF does not exist at the moment of process a vote.
		PvfCheckSubjectInvalid,
		/// Parachain cannot currently schedule a code upgrade.
		CannotUpgradeCode,
	}

	/// All currently active PVF pre-checking votes.
	///
	/// Invariant:
	/// - There are no PVF pre-checking votes that exists in list but not in the set and vice versa.
	#[pallet::storage]
	pub(super) type PvfActiveVoteMap<T: Config> = StorageMap<
		_,
		Twox64Concat,
		ValidationCodeHash,
		PvfCheckActiveVoteState<BlockNumberFor<T>>,
		OptionQuery,
	>;

	/// The list of all currently active PVF votes. Auxiliary to `PvfActiveVoteMap`.
	#[pallet::storage]
	pub(super) type PvfActiveVoteList<T: Config> =
		StorageValue<_, Vec<ValidationCodeHash>, ValueQuery>;

	/// All parachains. Ordered ascending by `ParaId`. Parathreads are not included.
	///
	/// Consider using the [`ParachainsCache`] type of modifying.
	#[pallet::storage]
	#[pallet::getter(fn parachains)]
	pub(crate) type Parachains<T: Config> = StorageValue<_, Vec<ParaId>, ValueQuery>;

	/// The current lifecycle of a all known Para IDs.
	#[pallet::storage]
	pub(super) type ParaLifecycles<T: Config> = StorageMap<_, Twox64Concat, ParaId, ParaLifecycle>;

	/// The head-data of every registered para.
	#[pallet::storage]
	#[pallet::getter(fn para_head)]
	pub(super) type Heads<T: Config> = StorageMap<_, Twox64Concat, ParaId, HeadData>;

	/// The validation code hash of every live para.
	///
	/// Corresponding code can be retrieved with [`CodeByHash`].
	#[pallet::storage]
	#[pallet::getter(fn current_code_hash)]
	pub(super) type CurrentCodeHash<T: Config> =
		StorageMap<_, Twox64Concat, ParaId, ValidationCodeHash>;

	/// Actual past code hash, indicated by the para id as well as the block number at which it
	/// became outdated.
	///
	/// Corresponding code can be retrieved with [`CodeByHash`].
	#[pallet::storage]
	pub(super) type PastCodeHash<T: Config> =
		StorageMap<_, Twox64Concat, (ParaId, BlockNumberFor<T>), ValidationCodeHash>;

	/// Past code of parachains. The parachains themselves may not be registered anymore,
	/// but we also keep their code on-chain for the same amount of time as outdated code
	/// to keep it available for approval checkers.
	#[pallet::storage]
	#[pallet::getter(fn past_code_meta)]
	pub(super) type PastCodeMeta<T: Config> =
		StorageMap<_, Twox64Concat, ParaId, ParaPastCodeMeta<BlockNumberFor<T>>, ValueQuery>;

	/// Which paras have past code that needs pruning and the relay-chain block at which the code was replaced.
	/// Note that this is the actual height of the included block, not the expected height at which the
	/// code upgrade would be applied, although they may be equal.
	/// This is to ensure the entire acceptance period is covered, not an offset acceptance period starting
	/// from the time at which the parachain perceives a code upgrade as having occurred.
	/// Multiple entries for a single para are permitted. Ordered ascending by block number.
	#[pallet::storage]
	pub(super) type PastCodePruning<T: Config> =
		StorageValue<_, Vec<(ParaId, BlockNumberFor<T>)>, ValueQuery>;

	/// The block number at which the planned code change is expected for a para.
	/// The change will be applied after the first parablock for this ID included which executes
	/// in the context of a relay chain block with a number >= `expected_at`.
	#[pallet::storage]
	#[pallet::getter(fn future_code_upgrade_at)]
	pub(super) type FutureCodeUpgrades<T: Config> =
		StorageMap<_, Twox64Concat, ParaId, BlockNumberFor<T>>;

	/// The actual future code hash of a para.
	///
	/// Corresponding code can be retrieved with [`CodeByHash`].
	#[pallet::storage]
	pub(super) type FutureCodeHash<T: Config> =
		StorageMap<_, Twox64Concat, ParaId, ValidationCodeHash>;

	/// This is used by the relay-chain to communicate to a parachain a go-ahead with in the upgrade procedure.
	///
	/// This value is absent when there are no upgrades scheduled or during the time the relay chain
	/// performs the checks. It is set at the first relay-chain block when the corresponding parachain
	/// can switch its upgrade function. As soon as the parachain's block is included, the value
	/// gets reset to `None`.
	///
	/// NOTE that this field is used by parachains via merkle storage proofs, therefore changing
	/// the format will require migration of parachains.
	#[pallet::storage]
	pub(super) type UpgradeGoAheadSignal<T: Config> =
		StorageMap<_, Twox64Concat, ParaId, UpgradeGoAhead>;

	/// This is used by the relay-chain to communicate that there are restrictions for performing
	/// an upgrade for this parachain.
	///
	/// This may be a because the parachain waits for the upgrade cooldown to expire. Another
	/// potential use case is when we want to perform some maintenance (such as storage migration)
	/// we could restrict upgrades to make the process simpler.
	///
	/// NOTE that this field is used by parachains via merkle storage proofs, therefore changing
	/// the format will require migration of parachains.
	#[pallet::storage]
	pub(super) type UpgradeRestrictionSignal<T: Config> =
		StorageMap<_, Twox64Concat, ParaId, UpgradeRestriction>;

	/// The list of parachains that are awaiting for their upgrade restriction to cooldown.
	///
	/// Ordered ascending by block number.
	#[pallet::storage]
	pub(super) type UpgradeCooldowns<T: Config> =
		StorageValue<_, Vec<(ParaId, BlockNumberFor<T>)>, ValueQuery>;

	/// The list of upcoming code upgrades. Each item is a pair of which para performs a code
	/// upgrade and at which relay-chain block it is expected at.
	///
	/// Ordered ascending by block number.
	#[pallet::storage]
	pub(super) type UpcomingUpgrades<T: Config> =
		StorageValue<_, Vec<(ParaId, BlockNumberFor<T>)>, ValueQuery>;

	/// The actions to perform during the start of a specific session index.
	#[pallet::storage]
	#[pallet::getter(fn actions_queue)]
	pub(super) type ActionsQueue<T: Config> =
		StorageMap<_, Twox64Concat, SessionIndex, Vec<ParaId>, ValueQuery>;

	/// Upcoming paras instantiation arguments.
	///
	/// NOTE that after PVF pre-checking is enabled the para genesis arg will have it's code set
	/// to empty. Instead, the code will be saved into the storage right away via `CodeByHash`.
	#[pallet::storage]
	pub(super) type UpcomingParasGenesis<T: Config> =
		StorageMap<_, Twox64Concat, ParaId, ParaGenesisArgs>;

	/// The number of reference on the validation code in [`CodeByHash`] storage.
	#[pallet::storage]
	pub(super) type CodeByHashRefs<T: Config> =
		StorageMap<_, Identity, ValidationCodeHash, u32, ValueQuery>;

	/// Validation code stored by its hash.
	///
	/// This storage is consistent with [`FutureCodeHash`], [`CurrentCodeHash`] and
	/// [`PastCodeHash`].
	#[pallet::storage]
	#[pallet::getter(fn code_by_hash)]
	pub(super) type CodeByHash<T: Config> =
		StorageMap<_, Identity, ValidationCodeHash, ValidationCode>;

	#[pallet::genesis_config]
	#[derive(DefaultNoBound)]
	pub struct GenesisConfig<T: Config> {
		#[serde(skip)]
		pub _config: sp_std::marker::PhantomData<T>,
		pub paras: Vec<(ParaId, ParaGenesisArgs)>,
	}

	#[pallet::genesis_build]
	impl<T: Config> BuildGenesisConfig for GenesisConfig<T> {
		fn build(&self) {
			let mut parachains = ParachainsCache::new();
			for (id, genesis_args) in &self.paras {
				if genesis_args.validation_code.0.is_empty() {
					panic!("empty validation code is not allowed in genesis");
				}
				Pallet::<T>::initialize_para_now(&mut parachains, *id, genesis_args);
			}
			// parachains are flushed on drop
		}
	}

	#[pallet::call]
	impl<T: Config> Pallet<T> {
		/// Set the storage for the parachain validation code immediately.
		#[pallet::call_index(0)]
		#[pallet::weight(<T as Config>::WeightInfo::force_set_current_code(new_code.0.len() as u32))]
		pub fn force_set_current_code(
			origin: OriginFor<T>,
			para: ParaId,
			new_code: ValidationCode,
		) -> DispatchResult {
			ensure_root(origin)?;
			let maybe_prior_code_hash = CurrentCodeHash::<T>::get(&para);
			let new_code_hash = new_code.hash();
			Self::increase_code_ref(&new_code_hash, &new_code);
			CurrentCodeHash::<T>::insert(&para, new_code_hash);

			let now = frame_system::Pallet::<T>::block_number();
			if let Some(prior_code_hash) = maybe_prior_code_hash {
				Self::note_past_code(para, now, now, prior_code_hash);
			} else {
				log::error!(
					target: LOG_TARGET,
					"Pallet paras storage is inconsistent, prior code not found {:?}",
					&para
				);
			}
			Self::deposit_event(Event::CurrentCodeUpdated(para));
			Ok(())
		}

		/// Set the storage for the current parachain head data immediately.
		#[pallet::call_index(1)]
		#[pallet::weight(<T as Config>::WeightInfo::force_set_current_head(new_head.0.len() as u32))]
		pub fn force_set_current_head(
			origin: OriginFor<T>,
			para: ParaId,
			new_head: HeadData,
		) -> DispatchResult {
			ensure_root(origin)?;
			Self::set_current_head(para, new_head);
			Ok(())
		}

		/// Schedule an upgrade as if it was scheduled in the given relay parent block.
		#[pallet::call_index(2)]
		#[pallet::weight(<T as Config>::WeightInfo::force_schedule_code_upgrade(new_code.0.len() as u32))]
		pub fn force_schedule_code_upgrade(
			origin: OriginFor<T>,
			para: ParaId,
			new_code: ValidationCode,
			relay_parent_number: BlockNumberFor<T>,
		) -> DispatchResult {
			ensure_root(origin)?;
			let config = configuration::Pallet::<T>::config();
			Self::schedule_code_upgrade(para, new_code, relay_parent_number, &config);
			Self::deposit_event(Event::CodeUpgradeScheduled(para));
			Ok(())
		}

		/// Note a new block head for para within the context of the current block.
		#[pallet::call_index(3)]
		#[pallet::weight(<T as Config>::WeightInfo::force_note_new_head(new_head.0.len() as u32))]
		pub fn force_note_new_head(
			origin: OriginFor<T>,
			para: ParaId,
			new_head: HeadData,
		) -> DispatchResult {
			ensure_root(origin)?;
			let now = frame_system::Pallet::<T>::block_number();
			Self::note_new_head(para, new_head, now);
			Self::deposit_event(Event::NewHeadNoted(para));
			Ok(())
		}

		/// Put a parachain directly into the next session's action queue.
		/// We can't queue it any sooner than this without going into the
		/// initializer...
		#[pallet::call_index(4)]
		#[pallet::weight(<T as Config>::WeightInfo::force_queue_action())]
		pub fn force_queue_action(origin: OriginFor<T>, para: ParaId) -> DispatchResult {
			ensure_root(origin)?;
			let next_session = shared::Pallet::<T>::session_index().saturating_add(One::one());
			ActionsQueue::<T>::mutate(next_session, |v| {
				if let Err(i) = v.binary_search(&para) {
					v.insert(i, para);
				}
			});
			Self::deposit_event(Event::ActionQueued(para, next_session));
			Ok(())
		}

		/// Adds the validation code to the storage.
		///
		/// The code will not be added if it is already present. Additionally, if PVF pre-checking
		/// is running for that code, it will be instantly accepted.
		///
		/// Otherwise, the code will be added into the storage. Note that the code will be added
		/// into storage with reference count 0. This is to account the fact that there are no users
		/// for this code yet. The caller will have to make sure that this code eventually gets
		/// used by some parachain or removed from the storage to avoid storage leaks. For the latter
		/// prefer to use the `poke_unused_validation_code` dispatchable to raw storage manipulation.
		///
		/// This function is mainly meant to be used for upgrading parachains that do not follow
		/// the go-ahead signal while the PVF pre-checking feature is enabled.
		#[pallet::call_index(5)]
		#[pallet::weight(<T as Config>::WeightInfo::add_trusted_validation_code(validation_code.0.len() as u32))]
		pub fn add_trusted_validation_code(
			origin: OriginFor<T>,
			validation_code: ValidationCode,
		) -> DispatchResult {
			ensure_root(origin)?;
			let code_hash = validation_code.hash();

			if let Some(vote) = PvfActiveVoteMap::<T>::get(&code_hash) {
				// Remove the existing vote.
				PvfActiveVoteMap::<T>::remove(&code_hash);
				PvfActiveVoteList::<T>::mutate(|l| {
					if let Ok(i) = l.binary_search(&code_hash) {
						l.remove(i);
					}
				});

				let cfg = configuration::Pallet::<T>::config();
				Self::enact_pvf_accepted(
					<frame_system::Pallet<T>>::block_number(),
					&code_hash,
					&vote.causes,
					vote.age,
					&cfg,
				);
				return Ok(())
			}

			if CodeByHash::<T>::contains_key(&code_hash) {
				// There is no vote, but the code exists. Nothing to do here.
				return Ok(())
			}

			// At this point the code is unknown and there is no PVF pre-checking vote for it, so we
			// can just add the code into the storage.
			//
			// NOTE That we do not use `increase_code_ref` here, because the code is not yet used
			// by any parachain.
			CodeByHash::<T>::insert(code_hash, &validation_code);

			Ok(())
		}

		/// Remove the validation code from the storage iff the reference count is 0.
		///
		/// This is better than removing the storage directly, because it will not remove the code
		/// that was suddenly got used by some parachain while this dispatchable was pending
		/// dispatching.
		#[pallet::call_index(6)]
		#[pallet::weight(<T as Config>::WeightInfo::poke_unused_validation_code())]
		pub fn poke_unused_validation_code(
			origin: OriginFor<T>,
			validation_code_hash: ValidationCodeHash,
		) -> DispatchResult {
			ensure_root(origin)?;
			if CodeByHashRefs::<T>::get(&validation_code_hash) == 0 {
				CodeByHash::<T>::remove(&validation_code_hash);
			}
			Ok(())
		}

		/// Includes a statement for a PVF pre-checking vote. Potentially, finalizes the vote and
		/// enacts the results if that was the last vote before achieving the supermajority.
		#[pallet::call_index(7)]
		#[pallet::weight(
			<T as Config>::WeightInfo::include_pvf_check_statement_finalize_upgrade_accept()
				.max(<T as Config>::WeightInfo::include_pvf_check_statement_finalize_upgrade_reject())
				.max(<T as Config>::WeightInfo::include_pvf_check_statement_finalize_onboarding_accept()
					.max(<T as Config>::WeightInfo::include_pvf_check_statement_finalize_onboarding_reject())
				)
		)]
		pub fn include_pvf_check_statement(
			origin: OriginFor<T>,
			stmt: PvfCheckStatement,
			signature: ValidatorSignature,
		) -> DispatchResultWithPostInfo {
			ensure_none(origin)?;

			let validators = shared::Pallet::<T>::active_validator_keys();
			let current_session = shared::Pallet::<T>::session_index();
			if stmt.session_index < current_session {
				return Err(Error::<T>::PvfCheckStatementStale.into())
			} else if stmt.session_index > current_session {
				return Err(Error::<T>::PvfCheckStatementFuture.into())
			}
			let validator_index = stmt.validator_index.0 as usize;
			let validator_public = validators
				.get(validator_index)
				.ok_or(Error::<T>::PvfCheckValidatorIndexOutOfBounds)?;

			let signing_payload = stmt.signing_payload();
			ensure!(
				signature.verify(&signing_payload[..], &validator_public),
				Error::<T>::PvfCheckInvalidSignature,
			);

			let mut active_vote = PvfActiveVoteMap::<T>::get(&stmt.subject)
				.ok_or(Error::<T>::PvfCheckSubjectInvalid)?;

			// Ensure that the validator submitting this statement hasn't voted already.
			ensure!(
				!active_vote
					.has_vote(validator_index)
					.ok_or(Error::<T>::PvfCheckValidatorIndexOutOfBounds)?,
				Error::<T>::PvfCheckDoubleVote,
			);

			// Finally, cast the vote and persist.
			if stmt.accept {
				active_vote.votes_accept.set(validator_index, true);
			} else {
				active_vote.votes_reject.set(validator_index, true);
			}

			if let Some(outcome) = active_vote.quorum(validators.len()) {
				// The quorum has been achieved.
				//
				// Remove the PVF vote from the active map and finalize the PVF checking according
				// to the outcome.
				PvfActiveVoteMap::<T>::remove(&stmt.subject);
				PvfActiveVoteList::<T>::mutate(|l| {
					if let Ok(i) = l.binary_search(&stmt.subject) {
						l.remove(i);
					}
				});
				match outcome {
					PvfCheckOutcome::Accepted => {
						let cfg = configuration::Pallet::<T>::config();
						Self::enact_pvf_accepted(
							<frame_system::Pallet<T>>::block_number(),
							&stmt.subject,
							&active_vote.causes,
							active_vote.age,
							&cfg,
						);
					},
					PvfCheckOutcome::Rejected => {
						Self::enact_pvf_rejected(&stmt.subject, active_vote.causes);
					},
				}

				// No weight refund since this statement was the last one and lead to finalization.
				Ok(().into())
			} else {
				// No quorum has been achieved.
				//
				// - So just store the updated state back into the storage.
				// - Only charge weight for simple vote inclusion.
				PvfActiveVoteMap::<T>::insert(&stmt.subject, active_vote);
				Ok(Some(<T as Config>::WeightInfo::include_pvf_check_statement()).into())
			}
		}
	}

	#[pallet::validate_unsigned]
	impl<T: Config> ValidateUnsigned for Pallet<T> {
		type Call = Call<T>;

		fn validate_unsigned(_source: TransactionSource, call: &Self::Call) -> TransactionValidity {
			let (stmt, signature) = match call {
				Call::include_pvf_check_statement { stmt, signature } => (stmt, signature),
				_ => return InvalidTransaction::Call.into(),
			};

			let current_session = shared::Pallet::<T>::session_index();
			if stmt.session_index < current_session {
				return InvalidTransaction::Stale.into()
			} else if stmt.session_index > current_session {
				return InvalidTransaction::Future.into()
			}

			let validator_index = stmt.validator_index.0 as usize;
			let validators = shared::Pallet::<T>::active_validator_keys();
			let validator_public = match validators.get(validator_index) {
				Some(pk) => pk,
				None => return InvalidTransaction::Custom(INVALID_TX_BAD_VALIDATOR_IDX).into(),
			};

			let signing_payload = stmt.signing_payload();
			if !signature.verify(&signing_payload[..], &validator_public) {
				return InvalidTransaction::BadProof.into()
			}

			let active_vote = match PvfActiveVoteMap::<T>::get(&stmt.subject) {
				Some(v) => v,
				None => return InvalidTransaction::Custom(INVALID_TX_BAD_SUBJECT).into(),
			};

			match active_vote.has_vote(validator_index) {
				Some(false) => (),
				Some(true) => return InvalidTransaction::Custom(INVALID_TX_DOUBLE_VOTE).into(),
				None => return InvalidTransaction::Custom(INVALID_TX_BAD_VALIDATOR_IDX).into(),
			}

			ValidTransaction::with_tag_prefix("PvfPreCheckingVote")
				.priority(T::UnsignedPriority::get())
				.longevity(
					TryInto::<u64>::try_into(
						T::NextSessionRotation::average_session_length() / 2u32.into(),
					)
					.unwrap_or(64_u64),
				)
				.and_provides((stmt.session_index, stmt.validator_index, stmt.subject))
				.propagate(true)
				.build()
		}

		fn pre_dispatch(_call: &Self::Call) -> Result<(), TransactionValidityError> {
			// Return `Ok` here meaning that as soon as the transaction got into the block, it will
			// always dispatched. This is OK, since the `include_pvf_check_statement` dispatchable
			// will perform the same checks anyway, so there is no point doing it here.
			//
			// On the other hand, if we did not provide the implementation, then the default
			// implementation would be used. The default implementation just delegates the
			// pre-dispatch validation to `validate_unsigned`.
			Ok(())
		}
	}
}

// custom transaction error codes
const INVALID_TX_BAD_VALIDATOR_IDX: u8 = 1;
const INVALID_TX_BAD_SUBJECT: u8 = 2;
const INVALID_TX_DOUBLE_VOTE: u8 = 3;

impl<T: Config> Pallet<T> {
	/// This is a call to schedule code upgrades for parachains which is safe to be called
	/// outside of this module. That means this function does all checks necessary to ensure
	/// that some external code is allowed to trigger a code upgrade. We do not do auth checks,
	/// that should be handled by whomever calls this function.
	pub(crate) fn schedule_code_upgrade_external(
		id: ParaId,
		new_code: ValidationCode,
	) -> DispatchResult {
		// Check that we can schedule an upgrade at all.
		ensure!(Self::can_upgrade_validation_code(id), Error::<T>::CannotUpgradeCode);
		let config = configuration::Pallet::<T>::config();
		let current_block = frame_system::Pallet::<T>::block_number();
		// Schedule the upgrade with a delay just like if a parachain triggered the upgrade.
		let upgrade_block = current_block.saturating_add(config.validation_upgrade_delay);
		Self::schedule_code_upgrade(id, new_code, upgrade_block, &config);
		Self::deposit_event(Event::CodeUpgradeScheduled(id));
		Ok(())
	}

	/// Set the current head of a parachain.
	pub(crate) fn set_current_head(para: ParaId, new_head: HeadData) {
		Heads::<T>::insert(&para, new_head);
		Self::deposit_event(Event::CurrentHeadUpdated(para));
	}

	/// Called by the initializer to initialize the paras pallet.
	pub(crate) fn initializer_initialize(now: BlockNumberFor<T>) -> Weight {
		let weight = Self::prune_old_code(now);
		weight + Self::process_scheduled_upgrade_changes(now)
	}

	/// Called by the initializer to finalize the paras pallet.
	pub(crate) fn initializer_finalize(now: BlockNumberFor<T>) {
		Self::process_scheduled_upgrade_cooldowns(now);
	}

	/// Called by the initializer to note that a new session has started.
	///
	/// Returns the list of outgoing paras from the actions queue.
	pub(crate) fn initializer_on_new_session(
		notification: &SessionChangeNotification<BlockNumberFor<T>>,
	) -> Vec<ParaId> {
		let outgoing_paras = Self::apply_actions_queue(notification.session_index);
		Self::groom_ongoing_pvf_votes(&notification.new_config, notification.validators.len());
		outgoing_paras
	}

	/// The validation code of live para.
	pub(crate) fn current_code(para_id: &ParaId) -> Option<ValidationCode> {
		Self::current_code_hash(para_id).and_then(|code_hash| {
			let code = CodeByHash::<T>::get(&code_hash);
			if code.is_none() {
				log::error!(
					"Pallet paras storage is inconsistent, code not found for hash {}",
					code_hash,
				);
				debug_assert!(false, "inconsistent paras storages");
			}
			code
		})
	}

	// Apply all para actions queued for the given session index.
	//
	// The actions to take are based on the lifecycle of of the paras.
	//
	// The final state of any para after the actions queue should be as a
	// parachain, parathread, or not registered. (stable states)
	//
	// Returns the list of outgoing paras from the actions queue.
	fn apply_actions_queue(session: SessionIndex) -> Vec<ParaId> {
		let actions = ActionsQueue::<T>::take(session);
		let mut parachains = ParachainsCache::new();
		let now = <frame_system::Pallet<T>>::block_number();
		let mut outgoing = Vec::new();

		for para in actions {
			let lifecycle = ParaLifecycles::<T>::get(&para);
			match lifecycle {
				None | Some(ParaLifecycle::Parathread) | Some(ParaLifecycle::Parachain) => { /* Nothing to do... */
				},
				Some(ParaLifecycle::Onboarding) => {
					if let Some(genesis_data) = UpcomingParasGenesis::<T>::take(&para) {
						Self::initialize_para_now(&mut parachains, para, &genesis_data);
					}
				},
				// Upgrade a parathread to a parachain
				Some(ParaLifecycle::UpgradingParathread) => {
					parachains.add(para);
					ParaLifecycles::<T>::insert(&para, ParaLifecycle::Parachain);
				},
				// Downgrade a parachain to a parathread
				Some(ParaLifecycle::DowngradingParachain) => {
					parachains.remove(para);
					ParaLifecycles::<T>::insert(&para, ParaLifecycle::Parathread);
				},
				// Offboard a parathread or parachain from the system
				Some(ParaLifecycle::OffboardingParachain) |
				Some(ParaLifecycle::OffboardingParathread) => {
					parachains.remove(para);

					Heads::<T>::remove(&para);
					FutureCodeUpgrades::<T>::remove(&para);
					UpgradeGoAheadSignal::<T>::remove(&para);
					UpgradeRestrictionSignal::<T>::remove(&para);
					ParaLifecycles::<T>::remove(&para);
					let removed_future_code_hash = FutureCodeHash::<T>::take(&para);
					if let Some(removed_future_code_hash) = removed_future_code_hash {
						Self::decrease_code_ref(&removed_future_code_hash);
					}

					let removed_code_hash = CurrentCodeHash::<T>::take(&para);
					if let Some(removed_code_hash) = removed_code_hash {
						Self::note_past_code(para, now, now, removed_code_hash);
					}

					outgoing.push(para);
				},
			}
		}

		if !outgoing.is_empty() {
			// Filter offboarded parachains from the upcoming upgrades and upgrade cooldowns list.
			//
			// We do it after the offboarding to get away with only a single read/write per list.
			//
			// NOTE both of those iterates over the list and the outgoing. We do not expect either
			//      of these to be large. Thus should be fine.
			UpcomingUpgrades::<T>::mutate(|upcoming_upgrades| {
				*upcoming_upgrades = mem::take(upcoming_upgrades)
					.into_iter()
					.filter(|(para, _)| !outgoing.contains(para))
					.collect();
			});
			UpgradeCooldowns::<T>::mutate(|upgrade_cooldowns| {
				*upgrade_cooldowns = mem::take(upgrade_cooldowns)
					.into_iter()
					.filter(|(para, _)| !outgoing.contains(para))
					.collect();
			});
		}

		// Persist parachains into the storage explicitly.
		drop(parachains);

		outgoing
	}

	// note replacement of the code of para with given `id`, which occured in the
	// context of the given relay-chain block number. provide the replaced code.
	//
	// `at` for para-triggered replacement is the block number of the relay-chain
	// block in whose context the parablock was executed
	// (i.e. number of `relay_parent` in the receipt)
	fn note_past_code(
		id: ParaId,
		at: BlockNumberFor<T>,
		now: BlockNumberFor<T>,
		old_code_hash: ValidationCodeHash,
	) -> Weight {
		PastCodeMeta::<T>::mutate(&id, |past_meta| {
			past_meta.note_replacement(at, now);
		});

		PastCodeHash::<T>::insert(&(id, at), old_code_hash);

		// Schedule pruning for this past-code to be removed as soon as it
		// exits the slashing window.
		PastCodePruning::<T>::mutate(|pruning| {
			let insert_idx =
				pruning.binary_search_by_key(&now, |&(_, b)| b).unwrap_or_else(|idx| idx);
			pruning.insert(insert_idx, (id, now));
		});

		T::DbWeight::get().reads_writes(2, 3)
	}

	// looks at old code metadata, compares them to the current acceptance window, and prunes those
	// that are too old.
	fn prune_old_code(now: BlockNumberFor<T>) -> Weight {
		let config = configuration::Pallet::<T>::config();
		let code_retention_period = config.code_retention_period;
		if now <= code_retention_period {
			let weight = T::DbWeight::get().reads_writes(1, 0);
			return weight
		}

		// The height of any changes we no longer should keep around.
		let pruning_height = now - (code_retention_period + One::one());

		let pruning_tasks_done =
			PastCodePruning::<T>::mutate(|pruning_tasks: &mut Vec<(_, BlockNumberFor<T>)>| {
				let (pruning_tasks_done, pruning_tasks_to_do) = {
					// find all past code that has just exited the pruning window.
					let up_to_idx =
						pruning_tasks.iter().take_while(|&(_, at)| at <= &pruning_height).count();
					(up_to_idx, pruning_tasks.drain(..up_to_idx))
				};

				for (para_id, _) in pruning_tasks_to_do {
					let full_deactivate = PastCodeMeta::<T>::mutate(&para_id, |meta| {
						for pruned_repl_at in meta.prune_up_to(pruning_height) {
							let removed_code_hash =
								PastCodeHash::<T>::take(&(para_id, pruned_repl_at));

							if let Some(removed_code_hash) = removed_code_hash {
								Self::decrease_code_ref(&removed_code_hash);
							} else {
								log::warn!(
									target: LOG_TARGET,
									"Missing code for removed hash {:?}",
									removed_code_hash,
								);
							}
						}

						meta.is_empty() && Self::para_head(&para_id).is_none()
					});

					// This parachain has been removed and now the vestigial code
					// has been removed from the state. clean up meta as well.
					if full_deactivate {
						PastCodeMeta::<T>::remove(&para_id);
					}
				}

				pruning_tasks_done as u64
			});

		// 1 read for the meta for each pruning task, 1 read for the config
		// 2 writes: updating the meta and pruning the code
		T::DbWeight::get().reads_writes(1 + pruning_tasks_done, 2 * pruning_tasks_done)
	}

	/// Process the timers related to upgrades. Specifically, the upgrade go ahead signals toggle
	/// and the upgrade cooldown restrictions. However, this function does not actually unset
	/// the upgrade restriction, that will happen in the `initializer_finalize` function. However,
	/// this function does count the number of cooldown timers expired so that we can reserve weight
	/// for the `initializer_finalize` function.
	fn process_scheduled_upgrade_changes(now: BlockNumberFor<T>) -> Weight {
		// account weight for `UpcomingUpgrades::mutate`.
		let mut weight = T::DbWeight::get().reads_writes(1, 1);
		let upgrades_signaled = UpcomingUpgrades::<T>::mutate(
			|upcoming_upgrades: &mut Vec<(ParaId, BlockNumberFor<T>)>| {
				let num = upcoming_upgrades.iter().take_while(|&(_, at)| at <= &now).count();
				for (para, _) in upcoming_upgrades.drain(..num) {
					UpgradeGoAheadSignal::<T>::insert(&para, UpgradeGoAhead::GoAhead);
				}
				num
			},
		);
		weight += T::DbWeight::get().writes(upgrades_signaled as u64);

		// account weight for `UpgradeCooldowns::get`.
		weight += T::DbWeight::get().reads(1);
		let cooldowns_expired =
			UpgradeCooldowns::<T>::get().iter().take_while(|&(_, at)| at <= &now).count();

		// reserve weight for `initializer_finalize`:
		// - 1 read and 1 write for `UpgradeCooldowns::mutate`.
		// - 1 write per expired cooldown.
		weight += T::DbWeight::get().reads_writes(1, 1);
		weight += T::DbWeight::get().reads(cooldowns_expired as u64);

		weight
	}

	/// Actually perform unsetting the expired upgrade restrictions.
	///
	/// See `process_scheduled_upgrade_changes` for more details.
	fn process_scheduled_upgrade_cooldowns(now: BlockNumberFor<T>) {
		UpgradeCooldowns::<T>::mutate(
			|upgrade_cooldowns: &mut Vec<(ParaId, BlockNumberFor<T>)>| {
				// Remove all expired signals and also prune the cooldowns.
				upgrade_cooldowns.retain(|(para, at)| {
					if at <= &now {
						UpgradeRestrictionSignal::<T>::remove(&para);
						false
					} else {
						true
					}
				});
			},
		);
	}

	/// Goes over all PVF votes in progress, reinitializes ballots, increments ages and prunes the
	/// active votes that reached their time-to-live.
	fn groom_ongoing_pvf_votes(
		cfg: &configuration::HostConfiguration<BlockNumberFor<T>>,
		new_n_validators: usize,
	) -> Weight {
		let mut weight = T::DbWeight::get().reads(1);

		let potentially_active_votes = PvfActiveVoteList::<T>::get();

		// Initially empty list which contains all the PVF active votes that made it through this
		// session change.
		//
		// **Ordered** as well as `PvfActiveVoteList`.
		let mut actually_active_votes = Vec::with_capacity(potentially_active_votes.len());

		for vote_subject in potentially_active_votes {
			let mut vote_state = match PvfActiveVoteMap::<T>::take(&vote_subject) {
				Some(v) => v,
				None => {
					// This branch should never be reached. This is due to the fact that the set of
					// `PvfActiveVoteMap`'s keys is always equal to the set of items found in
					// `PvfActiveVoteList`.
					log::warn!(
						target: LOG_TARGET,
						"The PvfActiveVoteMap is out of sync with PvfActiveVoteList!",
					);
					debug_assert!(false);
					continue
				},
			};

			vote_state.age += 1;
			if vote_state.age < cfg.pvf_voting_ttl {
				weight += T::DbWeight::get().writes(1);
				vote_state.reinitialize_ballots(new_n_validators);
				PvfActiveVoteMap::<T>::insert(&vote_subject, vote_state);

				// push maintaining the original order.
				actually_active_votes.push(vote_subject);
			} else {
				// TTL is reached. Reject.
				weight += Self::enact_pvf_rejected(&vote_subject, vote_state.causes);
			}
		}

		weight += T::DbWeight::get().writes(1);
		PvfActiveVoteList::<T>::put(actually_active_votes);

		weight
	}

	fn enact_pvf_accepted(
		now: BlockNumberFor<T>,
		code_hash: &ValidationCodeHash,
		causes: &[PvfCheckCause<BlockNumberFor<T>>],
		sessions_observed: SessionIndex,
		cfg: &configuration::HostConfiguration<BlockNumberFor<T>>,
	) -> Weight {
		let mut weight = Weight::zero();
		for cause in causes {
			weight += T::DbWeight::get().reads_writes(3, 2);
			Self::deposit_event(Event::PvfCheckAccepted(*code_hash, cause.para_id()));

			match cause {
				PvfCheckCause::Onboarding(id) => {
					weight += Self::proceed_with_onboarding(*id, sessions_observed);
				},
				PvfCheckCause::Upgrade { id, relay_parent_number } => {
					weight +=
						Self::proceed_with_upgrade(*id, code_hash, now, *relay_parent_number, cfg);
				},
			}
		}
		weight
	}

	fn proceed_with_onboarding(id: ParaId, sessions_observed: SessionIndex) -> Weight {
		let weight = T::DbWeight::get().reads_writes(2, 1);

		// we should onboard only after `SESSION_DELAY` sessions but we should take
		// into account the number of sessions the PVF pre-checking occupied.
		//
		// we cannot onboard at the current session, so it must be at least one
		// session ahead.
		let onboard_at: SessionIndex = shared::Pallet::<T>::session_index() +
			cmp::max(shared::SESSION_DELAY.saturating_sub(sessions_observed), 1);

		ActionsQueue::<T>::mutate(onboard_at, |v| {
			if let Err(i) = v.binary_search(&id) {
				v.insert(i, id);
			}
		});

		weight
	}

	fn proceed_with_upgrade(
		id: ParaId,
		code_hash: &ValidationCodeHash,
		now: BlockNumberFor<T>,
		relay_parent_number: BlockNumberFor<T>,
		cfg: &configuration::HostConfiguration<BlockNumberFor<T>>,
	) -> Weight {
		let mut weight = Weight::zero();

		// Compute the relay-chain block number starting at which the code upgrade is ready to be
		// applied.
		//
		// The first parablock that has a relay-parent higher or at the same height of `expected_at`
		// will trigger the code upgrade. The parablock that comes after that will be validated
		// against the new validation code.
		//
		// Here we are trying to choose the block number that will have `validation_upgrade_delay`
		// blocks from the relay-parent of inclusion of the the block that scheduled code upgrade
		// but no less than `minimum_validation_upgrade_delay`. We want this delay out of caution
		// so that when the last vote for pre-checking comes the parachain will have some time until
		// the upgrade finally takes place.
		let expected_at = cmp::max(
			relay_parent_number + cfg.validation_upgrade_delay,
			now + cfg.minimum_validation_upgrade_delay,
		);

		weight += T::DbWeight::get().reads_writes(1, 4);
		FutureCodeUpgrades::<T>::insert(&id, expected_at);

		UpcomingUpgrades::<T>::mutate(|upcoming_upgrades| {
			let insert_idx = upcoming_upgrades
				.binary_search_by_key(&expected_at, |&(_, b)| b)
				.unwrap_or_else(|idx| idx);
			upcoming_upgrades.insert(insert_idx, (id, expected_at));
		});

		let expected_at = expected_at.saturated_into();
		let log = ConsensusLog::ParaScheduleUpgradeCode(id, *code_hash, expected_at);
		<frame_system::Pallet<T>>::deposit_log(log.into());

		weight
	}

	fn enact_pvf_rejected(
		code_hash: &ValidationCodeHash,
		causes: Vec<PvfCheckCause<BlockNumberFor<T>>>,
	) -> Weight {
		let mut weight = Weight::zero();

		for cause in causes {
			// Whenever PVF pre-checking is started or a new cause is added to it, the RC is bumped.
			// Now we need to unbump it.
			weight += Self::decrease_code_ref(code_hash);

			weight += T::DbWeight::get().reads_writes(3, 2);
			Self::deposit_event(Event::PvfCheckRejected(*code_hash, cause.para_id()));

			match cause {
				PvfCheckCause::Onboarding(id) => {
					// Here we need to undo everything that was done during `schedule_para_initialize`.
					// Essentially, the logic is similar to offboarding, with exception that before
					// actual onboarding the parachain did not have a chance to reach to upgrades.
					// Therefore we can skip all the upgrade related storage items here.
					weight += T::DbWeight::get().writes(3);
					UpcomingParasGenesis::<T>::remove(&id);
					CurrentCodeHash::<T>::remove(&id);
					ParaLifecycles::<T>::remove(&id);
				},
				PvfCheckCause::Upgrade { id, .. } => {
					weight += T::DbWeight::get().writes(2);
					UpgradeGoAheadSignal::<T>::insert(&id, UpgradeGoAhead::Abort);
					FutureCodeHash::<T>::remove(&id);
				},
			}
		}

		weight
	}

	/// Verify that `schedule_para_initialize` can be called successfully.
	///
	/// Returns false if para is already registered in the system.
	pub fn can_schedule_para_initialize(id: &ParaId) -> bool {
		ParaLifecycles::<T>::get(id).is_none()
	}

	/// Schedule a para to be initialized. If the validation code is not already stored in the
	/// code storage, then a PVF pre-checking process will be initiated.
	///
	/// Only after the PVF pre-checking succeeds can the para be onboarded. Note, that calling this
	/// does not guarantee that the parachain will eventually be onboarded. This can happen in case
	/// the PVF does not pass PVF pre-checking.
	///
	/// The Para ID should be not activated in this pallet. The validation code supplied in
	/// `genesis_data` should not be empty. If those conditions are not met, then the para cannot
	/// be onboarded.
	pub(crate) fn schedule_para_initialize(
		id: ParaId,
		mut genesis_data: ParaGenesisArgs,
	) -> DispatchResult {
		// Make sure parachain isn't already in our system and that the onboarding parameters are
		// valid.
		ensure!(Self::can_schedule_para_initialize(&id), Error::<T>::CannotOnboard);
		ensure!(!genesis_data.validation_code.0.is_empty(), Error::<T>::CannotOnboard);
		ParaLifecycles::<T>::insert(&id, ParaLifecycle::Onboarding);

		// HACK: here we are doing something nasty.
		//
		// In order to fix the [soaking issue] we insert the code eagerly here. When the onboarding
		// is finally enacted, we do not need to insert the code anymore. Therefore, there is no
		// reason for the validation code to be copied into the `ParaGenesisArgs`. We also do not
		// want to risk it by copying the validation code needlessly to not risk adding more
		// memory pressure.
		//
		// That said, we also want to preserve `ParaGenesisArgs` as it is, for now. There are two
		// reasons:
		//
		// - Doing it within the context of the PR that introduces this change is undesirable, since
		//   it is already a big change, and that change would require a migration. Moreover, if we
		//   run the new version of the runtime, there will be less things to worry about during
		//   the eventual proper migration.
		//
		// - This data type already is used for generating genesis, and changing it will probably
		//   introduce some unnecessary burden.
		//
		// So instead of going through it right now, we will do something sneaky. Specifically:
		//
		// - Insert the `CurrentCodeHash` now, instead during the onboarding. That would allow to
		//   get rid of hashing of the validation code when onboarding.
		//
		// - Replace `validation_code` with a sentinel value: an empty vector. This should be fine
		//   as long we do not allow registering parachains with empty code. At the moment of writing
		//   this should already be the case.
		//
		// - Empty value is treated as the current code is already inserted during the onboarding.
		//
		// This is only an intermediate solution and should be fixed in foreseable future.
		//
		// [soaking issue]: https://github.com/paritytech/polkadot/issues/3918
		let validation_code =
			mem::replace(&mut genesis_data.validation_code, ValidationCode(Vec::new()));
		UpcomingParasGenesis::<T>::insert(&id, genesis_data);
		let validation_code_hash = validation_code.hash();
		CurrentCodeHash::<T>::insert(&id, validation_code_hash);

		let cfg = configuration::Pallet::<T>::config();
		Self::kick_off_pvf_check(
			PvfCheckCause::Onboarding(id),
			validation_code_hash,
			validation_code,
			&cfg,
		);

		Ok(())
	}

	/// Schedule a para to be cleaned up at the start of the next session.
	///
	/// Will return error if either is true:
	///
	/// - para is not a stable parachain or parathread (i.e. [`ParaLifecycle::is_stable`] is `false`)
	/// - para has a pending upgrade.
	/// - para has unprocessed messages in its UMP queue.
	///
	/// No-op if para is not registered at all.
	pub(crate) fn schedule_para_cleanup(id: ParaId) -> DispatchResult {
		// Disallow offboarding in case there is a PVF pre-checking in progress.
		//
		// This is not a fundamental limitation but rather simplification: it allows us to get
		// away without introducing additional logic for pruning and, more importantly, enacting
		// ongoing PVF pre-checking votes. It also removes some nasty edge cases.
		//
		// However, an upcoming upgrade on its own imposes no restrictions. An upgrade is enacted
		// with a new para head, so if a para never progresses we still should be able to offboard it.
		//
		// This implicitly assumes that the given para exists, i.e. it's lifecycle != None.
		if let Some(future_code_hash) = FutureCodeHash::<T>::get(&id) {
			let active_prechecking = PvfActiveVoteList::<T>::get();
			if active_prechecking.contains(&future_code_hash) {
				return Err(Error::<T>::CannotOffboard.into())
			}
		}

		let lifecycle = ParaLifecycles::<T>::get(&id);
		match lifecycle {
			// If para is not registered, nothing to do!
			None => return Ok(()),
			Some(ParaLifecycle::Parathread) => {
				ParaLifecycles::<T>::insert(&id, ParaLifecycle::OffboardingParathread);
			},
			Some(ParaLifecycle::Parachain) => {
				ParaLifecycles::<T>::insert(&id, ParaLifecycle::OffboardingParachain);
			},
			_ => return Err(Error::<T>::CannotOffboard.into()),
		}

		let scheduled_session = Self::scheduled_session();
		ActionsQueue::<T>::mutate(scheduled_session, |v| {
			if let Err(i) = v.binary_search(&id) {
				v.insert(i, id);
			}
		});

		if <T as Config>::QueueFootprinter::message_count(UmpQueueId::Para(id)) != 0 {
			return Err(Error::<T>::CannotOffboard.into())
		}

		Ok(())
	}

	/// Schedule a parathread to be upgraded to a parachain.
	///
	/// Will return error if `ParaLifecycle` is not `Parathread`.
	pub(crate) fn schedule_parathread_upgrade(id: ParaId) -> DispatchResult {
		let scheduled_session = Self::scheduled_session();
		let lifecycle = ParaLifecycles::<T>::get(&id).ok_or(Error::<T>::NotRegistered)?;

		ensure!(lifecycle == ParaLifecycle::Parathread, Error::<T>::CannotUpgrade);

		ParaLifecycles::<T>::insert(&id, ParaLifecycle::UpgradingParathread);
		ActionsQueue::<T>::mutate(scheduled_session, |v| {
			if let Err(i) = v.binary_search(&id) {
				v.insert(i, id);
			}
		});

		Ok(())
	}

	/// Schedule a parachain to be downgraded to a parathread.
	///
	/// Noop if `ParaLifecycle` is not `Parachain`.
	pub(crate) fn schedule_parachain_downgrade(id: ParaId) -> DispatchResult {
		let scheduled_session = Self::scheduled_session();
		let lifecycle = ParaLifecycles::<T>::get(&id).ok_or(Error::<T>::NotRegistered)?;

		ensure!(lifecycle == ParaLifecycle::Parachain, Error::<T>::CannotDowngrade);

		ParaLifecycles::<T>::insert(&id, ParaLifecycle::DowngradingParachain);
		ActionsQueue::<T>::mutate(scheduled_session, |v| {
			if let Err(i) = v.binary_search(&id) {
				v.insert(i, id);
			}
		});

		Ok(())
	}

	/// Schedule a future code upgrade of the given parachain.
	///
	/// If the new code is not known, then the PVF pre-checking will be started for that validation
	/// code. In case the validation code does not pass the PVF pre-checking process, the
	/// upgrade will be aborted.
	///
	/// Only after the code is approved by the process, the upgrade can be scheduled. Specifically,
	/// the relay-chain block number will be determined at which the upgrade will take place. We
	/// call that block `expected_at`.
	///
	/// Once the candidate with the relay-parent >= `expected_at` is enacted, the new validation code
	/// will be applied. Therefore, the new code will be used to validate the next candidate.
	///
	/// The new code should not be equal to the current one, otherwise the upgrade will be aborted.
	/// If there is already a scheduled code upgrade for the para, this is a no-op.
	///
	/// Inclusion block number specifies relay parent which enacted candidate initiating the upgrade.
	pub(crate) fn schedule_code_upgrade(
		id: ParaId,
		new_code: ValidationCode,
<<<<<<< HEAD
		inclusion_block_number: T::BlockNumber,
		cfg: &configuration::HostConfiguration<T::BlockNumber>,
=======
		relay_parent_number: BlockNumberFor<T>,
		cfg: &configuration::HostConfiguration<BlockNumberFor<T>>,
>>>>>>> f900dede
	) -> Weight {
		let mut weight = T::DbWeight::get().reads(1);

		// Enacting this should be prevented by the `can_schedule_upgrade`
		if FutureCodeHash::<T>::contains_key(&id) {
			// This branch should never be reached. Signalling an upgrade is disallowed for a para
			// that already has one upgrade scheduled.
			//
			// Any candidate that attempts to do that should be rejected by
			// `can_upgrade_validation_code`.
			//
			// NOTE: we cannot set `UpgradeGoAheadSignal` signal here since this will be reset by
			//       the following call `note_new_head`
			log::warn!(target: LOG_TARGET, "ended up scheduling an upgrade while one is pending",);
			return weight
		}

		let code_hash = new_code.hash();

		// para signals an update to the same code? This does not make a lot of sense, so abort the
		// process right away.
		//
		// We do not want to allow this since it will mess with the code reference counting.
		weight += T::DbWeight::get().reads(1);
		if CurrentCodeHash::<T>::get(&id) == Some(code_hash) {
			// NOTE: we cannot set `UpgradeGoAheadSignal` signal here since this will be reset by
			//       the following call `note_new_head`
			log::warn!(
				target: LOG_TARGET,
				"para tried to upgrade to the same code. Abort the upgrade",
			);
			return weight
		}

		// This is the start of the upgrade process. Prevent any further attempts at upgrading.
		weight += T::DbWeight::get().writes(2);
		FutureCodeHash::<T>::insert(&id, &code_hash);
		UpgradeRestrictionSignal::<T>::insert(&id, UpgradeRestriction::Present);

		weight += T::DbWeight::get().reads_writes(1, 1);
		let next_possible_upgrade_at = inclusion_block_number + cfg.validation_upgrade_cooldown;
		UpgradeCooldowns::<T>::mutate(|upgrade_cooldowns| {
			let insert_idx = upgrade_cooldowns
				.binary_search_by_key(&next_possible_upgrade_at, |&(_, b)| b)
				.unwrap_or_else(|idx| idx);
			upgrade_cooldowns.insert(insert_idx, (id, next_possible_upgrade_at));
		});

		weight += Self::kick_off_pvf_check(
			PvfCheckCause::Upgrade { id, relay_parent_number: inclusion_block_number },
			code_hash,
			new_code,
			cfg,
		);

		weight
	}

	/// Makes sure that the given code hash has passed pre-checking.
	///
	/// If the given code hash has already passed pre-checking, then the approval happens
	/// immediately.
	///
	/// If the code is unknown, but the pre-checking for that PVF is already running then we perform
	/// "coalescing". We save the cause for this PVF pre-check request and just add it to the
	/// existing active PVF vote.
	///
	/// And finally, if the code is unknown and pre-checking is not running, we start the
	/// pre-checking process anew.
	///
	/// Unconditionally increases the reference count for the passed `code`.
	fn kick_off_pvf_check(
		cause: PvfCheckCause<BlockNumberFor<T>>,
		code_hash: ValidationCodeHash,
		code: ValidationCode,
		cfg: &configuration::HostConfiguration<BlockNumberFor<T>>,
	) -> Weight {
		let mut weight = Weight::zero();

		weight += T::DbWeight::get().reads_writes(3, 2);
		Self::deposit_event(Event::PvfCheckStarted(code_hash, cause.para_id()));

		weight += T::DbWeight::get().reads(1);
		match PvfActiveVoteMap::<T>::get(&code_hash) {
			None => {
				// We deliberately are using `CodeByHash` here instead of the `CodeByHashRefs`. This
				// is because the code may have been added by `add_trusted_validation_code`.
				let known_code = CodeByHash::<T>::contains_key(&code_hash);
				weight += T::DbWeight::get().reads(1);

				if known_code {
					// The code is known and there is no active PVF vote for it meaning it is
					// already checked -- fast track the PVF checking into the accepted state.
					weight += T::DbWeight::get().reads(1);
					let now = <frame_system::Pallet<T>>::block_number();
					weight += Self::enact_pvf_accepted(now, &code_hash, &[cause], 0, cfg);
				} else {
					// PVF is not being pre-checked and it is not known. Start a new pre-checking
					// process.
					weight += T::DbWeight::get().reads_writes(3, 2);
					let now = <frame_system::Pallet<T>>::block_number();
					let n_validators = shared::Pallet::<T>::active_validator_keys().len();
					PvfActiveVoteMap::<T>::insert(
						&code_hash,
						PvfCheckActiveVoteState::new(now, n_validators, cause),
					);
					PvfActiveVoteList::<T>::mutate(|l| {
						if let Err(idx) = l.binary_search(&code_hash) {
							l.insert(idx, code_hash);
						}
					});
				}
			},
			Some(mut vote_state) => {
				// Coalescing: the PVF is already being pre-checked so we just need to piggy back
				// on it.
				weight += T::DbWeight::get().writes(1);
				vote_state.causes.push(cause);
				PvfActiveVoteMap::<T>::insert(&code_hash, vote_state);
			},
		}

		// We increase the code RC here in any case. Intuitively the parachain that requested this
		// action is now a user of that PVF.
		//
		// If the result of the pre-checking is reject, then we would decrease the RC for each cause,
		// including the current.
		//
		// If the result of the pre-checking is accept, then we do nothing to the RC because the PVF
		// will continue be used by the same users.
		//
		// If the PVF was fast-tracked (i.e. there is already non zero RC) and there is no
		// pre-checking, we also do not change the RC then.
		weight += Self::increase_code_ref(&code_hash, &code);

		weight
	}

	/// Note that a para has progressed to a new head, where the new head was executed in the context
	/// of a relay-chain block with given number. This will apply pending code upgrades based
	/// on the relay-parent block number provided.
	pub(crate) fn note_new_head(
		id: ParaId,
		new_head: HeadData,
		execution_context: BlockNumberFor<T>,
	) -> Weight {
		Heads::<T>::insert(&id, new_head);

		if let Some(expected_at) = FutureCodeUpgrades::<T>::get(&id) {
			if expected_at <= execution_context {
				FutureCodeUpgrades::<T>::remove(&id);
				UpgradeGoAheadSignal::<T>::remove(&id);

				// Both should always be `Some` in this case, since a code upgrade is scheduled.
				let new_code_hash = if let Some(new_code_hash) = FutureCodeHash::<T>::take(&id) {
					new_code_hash
				} else {
					log::error!(target: LOG_TARGET, "Missing future code hash for {:?}", &id);
					return T::DbWeight::get().reads_writes(3, 1 + 3)
				};
				let maybe_prior_code_hash = CurrentCodeHash::<T>::get(&id);
				CurrentCodeHash::<T>::insert(&id, &new_code_hash);

				let log = ConsensusLog::ParaUpgradeCode(id, new_code_hash);
				<frame_system::Pallet<T>>::deposit_log(log.into());

				// `now` is only used for registering pruning as part of `fn note_past_code`
				let now = <frame_system::Pallet<T>>::block_number();

				let weight = if let Some(prior_code_hash) = maybe_prior_code_hash {
					Self::note_past_code(id, expected_at, now, prior_code_hash)
				} else {
					log::error!(target: LOG_TARGET, "Missing prior code hash for para {:?}", &id);
					Weight::zero()
				};

				// add 1 to writes due to heads update.
				weight + T::DbWeight::get().reads_writes(3, 1 + 3)
			} else {
				T::DbWeight::get().reads_writes(1, 1 + 0)
			}
		} else {
			// This means there is no upgrade scheduled.
			//
			// In case the upgrade was aborted by the relay-chain we should reset
			// the `Abort` signal.
			UpgradeGoAheadSignal::<T>::remove(&id);
			T::DbWeight::get().reads_writes(1, 2)
		}
	}

	/// Returns the list of PVFs (aka validation code) that require casting a vote by a validator in
	/// the active validator set.
	pub(crate) fn pvfs_require_precheck() -> Vec<ValidationCodeHash> {
		PvfActiveVoteList::<T>::get()
	}

	/// Submits a given PVF check statement with corresponding signature as an unsigned transaction
	/// into the memory pool. Ultimately, that disseminates the transaction accross the network.
	///
	/// This function expects an offchain context and cannot be callable from the on-chain logic.
	///
	/// The signature assumed to pertain to `stmt`.
	pub(crate) fn submit_pvf_check_statement(
		stmt: PvfCheckStatement,
		signature: ValidatorSignature,
	) {
		use frame_system::offchain::SubmitTransaction;

		if let Err(e) = SubmitTransaction::<T, Call<T>>::submit_unsigned_transaction(
			Call::include_pvf_check_statement { stmt, signature }.into(),
		) {
			log::error!(target: LOG_TARGET, "Error submitting pvf check statement: {:?}", e,);
		}
	}

	/// Returns the current lifecycle state of the para.
	pub fn lifecycle(id: ParaId) -> Option<ParaLifecycle> {
		ParaLifecycles::<T>::get(&id)
	}

	/// Returns whether the given ID refers to a valid para.
	///
	/// Paras that are onboarding or offboarding are not included.
	pub fn is_valid_para(id: ParaId) -> bool {
		if let Some(state) = ParaLifecycles::<T>::get(&id) {
			!state.is_onboarding() && !state.is_offboarding()
		} else {
			false
		}
	}

	/// Returns whether the given ID refers to a para that is offboarding.
	///
	/// An invalid or non-offboarding para ID will return `false`.
	pub fn is_offboarding(id: ParaId) -> bool {
		ParaLifecycles::<T>::get(&id).map_or(false, |state| state.is_offboarding())
	}

	/// Whether a para ID corresponds to any live parachain.
	///
	/// Includes parachains which will downgrade to a parathread in the future.
	pub fn is_parachain(id: ParaId) -> bool {
		if let Some(state) = ParaLifecycles::<T>::get(&id) {
			state.is_parachain()
		} else {
			false
		}
	}

	/// Whether a para ID corresponds to any live parathread.
	///
	/// Includes parathreads which will upgrade to parachains in the future.
	pub fn is_parathread(id: ParaId) -> bool {
		if let Some(state) = ParaLifecycles::<T>::get(&id) {
			state.is_parathread()
		} else {
			false
		}
	}

	/// If a candidate from the specified parachain were submitted at the current block, this
	/// function returns if that candidate passes the acceptance criteria.
	pub(crate) fn can_upgrade_validation_code(id: ParaId) -> bool {
		FutureCodeHash::<T>::get(&id).is_none() && UpgradeRestrictionSignal::<T>::get(&id).is_none()
	}

	/// Return the session index that should be used for any future scheduled changes.
	fn scheduled_session() -> SessionIndex {
		shared::Pallet::<T>::scheduled_session()
	}

	/// Store the validation code if not already stored, and increase the number of reference.
	///
	/// Returns the weight consumed.
	fn increase_code_ref(code_hash: &ValidationCodeHash, code: &ValidationCode) -> Weight {
		let mut weight = T::DbWeight::get().reads_writes(1, 1);
		CodeByHashRefs::<T>::mutate(code_hash, |refs| {
			if *refs == 0 {
				weight += T::DbWeight::get().writes(1);
				CodeByHash::<T>::insert(code_hash, code);
			}
			*refs += 1;
		});
		weight
	}

	/// Decrease the number of reference of the validation code and remove it from storage if zero
	/// is reached.
	///
	/// Returns the weight consumed.
	fn decrease_code_ref(code_hash: &ValidationCodeHash) -> Weight {
		let mut weight = T::DbWeight::get().reads(1);
		let refs = CodeByHashRefs::<T>::get(code_hash);
		if refs == 0 {
			log::error!(target: LOG_TARGET, "Code refs is already zero for {:?}", code_hash);
			return weight
		}
		if refs <= 1 {
			weight += T::DbWeight::get().writes(2);
			CodeByHash::<T>::remove(code_hash);
			CodeByHashRefs::<T>::remove(code_hash);
		} else {
			weight += T::DbWeight::get().writes(1);
			CodeByHashRefs::<T>::insert(code_hash, refs - 1);
		}
		weight
	}

	/// Test function for triggering a new session in this pallet.
	#[cfg(any(feature = "std", feature = "runtime-benchmarks", test))]
	pub fn test_on_new_session() {
		Self::initializer_on_new_session(&SessionChangeNotification {
			session_index: shared::Pallet::<T>::session_index(),
			..Default::default()
		});
	}

	#[cfg(any(feature = "runtime-benchmarks", test))]
	pub fn heads_insert(para_id: &ParaId, head_data: HeadData) {
		Heads::<T>::insert(para_id, head_data);
	}

	/// A low-level function to eagerly initialize a given para.
	pub(crate) fn initialize_para_now(
		parachains: &mut ParachainsCache<T>,
		id: ParaId,
		genesis_data: &ParaGenesisArgs,
	) {
		match genesis_data.para_kind {
			ParaKind::Parachain => {
				parachains.add(id);
				ParaLifecycles::<T>::insert(&id, ParaLifecycle::Parachain);
			},
			ParaKind::Parathread => ParaLifecycles::<T>::insert(&id, ParaLifecycle::Parathread),
		}

		// HACK: see the notice in `schedule_para_initialize`.
		//
		// Apparently, this is left over from a prior version of the runtime.
		// To handle this we just insert the code and link the current code hash
		// to it.
		if !genesis_data.validation_code.0.is_empty() {
			let code_hash = genesis_data.validation_code.hash();
			Self::increase_code_ref(&code_hash, &genesis_data.validation_code);
			CurrentCodeHash::<T>::insert(&id, code_hash);
		}

		Heads::<T>::insert(&id, &genesis_data.genesis_head);
	}

	#[cfg(test)]
	pub(crate) fn active_vote_state(
		code_hash: &ValidationCodeHash,
	) -> Option<PvfCheckActiveVoteState<T::BlockNumber>> {
		PvfActiveVoteMap::<T>::get(code_hash)
	}
}

/// An overlay over the `Parachains` storage entry that provides a convenient interface for adding
/// or removing parachains in bulk.
pub(crate) struct ParachainsCache<T: Config> {
	// `None` here means the parachains list has not been accessed yet, nevermind modified.
	parachains: Option<BTreeSet<ParaId>>,
	_config: PhantomData<T>,
}

impl<T: Config> ParachainsCache<T> {
	pub fn new() -> Self {
		Self { parachains: None, _config: PhantomData }
	}

	fn ensure_initialized(&mut self) -> &mut BTreeSet<ParaId> {
		self.parachains
			.get_or_insert_with(|| Parachains::<T>::get().into_iter().collect())
	}

	/// Adds the given para id to the list.
	pub fn add(&mut self, id: ParaId) {
		let parachains = self.ensure_initialized();
		parachains.insert(id);
	}

	/// Removes the given para id from the list of parachains. Does nothing if the id is not in the
	/// list.
	pub fn remove(&mut self, id: ParaId) {
		let parachains = self.ensure_initialized();
		parachains.remove(&id);
	}
}

impl<T: Config> Drop for ParachainsCache<T> {
	fn drop(&mut self) {
		if let Some(parachains) = self.parachains.take() {
			Parachains::<T>::put(parachains.into_iter().collect::<Vec<ParaId>>());
		}
	}
}<|MERGE_RESOLUTION|>--- conflicted
+++ resolved
@@ -1779,13 +1779,8 @@
 	pub(crate) fn schedule_code_upgrade(
 		id: ParaId,
 		new_code: ValidationCode,
-<<<<<<< HEAD
-		inclusion_block_number: T::BlockNumber,
-		cfg: &configuration::HostConfiguration<T::BlockNumber>,
-=======
-		relay_parent_number: BlockNumberFor<T>,
+		inclusion_block_number: BlockNumberFor<T>,
 		cfg: &configuration::HostConfiguration<BlockNumberFor<T>>,
->>>>>>> f900dede
 	) -> Weight {
 		let mut weight = T::DbWeight::get().reads(1);
 
@@ -2140,7 +2135,7 @@
 	#[cfg(test)]
 	pub(crate) fn active_vote_state(
 		code_hash: &ValidationCodeHash,
-	) -> Option<PvfCheckActiveVoteState<T::BlockNumber>> {
+	) -> Option<PvfCheckActiveVoteState<BlockNumberFor<T>>> {
 		PvfActiveVoteMap::<T>::get(code_hash)
 	}
 }
