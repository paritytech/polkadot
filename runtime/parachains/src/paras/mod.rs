// Copyright (C) Parity Technologies (UK) Ltd.
// This file is part of Polkadot.

// Polkadot is free software: you can redistribute it and/or modify
// it under the terms of the GNU General Public License as published by
// the Free Software Foundation, either version 3 of the License, or
// (at your option) any later version.

// Polkadot is distributed in the hope that it will be useful,
// but WITHOUT ANY WARRANTY; without even the implied warranty of
// MERCHANTABILITY or FITNESS FOR A PARTICULAR PURPOSE.  See the
// GNU General Public License for more details.

// You should have received a copy of the GNU General Public License
// along with Polkadot.  If not, see <http://www.gnu.org/licenses/>.

//! The paras pallet acts as the main registry of paras.
//!
//! # Tracking State of Paras
//!
//! The most important responsibility of this module is to track which parachains
//! are active and what their current state is. The current state of a para consists of the current
//! head data and the current validation code (AKA Parachain Validation Function (PVF)).
//!
//! A para is not considered live until it is registered and activated in this pallet.
//!
//! The set of parachains cannot change except at session boundaries. This is primarily to ensure
//! that the number and meaning of bits required for the availability bitfields does not change
//! except at session boundaries.
//!
//! # Validation Code Upgrades
//!
//! When a para signals the validation code upgrade it will be processed by this module. This can
//! be in turn split into more fine grained items:
//!
//! - Part of the acceptance criteria checks if the para can indeed signal an upgrade,
//!
//! - When the candidate is enacted, this module schedules code upgrade, storing the prospective
//!   validation code.
//!
//! - Actually assign the prospective validation code to be the current one after all conditions are
//!   fulfilled.
//!
//! The conditions that must be met before the para can use the new validation code are:
//!
//! 1. The validation code should have been "soaked" in the storage for a given number of blocks.
//! That    is, the validation code should have been stored in on-chain storage for some time, so
//! that in    case of a revert with a non-extreme height difference, that validation code can still
//! be    found on-chain.
//!
//! 2. The validation code was vetted by the validators and declared as non-malicious in a processes
//!    known as PVF pre-checking.
//!
//! # Validation Code Management
//!
//! Potentially, one validation code can be used by several different paras. For example, during
//! initial stages of deployment several paras can use the same "shell" validation code, or
//! there can be shards of the same para that use the same validation code.
//!
//! In case a validation code ceases to have any users it must be pruned from the on-chain storage.
//!
//! # Para Lifecycle Management
//!
//! A para can be in one of the two stable states: it is either a lease holding parachain or an
//! on-demand parachain.
//!
//! However, in order to get into one of those two states, it must first be onboarded. Onboarding
//! can be only enacted at session boundaries. Onboarding must take at least one full session.
//! Moreover, a brand new validation code should go through the PVF pre-checking process.
//!
//! Once the para is in one of the two stable states, it can switch to the other stable state or to
//! initiate offboarding process. The result of offboarding is removal of all data related to that
//! para.
//!
//! # PVF Pre-checking
//!
//! As was mentioned above, a brand new validation code should go through a process of approval. As
//! part of this process, validators from the active set will take the validation code and check if
//! it is malicious. Once they did that and have their judgement, either accept or reject, they
//! issue a statement in a form of an unsigned extrinsic. This extrinsic is processed by this
//! pallet. Once supermajority is gained for accept, then the process that initiated the check is
//! resumed (as mentioned before this can be either upgrading of validation code or onboarding). If
//! getting a supermajority becomes impossible (>1/3 of validators have already voted against), then
//! we reject.
//!
//! Below is a state diagram that depicts states of a single PVF pre-checking vote.
//!
//! ```text
//!                                            ┌──────────┐
//!                        supermajority       │          │
//!                    ┌────────for───────────▶│ accepted │
//!        vote────┐   │                       │          │
//!         │      │   │                       └──────────┘
//!         │      │   │
//!         │  ┌───────┐
//!         │  │       │
//!         └─▶│ init  │──── >1/3 against      ┌──────────┐
//!            │       │           │           │          │
//!            └───────┘           └──────────▶│ rejected │
//!             ▲  │                           │          │
//!             │  │ session                   └──────────┘
//!             │  └──change
//!             │     │
//!             │     ▼
//!             ┌─────┐
//! start──────▶│reset│
//!             └─────┘
//! ```

use crate::{
	configuration,
	inclusion::{QueueFootprinter, UmpQueueId},
	initializer::SessionChangeNotification,
	shared,
};
use bitvec::{order::Lsb0 as BitOrderLsb0, vec::BitVec};
use frame_support::{pallet_prelude::*, traits::EstimateNextSessionRotation, DefaultNoBound};
use frame_system::pallet_prelude::*;
use parity_scale_codec::{Decode, Encode};
use primitives::{
	ConsensusLog, HeadData, Id as ParaId, PvfCheckStatement, SessionIndex, UpgradeGoAhead,
	UpgradeRestriction, ValidationCode, ValidationCodeHash, ValidatorSignature,
};
use scale_info::{Type, TypeInfo};
use sp_core::RuntimeDebug;
use sp_runtime::{
	traits::{AppVerify, One, Saturating},
	DispatchResult, SaturatedConversion,
};
use sp_std::{cmp, collections::btree_set::BTreeSet, mem, prelude::*};

use serde::{Deserialize, Serialize};

pub use crate::Origin as ParachainOrigin;

#[cfg(feature = "runtime-benchmarks")]
pub(crate) mod benchmarking;

#[cfg(test)]
pub(crate) mod tests;

pub use pallet::*;

const LOG_TARGET: &str = "runtime::paras";

// the two key times necessary to track for every code replacement.
#[derive(Default, Encode, Decode, TypeInfo)]
#[cfg_attr(test, derive(Debug, Clone, PartialEq))]
pub struct ReplacementTimes<N> {
	/// The relay-chain block number that the code upgrade was expected to be activated.
	/// This is when the code change occurs from the para's perspective - after the
	/// first parablock included with a relay-parent with number >= this value.
	expected_at: N,
	/// The relay-chain block number at which the parablock activating the code upgrade was
	/// actually included. This means considered included and available, so this is the time at
	/// which that parablock enters the acceptance period in this fork of the relay-chain.
	activated_at: N,
}

/// Metadata used to track previous parachain validation code that we keep in
/// the state.
#[derive(Default, Encode, Decode, TypeInfo)]
#[cfg_attr(test, derive(Debug, Clone, PartialEq))]
pub struct ParaPastCodeMeta<N> {
	/// Block numbers where the code was expected to be replaced and where the code
	/// was actually replaced, respectively. The first is used to do accurate look-ups
	/// of historic code in historic contexts, whereas the second is used to do
	/// pruning on an accurate timeframe. These can be used as indices
	/// into the `PastCodeHash` map along with the `ParaId` to fetch the code itself.
	upgrade_times: Vec<ReplacementTimes<N>>,
	/// Tracks the highest pruned code-replacement, if any. This is the `activated_at` value,
	/// not the `expected_at` value.
	last_pruned: Option<N>,
}

/// The possible states of a para, to take into account delayed lifecycle changes.
///
/// If the para is in a "transition state", it is expected that the parachain is
/// queued in the `ActionsQueue` to transition it into a stable state. Its lifecycle
/// state will be used to determine the state transition to apply to the para.
#[derive(PartialEq, Eq, Clone, Encode, Decode, RuntimeDebug, TypeInfo)]
pub enum ParaLifecycle {
	/// Para is new and is onboarding as an on-demand or lease holding Parachain.
	Onboarding,
	/// Para is a Parathread (on-demand parachain).
	Parathread,
	/// Para is a lease holding Parachain.
	Parachain,
	/// Para is a Parathread (on-demand parachain) which is upgrading to a lease holding Parachain.
	UpgradingParathread,
	/// Para is a lease holding Parachain which is downgrading to an on-demand parachain.
	DowngradingParachain,
	/// Parathread (on-demand parachain) is queued to be offboarded.
	OffboardingParathread,
	/// Parachain is queued to be offboarded.
	OffboardingParachain,
}

impl ParaLifecycle {
	/// Returns true if parachain is currently onboarding. To learn if the
	/// parachain is onboarding as a lease holding or on-demand parachain, look at the
	/// `UpcomingGenesis` storage item.
	pub fn is_onboarding(&self) -> bool {
		matches!(self, ParaLifecycle::Onboarding)
	}

	/// Returns true if para is in a stable state, i.e. it is currently
	/// a lease holding or on-demand parachain, and not in any transition state.
	pub fn is_stable(&self) -> bool {
		matches!(self, ParaLifecycle::Parathread | ParaLifecycle::Parachain)
	}

	/// Returns true if para is currently treated as a parachain.
	/// This also includes transitioning states, so you may want to combine
	/// this check with `is_stable` if you specifically want `Paralifecycle::Parachain`.
	pub fn is_parachain(&self) -> bool {
		matches!(
			self,
			ParaLifecycle::Parachain |
				ParaLifecycle::DowngradingParachain |
				ParaLifecycle::OffboardingParachain
		)
	}

	/// Returns true if para is currently treated as a parathread (on-demand parachain).
	/// This also includes transitioning states, so you may want to combine
	/// this check with `is_stable` if you specifically want `Paralifecycle::Parathread`.
	pub fn is_parathread(&self) -> bool {
		matches!(
			self,
			ParaLifecycle::Parathread |
				ParaLifecycle::UpgradingParathread |
				ParaLifecycle::OffboardingParathread
		)
	}

	/// Returns true if para is currently offboarding.
	pub fn is_offboarding(&self) -> bool {
		matches!(self, ParaLifecycle::OffboardingParathread | ParaLifecycle::OffboardingParachain)
	}

	/// Returns true if para is in any transitionary state.
	pub fn is_transitioning(&self) -> bool {
		!Self::is_stable(self)
	}
}

impl<N: Ord + Copy + PartialEq> ParaPastCodeMeta<N> {
	// note a replacement has occurred at a given block number.
	pub(crate) fn note_replacement(&mut self, expected_at: N, activated_at: N) {
		self.upgrade_times.push(ReplacementTimes { expected_at, activated_at })
	}

	/// Returns `true` if the upgrade logs list is empty.
	fn is_empty(&self) -> bool {
		self.upgrade_times.is_empty()
	}

	// The block at which the most recently tracked code change occurred, from the perspective
	// of the para.
	#[cfg(test)]
	fn most_recent_change(&self) -> Option<N> {
		self.upgrade_times.last().map(|x| x.expected_at.clone())
	}

	// prunes all code upgrade logs occurring at or before `max`.
	// note that code replaced at `x` is the code used to validate all blocks before
	// `x`. Thus, `max` should be outside of the slashing window when this is invoked.
	//
	// Since we don't want to prune anything inside the acceptance period, and the parablock only
	// enters the acceptance period after being included, we prune based on the activation height of
	// the code change, not the expected height of the code change.
	//
	// returns an iterator of block numbers at which code was replaced, where the replaced
	// code should be now pruned, in ascending order.
	fn prune_up_to(&'_ mut self, max: N) -> impl Iterator<Item = N> + '_ {
		let to_prune = self.upgrade_times.iter().take_while(|t| t.activated_at <= max).count();
		let drained = if to_prune == 0 {
			// no-op prune.
			self.upgrade_times.drain(self.upgrade_times.len()..)
		} else {
			// if we are actually pruning something, update the `last_pruned` member.
			self.last_pruned = Some(self.upgrade_times[to_prune - 1].activated_at);
			self.upgrade_times.drain(..to_prune)
		};

		drained.map(|times| times.expected_at)
	}
}

/// Arguments for initializing a para.
#[derive(PartialEq, Eq, Clone, Encode, Decode, RuntimeDebug, TypeInfo, Serialize, Deserialize)]
pub struct ParaGenesisArgs {
	/// The initial head data to use.
	pub genesis_head: HeadData,
	/// The initial validation code to use.
	pub validation_code: ValidationCode,
	/// Lease holding or on-demand parachain.
	#[serde(rename = "parachain")]
	pub para_kind: ParaKind,
}

/// Distinguishes between lease holding Parachain and Parathread (on-demand parachain)
#[derive(PartialEq, Eq, Clone, RuntimeDebug)]
pub enum ParaKind {
	Parathread,
	Parachain,
}

impl Serialize for ParaKind {
	fn serialize<S>(&self, serializer: S) -> Result<S::Ok, S::Error>
	where
		S: serde::Serializer,
	{
		match self {
			ParaKind::Parachain => serializer.serialize_bool(true),
			ParaKind::Parathread => serializer.serialize_bool(false),
		}
	}
}

impl<'de> Deserialize<'de> for ParaKind {
	fn deserialize<D>(deserializer: D) -> Result<Self, D::Error>
	where
		D: serde::Deserializer<'de>,
	{
		match serde::de::Deserialize::deserialize(deserializer) {
			Ok(true) => Ok(ParaKind::Parachain),
			Ok(false) => Ok(ParaKind::Parathread),
			_ => Err(serde::de::Error::custom("invalid ParaKind serde representation")),
		}
	}
}

// Manual encoding, decoding, and TypeInfo as the parakind field in ParaGenesisArgs used to be a
// bool
impl Encode for ParaKind {
	fn size_hint(&self) -> usize {
		true.size_hint()
	}

	fn using_encoded<R, F: FnOnce(&[u8]) -> R>(&self, f: F) -> R {
		match self {
			ParaKind::Parachain => true.using_encoded(f),
			ParaKind::Parathread => false.using_encoded(f),
		}
	}
}

impl Decode for ParaKind {
	fn decode<I: parity_scale_codec::Input>(
		input: &mut I,
	) -> Result<Self, parity_scale_codec::Error> {
		match bool::decode(input) {
			Ok(true) => Ok(ParaKind::Parachain),
			Ok(false) => Ok(ParaKind::Parathread),
			_ => Err("Invalid ParaKind representation".into()),
		}
	}
}

impl TypeInfo for ParaKind {
	type Identity = bool;
	fn type_info() -> Type {
		bool::type_info()
	}
}

/// This enum describes a reason why a particular PVF pre-checking vote was initiated. When the
/// PVF vote in question is concluded, this enum indicates what changes should be performed.
#[derive(Debug, Encode, Decode, TypeInfo)]
pub(crate) enum PvfCheckCause<BlockNumber> {
	/// PVF vote was initiated by the initial onboarding process of the given para.
	Onboarding(ParaId),
	/// PVF vote was initiated by signalling of an upgrade by the given para.
	Upgrade {
		/// The ID of the parachain that initiated or is waiting for the conclusion of
		/// pre-checking.
		id: ParaId,
		/// The relay-chain block number of **inclusion** of candidate that that initiated the
		/// upgrade.
		///
		/// It's important to count upgrade enactment delay from the inclusion of this candidate
		/// instead of its relay parent -- in order to keep PVF available in case of chain
		/// reversions.
		///
		/// See https://github.com/paritytech/polkadot/issues/4601 for detailed explanation.
		included_at: BlockNumber,
	},
}

impl<BlockNumber> PvfCheckCause<BlockNumber> {
	/// Returns the ID of the para that initiated or subscribed to the pre-checking vote.
	fn para_id(&self) -> ParaId {
		match *self {
			PvfCheckCause::Onboarding(id) => id,
			PvfCheckCause::Upgrade { id, .. } => id,
		}
	}
}

/// Specifies what was the outcome of a PVF pre-checking vote.
#[derive(Copy, Clone, Encode, Decode, RuntimeDebug, TypeInfo)]
enum PvfCheckOutcome {
	Accepted,
	Rejected,
}

/// This struct describes the current state of an in-progress PVF pre-checking vote.
#[derive(Encode, Decode, TypeInfo)]
pub(crate) struct PvfCheckActiveVoteState<BlockNumber> {
	// The two following vectors have their length equal to the number of validators in the active
	// set. They start with all zeroes. A 1 is set at an index when the validator at the that index
	// makes a vote. Once a 1 is set for either of the vectors, that validator cannot vote anymore.
	// Since the active validator set changes each session, the bit vectors are reinitialized as
	// well: zeroed and resized so that each validator gets its own bit.
	votes_accept: BitVec<u8, BitOrderLsb0>,
	votes_reject: BitVec<u8, BitOrderLsb0>,

	/// The number of session changes this PVF vote has observed. Therefore, this number is
	/// increased at each session boundary. When created, it is initialized with 0.
	age: SessionIndex,
	/// The block number at which this PVF vote was created.
	created_at: BlockNumber,
	/// A list of causes for this PVF pre-checking. Has at least one.
	causes: Vec<PvfCheckCause<BlockNumber>>,
}

impl<BlockNumber> PvfCheckActiveVoteState<BlockNumber> {
	/// Returns a new instance of vote state, started at the specified block `now`, with the
	/// number of validators in the current session `n_validators` and the originating `cause`.
	fn new(now: BlockNumber, n_validators: usize, cause: PvfCheckCause<BlockNumber>) -> Self {
		let mut causes = Vec::with_capacity(1);
		causes.push(cause);
		Self {
			created_at: now,
			votes_accept: bitvec::bitvec![u8, BitOrderLsb0; 0; n_validators],
			votes_reject: bitvec::bitvec![u8, BitOrderLsb0; 0; n_validators],
			age: 0,
			causes,
		}
	}

	/// Resets all votes and resizes the votes vectors corresponding to the number of validators
	/// in the new session.
	fn reinitialize_ballots(&mut self, n_validators: usize) {
		let clear_and_resize = |v: &mut BitVec<_, _>| {
			v.clear();
			v.resize(n_validators, false);
		};
		clear_and_resize(&mut self.votes_accept);
		clear_and_resize(&mut self.votes_reject);
	}

	/// Returns `Some(true)` if the validator at the given index has already cast their vote within
	/// the ongoing session. Returns `None` in case the index is out of bounds.
	fn has_vote(&self, validator_index: usize) -> Option<bool> {
		let accept_vote = self.votes_accept.get(validator_index)?;
		let reject_vote = self.votes_reject.get(validator_index)?;
		Some(*accept_vote || *reject_vote)
	}

	/// Returns `None` if the quorum is not reached, or the direction of the decision.
	fn quorum(&self, n_validators: usize) -> Option<PvfCheckOutcome> {
		let accept_threshold = primitives::supermajority_threshold(n_validators);
		// At this threshold, a supermajority is no longer possible, so we reject.
		let reject_threshold = n_validators - accept_threshold;

		if self.votes_accept.count_ones() >= accept_threshold {
			Some(PvfCheckOutcome::Accepted)
		} else if self.votes_reject.count_ones() > reject_threshold {
			Some(PvfCheckOutcome::Rejected)
		} else {
			None
		}
	}

	#[cfg(test)]
	pub(crate) fn causes(&self) -> &[PvfCheckCause<BlockNumber>] {
		self.causes.as_slice()
	}
}

pub trait WeightInfo {
	fn force_set_current_code(c: u32) -> Weight;
	fn force_set_current_head(s: u32) -> Weight;
	fn force_set_most_recent_context() -> Weight;
	fn force_schedule_code_upgrade(c: u32) -> Weight;
	fn force_note_new_head(s: u32) -> Weight;
	fn force_queue_action() -> Weight;
	fn add_trusted_validation_code(c: u32) -> Weight;
	fn poke_unused_validation_code() -> Weight;

	fn include_pvf_check_statement_finalize_upgrade_accept() -> Weight;
	fn include_pvf_check_statement_finalize_upgrade_reject() -> Weight;
	fn include_pvf_check_statement_finalize_onboarding_accept() -> Weight;
	fn include_pvf_check_statement_finalize_onboarding_reject() -> Weight;
	fn include_pvf_check_statement() -> Weight;
}

pub struct TestWeightInfo;
impl WeightInfo for TestWeightInfo {
	fn force_set_current_code(_c: u32) -> Weight {
		Weight::MAX
	}
	fn force_set_current_head(_s: u32) -> Weight {
		Weight::MAX
	}
	fn force_set_most_recent_context() -> Weight {
		Weight::MAX
	}
	fn force_schedule_code_upgrade(_c: u32) -> Weight {
		Weight::MAX
	}
	fn force_note_new_head(_s: u32) -> Weight {
		Weight::MAX
	}
	fn force_queue_action() -> Weight {
		Weight::MAX
	}
	fn add_trusted_validation_code(_c: u32) -> Weight {
		// Called during integration tests for para initialization.
		Weight::zero()
	}
	fn poke_unused_validation_code() -> Weight {
		Weight::MAX
	}
	fn include_pvf_check_statement_finalize_upgrade_accept() -> Weight {
		Weight::MAX
	}
	fn include_pvf_check_statement_finalize_upgrade_reject() -> Weight {
		Weight::MAX
	}
	fn include_pvf_check_statement_finalize_onboarding_accept() -> Weight {
		Weight::MAX
	}
	fn include_pvf_check_statement_finalize_onboarding_reject() -> Weight {
		Weight::MAX
	}
	fn include_pvf_check_statement() -> Weight {
		// This special value is to distinguish from the finalizing variants above in tests.
		Weight::MAX - Weight::from_parts(1, 1)
	}
}

#[frame_support::pallet]
pub mod pallet {
	use super::*;
	use sp_runtime::transaction_validity::{
		InvalidTransaction, TransactionPriority, TransactionSource, TransactionValidity,
		ValidTransaction,
	};

	#[pallet::pallet]
	#[pallet::without_storage_info]
	pub struct Pallet<T>(_);

	#[pallet::config]
	pub trait Config:
		frame_system::Config
		+ configuration::Config
		+ shared::Config
		+ frame_system::offchain::SendTransactionTypes<Call<Self>>
	{
		type RuntimeEvent: From<Event> + IsType<<Self as frame_system::Config>::RuntimeEvent>;

		#[pallet::constant]
		type UnsignedPriority: Get<TransactionPriority>;

		type NextSessionRotation: EstimateNextSessionRotation<BlockNumberFor<Self>>;

		/// Retrieve how many UMP messages are enqueued for this para-chain.
		///
		/// This is used to judge whether or not a para-chain can offboard. Per default this should
		/// be set to the `ParaInclusion` pallet.
		type QueueFootprinter: QueueFootprinter<Origin = UmpQueueId>;

		/// Weight information for extrinsics in this pallet.
		type WeightInfo: WeightInfo;
	}

	#[pallet::event]
	#[pallet::generate_deposit(pub(super) fn deposit_event)]
	pub enum Event {
		/// Current code has been updated for a Para. `para_id`
		CurrentCodeUpdated(ParaId),
		/// Current head has been updated for a Para. `para_id`
		CurrentHeadUpdated(ParaId),
		/// A code upgrade has been scheduled for a Para. `para_id`
		CodeUpgradeScheduled(ParaId),
		/// A new head has been noted for a Para. `para_id`
		NewHeadNoted(ParaId),
		/// A para has been queued to execute pending actions. `para_id`
		ActionQueued(ParaId, SessionIndex),
		/// The given para either initiated or subscribed to a PVF check for the given validation
		/// code. `code_hash` `para_id`
		PvfCheckStarted(ValidationCodeHash, ParaId),
		/// The given validation code was accepted by the PVF pre-checking vote.
		/// `code_hash` `para_id`
		PvfCheckAccepted(ValidationCodeHash, ParaId),
		/// The given validation code was rejected by the PVF pre-checking vote.
		/// `code_hash` `para_id`
		PvfCheckRejected(ValidationCodeHash, ParaId),
	}

	#[pallet::error]
	pub enum Error<T> {
		/// Para is not registered in our system.
		NotRegistered,
		/// Para cannot be onboarded because it is already tracked by our system.
		CannotOnboard,
		/// Para cannot be offboarded at this time.
		CannotOffboard,
		/// Para cannot be upgraded to a lease holding parachain.
		CannotUpgrade,
		/// Para cannot be downgraded to an on-demand parachain.
		CannotDowngrade,
		/// The statement for PVF pre-checking is stale.
		PvfCheckStatementStale,
		/// The statement for PVF pre-checking is for a future session.
		PvfCheckStatementFuture,
		/// Claimed validator index is out of bounds.
		PvfCheckValidatorIndexOutOfBounds,
		/// The signature for the PVF pre-checking is invalid.
		PvfCheckInvalidSignature,
		/// The given validator already has cast a vote.
		PvfCheckDoubleVote,
		/// The given PVF does not exist at the moment of process a vote.
		PvfCheckSubjectInvalid,
		/// Parachain cannot currently schedule a code upgrade.
		CannotUpgradeCode,
	}

	/// All currently active PVF pre-checking votes.
	///
	/// Invariant:
	/// - There are no PVF pre-checking votes that exists in list but not in the set and vice versa.
	#[pallet::storage]
	pub(super) type PvfActiveVoteMap<T: Config> = StorageMap<
		_,
		Twox64Concat,
		ValidationCodeHash,
		PvfCheckActiveVoteState<BlockNumberFor<T>>,
		OptionQuery,
	>;

	/// The list of all currently active PVF votes. Auxiliary to `PvfActiveVoteMap`.
	#[pallet::storage]
	pub(super) type PvfActiveVoteList<T: Config> =
		StorageValue<_, Vec<ValidationCodeHash>, ValueQuery>;

	/// All lease holding parachains. Ordered ascending by `ParaId`. On demand parachains are not included.
	///
	/// Consider using the [`ParachainsCache`] type of modifying.
	#[pallet::storage]
	#[pallet::getter(fn parachains)]
	pub(crate) type Parachains<T: Config> = StorageValue<_, Vec<ParaId>, ValueQuery>;

	/// The current lifecycle of a all known Para IDs.
	#[pallet::storage]
	pub(super) type ParaLifecycles<T: Config> = StorageMap<_, Twox64Concat, ParaId, ParaLifecycle>;

	/// The head-data of every registered para.
	#[pallet::storage]
	#[pallet::getter(fn para_head)]
	pub(super) type Heads<T: Config> = StorageMap<_, Twox64Concat, ParaId, HeadData>;

	/// The context (relay-chain block number) of the most recent parachain head.
	#[pallet::storage]
	#[pallet::getter(fn para_most_recent_context)]
	pub(super) type MostRecentContext<T: Config> =
		StorageMap<_, Twox64Concat, ParaId, BlockNumberFor<T>>;

	/// The validation code hash of every live para.
	///
	/// Corresponding code can be retrieved with [`CodeByHash`].
	#[pallet::storage]
	#[pallet::getter(fn current_code_hash)]
	pub(super) type CurrentCodeHash<T: Config> =
		StorageMap<_, Twox64Concat, ParaId, ValidationCodeHash>;

	/// Actual past code hash, indicated by the para id as well as the block number at which it
	/// became outdated.
	///
	/// Corresponding code can be retrieved with [`CodeByHash`].
	#[pallet::storage]
	pub(super) type PastCodeHash<T: Config> =
		StorageMap<_, Twox64Concat, (ParaId, BlockNumberFor<T>), ValidationCodeHash>;

	/// Past code of parachains. The parachains themselves may not be registered anymore,
	/// but we also keep their code on-chain for the same amount of time as outdated code
	/// to keep it available for approval checkers.
	#[pallet::storage]
	#[pallet::getter(fn past_code_meta)]
	pub(super) type PastCodeMeta<T: Config> =
		StorageMap<_, Twox64Concat, ParaId, ParaPastCodeMeta<BlockNumberFor<T>>, ValueQuery>;

	/// Which paras have past code that needs pruning and the relay-chain block at which the code
	/// was replaced. Note that this is the actual height of the included block, not the expected
	/// height at which the code upgrade would be applied, although they may be equal.
	/// This is to ensure the entire acceptance period is covered, not an offset acceptance period
	/// starting from the time at which the parachain perceives a code upgrade as having occurred.
	/// Multiple entries for a single para are permitted. Ordered ascending by block number.
	#[pallet::storage]
	pub(super) type PastCodePruning<T: Config> =
		StorageValue<_, Vec<(ParaId, BlockNumberFor<T>)>, ValueQuery>;

	/// The block number at which the planned code change is expected for a para.
	/// The change will be applied after the first parablock for this ID included which executes
	/// in the context of a relay chain block with a number >= `expected_at`.
	#[pallet::storage]
	#[pallet::getter(fn future_code_upgrade_at)]
	pub(super) type FutureCodeUpgrades<T: Config> =
		StorageMap<_, Twox64Concat, ParaId, BlockNumberFor<T>>;

	/// The actual future code hash of a para.
	///
	/// Corresponding code can be retrieved with [`CodeByHash`].
	#[pallet::storage]
	#[pallet::getter(fn future_code_hash)]
	pub(super) type FutureCodeHash<T: Config> =
		StorageMap<_, Twox64Concat, ParaId, ValidationCodeHash>;

	/// This is used by the relay-chain to communicate to a parachain a go-ahead with in the upgrade
	/// procedure.
	///
	/// This value is absent when there are no upgrades scheduled or during the time the relay chain
	/// performs the checks. It is set at the first relay-chain block when the corresponding
	/// parachain can switch its upgrade function. As soon as the parachain's block is included, the
	/// value gets reset to `None`.
	///
	/// NOTE that this field is used by parachains via merkle storage proofs, therefore changing
	/// the format will require migration of parachains.
	#[pallet::storage]
	pub(super) type UpgradeGoAheadSignal<T: Config> =
		StorageMap<_, Twox64Concat, ParaId, UpgradeGoAhead>;

	/// This is used by the relay-chain to communicate that there are restrictions for performing
	/// an upgrade for this parachain.
	///
	/// This may be a because the parachain waits for the upgrade cooldown to expire. Another
	/// potential use case is when we want to perform some maintenance (such as storage migration)
	/// we could restrict upgrades to make the process simpler.
	///
	/// NOTE that this field is used by parachains via merkle storage proofs, therefore changing
	/// the format will require migration of parachains.
	#[pallet::storage]
	#[pallet::getter(fn upgrade_restriction_signal)]
	pub(super) type UpgradeRestrictionSignal<T: Config> =
		StorageMap<_, Twox64Concat, ParaId, UpgradeRestriction>;

	/// The list of parachains that are awaiting for their upgrade restriction to cooldown.
	///
	/// Ordered ascending by block number.
	#[pallet::storage]
	pub(super) type UpgradeCooldowns<T: Config> =
		StorageValue<_, Vec<(ParaId, BlockNumberFor<T>)>, ValueQuery>;

	/// The list of upcoming code upgrades. Each item is a pair of which para performs a code
	/// upgrade and at which relay-chain block it is expected at.
	///
	/// Ordered ascending by block number.
	#[pallet::storage]
	pub(super) type UpcomingUpgrades<T: Config> =
		StorageValue<_, Vec<(ParaId, BlockNumberFor<T>)>, ValueQuery>;

	/// The actions to perform during the start of a specific session index.
	#[pallet::storage]
	#[pallet::getter(fn actions_queue)]
	pub(super) type ActionsQueue<T: Config> =
		StorageMap<_, Twox64Concat, SessionIndex, Vec<ParaId>, ValueQuery>;

	/// Upcoming paras instantiation arguments.
	///
	/// NOTE that after PVF pre-checking is enabled the para genesis arg will have it's code set
	/// to empty. Instead, the code will be saved into the storage right away via `CodeByHash`.
	#[pallet::storage]
	pub(super) type UpcomingParasGenesis<T: Config> =
		StorageMap<_, Twox64Concat, ParaId, ParaGenesisArgs>;

	/// The number of reference on the validation code in [`CodeByHash`] storage.
	#[pallet::storage]
	pub(super) type CodeByHashRefs<T: Config> =
		StorageMap<_, Identity, ValidationCodeHash, u32, ValueQuery>;

	/// Validation code stored by its hash.
	///
	/// This storage is consistent with [`FutureCodeHash`], [`CurrentCodeHash`] and
	/// [`PastCodeHash`].
	#[pallet::storage]
	#[pallet::getter(fn code_by_hash)]
	pub(super) type CodeByHash<T: Config> =
		StorageMap<_, Identity, ValidationCodeHash, ValidationCode>;

	#[pallet::genesis_config]
	#[derive(DefaultNoBound)]
	pub struct GenesisConfig<T: Config> {
		#[serde(skip)]
		pub _config: sp_std::marker::PhantomData<T>,
		pub paras: Vec<(ParaId, ParaGenesisArgs)>,
	}

	#[pallet::genesis_build]
	impl<T: Config> BuildGenesisConfig for GenesisConfig<T> {
		fn build(&self) {
			let mut parachains = ParachainsCache::new();
			for (id, genesis_args) in &self.paras {
				if genesis_args.validation_code.0.is_empty() {
					panic!("empty validation code is not allowed in genesis");
				}
				Pallet::<T>::initialize_para_now(&mut parachains, *id, genesis_args);
			}
			// parachains are flushed on drop
		}
	}

	#[pallet::call]
	impl<T: Config> Pallet<T> {
		/// Set the storage for the parachain validation code immediately.
		#[pallet::call_index(0)]
		#[pallet::weight(<T as Config>::WeightInfo::force_set_current_code(new_code.0.len() as u32))]
		pub fn force_set_current_code(
			origin: OriginFor<T>,
			para: ParaId,
			new_code: ValidationCode,
		) -> DispatchResult {
			ensure_root(origin)?;
			let maybe_prior_code_hash = CurrentCodeHash::<T>::get(&para);
			let new_code_hash = new_code.hash();
			Self::increase_code_ref(&new_code_hash, &new_code);
			CurrentCodeHash::<T>::insert(&para, new_code_hash);

			let now = frame_system::Pallet::<T>::block_number();
			if let Some(prior_code_hash) = maybe_prior_code_hash {
				Self::note_past_code(para, now, now, prior_code_hash);
			} else {
				log::error!(
					target: LOG_TARGET,
					"Pallet paras storage is inconsistent, prior code not found {:?}",
					&para
				);
			}
			Self::deposit_event(Event::CurrentCodeUpdated(para));
			Ok(())
		}

		/// Set the storage for the current parachain head data immediately.
		#[pallet::call_index(1)]
		#[pallet::weight(<T as Config>::WeightInfo::force_set_current_head(new_head.0.len() as u32))]
		pub fn force_set_current_head(
			origin: OriginFor<T>,
			para: ParaId,
			new_head: HeadData,
		) -> DispatchResult {
			ensure_root(origin)?;
			Self::set_current_head(para, new_head);
			Ok(())
		}

		/// Schedule an upgrade as if it was scheduled in the given relay parent block.
		#[pallet::call_index(2)]
		#[pallet::weight(<T as Config>::WeightInfo::force_schedule_code_upgrade(new_code.0.len() as u32))]
		pub fn force_schedule_code_upgrade(
			origin: OriginFor<T>,
			para: ParaId,
			new_code: ValidationCode,
			relay_parent_number: BlockNumberFor<T>,
		) -> DispatchResult {
			ensure_root(origin)?;
			let config = configuration::Pallet::<T>::config();
			Self::schedule_code_upgrade(para, new_code, relay_parent_number, &config);
			Self::deposit_event(Event::CodeUpgradeScheduled(para));
			Ok(())
		}

		/// Note a new block head for para within the context of the current block.
		#[pallet::call_index(3)]
		#[pallet::weight(<T as Config>::WeightInfo::force_note_new_head(new_head.0.len() as u32))]
		pub fn force_note_new_head(
			origin: OriginFor<T>,
			para: ParaId,
			new_head: HeadData,
		) -> DispatchResult {
			ensure_root(origin)?;
			let now = frame_system::Pallet::<T>::block_number();
			Self::note_new_head(para, new_head, now);
			Self::deposit_event(Event::NewHeadNoted(para));
			Ok(())
		}

		/// Put a parachain directly into the next session's action queue.
		/// We can't queue it any sooner than this without going into the
		/// initializer...
		#[pallet::call_index(4)]
		#[pallet::weight(<T as Config>::WeightInfo::force_queue_action())]
		pub fn force_queue_action(origin: OriginFor<T>, para: ParaId) -> DispatchResult {
			ensure_root(origin)?;
			let next_session = shared::Pallet::<T>::session_index().saturating_add(One::one());
			ActionsQueue::<T>::mutate(next_session, |v| {
				if let Err(i) = v.binary_search(&para) {
					v.insert(i, para);
				}
			});
			Self::deposit_event(Event::ActionQueued(para, next_session));
			Ok(())
		}

		/// Adds the validation code to the storage.
		///
		/// The code will not be added if it is already present. Additionally, if PVF pre-checking
		/// is running for that code, it will be instantly accepted.
		///
		/// Otherwise, the code will be added into the storage. Note that the code will be added
		/// into storage with reference count 0. This is to account the fact that there are no users
		/// for this code yet. The caller will have to make sure that this code eventually gets
		/// used by some parachain or removed from the storage to avoid storage leaks. For the
		/// latter prefer to use the `poke_unused_validation_code` dispatchable to raw storage
		/// manipulation.
		///
		/// This function is mainly meant to be used for upgrading parachains that do not follow
		/// the go-ahead signal while the PVF pre-checking feature is enabled.
		#[pallet::call_index(5)]
		#[pallet::weight(<T as Config>::WeightInfo::add_trusted_validation_code(validation_code.0.len() as u32))]
		pub fn add_trusted_validation_code(
			origin: OriginFor<T>,
			validation_code: ValidationCode,
		) -> DispatchResult {
			ensure_root(origin)?;
			let code_hash = validation_code.hash();

			if let Some(vote) = PvfActiveVoteMap::<T>::get(&code_hash) {
				// Remove the existing vote.
				PvfActiveVoteMap::<T>::remove(&code_hash);
				PvfActiveVoteList::<T>::mutate(|l| {
					if let Ok(i) = l.binary_search(&code_hash) {
						l.remove(i);
					}
				});

				let cfg = configuration::Pallet::<T>::config();
				Self::enact_pvf_accepted(
					<frame_system::Pallet<T>>::block_number(),
					&code_hash,
					&vote.causes,
					vote.age,
					&cfg,
				);
				return Ok(())
			}

			if CodeByHash::<T>::contains_key(&code_hash) {
				// There is no vote, but the code exists. Nothing to do here.
				return Ok(())
			}

			// At this point the code is unknown and there is no PVF pre-checking vote for it, so we
			// can just add the code into the storage.
			//
			// NOTE That we do not use `increase_code_ref` here, because the code is not yet used
			// by any parachain.
			CodeByHash::<T>::insert(code_hash, &validation_code);

			Ok(())
		}

		/// Remove the validation code from the storage iff the reference count is 0.
		///
		/// This is better than removing the storage directly, because it will not remove the code
		/// that was suddenly got used by some parachain while this dispatchable was pending
		/// dispatching.
		#[pallet::call_index(6)]
		#[pallet::weight(<T as Config>::WeightInfo::poke_unused_validation_code())]
		pub fn poke_unused_validation_code(
			origin: OriginFor<T>,
			validation_code_hash: ValidationCodeHash,
		) -> DispatchResult {
			ensure_root(origin)?;
			if CodeByHashRefs::<T>::get(&validation_code_hash) == 0 {
				CodeByHash::<T>::remove(&validation_code_hash);
			}
			Ok(())
		}

		/// Includes a statement for a PVF pre-checking vote. Potentially, finalizes the vote and
		/// enacts the results if that was the last vote before achieving the supermajority.
		#[pallet::call_index(7)]
		#[pallet::weight(
			<T as Config>::WeightInfo::include_pvf_check_statement_finalize_upgrade_accept()
				.max(<T as Config>::WeightInfo::include_pvf_check_statement_finalize_upgrade_reject())
				.max(<T as Config>::WeightInfo::include_pvf_check_statement_finalize_onboarding_accept()
					.max(<T as Config>::WeightInfo::include_pvf_check_statement_finalize_onboarding_reject())
				)
		)]
		pub fn include_pvf_check_statement(
			origin: OriginFor<T>,
			stmt: PvfCheckStatement,
			signature: ValidatorSignature,
		) -> DispatchResultWithPostInfo {
			ensure_none(origin)?;

			let validators = shared::Pallet::<T>::active_validator_keys();
			let current_session = shared::Pallet::<T>::session_index();
			if stmt.session_index < current_session {
				return Err(Error::<T>::PvfCheckStatementStale.into())
			} else if stmt.session_index > current_session {
				return Err(Error::<T>::PvfCheckStatementFuture.into())
			}
			let validator_index = stmt.validator_index.0 as usize;
			let validator_public = validators
				.get(validator_index)
				.ok_or(Error::<T>::PvfCheckValidatorIndexOutOfBounds)?;

			let signing_payload = stmt.signing_payload();
			ensure!(
				signature.verify(&signing_payload[..], &validator_public),
				Error::<T>::PvfCheckInvalidSignature,
			);

			let mut active_vote = PvfActiveVoteMap::<T>::get(&stmt.subject)
				.ok_or(Error::<T>::PvfCheckSubjectInvalid)?;

			// Ensure that the validator submitting this statement hasn't voted already.
			ensure!(
				!active_vote
					.has_vote(validator_index)
					.ok_or(Error::<T>::PvfCheckValidatorIndexOutOfBounds)?,
				Error::<T>::PvfCheckDoubleVote,
			);

			// Finally, cast the vote and persist.
			if stmt.accept {
				active_vote.votes_accept.set(validator_index, true);
			} else {
				active_vote.votes_reject.set(validator_index, true);
			}

			if let Some(outcome) = active_vote.quorum(validators.len()) {
				// The quorum has been achieved.
				//
				// Remove the PVF vote from the active map and finalize the PVF checking according
				// to the outcome.
				PvfActiveVoteMap::<T>::remove(&stmt.subject);
				PvfActiveVoteList::<T>::mutate(|l| {
					if let Ok(i) = l.binary_search(&stmt.subject) {
						l.remove(i);
					}
				});
				match outcome {
					PvfCheckOutcome::Accepted => {
						let cfg = configuration::Pallet::<T>::config();
						Self::enact_pvf_accepted(
							<frame_system::Pallet<T>>::block_number(),
							&stmt.subject,
							&active_vote.causes,
							active_vote.age,
							&cfg,
						);
					},
					PvfCheckOutcome::Rejected => {
						Self::enact_pvf_rejected(&stmt.subject, active_vote.causes);
					},
				}

				// No weight refund since this statement was the last one and lead to finalization.
				Ok(().into())
			} else {
				// No quorum has been achieved.
				//
				// - So just store the updated state back into the storage.
				// - Only charge weight for simple vote inclusion.
				PvfActiveVoteMap::<T>::insert(&stmt.subject, active_vote);
				Ok(Some(<T as Config>::WeightInfo::include_pvf_check_statement()).into())
			}
		}

		/// Set the storage for the current parachain head data immediately.
		#[pallet::call_index(8)]
		#[pallet::weight(<T as Config>::WeightInfo::force_set_most_recent_context())]
		pub fn force_set_most_recent_context(
			origin: OriginFor<T>,
			para: ParaId,
			context: BlockNumberFor<T>,
		) -> DispatchResult {
			ensure_root(origin)?;
			MostRecentContext::<T>::insert(&para, context);
			Ok(())
		}
	}

	#[pallet::validate_unsigned]
	impl<T: Config> ValidateUnsigned for Pallet<T> {
		type Call = Call<T>;

		fn validate_unsigned(_source: TransactionSource, call: &Self::Call) -> TransactionValidity {
			let (stmt, signature) = match call {
				Call::include_pvf_check_statement { stmt, signature } => (stmt, signature),
				_ => return InvalidTransaction::Call.into(),
			};

			let current_session = shared::Pallet::<T>::session_index();
			if stmt.session_index < current_session {
				return InvalidTransaction::Stale.into()
			} else if stmt.session_index > current_session {
				return InvalidTransaction::Future.into()
			}

			let validator_index = stmt.validator_index.0 as usize;
			let validators = shared::Pallet::<T>::active_validator_keys();
			let validator_public = match validators.get(validator_index) {
				Some(pk) => pk,
				None => return InvalidTransaction::Custom(INVALID_TX_BAD_VALIDATOR_IDX).into(),
			};

			let signing_payload = stmt.signing_payload();
			if !signature.verify(&signing_payload[..], &validator_public) {
				return InvalidTransaction::BadProof.into()
			}

			let active_vote = match PvfActiveVoteMap::<T>::get(&stmt.subject) {
				Some(v) => v,
				None => return InvalidTransaction::Custom(INVALID_TX_BAD_SUBJECT).into(),
			};

			match active_vote.has_vote(validator_index) {
				Some(false) => (),
				Some(true) => return InvalidTransaction::Custom(INVALID_TX_DOUBLE_VOTE).into(),
				None => return InvalidTransaction::Custom(INVALID_TX_BAD_VALIDATOR_IDX).into(),
			}

			ValidTransaction::with_tag_prefix("PvfPreCheckingVote")
				.priority(T::UnsignedPriority::get())
				.longevity(
					TryInto::<u64>::try_into(
						T::NextSessionRotation::average_session_length() / 2u32.into(),
					)
					.unwrap_or(64_u64),
				)
				.and_provides((stmt.session_index, stmt.validator_index, stmt.subject))
				.propagate(true)
				.build()
		}

		fn pre_dispatch(_call: &Self::Call) -> Result<(), TransactionValidityError> {
			// Return `Ok` here meaning that as soon as the transaction got into the block, it will
			// always dispatched. This is OK, since the `include_pvf_check_statement` dispatchable
			// will perform the same checks anyway, so there is no point doing it here.
			//
			// On the other hand, if we did not provide the implementation, then the default
			// implementation would be used. The default implementation just delegates the
			// pre-dispatch validation to `validate_unsigned`.
			Ok(())
		}
	}
}

// custom transaction error codes
const INVALID_TX_BAD_VALIDATOR_IDX: u8 = 1;
const INVALID_TX_BAD_SUBJECT: u8 = 2;
const INVALID_TX_DOUBLE_VOTE: u8 = 3;

impl<T: Config> Pallet<T> {
	/// This is a call to schedule code upgrades for parachains which is safe to be called
	/// outside of this module. That means this function does all checks necessary to ensure
	/// that some external code is allowed to trigger a code upgrade. We do not do auth checks,
	/// that should be handled by whomever calls this function.
	pub(crate) fn schedule_code_upgrade_external(
		id: ParaId,
		new_code: ValidationCode,
	) -> DispatchResult {
		// Check that we can schedule an upgrade at all.
		ensure!(Self::can_upgrade_validation_code(id), Error::<T>::CannotUpgradeCode);
		let config = configuration::Pallet::<T>::config();
		let current_block = frame_system::Pallet::<T>::block_number();
		// Schedule the upgrade with a delay just like if a parachain triggered the upgrade.
		let upgrade_block = current_block.saturating_add(config.validation_upgrade_delay);
		Self::schedule_code_upgrade(id, new_code, upgrade_block, &config);
		Self::deposit_event(Event::CodeUpgradeScheduled(id));
		Ok(())
	}

	/// Set the current head of a parachain.
	pub(crate) fn set_current_head(para: ParaId, new_head: HeadData) {
		Heads::<T>::insert(&para, new_head);
		Self::deposit_event(Event::CurrentHeadUpdated(para));
	}

	/// Called by the initializer to initialize the paras pallet.
	pub(crate) fn initializer_initialize(now: BlockNumberFor<T>) -> Weight {
		let weight = Self::prune_old_code(now);
		weight + Self::process_scheduled_upgrade_changes(now)
	}

	/// Called by the initializer to finalize the paras pallet.
	pub(crate) fn initializer_finalize(now: BlockNumberFor<T>) {
		Self::process_scheduled_upgrade_cooldowns(now);
	}

	/// Called by the initializer to note that a new session has started.
	///
	/// Returns the list of outgoing paras from the actions queue.
	pub(crate) fn initializer_on_new_session(
		notification: &SessionChangeNotification<BlockNumberFor<T>>,
	) -> Vec<ParaId> {
		let outgoing_paras = Self::apply_actions_queue(notification.session_index);
		Self::groom_ongoing_pvf_votes(&notification.new_config, notification.validators.len());
		outgoing_paras
	}

	/// The validation code of live para.
	pub(crate) fn current_code(para_id: &ParaId) -> Option<ValidationCode> {
		Self::current_code_hash(para_id).and_then(|code_hash| {
			let code = CodeByHash::<T>::get(&code_hash);
			if code.is_none() {
				log::error!(
					"Pallet paras storage is inconsistent, code not found for hash {}",
					code_hash,
				);
				debug_assert!(false, "inconsistent paras storages");
			}
			code
		})
	}

	// Apply all para actions queued for the given session index.
	//
	// The actions to take are based on the lifecycle of of the paras.
	//
	// The final state of any para after the actions queue should be as a
	// lease holding parachain, on-demand parachain, or not registered. (stable states)
	//
	// Returns the list of outgoing paras from the actions queue.
	fn apply_actions_queue(session: SessionIndex) -> Vec<ParaId> {
		let actions = ActionsQueue::<T>::take(session);
		let mut parachains = ParachainsCache::new();
		let now = <frame_system::Pallet<T>>::block_number();
		let mut outgoing = Vec::new();

		for para in actions {
			let lifecycle = ParaLifecycles::<T>::get(&para);
			match lifecycle {
				None | Some(ParaLifecycle::Parathread) | Some(ParaLifecycle::Parachain) => { /* Nothing to do... */
				},
				Some(ParaLifecycle::Onboarding) => {
					if let Some(genesis_data) = UpcomingParasGenesis::<T>::take(&para) {
						Self::initialize_para_now(&mut parachains, para, &genesis_data);
					}
				},
				// Upgrade an on-demand parachain to a lease holding parachain
				Some(ParaLifecycle::UpgradingParathread) => {
					parachains.add(para);
					ParaLifecycles::<T>::insert(&para, ParaLifecycle::Parachain);
				},
				// Downgrade a lease holding parachain to an on-demand parachain
				Some(ParaLifecycle::DowngradingParachain) => {
					parachains.remove(para);
					ParaLifecycles::<T>::insert(&para, ParaLifecycle::Parathread);
				},
				// Offboard a lease holding or on-demand parachain from the system
				Some(ParaLifecycle::OffboardingParachain) |
				Some(ParaLifecycle::OffboardingParathread) => {
					parachains.remove(para);

					Heads::<T>::remove(&para);
					MostRecentContext::<T>::remove(&para);
					FutureCodeUpgrades::<T>::remove(&para);
					UpgradeGoAheadSignal::<T>::remove(&para);
					UpgradeRestrictionSignal::<T>::remove(&para);
					ParaLifecycles::<T>::remove(&para);
					let removed_future_code_hash = FutureCodeHash::<T>::take(&para);
					if let Some(removed_future_code_hash) = removed_future_code_hash {
						Self::decrease_code_ref(&removed_future_code_hash);
					}

					let removed_code_hash = CurrentCodeHash::<T>::take(&para);
					if let Some(removed_code_hash) = removed_code_hash {
						Self::note_past_code(para, now, now, removed_code_hash);
					}

					outgoing.push(para);
				},
			}
		}

		if !outgoing.is_empty() {
			// Filter offboarded parachains from the upcoming upgrades and upgrade cooldowns list.
			//
			// We do it after the offboarding to get away with only a single read/write per list.
			//
			// NOTE both of those iterates over the list and the outgoing. We do not expect either
			//      of these to be large. Thus should be fine.
			UpcomingUpgrades::<T>::mutate(|upcoming_upgrades| {
				*upcoming_upgrades = mem::take(upcoming_upgrades)
					.into_iter()
					.filter(|(para, _)| !outgoing.contains(para))
					.collect();
			});
			UpgradeCooldowns::<T>::mutate(|upgrade_cooldowns| {
				*upgrade_cooldowns = mem::take(upgrade_cooldowns)
					.into_iter()
					.filter(|(para, _)| !outgoing.contains(para))
					.collect();
			});
		}

		// Persist parachains into the storage explicitly.
		drop(parachains);

		outgoing
	}

	// note replacement of the code of para with given `id`, which occured in the
	// context of the given relay-chain block number. provide the replaced code.
	//
	// `at` for para-triggered replacement is the block number of the relay-chain
	// block in whose context the parablock was executed
	// (i.e. number of `relay_parent` in the receipt)
	fn note_past_code(
		id: ParaId,
		at: BlockNumberFor<T>,
		now: BlockNumberFor<T>,
		old_code_hash: ValidationCodeHash,
	) -> Weight {
		PastCodeMeta::<T>::mutate(&id, |past_meta| {
			past_meta.note_replacement(at, now);
		});

		PastCodeHash::<T>::insert(&(id, at), old_code_hash);

		// Schedule pruning for this past-code to be removed as soon as it
		// exits the slashing window.
		PastCodePruning::<T>::mutate(|pruning| {
			let insert_idx =
				pruning.binary_search_by_key(&now, |&(_, b)| b).unwrap_or_else(|idx| idx);
			pruning.insert(insert_idx, (id, now));
		});

		T::DbWeight::get().reads_writes(2, 3)
	}

	// looks at old code metadata, compares them to the current acceptance window, and prunes those
	// that are too old.
	fn prune_old_code(now: BlockNumberFor<T>) -> Weight {
		let config = configuration::Pallet::<T>::config();
		let code_retention_period = config.code_retention_period;
		if now <= code_retention_period {
			let weight = T::DbWeight::get().reads_writes(1, 0);
			return weight
		}

		// The height of any changes we no longer should keep around.
		let pruning_height = now - (code_retention_period + One::one());

		let pruning_tasks_done =
			PastCodePruning::<T>::mutate(|pruning_tasks: &mut Vec<(_, BlockNumberFor<T>)>| {
				let (pruning_tasks_done, pruning_tasks_to_do) = {
					// find all past code that has just exited the pruning window.
					let up_to_idx =
						pruning_tasks.iter().take_while(|&(_, at)| at <= &pruning_height).count();
					(up_to_idx, pruning_tasks.drain(..up_to_idx))
				};

				for (para_id, _) in pruning_tasks_to_do {
					let full_deactivate = PastCodeMeta::<T>::mutate(&para_id, |meta| {
						for pruned_repl_at in meta.prune_up_to(pruning_height) {
							let removed_code_hash =
								PastCodeHash::<T>::take(&(para_id, pruned_repl_at));

							if let Some(removed_code_hash) = removed_code_hash {
								Self::decrease_code_ref(&removed_code_hash);
							} else {
								log::warn!(
									target: LOG_TARGET,
									"Missing code for removed hash {:?}",
									removed_code_hash,
								);
							}
						}

						meta.is_empty() && Self::para_head(&para_id).is_none()
					});

					// This parachain has been removed and now the vestigial code
					// has been removed from the state. clean up meta as well.
					if full_deactivate {
						PastCodeMeta::<T>::remove(&para_id);
					}
				}

				pruning_tasks_done as u64
			});

		// 1 read for the meta for each pruning task, 1 read for the config
		// 2 writes: updating the meta and pruning the code
		T::DbWeight::get().reads_writes(1 + pruning_tasks_done, 2 * pruning_tasks_done)
	}

	/// Process the timers related to upgrades. Specifically, the upgrade go ahead signals toggle
	/// and the upgrade cooldown restrictions. However, this function does not actually unset
	/// the upgrade restriction, that will happen in the `initializer_finalize` function. However,
	/// this function does count the number of cooldown timers expired so that we can reserve weight
	/// for the `initializer_finalize` function.
	fn process_scheduled_upgrade_changes(now: BlockNumberFor<T>) -> Weight {
		// account weight for `UpcomingUpgrades::mutate`.
		let mut weight = T::DbWeight::get().reads_writes(1, 1);
		let upgrades_signaled = UpcomingUpgrades::<T>::mutate(
			|upcoming_upgrades: &mut Vec<(ParaId, BlockNumberFor<T>)>| {
				let num = upcoming_upgrades.iter().take_while(|&(_, at)| at <= &now).count();
				for (para, _) in upcoming_upgrades.drain(..num) {
					UpgradeGoAheadSignal::<T>::insert(&para, UpgradeGoAhead::GoAhead);
				}
				num
			},
		);
		weight += T::DbWeight::get().writes(upgrades_signaled as u64);

		// account weight for `UpgradeCooldowns::get`.
		weight += T::DbWeight::get().reads(1);
		let cooldowns_expired =
			UpgradeCooldowns::<T>::get().iter().take_while(|&(_, at)| at <= &now).count();

		// reserve weight for `initializer_finalize`:
		// - 1 read and 1 write for `UpgradeCooldowns::mutate`.
		// - 1 write per expired cooldown.
		weight += T::DbWeight::get().reads_writes(1, 1);
		weight += T::DbWeight::get().reads(cooldowns_expired as u64);

		weight
	}

	/// Actually perform unsetting the expired upgrade restrictions.
	///
	/// See `process_scheduled_upgrade_changes` for more details.
	fn process_scheduled_upgrade_cooldowns(now: BlockNumberFor<T>) {
		UpgradeCooldowns::<T>::mutate(
			|upgrade_cooldowns: &mut Vec<(ParaId, BlockNumberFor<T>)>| {
				// Remove all expired signals and also prune the cooldowns.
				upgrade_cooldowns.retain(|(para, at)| {
					if at <= &now {
						UpgradeRestrictionSignal::<T>::remove(&para);
						false
					} else {
						true
					}
				});
			},
		);
	}

	/// Goes over all PVF votes in progress, reinitializes ballots, increments ages and prunes the
	/// active votes that reached their time-to-live.
	fn groom_ongoing_pvf_votes(
		cfg: &configuration::HostConfiguration<BlockNumberFor<T>>,
		new_n_validators: usize,
	) -> Weight {
		let mut weight = T::DbWeight::get().reads(1);

		let potentially_active_votes = PvfActiveVoteList::<T>::get();

		// Initially empty list which contains all the PVF active votes that made it through this
		// session change.
		//
		// **Ordered** as well as `PvfActiveVoteList`.
		let mut actually_active_votes = Vec::with_capacity(potentially_active_votes.len());

		for vote_subject in potentially_active_votes {
			let mut vote_state = match PvfActiveVoteMap::<T>::take(&vote_subject) {
				Some(v) => v,
				None => {
					// This branch should never be reached. This is due to the fact that the set of
					// `PvfActiveVoteMap`'s keys is always equal to the set of items found in
					// `PvfActiveVoteList`.
					log::warn!(
						target: LOG_TARGET,
						"The PvfActiveVoteMap is out of sync with PvfActiveVoteList!",
					);
					debug_assert!(false);
					continue
				},
			};

			vote_state.age += 1;
			if vote_state.age < cfg.pvf_voting_ttl {
				weight += T::DbWeight::get().writes(1);
				vote_state.reinitialize_ballots(new_n_validators);
				PvfActiveVoteMap::<T>::insert(&vote_subject, vote_state);

				// push maintaining the original order.
				actually_active_votes.push(vote_subject);
			} else {
				// TTL is reached. Reject.
				weight += Self::enact_pvf_rejected(&vote_subject, vote_state.causes);
			}
		}

		weight += T::DbWeight::get().writes(1);
		PvfActiveVoteList::<T>::put(actually_active_votes);

		weight
	}

	fn enact_pvf_accepted(
		now: BlockNumberFor<T>,
		code_hash: &ValidationCodeHash,
		causes: &[PvfCheckCause<BlockNumberFor<T>>],
		sessions_observed: SessionIndex,
		cfg: &configuration::HostConfiguration<BlockNumberFor<T>>,
	) -> Weight {
		let mut weight = Weight::zero();
		for cause in causes {
			weight += T::DbWeight::get().reads_writes(3, 2);
			Self::deposit_event(Event::PvfCheckAccepted(*code_hash, cause.para_id()));

			match cause {
				PvfCheckCause::Onboarding(id) => {
					weight += Self::proceed_with_onboarding(*id, sessions_observed);
				},
				PvfCheckCause::Upgrade { id, included_at } => {
					weight += Self::proceed_with_upgrade(*id, code_hash, now, *included_at, cfg);
				},
			}
		}
		weight
	}

	fn proceed_with_onboarding(id: ParaId, sessions_observed: SessionIndex) -> Weight {
		let weight = T::DbWeight::get().reads_writes(2, 1);

		// we should onboard only after `SESSION_DELAY` sessions but we should take
		// into account the number of sessions the PVF pre-checking occupied.
		//
		// we cannot onboard at the current session, so it must be at least one
		// session ahead.
		let onboard_at: SessionIndex = shared::Pallet::<T>::session_index() +
			cmp::max(shared::SESSION_DELAY.saturating_sub(sessions_observed), 1);

		ActionsQueue::<T>::mutate(onboard_at, |v| {
			if let Err(i) = v.binary_search(&id) {
				v.insert(i, id);
			}
		});

		weight
	}

	fn proceed_with_upgrade(
		id: ParaId,
		code_hash: &ValidationCodeHash,
		now: BlockNumberFor<T>,
		relay_parent_number: BlockNumberFor<T>,
		cfg: &configuration::HostConfiguration<BlockNumberFor<T>>,
	) -> Weight {
		let mut weight = Weight::zero();

		// Compute the relay-chain block number starting at which the code upgrade is ready to be
		// applied.
		//
		// The first parablock that has a relay-parent higher or at the same height of `expected_at`
		// will trigger the code upgrade. The parablock that comes after that will be validated
		// against the new validation code.
		//
		// Here we are trying to choose the block number that will have `validation_upgrade_delay`
		// blocks from the relay-parent of inclusion of the the block that scheduled code upgrade
		// but no less than `minimum_validation_upgrade_delay`. We want this delay out of caution
		// so that when the last vote for pre-checking comes the parachain will have some time until
		// the upgrade finally takes place.
		let expected_at = cmp::max(
			relay_parent_number + cfg.validation_upgrade_delay,
			now + cfg.minimum_validation_upgrade_delay,
		);

		weight += T::DbWeight::get().reads_writes(1, 4);
		FutureCodeUpgrades::<T>::insert(&id, expected_at);

		UpcomingUpgrades::<T>::mutate(|upcoming_upgrades| {
			let insert_idx = upcoming_upgrades
				.binary_search_by_key(&expected_at, |&(_, b)| b)
				.unwrap_or_else(|idx| idx);
			upcoming_upgrades.insert(insert_idx, (id, expected_at));
		});

		let expected_at = expected_at.saturated_into();
		let log = ConsensusLog::ParaScheduleUpgradeCode(id, *code_hash, expected_at);
		<frame_system::Pallet<T>>::deposit_log(log.into());

		weight
	}

	fn enact_pvf_rejected(
		code_hash: &ValidationCodeHash,
		causes: Vec<PvfCheckCause<BlockNumberFor<T>>>,
	) -> Weight {
		let mut weight = Weight::zero();

		for cause in causes {
			// Whenever PVF pre-checking is started or a new cause is added to it, the RC is bumped.
			// Now we need to unbump it.
			weight += Self::decrease_code_ref(code_hash);

			weight += T::DbWeight::get().reads_writes(3, 2);
			Self::deposit_event(Event::PvfCheckRejected(*code_hash, cause.para_id()));

			match cause {
				PvfCheckCause::Onboarding(id) => {
					// Here we need to undo everything that was done during
					// `schedule_para_initialize`. Essentially, the logic is similar to offboarding,
					// with exception that before actual onboarding the parachain did not have a
					// chance to reach to upgrades. Therefore we can skip all the upgrade related
					// storage items here.
					weight += T::DbWeight::get().writes(3);
					UpcomingParasGenesis::<T>::remove(&id);
					CurrentCodeHash::<T>::remove(&id);
					ParaLifecycles::<T>::remove(&id);
				},
				PvfCheckCause::Upgrade { id, .. } => {
					weight += T::DbWeight::get().writes(2);
					UpgradeGoAheadSignal::<T>::insert(&id, UpgradeGoAhead::Abort);
					FutureCodeHash::<T>::remove(&id);
				},
			}
		}

		weight
	}

	/// Verify that `schedule_para_initialize` can be called successfully.
	///
	/// Returns false if para is already registered in the system.
	pub fn can_schedule_para_initialize(id: &ParaId) -> bool {
		ParaLifecycles::<T>::get(id).is_none()
	}

	/// Schedule a para to be initialized. If the validation code is not already stored in the
	/// code storage, then a PVF pre-checking process will be initiated.
	///
	/// Only after the PVF pre-checking succeeds can the para be onboarded. Note, that calling this
	/// does not guarantee that the parachain will eventually be onboarded. This can happen in case
	/// the PVF does not pass PVF pre-checking.
	///
	/// The Para ID should be not activated in this pallet. The validation code supplied in
	/// `genesis_data` should not be empty. If those conditions are not met, then the para cannot
	/// be onboarded.
	pub(crate) fn schedule_para_initialize(
		id: ParaId,
		mut genesis_data: ParaGenesisArgs,
	) -> DispatchResult {
		// Make sure parachain isn't already in our system and that the onboarding parameters are
		// valid.
		ensure!(Self::can_schedule_para_initialize(&id), Error::<T>::CannotOnboard);
		ensure!(!genesis_data.validation_code.0.is_empty(), Error::<T>::CannotOnboard);
		ParaLifecycles::<T>::insert(&id, ParaLifecycle::Onboarding);

		// HACK: here we are doing something nasty.
		//
		// In order to fix the [soaking issue] we insert the code eagerly here. When the onboarding
		// is finally enacted, we do not need to insert the code anymore. Therefore, there is no
		// reason for the validation code to be copied into the `ParaGenesisArgs`. We also do not
		// want to risk it by copying the validation code needlessly to not risk adding more
		// memory pressure.
		//
		// That said, we also want to preserve `ParaGenesisArgs` as it is, for now. There are two
		// reasons:
		//
		// - Doing it within the context of the PR that introduces this change is undesirable, since
		//   it is already a big change, and that change would require a migration. Moreover, if we
		//   run the new version of the runtime, there will be less things to worry about during the
		//   eventual proper migration.
		//
		// - This data type already is used for generating genesis, and changing it will probably
		//   introduce some unnecessary burden.
		//
		// So instead of going through it right now, we will do something sneaky. Specifically:
		//
		// - Insert the `CurrentCodeHash` now, instead during the onboarding. That would allow to
		//   get rid of hashing of the validation code when onboarding.
		//
		// - Replace `validation_code` with a sentinel value: an empty vector. This should be fine
		//   as long we do not allow registering parachains with empty code. At the moment of
		//   writing this should already be the case.
		//
		// - Empty value is treated as the current code is already inserted during the onboarding.
		//
		// This is only an intermediate solution and should be fixed in foreseable future.
		//
		// [soaking issue]: https://github.com/paritytech/polkadot/issues/3918
		let validation_code =
			mem::replace(&mut genesis_data.validation_code, ValidationCode(Vec::new()));
		UpcomingParasGenesis::<T>::insert(&id, genesis_data);
		let validation_code_hash = validation_code.hash();
		CurrentCodeHash::<T>::insert(&id, validation_code_hash);

		let cfg = configuration::Pallet::<T>::config();
		Self::kick_off_pvf_check(
			PvfCheckCause::Onboarding(id),
			validation_code_hash,
			validation_code,
			&cfg,
		);

		Ok(())
	}

	/// Schedule a para to be cleaned up at the start of the next session.
	///
	/// Will return error if either is true:
	///
<<<<<<< HEAD
	/// - para is not a stable parachain (i.e. [`ParaLifecycle::is_stable`] is `false`)
=======
	/// - para is not a stable parachain or parathread (i.e. [`ParaLifecycle::is_stable`] is
	///   `false`)
>>>>>>> f2ad8c53
	/// - para has a pending upgrade.
	/// - para has unprocessed messages in its UMP queue.
	///
	/// No-op if para is not registered at all.
	pub(crate) fn schedule_para_cleanup(id: ParaId) -> DispatchResult {
		// Disallow offboarding in case there is a PVF pre-checking in progress.
		//
		// This is not a fundamental limitation but rather simplification: it allows us to get
		// away without introducing additional logic for pruning and, more importantly, enacting
		// ongoing PVF pre-checking votes. It also removes some nasty edge cases.
		//
		// However, an upcoming upgrade on its own imposes no restrictions. An upgrade is enacted
		// with a new para head, so if a para never progresses we still should be able to offboard
		// it.
		//
		// This implicitly assumes that the given para exists, i.e. it's lifecycle != None.
		if let Some(future_code_hash) = FutureCodeHash::<T>::get(&id) {
			let active_prechecking = PvfActiveVoteList::<T>::get();
			if active_prechecking.contains(&future_code_hash) {
				return Err(Error::<T>::CannotOffboard.into())
			}
		}

		let lifecycle = ParaLifecycles::<T>::get(&id);
		match lifecycle {
			// If para is not registered, nothing to do!
			None => return Ok(()),
			Some(ParaLifecycle::Parathread) => {
				ParaLifecycles::<T>::insert(&id, ParaLifecycle::OffboardingParathread);
			},
			Some(ParaLifecycle::Parachain) => {
				ParaLifecycles::<T>::insert(&id, ParaLifecycle::OffboardingParachain);
			},
			_ => return Err(Error::<T>::CannotOffboard.into()),
		}

		let scheduled_session = Self::scheduled_session();
		ActionsQueue::<T>::mutate(scheduled_session, |v| {
			if let Err(i) = v.binary_search(&id) {
				v.insert(i, id);
			}
		});

		if <T as Config>::QueueFootprinter::message_count(UmpQueueId::Para(id)) != 0 {
			return Err(Error::<T>::CannotOffboard.into())
		}

		Ok(())
	}

	/// Schedule a parathread (on-demand parachain) to be upgraded to a lease holding parachain.
	///
	/// Will return error if `ParaLifecycle` is not `Parathread`.
	pub(crate) fn schedule_parathread_upgrade(id: ParaId) -> DispatchResult {
		let scheduled_session = Self::scheduled_session();
		let lifecycle = ParaLifecycles::<T>::get(&id).ok_or(Error::<T>::NotRegistered)?;

		ensure!(lifecycle == ParaLifecycle::Parathread, Error::<T>::CannotUpgrade);

		ParaLifecycles::<T>::insert(&id, ParaLifecycle::UpgradingParathread);
		ActionsQueue::<T>::mutate(scheduled_session, |v| {
			if let Err(i) = v.binary_search(&id) {
				v.insert(i, id);
			}
		});

		Ok(())
	}

	/// Schedule a lease holding parachain to be downgraded to an on-demand parachain.
	///
	/// Noop if `ParaLifecycle` is not `Parachain`.
	pub(crate) fn schedule_parachain_downgrade(id: ParaId) -> DispatchResult {
		let scheduled_session = Self::scheduled_session();
		let lifecycle = ParaLifecycles::<T>::get(&id).ok_or(Error::<T>::NotRegistered)?;

		ensure!(lifecycle == ParaLifecycle::Parachain, Error::<T>::CannotDowngrade);

		ParaLifecycles::<T>::insert(&id, ParaLifecycle::DowngradingParachain);
		ActionsQueue::<T>::mutate(scheduled_session, |v| {
			if let Err(i) = v.binary_search(&id) {
				v.insert(i, id);
			}
		});

		Ok(())
	}

	/// Schedule a future code upgrade of the given parachain.
	///
	/// If the new code is not known, then the PVF pre-checking will be started for that validation
	/// code. In case the validation code does not pass the PVF pre-checking process, the
	/// upgrade will be aborted.
	///
	/// Only after the code is approved by the process, the upgrade can be scheduled. Specifically,
	/// the relay-chain block number will be determined at which the upgrade will take place. We
	/// call that block `expected_at`.
	///
	/// Once the candidate with the relay-parent >= `expected_at` is enacted, the new validation
	/// code will be applied. Therefore, the new code will be used to validate the next candidate.
	///
	/// The new code should not be equal to the current one, otherwise the upgrade will be aborted.
	/// If there is already a scheduled code upgrade for the para, this is a no-op.
	///
	/// Inclusion block number specifies relay parent which enacted candidate initiating the
	/// upgrade.
	pub(crate) fn schedule_code_upgrade(
		id: ParaId,
		new_code: ValidationCode,
		inclusion_block_number: BlockNumberFor<T>,
		cfg: &configuration::HostConfiguration<BlockNumberFor<T>>,
	) -> Weight {
		let mut weight = T::DbWeight::get().reads(1);

		// Enacting this should be prevented by the `can_schedule_upgrade`
		if FutureCodeHash::<T>::contains_key(&id) {
			// This branch should never be reached. Signalling an upgrade is disallowed for a para
			// that already has one upgrade scheduled.
			//
			// Any candidate that attempts to do that should be rejected by
			// `can_upgrade_validation_code`.
			//
			// NOTE: we cannot set `UpgradeGoAheadSignal` signal here since this will be reset by
			//       the following call `note_new_head`
			log::warn!(target: LOG_TARGET, "ended up scheduling an upgrade while one is pending",);
			return weight
		}

		let code_hash = new_code.hash();

		// para signals an update to the same code? This does not make a lot of sense, so abort the
		// process right away.
		//
		// We do not want to allow this since it will mess with the code reference counting.
		weight += T::DbWeight::get().reads(1);
		if CurrentCodeHash::<T>::get(&id) == Some(code_hash) {
			// NOTE: we cannot set `UpgradeGoAheadSignal` signal here since this will be reset by
			//       the following call `note_new_head`
			log::warn!(
				target: LOG_TARGET,
				"para tried to upgrade to the same code. Abort the upgrade",
			);
			return weight
		}

		// This is the start of the upgrade process. Prevent any further attempts at upgrading.
		weight += T::DbWeight::get().writes(2);
		FutureCodeHash::<T>::insert(&id, &code_hash);
		UpgradeRestrictionSignal::<T>::insert(&id, UpgradeRestriction::Present);

		weight += T::DbWeight::get().reads_writes(1, 1);
		let next_possible_upgrade_at = inclusion_block_number + cfg.validation_upgrade_cooldown;
		UpgradeCooldowns::<T>::mutate(|upgrade_cooldowns| {
			let insert_idx = upgrade_cooldowns
				.binary_search_by_key(&next_possible_upgrade_at, |&(_, b)| b)
				.unwrap_or_else(|idx| idx);
			upgrade_cooldowns.insert(insert_idx, (id, next_possible_upgrade_at));
		});

		weight += Self::kick_off_pvf_check(
			PvfCheckCause::Upgrade { id, included_at: inclusion_block_number },
			code_hash,
			new_code,
			cfg,
		);

		weight
	}

	/// Makes sure that the given code hash has passed pre-checking.
	///
	/// If the given code hash has already passed pre-checking, then the approval happens
	/// immediately.
	///
	/// If the code is unknown, but the pre-checking for that PVF is already running then we perform
	/// "coalescing". We save the cause for this PVF pre-check request and just add it to the
	/// existing active PVF vote.
	///
	/// And finally, if the code is unknown and pre-checking is not running, we start the
	/// pre-checking process anew.
	///
	/// Unconditionally increases the reference count for the passed `code`.
	fn kick_off_pvf_check(
		cause: PvfCheckCause<BlockNumberFor<T>>,
		code_hash: ValidationCodeHash,
		code: ValidationCode,
		cfg: &configuration::HostConfiguration<BlockNumberFor<T>>,
	) -> Weight {
		let mut weight = Weight::zero();

		weight += T::DbWeight::get().reads_writes(3, 2);
		Self::deposit_event(Event::PvfCheckStarted(code_hash, cause.para_id()));

		weight += T::DbWeight::get().reads(1);
		match PvfActiveVoteMap::<T>::get(&code_hash) {
			None => {
				// We deliberately are using `CodeByHash` here instead of the `CodeByHashRefs`. This
				// is because the code may have been added by `add_trusted_validation_code`.
				let known_code = CodeByHash::<T>::contains_key(&code_hash);
				weight += T::DbWeight::get().reads(1);

				if known_code {
					// The code is known and there is no active PVF vote for it meaning it is
					// already checked -- fast track the PVF checking into the accepted state.
					weight += T::DbWeight::get().reads(1);
					let now = <frame_system::Pallet<T>>::block_number();
					weight += Self::enact_pvf_accepted(now, &code_hash, &[cause], 0, cfg);
				} else {
					// PVF is not being pre-checked and it is not known. Start a new pre-checking
					// process.
					weight += T::DbWeight::get().reads_writes(3, 2);
					let now = <frame_system::Pallet<T>>::block_number();
					let n_validators = shared::Pallet::<T>::active_validator_keys().len();
					PvfActiveVoteMap::<T>::insert(
						&code_hash,
						PvfCheckActiveVoteState::new(now, n_validators, cause),
					);
					PvfActiveVoteList::<T>::mutate(|l| {
						if let Err(idx) = l.binary_search(&code_hash) {
							l.insert(idx, code_hash);
						}
					});
				}
			},
			Some(mut vote_state) => {
				// Coalescing: the PVF is already being pre-checked so we just need to piggy back
				// on it.
				weight += T::DbWeight::get().writes(1);
				vote_state.causes.push(cause);
				PvfActiveVoteMap::<T>::insert(&code_hash, vote_state);
			},
		}

		// We increase the code RC here in any case. Intuitively the parachain that requested this
		// action is now a user of that PVF.
		//
		// If the result of the pre-checking is reject, then we would decrease the RC for each
		// cause, including the current.
		//
		// If the result of the pre-checking is accept, then we do nothing to the RC because the PVF
		// will continue be used by the same users.
		//
		// If the PVF was fast-tracked (i.e. there is already non zero RC) and there is no
		// pre-checking, we also do not change the RC then.
		weight += Self::increase_code_ref(&code_hash, &code);

		weight
	}

	/// Note that a para has progressed to a new head, where the new head was executed in the
	/// context of a relay-chain block with given number. This will apply pending code upgrades
	/// based on the relay-parent block number provided.
	pub(crate) fn note_new_head(
		id: ParaId,
		new_head: HeadData,
		execution_context: BlockNumberFor<T>,
	) -> Weight {
		Heads::<T>::insert(&id, new_head);
		MostRecentContext::<T>::insert(&id, execution_context);

		if let Some(expected_at) = FutureCodeUpgrades::<T>::get(&id) {
			if expected_at <= execution_context {
				FutureCodeUpgrades::<T>::remove(&id);
				UpgradeGoAheadSignal::<T>::remove(&id);

				// Both should always be `Some` in this case, since a code upgrade is scheduled.
				let new_code_hash = if let Some(new_code_hash) = FutureCodeHash::<T>::take(&id) {
					new_code_hash
				} else {
					log::error!(target: LOG_TARGET, "Missing future code hash for {:?}", &id);
					return T::DbWeight::get().reads_writes(3, 1 + 3)
				};
				let maybe_prior_code_hash = CurrentCodeHash::<T>::get(&id);
				CurrentCodeHash::<T>::insert(&id, &new_code_hash);

				let log = ConsensusLog::ParaUpgradeCode(id, new_code_hash);
				<frame_system::Pallet<T>>::deposit_log(log.into());

				// `now` is only used for registering pruning as part of `fn note_past_code`
				let now = <frame_system::Pallet<T>>::block_number();

				let weight = if let Some(prior_code_hash) = maybe_prior_code_hash {
					Self::note_past_code(id, expected_at, now, prior_code_hash)
				} else {
					log::error!(target: LOG_TARGET, "Missing prior code hash for para {:?}", &id);
					Weight::zero()
				};

				// add 1 to writes due to heads update.
				weight + T::DbWeight::get().reads_writes(3, 1 + 3)
			} else {
				T::DbWeight::get().reads_writes(1, 1 + 0)
			}
		} else {
			// This means there is no upgrade scheduled.
			//
			// In case the upgrade was aborted by the relay-chain we should reset
			// the `Abort` signal.
			UpgradeGoAheadSignal::<T>::remove(&id);
			T::DbWeight::get().reads_writes(1, 2)
		}
	}

	/// Returns the list of PVFs (aka validation code) that require casting a vote by a validator in
	/// the active validator set.
	pub(crate) fn pvfs_require_precheck() -> Vec<ValidationCodeHash> {
		PvfActiveVoteList::<T>::get()
	}

	/// Submits a given PVF check statement with corresponding signature as an unsigned transaction
	/// into the memory pool. Ultimately, that disseminates the transaction accross the network.
	///
	/// This function expects an offchain context and cannot be callable from the on-chain logic.
	///
	/// The signature assumed to pertain to `stmt`.
	pub(crate) fn submit_pvf_check_statement(
		stmt: PvfCheckStatement,
		signature: ValidatorSignature,
	) {
		use frame_system::offchain::SubmitTransaction;

		if let Err(e) = SubmitTransaction::<T, Call<T>>::submit_unsigned_transaction(
			Call::include_pvf_check_statement { stmt, signature }.into(),
		) {
			log::error!(target: LOG_TARGET, "Error submitting pvf check statement: {:?}", e,);
		}
	}

	/// Returns the current lifecycle state of the para.
	pub fn lifecycle(id: ParaId) -> Option<ParaLifecycle> {
		ParaLifecycles::<T>::get(&id)
	}

	/// Returns whether the given ID refers to a valid para.
	///
	/// Paras that are onboarding or offboarding are not included.
	pub fn is_valid_para(id: ParaId) -> bool {
		if let Some(state) = ParaLifecycles::<T>::get(&id) {
			!state.is_onboarding() && !state.is_offboarding()
		} else {
			false
		}
	}

	/// Returns whether the given ID refers to a para that is offboarding.
	///
	/// An invalid or non-offboarding para ID will return `false`.
	pub fn is_offboarding(id: ParaId) -> bool {
		ParaLifecycles::<T>::get(&id).map_or(false, |state| state.is_offboarding())
	}

	/// Whether a para ID corresponds to any live lease holding parachain.
	///
	/// Includes lease holding parachains which will downgrade to a on-demand parachains in the future.
	pub fn is_parachain(id: ParaId) -> bool {
		if let Some(state) = ParaLifecycles::<T>::get(&id) {
			state.is_parachain()
		} else {
			false
		}
	}

	/// Whether a para ID corresponds to any live parathread (on-demand parachain).
	///
	/// Includes on-demand parachains which will upgrade to lease holding parachains in the future.
	pub fn is_parathread(id: ParaId) -> bool {
		if let Some(state) = ParaLifecycles::<T>::get(&id) {
			state.is_parathread()
		} else {
			false
		}
	}

	/// If a candidate from the specified parachain were submitted at the current block, this
	/// function returns if that candidate passes the acceptance criteria.
	pub(crate) fn can_upgrade_validation_code(id: ParaId) -> bool {
		FutureCodeHash::<T>::get(&id).is_none() && UpgradeRestrictionSignal::<T>::get(&id).is_none()
	}

	/// Return the session index that should be used for any future scheduled changes.
	fn scheduled_session() -> SessionIndex {
		shared::Pallet::<T>::scheduled_session()
	}

	/// Store the validation code if not already stored, and increase the number of reference.
	///
	/// Returns the weight consumed.
	fn increase_code_ref(code_hash: &ValidationCodeHash, code: &ValidationCode) -> Weight {
		let mut weight = T::DbWeight::get().reads_writes(1, 1);
		CodeByHashRefs::<T>::mutate(code_hash, |refs| {
			if *refs == 0 {
				weight += T::DbWeight::get().writes(1);
				CodeByHash::<T>::insert(code_hash, code);
			}
			*refs += 1;
		});
		weight
	}

	/// Decrease the number of reference of the validation code and remove it from storage if zero
	/// is reached.
	///
	/// Returns the weight consumed.
	fn decrease_code_ref(code_hash: &ValidationCodeHash) -> Weight {
		let mut weight = T::DbWeight::get().reads(1);
		let refs = CodeByHashRefs::<T>::get(code_hash);
		if refs == 0 {
			log::error!(target: LOG_TARGET, "Code refs is already zero for {:?}", code_hash);
			return weight
		}
		if refs <= 1 {
			weight += T::DbWeight::get().writes(2);
			CodeByHash::<T>::remove(code_hash);
			CodeByHashRefs::<T>::remove(code_hash);
		} else {
			weight += T::DbWeight::get().writes(1);
			CodeByHashRefs::<T>::insert(code_hash, refs - 1);
		}
		weight
	}

	/// Test function for triggering a new session in this pallet.
	#[cfg(any(feature = "std", feature = "runtime-benchmarks", test))]
	pub fn test_on_new_session() {
		Self::initializer_on_new_session(&SessionChangeNotification {
			session_index: shared::Pallet::<T>::session_index(),
			..Default::default()
		});
	}

	#[cfg(any(feature = "runtime-benchmarks", test))]
	pub fn heads_insert(para_id: &ParaId, head_data: HeadData) {
		Heads::<T>::insert(para_id, head_data);
	}

	/// A low-level function to eagerly initialize a given para.
	pub(crate) fn initialize_para_now(
		parachains: &mut ParachainsCache<T>,
		id: ParaId,
		genesis_data: &ParaGenesisArgs,
	) {
		match genesis_data.para_kind {
			ParaKind::Parachain => {
				parachains.add(id);
				ParaLifecycles::<T>::insert(&id, ParaLifecycle::Parachain);
			},
			ParaKind::Parathread => ParaLifecycles::<T>::insert(&id, ParaLifecycle::Parathread),
		}

		// HACK: see the notice in `schedule_para_initialize`.
		//
		// Apparently, this is left over from a prior version of the runtime.
		// To handle this we just insert the code and link the current code hash
		// to it.
		if !genesis_data.validation_code.0.is_empty() {
			let code_hash = genesis_data.validation_code.hash();
			Self::increase_code_ref(&code_hash, &genesis_data.validation_code);
			CurrentCodeHash::<T>::insert(&id, code_hash);
		}

		Heads::<T>::insert(&id, &genesis_data.genesis_head);
		MostRecentContext::<T>::insert(&id, BlockNumberFor::<T>::from(0u32));
	}

	#[cfg(test)]
	pub(crate) fn active_vote_state(
		code_hash: &ValidationCodeHash,
	) -> Option<PvfCheckActiveVoteState<BlockNumberFor<T>>> {
		PvfActiveVoteMap::<T>::get(code_hash)
	}
}

/// An overlay over the `Parachains` storage entry that provides a convenient interface for adding
/// or removing parachains in bulk.
pub(crate) struct ParachainsCache<T: Config> {
	// `None` here means the parachains list has not been accessed yet, nevermind modified.
	parachains: Option<BTreeSet<ParaId>>,
	_config: PhantomData<T>,
}

impl<T: Config> ParachainsCache<T> {
	pub fn new() -> Self {
		Self { parachains: None, _config: PhantomData }
	}

	fn ensure_initialized(&mut self) -> &mut BTreeSet<ParaId> {
		self.parachains
			.get_or_insert_with(|| Parachains::<T>::get().into_iter().collect())
	}

	/// Adds the given para id to the list.
	pub fn add(&mut self, id: ParaId) {
		let parachains = self.ensure_initialized();
		parachains.insert(id);
	}

	/// Removes the given para id from the list of parachains. Does nothing if the id is not in the
	/// list.
	pub fn remove(&mut self, id: ParaId) {
		let parachains = self.ensure_initialized();
		parachains.remove(&id);
	}
}

impl<T: Config> Drop for ParachainsCache<T> {
	fn drop(&mut self) {
		if let Some(parachains) = self.parachains.take() {
			Parachains::<T>::put(parachains.into_iter().collect::<Vec<ParaId>>());
		}
	}
}<|MERGE_RESOLUTION|>--- conflicted
+++ resolved
@@ -649,7 +649,8 @@
 	pub(super) type PvfActiveVoteList<T: Config> =
 		StorageValue<_, Vec<ValidationCodeHash>, ValueQuery>;
 
-	/// All lease holding parachains. Ordered ascending by `ParaId`. On demand parachains are not included.
+	/// All lease holding parachains. Ordered ascending by `ParaId`. On demand parachains are not
+	/// included.
 	///
 	/// Consider using the [`ParachainsCache`] type of modifying.
 	#[pallet::storage]
@@ -1703,12 +1704,7 @@
 	///
 	/// Will return error if either is true:
 	///
-<<<<<<< HEAD
 	/// - para is not a stable parachain (i.e. [`ParaLifecycle::is_stable`] is `false`)
-=======
-	/// - para is not a stable parachain or parathread (i.e. [`ParaLifecycle::is_stable`] is
-	///   `false`)
->>>>>>> f2ad8c53
 	/// - para has a pending upgrade.
 	/// - para has unprocessed messages in its UMP queue.
 	///
@@ -2062,7 +2058,8 @@
 
 	/// Whether a para ID corresponds to any live lease holding parachain.
 	///
-	/// Includes lease holding parachains which will downgrade to a on-demand parachains in the future.
+	/// Includes lease holding parachains which will downgrade to a on-demand parachains in the
+	/// future.
 	pub fn is_parachain(id: ParaId) -> bool {
 		if let Some(state) = ParaLifecycles::<T>::get(&id) {
 			state.is_parachain()
