// Copyright (C) Parity Technologies (UK) Ltd.
// This file is part of Polkadot.

// Polkadot is free software: you can redistribute it and/or modify
// it under the terms of the GNU General Public License as published by
// the Free Software Foundation, either version 3 of the License, or
// (at your option) any later version.

// Polkadot is distributed in the hope that it will be useful,
// but WITHOUT ANY WARRANTY; without even the implied warranty of
// MERCHANTABILITY or FITNESS FOR A PARTICULAR PURPOSE.  See the
// GNU General Public License for more details.

// You should have received a copy of the GNU General Public License
// along with Polkadot.  If not, see <http://www.gnu.org/licenses/>.

use super::*;
use crate::{
	configuration::HostConfiguration,
	initializer::SessionChangeNotification,
	mock::{
		new_test_ext, Configuration, MockGenesisConfig, ParaInclusion, Paras, ParasShared,
		Scheduler, System, Test,
	},
	paras::{ParaGenesisArgs, ParaKind},
	paras_inherent::DisputedBitfield,
	scheduler::AssignmentKind,
	shared::AllowedRelayParentsTracker,
};
use primitives::{SignedAvailabilityBitfields, UncheckedSignedAvailabilityBitfields};

use assert_matches::assert_matches;
use frame_support::assert_noop;
use keyring::Sr25519Keyring;
use parity_scale_codec::DecodeAll;
use primitives::{
	BlockNumber, CandidateCommitments, CandidateDescriptor, CollatorId,
	CompactStatement as Statement, Hash, SignedAvailabilityBitfield, SignedStatement,
	ValidationCode, ValidatorId, ValidityAttestation, PARACHAIN_KEY_TYPE_ID,
};
use sc_keystore::LocalKeystore;
use sp_keystore::{Keystore, KeystorePtr};
use std::sync::Arc;
use test_helpers::{dummy_collator, dummy_collator_signature, dummy_validation_code};

fn default_config() -> HostConfiguration<BlockNumber> {
	let mut config = HostConfiguration::default();
	config.parathread_cores = 1;
<<<<<<< HEAD
	config.max_code_size = 3;
	config.group_rotation_frequency = u32::MAX;
=======
	config.max_code_size = 0b100000;
	config.max_head_data_size = 0b100000;
>>>>>>> 1346281e
	config
}

pub(crate) fn genesis_config(paras: Vec<(ParaId, ParaKind)>) -> MockGenesisConfig {
	MockGenesisConfig {
		paras: paras::GenesisConfig {
			paras: paras
				.into_iter()
				.map(|(id, para_kind)| {
					(
						id,
						ParaGenesisArgs {
							genesis_head: Vec::new().into(),
							validation_code: dummy_validation_code(),
							para_kind,
						},
					)
				})
				.collect(),
			..Default::default()
		},
		configuration: configuration::GenesisConfig {
			config: default_config(),
			..Default::default()
		},
		..Default::default()
	}
}

fn default_allowed_relay_parent_tracker() -> AllowedRelayParentsTracker<Hash, BlockNumber> {
	let mut allowed = AllowedRelayParentsTracker::default();

	let relay_parent = System::parent_hash();
	let parent_number = System::block_number().saturating_sub(1);

	allowed.update(relay_parent, Hash::zero(), parent_number, 1);
	allowed
}

#[derive(Debug, Clone, Copy, PartialEq)]
pub(crate) enum BackingKind {
	#[allow(unused)]
	Unanimous,
	Threshold,
	Lacking,
}

pub(crate) fn collator_sign_candidate(
	collator: Sr25519Keyring,
	candidate: &mut CommittedCandidateReceipt,
) {
	candidate.descriptor.collator = collator.public().into();

	let payload = primitives::collator_signature_payload(
		&candidate.descriptor.relay_parent,
		&candidate.descriptor.para_id,
		&candidate.descriptor.persisted_validation_data_hash,
		&candidate.descriptor.pov_hash,
		&candidate.descriptor.validation_code_hash,
	);

	candidate.descriptor.signature = collator.sign(&payload[..]).into();
	assert!(candidate.descriptor().check_collator_signature().is_ok());
}

pub(crate) fn back_candidate(
	candidate: CommittedCandidateReceipt,
	validators: &[Sr25519Keyring],
	group: &[ValidatorIndex],
	keystore: &KeystorePtr,
	signing_context: &SigningContext,
	kind: BackingKind,
) -> BackedCandidate {
	let mut validator_indices = bitvec::bitvec![u8, BitOrderLsb0; 0; group.len()];
	let threshold = minimum_backing_votes(group.len());

	let signing = match kind {
		BackingKind::Unanimous => group.len(),
		BackingKind::Threshold => threshold,
		BackingKind::Lacking => threshold.saturating_sub(1),
	};

	let mut validity_votes = Vec::with_capacity(signing);
	let candidate_hash = candidate.hash();

	for (idx_in_group, val_idx) in group.iter().enumerate().take(signing) {
		let key: Sr25519Keyring = validators[val_idx.0 as usize];
		*validator_indices.get_mut(idx_in_group).unwrap() = true;

		let signature = SignedStatement::sign(
			&keystore,
			Statement::Valid(candidate_hash),
			signing_context,
			*val_idx,
			&key.public().into(),
		)
		.unwrap()
		.unwrap()
		.signature()
		.clone();

		validity_votes.push(ValidityAttestation::Explicit(signature).into());
	}

	let backed = BackedCandidate { candidate, validity_votes, validator_indices };

	let successfully_backed =
		primitives::check_candidate_backing(&backed, signing_context, group.len(), |i| {
			Some(validators[group[i].0 as usize].public().into())
		})
		.ok()
		.unwrap_or(0) >=
			threshold;

	match kind {
		BackingKind::Unanimous | BackingKind::Threshold => assert!(successfully_backed),
		BackingKind::Lacking => assert!(!successfully_backed),
	};

	backed
}

pub(crate) fn run_to_block_default_notifications(to: BlockNumber, new_session: Vec<BlockNumber>) {
	run_to_block(to, |b| {
		new_session.contains(&b).then_some(SessionChangeNotification {
			prev_config: Configuration::config(),
			new_config: Configuration::config(),
			session_index: ParasShared::session_index() + 1,
			..Default::default()
		})
	});
}

pub(crate) fn run_to_block(
	to: BlockNumber,
	new_session: impl Fn(BlockNumber) -> Option<SessionChangeNotification<BlockNumber>>,
) {
	while System::block_number() < to {
		let b = System::block_number();

		ParaInclusion::initializer_finalize();
		Paras::initializer_finalize(b);
		ParasShared::initializer_finalize();

		if let Some(notification) = new_session(b + 1) {
			ParasShared::initializer_on_new_session(
				notification.session_index,
				notification.random_seed,
				&notification.new_config,
				notification.validators.clone(),
			);
			let outgoing = Paras::initializer_on_new_session(&notification);
			ParaInclusion::initializer_on_new_session(&notification, &outgoing);
		}

		System::on_finalize(b);

		System::on_initialize(b + 1);
		System::set_block_number(b + 1);

		ParasShared::initializer_initialize(b + 1);
		Paras::initializer_initialize(b + 1);
		ParaInclusion::initializer_initialize(b + 1);
	}
}

pub(crate) fn expected_bits() -> usize {
	Paras::parachains().len() + Configuration::config().parathread_cores as usize
}

fn default_bitfield() -> AvailabilityBitfield {
	AvailabilityBitfield(bitvec::bitvec![u8, BitOrderLsb0; 0; expected_bits()])
}

fn default_availability_votes() -> BitVec<u8, BitOrderLsb0> {
	bitvec::bitvec![u8, BitOrderLsb0; 0; ParasShared::active_validator_keys().len()]
}

fn default_backing_bitfield() -> BitVec<u8, BitOrderLsb0> {
	bitvec::bitvec![u8, BitOrderLsb0; 0; ParasShared::active_validator_keys().len()]
}

fn backing_bitfield(v: &[usize]) -> BitVec<u8, BitOrderLsb0> {
	let mut b = default_backing_bitfield();
	for i in v {
		b.set(*i, true);
	}
	b
}

pub(crate) fn validator_pubkeys(val_ids: &[Sr25519Keyring]) -> Vec<ValidatorId> {
	val_ids.iter().map(|v| v.public().into()).collect()
}

pub(crate) fn sign_bitfield(
	keystore: &KeystorePtr,
	key: &Sr25519Keyring,
	validator_index: ValidatorIndex,
	bitfield: AvailabilityBitfield,
	signing_context: &SigningContext,
) -> SignedAvailabilityBitfield {
	SignedAvailabilityBitfield::sign(
		&keystore,
		bitfield,
		&signing_context,
		validator_index,
		&key.public().into(),
	)
	.unwrap()
	.unwrap()
}

pub(crate) struct TestCandidateBuilder {
	pub(crate) para_id: ParaId,
	pub(crate) head_data: HeadData,
	pub(crate) para_head_hash: Option<Hash>,
	pub(crate) pov_hash: Hash,
	pub(crate) relay_parent: Hash,
	pub(crate) persisted_validation_data_hash: Hash,
	pub(crate) new_validation_code: Option<ValidationCode>,
	pub(crate) validation_code: ValidationCode,
	pub(crate) hrmp_watermark: BlockNumber,
}

impl std::default::Default for TestCandidateBuilder {
	fn default() -> Self {
		let zeros = Hash::zero();
		Self {
			para_id: 0.into(),
			head_data: Default::default(),
			para_head_hash: None,
			pov_hash: zeros,
			relay_parent: zeros,
			persisted_validation_data_hash: zeros,
			new_validation_code: None,
			validation_code: dummy_validation_code(),
			hrmp_watermark: 0u32.into(),
		}
	}
}

impl TestCandidateBuilder {
	pub(crate) fn build(self) -> CommittedCandidateReceipt {
		CommittedCandidateReceipt {
			descriptor: CandidateDescriptor {
				para_id: self.para_id,
				pov_hash: self.pov_hash,
				relay_parent: self.relay_parent,
				persisted_validation_data_hash: self.persisted_validation_data_hash,
				validation_code_hash: self.validation_code.hash(),
				para_head: self.para_head_hash.unwrap_or_else(|| self.head_data.hash()),
				erasure_root: Default::default(),
				signature: dummy_collator_signature(),
				collator: dummy_collator(),
			},
			commitments: CandidateCommitments {
				head_data: self.head_data,
				new_validation_code: self.new_validation_code,
				hrmp_watermark: self.hrmp_watermark,
				..Default::default()
			},
		}
	}
}

pub(crate) fn make_vdata_hash(para_id: ParaId) -> Option<Hash> {
	let relay_parent_number = <frame_system::Pallet<Test>>::block_number() - 1;
	make_vdata_hash_with_block_number(para_id, relay_parent_number)
}

fn make_vdata_hash_with_block_number(
	para_id: ParaId,
	relay_parent_number: BlockNumber,
) -> Option<Hash> {
	let persisted_validation_data = crate::util::make_persisted_validation_data::<Test>(
		para_id,
		relay_parent_number,
		Default::default(),
	)?;
	Some(persisted_validation_data.hash())
}

/// Wrapper around `sanitize_bitfields` with less parameters.
fn simple_sanitize_bitfields(
	unchecked_bitfields: UncheckedSignedAvailabilityBitfields,
	disputed_bitfield: DisputedBitfield,
	expected_bits: usize,
) -> SignedAvailabilityBitfields {
	let parent_hash = frame_system::Pallet::<Test>::parent_hash();
	let session_index = shared::Pallet::<Test>::session_index();
	let validators = shared::Pallet::<Test>::active_validator_keys();

	crate::paras_inherent::sanitize_bitfields::<Test>(
		unchecked_bitfields,
		disputed_bitfield,
		expected_bits,
		parent_hash,
		session_index,
		&validators,
	)
}
/// Process a set of already sanitized bitfields.
pub(crate) fn process_bitfields(
	expected_bits: usize,
	signed_bitfields: SignedAvailabilityBitfields,
	core_lookup: impl Fn(CoreIndex) -> Option<ParaId>,
) -> Vec<(CoreIndex, CandidateHash)> {
	let validators = shared::Pallet::<Test>::active_validator_keys();

	ParaInclusion::update_pending_availability_and_get_freed_cores::<_>(
		expected_bits,
		&validators[..],
		signed_bitfields,
		core_lookup,
	)
}

#[test]
fn collect_pending_cleans_up_pending() {
	let chain_a = ParaId::from(1_u32);
	let chain_b = ParaId::from(2_u32);
	let thread_a = ParaId::from(3_u32);

	let paras = vec![
		(chain_a, ParaKind::Parachain),
		(chain_b, ParaKind::Parachain),
		(thread_a, ParaKind::Parathread),
	];
	new_test_ext(genesis_config(paras)).execute_with(|| {
		let default_candidate = TestCandidateBuilder::default().build();
		<PendingAvailability<Test>>::insert(
			chain_a,
			CandidatePendingAvailability {
				core: CoreIndex::from(0),
				hash: default_candidate.hash(),
				descriptor: default_candidate.descriptor.clone(),
				availability_votes: default_availability_votes(),
				relay_parent_number: 0,
				backed_in_number: 0,
				backers: default_backing_bitfield(),
				backing_group: GroupIndex::from(0),
			},
		);
		PendingAvailabilityCommitments::<Test>::insert(
			chain_a,
			default_candidate.commitments.clone(),
		);

		<PendingAvailability<Test>>::insert(
			&chain_b,
			CandidatePendingAvailability {
				core: CoreIndex::from(1),
				hash: default_candidate.hash(),
				descriptor: default_candidate.descriptor,
				availability_votes: default_availability_votes(),
				relay_parent_number: 0,
				backed_in_number: 0,
				backers: default_backing_bitfield(),
				backing_group: GroupIndex::from(1),
			},
		);
		PendingAvailabilityCommitments::<Test>::insert(chain_b, default_candidate.commitments);

		run_to_block(5, |_| None);

		assert!(<PendingAvailability<Test>>::get(&chain_a).is_some());
		assert!(<PendingAvailability<Test>>::get(&chain_b).is_some());
		assert!(<PendingAvailabilityCommitments<Test>>::get(&chain_a).is_some());
		assert!(<PendingAvailabilityCommitments<Test>>::get(&chain_b).is_some());

		ParaInclusion::collect_pending(|core, _since| core == CoreIndex::from(0));

		assert!(<PendingAvailability<Test>>::get(&chain_a).is_none());
		assert!(<PendingAvailability<Test>>::get(&chain_b).is_some());
		assert!(<PendingAvailabilityCommitments<Test>>::get(&chain_a).is_none());
		assert!(<PendingAvailabilityCommitments<Test>>::get(&chain_b).is_some());
	});
}

#[test]
fn bitfield_checks() {
	let chain_a = ParaId::from(1_u32);
	let chain_b = ParaId::from(2_u32);
	let thread_a = ParaId::from(3_u32);

	let paras = vec![
		(chain_a, ParaKind::Parachain),
		(chain_b, ParaKind::Parachain),
		(thread_a, ParaKind::Parathread),
	];
	let validators = vec![
		Sr25519Keyring::Alice,
		Sr25519Keyring::Bob,
		Sr25519Keyring::Charlie,
		Sr25519Keyring::Dave,
		Sr25519Keyring::Ferdie,
	];
	let keystore: KeystorePtr = Arc::new(LocalKeystore::in_memory());
	for validator in validators.iter() {
		Keystore::sr25519_generate_new(
			&*keystore,
			PARACHAIN_KEY_TYPE_ID,
			Some(&validator.to_seed()),
		)
		.unwrap();
	}
	let validator_public = validator_pubkeys(&validators);

	new_test_ext(genesis_config(paras.clone())).execute_with(|| {
		shared::Pallet::<Test>::set_active_validators_ascending(validator_public.clone());
		shared::Pallet::<Test>::set_session_index(5);

		let signing_context =
			SigningContext { parent_hash: System::parent_hash(), session_index: 5 };

		let core_lookup = |core| match core {
			core if core == CoreIndex::from(0) => Some(chain_a),
			core if core == CoreIndex::from(1) => Some(chain_b),
			core if core == CoreIndex::from(2) => Some(thread_a),
			core if core == CoreIndex::from(3) => None, // for the expected_cores() + 1 test below.
			_ => panic!("out of bounds for testing"),
		};

		// too many bits in bitfield
		{
			let mut bare_bitfield = default_bitfield();
			bare_bitfield.0.push(false);
			let signed = sign_bitfield(
				&keystore,
				&validators[0],
				ValidatorIndex(0),
				bare_bitfield,
				&signing_context,
			);

			let checked_bitfields = simple_sanitize_bitfields(
				vec![signed.into()],
				DisputedBitfield::zeros(expected_bits()),
				expected_bits(),
			);
			assert_eq!(
				checked_bitfields.len(),
				0,
				"Bitfield has wrong size, it should have been filtered."
			);
		}

		// not enough bits
		{
			let bare_bitfield = default_bitfield();
			let signed = sign_bitfield(
				&keystore,
				&validators[0],
				ValidatorIndex(0),
				bare_bitfield,
				&signing_context,
			);

			let checked_bitfields = simple_sanitize_bitfields(
				vec![signed.into()],
				DisputedBitfield::zeros(expected_bits()),
				expected_bits() + 1,
			);
			assert_eq!(
				checked_bitfields.len(),
				0,
				"Bitfield has wrong size, it should have been filtered."
			);
		}

		// non-pending bit set.
		{
			let mut bare_bitfield = default_bitfield();
			*bare_bitfield.0.get_mut(0).unwrap() = true;
			let signed = sign_bitfield(
				&keystore,
				&validators[0],
				ValidatorIndex(0),
				bare_bitfield,
				&signing_context,
			);

			// the threshold to free a core is 4 availability votes, but we only expect 1 valid
			// valid bitfield because `signed_0` will get skipped for being out of order.
			let checked_bitfields = simple_sanitize_bitfields(
				vec![signed.into()],
				DisputedBitfield::zeros(expected_bits()),
				expected_bits(),
			);
			assert_eq!(checked_bitfields.len(), 1, "No bitfields should have been filtered!");

			let x = process_bitfields(expected_bits(), checked_bitfields, core_lookup);
			assert!(x.is_empty(), "No core should be freed.");
		}

		// empty bitfield signed: always ok, but kind of useless.
		{
			let bare_bitfield = default_bitfield();
			let signed = sign_bitfield(
				&keystore,
				&validators[0],
				ValidatorIndex(0),
				bare_bitfield,
				&signing_context,
			);
			let checked_bitfields = simple_sanitize_bitfields(
				vec![signed.into()],
				DisputedBitfield::zeros(expected_bits()),
				expected_bits(),
			);
			assert_eq!(checked_bitfields.len(), 1, "No bitfields should have been filtered!");

			let x = process_bitfields(expected_bits(), checked_bitfields, core_lookup);
			assert!(x.is_empty(), "No core should be freed.");
		}

		// bitfield signed with pending bit signed.
		{
			let mut bare_bitfield = default_bitfield();

			assert_eq!(core_lookup(CoreIndex::from(0)), Some(chain_a));

			let default_candidate = TestCandidateBuilder::default().build();
			<PendingAvailability<Test>>::insert(
				chain_a,
				CandidatePendingAvailability {
					core: CoreIndex::from(0),
					hash: default_candidate.hash(),
					descriptor: default_candidate.descriptor,
					availability_votes: default_availability_votes(),
					relay_parent_number: 0,
					backed_in_number: 0,
					backers: default_backing_bitfield(),
					backing_group: GroupIndex::from(0),
				},
			);
			PendingAvailabilityCommitments::<Test>::insert(chain_a, default_candidate.commitments);

			*bare_bitfield.0.get_mut(0).unwrap() = true;
			let signed = sign_bitfield(
				&keystore,
				&validators[0],
				ValidatorIndex(0),
				bare_bitfield,
				&signing_context,
			);

			let checked_bitfields = simple_sanitize_bitfields(
				vec![signed.into()],
				DisputedBitfield::zeros(expected_bits()),
				expected_bits(),
			);
			assert_eq!(checked_bitfields.len(), 1, "No bitfields should have been filtered!");

			let x = process_bitfields(expected_bits(), checked_bitfields, core_lookup);
			assert!(x.is_empty(), "No core should be freed.");

			<PendingAvailability<Test>>::remove(chain_a);
			PendingAvailabilityCommitments::<Test>::remove(chain_a);
		}

		// bitfield signed with pending bit signed, but no commitments.
		{
			let mut bare_bitfield = default_bitfield();

			assert_eq!(core_lookup(CoreIndex::from(0)), Some(chain_a));

			let default_candidate = TestCandidateBuilder::default().build();
			<PendingAvailability<Test>>::insert(
				chain_a,
				CandidatePendingAvailability {
					core: CoreIndex::from(0),
					hash: default_candidate.hash(),
					descriptor: default_candidate.descriptor,
					availability_votes: default_availability_votes(),
					relay_parent_number: 0,
					backed_in_number: 0,
					backers: default_backing_bitfield(),
					backing_group: GroupIndex::from(0),
				},
			);

			*bare_bitfield.0.get_mut(0).unwrap() = true;
			let signed = sign_bitfield(
				&keystore,
				&validators[0],
				ValidatorIndex(0),
				bare_bitfield,
				&signing_context,
			);

			let checked_bitfields = simple_sanitize_bitfields(
				vec![signed.into()],
				DisputedBitfield::zeros(expected_bits()),
				expected_bits(),
			);
			assert_eq!(checked_bitfields.len(), 1, "No bitfields should have been filtered!");

			let x = process_bitfields(expected_bits(), checked_bitfields, core_lookup);
			// no core is freed
			assert!(x.is_empty(), "No core should be freed.");
		}
	});
}

#[test]
fn availability_threshold_is_supermajority() {
	assert_eq!(3, availability_threshold(4));
	assert_eq!(5, availability_threshold(6));
	assert_eq!(7, availability_threshold(9));
}

#[test]
fn supermajority_bitfields_trigger_availability() {
	let chain_a = ParaId::from(1_u32);
	let chain_b = ParaId::from(2_u32);
	let thread_a = ParaId::from(3_u32);

	let paras = vec![
		(chain_a, ParaKind::Parachain),
		(chain_b, ParaKind::Parachain),
		(thread_a, ParaKind::Parathread),
	];
	let validators = vec![
		Sr25519Keyring::Alice,
		Sr25519Keyring::Bob,
		Sr25519Keyring::Charlie,
		Sr25519Keyring::Dave,
		Sr25519Keyring::Ferdie,
	];
	let keystore: KeystorePtr = Arc::new(LocalKeystore::in_memory());
	for validator in validators.iter() {
		Keystore::sr25519_generate_new(
			&*keystore,
			PARACHAIN_KEY_TYPE_ID,
			Some(&validator.to_seed()),
		)
		.unwrap();
	}
	let validator_public = validator_pubkeys(&validators);

	new_test_ext(genesis_config(paras)).execute_with(|| {
		shared::Pallet::<Test>::set_active_validators_ascending(validator_public.clone());
		shared::Pallet::<Test>::set_session_index(5);

		let signing_context =
			SigningContext { parent_hash: System::parent_hash(), session_index: 5 };

		let core_lookup = |core| match core {
			core if core == CoreIndex::from(0) => Some(chain_a),
			core if core == CoreIndex::from(1) => Some(chain_b),
			core if core == CoreIndex::from(2) => Some(thread_a),
			_ => panic!("Core out of bounds for 2 parachains and 1 parathread core."),
		};

		let candidate_a = TestCandidateBuilder {
			para_id: chain_a,
			head_data: vec![1, 2, 3, 4].into(),
			..Default::default()
		}
		.build();

		<PendingAvailability<Test>>::insert(
			chain_a,
			CandidatePendingAvailability {
				core: CoreIndex::from(0),
				hash: candidate_a.hash(),
				descriptor: candidate_a.clone().descriptor,
				availability_votes: default_availability_votes(),
				relay_parent_number: 0,
				backed_in_number: 0,
				backers: backing_bitfield(&[3, 4]),
				backing_group: GroupIndex::from(0),
			},
		);
		PendingAvailabilityCommitments::<Test>::insert(chain_a, candidate_a.clone().commitments);

		let candidate_b = TestCandidateBuilder {
			para_id: chain_b,
			head_data: vec![5, 6, 7, 8].into(),
			..Default::default()
		}
		.build();

		<PendingAvailability<Test>>::insert(
			chain_b,
			CandidatePendingAvailability {
				core: CoreIndex::from(1),
				hash: candidate_b.hash(),
				descriptor: candidate_b.descriptor,
				availability_votes: default_availability_votes(),
				relay_parent_number: 0,
				backed_in_number: 0,
				backers: backing_bitfield(&[0, 2]),
				backing_group: GroupIndex::from(1),
			},
		);
		PendingAvailabilityCommitments::<Test>::insert(chain_b, candidate_b.commitments);

		// this bitfield signals that a and b are available.
		let a_and_b_available = {
			let mut bare_bitfield = default_bitfield();
			*bare_bitfield.0.get_mut(0).unwrap() = true;
			*bare_bitfield.0.get_mut(1).unwrap() = true;

			bare_bitfield
		};

		// this bitfield signals that only a is available.
		let a_available = {
			let mut bare_bitfield = default_bitfield();
			*bare_bitfield.0.get_mut(0).unwrap() = true;

			bare_bitfield
		};

		let threshold = availability_threshold(validators.len());

		// 4 of 5 first value >= 2/3
		assert_eq!(threshold, 4);

		let signed_bitfields = validators
			.iter()
			.enumerate()
			.filter_map(|(i, key)| {
				let to_sign = if i < 3 {
					a_and_b_available.clone()
				} else if i < 4 {
					a_available.clone()
				} else {
					// sign nothing.
					return None
				};

				Some(
					sign_bitfield(
						&keystore,
						key,
						ValidatorIndex(i as _),
						to_sign,
						&signing_context,
					)
					.into(),
				)
			})
			.collect::<Vec<_>>();

		let old_len = signed_bitfields.len();
		let checked_bitfields = simple_sanitize_bitfields(
			signed_bitfields,
			DisputedBitfield::zeros(expected_bits()),
			expected_bits(),
		);
		assert_eq!(checked_bitfields.len(), old_len, "No bitfields should have been filtered!");

		// only chain A's core is freed.
		let v = process_bitfields(expected_bits(), checked_bitfields, core_lookup);
		assert_eq!(vec![(CoreIndex(0), candidate_a.hash())], v);

		// chain A had 4 signing off, which is >= threshold.
		// chain B has 3 signing off, which is < threshold.
		assert!(<PendingAvailability<Test>>::get(&chain_a).is_none());
		assert!(<PendingAvailabilityCommitments<Test>>::get(&chain_a).is_none());
		assert!(<PendingAvailabilityCommitments<Test>>::get(&chain_b).is_some());
		assert_eq!(<PendingAvailability<Test>>::get(&chain_b).unwrap().availability_votes, {
			// check that votes from first 3 were tracked.

			let mut votes = default_availability_votes();
			*votes.get_mut(0).unwrap() = true;
			*votes.get_mut(1).unwrap() = true;
			*votes.get_mut(2).unwrap() = true;

			votes
		});

		// and check that chain head was enacted.
		assert_eq!(Paras::para_head(&chain_a), Some(vec![1, 2, 3, 4].into()));

		// Check that rewards are applied.
		{
			let rewards = crate::mock::availability_rewards();

			assert_eq!(rewards.len(), 4);
			assert_eq!(rewards.get(&ValidatorIndex(0)).unwrap(), &1);
			assert_eq!(rewards.get(&ValidatorIndex(1)).unwrap(), &1);
			assert_eq!(rewards.get(&ValidatorIndex(2)).unwrap(), &1);
			assert_eq!(rewards.get(&ValidatorIndex(3)).unwrap(), &1);
		}

		{
			let rewards = crate::mock::backing_rewards();

			assert_eq!(rewards.len(), 2);
			assert_eq!(rewards.get(&ValidatorIndex(3)).unwrap(), &1);
			assert_eq!(rewards.get(&ValidatorIndex(4)).unwrap(), &1);
		}
	});
}

#[test]
fn candidate_checks() {
	let chain_a = ParaId::from(1_u32);
	let chain_b = ParaId::from(2_u32);
	let thread_a = ParaId::from(3_u32);

	// The block number of the relay-parent for testing.
	const RELAY_PARENT_NUM: BlockNumber = 4;

	let paras = vec![
		(chain_a, ParaKind::Parachain),
		(chain_b, ParaKind::Parachain),
		(thread_a, ParaKind::Parathread),
	];
	let validators = vec![
		Sr25519Keyring::Alice,
		Sr25519Keyring::Bob,
		Sr25519Keyring::Charlie,
		Sr25519Keyring::Dave,
		Sr25519Keyring::Ferdie,
	];
	let keystore: KeystorePtr = Arc::new(LocalKeystore::in_memory());
	for validator in validators.iter() {
		Keystore::sr25519_generate_new(
			&*keystore,
			PARACHAIN_KEY_TYPE_ID,
			Some(&validator.to_seed()),
		)
		.unwrap();
	}
	let validator_public = validator_pubkeys(&validators);

	new_test_ext(genesis_config(paras)).execute_with(|| {
		shared::Pallet::<Test>::set_active_validators_ascending(validator_public.clone());
		shared::Pallet::<Test>::set_session_index(5);

		run_to_block(5, |_| None);

		let signing_context =
			SigningContext { parent_hash: System::parent_hash(), session_index: 5 };

		let group_validators = |group_index: GroupIndex| {
			match group_index {
				group_index if group_index == GroupIndex::from(0) => Some(vec![0, 1]),
				group_index if group_index == GroupIndex::from(1) => Some(vec![2, 3]),
				group_index if group_index == GroupIndex::from(2) => Some(vec![4]),
				_ => panic!("Group index out of bounds for 2 parachains and 1 parathread core"),
			}
			.map(|m| m.into_iter().map(ValidatorIndex).collect::<Vec<_>>())
		};

		// When processing candidates, we compute the group index from scheduler.
		let validator_groups = vec![
			vec![ValidatorIndex(0), ValidatorIndex(1)],
			vec![ValidatorIndex(2), ValidatorIndex(3)],
			vec![ValidatorIndex(4)],
		];
		Scheduler::set_validator_groups(validator_groups);

		let thread_collator: CollatorId = Sr25519Keyring::Two.public().into();

		let chain_a_assignment = CoreAssignment {
			core: CoreIndex::from(0),
			para_id: chain_a,
			kind: AssignmentKind::Parachain,
		};

		let chain_b_assignment = CoreAssignment {
			core: CoreIndex::from(1),
			para_id: chain_b,
			kind: AssignmentKind::Parachain,
		};

		let thread_a_assignment = CoreAssignment {
			core: CoreIndex::from(2),
			para_id: thread_a,
			kind: AssignmentKind::Parathread(thread_collator.clone(), 0),
		};

		let allowed_relay_parents = default_allowed_relay_parent_tracker();

		// unscheduled candidate.
		{
			let mut candidate = TestCandidateBuilder {
				para_id: chain_a,
				relay_parent: System::parent_hash(),
				pov_hash: Hash::repeat_byte(1),
				persisted_validation_data_hash: make_vdata_hash(chain_a).unwrap(),
				hrmp_watermark: RELAY_PARENT_NUM,
				..Default::default()
			}
			.build();
			collator_sign_candidate(Sr25519Keyring::One, &mut candidate);

			let backed = back_candidate(
				candidate,
				&validators,
				group_validators(GroupIndex::from(0)).unwrap().as_ref(),
				&keystore,
				&signing_context,
				BackingKind::Threshold,
			);

			assert_noop!(
				ParaInclusion::process_candidates(
					&allowed_relay_parents,
					vec![backed],
					vec![chain_b_assignment.clone()],
					&group_validators,
				),
				Error::<Test>::UnscheduledCandidate
			);
		}

		// candidates out of order.
		{
			let mut candidate_a = TestCandidateBuilder {
				para_id: chain_a,
				relay_parent: System::parent_hash(),
				pov_hash: Hash::repeat_byte(1),
				persisted_validation_data_hash: make_vdata_hash(chain_a).unwrap(),
				hrmp_watermark: RELAY_PARENT_NUM,
				..Default::default()
			}
			.build();
			let mut candidate_b = TestCandidateBuilder {
				para_id: chain_b,
				relay_parent: System::parent_hash(),
				pov_hash: Hash::repeat_byte(2),
				persisted_validation_data_hash: make_vdata_hash(chain_b).unwrap(),
				hrmp_watermark: RELAY_PARENT_NUM,
				..Default::default()
			}
			.build();

			collator_sign_candidate(Sr25519Keyring::One, &mut candidate_a);

			collator_sign_candidate(Sr25519Keyring::Two, &mut candidate_b);

			let backed_a = back_candidate(
				candidate_a,
				&validators,
				group_validators(GroupIndex::from(0)).unwrap().as_ref(),
				&keystore,
				&signing_context,
				BackingKind::Threshold,
			);

			let backed_b = back_candidate(
				candidate_b,
				&validators,
				group_validators(GroupIndex::from(1)).unwrap().as_ref(),
				&keystore,
				&signing_context,
				BackingKind::Threshold,
			);

			// out-of-order manifests as unscheduled.
			assert_noop!(
				ParaInclusion::process_candidates(
					&allowed_relay_parents,
					vec![backed_b, backed_a],
					vec![chain_a_assignment.clone(), chain_b_assignment.clone()],
					&group_validators,
				),
				Error::<Test>::UnscheduledCandidate
			);
		}

		// candidate not backed.
		{
			let mut candidate = TestCandidateBuilder {
				para_id: chain_a,
				relay_parent: System::parent_hash(),
				pov_hash: Hash::repeat_byte(1),
				persisted_validation_data_hash: make_vdata_hash(chain_a).unwrap(),
				hrmp_watermark: RELAY_PARENT_NUM,
				..Default::default()
			}
			.build();
			collator_sign_candidate(Sr25519Keyring::One, &mut candidate);

			let backed = back_candidate(
				candidate,
				&validators,
				group_validators(GroupIndex::from(0)).unwrap().as_ref(),
				&keystore,
				&signing_context,
				BackingKind::Lacking,
			);

			assert_noop!(
				ParaInclusion::process_candidates(
					&allowed_relay_parents,
					vec![backed],
					vec![chain_a_assignment.clone()],
					&group_validators,
				),
				Error::<Test>::InsufficientBacking
			);
		}

		// one of candidates is not based on allowed relay parent.
		{
			let wrong_parent_hash = Hash::repeat_byte(222);
			assert!(System::parent_hash() != wrong_parent_hash);

			let mut candidate_a = TestCandidateBuilder {
				para_id: chain_a,
				relay_parent: wrong_parent_hash,
				pov_hash: Hash::repeat_byte(1),
				persisted_validation_data_hash: make_vdata_hash(chain_a).unwrap(),
				..Default::default()
			}
			.build();

			let mut candidate_b = TestCandidateBuilder {
				para_id: chain_b,
				relay_parent: System::parent_hash(),
				pov_hash: Hash::repeat_byte(2),
				persisted_validation_data_hash: make_vdata_hash(chain_b).unwrap(),
				hrmp_watermark: RELAY_PARENT_NUM,
				..Default::default()
			}
			.build();

			collator_sign_candidate(Sr25519Keyring::One, &mut candidate_a);

			collator_sign_candidate(Sr25519Keyring::Two, &mut candidate_b);

			let backed_a = back_candidate(
				candidate_a,
				&validators,
				group_validators(GroupIndex::from(0)).unwrap().as_ref(),
				&keystore,
				&signing_context,
				BackingKind::Threshold,
			);

			let backed_b = back_candidate(
				candidate_b,
				&validators,
				group_validators(GroupIndex::from(1)).unwrap().as_ref(),
				&keystore,
				&signing_context,
				BackingKind::Threshold,
			);

			assert_noop!(
				ParaInclusion::process_candidates(
					&allowed_relay_parents,
					vec![backed_b, backed_a],
					vec![chain_a_assignment.clone(), chain_b_assignment.clone()],
					&group_validators,
				),
				Error::<Test>::DisallowedRelayParent
			);
		}

		// candidate has wrong collator.
		{
			let mut candidate = TestCandidateBuilder {
				para_id: thread_a,
				relay_parent: System::parent_hash(),
				pov_hash: Hash::repeat_byte(1),
				persisted_validation_data_hash: make_vdata_hash(thread_a).unwrap(),
				hrmp_watermark: RELAY_PARENT_NUM,
				..Default::default()
			}
			.build();

			assert!(CollatorId::from(Sr25519Keyring::One.public()) != thread_collator);
			collator_sign_candidate(Sr25519Keyring::One, &mut candidate);

			let backed = back_candidate(
				candidate,
				&validators,
				group_validators(GroupIndex::from(2)).unwrap().as_ref(),
				&keystore,
				&signing_context,
				BackingKind::Threshold,
			);

			assert_noop!(
				ParaInclusion::process_candidates(
					&allowed_relay_parents,
					vec![backed],
					vec![
						chain_a_assignment.clone(),
						chain_b_assignment.clone(),
						thread_a_assignment.clone(),
					],
					&group_validators,
				),
				Error::<Test>::WrongCollator,
			);
		}

		// candidate not well-signed by collator.
		{
			let mut candidate = TestCandidateBuilder {
				para_id: thread_a,
				relay_parent: System::parent_hash(),
				pov_hash: Hash::repeat_byte(1),
				persisted_validation_data_hash: make_vdata_hash(thread_a).unwrap(),
				hrmp_watermark: RELAY_PARENT_NUM,
				..Default::default()
			}
			.build();

			assert_eq!(CollatorId::from(Sr25519Keyring::Two.public()), thread_collator);
			collator_sign_candidate(Sr25519Keyring::Two, &mut candidate);

			// change the candidate after signing.
			candidate.descriptor.pov_hash = Hash::repeat_byte(2);

			let backed = back_candidate(
				candidate,
				&validators,
				group_validators(GroupIndex::from(2)).unwrap().as_ref(),
				&keystore,
				&signing_context,
				BackingKind::Threshold,
			);

			assert_noop!(
				ParaInclusion::process_candidates(
					&allowed_relay_parents,
					vec![backed],
					vec![thread_a_assignment.clone()],
					&group_validators,
				),
				Error::<Test>::NotCollatorSigned
			);
		}

		// para occupied - reject.
		{
			let mut candidate = TestCandidateBuilder {
				para_id: chain_a,
				relay_parent: System::parent_hash(),
				pov_hash: Hash::repeat_byte(1),
				persisted_validation_data_hash: make_vdata_hash(chain_a).unwrap(),
				hrmp_watermark: RELAY_PARENT_NUM,
				..Default::default()
			}
			.build();

			collator_sign_candidate(Sr25519Keyring::One, &mut candidate);

			let backed = back_candidate(
				candidate,
				&validators,
				group_validators(GroupIndex::from(0)).unwrap().as_ref(),
				&keystore,
				&signing_context,
				BackingKind::Threshold,
			);

			let candidate = TestCandidateBuilder::default().build();
			<PendingAvailability<Test>>::insert(
				&chain_a,
				CandidatePendingAvailability {
					core: CoreIndex::from(0),
					hash: candidate.hash(),
					descriptor: candidate.descriptor,
					availability_votes: default_availability_votes(),
					relay_parent_number: 3,
					backed_in_number: 4,
					backers: default_backing_bitfield(),
					backing_group: GroupIndex::from(0),
				},
			);
			<PendingAvailabilityCommitments<Test>>::insert(&chain_a, candidate.commitments);

			assert_noop!(
				ParaInclusion::process_candidates(
					&allowed_relay_parents,
					vec![backed],
					vec![chain_a_assignment.clone()],
					&group_validators,
				),
				Error::<Test>::CandidateScheduledBeforeParaFree
			);

			<PendingAvailability<Test>>::remove(&chain_a);
			<PendingAvailabilityCommitments<Test>>::remove(&chain_a);
		}

		// messed up commitments storage - do not panic - reject.
		{
			let mut candidate = TestCandidateBuilder {
				para_id: chain_a,
				relay_parent: System::parent_hash(),
				pov_hash: Hash::repeat_byte(1),
				persisted_validation_data_hash: make_vdata_hash(chain_a).unwrap(),
				hrmp_watermark: RELAY_PARENT_NUM,
				..Default::default()
			}
			.build();

			collator_sign_candidate(Sr25519Keyring::One, &mut candidate);

			// this is not supposed to happen
			<PendingAvailabilityCommitments<Test>>::insert(&chain_a, candidate.commitments.clone());

			let backed = back_candidate(
				candidate,
				&validators,
				group_validators(GroupIndex::from(0)).unwrap().as_ref(),
				&keystore,
				&signing_context,
				BackingKind::Threshold,
			);

			assert_noop!(
				ParaInclusion::process_candidates(
					&allowed_relay_parents,
					vec![backed],
					vec![chain_a_assignment.clone()],
					&group_validators,
				),
				Error::<Test>::CandidateScheduledBeforeParaFree
			);

			<PendingAvailabilityCommitments<Test>>::remove(&chain_a);
		}

		// interfering code upgrade - reject
		{
			let mut candidate = TestCandidateBuilder {
				para_id: chain_a,
				relay_parent: System::parent_hash(),
				pov_hash: Hash::repeat_byte(1),
				new_validation_code: Some(vec![5, 6, 7, 8].into()),
				persisted_validation_data_hash: make_vdata_hash(chain_a).unwrap(),
				hrmp_watermark: RELAY_PARENT_NUM,
				..Default::default()
			}
			.build();

			collator_sign_candidate(Sr25519Keyring::One, &mut candidate);

			let backed = back_candidate(
				candidate,
				&validators,
				group_validators(GroupIndex::from(0)).unwrap().as_ref(),
				&keystore,
				&signing_context,
				BackingKind::Threshold,
			);

			{
				let cfg = Configuration::config();
				let expected_at = 10 + cfg.validation_upgrade_delay;
				assert_eq!(expected_at, 12);
				Paras::schedule_code_upgrade(chain_a, vec![1, 2, 3, 4].into(), expected_at, &cfg);
			}

			assert_noop!(
				ParaInclusion::process_candidates(
					&allowed_relay_parents,
					vec![backed],
					vec![chain_a_assignment.clone()],
					&group_validators,
				),
				Error::<Test>::PrematureCodeUpgrade
			);
		}

		// Bad validation data hash - reject
		{
			let mut candidate = TestCandidateBuilder {
				para_id: chain_a,
				relay_parent: System::parent_hash(),
				pov_hash: Hash::repeat_byte(1),
				persisted_validation_data_hash: [42u8; 32].into(),
				hrmp_watermark: RELAY_PARENT_NUM,
				..Default::default()
			}
			.build();

			collator_sign_candidate(Sr25519Keyring::One, &mut candidate);

			let backed = back_candidate(
				candidate,
				&validators,
				group_validators(GroupIndex::from(0)).unwrap().as_ref(),
				&keystore,
				&signing_context,
				BackingKind::Threshold,
			);

			assert_eq!(
				ParaInclusion::process_candidates(
					&allowed_relay_parents,
					vec![backed],
					vec![chain_a_assignment.clone()],
					&group_validators,
				),
				Err(Error::<Test>::ValidationDataHashMismatch.into()),
			);
		}

		// bad validation code hash
		{
			let mut candidate = TestCandidateBuilder {
				para_id: chain_a,
				relay_parent: System::parent_hash(),
				pov_hash: Hash::repeat_byte(1),
				persisted_validation_data_hash: make_vdata_hash(chain_a).unwrap(),
				hrmp_watermark: RELAY_PARENT_NUM,
				validation_code: ValidationCode(vec![1]),
				..Default::default()
			}
			.build();

			collator_sign_candidate(Sr25519Keyring::One, &mut candidate);

			let backed = back_candidate(
				candidate,
				&validators,
				group_validators(GroupIndex::from(0)).unwrap().as_ref(),
				&keystore,
				&signing_context,
				BackingKind::Threshold,
			);

			assert_noop!(
				ParaInclusion::process_candidates(
					&allowed_relay_parents,
					vec![backed],
					vec![chain_a_assignment.clone()],
					&group_validators,
				),
				Error::<Test>::InvalidValidationCodeHash
			);
		}

		// Para head hash in descriptor doesn't match head data
		{
			let mut candidate = TestCandidateBuilder {
				para_id: chain_a,
				relay_parent: System::parent_hash(),
				pov_hash: Hash::repeat_byte(1),
				persisted_validation_data_hash: make_vdata_hash(chain_a).unwrap(),
				hrmp_watermark: RELAY_PARENT_NUM,
				para_head_hash: Some(Hash::random()),
				..Default::default()
			}
			.build();

			collator_sign_candidate(Sr25519Keyring::One, &mut candidate);

			let backed = back_candidate(
				candidate,
				&validators,
				group_validators(GroupIndex::from(0)).unwrap().as_ref(),
				&keystore,
				&signing_context,
				BackingKind::Threshold,
			);

			assert_noop!(
				ParaInclusion::process_candidates(
					&allowed_relay_parents,
					vec![backed],
					vec![chain_a_assignment.clone()],
					&group_validators,
				),
				Error::<Test>::ParaHeadMismatch
			);
		}
	});
}

#[test]
fn backing_works() {
	let chain_a = ParaId::from(1_u32);
	let chain_b = ParaId::from(2_u32);
	let thread_a = ParaId::from(3_u32);

	// The block number of the relay-parent for testing.
	const RELAY_PARENT_NUM: BlockNumber = 4;

	let paras = vec![
		(chain_a, ParaKind::Parachain),
		(chain_b, ParaKind::Parachain),
		(thread_a, ParaKind::Parathread),
	];
	let validators = vec![
		Sr25519Keyring::Alice,
		Sr25519Keyring::Bob,
		Sr25519Keyring::Charlie,
		Sr25519Keyring::Dave,
		Sr25519Keyring::Ferdie,
	];
	let keystore: KeystorePtr = Arc::new(LocalKeystore::in_memory());
	for validator in validators.iter() {
		Keystore::sr25519_generate_new(
			&*keystore,
			PARACHAIN_KEY_TYPE_ID,
			Some(&validator.to_seed()),
		)
		.unwrap();
	}
	let validator_public = validator_pubkeys(&validators);

	new_test_ext(genesis_config(paras)).execute_with(|| {
		shared::Pallet::<Test>::set_active_validators_ascending(validator_public.clone());
		shared::Pallet::<Test>::set_session_index(5);

		run_to_block(5, |_| None);

		let signing_context =
			SigningContext { parent_hash: System::parent_hash(), session_index: 5 };

		let group_validators = |group_index: GroupIndex| {
			match group_index {
				group_index if group_index == GroupIndex::from(0) => Some(vec![0, 1]),
				group_index if group_index == GroupIndex::from(1) => Some(vec![2, 3]),
				group_index if group_index == GroupIndex::from(2) => Some(vec![4]),
				_ => panic!("Group index out of bounds for 2 parachains and 1 parathread core"),
			}
			.map(|vs| vs.into_iter().map(ValidatorIndex).collect::<Vec<_>>())
		};

		// When processing candidates, we compute the group index from scheduler.
		let validator_groups = vec![
			vec![ValidatorIndex(0), ValidatorIndex(1)],
			vec![ValidatorIndex(2), ValidatorIndex(3)],
			vec![ValidatorIndex(4)],
		];
		Scheduler::set_validator_groups(validator_groups);

		let allowed_relay_parents = default_allowed_relay_parent_tracker();

		let thread_collator: CollatorId = Sr25519Keyring::Two.public().into();

		let chain_a_assignment = CoreAssignment {
			core: CoreIndex::from(0),
			para_id: chain_a,
			kind: AssignmentKind::Parachain,
		};

		let chain_b_assignment = CoreAssignment {
			core: CoreIndex::from(1),
			para_id: chain_b,
			kind: AssignmentKind::Parachain,
		};

		let thread_a_assignment = CoreAssignment {
			core: CoreIndex::from(2),
			para_id: thread_a,
			kind: AssignmentKind::Parathread(thread_collator.clone(), 0),
		};

		let mut candidate_a = TestCandidateBuilder {
			para_id: chain_a,
			relay_parent: System::parent_hash(),
			pov_hash: Hash::repeat_byte(1),
			persisted_validation_data_hash: make_vdata_hash(chain_a).unwrap(),
			hrmp_watermark: RELAY_PARENT_NUM,
			..Default::default()
		}
		.build();
		collator_sign_candidate(Sr25519Keyring::One, &mut candidate_a);

		let mut candidate_b = TestCandidateBuilder {
			para_id: chain_b,
			relay_parent: System::parent_hash(),
			pov_hash: Hash::repeat_byte(2),
			persisted_validation_data_hash: make_vdata_hash(chain_b).unwrap(),
			hrmp_watermark: RELAY_PARENT_NUM,
			..Default::default()
		}
		.build();
		collator_sign_candidate(Sr25519Keyring::One, &mut candidate_b);

		let mut candidate_c = TestCandidateBuilder {
			para_id: thread_a,
			relay_parent: System::parent_hash(),
			pov_hash: Hash::repeat_byte(3),
			persisted_validation_data_hash: make_vdata_hash(thread_a).unwrap(),
			hrmp_watermark: RELAY_PARENT_NUM,
			..Default::default()
		}
		.build();
		collator_sign_candidate(Sr25519Keyring::Two, &mut candidate_c);

		let backed_a = back_candidate(
			candidate_a.clone(),
			&validators,
			group_validators(GroupIndex::from(0)).unwrap().as_ref(),
			&keystore,
			&signing_context,
			BackingKind::Threshold,
		);

		let backed_b = back_candidate(
			candidate_b.clone(),
			&validators,
			group_validators(GroupIndex::from(1)).unwrap().as_ref(),
			&keystore,
			&signing_context,
			BackingKind::Threshold,
		);

		let backed_c = back_candidate(
			candidate_c.clone(),
			&validators,
			group_validators(GroupIndex::from(2)).unwrap().as_ref(),
			&keystore,
			&signing_context,
			BackingKind::Threshold,
		);

		let backed_candidates = vec![backed_a, backed_b, backed_c];
		let get_backing_group_idx = {
			// the order defines the group implicitly for this test case
			let backed_candidates_with_groups = backed_candidates
				.iter()
				.enumerate()
				.map(|(idx, backed_candidate)| (backed_candidate.hash(), GroupIndex(idx as _)))
				.collect::<Vec<_>>();

			move |candidate_hash_x: CandidateHash| -> Option<GroupIndex> {
				backed_candidates_with_groups.iter().find_map(|(candidate_hash, grp)| {
					if *candidate_hash == candidate_hash_x {
						Some(*grp)
					} else {
						None
					}
				})
			}
		};

		let ProcessedCandidates {
			core_indices: occupied_cores,
			candidate_receipt_with_backing_validator_indices,
		} = ParaInclusion::process_candidates(
			&allowed_relay_parents,
			backed_candidates.clone(),
			vec![
				chain_a_assignment.clone(),
				chain_b_assignment.clone(),
				thread_a_assignment.clone(),
			],
			&group_validators,
		)
		.expect("candidates scheduled, in order, and backed");

		assert_eq!(
			occupied_cores,
			vec![CoreIndex::from(0), CoreIndex::from(1), CoreIndex::from(2)]
		);

		// Transform the votes into the setup we expect
		let expected = {
			let mut intermediate = std::collections::HashMap::<
				CandidateHash,
				(CandidateReceipt, Vec<(ValidatorIndex, ValidityAttestation)>),
			>::new();
			backed_candidates.into_iter().for_each(|backed_candidate| {
				let candidate_receipt_with_backers = intermediate
					.entry(backed_candidate.hash())
					.or_insert_with(|| (backed_candidate.receipt(), Vec::new()));

				assert_eq!(
					backed_candidate.validity_votes.len(),
					backed_candidate.validator_indices.count_ones()
				);
				candidate_receipt_with_backers.1.extend(
					backed_candidate
						.validator_indices
						.iter()
						.enumerate()
						.filter(|(_, signed)| **signed)
						.zip(backed_candidate.validity_votes.iter().cloned())
						.filter_map(|((validator_index_within_group, _), attestation)| {
							let grp_idx = get_backing_group_idx(backed_candidate.hash()).unwrap();
							group_validators(grp_idx).map(|validator_indices| {
								(validator_indices[validator_index_within_group], attestation)
							})
						}),
				);
			});
			intermediate.into_values().collect::<Vec<_>>()
		};

		// sort, since we use a hashmap above
		let assure_candidate_sorting = |mut candidate_receipts_with_backers: Vec<(
			CandidateReceipt,
			Vec<(ValidatorIndex, ValidityAttestation)>,
		)>| {
			candidate_receipts_with_backers.sort_by(|(cr1, _), (cr2, _)| {
				cr1.descriptor().para_id.cmp(&cr2.descriptor().para_id)
			});
			candidate_receipts_with_backers
		};
		assert_eq!(
			assure_candidate_sorting(expected),
			assure_candidate_sorting(candidate_receipt_with_backing_validator_indices)
		);

		let backers = {
			let num_backers = minimum_backing_votes(group_validators(GroupIndex(0)).unwrap().len());
			backing_bitfield(&(0..num_backers).collect::<Vec<_>>())
		};
		assert_eq!(
			<PendingAvailability<Test>>::get(&chain_a),
			Some(CandidatePendingAvailability {
				core: CoreIndex::from(0),
				hash: candidate_a.hash(),
				descriptor: candidate_a.descriptor,
				availability_votes: default_availability_votes(),
				relay_parent_number: System::block_number() - 1,
				backed_in_number: System::block_number(),
				backers,
				backing_group: GroupIndex::from(0),
			})
		);
		assert_eq!(
			<PendingAvailabilityCommitments<Test>>::get(&chain_a),
			Some(candidate_a.commitments),
		);

		let backers = {
			let num_backers = minimum_backing_votes(group_validators(GroupIndex(0)).unwrap().len());
			backing_bitfield(&(0..num_backers).map(|v| v + 2).collect::<Vec<_>>())
		};
		assert_eq!(
			<PendingAvailability<Test>>::get(&chain_b),
			Some(CandidatePendingAvailability {
				core: CoreIndex::from(1),
				hash: candidate_b.hash(),
				descriptor: candidate_b.descriptor,
				availability_votes: default_availability_votes(),
				relay_parent_number: System::block_number() - 1,
				backed_in_number: System::block_number(),
				backers,
				backing_group: GroupIndex::from(1),
			})
		);
		assert_eq!(
			<PendingAvailabilityCommitments<Test>>::get(&chain_b),
			Some(candidate_b.commitments),
		);

		assert_eq!(
			<PendingAvailability<Test>>::get(&thread_a),
			Some(CandidatePendingAvailability {
				core: CoreIndex::from(2),
				hash: candidate_c.hash(),
				descriptor: candidate_c.descriptor,
				availability_votes: default_availability_votes(),
				relay_parent_number: System::block_number() - 1,
				backed_in_number: System::block_number(),
				backers: backing_bitfield(&[4]),
				backing_group: GroupIndex::from(2),
			})
		);
		assert_eq!(
			<PendingAvailabilityCommitments<Test>>::get(&thread_a),
			Some(candidate_c.commitments),
		);
	});
}

#[test]
fn can_include_candidate_with_ok_code_upgrade() {
	let chain_a = ParaId::from(1_u32);

	// The block number of the relay-parent for testing.
	const RELAY_PARENT_NUM: BlockNumber = 4;

	let paras = vec![(chain_a, ParaKind::Parachain)];
	let validators = vec![
		Sr25519Keyring::Alice,
		Sr25519Keyring::Bob,
		Sr25519Keyring::Charlie,
		Sr25519Keyring::Dave,
		Sr25519Keyring::Ferdie,
	];
	let keystore: KeystorePtr = Arc::new(LocalKeystore::in_memory());
	for validator in validators.iter() {
		Keystore::sr25519_generate_new(
			&*keystore,
			PARACHAIN_KEY_TYPE_ID,
			Some(&validator.to_seed()),
		)
		.unwrap();
	}
	let validator_public = validator_pubkeys(&validators);

	new_test_ext(genesis_config(paras)).execute_with(|| {
		shared::Pallet::<Test>::set_active_validators_ascending(validator_public.clone());
		shared::Pallet::<Test>::set_session_index(5);

		run_to_block(5, |_| None);

		let signing_context =
			SigningContext { parent_hash: System::parent_hash(), session_index: 5 };

		let group_validators = |group_index: GroupIndex| {
			match group_index {
				group_index if group_index == GroupIndex::from(0) => Some(vec![0, 1, 2, 3, 4]),
				_ => panic!("Group index out of bounds for 1 parachain"),
			}
			.map(|vs| vs.into_iter().map(ValidatorIndex).collect::<Vec<_>>())
		};

		// When processing candidates, we compute the group index from scheduler.
		let validator_groups = vec![vec![
			ValidatorIndex(0),
			ValidatorIndex(1),
			ValidatorIndex(2),
			ValidatorIndex(3),
			ValidatorIndex(4),
		]];
		Scheduler::set_validator_groups(validator_groups);

		let allowed_relay_parents = default_allowed_relay_parent_tracker();

		let chain_a_assignment = CoreAssignment {
			core: CoreIndex::from(0),
			para_id: chain_a,
			kind: AssignmentKind::Parachain,
		};

		let mut candidate_a = TestCandidateBuilder {
			para_id: chain_a,
			relay_parent: System::parent_hash(),
			pov_hash: Hash::repeat_byte(1),
			persisted_validation_data_hash: make_vdata_hash(chain_a).unwrap(),
			new_validation_code: Some(vec![1, 2, 3].into()),
			hrmp_watermark: RELAY_PARENT_NUM,
			..Default::default()
		}
		.build();
		collator_sign_candidate(Sr25519Keyring::One, &mut candidate_a);

		let backed_a = back_candidate(
			candidate_a.clone(),
			&validators,
			group_validators(GroupIndex::from(0)).unwrap().as_ref(),
			&keystore,
			&signing_context,
			BackingKind::Threshold,
		);

		let ProcessedCandidates { core_indices: occupied_cores, .. } =
			ParaInclusion::process_candidates(
				&allowed_relay_parents,
				vec![backed_a],
				vec![chain_a_assignment.clone()],
				&group_validators,
			)
			.expect("candidates scheduled, in order, and backed");

		assert_eq!(occupied_cores, vec![CoreIndex::from(0)]);

		let backers = {
			let num_backers = minimum_backing_votes(group_validators(GroupIndex(0)).unwrap().len());
			backing_bitfield(&(0..num_backers).collect::<Vec<_>>())
		};
		assert_eq!(
			<PendingAvailability<Test>>::get(&chain_a),
			Some(CandidatePendingAvailability {
				core: CoreIndex::from(0),
				hash: candidate_a.hash(),
				descriptor: candidate_a.descriptor,
				availability_votes: default_availability_votes(),
				relay_parent_number: System::block_number() - 1,
				backed_in_number: System::block_number(),
				backers,
				backing_group: GroupIndex::from(0),
			})
		);
		assert_eq!(
			<PendingAvailabilityCommitments<Test>>::get(&chain_a),
			Some(candidate_a.commitments),
		);
	});
}

#[test]
fn check_allowed_relay_parents() {
	let chain_a = ParaId::from(1);
	let chain_b = ParaId::from(2);
	let thread_a = ParaId::from(3);

	let paras = vec![
		(chain_a, ParaKind::Parachain),
		(chain_b, ParaKind::Parachain),
		(thread_a, ParaKind::Parathread),
	];
	let validators = vec![
		Sr25519Keyring::Alice,
		Sr25519Keyring::Bob,
		Sr25519Keyring::Charlie,
		Sr25519Keyring::Dave,
		Sr25519Keyring::Ferdie,
	];
	let keystore: KeystorePtr = Arc::new(LocalKeystore::in_memory());
	for validator in validators.iter() {
		Keystore::sr25519_generate_new(
			&*keystore,
			PARACHAIN_KEY_TYPE_ID,
			Some(&validator.to_seed()),
		)
		.unwrap();
	}
	let validator_public = validator_pubkeys(&validators);
	let mut config = genesis_config(paras);
	config.configuration.config.group_rotation_frequency = 1;

	new_test_ext(config).execute_with(|| {
		shared::Pallet::<Test>::set_active_validators_ascending(validator_public.clone());
		shared::Pallet::<Test>::set_session_index(5);

		run_to_block(5, |_| None);

		let group_validators = |group_index: GroupIndex| {
			match group_index {
				group_index if group_index == GroupIndex::from(0) => Some(vec![0, 1]),
				group_index if group_index == GroupIndex::from(1) => Some(vec![2, 3]),
				group_index if group_index == GroupIndex::from(2) => Some(vec![4]),
				_ => panic!("Group index out of bounds for 2 parachains and 1 parathread core"),
			}
			.map(|vs| vs.into_iter().map(ValidatorIndex).collect::<Vec<_>>())
		};

		// When processing candidates, we compute the group index from scheduler.
		let validator_groups = vec![
			vec![ValidatorIndex(0), ValidatorIndex(1)],
			vec![ValidatorIndex(2), ValidatorIndex(3)],
			vec![ValidatorIndex(4)],
		];
		Scheduler::set_validator_groups(validator_groups);

		let thread_collator: CollatorId = Sr25519Keyring::Two.public().into();

		// Base each candidate on one of allowed relay parents.
		//
		// Note that the group rotation frequency is set to 1 above,
		// which means groups shift at each relay parent.
		//
		// For example, candidate `a` is based on block 1,
		// thus it will be included in block 2, its group index is
		// core = 0 shifted 2 times: one for group rotation and one for
		// fetching the group assigned to the next block.
		//
		// Candidates `b` and `c` are constructed accordingly.

		let relay_parent_a = (1, Hash::repeat_byte(0x1));
		let relay_parent_b = (2, Hash::repeat_byte(0x2));
		let relay_parent_c = (3, Hash::repeat_byte(0x3));

		let mut allowed_relay_parents = AllowedRelayParentsTracker::default();
		let max_ancestry_len = 3;
		allowed_relay_parents.update(
			relay_parent_a.1,
			Hash::zero(),
			relay_parent_a.0,
			max_ancestry_len,
		);
		allowed_relay_parents.update(
			relay_parent_b.1,
			Hash::zero(),
			relay_parent_b.0,
			max_ancestry_len,
		);
		allowed_relay_parents.update(
			relay_parent_c.1,
			Hash::zero(),
			relay_parent_c.0,
			max_ancestry_len,
		);

		let chain_a_assignment = CoreAssignment {
			core: CoreIndex::from(0),
			para_id: chain_a,
			kind: AssignmentKind::Parachain,
		};

		let chain_b_assignment = CoreAssignment {
			core: CoreIndex::from(1),
			para_id: chain_b,
			kind: AssignmentKind::Parachain,
		};

		let thread_a_assignment = CoreAssignment {
			core: CoreIndex::from(2),
			para_id: thread_a,
			kind: AssignmentKind::Parathread(thread_collator.clone(), 0),
		};

		let mut candidate_a = TestCandidateBuilder {
			para_id: chain_a,
			relay_parent: relay_parent_a.1,
			pov_hash: Hash::repeat_byte(1),
			persisted_validation_data_hash: make_vdata_hash_with_block_number(
				chain_a,
				relay_parent_a.0,
			)
			.unwrap(),
			hrmp_watermark: relay_parent_a.0,
			..Default::default()
		}
		.build();
		collator_sign_candidate(Sr25519Keyring::One, &mut candidate_a);
		let signing_context_a = SigningContext { parent_hash: relay_parent_a.1, session_index: 5 };

		let mut candidate_b = TestCandidateBuilder {
			para_id: chain_b,
			relay_parent: relay_parent_b.1,
			pov_hash: Hash::repeat_byte(2),
			persisted_validation_data_hash: make_vdata_hash_with_block_number(
				chain_b,
				relay_parent_b.0,
			)
			.unwrap(),
			hrmp_watermark: relay_parent_b.0,
			..Default::default()
		}
		.build();
		collator_sign_candidate(Sr25519Keyring::One, &mut candidate_b);
		let signing_context_b = SigningContext { parent_hash: relay_parent_b.1, session_index: 5 };

		let mut candidate_c = TestCandidateBuilder {
			para_id: thread_a,
			relay_parent: relay_parent_c.1,
			pov_hash: Hash::repeat_byte(3),
			persisted_validation_data_hash: make_vdata_hash_with_block_number(
				thread_a,
				relay_parent_c.0,
			)
			.unwrap(),
			hrmp_watermark: relay_parent_c.0,
			..Default::default()
		}
		.build();
		collator_sign_candidate(Sr25519Keyring::Two, &mut candidate_c);
		let signing_context_c = SigningContext { parent_hash: relay_parent_c.1, session_index: 5 };

		let backed_a = back_candidate(
			candidate_a.clone(),
			&validators,
			group_validators(GroupIndex::from(2)).unwrap().as_ref(),
			&keystore,
			&signing_context_a,
			BackingKind::Threshold,
		);

		let backed_b = back_candidate(
			candidate_b.clone(),
			&validators,
			group_validators(GroupIndex::from(1)).unwrap().as_ref(),
			&keystore,
			&signing_context_b,
			BackingKind::Threshold,
		);

		let backed_c = back_candidate(
			candidate_c.clone(),
			&validators,
			group_validators(GroupIndex::from(0)).unwrap().as_ref(),
			&keystore,
			&signing_context_c,
			BackingKind::Threshold,
		);

		let backed_candidates = vec![backed_a, backed_b, backed_c];

		ParaInclusion::process_candidates(
			&allowed_relay_parents,
			backed_candidates.clone(),
			vec![
				chain_a_assignment.clone(),
				chain_b_assignment.clone(),
				thread_a_assignment.clone(),
			],
			&group_validators,
		)
		.expect("candidates scheduled, in order, and backed");
	});
}

#[test]
fn session_change_wipes() {
	let chain_a = ParaId::from(1_u32);
	let chain_b = ParaId::from(2_u32);
	let thread_a = ParaId::from(3_u32);

	let paras = vec![
		(chain_a, ParaKind::Parachain),
		(chain_b, ParaKind::Parachain),
		(thread_a, ParaKind::Parathread),
	];
	let validators = vec![
		Sr25519Keyring::Alice,
		Sr25519Keyring::Bob,
		Sr25519Keyring::Charlie,
		Sr25519Keyring::Dave,
		Sr25519Keyring::Ferdie,
	];
	let keystore: KeystorePtr = Arc::new(LocalKeystore::in_memory());
	for validator in validators.iter() {
		Keystore::sr25519_generate_new(
			&*keystore,
			PARACHAIN_KEY_TYPE_ID,
			Some(&validator.to_seed()),
		)
		.unwrap();
	}
	let validator_public = validator_pubkeys(&validators);

	new_test_ext(genesis_config(paras)).execute_with(|| {
		shared::Pallet::<Test>::set_active_validators_ascending(validator_public.clone());
		shared::Pallet::<Test>::set_session_index(5);

		let validators_new =
			vec![Sr25519Keyring::Alice, Sr25519Keyring::Bob, Sr25519Keyring::Charlie];

		let validator_public_new = validator_pubkeys(&validators_new);

		run_to_block(10, |_| None);

		<AvailabilityBitfields<Test>>::insert(
			&ValidatorIndex(0),
			AvailabilityBitfieldRecord { bitfield: default_bitfield(), submitted_at: 9 },
		);

		<AvailabilityBitfields<Test>>::insert(
			&ValidatorIndex(1),
			AvailabilityBitfieldRecord { bitfield: default_bitfield(), submitted_at: 9 },
		);

		<AvailabilityBitfields<Test>>::insert(
			&ValidatorIndex(4),
			AvailabilityBitfieldRecord { bitfield: default_bitfield(), submitted_at: 9 },
		);

		let candidate = TestCandidateBuilder::default().build();
		<PendingAvailability<Test>>::insert(
			&chain_a,
			CandidatePendingAvailability {
				core: CoreIndex::from(0),
				hash: candidate.hash(),
				descriptor: candidate.descriptor.clone(),
				availability_votes: default_availability_votes(),
				relay_parent_number: 5,
				backed_in_number: 6,
				backers: default_backing_bitfield(),
				backing_group: GroupIndex::from(0),
			},
		);
		<PendingAvailabilityCommitments<Test>>::insert(&chain_a, candidate.commitments.clone());

		<PendingAvailability<Test>>::insert(
			&chain_b,
			CandidatePendingAvailability {
				core: CoreIndex::from(1),
				hash: candidate.hash(),
				descriptor: candidate.descriptor,
				availability_votes: default_availability_votes(),
				relay_parent_number: 6,
				backed_in_number: 7,
				backers: default_backing_bitfield(),
				backing_group: GroupIndex::from(1),
			},
		);
		<PendingAvailabilityCommitments<Test>>::insert(&chain_b, candidate.commitments);

		run_to_block(11, |_| None);

		assert_eq!(shared::Pallet::<Test>::session_index(), 5);

		assert!(<AvailabilityBitfields<Test>>::get(&ValidatorIndex(0)).is_some());
		assert!(<AvailabilityBitfields<Test>>::get(&ValidatorIndex(1)).is_some());
		assert!(<AvailabilityBitfields<Test>>::get(&ValidatorIndex(4)).is_some());

		assert!(<PendingAvailability<Test>>::get(&chain_a).is_some());
		assert!(<PendingAvailability<Test>>::get(&chain_b).is_some());
		assert!(<PendingAvailabilityCommitments<Test>>::get(&chain_a).is_some());
		assert!(<PendingAvailabilityCommitments<Test>>::get(&chain_b).is_some());

		run_to_block(12, |n| match n {
			12 => Some(SessionChangeNotification {
				validators: validator_public_new.clone(),
				queued: Vec::new(),
				prev_config: default_config(),
				new_config: default_config(),
				random_seed: Default::default(),
				session_index: 6,
			}),
			_ => None,
		});

		assert_eq!(shared::Pallet::<Test>::session_index(), 6);

		assert!(<AvailabilityBitfields<Test>>::get(&ValidatorIndex(0)).is_none());
		assert!(<AvailabilityBitfields<Test>>::get(&ValidatorIndex(1)).is_none());
		assert!(<AvailabilityBitfields<Test>>::get(&ValidatorIndex(4)).is_none());

		assert!(<PendingAvailability<Test>>::get(&chain_a).is_none());
		assert!(<PendingAvailability<Test>>::get(&chain_b).is_none());
		assert!(<PendingAvailabilityCommitments<Test>>::get(&chain_a).is_none());
		assert!(<PendingAvailabilityCommitments<Test>>::get(&chain_b).is_none());

		assert!(<AvailabilityBitfields<Test>>::iter().collect::<Vec<_>>().is_empty());
		assert!(<PendingAvailability<Test>>::iter().collect::<Vec<_>>().is_empty());
		assert!(<PendingAvailabilityCommitments<Test>>::iter().collect::<Vec<_>>().is_empty());
	});
}

/// Assert that the encoding of a known `AggregateMessageOrigin` did not change.
#[test]
fn aggregate_origin_decode_regression_check() {
	let ump = AggregateMessageOrigin::Ump(UmpQueueId::Para(u32::MAX.into()));
	let raw = (0u8, 0u8, u32::MAX).encode();
	let decoded = AggregateMessageOrigin::decode_all(&mut &raw[..]);
	assert_eq!(decoded, Ok(ump), "Migration needed for AggregateMessageOrigin");
}

#[test]
fn para_upgrade_delay_scheduled_from_inclusion() {
	let chain_a = ParaId::from(1_u32);

	// The block number of the relay-parent for testing.
	const RELAY_PARENT_NUM: BlockNumber = 4;

	let paras = vec![(chain_a, ParaKind::Parachain)];
	let validators = vec![
		Sr25519Keyring::Alice,
		Sr25519Keyring::Bob,
		Sr25519Keyring::Charlie,
		Sr25519Keyring::Dave,
		Sr25519Keyring::Ferdie,
	];
	let keystore: KeystorePtr = Arc::new(LocalKeystore::in_memory());
	for validator in validators.iter() {
		Keystore::sr25519_generate_new(
			&*keystore,
			PARACHAIN_KEY_TYPE_ID,
			Some(&validator.to_seed()),
		)
		.unwrap();
	}
	let validator_public = validator_pubkeys(&validators);

	new_test_ext(genesis_config(paras)).execute_with(|| {
		shared::Pallet::<Test>::set_active_validators_ascending(validator_public.clone());
		shared::Pallet::<Test>::set_session_index(5);

		let new_validation_code: ValidationCode = vec![1, 2, 3, 4, 5].into();
		let new_validation_code_hash = new_validation_code.hash();

		// Otherwise upgrade is no-op.
		assert_ne!(new_validation_code, dummy_validation_code());

		run_to_block(5, |_| None);

		let signing_context =
			SigningContext { parent_hash: System::parent_hash(), session_index: 5 };

		let group_validators = |group_index: GroupIndex| {
			match group_index {
				group_index if group_index == GroupIndex::from(0) => Some(vec![0, 1, 2, 3, 4]),
				_ => panic!("Group index out of bounds for 1 parachain"),
			}
			.map(|vs| vs.into_iter().map(ValidatorIndex).collect::<Vec<_>>())
		};

		let core_lookup = |core| match core {
			core if core == CoreIndex::from(0) => Some(chain_a),
			_ => None,
		};

		let chain_a_assignment = CoreAssignment {
			core: CoreIndex::from(0),
			para_id: chain_a,
			kind: AssignmentKind::Parachain,
			group_idx: GroupIndex::from(0),
		};

		let mut candidate_a = TestCandidateBuilder {
			para_id: chain_a,
			relay_parent: System::parent_hash(),
			pov_hash: Hash::repeat_byte(1),
			persisted_validation_data_hash: make_vdata_hash(chain_a).unwrap(),
			new_validation_code: Some(new_validation_code.clone()),
			hrmp_watermark: RELAY_PARENT_NUM,
			..Default::default()
		}
		.build();
		collator_sign_candidate(Sr25519Keyring::One, &mut candidate_a);

		let backed_a = back_candidate(
			candidate_a.clone(),
			&validators,
			group_validators(GroupIndex::from(0)).unwrap().as_ref(),
			&keystore,
			&signing_context,
			BackingKind::Threshold,
		);

		let ProcessedCandidates { core_indices: occupied_cores, .. } =
			ParaInclusion::process_candidates(
				Default::default(),
				vec![backed_a],
				vec![chain_a_assignment.clone()],
				&group_validators,
			)
			.expect("candidates scheduled, in order, and backed");

		assert_eq!(occupied_cores, vec![CoreIndex::from(0)]);

		// Run a couple of blocks before the inclusion.
		run_to_block(7, |_| None);

		let mut bare_bitfield = default_bitfield();
		*bare_bitfield.0.get_mut(0).unwrap() = true;

		let signed_bitfields = validators
			.iter()
			.enumerate()
			.map(|(i, key)| {
				sign_bitfield(
					&keystore,
					key,
					ValidatorIndex(i as _),
					bare_bitfield.clone(),
					&signing_context,
				)
				.into()
			})
			.collect::<Vec<_>>();

		let checked_bitfields = simple_sanitize_bitfields(
			signed_bitfields,
			DisputedBitfield::zeros(expected_bits()),
			expected_bits(),
		);

		let v = process_bitfields(expected_bits(), checked_bitfields, core_lookup);
		assert_eq!(vec![(CoreIndex(0), candidate_a.hash())], v);

		assert!(<PendingAvailability<Test>>::get(&chain_a).is_none());
		assert!(<PendingAvailabilityCommitments<Test>>::get(&chain_a).is_none());

		let active_vote_state = paras::Pallet::<Test>::active_vote_state(&new_validation_code_hash)
			.expect("prechecking must be initiated");

		let cause = &active_vote_state.causes()[0];
		// Upgrade block is the block of inclusion, not candidate's parent.
		assert_matches!(cause,
			paras::PvfCheckCause::Upgrade { id, included_at }
				if id == &chain_a && included_at == &7
		);
	});
}<|MERGE_RESOLUTION|>--- conflicted
+++ resolved
@@ -46,13 +46,9 @@
 fn default_config() -> HostConfiguration<BlockNumber> {
 	let mut config = HostConfiguration::default();
 	config.parathread_cores = 1;
-<<<<<<< HEAD
-	config.max_code_size = 3;
 	config.group_rotation_frequency = u32::MAX;
-=======
 	config.max_code_size = 0b100000;
 	config.max_head_data_size = 0b100000;
->>>>>>> 1346281e
 	config
 }
 
@@ -2227,16 +2223,27 @@
 			.map(|vs| vs.into_iter().map(ValidatorIndex).collect::<Vec<_>>())
 		};
 
+		// When processing candidates, we compute the group index from scheduler.
+		let validator_groups = vec![vec![
+			ValidatorIndex(0),
+			ValidatorIndex(1),
+			ValidatorIndex(2),
+			ValidatorIndex(3),
+			ValidatorIndex(4),
+		]];
+		Scheduler::set_validator_groups(validator_groups);
+
 		let core_lookup = |core| match core {
 			core if core == CoreIndex::from(0) => Some(chain_a),
 			_ => None,
 		};
+
+		let allowed_relay_parents = default_allowed_relay_parent_tracker();
 
 		let chain_a_assignment = CoreAssignment {
 			core: CoreIndex::from(0),
 			para_id: chain_a,
 			kind: AssignmentKind::Parachain,
-			group_idx: GroupIndex::from(0),
 		};
 
 		let mut candidate_a = TestCandidateBuilder {
@@ -2262,7 +2269,7 @@
 
 		let ProcessedCandidates { core_indices: occupied_cores, .. } =
 			ParaInclusion::process_candidates(
-				Default::default(),
+				&allowed_relay_parents,
 				vec![backed_a],
 				vec![chain_a_assignment.clone()],
 				&group_validators,
