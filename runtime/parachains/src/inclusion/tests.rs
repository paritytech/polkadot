// Copyright (C) Parity Technologies (UK) Ltd.
// This file is part of Polkadot.

// Polkadot is free software: you can redistribute it and/or modify
// it under the terms of the GNU General Public License as published by
// the Free Software Foundation, either version 3 of the License, or
// (at your option) any later version.

// Polkadot is distributed in the hope that it will be useful,
// but WITHOUT ANY WARRANTY; without even the implied warranty of
// MERCHANTABILITY or FITNESS FOR A PARTICULAR PURPOSE.  See the
// GNU General Public License for more details.

// You should have received a copy of the GNU General Public License
// along with Polkadot.  If not, see <http://www.gnu.org/licenses/>.

use super::*;
use crate::{
	configuration::HostConfiguration,
	initializer::SessionChangeNotification,
	mock::{
		new_test_ext, Configuration, MockGenesisConfig, ParaInclusion, Paras, ParasShared, System,
		Test,
	},
	paras::{ParaGenesisArgs, ParaKind},
	paras_inherent::DisputedBitfield,
};
use primitives::{SignedAvailabilityBitfields, UncheckedSignedAvailabilityBitfields};

use assert_matches::assert_matches;
use frame_support::assert_noop;
use keyring::Sr25519Keyring;
use parity_scale_codec::DecodeAll;
use primitives::{
	v5::{Assignment, ParasEntry},
	BlockNumber, CandidateCommitments, CandidateDescriptor, CollatorId,
	CompactStatement as Statement, Hash, SignedAvailabilityBitfield, SignedStatement,
	ValidationCode, ValidatorId, ValidityAttestation, PARACHAIN_KEY_TYPE_ID,
};
use sc_keystore::LocalKeystore;
use sp_keystore::{Keystore, KeystorePtr};
use std::sync::Arc;
use test_helpers::{dummy_collator, dummy_collator_signature, dummy_validation_code};

fn default_config() -> HostConfiguration<BlockNumber> {
	let mut config = HostConfiguration::default();
<<<<<<< HEAD
	config.on_demand_cores = 1;
	config.max_code_size = 3;
=======
	config.parathread_cores = 1;
	config.max_code_size = 0b100000;
	config.max_head_data_size = 0b100000;
>>>>>>> 0f0d8a72
	config
}

pub(crate) fn genesis_config(paras: Vec<(ParaId, ParaKind)>) -> MockGenesisConfig {
	MockGenesisConfig {
		paras: paras::GenesisConfig {
			paras: paras
				.into_iter()
				.map(|(id, para_kind)| {
					(
						id,
						ParaGenesisArgs {
							genesis_head: Vec::new().into(),
							validation_code: dummy_validation_code(),
							para_kind,
						},
					)
				})
				.collect(),
			..Default::default()
		},
		configuration: configuration::GenesisConfig {
			config: default_config(),
			..Default::default()
		},
		..Default::default()
	}
}

#[derive(Debug, Clone, Copy, PartialEq)]
pub(crate) enum BackingKind {
	#[allow(unused)]
	Unanimous,
	Threshold,
	Lacking,
}

pub(crate) fn collator_sign_candidate(
	collator: Sr25519Keyring,
	candidate: &mut CommittedCandidateReceipt,
) {
	candidate.descriptor.collator = collator.public().into();

	let payload = primitives::collator_signature_payload(
		&candidate.descriptor.relay_parent,
		&candidate.descriptor.para_id,
		&candidate.descriptor.persisted_validation_data_hash,
		&candidate.descriptor.pov_hash,
		&candidate.descriptor.validation_code_hash,
	);

	candidate.descriptor.signature = collator.sign(&payload[..]).into();
	assert!(candidate.descriptor().check_collator_signature().is_ok());
}

pub(crate) fn back_candidate(
	candidate: CommittedCandidateReceipt,
	validators: &[Sr25519Keyring],
	group: &[ValidatorIndex],
	keystore: &KeystorePtr,
	signing_context: &SigningContext,
	kind: BackingKind,
) -> BackedCandidate {
	let mut validator_indices = bitvec::bitvec![u8, BitOrderLsb0; 0; group.len()];
	let threshold = minimum_backing_votes(group.len());

	let signing = match kind {
		BackingKind::Unanimous => group.len(),
		BackingKind::Threshold => threshold,
		BackingKind::Lacking => threshold.saturating_sub(1),
	};

	let mut validity_votes = Vec::with_capacity(signing);
	let candidate_hash = candidate.hash();

	for (idx_in_group, val_idx) in group.iter().enumerate().take(signing) {
		let key: Sr25519Keyring = validators[val_idx.0 as usize];
		*validator_indices.get_mut(idx_in_group).unwrap() = true;

		let signature = SignedStatement::sign(
			&keystore,
			Statement::Valid(candidate_hash),
			signing_context,
			*val_idx,
			&key.public().into(),
		)
		.unwrap()
		.unwrap()
		.signature()
		.clone();

		validity_votes.push(ValidityAttestation::Explicit(signature).into());
	}

	let backed = BackedCandidate { candidate, validity_votes, validator_indices };

	let successfully_backed =
		primitives::check_candidate_backing(&backed, signing_context, group.len(), |i| {
			Some(validators[group[i].0 as usize].public().into())
		})
		.ok()
		.unwrap_or(0) >=
			threshold;

	match kind {
		BackingKind::Unanimous | BackingKind::Threshold => assert!(successfully_backed),
		BackingKind::Lacking => assert!(!successfully_backed),
	};

	backed
}

pub(crate) fn run_to_block_default_notifications(to: BlockNumber, new_session: Vec<BlockNumber>) {
	run_to_block(to, |b| {
		new_session.contains(&b).then_some(SessionChangeNotification {
			prev_config: Configuration::config(),
			new_config: Configuration::config(),
			session_index: ParasShared::session_index() + 1,
			..Default::default()
		})
	});
}

pub(crate) fn run_to_block(
	to: BlockNumber,
	new_session: impl Fn(BlockNumber) -> Option<SessionChangeNotification<BlockNumber>>,
) {
	while System::block_number() < to {
		let b = System::block_number();

		ParaInclusion::initializer_finalize();
		Paras::initializer_finalize(b);
		ParasShared::initializer_finalize();

		if let Some(notification) = new_session(b + 1) {
			ParasShared::initializer_on_new_session(
				notification.session_index,
				notification.random_seed,
				&notification.new_config,
				notification.validators.clone(),
			);
			let outgoing = Paras::initializer_on_new_session(&notification);
			ParaInclusion::initializer_on_new_session(&notification, &outgoing);
		}

		System::on_finalize(b);

		System::on_initialize(b + 1);
		System::set_block_number(b + 1);

		ParasShared::initializer_initialize(b + 1);
		Paras::initializer_initialize(b + 1);
		ParaInclusion::initializer_initialize(b + 1);
	}
}

pub(crate) fn expected_bits() -> usize {
	Paras::parachains().len() + Configuration::config().on_demand_cores as usize
}

fn default_bitfield() -> AvailabilityBitfield {
	AvailabilityBitfield(bitvec::bitvec![u8, BitOrderLsb0; 0; expected_bits()])
}

fn default_availability_votes() -> BitVec<u8, BitOrderLsb0> {
	bitvec::bitvec![u8, BitOrderLsb0; 0; ParasShared::active_validator_keys().len()]
}

fn default_backing_bitfield() -> BitVec<u8, BitOrderLsb0> {
	bitvec::bitvec![u8, BitOrderLsb0; 0; ParasShared::active_validator_keys().len()]
}

fn backing_bitfield(v: &[usize]) -> BitVec<u8, BitOrderLsb0> {
	let mut b = default_backing_bitfield();
	for i in v {
		b.set(*i, true);
	}
	b
}

pub(crate) fn validator_pubkeys(val_ids: &[Sr25519Keyring]) -> Vec<ValidatorId> {
	val_ids.iter().map(|v| v.public().into()).collect()
}

pub(crate) fn sign_bitfield(
	keystore: &KeystorePtr,
	key: &Sr25519Keyring,
	validator_index: ValidatorIndex,
	bitfield: AvailabilityBitfield,
	signing_context: &SigningContext,
) -> SignedAvailabilityBitfield {
	SignedAvailabilityBitfield::sign(
		&keystore,
		bitfield,
		&signing_context,
		validator_index,
		&key.public().into(),
	)
	.unwrap()
	.unwrap()
}

pub(crate) struct TestCandidateBuilder {
	pub(crate) para_id: ParaId,
	pub(crate) head_data: HeadData,
	pub(crate) para_head_hash: Option<Hash>,
	pub(crate) pov_hash: Hash,
	pub(crate) relay_parent: Hash,
	pub(crate) persisted_validation_data_hash: Hash,
	pub(crate) new_validation_code: Option<ValidationCode>,
	pub(crate) validation_code: ValidationCode,
	pub(crate) hrmp_watermark: BlockNumber,
}

impl std::default::Default for TestCandidateBuilder {
	fn default() -> Self {
		let zeros = Hash::zero();
		Self {
			para_id: 0.into(),
			head_data: Default::default(),
			para_head_hash: None,
			pov_hash: zeros,
			relay_parent: zeros,
			persisted_validation_data_hash: zeros,
			new_validation_code: None,
			validation_code: dummy_validation_code(),
			hrmp_watermark: 0u32.into(),
		}
	}
}

impl TestCandidateBuilder {
	pub(crate) fn build(self) -> CommittedCandidateReceipt {
		CommittedCandidateReceipt {
			descriptor: CandidateDescriptor {
				para_id: self.para_id,
				pov_hash: self.pov_hash,
				relay_parent: self.relay_parent,
				persisted_validation_data_hash: self.persisted_validation_data_hash,
				validation_code_hash: self.validation_code.hash(),
				para_head: self.para_head_hash.unwrap_or_else(|| self.head_data.hash()),
				erasure_root: Default::default(),
				signature: dummy_collator_signature(),
				collator: dummy_collator(),
			},
			commitments: CandidateCommitments {
				head_data: self.head_data,
				new_validation_code: self.new_validation_code,
				hrmp_watermark: self.hrmp_watermark,
				..Default::default()
			},
		}
	}
}

pub(crate) fn make_vdata_hash(para_id: ParaId) -> Option<Hash> {
	let relay_parent_number = <frame_system::Pallet<Test>>::block_number() - 1;
	let persisted_validation_data = crate::util::make_persisted_validation_data::<Test>(
		para_id,
		relay_parent_number,
		Default::default(),
	)?;
	Some(persisted_validation_data.hash())
}

/// Wrapper around `sanitize_bitfields` with less parameters.
fn simple_sanitize_bitfields(
	unchecked_bitfields: UncheckedSignedAvailabilityBitfields,
	disputed_bitfield: DisputedBitfield,
	expected_bits: usize,
) -> SignedAvailabilityBitfields {
	let parent_hash = frame_system::Pallet::<Test>::parent_hash();
	let session_index = shared::Pallet::<Test>::session_index();
	let validators = shared::Pallet::<Test>::active_validator_keys();

	crate::paras_inherent::sanitize_bitfields::<Test>(
		unchecked_bitfields,
		disputed_bitfield,
		expected_bits,
		parent_hash,
		session_index,
		&validators,
	)
}
/// Process a set of already sanitized bitfields.
pub(crate) fn process_bitfields(
	expected_bits: usize,
	signed_bitfields: SignedAvailabilityBitfields,
	core_lookup: impl Fn(CoreIndex) -> Option<ParaId>,
) -> Vec<(CoreIndex, CandidateHash)> {
	let validators = shared::Pallet::<Test>::active_validator_keys();

	ParaInclusion::update_pending_availability_and_get_freed_cores::<_>(
		expected_bits,
		&validators[..],
		signed_bitfields,
		core_lookup,
	)
}

#[test]
fn collect_pending_cleans_up_pending() {
	let chain_a = ParaId::from(1_u32);
	let chain_b = ParaId::from(2_u32);
	let thread_a = ParaId::from(3_u32);

	let paras = vec![
		(chain_a, ParaKind::Parachain),
		(chain_b, ParaKind::Parachain),
		(thread_a, ParaKind::Parathread),
	];
	new_test_ext(genesis_config(paras)).execute_with(|| {
		let default_candidate = TestCandidateBuilder::default().build();
		<PendingAvailability<Test>>::insert(
			chain_a,
			CandidatePendingAvailability {
				core: CoreIndex::from(0),
				hash: default_candidate.hash(),
				descriptor: default_candidate.descriptor.clone(),
				availability_votes: default_availability_votes(),
				relay_parent_number: 0,
				backed_in_number: 0,
				backers: default_backing_bitfield(),
				backing_group: GroupIndex::from(0),
			},
		);
		PendingAvailabilityCommitments::<Test>::insert(
			chain_a,
			default_candidate.commitments.clone(),
		);

		<PendingAvailability<Test>>::insert(
			&chain_b,
			CandidatePendingAvailability {
				core: CoreIndex::from(1),
				hash: default_candidate.hash(),
				descriptor: default_candidate.descriptor,
				availability_votes: default_availability_votes(),
				relay_parent_number: 0,
				backed_in_number: 0,
				backers: default_backing_bitfield(),
				backing_group: GroupIndex::from(1),
			},
		);
		PendingAvailabilityCommitments::<Test>::insert(chain_b, default_candidate.commitments);

		run_to_block(5, |_| None);

		assert!(<PendingAvailability<Test>>::get(&chain_a).is_some());
		assert!(<PendingAvailability<Test>>::get(&chain_b).is_some());
		assert!(<PendingAvailabilityCommitments<Test>>::get(&chain_a).is_some());
		assert!(<PendingAvailabilityCommitments<Test>>::get(&chain_b).is_some());

		ParaInclusion::collect_pending(|core, _since| core == CoreIndex::from(0));

		assert!(<PendingAvailability<Test>>::get(&chain_a).is_none());
		assert!(<PendingAvailability<Test>>::get(&chain_b).is_some());
		assert!(<PendingAvailabilityCommitments<Test>>::get(&chain_a).is_none());
		assert!(<PendingAvailabilityCommitments<Test>>::get(&chain_b).is_some());
	});
}

#[test]
fn bitfield_checks() {
	let chain_a = ParaId::from(1_u32);
	let chain_b = ParaId::from(2_u32);
	let thread_a = ParaId::from(3_u32);

	let paras = vec![
		(chain_a, ParaKind::Parachain),
		(chain_b, ParaKind::Parachain),
		(thread_a, ParaKind::Parathread),
	];
	let validators = vec![
		Sr25519Keyring::Alice,
		Sr25519Keyring::Bob,
		Sr25519Keyring::Charlie,
		Sr25519Keyring::Dave,
		Sr25519Keyring::Ferdie,
	];
	let keystore: KeystorePtr = Arc::new(LocalKeystore::in_memory());
	for validator in validators.iter() {
		Keystore::sr25519_generate_new(
			&*keystore,
			PARACHAIN_KEY_TYPE_ID,
			Some(&validator.to_seed()),
		)
		.unwrap();
	}
	let validator_public = validator_pubkeys(&validators);

	new_test_ext(genesis_config(paras.clone())).execute_with(|| {
		shared::Pallet::<Test>::set_active_validators_ascending(validator_public.clone());
		shared::Pallet::<Test>::set_session_index(5);

		let signing_context =
			SigningContext { parent_hash: System::parent_hash(), session_index: 5 };

		let core_lookup = |core| match core {
			core if core == CoreIndex::from(0) => Some(chain_a),
			core if core == CoreIndex::from(1) => Some(chain_b),
			core if core == CoreIndex::from(2) => Some(thread_a),
			core if core == CoreIndex::from(3) => None, // for the expected_cores() + 1 test below.
			_ => panic!("out of bounds for testing"),
		};

		// too many bits in bitfield
		{
			let mut bare_bitfield = default_bitfield();
			bare_bitfield.0.push(false);
			let signed = sign_bitfield(
				&keystore,
				&validators[0],
				ValidatorIndex(0),
				bare_bitfield,
				&signing_context,
			);

			let checked_bitfields = simple_sanitize_bitfields(
				vec![signed.into()],
				DisputedBitfield::zeros(expected_bits()),
				expected_bits(),
			);
			assert_eq!(
				checked_bitfields.len(),
				0,
				"Bitfield has wrong size, it should have been filtered."
			);
		}

		// not enough bits
		{
			let bare_bitfield = default_bitfield();
			let signed = sign_bitfield(
				&keystore,
				&validators[0],
				ValidatorIndex(0),
				bare_bitfield,
				&signing_context,
			);

			let checked_bitfields = simple_sanitize_bitfields(
				vec![signed.into()],
				DisputedBitfield::zeros(expected_bits()),
				expected_bits() + 1,
			);
			assert_eq!(
				checked_bitfields.len(),
				0,
				"Bitfield has wrong size, it should have been filtered."
			);
		}

		// non-pending bit set.
		{
			let mut bare_bitfield = default_bitfield();
			*bare_bitfield.0.get_mut(0).unwrap() = true;
			let signed = sign_bitfield(
				&keystore,
				&validators[0],
				ValidatorIndex(0),
				bare_bitfield,
				&signing_context,
			);

			// the threshold to free a core is 4 availability votes, but we only expect 1 valid
			// valid bitfield because `signed_0` will get skipped for being out of order.
			let checked_bitfields = simple_sanitize_bitfields(
				vec![signed.into()],
				DisputedBitfield::zeros(expected_bits()),
				expected_bits(),
			);
			assert_eq!(checked_bitfields.len(), 1, "No bitfields should have been filtered!");

			let x = process_bitfields(expected_bits(), checked_bitfields, core_lookup);
			assert!(x.is_empty(), "No core should be freed.");
		}

		// empty bitfield signed: always ok, but kind of useless.
		{
			let bare_bitfield = default_bitfield();
			let signed = sign_bitfield(
				&keystore,
				&validators[0],
				ValidatorIndex(0),
				bare_bitfield,
				&signing_context,
			);
			let checked_bitfields = simple_sanitize_bitfields(
				vec![signed.into()],
				DisputedBitfield::zeros(expected_bits()),
				expected_bits(),
			);
			assert_eq!(checked_bitfields.len(), 1, "No bitfields should have been filtered!");

			let x = process_bitfields(expected_bits(), checked_bitfields, core_lookup);
			assert!(x.is_empty(), "No core should be freed.");
		}

		// bitfield signed with pending bit signed.
		{
			let mut bare_bitfield = default_bitfield();

			assert_eq!(core_lookup(CoreIndex::from(0)), Some(chain_a));

			let default_candidate = TestCandidateBuilder::default().build();
			<PendingAvailability<Test>>::insert(
				chain_a,
				CandidatePendingAvailability {
					core: CoreIndex::from(0),
					hash: default_candidate.hash(),
					descriptor: default_candidate.descriptor,
					availability_votes: default_availability_votes(),
					relay_parent_number: 0,
					backed_in_number: 0,
					backers: default_backing_bitfield(),
					backing_group: GroupIndex::from(0),
				},
			);
			PendingAvailabilityCommitments::<Test>::insert(chain_a, default_candidate.commitments);

			*bare_bitfield.0.get_mut(0).unwrap() = true;
			let signed = sign_bitfield(
				&keystore,
				&validators[0],
				ValidatorIndex(0),
				bare_bitfield,
				&signing_context,
			);

			let checked_bitfields = simple_sanitize_bitfields(
				vec![signed.into()],
				DisputedBitfield::zeros(expected_bits()),
				expected_bits(),
			);
			assert_eq!(checked_bitfields.len(), 1, "No bitfields should have been filtered!");

			let x = process_bitfields(expected_bits(), checked_bitfields, core_lookup);
			assert!(x.is_empty(), "No core should be freed.");

			<PendingAvailability<Test>>::remove(chain_a);
			PendingAvailabilityCommitments::<Test>::remove(chain_a);
		}

		// bitfield signed with pending bit signed, but no commitments.
		{
			let mut bare_bitfield = default_bitfield();

			assert_eq!(core_lookup(CoreIndex::from(0)), Some(chain_a));

			let default_candidate = TestCandidateBuilder::default().build();
			<PendingAvailability<Test>>::insert(
				chain_a,
				CandidatePendingAvailability {
					core: CoreIndex::from(0),
					hash: default_candidate.hash(),
					descriptor: default_candidate.descriptor,
					availability_votes: default_availability_votes(),
					relay_parent_number: 0,
					backed_in_number: 0,
					backers: default_backing_bitfield(),
					backing_group: GroupIndex::from(0),
				},
			);

			*bare_bitfield.0.get_mut(0).unwrap() = true;
			let signed = sign_bitfield(
				&keystore,
				&validators[0],
				ValidatorIndex(0),
				bare_bitfield,
				&signing_context,
			);

			let checked_bitfields = simple_sanitize_bitfields(
				vec![signed.into()],
				DisputedBitfield::zeros(expected_bits()),
				expected_bits(),
			);
			assert_eq!(checked_bitfields.len(), 1, "No bitfields should have been filtered!");

			let x = process_bitfields(expected_bits(), checked_bitfields, core_lookup);
			// no core is freed
			assert!(x.is_empty(), "No core should be freed.");
		}
	});
}

#[test]
fn availability_threshold_is_supermajority() {
	assert_eq!(3, availability_threshold(4));
	assert_eq!(5, availability_threshold(6));
	assert_eq!(7, availability_threshold(9));
}

#[test]
fn supermajority_bitfields_trigger_availability() {
	let chain_a = ParaId::from(1_u32);
	let chain_b = ParaId::from(2_u32);
	let thread_a = ParaId::from(3_u32);

	let paras = vec![
		(chain_a, ParaKind::Parachain),
		(chain_b, ParaKind::Parachain),
		(thread_a, ParaKind::Parathread),
	];
	let validators = vec![
		Sr25519Keyring::Alice,
		Sr25519Keyring::Bob,
		Sr25519Keyring::Charlie,
		Sr25519Keyring::Dave,
		Sr25519Keyring::Ferdie,
	];
	let keystore: KeystorePtr = Arc::new(LocalKeystore::in_memory());
	for validator in validators.iter() {
		Keystore::sr25519_generate_new(
			&*keystore,
			PARACHAIN_KEY_TYPE_ID,
			Some(&validator.to_seed()),
		)
		.unwrap();
	}
	let validator_public = validator_pubkeys(&validators);

	new_test_ext(genesis_config(paras)).execute_with(|| {
		shared::Pallet::<Test>::set_active_validators_ascending(validator_public.clone());
		shared::Pallet::<Test>::set_session_index(5);

		let signing_context =
			SigningContext { parent_hash: System::parent_hash(), session_index: 5 };

		let core_lookup = |core| match core {
			core if core == CoreIndex::from(0) => Some(chain_a),
			core if core == CoreIndex::from(1) => Some(chain_b),
			core if core == CoreIndex::from(2) => Some(thread_a),
			_ => panic!("Core out of bounds for 2 parachains and 1 parathread core."),
		};

		let candidate_a = TestCandidateBuilder {
			para_id: chain_a,
			head_data: vec![1, 2, 3, 4].into(),
			..Default::default()
		}
		.build();

		<PendingAvailability<Test>>::insert(
			chain_a,
			CandidatePendingAvailability {
				core: CoreIndex::from(0),
				hash: candidate_a.hash(),
				descriptor: candidate_a.clone().descriptor,
				availability_votes: default_availability_votes(),
				relay_parent_number: 0,
				backed_in_number: 0,
				backers: backing_bitfield(&[3, 4]),
				backing_group: GroupIndex::from(0),
			},
		);
		PendingAvailabilityCommitments::<Test>::insert(chain_a, candidate_a.clone().commitments);

		let candidate_b = TestCandidateBuilder {
			para_id: chain_b,
			head_data: vec![5, 6, 7, 8].into(),
			..Default::default()
		}
		.build();

		<PendingAvailability<Test>>::insert(
			chain_b,
			CandidatePendingAvailability {
				core: CoreIndex::from(1),
				hash: candidate_b.hash(),
				descriptor: candidate_b.descriptor,
				availability_votes: default_availability_votes(),
				relay_parent_number: 0,
				backed_in_number: 0,
				backers: backing_bitfield(&[0, 2]),
				backing_group: GroupIndex::from(1),
			},
		);
		PendingAvailabilityCommitments::<Test>::insert(chain_b, candidate_b.commitments);

		// this bitfield signals that a and b are available.
		let a_and_b_available = {
			let mut bare_bitfield = default_bitfield();
			*bare_bitfield.0.get_mut(0).unwrap() = true;
			*bare_bitfield.0.get_mut(1).unwrap() = true;

			bare_bitfield
		};

		// this bitfield signals that only a is available.
		let a_available = {
			let mut bare_bitfield = default_bitfield();
			*bare_bitfield.0.get_mut(0).unwrap() = true;

			bare_bitfield
		};

		let threshold = availability_threshold(validators.len());

		// 4 of 5 first value >= 2/3
		assert_eq!(threshold, 4);

		let signed_bitfields = validators
			.iter()
			.enumerate()
			.filter_map(|(i, key)| {
				let to_sign = if i < 3 {
					a_and_b_available.clone()
				} else if i < 4 {
					a_available.clone()
				} else {
					// sign nothing.
					return None
				};

				Some(
					sign_bitfield(
						&keystore,
						key,
						ValidatorIndex(i as _),
						to_sign,
						&signing_context,
					)
					.into(),
				)
			})
			.collect::<Vec<_>>();

		let old_len = signed_bitfields.len();
		let checked_bitfields = simple_sanitize_bitfields(
			signed_bitfields,
			DisputedBitfield::zeros(expected_bits()),
			expected_bits(),
		);
		assert_eq!(checked_bitfields.len(), old_len, "No bitfields should have been filtered!");

		// only chain A's core is freed.
		let v = process_bitfields(expected_bits(), checked_bitfields, core_lookup);
		assert_eq!(vec![(CoreIndex(0), candidate_a.hash())], v);

		// chain A had 4 signing off, which is >= threshold.
		// chain B has 3 signing off, which is < threshold.
		assert!(<PendingAvailability<Test>>::get(&chain_a).is_none());
		assert!(<PendingAvailabilityCommitments<Test>>::get(&chain_a).is_none());
		assert!(<PendingAvailabilityCommitments<Test>>::get(&chain_b).is_some());
		assert_eq!(<PendingAvailability<Test>>::get(&chain_b).unwrap().availability_votes, {
			// check that votes from first 3 were tracked.

			let mut votes = default_availability_votes();
			*votes.get_mut(0).unwrap() = true;
			*votes.get_mut(1).unwrap() = true;
			*votes.get_mut(2).unwrap() = true;

			votes
		});

		// and check that chain head was enacted.
		assert_eq!(Paras::para_head(&chain_a), Some(vec![1, 2, 3, 4].into()));

		// Check that rewards are applied.
		{
			let rewards = crate::mock::availability_rewards();

			assert_eq!(rewards.len(), 4);
			assert_eq!(rewards.get(&ValidatorIndex(0)).unwrap(), &1);
			assert_eq!(rewards.get(&ValidatorIndex(1)).unwrap(), &1);
			assert_eq!(rewards.get(&ValidatorIndex(2)).unwrap(), &1);
			assert_eq!(rewards.get(&ValidatorIndex(3)).unwrap(), &1);
		}

		{
			let rewards = crate::mock::backing_rewards();

			assert_eq!(rewards.len(), 2);
			assert_eq!(rewards.get(&ValidatorIndex(3)).unwrap(), &1);
			assert_eq!(rewards.get(&ValidatorIndex(4)).unwrap(), &1);
		}
	});
}

#[test]
fn candidate_checks() {
	let chain_a = ParaId::from(1_u32);
	let chain_b = ParaId::from(2_u32);
	let thread_a = ParaId::from(3_u32);

	// The block number of the relay-parent for testing.
	const RELAY_PARENT_NUM: BlockNumber = 4;

	let paras = vec![
		(chain_a, ParaKind::Parachain),
		(chain_b, ParaKind::Parachain),
		(thread_a, ParaKind::Parathread),
	];
	let validators = vec![
		Sr25519Keyring::Alice,
		Sr25519Keyring::Bob,
		Sr25519Keyring::Charlie,
		Sr25519Keyring::Dave,
		Sr25519Keyring::Ferdie,
	];
	let keystore: KeystorePtr = Arc::new(LocalKeystore::in_memory());
	for validator in validators.iter() {
		Keystore::sr25519_generate_new(
			&*keystore,
			PARACHAIN_KEY_TYPE_ID,
			Some(&validator.to_seed()),
		)
		.unwrap();
	}
	let validator_public = validator_pubkeys(&validators);

	new_test_ext(genesis_config(paras)).execute_with(|| {
		shared::Pallet::<Test>::set_active_validators_ascending(validator_public.clone());
		shared::Pallet::<Test>::set_session_index(5);

		run_to_block(5, |_| None);

		let signing_context =
			SigningContext { parent_hash: System::parent_hash(), session_index: 5 };

		let group_validators = |group_index: GroupIndex| {
			match group_index {
				group_index if group_index == GroupIndex::from(0) => Some(vec![0, 1]),
				group_index if group_index == GroupIndex::from(1) => Some(vec![2, 3]),
				group_index if group_index == GroupIndex::from(2) => Some(vec![4]),
				_ => panic!("Group index out of bounds for 2 parachains and 1 parathread core"),
			}
			.map(|m| m.into_iter().map(ValidatorIndex).collect::<Vec<_>>())
		};

		let entry_ttl = 10_000;
		let thread_collator: CollatorId = Sr25519Keyring::Two.public().into();
		let chain_a_assignment = CoreAssignment {
			core: CoreIndex::from(0),
			paras_entry: ParasEntry::new(Assignment::new(chain_a), entry_ttl),
			group_idx: GroupIndex::from(0),
		};

		let chain_b_assignment = CoreAssignment {
			core: CoreIndex::from(1),
			paras_entry: ParasEntry::new(Assignment::new(chain_b), entry_ttl),
			group_idx: GroupIndex::from(1),
		};

		let thread_a_assignment = CoreAssignment {
			core: CoreIndex::from(2),
			paras_entry: ParasEntry::new(Assignment::new(thread_a), entry_ttl),
			group_idx: GroupIndex::from(2),
		};

		// unscheduled candidate.
		{
			let mut candidate = TestCandidateBuilder {
				para_id: chain_a,
				relay_parent: System::parent_hash(),
				pov_hash: Hash::repeat_byte(1),
				persisted_validation_data_hash: make_vdata_hash(chain_a).unwrap(),
				hrmp_watermark: RELAY_PARENT_NUM,
				..Default::default()
			}
			.build();
			collator_sign_candidate(Sr25519Keyring::One, &mut candidate);

			let backed = back_candidate(
				candidate,
				&validators,
				group_validators(GroupIndex::from(0)).unwrap().as_ref(),
				&keystore,
				&signing_context,
				BackingKind::Threshold,
			);

			assert_noop!(
				ParaInclusion::process_candidates(
					Default::default(),
					vec![backed],
					vec![chain_b_assignment.clone()],
					&group_validators,
				),
				Error::<Test>::UnscheduledCandidate
			);
		}

		// candidates out of order.
		{
			let mut candidate_a = TestCandidateBuilder {
				para_id: chain_a,
				relay_parent: System::parent_hash(),
				pov_hash: Hash::repeat_byte(1),
				persisted_validation_data_hash: make_vdata_hash(chain_a).unwrap(),
				hrmp_watermark: RELAY_PARENT_NUM,
				..Default::default()
			}
			.build();
			let mut candidate_b = TestCandidateBuilder {
				para_id: chain_b,
				relay_parent: System::parent_hash(),
				pov_hash: Hash::repeat_byte(2),
				persisted_validation_data_hash: make_vdata_hash(chain_b).unwrap(),
				hrmp_watermark: RELAY_PARENT_NUM,
				..Default::default()
			}
			.build();

			collator_sign_candidate(Sr25519Keyring::One, &mut candidate_a);

			collator_sign_candidate(Sr25519Keyring::Two, &mut candidate_b);

			let backed_a = back_candidate(
				candidate_a,
				&validators,
				group_validators(GroupIndex::from(0)).unwrap().as_ref(),
				&keystore,
				&signing_context,
				BackingKind::Threshold,
			);

			let backed_b = back_candidate(
				candidate_b,
				&validators,
				group_validators(GroupIndex::from(1)).unwrap().as_ref(),
				&keystore,
				&signing_context,
				BackingKind::Threshold,
			);

			// out-of-order manifests as unscheduled.
			assert_noop!(
				ParaInclusion::process_candidates(
					Default::default(),
					vec![backed_b, backed_a],
					vec![chain_a_assignment.clone(), chain_b_assignment.clone()],
					&group_validators,
				),
				Error::<Test>::UnscheduledCandidate
			);
		}

		// candidate not backed.
		{
			let mut candidate = TestCandidateBuilder {
				para_id: chain_a,
				relay_parent: System::parent_hash(),
				pov_hash: Hash::repeat_byte(1),
				persisted_validation_data_hash: make_vdata_hash(chain_a).unwrap(),
				hrmp_watermark: RELAY_PARENT_NUM,
				..Default::default()
			}
			.build();
			collator_sign_candidate(Sr25519Keyring::One, &mut candidate);

			let backed = back_candidate(
				candidate,
				&validators,
				group_validators(GroupIndex::from(0)).unwrap().as_ref(),
				&keystore,
				&signing_context,
				BackingKind::Lacking,
			);

			assert_noop!(
				ParaInclusion::process_candidates(
					Default::default(),
					vec![backed],
					vec![chain_a_assignment.clone()],
					&group_validators,
				),
				Error::<Test>::InsufficientBacking
			);
		}

		// candidate not in parent context.
		{
			let wrong_parent_hash = Hash::repeat_byte(222);
			assert!(System::parent_hash() != wrong_parent_hash);

			let mut candidate = TestCandidateBuilder {
				para_id: chain_a,
				relay_parent: wrong_parent_hash,
				pov_hash: Hash::repeat_byte(1),
				persisted_validation_data_hash: make_vdata_hash(chain_a).unwrap(),
				..Default::default()
			}
			.build();
			collator_sign_candidate(Sr25519Keyring::One, &mut candidate);

			let backed = back_candidate(
				candidate,
				&validators,
				group_validators(GroupIndex::from(0)).unwrap().as_ref(),
				&keystore,
				&signing_context,
				BackingKind::Threshold,
			);

			assert_noop!(
				ParaInclusion::process_candidates(
					Default::default(),
					vec![backed],
					vec![chain_a_assignment.clone()],
					&group_validators,
				),
				Error::<Test>::CandidateNotInParentContext
			);
		}

		// TODO: Will be tested at a higher level
		//
		// candidate has wrong collator.
		//{
		//	let mut candidate = TestCandidateBuilder {
		//		para_id: thread_a,
		//		relay_parent: System::parent_hash(),
		//		pov_hash: Hash::repeat_byte(1),
		//		persisted_validation_data_hash: make_vdata_hash(thread_a).unwrap(),
		//		hrmp_watermark: RELAY_PARENT_NUM,
		//		..Default::default()
		//	}
		//	.build();

		//	assert!(CollatorId::from(Sr25519Keyring::One.public()) != thread_collator);
		//	collator_sign_candidate(Sr25519Keyring::One, &mut candidate);

		//	let backed = back_candidate(
		//		candidate,
		//		&validators,
		//		group_validators(GroupIndex::from(2)).unwrap().as_ref(),
		//		&keystore,
		//		&signing_context,
		//		BackingKind::Threshold,
		//	);

		//	assert_noop!(
		//		ParaInclusion::process_candidates(
		//			Default::default(),
		//			vec![backed],
		//			vec![
		//				chain_a_assignment.clone(),
		//				chain_b_assignment.clone(),
		//				thread_a_assignment.clone(),
		//			],
		//			&group_validators,
		//		),
		//		Error::<Test>::WrongPeerId,
		//	);
		//}

		// candidate not well-signed by collator.
		{
			let mut candidate = TestCandidateBuilder {
				para_id: thread_a,
				relay_parent: System::parent_hash(),
				pov_hash: Hash::repeat_byte(1),
				persisted_validation_data_hash: make_vdata_hash(thread_a).unwrap(),
				hrmp_watermark: RELAY_PARENT_NUM,
				..Default::default()
			}
			.build();

			assert_eq!(CollatorId::from(Sr25519Keyring::Two.public()), thread_collator);
			collator_sign_candidate(Sr25519Keyring::Two, &mut candidate);

			// change the candidate after signing.
			candidate.descriptor.pov_hash = Hash::repeat_byte(2);

			let backed = back_candidate(
				candidate,
				&validators,
				group_validators(GroupIndex::from(2)).unwrap().as_ref(),
				&keystore,
				&signing_context,
				BackingKind::Threshold,
			);

			assert_noop!(
				ParaInclusion::process_candidates(
					Default::default(),
					vec![backed],
					vec![thread_a_assignment.clone()],
					&group_validators,
				),
				Error::<Test>::NotCollatorSigned
			);
		}

		// para occupied - reject.
		{
			let mut candidate = TestCandidateBuilder {
				para_id: chain_a,
				relay_parent: System::parent_hash(),
				pov_hash: Hash::repeat_byte(1),
				persisted_validation_data_hash: make_vdata_hash(chain_a).unwrap(),
				hrmp_watermark: RELAY_PARENT_NUM,
				..Default::default()
			}
			.build();

			collator_sign_candidate(Sr25519Keyring::One, &mut candidate);

			let backed = back_candidate(
				candidate,
				&validators,
				group_validators(GroupIndex::from(0)).unwrap().as_ref(),
				&keystore,
				&signing_context,
				BackingKind::Threshold,
			);

			let candidate = TestCandidateBuilder::default().build();
			<PendingAvailability<Test>>::insert(
				&chain_a,
				CandidatePendingAvailability {
					core: CoreIndex::from(0),
					hash: candidate.hash(),
					descriptor: candidate.descriptor,
					availability_votes: default_availability_votes(),
					relay_parent_number: 3,
					backed_in_number: 4,
					backers: default_backing_bitfield(),
					backing_group: GroupIndex::from(0),
				},
			);
			<PendingAvailabilityCommitments<Test>>::insert(&chain_a, candidate.commitments);

			assert_noop!(
				ParaInclusion::process_candidates(
					Default::default(),
					vec![backed],
					vec![chain_a_assignment.clone()],
					&group_validators,
				),
				Error::<Test>::CandidateScheduledBeforeParaFree
			);

			<PendingAvailability<Test>>::remove(&chain_a);
			<PendingAvailabilityCommitments<Test>>::remove(&chain_a);
		}

		// messed up commitments storage - do not panic - reject.
		{
			let mut candidate = TestCandidateBuilder {
				para_id: chain_a,
				relay_parent: System::parent_hash(),
				pov_hash: Hash::repeat_byte(1),
				persisted_validation_data_hash: make_vdata_hash(chain_a).unwrap(),
				hrmp_watermark: RELAY_PARENT_NUM,
				..Default::default()
			}
			.build();

			collator_sign_candidate(Sr25519Keyring::One, &mut candidate);

			// this is not supposed to happen
			<PendingAvailabilityCommitments<Test>>::insert(&chain_a, candidate.commitments.clone());

			let backed = back_candidate(
				candidate,
				&validators,
				group_validators(GroupIndex::from(0)).unwrap().as_ref(),
				&keystore,
				&signing_context,
				BackingKind::Threshold,
			);

			assert_noop!(
				ParaInclusion::process_candidates(
					Default::default(),
					vec![backed],
					vec![chain_a_assignment.clone()],
					&group_validators,
				),
				Error::<Test>::CandidateScheduledBeforeParaFree
			);

			<PendingAvailabilityCommitments<Test>>::remove(&chain_a);
		}

		// interfering code upgrade - reject
		{
			let mut candidate = TestCandidateBuilder {
				para_id: chain_a,
				relay_parent: System::parent_hash(),
				pov_hash: Hash::repeat_byte(1),
				new_validation_code: Some(vec![5, 6, 7, 8].into()),
				persisted_validation_data_hash: make_vdata_hash(chain_a).unwrap(),
				hrmp_watermark: RELAY_PARENT_NUM,
				..Default::default()
			}
			.build();

			collator_sign_candidate(Sr25519Keyring::One, &mut candidate);

			let backed = back_candidate(
				candidate,
				&validators,
				group_validators(GroupIndex::from(0)).unwrap().as_ref(),
				&keystore,
				&signing_context,
				BackingKind::Threshold,
			);

			{
				let cfg = Configuration::config();
				let expected_at = 10 + cfg.validation_upgrade_delay;
				assert_eq!(expected_at, 12);
				Paras::schedule_code_upgrade(chain_a, vec![1, 2, 3, 4].into(), expected_at, &cfg);
			}

			assert_noop!(
				ParaInclusion::process_candidates(
					Default::default(),
					vec![backed],
					vec![chain_a_assignment.clone()],
					&group_validators,
				),
				Error::<Test>::PrematureCodeUpgrade
			);
		}

		// Bad validation data hash - reject
		{
			let mut candidate = TestCandidateBuilder {
				para_id: chain_a,
				relay_parent: System::parent_hash(),
				pov_hash: Hash::repeat_byte(1),
				persisted_validation_data_hash: [42u8; 32].into(),
				hrmp_watermark: RELAY_PARENT_NUM,
				..Default::default()
			}
			.build();

			collator_sign_candidate(Sr25519Keyring::One, &mut candidate);

			let backed = back_candidate(
				candidate,
				&validators,
				group_validators(GroupIndex::from(0)).unwrap().as_ref(),
				&keystore,
				&signing_context,
				BackingKind::Threshold,
			);

			assert_eq!(
				ParaInclusion::process_candidates(
					Default::default(),
					vec![backed],
					vec![chain_a_assignment.clone()],
					&group_validators,
				),
				Err(Error::<Test>::ValidationDataHashMismatch.into()),
			);
		}

		// bad validation code hash
		{
			let mut candidate = TestCandidateBuilder {
				para_id: chain_a,
				relay_parent: System::parent_hash(),
				pov_hash: Hash::repeat_byte(1),
				persisted_validation_data_hash: make_vdata_hash(chain_a).unwrap(),
				hrmp_watermark: RELAY_PARENT_NUM,
				validation_code: ValidationCode(vec![1]),
				..Default::default()
			}
			.build();

			collator_sign_candidate(Sr25519Keyring::One, &mut candidate);

			let backed = back_candidate(
				candidate,
				&validators,
				group_validators(GroupIndex::from(0)).unwrap().as_ref(),
				&keystore,
				&signing_context,
				BackingKind::Threshold,
			);

			assert_noop!(
				ParaInclusion::process_candidates(
					Default::default(),
					vec![backed],
					vec![chain_a_assignment.clone()],
					&group_validators,
				),
				Error::<Test>::InvalidValidationCodeHash
			);
		}

		// Para head hash in descriptor doesn't match head data
		{
			let mut candidate = TestCandidateBuilder {
				para_id: chain_a,
				relay_parent: System::parent_hash(),
				pov_hash: Hash::repeat_byte(1),
				persisted_validation_data_hash: make_vdata_hash(chain_a).unwrap(),
				hrmp_watermark: RELAY_PARENT_NUM,
				para_head_hash: Some(Hash::random()),
				..Default::default()
			}
			.build();

			collator_sign_candidate(Sr25519Keyring::One, &mut candidate);

			let backed = back_candidate(
				candidate,
				&validators,
				group_validators(GroupIndex::from(0)).unwrap().as_ref(),
				&keystore,
				&signing_context,
				BackingKind::Threshold,
			);

			assert_noop!(
				ParaInclusion::process_candidates(
					Default::default(),
					vec![backed],
					vec![chain_a_assignment.clone()],
					&group_validators,
				),
				Error::<Test>::ParaHeadMismatch
			);
		}
	});
}

#[test]
fn backing_works() {
	let chain_a = ParaId::from(1_u32);
	let chain_b = ParaId::from(2_u32);
	let thread_a = ParaId::from(3_u32);

	// The block number of the relay-parent for testing.
	const RELAY_PARENT_NUM: BlockNumber = 4;

	let paras = vec![
		(chain_a, ParaKind::Parachain),
		(chain_b, ParaKind::Parachain),
		(thread_a, ParaKind::Parathread),
	];
	let validators = vec![
		Sr25519Keyring::Alice,
		Sr25519Keyring::Bob,
		Sr25519Keyring::Charlie,
		Sr25519Keyring::Dave,
		Sr25519Keyring::Ferdie,
	];
	let keystore: KeystorePtr = Arc::new(LocalKeystore::in_memory());
	for validator in validators.iter() {
		Keystore::sr25519_generate_new(
			&*keystore,
			PARACHAIN_KEY_TYPE_ID,
			Some(&validator.to_seed()),
		)
		.unwrap();
	}
	let validator_public = validator_pubkeys(&validators);

	new_test_ext(genesis_config(paras)).execute_with(|| {
		shared::Pallet::<Test>::set_active_validators_ascending(validator_public.clone());
		shared::Pallet::<Test>::set_session_index(5);

		run_to_block(5, |_| None);

		let signing_context =
			SigningContext { parent_hash: System::parent_hash(), session_index: 5 };

		let group_validators = |group_index: GroupIndex| {
			match group_index {
				group_index if group_index == GroupIndex::from(0) => Some(vec![0, 1]),
				group_index if group_index == GroupIndex::from(1) => Some(vec![2, 3]),
				group_index if group_index == GroupIndex::from(2) => Some(vec![4]),
				_ => panic!("Group index out of bounds for 2 parachains and 1 parathread core"),
			}
			.map(|vs| vs.into_iter().map(ValidatorIndex).collect::<Vec<_>>())
		};

		let entry_ttl = 10_000;

		let chain_a_assignment = CoreAssignment {
			core: CoreIndex::from(0),
			paras_entry: ParasEntry::new(Assignment::new(chain_a), entry_ttl),
			group_idx: GroupIndex::from(0),
		};

		let chain_b_assignment = CoreAssignment {
			core: CoreIndex::from(1),
			paras_entry: ParasEntry::new(Assignment::new(chain_b), entry_ttl),
			group_idx: GroupIndex::from(1),
		};

		let thread_a_assignment = CoreAssignment {
			core: CoreIndex::from(2),
			paras_entry: ParasEntry::new(Assignment::new(thread_a), entry_ttl),
			group_idx: GroupIndex::from(2),
		};

		let mut candidate_a = TestCandidateBuilder {
			para_id: chain_a,
			relay_parent: System::parent_hash(),
			pov_hash: Hash::repeat_byte(1),
			persisted_validation_data_hash: make_vdata_hash(chain_a).unwrap(),
			hrmp_watermark: RELAY_PARENT_NUM,
			..Default::default()
		}
		.build();
		collator_sign_candidate(Sr25519Keyring::One, &mut candidate_a);

		let mut candidate_b = TestCandidateBuilder {
			para_id: chain_b,
			relay_parent: System::parent_hash(),
			pov_hash: Hash::repeat_byte(2),
			persisted_validation_data_hash: make_vdata_hash(chain_b).unwrap(),
			hrmp_watermark: RELAY_PARENT_NUM,
			..Default::default()
		}
		.build();
		collator_sign_candidate(Sr25519Keyring::One, &mut candidate_b);

		let mut candidate_c = TestCandidateBuilder {
			para_id: thread_a,
			relay_parent: System::parent_hash(),
			pov_hash: Hash::repeat_byte(3),
			persisted_validation_data_hash: make_vdata_hash(thread_a).unwrap(),
			hrmp_watermark: RELAY_PARENT_NUM,
			..Default::default()
		}
		.build();
		collator_sign_candidate(Sr25519Keyring::Two, &mut candidate_c);

		let backed_a = back_candidate(
			candidate_a.clone(),
			&validators,
			group_validators(GroupIndex::from(0)).unwrap().as_ref(),
			&keystore,
			&signing_context,
			BackingKind::Threshold,
		);

		let backed_b = back_candidate(
			candidate_b.clone(),
			&validators,
			group_validators(GroupIndex::from(1)).unwrap().as_ref(),
			&keystore,
			&signing_context,
			BackingKind::Threshold,
		);

		let backed_c = back_candidate(
			candidate_c.clone(),
			&validators,
			group_validators(GroupIndex::from(2)).unwrap().as_ref(),
			&keystore,
			&signing_context,
			BackingKind::Threshold,
		);

		let backed_candidates = vec![backed_a.clone(), backed_b.clone(), backed_c];
		let get_backing_group_idx = {
			// the order defines the group implicitly for this test case
			let backed_candidates_with_groups = backed_candidates
				.iter()
				.enumerate()
				.map(|(idx, backed_candidate)| (backed_candidate.hash(), GroupIndex(idx as _)))
				.collect::<Vec<_>>();

			move |candidate_hash_x: CandidateHash| -> Option<GroupIndex> {
				backed_candidates_with_groups.iter().find_map(|(candidate_hash, grp)| {
					if *candidate_hash == candidate_hash_x {
						Some(*grp)
					} else {
						None
					}
				})
			}
		};

		let ProcessedCandidates {
			core_indices: occupied_cores,
			candidate_receipt_with_backing_validator_indices,
		} = ParaInclusion::process_candidates(
			Default::default(),
			backed_candidates.clone(),
			vec![
				chain_a_assignment.clone(),
				chain_b_assignment.clone(),
				thread_a_assignment.clone(),
			],
			&group_validators,
		)
		.expect("candidates scheduled, in order, and backed");

		assert_eq!(
			occupied_cores,
			vec![
				(CoreIndex::from(0), chain_a),
				(CoreIndex::from(1), chain_b),
				(CoreIndex::from(2), thread_a)
			]
		);

		// Transform the votes into the setup we expect
		let expected = {
			let mut intermediate = std::collections::HashMap::<
				CandidateHash,
				(CandidateReceipt, Vec<(ValidatorIndex, ValidityAttestation)>),
			>::new();
			backed_candidates.into_iter().for_each(|backed_candidate| {
				let candidate_receipt_with_backers = intermediate
					.entry(backed_candidate.hash())
					.or_insert_with(|| (backed_candidate.receipt(), Vec::new()));

				assert_eq!(
					backed_candidate.validity_votes.len(),
					backed_candidate.validator_indices.count_ones()
				);
				candidate_receipt_with_backers.1.extend(
					backed_candidate
						.validator_indices
						.iter()
						.enumerate()
						.filter(|(_, signed)| **signed)
						.zip(backed_candidate.validity_votes.iter().cloned())
						.filter_map(|((validator_index_within_group, _), attestation)| {
							let grp_idx = get_backing_group_idx(backed_candidate.hash()).unwrap();
							group_validators(grp_idx).map(|validator_indices| {
								(validator_indices[validator_index_within_group], attestation)
							})
						}),
				);
			});
			intermediate.into_values().collect::<Vec<_>>()
		};

		// sort, since we use a hashmap above
		let assure_candidate_sorting = |mut candidate_receipts_with_backers: Vec<(
			CandidateReceipt,
			Vec<(ValidatorIndex, ValidityAttestation)>,
		)>| {
			candidate_receipts_with_backers.sort_by(|(cr1, _), (cr2, _)| {
				cr1.descriptor().para_id.cmp(&cr2.descriptor().para_id)
			});
			candidate_receipts_with_backers
		};
		assert_eq!(
			assure_candidate_sorting(expected),
			assure_candidate_sorting(candidate_receipt_with_backing_validator_indices)
		);

		let backers = {
			let num_backers = minimum_backing_votes(group_validators(GroupIndex(0)).unwrap().len());
			backing_bitfield(&(0..num_backers).collect::<Vec<_>>())
		};
		assert_eq!(
			<PendingAvailability<Test>>::get(&chain_a),
			Some(CandidatePendingAvailability {
				core: CoreIndex::from(0),
				hash: candidate_a.hash(),
				descriptor: candidate_a.descriptor,
				availability_votes: default_availability_votes(),
				relay_parent_number: System::block_number() - 1,
				backed_in_number: System::block_number(),
				backers,
				backing_group: GroupIndex::from(0),
			})
		);
		assert_eq!(
			<PendingAvailabilityCommitments<Test>>::get(&chain_a),
			Some(candidate_a.commitments),
		);

		let backers = {
			let num_backers = minimum_backing_votes(group_validators(GroupIndex(0)).unwrap().len());
			backing_bitfield(&(0..num_backers).map(|v| v + 2).collect::<Vec<_>>())
		};
		assert_eq!(
			<PendingAvailability<Test>>::get(&chain_b),
			Some(CandidatePendingAvailability {
				core: CoreIndex::from(1),
				hash: candidate_b.hash(),
				descriptor: candidate_b.descriptor,
				availability_votes: default_availability_votes(),
				relay_parent_number: System::block_number() - 1,
				backed_in_number: System::block_number(),
				backers,
				backing_group: GroupIndex::from(1),
			})
		);
		assert_eq!(
			<PendingAvailabilityCommitments<Test>>::get(&chain_b),
			Some(candidate_b.commitments),
		);

		assert_eq!(
			<PendingAvailability<Test>>::get(&thread_a),
			Some(CandidatePendingAvailability {
				core: CoreIndex::from(2),
				hash: candidate_c.hash(),
				descriptor: candidate_c.descriptor,
				availability_votes: default_availability_votes(),
				relay_parent_number: System::block_number() - 1,
				backed_in_number: System::block_number(),
				backers: backing_bitfield(&[4]),
				backing_group: GroupIndex::from(2),
			})
		);
		assert_eq!(
			<PendingAvailabilityCommitments<Test>>::get(&thread_a),
			Some(candidate_c.commitments),
		);
	});
}

#[test]
fn can_include_candidate_with_ok_code_upgrade() {
	let chain_a = ParaId::from(1_u32);

	// The block number of the relay-parent for testing.
	const RELAY_PARENT_NUM: BlockNumber = 4;

	let paras = vec![(chain_a, ParaKind::Parachain)];
	let validators = vec![
		Sr25519Keyring::Alice,
		Sr25519Keyring::Bob,
		Sr25519Keyring::Charlie,
		Sr25519Keyring::Dave,
		Sr25519Keyring::Ferdie,
	];
	let keystore: KeystorePtr = Arc::new(LocalKeystore::in_memory());
	for validator in validators.iter() {
		Keystore::sr25519_generate_new(
			&*keystore,
			PARACHAIN_KEY_TYPE_ID,
			Some(&validator.to_seed()),
		)
		.unwrap();
	}
	let validator_public = validator_pubkeys(&validators);

	new_test_ext(genesis_config(paras)).execute_with(|| {
		shared::Pallet::<Test>::set_active_validators_ascending(validator_public.clone());
		shared::Pallet::<Test>::set_session_index(5);

		run_to_block(5, |_| None);

		let signing_context =
			SigningContext { parent_hash: System::parent_hash(), session_index: 5 };

		let group_validators = |group_index: GroupIndex| {
			match group_index {
				group_index if group_index == GroupIndex::from(0) => Some(vec![0, 1, 2, 3, 4]),
				_ => panic!("Group index out of bounds for 1 parachain"),
			}
			.map(|vs| vs.into_iter().map(ValidatorIndex).collect::<Vec<_>>())
		};

		let entry_ttl = 10_000;

		let chain_a_assignment = CoreAssignment {
			core: CoreIndex::from(0),
			paras_entry: ParasEntry::new(Assignment::new(chain_a), entry_ttl),
			group_idx: GroupIndex::from(0),
		};

		let mut candidate_a = TestCandidateBuilder {
			para_id: chain_a,
			relay_parent: System::parent_hash(),
			pov_hash: Hash::repeat_byte(1),
			persisted_validation_data_hash: make_vdata_hash(chain_a).unwrap(),
			new_validation_code: Some(vec![1, 2, 3].into()),
			hrmp_watermark: RELAY_PARENT_NUM,
			..Default::default()
		}
		.build();
		collator_sign_candidate(Sr25519Keyring::One, &mut candidate_a);

		let backed_a = back_candidate(
			candidate_a.clone(),
			&validators,
			group_validators(GroupIndex::from(0)).unwrap().as_ref(),
			&keystore,
			&signing_context,
			BackingKind::Threshold,
		);

		let ProcessedCandidates { core_indices: occupied_cores, .. } =
			ParaInclusion::process_candidates(
				Default::default(),
				vec![backed_a],
				vec![chain_a_assignment.clone()],
				&group_validators,
			)
			.expect("candidates scheduled, in order, and backed");

		assert_eq!(occupied_cores, vec![(CoreIndex::from(0), chain_a)]);

		let backers = {
			let num_backers = minimum_backing_votes(group_validators(GroupIndex(0)).unwrap().len());
			backing_bitfield(&(0..num_backers).collect::<Vec<_>>())
		};
		assert_eq!(
			<PendingAvailability<Test>>::get(&chain_a),
			Some(CandidatePendingAvailability {
				core: CoreIndex::from(0),
				hash: candidate_a.hash(),
				descriptor: candidate_a.descriptor,
				availability_votes: default_availability_votes(),
				relay_parent_number: System::block_number() - 1,
				backed_in_number: System::block_number(),
				backers,
				backing_group: GroupIndex::from(0),
			})
		);
		assert_eq!(
			<PendingAvailabilityCommitments<Test>>::get(&chain_a),
			Some(candidate_a.commitments),
		);
	});
}

#[test]
fn session_change_wipes() {
	let chain_a = ParaId::from(1_u32);
	let chain_b = ParaId::from(2_u32);
	let thread_a = ParaId::from(3_u32);

	let paras = vec![
		(chain_a, ParaKind::Parachain),
		(chain_b, ParaKind::Parachain),
		(thread_a, ParaKind::Parathread),
	];
	let validators = vec![
		Sr25519Keyring::Alice,
		Sr25519Keyring::Bob,
		Sr25519Keyring::Charlie,
		Sr25519Keyring::Dave,
		Sr25519Keyring::Ferdie,
	];
	let keystore: KeystorePtr = Arc::new(LocalKeystore::in_memory());
	for validator in validators.iter() {
		Keystore::sr25519_generate_new(
			&*keystore,
			PARACHAIN_KEY_TYPE_ID,
			Some(&validator.to_seed()),
		)
		.unwrap();
	}
	let validator_public = validator_pubkeys(&validators);

	new_test_ext(genesis_config(paras)).execute_with(|| {
		shared::Pallet::<Test>::set_active_validators_ascending(validator_public.clone());
		shared::Pallet::<Test>::set_session_index(5);

		let validators_new =
			vec![Sr25519Keyring::Alice, Sr25519Keyring::Bob, Sr25519Keyring::Charlie];

		let validator_public_new = validator_pubkeys(&validators_new);

		run_to_block(10, |_| None);

		<AvailabilityBitfields<Test>>::insert(
			&ValidatorIndex(0),
			AvailabilityBitfieldRecord { bitfield: default_bitfield(), submitted_at: 9 },
		);

		<AvailabilityBitfields<Test>>::insert(
			&ValidatorIndex(1),
			AvailabilityBitfieldRecord { bitfield: default_bitfield(), submitted_at: 9 },
		);

		<AvailabilityBitfields<Test>>::insert(
			&ValidatorIndex(4),
			AvailabilityBitfieldRecord { bitfield: default_bitfield(), submitted_at: 9 },
		);

		let candidate = TestCandidateBuilder::default().build();
		<PendingAvailability<Test>>::insert(
			&chain_a,
			CandidatePendingAvailability {
				core: CoreIndex::from(0),
				hash: candidate.hash(),
				descriptor: candidate.descriptor.clone(),
				availability_votes: default_availability_votes(),
				relay_parent_number: 5,
				backed_in_number: 6,
				backers: default_backing_bitfield(),
				backing_group: GroupIndex::from(0),
			},
		);
		<PendingAvailabilityCommitments<Test>>::insert(&chain_a, candidate.commitments.clone());

		<PendingAvailability<Test>>::insert(
			&chain_b,
			CandidatePendingAvailability {
				core: CoreIndex::from(1),
				hash: candidate.hash(),
				descriptor: candidate.descriptor,
				availability_votes: default_availability_votes(),
				relay_parent_number: 6,
				backed_in_number: 7,
				backers: default_backing_bitfield(),
				backing_group: GroupIndex::from(1),
			},
		);
		<PendingAvailabilityCommitments<Test>>::insert(&chain_b, candidate.commitments);

		run_to_block(11, |_| None);

		assert_eq!(shared::Pallet::<Test>::session_index(), 5);

		assert!(<AvailabilityBitfields<Test>>::get(&ValidatorIndex(0)).is_some());
		assert!(<AvailabilityBitfields<Test>>::get(&ValidatorIndex(1)).is_some());
		assert!(<AvailabilityBitfields<Test>>::get(&ValidatorIndex(4)).is_some());

		assert!(<PendingAvailability<Test>>::get(&chain_a).is_some());
		assert!(<PendingAvailability<Test>>::get(&chain_b).is_some());
		assert!(<PendingAvailabilityCommitments<Test>>::get(&chain_a).is_some());
		assert!(<PendingAvailabilityCommitments<Test>>::get(&chain_b).is_some());

		run_to_block(12, |n| match n {
			12 => Some(SessionChangeNotification {
				validators: validator_public_new.clone(),
				queued: Vec::new(),
				prev_config: default_config(),
				new_config: default_config(),
				random_seed: Default::default(),
				session_index: 6,
			}),
			_ => None,
		});

		assert_eq!(shared::Pallet::<Test>::session_index(), 6);

		assert!(<AvailabilityBitfields<Test>>::get(&ValidatorIndex(0)).is_none());
		assert!(<AvailabilityBitfields<Test>>::get(&ValidatorIndex(1)).is_none());
		assert!(<AvailabilityBitfields<Test>>::get(&ValidatorIndex(4)).is_none());

		assert!(<PendingAvailability<Test>>::get(&chain_a).is_none());
		assert!(<PendingAvailability<Test>>::get(&chain_b).is_none());
		assert!(<PendingAvailabilityCommitments<Test>>::get(&chain_a).is_none());
		assert!(<PendingAvailabilityCommitments<Test>>::get(&chain_b).is_none());

		assert!(<AvailabilityBitfields<Test>>::iter().collect::<Vec<_>>().is_empty());
		assert!(<PendingAvailability<Test>>::iter().collect::<Vec<_>>().is_empty());
		assert!(<PendingAvailabilityCommitments<Test>>::iter().collect::<Vec<_>>().is_empty());
	});
}

/// Assert that the encoding of a known `AggregateMessageOrigin` did not change.
#[test]
fn aggregate_origin_decode_regression_check() {
	let ump = AggregateMessageOrigin::Ump(UmpQueueId::Para(u32::MAX.into()));
	let raw = (0u8, 0u8, u32::MAX).encode();
	let decoded = AggregateMessageOrigin::decode_all(&mut &raw[..]);
	assert_eq!(decoded, Ok(ump), "Migration needed for AggregateMessageOrigin");
}

#[test]
fn para_upgrade_delay_scheduled_from_inclusion() {
	let chain_a = ParaId::from(1_u32);

	// The block number of the relay-parent for testing.
	const RELAY_PARENT_NUM: BlockNumber = 4;

	let paras = vec![(chain_a, ParaKind::Parachain)];
	let validators = vec![
		Sr25519Keyring::Alice,
		Sr25519Keyring::Bob,
		Sr25519Keyring::Charlie,
		Sr25519Keyring::Dave,
		Sr25519Keyring::Ferdie,
	];
	let keystore: KeystorePtr = Arc::new(LocalKeystore::in_memory());
	for validator in validators.iter() {
		Keystore::sr25519_generate_new(
			&*keystore,
			PARACHAIN_KEY_TYPE_ID,
			Some(&validator.to_seed()),
		)
		.unwrap();
	}
	let validator_public = validator_pubkeys(&validators);

	new_test_ext(genesis_config(paras)).execute_with(|| {
		shared::Pallet::<Test>::set_active_validators_ascending(validator_public.clone());
		shared::Pallet::<Test>::set_session_index(5);

		let new_validation_code: ValidationCode = vec![1, 2, 3, 4, 5].into();
		let new_validation_code_hash = new_validation_code.hash();

		// Otherwise upgrade is no-op.
		assert_ne!(new_validation_code, dummy_validation_code());

		run_to_block(5, |_| None);

		let signing_context =
			SigningContext { parent_hash: System::parent_hash(), session_index: 5 };

		let group_validators = |group_index: GroupIndex| {
			match group_index {
				group_index if group_index == GroupIndex::from(0) => Some(vec![0, 1, 2, 3, 4]),
				_ => panic!("Group index out of bounds for 1 parachain"),
			}
			.map(|vs| vs.into_iter().map(ValidatorIndex).collect::<Vec<_>>())
		};

		let core_lookup = |core| match core {
			core if core == CoreIndex::from(0) => Some(chain_a),
			_ => None,
		};

		let chain_a_assignment = CoreAssignment {
			core: CoreIndex::from(0),
			para_id: chain_a,
			kind: AssignmentKind::Parachain,
			group_idx: GroupIndex::from(0),
		};

		let mut candidate_a = TestCandidateBuilder {
			para_id: chain_a,
			relay_parent: System::parent_hash(),
			pov_hash: Hash::repeat_byte(1),
			persisted_validation_data_hash: make_vdata_hash(chain_a).unwrap(),
			new_validation_code: Some(new_validation_code.clone()),
			hrmp_watermark: RELAY_PARENT_NUM,
			..Default::default()
		}
		.build();
		collator_sign_candidate(Sr25519Keyring::One, &mut candidate_a);

		let backed_a = back_candidate(
			candidate_a.clone(),
			&validators,
			group_validators(GroupIndex::from(0)).unwrap().as_ref(),
			&keystore,
			&signing_context,
			BackingKind::Threshold,
		);

		let ProcessedCandidates { core_indices: occupied_cores, .. } =
			ParaInclusion::process_candidates(
				Default::default(),
				vec![backed_a],
				vec![chain_a_assignment.clone()],
				&group_validators,
			)
			.expect("candidates scheduled, in order, and backed");

		assert_eq!(occupied_cores, vec![CoreIndex::from(0)]);

		// Run a couple of blocks before the inclusion.
		run_to_block(7, |_| None);

		let mut bare_bitfield = default_bitfield();
		*bare_bitfield.0.get_mut(0).unwrap() = true;

		let signed_bitfields = validators
			.iter()
			.enumerate()
			.map(|(i, key)| {
				sign_bitfield(
					&keystore,
					key,
					ValidatorIndex(i as _),
					bare_bitfield.clone(),
					&signing_context,
				)
				.into()
			})
			.collect::<Vec<_>>();

		let checked_bitfields = simple_sanitize_bitfields(
			signed_bitfields,
			DisputedBitfield::zeros(expected_bits()),
			expected_bits(),
		);

		let v = process_bitfields(expected_bits(), checked_bitfields, core_lookup);
		assert_eq!(vec![(CoreIndex(0), candidate_a.hash())], v);

		assert!(<PendingAvailability<Test>>::get(&chain_a).is_none());
		assert!(<PendingAvailabilityCommitments<Test>>::get(&chain_a).is_none());

		let active_vote_state = paras::Pallet::<Test>::active_vote_state(&new_validation_code_hash)
			.expect("prechecking must be initiated");

		let cause = &active_vote_state.causes()[0];
		// Upgrade block is the block of inclusion, not candidate's parent.
		assert_matches!(cause,
			paras::PvfCheckCause::Upgrade { id, included_at }
				if id == &chain_a && included_at == &7
		);
	});
}<|MERGE_RESOLUTION|>--- conflicted
+++ resolved
@@ -44,14 +44,9 @@
 
 fn default_config() -> HostConfiguration<BlockNumber> {
 	let mut config = HostConfiguration::default();
-<<<<<<< HEAD
 	config.on_demand_cores = 1;
-	config.max_code_size = 3;
-=======
-	config.parathread_cores = 1;
 	config.max_code_size = 0b100000;
 	config.max_head_data_size = 0b100000;
->>>>>>> 0f0d8a72
 	config
 }
 
