--- conflicted
+++ resolved
@@ -24,11 +24,7 @@
 	},
 	paras::{ParaGenesisArgs, ParaKind},
 	paras_inherent::DisputedBitfield,
-<<<<<<< HEAD
-	scheduler::AssignmentKind,
 	shared::AllowedRelayParentsTracker,
-=======
->>>>>>> 56d45fe3
 };
 use primitives::{SignedAvailabilityBitfields, UncheckedSignedAvailabilityBitfields};
 
@@ -49,14 +45,10 @@
 
 fn default_config() -> HostConfiguration<BlockNumber> {
 	let mut config = HostConfiguration::default();
-<<<<<<< HEAD
-	config.parathread_cores = 1;
-	config.group_rotation_frequency = u32::MAX;
-=======
 	config.on_demand_cores = 1;
->>>>>>> 56d45fe3
 	config.max_code_size = 0b100000;
 	config.max_head_data_size = 0b100000;
+	config.group_rotation_frequency = u32::MAX;
 	config
 }
 
@@ -904,7 +896,6 @@
 			.map(|m| m.into_iter().map(ValidatorIndex).collect::<Vec<_>>())
 		};
 
-<<<<<<< HEAD
 		// When processing candidates, we compute the group index from scheduler.
 		let validator_groups = vec![
 			vec![ValidatorIndex(0), ValidatorIndex(1)],
@@ -913,41 +904,21 @@
 		];
 		Scheduler::set_validator_groups(validator_groups);
 
-=======
 		let entry_ttl = 10_000;
->>>>>>> 56d45fe3
 		let thread_collator: CollatorId = Sr25519Keyring::Two.public().into();
 		let chain_a_assignment = CoreAssignment {
 			core: CoreIndex::from(0),
-<<<<<<< HEAD
-			para_id: chain_a,
-			kind: AssignmentKind::Parachain,
-=======
 			paras_entry: ParasEntry::new(Assignment::new(chain_a), entry_ttl),
-			group_idx: GroupIndex::from(0),
->>>>>>> 56d45fe3
 		};
 
 		let chain_b_assignment = CoreAssignment {
 			core: CoreIndex::from(1),
-<<<<<<< HEAD
-			para_id: chain_b,
-			kind: AssignmentKind::Parachain,
-=======
 			paras_entry: ParasEntry::new(Assignment::new(chain_b), entry_ttl),
-			group_idx: GroupIndex::from(1),
->>>>>>> 56d45fe3
 		};
 
 		let thread_a_assignment = CoreAssignment {
 			core: CoreIndex::from(2),
-<<<<<<< HEAD
-			para_id: thread_a,
-			kind: AssignmentKind::Parathread(thread_collator.clone(), 0),
-=======
 			paras_entry: ParasEntry::new(Assignment::new(thread_a), entry_ttl),
-			group_idx: GroupIndex::from(2),
->>>>>>> 56d45fe3
 		};
 
 		let allowed_relay_parents = default_allowed_relay_parent_tracker();
@@ -1130,48 +1101,6 @@
 			);
 		}
 
-<<<<<<< HEAD
-		// candidate has wrong collator.
-		{
-			let mut candidate = TestCandidateBuilder {
-				para_id: thread_a,
-				relay_parent: System::parent_hash(),
-				pov_hash: Hash::repeat_byte(1),
-				persisted_validation_data_hash: make_vdata_hash(thread_a).unwrap(),
-				hrmp_watermark: RELAY_PARENT_NUM,
-				..Default::default()
-			}
-			.build();
-
-			assert!(CollatorId::from(Sr25519Keyring::One.public()) != thread_collator);
-			collator_sign_candidate(Sr25519Keyring::One, &mut candidate);
-
-			let backed = back_candidate(
-				candidate,
-				&validators,
-				group_validators(GroupIndex::from(2)).unwrap().as_ref(),
-				&keystore,
-				&signing_context,
-				BackingKind::Threshold,
-			);
-
-			assert_noop!(
-				ParaInclusion::process_candidates(
-					&allowed_relay_parents,
-					vec![backed],
-					vec![
-						chain_a_assignment.clone(),
-						chain_b_assignment.clone(),
-						thread_a_assignment.clone(),
-					],
-					&group_validators,
-				),
-				Error::<Test>::WrongCollator,
-			);
-		}
-
-=======
->>>>>>> 56d45fe3
 		// candidate not well-signed by collator.
 		{
 			let mut candidate = TestCandidateBuilder {
@@ -1501,7 +1430,6 @@
 			.map(|vs| vs.into_iter().map(ValidatorIndex).collect::<Vec<_>>())
 		};
 
-<<<<<<< HEAD
 		// When processing candidates, we compute the group index from scheduler.
 		let validator_groups = vec![
 			vec![ValidatorIndex(0), ValidatorIndex(1)],
@@ -1512,42 +1440,20 @@
 
 		let allowed_relay_parents = default_allowed_relay_parent_tracker();
 
-		let thread_collator: CollatorId = Sr25519Keyring::Two.public().into();
-
-		let chain_a_assignment = CoreAssignment {
-			core: CoreIndex::from(0),
-			para_id: chain_a,
-			kind: AssignmentKind::Parachain,
-=======
 		let entry_ttl = 10_000;
-
 		let chain_a_assignment = CoreAssignment {
 			core: CoreIndex::from(0),
 			paras_entry: ParasEntry::new(Assignment::new(chain_a), entry_ttl),
-			group_idx: GroupIndex::from(0),
->>>>>>> 56d45fe3
 		};
 
 		let chain_b_assignment = CoreAssignment {
 			core: CoreIndex::from(1),
-<<<<<<< HEAD
-			para_id: chain_b,
-			kind: AssignmentKind::Parachain,
-=======
 			paras_entry: ParasEntry::new(Assignment::new(chain_b), entry_ttl),
-			group_idx: GroupIndex::from(1),
->>>>>>> 56d45fe3
 		};
 
 		let thread_a_assignment = CoreAssignment {
 			core: CoreIndex::from(2),
-<<<<<<< HEAD
-			para_id: thread_a,
-			kind: AssignmentKind::Parathread(thread_collator.clone(), 0),
-=======
 			paras_entry: ParasEntry::new(Assignment::new(thread_a), entry_ttl),
-			group_idx: GroupIndex::from(2),
->>>>>>> 56d45fe3
 		};
 
 		let mut candidate_a = TestCandidateBuilder {
@@ -1809,7 +1715,6 @@
 			.map(|vs| vs.into_iter().map(ValidatorIndex).collect::<Vec<_>>())
 		};
 
-<<<<<<< HEAD
 		// When processing candidates, we compute the group index from scheduler.
 		let validator_groups = vec![vec![
 			ValidatorIndex(0),
@@ -1821,19 +1726,10 @@
 		Scheduler::set_validator_groups(validator_groups);
 
 		let allowed_relay_parents = default_allowed_relay_parent_tracker();
-
-		let chain_a_assignment = CoreAssignment {
-			core: CoreIndex::from(0),
-			para_id: chain_a,
-			kind: AssignmentKind::Parachain,
-=======
 		let entry_ttl = 10_000;
-
 		let chain_a_assignment = CoreAssignment {
 			core: CoreIndex::from(0),
 			paras_entry: ParasEntry::new(Assignment::new(chain_a), entry_ttl),
-			group_idx: GroupIndex::from(0),
->>>>>>> 56d45fe3
 		};
 
 		let mut candidate_a = TestCandidateBuilder {
@@ -1947,8 +1843,6 @@
 		];
 		Scheduler::set_validator_groups(validator_groups);
 
-		let thread_collator: CollatorId = Sr25519Keyring::Two.public().into();
-
 		// Base each candidate on one of allowed relay parents.
 		//
 		// Note that the group rotation frequency is set to 1 above,
@@ -1988,20 +1882,25 @@
 
 		let chain_a_assignment = CoreAssignment {
 			core: CoreIndex::from(0),
-			para_id: chain_a,
-			kind: AssignmentKind::Parachain,
+			paras_entry: ParasEntry {
+				assignment: Assignment { para_id: chain_a },
+				availability_timeouts: 0,
+				ttl: 5,
+			},
 		};
 
 		let chain_b_assignment = CoreAssignment {
 			core: CoreIndex::from(1),
-			para_id: chain_b,
-			kind: AssignmentKind::Parachain,
+			paras_entry: ParasEntry {
+				assignment: Assignment { para_id: chain_b },
+				availability_timeouts: 0,
+				ttl: 5,
+			},
 		};
 
 		let thread_a_assignment = CoreAssignment {
 			core: CoreIndex::from(2),
-			para_id: thread_a,
-			kind: AssignmentKind::Parathread(thread_collator.clone(), 0),
+			paras_entry: ParasEntry::new(Assignment::new(thread_a), 5),
 		};
 
 		let mut candidate_a = TestCandidateBuilder {
@@ -2300,17 +2199,11 @@
 
 		let chain_a_assignment = CoreAssignment {
 			core: CoreIndex::from(0),
-<<<<<<< HEAD
-			para_id: chain_a,
-			kind: AssignmentKind::Parachain,
-=======
 			paras_entry: ParasEntry {
 				assignment: Assignment { para_id: chain_a },
 				availability_timeouts: 0,
 				ttl: 5,
 			},
-			group_idx: GroupIndex::from(0),
->>>>>>> 56d45fe3
 		};
 
 		let mut candidate_a = TestCandidateBuilder {
