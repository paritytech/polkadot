// Copyright (C) Parity Technologies (UK) Ltd.
// This file is part of Polkadot.

// Polkadot is free software: you can redistribute it and/or modify
// it under the terms of the GNU General Public License as published by
// the Free Software Foundation, either version 3 of the License, or
// (at your option) any later version.

// Polkadot is distributed in the hope that it will be useful,
// but WITHOUT ANY WARRANTY; without even the implied warranty of
// MERCHANTABILITY or FITNESS FOR A PARTICULAR PURPOSE.  See the
// GNU General Public License for more details.

// You should have received a copy of the GNU General Public License
// along with Polkadot.  If not, see <http://www.gnu.org/licenses/>.

//! The inclusion pallet is responsible for inclusion and availability of scheduled parachains
//! and parathreads.
//!
//! It is responsible for carrying candidates from being backable to being backed, and then from backed
//! to included.

use crate::{
	configuration, disputes, dmp, hrmp, paras, paras_inherent::DisputedBitfield,
	scheduler_common::CoreAssignment, shared, ump,
};
use bitvec::{order::Lsb0 as BitOrderLsb0, vec::BitVec};
use frame_support::pallet_prelude::*;
use parity_scale_codec::{Decode, Encode};
use primitives::{
	supermajority_threshold, AvailabilityBitfield, BackedCandidate, CandidateCommitments,
	CandidateDescriptor, CandidateHash, CandidateReceipt, CommittedCandidateReceipt, CoreIndex,
	GroupIndex, Hash, HeadData, Id as ParaId, SigningContext, UncheckedSignedAvailabilityBitfields,
	ValidatorId, ValidatorIndex, ValidityAttestation,
};
use scale_info::TypeInfo;
use sp_runtime::{traits::One, DispatchError};
use sp_std::{
	collections::{btree_map::BTreeMap, btree_set::BTreeSet, vec_deque::VecDeque},
	prelude::*,
};

pub use pallet::*;

#[cfg(test)]
pub(crate) mod tests;

/// A bitfield signed by a validator indicating that it is keeping its piece of the erasure-coding
/// for any backed candidates referred to by a `1` bit available.
///
/// The bitfield's signature should be checked at the point of submission. Afterwards it can be
/// dropped.
#[derive(Encode, Decode, TypeInfo)]
#[cfg_attr(test, derive(Debug))]
pub struct AvailabilityBitfieldRecord<N> {
	bitfield: AvailabilityBitfield, // one bit per core.
	submitted_at: N,                // for accounting, as meaning of bits may change over time.
}

/// Determines if all checks should be applied or if a subset was already completed
/// in a code path that will be executed afterwards or was already executed before.
#[derive(Clone, Copy, Encode, Decode, PartialEq, Eq, RuntimeDebug, TypeInfo)]
pub(crate) enum FullCheck {
	/// Yes, do a full check, skip nothing.
	Yes,
	/// Skip a subset of checks that are already completed before.
	///
	/// Attention: Should only be used when absolutely sure that the required
	/// checks are completed before.
	Skip,
}

/// A backed candidate pending availability.
#[derive(Encode, Decode, PartialEq, TypeInfo)]
#[cfg_attr(test, derive(Debug))]
pub struct CandidatePendingAvailability<H, N> {
	/// The availability core this is assigned to.
	core: CoreIndex,
	/// The candidate hash.
	hash: CandidateHash,
	/// The candidate descriptor.
	descriptor: CandidateDescriptor<H>,
	/// The received availability votes. One bit per validator.
	availability_votes: BitVec<u8, BitOrderLsb0>,
	/// The backers of the candidate pending availability.
	backers: BitVec<u8, BitOrderLsb0>,
	/// The block number of the relay-parent of the receipt.
	relay_parent_number: N,
	/// The block number of the relay-chain block this was backed in.
	backed_in_number: N,
	/// The group index backing this block.
	backing_group: GroupIndex,
}

impl<H, N> CandidatePendingAvailability<H, N> {
	/// Get the availability votes on the candidate.
	pub(crate) fn availability_votes(&self) -> &BitVec<u8, BitOrderLsb0> {
		&self.availability_votes
	}

	/// Get the relay-chain block number this was backed in.
	pub(crate) fn backed_in_number(&self) -> &N {
		&self.backed_in_number
	}

	/// Get the core index.
	pub(crate) fn core_occupied(&self) -> CoreIndex {
		self.core
	}

	/// Get the candidate hash.
	pub(crate) fn candidate_hash(&self) -> CandidateHash {
		self.hash
	}

	/// Get the candidate descriptor.
	pub(crate) fn candidate_descriptor(&self) -> &CandidateDescriptor<H> {
		&self.descriptor
	}

	#[cfg(any(feature = "runtime-benchmarks", test))]
	pub(crate) fn new(
		core: CoreIndex,
		hash: CandidateHash,
		descriptor: CandidateDescriptor<H>,
		availability_votes: BitVec<u8, BitOrderLsb0>,
		backers: BitVec<u8, BitOrderLsb0>,
		relay_parent_number: N,
		backed_in_number: N,
		backing_group: GroupIndex,
	) -> Self {
		Self {
			core,
			hash,
			descriptor,
			availability_votes,
			backers,
			relay_parent_number,
			backed_in_number,
			backing_group,
		}
	}
}

/// A hook for applying validator rewards
pub trait RewardValidators {
	// Reward the validators with the given indices for issuing backing statements.
	fn reward_backing(validators: impl IntoIterator<Item = ValidatorIndex>);
	// Reward the validators with the given indices for issuing availability bitfields.
	// Validators are sent to this hook when they have contributed to the availability
	// of a candidate by setting a bit in their bitfield.
	fn reward_bitfields(validators: impl IntoIterator<Item = ValidatorIndex>);
}

/// Helper return type for `process_candidates`.
#[derive(Encode, Decode, PartialEq, TypeInfo)]
#[cfg_attr(test, derive(Debug))]
pub(crate) struct ProcessedCandidates<H = Hash> {
	pub(crate) core_indices: Vec<(CoreIndex, ParaId)>,
	pub(crate) candidate_receipt_with_backing_validator_indices:
		Vec<(CandidateReceipt<H>, Vec<(ValidatorIndex, ValidityAttestation)>)>,
}

impl<H> Default for ProcessedCandidates<H> {
	fn default() -> Self {
		Self {
			core_indices: Vec::new(),
			candidate_receipt_with_backing_validator_indices: Vec::new(),
		}
	}
}

/// Number of backing votes we need for a valid backing.
///
/// WARNING: This check has to be kept in sync with the node side check in the backing
/// subsystem.
pub fn minimum_backing_votes(n_validators: usize) -> usize {
	// For considerations on this value see:
	// https://github.com/paritytech/polkadot/pull/1656#issuecomment-999734650
	// and
	// https://github.com/paritytech/polkadot/issues/4386
	sp_std::cmp::min(n_validators, 2)
}

#[frame_support::pallet]
pub mod pallet {
	use super::*;

	#[pallet::pallet]
	#[pallet::without_storage_info]
	pub struct Pallet<T>(_);

	#[pallet::config]
	pub trait Config:
		frame_system::Config
		+ shared::Config
		+ paras::Config
		+ dmp::Config
		+ ump::Config
		+ hrmp::Config
		+ configuration::Config
	{
		type RuntimeEvent: From<Event<Self>> + IsType<<Self as frame_system::Config>::RuntimeEvent>;
		type DisputesHandler: disputes::DisputesHandler<Self::BlockNumber>;
		type RewardValidators: RewardValidators;
	}

	#[pallet::event]
	#[pallet::generate_deposit(pub(super) fn deposit_event)]
	pub enum Event<T: Config> {
		/// A candidate was backed. `[candidate, head_data]`
		CandidateBacked(CandidateReceipt<T::Hash>, HeadData, CoreIndex, GroupIndex),
		/// A candidate was included. `[candidate, head_data]`
		CandidateIncluded(CandidateReceipt<T::Hash>, HeadData, CoreIndex, GroupIndex),
		/// A candidate timed out. `[candidate, head_data]`
		CandidateTimedOut(CandidateReceipt<T::Hash>, HeadData, CoreIndex),
	}

	#[pallet::error]
	pub enum Error<T> {
		/// Validator indices are out of order or contains duplicates.
		UnsortedOrDuplicateValidatorIndices,
		/// Dispute statement sets are out of order or contain duplicates.
		UnsortedOrDuplicateDisputeStatementSet,
		/// Backed candidates are out of order (core index) or contain duplicates.
		UnsortedOrDuplicateBackedCandidates,
		/// A different relay parent was provided compared to the on-chain stored one.
		UnexpectedRelayParent,
		/// Availability bitfield has unexpected size.
		WrongBitfieldSize,
		/// Bitfield consists of zeros only.
		BitfieldAllZeros,
		/// Multiple bitfields submitted by same validator or validators out of order by index.
		BitfieldDuplicateOrUnordered,
		/// Validator index out of bounds.
		ValidatorIndexOutOfBounds,
		/// Invalid signature
		InvalidBitfieldSignature,
		/// Candidate submitted but para not scheduled.
		UnscheduledCandidate,
		/// Candidate scheduled despite pending candidate already existing for the para.
		CandidateScheduledBeforeParaFree,
		/// Scheduled cores out of order.
		ScheduledOutOfOrder,
		/// Head data exceeds the configured maximum.
		HeadDataTooLarge,
		/// Code upgrade prematurely.
		PrematureCodeUpgrade,
		/// Output code is too large
		NewCodeTooLarge,
		/// Candidate not in parent context.
		CandidateNotInParentContext,
		/// Invalid group index in core assignment.
		InvalidGroupIndex,
		/// Insufficient (non-majority) backing.
		InsufficientBacking,
		/// Invalid (bad signature, unknown validator, etc.) backing.
		InvalidBacking,
		/// Collator did not sign PoV.
		NotCollatorSigned,
		/// The validation data hash does not match expected.
		ValidationDataHashMismatch,
		/// The downward message queue is not processed correctly.
		IncorrectDownwardMessageHandling,
		/// At least one upward message sent does not pass the acceptance criteria.
		InvalidUpwardMessages,
		/// The candidate didn't follow the rules of HRMP watermark advancement.
		HrmpWatermarkMishandling,
		/// The HRMP messages sent by the candidate is not valid.
		InvalidOutboundHrmp,
		/// The validation code hash of the candidate is not valid.
		InvalidValidationCodeHash,
		/// The `para_head` hash in the candidate descriptor doesn't match the hash of the actual para head in the
		/// commitments.
		ParaHeadMismatch,
		/// A bitfield that references a freed core,
		/// either intentionally or as part of a concluded
		/// invalid dispute.
		BitfieldReferencesFreedCore,
	}

	/// The latest bitfield for each validator, referred to by their index in the validator set.
	#[pallet::storage]
	pub(crate) type AvailabilityBitfields<T: Config> =
		StorageMap<_, Twox64Concat, ValidatorIndex, AvailabilityBitfieldRecord<T::BlockNumber>>;

	/// Candidates pending availability by `ParaId`.
	#[pallet::storage]
	pub(crate) type PendingAvailability<T: Config> =
		StorageMap<_, Twox64Concat, ParaId, CandidatePendingAvailability<T::Hash, T::BlockNumber>>;

	/// The commitments of candidates pending availability, by `ParaId`.
	#[pallet::storage]
	pub(crate) type PendingAvailabilityCommitments<T: Config> =
		StorageMap<_, Twox64Concat, ParaId, CandidateCommitments>;

	#[pallet::call]
	impl<T: Config> Pallet<T> {}
}

const LOG_TARGET: &str = "runtime::inclusion";

impl<T: Config> Pallet<T> {
	/// Block initialization logic, called by initializer.
	pub(crate) fn initializer_initialize(_now: T::BlockNumber) -> Weight {
		Weight::zero()
	}

	/// Block finalization logic, called by initializer.
	pub(crate) fn initializer_finalize() {}

	/// Handle an incoming session change.
	pub(crate) fn initializer_on_new_session(
		_notification: &crate::initializer::SessionChangeNotification<T::BlockNumber>,
	) {
		// unlike most drain methods, drained elements are not cleared on `Drop` of the iterator
		// and require consumption.
		for _ in <PendingAvailabilityCommitments<T>>::drain() {}
		for _ in <PendingAvailability<T>>::drain() {}
		for _ in <AvailabilityBitfields<T>>::drain() {}
	}

	/// Extract the freed cores based on cores that became available.
	///
	/// Updates storage items `PendingAvailability` and `AvailabilityBitfields`.
	pub(crate) fn update_pending_availability_and_get_freed_cores<F>(
		expected_bits: usize,
		validators: &[ValidatorId],
		signed_bitfields: UncheckedSignedAvailabilityBitfields,
		core_lookup: F,
		enact_candidate: bool,
	) -> Vec<(CoreIndex, CandidateHash)>
	where
		F: Fn(CoreIndex) -> Option<ParaId>,
	{
		let mut assigned_paras_record = (0..expected_bits)
			.map(|bit_index| core_lookup(CoreIndex::from(bit_index as u32)))
			.map(|opt_para_id| {
				opt_para_id.map(|para_id| (para_id, PendingAvailability::<T>::get(&para_id)))
			})
			.collect::<Vec<_>>();

		let now = <frame_system::Pallet<T>>::block_number();
		for (checked_bitfield, validator_index) in
			signed_bitfields.into_iter().map(|signed_bitfield| {
				// extracting unchecked data, since it's checked in `fn sanitize_bitfields` already.
				let validator_idx = signed_bitfield.unchecked_validator_index();
				let checked_bitfield = signed_bitfield.unchecked_into_payload();
				(checked_bitfield, validator_idx)
			}) {
			for (bit_idx, _) in checked_bitfield.0.iter().enumerate().filter(|(_, is_av)| **is_av) {
				let pending_availability = if let Some((_, pending_availability)) =
					assigned_paras_record[bit_idx].as_mut()
				{
					pending_availability
				} else {
					// For honest validators, this happens in case of unoccupied cores,
					// which in turn happens in case of a disputed candidate.
					// A malicious one might include arbitrary indices, but they are represented
					// by `None` values and will be sorted out in the next if case.
					continue
				};

				// defensive check - this is constructed by loading the availability bitfield record,
				// which is always `Some` if the core is occupied - that's why we're here.
				let validator_index = validator_index.0 as usize;
				if let Some(mut bit) =
					pending_availability.as_mut().and_then(|candidate_pending_availability| {
						candidate_pending_availability.availability_votes.get_mut(validator_index)
					}) {
					*bit = true;
				}
			}

			let record =
				AvailabilityBitfieldRecord { bitfield: checked_bitfield, submitted_at: now };

			<AvailabilityBitfields<T>>::insert(&validator_index, record);
		}

		let threshold = availability_threshold(validators.len());

		let mut freed_cores = Vec::with_capacity(expected_bits);
		for (para_id, pending_availability) in assigned_paras_record
			.into_iter()
			.flatten()
			.filter_map(|(id, p)| p.map(|p| (id, p)))
		{
			if pending_availability.availability_votes.count_ones() >= threshold {
				<PendingAvailability<T>>::remove(&para_id);
				let commitments = match PendingAvailabilityCommitments::<T>::take(&para_id) {
					Some(commitments) => commitments,
					None => {
						log::warn!(
							target: LOG_TARGET,
							"Inclusion::process_bitfields: PendingAvailability and PendingAvailabilityCommitments
							are out of sync, did someone mess with the storage?",
						);
						continue
					},
				};

				if enact_candidate {
					let receipt = CommittedCandidateReceipt {
						descriptor: pending_availability.descriptor,
						commitments,
					};
					let _weight = Self::enact_candidate(
						pending_availability.relay_parent_number,
						receipt,
						pending_availability.backers,
						pending_availability.availability_votes,
						pending_availability.core,
						pending_availability.backing_group,
					);
				}

				freed_cores.push((pending_availability.core, pending_availability.hash));
			} else {
				<PendingAvailability<T>>::insert(&para_id, &pending_availability);
			}
		}

		freed_cores
	}

	/// Process a set of incoming bitfields.
	///
	/// Returns a `Vec` of `CandidateHash`es and their respective `AvailabilityCore`s that became available,
	/// and cores free.
	pub(crate) fn process_bitfields(
		expected_bits: usize,
		signed_bitfields: UncheckedSignedAvailabilityBitfields,
		disputed_bitfield: DisputedBitfield,
		core_lookup: impl Fn(CoreIndex) -> Option<ParaId>,
		full_check: FullCheck,
	) -> Result<Vec<(CoreIndex, CandidateHash)>, crate::inclusion::Error<T>> {
		let validators = shared::Pallet::<T>::active_validator_keys();
		let session_index = shared::Pallet::<T>::session_index();
		let parent_hash = frame_system::Pallet::<T>::parent_hash();

		let checked_bitfields = crate::paras_inherent::assure_sanity_bitfields::<T>(
			signed_bitfields,
			disputed_bitfield,
			expected_bits,
			parent_hash,
			session_index,
			&validators[..],
			full_check,
		)?;

		let freed_cores = Self::update_pending_availability_and_get_freed_cores::<_>(
			expected_bits,
			&validators[..],
			checked_bitfields,
			core_lookup,
			true,
		);

		Ok(freed_cores)
	}

	/// Process candidates that have been backed. Provide the relay storage root, a set of candidates
	/// and scheduled cores.
	///
	/// Both should be sorted ascending by core index, and the candidates should be a subset of
	/// scheduled cores. If these conditions are not met, the execution of the function fails.
	pub(crate) fn process_candidates<GV>(
		parent_storage_root: T::Hash,
		candidates: Vec<BackedCandidate<T::Hash>>,
		claimqueue: BTreeMap<CoreIndex, VecDeque<Option<CoreAssignment>>>,
		group_validators: GV,
	) -> Result<ProcessedCandidates<T::Hash>, DispatchError>
	where
		GV: Fn(GroupIndex) -> Option<Vec<ValidatorIndex>>,
	{
		ensure!(candidates.len() <= claimqueue.len(), Error::<T>::UnscheduledCandidate);

		if claimqueue.is_empty() {
			return Ok(ProcessedCandidates::default())
		}

		let validators = shared::Pallet::<T>::active_validator_keys();
		let parent_hash = <frame_system::Pallet<T>>::parent_hash();

		// We make sure the candidates are all valid with regards to the claimqueue
		let para_assignment_map = match Self::is_subset_of(&candidates, claimqueue) {
			Ok(x) => x,
			Err(err) => return Err(err.into()),
		};

		// At the moment we assume (and in fact enforce, below) that the relay-parent is always one
		// before of the block where we include a candidate (i.e. this code path).
		let now = <frame_system::Pallet<T>>::block_number();
		let relay_parent_number = now - One::one();
		let check_ctx = CandidateCheckContext::<T>::new(now, relay_parent_number);

		// Collect candidate receipts with backers.
		let mut candidate_receipt_with_backing_validator_indices =
			Vec::with_capacity(candidates.len());

		// Do all checks before writing storage.
		let core_indices_and_backers = {
			let mut core_indices_and_backers = Vec::with_capacity(candidates.len());
			let signing_context =
				SigningContext { parent_hash, session_index: shared::Pallet::<T>::session_index() };

			// We combine an outer loop over candidates with an inner loop over the scheduled,
			// where each iteration of the outer loop picks up at the position
			// in scheduled just after the past iteration left off.
			//
			// If the candidates appear in the same order as they appear in `scheduled`,
			// then they should always be found. If the end of `scheduled` is reached,
			// then the candidate was either not scheduled or out-of-order.
			//
			// In the meantime, we do certain sanity checks on the candidates and on the scheduled
			// list.
			for (candidate_idx, backed_candidate) in candidates.iter().enumerate() {
				match check_ctx.verify_backed_candidate(
					parent_hash,
					parent_storage_root,
					candidate_idx,
					backed_candidate,
				)? {
					Err(FailedToCreatePVD) => {
						log::debug!(
							target: LOG_TARGET,
							"Failed to create PVD for candidate {} on relay parent {:?}",
							candidate_idx,
							parent_hash,
						);
						// We don't want to error out here because it will
						// brick the relay-chain. So we return early without
						// doing anything.
						return Ok(ProcessedCandidates::default())
					},
					Ok(rpn) => rpn,
				}

				let para_id = backed_candidate.descriptor().para_id;
				let mut backers = bitvec::bitvec![u8, BitOrderLsb0; 0; validators.len()];
				let assignment = para_assignment_map
					.get(&para_id)
					.expect("is_subset guarantees this element exists.");

				if let Some(required_collator) = assignment.required_collator() {
					ensure!(
						required_collator == backed_candidate.descriptor().collator,
						Error::<T>::WrongCollator,
					);
				}

<<<<<<< HEAD
				ensure!(
					<PendingAvailability<T>>::get(&para_id).is_none() &&
						<PendingAvailabilityCommitments<T>>::get(&para_id).is_none(),
					Error::<T>::CandidateScheduledBeforeParaFree,
				);

				let group_vals = group_validators(assignment.group_idx)
					.ok_or_else(|| Error::<T>::InvalidGroupIndex)?;

				// check the signatures in the backing and that it is a majority.
				{
					let maybe_amount_validated = primitives::check_candidate_backing(
						&backed_candidate,
						&signing_context,
						group_vals.len(),
						|intra_group_vi| {
							group_vals
								.get(intra_group_vi)
								.and_then(|vi| validators.get(vi.0 as usize))
								.map(|v| v.clone())
						},
					);

					match maybe_amount_validated {
						Ok(amount_validated) => ensure!(
							amount_validated >= minimum_backing_votes(group_vals.len()),
							Error::<T>::InsufficientBacking,
						),
						Err(()) => {
							Err(Error::<T>::InvalidBacking)?;
						},
=======
				for (i, core_assignment) in scheduled[skip..].iter().enumerate() {
					check_assignment_in_order(core_assignment)?;

					if para_id == core_assignment.para_id() {
						ensure!(
							<PendingAvailability<T>>::get(&para_id).is_none() &&
								<PendingAvailabilityCommitments<T>>::get(&para_id).is_none(),
							Error::<T>::CandidateScheduledBeforeParaFree,
						);

						// account for already skipped, and then skip this one.
						skip = i + skip + 1;

						let group_vals = group_validators(core_assignment.group_idx)
							.ok_or_else(|| Error::<T>::InvalidGroupIndex)?;

						// check the signatures in the backing and that it is a majority.
						{
							let maybe_amount_validated = primitives::check_candidate_backing(
								&backed_candidate,
								&signing_context,
								group_vals.len(),
								|intra_group_vi| {
									group_vals
										.get(intra_group_vi)
										.and_then(|vi| validators.get(vi.0 as usize))
										.map(|v| v.clone())
								},
							);

							match maybe_amount_validated {
								Ok(amount_validated) => ensure!(
									amount_validated >= minimum_backing_votes(group_vals.len()),
									Error::<T>::InsufficientBacking,
								),
								Err(()) => {
									Err(Error::<T>::InvalidBacking)?;
								},
							}

							let mut backer_idx_and_attestation =
								Vec::<(ValidatorIndex, ValidityAttestation)>::with_capacity(
									backed_candidate.validator_indices.count_ones(),
								);
							let candidate_receipt = backed_candidate.receipt();

							for ((bit_idx, _), attestation) in backed_candidate
								.validator_indices
								.iter()
								.enumerate()
								.filter(|(_, signed)| **signed)
								.zip(backed_candidate.validity_votes.iter().cloned())
							{
								let val_idx = group_vals
									.get(bit_idx)
									.expect("this query succeeded above; qed");
								backer_idx_and_attestation.push((*val_idx, attestation));

								backers.set(val_idx.0 as _, true);
							}
							candidate_receipt_with_backing_validator_indices
								.push((candidate_receipt, backer_idx_and_attestation));
						}

						core_indices_and_backers.push((
							(core_assignment.core, core_assignment.para_id()),
							backers,
							core_assignment.group_idx,
						));
						continue 'next_backed_candidate
>>>>>>> 1a5d3bbd
					}

					let mut backer_idx_and_attestation =
						Vec::<(ValidatorIndex, ValidityAttestation)>::with_capacity(
							backed_candidate.validator_indices.count_ones(),
						);
					let candidate_receipt = backed_candidate.receipt();

					for ((bit_idx, _), attestation) in backed_candidate
						.validator_indices
						.iter()
						.enumerate()
						.filter(|(_, signed)| **signed)
						.zip(backed_candidate.validity_votes.iter().cloned())
					{
						let val_idx =
							group_vals.get(bit_idx).expect("this query succeeded above; qed");
						backer_idx_and_attestation.push((*val_idx, attestation));

						backers.set(val_idx.0 as _, true);
					}
					candidate_receipt_with_backing_validator_indices
						.push((candidate_receipt, backer_idx_and_attestation));
				}

				core_indices_and_backers.push((
					(assignment.core, para_id),
					backers,
					assignment.group_idx,
				));
			}

			core_indices_and_backers
		};

		// one more sweep for actually writing to storage.
		let core_indices = core_indices_and_backers.iter().map(|(c, _, _)| *c).collect();
		for (candidate, (core, backers, group)) in
			candidates.into_iter().zip(core_indices_and_backers)
		{
			let para_id = candidate.descriptor().para_id;

			// initialize all availability votes to 0.
			let availability_votes: BitVec<u8, BitOrderLsb0> =
				bitvec::bitvec![u8, BitOrderLsb0; 0; validators.len()];

			Self::deposit_event(Event::<T>::CandidateBacked(
				candidate.candidate.to_plain(),
				candidate.candidate.commitments.head_data.clone(),
				core.0,
				group,
			));

			let candidate_hash = candidate.candidate.hash();

			let (descriptor, commitments) =
				(candidate.candidate.descriptor, candidate.candidate.commitments);

			<PendingAvailability<T>>::insert(
				&para_id,
				CandidatePendingAvailability {
					core: core.0,
					hash: candidate_hash,
					descriptor,
					availability_votes,
					relay_parent_number,
					backers: backers.to_bitvec(),
					backed_in_number: check_ctx.now,
					backing_group: group,
				},
			);
			<PendingAvailabilityCommitments<T>>::insert(&para_id, commitments);
		}

		Ok(ProcessedCandidates::<T::Hash> {
			core_indices,
			candidate_receipt_with_backing_validator_indices,
		})
	}

	fn is_subset_of(
		candidates: &[BackedCandidate<T::Hash>],
		claimqueue: BTreeMap<CoreIndex, VecDeque<Option<CoreAssignment>>>,
	) -> Result<BTreeMap<ParaId, CoreAssignment>, Error<T>> {
		let candidates_set: BTreeSet<(CoreIndex, ParaId)> = candidates
			.iter()
			.enumerate()
			.map(|(idx, bc)| (CoreIndex::from(idx as u32), bc.descriptor().para_id))
			.collect();

		let (claimqueue_set, para_core_map): (
			BTreeSet<(CoreIndex, ParaId)>,
			BTreeMap<ParaId, CoreAssignment>,
		) = claimqueue
			.into_iter()
			.flat_map(|(idx, assignments)| {
				assignments.into_iter().filter_map(move |core_assigment| {
					core_assigment
						.map(|ca| ((idx, ca.paras_entry.para_id), (ca.paras_entry.para_id, ca)))
				})
			})
			.unzip();

		if candidates_set.is_subset(&claimqueue_set) {
			Ok(para_core_map)
		} else {
			for candidate in candidates_set {
				if !claimqueue_set.contains(&candidate) {
					return Err(Error::UnscheduledCandidate)
				}
			}
			Err(Error::ScheduledOutOfOrder)
		}
	}

	/// Run the acceptance criteria checks on the given candidate commitments.
	pub(crate) fn check_validation_outputs_for_runtime_api(
		para_id: ParaId,
		validation_outputs: primitives::CandidateCommitments,
	) -> bool {
		// This function is meant to be called from the runtime APIs against the relay-parent, hence
		// `relay_parent_number` is equal to `now`.
		let now = <frame_system::Pallet<T>>::block_number();
		let relay_parent_number = now;
		let check_ctx = CandidateCheckContext::<T>::new(now, relay_parent_number);

		if let Err(err) = check_ctx.check_validation_outputs(
			para_id,
			&validation_outputs.head_data,
			&validation_outputs.new_validation_code,
			validation_outputs.processed_downward_messages,
			&validation_outputs.upward_messages,
			T::BlockNumber::from(validation_outputs.hrmp_watermark),
			&validation_outputs.horizontal_messages,
		) {
			log::debug!(
				target: LOG_TARGET,
				"Validation outputs checking for parachain `{}` failed: {:?}",
				u32::from(para_id),
				err,
			);
			false
		} else {
			true
		}
	}

	fn enact_candidate(
		relay_parent_number: T::BlockNumber,
		receipt: CommittedCandidateReceipt<T::Hash>,
		backers: BitVec<u8, BitOrderLsb0>,
		availability_votes: BitVec<u8, BitOrderLsb0>,
		core_index: CoreIndex,
		backing_group: GroupIndex,
	) -> Weight {
		let plain = receipt.to_plain();
		let commitments = receipt.commitments;
		let config = <configuration::Pallet<T>>::config();

		T::RewardValidators::reward_backing(
			backers
				.iter()
				.enumerate()
				.filter(|(_, backed)| **backed)
				.map(|(i, _)| ValidatorIndex(i as _)),
		);

		T::RewardValidators::reward_bitfields(
			availability_votes
				.iter()
				.enumerate()
				.filter(|(_, voted)| **voted)
				.map(|(i, _)| ValidatorIndex(i as _)),
		);

		// initial weight is config read.
		let mut weight = T::DbWeight::get().reads_writes(1, 0);
		if let Some(new_code) = commitments.new_validation_code {
			weight += <paras::Pallet<T>>::schedule_code_upgrade(
				receipt.descriptor.para_id,
				new_code,
				relay_parent_number,
				&config,
			);
		}

		// enact the messaging facet of the candidate.
		weight += <dmp::Pallet<T>>::prune_dmq(
			receipt.descriptor.para_id,
			commitments.processed_downward_messages,
		);
		weight += <ump::Pallet<T>>::receive_upward_messages(
			receipt.descriptor.para_id,
			commitments.upward_messages,
		);
		weight += <hrmp::Pallet<T>>::prune_hrmp(
			receipt.descriptor.para_id,
			T::BlockNumber::from(commitments.hrmp_watermark),
		);
		weight += <hrmp::Pallet<T>>::queue_outbound_hrmp(
			receipt.descriptor.para_id,
			commitments.horizontal_messages,
		);

		Self::deposit_event(Event::<T>::CandidateIncluded(
			plain,
			commitments.head_data.clone(),
			core_index,
			backing_group,
		));

		weight +
			<paras::Pallet<T>>::note_new_head(
				receipt.descriptor.para_id,
				commitments.head_data,
				relay_parent_number,
			)
	}

	/// Collects a mapping between the `CoreIndex` and the block since that core has been occupied.
	/// Used in the scheduler to determine how to handle occupied cores just before a new session starts.
	pub(crate) fn collect_pending_pre_session(
	) -> sp_std::collections::btree_map::BTreeMap<CoreIndex, T::BlockNumber> {
		<PendingAvailability<T>>::iter()
			.map(|(_, pending_record)| (pending_record.core, pending_record.backed_in_number))
			.collect()
	}

	/// Cleans up all paras pending availability that the predicate returns true for.
	///
	/// The predicate accepts the index of the core and the block number the core has been occupied
	/// since (i.e. the block number the candidate was backed at in this fork of the relay chain).
	///
	/// Returns a vector of cleaned-up core IDs.
	pub(crate) fn collect_pending(
		pred: impl Fn(CoreIndex, T::BlockNumber) -> bool,
	) -> Vec<CoreIndex> {
		let mut cleaned_up_ids = Vec::new();
		let mut cleaned_up_cores = Vec::new();

		for (para_id, pending_record) in <PendingAvailability<T>>::iter() {
			if pred(pending_record.core, pending_record.backed_in_number) {
				cleaned_up_ids.push(para_id);
				cleaned_up_cores.push(pending_record.core);
			}
		}

		for para_id in cleaned_up_ids {
			let pending = <PendingAvailability<T>>::take(&para_id);
			let commitments = <PendingAvailabilityCommitments<T>>::take(&para_id);

			if let (Some(pending), Some(commitments)) = (pending, commitments) {
				// defensive: this should always be true.
				let candidate = CandidateReceipt {
					descriptor: pending.descriptor,
					commitments_hash: commitments.hash(),
				};

				Self::deposit_event(Event::<T>::CandidateTimedOut(
					candidate,
					commitments.head_data,
					pending.core,
				));
			}
		}

		cleaned_up_cores
	}

	/// Cleans up all paras pending availability that are in the given list of disputed candidates.
	///
	/// Returns a vector of cleaned-up core IDs.
	pub(crate) fn collect_disputed(disputed: &BTreeSet<CandidateHash>) -> Vec<CoreIndex> {
		let mut cleaned_up_ids = Vec::new();
		let mut cleaned_up_cores = Vec::new();

		for (para_id, pending_record) in <PendingAvailability<T>>::iter() {
			if disputed.contains(&pending_record.hash) {
				cleaned_up_ids.push(para_id);
				cleaned_up_cores.push(pending_record.core);
			}
		}

		for para_id in cleaned_up_ids {
			let _ = <PendingAvailability<T>>::take(&para_id);
			let _ = <PendingAvailabilityCommitments<T>>::take(&para_id);
		}

		cleaned_up_cores
	}

	/// Forcibly enact the candidate with the given ID as though it had been deemed available
	/// by bitfields.
	///
	/// Is a no-op if there is no candidate pending availability for this para-id.
	/// This should generally not be used but it is useful during execution of Runtime APIs,
	/// where the changes to the state are expected to be discarded directly after.
	pub(crate) fn force_enact(para: ParaId) {
		let pending = <PendingAvailability<T>>::take(&para);
		let commitments = <PendingAvailabilityCommitments<T>>::take(&para);

		if let (Some(pending), Some(commitments)) = (pending, commitments) {
			let candidate =
				CommittedCandidateReceipt { descriptor: pending.descriptor, commitments };

			Self::enact_candidate(
				pending.relay_parent_number,
				candidate,
				pending.backers,
				pending.availability_votes,
				pending.core,
				pending.backing_group,
			);
		}
	}

	/// Returns the `CommittedCandidateReceipt` pending availability for the para provided, if any.
	pub(crate) fn candidate_pending_availability(
		para: ParaId,
	) -> Option<CommittedCandidateReceipt<T::Hash>> {
		<PendingAvailability<T>>::get(&para)
			.map(|p| p.descriptor)
			.and_then(|d| <PendingAvailabilityCommitments<T>>::get(&para).map(move |c| (d, c)))
			.map(|(d, c)| CommittedCandidateReceipt { descriptor: d, commitments: c })
	}

	/// Returns the metadata around the candidate pending availability for the
	/// para provided, if any.
	pub(crate) fn pending_availability(
		para: ParaId,
	) -> Option<CandidatePendingAvailability<T::Hash, T::BlockNumber>> {
		<PendingAvailability<T>>::get(&para)
	}
}

const fn availability_threshold(n_validators: usize) -> usize {
	supermajority_threshold(n_validators)
}

#[derive(derive_more::From, Debug)]
enum AcceptanceCheckErr<BlockNumber> {
	HeadDataTooLarge,
	PrematureCodeUpgrade,
	NewCodeTooLarge,
	ProcessedDownwardMessages(dmp::ProcessedDownwardMessagesAcceptanceErr),
	UpwardMessages(ump::AcceptanceCheckErr),
	HrmpWatermark(hrmp::HrmpWatermarkAcceptanceErr<BlockNumber>),
	OutboundHrmp(hrmp::OutboundHrmpAcceptanceErr),
}

impl<BlockNumber> AcceptanceCheckErr<BlockNumber> {
	/// Returns the same error so that it can be threaded through a needle of `DispatchError` and
	/// ultimately returned from a `Dispatchable`.
	fn strip_into_dispatch_err<T: Config>(self) -> Error<T> {
		use AcceptanceCheckErr::*;
		match self {
			HeadDataTooLarge => Error::<T>::HeadDataTooLarge,
			PrematureCodeUpgrade => Error::<T>::PrematureCodeUpgrade,
			NewCodeTooLarge => Error::<T>::NewCodeTooLarge,
			ProcessedDownwardMessages(_) => Error::<T>::IncorrectDownwardMessageHandling,
			UpwardMessages(_) => Error::<T>::InvalidUpwardMessages,
			HrmpWatermark(_) => Error::<T>::HrmpWatermarkMishandling,
			OutboundHrmp(_) => Error::<T>::InvalidOutboundHrmp,
		}
	}
}

/// A collection of data required for checking a candidate.
pub(crate) struct CandidateCheckContext<T: Config> {
	config: configuration::HostConfiguration<T::BlockNumber>,
	now: T::BlockNumber,
	relay_parent_number: T::BlockNumber,
}

/// An error indicating that creating Persisted Validation Data failed
/// while checking a candidate's validity.
pub(crate) struct FailedToCreatePVD;

impl<T: Config> CandidateCheckContext<T> {
	pub(crate) fn new(now: T::BlockNumber, relay_parent_number: T::BlockNumber) -> Self {
		Self { config: <configuration::Pallet<T>>::config(), now, relay_parent_number }
	}

	/// Execute verification of the candidate.
	///
	/// Assures:
	///  * correct expected relay parent reference
	///  * collator signature check passes
	///  * code hash of commitments matches current code hash
	///  * para head in the descriptor and commitments match
	pub(crate) fn verify_backed_candidate(
		&self,
		parent_hash: <T as frame_system::Config>::Hash,
		parent_storage_root: T::Hash,
		candidate_idx: usize,
		backed_candidate: &BackedCandidate<<T as frame_system::Config>::Hash>,
	) -> Result<Result<(), FailedToCreatePVD>, Error<T>> {
		let para_id = backed_candidate.descriptor().para_id;
		let now = <frame_system::Pallet<T>>::block_number();
		let relay_parent_number = now - One::one();

		{
			// this should never fail because the para is registered
			let persisted_validation_data = match crate::util::make_persisted_validation_data::<T>(
				para_id,
				relay_parent_number,
				parent_storage_root,
			) {
				Some(l) => l,
				None => return Ok(Err(FailedToCreatePVD)),
			};

			let expected = persisted_validation_data.hash();

			ensure!(
				expected == backed_candidate.descriptor().persisted_validation_data_hash,
				Error::<T>::ValidationDataHashMismatch,
			);
		}

		// we require that the candidate is in the context of the parent block.
		ensure!(
			backed_candidate.descriptor().relay_parent == parent_hash,
			Error::<T>::CandidateNotInParentContext,
		);
		ensure!(
			backed_candidate.descriptor().check_collator_signature().is_ok(),
			Error::<T>::NotCollatorSigned,
		);

		let validation_code_hash = <paras::Pallet<T>>::current_code_hash(para_id)
			// A candidate for a parachain without current validation code is not scheduled.
			.ok_or_else(|| Error::<T>::UnscheduledCandidate)?;
		ensure!(
			backed_candidate.descriptor().validation_code_hash == validation_code_hash,
			Error::<T>::InvalidValidationCodeHash,
		);

		ensure!(
			backed_candidate.descriptor().para_head ==
				backed_candidate.candidate.commitments.head_data.hash(),
			Error::<T>::ParaHeadMismatch,
		);

		if let Err(err) = self.check_validation_outputs(
			para_id,
			&backed_candidate.candidate.commitments.head_data,
			&backed_candidate.candidate.commitments.new_validation_code,
			backed_candidate.candidate.commitments.processed_downward_messages,
			&backed_candidate.candidate.commitments.upward_messages,
			T::BlockNumber::from(backed_candidate.candidate.commitments.hrmp_watermark),
			&backed_candidate.candidate.commitments.horizontal_messages,
		) {
			log::debug!(
				target: LOG_TARGET,
				"Validation outputs checking during inclusion of a candidate {} for parachain `{}` failed: {:?}",
				candidate_idx,
				u32::from(para_id),
				err,
			);
			Err(err.strip_into_dispatch_err::<T>())?;
		};
		Ok(Ok(()))
	}

	/// Check the given outputs after candidate validation on whether it passes the acceptance
	/// criteria.
	fn check_validation_outputs(
		&self,
		para_id: ParaId,
		head_data: &HeadData,
		new_validation_code: &Option<primitives::ValidationCode>,
		processed_downward_messages: u32,
		upward_messages: &[primitives::UpwardMessage],
		hrmp_watermark: T::BlockNumber,
		horizontal_messages: &[primitives::OutboundHrmpMessage<ParaId>],
	) -> Result<(), AcceptanceCheckErr<T::BlockNumber>> {
		ensure!(
			head_data.0.len() <= self.config.max_head_data_size as _,
			AcceptanceCheckErr::HeadDataTooLarge,
		);

		// if any, the code upgrade attempt is allowed.
		if let Some(new_validation_code) = new_validation_code {
			ensure!(
				<paras::Pallet<T>>::can_upgrade_validation_code(para_id),
				AcceptanceCheckErr::PrematureCodeUpgrade,
			);
			ensure!(
				new_validation_code.0.len() <= self.config.max_code_size as _,
				AcceptanceCheckErr::NewCodeTooLarge,
			);
		}

		// check if the candidate passes the messaging acceptance criteria
		<dmp::Pallet<T>>::check_processed_downward_messages(para_id, processed_downward_messages)?;
		<ump::Pallet<T>>::check_upward_messages(&self.config, para_id, upward_messages)?;
		<hrmp::Pallet<T>>::check_hrmp_watermark(para_id, self.relay_parent_number, hrmp_watermark)?;
		<hrmp::Pallet<T>>::check_outbound_hrmp(&self.config, para_id, horizontal_messages)?;

		Ok(())
	}
}<|MERGE_RESOLUTION|>--- conflicted
+++ resolved
@@ -539,25 +539,17 @@
 
 				let para_id = backed_candidate.descriptor().para_id;
 				let mut backers = bitvec::bitvec![u8, BitOrderLsb0; 0; validators.len()];
-				let assignment = para_assignment_map
+				let core_assignment = para_assignment_map
 					.get(&para_id)
 					.expect("is_subset guarantees this element exists.");
 
-				if let Some(required_collator) = assignment.required_collator() {
-					ensure!(
-						required_collator == backed_candidate.descriptor().collator,
-						Error::<T>::WrongCollator,
-					);
-				}
-
-<<<<<<< HEAD
 				ensure!(
 					<PendingAvailability<T>>::get(&para_id).is_none() &&
 						<PendingAvailabilityCommitments<T>>::get(&para_id).is_none(),
 					Error::<T>::CandidateScheduledBeforeParaFree,
 				);
 
-				let group_vals = group_validators(assignment.group_idx)
+				let group_vals = group_validators(core_assignment.group_idx)
 					.ok_or_else(|| Error::<T>::InvalidGroupIndex)?;
 
 				// check the signatures in the backing and that it is a majority.
@@ -582,78 +574,6 @@
 						Err(()) => {
 							Err(Error::<T>::InvalidBacking)?;
 						},
-=======
-				for (i, core_assignment) in scheduled[skip..].iter().enumerate() {
-					check_assignment_in_order(core_assignment)?;
-
-					if para_id == core_assignment.para_id() {
-						ensure!(
-							<PendingAvailability<T>>::get(&para_id).is_none() &&
-								<PendingAvailabilityCommitments<T>>::get(&para_id).is_none(),
-							Error::<T>::CandidateScheduledBeforeParaFree,
-						);
-
-						// account for already skipped, and then skip this one.
-						skip = i + skip + 1;
-
-						let group_vals = group_validators(core_assignment.group_idx)
-							.ok_or_else(|| Error::<T>::InvalidGroupIndex)?;
-
-						// check the signatures in the backing and that it is a majority.
-						{
-							let maybe_amount_validated = primitives::check_candidate_backing(
-								&backed_candidate,
-								&signing_context,
-								group_vals.len(),
-								|intra_group_vi| {
-									group_vals
-										.get(intra_group_vi)
-										.and_then(|vi| validators.get(vi.0 as usize))
-										.map(|v| v.clone())
-								},
-							);
-
-							match maybe_amount_validated {
-								Ok(amount_validated) => ensure!(
-									amount_validated >= minimum_backing_votes(group_vals.len()),
-									Error::<T>::InsufficientBacking,
-								),
-								Err(()) => {
-									Err(Error::<T>::InvalidBacking)?;
-								},
-							}
-
-							let mut backer_idx_and_attestation =
-								Vec::<(ValidatorIndex, ValidityAttestation)>::with_capacity(
-									backed_candidate.validator_indices.count_ones(),
-								);
-							let candidate_receipt = backed_candidate.receipt();
-
-							for ((bit_idx, _), attestation) in backed_candidate
-								.validator_indices
-								.iter()
-								.enumerate()
-								.filter(|(_, signed)| **signed)
-								.zip(backed_candidate.validity_votes.iter().cloned())
-							{
-								let val_idx = group_vals
-									.get(bit_idx)
-									.expect("this query succeeded above; qed");
-								backer_idx_and_attestation.push((*val_idx, attestation));
-
-								backers.set(val_idx.0 as _, true);
-							}
-							candidate_receipt_with_backing_validator_indices
-								.push((candidate_receipt, backer_idx_and_attestation));
-						}
-
-						core_indices_and_backers.push((
-							(core_assignment.core, core_assignment.para_id()),
-							backers,
-							core_assignment.group_idx,
-						));
-						continue 'next_backed_candidate
->>>>>>> 1a5d3bbd
 					}
 
 					let mut backer_idx_and_attestation =
@@ -680,9 +600,9 @@
 				}
 
 				core_indices_and_backers.push((
-					(assignment.core, para_id),
+					(core_assignment.core, para_id),
 					backers,
-					assignment.group_idx,
+					core_assignment.group_idx,
 				));
 			}
 
@@ -734,6 +654,15 @@
 		})
 	}
 
+	/// Collects a mapping between the `CoreIndex` and the block since that core has been occupied.
+	/// Used in the scheduler to determine how to handle occupied cores just before a new session starts.
+	pub(crate) fn collect_pending_pre_session(
+	) -> sp_std::collections::btree_map::BTreeMap<CoreIndex, T::BlockNumber> {
+		<PendingAvailability<T>>::iter()
+			.map(|(_, pending_record)| (pending_record.core, pending_record.backed_in_number))
+			.collect()
+	}
+
 	fn is_subset_of(
 		candidates: &[BackedCandidate<T::Hash>],
 		claimqueue: BTreeMap<CoreIndex, VecDeque<Option<CoreAssignment>>>,
@@ -752,7 +681,7 @@
 			.flat_map(|(idx, assignments)| {
 				assignments.into_iter().filter_map(move |core_assigment| {
 					core_assigment
-						.map(|ca| ((idx, ca.paras_entry.para_id), (ca.paras_entry.para_id, ca)))
+						.map(|ca| ((idx, ca.para_id()), (ca.para_id(), ca)))
 				})
 			})
 			.unzip();
@@ -871,15 +800,6 @@
 				commitments.head_data,
 				relay_parent_number,
 			)
-	}
-
-	/// Collects a mapping between the `CoreIndex` and the block since that core has been occupied.
-	/// Used in the scheduler to determine how to handle occupied cores just before a new session starts.
-	pub(crate) fn collect_pending_pre_session(
-	) -> sp_std::collections::btree_map::BTreeMap<CoreIndex, T::BlockNumber> {
-		<PendingAvailability<T>>::iter()
-			.map(|(_, pending_record)| (pending_record.core, pending_record.backed_in_number))
-			.collect()
 	}
 
 	/// Cleans up all paras pending availability that the predicate returns true for.
