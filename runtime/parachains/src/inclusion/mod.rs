// Copyright 2020 Parity Technologies (UK) Ltd.
// This file is part of Polkadot.

// Polkadot is free software: you can redistribute it and/or modify
// it under the terms of the GNU General Public License as published by
// the Free Software Foundation, either version 3 of the License, or
// (at your option) any later version.

// Polkadot is distributed in the hope that it will be useful,
// but WITHOUT ANY WARRANTY; without even the implied warranty of
// MERCHANTABILITY or FITNESS FOR A PARTICULAR PURPOSE.  See the
// GNU General Public License for more details.

// You should have received a copy of the GNU General Public License
// along with Polkadot.  If not, see <http://www.gnu.org/licenses/>.

//! The inclusion pallet is responsible for inclusion and availability of scheduled parachains
//! and parathreads.
//!
//! It is responsible for carrying candidates from being backable to being backed, and then from backed
//! to included.

use crate::{
	configuration, disputes, dmp, hrmp, paras,
	paras_inherent::DisputedBitfield,
	scheduler::{self, CoreAssignment},
	shared::{self, AllowedRelayParentsTracker},
	ump,
};
use bitvec::{order::Lsb0 as BitOrderLsb0, vec::BitVec};
use frame_support::pallet_prelude::*;
use parity_scale_codec::{Decode, Encode};
use primitives::v1::{
	AvailabilityBitfield, BackedCandidate, CandidateCommitments, CandidateDescriptor,
	CandidateHash, CandidateReceipt, CommittedCandidateReceipt, CoreIndex, GroupIndex, Hash,
	HeadData, Id as ParaId, SigningContext, UncheckedSignedAvailabilityBitfields, ValidatorId,
	ValidatorIndex, ValidityAttestation,
};
use scale_info::TypeInfo;
use sp_runtime::{traits::One, DispatchError};
use sp_std::{collections::btree_set::BTreeSet, prelude::*};

pub use pallet::*;

#[cfg(test)]
pub(crate) mod tests;

/// A bitfield signed by a validator indicating that it is keeping its piece of the erasure-coding
/// for any backed candidates referred to by a `1` bit available.
///
/// The bitfield's signature should be checked at the point of submission. Afterwards it can be
/// dropped.
#[derive(Encode, Decode, TypeInfo)]
#[cfg_attr(test, derive(Debug))]
pub struct AvailabilityBitfieldRecord<N> {
	bitfield: AvailabilityBitfield, // one bit per core.
	submitted_at: N,                // for accounting, as meaning of bits may change over time.
}

/// Determines if all checks should be applied or if a subset was already completed
/// in a code path that will be executed afterwards or was already executed before.
#[derive(Clone, Copy, Encode, Decode, PartialEq, Eq, RuntimeDebug, TypeInfo)]
pub(crate) enum FullCheck {
	/// Yes, do a full check, skip nothing.
	Yes,
	/// Skip a subset of checks that are already completed before.
	///
	/// Attention: Should only be used when absolutely sure that the required
	/// checks are completed before.
	Skip,
}

/// A backed candidate pending availability.
#[derive(Encode, Decode, PartialEq, TypeInfo)]
#[cfg_attr(test, derive(Debug))]
pub struct CandidatePendingAvailability<H, N> {
	/// The availability core this is assigned to.
	core: CoreIndex,
	/// The candidate hash.
	hash: CandidateHash,
	/// The candidate descriptor.
	descriptor: CandidateDescriptor<H>,
	/// The received availability votes. One bit per validator.
	availability_votes: BitVec<u8, BitOrderLsb0>,
	/// The backers of the candidate pending availability.
	backers: BitVec<u8, BitOrderLsb0>,
	/// The block number of the relay-parent of the receipt.
	relay_parent_number: N,
	/// The block number of the relay-chain block this was backed in.
	backed_in_number: N,
	/// The group index backing this block.
	backing_group: GroupIndex,
}

impl<H, N> CandidatePendingAvailability<H, N> {
	/// Get the availability votes on the candidate.
	pub(crate) fn availability_votes(&self) -> &BitVec<u8, BitOrderLsb0> {
		&self.availability_votes
	}

	/// Get the relay-chain block number this was backed in.
	pub(crate) fn backed_in_number(&self) -> &N {
		&self.backed_in_number
	}

	/// Get the core index.
	pub(crate) fn core_occupied(&self) -> CoreIndex {
		self.core.clone()
	}

	/// Get the candidate hash.
	pub(crate) fn candidate_hash(&self) -> CandidateHash {
		self.hash
	}

	/// Get the candidate descriptor.
	pub(crate) fn candidate_descriptor(&self) -> &CandidateDescriptor<H> {
		&self.descriptor
	}

	#[cfg(any(feature = "runtime-benchmarks", test))]
	pub(crate) fn new(
		core: CoreIndex,
		hash: CandidateHash,
		descriptor: CandidateDescriptor<H>,
		availability_votes: BitVec<u8, BitOrderLsb0>,
		backers: BitVec<u8, BitOrderLsb0>,
		relay_parent_number: N,
		backed_in_number: N,
		backing_group: GroupIndex,
	) -> Self {
		Self {
			core,
			hash,
			descriptor,
			availability_votes,
			backers,
			relay_parent_number,
			backed_in_number,
			backing_group,
		}
	}
}

/// A hook for applying validator rewards
pub trait RewardValidators {
	// Reward the validators with the given indices for issuing backing statements.
	fn reward_backing(validators: impl IntoIterator<Item = ValidatorIndex>);
	// Reward the validators with the given indices for issuing availability bitfields.
	// Validators are sent to this hook when they have contributed to the availability
	// of a candidate by setting a bit in their bitfield.
	fn reward_bitfields(validators: impl IntoIterator<Item = ValidatorIndex>);
}

/// Helper return type for `process_candidates`.
#[derive(Encode, Decode, PartialEq, TypeInfo)]
#[cfg_attr(test, derive(Debug))]
pub(crate) struct ProcessedCandidates<H = Hash> {
	pub(crate) core_indices: Vec<CoreIndex>,
	pub(crate) candidate_receipt_with_backing_validator_indices:
		Vec<(CandidateReceipt<H>, Vec<(ValidatorIndex, ValidityAttestation)>)>,
}

impl<H> Default for ProcessedCandidates<H> {
	fn default() -> Self {
		Self {
			core_indices: Vec::new(),
			candidate_receipt_with_backing_validator_indices: Vec::new(),
		}
	}
}

/// Number of backing votes we need for a valid backing.
pub fn minimum_backing_votes(n_validators: usize) -> usize {
	// For considerations on this value see:
	// https://github.com/paritytech/polkadot/pull/1656#issuecomment-999734650
	// and
	// https://github.com/paritytech/polkadot/issues/4386
	sp_std::cmp::min(n_validators, 2)
}

#[frame_support::pallet]
pub mod pallet {
	use super::*;

	#[pallet::pallet]
	#[pallet::generate_store(pub(super) trait Store)]
	#[pallet::without_storage_info]
	pub struct Pallet<T>(_);

	#[pallet::config]
	pub trait Config:
		frame_system::Config
		+ shared::Config
		+ paras::Config
		+ dmp::Config
		+ ump::Config
		+ hrmp::Config
		+ configuration::Config
		+ scheduler::Config
	{
		type Event: From<Event<Self>> + IsType<<Self as frame_system::Config>::Event>;
		type DisputesHandler: disputes::DisputesHandler<Self::BlockNumber>;
		type RewardValidators: RewardValidators;
	}

	#[pallet::event]
	#[pallet::generate_deposit(pub(super) fn deposit_event)]
	pub enum Event<T: Config> {
		/// A candidate was backed. `[candidate, head_data]`
		CandidateBacked(CandidateReceipt<T::Hash>, HeadData, CoreIndex, GroupIndex),
		/// A candidate was included. `[candidate, head_data]`
		CandidateIncluded(CandidateReceipt<T::Hash>, HeadData, CoreIndex, GroupIndex),
		/// A candidate timed out. `[candidate, head_data]`
		CandidateTimedOut(CandidateReceipt<T::Hash>, HeadData, CoreIndex),
	}

	#[pallet::error]
	pub enum Error<T> {
		/// Validator indices are out of order or contains duplicates.
		UnsortedOrDuplicateValidatorIndices,
		/// Dispute statement sets are out of order or contain duplicates.
		UnsortedOrDuplicateDisputeStatementSet,
		/// Backed candidates are out of order (core index) or contain duplicates.
		UnsortedOrDuplicateBackedCandidates,
		/// A different relay parent was provided compared to the on-chain stored one.
		UnexpectedRelayParent,
		/// Availability bitfield has unexpected size.
		WrongBitfieldSize,
		/// Bitfield consists of zeros only.
		BitfieldAllZeros,
		/// Multiple bitfields submitted by same validator or validators out of order by index.
		BitfieldDuplicateOrUnordered,
		/// Validator index out of bounds.
		ValidatorIndexOutOfBounds,
		/// Invalid signature
		InvalidBitfieldSignature,
		/// Candidate submitted but para not scheduled.
		UnscheduledCandidate,
		/// Candidate scheduled despite pending candidate already existing for the para.
		CandidateScheduledBeforeParaFree,
		/// Candidate included with the wrong collator.
		WrongCollator,
		/// Scheduled cores out of order.
		ScheduledOutOfOrder,
		/// Head data exceeds the configured maximum.
		HeadDataTooLarge,
		/// Code upgrade prematurely.
		PrematureCodeUpgrade,
		/// Output code is too large
		NewCodeTooLarge,
		/// The candidate's relay-parent was not allowed. Either it was
		/// not recent enough or it didn't advance based on the last parachain block.
		DisallowedRelayParent,
		/// Invalid group index in core assignment.
		InvalidGroupIndex,
		/// Insufficient (non-majority) backing.
		InsufficientBacking,
		/// Invalid (bad signature, unknown validator, etc.) backing.
		InvalidBacking,
		/// Collator did not sign PoV.
		NotCollatorSigned,
		/// The validation data hash does not match expected.
		ValidationDataHashMismatch,
		/// The downward message queue is not processed correctly.
		IncorrectDownwardMessageHandling,
		/// At least one upward message sent does not pass the acceptance criteria.
		InvalidUpwardMessages,
		/// The candidate didn't follow the rules of HRMP watermark advancement.
		HrmpWatermarkMishandling,
		/// The HRMP messages sent by the candidate is not valid.
		InvalidOutboundHrmp,
		/// The validation code hash of the candidate is not valid.
		InvalidValidationCodeHash,
		/// The `para_head` hash in the candidate descriptor doesn't match the hash of the actual para head in the
		/// commitments.
		ParaHeadMismatch,
		/// A bitfield that references a freed core,
		/// either intentionally or as part of a concluded
		/// invalid dispute.
		BitfieldReferencesFreedCore,
	}

	/// The latest bitfield for each validator, referred to by their index in the validator set.
	#[pallet::storage]
	pub(crate) type AvailabilityBitfields<T: Config> =
		StorageMap<_, Twox64Concat, ValidatorIndex, AvailabilityBitfieldRecord<T::BlockNumber>>;

	/// Candidates pending availability by `ParaId`.
	#[pallet::storage]
	pub(crate) type PendingAvailability<T: Config> =
		StorageMap<_, Twox64Concat, ParaId, CandidatePendingAvailability<T::Hash, T::BlockNumber>>;

	/// The commitments of candidates pending availability, by `ParaId`.
	#[pallet::storage]
	pub(crate) type PendingAvailabilityCommitments<T: Config> =
		StorageMap<_, Twox64Concat, ParaId, CandidateCommitments>;

	#[pallet::call]
	impl<T: Config> Pallet<T> {}
}

const LOG_TARGET: &str = "runtime::inclusion";

impl<T: Config> Pallet<T> {
	/// Block initialization logic, called by initializer.
	pub(crate) fn initializer_initialize(_now: T::BlockNumber) -> Weight {
		0
	}

	/// Block finalization logic, called by initializer.
	pub(crate) fn initializer_finalize() {}

	/// Handle an incoming session change.
	pub(crate) fn initializer_on_new_session(
		_notification: &crate::initializer::SessionChangeNotification<T::BlockNumber>,
	) {
		// unlike most drain methods, drained elements are not cleared on `Drop` of the iterator
		// and require consumption.
		for _ in <PendingAvailabilityCommitments<T>>::drain() {}
		for _ in <PendingAvailability<T>>::drain() {}
		for _ in <AvailabilityBitfields<T>>::drain() {}
	}

	/// Extract the freed cores based on cores that became available.
	///
	/// Updates storage items `PendingAvailability` and `AvailabilityBitfields`.
	pub(crate) fn update_pending_availability_and_get_freed_cores<F>(
		expected_bits: usize,
		validators: &[ValidatorId],
		signed_bitfields: UncheckedSignedAvailabilityBitfields,
		core_lookup: F,
		enact_candidate: bool,
	) -> Vec<(CoreIndex, CandidateHash)>
	where
		F: Fn(CoreIndex) -> Option<ParaId>,
	{
		let mut assigned_paras_record = (0..expected_bits)
			.map(|bit_index| core_lookup(CoreIndex::from(bit_index as u32)))
			.map(|opt_para_id| {
				opt_para_id.map(|para_id| (para_id, PendingAvailability::<T>::get(&para_id)))
			})
			.collect::<Vec<_>>();

		let now = <frame_system::Pallet<T>>::block_number();
		for (checked_bitfield, validator_index) in
			signed_bitfields.into_iter().map(|signed_bitfield| {
				// extracting unchecked data, since it's checked in `fn sanitize_bitfields` already.
				let validator_idx = signed_bitfield.unchecked_validator_index();
				let checked_bitfield = signed_bitfield.unchecked_into_payload();
				(checked_bitfield, validator_idx)
			}) {
			for (bit_idx, _) in checked_bitfield.0.iter().enumerate().filter(|(_, is_av)| **is_av) {
				let pending_availability = if let Some((_, pending_availability)) =
					assigned_paras_record[bit_idx].as_mut()
				{
					pending_availability
				} else {
					// For honest validators, this happens in case of unoccupied cores,
					// which in turn happens in case of a disputed candidate.
					// A malicious one might include arbitrary indices, but they are represented
					// by `None` values and will be sorted out in the next if case.
					continue
				};

				// defensive check - this is constructed by loading the availability bitfield record,
				// which is always `Some` if the core is occupied - that's why we're here.
				let validator_index = validator_index.0 as usize;
				if let Some(mut bit) =
					pending_availability.as_mut().and_then(|candidate_pending_availability| {
						candidate_pending_availability.availability_votes.get_mut(validator_index)
					}) {
					*bit = true;
				}
			}

			let record =
				AvailabilityBitfieldRecord { bitfield: checked_bitfield, submitted_at: now };

			<AvailabilityBitfields<T>>::insert(&validator_index, record);
		}

		let threshold = availability_threshold(validators.len());

		let mut freed_cores = Vec::with_capacity(expected_bits);
		for (para_id, pending_availability) in assigned_paras_record
			.into_iter()
			.filter_map(|x| x)
			.filter_map(|(id, p)| p.map(|p| (id, p)))
		{
			if pending_availability.availability_votes.count_ones() >= threshold {
				<PendingAvailability<T>>::remove(&para_id);
				let commitments = match PendingAvailabilityCommitments::<T>::take(&para_id) {
					Some(commitments) => commitments,
					None => {
						log::warn!(
							target: LOG_TARGET,
							"Inclusion::process_bitfields: PendingAvailability and PendingAvailabilityCommitments
							are out of sync, did someone mess with the storage?",
						);
						continue
					},
				};

				if enact_candidate {
					let receipt = CommittedCandidateReceipt {
						descriptor: pending_availability.descriptor,
						commitments,
					};
					let _weight = Self::enact_candidate(
						pending_availability.relay_parent_number,
						receipt,
						pending_availability.backers,
						pending_availability.availability_votes,
						pending_availability.core,
						pending_availability.backing_group,
					);
				}

				freed_cores.push((pending_availability.core, pending_availability.hash));
			} else {
				<PendingAvailability<T>>::insert(&para_id, &pending_availability);
			}
		}

		freed_cores
	}

	/// Process a set of incoming bitfields.
	///
	/// Returns a `Vec` of `CandidateHash`es and their respective `AvailabilityCore`s that became available,
	/// and cores free.
	pub(crate) fn process_bitfields(
		expected_bits: usize,
		signed_bitfields: UncheckedSignedAvailabilityBitfields,
		disputed_bitfield: DisputedBitfield,
		core_lookup: impl Fn(CoreIndex) -> Option<ParaId>,
		full_check: FullCheck,
	) -> Result<Vec<(CoreIndex, CandidateHash)>, crate::inclusion::Error<T>> {
		let validators = shared::Pallet::<T>::active_validator_keys();
		let session_index = shared::Pallet::<T>::session_index();
		let parent_hash = frame_system::Pallet::<T>::parent_hash();

		let checked_bitfields = crate::paras_inherent::assure_sanity_bitfields::<T>(
			signed_bitfields,
			disputed_bitfield,
			expected_bits,
			parent_hash,
			session_index,
			&validators[..],
			full_check,
		)?;

		let freed_cores = Self::update_pending_availability_and_get_freed_cores::<_>(
			expected_bits,
			&validators[..],
			checked_bitfields,
			core_lookup,
			true,
		);

		Ok(freed_cores)
	}

	/// Process candidates that have been backed. Provide the relay storage root, a set of candidates
	/// and scheduled cores.
	///
	/// Both should be sorted ascending by core index, and the candidates should be a subset of
	/// scheduled cores. If these conditions are not met, the execution of the function fails.
	pub(crate) fn process_candidates<GV>(
		allowed_relay_parents: &AllowedRelayParentsTracker<T::Hash, T::BlockNumber>,
		candidates: Vec<BackedCandidate<T::Hash>>,
		scheduled: Vec<CoreAssignment>,
		group_validators: GV,
	) -> Result<ProcessedCandidates<T::Hash>, DispatchError>
	where
		GV: Fn(GroupIndex) -> Option<Vec<ValidatorIndex>>,
	{
		let now = <frame_system::Pallet<T>>::block_number();

		ensure!(candidates.len() <= scheduled.len(), Error::<T>::UnscheduledCandidate);

		if scheduled.is_empty() {
			return Ok(ProcessedCandidates::default())
		}

		let validators = shared::Pallet::<T>::active_validator_keys();

		// Collect candidate receipts with backers.
		let mut candidate_receipt_with_backing_validator_indices =
			Vec::with_capacity(candidates.len());

		// Do all checks before writing storage.
		let core_indices_and_backers = {
			let mut skip = 0;
			let mut core_indices_and_backers = Vec::with_capacity(candidates.len());
			let mut last_core = None;

			let mut check_assignment_in_order = |assignment: &CoreAssignment| -> DispatchResult {
				ensure!(
					last_core.map_or(true, |core| assignment.core > core),
					Error::<T>::ScheduledOutOfOrder,
				);

				last_core = Some(assignment.core);
				Ok(())
			};

			// We combine an outer loop over candidates with an inner loop over the scheduled,
			// where each iteration of the outer loop picks up at the position
			// in scheduled just after the past iteration left off.
			//
			// If the candidates appear in the same order as they appear in `scheduled`,
			// then they should always be found. If the end of `scheduled` is reached,
			// then the candidate was either not scheduled or out-of-order.
			//
			// In the meantime, we do certain sanity checks on the candidates and on the scheduled
			// list.
			'next_backed_candidate: for (candidate_idx, backed_candidate) in
				candidates.iter().enumerate()
			{
				let relay_parent_hash = backed_candidate.descriptor().relay_parent;
				let para_id = backed_candidate.descriptor().para_id;

				let prev_context = <paras::Pallet<T>>::para_most_recent_context(para_id);

				let check_ctx = CandidateCheckContext::<T>::new(prev_context);
				let signing_context = SigningContext {
					parent_hash: relay_parent_hash,
					session_index: shared::Pallet::<T>::session_index(),
				};

				let relay_parent_number = match check_ctx.verify_backed_candidate(
					&allowed_relay_parents,
					candidate_idx,
					backed_candidate,
				)? {
					Err(FailedToCreatePVD) => {
						log::debug!(
							target: LOG_TARGET,
							"Failed to create PVD for candidate {}",
							candidate_idx,
						);
						// We don't want to error out here because it will
						// brick the relay-chain. So we return early without
						// doing anything.
						return Ok(ProcessedCandidates::default())
					},
					Ok(rpn) => rpn,
				};

<<<<<<< HEAD
				let mut backers = bitvec::bitvec![BitOrderLsb0, u8; 0; validators.len()];
=======
				let para_id = backed_candidate.descriptor().para_id;
				let mut backers = bitvec::bitvec![u8, BitOrderLsb0; 0; validators.len()];
>>>>>>> ba0def5d

				for (i, assignment) in scheduled[skip..].iter().enumerate() {
					check_assignment_in_order(assignment)?;

					if para_id == assignment.para_id {
						if let Some(required_collator) = assignment.required_collator() {
							ensure!(
								required_collator == &backed_candidate.descriptor().collator,
								Error::<T>::WrongCollator,
							);
						}

						ensure!(
							<PendingAvailability<T>>::get(&para_id).is_none() &&
								<PendingAvailabilityCommitments<T>>::get(&para_id).is_none(),
							Error::<T>::CandidateScheduledBeforeParaFree,
						);

						// account for already skipped, and then skip this one.
						skip = i + skip + 1;

						// The candidate based upon relay parent `N` should be backed by a group
						// assigned to core at block `N + 1`. Thus, `relay_parent_number + 1`
						// will always land in the current session.
						let group_idx = <scheduler::Pallet<T>>::group_assigned_to_core(
							assignment.core,
							relay_parent_number + One::one(),
						)
						.expect(
							"allowed relay parents are cleared on session change, thus the
							the block is within the session; core is ensured to be in
							bounds by scheduler::schedule; qed",
						);
						let group_vals = group_validators(group_idx)
							.ok_or_else(|| Error::<T>::InvalidGroupIndex)?;

						// check the signatures in the backing and that it is a majority.
						{
							let maybe_amount_validated = primitives::v1::check_candidate_backing(
								&backed_candidate,
								&signing_context,
								group_vals.len(),
								|intra_group_vi| {
									group_vals
										.get(intra_group_vi)
										.and_then(|vi| validators.get(vi.0 as usize))
										.map(|v| v.clone())
								},
							);

							match maybe_amount_validated {
								Ok(amount_validated) => ensure!(
									amount_validated >= minimum_backing_votes(group_vals.len()),
									Error::<T>::InsufficientBacking,
								),
								Err(()) => {
									Err(Error::<T>::InvalidBacking)?;
								},
							}

							let mut backer_idx_and_attestation =
								Vec::<(ValidatorIndex, ValidityAttestation)>::with_capacity(
									backed_candidate.validator_indices.count_ones(),
								);
							let candidate_receipt = backed_candidate.receipt();

							for ((bit_idx, _), attestation) in backed_candidate
								.validator_indices
								.iter()
								.enumerate()
								.filter(|(_, signed)| **signed)
								.zip(backed_candidate.validity_votes.iter().cloned())
							{
								let val_idx = group_vals
									.get(bit_idx)
									.expect("this query succeeded above; qed");
								backer_idx_and_attestation.push((*val_idx, attestation));

								backers.set(val_idx.0 as _, true);
							}
							candidate_receipt_with_backing_validator_indices
								.push((candidate_receipt, backer_idx_and_attestation));
						}

						core_indices_and_backers.push((
							assignment.core,
							backers,
							group_idx,
							relay_parent_number,
						));
						continue 'next_backed_candidate
					}
				}

				// end of loop reached means that the candidate didn't appear in the non-traversed
				// section of the `scheduled` slice. either it was not scheduled or didn't appear in
				// `candidates` in the correct order.
				ensure!(false, Error::<T>::UnscheduledCandidate);
			}

			// check remainder of scheduled cores, if any.
			for assignment in scheduled[skip..].iter() {
				check_assignment_in_order(assignment)?;
			}

			core_indices_and_backers
		};

		// one more sweep for actually writing to storage.
		let core_indices =
			core_indices_and_backers.iter().map(|&(ref c, _, _, _)| c.clone()).collect();
		for (candidate, (core, backers, group, relay_parent_number)) in
			candidates.into_iter().zip(core_indices_and_backers)
		{
			let para_id = candidate.descriptor().para_id;

			// initialize all availability votes to 0.
			let availability_votes: BitVec<u8, BitOrderLsb0> =
				bitvec::bitvec![u8, BitOrderLsb0; 0; validators.len()];

			Self::deposit_event(Event::<T>::CandidateBacked(
				candidate.candidate.to_plain(),
				candidate.candidate.commitments.head_data.clone(),
				core,
				group,
			));

			let candidate_hash = candidate.candidate.hash();

			let (descriptor, commitments) =
				(candidate.candidate.descriptor, candidate.candidate.commitments);

			<PendingAvailability<T>>::insert(
				&para_id,
				CandidatePendingAvailability {
					core,
					hash: candidate_hash,
					descriptor,
					availability_votes,
					relay_parent_number,
					backers: backers.to_bitvec(),
					backed_in_number: now,
					backing_group: group,
				},
			);
			<PendingAvailabilityCommitments<T>>::insert(&para_id, commitments);
		}

		Ok(ProcessedCandidates::<T::Hash> {
			core_indices,
			candidate_receipt_with_backing_validator_indices,
		})
	}

	/// Run the acceptance criteria checks on the given candidate commitments.
	pub(crate) fn check_validation_outputs_for_runtime_api(
		para_id: ParaId,
		relay_parent_number: T::BlockNumber,
		validation_outputs: primitives::v1::CandidateCommitments,
	) -> bool {
		let prev_context = <paras::Pallet<T>>::para_most_recent_context(para_id);
		let check_ctx = CandidateCheckContext::<T>::new(prev_context);

		if let Err(err) = check_ctx.check_validation_outputs(
			para_id,
			relay_parent_number,
			&validation_outputs.head_data,
			&validation_outputs.new_validation_code,
			validation_outputs.processed_downward_messages,
			&validation_outputs.upward_messages,
			T::BlockNumber::from(validation_outputs.hrmp_watermark),
			&validation_outputs.horizontal_messages,
		) {
			log::debug!(
				target: LOG_TARGET,
				"Validation outputs checking for parachain `{}` failed: {:?}",
				u32::from(para_id),
				err,
			);
			false
		} else {
			true
		}
	}

	fn enact_candidate(
		relay_parent_number: T::BlockNumber,
		receipt: CommittedCandidateReceipt<T::Hash>,
		backers: BitVec<u8, BitOrderLsb0>,
		availability_votes: BitVec<u8, BitOrderLsb0>,
		core_index: CoreIndex,
		backing_group: GroupIndex,
	) -> Weight {
		let plain = receipt.to_plain();
		let commitments = receipt.commitments;
		let config = <configuration::Pallet<T>>::config();

		T::RewardValidators::reward_backing(
			backers
				.iter()
				.enumerate()
				.filter(|(_, backed)| **backed)
				.map(|(i, _)| ValidatorIndex(i as _)),
		);

		T::RewardValidators::reward_bitfields(
			availability_votes
				.iter()
				.enumerate()
				.filter(|(_, voted)| **voted)
				.map(|(i, _)| ValidatorIndex(i as _)),
		);

		// initial weight is config read.
		let mut weight = T::DbWeight::get().reads_writes(1, 0);
		if let Some(new_code) = commitments.new_validation_code {
			weight += <paras::Pallet<T>>::schedule_code_upgrade(
				receipt.descriptor.para_id,
				new_code,
				relay_parent_number,
				&config,
			);
		}

		// enact the messaging facet of the candidate.
		weight += <dmp::Pallet<T>>::prune_dmq(
			receipt.descriptor.para_id,
			commitments.processed_downward_messages,
		);
		weight += <ump::Pallet<T>>::receive_upward_messages(
			receipt.descriptor.para_id,
			commitments.upward_messages,
		);
		weight += <hrmp::Pallet<T>>::prune_hrmp(
			receipt.descriptor.para_id,
			T::BlockNumber::from(commitments.hrmp_watermark),
		);
		weight += <hrmp::Pallet<T>>::queue_outbound_hrmp(
			receipt.descriptor.para_id,
			commitments.horizontal_messages,
		);

		Self::deposit_event(Event::<T>::CandidateIncluded(
			plain,
			commitments.head_data.clone(),
			core_index,
			backing_group,
		));

		weight +
			<paras::Pallet<T>>::note_new_head(
				receipt.descriptor.para_id,
				commitments.head_data,
				relay_parent_number,
			)
	}

	/// Cleans up all paras pending availability that the predicate returns true for.
	///
	/// The predicate accepts the index of the core and the block number the core has been occupied
	/// since (i.e. the block number the candidate was backed at in this fork of the relay chain).
	///
	/// Returns a vector of cleaned-up core IDs.
	pub(crate) fn collect_pending(
		pred: impl Fn(CoreIndex, T::BlockNumber) -> bool,
	) -> Vec<CoreIndex> {
		let mut cleaned_up_ids = Vec::new();
		let mut cleaned_up_cores = Vec::new();

		for (para_id, pending_record) in <PendingAvailability<T>>::iter() {
			if pred(pending_record.core, pending_record.backed_in_number) {
				cleaned_up_ids.push(para_id);
				cleaned_up_cores.push(pending_record.core);
			}
		}

		for para_id in cleaned_up_ids {
			let pending = <PendingAvailability<T>>::take(&para_id);
			let commitments = <PendingAvailabilityCommitments<T>>::take(&para_id);

			if let (Some(pending), Some(commitments)) = (pending, commitments) {
				// defensive: this should always be true.
				let candidate = CandidateReceipt {
					descriptor: pending.descriptor,
					commitments_hash: commitments.hash(),
				};

				Self::deposit_event(Event::<T>::CandidateTimedOut(
					candidate,
					commitments.head_data,
					pending.core,
				));
			}
		}

		cleaned_up_cores
	}

	/// Cleans up all paras pending availability that are in the given list of disputed candidates.
	///
	/// Returns a vector of cleaned-up core IDs.
	pub(crate) fn collect_disputed(disputed: &BTreeSet<CandidateHash>) -> Vec<CoreIndex> {
		let mut cleaned_up_ids = Vec::new();
		let mut cleaned_up_cores = Vec::new();

		for (para_id, pending_record) in <PendingAvailability<T>>::iter() {
			if disputed.contains(&pending_record.hash) {
				cleaned_up_ids.push(para_id);
				cleaned_up_cores.push(pending_record.core);
			}
		}

		for para_id in cleaned_up_ids {
			let _ = <PendingAvailability<T>>::take(&para_id);
			let _ = <PendingAvailabilityCommitments<T>>::take(&para_id);
		}

		cleaned_up_cores
	}

	/// Forcibly enact the candidate with the given ID as though it had been deemed available
	/// by bitfields.
	///
	/// Is a no-op if there is no candidate pending availability for this para-id.
	/// This should generally not be used but it is useful during execution of Runtime APIs,
	/// where the changes to the state are expected to be discarded directly after.
	pub(crate) fn force_enact(para: ParaId) {
		let pending = <PendingAvailability<T>>::take(&para);
		let commitments = <PendingAvailabilityCommitments<T>>::take(&para);

		if let (Some(pending), Some(commitments)) = (pending, commitments) {
			let candidate =
				CommittedCandidateReceipt { descriptor: pending.descriptor, commitments };

			Self::enact_candidate(
				pending.relay_parent_number,
				candidate,
				pending.backers,
				pending.availability_votes,
				pending.core,
				pending.backing_group,
			);
		}
	}

	/// Returns the `CommittedCandidateReceipt` pending availability for the para provided, if any.
	pub(crate) fn candidate_pending_availability(
		para: ParaId,
	) -> Option<CommittedCandidateReceipt<T::Hash>> {
		<PendingAvailability<T>>::get(&para)
			.map(|p| p.descriptor)
			.and_then(|d| <PendingAvailabilityCommitments<T>>::get(&para).map(move |c| (d, c)))
			.map(|(d, c)| CommittedCandidateReceipt { descriptor: d, commitments: c })
	}

	/// Returns the metadata around the candidate pending availability for the
	/// para provided, if any.
	pub(crate) fn pending_availability(
		para: ParaId,
	) -> Option<CandidatePendingAvailability<T::Hash, T::BlockNumber>> {
		<PendingAvailability<T>>::get(&para)
	}
}

const fn availability_threshold(n_validators: usize) -> usize {
	let mut threshold = (n_validators * 2) / 3;
	threshold += (n_validators * 2) % 3;
	threshold
}

#[derive(derive_more::From, Debug)]
enum AcceptanceCheckErr<BlockNumber> {
	HeadDataTooLarge,
	PrematureCodeUpgrade,
	NewCodeTooLarge,
	ProcessedDownwardMessages(dmp::ProcessedDownwardMessagesAcceptanceErr),
	UpwardMessages(ump::AcceptanceCheckErr),
	HrmpWatermark(hrmp::HrmpWatermarkAcceptanceErr<BlockNumber>),
	OutboundHrmp(hrmp::OutboundHrmpAcceptanceErr),
}

impl<BlockNumber> AcceptanceCheckErr<BlockNumber> {
	/// Returns the same error so that it can be threaded through a needle of `DispatchError` and
	/// ultimately returned from a `Dispatchable`.
	fn strip_into_dispatch_err<T: Config>(self) -> Error<T> {
		use AcceptanceCheckErr::*;
		match self {
			HeadDataTooLarge => Error::<T>::HeadDataTooLarge,
			PrematureCodeUpgrade => Error::<T>::PrematureCodeUpgrade,
			NewCodeTooLarge => Error::<T>::NewCodeTooLarge,
			ProcessedDownwardMessages(_) => Error::<T>::IncorrectDownwardMessageHandling,
			UpwardMessages(_) => Error::<T>::InvalidUpwardMessages,
			HrmpWatermark(_) => Error::<T>::HrmpWatermarkMishandling,
			OutboundHrmp(_) => Error::<T>::InvalidOutboundHrmp,
		}
	}
}

/// A collection of data required for checking a candidate.
pub(crate) struct CandidateCheckContext<T: Config> {
	config: configuration::HostConfiguration<T::BlockNumber>,
	prev_context: Option<T::BlockNumber>,
}

/// An error indicating that creating Persisted Validation Data failed
/// while checking a candidate's validity.
pub(crate) struct FailedToCreatePVD;

impl<T: Config> CandidateCheckContext<T> {
	pub(crate) fn new(prev_context: Option<T::BlockNumber>) -> Self {
		Self { config: <configuration::Pallet<T>>::config(), prev_context }
	}

	/// Execute verification of the candidate.
	///
	/// Assures:
	///  * relay-parent in-bounds
	///  * collator signature check passes
	///  * code hash of commitments matches current code hash
	///  * para head in the descriptor and commitments match
	///
	/// Returns the relay-parent block number.
	pub(crate) fn verify_backed_candidate(
		&self,
		allowed_relay_parents: &AllowedRelayParentsTracker<T::Hash, T::BlockNumber>,
		candidate_idx: usize,
		backed_candidate: &BackedCandidate<<T as frame_system::Config>::Hash>,
	) -> Result<Result<T::BlockNumber, FailedToCreatePVD>, Error<T>> {
		let para_id = backed_candidate.descriptor().para_id;
		let relay_parent = backed_candidate.descriptor().relay_parent;

		// Check that the relay-parent is one of the allowed relay-parents.
		let (relay_parent_storage_root, relay_parent_number) = {
			match allowed_relay_parents.acquire_info(relay_parent, self.prev_context) {
				None => return Err(Error::<T>::DisallowedRelayParent),
				Some(info) => info,
			}
		};

		{
			// this should never fail because the para is registered
			let persisted_validation_data = match crate::util::make_persisted_validation_data::<T>(
				para_id,
				relay_parent_number,
				relay_parent_storage_root,
			) {
				Some(l) => l,
				None => return Ok(Err(FailedToCreatePVD)),
			};

			let expected = persisted_validation_data.hash();

			ensure!(
				expected == backed_candidate.descriptor().persisted_validation_data_hash,
				Error::<T>::ValidationDataHashMismatch,
			);
		}

		ensure!(
			backed_candidate.descriptor().check_collator_signature().is_ok(),
			Error::<T>::NotCollatorSigned,
		);

		let validation_code_hash = <paras::Pallet<T>>::current_code_hash(para_id)
			// A candidate for a parachain without current validation code is not scheduled.
			.ok_or_else(|| Error::<T>::UnscheduledCandidate)?;
		ensure!(
			backed_candidate.descriptor().validation_code_hash == validation_code_hash,
			Error::<T>::InvalidValidationCodeHash,
		);

		ensure!(
			backed_candidate.descriptor().para_head ==
				backed_candidate.candidate.commitments.head_data.hash(),
			Error::<T>::ParaHeadMismatch,
		);

		if let Err(err) = self.check_validation_outputs(
			para_id,
			relay_parent_number,
			&backed_candidate.candidate.commitments.head_data,
			&backed_candidate.candidate.commitments.new_validation_code,
			backed_candidate.candidate.commitments.processed_downward_messages,
			&backed_candidate.candidate.commitments.upward_messages,
			T::BlockNumber::from(backed_candidate.candidate.commitments.hrmp_watermark),
			&backed_candidate.candidate.commitments.horizontal_messages,
		) {
			log::debug!(
				target: LOG_TARGET,
				"Validation outputs checking during inclusion of a candidate {} for parachain `{}` failed: {:?}",
				candidate_idx,
				u32::from(para_id),
				err,
			);
			Err(err.strip_into_dispatch_err::<T>())?;
		};
		Ok(Ok(relay_parent_number))
	}

	/// Check the given outputs after candidate validation on whether it passes the acceptance
	/// criteria.
	///
	/// The things that are checked can be roughly divided into limits and minimums.
	///
	/// Limits are things like max message queue sizes and max head data size.
	///
	/// Minimums are things like the minimum amount of messages that must be processed
	/// by the parachain block.
	///
	/// Limits are checked against the current state. The parachain block must be acceptable
	/// by the current relay-chain state regardless of whether it was acceptable at some relay-chain
	/// state in the past.
	///
	/// Minimums are checked against the current state but modulated by
	/// considering the information available at the relay-parent of the parachain block.
	fn check_validation_outputs(
		&self,
		para_id: ParaId,
		relay_parent_number: T::BlockNumber,
		head_data: &HeadData,
		new_validation_code: &Option<primitives::v1::ValidationCode>,
		processed_downward_messages: u32,
		upward_messages: &[primitives::v1::UpwardMessage],
		hrmp_watermark: T::BlockNumber,
		horizontal_messages: &[primitives::v1::OutboundHrmpMessage<ParaId>],
	) -> Result<(), AcceptanceCheckErr<T::BlockNumber>> {
		ensure!(
			head_data.0.len() <= self.config.max_head_data_size as _,
			AcceptanceCheckErr::HeadDataTooLarge,
		);

		// if any, the code upgrade attempt is allowed.
		if let Some(new_validation_code) = new_validation_code {
			ensure!(
				<paras::Pallet<T>>::can_upgrade_validation_code(para_id),
				AcceptanceCheckErr::PrematureCodeUpgrade,
			);
			ensure!(
				new_validation_code.0.len() <= self.config.max_code_size as _,
				AcceptanceCheckErr::NewCodeTooLarge,
			);
		}

		// check if the candidate passes the messaging acceptance criteria
		<dmp::Pallet<T>>::check_processed_downward_messages(
			para_id,
			relay_parent_number,
			processed_downward_messages,
		)?;
		<ump::Pallet<T>>::check_upward_messages(&self.config, para_id, upward_messages)?;
		<hrmp::Pallet<T>>::check_hrmp_watermark(para_id, relay_parent_number, hrmp_watermark)?;
		<hrmp::Pallet<T>>::check_outbound_hrmp(&self.config, para_id, horizontal_messages)?;

		Ok(())
	}
}<|MERGE_RESOLUTION|>--- conflicted
+++ resolved
@@ -549,12 +549,8 @@
 					Ok(rpn) => rpn,
 				};
 
-<<<<<<< HEAD
-				let mut backers = bitvec::bitvec![BitOrderLsb0, u8; 0; validators.len()];
-=======
 				let para_id = backed_candidate.descriptor().para_id;
 				let mut backers = bitvec::bitvec![u8, BitOrderLsb0; 0; validators.len()];
->>>>>>> ba0def5d
 
 				for (i, assignment) in scheduled[skip..].iter().enumerate() {
 					check_assignment_in_order(assignment)?;
