--- conflicted
+++ resolved
@@ -517,7 +517,6 @@
 			'next_backed_candidate: for (candidate_idx, backed_candidate) in
 				candidates.iter().enumerate()
 			{
-<<<<<<< HEAD
 				let relay_parent_hash = backed_candidate.descriptor().relay_parent;
 				let para_id = backed_candidate.descriptor().para_id;
 
@@ -529,36 +528,16 @@
 					session_index: shared::Pallet::<T>::session_index(),
 				};
 
-				let relay_parent_number = if let FullCheck::Yes = full_check {
-					match check_ctx.verify_backed_candidate(
-						&allowed_relay_parents,
-						candidate_idx,
-						backed_candidate,
-					)? {
-						Err(FailedToCreatePVD) => {
-							// We don't want to error out here because it will
-							// brick the relay-chain. So we return early without
-							// doing anything.
-							return Ok(ProcessedCandidates::default())
-						},
-						Ok(rpn) => rpn,
-					}
-				} else {
-					check_ctx.verify_relay_parent(&allowed_relay_parents, relay_parent_hash)?
-				};
-=======
-				match check_ctx.verify_backed_candidate(
-					parent_hash,
-					parent_storage_root,
+				let relay_parent_number = match check_ctx.verify_backed_candidate(
+					&allowed_relay_parents,
 					candidate_idx,
 					backed_candidate,
 				)? {
 					Err(FailedToCreatePVD) => {
 						log::debug!(
 							target: LOG_TARGET,
-							"Failed to create PVD for candidate {} on relay parent {:?}",
+							"Failed to create PVD for candidate {}",
 							candidate_idx,
-							parent_hash,
 						);
 						// We don't want to error out here because it will
 						// brick the relay-chain. So we return early without
@@ -566,8 +545,7 @@
 						return Ok(ProcessedCandidates::default())
 					},
 					Ok(rpn) => rpn,
-				}
->>>>>>> c9f49329
+				};
 
 				let mut backers = bitvec::bitvec![BitOrderLsb0, u8; 0; validators.len()];
 
@@ -962,31 +940,13 @@
 	prev_context: Option<T::BlockNumber>,
 }
 
-<<<<<<< HEAD
-/// The checking context failed to create the Persisted Validation Data.
-pub(crate) struct FailedToCreatePVD;
-=======
 /// An error indicating that creating Persisted Validation Data failed
 /// while checking a candidate's validity.
 pub(crate) struct FailedToCreatePVD;
 
->>>>>>> c9f49329
 impl<T: Config> CandidateCheckContext<T> {
 	pub(crate) fn new(prev_context: Option<T::BlockNumber>) -> Self {
 		Self { config: <configuration::Pallet<T>>::config(), prev_context }
-	}
-
-	/// Verify the relay-parent of the candidate, extracting the number.
-	pub(crate) fn verify_relay_parent(
-		&self,
-		allowed_relay_parents: &AllowedRelayParentsTracker<T::Hash, T::BlockNumber>,
-		relay_parent: T::Hash,
-	) -> Result<T::BlockNumber, Error<T>> {
-		// Check that the relay-parent is one of the allowed relay-parents.
-		match allowed_relay_parents.acquire_info(relay_parent, self.prev_context) {
-			None => Err(Error::<T>::DisallowedRelayParent),
-			Some((_state_root, rpn)) => Ok(rpn),
-		}
 	}
 
 	/// Execute verification of the candidate.
@@ -1000,7 +960,6 @@
 	/// Returns the relay-parent block number.
 	pub(crate) fn verify_backed_candidate(
 		&self,
-<<<<<<< HEAD
 		allowed_relay_parents: &AllowedRelayParentsTracker<T::Hash, T::BlockNumber>,
 		candidate_idx: usize,
 		backed_candidate: &BackedCandidate<<T as frame_system::Config>::Hash>,
@@ -1015,27 +974,13 @@
 				Some(info) => info,
 			}
 		};
-=======
-		parent_hash: <T as frame_system::Config>::Hash,
-		parent_storage_root: T::Hash,
-		candidate_idx: usize,
-		backed_candidate: &BackedCandidate<<T as frame_system::Config>::Hash>,
-	) -> Result<Result<(), FailedToCreatePVD>, Error<T>> {
-		let para_id = backed_candidate.descriptor().para_id;
-		let now = <frame_system::Pallet<T>>::block_number();
-		let relay_parent_number = now - One::one();
->>>>>>> c9f49329
 
 		{
 			// this should never fail because the para is registered
 			let persisted_validation_data = match crate::util::make_persisted_validation_data::<T>(
 				para_id,
 				relay_parent_number,
-<<<<<<< HEAD
 				relay_parent_storage_root,
-=======
-				parent_storage_root,
->>>>>>> c9f49329
 			) {
 				Some(l) => l,
 				None => return Ok(Err(FailedToCreatePVD)),
@@ -1087,11 +1032,7 @@
 			);
 			Err(err.strip_into_dispatch_err::<T>())?;
 		};
-<<<<<<< HEAD
 		Ok(Ok(relay_parent_number))
-=======
-		Ok(Ok(()))
->>>>>>> c9f49329
 	}
 
 	/// Check the given outputs after candidate validation on whether it passes the acceptance
