// Copyright 2020 Parity Technologies (UK) Ltd.
// This file is part of Polkadot.

// Polkadot is free software: you can redistribute it and/or modify
// it under the terms of the GNU General Public License as published by
// the Free Software Foundation, either version 3 of the License, or
// (at your option) any later version.

// Polkadot is distributed in the hope that it will be useful,
// but WITHOUT ANY WARRANTY; without even the implied warranty of
// MERCHANTABILITY or FITNESS FOR A PARTICULAR PURPOSE.  See the
// GNU General Public License for more details.

// You should have received a copy of the GNU General Public License
// along with Polkadot.  If not, see <http://www.gnu.org/licenses/>.

//! The inclusion pallet is responsible for inclusion and availability of scheduled parachains
//! and parathreads.
//!
//! It is responsible for carrying candidates from being backable to being backed, and then from backed
//! to included.

use crate::{
	configuration, disputes, dmp, hrmp, paras, paras_inherent::DisputedBitfield,
	scheduler::CoreAssignment, shared, ump,
};
use bitvec::{order::Lsb0 as BitOrderLsb0, vec::BitVec};
use frame_support::pallet_prelude::*;
use parity_scale_codec::{Decode, Encode};
<<<<<<< HEAD
use primitives::v3::{
=======
use primitives::{
>>>>>>> 0ac88220
	AvailabilityBitfield, BackedCandidate, CandidateCommitments, CandidateDescriptor,
	CandidateHash, CandidateReceipt, CommittedCandidateReceipt, CoreIndex, GroupIndex, Hash,
	HeadData, Id as ParaId, SigningContext, UncheckedSignedAvailabilityBitfields, ValidatorId,
	ValidatorIndex, ValidityAttestation,
};
use scale_info::TypeInfo;
use sp_runtime::{traits::One, DispatchError};
use sp_std::{collections::btree_set::BTreeSet, prelude::*};

pub use pallet::*;

#[cfg(test)]
pub(crate) mod tests;

/// A bitfield signed by a validator indicating that it is keeping its piece of the erasure-coding
/// for any backed candidates referred to by a `1` bit available.
///
/// The bitfield's signature should be checked at the point of submission. Afterwards it can be
/// dropped.
#[derive(Encode, Decode, TypeInfo)]
#[cfg_attr(test, derive(Debug))]
pub struct AvailabilityBitfieldRecord<N> {
	bitfield: AvailabilityBitfield, // one bit per core.
	submitted_at: N,                // for accounting, as meaning of bits may change over time.
}

/// Determines if all checks should be applied or if a subset was already completed
/// in a code path that will be executed afterwards or was already executed before.
#[derive(Clone, Copy, Encode, Decode, PartialEq, Eq, RuntimeDebug, TypeInfo)]
pub(crate) enum FullCheck {
	/// Yes, do a full check, skip nothing.
	Yes,
	/// Skip a subset of checks that are already completed before.
	///
	/// Attention: Should only be used when absolutely sure that the required
	/// checks are completed before.
	Skip,
}

/// A backed candidate pending availability.
#[derive(Encode, Decode, PartialEq, TypeInfo)]
#[cfg_attr(test, derive(Debug))]
pub struct CandidatePendingAvailability<H, N> {
	/// The availability core this is assigned to.
	core: CoreIndex,
	/// The candidate hash.
	hash: CandidateHash,
	/// The candidate descriptor.
	descriptor: CandidateDescriptor<H>,
	/// The received availability votes. One bit per validator.
	availability_votes: BitVec<u8, BitOrderLsb0>,
	/// The backers of the candidate pending availability.
	backers: BitVec<u8, BitOrderLsb0>,
	/// The block number of the relay-parent of the receipt.
	relay_parent_number: N,
	/// The block number of the relay-chain block this was backed in.
	backed_in_number: N,
	/// The group index backing this block.
	backing_group: GroupIndex,
}

impl<H, N> CandidatePendingAvailability<H, N> {
	/// Get the availability votes on the candidate.
	pub(crate) fn availability_votes(&self) -> &BitVec<u8, BitOrderLsb0> {
		&self.availability_votes
	}

	/// Get the relay-chain block number this was backed in.
	pub(crate) fn backed_in_number(&self) -> &N {
		&self.backed_in_number
	}

	/// Get the core index.
	pub(crate) fn core_occupied(&self) -> CoreIndex {
		self.core
	}

	/// Get the candidate hash.
	pub(crate) fn candidate_hash(&self) -> CandidateHash {
		self.hash
	}

	/// Get the candidate descriptor.
	pub(crate) fn candidate_descriptor(&self) -> &CandidateDescriptor<H> {
		&self.descriptor
	}

	#[cfg(any(feature = "runtime-benchmarks", test))]
	pub(crate) fn new(
		core: CoreIndex,
		hash: CandidateHash,
		descriptor: CandidateDescriptor<H>,
		availability_votes: BitVec<u8, BitOrderLsb0>,
		backers: BitVec<u8, BitOrderLsb0>,
		relay_parent_number: N,
		backed_in_number: N,
		backing_group: GroupIndex,
	) -> Self {
		Self {
			core,
			hash,
			descriptor,
			availability_votes,
			backers,
			relay_parent_number,
			backed_in_number,
			backing_group,
		}
	}
}

/// A hook for applying validator rewards
pub trait RewardValidators {
	// Reward the validators with the given indices for issuing backing statements.
	fn reward_backing(validators: impl IntoIterator<Item = ValidatorIndex>);
	// Reward the validators with the given indices for issuing availability bitfields.
	// Validators are sent to this hook when they have contributed to the availability
	// of a candidate by setting a bit in their bitfield.
	fn reward_bitfields(validators: impl IntoIterator<Item = ValidatorIndex>);
}

/// Helper return type for `process_candidates`.
#[derive(Encode, Decode, PartialEq, TypeInfo)]
#[cfg_attr(test, derive(Debug))]
pub(crate) struct ProcessedCandidates<H = Hash> {
	pub(crate) core_indices: Vec<CoreIndex>,
	pub(crate) candidate_receipt_with_backing_validator_indices:
		Vec<(CandidateReceipt<H>, Vec<(ValidatorIndex, ValidityAttestation)>)>,
}

impl<H> Default for ProcessedCandidates<H> {
	fn default() -> Self {
		Self {
			core_indices: Vec::new(),
			candidate_receipt_with_backing_validator_indices: Vec::new(),
		}
	}
}

/// Number of backing votes we need for a valid backing.
///
/// WARNING: This check has to be kept in sync with the node side check in the backing
/// subsystem.
pub fn minimum_backing_votes(n_validators: usize) -> usize {
	// For considerations on this value see:
	// https://github.com/paritytech/polkadot/pull/1656#issuecomment-999734650
	// and
	// https://github.com/paritytech/polkadot/issues/4386
	sp_std::cmp::min(n_validators, 2)
}

#[frame_support::pallet]
pub mod pallet {
	use super::*;

	#[pallet::pallet]
	#[pallet::generate_store(pub(super) trait Store)]
	#[pallet::without_storage_info]
	pub struct Pallet<T>(_);

	#[pallet::config]
	pub trait Config:
		frame_system::Config
		+ shared::Config
		+ paras::Config
		+ dmp::Config
		+ ump::Config
		+ hrmp::Config
		+ configuration::Config
	{
		type RuntimeEvent: From<Event<Self>> + IsType<<Self as frame_system::Config>::RuntimeEvent>;
		type DisputesHandler: disputes::DisputesHandler<Self::BlockNumber>;
		type RewardValidators: RewardValidators;
	}

	#[pallet::event]
	#[pallet::generate_deposit(pub(super) fn deposit_event)]
	pub enum Event<T: Config> {
		/// A candidate was backed. `[candidate, head_data]`
		CandidateBacked(CandidateReceipt<T::Hash>, HeadData, CoreIndex, GroupIndex),
		/// A candidate was included. `[candidate, head_data]`
		CandidateIncluded(CandidateReceipt<T::Hash>, HeadData, CoreIndex, GroupIndex),
		/// A candidate timed out. `[candidate, head_data]`
		CandidateTimedOut(CandidateReceipt<T::Hash>, HeadData, CoreIndex),
	}

	#[pallet::error]
	pub enum Error<T> {
		/// Validator indices are out of order or contains duplicates.
		UnsortedOrDuplicateValidatorIndices,
		/// Dispute statement sets are out of order or contain duplicates.
		UnsortedOrDuplicateDisputeStatementSet,
		/// Backed candidates are out of order (core index) or contain duplicates.
		UnsortedOrDuplicateBackedCandidates,
		/// A different relay parent was provided compared to the on-chain stored one.
		UnexpectedRelayParent,
		/// Availability bitfield has unexpected size.
		WrongBitfieldSize,
		/// Bitfield consists of zeros only.
		BitfieldAllZeros,
		/// Multiple bitfields submitted by same validator or validators out of order by index.
		BitfieldDuplicateOrUnordered,
		/// Validator index out of bounds.
		ValidatorIndexOutOfBounds,
		/// Invalid signature
		InvalidBitfieldSignature,
		/// Candidate submitted but para not scheduled.
		UnscheduledCandidate,
		/// Candidate scheduled despite pending candidate already existing for the para.
		CandidateScheduledBeforeParaFree,
		/// Candidate included with the wrong collator.
		WrongCollator,
		/// Scheduled cores out of order.
		ScheduledOutOfOrder,
		/// Head data exceeds the configured maximum.
		HeadDataTooLarge,
		/// Code upgrade prematurely.
		PrematureCodeUpgrade,
		/// Output code is too large
		NewCodeTooLarge,
		/// Candidate not in parent context.
		CandidateNotInParentContext,
		/// Invalid group index in core assignment.
		InvalidGroupIndex,
		/// Insufficient (non-majority) backing.
		InsufficientBacking,
		/// Invalid (bad signature, unknown validator, etc.) backing.
		InvalidBacking,
		/// Collator did not sign PoV.
		NotCollatorSigned,
		/// The validation data hash does not match expected.
		ValidationDataHashMismatch,
		/// The downward message queue is not processed correctly.
		IncorrectDownwardMessageHandling,
		/// At least one upward message sent does not pass the acceptance criteria.
		InvalidUpwardMessages,
		/// The candidate didn't follow the rules of HRMP watermark advancement.
		HrmpWatermarkMishandling,
		/// The HRMP messages sent by the candidate is not valid.
		InvalidOutboundHrmp,
		/// The validation code hash of the candidate is not valid.
		InvalidValidationCodeHash,
		/// The `para_head` hash in the candidate descriptor doesn't match the hash of the actual para head in the
		/// commitments.
		ParaHeadMismatch,
		/// A bitfield that references a freed core,
		/// either intentionally or as part of a concluded
		/// invalid dispute.
		BitfieldReferencesFreedCore,
	}

	/// The latest bitfield for each validator, referred to by their index in the validator set.
	#[pallet::storage]
	pub(crate) type AvailabilityBitfields<T: Config> =
		StorageMap<_, Twox64Concat, ValidatorIndex, AvailabilityBitfieldRecord<T::BlockNumber>>;

	/// Candidates pending availability by `ParaId`.
	#[pallet::storage]
	pub(crate) type PendingAvailability<T: Config> =
		StorageMap<_, Twox64Concat, ParaId, CandidatePendingAvailability<T::Hash, T::BlockNumber>>;

	/// The commitments of candidates pending availability, by `ParaId`.
	#[pallet::storage]
	pub(crate) type PendingAvailabilityCommitments<T: Config> =
		StorageMap<_, Twox64Concat, ParaId, CandidateCommitments>;

	#[pallet::call]
	impl<T: Config> Pallet<T> {}
}

const LOG_TARGET: &str = "runtime::inclusion";

impl<T: Config> Pallet<T> {
	/// Block initialization logic, called by initializer.
	pub(crate) fn initializer_initialize(_now: T::BlockNumber) -> Weight {
		Weight::zero()
	}

	/// Block finalization logic, called by initializer.
	pub(crate) fn initializer_finalize() {}

	/// Handle an incoming session change.
	pub(crate) fn initializer_on_new_session(
		_notification: &crate::initializer::SessionChangeNotification<T::BlockNumber>,
	) {
		// unlike most drain methods, drained elements are not cleared on `Drop` of the iterator
		// and require consumption.
		for _ in <PendingAvailabilityCommitments<T>>::drain() {}
		for _ in <PendingAvailability<T>>::drain() {}
		for _ in <AvailabilityBitfields<T>>::drain() {}
	}

	/// Extract the freed cores based on cores that became available.
	///
	/// Updates storage items `PendingAvailability` and `AvailabilityBitfields`.
	pub(crate) fn update_pending_availability_and_get_freed_cores<F>(
		expected_bits: usize,
		validators: &[ValidatorId],
		signed_bitfields: UncheckedSignedAvailabilityBitfields,
		core_lookup: F,
		enact_candidate: bool,
	) -> Vec<(CoreIndex, CandidateHash)>
	where
		F: Fn(CoreIndex) -> Option<ParaId>,
	{
		let mut assigned_paras_record = (0..expected_bits)
			.map(|bit_index| core_lookup(CoreIndex::from(bit_index as u32)))
			.map(|opt_para_id| {
				opt_para_id.map(|para_id| (para_id, PendingAvailability::<T>::get(&para_id)))
			})
			.collect::<Vec<_>>();

		let now = <frame_system::Pallet<T>>::block_number();
		for (checked_bitfield, validator_index) in
			signed_bitfields.into_iter().map(|signed_bitfield| {
				// extracting unchecked data, since it's checked in `fn sanitize_bitfields` already.
				let validator_idx = signed_bitfield.unchecked_validator_index();
				let checked_bitfield = signed_bitfield.unchecked_into_payload();
				(checked_bitfield, validator_idx)
			}) {
			for (bit_idx, _) in checked_bitfield.0.iter().enumerate().filter(|(_, is_av)| **is_av) {
				let pending_availability = if let Some((_, pending_availability)) =
					assigned_paras_record[bit_idx].as_mut()
				{
					pending_availability
				} else {
					// For honest validators, this happens in case of unoccupied cores,
					// which in turn happens in case of a disputed candidate.
					// A malicious one might include arbitrary indices, but they are represented
					// by `None` values and will be sorted out in the next if case.
					continue
				};

				// defensive check - this is constructed by loading the availability bitfield record,
				// which is always `Some` if the core is occupied - that's why we're here.
				let validator_index = validator_index.0 as usize;
				if let Some(mut bit) =
					pending_availability.as_mut().and_then(|candidate_pending_availability| {
						candidate_pending_availability.availability_votes.get_mut(validator_index)
					}) {
					*bit = true;
				}
			}

			let record =
				AvailabilityBitfieldRecord { bitfield: checked_bitfield, submitted_at: now };

			<AvailabilityBitfields<T>>::insert(&validator_index, record);
		}

		let threshold = availability_threshold(validators.len());

		let mut freed_cores = Vec::with_capacity(expected_bits);
		for (para_id, pending_availability) in assigned_paras_record
			.into_iter()
			.flatten()
			.filter_map(|(id, p)| p.map(|p| (id, p)))
		{
			if pending_availability.availability_votes.count_ones() >= threshold {
				<PendingAvailability<T>>::remove(&para_id);
				let commitments = match PendingAvailabilityCommitments::<T>::take(&para_id) {
					Some(commitments) => commitments,
					None => {
						log::warn!(
							target: LOG_TARGET,
							"Inclusion::process_bitfields: PendingAvailability and PendingAvailabilityCommitments
							are out of sync, did someone mess with the storage?",
						);
						continue
					},
				};

				if enact_candidate {
					let receipt = CommittedCandidateReceipt {
						descriptor: pending_availability.descriptor,
						commitments,
					};
					let _weight = Self::enact_candidate(
						pending_availability.relay_parent_number,
						receipt,
						pending_availability.backers,
						pending_availability.availability_votes,
						pending_availability.core,
						pending_availability.backing_group,
					);
				}

				freed_cores.push((pending_availability.core, pending_availability.hash));
			} else {
				<PendingAvailability<T>>::insert(&para_id, &pending_availability);
			}
		}

		freed_cores
	}

	/// Process a set of incoming bitfields.
	///
	/// Returns a `Vec` of `CandidateHash`es and their respective `AvailabilityCore`s that became available,
	/// and cores free.
	pub(crate) fn process_bitfields(
		expected_bits: usize,
		signed_bitfields: UncheckedSignedAvailabilityBitfields,
		disputed_bitfield: DisputedBitfield,
		core_lookup: impl Fn(CoreIndex) -> Option<ParaId>,
		full_check: FullCheck,
	) -> Result<Vec<(CoreIndex, CandidateHash)>, crate::inclusion::Error<T>> {
		let validators = shared::Pallet::<T>::active_validator_keys();
		let session_index = shared::Pallet::<T>::session_index();
		let parent_hash = frame_system::Pallet::<T>::parent_hash();

		let checked_bitfields = crate::paras_inherent::assure_sanity_bitfields::<T>(
			signed_bitfields,
			disputed_bitfield,
			expected_bits,
			parent_hash,
			session_index,
			&validators[..],
			full_check,
		)?;

		let freed_cores = Self::update_pending_availability_and_get_freed_cores::<_>(
			expected_bits,
			&validators[..],
			checked_bitfields,
			core_lookup,
			true,
		);

		Ok(freed_cores)
	}

	/// Process candidates that have been backed. Provide the relay storage root, a set of candidates
	/// and scheduled cores.
	///
	/// Both should be sorted ascending by core index, and the candidates should be a subset of
	/// scheduled cores. If these conditions are not met, the execution of the function fails.
	pub(crate) fn process_candidates<GV>(
		parent_storage_root: T::Hash,
		candidates: Vec<BackedCandidate<T::Hash>>,
		scheduled: Vec<CoreAssignment>,
		group_validators: GV,
	) -> Result<ProcessedCandidates<T::Hash>, DispatchError>
	where
		GV: Fn(GroupIndex) -> Option<Vec<ValidatorIndex>>,
	{
		ensure!(candidates.len() <= scheduled.len(), Error::<T>::UnscheduledCandidate);

		if scheduled.is_empty() {
			return Ok(ProcessedCandidates::default())
		}

		let validators = shared::Pallet::<T>::active_validator_keys();
		let parent_hash = <frame_system::Pallet<T>>::parent_hash();

		// At the moment we assume (and in fact enforce, below) that the relay-parent is always one
		// before of the block where we include a candidate (i.e. this code path).
		let now = <frame_system::Pallet<T>>::block_number();
		let relay_parent_number = now - One::one();
		let check_ctx = CandidateCheckContext::<T>::new(now, relay_parent_number);

		// Collect candidate receipts with backers.
		let mut candidate_receipt_with_backing_validator_indices =
			Vec::with_capacity(candidates.len());

		// Do all checks before writing storage.
		let core_indices_and_backers = {
			let mut skip = 0;
			let mut core_indices_and_backers = Vec::with_capacity(candidates.len());
			let mut last_core = None;

			let mut check_assignment_in_order = |assignment: &CoreAssignment| -> DispatchResult {
				ensure!(
					last_core.map_or(true, |core| assignment.core > core),
					Error::<T>::ScheduledOutOfOrder,
				);

				last_core = Some(assignment.core);
				Ok(())
			};

			let signing_context =
				SigningContext { parent_hash, session_index: shared::Pallet::<T>::session_index() };

			// We combine an outer loop over candidates with an inner loop over the scheduled,
			// where each iteration of the outer loop picks up at the position
			// in scheduled just after the past iteration left off.
			//
			// If the candidates appear in the same order as they appear in `scheduled`,
			// then they should always be found. If the end of `scheduled` is reached,
			// then the candidate was either not scheduled or out-of-order.
			//
			// In the meantime, we do certain sanity checks on the candidates and on the scheduled
			// list.
			'next_backed_candidate: for (candidate_idx, backed_candidate) in
				candidates.iter().enumerate()
			{
				match check_ctx.verify_backed_candidate(
					parent_hash,
					parent_storage_root,
					candidate_idx,
					backed_candidate,
				)? {
					Err(FailedToCreatePVD) => {
						log::debug!(
							target: LOG_TARGET,
							"Failed to create PVD for candidate {} on relay parent {:?}",
							candidate_idx,
							parent_hash,
						);
						// We don't want to error out here because it will
						// brick the relay-chain. So we return early without
						// doing anything.
						return Ok(ProcessedCandidates::default())
					},
					Ok(rpn) => rpn,
				}

				let para_id = backed_candidate.descriptor().para_id;
				let mut backers = bitvec::bitvec![u8, BitOrderLsb0; 0; validators.len()];

				for (i, assignment) in scheduled[skip..].iter().enumerate() {
					check_assignment_in_order(assignment)?;

					if para_id == assignment.para_id {
						if let Some(required_collator) = assignment.required_collator() {
							ensure!(
								required_collator == &backed_candidate.descriptor().collator,
								Error::<T>::WrongCollator,
							);
						}

						ensure!(
							<PendingAvailability<T>>::get(&para_id).is_none() &&
								<PendingAvailabilityCommitments<T>>::get(&para_id).is_none(),
							Error::<T>::CandidateScheduledBeforeParaFree,
						);

						// account for already skipped, and then skip this one.
						skip = i + skip + 1;

						let group_vals = group_validators(assignment.group_idx)
							.ok_or_else(|| Error::<T>::InvalidGroupIndex)?;

						// check the signatures in the backing and that it is a majority.
						{
<<<<<<< HEAD
							let maybe_amount_validated = primitives::v3::check_candidate_backing(
=======
							let maybe_amount_validated = primitives::check_candidate_backing(
>>>>>>> 0ac88220
								&backed_candidate,
								&signing_context,
								group_vals.len(),
								|intra_group_vi| {
									group_vals
										.get(intra_group_vi)
										.and_then(|vi| validators.get(vi.0 as usize))
										.map(|v| v.clone())
								},
							);

							match maybe_amount_validated {
								Ok(amount_validated) => ensure!(
									amount_validated >= minimum_backing_votes(group_vals.len()),
									Error::<T>::InsufficientBacking,
								),
								Err(()) => {
									Err(Error::<T>::InvalidBacking)?;
								},
							}

							let mut backer_idx_and_attestation =
								Vec::<(ValidatorIndex, ValidityAttestation)>::with_capacity(
									backed_candidate.validator_indices.count_ones(),
								);
							let candidate_receipt = backed_candidate.receipt();

							for ((bit_idx, _), attestation) in backed_candidate
								.validator_indices
								.iter()
								.enumerate()
								.filter(|(_, signed)| **signed)
								.zip(backed_candidate.validity_votes.iter().cloned())
							{
								let val_idx = group_vals
									.get(bit_idx)
									.expect("this query succeeded above; qed");
								backer_idx_and_attestation.push((*val_idx, attestation));

								backers.set(val_idx.0 as _, true);
							}
							candidate_receipt_with_backing_validator_indices
								.push((candidate_receipt, backer_idx_and_attestation));
						}

						core_indices_and_backers.push((
							assignment.core,
							backers,
							assignment.group_idx,
						));
						continue 'next_backed_candidate
					}
				}

				// end of loop reached means that the candidate didn't appear in the non-traversed
				// section of the `scheduled` slice. either it was not scheduled or didn't appear in
				// `candidates` in the correct order.
				ensure!(false, Error::<T>::UnscheduledCandidate);
			}

			// check remainder of scheduled cores, if any.
			for assignment in scheduled[skip..].iter() {
				check_assignment_in_order(assignment)?;
			}

			core_indices_and_backers
		};

		// one more sweep for actually writing to storage.
		let core_indices = core_indices_and_backers.iter().map(|&(ref c, _, _)| *c).collect();
		for (candidate, (core, backers, group)) in
			candidates.into_iter().zip(core_indices_and_backers)
		{
			let para_id = candidate.descriptor().para_id;

			// initialize all availability votes to 0.
			let availability_votes: BitVec<u8, BitOrderLsb0> =
				bitvec::bitvec![u8, BitOrderLsb0; 0; validators.len()];

			Self::deposit_event(Event::<T>::CandidateBacked(
				candidate.candidate.to_plain(),
				candidate.candidate.commitments.head_data.clone(),
				core,
				group,
			));

			let candidate_hash = candidate.candidate.hash();

			let (descriptor, commitments) =
				(candidate.candidate.descriptor, candidate.candidate.commitments);

			<PendingAvailability<T>>::insert(
				&para_id,
				CandidatePendingAvailability {
					core,
					hash: candidate_hash,
					descriptor,
					availability_votes,
					relay_parent_number,
					backers: backers.to_bitvec(),
					backed_in_number: check_ctx.now,
					backing_group: group,
				},
			);
			<PendingAvailabilityCommitments<T>>::insert(&para_id, commitments);
		}

		Ok(ProcessedCandidates::<T::Hash> {
			core_indices,
			candidate_receipt_with_backing_validator_indices,
		})
	}

	/// Run the acceptance criteria checks on the given candidate commitments.
	pub(crate) fn check_validation_outputs_for_runtime_api(
		para_id: ParaId,
<<<<<<< HEAD
		validation_outputs: primitives::v3::CandidateCommitments,
=======
		validation_outputs: primitives::CandidateCommitments,
>>>>>>> 0ac88220
	) -> bool {
		// This function is meant to be called from the runtime APIs against the relay-parent, hence
		// `relay_parent_number` is equal to `now`.
		let now = <frame_system::Pallet<T>>::block_number();
		let relay_parent_number = now;
		let check_ctx = CandidateCheckContext::<T>::new(now, relay_parent_number);

		if let Err(err) = check_ctx.check_validation_outputs(
			para_id,
			&validation_outputs.head_data,
			&validation_outputs.new_validation_code,
			validation_outputs.processed_downward_messages,
			&validation_outputs.upward_messages,
			T::BlockNumber::from(validation_outputs.hrmp_watermark),
			&validation_outputs.horizontal_messages,
		) {
			log::debug!(
				target: LOG_TARGET,
				"Validation outputs checking for parachain `{}` failed: {:?}",
				u32::from(para_id),
				err,
			);
			false
		} else {
			true
		}
	}

	fn enact_candidate(
		relay_parent_number: T::BlockNumber,
		receipt: CommittedCandidateReceipt<T::Hash>,
		backers: BitVec<u8, BitOrderLsb0>,
		availability_votes: BitVec<u8, BitOrderLsb0>,
		core_index: CoreIndex,
		backing_group: GroupIndex,
	) -> Weight {
		let plain = receipt.to_plain();
		let commitments = receipt.commitments;
		let config = <configuration::Pallet<T>>::config();

		T::RewardValidators::reward_backing(
			backers
				.iter()
				.enumerate()
				.filter(|(_, backed)| **backed)
				.map(|(i, _)| ValidatorIndex(i as _)),
		);

		T::RewardValidators::reward_bitfields(
			availability_votes
				.iter()
				.enumerate()
				.filter(|(_, voted)| **voted)
				.map(|(i, _)| ValidatorIndex(i as _)),
		);

		// initial weight is config read.
		let mut weight = T::DbWeight::get().reads_writes(1, 0);
		if let Some(new_code) = commitments.new_validation_code {
			weight += <paras::Pallet<T>>::schedule_code_upgrade(
				receipt.descriptor.para_id,
				new_code,
				relay_parent_number,
				&config,
			);
		}

		// enact the messaging facet of the candidate.
		weight += <dmp::Pallet<T>>::prune_dmq(
			receipt.descriptor.para_id,
			commitments.processed_downward_messages,
		);
		weight += <ump::Pallet<T>>::receive_upward_messages(
			receipt.descriptor.para_id,
			commitments.upward_messages,
		);
		weight += <hrmp::Pallet<T>>::prune_hrmp(
			receipt.descriptor.para_id,
			T::BlockNumber::from(commitments.hrmp_watermark),
		);
		weight += <hrmp::Pallet<T>>::queue_outbound_hrmp(
			receipt.descriptor.para_id,
			commitments.horizontal_messages,
		);

		Self::deposit_event(Event::<T>::CandidateIncluded(
			plain,
			commitments.head_data.clone(),
			core_index,
			backing_group,
		));

		weight +
			<paras::Pallet<T>>::note_new_head(
				receipt.descriptor.para_id,
				commitments.head_data,
				relay_parent_number,
			)
	}

	/// Cleans up all paras pending availability that the predicate returns true for.
	///
	/// The predicate accepts the index of the core and the block number the core has been occupied
	/// since (i.e. the block number the candidate was backed at in this fork of the relay chain).
	///
	/// Returns a vector of cleaned-up core IDs.
	pub(crate) fn collect_pending(
		pred: impl Fn(CoreIndex, T::BlockNumber) -> bool,
	) -> Vec<CoreIndex> {
		let mut cleaned_up_ids = Vec::new();
		let mut cleaned_up_cores = Vec::new();

		for (para_id, pending_record) in <PendingAvailability<T>>::iter() {
			if pred(pending_record.core, pending_record.backed_in_number) {
				cleaned_up_ids.push(para_id);
				cleaned_up_cores.push(pending_record.core);
			}
		}

		for para_id in cleaned_up_ids {
			let pending = <PendingAvailability<T>>::take(&para_id);
			let commitments = <PendingAvailabilityCommitments<T>>::take(&para_id);

			if let (Some(pending), Some(commitments)) = (pending, commitments) {
				// defensive: this should always be true.
				let candidate = CandidateReceipt {
					descriptor: pending.descriptor,
					commitments_hash: commitments.hash(),
				};

				Self::deposit_event(Event::<T>::CandidateTimedOut(
					candidate,
					commitments.head_data,
					pending.core,
				));
			}
		}

		cleaned_up_cores
	}

	/// Cleans up all paras pending availability that are in the given list of disputed candidates.
	///
	/// Returns a vector of cleaned-up core IDs.
	pub(crate) fn collect_disputed(disputed: &BTreeSet<CandidateHash>) -> Vec<CoreIndex> {
		let mut cleaned_up_ids = Vec::new();
		let mut cleaned_up_cores = Vec::new();

		for (para_id, pending_record) in <PendingAvailability<T>>::iter() {
			if disputed.contains(&pending_record.hash) {
				cleaned_up_ids.push(para_id);
				cleaned_up_cores.push(pending_record.core);
			}
		}

		for para_id in cleaned_up_ids {
			let _ = <PendingAvailability<T>>::take(&para_id);
			let _ = <PendingAvailabilityCommitments<T>>::take(&para_id);
		}

		cleaned_up_cores
	}

	/// Forcibly enact the candidate with the given ID as though it had been deemed available
	/// by bitfields.
	///
	/// Is a no-op if there is no candidate pending availability for this para-id.
	/// This should generally not be used but it is useful during execution of Runtime APIs,
	/// where the changes to the state are expected to be discarded directly after.
	pub(crate) fn force_enact(para: ParaId) {
		let pending = <PendingAvailability<T>>::take(&para);
		let commitments = <PendingAvailabilityCommitments<T>>::take(&para);

		if let (Some(pending), Some(commitments)) = (pending, commitments) {
			let candidate =
				CommittedCandidateReceipt { descriptor: pending.descriptor, commitments };

			Self::enact_candidate(
				pending.relay_parent_number,
				candidate,
				pending.backers,
				pending.availability_votes,
				pending.core,
				pending.backing_group,
			);
		}
	}

	/// Returns the `CommittedCandidateReceipt` pending availability for the para provided, if any.
	pub(crate) fn candidate_pending_availability(
		para: ParaId,
	) -> Option<CommittedCandidateReceipt<T::Hash>> {
		<PendingAvailability<T>>::get(&para)
			.map(|p| p.descriptor)
			.and_then(|d| <PendingAvailabilityCommitments<T>>::get(&para).map(move |c| (d, c)))
			.map(|(d, c)| CommittedCandidateReceipt { descriptor: d, commitments: c })
	}

	/// Returns the metadata around the candidate pending availability for the
	/// para provided, if any.
	pub(crate) fn pending_availability(
		para: ParaId,
	) -> Option<CandidatePendingAvailability<T::Hash, T::BlockNumber>> {
		<PendingAvailability<T>>::get(&para)
	}
}

const fn availability_threshold(n_validators: usize) -> usize {
	let mut threshold = (n_validators * 2) / 3;
	threshold += (n_validators * 2) % 3;
	threshold
}

#[derive(derive_more::From, Debug)]
enum AcceptanceCheckErr<BlockNumber> {
	HeadDataTooLarge,
	PrematureCodeUpgrade,
	NewCodeTooLarge,
	ProcessedDownwardMessages(dmp::ProcessedDownwardMessagesAcceptanceErr),
	UpwardMessages(ump::AcceptanceCheckErr),
	HrmpWatermark(hrmp::HrmpWatermarkAcceptanceErr<BlockNumber>),
	OutboundHrmp(hrmp::OutboundHrmpAcceptanceErr),
}

impl<BlockNumber> AcceptanceCheckErr<BlockNumber> {
	/// Returns the same error so that it can be threaded through a needle of `DispatchError` and
	/// ultimately returned from a `Dispatchable`.
	fn strip_into_dispatch_err<T: Config>(self) -> Error<T> {
		use AcceptanceCheckErr::*;
		match self {
			HeadDataTooLarge => Error::<T>::HeadDataTooLarge,
			PrematureCodeUpgrade => Error::<T>::PrematureCodeUpgrade,
			NewCodeTooLarge => Error::<T>::NewCodeTooLarge,
			ProcessedDownwardMessages(_) => Error::<T>::IncorrectDownwardMessageHandling,
			UpwardMessages(_) => Error::<T>::InvalidUpwardMessages,
			HrmpWatermark(_) => Error::<T>::HrmpWatermarkMishandling,
			OutboundHrmp(_) => Error::<T>::InvalidOutboundHrmp,
		}
	}
}

/// A collection of data required for checking a candidate.
pub(crate) struct CandidateCheckContext<T: Config> {
	config: configuration::HostConfiguration<T::BlockNumber>,
	now: T::BlockNumber,
	relay_parent_number: T::BlockNumber,
}

/// An error indicating that creating Persisted Validation Data failed
/// while checking a candidate's validity.
pub(crate) struct FailedToCreatePVD;

impl<T: Config> CandidateCheckContext<T> {
	pub(crate) fn new(now: T::BlockNumber, relay_parent_number: T::BlockNumber) -> Self {
		Self { config: <configuration::Pallet<T>>::config(), now, relay_parent_number }
	}

	/// Execute verification of the candidate.
	///
	/// Assures:
	///  * correct expected relay parent reference
	///  * collator signature check passes
	///  * code hash of commitments matches current code hash
	///  * para head in the descriptor and commitments match
	pub(crate) fn verify_backed_candidate(
		&self,
		parent_hash: <T as frame_system::Config>::Hash,
		parent_storage_root: T::Hash,
		candidate_idx: usize,
		backed_candidate: &BackedCandidate<<T as frame_system::Config>::Hash>,
	) -> Result<Result<(), FailedToCreatePVD>, Error<T>> {
		let para_id = backed_candidate.descriptor().para_id;
		let now = <frame_system::Pallet<T>>::block_number();
		let relay_parent_number = now - One::one();

		{
			// this should never fail because the para is registered
			let persisted_validation_data = match crate::util::make_persisted_validation_data::<T>(
				para_id,
				relay_parent_number,
				parent_storage_root,
			) {
				Some(l) => l,
				None => return Ok(Err(FailedToCreatePVD)),
			};

			let expected = persisted_validation_data.hash();

			ensure!(
				expected == backed_candidate.descriptor().persisted_validation_data_hash,
				Error::<T>::ValidationDataHashMismatch,
			);
		}

		// we require that the candidate is in the context of the parent block.
		ensure!(
			backed_candidate.descriptor().relay_parent == parent_hash,
			Error::<T>::CandidateNotInParentContext,
		);
		ensure!(
			backed_candidate.descriptor().check_collator_signature().is_ok(),
			Error::<T>::NotCollatorSigned,
		);

		let validation_code_hash = <paras::Pallet<T>>::current_code_hash(para_id)
			// A candidate for a parachain without current validation code is not scheduled.
			.ok_or_else(|| Error::<T>::UnscheduledCandidate)?;
		ensure!(
			backed_candidate.descriptor().validation_code_hash == validation_code_hash,
			Error::<T>::InvalidValidationCodeHash,
		);

		ensure!(
			backed_candidate.descriptor().para_head ==
				backed_candidate.candidate.commitments.head_data.hash(),
			Error::<T>::ParaHeadMismatch,
		);

		if let Err(err) = self.check_validation_outputs(
			para_id,
			&backed_candidate.candidate.commitments.head_data,
			&backed_candidate.candidate.commitments.new_validation_code,
			backed_candidate.candidate.commitments.processed_downward_messages,
			&backed_candidate.candidate.commitments.upward_messages,
			T::BlockNumber::from(backed_candidate.candidate.commitments.hrmp_watermark),
			&backed_candidate.candidate.commitments.horizontal_messages,
		) {
			log::debug!(
				target: LOG_TARGET,
				"Validation outputs checking during inclusion of a candidate {} for parachain `{}` failed: {:?}",
				candidate_idx,
				u32::from(para_id),
				err,
			);
			Err(err.strip_into_dispatch_err::<T>())?;
		};
		Ok(Ok(()))
	}

	/// Check the given outputs after candidate validation on whether it passes the acceptance
	/// criteria.
	fn check_validation_outputs(
		&self,
		para_id: ParaId,
		head_data: &HeadData,
<<<<<<< HEAD
		new_validation_code: &Option<primitives::v3::ValidationCode>,
		processed_downward_messages: u32,
		upward_messages: &[primitives::v3::UpwardMessage],
		hrmp_watermark: T::BlockNumber,
		horizontal_messages: &[primitives::v3::OutboundHrmpMessage<ParaId>],
=======
		new_validation_code: &Option<primitives::ValidationCode>,
		processed_downward_messages: u32,
		upward_messages: &[primitives::UpwardMessage],
		hrmp_watermark: T::BlockNumber,
		horizontal_messages: &[primitives::OutboundHrmpMessage<ParaId>],
>>>>>>> 0ac88220
	) -> Result<(), AcceptanceCheckErr<T::BlockNumber>> {
		ensure!(
			head_data.0.len() <= self.config.max_head_data_size as _,
			AcceptanceCheckErr::HeadDataTooLarge,
		);

		// if any, the code upgrade attempt is allowed.
		if let Some(new_validation_code) = new_validation_code {
			ensure!(
				<paras::Pallet<T>>::can_upgrade_validation_code(para_id),
				AcceptanceCheckErr::PrematureCodeUpgrade,
			);
			ensure!(
				new_validation_code.0.len() <= self.config.max_code_size as _,
				AcceptanceCheckErr::NewCodeTooLarge,
			);
		}

		// check if the candidate passes the messaging acceptance criteria
		<dmp::Pallet<T>>::check_processed_downward_messages(para_id, processed_downward_messages)?;
		<ump::Pallet<T>>::check_upward_messages(&self.config, para_id, upward_messages)?;
		<hrmp::Pallet<T>>::check_hrmp_watermark(para_id, self.relay_parent_number, hrmp_watermark)?;
		<hrmp::Pallet<T>>::check_outbound_hrmp(&self.config, para_id, horizontal_messages)?;

		Ok(())
	}
}<|MERGE_RESOLUTION|>--- conflicted
+++ resolved
@@ -27,11 +27,7 @@
 use bitvec::{order::Lsb0 as BitOrderLsb0, vec::BitVec};
 use frame_support::pallet_prelude::*;
 use parity_scale_codec::{Decode, Encode};
-<<<<<<< HEAD
-use primitives::v3::{
-=======
 use primitives::{
->>>>>>> 0ac88220
 	AvailabilityBitfield, BackedCandidate, CandidateCommitments, CandidateDescriptor,
 	CandidateHash, CandidateReceipt, CommittedCandidateReceipt, CoreIndex, GroupIndex, Hash,
 	HeadData, Id as ParaId, SigningContext, UncheckedSignedAvailabilityBitfields, ValidatorId,
@@ -578,11 +574,7 @@
 
 						// check the signatures in the backing and that it is a majority.
 						{
-<<<<<<< HEAD
-							let maybe_amount_validated = primitives::v3::check_candidate_backing(
-=======
 							let maybe_amount_validated = primitives::check_candidate_backing(
->>>>>>> 0ac88220
 								&backed_candidate,
 								&signing_context,
 								group_vals.len(),
@@ -699,11 +691,7 @@
 	/// Run the acceptance criteria checks on the given candidate commitments.
 	pub(crate) fn check_validation_outputs_for_runtime_api(
 		para_id: ParaId,
-<<<<<<< HEAD
-		validation_outputs: primitives::v3::CandidateCommitments,
-=======
 		validation_outputs: primitives::CandidateCommitments,
->>>>>>> 0ac88220
 	) -> bool {
 		// This function is meant to be called from the runtime APIs against the relay-parent, hence
 		// `relay_parent_number` is equal to `now`.
@@ -1049,19 +1037,11 @@
 		&self,
 		para_id: ParaId,
 		head_data: &HeadData,
-<<<<<<< HEAD
-		new_validation_code: &Option<primitives::v3::ValidationCode>,
-		processed_downward_messages: u32,
-		upward_messages: &[primitives::v3::UpwardMessage],
-		hrmp_watermark: T::BlockNumber,
-		horizontal_messages: &[primitives::v3::OutboundHrmpMessage<ParaId>],
-=======
 		new_validation_code: &Option<primitives::ValidationCode>,
 		processed_downward_messages: u32,
 		upward_messages: &[primitives::UpwardMessage],
 		hrmp_watermark: T::BlockNumber,
 		horizontal_messages: &[primitives::OutboundHrmpMessage<ParaId>],
->>>>>>> 0ac88220
 	) -> Result<(), AcceptanceCheckErr<T::BlockNumber>> {
 		ensure!(
 			head_data.0.len() <= self.config.max_head_data_size as _,
