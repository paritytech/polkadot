--- conflicted
+++ resolved
@@ -522,32 +522,26 @@
 			'next_backed_candidate: for (candidate_idx, backed_candidate) in
 				candidates.iter().enumerate()
 			{
-<<<<<<< HEAD
-				if let FullCheck::Yes = full_check {
-					match check_ctx.verify_backed_candidate(
-						parent_hash,
-						parent_storage_root,
-						candidate_idx,
-						backed_candidate,
-					)? {
-						Err(FailedToCreatePVD) => {
-							log::debug!(
-								target: LOG_TARGET,
-								"Failed to create PVD for candidate {} on relay parent {:?}",
-								candidate_idx,
-								parent_hash,
-							);
-							// We don't want to error out here because it will
-							// brick the relay-chain. So we return early without
-							// doing anything.
-							return Ok(ProcessedCandidates::default())
-						},
-						Ok(rpn) => rpn,
-					}
+				match check_ctx.verify_backed_candidate(
+					parent_hash,
+					parent_storage_root,
+					candidate_idx,
+					backed_candidate,
+				)? {
+					Err(FailedToCreatePVD) => {
+						log::debug!(
+							target: LOG_TARGET,
+							"Failed to create PVD for candidate {} on relay parent {:?}",
+							candidate_idx,
+							parent_hash,
+						);
+						// We don't want to error out here because it will
+						// brick the relay-chain. So we return early without
+						// doing anything.
+						return Ok(ProcessedCandidates::default())
+					},
+					Ok(rpn) => rpn,
 				}
-=======
-				check_ctx.verify_backed_candidate(parent_hash, candidate_idx, backed_candidate)?;
->>>>>>> e1933a4a
 
 				let para_id = backed_candidate.descriptor().para_id;
 				let mut backers = bitvec::bitvec![BitOrderLsb0, u8; 0; validators.len()];
