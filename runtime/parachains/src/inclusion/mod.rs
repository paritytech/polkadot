--- conflicted
+++ resolved
@@ -677,11 +677,7 @@
 				for (i, core_assignment) in scheduled[skip..].iter().enumerate() {
 					check_assignment_in_order(core_assignment)?;
 
-<<<<<<< HEAD
 					if para_id == core_assignment.paras_entry.para_id() {
-=======
-					if para_id == core_assignment.para_id() {
->>>>>>> e2b2d35a
 						ensure!(
 							<PendingAvailability<T>>::get(&para_id).is_none() &&
 								<PendingAvailabilityCommitments<T>>::get(&para_id).is_none(),
@@ -743,11 +739,7 @@
 						}
 
 						core_indices_and_backers.push((
-<<<<<<< HEAD
 							(core_assignment.core, core_assignment.paras_entry.para_id()),
-=======
-							(core_assignment.core, core_assignment.para_id()),
->>>>>>> e2b2d35a
 							backers,
 							core_assignment.group_idx,
 						));
@@ -1013,15 +1005,6 @@
 		weight
 	}
 
-	/// Collects a mapping between the `CoreIndex` and the block since that core has been occupied.
-	/// Used in the scheduler to determine how to handle occupied cores just before a new session starts.
-	pub(crate) fn collect_pending_pre_session(
-	) -> sp_std::collections::btree_map::BTreeMap<CoreIndex, T::BlockNumber> {
-		<PendingAvailability<T>>::iter()
-			.map(|(_, pending_record)| (pending_record.core, pending_record.backed_in_number))
-			.collect()
-	}
-
 	/// Cleans up all paras pending availability that the predicate returns true for.
 	///
 	/// The predicate accepts the index of the core and the block number the core has been occupied
