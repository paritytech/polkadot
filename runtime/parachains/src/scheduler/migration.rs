// Copyright (C) Parity Technologies (UK) Ltd.
// This file is part of Polkadot.

// Polkadot is free software: you can redistribute it and/or modify
// it under the terms of the GNU General Public License as published by
// the Free Software Foundation, either version 3 of the License, or
// (at your option) any later version.

// Polkadot is distributed in the hope that it will be useful,
// but WITHOUT ANY WARRANTY; without even the implied warranty of
// MERCHANTABILITY or FITNESS FOR A PARTICULAR PURPOSE.  See the
// GNU General Public License for more details.

// You should have received a copy of the GNU General Public License
// along with Polkadot.  If not, see <http://www.gnu.org/licenses/>.

//! A module that is responsible for migration of storage.

use super::*;
use frame_support::{
	pallet_prelude::ValueQuery, storage_alias, traits::OnRuntimeUpgrade, weights::Weight,
};
use primitives::{v5::CollatorRestrictions, vstaging::Assignment};

mod v0 {
	use super::*;
<<<<<<< HEAD
	use frame_support::{
		pallet_prelude::ValueQuery, storage_alias, traits::OnRuntimeUpgrade, weights::Weight,
	};
	use primitives::{vstaging::Assignment, CollatorId};
=======
>>>>>>> e2b2d35a

	use primitives::CollatorId;
	#[storage_alias]
	pub(super) type Scheduled<T: Config> = StorageValue<Pallet<T>, Vec<CoreAssignment>, ValueQuery>;

	#[derive(Encode, Decode)]
	pub struct QueuedParathread {
		claim: primitives::ParathreadEntry,
		core_offset: u32,
	}

	#[derive(Encode, Decode, Default)]
	pub struct ParathreadClaimQueue {
		queue: Vec<QueuedParathread>,
		next_core_offset: u32,
	}

	// Only here to facilitate the migration.
	impl ParathreadClaimQueue {
		pub fn len(self) -> usize {
			self.queue.len()
		}
	}

	#[storage_alias]
	pub(super) type ParathreadQueue<T: Config> =
		StorageValue<Pallet<T>, ParathreadClaimQueue, ValueQuery>;

	#[storage_alias]
	pub(super) type ParathreadClaimIndex<T: Config> =
		StorageValue<Pallet<T>, Vec<ParaId>, ValueQuery>;

	/// The assignment type.
<<<<<<< HEAD
	#[derive(Clone, Encode, Decode, TypeInfo)]
	#[cfg_attr(feature = "std", derive(PartialEq, Debug))]
=======
	#[derive(Clone, Encode, Decode, TypeInfo, RuntimeDebug)]
	#[cfg_attr(feature = "std", derive(PartialEq))]
>>>>>>> e2b2d35a
	pub enum AssignmentKind {
		/// A parachain.
		Parachain,
		/// A parathread.
		Parathread(CollatorId, u32),
	}

	/// How a free core is scheduled to be assigned.
<<<<<<< HEAD
	#[derive(Clone, Encode, Decode, TypeInfo)]
	#[cfg_attr(feature = "std", derive(PartialEq, Debug))]
=======
	#[derive(Clone, Encode, Decode, TypeInfo, RuntimeDebug)]
	#[cfg_attr(feature = "std", derive(PartialEq))]
>>>>>>> e2b2d35a
	pub struct CoreAssignment {
		/// The core that is assigned.
		pub core: CoreIndex,
		/// The unique ID of the para that is assigned to the core.
		pub para_id: ParaId,
		/// The kind of the assignment.
		pub kind: AssignmentKind,
		/// The index of the validator group assigned to the core.
		pub group_idx: GroupIndex,
	}
<<<<<<< HEAD

	impl CoreAssignment {
		/// Get the ID of a collator who is required to collate this block.
		pub fn required_collator(self) -> Option<CollatorId> {
			match self.kind {
				AssignmentKind::Parachain => None,
				AssignmentKind::Parathread(id, _) => Some(id),
			}
		}
	}
=======
}

pub mod v1 {
	use super::*;
	use frame_support::traits::StorageVersion;

	const STORAGE_VERSION: StorageVersion = StorageVersion::new(1);
>>>>>>> e2b2d35a

	pub struct MigrateToV1<T>(sp_std::marker::PhantomData<T>);
	impl<T: Config> OnRuntimeUpgrade for MigrateToV1<T> {
		fn on_runtime_upgrade() -> Weight {
			let mut weight: Weight = Weight::zero();

			if StorageVersion::get::<Pallet<T>>() < STORAGE_VERSION {
				log::info!(
					target: crate::scheduler::LOG_TARGET,
					"Migrating scheduler storage to v1"
				);
				weight += migrate_to_v1::<T>();
				STORAGE_VERSION.put::<Pallet<T>>();
				weight = weight.saturating_add(T::DbWeight::get().reads_writes(1, 1));
			} else {
				log::info!(
					target: crate::scheduler::LOG_TARGET,
					"Scheduler storage up to date - no need for migration"
				);
			}

			weight
		}

		#[cfg(feature = "try-runtime")]
		fn pre_upgrade() -> Result<Vec<u8>, sp_runtime::DispatchError> {
			log::trace!(
				target: crate::scheduler::LOG_TARGET,
				"Scheduled before migration: {}",
				v0::Scheduled::<T>::get().len()
			);
			ensure!(
				StorageVersion::get::<Pallet<T>>() == 0,
				"Storage version should be less than `1` before the migration",
			);

			let bytes = u32::to_be_bytes(v0::Scheduled::<T>::get().len() as u32);

			Ok(bytes.to_vec())
		}

		#[cfg(feature = "try-runtime")]
		fn post_upgrade(state: Vec<u8>) -> Result<(), sp_runtime::DispatchError> {
			log::trace!(target: crate::scheduler::LOG_TARGET, "Running post_upgrade()");
			ensure!(
				StorageVersion::get::<Pallet<T>>() == STORAGE_VERSION,
				"Storage version should be `1` after the migration"
			);
			ensure!(
				v0::Scheduled::<T>::get().len() == 0,
				"Scheduled should be empty after the migration"
			);

			let sched_len = u32::from_be_bytes(state.try_into().unwrap());
			ensure!(
				Pallet::<T>::claimqueue_len() as u32 == sched_len,
				"Scheduled completely moved to ClaimQueue after migration"
			);

			Ok(())
		}
	}
}

<<<<<<< HEAD
	pub fn migrate_to_v1<T: Config>() -> Weight {
		let mut weight: Weight = Weight::zero();
=======
pub fn migrate_to_v1<T: crate::scheduler::Config>() -> Weight {
	let mut weight: Weight = Weight::zero();
>>>>>>> e2b2d35a

	let pq = v0::ParathreadQueue::<T>::take();
	let pq_len = pq.len() as u64;

	let pci = v0::ParathreadClaimIndex::<T>::take();
	let pci_len = pci.len() as u64;

<<<<<<< HEAD
		let scheduled = Scheduled::<T>::take();
		let sched_len = scheduled.len() as u64;
		let config = <configuration::Pallet<T>>::config();
		for core_assignment in scheduled {
			let core_idx = core_assignment.core;
			let assignment = Assignment::new(core_assignment.para_id);
			// NOTE: on_runtime_upgrade runs before block initialization and therefore should be one block behind.
			let now_plus_one = <frame_system::Pallet<T>>::block_number() + One::one();
			let pe =
				ParasEntry::<T::BlockNumber>::new(assignment, now_plus_one + config.on_demand_ttl);
			Pallet::<T>::add_to_claimqueue(core_idx, pe);
		}
=======
	let scheduled = v0::Scheduled::<T>::take();
	let sched_len = scheduled.len() as u64;
	for core_assignment in scheduled {
		let core_idx = core_assignment.core;
		let assignment = Assignment::new(core_assignment.para_id, CollatorRestrictions::none());
		let pe = ParasEntry::new(assignment);
		Pallet::<T>::add_to_claimqueue(core_idx, pe);
	}
>>>>>>> e2b2d35a

	// 2x as once for Scheduled and once for Claimqueue
	weight = weight.saturating_add(T::DbWeight::get().reads_writes(2 * sched_len, 2 * sched_len));
	weight = weight.saturating_add(T::DbWeight::get().reads_writes(pq_len, pq_len));
	weight = weight.saturating_add(T::DbWeight::get().reads_writes(pci_len, pci_len));

	weight
}<|MERGE_RESOLUTION|>--- conflicted
+++ resolved
@@ -20,17 +20,10 @@
 use frame_support::{
 	pallet_prelude::ValueQuery, storage_alias, traits::OnRuntimeUpgrade, weights::Weight,
 };
-use primitives::{v5::CollatorRestrictions, vstaging::Assignment};
+use primitives::vstaging::Assignment;
 
 mod v0 {
 	use super::*;
-<<<<<<< HEAD
-	use frame_support::{
-		pallet_prelude::ValueQuery, storage_alias, traits::OnRuntimeUpgrade, weights::Weight,
-	};
-	use primitives::{vstaging::Assignment, CollatorId};
-=======
->>>>>>> e2b2d35a
 
 	use primitives::CollatorId;
 	#[storage_alias]
@@ -64,13 +57,8 @@
 		StorageValue<Pallet<T>, Vec<ParaId>, ValueQuery>;
 
 	/// The assignment type.
-<<<<<<< HEAD
-	#[derive(Clone, Encode, Decode, TypeInfo)]
-	#[cfg_attr(feature = "std", derive(PartialEq, Debug))]
-=======
 	#[derive(Clone, Encode, Decode, TypeInfo, RuntimeDebug)]
 	#[cfg_attr(feature = "std", derive(PartialEq))]
->>>>>>> e2b2d35a
 	pub enum AssignmentKind {
 		/// A parachain.
 		Parachain,
@@ -79,13 +67,8 @@
 	}
 
 	/// How a free core is scheduled to be assigned.
-<<<<<<< HEAD
-	#[derive(Clone, Encode, Decode, TypeInfo)]
-	#[cfg_attr(feature = "std", derive(PartialEq, Debug))]
-=======
 	#[derive(Clone, Encode, Decode, TypeInfo, RuntimeDebug)]
 	#[cfg_attr(feature = "std", derive(PartialEq))]
->>>>>>> e2b2d35a
 	pub struct CoreAssignment {
 		/// The core that is assigned.
 		pub core: CoreIndex,
@@ -96,18 +79,6 @@
 		/// The index of the validator group assigned to the core.
 		pub group_idx: GroupIndex,
 	}
-<<<<<<< HEAD
-
-	impl CoreAssignment {
-		/// Get the ID of a collator who is required to collate this block.
-		pub fn required_collator(self) -> Option<CollatorId> {
-			match self.kind {
-				AssignmentKind::Parachain => None,
-				AssignmentKind::Parathread(id, _) => Some(id),
-			}
-		}
-	}
-=======
 }
 
 pub mod v1 {
@@ -115,7 +86,6 @@
 	use frame_support::traits::StorageVersion;
 
 	const STORAGE_VERSION: StorageVersion = StorageVersion::new(1);
->>>>>>> e2b2d35a
 
 	pub struct MigrateToV1<T>(sp_std::marker::PhantomData<T>);
 	impl<T: Config> OnRuntimeUpgrade for MigrateToV1<T> {
@@ -180,13 +150,8 @@
 	}
 }
 
-<<<<<<< HEAD
-	pub fn migrate_to_v1<T: Config>() -> Weight {
-		let mut weight: Weight = Weight::zero();
-=======
 pub fn migrate_to_v1<T: crate::scheduler::Config>() -> Weight {
 	let mut weight: Weight = Weight::zero();
->>>>>>> e2b2d35a
 
 	let pq = v0::ParathreadQueue::<T>::take();
 	let pq_len = pq.len() as u64;
@@ -194,29 +159,15 @@
 	let pci = v0::ParathreadClaimIndex::<T>::take();
 	let pci_len = pci.len() as u64;
 
-<<<<<<< HEAD
-		let scheduled = Scheduled::<T>::take();
-		let sched_len = scheduled.len() as u64;
-		let config = <configuration::Pallet<T>>::config();
-		for core_assignment in scheduled {
-			let core_idx = core_assignment.core;
-			let assignment = Assignment::new(core_assignment.para_id);
-			// NOTE: on_runtime_upgrade runs before block initialization and therefore should be one block behind.
-			let now_plus_one = <frame_system::Pallet<T>>::block_number() + One::one();
-			let pe =
-				ParasEntry::<T::BlockNumber>::new(assignment, now_plus_one + config.on_demand_ttl);
-			Pallet::<T>::add_to_claimqueue(core_idx, pe);
-		}
-=======
+	let now = <frame_system::Pallet<T>>::block_number();
 	let scheduled = v0::Scheduled::<T>::take();
 	let sched_len = scheduled.len() as u64;
 	for core_assignment in scheduled {
 		let core_idx = core_assignment.core;
-		let assignment = Assignment::new(core_assignment.para_id, CollatorRestrictions::none());
-		let pe = ParasEntry::new(assignment);
+		let assignment = Assignment::new(core_assignment.para_id);
+		let pe = ParasEntry::new(assignment, now);
 		Pallet::<T>::add_to_claimqueue(core_idx, pe);
 	}
->>>>>>> e2b2d35a
 
 	// 2x as once for Scheduled and once for Claimqueue
 	weight = weight.saturating_add(T::DbWeight::get().reads_writes(2 * sched_len, 2 * sched_len));
