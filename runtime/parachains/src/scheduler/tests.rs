// Copyright (C) Parity Technologies (UK) Ltd.
// This file is part of Polkadot.

// Polkadot is free software: you can redistribute it and/or modify
// it under the terms of the GNU General Public License as published by
// the Free Software Foundation, either version 3 of the License, or
// (at your option) any later version.

// Polkadot is distributed in the hope that it will be useful,
// but WITHOUT ANY WARRANTY; without even the implied warranty of
// MERCHANTABILITY or FITNESS FOR A PARTICULAR PURPOSE.  See the
// GNU General Public License for more details.

// You should have received a copy of the GNU General Public License
// along with Polkadot.  If not, see <http://www.gnu.org/licenses/>.

use super::*;

use frame_support::assert_ok;
use keyring::Sr25519Keyring;
use primitives::{v5::Assignment, BlockNumber, SessionIndex, ValidationCode, ValidatorId};
use sp_std::collections::{btree_map::BTreeMap, btree_set::BTreeSet};

use crate::{
	assigner_on_demand::QueuePushDirection,
	configuration::HostConfiguration,
	initializer::SessionChangeNotification,
	mock::{
		new_test_ext, MockGenesisConfig, OnDemandAssigner, Paras, ParasShared, RuntimeOrigin,
		Scheduler, System, Test,
	},
	paras::{ParaGenesisArgs, ParaKind},
};

fn schedule_blank_para(id: ParaId, parakind: ParaKind) {
	let validation_code: ValidationCode = vec![1, 2, 3].into();
	assert_ok!(Paras::schedule_para_initialize(
		id,
		ParaGenesisArgs {
			genesis_head: Vec::new().into(),
			validation_code: validation_code.clone(),
			para_kind: parakind,
		}
	));

	assert_ok!(Paras::add_trusted_validation_code(RuntimeOrigin::root(), validation_code));
}

fn run_to_block(
	to: BlockNumber,
	new_session: impl Fn(BlockNumber) -> Option<SessionChangeNotification<BlockNumber>>,
) {
	while System::block_number() < to {
		let b = System::block_number();

		Scheduler::initializer_finalize();
		Paras::initializer_finalize(b);

		if let Some(notification) = new_session(b + 1) {
			let mut notification_with_session_index = notification;
			// We will make every session change trigger an action queue. Normally this may require
			// 2 or more session changes.
			if notification_with_session_index.session_index == SessionIndex::default() {
				notification_with_session_index.session_index = ParasShared::scheduled_session();
			}
			Scheduler::pre_new_session();

			Paras::initializer_on_new_session(&notification_with_session_index);
			Scheduler::initializer_on_new_session(&notification_with_session_index);
		}

		System::on_finalize(b);

		System::on_initialize(b + 1);
		System::set_block_number(b + 1);

		Paras::initializer_initialize(b + 1);
		Scheduler::initializer_initialize(b + 1);

		// In the real runtime this is expected to be called by the `InclusionInherent` pallet.
<<<<<<< HEAD
		Scheduler::clear();
		Scheduler::schedule(Vec::new());
=======
		Scheduler::update_claimqueue(BTreeMap::new(), b + 1);
>>>>>>> 56d45fe3
	}
}

fn run_to_end_of_block(
	to: BlockNumber,
	new_session: impl Fn(BlockNumber) -> Option<SessionChangeNotification<BlockNumber>>,
) {
	run_to_block(to, &new_session);

	Scheduler::initializer_finalize();
	Paras::initializer_finalize(to);

	if let Some(notification) = new_session(to + 1) {
		Scheduler::pre_new_session();

		Paras::initializer_on_new_session(&notification);
		Scheduler::initializer_on_new_session(&notification);
	}

	System::on_finalize(to);
}

fn default_config() -> HostConfiguration<BlockNumber> {
	HostConfiguration {
		on_demand_cores: 3,
		group_rotation_frequency: 10,
		paras_availability_period: 3,
		scheduling_lookahead: 2,
		on_demand_retries: 1,
		// This field does not affect anything that scheduler does. However, `HostConfiguration`
		// is still a subject to consistency test. It requires that
		// `minimum_validation_upgrade_delay` is greater than `chain_availability_period` and
		// `thread_availability_period`.
		minimum_validation_upgrade_delay: 6,
		..Default::default()
	}
}

fn genesis_config(config: &HostConfiguration<BlockNumber>) -> MockGenesisConfig {
	MockGenesisConfig {
		configuration: crate::configuration::GenesisConfig { config: config.clone() },
		..Default::default()
	}
}

pub(crate) fn claimqueue_contains_only_none() -> bool {
	let mut cq = Scheduler::claimqueue();
	for (_, v) in cq.iter_mut() {
		v.retain(|e| e.is_some());
	}

	cq.values().map(|v| v.len()).sum::<usize>() == 0
}

pub(crate) fn claimqueue_contains_para_ids<T: Config>(pids: Vec<ParaId>) -> bool {
	let set: BTreeSet<ParaId> = ClaimQueue::<T>::get()
		.into_iter()
		.flat_map(|(_, assignments)| {
			assignments
				.into_iter()
				.filter_map(|assignment| assignment.and_then(|pe| Some(pe.para_id())))
		})
		.collect();

	pids.into_iter().all(|pid| set.contains(&pid))
}

pub(crate) fn availability_cores_contains_para_ids<T: Config>(pids: Vec<ParaId>) -> bool {
	let set: BTreeSet<ParaId> = AvailabilityCores::<T>::get()
		.into_iter()
		.filter_map(|core| match core {
			CoreOccupied::Free => None,
			CoreOccupied::Paras(entry) => Some(entry.para_id()),
		})
		.collect();

<<<<<<< HEAD
		// claims on non-live parathreads (on-demand parachains) have no effect.
		{
			let thread_id2 = ParaId::from(11);
			Scheduler::add_parathread_claim(ParathreadClaim(thread_id2, collator.clone()));
			let queue = ParathreadQueue::<Test>::get();
			assert_eq!(queue.next_core_offset, 1);
			assert_eq!(queue.queue.len(), 1);
			assert_eq!(
				queue.queue[0],
				QueuedParathread {
					claim: ParathreadEntry {
						claim: ParathreadClaim(thread_id, collator.clone()),
						retries: 0,
					},
					core_offset: 0,
				}
			);
		}
	})
=======
	pids.into_iter().all(|pid| set.contains(&pid))
>>>>>>> 56d45fe3
}

#[test]
fn claimqueue_ttl_drop_fn_works() {
	let mut config = default_config();
	config.scheduling_lookahead = 3;
	let genesis_config = genesis_config(&config);

	let para_id = ParaId::from(100);
	let core_idx = CoreIndex::from(0);
	let mut now = 10;

	new_test_ext(genesis_config).execute_with(|| {
		assert!(default_config().on_demand_ttl == 5);
		// Register and run to a blockheight where the para is in a valid state.
		schedule_blank_para(para_id, ParaKind::Parathread);
		run_to_block(10, |n| if n == 10 { Some(Default::default()) } else { None });

		// Add a claim on core 0 with a ttl in the past.
		let paras_entry = ParasEntry::new(Assignment::new(para_id), now - 5);
		Scheduler::add_to_claimqueue(core_idx, paras_entry.clone());

		// Claim is in queue prior to call.
		assert!(claimqueue_contains_para_ids::<Test>(vec![para_id]));

		// Claim is dropped post call.
		Scheduler::drop_expired_claims_from_claimqueue();
		assert!(!claimqueue_contains_para_ids::<Test>(vec![para_id]));

		// Add a claim on core 0 with a ttl in the future (15).
		let paras_entry = ParasEntry::new(Assignment::new(para_id), now + 5);
		Scheduler::add_to_claimqueue(core_idx, paras_entry.clone());

		// Claim is in queue post call.
		Scheduler::drop_expired_claims_from_claimqueue();
		assert!(claimqueue_contains_para_ids::<Test>(vec![para_id]));

		now = now + 6;
		run_to_block(now, |_| None);

		// Claim is dropped
		Scheduler::drop_expired_claims_from_claimqueue();
		assert!(!claimqueue_contains_para_ids::<Test>(vec![para_id]));

		// Add a claim on core 0 with a ttl == now (16)
		let paras_entry = ParasEntry::new(Assignment::new(para_id), now);
		Scheduler::add_to_claimqueue(core_idx, paras_entry.clone());

		// Claim is in queue post call.
		Scheduler::drop_expired_claims_from_claimqueue();
		assert!(claimqueue_contains_para_ids::<Test>(vec![para_id]));

		now = now + 1;
		run_to_block(now, |_| None);

		// Drop expired claim.
		Scheduler::drop_expired_claims_from_claimqueue();

		// Add a claim on core 0 with a ttl == now (17)
		let paras_entry_non_expired = ParasEntry::new(Assignment::new(para_id), now);
		let paras_entry_expired = ParasEntry::new(Assignment::new(para_id), now - 2);
		// ttls = [17, 15, 17]
		Scheduler::add_to_claimqueue(core_idx, paras_entry_non_expired.clone());
		Scheduler::add_to_claimqueue(core_idx, paras_entry_expired.clone());
		Scheduler::add_to_claimqueue(core_idx, paras_entry_non_expired.clone());
		let cq = Scheduler::claimqueue();
		assert!(cq.get(&core_idx).unwrap().len() == 3);

		// Add claims to on demand assignment provider.
		let assignment = Assignment::new(para_id);

		assert_ok!(OnDemandAssigner::add_on_demand_assignment(
			assignment.clone(),
			QueuePushDirection::Back
		));

		assert_ok!(OnDemandAssigner::add_on_demand_assignment(
			assignment,
			QueuePushDirection::Back
		));

		// Drop expired claim.
		Scheduler::drop_expired_claims_from_claimqueue();

		let cq = Scheduler::claimqueue();
		let cqc = cq.get(&core_idx).unwrap();
		// Same number of claims
		assert!(cqc.len() == 3);

		// The first 2 claims in the queue should have a ttl of 17,
		// being the ones set up prior in this test as claims 1 and 3.
		// The third claim is popped from the assignment provider and
		// has a new ttl set by the scheduler of now + config.on_demand_ttl.
		// ttls = [17, 17, 22]
		assert!(cqc.iter().enumerate().all(|(index, entry)| {
			match index {
				0 | 1 => return entry.clone().unwrap().ttl == 17,
				2 => return entry.clone().unwrap().ttl == 22,
				_ => return false,
			}
		}))
	});
}

// Pretty useless here. Should be on parathread assigner... if at all
#[test]
fn add_parathread_claim_works() {
	let genesis_config = genesis_config(&default_config());

	let thread_id = ParaId::from(10);
	let core_index = CoreIndex::from(0);
	let entry_ttl = 10_000;

	new_test_ext(genesis_config).execute_with(|| {
<<<<<<< HEAD
		assert_eq!(Configuration::config(), default_config());

		// threads a, b, and c will be live in next session, but not d.
		{
			schedule_blank_para(thread_a, ParaKind::Parathread);
			schedule_blank_para(thread_b, ParaKind::Parathread);
			schedule_blank_para(thread_c, ParaKind::Parathread);
		}

		// set up a queue as if `n_cores` was 4 and with some with many retries.
		ParathreadQueue::<Test>::put({
			let mut queue = ParathreadClaimQueue::default();

			// Will be pruned: too many retries.
			queue.enqueue_entry(
				ParathreadEntry {
					claim: ParathreadClaim(thread_a, collator.clone()),
					retries: max_parathread_retries + 1,
				},
				4,
			);

			// Will not be pruned.
			queue.enqueue_entry(
				ParathreadEntry {
					claim: ParathreadClaim(thread_b, collator.clone()),
					retries: max_parathread_retries,
				},
				4,
			);

			// Will not be pruned.
			queue.enqueue_entry(
				ParathreadEntry { claim: ParathreadClaim(thread_c, collator.clone()), retries: 0 },
				4,
			);

			// Will be pruned: not a live parathread (on-demand parachain).
			queue.enqueue_entry(
				ParathreadEntry { claim: ParathreadClaim(thread_d, collator.clone()), retries: 0 },
				4,
			);
=======
		schedule_blank_para(thread_id, ParaKind::Parathread);
>>>>>>> 56d45fe3

		assert!(!Paras::is_parathread(thread_id));

		run_to_block(10, |n| if n == 10 { Some(Default::default()) } else { None });

		assert!(Paras::is_parathread(thread_id));

		let pe = ParasEntry::new(Assignment::new(thread_id), entry_ttl);
		Scheduler::add_to_claimqueue(core_index, pe.clone());

		let cq = Scheduler::claimqueue();
		assert_eq!(Scheduler::claimqueue_len(), 1);
		assert_eq!(*(cq.get(&core_index).unwrap().front().unwrap()), Some(pe));
	})
}

#[test]
fn session_change_shuffles_validators() {
	let genesis_config = genesis_config(&default_config());

	assert_eq!(default_config().on_demand_cores, 3);
	new_test_ext(genesis_config).execute_with(|| {
		let chain_a = ParaId::from(1_u32);
		let chain_b = ParaId::from(2_u32);

		// ensure that we have 5 groups by registering 2 parachains.
		schedule_blank_para(chain_a, ParaKind::Parachain);
		schedule_blank_para(chain_b, ParaKind::Parachain);

		run_to_block(1, |number| match number {
			1 => Some(SessionChangeNotification {
				new_config: default_config(),
				validators: vec![
					ValidatorId::from(Sr25519Keyring::Alice.public()),
					ValidatorId::from(Sr25519Keyring::Bob.public()),
					ValidatorId::from(Sr25519Keyring::Charlie.public()),
					ValidatorId::from(Sr25519Keyring::Dave.public()),
					ValidatorId::from(Sr25519Keyring::Eve.public()),
					ValidatorId::from(Sr25519Keyring::Ferdie.public()),
					ValidatorId::from(Sr25519Keyring::One.public()),
				],
				random_seed: [99; 32],
				..Default::default()
			}),
			_ => None,
		});

		let groups = ValidatorGroups::<Test>::get();
		assert_eq!(groups.len(), 5);

		// first two groups have the overflow.
		for i in 0..2 {
			assert_eq!(groups[i].len(), 2);
		}

		for i in 2..5 {
			assert_eq!(groups[i].len(), 1);
		}
	});
}

#[test]
fn session_change_takes_only_max_per_core() {
	let config = {
		let mut config = default_config();
		config.on_demand_cores = 0;
		config.max_validators_per_core = Some(1);
		config
	};

	let genesis_config = genesis_config(&config);

	new_test_ext(genesis_config).execute_with(|| {
		let chain_a = ParaId::from(1_u32);
		let chain_b = ParaId::from(2_u32);
		let chain_c = ParaId::from(3_u32);

		// ensure that we have 5 groups by registering 2 parachains.
		schedule_blank_para(chain_a, ParaKind::Parachain);
		schedule_blank_para(chain_b, ParaKind::Parachain);
		schedule_blank_para(chain_c, ParaKind::Parathread);

		run_to_block(1, |number| match number {
			1 => Some(SessionChangeNotification {
				new_config: config.clone(),
				validators: vec![
					ValidatorId::from(Sr25519Keyring::Alice.public()),
					ValidatorId::from(Sr25519Keyring::Bob.public()),
					ValidatorId::from(Sr25519Keyring::Charlie.public()),
					ValidatorId::from(Sr25519Keyring::Dave.public()),
					ValidatorId::from(Sr25519Keyring::Eve.public()),
					ValidatorId::from(Sr25519Keyring::Ferdie.public()),
					ValidatorId::from(Sr25519Keyring::One.public()),
				],
				random_seed: [99; 32],
				..Default::default()
			}),
			_ => None,
		});

		let groups = ValidatorGroups::<Test>::get();
		assert_eq!(groups.len(), 7);

		// Every validator gets its own group, even though there are 2 paras.
		for i in 0..7 {
			assert_eq!(groups[i].len(), 1);
		}
	});
}

#[test]
fn fill_claimqueue_fills() {
	let genesis_config = genesis_config(&default_config());

	let lookahead = genesis_config.configuration.config.scheduling_lookahead as usize;
	let chain_a = ParaId::from(1_u32);
	let chain_b = ParaId::from(2_u32);

	let thread_a = ParaId::from(3_u32);
	let thread_b = ParaId::from(4_u32);
	let thread_c = ParaId::from(5_u32);

	let assignment_a = Assignment { para_id: thread_a };
	let assignment_b = Assignment { para_id: thread_b };
	let assignment_c = Assignment { para_id: thread_c };

	new_test_ext(genesis_config).execute_with(|| {
		assert_eq!(default_config().on_demand_cores, 3);

		// register 2 lease holding parachains
		schedule_blank_para(chain_a, ParaKind::Parachain);
		schedule_blank_para(chain_b, ParaKind::Parachain);

		// and 3 parathreads (on-demand parachains)
		schedule_blank_para(thread_a, ParaKind::Parathread);
		schedule_blank_para(thread_b, ParaKind::Parathread);
		schedule_blank_para(thread_c, ParaKind::Parathread);

		// start a new session to activate, 5 validators for 5 cores.
		run_to_block(1, |number| match number {
			1 => Some(SessionChangeNotification {
				new_config: default_config(),
				validators: vec![
					ValidatorId::from(Sr25519Keyring::Alice.public()),
					ValidatorId::from(Sr25519Keyring::Bob.public()),
					ValidatorId::from(Sr25519Keyring::Charlie.public()),
					ValidatorId::from(Sr25519Keyring::Dave.public()),
					ValidatorId::from(Sr25519Keyring::Eve.public()),
				],
				..Default::default()
			}),
			_ => None,
		});

		{
			assert_eq!(Scheduler::claimqueue_len(), 2 * lookahead);
			let scheduled = Scheduler::scheduled_claimqueue(1);

			// Cannot assert on indices anymore as they depend on the assignment providers
			assert!(claimqueue_contains_para_ids::<Test>(vec![chain_a, chain_b]));

			assert_eq!(
				scheduled[0],
				CoreAssignment {
					core: CoreIndex(0),
<<<<<<< HEAD
					para_id: chain_a,
					kind: AssignmentKind::Parachain,
=======
					paras_entry: ParasEntry {
						assignment: Assignment { para_id: chain_a },
						availability_timeouts: 0,
						ttl: 6
					},
					group_idx: GroupIndex(0),
>>>>>>> 56d45fe3
				}
			);

			assert_eq!(
				scheduled[1],
				CoreAssignment {
					core: CoreIndex(1),
<<<<<<< HEAD
					para_id: chain_b,
					kind: AssignmentKind::Parachain,
				}
			);
		}

		// add a couple of parathread (on-demand parachain) claims.
		Scheduler::add_parathread_claim(ParathreadClaim(thread_a, collator.clone()));
		Scheduler::add_parathread_claim(ParathreadClaim(thread_c, collator.clone()));
=======
					paras_entry: ParasEntry {
						assignment: Assignment { para_id: chain_b },
						availability_timeouts: 0,
						ttl: 6
					},
					group_idx: GroupIndex(1),
				}
			);
		}

		// add a couple of parathread assignments.
		assert_ok!(OnDemandAssigner::add_on_demand_assignment(
			assignment_a,
			QueuePushDirection::Back
		));
		assert_ok!(OnDemandAssigner::add_on_demand_assignment(
			assignment_b,
			QueuePushDirection::Back
		));
		assert_ok!(OnDemandAssigner::add_on_demand_assignment(
			assignment_c,
			QueuePushDirection::Back
		));
>>>>>>> 56d45fe3

		run_to_block(2, |_| None);
		// cores 0 and 1 should be occupied. mark them as such.
		Scheduler::occupied(
			vec![(CoreIndex(0), chain_a), (CoreIndex(1), chain_b)].into_iter().collect(),
		);

		run_to_block(3, |_| None);

		{
			assert_eq!(Scheduler::claimqueue_len(), 5);
			let scheduled = Scheduler::scheduled_claimqueue(3);

			assert_eq!(
				scheduled[0],
				CoreAssignment {
					core: CoreIndex(0),
<<<<<<< HEAD
					para_id: chain_a,
					kind: AssignmentKind::Parachain,
=======
					paras_entry: ParasEntry {
						assignment: Assignment { para_id: chain_a },
						availability_timeouts: 0,
						ttl: 6
					},
					group_idx: GroupIndex(0),
>>>>>>> 56d45fe3
				}
			);
			assert_eq!(
				scheduled[1],
				CoreAssignment {
					core: CoreIndex(1),
<<<<<<< HEAD
					para_id: chain_b,
					kind: AssignmentKind::Parachain,
=======
					paras_entry: ParasEntry {
						assignment: Assignment { para_id: chain_b },
						availability_timeouts: 0,
						ttl: 6
					},
					group_idx: GroupIndex(1),
>>>>>>> 56d45fe3
				}
			);

			// Was added a block later, note the TTL.
			assert_eq!(
				scheduled[2],
				CoreAssignment {
					core: CoreIndex(2),
<<<<<<< HEAD
					para_id: thread_a,
					kind: AssignmentKind::Parathread(collator.clone(), 0),
=======
					paras_entry: ParasEntry {
						assignment: Assignment { para_id: thread_a },
						availability_timeouts: 0,
						ttl: 7
					},
					group_idx: GroupIndex(2),
>>>>>>> 56d45fe3
				}
			);
			// Sits on the same core as `thread_a`
			assert_eq!(
				Scheduler::claimqueue().get(&CoreIndex(2)).unwrap()[1],
				Some(ParasEntry {
					assignment: Assignment { para_id: thread_b },
					availability_timeouts: 0,
					ttl: 7
				})
			);
			assert_eq!(
				scheduled[3],
				CoreAssignment {
					core: CoreIndex(3),
<<<<<<< HEAD
					para_id: thread_c,
					kind: AssignmentKind::Parathread(collator.clone(), 0),
=======
					paras_entry: ParasEntry {
						assignment: Assignment { para_id: thread_c },
						availability_timeouts: 0,
						ttl: 7
					},
					group_idx: GroupIndex(3),
>>>>>>> 56d45fe3
				}
			);
		}
	});
}

#[test]
fn schedule_schedules_including_just_freed() {
	let mut config = default_config();
	// NOTE: This test expects on demand cores to each get slotted on to a different core
	// and not fill up the claimqueue of each core first.
	config.scheduling_lookahead = 1;
	let genesis_config = genesis_config(&config);

	let chain_a = ParaId::from(1_u32);
	let chain_b = ParaId::from(2_u32);

	let thread_a = ParaId::from(3_u32);
	let thread_b = ParaId::from(4_u32);
	let thread_c = ParaId::from(5_u32);
	let thread_d = ParaId::from(6_u32);
	let thread_e = ParaId::from(7_u32);

	let assignment_a = Assignment { para_id: thread_a };
	let assignment_b = Assignment { para_id: thread_b };
	let assignment_c = Assignment { para_id: thread_c };
	let assignment_d = Assignment { para_id: thread_d };
	let assignment_e = Assignment { para_id: thread_e };

	new_test_ext(genesis_config).execute_with(|| {
		assert_eq!(default_config().on_demand_cores, 3);

		// register 2 lease holding parachains
		schedule_blank_para(chain_a, ParaKind::Parachain);
		schedule_blank_para(chain_b, ParaKind::Parachain);

		// and 5 parathreads (on-demand parachains)
		schedule_blank_para(thread_a, ParaKind::Parathread);
		schedule_blank_para(thread_b, ParaKind::Parathread);
		schedule_blank_para(thread_c, ParaKind::Parathread);
		schedule_blank_para(thread_d, ParaKind::Parathread);
		schedule_blank_para(thread_e, ParaKind::Parathread);

		// start a new session to activate, 5 validators for 5 cores.
		run_to_block(1, |number| match number {
			1 => Some(SessionChangeNotification {
				new_config: default_config(),
				validators: vec![
					ValidatorId::from(Sr25519Keyring::Alice.public()),
					ValidatorId::from(Sr25519Keyring::Bob.public()),
					ValidatorId::from(Sr25519Keyring::Charlie.public()),
					ValidatorId::from(Sr25519Keyring::Dave.public()),
					ValidatorId::from(Sr25519Keyring::Eve.public()),
				],
				..Default::default()
			}),
			_ => None,
		});

<<<<<<< HEAD
		// add a couple of parathread (on-demand parachain) claims now that the on-demand parachains
		// are live.
		Scheduler::add_parathread_claim(ParathreadClaim(thread_a, collator.clone()));
		Scheduler::add_parathread_claim(ParathreadClaim(thread_c, collator.clone()));
=======
		// add a couple of parathread claims now that the parathreads are live.
		assert_ok!(OnDemandAssigner::add_on_demand_assignment(
			assignment_a,
			QueuePushDirection::Back
		));
		assert_ok!(OnDemandAssigner::add_on_demand_assignment(
			assignment_c,
			QueuePushDirection::Back
		));
>>>>>>> 56d45fe3

		let mut now = 2;
		run_to_block(now, |_| None);

		assert_eq!(Scheduler::scheduled_claimqueue(now).len(), 4);

		// cores 0, 1, 2, and 3 should be occupied. mark them as such.
		let mut occupied_map: BTreeMap<CoreIndex, ParaId> = BTreeMap::new();
		occupied_map.insert(CoreIndex(0), chain_a);
		occupied_map.insert(CoreIndex(1), chain_b);
		occupied_map.insert(CoreIndex(2), thread_a);
		occupied_map.insert(CoreIndex(3), thread_c);
		Scheduler::occupied(occupied_map);

		{
			let cores = AvailabilityCores::<Test>::get();

			// cores 0, 1, 2, and 3 are all `CoreOccupied::Paras(ParasEntry...)`
			assert!(cores[0] != CoreOccupied::Free);
			assert!(cores[1] != CoreOccupied::Free);
			assert!(cores[2] != CoreOccupied::Free);
			assert!(cores[3] != CoreOccupied::Free);

			// core 4 is free
			assert!(cores[4] == CoreOccupied::Free);

			assert!(Scheduler::scheduled_claimqueue(now).is_empty());

			// All core index entries in the claimqueue should have `None` in them.
			Scheduler::claimqueue().iter().for_each(|(_core_idx, core_queue)| {
				assert!(core_queue.iter().all(|claim| claim.is_none()))
			})
		}

<<<<<<< HEAD
		// add a couple more parathread (on-demand parachain) claims - the claim on `b` will go to
		// the 3rd on-demand core (4) and the claim on `d` will go back to the 1st on-demand
		// core (2). The claim on `e` then will go for core `3`.
		Scheduler::add_parathread_claim(ParathreadClaim(thread_b, collator.clone()));
		Scheduler::add_parathread_claim(ParathreadClaim(thread_d, collator.clone()));
		Scheduler::add_parathread_claim(ParathreadClaim(thread_e, collator.clone()));

		run_to_block(3, |_| None);
=======
		// add a couple more parathread claims - the claim on `b` will go to the 3rd parathread core
		// (4) and the claim on `d` will go back to the 1st parathread core (2). The claim on `e`
		// then will go for core `3`.
		assert_ok!(OnDemandAssigner::add_on_demand_assignment(
			assignment_b,
			QueuePushDirection::Back
		));
		assert_ok!(OnDemandAssigner::add_on_demand_assignment(
			assignment_d,
			QueuePushDirection::Back
		));
		assert_ok!(OnDemandAssigner::add_on_demand_assignment(
			assignment_e.clone(),
			QueuePushDirection::Back
		));
		now = 3;
		run_to_block(now, |_| None);
>>>>>>> 56d45fe3

		{
			let scheduled = Scheduler::scheduled_claimqueue(now);

			// cores 0 and 1 are occupied by lease holding parachains. cores 2 and 3 are occupied by
			// on-demand parachain claims. core 4 was free.
			assert_eq!(scheduled.len(), 1);
			assert_eq!(
				scheduled[0],
				CoreAssignment {
					core: CoreIndex(4),
<<<<<<< HEAD
					para_id: thread_b,
					kind: AssignmentKind::Parathread(collator.clone(), 0),
=======
					paras_entry: ParasEntry {
						assignment: Assignment { para_id: thread_b },
						availability_timeouts: 0,
						ttl: 8
					},
					group_idx: GroupIndex(4),
>>>>>>> 56d45fe3
				}
			);
		}

		// now note that cores 0, 2, and 3 were freed.
<<<<<<< HEAD
		Scheduler::schedule(vec![
			(CoreIndex(0), FreedReason::Concluded),
			(CoreIndex(2), FreedReason::Concluded),
			(CoreIndex(3), FreedReason::TimedOut), // should go back on queue.
		]);
=======
		let just_updated: BTreeMap<CoreIndex, FreedReason> = vec![
			(CoreIndex(0), FreedReason::Concluded),
			(CoreIndex(2), FreedReason::Concluded),
			(CoreIndex(3), FreedReason::TimedOut), // should go back on queue.
		]
		.into_iter()
		.collect();
		Scheduler::update_claimqueue(just_updated, now);
>>>>>>> 56d45fe3

		{
			let scheduled = Scheduler::scheduled_claimqueue(now);

			// 1 thing scheduled before, + 3 cores freed.
			assert_eq!(scheduled.len(), 4);
			assert_eq!(
				scheduled[0],
				CoreAssignment {
					core: CoreIndex(0),
<<<<<<< HEAD
					para_id: chain_a,
					kind: AssignmentKind::Parachain,
=======
					paras_entry: ParasEntry {
						assignment: Assignment { para_id: chain_a },
						availability_timeouts: 0,
						ttl: 8
					},
					group_idx: GroupIndex(0),
>>>>>>> 56d45fe3
				}
			);
			assert_eq!(
				scheduled[1],
				CoreAssignment {
					core: CoreIndex(2),
<<<<<<< HEAD
					para_id: thread_d,
					kind: AssignmentKind::Parathread(collator.clone(), 0),
=======
					paras_entry: ParasEntry {
						assignment: Assignment { para_id: thread_d },
						availability_timeouts: 0,
						ttl: 8
					},
					group_idx: GroupIndex(2),
>>>>>>> 56d45fe3
				}
			);
			// Although C was descheduled, the core `4` was occupied so C goes back to the queue.
			assert_eq!(
				scheduled[2],
				CoreAssignment {
					core: CoreIndex(3),
<<<<<<< HEAD
					para_id: thread_e,
					kind: AssignmentKind::Parathread(collator.clone(), 0),
=======
					paras_entry: ParasEntry {
						assignment: Assignment { para_id: thread_c },
						availability_timeouts: 1,
						ttl: 8
					},
					group_idx: GroupIndex(3),
>>>>>>> 56d45fe3
				}
			);
			assert_eq!(
				scheduled[3],
				CoreAssignment {
					core: CoreIndex(4),
<<<<<<< HEAD
					para_id: thread_b,
					kind: AssignmentKind::Parathread(collator.clone(), 0),
=======
					paras_entry: ParasEntry {
						assignment: Assignment { para_id: thread_b },
						availability_timeouts: 0,
						ttl: 8
					},
					group_idx: GroupIndex(4),
>>>>>>> 56d45fe3
				}
			);

			// The only assignment yet to be popped on to the claim queue is `thread_e`.
			// This is due to `thread_c` timing out.
			let order_queue = OnDemandAssigner::get_queue();
			assert!(order_queue.len() == 1);
			assert!(order_queue[0] == assignment_e);

			// Chain B's core was not marked concluded or timed out, it should be on an
			// availability core
			assert!(availability_cores_contains_para_ids::<Test>(vec![chain_b]));
			// Thread A claim should have been wiped, but thread C claim should remain.
			assert!(!claimqueue_contains_para_ids::<Test>(vec![thread_a]));
			assert!(claimqueue_contains_para_ids::<Test>(vec![thread_c]));
			assert!(!availability_cores_contains_para_ids::<Test>(vec![thread_a, thread_c]));
		}
	});
}

#[test]
fn schedule_clears_availability_cores() {
	let mut config = default_config();
	config.scheduling_lookahead = 1;
	let genesis_config = genesis_config(&config);

	let chain_a = ParaId::from(1_u32);
	let chain_b = ParaId::from(2_u32);
	let chain_c = ParaId::from(3_u32);

	new_test_ext(genesis_config).execute_with(|| {
		assert_eq!(default_config().on_demand_cores, 3);

		// register 3 parachains
		schedule_blank_para(chain_a, ParaKind::Parachain);
		schedule_blank_para(chain_b, ParaKind::Parachain);
		schedule_blank_para(chain_c, ParaKind::Parachain);

		// start a new session to activate, 5 validators for 5 cores.
		run_to_block(1, |number| match number {
			1 => Some(SessionChangeNotification {
				new_config: default_config(),
				validators: vec![
					ValidatorId::from(Sr25519Keyring::Alice.public()),
					ValidatorId::from(Sr25519Keyring::Bob.public()),
					ValidatorId::from(Sr25519Keyring::Charlie.public()),
					ValidatorId::from(Sr25519Keyring::Dave.public()),
					ValidatorId::from(Sr25519Keyring::Eve.public()),
				],
				..Default::default()
			}),
			_ => None,
		});

		run_to_block(2, |_| None);

		assert_eq!(Scheduler::claimqueue().len(), 3);

		// cores 0, 1, and 2 should be occupied. mark them as such.
		Scheduler::occupied(
			vec![(CoreIndex(0), chain_a), (CoreIndex(1), chain_b), (CoreIndex(2), chain_c)]
				.into_iter()
				.collect(),
		);

		{
			let cores = AvailabilityCores::<Test>::get();

			assert_eq!(cores[0].is_free(), false);
			assert_eq!(cores[1].is_free(), false);
			assert_eq!(cores[2].is_free(), false);

			assert!(claimqueue_contains_only_none());
		}

		run_to_block(3, |_| None);

		// now note that cores 0 and 2 were freed.
<<<<<<< HEAD
		Scheduler::schedule(vec![
			(CoreIndex(0), FreedReason::Concluded),
			(CoreIndex(2), FreedReason::Concluded),
		]);
=======
		Scheduler::free_cores_and_fill_claimqueue(
			vec![(CoreIndex(0), FreedReason::Concluded), (CoreIndex(2), FreedReason::Concluded)]
				.into_iter()
				.collect::<Vec<_>>(),
			3,
		);
>>>>>>> 56d45fe3

		{
			let claimqueue = Scheduler::claimqueue();
			let claimqueue_0 = claimqueue.get(&CoreIndex(0)).unwrap().clone();
			let claimqueue_2 = claimqueue.get(&CoreIndex(2)).unwrap().clone();
			let entry_ttl = 8;
			assert_eq!(claimqueue_0.len(), 1);
			assert_eq!(claimqueue_2.len(), 1);
			assert_eq!(
<<<<<<< HEAD
				scheduled[0],
				CoreAssignment {
					core: CoreIndex(0),
					para_id: chain_a,
					kind: AssignmentKind::Parachain,
				}
			);
			assert_eq!(
				scheduled[1],
				CoreAssignment {
					core: CoreIndex(2),
					para_id: chain_c,
					kind: AssignmentKind::Parachain,
				}
=======
				claimqueue_0,
				vec![Some(ParasEntry::new(Assignment::new(chain_a), entry_ttl))],
			);
			assert_eq!(
				claimqueue_2,
				vec![Some(ParasEntry::new(Assignment::new(chain_c), entry_ttl))],
>>>>>>> 56d45fe3
			);

			// The freed cores should be `Free` in `AvailabilityCores`.
			let cores = AvailabilityCores::<Test>::get();
			assert!(cores[0].is_free());
			assert!(cores[2].is_free());
		}
	});
}

#[test]
fn schedule_rotates_groups() {
	let config = {
		let mut config = default_config();

<<<<<<< HEAD
		// make sure parathread (on-demand parachain) requests don't retry-out
		config.parathread_retries = config.group_rotation_frequency * 3;
		config.parathread_cores = 2;
=======
		// make sure on demand requests don't retry-out
		config.on_demand_retries = config.group_rotation_frequency * 3;
		config.on_demand_cores = 2;
		config.scheduling_lookahead = 1;
>>>>>>> 56d45fe3
		config
	};

	let rotation_frequency = config.group_rotation_frequency;
	let on_demand_cores = config.on_demand_cores;

	let genesis_config = genesis_config(&config);

	let thread_a = ParaId::from(1_u32);
	let thread_b = ParaId::from(2_u32);

	let assignment_a = Assignment { para_id: thread_a };
	let assignment_b = Assignment { para_id: thread_b };

	new_test_ext(genesis_config).execute_with(|| {
		assert_eq!(default_config().on_demand_cores, 3);

		schedule_blank_para(thread_a, ParaKind::Parathread);
		schedule_blank_para(thread_b, ParaKind::Parathread);

		// start a new session to activate, 5 validators for 5 cores.
		run_to_block(1, |number| match number {
			1 => Some(SessionChangeNotification {
				new_config: config.clone(),
				validators: vec![
					ValidatorId::from(Sr25519Keyring::Alice.public()),
					ValidatorId::from(Sr25519Keyring::Eve.public()),
				],
				..Default::default()
			}),
			_ => None,
		});

		let session_start_block = Scheduler::session_start_block();
		assert_eq!(session_start_block, 1);

		assert_ok!(OnDemandAssigner::add_on_demand_assignment(
			assignment_a,
			QueuePushDirection::Back
		));
		assert_ok!(OnDemandAssigner::add_on_demand_assignment(
			assignment_b,
			QueuePushDirection::Back
		));

		let mut now = 2;
		run_to_block(now, |_| None);

<<<<<<< HEAD
		let assert_groups_rotated = |rotations: u32, block_number: u32| {
			let scheduled = Scheduler::scheduled();
			assert_eq!(scheduled.len(), 2);
			assert_eq!(
				Scheduler::group_assigned_to_core(scheduled[0].core, block_number).unwrap(),
				GroupIndex((0u32 + rotations) % parathread_cores)
			);
			assert_eq!(
				Scheduler::group_assigned_to_core(scheduled[1].core, block_number).unwrap(),
				GroupIndex((1u32 + rotations) % parathread_cores)
			);
		};

		assert_groups_rotated(0, 2);
=======
		let assert_groups_rotated = |rotations: u32, now: &BlockNumberFor<Test>| {
			let scheduled = Scheduler::scheduled_claimqueue(*now);
			assert_eq!(scheduled.len(), 2);
			assert_eq!(scheduled[0].group_idx, GroupIndex((0u32 + rotations) % on_demand_cores));
			assert_eq!(scheduled[1].group_idx, GroupIndex((1u32 + rotations) % on_demand_cores));
		};

		assert_groups_rotated(0, &now);
>>>>>>> 56d45fe3

		// one block before first rotation.
		now = rotation_frequency;
		run_to_block(rotation_frequency, |_| None);

<<<<<<< HEAD
		assert_groups_rotated(0, rotation_frequency);

		// first rotation.
		run_to_block(rotation_frequency + 1, |_| None);
		assert_groups_rotated(1, rotation_frequency + 1);

		// one block before second rotation.
		run_to_block(rotation_frequency * 2, |_| None);
		assert_groups_rotated(1, rotation_frequency * 2);

		// second rotation.
		run_to_block(rotation_frequency * 2 + 1, |_| None);
		assert_groups_rotated(2, rotation_frequency * 2 + 1);
=======
		assert_groups_rotated(0, &now);

		// first rotation.
		now = now + 1;
		run_to_block(now, |_| None);
		assert_groups_rotated(1, &now);

		// one block before second rotation.
		now = rotation_frequency * 2;
		run_to_block(now, |_| None);
		assert_groups_rotated(1, &now);

		// second rotation.
		now = now + 1;
		run_to_block(now, |_| None);
		assert_groups_rotated(2, &now);
>>>>>>> 56d45fe3
	});
}

#[test]
fn on_demand_claims_are_pruned_after_timing_out() {
	let max_retries = 20;
	let mut config = default_config();
	config.scheduling_lookahead = 1;
	config.on_demand_cores = 2;
	config.on_demand_retries = max_retries;
	let genesis_config = genesis_config(&config);

	let thread_a = ParaId::from(1_u32);

	let assignment_a = Assignment { para_id: thread_a };

	new_test_ext(genesis_config).execute_with(|| {
		schedule_blank_para(thread_a, ParaKind::Parathread);

		// #1
		let mut now = 1;
		run_to_block(now, |number| match number {
			1 => Some(SessionChangeNotification {
				new_config: default_config(),
				validators: vec![
					ValidatorId::from(Sr25519Keyring::Alice.public()),
					ValidatorId::from(Sr25519Keyring::Eve.public()),
				],
				..Default::default()
			}),
			_ => None,
		});

		assert_ok!(OnDemandAssigner::add_on_demand_assignment(
			assignment_a.clone(),
			QueuePushDirection::Back
		));

		// #2
		now += 1;
		run_to_block(now, |_| None);
		assert_eq!(Scheduler::claimqueue().len(), 1);
		// ParaId a is in the claimqueue.
		assert!(claimqueue_contains_para_ids::<Test>(vec![thread_a]));

		Scheduler::occupied(vec![(CoreIndex(0), thread_a)].into_iter().collect());
		// ParaId a is no longer in the claimqueue.
		assert!(!claimqueue_contains_para_ids::<Test>(vec![thread_a]));
		// It is in availability cores.
		assert!(availability_cores_contains_para_ids::<Test>(vec![thread_a]));

		// #3
		now += 1;
		// Run to block #n over the max_retries value.
		// In this case, both validator groups with time out on availability and
		// the assignment will be dropped.
		for n in now..=(now + max_retries + 1) {
			// #n
			run_to_block(n, |_| None);
			// Time out on core 0.
			let just_updated: BTreeMap<CoreIndex, FreedReason> = vec![
				(CoreIndex(0), FreedReason::TimedOut), // should go back on queue.
			]
			.into_iter()
			.collect();
			let core_assignments = Scheduler::update_claimqueue(just_updated, now);

			// ParaId a exists in the claim queue until max_retries is reached.
			if n < max_retries + now {
				assert!(claimqueue_contains_para_ids::<Test>(vec![thread_a]));
			} else {
				assert!(!claimqueue_contains_para_ids::<Test>(vec![thread_a]));
			}

			// Occupy the cores based on the output of update_claimqueue.
			Scheduler::occupied(
				core_assignments
					.iter()
					.map(|core_assignment| (core_assignment.core, core_assignment.para_id()))
					.collect(),
			);
		}

		// ParaId a does not exist in the claimqueue/availability_cores after
		// threshold has been reached.
		assert!(!claimqueue_contains_para_ids::<Test>(vec![thread_a]));
		assert!(!availability_cores_contains_para_ids::<Test>(vec![thread_a]));

		// #25
		now += max_retries + 2;

		// Add assignment back to the mix.
		assert_ok!(OnDemandAssigner::add_on_demand_assignment(
			assignment_a.clone(),
			QueuePushDirection::Back
		));
		run_to_block(now, |_| None);

		assert!(claimqueue_contains_para_ids::<Test>(vec![thread_a]));

		// #26
		now += 1;
		// Run to block #n but this time have group 1 conclude the availabilty.
		for n in now..=(now + max_retries + 1) {
			// #n
			run_to_block(n, |_| None);
			// Time out core 0 if group 0 is assigned to it, if group 1 is assigned, conclude.
			let mut just_updated: BTreeMap<CoreIndex, FreedReason> = BTreeMap::new();
			if let Some(group) = Scheduler::group_assigned_to_core(CoreIndex(0), n) {
				match group {
					GroupIndex(0) => {
						just_updated.insert(CoreIndex(0), FreedReason::TimedOut); // should go back on queue.
					},
					GroupIndex(1) => {
						just_updated.insert(CoreIndex(0), FreedReason::Concluded);
					},
					_ => panic!("Should only have 2 groups here"),
				}
			}

			let core_assignments = Scheduler::update_claimqueue(just_updated, now);

			// ParaId a exists in the claim queue until groups are rotated.
			if n < 31 {
				assert!(claimqueue_contains_para_ids::<Test>(vec![thread_a]));
			} else {
				assert!(!claimqueue_contains_para_ids::<Test>(vec![thread_a]));
			}

			// Occupy the cores based on the output of update_claimqueue.
			Scheduler::occupied(
				core_assignments
					.iter()
					.map(|core_assignment| (core_assignment.core, core_assignment.para_id()))
					.collect(),
			);
		}

		// ParaId a does not exist in the claimqueue/availability_cores after
		// being concluded
		assert!(!claimqueue_contains_para_ids::<Test>(vec![thread_a]));
		assert!(!availability_cores_contains_para_ids::<Test>(vec![thread_a]));
	});
}

#[test]
fn availability_predicate_works() {
	let genesis_config = genesis_config(&default_config());

	let HostConfiguration { group_rotation_frequency, paras_availability_period, .. } =
		default_config();

	assert!(paras_availability_period < group_rotation_frequency);

	let chain_a = ParaId::from(1_u32);
	let thread_a = ParaId::from(2_u32);

	new_test_ext(genesis_config).execute_with(|| {
		schedule_blank_para(chain_a, ParaKind::Parachain);
		schedule_blank_para(thread_a, ParaKind::Parathread);

		// start a new session with our chain registered.
		run_to_block(1, |number| match number {
			1 => Some(SessionChangeNotification {
				new_config: default_config(),
				validators: vec![
					ValidatorId::from(Sr25519Keyring::Alice.public()),
					ValidatorId::from(Sr25519Keyring::Bob.public()),
					ValidatorId::from(Sr25519Keyring::Charlie.public()),
					ValidatorId::from(Sr25519Keyring::Dave.public()),
					ValidatorId::from(Sr25519Keyring::Eve.public()),
				],
				..Default::default()
			}),
			_ => None,
		});

		// assign some availability cores.
		{
			let entry_ttl = 10_000;
			AvailabilityCores::<Test>::mutate(|cores| {
				cores[0] =
					CoreOccupied::Paras(ParasEntry::new(Assignment::new(chain_a), entry_ttl));
				cores[1] =
					CoreOccupied::Paras(ParasEntry::new(Assignment::new(thread_a), entry_ttl));
			});
		}

		run_to_block(1 + paras_availability_period, |_| None);

		assert!(Scheduler::availability_timeout_predicate().is_none());

		run_to_block(1 + group_rotation_frequency, |_| None);

		{
			let pred = Scheduler::availability_timeout_predicate()
				.expect("predicate exists recently after rotation");

			let now = System::block_number();
			let would_be_timed_out = now - paras_availability_period;
			for i in 0..AvailabilityCores::<Test>::get().len() {
				// returns true for unoccupied cores.
				// And can time out paras at this stage.
				assert!(pred(CoreIndex(i as u32), would_be_timed_out));
			}

			assert!(!pred(CoreIndex(0), now));
			assert!(!pred(CoreIndex(1), now));
			assert!(pred(CoreIndex(2), now));

			// check the tight bound.
			assert!(pred(CoreIndex(0), now - paras_availability_period));
			assert!(pred(CoreIndex(1), now - paras_availability_period));

			// check the threshold is exact.
			assert!(!pred(CoreIndex(0), now - paras_availability_period + 1));
			assert!(!pred(CoreIndex(1), now - paras_availability_period + 1));
		}

		run_to_block(1 + group_rotation_frequency + paras_availability_period, |_| None);
	});
}

#[test]
fn next_up_on_available_uses_next_scheduled_or_none_for_thread() {
	let mut config = default_config();
	config.on_demand_cores = 1;

	let genesis_config = genesis_config(&config);

	let thread_a = ParaId::from(1_u32);
	let thread_b = ParaId::from(2_u32);

	new_test_ext(genesis_config).execute_with(|| {
		schedule_blank_para(thread_a, ParaKind::Parathread);
		schedule_blank_para(thread_b, ParaKind::Parathread);

		// start a new session to activate, 5 validators for 5 cores.
		run_to_block(1, |number| match number {
			1 => Some(SessionChangeNotification {
				new_config: config.clone(),
				validators: vec![
					ValidatorId::from(Sr25519Keyring::Alice.public()),
					ValidatorId::from(Sr25519Keyring::Eve.public()),
				],
				..Default::default()
			}),
			_ => None,
		});

		let thread_entry_a = ParasEntry {
			assignment: Assignment { para_id: thread_a },
			availability_timeouts: 0,
			ttl: 5,
		};
		let thread_entry_b = ParasEntry {
			assignment: Assignment { para_id: thread_b },
			availability_timeouts: 0,
			ttl: 5,
		};

		Scheduler::add_to_claimqueue(CoreIndex(0), thread_entry_a.clone());

		run_to_block(2, |_| None);

		{
			assert_eq!(Scheduler::claimqueue_len(), 1);
			assert_eq!(Scheduler::availability_cores().len(), 1);

			let mut map = BTreeMap::new();
			map.insert(CoreIndex(0), thread_a);
			Scheduler::occupied(map);

			let cores = Scheduler::availability_cores();
			match &cores[0] {
				CoreOccupied::Paras(entry) => assert_eq!(entry, &thread_entry_a),
				_ => panic!("with no chains, only core should be a thread core"),
			}

			assert!(Scheduler::next_up_on_available(CoreIndex(0)).is_none());

			Scheduler::add_to_claimqueue(CoreIndex(0), thread_entry_b);

			assert_eq!(
				Scheduler::next_up_on_available(CoreIndex(0)).unwrap(),
				ScheduledCore { para_id: thread_b, collator: None }
			);
		}
	});
}

#[test]
fn next_up_on_time_out_reuses_claim_if_nothing_queued() {
	let mut config = default_config();
	config.on_demand_cores = 1;

	let genesis_config = genesis_config(&config);

	let thread_a = ParaId::from(1_u32);
	let thread_b = ParaId::from(2_u32);

	let assignment_a = Assignment { para_id: thread_a };
	let assignment_b = Assignment { para_id: thread_b };

	new_test_ext(genesis_config).execute_with(|| {
		schedule_blank_para(thread_a, ParaKind::Parathread);
		schedule_blank_para(thread_b, ParaKind::Parathread);

		// start a new session to activate, 5 validators for 5 cores.
		run_to_block(1, |number| match number {
			1 => Some(SessionChangeNotification {
				new_config: config.clone(),
				validators: vec![
					ValidatorId::from(Sr25519Keyring::Alice.public()),
					ValidatorId::from(Sr25519Keyring::Eve.public()),
				],
				..Default::default()
			}),
			_ => None,
		});

		assert_ok!(OnDemandAssigner::add_on_demand_assignment(
			assignment_a.clone(),
			QueuePushDirection::Back
		));

		run_to_block(2, |_| None);

		{
			assert_eq!(Scheduler::claimqueue().len(), 1);
			assert_eq!(Scheduler::availability_cores().len(), 1);

			let mut map = BTreeMap::new();
			map.insert(CoreIndex(0), thread_a);
			Scheduler::occupied(map);

			let cores = Scheduler::availability_cores();
			match cores.get(0).unwrap() {
				CoreOccupied::Paras(entry) => assert_eq!(entry.assignment, assignment_a.clone()),
				_ => panic!("with no chains, only core should be a thread core"),
			}

			// There's nothing more to pop for core 0 from the assignment provider.
			assert!(
				OnDemandAssigner::pop_assignment_for_core(CoreIndex(0), Some(thread_a)).is_none()
			);

			assert_eq!(
				Scheduler::next_up_on_time_out(CoreIndex(0)).unwrap(),
				ScheduledCore { para_id: thread_a, collator: None }
			);

			assert_ok!(OnDemandAssigner::add_on_demand_assignment(
				assignment_b.clone(),
				QueuePushDirection::Back
			));

			// Pop assignment_b into the claimqueue
			Scheduler::update_claimqueue(BTreeMap::new(), 2);

			//// Now that there is an earlier next-up, we use that.
			assert_eq!(
				Scheduler::next_up_on_available(CoreIndex(0)).unwrap(),
				ScheduledCore { para_id: thread_b, collator: None }
			);
		}
	});
}

#[test]
fn next_up_on_available_is_parachain_always() {
	let mut config = default_config();
	config.on_demand_cores = 0;
	let genesis_config = genesis_config(&config);
	let chain_a = ParaId::from(1_u32);

	new_test_ext(genesis_config).execute_with(|| {
		schedule_blank_para(chain_a, ParaKind::Parachain);

		// start a new session to activate, 5 validators for 5 cores.
		run_to_block(1, |number| match number {
			1 => Some(SessionChangeNotification {
				new_config: config.clone(),
				validators: vec![
					ValidatorId::from(Sr25519Keyring::Alice.public()),
					ValidatorId::from(Sr25519Keyring::Eve.public()),
				],
				..Default::default()
			}),
			_ => None,
		});

		run_to_block(2, |_| None);

		{
			assert_eq!(Scheduler::claimqueue().len(), 1);
			assert_eq!(Scheduler::availability_cores().len(), 1);

			Scheduler::occupied(vec![(CoreIndex(0), chain_a)].into_iter().collect());

			let cores = Scheduler::availability_cores();
			match &cores[0] {
				CoreOccupied::Paras(pe) if pe.para_id() == chain_a => {},
				_ => panic!("with no threads, only core should be a chain core"),
			}

			// Now that there is an earlier next-up, we use that.
			assert_eq!(
				Scheduler::next_up_on_available(CoreIndex(0)).unwrap(),
				ScheduledCore { para_id: chain_a, collator: None }
			);
		}
	});
}

#[test]
fn next_up_on_time_out_is_parachain_always() {
	let mut config = default_config();
	config.on_demand_cores = 0;

	let genesis_config = genesis_config(&config);

	let chain_a = ParaId::from(1_u32);

	new_test_ext(genesis_config).execute_with(|| {
		schedule_blank_para(chain_a, ParaKind::Parachain);

		// start a new session to activate, 5 validators for 5 cores.
		run_to_block(1, |number| match number {
			1 => Some(SessionChangeNotification {
				new_config: config.clone(),
				validators: vec![
					ValidatorId::from(Sr25519Keyring::Alice.public()),
					ValidatorId::from(Sr25519Keyring::Eve.public()),
				],
				..Default::default()
			}),
			_ => None,
		});

		run_to_block(2, |_| None);

		{
			assert_eq!(Scheduler::claimqueue().len(), 1);
			assert_eq!(Scheduler::availability_cores().len(), 1);

			Scheduler::occupied(vec![(CoreIndex(0), chain_a)].into_iter().collect());

			let cores = Scheduler::availability_cores();
			match &cores[0] {
				CoreOccupied::Paras(pe) if pe.para_id() == chain_a => {},
				_ => panic!("Core should be occupied by chain_a ParaId"),
			}

			// Now that there is an earlier next-up, we use that.
			assert_eq!(
				Scheduler::next_up_on_available(CoreIndex(0)).unwrap(),
				ScheduledCore { para_id: chain_a, collator: None }
			);
		}
	});
}

#[test]
fn session_change_requires_reschedule_dropping_removed_paras() {
	let mut config = default_config();
	config.scheduling_lookahead = 1;
	let genesis_config = genesis_config(&config);

	assert_eq!(default_config().on_demand_cores, 3);
	new_test_ext(genesis_config).execute_with(|| {
		let chain_a = ParaId::from(1_u32);
		let chain_b = ParaId::from(2_u32);

		// ensure that we have 5 groups by registering 2 parachains.
		schedule_blank_para(chain_a, ParaKind::Parachain);
		schedule_blank_para(chain_b, ParaKind::Parachain);

		run_to_block(1, |number| match number {
			1 => Some(SessionChangeNotification {
				new_config: default_config(),
				validators: vec![
					ValidatorId::from(Sr25519Keyring::Alice.public()),
					ValidatorId::from(Sr25519Keyring::Bob.public()),
					ValidatorId::from(Sr25519Keyring::Charlie.public()),
					ValidatorId::from(Sr25519Keyring::Dave.public()),
					ValidatorId::from(Sr25519Keyring::Eve.public()),
					ValidatorId::from(Sr25519Keyring::Ferdie.public()),
					ValidatorId::from(Sr25519Keyring::One.public()),
				],
				random_seed: [99; 32],
				..Default::default()
			}),
			_ => None,
		});

		assert_eq!(Scheduler::claimqueue().len(), 2);

		let groups = ValidatorGroups::<Test>::get();
		assert_eq!(groups.len(), 5);

		assert_ok!(Paras::schedule_para_cleanup(chain_b));
		run_to_end_of_block(2, |number| match number {
			2 => Some(SessionChangeNotification {
				new_config: default_config(),
				validators: vec![
					ValidatorId::from(Sr25519Keyring::Alice.public()),
					ValidatorId::from(Sr25519Keyring::Bob.public()),
					ValidatorId::from(Sr25519Keyring::Charlie.public()),
					ValidatorId::from(Sr25519Keyring::Dave.public()),
					ValidatorId::from(Sr25519Keyring::Eve.public()),
					ValidatorId::from(Sr25519Keyring::Ferdie.public()),
					ValidatorId::from(Sr25519Keyring::One.public()),
				],
				random_seed: [99; 32],
				..Default::default()
			}),
			_ => None,
		});

<<<<<<< HEAD
		Scheduler::clear();
		Scheduler::schedule(Vec::new());

		assert_eq!(
			Scheduler::scheduled(),
			vec![CoreAssignment {
				core: CoreIndex(0),
				para_id: chain_a,
				kind: AssignmentKind::Parachain,
			}],
=======
		Scheduler::update_claimqueue(BTreeMap::new(), 3);

		assert_eq!(
			Scheduler::claimqueue(),
			vec![(
				CoreIndex(0),
				vec![Some(ParasEntry::new(
					Assignment::new(chain_a),
					// At end of block 2
					config.on_demand_ttl + 2
				))]
				.into_iter()
				.collect()
			)]
			.into_iter()
			.collect()
>>>>>>> 56d45fe3
		);

		// Add parachain back
		schedule_blank_para(chain_b, ParaKind::Parachain);

		run_to_block(3, |number| match number {
			3 => Some(SessionChangeNotification {
				new_config: default_config(),
				validators: vec![
					ValidatorId::from(Sr25519Keyring::Alice.public()),
					ValidatorId::from(Sr25519Keyring::Bob.public()),
					ValidatorId::from(Sr25519Keyring::Charlie.public()),
					ValidatorId::from(Sr25519Keyring::Dave.public()),
					ValidatorId::from(Sr25519Keyring::Eve.public()),
					ValidatorId::from(Sr25519Keyring::Ferdie.public()),
					ValidatorId::from(Sr25519Keyring::One.public()),
				],
				random_seed: [99; 32],
				..Default::default()
			}),
			_ => None,
		});

		assert_eq!(Scheduler::claimqueue().len(), 2);

		let groups = ValidatorGroups::<Test>::get();
		assert_eq!(groups.len(), 5);

		Scheduler::update_claimqueue(BTreeMap::new(), 4);

		assert_eq!(
			Scheduler::claimqueue(),
			vec![
				(
					CoreIndex(0),
					vec![Some(ParasEntry::new(
						Assignment::new(chain_a),
						// At block 3
						config.on_demand_ttl + 3
					))]
					.into_iter()
					.collect()
				),
				(
					CoreIndex(1),
					vec![Some(ParasEntry::new(
						Assignment::new(chain_b),
						// At block 3
						config.on_demand_ttl + 3
					))]
					.into_iter()
					.collect()
				),
			]
			.into_iter()
			.collect()
		);
	});
}<|MERGE_RESOLUTION|>--- conflicted
+++ resolved
@@ -78,12 +78,7 @@
 		Scheduler::initializer_initialize(b + 1);
 
 		// In the real runtime this is expected to be called by the `InclusionInherent` pallet.
-<<<<<<< HEAD
-		Scheduler::clear();
-		Scheduler::schedule(Vec::new());
-=======
 		Scheduler::update_claimqueue(BTreeMap::new(), b + 1);
->>>>>>> 56d45fe3
 	}
 }
 
@@ -160,29 +155,7 @@
 		})
 		.collect();
 
-<<<<<<< HEAD
-		// claims on non-live parathreads (on-demand parachains) have no effect.
-		{
-			let thread_id2 = ParaId::from(11);
-			Scheduler::add_parathread_claim(ParathreadClaim(thread_id2, collator.clone()));
-			let queue = ParathreadQueue::<Test>::get();
-			assert_eq!(queue.next_core_offset, 1);
-			assert_eq!(queue.queue.len(), 1);
-			assert_eq!(
-				queue.queue[0],
-				QueuedParathread {
-					claim: ParathreadEntry {
-						claim: ParathreadClaim(thread_id, collator.clone()),
-						retries: 0,
-					},
-					core_offset: 0,
-				}
-			);
-		}
-	})
-=======
 	pids.into_iter().all(|pid| set.contains(&pid))
->>>>>>> 56d45fe3
 }
 
 #[test]
@@ -297,52 +270,7 @@
 	let entry_ttl = 10_000;
 
 	new_test_ext(genesis_config).execute_with(|| {
-<<<<<<< HEAD
-		assert_eq!(Configuration::config(), default_config());
-
-		// threads a, b, and c will be live in next session, but not d.
-		{
-			schedule_blank_para(thread_a, ParaKind::Parathread);
-			schedule_blank_para(thread_b, ParaKind::Parathread);
-			schedule_blank_para(thread_c, ParaKind::Parathread);
-		}
-
-		// set up a queue as if `n_cores` was 4 and with some with many retries.
-		ParathreadQueue::<Test>::put({
-			let mut queue = ParathreadClaimQueue::default();
-
-			// Will be pruned: too many retries.
-			queue.enqueue_entry(
-				ParathreadEntry {
-					claim: ParathreadClaim(thread_a, collator.clone()),
-					retries: max_parathread_retries + 1,
-				},
-				4,
-			);
-
-			// Will not be pruned.
-			queue.enqueue_entry(
-				ParathreadEntry {
-					claim: ParathreadClaim(thread_b, collator.clone()),
-					retries: max_parathread_retries,
-				},
-				4,
-			);
-
-			// Will not be pruned.
-			queue.enqueue_entry(
-				ParathreadEntry { claim: ParathreadClaim(thread_c, collator.clone()), retries: 0 },
-				4,
-			);
-
-			// Will be pruned: not a live parathread (on-demand parachain).
-			queue.enqueue_entry(
-				ParathreadEntry { claim: ParathreadClaim(thread_d, collator.clone()), retries: 0 },
-				4,
-			);
-=======
 		schedule_blank_para(thread_id, ParaKind::Parathread);
->>>>>>> 56d45fe3
 
 		assert!(!Paras::is_parathread(thread_id));
 
@@ -499,7 +427,7 @@
 
 		{
 			assert_eq!(Scheduler::claimqueue_len(), 2 * lookahead);
-			let scheduled = Scheduler::scheduled_claimqueue(1);
+			let scheduled = Scheduler::scheduled_claimqueue();
 
 			// Cannot assert on indices anymore as they depend on the assignment providers
 			assert!(claimqueue_contains_para_ids::<Test>(vec![chain_a, chain_b]));
@@ -508,17 +436,11 @@
 				scheduled[0],
 				CoreAssignment {
 					core: CoreIndex(0),
-<<<<<<< HEAD
-					para_id: chain_a,
-					kind: AssignmentKind::Parachain,
-=======
 					paras_entry: ParasEntry {
 						assignment: Assignment { para_id: chain_a },
 						availability_timeouts: 0,
 						ttl: 6
 					},
-					group_idx: GroupIndex(0),
->>>>>>> 56d45fe3
 				}
 			);
 
@@ -526,23 +448,11 @@
 				scheduled[1],
 				CoreAssignment {
 					core: CoreIndex(1),
-<<<<<<< HEAD
-					para_id: chain_b,
-					kind: AssignmentKind::Parachain,
-				}
-			);
-		}
-
-		// add a couple of parathread (on-demand parachain) claims.
-		Scheduler::add_parathread_claim(ParathreadClaim(thread_a, collator.clone()));
-		Scheduler::add_parathread_claim(ParathreadClaim(thread_c, collator.clone()));
-=======
 					paras_entry: ParasEntry {
 						assignment: Assignment { para_id: chain_b },
 						availability_timeouts: 0,
 						ttl: 6
 					},
-					group_idx: GroupIndex(1),
 				}
 			);
 		}
@@ -560,7 +470,6 @@
 			assignment_c,
 			QueuePushDirection::Back
 		));
->>>>>>> 56d45fe3
 
 		run_to_block(2, |_| None);
 		// cores 0 and 1 should be occupied. mark them as such.
@@ -572,40 +481,28 @@
 
 		{
 			assert_eq!(Scheduler::claimqueue_len(), 5);
-			let scheduled = Scheduler::scheduled_claimqueue(3);
+			let scheduled = Scheduler::scheduled_claimqueue();
 
 			assert_eq!(
 				scheduled[0],
 				CoreAssignment {
 					core: CoreIndex(0),
-<<<<<<< HEAD
-					para_id: chain_a,
-					kind: AssignmentKind::Parachain,
-=======
 					paras_entry: ParasEntry {
 						assignment: Assignment { para_id: chain_a },
 						availability_timeouts: 0,
 						ttl: 6
 					},
-					group_idx: GroupIndex(0),
->>>>>>> 56d45fe3
 				}
 			);
 			assert_eq!(
 				scheduled[1],
 				CoreAssignment {
 					core: CoreIndex(1),
-<<<<<<< HEAD
-					para_id: chain_b,
-					kind: AssignmentKind::Parachain,
-=======
 					paras_entry: ParasEntry {
 						assignment: Assignment { para_id: chain_b },
 						availability_timeouts: 0,
 						ttl: 6
 					},
-					group_idx: GroupIndex(1),
->>>>>>> 56d45fe3
 				}
 			);
 
@@ -614,17 +511,11 @@
 				scheduled[2],
 				CoreAssignment {
 					core: CoreIndex(2),
-<<<<<<< HEAD
-					para_id: thread_a,
-					kind: AssignmentKind::Parathread(collator.clone(), 0),
-=======
 					paras_entry: ParasEntry {
 						assignment: Assignment { para_id: thread_a },
 						availability_timeouts: 0,
 						ttl: 7
 					},
-					group_idx: GroupIndex(2),
->>>>>>> 56d45fe3
 				}
 			);
 			// Sits on the same core as `thread_a`
@@ -640,17 +531,11 @@
 				scheduled[3],
 				CoreAssignment {
 					core: CoreIndex(3),
-<<<<<<< HEAD
-					para_id: thread_c,
-					kind: AssignmentKind::Parathread(collator.clone(), 0),
-=======
 					paras_entry: ParasEntry {
 						assignment: Assignment { para_id: thread_c },
 						availability_timeouts: 0,
 						ttl: 7
 					},
-					group_idx: GroupIndex(3),
->>>>>>> 56d45fe3
 				}
 			);
 		}
@@ -710,12 +595,6 @@
 			_ => None,
 		});
 
-<<<<<<< HEAD
-		// add a couple of parathread (on-demand parachain) claims now that the on-demand parachains
-		// are live.
-		Scheduler::add_parathread_claim(ParathreadClaim(thread_a, collator.clone()));
-		Scheduler::add_parathread_claim(ParathreadClaim(thread_c, collator.clone()));
-=======
 		// add a couple of parathread claims now that the parathreads are live.
 		assert_ok!(OnDemandAssigner::add_on_demand_assignment(
 			assignment_a,
@@ -725,12 +604,11 @@
 			assignment_c,
 			QueuePushDirection::Back
 		));
->>>>>>> 56d45fe3
 
 		let mut now = 2;
 		run_to_block(now, |_| None);
 
-		assert_eq!(Scheduler::scheduled_claimqueue(now).len(), 4);
+		assert_eq!(Scheduler::scheduled_claimqueue().len(), 4);
 
 		// cores 0, 1, 2, and 3 should be occupied. mark them as such.
 		let mut occupied_map: BTreeMap<CoreIndex, ParaId> = BTreeMap::new();
@@ -752,7 +630,7 @@
 			// core 4 is free
 			assert!(cores[4] == CoreOccupied::Free);
 
-			assert!(Scheduler::scheduled_claimqueue(now).is_empty());
+			assert!(Scheduler::scheduled_claimqueue().is_empty());
 
 			// All core index entries in the claimqueue should have `None` in them.
 			Scheduler::claimqueue().iter().for_each(|(_core_idx, core_queue)| {
@@ -760,16 +638,6 @@
 			})
 		}
 
-<<<<<<< HEAD
-		// add a couple more parathread (on-demand parachain) claims - the claim on `b` will go to
-		// the 3rd on-demand core (4) and the claim on `d` will go back to the 1st on-demand
-		// core (2). The claim on `e` then will go for core `3`.
-		Scheduler::add_parathread_claim(ParathreadClaim(thread_b, collator.clone()));
-		Scheduler::add_parathread_claim(ParathreadClaim(thread_d, collator.clone()));
-		Scheduler::add_parathread_claim(ParathreadClaim(thread_e, collator.clone()));
-
-		run_to_block(3, |_| None);
-=======
 		// add a couple more parathread claims - the claim on `b` will go to the 3rd parathread core
 		// (4) and the claim on `d` will go back to the 1st parathread core (2). The claim on `e`
 		// then will go for core `3`.
@@ -787,10 +655,9 @@
 		));
 		now = 3;
 		run_to_block(now, |_| None);
->>>>>>> 56d45fe3
 
 		{
-			let scheduled = Scheduler::scheduled_claimqueue(now);
+			let scheduled = Scheduler::scheduled_claimqueue();
 
 			// cores 0 and 1 are occupied by lease holding parachains. cores 2 and 3 are occupied by
 			// on-demand parachain claims. core 4 was free.
@@ -799,29 +666,16 @@
 				scheduled[0],
 				CoreAssignment {
 					core: CoreIndex(4),
-<<<<<<< HEAD
-					para_id: thread_b,
-					kind: AssignmentKind::Parathread(collator.clone(), 0),
-=======
 					paras_entry: ParasEntry {
 						assignment: Assignment { para_id: thread_b },
 						availability_timeouts: 0,
 						ttl: 8
 					},
-					group_idx: GroupIndex(4),
->>>>>>> 56d45fe3
 				}
 			);
 		}
 
 		// now note that cores 0, 2, and 3 were freed.
-<<<<<<< HEAD
-		Scheduler::schedule(vec![
-			(CoreIndex(0), FreedReason::Concluded),
-			(CoreIndex(2), FreedReason::Concluded),
-			(CoreIndex(3), FreedReason::TimedOut), // should go back on queue.
-		]);
-=======
 		let just_updated: BTreeMap<CoreIndex, FreedReason> = vec![
 			(CoreIndex(0), FreedReason::Concluded),
 			(CoreIndex(2), FreedReason::Concluded),
@@ -830,10 +684,9 @@
 		.into_iter()
 		.collect();
 		Scheduler::update_claimqueue(just_updated, now);
->>>>>>> 56d45fe3
 
 		{
-			let scheduled = Scheduler::scheduled_claimqueue(now);
+			let scheduled = Scheduler::scheduled_claimqueue();
 
 			// 1 thing scheduled before, + 3 cores freed.
 			assert_eq!(scheduled.len(), 4);
@@ -841,34 +694,22 @@
 				scheduled[0],
 				CoreAssignment {
 					core: CoreIndex(0),
-<<<<<<< HEAD
-					para_id: chain_a,
-					kind: AssignmentKind::Parachain,
-=======
 					paras_entry: ParasEntry {
 						assignment: Assignment { para_id: chain_a },
 						availability_timeouts: 0,
 						ttl: 8
 					},
-					group_idx: GroupIndex(0),
->>>>>>> 56d45fe3
 				}
 			);
 			assert_eq!(
 				scheduled[1],
 				CoreAssignment {
 					core: CoreIndex(2),
-<<<<<<< HEAD
-					para_id: thread_d,
-					kind: AssignmentKind::Parathread(collator.clone(), 0),
-=======
 					paras_entry: ParasEntry {
 						assignment: Assignment { para_id: thread_d },
 						availability_timeouts: 0,
 						ttl: 8
 					},
-					group_idx: GroupIndex(2),
->>>>>>> 56d45fe3
 				}
 			);
 			// Although C was descheduled, the core `4` was occupied so C goes back to the queue.
@@ -876,34 +717,22 @@
 				scheduled[2],
 				CoreAssignment {
 					core: CoreIndex(3),
-<<<<<<< HEAD
-					para_id: thread_e,
-					kind: AssignmentKind::Parathread(collator.clone(), 0),
-=======
 					paras_entry: ParasEntry {
 						assignment: Assignment { para_id: thread_c },
 						availability_timeouts: 1,
 						ttl: 8
 					},
-					group_idx: GroupIndex(3),
->>>>>>> 56d45fe3
 				}
 			);
 			assert_eq!(
 				scheduled[3],
 				CoreAssignment {
 					core: CoreIndex(4),
-<<<<<<< HEAD
-					para_id: thread_b,
-					kind: AssignmentKind::Parathread(collator.clone(), 0),
-=======
 					paras_entry: ParasEntry {
 						assignment: Assignment { para_id: thread_b },
 						availability_timeouts: 0,
 						ttl: 8
 					},
-					group_idx: GroupIndex(4),
->>>>>>> 56d45fe3
 				}
 			);
 
@@ -982,19 +811,12 @@
 		run_to_block(3, |_| None);
 
 		// now note that cores 0 and 2 were freed.
-<<<<<<< HEAD
-		Scheduler::schedule(vec![
-			(CoreIndex(0), FreedReason::Concluded),
-			(CoreIndex(2), FreedReason::Concluded),
-		]);
-=======
 		Scheduler::free_cores_and_fill_claimqueue(
 			vec![(CoreIndex(0), FreedReason::Concluded), (CoreIndex(2), FreedReason::Concluded)]
 				.into_iter()
 				.collect::<Vec<_>>(),
 			3,
 		);
->>>>>>> 56d45fe3
 
 		{
 			let claimqueue = Scheduler::claimqueue();
@@ -1004,29 +826,12 @@
 			assert_eq!(claimqueue_0.len(), 1);
 			assert_eq!(claimqueue_2.len(), 1);
 			assert_eq!(
-<<<<<<< HEAD
-				scheduled[0],
-				CoreAssignment {
-					core: CoreIndex(0),
-					para_id: chain_a,
-					kind: AssignmentKind::Parachain,
-				}
-			);
-			assert_eq!(
-				scheduled[1],
-				CoreAssignment {
-					core: CoreIndex(2),
-					para_id: chain_c,
-					kind: AssignmentKind::Parachain,
-				}
-=======
 				claimqueue_0,
 				vec![Some(ParasEntry::new(Assignment::new(chain_a), entry_ttl))],
 			);
 			assert_eq!(
 				claimqueue_2,
 				vec![Some(ParasEntry::new(Assignment::new(chain_c), entry_ttl))],
->>>>>>> 56d45fe3
 			);
 
 			// The freed cores should be `Free` in `AvailabilityCores`.
@@ -1042,16 +847,10 @@
 	let config = {
 		let mut config = default_config();
 
-<<<<<<< HEAD
-		// make sure parathread (on-demand parachain) requests don't retry-out
-		config.parathread_retries = config.group_rotation_frequency * 3;
-		config.parathread_cores = 2;
-=======
 		// make sure on demand requests don't retry-out
 		config.on_demand_retries = config.group_rotation_frequency * 3;
 		config.on_demand_cores = 2;
 		config.scheduling_lookahead = 1;
->>>>>>> 56d45fe3
 		config
 	};
 
@@ -1100,51 +899,25 @@
 		let mut now = 2;
 		run_to_block(now, |_| None);
 
-<<<<<<< HEAD
-		let assert_groups_rotated = |rotations: u32, block_number: u32| {
-			let scheduled = Scheduler::scheduled();
+		let assert_groups_rotated = |rotations: u32, now: &BlockNumberFor<Test>| {
+			let scheduled = Scheduler::scheduled_claimqueue();
 			assert_eq!(scheduled.len(), 2);
 			assert_eq!(
-				Scheduler::group_assigned_to_core(scheduled[0].core, block_number).unwrap(),
-				GroupIndex((0u32 + rotations) % parathread_cores)
-			);
-			assert_eq!(
-				Scheduler::group_assigned_to_core(scheduled[1].core, block_number).unwrap(),
-				GroupIndex((1u32 + rotations) % parathread_cores)
+				Scheduler::group_assigned_to_core(scheduled[0].core, *now).unwrap(),
+				GroupIndex((0u32 + rotations) % on_demand_cores)
+			);
+			assert_eq!(
+				Scheduler::group_assigned_to_core(scheduled[1].core, *now).unwrap(),
+				GroupIndex((1u32 + rotations) % on_demand_cores)
 			);
 		};
 
-		assert_groups_rotated(0, 2);
-=======
-		let assert_groups_rotated = |rotations: u32, now: &BlockNumberFor<Test>| {
-			let scheduled = Scheduler::scheduled_claimqueue(*now);
-			assert_eq!(scheduled.len(), 2);
-			assert_eq!(scheduled[0].group_idx, GroupIndex((0u32 + rotations) % on_demand_cores));
-			assert_eq!(scheduled[1].group_idx, GroupIndex((1u32 + rotations) % on_demand_cores));
-		};
-
 		assert_groups_rotated(0, &now);
->>>>>>> 56d45fe3
 
 		// one block before first rotation.
 		now = rotation_frequency;
 		run_to_block(rotation_frequency, |_| None);
 
-<<<<<<< HEAD
-		assert_groups_rotated(0, rotation_frequency);
-
-		// first rotation.
-		run_to_block(rotation_frequency + 1, |_| None);
-		assert_groups_rotated(1, rotation_frequency + 1);
-
-		// one block before second rotation.
-		run_to_block(rotation_frequency * 2, |_| None);
-		assert_groups_rotated(1, rotation_frequency * 2);
-
-		// second rotation.
-		run_to_block(rotation_frequency * 2 + 1, |_| None);
-		assert_groups_rotated(2, rotation_frequency * 2 + 1);
-=======
 		assert_groups_rotated(0, &now);
 
 		// first rotation.
@@ -1161,7 +934,6 @@
 		now = now + 1;
 		run_to_block(now, |_| None);
 		assert_groups_rotated(2, &now);
->>>>>>> 56d45fe3
 	});
 }
 
@@ -1682,18 +1454,6 @@
 			_ => None,
 		});
 
-<<<<<<< HEAD
-		Scheduler::clear();
-		Scheduler::schedule(Vec::new());
-
-		assert_eq!(
-			Scheduler::scheduled(),
-			vec![CoreAssignment {
-				core: CoreIndex(0),
-				para_id: chain_a,
-				kind: AssignmentKind::Parachain,
-			}],
-=======
 		Scheduler::update_claimqueue(BTreeMap::new(), 3);
 
 		assert_eq!(
@@ -1710,7 +1470,6 @@
 			)]
 			.into_iter()
 			.collect()
->>>>>>> 56d45fe3
 		);
 
 		// Add parachain back
