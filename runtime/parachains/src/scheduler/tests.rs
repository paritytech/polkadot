--- conflicted
+++ resolved
@@ -104,12 +104,7 @@
 		group_rotation_frequency: 10,
 		paras_availability_period: 3,
 		scheduling_lookahead: 2,
-<<<<<<< HEAD
 		on_demand_retries: 1,
-		pvf_checking_enabled: false,
-=======
-		parathread_retries: 1,
->>>>>>> ee4ea2bd
 		// This field does not affect anything that scheduler does. However, `HostConfiguration`
 		// is still a subject to consistency test. It requires that `minimum_validation_upgrade_delay`
 		// is greater than `chain_availability_period` and `thread_availability_period`.
