--- conflicted
+++ resolved
@@ -647,10 +647,9 @@
 			})
 		}
 
-<<<<<<< HEAD
-		// add a couple more parathread claims - the claim on `b` will go to the 3rd parathread core (4)
-		// and the claim on `d` will go back to the 1st parathread core (2). The claim on `e` then
-		// will go for core `3`.
+		// add a couple more parathread claims - the claim on `b` will go to the 3rd parathread core
+		// (4) and the claim on `d` will go back to the 1st parathread core (2). The claim on `e`
+		// then will go for core `3`.
 		assert_ok!(OnDemandAssigner::add_on_demand_assignment(
 			assignment_b,
 			QueuePushDirection::Back
@@ -665,16 +664,6 @@
 		));
 		now = 3;
 		run_to_block(now, |_| None);
-=======
-		// add a couple more parathread claims - the claim on `b` will go to the 3rd parathread core
-		// (4) and the claim on `d` will go back to the 1st parathread core (2). The claim on `e`
-		// then will go for core `3`.
-		Scheduler::add_parathread_claim(ParathreadClaim(thread_b, collator.clone()));
-		Scheduler::add_parathread_claim(ParathreadClaim(thread_d, collator.clone()));
-		Scheduler::add_parathread_claim(ParathreadClaim(thread_e, collator.clone()));
-
-		run_to_block(3, |_| None);
->>>>>>> a9f56c0d
 
 		{
 			let scheduled = Scheduler::scheduled_claimqueue(now);
