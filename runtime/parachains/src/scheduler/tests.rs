--- conflicted
+++ resolved
@@ -599,7 +599,8 @@
 			_ => None,
 		});
 
-		// add a couple of parathread (on-demand parachain) claims now that the on-demand parachains are live.
+		// add a couple of parathread (on-demand parachain) claims now that the on-demand parachains
+		// are live.
 		Scheduler::add_parathread_claim(ParathreadClaim(thread_a, collator.clone()));
 		Scheduler::add_parathread_claim(ParathreadClaim(thread_c, collator.clone()));
 
@@ -622,15 +623,9 @@
 			assert!(Scheduler::scheduled().is_empty());
 		}
 
-<<<<<<< HEAD
 		// add a couple more parathread (on-demand parachain) claims - the claim on `b` will go to
 		// the 3rd on-demand core (4) and the claim on `d` will go back to the 1st on-demand
 		// core (2). The claim on `e` then will go for core `3`.
-=======
-		// add a couple more parathread claims - the claim on `b` will go to the 3rd parathread core
-		// (4) and the claim on `d` will go back to the 1st parathread core (2). The claim on `e`
-		// then will go for core `3`.
->>>>>>> f2ad8c53
 		Scheduler::add_parathread_claim(ParathreadClaim(thread_b, collator.clone()));
 		Scheduler::add_parathread_claim(ParathreadClaim(thread_d, collator.clone()));
 		Scheduler::add_parathread_claim(ParathreadClaim(thread_e, collator.clone()));
