--- conflicted
+++ resolved
@@ -20,11 +20,7 @@
 use keyring::Sr25519Keyring;
 use primitives::{
 	v4::{Assignment, CollatorRestrictionKind, CollatorRestrictions},
-<<<<<<< HEAD
-	BlockNumber, CollatorId, SessionIndex, ValidatorId,
-=======
 	BlockNumber, CollatorId, SessionIndex, ValidationCode, ValidatorId,
->>>>>>> 296c396b
 };
 use sp_core::{ByteArray, OpaquePeerId};
 use sp_std::collections::btree_map::BTreeMap;
@@ -33,20 +29,7 @@
 	configuration::HostConfiguration,
 	initializer::SessionChangeNotification,
 	mock::{
-<<<<<<< HEAD
-		//new_test_ext, Configuration, MockGenesisConfig, Paras, ParasShared, Scheduler,
-		//SchedulerParathreads, System, Test,
-		new_test_ext,
-		MockGenesisConfig,
-		//OnDemandAssigner,
-		Paras,
-		ParasShared,
-		Scheduler,
-		System,
-		Test,
-=======
 		new_test_ext, MockGenesisConfig, Paras, ParasShared, RuntimeOrigin, Scheduler, System, Test,
->>>>>>> 296c396b
 	},
 	paras::{ParaGenesisArgs, ParaKind},
 	//scheduler_parathreads::{
