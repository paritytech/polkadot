--- conflicted
+++ resolved
@@ -30,15 +30,10 @@
 
 pub mod v4 {
 	use super::*;
-<<<<<<< HEAD
-	use frame_support::traits::OnRuntimeUpgrade;
+	use frame_support::{traits::OnRuntimeUpgrade, weights::constants::WEIGHT_REF_TIME_PER_MILLIS};
 	use primitives::{Balance, SessionIndex};
-=======
-	use frame_support::{traits::OnRuntimeUpgrade, weights::constants::WEIGHT_REF_TIME_PER_MILLIS};
-	use primitives::v2::{Balance, SessionIndex};
 	#[cfg(feature = "try-runtime")]
 	use sp_std::prelude::*;
->>>>>>> 1c935f35
 
 	// Copied over from configuration.rs @ de9e147695b9f1be8bd44e07861a31e483c8343a and removed
 	// all the comments, and changed the Weight struct to OldWeight
@@ -277,14 +272,8 @@
 		// doesn't need to be read and also leaving it as one line allows to easily copy it.
 		let raw_config = hex_literal::hex!["0000a000005000000a00000000c8000000c800000a0000000a000000100e0000580200000000500000c800000700e8764817020040011e00000000000000005039278c0400000000000000000000005039278c0400000000000000000000e8030000009001001e00000000000000009001008070000000000000000000000a0000000a0000000a00000001000000010500000001c8000000060000005802000002000000580200000200000059000000000000001e000000280000000700c817a80402004001000200000014000000"];
 
-<<<<<<< HEAD
-		let v2 = v3::OldHostConfiguration::<primitives::BlockNumber>::decode(&mut &raw_config[..])
+		let v3 = v4::OldHostConfiguration::<primitives::BlockNumber>::decode(&mut &raw_config[..])
 			.unwrap();
-=======
-		let v3 =
-			v4::OldHostConfiguration::<primitives::v2::BlockNumber>::decode(&mut &raw_config[..])
-				.unwrap();
->>>>>>> 1c935f35
 
 		// We check only a sample of the values here. If we missed any fields or messed up data types
 		// that would skew all the fields coming after.
@@ -307,13 +296,8 @@
 		// We specify only the picked fields and the rest should be provided by the `Default`
 		// implementation. That implementation is copied over between the two types and should work
 		// fine.
-<<<<<<< HEAD
-		let v2 = v3::OldHostConfiguration::<primitives::BlockNumber> {
-			ump_max_individual_weight: OldWeight(0x71616e6f6e0au64),
-=======
-		let v3 = v4::OldHostConfiguration::<primitives::v2::BlockNumber> {
+		let v3 = v4::OldHostConfiguration::<primitives::BlockNumber> {
 			ump_max_individual_weight: Weight::from_parts(0x71616e6f6e0au64, 0x71616e6f6e0au64),
->>>>>>> 1c935f35
 			needed_approvals: 69,
 			thread_availability_period: 55,
 			hrmp_recipient_deposit: 1337,
