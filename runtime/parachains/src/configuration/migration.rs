--- conflicted
+++ resolved
@@ -227,12 +227,6 @@
 pvf_checking_enabled                     : pre.pvf_checking_enabled,
 pvf_voting_ttl                           : pre.pvf_voting_ttl,
 minimum_validation_upgrade_delay         : pre.minimum_validation_upgrade_delay,
-
-<<<<<<< HEAD
-ump_service_total_weight: Weight::from_parts(pre.ump_service_total_weight.0, MAX_POV_SIZE as u64),
-ump_max_individual_weight: Weight::from_parts(pre.ump_max_individual_weight.0, MAX_POV_SIZE as u64),
-=======
->>>>>>> 3c15496a
 		}
 	};
 
