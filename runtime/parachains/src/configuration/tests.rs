// Copyright (C) Parity Technologies (UK) Ltd.
// This file is part of Polkadot.

// Polkadot is free software: you can redistribute it and/or modify
// it under the terms of the GNU General Public License as published by
// the Free Software Foundation, either version 3 of the License, or
// (at your option) any later version.

// Polkadot is distributed in the hope that it will be useful,
// but WITHOUT ANY WARRANTY; without even the implied warranty of
// MERCHANTABILITY or FITNESS FOR A PARTICULAR PURPOSE.  See the
// GNU General Public License for more details.

// You should have received a copy of the GNU General Public License
// along with Polkadot.  If not, see <http://www.gnu.org/licenses/>.

use super::*;
use crate::mock::{new_test_ext, Configuration, ParasShared, RuntimeOrigin, Test};
use frame_support::{assert_err, assert_noop, assert_ok};

fn on_new_session(session_index: SessionIndex) -> (HostConfiguration<u32>, HostConfiguration<u32>) {
	ParasShared::set_session_index(session_index);
	let SessionChangeOutcome { prev_config, new_config } =
		Configuration::initializer_on_new_session(&session_index);
	let new_config = new_config.unwrap_or_else(|| prev_config.clone());
	(prev_config, new_config)
}

#[test]
fn default_is_consistent() {
	new_test_ext(Default::default()).execute_with(|| {
		Configuration::config().panic_if_not_consistent();
	});
}

#[test]
fn scheduled_session_is_two_sessions_from_now() {
	new_test_ext(Default::default()).execute_with(|| {
		// The logic here is really tested only with scheduled_session = 2. It should work
		// with other values, but that should receive a more rigorious testing.
		on_new_session(1);
		assert_eq!(Configuration::scheduled_session(), 3);
	});
}

#[test]
fn initializer_on_new_session() {
	new_test_ext(Default::default()).execute_with(|| {
		let (prev_config, new_config) = on_new_session(1);
		assert_eq!(prev_config, new_config);
		assert_ok!(Configuration::set_validation_upgrade_delay(RuntimeOrigin::root(), 100));

		let (prev_config, new_config) = on_new_session(2);
		assert_eq!(prev_config, new_config);

		let (prev_config, new_config) = on_new_session(3);
		assert_eq!(prev_config, HostConfiguration::default());
		assert_eq!(new_config, HostConfiguration { validation_upgrade_delay: 100, ..prev_config });
	});
}

#[test]
fn config_changes_after_2_session_boundary() {
	new_test_ext(Default::default()).execute_with(|| {
		let old_config = Configuration::config();
		let mut config = old_config.clone();
		config.validation_upgrade_delay = 100;
		assert!(old_config != config);

		assert_ok!(Configuration::set_validation_upgrade_delay(RuntimeOrigin::root(), 100));

		// Verify that the current configuration has not changed and that there is a scheduled
		// change for the SESSION_DELAY sessions in advance.
		assert_eq!(Configuration::config(), old_config);
		assert_eq!(PendingConfigs::<Test>::get(), vec![(2, config.clone())]);

		on_new_session(1);

		// One session has passed, we should be still waiting for the pending configuration.
		assert_eq!(Configuration::config(), old_config);
		assert_eq!(PendingConfigs::<Test>::get(), vec![(2, config.clone())]);

		on_new_session(2);

		assert_eq!(Configuration::config(), config);
		assert_eq!(PendingConfigs::<Test>::get(), vec![]);
	})
}

#[test]
fn consecutive_changes_within_one_session() {
	new_test_ext(Default::default()).execute_with(|| {
		let old_config = Configuration::config();
		let mut config = old_config.clone();
		config.validation_upgrade_delay = 100;
		config.validation_upgrade_cooldown = 100;
		assert!(old_config != config);

		assert_ok!(Configuration::set_validation_upgrade_delay(RuntimeOrigin::root(), 100));
		assert_ok!(Configuration::set_validation_upgrade_cooldown(RuntimeOrigin::root(), 100));
		assert_eq!(Configuration::config(), old_config);
		assert_eq!(PendingConfigs::<Test>::get(), vec![(2, config.clone())]);

		on_new_session(1);

		assert_eq!(Configuration::config(), old_config);
		assert_eq!(PendingConfigs::<Test>::get(), vec![(2, config.clone())]);

		on_new_session(2);

		assert_eq!(Configuration::config(), config);
		assert_eq!(PendingConfigs::<Test>::get(), vec![]);
	});
}

#[test]
fn pending_next_session_but_we_upgrade_once_more() {
	new_test_ext(Default::default()).execute_with(|| {
		let initial_config = Configuration::config();
		let intermediate_config =
			HostConfiguration { validation_upgrade_delay: 100, ..initial_config.clone() };
		let final_config = HostConfiguration {
			validation_upgrade_delay: 100,
			validation_upgrade_cooldown: 99,
			..initial_config.clone()
		};

		assert_ok!(Configuration::set_validation_upgrade_delay(RuntimeOrigin::root(), 100));
		assert_eq!(Configuration::config(), initial_config);
		assert_eq!(PendingConfigs::<Test>::get(), vec![(2, intermediate_config.clone())]);

		on_new_session(1);

		// We are still waiting until the pending configuration is applied and we add another
		// update.
		assert_ok!(Configuration::set_validation_upgrade_cooldown(RuntimeOrigin::root(), 99));

		// This should result in yet another configiguration change scheduled.
		assert_eq!(Configuration::config(), initial_config);
		assert_eq!(
			PendingConfigs::<Test>::get(),
			vec![(2, intermediate_config.clone()), (3, final_config.clone())]
		);

		on_new_session(2);

		assert_eq!(Configuration::config(), intermediate_config);
		assert_eq!(PendingConfigs::<Test>::get(), vec![(3, final_config.clone())]);

		on_new_session(3);

		assert_eq!(Configuration::config(), final_config);
		assert_eq!(PendingConfigs::<Test>::get(), vec![]);
	});
}

#[test]
fn scheduled_session_config_update_while_next_session_pending() {
	new_test_ext(Default::default()).execute_with(|| {
		let initial_config = Configuration::config();
		let intermediate_config =
			HostConfiguration { validation_upgrade_delay: 100, ..initial_config.clone() };
		let final_config = HostConfiguration {
			validation_upgrade_delay: 100,
			validation_upgrade_cooldown: 99,
			code_retention_period: 98,
			..initial_config.clone()
		};

		assert_ok!(Configuration::set_validation_upgrade_delay(RuntimeOrigin::root(), 100));
		assert_eq!(Configuration::config(), initial_config);
		assert_eq!(PendingConfigs::<Test>::get(), vec![(2, intermediate_config.clone())]);

		on_new_session(1);

		// The second call should fall into the case where we already have a pending config
		// update for the scheduled_session, but we want to update it once more.
		assert_ok!(Configuration::set_validation_upgrade_cooldown(RuntimeOrigin::root(), 99));
		assert_ok!(Configuration::set_code_retention_period(RuntimeOrigin::root(), 98));

		// This should result in yet another configiguration change scheduled.
		assert_eq!(Configuration::config(), initial_config);
		assert_eq!(
			PendingConfigs::<Test>::get(),
			vec![(2, intermediate_config.clone()), (3, final_config.clone())]
		);

		on_new_session(2);

		assert_eq!(Configuration::config(), intermediate_config);
		assert_eq!(PendingConfigs::<Test>::get(), vec![(3, final_config.clone())]);

		on_new_session(3);

		assert_eq!(Configuration::config(), final_config);
		assert_eq!(PendingConfigs::<Test>::get(), vec![]);
	});
}

#[test]
fn invariants() {
	new_test_ext(Default::default()).execute_with(|| {
		assert_err!(
			Configuration::set_max_code_size(RuntimeOrigin::root(), MAX_CODE_SIZE + 1),
			Error::<Test>::InvalidNewValue
		);

		assert_err!(
			Configuration::set_max_pov_size(RuntimeOrigin::root(), MAX_POV_SIZE + 1),
			Error::<Test>::InvalidNewValue
		);

		assert_err!(
			Configuration::set_max_head_data_size(RuntimeOrigin::root(), MAX_HEAD_DATA_SIZE + 1),
			Error::<Test>::InvalidNewValue
		);

		assert_err!(
			Configuration::set_paras_availability_period(RuntimeOrigin::root(), 0),
			Error::<Test>::InvalidNewValue
		);
		assert_err!(
			Configuration::set_no_show_slots(RuntimeOrigin::root(), 0),
			Error::<Test>::InvalidNewValue
		);

		ActiveConfig::<Test>::put(HostConfiguration {
			paras_availability_period: 10,
			minimum_validation_upgrade_delay: 11,
			..Default::default()
		});
		assert_err!(
			Configuration::set_paras_availability_period(RuntimeOrigin::root(), 12),
			Error::<Test>::InvalidNewValue
		);
		assert_err!(
			Configuration::set_minimum_validation_upgrade_delay(RuntimeOrigin::root(), 9),
			Error::<Test>::InvalidNewValue
		);

		assert_err!(
			Configuration::set_validation_upgrade_delay(RuntimeOrigin::root(), 0),
			Error::<Test>::InvalidNewValue
		);
	});
}

#[test]
fn consistency_bypass_works() {
	new_test_ext(Default::default()).execute_with(|| {
		assert_err!(
			Configuration::set_max_code_size(RuntimeOrigin::root(), MAX_CODE_SIZE + 1),
			Error::<Test>::InvalidNewValue
		);

		assert_ok!(Configuration::set_bypass_consistency_check(RuntimeOrigin::root(), true));
		assert_ok!(Configuration::set_max_code_size(RuntimeOrigin::root(), MAX_CODE_SIZE + 1));

		assert_eq!(
			Configuration::config().max_code_size,
			HostConfiguration::<u32>::default().max_code_size
		);

		on_new_session(1);
		on_new_session(2);

		assert_eq!(Configuration::config().max_code_size, MAX_CODE_SIZE + 1);
	});
}

#[test]
fn setting_pending_config_members() {
	new_test_ext(Default::default()).execute_with(|| {
		let new_config = HostConfiguration {
			async_backing_params: primitives::vstaging::AsyncBackingParams {
				allowed_ancestry_len: 0,
				max_candidate_depth: 0,
			},
			validation_upgrade_cooldown: 100,
			validation_upgrade_delay: 10,
			code_retention_period: 5,
			max_code_size: 100_000,
			max_pov_size: 1024,
			max_head_data_size: 1_000,
			on_demand_cores: 2,
			on_demand_retries: 5,
			group_rotation_frequency: 20,
			paras_availability_period: 10,
			scheduling_lookahead: 3,
			max_validators_per_core: None,
			max_validators: None,
			dispute_period: 239,
			dispute_post_conclusion_acceptance_period: 10,
			no_show_slots: 240,
			n_delay_tranches: 241,
			zeroth_delay_tranche_width: 242,
			needed_approvals: 242,
			relay_vrf_modulo_samples: 243,
			max_upward_queue_count: 1337,
			max_upward_queue_size: 228,
			max_downward_message_size: 2048,
			max_upward_message_size: 448,
			max_upward_message_num_per_candidate: 5,
			hrmp_sender_deposit: 22,
			hrmp_recipient_deposit: 4905,
			hrmp_channel_max_capacity: 3921,
			hrmp_channel_max_total_size: 7687,
			hrmp_max_parachain_inbound_channels: 37,
			hrmp_channel_max_message_size: 8192,
			hrmp_max_parachain_outbound_channels: 10,
			hrmp_max_message_num_per_candidate: 20,
			pvf_voting_ttl: 3,
			minimum_validation_upgrade_delay: 20,
			executor_params: Default::default(),
<<<<<<< HEAD
			approval_voting_params: ApprovalVotingParams {
				max_approval_coalesce_count: 1,
				max_approval_coalesce_wait_ticks: 0,
			},
=======
			on_demand_queue_max_size: 10_000u32,
			on_demand_base_fee: 10_000_000u128,
			on_demand_fee_variability: Perbill::from_percent(3),
			on_demand_target_queue_utilization: Perbill::from_percent(25),
			on_demand_ttl: 5u32,
>>>>>>> 6db4ec8f
		};

		Configuration::set_validation_upgrade_cooldown(
			RuntimeOrigin::root(),
			new_config.validation_upgrade_cooldown,
		)
		.unwrap();
		Configuration::set_validation_upgrade_delay(
			RuntimeOrigin::root(),
			new_config.validation_upgrade_delay,
		)
		.unwrap();
		Configuration::set_code_retention_period(
			RuntimeOrigin::root(),
			new_config.code_retention_period,
		)
		.unwrap();
		Configuration::set_max_code_size(RuntimeOrigin::root(), new_config.max_code_size).unwrap();
		Configuration::set_max_pov_size(RuntimeOrigin::root(), new_config.max_pov_size).unwrap();
		Configuration::set_max_head_data_size(RuntimeOrigin::root(), new_config.max_head_data_size)
			.unwrap();
		Configuration::set_on_demand_cores(RuntimeOrigin::root(), new_config.on_demand_cores)
			.unwrap();
		Configuration::set_on_demand_retries(RuntimeOrigin::root(), new_config.on_demand_retries)
			.unwrap();
		Configuration::set_group_rotation_frequency(
			RuntimeOrigin::root(),
			new_config.group_rotation_frequency,
		)
		.unwrap();
		// This comes out of order to satisfy the validity criteria for the chain and thread
		// availability periods.
		Configuration::set_minimum_validation_upgrade_delay(
			RuntimeOrigin::root(),
			new_config.minimum_validation_upgrade_delay,
		)
		.unwrap();
		Configuration::set_paras_availability_period(
			RuntimeOrigin::root(),
			new_config.paras_availability_period,
		)
		.unwrap();
		Configuration::set_scheduling_lookahead(
			RuntimeOrigin::root(),
			new_config.scheduling_lookahead,
		)
		.unwrap();
		Configuration::set_max_validators_per_core(
			RuntimeOrigin::root(),
			new_config.max_validators_per_core,
		)
		.unwrap();
		Configuration::set_max_validators(RuntimeOrigin::root(), new_config.max_validators)
			.unwrap();
		Configuration::set_dispute_period(RuntimeOrigin::root(), new_config.dispute_period)
			.unwrap();
		Configuration::set_dispute_post_conclusion_acceptance_period(
			RuntimeOrigin::root(),
			new_config.dispute_post_conclusion_acceptance_period,
		)
		.unwrap();
		Configuration::set_no_show_slots(RuntimeOrigin::root(), new_config.no_show_slots).unwrap();
		Configuration::set_n_delay_tranches(RuntimeOrigin::root(), new_config.n_delay_tranches)
			.unwrap();
		Configuration::set_zeroth_delay_tranche_width(
			RuntimeOrigin::root(),
			new_config.zeroth_delay_tranche_width,
		)
		.unwrap();
		Configuration::set_needed_approvals(RuntimeOrigin::root(), new_config.needed_approvals)
			.unwrap();
		Configuration::set_relay_vrf_modulo_samples(
			RuntimeOrigin::root(),
			new_config.relay_vrf_modulo_samples,
		)
		.unwrap();
		Configuration::set_max_upward_queue_count(
			RuntimeOrigin::root(),
			new_config.max_upward_queue_count,
		)
		.unwrap();
		Configuration::set_max_upward_queue_size(
			RuntimeOrigin::root(),
			new_config.max_upward_queue_size,
		)
		.unwrap();
		assert_noop!(
			Configuration::set_max_upward_queue_size(
				RuntimeOrigin::root(),
				MAX_UPWARD_MESSAGE_SIZE_BOUND + 1,
			),
			Error::<Test>::InvalidNewValue
		);
		Configuration::set_max_downward_message_size(
			RuntimeOrigin::root(),
			new_config.max_downward_message_size,
		)
		.unwrap();
		Configuration::set_max_upward_message_size(
			RuntimeOrigin::root(),
			new_config.max_upward_message_size,
		)
		.unwrap();
		Configuration::set_max_upward_message_num_per_candidate(
			RuntimeOrigin::root(),
			new_config.max_upward_message_num_per_candidate,
		)
		.unwrap();
		Configuration::set_hrmp_sender_deposit(
			RuntimeOrigin::root(),
			new_config.hrmp_sender_deposit,
		)
		.unwrap();
		Configuration::set_hrmp_recipient_deposit(
			RuntimeOrigin::root(),
			new_config.hrmp_recipient_deposit,
		)
		.unwrap();
		Configuration::set_hrmp_channel_max_capacity(
			RuntimeOrigin::root(),
			new_config.hrmp_channel_max_capacity,
		)
		.unwrap();
		Configuration::set_hrmp_channel_max_total_size(
			RuntimeOrigin::root(),
			new_config.hrmp_channel_max_total_size,
		)
		.unwrap();
		Configuration::set_hrmp_max_parachain_inbound_channels(
			RuntimeOrigin::root(),
			new_config.hrmp_max_parachain_inbound_channels,
		)
		.unwrap();
		Configuration::set_hrmp_channel_max_message_size(
			RuntimeOrigin::root(),
			new_config.hrmp_channel_max_message_size,
		)
		.unwrap();
		Configuration::set_hrmp_max_parachain_outbound_channels(
			RuntimeOrigin::root(),
			new_config.hrmp_max_parachain_outbound_channels,
		)
		.unwrap();
		Configuration::set_hrmp_max_message_num_per_candidate(
			RuntimeOrigin::root(),
			new_config.hrmp_max_message_num_per_candidate,
		)
		.unwrap();
		Configuration::set_pvf_voting_ttl(RuntimeOrigin::root(), new_config.pvf_voting_ttl)
			.unwrap();

		assert_eq!(PendingConfigs::<Test>::get(), vec![(shared::SESSION_DELAY, new_config)],);
	})
}

#[test]
fn non_root_cannot_set_config() {
	new_test_ext(Default::default()).execute_with(|| {
		assert!(Configuration::set_validation_upgrade_delay(RuntimeOrigin::signed(1), 100).is_err());
	});
}

#[test]
fn verify_externally_accessible() {
	// This test verifies that the value can be accessed through the well known keys and the
	// host configuration decodes into the abridged version.

	use primitives::{well_known_keys, AbridgedHostConfiguration};

	new_test_ext(Default::default()).execute_with(|| {
		let ground_truth = HostConfiguration::default();

		// Make sure that the configuration is stored in the storage.
		ActiveConfig::<Test>::put(ground_truth.clone());

		// Extract the active config via the well known key.
		let raw_active_config = sp_io::storage::get(well_known_keys::ACTIVE_CONFIG)
			.expect("config must be present in storage under ACTIVE_CONFIG");
		let abridged_config = AbridgedHostConfiguration::decode(&mut &raw_active_config[..])
			.expect("HostConfiguration must be decodable into AbridgedHostConfiguration");

		assert_eq!(
			abridged_config,
			AbridgedHostConfiguration {
				max_code_size: ground_truth.max_code_size,
				max_head_data_size: ground_truth.max_head_data_size,
				max_upward_queue_count: ground_truth.max_upward_queue_count,
				max_upward_queue_size: ground_truth.max_upward_queue_size,
				max_upward_message_size: ground_truth.max_upward_message_size,
				max_upward_message_num_per_candidate: ground_truth
					.max_upward_message_num_per_candidate,
				hrmp_max_message_num_per_candidate: ground_truth.hrmp_max_message_num_per_candidate,
				validation_upgrade_cooldown: ground_truth.validation_upgrade_cooldown,
				validation_upgrade_delay: ground_truth.validation_upgrade_delay,
			},
		);
	});
}<|MERGE_RESOLUTION|>--- conflicted
+++ resolved
@@ -312,18 +312,15 @@
 			pvf_voting_ttl: 3,
 			minimum_validation_upgrade_delay: 20,
 			executor_params: Default::default(),
-<<<<<<< HEAD
 			approval_voting_params: ApprovalVotingParams {
 				max_approval_coalesce_count: 1,
 				max_approval_coalesce_wait_ticks: 0,
 			},
-=======
 			on_demand_queue_max_size: 10_000u32,
 			on_demand_base_fee: 10_000_000u128,
 			on_demand_fee_variability: Perbill::from_percent(3),
 			on_demand_target_queue_utilization: Perbill::from_percent(25),
 			on_demand_ttl: 5u32,
->>>>>>> 6db4ec8f
 		};
 
 		Configuration::set_validation_upgrade_cooldown(
