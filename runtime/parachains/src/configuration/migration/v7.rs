--- conflicted
+++ resolved
@@ -240,13 +240,6 @@
 minimum_validation_upgrade_delay         : pre.minimum_validation_upgrade_delay,
 async_backing_params                     : pre.async_backing_params,
 executor_params                          : pre.executor_params,
-<<<<<<< HEAD
-
-=======
-approval_voting_params                   : ApprovalVotingParams {
-                                              max_approval_coalesce_count: 1,
-                                           }
->>>>>>> 62a57b50
 		}
 	};
 
