// Copyright (C) Parity Technologies (UK) Ltd.
// This file is part of Polkadot.

// Polkadot is free software: you can redistribute it and/or modify
// it under the terms of the GNU General Public License as published by
// the Free Software Foundation, either version 3 of the License, or
// (at your option) any later version.

// Polkadot is distributed in the hope that it will be useful,
// but WITHOUT ANY WARRANTY; without even the implied warranty of
// MERCHANTABILITY or FITNESS FOR A PARTICULAR PURPOSE.  See the
// GNU General Public License for more details.

// You should have received a copy of the GNU General Public License
// along with Polkadot.  If not, see <http://www.gnu.org/licenses/>.

//! The scheduler module for parachains.
//!
//! This module is responsible for two main tasks:
//!   - Partitioning validators into groups and assigning groups to parachains
//!   - Scheduling parachains
//!
//! It aims to achieve these tasks with these goals in mind:
//! - It should be possible to know at least a block ahead-of-time, ideally more, which validators
//!   are going to be assigned to which parachains.
//! - Parachains that have a candidate pending availability in this fork of the chain should not be
//!   assigned.
//! - Validator assignments should not be gameable. Malicious cartels should not be able to
//!   manipulate the scheduler to assign themselves as desired.
<<<<<<< HEAD
//! - High or close to optimal throughput of parachains. Work among validator groups should be balanced.
//!
//! The Scheduler manages resource allocation using the concept of "Availability Cores".
//! There will be one availability core for each parachain, and a fixed number of cores
//! used for multiplexing on-demand parachains. Validators will be partitioned into groups, with the same
//! number of groups as availability cores. Validator groups will be assigned to different availability cores
//! over time.
=======
//! - High or close to optimal throughput of parachains and parathreads. Work among validator groups
//!   should be balanced.
//!
//! The Scheduler manages resource allocation using the concept of "Availability Cores".
//! There will be one availability core for each parachain, and a fixed number of cores
//! used for multiplexing parathreads. Validators will be partitioned into groups, with the same
//! number of groups as availability cores. Validator groups will be assigned to different
//! availability cores over time.
>>>>>>> f2ad8c53

use frame_support::pallet_prelude::*;
use frame_system::pallet_prelude::BlockNumberFor;
use primitives::{
	CollatorId, CoreIndex, CoreOccupied, GroupIndex, GroupRotationInfo, Id as ParaId,
	ParathreadClaim, ParathreadEntry, ScheduledCore, ValidatorIndex,
};
use scale_info::TypeInfo;
use sp_runtime::traits::{One, Saturating};
use sp_std::prelude::*;

use crate::{configuration, initializer::SessionChangeNotification, paras};

pub use pallet::*;

#[cfg(test)]
mod tests;

pub mod migration;

const LOG_TARGET: &str = "runtime::scheduler";

/// A queued parathread (on-demand parachain) entry, pre-assigned to a core.
#[derive(Encode, Decode, TypeInfo)]
#[cfg_attr(test, derive(PartialEq, Debug))]
pub struct QueuedParathread {
	claim: ParathreadEntry,
	core_offset: u32,
}

/// The queue of all parathread (on-demand parachain) claims.
#[derive(Encode, Decode, TypeInfo)]
#[cfg_attr(test, derive(PartialEq, Debug))]
pub struct ParathreadClaimQueue {
	queue: Vec<QueuedParathread>,
	// this value is between 0 and config.parathread_cores
	next_core_offset: u32,
}

impl ParathreadClaimQueue {
	/// Queue a parathread (on-demand parachain) entry to be processed.
	///
	/// Provide the entry and the number of parathread (on-demand parachain) cores,
	/// which must be greater than 0.
	fn enqueue_entry(&mut self, entry: ParathreadEntry, n_parathread_cores: u32) {
		let core_offset = self.next_core_offset;
		self.next_core_offset = (self.next_core_offset + 1) % n_parathread_cores;

		self.queue.push(QueuedParathread { claim: entry, core_offset })
	}

	/// Take next queued entry with given core offset, if any.
	fn take_next_on_core(&mut self, core_offset: u32) -> Option<ParathreadEntry> {
		let pos = self.queue.iter().position(|queued| queued.core_offset == core_offset);
		pos.map(|i| self.queue.remove(i).claim)
	}

	/// Get the next queued entry with given core offset, if any.
	fn get_next_on_core(&self, core_offset: u32) -> Option<&ParathreadEntry> {
		let pos = self.queue.iter().position(|queued| queued.core_offset == core_offset);
		pos.map(|i| &self.queue[i].claim)
	}
}

impl Default for ParathreadClaimQueue {
	fn default() -> Self {
		Self { queue: vec![], next_core_offset: 0 }
	}
}

/// Reasons a core might be freed
#[derive(Clone, Copy)]
pub enum FreedReason {
	/// The core's work concluded and the parablock assigned to it is considered available.
	Concluded,
	/// The core's work timed out.
	TimedOut,
}

/// The assignment type.
#[derive(Clone, Encode, Decode, TypeInfo)]
#[cfg_attr(feature = "std", derive(PartialEq, Debug))]
pub enum AssignmentKind {
	/// A parachain.
	Parachain,
	/// A parathread (on-demand parachain).
	Parathread(CollatorId, u32),
}

/// How a free core is scheduled to be assigned.
#[derive(Clone, Encode, Decode, TypeInfo)]
#[cfg_attr(feature = "std", derive(PartialEq, Debug))]
pub struct CoreAssignment {
	/// The core that is assigned.
	pub core: CoreIndex,
	/// The unique ID of the para that is assigned to the core.
	pub para_id: ParaId,
	/// The kind of the assignment.
	pub kind: AssignmentKind,
}

impl CoreAssignment {
	/// Get the ID of a collator who is required to collate this block.
	pub fn required_collator(&self) -> Option<&CollatorId> {
		match self.kind {
			AssignmentKind::Parachain => None,
			AssignmentKind::Parathread(ref id, _) => Some(id),
		}
	}

	/// Get the `CoreOccupied` from this.
	pub fn to_core_occupied(&self) -> CoreOccupied {
		match self.kind {
			AssignmentKind::Parachain => CoreOccupied::Parachain,
			AssignmentKind::Parathread(ref collator, retries) =>
				CoreOccupied::Parathread(ParathreadEntry {
					claim: ParathreadClaim(self.para_id, collator.clone()),
					retries,
				}),
		}
	}
}

#[frame_support::pallet]
pub mod pallet {
	use super::*;

	#[pallet::pallet]
	#[pallet::without_storage_info]
	#[pallet::storage_version(migration::STORAGE_VERSION)]
	pub struct Pallet<T>(_);

	#[pallet::config]
	pub trait Config: frame_system::Config + configuration::Config + paras::Config {}

	/// All the validator groups. One for each core. Indices are into `ActiveValidators` - not the
	/// broader set of Polkadot validators, but instead just the subset used for parachains during
	/// this session.
	///
<<<<<<< HEAD
	/// Bound: The number of cores is the sum of the numbers of lease holding parachains and on-demand
	/// parachain multiplexers. Reasonably, 100-1000. The dominant factor is the number of validators:
	/// safe upper bound at 10k.
=======
	/// Bound: The number of cores is the sum of the numbers of parachains and parathread
	/// multiplexers. Reasonably, 100-1000. The dominant factor is the number of validators: safe
	/// upper bound at 10k.
>>>>>>> f2ad8c53
	#[pallet::storage]
	#[pallet::getter(fn validator_groups)]
	pub(crate) type ValidatorGroups<T> = StorageValue<_, Vec<Vec<ValidatorIndex>>, ValueQuery>;

	/// A queue of upcoming claims and which core they should be mapped onto.
	///
	/// The number of queued claims is bounded at the `scheduling_lookahead`
	/// multiplied by the number of parathread (on-demand parachain) multiplexer cores. Reasonably,
	/// 10 * 50 = 500.
	#[pallet::storage]
	pub(crate) type ParathreadQueue<T> = StorageValue<_, ParathreadClaimQueue, ValueQuery>;

	/// One entry for each availability core. Entries are `None` if the core is not currently
	/// occupied. Can be temporarily `Some` if scheduled but not occupied.
	/// The i'th parachain belongs to the i'th core, with the remaining cores all being
	/// on-demand parachain-multiplexers.
	///
	/// Bounded by the maximum of either of these two values:
	///   * The number of lease holding parachains and on-demand parachain multiplexers
	///   * The number of validators divided by `configuration.max_validators_per_core`.
	#[pallet::storage]
	#[pallet::getter(fn availability_cores)]
	pub(crate) type AvailabilityCores<T> = StorageValue<_, Vec<Option<CoreOccupied>>, ValueQuery>;

	/// An index used to ensure that only one claim on a parathread (on-demand parachain) exists in the queue
	/// or is currently being handled by an occupied core.
	///
<<<<<<< HEAD
	/// Bounded by the number of parathread (on-demand parachain) cores and scheduling lookahead. Reasonably, 10 * 50 = 500.
=======
	/// Bounded by the number of parathread cores and scheduling lookahead. Reasonably, 10 * 50 =
	/// 500.
>>>>>>> f2ad8c53
	#[pallet::storage]
	pub(crate) type ParathreadClaimIndex<T> = StorageValue<_, Vec<ParaId>, ValueQuery>;

	/// The block number where the session start occurred. Used to track how many group rotations
	/// have occurred.
	///
	/// Note that in the context of parachains modules the session change is signaled during
	/// the block and enacted at the end of the block (at the finalization stage, to be exact).
	/// Thus for all intents and purposes the effect of the session change is observed at the
	/// block following the session change, block number of which we save in this storage value.
	#[pallet::storage]
	#[pallet::getter(fn session_start_block)]
	pub(crate) type SessionStartBlock<T: Config> = StorageValue<_, BlockNumberFor<T>, ValueQuery>;

	/// Currently scheduled cores - free but up to be occupied.
	///
	/// Bounded by the number of cores: one for each lease holding parachain and on-demand parachain multiplexer.
	///
	/// The value contained here will not be valid after the end of a block. Runtime APIs should be
	/// used to determine scheduled cores/ for the upcoming block.
	#[pallet::storage]
	#[pallet::getter(fn scheduled)]
	pub(crate) type Scheduled<T> = StorageValue<_, Vec<CoreAssignment>, ValueQuery>;
	// sorted ascending by CoreIndex.
}

impl<T: Config> Pallet<T> {
	/// Called by the initializer to initialize the scheduler pallet.
	pub(crate) fn initializer_initialize(_now: BlockNumberFor<T>) -> Weight {
		Weight::zero()
	}

	/// Called by the initializer to finalize the scheduler pallet.
	pub(crate) fn initializer_finalize() {}

	/// Called by the initializer to note that a new session has started.
	pub(crate) fn initializer_on_new_session(
		notification: &SessionChangeNotification<BlockNumberFor<T>>,
	) {
		let SessionChangeNotification { validators, new_config, .. } = notification;
		let config = new_config;

		let mut thread_queue = ParathreadQueue::<T>::get();
		let n_parachains = <paras::Pallet<T>>::parachains().len() as u32;
		let n_cores = core::cmp::max(
			n_parachains + config.parathread_cores,
			match config.max_validators_per_core {
				Some(x) if x != 0 => validators.len() as u32 / x,
				_ => 0,
			},
		);

		AvailabilityCores::<T>::mutate(|cores| {
			// clear all occupied cores.
			for maybe_occupied in cores.iter_mut() {
				if let Some(CoreOccupied::Parathread(claim)) = maybe_occupied.take() {
					let queued = QueuedParathread {
						claim,
						core_offset: 0, // this gets set later in the re-balancing.
					};

					thread_queue.queue.push(queued);
				}
			}

			cores.resize(n_cores as _, None);
		});

		// shuffle validators into groups.
		if n_cores == 0 || validators.is_empty() {
			ValidatorGroups::<T>::set(Vec::new());
		} else {
			let group_base_size = validators.len() / n_cores as usize;
			let n_larger_groups = validators.len() % n_cores as usize;

			// Groups contain indices into the validators from the session change notification,
			// which are already shuffled.

			let mut groups: Vec<Vec<ValidatorIndex>> = Vec::new();
			for i in 0..n_larger_groups {
				let offset = (group_base_size + 1) * i;
				groups.push(
					(0..group_base_size + 1)
						.map(|j| offset + j)
						.map(|j| ValidatorIndex(j as _))
						.collect(),
				);
			}

			for i in 0..(n_cores as usize - n_larger_groups) {
				let offset = (n_larger_groups * (group_base_size + 1)) + (i * group_base_size);
				groups.push(
					(0..group_base_size)
						.map(|j| offset + j)
						.map(|j| ValidatorIndex(j as _))
						.collect(),
				);
			}

			ValidatorGroups::<T>::set(groups);
		}

		// prune out all parathread (on-demand parachain) claims with too many retries.
		// assign all non-pruned claims to new cores, if they've changed.
		ParathreadClaimIndex::<T>::mutate(|claim_index| {
			// wipe all on-demand metadata if no parathread (on-demand parachain) cores are configured.
			if config.parathread_cores == 0 {
				thread_queue = ParathreadClaimQueue { queue: Vec::new(), next_core_offset: 0 };
				claim_index.clear();
				return
			}

			// prune out all entries beyond retry or that no longer correspond to live parathread (on-demand parachain).
			thread_queue.queue.retain(|queued| {
				let will_keep = queued.claim.retries <= config.parathread_retries &&
					<paras::Pallet<T>>::is_parathread(queued.claim.claim.0);

				if !will_keep {
					let claim_para = queued.claim.claim.0;

					// clean up the pruned entry from the index.
					if let Ok(i) = claim_index.binary_search(&claim_para) {
						claim_index.remove(i);
					}
				}

				will_keep
			});

			// do re-balancing of claims.
			{
				for (i, queued) in thread_queue.queue.iter_mut().enumerate() {
					queued.core_offset = (i as u32) % config.parathread_cores;
				}

				thread_queue.next_core_offset =
					((thread_queue.queue.len()) as u32) % config.parathread_cores;
			}
		});
		ParathreadQueue::<T>::set(thread_queue);

		let now = <frame_system::Pallet<T>>::block_number() + One::one();
		<SessionStartBlock<T>>::set(now);
	}

	/// Add a parathread (on-demand parachain) claim to the queue. If there is a competing claim in the
	/// queue or currently assigned to a core, this call will fail. This call will also fail if the queue
	/// is full.
	///
	/// Fails if the claim does not correspond to any live on-demand parachain.
	#[allow(unused)]
	pub fn add_parathread_claim(claim: ParathreadClaim) {
		if !<paras::Pallet<T>>::is_parathread(claim.0) {
			return
		}

		let config = <configuration::Pallet<T>>::config();
		let queue_max_size = config.parathread_cores * config.scheduling_lookahead;

		ParathreadQueue::<T>::mutate(|queue| {
			if queue.queue.len() >= queue_max_size as usize {
				return
			}

			let para_id = claim.0;

			let competes_with_another =
				ParathreadClaimIndex::<T>::mutate(|index| match index.binary_search(&para_id) {
					Ok(_) => true,
					Err(i) => {
						index.insert(i, para_id);
						false
					},
				});

			if competes_with_another {
				return
			}

			let entry = ParathreadEntry { claim, retries: 0 };
			queue.enqueue_entry(entry, config.parathread_cores);
		})
	}

	/// Free unassigned cores. Provide a list of cores that should be considered newly-freed along
	/// with the reason for them being freed. The list is assumed to be sorted in ascending order by
	/// core index.
	pub(crate) fn free_cores(just_freed_cores: impl IntoIterator<Item = (CoreIndex, FreedReason)>) {
		let config = <configuration::Pallet<T>>::config();

		AvailabilityCores::<T>::mutate(|cores| {
			for (freed_index, freed_reason) in just_freed_cores {
				if (freed_index.0 as usize) < cores.len() {
					match cores[freed_index.0 as usize].take() {
						None => continue,
						Some(CoreOccupied::Parachain) => {},
						Some(CoreOccupied::Parathread(entry)) => {
							match freed_reason {
								FreedReason::Concluded => {
									// After a parathread (on-demand parachain) candidate has successfully been included,
									// open it up for further claims!
									ParathreadClaimIndex::<T>::mutate(|index| {
										if let Ok(i) = index.binary_search(&entry.claim.0) {
											index.remove(i);
										}
									})
								},
								FreedReason::TimedOut => {
<<<<<<< HEAD
									// If a parathread (on-demand parachain) candidate times out, it's not the collator's fault,
									// so we don't increment retries.
=======
									// If a parathread candidate times out, it's not the collator's
									// fault, so we don't increment retries.
>>>>>>> f2ad8c53
									ParathreadQueue::<T>::mutate(|queue| {
										queue.enqueue_entry(entry, config.parathread_cores);
									})
								},
							}
						},
					}
				}
			}
		})
	}

<<<<<<< HEAD
	/// Schedule all unassigned cores, where possible. Provide a list of cores that should be considered
	/// newly-freed along with the reason for them being freed. The list is assumed to be sorted in
	/// ascending order by core index.
	pub(crate) fn schedule(just_freed_cores: impl IntoIterator<Item = (CoreIndex, FreedReason)>) {
=======
	/// Schedule all unassigned cores, where possible. Provide a list of cores that should be
	/// considered newly-freed along with the reason for them being freed. The list is assumed to be
	/// sorted in ascending order by core index.
	pub(crate) fn schedule(
		just_freed_cores: impl IntoIterator<Item = (CoreIndex, FreedReason)>,
		now: BlockNumberFor<T>,
	) {
>>>>>>> f2ad8c53
		Self::free_cores(just_freed_cores);

		let cores = AvailabilityCores::<T>::get();
		let parachains = <paras::Pallet<T>>::parachains();
		let mut scheduled = Scheduled::<T>::get();
		let mut parathread_queue = ParathreadQueue::<T>::get();

		if ValidatorGroups::<T>::get().is_empty() {
			return
		}

		{
			let mut prev_scheduled_in_order = scheduled.iter().enumerate().peekable();

			// Updates to the previous list of scheduled updates and the position of where to insert
			// them, without accounting for prior updates.
			let mut scheduled_updates: Vec<(usize, CoreAssignment)> = Vec::new();

			// single-sweep O(n) in the number of cores.
			for (core_index, _core) in cores.iter().enumerate().filter(|(_, ref c)| c.is_none()) {
				let schedule_and_insert_at = {
					// advance the iterator until just before the core index we are looking at now.
					while prev_scheduled_in_order
						.peek()
						.map_or(false, |(_, assign)| (assign.core.0 as usize) < core_index)
					{
						let _ = prev_scheduled_in_order.next();
					}

					// check the first entry already scheduled with core index >= than the one we
					// are looking at. 3 cases:
					//  1. No such entry, clearly this core is not scheduled, so we need to schedule
					// and put at the end.  2. Entry exists and has same index as the core we are
					// inspecting. do not schedule again.  3. Entry exists and has higher index than
					// the core we are inspecting. schedule and note     insertion position.
					prev_scheduled_in_order.peek().map_or(
						Some(scheduled.len()),
						|(idx_in_scheduled, assign)| {
							if (assign.core.0 as usize) == core_index {
								None
							} else {
								Some(*idx_in_scheduled)
							}
						},
					)
				};

				let schedule_and_insert_at = match schedule_and_insert_at {
					None => continue,
					Some(at) => at,
				};

				let core = CoreIndex(core_index as u32);

				let core_assignment = if core_index < parachains.len() {
					// parachain core.
					Some(CoreAssignment {
						kind: AssignmentKind::Parachain,
						para_id: parachains[core_index],
						core,
					})
				} else {
					// parathread (on-demand parachain) core offset, rel. to beginning.
					let core_offset = (core_index - parachains.len()) as u32;

					parathread_queue.take_next_on_core(core_offset).map(|entry| CoreAssignment {
						kind: AssignmentKind::Parathread(entry.claim.1, entry.retries),
						para_id: entry.claim.0,
						core,
					})
				};

				if let Some(assignment) = core_assignment {
					scheduled_updates.push((schedule_and_insert_at, assignment))
				}
			}

			// at this point, because `Scheduled` is guaranteed to be sorted and we navigated
			// unassigned core indices in ascending order, we can enact the updates prepared by the
			// previous actions.
			//
			// while inserting, we have to account for the amount of insertions already done.
			//
			// This is O(n) as well, capped at n operations, where n is the number of cores.
			for (num_insertions_before, (insert_at, to_insert)) in
				scheduled_updates.into_iter().enumerate()
			{
				let insert_at = num_insertions_before + insert_at;
				scheduled.insert(insert_at, to_insert);
			}

			// scheduled is guaranteed to be sorted after this point because it was sorted before,
			// and we applied sorted updates at their correct positions, accounting for the offsets
			// of previous insertions.
		}

		Scheduled::<T>::set(scheduled);
		ParathreadQueue::<T>::set(parathread_queue);
	}

	/// Note that the given cores have become occupied. Behavior undefined if any of the given cores
	/// were not scheduled or the slice is not sorted ascending by core index.
	///
	/// Complexity: O(n) in the number of scheduled cores, which is capped at the number of total
	/// cores. This is efficient in the case that most scheduled cores are occupied.
	pub(crate) fn occupied(now_occupied: &[CoreIndex]) {
		if now_occupied.is_empty() {
			return
		}

		let mut availability_cores = AvailabilityCores::<T>::get();
		Scheduled::<T>::mutate(|scheduled| {
			// The constraints on the function require that `now_occupied` is a sorted subset of the
			// `scheduled` cores, which are also sorted.

			let mut occupied_iter = now_occupied.iter().cloned().peekable();
			scheduled.retain(|assignment| {
				let retain = occupied_iter
					.peek()
					.map_or(true, |occupied_idx| occupied_idx != &assignment.core);

				if !retain {
					// remove this entry - it's now occupied. and begin inspecting the next extry
					// of the occupied iterator.
					let _ = occupied_iter.next();

					availability_cores[assignment.core.0 as usize] =
						Some(assignment.to_core_occupied());
				}

				retain
			})
		});

		AvailabilityCores::<T>::set(availability_cores);
	}

	/// Get the para (chain or thread) ID assigned to a particular core or index, if any. Core
	/// indices out of bounds will return `None`, as will indices of unassigned cores.
	pub(crate) fn core_para(core_index: CoreIndex) -> Option<ParaId> {
		let cores = AvailabilityCores::<T>::get();
		match cores.get(core_index.0 as usize).and_then(|c| c.as_ref()) {
			None => None,
			Some(CoreOccupied::Parachain) => {
				let parachains = <paras::Pallet<T>>::parachains();
				Some(parachains[core_index.0 as usize])
			},
			Some(CoreOccupied::Parathread(ref entry)) => Some(entry.claim.0),
		}
	}

	/// Get the validators in the given group, if the group index is valid for this session.
	pub(crate) fn group_validators(group_index: GroupIndex) -> Option<Vec<ValidatorIndex>> {
		ValidatorGroups::<T>::get().get(group_index.0 as usize).map(|g| g.clone())
	}

	/// Get the group assigned to a specific core by index at the current block number. Result
	/// undefined if the core index is unknown or the block number is less than the session start
	/// index.
	pub(crate) fn group_assigned_to_core(
		core: CoreIndex,
		at: BlockNumberFor<T>,
	) -> Option<GroupIndex> {
		let config = <configuration::Pallet<T>>::config();
		let session_start_block = <SessionStartBlock<T>>::get();

		if at < session_start_block {
			return None
		}

		let validator_groups = ValidatorGroups::<T>::get();

		if core.0 as usize >= validator_groups.len() {
			return None
		}

		let rotations_since_session_start: BlockNumberFor<T> =
			(at - session_start_block) / config.group_rotation_frequency.into();

		let rotations_since_session_start =
			<BlockNumberFor<T> as TryInto<u32>>::try_into(rotations_since_session_start)
				.unwrap_or(0);
		// Error case can only happen if rotations occur only once every u32::max(),
		// so functionally no difference in behavior.

		let group_idx =
			(core.0 as usize + rotations_since_session_start as usize) % validator_groups.len();
		Some(GroupIndex(group_idx as u32))
	}

	/// Returns an optional predicate that should be used for timing out occupied cores.
	///
<<<<<<< HEAD
	/// If `None`, no timing-out should be done. The predicate accepts the index of the core, and the
	/// block number since which it has been occupied, and the respective lease holding and on-demand parachain
	/// timeouts, i.e. only within `max(config.chain_availability_period, config.thread_availability_period)`
	/// of the last rotation would this return `Some`, unless there are no rotations.
=======
	/// If `None`, no timing-out should be done. The predicate accepts the index of the core, and
	/// the block number since which it has been occupied, and the respective parachain and
	/// parathread timeouts, i.e. only within `max(config.chain_availability_period,
	/// config.thread_availability_period)` of the last rotation would this return `Some`, unless
	/// there are no rotations.
>>>>>>> f2ad8c53
	///
	/// This really should not be a box, but is working around a compiler limitation filed here:
	/// https://github.com/rust-lang/rust/issues/73226
	/// which prevents us from testing the code if using `impl Trait`.
	pub(crate) fn availability_timeout_predicate(
	) -> Option<Box<dyn Fn(CoreIndex, BlockNumberFor<T>) -> bool>> {
		let now = <frame_system::Pallet<T>>::block_number();
		let config = <configuration::Pallet<T>>::config();

		let session_start = <SessionStartBlock<T>>::get();
		let blocks_since_session_start = now.saturating_sub(session_start);
		let blocks_since_last_rotation =
			blocks_since_session_start % config.group_rotation_frequency.max(1u8.into());

		let absolute_cutoff =
			sp_std::cmp::max(config.chain_availability_period, config.thread_availability_period);

		let availability_cores = AvailabilityCores::<T>::get();

		if blocks_since_last_rotation >= absolute_cutoff {
			None
		} else {
			Some(Box::new(move |core_index: CoreIndex, pending_since| {
				match availability_cores.get(core_index.0 as usize) {
					None => true,       // out-of-bounds, doesn't really matter what is returned.
					Some(None) => true, // core not occupied, still doesn't really matter.
					Some(Some(CoreOccupied::Parachain)) => {
						if blocks_since_last_rotation >= config.chain_availability_period {
							false // no pruning except recently after rotation.
						} else {
							now.saturating_sub(pending_since) >= config.chain_availability_period
						}
					},
					Some(Some(CoreOccupied::Parathread(_))) => {
						if blocks_since_last_rotation >= config.thread_availability_period {
							false // no pruning except recently after rotation.
						} else {
							now.saturating_sub(pending_since) >= config.thread_availability_period
						}
					},
				}
			}))
		}
	}

	/// Returns a helper for determining group rotation.
	pub(crate) fn group_rotation_info(
		now: BlockNumberFor<T>,
	) -> GroupRotationInfo<BlockNumberFor<T>> {
		let session_start_block = Self::session_start_block();
		let group_rotation_frequency =
			<configuration::Pallet<T>>::config().group_rotation_frequency;

		GroupRotationInfo { session_start_block, now, group_rotation_frequency }
	}

	/// Return the next thing that will be scheduled on this core assuming it is currently
	/// occupied and the candidate occupying it became available.
	///
	/// For lease holding parachains, this is always the ID of the parachain and no specified collator.
	/// For on-demand parachains, this is based on the next item in the `ParathreadQueue` assigned to that
	/// core, and is None if there isn't one.
	pub(crate) fn next_up_on_available(core: CoreIndex) -> Option<ScheduledCore> {
		let parachains = <paras::Pallet<T>>::parachains();
		if (core.0 as usize) < parachains.len() {
			Some(ScheduledCore { para_id: parachains[core.0 as usize], collator: None })
		} else {
			let queue = ParathreadQueue::<T>::get();
			let core_offset = (core.0 as usize - parachains.len()) as u32;
			queue.get_next_on_core(core_offset).map(|entry| ScheduledCore {
				para_id: entry.claim.0,
				collator: Some(entry.claim.1.clone()),
			})
		}
	}

	/// Return the next thing that will be scheduled on this core assuming it is currently
	/// occupied and the candidate occupying it became available.
	///
	/// For lease holding parachains, this is always the ID of the parachain and no specified collator.
	/// For on-demand parachains, this is based on the next item in the `ParathreadQueue` assigned to that
	/// core, or if there isn't one, the claim that is currently occupying the core, as long
	/// as the claim's retries would not exceed the limit. Otherwise None.
	pub(crate) fn next_up_on_time_out(core: CoreIndex) -> Option<ScheduledCore> {
		let parachains = <paras::Pallet<T>>::parachains();
		if (core.0 as usize) < parachains.len() {
			Some(ScheduledCore { para_id: parachains[core.0 as usize], collator: None })
		} else {
			let queue = ParathreadQueue::<T>::get();

			// This is the next scheduled para on this core.
			let core_offset = (core.0 as usize - parachains.len()) as u32;
			queue
				.get_next_on_core(core_offset)
				.map(|entry| ScheduledCore {
					para_id: entry.claim.0,
					collator: Some(entry.claim.1.clone()),
				})
				.or_else(|| {
					// Or, if none, the claim currently occupying the core,
					// as it would be put back on the queue after timing out.
					let cores = AvailabilityCores::<T>::get();
					cores.get(core.0 as usize).and_then(|c| c.as_ref()).and_then(|o| {
						match o {
							CoreOccupied::Parathread(entry) => Some(ScheduledCore {
								para_id: entry.claim.0,
								collator: Some(entry.claim.1.clone()),
							}),
							CoreOccupied::Parachain => None, // defensive; not possible.
						}
					})
				})
		}
	}

	// Free all scheduled cores and return parathread (on-demand parachain) claims to queue, with retries incremented.
	pub(crate) fn clear() {
		let config = <configuration::Pallet<T>>::config();
		ParathreadQueue::<T>::mutate(|queue| {
			for core_assignment in Scheduled::<T>::take() {
				if let AssignmentKind::Parathread(collator, retries) = core_assignment.kind {
					if !<paras::Pallet<T>>::is_parathread(core_assignment.para_id) {
						continue
					}

					let entry = ParathreadEntry {
						claim: ParathreadClaim(core_assignment.para_id, collator),
						retries: retries + 1,
					};

					if entry.retries <= config.parathread_retries {
						queue.enqueue_entry(entry, config.parathread_cores);
					}
				}
			}
		});
	}

	#[cfg(test)]
	pub(crate) fn set_validator_groups(validator_groups: Vec<Vec<ValidatorIndex>>) {
		ValidatorGroups::<T>::set(validator_groups);
	}
}<|MERGE_RESOLUTION|>--- conflicted
+++ resolved
@@ -27,15 +27,6 @@
 //!   assigned.
 //! - Validator assignments should not be gameable. Malicious cartels should not be able to
 //!   manipulate the scheduler to assign themselves as desired.
-<<<<<<< HEAD
-//! - High or close to optimal throughput of parachains. Work among validator groups should be balanced.
-//!
-//! The Scheduler manages resource allocation using the concept of "Availability Cores".
-//! There will be one availability core for each parachain, and a fixed number of cores
-//! used for multiplexing on-demand parachains. Validators will be partitioned into groups, with the same
-//! number of groups as availability cores. Validator groups will be assigned to different availability cores
-//! over time.
-=======
 //! - High or close to optimal throughput of parachains and parathreads. Work among validator groups
 //!   should be balanced.
 //!
@@ -44,7 +35,6 @@
 //! used for multiplexing parathreads. Validators will be partitioned into groups, with the same
 //! number of groups as availability cores. Validator groups will be assigned to different
 //! availability cores over time.
->>>>>>> f2ad8c53
 
 use frame_support::pallet_prelude::*;
 use frame_system::pallet_prelude::BlockNumberFor;
@@ -184,15 +174,9 @@
 	/// broader set of Polkadot validators, but instead just the subset used for parachains during
 	/// this session.
 	///
-<<<<<<< HEAD
-	/// Bound: The number of cores is the sum of the numbers of lease holding parachains and on-demand
-	/// parachain multiplexers. Reasonably, 100-1000. The dominant factor is the number of validators:
-	/// safe upper bound at 10k.
-=======
 	/// Bound: The number of cores is the sum of the numbers of parachains and parathread
 	/// multiplexers. Reasonably, 100-1000. The dominant factor is the number of validators: safe
 	/// upper bound at 10k.
->>>>>>> f2ad8c53
 	#[pallet::storage]
 	#[pallet::getter(fn validator_groups)]
 	pub(crate) type ValidatorGroups<T> = StorageValue<_, Vec<Vec<ValidatorIndex>>, ValueQuery>;
@@ -217,15 +201,11 @@
 	#[pallet::getter(fn availability_cores)]
 	pub(crate) type AvailabilityCores<T> = StorageValue<_, Vec<Option<CoreOccupied>>, ValueQuery>;
 
-	/// An index used to ensure that only one claim on a parathread (on-demand parachain) exists in the queue
-	/// or is currently being handled by an occupied core.
-	///
-<<<<<<< HEAD
-	/// Bounded by the number of parathread (on-demand parachain) cores and scheduling lookahead. Reasonably, 10 * 50 = 500.
-=======
+	/// An index used to ensure that only one claim on a parathread (on-demand parachain) exists in
+	/// the queue or is currently being handled by an occupied core.
+	///
 	/// Bounded by the number of parathread cores and scheduling lookahead. Reasonably, 10 * 50 =
 	/// 500.
->>>>>>> f2ad8c53
 	#[pallet::storage]
 	pub(crate) type ParathreadClaimIndex<T> = StorageValue<_, Vec<ParaId>, ValueQuery>;
 
@@ -242,7 +222,8 @@
 
 	/// Currently scheduled cores - free but up to be occupied.
 	///
-	/// Bounded by the number of cores: one for each lease holding parachain and on-demand parachain multiplexer.
+	/// Bounded by the number of cores: one for each lease holding parachain and on-demand parachain
+	/// multiplexer.
 	///
 	/// The value contained here will not be valid after the end of a block. Runtime APIs should be
 	/// used to determine scheduled cores/ for the upcoming block.
@@ -331,14 +312,16 @@
 		// prune out all parathread (on-demand parachain) claims with too many retries.
 		// assign all non-pruned claims to new cores, if they've changed.
 		ParathreadClaimIndex::<T>::mutate(|claim_index| {
-			// wipe all on-demand metadata if no parathread (on-demand parachain) cores are configured.
+			// wipe all on-demand metadata if no parathread (on-demand parachain) cores are
+			// configured.
 			if config.parathread_cores == 0 {
 				thread_queue = ParathreadClaimQueue { queue: Vec::new(), next_core_offset: 0 };
 				claim_index.clear();
 				return
 			}
 
-			// prune out all entries beyond retry or that no longer correspond to live parathread (on-demand parachain).
+			// prune out all entries beyond retry or that no longer correspond to live parathread
+			// (on-demand parachain).
 			thread_queue.queue.retain(|queued| {
 				let will_keep = queued.claim.retries <= config.parathread_retries &&
 					<paras::Pallet<T>>::is_parathread(queued.claim.claim.0);
@@ -371,9 +354,9 @@
 		<SessionStartBlock<T>>::set(now);
 	}
 
-	/// Add a parathread (on-demand parachain) claim to the queue. If there is a competing claim in the
-	/// queue or currently assigned to a core, this call will fail. This call will also fail if the queue
-	/// is full.
+	/// Add a parathread (on-demand parachain) claim to the queue. If there is a competing claim in
+	/// the queue or currently assigned to a core, this call will fail. This call will also fail if
+	/// the queue is full.
 	///
 	/// Fails if the claim does not correspond to any live on-demand parachain.
 	#[allow(unused)]
@@ -425,8 +408,8 @@
 						Some(CoreOccupied::Parathread(entry)) => {
 							match freed_reason {
 								FreedReason::Concluded => {
-									// After a parathread (on-demand parachain) candidate has successfully been included,
-									// open it up for further claims!
+									// After a parathread (on-demand parachain) candidate has
+									// successfully been included, open it up for further claims!
 									ParathreadClaimIndex::<T>::mutate(|index| {
 										if let Ok(i) = index.binary_search(&entry.claim.0) {
 											index.remove(i);
@@ -434,13 +417,8 @@
 									})
 								},
 								FreedReason::TimedOut => {
-<<<<<<< HEAD
-									// If a parathread (on-demand parachain) candidate times out, it's not the collator's fault,
-									// so we don't increment retries.
-=======
 									// If a parathread candidate times out, it's not the collator's
 									// fault, so we don't increment retries.
->>>>>>> f2ad8c53
 									ParathreadQueue::<T>::mutate(|queue| {
 										queue.enqueue_entry(entry, config.parathread_cores);
 									})
@@ -453,12 +431,6 @@
 		})
 	}
 
-<<<<<<< HEAD
-	/// Schedule all unassigned cores, where possible. Provide a list of cores that should be considered
-	/// newly-freed along with the reason for them being freed. The list is assumed to be sorted in
-	/// ascending order by core index.
-	pub(crate) fn schedule(just_freed_cores: impl IntoIterator<Item = (CoreIndex, FreedReason)>) {
-=======
 	/// Schedule all unassigned cores, where possible. Provide a list of cores that should be
 	/// considered newly-freed along with the reason for them being freed. The list is assumed to be
 	/// sorted in ascending order by core index.
@@ -466,7 +438,6 @@
 		just_freed_cores: impl IntoIterator<Item = (CoreIndex, FreedReason)>,
 		now: BlockNumberFor<T>,
 	) {
->>>>>>> f2ad8c53
 		Self::free_cores(just_freed_cores);
 
 		let cores = AvailabilityCores::<T>::get();
@@ -659,18 +630,11 @@
 
 	/// Returns an optional predicate that should be used for timing out occupied cores.
 	///
-<<<<<<< HEAD
-	/// If `None`, no timing-out should be done. The predicate accepts the index of the core, and the
-	/// block number since which it has been occupied, and the respective lease holding and on-demand parachain
-	/// timeouts, i.e. only within `max(config.chain_availability_period, config.thread_availability_period)`
-	/// of the last rotation would this return `Some`, unless there are no rotations.
-=======
 	/// If `None`, no timing-out should be done. The predicate accepts the index of the core, and
 	/// the block number since which it has been occupied, and the respective parachain and
 	/// parathread timeouts, i.e. only within `max(config.chain_availability_period,
 	/// config.thread_availability_period)` of the last rotation would this return `Some`, unless
 	/// there are no rotations.
->>>>>>> f2ad8c53
 	///
 	/// This really should not be a box, but is working around a compiler limitation filed here:
 	/// https://github.com/rust-lang/rust/issues/73226
@@ -730,9 +694,9 @@
 	/// Return the next thing that will be scheduled on this core assuming it is currently
 	/// occupied and the candidate occupying it became available.
 	///
-	/// For lease holding parachains, this is always the ID of the parachain and no specified collator.
-	/// For on-demand parachains, this is based on the next item in the `ParathreadQueue` assigned to that
-	/// core, and is None if there isn't one.
+	/// For lease holding parachains, this is always the ID of the parachain and no specified
+	/// collator. For on-demand parachains, this is based on the next item in the `ParathreadQueue`
+	/// assigned to that core, and is None if there isn't one.
 	pub(crate) fn next_up_on_available(core: CoreIndex) -> Option<ScheduledCore> {
 		let parachains = <paras::Pallet<T>>::parachains();
 		if (core.0 as usize) < parachains.len() {
@@ -750,10 +714,10 @@
 	/// Return the next thing that will be scheduled on this core assuming it is currently
 	/// occupied and the candidate occupying it became available.
 	///
-	/// For lease holding parachains, this is always the ID of the parachain and no specified collator.
-	/// For on-demand parachains, this is based on the next item in the `ParathreadQueue` assigned to that
-	/// core, or if there isn't one, the claim that is currently occupying the core, as long
-	/// as the claim's retries would not exceed the limit. Otherwise None.
+	/// For lease holding parachains, this is always the ID of the parachain and no specified
+	/// collator. For on-demand parachains, this is based on the next item in the `ParathreadQueue`
+	/// assigned to that core, or if there isn't one, the claim that is currently occupying the
+	/// core, as long as the claim's retries would not exceed the limit. Otherwise None.
 	pub(crate) fn next_up_on_time_out(core: CoreIndex) -> Option<ScheduledCore> {
 		let parachains = <paras::Pallet<T>>::parachains();
 		if (core.0 as usize) < parachains.len() {
@@ -786,7 +750,8 @@
 		}
 	}
 
-	// Free all scheduled cores and return parathread (on-demand parachain) claims to queue, with retries incremented.
+	// Free all scheduled cores and return parathread (on-demand parachain) claims to queue, with
+	// retries incremented.
 	pub(crate) fn clear() {
 		let config = <configuration::Pallet<T>>::config();
 		ParathreadQueue::<T>::mutate(|queue| {
