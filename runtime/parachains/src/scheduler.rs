// Copyright (C) Parity Technologies (UK) Ltd.
// This file is part of Polkadot.

// Polkadot is free software: you can redistribute it and/or modify
// it under the terms of the GNU General Public License as published by
// the Free Software Foundation, either version 3 of the License, or
// (at your option) any later version.

// Polkadot is distributed in the hope that it will be useful,
// but WITHOUT ANY WARRANTY; without even the implied warranty of
// MERCHANTABILITY or FITNESS FOR A PARTICULAR PURPOSE.  See the
// GNU General Public License for more details.

// You should have received a copy of the GNU General Public License
// along with Polkadot.  If not, see <http://www.gnu.org/licenses/>.

//! The scheduler module for parachains and parathreads.
//!
//! This module is responsible for two main tasks:
//!   - Partitioning validators into groups and assigning groups to parachains and parathreads
//!   - Scheduling parachains and parathreads
//!
//! It aims to achieve these tasks with these goals in mind:
//! - It should be possible to know at least a block ahead-of-time, ideally more,
//!   which validators are going to be assigned to which parachains.
//! - Parachains that have a candidate pending availability in this fork of the chain
//!   should not be assigned.
//! - Validator assignments should not be gameable. Malicious cartels should not be able to
//!   manipulate the scheduler to assign themselves as desired.
//! - High or close to optimal throughput of parachains and parathreads. Work among validator groups should be balanced.
//!
//! The Scheduler manages resource allocation using the concept of "Availability Cores".
//! There will be one availability core for each parachain, and a fixed number of cores
//! used for multiplexing parathreads. Validators will be partitioned into groups, with the same
//! number of groups as availability cores. Validator groups will be assigned to different availability cores
//! over time.

use frame_support::pallet_prelude::*;
use frame_system::pallet_prelude::BlockNumberFor;
use primitives::{
	CoreIndex, CoreOccupied, GroupIndex, GroupRotationInfo, Id as ParaId, ParathreadEntry,
	ScheduledCore, ValidatorIndex,
};
use sp_runtime::traits::{One, Saturating};
use sp_std::{
	collections::{btree_map::BTreeMap, vec_deque::VecDeque},
	prelude::*,
};

use crate::{
	configuration,
	initializer::SessionChangeNotification,
	paras,
	scheduler_common::{CoreAssignment, FreedReason},
};

use crate::scheduler_common::{Assignment, AssignmentProvider};
pub use pallet::*;

#[cfg(test)]
mod tests;

/// The current storage version
const STORAGE_VERSION: StorageVersion = StorageVersion::new(0);
const LOG_TARGET: &str = "runtime::scheduler";
pub mod migration;

#[frame_support::pallet]
pub mod pallet {
	use super::*;
	use crate::scheduler_common::AssignmentProvider;

	#[pallet::pallet]
	#[pallet::without_storage_info]
	#[pallet::storage_version(STORAGE_VERSION)]
	pub struct Pallet<T>(_);

	#[pallet::config]
	pub trait Config: frame_system::Config + configuration::Config + paras::Config {
		type AssignmentProvider: AssignmentProvider<Self>;
	}

	/// All the validator groups. One for each core. Indices are into `ActiveValidators` - not the
	/// broader set of Polkadot validators, but instead just the subset used for parachains during
	/// this session.
	///
	/// Bound: The number of cores is the sum of the numbers of parachains and parathread multiplexers.
	/// Reasonably, 100-1000. The dominant factor is the number of validators: safe upper bound at 10k.
	#[pallet::storage]
	#[pallet::getter(fn validator_groups)]
	pub(crate) type ValidatorGroups<T> = StorageValue<_, Vec<Vec<ValidatorIndex>>, ValueQuery>;

	/// One entry for each availability core. Entries are `None` if the core is not currently occupied. Can be
	/// temporarily `Some` if scheduled but not occupied.
	/// The i'th parachain belongs to the i'th core, with the remaining cores all being
	/// parathread-multiplexers.
	///
	/// Bounded by the maximum of either of these two values:
	///   * The number of parachains and parathread multiplexers
	///   * The number of validators divided by `configuration.max_validators_per_core`.
	#[pallet::storage]
	#[pallet::getter(fn availability_cores)]
	pub(crate) type AvailabilityCores<T> = StorageValue<_, Vec<CoreOccupied>, ValueQuery>;

	/// The block number where the session start occurred. Used to track how many group rotations have occurred.
	///
	/// Note that in the context of parachains modules the session change is signaled during
	/// the block and enacted at the end of the block (at the finalization stage, to be exact).
	/// Thus for all intents and purposes the effect of the session change is observed at the
	/// block following the session change, block number of which we save in this storage value.
	#[pallet::storage]
	#[pallet::getter(fn session_start_block)]
	pub(crate) type SessionStartBlock<T: Config> = StorageValue<_, BlockNumberFor<T>, ValueQuery>;

	/// One entry for each availability core. The `VecDeque` represents the assignments to be scheduled on that core.
	#[pallet::storage]
	#[pallet::getter(fn claimqueue)]
	pub(crate) type ClaimQueue<T> =
		StorageValue<_, BTreeMap<CoreIndex, VecDeque<Option<CoreAssignment>>>, ValueQuery>;
}

type PositionInClaimqueue = u32;
type TimedoutParas = BTreeMap<CoreIndex, Assignment>;
type ConcludedParas = BTreeMap<CoreIndex, ParaId>;

impl<T: Config> Pallet<T> {
	/// Called by the initializer to initialize the scheduler pallet.
	pub(crate) fn initializer_initialize(_now: BlockNumberFor<T>) -> Weight {
		Weight::zero()
	}

	/// Called by the initializer to finalize the scheduler pallet.
	pub(crate) fn initializer_finalize() {}

	/// Called by the initializer to note that a new session has started.
	pub(crate) fn initializer_on_new_session(
		notification: &SessionChangeNotification<BlockNumberFor<T>>,
	) {
		let SessionChangeNotification { validators, new_config, .. } = notification;
		let config = new_config;

		let n_cores = core::cmp::max(
			T::AssignmentProvider::session_core_count(),
			match config.max_validators_per_core {
				Some(x) if x != 0 => validators.len() as u32 / x,
				_ => 0,
			},
		);

		Self::reschedule_occupied_cores(AvailabilityCores::<T>::get());
		Self::clear_claimqueue();
		T::AssignmentProvider::new_session();

		// clear all cores
		AvailabilityCores::<T>::mutate(|cores| {
			for core in cores.iter_mut() {
				*core = CoreOccupied::Free;
			}

			cores.resize(n_cores as _, CoreOccupied::Free);
		});

		// shuffle validators into groups.
		if n_cores == 0 || validators.is_empty() {
			ValidatorGroups::<T>::set(Vec::new());
		} else {
			let group_base_size = validators.len() / n_cores as usize;
			let n_larger_groups = validators.len() % n_cores as usize;

			// Groups contain indices into the validators from the session change notification,
			// which are already shuffled.

			let mut groups: Vec<Vec<ValidatorIndex>> = Vec::new();
			for i in 0..n_larger_groups {
				let offset = (group_base_size + 1) * i;
				groups.push(
					(0..group_base_size + 1)
						.map(|j| offset + j)
						.map(|j| ValidatorIndex(j as _))
						.collect(),
				);
			}

			for i in 0..(n_cores as usize - n_larger_groups) {
				let offset = (n_larger_groups * (group_base_size + 1)) + (i * group_base_size);
				groups.push(
					(0..group_base_size)
						.map(|j| offset + j)
						.map(|j| ValidatorIndex(j as _))
						.collect(),
				);
			}

			ValidatorGroups::<T>::set(groups);
		}

		let now = <frame_system::Pallet<T>>::block_number() + One::one();
		<SessionStartBlock<T>>::set(now);
	}

	/// Free unassigned cores. Provide a list of cores that should be considered newly-freed along with the reason
	/// for them being freed.
	fn free_cores(
		just_freed_cores: BTreeMap<CoreIndex, FreedReason>,
	) -> (ConcludedParas, TimedoutParas) {
		let mut timedout_paras = BTreeMap::new();
		let mut concluded_paras = BTreeMap::new();

		AvailabilityCores::<T>::mutate(|cores| {
			let c_len = cores.len();

			just_freed_cores
				.into_iter()
				.filter(|(freed_index, _)| (freed_index.0 as usize) < c_len)
				.for_each(|(freed_index, freed_reason)| {
					match &cores[freed_index.0 as usize] {
						CoreOccupied::Free => {},
						CoreOccupied::Parachain(_) => {}, // If we ever do slot sharing parachains, this case needs to be handled
						CoreOccupied::Parathread(entry) => {
							match freed_reason {
								FreedReason::Concluded => {
									concluded_paras.insert(freed_index, entry.claim.0);
								},
								FreedReason::TimedOut => {
									if entry.retries <
										T::AssignmentProvider::get_max_retries(freed_index)
									{
										let entry = ParathreadEntry {
											retries: entry.retries + 1,
											claim: entry.claim.clone(),
										};
										timedout_paras
											.insert(freed_index, Assignment::ParathreadA(entry));
									} else {
										// Consider max retried parathreads as concluded for the assignment provider
										concluded_paras.insert(freed_index, entry.claim.0);
									}
								},
<<<<<<< HEAD
							};
=======
							}
						},
					}
				}
			}
		})
	}

	/// Schedule all unassigned cores, where possible. Provide a list of cores that should be considered
	/// newly-freed along with the reason for them being freed. The list is assumed to be sorted in
	/// ascending order by core index.
	pub(crate) fn schedule(
		just_freed_cores: impl IntoIterator<Item = (CoreIndex, FreedReason)>,
		now: BlockNumberFor<T>,
	) {
		Self::free_cores(just_freed_cores);

		let cores = AvailabilityCores::<T>::get();
		let parachains = <paras::Pallet<T>>::parachains();
		let mut scheduled = Scheduled::<T>::get();
		let mut parathread_queue = ParathreadQueue::<T>::get();

		if ValidatorGroups::<T>::get().is_empty() {
			return
		}

		{
			let mut prev_scheduled_in_order = scheduled.iter().enumerate().peekable();

			// Updates to the previous list of scheduled updates and the position of where to insert
			// them, without accounting for prior updates.
			let mut scheduled_updates: Vec<(usize, CoreAssignment)> = Vec::new();

			// single-sweep O(n) in the number of cores.
			for (core_index, _core) in cores.iter().enumerate().filter(|(_, ref c)| c.is_none()) {
				let schedule_and_insert_at = {
					// advance the iterator until just before the core index we are looking at now.
					while prev_scheduled_in_order
						.peek()
						.map_or(false, |(_, assign)| (assign.core.0 as usize) < core_index)
					{
						let _ = prev_scheduled_in_order.next();
					}

					// check the first entry already scheduled with core index >= than the one we
					// are looking at. 3 cases:
					//  1. No such entry, clearly this core is not scheduled, so we need to schedule and put at the end.
					//  2. Entry exists and has same index as the core we are inspecting. do not schedule again.
					//  3. Entry exists and has higher index than the core we are inspecting. schedule and note
					//     insertion position.
					prev_scheduled_in_order.peek().map_or(
						Some(scheduled.len()),
						|(idx_in_scheduled, assign)| {
							if (assign.core.0 as usize) == core_index {
								None
							} else {
								Some(*idx_in_scheduled)
							}
>>>>>>> f900dede
						},
					};

					cores[freed_index.0 as usize] = CoreOccupied::Free;
				})
		});

		(concluded_paras, timedout_paras)
	}

	/// Note that the given cores have become occupied. Behavior undefined if any of the given cores were not scheduled
	/// or the slice is not sorted ascending by core index.
	///
	/// Complexity: O(n) in the number of scheduled cores, which is capped at the number of total cores.
	/// This is efficient in the case that most scheduled cores are occupied.
	pub(crate) fn occupied(
		now_occupied: BTreeMap<CoreIndex, ParaId>,
	) -> BTreeMap<CoreIndex, PositionInClaimqueue> {
		let mut availability_cores = AvailabilityCores::<T>::get();

		let pos_mapping = now_occupied
			.into_iter()
			.flat_map(|(core_idx, para_id)| match Self::remove_from_claimqueue(core_idx, para_id) {
				Err(_) => None, // TODO: report back?
				Ok((pos_in_claimqueue, assignment)) => {
					// is this correct?
					availability_cores[core_idx.0 as usize] = assignment.to_core_occupied();

					Some((core_idx, pos_in_claimqueue))
				},
			})
			.collect();

		AvailabilityCores::<T>::set(availability_cores);

		pos_mapping
	}

	/// Get the para (chain or thread) ID assigned to a particular core or index, if any. Core indices
	/// out of bounds will return `None`, as will indices of unassigned cores.
	pub(crate) fn core_para(core_index: CoreIndex) -> Option<ParaId> {
		let cores = AvailabilityCores::<T>::get();
		match cores.get(core_index.0 as usize) {
			None | Some(CoreOccupied::Free) => None,
			Some(CoreOccupied::Parachain(para_id)) => Some(*para_id),
			Some(CoreOccupied::Parathread(entry)) => Some(entry.claim.0),
		}
	}

	/// Get the validators in the given group, if the group index is valid for this session.
	pub(crate) fn group_validators(group_index: GroupIndex) -> Option<Vec<ValidatorIndex>> {
		ValidatorGroups::<T>::get().get(group_index.0 as usize).map(|g| g.clone())
	}

	/// Get the group assigned to a specific core by index at the current block number. Result undefined if the core index is unknown
	/// or the block number is less than the session start index.
	pub(crate) fn group_assigned_to_core(
		core: CoreIndex,
		at: BlockNumberFor<T>,
	) -> Option<GroupIndex> {
		let config = <configuration::Pallet<T>>::config();
		let session_start_block = <SessionStartBlock<T>>::get();

		if at < session_start_block {
			return None
		}

		let validator_groups = ValidatorGroups::<T>::get();

		if core.0 as usize >= validator_groups.len() {
			return None
		}

		let rotations_since_session_start: BlockNumberFor<T> =
			(at - session_start_block) / config.group_rotation_frequency.into();

		let rotations_since_session_start =
			<BlockNumberFor<T> as TryInto<u32>>::try_into(rotations_since_session_start)
				.unwrap_or(0);
		// Error case can only happen if rotations occur only once every u32::max(),
		// so functionally no difference in behavior.

		let group_idx =
			(core.0 as usize + rotations_since_session_start as usize) % validator_groups.len();
		Some(GroupIndex(group_idx as u32))
	}

	/// Returns an optional predicate that should be used for timing out occupied cores.
	///
	/// If `None`, no timing-out should be done. The predicate accepts the index of the core, and the
	/// block number since which it has been occupied, and the respective parachain and parathread
	/// timeouts, i.e. only within `max(config.chain_availability_period, config.thread_availability_period)`
	/// of the last rotation would this return `Some`, unless there are no rotations.
	///
	/// This really should not be a box, but is working around a compiler limitation filed here:
	/// https://github.com/rust-lang/rust/issues/73226
	/// which prevents us from testing the code if using `impl Trait`.
	pub(crate) fn availability_timeout_predicate(
	) -> Option<Box<dyn Fn(CoreIndex, BlockNumberFor<T>) -> bool>> {
		let now = <frame_system::Pallet<T>>::block_number();
		let config = <configuration::Pallet<T>>::config();

		let session_start = <SessionStartBlock<T>>::get();
		let blocks_since_session_start = now.saturating_sub(session_start);
		let blocks_since_last_rotation =
			blocks_since_session_start % config.group_rotation_frequency.max(1u8.into());

		let absolute_cutoff =
			sp_std::cmp::max(config.chain_availability_period, config.thread_availability_period);

		let availability_cores = AvailabilityCores::<T>::get();

		if blocks_since_last_rotation >= absolute_cutoff {
			None
		} else {
			let predicate = move |core_index: CoreIndex, pending_since| {
				match availability_cores.get(core_index.0 as usize) {
					None => true, // out-of-bounds, doesn't really matter what is returned.
					Some(CoreOccupied::Free) => true, // core not occupied, still doesn't really matter.
					Some(_) => {
						// core not occupied, still doesn't really matter.
						let availability_period =
							T::AssignmentProvider::get_availability_period(core_index);
						if blocks_since_last_rotation >= availability_period {
							false // no pruning except recently after rotation.
						} else {
							let now = <frame_system::Pallet<T>>::block_number();
							now.saturating_sub(pending_since) >= availability_period
						}
					},
				}
			};

			Some(Box::new(predicate))
		}
	}

	/// Returns a helper for determining group rotation.
	pub(crate) fn group_rotation_info(
		now: BlockNumberFor<T>,
	) -> GroupRotationInfo<BlockNumberFor<T>> {
		let session_start_block = Self::session_start_block();
		let group_rotation_frequency =
			<configuration::Pallet<T>>::config().group_rotation_frequency;

		GroupRotationInfo { session_start_block, now, group_rotation_frequency }
	}

	/// Return the next thing that will be scheduled on this core assuming it is currently
	/// occupied and the candidate occupying it became available.
	pub(crate) fn next_up_on_available(core: CoreIndex) -> Option<ScheduledCore> {
		ClaimQueue::<T>::get().get(&core).and_then(|a| {
			a.iter()
				.position(|e| e.is_some())
				.and_then(|pos| Self::assignment_to_scheduled_core(&a[pos]))
		})
	}

	fn assignment_to_scheduled_core(ca: &Option<CoreAssignment>) -> Option<ScheduledCore> {
		match ca {
			None => None,
			Some(ca) => match ca.kind.clone() {
				Assignment::Parachain(_para_id) =>
					Some(ScheduledCore { para_id: ca.kind.para_id(), collator: None }),
				Assignment::ParathreadA(entry) =>
					Some(ScheduledCore { para_id: ca.kind.para_id(), collator: entry.claim.1 }),
			},
		}
	}

	/// Return the next thing that will be scheduled on this core assuming it is currently
	/// occupied and the candidate occupying it times out.
	pub(crate) fn next_up_on_time_out(core: CoreIndex) -> Option<ScheduledCore> {
		Self::next_up_on_available(core)
	}

	// on new session
	fn reschedule_occupied_cores(cores: Vec<CoreOccupied>) {
		for (core_idx, core) in cores.into_iter().enumerate() {
			match Assignment::from_core_occupied(core) {
				None => continue,
				Some(ass) => T::AssignmentProvider::push_assignment_for_core(
					CoreIndex::from(core_idx as u32),
					ass,
				),
			}
		}
	}

	//
	//  ClaimQueue related functions
	//
	fn claimqueue_lookahead() -> u32 {
		match <configuration::Pallet<T>>::config().scheduling_lookahead {
			0 => 1,
			n => n,
		}
	}

	// on new session
	fn clear_claimqueue() {
		for (core_idx, cqv) in ClaimQueue::<T>::take() {
			for ca in cqv.into_iter().flatten() {
				T::AssignmentProvider::push_assignment_for_core(
					core_idx,
					Assignment::from_core_assignment(ca),
				);
			}
		}
	}

	pub(crate) fn update_claimqueue(
		just_freed_cores: BTreeMap<CoreIndex, FreedReason>,
		now: T::BlockNumber,
	) -> Vec<CoreAssignment> {
		Self::move_claimqueue_forward();
		Self::fill_claimqueue(just_freed_cores, now)
	}

	fn move_claimqueue_forward() {
		let mut cq = ClaimQueue::<T>::get();
		for (_, vec) in cq.iter_mut() {
			match vec.front() {
				None => {},
				Some(None) => {
					vec.pop_front();
				},
				Some(_) => {},
			}
		}

		ClaimQueue::<T>::set(cq);
	}

	fn fill_claimqueue(
		just_freed_cores: BTreeMap<CoreIndex, FreedReason>,
		now: T::BlockNumber,
	) -> Vec<CoreAssignment> {
		let (mut concluded_paras, mut timedout_paras) = Self::free_cores(just_freed_cores);

		// This can only happen on new sessions at which we move all assignments back to the provider.
		// Hence, there's nothing we need to do here.
		if ValidatorGroups::<T>::get().is_empty() {
			vec![]
		} else {
			let n_lookahead = Self::claimqueue_lookahead();
			let n_session_cores = T::AssignmentProvider::session_core_count();
			let cq = ClaimQueue::<T>::get();

			for core_idx in 0..n_session_cores {
				let core_idx = CoreIndex(core_idx);
				let group_idx = Self::group_assigned_to_core(core_idx, now).expect(
					"core is not out of bounds and we are guaranteed \
										  to be after the most recent session start; qed",
				);

				// add previously timedout paras back into the queue
				if let Some(assignment) = timedout_paras.remove(&core_idx) {
					let ca = assignment.to_core_assignment(core_idx, group_idx);
					Self::add_to_claimqueue(ca);
				}

				let n_lookahead_used = cq.get(&core_idx).map_or(0, |v| v.len() as u32);
				for _ in n_lookahead_used..n_lookahead {
					let concluded_para = concluded_paras.remove(&core_idx);
					if let Some(ass) =
						T::AssignmentProvider::pop_assignment_for_core(core_idx, concluded_para)
					{
						let ca = ass.to_core_assignment(core_idx, group_idx);
						Self::add_to_claimqueue(ca);
					}
				}
			}

			assert!(timedout_paras.is_empty());
			assert!(concluded_paras.is_empty());

			Self::scheduled_claimqueue()
		}
	}

	fn add_to_claimqueue(ca: CoreAssignment) {
		ClaimQueue::<T>::mutate(|la| match la.get_mut(&ca.core) {
			None => {
				la.insert(ca.core, vec![Some(ca)].into_iter().collect());
			},
			Some(la_vec) => la_vec.push_back(Some(ca)),
		});
	}

	/// Returns `CoreAssignment` with `para_id` at `core_idx` if found.
	fn remove_from_claimqueue(
		core_idx: CoreIndex,
		para_id: ParaId,
	) -> Result<(PositionInClaimqueue, CoreAssignment), &'static str> {
		let mut cq = ClaimQueue::<T>::get();
		let la_vec = cq.get_mut(&core_idx).ok_or_else(|| "core_idx not found in lookahead")?;

		let pos = la_vec
			.iter()
			.position(|a| a.as_ref().map_or(false, |v| v.kind.para_id() == para_id))
			.ok_or_else(|| "para id not found at core_idx lookahead")?;

		let ca = la_vec
			.remove(pos)
			.expect("position() above tells us this element exist.")
			.expect("position() above tells us this element exist.");

		// Since the core is now occupied, the next entry in the claimqueue in order to achieve 12 second block times needs to be None
		if la_vec.front() != Some(&None) {
			la_vec.push_front(None);
		}
		ClaimQueue::<T>::set(cq);

		Ok((pos as u32, ca))
	}

	// Temporary to imitate the old schedule() call. Will disappear when we make the scheduler AB ready
	pub(crate) fn scheduled_claimqueue() -> Vec<CoreAssignment> {
		let claimqueue = ClaimQueue::<T>::get();
		claimqueue.into_iter().flat_map(|(_, v)| v.front().cloned()).flatten().collect()
	}

	#[cfg(any(feature = "try-runtime", test))]
	fn claimqueue_len() -> usize {
		ClaimQueue::<T>::get().iter().map(|la_vec| la_vec.1.len()).sum()
	}

	#[cfg(all(not(feature = "runtime-benchmarks"), test))]
	pub(crate) fn claimqueue_is_empty() -> bool {
		Self::claimqueue_len() == 0
	}

	#[cfg(test)]
	pub(crate) fn claimqueue_contains_only_none() -> bool {
		let mut cq = ClaimQueue::<T>::get();
		for (_, v) in cq.iter_mut() {
			v.retain(|e| e.is_some());
		}

		cq.iter().map(|(_, v)| v.len()).sum::<usize>() == 0
	}

	#[cfg(test)]
	pub(crate) fn claimqueue_contains_para_ids(pids: Vec<ParaId>) -> bool {
		use sp_std::collections::btree_set::BTreeSet;

		let set: BTreeSet<ParaId> = ClaimQueue::<T>::get()
			.into_iter()
			.flat_map(|(_, assignments)| {
				assignments
					.into_iter()
					.filter_map(|assignment| assignment.and_then(|ca| Some(ca.kind.para_id())))
			})
			.collect();

		pids.into_iter().all(|pid| set.contains(&pid))
	}
}<|MERGE_RESOLUTION|>--- conflicted
+++ resolved
@@ -236,68 +236,7 @@
 										concluded_paras.insert(freed_index, entry.claim.0);
 									}
 								},
-<<<<<<< HEAD
 							};
-=======
-							}
-						},
-					}
-				}
-			}
-		})
-	}
-
-	/// Schedule all unassigned cores, where possible. Provide a list of cores that should be considered
-	/// newly-freed along with the reason for them being freed. The list is assumed to be sorted in
-	/// ascending order by core index.
-	pub(crate) fn schedule(
-		just_freed_cores: impl IntoIterator<Item = (CoreIndex, FreedReason)>,
-		now: BlockNumberFor<T>,
-	) {
-		Self::free_cores(just_freed_cores);
-
-		let cores = AvailabilityCores::<T>::get();
-		let parachains = <paras::Pallet<T>>::parachains();
-		let mut scheduled = Scheduled::<T>::get();
-		let mut parathread_queue = ParathreadQueue::<T>::get();
-
-		if ValidatorGroups::<T>::get().is_empty() {
-			return
-		}
-
-		{
-			let mut prev_scheduled_in_order = scheduled.iter().enumerate().peekable();
-
-			// Updates to the previous list of scheduled updates and the position of where to insert
-			// them, without accounting for prior updates.
-			let mut scheduled_updates: Vec<(usize, CoreAssignment)> = Vec::new();
-
-			// single-sweep O(n) in the number of cores.
-			for (core_index, _core) in cores.iter().enumerate().filter(|(_, ref c)| c.is_none()) {
-				let schedule_and_insert_at = {
-					// advance the iterator until just before the core index we are looking at now.
-					while prev_scheduled_in_order
-						.peek()
-						.map_or(false, |(_, assign)| (assign.core.0 as usize) < core_index)
-					{
-						let _ = prev_scheduled_in_order.next();
-					}
-
-					// check the first entry already scheduled with core index >= than the one we
-					// are looking at. 3 cases:
-					//  1. No such entry, clearly this core is not scheduled, so we need to schedule and put at the end.
-					//  2. Entry exists and has same index as the core we are inspecting. do not schedule again.
-					//  3. Entry exists and has higher index than the core we are inspecting. schedule and note
-					//     insertion position.
-					prev_scheduled_in_order.peek().map_or(
-						Some(scheduled.len()),
-						|(idx_in_scheduled, assign)| {
-							if (assign.core.0 as usize) == core_index {
-								None
-							} else {
-								Some(*idx_in_scheduled)
-							}
->>>>>>> f900dede
 						},
 					};
 
