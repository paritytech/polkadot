--- conflicted
+++ resolved
@@ -379,13 +379,8 @@
 		just_freed_cores: impl IntoIterator<Item = (CoreIndex, FreedReason)>,
 		now: T::BlockNumber,
 	) {
-<<<<<<< HEAD
 		let mut cores = AvailabilityCores::<T>::get();
-		let config = <configuration::Module<T>>::config();
-=======
-		let mut cores = AvailabilityCores::get();
 		let config = <configuration::Pallet<T>>::config();
->>>>>>> 635f0457
 
 		for (freed_index, freed_reason) in just_freed_cores {
 			if (freed_index.0 as usize) < cores.len() {
@@ -725,15 +720,10 @@
 
 	// Free all scheduled cores and return parathread claims to queue, with retries incremented.
 	pub(crate) fn clear() {
-<<<<<<< HEAD
+
 		let config = <configuration::Module<T>>::config();
 		ParathreadQueue::<T>::mutate(|queue| {
 			for core_assignment in Scheduled::<T>::take() {
-=======
-		let config = <configuration::Pallet<T>>::config();
-		ParathreadQueue::mutate(|queue| {
-			for core_assignment in Scheduled::take() {
->>>>>>> 635f0457
 				if let AssignmentKind::Parathread(collator, retries) = core_assignment.kind {
 					if !<paras::Pallet<T>>::is_parathread(core_assignment.para_id) { continue }
 
