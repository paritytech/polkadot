// Copyright (C) Parity Technologies (UK) Ltd.
// This file is part of Polkadot.

// Polkadot is free software: you can redistribute it and/or modify
// it under the terms of the GNU General Public License as published by
// the Free Software Foundation, either version 3 of the License, or
// (at your option) any later version.

// Polkadot is distributed in the hope that it will be useful,
// but WITHOUT ANY WARRANTY; without even the implied warranty of
// MERCHANTABILITY or FITNESS FOR A PARTICULAR PURPOSE.  See the
// GNU General Public License for more details.

// You should have received a copy of the GNU General Public License
// along with Polkadot.  If not, see <http://www.gnu.org/licenses/>.

//! The scheduler module for parachains.
//!
//! This module is responsible for two main tasks:
//!   - Partitioning validators into groups and assigning groups to parachains
//!   - Scheduling parachains
//!
//! It aims to achieve these tasks with these goals in mind:
//! - It should be possible to know at least a block ahead-of-time, ideally more,
//!   which validators are going to be assigned to which parachains.
//! - Parachains that have a candidate pending availability in this fork of the chain
//!   should not be assigned.
//! - Validator assignments should not be gameable. Malicious cartels should not be able to
//!   manipulate the scheduler to assign themselves as desired.
//! - High or close to optimal throughput of parachains. Work among validator groups should be balanced.
//!
//! The Scheduler manages resource allocation using the concept of "Availability Cores".
//! There will be one availability core for each parachain, and a fixed number of cores
//! used for multiplexing on-demand parachains. Validators will be partitioned into groups, with the same
//! number of groups as availability cores. Validator groups will be assigned to different availability cores
//! over time.

use frame_support::pallet_prelude::*;
use frame_system::pallet_prelude::BlockNumberFor;
use primitives::{
	CollatorId, CoreIndex, CoreOccupied, GroupIndex, GroupRotationInfo, Id as ParaId,
	ParathreadClaim, ParathreadEntry, ScheduledCore, ValidatorIndex,
};
use scale_info::TypeInfo;
use sp_runtime::traits::{One, Saturating};
use sp_std::prelude::*;

use crate::{configuration, initializer::SessionChangeNotification, paras};

pub use pallet::*;

#[cfg(test)]
mod tests;

pub mod migration;

const LOG_TARGET: &str = "runtime::scheduler";

/// A queued parathread (on-demand parachain) entry, pre-assigned to a core.
#[derive(Encode, Decode, TypeInfo)]
#[cfg_attr(test, derive(PartialEq, Debug))]
pub struct QueuedParathread {
	claim: ParathreadEntry,
	core_offset: u32,
}

/// The queue of all parathread (on-demand parachain) claims.
#[derive(Encode, Decode, TypeInfo)]
#[cfg_attr(test, derive(PartialEq, Debug))]
pub struct ParathreadClaimQueue {
	queue: Vec<QueuedParathread>,
	// this value is between 0 and config.parathread_cores
	next_core_offset: u32,
}

impl ParathreadClaimQueue {
	/// Queue a parathread (on-demand parachain) entry to be processed.
	///
	/// Provide the entry and the number of parathread (on-demand parachain) cores,
	/// which must be greater than 0.
	fn enqueue_entry(&mut self, entry: ParathreadEntry, n_parathread_cores: u32) {
		let core_offset = self.next_core_offset;
		self.next_core_offset = (self.next_core_offset + 1) % n_parathread_cores;

		self.queue.push(QueuedParathread { claim: entry, core_offset })
	}

	/// Take next queued entry with given core offset, if any.
	fn take_next_on_core(&mut self, core_offset: u32) -> Option<ParathreadEntry> {
		let pos = self.queue.iter().position(|queued| queued.core_offset == core_offset);
		pos.map(|i| self.queue.remove(i).claim)
	}

	/// Get the next queued entry with given core offset, if any.
	fn get_next_on_core(&self, core_offset: u32) -> Option<&ParathreadEntry> {
		let pos = self.queue.iter().position(|queued| queued.core_offset == core_offset);
		pos.map(|i| &self.queue[i].claim)
	}
}

impl Default for ParathreadClaimQueue {
	fn default() -> Self {
		Self { queue: vec![], next_core_offset: 0 }
	}
}

/// Reasons a core might be freed
#[derive(Clone, Copy)]
pub enum FreedReason {
	/// The core's work concluded and the parablock assigned to it is considered available.
	Concluded,
	/// The core's work timed out.
	TimedOut,
}

/// The assignment type.
#[derive(Clone, Encode, Decode, TypeInfo)]
#[cfg_attr(feature = "std", derive(PartialEq, Debug))]
pub enum AssignmentKind {
	/// A parachain.
	Parachain,
	/// A parathread (on-demand parachain).
	Parathread(CollatorId, u32),
}

/// How a free core is scheduled to be assigned.
#[derive(Clone, Encode, Decode, TypeInfo)]
#[cfg_attr(feature = "std", derive(PartialEq, Debug))]
pub struct CoreAssignment {
	/// The core that is assigned.
	pub core: CoreIndex,
	/// The unique ID of the para that is assigned to the core.
	pub para_id: ParaId,
	/// The kind of the assignment.
	pub kind: AssignmentKind,
}

impl CoreAssignment {
	/// Get the ID of a collator who is required to collate this block.
	pub fn required_collator(&self) -> Option<&CollatorId> {
		match self.kind {
			AssignmentKind::Parachain => None,
			AssignmentKind::Parathread(ref id, _) => Some(id),
		}
	}

	/// Get the `CoreOccupied` from this.
	pub fn to_core_occupied(&self) -> CoreOccupied {
		match self.kind {
			AssignmentKind::Parachain => CoreOccupied::Parachain,
			AssignmentKind::Parathread(ref collator, retries) =>
				CoreOccupied::Parathread(ParathreadEntry {
					claim: ParathreadClaim(self.para_id, collator.clone()),
					retries,
				}),
		}
	}
}

#[frame_support::pallet]
pub mod pallet {
	use super::*;

	#[pallet::pallet]
	#[pallet::without_storage_info]
	#[pallet::storage_version(migration::STORAGE_VERSION)]
	pub struct Pallet<T>(_);

	#[pallet::config]
	pub trait Config: frame_system::Config + configuration::Config + paras::Config {}

	/// All the validator groups. One for each core. Indices are into `ActiveValidators` - not the
	/// broader set of Polkadot validators, but instead just the subset used for parachains during
	/// this session.
	///
	/// Bound: The number of cores is the sum of the numbers of lease holding parachains and on-demand
	/// parachain multiplexers. Reasonably, 100-1000. The dominant factor is the number of validators:
	/// safe upper bound at 10k.
	#[pallet::storage]
	#[pallet::getter(fn validator_groups)]
	pub(crate) type ValidatorGroups<T> = StorageValue<_, Vec<Vec<ValidatorIndex>>, ValueQuery>;

	/// A queue of upcoming claims and which core they should be mapped onto.
	///
	/// The number of queued claims is bounded at the `scheduling_lookahead`
	/// multiplied by the number of parathread (on-demand parachain) multiplexer cores. Reasonably,
	/// 10 * 50 = 500.
	#[pallet::storage]
	pub(crate) type ParathreadQueue<T> = StorageValue<_, ParathreadClaimQueue, ValueQuery>;

	/// One entry for each availability core. Entries are `None` if the core is not currently occupied. Can be
	/// temporarily `Some` if scheduled but not occupied.
	/// The i'th parachain belongs to the i'th core, with the remaining cores all being
	/// on-demand parachain-multiplexers.
	///
	/// Bounded by the maximum of either of these two values:
	///   * The number of lease holding parachains and on-demand parachain multiplexers
	///   * The number of validators divided by `configuration.max_validators_per_core`.
	#[pallet::storage]
	#[pallet::getter(fn availability_cores)]
	pub(crate) type AvailabilityCores<T> = StorageValue<_, Vec<Option<CoreOccupied>>, ValueQuery>;

	/// An index used to ensure that only one claim on a parathread (on-demand parachain) exists in the queue
	/// or is currently being handled by an occupied core.
	///
	/// Bounded by the number of parathread (on-demand parachain) cores and scheduling lookahead. Reasonably, 10 * 50 = 500.
	#[pallet::storage]
	pub(crate) type ParathreadClaimIndex<T> = StorageValue<_, Vec<ParaId>, ValueQuery>;

	/// The block number where the session start occurred. Used to track how many group rotations have occurred.
	///
	/// Note that in the context of parachains modules the session change is signaled during
	/// the block and enacted at the end of the block (at the finalization stage, to be exact).
	/// Thus for all intents and purposes the effect of the session change is observed at the
	/// block following the session change, block number of which we save in this storage value.
	#[pallet::storage]
	#[pallet::getter(fn session_start_block)]
	pub(crate) type SessionStartBlock<T: Config> = StorageValue<_, BlockNumberFor<T>, ValueQuery>;

	/// Currently scheduled cores - free but up to be occupied.
	///
	/// Bounded by the number of cores: one for each lease holding parachain and on-demand parachain multiplexer.
	///
	/// The value contained here will not be valid after the end of a block. Runtime APIs should be used to determine scheduled cores/
	/// for the upcoming block.
	#[pallet::storage]
	#[pallet::getter(fn scheduled)]
	pub(crate) type Scheduled<T> = StorageValue<_, Vec<CoreAssignment>, ValueQuery>;
	// sorted ascending by CoreIndex.
}

impl<T: Config> Pallet<T> {
	/// Called by the initializer to initialize the scheduler pallet.
	pub(crate) fn initializer_initialize(_now: BlockNumberFor<T>) -> Weight {
		Weight::zero()
	}

	/// Called by the initializer to finalize the scheduler pallet.
	pub(crate) fn initializer_finalize() {}

	/// Called by the initializer to note that a new session has started.
	pub(crate) fn initializer_on_new_session(
		notification: &SessionChangeNotification<BlockNumberFor<T>>,
	) {
		let SessionChangeNotification { validators, new_config, .. } = notification;
		let config = new_config;

		let mut thread_queue = ParathreadQueue::<T>::get();
		let n_parachains = <paras::Pallet<T>>::parachains().len() as u32;
		let n_cores = core::cmp::max(
			n_parachains + config.parathread_cores,
			match config.max_validators_per_core {
				Some(x) if x != 0 => validators.len() as u32 / x,
				_ => 0,
			},
		);

		AvailabilityCores::<T>::mutate(|cores| {
			// clear all occupied cores.
			for maybe_occupied in cores.iter_mut() {
				if let Some(CoreOccupied::Parathread(claim)) = maybe_occupied.take() {
					let queued = QueuedParathread {
						claim,
						core_offset: 0, // this gets set later in the re-balancing.
					};

					thread_queue.queue.push(queued);
				}
			}

			cores.resize(n_cores as _, None);
		});

		// shuffle validators into groups.
		if n_cores == 0 || validators.is_empty() {
			ValidatorGroups::<T>::set(Vec::new());
		} else {
			let group_base_size = validators.len() / n_cores as usize;
			let n_larger_groups = validators.len() % n_cores as usize;

			// Groups contain indices into the validators from the session change notification,
			// which are already shuffled.

			let mut groups: Vec<Vec<ValidatorIndex>> = Vec::new();
			for i in 0..n_larger_groups {
				let offset = (group_base_size + 1) * i;
				groups.push(
					(0..group_base_size + 1)
						.map(|j| offset + j)
						.map(|j| ValidatorIndex(j as _))
						.collect(),
				);
			}

			for i in 0..(n_cores as usize - n_larger_groups) {
				let offset = (n_larger_groups * (group_base_size + 1)) + (i * group_base_size);
				groups.push(
					(0..group_base_size)
						.map(|j| offset + j)
						.map(|j| ValidatorIndex(j as _))
						.collect(),
				);
			}

			ValidatorGroups::<T>::set(groups);
		}

		// prune out all parathread (on-demand parachain) claims with too many retries.
		// assign all non-pruned claims to new cores, if they've changed.
		ParathreadClaimIndex::<T>::mutate(|claim_index| {
			// wipe all on-demand metadata if no parathread (on-demand parachain) cores are configured.
			if config.parathread_cores == 0 {
				thread_queue = ParathreadClaimQueue { queue: Vec::new(), next_core_offset: 0 };
				claim_index.clear();
				return
			}

			// prune out all entries beyond retry or that no longer correspond to live parathread (on-demand parachain).
			thread_queue.queue.retain(|queued| {
				let will_keep = queued.claim.retries <= config.parathread_retries &&
					<paras::Pallet<T>>::is_parathread(queued.claim.claim.0);

				if !will_keep {
					let claim_para = queued.claim.claim.0;

					// clean up the pruned entry from the index.
					if let Ok(i) = claim_index.binary_search(&claim_para) {
						claim_index.remove(i);
					}
				}

				will_keep
			});

			// do re-balancing of claims.
			{
				for (i, queued) in thread_queue.queue.iter_mut().enumerate() {
					queued.core_offset = (i as u32) % config.parathread_cores;
				}

				thread_queue.next_core_offset =
					((thread_queue.queue.len()) as u32) % config.parathread_cores;
			}
		});
		ParathreadQueue::<T>::set(thread_queue);

		let now = <frame_system::Pallet<T>>::block_number() + One::one();
		<SessionStartBlock<T>>::set(now);
	}

	/// Add a parathread (on-demand parachain) claim to the queue. If there is a competing claim in the
	/// queue or currently assigned to a core, this call will fail. This call will also fail if the queue
	/// is full.
	///
	/// Fails if the claim does not correspond to any live on-demand parachain.
	#[allow(unused)]
	pub fn add_parathread_claim(claim: ParathreadClaim) {
		if !<paras::Pallet<T>>::is_parathread(claim.0) {
			return
		}

		let config = <configuration::Pallet<T>>::config();
		let queue_max_size = config.parathread_cores * config.scheduling_lookahead;

		ParathreadQueue::<T>::mutate(|queue| {
			if queue.queue.len() >= queue_max_size as usize {
				return
			}

			let para_id = claim.0;

			let competes_with_another =
				ParathreadClaimIndex::<T>::mutate(|index| match index.binary_search(&para_id) {
					Ok(_) => true,
					Err(i) => {
						index.insert(i, para_id);
						false
					},
				});

			if competes_with_another {
				return
			}

			let entry = ParathreadEntry { claim, retries: 0 };
			queue.enqueue_entry(entry, config.parathread_cores);
		})
	}

	/// Free unassigned cores. Provide a list of cores that should be considered newly-freed along with the reason
	/// for them being freed. The list is assumed to be sorted in ascending order by core index.
	pub(crate) fn free_cores(just_freed_cores: impl IntoIterator<Item = (CoreIndex, FreedReason)>) {
		let config = <configuration::Pallet<T>>::config();

		AvailabilityCores::<T>::mutate(|cores| {
			for (freed_index, freed_reason) in just_freed_cores {
				if (freed_index.0 as usize) < cores.len() {
					match cores[freed_index.0 as usize].take() {
						None => continue,
						Some(CoreOccupied::Parachain) => {},
						Some(CoreOccupied::Parathread(entry)) => {
							match freed_reason {
								FreedReason::Concluded => {
									// After a parathread (on-demand parachain) candidate has successfully been included,
									// open it up for further claims!
									ParathreadClaimIndex::<T>::mutate(|index| {
										if let Ok(i) = index.binary_search(&entry.claim.0) {
											index.remove(i);
										}
									})
								},
								FreedReason::TimedOut => {
									// If a parathread (on-demand parachain) candidate times out, it's not the collator's fault,
									// so we don't increment retries.
									ParathreadQueue::<T>::mutate(|queue| {
										queue.enqueue_entry(entry, config.parathread_cores);
									})
								},
							}
						},
					}
				}
			}
		})
	}

	/// Schedule all unassigned cores, where possible. Provide a list of cores that should be considered
	/// newly-freed along with the reason for them being freed. The list is assumed to be sorted in
	/// ascending order by core index.
<<<<<<< HEAD
	pub(crate) fn schedule(just_freed_cores: impl IntoIterator<Item = (CoreIndex, FreedReason)>) {
=======
	pub(crate) fn schedule(
		just_freed_cores: impl IntoIterator<Item = (CoreIndex, FreedReason)>,
		now: BlockNumberFor<T>,
	) {
>>>>>>> 0b56bcdb
		Self::free_cores(just_freed_cores);

		let cores = AvailabilityCores::<T>::get();
		let parachains = <paras::Pallet<T>>::parachains();
		let mut scheduled = Scheduled::<T>::get();
		let mut parathread_queue = ParathreadQueue::<T>::get();

		if ValidatorGroups::<T>::get().is_empty() {
			return
		}

		{
			let mut prev_scheduled_in_order = scheduled.iter().enumerate().peekable();

			// Updates to the previous list of scheduled updates and the position of where to insert
			// them, without accounting for prior updates.
			let mut scheduled_updates: Vec<(usize, CoreAssignment)> = Vec::new();

			// single-sweep O(n) in the number of cores.
			for (core_index, _core) in cores.iter().enumerate().filter(|(_, ref c)| c.is_none()) {
				let schedule_and_insert_at = {
					// advance the iterator until just before the core index we are looking at now.
					while prev_scheduled_in_order
						.peek()
						.map_or(false, |(_, assign)| (assign.core.0 as usize) < core_index)
					{
						let _ = prev_scheduled_in_order.next();
					}

					// check the first entry already scheduled with core index >= than the one we
					// are looking at. 3 cases:
					//  1. No such entry, clearly this core is not scheduled, so we need to schedule and put at the end.
					//  2. Entry exists and has same index as the core we are inspecting. do not schedule again.
					//  3. Entry exists and has higher index than the core we are inspecting. schedule and note
					//     insertion position.
					prev_scheduled_in_order.peek().map_or(
						Some(scheduled.len()),
						|(idx_in_scheduled, assign)| {
							if (assign.core.0 as usize) == core_index {
								None
							} else {
								Some(*idx_in_scheduled)
							}
						},
					)
				};

				let schedule_and_insert_at = match schedule_and_insert_at {
					None => continue,
					Some(at) => at,
				};

				let core = CoreIndex(core_index as u32);

				let core_assignment = if core_index < parachains.len() {
					// parachain core.
					Some(CoreAssignment {
						kind: AssignmentKind::Parachain,
						para_id: parachains[core_index],
						core,
					})
				} else {
					// parathread (on-demand parachain) core offset, rel. to beginning.
					let core_offset = (core_index - parachains.len()) as u32;

					parathread_queue.take_next_on_core(core_offset).map(|entry| CoreAssignment {
						kind: AssignmentKind::Parathread(entry.claim.1, entry.retries),
						para_id: entry.claim.0,
						core,
					})
				};

				if let Some(assignment) = core_assignment {
					scheduled_updates.push((schedule_and_insert_at, assignment))
				}
			}

			// at this point, because `Scheduled` is guaranteed to be sorted and we navigated unassigned
			// core indices in ascending order, we can enact the updates prepared by the previous actions.
			//
			// while inserting, we have to account for the amount of insertions already done.
			//
			// This is O(n) as well, capped at n operations, where n is the number of cores.
			for (num_insertions_before, (insert_at, to_insert)) in
				scheduled_updates.into_iter().enumerate()
			{
				let insert_at = num_insertions_before + insert_at;
				scheduled.insert(insert_at, to_insert);
			}

			// scheduled is guaranteed to be sorted after this point because it was sorted before, and we
			// applied sorted updates at their correct positions, accounting for the offsets of previous
			// insertions.
		}

		Scheduled::<T>::set(scheduled);
		ParathreadQueue::<T>::set(parathread_queue);
	}

	/// Note that the given cores have become occupied. Behavior undefined if any of the given cores were not scheduled
	/// or the slice is not sorted ascending by core index.
	///
	/// Complexity: O(n) in the number of scheduled cores, which is capped at the number of total cores.
	/// This is efficient in the case that most scheduled cores are occupied.
	pub(crate) fn occupied(now_occupied: &[CoreIndex]) {
		if now_occupied.is_empty() {
			return
		}

		let mut availability_cores = AvailabilityCores::<T>::get();
		Scheduled::<T>::mutate(|scheduled| {
			// The constraints on the function require that `now_occupied` is a sorted subset of the
			// `scheduled` cores, which are also sorted.

			let mut occupied_iter = now_occupied.iter().cloned().peekable();
			scheduled.retain(|assignment| {
				let retain = occupied_iter
					.peek()
					.map_or(true, |occupied_idx| occupied_idx != &assignment.core);

				if !retain {
					// remove this entry - it's now occupied. and begin inspecting the next extry
					// of the occupied iterator.
					let _ = occupied_iter.next();

					availability_cores[assignment.core.0 as usize] =
						Some(assignment.to_core_occupied());
				}

				retain
			})
		});

		AvailabilityCores::<T>::set(availability_cores);
	}

	/// Get the para (chain or thread) ID assigned to a particular core or index, if any. Core indices
	/// out of bounds will return `None`, as will indices of unassigned cores.
	pub(crate) fn core_para(core_index: CoreIndex) -> Option<ParaId> {
		let cores = AvailabilityCores::<T>::get();
		match cores.get(core_index.0 as usize).and_then(|c| c.as_ref()) {
			None => None,
			Some(CoreOccupied::Parachain) => {
				let parachains = <paras::Pallet<T>>::parachains();
				Some(parachains[core_index.0 as usize])
			},
			Some(CoreOccupied::Parathread(ref entry)) => Some(entry.claim.0),
		}
	}

	/// Get the validators in the given group, if the group index is valid for this session.
	pub(crate) fn group_validators(group_index: GroupIndex) -> Option<Vec<ValidatorIndex>> {
		ValidatorGroups::<T>::get().get(group_index.0 as usize).map(|g| g.clone())
	}

	/// Get the group assigned to a specific core by index at the current block number. Result undefined if the core index is unknown
	/// or the block number is less than the session start index.
	pub(crate) fn group_assigned_to_core(
		core: CoreIndex,
		at: BlockNumberFor<T>,
	) -> Option<GroupIndex> {
		let config = <configuration::Pallet<T>>::config();
		let session_start_block = <SessionStartBlock<T>>::get();

		if at < session_start_block {
			return None
		}

		let validator_groups = ValidatorGroups::<T>::get();

		if core.0 as usize >= validator_groups.len() {
			return None
		}

		let rotations_since_session_start: BlockNumberFor<T> =
			(at - session_start_block) / config.group_rotation_frequency.into();

		let rotations_since_session_start =
			<BlockNumberFor<T> as TryInto<u32>>::try_into(rotations_since_session_start)
				.unwrap_or(0);
		// Error case can only happen if rotations occur only once every u32::max(),
		// so functionally no difference in behavior.

		let group_idx =
			(core.0 as usize + rotations_since_session_start as usize) % validator_groups.len();
		Some(GroupIndex(group_idx as u32))
	}

	/// Returns an optional predicate that should be used for timing out occupied cores.
	///
	/// If `None`, no timing-out should be done. The predicate accepts the index of the core, and the
	/// block number since which it has been occupied, and the respective lease holding and on-demand parachain
	/// timeouts, i.e. only within `max(config.chain_availability_period, config.thread_availability_period)`
	/// of the last rotation would this return `Some`, unless there are no rotations.
	///
	/// This really should not be a box, but is working around a compiler limitation filed here:
	/// https://github.com/rust-lang/rust/issues/73226
	/// which prevents us from testing the code if using `impl Trait`.
	pub(crate) fn availability_timeout_predicate(
	) -> Option<Box<dyn Fn(CoreIndex, BlockNumberFor<T>) -> bool>> {
		let now = <frame_system::Pallet<T>>::block_number();
		let config = <configuration::Pallet<T>>::config();

		let session_start = <SessionStartBlock<T>>::get();
		let blocks_since_session_start = now.saturating_sub(session_start);
		let blocks_since_last_rotation =
			blocks_since_session_start % config.group_rotation_frequency.max(1u8.into());

		let absolute_cutoff =
			sp_std::cmp::max(config.chain_availability_period, config.thread_availability_period);

		let availability_cores = AvailabilityCores::<T>::get();

		if blocks_since_last_rotation >= absolute_cutoff {
			None
		} else {
			Some(Box::new(move |core_index: CoreIndex, pending_since| {
				match availability_cores.get(core_index.0 as usize) {
					None => true,       // out-of-bounds, doesn't really matter what is returned.
					Some(None) => true, // core not occupied, still doesn't really matter.
					Some(Some(CoreOccupied::Parachain)) => {
						if blocks_since_last_rotation >= config.chain_availability_period {
							false // no pruning except recently after rotation.
						} else {
							now.saturating_sub(pending_since) >= config.chain_availability_period
						}
					},
					Some(Some(CoreOccupied::Parathread(_))) => {
						if blocks_since_last_rotation >= config.thread_availability_period {
							false // no pruning except recently after rotation.
						} else {
							now.saturating_sub(pending_since) >= config.thread_availability_period
						}
					},
				}
			}))
		}
	}

	/// Returns a helper for determining group rotation.
	pub(crate) fn group_rotation_info(
		now: BlockNumberFor<T>,
	) -> GroupRotationInfo<BlockNumberFor<T>> {
		let session_start_block = Self::session_start_block();
		let group_rotation_frequency =
			<configuration::Pallet<T>>::config().group_rotation_frequency;

		GroupRotationInfo { session_start_block, now, group_rotation_frequency }
	}

	/// Return the next thing that will be scheduled on this core assuming it is currently
	/// occupied and the candidate occupying it became available.
	///
	/// For lease holding parachains, this is always the ID of the parachain and no specified collator.
	/// For on-demand parachains, this is based on the next item in the `ParathreadQueue` assigned to that
	/// core, and is None if there isn't one.
	pub(crate) fn next_up_on_available(core: CoreIndex) -> Option<ScheduledCore> {
		let parachains = <paras::Pallet<T>>::parachains();
		if (core.0 as usize) < parachains.len() {
			Some(ScheduledCore { para_id: parachains[core.0 as usize], collator: None })
		} else {
			let queue = ParathreadQueue::<T>::get();
			let core_offset = (core.0 as usize - parachains.len()) as u32;
			queue.get_next_on_core(core_offset).map(|entry| ScheduledCore {
				para_id: entry.claim.0,
				collator: Some(entry.claim.1.clone()),
			})
		}
	}

	/// Return the next thing that will be scheduled on this core assuming it is currently
	/// occupied and the candidate occupying it became available.
	///
	/// For lease holding parachains, this is always the ID of the parachain and no specified collator.
	/// For on-demand parachains, this is based on the next item in the `ParathreadQueue` assigned to that
	/// core, or if there isn't one, the claim that is currently occupying the core, as long
	/// as the claim's retries would not exceed the limit. Otherwise None.
	pub(crate) fn next_up_on_time_out(core: CoreIndex) -> Option<ScheduledCore> {
		let parachains = <paras::Pallet<T>>::parachains();
		if (core.0 as usize) < parachains.len() {
			Some(ScheduledCore { para_id: parachains[core.0 as usize], collator: None })
		} else {
			let queue = ParathreadQueue::<T>::get();

			// This is the next scheduled para on this core.
			let core_offset = (core.0 as usize - parachains.len()) as u32;
			queue
				.get_next_on_core(core_offset)
				.map(|entry| ScheduledCore {
					para_id: entry.claim.0,
					collator: Some(entry.claim.1.clone()),
				})
				.or_else(|| {
					// Or, if none, the claim currently occupying the core,
					// as it would be put back on the queue after timing out.
					let cores = AvailabilityCores::<T>::get();
					cores.get(core.0 as usize).and_then(|c| c.as_ref()).and_then(|o| {
						match o {
							CoreOccupied::Parathread(entry) => Some(ScheduledCore {
								para_id: entry.claim.0,
								collator: Some(entry.claim.1.clone()),
							}),
							CoreOccupied::Parachain => None, // defensive; not possible.
						}
					})
				})
		}
	}

	// Free all scheduled cores and return parathread (on-demand parachain) claims to queue, with retries incremented.
	pub(crate) fn clear() {
		let config = <configuration::Pallet<T>>::config();
		ParathreadQueue::<T>::mutate(|queue| {
			for core_assignment in Scheduled::<T>::take() {
				if let AssignmentKind::Parathread(collator, retries) = core_assignment.kind {
					if !<paras::Pallet<T>>::is_parathread(core_assignment.para_id) {
						continue
					}

					let entry = ParathreadEntry {
						claim: ParathreadClaim(core_assignment.para_id, collator),
						retries: retries + 1,
					};

					if entry.retries <= config.parathread_retries {
						queue.enqueue_entry(entry, config.parathread_cores);
					}
				}
			}
		});
	}

	#[cfg(test)]
	pub(crate) fn set_validator_groups(validator_groups: Vec<Vec<ValidatorIndex>>) {
		ValidatorGroups::<T>::set(validator_groups);
	}
}<|MERGE_RESOLUTION|>--- conflicted
+++ resolved
@@ -427,14 +427,7 @@
 	/// Schedule all unassigned cores, where possible. Provide a list of cores that should be considered
 	/// newly-freed along with the reason for them being freed. The list is assumed to be sorted in
 	/// ascending order by core index.
-<<<<<<< HEAD
 	pub(crate) fn schedule(just_freed_cores: impl IntoIterator<Item = (CoreIndex, FreedReason)>) {
-=======
-	pub(crate) fn schedule(
-		just_freed_cores: impl IntoIterator<Item = (CoreIndex, FreedReason)>,
-		now: BlockNumberFor<T>,
-	) {
->>>>>>> 0b56bcdb
 		Self::free_cores(just_freed_cores);
 
 		let cores = AvailabilityCores::<T>::get();
