--- conflicted
+++ resolved
@@ -36,12 +36,8 @@
 //! over time.
 
 use frame_support::pallet_prelude::*;
-<<<<<<< HEAD
 use frame_system::pallet_prelude::*;
-use primitives::v2::{
-=======
 use primitives::{
->>>>>>> 7f3a6e10
 	CollatorId, CoreIndex, CoreOccupied, GroupIndex, GroupRotationInfo, Id as ParaId,
 	ParathreadClaim, ParathreadEntry, ScheduledCore, ValidatorIndex,
 };
@@ -493,15 +489,7 @@
 					Some(CoreAssignment {
 						kind: AssignmentKind::Parachain,
 						para_id: parachains[core_index],
-<<<<<<< HEAD
-						core: core.clone(),
-=======
 						core,
-						group_idx: Self::group_assigned_to_core(core, now).expect(
-							"core is not out of bounds and we are guaranteed \
-									to be after the most recent session start; qed",
-						),
->>>>>>> 7f3a6e10
 					})
 				} else {
 					// parathread core offset, rel. to beginning.
@@ -510,15 +498,7 @@
 					parathread_queue.take_next_on_core(core_offset).map(|entry| CoreAssignment {
 						kind: AssignmentKind::Parathread(entry.claim.1, entry.retries),
 						para_id: entry.claim.0,
-<<<<<<< HEAD
-						core: core.clone(),
-=======
 						core,
-						group_idx: Self::group_assigned_to_core(core, now).expect(
-							"core is not out of bounds and we are guaranteed \
-									to be after the most recent session start; qed",
-						),
->>>>>>> 7f3a6e10
 					})
 				};
 
