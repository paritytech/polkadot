--- conflicted
+++ resolved
@@ -263,90 +263,6 @@
 	pub parachain: bool,
 }
 
-<<<<<<< HEAD
-decl_storage! {
-	trait Store for Module<T: Config> as Paras {
-		/// All parachains. Ordered ascending by ParaId. Parathreads are not included.
-		Parachains get(fn parachains): Vec<ParaId>;
-		/// The current lifecycle of a all known Para IDs.
-		ParaLifecycles: map hasher(twox_64_concat) ParaId => Option<ParaLifecycle>;
-		/// The head-data of every registered para.
-		Heads get(fn para_head): map hasher(twox_64_concat) ParaId => Option<HeadData>;
-		/// The validation code hash of every live para.
-		///
-		/// Corresponding code can be retrieved with [`CodeByHash`].
-		CurrentCodeHash: map hasher(twox_64_concat) ParaId => Option<ValidationCodeHash>;
-		/// Actual past code hash, indicated by the para id as well as the block number at which it
-		/// became outdated.
-		///
-		/// Corresponding code can be retrieved with [`CodeByHash`].
-		PastCodeHash: map hasher(twox_64_concat) (ParaId, T::BlockNumber) => Option<ValidationCodeHash>;
-		/// Past code of parachains. The parachains themselves may not be registered anymore,
-		/// but we also keep their code on-chain for the same amount of time as outdated code
-		/// to keep it available for secondary checkers.
-		PastCodeMeta get(fn past_code_meta):
-			map hasher(twox_64_concat) ParaId => ParaPastCodeMeta<T::BlockNumber>;
-		/// Which paras have past code that needs pruning and the relay-chain block at which the code was replaced.
-		/// Note that this is the actual height of the included block, not the expected height at which the
-		/// code upgrade would be applied, although they may be equal.
-		/// This is to ensure the entire acceptance period is covered, not an offset acceptance period starting
-		/// from the time at which the parachain perceives a code upgrade as having occurred.
-		/// Multiple entries for a single para are permitted. Ordered ascending by block number.
-		PastCodePruning: Vec<(ParaId, T::BlockNumber)>;
-		/// The block number at which the planned code change is expected for a para.
-		/// The change will be applied after the first parablock for this ID included which executes
-		/// in the context of a relay chain block with a number >= `expected_at`.
-		FutureCodeUpgrades get(fn future_code_upgrade_at): map hasher(twox_64_concat) ParaId => Option<T::BlockNumber>;
-		/// The actual future code hash of a para.
-		///
-		/// Corresponding code can be retrieved with [`CodeByHash`].
-		FutureCodeHash: map hasher(twox_64_concat) ParaId => Option<ValidationCodeHash>;
-		/// This is used by the relay-chain to communicate to a parachain a go-ahead with in the upgrade procedure.
-		///
-		/// This value is abscent when there are no upgrades scheduled or during the time the relay chain
-		/// performs the checks. It is set at the first relay-chain block when the corresponding parachain
-		/// can switch its upgrade function. As soon as the parachain's block is included, the value
-		/// gets reset to `None`.
-		///
-		/// NOTE that this field is used by parachains via merkle storage proofs, therefore changing
-		/// the format will require migration of parachains.
-		UpgradeGoAheadSignal: map hasher(twox_64_concat) ParaId => Option<UpgradeGoAhead>;
-		/// This is used by the relay-chain to communicate that there are restrictions for performing
-		/// an upgrade for this parachain.
-		///
-		/// This may be a because the parachain waits for the upgrade cooldown to expire. Another
-		/// potential use case is when we want to perform some maintanance (such as storage migration)
-		/// we could restrict upgrades to make the process simpler.
-		///
-		/// NOTE that this field is used by parachains via merkle storage proofs, therefore changing
-		/// the format will require migration of parachains.
-		UpgradeRestrictionSignal: map hasher(twox_64_concat) ParaId => Option<UpgradeRestriction>;
-		/// The list of parachains that are awaiting for their upgrade restriction to cooldown.
-		///
-		/// Ordered ascending by block number.
-		UpgradeCooldowns: Vec<(ParaId, T::BlockNumber)>;
-		/// The list of upcoming code upgrades. Each item is a pair of which para performs a code
-		/// upgrade and at which relay-chain block it is expected at.
-		///
-		/// Ordered ascending by block number.
-		UpcomingUpgrades: Vec<(ParaId, T::BlockNumber)>;
-		/// The actions to perform during the start of a specific session index.
-		ActionsQueue get(fn actions_queue): map hasher(twox_64_concat) SessionIndex => Vec<ParaId>;
-		/// Upcoming paras instantiation arguments.
-		UpcomingParasGenesis: map hasher(twox_64_concat) ParaId => Option<ParaGenesisArgs>;
-		/// The number of reference on the validation code in [`CodeByHash`] storage.
-		CodeByHashRefs: map hasher(identity) ValidationCodeHash => u32;
-		/// Validation code stored by its hash.
-		///
-		/// This storage is consistent with [`FutureCodeHash`], [`CurrentCodeHash`] and
-		/// [`PastCodeHash`].
-		CodeByHash get(fn code_by_hash): map hasher(identity) ValidationCodeHash => Option<ValidationCode>;
-	}
-	add_extra_genesis {
-		config(paras): Vec<(ParaId, ParaGenesisArgs)>;
-		config(_phdata): PhantomData<T>;
-		build(build::<T>);
-=======
 #[frame_support::pallet]
 pub mod pallet {
 	use super::*;
@@ -367,7 +283,6 @@
 			+ Into<result::Result<Origin, <Self as Config>::Origin>>;
 
 		type Event: From<Event> + IsType<<Self as frame_system::Config>::Event>;
->>>>>>> ee67bdce
 	}
 
 	#[pallet::event]
@@ -466,6 +381,43 @@
 	#[pallet::storage]
 	pub(super) type FutureCodeHash<T: Config> = StorageMap<_, Twox64Concat, ParaId, ValidationCodeHash>;
 
+	/// This is used by the relay-chain to communicate to a parachain a go-ahead with in the upgrade procedure.
+	///
+	/// This value is abscent when there are no upgrades scheduled or during the time the relay chain
+	/// performs the checks. It is set at the first relay-chain block when the corresponding parachain
+	/// can switch its upgrade function. As soon as the parachain's block is included, the value
+	/// gets reset to `None`.
+	///
+	/// NOTE that this field is used by parachains via merkle storage proofs, therefore changing
+	/// the format will require migration of parachains.
+	#[pallet::storage]
+	pub(super) type UpgradeGoAheadSignal<T: Config> = StorageMap<_, Twox64Concat, ParaId, UpgradeGoAhead>;
+
+	/// This is used by the relay-chain to communicate that there are restrictions for performing
+	/// an upgrade for this parachain.
+	///
+	/// This may be a because the parachain waits for the upgrade cooldown to expire. Another
+	/// potential use case is when we want to perform some maintanance (such as storage migration)
+	/// we could restrict upgrades to make the process simpler.
+	///
+	/// NOTE that this field is used by parachains via merkle storage proofs, therefore changing
+	/// the format will require migration of parachains.
+	#[pallet::storage]
+	pub(super) type UpgradeRestrictionSignal<T: Config> = StorageMap<_, Twox64Concat, ParaId, UpgradeRestriction>;
+
+	/// The list of parachains that are awaiting for their upgrade restriction to cooldown.
+	///
+	/// Ordered ascending by block number.
+	#[pallet::storage]
+	pub(super) type UpgradeCooldowns<T: Config> = StorageValue<_, Vec<(ParaId, T::BlockNumber)>, ValueQuery>;
+
+	/// The list of upcoming code upgrades. Each item is a pair of which para performs a code
+	/// upgrade and at which relay-chain block it is expected at.
+	///
+	/// Ordered ascending by block number.
+	#[pallet::storage]
+	pub(super) type UpcomingUpgrades<T: Config> = StorageValue<_, Vec<(ParaId, T::BlockNumber)>, ValueQuery>;
+
 	/// The actions to perform during the start of a specific session index.
 	#[pallet::storage]
 	#[pallet::getter(fn actions_queue)]
@@ -559,25 +511,14 @@
 			Ok(())
 		}
 
-<<<<<<< HEAD
 		/// Schedule an upgrade as if it was scheduled in the given relay parent block.
-		#[weight = 0]
-		fn force_schedule_code_upgrade(
-			origin,
-			para: ParaId,
-			new_code: ValidationCode,
-			relay_parent_number: T::BlockNumber,
-		) {
-=======
-		/// Schedule a code upgrade for block `expected_at`.
 		#[pallet::weight(0)]
 		pub fn force_schedule_code_upgrade(
 			origin: OriginFor<T>,
 			para: ParaId,
 			new_code: ValidationCode,
-			expected_at: T::BlockNumber
+			relay_parent_number: T::BlockNumber,
 		) -> DispatchResult {
->>>>>>> ee67bdce
 			ensure_root(origin)?;
 			let config = configuration::Module::<T>::config();
 			Self::schedule_code_upgrade(para, new_code, relay_parent_number, &config);
@@ -704,13 +645,9 @@
 
 					<Self as Store>::Heads::remove(&para);
 					<Self as Store>::FutureCodeUpgrades::remove(&para);
-<<<<<<< HEAD
 					<Self as Store>::UpgradeGoAheadSignal::remove(&para);
 					<Self as Store>::UpgradeRestrictionSignal::remove(&para);
-					ParaLifecycles::remove(&para);
-=======
 					ParaLifecycles::<T>::remove(&para);
->>>>>>> ee67bdce
 					let removed_future_code_hash = <Self as Store>::FutureCodeHash::take(&para);
 					if let Some(removed_future_code_hash) = removed_future_code_hash {
 						Self::decrease_code_ref(&removed_future_code_hash);
@@ -1015,13 +952,8 @@
 				<frame_system::Pallet<T>>::deposit_log(log.into());
 
 				let (reads, writes) = Self::increase_code_ref(&new_code_hash, &new_code);
-<<<<<<< HEAD
-				FutureCodeHash::insert(&id, new_code_hash);
+				FutureCodeHash::<T>::insert(&id, new_code_hash);
 				T::DbWeight::get().reads_writes(2 + reads, 3 + writes)
-=======
-				FutureCodeHash::<T>::insert(&id, new_code_hash);
-				T::DbWeight::get().reads_writes(1 + reads, 2 + writes)
->>>>>>> ee67bdce
 			}
 		})
 	}
