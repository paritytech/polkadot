// Copyright 2020 Parity Technologies (UK) Ltd.
// This file is part of Polkadot.

// Polkadot is free software: you can redistribute it and/or modify
// it under the terms of the GNU General Public License as published by
// the Free Software Foundation, either version 3 of the License, or
// (at your option) any later version.

// Polkadot is distributed in the hope that it will be useful,
// but WITHOUT ANY WARRANTY; without even the implied warranty of
// MERCHANTABILITY or FITNESS FOR A PARTICULAR PURPOSE.  See the
// GNU General Public License for more details.

// You should have received a copy of the GNU General Public License
// along with Polkadot.  If not, see <http://www.gnu.org/licenses/>.

//! An implementation of the `RewardValidators` trait used by `inclusion` that employs
//! `pallet-staking` to compute the rewards.
//!
//! Based on <https://research.web3.foundation/en/latest/polkadot/overview/2-token-economics.html>
//! which doesn't currently mention availability bitfields. As such, we don't reward them
//! for the time being, although we will build schemes to do so in the future.

use crate::{session_info, shared};
use frame_support::traits::ValidatorSet;
use primitives::v2::ValidatorIndex;

/// The amount of era points given by backing a candidate that is included.
pub const BACKING_POINTS: u32 = 20;

/// Rewards validators for participating in parachains with era points in pallet-staking.
pub struct RewardValidatorsWithEraPoints<C>(sp_std::marker::PhantomData<C>);

impl<C> crate::inclusion::RewardValidators for RewardValidatorsWithEraPoints<C>
where
	C: pallet_staking::Config + shared::Config + session_info::Config,
	C::ValidatorSet: ValidatorSet<C::AccountId, ValidatorId = C::AccountId>,
{
	fn reward_backing(indices: impl IntoIterator<Item = ValidatorIndex>) {
		// Fetch the validators from the _session_ because sessions are offset from eras
		// and we are rewarding for behavior in current session.
		let session_index = shared::Pallet::<C>::session_index();
		let validators = session_info::Pallet::<C>::account_keys(&session_index);
		let validators = match validators {
			Some(validators) => validators,
			None => {
				// Account keys are missing for the current session.
				// This might happen only for the first session after
				// `AccountKeys` were introduced via runtime upgrade.
				return
			},
		};

		let rewards = indices
			.into_iter()
			.filter_map(|i| validators.get(i.0 as usize).cloned())
			.map(|v| (v, BACKING_POINTS));

		<pallet_staking::Pallet<C>>::reward_by_ids(rewards);
	}

	fn reward_bitfields(_validators: impl IntoIterator<Item = ValidatorIndex>) {}
<<<<<<< HEAD
}

#[cfg(test)]
mod tests {
	use super::*;
	use crate::{
		configuration::HostConfiguration,
		mock::{new_test_ext, MockGenesisConfig, ParasShared, Test},
	};
	use keyring::Sr25519Keyring;
	use primitives::v2::{TypeVec, ValidatorId};

	#[test]
	fn rewards_based_on_indirection() {
		let validators = vec![
			Sr25519Keyring::Alice,
			Sr25519Keyring::Bob,
			Sr25519Keyring::Charlie,
			Sr25519Keyring::Dave,
			Sr25519Keyring::Ferdie,
		];

		fn validator_pubkeys(val_ids: &[Sr25519Keyring]) -> Vec<ValidatorId> {
			val_ids.iter().map(|v| v.public().into()).collect()
		}

		new_test_ext(MockGenesisConfig::default()).execute_with(|| {
			let mut config = HostConfiguration::default();
			config.max_validators = None;

			let pubkeys = TypeVec::from(validator_pubkeys(&validators));

			let shuffled_pubkeys =
				ParasShared::initializer_on_new_session(1, [1; 32], &config, pubkeys);

			assert_eq!(
				shuffled_pubkeys,
				TypeVec::from(validator_pubkeys(&[
					Sr25519Keyring::Ferdie,
					Sr25519Keyring::Bob,
					Sr25519Keyring::Charlie,
					Sr25519Keyring::Dave,
					Sr25519Keyring::Alice,
				]))
			);

			assert_eq!(
				ParasShared::active_validator_indices(),
				vec![
					ValidatorIndex(4),
					ValidatorIndex(1),
					ValidatorIndex(2),
					ValidatorIndex(3),
					ValidatorIndex(0),
				]
			);

			assert_eq!(
				validators_to_reward::<Test, _, _>(
					&validators,
					vec![ValidatorIndex(0), ValidatorIndex(1), ValidatorIndex(2)],
				)
				.into_iter()
				.copied()
				.collect::<Vec<_>>(),
				vec![Sr25519Keyring::Ferdie, Sr25519Keyring::Bob, Sr25519Keyring::Charlie],
			);
		})
	}
=======
>>>>>>> c81fb045
}<|MERGE_RESOLUTION|>--- conflicted
+++ resolved
@@ -60,7 +60,6 @@
 	}
 
 	fn reward_bitfields(_validators: impl IntoIterator<Item = ValidatorIndex>) {}
-<<<<<<< HEAD
 }
 
 #[cfg(test)]
@@ -130,6 +129,4 @@
 			);
 		})
 	}
-=======
->>>>>>> c81fb045
-}+}
