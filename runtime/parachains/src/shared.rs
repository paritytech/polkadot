--- conflicted
+++ resolved
@@ -20,14 +20,9 @@
 //! dependent on any of the other pallets.
 
 use frame_support::pallet_prelude::*;
-<<<<<<< HEAD
-use primitives::v2::{SessionIndex, ValidatorId, ValidatorIndex};
+use primitives::{SessionIndex, ValidatorId, ValidatorIndex};
 use sp_runtime::traits::AtLeast32BitUnsigned;
 use sp_std::{collections::vec_deque::VecDeque, vec::Vec};
-=======
-use primitives::{SessionIndex, ValidatorId, ValidatorIndex};
-use sp_std::vec::Vec;
->>>>>>> 7f3a6e10
 
 use rand::{seq::SliceRandom, SeedableRng};
 use rand_chacha::ChaCha20Rng;
@@ -106,7 +101,7 @@
 		}
 
 		let age = (self.buffer.len() - 1) - pos;
-		let number = self.latest_number.clone() - BlockNumber::from(age as u32);
+		let number = self.latest_number - BlockNumber::from(age as u32);
 
 		Some((self.buffer[pos].1, number))
 	}
