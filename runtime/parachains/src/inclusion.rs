--- conflicted
+++ resolved
@@ -22,25 +22,14 @@
 
 use sp_std::prelude::*;
 use primitives::v1::{
-<<<<<<< HEAD
-	ValidatorId, CandidateReceipt, CommittedCandidateReceipt, ValidatorIndex, Id as ParaId,
-	AvailabilityBitfield as AvailabilityBitfield, SignedAvailabilityBitfields, SigningContext,
-	BackedCandidate, CoreIndex, GroupIndex, CoreAssignment, HeadData,
-};
-use frame_support::{
-	decl_storage, decl_module, decl_error, decl_event, ensure,
-	dispatch::DispatchResult, IterableStorageMap, weights::Weight, traits::Get,
-=======
 	ValidatorId, CandidateCommitments, CandidateDescriptor, ValidatorIndex, Id as ParaId,
 	AvailabilityBitfield as AvailabilityBitfield, SignedAvailabilityBitfields, SigningContext,
 	BackedCandidate, CoreIndex, GroupIndex, CoreAssignment, CommittedCandidateReceipt,
+	CandidateReceipt, HeadData,
 };
 use frame_support::{
-	decl_storage, decl_module, decl_error, ensure, dispatch::DispatchResult, IterableStorageMap,
-	weights::Weight,
-	traits::Get,
-	debug,
->>>>>>> d390eb51
+	decl_storage, decl_module, decl_error, decl_event, ensure, debug,
+	dispatch::DispatchResult, IterableStorageMap, weights::Weight, traits::Get,
 };
 use codec::{Encode, Decode};
 use bitvec::{order::Lsb0 as BitOrderLsb0, vec::BitVec};
@@ -496,16 +485,17 @@
 			// initialize all availability votes to 0.
 			let availability_votes: BitVec<BitOrderLsb0, u8>
 				= bitvec::bitvec![BitOrderLsb0, u8; 0; validators.len()];
-<<<<<<< HEAD
 
 			Self::deposit_event(Event::<T>::CandidateBacked(
 				candidate.candidate.to_plain(),
 				candidate.candidate.commitments.head_data.clone(),
 			));
 
-=======
-			let (descriptor, commitments) = (candidate.candidate.descriptor, candidate.candidate.commitments);
->>>>>>> d390eb51
+			let (descriptor, commitments) = (
+				candidate.candidate.descriptor,
+				candidate.candidate.commitments,
+			);
+
 			<PendingAvailability<T>>::insert(&para_id, CandidatePendingAvailability {
 				core,
 				descriptor,
@@ -566,17 +556,21 @@
 		}
 
 		for para_id in cleaned_up_ids {
-<<<<<<< HEAD
-			if let Some(pending) = <PendingAvailability<T>>::take(&para_id) {
+			let pending = <PendingAvailability<T>>::take(&para_id);
+			let commitments = <PendingAvailabilityCommitments>::take(&para_id);
+
+			if let (Some(pending), Some(commitments)) = (pending, commitments) {
+				// defensive: this should always be true.
+				let candidate = CandidateReceipt {
+					descriptor: pending.descriptor,
+					commitments_hash: commitments.hash(),
+				};
+
 				Self::deposit_event(Event::<T>::CandidateTimedOut(
-					pending.receipt.to_plain(),
-					pending.receipt.commitments.head_data,
+					candidate,
+					commitments.head_data,
 				));
 			}
-=======
-			<PendingAvailability<T>>::remove(&para_id);
-			<PendingAvailabilityCommitments>::remove(&para_id);
->>>>>>> d390eb51
 		}
 
 		cleaned_up_cores
@@ -589,10 +583,18 @@
 	/// This should generally not be used but it is useful during execution of Runtime APIs,
 	/// where the changes to the state are expected to be discarded directly after.
 	pub(crate) fn force_enact(para: ParaId) {
-		if let Some(pending) = <PendingAvailability<T>>::take(&para) {
+		let pending = <PendingAvailability<T>>::take(&para);
+		let commitments = <PendingAvailabilityCommitments>::take(&para);
+
+		if let (Some(pending), Some(commitments)) = (pending, commitments) {
+			let candidate = CommittedCandidateReceipt {
+				descriptor: pending.descriptor,
+				commitments,
+			};
+
 			Self::enact_candidate(
 				pending.relay_parent_number,
-				pending.receipt,
+				candidate,
 			);
 		}
 	}
@@ -601,7 +603,10 @@
 	pub(crate) fn candidate_pending_availability(para: ParaId)
 		-> Option<CommittedCandidateReceipt<T::Hash>>
 	{
-		<PendingAvailability<T>>::get(&para).map(|p| p.receipt)
+		<PendingAvailability<T>>::get(&para)
+			.map(|p| p.descriptor)
+			.and_then(|d| <PendingAvailabilityCommitments>::get(&para).map(move |c| (d, c)))
+			.map(|(d, c)| CommittedCandidateReceipt { descriptor: d, commitments: c })
 	}
 
 	/// Returns the metadata around the candidate pending availability for the
