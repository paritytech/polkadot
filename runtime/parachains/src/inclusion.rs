--- conflicted
+++ resolved
@@ -153,13 +153,8 @@
 }
 
 decl_event! {
-<<<<<<< HEAD
 	pub enum Event<T> where <T as system::Trait>::Hash {
 		/// A candidate was backed. [candidate, head_data]
-=======
-	pub enum Event<T> where <T as frame_system::Trait>::Hash {
-		/// A candidate was backed.
->>>>>>> 013c4a80
 		CandidateBacked(CandidateReceipt<Hash>, HeadData),
 		/// A candidate was included. [candidate, head_data]
 		CandidateIncluded(CandidateReceipt<Hash>, HeadData),
