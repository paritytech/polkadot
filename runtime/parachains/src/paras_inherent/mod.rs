// Copyright (C) Parity Technologies (UK) Ltd.
// This file is part of Polkadot.

// Polkadot is free software: you can redistribute it and/or modify
// it under the terms of the GNU General Public License as published by
// the Free Software Foundation, either version 3 of the License, or
// (at your option) any later version.

// Polkadot is distributed in the hope that it will be useful,
// but WITHOUT ANY WARRANTY; without even the implied warranty of
// MERCHANTABILITY or FITNESS FOR A PARTICULAR PURPOSE.  See the
// GNU General Public License for more details.

// You should have received a copy of the GNU General Public License
// along with Polkadot.  If not, see <http://www.gnu.org/licenses/>.

//! Provides glue code over the scheduler and inclusion modules, and accepting
//! one inherent per block that can include new para candidates and bitfields.
//!
//! Unlike other modules in this crate, it does not need to be initialized by the initializer,
//! as it has no initialization logic and its finalization logic depends only on the details of
//! this module.

use crate::{
	configuration,
	disputes::DisputesHandler,
	inclusion,
	inclusion::CandidateCheckContext,
	initializer,
	metrics::METRICS,
	scheduler,
	scheduler_common::{CoreAssignment, FreedReason},
	shared, ParaId,
};
use bitvec::prelude::BitVec;
use frame_support::{
	dispatch::{DispatchErrorWithPostInfo, PostDispatchInfo},
	inherent::{InherentData, InherentIdentifier, MakeFatalError, ProvideInherent},
	pallet_prelude::*,
	traits::Randomness,
};
use frame_system::pallet_prelude::*;
use pallet_babe::{self, ParentBlockRandomness};
use primitives::{
	BackedCandidate, CandidateHash, CandidateReceipt, CheckedDisputeStatementSet,
	CheckedMultiDisputeStatementSet, CoreIndex, DisputeStatementSet,
	InherentData as ParachainsInherentData, MultiDisputeStatementSet, ScrapedOnChainVotes,
	SessionIndex, SignedAvailabilityBitfields, SigningContext, UncheckedSignedAvailabilityBitfield,
	UncheckedSignedAvailabilityBitfields, ValidatorId, ValidatorIndex, ValidityAttestation,
	PARACHAINS_INHERENT_IDENTIFIER,
};
use rand::{seq::SliceRandom, SeedableRng};

use scale_info::TypeInfo;
use sp_runtime::traits::{Header as HeaderT, One};
use sp_std::{
	cmp::Ordering,
	collections::{btree_map::BTreeMap, btree_set::BTreeSet},
	prelude::*,
	vec::Vec,
};

mod misc;
mod weights;

pub use self::{
	misc::{IndexedRetain, IsSortedBy},
	weights::{
		backed_candidate_weight, backed_candidates_weight, dispute_statement_set_weight,
		multi_dispute_statement_sets_weight, paras_inherent_total_weight, signed_bitfields_weight,
		TestWeightInfo, WeightInfo,
	},
};

#[cfg(feature = "runtime-benchmarks")]
mod benchmarking;

#[cfg(test)]
mod tests;

const LOG_TARGET: &str = "runtime::inclusion-inherent";

/// A bitfield concerning concluded disputes for candidates
/// associated to the core index equivalent to the bit position.
#[derive(Default, PartialEq, Eq, Clone, Encode, Decode, RuntimeDebug, TypeInfo)]
pub(crate) struct DisputedBitfield(pub(crate) BitVec<u8, bitvec::order::Lsb0>);

impl From<BitVec<u8, bitvec::order::Lsb0>> for DisputedBitfield {
	fn from(inner: BitVec<u8, bitvec::order::Lsb0>) -> Self {
		Self(inner)
	}
}

#[cfg(test)]
impl DisputedBitfield {
	/// Create a new bitfield, where each bit is set to `false`.
	pub fn zeros(n: usize) -> Self {
		Self::from(BitVec::<u8, bitvec::order::Lsb0>::repeat(false, n))
	}
}

pub use pallet::*;

#[frame_support::pallet]
pub mod pallet {
	use super::*;

	#[pallet::pallet]
	#[pallet::without_storage_info]
	pub struct Pallet<T>(_);

	#[pallet::config]
	#[pallet::disable_frame_system_supertrait_check]
	pub trait Config:
		inclusion::Config + scheduler::Config + initializer::Config + pallet_babe::Config
	{
		/// Weight information for extrinsics in this pallet.
		type WeightInfo: WeightInfo;
	}

	#[pallet::error]
	pub enum Error<T> {
		/// Inclusion inherent called more than once per block.
		TooManyInclusionInherents,
		/// The hash of the submitted parent header doesn't correspond to the saved block hash of
		/// the parent.
		InvalidParentHeader,
		/// Disputed candidate that was concluded invalid.
		CandidateConcludedInvalid,
		/// The data given to the inherent will result in an overweight block.
		InherentOverweight,
		/// The ordering of dispute statements was invalid.
		DisputeStatementsUnsortedOrDuplicates,
		/// A dispute statement was invalid.
		DisputeInvalid,
	}

	/// Whether the paras inherent was included within this block.
	///
	/// The `Option<()>` is effectively a `bool`, but it never hits storage in the `None` variant
	/// due to the guarantees of FRAME's storage APIs.
	///
	/// If this is `None` at the end of the block, we panic and render the block invalid.
	#[pallet::storage]
	pub(crate) type Included<T> = StorageValue<_, ()>;

	/// Scraped on chain data for extracting resolved disputes as well as backing votes.
	#[pallet::storage]
	#[pallet::getter(fn on_chain_votes)]
	pub(crate) type OnChainVotes<T: Config> = StorageValue<_, ScrapedOnChainVotes<T::Hash>>;

	/// Update the disputes statements set part of the on-chain votes.
	pub(crate) fn set_scrapable_on_chain_disputes<T: Config>(
		session: SessionIndex,
		checked_disputes: CheckedMultiDisputeStatementSet,
	) {
		crate::paras_inherent::OnChainVotes::<T>::mutate(move |value| {
			let disputes =
				checked_disputes.into_iter().map(DisputeStatementSet::from).collect::<Vec<_>>();
			let backing_validators_per_candidate = match value.take() {
				Some(v) => v.backing_validators_per_candidate,
				None => Vec::new(),
			};
			*value = Some(ScrapedOnChainVotes::<T::Hash> {
				backing_validators_per_candidate,
				disputes,
				session,
			});
		})
	}

	/// Update the backing votes including part of the on-chain votes.
	pub(crate) fn set_scrapable_on_chain_backings<T: Config>(
		session: SessionIndex,
		backing_validators_per_candidate: Vec<(
			CandidateReceipt<T::Hash>,
			Vec<(ValidatorIndex, ValidityAttestation)>,
		)>,
	) {
		crate::paras_inherent::OnChainVotes::<T>::mutate(move |value| {
			let disputes = match value.take() {
				Some(v) => v.disputes,
				None => MultiDisputeStatementSet::default(),
			};
			*value = Some(ScrapedOnChainVotes::<T::Hash> {
				backing_validators_per_candidate,
				disputes,
				session,
			});
		})
	}

	#[pallet::hooks]
	impl<T: Config> Hooks<BlockNumberFor<T>> for Pallet<T> {
		fn on_initialize(_: T::BlockNumber) -> Weight {
			T::DbWeight::get().reads_writes(1, 1) // in `on_finalize`.
		}

		fn on_finalize(_: T::BlockNumber) {
			if Included::<T>::take().is_none() {
				panic!("Bitfields and heads must be included every block");
			}
		}
	}

	#[pallet::inherent]
	impl<T: Config> ProvideInherent for Pallet<T> {
		type Call = Call<T>;
		type Error = MakeFatalError<()>;
		const INHERENT_IDENTIFIER: InherentIdentifier = PARACHAINS_INHERENT_IDENTIFIER;

		fn create_inherent(data: &InherentData) -> Option<Self::Call> {
			let inherent_data = Self::create_inherent_inner(data)?;

			Some(Call::enter { data: inherent_data })
		}

		fn is_inherent(call: &Self::Call) -> bool {
			matches!(call, Call::enter { .. })
		}
	}

	/// Collect all freed cores based on storage data. (i.e. append cores freed from timeouts to
	/// the given `freed_concluded`).
	///
	/// The parameter `freed_concluded` contains all core indicies that became
	/// free due to candidate that became available.
	pub(crate) fn collect_all_freed_cores<T, I>(
		freed_concluded: I,
	) -> BTreeMap<CoreIndex, FreedReason>
	where
		I: core::iter::IntoIterator<Item = (CoreIndex, CandidateHash)>,
		T: Config,
	{
		// Handle timeouts for any availability core work.
		let availability_pred = <scheduler::Pallet<T>>::availability_timeout_predicate();
		let freed_timeout = if let Some(pred) = availability_pred {
			<inclusion::Pallet<T>>::collect_pending(pred)
		} else {
			Vec::new()
		};

		// Schedule paras again, given freed cores, and reasons for freeing.
		let freed = freed_concluded
			.into_iter()
			.map(|(c, _hash)| (c, FreedReason::Concluded))
			.chain(freed_timeout.into_iter().map(|c| (c, FreedReason::TimedOut)))
			.collect::<BTreeMap<CoreIndex, FreedReason>>();
		freed
	}

	#[pallet::call]
	impl<T: Config> Pallet<T> {
		/// Enter the paras inherent. This will process bitfields and backed candidates.
		#[pallet::call_index(0)]
		#[pallet::weight((
			paras_inherent_total_weight::<T>(
				data.backed_candidates.as_slice(),
				data.bitfields.as_slice(),
				data.disputes.as_slice(),
			),
			DispatchClass::Mandatory,
		))]
		pub fn enter(
			origin: OriginFor<T>,
			data: ParachainsInherentData<T::Header>,
		) -> DispatchResultWithPostInfo {
			ensure_none(origin)?;

			ensure!(!Included::<T>::exists(), Error::<T>::TooManyInclusionInherents);
			Included::<T>::set(Some(()));

			Self::process_inherent_data(data).map(|(_processed, post_info)| post_info)
		}
	}
}

// enter_inner is block import
impl<T: Config> Pallet<T> {
	/// Create the `ParachainsInherentData` that gets passed to [`Self::enter`] in [`Self::create_inherent`].
	/// This code is pulled out of [`Self::create_inherent`] so it can be unit tested.
	fn create_inherent_inner(data: &InherentData) -> Option<ParachainsInherentData<T::Header>> {
		let parachains_inherent_data = match data.get_data(&Self::INHERENT_IDENTIFIER) {
			Ok(Some(d)) => d,
			Ok(None) => return None,
			Err(_) => {
				log::warn!(target: LOG_TARGET, "ParachainsInherentData failed to decode");
				return None
			},
		};
		match Self::process_inherent_data(parachains_inherent_data) {
			Ok((processed, _)) => Some(processed),
			Err(err) => {
				log::warn!(target: LOG_TARGET, "Processing inherent data failed: {:?}", err);
				None
			},
		}
	}

	/// Process inherent data.
	///
	/// The given inherent data is processed and state is altered accordingly. If any data could
	/// not be applied (inconsitencies, weight limit, ...) it is removed.
	///
	/// This function can both be called on block creation in `create_inherent` and on block import
	/// in `enter`. The mutation of `data` is only useful in the `create_inherent` case as it
	/// avoids overweight blocks for example.
	///
	/// Returns: Result containing processed inherent data and weight, the processed inherent would
	/// consume.
	fn process_inherent_data(
		data: ParachainsInherentData<T::Header>,
	) -> sp_std::result::Result<
		(ParachainsInherentData<T::Header>, PostDispatchInfo),
		DispatchErrorWithPostInfo,
	> {
		#[cfg(feature = "runtime-metrics")]
		sp_io::init_tracing();

		let ParachainsInherentData {
			mut bitfields,
			mut backed_candidates,
			parent_header,
			mut disputes,
		} = data;

		log::debug!(
			target: LOG_TARGET,
			"[process_inherent_data] bitfields.len(): {}, backed_candidates.len(): {}, disputes.len() {}",
			bitfields.len(),
			backed_candidates.len(),
			disputes.len()
		);

		let parent_hash = <frame_system::Pallet<T>>::parent_hash();

		ensure!(
			parent_header.hash().as_ref() == parent_hash.as_ref(),
			Error::<T>::InvalidParentHeader,
		);

		let now = <frame_system::Pallet<T>>::block_number();
<<<<<<< HEAD
		let mut candidates_weight = backed_candidates_weight::<T>(&backed_candidates);
		let mut bitfields_weight = signed_bitfields_weight::<T>(signed_bitfields.len());
=======

		let candidates_weight = backed_candidates_weight::<T>(&backed_candidates);
		let bitfields_weight = signed_bitfields_weight::<T>(bitfields.len());
>>>>>>> 7a54fd6e
		let disputes_weight = multi_dispute_statement_sets_weight::<T, _, _>(&disputes);

		METRICS
			.on_before_filter((candidates_weight + bitfields_weight + disputes_weight).ref_time());

		let current_session = <shared::Pallet<T>>::session_index();
		let expected_bits = <scheduler::Pallet<T>>::availability_cores().len();
		let validator_public = shared::Pallet::<T>::active_validator_keys();
		let max_block_weight = <T as frame_system::Config>::BlockWeights::get().max_block;

		let entropy = compute_entropy::<T>(parent_hash);
		let mut rng = rand_chacha::ChaChaRng::from_seed(entropy.into());

		// Filter out duplicates and continue.
		if let Err(()) = T::DisputesHandler::deduplicate_and_sort_dispute_data(&mut disputes) {
			log::debug!(target: LOG_TARGET, "Found duplicate statement sets, retaining the first");
		}

		let config = <configuration::Pallet<T>>::config();
		let post_conclusion_acceptance_period = config.dispute_post_conclusion_acceptance_period;

		let dispute_statement_set_valid = move |set: DisputeStatementSet| {
			T::DisputesHandler::filter_dispute_data(set, post_conclusion_acceptance_period)
		};

		// Limit the disputes first, since the following statements depend on the votes include here.
		let (checked_disputes_sets, checked_disputes_sets_consumed_weight) =
			limit_and_sanitize_disputes::<T, _>(
				disputes,
				dispute_statement_set_valid,
				max_block_weight,
				&mut rng,
			);

		// Assure the maximum block weight is adhered, by limiting bitfields and backed
		// candidates. Dispute statement sets were already limited before.
		let non_disputes_weight = apply_weight_limit::<T>(
			&mut backed_candidates,
			&mut bitfields,
			max_block_weight.saturating_sub(checked_disputes_sets_consumed_weight),
			&mut rng,
		);

<<<<<<< HEAD
		// Handle disputes logic.
		let (disputed_bitfield, freed_disputed) = {
			let new_current_dispute_sets: Vec<_> = checked_disputes
				.iter()
				.map(AsRef::as_ref)
				.filter(|s| s.session == current_session)
				.map(|s| (s.session, s.candidate_hash))
				.collect();
=======
		let full_weight = non_disputes_weight.saturating_add(checked_disputes_sets_consumed_weight);
>>>>>>> 7a54fd6e

		METRICS.on_after_filter(full_weight.ref_time());

		if full_weight.any_gt(max_block_weight) {
			log::warn!(target: LOG_TARGET, "Post weight limiting weight is still too large.");
		}

		// Note that `process_checked_multi_dispute_data` will iterate and import each
		// dispute; so the input here must be reasonably bounded,
		// which is guaranteed by the checks and weight limitation above.
		// We don't care about fresh or not disputes
		// this writes them to storage, so let's query it via those means
		// if this fails for whatever reason, that's ok.
		if let Err(e) =
			T::DisputesHandler::process_checked_multi_dispute_data(&checked_disputes_sets)
		{
			log::warn!(target: LOG_TARGET, "MultiDisputesData failed to update: {:?}", e);
		};
		METRICS.on_disputes_imported(checked_disputes_sets.len() as u64);

		set_scrapable_on_chain_disputes::<T>(current_session, checked_disputes_sets.clone());

		if T::DisputesHandler::is_frozen() {
			// Relay chain freeze, at this point we will not include any parachain blocks.
			METRICS.on_relay_chain_freeze();

<<<<<<< HEAD
			// Process the dispute sets of the current session.
			METRICS.on_current_session_disputes_processed(new_current_dispute_sets.len() as u64);

			let freed_disputed = if !new_current_dispute_sets.is_empty() {
				let concluded_invalid_disputes = new_current_dispute_sets
					.iter()
					.filter(|(session, candidate)| {
						T::DisputesHandler::concluded_invalid(*session, *candidate)
					})
					.map(|(_, candidate)| *candidate)
					.collect::<BTreeSet<CandidateHash>>();

				// Count invalid dispute sets.
				METRICS.on_disputes_concluded_invalid(concluded_invalid_disputes.len() as u64);

				let freed_disputed: Vec<_> =
					<inclusion::Pallet<T>>::collect_disputed(&concluded_invalid_disputes)
						.into_iter()
						.map(|core| (core, FreedReason::Concluded))
						.collect();

				freed_disputed
			} else {
				Vec::new()
=======
			let disputes = checked_disputes_sets
				.into_iter()
				.map(|checked| checked.into())
				.collect::<Vec<_>>();
			let processed = ParachainsInherentData {
				bitfields: Vec::new(),
				backed_candidates: Vec::new(),
				disputes,
				parent_header,
>>>>>>> 7a54fd6e
			};

			// The relay chain we are currently on is invalid. Proceed no further on parachains.
			return Ok((processed, Some(checked_disputes_sets_consumed_weight).into()))
		}

<<<<<<< HEAD
			(disputed_bitfield, freed_disputed)
		};
=======
		// Contains the disputes that are concluded in the current session only,
		// since these are the only ones that are relevant for the occupied cores
		// and lightens the load on `collect_disputed` significantly.
		// Cores can't be occupied with candidates of the previous sessions, and only
		// things with new votes can have just concluded. We only need to collect
		// cores with disputes that conclude just now, because disputes that
		// concluded longer ago have already had any corresponding cores cleaned up.
		let current_concluded_invalid_disputes = checked_disputes_sets
			.iter()
			.map(AsRef::as_ref)
			.filter(|dss| dss.session == current_session)
			.map(|dss| (dss.session, dss.candidate_hash))
			.filter(|(session, candidate)| {
				<T>::DisputesHandler::concluded_invalid(*session, *candidate)
			})
			.map(|(_session, candidate)| candidate)
			.collect::<BTreeSet<CandidateHash>>();

		let mut freed_disputed: Vec<_> =
			<inclusion::Pallet<T>>::collect_disputed(&current_concluded_invalid_disputes)
				.into_iter()
				.map(|core| (core, FreedReason::Concluded))
				.collect();
>>>>>>> 7a54fd6e

		// Create a bit index from the set of core indices where each index corresponds to
		// a core index that was freed due to a dispute.
		//
		// I.e. 010100 would indicate, the candidates on Core 1 and 3 would be disputed.
		let disputed_bitfield = create_disputed_bitfield(
			expected_bits,
			freed_disputed.iter().map(|(core_index, _)| core_index),
		);

		if !freed_disputed.is_empty() {
			// unstable sort is fine, because core indices are unique
			// i.e. the same candidate can't occupy 2 cores at once.
			freed_disputed.sort_unstable_by_key(|pair| pair.0); // sort by core index
			<scheduler::Pallet<T>>::free_cores(freed_disputed.clone());
		}

		let bitfields = sanitize_bitfields::<T>(
			bitfields,
			disputed_bitfield,
			expected_bits,
			parent_hash,
			current_session,
			&validator_public[..],
		);
		METRICS.on_bitfields_processed(bitfields.len() as u64);

		// Process new availability bitfields, yielding any availability cores whose
		// work has now concluded.
		let freed_concluded =
			<inclusion::Pallet<T>>::update_pending_availability_and_get_freed_cores::<_>(
				expected_bits,
				&validator_public[..],
				bitfields.clone(),
				<scheduler::Pallet<T>>::core_para,
			);

		// Inform the disputes module of all included candidates.
		for (_, candidate_hash) in &freed_concluded {
			T::DisputesHandler::note_included(current_session, *candidate_hash, now);
		}

		METRICS.on_candidates_included(freed_concluded.len() as u64);
<<<<<<< HEAD
		let mut freed = collect_all_freed_cores::<T, _>(freed_concluded.iter().cloned());
		// As a core is only occupied by a single work item, freed and freed_disputed are disjoint by design
		// and can thus be appended without worrying about overwriting (key, value) pairs in freed.
		freed.append(&mut freed_disputed.into_iter().collect());
		log::debug!(target: LOG_TARGET, "update_claimqueue() at {:?} in enter_inner", now);
		let scheduled = <scheduler::Pallet<T>>::update_claimqueue(freed, now);
=======

		let freed = collect_all_freed_cores::<T, _>(freed_concluded.iter().cloned());

		<scheduler::Pallet<T>>::clear();
		<scheduler::Pallet<T>>::schedule(freed, now);
>>>>>>> 7a54fd6e

		let scheduled = <scheduler::Pallet<T>>::scheduled();

		let relay_parent_number = now - One::one();
		let parent_storage_root = *parent_header.state_root();

		let check_ctx = CandidateCheckContext::<T>::new(now, relay_parent_number);

		METRICS.on_candidates_processed_total(backed_candidates.len() as u64);

<<<<<<< HEAD
		assure_sanity_backed_candidates::<T, _>(
=======
		let backed_candidates = sanitize_backed_candidates::<T, _>(
>>>>>>> 7a54fd6e
			parent_hash,
			backed_candidates,
			move |candidate_idx: usize,
			      backed_candidate: &BackedCandidate<<T as frame_system::Config>::Hash>|
			      -> bool {
				// never include a concluded-invalid candidate
				current_concluded_invalid_disputes.contains(&backed_candidate.hash()) ||
					// Instead of checking the candidates with code upgrades twice
					// move the checking up here and skip it in the training wheels fallback.
					// That way we avoid possible duplicate checks while assuring all
					// backed candidates fine to pass on.
					check_ctx
					.verify_backed_candidate(parent_hash, parent_storage_root, candidate_idx, backed_candidate)
					.is_err()
			},
			&scheduled[..],
		);

		METRICS.on_candidates_sanitized(backed_candidates.len() as u64);

		// Process backed candidates according to scheduled cores.
		let parent_storage_root = *parent_header.state_root();
		let inclusion::ProcessedCandidates::<<T::Header as HeaderT>::Hash> {
			core_indices: occupied,
			candidate_receipt_with_backing_validator_indices,
		} = <inclusion::Pallet<T>>::process_candidates(
			parent_storage_root,
			backed_candidates.clone(),
			scheduled,
			<scheduler::Pallet<T>>::group_validators,
		)?;
		// Note which of the scheduled cores were actually occupied by a backed candidate.
		<scheduler::Pallet<T>>::occupied(&occupied);

		set_scrapable_on_chain_backings::<T>(
			current_session,
			candidate_receipt_with_backing_validator_indices,
		);

<<<<<<< HEAD
		// Note which of the scheduled cores were actually occupied by a backed candidate.
		<scheduler::Pallet<T>>::occupied(occupied.into_iter().collect());

		METRICS.on_after_filter(total_consumed_weight.ref_time());

		Ok(Some(total_consumed_weight).into())
	}
}

// This is block creation?
impl<T: Config> Pallet<T> {
	/// Create the `ParachainsInherentData` that gets passed to [`Self::enter`] in [`Self::create_inherent`].
	/// This code is pulled out of [`Self::create_inherent`] so it can be unit tested.
	fn create_inherent_inner(data: &InherentData) -> Option<ParachainsInherentData<T::Header>> {
		let ParachainsInherentData::<T::Header> {
			bitfields,
			backed_candidates,
			mut disputes,
			parent_header,
		} = match data.get_data(&Self::INHERENT_IDENTIFIER) {
			Ok(Some(d)) => d,
			Ok(None) => return None,
			Err(_) => {
				log::warn!(target: LOG_TARGET, "ParachainsInherentData failed to decode");
				return None
			},
		};

		log::debug!(
			target: LOG_TARGET,
			"[create_inherent_inner] bitfields.len(): {}, backed_candidates.len(): {}, disputes.len() {}",
			bitfields.len(),
			backed_candidates.len(),
			disputes.len()
		);

		let parent_hash = <frame_system::Pallet<T>>::parent_hash();
		if parent_hash != parent_header.hash() {
			log::warn!(
				target: LOG_TARGET,
				"ParachainsInherentData references a different parent header hash than frame"
			);
			return None
		}

		let current_session = <shared::Pallet<T>>::session_index();
		let expected_bits = <scheduler::Pallet<T>>::availability_cores().len();
		let validator_public = shared::Pallet::<T>::active_validator_keys();
		let max_block_weight = <T as frame_system::Config>::BlockWeights::get().max_block;

		let entropy = compute_entropy::<T>(parent_hash);
		let mut rng = rand_chacha::ChaChaRng::from_seed(entropy.into());

		// Filter out duplicates and continue.
		if let Err(_) = T::DisputesHandler::deduplicate_and_sort_dispute_data(&mut disputes) {
			log::debug!(target: LOG_TARGET, "Found duplicate statement sets, retaining the first");
		}

		let config = <configuration::Pallet<T>>::config();
		let post_conclusion_acceptance_period = config.dispute_post_conclusion_acceptance_period;

		// TODO: Better if we can convert this to `with_transactional` and handle an error if
		// too many transactional layers are spawned.
		let (
			mut backed_candidates,
			mut bitfields,
			checked_disputes_sets,
			checked_disputes_sets_consumed_weight,
		) = frame_support::storage::with_transaction_unchecked(|| {
			let dispute_statement_set_valid = move |set: DisputeStatementSet| {
				T::DisputesHandler::filter_dispute_data(
					set,
					post_conclusion_acceptance_period,
					// `DisputeCoordinator` on the node side only forwards
					// valid dispute statement sets and hence this does not
					// need to be checked.
					VerifyDisputeSignatures::Skip,
				)
			};

			// Limit the disputes first, since the following statements depend on the votes include here.
			let (checked_disputes_sets, checked_disputes_sets_consumed_weight) =
				limit_and_sanitize_disputes::<T, _>(
					disputes,
					dispute_statement_set_valid,
					max_block_weight,
					&mut rng,
				);

			// we don't care about fresh or not disputes
			// this writes them to storage, so let's query it via those means
			// if this fails for whatever reason, that's ok
			let _ = T::DisputesHandler::process_checked_multi_dispute_data(&checked_disputes_sets)
				.map_err(|e| {
					log::warn!(target: LOG_TARGET, "MultiDisputesData failed to update: {:?}", e);
					e
				});

			// Contains the disputes that are concluded in the current session only,
			// since these are the only ones that are relevant for the occupied cores
			// and lightens the load on `collect_disputed` significantly.
			// Cores can't be occupied with candidates of the previous sessions, and only
			// things with new votes can have just concluded. We only need to collect
			// cores with disputes that conclude just now, because disputes that
			// concluded longer ago have already had any corresponding cores cleaned up.
			let current_concluded_invalid_disputes = checked_disputes_sets
				.iter()
				.map(AsRef::as_ref)
				.filter(|dss| dss.session == current_session)
				.map(|dss| (dss.session, dss.candidate_hash))
				.filter(|(session, candidate)| {
					<T>::DisputesHandler::concluded_invalid(*session, *candidate)
				})
				.map(|(_session, candidate)| candidate)
				.collect::<BTreeSet<CandidateHash>>();

			// All concluded invalid disputes, that are relevant for the set of candidates
			// the inherent provided.
			let concluded_invalid_disputes = backed_candidates
				.iter()
				.map(|backed_candidate| backed_candidate.hash())
				.filter(|candidate| {
					<T>::DisputesHandler::concluded_invalid(current_session, *candidate)
				})
				.collect::<BTreeSet<CandidateHash>>();

			let freed_disputed: Vec<_> =
				<inclusion::Pallet<T>>::collect_disputed(&current_concluded_invalid_disputes)
					.into_iter()
					.map(|core| (core, FreedReason::Concluded))
					.collect();

			let disputed_bitfield =
				create_disputed_bitfield(expected_bits, freed_disputed.iter().map(|(x, _)| x));

			// The following 3 calls are equiv to a call to `process_bitfields`
			// but we can retain access to `bitfields`.
			let bitfields = sanitize_bitfields::<T>(
				bitfields,
				disputed_bitfield,
				expected_bits,
				parent_hash,
				current_session,
				&validator_public[..],
				FullCheck::Yes,
			);

			let freed_concluded =
				<inclusion::Pallet<T>>::update_pending_availability_and_get_freed_cores::<_>(
					expected_bits,
					&validator_public[..],
					bitfields.clone(),
					<scheduler::Pallet<T>>::core_para,
					false,
				);

			let mut freed = collect_all_freed_cores::<T, _>(freed_concluded.iter().cloned());
			// As a core is only occupied by a single work item, freed and freed_disputed are disjoint by design
			// and can thus be appended without worrying about overwriting (key, value) pairs in freed.
			freed.append(&mut freed_disputed.into_iter().collect());
			let now = <frame_system::Pallet<T>>::block_number();
			log::debug!(
				target: LOG_TARGET,
				"update_claimqueue() at {:?} in create_inherent_inner",
				now
			);
			let scheduled = <scheduler::Pallet<T>>::update_claimqueue(freed, now);

			let relay_parent_number = now - One::one();
			let parent_storage_root = *parent_header.state_root();

			let check_ctx = CandidateCheckContext::<T>::new(now, relay_parent_number);
			let backed_candidates = sanitize_backed_candidates::<T, _>(
				parent_hash,
				backed_candidates,
				move |candidate_idx: usize,
				      backed_candidate: &BackedCandidate<<T as frame_system::Config>::Hash>|
				      -> bool {
					// never include a concluded-invalid candidate
					concluded_invalid_disputes.contains(&backed_candidate.hash()) ||
							// Instead of checking the candidates with code upgrades twice
							// move the checking up here and skip it in the training wheels fallback.
							// That way we avoid possible duplicate checks while assuring all
							// backed candidates fine to pass on.
							check_ctx
								.verify_backed_candidate(parent_hash, parent_storage_root, candidate_idx, backed_candidate)
								.is_err()
				},
				&scheduled[..],
			);

			frame_support::storage::TransactionOutcome::Rollback((
				// filtered backed candidates
				backed_candidates,
				// filtered bitfields
				bitfields,
				// checked disputes sets
				checked_disputes_sets,
				checked_disputes_sets_consumed_weight,
			))
		});

		// Assure the maximum block weight is adhered, by limiting bitfields and backed
		// candidates. Dispute statement sets were already limited before.
		let actual_weight = apply_weight_limit::<T>(
			&mut backed_candidates,
			&mut bitfields,
			max_block_weight.saturating_sub(checked_disputes_sets_consumed_weight),
			&mut rng,
		);

		if actual_weight.any_gt(max_block_weight) {
			log::warn!(target: LOG_TARGET, "Post weight limiting weight is still too large.");
		}

=======
>>>>>>> 7a54fd6e
		let disputes = checked_disputes_sets
			.into_iter()
			.map(|checked| checked.into())
			.collect::<Vec<_>>();

		let bitfields = bitfields.into_iter().map(|v| v.into_unchecked()).collect();

		let processed =
			ParachainsInherentData { bitfields, backed_candidates, disputes, parent_header };
		Ok((processed, Some(full_weight).into()))
	}
}

/// Derive a bitfield from dispute
pub(super) fn create_disputed_bitfield<'a, I>(
	expected_bits: usize,
	freed_cores: I,
) -> DisputedBitfield
where
	I: 'a + IntoIterator<Item = &'a CoreIndex>,
{
	let mut bitvec = BitVec::repeat(false, expected_bits);
	for core_idx in freed_cores {
		let core_idx = core_idx.0 as usize;
		if core_idx < expected_bits {
			bitvec.set(core_idx, true);
		}
	}
	DisputedBitfield::from(bitvec)
}

/// Select a random subset, with preference for certain indices.
///
/// Adds random items to the set until all candidates
/// are tried or the remaining weight is depleted.
///
/// Returns the weight of all selected items from `selectables`
/// as well as their indices in ascending order.
fn random_sel<X, F: Fn(&X) -> Weight>(
	rng: &mut rand_chacha::ChaChaRng,
	selectables: &[X],
	mut preferred_indices: Vec<usize>,
	weight_fn: F,
	weight_limit: Weight,
) -> (Weight, Vec<usize>) {
	if selectables.is_empty() {
		return (Weight::zero(), Vec::new())
	}
	// all indices that are not part of the preferred set
	let mut indices = (0..selectables.len())
		.into_iter()
		.filter(|idx| !preferred_indices.contains(idx))
		.collect::<Vec<_>>();
	let mut picked_indices = Vec::with_capacity(selectables.len().saturating_sub(1));

	let mut weight_acc = Weight::zero();

	preferred_indices.shuffle(rng);
	for preferred_idx in preferred_indices {
		// preferred indices originate from outside
		if let Some(item) = selectables.get(preferred_idx) {
			let updated = weight_acc.saturating_add(weight_fn(item));
			if updated.any_gt(weight_limit) {
				continue
			}
			weight_acc = updated;
			picked_indices.push(preferred_idx);
		}
	}

	indices.shuffle(rng);
	for idx in indices {
		let item = &selectables[idx];
		let updated = weight_acc.saturating_add(weight_fn(item));

		if updated.any_gt(weight_limit) {
			continue
		}
		weight_acc = updated;

		picked_indices.push(idx);
	}

	// sorting indices, so the ordering is retained
	// unstable sorting is fine, since there are no duplicates in indices
	// and even if there were, they don't have an identity
	picked_indices.sort_unstable();
	(weight_acc, picked_indices)
}

/// Considers an upper threshold that the inherent data must not exceed.
///
/// If there is sufficient space, all bitfields and all candidates
/// will be included.
///
/// Otherwise tries to include all disputes, and then tries to fill the remaining space with bitfields and then candidates.
///
/// The selection process is random. For candidates, there is an exception for code upgrades as they are preferred.
/// And for disputes, local and older disputes are preferred (see `limit_and_sanitize_disputes`).
/// for backed candidates, since with a increasing number of parachains their chances of
/// inclusion become slim. All backed candidates  are checked beforehands in `fn create_inherent_inner`
/// which guarantees sanity.
///
/// Assumes disputes are already filtered by the time this is called.
///
/// Returns the total weight consumed by `bitfields` and `candidates`.
fn apply_weight_limit<T: Config + inclusion::Config>(
	candidates: &mut Vec<BackedCandidate<<T>::Hash>>,
	bitfields: &mut UncheckedSignedAvailabilityBitfields,
	max_consumable_weight: Weight,
	rng: &mut rand_chacha::ChaChaRng,
) -> Weight {
	let total_candidates_weight = backed_candidates_weight::<T>(candidates.as_slice());

	let total_bitfields_weight = signed_bitfields_weight::<T>(bitfields.len());

	let total = total_bitfields_weight.saturating_add(total_candidates_weight);

	// candidates + bitfields fit into the block
	if max_consumable_weight.all_gte(total) {
		return total
	}

	// Prefer code upgrades, they tend to be large and hence stand no chance to be picked
	// late while maintaining the weight bounds.
	let preferred_indices = candidates
		.iter()
		.enumerate()
		.filter_map(|(idx, candidate)| {
			candidate.candidate.commitments.new_validation_code.as_ref().map(|_code| idx)
		})
		.collect::<Vec<usize>>();

	// There is weight remaining to be consumed by a subset of candidates
	// which are going to be picked now.
	if let Some(max_consumable_by_candidates) =
		max_consumable_weight.checked_sub(&total_bitfields_weight)
	{
		let (acc_candidate_weight, indices) =
			random_sel::<BackedCandidate<<T as frame_system::Config>::Hash>, _>(
				rng,
				&candidates,
				preferred_indices,
				|c| backed_candidate_weight::<T>(c),
				max_consumable_by_candidates,
			);
		candidates.indexed_retain(|idx, _backed_candidate| indices.binary_search(&idx).is_ok());
		// pick all bitfields, and
		// fill the remaining space with candidates
		let total_consumed = acc_candidate_weight.saturating_add(total_bitfields_weight);

		return total_consumed
	}

	candidates.clear();

	// insufficient space for even the bitfields alone, so only try to fit as many of those
	// into the block and skip the candidates entirely
	let (total_consumed, indices) = random_sel::<UncheckedSignedAvailabilityBitfield, _>(
		rng,
		&bitfields,
		vec![],
		|_| <<T as Config>::WeightInfo as WeightInfo>::enter_bitfields(),
		max_consumable_weight,
	);

	bitfields.indexed_retain(|idx, _bitfield| indices.binary_search(&idx).is_ok());

	total_consumed
}

/// Filter bitfields based on freed core indices, validity, and other sanity checks.
///
/// Do sanity checks on the bitfields:
///
///  1. no more than one bitfield per validator
///  2. bitfields are ascending by validator index.
///  3. each bitfield has exactly `expected_bits`
///  4. signature is valid
///  5. remove any disputed core indices
///
/// If any of those is not passed, the bitfield is dropped.
pub(crate) fn sanitize_bitfields<T: crate::inclusion::Config>(
	unchecked_bitfields: UncheckedSignedAvailabilityBitfields,
	disputed_bitfield: DisputedBitfield,
	expected_bits: usize,
	parent_hash: T::Hash,
	session_index: SessionIndex,
	validators: &[ValidatorId],
) -> SignedAvailabilityBitfields {
	let mut bitfields = Vec::with_capacity(unchecked_bitfields.len());

	let mut last_index: Option<ValidatorIndex> = None;

	if disputed_bitfield.0.len() != expected_bits {
		// This is a system logic error that should never occur, but we want to handle it gracefully
		// so we just drop all bitfields
		log::error!(target: LOG_TARGET, "BUG: disputed_bitfield != expected_bits");
		return vec![]
	}

	let all_zeros = BitVec::<u8, bitvec::order::Lsb0>::repeat(false, expected_bits);
	let signing_context = SigningContext { parent_hash, session_index };
	for unchecked_bitfield in unchecked_bitfields {
		// Find and skip invalid bitfields.
		if unchecked_bitfield.unchecked_payload().0.len() != expected_bits {
			log::trace!(
				target: LOG_TARGET,
				"bad bitfield length: {} != {:?}",
				unchecked_bitfield.unchecked_payload().0.len(),
				expected_bits,
			);
			continue
		}

		if unchecked_bitfield.unchecked_payload().0.clone() & disputed_bitfield.0.clone() !=
			all_zeros
		{
			log::trace!(
				target: LOG_TARGET,
				"bitfield contains disputed cores: {:?}",
				unchecked_bitfield.unchecked_payload().0.clone() & disputed_bitfield.0.clone()
			);
			continue
		}

		let validator_index = unchecked_bitfield.unchecked_validator_index();

		if !last_index.map_or(true, |last_index: ValidatorIndex| last_index < validator_index) {
			log::trace!(
				target: LOG_TARGET,
				"bitfield validator index is not greater than last: !({:?} < {})",
				last_index.as_ref().map(|x| x.0),
				validator_index.0
			);
			continue
		}

		if unchecked_bitfield.unchecked_validator_index().0 as usize >= validators.len() {
			log::trace!(
				target: LOG_TARGET,
				"bitfield validator index is out of bounds: {} >= {}",
				validator_index.0,
				validators.len(),
			);
			continue
		}

		let validator_public = &validators[validator_index.0 as usize];

		// Validate bitfield signature.
		if let Ok(signed_bitfield) =
			unchecked_bitfield.try_into_checked(&signing_context, validator_public)
		{
			bitfields.push(signed_bitfield);
			METRICS.on_valid_bitfield_signature();
		} else {
			log::warn!(target: LOG_TARGET, "Invalid bitfield signature");
			METRICS.on_invalid_bitfield_signature();
		};

		last_index = Some(validator_index);
	}
	bitfields
}

/// Filter out any candidates that have a concluded invalid dispute.
///
/// `scheduled` follows the same naming scheme as provided in the
/// guide: Currently `free` but might become `occupied`.
/// For the filtering here the relevant part is only the current `free`
/// state.
///
/// `candidate_has_concluded_invalid_dispute` must return `true` if the candidate
/// is disputed, false otherwise. The passed `usize` is the candidate index.
///
/// The returned `Vec` is sorted according to the occupied core index.
fn sanitize_backed_candidates<
	T: crate::inclusion::Config,
	F: FnMut(usize, &BackedCandidate<T::Hash>) -> bool,
>(
	relay_parent: T::Hash,
	mut backed_candidates: Vec<BackedCandidate<T::Hash>>,
	mut candidate_has_concluded_invalid_dispute_or_is_invalid: F,
	scheduled: &[CoreAssignment],
) -> Vec<BackedCandidate<T::Hash>> {
	// Remove any candidates that were concluded invalid.
	// This does not assume sorting.
	backed_candidates.indexed_retain(move |candidate_idx, backed_candidate| {
		!candidate_has_concluded_invalid_dispute_or_is_invalid(candidate_idx, backed_candidate)
	});

	let scheduled_paras_to_core_idx = scheduled
		.into_iter()
		.map(|core_assignment| (core_assignment.kind.para_id(), core_assignment.core))
		.collect::<BTreeMap<ParaId, CoreIndex>>();

	// Assure the backed candidate's `ParaId`'s core is free.
	// This holds under the assumption that `Scheduler::schedule` is called _before_.
	// Also checks the candidate references the correct relay parent.

	backed_candidates.retain(|backed_candidate| {
		let desc = backed_candidate.descriptor();
		desc.relay_parent == relay_parent &&
			scheduled_paras_to_core_idx.get(&desc.para_id).is_some()
	});

	// Sort the `Vec` last, once there is a guarantee that these
	// `BackedCandidates` references the expected relay chain parent,
	// but more importantly are scheduled for a free core.
	// This both avoids extra work for obviously invalid candidates,
	// but also allows this to be done in place.
	backed_candidates.sort_by(|x, y| {
		// Never panics, since we filtered all panic arguments out in the previous `fn retain`.
		scheduled_paras_to_core_idx[&x.descriptor().para_id]
			.cmp(&scheduled_paras_to_core_idx[&y.descriptor().para_id])
	});

	backed_candidates
}

<<<<<<< HEAD
/// Assumes sorted candidates.
pub(crate) fn assure_sanity_backed_candidates<
	T: crate::inclusion::Config,
	F: FnMut(usize, &BackedCandidate<T::Hash>) -> bool,
>(
	relay_parent: T::Hash,
	backed_candidates: &[BackedCandidate<T::Hash>],
	mut candidate_has_concluded_invalid_dispute_or_is_invalid: F,
	scheduled: &[CoreAssignment],
) -> Result<(), crate::inclusion::Error<T>> {
	use crate::inclusion::Error;

	for (idx, backed_candidate) in backed_candidates.iter().enumerate() {
		if candidate_has_concluded_invalid_dispute_or_is_invalid(idx, backed_candidate) {
			return Err(Error::<T>::UnsortedOrDuplicateBackedCandidates)
		}
		// Assure the backed candidate's `ParaId`'s core is free.
		// This holds under the assumption that `Scheduler::schedule` is called _before_.
		// Also checks the candidate references the correct relay parent.
		let desc = backed_candidate.descriptor();
		if desc.relay_parent != relay_parent {
			return Err(Error::<T>::UnexpectedRelayParent)
		}
	}

	let scheduled_paras_to_core_idx = scheduled
		.into_iter()
		.map(|core_assignment| (core_assignment.kind.para_id(), core_assignment.core))
		.collect::<BTreeMap<ParaId, CoreIndex>>();

	if !IsSortedBy::is_sorted_by(backed_candidates, |x, y| {
		// Never panics, since we would have early returned on those in the above loop.
		scheduled_paras_to_core_idx[&x.descriptor().para_id]
			.cmp(&scheduled_paras_to_core_idx[&y.descriptor().para_id])
	}) {
		return Err(Error::<T>::UnsortedOrDuplicateBackedCandidates)
	}
	Ok(())
}

=======
>>>>>>> 7a54fd6e
/// Derive entropy from babe provided per block randomness.
///
/// In the odd case none is available, uses the `parent_hash` and
/// a const value, while emitting a warning.
fn compute_entropy<T: Config>(parent_hash: T::Hash) -> [u8; 32] {
	const CANDIDATE_SEED_SUBJECT: [u8; 32] = *b"candidate-seed-selection-subject";
	// NOTE: this is slightly gameable since this randomness was already public
	// by the previous block, while for the block author this randomness was
	// known 2 epochs ago. it is marginally better than using the parent block
	// hash since it's harder to influence the VRF output than the block hash.
	let vrf_random = ParentBlockRandomness::<T>::random(&CANDIDATE_SEED_SUBJECT[..]).0;
	let mut entropy: [u8; 32] = CANDIDATE_SEED_SUBJECT;
	if let Some(vrf_random) = vrf_random {
		entropy.as_mut().copy_from_slice(vrf_random.as_ref());
	} else {
		// in case there is no VRF randomness present, we utilize the relay parent
		// as seed, it's better than a static value.
		log::warn!(target: LOG_TARGET, "ParentBlockRandomness did not provide entropy");
		entropy.as_mut().copy_from_slice(parent_hash.as_ref());
	}
	entropy
}

/// Limit disputes in place.
///
/// Assumes ordering of disputes, retains sorting of the statement.
///
/// Prime source of overload safety for dispute votes:
/// 1. Check accumulated weight does not exceed the maximum block weight.
/// 2. If exceeded:
///   1. Check validity of all dispute statements sequentially
/// 2. If not exceeded:
///   1. Sort the disputes based on locality and age, locality first.
///   1. Split the array
///   1. Prefer local ones over remote disputes
///   1. If weight is exceeded by locals, pick the older ones (lower indices)
///      until the weight limit is reached.
///   1. If weight is exceeded by locals and remotes, pick remotes
///      randomly and check validity one by one.
///
/// Returns the consumed weight amount, that is guaranteed to be less than the provided `max_consumable_weight`.
fn limit_and_sanitize_disputes<
	T: Config,
	CheckValidityFn: FnMut(DisputeStatementSet) -> Option<CheckedDisputeStatementSet>,
>(
	mut disputes: MultiDisputeStatementSet,
	mut dispute_statement_set_valid: CheckValidityFn,
	max_consumable_weight: Weight,
	rng: &mut rand_chacha::ChaChaRng,
) -> (Vec<CheckedDisputeStatementSet>, Weight) {
	// The total weight if all disputes would be included
	let disputes_weight = multi_dispute_statement_sets_weight::<T, _, _>(&disputes);

	if disputes_weight.any_gt(max_consumable_weight) {
		let mut checked_acc = Vec::<CheckedDisputeStatementSet>::with_capacity(disputes.len());

		// Since the disputes array is sorted, we may use binary search to find the beginning of
		// remote disputes
		let idx = disputes
			.binary_search_by(|probe| {
				if T::DisputesHandler::included_state(probe.session, probe.candidate_hash).is_some()
				{
					Ordering::Less
				} else {
					Ordering::Greater
				}
			})
			// The above predicate will never find an item and therefore we are guaranteed to obtain
			// an error, which we can safely unwrap. QED.
			.unwrap_err();

		// Due to the binary search predicate above, the index computed will constitute the beginning
		// of the remote disputes sub-array `[Local, Local, Local, ^Remote, Remote]`.
		let remote_disputes = disputes.split_off(idx);

		// Accumualated weight of all disputes picked, that passed the checks.
		let mut weight_acc = Weight::zero();

		// Select disputes in-order until the remaining weight is attained
		disputes.iter().for_each(|dss| {
			let dispute_weight = <<T as Config>::WeightInfo as WeightInfo>::enter_variable_disputes(
				dss.statements.len() as u32,
			);
			let updated = weight_acc.saturating_add(dispute_weight);
			if max_consumable_weight.all_gte(updated) {
				// only apply the weight if the validity check passes
				if let Some(checked) = dispute_statement_set_valid(dss.clone()) {
					checked_acc.push(checked);
					weight_acc = updated;
				}
			}
		});

		// Compute the statements length of all remote disputes
		let d = remote_disputes.iter().map(|d| d.statements.len() as u32).collect::<Vec<u32>>();

		// Select remote disputes at random until the block is full
		let (_acc_remote_disputes_weight, mut indices) = random_sel::<u32, _>(
			rng,
			&d,
			vec![],
			|v| <<T as Config>::WeightInfo as WeightInfo>::enter_variable_disputes(*v),
			max_consumable_weight.saturating_sub(weight_acc),
		);

		// Sort the indices, to retain the same sorting as the input.
		indices.sort();

		// Add the remote disputes after checking their validity.
		checked_acc.extend(indices.into_iter().filter_map(|idx| {
			dispute_statement_set_valid(remote_disputes[idx].clone()).map(|cdss| {
				let weight = <<T as Config>::WeightInfo as WeightInfo>::enter_variable_disputes(
					cdss.as_ref().statements.len() as u32,
				);
				weight_acc = weight_acc.saturating_add(weight);
				cdss
			})
		}));

		// Update the remaining weight
		(checked_acc, weight_acc)
	} else {
		// Go through all of them, and just apply the filter, they would all fit
		let checked = disputes
			.into_iter()
			.filter_map(|dss| dispute_statement_set_valid(dss))
			.collect::<Vec<CheckedDisputeStatementSet>>();
		// some might have been filtered out, so re-calc the weight
		let checked_disputes_weight = multi_dispute_statement_sets_weight::<T, _, _>(&checked);
		(checked, checked_disputes_weight)
	}
}<|MERGE_RESOLUTION|>--- conflicted
+++ resolved
@@ -275,7 +275,6 @@
 	}
 }
 
-// enter_inner is block import
 impl<T: Config> Pallet<T> {
 	/// Create the `ParachainsInherentData` that gets passed to [`Self::enter`] in [`Self::create_inherent`].
 	/// This code is pulled out of [`Self::create_inherent`] so it can be unit tested.
@@ -340,14 +339,9 @@
 		);
 
 		let now = <frame_system::Pallet<T>>::block_number();
-<<<<<<< HEAD
-		let mut candidates_weight = backed_candidates_weight::<T>(&backed_candidates);
-		let mut bitfields_weight = signed_bitfields_weight::<T>(signed_bitfields.len());
-=======
 
 		let candidates_weight = backed_candidates_weight::<T>(&backed_candidates);
 		let bitfields_weight = signed_bitfields_weight::<T>(bitfields.len());
->>>>>>> 7a54fd6e
 		let disputes_weight = multi_dispute_statement_sets_weight::<T, _, _>(&disputes);
 
 		METRICS
@@ -391,18 +385,7 @@
 			&mut rng,
 		);
 
-<<<<<<< HEAD
-		// Handle disputes logic.
-		let (disputed_bitfield, freed_disputed) = {
-			let new_current_dispute_sets: Vec<_> = checked_disputes
-				.iter()
-				.map(AsRef::as_ref)
-				.filter(|s| s.session == current_session)
-				.map(|s| (s.session, s.candidate_hash))
-				.collect();
-=======
 		let full_weight = non_disputes_weight.saturating_add(checked_disputes_sets_consumed_weight);
->>>>>>> 7a54fd6e
 
 		METRICS.on_after_filter(full_weight.ref_time());
 
@@ -429,32 +412,6 @@
 			// Relay chain freeze, at this point we will not include any parachain blocks.
 			METRICS.on_relay_chain_freeze();
 
-<<<<<<< HEAD
-			// Process the dispute sets of the current session.
-			METRICS.on_current_session_disputes_processed(new_current_dispute_sets.len() as u64);
-
-			let freed_disputed = if !new_current_dispute_sets.is_empty() {
-				let concluded_invalid_disputes = new_current_dispute_sets
-					.iter()
-					.filter(|(session, candidate)| {
-						T::DisputesHandler::concluded_invalid(*session, *candidate)
-					})
-					.map(|(_, candidate)| *candidate)
-					.collect::<BTreeSet<CandidateHash>>();
-
-				// Count invalid dispute sets.
-				METRICS.on_disputes_concluded_invalid(concluded_invalid_disputes.len() as u64);
-
-				let freed_disputed: Vec<_> =
-					<inclusion::Pallet<T>>::collect_disputed(&concluded_invalid_disputes)
-						.into_iter()
-						.map(|core| (core, FreedReason::Concluded))
-						.collect();
-
-				freed_disputed
-			} else {
-				Vec::new()
-=======
 			let disputes = checked_disputes_sets
 				.into_iter()
 				.map(|checked| checked.into())
@@ -464,17 +421,12 @@
 				backed_candidates: Vec::new(),
 				disputes,
 				parent_header,
->>>>>>> 7a54fd6e
 			};
 
 			// The relay chain we are currently on is invalid. Proceed no further on parachains.
 			return Ok((processed, Some(checked_disputes_sets_consumed_weight).into()))
 		}
 
-<<<<<<< HEAD
-			(disputed_bitfield, freed_disputed)
-		};
-=======
 		// Contains the disputes that are concluded in the current session only,
 		// since these are the only ones that are relevant for the occupied cores
 		// and lightens the load on `collect_disputed` significantly.
@@ -498,7 +450,6 @@
 				.into_iter()
 				.map(|core| (core, FreedReason::Concluded))
 				.collect();
->>>>>>> 7a54fd6e
 
 		// Create a bit index from the set of core indices where each index corresponds to
 		// a core index that was freed due to a dispute.
@@ -542,22 +493,13 @@
 		}
 
 		METRICS.on_candidates_included(freed_concluded.len() as u64);
-<<<<<<< HEAD
-		let mut freed = collect_all_freed_cores::<T, _>(freed_concluded.iter().cloned());
-		// As a core is only occupied by a single work item, freed and freed_disputed are disjoint by design
-		// and can thus be appended without worrying about overwriting (key, value) pairs in freed.
-		freed.append(&mut freed_disputed.into_iter().collect());
-		log::debug!(target: LOG_TARGET, "update_claimqueue() at {:?} in enter_inner", now);
-		let scheduled = <scheduler::Pallet<T>>::update_claimqueue(freed, now);
-=======
 
 		let freed = collect_all_freed_cores::<T, _>(freed_concluded.iter().cloned());
 
 		<scheduler::Pallet<T>>::clear();
 		<scheduler::Pallet<T>>::schedule(freed, now);
->>>>>>> 7a54fd6e
-
-		let scheduled = <scheduler::Pallet<T>>::scheduled();
+
+		let scheduled = <scheduler::Pallet<T>>::update_claimqueue(freed, now);
 
 		let relay_parent_number = now - One::one();
 		let parent_storage_root = *parent_header.state_root();
@@ -566,11 +508,7 @@
 
 		METRICS.on_candidates_processed_total(backed_candidates.len() as u64);
 
-<<<<<<< HEAD
-		assure_sanity_backed_candidates::<T, _>(
-=======
 		let backed_candidates = sanitize_backed_candidates::<T, _>(
->>>>>>> 7a54fd6e
 			parent_hash,
 			backed_candidates,
 			move |candidate_idx: usize,
@@ -610,224 +548,6 @@
 			candidate_receipt_with_backing_validator_indices,
 		);
 
-<<<<<<< HEAD
-		// Note which of the scheduled cores were actually occupied by a backed candidate.
-		<scheduler::Pallet<T>>::occupied(occupied.into_iter().collect());
-
-		METRICS.on_after_filter(total_consumed_weight.ref_time());
-
-		Ok(Some(total_consumed_weight).into())
-	}
-}
-
-// This is block creation?
-impl<T: Config> Pallet<T> {
-	/// Create the `ParachainsInherentData` that gets passed to [`Self::enter`] in [`Self::create_inherent`].
-	/// This code is pulled out of [`Self::create_inherent`] so it can be unit tested.
-	fn create_inherent_inner(data: &InherentData) -> Option<ParachainsInherentData<T::Header>> {
-		let ParachainsInherentData::<T::Header> {
-			bitfields,
-			backed_candidates,
-			mut disputes,
-			parent_header,
-		} = match data.get_data(&Self::INHERENT_IDENTIFIER) {
-			Ok(Some(d)) => d,
-			Ok(None) => return None,
-			Err(_) => {
-				log::warn!(target: LOG_TARGET, "ParachainsInherentData failed to decode");
-				return None
-			},
-		};
-
-		log::debug!(
-			target: LOG_TARGET,
-			"[create_inherent_inner] bitfields.len(): {}, backed_candidates.len(): {}, disputes.len() {}",
-			bitfields.len(),
-			backed_candidates.len(),
-			disputes.len()
-		);
-
-		let parent_hash = <frame_system::Pallet<T>>::parent_hash();
-		if parent_hash != parent_header.hash() {
-			log::warn!(
-				target: LOG_TARGET,
-				"ParachainsInherentData references a different parent header hash than frame"
-			);
-			return None
-		}
-
-		let current_session = <shared::Pallet<T>>::session_index();
-		let expected_bits = <scheduler::Pallet<T>>::availability_cores().len();
-		let validator_public = shared::Pallet::<T>::active_validator_keys();
-		let max_block_weight = <T as frame_system::Config>::BlockWeights::get().max_block;
-
-		let entropy = compute_entropy::<T>(parent_hash);
-		let mut rng = rand_chacha::ChaChaRng::from_seed(entropy.into());
-
-		// Filter out duplicates and continue.
-		if let Err(_) = T::DisputesHandler::deduplicate_and_sort_dispute_data(&mut disputes) {
-			log::debug!(target: LOG_TARGET, "Found duplicate statement sets, retaining the first");
-		}
-
-		let config = <configuration::Pallet<T>>::config();
-		let post_conclusion_acceptance_period = config.dispute_post_conclusion_acceptance_period;
-
-		// TODO: Better if we can convert this to `with_transactional` and handle an error if
-		// too many transactional layers are spawned.
-		let (
-			mut backed_candidates,
-			mut bitfields,
-			checked_disputes_sets,
-			checked_disputes_sets_consumed_weight,
-		) = frame_support::storage::with_transaction_unchecked(|| {
-			let dispute_statement_set_valid = move |set: DisputeStatementSet| {
-				T::DisputesHandler::filter_dispute_data(
-					set,
-					post_conclusion_acceptance_period,
-					// `DisputeCoordinator` on the node side only forwards
-					// valid dispute statement sets and hence this does not
-					// need to be checked.
-					VerifyDisputeSignatures::Skip,
-				)
-			};
-
-			// Limit the disputes first, since the following statements depend on the votes include here.
-			let (checked_disputes_sets, checked_disputes_sets_consumed_weight) =
-				limit_and_sanitize_disputes::<T, _>(
-					disputes,
-					dispute_statement_set_valid,
-					max_block_weight,
-					&mut rng,
-				);
-
-			// we don't care about fresh or not disputes
-			// this writes them to storage, so let's query it via those means
-			// if this fails for whatever reason, that's ok
-			let _ = T::DisputesHandler::process_checked_multi_dispute_data(&checked_disputes_sets)
-				.map_err(|e| {
-					log::warn!(target: LOG_TARGET, "MultiDisputesData failed to update: {:?}", e);
-					e
-				});
-
-			// Contains the disputes that are concluded in the current session only,
-			// since these are the only ones that are relevant for the occupied cores
-			// and lightens the load on `collect_disputed` significantly.
-			// Cores can't be occupied with candidates of the previous sessions, and only
-			// things with new votes can have just concluded. We only need to collect
-			// cores with disputes that conclude just now, because disputes that
-			// concluded longer ago have already had any corresponding cores cleaned up.
-			let current_concluded_invalid_disputes = checked_disputes_sets
-				.iter()
-				.map(AsRef::as_ref)
-				.filter(|dss| dss.session == current_session)
-				.map(|dss| (dss.session, dss.candidate_hash))
-				.filter(|(session, candidate)| {
-					<T>::DisputesHandler::concluded_invalid(*session, *candidate)
-				})
-				.map(|(_session, candidate)| candidate)
-				.collect::<BTreeSet<CandidateHash>>();
-
-			// All concluded invalid disputes, that are relevant for the set of candidates
-			// the inherent provided.
-			let concluded_invalid_disputes = backed_candidates
-				.iter()
-				.map(|backed_candidate| backed_candidate.hash())
-				.filter(|candidate| {
-					<T>::DisputesHandler::concluded_invalid(current_session, *candidate)
-				})
-				.collect::<BTreeSet<CandidateHash>>();
-
-			let freed_disputed: Vec<_> =
-				<inclusion::Pallet<T>>::collect_disputed(&current_concluded_invalid_disputes)
-					.into_iter()
-					.map(|core| (core, FreedReason::Concluded))
-					.collect();
-
-			let disputed_bitfield =
-				create_disputed_bitfield(expected_bits, freed_disputed.iter().map(|(x, _)| x));
-
-			// The following 3 calls are equiv to a call to `process_bitfields`
-			// but we can retain access to `bitfields`.
-			let bitfields = sanitize_bitfields::<T>(
-				bitfields,
-				disputed_bitfield,
-				expected_bits,
-				parent_hash,
-				current_session,
-				&validator_public[..],
-				FullCheck::Yes,
-			);
-
-			let freed_concluded =
-				<inclusion::Pallet<T>>::update_pending_availability_and_get_freed_cores::<_>(
-					expected_bits,
-					&validator_public[..],
-					bitfields.clone(),
-					<scheduler::Pallet<T>>::core_para,
-					false,
-				);
-
-			let mut freed = collect_all_freed_cores::<T, _>(freed_concluded.iter().cloned());
-			// As a core is only occupied by a single work item, freed and freed_disputed are disjoint by design
-			// and can thus be appended without worrying about overwriting (key, value) pairs in freed.
-			freed.append(&mut freed_disputed.into_iter().collect());
-			let now = <frame_system::Pallet<T>>::block_number();
-			log::debug!(
-				target: LOG_TARGET,
-				"update_claimqueue() at {:?} in create_inherent_inner",
-				now
-			);
-			let scheduled = <scheduler::Pallet<T>>::update_claimqueue(freed, now);
-
-			let relay_parent_number = now - One::one();
-			let parent_storage_root = *parent_header.state_root();
-
-			let check_ctx = CandidateCheckContext::<T>::new(now, relay_parent_number);
-			let backed_candidates = sanitize_backed_candidates::<T, _>(
-				parent_hash,
-				backed_candidates,
-				move |candidate_idx: usize,
-				      backed_candidate: &BackedCandidate<<T as frame_system::Config>::Hash>|
-				      -> bool {
-					// never include a concluded-invalid candidate
-					concluded_invalid_disputes.contains(&backed_candidate.hash()) ||
-							// Instead of checking the candidates with code upgrades twice
-							// move the checking up here and skip it in the training wheels fallback.
-							// That way we avoid possible duplicate checks while assuring all
-							// backed candidates fine to pass on.
-							check_ctx
-								.verify_backed_candidate(parent_hash, parent_storage_root, candidate_idx, backed_candidate)
-								.is_err()
-				},
-				&scheduled[..],
-			);
-
-			frame_support::storage::TransactionOutcome::Rollback((
-				// filtered backed candidates
-				backed_candidates,
-				// filtered bitfields
-				bitfields,
-				// checked disputes sets
-				checked_disputes_sets,
-				checked_disputes_sets_consumed_weight,
-			))
-		});
-
-		// Assure the maximum block weight is adhered, by limiting bitfields and backed
-		// candidates. Dispute statement sets were already limited before.
-		let actual_weight = apply_weight_limit::<T>(
-			&mut backed_candidates,
-			&mut bitfields,
-			max_block_weight.saturating_sub(checked_disputes_sets_consumed_weight),
-			&mut rng,
-		);
-
-		if actual_weight.any_gt(max_block_weight) {
-			log::warn!(target: LOG_TARGET, "Post weight limiting weight is still too large.");
-		}
-
-=======
->>>>>>> 7a54fd6e
 		let disputes = checked_disputes_sets
 			.into_iter()
 			.map(|checked| checked.into())
@@ -1149,49 +869,6 @@
 	backed_candidates
 }
 
-<<<<<<< HEAD
-/// Assumes sorted candidates.
-pub(crate) fn assure_sanity_backed_candidates<
-	T: crate::inclusion::Config,
-	F: FnMut(usize, &BackedCandidate<T::Hash>) -> bool,
->(
-	relay_parent: T::Hash,
-	backed_candidates: &[BackedCandidate<T::Hash>],
-	mut candidate_has_concluded_invalid_dispute_or_is_invalid: F,
-	scheduled: &[CoreAssignment],
-) -> Result<(), crate::inclusion::Error<T>> {
-	use crate::inclusion::Error;
-
-	for (idx, backed_candidate) in backed_candidates.iter().enumerate() {
-		if candidate_has_concluded_invalid_dispute_or_is_invalid(idx, backed_candidate) {
-			return Err(Error::<T>::UnsortedOrDuplicateBackedCandidates)
-		}
-		// Assure the backed candidate's `ParaId`'s core is free.
-		// This holds under the assumption that `Scheduler::schedule` is called _before_.
-		// Also checks the candidate references the correct relay parent.
-		let desc = backed_candidate.descriptor();
-		if desc.relay_parent != relay_parent {
-			return Err(Error::<T>::UnexpectedRelayParent)
-		}
-	}
-
-	let scheduled_paras_to_core_idx = scheduled
-		.into_iter()
-		.map(|core_assignment| (core_assignment.kind.para_id(), core_assignment.core))
-		.collect::<BTreeMap<ParaId, CoreIndex>>();
-
-	if !IsSortedBy::is_sorted_by(backed_candidates, |x, y| {
-		// Never panics, since we would have early returned on those in the above loop.
-		scheduled_paras_to_core_idx[&x.descriptor().para_id]
-			.cmp(&scheduled_paras_to_core_idx[&y.descriptor().para_id])
-	}) {
-		return Err(Error::<T>::UnsortedOrDuplicateBackedCandidates)
-	}
-	Ok(())
-}
-
-=======
->>>>>>> 7a54fd6e
 /// Derive entropy from babe provided per block randomness.
 ///
 /// In the odd case none is available, uses the `parent_hash` and
