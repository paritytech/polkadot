--- conflicted
+++ resolved
@@ -364,19 +364,10 @@
 		METRICS
 			.on_before_filter((candidates_weight + bitfields_weight + disputes_weight).ref_time());
 
-<<<<<<< HEAD
-		T::DisputesHandler::assure_deduplicated_and_sorted(&mut disputes)
-			.map_err(|_e| Error::<T>::DisputeStatementsUnsortedOrDuplicates)?;
-
-		let (checked_disputes, total_consumed_weight) = {
-			let post_conclusion_acceptance_period =
-				config.dispute_post_conclusion_acceptance_period;
-=======
 		let current_session = <shared::Pallet<T>>::session_index();
 		let expected_bits = <scheduler::Pallet<T>>::availability_cores().len();
 		let validator_public = shared::Pallet::<T>::active_validator_keys();
 		let max_block_weight = <T as frame_system::Config>::BlockWeights::get().max_block;
->>>>>>> 41e2bb84
 
 		let entropy = compute_entropy::<T>(parent_hash);
 		let mut rng = rand_chacha::ChaChaRng::from_seed(entropy.into());
@@ -386,7 +377,6 @@
 			log::debug!(target: LOG_TARGET, "Found duplicate statement sets, retaining the first");
 		}
 
-		let config = <configuration::Pallet<T>>::config();
 		let post_conclusion_acceptance_period = config.dispute_post_conclusion_acceptance_period;
 
 		let dispute_statement_set_valid = move |set: DisputeStatementSet| {
@@ -527,37 +517,28 @@
 
 		let scheduled = <scheduler::Pallet<T>>::scheduled();
 
-		let relay_parent_number = now - One::one();
-		let parent_storage_root = *parent_header.state_root();
-
-		let check_ctx = CandidateCheckContext::<T>::new(now, relay_parent_number);
-
 		METRICS.on_candidates_processed_total(backed_candidates.len() as u64);
 
-<<<<<<< HEAD
-		let scheduled = <scheduler::Pallet<T>>::scheduled();
-		assure_sanity_backed_candidates::<T, _>(
-			&backed_candidates,
-			move |_candidate_index: usize, backed_candidate: &BackedCandidate<T::Hash>| -> bool {
-				<T>::DisputesHandler::concluded_invalid(current_session, backed_candidate.hash())
-				// `fn process_candidates` does the verification checks
-=======
 		let backed_candidates = sanitize_backed_candidates::<T, _>(
-			parent_hash,
 			backed_candidates,
-			move |candidate_idx: usize,
-			      backed_candidate: &BackedCandidate<<T as frame_system::Config>::Hash>|
-			      -> bool {
+			|candidate_idx: usize,
+			 backed_candidate: &BackedCandidate<<T as frame_system::Config>::Hash>|
+			 -> bool {
+				let para_id = backed_candidate.descriptor().para_id;
+				let prev_context = <paras::Pallet<T>>::para_most_recent_context(para_id);
+				let check_ctx = CandidateCheckContext::<T>::new(prev_context);
+
 				// never include a concluded-invalid candidate
 				current_concluded_invalid_disputes.contains(&backed_candidate.hash()) ||
 					// Instead of checking the candidates with code upgrades twice
 					// move the checking up here and skip it in the training wheels fallback.
 					// That way we avoid possible duplicate checks while assuring all
 					// backed candidates fine to pass on.
+					//
+					// NOTE: this is the only place where we check the relay-parent.
 					check_ctx
-					.verify_backed_candidate(parent_hash, parent_storage_root, candidate_idx, backed_candidate)
-					.is_err()
->>>>>>> 41e2bb84
+						.verify_backed_candidate(&allowed_relay_parents, candidate_idx, backed_candidate)
+						.is_err()
 			},
 			&scheduled[..],
 		);
@@ -569,13 +550,8 @@
 			core_indices: occupied,
 			candidate_receipt_with_backing_validator_indices,
 		} = <inclusion::Pallet<T>>::process_candidates(
-<<<<<<< HEAD
 			&allowed_relay_parents,
-			backed_candidates,
-=======
-			parent_storage_root,
 			backed_candidates.clone(),
->>>>>>> 41e2bb84
 			scheduled,
 			<scheduler::Pallet<T>>::group_validators,
 		)?;
@@ -587,243 +563,6 @@
 			candidate_receipt_with_backing_validator_indices,
 		);
 
-<<<<<<< HEAD
-		// Note which of the scheduled cores were actually occupied by a backed candidate.
-		<scheduler::Pallet<T>>::occupied(&occupied);
-
-		METRICS.on_after_filter(total_consumed_weight.ref_time());
-
-		Ok(Some(total_consumed_weight).into())
-	}
-}
-
-impl<T: Config> Pallet<T> {
-	/// Create the `ParachainsInherentData` that gets passed to [`Self::enter`] in [`Self::create_inherent`].
-	/// This code is pulled out of [`Self::create_inherent`] so it can be unit tested.
-	fn create_inherent_inner(data: &InherentData) -> Option<ParachainsInherentData<T::Header>> {
-		let ParachainsInherentData::<T::Header> {
-			bitfields,
-			backed_candidates,
-			mut disputes,
-			parent_header,
-		} = match data.get_data(&Self::INHERENT_IDENTIFIER) {
-			Ok(Some(d)) => d,
-			Ok(None) => return None,
-			Err(_) => {
-				log::warn!(target: LOG_TARGET, "ParachainsInherentData failed to decode");
-				return None
-			},
-		};
-
-		log::debug!(
-			target: LOG_TARGET,
-			"[create_inherent_inner] bitfields.len(): {}, backed_candidates.len(): {}, disputes.len() {}",
-			bitfields.len(),
-			backed_candidates.len(),
-			disputes.len()
-		);
-
-		let config = <configuration::Pallet<T>>::config();
-		let parent_hash = <frame_system::Pallet<T>>::parent_hash();
-		let now = <frame_system::Pallet<T>>::block_number();
-
-		if parent_hash != parent_header.hash() {
-			log::warn!(
-				target: LOG_TARGET,
-				"ParachainsInherentData references a different parent header hash than frame"
-			);
-			return None
-		}
-
-		let current_session = <shared::Pallet<T>>::session_index();
-		let expected_bits = <scheduler::Pallet<T>>::availability_cores().len();
-		let validator_public = shared::Pallet::<T>::active_validator_keys();
-		let max_block_weight = <T as frame_system::Config>::BlockWeights::get().max_block;
-
-		let entropy = compute_entropy::<T>(parent_hash);
-		let mut rng = rand_chacha::ChaChaRng::from_seed(entropy.into());
-
-		// Update the allowed relay-parents
-		let allowed_relay_parents = {
-			let parent_number = now - One::one();
-			let parent_storage_root = *parent_header.state_root();
-			let mut tracker = <shared::Pallet<T>>::allowed_relay_parents();
-
-			tracker.update(
-				parent_hash,
-				parent_storage_root,
-				parent_number,
-				config.async_backing_params.allowed_ancestry_len,
-			);
-
-			tracker
-		};
-
-		// Filter out duplicates and continue.
-		if let Err(_) = T::DisputesHandler::deduplicate_and_sort_dispute_data(&mut disputes) {
-			log::debug!(target: LOG_TARGET, "Found duplicate statement sets, retaining the first");
-		}
-
-		let post_conclusion_acceptance_period = config.dispute_post_conclusion_acceptance_period;
-
-		// TODO: Better if we can convert this to `with_transactional` and handle an error if
-		// too many transactional layers are spawned.
-		let (
-			mut backed_candidates,
-			mut bitfields,
-			checked_disputes_sets,
-			checked_disputes_sets_consumed_weight,
-		) = frame_support::storage::with_transaction_unchecked(|| {
-			let dispute_statement_set_valid = move |set: DisputeStatementSet| {
-				T::DisputesHandler::filter_dispute_data(
-					set,
-					post_conclusion_acceptance_period,
-					// `DisputeCoordinator` on the node side only forwards
-					// valid dispute statement sets and hence this does not
-					// need to be checked.
-					VerifyDisputeSignatures::Skip,
-				)
-			};
-
-			// Limit the disputes first, since the following statements depend on the votes include here.
-			let (checked_disputes_sets, checked_disputes_sets_consumed_weight) =
-				limit_and_sanitize_disputes::<T, _>(
-					disputes,
-					dispute_statement_set_valid,
-					max_block_weight,
-					&mut rng,
-				);
-
-			// we don't care about fresh or not disputes
-			// this writes them to storage, so let's query it via those means
-			// if this fails for whatever reason, that's ok
-			let _ = T::DisputesHandler::process_checked_multi_dispute_data(&checked_disputes_sets)
-				.map_err(|e| {
-					log::warn!(target: LOG_TARGET, "MultiDisputesData failed to update: {:?}", e);
-					e
-				});
-
-			// Contains the disputes that are concluded in the current session only,
-			// since these are the only ones that are relevant for the occupied cores
-			// and lightens the load on `collect_disputed` significantly.
-			// Cores can't be occupied with candidates of the previous sessions, and only
-			// things with new votes can have just concluded. We only need to collect
-			// cores with disputes that conclude just now, because disputes that
-			// concluded longer ago have already had any corresponding cores cleaned up.
-			let current_concluded_invalid_disputes = checked_disputes_sets
-				.iter()
-				.map(AsRef::as_ref)
-				.filter(|dss| dss.session == current_session)
-				.map(|dss| (dss.session, dss.candidate_hash))
-				.filter(|(session, candidate)| {
-					<T>::DisputesHandler::concluded_invalid(*session, *candidate)
-				})
-				.map(|(_session, candidate)| candidate)
-				.collect::<BTreeSet<CandidateHash>>();
-
-			// All concluded invalid disputes, that are relevant for the set of candidates
-			// the inherent provided.
-			let concluded_invalid_disputes = backed_candidates
-				.iter()
-				.map(|backed_candidate| backed_candidate.hash())
-				.filter(|candidate| {
-					<T>::DisputesHandler::concluded_invalid(current_session, *candidate)
-				})
-				.collect::<BTreeSet<CandidateHash>>();
-
-			let mut freed_disputed: Vec<_> =
-				<inclusion::Pallet<T>>::collect_disputed(&current_concluded_invalid_disputes)
-					.into_iter()
-					.map(|core| (core, FreedReason::Concluded))
-					.collect();
-
-			let disputed_bitfield =
-				create_disputed_bitfield(expected_bits, freed_disputed.iter().map(|(x, _)| x));
-
-			if !freed_disputed.is_empty() {
-				// unstable sort is fine, because core indices are unique
-				// i.e. the same candidate can't occupy 2 cores at once.
-				freed_disputed.sort_unstable_by_key(|pair| pair.0); // sort by core index
-				<scheduler::Pallet<T>>::free_cores(freed_disputed.clone());
-			}
-
-			// The following 3 calls are equiv to a call to `process_bitfields`
-			// but we can retain access to `bitfields`.
-			let bitfields = sanitize_bitfields::<T>(
-				bitfields,
-				disputed_bitfield,
-				expected_bits,
-				parent_hash,
-				current_session,
-				&validator_public[..],
-				FullCheck::Yes,
-			);
-
-			let freed_concluded =
-				<inclusion::Pallet<T>>::update_pending_availability_and_get_freed_cores::<_>(
-					expected_bits,
-					&validator_public[..],
-					bitfields.clone(),
-					<scheduler::Pallet<T>>::core_para,
-					true, // we must enact the previous candidate for subsequent validation
-				);
-
-			let freed = collect_all_freed_cores::<T, _>(freed_concluded.iter().cloned());
-
-			<scheduler::Pallet<T>>::clear();
-			<scheduler::Pallet<T>>::schedule(freed);
-
-			let scheduled = <scheduler::Pallet<T>>::scheduled();
-
-			let backed_candidates = sanitize_backed_candidates::<T, _>(
-				backed_candidates,
-				move |candidate_idx: usize,
-				      backed_candidate: &BackedCandidate<<T as frame_system::Config>::Hash>|
-				      -> bool {
-					let para_id = backed_candidate.descriptor().para_id;
-					let prev_context = <paras::Pallet<T>>::para_most_recent_context(para_id);
-					let check_ctx = CandidateCheckContext::<T>::new(prev_context);
-
-					// never include a concluded-invalid candidate
-					concluded_invalid_disputes.contains(&backed_candidate.hash()) ||
-							// Instead of checking the candidates with code upgrades twice
-							// move the checking up here and skip it in the training wheels fallback.
-							// That way we avoid possible duplicate checks while assuring all
-							// backed candidates fine to pass on.
-							//
-							// NOTE: this is the only place where we check the relay-parent.
-							check_ctx.verify_backed_candidate(&allowed_relay_parents, candidate_idx, backed_candidate)
-								.is_err()
-				},
-				&scheduled[..],
-			);
-
-			frame_support::storage::TransactionOutcome::Rollback((
-				// filtered backed candidates
-				backed_candidates,
-				// filtered bitfields
-				bitfields,
-				// checked disputes sets
-				checked_disputes_sets,
-				checked_disputes_sets_consumed_weight,
-			))
-		});
-
-		// Assure the maximum block weight is adhered, by limiting bitfields and backed
-		// candidates. Dispute statement sets were already limited before.
-		let actual_weight = apply_weight_limit::<T>(
-			&mut backed_candidates,
-			&mut bitfields,
-			max_block_weight.saturating_sub(checked_disputes_sets_consumed_weight),
-			&mut rng,
-		);
-
-		if actual_weight.any_gt(max_block_weight) {
-			log::warn!(target: LOG_TARGET, "Post weight limiting weight is still too large.");
-		}
-
-=======
->>>>>>> 41e2bb84
 		let disputes = checked_disputes_sets
 			.into_iter()
 			.map(|checked| checked.into())
@@ -1124,8 +863,10 @@
 	// This holds under the assumption that `Scheduler::schedule` is called _before_.
 	// We don't check the relay-parent because this is done in the closure when
 	// constructing the inherent and during actual processing otherwise.
+
 	backed_candidates.retain(|backed_candidate| {
 		let desc = backed_candidate.descriptor();
+
 		scheduled_paras_to_core_idx.get(&desc.para_id).is_some()
 	});
 
@@ -1143,41 +884,6 @@
 	backed_candidates
 }
 
-<<<<<<< HEAD
-/// Assumes sorted candidates.
-pub(crate) fn assure_sanity_backed_candidates<
-	T: crate::inclusion::Config,
-	F: FnMut(usize, &BackedCandidate<T::Hash>) -> bool,
->(
-	backed_candidates: &[BackedCandidate<T::Hash>],
-	mut candidate_has_concluded_invalid_dispute_or_is_invalid: F,
-	scheduled: &[CoreAssignment],
-) -> Result<(), crate::inclusion::Error<T>> {
-	use crate::inclusion::Error;
-
-	for (idx, backed_candidate) in backed_candidates.iter().enumerate() {
-		if candidate_has_concluded_invalid_dispute_or_is_invalid(idx, backed_candidate) {
-			return Err(Error::<T>::UnsortedOrDuplicateBackedCandidates)
-		}
-	}
-
-	let scheduled_paras_to_core_idx = scheduled
-		.into_iter()
-		.map(|core_assignment| (core_assignment.para_id, core_assignment.core))
-		.collect::<BTreeMap<ParaId, CoreIndex>>();
-
-	if !IsSortedBy::is_sorted_by(backed_candidates, |x, y| {
-		// Never panics, since we would have early returned on those in the above loop.
-		scheduled_paras_to_core_idx[&x.descriptor().para_id]
-			.cmp(&scheduled_paras_to_core_idx[&y.descriptor().para_id])
-	}) {
-		return Err(Error::<T>::UnsortedOrDuplicateBackedCandidates)
-	}
-	Ok(())
-}
-
-=======
->>>>>>> 41e2bb84
 /// Derive entropy from babe provided per block randomness.
 ///
 /// In the odd case none is available, uses the `parent_hash` and
