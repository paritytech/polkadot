--- conflicted
+++ resolved
@@ -28,13 +28,11 @@
 	inclusion::CandidateCheckContext,
 	initializer,
 	metrics::METRICS,
-<<<<<<< HEAD
 	paras,
-	scheduler::{self, CoreAssignment, FreedReason},
-=======
-	scheduler,
-	scheduler::common::{CoreAssignment, FreedReason},
->>>>>>> 56d45fe3
+	scheduler::{
+		self,
+		common::{CoreAssignment, FreedReason},
+	},
 	shared, ParaId,
 };
 use bitvec::prelude::BitVec;
@@ -585,14 +583,7 @@
 
 		let freed = collect_all_freed_cores::<T, _>(freed_concluded.iter().cloned());
 
-<<<<<<< HEAD
-		<scheduler::Pallet<T>>::clear();
-		<scheduler::Pallet<T>>::schedule(freed);
-
-		let scheduled = <scheduler::Pallet<T>>::scheduled();
-=======
 		let scheduled = <scheduler::Pallet<T>>::update_claimqueue(freed, now);
->>>>>>> 56d45fe3
 
 		METRICS.on_candidates_processed_total(backed_candidates.len() as u64);
 
