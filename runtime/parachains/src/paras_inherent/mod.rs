// Copyright (C) Parity Technologies (UK) Ltd.
// This file is part of Polkadot.

// Polkadot is free software: you can redistribute it and/or modify
// it under the terms of the GNU General Public License as published by
// the Free Software Foundation, either version 3 of the License, or
// (at your option) any later version.

// Polkadot is distributed in the hope that it will be useful,
// but WITHOUT ANY WARRANTY; without even the implied warranty of
// MERCHANTABILITY or FITNESS FOR A PARTICULAR PURPOSE.  See the
// GNU General Public License for more details.

// You should have received a copy of the GNU General Public License
// along with Polkadot.  If not, see <http://www.gnu.org/licenses/>.

//! Provides glue code over the scheduler and inclusion modules, and accepting
//! one inherent per block that can include new para candidates and bitfields.
//!
//! Unlike other modules in this crate, it does not need to be initialized by the initializer,
//! as it has no initialization logic and its finalization logic depends only on the details of
//! this module.

use crate::{
	configuration,
	disputes::DisputesHandler,
	inclusion,
	inclusion::CandidateCheckContext,
	initializer,
	metrics::METRICS,
	scheduler::{self, CoreAssignment, FreedReason},
	shared, ParaId,
};
use bitvec::prelude::BitVec;
use frame_support::{
	dispatch::{DispatchErrorWithPostInfo, PostDispatchInfo},
	inherent::{InherentData, InherentIdentifier, MakeFatalError, ProvideInherent},
	pallet_prelude::*,
	traits::Randomness,
};
use frame_system::pallet_prelude::*;
use pallet_babe::{self, ParentBlockRandomness};
use primitives::{
	BackedCandidate, CandidateHash, CandidateReceipt, CheckedDisputeStatementSet,
	CheckedMultiDisputeStatementSet, CoreIndex, DisputeStatementSet,
	InherentData as ParachainsInherentData, MultiDisputeStatementSet, ScrapedOnChainVotes,
	SessionIndex, SignedAvailabilityBitfields, SigningContext, UncheckedSignedAvailabilityBitfield,
	UncheckedSignedAvailabilityBitfields, ValidatorId, ValidatorIndex, ValidityAttestation,
	PARACHAINS_INHERENT_IDENTIFIER,
};
use rand::{seq::SliceRandom, SeedableRng};

use scale_info::TypeInfo;
use sp_runtime::traits::{Header as HeaderT, One};
use sp_std::{
	cmp::Ordering,
	collections::{btree_map::BTreeMap, btree_set::BTreeSet},
	prelude::*,
	vec::Vec,
};

mod misc;
mod weights;

pub use self::{
	misc::{IndexedRetain, IsSortedBy},
	weights::{
		backed_candidate_weight, backed_candidates_weight, dispute_statement_set_weight,
		multi_dispute_statement_sets_weight, paras_inherent_total_weight, signed_bitfields_weight,
		TestWeightInfo, WeightInfo,
	},
};

#[cfg(feature = "runtime-benchmarks")]
mod benchmarking;

#[cfg(test)]
mod tests;

const LOG_TARGET: &str = "runtime::inclusion-inherent";

/// A bitfield concerning concluded disputes for candidates
/// associated to the core index equivalent to the bit position.
#[derive(Default, PartialEq, Eq, Clone, Encode, Decode, RuntimeDebug, TypeInfo)]
pub(crate) struct DisputedBitfield(pub(crate) BitVec<u8, bitvec::order::Lsb0>);

impl From<BitVec<u8, bitvec::order::Lsb0>> for DisputedBitfield {
	fn from(inner: BitVec<u8, bitvec::order::Lsb0>) -> Self {
		Self(inner)
	}
}

#[cfg(test)]
impl DisputedBitfield {
	/// Create a new bitfield, where each bit is set to `false`.
	pub fn zeros(n: usize) -> Self {
		Self::from(BitVec::<u8, bitvec::order::Lsb0>::repeat(false, n))
	}
}

pub use pallet::*;

#[frame_support::pallet]
pub mod pallet {
	use super::*;

	#[pallet::pallet]
	#[pallet::without_storage_info]
	pub struct Pallet<T>(_);

	#[pallet::config]
	#[pallet::disable_frame_system_supertrait_check]
	pub trait Config:
		inclusion::Config + scheduler::Config + initializer::Config + pallet_babe::Config
	{
		/// Weight information for extrinsics in this pallet.
		type WeightInfo: WeightInfo;
	}

	#[pallet::error]
	pub enum Error<T> {
		/// Inclusion inherent called more than once per block.
		TooManyInclusionInherents,
		/// The hash of the submitted parent header doesn't correspond to the saved block hash of
		/// the parent.
		InvalidParentHeader,
		/// Disputed candidate that was concluded invalid.
		CandidateConcludedInvalid,
		/// The data given to the inherent will result in an overweight block.
		InherentOverweight,
		/// The ordering of dispute statements was invalid.
		DisputeStatementsUnsortedOrDuplicates,
		/// A dispute statement was invalid.
		DisputeInvalid,
	}

	/// Whether the paras inherent was included within this block.
	///
	/// The `Option<()>` is effectively a `bool`, but it never hits storage in the `None` variant
	/// due to the guarantees of FRAME's storage APIs.
	///
	/// If this is `None` at the end of the block, we panic and render the block invalid.
	#[pallet::storage]
	pub(crate) type Included<T> = StorageValue<_, ()>;

	/// Scraped on chain data for extracting resolved disputes as well as backing votes.
	#[pallet::storage]
	#[pallet::getter(fn on_chain_votes)]
	pub(crate) type OnChainVotes<T: Config> = StorageValue<_, ScrapedOnChainVotes<T::Hash>>;

	/// Update the disputes statements set part of the on-chain votes.
	pub(crate) fn set_scrapable_on_chain_disputes<T: Config>(
		session: SessionIndex,
		checked_disputes: CheckedMultiDisputeStatementSet,
	) {
		crate::paras_inherent::OnChainVotes::<T>::mutate(move |value| {
			let disputes =
				checked_disputes.into_iter().map(DisputeStatementSet::from).collect::<Vec<_>>();
			let backing_validators_per_candidate = match value.take() {
				Some(v) => v.backing_validators_per_candidate,
				None => Vec::new(),
			};
			*value = Some(ScrapedOnChainVotes::<T::Hash> {
				backing_validators_per_candidate,
				disputes,
				session,
			});
		})
	}

	/// Update the backing votes including part of the on-chain votes.
	pub(crate) fn set_scrapable_on_chain_backings<T: Config>(
		session: SessionIndex,
		backing_validators_per_candidate: Vec<(
			CandidateReceipt<T::Hash>,
			Vec<(ValidatorIndex, ValidityAttestation)>,
		)>,
	) {
		crate::paras_inherent::OnChainVotes::<T>::mutate(move |value| {
			let disputes = match value.take() {
				Some(v) => v.disputes,
				None => MultiDisputeStatementSet::default(),
			};
			*value = Some(ScrapedOnChainVotes::<T::Hash> {
				backing_validators_per_candidate,
				disputes,
				session,
			});
		})
	}

	#[pallet::hooks]
	impl<T: Config> Hooks<BlockNumberFor<T>> for Pallet<T> {
		fn on_initialize(_: T::BlockNumber) -> Weight {
			T::DbWeight::get().reads_writes(1, 1) // in `on_finalize`.
		}

		fn on_finalize(_: T::BlockNumber) {
			if Included::<T>::take().is_none() {
				panic!("Bitfields and heads must be included every block");
			}
		}
	}

	#[pallet::inherent]
	impl<T: Config> ProvideInherent for Pallet<T> {
		type Call = Call<T>;
		type Error = MakeFatalError<()>;
		const INHERENT_IDENTIFIER: InherentIdentifier = PARACHAINS_INHERENT_IDENTIFIER;

		fn create_inherent(data: &InherentData) -> Option<Self::Call> {
			let inherent_data = Self::create_inherent_inner(data)?;

			Some(Call::enter { data: inherent_data })
		}

		fn is_inherent(call: &Self::Call) -> bool {
			matches!(call, Call::enter { .. })
		}
	}

	/// Collect all freed cores based on storage data. (i.e. append cores freed from timeouts to
	/// the given `freed_concluded`).
	///
	/// The parameter `freed_concluded` contains all core indicies that became
	/// free due to candidate that became available.
	pub(crate) fn collect_all_freed_cores<T, I>(
		freed_concluded: I,
	) -> BTreeMap<CoreIndex, FreedReason>
	where
		I: core::iter::IntoIterator<Item = (CoreIndex, CandidateHash)>,
		T: Config,
	{
		// Handle timeouts for any availability core work.
		let availability_pred = <scheduler::Pallet<T>>::availability_timeout_predicate();
		let freed_timeout = if let Some(pred) = availability_pred {
			<inclusion::Pallet<T>>::collect_pending(pred)
		} else {
			Vec::new()
		};

		// Schedule paras again, given freed cores, and reasons for freeing.
		let freed = freed_concluded
			.into_iter()
			.map(|(c, _hash)| (c, FreedReason::Concluded))
			.chain(freed_timeout.into_iter().map(|c| (c, FreedReason::TimedOut)))
			.collect::<BTreeMap<CoreIndex, FreedReason>>();
		freed
	}

	#[pallet::call]
	impl<T: Config> Pallet<T> {
		/// Enter the paras inherent. This will process bitfields and backed candidates.
		#[pallet::call_index(0)]
		#[pallet::weight((
			paras_inherent_total_weight::<T>(
				data.backed_candidates.as_slice(),
				data.bitfields.as_slice(),
				data.disputes.as_slice(),
			),
			DispatchClass::Mandatory,
		))]
		pub fn enter(
			origin: OriginFor<T>,
			data: ParachainsInherentData<T::Header>,
		) -> DispatchResultWithPostInfo {
			ensure_none(origin)?;

			ensure!(!Included::<T>::exists(), Error::<T>::TooManyInclusionInherents);
			Included::<T>::set(Some(()));

			Self::process_inherent_data(data).map(|(_processed, post_info)| post_info)
		}
	}
}

impl<T: Config> Pallet<T> {
	/// Create the `ParachainsInherentData` that gets passed to [`Self::enter`] in [`Self::create_inherent`].
	/// This code is pulled out of [`Self::create_inherent`] so it can be unit tested.
	fn create_inherent_inner(data: &InherentData) -> Option<ParachainsInherentData<T::Header>> {
		let parachains_inherent_data = match data.get_data(&Self::INHERENT_IDENTIFIER) {
			Ok(Some(d)) => d,
			Ok(None) => return None,
			Err(_) => {
				log::warn!(target: LOG_TARGET, "ParachainsInherentData failed to decode");
				return None
			},
		};
		match Self::process_inherent_data(parachains_inherent_data) {
			Ok((processed, _)) => Some(processed),
			Err(err) => {
				log::warn!(target: LOG_TARGET, "Processing inherent data failed: {:?}", err);
				None
			},
		}
	}

	/// Process inherent data.
	///
	/// The given inherent data is processed and state is altered accordingly. If any data could
	/// not be applied (inconsitencies, weight limit, ...) if is removed via the mutable reference.
	///
	/// This function can both be called on block creation in `create_inherent` and on block import
	/// in `enter`. The mutation of `data` is only useful in the `create_inherent` case as it
	/// avoids overweight blocks for example.
	///
	/// Returns: Result containing processed inherent data and actually consumed weight.
	fn process_inherent_data(
		data: ParachainsInherentData<T::Header>,
	) -> sp_std::result::Result<
		(ParachainsInherentData<T::Header>, PostDispatchInfo),
		DispatchErrorWithPostInfo,
	> {
		#[cfg(feature = "runtime-metrics")]
		sp_io::init_tracing();

		let ParachainsInherentData {
			mut bitfields,
			mut backed_candidates,
			parent_header,
			mut disputes,
		} = data;

		log::debug!(
			target: LOG_TARGET,
			"[process_inherent_data] bitfields.len(): {}, backed_candidates.len(): {}, disputes.len() {}",
			bitfields.len(),
			backed_candidates.len(),
			disputes.len()
		);

		let parent_hash = <frame_system::Pallet<T>>::parent_hash();

		ensure!(
			parent_header.hash().as_ref() == parent_hash.as_ref(),
			Error::<T>::InvalidParentHeader,
		);

		let now = <frame_system::Pallet<T>>::block_number();

		let candidates_weight = backed_candidates_weight::<T>(&backed_candidates);
		let bitfields_weight = signed_bitfields_weight::<T>(bitfields.len());
		let disputes_weight = multi_dispute_statement_sets_weight::<T, _, _>(&disputes);

		METRICS
			.on_before_filter((candidates_weight + bitfields_weight + disputes_weight).ref_time());

		let current_session = <shared::Pallet<T>>::session_index();
		let expected_bits = <scheduler::Pallet<T>>::availability_cores().len();
		let validator_public = shared::Pallet::<T>::active_validator_keys();
		let max_block_weight = <T as frame_system::Config>::BlockWeights::get().max_block;

		let entropy = compute_entropy::<T>(parent_hash);
		let mut rng = rand_chacha::ChaChaRng::from_seed(entropy.into());

		// Filter out duplicates and continue.
		if let Err(()) = T::DisputesHandler::deduplicate_and_sort_dispute_data(&mut disputes) {
			log::debug!(target: LOG_TARGET, "Found duplicate statement sets, retaining the first");
		}

		let config = <configuration::Pallet<T>>::config();
		let post_conclusion_acceptance_period = config.dispute_post_conclusion_acceptance_period;

		let dispute_statement_set_valid = move |set: DisputeStatementSet| {
			T::DisputesHandler::filter_dispute_data(set, post_conclusion_acceptance_period)
		};

		// Limit the disputes first, since the following statements depend on the votes include here.
		let (checked_disputes_sets, checked_disputes_sets_consumed_weight) =
			limit_and_sanitize_disputes::<T, _>(
				disputes,
				dispute_statement_set_valid,
				max_block_weight,
				&mut rng,
			);

		// Assure the maximum block weight is adhered, by limiting bitfields and backed
		// candidates. Dispute statement sets were already limited before.
		let actual_weight = apply_weight_limit::<T>(
			&mut backed_candidates,
			&mut bitfields,
			max_block_weight.saturating_sub(checked_disputes_sets_consumed_weight),
			&mut rng,
		);

		if actual_weight.any_gt(max_block_weight) {
			log::warn!(target: LOG_TARGET, "Post weight limiting weight is still too large.");
		}

		// Note that `process_checked_multi_dispute_data` will iterate and import each
		// dispute; so the input here must be reasonably bounded,
		// which is guaranteed by the checks and weight limitation above.
		// We don't care about fresh or not disputes
		// this writes them to storage, so let's query it via those means
		// if this fails for whatever reason, that's ok.
		if let Err(e) =
			T::DisputesHandler::process_checked_multi_dispute_data(&checked_disputes_sets)
		{
			log::warn!(target: LOG_TARGET, "MultiDisputesData failed to update: {:?}", e);
		};
		METRICS.on_disputes_imported(checked_disputes_sets.len() as u64);

		set_scrapable_on_chain_disputes::<T>(current_session, checked_disputes_sets.clone());

		if T::DisputesHandler::is_frozen() {
			// Relay chain freeze, at this point we will not include any parachain blocks.
			METRICS.on_relay_chain_freeze();

			let disputes = checked_disputes_sets
				.into_iter()
				.map(|checked| checked.into())
				.collect::<Vec<_>>();
			let processed = ParachainsInherentData {
				bitfields: Vec::new(),
				backed_candidates: Vec::new(),
				disputes,
				parent_header,
			};

			// The relay chain we are currently on is invalid. Proceed no further on parachains.
			return Ok((processed, Some(checked_disputes_sets_consumed_weight).into()))
		}

		// Contains the disputes that are concluded in the current session only,
		// since these are the only ones that are relevant for the occupied cores
		// and lightens the load on `collect_disputed` significantly.
		// Cores can't be occupied with candidates of the previous sessions, and only
		// things with new votes can have just concluded. We only need to collect
		// cores with disputes that conclude just now, because disputes that
		// concluded longer ago have already had any corresponding cores cleaned up.
		let current_concluded_invalid_disputes = checked_disputes_sets
			.iter()
			.map(AsRef::as_ref)
			.filter(|dss| dss.session == current_session)
			.map(|dss| (dss.session, dss.candidate_hash))
			.filter(|(session, candidate)| {
				<T>::DisputesHandler::concluded_invalid(*session, *candidate)
			})
			.map(|(_session, candidate)| candidate)
			.collect::<BTreeSet<CandidateHash>>();

		let mut freed_disputed: Vec<_> =
			<inclusion::Pallet<T>>::collect_disputed(&current_concluded_invalid_disputes)
				.into_iter()
				.map(|core| (core, FreedReason::Concluded))
				.collect();

		// Create a bit index from the set of core indices where each index corresponds to
		// a core index that was freed due to a dispute.
		//
		// I.e. 010100 would indicate, the candidates on Core 1 and 3 would be disputed.
		let disputed_bitfield = create_disputed_bitfield(
			expected_bits,
			freed_disputed.iter().map(|(core_index, _)| core_index),
		);

		if !freed_disputed.is_empty() {
			// unstable sort is fine, because core indices are unique
			// i.e. the same candidate can't occupy 2 cores at once.
			freed_disputed.sort_unstable_by_key(|pair| pair.0); // sort by core index
			<scheduler::Pallet<T>>::free_cores(freed_disputed.clone());
		}

		// The following 3 calls are equiv to a call to `process_bitfields`
		// but we can retain access to `bitfields`.
		let bitfields = sanitize_bitfields::<T>(
			bitfields,
			disputed_bitfield,
			expected_bits,
			parent_hash,
			current_session,
			&validator_public[..],
		);
		METRICS.on_bitfields_processed(bitfields.len() as u64);

		// Process new availability bitfields, yielding any availability cores whose
		// work has now concluded.
		let freed_concluded =
			<inclusion::Pallet<T>>::update_pending_availability_and_get_freed_cores::<_>(
				expected_bits,
				&validator_public[..],
				bitfields.clone(),
				<scheduler::Pallet<T>>::core_para,
			);

		// Inform the disputes module of all included candidates.
		for (_, candidate_hash) in &freed_concluded {
			T::DisputesHandler::note_included(current_session, *candidate_hash, now);
		}

		METRICS.on_candidates_included(freed_concluded.len() as u64);

		let freed = collect_all_freed_cores::<T, _>(freed_concluded.iter().cloned());

		<scheduler::Pallet<T>>::clear();
		<scheduler::Pallet<T>>::schedule(freed, now);

		let scheduled = <scheduler::Pallet<T>>::scheduled();

		let relay_parent_number = now - One::one();
		let parent_storage_root = *parent_header.state_root();

		let check_ctx = CandidateCheckContext::<T>::new(now, relay_parent_number);

		METRICS.on_candidates_processed_total(backed_candidates.len() as u64);

		let backed_candidates = sanitize_backed_candidates::<T, _>(
			parent_hash,
			backed_candidates,
			move |candidate_idx: usize,
			      backed_candidate: &BackedCandidate<<T as frame_system::Config>::Hash>|
			      -> bool {
				// never include a concluded-invalid candidate
				current_concluded_invalid_disputes.contains(&backed_candidate.hash()) ||
					// Instead of checking the candidates with code upgrades twice
					// move the checking up here and skip it in the training wheels fallback.
					// That way we avoid possible duplicate checks while assuring all
					// backed candidates fine to pass on.
					check_ctx
					.verify_backed_candidate(parent_hash, parent_storage_root, candidate_idx, backed_candidate)
					.is_err()
			},
			&scheduled[..],
		);

		METRICS.on_candidates_sanitized(backed_candidates.len() as u64);

		// Process backed candidates according to scheduled cores.
		let parent_storage_root = *parent_header.state_root();
		let inclusion::ProcessedCandidates::<<T::Header as HeaderT>::Hash> {
			core_indices: occupied,
			candidate_receipt_with_backing_validator_indices,
		} = <inclusion::Pallet<T>>::process_candidates(
			parent_storage_root,
			backed_candidates.clone(),
			scheduled,
			<scheduler::Pallet<T>>::group_validators,
		)?;
		// Note which of the scheduled cores were actually occupied by a backed candidate.
		<scheduler::Pallet<T>>::occupied(&occupied);

		set_scrapable_on_chain_backings::<T>(
			current_session,
			candidate_receipt_with_backing_validator_indices,
		);

		let disputes = checked_disputes_sets
			.into_iter()
			.map(|checked| checked.into())
			.collect::<Vec<_>>();

<<<<<<< HEAD
		// Give some time slice to dispatch pending upward messages.
		// this is max config.ump_service_total_weight
		// TODO: Why do we ignore this weight?
		let _ump_weight = <ump::Pallet<T>>::process_pending_upward_messages();

		let full_weight = actual_weight.saturating_add(checked_disputes_sets_consumed_weight);
		METRICS.on_after_filter(full_weight.ref_time());
=======
		METRICS.on_after_filter(total_consumed_weight.ref_time());

		Ok(Some(total_consumed_weight).into())
	}
}

impl<T: Config> Pallet<T> {
	/// Create the `ParachainsInherentData` that gets passed to [`Self::enter`] in [`Self::create_inherent`].
	/// This code is pulled out of [`Self::create_inherent`] so it can be unit tested.
	fn create_inherent_inner(data: &InherentData) -> Option<ParachainsInherentData<T::Header>> {
		let ParachainsInherentData::<T::Header> {
			bitfields,
			backed_candidates,
			mut disputes,
			parent_header,
		} = match data.get_data(&Self::INHERENT_IDENTIFIER) {
			Ok(Some(d)) => d,
			Ok(None) => return None,
			Err(_) => {
				log::warn!(target: LOG_TARGET, "ParachainsInherentData failed to decode");
				return None
			},
		};

		log::debug!(
			target: LOG_TARGET,
			"[create_inherent_inner] bitfields.len(): {}, backed_candidates.len(): {}, disputes.len() {}",
			bitfields.len(),
			backed_candidates.len(),
			disputes.len()
		);

		let parent_hash = <frame_system::Pallet<T>>::parent_hash();
>>>>>>> 8e6e3691

		let bitfields = bitfields.into_iter().map(|v| v.into_unchecked()).collect();

		let processed =
			ParachainsInherentData { bitfields, backed_candidates, disputes, parent_header };
		Ok((processed, Some(full_weight).into()))
	}
}

/// Derive a bitfield from dispute
pub(super) fn create_disputed_bitfield<'a, I>(
	expected_bits: usize,
	freed_cores: I,
) -> DisputedBitfield
where
	I: 'a + IntoIterator<Item = &'a CoreIndex>,
{
	let mut bitvec = BitVec::repeat(false, expected_bits);
	for core_idx in freed_cores {
		let core_idx = core_idx.0 as usize;
		if core_idx < expected_bits {
			bitvec.set(core_idx, true);
		}
	}
	DisputedBitfield::from(bitvec)
}

/// Select a random subset, with preference for certain indices.
///
/// Adds random items to the set until all candidates
/// are tried or the remaining weight is depleted.
///
/// Returns the weight of all selected items from `selectables`
/// as well as their indices in ascending order.
fn random_sel<X, F: Fn(&X) -> Weight>(
	rng: &mut rand_chacha::ChaChaRng,
	selectables: &[X],
	mut preferred_indices: Vec<usize>,
	weight_fn: F,
	weight_limit: Weight,
) -> (Weight, Vec<usize>) {
	if selectables.is_empty() {
		return (Weight::zero(), Vec::new())
	}
	// all indices that are not part of the preferred set
	let mut indices = (0..selectables.len())
		.into_iter()
		.filter(|idx| !preferred_indices.contains(idx))
		.collect::<Vec<_>>();
	let mut picked_indices = Vec::with_capacity(selectables.len().saturating_sub(1));

	let mut weight_acc = Weight::zero();

	preferred_indices.shuffle(rng);
	for preferred_idx in preferred_indices {
		// preferred indices originate from outside
		if let Some(item) = selectables.get(preferred_idx) {
			let updated = weight_acc.saturating_add(weight_fn(item));
			if updated.any_gt(weight_limit) {
				continue
			}
			weight_acc = updated;
			picked_indices.push(preferred_idx);
		}
	}

	indices.shuffle(rng);
	for idx in indices {
		let item = &selectables[idx];
		let updated = weight_acc.saturating_add(weight_fn(item));

		if updated.any_gt(weight_limit) {
			continue
		}
		weight_acc = updated;

		picked_indices.push(idx);
	}

	// sorting indices, so the ordering is retained
	// unstable sorting is fine, since there are no duplicates in indices
	// and even if there were, they don't have an identity
	picked_indices.sort_unstable();
	(weight_acc, picked_indices)
}

/// Considers an upper threshold that the inherent data must not exceed.
///
/// If there is sufficient space, all bitfields and all candidates
/// will be included.
///
/// Otherwise tries to include all disputes, and then tries to fill the remaining space with bitfields and then candidates.
///
/// The selection process is random. For candidates, there is an exception for code upgrades as they are preferred.
/// And for disputes, local and older disputes are preferred (see `limit_and_sanitize_disputes`).
/// for backed candidates, since with a increasing number of parachains their chances of
/// inclusion become slim. All backed candidates  are checked beforehands in `fn create_inherent_inner`
/// which guarantees sanity.
///
/// Assumes disputes are already filtered by the time this is called.
///
/// Returns the total weight consumed by `bitfields` and `candidates`.
fn apply_weight_limit<T: Config + inclusion::Config>(
	candidates: &mut Vec<BackedCandidate<<T>::Hash>>,
	bitfields: &mut UncheckedSignedAvailabilityBitfields,
	max_consumable_weight: Weight,
	rng: &mut rand_chacha::ChaChaRng,
) -> Weight {
	let total_candidates_weight = backed_candidates_weight::<T>(candidates.as_slice());

	let total_bitfields_weight = signed_bitfields_weight::<T>(bitfields.len());

	let total = total_bitfields_weight.saturating_add(total_candidates_weight);

	// candidates + bitfields fit into the block
	if max_consumable_weight.all_gte(total) {
		return total
	}

	// Prefer code upgrades, they tend to be large and hence stand no chance to be picked
	// late while maintaining the weight bounds.
	let preferred_indices = candidates
		.iter()
		.enumerate()
		.filter_map(|(idx, candidate)| {
			candidate.candidate.commitments.new_validation_code.as_ref().map(|_code| idx)
		})
		.collect::<Vec<usize>>();

	// There is weight remaining to be consumed by a subset of candidates
	// which are going to be picked now.
	if let Some(max_consumable_by_candidates) =
		max_consumable_weight.checked_sub(&total_bitfields_weight)
	{
		let (acc_candidate_weight, indices) =
			random_sel::<BackedCandidate<<T as frame_system::Config>::Hash>, _>(
				rng,
				&candidates,
				preferred_indices,
				|c| backed_candidate_weight::<T>(c),
				max_consumable_by_candidates,
			);
		candidates.indexed_retain(|idx, _backed_candidate| indices.binary_search(&idx).is_ok());
		// pick all bitfields, and
		// fill the remaining space with candidates
		let total_consumed = acc_candidate_weight.saturating_add(total_bitfields_weight);

		return total_consumed
	}

	candidates.clear();

	// insufficient space for even the bitfields alone, so only try to fit as many of those
	// into the block and skip the candidates entirely
	let (total_consumed, indices) = random_sel::<UncheckedSignedAvailabilityBitfield, _>(
		rng,
		&bitfields,
		vec![],
		|_| <<T as Config>::WeightInfo as WeightInfo>::enter_bitfields(),
		max_consumable_weight,
	);

	bitfields.indexed_retain(|idx, _bitfield| indices.binary_search(&idx).is_ok());

	total_consumed
}

/// Filter bitfields based on freed core indices, validity, and other sanity checks.
///
/// Do sanity checks on the bitfields:
///
///  1. no more than one bitfield per validator
///  2. bitfields are ascending by validator index.
///  3. each bitfield has exactly `expected_bits`
///  4. signature is valid
///  5. remove any disputed core indices
///
/// If any of those is not passed, the bitfield is dropped.
pub(crate) fn sanitize_bitfields<T: crate::inclusion::Config>(
	unchecked_bitfields: UncheckedSignedAvailabilityBitfields,
	disputed_bitfield: DisputedBitfield,
	expected_bits: usize,
	parent_hash: T::Hash,
	session_index: SessionIndex,
	validators: &[ValidatorId],
) -> SignedAvailabilityBitfields {
	let mut bitfields = Vec::with_capacity(unchecked_bitfields.len());

	let mut last_index: Option<ValidatorIndex> = None;

	if disputed_bitfield.0.len() != expected_bits {
		// This is a system logic error that should never occur, but we want to handle it gracefully
		// so we just drop all bitfields
		log::error!(target: LOG_TARGET, "BUG: disputed_bitfield != expected_bits");
		return vec![]
	}

	let all_zeros = BitVec::<u8, bitvec::order::Lsb0>::repeat(false, expected_bits);
	let signing_context = SigningContext { parent_hash, session_index };
	for unchecked_bitfield in unchecked_bitfields {
		// Find and skip invalid bitfields.
		if unchecked_bitfield.unchecked_payload().0.len() != expected_bits {
			log::trace!(
				target: LOG_TARGET,
				"bad bitfield length: {} != {:?}",
				unchecked_bitfield.unchecked_payload().0.len(),
				expected_bits,
			);
			continue
		}

		if unchecked_bitfield.unchecked_payload().0.clone() & disputed_bitfield.0.clone() !=
			all_zeros
		{
			log::trace!(
				target: LOG_TARGET,
				"bitfield contains disputed cores: {:?}",
				unchecked_bitfield.unchecked_payload().0.clone() & disputed_bitfield.0.clone()
			);
			continue
		}

		let validator_index = unchecked_bitfield.unchecked_validator_index();

		if !last_index.map_or(true, |last_index: ValidatorIndex| last_index < validator_index) {
			log::trace!(
				target: LOG_TARGET,
				"bitfield validator index is not greater than last: !({:?} < {})",
				last_index.as_ref().map(|x| x.0),
				validator_index.0
			);
			continue
		}

		if unchecked_bitfield.unchecked_validator_index().0 as usize >= validators.len() {
			log::trace!(
				target: LOG_TARGET,
				"bitfield validator index is out of bounds: {} >= {}",
				validator_index.0,
				validators.len(),
			);
			continue
		}

		let validator_public = &validators[validator_index.0 as usize];

		// Validate bitfield signature.
		if let Ok(signed_bitfield) =
			unchecked_bitfield.try_into_checked(&signing_context, validator_public)
		{
			bitfields.push(signed_bitfield);
			METRICS.on_valid_bitfield_signature();
		} else {
			log::warn!(target: LOG_TARGET, "Invalid bitfield signature");
			METRICS.on_invalid_bitfield_signature();
		};

		last_index = Some(validator_index);
	}
	bitfields
}

/// Filter out any candidates that have a concluded invalid dispute.
///
/// `scheduled` follows the same naming scheme as provided in the
/// guide: Currently `free` but might become `occupied`.
/// For the filtering here the relevant part is only the current `free`
/// state.
///
/// `candidate_has_concluded_invalid_dispute` must return `true` if the candidate
/// is disputed, false otherwise. The passed `usize` is the candidate index.
///
/// The returned `Vec` is sorted according to the occupied core index.
fn sanitize_backed_candidates<
	T: crate::inclusion::Config,
	F: FnMut(usize, &BackedCandidate<T::Hash>) -> bool,
>(
	relay_parent: T::Hash,
	mut backed_candidates: Vec<BackedCandidate<T::Hash>>,
	mut candidate_has_concluded_invalid_dispute_or_is_invalid: F,
	scheduled: &[CoreAssignment],
) -> Vec<BackedCandidate<T::Hash>> {
	// Remove any candidates that were concluded invalid.
	// This does not assume sorting.
	backed_candidates.indexed_retain(move |candidate_idx, backed_candidate| {
		!candidate_has_concluded_invalid_dispute_or_is_invalid(candidate_idx, backed_candidate)
	});

	let scheduled_paras_to_core_idx = scheduled
		.into_iter()
		.map(|core_assignment| (core_assignment.para_id, core_assignment.core))
		.collect::<BTreeMap<ParaId, CoreIndex>>();

	// Assure the backed candidate's `ParaId`'s core is free.
	// This holds under the assumption that `Scheduler::schedule` is called _before_.
	// Also checks the candidate references the correct relay parent.

	backed_candidates.retain(|backed_candidate| {
		let desc = backed_candidate.descriptor();
		desc.relay_parent == relay_parent &&
			scheduled_paras_to_core_idx.get(&desc.para_id).is_some()
	});

	// Sort the `Vec` last, once there is a guarantee that these
	// `BackedCandidates` references the expected relay chain parent,
	// but more importantly are scheduled for a free core.
	// This both avoids extra work for obviously invalid candidates,
	// but also allows this to be done in place.
	backed_candidates.sort_by(|x, y| {
		// Never panics, since we filtered all panic arguments out in the previous `fn retain`.
		scheduled_paras_to_core_idx[&x.descriptor().para_id]
			.cmp(&scheduled_paras_to_core_idx[&y.descriptor().para_id])
	});

	backed_candidates
}

/// Derive entropy from babe provided per block randomness.
///
/// In the odd case none is available, uses the `parent_hash` and
/// a const value, while emitting a warning.
fn compute_entropy<T: Config>(parent_hash: T::Hash) -> [u8; 32] {
	const CANDIDATE_SEED_SUBJECT: [u8; 32] = *b"candidate-seed-selection-subject";
	// NOTE: this is slightly gameable since this randomness was already public
	// by the previous block, while for the block author this randomness was
	// known 2 epochs ago. it is marginally better than using the parent block
	// hash since it's harder to influence the VRF output than the block hash.
	let vrf_random = ParentBlockRandomness::<T>::random(&CANDIDATE_SEED_SUBJECT[..]).0;
	let mut entropy: [u8; 32] = CANDIDATE_SEED_SUBJECT;
	if let Some(vrf_random) = vrf_random {
		entropy.as_mut().copy_from_slice(vrf_random.as_ref());
	} else {
		// in case there is no VRF randomness present, we utilize the relay parent
		// as seed, it's better than a static value.
		log::warn!(target: LOG_TARGET, "ParentBlockRandomness did not provide entropy");
		entropy.as_mut().copy_from_slice(parent_hash.as_ref());
	}
	entropy
}

/// Limit disputes in place.
///
/// Assumes ordering of disputes, retains sorting of the statement.
///
/// Prime source of overload safety for dispute votes:
/// 1. Check accumulated weight does not exceed the maximum block weight.
/// 2. If exceeded:
///   1. Check validity of all dispute statements sequentially
/// 2. If not exceeded:
///   1. Sort the disputes based on locality and age, locality first.
///   1. Split the array
///   1. Prefer local ones over remote disputes
///   1. If weight is exceeded by locals, pick the older ones (lower indices)
///      until the weight limit is reached.
///   1. If weight is exceeded by locals and remotes, pick remotes
///      randomly and check validity one by one.
///
/// Returns the consumed weight amount, that is guaranteed to be less than the provided `max_consumable_weight`.
fn limit_and_sanitize_disputes<
	T: Config,
	CheckValidityFn: FnMut(DisputeStatementSet) -> Option<CheckedDisputeStatementSet>,
>(
	mut disputes: MultiDisputeStatementSet,
	mut dispute_statement_set_valid: CheckValidityFn,
	max_consumable_weight: Weight,
	rng: &mut rand_chacha::ChaChaRng,
) -> (Vec<CheckedDisputeStatementSet>, Weight) {
	// The total weight if all disputes would be included
	let disputes_weight = multi_dispute_statement_sets_weight::<T, _, _>(&disputes);

	if disputes_weight.any_gt(max_consumable_weight) {
		let mut checked_acc = Vec::<CheckedDisputeStatementSet>::with_capacity(disputes.len());

		// Since the disputes array is sorted, we may use binary search to find the beginning of
		// remote disputes
		let idx = disputes
			.binary_search_by(|probe| {
				if T::DisputesHandler::included_state(probe.session, probe.candidate_hash).is_some()
				{
					Ordering::Less
				} else {
					Ordering::Greater
				}
			})
			// The above predicate will never find an item and therefore we are guaranteed to obtain
			// an error, which we can safely unwrap. QED.
			.unwrap_err();

		// Due to the binary search predicate above, the index computed will constitute the beginning
		// of the remote disputes sub-array `[Local, Local, Local, ^Remote, Remote]`.
		let remote_disputes = disputes.split_off(idx);

		// Accumualated weight of all disputes picked, that passed the checks.
		let mut weight_acc = Weight::zero();

		// Select disputes in-order until the remaining weight is attained
		disputes.iter().for_each(|dss| {
			let dispute_weight = <<T as Config>::WeightInfo as WeightInfo>::enter_variable_disputes(
				dss.statements.len() as u32,
			);
			let updated = weight_acc.saturating_add(dispute_weight);
			if max_consumable_weight.all_gte(updated) {
				// only apply the weight if the validity check passes
				if let Some(checked) = dispute_statement_set_valid(dss.clone()) {
					checked_acc.push(checked);
					weight_acc = updated;
				}
			}
		});

		// Compute the statements length of all remote disputes
		let d = remote_disputes.iter().map(|d| d.statements.len() as u32).collect::<Vec<u32>>();

		// Select remote disputes at random until the block is full
		let (_acc_remote_disputes_weight, mut indices) = random_sel::<u32, _>(
			rng,
			&d,
			vec![],
			|v| <<T as Config>::WeightInfo as WeightInfo>::enter_variable_disputes(*v),
			max_consumable_weight.saturating_sub(weight_acc),
		);

		// Sort the indices, to retain the same sorting as the input.
		indices.sort();

		// Add the remote disputes after checking their validity.
		checked_acc.extend(indices.into_iter().filter_map(|idx| {
			dispute_statement_set_valid(remote_disputes[idx].clone()).map(|cdss| {
				let weight = <<T as Config>::WeightInfo as WeightInfo>::enter_variable_disputes(
					cdss.as_ref().statements.len() as u32,
				);
				weight_acc = weight_acc.saturating_add(weight);
				cdss
			})
		}));

		// Update the remaining weight
		(checked_acc, weight_acc)
	} else {
		// Go through all of them, and just apply the filter, they would all fit
		let checked = disputes
			.into_iter()
			.filter_map(|dss| dispute_statement_set_valid(dss))
			.collect::<Vec<CheckedDisputeStatementSet>>();
		// some might have been filtered out, so re-calc the weight
		let checked_disputes_weight = multi_dispute_statement_sets_weight::<T, _, _>(&checked);
		(checked, checked_disputes_weight)
	}
}<|MERGE_RESOLUTION|>--- conflicted
+++ resolved
@@ -275,6 +275,244 @@
 }
 
 impl<T: Config> Pallet<T> {
+	pub(crate) fn enter_inner(
+		data: ParachainsInherentData<T::Header>,
+		full_check: FullCheck,
+	) -> DispatchResultWithPostInfo {
+		let ParachainsInherentData {
+			bitfields: mut signed_bitfields,
+			mut backed_candidates,
+			parent_header,
+			mut disputes,
+		} = data;
+		#[cfg(feature = "runtime-metrics")]
+		sp_io::init_tracing();
+
+		log::debug!(
+			target: LOG_TARGET,
+			"[enter_inner] parent_header={:?} bitfields.len(): {}, backed_candidates.len(): {}, disputes.len(): {}",
+			parent_header.hash(),
+			signed_bitfields.len(),
+			backed_candidates.len(),
+			disputes.len()
+		);
+
+		// Check that the submitted parent header indeed corresponds to the previous block hash.
+		let parent_hash = <frame_system::Pallet<T>>::parent_hash();
+		ensure!(
+			parent_header.hash().as_ref() == parent_hash.as_ref(),
+			Error::<T>::InvalidParentHeader,
+		);
+
+		let now = <frame_system::Pallet<T>>::block_number();
+
+		let mut candidates_weight = backed_candidates_weight::<T>(&backed_candidates);
+		let mut bitfields_weight = signed_bitfields_weight::<T>(signed_bitfields.len());
+		let disputes_weight = multi_dispute_statement_sets_weight::<T, _, _>(&disputes);
+
+		let current_session = <shared::Pallet<T>>::session_index();
+
+		let max_block_weight = <T as frame_system::Config>::BlockWeights::get().max_block;
+
+		METRICS
+			.on_before_filter((candidates_weight + bitfields_weight + disputes_weight).ref_time());
+
+		T::DisputesHandler::assure_deduplicated_and_sorted(&mut disputes)
+			.map_err(|_e| Error::<T>::DisputeStatementsUnsortedOrDuplicates)?;
+
+		let (checked_disputes, total_consumed_weight) = {
+			// Obtain config params..
+			let config = <configuration::Pallet<T>>::config();
+			let post_conclusion_acceptance_period =
+				config.dispute_post_conclusion_acceptance_period;
+
+			let verify_dispute_sigs = if let FullCheck::Yes = full_check {
+				VerifyDisputeSignatures::Yes
+			} else {
+				VerifyDisputeSignatures::Skip
+			};
+
+			// .. and prepare a helper closure.
+			let dispute_set_validity_check = move |set| {
+				T::DisputesHandler::filter_dispute_data(
+					set,
+					post_conclusion_acceptance_period,
+					verify_dispute_sigs,
+				)
+			};
+
+			// In case of an overweight block, consume up to the entire block weight
+			// in disputes, since we will never process anything else, but invalidate
+			// the block. It's still reasonable to protect against a massive amount of disputes.
+			if candidates_weight
+				.saturating_add(bitfields_weight)
+				.saturating_add(disputes_weight)
+				.any_gt(max_block_weight)
+			{
+				log::warn!("Overweight para inherent data reached the runtime {:?}", parent_hash);
+				backed_candidates.clear();
+				candidates_weight = Weight::zero();
+				signed_bitfields.clear();
+				bitfields_weight = Weight::zero();
+			}
+
+			let entropy = compute_entropy::<T>(parent_hash);
+			let mut rng = rand_chacha::ChaChaRng::from_seed(entropy.into());
+
+			let (checked_disputes, checked_disputes_weight) = limit_and_sanitize_disputes::<T, _>(
+				disputes,
+				&dispute_set_validity_check,
+				max_block_weight,
+				&mut rng,
+			);
+			(
+				checked_disputes,
+				checked_disputes_weight
+					.saturating_add(candidates_weight)
+					.saturating_add(bitfields_weight),
+			)
+		};
+
+		let expected_bits = <scheduler::Pallet<T>>::availability_cores().len();
+
+		// Handle disputes logic.
+		let disputed_bitfield = {
+			let new_current_dispute_sets: Vec<_> = checked_disputes
+				.iter()
+				.map(AsRef::as_ref)
+				.filter(|s| s.session == current_session)
+				.map(|s| (s.session, s.candidate_hash))
+				.collect();
+
+			// Note that `process_checked_multi_dispute_data` will iterate and import each
+			// dispute; so the input here must be reasonably bounded,
+			// which is guaranteed by the checks and weight limitation above.
+			let _ = T::DisputesHandler::process_checked_multi_dispute_data(&checked_disputes)?;
+			METRICS.on_disputes_imported(checked_disputes.len() as u64);
+
+			if T::DisputesHandler::is_frozen() {
+				// Relay chain freeze, at this point we will not include any parachain blocks.
+				METRICS.on_relay_chain_freeze();
+
+				// The relay chain we are currently on is invalid. Proceed no further on parachains.
+				return Ok(Some(total_consumed_weight).into())
+			}
+
+			// Process the dispute sets of the current session.
+			METRICS.on_current_session_disputes_processed(new_current_dispute_sets.len() as u64);
+
+			let mut freed_disputed = if !new_current_dispute_sets.is_empty() {
+				let concluded_invalid_disputes = new_current_dispute_sets
+					.iter()
+					.filter(|(session, candidate)| {
+						T::DisputesHandler::concluded_invalid(*session, *candidate)
+					})
+					.map(|(_, candidate)| *candidate)
+					.collect::<BTreeSet<CandidateHash>>();
+
+				// Count invalid dispute sets.
+				METRICS.on_disputes_concluded_invalid(concluded_invalid_disputes.len() as u64);
+
+				let freed_disputed: Vec<_> =
+					<inclusion::Pallet<T>>::collect_disputed(&concluded_invalid_disputes)
+						.into_iter()
+						.map(|core| (core, FreedReason::Concluded))
+						.collect();
+
+				freed_disputed
+			} else {
+				Vec::new()
+			};
+
+			// Create a bit index from the set of core indices where each index corresponds to
+			// a core index that was freed due to a dispute.
+			//
+			// I.e. 010100 would indicate, the candidates on Core 1 and 3 would be disputed.
+			let disputed_bitfield = create_disputed_bitfield(
+				expected_bits,
+				freed_disputed.iter().map(|(core_index, _)| core_index),
+			);
+
+			if !freed_disputed.is_empty() {
+				// unstable sort is fine, because core indices are unique
+				// i.e. the same candidate can't occupy 2 cores at once.
+				freed_disputed.sort_unstable_by_key(|pair| pair.0); // sort by core index
+				<scheduler::Pallet<T>>::free_cores(freed_disputed);
+			}
+
+			disputed_bitfield
+		};
+
+		METRICS.on_bitfields_processed(signed_bitfields.len() as u64);
+
+		// Process new availability bitfields, yielding any availability cores whose
+		// work has now concluded.
+		let freed_concluded = <inclusion::Pallet<T>>::process_bitfields(
+			expected_bits,
+			signed_bitfields,
+			disputed_bitfield,
+			<scheduler::Pallet<T>>::core_para,
+			full_check,
+		)?;
+		// any error in the previous function will cause an invalid block and not include
+		// the `DisputeState` to be written to the storage, hence this is ok.
+		set_scrapable_on_chain_disputes::<T>(current_session, checked_disputes.clone());
+
+		// Inform the disputes module of all included candidates.
+		for (_, candidate_hash) in &freed_concluded {
+			T::DisputesHandler::note_included(current_session, *candidate_hash, now);
+		}
+
+		METRICS.on_candidates_included(freed_concluded.len() as u64);
+		let freed = collect_all_freed_cores::<T, _>(freed_concluded.iter().cloned());
+
+		<scheduler::Pallet<T>>::clear();
+		<scheduler::Pallet<T>>::schedule(freed, now);
+
+		METRICS.on_candidates_processed_total(backed_candidates.len() as u64);
+
+		let scheduled = <scheduler::Pallet<T>>::scheduled();
+		assure_sanity_backed_candidates::<T, _>(
+			parent_hash,
+			&backed_candidates,
+			move |_candidate_index: usize, backed_candidate: &BackedCandidate<T::Hash>| -> bool {
+				<T>::DisputesHandler::concluded_invalid(current_session, backed_candidate.hash())
+				// `fn process_candidates` does the verification checks
+			},
+			&scheduled[..],
+		)?;
+
+		METRICS.on_candidates_sanitized(backed_candidates.len() as u64);
+
+		// Process backed candidates according to scheduled cores.
+		let parent_storage_root = *parent_header.state_root();
+		let inclusion::ProcessedCandidates::<<T::Header as HeaderT>::Hash> {
+			core_indices: occupied,
+			candidate_receipt_with_backing_validator_indices,
+		} = <inclusion::Pallet<T>>::process_candidates(
+			parent_storage_root,
+			backed_candidates,
+			scheduled,
+			<scheduler::Pallet<T>>::group_validators,
+		)?;
+
+		METRICS.on_disputes_included(checked_disputes.len() as u64);
+
+		set_scrapable_on_chain_backings::<T>(
+			current_session,
+			candidate_receipt_with_backing_validator_indices,
+		);
+
+		// Note which of the scheduled cores were actually occupied by a backed candidate.
+		<scheduler::Pallet<T>>::occupied(&occupied);
+
+		METRICS.on_after_filter(total_consumed_weight.ref_time());
+
+		Ok(Some(total_consumed_weight).into())
+	}
+}
+
+impl<T: Config> Pallet<T> {
 	/// Create the `ParachainsInherentData` that gets passed to [`Self::enter`] in [`Self::create_inherent`].
 	/// This code is pulled out of [`Self::create_inherent`] so it can be unit tested.
 	fn create_inherent_inner(data: &InherentData) -> Option<ParachainsInherentData<T::Header>> {
@@ -549,7 +787,6 @@
 			.map(|checked| checked.into())
 			.collect::<Vec<_>>();
 
-<<<<<<< HEAD
 		// Give some time slice to dispatch pending upward messages.
 		// this is max config.ump_service_total_weight
 		// TODO: Why do we ignore this weight?
@@ -557,41 +794,6 @@
 
 		let full_weight = actual_weight.saturating_add(checked_disputes_sets_consumed_weight);
 		METRICS.on_after_filter(full_weight.ref_time());
-=======
-		METRICS.on_after_filter(total_consumed_weight.ref_time());
-
-		Ok(Some(total_consumed_weight).into())
-	}
-}
-
-impl<T: Config> Pallet<T> {
-	/// Create the `ParachainsInherentData` that gets passed to [`Self::enter`] in [`Self::create_inherent`].
-	/// This code is pulled out of [`Self::create_inherent`] so it can be unit tested.
-	fn create_inherent_inner(data: &InherentData) -> Option<ParachainsInherentData<T::Header>> {
-		let ParachainsInherentData::<T::Header> {
-			bitfields,
-			backed_candidates,
-			mut disputes,
-			parent_header,
-		} = match data.get_data(&Self::INHERENT_IDENTIFIER) {
-			Ok(Some(d)) => d,
-			Ok(None) => return None,
-			Err(_) => {
-				log::warn!(target: LOG_TARGET, "ParachainsInherentData failed to decode");
-				return None
-			},
-		};
-
-		log::debug!(
-			target: LOG_TARGET,
-			"[create_inherent_inner] bitfields.len(): {}, backed_candidates.len(): {}, disputes.len() {}",
-			bitfields.len(),
-			backed_candidates.len(),
-			disputes.len()
-		);
-
-		let parent_hash = <frame_system::Pallet<T>>::parent_hash();
->>>>>>> 8e6e3691
 
 		let bitfields = bitfields.into_iter().map(|v| v.into_unchecked()).collect();
 
