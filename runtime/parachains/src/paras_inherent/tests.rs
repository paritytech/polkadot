--- conflicted
+++ resolved
@@ -601,18 +601,13 @@
 		sum
 	}
 
-	// #[test]
 	// Ensure that when a block is over weight due to disputes and bitfields, we filter.
-<<<<<<< HEAD
-	fn _limit_candidates_over_weight_1() {
-		new_test_ext(MockGenesisConfig::default()).execute_with(|| {
-=======
+	#[test]
 	fn limit_candidates_over_weight_1() {
 		let config = MockGenesisConfig::default();
 		assert!(config.configuration.config.scheduling_lookahead > 0);
 
 		new_test_ext(config).execute_with(|| {
->>>>>>> 56d45fe3
 			// Create the inherent data for this block
 			let mut dispute_statements = BTreeMap::new();
 			// Control the number of statements per dispute to ensure we have enough space
@@ -1246,18 +1241,11 @@
 			.map(|idx| {
 				let core_idx = CoreIndex::from(idx as u32);
 				let ca = CoreAssignment {
-<<<<<<< HEAD
-					kind: scheduler::AssignmentKind::Parachain,
-					para_id: ParaId::from(1_u32 + idx as u32),
-					core: CoreIndex::from(idx as u32),
-=======
 					paras_entry: ParasEntry::new(
 						Assignment::new(ParaId::from(1_u32 + idx as u32)),
 						entry_ttl,
 					),
-					group_idx: GroupIndex::from(idx as u32),
 					core: core_idx,
->>>>>>> 56d45fe3
 				};
 				ca
 			})
