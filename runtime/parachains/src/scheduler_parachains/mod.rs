--- conflicted
+++ resolved
@@ -14,20 +14,12 @@
 // You should have received a copy of the GNU General Public License
 // along with Polkadot.  If not, see <http://www.gnu.org/licenses/>.
 
-<<<<<<< HEAD
-use primitives::{vstaging::ParasEntry, CoreIndex, Id as ParaId};
-
-use crate::{configuration, paras, scheduler_common::AssignmentProvider};
-
-pub use pallet::*;
-=======
 use crate::{configuration, paras, scheduler_common::AssignmentProvider};
 pub use pallet::*;
 use primitives::{
-	v4::{Assignment, CollatorRestrictions},
+	vstaging::{Assignment, CollatorRestrictions},
 	CoreIndex, Id as ParaId,
 };
->>>>>>> 29ab916c
 
 #[frame_support::pallet]
 pub mod pallet {
