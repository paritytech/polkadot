--- conflicted
+++ resolved
@@ -51,11 +51,7 @@
 };
 
 use parity_scale_codec::{Decode, Encode};
-<<<<<<< HEAD
-use primitives::v3::{CandidateHash, SessionIndex, ValidatorId, ValidatorIndex};
-=======
 use primitives::{CandidateHash, SessionIndex, ValidatorId, ValidatorIndex};
->>>>>>> 0ac88220
 use scale_info::TypeInfo;
 use sp_runtime::{
 	traits::Convert,
@@ -492,11 +488,7 @@
 			ensure_none(origin)?;
 
 			// check the membership proof to extract the offender's id
-<<<<<<< HEAD
-			let key = (primitives::v3::PARACHAIN_KEY_TYPE_ID, dispute_proof.validator_id.clone());
-=======
 			let key = (primitives::PARACHAIN_KEY_TYPE_ID, dispute_proof.validator_id.clone());
->>>>>>> 0ac88220
 			let offender = T::KeyOwnerProofSystem::check_proof(key, key_owner_proof)
 				.ok_or(Error::<T>::InvalidKeyOwnershipProof)?;
 
@@ -648,11 +640,7 @@
 	key_owner_proof: &T::KeyOwnerProof,
 ) -> Result<(), TransactionValidityError> {
 	// check the membership proof to extract the offender's id
-<<<<<<< HEAD
-	let key = (primitives::v3::PARACHAIN_KEY_TYPE_ID, dispute_proof.validator_id.clone());
-=======
 	let key = (primitives::PARACHAIN_KEY_TYPE_ID, dispute_proof.validator_id.clone());
->>>>>>> 0ac88220
 
 	let offender = T::KeyOwnerProofSystem::check_proof(key, key_owner_proof.clone())
 		.ok_or(InvalidTransaction::BadProof)?;
