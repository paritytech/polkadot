--- conflicted
+++ resolved
@@ -14,18 +14,9 @@
 // You should have received a copy of the GNU General Public License
 // along with Polkadot.  If not, see <http://www.gnu.org/licenses/>.
 
-<<<<<<< HEAD
-use frame_support::pallet_prelude::*;
-use primitives::{vstaging::ParasEntry, CoreIndex, Id as ParaId};
-
-=======
->>>>>>> 29ab916c
 use crate::{configuration, paras, scheduler_common::AssignmentProvider};
 pub use pallet::*;
-<<<<<<< HEAD
-=======
-use primitives::{v4::Assignment, CoreIndex, Id as ParaId};
->>>>>>> 29ab916c
+use primitives::{vstaging::Assignment, CoreIndex, Id as ParaId};
 
 #[frame_support::pallet]
 pub mod pallet {
