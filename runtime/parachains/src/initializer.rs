--- conflicted
+++ resolved
@@ -237,11 +237,7 @@
 	type Public = ValidatorId;
 }
 
-<<<<<<< HEAD
-impl<T: pallet_session::Trait + Trait> sp_session::OneSessionHandler<T::AccountId> for Module<T> {
-=======
-impl<T: pallet_session::Config + Config> pallet_session::OneSessionHandler<T::AccountId> for Module<T> {
->>>>>>> 49207c02
+impl<T: pallet_session::Config + Config> sp_session::OneSessionHandler<T::AccountId> for Module<T> {
 	type Key = ValidatorId;
 
 	fn on_genesis_session<'a, I: 'a>(_validators: I)
