--- conflicted
+++ resolved
@@ -239,13 +239,7 @@
 		};
 
 		// inform about upcoming new session
-<<<<<<< HEAD
-		scheduler::Pallet::<T>::pre_new_session(
-			inclusion::Pallet::<T>::collect_pending_pre_session(),
-		);
-=======
 		scheduler::Pallet::<T>::pre_new_session();
->>>>>>> e2b2d35a
 
 		let configuration::SessionChangeOutcome { prev_config, new_config } =
 			configuration::Pallet::<T>::initializer_on_new_session(&session_index);
