--- conflicted
+++ resolved
@@ -132,13 +132,8 @@
 			// - DMP
 			// - UMP
 			// - HRMP
-<<<<<<< HEAD
 			let total_weight = configuration::Pallet::<T>::initializer_initialize(now) +
-				shared::Module::<T>::initializer_initialize(now) +
-=======
-			let total_weight = configuration::Module::<T>::initializer_initialize(now) +
 				shared::Pallet::<T>::initializer_initialize(now) +
->>>>>>> 5dac5323
 				paras::Pallet::<T>::initializer_initialize(now) +
 				scheduler::Module::<T>::initializer_initialize(now) +
 				inclusion::Pallet::<T>::initializer_initialize(now) +
@@ -163,13 +158,8 @@
 			inclusion::Pallet::<T>::initializer_finalize();
 			scheduler::Module::<T>::initializer_finalize();
 			paras::Pallet::<T>::initializer_finalize();
-<<<<<<< HEAD
-			shared::Module::<T>::initializer_finalize();
+			shared::Pallet::<T>::initializer_finalize();
 			configuration::Pallet::<T>::initializer_finalize();
-=======
-			shared::Pallet::<T>::initializer_finalize();
-			configuration::Module::<T>::initializer_finalize();
->>>>>>> 5dac5323
 
 			// Apply buffered session changes as the last thing. This way the runtime APIs and the
 			// next block will observe the next session.
