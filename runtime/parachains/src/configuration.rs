// Copyright 2020 Parity Technologies (UK) Ltd.
// This file is part of Polkadot.

// Polkadot is free software: you can redistribute it and/or modify
// it under the terms of the GNU General Public License as published by
// the Free Software Foundation, either version 3 of the License, or
// (at your option) any later version.

// Polkadot is distributed in the hope that it will be useful,
// but WITHOUT ANY WARRANTY; without even the implied warranty of
// MERCHANTABILITY or FITNESS FOR A PARTICULAR PURPOSE.  See the
// GNU General Public License for more details.

// You should have received a copy of the GNU General Public License
// along with Polkadot.  If not, see <http://www.gnu.org/licenses/>.

//! Configuration manager for the Polkadot runtime parachains logic.
//!
//! Configuration can change only at session boundaries and is buffered until then.

use crate::shared;
use frame_support::{pallet_prelude::*, weights::constants::WEIGHT_PER_MILLIS};
use frame_system::pallet_prelude::*;
use parity_scale_codec::{Decode, Encode};
use primitives::v1::{Balance, SessionIndex, MAX_CODE_SIZE, MAX_HEAD_DATA_SIZE, MAX_POV_SIZE};
use sp_runtime::traits::Zero;
use sp_std::prelude::*;

#[cfg(feature = "runtime-benchmarks")]
mod benchmarking;

pub use pallet::*;

pub mod migration;

const LOG_TARGET: &str = "runtime::configuration";

/// All configuration of the runtime with respect to parachains and parathreads.
#[derive(Clone, Encode, Decode, PartialEq, sp_core::RuntimeDebug, scale_info::TypeInfo)]
#[cfg_attr(feature = "std", derive(serde::Serialize, serde::Deserialize))]
pub struct HostConfiguration<BlockNumber> {
	// NOTE: This structure is used by parachains via merkle proofs. Therefore, this struct requires
	// special treatment.
	//
	// A parachain requested this struct can only depend on the subset of this struct. Specifically,
	// only a first few fields can be depended upon. These fields cannot be changed without
	// corresponding migration of the parachains.
	/**
	 * The parameters that are required for the parachains.
	 */

	/// The maximum validation code size, in bytes.
	pub max_code_size: u32,
	/// The maximum head-data size, in bytes.
	pub max_head_data_size: u32,
	/// Total number of individual messages allowed in the parachain -> relay-chain message queue.
	pub max_upward_queue_count: u32,
	/// Total size of messages allowed in the parachain -> relay-chain message queue before which
	/// no further messages may be added to it. If it exceeds this then the queue may contain only
	/// a single message.
	pub max_upward_queue_size: u32,
	/// The maximum size of an upward message that can be sent by a candidate.
	///
	/// This parameter affects the size upper bound of the `CandidateCommitments`.
	pub max_upward_message_size: u32,
	/// The maximum number of messages that a candidate can contain.
	///
	/// This parameter affects the size upper bound of the `CandidateCommitments`.
	pub max_upward_message_num_per_candidate: u32,
	/// The maximum number of outbound HRMP messages can be sent by a candidate.
	///
	/// This parameter affects the upper bound of size of `CandidateCommitments`.
	pub hrmp_max_message_num_per_candidate: u32,
	/// The minimum period, in blocks, between which parachains can update their validation code.
	///
	/// This number is used to prevent parachains from spamming the relay chain with validation code
	/// upgrades. The only thing it controls is the number of blocks the `UpgradeRestrictionSignal`
	/// is set for the parachain in question.
	///
	/// If PVF pre-checking is enabled this should be greater than the maximum number of blocks
	/// PVF pre-checking can take. Intuitively, this number should be greater than the duration
	/// specified by [`pvf_voting_ttl`]. Unlike, [`pvf_voting_ttl`], this parameter uses blocks
	/// as a unit.
	#[cfg_attr(feature = "std", serde(alias = "validation_upgrade_frequency"))]
	pub validation_upgrade_cooldown: BlockNumber,
	/// The delay, in blocks, after which an upgrade of the validation code is applied.
	///
	/// The upgrade for a parachain takes place when the first candidate which has relay-parent >=
	/// the relay-chain block where the upgrade is scheduled. This block is referred as to
	/// `expected_at`.
	///
	/// `expected_at` is determined when the upgrade is scheduled. This happens when the candidate
	/// that signals the upgrade is enacted. Right now, the relay-parent block number of the
	/// candidate scheduling the upgrade is used to determine the `expected_at`. This may change in
	/// the future with [#4601].
	///
	/// When PVF pre-checking is enabled, the upgrade is scheduled only after the PVF pre-check has
	/// been completed.
	///
	/// Note, there are situations in which `expected_at` in the past. For example, if
	/// [`chain_availability_period`] or [`thread_availability_period`] is less than the delay set by
	/// this field or if PVF pre-check took more time than the delay. In such cases, the upgrade is
	/// further at the earliest possible time determined by [`minimum_validation_upgrade_delay`].
	///
	/// The rationale for this delay has to do with relay-chain reversions. In case there is an
	/// invalid candidate produced with the new version of the code, then the relay-chain can revert
	/// [`validation_upgrade_delay`] many blocks back and still find the new code in the storage by
	/// hash.
	///
	/// [#4601]: https://github.com/paritytech/polkadot/issues/4601
	pub validation_upgrade_delay: BlockNumber,

	/**
	 * The parameters that are not essential, but still may be of interest for parachains.
	 */

	/// The maximum POV block size, in bytes.
	pub max_pov_size: u32,
	/// The maximum size of a message that can be put in a downward message queue.
	///
	/// Since we require receiving at least one DMP message the obvious upper bound of the size is
	/// the PoV size. Of course, there is a lot of other different things that a parachain may
	/// decide to do with its PoV so this value in practice will be picked as a fraction of the PoV
	/// size.
	pub max_downward_message_size: u32,
	/// The amount of weight we wish to devote to the processing the dispatchable upward messages
	/// stage.
	///
	/// NOTE that this is a soft limit and could be exceeded.
	pub ump_service_total_weight: Weight,
	/// The maximum number of outbound HRMP channels a parachain is allowed to open.
	pub hrmp_max_parachain_outbound_channels: u32,
	/// The maximum number of outbound HRMP channels a parathread is allowed to open.
	pub hrmp_max_parathread_outbound_channels: u32,
	/// The deposit that the sender should provide for opening an HRMP channel.
	pub hrmp_sender_deposit: Balance,
	/// The deposit that the recipient should provide for accepting opening an HRMP channel.
	pub hrmp_recipient_deposit: Balance,
	/// The maximum number of messages allowed in an HRMP channel at once.
	pub hrmp_channel_max_capacity: u32,
	/// The maximum total size of messages in bytes allowed in an HRMP channel at once.
	pub hrmp_channel_max_total_size: u32,
	/// The maximum number of inbound HRMP channels a parachain is allowed to accept.
	pub hrmp_max_parachain_inbound_channels: u32,
	/// The maximum number of inbound HRMP channels a parathread is allowed to accept.
	pub hrmp_max_parathread_inbound_channels: u32,
	/// The maximum size of a message that could ever be put into an HRMP channel.
	///
	/// This parameter affects the upper bound of size of `CandidateCommitments`.
	pub hrmp_channel_max_message_size: u32,

	/**
	 * Parameters that will unlikely be needed by parachains.
	 */

	/// How long to keep code on-chain, in blocks. This should be sufficiently long that disputes
	/// have concluded.
	pub code_retention_period: BlockNumber,
	/// The amount of execution cores to dedicate to parathread execution.
	pub parathread_cores: u32,
	/// The number of retries that a parathread author has to submit their block.
	pub parathread_retries: u32,
	/// How often parachain groups should be rotated across parachains.
	///
	/// Must be non-zero.
	pub group_rotation_frequency: BlockNumber,
	/// The availability period, in blocks, for parachains. This is the amount of blocks
	/// after inclusion that validators have to make the block available and signal its availability to
	/// the chain.
	///
	/// Must be at least 1.
	pub chain_availability_period: BlockNumber,
	/// The availability period, in blocks, for parathreads. Same as the `chain_availability_period`,
	/// but a differing timeout due to differing requirements.
	///
	/// Must be at least 1.
	pub thread_availability_period: BlockNumber,
	/// The amount of blocks ahead to schedule parachains and parathreads.
	pub scheduling_lookahead: u32,
	/// The maximum number of validators to have per core.
	///
	/// `None` means no maximum.
	pub max_validators_per_core: Option<u32>,
	/// The maximum number of validators to use for parachain consensus, period.
	///
	/// `None` means no maximum.
	pub max_validators: Option<u32>,
	/// The amount of sessions to keep for disputes.
	pub dispute_period: SessionIndex,
	/// How long after dispute conclusion to accept statements.
	pub dispute_post_conclusion_acceptance_period: BlockNumber,
	/// The maximum number of dispute spam slots
	pub dispute_max_spam_slots: u32,
	/// How long it takes for a dispute to conclude by time-out, if no supermajority is reached.
	pub dispute_conclusion_by_time_out_period: BlockNumber,
	/// The amount of consensus slots that must pass between submitting an assignment and
	/// submitting an approval vote before a validator is considered a no-show.
	///
	/// Must be at least 1.
	pub no_show_slots: u32,
	/// The number of delay tranches in total.
	pub n_delay_tranches: u32,
	/// The width of the zeroth delay tranche for approval assignments. This many delay tranches
	/// beyond 0 are all consolidated to form a wide 0 tranche.
	pub zeroth_delay_tranche_width: u32,
	/// The number of validators needed to approve a block.
	pub needed_approvals: u32,
	/// The number of samples to do of the `RelayVRFModulo` approval assignment criterion.
	pub relay_vrf_modulo_samples: u32,
	/// The maximum amount of weight any individual upward message may consume. Messages above this
	/// weight go into the overweight queue and may only be serviced explicitly.
	pub ump_max_individual_weight: Weight,
	/// This flag controls whether PVF pre-checking is enabled.
	///
	/// If the flag is false, the behavior should be exactly the same as prior. Specifically, the
	/// upgrade procedure is time-based and parachains that do not look at the go-ahead signal
	/// should still work.
	pub pvf_checking_enabled: bool,
	/// If an active PVF pre-checking vote observes this many number of sessions it gets automatically
	/// rejected.
	///
	/// 0 means PVF pre-checking will be rejected on the first observed session unless the voting
	/// gained supermajority before that the session change.
	pub pvf_voting_ttl: SessionIndex,
	/// The lower bound number of blocks an upgrade can be scheduled.
	///
	/// Typically, upgrade gets scheduled [`validation_upgrade_delay`] relay-chain blocks after
	/// the relay-parent of the parablock that signalled the validation code upgrade. However,
	/// in the case a pre-checking voting was concluded in a longer duration the upgrade will be
	/// scheduled to the next block.
	///
	/// That can disrupt parachain inclusion. Specifically, it will make the blocks that were
	/// already backed invalid.
	///
	/// To prevent that, we introduce the minimum number of blocks after which the upgrade can be
	/// scheduled. This number is controlled by this field.
	///
	/// This value should be greater than [`chain_availability_period`] and
	/// [`thread_availability_period`].
	pub minimum_validation_upgrade_delay: BlockNumber,
}

impl<BlockNumber: Default + From<u32>> Default for HostConfiguration<BlockNumber> {
	fn default() -> Self {
		Self {
			group_rotation_frequency: 1u32.into(),
			chain_availability_period: 1u32.into(),
			thread_availability_period: 1u32.into(),
			no_show_slots: 1u32.into(),
			validation_upgrade_cooldown: Default::default(),
			validation_upgrade_delay: 2u32.into(),
			code_retention_period: Default::default(),
			max_code_size: Default::default(),
			max_pov_size: Default::default(),
			max_head_data_size: Default::default(),
			parathread_cores: Default::default(),
			parathread_retries: Default::default(),
			scheduling_lookahead: Default::default(),
			max_validators_per_core: Default::default(),
			max_validators: None,
			dispute_period: 6,
			dispute_post_conclusion_acceptance_period: 100.into(),
			dispute_max_spam_slots: 2,
			dispute_conclusion_by_time_out_period: 200.into(),
			n_delay_tranches: Default::default(),
			zeroth_delay_tranche_width: Default::default(),
			needed_approvals: Default::default(),
			relay_vrf_modulo_samples: Default::default(),
			max_upward_queue_count: Default::default(),
			max_upward_queue_size: Default::default(),
			max_downward_message_size: Default::default(),
			ump_service_total_weight: Default::default(),
			max_upward_message_size: Default::default(),
			max_upward_message_num_per_candidate: Default::default(),
			hrmp_sender_deposit: Default::default(),
			hrmp_recipient_deposit: Default::default(),
			hrmp_channel_max_capacity: Default::default(),
			hrmp_channel_max_total_size: Default::default(),
			hrmp_max_parachain_inbound_channels: Default::default(),
			hrmp_max_parathread_inbound_channels: Default::default(),
			hrmp_channel_max_message_size: Default::default(),
			hrmp_max_parachain_outbound_channels: Default::default(),
			hrmp_max_parathread_outbound_channels: Default::default(),
			hrmp_max_message_num_per_candidate: Default::default(),
			ump_max_individual_weight: 20 * WEIGHT_PER_MILLIS,
			pvf_checking_enabled: false,
			pvf_voting_ttl: 2u32.into(),
			minimum_validation_upgrade_delay: 2.into(),
		}
	}
}

/// Enumerates the possible inconsistencies of `HostConfiguration`.
#[derive(Debug)]
pub enum InconsistentError<BlockNumber> {
	/// `group_rotation_frequency` is set to zero.
	ZeroGroupRotationFrequency,
	/// `chain_availability_period` is set to zero.
	ZeroChainAvailabilityPeriod,
	/// `thread_availability_period` is set to zero.
	ZeroThreadAvailabilityPeriod,
	/// `no_show_slots` is set to zero.
	ZeroNoShowSlots,
	/// `max_code_size` exceeds the hard limit of `MAX_CODE_SIZE`.
	MaxCodeSizeExceedHardLimit { max_code_size: u32 },
	/// `max_head_data_size` exceeds the hard limit of `MAX_HEAD_DATA_SIZE`.
	MaxHeadDataSizeExceedHardLimit { max_head_data_size: u32 },
	/// `max_pov_size` exceeds the hard limit of `MAX_POV_SIZE`.
	MaxPovSizeExceedHardLimit { max_pov_size: u32 },
	/// `minimum_validation_upgrade_delay` is less than `chain_availability_period`.
	MinimumValidationUpgradeDelayLessThanChainAvailabilityPeriod {
		minimum_validation_upgrade_delay: BlockNumber,
		chain_availability_period: BlockNumber,
	},
	/// `minimum_validation_upgrade_delay` is less than `thread_availability_period`.
	MinimumValidationUpgradeDelayLessThanThreadAvailabilityPeriod {
		minimum_validation_upgrade_delay: BlockNumber,
		thread_availability_period: BlockNumber,
	},
	/// `validation_upgrade_delay` is less than or equal 1.
	ValidationUpgradeDelayIsTooLow { validation_upgrade_delay: BlockNumber },
}

impl<BlockNumber> HostConfiguration<BlockNumber>
where
	BlockNumber: Zero + PartialOrd + sp_std::fmt::Debug + Clone + From<u32>,
{
	/// Checks that this instance is consistent with the requirements on each individual member.
	///
	/// # Errors
	///
	/// This function returns an error if the configuration is inconsistent.
	pub fn check_consistency(&self) -> Result<(), InconsistentError<BlockNumber>> {
		use InconsistentError::*;

		if self.group_rotation_frequency.is_zero() {
			return Err(ZeroGroupRotationFrequency)
		}

		if self.chain_availability_period.is_zero() {
			return Err(ZeroChainAvailabilityPeriod)
		}

		if self.thread_availability_period.is_zero() {
			return Err(ZeroThreadAvailabilityPeriod)
		}

		if self.no_show_slots.is_zero() {
			return Err(ZeroNoShowSlots)
		}

		if self.max_code_size > MAX_CODE_SIZE {
			return Err(MaxCodeSizeExceedHardLimit { max_code_size: self.max_code_size })
		}

		if self.max_head_data_size > MAX_HEAD_DATA_SIZE {
			return Err(MaxHeadDataSizeExceedHardLimit {
				max_head_data_size: self.max_head_data_size,
			})
		}

		if self.max_pov_size > MAX_POV_SIZE {
			return Err(MaxPovSizeExceedHardLimit { max_pov_size: self.max_pov_size })
		}

		if self.minimum_validation_upgrade_delay <= self.chain_availability_period {
			return Err(MinimumValidationUpgradeDelayLessThanChainAvailabilityPeriod {
				minimum_validation_upgrade_delay: self.minimum_validation_upgrade_delay.clone(),
				chain_availability_period: self.chain_availability_period.clone(),
			})
		} else if self.minimum_validation_upgrade_delay <= self.thread_availability_period {
			return Err(MinimumValidationUpgradeDelayLessThanThreadAvailabilityPeriod {
				minimum_validation_upgrade_delay: self.minimum_validation_upgrade_delay.clone(),
				thread_availability_period: self.thread_availability_period.clone(),
			})
		}

		if self.validation_upgrade_delay <= 1.into() {
			return Err(ValidationUpgradeDelayIsTooLow {
				validation_upgrade_delay: self.validation_upgrade_delay.clone(),
			})
		}

		Ok(())
	}

	/// Checks that this instance is consistent with the requirements on each individual member.
	///
	/// # Panics
	///
	/// This function panics if the configuration is inconsistent.
	pub fn panic_if_not_consistent(&self) {
		if let Err(err) = self.check_consistency() {
			panic!("Host configuration is inconsistent: {:?}", err);
		}
	}
}

pub trait WeightInfo {
	fn set_config_with_block_number() -> Weight;
	fn set_config_with_u32() -> Weight;
	fn set_config_with_option_u32() -> Weight;
	fn set_config_with_weight() -> Weight;
	fn set_config_with_balance() -> Weight;
	fn set_hrmp_open_request_ttl() -> Weight;
}

pub struct TestWeightInfo;
impl WeightInfo for TestWeightInfo {
	fn set_config_with_block_number() -> Weight {
		Weight::MAX
	}
	fn set_config_with_u32() -> Weight {
		Weight::MAX
	}
	fn set_config_with_option_u32() -> Weight {
		Weight::MAX
	}
	fn set_config_with_weight() -> Weight {
		Weight::MAX
	}
	fn set_config_with_balance() -> Weight {
		Weight::MAX
	}
	fn set_hrmp_open_request_ttl() -> Weight {
		Weight::MAX
	}
}

#[frame_support::pallet]
pub mod pallet {
	use super::*;

	#[pallet::pallet]
	#[pallet::generate_store(pub(super) trait Store)]
	#[pallet::storage_version(migration::STORAGE_VERSION)]
	pub struct Pallet<T>(_);

	#[pallet::config]
	pub trait Config: frame_system::Config + shared::Config {
		/// Weight information for extrinsics in this pallet.
		type WeightInfo: WeightInfo;

		/// Maximum value that `hrmp_max_parachain_outbound_channels` or
		/// `hrmp_max_parathread_outbound_channels` can be set to.
		///
		/// This is used for benchmarking sanely bounding relevant storage items.
		type HrmpMaxOutboundChannelsBound: Get<u32>;

		/// Maximum value that `hrmp_max_parachain_inbound_channels` or
		/// `hrmp_max_parathread_inbound_channels` can be set to.
		///
		/// This is used for benchmarking sanely bounding relevant storage items.
		type HrmpMaxInboundChannelsBound: Get<u32>;
	}

	#[pallet::error]
	pub enum Error<T> {
		/// The new value for a configuration parameter is invalid.
		InvalidNewValue,
	}

	/// The active configuration for the current session.
	#[pallet::storage]
	#[pallet::getter(fn config)]
	pub(crate) type ActiveConfig<T: Config> =
		StorageValue<_, HostConfiguration<T::BlockNumber>, ValueQuery>;

	/// Pending configuration (if any) for the next session.
	///
	/// DEPRECATED: This is no longer used, and will be removed in the future.
	#[pallet::storage]
	pub(crate) type PendingConfig<T: Config> =
		StorageMap<_, Twox64Concat, SessionIndex, migration::v1::HostConfiguration<T::BlockNumber>>;

	/// Pending configuration changes.
	///
	/// This is a list of configuration changes, each with a session index at which it should
	/// be applied.
	///
	/// The list is sorted ascending by session index. Also, this list can only contain at most
	/// 2 items: for the next session and for the `scheduled_session`.
	#[pallet::storage]
	pub(crate) type PendingConfigs<T: Config> =
		StorageValue<_, Vec<(SessionIndex, HostConfiguration<T::BlockNumber>)>, ValueQuery>;

	/// If this is set, then the configuration setters will bypass the consistency checks. This
	/// is meant to be used only as the last resort.
	#[pallet::storage]
	pub(crate) type BypassConsistencyCheck<T: Config> = StorageValue<_, bool, ValueQuery>;

	#[pallet::genesis_config]
	pub struct GenesisConfig<T: Config> {
		pub config: HostConfiguration<T::BlockNumber>,
	}

	#[cfg(feature = "std")]
	impl<T: Config> Default for GenesisConfig<T> {
		fn default() -> Self {
			GenesisConfig { config: Default::default() }
		}
	}

	#[pallet::genesis_build]
	impl<T: Config> GenesisBuild<T> for GenesisConfig<T> {
		fn build(&self) {
			self.config.panic_if_not_consistent();
			ActiveConfig::<T>::put(&self.config);
		}
	}

	#[pallet::call]
	impl<T: Config> Pallet<T> {
		/// Set the validation upgrade cooldown.
		#[pallet::weight((
			T::WeightInfo::set_config_with_block_number(),
			DispatchClass::Operational,
		))]
		pub fn set_validation_upgrade_cooldown(
			origin: OriginFor<T>,
			new: T::BlockNumber,
		) -> DispatchResult {
			ensure_root(origin)?;
			Self::schedule_config_update(|config| {
				config.validation_upgrade_cooldown = new;
			})
		}

		/// Set the validation upgrade delay.
		#[pallet::weight((
			T::WeightInfo::set_config_with_block_number(),
			DispatchClass::Operational,
		))]
		pub fn set_validation_upgrade_delay(
			origin: OriginFor<T>,
			new: T::BlockNumber,
		) -> DispatchResult {
			ensure_root(origin)?;
			Self::schedule_config_update(|config| {
				config.validation_upgrade_delay = new;
			})
		}

		/// Set the acceptance period for an included candidate.
		#[pallet::weight((
			T::WeightInfo::set_config_with_block_number(),
			DispatchClass::Operational,
		))]
		pub fn set_code_retention_period(
			origin: OriginFor<T>,
			new: T::BlockNumber,
		) -> DispatchResult {
			ensure_root(origin)?;
			Self::schedule_config_update(|config| {
				config.code_retention_period = new;
			})
		}

		/// Set the max validation code size for incoming upgrades.
		#[pallet::weight((
			T::WeightInfo::set_config_with_u32(),
			DispatchClass::Operational,
		))]
		pub fn set_max_code_size(origin: OriginFor<T>, new: u32) -> DispatchResult {
			ensure_root(origin)?;
			Self::schedule_config_update(|config| {
				config.max_code_size = new;
			})
		}

		/// Set the max POV block size for incoming upgrades.
		#[pallet::weight((
			T::WeightInfo::set_config_with_u32(),
			DispatchClass::Operational,
		))]
		pub fn set_max_pov_size(origin: OriginFor<T>, new: u32) -> DispatchResult {
			ensure_root(origin)?;
			Self::schedule_config_update(|config| {
				config.max_pov_size = new;
			})
		}

		/// Set the max head data size for paras.
		#[pallet::weight((
			T::WeightInfo::set_config_with_u32(),
			DispatchClass::Operational,
		))]
		pub fn set_max_head_data_size(origin: OriginFor<T>, new: u32) -> DispatchResult {
			ensure_root(origin)?;
			Self::schedule_config_update(|config| {
				config.max_head_data_size = new;
			})
		}

		/// Set the number of parathread execution cores.
		#[pallet::weight((
			T::WeightInfo::set_config_with_u32(),
			DispatchClass::Operational,
		))]
		pub fn set_parathread_cores(origin: OriginFor<T>, new: u32) -> DispatchResult {
			ensure_root(origin)?;
			Self::schedule_config_update(|config| {
				config.parathread_cores = new;
			})
		}

		/// Set the number of retries for a particular parathread.
		#[pallet::weight((
			T::WeightInfo::set_config_with_u32(),
			DispatchClass::Operational,
		))]
		pub fn set_parathread_retries(origin: OriginFor<T>, new: u32) -> DispatchResult {
			ensure_root(origin)?;
			Self::schedule_config_update(|config| {
				config.parathread_retries = new;
			})
		}

		/// Set the parachain validator-group rotation frequency
		#[pallet::weight((
			T::WeightInfo::set_config_with_block_number(),
			DispatchClass::Operational,
		))]
		pub fn set_group_rotation_frequency(
			origin: OriginFor<T>,
			new: T::BlockNumber,
		) -> DispatchResult {
			ensure_root(origin)?;
			Self::schedule_config_update(|config| {
				config.group_rotation_frequency = new;
			})
		}

		/// Set the availability period for parachains.
		#[pallet::weight((
			T::WeightInfo::set_config_with_block_number(),
			DispatchClass::Operational,
		))]
		pub fn set_chain_availability_period(
			origin: OriginFor<T>,
			new: T::BlockNumber,
		) -> DispatchResult {
			ensure_root(origin)?;
			Self::schedule_config_update(|config| {
				config.chain_availability_period = new;
			})
		}

		/// Set the availability period for parathreads.
		#[pallet::weight((
			T::WeightInfo::set_config_with_block_number(),
			DispatchClass::Operational,
		))]
		pub fn set_thread_availability_period(
			origin: OriginFor<T>,
			new: T::BlockNumber,
		) -> DispatchResult {
			ensure_root(origin)?;
			Self::schedule_config_update(|config| {
				config.thread_availability_period = new;
			})
		}

		/// Set the scheduling lookahead, in expected number of blocks at peak throughput.
		#[pallet::weight((
			T::WeightInfo::set_config_with_u32(),
			DispatchClass::Operational,
		))]
		pub fn set_scheduling_lookahead(origin: OriginFor<T>, new: u32) -> DispatchResult {
			ensure_root(origin)?;
			Self::schedule_config_update(|config| {
				config.scheduling_lookahead = new;
			})
		}

		/// Set the maximum number of validators to assign to any core.
		#[pallet::weight((
			T::WeightInfo::set_config_with_option_u32(),
			DispatchClass::Operational,
		))]
		pub fn set_max_validators_per_core(
			origin: OriginFor<T>,
			new: Option<u32>,
		) -> DispatchResult {
			ensure_root(origin)?;
			Self::schedule_config_update(|config| {
				config.max_validators_per_core = new;
			})
		}

		/// Set the maximum number of validators to use in parachain consensus.
		#[pallet::weight((
			T::WeightInfo::set_config_with_option_u32(),
			DispatchClass::Operational,
		))]
		pub fn set_max_validators(origin: OriginFor<T>, new: Option<u32>) -> DispatchResult {
			ensure_root(origin)?;
			Self::schedule_config_update(|config| {
				config.max_validators = new;
			})
		}

		/// Set the dispute period, in number of sessions to keep for disputes.
		#[pallet::weight((
			T::WeightInfo::set_config_with_u32(),
			DispatchClass::Operational,
		))]
		pub fn set_dispute_period(origin: OriginFor<T>, new: SessionIndex) -> DispatchResult {
			ensure_root(origin)?;
			Self::schedule_config_update(|config| {
				config.dispute_period = new;
			})
		}

		/// Set the dispute post conclusion acceptance period.
		#[pallet::weight((
			T::WeightInfo::set_config_with_block_number(),
			DispatchClass::Operational,
		))]
		pub fn set_dispute_post_conclusion_acceptance_period(
			origin: OriginFor<T>,
			new: T::BlockNumber,
		) -> DispatchResult {
			ensure_root(origin)?;
			Self::schedule_config_update(|config| {
				config.dispute_post_conclusion_acceptance_period = new;
			})
		}

		/// Set the maximum number of dispute spam slots.
		#[pallet::weight((
			T::WeightInfo::set_config_with_u32(),
			DispatchClass::Operational,
		))]
		pub fn set_dispute_max_spam_slots(origin: OriginFor<T>, new: u32) -> DispatchResult {
			ensure_root(origin)?;
			Self::schedule_config_update(|config| {
				config.dispute_max_spam_slots = new;
			})
		}

		/// Set the dispute conclusion by time out period.
		#[pallet::weight((
			T::WeightInfo::set_config_with_block_number(),
			DispatchClass::Operational,
		))]
		pub fn set_dispute_conclusion_by_time_out_period(
			origin: OriginFor<T>,
			new: T::BlockNumber,
		) -> DispatchResult {
			ensure_root(origin)?;
			Self::schedule_config_update(|config| {
				config.dispute_conclusion_by_time_out_period = new;
			})
		}

		/// Set the no show slots, in number of number of consensus slots.
		/// Must be at least 1.
		#[pallet::weight((
			T::WeightInfo::set_config_with_u32(),
			DispatchClass::Operational,
		))]
		pub fn set_no_show_slots(origin: OriginFor<T>, new: u32) -> DispatchResult {
			ensure_root(origin)?;
			Self::schedule_config_update(|config| {
				config.no_show_slots = new;
			})
		}

		/// Set the total number of delay tranches.
		#[pallet::weight((
			T::WeightInfo::set_config_with_u32(),
			DispatchClass::Operational,
		))]
		pub fn set_n_delay_tranches(origin: OriginFor<T>, new: u32) -> DispatchResult {
			ensure_root(origin)?;
			Self::schedule_config_update(|config| {
				config.n_delay_tranches = new;
			})
		}

		/// Set the zeroth delay tranche width.
		#[pallet::weight((
			T::WeightInfo::set_config_with_u32(),
			DispatchClass::Operational,
		))]
		pub fn set_zeroth_delay_tranche_width(origin: OriginFor<T>, new: u32) -> DispatchResult {
			ensure_root(origin)?;
			Self::schedule_config_update(|config| {
				config.zeroth_delay_tranche_width = new;
			})
		}

		/// Set the number of validators needed to approve a block.
		#[pallet::weight((
			T::WeightInfo::set_config_with_u32(),
			DispatchClass::Operational,
		))]
		pub fn set_needed_approvals(origin: OriginFor<T>, new: u32) -> DispatchResult {
			ensure_root(origin)?;
			Self::schedule_config_update(|config| {
				config.needed_approvals = new;
			})
		}

		/// Set the number of samples to do of the `RelayVRFModulo` approval assignment criterion.
		#[pallet::weight((
			T::WeightInfo::set_config_with_u32(),
			DispatchClass::Operational,
		))]
		pub fn set_relay_vrf_modulo_samples(origin: OriginFor<T>, new: u32) -> DispatchResult {
			ensure_root(origin)?;
			Self::schedule_config_update(|config| {
				config.relay_vrf_modulo_samples = new;
			})
		}

		/// Sets the maximum items that can present in a upward dispatch queue at once.
		#[pallet::weight((
			T::WeightInfo::set_config_with_u32(),
			DispatchClass::Operational,
		))]
		pub fn set_max_upward_queue_count(origin: OriginFor<T>, new: u32) -> DispatchResult {
			ensure_root(origin)?;
			Self::schedule_config_update(|config| {
				config.max_upward_queue_count = new;
			})
		}

		/// Sets the maximum total size of items that can present in a upward dispatch queue at once.
		#[pallet::weight((
			T::WeightInfo::set_config_with_u32(),
			DispatchClass::Operational,
		))]
		pub fn set_max_upward_queue_size(origin: OriginFor<T>, new: u32) -> DispatchResult {
			ensure_root(origin)?;
			Self::schedule_config_update(|config| {
				config.max_upward_queue_size = new;
			})
		}

		/// Set the critical downward message size.
		#[pallet::weight((
			T::WeightInfo::set_config_with_u32(),
			DispatchClass::Operational,
		))]
		pub fn set_max_downward_message_size(origin: OriginFor<T>, new: u32) -> DispatchResult {
			ensure_root(origin)?;
			Self::schedule_config_update(|config| {
				config.max_downward_message_size = new;
			})
		}

		/// Sets the soft limit for the phase of dispatching dispatchable upward messages.
		#[pallet::weight((
			T::WeightInfo::set_config_with_weight(),
			DispatchClass::Operational,
		))]
		pub fn set_ump_service_total_weight(origin: OriginFor<T>, new: Weight) -> DispatchResult {
			ensure_root(origin)?;
			Self::schedule_config_update(|config| {
				config.ump_service_total_weight = new;
			})
		}

		/// Sets the maximum size of an upward message that can be sent by a candidate.
		#[pallet::weight((
			T::WeightInfo::set_config_with_u32(),
			DispatchClass::Operational,
		))]
		pub fn set_max_upward_message_size(origin: OriginFor<T>, new: u32) -> DispatchResult {
			ensure_root(origin)?;
			Self::schedule_config_update(|config| {
				config.max_upward_message_size = new;
			})
		}

		/// Sets the maximum number of messages that a candidate can contain.
		#[pallet::weight((
			T::WeightInfo::set_config_with_u32(),
			DispatchClass::Operational,
		))]
		pub fn set_max_upward_message_num_per_candidate(
			origin: OriginFor<T>,
			new: u32,
		) -> DispatchResult {
			ensure_root(origin)?;
			Self::schedule_config_update(|config| {
				config.max_upward_message_num_per_candidate = new;
			})
		}

		/// Sets the number of sessions after which an HRMP open channel request expires.
		#[pallet::weight((
			T::WeightInfo::set_hrmp_open_request_ttl(),
			DispatchClass::Operational,
		))]
		// Deprecated, but is not marked as such, because that would trigger warnings coming from
		// the macro.
		pub fn set_hrmp_open_request_ttl(_origin: OriginFor<T>, _new: u32) -> DispatchResult {
			Err("this doesn't have any effect".into())
		}

		/// Sets the amount of funds that the sender should provide for opening an HRMP channel.
		#[pallet::weight((
			T::WeightInfo::set_config_with_balance(),
			DispatchClass::Operational,
		))]
		pub fn set_hrmp_sender_deposit(origin: OriginFor<T>, new: Balance) -> DispatchResult {
			ensure_root(origin)?;
			Self::schedule_config_update(|config| {
				config.hrmp_sender_deposit = new;
			})
		}

		/// Sets the amount of funds that the recipient should provide for accepting opening an HRMP
		/// channel.
		#[pallet::weight((
			T::WeightInfo::set_config_with_balance(),
			DispatchClass::Operational,
		))]
		pub fn set_hrmp_recipient_deposit(origin: OriginFor<T>, new: Balance) -> DispatchResult {
			ensure_root(origin)?;
			Self::schedule_config_update(|config| {
				config.hrmp_recipient_deposit = new;
			})
		}

		/// Sets the maximum number of messages allowed in an HRMP channel at once.
		#[pallet::weight((
			T::WeightInfo::set_config_with_u32(),
			DispatchClass::Operational,
		))]
		pub fn set_hrmp_channel_max_capacity(origin: OriginFor<T>, new: u32) -> DispatchResult {
			ensure_root(origin)?;
			Self::schedule_config_update(|config| {
				config.hrmp_channel_max_capacity = new;
			})
		}

		/// Sets the maximum total size of messages in bytes allowed in an HRMP channel at once.
		#[pallet::weight((
			T::WeightInfo::set_config_with_u32(),
			DispatchClass::Operational,
		))]
		pub fn set_hrmp_channel_max_total_size(origin: OriginFor<T>, new: u32) -> DispatchResult {
			ensure_root(origin)?;
			Self::schedule_config_update(|config| {
				config.hrmp_channel_max_total_size = new;
			})
		}

		/// Sets the maximum number of inbound HRMP channels a parachain is allowed to accept.
		#[pallet::weight((
			T::WeightInfo::set_config_with_u32(),
			DispatchClass::Operational,
		))]
		pub fn set_hrmp_max_parachain_inbound_channels(
			origin: OriginFor<T>,
			new: u32,
		) -> DispatchResult {
			ensure_root(origin)?;
<<<<<<< HEAD
			ensure!(new <= T::HrmpMaxInboundChannelsBound::get(), Error::<T>::InvalidNewValue);
			Self::update_config_member(|config| {
				sp_std::mem::replace(&mut config.hrmp_max_parachain_inbound_channels, new) != new
			});
			Ok(())
=======
			Self::schedule_config_update(|config| {
				config.hrmp_max_parachain_inbound_channels = new;
			})
>>>>>>> e8ee462b
		}

		/// Sets the maximum number of inbound HRMP channels a parathread is allowed to accept.
		#[pallet::weight((
			T::WeightInfo::set_config_with_u32(),
			DispatchClass::Operational,
		))]
		pub fn set_hrmp_max_parathread_inbound_channels(
			origin: OriginFor<T>,
			new: u32,
		) -> DispatchResult {
			ensure_root(origin)?;
<<<<<<< HEAD
			ensure!(new <= T::HrmpMaxInboundChannelsBound::get(), Error::<T>::InvalidNewValue);
			Self::update_config_member(|config| {
				sp_std::mem::replace(&mut config.hrmp_max_parathread_inbound_channels, new) != new
			});
			Ok(())
=======
			Self::schedule_config_update(|config| {
				config.hrmp_max_parathread_inbound_channels = new;
			})
>>>>>>> e8ee462b
		}

		/// Sets the maximum size of a message that could ever be put into an HRMP channel.
		#[pallet::weight((
			T::WeightInfo::set_config_with_u32(),
			DispatchClass::Operational,
		))]
		pub fn set_hrmp_channel_max_message_size(origin: OriginFor<T>, new: u32) -> DispatchResult {
			ensure_root(origin)?;
			Self::schedule_config_update(|config| {
				config.hrmp_channel_max_message_size = new;
			})
		}

		/// Sets the maximum number of outbound HRMP channels a parachain is allowed to open.
		#[pallet::weight((
			T::WeightInfo::set_config_with_u32(),
			DispatchClass::Operational,
		))]
		pub fn set_hrmp_max_parachain_outbound_channels(
			origin: OriginFor<T>,
			new: u32,
		) -> DispatchResult {
			ensure_root(origin)?;
<<<<<<< HEAD
			ensure!(new <= T::HrmpMaxOutboundChannelsBound::get(), Error::<T>::InvalidNewValue);
			Self::update_config_member(|config| {
				sp_std::mem::replace(&mut config.hrmp_max_parachain_outbound_channels, new) != new
			});
			Ok(())
=======
			Self::schedule_config_update(|config| {
				config.hrmp_max_parachain_outbound_channels = new;
			})
>>>>>>> e8ee462b
		}

		/// Sets the maximum number of outbound HRMP channels a parathread is allowed to open.
		#[pallet::weight((
			T::WeightInfo::set_config_with_u32(),
			DispatchClass::Operational,
		))]
		pub fn set_hrmp_max_parathread_outbound_channels(
			origin: OriginFor<T>,
			new: u32,
		) -> DispatchResult {
			ensure_root(origin)?;
<<<<<<< HEAD
			ensure!(new <= T::HrmpMaxOutboundChannelsBound::get(), Error::<T>::InvalidNewValue);
			Self::update_config_member(|config| {
				sp_std::mem::replace(&mut config.hrmp_max_parathread_outbound_channels, new) != new
			});
			Ok(())
=======
			Self::schedule_config_update(|config| {
				config.hrmp_max_parathread_outbound_channels = new;
			})
>>>>>>> e8ee462b
		}

		/// Sets the maximum number of outbound HRMP messages can be sent by a candidate.
		#[pallet::weight((
			T::WeightInfo::set_config_with_u32(),
			DispatchClass::Operational,
		))]
		pub fn set_hrmp_max_message_num_per_candidate(
			origin: OriginFor<T>,
			new: u32,
		) -> DispatchResult {
			ensure_root(origin)?;
			Self::schedule_config_update(|config| {
				config.hrmp_max_message_num_per_candidate = new;
			})
		}

		/// Sets the maximum amount of weight any individual upward message may consume.
		#[pallet::weight((
			T::WeightInfo::set_config_with_weight(),
			DispatchClass::Operational,
		))]
		pub fn set_ump_max_individual_weight(origin: OriginFor<T>, new: Weight) -> DispatchResult {
			ensure_root(origin)?;
			Self::schedule_config_update(|config| {
				config.ump_max_individual_weight = new;
			})
		}

		/// Enable or disable PVF pre-checking. Consult the field documentation prior executing.
		#[pallet::weight((
			// Using u32 here is a little bit of cheating, but that should be fine.
			T::WeightInfo::set_config_with_u32(),
			DispatchClass::Operational,
		))]
		pub fn set_pvf_checking_enabled(origin: OriginFor<T>, new: bool) -> DispatchResult {
			ensure_root(origin)?;
			Self::schedule_config_update(|config| {
				config.pvf_checking_enabled = new;
			})
		}

		/// Set the number of session changes after which a PVF pre-checking voting is rejected.
		#[pallet::weight((
			T::WeightInfo::set_config_with_u32(),
			DispatchClass::Operational,
		))]
		pub fn set_pvf_voting_ttl(origin: OriginFor<T>, new: SessionIndex) -> DispatchResult {
			ensure_root(origin)?;
			Self::schedule_config_update(|config| {
				config.pvf_voting_ttl = new;
			})
		}

		/// Sets the minimum delay between announcing the upgrade block for a parachain until the
		/// upgrade taking place.
		///
		/// See the field documentation for information and constraints for the new value.
		#[pallet::weight((
			T::WeightInfo::set_config_with_block_number(),
			DispatchClass::Operational,
		))]
		pub fn set_minimum_validation_upgrade_delay(
			origin: OriginFor<T>,
			new: T::BlockNumber,
		) -> DispatchResult {
			ensure_root(origin)?;
			Self::schedule_config_update(|config| {
				config.minimum_validation_upgrade_delay = new;
			})
		}

		/// Setting this to true will disable consistency checks for the configuration setters.
		/// Use with caution.
		#[pallet::weight((
			T::DbWeight::get().writes(1),
			DispatchClass::Operational,
		))]
		pub fn set_bypass_consistency_check(origin: OriginFor<T>, new: bool) -> DispatchResult {
			ensure_root(origin)?;
			<Self as Store>::BypassConsistencyCheck::put(new);
			Ok(())
		}
	}

	#[pallet::hooks]
	impl<T: Config> Hooks<BlockNumberFor<T>> for Pallet<T> {
		fn on_runtime_upgrade() -> Weight {
			migration::migrate_to_latest::<T>()
		}

		fn integrity_test() {
			assert_eq!(
				&ActiveConfig::<T>::hashed_key(),
				primitives::v1::well_known_keys::ACTIVE_CONFIG,
				"`well_known_keys::ACTIVE_CONFIG` doesn't match key of `ActiveConfig`! Make sure that the name of the\
				 configuration pallet is `Configuration` in the runtime!",
			);
		}
	}
}

/// A struct that holds the configuration that was active before the session change and optionally
/// a configuration that became active after the session change.
pub struct SessionChangeOutcome<BlockNumber> {
	/// Previously active configuration.
	pub prev_config: HostConfiguration<BlockNumber>,
	/// If new configuration was applied during the session change, this is the new configuration.
	pub new_config: Option<HostConfiguration<BlockNumber>>,
}

impl<T: Config> Pallet<T> {
	/// Called by the initializer to initialize the configuration pallet.
	pub(crate) fn initializer_initialize(_now: T::BlockNumber) -> Weight {
		0
	}

	/// Called by the initializer to finalize the configuration pallet.
	pub(crate) fn initializer_finalize() {}

	/// Called by the initializer to note that a new session has started.
	///
	/// Returns the configuration that was actual before the session change and the configuration
	/// that became active after the session change. If there were no scheduled changes, both will
	/// be the same.
	pub(crate) fn initializer_on_new_session(
		session_index: &SessionIndex,
	) -> SessionChangeOutcome<T::BlockNumber> {
		let pending_configs = <PendingConfigs<T>>::get();
		let prev_config = <Self as Store>::ActiveConfig::get();

		// No pending configuration changes, so we're done.
		if pending_configs.is_empty() {
			return SessionChangeOutcome { prev_config, new_config: None }
		}

		let (mut past_and_present, future) = pending_configs
			.into_iter()
			.partition::<Vec<_>, _>(|&(apply_at_session, _)| apply_at_session <= *session_index);

		if past_and_present.len() > 1 {
			// This should never happen since we schedule configuration changes only into the future
			// sessions and this handler called for each session change.
			log::error!(
				target: LOG_TARGET,
				"Skipping applying configuration changes scheduled sessions in the past",
			);
		}

		let new_config = past_and_present.pop().map(|(_, config)| config);
		if let Some(ref new_config) = new_config {
			// Apply the new configuration.
			<Self as Store>::ActiveConfig::put(new_config);
		}

		<PendingConfigs<T>>::put(future);

		SessionChangeOutcome { prev_config, new_config }
	}

	/// Return the session index that should be used for any future scheduled changes.
	fn scheduled_session() -> SessionIndex {
		shared::Pallet::<T>::scheduled_session()
	}

	/// Forcibly set the active config. This should be used with extreme care, and typically
	/// only when enabling parachains runtime pallets for the first time on a chain which has
	/// been running without them.
	pub fn force_set_active_config(config: HostConfiguration<T::BlockNumber>) {
		<Self as Store>::ActiveConfig::set(config);
	}

	/// This function should be used to update members of the configuration.
	///
	/// This function is used to update the configuration in a way that is safe. It will check the
	/// resulting configuration and ensure that the update is valid. If the update is invalid, it
	/// will check if the previous configuration was valid. If it was invalid, we proceed with
	/// updating the configuration, giving a chance to recover from such a condition.
	///
	/// The actual configuration change take place after a couple of sessions have passed. In case
	/// this function is called more than once in a session, then the pending configuration change
	/// will be updated and the changes will be applied at once.
	// NOTE: Explicitly tell rustc not to inline this because otherwise heuristics note the incoming
	// closure making it's attractive to inline. However, in this case, we will end up with lots of
	// duplicated code (making this function to show up in the top of heaviest functions) only for
	// the sake of essentially avoiding an indirect call. Doesn't worth it.
	#[inline(never)]
	fn schedule_config_update(
		updater: impl FnOnce(&mut HostConfiguration<T::BlockNumber>),
	) -> DispatchResult {
		let mut pending_configs = <PendingConfigs<T>>::get();

		// 1. pending_configs = []
		//    No pending configuration changes.
		//
		//    That means we should use the active config as the base configuration. We will insert
		//    the new pending configuration as (cur+2, new_config) into the list.
		//
		// 2. pending_configs = [(cur+2, X)]
		//    There is a configuration that is pending for the scheduled session.
		//
		//    We will use X as the base configuration. We can update the pending configuration X
		//    directly.
		//
		// 3. pending_configs = [(cur+1, X)]
		//    There is a pending configuration scheduled and it will be applied in the next session.
		//
		//    We will use X as the base configuration. We need to schedule a new configuration change
		//    for the `scheduled_session` and use X as the base for the new configuration.
		//
		// 4. pending_configs = [(cur+1, X), (cur+2, Y)]
		//    There is a pending configuration change in the next session and for the scheduled
		//    session. Due to case №3, we can be sure that Y is based on top of X. This means we
		//    can use Y as the base configuration and update Y directly.
		//
		// There cannot be (cur, X) because those are applied in the session change handler for the
		// current session.

		// First, we need to decide what we should use as the base configuration.
		let mut base_config = pending_configs
			.last()
			.map(|&(_, ref config)| config.clone())
			.unwrap_or_else(Self::config);
		let base_config_consistent = base_config.check_consistency().is_ok();

		// Now, we need to decide what the new configuration should be.
		// We also move the `base_config` to `new_config` to empahsize that the base config was
		// destroyed by the `updater`.
		updater(&mut base_config);
		let new_config = base_config;

		if <Self as Store>::BypassConsistencyCheck::get() {
			// This will emit a warning each configuration update if the consistency check is
			// bypassed. This is an attempt to make sure the bypass is not accidentally left on.
			log::warn!(
				target: LOG_TARGET,
				"Bypassing the consistency check for the configuration change!",
			);
		} else if let Err(e) = new_config.check_consistency() {
			if base_config_consistent {
				// Base configuration is consistent and the new configuration is inconsistent.
				// This means that the value set by the `updater` is invalid and we can return
				// it as an error.
				log::warn!(
					target: LOG_TARGET,
					"Configuration change rejected due to invalid configuration: {:?}",
					e,
				);
				return Err(Error::<T>::InvalidNewValue.into())
			} else {
				// The configuration was already broken, so we can as well proceed with the update.
				// You cannot break something that is already broken.
				//
				// That will allow to call several functions and ultimately return the configuration
				// into consistent state.
				log::warn!(
					target: LOG_TARGET,
					"The new configuration is broken but the old is broken as well. Proceeding",
				);
			}
		}

		let scheduled_session = Self::scheduled_session();

		if let Some(&mut (_, ref mut config)) = pending_configs
			.iter_mut()
			.find(|&&mut (apply_at_session, _)| apply_at_session >= scheduled_session)
		{
			*config = new_config;
		} else {
			// We are scheduling a new configuration change for the scheduled session.
			pending_configs.push((scheduled_session, new_config));
		}

		<PendingConfigs<T>>::put(pending_configs);

		Ok(())
	}
}

#[cfg(test)]
mod tests {
	use super::*;
	use crate::mock::{new_test_ext, Configuration, Origin, ParasShared, Test};
	use frame_support::{assert_err, assert_ok};

	fn on_new_session(
		session_index: SessionIndex,
	) -> (HostConfiguration<u32>, HostConfiguration<u32>) {
		ParasShared::set_session_index(session_index);
		let SessionChangeOutcome { prev_config, new_config } =
			Configuration::initializer_on_new_session(&session_index);
		let new_config = new_config.unwrap_or_else(|| prev_config.clone());
		(prev_config, new_config)
	}

	#[test]
	fn default_is_consistent() {
		new_test_ext(Default::default()).execute_with(|| {
			Configuration::config().panic_if_not_consistent();
		});
	}

	#[test]
	fn scheduled_session_is_two_sessions_from_now() {
		new_test_ext(Default::default()).execute_with(|| {
			// The logic here is really tested only with scheduled_session = 2. It should work
			// with other values, but that should receive a more rigorious testing.
			on_new_session(1);
			assert_eq!(Configuration::scheduled_session(), 3);
		});
	}

	#[test]
	fn initializer_on_new_session() {
		new_test_ext(Default::default()).execute_with(|| {
			let (prev_config, new_config) = on_new_session(1);
			assert_eq!(prev_config, new_config);
			assert_ok!(Configuration::set_validation_upgrade_delay(Origin::root(), 100));

			let (prev_config, new_config) = on_new_session(2);
			assert_eq!(prev_config, new_config);

			let (prev_config, new_config) = on_new_session(3);
			assert_eq!(prev_config, HostConfiguration::default());
			assert_eq!(
				new_config,
				HostConfiguration { validation_upgrade_delay: 100, ..prev_config }
			);
		});
	}

	#[test]
	fn config_changes_after_2_session_boundary() {
		new_test_ext(Default::default()).execute_with(|| {
			let old_config = Configuration::config();
			let mut config = old_config.clone();
			config.validation_upgrade_delay = 100;
			assert!(old_config != config);

			assert_ok!(Configuration::set_validation_upgrade_delay(Origin::root(), 100));

			// Verify that the current configuration has not changed and that there is a scheduled
			// change for the SESSION_DELAY sessions in advance.
			assert_eq!(Configuration::config(), old_config);
			assert_eq!(<Configuration as Store>::PendingConfigs::get(), vec![(2, config.clone())]);

			on_new_session(1);

			// One session has passed, we should be still waiting for the pending configuration.
			assert_eq!(Configuration::config(), old_config);
			assert_eq!(<Configuration as Store>::PendingConfigs::get(), vec![(2, config.clone())]);

			on_new_session(2);

			assert_eq!(Configuration::config(), config);
			assert_eq!(<Configuration as Store>::PendingConfigs::get(), vec![]);
		})
	}

	#[test]
	fn consecutive_changes_within_one_session() {
		new_test_ext(Default::default()).execute_with(|| {
			let old_config = Configuration::config();
			let mut config = old_config.clone();
			config.validation_upgrade_delay = 100;
			config.validation_upgrade_cooldown = 100;
			assert!(old_config != config);

			assert_ok!(Configuration::set_validation_upgrade_delay(Origin::root(), 100));
			assert_ok!(Configuration::set_validation_upgrade_cooldown(Origin::root(), 100));
			assert_eq!(Configuration::config(), old_config);
			assert_eq!(<Configuration as Store>::PendingConfigs::get(), vec![(2, config.clone())]);

			on_new_session(1);

			assert_eq!(Configuration::config(), old_config);
			assert_eq!(<Configuration as Store>::PendingConfigs::get(), vec![(2, config.clone())]);

			on_new_session(2);

			assert_eq!(Configuration::config(), config);
			assert_eq!(<Configuration as Store>::PendingConfigs::get(), vec![]);
		});
	}

	#[test]
	fn pending_next_session_but_we_upgrade_once_more() {
		new_test_ext(Default::default()).execute_with(|| {
			let initial_config = Configuration::config();
			let intermediate_config =
				HostConfiguration { validation_upgrade_delay: 100, ..initial_config.clone() };
			let final_config = HostConfiguration {
				validation_upgrade_delay: 100,
				validation_upgrade_cooldown: 99,
				..initial_config.clone()
			};

			assert_ok!(Configuration::set_validation_upgrade_delay(Origin::root(), 100));
			assert_eq!(Configuration::config(), initial_config);
			assert_eq!(
				<Configuration as Store>::PendingConfigs::get(),
				vec![(2, intermediate_config.clone())]
			);

			on_new_session(1);

			// We are still waiting until the pending configuration is applied and we add another
			// update.
			assert_ok!(Configuration::set_validation_upgrade_cooldown(Origin::root(), 99));

			// This should result in yet another configiguration change scheduled.
			assert_eq!(Configuration::config(), initial_config);
			assert_eq!(
				<Configuration as Store>::PendingConfigs::get(),
				vec![(2, intermediate_config.clone()), (3, final_config.clone())]
			);

			on_new_session(2);

			assert_eq!(Configuration::config(), intermediate_config);
			assert_eq!(
				<Configuration as Store>::PendingConfigs::get(),
				vec![(3, final_config.clone())]
			);

			on_new_session(3);

			assert_eq!(Configuration::config(), final_config);
			assert_eq!(<Configuration as Store>::PendingConfigs::get(), vec![]);
		});
	}

	#[test]
	fn scheduled_session_config_update_while_next_session_pending() {
		new_test_ext(Default::default()).execute_with(|| {
			let initial_config = Configuration::config();
			let intermediate_config =
				HostConfiguration { validation_upgrade_delay: 100, ..initial_config.clone() };
			let final_config = HostConfiguration {
				validation_upgrade_delay: 100,
				validation_upgrade_cooldown: 99,
				code_retention_period: 98,
				..initial_config.clone()
			};

			assert_ok!(Configuration::set_validation_upgrade_delay(Origin::root(), 100));
			assert_eq!(Configuration::config(), initial_config);
			assert_eq!(
				<Configuration as Store>::PendingConfigs::get(),
				vec![(2, intermediate_config.clone())]
			);

			on_new_session(1);

			// The second call should fall into the case where we already have a pending config
			// update for the scheduled_session, but we want to update it once more.
			assert_ok!(Configuration::set_validation_upgrade_cooldown(Origin::root(), 99));
			assert_ok!(Configuration::set_code_retention_period(Origin::root(), 98));

			// This should result in yet another configiguration change scheduled.
			assert_eq!(Configuration::config(), initial_config);
			assert_eq!(
				<Configuration as Store>::PendingConfigs::get(),
				vec![(2, intermediate_config.clone()), (3, final_config.clone())]
			);

			on_new_session(2);

			assert_eq!(Configuration::config(), intermediate_config);
			assert_eq!(
				<Configuration as Store>::PendingConfigs::get(),
				vec![(3, final_config.clone())]
			);

			on_new_session(3);

			assert_eq!(Configuration::config(), final_config);
			assert_eq!(<Configuration as Store>::PendingConfigs::get(), vec![]);
		});
	}

	#[test]
	fn invariants() {
		new_test_ext(Default::default()).execute_with(|| {
			assert_err!(
				Configuration::set_max_code_size(Origin::root(), MAX_CODE_SIZE + 1),
				Error::<Test>::InvalidNewValue
			);

			assert_err!(
				Configuration::set_max_pov_size(Origin::root(), MAX_POV_SIZE + 1),
				Error::<Test>::InvalidNewValue
			);

			assert_err!(
				Configuration::set_max_head_data_size(Origin::root(), MAX_HEAD_DATA_SIZE + 1),
				Error::<Test>::InvalidNewValue
			);

			assert_err!(
				Configuration::set_chain_availability_period(Origin::root(), 0),
				Error::<Test>::InvalidNewValue
			);
			assert_err!(
				Configuration::set_thread_availability_period(Origin::root(), 0),
				Error::<Test>::InvalidNewValue
			);
			assert_err!(
				Configuration::set_no_show_slots(Origin::root(), 0),
				Error::<Test>::InvalidNewValue
			);

			<Configuration as Store>::ActiveConfig::put(HostConfiguration {
				chain_availability_period: 10,
				thread_availability_period: 8,
				minimum_validation_upgrade_delay: 11,
				..Default::default()
			});
			assert_err!(
				Configuration::set_chain_availability_period(Origin::root(), 12),
				Error::<Test>::InvalidNewValue
			);
			assert_err!(
				Configuration::set_thread_availability_period(Origin::root(), 12),
				Error::<Test>::InvalidNewValue
			);
			assert_err!(
				Configuration::set_minimum_validation_upgrade_delay(Origin::root(), 9),
				Error::<Test>::InvalidNewValue
			);

			assert_err!(
				Configuration::set_validation_upgrade_delay(Origin::root(), 0),
				Error::<Test>::InvalidNewValue
			);
		});
	}

	#[test]
	fn consistency_bypass_works() {
		new_test_ext(Default::default()).execute_with(|| {
			assert_err!(
				Configuration::set_max_code_size(Origin::root(), MAX_CODE_SIZE + 1),
				Error::<Test>::InvalidNewValue
			);

			assert_ok!(Configuration::set_bypass_consistency_check(Origin::root(), true));
			assert_ok!(Configuration::set_max_code_size(Origin::root(), MAX_CODE_SIZE + 1));

			assert_eq!(
				Configuration::config().max_code_size,
				HostConfiguration::<u32>::default().max_code_size
			);

			on_new_session(1);
			on_new_session(2);

			assert_eq!(Configuration::config().max_code_size, MAX_CODE_SIZE + 1);
		});
	}

	#[test]
	fn setting_pending_config_members() {
		new_test_ext(Default::default()).execute_with(|| {
			let new_config = HostConfiguration {
				validation_upgrade_cooldown: 100,
				validation_upgrade_delay: 10,
				code_retention_period: 5,
				max_code_size: 100_000,
				max_pov_size: 1024,
				max_head_data_size: 1_000,
				parathread_cores: 2,
				parathread_retries: 5,
				group_rotation_frequency: 20,
				chain_availability_period: 10,
				thread_availability_period: 8,
				scheduling_lookahead: 3,
				max_validators_per_core: None,
				max_validators: None,
				dispute_period: 239,
				dispute_post_conclusion_acceptance_period: 10,
				dispute_max_spam_slots: 2,
				dispute_conclusion_by_time_out_period: 512,
				no_show_slots: 240,
				n_delay_tranches: 241,
				zeroth_delay_tranche_width: 242,
				needed_approvals: 242,
				relay_vrf_modulo_samples: 243,
				max_upward_queue_count: 1337,
				max_upward_queue_size: 228,
				max_downward_message_size: 2048,
				ump_service_total_weight: 20000,
				max_upward_message_size: 448,
				max_upward_message_num_per_candidate: 5,
				hrmp_sender_deposit: 22,
				hrmp_recipient_deposit: 4905,
				hrmp_channel_max_capacity: 3921,
				hrmp_channel_max_total_size: 7687,
				hrmp_max_parachain_inbound_channels: 37,
				hrmp_max_parathread_inbound_channels: 19,
				hrmp_channel_max_message_size: 8192,
				hrmp_max_parachain_outbound_channels: 10,
				hrmp_max_parathread_outbound_channels: 20,
				hrmp_max_message_num_per_candidate: 20,
				ump_max_individual_weight: 909,
				pvf_checking_enabled: true,
				pvf_voting_ttl: 3,
				minimum_validation_upgrade_delay: 20,
			};

			assert!(<Configuration as Store>::PendingConfig::get(shared::SESSION_DELAY).is_none());

			Configuration::set_validation_upgrade_cooldown(
				Origin::root(),
				new_config.validation_upgrade_cooldown,
			)
			.unwrap();
			Configuration::set_validation_upgrade_delay(
				Origin::root(),
				new_config.validation_upgrade_delay,
			)
			.unwrap();
			Configuration::set_code_retention_period(
				Origin::root(),
				new_config.code_retention_period,
			)
			.unwrap();
			Configuration::set_max_code_size(Origin::root(), new_config.max_code_size).unwrap();
			Configuration::set_max_pov_size(Origin::root(), new_config.max_pov_size).unwrap();
			Configuration::set_max_head_data_size(Origin::root(), new_config.max_head_data_size)
				.unwrap();
			Configuration::set_parathread_cores(Origin::root(), new_config.parathread_cores)
				.unwrap();
			Configuration::set_parathread_retries(Origin::root(), new_config.parathread_retries)
				.unwrap();
			Configuration::set_group_rotation_frequency(
				Origin::root(),
				new_config.group_rotation_frequency,
			)
			.unwrap();
			// This comes out of order to satisfy the validity criteria for the chain and thread
			// availability periods.
			Configuration::set_minimum_validation_upgrade_delay(
				Origin::root(),
				new_config.minimum_validation_upgrade_delay,
			)
			.unwrap();
			Configuration::set_chain_availability_period(
				Origin::root(),
				new_config.chain_availability_period,
			)
			.unwrap();
			Configuration::set_thread_availability_period(
				Origin::root(),
				new_config.thread_availability_period,
			)
			.unwrap();
			Configuration::set_scheduling_lookahead(
				Origin::root(),
				new_config.scheduling_lookahead,
			)
			.unwrap();
			Configuration::set_max_validators_per_core(
				Origin::root(),
				new_config.max_validators_per_core,
			)
			.unwrap();
			Configuration::set_max_validators(Origin::root(), new_config.max_validators).unwrap();
			Configuration::set_dispute_period(Origin::root(), new_config.dispute_period).unwrap();
			Configuration::set_dispute_post_conclusion_acceptance_period(
				Origin::root(),
				new_config.dispute_post_conclusion_acceptance_period,
			)
			.unwrap();
			Configuration::set_dispute_max_spam_slots(
				Origin::root(),
				new_config.dispute_max_spam_slots,
			)
			.unwrap();
			Configuration::set_dispute_conclusion_by_time_out_period(
				Origin::root(),
				new_config.dispute_conclusion_by_time_out_period,
			)
			.unwrap();
			Configuration::set_no_show_slots(Origin::root(), new_config.no_show_slots).unwrap();
			Configuration::set_n_delay_tranches(Origin::root(), new_config.n_delay_tranches)
				.unwrap();
			Configuration::set_zeroth_delay_tranche_width(
				Origin::root(),
				new_config.zeroth_delay_tranche_width,
			)
			.unwrap();
			Configuration::set_needed_approvals(Origin::root(), new_config.needed_approvals)
				.unwrap();
			Configuration::set_relay_vrf_modulo_samples(
				Origin::root(),
				new_config.relay_vrf_modulo_samples,
			)
			.unwrap();
			Configuration::set_max_upward_queue_count(
				Origin::root(),
				new_config.max_upward_queue_count,
			)
			.unwrap();
			Configuration::set_max_upward_queue_size(
				Origin::root(),
				new_config.max_upward_queue_size,
			)
			.unwrap();
			Configuration::set_max_downward_message_size(
				Origin::root(),
				new_config.max_downward_message_size,
			)
			.unwrap();
			Configuration::set_ump_service_total_weight(
				Origin::root(),
				new_config.ump_service_total_weight,
			)
			.unwrap();
			Configuration::set_max_upward_message_size(
				Origin::root(),
				new_config.max_upward_message_size,
			)
			.unwrap();
			Configuration::set_max_upward_message_num_per_candidate(
				Origin::root(),
				new_config.max_upward_message_num_per_candidate,
			)
			.unwrap();
			Configuration::set_hrmp_sender_deposit(Origin::root(), new_config.hrmp_sender_deposit)
				.unwrap();
			Configuration::set_hrmp_recipient_deposit(
				Origin::root(),
				new_config.hrmp_recipient_deposit,
			)
			.unwrap();
			Configuration::set_hrmp_channel_max_capacity(
				Origin::root(),
				new_config.hrmp_channel_max_capacity,
			)
			.unwrap();
			Configuration::set_hrmp_channel_max_total_size(
				Origin::root(),
				new_config.hrmp_channel_max_total_size,
			)
			.unwrap();
			Configuration::set_hrmp_max_parachain_inbound_channels(
				Origin::root(),
				new_config.hrmp_max_parachain_inbound_channels,
			)
			.unwrap();
			Configuration::set_hrmp_max_parathread_inbound_channels(
				Origin::root(),
				new_config.hrmp_max_parathread_inbound_channels,
			)
			.unwrap();
			Configuration::set_hrmp_channel_max_message_size(
				Origin::root(),
				new_config.hrmp_channel_max_message_size,
			)
			.unwrap();
			Configuration::set_hrmp_max_parachain_outbound_channels(
				Origin::root(),
				new_config.hrmp_max_parachain_outbound_channels,
			)
			.unwrap();
			Configuration::set_hrmp_max_parathread_outbound_channels(
				Origin::root(),
				new_config.hrmp_max_parathread_outbound_channels,
			)
			.unwrap();
			Configuration::set_hrmp_max_message_num_per_candidate(
				Origin::root(),
				new_config.hrmp_max_message_num_per_candidate,
			)
			.unwrap();
			Configuration::set_ump_max_individual_weight(
				Origin::root(),
				new_config.ump_max_individual_weight,
			)
			.unwrap();
			Configuration::set_pvf_checking_enabled(
				Origin::root(),
				new_config.pvf_checking_enabled,
			)
			.unwrap();
			Configuration::set_pvf_voting_ttl(Origin::root(), new_config.pvf_voting_ttl).unwrap();

			assert_eq!(
				<Configuration as Store>::PendingConfigs::get(),
				vec![(shared::SESSION_DELAY, new_config)],
			);
		})
	}

	#[test]
	fn non_root_cannot_set_config() {
		new_test_ext(Default::default()).execute_with(|| {
			assert!(Configuration::set_validation_upgrade_delay(Origin::signed(1), 100).is_err());
		});
	}

	#[test]
	fn verify_externally_accessible() {
		// This test verifies that the value can be accessed through the well known keys and the
		// host configuration decodes into the abridged version.

		use primitives::v1::{well_known_keys, AbridgedHostConfiguration};

		new_test_ext(Default::default()).execute_with(|| {
			let ground_truth = HostConfiguration::default();

			// Make sure that the configuration is stored in the storage.
			<Configuration as Store>::ActiveConfig::put(ground_truth.clone());

			// Extract the active config via the well known key.
			let raw_active_config = sp_io::storage::get(well_known_keys::ACTIVE_CONFIG)
				.expect("config must be present in storage under ACTIVE_CONFIG");
			let abridged_config = AbridgedHostConfiguration::decode(&mut &raw_active_config[..])
				.expect("HostConfiguration must be decodable into AbridgedHostConfiguration");

			assert_eq!(
				abridged_config,
				AbridgedHostConfiguration {
					max_code_size: ground_truth.max_code_size,
					max_head_data_size: ground_truth.max_head_data_size,
					max_upward_queue_count: ground_truth.max_upward_queue_count,
					max_upward_queue_size: ground_truth.max_upward_queue_size,
					max_upward_message_size: ground_truth.max_upward_message_size,
					max_upward_message_num_per_candidate: ground_truth
						.max_upward_message_num_per_candidate,
					hrmp_max_message_num_per_candidate: ground_truth
						.hrmp_max_message_num_per_candidate,
					validation_upgrade_cooldown: ground_truth.validation_upgrade_cooldown,
					validation_upgrade_delay: ground_truth.validation_upgrade_delay,
				},
			);
		});
	}
}<|MERGE_RESOLUTION|>--- conflicted
+++ resolved
@@ -960,17 +960,10 @@
 			new: u32,
 		) -> DispatchResult {
 			ensure_root(origin)?;
-<<<<<<< HEAD
 			ensure!(new <= T::HrmpMaxInboundChannelsBound::get(), Error::<T>::InvalidNewValue);
-			Self::update_config_member(|config| {
-				sp_std::mem::replace(&mut config.hrmp_max_parachain_inbound_channels, new) != new
-			});
-			Ok(())
-=======
 			Self::schedule_config_update(|config| {
 				config.hrmp_max_parachain_inbound_channels = new;
 			})
->>>>>>> e8ee462b
 		}
 
 		/// Sets the maximum number of inbound HRMP channels a parathread is allowed to accept.
@@ -983,17 +976,10 @@
 			new: u32,
 		) -> DispatchResult {
 			ensure_root(origin)?;
-<<<<<<< HEAD
 			ensure!(new <= T::HrmpMaxInboundChannelsBound::get(), Error::<T>::InvalidNewValue);
-			Self::update_config_member(|config| {
-				sp_std::mem::replace(&mut config.hrmp_max_parathread_inbound_channels, new) != new
-			});
-			Ok(())
-=======
 			Self::schedule_config_update(|config| {
 				config.hrmp_max_parathread_inbound_channels = new;
 			})
->>>>>>> e8ee462b
 		}
 
 		/// Sets the maximum size of a message that could ever be put into an HRMP channel.
@@ -1018,17 +1004,10 @@
 			new: u32,
 		) -> DispatchResult {
 			ensure_root(origin)?;
-<<<<<<< HEAD
 			ensure!(new <= T::HrmpMaxOutboundChannelsBound::get(), Error::<T>::InvalidNewValue);
-			Self::update_config_member(|config| {
-				sp_std::mem::replace(&mut config.hrmp_max_parachain_outbound_channels, new) != new
-			});
-			Ok(())
-=======
 			Self::schedule_config_update(|config| {
 				config.hrmp_max_parachain_outbound_channels = new;
 			})
->>>>>>> e8ee462b
 		}
 
 		/// Sets the maximum number of outbound HRMP channels a parathread is allowed to open.
@@ -1041,17 +1020,10 @@
 			new: u32,
 		) -> DispatchResult {
 			ensure_root(origin)?;
-<<<<<<< HEAD
 			ensure!(new <= T::HrmpMaxOutboundChannelsBound::get(), Error::<T>::InvalidNewValue);
-			Self::update_config_member(|config| {
-				sp_std::mem::replace(&mut config.hrmp_max_parathread_outbound_channels, new) != new
-			});
-			Ok(())
-=======
 			Self::schedule_config_update(|config| {
 				config.hrmp_max_parathread_outbound_channels = new;
 			})
->>>>>>> e8ee462b
 		}
 
 		/// Sets the maximum number of outbound HRMP messages can be sent by a candidate.
