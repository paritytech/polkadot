// Copyright (C) Parity Technologies (UK) Ltd.
// This file is part of Polkadot.

// Polkadot is free software: you can redistribute it and/or modify
// it under the terms of the GNU General Public License as published by
// the Free Software Foundation, either version 3 of the License, or
// (at your option) any later version.

// Polkadot is distributed in the hope that it will be useful,
// but WITHOUT ANY WARRANTY; without even the implied warranty of
// MERCHANTABILITY or FITNESS FOR A PARTICULAR PURPOSE.  See the
// GNU General Public License for more details.

// You should have received a copy of the GNU General Public License
// along with Polkadot.  If not, see <http://www.gnu.org/licenses/>.

//! Configuration manager for the Polkadot runtime parachains logic.
//!
//! Configuration can change only at session boundaries and is buffered until then.

use crate::{inclusion::MAX_UPWARD_MESSAGE_SIZE_BOUND, shared};
use frame_support::{pallet_prelude::*, DefaultNoBound};
use frame_system::pallet_prelude::*;
use parity_scale_codec::{Decode, Encode};
use polkadot_parachain::primitives::{MAX_HORIZONTAL_MESSAGE_NUM, MAX_UPWARD_MESSAGE_NUM};
use primitives::{
	vstaging::AsyncBackingParams, Balance, ExecutorParams, SessionIndex, MAX_CODE_SIZE,
	MAX_HEAD_DATA_SIZE, MAX_POV_SIZE,
};
use sp_runtime::{traits::Zero, Perbill};
use sp_std::prelude::*;

#[cfg(test)]
mod tests;

#[cfg(feature = "runtime-benchmarks")]
mod benchmarking;

pub mod migration;
pub mod migration_ump;

pub use pallet::*;

const LOG_TARGET: &str = "runtime::configuration";

/// All configuration of the runtime with respect to paras.
#[derive(
	Clone,
	Encode,
	Decode,
	PartialEq,
	sp_core::RuntimeDebug,
	scale_info::TypeInfo,
	serde::Serialize,
	serde::Deserialize,
)]
pub struct HostConfiguration<BlockNumber> {
	// NOTE: This structure is used by parachains via merkle proofs. Therefore, this struct requires
	// special treatment.
	//
	// A parachain requested this struct can only depend on the subset of this struct. Specifically,
	// only a first few fields can be depended upon. These fields cannot be changed without
	// corresponding migration of the parachains.
	/**
	 * The parameters that are required for the parachains.
	 */

	/// The maximum validation code size, in bytes.
	pub max_code_size: u32,
	/// The maximum head-data size, in bytes.
	pub max_head_data_size: u32,
	/// Total number of individual messages allowed in the parachain -> relay-chain message queue.
	pub max_upward_queue_count: u32,
	/// Total size of messages allowed in the parachain -> relay-chain message queue before which
	/// no further messages may be added to it. If it exceeds this then the queue may contain only
	/// a single message.
	pub max_upward_queue_size: u32,
	/// The maximum size of an upward message that can be sent by a candidate.
	///
	/// This parameter affects the size upper bound of the `CandidateCommitments`.
	pub max_upward_message_size: u32,
	/// The maximum number of messages that a candidate can contain.
	///
	/// This parameter affects the size upper bound of the `CandidateCommitments`.
	pub max_upward_message_num_per_candidate: u32,
	/// The maximum number of outbound HRMP messages can be sent by a candidate.
	///
	/// This parameter affects the upper bound of size of `CandidateCommitments`.
	pub hrmp_max_message_num_per_candidate: u32,
	/// The minimum period, in blocks, between which parachains can update their validation code.
	///
	/// This number is used to prevent parachains from spamming the relay chain with validation code
	/// upgrades. The only thing it controls is the number of blocks the `UpgradeRestrictionSignal`
	/// is set for the parachain in question.
	///
	/// If PVF pre-checking is enabled this should be greater than the maximum number of blocks
	/// PVF pre-checking can take. Intuitively, this number should be greater than the duration
	/// specified by [`pvf_voting_ttl`]. Unlike, [`pvf_voting_ttl`], this parameter uses blocks
	/// as a unit.
	#[cfg_attr(feature = "std", serde(alias = "validation_upgrade_frequency"))]
	pub validation_upgrade_cooldown: BlockNumber,
	/// The delay, in blocks, after which an upgrade of the validation code is applied.
	///
	/// The upgrade for a parachain takes place when the first candidate which has relay-parent >=
	/// the relay-chain block where the upgrade is scheduled. This block is referred as to
	/// `expected_at`.
	///
	/// `expected_at` is determined when the upgrade is scheduled. This happens when the candidate
	/// that signals the upgrade is enacted. Right now, the relay-parent block number of the
	/// candidate scheduling the upgrade is used to determine the `expected_at`. This may change in
	/// the future with [#4601].
	///
	/// When PVF pre-checking is enabled, the upgrade is scheduled only after the PVF pre-check has
	/// been completed.
	///
	/// Note, there are situations in which `expected_at` in the past. For example, if
	/// [`paras_availability_period`] is less than the delay set by
	/// this field or if PVF pre-check took more time than the delay. In such cases, the upgrade is
	/// further at the earliest possible time determined by [`minimum_validation_upgrade_delay`].
	///
	/// The rationale for this delay has to do with relay-chain reversions. In case there is an
	/// invalid candidate produced with the new version of the code, then the relay-chain can revert
	/// [`validation_upgrade_delay`] many blocks back and still find the new code in the storage by
	/// hash.
	///
	/// [#4601]: https://github.com/paritytech/polkadot/issues/4601
	pub validation_upgrade_delay: BlockNumber,

	/**
	 * The parameters that are not essential, but still may be of interest for parachains.
	 */

	/// Asynchronous backing parameters.
	pub async_backing_params: AsyncBackingParams,
	/// The maximum POV block size, in bytes.
	pub max_pov_size: u32,
	/// The maximum size of a message that can be put in a downward message queue.
	///
	/// Since we require receiving at least one DMP message the obvious upper bound of the size is
	/// the PoV size. Of course, there is a lot of other different things that a parachain may
	/// decide to do with its PoV so this value in practice will be picked as a fraction of the PoV
	/// size.
	pub max_downward_message_size: u32,
	/// The maximum number of outbound HRMP channels a paras is allowed to open.
	pub hrmp_max_paras_outbound_channels: u32,
	/// The deposit that the sender should provide for opening an HRMP channel.
	pub hrmp_sender_deposit: Balance,
	/// The deposit that the recipient should provide for accepting opening an HRMP channel.
	pub hrmp_recipient_deposit: Balance,
	/// The maximum number of messages allowed in an HRMP channel at once.
	pub hrmp_channel_max_capacity: u32,
	/// The maximum total size of messages in bytes allowed in an HRMP channel at once.
	pub hrmp_channel_max_total_size: u32,
	/// The maximum number of inbound HRMP channels a paras is allowed to accept.
	pub hrmp_max_paras_inbound_channels: u32,
	/// The maximum size of a message that could ever be put into an HRMP channel.
	///
	/// This parameter affects the upper bound of size of `CandidateCommitments`.
	pub hrmp_channel_max_message_size: u32,
	/// The executor environment parameters
	pub executor_params: ExecutorParams,

	/**
	 * Parameters that will unlikely be needed by parachains.
	 */

	/// How long to keep code on-chain, in blocks. This should be sufficiently long that disputes
	/// have concluded.
	pub code_retention_period: BlockNumber,
	/// The amount of execution cores to dedicate to on demand execution.
	pub on_demand_cores: u32,
	/// The number of retries that a on demand author has to submit their block.
	pub on_demand_retries: u32,
	/// The maximum queue size of the pay as you go module.
	pub on_demand_queue_max_size: u32,
	/// The target utilization of the spot price queue in percentages.
	pub on_demand_target_queue_utilization: Perbill,
	/// How quickly the fee rises in reaction to increased utilization.
	/// The lower the number the slower the increase.
	pub on_demand_fee_variability: Perbill,
	/// The minimum amount needed to claim a slot in the spot pricing queue.
	pub on_demand_base_fee: Balance,
	/// The number of blocks an on demand claim stays in the scheduler's claimqueue before getting cleared.
	/// This number should go reasonably higher than the number of blocks in the async backing lookahead.
	pub on_demand_ttl: BlockNumber,
	/// How often parachain groups should be rotated across parachains.
	///
	/// Must be non-zero.
	pub group_rotation_frequency: BlockNumber,
	/// The availability period, in blocks. This is the amount of blocks
	/// after inclusion that validators have to make the block available and signal its availability to
	/// the chain.
	///
	/// Must be at least 1.
	pub paras_availability_period: BlockNumber,
	/// The amount of blocks ahead to schedule paras.
	pub scheduling_lookahead: u32,
	/// The maximum number of validators to have per core.
	///
	/// `None` means no maximum.
	pub max_validators_per_core: Option<u32>,
	/// The maximum number of validators to use for parachain consensus, period.
	///
	/// `None` means no maximum.
	pub max_validators: Option<u32>,
	/// The amount of sessions to keep for disputes.
	pub dispute_period: SessionIndex,
	/// How long after dispute conclusion to accept statements.
	pub dispute_post_conclusion_acceptance_period: BlockNumber,
	/// The amount of consensus slots that must pass between submitting an assignment and
	/// submitting an approval vote before a validator is considered a no-show.
	///
	/// Must be at least 1.
	pub no_show_slots: u32,
	/// The number of delay tranches in total.
	pub n_delay_tranches: u32,
	/// The width of the zeroth delay tranche for approval assignments. This many delay tranches
	/// beyond 0 are all consolidated to form a wide 0 tranche.
	pub zeroth_delay_tranche_width: u32,
	/// The number of validators needed to approve a block.
	pub needed_approvals: u32,
	/// The number of samples to do of the `RelayVRFModulo` approval assignment criterion.
	pub relay_vrf_modulo_samples: u32,
	/// If an active PVF pre-checking vote observes this many number of sessions it gets automatically
	/// rejected.
	///
	/// 0 means PVF pre-checking will be rejected on the first observed session unless the voting
	/// gained supermajority before that the session change.
	pub pvf_voting_ttl: SessionIndex,
	/// The lower bound number of blocks an upgrade can be scheduled.
	///
	/// Typically, upgrade gets scheduled [`validation_upgrade_delay`] relay-chain blocks after
	/// the relay-parent of the parablock that signalled the validation code upgrade. However,
	/// in the case a pre-checking voting was concluded in a longer duration the upgrade will be
	/// scheduled to the next block.
	///
	/// That can disrupt parachain inclusion. Specifically, it will make the blocks that were
	/// already backed invalid.
	///
	/// To prevent that, we introduce the minimum number of blocks after which the upgrade can be
	/// scheduled. This number is controlled by this field.
	///
	/// This value should be greater than [`paras_availability_period`].
	pub minimum_validation_upgrade_delay: BlockNumber,
}

impl<BlockNumber: Default + From<u32>> Default for HostConfiguration<BlockNumber> {
	fn default() -> Self {
		Self {
			async_backing_params: AsyncBackingParams {
				max_candidate_depth: 0,
				allowed_ancestry_len: 0,
			},
			group_rotation_frequency: 1u32.into(),
			paras_availability_period: 1u32.into(),
			no_show_slots: 1u32.into(),
			validation_upgrade_cooldown: Default::default(),
			validation_upgrade_delay: 2u32.into(),
			code_retention_period: Default::default(),
			max_code_size: Default::default(),
			max_pov_size: Default::default(),
			max_head_data_size: Default::default(),
			on_demand_cores: Default::default(),
			on_demand_retries: Default::default(),
			scheduling_lookahead: 1,
			max_validators_per_core: Default::default(),
			max_validators: None,
			dispute_period: 6,
			dispute_post_conclusion_acceptance_period: 100.into(),
			n_delay_tranches: Default::default(),
			zeroth_delay_tranche_width: Default::default(),
			needed_approvals: Default::default(),
			relay_vrf_modulo_samples: Default::default(),
			max_upward_queue_count: Default::default(),
			max_upward_queue_size: Default::default(),
			max_downward_message_size: Default::default(),
			max_upward_message_size: Default::default(),
			max_upward_message_num_per_candidate: Default::default(),
			hrmp_sender_deposit: Default::default(),
			hrmp_recipient_deposit: Default::default(),
			hrmp_channel_max_capacity: Default::default(),
			hrmp_channel_max_total_size: Default::default(),
			hrmp_max_paras_inbound_channels: Default::default(),
			hrmp_channel_max_message_size: Default::default(),
			hrmp_max_paras_outbound_channels: Default::default(),
			hrmp_max_message_num_per_candidate: Default::default(),
			pvf_voting_ttl: 2u32.into(),
			minimum_validation_upgrade_delay: 2.into(),
			executor_params: Default::default(),
			on_demand_queue_max_size: 10_000u32,
			on_demand_base_fee: 10_000_000u128,
			on_demand_fee_variability: Perbill::from_percent(3),
			on_demand_target_queue_utilization: Perbill::from_percent(25),
			on_demand_ttl: 5u32.into(),
		}
	}
}

/// Enumerates the possible inconsistencies of `HostConfiguration`.
#[derive(Debug)]
pub enum InconsistentError<BlockNumber> {
	/// `group_rotation_frequency` is set to zero.
	ZeroGroupRotationFrequency,
	/// `chain_availability_period` is set to zero.
	ZeroParasAvailabilityPeriod,
	/// `no_show_slots` is set to zero.
	ZeroNoShowSlots,
	/// `max_code_size` exceeds the hard limit of `MAX_CODE_SIZE`.
	MaxCodeSizeExceedHardLimit { max_code_size: u32 },
	/// `max_head_data_size` exceeds the hard limit of `MAX_HEAD_DATA_SIZE`.
	MaxHeadDataSizeExceedHardLimit { max_head_data_size: u32 },
	/// `max_pov_size` exceeds the hard limit of `MAX_POV_SIZE`.
	MaxPovSizeExceedHardLimit { max_pov_size: u32 },
	/// `minimum_validation_upgrade_delay` is less than `paras_availability_period`.
	MinimumValidationUpgradeDelayLessThanChainAvailabilityPeriod {
		minimum_validation_upgrade_delay: BlockNumber,
		paras_availability_period: BlockNumber,
	},
	/// `validation_upgrade_delay` is less than or equal 1.
	ValidationUpgradeDelayIsTooLow { validation_upgrade_delay: BlockNumber },
	/// Maximum UMP message size ([`MAX_UPWARD_MESSAGE_SIZE_BOUND`]) exceeded.
	MaxUpwardMessageSizeExceeded { max_message_size: u32 },
	/// Maximum HRMP message num ([`MAX_HORIZONTAL_MESSAGE_NUM`]) exceeded.
	MaxHorizontalMessageNumExceeded { max_message_num: u32 },
	/// Maximum UMP message num ([`MAX_UPWARD_MESSAGE_NUM`]) exceeded.
	MaxUpwardMessageNumExceeded { max_message_num: u32 },
	/// Maximum number of HRMP outbound channels exceeded.
	MaxHrmpOutboundChannelsExceeded,
	/// Maximum number of HRMP inbound channels exceeded.
	MaxHrmpInboundChannelsExceeded,
}

impl<BlockNumber> HostConfiguration<BlockNumber>
where
	BlockNumber: Zero + PartialOrd + sp_std::fmt::Debug + Clone + From<u32>,
{
	/// Checks that this instance is consistent with the requirements on each individual member.
	///
	/// # Errors
	///
	/// This function returns an error if the configuration is inconsistent.
	pub fn check_consistency(&self) -> Result<(), InconsistentError<BlockNumber>> {
		use InconsistentError::*;

		if self.group_rotation_frequency.is_zero() {
			return Err(ZeroGroupRotationFrequency)
		}

		if self.paras_availability_period.is_zero() {
			return Err(ZeroParasAvailabilityPeriod)
		}

		if self.no_show_slots.is_zero() {
			return Err(ZeroNoShowSlots)
		}

		if self.max_code_size > MAX_CODE_SIZE {
			return Err(MaxCodeSizeExceedHardLimit { max_code_size: self.max_code_size })
		}

		if self.max_head_data_size > MAX_HEAD_DATA_SIZE {
			return Err(MaxHeadDataSizeExceedHardLimit {
				max_head_data_size: self.max_head_data_size,
			})
		}

		if self.max_pov_size > MAX_POV_SIZE {
			return Err(MaxPovSizeExceedHardLimit { max_pov_size: self.max_pov_size })
		}

		if self.minimum_validation_upgrade_delay <= self.paras_availability_period {
			return Err(MinimumValidationUpgradeDelayLessThanChainAvailabilityPeriod {
				minimum_validation_upgrade_delay: self.minimum_validation_upgrade_delay.clone(),
				paras_availability_period: self.paras_availability_period.clone(),
			})
		}

		if self.validation_upgrade_delay <= 1.into() {
			return Err(ValidationUpgradeDelayIsTooLow {
				validation_upgrade_delay: self.validation_upgrade_delay.clone(),
			})
		}

		if self.max_upward_message_size > crate::inclusion::MAX_UPWARD_MESSAGE_SIZE_BOUND {
			return Err(MaxUpwardMessageSizeExceeded {
				max_message_size: self.max_upward_message_size,
			})
		}

		if self.hrmp_max_message_num_per_candidate > MAX_HORIZONTAL_MESSAGE_NUM {
			return Err(MaxHorizontalMessageNumExceeded {
				max_message_num: self.hrmp_max_message_num_per_candidate,
			})
		}

		if self.max_upward_message_num_per_candidate > MAX_UPWARD_MESSAGE_NUM {
			return Err(MaxUpwardMessageNumExceeded {
				max_message_num: self.max_upward_message_num_per_candidate,
			})
		}

		if self.hrmp_max_paras_outbound_channels > crate::hrmp::HRMP_MAX_OUTBOUND_CHANNELS_BOUND {
			return Err(MaxHrmpOutboundChannelsExceeded)
		}

		if self.hrmp_max_paras_inbound_channels > crate::hrmp::HRMP_MAX_INBOUND_CHANNELS_BOUND {
			return Err(MaxHrmpInboundChannelsExceeded)
		}

		Ok(())
	}

	/// Checks that this instance is consistent with the requirements on each individual member.
	///
	/// # Panics
	///
	/// This function panics if the configuration is inconsistent.
	pub fn panic_if_not_consistent(&self) {
		if let Err(err) = self.check_consistency() {
			panic!("Host configuration is inconsistent: {:?}\nCfg:\n{:#?}", err, self);
		}
	}
}

pub trait WeightInfo {
	fn set_config_with_block_number() -> Weight;
	fn set_config_with_u32() -> Weight;
	fn set_config_with_option_u32() -> Weight;
	fn set_config_with_balance() -> Weight;
	fn set_hrmp_open_request_ttl() -> Weight;
	fn set_config_with_executor_params() -> Weight;
	fn set_config_with_perbill() -> Weight;
}

pub struct TestWeightInfo;
impl WeightInfo for TestWeightInfo {
	fn set_config_with_block_number() -> Weight {
		Weight::MAX
	}
	fn set_config_with_u32() -> Weight {
		Weight::MAX
	}
	fn set_config_with_option_u32() -> Weight {
		Weight::MAX
	}
	fn set_config_with_balance() -> Weight {
		Weight::MAX
	}
	fn set_hrmp_open_request_ttl() -> Weight {
		Weight::MAX
	}
	fn set_config_with_executor_params() -> Weight {
		Weight::MAX
	}
	fn set_config_with_perbill() -> Weight {
		Weight::MAX
	}
}

#[frame_support::pallet]
pub mod pallet {
	use super::*;

	/// The current storage version.
	///
	/// v0-v1: <https://github.com/paritytech/polkadot/pull/3575>
	/// v1-v2: <https://github.com/paritytech/polkadot/pull/4420>
	/// v2-v3: <https://github.com/paritytech/polkadot/pull/6091>
	/// v3-v4: <https://github.com/paritytech/polkadot/pull/6345>
	/// v4-v5: <https://github.com/paritytech/polkadot/pull/6937>
	///      + <https://github.com/paritytech/polkadot/pull/6961>
	///      + <https://github.com/paritytech/polkadot/pull/6934>
	/// v5-v6: <https://github.com/paritytech/polkadot/pull/6271> (remove UMP dispatch queue)
	/// v6-v7: <https://github.com/paritytech/polkadot/pull/7265>
	const STORAGE_VERSION: StorageVersion = StorageVersion::new(7);

	#[pallet::pallet]
	#[pallet::storage_version(STORAGE_VERSION)]
	#[pallet::without_storage_info]
	pub struct Pallet<T>(_);

	#[pallet::config]
	pub trait Config: frame_system::Config + shared::Config {
		/// Weight information for extrinsics in this pallet.
		type WeightInfo: WeightInfo;
	}

	#[pallet::error]
	pub enum Error<T> {
		/// The new value for a configuration parameter is invalid.
		InvalidNewValue,
	}

	/// The active configuration for the current session.
	#[pallet::storage]
	#[pallet::getter(fn config)]
	pub(crate) type ActiveConfig<T: Config> =
		StorageValue<_, HostConfiguration<BlockNumberFor<T>>, ValueQuery>;

	/// Pending configuration changes.
	///
	/// This is a list of configuration changes, each with a session index at which it should
	/// be applied.
	///
	/// The list is sorted ascending by session index. Also, this list can only contain at most
	/// 2 items: for the next session and for the `scheduled_session`.
	#[pallet::storage]
	pub(crate) type PendingConfigs<T: Config> =
		StorageValue<_, Vec<(SessionIndex, HostConfiguration<BlockNumberFor<T>>)>, ValueQuery>;

	/// If this is set, then the configuration setters will bypass the consistency checks. This
	/// is meant to be used only as the last resort.
	#[pallet::storage]
	pub(crate) type BypassConsistencyCheck<T: Config> = StorageValue<_, bool, ValueQuery>;

	#[pallet::genesis_config]
	#[derive(DefaultNoBound)]
	pub struct GenesisConfig<T: Config> {
		pub config: HostConfiguration<BlockNumberFor<T>>,
	}

	#[pallet::genesis_build]
	impl<T: Config> BuildGenesisConfig for GenesisConfig<T> {
		fn build(&self) {
			self.config.panic_if_not_consistent();
			ActiveConfig::<T>::put(&self.config);
		}
	}

	#[pallet::call]
	impl<T: Config> Pallet<T> {
		/// Set the validation upgrade cooldown.
		#[pallet::call_index(0)]
		#[pallet::weight((
			T::WeightInfo::set_config_with_block_number(),
			DispatchClass::Operational,
		))]
		pub fn set_validation_upgrade_cooldown(
			origin: OriginFor<T>,
			new: BlockNumberFor<T>,
		) -> DispatchResult {
			ensure_root(origin)?;
			Self::schedule_config_update(|config| {
				config.validation_upgrade_cooldown = new;
			})
		}

		/// Set the validation upgrade delay.
		#[pallet::call_index(1)]
		#[pallet::weight((
			T::WeightInfo::set_config_with_block_number(),
			DispatchClass::Operational,
		))]
		pub fn set_validation_upgrade_delay(
			origin: OriginFor<T>,
			new: BlockNumberFor<T>,
		) -> DispatchResult {
			ensure_root(origin)?;
			Self::schedule_config_update(|config| {
				config.validation_upgrade_delay = new;
			})
		}

		/// Set the acceptance period for an included candidate.
		#[pallet::call_index(2)]
		#[pallet::weight((
			T::WeightInfo::set_config_with_block_number(),
			DispatchClass::Operational,
		))]
		pub fn set_code_retention_period(
			origin: OriginFor<T>,
			new: BlockNumberFor<T>,
		) -> DispatchResult {
			ensure_root(origin)?;
			Self::schedule_config_update(|config| {
				config.code_retention_period = new;
			})
		}

		/// Set the max validation code size for incoming upgrades.
		#[pallet::call_index(3)]
		#[pallet::weight((
			T::WeightInfo::set_config_with_u32(),
			DispatchClass::Operational,
		))]
		pub fn set_max_code_size(origin: OriginFor<T>, new: u32) -> DispatchResult {
			ensure_root(origin)?;
			Self::schedule_config_update(|config| {
				config.max_code_size = new;
			})
		}

		/// Set the max POV block size for incoming upgrades.
		#[pallet::call_index(4)]
		#[pallet::weight((
			T::WeightInfo::set_config_with_u32(),
			DispatchClass::Operational,
		))]
		pub fn set_max_pov_size(origin: OriginFor<T>, new: u32) -> DispatchResult {
			ensure_root(origin)?;
			Self::schedule_config_update(|config| {
				config.max_pov_size = new;
			})
		}

		/// Set the max head data size for paras.
		#[pallet::call_index(5)]
		#[pallet::weight((
			T::WeightInfo::set_config_with_u32(),
			DispatchClass::Operational,
		))]
		pub fn set_max_head_data_size(origin: OriginFor<T>, new: u32) -> DispatchResult {
			ensure_root(origin)?;
			Self::schedule_config_update(|config| {
				config.max_head_data_size = new;
			})
		}

		/// Set the number of on demand execution cores.
		#[pallet::call_index(6)]
		#[pallet::weight((
			T::WeightInfo::set_config_with_u32(),
			DispatchClass::Operational,
		))]
		pub fn set_on_demand_cores(origin: OriginFor<T>, new: u32) -> DispatchResult {
			ensure_root(origin)?;
			Self::schedule_config_update(|config| {
				config.on_demand_cores = new;
			})
		}

		/// Set the number of retries for a particular on demand.
		#[pallet::call_index(7)]
		#[pallet::weight((
			T::WeightInfo::set_config_with_u32(),
			DispatchClass::Operational,
		))]
		pub fn set_on_demand_retries(origin: OriginFor<T>, new: u32) -> DispatchResult {
			ensure_root(origin)?;
			Self::schedule_config_update(|config| {
				config.on_demand_retries = new;
			})
		}

		/// Set the parachain validator-group rotation frequency
		#[pallet::call_index(8)]
		#[pallet::weight((
			T::WeightInfo::set_config_with_block_number(),
			DispatchClass::Operational,
		))]
		pub fn set_group_rotation_frequency(
			origin: OriginFor<T>,
			new: BlockNumberFor<T>,
		) -> DispatchResult {
			ensure_root(origin)?;
			Self::schedule_config_update(|config| {
				config.group_rotation_frequency = new;
			})
		}

		/// Set the availability period for paras.
		#[pallet::call_index(9)]
		#[pallet::weight((
			T::WeightInfo::set_config_with_block_number(),
			DispatchClass::Operational,
		))]
<<<<<<< HEAD
		pub fn set_paras_availability_period(
=======
		pub fn set_chain_availability_period(
			origin: OriginFor<T>,
			new: BlockNumberFor<T>,
		) -> DispatchResult {
			ensure_root(origin)?;
			Self::schedule_config_update(|config| {
				config.chain_availability_period = new;
			})
		}

		/// Set the availability period for parathreads.
		#[pallet::call_index(10)]
		#[pallet::weight((
			T::WeightInfo::set_config_with_block_number(),
			DispatchClass::Operational,
		))]
		pub fn set_thread_availability_period(
>>>>>>> ee4ea2bd
			origin: OriginFor<T>,
			new: BlockNumberFor<T>,
		) -> DispatchResult {
			ensure_root(origin)?;
			Self::schedule_config_update(|config| {
				config.paras_availability_period = new;
			})
		}

		/// Set the scheduling lookahead, in expected number of blocks at peak throughput.
		#[pallet::call_index(11)]
		#[pallet::weight((
			T::WeightInfo::set_config_with_u32(),
			DispatchClass::Operational,
		))]
		pub fn set_scheduling_lookahead(origin: OriginFor<T>, new: u32) -> DispatchResult {
			ensure_root(origin)?;
			Self::schedule_config_update(|config| {
				config.scheduling_lookahead = new;
			})
		}

		/// Set the maximum number of validators to assign to any core.
		#[pallet::call_index(12)]
		#[pallet::weight((
			T::WeightInfo::set_config_with_option_u32(),
			DispatchClass::Operational,
		))]
		pub fn set_max_validators_per_core(
			origin: OriginFor<T>,
			new: Option<u32>,
		) -> DispatchResult {
			ensure_root(origin)?;
			Self::schedule_config_update(|config| {
				config.max_validators_per_core = new;
			})
		}

		/// Set the maximum number of validators to use in parachain consensus.
		#[pallet::call_index(13)]
		#[pallet::weight((
			T::WeightInfo::set_config_with_option_u32(),
			DispatchClass::Operational,
		))]
		pub fn set_max_validators(origin: OriginFor<T>, new: Option<u32>) -> DispatchResult {
			ensure_root(origin)?;
			Self::schedule_config_update(|config| {
				config.max_validators = new;
			})
		}

		/// Set the dispute period, in number of sessions to keep for disputes.
		#[pallet::call_index(14)]
		#[pallet::weight((
			T::WeightInfo::set_config_with_u32(),
			DispatchClass::Operational,
		))]
		pub fn set_dispute_period(origin: OriginFor<T>, new: SessionIndex) -> DispatchResult {
			ensure_root(origin)?;
			Self::schedule_config_update(|config| {
				config.dispute_period = new;
			})
		}

		/// Set the dispute post conclusion acceptance period.
		#[pallet::call_index(15)]
		#[pallet::weight((
			T::WeightInfo::set_config_with_block_number(),
			DispatchClass::Operational,
		))]
		pub fn set_dispute_post_conclusion_acceptance_period(
			origin: OriginFor<T>,
			new: BlockNumberFor<T>,
		) -> DispatchResult {
			ensure_root(origin)?;
			Self::schedule_config_update(|config| {
				config.dispute_post_conclusion_acceptance_period = new;
			})
		}

		/// Set the no show slots, in number of number of consensus slots.
		/// Must be at least 1.
		#[pallet::call_index(18)]
		#[pallet::weight((
			T::WeightInfo::set_config_with_u32(),
			DispatchClass::Operational,
		))]
		pub fn set_no_show_slots(origin: OriginFor<T>, new: u32) -> DispatchResult {
			ensure_root(origin)?;
			Self::schedule_config_update(|config| {
				config.no_show_slots = new;
			})
		}

		/// Set the total number of delay tranches.
		#[pallet::call_index(19)]
		#[pallet::weight((
			T::WeightInfo::set_config_with_u32(),
			DispatchClass::Operational,
		))]
		pub fn set_n_delay_tranches(origin: OriginFor<T>, new: u32) -> DispatchResult {
			ensure_root(origin)?;
			Self::schedule_config_update(|config| {
				config.n_delay_tranches = new;
			})
		}

		/// Set the zeroth delay tranche width.
		#[pallet::call_index(20)]
		#[pallet::weight((
			T::WeightInfo::set_config_with_u32(),
			DispatchClass::Operational,
		))]
		pub fn set_zeroth_delay_tranche_width(origin: OriginFor<T>, new: u32) -> DispatchResult {
			ensure_root(origin)?;
			Self::schedule_config_update(|config| {
				config.zeroth_delay_tranche_width = new;
			})
		}

		/// Set the number of validators needed to approve a block.
		#[pallet::call_index(21)]
		#[pallet::weight((
			T::WeightInfo::set_config_with_u32(),
			DispatchClass::Operational,
		))]
		pub fn set_needed_approvals(origin: OriginFor<T>, new: u32) -> DispatchResult {
			ensure_root(origin)?;
			Self::schedule_config_update(|config| {
				config.needed_approvals = new;
			})
		}

		/// Set the number of samples to do of the `RelayVRFModulo` approval assignment criterion.
		#[pallet::call_index(22)]
		#[pallet::weight((
			T::WeightInfo::set_config_with_u32(),
			DispatchClass::Operational,
		))]
		pub fn set_relay_vrf_modulo_samples(origin: OriginFor<T>, new: u32) -> DispatchResult {
			ensure_root(origin)?;
			Self::schedule_config_update(|config| {
				config.relay_vrf_modulo_samples = new;
			})
		}

		/// Sets the maximum items that can present in a upward dispatch queue at once.
		#[pallet::call_index(23)]
		#[pallet::weight((
			T::WeightInfo::set_config_with_u32(),
			DispatchClass::Operational,
		))]
		pub fn set_max_upward_queue_count(origin: OriginFor<T>, new: u32) -> DispatchResult {
			ensure_root(origin)?;
			Self::schedule_config_update(|config| {
				config.max_upward_queue_count = new;
			})
		}

		/// Sets the maximum total size of items that can present in a upward dispatch queue at once.
		#[pallet::call_index(24)]
		#[pallet::weight((
			T::WeightInfo::set_config_with_u32(),
			DispatchClass::Operational,
		))]
		pub fn set_max_upward_queue_size(origin: OriginFor<T>, new: u32) -> DispatchResult {
			ensure_root(origin)?;
			ensure!(new <= MAX_UPWARD_MESSAGE_SIZE_BOUND, Error::<T>::InvalidNewValue);

			Self::schedule_config_update(|config| {
				config.max_upward_queue_size = new;
			})
		}

		/// Set the critical downward message size.
		#[pallet::call_index(25)]
		#[pallet::weight((
			T::WeightInfo::set_config_with_u32(),
			DispatchClass::Operational,
		))]
		pub fn set_max_downward_message_size(origin: OriginFor<T>, new: u32) -> DispatchResult {
			ensure_root(origin)?;
			Self::schedule_config_update(|config| {
				config.max_downward_message_size = new;
			})
		}

		/// Sets the maximum size of an upward message that can be sent by a candidate.
		#[pallet::call_index(27)]
		#[pallet::weight((
			T::WeightInfo::set_config_with_u32(),
			DispatchClass::Operational,
		))]
		pub fn set_max_upward_message_size(origin: OriginFor<T>, new: u32) -> DispatchResult {
			ensure_root(origin)?;
			Self::schedule_config_update(|config| {
				config.max_upward_message_size = new;
			})
		}

		/// Sets the maximum number of messages that a candidate can contain.
		#[pallet::call_index(28)]
		#[pallet::weight((
			T::WeightInfo::set_config_with_u32(),
			DispatchClass::Operational,
		))]
		pub fn set_max_upward_message_num_per_candidate(
			origin: OriginFor<T>,
			new: u32,
		) -> DispatchResult {
			ensure_root(origin)?;
			Self::schedule_config_update(|config| {
				config.max_upward_message_num_per_candidate = new;
			})
		}

		/// Sets the number of sessions after which an HRMP open channel request expires.
		#[pallet::call_index(29)]
		#[pallet::weight((
			T::WeightInfo::set_hrmp_open_request_ttl(),
			DispatchClass::Operational,
		))]
		// Deprecated, but is not marked as such, because that would trigger warnings coming from
		// the macro.
		pub fn set_hrmp_open_request_ttl(_origin: OriginFor<T>, _new: u32) -> DispatchResult {
			Err("this doesn't have any effect".into())
		}

		/// Sets the amount of funds that the sender should provide for opening an HRMP channel.
		#[pallet::call_index(30)]
		#[pallet::weight((
			T::WeightInfo::set_config_with_balance(),
			DispatchClass::Operational,
		))]
		pub fn set_hrmp_sender_deposit(origin: OriginFor<T>, new: Balance) -> DispatchResult {
			ensure_root(origin)?;
			Self::schedule_config_update(|config| {
				config.hrmp_sender_deposit = new;
			})
		}

		/// Sets the amount of funds that the recipient should provide for accepting opening an HRMP
		/// channel.
		#[pallet::call_index(31)]
		#[pallet::weight((
			T::WeightInfo::set_config_with_balance(),
			DispatchClass::Operational,
		))]
		pub fn set_hrmp_recipient_deposit(origin: OriginFor<T>, new: Balance) -> DispatchResult {
			ensure_root(origin)?;
			Self::schedule_config_update(|config| {
				config.hrmp_recipient_deposit = new;
			})
		}

		/// Sets the maximum number of messages allowed in an HRMP channel at once.
		#[pallet::call_index(32)]
		#[pallet::weight((
			T::WeightInfo::set_config_with_u32(),
			DispatchClass::Operational,
		))]
		pub fn set_hrmp_channel_max_capacity(origin: OriginFor<T>, new: u32) -> DispatchResult {
			ensure_root(origin)?;
			Self::schedule_config_update(|config| {
				config.hrmp_channel_max_capacity = new;
			})
		}

		/// Sets the maximum total size of messages in bytes allowed in an HRMP channel at once.
		#[pallet::call_index(33)]
		#[pallet::weight((
			T::WeightInfo::set_config_with_u32(),
			DispatchClass::Operational,
		))]
		pub fn set_hrmp_channel_max_total_size(origin: OriginFor<T>, new: u32) -> DispatchResult {
			ensure_root(origin)?;
			Self::schedule_config_update(|config| {
				config.hrmp_channel_max_total_size = new;
			})
		}

		/// Sets the maximum number of inbound HRMP channels a paras is allowed to accept.
		#[pallet::call_index(34)]
		#[pallet::weight((
			T::WeightInfo::set_config_with_u32(),
			DispatchClass::Operational,
		))]
		pub fn set_hrmp_max_paras_inbound_channels(
			origin: OriginFor<T>,
			new: u32,
		) -> DispatchResult {
			ensure_root(origin)?;
			Self::schedule_config_update(|config| {
				config.hrmp_max_paras_inbound_channels = new;
			})
		}

		/// Sets the maximum size of a message that could ever be put into an HRMP channel.
		#[pallet::call_index(36)]
		#[pallet::weight((
			T::WeightInfo::set_config_with_u32(),
			DispatchClass::Operational,
		))]
		pub fn set_hrmp_channel_max_message_size(origin: OriginFor<T>, new: u32) -> DispatchResult {
			ensure_root(origin)?;
			Self::schedule_config_update(|config| {
				config.hrmp_channel_max_message_size = new;
			})
		}

		/// Sets the maximum number of outbound HRMP channels a parachain is allowed to open.
		#[pallet::call_index(37)]
		#[pallet::weight((
			T::WeightInfo::set_config_with_u32(),
			DispatchClass::Operational,
		))]
		pub fn set_hrmp_max_paras_outbound_channels(
			origin: OriginFor<T>,
			new: u32,
		) -> DispatchResult {
			ensure_root(origin)?;
			Self::schedule_config_update(|config| {
				config.hrmp_max_paras_outbound_channels = new;
			})
		}

		/// Sets the maximum number of outbound HRMP messages can be sent by a candidate.
		#[pallet::call_index(39)]
		#[pallet::weight((
			T::WeightInfo::set_config_with_u32(),
			DispatchClass::Operational,
		))]
		pub fn set_hrmp_max_message_num_per_candidate(
			origin: OriginFor<T>,
			new: u32,
		) -> DispatchResult {
			ensure_root(origin)?;
			Self::schedule_config_update(|config| {
				config.hrmp_max_message_num_per_candidate = new;
			})
		}

		/// Set the number of session changes after which a PVF pre-checking voting is rejected.
		#[pallet::call_index(42)]
		#[pallet::weight((
			T::WeightInfo::set_config_with_u32(),
			DispatchClass::Operational,
		))]
		pub fn set_pvf_voting_ttl(origin: OriginFor<T>, new: SessionIndex) -> DispatchResult {
			ensure_root(origin)?;
			Self::schedule_config_update(|config| {
				config.pvf_voting_ttl = new;
			})
		}

		/// Sets the minimum delay between announcing the upgrade block for a parachain until the
		/// upgrade taking place.
		///
		/// See the field documentation for information and constraints for the new value.
		#[pallet::call_index(43)]
		#[pallet::weight((
			T::WeightInfo::set_config_with_block_number(),
			DispatchClass::Operational,
		))]
		pub fn set_minimum_validation_upgrade_delay(
			origin: OriginFor<T>,
			new: BlockNumberFor<T>,
		) -> DispatchResult {
			ensure_root(origin)?;
			Self::schedule_config_update(|config| {
				config.minimum_validation_upgrade_delay = new;
			})
		}

		/// Setting this to true will disable consistency checks for the configuration setters.
		/// Use with caution.
		#[pallet::call_index(44)]
		#[pallet::weight((
			T::DbWeight::get().writes(1),
			DispatchClass::Operational,
		))]
		pub fn set_bypass_consistency_check(origin: OriginFor<T>, new: bool) -> DispatchResult {
			ensure_root(origin)?;
			BypassConsistencyCheck::<T>::put(new);
			Ok(())
		}

		/// Set the asynchronous backing parameters.
		#[pallet::call_index(45)]
		#[pallet::weight((
			T::WeightInfo::set_config_with_option_u32(), // The same size in bytes.
			DispatchClass::Operational,
		))]
		pub fn set_async_backing_params(
			origin: OriginFor<T>,
			new: AsyncBackingParams,
		) -> DispatchResult {
			ensure_root(origin)?;
			Self::schedule_config_update(|config| {
				config.async_backing_params = new;
			})
		}

		/// Set PVF executor parameters.
		#[pallet::call_index(46)]
		#[pallet::weight((
			T::WeightInfo::set_config_with_executor_params(),
			DispatchClass::Operational,
		))]
		pub fn set_executor_params(origin: OriginFor<T>, new: ExecutorParams) -> DispatchResult {
			ensure_root(origin)?;
			Self::schedule_config_update(|config| {
				config.executor_params = new;
			})
		}

		/// Set the on demand (parathreads) base fee.
		#[pallet::call_index(47)]
		#[pallet::weight((
			T::WeightInfo::set_config_with_balance(),
			DispatchClass::Operational,
		))]
		pub fn set_on_demand_base_fee(origin: OriginFor<T>, new: Balance) -> DispatchResult {
			ensure_root(origin)?;
			Self::schedule_config_update(|config| {
				config.on_demand_base_fee = new;
			})
		}

		/// Set the on demand (parathreads) fee variability.
		#[pallet::call_index(48)]
		#[pallet::weight((
			T::WeightInfo::set_config_with_perbill(),
			DispatchClass::Operational,
		))]
		pub fn set_on_demand_fee_variability(origin: OriginFor<T>, new: Perbill) -> DispatchResult {
			ensure_root(origin)?;
			Self::schedule_config_update(|config| {
				config.on_demand_fee_variability = new;
			})
		}

		/// Set the on demand (parathreads) queue max size.
		#[pallet::call_index(49)]
		#[pallet::weight((
			T::WeightInfo::set_config_with_option_u32(),
			DispatchClass::Operational,
		))]
		pub fn set_on_demand_queue_max_size(origin: OriginFor<T>, new: u32) -> DispatchResult {
			ensure_root(origin)?;
			Self::schedule_config_update(|config| {
				config.on_demand_queue_max_size = new;
			})
		}
		/// Set the on demand (parathreads) fee variability.
		#[pallet::call_index(50)]
		#[pallet::weight((
			T::WeightInfo::set_config_with_perbill(),
			DispatchClass::Operational,
		))]
		pub fn set_on_demand_target_queue_utilization(
			origin: OriginFor<T>,
			new: Perbill,
		) -> DispatchResult {
			ensure_root(origin)?;
			Self::schedule_config_update(|config| {
				config.on_demand_target_queue_utilization = new;
			})
		}
		/// Set the on demand (parathreads) ttl in the claimqueue.
		#[pallet::call_index(51)]
		#[pallet::weight((
			T::WeightInfo::set_config_with_block_number(),
			DispatchClass::Operational
		))]
		pub fn set_on_demand_ttl(origin: OriginFor<T>, new: BlockNumberFor<T>) -> DispatchResult {
			ensure_root(origin)?;
			Self::schedule_config_update(|config| {
				config.on_demand_ttl = new;
			})
		}
	}

	#[pallet::hooks]
	impl<T: Config> Hooks<BlockNumberFor<T>> for Pallet<T> {
		fn integrity_test() {
			assert_eq!(
				&ActiveConfig::<T>::hashed_key(),
				primitives::well_known_keys::ACTIVE_CONFIG,
				"`well_known_keys::ACTIVE_CONFIG` doesn't match key of `ActiveConfig`! Make sure that the name of the\
				 configuration pallet is `Configuration` in the runtime!",
			);
		}
	}
}

/// A struct that holds the configuration that was active before the session change and optionally
/// a configuration that became active after the session change.
pub struct SessionChangeOutcome<BlockNumber> {
	/// Previously active configuration.
	pub prev_config: HostConfiguration<BlockNumber>,
	/// If new configuration was applied during the session change, this is the new configuration.
	pub new_config: Option<HostConfiguration<BlockNumber>>,
}

impl<T: Config> Pallet<T> {
	/// Called by the initializer to initialize the configuration pallet.
	pub(crate) fn initializer_initialize(_now: BlockNumberFor<T>) -> Weight {
		Weight::zero()
	}

	/// Called by the initializer to finalize the configuration pallet.
	pub(crate) fn initializer_finalize() {}

	/// Called by the initializer to note that a new session has started.
	///
	/// Returns the configuration that was actual before the session change and the configuration
	/// that became active after the session change. If there were no scheduled changes, both will
	/// be the same.
	pub(crate) fn initializer_on_new_session(
		session_index: &SessionIndex,
	) -> SessionChangeOutcome<BlockNumberFor<T>> {
		let pending_configs = <PendingConfigs<T>>::get();
		let prev_config = ActiveConfig::<T>::get();

		// No pending configuration changes, so we're done.
		if pending_configs.is_empty() {
			return SessionChangeOutcome { prev_config, new_config: None }
		}

		let (mut past_and_present, future) = pending_configs
			.into_iter()
			.partition::<Vec<_>, _>(|&(apply_at_session, _)| apply_at_session <= *session_index);

		if past_and_present.len() > 1 {
			// This should never happen since we schedule configuration changes only into the future
			// sessions and this handler called for each session change.
			log::error!(
				target: LOG_TARGET,
				"Skipping applying configuration changes scheduled sessions in the past",
			);
		}

		let new_config = past_and_present.pop().map(|(_, config)| config);
		if let Some(ref new_config) = new_config {
			// Apply the new configuration.
			ActiveConfig::<T>::put(new_config);
		}

		<PendingConfigs<T>>::put(future);

		SessionChangeOutcome { prev_config, new_config }
	}

	/// Return the session index that should be used for any future scheduled changes.
	fn scheduled_session() -> SessionIndex {
		shared::Pallet::<T>::scheduled_session()
	}

	/// Forcibly set the active config. This should be used with extreme care, and typically
	/// only when enabling parachains runtime pallets for the first time on a chain which has
	/// been running without them.
	pub fn force_set_active_config(config: HostConfiguration<BlockNumberFor<T>>) {
		ActiveConfig::<T>::set(config);
	}

	/// This function should be used to update members of the configuration.
	///
	/// This function is used to update the configuration in a way that is safe. It will check the
	/// resulting configuration and ensure that the update is valid. If the update is invalid, it
	/// will check if the previous configuration was valid. If it was invalid, we proceed with
	/// updating the configuration, giving a chance to recover from such a condition.
	///
	/// The actual configuration change take place after a couple of sessions have passed. In case
	/// this function is called more than once in a session, then the pending configuration change
	/// will be updated and the changes will be applied at once.
	// NOTE: Explicitly tell rustc not to inline this because otherwise heuristics note the incoming
	// closure making it's attractive to inline. However, in this case, we will end up with lots of
	// duplicated code (making this function to show up in the top of heaviest functions) only for
	// the sake of essentially avoiding an indirect call. Doesn't worth it.
	#[inline(never)]
	pub(crate) fn schedule_config_update(
		updater: impl FnOnce(&mut HostConfiguration<BlockNumberFor<T>>),
	) -> DispatchResult {
		let mut pending_configs = <PendingConfigs<T>>::get();

		// 1. pending_configs = []
		//    No pending configuration changes.
		//
		//    That means we should use the active config as the base configuration. We will insert
		//    the new pending configuration as (cur+2, new_config) into the list.
		//
		// 2. pending_configs = [(cur+2, X)]
		//    There is a configuration that is pending for the scheduled session.
		//
		//    We will use X as the base configuration. We can update the pending configuration X
		//    directly.
		//
		// 3. pending_configs = [(cur+1, X)]
		//    There is a pending configuration scheduled and it will be applied in the next session.
		//
		//    We will use X as the base configuration. We need to schedule a new configuration change
		//    for the `scheduled_session` and use X as the base for the new configuration.
		//
		// 4. pending_configs = [(cur+1, X), (cur+2, Y)]
		//    There is a pending configuration change in the next session and for the scheduled
		//    session. Due to case №3, we can be sure that Y is based on top of X. This means we
		//    can use Y as the base configuration and update Y directly.
		//
		// There cannot be (cur, X) because those are applied in the session change handler for the
		// current session.

		// First, we need to decide what we should use as the base configuration.
		let mut base_config = pending_configs
			.last()
			.map(|(_, config)| config.clone())
			.unwrap_or_else(Self::config);
		let base_config_consistent = base_config.check_consistency().is_ok();

		// Now, we need to decide what the new configuration should be.
		// We also move the `base_config` to `new_config` to empahsize that the base config was
		// destroyed by the `updater`.
		updater(&mut base_config);
		let new_config = base_config;

		if BypassConsistencyCheck::<T>::get() {
			// This will emit a warning each configuration update if the consistency check is
			// bypassed. This is an attempt to make sure the bypass is not accidentally left on.
			log::warn!(
				target: LOG_TARGET,
				"Bypassing the consistency check for the configuration change!",
			);
		} else if let Err(e) = new_config.check_consistency() {
			if base_config_consistent {
				// Base configuration is consistent and the new configuration is inconsistent.
				// This means that the value set by the `updater` is invalid and we can return
				// it as an error.
				log::warn!(
					target: LOG_TARGET,
					"Configuration change rejected due to invalid configuration: {:?}",
					e,
				);
				return Err(Error::<T>::InvalidNewValue.into())
			} else {
				// The configuration was already broken, so we can as well proceed with the update.
				// You cannot break something that is already broken.
				//
				// That will allow to call several functions and ultimately return the configuration
				// into consistent state.
				log::warn!(
					target: LOG_TARGET,
					"The new configuration is broken but the old is broken as well. Proceeding",
				);
			}
		}

		let scheduled_session = Self::scheduled_session();

		if let Some(&mut (_, ref mut config)) = pending_configs
			.iter_mut()
			.find(|&&mut (apply_at_session, _)| apply_at_session >= scheduled_session)
		{
			*config = new_config;
		} else {
			// We are scheduling a new configuration change for the scheduled session.
			pending_configs.push((scheduled_session, new_config));
		}

		<PendingConfigs<T>>::put(pending_configs);

		Ok(())
	}
}<|MERGE_RESOLUTION|>--- conflicted
+++ resolved
@@ -664,27 +664,7 @@
 			T::WeightInfo::set_config_with_block_number(),
 			DispatchClass::Operational,
 		))]
-<<<<<<< HEAD
 		pub fn set_paras_availability_period(
-=======
-		pub fn set_chain_availability_period(
-			origin: OriginFor<T>,
-			new: BlockNumberFor<T>,
-		) -> DispatchResult {
-			ensure_root(origin)?;
-			Self::schedule_config_update(|config| {
-				config.chain_availability_period = new;
-			})
-		}
-
-		/// Set the availability period for parathreads.
-		#[pallet::call_index(10)]
-		#[pallet::weight((
-			T::WeightInfo::set_config_with_block_number(),
-			DispatchClass::Operational,
-		))]
-		pub fn set_thread_availability_period(
->>>>>>> ee4ea2bd
 			origin: OriginFor<T>,
 			new: BlockNumberFor<T>,
 		) -> DispatchResult {
