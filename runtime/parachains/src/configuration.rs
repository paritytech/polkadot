--- conflicted
+++ resolved
@@ -863,17 +863,10 @@
 		))]
 		pub fn set_max_upward_message_size(origin: OriginFor<T>, new: u32) -> DispatchResult {
 			ensure_root(origin)?;
-<<<<<<< HEAD
 			ensure!(new <= T::MaxUpwardMessageSizeBound::get(), Error::<T>::InvalidNewValue);
-			Self::update_config_member(|config| {
-				sp_std::mem::replace(&mut config.max_upward_message_size, new) != new
-			});
-			Ok(())
-=======
 			Self::schedule_config_update(|config| {
 				config.max_upward_message_size = new;
 			})
->>>>>>> 3a4a9326
 		}
 
 		/// Sets the maximum number of messages that a candidate can contain.
