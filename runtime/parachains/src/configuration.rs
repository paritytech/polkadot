// Copyright (C) Parity Technologies (UK) Ltd.
// This file is part of Polkadot.

// Polkadot is free software: you can redistribute it and/or modify
// it under the terms of the GNU General Public License as published by
// the Free Software Foundation, either version 3 of the License, or
// (at your option) any later version.

// Polkadot is distributed in the hope that it will be useful,
// but WITHOUT ANY WARRANTY; without even the implied warranty of
// MERCHANTABILITY or FITNESS FOR A PARTICULAR PURPOSE.  See the
// GNU General Public License for more details.

// You should have received a copy of the GNU General Public License
// along with Polkadot.  If not, see <http://www.gnu.org/licenses/>.

//! Configuration manager for the Polkadot runtime parachains logic.
//!
//! Configuration can change only at session boundaries and is buffered until then.

use crate::{inclusion::MAX_UPWARD_MESSAGE_SIZE_BOUND, shared};
use frame_support::{pallet_prelude::*, DefaultNoBound};
use frame_system::pallet_prelude::*;
use parity_scale_codec::{Decode, Encode};
use polkadot_parachain::primitives::{MAX_HORIZONTAL_MESSAGE_NUM, MAX_UPWARD_MESSAGE_NUM};
use primitives::{
	vstaging::AsyncBackingParams, Balance, ExecutorParams, SessionIndex, MAX_CODE_SIZE,
	MAX_HEAD_DATA_SIZE, MAX_POV_SIZE,
};
use sp_runtime::traits::Zero;
use sp_std::prelude::*;

#[cfg(test)]
mod tests;

#[cfg(feature = "runtime-benchmarks")]
mod benchmarking;

pub mod migration;
pub mod migration_ump;

pub use pallet::*;

const LOG_TARGET: &str = "runtime::configuration";

<<<<<<< HEAD
/// All configuration of the runtime with respect to paras.
#[derive(Clone, Encode, Decode, PartialEq, sp_core::RuntimeDebug, scale_info::TypeInfo)]
#[cfg_attr(feature = "std", derive(serde::Serialize, serde::Deserialize))]
=======
/// All configuration of the runtime with respect to parachains and parathreads.
#[derive(
	Clone,
	Encode,
	Decode,
	PartialEq,
	sp_core::RuntimeDebug,
	scale_info::TypeInfo,
	serde::Serialize,
	serde::Deserialize,
)]
>>>>>>> 7768913c
pub struct HostConfiguration<BlockNumber> {
	// NOTE: This structure is used by parachains via merkle proofs. Therefore, this struct requires
	// special treatment.
	//
	// A parachain requested this struct can only depend on the subset of this struct. Specifically,
	// only a first few fields can be depended upon. These fields cannot be changed without
	// corresponding migration of the parachains.
	/**
	 * The parameters that are required for the parachains.
	 */

	/// The maximum validation code size, in bytes.
	pub max_code_size: u32,
	/// The maximum head-data size, in bytes.
	pub max_head_data_size: u32,
	/// Total number of individual messages allowed in the parachain -> relay-chain message queue.
	pub max_upward_queue_count: u32,
	/// Total size of messages allowed in the parachain -> relay-chain message queue before which
	/// no further messages may be added to it. If it exceeds this then the queue may contain only
	/// a single message.
	pub max_upward_queue_size: u32,
	/// The maximum size of an upward message that can be sent by a candidate.
	///
	/// This parameter affects the size upper bound of the `CandidateCommitments`.
	pub max_upward_message_size: u32,
	/// The maximum number of messages that a candidate can contain.
	///
	/// This parameter affects the size upper bound of the `CandidateCommitments`.
	pub max_upward_message_num_per_candidate: u32,
	/// The maximum number of outbound HRMP messages can be sent by a candidate.
	///
	/// This parameter affects the upper bound of size of `CandidateCommitments`.
	pub hrmp_max_message_num_per_candidate: u32,
	/// The minimum period, in blocks, between which parachains can update their validation code.
	///
	/// This number is used to prevent parachains from spamming the relay chain with validation code
	/// upgrades. The only thing it controls is the number of blocks the `UpgradeRestrictionSignal`
	/// is set for the parachain in question.
	///
	/// If PVF pre-checking is enabled this should be greater than the maximum number of blocks
	/// PVF pre-checking can take. Intuitively, this number should be greater than the duration
	/// specified by [`pvf_voting_ttl`]. Unlike, [`pvf_voting_ttl`], this parameter uses blocks
	/// as a unit.
	#[cfg_attr(feature = "std", serde(alias = "validation_upgrade_frequency"))]
	pub validation_upgrade_cooldown: BlockNumber,
	/// The delay, in blocks, after which an upgrade of the validation code is applied.
	///
	/// The upgrade for a parachain takes place when the first candidate which has relay-parent >=
	/// the relay-chain block where the upgrade is scheduled. This block is referred as to
	/// `expected_at`.
	///
	/// `expected_at` is determined when the upgrade is scheduled. This happens when the candidate
	/// that signals the upgrade is enacted. Right now, the relay-parent block number of the
	/// candidate scheduling the upgrade is used to determine the `expected_at`. This may change in
	/// the future with [#4601].
	///
	/// When PVF pre-checking is enabled, the upgrade is scheduled only after the PVF pre-check has
	/// been completed.
	///
	/// Note, there are situations in which `expected_at` in the past. For example, if
	/// [`paras_availability_period`] is less than the delay set by
	/// this field or if PVF pre-check took more time than the delay. In such cases, the upgrade is
	/// further at the earliest possible time determined by [`minimum_validation_upgrade_delay`].
	///
	/// The rationale for this delay has to do with relay-chain reversions. In case there is an
	/// invalid candidate produced with the new version of the code, then the relay-chain can revert
	/// [`validation_upgrade_delay`] many blocks back and still find the new code in the storage by
	/// hash.
	///
	/// [#4601]: https://github.com/paritytech/polkadot/issues/4601
	pub validation_upgrade_delay: BlockNumber,

	/**
	 * The parameters that are not essential, but still may be of interest for parachains.
	 */

	/// Asynchronous backing parameters.
	pub async_backing_params: AsyncBackingParams,
	/// The maximum POV block size, in bytes.
	pub max_pov_size: u32,
	/// The maximum size of a message that can be put in a downward message queue.
	///
	/// Since we require receiving at least one DMP message the obvious upper bound of the size is
	/// the PoV size. Of course, there is a lot of other different things that a parachain may
	/// decide to do with its PoV so this value in practice will be picked as a fraction of the PoV
	/// size.
	pub max_downward_message_size: u32,
	/// The maximum number of outbound HRMP channels a paras is allowed to open.
	pub hrmp_max_paras_outbound_channels: u32,
	/// The deposit that the sender should provide for opening an HRMP channel.
	pub hrmp_sender_deposit: Balance,
	/// The deposit that the recipient should provide for accepting opening an HRMP channel.
	pub hrmp_recipient_deposit: Balance,
	/// The maximum number of messages allowed in an HRMP channel at once.
	pub hrmp_channel_max_capacity: u32,
	/// The maximum total size of messages in bytes allowed in an HRMP channel at once.
	pub hrmp_channel_max_total_size: u32,
	/// The maximum number of inbound HRMP channels a paras is allowed to accept.
	pub hrmp_max_paras_inbound_channels: u32,
	/// The maximum size of a message that could ever be put into an HRMP channel.
	///
	/// This parameter affects the upper bound of size of `CandidateCommitments`.
	pub hrmp_channel_max_message_size: u32,
	/// The executor environment parameters
	pub executor_params: ExecutorParams,

	/**
	 * Parameters that will unlikely be needed by parachains.
	 */

	/// How long to keep code on-chain, in blocks. This should be sufficiently long that disputes
	/// have concluded.
	pub code_retention_period: BlockNumber,
	/// The amount of execution cores to dedicate to parathread execution.
	pub parathread_cores: u32,
	/// The number of retries that a parathread author has to submit their block.
	pub parathread_retries: u32,
	/// How often parachain groups should be rotated across parachains.
	///
	/// Must be non-zero.
	pub group_rotation_frequency: BlockNumber,
	/// The availability period, in blocks. This is the amount of blocks
	/// after inclusion that validators have to make the block available and signal its availability to
	/// the chain.
	///
	/// Must be at least 1.
	pub paras_availability_period: BlockNumber,
	/// The amount of blocks ahead to schedule paras.
	pub scheduling_lookahead: u32,
	/// The maximum number of validators to have per core.
	///
	/// `None` means no maximum.
	pub max_validators_per_core: Option<u32>,
	/// The maximum number of validators to use for parachain consensus, period.
	///
	/// `None` means no maximum.
	pub max_validators: Option<u32>,
	/// The amount of sessions to keep for disputes.
	pub dispute_period: SessionIndex,
	/// How long after dispute conclusion to accept statements.
	pub dispute_post_conclusion_acceptance_period: BlockNumber,
	/// The amount of consensus slots that must pass between submitting an assignment and
	/// submitting an approval vote before a validator is considered a no-show.
	///
	/// Must be at least 1.
	pub no_show_slots: u32,
	/// The number of delay tranches in total.
	pub n_delay_tranches: u32,
	/// The width of the zeroth delay tranche for approval assignments. This many delay tranches
	/// beyond 0 are all consolidated to form a wide 0 tranche.
	pub zeroth_delay_tranche_width: u32,
	/// The number of validators needed to approve a block.
	pub needed_approvals: u32,
	/// The number of samples to do of the `RelayVRFModulo` approval assignment criterion.
	pub relay_vrf_modulo_samples: u32,
	/// This flag controls whether PVF pre-checking is enabled.
	///
	/// If the flag is false, the behavior should be exactly the same as prior. Specifically, the
	/// upgrade procedure is time-based and parachains that do not look at the go-ahead signal
	/// should still work.
	pub pvf_checking_enabled: bool,
	/// If an active PVF pre-checking vote observes this many number of sessions it gets automatically
	/// rejected.
	///
	/// 0 means PVF pre-checking will be rejected on the first observed session unless the voting
	/// gained supermajority before that the session change.
	pub pvf_voting_ttl: SessionIndex,
	/// The lower bound number of blocks an upgrade can be scheduled.
	///
	/// Typically, upgrade gets scheduled [`validation_upgrade_delay`] relay-chain blocks after
	/// the relay-parent of the parablock that signalled the validation code upgrade. However,
	/// in the case a pre-checking voting was concluded in a longer duration the upgrade will be
	/// scheduled to the next block.
	///
	/// That can disrupt parachain inclusion. Specifically, it will make the blocks that were
	/// already backed invalid.
	///
	/// To prevent that, we introduce the minimum number of blocks after which the upgrade can be
	/// scheduled. This number is controlled by this field.
	///
	/// This value should be greater than [`paras_availability_period`].
	pub minimum_validation_upgrade_delay: BlockNumber,
}

impl<BlockNumber: Default + From<u32>> Default for HostConfiguration<BlockNumber> {
	fn default() -> Self {
		Self {
			async_backing_params: AsyncBackingParams {
				max_candidate_depth: 0,
				allowed_ancestry_len: 0,
			},
			group_rotation_frequency: 1u32.into(),
			paras_availability_period: 1u32.into(),
			no_show_slots: 1u32.into(),
			validation_upgrade_cooldown: Default::default(),
			validation_upgrade_delay: 2u32.into(),
			code_retention_period: Default::default(),
			max_code_size: Default::default(),
			max_pov_size: Default::default(),
			max_head_data_size: Default::default(),
			parathread_cores: Default::default(),
			parathread_retries: Default::default(),
			scheduling_lookahead: Default::default(),
			max_validators_per_core: Default::default(),
			max_validators: None,
			dispute_period: 6,
			dispute_post_conclusion_acceptance_period: 100.into(),
			n_delay_tranches: Default::default(),
			zeroth_delay_tranche_width: Default::default(),
			needed_approvals: Default::default(),
			relay_vrf_modulo_samples: Default::default(),
			max_upward_queue_count: Default::default(),
			max_upward_queue_size: Default::default(),
			max_downward_message_size: Default::default(),
			max_upward_message_size: Default::default(),
			max_upward_message_num_per_candidate: Default::default(),
			hrmp_sender_deposit: Default::default(),
			hrmp_recipient_deposit: Default::default(),
			hrmp_channel_max_capacity: Default::default(),
			hrmp_channel_max_total_size: Default::default(),
			hrmp_max_paras_inbound_channels: Default::default(),
			hrmp_channel_max_message_size: Default::default(),
			hrmp_max_paras_outbound_channels: Default::default(),
			hrmp_max_message_num_per_candidate: Default::default(),
			pvf_checking_enabled: false,
			pvf_voting_ttl: 2u32.into(),
			minimum_validation_upgrade_delay: 2.into(),
			executor_params: Default::default(),
		}
	}
}

/// Enumerates the possible inconsistencies of `HostConfiguration`.
#[derive(Debug)]
pub enum InconsistentError<BlockNumber> {
	/// `group_rotation_frequency` is set to zero.
	ZeroGroupRotationFrequency,
	/// `chain_availability_period` is set to zero.
	ZeroParasAvailabilityPeriod,
	/// `no_show_slots` is set to zero.
	ZeroNoShowSlots,
	/// `max_code_size` exceeds the hard limit of `MAX_CODE_SIZE`.
	MaxCodeSizeExceedHardLimit { max_code_size: u32 },
	/// `max_head_data_size` exceeds the hard limit of `MAX_HEAD_DATA_SIZE`.
	MaxHeadDataSizeExceedHardLimit { max_head_data_size: u32 },
	/// `max_pov_size` exceeds the hard limit of `MAX_POV_SIZE`.
	MaxPovSizeExceedHardLimit { max_pov_size: u32 },
	/// `minimum_validation_upgrade_delay` is less than `paras_availability_period`.
	MinimumValidationUpgradeDelayLessThanChainAvailabilityPeriod {
		minimum_validation_upgrade_delay: BlockNumber,
		paras_availability_period: BlockNumber,
	},
	/// `validation_upgrade_delay` is less than or equal 1.
	ValidationUpgradeDelayIsTooLow { validation_upgrade_delay: BlockNumber },
	/// Maximum UMP message size ([`MAX_UPWARD_MESSAGE_SIZE_BOUND`]) exceeded.
	MaxUpwardMessageSizeExceeded { max_message_size: u32 },
	/// Maximum HRMP message num ([`MAX_HORIZONTAL_MESSAGE_NUM`]) exceeded.
	MaxHorizontalMessageNumExceeded { max_message_num: u32 },
	/// Maximum UMP message num ([`MAX_UPWARD_MESSAGE_NUM`]) exceeded.
	MaxUpwardMessageNumExceeded { max_message_num: u32 },
	/// Maximum number of HRMP outbound channels exceeded.
	MaxHrmpOutboundChannelsExceeded,
	/// Maximum number of HRMP inbound channels exceeded.
	MaxHrmpInboundChannelsExceeded,
}

impl<BlockNumber> HostConfiguration<BlockNumber>
where
	BlockNumber: Zero + PartialOrd + sp_std::fmt::Debug + Clone + From<u32>,
{
	/// Checks that this instance is consistent with the requirements on each individual member.
	///
	/// # Errors
	///
	/// This function returns an error if the configuration is inconsistent.
	pub fn check_consistency(&self) -> Result<(), InconsistentError<BlockNumber>> {
		use InconsistentError::*;

		if self.group_rotation_frequency.is_zero() {
			return Err(ZeroGroupRotationFrequency)
		}

		if self.paras_availability_period.is_zero() {
			return Err(ZeroParasAvailabilityPeriod)
		}

		if self.no_show_slots.is_zero() {
			return Err(ZeroNoShowSlots)
		}

		if self.max_code_size > MAX_CODE_SIZE {
			return Err(MaxCodeSizeExceedHardLimit { max_code_size: self.max_code_size })
		}

		if self.max_head_data_size > MAX_HEAD_DATA_SIZE {
			return Err(MaxHeadDataSizeExceedHardLimit {
				max_head_data_size: self.max_head_data_size,
			})
		}

		if self.max_pov_size > MAX_POV_SIZE {
			return Err(MaxPovSizeExceedHardLimit { max_pov_size: self.max_pov_size })
		}

		if self.minimum_validation_upgrade_delay <= self.paras_availability_period {
			return Err(MinimumValidationUpgradeDelayLessThanChainAvailabilityPeriod {
				minimum_validation_upgrade_delay: self.minimum_validation_upgrade_delay.clone(),
				paras_availability_period: self.paras_availability_period.clone(),
			})
		}

		if self.validation_upgrade_delay <= 1.into() {
			return Err(ValidationUpgradeDelayIsTooLow {
				validation_upgrade_delay: self.validation_upgrade_delay.clone(),
			})
		}

		if self.max_upward_message_size > crate::inclusion::MAX_UPWARD_MESSAGE_SIZE_BOUND {
			return Err(MaxUpwardMessageSizeExceeded {
				max_message_size: self.max_upward_message_size,
			})
		}

		if self.hrmp_max_message_num_per_candidate > MAX_HORIZONTAL_MESSAGE_NUM {
			return Err(MaxHorizontalMessageNumExceeded {
				max_message_num: self.hrmp_max_message_num_per_candidate,
			})
		}

		if self.max_upward_message_num_per_candidate > MAX_UPWARD_MESSAGE_NUM {
			return Err(MaxUpwardMessageNumExceeded {
				max_message_num: self.max_upward_message_num_per_candidate,
			})
		}

		if self.hrmp_max_paras_outbound_channels > crate::hrmp::HRMP_MAX_OUTBOUND_CHANNELS_BOUND {
			return Err(MaxHrmpOutboundChannelsExceeded)
		}

		if self.hrmp_max_paras_inbound_channels > crate::hrmp::HRMP_MAX_INBOUND_CHANNELS_BOUND {
			return Err(MaxHrmpInboundChannelsExceeded)
		}

		Ok(())
	}

	/// Checks that this instance is consistent with the requirements on each individual member.
	///
	/// # Panics
	///
	/// This function panics if the configuration is inconsistent.
	pub fn panic_if_not_consistent(&self) {
		if let Err(err) = self.check_consistency() {
			panic!("Host configuration is inconsistent: {:?}\nCfg:\n{:#?}", err, self);
		}
	}
}

pub trait WeightInfo {
	fn set_config_with_block_number() -> Weight;
	fn set_config_with_u32() -> Weight;
	fn set_config_with_option_u32() -> Weight;
	fn set_config_with_balance() -> Weight;
	fn set_hrmp_open_request_ttl() -> Weight;
	fn set_config_with_executor_params() -> Weight;
}

pub struct TestWeightInfo;
impl WeightInfo for TestWeightInfo {
	fn set_config_with_block_number() -> Weight {
		Weight::MAX
	}
	fn set_config_with_u32() -> Weight {
		Weight::MAX
	}
	fn set_config_with_option_u32() -> Weight {
		Weight::MAX
	}
	fn set_config_with_balance() -> Weight {
		Weight::MAX
	}
	fn set_hrmp_open_request_ttl() -> Weight {
		Weight::MAX
	}
	fn set_config_with_executor_params() -> Weight {
		Weight::MAX
	}
}

#[frame_support::pallet]
pub mod pallet {
	use super::*;

	/// The current storage version.
	///
	/// v0-v1: <https://github.com/paritytech/polkadot/pull/3575>
	/// v1-v2: <https://github.com/paritytech/polkadot/pull/4420>
	/// v2-v3: <https://github.com/paritytech/polkadot/pull/6091>
	/// v3-v4: <https://github.com/paritytech/polkadot/pull/6345>
	/// v4-v5: <https://github.com/paritytech/polkadot/pull/6937>
	///      + <https://github.com/paritytech/polkadot/pull/6961>
	///      + <https://github.com/paritytech/polkadot/pull/6934>
	/// v5-v6: <https://github.com/paritytech/polkadot/pull/6271> (remove UMP dispatch queue)
	const STORAGE_VERSION: StorageVersion = StorageVersion::new(6);

	#[pallet::pallet]
	#[pallet::storage_version(STORAGE_VERSION)]
	#[pallet::without_storage_info]
	pub struct Pallet<T>(_);

	#[pallet::config]
	pub trait Config: frame_system::Config + shared::Config {
		/// Weight information for extrinsics in this pallet.
		type WeightInfo: WeightInfo;
	}

	#[pallet::error]
	pub enum Error<T> {
		/// The new value for a configuration parameter is invalid.
		InvalidNewValue,
	}

	/// The active configuration for the current session.
	#[pallet::storage]
	#[pallet::getter(fn config)]
	pub(crate) type ActiveConfig<T: Config> =
		StorageValue<_, HostConfiguration<T::BlockNumber>, ValueQuery>;

	/// Pending configuration changes.
	///
	/// This is a list of configuration changes, each with a session index at which it should
	/// be applied.
	///
	/// The list is sorted ascending by session index. Also, this list can only contain at most
	/// 2 items: for the next session and for the `scheduled_session`.
	#[pallet::storage]
	pub(crate) type PendingConfigs<T: Config> =
		StorageValue<_, Vec<(SessionIndex, HostConfiguration<T::BlockNumber>)>, ValueQuery>;

	/// If this is set, then the configuration setters will bypass the consistency checks. This
	/// is meant to be used only as the last resort.
	#[pallet::storage]
	pub(crate) type BypassConsistencyCheck<T: Config> = StorageValue<_, bool, ValueQuery>;

	#[pallet::genesis_config]
	#[derive(DefaultNoBound)]
	pub struct GenesisConfig<T: Config> {
		pub config: HostConfiguration<T::BlockNumber>,
	}

	#[pallet::genesis_build]
	impl<T: Config> GenesisBuild<T> for GenesisConfig<T> {
		fn build(&self) {
			self.config.panic_if_not_consistent();
			ActiveConfig::<T>::put(&self.config);
		}
	}

	#[pallet::call]
	impl<T: Config> Pallet<T> {
		/// Set the validation upgrade cooldown.
		#[pallet::call_index(0)]
		#[pallet::weight((
			T::WeightInfo::set_config_with_block_number(),
			DispatchClass::Operational,
		))]
		pub fn set_validation_upgrade_cooldown(
			origin: OriginFor<T>,
			new: T::BlockNumber,
		) -> DispatchResult {
			ensure_root(origin)?;
			Self::schedule_config_update(|config| {
				config.validation_upgrade_cooldown = new;
			})
		}

		/// Set the validation upgrade delay.
		#[pallet::call_index(1)]
		#[pallet::weight((
			T::WeightInfo::set_config_with_block_number(),
			DispatchClass::Operational,
		))]
		pub fn set_validation_upgrade_delay(
			origin: OriginFor<T>,
			new: T::BlockNumber,
		) -> DispatchResult {
			ensure_root(origin)?;
			Self::schedule_config_update(|config| {
				config.validation_upgrade_delay = new;
			})
		}

		/// Set the acceptance period for an included candidate.
		#[pallet::call_index(2)]
		#[pallet::weight((
			T::WeightInfo::set_config_with_block_number(),
			DispatchClass::Operational,
		))]
		pub fn set_code_retention_period(
			origin: OriginFor<T>,
			new: T::BlockNumber,
		) -> DispatchResult {
			ensure_root(origin)?;
			Self::schedule_config_update(|config| {
				config.code_retention_period = new;
			})
		}

		/// Set the max validation code size for incoming upgrades.
		#[pallet::call_index(3)]
		#[pallet::weight((
			T::WeightInfo::set_config_with_u32(),
			DispatchClass::Operational,
		))]
		pub fn set_max_code_size(origin: OriginFor<T>, new: u32) -> DispatchResult {
			ensure_root(origin)?;
			Self::schedule_config_update(|config| {
				config.max_code_size = new;
			})
		}

		/// Set the max POV block size for incoming upgrades.
		#[pallet::call_index(4)]
		#[pallet::weight((
			T::WeightInfo::set_config_with_u32(),
			DispatchClass::Operational,
		))]
		pub fn set_max_pov_size(origin: OriginFor<T>, new: u32) -> DispatchResult {
			ensure_root(origin)?;
			Self::schedule_config_update(|config| {
				config.max_pov_size = new;
			})
		}

		/// Set the max head data size for paras.
		#[pallet::call_index(5)]
		#[pallet::weight((
			T::WeightInfo::set_config_with_u32(),
			DispatchClass::Operational,
		))]
		pub fn set_max_head_data_size(origin: OriginFor<T>, new: u32) -> DispatchResult {
			ensure_root(origin)?;
			Self::schedule_config_update(|config| {
				config.max_head_data_size = new;
			})
		}

		/// Set the number of parathread execution cores.
		#[pallet::call_index(6)]
		#[pallet::weight((
			T::WeightInfo::set_config_with_u32(),
			DispatchClass::Operational,
		))]
		pub fn set_parathread_cores(origin: OriginFor<T>, new: u32) -> DispatchResult {
			ensure_root(origin)?;
			Self::schedule_config_update(|config| {
				config.parathread_cores = new;
			})
		}

		/// Set the number of retries for a particular parathread.
		#[pallet::call_index(7)]
		#[pallet::weight((
			T::WeightInfo::set_config_with_u32(),
			DispatchClass::Operational,
		))]
		pub fn set_parathread_retries(origin: OriginFor<T>, new: u32) -> DispatchResult {
			ensure_root(origin)?;
			Self::schedule_config_update(|config| {
				config.parathread_retries = new;
			})
		}

		/// Set the parachain validator-group rotation frequency
		#[pallet::call_index(8)]
		#[pallet::weight((
			T::WeightInfo::set_config_with_block_number(),
			DispatchClass::Operational,
		))]
		pub fn set_group_rotation_frequency(
			origin: OriginFor<T>,
			new: T::BlockNumber,
		) -> DispatchResult {
			ensure_root(origin)?;
			Self::schedule_config_update(|config| {
				config.group_rotation_frequency = new;
			})
		}

		/// Set the availability period for paras.
		#[pallet::call_index(9)]
		#[pallet::weight((
			T::WeightInfo::set_config_with_block_number(),
			DispatchClass::Operational,
		))]
		pub fn set_paras_availability_period(
			origin: OriginFor<T>,
			new: T::BlockNumber,
		) -> DispatchResult {
			ensure_root(origin)?;
			Self::schedule_config_update(|config| {
				config.paras_availability_period = new;
			})
		}

		/// Set the scheduling lookahead, in expected number of blocks at peak throughput.
		#[pallet::call_index(11)]
		#[pallet::weight((
			T::WeightInfo::set_config_with_u32(),
			DispatchClass::Operational,
		))]
		pub fn set_scheduling_lookahead(origin: OriginFor<T>, new: u32) -> DispatchResult {
			ensure_root(origin)?;
			Self::schedule_config_update(|config| {
				config.scheduling_lookahead = new;
			})
		}

		/// Set the maximum number of validators to assign to any core.
		#[pallet::call_index(12)]
		#[pallet::weight((
			T::WeightInfo::set_config_with_option_u32(),
			DispatchClass::Operational,
		))]
		pub fn set_max_validators_per_core(
			origin: OriginFor<T>,
			new: Option<u32>,
		) -> DispatchResult {
			ensure_root(origin)?;
			Self::schedule_config_update(|config| {
				config.max_validators_per_core = new;
			})
		}

		/// Set the maximum number of validators to use in parachain consensus.
		#[pallet::call_index(13)]
		#[pallet::weight((
			T::WeightInfo::set_config_with_option_u32(),
			DispatchClass::Operational,
		))]
		pub fn set_max_validators(origin: OriginFor<T>, new: Option<u32>) -> DispatchResult {
			ensure_root(origin)?;
			Self::schedule_config_update(|config| {
				config.max_validators = new;
			})
		}

		/// Set the dispute period, in number of sessions to keep for disputes.
		#[pallet::call_index(14)]
		#[pallet::weight((
			T::WeightInfo::set_config_with_u32(),
			DispatchClass::Operational,
		))]
		pub fn set_dispute_period(origin: OriginFor<T>, new: SessionIndex) -> DispatchResult {
			ensure_root(origin)?;
			Self::schedule_config_update(|config| {
				config.dispute_period = new;
			})
		}

		/// Set the dispute post conclusion acceptance period.
		#[pallet::call_index(15)]
		#[pallet::weight((
			T::WeightInfo::set_config_with_block_number(),
			DispatchClass::Operational,
		))]
		pub fn set_dispute_post_conclusion_acceptance_period(
			origin: OriginFor<T>,
			new: T::BlockNumber,
		) -> DispatchResult {
			ensure_root(origin)?;
			Self::schedule_config_update(|config| {
				config.dispute_post_conclusion_acceptance_period = new;
			})
		}

		/// Set the no show slots, in number of number of consensus slots.
		/// Must be at least 1.
		#[pallet::call_index(18)]
		#[pallet::weight((
			T::WeightInfo::set_config_with_u32(),
			DispatchClass::Operational,
		))]
		pub fn set_no_show_slots(origin: OriginFor<T>, new: u32) -> DispatchResult {
			ensure_root(origin)?;
			Self::schedule_config_update(|config| {
				config.no_show_slots = new;
			})
		}

		/// Set the total number of delay tranches.
		#[pallet::call_index(19)]
		#[pallet::weight((
			T::WeightInfo::set_config_with_u32(),
			DispatchClass::Operational,
		))]
		pub fn set_n_delay_tranches(origin: OriginFor<T>, new: u32) -> DispatchResult {
			ensure_root(origin)?;
			Self::schedule_config_update(|config| {
				config.n_delay_tranches = new;
			})
		}

		/// Set the zeroth delay tranche width.
		#[pallet::call_index(20)]
		#[pallet::weight((
			T::WeightInfo::set_config_with_u32(),
			DispatchClass::Operational,
		))]
		pub fn set_zeroth_delay_tranche_width(origin: OriginFor<T>, new: u32) -> DispatchResult {
			ensure_root(origin)?;
			Self::schedule_config_update(|config| {
				config.zeroth_delay_tranche_width = new;
			})
		}

		/// Set the number of validators needed to approve a block.
		#[pallet::call_index(21)]
		#[pallet::weight((
			T::WeightInfo::set_config_with_u32(),
			DispatchClass::Operational,
		))]
		pub fn set_needed_approvals(origin: OriginFor<T>, new: u32) -> DispatchResult {
			ensure_root(origin)?;
			Self::schedule_config_update(|config| {
				config.needed_approvals = new;
			})
		}

		/// Set the number of samples to do of the `RelayVRFModulo` approval assignment criterion.
		#[pallet::call_index(22)]
		#[pallet::weight((
			T::WeightInfo::set_config_with_u32(),
			DispatchClass::Operational,
		))]
		pub fn set_relay_vrf_modulo_samples(origin: OriginFor<T>, new: u32) -> DispatchResult {
			ensure_root(origin)?;
			Self::schedule_config_update(|config| {
				config.relay_vrf_modulo_samples = new;
			})
		}

		/// Sets the maximum items that can present in a upward dispatch queue at once.
		#[pallet::call_index(23)]
		#[pallet::weight((
			T::WeightInfo::set_config_with_u32(),
			DispatchClass::Operational,
		))]
		pub fn set_max_upward_queue_count(origin: OriginFor<T>, new: u32) -> DispatchResult {
			ensure_root(origin)?;
			Self::schedule_config_update(|config| {
				config.max_upward_queue_count = new;
			})
		}

		/// Sets the maximum total size of items that can present in a upward dispatch queue at once.
		#[pallet::call_index(24)]
		#[pallet::weight((
			T::WeightInfo::set_config_with_u32(),
			DispatchClass::Operational,
		))]
		pub fn set_max_upward_queue_size(origin: OriginFor<T>, new: u32) -> DispatchResult {
			ensure_root(origin)?;
			ensure!(new <= MAX_UPWARD_MESSAGE_SIZE_BOUND, Error::<T>::InvalidNewValue);

			Self::schedule_config_update(|config| {
				config.max_upward_queue_size = new;
			})
		}

		/// Set the critical downward message size.
		#[pallet::call_index(25)]
		#[pallet::weight((
			T::WeightInfo::set_config_with_u32(),
			DispatchClass::Operational,
		))]
		pub fn set_max_downward_message_size(origin: OriginFor<T>, new: u32) -> DispatchResult {
			ensure_root(origin)?;
			Self::schedule_config_update(|config| {
				config.max_downward_message_size = new;
			})
		}

		/// Sets the maximum size of an upward message that can be sent by a candidate.
		#[pallet::call_index(27)]
		#[pallet::weight((
			T::WeightInfo::set_config_with_u32(),
			DispatchClass::Operational,
		))]
		pub fn set_max_upward_message_size(origin: OriginFor<T>, new: u32) -> DispatchResult {
			ensure_root(origin)?;
			Self::schedule_config_update(|config| {
				config.max_upward_message_size = new;
			})
		}

		/// Sets the maximum number of messages that a candidate can contain.
		#[pallet::call_index(28)]
		#[pallet::weight((
			T::WeightInfo::set_config_with_u32(),
			DispatchClass::Operational,
		))]
		pub fn set_max_upward_message_num_per_candidate(
			origin: OriginFor<T>,
			new: u32,
		) -> DispatchResult {
			ensure_root(origin)?;
			Self::schedule_config_update(|config| {
				config.max_upward_message_num_per_candidate = new;
			})
		}

		/// Sets the number of sessions after which an HRMP open channel request expires.
		#[pallet::call_index(29)]
		#[pallet::weight((
			T::WeightInfo::set_hrmp_open_request_ttl(),
			DispatchClass::Operational,
		))]
		// Deprecated, but is not marked as such, because that would trigger warnings coming from
		// the macro.
		pub fn set_hrmp_open_request_ttl(_origin: OriginFor<T>, _new: u32) -> DispatchResult {
			Err("this doesn't have any effect".into())
		}

		/// Sets the amount of funds that the sender should provide for opening an HRMP channel.
		#[pallet::call_index(30)]
		#[pallet::weight((
			T::WeightInfo::set_config_with_balance(),
			DispatchClass::Operational,
		))]
		pub fn set_hrmp_sender_deposit(origin: OriginFor<T>, new: Balance) -> DispatchResult {
			ensure_root(origin)?;
			Self::schedule_config_update(|config| {
				config.hrmp_sender_deposit = new;
			})
		}

		/// Sets the amount of funds that the recipient should provide for accepting opening an HRMP
		/// channel.
		#[pallet::call_index(31)]
		#[pallet::weight((
			T::WeightInfo::set_config_with_balance(),
			DispatchClass::Operational,
		))]
		pub fn set_hrmp_recipient_deposit(origin: OriginFor<T>, new: Balance) -> DispatchResult {
			ensure_root(origin)?;
			Self::schedule_config_update(|config| {
				config.hrmp_recipient_deposit = new;
			})
		}

		/// Sets the maximum number of messages allowed in an HRMP channel at once.
		#[pallet::call_index(32)]
		#[pallet::weight((
			T::WeightInfo::set_config_with_u32(),
			DispatchClass::Operational,
		))]
		pub fn set_hrmp_channel_max_capacity(origin: OriginFor<T>, new: u32) -> DispatchResult {
			ensure_root(origin)?;
			Self::schedule_config_update(|config| {
				config.hrmp_channel_max_capacity = new;
			})
		}

		/// Sets the maximum total size of messages in bytes allowed in an HRMP channel at once.
		#[pallet::call_index(33)]
		#[pallet::weight((
			T::WeightInfo::set_config_with_u32(),
			DispatchClass::Operational,
		))]
		pub fn set_hrmp_channel_max_total_size(origin: OriginFor<T>, new: u32) -> DispatchResult {
			ensure_root(origin)?;
			Self::schedule_config_update(|config| {
				config.hrmp_channel_max_total_size = new;
			})
		}

		/// Sets the maximum number of inbound HRMP channels a paras is allowed to accept.
		#[pallet::call_index(34)]
		#[pallet::weight((
			T::WeightInfo::set_config_with_u32(),
			DispatchClass::Operational,
		))]
		pub fn set_hrmp_max_paras_inbound_channels(
			origin: OriginFor<T>,
			new: u32,
		) -> DispatchResult {
			ensure_root(origin)?;
			Self::schedule_config_update(|config| {
				config.hrmp_max_paras_inbound_channels = new;
			})
		}

		/// Sets the maximum size of a message that could ever be put into an HRMP channel.
		#[pallet::call_index(36)]
		#[pallet::weight((
			T::WeightInfo::set_config_with_u32(),
			DispatchClass::Operational,
		))]
		pub fn set_hrmp_channel_max_message_size(origin: OriginFor<T>, new: u32) -> DispatchResult {
			ensure_root(origin)?;
			Self::schedule_config_update(|config| {
				config.hrmp_channel_max_message_size = new;
			})
		}

		/// Sets the maximum number of outbound HRMP channels a parachain is allowed to open.
		#[pallet::call_index(37)]
		#[pallet::weight((
			T::WeightInfo::set_config_with_u32(),
			DispatchClass::Operational,
		))]
		pub fn set_hrmp_max_paras_outbound_channels(
			origin: OriginFor<T>,
			new: u32,
		) -> DispatchResult {
			ensure_root(origin)?;
			Self::schedule_config_update(|config| {
				config.hrmp_max_paras_outbound_channels = new;
			})
		}

		/// Sets the maximum number of outbound HRMP messages can be sent by a candidate.
		#[pallet::call_index(39)]
		#[pallet::weight((
			T::WeightInfo::set_config_with_u32(),
			DispatchClass::Operational,
		))]
		pub fn set_hrmp_max_message_num_per_candidate(
			origin: OriginFor<T>,
			new: u32,
		) -> DispatchResult {
			ensure_root(origin)?;
			Self::schedule_config_update(|config| {
				config.hrmp_max_message_num_per_candidate = new;
			})
		}

		/// Enable or disable PVF pre-checking. Consult the field documentation prior executing.
		#[pallet::call_index(41)]
		#[pallet::weight((
			// Using u32 here is a little bit of cheating, but that should be fine.
			T::WeightInfo::set_config_with_u32(),
			DispatchClass::Operational,
		))]
		pub fn set_pvf_checking_enabled(origin: OriginFor<T>, new: bool) -> DispatchResult {
			ensure_root(origin)?;
			Self::schedule_config_update(|config| {
				config.pvf_checking_enabled = new;
			})
		}

		/// Set the number of session changes after which a PVF pre-checking voting is rejected.
		#[pallet::call_index(42)]
		#[pallet::weight((
			T::WeightInfo::set_config_with_u32(),
			DispatchClass::Operational,
		))]
		pub fn set_pvf_voting_ttl(origin: OriginFor<T>, new: SessionIndex) -> DispatchResult {
			ensure_root(origin)?;
			Self::schedule_config_update(|config| {
				config.pvf_voting_ttl = new;
			})
		}

		/// Sets the minimum delay between announcing the upgrade block for a parachain until the
		/// upgrade taking place.
		///
		/// See the field documentation for information and constraints for the new value.
		#[pallet::call_index(43)]
		#[pallet::weight((
			T::WeightInfo::set_config_with_block_number(),
			DispatchClass::Operational,
		))]
		pub fn set_minimum_validation_upgrade_delay(
			origin: OriginFor<T>,
			new: T::BlockNumber,
		) -> DispatchResult {
			ensure_root(origin)?;
			Self::schedule_config_update(|config| {
				config.minimum_validation_upgrade_delay = new;
			})
		}

		/// Setting this to true will disable consistency checks for the configuration setters.
		/// Use with caution.
		#[pallet::call_index(44)]
		#[pallet::weight((
			T::DbWeight::get().writes(1),
			DispatchClass::Operational,
		))]
		pub fn set_bypass_consistency_check(origin: OriginFor<T>, new: bool) -> DispatchResult {
			ensure_root(origin)?;
			BypassConsistencyCheck::<T>::put(new);
			Ok(())
		}

		/// Set the asynchronous backing parameters.
		#[pallet::call_index(45)]
		#[pallet::weight((
			T::WeightInfo::set_config_with_option_u32(), // The same size in bytes.
			DispatchClass::Operational,
		))]
		pub fn set_async_backing_params(
			origin: OriginFor<T>,
			new: AsyncBackingParams,
		) -> DispatchResult {
			ensure_root(origin)?;
			Self::schedule_config_update(|config| {
				config.async_backing_params = new;
			})
		}

		/// Set PVF executor parameters.
		#[pallet::call_index(46)]
		#[pallet::weight((
			T::WeightInfo::set_config_with_executor_params(),
			DispatchClass::Operational,
		))]
		pub fn set_executor_params(origin: OriginFor<T>, new: ExecutorParams) -> DispatchResult {
			ensure_root(origin)?;
			Self::schedule_config_update(|config| {
				config.executor_params = new;
			})
		}
	}

	#[pallet::hooks]
	impl<T: Config> Hooks<BlockNumberFor<T>> for Pallet<T> {
		fn integrity_test() {
			assert_eq!(
				&ActiveConfig::<T>::hashed_key(),
				primitives::well_known_keys::ACTIVE_CONFIG,
				"`well_known_keys::ACTIVE_CONFIG` doesn't match key of `ActiveConfig`! Make sure that the name of the\
				 configuration pallet is `Configuration` in the runtime!",
			);
		}
	}
}

/// A struct that holds the configuration that was active before the session change and optionally
/// a configuration that became active after the session change.
pub struct SessionChangeOutcome<BlockNumber> {
	/// Previously active configuration.
	pub prev_config: HostConfiguration<BlockNumber>,
	/// If new configuration was applied during the session change, this is the new configuration.
	pub new_config: Option<HostConfiguration<BlockNumber>>,
}

impl<T: Config> Pallet<T> {
	/// Called by the initializer to initialize the configuration pallet.
	pub(crate) fn initializer_initialize(_now: T::BlockNumber) -> Weight {
		Weight::zero()
	}

	/// Called by the initializer to finalize the configuration pallet.
	pub(crate) fn initializer_finalize() {}

	/// Called by the initializer to note that a new session has started.
	///
	/// Returns the configuration that was actual before the session change and the configuration
	/// that became active after the session change. If there were no scheduled changes, both will
	/// be the same.
	pub(crate) fn initializer_on_new_session(
		session_index: &SessionIndex,
	) -> SessionChangeOutcome<T::BlockNumber> {
		let pending_configs = <PendingConfigs<T>>::get();
		let prev_config = ActiveConfig::<T>::get();

		// No pending configuration changes, so we're done.
		if pending_configs.is_empty() {
			return SessionChangeOutcome { prev_config, new_config: None }
		}

		let (mut past_and_present, future) = pending_configs
			.into_iter()
			.partition::<Vec<_>, _>(|&(apply_at_session, _)| apply_at_session <= *session_index);

		if past_and_present.len() > 1 {
			// This should never happen since we schedule configuration changes only into the future
			// sessions and this handler called for each session change.
			log::error!(
				target: LOG_TARGET,
				"Skipping applying configuration changes scheduled sessions in the past",
			);
		}

		let new_config = past_and_present.pop().map(|(_, config)| config);
		if let Some(ref new_config) = new_config {
			// Apply the new configuration.
			ActiveConfig::<T>::put(new_config);
		}

		<PendingConfigs<T>>::put(future);

		SessionChangeOutcome { prev_config, new_config }
	}

	/// Return the session index that should be used for any future scheduled changes.
	fn scheduled_session() -> SessionIndex {
		shared::Pallet::<T>::scheduled_session()
	}

	/// Forcibly set the active config. This should be used with extreme care, and typically
	/// only when enabling parachains runtime pallets for the first time on a chain which has
	/// been running without them.
	pub fn force_set_active_config(config: HostConfiguration<T::BlockNumber>) {
		ActiveConfig::<T>::set(config);
	}

	/// This function should be used to update members of the configuration.
	///
	/// This function is used to update the configuration in a way that is safe. It will check the
	/// resulting configuration and ensure that the update is valid. If the update is invalid, it
	/// will check if the previous configuration was valid. If it was invalid, we proceed with
	/// updating the configuration, giving a chance to recover from such a condition.
	///
	/// The actual configuration change take place after a couple of sessions have passed. In case
	/// this function is called more than once in a session, then the pending configuration change
	/// will be updated and the changes will be applied at once.
	// NOTE: Explicitly tell rustc not to inline this because otherwise heuristics note the incoming
	// closure making it's attractive to inline. However, in this case, we will end up with lots of
	// duplicated code (making this function to show up in the top of heaviest functions) only for
	// the sake of essentially avoiding an indirect call. Doesn't worth it.
	#[inline(never)]
	pub(crate) fn schedule_config_update(
		updater: impl FnOnce(&mut HostConfiguration<T::BlockNumber>),
	) -> DispatchResult {
		let mut pending_configs = <PendingConfigs<T>>::get();

		// 1. pending_configs = []
		//    No pending configuration changes.
		//
		//    That means we should use the active config as the base configuration. We will insert
		//    the new pending configuration as (cur+2, new_config) into the list.
		//
		// 2. pending_configs = [(cur+2, X)]
		//    There is a configuration that is pending for the scheduled session.
		//
		//    We will use X as the base configuration. We can update the pending configuration X
		//    directly.
		//
		// 3. pending_configs = [(cur+1, X)]
		//    There is a pending configuration scheduled and it will be applied in the next session.
		//
		//    We will use X as the base configuration. We need to schedule a new configuration change
		//    for the `scheduled_session` and use X as the base for the new configuration.
		//
		// 4. pending_configs = [(cur+1, X), (cur+2, Y)]
		//    There is a pending configuration change in the next session and for the scheduled
		//    session. Due to case №3, we can be sure that Y is based on top of X. This means we
		//    can use Y as the base configuration and update Y directly.
		//
		// There cannot be (cur, X) because those are applied in the session change handler for the
		// current session.

		// First, we need to decide what we should use as the base configuration.
		let mut base_config = pending_configs
			.last()
			.map(|(_, config)| config.clone())
			.unwrap_or_else(Self::config);
		let base_config_consistent = base_config.check_consistency().is_ok();

		// Now, we need to decide what the new configuration should be.
		// We also move the `base_config` to `new_config` to empahsize that the base config was
		// destroyed by the `updater`.
		updater(&mut base_config);
		let new_config = base_config;

		if BypassConsistencyCheck::<T>::get() {
			// This will emit a warning each configuration update if the consistency check is
			// bypassed. This is an attempt to make sure the bypass is not accidentally left on.
			log::warn!(
				target: LOG_TARGET,
				"Bypassing the consistency check for the configuration change!",
			);
		} else if let Err(e) = new_config.check_consistency() {
			if base_config_consistent {
				// Base configuration is consistent and the new configuration is inconsistent.
				// This means that the value set by the `updater` is invalid and we can return
				// it as an error.
				log::warn!(
					target: LOG_TARGET,
					"Configuration change rejected due to invalid configuration: {:?}",
					e,
				);
				return Err(Error::<T>::InvalidNewValue.into())
			} else {
				// The configuration was already broken, so we can as well proceed with the update.
				// You cannot break something that is already broken.
				//
				// That will allow to call several functions and ultimately return the configuration
				// into consistent state.
				log::warn!(
					target: LOG_TARGET,
					"The new configuration is broken but the old is broken as well. Proceeding",
				);
			}
		}

		let scheduled_session = Self::scheduled_session();

		if let Some(&mut (_, ref mut config)) = pending_configs
			.iter_mut()
			.find(|&&mut (apply_at_session, _)| apply_at_session >= scheduled_session)
		{
			*config = new_config;
		} else {
			// We are scheduling a new configuration change for the scheduled session.
			pending_configs.push((scheduled_session, new_config));
		}

		<PendingConfigs<T>>::put(pending_configs);

		Ok(())
	}
}<|MERGE_RESOLUTION|>--- conflicted
+++ resolved
@@ -43,11 +43,6 @@
 
 const LOG_TARGET: &str = "runtime::configuration";
 
-<<<<<<< HEAD
-/// All configuration of the runtime with respect to paras.
-#[derive(Clone, Encode, Decode, PartialEq, sp_core::RuntimeDebug, scale_info::TypeInfo)]
-#[cfg_attr(feature = "std", derive(serde::Serialize, serde::Deserialize))]
-=======
 /// All configuration of the runtime with respect to parachains and parathreads.
 #[derive(
 	Clone,
@@ -59,7 +54,6 @@
 	serde::Serialize,
 	serde::Deserialize,
 )]
->>>>>>> 7768913c
 pub struct HostConfiguration<BlockNumber> {
 	// NOTE: This structure is used by parachains via merkle proofs. Therefore, this struct requires
 	// special treatment.
