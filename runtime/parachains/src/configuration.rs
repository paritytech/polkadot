--- conflicted
+++ resolved
@@ -24,12 +24,8 @@
 use parity_scale_codec::{Decode, Encode};
 use polkadot_parachain::primitives::{MAX_HORIZONTAL_MESSAGE_NUM, MAX_UPWARD_MESSAGE_NUM};
 use primitives::{
-<<<<<<< HEAD
-	Balance, ExecutorParams, SessionIndex, MAX_CODE_SIZE, MAX_HEAD_DATA_SIZE, MAX_POV_SIZE,
-=======
-	vstaging::AsyncBackingParams, Balance, SessionIndex, MAX_CODE_SIZE, MAX_HEAD_DATA_SIZE,
-	MAX_POV_SIZE,
->>>>>>> f8675a20
+	vstaging::AsyncBackingParams, Balance, ExecutorParams, SessionIndex, MAX_CODE_SIZE,
+	MAX_HEAD_DATA_SIZE, MAX_POV_SIZE,
 };
 use sp_runtime::traits::Zero;
 use sp_std::prelude::*;
@@ -1159,8 +1155,24 @@
 			Ok(())
 		}
 
-<<<<<<< HEAD
+		/// Set the asynchronous backing parameters.
 		#[pallet::call_index(45)]
+		#[pallet::weight((
+			T::WeightInfo::set_config_with_option_u32(), // The same size in bytes.
+			DispatchClass::Operational,
+		))]
+		pub fn set_async_backing_params(
+			origin: OriginFor<T>,
+			new: AsyncBackingParams,
+		) -> DispatchResult {
+			ensure_root(origin)?;
+			Self::schedule_config_update(|config| {
+				config.async_backing_params = new;
+			})
+		}
+
+		/// Set executor parameters for the next session
+		#[pallet::call_index(46)]
 		#[pallet::weight((
 			Weight::from_parts(0, 0), // FIXME: Benchmark weights
 			DispatchClass::Operational,
@@ -1172,22 +1184,6 @@
 			ensure_root(origin)?;
 			<NextSessionExecutorParams<T>>::put(new);
 			Ok(())
-=======
-		/// Set the asynchronous backing parameters.
-		#[pallet::call_index(45)]
-		#[pallet::weight((
-			T::WeightInfo::set_config_with_option_u32(), // The same size in bytes.
-			DispatchClass::Operational,
-		))]
-		pub fn set_async_backing_params(
-			origin: OriginFor<T>,
-			new: AsyncBackingParams,
-		) -> DispatchResult {
-			ensure_root(origin)?;
-			Self::schedule_config_update(|config| {
-				config.async_backing_params = new;
-			})
->>>>>>> f8675a20
 		}
 	}
 
