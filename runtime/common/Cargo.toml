--- conflicted
+++ resolved
@@ -1,10 +1,6 @@
 [package]
 name = "polkadot-runtime-common"
-<<<<<<< HEAD
-version = "0.9.30"
-=======
 version = "0.9.31"
->>>>>>> 32dd0c9c
 authors = ["Parity Technologies <admin@parity.io>"]
 edition = "2021"
 
@@ -19,36 +15,6 @@
 serde_derive = { version = "1.0.117", optional = true }
 static_assertions = "1.1.0"
 
-<<<<<<< HEAD
-beefy-primitives = { git = "https://github.com/paritytech/substrate", default-features = false , branch = "polkadot-v0.9.30" }
-sp-api = { git = "https://github.com/paritytech/substrate", default-features = false , branch = "polkadot-v0.9.30" }
-inherents = { package = "sp-inherents", git = "https://github.com/paritytech/substrate", default-features = false , branch = "polkadot-v0.9.30" }
-sp-std = { package = "sp-std", git = "https://github.com/paritytech/substrate", default-features = false , branch = "polkadot-v0.9.30" }
-sp-io = { git = "https://github.com/paritytech/substrate", default-features = false , branch = "polkadot-v0.9.30" }
-sp-runtime = { git = "https://github.com/paritytech/substrate", default-features = false , branch = "polkadot-v0.9.30" }
-sp-session = { git = "https://github.com/paritytech/substrate", default-features = false , branch = "polkadot-v0.9.30" }
-sp-staking = { git = "https://github.com/paritytech/substrate", default-features = false , branch = "polkadot-v0.9.30" }
-sp-core = { git = "https://github.com/paritytech/substrate", default-features = false , branch = "polkadot-v0.9.30" }
-sp-npos-elections = { git = "https://github.com/paritytech/substrate", default-features = false , branch = "polkadot-v0.9.30" }
-
-pallet-authorship = { git = "https://github.com/paritytech/substrate", default-features = false , branch = "polkadot-v0.9.30" }
-pallet-balances = { git = "https://github.com/paritytech/substrate", default-features = false , branch = "polkadot-v0.9.30" }
-pallet-session = { git = "https://github.com/paritytech/substrate", default-features = false , branch = "polkadot-v0.9.30" }
-frame-support = { git = "https://github.com/paritytech/substrate", default-features = false , branch = "polkadot-v0.9.30" }
-pallet-staking = { git = "https://github.com/paritytech/substrate", default-features = false , branch = "polkadot-v0.9.30" }
-frame-system = { git = "https://github.com/paritytech/substrate", default-features = false , branch = "polkadot-v0.9.30" }
-pallet-timestamp = { git = "https://github.com/paritytech/substrate", default-features = false , branch = "polkadot-v0.9.30" }
-pallet-vesting = { git = "https://github.com/paritytech/substrate", default-features = false , branch = "polkadot-v0.9.30" }
-pallet-transaction-payment = { git = "https://github.com/paritytech/substrate", default-features = false , branch = "polkadot-v0.9.30" }
-pallet-treasury = { git = "https://github.com/paritytech/substrate", default-features = false , branch = "polkadot-v0.9.30" }
-pallet-election-provider-multi-phase = { git = "https://github.com/paritytech/substrate", default-features = false , branch = "polkadot-v0.9.30" }
-pallet-beefy-mmr = { git = "https://github.com/paritytech/substrate", default-features = false , branch = "polkadot-v0.9.30" }
-frame-election-provider-support = { git = "https://github.com/paritytech/substrate", default-features = false , branch = "polkadot-v0.9.30" }
-pallet-bags-list = { git = "https://github.com/paritytech/substrate", default-features = false , branch = "polkadot-v0.9.30" }
-
-frame-benchmarking = { git = "https://github.com/paritytech/substrate", default-features = false, optional = true , branch = "polkadot-v0.9.30" }
-pallet-babe = { git = "https://github.com/paritytech/substrate", default-features = false, optional = true , branch = "polkadot-v0.9.30" }
-=======
 beefy-primitives = { git = "https://github.com/paritytech/substrate", default-features = false , branch = "polkadot-v0.9.31" }
 sp-api = { git = "https://github.com/paritytech/substrate", default-features = false , branch = "polkadot-v0.9.31" }
 inherents = { package = "sp-inherents", git = "https://github.com/paritytech/substrate", default-features = false , branch = "polkadot-v0.9.31" }
@@ -77,7 +43,6 @@
 
 frame-benchmarking = { git = "https://github.com/paritytech/substrate", default-features = false, optional = true , branch = "polkadot-v0.9.31" }
 pallet-babe = { git = "https://github.com/paritytech/substrate", default-features = false, optional = true , branch = "polkadot-v0.9.31" }
->>>>>>> 32dd0c9c
 
 primitives = { package = "polkadot-primitives", path = "../../primitives", default-features = false }
 libsecp256k1 = { version = "0.7.0", default-features = false }
@@ -88,17 +53,10 @@
 
 [dev-dependencies]
 hex-literal = "0.3.4"
-<<<<<<< HEAD
-frame-support-test = { git = "https://github.com/paritytech/substrate", branch = "polkadot-v0.9.30" }
-pallet-babe = { git = "https://github.com/paritytech/substrate", branch = "polkadot-v0.9.30" }
-pallet-treasury = { git = "https://github.com/paritytech/substrate", branch = "polkadot-v0.9.30" }
-sp-keystore = { git = "https://github.com/paritytech/substrate", branch = "polkadot-v0.9.30" }
-=======
 frame-support-test = { git = "https://github.com/paritytech/substrate", branch = "polkadot-v0.9.31" }
 pallet-babe = { git = "https://github.com/paritytech/substrate", branch = "polkadot-v0.9.31" }
 pallet-treasury = { git = "https://github.com/paritytech/substrate", branch = "polkadot-v0.9.31" }
 sp-keystore = { git = "https://github.com/paritytech/substrate", branch = "polkadot-v0.9.31" }
->>>>>>> 32dd0c9c
 serde_json = "1.0.81"
 libsecp256k1 = "0.7.0"
 test-helpers = { package = "polkadot-primitives-test-helpers", path = "../../primitives/test-helpers" }
