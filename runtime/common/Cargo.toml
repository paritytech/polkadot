--- conflicted
+++ resolved
@@ -5,11 +5,7 @@
 edition = "2018"
 
 [dependencies]
-<<<<<<< HEAD
-bitvec = { version = "0.17.4", default-features = false, features = ["alloc"] }
-=======
 bitvec = { version = "0.20.1", default-features = false, features = ["alloc"] }
->>>>>>> 7a1e581c
 parity-scale-codec = { version = "2.0.0", default-features = false, features = ["derive"] }
 log = { version = "0.4.13", optional = true }
 rustc-hex = { version = "2.1.0", default-features = false }
