--- conflicted
+++ resolved
@@ -57,12 +57,8 @@
 pallet-babe = { git = "https://github.com/paritytech/substrate", branch = "master" }
 pallet-treasury = { git = "https://github.com/paritytech/substrate", branch = "master" }
 sp-keystore = { git = "https://github.com/paritytech/substrate", branch = "master" }
-<<<<<<< HEAD
 trie-db = "0.23.0"
-serde_json = "1.0.69"
-=======
 serde_json = "1.0.72"
->>>>>>> 37fc426f
 libsecp256k1 = "0.7.0"
 
 [features]
