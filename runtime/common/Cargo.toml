--- conflicted
+++ resolved
@@ -36,13 +36,8 @@
 pallet-offences = { git = "https://github.com/paritytech/substrate", branch = "master", default-features = false }
 pallet-transaction-payment = { git = "https://github.com/paritytech/substrate", branch = "master", default-features = false }
 pallet-treasury = { git = "https://github.com/paritytech/substrate", branch = "master", default-features = false }
-<<<<<<< HEAD
-
-pallet-beefy = { git = "https://github.com/paritytech/grandpa-bridge-gadget", branch = "aj-metadata-vnext", default-features = false }
-=======
 pallet-election-provider-multi-phase = { git = "https://github.com/paritytech/substrate", branch = "master", default-features = false }
 pallet-beefy = { git = "https://github.com/paritytech/grandpa-bridge-gadget", branch = "master", default-features = false }
->>>>>>> 3445eeba
 pallet-mmr = { git = "https://github.com/paritytech/substrate", branch = "master", default-features = false }
 
 frame-benchmarking = { git = "https://github.com/paritytech/substrate", branch = "master", default-features = false, optional = true }
