// Copyright 2019-2020 Parity Technologies (UK) Ltd.
// This file is part of Polkadot.

// Polkadot is free software: you can redistribute it and/or modify
// it under the terms of the GNU General Public License as published by
// the Free Software Foundation, either version 3 of the License, or
// (at your option) any later version.

// Polkadot is distributed in the hope that it will be useful,
// but WITHOUT ANY WARRANTY; without even the implied warranty of
// MERCHANTABILITY or FITNESS FOR A PARTICULAR PURPOSE.  See the
// GNU General Public License for more details.

// You should have received a copy of the GNU General Public License
// along with Polkadot.  If not, see <http://www.gnu.org/licenses/>.

//! Auctioning system to determine the set of Parachains in operation. This includes logic for the
//! auctioning mechanism and for reserving balance as part of the "payment". Unreserving the balance
//! happens elsewhere.

use crate::{
	slot_range::SlotRange,
	traits::{AuctionStatus, Auctioneer, LeaseError, Leaser, Registrar},
};
use frame_support::{
	dispatch::DispatchResult,
	ensure,
	traits::{Currency, Get, Randomness, ReservableCurrency},
	weights::Weight,
};
pub use pallet::*;
use parity_scale_codec::Decode;
use primitives::v2::Id as ParaId;
use sp_runtime::traits::{CheckedSub, One, Saturating, Zero};
use sp_std::{mem::swap, prelude::*};

type CurrencyOf<T> =
	<<T as Config>::Leaser as Leaser<<T as frame_system::Config>::BlockNumber>>::Currency;
type BalanceOf<T> = <<<T as Config>::Leaser as Leaser<<T as frame_system::Config>::BlockNumber>>::Currency as Currency<
	<T as frame_system::Config>::AccountId,
>>::Balance;

pub trait WeightInfo {
	fn new_auction() -> Weight;
	fn bid() -> Weight;
	fn cancel_auction() -> Weight;
	fn on_initialize() -> Weight;
}

pub struct TestWeightInfo;
impl WeightInfo for TestWeightInfo {
	fn new_auction() -> Weight {
		Weight::zero()
	}
	fn bid() -> Weight {
		Weight::zero()
	}
	fn cancel_auction() -> Weight {
		Weight::zero()
	}
	fn on_initialize() -> Weight {
		Weight::zero()
	}
}

/// An auction index. We count auctions in this type.
pub type AuctionIndex = u32;

type LeasePeriodOf<T> =
	<<T as Config>::Leaser as Leaser<<T as frame_system::Config>::BlockNumber>>::LeasePeriod;

// Winning data type. This encodes the top bidders of each range together with their bid.
type WinningData<T> = [Option<(<T as frame_system::Config>::AccountId, ParaId, BalanceOf<T>)>;
	SlotRange::SLOT_RANGE_COUNT];
// Winners data type. This encodes each of the final winners of a parachain auction, the parachain
// index assigned to them, their winning bid and the range that they won.
type WinnersData<T> =
	Vec<(<T as frame_system::Config>::AccountId, ParaId, BalanceOf<T>, SlotRange)>;

#[frame_support::pallet]
pub mod pallet {
	use super::*;
	use frame_support::{dispatch::DispatchClass, pallet_prelude::*, traits::EnsureOrigin};
	use frame_system::{ensure_root, ensure_signed, pallet_prelude::*};

	#[pallet::pallet]
	#[pallet::generate_store(pub(super) trait Store)]
	pub struct Pallet<T>(_);

	/// The module's configuration trait.
	#[pallet::config]
	pub trait Config: frame_system::Config {
		/// The overarching event type.
		type RuntimeEvent: From<Event<Self>> + IsType<<Self as frame_system::Config>::RuntimeEvent>;

		/// The type representing the leasing system.
		type Leaser: Leaser<
			Self::BlockNumber,
			AccountId = Self::AccountId,
			LeasePeriod = Self::BlockNumber,
		>;

		/// The parachain registrar type.
		type Registrar: Registrar<AccountId = Self::AccountId>;

		/// The number of blocks over which an auction may be retroactively ended.
		#[pallet::constant]
		type EndingPeriod: Get<Self::BlockNumber>;

		/// The length of each sample to take during the ending period.
		///
		/// `EndingPeriod` / `SampleLength` = Total # of Samples
		#[pallet::constant]
		type SampleLength: Get<Self::BlockNumber>;

		/// Something that provides randomness in the runtime.
		type Randomness: Randomness<Self::Hash, Self::BlockNumber>;

		/// The origin which may initiate auctions.
		type InitiateOrigin: EnsureOrigin<Self::RuntimeOrigin>;

		/// Weight Information for the Extrinsics in the Pallet
		type WeightInfo: WeightInfo;
	}

	#[pallet::event]
	#[pallet::generate_deposit(pub(super) fn deposit_event)]
	pub enum Event<T: Config> {
		/// An auction started. Provides its index and the block number where it will begin to
		/// close and the first lease period of the quadruplet that is auctioned.
		AuctionStarted {
			auction_index: AuctionIndex,
			lease_period: LeasePeriodOf<T>,
			ending: T::BlockNumber,
		},
		/// An auction ended. All funds become unreserved.
		AuctionClosed { auction_index: AuctionIndex },
		/// Funds were reserved for a winning bid. First balance is the extra amount reserved.
		/// Second is the total.
		Reserved { bidder: T::AccountId, extra_reserved: BalanceOf<T>, total_amount: BalanceOf<T> },
		/// Funds were unreserved since bidder is no longer active. `[bidder, amount]`
		Unreserved { bidder: T::AccountId, amount: BalanceOf<T> },
		/// Someone attempted to lease the same slot twice for a parachain. The amount is held in reserve
		/// but no parachain slot has been leased.
		ReserveConfiscated { para_id: ParaId, leaser: T::AccountId, amount: BalanceOf<T> },
		/// A new bid has been accepted as the current winner.
		BidAccepted {
			bidder: T::AccountId,
			para_id: ParaId,
			amount: BalanceOf<T>,
			first_slot: LeasePeriodOf<T>,
			last_slot: LeasePeriodOf<T>,
		},
		/// The winning offset was chosen for an auction. This will map into the `Winning` storage map.
		WinningOffset { auction_index: AuctionIndex, block_number: T::BlockNumber },
	}

	#[pallet::error]
	pub enum Error<T> {
		/// This auction is already in progress.
		AuctionInProgress,
		/// The lease period is in the past.
		LeasePeriodInPast,
		/// Para is not registered
		ParaNotRegistered,
		/// Not a current auction.
		NotCurrentAuction,
		/// Not an auction.
		NotAuction,
		/// Auction has already ended.
		AuctionEnded,
		/// The para is already leased out for part of this range.
		AlreadyLeasedOut,
	}

	/// Number of auctions started so far.
	#[pallet::storage]
	#[pallet::getter(fn auction_counter)]
	pub type AuctionCounter<T> = StorageValue<_, AuctionIndex, ValueQuery>;

	/// Information relating to the current auction, if there is one.
	///
	/// The first item in the tuple is the lease period index that the first of the four
	/// contiguous lease periods on auction is for. The second is the block number when the
	/// auction will "begin to end", i.e. the first block of the Ending Period of the auction.
	#[pallet::storage]
	#[pallet::getter(fn auction_info)]
	pub type AuctionInfo<T: Config> = StorageValue<_, (LeasePeriodOf<T>, T::BlockNumber)>;

	/// Amounts currently reserved in the accounts of the bidders currently winning
	/// (sub-)ranges.
	#[pallet::storage]
	#[pallet::getter(fn reserved_amounts)]
	pub type ReservedAmounts<T: Config> =
		StorageMap<_, Twox64Concat, (T::AccountId, ParaId), BalanceOf<T>>;

	/// The winning bids for each of the 10 ranges at each sample in the final Ending Period of
	/// the current auction. The map's key is the 0-based index into the Sample Size. The
	/// first sample of the ending period is 0; the last is `Sample Size - 1`.
	#[pallet::storage]
	#[pallet::getter(fn winning)]
	pub type Winning<T: Config> = StorageMap<_, Twox64Concat, T::BlockNumber, WinningData<T>>;

	#[pallet::extra_constants]
	impl<T: Config> Pallet<T> {
		#[pallet::constant_name(SlotRangeCount)]
		fn slot_range_count() -> u32 {
			SlotRange::SLOT_RANGE_COUNT as u32
		}

		#[pallet::constant_name(LeasePeriodsPerSlot)]
		fn lease_periods_per_slot() -> u32 {
			SlotRange::LEASE_PERIODS_PER_SLOT as u32
		}
	}

	#[pallet::hooks]
	impl<T: Config> Hooks<BlockNumberFor<T>> for Pallet<T> {
		fn on_initialize(n: T::BlockNumber) -> Weight {
			let mut weight = T::DbWeight::get().reads(1);

			// If the current auction was in its ending period last block, then ensure that the (sub-)range
			// winner information is duplicated from the previous block in case no bids happened in the
			// last block.
			if let AuctionStatus::EndingPeriod(offset, _sub_sample) = Self::auction_status(n) {
				weight = weight.saturating_add(T::DbWeight::get().reads(1));
				if !Winning::<T>::contains_key(&offset) {
					weight = weight.saturating_add(T::DbWeight::get().writes(1));
					let winning_data = offset
						.checked_sub(&One::one())
						.and_then(Winning::<T>::get)
						.unwrap_or([Self::EMPTY; SlotRange::SLOT_RANGE_COUNT]);
					Winning::<T>::insert(offset, winning_data);
				}
			}

			// Check to see if an auction just ended.
			if let Some((winning_ranges, auction_lease_period_index)) = Self::check_auction_end(n) {
				// Auction is ended now. We have the winning ranges and the lease period index which
				// acts as the offset. Handle it.
				Self::manage_auction_end(auction_lease_period_index, winning_ranges);
				weight = weight.saturating_add(T::WeightInfo::on_initialize());
			}

			weight
		}
	}

	#[pallet::call]
	impl<T: Config> Pallet<T> {
		/// Create a new auction.
		///
		/// This can only happen when there isn't already an auction in progress and may only be
		/// called by the root origin. Accepts the `duration` of this auction and the
		/// `lease_period_index` of the initial lease period of the four that are to be auctioned.
		#[pallet::weight((T::WeightInfo::new_auction(), DispatchClass::Operational))]
		pub fn new_auction(
			origin: OriginFor<T>,
			#[pallet::compact] duration: T::BlockNumber,
			#[pallet::compact] lease_period_index: LeasePeriodOf<T>,
		) -> DispatchResult {
			T::InitiateOrigin::ensure_origin(origin)?;
			Self::do_new_auction(duration, lease_period_index)
		}

		/// Make a new bid from an account (including a parachain account) for deploying a new
		/// parachain.
		///
		/// Multiple simultaneous bids from the same bidder are allowed only as long as all active
		/// bids overlap each other (i.e. are mutually exclusive). Bids cannot be redacted.
		///
		/// - `sub` is the sub-bidder ID, allowing for multiple competing bids to be made by (and
		/// funded by) the same account.
		/// - `auction_index` is the index of the auction to bid on. Should just be the present
		/// value of `AuctionCounter`.
		/// - `first_slot` is the first lease period index of the range to bid on. This is the
		/// absolute lease period index value, not an auction-specific offset.
		/// - `last_slot` is the last lease period index of the range to bid on. This is the
		/// absolute lease period index value, not an auction-specific offset.
		/// - `amount` is the amount to bid to be held as deposit for the parachain should the
		/// bid win. This amount is held throughout the range.
		#[pallet::weight(T::WeightInfo::bid())]
		pub fn bid(
			origin: OriginFor<T>,
			#[pallet::compact] para: ParaId,
			#[pallet::compact] auction_index: AuctionIndex,
			#[pallet::compact] first_slot: LeasePeriodOf<T>,
			#[pallet::compact] last_slot: LeasePeriodOf<T>,
			#[pallet::compact] amount: BalanceOf<T>,
		) -> DispatchResult {
			let who = ensure_signed(origin)?;
			Self::handle_bid(who, para, auction_index, first_slot, last_slot, amount)?;
			Ok(())
		}

		/// Cancel an in-progress auction.
		///
		/// Can only be called by Root origin.
		#[pallet::weight(T::WeightInfo::cancel_auction())]
		pub fn cancel_auction(origin: OriginFor<T>) -> DispatchResult {
			ensure_root(origin)?;
			// Unreserve all bids.
			for ((bidder, _), amount) in ReservedAmounts::<T>::drain() {
				CurrencyOf::<T>::unreserve(&bidder, amount);
			}
			#[allow(deprecated)]
			Winning::<T>::remove_all(None);
			AuctionInfo::<T>::kill();
			Ok(())
		}
	}
}

impl<T: Config> Auctioneer<T::BlockNumber> for Pallet<T> {
	type AccountId = T::AccountId;
	type LeasePeriod = T::BlockNumber;
	type Currency = CurrencyOf<T>;

	fn new_auction(
		duration: T::BlockNumber,
		lease_period_index: LeasePeriodOf<T>,
	) -> DispatchResult {
		Self::do_new_auction(duration, lease_period_index)
	}

	// Returns the status of the auction given the current block number.
	fn auction_status(now: T::BlockNumber) -> AuctionStatus<T::BlockNumber> {
		let early_end = match AuctionInfo::<T>::get() {
			Some((_, early_end)) => early_end,
			None => return AuctionStatus::NotStarted,
		};

		let after_early_end = match now.checked_sub(&early_end) {
			Some(after_early_end) => after_early_end,
			None => return AuctionStatus::StartingPeriod,
		};

		let ending_period = T::EndingPeriod::get();
		if after_early_end < ending_period {
			let sample_length = T::SampleLength::get().max(One::one());
			let sample = after_early_end / sample_length;
			let sub_sample = after_early_end % sample_length;
			return AuctionStatus::EndingPeriod(sample, sub_sample)
		} else {
			// This is safe because of the comparison operator above
			return AuctionStatus::VrfDelay(after_early_end - ending_period)
		}
	}

	fn place_bid(
		bidder: T::AccountId,
		para: ParaId,
		first_slot: LeasePeriodOf<T>,
		last_slot: LeasePeriodOf<T>,
		amount: BalanceOf<T>,
	) -> DispatchResult {
		Self::handle_bid(bidder, para, AuctionCounter::<T>::get(), first_slot, last_slot, amount)
	}

	fn lease_period_index(b: T::BlockNumber) -> Option<(Self::LeasePeriod, bool)> {
		T::Leaser::lease_period_index(b)
	}

	#[cfg(any(feature = "runtime-benchmarks", test))]
	fn lease_period_length() -> (T::BlockNumber, T::BlockNumber) {
		T::Leaser::lease_period_length()
	}

	fn has_won_an_auction(para: ParaId, bidder: &T::AccountId) -> bool {
		!T::Leaser::deposit_held(para, bidder).is_zero()
	}
}

impl<T: Config> Pallet<T> {
	// A trick to allow me to initialize large arrays with nothing in them.
	const EMPTY: Option<(<T as frame_system::Config>::AccountId, ParaId, BalanceOf<T>)> = None;

	/// Create a new auction.
	///
	/// This can only happen when there isn't already an auction in progress. Accepts the `duration`
	/// of this auction and the `lease_period_index` of the initial lease period of the four that
	/// are to be auctioned.
	fn do_new_auction(
		duration: T::BlockNumber,
		lease_period_index: LeasePeriodOf<T>,
	) -> DispatchResult {
		let maybe_auction = AuctionInfo::<T>::get();
		ensure!(maybe_auction.is_none(), Error::<T>::AuctionInProgress);
		let now = frame_system::Pallet::<T>::block_number();
		if let Some((current_lease_period, _)) = T::Leaser::lease_period_index(now) {
			// If there is no active lease period, then we don't need to make this check.
			ensure!(lease_period_index >= current_lease_period, Error::<T>::LeasePeriodInPast);
		}

		// Bump the counter.
		let n = AuctionCounter::<T>::mutate(|n| {
			*n += 1;
			*n
		});

		// Set the information.
		let ending = frame_system::Pallet::<T>::block_number().saturating_add(duration);
		AuctionInfo::<T>::put((lease_period_index, ending));

		Self::deposit_event(Event::<T>::AuctionStarted {
			auction_index: n,
			lease_period: lease_period_index,
			ending,
		});
		Ok(())
	}

	/// Actually place a bid in the current auction.
	///
	/// - `bidder`: The account that will be funding this bid.
	/// - `auction_index`: The auction index of the bid. For this to succeed, must equal
	/// the current value of `AuctionCounter`.
	/// - `first_slot`: The first lease period index of the range to be bid on.
	/// - `last_slot`: The last lease period index of the range to be bid on (inclusive).
	/// - `amount`: The total amount to be the bid for deposit over the range.
	pub fn handle_bid(
		bidder: T::AccountId,
		para: ParaId,
		auction_index: u32,
		first_slot: LeasePeriodOf<T>,
		last_slot: LeasePeriodOf<T>,
		amount: BalanceOf<T>,
	) -> DispatchResult {
		// Ensure para is registered before placing a bid on it.
		ensure!(T::Registrar::is_registered(para), Error::<T>::ParaNotRegistered);
		// Bidding on latest auction.
		ensure!(auction_index == AuctionCounter::<T>::get(), Error::<T>::NotCurrentAuction);
		// Assume it's actually an auction (this should never fail because of above).
		let (first_lease_period, _) = AuctionInfo::<T>::get().ok_or(Error::<T>::NotAuction)?;

		// Get the auction status and the current sample block. For the starting period, the sample
		// block is zero.
		let auction_status = Self::auction_status(frame_system::Pallet::<T>::block_number());
		// The offset into the ending samples of the auction.
		let offset = match auction_status {
			AuctionStatus::NotStarted => return Err(Error::<T>::AuctionEnded.into()),
			AuctionStatus::StartingPeriod => Zero::zero(),
			AuctionStatus::EndingPeriod(o, _) => o,
			AuctionStatus::VrfDelay(_) => return Err(Error::<T>::AuctionEnded.into()),
		};

		// We also make sure that the bid is not for any existing leases the para already has.
		ensure!(
			!T::Leaser::already_leased(para, first_slot, last_slot),
			Error::<T>::AlreadyLeasedOut
		);

		// Our range.
		let range = SlotRange::new_bounded(first_lease_period, first_slot, last_slot)?;
		// Range as an array index.
		let range_index = range as u8 as usize;

		// The current winning ranges.
		let mut current_winning = Winning::<T>::get(offset)
			.or_else(|| offset.checked_sub(&One::one()).and_then(Winning::<T>::get))
			.unwrap_or([Self::EMPTY; SlotRange::SLOT_RANGE_COUNT]);

		// If this bid beat the previous winner of our range.
		if current_winning[range_index].as_ref().map_or(true, |last| amount > last.2) {
			// Ok; we are the new winner of this range - reserve the additional amount and record.

			// Get the amount already held on deposit if this is a renewal bid (i.e. there's
			// an existing lease on the same para by the same leaser).
			let existing_lease_deposit = T::Leaser::deposit_held(para, &bidder);
			let reserve_required = amount.saturating_sub(existing_lease_deposit);

			// Get the amount already reserved in any prior and still active bids by us.
			let bidder_para = (bidder.clone(), para);
			let already_reserved = ReservedAmounts::<T>::get(&bidder_para).unwrap_or_default();

			// If these don't already cover the bid...
			if let Some(additional) = reserve_required.checked_sub(&already_reserved) {
				// ...then reserve some more funds from their account, failing if there's not
				// enough funds.
				CurrencyOf::<T>::reserve(&bidder, additional)?;
				// ...and record the amount reserved.
				ReservedAmounts::<T>::insert(&bidder_para, reserve_required);

				Self::deposit_event(Event::<T>::Reserved {
					bidder: bidder.clone(),
					extra_reserved: additional,
					total_amount: reserve_required,
				});
			}

			// Return any funds reserved for the previous winner if we are not in the ending period
			// and they no longer have any active bids.
			let mut outgoing_winner = Some((bidder.clone(), para, amount));
			swap(&mut current_winning[range_index], &mut outgoing_winner);
			if let Some((who, para, _amount)) = outgoing_winner {
				if auction_status.is_starting() &&
					current_winning
						.iter()
						.filter_map(Option::as_ref)
						.all(|&(ref other, other_para, _)| other != &who || other_para != para)
				{
					// Previous bidder is no longer winning any ranges: unreserve their funds.
					if let Some(amount) = ReservedAmounts::<T>::take(&(who.clone(), para)) {
						// It really should be reserved; there's not much we can do here on fail.
						let err_amt = CurrencyOf::<T>::unreserve(&who, amount);
						debug_assert!(err_amt.is_zero());
						Self::deposit_event(Event::<T>::Unreserved { bidder: who, amount });
					}
				}
			}

			// Update the range winner.
			Winning::<T>::insert(offset, &current_winning);
			Self::deposit_event(Event::<T>::BidAccepted {
				bidder,
				para_id: para,
				amount,
				first_slot,
				last_slot,
			});
		}
		Ok(())
	}

	/// Some when the auction's end is known (with the end block number). None if it is unknown.
	/// If `Some` then the block number must be at most the previous block and at least the
	/// previous block minus `T::EndingPeriod::get()`.
	///
	/// This mutates the state, cleaning up `AuctionInfo` and `Winning` in the case of an auction
	/// ending. An immediately subsequent call with the same argument will always return `None`.
	fn check_auction_end(now: T::BlockNumber) -> Option<(WinningData<T>, LeasePeriodOf<T>)> {
		if let Some((lease_period_index, early_end)) = AuctionInfo::<T>::get() {
			let ending_period = T::EndingPeriod::get();
			let late_end = early_end.saturating_add(ending_period);
			let is_ended = now >= late_end;
			if is_ended {
				// auction definitely ended.
				// check to see if we can determine the actual ending point.
				let (raw_offset, known_since) = T::Randomness::random(&b"para_auction"[..]);

				if late_end <= known_since {
					// Our random seed was known only after the auction ended. Good to use.
					let raw_offset_block_number = <T::BlockNumber>::decode(
						&mut raw_offset.as_ref(),
					)
					.expect("secure hashes should always be bigger than the block number; qed");
					let offset = (raw_offset_block_number % ending_period) /
						T::SampleLength::get().max(One::one());

					let auction_counter = AuctionCounter::<T>::get();
					Self::deposit_event(Event::<T>::WinningOffset {
						auction_index: auction_counter,
						block_number: offset,
					});
					let res = Winning::<T>::get(offset)
						.unwrap_or([Self::EMPTY; SlotRange::SLOT_RANGE_COUNT]);
					// This `remove_all` statement should remove at most `EndingPeriod` / `SampleLength` items,
					// which should be bounded and sensibly configured in the runtime.
					#[allow(deprecated)]
					Winning::<T>::remove_all(None);
					AuctionInfo::<T>::kill();
					return Some((res, lease_period_index))
				}
			}
		}
		None
	}

	/// Auction just ended. We have the current lease period, the auction's lease period (which
	/// is guaranteed to be at least the current period) and the bidders that were winning each
	/// range at the time of the auction's close.
	fn manage_auction_end(
		auction_lease_period_index: LeasePeriodOf<T>,
		winning_ranges: WinningData<T>,
	) {
		// First, unreserve all amounts that were reserved for the bids. We will later re-reserve the
		// amounts from the bidders that ended up being assigned the slot so there's no need to
		// special-case them here.
		for ((bidder, _), amount) in ReservedAmounts::<T>::drain() {
			CurrencyOf::<T>::unreserve(&bidder, amount);
		}

		// Next, calculate the winning combination of slots and thus the final winners of the
		// auction.
		let winners = Self::calculate_winners(winning_ranges);

		// Go through those winners and re-reserve their bid, updating our table of deposits
		// accordingly.
		for (leaser, para, amount, range) in winners.into_iter() {
			let begin_offset = LeasePeriodOf::<T>::from(range.as_pair().0 as u32);
			let period_begin = auction_lease_period_index + begin_offset;
			let period_count = LeasePeriodOf::<T>::from(range.len() as u32);

			match T::Leaser::lease_out(para, &leaser, amount, period_begin, period_count) {
				Err(LeaseError::ReserveFailed) |
				Err(LeaseError::AlreadyEnded) |
				Err(LeaseError::NoLeasePeriod) => {
					// Should never happen since we just unreserved this amount (and our offset is from the
					// present period). But if it does, there's not much we can do.
				},
				Err(LeaseError::AlreadyLeased) => {
					// The leaser attempted to get a second lease on the same para ID, possibly griefing us. Let's
					// keep the amount reserved and let governance sort it out.
					if CurrencyOf::<T>::reserve(&leaser, amount).is_ok() {
						Self::deposit_event(Event::<T>::ReserveConfiscated {
							para_id: para,
							leaser,
							amount,
						});
					}
				},
				Ok(()) => {}, // Nothing to report.
			}
		}

		Self::deposit_event(Event::<T>::AuctionClosed {
			auction_index: AuctionCounter::<T>::get(),
		});
	}

	/// Calculate the final winners from the winning slots.
	///
	/// This is a simple dynamic programming algorithm designed by Al, the original code is at:
	/// `https://github.com/w3f/consensus/blob/master/NPoS/auctiondynamicthing.py`
	fn calculate_winners(mut winning: WinningData<T>) -> WinnersData<T> {
		let winning_ranges = {
			let mut best_winners_ending_at: [(Vec<SlotRange>, BalanceOf<T>);
				SlotRange::LEASE_PERIODS_PER_SLOT] = Default::default();
			let best_bid = |range: SlotRange| {
				winning[range as u8 as usize]
					.as_ref()
					.map(|(_, _, amount)| *amount * (range.len() as u32).into())
			};
			for i in 0..SlotRange::LEASE_PERIODS_PER_SLOT {
				let r = SlotRange::new_bounded(0, 0, i as u32).expect("`i < LPPS`; qed");
				if let Some(bid) = best_bid(r) {
					best_winners_ending_at[i] = (vec![r], bid);
				}
				for j in 0..i {
					let r = SlotRange::new_bounded(0, j as u32 + 1, i as u32)
						.expect("`i < LPPS`; `j < i`; `j + 1 < LPPS`; qed");
					if let Some(mut bid) = best_bid(r) {
						bid += best_winners_ending_at[j].1;
						if bid > best_winners_ending_at[i].1 {
							let mut new_winners = best_winners_ending_at[j].0.clone();
							new_winners.push(r);
							best_winners_ending_at[i] = (new_winners, bid);
						}
					} else {
						if best_winners_ending_at[j].1 > best_winners_ending_at[i].1 {
							best_winners_ending_at[i] = best_winners_ending_at[j].clone();
						}
					}
				}
			}
			best_winners_ending_at[SlotRange::LEASE_PERIODS_PER_SLOT - 1].0.clone()
		};

		winning_ranges
			.into_iter()
			.filter_map(|range| {
				winning[range as u8 as usize]
					.take()
					.map(|(bidder, para, amount)| (bidder, para, amount, range))
			})
			.collect::<Vec<_>>()
	}
}

/// tests for this module
#[cfg(test)]
mod tests {
	use super::*;
	use crate::{auctions, mock::TestRegistrar};
	use ::test_helpers::{dummy_hash, dummy_head_data, dummy_validation_code};
	use frame_support::{
		assert_noop, assert_ok, assert_storage_noop,
		dispatch::DispatchError::BadOrigin,
		ord_parameter_types, parameter_types,
		traits::{EitherOfDiverse, OnFinalize, OnInitialize},
	};
	use frame_system::{EnsureRoot, EnsureSignedBy};
	use pallet_balances;
	use primitives::v2::{BlockNumber, Header, Id as ParaId};
	use sp_core::H256;
	use sp_runtime::traits::{BlakeTwo256, IdentityLookup};
	use std::{cell::RefCell, collections::BTreeMap};

	type UncheckedExtrinsic = frame_system::mocking::MockUncheckedExtrinsic<Test>;
	type Block = frame_system::mocking::MockBlock<Test>;

	frame_support::construct_runtime!(
		pub enum Test where
			Block = Block,
			NodeBlock = Block,
			UncheckedExtrinsic = UncheckedExtrinsic,
		{
			System: frame_system::{Pallet, Call, Config, Storage, Event<T>},
			Balances: pallet_balances::{Pallet, Call, Storage, Config<T>, Event<T>},
			Auctions: auctions::{Pallet, Call, Storage, Event<T>},
		}
	);

	parameter_types! {
		pub const BlockHashCount: u32 = 250;
	}
	impl frame_system::Config for Test {
		type BaseCallFilter = frame_support::traits::Everything;
		type BlockWeights = ();
		type BlockLength = ();
		type DbWeight = ();
<<<<<<< HEAD
		type RuntimeOrigin = RuntimeOrigin;
		type Call = Call;
=======
		type Origin = Origin;
		type RuntimeCall = RuntimeCall;
>>>>>>> 28acc786
		type Index = u64;
		type BlockNumber = BlockNumber;
		type Hash = H256;
		type Hashing = BlakeTwo256;
		type AccountId = u64;
		type Lookup = IdentityLookup<Self::AccountId>;
		type Header = Header;
		type RuntimeEvent = RuntimeEvent;
		type BlockHashCount = BlockHashCount;
		type Version = ();
		type PalletInfo = PalletInfo;
		type AccountData = pallet_balances::AccountData<u64>;
		type OnNewAccount = ();
		type OnKilledAccount = ();
		type SystemWeightInfo = ();
		type SS58Prefix = ();
		type OnSetCode = ();
		type MaxConsumers = frame_support::traits::ConstU32<16>;
	}

	parameter_types! {
		pub const ExistentialDeposit: u64 = 1;
		pub const MaxReserves: u32 = 50;
	}

	impl pallet_balances::Config for Test {
		type Balance = u64;
		type DustRemoval = ();
		type RuntimeEvent = RuntimeEvent;
		type ExistentialDeposit = ExistentialDeposit;
		type AccountStore = System;
		type WeightInfo = ();
		type MaxLocks = ();
		type MaxReserves = MaxReserves;
		type ReserveIdentifier = [u8; 8];
	}

	#[derive(Eq, PartialEq, Ord, PartialOrd, Clone, Copy, Debug)]
	pub struct LeaseData {
		leaser: u64,
		amount: u64,
	}

	thread_local! {
		pub static LEASES:
			RefCell<BTreeMap<(ParaId, BlockNumber), LeaseData>> = RefCell::new(BTreeMap::new());
	}

	fn leases() -> Vec<((ParaId, BlockNumber), LeaseData)> {
		LEASES.with(|p| (&*p.borrow()).clone().into_iter().collect::<Vec<_>>())
	}

	pub struct TestLeaser;
	impl Leaser<BlockNumber> for TestLeaser {
		type AccountId = u64;
		type LeasePeriod = BlockNumber;
		type Currency = Balances;

		fn lease_out(
			para: ParaId,
			leaser: &Self::AccountId,
			amount: <Self::Currency as Currency<Self::AccountId>>::Balance,
			period_begin: Self::LeasePeriod,
			period_count: Self::LeasePeriod,
		) -> Result<(), LeaseError> {
			LEASES.with(|l| {
				let mut leases = l.borrow_mut();
				let now = System::block_number();
				let (current_lease_period, _) =
					Self::lease_period_index(now).ok_or(LeaseError::NoLeasePeriod)?;
				if period_begin < current_lease_period {
					return Err(LeaseError::AlreadyEnded)
				}
				for period in period_begin..(period_begin + period_count) {
					if leases.contains_key(&(para, period)) {
						return Err(LeaseError::AlreadyLeased)
					}
					leases.insert((para, period), LeaseData { leaser: leaser.clone(), amount });
				}
				Ok(())
			})
		}

		fn deposit_held(
			para: ParaId,
			leaser: &Self::AccountId,
		) -> <Self::Currency as Currency<Self::AccountId>>::Balance {
			leases()
				.iter()
				.filter_map(|((id, _period), data)| {
					if id == &para && &data.leaser == leaser {
						Some(data.amount)
					} else {
						None
					}
				})
				.max()
				.unwrap_or_default()
		}

		fn lease_period_length() -> (BlockNumber, BlockNumber) {
			(10, 0)
		}

		fn lease_period_index(b: BlockNumber) -> Option<(Self::LeasePeriod, bool)> {
			let (lease_period_length, offset) = Self::lease_period_length();
			let b = b.checked_sub(offset)?;

			let lease_period = b / lease_period_length;
			let first_block = (b % lease_period_length).is_zero();

			Some((lease_period, first_block))
		}

		fn already_leased(
			para_id: ParaId,
			first_period: Self::LeasePeriod,
			last_period: Self::LeasePeriod,
		) -> bool {
			leases().into_iter().any(|((para, period), _data)| {
				para == para_id && first_period <= period && period <= last_period
			})
		}
	}

	ord_parameter_types! {
		pub const Six: u64 = 6;
	}

	type RootOrSix = EitherOfDiverse<EnsureRoot<u64>, EnsureSignedBy<Six, u64>>;

	thread_local! {
		pub static LAST_RANDOM: RefCell<Option<(H256, u32)>> = RefCell::new(None);
	}
	fn set_last_random(output: H256, known_since: u32) {
		LAST_RANDOM.with(|p| *p.borrow_mut() = Some((output, known_since)))
	}
	pub struct TestPastRandomness;
	impl Randomness<H256, BlockNumber> for TestPastRandomness {
		fn random(_subject: &[u8]) -> (H256, u32) {
			LAST_RANDOM.with(|p| {
				if let Some((output, known_since)) = &*p.borrow() {
					(*output, *known_since)
				} else {
					(H256::zero(), frame_system::Pallet::<Test>::block_number())
				}
			})
		}
	}

	parameter_types! {
		pub static EndingPeriod: BlockNumber = 3;
		pub static SampleLength: BlockNumber = 1;
	}

	impl Config for Test {
		type RuntimeEvent = RuntimeEvent;
		type Leaser = TestLeaser;
		type Registrar = TestRegistrar<Self>;
		type EndingPeriod = EndingPeriod;
		type SampleLength = SampleLength;
		type Randomness = TestPastRandomness;
		type InitiateOrigin = RootOrSix;
		type WeightInfo = crate::auctions::TestWeightInfo;
	}

	// This function basically just builds a genesis storage key/value store according to
	// our desired mock up.
	pub fn new_test_ext() -> sp_io::TestExternalities {
		let mut t = frame_system::GenesisConfig::default().build_storage::<Test>().unwrap();
		pallet_balances::GenesisConfig::<Test> {
			balances: vec![(1, 10), (2, 20), (3, 30), (4, 40), (5, 50), (6, 60)],
		}
		.assimilate_storage(&mut t)
		.unwrap();
		let mut ext: sp_io::TestExternalities = t.into();
		ext.execute_with(|| {
			// Register para 0, 1, 2, and 3 for tests
			assert_ok!(TestRegistrar::<Test>::register(
				1,
				0.into(),
				dummy_head_data(),
				dummy_validation_code()
			));
			assert_ok!(TestRegistrar::<Test>::register(
				1,
				1.into(),
				dummy_head_data(),
				dummy_validation_code()
			));
			assert_ok!(TestRegistrar::<Test>::register(
				1,
				2.into(),
				dummy_head_data(),
				dummy_validation_code()
			));
			assert_ok!(TestRegistrar::<Test>::register(
				1,
				3.into(),
				dummy_head_data(),
				dummy_validation_code()
			));
		});
		ext
	}

	fn run_to_block(n: BlockNumber) {
		while System::block_number() < n {
			Auctions::on_finalize(System::block_number());
			Balances::on_finalize(System::block_number());
			System::on_finalize(System::block_number());
			System::set_block_number(System::block_number() + 1);
			System::on_initialize(System::block_number());
			Balances::on_initialize(System::block_number());
			Auctions::on_initialize(System::block_number());
		}
	}

	#[test]
	fn basic_setup_works() {
		new_test_ext().execute_with(|| {
			assert_eq!(AuctionCounter::<Test>::get(), 0);
			assert_eq!(TestLeaser::deposit_held(0u32.into(), &1), 0);
			assert_eq!(
				Auctions::auction_status(System::block_number()),
				AuctionStatus::<u32>::NotStarted
			);

			run_to_block(10);

			assert_eq!(AuctionCounter::<Test>::get(), 0);
			assert_eq!(TestLeaser::deposit_held(0u32.into(), &1), 0);
			assert_eq!(
				Auctions::auction_status(System::block_number()),
				AuctionStatus::<u32>::NotStarted
			);
		});
	}

	#[test]
	fn can_start_auction() {
		new_test_ext().execute_with(|| {
			run_to_block(1);

			assert_noop!(Auctions::new_auction(RuntimeOrigin::signed(1), 5, 1), BadOrigin);
			assert_ok!(Auctions::new_auction(RuntimeOrigin::signed(6), 5, 1));

			assert_eq!(AuctionCounter::<Test>::get(), 1);
			assert_eq!(
				Auctions::auction_status(System::block_number()),
				AuctionStatus::<u32>::StartingPeriod
			);
		});
	}

	#[test]
	fn bidding_works() {
		new_test_ext().execute_with(|| {
			run_to_block(1);
			assert_ok!(Auctions::new_auction(RuntimeOrigin::signed(6), 5, 1));
			assert_ok!(Auctions::bid(RuntimeOrigin::signed(1), 0.into(), 1, 1, 4, 5));

			assert_eq!(Balances::reserved_balance(1), 5);
			assert_eq!(Balances::free_balance(1), 5);
			assert_eq!(
				Auctions::winning(0).unwrap()[SlotRange::ZeroThree as u8 as usize],
				Some((1, 0.into(), 5))
			);
		});
	}

	#[test]
	fn under_bidding_works() {
		new_test_ext().execute_with(|| {
			run_to_block(1);
			assert_ok!(Auctions::new_auction(RuntimeOrigin::signed(6), 5, 1));

			assert_ok!(Auctions::bid(RuntimeOrigin::signed(1), 0.into(), 1, 1, 4, 5));

			assert_storage_noop!({
				assert_ok!(Auctions::bid(RuntimeOrigin::signed(2), 0.into(), 1, 1, 4, 1));
			});
		});
	}

	#[test]
	fn over_bidding_works() {
		new_test_ext().execute_with(|| {
			run_to_block(1);
			assert_ok!(Auctions::new_auction(RuntimeOrigin::signed(6), 5, 1));
			assert_ok!(Auctions::bid(RuntimeOrigin::signed(1), 0.into(), 1, 1, 4, 5));
			assert_ok!(Auctions::bid(RuntimeOrigin::signed(2), 0.into(), 1, 1, 4, 6));

			assert_eq!(Balances::reserved_balance(1), 0);
			assert_eq!(Balances::free_balance(1), 10);
			assert_eq!(Balances::reserved_balance(2), 6);
			assert_eq!(Balances::free_balance(2), 14);
			assert_eq!(
				Auctions::winning(0).unwrap()[SlotRange::ZeroThree as u8 as usize],
				Some((2, 0.into(), 6))
			);
		});
	}

	#[test]
	fn auction_proceeds_correctly() {
		new_test_ext().execute_with(|| {
			run_to_block(1);

			assert_ok!(Auctions::new_auction(RuntimeOrigin::signed(6), 5, 1));

			assert_eq!(AuctionCounter::<Test>::get(), 1);
			assert_eq!(
				Auctions::auction_status(System::block_number()),
				AuctionStatus::<u32>::StartingPeriod
			);

			run_to_block(2);
			assert_eq!(
				Auctions::auction_status(System::block_number()),
				AuctionStatus::<u32>::StartingPeriod
			);

			run_to_block(3);
			assert_eq!(
				Auctions::auction_status(System::block_number()),
				AuctionStatus::<u32>::StartingPeriod
			);

			run_to_block(4);
			assert_eq!(
				Auctions::auction_status(System::block_number()),
				AuctionStatus::<u32>::StartingPeriod
			);

			run_to_block(5);
			assert_eq!(
				Auctions::auction_status(System::block_number()),
				AuctionStatus::<u32>::StartingPeriod
			);

			run_to_block(6);
			assert_eq!(
				Auctions::auction_status(System::block_number()),
				AuctionStatus::<u32>::EndingPeriod(0, 0)
			);

			run_to_block(7);
			assert_eq!(
				Auctions::auction_status(System::block_number()),
				AuctionStatus::<u32>::EndingPeriod(1, 0)
			);

			run_to_block(8);
			assert_eq!(
				Auctions::auction_status(System::block_number()),
				AuctionStatus::<u32>::EndingPeriod(2, 0)
			);

			run_to_block(9);
			assert_eq!(
				Auctions::auction_status(System::block_number()),
				AuctionStatus::<u32>::NotStarted
			);
		});
	}

	#[test]
	fn can_win_auction() {
		new_test_ext().execute_with(|| {
			run_to_block(1);
			assert_ok!(Auctions::new_auction(RuntimeOrigin::signed(6), 5, 1));
			assert_ok!(Auctions::bid(RuntimeOrigin::signed(1), 0.into(), 1, 1, 4, 1));
			assert_eq!(Balances::reserved_balance(1), 1);
			assert_eq!(Balances::free_balance(1), 9);
			run_to_block(9);

			assert_eq!(
				leases(),
				vec![
					((0.into(), 1), LeaseData { leaser: 1, amount: 1 }),
					((0.into(), 2), LeaseData { leaser: 1, amount: 1 }),
					((0.into(), 3), LeaseData { leaser: 1, amount: 1 }),
					((0.into(), 4), LeaseData { leaser: 1, amount: 1 }),
				]
			);
			assert_eq!(TestLeaser::deposit_held(0.into(), &1), 1);
		});
	}

	#[test]
	fn can_win_auction_with_late_randomness() {
		new_test_ext().execute_with(|| {
			run_to_block(1);
			assert_ok!(Auctions::new_auction(RuntimeOrigin::signed(6), 5, 1));
			assert_ok!(Auctions::bid(RuntimeOrigin::signed(1), 0.into(), 1, 1, 4, 1));
			assert_eq!(Balances::reserved_balance(1), 1);
			assert_eq!(Balances::free_balance(1), 9);
			assert_eq!(
				Auctions::auction_status(System::block_number()),
				AuctionStatus::<u32>::StartingPeriod
			);
			run_to_block(8);
			// Auction has not yet ended.
			assert_eq!(leases(), vec![]);
			assert_eq!(
				Auctions::auction_status(System::block_number()),
				AuctionStatus::<u32>::EndingPeriod(2, 0)
			);
			// This will prevent the auction's winner from being decided in the next block, since the random
			// seed was known before the final bids were made.
			set_last_random(H256::zero(), 8);
			// Auction definitely ended now, but we don't know exactly when in the last 3 blocks yet since
			// no randomness available yet.
			run_to_block(9);
			// Auction has now ended... But auction winner still not yet decided, so no leases yet.
			assert_eq!(
				Auctions::auction_status(System::block_number()),
				AuctionStatus::<u32>::VrfDelay(0)
			);
			assert_eq!(leases(), vec![]);

			// Random seed now updated to a value known at block 9, when the auction ended. This means
			// that the winner can now be chosen.
			set_last_random(H256::zero(), 9);
			run_to_block(10);
			// Auction ended and winner selected
			assert_eq!(
				Auctions::auction_status(System::block_number()),
				AuctionStatus::<u32>::NotStarted
			);
			assert_eq!(
				leases(),
				vec![
					((0.into(), 1), LeaseData { leaser: 1, amount: 1 }),
					((0.into(), 2), LeaseData { leaser: 1, amount: 1 }),
					((0.into(), 3), LeaseData { leaser: 1, amount: 1 }),
					((0.into(), 4), LeaseData { leaser: 1, amount: 1 }),
				]
			);
			assert_eq!(TestLeaser::deposit_held(0.into(), &1), 1);
		});
	}

	#[test]
	fn can_win_incomplete_auction() {
		new_test_ext().execute_with(|| {
			run_to_block(1);
			assert_ok!(Auctions::new_auction(RuntimeOrigin::signed(6), 5, 1));
			assert_ok!(Auctions::bid(RuntimeOrigin::signed(1), 0.into(), 1, 4, 4, 5));
			run_to_block(9);

			assert_eq!(leases(), vec![((0.into(), 4), LeaseData { leaser: 1, amount: 5 }),]);
			assert_eq!(TestLeaser::deposit_held(0.into(), &1), 5);
		});
	}

	#[test]
	fn should_choose_best_combination() {
		new_test_ext().execute_with(|| {
			run_to_block(1);
			assert_ok!(Auctions::new_auction(RuntimeOrigin::signed(6), 5, 1));
			assert_ok!(Auctions::bid(RuntimeOrigin::signed(1), 0.into(), 1, 1, 1, 1));
			assert_ok!(Auctions::bid(RuntimeOrigin::signed(2), 0.into(), 1, 2, 3, 4));
			assert_ok!(Auctions::bid(RuntimeOrigin::signed(3), 0.into(), 1, 4, 4, 2));
			assert_ok!(Auctions::bid(RuntimeOrigin::signed(1), 1.into(), 1, 1, 4, 2));
			run_to_block(9);

			assert_eq!(
				leases(),
				vec![
					((0.into(), 1), LeaseData { leaser: 1, amount: 1 }),
					((0.into(), 2), LeaseData { leaser: 2, amount: 4 }),
					((0.into(), 3), LeaseData { leaser: 2, amount: 4 }),
					((0.into(), 4), LeaseData { leaser: 3, amount: 2 }),
				]
			);
			assert_eq!(TestLeaser::deposit_held(0.into(), &1), 1);
			assert_eq!(TestLeaser::deposit_held(1.into(), &1), 0);
			assert_eq!(TestLeaser::deposit_held(0.into(), &2), 4);
			assert_eq!(TestLeaser::deposit_held(0.into(), &3), 2);
		});
	}

	#[test]
	fn gap_bid_works() {
		new_test_ext().execute_with(|| {
			run_to_block(1);
			assert_ok!(Auctions::new_auction(RuntimeOrigin::signed(6), 5, 1));

			// User 1 will make a bid for period 1 and 4 for the same Para 0
			assert_ok!(Auctions::bid(RuntimeOrigin::signed(1), 0.into(), 1, 1, 1, 1));
			assert_ok!(Auctions::bid(RuntimeOrigin::signed(1), 0.into(), 1, 4, 4, 4));

			// User 2 and 3 will make a bid for para 1 on period 2 and 3 respectively
			assert_ok!(Auctions::bid(RuntimeOrigin::signed(2), 1.into(), 1, 2, 2, 2));
			assert_ok!(Auctions::bid(RuntimeOrigin::signed(3), 1.into(), 1, 3, 3, 3));

			// Total reserved should be the max of the two
			assert_eq!(Balances::reserved_balance(1), 4);

			// Other people are reserved correctly too
			assert_eq!(Balances::reserved_balance(2), 2);
			assert_eq!(Balances::reserved_balance(3), 3);

			// End the auction.
			run_to_block(9);

			assert_eq!(
				leases(),
				vec![
					((0.into(), 1), LeaseData { leaser: 1, amount: 1 }),
					((0.into(), 4), LeaseData { leaser: 1, amount: 4 }),
					((1.into(), 2), LeaseData { leaser: 2, amount: 2 }),
					((1.into(), 3), LeaseData { leaser: 3, amount: 3 }),
				]
			);
			assert_eq!(TestLeaser::deposit_held(0.into(), &1), 4);
			assert_eq!(TestLeaser::deposit_held(1.into(), &2), 2);
			assert_eq!(TestLeaser::deposit_held(1.into(), &3), 3);
		});
	}

	#[test]
	fn deposit_credit_should_work() {
		new_test_ext().execute_with(|| {
			run_to_block(1);
			assert_ok!(Auctions::new_auction(RuntimeOrigin::signed(6), 5, 1));
			assert_ok!(Auctions::bid(RuntimeOrigin::signed(1), 0.into(), 1, 1, 1, 5));
			assert_eq!(Balances::reserved_balance(1), 5);
			run_to_block(10);

			assert_eq!(leases(), vec![((0.into(), 1), LeaseData { leaser: 1, amount: 5 }),]);
			assert_eq!(TestLeaser::deposit_held(0.into(), &1), 5);

			assert_ok!(Auctions::new_auction(RuntimeOrigin::signed(6), 5, 2));
			assert_ok!(Auctions::bid(RuntimeOrigin::signed(1), 0.into(), 2, 2, 2, 6));
			// Only 1 reserved since we have a deposit credit of 5.
			assert_eq!(Balances::reserved_balance(1), 1);
			run_to_block(20);

			assert_eq!(
				leases(),
				vec![
					((0.into(), 1), LeaseData { leaser: 1, amount: 5 }),
					((0.into(), 2), LeaseData { leaser: 1, amount: 6 }),
				]
			);
			assert_eq!(TestLeaser::deposit_held(0.into(), &1), 6);
		});
	}

	#[test]
	fn deposit_credit_on_alt_para_should_not_count() {
		new_test_ext().execute_with(|| {
			run_to_block(1);
			assert_ok!(Auctions::new_auction(RuntimeOrigin::signed(6), 5, 1));
			assert_ok!(Auctions::bid(RuntimeOrigin::signed(1), 0.into(), 1, 1, 1, 5));
			assert_eq!(Balances::reserved_balance(1), 5);
			run_to_block(10);

			assert_eq!(leases(), vec![((0.into(), 1), LeaseData { leaser: 1, amount: 5 }),]);
			assert_eq!(TestLeaser::deposit_held(0.into(), &1), 5);

			assert_ok!(Auctions::new_auction(RuntimeOrigin::signed(6), 5, 2));
			assert_ok!(Auctions::bid(RuntimeOrigin::signed(1), 1.into(), 2, 2, 2, 6));
			// 6 reserved since we are bidding on a new para; only works because we don't
			assert_eq!(Balances::reserved_balance(1), 6);
			run_to_block(20);

			assert_eq!(
				leases(),
				vec![
					((0.into(), 1), LeaseData { leaser: 1, amount: 5 }),
					((1.into(), 2), LeaseData { leaser: 1, amount: 6 }),
				]
			);
			assert_eq!(TestLeaser::deposit_held(0.into(), &1), 5);
			assert_eq!(TestLeaser::deposit_held(1.into(), &1), 6);
		});
	}

	#[test]
	fn multiple_bids_work_pre_ending() {
		new_test_ext().execute_with(|| {
			run_to_block(1);

			assert_ok!(Auctions::new_auction(RuntimeOrigin::signed(6), 5, 1));

			for i in 1..6u64 {
				run_to_block(i as _);
				assert_ok!(Auctions::bid(RuntimeOrigin::signed(i), 0.into(), 1, 1, 4, i));
				for j in 1..6 {
					assert_eq!(Balances::reserved_balance(j), if j == i { j } else { 0 });
					assert_eq!(Balances::free_balance(j), if j == i { j * 9 } else { j * 10 });
				}
			}

			run_to_block(9);
			assert_eq!(
				leases(),
				vec![
					((0.into(), 1), LeaseData { leaser: 5, amount: 5 }),
					((0.into(), 2), LeaseData { leaser: 5, amount: 5 }),
					((0.into(), 3), LeaseData { leaser: 5, amount: 5 }),
					((0.into(), 4), LeaseData { leaser: 5, amount: 5 }),
				]
			);
		});
	}

	#[test]
	fn multiple_bids_work_post_ending() {
		new_test_ext().execute_with(|| {
			run_to_block(1);

			assert_ok!(Auctions::new_auction(RuntimeOrigin::signed(6), 0, 1));

			for i in 1..6u64 {
				run_to_block(((i - 1) / 2 + 1) as _);
				assert_ok!(Auctions::bid(RuntimeOrigin::signed(i), 0.into(), 1, 1, 4, i));
				for j in 1..6 {
					assert_eq!(Balances::reserved_balance(j), if j <= i { j } else { 0 });
					assert_eq!(Balances::free_balance(j), if j <= i { j * 9 } else { j * 10 });
				}
			}
			for i in 1..6u64 {
				assert_eq!(ReservedAmounts::<Test>::get((i, ParaId::from(0))).unwrap(), i);
			}

			run_to_block(5);
			assert_eq!(
				leases(),
				(1..=4)
					.map(|i| ((0.into(), i), LeaseData { leaser: 2, amount: 2 }))
					.collect::<Vec<_>>()
			);
		});
	}

	#[test]
	fn incomplete_calculate_winners_works() {
		let mut winning = [None; SlotRange::SLOT_RANGE_COUNT];
		winning[SlotRange::ThreeThree as u8 as usize] = Some((1, 0.into(), 1));

		let winners = vec![(1, 0.into(), 1, SlotRange::ThreeThree)];

		assert_eq!(Auctions::calculate_winners(winning), winners);
	}

	#[test]
	fn first_incomplete_calculate_winners_works() {
		let mut winning = [None; SlotRange::SLOT_RANGE_COUNT];
		winning[0] = Some((1, 0.into(), 1));

		let winners = vec![(1, 0.into(), 1, SlotRange::ZeroZero)];

		assert_eq!(Auctions::calculate_winners(winning), winners);
	}

	#[test]
	fn calculate_winners_works() {
		let mut winning = [None; SlotRange::SLOT_RANGE_COUNT];
		winning[SlotRange::ZeroZero as u8 as usize] = Some((2, 0.into(), 2));
		winning[SlotRange::ZeroThree as u8 as usize] = Some((1, 100.into(), 1));
		winning[SlotRange::OneOne as u8 as usize] = Some((3, 1.into(), 1));
		winning[SlotRange::TwoTwo as u8 as usize] = Some((1, 2.into(), 53));
		winning[SlotRange::ThreeThree as u8 as usize] = Some((5, 3.into(), 1));

		let winners = vec![
			(2, 0.into(), 2, SlotRange::ZeroZero),
			(3, 1.into(), 1, SlotRange::OneOne),
			(1, 2.into(), 53, SlotRange::TwoTwo),
			(5, 3.into(), 1, SlotRange::ThreeThree),
		];
		assert_eq!(Auctions::calculate_winners(winning.clone()), winners);

		winning[SlotRange::ZeroOne as u8 as usize] = Some((4, 10.into(), 3));
		let winners = vec![
			(4, 10.into(), 3, SlotRange::ZeroOne),
			(1, 2.into(), 53, SlotRange::TwoTwo),
			(5, 3.into(), 1, SlotRange::ThreeThree),
		];
		assert_eq!(Auctions::calculate_winners(winning.clone()), winners);

		winning[SlotRange::ZeroThree as u8 as usize] = Some((1, 100.into(), 100));
		let winners = vec![(1, 100.into(), 100, SlotRange::ZeroThree)];
		assert_eq!(Auctions::calculate_winners(winning.clone()), winners);
	}

	#[test]
	fn lower_bids_are_correctly_refunded() {
		new_test_ext().execute_with(|| {
			run_to_block(1);
			assert_ok!(Auctions::new_auction(RuntimeOrigin::signed(6), 1, 1));
			let para_1 = ParaId::from(1_u32);
			let para_2 = ParaId::from(2_u32);

			// Make a bid and reserve a balance
			assert_ok!(Auctions::bid(RuntimeOrigin::signed(1), para_1, 1, 1, 4, 10));
			assert_eq!(Balances::reserved_balance(1), 10);
			assert_eq!(ReservedAmounts::<Test>::get((1, para_1)), Some(10));
			assert_eq!(Balances::reserved_balance(2), 0);
			assert_eq!(ReservedAmounts::<Test>::get((2, para_2)), None);

			// Bigger bid, reserves new balance and returns funds
			assert_ok!(Auctions::bid(RuntimeOrigin::signed(2), para_2, 1, 1, 4, 20));
			assert_eq!(Balances::reserved_balance(1), 0);
			assert_eq!(ReservedAmounts::<Test>::get((1, para_1)), None);
			assert_eq!(Balances::reserved_balance(2), 20);
			assert_eq!(ReservedAmounts::<Test>::get((2, para_2)), Some(20));
		});
	}

	#[test]
	fn initialize_winners_in_ending_period_works() {
		new_test_ext().execute_with(|| {
			run_to_block(1);
			assert_ok!(Auctions::new_auction(RuntimeOrigin::signed(6), 9, 1));
			let para_1 = ParaId::from(1_u32);
			let para_2 = ParaId::from(2_u32);
			let para_3 = ParaId::from(3_u32);

			// Make bids
			assert_ok!(Auctions::bid(RuntimeOrigin::signed(1), para_1, 1, 1, 4, 10));
			assert_ok!(Auctions::bid(RuntimeOrigin::signed(2), para_2, 1, 3, 4, 20));

			assert_eq!(
				Auctions::auction_status(System::block_number()),
				AuctionStatus::<u32>::StartingPeriod
			);
			let mut winning = [None; SlotRange::SLOT_RANGE_COUNT];
			winning[SlotRange::ZeroThree as u8 as usize] = Some((1, para_1, 10));
			winning[SlotRange::TwoThree as u8 as usize] = Some((2, para_2, 20));
			assert_eq!(Auctions::winning(0), Some(winning));

			run_to_block(9);
			assert_eq!(
				Auctions::auction_status(System::block_number()),
				AuctionStatus::<u32>::StartingPeriod
			);

			run_to_block(10);
			assert_eq!(
				Auctions::auction_status(System::block_number()),
				AuctionStatus::<u32>::EndingPeriod(0, 0)
			);
			assert_eq!(Auctions::winning(0), Some(winning));

			run_to_block(11);
			assert_eq!(
				Auctions::auction_status(System::block_number()),
				AuctionStatus::<u32>::EndingPeriod(1, 0)
			);
			assert_eq!(Auctions::winning(1), Some(winning));
			assert_ok!(Auctions::bid(RuntimeOrigin::signed(3), para_3, 1, 3, 4, 30));

			run_to_block(12);
			assert_eq!(
				Auctions::auction_status(System::block_number()),
				AuctionStatus::<u32>::EndingPeriod(2, 0)
			);
			winning[SlotRange::TwoThree as u8 as usize] = Some((3, para_3, 30));
			assert_eq!(Auctions::winning(2), Some(winning));
		});
	}

	#[test]
	fn handle_bid_requires_registered_para() {
		new_test_ext().execute_with(|| {
			run_to_block(1);
			assert_ok!(Auctions::new_auction(RuntimeOrigin::signed(6), 5, 1));
			assert_noop!(
				Auctions::bid(RuntimeOrigin::signed(1), 1337.into(), 1, 1, 4, 1),
				Error::<Test>::ParaNotRegistered
			);
			assert_ok!(TestRegistrar::<Test>::register(
				1,
				1337.into(),
				dummy_head_data(),
				dummy_validation_code()
			));
			assert_ok!(Auctions::bid(RuntimeOrigin::signed(1), 1337.into(), 1, 1, 4, 1));
		});
	}

	#[test]
	fn handle_bid_checks_existing_lease_periods() {
		new_test_ext().execute_with(|| {
			run_to_block(1);
			assert_ok!(Auctions::new_auction(RuntimeOrigin::signed(6), 5, 1));
			assert_ok!(Auctions::bid(RuntimeOrigin::signed(1), 0.into(), 1, 2, 3, 1));
			assert_eq!(Balances::reserved_balance(1), 1);
			assert_eq!(Balances::free_balance(1), 9);
			run_to_block(9);

			assert_eq!(
				leases(),
				vec![
					((0.into(), 2), LeaseData { leaser: 1, amount: 1 }),
					((0.into(), 3), LeaseData { leaser: 1, amount: 1 }),
				]
			);
			assert_eq!(TestLeaser::deposit_held(0.into(), &1), 1);

			// Para 1 just won an auction above and won some lease periods.
			// No bids can work which overlap these periods.
			assert_ok!(Auctions::new_auction(RuntimeOrigin::signed(6), 5, 1));
			assert_noop!(
				Auctions::bid(RuntimeOrigin::signed(1), 0.into(), 2, 1, 4, 1),
				Error::<Test>::AlreadyLeasedOut,
			);
			assert_noop!(
				Auctions::bid(RuntimeOrigin::signed(1), 0.into(), 2, 1, 2, 1),
				Error::<Test>::AlreadyLeasedOut,
			);
			assert_noop!(
				Auctions::bid(RuntimeOrigin::signed(1), 0.into(), 2, 3, 4, 1),
				Error::<Test>::AlreadyLeasedOut,
			);
			// This is okay, not an overlapping bid.
			assert_ok!(Auctions::bid(RuntimeOrigin::signed(1), 0.into(), 2, 1, 1, 1));
		});
	}

	// Here we will test that taking only 10 samples during the ending period works as expected.
	#[test]
	fn less_winning_samples_work() {
		new_test_ext().execute_with(|| {
			EndingPeriod::set(30);
			SampleLength::set(10);

			run_to_block(1);
			assert_ok!(Auctions::new_auction(RuntimeOrigin::signed(6), 9, 11));
			let para_1 = ParaId::from(1_u32);
			let para_2 = ParaId::from(2_u32);
			let para_3 = ParaId::from(3_u32);

			// Make bids
			assert_ok!(Auctions::bid(RuntimeOrigin::signed(1), para_1, 1, 11, 14, 10));
			assert_ok!(Auctions::bid(RuntimeOrigin::signed(2), para_2, 1, 13, 14, 20));

			assert_eq!(
				Auctions::auction_status(System::block_number()),
				AuctionStatus::<u32>::StartingPeriod
			);
			let mut winning = [None; SlotRange::SLOT_RANGE_COUNT];
			winning[SlotRange::ZeroThree as u8 as usize] = Some((1, para_1, 10));
			winning[SlotRange::TwoThree as u8 as usize] = Some((2, para_2, 20));
			assert_eq!(Auctions::winning(0), Some(winning));

			run_to_block(9);
			assert_eq!(
				Auctions::auction_status(System::block_number()),
				AuctionStatus::<u32>::StartingPeriod
			);

			run_to_block(10);
			assert_eq!(
				Auctions::auction_status(System::block_number()),
				AuctionStatus::<u32>::EndingPeriod(0, 0)
			);
			assert_eq!(Auctions::winning(0), Some(winning));

			// New bids update the current winning
			assert_ok!(Auctions::bid(RuntimeOrigin::signed(3), para_3, 1, 14, 14, 30));
			winning[SlotRange::ThreeThree as u8 as usize] = Some((3, para_3, 30));
			assert_eq!(Auctions::winning(0), Some(winning));

			run_to_block(20);
			assert_eq!(
				Auctions::auction_status(System::block_number()),
				AuctionStatus::<u32>::EndingPeriod(1, 0)
			);
			assert_eq!(Auctions::winning(1), Some(winning));
			run_to_block(25);
			// Overbid mid sample
			assert_ok!(Auctions::bid(RuntimeOrigin::signed(3), para_3, 1, 13, 14, 30));
			winning[SlotRange::TwoThree as u8 as usize] = Some((3, para_3, 30));
			assert_eq!(Auctions::winning(1), Some(winning));

			run_to_block(30);
			assert_eq!(
				Auctions::auction_status(System::block_number()),
				AuctionStatus::<u32>::EndingPeriod(2, 0)
			);
			assert_eq!(Auctions::winning(2), Some(winning));

			set_last_random(H256::from([254; 32]), 40);
			run_to_block(40);
			// Auction ended and winner selected
			assert_eq!(
				Auctions::auction_status(System::block_number()),
				AuctionStatus::<u32>::NotStarted
			);
			assert_eq!(
				leases(),
				vec![
					((3.into(), 13), LeaseData { leaser: 3, amount: 30 }),
					((3.into(), 14), LeaseData { leaser: 3, amount: 30 }),
				]
			);
		});
	}

	#[test]
	fn auction_status_works() {
		new_test_ext().execute_with(|| {
			EndingPeriod::set(30);
			SampleLength::set(10);
			set_last_random(dummy_hash(), 0);

			assert_eq!(
				Auctions::auction_status(System::block_number()),
				AuctionStatus::<u32>::NotStarted
			);

			run_to_block(1);
			assert_ok!(Auctions::new_auction(RuntimeOrigin::signed(6), 9, 11));

			run_to_block(9);
			assert_eq!(
				Auctions::auction_status(System::block_number()),
				AuctionStatus::<u32>::StartingPeriod
			);

			run_to_block(10);
			assert_eq!(
				Auctions::auction_status(System::block_number()),
				AuctionStatus::<u32>::EndingPeriod(0, 0)
			);

			run_to_block(11);
			assert_eq!(
				Auctions::auction_status(System::block_number()),
				AuctionStatus::<u32>::EndingPeriod(0, 1)
			);

			run_to_block(19);
			assert_eq!(
				Auctions::auction_status(System::block_number()),
				AuctionStatus::<u32>::EndingPeriod(0, 9)
			);

			run_to_block(20);
			assert_eq!(
				Auctions::auction_status(System::block_number()),
				AuctionStatus::<u32>::EndingPeriod(1, 0)
			);

			run_to_block(25);
			assert_eq!(
				Auctions::auction_status(System::block_number()),
				AuctionStatus::<u32>::EndingPeriod(1, 5)
			);

			run_to_block(30);
			assert_eq!(
				Auctions::auction_status(System::block_number()),
				AuctionStatus::<u32>::EndingPeriod(2, 0)
			);

			run_to_block(39);
			assert_eq!(
				Auctions::auction_status(System::block_number()),
				AuctionStatus::<u32>::EndingPeriod(2, 9)
			);

			run_to_block(40);
			assert_eq!(
				Auctions::auction_status(System::block_number()),
				AuctionStatus::<u32>::VrfDelay(0)
			);

			run_to_block(44);
			assert_eq!(
				Auctions::auction_status(System::block_number()),
				AuctionStatus::<u32>::VrfDelay(4)
			);

			set_last_random(dummy_hash(), 45);
			run_to_block(45);
			assert_eq!(
				Auctions::auction_status(System::block_number()),
				AuctionStatus::<u32>::NotStarted
			);
		});
	}

	#[test]
	fn can_cancel_auction() {
		new_test_ext().execute_with(|| {
			run_to_block(1);
			assert_ok!(Auctions::new_auction(RuntimeOrigin::signed(6), 5, 1));
			assert_ok!(Auctions::bid(RuntimeOrigin::signed(1), 0.into(), 1, 1, 4, 1));
			assert_eq!(Balances::reserved_balance(1), 1);
			assert_eq!(Balances::free_balance(1), 9);

			assert_noop!(Auctions::cancel_auction(RuntimeOrigin::signed(6)), BadOrigin);
			assert_ok!(Auctions::cancel_auction(RuntimeOrigin::root()));

			assert!(AuctionInfo::<Test>::get().is_none());
			assert_eq!(Balances::reserved_balance(1), 0);
			assert_eq!(ReservedAmounts::<Test>::iter().count(), 0);
			assert_eq!(Winning::<Test>::iter().count(), 0);
		});
	}
}

#[cfg(feature = "runtime-benchmarks")]
mod benchmarking {
	use super::{Pallet as Auctions, *};
	use frame_support::traits::{EnsureOrigin, OnInitialize};
	use frame_system::RawOrigin;
	use sp_runtime::{traits::Bounded, SaturatedConversion};

	use frame_benchmarking::{account, benchmarks, whitelisted_caller};

	fn assert_last_event<T: Config>(generic_event: <T as Config>::RuntimeEvent) {
		let events = frame_system::Pallet::<T>::events();
		let system_event: <T as frame_system::Config>::RuntimeEvent = generic_event.into();
		// compare to the last event record
		let frame_system::EventRecord { event, .. } = &events[events.len() - 1];
		assert_eq!(event, &system_event);
	}

	fn fill_winners<T: Config>(lease_period_index: LeasePeriodOf<T>) {
		let auction_index = AuctionCounter::<T>::get();
		let minimum_balance = CurrencyOf::<T>::minimum_balance();

		for n in 1..=SlotRange::SLOT_RANGE_COUNT as u32 {
			let owner = account("owner", n, 0);
			let worst_validation_code = T::Registrar::worst_validation_code();
			let worst_head_data = T::Registrar::worst_head_data();
			CurrencyOf::<T>::make_free_balance_be(&owner, BalanceOf::<T>::max_value());

			assert!(T::Registrar::register(
				owner,
				ParaId::from(n),
				worst_head_data,
				worst_validation_code
			)
			.is_ok());
		}

		T::Registrar::execute_pending_transitions();

		for n in 1..=SlotRange::SLOT_RANGE_COUNT as u32 {
			let bidder = account("bidder", n, 0);
			CurrencyOf::<T>::make_free_balance_be(&bidder, BalanceOf::<T>::max_value());

			let slot_range = SlotRange::n((n - 1) as u8).unwrap();
			let (start, end) = slot_range.as_pair();

			assert!(Auctions::<T>::bid(
				RawOrigin::Signed(bidder).into(),
				ParaId::from(n),
				auction_index,
				lease_period_index + start.into(),        // First Slot
				lease_period_index + end.into(),          // Last slot
				minimum_balance.saturating_mul(n.into()), // Amount
			)
			.is_ok());
		}
	}

	benchmarks! {
		where_clause { where T: pallet_babe::Config }

		new_auction {
			let duration = T::BlockNumber::max_value();
			let lease_period_index = LeasePeriodOf::<T>::max_value();
			let origin = T::InitiateOrigin::successful_origin();
		}: _<T::RuntimeOrigin>(origin, duration, lease_period_index)
		verify {
			assert_last_event::<T>(Event::<T>::AuctionStarted {
				auction_index: AuctionCounter::<T>::get(),
				lease_period: LeasePeriodOf::<T>::max_value(),
				ending: T::BlockNumber::max_value(),
			}.into());
		}

		// Worst case scenario a new bid comes in which kicks out an existing bid for the same slot.
		bid {
			// If there is an offset, we need to be on that block to be able to do lease things.
			let (_, offset) = T::Leaser::lease_period_length();
			frame_system::Pallet::<T>::set_block_number(offset + One::one());

			// Create a new auction
			let duration = T::BlockNumber::max_value();
			let lease_period_index = LeasePeriodOf::<T>::zero();
			let origin = T::InitiateOrigin::successful_origin();
			Auctions::<T>::new_auction(origin, duration, lease_period_index)?;

			let para = ParaId::from(0);
			let new_para = ParaId::from(1_u32);

			// Register the paras
			let owner = account("owner", 0, 0);
			CurrencyOf::<T>::make_free_balance_be(&owner, BalanceOf::<T>::max_value());
			let worst_head_data = T::Registrar::worst_head_data();
			let worst_validation_code = T::Registrar::worst_validation_code();
			T::Registrar::register(owner.clone(), para, worst_head_data.clone(), worst_validation_code.clone())?;
			T::Registrar::register(owner, new_para, worst_head_data, worst_validation_code)?;
			T::Registrar::execute_pending_transitions();

			// Make an existing bid
			let auction_index = AuctionCounter::<T>::get();
			let first_slot = AuctionInfo::<T>::get().unwrap().0;
			let last_slot = first_slot + 3u32.into();
			let first_amount = CurrencyOf::<T>::minimum_balance();
			let first_bidder: T::AccountId = account("first_bidder", 0, 0);
			CurrencyOf::<T>::make_free_balance_be(&first_bidder, BalanceOf::<T>::max_value());
			Auctions::<T>::bid(
				RawOrigin::Signed(first_bidder.clone()).into(),
				para,
				auction_index,
				first_slot,
				last_slot,
				first_amount,
			)?;

			let caller: T::AccountId = whitelisted_caller();
			CurrencyOf::<T>::make_free_balance_be(&caller, BalanceOf::<T>::max_value());
			let bigger_amount = CurrencyOf::<T>::minimum_balance().saturating_mul(10u32.into());
			assert_eq!(CurrencyOf::<T>::reserved_balance(&first_bidder), first_amount);
		}: _(RawOrigin::Signed(caller.clone()), new_para, auction_index, first_slot, last_slot, bigger_amount)
		verify {
			// Confirms that we unreserved funds from a previous bidder, which is worst case scenario.
			assert_eq!(CurrencyOf::<T>::reserved_balance(&caller), bigger_amount);
		}

		// Worst case: 10 bidders taking all wining spots, and we need to calculate the winner for auction end.
		// Entire winner map should be full and removed at the end of the benchmark.
		on_initialize {
			// If there is an offset, we need to be on that block to be able to do lease things.
			let (lease_length, offset) = T::Leaser::lease_period_length();
			frame_system::Pallet::<T>::set_block_number(offset + One::one());

			// Create a new auction
			let duration: T::BlockNumber = lease_length / 2u32.into();
			let lease_period_index = LeasePeriodOf::<T>::zero();
			let now = frame_system::Pallet::<T>::block_number();
			let origin = T::InitiateOrigin::successful_origin();
			Auctions::<T>::new_auction(origin, duration, lease_period_index)?;

			fill_winners::<T>(lease_period_index);

			for winner in Winning::<T>::get(T::BlockNumber::from(0u32)).unwrap().iter() {
				assert!(winner.is_some());
			}

			let winning_data = Winning::<T>::get(T::BlockNumber::from(0u32)).unwrap();
			// Make winning map full
			for i in 0u32 .. (T::EndingPeriod::get() / T::SampleLength::get()).saturated_into() {
				Winning::<T>::insert(T::BlockNumber::from(i), winning_data.clone());
			}

			// Move ahead to the block we want to initialize
			frame_system::Pallet::<T>::set_block_number(duration + now + T::EndingPeriod::get());

			// Trigger epoch change for new random number value:
			{
				pallet_babe::Pallet::<T>::on_initialize(duration + now + T::EndingPeriod::get());
				let authorities = pallet_babe::Pallet::<T>::authorities();
				let next_authorities = authorities.clone();
				pallet_babe::Pallet::<T>::enact_epoch_change(authorities, next_authorities);
			}

		}: {
			Auctions::<T>::on_initialize(duration + now + T::EndingPeriod::get());
		} verify {
			let auction_index = AuctionCounter::<T>::get();
			assert_last_event::<T>(Event::<T>::AuctionClosed { auction_index }.into());
			assert!(Winning::<T>::iter().count().is_zero());
		}

		// Worst case: 10 bidders taking all wining spots, and winning data is full.
		cancel_auction {
			// If there is an offset, we need to be on that block to be able to do lease things.
			let (lease_length, offset) = T::Leaser::lease_period_length();
			frame_system::Pallet::<T>::set_block_number(offset + One::one());

			// Create a new auction
			let duration: T::BlockNumber = lease_length / 2u32.into();
			let lease_period_index = LeasePeriodOf::<T>::zero();
			let now = frame_system::Pallet::<T>::block_number();
			let origin = T::InitiateOrigin::successful_origin();
			Auctions::<T>::new_auction(origin, duration, lease_period_index)?;

			fill_winners::<T>(lease_period_index);

			let winning_data = Winning::<T>::get(T::BlockNumber::from(0u32)).unwrap();
			for winner in winning_data.iter() {
				assert!(winner.is_some());
			}

			// Make winning map full
			for i in 0u32 .. (T::EndingPeriod::get() / T::SampleLength::get()).saturated_into() {
				Winning::<T>::insert(T::BlockNumber::from(i), winning_data.clone());
			}
			assert!(AuctionInfo::<T>::get().is_some());
		}: _(RawOrigin::Root)
		verify {
			assert!(AuctionInfo::<T>::get().is_none());
		}

		impl_benchmark_test_suite!(
			Auctions,
			crate::integration_tests::new_test_ext(),
			crate::integration_tests::Test,
		);
	}
}<|MERGE_RESOLUTION|>--- conflicted
+++ resolved
@@ -709,13 +709,8 @@
 		type BlockWeights = ();
 		type BlockLength = ();
 		type DbWeight = ();
-<<<<<<< HEAD
 		type RuntimeOrigin = RuntimeOrigin;
-		type Call = Call;
-=======
-		type Origin = Origin;
 		type RuntimeCall = RuntimeCall;
->>>>>>> 28acc786
 		type Index = u64;
 		type BlockNumber = BlockNumber;
 		type Hash = H256;
