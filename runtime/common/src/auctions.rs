--- conflicted
+++ resolved
@@ -30,11 +30,7 @@
 };
 pub use pallet::*;
 use parity_scale_codec::Decode;
-<<<<<<< HEAD
-use primitives::v3::Id as ParaId;
-=======
 use primitives::Id as ParaId;
->>>>>>> 0ac88220
 use sp_runtime::traits::{CheckedSub, One, Saturating, Zero};
 use sp_std::{mem::swap, prelude::*};
 
@@ -688,11 +684,7 @@
 	};
 	use frame_system::{EnsureRoot, EnsureSignedBy};
 	use pallet_balances;
-<<<<<<< HEAD
-	use primitives::v3::{BlockNumber, Header, Id as ParaId};
-=======
 	use primitives::{BlockNumber, Header, Id as ParaId};
->>>>>>> 0ac88220
 	use sp_core::H256;
 	use sp_runtime::traits::{BlakeTwo256, IdentityLookup};
 	use std::{cell::RefCell, collections::BTreeMap};
