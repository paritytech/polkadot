// Copyright 2019-2020 Parity Technologies (UK) Ltd.
// This file is part of Polkadot.

// Polkadot is free software: you can redistribute it and/or modify
// it under the terms of the GNU General Public License as published by
// the Free Software Foundation, either version 3 of the License, or
// (at your option) any later version.

// Polkadot is distributed in the hope that it will be useful,
// but WITHOUT ANY WARRANTY; without even the implied warranty of
// MERCHANTABILITY or FITNESS FOR A PARTICULAR PURPOSE.  See the
// GNU General Public License for more details.

// You should have received a copy of the GNU General Public License
// along with Polkadot.  If not, see <http://www.gnu.org/licenses/>.

//! Auctioning system to determine the set of Parachains in operation. This includes logic for the
//! auctioning mechanism and for reserving balance as part of the "payment". Unreserving the balance
//! happens elsewhere.

use crate::{
	slot_range::SlotRange,
	traits::{AuctionStatus, Auctioneer, LeaseError, Leaser, Registrar},
};
use frame_support::{
	dispatch::DispatchResult,
	ensure,
	traits::{Currency, Get, Randomness, ReservableCurrency},
	weights::Weight,
};
pub use pallet::*;
use parity_scale_codec::Decode;
use primitives::v2::Id as ParaId;
use sp_runtime::traits::{CheckedSub, One, Saturating, Zero};
use sp_std::{mem::swap, prelude::*};

type CurrencyOf<T> =
	<<T as Config>::Leaser as Leaser<<T as frame_system::Config>::BlockNumber>>::Currency;
type BalanceOf<T> = <<<T as Config>::Leaser as Leaser<<T as frame_system::Config>::BlockNumber>>::Currency as Currency<
	<T as frame_system::Config>::AccountId,
>>::Balance;

pub trait WeightInfo {
	fn new_auction() -> Weight;
	fn bid() -> Weight;
	fn cancel_auction() -> Weight;
	fn on_initialize() -> Weight;
}

pub struct TestWeightInfo;
impl WeightInfo for TestWeightInfo {
	fn new_auction() -> Weight {
		0
	}
	fn bid() -> Weight {
		0
	}
	fn cancel_auction() -> Weight {
		0
	}
	fn on_initialize() -> Weight {
		0
	}
}

/// An auction index. We count auctions in this type.
pub type AuctionIndex = u32;

type LeasePeriodOf<T> =
	<<T as Config>::Leaser as Leaser<<T as frame_system::Config>::BlockNumber>>::LeasePeriod;

// Winning data type. This encodes the top bidders of each range together with their bid.
type WinningData<T> = [Option<(<T as frame_system::Config>::AccountId, ParaId, BalanceOf<T>)>;
	SlotRange::SLOT_RANGE_COUNT];
// Winners data type. This encodes each of the final winners of a parachain auction, the parachain
// index assigned to them, their winning bid and the range that they won.
type WinnersData<T> =
	Vec<(<T as frame_system::Config>::AccountId, ParaId, BalanceOf<T>, SlotRange)>;

#[frame_support::pallet]
pub mod pallet {
	use super::*;
	use frame_support::{pallet_prelude::*, traits::EnsureOrigin, weights::DispatchClass};
	use frame_system::{ensure_root, ensure_signed, pallet_prelude::*};

	#[pallet::pallet]
	#[pallet::generate_store(pub(super) trait Store)]
	pub struct Pallet<T>(_);

	/// The module's configuration trait.
	#[pallet::config]
	pub trait Config: frame_system::Config {
		/// The overarching event type.
		type Event: From<Event<Self>> + IsType<<Self as frame_system::Config>::Event>;

		/// The type representing the leasing system.
		type Leaser: Leaser<
			Self::BlockNumber,
			AccountId = Self::AccountId,
			LeasePeriod = Self::BlockNumber,
		>;

		/// The parachain registrar type.
		type Registrar: Registrar<AccountId = Self::AccountId>;

		/// The number of blocks over which an auction may be retroactively ended.
		#[pallet::constant]
		type EndingPeriod: Get<Self::BlockNumber>;

		/// The length of each sample to take during the ending period.
		///
		/// `EndingPeriod` / `SampleLength` = Total # of Samples
		#[pallet::constant]
		type SampleLength: Get<Self::BlockNumber>;

		/// Something that provides randomness in the runtime.
		type Randomness: Randomness<Self::Hash, Self::BlockNumber>;

		/// The origin which may initiate auctions.
		type InitiateOrigin: EnsureOrigin<Self::Origin>;

		/// Weight Information for the Extrinsics in the Pallet
		type WeightInfo: WeightInfo;
	}

	#[pallet::event]
	#[pallet::generate_deposit(pub(super) fn deposit_event)]
	pub enum Event<T: Config> {
		/// An auction started. Provides its index and the block number where it will begin to
		/// close and the first lease period of the quadruplet that is auctioned.
		AuctionStarted {
			auction_index: AuctionIndex,
			lease_period: LeasePeriodOf<T>,
			ending: T::BlockNumber,
		},
		/// An auction ended. All funds become unreserved.
		AuctionClosed { auction_index: AuctionIndex },
		/// Funds were reserved for a winning bid. First balance is the extra amount reserved.
		/// Second is the total.
		Reserved { bidder: T::AccountId, extra_reserved: BalanceOf<T>, total_amount: BalanceOf<T> },
		/// Funds were unreserved since bidder is no longer active. `[bidder, amount]`
		Unreserved { bidder: T::AccountId, amount: BalanceOf<T> },
		/// Someone attempted to lease the same slot twice for a parachain. The amount is held in reserve
		/// but no parachain slot has been leased.
		ReserveConfiscated { para_id: ParaId, leaser: T::AccountId, amount: BalanceOf<T> },
		/// A new bid has been accepted as the current winner.
		BidAccepted {
			bidder: T::AccountId,
			para_id: ParaId,
			amount: BalanceOf<T>,
			first_slot: LeasePeriodOf<T>,
			last_slot: LeasePeriodOf<T>,
		},
		/// The winning offset was chosen for an auction. This will map into the `Winning` storage map.
		WinningOffset { auction_index: AuctionIndex, block_number: T::BlockNumber },
	}

	#[pallet::error]
	pub enum Error<T> {
		/// This auction is already in progress.
		AuctionInProgress,
		/// The lease period is in the past.
		LeasePeriodInPast,
		/// Para is not registered
		ParaNotRegistered,
		/// Not a current auction.
		NotCurrentAuction,
		/// Not an auction.
		NotAuction,
		/// Auction has already ended.
		AuctionEnded,
		/// The para is already leased out for part of this range.
		AlreadyLeasedOut,
	}

	/// Number of auctions started so far.
	#[pallet::storage]
	#[pallet::getter(fn auction_counter)]
	pub type AuctionCounter<T> = StorageValue<_, AuctionIndex, ValueQuery>;

	/// Information relating to the current auction, if there is one.
	///
	/// The first item in the tuple is the lease period index that the first of the four
	/// contiguous lease periods on auction is for. The second is the block number when the
	/// auction will "begin to end", i.e. the first block of the Ending Period of the auction.
	#[pallet::storage]
	#[pallet::getter(fn auction_info)]
	pub type AuctionInfo<T: Config> = StorageValue<_, (LeasePeriodOf<T>, T::BlockNumber)>;

	/// Amounts currently reserved in the accounts of the bidders currently winning
	/// (sub-)ranges.
	#[pallet::storage]
	#[pallet::getter(fn reserved_amounts)]
	pub type ReservedAmounts<T: Config> =
		StorageMap<_, Twox64Concat, (T::AccountId, ParaId), BalanceOf<T>>;

	/// The winning bids for each of the 10 ranges at each sample in the final Ending Period of
	/// the current auction. The map's key is the 0-based index into the Sample Size. The
	/// first sample of the ending period is 0; the last is `Sample Size - 1`.
	#[pallet::storage]
	#[pallet::getter(fn winning)]
	pub type Winning<T: Config> = StorageMap<_, Twox64Concat, T::BlockNumber, WinningData<T>>;

	#[pallet::extra_constants]
	impl<T: Config> Pallet<T> {
<<<<<<< HEAD
		//TODO: rename to snake case after https://github.com/jakehemmerle/substrate/issues/8826 fixed.
		#[allow(non_snake_case)]
		fn SlotRangeCount() -> u32 {
			SlotRange::SLOT_RANGE_COUNT as u32
		}

		//TODO: rename to snake case after https://github.com/jakehemmerle/substrate/issues/8826 fixed.
		#[allow(non_snake_case)]
		fn LeasePeriodsPerSlot() -> u32 {
=======
		#[pallet::constant_name(SlotRangeCount)]
		fn slot_range_count() -> u32 {
			SlotRange::SLOT_RANGE_COUNT as u32
		}

		#[pallet::constant_name(LeasePeriodsPerSlot)]
		fn pease_periods_per_slot() -> u32 {
>>>>>>> e76cd144
			SlotRange::LEASE_PERIODS_PER_SLOT as u32
		}
	}

	#[pallet::hooks]
	impl<T: Config> Hooks<BlockNumberFor<T>> for Pallet<T> {
		fn on_initialize(n: T::BlockNumber) -> Weight {
			let mut weight = T::DbWeight::get().reads(1);

			// If the current auction was in its ending period last block, then ensure that the (sub-)range
			// winner information is duplicated from the previous block in case no bids happened in the
			// last block.
			if let AuctionStatus::EndingPeriod(offset, _sub_sample) = Self::auction_status(n) {
				weight = weight.saturating_add(T::DbWeight::get().reads(1));
				if !Winning::<T>::contains_key(&offset) {
					weight = weight.saturating_add(T::DbWeight::get().writes(1));
					let winning_data = offset
						.checked_sub(&One::one())
						.and_then(Winning::<T>::get)
						.unwrap_or([Self::EMPTY; SlotRange::SLOT_RANGE_COUNT]);
					Winning::<T>::insert(offset, winning_data);
				}
			}

			// Check to see if an auction just ended.
			if let Some((winning_ranges, auction_lease_period_index)) = Self::check_auction_end(n) {
				// Auction is ended now. We have the winning ranges and the lease period index which
				// acts as the offset. Handle it.
				Self::manage_auction_end(auction_lease_period_index, winning_ranges);
				weight = weight.saturating_add(T::WeightInfo::on_initialize());
			}

			weight
		}
	}

	#[pallet::call]
	impl<T: Config> Pallet<T> {
		/// Create a new auction.
		///
		/// This can only happen when there isn't already an auction in progress and may only be
		/// called by the root origin. Accepts the `duration` of this auction and the
		/// `lease_period_index` of the initial lease period of the four that are to be auctioned.
		#[pallet::weight((T::WeightInfo::new_auction(), DispatchClass::Operational))]
		pub fn new_auction(
			origin: OriginFor<T>,
			#[pallet::compact] duration: T::BlockNumber,
			#[pallet::compact] lease_period_index: LeasePeriodOf<T>,
		) -> DispatchResult {
			T::InitiateOrigin::ensure_origin(origin)?;
			Self::do_new_auction(duration, lease_period_index)
		}

		/// Make a new bid from an account (including a parachain account) for deploying a new
		/// parachain.
		///
		/// Multiple simultaneous bids from the same bidder are allowed only as long as all active
		/// bids overlap each other (i.e. are mutually exclusive). Bids cannot be redacted.
		///
		/// - `sub` is the sub-bidder ID, allowing for multiple competing bids to be made by (and
		/// funded by) the same account.
		/// - `auction_index` is the index of the auction to bid on. Should just be the present
		/// value of `AuctionCounter`.
		/// - `first_slot` is the first lease period index of the range to bid on. This is the
		/// absolute lease period index value, not an auction-specific offset.
		/// - `last_slot` is the last lease period index of the range to bid on. This is the
		/// absolute lease period index value, not an auction-specific offset.
		/// - `amount` is the amount to bid to be held as deposit for the parachain should the
		/// bid win. This amount is held throughout the range.
		#[pallet::weight(T::WeightInfo::bid())]
		pub fn bid(
			origin: OriginFor<T>,
			#[pallet::compact] para: ParaId,
			#[pallet::compact] auction_index: AuctionIndex,
			#[pallet::compact] first_slot: LeasePeriodOf<T>,
			#[pallet::compact] last_slot: LeasePeriodOf<T>,
			#[pallet::compact] amount: BalanceOf<T>,
		) -> DispatchResult {
			let who = ensure_signed(origin)?;
			Self::handle_bid(who, para, auction_index, first_slot, last_slot, amount)?;
			Ok(())
		}

		/// Cancel an in-progress auction.
		///
		/// Can only be called by Root origin.
		#[pallet::weight(T::WeightInfo::cancel_auction())]
		pub fn cancel_auction(origin: OriginFor<T>) -> DispatchResult {
			ensure_root(origin)?;
			// Unreserve all bids.
			for ((bidder, _), amount) in ReservedAmounts::<T>::drain() {
				CurrencyOf::<T>::unreserve(&bidder, amount);
			}
			#[allow(deprecated)]
			Winning::<T>::remove_all(None);
			AuctionInfo::<T>::kill();
			Ok(())
		}
	}
}

impl<T: Config> Auctioneer<T::BlockNumber> for Pallet<T> {
	type AccountId = T::AccountId;
	type LeasePeriod = T::BlockNumber;
	type Currency = CurrencyOf<T>;

	fn new_auction(
		duration: T::BlockNumber,
		lease_period_index: LeasePeriodOf<T>,
	) -> DispatchResult {
		Self::do_new_auction(duration, lease_period_index)
	}

	// Returns the status of the auction given the current block number.
	fn auction_status(now: T::BlockNumber) -> AuctionStatus<T::BlockNumber> {
		let early_end = match AuctionInfo::<T>::get() {
			Some((_, early_end)) => early_end,
			None => return AuctionStatus::NotStarted,
		};

		let after_early_end = match now.checked_sub(&early_end) {
			Some(after_early_end) => after_early_end,
			None => return AuctionStatus::StartingPeriod,
		};

		let ending_period = T::EndingPeriod::get();
		if after_early_end < ending_period {
			let sample_length = T::SampleLength::get().max(One::one());
			let sample = after_early_end / sample_length;
			let sub_sample = after_early_end % sample_length;
			return AuctionStatus::EndingPeriod(sample, sub_sample)
		} else {
			// This is safe because of the comparison operator above
			return AuctionStatus::VrfDelay(after_early_end - ending_period)
		}
	}

	fn place_bid(
		bidder: T::AccountId,
		para: ParaId,
		first_slot: LeasePeriodOf<T>,
		last_slot: LeasePeriodOf<T>,
		amount: BalanceOf<T>,
	) -> DispatchResult {
		Self::handle_bid(bidder, para, AuctionCounter::<T>::get(), first_slot, last_slot, amount)
	}

	fn lease_period_index(b: T::BlockNumber) -> Option<(Self::LeasePeriod, bool)> {
		T::Leaser::lease_period_index(b)
	}

	#[cfg(any(feature = "runtime-benchmarks", test))]
	fn lease_period_length() -> (T::BlockNumber, T::BlockNumber) {
		T::Leaser::lease_period_length()
	}

	fn has_won_an_auction(para: ParaId, bidder: &T::AccountId) -> bool {
		!T::Leaser::deposit_held(para, bidder).is_zero()
	}
}

impl<T: Config> Pallet<T> {
	// A trick to allow me to initialize large arrays with nothing in them.
	const EMPTY: Option<(<T as frame_system::Config>::AccountId, ParaId, BalanceOf<T>)> = None;

	/// Create a new auction.
	///
	/// This can only happen when there isn't already an auction in progress. Accepts the `duration`
	/// of this auction and the `lease_period_index` of the initial lease period of the four that
	/// are to be auctioned.
	fn do_new_auction(
		duration: T::BlockNumber,
		lease_period_index: LeasePeriodOf<T>,
	) -> DispatchResult {
		let maybe_auction = AuctionInfo::<T>::get();
		ensure!(maybe_auction.is_none(), Error::<T>::AuctionInProgress);
		let now = frame_system::Pallet::<T>::block_number();
		if let Some((current_lease_period, _)) = T::Leaser::lease_period_index(now) {
			// If there is no active lease period, then we don't need to make this check.
			ensure!(lease_period_index >= current_lease_period, Error::<T>::LeasePeriodInPast);
		}

		// Bump the counter.
		let n = AuctionCounter::<T>::mutate(|n| {
			*n += 1;
			*n
		});

		// Set the information.
		let ending = frame_system::Pallet::<T>::block_number().saturating_add(duration);
		AuctionInfo::<T>::put((lease_period_index, ending));

		Self::deposit_event(Event::<T>::AuctionStarted {
			auction_index: n,
			lease_period: lease_period_index,
			ending,
		});
		Ok(())
	}

	/// Actually place a bid in the current auction.
	///
	/// - `bidder`: The account that will be funding this bid.
	/// - `auction_index`: The auction index of the bid. For this to succeed, must equal
	/// the current value of `AuctionCounter`.
	/// - `first_slot`: The first lease period index of the range to be bid on.
	/// - `last_slot`: The last lease period index of the range to be bid on (inclusive).
	/// - `amount`: The total amount to be the bid for deposit over the range.
	pub fn handle_bid(
		bidder: T::AccountId,
		para: ParaId,
		auction_index: u32,
		first_slot: LeasePeriodOf<T>,
		last_slot: LeasePeriodOf<T>,
		amount: BalanceOf<T>,
	) -> DispatchResult {
		// Ensure para is registered before placing a bid on it.
		ensure!(T::Registrar::is_registered(para), Error::<T>::ParaNotRegistered);
		// Bidding on latest auction.
		ensure!(auction_index == AuctionCounter::<T>::get(), Error::<T>::NotCurrentAuction);
		// Assume it's actually an auction (this should never fail because of above).
		let (first_lease_period, _) = AuctionInfo::<T>::get().ok_or(Error::<T>::NotAuction)?;

		// Get the auction status and the current sample block. For the starting period, the sample
		// block is zero.
		let auction_status = Self::auction_status(frame_system::Pallet::<T>::block_number());
		// The offset into the ending samples of the auction.
		let offset = match auction_status {
			AuctionStatus::NotStarted => return Err(Error::<T>::AuctionEnded.into()),
			AuctionStatus::StartingPeriod => Zero::zero(),
			AuctionStatus::EndingPeriod(o, _) => o,
			AuctionStatus::VrfDelay(_) => return Err(Error::<T>::AuctionEnded.into()),
		};

		// We also make sure that the bid is not for any existing leases the para already has.
		ensure!(
			!T::Leaser::already_leased(para, first_slot, last_slot),
			Error::<T>::AlreadyLeasedOut
		);

		// Our range.
		let range = SlotRange::new_bounded(first_lease_period, first_slot, last_slot)?;
		// Range as an array index.
		let range_index = range as u8 as usize;

		// The current winning ranges.
		let mut current_winning = Winning::<T>::get(offset)
			.or_else(|| offset.checked_sub(&One::one()).and_then(Winning::<T>::get))
			.unwrap_or([Self::EMPTY; SlotRange::SLOT_RANGE_COUNT]);

		// If this bid beat the previous winner of our range.
		if current_winning[range_index].as_ref().map_or(true, |last| amount > last.2) {
			// Ok; we are the new winner of this range - reserve the additional amount and record.

			// Get the amount already held on deposit if this is a renewal bid (i.e. there's
			// an existing lease on the same para by the same leaser).
			let existing_lease_deposit = T::Leaser::deposit_held(para, &bidder);
			let reserve_required = amount.saturating_sub(existing_lease_deposit);

			// Get the amount already reserved in any prior and still active bids by us.
			let bidder_para = (bidder.clone(), para);
			let already_reserved = ReservedAmounts::<T>::get(&bidder_para).unwrap_or_default();

			// If these don't already cover the bid...
			if let Some(additional) = reserve_required.checked_sub(&already_reserved) {
				// ...then reserve some more funds from their account, failing if there's not
				// enough funds.
				CurrencyOf::<T>::reserve(&bidder, additional)?;
				// ...and record the amount reserved.
				ReservedAmounts::<T>::insert(&bidder_para, reserve_required);

				Self::deposit_event(Event::<T>::Reserved {
					bidder: bidder.clone(),
					extra_reserved: additional,
					total_amount: reserve_required,
				});
			}

			// Return any funds reserved for the previous winner if we are not in the ending period
			// and they no longer have any active bids.
			let mut outgoing_winner = Some((bidder.clone(), para, amount));
			swap(&mut current_winning[range_index], &mut outgoing_winner);
			if let Some((who, para, _amount)) = outgoing_winner {
				if auction_status.is_starting() &&
					current_winning
						.iter()
						.filter_map(Option::as_ref)
						.all(|&(ref other, other_para, _)| other != &who || other_para != para)
				{
					// Previous bidder is no longer winning any ranges: unreserve their funds.
					if let Some(amount) = ReservedAmounts::<T>::take(&(who.clone(), para)) {
						// It really should be reserved; there's not much we can do here on fail.
						let err_amt = CurrencyOf::<T>::unreserve(&who, amount);
						debug_assert!(err_amt.is_zero());
						Self::deposit_event(Event::<T>::Unreserved { bidder: who, amount });
					}
				}
			}

			// Update the range winner.
			Winning::<T>::insert(offset, &current_winning);
			Self::deposit_event(Event::<T>::BidAccepted {
				bidder,
				para_id: para,
				amount,
				first_slot,
				last_slot,
			});
		}
		Ok(())
	}

	/// Some when the auction's end is known (with the end block number). None if it is unknown.
	/// If `Some` then the block number must be at most the previous block and at least the
	/// previous block minus `T::EndingPeriod::get()`.
	///
	/// This mutates the state, cleaning up `AuctionInfo` and `Winning` in the case of an auction
	/// ending. An immediately subsequent call with the same argument will always return `None`.
	fn check_auction_end(now: T::BlockNumber) -> Option<(WinningData<T>, LeasePeriodOf<T>)> {
		if let Some((lease_period_index, early_end)) = AuctionInfo::<T>::get() {
			let ending_period = T::EndingPeriod::get();
			let late_end = early_end.saturating_add(ending_period);
			let is_ended = now >= late_end;
			if is_ended {
				// auction definitely ended.
				// check to see if we can determine the actual ending point.
				let (raw_offset, known_since) = T::Randomness::random(&b"para_auction"[..]);

				if late_end <= known_since {
					// Our random seed was known only after the auction ended. Good to use.
					let raw_offset_block_number = <T::BlockNumber>::decode(
						&mut raw_offset.as_ref(),
					)
					.expect("secure hashes should always be bigger than the block number; qed");
					let offset = (raw_offset_block_number % ending_period) /
						T::SampleLength::get().max(One::one());

					let auction_counter = AuctionCounter::<T>::get();
					Self::deposit_event(Event::<T>::WinningOffset {
						auction_index: auction_counter,
						block_number: offset,
					});
					let res = Winning::<T>::get(offset)
						.unwrap_or([Self::EMPTY; SlotRange::SLOT_RANGE_COUNT]);
					// This `remove_all` statement should remove at most `EndingPeriod` / `SampleLength` items,
					// which should be bounded and sensibly configured in the runtime.
					#[allow(deprecated)]
					Winning::<T>::remove_all(None);
					AuctionInfo::<T>::kill();
					return Some((res, lease_period_index))
				}
			}
		}
		None
	}

	/// Auction just ended. We have the current lease period, the auction's lease period (which
	/// is guaranteed to be at least the current period) and the bidders that were winning each
	/// range at the time of the auction's close.
	fn manage_auction_end(
		auction_lease_period_index: LeasePeriodOf<T>,
		winning_ranges: WinningData<T>,
	) {
		// First, unreserve all amounts that were reserved for the bids. We will later re-reserve the
		// amounts from the bidders that ended up being assigned the slot so there's no need to
		// special-case them here.
		for ((bidder, _), amount) in ReservedAmounts::<T>::drain() {
			CurrencyOf::<T>::unreserve(&bidder, amount);
		}

		// Next, calculate the winning combination of slots and thus the final winners of the
		// auction.
		let winners = Self::calculate_winners(winning_ranges);

		// Go through those winners and re-reserve their bid, updating our table of deposits
		// accordingly.
		for (leaser, para, amount, range) in winners.into_iter() {
			let begin_offset = LeasePeriodOf::<T>::from(range.as_pair().0 as u32);
			let period_begin = auction_lease_period_index + begin_offset;
			let period_count = LeasePeriodOf::<T>::from(range.len() as u32);

			match T::Leaser::lease_out(para, &leaser, amount, period_begin, period_count) {
				Err(LeaseError::ReserveFailed) |
				Err(LeaseError::AlreadyEnded) |
				Err(LeaseError::NoLeasePeriod) => {
					// Should never happen since we just unreserved this amount (and our offset is from the
					// present period). But if it does, there's not much we can do.
				},
				Err(LeaseError::AlreadyLeased) => {
					// The leaser attempted to get a second lease on the same para ID, possibly griefing us. Let's
					// keep the amount reserved and let governance sort it out.
					if CurrencyOf::<T>::reserve(&leaser, amount).is_ok() {
						Self::deposit_event(Event::<T>::ReserveConfiscated {
							para_id: para,
							leaser,
							amount,
						});
					}
				},
				Ok(()) => {}, // Nothing to report.
			}
		}

		Self::deposit_event(Event::<T>::AuctionClosed {
			auction_index: AuctionCounter::<T>::get(),
		});
	}

	/// Calculate the final winners from the winning slots.
	///
	/// This is a simple dynamic programming algorithm designed by Al, the original code is at:
	/// `https://github.com/w3f/consensus/blob/master/NPoS/auctiondynamicthing.py`
	fn calculate_winners(mut winning: WinningData<T>) -> WinnersData<T> {
		let winning_ranges = {
			let mut best_winners_ending_at: [(Vec<SlotRange>, BalanceOf<T>);
				SlotRange::LEASE_PERIODS_PER_SLOT] = Default::default();
			let best_bid = |range: SlotRange| {
				winning[range as u8 as usize]
					.as_ref()
					.map(|(_, _, amount)| *amount * (range.len() as u32).into())
			};
			for i in 0..SlotRange::LEASE_PERIODS_PER_SLOT {
				let r = SlotRange::new_bounded(0, 0, i as u32).expect("`i < LPPS`; qed");
				if let Some(bid) = best_bid(r) {
					best_winners_ending_at[i] = (vec![r], bid);
				}
				for j in 0..i {
					let r = SlotRange::new_bounded(0, j as u32 + 1, i as u32)
						.expect("`i < LPPS`; `j < i`; `j + 1 < LPPS`; qed");
					if let Some(mut bid) = best_bid(r) {
						bid += best_winners_ending_at[j].1;
						if bid > best_winners_ending_at[i].1 {
							let mut new_winners = best_winners_ending_at[j].0.clone();
							new_winners.push(r);
							best_winners_ending_at[i] = (new_winners, bid);
						}
					} else {
						if best_winners_ending_at[j].1 > best_winners_ending_at[i].1 {
							best_winners_ending_at[i] = best_winners_ending_at[j].clone();
						}
					}
				}
			}
			best_winners_ending_at[SlotRange::LEASE_PERIODS_PER_SLOT - 1].0.clone()
		};

		winning_ranges
			.into_iter()
			.filter_map(|range| {
				winning[range as u8 as usize]
					.take()
					.map(|(bidder, para, amount)| (bidder, para, amount, range))
			})
			.collect::<Vec<_>>()
	}
}

/// tests for this module
#[cfg(test)]
mod tests {
	use super::*;
	use crate::{auctions, mock::TestRegistrar};
	use ::test_helpers::{dummy_hash, dummy_head_data, dummy_validation_code};
	use frame_support::{
		assert_noop, assert_ok, assert_storage_noop,
		dispatch::DispatchError::BadOrigin,
		ord_parameter_types, parameter_types,
		traits::{EitherOfDiverse, OnFinalize, OnInitialize},
	};
	use frame_system::{EnsureRoot, EnsureSignedBy};
	use pallet_balances;
	use primitives::v2::{BlockNumber, Header, Id as ParaId};
	use sp_core::H256;
	use sp_runtime::traits::{BlakeTwo256, IdentityLookup};
	use std::{cell::RefCell, collections::BTreeMap};

	type UncheckedExtrinsic = frame_system::mocking::MockUncheckedExtrinsic<Test>;
	type Block = frame_system::mocking::MockBlock<Test>;

	frame_support::construct_runtime!(
		pub enum Test where
			Block = Block,
			NodeBlock = Block,
			UncheckedExtrinsic = UncheckedExtrinsic,
		{
			System: frame_system::{Pallet, Call, Config, Storage, Event<T>},
			Balances: pallet_balances::{Pallet, Call, Storage, Config<T>, Event<T>},
			Auctions: auctions::{Pallet, Call, Storage, Event<T>},
		}
	);

	parameter_types! {
		pub const BlockHashCount: u32 = 250;
	}
	impl frame_system::Config for Test {
		type BaseCallFilter = frame_support::traits::Everything;
		type BlockWeights = ();
		type BlockLength = ();
		type DbWeight = ();
		type Origin = Origin;
		type Call = Call;
		type Index = u64;
		type BlockNumber = BlockNumber;
		type Hash = H256;
		type Hashing = BlakeTwo256;
		type AccountId = u64;
		type Lookup = IdentityLookup<Self::AccountId>;
		type Header = Header;
		type Event = Event;
		type BlockHashCount = BlockHashCount;
		type Version = ();
		type PalletInfo = PalletInfo;
		type AccountData = pallet_balances::AccountData<u64>;
		type OnNewAccount = ();
		type OnKilledAccount = ();
		type SystemWeightInfo = ();
		type SS58Prefix = ();
		type OnSetCode = ();
		type MaxConsumers = frame_support::traits::ConstU32<16>;
	}

	parameter_types! {
		pub const ExistentialDeposit: u64 = 1;
		pub const MaxReserves: u32 = 50;
	}

	impl pallet_balances::Config for Test {
		type Balance = u64;
		type DustRemoval = ();
		type Event = Event;
		type ExistentialDeposit = ExistentialDeposit;
		type AccountStore = System;
		type WeightInfo = ();
		type MaxLocks = ();
		type MaxReserves = MaxReserves;
		type ReserveIdentifier = [u8; 8];
	}

	#[derive(Eq, PartialEq, Ord, PartialOrd, Clone, Copy, Debug)]
	pub struct LeaseData {
		leaser: u64,
		amount: u64,
	}

	thread_local! {
		pub static LEASES:
			RefCell<BTreeMap<(ParaId, BlockNumber), LeaseData>> = RefCell::new(BTreeMap::new());
	}

	fn leases() -> Vec<((ParaId, BlockNumber), LeaseData)> {
		LEASES.with(|p| (&*p.borrow()).clone().into_iter().collect::<Vec<_>>())
	}

	pub struct TestLeaser;
	impl Leaser<BlockNumber> for TestLeaser {
		type AccountId = u64;
		type LeasePeriod = BlockNumber;
		type Currency = Balances;

		fn lease_out(
			para: ParaId,
			leaser: &Self::AccountId,
			amount: <Self::Currency as Currency<Self::AccountId>>::Balance,
			period_begin: Self::LeasePeriod,
			period_count: Self::LeasePeriod,
		) -> Result<(), LeaseError> {
			LEASES.with(|l| {
				let mut leases = l.borrow_mut();
				let now = System::block_number();
				let (current_lease_period, _) =
					Self::lease_period_index(now).ok_or(LeaseError::NoLeasePeriod)?;
				if period_begin < current_lease_period {
					return Err(LeaseError::AlreadyEnded)
				}
				for period in period_begin..(period_begin + period_count) {
					if leases.contains_key(&(para, period)) {
						return Err(LeaseError::AlreadyLeased)
					}
					leases.insert((para, period), LeaseData { leaser: leaser.clone(), amount });
				}
				Ok(())
			})
		}

		fn deposit_held(
			para: ParaId,
			leaser: &Self::AccountId,
		) -> <Self::Currency as Currency<Self::AccountId>>::Balance {
			leases()
				.iter()
				.filter_map(|((id, _period), data)| {
					if id == &para && &data.leaser == leaser {
						Some(data.amount)
					} else {
						None
					}
				})
				.max()
				.unwrap_or_default()
		}

		fn lease_period_length() -> (BlockNumber, BlockNumber) {
			(10, 0)
		}

		fn lease_period_index(b: BlockNumber) -> Option<(Self::LeasePeriod, bool)> {
			let (lease_period_length, offset) = Self::lease_period_length();
			let b = b.checked_sub(offset)?;

			let lease_period = b / lease_period_length;
			let first_block = (b % lease_period_length).is_zero();

			Some((lease_period, first_block))
		}

		fn already_leased(
			para_id: ParaId,
			first_period: Self::LeasePeriod,
			last_period: Self::LeasePeriod,
		) -> bool {
			leases().into_iter().any(|((para, period), _data)| {
				para == para_id && first_period <= period && period <= last_period
			})
		}
	}

	ord_parameter_types! {
		pub const Six: u64 = 6;
	}

	type RootOrSix = EitherOfDiverse<EnsureRoot<u64>, EnsureSignedBy<Six, u64>>;

	thread_local! {
		pub static LAST_RANDOM: RefCell<Option<(H256, u32)>> = RefCell::new(None);
	}
	fn set_last_random(output: H256, known_since: u32) {
		LAST_RANDOM.with(|p| *p.borrow_mut() = Some((output, known_since)))
	}
	pub struct TestPastRandomness;
	impl Randomness<H256, BlockNumber> for TestPastRandomness {
		fn random(_subject: &[u8]) -> (H256, u32) {
			LAST_RANDOM.with(|p| {
				if let Some((output, known_since)) = &*p.borrow() {
					(*output, *known_since)
				} else {
					(H256::zero(), frame_system::Pallet::<Test>::block_number())
				}
			})
		}
	}

	parameter_types! {
		pub static EndingPeriod: BlockNumber = 3;
		pub static SampleLength: BlockNumber = 1;
	}

	impl Config for Test {
		type Event = Event;
		type Leaser = TestLeaser;
		type Registrar = TestRegistrar<Self>;
		type EndingPeriod = EndingPeriod;
		type SampleLength = SampleLength;
		type Randomness = TestPastRandomness;
		type InitiateOrigin = RootOrSix;
		type WeightInfo = crate::auctions::TestWeightInfo;
	}

	// This function basically just builds a genesis storage key/value store according to
	// our desired mock up.
	pub fn new_test_ext() -> sp_io::TestExternalities {
		let mut t = frame_system::GenesisConfig::default().build_storage::<Test>().unwrap();
		pallet_balances::GenesisConfig::<Test> {
			balances: vec![(1, 10), (2, 20), (3, 30), (4, 40), (5, 50), (6, 60)],
		}
		.assimilate_storage(&mut t)
		.unwrap();
		let mut ext: sp_io::TestExternalities = t.into();
		ext.execute_with(|| {
			// Register para 0, 1, 2, and 3 for tests
			assert_ok!(TestRegistrar::<Test>::register(
				1,
				0.into(),
				dummy_head_data(),
				dummy_validation_code()
			));
			assert_ok!(TestRegistrar::<Test>::register(
				1,
				1.into(),
				dummy_head_data(),
				dummy_validation_code()
			));
			assert_ok!(TestRegistrar::<Test>::register(
				1,
				2.into(),
				dummy_head_data(),
				dummy_validation_code()
			));
			assert_ok!(TestRegistrar::<Test>::register(
				1,
				3.into(),
				dummy_head_data(),
				dummy_validation_code()
			));
		});
		ext
	}

	fn run_to_block(n: BlockNumber) {
		while System::block_number() < n {
			Auctions::on_finalize(System::block_number());
			Balances::on_finalize(System::block_number());
			System::on_finalize(System::block_number());
			System::set_block_number(System::block_number() + 1);
			System::on_initialize(System::block_number());
			Balances::on_initialize(System::block_number());
			Auctions::on_initialize(System::block_number());
		}
	}

	#[test]
	fn basic_setup_works() {
		new_test_ext().execute_with(|| {
			assert_eq!(AuctionCounter::<Test>::get(), 0);
			assert_eq!(TestLeaser::deposit_held(0u32.into(), &1), 0);
			assert_eq!(
				Auctions::auction_status(System::block_number()),
				AuctionStatus::<u32>::NotStarted
			);

			run_to_block(10);

			assert_eq!(AuctionCounter::<Test>::get(), 0);
			assert_eq!(TestLeaser::deposit_held(0u32.into(), &1), 0);
			assert_eq!(
				Auctions::auction_status(System::block_number()),
				AuctionStatus::<u32>::NotStarted
			);
		});
	}

	#[test]
	fn can_start_auction() {
		new_test_ext().execute_with(|| {
			run_to_block(1);

			assert_noop!(Auctions::new_auction(Origin::signed(1), 5, 1), BadOrigin);
			assert_ok!(Auctions::new_auction(Origin::signed(6), 5, 1));

			assert_eq!(AuctionCounter::<Test>::get(), 1);
			assert_eq!(
				Auctions::auction_status(System::block_number()),
				AuctionStatus::<u32>::StartingPeriod
			);
		});
	}

	#[test]
	fn bidding_works() {
		new_test_ext().execute_with(|| {
			run_to_block(1);
			assert_ok!(Auctions::new_auction(Origin::signed(6), 5, 1));
			assert_ok!(Auctions::bid(Origin::signed(1), 0.into(), 1, 1, 4, 5));

			assert_eq!(Balances::reserved_balance(1), 5);
			assert_eq!(Balances::free_balance(1), 5);
			assert_eq!(
				Auctions::winning(0).unwrap()[SlotRange::ZeroThree as u8 as usize],
				Some((1, 0.into(), 5))
			);
		});
	}

	#[test]
	fn under_bidding_works() {
		new_test_ext().execute_with(|| {
			run_to_block(1);
			assert_ok!(Auctions::new_auction(Origin::signed(6), 5, 1));

			assert_ok!(Auctions::bid(Origin::signed(1), 0.into(), 1, 1, 4, 5));

			assert_storage_noop!({
				assert_ok!(Auctions::bid(Origin::signed(2), 0.into(), 1, 1, 4, 1));
			});
		});
	}

	#[test]
	fn over_bidding_works() {
		new_test_ext().execute_with(|| {
			run_to_block(1);
			assert_ok!(Auctions::new_auction(Origin::signed(6), 5, 1));
			assert_ok!(Auctions::bid(Origin::signed(1), 0.into(), 1, 1, 4, 5));
			assert_ok!(Auctions::bid(Origin::signed(2), 0.into(), 1, 1, 4, 6));

			assert_eq!(Balances::reserved_balance(1), 0);
			assert_eq!(Balances::free_balance(1), 10);
			assert_eq!(Balances::reserved_balance(2), 6);
			assert_eq!(Balances::free_balance(2), 14);
			assert_eq!(
				Auctions::winning(0).unwrap()[SlotRange::ZeroThree as u8 as usize],
				Some((2, 0.into(), 6))
			);
		});
	}

	#[test]
	fn auction_proceeds_correctly() {
		new_test_ext().execute_with(|| {
			run_to_block(1);

			assert_ok!(Auctions::new_auction(Origin::signed(6), 5, 1));

			assert_eq!(AuctionCounter::<Test>::get(), 1);
			assert_eq!(
				Auctions::auction_status(System::block_number()),
				AuctionStatus::<u32>::StartingPeriod
			);

			run_to_block(2);
			assert_eq!(
				Auctions::auction_status(System::block_number()),
				AuctionStatus::<u32>::StartingPeriod
			);

			run_to_block(3);
			assert_eq!(
				Auctions::auction_status(System::block_number()),
				AuctionStatus::<u32>::StartingPeriod
			);

			run_to_block(4);
			assert_eq!(
				Auctions::auction_status(System::block_number()),
				AuctionStatus::<u32>::StartingPeriod
			);

			run_to_block(5);
			assert_eq!(
				Auctions::auction_status(System::block_number()),
				AuctionStatus::<u32>::StartingPeriod
			);

			run_to_block(6);
			assert_eq!(
				Auctions::auction_status(System::block_number()),
				AuctionStatus::<u32>::EndingPeriod(0, 0)
			);

			run_to_block(7);
			assert_eq!(
				Auctions::auction_status(System::block_number()),
				AuctionStatus::<u32>::EndingPeriod(1, 0)
			);

			run_to_block(8);
			assert_eq!(
				Auctions::auction_status(System::block_number()),
				AuctionStatus::<u32>::EndingPeriod(2, 0)
			);

			run_to_block(9);
			assert_eq!(
				Auctions::auction_status(System::block_number()),
				AuctionStatus::<u32>::NotStarted
			);
		});
	}

	#[test]
	fn can_win_auction() {
		new_test_ext().execute_with(|| {
			run_to_block(1);
			assert_ok!(Auctions::new_auction(Origin::signed(6), 5, 1));
			assert_ok!(Auctions::bid(Origin::signed(1), 0.into(), 1, 1, 4, 1));
			assert_eq!(Balances::reserved_balance(1), 1);
			assert_eq!(Balances::free_balance(1), 9);
			run_to_block(9);

			assert_eq!(
				leases(),
				vec![
					((0.into(), 1), LeaseData { leaser: 1, amount: 1 }),
					((0.into(), 2), LeaseData { leaser: 1, amount: 1 }),
					((0.into(), 3), LeaseData { leaser: 1, amount: 1 }),
					((0.into(), 4), LeaseData { leaser: 1, amount: 1 }),
				]
			);
			assert_eq!(TestLeaser::deposit_held(0.into(), &1), 1);
		});
	}

	#[test]
	fn can_win_auction_with_late_randomness() {
		new_test_ext().execute_with(|| {
			run_to_block(1);
			assert_ok!(Auctions::new_auction(Origin::signed(6), 5, 1));
			assert_ok!(Auctions::bid(Origin::signed(1), 0.into(), 1, 1, 4, 1));
			assert_eq!(Balances::reserved_balance(1), 1);
			assert_eq!(Balances::free_balance(1), 9);
			assert_eq!(
				Auctions::auction_status(System::block_number()),
				AuctionStatus::<u32>::StartingPeriod
			);
			run_to_block(8);
			// Auction has not yet ended.
			assert_eq!(leases(), vec![]);
			assert_eq!(
				Auctions::auction_status(System::block_number()),
				AuctionStatus::<u32>::EndingPeriod(2, 0)
			);
			// This will prevent the auction's winner from being decided in the next block, since the random
			// seed was known before the final bids were made.
			set_last_random(H256::zero(), 8);
			// Auction definitely ended now, but we don't know exactly when in the last 3 blocks yet since
			// no randomness available yet.
			run_to_block(9);
			// Auction has now ended... But auction winner still not yet decided, so no leases yet.
			assert_eq!(
				Auctions::auction_status(System::block_number()),
				AuctionStatus::<u32>::VrfDelay(0)
			);
			assert_eq!(leases(), vec![]);

			// Random seed now updated to a value known at block 9, when the auction ended. This means
			// that the winner can now be chosen.
			set_last_random(H256::zero(), 9);
			run_to_block(10);
			// Auction ended and winner selected
			assert_eq!(
				Auctions::auction_status(System::block_number()),
				AuctionStatus::<u32>::NotStarted
			);
			assert_eq!(
				leases(),
				vec![
					((0.into(), 1), LeaseData { leaser: 1, amount: 1 }),
					((0.into(), 2), LeaseData { leaser: 1, amount: 1 }),
					((0.into(), 3), LeaseData { leaser: 1, amount: 1 }),
					((0.into(), 4), LeaseData { leaser: 1, amount: 1 }),
				]
			);
			assert_eq!(TestLeaser::deposit_held(0.into(), &1), 1);
		});
	}

	#[test]
	fn can_win_incomplete_auction() {
		new_test_ext().execute_with(|| {
			run_to_block(1);
			assert_ok!(Auctions::new_auction(Origin::signed(6), 5, 1));
			assert_ok!(Auctions::bid(Origin::signed(1), 0.into(), 1, 4, 4, 5));
			run_to_block(9);

			assert_eq!(leases(), vec![((0.into(), 4), LeaseData { leaser: 1, amount: 5 }),]);
			assert_eq!(TestLeaser::deposit_held(0.into(), &1), 5);
		});
	}

	#[test]
	fn should_choose_best_combination() {
		new_test_ext().execute_with(|| {
			run_to_block(1);
			assert_ok!(Auctions::new_auction(Origin::signed(6), 5, 1));
			assert_ok!(Auctions::bid(Origin::signed(1), 0.into(), 1, 1, 1, 1));
			assert_ok!(Auctions::bid(Origin::signed(2), 0.into(), 1, 2, 3, 4));
			assert_ok!(Auctions::bid(Origin::signed(3), 0.into(), 1, 4, 4, 2));
			assert_ok!(Auctions::bid(Origin::signed(1), 1.into(), 1, 1, 4, 2));
			run_to_block(9);

			assert_eq!(
				leases(),
				vec![
					((0.into(), 1), LeaseData { leaser: 1, amount: 1 }),
					((0.into(), 2), LeaseData { leaser: 2, amount: 4 }),
					((0.into(), 3), LeaseData { leaser: 2, amount: 4 }),
					((0.into(), 4), LeaseData { leaser: 3, amount: 2 }),
				]
			);
			assert_eq!(TestLeaser::deposit_held(0.into(), &1), 1);
			assert_eq!(TestLeaser::deposit_held(1.into(), &1), 0);
			assert_eq!(TestLeaser::deposit_held(0.into(), &2), 4);
			assert_eq!(TestLeaser::deposit_held(0.into(), &3), 2);
		});
	}

	#[test]
	fn gap_bid_works() {
		new_test_ext().execute_with(|| {
			run_to_block(1);
			assert_ok!(Auctions::new_auction(Origin::signed(6), 5, 1));

			// User 1 will make a bid for period 1 and 4 for the same Para 0
			assert_ok!(Auctions::bid(Origin::signed(1), 0.into(), 1, 1, 1, 1));
			assert_ok!(Auctions::bid(Origin::signed(1), 0.into(), 1, 4, 4, 4));

			// User 2 and 3 will make a bid for para 1 on period 2 and 3 respectively
			assert_ok!(Auctions::bid(Origin::signed(2), 1.into(), 1, 2, 2, 2));
			assert_ok!(Auctions::bid(Origin::signed(3), 1.into(), 1, 3, 3, 3));

			// Total reserved should be the max of the two
			assert_eq!(Balances::reserved_balance(1), 4);

			// Other people are reserved correctly too
			assert_eq!(Balances::reserved_balance(2), 2);
			assert_eq!(Balances::reserved_balance(3), 3);

			// End the auction.
			run_to_block(9);

			assert_eq!(
				leases(),
				vec![
					((0.into(), 1), LeaseData { leaser: 1, amount: 1 }),
					((0.into(), 4), LeaseData { leaser: 1, amount: 4 }),
					((1.into(), 2), LeaseData { leaser: 2, amount: 2 }),
					((1.into(), 3), LeaseData { leaser: 3, amount: 3 }),
				]
			);
			assert_eq!(TestLeaser::deposit_held(0.into(), &1), 4);
			assert_eq!(TestLeaser::deposit_held(1.into(), &2), 2);
			assert_eq!(TestLeaser::deposit_held(1.into(), &3), 3);
		});
	}

	#[test]
	fn deposit_credit_should_work() {
		new_test_ext().execute_with(|| {
			run_to_block(1);
			assert_ok!(Auctions::new_auction(Origin::signed(6), 5, 1));
			assert_ok!(Auctions::bid(Origin::signed(1), 0.into(), 1, 1, 1, 5));
			assert_eq!(Balances::reserved_balance(1), 5);
			run_to_block(10);

			assert_eq!(leases(), vec![((0.into(), 1), LeaseData { leaser: 1, amount: 5 }),]);
			assert_eq!(TestLeaser::deposit_held(0.into(), &1), 5);

			assert_ok!(Auctions::new_auction(Origin::signed(6), 5, 2));
			assert_ok!(Auctions::bid(Origin::signed(1), 0.into(), 2, 2, 2, 6));
			// Only 1 reserved since we have a deposit credit of 5.
			assert_eq!(Balances::reserved_balance(1), 1);
			run_to_block(20);

			assert_eq!(
				leases(),
				vec![
					((0.into(), 1), LeaseData { leaser: 1, amount: 5 }),
					((0.into(), 2), LeaseData { leaser: 1, amount: 6 }),
				]
			);
			assert_eq!(TestLeaser::deposit_held(0.into(), &1), 6);
		});
	}

	#[test]
	fn deposit_credit_on_alt_para_should_not_count() {
		new_test_ext().execute_with(|| {
			run_to_block(1);
			assert_ok!(Auctions::new_auction(Origin::signed(6), 5, 1));
			assert_ok!(Auctions::bid(Origin::signed(1), 0.into(), 1, 1, 1, 5));
			assert_eq!(Balances::reserved_balance(1), 5);
			run_to_block(10);

			assert_eq!(leases(), vec![((0.into(), 1), LeaseData { leaser: 1, amount: 5 }),]);
			assert_eq!(TestLeaser::deposit_held(0.into(), &1), 5);

			assert_ok!(Auctions::new_auction(Origin::signed(6), 5, 2));
			assert_ok!(Auctions::bid(Origin::signed(1), 1.into(), 2, 2, 2, 6));
			// 6 reserved since we are bidding on a new para; only works because we don't
			assert_eq!(Balances::reserved_balance(1), 6);
			run_to_block(20);

			assert_eq!(
				leases(),
				vec![
					((0.into(), 1), LeaseData { leaser: 1, amount: 5 }),
					((1.into(), 2), LeaseData { leaser: 1, amount: 6 }),
				]
			);
			assert_eq!(TestLeaser::deposit_held(0.into(), &1), 5);
			assert_eq!(TestLeaser::deposit_held(1.into(), &1), 6);
		});
	}

	#[test]
	fn multiple_bids_work_pre_ending() {
		new_test_ext().execute_with(|| {
			run_to_block(1);

			assert_ok!(Auctions::new_auction(Origin::signed(6), 5, 1));

			for i in 1..6u64 {
				run_to_block(i as _);
				assert_ok!(Auctions::bid(Origin::signed(i), 0.into(), 1, 1, 4, i));
				for j in 1..6 {
					assert_eq!(Balances::reserved_balance(j), if j == i { j } else { 0 });
					assert_eq!(Balances::free_balance(j), if j == i { j * 9 } else { j * 10 });
				}
			}

			run_to_block(9);
			assert_eq!(
				leases(),
				vec![
					((0.into(), 1), LeaseData { leaser: 5, amount: 5 }),
					((0.into(), 2), LeaseData { leaser: 5, amount: 5 }),
					((0.into(), 3), LeaseData { leaser: 5, amount: 5 }),
					((0.into(), 4), LeaseData { leaser: 5, amount: 5 }),
				]
			);
		});
	}

	#[test]
	fn multiple_bids_work_post_ending() {
		new_test_ext().execute_with(|| {
			run_to_block(1);

			assert_ok!(Auctions::new_auction(Origin::signed(6), 0, 1));

			for i in 1..6u64 {
				run_to_block(((i - 1) / 2 + 1) as _);
				assert_ok!(Auctions::bid(Origin::signed(i), 0.into(), 1, 1, 4, i));
				for j in 1..6 {
					assert_eq!(Balances::reserved_balance(j), if j <= i { j } else { 0 });
					assert_eq!(Balances::free_balance(j), if j <= i { j * 9 } else { j * 10 });
				}
			}
			for i in 1..6u64 {
				assert_eq!(ReservedAmounts::<Test>::get((i, ParaId::from(0))).unwrap(), i);
			}

			run_to_block(5);
			assert_eq!(
				leases(),
				(1..=4)
					.map(|i| ((0.into(), i), LeaseData { leaser: 2, amount: 2 }))
					.collect::<Vec<_>>()
			);
		});
	}

	#[test]
	fn incomplete_calculate_winners_works() {
		let mut winning = [None; SlotRange::SLOT_RANGE_COUNT];
		winning[SlotRange::ThreeThree as u8 as usize] = Some((1, 0.into(), 1));

		let winners = vec![(1, 0.into(), 1, SlotRange::ThreeThree)];

		assert_eq!(Auctions::calculate_winners(winning), winners);
	}

	#[test]
	fn first_incomplete_calculate_winners_works() {
		let mut winning = [None; SlotRange::SLOT_RANGE_COUNT];
		winning[0] = Some((1, 0.into(), 1));

		let winners = vec![(1, 0.into(), 1, SlotRange::ZeroZero)];

		assert_eq!(Auctions::calculate_winners(winning), winners);
	}

	#[test]
	fn calculate_winners_works() {
		let mut winning = [None; SlotRange::SLOT_RANGE_COUNT];
		winning[SlotRange::ZeroZero as u8 as usize] = Some((2, 0.into(), 2));
		winning[SlotRange::ZeroThree as u8 as usize] = Some((1, 100.into(), 1));
		winning[SlotRange::OneOne as u8 as usize] = Some((3, 1.into(), 1));
		winning[SlotRange::TwoTwo as u8 as usize] = Some((1, 2.into(), 53));
		winning[SlotRange::ThreeThree as u8 as usize] = Some((5, 3.into(), 1));

		let winners = vec![
			(2, 0.into(), 2, SlotRange::ZeroZero),
			(3, 1.into(), 1, SlotRange::OneOne),
			(1, 2.into(), 53, SlotRange::TwoTwo),
			(5, 3.into(), 1, SlotRange::ThreeThree),
		];
		assert_eq!(Auctions::calculate_winners(winning.clone()), winners);

		winning[SlotRange::ZeroOne as u8 as usize] = Some((4, 10.into(), 3));
		let winners = vec![
			(4, 10.into(), 3, SlotRange::ZeroOne),
			(1, 2.into(), 53, SlotRange::TwoTwo),
			(5, 3.into(), 1, SlotRange::ThreeThree),
		];
		assert_eq!(Auctions::calculate_winners(winning.clone()), winners);

		winning[SlotRange::ZeroThree as u8 as usize] = Some((1, 100.into(), 100));
		let winners = vec![(1, 100.into(), 100, SlotRange::ZeroThree)];
		assert_eq!(Auctions::calculate_winners(winning.clone()), winners);
	}

	#[test]
	fn lower_bids_are_correctly_refunded() {
		new_test_ext().execute_with(|| {
			run_to_block(1);
			assert_ok!(Auctions::new_auction(Origin::signed(6), 1, 1));
			let para_1 = ParaId::from(1_u32);
			let para_2 = ParaId::from(2_u32);

			// Make a bid and reserve a balance
			assert_ok!(Auctions::bid(Origin::signed(1), para_1, 1, 1, 4, 10));
			assert_eq!(Balances::reserved_balance(1), 10);
			assert_eq!(ReservedAmounts::<Test>::get((1, para_1)), Some(10));
			assert_eq!(Balances::reserved_balance(2), 0);
			assert_eq!(ReservedAmounts::<Test>::get((2, para_2)), None);

			// Bigger bid, reserves new balance and returns funds
			assert_ok!(Auctions::bid(Origin::signed(2), para_2, 1, 1, 4, 20));
			assert_eq!(Balances::reserved_balance(1), 0);
			assert_eq!(ReservedAmounts::<Test>::get((1, para_1)), None);
			assert_eq!(Balances::reserved_balance(2), 20);
			assert_eq!(ReservedAmounts::<Test>::get((2, para_2)), Some(20));
		});
	}

	#[test]
	fn initialize_winners_in_ending_period_works() {
		new_test_ext().execute_with(|| {
			run_to_block(1);
			assert_ok!(Auctions::new_auction(Origin::signed(6), 9, 1));
			let para_1 = ParaId::from(1_u32);
			let para_2 = ParaId::from(2_u32);
			let para_3 = ParaId::from(3_u32);

			// Make bids
			assert_ok!(Auctions::bid(Origin::signed(1), para_1, 1, 1, 4, 10));
			assert_ok!(Auctions::bid(Origin::signed(2), para_2, 1, 3, 4, 20));

			assert_eq!(
				Auctions::auction_status(System::block_number()),
				AuctionStatus::<u32>::StartingPeriod
			);
			let mut winning = [None; SlotRange::SLOT_RANGE_COUNT];
			winning[SlotRange::ZeroThree as u8 as usize] = Some((1, para_1, 10));
			winning[SlotRange::TwoThree as u8 as usize] = Some((2, para_2, 20));
			assert_eq!(Auctions::winning(0), Some(winning));

			run_to_block(9);
			assert_eq!(
				Auctions::auction_status(System::block_number()),
				AuctionStatus::<u32>::StartingPeriod
			);

			run_to_block(10);
			assert_eq!(
				Auctions::auction_status(System::block_number()),
				AuctionStatus::<u32>::EndingPeriod(0, 0)
			);
			assert_eq!(Auctions::winning(0), Some(winning));

			run_to_block(11);
			assert_eq!(
				Auctions::auction_status(System::block_number()),
				AuctionStatus::<u32>::EndingPeriod(1, 0)
			);
			assert_eq!(Auctions::winning(1), Some(winning));
			assert_ok!(Auctions::bid(Origin::signed(3), para_3, 1, 3, 4, 30));

			run_to_block(12);
			assert_eq!(
				Auctions::auction_status(System::block_number()),
				AuctionStatus::<u32>::EndingPeriod(2, 0)
			);
			winning[SlotRange::TwoThree as u8 as usize] = Some((3, para_3, 30));
			assert_eq!(Auctions::winning(2), Some(winning));
		});
	}

	#[test]
	fn handle_bid_requires_registered_para() {
		new_test_ext().execute_with(|| {
			run_to_block(1);
			assert_ok!(Auctions::new_auction(Origin::signed(6), 5, 1));
			assert_noop!(
				Auctions::bid(Origin::signed(1), 1337.into(), 1, 1, 4, 1),
				Error::<Test>::ParaNotRegistered
			);
			assert_ok!(TestRegistrar::<Test>::register(
				1,
				1337.into(),
				dummy_head_data(),
				dummy_validation_code()
			));
			assert_ok!(Auctions::bid(Origin::signed(1), 1337.into(), 1, 1, 4, 1));
		});
	}

	#[test]
	fn handle_bid_checks_existing_lease_periods() {
		new_test_ext().execute_with(|| {
			run_to_block(1);
			assert_ok!(Auctions::new_auction(Origin::signed(6), 5, 1));
			assert_ok!(Auctions::bid(Origin::signed(1), 0.into(), 1, 2, 3, 1));
			assert_eq!(Balances::reserved_balance(1), 1);
			assert_eq!(Balances::free_balance(1), 9);
			run_to_block(9);

			assert_eq!(
				leases(),
				vec![
					((0.into(), 2), LeaseData { leaser: 1, amount: 1 }),
					((0.into(), 3), LeaseData { leaser: 1, amount: 1 }),
				]
			);
			assert_eq!(TestLeaser::deposit_held(0.into(), &1), 1);

			// Para 1 just won an auction above and won some lease periods.
			// No bids can work which overlap these periods.
			assert_ok!(Auctions::new_auction(Origin::signed(6), 5, 1));
			assert_noop!(
				Auctions::bid(Origin::signed(1), 0.into(), 2, 1, 4, 1),
				Error::<Test>::AlreadyLeasedOut,
			);
			assert_noop!(
				Auctions::bid(Origin::signed(1), 0.into(), 2, 1, 2, 1),
				Error::<Test>::AlreadyLeasedOut,
			);
			assert_noop!(
				Auctions::bid(Origin::signed(1), 0.into(), 2, 3, 4, 1),
				Error::<Test>::AlreadyLeasedOut,
			);
			// This is okay, not an overlapping bid.
			assert_ok!(Auctions::bid(Origin::signed(1), 0.into(), 2, 1, 1, 1));
		});
	}

	// Here we will test that taking only 10 samples during the ending period works as expected.
	#[test]
	fn less_winning_samples_work() {
		new_test_ext().execute_with(|| {
			EndingPeriod::set(30);
			SampleLength::set(10);

			run_to_block(1);
			assert_ok!(Auctions::new_auction(Origin::signed(6), 9, 11));
			let para_1 = ParaId::from(1_u32);
			let para_2 = ParaId::from(2_u32);
			let para_3 = ParaId::from(3_u32);

			// Make bids
			assert_ok!(Auctions::bid(Origin::signed(1), para_1, 1, 11, 14, 10));
			assert_ok!(Auctions::bid(Origin::signed(2), para_2, 1, 13, 14, 20));

			assert_eq!(
				Auctions::auction_status(System::block_number()),
				AuctionStatus::<u32>::StartingPeriod
			);
			let mut winning = [None; SlotRange::SLOT_RANGE_COUNT];
			winning[SlotRange::ZeroThree as u8 as usize] = Some((1, para_1, 10));
			winning[SlotRange::TwoThree as u8 as usize] = Some((2, para_2, 20));
			assert_eq!(Auctions::winning(0), Some(winning));

			run_to_block(9);
			assert_eq!(
				Auctions::auction_status(System::block_number()),
				AuctionStatus::<u32>::StartingPeriod
			);

			run_to_block(10);
			assert_eq!(
				Auctions::auction_status(System::block_number()),
				AuctionStatus::<u32>::EndingPeriod(0, 0)
			);
			assert_eq!(Auctions::winning(0), Some(winning));

			// New bids update the current winning
			assert_ok!(Auctions::bid(Origin::signed(3), para_3, 1, 14, 14, 30));
			winning[SlotRange::ThreeThree as u8 as usize] = Some((3, para_3, 30));
			assert_eq!(Auctions::winning(0), Some(winning));

			run_to_block(20);
			assert_eq!(
				Auctions::auction_status(System::block_number()),
				AuctionStatus::<u32>::EndingPeriod(1, 0)
			);
			assert_eq!(Auctions::winning(1), Some(winning));
			run_to_block(25);
			// Overbid mid sample
			assert_ok!(Auctions::bid(Origin::signed(3), para_3, 1, 13, 14, 30));
			winning[SlotRange::TwoThree as u8 as usize] = Some((3, para_3, 30));
			assert_eq!(Auctions::winning(1), Some(winning));

			run_to_block(30);
			assert_eq!(
				Auctions::auction_status(System::block_number()),
				AuctionStatus::<u32>::EndingPeriod(2, 0)
			);
			assert_eq!(Auctions::winning(2), Some(winning));

			set_last_random(H256::from([254; 32]), 40);
			run_to_block(40);
			// Auction ended and winner selected
			assert_eq!(
				Auctions::auction_status(System::block_number()),
				AuctionStatus::<u32>::NotStarted
			);
			assert_eq!(
				leases(),
				vec![
					((3.into(), 13), LeaseData { leaser: 3, amount: 30 }),
					((3.into(), 14), LeaseData { leaser: 3, amount: 30 }),
				]
			);
		});
	}

	#[test]
	fn auction_status_works() {
		new_test_ext().execute_with(|| {
			EndingPeriod::set(30);
			SampleLength::set(10);
			set_last_random(dummy_hash(), 0);

			assert_eq!(
				Auctions::auction_status(System::block_number()),
				AuctionStatus::<u32>::NotStarted
			);

			run_to_block(1);
			assert_ok!(Auctions::new_auction(Origin::signed(6), 9, 11));

			run_to_block(9);
			assert_eq!(
				Auctions::auction_status(System::block_number()),
				AuctionStatus::<u32>::StartingPeriod
			);

			run_to_block(10);
			assert_eq!(
				Auctions::auction_status(System::block_number()),
				AuctionStatus::<u32>::EndingPeriod(0, 0)
			);

			run_to_block(11);
			assert_eq!(
				Auctions::auction_status(System::block_number()),
				AuctionStatus::<u32>::EndingPeriod(0, 1)
			);

			run_to_block(19);
			assert_eq!(
				Auctions::auction_status(System::block_number()),
				AuctionStatus::<u32>::EndingPeriod(0, 9)
			);

			run_to_block(20);
			assert_eq!(
				Auctions::auction_status(System::block_number()),
				AuctionStatus::<u32>::EndingPeriod(1, 0)
			);

			run_to_block(25);
			assert_eq!(
				Auctions::auction_status(System::block_number()),
				AuctionStatus::<u32>::EndingPeriod(1, 5)
			);

			run_to_block(30);
			assert_eq!(
				Auctions::auction_status(System::block_number()),
				AuctionStatus::<u32>::EndingPeriod(2, 0)
			);

			run_to_block(39);
			assert_eq!(
				Auctions::auction_status(System::block_number()),
				AuctionStatus::<u32>::EndingPeriod(2, 9)
			);

			run_to_block(40);
			assert_eq!(
				Auctions::auction_status(System::block_number()),
				AuctionStatus::<u32>::VrfDelay(0)
			);

			run_to_block(44);
			assert_eq!(
				Auctions::auction_status(System::block_number()),
				AuctionStatus::<u32>::VrfDelay(4)
			);

			set_last_random(dummy_hash(), 45);
			run_to_block(45);
			assert_eq!(
				Auctions::auction_status(System::block_number()),
				AuctionStatus::<u32>::NotStarted
			);
		});
	}

	#[test]
	fn can_cancel_auction() {
		new_test_ext().execute_with(|| {
			run_to_block(1);
			assert_ok!(Auctions::new_auction(Origin::signed(6), 5, 1));
			assert_ok!(Auctions::bid(Origin::signed(1), 0.into(), 1, 1, 4, 1));
			assert_eq!(Balances::reserved_balance(1), 1);
			assert_eq!(Balances::free_balance(1), 9);

			assert_noop!(Auctions::cancel_auction(Origin::signed(6)), BadOrigin);
			assert_ok!(Auctions::cancel_auction(Origin::root()));

			assert!(AuctionInfo::<Test>::get().is_none());
			assert_eq!(Balances::reserved_balance(1), 0);
			assert_eq!(ReservedAmounts::<Test>::iter().count(), 0);
			assert_eq!(Winning::<Test>::iter().count(), 0);
		});
	}
}

#[cfg(feature = "runtime-benchmarks")]
mod benchmarking {
	use super::{Pallet as Auctions, *};
	use frame_support::traits::{EnsureOrigin, OnInitialize};
	use frame_system::RawOrigin;
	use sp_runtime::{traits::Bounded, SaturatedConversion};

	use frame_benchmarking::{account, benchmarks, whitelisted_caller};

	fn assert_last_event<T: Config>(generic_event: <T as Config>::Event) {
		let events = frame_system::Pallet::<T>::events();
		let system_event: <T as frame_system::Config>::Event = generic_event.into();
		// compare to the last event record
		let frame_system::EventRecord { event, .. } = &events[events.len() - 1];
		assert_eq!(event, &system_event);
	}

	fn fill_winners<T: Config>(lease_period_index: LeasePeriodOf<T>) {
		let auction_index = AuctionCounter::<T>::get();
		let minimum_balance = CurrencyOf::<T>::minimum_balance();

		for n in 1..=SlotRange::SLOT_RANGE_COUNT as u32 {
			let owner = account("owner", n, 0);
			let worst_validation_code = T::Registrar::worst_validation_code();
			let worst_head_data = T::Registrar::worst_head_data();
			CurrencyOf::<T>::make_free_balance_be(&owner, BalanceOf::<T>::max_value());

			assert!(T::Registrar::register(
				owner,
				ParaId::from(n),
				worst_head_data,
				worst_validation_code
			)
			.is_ok());
		}

		T::Registrar::execute_pending_transitions();

		for n in 1..=SlotRange::SLOT_RANGE_COUNT as u32 {
			let bidder = account("bidder", n, 0);
			CurrencyOf::<T>::make_free_balance_be(&bidder, BalanceOf::<T>::max_value());

			let slot_range = SlotRange::n((n - 1) as u8).unwrap();
			let (start, end) = slot_range.as_pair();

			assert!(Auctions::<T>::bid(
				RawOrigin::Signed(bidder).into(),
				ParaId::from(n),
				auction_index,
				lease_period_index + start.into(),        // First Slot
				lease_period_index + end.into(),          // Last slot
				minimum_balance.saturating_mul(n.into()), // Amount
			)
			.is_ok());
		}
	}

	benchmarks! {
		where_clause { where T: pallet_babe::Config }

		new_auction {
			let duration = T::BlockNumber::max_value();
			let lease_period_index = LeasePeriodOf::<T>::max_value();
			let origin = T::InitiateOrigin::successful_origin();
		}: _(RawOrigin::Root, duration, lease_period_index)
		verify {
			assert_last_event::<T>(Event::<T>::AuctionStarted {
				auction_index: AuctionCounter::<T>::get(),
				lease_period: LeasePeriodOf::<T>::max_value(),
				ending: T::BlockNumber::max_value(),
			}.into());
		}

		// Worst case scenario a new bid comes in which kicks out an existing bid for the same slot.
		bid {
			// If there is an offset, we need to be on that block to be able to do lease things.
			let (_, offset) = T::Leaser::lease_period_length();
			frame_system::Pallet::<T>::set_block_number(offset + One::one());

			// Create a new auction
			let duration = T::BlockNumber::max_value();
			let lease_period_index = LeasePeriodOf::<T>::zero();
			Auctions::<T>::new_auction(RawOrigin::Root.into(), duration, lease_period_index)?;

			let para = ParaId::from(0);
			let new_para = ParaId::from(1_u32);

			// Register the paras
			let owner = account("owner", 0, 0);
			CurrencyOf::<T>::make_free_balance_be(&owner, BalanceOf::<T>::max_value());
			let worst_head_data = T::Registrar::worst_head_data();
			let worst_validation_code = T::Registrar::worst_validation_code();
			T::Registrar::register(owner.clone(), para, worst_head_data.clone(), worst_validation_code.clone())?;
			T::Registrar::register(owner, new_para, worst_head_data, worst_validation_code)?;
			T::Registrar::execute_pending_transitions();

			// Make an existing bid
			let auction_index = AuctionCounter::<T>::get();
			let first_slot = AuctionInfo::<T>::get().unwrap().0;
			let last_slot = first_slot + 3u32.into();
			let first_amount = CurrencyOf::<T>::minimum_balance();
			let first_bidder: T::AccountId = account("first_bidder", 0, 0);
			CurrencyOf::<T>::make_free_balance_be(&first_bidder, BalanceOf::<T>::max_value());
			Auctions::<T>::bid(
				RawOrigin::Signed(first_bidder.clone()).into(),
				para,
				auction_index,
				first_slot,
				last_slot,
				first_amount,
			)?;

			let caller: T::AccountId = whitelisted_caller();
			CurrencyOf::<T>::make_free_balance_be(&caller, BalanceOf::<T>::max_value());
			let bigger_amount = CurrencyOf::<T>::minimum_balance().saturating_mul(10u32.into());
			assert_eq!(CurrencyOf::<T>::reserved_balance(&first_bidder), first_amount);
		}: _(RawOrigin::Signed(caller.clone()), new_para, auction_index, first_slot, last_slot, bigger_amount)
		verify {
			// Confirms that we unreserved funds from a previous bidder, which is worst case scenario.
			assert_eq!(CurrencyOf::<T>::reserved_balance(&caller), bigger_amount);
		}

		// Worst case: 10 bidders taking all wining spots, and we need to calculate the winner for auction end.
		// Entire winner map should be full and removed at the end of the benchmark.
		on_initialize {
			// If there is an offset, we need to be on that block to be able to do lease things.
			let (lease_length, offset) = T::Leaser::lease_period_length();
			frame_system::Pallet::<T>::set_block_number(offset + One::one());

			// Create a new auction
			let duration: T::BlockNumber = lease_length / 2u32.into();
			let lease_period_index = LeasePeriodOf::<T>::zero();
			let now = frame_system::Pallet::<T>::block_number();
			Auctions::<T>::new_auction(RawOrigin::Root.into(), duration, lease_period_index)?;

			fill_winners::<T>(lease_period_index);

			for winner in Winning::<T>::get(T::BlockNumber::from(0u32)).unwrap().iter() {
				assert!(winner.is_some());
			}

			let winning_data = Winning::<T>::get(T::BlockNumber::from(0u32)).unwrap();
			// Make winning map full
			for i in 0u32 .. (T::EndingPeriod::get() / T::SampleLength::get()).saturated_into() {
				Winning::<T>::insert(T::BlockNumber::from(i), winning_data.clone());
			}

			// Move ahead to the block we want to initialize
			frame_system::Pallet::<T>::set_block_number(duration + now + T::EndingPeriod::get());

			// Trigger epoch change for new random number value:
			{
				pallet_babe::Pallet::<T>::on_initialize(duration + now + T::EndingPeriod::get());
				let authorities = pallet_babe::Pallet::<T>::authorities();
				let next_authorities = authorities.clone();
				pallet_babe::Pallet::<T>::enact_epoch_change(authorities, next_authorities);
			}

		}: {
			Auctions::<T>::on_initialize(duration + now + T::EndingPeriod::get());
		} verify {
			let auction_index = AuctionCounter::<T>::get();
			assert_last_event::<T>(Event::<T>::AuctionClosed { auction_index }.into());
			assert!(Winning::<T>::iter().count().is_zero());
		}

		// Worst case: 10 bidders taking all wining spots, and winning data is full.
		cancel_auction {
			// If there is an offset, we need to be on that block to be able to do lease things.
			let (lease_length, offset) = T::Leaser::lease_period_length();
			frame_system::Pallet::<T>::set_block_number(offset + One::one());

			// Create a new auction
			let duration: T::BlockNumber = lease_length / 2u32.into();
			let lease_period_index = LeasePeriodOf::<T>::zero();
			let now = frame_system::Pallet::<T>::block_number();
			Auctions::<T>::new_auction(RawOrigin::Root.into(), duration, lease_period_index)?;

			fill_winners::<T>(lease_period_index);

			let winning_data = Winning::<T>::get(T::BlockNumber::from(0u32)).unwrap();
			for winner in winning_data.iter() {
				assert!(winner.is_some());
			}

			// Make winning map full
			for i in 0u32 .. (T::EndingPeriod::get() / T::SampleLength::get()).saturated_into() {
				Winning::<T>::insert(T::BlockNumber::from(i), winning_data.clone());
			}
			assert!(AuctionInfo::<T>::get().is_some());
		}: _(RawOrigin::Root)
		verify {
			assert!(AuctionInfo::<T>::get().is_none());
		}

		impl_benchmark_test_suite!(
			Auctions,
			crate::integration_tests::new_test_ext(),
			crate::integration_tests::Test,
		);
	}
}<|MERGE_RESOLUTION|>--- conflicted
+++ resolved
@@ -203,17 +203,6 @@
 
 	#[pallet::extra_constants]
 	impl<T: Config> Pallet<T> {
-<<<<<<< HEAD
-		//TODO: rename to snake case after https://github.com/jakehemmerle/substrate/issues/8826 fixed.
-		#[allow(non_snake_case)]
-		fn SlotRangeCount() -> u32 {
-			SlotRange::SLOT_RANGE_COUNT as u32
-		}
-
-		//TODO: rename to snake case after https://github.com/jakehemmerle/substrate/issues/8826 fixed.
-		#[allow(non_snake_case)]
-		fn LeasePeriodsPerSlot() -> u32 {
-=======
 		#[pallet::constant_name(SlotRangeCount)]
 		fn slot_range_count() -> u32 {
 			SlotRange::SLOT_RANGE_COUNT as u32
@@ -221,7 +210,6 @@
 
 		#[pallet::constant_name(LeasePeriodsPerSlot)]
 		fn pease_periods_per_slot() -> u32 {
->>>>>>> e76cd144
 			SlotRange::LEASE_PERIODS_PER_SLOT as u32
 		}
 	}
