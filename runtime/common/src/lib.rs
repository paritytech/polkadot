// Copyright 2019-2020 Parity Technologies (UK) Ltd.
// This file is part of Polkadot.

// Polkadot is free software: you can redistribute it and/or modify
// it under the terms of the GNU General Public License as published by
// the Free Software Foundation, either version 3 of the License, or
// (at your option) any later version.

// Polkadot is distributed in the hope that it will be useful,
// but WITHOUT ANY WARRANTY; without even the implied warranty of
// MERCHANTABILITY or FITNESS FOR A PARTICULAR PURPOSE.  See the
// GNU General Public License for more details.

// You should have received a copy of the GNU General Public License
// along with Polkadot.  If not, see <http://www.gnu.org/licenses/>.

//! Common runtime code for Polkadot and Kusama.

#![cfg_attr(not(feature = "std"), no_std)]

pub mod attestations;
pub mod claims;
pub mod parachains;
pub mod slot_range;
pub mod registrar;
pub mod slots;
pub mod crowdfund;
pub mod impls;

<<<<<<< HEAD
use sp_std::marker::PhantomData;
use codec::{Encode, Decode};
use primitives::{BlockNumber, AccountId, ValidityError};
use sp_runtime::{
	Perquintill, Perbill, FixedPointNumber,
	traits::{Saturating, SignedExtension, DispatchInfoOf},
	transaction_validity::{TransactionValidityError, TransactionValidity, InvalidTransaction}
};
=======
use primitives::BlockNumber;
use sp_runtime::{Perbill, traits::Saturating};
>>>>>>> db18e369
use frame_support::{
	parameter_types, traits::{Currency},
	weights::{Weight, constants::WEIGHT_PER_SECOND},
};
use transaction_payment::{TargetedFeeAdjustment, Multiplier};
use static_assertions::const_assert;
pub use frame_support::weights::constants::{BlockExecutionWeight, ExtrinsicBaseWeight, RocksDbWeight};

#[cfg(feature = "std")]
pub use staking::StakerStatus;
#[cfg(any(feature = "std", test))]
pub use sp_runtime::BuildStorage;
pub use timestamp::Call as TimestampCall;
pub use balances::Call as BalancesCall;
pub use attestations::{Call as AttestationsCall, MORE_ATTESTATIONS_IDENTIFIER};
pub use parachains::Call as ParachainsCall;

/// Implementations of some helper traits passed into runtime modules as associated types.
<<<<<<< HEAD
pub use impls::{CurrencyToVoteHandler, ToAuthor};
use sp_runtime::traits::Dispatchable;
=======
pub use impls::{CurrencyToVoteHandler, TargetedFeeAdjustment, ToAuthor};
>>>>>>> db18e369

pub type NegativeImbalance<T> = <balances::Module<T> as Currency<<T as system::Trait>::AccountId>>::NegativeImbalance;

const AVERAGE_ON_INITIALIZE_WEIGHT: Perbill = Perbill::from_percent(10);
parameter_types! {
	pub const BlockHashCount: BlockNumber = 2400;
	pub const MaximumBlockWeight: Weight = 2 * WEIGHT_PER_SECOND;
	pub const AvailableBlockRatio: Perbill = Perbill::from_percent(75);
	pub MaximumExtrinsicWeight: Weight = AvailableBlockRatio::get()
		.saturating_sub(AVERAGE_ON_INITIALIZE_WEIGHT) * MaximumBlockWeight::get();
	pub const MaximumBlockLength: u32 = 5 * 1024 * 1024;
}

<<<<<<< HEAD
const_assert!(AvailableBlockRatio::get().deconstruct() >= AVERAGE_ON_INITIALIZE_WEIGHT.deconstruct());

/// Apply a given filter to transactions.
pub struct TransactionCallFilter<T: Filter<Call>, Call>(PhantomData<(T, Call)>);

impl<F: Filter<Call>, Call> Default for TransactionCallFilter<F, Call> {
	fn default() -> Self { Self::new() }
}
impl<F: Filter<Call>, Call> Encode for TransactionCallFilter<F, Call> {
	fn using_encoded<R, FO: FnOnce(&[u8]) -> R>(&self, f: FO) -> R { f(&b""[..]) }
}
impl<F: Filter<Call>, Call> Decode for TransactionCallFilter<F, Call> {
	fn decode<I: codec::Input>(_: &mut I) -> Result<Self, codec::Error> { Ok(Self::new()) }
}
impl<F: Filter<Call>, Call> Clone for TransactionCallFilter<F, Call> {
	fn clone(&self) -> Self { Self::new() }
}
impl<F: Filter<Call>, Call> Eq for TransactionCallFilter<F, Call> {}
impl<F: Filter<Call>, Call> PartialEq for TransactionCallFilter<F, Call> {
	fn eq(&self, _: &Self) -> bool { true }
}
impl<F: Filter<Call>, Call> sp_std::fmt::Debug for TransactionCallFilter<F, Call> {
	fn fmt(&self, _: &mut sp_std::fmt::Formatter) -> sp_std::fmt::Result { Ok(()) }
}

fn validate<F: Filter<Call>, Call>(call: &Call) -> TransactionValidity {
	if F::filter(call) {
		Ok(Default::default())
	} else {
		Err(InvalidTransaction::Custom(ValidityError::NoPermission.into()).into())
	}
}

impl<F: Filter<Call> + Send + Sync, Call: Dispatchable + Send + Sync>
	SignedExtension for TransactionCallFilter<F, Call>
{
	const IDENTIFIER: &'static str = "TransactionCallFilter";
	type AccountId = AccountId;
	type Call = Call;
	type AdditionalSigned = ();
	type Pre = ();

	fn additional_signed(&self) -> sp_std::result::Result<(), TransactionValidityError> { Ok(()) }

	fn validate(&self,
		_: &Self::AccountId,
		call: &Call,
		_: &DispatchInfoOf<Self::Call>,
		_: usize,
	) -> TransactionValidity { validate::<F, _>(call) }

	fn validate_unsigned(
		call: &Self::Call,
		_info: &DispatchInfoOf<Self::Call>,
		_len: usize,
	) -> TransactionValidity { validate::<F, _>(call) }
}

impl<F: Filter<Call>, Call> TransactionCallFilter<F, Call> {
	/// Create a new instance.
	pub fn new() -> Self {
		Self(sp_std::marker::PhantomData)
	}
}

parameter_types! {
	pub const TargetBlockFullness: Perquintill = Perquintill::from_percent(25);
	pub AdjustmentVariable: Multiplier = Multiplier::saturating_from_rational(3, 100_000);
	pub MinimumMultiplier: Multiplier = Multiplier::saturating_from_rational(1, 1_000_000_000u128);
}

/// Slow adjusting fee updated based on
/// https://w3f-research.readthedocs.io/en/latest/polkadot/Token%20Economics.html#-2.-slow-adjusting-mechanism
pub type SlowAdjustingFeeUpdate<R> = TargetedFeeAdjustment<R, TargetBlockFullness, AdjustmentVariable, MinimumMultiplier>;

#[cfg(test)]
mod multiplier_tests {
	use super::*;
	use frame_support::{impl_outer_origin, parameter_types, weights::Weight};
	use sp_core::H256;
	use sp_runtime::{
		testing::Header,
		traits::{BlakeTwo256, IdentityLookup, Convert},
		Perbill,
	};

	#[derive(Clone, PartialEq, Eq, Debug)]
	pub struct Runtime;

	impl_outer_origin!{
		pub enum Origin for Runtime {}
	}

	parameter_types! {
		pub const BlockHashCount: u64 = 250;
		pub const ExtrinsicBaseWeight: u64 = 100;
		pub const MaximumBlockWeight: Weight = 1024;
		pub const MaximumBlockLength: u32 = 2 * 1024;
		pub const AvailableBlockRatio: Perbill = Perbill::one();
	}

	impl system::Trait for Runtime {
		type Origin = Origin;
		type Index = u64;
		type BlockNumber = u64;
		type Call = ();
		type Hash = H256;
		type Hashing = BlakeTwo256;
		type AccountId = u64;
		type Lookup = IdentityLookup<Self::AccountId>;
		type Header = Header;
		type Event = ();
		type BlockHashCount = BlockHashCount;
		type MaximumBlockWeight = MaximumBlockWeight;
		type DbWeight = ();
		type BlockExecutionWeight = ();
		type ExtrinsicBaseWeight = ExtrinsicBaseWeight;
		type MaximumExtrinsicWeight = MaximumBlockWeight;
		type MaximumBlockLength = MaximumBlockLength;
		type AvailableBlockRatio = AvailableBlockRatio;
		type Version = ();
		type ModuleToIndex = ();
		type AccountData = ();
		type OnNewAccount = ();
		type OnKilledAccount = ();
	}

	type System = system::Module<Runtime>;

	fn run_with_system_weight<F>(w: Weight, assertions: F) where F: Fn() -> () {
		let mut t: sp_io::TestExternalities =
			system::GenesisConfig::default().build_storage::<Runtime>().unwrap().into();
		t.execute_with(|| {
			System::set_block_limits(w, 0);
			assertions()
		});
	}

	#[test]
	fn multiplier_can_grow_from_zero() {
		let minimum_multiplier = MinimumMultiplier::get();
		let target = TargetBlockFullness::get() * (AvailableBlockRatio::get() * MaximumBlockWeight::get());
		// if the min is too small, then this will not change, and we are doomed forever.
		// the weight is 1/10th bigger than target.
		run_with_system_weight(target * 101 / 100, || {
			let next = SlowAdjustingFeeUpdate::<Runtime>::convert(minimum_multiplier);
			assert!(next > minimum_multiplier, "{:?} !>= {:?}", next, minimum_multiplier);
		})
	}
}
=======
const_assert!(AvailableBlockRatio::get().deconstruct() >= AVERAGE_ON_INITIALIZE_WEIGHT.deconstruct());
>>>>>>> db18e369
<|MERGE_RESOLUTION|>--- conflicted
+++ resolved
@@ -27,19 +27,8 @@
 pub mod crowdfund;
 pub mod impls;
 
-<<<<<<< HEAD
-use sp_std::marker::PhantomData;
-use codec::{Encode, Decode};
-use primitives::{BlockNumber, AccountId, ValidityError};
-use sp_runtime::{
-	Perquintill, Perbill, FixedPointNumber,
-	traits::{Saturating, SignedExtension, DispatchInfoOf},
-	transaction_validity::{TransactionValidityError, TransactionValidity, InvalidTransaction}
-};
-=======
 use primitives::BlockNumber;
-use sp_runtime::{Perbill, traits::Saturating};
->>>>>>> db18e369
+use sp_runtime::{Perquintill, Perbill, FixedPointNumber, traits::Saturating};
 use frame_support::{
 	parameter_types, traits::{Currency},
 	weights::{Weight, constants::WEIGHT_PER_SECOND},
@@ -58,100 +47,48 @@
 pub use parachains::Call as ParachainsCall;
 
 /// Implementations of some helper traits passed into runtime modules as associated types.
-<<<<<<< HEAD
 pub use impls::{CurrencyToVoteHandler, ToAuthor};
-use sp_runtime::traits::Dispatchable;
-=======
-pub use impls::{CurrencyToVoteHandler, TargetedFeeAdjustment, ToAuthor};
->>>>>>> db18e369
 
 pub type NegativeImbalance<T> = <balances::Module<T> as Currency<<T as system::Trait>::AccountId>>::NegativeImbalance;
 
+/// We assume that an on-initialize consumes 10% of the weight on average, hence a single extrinsic
+/// will not be allowed to consume more than `AvailableBlockRatio - 10%`.
 const AVERAGE_ON_INITIALIZE_WEIGHT: Perbill = Perbill::from_percent(10);
+
+// Common constants used in all runtimes.
 parameter_types! {
 	pub const BlockHashCount: BlockNumber = 2400;
+	/// Block time that can be used by weights.
 	pub const MaximumBlockWeight: Weight = 2 * WEIGHT_PER_SECOND;
+	/// Portion of the block available to normal class of dispatches.
 	pub const AvailableBlockRatio: Perbill = Perbill::from_percent(75);
+	/// Maximum weight that a _single_ extrinsic can take.
 	pub MaximumExtrinsicWeight: Weight = AvailableBlockRatio::get()
 		.saturating_sub(AVERAGE_ON_INITIALIZE_WEIGHT) * MaximumBlockWeight::get();
+	/// Maximum length of block. 5MB.
 	pub const MaximumBlockLength: u32 = 5 * 1024 * 1024;
-}
-
-<<<<<<< HEAD
-const_assert!(AvailableBlockRatio::get().deconstruct() >= AVERAGE_ON_INITIALIZE_WEIGHT.deconstruct());
-
-/// Apply a given filter to transactions.
-pub struct TransactionCallFilter<T: Filter<Call>, Call>(PhantomData<(T, Call)>);
-
-impl<F: Filter<Call>, Call> Default for TransactionCallFilter<F, Call> {
-	fn default() -> Self { Self::new() }
-}
-impl<F: Filter<Call>, Call> Encode for TransactionCallFilter<F, Call> {
-	fn using_encoded<R, FO: FnOnce(&[u8]) -> R>(&self, f: FO) -> R { f(&b""[..]) }
-}
-impl<F: Filter<Call>, Call> Decode for TransactionCallFilter<F, Call> {
-	fn decode<I: codec::Input>(_: &mut I) -> Result<Self, codec::Error> { Ok(Self::new()) }
-}
-impl<F: Filter<Call>, Call> Clone for TransactionCallFilter<F, Call> {
-	fn clone(&self) -> Self { Self::new() }
-}
-impl<F: Filter<Call>, Call> Eq for TransactionCallFilter<F, Call> {}
-impl<F: Filter<Call>, Call> PartialEq for TransactionCallFilter<F, Call> {
-	fn eq(&self, _: &Self) -> bool { true }
-}
-impl<F: Filter<Call>, Call> sp_std::fmt::Debug for TransactionCallFilter<F, Call> {
-	fn fmt(&self, _: &mut sp_std::fmt::Formatter) -> sp_std::fmt::Result { Ok(()) }
-}
-
-fn validate<F: Filter<Call>, Call>(call: &Call) -> TransactionValidity {
-	if F::filter(call) {
-		Ok(Default::default())
-	} else {
-		Err(InvalidTransaction::Custom(ValidityError::NoPermission.into()).into())
-	}
-}
-
-impl<F: Filter<Call> + Send + Sync, Call: Dispatchable + Send + Sync>
-	SignedExtension for TransactionCallFilter<F, Call>
-{
-	const IDENTIFIER: &'static str = "TransactionCallFilter";
-	type AccountId = AccountId;
-	type Call = Call;
-	type AdditionalSigned = ();
-	type Pre = ();
-
-	fn additional_signed(&self) -> sp_std::result::Result<(), TransactionValidityError> { Ok(()) }
-
-	fn validate(&self,
-		_: &Self::AccountId,
-		call: &Call,
-		_: &DispatchInfoOf<Self::Call>,
-		_: usize,
-	) -> TransactionValidity { validate::<F, _>(call) }
-
-	fn validate_unsigned(
-		call: &Self::Call,
-		_info: &DispatchInfoOf<Self::Call>,
-		_len: usize,
-	) -> TransactionValidity { validate::<F, _>(call) }
-}
-
-impl<F: Filter<Call>, Call> TransactionCallFilter<F, Call> {
-	/// Create a new instance.
-	pub fn new() -> Self {
-		Self(sp_std::marker::PhantomData)
-	}
-}
-
-parameter_types! {
+	/// The portion of the `AvailableBlockRatio` that we adjust the fees with. Blocks filled less
+	/// than this will decrease the weight and more will increase.
 	pub const TargetBlockFullness: Perquintill = Perquintill::from_percent(25);
+	/// The adjustment variable of the runtime. Higher values will cause `TargetBlockFullness` to
+	/// change the fees more rapidly.
 	pub AdjustmentVariable: Multiplier = Multiplier::saturating_from_rational(3, 100_000);
+	/// Minimum amount of the multiplier. This value cannot be too low. A test case should ensure
+	/// that combined with `AdjustmentVariable`, we can recover from the minimum.
+	/// See `multiplier_can_grow_from_zero`.
 	pub MinimumMultiplier: Multiplier = Multiplier::saturating_from_rational(1, 1_000_000_000u128);
 }
 
-/// Slow adjusting fee updated based on
+const_assert!(AvailableBlockRatio::get().deconstruct() >= AVERAGE_ON_INITIALIZE_WEIGHT.deconstruct());
+
+/// Parameterized slow adjusting fee updated based on
 /// https://w3f-research.readthedocs.io/en/latest/polkadot/Token%20Economics.html#-2.-slow-adjusting-mechanism
-pub type SlowAdjustingFeeUpdate<R> = TargetedFeeAdjustment<R, TargetBlockFullness, AdjustmentVariable, MinimumMultiplier>;
+pub type SlowAdjustingFeeUpdate<R> = TargetedFeeAdjustment<
+	R,
+	TargetBlockFullness,
+	AdjustmentVariable,
+	MinimumMultiplier
+>;
 
 #[cfg(test)]
 mod multiplier_tests {
@@ -227,7 +164,4 @@
 			assert!(next > minimum_multiplier, "{:?} !>= {:?}", next, minimum_multiplier);
 		})
 	}
-}
-=======
-const_assert!(AvailableBlockRatio::get().deconstruct() >= AVERAGE_ON_INITIALIZE_WEIGHT.deconstruct());
->>>>>>> db18e369
+}