--- conflicted
+++ resolved
@@ -50,10 +50,9 @@
 
 pub type NegativeImbalance<T> = <pallet_balances::Module<T> as Currency<<T as frame_system::Trait>::AccountId>>::NegativeImbalance;
 
-<<<<<<< HEAD
-/// We assume that an on-initialize consumes 10% of the weight on average, hence a single extrinsic
-/// will not be allowed to consume more than `AvailableBlockRatio - 10%`.
-const AVERAGE_ON_INITIALIZE_RATIO: Perbill = Perbill::from_percent(10);
+/// We assume that an on-initialize consumes 2.5% of the weight on average, hence a single extrinsic
+/// will not be allowed to consume more than `AvailableBlockRatio - 2.5%`.
+pub const AVERAGE_ON_INITIALIZE_RATIO: Perbill = Perbill::from_perthousand(25);
 /// We allow `Normal` extrinsics to fill up the block up to 75%, the rest can be used
 /// by  Operational  extrinsics.
 const NORMAL_DISPATCH_RATIO: Perbill = Perbill::from_percent(75);
@@ -61,30 +60,11 @@
 pub const MAXIMUM_BLOCK_WEIGHT: Weight = 2 * WEIGHT_PER_SECOND;
 
 const_assert!(NORMAL_DISPATCH_RATIO.deconstruct() >= AVERAGE_ON_INITIALIZE_RATIO.deconstruct());
-=======
-/// We assume that an on-initialize consumes 2.5% of the weight on average, hence a single extrinsic
-/// will not be allowed to consume more than `AvailableBlockRatio - 2.5%`.
-pub const AVERAGE_ON_INITIALIZE_WEIGHT: Perbill = Perbill::from_perthousand(25);
->>>>>>> 48849be5
 
 // Common constants used in all runtimes.
 parameter_types! {
 	pub const BlockHashCount: BlockNumber = 2400;
-<<<<<<< HEAD
 	/// The portion of the `NORMAL_DISPATCH_RATIO` that we adjust the fees with. Blocks filled less
-=======
-	/// Block time that can be used by weights.
-	pub const MaximumBlockWeight: Weight = 2 * WEIGHT_PER_SECOND;
-	/// Portion of the block available to normal class of dispatches.
-	pub const AvailableBlockRatio: Perbill = Perbill::from_percent(75);
-	/// Maximum weight that a _single_ extrinsic can take.
-	pub MaximumExtrinsicWeight: Weight =
-		AvailableBlockRatio::get().saturating_sub(AVERAGE_ON_INITIALIZE_WEIGHT)
-		* MaximumBlockWeight::get();
-	/// Maximum length of block. 5MB.
-	pub const MaximumBlockLength: u32 = 5 * 1024 * 1024;
-	/// The portion of the `AvailableBlockRatio` that we adjust the fees with. Blocks filled less
->>>>>>> 48849be5
 	/// than this will decrease the weight and more will increase.
 	pub const TargetBlockFullness: Perquintill = Perquintill::from_percent(25);
 	/// The adjustment variable of the runtime. Higher values will cause `TargetBlockFullness` to
