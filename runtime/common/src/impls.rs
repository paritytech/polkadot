// Copyright (C) Parity Technologies (UK) Ltd.
// This file is part of Polkadot.

// Polkadot is free software: you can redistribute it and/or modify
// it under the terms of the GNU General Public License as published by
// the Free Software Foundation, either version 3 of the License, or
// (at your option) any later version.

// Polkadot is distributed in the hope that it will be useful,
// but WITHOUT ANY WARRANTY; without even the implied warranty of
// MERCHANTABILITY or FITNESS FOR A PARTICULAR PURPOSE.  See the
// GNU General Public License for more details.

// You should have received a copy of the GNU General Public License
// along with Polkadot.  If not, see <http://www.gnu.org/licenses/>.

//! Auxiliary `struct`/`enum`s for polkadot runtime.

use crate::NegativeImbalance;
use frame_support::traits::{Currency, Imbalance, OnUnbalanced};
use primitives::Balance;
use sp_runtime::Perquintill;

/// Logic for the author to get a portion of fees.
pub struct ToAuthor<R>(sp_std::marker::PhantomData<R>);
impl<R> OnUnbalanced<NegativeImbalance<R>> for ToAuthor<R>
where
	R: pallet_balances::Config + pallet_authorship::Config,
	<R as frame_system::Config>::AccountId: From<primitives::AccountId>,
	<R as frame_system::Config>::AccountId: Into<primitives::AccountId>,
{
	fn on_nonzero_unbalanced(amount: NegativeImbalance<R>) {
		if let Some(author) = <pallet_authorship::Pallet<R>>::author() {
			<pallet_balances::Pallet<R>>::resolve_creating(&author, amount);
		}
	}
}

pub struct DealWithFees<R>(sp_std::marker::PhantomData<R>);
impl<R> OnUnbalanced<NegativeImbalance<R>> for DealWithFees<R>
where
	R: pallet_balances::Config + pallet_treasury::Config + pallet_authorship::Config,
	pallet_treasury::Pallet<R>: OnUnbalanced<NegativeImbalance<R>>,
	<R as frame_system::Config>::AccountId: From<primitives::AccountId>,
	<R as frame_system::Config>::AccountId: Into<primitives::AccountId>,
{
	fn on_unbalanceds<B>(mut fees_then_tips: impl Iterator<Item = NegativeImbalance<R>>) {
		if let Some(fees) = fees_then_tips.next() {
			// for fees, 80% to treasury, 20% to author
			let mut split = fees.ration(80, 20);
			if let Some(tips) = fees_then_tips.next() {
				// for tips, if any, 100% to author
				tips.merge_into(&mut split.1);
			}
			use pallet_treasury::Pallet as Treasury;
			<Treasury<R> as OnUnbalanced<_>>::on_unbalanced(split.0);
			<ToAuthor<R> as OnUnbalanced<_>>::on_unbalanced(split.1);
		}
	}
}

pub fn era_payout(
	total_staked: Balance,
	total_stakable: Balance,
	max_annual_inflation: Perquintill,
	period_fraction: Perquintill,
	auctioned_slots: u64,
) -> (Balance, Balance) {
	use pallet_staking_reward_fn::compute_inflation;
	use sp_runtime::traits::Saturating;

	let min_annual_inflation = Perquintill::from_rational(25u64, 1000u64);
	let delta_annual_inflation = max_annual_inflation.saturating_sub(min_annual_inflation);

	// 30% reserved for up to 60 slots.
	let auction_proportion = Perquintill::from_rational(auctioned_slots.min(60), 200u64);

	// Therefore the ideal amount at stake (as a percentage of total issuance) is 75% less the
	// amount that we expect to be taken up with auctions.
	let ideal_stake = Perquintill::from_percent(75).saturating_sub(auction_proportion);

	let stake = Perquintill::from_rational(total_staked, total_stakable);
	let falloff = Perquintill::from_percent(5);
	let adjustment = compute_inflation(stake, ideal_stake, falloff);
	let staking_inflation =
		min_annual_inflation.saturating_add(delta_annual_inflation * adjustment);

	let max_payout = period_fraction * max_annual_inflation * total_stakable;
	let staking_payout = (period_fraction * staking_inflation) * total_stakable;
	let rest = max_payout.saturating_sub(staking_payout);

	let other_issuance = total_stakable.saturating_sub(total_staked);
	if total_staked > other_issuance {
		let _cap_rest = Perquintill::from_rational(other_issuance, total_staked) * staking_payout;
		// We don't do anything with this, but if we wanted to, we could introduce a cap on the
		// treasury amount with: `rest = rest.min(cap_rest);`
	}
	(staking_payout, rest)
}

#[cfg(test)]
mod tests {
	use super::*;
	use frame_support::{
		dispatch::DispatchClass,
		parameter_types,
		traits::{ConstU32, FindAuthor},
		weights::Weight,
		PalletId,
	};
	use frame_system::limits;
	use primitives::AccountId;
	use sp_core::{ConstU64, H256};
	use sp_runtime::{
		traits::{BlakeTwo256, IdentityLookup},
		BuildStorage, Perbill,
	};

	type Block = frame_system::mocking::MockBlock<Test>;
	const TEST_ACCOUNT: AccountId = AccountId::new([1; 32]);

	frame_support::construct_runtime!(
		pub enum Test
		{
			System: frame_system::{Pallet, Call, Config<T>, Storage, Event<T>},
			Authorship: pallet_authorship::{Pallet, Storage},
			Balances: pallet_balances::{Pallet, Call, Storage, Config<T>, Event<T>},
			Treasury: pallet_treasury::{Pallet, Call, Storage, Config<T>, Event<T>},
		}
	);

	parameter_types! {
		pub const BlockHashCount: u64 = 250;
		pub BlockWeights: limits::BlockWeights = limits::BlockWeights::builder()
			.base_block(Weight::from_parts(10, 0))
			.for_class(DispatchClass::all(), |weight| {
				weight.base_extrinsic = Weight::from_parts(100, 0);
			})
			.for_class(DispatchClass::non_mandatory(), |weight| {
				weight.max_total = Some(Weight::from_parts(1024, u64::MAX));
			})
			.build_or_panic();
		pub BlockLength: limits::BlockLength = limits::BlockLength::max(2 * 1024);
		pub const AvailableBlockRatio: Perbill = Perbill::one();
	}

	impl frame_system::Config for Test {
		type BaseCallFilter = frame_support::traits::Everything;
		type RuntimeOrigin = RuntimeOrigin;
<<<<<<< HEAD
		type Nonce = u64;
		type BlockNumber = u64;
=======
		type Index = u64;
>>>>>>> 0b56bcdb
		type RuntimeCall = RuntimeCall;
		type Hash = H256;
		type Hashing = BlakeTwo256;
		type AccountId = AccountId;
		type Lookup = IdentityLookup<Self::AccountId>;
		type Block = Block;
		type RuntimeEvent = RuntimeEvent;
		type BlockHashCount = BlockHashCount;
		type BlockLength = BlockLength;
		type BlockWeights = BlockWeights;
		type DbWeight = ();
		type Version = ();
		type PalletInfo = PalletInfo;
		type AccountData = pallet_balances::AccountData<u64>;
		type OnNewAccount = ();
		type OnKilledAccount = ();
		type SystemWeightInfo = ();
		type SS58Prefix = ();
		type OnSetCode = ();
		type MaxConsumers = frame_support::traits::ConstU32<16>;
	}

	impl pallet_balances::Config for Test {
		type Balance = u64;
		type RuntimeEvent = RuntimeEvent;
		type DustRemoval = ();
		type ExistentialDeposit = ConstU64<1>;
		type AccountStore = System;
		type MaxLocks = ();
		type MaxReserves = ();
		type ReserveIdentifier = [u8; 8];
		type WeightInfo = ();
		type RuntimeHoldReason = RuntimeHoldReason;
		type FreezeIdentifier = ();
		type MaxHolds = ConstU32<1>;
		type MaxFreezes = ConstU32<1>;
	}

	parameter_types! {
		pub const TreasuryPalletId: PalletId = PalletId(*b"py/trsry");
		pub const MaxApprovals: u32 = 100;
	}

	impl pallet_treasury::Config for Test {
		type Currency = pallet_balances::Pallet<Test>;
		type ApproveOrigin = frame_system::EnsureRoot<AccountId>;
		type RejectOrigin = frame_system::EnsureRoot<AccountId>;
		type RuntimeEvent = RuntimeEvent;
		type OnSlash = ();
		type ProposalBond = ();
		type ProposalBondMinimum = ();
		type ProposalBondMaximum = ();
		type SpendPeriod = ();
		type Burn = ();
		type BurnDestination = ();
		type PalletId = TreasuryPalletId;
		type SpendFunds = ();
		type MaxApprovals = MaxApprovals;
		type WeightInfo = ();
		type SpendOrigin = frame_support::traits::NeverEnsureOrigin<u64>;
	}

	pub struct OneAuthor;
	impl FindAuthor<AccountId> for OneAuthor {
		fn find_author<'a, I>(_: I) -> Option<AccountId>
		where
			I: 'a,
		{
			Some(TEST_ACCOUNT)
		}
	}
	impl pallet_authorship::Config for Test {
		type FindAuthor = OneAuthor;
		type EventHandler = ();
	}

	pub fn new_test_ext() -> sp_io::TestExternalities {
		let mut t = frame_system::GenesisConfig::<Test>::default().build_storage().unwrap();
		// We use default for brevity, but you can configure as desired if needed.
		pallet_balances::GenesisConfig::<Test>::default()
			.assimilate_storage(&mut t)
			.unwrap();
		t.into()
	}

	#[test]
	fn test_fees_and_tip_split() {
		new_test_ext().execute_with(|| {
			let fee = Balances::issue(10);
			let tip = Balances::issue(20);

			assert_eq!(Balances::free_balance(Treasury::account_id()), 0);
			assert_eq!(Balances::free_balance(TEST_ACCOUNT), 0);

			DealWithFees::on_unbalanceds(vec![fee, tip].into_iter());

			// Author gets 100% of tip and 20% of fee = 22
			assert_eq!(Balances::free_balance(TEST_ACCOUNT), 22);
			// Treasury gets 80% of fee
			assert_eq!(Balances::free_balance(Treasury::account_id()), 8);
		});
	}

	#[test]
	fn compute_inflation_should_give_sensible_results() {
		assert_eq!(
			pallet_staking_reward_fn::compute_inflation(
				Perquintill::from_percent(75),
				Perquintill::from_percent(75),
				Perquintill::from_percent(5),
			),
			Perquintill::one()
		);
		assert_eq!(
			pallet_staking_reward_fn::compute_inflation(
				Perquintill::from_percent(50),
				Perquintill::from_percent(75),
				Perquintill::from_percent(5),
			),
			Perquintill::from_rational(2u64, 3u64)
		);
		assert_eq!(
			pallet_staking_reward_fn::compute_inflation(
				Perquintill::from_percent(80),
				Perquintill::from_percent(75),
				Perquintill::from_percent(5),
			),
			Perquintill::from_rational(1u64, 2u64)
		);
	}

	#[test]
	fn era_payout_should_give_sensible_results() {
		assert_eq!(
			era_payout(75, 100, Perquintill::from_percent(10), Perquintill::one(), 0,),
			(10, 0)
		);
		assert_eq!(
			era_payout(80, 100, Perquintill::from_percent(10), Perquintill::one(), 0,),
			(6, 4)
		);
	}
}<|MERGE_RESOLUTION|>--- conflicted
+++ resolved
@@ -147,12 +147,7 @@
 	impl frame_system::Config for Test {
 		type BaseCallFilter = frame_support::traits::Everything;
 		type RuntimeOrigin = RuntimeOrigin;
-<<<<<<< HEAD
 		type Nonce = u64;
-		type BlockNumber = u64;
-=======
-		type Index = u64;
->>>>>>> 0b56bcdb
 		type RuntimeCall = RuntimeCall;
 		type Hash = H256;
 		type Hashing = BlakeTwo256;
