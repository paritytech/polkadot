--- conflicted
+++ resolved
@@ -922,11 +922,7 @@
 		type ModuleToIndex = ();
 		type AccountData = balances::AccountData<u64>;
 		type OnNewAccount = ();
-<<<<<<< HEAD
-		type OnReapAccount = Balances;
-=======
 		type OnKilledAccount = Balances;
->>>>>>> 710f4cae
 	}
 
 	parameter_types! {
