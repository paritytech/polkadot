// Copyright 2017-2020 Parity Technologies (UK) Ltd.
// This file is part of Polkadot.

// Substrate is free software: you can redistribute it and/or modify
// it under the terms of the GNU General Public License as published by
// the Free Software Foundation, either version 3 of the License, or
// (at your option) any later version.

// Substrate is distributed in the hope that it will be useful,
// but WITHOUT ANY WARRANTY; without even the implied warranty of
// MERCHANTABILITY or FITNESS FOR A PARTICULAR PURPOSE.  See the
// GNU General Public License for more details.

// You should have received a copy of the GNU General Public License
// along with Substrate.  If not, see <http://www.gnu.org/licenses/>.

//! Pallet to process claims from Ethereum addresses.

use frame_support::{
	ensure,
	traits::{Currency, Get, IsSubType, VestingSchedule},
	weights::Weight,
};
pub use pallet::*;
use parity_scale_codec::{Decode, Encode};
use primitives::v2::ValidityError;
use scale_info::TypeInfo;
#[cfg(feature = "std")]
use serde::{self, Deserialize, Deserializer, Serialize, Serializer};
use sp_io::{crypto::secp256k1_ecdsa_recover, hashing::keccak_256};
#[cfg(feature = "std")]
use sp_runtime::traits::Zero;
use sp_runtime::{
	traits::{CheckedSub, DispatchInfoOf, SignedExtension},
	transaction_validity::{
		InvalidTransaction, TransactionValidity, TransactionValidityError, ValidTransaction,
	},
	RuntimeDebug,
};
use sp_std::{fmt::Debug, prelude::*};

type CurrencyOf<T> = <<T as Config>::VestingSchedule as VestingSchedule<
	<T as frame_system::Config>::AccountId,
>>::Currency;
type BalanceOf<T> = <CurrencyOf<T> as Currency<<T as frame_system::Config>::AccountId>>::Balance;

pub trait WeightInfo {
	fn claim() -> Weight;
	fn mint_claim() -> Weight;
	fn claim_attest() -> Weight;
	fn attest() -> Weight;
	fn move_claim() -> Weight;
}

pub struct TestWeightInfo;
impl WeightInfo for TestWeightInfo {
	fn claim() -> Weight {
		Weight::zero()
	}
	fn mint_claim() -> Weight {
		Weight::zero()
	}
	fn claim_attest() -> Weight {
		Weight::zero()
	}
	fn attest() -> Weight {
		Weight::zero()
	}
	fn move_claim() -> Weight {
		Weight::zero()
	}
}

/// The kind of statement an account needs to make for a claim to be valid.
#[derive(Encode, Decode, Clone, Copy, Eq, PartialEq, RuntimeDebug, TypeInfo)]
#[cfg_attr(feature = "std", derive(Serialize, Deserialize))]
pub enum StatementKind {
	/// Statement required to be made by non-SAFT holders.
	Regular,
	/// Statement required to be made by SAFT holders.
	Saft,
}

impl StatementKind {
	/// Convert this to the (English) statement it represents.
	fn to_text(self) -> &'static [u8] {
		match self {
			StatementKind::Regular =>
				&b"I hereby agree to the terms of the statement whose SHA-256 multihash is \
				Qmc1XYqT6S39WNp2UeiRUrZichUWUPpGEThDE6dAb3f6Ny. (This may be found at the URL: \
				https://statement.polkadot.network/regular.html)"[..],
			StatementKind::Saft =>
				&b"I hereby agree to the terms of the statement whose SHA-256 multihash is \
				QmXEkMahfhHJPzT3RjkXiZVFi77ZeVeuxtAjhojGRNYckz. (This may be found at the URL: \
				https://statement.polkadot.network/saft.html)"[..],
		}
	}
}

impl Default for StatementKind {
	fn default() -> Self {
		StatementKind::Regular
	}
}

/// An Ethereum address (i.e. 20 bytes, used to represent an Ethereum account).
///
/// This gets serialized to the 0x-prefixed hex representation.
#[derive(Clone, Copy, PartialEq, Eq, Encode, Decode, Default, RuntimeDebug, TypeInfo)]
pub struct EthereumAddress([u8; 20]);

#[cfg(feature = "std")]
impl Serialize for EthereumAddress {
	fn serialize<S>(&self, serializer: S) -> Result<S::Ok, S::Error>
	where
		S: Serializer,
	{
		let hex: String = rustc_hex::ToHex::to_hex(&self.0[..]);
		serializer.serialize_str(&format!("0x{}", hex))
	}
}

#[cfg(feature = "std")]
impl<'de> Deserialize<'de> for EthereumAddress {
	fn deserialize<D>(deserializer: D) -> Result<Self, D::Error>
	where
		D: Deserializer<'de>,
	{
		let base_string = String::deserialize(deserializer)?;
		let offset = if base_string.starts_with("0x") { 2 } else { 0 };
		let s = &base_string[offset..];
		if s.len() != 40 {
			Err(serde::de::Error::custom(
				"Bad length of Ethereum address (should be 42 including '0x')",
			))?;
		}
		let raw: Vec<u8> = rustc_hex::FromHex::from_hex(s)
			.map_err(|e| serde::de::Error::custom(format!("{:?}", e)))?;
		let mut r = Self::default();
		r.0.copy_from_slice(&raw);
		Ok(r)
	}
}

#[derive(Encode, Decode, Clone, TypeInfo)]
pub struct EcdsaSignature(pub [u8; 65]);

impl PartialEq for EcdsaSignature {
	fn eq(&self, other: &Self) -> bool {
		&self.0[..] == &other.0[..]
	}
}

impl sp_std::fmt::Debug for EcdsaSignature {
	fn fmt(&self, f: &mut sp_std::fmt::Formatter<'_>) -> sp_std::fmt::Result {
		write!(f, "EcdsaSignature({:?})", &self.0[..])
	}
}

#[frame_support::pallet]
pub mod pallet {
	use super::*;
	use frame_support::pallet_prelude::*;
	use frame_system::pallet_prelude::*;

	#[pallet::pallet]
	#[pallet::generate_store(pub(super) trait Store)]
	#[pallet::without_storage_info]
	pub struct Pallet<T>(_);

	/// Configuration trait.
	#[pallet::config]
	pub trait Config: frame_system::Config {
		/// The overarching event type.
		type RuntimeEvent: From<Event<Self>> + IsType<<Self as frame_system::Config>::RuntimeEvent>;
		type VestingSchedule: VestingSchedule<Self::AccountId, Moment = Self::BlockNumber>;
		#[pallet::constant]
		type Prefix: Get<&'static [u8]>;
		type MoveClaimOrigin: EnsureOrigin<Self::RuntimeOrigin>;
		type WeightInfo: WeightInfo;
	}

	#[pallet::event]
	#[pallet::generate_deposit(pub(super) fn deposit_event)]
	pub enum Event<T: Config> {
		/// Someone claimed some DOTs.
		Claimed { who: T::AccountId, ethereum_address: EthereumAddress, amount: BalanceOf<T> },
	}

	#[pallet::error]
	pub enum Error<T> {
		/// Invalid Ethereum signature.
		InvalidEthereumSignature,
		/// Ethereum address has no claim.
		SignerHasNoClaim,
		/// Account ID sending transaction has no claim.
		SenderHasNoClaim,
		/// There's not enough in the pot to pay out some unvested amount. Generally implies a logic
		/// error.
		PotUnderflow,
		/// A needed statement was not included.
		InvalidStatement,
		/// The account already has a vested balance.
		VestedBalanceExists,
	}

	#[pallet::storage]
	#[pallet::getter(fn claims)]
	pub(super) type Claims<T: Config> = StorageMap<_, Identity, EthereumAddress, BalanceOf<T>>;

	#[pallet::storage]
	#[pallet::getter(fn total)]
	pub(super) type Total<T: Config> = StorageValue<_, BalanceOf<T>, ValueQuery>;

	/// Vesting schedule for a claim.
	/// First balance is the total amount that should be held for vesting.
	/// Second balance is how much should be unlocked per block.
	/// The block number is when the vesting should start.
	#[pallet::storage]
	#[pallet::getter(fn vesting)]
	pub(super) type Vesting<T: Config> =
		StorageMap<_, Identity, EthereumAddress, (BalanceOf<T>, BalanceOf<T>, T::BlockNumber)>;

	/// The statement kind that must be signed, if any.
	#[pallet::storage]
	pub(super) type Signing<T> = StorageMap<_, Identity, EthereumAddress, StatementKind>;

	/// Pre-claimed Ethereum accounts, by the Account ID that they are claimed to.
	#[pallet::storage]
	pub(super) type Preclaims<T: Config> = StorageMap<_, Identity, T::AccountId, EthereumAddress>;

	#[pallet::genesis_config]
	pub struct GenesisConfig<T: Config> {
		pub claims:
			Vec<(EthereumAddress, BalanceOf<T>, Option<T::AccountId>, Option<StatementKind>)>,
		pub vesting: Vec<(EthereumAddress, (BalanceOf<T>, BalanceOf<T>, T::BlockNumber))>,
	}

	#[cfg(feature = "std")]
	impl<T: Config> Default for GenesisConfig<T> {
		fn default() -> Self {
			GenesisConfig { claims: Default::default(), vesting: Default::default() }
		}
	}

	#[pallet::genesis_build]
	impl<T: Config> GenesisBuild<T> for GenesisConfig<T> {
		fn build(&self) {
			// build `Claims`
			self.claims
				.iter()
				.map(|(a, b, _, _)| (a.clone(), b.clone()))
				.for_each(|(a, b)| {
					Claims::<T>::insert(a, b);
				});
			// build `Total`
			Total::<T>::put(
				self.claims
					.iter()
					.fold(Zero::zero(), |acc: BalanceOf<T>, &(_, b, _, _)| acc + b),
			);
			// build `Vesting`
			self.vesting.iter().for_each(|(k, v)| {
				Vesting::<T>::insert(k, v);
			});
			// build `Signing`
			self.claims
				.iter()
				.filter_map(|(a, _, _, s)| Some((a.clone(), s.clone()?)))
				.for_each(|(a, s)| {
					Signing::<T>::insert(a, s);
				});
			// build `Preclaims`
			self.claims
				.iter()
				.filter_map(|(a, _, i, _)| Some((i.clone()?, a.clone())))
				.for_each(|(i, a)| {
					Preclaims::<T>::insert(i, a);
				});
		}
	}

	#[pallet::hooks]
	impl<T: Config> Hooks<BlockNumberFor<T>> for Pallet<T> {}

	#[pallet::call]
	impl<T: Config> Pallet<T> {
		/// Make a claim to collect your DOTs.
		///
		/// The dispatch origin for this call must be _None_.
		///
		/// Unsigned Validation:
		/// A call to claim is deemed valid if the signature provided matches
		/// the expected signed message of:
		///
		/// > Ethereum Signed Message:
		/// > (configured prefix string)(address)
		///
		/// and `address` matches the `dest` account.
		///
		/// Parameters:
		/// - `dest`: The destination account to payout the claim.
		/// - `ethereum_signature`: The signature of an ethereum signed message
		///    matching the format described above.
		///
		/// <weight>
		/// The weight of this call is invariant over the input parameters.
		/// Weight includes logic to validate unsigned `claim` call.
		///
		/// Total Complexity: O(1)
		/// </weight>
		#[pallet::weight(T::WeightInfo::claim())]
		pub fn claim(
			origin: OriginFor<T>,
			dest: T::AccountId,
			ethereum_signature: EcdsaSignature,
		) -> DispatchResult {
			ensure_none(origin)?;

			let data = dest.using_encoded(to_ascii_hex);
			let signer = Self::eth_recover(&ethereum_signature, &data, &[][..])
				.ok_or(Error::<T>::InvalidEthereumSignature)?;
			ensure!(Signing::<T>::get(&signer).is_none(), Error::<T>::InvalidStatement);

			Self::process_claim(signer, dest)?;
			Ok(())
		}

		/// Mint a new claim to collect DOTs.
		///
		/// The dispatch origin for this call must be _Root_.
		///
		/// Parameters:
		/// - `who`: The Ethereum address allowed to collect this claim.
		/// - `value`: The number of DOTs that will be claimed.
		/// - `vesting_schedule`: An optional vesting schedule for these DOTs.
		///
		/// <weight>
		/// The weight of this call is invariant over the input parameters.
		/// We assume worst case that both vesting and statement is being inserted.
		///
		/// Total Complexity: O(1)
		/// </weight>
		#[pallet::weight(T::WeightInfo::mint_claim())]
		pub fn mint_claim(
			origin: OriginFor<T>,
			who: EthereumAddress,
			value: BalanceOf<T>,
			vesting_schedule: Option<(BalanceOf<T>, BalanceOf<T>, T::BlockNumber)>,
			statement: Option<StatementKind>,
		) -> DispatchResult {
			ensure_root(origin)?;

			<Total<T>>::mutate(|t| *t += value);
			<Claims<T>>::insert(who, value);
			if let Some(vs) = vesting_schedule {
				<Vesting<T>>::insert(who, vs);
			}
			if let Some(s) = statement {
				Signing::<T>::insert(who, s);
			}
			Ok(())
		}

		/// Make a claim to collect your DOTs by signing a statement.
		///
		/// The dispatch origin for this call must be _None_.
		///
		/// Unsigned Validation:
		/// A call to `claim_attest` is deemed valid if the signature provided matches
		/// the expected signed message of:
		///
		/// > Ethereum Signed Message:
		/// > (configured prefix string)(address)(statement)
		///
		/// and `address` matches the `dest` account; the `statement` must match that which is
		/// expected according to your purchase arrangement.
		///
		/// Parameters:
		/// - `dest`: The destination account to payout the claim.
		/// - `ethereum_signature`: The signature of an ethereum signed message
		///    matching the format described above.
		/// - `statement`: The identity of the statement which is being attested to in the signature.
		///
		/// <weight>
		/// The weight of this call is invariant over the input parameters.
		/// Weight includes logic to validate unsigned `claim_attest` call.
		///
		/// Total Complexity: O(1)
		/// </weight>
		#[pallet::weight(T::WeightInfo::claim_attest())]
		pub fn claim_attest(
			origin: OriginFor<T>,
			dest: T::AccountId,
			ethereum_signature: EcdsaSignature,
			statement: Vec<u8>,
		) -> DispatchResult {
			ensure_none(origin)?;

			let data = dest.using_encoded(to_ascii_hex);
			let signer = Self::eth_recover(&ethereum_signature, &data, &statement)
				.ok_or(Error::<T>::InvalidEthereumSignature)?;
			if let Some(s) = Signing::<T>::get(signer) {
				ensure!(s.to_text() == &statement[..], Error::<T>::InvalidStatement);
			}
			Self::process_claim(signer, dest)?;
			Ok(())
		}

		/// Attest to a statement, needed to finalize the claims process.
		///
		/// WARNING: Insecure unless your chain includes `PrevalidateAttests` as a `SignedExtension`.
		///
		/// Unsigned Validation:
		/// A call to attest is deemed valid if the sender has a `Preclaim` registered
		/// and provides a `statement` which is expected for the account.
		///
		/// Parameters:
		/// - `statement`: The identity of the statement which is being attested to in the signature.
		///
		/// <weight>
		/// The weight of this call is invariant over the input parameters.
		/// Weight includes logic to do pre-validation on `attest` call.
		///
		/// Total Complexity: O(1)
		/// </weight>
		#[pallet::weight((
			T::WeightInfo::attest(),
			DispatchClass::Normal,
			Pays::No
		))]
		pub fn attest(origin: OriginFor<T>, statement: Vec<u8>) -> DispatchResult {
			let who = ensure_signed(origin)?;
			let signer = Preclaims::<T>::get(&who).ok_or(Error::<T>::SenderHasNoClaim)?;
			if let Some(s) = Signing::<T>::get(signer) {
				ensure!(s.to_text() == &statement[..], Error::<T>::InvalidStatement);
			}
			Self::process_claim(signer, who.clone())?;
			Preclaims::<T>::remove(&who);
			Ok(())
		}

		#[pallet::weight(T::WeightInfo::move_claim())]
		pub fn move_claim(
			origin: OriginFor<T>,
			old: EthereumAddress,
			new: EthereumAddress,
			maybe_preclaim: Option<T::AccountId>,
		) -> DispatchResultWithPostInfo {
			T::MoveClaimOrigin::try_origin(origin).map(|_| ()).or_else(ensure_root)?;

			Claims::<T>::take(&old).map(|c| Claims::<T>::insert(&new, c));
			Vesting::<T>::take(&old).map(|c| Vesting::<T>::insert(&new, c));
			Signing::<T>::take(&old).map(|c| Signing::<T>::insert(&new, c));
			maybe_preclaim.map(|preclaim| {
				Preclaims::<T>::mutate(&preclaim, |maybe_o| {
					if maybe_o.as_ref().map_or(false, |o| o == &old) {
						*maybe_o = Some(new)
					}
				})
			});
			Ok(Pays::No.into())
		}
	}

	#[pallet::validate_unsigned]
	impl<T: Config> ValidateUnsigned for Pallet<T> {
		type Call = Call<T>;

		fn validate_unsigned(_source: TransactionSource, call: &Self::Call) -> TransactionValidity {
			const PRIORITY: u64 = 100;

			let (maybe_signer, maybe_statement) = match call {
				// <weight>
				// The weight of this logic is included in the `claim` dispatchable.
				// </weight>
				Call::claim { dest: account, ethereum_signature } => {
					let data = account.using_encoded(to_ascii_hex);
					(Self::eth_recover(&ethereum_signature, &data, &[][..]), None)
				},
				// <weight>
				// The weight of this logic is included in the `claim_attest` dispatchable.
				// </weight>
				Call::claim_attest { dest: account, ethereum_signature, statement } => {
					let data = account.using_encoded(to_ascii_hex);
					(
						Self::eth_recover(&ethereum_signature, &data, &statement),
						Some(statement.as_slice()),
					)
				},
				_ => return Err(InvalidTransaction::Call.into()),
			};

			let signer = maybe_signer.ok_or(InvalidTransaction::Custom(
				ValidityError::InvalidEthereumSignature.into(),
			))?;

			let e = InvalidTransaction::Custom(ValidityError::SignerHasNoClaim.into());
			ensure!(<Claims<T>>::contains_key(&signer), e);

			let e = InvalidTransaction::Custom(ValidityError::InvalidStatement.into());
			match Signing::<T>::get(signer) {
				None => ensure!(maybe_statement.is_none(), e),
				Some(s) => ensure!(Some(s.to_text()) == maybe_statement, e),
			}

			Ok(ValidTransaction {
				priority: PRIORITY,
				requires: vec![],
				provides: vec![("claims", signer).encode()],
				longevity: TransactionLongevity::max_value(),
				propagate: true,
			})
		}
	}
}

/// Converts the given binary data into ASCII-encoded hex. It will be twice the length.
fn to_ascii_hex(data: &[u8]) -> Vec<u8> {
	let mut r = Vec::with_capacity(data.len() * 2);
	let mut push_nibble = |n| r.push(if n < 10 { b'0' + n } else { b'a' - 10 + n });
	for &b in data.iter() {
		push_nibble(b / 16);
		push_nibble(b % 16);
	}
	r
}

impl<T: Config> Pallet<T> {
	// Constructs the message that Ethereum RPC's `personal_sign` and `eth_sign` would sign.
	fn ethereum_signable_message(what: &[u8], extra: &[u8]) -> Vec<u8> {
		let prefix = T::Prefix::get();
		let mut l = prefix.len() + what.len() + extra.len();
		let mut rev = Vec::new();
		while l > 0 {
			rev.push(b'0' + (l % 10) as u8);
			l /= 10;
		}
		let mut v = b"\x19Ethereum Signed Message:\n".to_vec();
		v.extend(rev.into_iter().rev());
		v.extend_from_slice(&prefix[..]);
		v.extend_from_slice(what);
		v.extend_from_slice(extra);
		v
	}

	// Attempts to recover the Ethereum address from a message signature signed by using
	// the Ethereum RPC's `personal_sign` and `eth_sign`.
	fn eth_recover(s: &EcdsaSignature, what: &[u8], extra: &[u8]) -> Option<EthereumAddress> {
		let msg = keccak_256(&Self::ethereum_signable_message(what, extra));
		let mut res = EthereumAddress::default();
		res.0
			.copy_from_slice(&keccak_256(&secp256k1_ecdsa_recover(&s.0, &msg).ok()?[..])[12..]);
		Some(res)
	}

	fn process_claim(signer: EthereumAddress, dest: T::AccountId) -> sp_runtime::DispatchResult {
		let balance_due = <Claims<T>>::get(&signer).ok_or(Error::<T>::SignerHasNoClaim)?;

		let new_total = Self::total().checked_sub(&balance_due).ok_or(Error::<T>::PotUnderflow)?;

		let vesting = Vesting::<T>::get(&signer);
		if vesting.is_some() && T::VestingSchedule::vesting_balance(&dest).is_some() {
			return Err(Error::<T>::VestedBalanceExists.into())
		}

		// We first need to deposit the balance to ensure that the account exists.
		CurrencyOf::<T>::deposit_creating(&dest, balance_due);

		// Check if this claim should have a vesting schedule.
		if let Some(vs) = vesting {
			// This can only fail if the account already has a vesting schedule,
			// but this is checked above.
			T::VestingSchedule::add_vesting_schedule(&dest, vs.0, vs.1, vs.2)
				.expect("No other vesting schedule exists, as checked above; qed");
		}

		<Total<T>>::put(new_total);
		<Claims<T>>::remove(&signer);
		<Vesting<T>>::remove(&signer);
		Signing::<T>::remove(&signer);

		// Let's deposit an event to let the outside world know this happened.
		Self::deposit_event(Event::<T>::Claimed {
			who: dest,
			ethereum_address: signer,
			amount: balance_due,
		});

		Ok(())
	}
}

/// Validate `attest` calls prior to execution. Needed to avoid a DoS attack since they are
/// otherwise free to place on chain.
#[derive(Encode, Decode, Clone, Eq, PartialEq, TypeInfo)]
#[scale_info(skip_type_params(T))]
pub struct PrevalidateAttests<T: Config + Send + Sync>(sp_std::marker::PhantomData<T>)
where
	<T as frame_system::Config>::RuntimeCall: IsSubType<Call<T>>;

impl<T: Config + Send + Sync> Debug for PrevalidateAttests<T>
where
	<T as frame_system::Config>::RuntimeCall: IsSubType<Call<T>>,
{
	#[cfg(feature = "std")]
	fn fmt(&self, f: &mut sp_std::fmt::Formatter) -> sp_std::fmt::Result {
		write!(f, "PrevalidateAttests")
	}

	#[cfg(not(feature = "std"))]
	fn fmt(&self, _: &mut sp_std::fmt::Formatter) -> sp_std::fmt::Result {
		Ok(())
	}
}

impl<T: Config + Send + Sync> PrevalidateAttests<T>
where
	<T as frame_system::Config>::RuntimeCall: IsSubType<Call<T>>,
{
	/// Create new `SignedExtension` to check runtime version.
	pub fn new() -> Self {
		Self(sp_std::marker::PhantomData)
	}
}

impl<T: Config + Send + Sync> SignedExtension for PrevalidateAttests<T>
where
	<T as frame_system::Config>::RuntimeCall: IsSubType<Call<T>>,
{
	type AccountId = T::AccountId;
	type Call = <T as frame_system::Config>::RuntimeCall;
	type AdditionalSigned = ();
	type Pre = ();
	const IDENTIFIER: &'static str = "PrevalidateAttests";

	fn additional_signed(&self) -> Result<Self::AdditionalSigned, TransactionValidityError> {
		Ok(())
	}

	fn pre_dispatch(
		self,
		who: &Self::AccountId,
		call: &Self::Call,
		info: &DispatchInfoOf<Self::Call>,
		len: usize,
	) -> Result<Self::Pre, TransactionValidityError> {
		Ok(self.validate(who, call, info, len).map(|_| ())?)
	}

	// <weight>
	// The weight of this logic is included in the `attest` dispatchable.
	// </weight>
	fn validate(
		&self,
		who: &Self::AccountId,
		call: &Self::Call,
		_info: &DispatchInfoOf<Self::Call>,
		_len: usize,
	) -> TransactionValidity {
		if let Some(local_call) = call.is_sub_type() {
			if let Call::attest { statement: attested_statement } = local_call {
				let signer = Preclaims::<T>::get(who)
					.ok_or(InvalidTransaction::Custom(ValidityError::SignerHasNoClaim.into()))?;
				if let Some(s) = Signing::<T>::get(signer) {
					let e = InvalidTransaction::Custom(ValidityError::InvalidStatement.into());
					ensure!(&attested_statement[..] == s.to_text(), e);
				}
			}
		}
		Ok(ValidTransaction::default())
	}
}

#[cfg(any(test, feature = "runtime-benchmarks"))]
mod secp_utils {
	use super::*;

	pub fn public(secret: &libsecp256k1::SecretKey) -> libsecp256k1::PublicKey {
		libsecp256k1::PublicKey::from_secret_key(secret)
	}
	pub fn eth(secret: &libsecp256k1::SecretKey) -> EthereumAddress {
		let mut res = EthereumAddress::default();
		res.0.copy_from_slice(&keccak_256(&public(secret).serialize()[1..65])[12..]);
		res
	}
	pub fn sig<T: Config>(
		secret: &libsecp256k1::SecretKey,
		what: &[u8],
		extra: &[u8],
	) -> EcdsaSignature {
		let msg = keccak_256(&<super::Pallet<T>>::ethereum_signable_message(
			&to_ascii_hex(what)[..],
			extra,
		));
		let (sig, recovery_id) = libsecp256k1::sign(&libsecp256k1::Message::parse(&msg), secret);
		let mut r = [0u8; 65];
		r[0..64].copy_from_slice(&sig.serialize()[..]);
		r[64] = recovery_id.serialize();
		EcdsaSignature(r)
	}
}

#[cfg(test)]
mod tests {
	use super::*;
	use hex_literal::hex;
	use secp_utils::*;

	use parity_scale_codec::Encode;
	use sp_core::H256;
	// The testing primitives are very useful for avoiding having to work with signatures
	// or public keys. `u64` is used as the `AccountId` and no `Signature`s are required.
	use crate::claims;
	use claims::Call as ClaimsCall;
	use frame_support::{
		assert_err, assert_noop, assert_ok,
		dispatch::{DispatchError::BadOrigin, GetDispatchInfo, Pays},
		ord_parameter_types, parameter_types,
		traits::{ExistenceRequirement, GenesisBuild},
	};
	use pallet_balances;
	use sp_runtime::{
		testing::Header,
		traits::{BlakeTwo256, Identity, IdentityLookup},
		transaction_validity::TransactionLongevity,
	};

	type UncheckedExtrinsic = frame_system::mocking::MockUncheckedExtrinsic<Test>;
	type Block = frame_system::mocking::MockBlock<Test>;

	frame_support::construct_runtime!(
		pub enum Test where
			Block = Block,
			NodeBlock = Block,
			UncheckedExtrinsic = UncheckedExtrinsic,
		{
			System: frame_system::{Pallet, Call, Config, Storage, Event<T>},
			Balances: pallet_balances::{Pallet, Call, Storage, Config<T>, Event<T>},
			Vesting: pallet_vesting::{Pallet, Call, Storage, Config<T>, Event<T>},
			Claims: claims::{Pallet, Call, Storage, Config<T>, Event<T>, ValidateUnsigned},
		}
	);

	parameter_types! {
		pub const BlockHashCount: u32 = 250;
	}
	impl frame_system::Config for Test {
		type BaseCallFilter = frame_support::traits::Everything;
		type BlockWeights = ();
		type BlockLength = ();
		type DbWeight = ();
<<<<<<< HEAD
		type RuntimeOrigin = RuntimeOrigin;
		type Call = Call;
=======
		type Origin = Origin;
		type RuntimeCall = RuntimeCall;
>>>>>>> 28acc786
		type Index = u64;
		type BlockNumber = u64;
		type Hash = H256;
		type Hashing = BlakeTwo256;
		type AccountId = u64;
		type Lookup = IdentityLookup<u64>;
		type Header = Header;
		type RuntimeEvent = RuntimeEvent;
		type BlockHashCount = BlockHashCount;
		type Version = ();
		type PalletInfo = PalletInfo;
		type AccountData = pallet_balances::AccountData<u64>;
		type OnNewAccount = ();
		type OnKilledAccount = ();
		type SystemWeightInfo = ();
		type SS58Prefix = ();
		type OnSetCode = ();
		type MaxConsumers = frame_support::traits::ConstU32<16>;
	}

	parameter_types! {
		pub const ExistentialDeposit: u64 = 1;
	}

	impl pallet_balances::Config for Test {
		type Balance = u64;
		type RuntimeEvent = RuntimeEvent;
		type DustRemoval = ();
		type ExistentialDeposit = ExistentialDeposit;
		type AccountStore = System;
		type MaxLocks = ();
		type MaxReserves = ();
		type ReserveIdentifier = [u8; 8];
		type WeightInfo = ();
	}

	parameter_types! {
		pub const MinVestedTransfer: u64 = 1;
	}

	impl pallet_vesting::Config for Test {
		type RuntimeEvent = RuntimeEvent;
		type Currency = Balances;
		type BlockNumberToBalance = Identity;
		type MinVestedTransfer = MinVestedTransfer;
		type WeightInfo = ();
		const MAX_VESTING_SCHEDULES: u32 = 28;
	}

	parameter_types! {
		pub Prefix: &'static [u8] = b"Pay RUSTs to the TEST account:";
	}
	ord_parameter_types! {
		pub const Six: u64 = 6;
	}

	impl Config for Test {
		type RuntimeEvent = RuntimeEvent;
		type VestingSchedule = Vesting;
		type Prefix = Prefix;
		type MoveClaimOrigin = frame_system::EnsureSignedBy<Six, u64>;
		type WeightInfo = TestWeightInfo;
	}

	fn alice() -> libsecp256k1::SecretKey {
		libsecp256k1::SecretKey::parse(&keccak_256(b"Alice")).unwrap()
	}
	fn bob() -> libsecp256k1::SecretKey {
		libsecp256k1::SecretKey::parse(&keccak_256(b"Bob")).unwrap()
	}
	fn dave() -> libsecp256k1::SecretKey {
		libsecp256k1::SecretKey::parse(&keccak_256(b"Dave")).unwrap()
	}
	fn eve() -> libsecp256k1::SecretKey {
		libsecp256k1::SecretKey::parse(&keccak_256(b"Eve")).unwrap()
	}
	fn frank() -> libsecp256k1::SecretKey {
		libsecp256k1::SecretKey::parse(&keccak_256(b"Frank")).unwrap()
	}

	// This function basically just builds a genesis storage key/value store according to
	// our desired mockup.
	pub fn new_test_ext() -> sp_io::TestExternalities {
		let mut t = frame_system::GenesisConfig::default().build_storage::<Test>().unwrap();
		// We use default for brevity, but you can configure as desired if needed.
		pallet_balances::GenesisConfig::<Test>::default()
			.assimilate_storage(&mut t)
			.unwrap();
		claims::GenesisConfig::<Test> {
			claims: vec![
				(eth(&alice()), 100, None, None),
				(eth(&dave()), 200, None, Some(StatementKind::Regular)),
				(eth(&eve()), 300, Some(42), Some(StatementKind::Saft)),
				(eth(&frank()), 400, Some(43), None),
			],
			vesting: vec![(eth(&alice()), (50, 10, 1))],
		}
		.assimilate_storage(&mut t)
		.unwrap();
		t.into()
	}

	fn total_claims() -> u64 {
		100 + 200 + 300 + 400
	}

	#[test]
	fn basic_setup_works() {
		new_test_ext().execute_with(|| {
			assert_eq!(Claims::total(), total_claims());
			assert_eq!(Claims::claims(&eth(&alice())), Some(100));
			assert_eq!(Claims::claims(&eth(&dave())), Some(200));
			assert_eq!(Claims::claims(&eth(&eve())), Some(300));
			assert_eq!(Claims::claims(&eth(&frank())), Some(400));
			assert_eq!(Claims::claims(&EthereumAddress::default()), None);
			assert_eq!(Claims::vesting(&eth(&alice())), Some((50, 10, 1)));
		});
	}

	#[test]
	fn serde_works() {
		let x = EthereumAddress(hex!["0123456789abcdef0123456789abcdef01234567"]);
		let y = serde_json::to_string(&x).unwrap();
		assert_eq!(y, "\"0x0123456789abcdef0123456789abcdef01234567\"");
		let z: EthereumAddress = serde_json::from_str(&y).unwrap();
		assert_eq!(x, z);
	}

	#[test]
	fn claiming_works() {
		new_test_ext().execute_with(|| {
			assert_eq!(Balances::free_balance(42), 0);
			assert_ok!(Claims::claim(
				RuntimeOrigin::none(),
				42,
				sig::<Test>(&alice(), &42u64.encode(), &[][..])
			));
			assert_eq!(Balances::free_balance(&42), 100);
			assert_eq!(Vesting::vesting_balance(&42), Some(50));
			assert_eq!(Claims::total(), total_claims() - 100);
		});
	}

	#[test]
	fn basic_claim_moving_works() {
		new_test_ext().execute_with(|| {
			assert_eq!(Balances::free_balance(42), 0);
			assert_noop!(
				Claims::move_claim(RuntimeOrigin::signed(1), eth(&alice()), eth(&bob()), None),
				BadOrigin
			);
			assert_ok!(Claims::move_claim(
				RuntimeOrigin::signed(6),
				eth(&alice()),
				eth(&bob()),
				None
			));
			assert_noop!(
				Claims::claim(
					RuntimeOrigin::none(),
					42,
					sig::<Test>(&alice(), &42u64.encode(), &[][..])
				),
				Error::<Test>::SignerHasNoClaim
			);
			assert_ok!(Claims::claim(
				RuntimeOrigin::none(),
				42,
				sig::<Test>(&bob(), &42u64.encode(), &[][..])
			));
			assert_eq!(Balances::free_balance(&42), 100);
			assert_eq!(Vesting::vesting_balance(&42), Some(50));
			assert_eq!(Claims::total(), total_claims() - 100);
		});
	}

	#[test]
	fn claim_attest_moving_works() {
		new_test_ext().execute_with(|| {
			assert_ok!(Claims::move_claim(
				RuntimeOrigin::signed(6),
				eth(&dave()),
				eth(&bob()),
				None
			));
			let s = sig::<Test>(&bob(), &42u64.encode(), StatementKind::Regular.to_text());
			assert_ok!(Claims::claim_attest(
				RuntimeOrigin::none(),
				42,
				s,
				StatementKind::Regular.to_text().to_vec()
			));
			assert_eq!(Balances::free_balance(&42), 200);
		});
	}

	#[test]
	fn attest_moving_works() {
		new_test_ext().execute_with(|| {
			assert_ok!(Claims::move_claim(
				RuntimeOrigin::signed(6),
				eth(&eve()),
				eth(&bob()),
				Some(42)
			));
			assert_ok!(Claims::attest(
				RuntimeOrigin::signed(42),
				StatementKind::Saft.to_text().to_vec()
			));
			assert_eq!(Balances::free_balance(&42), 300);
		});
	}

	#[test]
	fn claiming_does_not_bypass_signing() {
		new_test_ext().execute_with(|| {
			assert_ok!(Claims::claim(
				RuntimeOrigin::none(),
				42,
				sig::<Test>(&alice(), &42u64.encode(), &[][..])
			));
			assert_noop!(
				Claims::claim(
					RuntimeOrigin::none(),
					42,
					sig::<Test>(&dave(), &42u64.encode(), &[][..])
				),
				Error::<Test>::InvalidStatement,
			);
			assert_noop!(
				Claims::claim(
					RuntimeOrigin::none(),
					42,
					sig::<Test>(&eve(), &42u64.encode(), &[][..])
				),
				Error::<Test>::InvalidStatement,
			);
			assert_ok!(Claims::claim(
				RuntimeOrigin::none(),
				42,
				sig::<Test>(&frank(), &42u64.encode(), &[][..])
			));
		});
	}

	#[test]
	fn attest_claiming_works() {
		new_test_ext().execute_with(|| {
			assert_eq!(Balances::free_balance(42), 0);
			let s = sig::<Test>(&dave(), &42u64.encode(), StatementKind::Saft.to_text());
			let r = Claims::claim_attest(
				RuntimeOrigin::none(),
				42,
				s.clone(),
				StatementKind::Saft.to_text().to_vec(),
			);
			assert_noop!(r, Error::<Test>::InvalidStatement);

			let r = Claims::claim_attest(
				RuntimeOrigin::none(),
				42,
				s,
				StatementKind::Regular.to_text().to_vec(),
			);
			assert_noop!(r, Error::<Test>::SignerHasNoClaim);
			// ^^^ we use ecdsa_recover, so an invalid signature just results in a random signer id
			// being recovered, which realistically will never have a claim.

			let s = sig::<Test>(&dave(), &42u64.encode(), StatementKind::Regular.to_text());
			assert_ok!(Claims::claim_attest(
				RuntimeOrigin::none(),
				42,
				s,
				StatementKind::Regular.to_text().to_vec()
			));
			assert_eq!(Balances::free_balance(&42), 200);
			assert_eq!(Claims::total(), total_claims() - 200);

			let s = sig::<Test>(&dave(), &42u64.encode(), StatementKind::Regular.to_text());
			let r = Claims::claim_attest(
				RuntimeOrigin::none(),
				42,
				s,
				StatementKind::Regular.to_text().to_vec(),
			);
			assert_noop!(r, Error::<Test>::SignerHasNoClaim);
		});
	}

	#[test]
	fn attesting_works() {
		new_test_ext().execute_with(|| {
			assert_eq!(Balances::free_balance(42), 0);
			assert_noop!(
				Claims::attest(RuntimeOrigin::signed(69), StatementKind::Saft.to_text().to_vec()),
				Error::<Test>::SenderHasNoClaim
			);
			assert_noop!(
				Claims::attest(
					RuntimeOrigin::signed(42),
					StatementKind::Regular.to_text().to_vec()
				),
				Error::<Test>::InvalidStatement
			);
			assert_ok!(Claims::attest(
				RuntimeOrigin::signed(42),
				StatementKind::Saft.to_text().to_vec()
			));
			assert_eq!(Balances::free_balance(&42), 300);
			assert_eq!(Claims::total(), total_claims() - 300);
		});
	}

	#[test]
	fn claim_cannot_clobber_preclaim() {
		new_test_ext().execute_with(|| {
			assert_eq!(Balances::free_balance(42), 0);
			// Alice's claim is 100
			assert_ok!(Claims::claim(
				RuntimeOrigin::none(),
				42,
				sig::<Test>(&alice(), &42u64.encode(), &[][..])
			));
			assert_eq!(Balances::free_balance(&42), 100);
			// Eve's claim is 300 through Account 42
			assert_ok!(Claims::attest(
				RuntimeOrigin::signed(42),
				StatementKind::Saft.to_text().to_vec()
			));
			assert_eq!(Balances::free_balance(&42), 100 + 300);
			assert_eq!(Claims::total(), total_claims() - 400);
		});
	}

	#[test]
	fn valid_attest_transactions_are_free() {
		new_test_ext().execute_with(|| {
			let p = PrevalidateAttests::<Test>::new();
			let c = RuntimeCall::Claims(ClaimsCall::attest {
				statement: StatementKind::Saft.to_text().to_vec(),
			});
			let di = c.get_dispatch_info();
			assert_eq!(di.pays_fee, Pays::No);
			let r = p.validate(&42, &c, &di, 20);
			assert_eq!(r, TransactionValidity::Ok(ValidTransaction::default()));
		});
	}

	#[test]
	fn invalid_attest_transactions_are_recognized() {
		new_test_ext().execute_with(|| {
			let p = PrevalidateAttests::<Test>::new();
			let c = RuntimeCall::Claims(ClaimsCall::attest {
				statement: StatementKind::Regular.to_text().to_vec(),
			});
			let di = c.get_dispatch_info();
			let r = p.validate(&42, &c, &di, 20);
			assert!(r.is_err());
			let c = RuntimeCall::Claims(ClaimsCall::attest {
				statement: StatementKind::Saft.to_text().to_vec(),
			});
			let di = c.get_dispatch_info();
			let r = p.validate(&69, &c, &di, 20);
			assert!(r.is_err());
		});
	}

	#[test]
	fn cannot_bypass_attest_claiming() {
		new_test_ext().execute_with(|| {
			assert_eq!(Balances::free_balance(42), 0);
			let s = sig::<Test>(&dave(), &42u64.encode(), &[]);
			let r = Claims::claim(RuntimeOrigin::none(), 42, s.clone());
			assert_noop!(r, Error::<Test>::InvalidStatement);
		});
	}

	#[test]
	fn add_claim_works() {
		new_test_ext().execute_with(|| {
			assert_noop!(
				Claims::mint_claim(RuntimeOrigin::signed(42), eth(&bob()), 200, None, None),
				sp_runtime::traits::BadOrigin,
			);
			assert_eq!(Balances::free_balance(42), 0);
			assert_noop!(
				Claims::claim(
					RuntimeOrigin::none(),
					69,
					sig::<Test>(&bob(), &69u64.encode(), &[][..])
				),
				Error::<Test>::SignerHasNoClaim,
			);
			assert_ok!(Claims::mint_claim(RuntimeOrigin::root(), eth(&bob()), 200, None, None));
			assert_eq!(Claims::total(), total_claims() + 200);
			assert_ok!(Claims::claim(
				RuntimeOrigin::none(),
				69,
				sig::<Test>(&bob(), &69u64.encode(), &[][..])
			));
			assert_eq!(Balances::free_balance(&69), 200);
			assert_eq!(Vesting::vesting_balance(&69), None);
			assert_eq!(Claims::total(), total_claims());
		});
	}

	#[test]
	fn add_claim_with_vesting_works() {
		new_test_ext().execute_with(|| {
			assert_noop!(
				Claims::mint_claim(
					RuntimeOrigin::signed(42),
					eth(&bob()),
					200,
					Some((50, 10, 1)),
					None
				),
				sp_runtime::traits::BadOrigin,
			);
			assert_eq!(Balances::free_balance(42), 0);
			assert_noop!(
				Claims::claim(
					RuntimeOrigin::none(),
					69,
					sig::<Test>(&bob(), &69u64.encode(), &[][..])
				),
				Error::<Test>::SignerHasNoClaim,
			);
			assert_ok!(Claims::mint_claim(
				RuntimeOrigin::root(),
				eth(&bob()),
				200,
				Some((50, 10, 1)),
				None
			));
			assert_ok!(Claims::claim(
				RuntimeOrigin::none(),
				69,
				sig::<Test>(&bob(), &69u64.encode(), &[][..])
			));
			assert_eq!(Balances::free_balance(&69), 200);
			assert_eq!(Vesting::vesting_balance(&69), Some(50));

			// Make sure we can not transfer the vested balance.
			assert_err!(
				<Balances as Currency<_>>::transfer(
					&69,
					&80,
					180,
					ExistenceRequirement::AllowDeath
				),
				pallet_balances::Error::<Test, _>::LiquidityRestrictions,
			);
		});
	}

	#[test]
	fn add_claim_with_statement_works() {
		new_test_ext().execute_with(|| {
			assert_noop!(
				Claims::mint_claim(
					RuntimeOrigin::signed(42),
					eth(&bob()),
					200,
					None,
					Some(StatementKind::Regular)
				),
				sp_runtime::traits::BadOrigin,
			);
			assert_eq!(Balances::free_balance(42), 0);
			let signature = sig::<Test>(&bob(), &69u64.encode(), StatementKind::Regular.to_text());
			assert_noop!(
				Claims::claim_attest(
					RuntimeOrigin::none(),
					69,
					signature.clone(),
					StatementKind::Regular.to_text().to_vec()
				),
				Error::<Test>::SignerHasNoClaim
			);
			assert_ok!(Claims::mint_claim(
				RuntimeOrigin::root(),
				eth(&bob()),
				200,
				None,
				Some(StatementKind::Regular)
			));
			assert_noop!(
				Claims::claim_attest(RuntimeOrigin::none(), 69, signature.clone(), vec![],),
				Error::<Test>::SignerHasNoClaim
			);
			assert_ok!(Claims::claim_attest(
				RuntimeOrigin::none(),
				69,
				signature.clone(),
				StatementKind::Regular.to_text().to_vec()
			));
			assert_eq!(Balances::free_balance(&69), 200);
		});
	}

	#[test]
	fn origin_signed_claiming_fail() {
		new_test_ext().execute_with(|| {
			assert_eq!(Balances::free_balance(42), 0);
			assert_err!(
				Claims::claim(
					RuntimeOrigin::signed(42),
					42,
					sig::<Test>(&alice(), &42u64.encode(), &[][..])
				),
				sp_runtime::traits::BadOrigin,
			);
		});
	}

	#[test]
	fn double_claiming_doesnt_work() {
		new_test_ext().execute_with(|| {
			assert_eq!(Balances::free_balance(42), 0);
			assert_ok!(Claims::claim(
				RuntimeOrigin::none(),
				42,
				sig::<Test>(&alice(), &42u64.encode(), &[][..])
			));
			assert_noop!(
				Claims::claim(
					RuntimeOrigin::none(),
					42,
					sig::<Test>(&alice(), &42u64.encode(), &[][..])
				),
				Error::<Test>::SignerHasNoClaim
			);
		});
	}

	#[test]
	fn claiming_while_vested_doesnt_work() {
		new_test_ext().execute_with(|| {
			// A user is already vested
			assert_ok!(<Test as Config>::VestingSchedule::add_vesting_schedule(
				&69,
				total_claims(),
				100,
				10
			));
			CurrencyOf::<Test>::make_free_balance_be(&69, total_claims());
			assert_eq!(Balances::free_balance(69), total_claims());
			assert_ok!(Claims::mint_claim(
				RuntimeOrigin::root(),
				eth(&bob()),
				200,
				Some((50, 10, 1)),
				None
			));
			// New total
			assert_eq!(Claims::total(), total_claims() + 200);

			// They should not be able to claim
			assert_noop!(
				Claims::claim(
					RuntimeOrigin::none(),
					69,
					sig::<Test>(&bob(), &69u64.encode(), &[][..])
				),
				Error::<Test>::VestedBalanceExists,
			);
		});
	}

	#[test]
	fn non_sender_sig_doesnt_work() {
		new_test_ext().execute_with(|| {
			assert_eq!(Balances::free_balance(42), 0);
			assert_noop!(
				Claims::claim(
					RuntimeOrigin::none(),
					42,
					sig::<Test>(&alice(), &69u64.encode(), &[][..])
				),
				Error::<Test>::SignerHasNoClaim
			);
		});
	}

	#[test]
	fn non_claimant_doesnt_work() {
		new_test_ext().execute_with(|| {
			assert_eq!(Balances::free_balance(42), 0);
			assert_noop!(
				Claims::claim(
					RuntimeOrigin::none(),
					42,
					sig::<Test>(&bob(), &69u64.encode(), &[][..])
				),
				Error::<Test>::SignerHasNoClaim
			);
		});
	}

	#[test]
	fn real_eth_sig_works() {
		new_test_ext().execute_with(|| {
			// "Pay RUSTs to the TEST account:2a00000000000000"
			let sig = hex!["444023e89b67e67c0562ed0305d252a5dd12b2af5ac51d6d3cb69a0b486bc4b3191401802dc29d26d586221f7256cd3329fe82174bdf659baea149a40e1c495d1c"];
			let sig = EcdsaSignature(sig);
			let who = 42u64.using_encoded(to_ascii_hex);
			let signer = Claims::eth_recover(&sig, &who, &[][..]).unwrap();
			assert_eq!(signer.0, hex!["6d31165d5d932d571f3b44695653b46dcc327e84"]);
		});
	}

	#[test]
	fn validate_unsigned_works() {
		use sp_runtime::traits::ValidateUnsigned;
		let source = sp_runtime::transaction_validity::TransactionSource::External;

		new_test_ext().execute_with(|| {
			assert_eq!(
				<Pallet<Test>>::validate_unsigned(
					source,
					&ClaimsCall::claim {
						dest: 1,
						ethereum_signature: sig::<Test>(&alice(), &1u64.encode(), &[][..])
					}
				),
				Ok(ValidTransaction {
					priority: 100,
					requires: vec![],
					provides: vec![("claims", eth(&alice())).encode()],
					longevity: TransactionLongevity::max_value(),
					propagate: true,
				})
			);
			assert_eq!(
				<Pallet<Test>>::validate_unsigned(
					source,
					&ClaimsCall::claim { dest: 0, ethereum_signature: EcdsaSignature([0; 65]) }
				),
				InvalidTransaction::Custom(ValidityError::InvalidEthereumSignature.into()).into(),
			);
			assert_eq!(
				<Pallet<Test>>::validate_unsigned(
					source,
					&ClaimsCall::claim {
						dest: 1,
						ethereum_signature: sig::<Test>(&bob(), &1u64.encode(), &[][..])
					}
				),
				InvalidTransaction::Custom(ValidityError::SignerHasNoClaim.into()).into(),
			);
			let s = sig::<Test>(&dave(), &1u64.encode(), StatementKind::Regular.to_text());
			let call = ClaimsCall::claim_attest {
				dest: 1,
				ethereum_signature: s,
				statement: StatementKind::Regular.to_text().to_vec(),
			};
			assert_eq!(
				<Pallet<Test>>::validate_unsigned(source, &call),
				Ok(ValidTransaction {
					priority: 100,
					requires: vec![],
					provides: vec![("claims", eth(&dave())).encode()],
					longevity: TransactionLongevity::max_value(),
					propagate: true,
				})
			);
			assert_eq!(
				<Pallet<Test>>::validate_unsigned(
					source,
					&ClaimsCall::claim_attest {
						dest: 1,
						ethereum_signature: EcdsaSignature([0; 65]),
						statement: StatementKind::Regular.to_text().to_vec()
					}
				),
				InvalidTransaction::Custom(ValidityError::InvalidEthereumSignature.into()).into(),
			);

			let s = sig::<Test>(&bob(), &1u64.encode(), StatementKind::Regular.to_text());
			let call = ClaimsCall::claim_attest {
				dest: 1,
				ethereum_signature: s,
				statement: StatementKind::Regular.to_text().to_vec(),
			};
			assert_eq!(
				<Pallet<Test>>::validate_unsigned(source, &call),
				InvalidTransaction::Custom(ValidityError::SignerHasNoClaim.into()).into(),
			);

			let s = sig::<Test>(&dave(), &1u64.encode(), StatementKind::Saft.to_text());
			let call = ClaimsCall::claim_attest {
				dest: 1,
				ethereum_signature: s,
				statement: StatementKind::Regular.to_text().to_vec(),
			};
			assert_eq!(
				<Pallet<Test>>::validate_unsigned(source, &call),
				InvalidTransaction::Custom(ValidityError::SignerHasNoClaim.into()).into(),
			);

			let s = sig::<Test>(&dave(), &1u64.encode(), StatementKind::Saft.to_text());
			let call = ClaimsCall::claim_attest {
				dest: 1,
				ethereum_signature: s,
				statement: StatementKind::Saft.to_text().to_vec(),
			};
			assert_eq!(
				<Pallet<Test>>::validate_unsigned(source, &call),
				InvalidTransaction::Custom(ValidityError::InvalidStatement.into()).into(),
			);
		});
	}
}

#[cfg(feature = "runtime-benchmarks")]
mod benchmarking {
	use super::*;
	use crate::claims::Call;
	use frame_benchmarking::{account, benchmarks};
	use frame_support::dispatch::UnfilteredDispatchable;
	use frame_system::RawOrigin;
	use secp_utils::*;
	use sp_runtime::{traits::ValidateUnsigned, DispatchResult};

	const SEED: u32 = 0;

	const MAX_CLAIMS: u32 = 10_000;
	const VALUE: u32 = 1_000_000;

	fn create_claim<T: Config>(input: u32) -> DispatchResult {
		let secret_key = libsecp256k1::SecretKey::parse(&keccak_256(&input.encode())).unwrap();
		let eth_address = eth(&secret_key);
		let vesting = Some((100_000u32.into(), 1_000u32.into(), 100u32.into()));
		super::Pallet::<T>::mint_claim(
			RawOrigin::Root.into(),
			eth_address,
			VALUE.into(),
			vesting,
			None,
		)?;
		Ok(())
	}

	fn create_claim_attest<T: Config>(input: u32) -> DispatchResult {
		let secret_key = libsecp256k1::SecretKey::parse(&keccak_256(&input.encode())).unwrap();
		let eth_address = eth(&secret_key);
		let vesting = Some((100_000u32.into(), 1_000u32.into(), 100u32.into()));
		super::Pallet::<T>::mint_claim(
			RawOrigin::Root.into(),
			eth_address,
			VALUE.into(),
			vesting,
			Some(Default::default()),
		)?;
		Ok(())
	}

	benchmarks! {
		// Benchmark `claim` including `validate_unsigned` logic.
		claim {
			let c = MAX_CLAIMS;

			for i in 0 .. c / 2 {
				create_claim::<T>(c)?;
				create_claim_attest::<T>(u32::MAX - c)?;
			}

			let secret_key = libsecp256k1::SecretKey::parse(&keccak_256(&c.encode())).unwrap();
			let eth_address = eth(&secret_key);
			let account: T::AccountId = account("user", c, SEED);
			let vesting = Some((100_000u32.into(), 1_000u32.into(), 100u32.into()));
			let signature = sig::<T>(&secret_key, &account.encode(), &[][..]);
			super::Pallet::<T>::mint_claim(RawOrigin::Root.into(), eth_address, VALUE.into(), vesting, None)?;
			assert_eq!(Claims::<T>::get(eth_address), Some(VALUE.into()));
			let source = sp_runtime::transaction_validity::TransactionSource::External;
			let call_enc = Call::<T>::claim {
				dest: account.clone(),
				ethereum_signature: signature.clone()
			}.encode();
		}: {
			let call = <Call<T> as Decode>::decode(&mut &*call_enc)
				.expect("call is encoded above, encoding must be correct");
			super::Pallet::<T>::validate_unsigned(source, &call).map_err(|e| -> &'static str { e.into() })?;
			call.dispatch_bypass_filter(RawOrigin::None.into())?;
		}
		verify {
			assert_eq!(Claims::<T>::get(eth_address), None);
		}

		// Benchmark `mint_claim` when there already exists `c` claims in storage.
		mint_claim {
			let c = MAX_CLAIMS;

			for i in 0 .. c / 2 {
				create_claim::<T>(c)?;
				create_claim_attest::<T>(u32::MAX - c)?;
			}

			let eth_address = account("eth_address", 0, SEED);
			let vesting = Some((100_000u32.into(), 1_000u32.into(), 100u32.into()));
			let statement = StatementKind::Regular;
		}: _(RawOrigin::Root, eth_address, VALUE.into(), vesting, Some(statement))
		verify {
			assert_eq!(Claims::<T>::get(eth_address), Some(VALUE.into()));
		}

		// Benchmark `claim_attest` including `validate_unsigned` logic.
		claim_attest {
			let c = MAX_CLAIMS;

			for i in 0 .. c / 2 {
				create_claim::<T>(c)?;
				create_claim_attest::<T>(u32::MAX - c)?;
			}

			// Crate signature
			let attest_c = u32::MAX - c;
			let secret_key = libsecp256k1::SecretKey::parse(&keccak_256(&attest_c.encode())).unwrap();
			let eth_address = eth(&secret_key);
			let account: T::AccountId = account("user", c, SEED);
			let vesting = Some((100_000u32.into(), 1_000u32.into(), 100u32.into()));
			let statement = StatementKind::Regular;
			let signature = sig::<T>(&secret_key, &account.encode(), statement.to_text());
			super::Pallet::<T>::mint_claim(RawOrigin::Root.into(), eth_address, VALUE.into(), vesting, Some(statement))?;
			assert_eq!(Claims::<T>::get(eth_address), Some(VALUE.into()));
			let call_enc = Call::<T>::claim_attest {
				dest: account.clone(),
				ethereum_signature: signature.clone(),
				statement: StatementKind::Regular.to_text().to_vec()
			}.encode();
			let source = sp_runtime::transaction_validity::TransactionSource::External;
		}: {
			let call = <Call<T> as Decode>::decode(&mut &*call_enc)
				.expect("call is encoded above, encoding must be correct");
			super::Pallet::<T>::validate_unsigned(source, &call).map_err(|e| -> &'static str { e.into() })?;
			call.dispatch_bypass_filter(RawOrigin::None.into())?;
		}
		verify {
			assert_eq!(Claims::<T>::get(eth_address), None);
		}

		// Benchmark `attest` including prevalidate logic.
		attest {
			let c = MAX_CLAIMS;

			for i in 0 .. c / 2 {
				create_claim::<T>(c)?;
				create_claim_attest::<T>(u32::MAX - c)?;
			}

			let attest_c = u32::MAX - c;
			let secret_key = libsecp256k1::SecretKey::parse(&keccak_256(&attest_c.encode())).unwrap();
			let eth_address = eth(&secret_key);
			let account: T::AccountId = account("user", c, SEED);
			let vesting = Some((100_000u32.into(), 1_000u32.into(), 100u32.into()));
			let statement = StatementKind::Regular;
			let signature = sig::<T>(&secret_key, &account.encode(), statement.to_text());
			super::Pallet::<T>::mint_claim(RawOrigin::Root.into(), eth_address, VALUE.into(), vesting, Some(statement))?;
			Preclaims::<T>::insert(&account, eth_address);
			assert_eq!(Claims::<T>::get(eth_address), Some(VALUE.into()));

			let call = super::Call::<T>::attest { statement: StatementKind::Regular.to_text().to_vec() };
			// We have to copy the validate statement here because of trait issues... :(
			let validate = |who: &T::AccountId, call: &super::Call<T>| -> DispatchResult {
				if let Call::attest{ statement: attested_statement } = call {
					let signer = Preclaims::<T>::get(who).ok_or("signer has no claim")?;
					if let Some(s) = Signing::<T>::get(signer) {
						ensure!(&attested_statement[..] == s.to_text(), "invalid statement");
					}
				}
				Ok(())
			};
			let call_enc = call.encode();
		}: {
			let call = <Call<T> as Decode>::decode(&mut &*call_enc)
				.expect("call is encoded above, encoding must be correct");
			validate(&account, &call)?;
			call.dispatch_bypass_filter(RawOrigin::Signed(account).into())?;
		}
		verify {
			assert_eq!(Claims::<T>::get(eth_address), None);
		}

		move_claim {
			let c = MAX_CLAIMS;

			for i in 0 .. c / 2 {
				create_claim::<T>(c)?;
				create_claim_attest::<T>(u32::MAX - c)?;
			}

			let attest_c = u32::MAX - c;
			let secret_key = libsecp256k1::SecretKey::parse(&keccak_256(&attest_c.encode())).unwrap();
			let eth_address = eth(&secret_key);

			let new_secret_key = libsecp256k1::SecretKey::parse(&keccak_256(&(u32::MAX/2).encode())).unwrap();
			let new_eth_address = eth(&new_secret_key);

			let account: T::AccountId = account("user", c, SEED);
			Preclaims::<T>::insert(&account, eth_address);

			assert!(Claims::<T>::contains_key(eth_address));
			assert!(!Claims::<T>::contains_key(new_eth_address));
		}: _(RawOrigin::Root, eth_address, new_eth_address, Some(account))
		verify {
			assert!(!Claims::<T>::contains_key(eth_address));
			assert!(Claims::<T>::contains_key(new_eth_address));
		}

		// Benchmark the time it takes to do `repeat` number of keccak256 hashes
		#[extra]
		keccak256 {
			let i in 0 .. 10_000;
			let bytes = (i).encode();
		}: {
			for index in 0 .. i {
				let _hash = keccak_256(&bytes);
			}
		}

		// Benchmark the time it takes to do `repeat` number of `eth_recover`
		#[extra]
		eth_recover {
			let i in 0 .. 1_000;
			// Crate signature
			let secret_key = libsecp256k1::SecretKey::parse(&keccak_256(&i.encode())).unwrap();
			let account: T::AccountId = account("user", i, SEED);
			let signature = sig::<T>(&secret_key, &account.encode(), &[][..]);
			let data = account.using_encoded(to_ascii_hex);
			let extra = StatementKind::default().to_text();
		}: {
			for _ in 0 .. i {
				assert!(super::Pallet::<T>::eth_recover(&signature, &data, extra).is_some());
			}
		}

		impl_benchmark_test_suite!(
			Pallet,
			crate::claims::tests::new_test_ext(),
			crate::claims::tests::Test,
		);
	}
}<|MERGE_RESOLUTION|>--- conflicted
+++ resolved
@@ -750,13 +750,8 @@
 		type BlockWeights = ();
 		type BlockLength = ();
 		type DbWeight = ();
-<<<<<<< HEAD
 		type RuntimeOrigin = RuntimeOrigin;
-		type Call = Call;
-=======
-		type Origin = Origin;
 		type RuntimeCall = RuntimeCall;
->>>>>>> 28acc786
 		type Index = u64;
 		type BlockNumber = u64;
 		type Hash = H256;
