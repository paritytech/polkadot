--- conflicted
+++ resolved
@@ -77,12 +77,8 @@
 impl<T: pallet_bags_list::Config + pallet_staking::Config> SortedListProvider<T::AccountId>
 	for UseNominatorsAndUpdateBagsList<T>
 {
-<<<<<<< HEAD
-	type Error = pallet_bags_list::BagError;
-=======
-	type Error = pallet_bags_list::Error;
+	type Error = pallet_bags_list::ListError;
 	type Score = <T as pallet_bags_list::Config>::Score;
->>>>>>> f113e375
 
 	fn iter() -> Box<dyn Iterator<Item = T::AccountId>> {
 		Box::new(pallet_staking::Nominators::<T>::iter().map(|(n, _)| n))
