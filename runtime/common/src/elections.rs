--- conflicted
+++ resolved
@@ -58,7 +58,39 @@
 	const MAXIMUM_TARGETS: u32 = 2000;
 }
 
-<<<<<<< HEAD
+/// The accuracy type used for genesis election provider;
+pub type OnOnChainAccuracy = sp_runtime::Perbill;
+
+/// The election provider of the genesis
+pub type GenesisElectionOf<T> = frame_election_provider_support::onchain::OnChainSequentialPhragmen<T>;
+
+/// Maximum number of iterations for balancing that will be executed in the embedded miner of
+/// pallet-election-provider-multi-phase.
+pub const MINER_MAX_ITERATIONS: u32 = 10;
+
+/// A source of random balance for the NPoS Solver, which is meant to be run by the OCW election
+/// miner.
+pub struct OffchainRandomBalancing;
+impl frame_support::pallet_prelude::Get<Option<(usize, sp_npos_elections::ExtendedBalance)>>
+	for OffchainRandomBalancing
+{
+	fn get() -> Option<(usize, sp_npos_elections::ExtendedBalance)> {
+		use sp_runtime::{codec::Decode, traits::TrailingZeroInput};
+		let iters = match MINER_MAX_ITERATIONS {
+			0 => 0,
+			max @ _ => {
+				let seed = sp_io::offchain::random_seed();
+				let random = <u32>::decode(&mut TrailingZeroInput::new(&seed))
+					.expect("input is padded with zeroes; qed") %
+					max.saturating_add(1);
+				random as usize
+			},
+		};
+
+		Some((iters, 0))
+	}
+}
+
 /// Implementation of `frame_election_provider_support::SortedListProvider` that updates the
 /// bags-list but uses [`pallet_staking::Nominators`] for `iter`. This is meant to be a transitionary
 /// implementation for runtimes to "test" out the bags-list by keeping it up to date, but not yet
@@ -112,37 +144,5 @@
 	#[cfg(feature = "runtime-benchmarks")]
 	fn weight_update_worst_case(who: &T::AccountId, is_increase: bool) -> VoteWeight {
 		pallet_bags_list::Pallet::<T>::weight_update_worst_case(who, is_increase)
-=======
-/// The accuracy type used for genesis election provider;
-pub type OnOnChainAccuracy = sp_runtime::Perbill;
-
-/// The election provider of the genesis
-pub type GenesisElectionOf<T> = frame_election_provider_support::onchain::OnChainSequentialPhragmen<T>;
-
-/// Maximum number of iterations for balancing that will be executed in the embedded miner of
-/// pallet-election-provider-multi-phase.
-pub const MINER_MAX_ITERATIONS: u32 = 10;
-
-/// A source of random balance for the NPoS Solver, which is meant to be run by the OCW election
-/// miner.
-pub struct OffchainRandomBalancing;
-impl frame_support::pallet_prelude::Get<Option<(usize, sp_npos_elections::ExtendedBalance)>>
-	for OffchainRandomBalancing
-{
-	fn get() -> Option<(usize, sp_npos_elections::ExtendedBalance)> {
-		use sp_runtime::{codec::Decode, traits::TrailingZeroInput};
-		let iters = match MINER_MAX_ITERATIONS {
-			0 => 0,
-			max @ _ => {
-				let seed = sp_io::offchain::random_seed();
-				let random = <u32>::decode(&mut TrailingZeroInput::new(&seed))
-					.expect("input is padded with zeroes; qed") %
-					max.saturating_add(1);
-				random as usize
-			},
-		};
-
-		Some((iters, 0))
->>>>>>> dee14847
 	}
 }