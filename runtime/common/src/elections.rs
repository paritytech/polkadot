--- conflicted
+++ resolved
@@ -56,13 +56,12 @@
 	const MAXIMUM_TARGETS: u32 = 2000;
 }
 
-<<<<<<< HEAD
 /// The accuracy type used for genesis election provider;
 pub type OnOnChainAccuracy = sp_runtime::Perbill;
 
 /// The election provider of the genesis
 pub type GenesisElectionOf<T> = frame_election_provider_support::onchain::OnChainSequentialPhragmen<T>;
-=======
+
 /// Maximum number of iterations for balancing that will be executed in the embedded miner of
 /// pallet-election-provider-multi-phase.
 pub const MINER_MAX_ITERATIONS: u32 = 10;
@@ -88,5 +87,4 @@
 
 		Some((iters, 0))
 	}
-}
->>>>>>> a20a35b6
+}