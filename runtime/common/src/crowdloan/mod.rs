--- conflicted
+++ resolved
@@ -68,11 +68,7 @@
 };
 pub use pallet::*;
 use parity_scale_codec::{Decode, Encode};
-<<<<<<< HEAD
-use primitives::v3::Id as ParaId;
-=======
 use primitives::Id as ParaId;
->>>>>>> 0ac88220
 use scale_info::TypeInfo;
 use sp_runtime::{
 	traits::{
@@ -868,11 +864,7 @@
 		assert_noop, assert_ok, parameter_types,
 		traits::{OnFinalize, OnInitialize},
 	};
-<<<<<<< HEAD
-	use primitives::v3::Id as ParaId;
-=======
 	use primitives::Id as ParaId;
->>>>>>> 0ac88220
 	use sp_core::H256;
 	use std::{cell::RefCell, collections::BTreeMap, sync::Arc};
 	// The testing primitives are very useful for avoiding having to work with signatures
