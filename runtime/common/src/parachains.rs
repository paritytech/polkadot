--- conflicted
+++ resolved
@@ -18,12 +18,7 @@
 
 use rstd::prelude::*;
 use rstd::result;
-<<<<<<< HEAD
-use rstd::collections::btree_map::BTreeMap;
-use codec::Decode;
-=======
 use codec::{Encode, Decode};
->>>>>>> d9b4fc45
 
 use sp_runtime::traits::{
 	Hash as HashT, BlakeTwo256, Saturating, One, Dispatchable,
@@ -279,7 +274,7 @@
 				Self::update_routing(
 					&heads,
 				);
-				
+
 				Self::dispatch_upward_messages(
 					MAX_QUEUE_COUNT,
 					WATERMARK_QUEUE_SIZE,
