--- conflicted
+++ resolved
@@ -41,14 +41,9 @@
 	Balance,
 	parachain::{
 		self, Id as ParaId, Chain, DutyRoster, AttestedCandidate, Statement, ParachainDispatchOrigin,
-<<<<<<< HEAD
-		UpwardMessage, ValidatorId, ActiveParas, CollatorId, Retriable, ValidityAttestation,
-		NEW_HEADS_IDENTIFIER,
-=======
 		UpwardMessage, ValidatorId, ActiveParas, CollatorId, Retriable, OmittedValidationData,
 		CandidateReceipt, GlobalValidationSchedule, AbridgedCandidateReceipt,
-		LocalValidationData, NEW_HEADS_IDENTIFIER,
->>>>>>> b94febb1
+		LocalValidationData, ValidityAttestation, NEW_HEADS_IDENTIFIER,
 	},
 };
 use frame_support::{
@@ -1112,11 +1107,11 @@
 					// If issuing a `Candidate` message on a parachain block, neither a `Valid` or
 					// `Invalid` vote cannot be issued on that parachain block, as the `Candidate`
 					// message is an implicit validity vote.
-					(Statement::Candidate(candidate), Statement::Valid(hash)) |
-					(Statement::Candidate(candidate), Statement::Invalid(hash)) |
-					(Statement::Valid(hash), Statement::Candidate(candidate)) |
-					(Statement::Invalid(hash), Statement::Candidate(candidate))
-					if candidate.hash() == *hash => {},
+					(Statement::Candidate(candidate_hash), Statement::Valid(hash)) |
+					(Statement::Candidate(candidate_hash), Statement::Invalid(hash)) |
+					(Statement::Valid(hash), Statement::Candidate(candidate_hash)) |
+					(Statement::Invalid(hash), Statement::Candidate(candidate_hash))
+					if *candidate_hash == *hash => {},
 					// Otherwise, it is illegal to cast both a `Valid` and
 					// `Invalid` vote on a given parachain block.
 					(Statement::Valid(hash_1), Statement::Invalid(hash_2)) |
@@ -1387,7 +1382,6 @@
 	type System = system::Module<Test>;
 	type Offences = offences::Module<Test>;
 	type Staking = staking::Module<Test>;
-	type Balances = balances::Module<Test>;
 	type Session = session::Module<Test>;
 	type Timestamp = timestamp::Module<Test>;
 	type RandomnessCollectiveFlip = randomness_collective_flip::Module<Test>;
@@ -1469,12 +1463,12 @@
 		ParachainsCall::set_heads(v)
 	}
 
-<<<<<<< HEAD
 	fn report_double_vote(
 		report: DoubleVoteReport,
 	) -> ParachainsCall<Test> {
 		ParachainsCall::report_double_vote(report)
-=======
+	}
+
 	// creates a template candidate which pins to correct relay-chain state.
 	fn raw_candidate(para_id: ParaId) -> CandidateReceipt {
 		CandidateReceipt {
@@ -1505,7 +1499,6 @@
 			validator_indices: BitVec::new(),
 			candidate,
 		}
->>>>>>> b94febb1
 	}
 
 	fn make_attestations(candidate: &mut AttestedCandidate) {
@@ -2070,7 +2063,7 @@
 	#[test]
 	fn double_vote_works() {
 		let parachains = vec![
-			(0u32.into(), vec![], vec![]),
+			(1u32.into(), vec![], vec![]),
 		];
 
 		let extract_key = |public: ValidatorId| {
@@ -2079,22 +2072,12 @@
 			Sr25519Keyring::from_raw_public(raw_public).unwrap()
 		};
 
-		let candidate = CandidateReceipt {
-			parachain_index: 1.into(),
-			collator: Default::default(),
-			signature: Default::default(),
-			head_data: HeadData(vec![1, 2, 3]),
-			parent_head: HeadData(vec![1, 2, 3]),
-			fees: 0,
-			block_data_hash: Default::default(),
-			upward_messages: vec![],
-			erasure_root: [1u8; 32].into(),
-		};
-
-		let candidate_hash = candidate.hash();
 
 		// Test that a Candidate and Valid statements on the same candidate get slashed.
 		new_test_ext(parachains.clone()).execute_with(|| {
+			let candidate = raw_candidate(1.into()).abridge().0;
+			let candidate_hash = candidate.hash();
+
 			assert_eq!(Staking::current_era(), 0);
 			assert_eq!(Session::current_index(), 0);
 
@@ -2104,7 +2087,7 @@
 			let authority_index = 0;
 			let key = extract_key(authorities[authority_index].clone());
 
-			let statement_candidate = Statement::Candidate(candidate.clone());
+			let statement_candidate = Statement::Candidate(candidate_hash.clone());
 			let statement_valid = Statement::Valid(candidate_hash.clone());
 			let block_number = <system::Module<Test>>::block_number();
 			let parent_hash = <system::Module<Test>>::block_hash(block_number);
@@ -2177,13 +2160,18 @@
 
 		// Test that a Candidate and Invalid statements on the same candidate get slashed.
 		new_test_ext(parachains.clone()).execute_with(|| {
+			run_to_block(2);
+
+			let candidate = raw_candidate(1.into()).abridge().0;
+			let candidate_hash = candidate.hash();
+
 			start_era(1);
 
 			let authorities = Parachains::authorities();
 			let authority_index = 0;
 			let key = extract_key(authorities[authority_index].clone());
 
-			let statement_candidate = Statement::Candidate(candidate.clone());
+			let statement_candidate = Statement::Candidate(candidate_hash);
 			let statement_invalid = Statement::Invalid(candidate_hash.clone());
 			let block_number = <system::Module<Test>>::block_number();
 			let parent_hash = <system::Module<Test>>::block_hash(block_number);
@@ -2258,6 +2246,11 @@
 
 		// Test that an Invalid and Valid statements on the same candidate get slashed.
 		new_test_ext(parachains.clone()).execute_with(|| {
+			run_to_block(2);
+
+			let candidate = raw_candidate(1.into()).abridge().0;
+			let candidate_hash = candidate.hash();
+
 			start_era(1);
 
 			let authorities = Parachains::authorities();
