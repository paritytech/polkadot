--- conflicted
+++ resolved
@@ -463,12 +463,9 @@
 					&heads,
 				);
 
-<<<<<<< HEAD
-=======
 				// note: we dispatch new messages _after_ the call to `check_candidates`
 				// which deducts any fees. if that were not the case, an upward message
 				// could be dispatched and spend money that invalidated a candidate.
->>>>>>> 710f4cae
 				Self::dispatch_upward_messages(
 					MAX_QUEUE_COUNT,
 					WATERMARK_QUEUE_SIZE,
@@ -1279,11 +1276,7 @@
 		type ModuleToIndex = ();
 		type AccountData = balances::AccountData<u128>;
 		type OnNewAccount = ();
-<<<<<<< HEAD
-		type OnReapAccount = ();
-=======
 		type OnKilledAccount = ();
->>>>>>> 710f4cae
 	}
 
 	parameter_types! {
