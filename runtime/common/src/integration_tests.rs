// Copyright 2019-2021 Parity Technologies (UK) Ltd.
// This file is part of Polkadot.

// Polkadot is free software: you can redistribute it and/or modify
// it under the terms of the GNU General Public License as published by
// the Free Software Foundation, either version 3 of the License, or
// (at your option) any later version.

// Polkadot is distributed in the hope that it will be useful,
// but WITHOUT ANY WARRANTY; without even the implied warranty of
// MERCHANTABILITY or FITNESS FOR A PARTICULAR PURPOSE.  See the
// GNU General Public License for more details.

// You should have received a copy of the GNU General Public License
// along with Polkadot.  If not, see <http://www.gnu.org/licenses/>.

//! Mocking utilities for testing with real pallets.

use sp_std::sync::Arc;
use sp_io::TestExternalities;
use sp_core::{H256, crypto::KeyTypeId};
use sp_runtime::{
	traits::{
		BlakeTwo256, IdentityLookup, One,
	},
};
use sp_keystore::{KeystoreExt, testing::KeyStore};
use primitives::v1::{BlockNumber, Header, Id as ParaId, ValidationCode, HeadData};
use frame_support::{
	parameter_types, assert_ok, assert_noop, PalletId,
	storage::StorageMap,
	traits::{Currency, OnInitialize, OnFinalize, KeyOwnerProofSystem},
};
use frame_system::EnsureRoot;
use runtime_parachains::{
	ParaLifecycle, Origin as ParaOrigin,
	paras, configuration, shared,
};
use frame_support_test::TestRandomness;
use crate::{
	auctions, crowdloan, slots, paras_registrar,
	slot_range::SlotRange,
	traits::{
		Registrar as RegistrarT, Auctioneer,
	},
};

type UncheckedExtrinsic = frame_system::mocking::MockUncheckedExtrinsic<Test>;
type Block = frame_system::mocking::MockBlock<Test>;

type AccountId = u32;
type Balance = u32;
type Moment = u32;

frame_support::construct_runtime!(
	pub enum Test where
		Block = Block,
		NodeBlock = Block,
		UncheckedExtrinsic = UncheckedExtrinsic,
	{
		// System Stuff
		System: frame_system::{Pallet, Call, Config, Storage, Event<T>},
		Balances: pallet_balances::{Pallet, Call, Storage, Config<T>, Event<T>},
		Babe: pallet_babe::{Pallet, Call, Storage, Config, ValidateUnsigned},

		// Parachains Runtime
		Configuration: configuration::{Pallet, Call, Storage, Config<T>},
		Paras: paras::{Pallet, Origin, Call, Storage, Event, Config<T>},

		// Para Onboarding Pallets
		Registrar: paras_registrar::{Pallet, Call, Storage, Event<T>},
		Auctions: auctions::{Pallet, Call, Storage, Event<T>},
		Crowdloan: crowdloan::{Pallet, Call, Storage, Event<T>},
		Slots: slots::{Pallet, Call, Storage, Event<T>},
	}
);

use crate::crowdloan::Error as CrowdloanError;
use crate::auctions::Error as AuctionsError;

parameter_types! {
	pub const BlockHashCount: u32 = 250;
	pub BlockWeights: frame_system::limits::BlockWeights =
		frame_system::limits::BlockWeights::simple_max(4 * 1024 * 1024);
}

impl frame_system::Config for Test {
	type BaseCallFilter = ();
	type BlockWeights = BlockWeights;
	type BlockLength = ();
	type DbWeight = ();
	type Origin = Origin;
	type Call = Call;
	type Index = u64;
	type BlockNumber = BlockNumber;
	type Hash = H256;
	type Hashing = BlakeTwo256;
	type AccountId = AccountId;
	type Lookup = IdentityLookup<AccountId>;
	type Header = Header;
	type Event = Event;
	type BlockHashCount = BlockHashCount;
	type Version = ();
	type PalletInfo = PalletInfo;
	type AccountData = pallet_balances::AccountData<Balance>;
	type OnNewAccount = ();
	type OnKilledAccount = ();
	type SystemWeightInfo = ();
	type SS58Prefix = ();
	type OnSetCode = ();
}

parameter_types! {
	pub const EpochDuration: u64 = 10;
	pub const ExpectedBlockTime: Moment = 6_000;
	pub const ReportLongevity: u64 = 10;
}

impl pallet_babe::Config for Test {
	type EpochDuration = EpochDuration;
	type ExpectedBlockTime = ExpectedBlockTime;
	type EpochChangeTrigger = pallet_babe::ExternalTrigger;
	type KeyOwnerProofSystem = ();
	type KeyOwnerProof =
		<Self::KeyOwnerProofSystem as KeyOwnerProofSystem<(KeyTypeId, pallet_babe::AuthorityId)>>::Proof;
	type KeyOwnerIdentification = <Self::KeyOwnerProofSystem as KeyOwnerProofSystem<(
		KeyTypeId,
		pallet_babe::AuthorityId,
	)>>::IdentificationTuple;
	type HandleEquivocation = ();
	type WeightInfo = ();
}

parameter_types! {
	pub const MinimumPeriod: Moment = 6_000 / 2;
}

impl pallet_timestamp::Config for Test {
	type Moment = Moment;
	type OnTimestampSet = ();
	type MinimumPeriod = MinimumPeriod;
	type WeightInfo = ();
}

parameter_types! {
	pub static ExistentialDeposit: Balance = 1;
}

impl pallet_balances::Config for Test {
	type MaxLocks = ();
	type Balance = Balance;
	type Event = Event;
	type DustRemoval = ();
	type ExistentialDeposit = ExistentialDeposit;
	type AccountStore = System;
	type WeightInfo = ();
}

impl configuration::Config for Test { }

impl shared::Config for Test { }

impl paras::Config for Test {
	type Origin = Origin;
	type Event = Event;
}

parameter_types! {
	pub const ParaDeposit: Balance = 500;
	pub const DataDepositPerByte: Balance = 1;
	pub const MaxCodeSize: u32 = 200;
	pub const MaxHeadSize: u32 = 100;
}

impl paras_registrar::Config for Test {
	type Event = Event;
	type OnSwap = (Crowdloan, Slots);
	type ParaDeposit = ParaDeposit;
	type DataDepositPerByte = DataDepositPerByte;
	type MaxCodeSize = MaxCodeSize;
	type MaxHeadSize = MaxHeadSize;
	type Currency = Balances;
	type Origin = Origin;
	type WeightInfo = crate::paras_registrar::TestWeightInfo;
}

parameter_types! {
	pub const EndingPeriod: BlockNumber = 10;
	pub const SampleLength: BlockNumber = 1;
}

impl auctions::Config for Test {
	type Event = Event;
	type Leaser = Slots;
	type Registrar = Registrar;
	type EndingPeriod = EndingPeriod;
	type SampleLength = SampleLength;
	type Randomness = TestRandomness<Self>;
	type InitiateOrigin = EnsureRoot<AccountId>;
	type WeightInfo = crate::auctions::TestWeightInfo;
}

parameter_types! {
	pub const LeasePeriod: BlockNumber = 100;
}

impl slots::Config for Test {
	type Event = Event;
	type Currency = Balances;
	type Registrar = Registrar;
	type LeasePeriod = LeasePeriod;
	type WeightInfo = crate::slots::TestWeightInfo;
}

parameter_types! {
	pub const CrowdloanId: PalletId = PalletId(*b"py/cfund");
	pub const SubmissionDeposit: Balance = 100;
	pub const MinContribution: Balance = 1;
	pub const RetirementPeriod: BlockNumber = 10;
	pub const RemoveKeysLimit: u32 = 100;
	pub const MaxMemoLength: u8 = 32;
}

impl crowdloan::Config for Test {
	type Event = Event;
	type PalletId = CrowdloanId;
	type SubmissionDeposit = SubmissionDeposit;
	type MinContribution = MinContribution;
	type RemoveKeysLimit = RemoveKeysLimit;
	type Registrar = Registrar;
	type Auctioneer = Auctions;
	type MaxMemoLength = MaxMemoLength;
	type WeightInfo = crate::crowdloan::TestWeightInfo;
}

/// Create a new set of test externalities.
pub fn new_test_ext() -> TestExternalities {
	let t = frame_system::GenesisConfig::default().build_storage::<Test>().unwrap();
	let keystore = KeyStore::new();
	let mut ext: sp_io::TestExternalities = t.into();
	ext.register_extension(KeystoreExt(Arc::new(keystore)));
	ext.execute_with(|| System::set_block_number(1));
	ext
}

const BLOCKS_PER_SESSION: u32 = 10;

fn maybe_new_session(n: u32) {
	if n % BLOCKS_PER_SESSION == 0 {
		shared::Module::<Test>::set_session_index(
			shared::Module::<Test>::session_index() + 1
		);
		Paras::test_on_new_session();
	}
}

fn test_genesis_head(size: usize) -> HeadData {
	HeadData(vec![0u8; size])
}

fn test_validation_code(size: usize) -> ValidationCode {
	let validation_code = vec![0u8; size as usize];
	ValidationCode(validation_code)
}

fn para_origin(id: u32) -> ParaOrigin {
	ParaOrigin::Parachain(id.into())
}

fn run_to_block(n: u32) {
	assert!(System::block_number() < n);
	while System::block_number() < n {
		let block_number = System::block_number();
		AllPallets::on_finalize(block_number);
		System::on_finalize(block_number);
		System::set_block_number(block_number + 1);
		System::on_initialize(block_number + 1);
		maybe_new_session(block_number + 1);
		AllPallets::on_initialize(block_number + 1);
	}
}

fn run_to_session(n: u32) {
	let block_number = BLOCKS_PER_SESSION * n;
	run_to_block(block_number);
}

fn last_event() -> Event {
	System::events().pop().expect("Event expected").event
}

#[test]
fn basic_end_to_end_works() {
	new_test_ext().execute_with(|| {
		assert!(System::block_number().is_one());
		// User 1 and 2 will own parachains
		Balances::make_free_balance_be(&1, 1_000);
		Balances::make_free_balance_be(&2, 1_000);
		// First register 2 parathreads
		let genesis_head = Registrar::worst_head_data();
		let validation_code = Registrar::worst_validation_code();
		assert_ok!(Registrar::register(
			Origin::signed(1),
			ParaId::from(1001),
			genesis_head.clone(),
			validation_code.clone(),
		));
		assert_ok!(Registrar::register(
			Origin::signed(2),
			ParaId::from(1002),
			genesis_head,
			validation_code,
		));

		// Paras should be onboarding
		assert_eq!(Paras::lifecycle(ParaId::from(1001)), Some(ParaLifecycle::Onboarding));
		assert_eq!(Paras::lifecycle(ParaId::from(1002)), Some(ParaLifecycle::Onboarding));

		// Start a new auction in the future
		let duration = 99u32;
		let lease_period_index_start = 4u32;
		assert_ok!(Auctions::new_auction(Origin::root(), duration, lease_period_index_start));

		// 2 sessions later they are parathreads
		run_to_session(2);
		assert_eq!(Paras::lifecycle(ParaId::from(1001)), Some(ParaLifecycle::Parathread));
		assert_eq!(Paras::lifecycle(ParaId::from(1002)), Some(ParaLifecycle::Parathread));

		// Para 1 will bid directly for slot 1, 2
		// Open a crowdloan for Para 2 for slot 3, 4
		assert_ok!(Crowdloan::create(
			Origin::signed(2),
			ParaId::from(1002),
			1_000, // Cap
			lease_period_index_start + 2, // First Slot
			lease_period_index_start + 3, // Last Slot
			200, // Block End
			None,
		));
		let crowdloan_account = Crowdloan::fund_account_id(ParaId::from(1002));

		// Auction ending begins on block 100, so we make a bid before then.
		run_to_block(90);

		Balances::make_free_balance_be(&10, 1_000);
		Balances::make_free_balance_be(&20, 1_000);

		// User 10 will bid directly for parachain 1
		assert_ok!(Auctions::bid(
			Origin::signed(10),
			ParaId::from(1001),
			1, // Auction Index
			lease_period_index_start + 0, // First Slot
			lease_period_index_start + 1, // Last slot
			910, // Amount
		));

		// User 2 will be a contribute to crowdloan for parachain 2
		Balances::make_free_balance_be(&2, 1_000);
		assert_ok!(Crowdloan::contribute(Origin::signed(2), ParaId::from(1002), 920, None));

		// Auction ends at block 110
		run_to_block(109);
		assert_eq!(
			last_event(),
			crowdloan::RawEvent::HandleBidResult(ParaId::from(1002), Ok(())).into(),
		);
		run_to_block(110);
		assert_eq!(
			last_event(),
			auctions::RawEvent::AuctionClosed(1).into(),
		);

		// Paras should have won slots
		assert_eq!(
			slots::Leases::<Test>::get(ParaId::from(1001)),
			// -- 1 --- 2 --- 3 --------- 4 ------------ 5 --------
			vec![None, None, None, Some((10, 910)), Some((10, 910))],
		);
		assert_eq!(
			slots::Leases::<Test>::get(ParaId::from(1002)),
			// -- 1 --- 2 --- 3 --- 4 --- 5 ---------------- 6 --------------------------- 7 ----------------
			vec![None, None, None, None, None, Some((crowdloan_account, 920)), Some((crowdloan_account, 920))],
		);

		// Should not be able to contribute to a winning crowdloan
		Balances::make_free_balance_be(&3, 1_000);
		assert_noop!(Crowdloan::contribute(Origin::signed(3), ParaId::from(1002), 10, None), CrowdloanError::<Test>::BidOrLeaseActive);

		// New leases will start on block 400
		let lease_start_block = 400;
		run_to_block(lease_start_block);

		// First slot, Para 1 should be transitioning to Parachain
		assert_eq!(Paras::lifecycle(ParaId::from(1001)), Some(ParaLifecycle::UpgradingParathread));
		assert_eq!(Paras::lifecycle(ParaId::from(1002)), Some(ParaLifecycle::Parathread));

		// Two sessions later, it has upgraded
		run_to_block(lease_start_block + 20);
		assert_eq!(Paras::lifecycle(ParaId::from(1001)), Some(ParaLifecycle::Parachain));
		assert_eq!(Paras::lifecycle(ParaId::from(1002)), Some(ParaLifecycle::Parathread));

		// Second slot nothing happens :)
		run_to_block(lease_start_block + 100);
		assert_eq!(Paras::lifecycle(ParaId::from(1001)), Some(ParaLifecycle::Parachain));
		assert_eq!(Paras::lifecycle(ParaId::from(1002)), Some(ParaLifecycle::Parathread));

		// Third slot, Para 2 should be upgrading, and Para 1 is downgrading
		run_to_block(lease_start_block + 200);
		assert_eq!(Paras::lifecycle(ParaId::from(1001)), Some(ParaLifecycle::DowngradingParachain));
		assert_eq!(Paras::lifecycle(ParaId::from(1002)), Some(ParaLifecycle::UpgradingParathread));

		// Two sessions later, they have transitioned
		run_to_block(lease_start_block + 220);
		assert_eq!(Paras::lifecycle(ParaId::from(1001)), Some(ParaLifecycle::Parathread));
		assert_eq!(Paras::lifecycle(ParaId::from(1002)), Some(ParaLifecycle::Parachain));

		// Fourth slot nothing happens :)
		run_to_block(lease_start_block + 300);
		assert_eq!(Paras::lifecycle(ParaId::from(1001)), Some(ParaLifecycle::Parathread));
		assert_eq!(Paras::lifecycle(ParaId::from(1002)), Some(ParaLifecycle::Parachain));

		// Fifth slot, Para 2 is downgrading
		run_to_block(lease_start_block + 400);
		assert_eq!(Paras::lifecycle(ParaId::from(1001)), Some(ParaLifecycle::Parathread));
		assert_eq!(Paras::lifecycle(ParaId::from(1002)), Some(ParaLifecycle::DowngradingParachain));

		// Two sessions later, Para 2 is downgraded
		run_to_block(lease_start_block + 420);
		assert_eq!(Paras::lifecycle(ParaId::from(1001)), Some(ParaLifecycle::Parathread));
		assert_eq!(Paras::lifecycle(ParaId::from(1002)), Some(ParaLifecycle::Parathread));
	});
}

#[test]
fn basic_errors_fail() {
	new_test_ext().execute_with(|| {
		assert!(System::block_number().is_one());
		// Can't double register
		Balances::make_free_balance_be(&1, 1_000);
		Balances::make_free_balance_be(&2, 1_000);

		let genesis_head = Registrar::worst_head_data();
		let validation_code = Registrar::worst_validation_code();
		assert_ok!(Registrar::register(
			Origin::signed(1),
			ParaId::from(1001),
			genesis_head.clone(),
			validation_code.clone(),
		));
		assert_noop!(Registrar::register(
			Origin::signed(2),
			ParaId::from(1001),
			genesis_head,
			validation_code,
		), paras_registrar::Error::<Test>::AlreadyRegistered);

		// Start an auction
		let duration = 99u32;
		let lease_period_index_start = 4u32;
		assert_ok!(Auctions::new_auction(Origin::root(), duration, lease_period_index_start));

		// Cannot create a crowdloan if you do not own the para
		assert_noop!(Crowdloan::create(
			Origin::signed(2),
			ParaId::from(1001),
			1_000, // Cap
			lease_period_index_start + 2, // First Slot
			lease_period_index_start + 3, // Last Slot
			200, // Block End
			None,
		), crowdloan::Error::<Test>::InvalidOrigin);
	});
}

#[test]
fn competing_slots() {
	// This test will verify that competing slots, from different sources will resolve appropriately.
	new_test_ext().execute_with(|| {
		assert!(System::block_number().is_one());
		let max_bids = 10u32;

		// Create n paras and owners
		for n in 1 ..= max_bids {
			Balances::make_free_balance_be(&n, 1_000);
			let genesis_head = Registrar::worst_head_data();
			let validation_code = Registrar::worst_validation_code();
			assert_ok!(Registrar::register(
				Origin::signed(n),
				ParaId::from(1000 + n),
				genesis_head,
				validation_code,
			));
		}

		// Start a new auction in the future
		let duration = 149u32;
		let lease_period_index_start = 4u32;
		assert_ok!(Auctions::new_auction(Origin::root(), duration, lease_period_index_start));

		// Paras should be onboarded
		run_to_block(20); // session 2

		for n in 1 ..= max_bids {
			// Increment block number
			run_to_block(System::block_number() + 10);

			Balances::make_free_balance_be(&(n * 10), n * 1_000);

			let (start, end) = match n {
				1  => (0, 0),
				2  => (0, 1),
				3  => (0, 2),
				4  => (0, 3),
				5  => (1, 1),
				6  => (1, 2),
				7  => (1, 3),
				8  => (2, 2),
				9  => (2, 3),
				10 => (3, 3),
				_ => panic!("test not meant for this"),
			};

			// Users will bid directly for parachain
			assert_ok!(Auctions::bid(
				Origin::signed(n * 10),
				ParaId::from(1000 + n),
				1, // Auction Index
				lease_period_index_start + start, // First Slot
				lease_period_index_start + end, // Last slot
				n * 900, // Amount
			));
		}

		// Auction should be done after ending period
		run_to_block(160);

		// Appropriate Paras should have won slots
		// 900 + 4500 + 2x 8100 = 21,600
		// 900 + 4500 + 7200 + 9000 = 21,600
		assert_eq!(
			slots::Leases::<Test>::get(ParaId::from(1001)),
			// -- 1 --- 2 --- 3 ---------- 4 ------
			vec![None, None, None, Some((10, 900))],
		);
		assert_eq!(
			slots::Leases::<Test>::get(ParaId::from(1005)),
			// -- 1 --- 2 --- 3 --- 4 ---------- 5 -------
			vec![None, None, None, None, Some((50, 4500))],
		);
		// TODO: Is this right?
		assert_eq!(
			slots::Leases::<Test>::get(ParaId::from(1009)),
			// -- 1 --- 2 --- 3 --- 4 --- 5 ---------- 6 --------------- 7 -------
			vec![None, None, None, None, None, Some((90, 8100)), Some((90, 8100))],
		);
	});
}

#[test]
fn competing_bids() {
	// This test will verify that competing bids, from different sources will resolve appropriately.
	new_test_ext().execute_with(|| {
		assert!(System::block_number().is_one());
		// Start a new auction in the future
		let duration = 99u32;
		let lease_period_index_start = 4u32;
		assert_ok!(Auctions::new_auction(Origin::root(), duration, lease_period_index_start));

		// Create 3 paras and owners
		for n in 1 ..= 3 {
			Balances::make_free_balance_be(&n, 1_000);
			let genesis_head = Registrar::worst_head_data();
			let validation_code = Registrar::worst_validation_code();
			assert_ok!(Registrar::register(
				Origin::signed(n),
				ParaId::from(1000 + n),
				genesis_head,
				validation_code,
			));

			// Create a crowdloan for each para
			assert_ok!(Crowdloan::create(
				Origin::signed(n),
				ParaId::from(1000 + n),
				100_000, // Cap
				lease_period_index_start + 2, // First Slot
				lease_period_index_start + 3, // Last Slot
				200, // Block End,
				None,
			));
		}

		for n in 1 ..= 9 {
			// Increment block number
			run_to_block(n * 10);

			Balances::make_free_balance_be(&(n * 10), n * 1_000);

			let para = n % 3 + 1001;

			if n % 2 == 0 {
				// User 10 will bid directly for parachain 1
				assert_ok!(Auctions::bid(
					Origin::signed(n * 10),
					ParaId::from(para),
					1, // Auction Index
					lease_period_index_start + 0, // First Slot
					lease_period_index_start + 1, // Last slot
					n * 900, // Amount
				));
			} else {
				// User 20 will be a contribute to crowdloan for parachain 2
				assert_ok!(Crowdloan::contribute(
					Origin::signed(n * 10),
					ParaId::from(para),
					n + 900,
					None,
				));
			}
		}

		// Auction should be done
		run_to_block(110);

		// Appropriate Paras should have won slots
		let crowdloan_2 = Crowdloan::fund_account_id(ParaId::from(1002));
		assert_eq!(
			slots::Leases::<Test>::get(ParaId::from(1001)),
			// -- 1 --- 2 --- 3 --- 4 --- 5 ------------- 6 ------------------------ 7 -------------
			vec![None, None, None, None, None, Some((crowdloan_2, 1812)), Some((crowdloan_2, 1812))],
		);
		assert_eq!(
			slots::Leases::<Test>::get(ParaId::from(1003)),
			// -- 1 --- 2 --- 3 ---------- 4 --------------- 5 -------
			vec![None, None, None, Some((80, 7200)), Some((80, 7200))],
		);
	});
}

#[test]
fn basic_swap_works() {
	// This test will test a swap between a parachain and parathread works successfully.
	new_test_ext().execute_with(|| {
		assert!(System::block_number().is_one()); // So events are emitted
		// User 1 and 2 will own paras
		Balances::make_free_balance_be(&1, 1_000);
		Balances::make_free_balance_be(&2, 1_000);
		// First register 2 parathreads with different data
		assert_ok!(Registrar::register(
			Origin::signed(1),
			ParaId::from(1001),
			test_genesis_head(10),
			test_validation_code(10),
		));
		assert_ok!(Registrar::register(
			Origin::signed(2),
			ParaId::from(1002),
			test_genesis_head(20),
			test_validation_code(20),
		));

		// Paras should be onboarding
		assert_eq!(Paras::lifecycle(ParaId::from(1001)), Some(ParaLifecycle::Onboarding));
		assert_eq!(Paras::lifecycle(ParaId::from(1002)), Some(ParaLifecycle::Onboarding));

		// Start a new auction in the future
		let duration = 99u32;
		let lease_period_index_start = 4u32;
		assert_ok!(Auctions::new_auction(Origin::root(), duration, lease_period_index_start));

		// 2 sessions later they are parathreads
		run_to_session(2);
		assert_eq!(Paras::lifecycle(ParaId::from(1001)), Some(ParaLifecycle::Parathread));
		assert_eq!(Paras::lifecycle(ParaId::from(1002)), Some(ParaLifecycle::Parathread));

		// Open a crowdloan for Para 1 for slots 0-3
		assert_ok!(Crowdloan::create(
			Origin::signed(1),
			ParaId::from(1001),
			1_000_000, // Cap
			lease_period_index_start + 0, // First Slot
			lease_period_index_start + 3, // Last Slot
			200, // Block End
			None,
		));
		let crowdloan_account = Crowdloan::fund_account_id(ParaId::from(1001));

		// Bunch of contributions
		let mut total = 0;
		for i in 10 .. 20 {
			Balances::make_free_balance_be(&i, 1_000);
			assert_ok!(Crowdloan::contribute(Origin::signed(i), ParaId::from(1001), 900 - i, None));
			total += 900 - i;
		}
		assert!(total > 0);
		assert_eq!(Balances::free_balance(&crowdloan_account), total);

		// Go to end of auction where everyone won their slots
		run_to_block(200);

		// Deposit is appropriately taken
		// ----------------------------------------- para deposit --- crowdloan
		assert_eq!(Balances::reserved_balance(&1), (500 + 10 * 2 * 1) + 100);
		assert_eq!(Balances::reserved_balance(&2), 500 + 20 * 2 * 1);
		assert_eq!(Balances::reserved_balance(&crowdloan_account), total);
		// Crowdloan is appropriately set
		assert!(Crowdloan::funds(ParaId::from(1001)).is_some());
		assert!(Crowdloan::funds(ParaId::from(1002)).is_none());

		// New leases will start on block 400
		let lease_start_block = 400;
		run_to_block(lease_start_block);

		// Slots are won by Para 1
		assert!(!Slots::lease(ParaId::from(1001)).is_empty());
		assert!(Slots::lease(ParaId::from(1002)).is_empty());

		// 2 sessions later it is a parachain
		run_to_block(lease_start_block + 20);
		assert_eq!(Paras::lifecycle(ParaId::from(1001)), Some(ParaLifecycle::Parachain));
		assert_eq!(Paras::lifecycle(ParaId::from(1002)), Some(ParaLifecycle::Parathread));

		// Initiate a swap
		assert_ok!(Registrar::swap(para_origin(1001).into(), ParaId::from(1001), ParaId::from(1002)));
		assert_ok!(Registrar::swap(para_origin(1002).into(), ParaId::from(1002), ParaId::from(1001)));

		assert_eq!(Paras::lifecycle(ParaId::from(1001)), Some(ParaLifecycle::DowngradingParachain));
		assert_eq!(Paras::lifecycle(ParaId::from(1002)), Some(ParaLifecycle::UpgradingParathread));

		// 2 session later they have swapped
		run_to_block(lease_start_block + 40);
		assert_eq!(Paras::lifecycle(ParaId::from(1001)), Some(ParaLifecycle::Parathread));
		assert_eq!(Paras::lifecycle(ParaId::from(1002)), Some(ParaLifecycle::Parachain));

		// Deregister parathread
		assert_ok!(Registrar::deregister(para_origin(1001).into(), ParaId::from(1001)));
		// Correct deposit is unreserved
		assert_eq!(Balances::reserved_balance(&1), 100); // crowdloan deposit left over
		assert_eq!(Balances::reserved_balance(&2), 500 + 20 * 2 * 1);
		// Crowdloan ownership is swapped
		assert!(Crowdloan::funds(ParaId::from(1001)).is_none());
		assert!(Crowdloan::funds(ParaId::from(1002)).is_some());
		// Slot is swapped
		assert!(Slots::lease(ParaId::from(1001)).is_empty());
		assert!(!Slots::lease(ParaId::from(1002)).is_empty());

		// Cant dissolve
		assert_noop!(Crowdloan::dissolve(Origin::signed(1), ParaId::from(1001)), CrowdloanError::<Test>::InvalidParaId);
		assert_noop!(Crowdloan::dissolve(Origin::signed(2), ParaId::from(1002)), CrowdloanError::<Test>::NotReadyToDissolve);

		// Go way in the future when the para is offboarded
		run_to_block(lease_start_block + 1000);

		// Withdraw of contributions works
		assert_eq!(Balances::free_balance(&crowdloan_account), total);
		for i in 10 .. 20 {
			assert_ok!(Crowdloan::withdraw(Origin::signed(i), i, ParaId::from(1002)));
		}
		assert_eq!(Balances::free_balance(&crowdloan_account), 0);

		// Dissolve returns the balance of the person who put a deposit for crowdloan
		assert_ok!(Crowdloan::dissolve(Origin::signed(1), ParaId::from(1002)));
		assert_eq!(Balances::reserved_balance(&1), 0);
		assert_eq!(Balances::reserved_balance(&2), 500 + 20 * 2 * 1);

		// Final deregister sets everything back to the start
		assert_ok!(Registrar::deregister(para_origin(1002).into(), ParaId::from(1002)));
		assert_eq!(Balances::reserved_balance(&2), 0);
	})
}

#[test]
fn crowdloan_ending_period_bid() {
	new_test_ext().execute_with(|| {
		assert!(System::block_number().is_one()); // So events are emitted
		// User 1 and 2 will own paras
		Balances::make_free_balance_be(&1, 1_000);
		Balances::make_free_balance_be(&2, 1_000);
		// First register 2 parathreads
		assert_ok!(Registrar::register(
			Origin::signed(1),
			ParaId::from(1001),
			test_genesis_head(10),
			test_validation_code(10),
		));
		assert_ok!(Registrar::register(
			Origin::signed(2),
			ParaId::from(1002),
			test_genesis_head(20),
			test_validation_code(20),
		));

		// Paras should be onboarding
		assert_eq!(Paras::lifecycle(ParaId::from(1001)), Some(ParaLifecycle::Onboarding));
		assert_eq!(Paras::lifecycle(ParaId::from(1002)), Some(ParaLifecycle::Onboarding));

		// Start a new auction in the future
		let duration = 99u32;
		let lease_period_index_start = 4u32;
		assert_ok!(Auctions::new_auction(Origin::root(), duration, lease_period_index_start));

		// 2 sessions later they are parathreads
		run_to_session(2);
		assert_eq!(Paras::lifecycle(ParaId::from(1001)), Some(ParaLifecycle::Parathread));
		assert_eq!(Paras::lifecycle(ParaId::from(1002)), Some(ParaLifecycle::Parathread));

		// Open a crowdloan for Para 1 for slots 0-3
		assert_ok!(Crowdloan::create(
			Origin::signed(1),
			ParaId::from(1001),
			1_000_000, // Cap
			lease_period_index_start + 0, // First Slot
			lease_period_index_start + 3, // Last Slot
			200, // Block End
			None,
		));
		let crowdloan_account = Crowdloan::fund_account_id(ParaId::from(1001));

		// Bunch of contributions
		let mut total = 0;
		for i in 10 .. 20 {
			Balances::make_free_balance_be(&i, 1_000);
			assert_ok!(Crowdloan::contribute(Origin::signed(i), ParaId::from(1001), 900 - i, None));
			total += 900 - i;
		}
		assert!(total > 0);
		assert_eq!(Balances::free_balance(&crowdloan_account), total);

		// Bid for para 2 directly
		Balances::make_free_balance_be(&2, 1_000);
		assert_ok!(Auctions::bid(
			Origin::signed(2),
			ParaId::from(1002),
			1, // Auction Index
			lease_period_index_start + 0, // First Slot
			lease_period_index_start + 1, // Last slot
			900, // Amount
		));

		// Go to beginning of ending period
		run_to_block(100);

		assert_eq!(Auctions::is_ending(100), Some(0));

<<<<<<< HEAD
		let mut winning = [None; SlotRange::SLOT_RANGE_COUNT];
		winning[SlotRange::ZeroOne as u8 as usize] = Some((2, ParaId::from(2), 900));
		winning[SlotRange::ZeroThree as u8 as usize] = Some((crowdloan_account, ParaId::from(1), total));

		assert_eq!(Auctions::winning(0), Some(winning));
=======
		assert_eq!(Auctions::winning(0), Some(
			[
				None, // 0-0
				Some((2, ParaId::from(1002), 900)), // 0-1
				None, // 0-2
				Some((crowdloan_account, ParaId::from(1001), total)), // 0-3
				None, // 1-1
				None, // 1-2
				None, // 1-3
				None, // 2-2
				None, // 2-3
				None, // 3-3
			]
		));
>>>>>>> f1c42ce6

		run_to_block(101);

		Balances::make_free_balance_be(&1234, 1_000);
		assert_ok!(Crowdloan::contribute(Origin::signed(1234), ParaId::from(1001), 900, None));

		// Data propagates correctly
		run_to_block(102);
<<<<<<< HEAD
		let mut winning = [None; SlotRange::SLOT_RANGE_COUNT];
		winning[SlotRange::ZeroOne as u8 as usize] = Some((2, ParaId::from(2), 900));
		winning[SlotRange::ZeroThree as u8 as usize] = Some((crowdloan_account, ParaId::from(1), total + 900));
		assert_eq!(Auctions::winning(2), Some(winning));
=======
		assert_eq!(Auctions::winning(2), Some(
			[
				None, // 0-0
				Some((2, ParaId::from(1002), 900)), // 0-1
				None, // 0-2
				Some((crowdloan_account, ParaId::from(1001), total + 900)), // 0-3
				None, // 1-1
				None, // 1-2
				None, // 1-3
				None, // 2-2
				None, // 2-3
				None, // 3-3
			]
		));
>>>>>>> f1c42ce6
	})
}

#[test]
fn auction_bid_requires_registered_para() {
	new_test_ext().execute_with(|| {
		assert!(System::block_number().is_one()); // So events are emitted

		// Start a new auction in the future
		let duration = 99u32;
		let lease_period_index_start = 4u32;
		assert_ok!(Auctions::new_auction(Origin::root(), duration, lease_period_index_start));

		// Can't bid with non-registered paras
		Balances::make_free_balance_be(&1, 1_000);
		assert_noop!(Auctions::bid(
			Origin::signed(1),
			ParaId::from(1001),
			1, // Auction Index
			lease_period_index_start + 0, // First Slot
			lease_period_index_start + 1, // Last slot
			900, // Amount
		), AuctionsError::<Test>::ParaNotRegistered);

		// Now we register the para
		assert_ok!(Registrar::register(
			Origin::signed(1),
			ParaId::from(1001),
			test_genesis_head(10),
			test_validation_code(10),
		));

		// Still can't bid until it is fully onboarded
		assert_noop!(Auctions::bid(
			Origin::signed(1),
			ParaId::from(1001),
			1, // Auction Index
			lease_period_index_start + 0, // First Slot
			lease_period_index_start + 1, // Last slot
			900, // Amount
		), AuctionsError::<Test>::ParaNotRegistered);

		// Onboarded on Session 2
		run_to_session(2);

		// Success
		Balances::make_free_balance_be(&1, 1_000);
		assert_ok!(Auctions::bid(
			Origin::signed(1),
			ParaId::from(1001),
			1, // Auction Index
			lease_period_index_start + 0, // First Slot
			lease_period_index_start + 1, // Last slot
			900, // Amount
		));
	});
}

#[test]
fn gap_bids_work() {
	new_test_ext().execute_with(|| {
		assert!(System::block_number().is_one()); // So events are emitted

		// Start a new auction in the future
		let duration = 99u32;
		let lease_period_index_start = 4u32;
		assert_ok!(Auctions::new_auction(Origin::root(), duration, lease_period_index_start));
		Balances::make_free_balance_be(&1, 1_000);
		Balances::make_free_balance_be(&2, 1_000);

		// Now register 2 paras
		assert_ok!(Registrar::register(
			Origin::signed(1),
			ParaId::from(1001),
			test_genesis_head(10),
			test_validation_code(10),
		));
		assert_ok!(Registrar::register(
			Origin::signed(2),
			ParaId::from(1002),
			test_genesis_head(10),
			test_validation_code(10),
		));

		// Onboarded on Session 2
		run_to_session(2);

		// Make bids
		Balances::make_free_balance_be(&10, 1_000);
		Balances::make_free_balance_be(&20, 1_000);
		// Slot 1 for 100 from 10
		assert_ok!(Auctions::bid(
			Origin::signed(10),
			ParaId::from(1001),
			1, // Auction Index
			lease_period_index_start + 0, // First Slot
			lease_period_index_start + 0, // Last slot
			100, // Amount
		));
		// Slot 4 for 400 from 10
		assert_ok!(Auctions::bid(
			Origin::signed(10),
			ParaId::from(1001),
			1, // Auction Index
			lease_period_index_start + 3, // First Slot
			lease_period_index_start + 3, // Last slot
			400, // Amount
		));

		// A bid for another para is counted separately.
		assert_ok!(Auctions::bid(
			Origin::signed(10),
			ParaId::from(1002),
			1, // Auction Index
			lease_period_index_start + 1, // First Slot
			lease_period_index_start + 1, // Last slot
			555, // Amount
		));
		assert_eq!(Balances::reserved_balance(&10), 400 + 555);

		// Slot 2 for 800 from 20, overtaking 10's bid
		assert_ok!(Auctions::bid(
			Origin::signed(20),
			ParaId::from(1001),
			1, // Auction Index
			lease_period_index_start + 1, // First Slot
			lease_period_index_start + 1, // Last slot
			800, // Amount
		));
		// Slot 3 for 200 from 20
		assert_ok!(Auctions::bid(
			Origin::signed(20),
			ParaId::from(1001),
			1, // Auction Index
			lease_period_index_start + 2, // First Slot
			lease_period_index_start + 2, // Last slot
			200, // Amount
		));

		// Finish the auction
		run_to_block(110);

		// Should have won the lease periods
		assert_eq!(
			slots::Leases::<Test>::get(ParaId::from(1001)),
			// -- 1 --- 2 --- 3 ---------- 4 -------------- 5 -------------- 6 -------------- 7 -------
			vec![None, None, None, Some((10, 100)), Some((20, 800)), Some((20, 200)), Some((10, 400))],
		);
		// Appropriate amount is reserved (largest of the values)
		assert_eq!(Balances::reserved_balance(&10), 400);
		// Appropriate amount is reserved (largest of the values)
		assert_eq!(Balances::reserved_balance(&20), 800);

		// Progress through the leases and note the correct amount of balance is reserved.

		run_to_block(400);
		assert_eq!(
			slots::Leases::<Test>::get(ParaId::from(1001)),
			// --------- 4 -------------- 5 -------------- 6 -------------- 7 -------
			vec![Some((10, 100)), Some((20, 800)), Some((20, 200)), Some((10, 400))],
		);
		// Nothing changed.
		assert_eq!(Balances::reserved_balance(&10), 400);
		assert_eq!(Balances::reserved_balance(&20), 800);

		// Lease period 4 is done, but nothing is unreserved since user 1 has a debt on lease 7
		run_to_block(500);
		assert_eq!(
			slots::Leases::<Test>::get(ParaId::from(1001)),
			// --------- 5 -------------- 6 -------------- 7 -------
			vec![Some((20, 800)), Some((20, 200)), Some((10, 400))],
		);
		// Nothing changed.
		assert_eq!(Balances::reserved_balance(&10), 400);
		assert_eq!(Balances::reserved_balance(&20), 800);

		// Lease period 5 is done, and 20 will unreserve down to 200.
		run_to_block(600);
		assert_eq!(
			slots::Leases::<Test>::get(ParaId::from(1001)),
			// --------- 6 -------------- 7 -------
			vec![Some((20, 200)), Some((10, 400))],
		);
		assert_eq!(Balances::reserved_balance(&10), 400);
		assert_eq!(Balances::reserved_balance(&20), 200);

		// Lease period 6 is done, and 20 will unreserve everything.
		run_to_block(700);
		assert_eq!(
			slots::Leases::<Test>::get(ParaId::from(1001)),
			// --------- 7 -------
			vec![Some((10, 400))],
		);
		assert_eq!(Balances::reserved_balance(&10), 400);
		assert_eq!(Balances::reserved_balance(&20), 0);

		// All leases are done. Everything is unreserved.
		run_to_block(800);
		assert_eq!(slots::Leases::<Test>::get(ParaId::from(1001)), vec![]);
		assert_eq!(Balances::reserved_balance(&10), 0);
		assert_eq!(Balances::reserved_balance(&20), 0);
	});
}<|MERGE_RESOLUTION|>--- conflicted
+++ resolved
@@ -842,29 +842,11 @@
 		run_to_block(100);
 
 		assert_eq!(Auctions::is_ending(100), Some(0));
-
-<<<<<<< HEAD
 		let mut winning = [None; SlotRange::SLOT_RANGE_COUNT];
-		winning[SlotRange::ZeroOne as u8 as usize] = Some((2, ParaId::from(2), 900));
-		winning[SlotRange::ZeroThree as u8 as usize] = Some((crowdloan_account, ParaId::from(1), total));
+		winning[SlotRange::ZeroOne as u8 as usize] = Some((1002, ParaId::from(1002), 900));
+		winning[SlotRange::ZeroThree as u8 as usize] = Some((crowdloan_account, ParaId::from(1001), total));
 
 		assert_eq!(Auctions::winning(0), Some(winning));
-=======
-		assert_eq!(Auctions::winning(0), Some(
-			[
-				None, // 0-0
-				Some((2, ParaId::from(1002), 900)), // 0-1
-				None, // 0-2
-				Some((crowdloan_account, ParaId::from(1001), total)), // 0-3
-				None, // 1-1
-				None, // 1-2
-				None, // 1-3
-				None, // 2-2
-				None, // 2-3
-				None, // 3-3
-			]
-		));
->>>>>>> f1c42ce6
 
 		run_to_block(101);
 
@@ -873,27 +855,10 @@
 
 		// Data propagates correctly
 		run_to_block(102);
-<<<<<<< HEAD
 		let mut winning = [None; SlotRange::SLOT_RANGE_COUNT];
-		winning[SlotRange::ZeroOne as u8 as usize] = Some((2, ParaId::from(2), 900));
-		winning[SlotRange::ZeroThree as u8 as usize] = Some((crowdloan_account, ParaId::from(1), total + 900));
+		winning[SlotRange::ZeroOne as u8 as usize] = Some((1002, ParaId::from(1002), 900));
+		winning[SlotRange::ZeroThree as u8 as usize] = Some((crowdloan_account, ParaId::from(1001), total + 900));
 		assert_eq!(Auctions::winning(2), Some(winning));
-=======
-		assert_eq!(Auctions::winning(2), Some(
-			[
-				None, // 0-0
-				Some((2, ParaId::from(1002), 900)), // 0-1
-				None, // 0-2
-				Some((crowdloan_account, ParaId::from(1001), total + 900)), // 0-3
-				None, // 1-1
-				None, // 1-2
-				None, // 1-3
-				None, // 2-2
-				None, // 2-3
-				None, // 3-3
-			]
-		));
->>>>>>> f1c42ce6
 	})
 }
 
