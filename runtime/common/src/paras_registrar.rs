--- conflicted
+++ resolved
@@ -649,13 +649,8 @@
 
 	impl frame_system::Config for Test {
 		type BaseCallFilter = frame_support::traits::Everything;
-<<<<<<< HEAD
 		type RuntimeOrigin = RuntimeOrigin;
-		type Call = Call;
-=======
-		type Origin = Origin;
 		type RuntimeCall = RuntimeCall;
->>>>>>> 28acc786
 		type Index = u64;
 		type BlockNumber = BlockNumber;
 		type Hash = H256;
@@ -721,13 +716,8 @@
 	}
 
 	impl Config for Test {
-<<<<<<< HEAD
-		type Event = Event;
 		type RuntimeOrigin = RuntimeOrigin;
-=======
 		type RuntimeEvent = RuntimeEvent;
-		type Origin = Origin;
->>>>>>> 28acc786
 		type Currency = Balances;
 		type OnSwap = MockSwap;
 		type ParaDeposit = ParaDeposit;
