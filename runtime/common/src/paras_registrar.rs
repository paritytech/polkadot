--- conflicted
+++ resolved
@@ -423,15 +423,6 @@
 		type RewardCurve = RewardCurve;
 		type MaxNominatorRewardedPerValidator = MaxNominatorRewardedPerValidator;
 		type NextNewSession = Session;
-<<<<<<< HEAD
-=======
-		type ElectionLookahead = ElectionLookahead;
-		type Call = Call;
-		type UnsignedPriority = StakingUnsignedPriority;
-		type MaxIterations = ();
-		type MinSolutionScoreBump = ();
-		type OffchainSolutionWeightLimit = ();
->>>>>>> 6aa73f26
 		type ElectionProvider = sp_election_providers::onchain::OnChainSequentialPhragmen<Self>;
 		type WeightInfo = ();
 	}
