// Copyright 2017-2020 Parity Technologies (UK) Ltd.
// This file is part of Polkadot.

// Polkadot is free software: you can redistribute it and/or modify
// it under the terms of the GNU General Public License as published by
// the Free Software Foundation, either version 3 of the License, or
// (at your option) any later version.

// Polkadot is distributed in the hope that it will be useful,
// but WITHOUT ANY WARRANTY; without even the implied warranty of
// MERCHANTABILITY or FITNESS FOR A PARTICULAR PURPOSE.  See the
// GNU General Public License for more details.

// You should have received a copy of the GNU General Public License
// along with Polkadot.  If not, see <http://www.gnu.org/licenses/>.

//! Pallet to handle parathread/parachain registration and related fund management.
//! In essence this is a simple wrapper around `paras`.

use frame_support::{
	dispatch::DispatchResult,
	ensure,
	pallet_prelude::Weight,
	traits::{Currency, Get, ReservableCurrency},
};
use frame_system::{self, ensure_root, ensure_signed};
use primitives::v2::{HeadData, Id as ParaId, ValidationCode, LOWEST_PUBLIC_ID};
use runtime_parachains::{
	configuration, ensure_parachain,
	paras::{self, ParaGenesisArgs},
	Origin, ParaLifecycle,
};
use sp_std::{prelude::*, result};

use crate::traits::{OnSwap, Registrar};
pub use pallet::*;
use parity_scale_codec::{Decode, Encode};
use scale_info::TypeInfo;
use sp_runtime::{
	traits::{CheckedSub, Saturating, Zero},
	RuntimeDebug,
};

#[derive(Encode, Decode, Clone, PartialEq, Eq, Default, RuntimeDebug, TypeInfo)]
pub struct ParaInfo<Account, Balance> {
	/// The account that has placed a deposit for registering this para.
	pub(crate) manager: Account,
	/// The amount reserved by the `manager` account for the registration.
	deposit: Balance,
	/// Whether the para registration should be locked from being controlled by the manager.
	locked: bool,
}

type BalanceOf<T> =
	<<T as Config>::Currency as Currency<<T as frame_system::Config>::AccountId>>::Balance;

pub trait WeightInfo {
	fn reserve() -> Weight;
	fn register() -> Weight;
	fn force_register() -> Weight;
	fn deregister() -> Weight;
	fn swap() -> Weight;
	fn schedule_code_upgrade(b: u32) -> Weight;
	fn set_current_head(b: u32) -> Weight;
}

pub struct TestWeightInfo;
impl WeightInfo for TestWeightInfo {
	fn reserve() -> Weight {
		Weight::zero()
	}
	fn register() -> Weight {
		Weight::zero()
	}
	fn force_register() -> Weight {
		Weight::zero()
	}
	fn deregister() -> Weight {
		Weight::zero()
	}
	fn swap() -> Weight {
		Weight::zero()
<<<<<<< HEAD
	}
	fn schedule_code_upgrade(_b: u32) -> Weight {
		Weight::zero()
	}
	fn set_current_head(_b: u32) -> Weight {
		Weight::zero()
=======
>>>>>>> 1c786b37
	}
}

#[frame_support::pallet]
pub mod pallet {
	use super::*;
	use frame_support::pallet_prelude::*;
	use frame_system::pallet_prelude::*;

	#[pallet::pallet]
	#[pallet::generate_store(pub(super) trait Store)]
	#[pallet::without_storage_info]
	pub struct Pallet<T>(_);

	#[pallet::config]
	#[pallet::disable_frame_system_supertrait_check]
	pub trait Config: configuration::Config + paras::Config {
		/// The overarching event type.
		type RuntimeEvent: From<Event<Self>> + IsType<<Self as frame_system::Config>::RuntimeEvent>;

		/// The aggregated origin type must support the `parachains` origin. We require that we can
		/// infallibly convert between this origin and the system origin, but in reality, they're the
		/// same type, we just can't express that to the Rust type system without writing a `where`
		/// clause everywhere.
		type RuntimeOrigin: From<<Self as frame_system::Config>::RuntimeOrigin>
			+ Into<result::Result<Origin, <Self as Config>::RuntimeOrigin>>;

		/// The system's currency for parathread payment.
		type Currency: ReservableCurrency<Self::AccountId>;

		/// Runtime hook for when a parachain and parathread swap.
		type OnSwap: crate::traits::OnSwap;

		/// The deposit to be paid to run a parathread.
		/// This should include the cost for storing the genesis head and validation code.
		#[pallet::constant]
		type ParaDeposit: Get<BalanceOf<Self>>;

		/// The deposit to be paid per byte stored on chain.
		#[pallet::constant]
		type DataDepositPerByte: Get<BalanceOf<Self>>;

		/// Weight Information for the Extrinsics in the Pallet
		type WeightInfo: WeightInfo;
	}

	#[pallet::event]
	#[pallet::generate_deposit(pub(super) fn deposit_event)]
	pub enum Event<T: Config> {
		Registered { para_id: ParaId, manager: T::AccountId },
		Deregistered { para_id: ParaId },
		Reserved { para_id: ParaId, who: T::AccountId },
	}

	#[pallet::error]
	pub enum Error<T> {
		/// The ID is not registered.
		NotRegistered,
		/// The ID is already registered.
		AlreadyRegistered,
		/// The caller is not the owner of this Id.
		NotOwner,
		/// Invalid para code size.
		CodeTooLarge,
		/// Invalid para head data size.
		HeadDataTooLarge,
		/// Para is not a Parachain.
		NotParachain,
		/// Para is not a Parathread.
		NotParathread,
		/// Cannot deregister para
		CannotDeregister,
		/// Cannot schedule downgrade of parachain to parathread
		CannotDowngrade,
		/// Cannot schedule upgrade of parathread to parachain
		CannotUpgrade,
		/// Para is locked from manipulation by the manager. Must use parachain or relay chain governance.
		ParaLocked,
		/// The ID given for registration has not been reserved.
		NotReserved,
		/// Registering parachain with empty code is not allowed.
		EmptyCode,
		/// Cannot perform a parachain slot / lifecycle swap. Check that the state of both paras are
		/// correct for the swap to work.
		CannotSwap,
	}

	/// Pending swap operations.
	#[pallet::storage]
	pub(super) type PendingSwap<T> = StorageMap<_, Twox64Concat, ParaId, ParaId>;

	/// Amount held on deposit for each para and the original depositor.
	///
	/// The given account ID is responsible for registering the code and initial head data, but may only do
	/// so if it isn't yet registered. (After that, it's up to governance to do so.)
	#[pallet::storage]
	pub type Paras<T: Config> =
		StorageMap<_, Twox64Concat, ParaId, ParaInfo<T::AccountId, BalanceOf<T>>>;

	/// The next free `ParaId`.
	#[pallet::storage]
	pub type NextFreeParaId<T> = StorageValue<_, ParaId, ValueQuery>;

	#[pallet::genesis_config]
	pub struct GenesisConfig {
		pub next_free_para_id: ParaId,
	}

	#[cfg(feature = "std")]
	impl Default for GenesisConfig {
		fn default() -> Self {
			GenesisConfig { next_free_para_id: LOWEST_PUBLIC_ID }
		}
	}

	#[pallet::genesis_build]
	impl<T: Config> GenesisBuild<T> for GenesisConfig {
		fn build(&self) {
			NextFreeParaId::<T>::put(self.next_free_para_id);
		}
	}

	#[pallet::hooks]
	impl<T: Config> Hooks<BlockNumberFor<T>> for Pallet<T> {}

	#[pallet::call]
	impl<T: Config> Pallet<T> {
		/// Register head data and validation code for a reserved Para Id.
		///
		/// ## Arguments
		/// - `origin`: Must be called by a `Signed` origin.
		/// - `id`: The para ID. Must be owned/managed by the `origin` signing account.
		/// - `genesis_head`: The genesis head data of the parachain/thread.
		/// - `validation_code`: The initial validation code of the parachain/thread.
		///
		/// ## Deposits/Fees
		/// The origin signed account must reserve a corresponding deposit for the registration. Anything already
		/// reserved previously for this para ID is accounted for.
		///
		/// ## Events
		/// The `Registered` event is emitted in case of success.
		#[pallet::weight(<T as Config>::WeightInfo::register())]
		pub fn register(
			origin: OriginFor<T>,
			id: ParaId,
			genesis_head: HeadData,
			validation_code: ValidationCode,
		) -> DispatchResult {
			let who = ensure_signed(origin)?;
			Self::do_register(who, None, id, genesis_head, validation_code, true)?;
			Ok(())
		}

		/// Force the registration of a Para Id on the relay chain.
		///
		/// This function must be called by a Root origin.
		///
		/// The deposit taken can be specified for this registration. Any `ParaId`
		/// can be registered, including sub-1000 IDs which are System Parachains.
		#[pallet::weight(<T as Config>::WeightInfo::force_register())]
		pub fn force_register(
			origin: OriginFor<T>,
			who: T::AccountId,
			deposit: BalanceOf<T>,
			id: ParaId,
			genesis_head: HeadData,
			validation_code: ValidationCode,
		) -> DispatchResult {
			ensure_root(origin)?;
			Self::do_register(who, Some(deposit), id, genesis_head, validation_code, false)
		}

		/// Deregister a Para Id, freeing all data and returning any deposit.
		///
		/// The caller must be Root, the `para` owner, or the `para` itself. The para must be a parathread.
		#[pallet::weight(<T as Config>::WeightInfo::deregister())]
		pub fn deregister(origin: OriginFor<T>, id: ParaId) -> DispatchResult {
			Self::ensure_root_para_or_owner(origin, id)?;
			Self::do_deregister(id)
		}

		/// Swap a parachain with another parachain or parathread.
		///
		/// The origin must be Root, the `para` owner, or the `para` itself.
		///
		/// The swap will happen only if there is already an opposite swap pending. If there is not,
		/// the swap will be stored in the pending swaps map, ready for a later confirmatory swap.
		///
		/// The `ParaId`s remain mapped to the same head data and code so external code can rely on
		/// `ParaId` to be a long-term identifier of a notional "parachain". However, their
		/// scheduling info (i.e. whether they're a parathread or parachain), auction information
		/// and the auction deposit are switched.
		#[pallet::weight(<T as Config>::WeightInfo::swap())]
		pub fn swap(origin: OriginFor<T>, id: ParaId, other: ParaId) -> DispatchResult {
			Self::ensure_root_para_or_owner(origin, id)?;

			// If `id` and `other` is the same id, we treat this as a "clear" function, and exit
			// early, since swapping the same id would otherwise be a noop.
			if id == other {
				PendingSwap::<T>::remove(id);
				return Ok(())
			}

			// Sanity check that `id` is even a para.
			let id_lifecycle =
				paras::Pallet::<T>::lifecycle(id).ok_or(Error::<T>::NotRegistered)?;

			if PendingSwap::<T>::get(other) == Some(id) {
				let other_lifecycle =
					paras::Pallet::<T>::lifecycle(other).ok_or(Error::<T>::NotRegistered)?;
				// identify which is a parachain and which is a parathread
				if id_lifecycle == ParaLifecycle::Parachain &&
					other_lifecycle == ParaLifecycle::Parathread
				{
					Self::do_thread_and_chain_swap(id, other);
				} else if id_lifecycle == ParaLifecycle::Parathread &&
					other_lifecycle == ParaLifecycle::Parachain
				{
					Self::do_thread_and_chain_swap(other, id);
				} else if id_lifecycle == ParaLifecycle::Parachain &&
					other_lifecycle == ParaLifecycle::Parachain
				{
					// If both chains are currently parachains, there is nothing funny we
					// need to do for their lifecycle management, just swap the underlying
					// data.
					T::OnSwap::on_swap(id, other);
				} else {
					return Err(Error::<T>::CannotSwap.into())
				}
				PendingSwap::<T>::remove(other);
			} else {
				PendingSwap::<T>::insert(id, other);
			}

			Ok(())
		}

		/// Remove a manager lock from a para. This will allow the manager of a
		/// previously locked para to deregister or swap a para without using governance.
		///
		/// Can only be called by the Root origin or the parachain.
		#[pallet::weight(T::DbWeight::get().reads_writes(1, 1))]
		pub fn remove_lock(origin: OriginFor<T>, para: ParaId) -> DispatchResult {
			Self::ensure_root_or_para(origin, para)?;
			<Self as Registrar>::remove_lock(para);
			Ok(())
		}

		/// Reserve a Para Id on the relay chain.
		///
		/// This function will reserve a new Para Id to be owned/managed by the origin account.
		/// The origin account is able to register head data and validation code using `register` to create
		/// a parathread. Using the Slots pallet, a parathread can then be upgraded to get a parachain slot.
		///
		/// ## Arguments
		/// - `origin`: Must be called by a `Signed` origin. Becomes the manager/owner of the new para ID.
		///
		/// ## Deposits/Fees
		/// The origin must reserve a deposit of `ParaDeposit` for the registration.
		///
		/// ## Events
		/// The `Reserved` event is emitted in case of success, which provides the ID reserved for use.
		#[pallet::weight(<T as Config>::WeightInfo::reserve())]
		pub fn reserve(origin: OriginFor<T>) -> DispatchResult {
			let who = ensure_signed(origin)?;
			let id = NextFreeParaId::<T>::get().max(LOWEST_PUBLIC_ID);
			Self::do_reserve(who, None, id)?;
			NextFreeParaId::<T>::set(id + 1);
			Ok(())
		}

		/// Add a manager lock from a para. This will prevent the manager of a
		/// para to deregister or swap a para.
		///
		/// Can be called by Root, the parachain, or the parachain manager if the parachain is unlocked.
		#[pallet::weight(T::DbWeight::get().reads_writes(1, 1))]
		pub fn add_lock(origin: OriginFor<T>, para: ParaId) -> DispatchResult {
			Self::ensure_root_para_or_owner(origin, para)?;
			<Self as Registrar>::apply_lock(para);
			Ok(())
		}

		/// Schedule a parachain upgrade.
		///
		/// Can be called by Root, the parachain, or the parachain manager if the parachain is unlocked.
		#[pallet::weight(<T as Config>::WeightInfo::schedule_code_upgrade(new_code.0.len() as u32))]
		pub fn schedule_code_upgrade(
			origin: OriginFor<T>,
			para: ParaId,
			new_code: ValidationCode,
		) -> DispatchResult {
			Self::ensure_root_para_or_owner(origin, para)?;
			runtime_parachains::schedule_code_upgrade::<T>(para, new_code)?;
			Ok(())
		}

		/// Set the parachain's current head.
		///
		/// Can be called by Root, the parachain, or the parachain manager if the parachain is unlocked.
		#[pallet::weight(<T as Config>::WeightInfo::set_current_head(new_head.0.len() as u32))]
		pub fn set_current_head(
			origin: OriginFor<T>,
			para: ParaId,
			new_head: HeadData,
		) -> DispatchResult {
			Self::ensure_root_para_or_owner(origin, para)?;
			runtime_parachains::set_current_head::<T>(para, new_head);
			Ok(())
		}
	}
}

impl<T: Config> Registrar for Pallet<T> {
	type AccountId = T::AccountId;

	/// Return the manager `AccountId` of a para if one exists.
	fn manager_of(id: ParaId) -> Option<T::AccountId> {
		Some(Paras::<T>::get(id)?.manager)
	}

	// All parachains. Ordered ascending by ParaId. Parathreads are not included.
	fn parachains() -> Vec<ParaId> {
		paras::Pallet::<T>::parachains()
	}

	// Return if a para is a parathread
	fn is_parathread(id: ParaId) -> bool {
		paras::Pallet::<T>::is_parathread(id)
	}

	// Return if a para is a parachain
	fn is_parachain(id: ParaId) -> bool {
		paras::Pallet::<T>::is_parachain(id)
	}

	// Apply a lock to the parachain.
	fn apply_lock(id: ParaId) {
		Paras::<T>::mutate(id, |x| x.as_mut().map(|mut info| info.locked = true));
	}

	// Remove a lock from the parachain.
	fn remove_lock(id: ParaId) {
		Paras::<T>::mutate(id, |x| x.as_mut().map(|mut info| info.locked = false));
	}

	// Register a Para ID under control of `manager`.
	//
	// Note this is a backend registration API, so verification of ParaId
	// is not done here to prevent.
	fn register(
		manager: T::AccountId,
		id: ParaId,
		genesis_head: HeadData,
		validation_code: ValidationCode,
	) -> DispatchResult {
		Self::do_register(manager, None, id, genesis_head, validation_code, false)
	}

	// Deregister a Para ID, free any data, and return any deposits.
	fn deregister(id: ParaId) -> DispatchResult {
		Self::do_deregister(id)
	}

	// Upgrade a registered parathread into a parachain.
	fn make_parachain(id: ParaId) -> DispatchResult {
		// Para backend should think this is a parathread...
		ensure!(
			paras::Pallet::<T>::lifecycle(id) == Some(ParaLifecycle::Parathread),
			Error::<T>::NotParathread
		);
		runtime_parachains::schedule_parathread_upgrade::<T>(id)
			.map_err(|_| Error::<T>::CannotUpgrade)?;
		Ok(())
	}

	// Downgrade a registered para into a parathread.
	fn make_parathread(id: ParaId) -> DispatchResult {
		// Para backend should think this is a parachain...
		ensure!(
			paras::Pallet::<T>::lifecycle(id) == Some(ParaLifecycle::Parachain),
			Error::<T>::NotParachain
		);
		runtime_parachains::schedule_parachain_downgrade::<T>(id)
			.map_err(|_| Error::<T>::CannotDowngrade)?;
		Ok(())
	}

	#[cfg(any(feature = "runtime-benchmarks", test))]
	fn worst_head_data() -> HeadData {
		let max_head_size = configuration::Pallet::<T>::config().max_head_data_size;
		assert!(max_head_size > 0, "max_head_data can't be zero for generating worst head data.");
		vec![0u8; max_head_size as usize].into()
	}

	#[cfg(any(feature = "runtime-benchmarks", test))]
	fn worst_validation_code() -> ValidationCode {
		let max_code_size = configuration::Pallet::<T>::config().max_code_size;
		assert!(max_code_size > 0, "max_code_size can't be zero for generating worst code data.");
		let validation_code = vec![0u8; max_code_size as usize];
		validation_code.into()
	}

	#[cfg(any(feature = "runtime-benchmarks", test))]
	fn execute_pending_transitions() {
		use runtime_parachains::shared;
		shared::Pallet::<T>::set_session_index(shared::Pallet::<T>::scheduled_session());
		paras::Pallet::<T>::test_on_new_session();
	}
}

impl<T: Config> Pallet<T> {
	/// Ensure the origin is one of Root, the `para` owner, or the `para` itself.
	/// If the origin is the `para` owner, and `check_lock` is true, the `para` must be unlocked.
	fn ensure_root_para_or_owner(
		origin: <T as frame_system::Config>::RuntimeOrigin,
		id: ParaId,
	) -> DispatchResult {
		ensure_signed(origin.clone())
			.map_err(|e| e.into())
			.and_then(|who| -> DispatchResult {
				let para_info = Paras::<T>::get(id).ok_or(Error::<T>::NotRegistered)?;
				ensure!(!para_info.locked, Error::<T>::ParaLocked);
				ensure!(para_info.manager == who, Error::<T>::NotOwner);
				Ok(())
			})
<<<<<<< HEAD
			.or_else(|_| -> DispatchResult { Self::ensure_root_or_para(origin, id) })
	}

	fn ensure_root_or_para(
		origin: <T as frame_system::Config>::Origin,
		id: ParaId,
	) -> DispatchResult {
		if let Ok(caller_id) = ensure_parachain(<T as Config>::Origin::from(origin.clone())) {
			// Check if matching para id...
			ensure!(caller_id == id, Error::<T>::NotOwner);
		} else {
			// Check if root...
			ensure_root(origin.clone())?;
		}
		Ok(())
=======
			.or_else(|_| -> DispatchResult {
				// Else check if para origin...
				let caller_id =
					ensure_parachain(<T as Config>::RuntimeOrigin::from(origin.clone()))?;
				ensure!(caller_id == id, Error::<T>::NotOwner);
				Ok(())
			})
			.or_else(|_| -> DispatchResult {
				// Check if root...
				ensure_root(origin.clone()).map_err(|e| e.into())
			})
>>>>>>> 1c786b37
	}

	fn do_reserve(
		who: T::AccountId,
		deposit_override: Option<BalanceOf<T>>,
		id: ParaId,
	) -> DispatchResult {
		ensure!(!Paras::<T>::contains_key(id), Error::<T>::AlreadyRegistered);
		ensure!(paras::Pallet::<T>::lifecycle(id).is_none(), Error::<T>::AlreadyRegistered);

		let deposit = deposit_override.unwrap_or_else(T::ParaDeposit::get);
		<T as Config>::Currency::reserve(&who, deposit)?;
		let info = ParaInfo { manager: who.clone(), deposit, locked: false };

		Paras::<T>::insert(id, info);
		Self::deposit_event(Event::<T>::Reserved { para_id: id, who });
		Ok(())
	}

	/// Attempt to register a new Para Id under management of `who` in the
	/// system with the given information.
	fn do_register(
		who: T::AccountId,
		deposit_override: Option<BalanceOf<T>>,
		id: ParaId,
		genesis_head: HeadData,
		validation_code: ValidationCode,
		ensure_reserved: bool,
	) -> DispatchResult {
		let deposited = if let Some(para_data) = Paras::<T>::get(id) {
			ensure!(para_data.manager == who, Error::<T>::NotOwner);
			ensure!(!para_data.locked, Error::<T>::ParaLocked);
			para_data.deposit
		} else {
			ensure!(!ensure_reserved, Error::<T>::NotReserved);
			Default::default()
		};
		ensure!(paras::Pallet::<T>::lifecycle(id).is_none(), Error::<T>::AlreadyRegistered);
		let (genesis, deposit) =
			Self::validate_onboarding_data(genesis_head, validation_code, false)?;
		let deposit = deposit_override.unwrap_or(deposit);

		if let Some(additional) = deposit.checked_sub(&deposited) {
			<T as Config>::Currency::reserve(&who, additional)?;
		} else if let Some(rebate) = deposited.checked_sub(&deposit) {
			<T as Config>::Currency::unreserve(&who, rebate);
		};
		let info = ParaInfo { manager: who.clone(), deposit, locked: false };

		Paras::<T>::insert(id, info);
		// We check above that para has no lifecycle, so this should not fail.
		let res = runtime_parachains::schedule_para_initialize::<T>(id, genesis);
		debug_assert!(res.is_ok());
		Self::deposit_event(Event::<T>::Registered { para_id: id, manager: who });
		Ok(())
	}

	/// Deregister a Para Id, freeing all data returning any deposit.
	fn do_deregister(id: ParaId) -> DispatchResult {
		match paras::Pallet::<T>::lifecycle(id) {
			// Para must be a parathread, or not exist at all.
			Some(ParaLifecycle::Parathread) | None => {},
			_ => return Err(Error::<T>::NotParathread.into()),
		}
		runtime_parachains::schedule_para_cleanup::<T>(id)
			.map_err(|_| Error::<T>::CannotDeregister)?;

		if let Some(info) = Paras::<T>::take(&id) {
			<T as Config>::Currency::unreserve(&info.manager, info.deposit);
		}

		PendingSwap::<T>::remove(id);
		Self::deposit_event(Event::<T>::Deregistered { para_id: id });
		Ok(())
	}

	/// Verifies the onboarding data is valid for a para.
	///
	/// Returns `ParaGenesisArgs` and the deposit needed for the data.
	fn validate_onboarding_data(
		genesis_head: HeadData,
		validation_code: ValidationCode,
		parachain: bool,
	) -> Result<(ParaGenesisArgs, BalanceOf<T>), sp_runtime::DispatchError> {
		let config = configuration::Pallet::<T>::config();
		ensure!(validation_code.0.len() > 0, Error::<T>::EmptyCode);
		ensure!(validation_code.0.len() <= config.max_code_size as usize, Error::<T>::CodeTooLarge);
		ensure!(
			genesis_head.0.len() <= config.max_head_data_size as usize,
			Error::<T>::HeadDataTooLarge
		);

		let per_byte_fee = T::DataDepositPerByte::get();
		let deposit = T::ParaDeposit::get()
			.saturating_add(per_byte_fee.saturating_mul((genesis_head.0.len() as u32).into()))
			.saturating_add(per_byte_fee.saturating_mul((validation_code.0.len() as u32).into()));

		Ok((ParaGenesisArgs { genesis_head, validation_code, parachain }, deposit))
	}

	/// Swap a parachain and parathread, which involves scheduling an appropriate lifecycle update.
	fn do_thread_and_chain_swap(to_downgrade: ParaId, to_upgrade: ParaId) {
		let res1 = runtime_parachains::schedule_parachain_downgrade::<T>(to_downgrade);
		debug_assert!(res1.is_ok());
		let res2 = runtime_parachains::schedule_parathread_upgrade::<T>(to_upgrade);
		debug_assert!(res2.is_ok());
		T::OnSwap::on_swap(to_upgrade, to_downgrade);
	}
}

#[cfg(test)]
mod tests {
	use super::*;
	use crate::{paras_registrar, traits::Registrar as RegistrarTrait};
	use frame_support::{
		assert_noop, assert_ok,
		error::BadOrigin,
		parameter_types,
		traits::{GenesisBuild, OnFinalize, OnInitialize},
	};
	use frame_system::limits;
	use pallet_balances::Error as BalancesError;
	use primitives::v2::{Balance, BlockNumber, Header};
	use runtime_parachains::{configuration, origin, shared};
	use sp_core::H256;
	use sp_io::TestExternalities;
	use sp_runtime::{
		traits::{BlakeTwo256, IdentityLookup},
		transaction_validity::TransactionPriority,
		Perbill,
	};
	use sp_std::collections::btree_map::BTreeMap;

	type UncheckedExtrinsic = frame_system::mocking::MockUncheckedExtrinsic<Test>;
	type Block = frame_system::mocking::MockBlock<Test>;

	frame_support::construct_runtime!(
		pub enum Test where
			Block = Block,
			NodeBlock = Block,
			UncheckedExtrinsic = UncheckedExtrinsic,
		{
			System: frame_system::{Pallet, Call, Config, Storage, Event<T>},
			Balances: pallet_balances::{Pallet, Call, Storage, Config<T>, Event<T>},
			Configuration: configuration::{Pallet, Call, Storage, Config<T>},
			Parachains: paras::{Pallet, Call, Storage, Config, Event},
			ParasShared: shared::{Pallet, Call, Storage},
			Registrar: paras_registrar::{Pallet, Call, Storage, Event<T>},
			ParachainsOrigin: origin::{Pallet, Origin},
		}
	);

	impl<C> frame_system::offchain::SendTransactionTypes<C> for Test
	where
		RuntimeCall: From<C>,
	{
		type Extrinsic = UncheckedExtrinsic;
		type OverarchingCall = RuntimeCall;
	}

	const NORMAL_RATIO: Perbill = Perbill::from_percent(75);
	parameter_types! {
		pub const BlockHashCount: u32 = 250;
		pub BlockWeights: limits::BlockWeights =
			frame_system::limits::BlockWeights::simple_max(
				Weight::from_ref_time(1024).set_proof_size(u64::MAX),
			);
		pub BlockLength: limits::BlockLength =
			limits::BlockLength::max_with_normal_ratio(4 * 1024 * 1024, NORMAL_RATIO);
	}

	impl frame_system::Config for Test {
		type BaseCallFilter = frame_support::traits::Everything;
		type RuntimeOrigin = RuntimeOrigin;
		type RuntimeCall = RuntimeCall;
		type Index = u64;
		type BlockNumber = BlockNumber;
		type Hash = H256;
		type Hashing = BlakeTwo256;
		type AccountId = u64;
		type Lookup = IdentityLookup<u64>;
		type Header = Header;
		type RuntimeEvent = RuntimeEvent;
		type BlockHashCount = BlockHashCount;
		type DbWeight = ();
		type BlockWeights = BlockWeights;
		type BlockLength = BlockLength;
		type Version = ();
		type PalletInfo = PalletInfo;
		type AccountData = pallet_balances::AccountData<u128>;
		type OnNewAccount = ();
		type OnKilledAccount = ();
		type SystemWeightInfo = ();
		type SS58Prefix = ();
		type OnSetCode = ();
		type MaxConsumers = frame_support::traits::ConstU32<16>;
	}

	parameter_types! {
		pub const ExistentialDeposit: Balance = 1;
	}

	impl pallet_balances::Config for Test {
		type Balance = u128;
		type DustRemoval = ();
		type RuntimeEvent = RuntimeEvent;
		type ExistentialDeposit = ExistentialDeposit;
		type AccountStore = System;
		type MaxLocks = ();
		type MaxReserves = ();
		type ReserveIdentifier = [u8; 8];
		type WeightInfo = ();
	}

	impl shared::Config for Test {}

	impl origin::Config for Test {}

	parameter_types! {
		pub const ParasUnsignedPriority: TransactionPriority = TransactionPriority::max_value();
	}

	impl paras::Config for Test {
		type RuntimeEvent = RuntimeEvent;
		type WeightInfo = paras::TestWeightInfo;
		type UnsignedPriority = ParasUnsignedPriority;
		type NextSessionRotation = crate::mock::TestNextSessionRotation;
	}

	impl configuration::Config for Test {
		type WeightInfo = configuration::TestWeightInfo;
	}

	parameter_types! {
		pub const ParaDeposit: Balance = 10;
		pub const DataDepositPerByte: Balance = 1;
		pub const MaxRetries: u32 = 3;
	}

	impl Config for Test {
		type RuntimeOrigin = RuntimeOrigin;
		type RuntimeEvent = RuntimeEvent;
		type Currency = Balances;
		type OnSwap = MockSwap;
		type ParaDeposit = ParaDeposit;
		type DataDepositPerByte = DataDepositPerByte;
		type WeightInfo = TestWeightInfo;
	}

	pub fn new_test_ext() -> TestExternalities {
		let mut t = frame_system::GenesisConfig::default().build_storage::<Test>().unwrap();

		GenesisBuild::<Test>::assimilate_storage(
			&configuration::GenesisConfig {
				config: configuration::HostConfiguration {
					max_code_size: 2 * 1024 * 1024,      // 2 MB
					max_head_data_size: 1 * 1024 * 1024, // 1 MB
					..Default::default()
				},
			},
			&mut t,
		)
		.unwrap();

		pallet_balances::GenesisConfig::<Test> { balances: vec![(1, 10_000_000), (2, 10_000_000)] }
			.assimilate_storage(&mut t)
			.unwrap();

		t.into()
	}

	parameter_types! {
		pub static SwapData: BTreeMap<ParaId, u64> = BTreeMap::new();
	}

	pub struct MockSwap;
	impl OnSwap for MockSwap {
		fn on_swap(one: ParaId, other: ParaId) {
			let mut swap_data = SwapData::get();
			let one_data = swap_data.remove(&one).unwrap_or_default();
			let other_data = swap_data.remove(&other).unwrap_or_default();
			swap_data.insert(one, other_data);
			swap_data.insert(other, one_data);
			SwapData::set(swap_data);
		}
	}

	const BLOCKS_PER_SESSION: u32 = 3;

	fn run_to_block(n: BlockNumber) {
		// NOTE that this function only simulates modules of interest. Depending on new pallet may
		// require adding it here.
		assert!(System::block_number() < n);
		while System::block_number() < n {
			let b = System::block_number();

			if System::block_number() > 1 {
				System::on_finalize(System::block_number());
			}
			// Session change every 3 blocks.
			if (b + 1) % BLOCKS_PER_SESSION == 0 {
				shared::Pallet::<Test>::set_session_index(
					shared::Pallet::<Test>::session_index() + 1,
				);
				Parachains::test_on_new_session();
			}
			System::set_block_number(b + 1);
			System::on_initialize(System::block_number());
		}
	}

	fn run_to_session(n: BlockNumber) {
		let block_number = n * BLOCKS_PER_SESSION;
		run_to_block(block_number);
	}

	fn test_genesis_head(size: usize) -> HeadData {
		HeadData(vec![0u8; size])
	}

	fn test_validation_code(size: usize) -> ValidationCode {
		let validation_code = vec![0u8; size as usize];
		ValidationCode(validation_code)
	}

	fn para_origin(id: ParaId) -> RuntimeOrigin {
		runtime_parachains::Origin::Parachain(id).into()
	}

	fn max_code_size() -> u32 {
		Configuration::config().max_code_size
	}

	fn max_head_size() -> u32 {
		Configuration::config().max_head_data_size
	}

	#[test]
	fn basic_setup_works() {
		new_test_ext().execute_with(|| {
			assert_eq!(PendingSwap::<Test>::get(&ParaId::from(0u32)), None);
			assert_eq!(Paras::<Test>::get(&ParaId::from(0u32)), None);
		});
	}

	#[test]
	fn end_to_end_scenario_works() {
		new_test_ext().execute_with(|| {
			let para_id = LOWEST_PUBLIC_ID;
			run_to_block(1);
			// first para is not yet registered
			assert!(!Parachains::is_parathread(para_id));
			// We register the Para ID
			assert_ok!(Registrar::reserve(RuntimeOrigin::signed(1)));
			assert_ok!(Registrar::register(
				RuntimeOrigin::signed(1),
				para_id,
				test_genesis_head(32),
				test_validation_code(32),
			));
			run_to_session(2);
			// It is now a parathread.
			assert!(Parachains::is_parathread(para_id));
			assert!(!Parachains::is_parachain(para_id));
			// Some other external process will elevate parathread to parachain
			assert_ok!(Registrar::make_parachain(para_id));
			run_to_session(4);
			// It is now a parachain.
			assert!(!Parachains::is_parathread(para_id));
			assert!(Parachains::is_parachain(para_id));
			// Turn it back into a parathread
			assert_ok!(Registrar::make_parathread(para_id));
			run_to_session(6);
			assert!(Parachains::is_parathread(para_id));
			assert!(!Parachains::is_parachain(para_id));
			// Deregister it
			assert_ok!(Registrar::deregister(RuntimeOrigin::root(), para_id,));
			run_to_session(8);
			// It is nothing
			assert!(!Parachains::is_parathread(para_id));
			assert!(!Parachains::is_parachain(para_id));
		});
	}

	#[test]
	fn register_works() {
		new_test_ext().execute_with(|| {
			run_to_block(1);
			let para_id = LOWEST_PUBLIC_ID;
			assert!(!Parachains::is_parathread(para_id));
			assert_ok!(Registrar::reserve(RuntimeOrigin::signed(1)));
			assert_eq!(Balances::reserved_balance(&1), <Test as Config>::ParaDeposit::get());
			assert_ok!(Registrar::register(
				RuntimeOrigin::signed(1),
				para_id,
				test_genesis_head(32),
				test_validation_code(32),
			));
			run_to_session(2);
			assert!(Parachains::is_parathread(para_id));
			assert_eq!(
				Balances::reserved_balance(&1),
				<Test as Config>::ParaDeposit::get() +
					64 * <Test as Config>::DataDepositPerByte::get()
			);
		});
	}

	#[test]
	fn register_handles_basic_errors() {
		new_test_ext().execute_with(|| {
			let para_id = LOWEST_PUBLIC_ID;

			assert_noop!(
				Registrar::register(
					RuntimeOrigin::signed(1),
					para_id,
					test_genesis_head(max_head_size() as usize),
					test_validation_code(max_code_size() as usize),
				),
				Error::<Test>::NotReserved
			);

			// Successfully register para
			assert_ok!(Registrar::reserve(RuntimeOrigin::signed(1)));

			assert_noop!(
				Registrar::register(
					RuntimeOrigin::signed(2),
					para_id,
					test_genesis_head(max_head_size() as usize),
					test_validation_code(max_code_size() as usize),
				),
				Error::<Test>::NotOwner
			);

			assert_ok!(Registrar::register(
				RuntimeOrigin::signed(1),
				para_id,
				test_genesis_head(max_head_size() as usize),
				test_validation_code(max_code_size() as usize),
			));

			run_to_session(2);

			assert_ok!(Registrar::deregister(RuntimeOrigin::root(), para_id));

			// Can't do it again
			assert_noop!(
				Registrar::register(
					RuntimeOrigin::signed(1),
					para_id,
					test_genesis_head(max_head_size() as usize),
					test_validation_code(max_code_size() as usize),
				),
				Error::<Test>::NotReserved
			);

			// Head Size Check
			assert_ok!(Registrar::reserve(RuntimeOrigin::signed(2)));
			assert_noop!(
				Registrar::register(
					RuntimeOrigin::signed(2),
					para_id + 1,
					test_genesis_head((max_head_size() + 1) as usize),
					test_validation_code(max_code_size() as usize),
				),
				Error::<Test>::HeadDataTooLarge
			);

			// Code Size Check
			assert_noop!(
				Registrar::register(
					RuntimeOrigin::signed(2),
					para_id + 1,
					test_genesis_head(max_head_size() as usize),
					test_validation_code((max_code_size() + 1) as usize),
				),
				Error::<Test>::CodeTooLarge
			);

			// Needs enough funds for deposit
			assert_noop!(
				Registrar::reserve(RuntimeOrigin::signed(1337)),
				BalancesError::<Test, _>::InsufficientBalance
			);
		});
	}

	#[test]
	fn deregister_works() {
		new_test_ext().execute_with(|| {
			run_to_block(1);
			let para_id = LOWEST_PUBLIC_ID;
			assert!(!Parachains::is_parathread(para_id));
			assert_ok!(Registrar::reserve(RuntimeOrigin::signed(1)));
			assert_ok!(Registrar::register(
				RuntimeOrigin::signed(1),
				para_id,
				test_genesis_head(32),
				test_validation_code(32),
			));
			run_to_session(2);
			assert!(Parachains::is_parathread(para_id));
			assert_ok!(Registrar::deregister(RuntimeOrigin::root(), para_id,));
			run_to_session(4);
			assert!(paras::Pallet::<Test>::lifecycle(para_id).is_none());
			assert_eq!(Balances::reserved_balance(&1), 0);
		});
	}

	#[test]
	fn deregister_handles_basic_errors() {
		new_test_ext().execute_with(|| {
			run_to_block(1);
			let para_id = LOWEST_PUBLIC_ID;
			assert!(!Parachains::is_parathread(para_id));
			assert_ok!(Registrar::reserve(RuntimeOrigin::signed(1)));
			assert_ok!(Registrar::register(
				RuntimeOrigin::signed(1),
				para_id,
				test_genesis_head(32),
				test_validation_code(32),
			));
			run_to_session(2);
			assert!(Parachains::is_parathread(para_id));
			// Owner check
			assert_noop!(Registrar::deregister(RuntimeOrigin::signed(2), para_id,), BadOrigin);
			assert_ok!(Registrar::make_parachain(para_id));
			run_to_session(4);
			// Cant directly deregister parachain
			assert_noop!(
				Registrar::deregister(RuntimeOrigin::root(), para_id,),
				Error::<Test>::NotParathread
			);
		});
	}

	#[test]
	fn swap_works() {
		new_test_ext().execute_with(|| {
			// Successfully register first two parachains
			let para_1 = LOWEST_PUBLIC_ID;
			let para_2 = LOWEST_PUBLIC_ID + 1;
			assert_ok!(Registrar::reserve(RuntimeOrigin::signed(1)));
			assert_ok!(Registrar::register(
				RuntimeOrigin::signed(1),
				para_1,
				test_genesis_head(max_head_size() as usize),
				test_validation_code(max_code_size() as usize),
			));
			assert_ok!(Registrar::reserve(RuntimeOrigin::signed(2)));
			assert_ok!(Registrar::register(
				RuntimeOrigin::signed(2),
				para_2,
				test_genesis_head(max_head_size() as usize),
				test_validation_code(max_code_size() as usize),
			));
			run_to_session(2);

			// Upgrade para 1 into a parachain
			assert_ok!(Registrar::make_parachain(para_1));

			// Set some mock swap data.
			let mut swap_data = SwapData::get();
			swap_data.insert(para_1, 69);
			swap_data.insert(para_2, 1337);
			SwapData::set(swap_data);

			run_to_session(4);

			// Roles are as we expect
			assert!(Parachains::is_parachain(para_1));
			assert!(!Parachains::is_parathread(para_1));
			assert!(!Parachains::is_parachain(para_2));
			assert!(Parachains::is_parathread(para_2));

			// Both paras initiate a swap
			assert_ok!(Registrar::swap(para_origin(para_1), para_1, para_2,));
			assert_ok!(Registrar::swap(para_origin(para_2), para_2, para_1,));

			run_to_session(6);

			// Roles are swapped
			assert!(!Parachains::is_parachain(para_1));
			assert!(Parachains::is_parathread(para_1));
			assert!(Parachains::is_parachain(para_2));
			assert!(!Parachains::is_parathread(para_2));

			// Data is swapped
			assert_eq!(SwapData::get().get(&para_1).unwrap(), &1337);
			assert_eq!(SwapData::get().get(&para_2).unwrap(), &69);
		});
	}

	#[test]
	fn para_lock_works() {
		new_test_ext().execute_with(|| {
			run_to_block(1);

			assert_ok!(Registrar::reserve(RuntimeOrigin::signed(1)));
			let para_id = LOWEST_PUBLIC_ID;
			assert_ok!(Registrar::register(
				RuntimeOrigin::signed(1),
				para_id,
				vec![1; 3].into(),
				vec![1, 2, 3].into(),
			));

<<<<<<< HEAD
			assert_noop!(Registrar::add_lock(Origin::signed(2), para_id), BadOrigin);
			// Once they begin onboarding, we lock them in.
			assert_ok!(Registrar::add_lock(Origin::signed(1), para_id));
			// Owner cannot pass origin check when checking lock
			assert_noop!(
				Registrar::ensure_root_para_or_owner(Origin::signed(1), para_id),
				BadOrigin
			);
			// Owner cannot remove lock.
			assert_noop!(Registrar::remove_lock(Origin::signed(1), para_id), BadOrigin);
			// Para can.
			assert_ok!(Registrar::remove_lock(para_origin(para_id), para_id));
			// Owner can pass origin check again
			assert_ok!(Registrar::ensure_root_para_or_owner(Origin::signed(1), para_id));
=======
			// Owner can call swap
			assert_ok!(Registrar::swap(RuntimeOrigin::signed(1), para_id, para_id + 1));

			// 2 session changes to fully onboard.
			run_to_session(2);
			assert_eq!(Parachains::lifecycle(para_id), Some(ParaLifecycle::Parathread));

			// Once they begin onboarding, we lock them in.
			assert_ok!(Registrar::make_parachain(para_id));

			// Owner cannot call swap anymore
			assert_noop!(
				Registrar::swap(RuntimeOrigin::signed(1), para_id, para_id + 2),
				BadOrigin
			);
>>>>>>> 1c786b37
		});
	}

	#[test]
	fn swap_handles_bad_states() {
		new_test_ext().execute_with(|| {
			let para_1 = LOWEST_PUBLIC_ID;
			let para_2 = LOWEST_PUBLIC_ID + 1;
			run_to_block(1);
			// paras are not yet registered
			assert!(!Parachains::is_parathread(para_1));
			assert!(!Parachains::is_parathread(para_2));

			// Cannot even start a swap
			assert_noop!(
				Registrar::swap(RuntimeOrigin::root(), para_1, para_2),
				Error::<Test>::NotRegistered
			);

			// We register Paras 1 and 2
			assert_ok!(Registrar::reserve(RuntimeOrigin::signed(1)));
			assert_ok!(Registrar::reserve(RuntimeOrigin::signed(2)));
			assert_ok!(Registrar::register(
				RuntimeOrigin::signed(1),
				para_1,
				test_genesis_head(32),
				test_validation_code(32),
			));
			assert_ok!(Registrar::register(
				RuntimeOrigin::signed(2),
				para_2,
				test_genesis_head(32),
				test_validation_code(32),
			));

			// Cannot swap
			assert_ok!(Registrar::swap(RuntimeOrigin::root(), para_1, para_2));
			assert_noop!(
				Registrar::swap(RuntimeOrigin::root(), para_2, para_1),
				Error::<Test>::CannotSwap
			);

			run_to_session(2);

			// They are now a parathread.
			assert!(Parachains::is_parathread(para_1));
			assert!(Parachains::is_parathread(para_2));

			// Cannot swap
			assert_ok!(Registrar::swap(RuntimeOrigin::root(), para_1, para_2));
			assert_noop!(
				Registrar::swap(RuntimeOrigin::root(), para_2, para_1),
				Error::<Test>::CannotSwap
			);

			// Some other external process will elevate one parathread to parachain
			assert_ok!(Registrar::make_parachain(para_1));

			// Cannot swap
			assert_ok!(Registrar::swap(RuntimeOrigin::root(), para_1, para_2));
			assert_noop!(
				Registrar::swap(RuntimeOrigin::root(), para_2, para_1),
				Error::<Test>::CannotSwap
			);

			run_to_session(3);

			// Cannot swap
			assert_ok!(Registrar::swap(RuntimeOrigin::root(), para_1, para_2));
			assert_noop!(
				Registrar::swap(RuntimeOrigin::root(), para_2, para_1),
				Error::<Test>::CannotSwap
			);

			run_to_session(4);

			// It is now a parachain.
			assert!(Parachains::is_parachain(para_1));
			assert!(Parachains::is_parathread(para_2));

			// Swap works here.
			assert_ok!(Registrar::swap(RuntimeOrigin::root(), para_1, para_2));
			assert_ok!(Registrar::swap(RuntimeOrigin::root(), para_2, para_1));

			run_to_session(5);

			// Cannot swap
			assert_ok!(Registrar::swap(RuntimeOrigin::root(), para_1, para_2));
			assert_noop!(
				Registrar::swap(RuntimeOrigin::root(), para_2, para_1),
				Error::<Test>::CannotSwap
			);

			run_to_session(6);

			// Swap worked!
			assert!(Parachains::is_parachain(para_2));
			assert!(Parachains::is_parathread(para_1));

			// Something starts to downgrade a para
			assert_ok!(Registrar::make_parathread(para_2));

			run_to_session(7);

			// Cannot swap
			assert_ok!(Registrar::swap(RuntimeOrigin::root(), para_1, para_2));
			assert_noop!(
				Registrar::swap(RuntimeOrigin::root(), para_2, para_1),
				Error::<Test>::CannotSwap
			);

			run_to_session(8);

			assert!(Parachains::is_parathread(para_1));
			assert!(Parachains::is_parathread(para_2));
		});
	}
}

#[cfg(feature = "runtime-benchmarks")]
mod benchmarking {
	use super::{Pallet as Registrar, *};
	use crate::traits::Registrar as RegistrarT;
	use frame_support::assert_ok;
	use frame_system::RawOrigin;
	use primitives::v2::{MAX_CODE_SIZE, MAX_HEAD_DATA_SIZE};
	use runtime_parachains::{paras, shared, Origin as ParaOrigin};
	use sp_runtime::traits::Bounded;

	use frame_benchmarking::{account, benchmarks, whitelisted_caller};

	fn assert_last_event<T: Config>(generic_event: <T as Config>::RuntimeEvent) {
		let events = frame_system::Pallet::<T>::events();
		let system_event: <T as frame_system::Config>::RuntimeEvent = generic_event.into();
		// compare to the last event record
		let frame_system::EventRecord { event, .. } = &events[events.len() - 1];
		assert_eq!(event, &system_event);
	}

	fn register_para<T: Config>(id: u32) -> ParaId {
		let para = ParaId::from(id);
		let genesis_head = Registrar::<T>::worst_head_data();
		let validation_code = Registrar::<T>::worst_validation_code();
		let caller: T::AccountId = whitelisted_caller();
		T::Currency::make_free_balance_be(&caller, BalanceOf::<T>::max_value());
		assert_ok!(Registrar::<T>::reserve(RawOrigin::Signed(caller.clone()).into()));
		assert_ok!(Registrar::<T>::register(
			RawOrigin::Signed(caller).into(),
			para,
			genesis_head,
			validation_code
		));
		return para
	}

	fn para_origin(id: u32) -> ParaOrigin {
		ParaOrigin::Parachain(id.into())
	}

	// This function moves forward to the next scheduled session for parachain lifecycle upgrades.
	fn next_scheduled_session<T: Config>() {
		shared::Pallet::<T>::set_session_index(shared::Pallet::<T>::scheduled_session());
		paras::Pallet::<T>::test_on_new_session();
	}

	benchmarks! {
		where_clause { where ParaOrigin: Into<<T as frame_system::Config>::RuntimeOrigin> }

		reserve {
			let caller: T::AccountId = whitelisted_caller();
			T::Currency::make_free_balance_be(&caller, BalanceOf::<T>::max_value());
		}: _(RawOrigin::Signed(caller.clone()))
		verify {
			assert_last_event::<T>(Event::<T>::Reserved { para_id: LOWEST_PUBLIC_ID, who: caller }.into());
			assert!(Paras::<T>::get(LOWEST_PUBLIC_ID).is_some());
			assert_eq!(paras::Pallet::<T>::lifecycle(LOWEST_PUBLIC_ID), None);
		}

		register {
			let para = LOWEST_PUBLIC_ID;
			let genesis_head = Registrar::<T>::worst_head_data();
			let validation_code = Registrar::<T>::worst_validation_code();
			let caller: T::AccountId = whitelisted_caller();
			T::Currency::make_free_balance_be(&caller, BalanceOf::<T>::max_value());
			assert_ok!(Registrar::<T>::reserve(RawOrigin::Signed(caller.clone()).into()));
		}: _(RawOrigin::Signed(caller.clone()), para, genesis_head, validation_code)
		verify {
			assert_last_event::<T>(Event::<T>::Registered{ para_id: para, manager: caller }.into());
			assert_eq!(paras::Pallet::<T>::lifecycle(para), Some(ParaLifecycle::Onboarding));
			next_scheduled_session::<T>();
			assert_eq!(paras::Pallet::<T>::lifecycle(para), Some(ParaLifecycle::Parathread));
		}

		force_register {
			let manager: T::AccountId = account("manager", 0, 0);
			let deposit = 0u32.into();
			let para = ParaId::from(69);
			let genesis_head = Registrar::<T>::worst_head_data();
			let validation_code = Registrar::<T>::worst_validation_code();
		}: _(RawOrigin::Root, manager.clone(), deposit, para, genesis_head, validation_code)
		verify {
			assert_last_event::<T>(Event::<T>::Registered { para_id: para, manager }.into());
			assert_eq!(paras::Pallet::<T>::lifecycle(para), Some(ParaLifecycle::Onboarding));
			next_scheduled_session::<T>();
			assert_eq!(paras::Pallet::<T>::lifecycle(para), Some(ParaLifecycle::Parathread));
		}

		deregister {
			let para = register_para::<T>(LOWEST_PUBLIC_ID.into());
			next_scheduled_session::<T>();
			let caller: T::AccountId = whitelisted_caller();
		}: _(RawOrigin::Signed(caller), para)
		verify {
			assert_last_event::<T>(Event::<T>::Deregistered { para_id: para }.into());
		}

		swap {
			let parathread = register_para::<T>(LOWEST_PUBLIC_ID.into());
			let parachain = register_para::<T>((LOWEST_PUBLIC_ID + 1).into());

			let parachain_origin = para_origin(parachain.into());

			// Actually finish registration process
			next_scheduled_session::<T>();

			// Upgrade the parachain
			Registrar::<T>::make_parachain(parachain)?;
			next_scheduled_session::<T>();

			assert_eq!(paras::Pallet::<T>::lifecycle(parachain), Some(ParaLifecycle::Parachain));
			assert_eq!(paras::Pallet::<T>::lifecycle(parathread), Some(ParaLifecycle::Parathread));

			let caller: T::AccountId = whitelisted_caller();
			Registrar::<T>::swap(parachain_origin.into(), parachain, parathread)?;
		}: _(RawOrigin::Signed(caller.clone()), parathread, parachain)
		verify {
			next_scheduled_session::<T>();
			// Swapped!
			assert_eq!(paras::Pallet::<T>::lifecycle(parachain), Some(ParaLifecycle::Parathread));
			assert_eq!(paras::Pallet::<T>::lifecycle(parathread), Some(ParaLifecycle::Parachain));
		}

		schedule_code_upgrade {
			let b in 1 .. MAX_CODE_SIZE;
			let new_code = ValidationCode(vec![0; b as usize]);
			let para_id = ParaId::from(1000);
		}: _(RawOrigin::Root, para_id, new_code)

		set_current_head {
			let b in 1 .. MAX_HEAD_DATA_SIZE;
			let new_head = HeadData(vec![0; b as usize]);
			let para_id = ParaId::from(1000);
		}: _(RawOrigin::Root, para_id, new_head)

		impl_benchmark_test_suite!(
			Registrar,
			crate::integration_tests::new_test_ext(),
			crate::integration_tests::Test,
		);
	}
}<|MERGE_RESOLUTION|>--- conflicted
+++ resolved
@@ -37,7 +37,7 @@
 use parity_scale_codec::{Decode, Encode};
 use scale_info::TypeInfo;
 use sp_runtime::{
-	traits::{CheckedSub, Saturating, Zero},
+	traits::{CheckedSub, Saturating},
 	RuntimeDebug,
 };
 
@@ -80,15 +80,12 @@
 	}
 	fn swap() -> Weight {
 		Weight::zero()
-<<<<<<< HEAD
 	}
 	fn schedule_code_upgrade(_b: u32) -> Weight {
 		Weight::zero()
 	}
 	fn set_current_head(_b: u32) -> Weight {
 		Weight::zero()
-=======
->>>>>>> 1c786b37
 	}
 }
 
@@ -514,15 +511,15 @@
 				ensure!(para_info.manager == who, Error::<T>::NotOwner);
 				Ok(())
 			})
-<<<<<<< HEAD
 			.or_else(|_| -> DispatchResult { Self::ensure_root_or_para(origin, id) })
 	}
 
 	fn ensure_root_or_para(
-		origin: <T as frame_system::Config>::Origin,
+		origin: <T as frame_system::Config>::RuntimeOrigin,
 		id: ParaId,
 	) -> DispatchResult {
-		if let Ok(caller_id) = ensure_parachain(<T as Config>::Origin::from(origin.clone())) {
+		if let Ok(caller_id) = ensure_parachain(<T as Config>::RuntimeOrigin::from(origin.clone()))
+		{
 			// Check if matching para id...
 			ensure!(caller_id == id, Error::<T>::NotOwner);
 		} else {
@@ -530,19 +527,6 @@
 			ensure_root(origin.clone())?;
 		}
 		Ok(())
-=======
-			.or_else(|_| -> DispatchResult {
-				// Else check if para origin...
-				let caller_id =
-					ensure_parachain(<T as Config>::RuntimeOrigin::from(origin.clone()))?;
-				ensure!(caller_id == id, Error::<T>::NotOwner);
-				Ok(())
-			})
-			.or_else(|_| -> DispatchResult {
-				// Check if root...
-				ensure_root(origin.clone()).map_err(|e| e.into())
-			})
->>>>>>> 1c786b37
 	}
 
 	fn do_reserve(
@@ -1152,38 +1136,20 @@
 				vec![1, 2, 3].into(),
 			));
 
-<<<<<<< HEAD
-			assert_noop!(Registrar::add_lock(Origin::signed(2), para_id), BadOrigin);
+			assert_noop!(Registrar::add_lock(RuntimeOrigin::signed(2), para_id), BadOrigin);
 			// Once they begin onboarding, we lock them in.
-			assert_ok!(Registrar::add_lock(Origin::signed(1), para_id));
+			assert_ok!(Registrar::add_lock(RuntimeOrigin::signed(1), para_id));
 			// Owner cannot pass origin check when checking lock
 			assert_noop!(
-				Registrar::ensure_root_para_or_owner(Origin::signed(1), para_id),
+				Registrar::ensure_root_para_or_owner(RuntimeOrigin::signed(1), para_id),
 				BadOrigin
 			);
 			// Owner cannot remove lock.
-			assert_noop!(Registrar::remove_lock(Origin::signed(1), para_id), BadOrigin);
+			assert_noop!(Registrar::remove_lock(RuntimeOrigin::signed(1), para_id), BadOrigin);
 			// Para can.
 			assert_ok!(Registrar::remove_lock(para_origin(para_id), para_id));
 			// Owner can pass origin check again
-			assert_ok!(Registrar::ensure_root_para_or_owner(Origin::signed(1), para_id));
-=======
-			// Owner can call swap
-			assert_ok!(Registrar::swap(RuntimeOrigin::signed(1), para_id, para_id + 1));
-
-			// 2 session changes to fully onboard.
-			run_to_session(2);
-			assert_eq!(Parachains::lifecycle(para_id), Some(ParaLifecycle::Parathread));
-
-			// Once they begin onboarding, we lock them in.
-			assert_ok!(Registrar::make_parachain(para_id));
-
-			// Owner cannot call swap anymore
-			assert_noop!(
-				Registrar::swap(RuntimeOrigin::signed(1), para_id, para_id + 2),
-				BadOrigin
-			);
->>>>>>> 1c786b37
+			assert_ok!(Registrar::ensure_root_para_or_owner(RuntimeOrigin::signed(1), para_id));
 		});
 	}
 
