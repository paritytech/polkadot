// Copyright 2017-2020 Parity Technologies (UK) Ltd.
// This file is part of Polkadot.

// Polkadot is free software: you can redistribute it and/or modify
// it under the terms of the GNU General Public License as published by
// the Free Software Foundation, either version 3 of the License, or
// (at your option) any later version.

// Polkadot is distributed in the hope that it will be useful,
// but WITHOUT ANY WARRANTY; without even the implied warranty of
// MERCHANTABILITY or FITNESS FOR A PARTICULAR PURPOSE.  See the
// GNU General Public License for more details.

// You should have received a copy of the GNU General Public License
// along with Polkadot.  If not, see <http://www.gnu.org/licenses/>.

//! Pallet to handle parathread/parachain registration and related fund management.
//! In essence this is a simple wrapper around `paras`.

use frame_support::{
	dispatch::DispatchResult,
	ensure,
	pallet_prelude::Weight,
	traits::{Currency, Get, ReservableCurrency},
};
use frame_system::{self, ensure_root, ensure_signed};
use primitives::{HeadData, Id as ParaId, ValidationCode, LOWEST_PUBLIC_ID};
use runtime_parachains::{
	configuration, ensure_parachain,
	paras::{self, ParaGenesisArgs},
	Origin, ParaLifecycle,
};
use sp_std::{prelude::*, result};

use crate::traits::{OnSwap, Registrar};
pub use pallet::*;
use parity_scale_codec::{Decode, Encode};
use runtime_parachains::paras::ParaKind;
use scale_info::TypeInfo;
use sp_runtime::{
	traits::{CheckedSub, Saturating},
	RuntimeDebug,
};

#[derive(Encode, Decode, Clone, PartialEq, Eq, Default, RuntimeDebug, TypeInfo)]
pub struct ParaInfo<Account, Balance> {
	/// The account that has placed a deposit for registering this para.
	pub(crate) manager: Account,
	/// The amount reserved by the `manager` account for the registration.
	deposit: Balance,
	/// Whether the para registration should be locked from being controlled by the manager.
	locked: bool,
}

type BalanceOf<T> =
	<<T as Config>::Currency as Currency<<T as frame_system::Config>::AccountId>>::Balance;

pub trait WeightInfo {
	fn reserve() -> Weight;
	fn register() -> Weight;
	fn force_register() -> Weight;
	fn deregister() -> Weight;
	fn swap() -> Weight;
	fn schedule_code_upgrade(b: u32) -> Weight;
	fn set_current_head(b: u32) -> Weight;
}

pub struct TestWeightInfo;
impl WeightInfo for TestWeightInfo {
	fn reserve() -> Weight {
		Weight::zero()
	}
	fn register() -> Weight {
		Weight::zero()
	}
	fn force_register() -> Weight {
		Weight::zero()
	}
	fn deregister() -> Weight {
		Weight::zero()
	}
	fn swap() -> Weight {
		Weight::zero()
	}
	fn schedule_code_upgrade(_b: u32) -> Weight {
		Weight::zero()
	}
	fn set_current_head(_b: u32) -> Weight {
		Weight::zero()
	}
}

#[frame_support::pallet]
pub mod pallet {
	use super::*;
	use frame_support::pallet_prelude::*;
	use frame_system::pallet_prelude::*;

	#[pallet::pallet]
	#[pallet::without_storage_info]
	pub struct Pallet<T>(_);

	#[pallet::config]
	#[pallet::disable_frame_system_supertrait_check]
	pub trait Config: configuration::Config + paras::Config {
		/// The overarching event type.
		type RuntimeEvent: From<Event<Self>> + IsType<<Self as frame_system::Config>::RuntimeEvent>;

		/// The aggregated origin type must support the `parachains` origin. We require that we can
		/// infallibly convert between this origin and the system origin, but in reality, they're the
		/// same type, we just can't express that to the Rust type system without writing a `where`
		/// clause everywhere.
		type RuntimeOrigin: From<<Self as frame_system::Config>::RuntimeOrigin>
			+ Into<result::Result<Origin, <Self as Config>::RuntimeOrigin>>;

		/// The system's currency for parathread payment.
		type Currency: ReservableCurrency<Self::AccountId>;

		/// Runtime hook for when a parachain and parathread swap.
		type OnSwap: crate::traits::OnSwap;

		/// The deposit to be paid to run a parathread.
		/// This should include the cost for storing the genesis head and validation code.
		#[pallet::constant]
		type ParaDeposit: Get<BalanceOf<Self>>;

		/// The deposit to be paid per byte stored on chain.
		#[pallet::constant]
		type DataDepositPerByte: Get<BalanceOf<Self>>;

		/// Weight Information for the Extrinsics in the Pallet
		type WeightInfo: WeightInfo;
	}

	#[pallet::event]
	#[pallet::generate_deposit(pub(super) fn deposit_event)]
	pub enum Event<T: Config> {
		Registered { para_id: ParaId, manager: T::AccountId },
		Deregistered { para_id: ParaId },
		Reserved { para_id: ParaId, who: T::AccountId },
		Swapped { para_id: ParaId, other_id: ParaId },
	}

	#[pallet::error]
	pub enum Error<T> {
		/// The ID is not registered.
		NotRegistered,
		/// The ID is already registered.
		AlreadyRegistered,
		/// The caller is not the owner of this Id.
		NotOwner,
		/// Invalid para code size.
		CodeTooLarge,
		/// Invalid para head data size.
		HeadDataTooLarge,
		/// Para is not a Parachain.
		NotParachain,
		/// Para is not a Parathread.
		NotParathread,
		/// Cannot deregister para
		CannotDeregister,
		/// Cannot schedule downgrade of parachain to parathread
		CannotDowngrade,
		/// Cannot schedule upgrade of parathread to parachain
		CannotUpgrade,
		/// Para is locked from manipulation by the manager. Must use parachain or relay chain governance.
		ParaLocked,
		/// The ID given for registration has not been reserved.
		NotReserved,
		/// Registering parachain with empty code is not allowed.
		EmptyCode,
		/// Cannot perform a parachain slot / lifecycle swap. Check that the state of both paras are
		/// correct for the swap to work.
		CannotSwap,
	}

	/// Pending swap operations.
	#[pallet::storage]
	pub(super) type PendingSwap<T> = StorageMap<_, Twox64Concat, ParaId, ParaId>;

	/// Amount held on deposit for each para and the original depositor.
	///
	/// The given account ID is responsible for registering the code and initial head data, but may only do
	/// so if it isn't yet registered. (After that, it's up to governance to do so.)
	#[pallet::storage]
	pub type Paras<T: Config> =
		StorageMap<_, Twox64Concat, ParaId, ParaInfo<T::AccountId, BalanceOf<T>>>;

	/// The next free `ParaId`.
	#[pallet::storage]
	pub type NextFreeParaId<T> = StorageValue<_, ParaId, ValueQuery>;

	#[pallet::genesis_config]
	pub struct GenesisConfig {
		pub next_free_para_id: ParaId,
	}

	#[cfg(feature = "std")]
	impl Default for GenesisConfig {
		fn default() -> Self {
			GenesisConfig { next_free_para_id: LOWEST_PUBLIC_ID }
		}
	}

	#[pallet::genesis_build]
	impl<T: Config> GenesisBuild<T> for GenesisConfig {
		fn build(&self) {
			NextFreeParaId::<T>::put(self.next_free_para_id);
		}
	}

	#[pallet::hooks]
	impl<T: Config> Hooks<BlockNumberFor<T>> for Pallet<T> {}

	#[pallet::call]
	impl<T: Config> Pallet<T> {
		/// Register head data and validation code for a reserved Para Id.
		///
		/// ## Arguments
		/// - `origin`: Must be called by a `Signed` origin.
		/// - `id`: The para ID. Must be owned/managed by the `origin` signing account.
		/// - `genesis_head`: The genesis head data of the parachain/thread.
		/// - `validation_code`: The initial validation code of the parachain/thread.
		///
		/// ## Deposits/Fees
		/// The origin signed account must reserve a corresponding deposit for the registration. Anything already
		/// reserved previously for this para ID is accounted for.
		///
		/// ## Events
		/// The `Registered` event is emitted in case of success.
		#[pallet::call_index(0)]
		#[pallet::weight(<T as Config>::WeightInfo::register())]
		pub fn register(
			origin: OriginFor<T>,
			id: ParaId,
			genesis_head: HeadData,
			validation_code: ValidationCode,
		) -> DispatchResult {
			let who = ensure_signed(origin)?;
			Self::do_register(who, None, id, genesis_head, validation_code, true)?;
			Ok(())
		}

		/// Force the registration of a Para Id on the relay chain.
		///
		/// This function must be called by a Root origin.
		///
		/// The deposit taken can be specified for this registration. Any `ParaId`
		/// can be registered, including sub-1000 IDs which are System Parachains.
		#[pallet::call_index(1)]
		#[pallet::weight(<T as Config>::WeightInfo::force_register())]
		pub fn force_register(
			origin: OriginFor<T>,
			who: T::AccountId,
			deposit: BalanceOf<T>,
			id: ParaId,
			genesis_head: HeadData,
			validation_code: ValidationCode,
		) -> DispatchResult {
			ensure_root(origin)?;
			Self::do_register(who, Some(deposit), id, genesis_head, validation_code, false)
		}

		/// Deregister a Para Id, freeing all data and returning any deposit.
		///
		/// The caller must be Root, the `para` owner, or the `para` itself. The para must be a parathread.
		#[pallet::call_index(2)]
		#[pallet::weight(<T as Config>::WeightInfo::deregister())]
		pub fn deregister(origin: OriginFor<T>, id: ParaId) -> DispatchResult {
			Self::ensure_root_para_or_owner(origin, id)?;
			Self::do_deregister(id)
		}

		/// Swap a parachain with another parachain or parathread.
		///
		/// The origin must be Root, the `para` owner, or the `para` itself.
		///
		/// The swap will happen only if there is already an opposite swap pending. If there is not,
		/// the swap will be stored in the pending swaps map, ready for a later confirmatory swap.
		///
		/// The `ParaId`s remain mapped to the same head data and code so external code can rely on
		/// `ParaId` to be a long-term identifier of a notional "parachain". However, their
		/// scheduling info (i.e. whether they're a parathread or parachain), auction information
		/// and the auction deposit are switched.
		#[pallet::call_index(3)]
		#[pallet::weight(<T as Config>::WeightInfo::swap())]
		pub fn swap(origin: OriginFor<T>, id: ParaId, other: ParaId) -> DispatchResult {
			Self::ensure_root_para_or_owner(origin, id)?;

			// If `id` and `other` is the same id, we treat this as a "clear" function, and exit
			// early, since swapping the same id would otherwise be a noop.
			if id == other {
				PendingSwap::<T>::remove(id);
				return Ok(())
			}

			// Sanity check that `id` is even a para.
			let id_lifecycle =
				paras::Pallet::<T>::lifecycle(id).ok_or(Error::<T>::NotRegistered)?;

			if PendingSwap::<T>::get(other) == Some(id) {
				let other_lifecycle =
					paras::Pallet::<T>::lifecycle(other).ok_or(Error::<T>::NotRegistered)?;
				// identify which is a parachain and which is a parathread
				if id_lifecycle == ParaLifecycle::Parachain &&
					other_lifecycle == ParaLifecycle::Parathread
				{
					Self::do_thread_and_chain_swap(id, other);
				} else if id_lifecycle == ParaLifecycle::Parathread &&
					other_lifecycle == ParaLifecycle::Parachain
				{
					Self::do_thread_and_chain_swap(other, id);
				} else if id_lifecycle == ParaLifecycle::Parachain &&
					other_lifecycle == ParaLifecycle::Parachain
				{
					// If both chains are currently parachains, there is nothing funny we
					// need to do for their lifecycle management, just swap the underlying
					// data.
					T::OnSwap::on_swap(id, other);
					Self::deposit_event(Event::<T>::Swapped { para_id: id, other_id: other });
				} else {
					return Err(Error::<T>::CannotSwap.into())
				}
				PendingSwap::<T>::remove(other);
			} else {
				PendingSwap::<T>::insert(id, other);
			}

			Ok(())
		}

		/// Remove a manager lock from a para. This will allow the manager of a
		/// previously locked para to deregister or swap a para without using governance.
		///
		/// Can only be called by the Root origin or the parachain.
		#[pallet::call_index(4)]
		#[pallet::weight(T::DbWeight::get().reads_writes(1, 1))]
		pub fn remove_lock(origin: OriginFor<T>, para: ParaId) -> DispatchResult {
			Self::ensure_root_or_para(origin, para)?;
			<Self as Registrar>::remove_lock(para);
			Ok(())
		}

		/// Reserve a Para Id on the relay chain.
		///
		/// This function will reserve a new Para Id to be owned/managed by the origin account.
		/// The origin account is able to register head data and validation code using `register` to create
		/// a parathread. Using the Slots pallet, a parathread can then be upgraded to get a parachain slot.
		///
		/// ## Arguments
		/// - `origin`: Must be called by a `Signed` origin. Becomes the manager/owner of the new para ID.
		///
		/// ## Deposits/Fees
		/// The origin must reserve a deposit of `ParaDeposit` for the registration.
		///
		/// ## Events
		/// The `Reserved` event is emitted in case of success, which provides the ID reserved for use.
		#[pallet::call_index(5)]
		#[pallet::weight(<T as Config>::WeightInfo::reserve())]
		pub fn reserve(origin: OriginFor<T>) -> DispatchResult {
			let who = ensure_signed(origin)?;
			let id = NextFreeParaId::<T>::get().max(LOWEST_PUBLIC_ID);
			Self::do_reserve(who, None, id)?;
			NextFreeParaId::<T>::set(id + 1);
			Ok(())
		}

		/// Add a manager lock from a para. This will prevent the manager of a
		/// para to deregister or swap a para.
		///
		/// Can be called by Root, the parachain, or the parachain manager if the parachain is unlocked.
		#[pallet::call_index(6)]
		#[pallet::weight(T::DbWeight::get().reads_writes(1, 1))]
		pub fn add_lock(origin: OriginFor<T>, para: ParaId) -> DispatchResult {
			Self::ensure_root_para_or_owner(origin, para)?;
			<Self as Registrar>::apply_lock(para);
			Ok(())
		}

		/// Schedule a parachain upgrade.
		///
		/// Can be called by Root, the parachain, or the parachain manager if the parachain is unlocked.
		#[pallet::call_index(7)]
		#[pallet::weight(<T as Config>::WeightInfo::schedule_code_upgrade(new_code.0.len() as u32))]
		pub fn schedule_code_upgrade(
			origin: OriginFor<T>,
			para: ParaId,
			new_code: ValidationCode,
		) -> DispatchResult {
			Self::ensure_root_para_or_owner(origin, para)?;
			runtime_parachains::schedule_code_upgrade::<T>(para, new_code)?;
			Ok(())
		}

		/// Set the parachain's current head.
		///
		/// Can be called by Root, the parachain, or the parachain manager if the parachain is unlocked.
		#[pallet::call_index(8)]
		#[pallet::weight(<T as Config>::WeightInfo::set_current_head(new_head.0.len() as u32))]
		pub fn set_current_head(
			origin: OriginFor<T>,
			para: ParaId,
			new_head: HeadData,
		) -> DispatchResult {
			Self::ensure_root_para_or_owner(origin, para)?;
			runtime_parachains::set_current_head::<T>(para, new_head);
			Ok(())
		}
	}
}

impl<T: Config> Registrar for Pallet<T> {
	type AccountId = T::AccountId;

	/// Return the manager `AccountId` of a para if one exists.
	fn manager_of(id: ParaId) -> Option<T::AccountId> {
		Some(Paras::<T>::get(id)?.manager)
	}

	// All parachains. Ordered ascending by ParaId. Parathreads are not included.
	fn parachains() -> Vec<ParaId> {
		paras::Pallet::<T>::parachains()
	}

	// Return if a para is a parathread
	fn is_parathread(id: ParaId) -> bool {
		paras::Pallet::<T>::is_parathread(id)
	}

	// Return if a para is a parachain
	fn is_parachain(id: ParaId) -> bool {
		paras::Pallet::<T>::is_parachain(id)
	}

	// Apply a lock to the parachain.
	fn apply_lock(id: ParaId) {
		Paras::<T>::mutate(id, |x| x.as_mut().map(|mut info| info.locked = true));
	}

	// Remove a lock from the parachain.
	fn remove_lock(id: ParaId) {
		Paras::<T>::mutate(id, |x| x.as_mut().map(|mut info| info.locked = false));
	}

	// Register a Para ID under control of `manager`.
	//
	// Note this is a backend registration API, so verification of ParaId
	// is not done here to prevent.
	fn register(
		manager: T::AccountId,
		id: ParaId,
		genesis_head: HeadData,
		validation_code: ValidationCode,
	) -> DispatchResult {
		Self::do_register(manager, None, id, genesis_head, validation_code, false)
	}

	// Deregister a Para ID, free any data, and return any deposits.
	fn deregister(id: ParaId) -> DispatchResult {
		Self::do_deregister(id)
	}

	// Upgrade a registered parathread into a parachain.
	fn make_parachain(id: ParaId) -> DispatchResult {
		// Para backend should think this is a parathread...
		ensure!(
			paras::Pallet::<T>::lifecycle(id) == Some(ParaLifecycle::Parathread),
			Error::<T>::NotParathread
		);
		runtime_parachains::schedule_parathread_upgrade::<T>(id)
			.map_err(|_| Error::<T>::CannotUpgrade)?;
		// Once a para has upgraded to a parachain, it can no longer be managed by the owner.
		// Intentionally, the flag stays with the para even after downgrade.
		Self::apply_lock(id);
		Ok(())
	}

	// Downgrade a registered para into a parathread.
	fn make_parathread(id: ParaId) -> DispatchResult {
		// Para backend should think this is a parachain...
		ensure!(
			paras::Pallet::<T>::lifecycle(id) == Some(ParaLifecycle::Parachain),
			Error::<T>::NotParachain
		);
		runtime_parachains::schedule_parachain_downgrade::<T>(id)
			.map_err(|_| Error::<T>::CannotDowngrade)?;
		Ok(())
	}

	#[cfg(any(feature = "runtime-benchmarks", test))]
	fn worst_head_data() -> HeadData {
		let max_head_size = configuration::Pallet::<T>::config().max_head_data_size;
		assert!(max_head_size > 0, "max_head_data can't be zero for generating worst head data.");
		vec![0u8; max_head_size as usize].into()
	}

	#[cfg(any(feature = "runtime-benchmarks", test))]
	fn worst_validation_code() -> ValidationCode {
		let max_code_size = configuration::Pallet::<T>::config().max_code_size;
		assert!(max_code_size > 0, "max_code_size can't be zero for generating worst code data.");
		let validation_code = vec![0u8; max_code_size as usize];
		validation_code.into()
	}

	#[cfg(any(feature = "runtime-benchmarks", test))]
	fn execute_pending_transitions() {
		use runtime_parachains::shared;
		shared::Pallet::<T>::set_session_index(shared::Pallet::<T>::scheduled_session());
		paras::Pallet::<T>::test_on_new_session();
	}
}

impl<T: Config> Pallet<T> {
	/// Ensure the origin is one of Root, the `para` owner, or the `para` itself.
	/// If the origin is the `para` owner, the `para` must be unlocked.
	fn ensure_root_para_or_owner(
		origin: <T as frame_system::Config>::RuntimeOrigin,
		id: ParaId,
	) -> DispatchResult {
		ensure_signed(origin.clone())
			.map_err(|e| e.into())
			.and_then(|who| -> DispatchResult {
				let para_info = Paras::<T>::get(id).ok_or(Error::<T>::NotRegistered)?;
				ensure!(!para_info.locked, Error::<T>::ParaLocked);
				ensure!(para_info.manager == who, Error::<T>::NotOwner);
				Ok(())
			})
			.or_else(|_| -> DispatchResult { Self::ensure_root_or_para(origin, id) })
	}

	/// Ensure the origin is one of Root or the `para` itself.
	fn ensure_root_or_para(
		origin: <T as frame_system::Config>::RuntimeOrigin,
		id: ParaId,
	) -> DispatchResult {
		if let Ok(caller_id) = ensure_parachain(<T as Config>::RuntimeOrigin::from(origin.clone()))
		{
			// Check if matching para id...
			ensure!(caller_id == id, Error::<T>::NotOwner);
		} else {
			// Check if root...
			ensure_root(origin.clone())?;
		}
		Ok(())
	}

	fn do_reserve(
		who: T::AccountId,
		deposit_override: Option<BalanceOf<T>>,
		id: ParaId,
	) -> DispatchResult {
		ensure!(!Paras::<T>::contains_key(id), Error::<T>::AlreadyRegistered);
		ensure!(paras::Pallet::<T>::lifecycle(id).is_none(), Error::<T>::AlreadyRegistered);

		let deposit = deposit_override.unwrap_or_else(T::ParaDeposit::get);
		<T as Config>::Currency::reserve(&who, deposit)?;
		let info = ParaInfo { manager: who.clone(), deposit, locked: false };

		Paras::<T>::insert(id, info);
		Self::deposit_event(Event::<T>::Reserved { para_id: id, who });
		Ok(())
	}

	/// Attempt to register a new Para Id under management of `who` in the
	/// system with the given information.
	fn do_register(
		who: T::AccountId,
		deposit_override: Option<BalanceOf<T>>,
		id: ParaId,
		genesis_head: HeadData,
		validation_code: ValidationCode,
		ensure_reserved: bool,
	) -> DispatchResult {
		let deposited = if let Some(para_data) = Paras::<T>::get(id) {
			ensure!(para_data.manager == who, Error::<T>::NotOwner);
			ensure!(!para_data.locked, Error::<T>::ParaLocked);
			para_data.deposit
		} else {
			ensure!(!ensure_reserved, Error::<T>::NotReserved);
			Default::default()
		};
		ensure!(paras::Pallet::<T>::lifecycle(id).is_none(), Error::<T>::AlreadyRegistered);
		let (genesis, deposit) =
			Self::validate_onboarding_data(genesis_head, validation_code, ParaKind::Parathread)?;
		let deposit = deposit_override.unwrap_or(deposit);

		if let Some(additional) = deposit.checked_sub(&deposited) {
			<T as Config>::Currency::reserve(&who, additional)?;
		} else if let Some(rebate) = deposited.checked_sub(&deposit) {
			<T as Config>::Currency::unreserve(&who, rebate);
		};
		let info = ParaInfo { manager: who.clone(), deposit, locked: false };

		Paras::<T>::insert(id, info);
		// We check above that para has no lifecycle, so this should not fail.
		let res = runtime_parachains::schedule_para_initialize::<T>(id, genesis);
		debug_assert!(res.is_ok());
		Self::deposit_event(Event::<T>::Registered { para_id: id, manager: who });
		Ok(())
	}

	/// Deregister a Para Id, freeing all data returning any deposit.
	fn do_deregister(id: ParaId) -> DispatchResult {
		match paras::Pallet::<T>::lifecycle(id) {
			// Para must be a parathread, or not exist at all.
			Some(ParaLifecycle::Parathread) | None => {},
			_ => return Err(Error::<T>::NotParathread.into()),
		}
		runtime_parachains::schedule_para_cleanup::<T>(id)
			.map_err(|_| Error::<T>::CannotDeregister)?;

		if let Some(info) = Paras::<T>::take(&id) {
			<T as Config>::Currency::unreserve(&info.manager, info.deposit);
		}

		PendingSwap::<T>::remove(id);
		Self::deposit_event(Event::<T>::Deregistered { para_id: id });
		Ok(())
	}

	/// Verifies the onboarding data is valid for a para.
	///
	/// Returns `ParaGenesisArgs` and the deposit needed for the data.
	fn validate_onboarding_data(
		genesis_head: HeadData,
		validation_code: ValidationCode,
		para_kind: ParaKind,
	) -> Result<(ParaGenesisArgs, BalanceOf<T>), sp_runtime::DispatchError> {
		let config = configuration::Pallet::<T>::config();
		ensure!(validation_code.0.len() > 0, Error::<T>::EmptyCode);
		ensure!(validation_code.0.len() <= config.max_code_size as usize, Error::<T>::CodeTooLarge);
		ensure!(
			genesis_head.0.len() <= config.max_head_data_size as usize,
			Error::<T>::HeadDataTooLarge
		);

		let per_byte_fee = T::DataDepositPerByte::get();
		let deposit = T::ParaDeposit::get()
			.saturating_add(per_byte_fee.saturating_mul((genesis_head.0.len() as u32).into()))
			.saturating_add(per_byte_fee.saturating_mul((validation_code.0.len() as u32).into()));

		Ok((ParaGenesisArgs { genesis_head, validation_code, para_kind }, deposit))
	}

	/// Swap a parachain and parathread, which involves scheduling an appropriate lifecycle update.
	fn do_thread_and_chain_swap(to_downgrade: ParaId, to_upgrade: ParaId) {
		let res1 = runtime_parachains::schedule_parachain_downgrade::<T>(to_downgrade);
		debug_assert!(res1.is_ok());
		let res2 = runtime_parachains::schedule_parathread_upgrade::<T>(to_upgrade);
		debug_assert!(res2.is_ok());
		T::OnSwap::on_swap(to_upgrade, to_downgrade);
		Self::deposit_event(Event::<T>::Swapped { para_id: to_upgrade, other_id: to_downgrade });
	}
}

#[cfg(test)]
mod tests {
	use super::*;
	use crate::{paras_registrar, traits::Registrar as RegistrarTrait};
	use frame_support::{
		assert_noop, assert_ok,
		error::BadOrigin,
		parameter_types,
		traits::{ConstU32, GenesisBuild, OnFinalize, OnInitialize},
	};
	use frame_system::{limits, EventRecord, Phase};
	use pallet_balances::Error as BalancesError;
	use primitives::{Balance, BlockNumber, Header};
	use runtime_parachains::{configuration, origin, shared};
	use sp_core::H256;
	use sp_io::TestExternalities;
	use sp_runtime::{
		traits::{BlakeTwo256, IdentityLookup},
		transaction_validity::TransactionPriority,
		Perbill,
	};
	use sp_std::collections::btree_map::BTreeMap;

	type UncheckedExtrinsic = frame_system::mocking::MockUncheckedExtrinsic<Test>;
	type Block = frame_system::mocking::MockBlock<Test>;

	frame_support::construct_runtime!(
		pub enum Test where
			Block = Block,
			NodeBlock = Block,
			UncheckedExtrinsic = UncheckedExtrinsic,
		{
			System: frame_system::{Pallet, Call, Config, Storage, Event<T>},
			Balances: pallet_balances::{Pallet, Call, Storage, Config<T>, Event<T>},
			Configuration: configuration::{Pallet, Call, Storage, Config<T>},
			Parachains: paras::{Pallet, Call, Storage, Config, Event},
			ParasShared: shared::{Pallet, Call, Storage},
			Registrar: paras_registrar::{Pallet, Call, Storage, Event<T>},
			ParachainsOrigin: origin::{Pallet, Origin},
		}
	);

	impl<C> frame_system::offchain::SendTransactionTypes<C> for Test
	where
		RuntimeCall: From<C>,
	{
		type Extrinsic = UncheckedExtrinsic;
		type OverarchingCall = RuntimeCall;
	}

	const NORMAL_RATIO: Perbill = Perbill::from_percent(75);
	parameter_types! {
		pub const BlockHashCount: u32 = 250;
		pub BlockWeights: limits::BlockWeights =
			frame_system::limits::BlockWeights::simple_max(Weight::from_parts(1024, u64::MAX));
		pub BlockLength: limits::BlockLength =
			limits::BlockLength::max_with_normal_ratio(4 * 1024 * 1024, NORMAL_RATIO);
	}

	impl frame_system::Config for Test {
		type BaseCallFilter = frame_support::traits::Everything;
		type RuntimeOrigin = RuntimeOrigin;
		type RuntimeCall = RuntimeCall;
		type Index = u64;
		type BlockNumber = BlockNumber;
		type Hash = H256;
		type Hashing = BlakeTwo256;
		type AccountId = u64;
		type Lookup = IdentityLookup<u64>;
		type Header = Header;
		type RuntimeEvent = RuntimeEvent;
		type BlockHashCount = BlockHashCount;
		type DbWeight = ();
		type BlockWeights = BlockWeights;
		type BlockLength = BlockLength;
		type Version = ();
		type PalletInfo = PalletInfo;
		type AccountData = pallet_balances::AccountData<u128>;
		type OnNewAccount = ();
		type OnKilledAccount = ();
		type SystemWeightInfo = ();
		type SS58Prefix = ();
		type OnSetCode = ();
		type MaxConsumers = frame_support::traits::ConstU32<16>;
	}

	parameter_types! {
		pub const ExistentialDeposit: Balance = 1;
	}

	impl pallet_balances::Config for Test {
		type Balance = u128;
		type DustRemoval = ();
		type RuntimeEvent = RuntimeEvent;
		type ExistentialDeposit = ExistentialDeposit;
		type AccountStore = System;
		type MaxLocks = ();
		type MaxReserves = ();
		type ReserveIdentifier = [u8; 8];
		type WeightInfo = ();
		type HoldIdentifier = ();
		type FreezeIdentifier = ();
		type MaxHolds = ConstU32<1>;
		type MaxFreezes = ConstU32<1>;
	}

	impl shared::Config for Test {}

	impl origin::Config for Test {}

	parameter_types! {
		pub const ParasUnsignedPriority: TransactionPriority = TransactionPriority::max_value();
	}

	impl paras::Config for Test {
		type RuntimeEvent = RuntimeEvent;
		type WeightInfo = paras::TestWeightInfo;
		type UnsignedPriority = ParasUnsignedPriority;
		type NextSessionRotation = crate::mock::TestNextSessionRotation;
	}

	impl configuration::Config for Test {
		type WeightInfo = configuration::TestWeightInfo;
	}

	parameter_types! {
		pub const ParaDeposit: Balance = 10;
		pub const DataDepositPerByte: Balance = 1;
		pub const MaxRetries: u32 = 3;
	}

	impl Config for Test {
		type RuntimeOrigin = RuntimeOrigin;
		type RuntimeEvent = RuntimeEvent;
		type Currency = Balances;
		type OnSwap = MockSwap;
		type ParaDeposit = ParaDeposit;
		type DataDepositPerByte = DataDepositPerByte;
		type WeightInfo = TestWeightInfo;
	}

	pub fn new_test_ext() -> TestExternalities {
		let mut t = frame_system::GenesisConfig::default().build_storage::<Test>().unwrap();

		GenesisBuild::<Test>::assimilate_storage(
			&configuration::GenesisConfig {
				config: configuration::HostConfiguration {
					max_code_size: 2 * 1024 * 1024,      // 2 MB
					max_head_data_size: 1 * 1024 * 1024, // 1 MB
					..Default::default()
				},
			},
			&mut t,
		)
		.unwrap();

		pallet_balances::GenesisConfig::<Test> { balances: vec![(1, 10_000_000), (2, 10_000_000)] }
			.assimilate_storage(&mut t)
			.unwrap();

		t.into()
	}

	parameter_types! {
		pub static SwapData: BTreeMap<ParaId, u64> = BTreeMap::new();
	}

	pub struct MockSwap;
	impl OnSwap for MockSwap {
		fn on_swap(one: ParaId, other: ParaId) {
			let mut swap_data = SwapData::get();
			let one_data = swap_data.remove(&one).unwrap_or_default();
			let other_data = swap_data.remove(&other).unwrap_or_default();
			swap_data.insert(one, other_data);
			swap_data.insert(other, one_data);
			SwapData::set(swap_data);
		}
	}

	const BLOCKS_PER_SESSION: u32 = 3;

	fn run_to_block(n: BlockNumber) {
		// NOTE that this function only simulates modules of interest. Depending on new pallet may
		// require adding it here.
		assert!(System::block_number() < n);
		while System::block_number() < n {
			let b = System::block_number();

			if System::block_number() > 1 {
				System::on_finalize(System::block_number());
			}
			// Session change every 3 blocks.
			if (b + 1) % BLOCKS_PER_SESSION == 0 {
				shared::Pallet::<Test>::set_session_index(
					shared::Pallet::<Test>::session_index() + 1,
				);
				Parachains::test_on_new_session();
			}
			System::set_block_number(b + 1);
			System::on_initialize(System::block_number());
		}
	}

	fn run_to_session(n: BlockNumber) {
		let block_number = n * BLOCKS_PER_SESSION;
		run_to_block(block_number);
	}

	fn test_genesis_head(size: usize) -> HeadData {
		HeadData(vec![0u8; size])
	}

	fn test_validation_code(size: usize) -> ValidationCode {
		let validation_code = vec![0u8; size as usize];
		ValidationCode(validation_code)
	}

	fn para_origin(id: ParaId) -> RuntimeOrigin {
		runtime_parachains::Origin::Parachain(id).into()
	}

	fn max_code_size() -> u32 {
		Configuration::config().max_code_size
	}

	fn max_head_size() -> u32 {
		Configuration::config().max_head_data_size
	}

	#[test]
	fn basic_setup_works() {
		new_test_ext().execute_with(|| {
			assert_eq!(PendingSwap::<Test>::get(&ParaId::from(0u32)), None);
			assert_eq!(Paras::<Test>::get(&ParaId::from(0u32)), None);
		});
	}

	#[test]
	fn end_to_end_scenario_works() {
		new_test_ext().execute_with(|| {
			let para_id = LOWEST_PUBLIC_ID;
			run_to_block(1);
			// first para is not yet registered
			assert!(!Parachains::is_parathread(para_id));
			// We register the Para ID
			assert_ok!(Registrar::reserve(RuntimeOrigin::signed(1)));
			assert_ok!(Registrar::register(
				RuntimeOrigin::signed(1),
				para_id,
				test_genesis_head(32),
				test_validation_code(32),
			));
			run_to_session(2);
			// It is now a parathread.
			assert!(Parachains::is_parathread(para_id));
			assert!(!Parachains::is_parachain(para_id));
			// Some other external process will elevate parathread to parachain
			assert_ok!(Registrar::make_parachain(para_id));
			run_to_session(4);
			// It is now a parachain.
			assert!(!Parachains::is_parathread(para_id));
			assert!(Parachains::is_parachain(para_id));
			// Turn it back into a parathread
			assert_ok!(Registrar::make_parathread(para_id));
			run_to_session(6);
			assert!(Parachains::is_parathread(para_id));
			assert!(!Parachains::is_parachain(para_id));
			// Deregister it
			assert_ok!(Registrar::deregister(RuntimeOrigin::root(), para_id,));
			run_to_session(8);
			// It is nothing
			assert!(!Parachains::is_parathread(para_id));
			assert!(!Parachains::is_parachain(para_id));
		});
	}

	#[test]
	fn register_works() {
		new_test_ext().execute_with(|| {
			run_to_block(1);
			let para_id = LOWEST_PUBLIC_ID;
			assert!(!Parachains::is_parathread(para_id));
			assert_ok!(Registrar::reserve(RuntimeOrigin::signed(1)));
			assert_eq!(Balances::reserved_balance(&1), <Test as Config>::ParaDeposit::get());
			assert_ok!(Registrar::register(
				RuntimeOrigin::signed(1),
				para_id,
				test_genesis_head(32),
				test_validation_code(32),
			));
			run_to_session(2);
			assert!(Parachains::is_parathread(para_id));
			assert_eq!(
				Balances::reserved_balance(&1),
				<Test as Config>::ParaDeposit::get() +
					64 * <Test as Config>::DataDepositPerByte::get()
			);
		});
	}

	#[test]
	fn register_handles_basic_errors() {
		new_test_ext().execute_with(|| {
			let para_id = LOWEST_PUBLIC_ID;

			assert_noop!(
				Registrar::register(
					RuntimeOrigin::signed(1),
					para_id,
					test_genesis_head(max_head_size() as usize),
					test_validation_code(max_code_size() as usize),
				),
				Error::<Test>::NotReserved
			);

			// Successfully register para
			assert_ok!(Registrar::reserve(RuntimeOrigin::signed(1)));

			assert_noop!(
				Registrar::register(
					RuntimeOrigin::signed(2),
					para_id,
					test_genesis_head(max_head_size() as usize),
					test_validation_code(max_code_size() as usize),
				),
				Error::<Test>::NotOwner
			);

			assert_ok!(Registrar::register(
				RuntimeOrigin::signed(1),
				para_id,
				test_genesis_head(max_head_size() as usize),
				test_validation_code(max_code_size() as usize),
			));

			run_to_session(2);

			assert_ok!(Registrar::deregister(RuntimeOrigin::root(), para_id));

			// Can't do it again
			assert_noop!(
				Registrar::register(
					RuntimeOrigin::signed(1),
					para_id,
					test_genesis_head(max_head_size() as usize),
					test_validation_code(max_code_size() as usize),
				),
				Error::<Test>::NotReserved
			);

			// Head Size Check
			assert_ok!(Registrar::reserve(RuntimeOrigin::signed(2)));
			assert_noop!(
				Registrar::register(
					RuntimeOrigin::signed(2),
					para_id + 1,
					test_genesis_head((max_head_size() + 1) as usize),
					test_validation_code(max_code_size() as usize),
				),
				Error::<Test>::HeadDataTooLarge
			);

			// Code Size Check
			assert_noop!(
				Registrar::register(
					RuntimeOrigin::signed(2),
					para_id + 1,
					test_genesis_head(max_head_size() as usize),
					test_validation_code((max_code_size() + 1) as usize),
				),
				Error::<Test>::CodeTooLarge
			);

			// Needs enough funds for deposit
			assert_noop!(
				Registrar::reserve(RuntimeOrigin::signed(1337)),
				BalancesError::<Test, _>::InsufficientBalance
			);
		});
	}

	#[test]
	fn deregister_works() {
		new_test_ext().execute_with(|| {
			run_to_block(1);
			let para_id = LOWEST_PUBLIC_ID;
			assert!(!Parachains::is_parathread(para_id));
			assert_ok!(Registrar::reserve(RuntimeOrigin::signed(1)));
			assert_ok!(Registrar::register(
				RuntimeOrigin::signed(1),
				para_id,
				test_genesis_head(32),
				test_validation_code(32),
			));
			run_to_session(2);
			assert!(Parachains::is_parathread(para_id));
			assert_ok!(Registrar::deregister(RuntimeOrigin::root(), para_id,));
			run_to_session(4);
			assert!(paras::Pallet::<Test>::lifecycle(para_id).is_none());
			assert_eq!(Balances::reserved_balance(&1), 0);
		});
	}

	#[test]
	fn deregister_handles_basic_errors() {
		new_test_ext().execute_with(|| {
			run_to_block(1);
			let para_id = LOWEST_PUBLIC_ID;
			assert!(!Parachains::is_parathread(para_id));
			assert_ok!(Registrar::reserve(RuntimeOrigin::signed(1)));
			assert_ok!(Registrar::register(
				RuntimeOrigin::signed(1),
				para_id,
				test_genesis_head(32),
				test_validation_code(32),
			));
			run_to_session(2);
			assert!(Parachains::is_parathread(para_id));
			// Owner check
			assert_noop!(Registrar::deregister(RuntimeOrigin::signed(2), para_id,), BadOrigin);
			assert_ok!(Registrar::make_parachain(para_id));
			run_to_session(4);
			// Cant directly deregister parachain
			assert_noop!(
				Registrar::deregister(RuntimeOrigin::root(), para_id,),
				Error::<Test>::NotParathread
			);
		});
	}

	#[test]
	fn swap_works() {
		new_test_ext().execute_with(|| {
			// Successfully register first two parachains
			let para_1 = LOWEST_PUBLIC_ID;
			let para_2 = LOWEST_PUBLIC_ID + 1;
			assert_ok!(Registrar::reserve(RuntimeOrigin::signed(1)));
			assert_ok!(Registrar::register(
				RuntimeOrigin::signed(1),
				para_1,
				test_genesis_head(max_head_size() as usize),
				test_validation_code(max_code_size() as usize),
			));
			assert_ok!(Registrar::reserve(RuntimeOrigin::signed(2)));
			assert_ok!(Registrar::register(
				RuntimeOrigin::signed(2),
				para_2,
				test_genesis_head(max_head_size() as usize),
				test_validation_code(max_code_size() as usize),
			));
			run_to_session(2);

			// Upgrade para 1 into a parachain
			assert_ok!(Registrar::make_parachain(para_1));

			// Set some mock swap data.
			let mut swap_data = SwapData::get();
			swap_data.insert(para_1, 69);
			swap_data.insert(para_2, 1337);
			SwapData::set(swap_data);

			run_to_session(4);

			// Roles are as we expect
			assert!(Parachains::is_parachain(para_1));
			assert!(!Parachains::is_parathread(para_1));
			assert!(!Parachains::is_parachain(para_2));
			assert!(Parachains::is_parathread(para_2));

			// Both paras initiate a swap
			// Swap between parachain and parathread
			assert_ok!(Registrar::swap(para_origin(para_1), para_1, para_2,));
			assert_ok!(Registrar::swap(para_origin(para_2), para_2, para_1,));
			assert_eq!(
				System::events(),
				vec![EventRecord {
					phase: Phase::Initialization,
					event: Event::Registrar(paras_registrar::Event::Swapped {
						para_id: para_2,
						other_id: para_1
					}),
					topics: vec![],
				}]
			);

			run_to_session(6);

			// Roles are swapped
			assert!(!Parachains::is_parachain(para_1));
			assert!(Parachains::is_parathread(para_1));
			assert!(Parachains::is_parachain(para_2));
			assert!(!Parachains::is_parathread(para_2));

			// Data is swapped
			assert_eq!(SwapData::get().get(&para_1).unwrap(), &1337);
			assert_eq!(SwapData::get().get(&para_2).unwrap(), &69);

			// Both paras initiate a swap
			// Swap between parathread and parachain
			assert_ok!(Registrar::swap(para_origin(para_1), para_1, para_2,));
			assert_ok!(Registrar::swap(para_origin(para_2), para_2, para_1,));
			assert_eq!(
				System::events().last().unwrap(),
				vec![EventRecord {
					phase: Phase::Initialization,
					event: Event::Registrar(paras_registrar::Event::Swapped {
						para_id: para_1,
						other_id: para_2
					}),
					topics: vec![],
				}]
				.last()
				.unwrap()
			);

			// Data is swapped
			assert_eq!(SwapData::get().get(&para_1).unwrap(), &69);
			assert_eq!(SwapData::get().get(&para_2).unwrap(), &1337);
		});
	}

	#[test]
	fn para_lock_works() {
		new_test_ext().execute_with(|| {
			run_to_block(1);

			assert_ok!(Registrar::reserve(RuntimeOrigin::signed(1)));
			let para_id = LOWEST_PUBLIC_ID;
			assert_ok!(Registrar::register(
				RuntimeOrigin::signed(1),
				para_id,
				vec![1; 3].into(),
				vec![1, 2, 3].into(),
			));

			assert_noop!(Registrar::add_lock(RuntimeOrigin::signed(2), para_id), BadOrigin);
			// Once they begin onboarding, we lock them in.
			assert_ok!(Registrar::add_lock(RuntimeOrigin::signed(1), para_id));
			// Owner cannot pass origin check when checking lock
			assert_noop!(
				Registrar::ensure_root_para_or_owner(RuntimeOrigin::signed(1), para_id),
				BadOrigin
			);
			// Owner cannot remove lock.
			assert_noop!(Registrar::remove_lock(RuntimeOrigin::signed(1), para_id), BadOrigin);
			// Para can.
			assert_ok!(Registrar::remove_lock(para_origin(para_id), para_id));
			// Owner can pass origin check again
			assert_ok!(Registrar::ensure_root_para_or_owner(RuntimeOrigin::signed(1), para_id));
		});
	}

	#[test]
	fn swap_handles_bad_states() {
		new_test_ext().execute_with(|| {
			let para_1 = LOWEST_PUBLIC_ID;
			let para_2 = LOWEST_PUBLIC_ID + 1;
			run_to_block(1);
			// paras are not yet registered
			assert!(!Parachains::is_parathread(para_1));
			assert!(!Parachains::is_parathread(para_2));

			// Cannot even start a swap
			assert_noop!(
				Registrar::swap(RuntimeOrigin::root(), para_1, para_2),
				Error::<Test>::NotRegistered
			);

			// We register Paras 1 and 2
			assert_ok!(Registrar::reserve(RuntimeOrigin::signed(1)));
			assert_ok!(Registrar::reserve(RuntimeOrigin::signed(2)));
			assert_ok!(Registrar::register(
				RuntimeOrigin::signed(1),
				para_1,
				test_genesis_head(32),
				test_validation_code(32),
			));
			assert_ok!(Registrar::register(
				RuntimeOrigin::signed(2),
				para_2,
				test_genesis_head(32),
				test_validation_code(32),
			));

			// Cannot swap
			assert_ok!(Registrar::swap(RuntimeOrigin::root(), para_1, para_2));
			assert_noop!(
				Registrar::swap(RuntimeOrigin::root(), para_2, para_1),
				Error::<Test>::CannotSwap
			);

			run_to_session(2);

			// They are now a parathread.
			assert!(Parachains::is_parathread(para_1));
			assert!(Parachains::is_parathread(para_2));

			// Cannot swap
			assert_ok!(Registrar::swap(RuntimeOrigin::root(), para_1, para_2));
			assert_noop!(
				Registrar::swap(RuntimeOrigin::root(), para_2, para_1),
				Error::<Test>::CannotSwap
			);

			// Some other external process will elevate one parathread to parachain
			assert_ok!(Registrar::make_parachain(para_1));

			// Cannot swap
			assert_ok!(Registrar::swap(RuntimeOrigin::root(), para_1, para_2));
			assert_noop!(
				Registrar::swap(RuntimeOrigin::root(), para_2, para_1),
				Error::<Test>::CannotSwap
			);

			run_to_session(3);

			// Cannot swap
			assert_ok!(Registrar::swap(RuntimeOrigin::root(), para_1, para_2));
			assert_noop!(
				Registrar::swap(RuntimeOrigin::root(), para_2, para_1),
				Error::<Test>::CannotSwap
			);

			run_to_session(4);

			// It is now a parachain.
			assert!(Parachains::is_parachain(para_1));
			assert!(Parachains::is_parathread(para_2));

			// Swap works here.
<<<<<<< HEAD
			assert_ok!(Registrar::swap(Origin::root(), para_1, para_2));
			assert_ok!(Registrar::swap(Origin::root(), para_2, para_1));
			assert!(System::events().iter().any(|r| matches!(
				r.event,
				Event::Registrar(paras_registrar::Event::Swapped { .. })
			)));
=======
			assert_ok!(Registrar::swap(RuntimeOrigin::root(), para_1, para_2));
			assert_ok!(Registrar::swap(RuntimeOrigin::root(), para_2, para_1));
>>>>>>> 2bbef460

			run_to_session(5);

			// Cannot swap
			assert_ok!(Registrar::swap(RuntimeOrigin::root(), para_1, para_2));
			assert_noop!(
				Registrar::swap(RuntimeOrigin::root(), para_2, para_1),
				Error::<Test>::CannotSwap
			);

			run_to_session(6);

			// Swap worked!
			assert!(Parachains::is_parachain(para_2));
			assert!(Parachains::is_parathread(para_1));
			assert!(System::events().iter().any(|r| matches!(
				r.event,
				Event::Registrar(paras_registrar::Event::Swapped { .. })
			)));

			// Something starts to downgrade a para
			assert_ok!(Registrar::make_parathread(para_2));

			run_to_session(7);

			// Cannot swap
			assert_ok!(Registrar::swap(RuntimeOrigin::root(), para_1, para_2));
			assert_noop!(
				Registrar::swap(RuntimeOrigin::root(), para_2, para_1),
				Error::<Test>::CannotSwap
			);

			run_to_session(8);

			assert!(Parachains::is_parathread(para_1));
			assert!(Parachains::is_parathread(para_2));
		});
	}
}

#[cfg(feature = "runtime-benchmarks")]
mod benchmarking {
	use super::{Pallet as Registrar, *};
	use crate::traits::Registrar as RegistrarT;
	use frame_support::assert_ok;
	use frame_system::RawOrigin;
	use primitives::{MAX_CODE_SIZE, MAX_HEAD_DATA_SIZE};
	use runtime_parachains::{paras, shared, Origin as ParaOrigin};
	use sp_runtime::traits::Bounded;

	use frame_benchmarking::{account, benchmarks, whitelisted_caller};

	fn assert_last_event<T: Config>(generic_event: <T as Config>::RuntimeEvent) {
		let events = frame_system::Pallet::<T>::events();
		let system_event: <T as frame_system::Config>::RuntimeEvent = generic_event.into();
		// compare to the last event record
		let frame_system::EventRecord { event, .. } = &events[events.len() - 1];
		assert_eq!(event, &system_event);
	}

	fn register_para<T: Config>(id: u32) -> ParaId {
		let para = ParaId::from(id);
		let genesis_head = Registrar::<T>::worst_head_data();
		let validation_code = Registrar::<T>::worst_validation_code();
		let caller: T::AccountId = whitelisted_caller();
		T::Currency::make_free_balance_be(&caller, BalanceOf::<T>::max_value());
		assert_ok!(Registrar::<T>::reserve(RawOrigin::Signed(caller.clone()).into()));
		assert_ok!(Registrar::<T>::register(
			RawOrigin::Signed(caller).into(),
			para,
			genesis_head,
			validation_code
		));
		return para
	}

	fn para_origin(id: u32) -> ParaOrigin {
		ParaOrigin::Parachain(id.into())
	}

	// This function moves forward to the next scheduled session for parachain lifecycle upgrades.
	fn next_scheduled_session<T: Config>() {
		shared::Pallet::<T>::set_session_index(shared::Pallet::<T>::scheduled_session());
		paras::Pallet::<T>::test_on_new_session();
	}

	benchmarks! {
		where_clause { where ParaOrigin: Into<<T as frame_system::Config>::RuntimeOrigin> }

		reserve {
			let caller: T::AccountId = whitelisted_caller();
			T::Currency::make_free_balance_be(&caller, BalanceOf::<T>::max_value());
		}: _(RawOrigin::Signed(caller.clone()))
		verify {
			assert_last_event::<T>(Event::<T>::Reserved { para_id: LOWEST_PUBLIC_ID, who: caller }.into());
			assert!(Paras::<T>::get(LOWEST_PUBLIC_ID).is_some());
			assert_eq!(paras::Pallet::<T>::lifecycle(LOWEST_PUBLIC_ID), None);
		}

		register {
			let para = LOWEST_PUBLIC_ID;
			let genesis_head = Registrar::<T>::worst_head_data();
			let validation_code = Registrar::<T>::worst_validation_code();
			let caller: T::AccountId = whitelisted_caller();
			T::Currency::make_free_balance_be(&caller, BalanceOf::<T>::max_value());
			assert_ok!(Registrar::<T>::reserve(RawOrigin::Signed(caller.clone()).into()));
		}: _(RawOrigin::Signed(caller.clone()), para, genesis_head, validation_code)
		verify {
			assert_last_event::<T>(Event::<T>::Registered{ para_id: para, manager: caller }.into());
			assert_eq!(paras::Pallet::<T>::lifecycle(para), Some(ParaLifecycle::Onboarding));
			next_scheduled_session::<T>();
			assert_eq!(paras::Pallet::<T>::lifecycle(para), Some(ParaLifecycle::Parathread));
		}

		force_register {
			let manager: T::AccountId = account("manager", 0, 0);
			let deposit = 0u32.into();
			let para = ParaId::from(69);
			let genesis_head = Registrar::<T>::worst_head_data();
			let validation_code = Registrar::<T>::worst_validation_code();
		}: _(RawOrigin::Root, manager.clone(), deposit, para, genesis_head, validation_code)
		verify {
			assert_last_event::<T>(Event::<T>::Registered { para_id: para, manager }.into());
			assert_eq!(paras::Pallet::<T>::lifecycle(para), Some(ParaLifecycle::Onboarding));
			next_scheduled_session::<T>();
			assert_eq!(paras::Pallet::<T>::lifecycle(para), Some(ParaLifecycle::Parathread));
		}

		deregister {
			let para = register_para::<T>(LOWEST_PUBLIC_ID.into());
			next_scheduled_session::<T>();
			let caller: T::AccountId = whitelisted_caller();
		}: _(RawOrigin::Signed(caller), para)
		verify {
			assert_last_event::<T>(Event::<T>::Deregistered { para_id: para }.into());
		}

		swap {
			let parathread = register_para::<T>(LOWEST_PUBLIC_ID.into());
			let parachain = register_para::<T>((LOWEST_PUBLIC_ID + 1).into());

			let parachain_origin = para_origin(parachain.into());

			// Actually finish registration process
			next_scheduled_session::<T>();

			// Upgrade the parachain
			Registrar::<T>::make_parachain(parachain)?;
			next_scheduled_session::<T>();

			assert_eq!(paras::Pallet::<T>::lifecycle(parachain), Some(ParaLifecycle::Parachain));
			assert_eq!(paras::Pallet::<T>::lifecycle(parathread), Some(ParaLifecycle::Parathread));

			let caller: T::AccountId = whitelisted_caller();
			Registrar::<T>::swap(parachain_origin.into(), parachain, parathread)?;
		}: _(RawOrigin::Signed(caller.clone()), parathread, parachain)
		verify {
			next_scheduled_session::<T>();
			// Swapped!
			assert_eq!(paras::Pallet::<T>::lifecycle(parachain), Some(ParaLifecycle::Parathread));
			assert_eq!(paras::Pallet::<T>::lifecycle(parathread), Some(ParaLifecycle::Parachain));
		}

		schedule_code_upgrade {
			let b in 1 .. MAX_CODE_SIZE;
			let new_code = ValidationCode(vec![0; b as usize]);
			let para_id = ParaId::from(1000);
		}: _(RawOrigin::Root, para_id, new_code)

		set_current_head {
			let b in 1 .. MAX_HEAD_DATA_SIZE;
			let new_head = HeadData(vec![0; b as usize]);
			let para_id = ParaId::from(1000);
		}: _(RawOrigin::Root, para_id, new_head)

		impl_benchmark_test_suite!(
			Registrar,
			crate::integration_tests::new_test_ext(),
			crate::integration_tests::Test,
		);
	}
}<|MERGE_RESOLUTION|>--- conflicted
+++ resolved
@@ -1283,17 +1283,12 @@
 			assert!(Parachains::is_parathread(para_2));
 
 			// Swap works here.
-<<<<<<< HEAD
 			assert_ok!(Registrar::swap(Origin::root(), para_1, para_2));
 			assert_ok!(Registrar::swap(Origin::root(), para_2, para_1));
 			assert!(System::events().iter().any(|r| matches!(
 				r.event,
 				Event::Registrar(paras_registrar::Event::Swapped { .. })
 			)));
-=======
-			assert_ok!(Registrar::swap(RuntimeOrigin::root(), para_1, para_2));
-			assert_ok!(Registrar::swap(RuntimeOrigin::root(), para_2, para_1));
->>>>>>> 2bbef460
 
 			run_to_session(5);
 
