--- conflicted
+++ resolved
@@ -831,11 +831,7 @@
 		type NextNewSession = Session;
 		type ElectionLookahead = ElectionLookahead;
 		type Call = Call;
-<<<<<<< HEAD
-=======
-		type SubmitTransaction = system::offchain::TransactionSubmitter<(), Test, TestXt<Call, ()>>;
 		type UnsignedPriority = StakingUnsignedPriority;
->>>>>>> 943db8e2
 	}
 
 	impl timestamp::Trait for Test {
