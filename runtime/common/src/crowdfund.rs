// Copyright 2017-2020 Parity Technologies (UK) Ltd.
// This file is part of Polkadot.

// Polkadot is free software: you can redistribute it and/or modify
// it under the terms of the GNU General Public License as published by
// the Free Software Foundation, either version 3 of the License, or
// (at your option) any later version.

// Polkadot is distributed in the hope that it will be useful,
// but WITHOUT ANY WARRANTY; without even the implied warranty of
// MERCHANTABILITY or FITNESS FOR A PARTICULAR PURPOSE.  See the
// GNU General Public License for more details.

// You should have received a copy of the GNU General Public License
// along with Polkadot.  If not, see <http://www.gnu.org/licenses/>.

//! # Parachain Crowdfunding module
//!
//! The point of this module is to allow parachain projects to offer the ability to help fund a
//! deposit for the parachain. When the parachain is retired, the funds may be returned.
//!
//! Contributing funds is permissionless. Each fund has a child-trie which stores all
//! contributors account IDs together with the amount they contributed; the root of this can then be
//! used by the parachain to allow contributors to prove that they made some particular contribution
//! to the project (e.g. to be rewarded through some token or badge). The trie is retained for later
//! (efficient) redistribution back to the contributors.
//!
//! Contributions must be of at least `MinContribution` (to account for the resources taken in
//! tracking contributions), and may never tally greater than the fund's `cap`, set and fixed at the
//! time of creation. The `create` call may be used to create a new fund. In order to do this, then
//! a deposit must be paid of the amount `SubmissionDeposit`. Substantial resources are taken on
//! the main trie in tracking a fund and this accounts for that.
//!
//! Funds may be set up during an auction period; their closing time is fixed at creation (as a
//! block number) and if the fund is not successful by the closing time, then it will become *retired*.
//! Funds may span multiple auctions, and even auctions that sell differing periods. However, for a
//! fund to be active in bidding for an auction, it *must* have had *at least one bid* since the end
//! of the last auction. Until a fund takes a further bid following the end of an auction, then it
//! will be inactive.
//!
//! Contributors may get a refund of their contributions from retired funds. After a period (`RetirementPeriod`)
//! the fund may be dissolved entirely. At this point any non-refunded contributions are considered
//! `orphaned` and are disposed of through the `OrphanedFunds` handler (which may e.g. place them
//! into the treasury).
//!
//! Funds may accept contributions at any point before their success or retirement. When a parachain
//! slot auction enters its ending period, then parachains will each place a bid; the bid will be
//! raised once per block if the parachain had additional funds contributed since the last bid.
//!
//! Funds may set their deploy data (the code hash and head data of their parachain) at any point.
//! It may only be done once and once set cannot be changed. Good procedure would be to set them
//! ahead of receiving any contributions in order that contributors may verify that their parachain
//! contains all expected functionality. However, this is not enforced and deploy data may happen
//! at any point, even after a slot has been successfully won or, indeed, never.
//!
//! Funds that are successful winners of a slot may have their slot claimed through the `onboard`
//! call. This may only be done once and must be after the deploy data has been fixed. Successful
//! funds remain tracked (in the `Funds` storage item and the associated child trie) as long as
//! the parachain remains active. Once it does not, it is up to the parachain to ensure that the
//! funds are returned to this module's fund sub-account in order that they be redistributed back to
//! contributors. *Retirement* may be initiated by any account (using the `begin_retirement` call)
//! once the parachain is removed from the its slot.
//!
//! @WARNING: For funds to be returned, it is imperative that this module's account is provided as
//! the offboarding account for the slot. In the case that a parachain supplemented these funds in
//! order to win a later auction, then it is the parachain's duty to ensure that the right amount of
//! funds ultimately end up in module's fund sub-account.

use frame_support::{
	decl_module, decl_storage, decl_event, decl_error, storage::child, ensure, traits::{
		Currency, Get, OnUnbalanced, WithdrawReason, ExistenceRequirement::AllowDeath
	}
};
use system::ensure_signed;
use sp_runtime::{ModuleId,
	traits::{AccountIdConversion, Hash, Saturating, Zero, CheckedAdd}
};
use frame_support::weights::SimpleDispatchInfo;
use crate::slots;
use codec::{Encode, Decode};
<<<<<<< HEAD
use rstd::vec::Vec;
=======
use sp_std::vec::Vec;
use sp_core::storage::well_known_keys::CHILD_STORAGE_KEY_PREFIX;
>>>>>>> 710f4cae
use primitives::parachain::Id as ParaId;

const MODULE_ID: ModuleId = ModuleId(*b"py/cfund");

pub type BalanceOf<T> =
	<<T as slots::Trait>::Currency as Currency<<T as system::Trait>::AccountId>>::Balance;
#[allow(dead_code)]
pub type NegativeImbalanceOf<T> =
	<<T as slots::Trait>::Currency as Currency<<T as system::Trait>::AccountId>>::NegativeImbalance;

pub trait Trait: slots::Trait {
	type Event: From<Event<Self>> + Into<<Self as system::Trait>::Event>;

	/// The amount to be held on deposit by the owner of a crowdfund.
	type SubmissionDeposit: Get<BalanceOf<Self>>;

	/// The minimum amount that may be contributed into a crowdfund. Should almost certainly be at
	/// least ExistentialDeposit.
	type MinContribution: Get<BalanceOf<Self>>;

	/// The period of time (in blocks) after an unsuccessful crowdfund ending when
	/// contributors are able to withdraw their funds. After this period, their funds are lost.
	type RetirementPeriod: Get<Self::BlockNumber>;

	/// What to do with funds that were not withdrawn.
	type OrphanedFunds: OnUnbalanced<NegativeImbalanceOf<Self>>;
}

/// Simple index for identifying a fund.
pub type FundIndex = u32;

#[derive(Encode, Decode, Copy, Clone, PartialEq, Eq)]
#[cfg_attr(feature = "std", derive(Debug))]
pub enum LastContribution<BlockNumber> {
	Never,
	PreEnding(slots::AuctionIndex),
	Ending(BlockNumber),
}

#[derive(Encode, Decode, Clone, PartialEq, Eq)]
#[cfg_attr(feature = "std", derive(Debug))]
struct DeployData<Hash> {
	code_hash: Hash,
	code_size: u32,
	initial_head_data: Vec<u8>,
}

#[derive(Encode, Decode, Clone, PartialEq, Eq)]
#[cfg_attr(feature = "std", derive(Debug))]
#[codec(dumb_trait_bound)]
pub struct FundInfo<AccountId, Balance, Hash, BlockNumber> {
	/// The parachain that this fund has funded, if there is one. As long as this is `Some`, then
	/// the funds may not be withdrawn and the fund cannot be dissolved.
	parachain: Option<ParaId>,
	/// The owning account who placed the deposit.
	owner: AccountId,
	/// The amount of deposit placed.
	deposit: Balance,
	/// The total amount raised.
	raised: Balance,
	/// Block number after which the funding must have succeeded. If not successful at this number
	/// then everyone may withdraw their funds.
	end: BlockNumber,
	/// A hard-cap on the amount that may be contributed.
	cap: Balance,
	/// The most recent block that this had a contribution. Determines if we make a bid or not.
	/// If this is `Never`, this fund has never received a contribution.
	/// If this is `PreEnding(n)`, this fund received a contribution sometime in auction
	/// number `n` before the ending period.
	/// If this is `Ending(n)`, this fund received a contribution during the current ending period,
	/// where `n` is how far into the ending period the contribution was made.
	last_contribution: LastContribution<BlockNumber>,
	/// First slot in range to bid on; it's actually a LeasePeriod, but that's the same type as
	/// BlockNumber.
	first_slot: BlockNumber,
	/// Last slot in range to bid on; it's actually a LeasePeriod, but that's the same type as
	/// BlockNumber.
	last_slot: BlockNumber,
	/// The deployment data associated with this fund, if any. Once set it may not be reset. First
	/// is the code hash, second is the code size, third is the initial head data.
	deploy_data: Option<DeployData<Hash>>,
}

decl_storage! {
	trait Store for Module<T: Trait> as Crowdfund {
		/// Info on all of the funds.
		Funds get(fn funds):
			map hasher(twox_64_concat) FundIndex
			=> Option<FundInfo<T::AccountId, BalanceOf<T>, T::Hash, T::BlockNumber>>;

		/// The total number of funds that have so far been allocated.
		FundCount get(fn fund_count): FundIndex;

		/// The funds that have had additional contributions during the last block. This is used
		/// in order to determine which funds should submit new or updated bids.
		NewRaise get(fn new_raise): Vec<FundIndex>;

		/// The number of auctions that have entered into their ending period so far.
		EndingsCount get(fn endings_count): slots::AuctionIndex;
	}
}

decl_event! {
	pub enum Event<T> where
		<T as system::Trait>::AccountId,
		Balance = BalanceOf<T>,
	{
		Created(FundIndex),
		Contributed(AccountId, FundIndex, Balance),
		Withdrew(AccountId, FundIndex, Balance),
		Retiring(FundIndex),
		Dissolved(FundIndex),
		DeployDataFixed(FundIndex),
		Onboarded(FundIndex, ParaId),
	}
}

decl_error! {
	pub enum Error for Module<T: Trait> {
		/// Last slot must be greater than first slot.
		LastSlotBeforeFirstSlot,
		/// The last slot cannot be more then 3 slots after the first slot.
		LastSlotTooFarInFuture,
		/// The campaign ends before the current block number. The end must be in the future.
		CannotEndInPast,
		/// There was an overflow.
		Overflow,
		/// The contribution was below the minimum, `MinContribution`.
		ContributionTooSmall,
		/// Invalid fund index.
		InvalidFundIndex,
		/// Contributions exceed maximum amount.
		CapExceeded,
		/// The contribution period has already ended.
		ContributionPeriodOver,
		/// The origin of this call is invalid.
		InvalidOrigin,
		/// Deployment data for a fund can only be set once. The deployment data for this fund
		/// already exists.
		ExistingDeployData,
		/// Deployment data has not been set for this fund.
		UnsetDeployData,
		/// This fund has already been onboarded.
		AlreadyOnboard,
		/// This crowdfund does not correspond to a parachain.
		NotParachain,
		/// This parachain still has its deposit. Implies that it has already been offboarded.
		ParaHasDeposit,
		/// Funds have not yet been returned.
		FundsNotReturned,
		/// Fund has not yet retired.
		FundNotRetired,
		/// The crowdfund has not yet ended.
		FundNotEnded,
		/// There are no contributions stored in this crowdfund.
		NoContributions,
		/// This crowdfund has an active parachain and cannot be dissolved.
		HasActiveParachain,
		/// The retirement period has not ended.
		InRetirementPeriod,
	}
}

decl_module! {
	pub struct Module<T: Trait> for enum Call where origin: T::Origin {
		type Error = Error<T>;

		fn deposit_event() = default;

		/// Create a new crowdfunding campaign for a parachain slot deposit for the current auction.
		#[weight = SimpleDispatchInfo::FixedNormal(100_000)]
		fn create(origin,
			#[compact] cap: BalanceOf<T>,
			#[compact] first_slot: T::BlockNumber,
			#[compact] last_slot: T::BlockNumber,
			#[compact] end: T::BlockNumber
		) {
			let owner = ensure_signed(origin)?;

			ensure!(first_slot < last_slot, Error::<T>::LastSlotBeforeFirstSlot);
			ensure!(last_slot <= first_slot + 3.into(), Error::<T>::LastSlotTooFarInFuture);
			ensure!(end > <system::Module<T>>::block_number(), Error::<T>::CannotEndInPast);

			let deposit = T::SubmissionDeposit::get();
			let transfer = WithdrawReason::Transfer.into();
			let imb = T::Currency::withdraw(&owner, deposit, transfer, AllowDeath)?;

			let index = FundCount::get();
			let next_index = index.checked_add(1).ok_or(Error::<T>::Overflow)?;
			FundCount::put(next_index);

			// No fees are paid here if we need to create this account; that's why we don't just
			// use the stock `transfer`.
			T::Currency::resolve_creating(&Self::fund_account_id(index), imb);

			<Funds<T>>::insert(index, FundInfo {
				parachain: None,
				owner,
				deposit,
				raised: Zero::zero(),
				end,
				cap,
				last_contribution: LastContribution::Never,
				first_slot,
				last_slot,
				deploy_data: None,
			});

			Self::deposit_event(RawEvent::Created(index));
		}

		/// Contribute to a crowd sale. This will transfer some balance over to fund a parachain
		/// slot. It will be withdrawable in two instances: the parachain becomes retired; or the
		/// slot is unable to be purchased and the timeout expires.
		fn contribute(origin, #[compact] index: FundIndex, #[compact] value: BalanceOf<T>) {
			let who = ensure_signed(origin)?;

			ensure!(value >= T::MinContribution::get(), Error::<T>::ContributionTooSmall);
			let mut fund = Self::funds(index).ok_or(Error::<T>::InvalidFundIndex)?;
			fund.raised  = fund.raised.checked_add(&value).ok_or(Error::<T>::Overflow)?;
			ensure!(fund.raised <= fund.cap, Error::<T>::CapExceeded);

			// Make sure crowdfund has not ended
			let now = <system::Module<T>>::block_number();
			ensure!(fund.end > now, Error::<T>::ContributionPeriodOver);

			T::Currency::transfer(&who, &Self::fund_account_id(index), value, AllowDeath)?;

			let balance = Self::contribution_get(index, &who);
			let balance = balance.saturating_add(value);
			Self::contribution_put(index, &who, &balance);

			if <slots::Module<T>>::is_ending(now).is_some() {
				match fund.last_contribution {
					// In ending period; must ensure that we are in NewRaise.
					LastContribution::Ending(n) if n == now => {
						// do nothing - already in NewRaise
					}
					_ => {
						NewRaise::mutate(|v| v.push(index));
						fund.last_contribution = LastContribution::Ending(now);
					}
				}
			} else {
				let endings_count = Self::endings_count();
				match fund.last_contribution {
					LastContribution::PreEnding(a) if a == endings_count => {
						// Not in ending period and no auctions have ended ending since our
						// previous bid which was also not in an ending period.
						// `NewRaise` will contain our ID still: Do nothing.
					}
					_ => {
						// Not in ending period; but an auction has been ending since our previous
						// bid, or we never had one to begin with. Add bid.
						NewRaise::mutate(|v| v.push(index));
						fund.last_contribution = LastContribution::PreEnding(endings_count);
					}
				}
			}

			<Funds<T>>::insert(index, &fund);

			Self::deposit_event(RawEvent::Contributed(who, index, value));
		}

		/// Set the deploy data of the funded parachain if not already set. Once set, this cannot
		/// be changed again.
		///
		/// - `origin` must be the fund owner.
		/// - `index` is the fund index that `origin` owns and whose deploy data will be set.
		/// - `code_hash` is the hash of the parachain's Wasm validation function.
		/// - `initial_head_data` is the parachain's initial head data.
		fn fix_deploy_data(origin,
			#[compact] index: FundIndex,
			code_hash: T::Hash,
			code_size: u32,
			initial_head_data: Vec<u8>
		) {
			let who = ensure_signed(origin)?;

			let mut fund = Self::funds(index).ok_or(Error::<T>::InvalidFundIndex)?;
			ensure!(fund.owner == who, Error::<T>::InvalidOrigin); // must be fund owner
			ensure!(fund.deploy_data.is_none(), Error::<T>::ExistingDeployData);

			fund.deploy_data = Some(DeployData { code_hash, code_size, initial_head_data });

			<Funds<T>>::insert(index, &fund);

			Self::deposit_event(RawEvent::DeployDataFixed(index));
		}

		/// Complete onboarding process for a winning parachain fund. This can be called once by
		/// any origin once a fund wins a slot and the fund has set its deploy data (using
		/// `fix_deploy_data`).
		///
		/// - `index` is the fund index that `origin` owns and whose deploy data will be set.
		/// - `para_id` is the parachain index that this fund won.
		fn onboard(origin,
			#[compact] index: FundIndex,
			#[compact] para_id: ParaId
		) {
			let _ = ensure_signed(origin)?;

			let mut fund = Self::funds(index).ok_or(Error::<T>::InvalidFundIndex)?;
			let DeployData { code_hash, code_size, initial_head_data }
				= fund.clone().deploy_data.ok_or(Error::<T>::UnsetDeployData)?;
			ensure!(fund.parachain.is_none(), Error::<T>::AlreadyOnboard);
			fund.parachain = Some(para_id);

			let fund_origin = system::RawOrigin::Signed(Self::fund_account_id(index)).into();
			<slots::Module<T>>::fix_deploy_data(
				fund_origin,
				index,
				para_id,
				code_hash,
				code_size,
				initial_head_data,
			)?;

			<Funds<T>>::insert(index, &fund);

			Self::deposit_event(RawEvent::Onboarded(index, para_id));
		}

		/// Note that a successful fund has lost its parachain slot, and place it into retirement.
		fn begin_retirement(origin, #[compact] index: FundIndex) {
			let _ = ensure_signed(origin)?;

			let mut fund = Self::funds(index).ok_or(Error::<T>::InvalidFundIndex)?;
			let parachain_id = fund.parachain.take().ok_or(Error::<T>::NotParachain)?;
			// No deposit information implies the parachain was off-boarded
			ensure!(<slots::Module<T>>::deposits(parachain_id).len() == 0, Error::<T>::ParaHasDeposit);
			let account = Self::fund_account_id(index);
			// Funds should be returned at the end of off-boarding
			ensure!(T::Currency::free_balance(&account) >= fund.raised, Error::<T>::FundsNotReturned);

			// This fund just ended. Withdrawal period begins.
			let now = <system::Module<T>>::block_number();
			fund.end = now;

			<Funds<T>>::insert(index, &fund);

			Self::deposit_event(RawEvent::Retiring(index));
		}

		/// Withdraw full balance of a contributor to an unsuccessful or off-boarded fund.
		fn withdraw(origin, #[compact] index: FundIndex) {
			let who = ensure_signed(origin)?;

			let mut fund = Self::funds(index).ok_or(Error::<T>::InvalidFundIndex)?;
			ensure!(fund.parachain.is_none(), Error::<T>::FundNotRetired);
			let now = <system::Module<T>>::block_number();

			// `fund.end` can represent the end of a failed crowdsale or the beginning of retirement
			ensure!(now >= fund.end, Error::<T>::FundNotEnded);

			let balance = Self::contribution_get(index, &who);
			ensure!(balance > Zero::zero(), Error::<T>::NoContributions);

			// Avoid using transfer to ensure we don't pay any fees.
			let fund_account = &Self::fund_account_id(index);
			let transfer = WithdrawReason::Transfer.into();
			let imbalance = T::Currency::withdraw(fund_account, balance, transfer, AllowDeath)?;
			let _ = T::Currency::resolve_into_existing(&who, imbalance);

			Self::contribution_kill(index, &who);
			fund.raised = fund.raised.saturating_sub(balance);

			<Funds<T>>::insert(index, &fund);

			Self::deposit_event(RawEvent::Withdrew(who, index, balance));
		}

		/// Remove a fund after either: it was unsuccessful and it timed out; or it was successful
		/// but it has been retired from its parachain slot. This places any deposits that were not
		/// withdrawn into the treasury.
		fn dissolve(origin, #[compact] index: FundIndex) {
			let _ = ensure_signed(origin)?;

			let fund = Self::funds(index).ok_or(Error::<T>::InvalidFundIndex)?;
			ensure!(fund.parachain.is_none(), Error::<T>::HasActiveParachain);
			let now = <system::Module<T>>::block_number();
			ensure!(
				now >= fund.end.saturating_add(T::RetirementPeriod::get()),
				Error::<T>::InRetirementPeriod
			);

			let account = Self::fund_account_id(index);

			// Avoid using transfer to ensure we don't pay any fees.
			let transfer = WithdrawReason::Transfer.into();
			let imbalance = T::Currency::withdraw(&account, fund.deposit, transfer, AllowDeath)?;
			let _ = T::Currency::resolve_into_existing(&fund.owner, imbalance);

			let imbalance = T::Currency::withdraw(&account, fund.raised, transfer, AllowDeath)?;
			T::OrphanedFunds::on_unbalanced(imbalance);

			Self::crowdfund_kill(index);
			<Funds<T>>::remove(index);

			Self::deposit_event(RawEvent::Dissolved(index));
		}

		fn on_finalize(n: T::BlockNumber) {
			if let Some(n) = <slots::Module<T>>::is_ending(n) {
				let auction_index = <slots::Module<T>>::auction_counter();
				if n.is_zero() {
					// first block of ending period.
					EndingsCount::mutate(|c| *c += 1);
				}
				for (fund, index) in NewRaise::take().into_iter().filter_map(|i| Self::funds(i).map(|f| (f, i))) {
					let bidder = slots::Bidder::New(slots::NewBidder {
						who: Self::fund_account_id(index),
						/// FundIndex and slots::SubId happen to be the same type (u32). If this
						/// ever changes, then some sort of conversion will be needed here.
						sub: index,
					});

					// Care needs to be taken by the crowdfund creator that this function will succeed given
					// the crowdfunding configuration. We do some checks ahead of time in crowdfund `create`.
					let _ = <slots::Module<T>>::handle_bid(
						bidder,
						auction_index,
						fund.first_slot,
						fund.last_slot,
						fund.raised,
					);
				}
			}
		}
	}
}

impl<T: Trait> Module<T> {
	/// The account ID of the fund pot.
	///
	/// This actually does computation. If you need to keep using it, then make sure you cache the
	/// value and only call this once.
	pub fn fund_account_id(index: FundIndex) -> T::AccountId {
		MODULE_ID.into_sub_account(index)
	}

	pub fn id_from_index(index: FundIndex) -> child::ChildInfo {
		let mut buf = Vec::new();
		buf.extend_from_slice(b"crowdfund");
		buf.extend_from_slice(&index.to_le_bytes()[..]);
		child::ChildInfo::new_default(T::Hashing::hash(&buf[..]).as_ref())
	}

	pub fn contribution_put(index: FundIndex, who: &T::AccountId, balance: &BalanceOf<T>) {
		who.using_encoded(|b| child::put(&Self::id_from_index(index), b, balance));
	}

	pub fn contribution_get(index: FundIndex, who: &T::AccountId) -> BalanceOf<T> {
		who.using_encoded(|b| child::get_or_default::<BalanceOf<T>>(
			&Self::id_from_index(index),
			b,
		))
	}

	pub fn contribution_kill(index: FundIndex, who: &T::AccountId) {
		who.using_encoded(|b| child::kill(&Self::id_from_index(index), b));
	}

	pub fn crowdfund_kill(index: FundIndex) {
		child::kill_storage(&Self::id_from_index(index));
	}
}

#[cfg(test)]
mod tests {
	use super::*;

	use std::{collections::HashMap, cell::RefCell};
	use frame_support::{
		impl_outer_origin, assert_ok, assert_noop, parameter_types,
		traits::{OnInitialize, OnFinalize},
	};
	use frame_support::traits::Contains;
	use sp_core::H256;
	use primitives::parachain::{Info as ParaInfo, Id as ParaId};
	// The testing primitives are very useful for avoiding having to work with signatures
	// or public keys. `u64` is used as the `AccountId` and no `Signature`s are requried.
	use sp_runtime::{
		Perbill, Permill, Percent, testing::Header, DispatchResult,
		traits::{BlakeTwo256, IdentityLookup},
	};
	use crate::registrar::Registrar;

	impl_outer_origin! {
		pub enum Origin for Test {}
	}

	// For testing the module, we construct most of a mock runtime. This means
	// first constructing a configuration type (`Test`) which `impl`s each of the
	// configuration traits of modules we want to use.
	#[derive(Clone, Eq, PartialEq)]
	pub struct Test;
	parameter_types! {
		pub const BlockHashCount: u32 = 250;
		pub const MaximumBlockWeight: u32 = 4 * 1024 * 1024;
		pub const MaximumBlockLength: u32 = 4 * 1024 * 1024;
		pub const AvailableBlockRatio: Perbill = Perbill::from_percent(75);
	}
	impl system::Trait for Test {
		type Origin = Origin;
		type Call = ();
		type Index = u64;
		type BlockNumber = u64;
		type Hash = H256;
		type Hashing = BlakeTwo256;
		type AccountId = u64;
		type Lookup = IdentityLookup<Self::AccountId>;
		type Header = Header;
		type Event = ();
		type BlockHashCount = BlockHashCount;
		type MaximumBlockWeight = MaximumBlockWeight;
		type MaximumBlockLength = MaximumBlockLength;
		type AvailableBlockRatio = AvailableBlockRatio;
		type Version = ();
		type ModuleToIndex = ();
		type AccountData = balances::AccountData<u64>;
		type OnNewAccount = ();
<<<<<<< HEAD
		type OnReapAccount = Balances;
=======
		type OnKilledAccount = Balances;
>>>>>>> 710f4cae
	}
	parameter_types! {
		pub const ExistentialDeposit: u64 = 1;
	}
	impl balances::Trait for Test {
		type Balance = u64;
		type Event = ();
		type DustRemoval = ();
		type ExistentialDeposit = ExistentialDeposit;
		type AccountStore = System;
	}

	parameter_types! {
		pub const ProposalBond: Permill = Permill::from_percent(5);
		pub const ProposalBondMinimum: u64 = 1;
		pub const SpendPeriod: u64 = 2;
		pub const Burn: Permill = Permill::from_percent(50);
		pub const TipCountdown: u64 = 1;
		pub const TipFindersFee: Percent = Percent::from_percent(20);
		pub const TipReportDepositBase: u64 = 1;
		pub const TipReportDepositPerByte: u64 = 1;
	}
	pub struct Nobody;
	impl Contains<u64> for Nobody {
		fn contains(_: &u64) -> bool { false }
		fn sorted_members() -> Vec<u64> { vec![] }
		#[cfg(feature = "runtime-benchmarks")]
		fn add(_: &u64) { unimplemented!() }
	}
	impl treasury::Trait for Test {
		type Currency = balances::Module<Test>;
		type ApproveOrigin = system::EnsureRoot<u64>;
		type RejectOrigin = system::EnsureRoot<u64>;
		type Event = ();
		type ProposalRejection = ();
		type ProposalBond = ProposalBond;
		type ProposalBondMinimum = ProposalBondMinimum;
		type SpendPeriod = SpendPeriod;
		type Burn = Burn;
		type Tippers = Nobody;
		type TipCountdown = TipCountdown;
		type TipFindersFee = TipFindersFee;
		type TipReportDepositBase = TipReportDepositBase;
		type TipReportDepositPerByte = TipReportDepositPerByte;
	}

	thread_local! {
		pub static PARACHAIN_COUNT: RefCell<u32> = RefCell::new(0);
		pub static PARACHAINS:
			RefCell<HashMap<u32, (Vec<u8>, Vec<u8>)>> = RefCell::new(HashMap::new());
	}

	const MAX_CODE_SIZE: u32 = 100;
	const MAX_HEAD_DATA_SIZE: u32 = 10;

	pub struct TestParachains;
	impl Registrar<u64> for TestParachains {
		fn new_id() -> ParaId {
			PARACHAIN_COUNT.with(|p| {
				*p.borrow_mut() += 1;
				(*p.borrow() - 1).into()
			})
		}

		fn head_data_size_allowed(head_data_size: u32) -> bool {
			head_data_size <= MAX_HEAD_DATA_SIZE
		}

		fn code_size_allowed(code_size: u32) -> bool {
			code_size <= MAX_CODE_SIZE
		}

		fn register_para(
			id: ParaId,
			_info: ParaInfo,
			code: Vec<u8>,
			initial_head_data: Vec<u8>
		) -> DispatchResult {
			PARACHAINS.with(|p| {
				if p.borrow().contains_key(&id.into()) {
					panic!("ID already exists")
				}
				p.borrow_mut().insert(id.into(), (code, initial_head_data));
				Ok(())
			})
		}

		fn deregister_para(id: ParaId) -> DispatchResult {
			PARACHAINS.with(|p| {
				if !p.borrow().contains_key(&id.into()) {
					panic!("ID doesn't exist")
				}
				p.borrow_mut().remove(&id.into());
				Ok(())
			})
		}
	}

	parameter_types!{
		pub const LeasePeriod: u64 = 10;
		pub const EndingPeriod: u64 = 3;
	}
	impl slots::Trait for Test {
		type Event = ();
		type Currency = Balances;
		type Parachains = TestParachains;
		type LeasePeriod = LeasePeriod;
		type EndingPeriod = EndingPeriod;
		type Randomness = RandomnessCollectiveFlip;
	}
	parameter_types! {
		pub const SubmissionDeposit: u64 = 1;
		pub const MinContribution: u64 = 10;
		pub const RetirementPeriod: u64 = 5;
	}
	impl Trait for Test {
		type Event = ();
		type SubmissionDeposit = SubmissionDeposit;
		type MinContribution = MinContribution;
		type RetirementPeriod = RetirementPeriod;
		type OrphanedFunds = Treasury;
	}

	type System = system::Module<Test>;
	type Balances = balances::Module<Test>;
	type Slots = slots::Module<Test>;
	type Treasury = treasury::Module<Test>;
	type Crowdfund = Module<Test>;
	type RandomnessCollectiveFlip = randomness_collective_flip::Module<Test>;
	use balances::Error as BalancesError;
	use slots::Error as SlotsError;

	// This function basically just builds a genesis storage key/value store according to
	// our desired mockup.
	fn new_test_ext() -> sp_io::TestExternalities {
		let mut t = system::GenesisConfig::default().build_storage::<Test>().unwrap();
		balances::GenesisConfig::<Test>{
			balances: vec![(1, 1000), (2, 2000), (3, 3000), (4, 4000)],
		}.assimilate_storage(&mut t).unwrap();
		t.into()
	}

	fn run_to_block(n: u64) {
		while System::block_number() < n {
			Crowdfund::on_finalize(System::block_number());
			Treasury::on_finalize(System::block_number());
			Slots::on_finalize(System::block_number());
			Balances::on_finalize(System::block_number());
			System::on_finalize(System::block_number());
			System::set_block_number(System::block_number() + 1);
			System::on_initialize(System::block_number());
			Balances::on_initialize(System::block_number());
			Slots::on_initialize(System::block_number());
			Treasury::on_initialize(System::block_number());
			Crowdfund::on_initialize(System::block_number());
		}
	}

	#[test]
	fn basic_setup_works() {
		new_test_ext().execute_with(|| {
			assert_eq!(System::block_number(), 1);
			assert_eq!(Crowdfund::fund_count(), 0);
			assert_eq!(Crowdfund::funds(0), None);
			let empty: Vec<FundIndex> = Vec::new();
			assert_eq!(Crowdfund::new_raise(), empty);
			assert_eq!(Crowdfund::contribution_get(0, &1), 0);
			assert_eq!(Crowdfund::endings_count(), 0);
		});
	}

	#[test]
	fn create_works() {
		new_test_ext().execute_with(|| {
			// Now try to create a crowdfund campaign
			assert_ok!(Crowdfund::create(Origin::signed(1), 1000, 1, 4, 9));
			assert_eq!(Crowdfund::fund_count(), 1);
			// This is what the initial `fund_info` should look like
			let fund_info = FundInfo {
				parachain: None,
				owner: 1,
				deposit: 1,
				raised: 0,
				// 5 blocks length + 3 block ending period + 1 starting block
				end: 9,
				cap: 1000,
				last_contribution: LastContribution::Never,
				first_slot: 1,
				last_slot: 4,
				deploy_data: None,
			};
			assert_eq!(Crowdfund::funds(0), Some(fund_info));
			// User has deposit removed from their free balance
			assert_eq!(Balances::free_balance(1), 999);
			// Deposit is placed in crowdfund free balance
			assert_eq!(Balances::free_balance(Crowdfund::fund_account_id(0)), 1);
			// No new raise until first contribution
			let empty: Vec<FundIndex> = Vec::new();
			assert_eq!(Crowdfund::new_raise(), empty);
		});
	}

	#[test]
	fn create_handles_basic_errors() {
		new_test_ext().execute_with(|| {
			// Cannot create a crowdfund with bad slots
			assert_noop!(
				Crowdfund::create(Origin::signed(1), 1000, 4, 1, 9),
				Error::<Test>::LastSlotBeforeFirstSlot
			);
			assert_noop!(
				Crowdfund::create(Origin::signed(1), 1000, 1, 5, 9),
				Error::<Test>::LastSlotTooFarInFuture
			);

			// Cannot create a crowdfund without some deposit funds
			assert_noop!(
				Crowdfund::create(Origin::signed(1337), 1000, 1, 3, 9),
				BalancesError::<Test, _>::InsufficientBalance
			);
		});
	}

	#[test]
	fn contribute_works() {
		new_test_ext().execute_with(|| {
			// Set up a crowdfund
			assert_ok!(Crowdfund::create(Origin::signed(1), 1000, 1, 4, 9));
			assert_eq!(Balances::free_balance(1), 999);
			assert_eq!(Balances::free_balance(Crowdfund::fund_account_id(0)), 1);

			// No contributions yet
			assert_eq!(Crowdfund::contribution_get(0, &1), 0);

			// User 1 contributes to their own crowdfund
			assert_ok!(Crowdfund::contribute(Origin::signed(1), 0, 49));
			// User 1 has spent some funds to do this, transfer fees **are** taken
			assert_eq!(Balances::free_balance(1), 950);
			// Contributions are stored in the trie
			assert_eq!(Crowdfund::contribution_get(0, &1), 49);
			// Contributions appear in free balance of crowdfund
			assert_eq!(Balances::free_balance(Crowdfund::fund_account_id(0)), 50);
			// Crowdfund is added to NewRaise
			assert_eq!(Crowdfund::new_raise(), vec![0]);

			let fund = Crowdfund::funds(0).unwrap();

			// Last contribution time recorded
			assert_eq!(fund.last_contribution, LastContribution::PreEnding(0));
			assert_eq!(fund.raised, 49);
		});
	}

	#[test]
	fn contribute_handles_basic_errors() {
		new_test_ext().execute_with(|| {
			// Cannot contribute to non-existing fund
			assert_noop!(Crowdfund::contribute(Origin::signed(1), 0, 49), Error::<Test>::InvalidFundIndex);
			// Cannot contribute below minimum contribution
			assert_noop!(Crowdfund::contribute(Origin::signed(1), 0, 9), Error::<Test>::ContributionTooSmall);

			// Set up a crowdfund
			assert_ok!(Crowdfund::create(Origin::signed(1), 1000, 1, 4, 9));
			assert_ok!(Crowdfund::contribute(Origin::signed(1), 0, 101));

			// Cannot contribute past the limit
			assert_noop!(Crowdfund::contribute(Origin::signed(2), 0, 900), Error::<Test>::CapExceeded);

			// Move past end date
			run_to_block(10);

			// Cannot contribute to ended fund
			assert_noop!(Crowdfund::contribute(Origin::signed(1), 0, 49), Error::<Test>::ContributionPeriodOver);
		});
	}

	#[test]
	fn fix_deploy_data_works() {
		new_test_ext().execute_with(|| {
			// Set up a crowdfund
			assert_ok!(Crowdfund::create(Origin::signed(1), 1000, 1, 4, 9));
			assert_eq!(Balances::free_balance(1), 999);

			// Add deploy data
			assert_ok!(Crowdfund::fix_deploy_data(
				Origin::signed(1),
				0,
				<Test as system::Trait>::Hash::default(),
				0,
				vec![0]
			));

			let fund = Crowdfund::funds(0).unwrap();

			// Confirm deploy data is stored correctly
			assert_eq!(
				fund.deploy_data,
				Some(DeployData {
					code_hash: <Test as system::Trait>::Hash::default(),
					code_size: 0,
					initial_head_data: vec![0],
				}),
			);
		});
	}

	#[test]
	fn fix_deploy_data_handles_basic_errors() {
		new_test_ext().execute_with(|| {
			// Set up a crowdfund
			assert_ok!(Crowdfund::create(Origin::signed(1), 1000, 1, 4, 9));
			assert_eq!(Balances::free_balance(1), 999);

			// Cannot set deploy data by non-owner
			assert_noop!(Crowdfund::fix_deploy_data(
				Origin::signed(2),
				0,
				<Test as system::Trait>::Hash::default(),
				0,
				vec![0]),
				Error::<Test>::InvalidOrigin
			);

			// Cannot set deploy data to an invalid index
			assert_noop!(Crowdfund::fix_deploy_data(
				Origin::signed(1),
				1,
				<Test as system::Trait>::Hash::default(),
				0,
				vec![0]),
				Error::<Test>::InvalidFundIndex
			);

			// Cannot set deploy data after it already has been set
			assert_ok!(Crowdfund::fix_deploy_data(
				Origin::signed(1),
				0,
				<Test as system::Trait>::Hash::default(),
				0,
				vec![0]
			));

			assert_noop!(Crowdfund::fix_deploy_data(
				Origin::signed(1),
				0,
				<Test as system::Trait>::Hash::default(),
				0,
				vec![1]),
				Error::<Test>::ExistingDeployData
			);
		});
	}

	#[test]
	fn onboard_works() {
		new_test_ext().execute_with(|| {
			// Set up a crowdfund
			assert_ok!(Slots::new_auction(Origin::ROOT, 5, 1));
			assert_ok!(Crowdfund::create(Origin::signed(1), 1000, 1, 4, 9));
			assert_eq!(Balances::free_balance(1), 999);

			// Add deploy data
			assert_ok!(Crowdfund::fix_deploy_data(
				Origin::signed(1),
				0,
				<Test as system::Trait>::Hash::default(),
				0,
				vec![0]
			));

			// Fund crowdfund
			assert_ok!(Crowdfund::contribute(Origin::signed(2), 0, 1000));

			run_to_block(10);

			// Endings count incremented
			assert_eq!(Crowdfund::endings_count(), 1);

			// Onboard crowdfund
			assert_ok!(Crowdfund::onboard(Origin::signed(1), 0, 0.into()));

			let fund = Crowdfund::funds(0).unwrap();
			// Crowdfund is now assigned a parachain id
			assert_eq!(fund.parachain, Some(0.into()));
			// This parachain is managed by Slots
			assert_eq!(Slots::managed_ids(), vec![0.into()]);
		});
	}

	#[test]
	fn onboard_handles_basic_errors() {
		new_test_ext().execute_with(|| {
			// Set up a crowdfund
			assert_ok!(Slots::new_auction(Origin::ROOT, 5, 1));
			assert_ok!(Crowdfund::create(Origin::signed(1), 1000, 1, 4, 9));
			assert_eq!(Balances::free_balance(1), 999);

			// Fund crowdfund
			assert_ok!(Crowdfund::contribute(Origin::signed(2), 0, 1000));

			run_to_block(10);

			// Cannot onboard invalid fund index
			assert_noop!(Crowdfund::onboard(Origin::signed(1), 1, 0.into()), Error::<Test>::InvalidFundIndex);
			// Cannot onboard crowdfund without deploy data
			assert_noop!(Crowdfund::onboard(Origin::signed(1), 0, 0.into()), Error::<Test>::UnsetDeployData);

			// Add deploy data
			assert_ok!(Crowdfund::fix_deploy_data(
				Origin::signed(1),
				0,
				<Test as system::Trait>::Hash::default(),
				0,
				vec![0]
			));

			// Cannot onboard fund with incorrect parachain id
			assert_noop!(Crowdfund::onboard(Origin::signed(1), 0, 1.into()), SlotsError::<Test>::ParaNotOnboarding);

			// Onboard crowdfund
			assert_ok!(Crowdfund::onboard(Origin::signed(1), 0, 0.into()));

			// Cannot onboard fund again
			assert_noop!(Crowdfund::onboard(Origin::signed(1), 0, 0.into()), Error::<Test>::AlreadyOnboard);
		});
	}

	#[test]
	fn begin_retirement_works() {
		new_test_ext().execute_with(|| {
			// Set up a crowdfund
			assert_ok!(Slots::new_auction(Origin::ROOT, 5, 1));
			assert_ok!(Crowdfund::create(Origin::signed(1), 1000, 1, 4, 9));
			assert_eq!(Balances::free_balance(1), 999);

			// Add deploy data
			assert_ok!(Crowdfund::fix_deploy_data(
				Origin::signed(1),
				0,
				<Test as system::Trait>::Hash::default(),
				0,
				vec![0]
			));

			// Fund crowdfund
			assert_ok!(Crowdfund::contribute(Origin::signed(2), 0, 1000));

			run_to_block(10);

			// Onboard crowdfund
			assert_ok!(Crowdfund::onboard(Origin::signed(1), 0, 0.into()));
			// Fund is assigned a parachain id
			let fund = Crowdfund::funds(0).unwrap();
			assert_eq!(fund.parachain, Some(0.into()));

			// Off-boarding is set to the crowdfund account
			assert_eq!(Slots::offboarding(ParaId::from(0)), Crowdfund::fund_account_id(0));

			run_to_block(50);

			// Retire crowdfund to remove parachain id
			assert_ok!(Crowdfund::begin_retirement(Origin::signed(1), 0));

			// Fund should no longer have parachain id
			let fund = Crowdfund::funds(0).unwrap();
			assert_eq!(fund.parachain, None);

		});
	}

	#[test]
	fn begin_retirement_handles_basic_errors() {
		new_test_ext().execute_with(|| {
			// Set up a crowdfund
			assert_ok!(Slots::new_auction(Origin::ROOT, 5, 1));
			assert_ok!(Crowdfund::create(Origin::signed(1), 1000, 1, 4, 9));
			assert_eq!(Balances::free_balance(1), 999);

			// Add deploy data
			assert_ok!(Crowdfund::fix_deploy_data(
				Origin::signed(1),
				0,
				<Test as system::Trait>::Hash::default(),
				0,
				vec![0]
			));

			// Fund crowdfund
			assert_ok!(Crowdfund::contribute(Origin::signed(2), 0, 1000));

			run_to_block(10);

			// Cannot retire fund that is not onboarded
			assert_noop!(Crowdfund::begin_retirement(Origin::signed(1), 0), Error::<Test>::NotParachain);

			// Onboard crowdfund
			assert_ok!(Crowdfund::onboard(Origin::signed(1), 0, 0.into()));
			// Fund is assigned a parachain id
			let fund = Crowdfund::funds(0).unwrap();
			assert_eq!(fund.parachain, Some(0.into()));

			// Cannot retire fund whose deposit has not been returned
			assert_noop!(Crowdfund::begin_retirement(Origin::signed(1), 0), Error::<Test>::ParaHasDeposit);

			run_to_block(50);

			// Cannot retire invalid fund index
			assert_noop!(Crowdfund::begin_retirement(Origin::signed(1), 1), Error::<Test>::InvalidFundIndex);

			// Cannot retire twice
			assert_ok!(Crowdfund::begin_retirement(Origin::signed(1), 0));
			assert_noop!(Crowdfund::begin_retirement(Origin::signed(1), 0), Error::<Test>::NotParachain);
		});
	}

	#[test]
	fn withdraw_works() {
		new_test_ext().execute_with(|| {
			// Set up a crowdfund
			assert_ok!(Slots::new_auction(Origin::ROOT, 5, 1));
			assert_ok!(Crowdfund::create(Origin::signed(1), 1000, 1, 4, 9));
			// Transfer fee is taken here
			assert_ok!(Crowdfund::contribute(Origin::signed(1), 0, 100));
			assert_ok!(Crowdfund::contribute(Origin::signed(2), 0, 200));
			assert_ok!(Crowdfund::contribute(Origin::signed(3), 0, 300));

			// Skip all the way to the end
			run_to_block(50);

			// User can withdraw their full balance without fees
			assert_ok!(Crowdfund::withdraw(Origin::signed(1), 0));
			assert_eq!(Balances::free_balance(1), 999);

			assert_ok!(Crowdfund::withdraw(Origin::signed(2), 0));
			assert_eq!(Balances::free_balance(2), 2000);

			assert_ok!(Crowdfund::withdraw(Origin::signed(3), 0));
			assert_eq!(Balances::free_balance(3), 3000);
		});
	}

	#[test]
	fn withdraw_handles_basic_errors() {
		new_test_ext().execute_with(|| {
			// Set up a crowdfund
			assert_ok!(Slots::new_auction(Origin::ROOT, 5, 1));
			assert_ok!(Crowdfund::create(Origin::signed(1), 1000, 1, 4, 9));
			// Transfer fee is taken here
			assert_ok!(Crowdfund::contribute(Origin::signed(1), 0, 49));
			assert_eq!(Balances::free_balance(1), 950);

			run_to_block(5);

			// Cannot withdraw before fund ends
			assert_noop!(Crowdfund::withdraw(Origin::signed(1), 0), Error::<Test>::FundNotEnded);

			run_to_block(10);

			// Cannot withdraw if they did not contribute
			assert_noop!(Crowdfund::withdraw(Origin::signed(2), 0), Error::<Test>::NoContributions);
			// Cannot withdraw from a non-existent fund
			assert_noop!(Crowdfund::withdraw(Origin::signed(1), 1), Error::<Test>::InvalidFundIndex);
		});
	}

	#[test]
	fn dissolve_works() {
		new_test_ext().execute_with(|| {
			// Set up a crowdfund
			assert_ok!(Slots::new_auction(Origin::ROOT, 5, 1));
			assert_ok!(Crowdfund::create(Origin::signed(1), 1000, 1, 4, 9));
			// Transfer fee is taken here
			assert_ok!(Crowdfund::contribute(Origin::signed(1), 0, 100));
			assert_ok!(Crowdfund::contribute(Origin::signed(2), 0, 200));
			assert_ok!(Crowdfund::contribute(Origin::signed(3), 0, 300));

			// Skip all the way to the end
			run_to_block(50);

			// Check initiator's balance.
			assert_eq!(Balances::free_balance(1), 899);
			// Check current funds (contributions + deposit)
			assert_eq!(Balances::free_balance(Crowdfund::fund_account_id(0)), 601);

			// Dissolve the crowdfund
			assert_ok!(Crowdfund::dissolve(Origin::signed(1), 0));

			// Fund account is emptied
			assert_eq!(Balances::free_balance(Crowdfund::fund_account_id(0)), 0);
			// Deposit is returned
			assert_eq!(Balances::free_balance(1), 900);
			// Treasury account is filled
			assert_eq!(Balances::free_balance(Treasury::account_id()), 600);

			// Storage trie is removed
			assert_eq!(Crowdfund::contribution_get(0,&0), 0);
			// Fund storage is removed
			assert_eq!(Crowdfund::funds(0), None);

		});
	}

	#[test]
	fn dissolve_handles_basic_errors() {
		new_test_ext().execute_with(|| {
			// Set up a crowdfund
			assert_ok!(Slots::new_auction(Origin::ROOT, 5, 1));
			assert_ok!(Crowdfund::create(Origin::signed(1), 1000, 1, 4, 9));
			// Transfer fee is taken here
			assert_ok!(Crowdfund::contribute(Origin::signed(1), 0, 100));
			assert_ok!(Crowdfund::contribute(Origin::signed(2), 0, 200));
			assert_ok!(Crowdfund::contribute(Origin::signed(3), 0, 300));

			// Cannot dissolve an invalid fund index
			assert_noop!(Crowdfund::dissolve(Origin::signed(1), 1), Error::<Test>::InvalidFundIndex);
			// Cannot dissolve a fund in progress
			assert_noop!(Crowdfund::dissolve(Origin::signed(1), 0), Error::<Test>::InRetirementPeriod);

			run_to_block(10);

			// Onboard fund
			assert_ok!(Crowdfund::fix_deploy_data(
				Origin::signed(1),
				0,
				<Test as system::Trait>::Hash::default(),
				0,
				vec![0]
			));
			assert_ok!(Crowdfund::onboard(Origin::signed(1), 0, 0.into()));

			// Cannot dissolve an active fund
			assert_noop!(Crowdfund::dissolve(Origin::signed(1), 0), Error::<Test>::HasActiveParachain);
		});
	}

	#[test]
	fn fund_before_auction_works() {
		new_test_ext().execute_with(|| {
			// Create a crowdfund before an auction is created
			assert_ok!(Crowdfund::create(Origin::signed(1), 1000, 1, 4, 9));
			// Users can already contribute
			assert_ok!(Crowdfund::contribute(Origin::signed(1), 0, 49));
			// Fund added to NewRaise
			assert_eq!(Crowdfund::new_raise(), vec![0]);

			// Some blocks later...
			run_to_block(2);
			// Create an auction
			assert_ok!(Slots::new_auction(Origin::ROOT, 5, 1));
			// Add deploy data
			assert_ok!(Crowdfund::fix_deploy_data(
				Origin::signed(1),
				0,
				<Test as system::Trait>::Hash::default(),
				0,
				vec![0]
			));
			// Move to the end of auction...
			run_to_block(12);

			// Endings count incremented
			assert_eq!(Crowdfund::endings_count(), 1);

			// Onboard crowdfund
			assert_ok!(Crowdfund::onboard(Origin::signed(1), 0, 0.into()));

			let fund = Crowdfund::funds(0).unwrap();
			// Crowdfund is now assigned a parachain id
			assert_eq!(fund.parachain, Some(0.into()));
			// This parachain is managed by Slots
			assert_eq!(Slots::managed_ids(), vec![0.into()]);
		});
	}

	#[test]
	fn fund_across_multiple_auctions_works() {
		new_test_ext().execute_with(|| {
			// Create an auction
			assert_ok!(Slots::new_auction(Origin::ROOT, 5, 1));
			// Create two competing crowdfunds, with end dates across multiple auctions
			// Each crowdfund is competing for the same slots, so only one can win
			assert_ok!(Crowdfund::create(Origin::signed(1), 1000, 1, 4, 30));
			assert_ok!(Crowdfund::create(Origin::signed(2), 1000, 1, 4, 30));

			// Contribute to all, but more money to 0, less to 1
			assert_ok!(Crowdfund::contribute(Origin::signed(1), 0, 300));
			assert_ok!(Crowdfund::contribute(Origin::signed(1), 1, 200));

			// Add deploy data to all
			assert_ok!(Crowdfund::fix_deploy_data(
				Origin::signed(1),
				0,
				<Test as system::Trait>::Hash::default(),
				0,
				vec![0]
			));
			assert_ok!(Crowdfund::fix_deploy_data(
				Origin::signed(2),
				1,
				<Test as system::Trait>::Hash::default(),
				0,
				vec![0]
			));

			// End the current auction, fund 0 wins!
			run_to_block(10);
			assert_eq!(Crowdfund::endings_count(), 1);
			// Onboard crowdfund
			assert_ok!(Crowdfund::onboard(Origin::signed(1), 0, 0.into()));
			let fund = Crowdfund::funds(0).unwrap();
			// Crowdfund is now assigned a parachain id
			assert_eq!(fund.parachain, Some(0.into()));
			// This parachain is managed by Slots
			assert_eq!(Slots::managed_ids(), vec![0.into()]);

			// Create a second auction
			assert_ok!(Slots::new_auction(Origin::ROOT, 5, 1));
			// Contribute to existing funds add to NewRaise
			assert_ok!(Crowdfund::contribute(Origin::signed(1), 1, 10));

			// End the current auction, fund 1 wins!
			run_to_block(20);
			assert_eq!(Crowdfund::endings_count(), 2);
			// Onboard crowdfund
			assert_ok!(Crowdfund::onboard(Origin::signed(2), 1, 1.into()));
			let fund = Crowdfund::funds(1).unwrap();
			// Crowdfund is now assigned a parachain id
			assert_eq!(fund.parachain, Some(1.into()));
			// This parachain is managed by Slots
			assert_eq!(Slots::managed_ids(), vec![0.into(), 1.into()]);
		});
	}
}<|MERGE_RESOLUTION|>--- conflicted
+++ resolved
@@ -78,12 +78,8 @@
 use frame_support::weights::SimpleDispatchInfo;
 use crate::slots;
 use codec::{Encode, Decode};
-<<<<<<< HEAD
-use rstd::vec::Vec;
-=======
 use sp_std::vec::Vec;
 use sp_core::storage::well_known_keys::CHILD_STORAGE_KEY_PREFIX;
->>>>>>> 710f4cae
 use primitives::parachain::Id as ParaId;
 
 const MODULE_ID: ModuleId = ModuleId(*b"py/cfund");
@@ -607,11 +603,7 @@
 		type ModuleToIndex = ();
 		type AccountData = balances::AccountData<u64>;
 		type OnNewAccount = ();
-<<<<<<< HEAD
-		type OnReapAccount = Balances;
-=======
 		type OnKilledAccount = Balances;
->>>>>>> 710f4cae
 	}
 	parameter_types! {
 		pub const ExistentialDeposit: u64 = 1;
