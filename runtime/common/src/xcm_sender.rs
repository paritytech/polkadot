--- conflicted
+++ resolved
@@ -19,13 +19,7 @@
 use parity_scale_codec::Encode;
 use runtime_parachains::{configuration, dmp};
 use sp_std::marker::PhantomData;
-<<<<<<< HEAD
-use xcm::opaque::v1::{
-	Error, Junction, Junctions, MultiLocation, Result, SendXcm, WrapVersion, Xcm,
-};
-=======
-use xcm::opaque::v1::{Error, Junction, MultiLocation, Result, SendXcm, Xcm};
->>>>>>> b40668ef
+use xcm::opaque::v1::{Error, Junction, Junctions, MultiLocation, Result, SendXcm, Xcm};
 
 /// XCM sender for relay chain. It only sends downward message.
 pub struct ChildParachainRouter<T, W>(PhantomData<(T, W)>);
