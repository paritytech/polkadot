// Copyright 2021 Parity Technologies (UK) Ltd.
// This file is part of Polkadot.

// Polkadot is free software: you can redistribute it and/or modify
// it under the terms of the GNU General Public License as published by
// the Free Software Foundation, either version 3 of the License, or
// (at your option) any later version.

// Polkadot is distributed in the hope that it will be useful,
// but WITHOUT ANY WARRANTY; without even the implied warranty of
// MERCHANTABILITY or FITNESS FOR A PARTICULAR PURPOSE.  See the
// GNU General Public License for more details.

// You should have received a copy of the GNU General Public License
// along with Polkadot.  If not, see <http://www.gnu.org/licenses/>.

//! XCM sender for relay chain.

use parity_scale_codec::Encode;
use runtime_parachains::{configuration, dmp};
use sp_std::marker::PhantomData;
<<<<<<< HEAD
use xcm::opaque::{
	v0::{Error, Junction, Junctions, MultiLocation, Result, SendXcm, Xcm},
	VersionedXcm,
};
=======
use xcm::opaque::v1::{Error, Junction, MultiLocation, Result, SendXcm, WrapVersion, Xcm};
>>>>>>> fe598863

/// XCM sender for relay chain. It only sends downward message.
pub struct ChildParachainRouter<T, W>(PhantomData<(T, W)>);

impl<T: configuration::Config + dmp::Config, W: WrapVersion> SendXcm
	for ChildParachainRouter<T, W>
{
	fn send_xcm(dest: MultiLocation, msg: Xcm) -> Result {
<<<<<<< HEAD
		match dest.interior() {
			Junctions::X1(Junction::Parachain(id)) if dest.parent_count() == 0 => {
=======
		match &dest {
			MultiLocation::X1(Junction::Parachain(id)) => {
>>>>>>> fe598863
				// Downward message passing.
				let versioned_xcm =
					W::wrap_version(&dest, msg).map_err(|()| Error::DestinationUnsupported)?;
				let config = <configuration::Pallet<T>>::config();
				<dmp::Pallet<T>>::queue_downward_message(
					&config,
					(*id).into(),
<<<<<<< HEAD
					VersionedXcm::from(msg).encode(),
=======
					versioned_xcm.encode(),
>>>>>>> fe598863
				)
				.map_err(Into::<Error>::into)?;
				Ok(())
			},
			_ => Err(Error::CannotReachDestination(dest, msg)),
		}
	}
}<|MERGE_RESOLUTION|>--- conflicted
+++ resolved
@@ -19,14 +19,9 @@
 use parity_scale_codec::Encode;
 use runtime_parachains::{configuration, dmp};
 use sp_std::marker::PhantomData;
-<<<<<<< HEAD
-use xcm::opaque::{
-	v0::{Error, Junction, Junctions, MultiLocation, Result, SendXcm, Xcm},
-	VersionedXcm,
+use xcm::opaque::v1::{
+	Error, Junction, Junctions, MultiLocation, Result, SendXcm, WrapVersion, Xcm,
 };
-=======
-use xcm::opaque::v1::{Error, Junction, MultiLocation, Result, SendXcm, WrapVersion, Xcm};
->>>>>>> fe598863
 
 /// XCM sender for relay chain. It only sends downward message.
 pub struct ChildParachainRouter<T, W>(PhantomData<(T, W)>);
@@ -35,13 +30,8 @@
 	for ChildParachainRouter<T, W>
 {
 	fn send_xcm(dest: MultiLocation, msg: Xcm) -> Result {
-<<<<<<< HEAD
 		match dest.interior() {
 			Junctions::X1(Junction::Parachain(id)) if dest.parent_count() == 0 => {
-=======
-		match &dest {
-			MultiLocation::X1(Junction::Parachain(id)) => {
->>>>>>> fe598863
 				// Downward message passing.
 				let versioned_xcm =
 					W::wrap_version(&dest, msg).map_err(|()| Error::DestinationUnsupported)?;
@@ -49,11 +39,7 @@
 				<dmp::Pallet<T>>::queue_downward_message(
 					&config,
 					(*id).into(),
-<<<<<<< HEAD
-					VersionedXcm::from(msg).encode(),
-=======
 					versioned_xcm.encode(),
->>>>>>> fe598863
 				)
 				.map_err(Into::<Error>::into)?;
 				Ok(())
