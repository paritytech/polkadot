--- conflicted
+++ resolved
@@ -514,12 +514,7 @@
 		type DbWeight = ();
 		type RuntimeOrigin = RuntimeOrigin;
 		type RuntimeCall = RuntimeCall;
-<<<<<<< HEAD
 		type Nonce = u64;
-		type BlockNumber = u64;
-=======
-		type Index = u64;
->>>>>>> 0b56bcdb
 		type Hash = H256;
 		type Hashing = BlakeTwo256;
 		type AccountId = AccountId;
