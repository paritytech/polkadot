--- conflicted
+++ resolved
@@ -75,11 +75,7 @@
 };
 use frame_system::ensure_signed;
 use sp_runtime::{ModuleId, DispatchResult,
-<<<<<<< HEAD
-	traits::{AccountIdConversion, Hash, Saturating, Zero, CheckedAdd, Verify, IdentifyAccount}
-=======
-	traits::{AccountIdConversion, Hash, Saturating, Zero, CheckedAdd, Bounded}
->>>>>>> 0e044f57
+	traits::{AccountIdConversion, Hash, Saturating, Zero, CheckedAdd, Bounded, Verify, IdentifyAccount}
 };
 use crate::slots;
 use parity_scale_codec::{Encode, Decode};
@@ -325,17 +321,12 @@
 		/// slot is unable to be purchased and the timeout expires.
 		/// A valid signature maybe required in order to accept the contribution.
 		#[weight = 0]
-<<<<<<< HEAD
 		fn contribute(
 			origin,
 			#[compact] index: FundIndex,
 			#[compact] value: BalanceOf<T>,
-			return_to: T::AccountId,
 			signature: Option<T::ContributionSignature>
 		) {
-=======
-		fn contribute(origin, #[compact] index: FundIndex, #[compact] value: BalanceOf<T>) {
->>>>>>> 0e044f57
 			let who = ensure_signed(origin)?;
 
 			ensure!(value >= T::MinContribution::get(), Error::<T>::ContributionTooSmall);
@@ -345,7 +336,7 @@
 
 			if let Some(ref verifier) = fund.verifier {
 				let signature = signature.ok_or(Error::<T>::InvalidSignature)?;
-				let payload = (index, value, &return_to);
+				let payload = (index, value);
 				let valid = payload.using_encoded(|encoded| signature.verify(encoded, verifier));
 				ensure!(valid, Error::<T>::InvalidSignature);
 			}
@@ -915,11 +906,7 @@
 			assert_eq!(Crowdloan::contribution_get(0, &1), 0);
 
 			// User 1 contributes to their own crowdloan
-<<<<<<< HEAD
-			assert_ok!(Crowdloan::contribute(Origin::signed(1), 0, 49, 1, None));
-=======
-			assert_ok!(Crowdloan::contribute(Origin::signed(1), 0, 49));
->>>>>>> 0e044f57
+			assert_ok!(Crowdloan::contribute(Origin::signed(1), 0, 49, None));
 			// User 1 has spent some funds to do this, transfer fees **are** taken
 			assert_eq!(Balances::free_balance(1), 950);
 			// Contributions are stored in the trie
@@ -941,39 +928,22 @@
 	fn contribute_handles_basic_errors() {
 		new_test_ext().execute_with(|| {
 			// Cannot contribute to non-existing fund
-<<<<<<< HEAD
-			assert_noop!(Crowdloan::contribute(Origin::signed(1), 0, 49, 1, None), Error::<Test>::InvalidFundIndex);
+			assert_noop!(Crowdloan::contribute(Origin::signed(1), 0, 49, None), Error::<Test>::InvalidFundIndex);
 			// Cannot contribute below minimum contribution
-			assert_noop!(Crowdloan::contribute(Origin::signed(1), 0, 9, 1, None), Error::<Test>::ContributionTooSmall);
+			assert_noop!(Crowdloan::contribute(Origin::signed(1), 0, 9, None), Error::<Test>::ContributionTooSmall);
 
 			// Set up a crowdloan
 			assert_ok!(Crowdloan::create(Origin::signed(1), 1000, 1, 4, 9, None));
-			assert_ok!(Crowdloan::contribute(Origin::signed(1), 0, 101, 1, None));
+			assert_ok!(Crowdloan::contribute(Origin::signed(1), 0, 101, None));
 
 			// Cannot contribute past the limit
-			assert_noop!(Crowdloan::contribute(Origin::signed(2), 0, 900, 2, None), Error::<Test>::CapExceeded);
-=======
-			assert_noop!(Crowdloan::contribute(Origin::signed(1), 0, 49), Error::<Test>::InvalidFundIndex);
-			// Cannot contribute below minimum contribution
-			assert_noop!(Crowdloan::contribute(Origin::signed(1), 0, 9), Error::<Test>::ContributionTooSmall);
-
-			// Set up a crowdloan
-			assert_ok!(Crowdloan::create(Origin::signed(1), 1000, 1, 4, 9));
-			assert_ok!(Crowdloan::contribute(Origin::signed(1), 0, 101));
-
-			// Cannot contribute past the limit
-			assert_noop!(Crowdloan::contribute(Origin::signed(2), 0, 900), Error::<Test>::CapExceeded);
->>>>>>> 0e044f57
+			assert_noop!(Crowdloan::contribute(Origin::signed(2), 0, 900, None), Error::<Test>::CapExceeded);
 
 			// Move past end date
 			run_to_block(10);
 
 			// Cannot contribute to ended fund
-<<<<<<< HEAD
-			assert_noop!(Crowdloan::contribute(Origin::signed(1), 0, 49, 1, None), Error::<Test>::ContributionPeriodOver);
-=======
-			assert_noop!(Crowdloan::contribute(Origin::signed(1), 0, 49), Error::<Test>::ContributionPeriodOver);
->>>>>>> 0e044f57
+			assert_noop!(Crowdloan::contribute(Origin::signed(1), 0, 49, None), Error::<Test>::ContributionPeriodOver);
 		});
 	}
 
@@ -1072,11 +1042,7 @@
 			));
 
 			// Fund crowdloan
-<<<<<<< HEAD
-			assert_ok!(Crowdloan::contribute(Origin::signed(2), 0, 1000, 2, None));
-=======
-			assert_ok!(Crowdloan::contribute(Origin::signed(2), 0, 1000));
->>>>>>> 0e044f57
+			assert_ok!(Crowdloan::contribute(Origin::signed(2), 0, 1000, None));
 
 			run_to_block(10);
 
@@ -1103,11 +1069,7 @@
 			assert_eq!(Balances::free_balance(1), 999);
 
 			// Fund crowdloan
-<<<<<<< HEAD
-			assert_ok!(Crowdloan::contribute(Origin::signed(2), 0, 1000, 2, None));
-=======
-			assert_ok!(Crowdloan::contribute(Origin::signed(2), 0, 1000));
->>>>>>> 0e044f57
+			assert_ok!(Crowdloan::contribute(Origin::signed(2), 0, 1000, None));
 
 			run_to_block(10);
 
@@ -1154,11 +1116,7 @@
 			));
 
 			// Fund crowdloan
-<<<<<<< HEAD
-			assert_ok!(Crowdloan::contribute(Origin::signed(2), 0, 1000, 2, None));
-=======
-			assert_ok!(Crowdloan::contribute(Origin::signed(2), 0, 1000));
->>>>>>> 0e044f57
+			assert_ok!(Crowdloan::contribute(Origin::signed(2), 0, 1000, None));
 
 			run_to_block(10);
 
@@ -1201,11 +1159,7 @@
 			));
 
 			// Fund crowdloan
-<<<<<<< HEAD
-			assert_ok!(Crowdloan::contribute(Origin::signed(2), 0, 1000, 2, None));
-=======
-			assert_ok!(Crowdloan::contribute(Origin::signed(2), 0, 1000));
->>>>>>> 0e044f57
+			assert_ok!(Crowdloan::contribute(Origin::signed(2), 0, 1000, None));
 
 			run_to_block(10);
 
@@ -1239,15 +1193,9 @@
 			assert_ok!(Slots::new_auction(Origin::root(), 5, 1));
 			assert_ok!(Crowdloan::create(Origin::signed(1), 1000, 1, 4, 9, None));
 			// Transfer fee is taken here
-<<<<<<< HEAD
-			assert_ok!(Crowdloan::contribute(Origin::signed(1), 0, 100, 1, None));
-			assert_ok!(Crowdloan::contribute(Origin::signed(2), 0, 200, 2, None));
-			assert_ok!(Crowdloan::contribute(Origin::signed(3), 0, 300, 3, None));
-=======
-			assert_ok!(Crowdloan::contribute(Origin::signed(1), 0, 100));
-			assert_ok!(Crowdloan::contribute(Origin::signed(2), 0, 200));
-			assert_ok!(Crowdloan::contribute(Origin::signed(3), 0, 300));
->>>>>>> 0e044f57
+			assert_ok!(Crowdloan::contribute(Origin::signed(1), 0, 100, None));
+			assert_ok!(Crowdloan::contribute(Origin::signed(2), 0, 200, None));
+			assert_ok!(Crowdloan::contribute(Origin::signed(3), 0, 300, None));
 
 			// Skip all the way to the end
 			run_to_block(50);
@@ -1265,41 +1213,13 @@
 	}
 
 	#[test]
-<<<<<<< HEAD
-	fn withdraw_other_works() {
-		// User will contribute on behalf of another user
-		new_test_ext().execute_with(|| {
-			// Set up a crowdloan
-			assert_ok!(Slots::new_auction(Origin::root(), 5, 1));
-			assert_ok!(Crowdloan::create(Origin::signed(1), 1000, 1, 4, 9, None));
-			// Transfer fee is taken here
-			assert_ok!(Crowdloan::contribute(Origin::signed(1), 0, 100, 4, None));
-			assert_ok!(Crowdloan::contribute(Origin::signed(2), 0, 200, 4, None));
-			assert_ok!(Crowdloan::contribute(Origin::signed(3), 0, 300, 4, None));
-
-			// Skip all the way to the end
-			run_to_block(50);
-
-			// User can withdraw their full balance without fees
-			assert_ok!(Crowdloan::withdraw(Origin::signed(4), 0));
-			assert_eq!(Balances::free_balance(4), 4600);
-		});
-	}
-
-	#[test]
-=======
->>>>>>> 0e044f57
 	fn withdraw_handles_basic_errors() {
 		new_test_ext().execute_with(|| {
 			// Set up a crowdloan
 			assert_ok!(Slots::new_auction(Origin::root(), 5, 1));
 			assert_ok!(Crowdloan::create(Origin::signed(1), 1000, 1, 4, 9, None));
 			// Transfer fee is taken here
-<<<<<<< HEAD
-			assert_ok!(Crowdloan::contribute(Origin::signed(1), 0, 49, 1, None));
-=======
-			assert_ok!(Crowdloan::contribute(Origin::signed(1), 0, 49));
->>>>>>> 0e044f57
+			assert_ok!(Crowdloan::contribute(Origin::signed(1), 0, 49, None));
 			assert_eq!(Balances::free_balance(1), 950);
 
 			run_to_block(5);
@@ -1323,15 +1243,9 @@
 			assert_ok!(Slots::new_auction(Origin::root(), 5, 1));
 			assert_ok!(Crowdloan::create(Origin::signed(1), 1000, 1, 4, 9, None));
 			// Transfer fee is taken here
-<<<<<<< HEAD
-			assert_ok!(Crowdloan::contribute(Origin::signed(1), 0, 100, 1, None));
-			assert_ok!(Crowdloan::contribute(Origin::signed(2), 0, 200, 2, None));
-			assert_ok!(Crowdloan::contribute(Origin::signed(3), 0, 300, 3, None));
-=======
-			assert_ok!(Crowdloan::contribute(Origin::signed(1), 0, 100));
-			assert_ok!(Crowdloan::contribute(Origin::signed(2), 0, 200));
-			assert_ok!(Crowdloan::contribute(Origin::signed(3), 0, 300));
->>>>>>> 0e044f57
+			assert_ok!(Crowdloan::contribute(Origin::signed(1), 0, 100, None));
+			assert_ok!(Crowdloan::contribute(Origin::signed(2), 0, 200, None));
+			assert_ok!(Crowdloan::contribute(Origin::signed(3), 0, 300, None));
 
 			// Skip all the way to the end
 			run_to_block(50);
@@ -1370,11 +1284,7 @@
 			// Add lots of contributors, beyond what we can delete in one go.
 			for i in 0 .. 30 {
 				Balances::make_free_balance_be(&i, 300);
-<<<<<<< HEAD
-				assert_ok!(Crowdloan::contribute(Origin::signed(i), 0, 100, i, None));
-=======
-				assert_ok!(Crowdloan::contribute(Origin::signed(i), 0, 100));
->>>>>>> 0e044f57
+				assert_ok!(Crowdloan::contribute(Origin::signed(i), 0, 100, None));
 				assert_eq!(Crowdloan::contribution_get(0, &i), 100);
 			}
 
@@ -1436,15 +1346,9 @@
 			assert_ok!(Slots::new_auction(Origin::root(), 5, 1));
 			assert_ok!(Crowdloan::create(Origin::signed(1), 1000, 1, 4, 9, None));
 			// Transfer fee is taken here
-<<<<<<< HEAD
-			assert_ok!(Crowdloan::contribute(Origin::signed(1), 0, 100, 1, None));
-			assert_ok!(Crowdloan::contribute(Origin::signed(2), 0, 200, 2, None));
-			assert_ok!(Crowdloan::contribute(Origin::signed(3), 0, 300, 3, None));
-=======
-			assert_ok!(Crowdloan::contribute(Origin::signed(1), 0, 100));
-			assert_ok!(Crowdloan::contribute(Origin::signed(2), 0, 200));
-			assert_ok!(Crowdloan::contribute(Origin::signed(3), 0, 300));
->>>>>>> 0e044f57
+			assert_ok!(Crowdloan::contribute(Origin::signed(1), 0, 100, None));
+			assert_ok!(Crowdloan::contribute(Origin::signed(2), 0, 200, None));
+			assert_ok!(Crowdloan::contribute(Origin::signed(3), 0, 300, None));
 
 			// Cannot dissolve an invalid fund index
 			assert_noop!(Crowdloan::dissolve(Origin::signed(1), 1), Error::<Test>::InvalidFundIndex);
@@ -1474,11 +1378,7 @@
 			// Create a crowdloan before an auction is created
 			assert_ok!(Crowdloan::create(Origin::signed(1), 1000, 1, 4, 9, None));
 			// Users can already contribute
-<<<<<<< HEAD
-			assert_ok!(Crowdloan::contribute(Origin::signed(1), 0, 49, 1, None));
-=======
-			assert_ok!(Crowdloan::contribute(Origin::signed(1), 0, 49));
->>>>>>> 0e044f57
+			assert_ok!(Crowdloan::contribute(Origin::signed(1), 0, 49, None));
 			// Fund added to NewRaise
 			assert_eq!(Crowdloan::new_raise(), vec![0]);
 
@@ -1522,13 +1422,8 @@
 			assert_ok!(Crowdloan::create(Origin::signed(2), 1000, 1, 4, 30, None));
 
 			// Contribute to all, but more money to 0, less to 1
-<<<<<<< HEAD
-			assert_ok!(Crowdloan::contribute(Origin::signed(1), 0, 300, 1, None));
-			assert_ok!(Crowdloan::contribute(Origin::signed(1), 1, 200, 1, None));
-=======
-			assert_ok!(Crowdloan::contribute(Origin::signed(1), 0, 300));
-			assert_ok!(Crowdloan::contribute(Origin::signed(1), 1, 200));
->>>>>>> 0e044f57
+			assert_ok!(Crowdloan::contribute(Origin::signed(1), 0, 300, None));
+			assert_ok!(Crowdloan::contribute(Origin::signed(1), 1, 200, None));
 
 			// Add deploy data to all
 			assert_ok!(Crowdloan::fix_deploy_data(
@@ -1560,11 +1455,7 @@
 			// Create a second auction
 			assert_ok!(Slots::new_auction(Origin::root(), 5, 1));
 			// Contribute to existing funds add to NewRaise
-<<<<<<< HEAD
-			assert_ok!(Crowdloan::contribute(Origin::signed(1), 1, 10, 1, None));
-=======
-			assert_ok!(Crowdloan::contribute(Origin::signed(1), 1, 10));
->>>>>>> 0e044f57
+			assert_ok!(Crowdloan::contribute(Origin::signed(1), 1, 10, None));
 
 			// End the current auction, fund 1 wins!
 			run_to_block(20);
@@ -1622,11 +1513,7 @@
 	fn contribute_fund<T: Config>(who: &T::AccountId, index: FundIndex) {
 		T::Currency::make_free_balance_be(&who, BalanceOf::<T>::max_value());
 		let value = T::MinContribution::get();
-<<<<<<< HEAD
-		assert_ok!(Crowdloan::<T>::contribute(RawOrigin::Signed(who.clone()).into(), index, value, who.clone(), None));
-=======
 		assert_ok!(Crowdloan::<T>::contribute(RawOrigin::Signed(who.clone()).into(), index, value));
->>>>>>> 0e044f57
 	}
 
 	fn worst_validation_code<T: Config>() -> Vec<u8> {
@@ -1708,11 +1595,7 @@
 			let caller: T::AccountId = whitelisted_caller();
 			let contribution = T::MinContribution::get();
 			T::Currency::make_free_balance_be(&caller, BalanceOf::<T>::max_value());
-<<<<<<< HEAD
-		}: _(RawOrigin::Signed(caller.clone()), fund_index, contribution, caller.clone(), None)
-=======
-		}: _(RawOrigin::Signed(caller.clone()), fund_index, contribution)
->>>>>>> 0e044f57
+		}: _(RawOrigin::Signed(caller.clone()), fund_index, contribution, None)
 		verify {
 			// NewRaise is appended to, so we don't need to fill it up for worst case scenario.
 			assert!(!NewRaise::get().is_empty());
@@ -1802,11 +1685,7 @@
 				let contributor: T::AccountId = account("contributor", i, 0);
 				let contribution = T::MinContribution::get() * (i + 1).into();
 				T::Currency::make_free_balance_be(&contributor, BalanceOf::<T>::max_value());
-<<<<<<< HEAD
-				Crowdloan::<T>::contribute(RawOrigin::Signed(contributor).into(), fund_index, contribution, Default::default(), None)?;
-=======
-				Crowdloan::<T>::contribute(RawOrigin::Signed(contributor).into(), fund_index, contribution)?;
->>>>>>> 0e044f57
+				Crowdloan::<T>::contribute(RawOrigin::Signed(contributor).into(), fund_index, contribution, None)?;
 			}
 
 			let lease_period_index = end_block / T::LeasePeriod::get();
