// Copyright 2017 Parity Technologies (UK) Ltd.
// This file is part of Polkadot.

// Polkadot is free software: you can redistribute it and/or modify
// it under the terms of the GNU General Public License as published by
// the Free Software Foundation, either version 3 of the License, or
// (at your option) any later version.

// Polkadot is distributed in the hope that it will be useful,
// but WITHOUT ANY WARRANTY; without even the implied warranty of
// MERCHANTABILITY or FITNESS FOR A PARTICULAR PURPOSE.  See the
// GNU General Public License for more details.

// You should have received a copy of the GNU General Public License
// along with Polkadot.  If not, see <http://www.gnu.org/licenses/>.

//! Main parachains logic. For now this is just the determination of which validators do what.

use rstd::prelude::*;
use codec::Decode;

use bitvec::BigEndian;
<<<<<<< HEAD
use sr_primitives::traits::{Hash as HashT, BlakeTwo256};
use primitives::Hash;
=======
use inherents::{
	ProvideInherent, InherentData, InherentIdentifier, RuntimeString, MakeFatalError
};
use sr_primitives::traits::{Hash as HashT, BlakeTwo256};
>>>>>>> d8542507
use primitives::parachain::{Id as ParaId, Chain, DutyRoster, AttestedCandidate, Statement};
use {system, session};

use srml_support::{StorageValue, StorageMap};
use srml_support::dispatch::Result;

use inherents::{ProvideInherent, InherentData, RuntimeString, MakeFatalError, InherentIdentifier};

#[cfg(any(feature = "std", test))]
<<<<<<< HEAD
use sr_primitives::{StorageOverlay, ChildrenStorageOverlay};
=======
use sr_primitives::{self, ChildrenStorageOverlay};
>>>>>>> d8542507

#[cfg(any(feature = "std", test))]
use rstd::marker::PhantomData;

use system::ensure_inherent;

pub trait Trait: session::Trait {}

// result of <NodeCodec<Blake2Hasher> as trie_db::NodeCodec<Blake2Hasher>>::hashed_null_node()
const EMPTY_TRIE_ROOT: [u8; 32] = [
	3, 23, 10, 46, 117, 151, 183, 183, 227, 216, 76, 5, 57, 29, 19, 154,
	98, 177, 87, 231, 135, 134, 216, 192, 130, 242, 157, 207, 76, 17, 19, 20
];

decl_storage! {
	trait Store for Module<T: Trait> as Parachains {
		// Vector of all parachain IDs.
		pub Parachains get(active_parachains): Vec<ParaId>;
		// The parachains registered at present.
		pub Code get(parachain_code): map ParaId => Option<Vec<u8>>;
		// The heads of the parachains registered at present.
		pub Heads get(parachain_head): map ParaId => Option<Vec<u8>>;
		// message routing roots (from, to).
		pub Routing: map (ParaId, ParaId) => Option<Hash>;

		// Did the parachain heads get updated in this block?
		DidUpdate: bool;
	}
	add_extra_genesis {
		config(parachains): Vec<(ParaId, Vec<u8>, Vec<u8>)>;
		config(_phdata): PhantomData<T>;
<<<<<<< HEAD
		build(|storage: &mut StorageOverlay, _: &mut ChildrenStorageOverlay, config: &GenesisConfig<T>| {
=======
		build(|storage: &mut sr_primitives::StorageOverlay,
			_: &mut ChildrenStorageOverlay,
			config: &GenesisConfig<T>| {
>>>>>>> d8542507
			use codec::Encode;

			let mut p = config.parachains.clone();
			p.sort_unstable_by_key(|&(ref id, _, _)| id.clone());
			p.dedup_by_key(|&mut (ref id, _, _)| id.clone());

			let only_ids: Vec<_> = p.iter().map(|&(ref id, _, _)| id).cloned().collect();

			storage.insert(Self::hash(<Parachains<T>>::key()).to_vec(), only_ids.encode());

			for (id, code, genesis) in p {
				let code_key = Self::hash(&<Code<T>>::key_for(&id)).to_vec();
				let head_key = Self::hash(&<Heads<T>>::key_for(&id)).to_vec();
				// no ingress -- a chain cannot be routed to until it is live.

				storage.insert(code_key, code.encode());
				storage.insert(head_key, genesis.encode());
			}
		});
	}
}

decl_module! {
	/// Parachains module.
	pub struct Module<T: Trait> for enum Call where origin: T::Origin {
		/// Provide candidate receipts for parachains, in ascending order by id.
		fn set_heads(origin, heads: Vec<AttestedCandidate>) -> Result {
			ensure_inherent(origin)?;
			ensure!(!<DidUpdate<T>>::exists(), "Parachain heads must be updated only once in the block");

			let active_parachains = Self::active_parachains();

			// perform integrity checks before writing to storage.
			{
				let n_parachains = active_parachains.len();
				ensure!(heads.len() <= n_parachains, "Too many parachain candidates");

				let mut last_id = None;
				let mut iter = active_parachains.iter();
				for head in &heads {
					// proposed heads must be ascending order by parachain ID without duplicate.
					ensure!(
						last_id.as_ref().map_or(true, |x| x < &head.parachain_index()),
						"Parachain candidates out of order by ID"
					);

					// must be unknown since active parachains are always sorted.
					ensure!(
						iter.find(|x| x == &&head.parachain_index()).is_some(),
						"Submitted candidate for unregistered or out-of-order parachain {}"
					);

					Self::check_egress_queue_roots(&head, &active_parachains)?;

					last_id = Some(head.parachain_index());
				}
			}

			Self::check_attestations(&heads)?;

			for head in heads {
				let id = head.parachain_index();
				<Heads<T>>::insert(id, head.candidate.head_data.0);

				// update egress.
				for &(to, root) in &head.candidate.egress_queue_roots {
					<Routing<T>>::insert((id, to), root);
				}
			}

			<DidUpdate<T>>::put(true);

			Ok(())
		}

		/// Register a parachain with given code.
		/// Fails if given ID is already used.
		pub fn register_parachain(id: ParaId, code: Vec<u8>, initial_head_data: Vec<u8>) -> Result {
			let mut parachains = Self::active_parachains();
			match parachains.binary_search(&id) {
				Ok(_) => fail!("Parachain already exists"),
				Err(idx) => parachains.insert(idx, id),
			}

			<Code<T>>::insert(id, code);
			<Parachains<T>>::put(parachains);
			<Heads<T>>::insert(id, initial_head_data);

			Ok(())
		}

		/// Deregister a parachain with given id
		pub fn deregister_parachain(id: ParaId) -> Result {
			let mut parachains = Self::active_parachains();
			match parachains.binary_search(&id) {
				Ok(idx) => { parachains.remove(idx); }
				Err(_) => return Ok(()),
			}

			<Code<T>>::remove(id);
			<Heads<T>>::remove(id);

			// clear all routing entries to and from other parachains.
			for other in parachains.iter().cloned() {
				<Routing<T>>::remove((id, other));
				<Routing<T>>::remove((other, id));
			}

			<Parachains<T>>::put(parachains);

			Ok(())
		}

		fn on_finalise(_n: T::BlockNumber) {
			assert!(<Self as Store>::DidUpdate::take(), "Parachain heads must be updated once in the block");
		}
	}
}

fn majority_of(list_len: usize) -> usize {
	list_len / 2 + list_len % 2
}

fn localized_payload(statement: Statement, parent_hash: ::primitives::Hash) -> Vec<u8> {
	use codec::Encode;

	let mut encoded = statement.encode();
	encoded.extend(parent_hash.as_ref());
	encoded
}

impl<T: Trait> Module<T> {
	/// Calculate the current block's duty roster using system's random seed.
	pub fn calculate_duty_roster() -> DutyRoster {
		let parachains = Self::active_parachains();
		let parachain_count = parachains.len();
		let validator_count = <consensus::Module<T>>::authorities().len();
		let validators_per_parachain = if parachain_count != 0 { (validator_count - 1) / parachain_count } else { 0 };

		let mut roles_val = (0..validator_count).map(|i| match i {
			i if i < parachain_count * validators_per_parachain => {
				let idx = i / validators_per_parachain;
				Chain::Parachain(parachains[idx].clone())
			}
			_ => Chain::Relay,
		}).collect::<Vec<_>>();

		let mut random_seed = system::Module::<T>::random_seed().as_ref().to_vec();
		random_seed.extend(b"validator_role_pairs");
		let mut seed = BlakeTwo256::hash(&random_seed);

		// shuffle
		for i in 0..(validator_count - 1) {
			// 4 bytes of entropy used per cycle, 32 bytes entropy per hash
			let offset = (i * 4 % 32) as usize;

			// number of roles remaining to select from.
			let remaining = (validator_count - i) as usize;

			// 8 32-bit ints per 256-bit seed.
			let val_index = u32::decode(&mut &seed[offset..offset + 4]).expect("using 4 bytes for a 32-bit quantity") as usize % remaining;

			if offset == 28 {
				// into the last 4 bytes - rehash to gather new entropy
				seed = BlakeTwo256::hash(seed.as_ref());
			}

			// exchange last item with randomly chosen first.
			roles_val.swap(remaining - 1, val_index);
		}

		DutyRoster {
			validator_duty: roles_val,
		}
	}

	/// Calculate the ingress to a specific parachain.
	///
	/// Yields a list of parachains being routed from, and the egress
	/// queue roots to consider.
	pub fn ingress(to: ParaId) -> Option<Vec<(ParaId, Hash)>> {
		let active_parachains = Self::active_parachains();
		if !active_parachains.contains(&to) { return None }

		Some(active_parachains.into_iter().filter(|i| i != &to)
			.filter_map(move |from| {
				<Routing<T>>::get((from, to.clone())).map(move |h| (from, h))
			})
			.collect())
	}

	fn check_egress_queue_roots(head: &AttestedCandidate, active_parachains: &[ParaId]) -> Result {
		let mut last_egress_id = None;
		let mut iter = active_parachains.iter();
		for (egress_para_id, root) in &head.candidate.egress_queue_roots {
			// egress routes should be ascending order by parachain ID without duplicate.
			ensure!(
				last_egress_id.as_ref().map_or(true, |x| x < &egress_para_id),
				"Egress routes out of order by ID"
			);

			// a parachain can't route to self
			ensure!(
				*egress_para_id != head.candidate.parachain_index,
				"Parachain routing to self"
			);

			// no empty trie roots
			ensure!(
				*root != EMPTY_TRIE_ROOT.into(),
				"Empty trie root included"
			);

			// can't route to a parachain which doesn't exist
			ensure!(
				iter.find(|x| x == &egress_para_id).is_some(),
				"Routing to non-existent parachain"
			);

			last_egress_id = Some(egress_para_id)
		}
		Ok(())
	}

	// check the attestations on these candidates. The candidates should have been checked
	// that each candidates' chain ID is valid.
	fn check_attestations(attested_candidates: &[AttestedCandidate]) -> Result {
		use primitives::parachain::ValidityAttestation;
		use sr_primitives::traits::Verify;

		// returns groups of slices that have the same chain ID.
		// assumes the inner slice is sorted by id.
		struct GroupedDutyIter<'a> {
			next_idx: usize,
			inner: &'a [(usize, ParaId)],
		}

		impl<'a> GroupedDutyIter<'a> {
			fn new(inner: &'a [(usize, ParaId)]) -> Self {
				GroupedDutyIter { next_idx: 0, inner }
			}

			fn group_for(&mut self, wanted_id: ParaId) -> Option<&'a [(usize, ParaId)]> {
				while let Some((id, keys)) = self.next() {
					if wanted_id == id {
						return Some(keys)
					}
				}

				None
			}
		}

		impl<'a> Iterator for GroupedDutyIter<'a> {
			type Item = (ParaId, &'a [(usize, ParaId)]);

			fn next(&mut self) -> Option<Self::Item> {
				if self.next_idx == self.inner.len() { return None }
				let start_idx = self.next_idx;
				self.next_idx += 1;
				let start_id = self.inner[start_idx].1;

				while self.inner.get(self.next_idx).map_or(false, |&(_, ref id)| id == &start_id) {
					self.next_idx += 1;
				}

				Some((start_id, &self.inner[start_idx..self.next_idx]))
			}
		}

		let authorities = super::Consensus::authorities();
		let duty_roster = Self::calculate_duty_roster();

		// convert a duty roster, which is originally a Vec<Chain>, where each
		// item corresponds to the same position in the session keys, into
		// a list containing (index, parachain duty) where indices are into the session keys.
		// this list is sorted ascending by parachain duty, just like the
		// parachain candidates are.
		let make_sorted_duties = |duty: &[Chain]| {
			let mut sorted_duties = Vec::with_capacity(duty.len());
			for (val_idx, duty) in duty.iter().enumerate() {
				let id = match duty {
					Chain::Relay => continue,
					Chain::Parachain(id) => id,
				};

				let idx = sorted_duties.binary_search_by_key(&id, |&(_, ref id)| id)
					.unwrap_or_else(|idx| idx);

				sorted_duties.insert(idx, (val_idx, *id));
			}

			sorted_duties
		};

		let sorted_validators = make_sorted_duties(&duty_roster.validator_duty);

		let parent_hash = super::System::parent_hash();
		let localized_payload = |statement: Statement| localized_payload(statement, parent_hash);

		let mut validator_groups = GroupedDutyIter::new(&sorted_validators[..]);

		for candidate in attested_candidates {
			let validator_group = validator_groups.group_for(candidate.parachain_index())
				.ok_or("no validator group for parachain")?;

			ensure!(
				candidate.validity_votes.len() >= majority_of(validator_group.len()),
				"Not enough validity attestations"
			);

			let mut candidate_hash = None;
			let mut encoded_implicit = None;
			let mut encoded_explicit = None;

			// track which voters have voted already, 1 bit per authority.
			let mut track_voters = bitvec![0; authorities.len()];
			for (auth_id, validity_attestation) in &candidate.validity_votes {
				// protect against double-votes.
				match validator_group.iter().find(|&(idx, _)| &authorities[*idx] == auth_id) {
					None => return Err("Attesting validator not on this chain's validation duty."),
					Some(&(idx, _)) => {
						if track_voters.get(idx) {
							return Err("Voter already attested validity once")
						}
						track_voters.set(idx, true)
					}
				}

				let (payload, sig) = match validity_attestation {
					ValidityAttestation::Implicit(sig) => {
						let payload = encoded_implicit.get_or_insert_with(|| localized_payload(
							Statement::Candidate(candidate.candidate.clone()),
						));

						(payload, sig)
					}
					ValidityAttestation::Explicit(sig) => {
						let hash = candidate_hash
							.get_or_insert_with(|| candidate.candidate.hash())
							.clone();

						let payload = encoded_explicit.get_or_insert_with(|| localized_payload(
							Statement::Valid(hash),
						));

						(payload, sig)
					}
				};

				ensure!(
					sig.verify(&payload[..], &auth_id),
					"Candidate validity attestation signature is bad."
				);
			}
<<<<<<< HEAD
=======

			let mut encoded_available = None;
			for (auth_id, sig) in &candidate.availability_votes {
				match availability_group.iter().find(|&(idx, _)| &authorities[*idx] == auth_id) {
					None => return Err("Attesting validator not on this chain's availability duty."),
					Some(&(idx, _)) => {
						if track_voters.get(authorities.len() + idx) {
							return Err("Voter already attested availability once")
						}
						track_voters.set(authorities.len() + idx, true)
					}
				}

				let hash = candidate_hash
					.get_or_insert_with(|| candidate.candidate.hash())
					.clone();

				let payload = encoded_available.get_or_insert_with(|| localized_payload(
					Statement::Available(hash),
				));

				ensure!(
					sig.verify(&payload[..], &auth_id),
					"Candidate availability attestation signature is bad."
				)
			}
>>>>>>> d8542507
		}

		Ok(())
	}

/*
	// TODO: Consider integrating if needed.
	/// Extract the parachain heads from the block.
	pub fn parachain_heads(&self) -> &[CandidateReceipt] {
		let x = self.inner.extrinsics.get(PARACHAINS_SET_POSITION as usize).and_then(|xt| match xt.function {
			Call::Parachains(ParachainsCall::set_heads(ref x)) => Some(&x[..]),
			_ => None
		});

		match x {
			Some(x) => x,
			None => panic!("Invalid polkadot block asserted at {:?}", self.file_line),
		}
	}
*/
}

pub const INHERENT_IDENTIFIER: InherentIdentifier = *b"newheads";

pub type InherentType = Vec<AttestedCandidate>;

impl<T: Trait> ProvideInherent for Module<T> {
	type Call = Call<T>;
	type Error = MakeFatalError<RuntimeString>;
	const INHERENT_IDENTIFIER: InherentIdentifier = INHERENT_IDENTIFIER;

	fn create_inherent(data: &InherentData) -> Option<Self::Call> {
		let data = data.get_data::<InherentType>(&INHERENT_IDENTIFIER)
			.expect("Parachain heads could not be decoded.")
			.expect("No parachain heads found in inherent data.");

		Some(Call::set_heads(data))
	}
}

#[cfg(test)]
mod tests {
	use super::*;
	use sr_io::{TestExternalities, with_externalities};
	use substrate_primitives::{H256, Blake2Hasher};
	use substrate_trie::NodeCodec;
	use sr_primitives::{generic, BuildStorage};
	use sr_primitives::traits::{BlakeTwo256, IdentityLookup};
	use primitives::{parachain::{CandidateReceipt, HeadData, ValidityAttestation}, SessionKey};
	use keyring::{AuthorityKeyring, AccountKeyring};
	use {consensus, timestamp};

	impl_outer_origin! {
		pub enum Origin for Test {}
	}

	#[derive(Clone, Eq, PartialEq)]
	pub struct Test;
	impl consensus::Trait for Test {
<<<<<<< HEAD
		type SessionKey = SessionKey;
=======
>>>>>>> d8542507
		type InherentOfflineReport = ();
		type SessionKey = SessionKey;
		type Log = ::Log;
	}
	impl system::Trait for Test {
		type Origin = Origin;
		type Index = ::Nonce;
		type BlockNumber = u64;
		type Hash = H256;
		type Hashing = BlakeTwo256;
		type Digest = generic::Digest<::Log>;
		type AccountId = ::AccountId;
		type Lookup = IdentityLookup<::AccountId>;
		type Header = ::Header;
		type Event = ();
		type Log = ::Log;
	}
	impl session::Trait for Test {
		type ConvertAccountIdToSessionKey = ();
		type OnSessionChange = ();
		type Event = ();
	}
	impl timestamp::Trait for Test {
		type Moment = u64;
		type OnTimestampSet = ();
	}
	impl Trait for Test {}

	type Parachains = Module<Test>;

	fn new_test_ext(parachains: Vec<(ParaId, Vec<u8>, Vec<u8>)>) -> TestExternalities<Blake2Hasher> {
		let mut t = system::GenesisConfig::<Test>::default().build_storage().unwrap().0;
		let authority_keys = [
			AuthorityKeyring::Alice,
			AuthorityKeyring::Bob,
			AuthorityKeyring::Charlie,
			AuthorityKeyring::Dave,
			AuthorityKeyring::Eve,
			AuthorityKeyring::Ferdie,
			AuthorityKeyring::One,
			AuthorityKeyring::Two,
		];
<<<<<<< HEAD
		let validator_keys = [
=======

		let account_keys = [
>>>>>>> d8542507
			AccountKeyring::Alice,
			AccountKeyring::Bob,
			AccountKeyring::Charlie,
			AccountKeyring::Dave,
			AccountKeyring::Eve,
			AccountKeyring::Ferdie,
			AccountKeyring::One,
			AccountKeyring::Two,
		];

		t.extend(consensus::GenesisConfig::<Test>{
			code: vec![],
			authorities: authority_keys.iter().map(|k| SessionKey::from(*k)).collect(),
		}.build_storage().unwrap().0);
		t.extend(session::GenesisConfig::<Test>{
			session_length: 1000,
<<<<<<< HEAD
			validators: validator_keys.iter().map(|k| ::AccountId::from(*k)).collect(),
=======
			validators: account_keys.iter().map(|k| ::AccountId::from(*k)).collect(),
>>>>>>> d8542507
			keys: vec![],
		}.build_storage().unwrap().0);
		t.extend(GenesisConfig::<Test>{
			parachains: parachains,
			_phdata: Default::default(),
		}.build_storage().unwrap().0);
		t.into()
	}

	fn make_attestations(candidate: &mut AttestedCandidate) {
		let mut vote_implicit = false;
		let parent_hash = ::System::parent_hash();

		let duty_roster = Parachains::calculate_duty_roster();
		let candidate_hash = candidate.candidate.hash();

		let authorities = ::Consensus::authorities();
<<<<<<< HEAD
		let extract_key = |public: &SessionKey| {
			AuthorityKeyring::from_public(public).unwrap()
=======
		let extract_key = |public: SessionKey| {
			AuthorityKeyring::from_raw_public(public.0).unwrap()
>>>>>>> d8542507
		};

		let validation_entries = duty_roster.validator_duty.iter()
			.enumerate();

		for (idx, &duty) in validation_entries {
			if duty != Chain::Parachain(candidate.parachain_index()) { continue }
			vote_implicit = !vote_implicit;

<<<<<<< HEAD
			let key = extract_key(&authorities[idx]);
=======
			let key = extract_key(authorities[idx].clone());
>>>>>>> d8542507

			let statement = if vote_implicit {
				Statement::Candidate(candidate.candidate.clone())
			} else {
				Statement::Valid(candidate_hash.clone())
			};

			let payload = localized_payload(statement, parent_hash);
			let signature = key.sign(&payload[..]).into();

<<<<<<< HEAD
			candidate.validity_votes.push((authorities[idx].clone(), if vote_implicit {
				ValidityAttestation::Implicit(signature)
			} else {
				ValidityAttestation::Explicit(signature)
			}));
		}
	}

	fn new_candidate_with_egress_roots(egress_queue_roots: Vec<(ParaId, H256)>) -> AttestedCandidate {
		AttestedCandidate {
			validity_votes: vec![],
			candidate: CandidateReceipt {
				parachain_index: 0.into(),
				collator: Default::default(),
				signature: Default::default(),
				head_data: HeadData(vec![1, 2, 3]),
				balance_uploads: vec![],
				egress_queue_roots,
				fees: 0,
				block_data_hash: Default::default(),
=======
			if is_validation {
				candidate.validity_votes.push((authorities[idx].clone(), if vote_implicit {
					ValidityAttestation::Implicit(signature)
				} else {
					ValidityAttestation::Explicit(signature)
				}));
			} else {
				candidate.availability_votes.push((authorities[idx].clone(), signature));
>>>>>>> d8542507
			}
		}
	}

	#[test]
	fn active_parachains_should_work() {
		let parachains = vec![
			(5u32.into(), vec![1,2,3], vec![1]),
			(100u32.into(), vec![4,5,6], vec![2]),
		];

		with_externalities(&mut new_test_ext(parachains), || {
			assert_eq!(Parachains::active_parachains(), vec![5u32.into(), 100u32.into()]);
			assert_eq!(Parachains::parachain_code(&5u32.into()), Some(vec![1,2,3]));
			assert_eq!(Parachains::parachain_code(&100u32.into()), Some(vec![4,5,6]));
		});
	}

	#[test]
	fn register_deregister() {
		let parachains = vec![
			(5u32.into(), vec![1,2,3], vec![1]),
			(100u32.into(), vec![4,5,6], vec![2,]),
		];

		with_externalities(&mut new_test_ext(parachains), || {
			assert_eq!(Parachains::active_parachains(), vec![5u32.into(), 100u32.into()]);

			assert_eq!(Parachains::parachain_code(&5u32.into()), Some(vec![1,2,3]));
			assert_eq!(Parachains::parachain_code(&100u32.into()), Some(vec![4,5,6]));

			assert_ok!(Parachains::register_parachain(99u32.into(), vec![7,8,9], vec![1, 1, 1]));

			assert_eq!(Parachains::active_parachains(), vec![5u32.into(), 99u32.into(), 100u32.into()]);
			assert_eq!(Parachains::parachain_code(&99u32.into()), Some(vec![7,8,9]));

			assert_ok!(Parachains::deregister_parachain(5u32.into()));

			assert_eq!(Parachains::active_parachains(), vec![99u32.into(), 100u32.into()]);
			assert_eq!(Parachains::parachain_code(&5u32.into()), None);
		});
	}

	#[test]
	fn duty_roster_works() {
		let parachains = vec![
			(0u32.into(), vec![], vec![]),
			(1u32.into(), vec![], vec![]),
		];

		with_externalities(&mut new_test_ext(parachains), || {
			let check_roster = |duty_roster: &DutyRoster| {
				assert_eq!(duty_roster.validator_duty.len(), 8);
				for i in (0..2).map(ParaId::from) {
					assert_eq!(duty_roster.validator_duty.iter().filter(|&&j| j == Chain::Parachain(i)).count(), 3);
				}
				assert_eq!(duty_roster.validator_duty.iter().filter(|&&j| j == Chain::Relay).count(), 2);
			};

			system::Module::<Test>::set_random_seed([0u8; 32].into());
			let duty_roster_0 = Parachains::calculate_duty_roster();
			check_roster(&duty_roster_0);

			system::Module::<Test>::set_random_seed([1u8; 32].into());
			let duty_roster_1 = Parachains::calculate_duty_roster();
			check_roster(&duty_roster_1);
			assert!(duty_roster_0 != duty_roster_1);


			system::Module::<Test>::set_random_seed([2u8; 32].into());
			let duty_roster_2 = Parachains::calculate_duty_roster();
			check_roster(&duty_roster_2);
			assert!(duty_roster_0 != duty_roster_2);
			assert!(duty_roster_1 != duty_roster_2);
		});
	}

	#[test]
	fn unattested_candidate_is_rejected() {
		let parachains = vec![
			(0u32.into(), vec![], vec![]),
			(1u32.into(), vec![], vec![]),
		];

		with_externalities(&mut new_test_ext(parachains), || {
			system::Module::<Test>::set_random_seed([0u8; 32].into());
			let candidate = AttestedCandidate {
				validity_votes: vec![],
				candidate: CandidateReceipt {
					parachain_index: 0.into(),
					collator: Default::default(),
					signature: Default::default(),
					head_data: HeadData(vec![1, 2, 3]),
					balance_uploads: vec![],
					egress_queue_roots: vec![],
					fees: 0,
					block_data_hash: Default::default(),
				}
			};

			assert!(Parachains::dispatch(Call::set_heads(vec![candidate]), Origin::INHERENT).is_err());
		})
	}

	#[test]
	fn attested_candidates_accepted_in_order() {
		let parachains = vec![
			(0u32.into(), vec![], vec![]),
			(1u32.into(), vec![], vec![]),
		];

		with_externalities(&mut new_test_ext(parachains), || {
			system::Module::<Test>::set_random_seed([0u8; 32].into());
			let mut candidate_a = AttestedCandidate {
				validity_votes: vec![],
				candidate: CandidateReceipt {
					parachain_index: 0.into(),
					collator: Default::default(),
					signature: Default::default(),
					head_data: HeadData(vec![1, 2, 3]),
					balance_uploads: vec![],
					egress_queue_roots: vec![],
					fees: 0,
					block_data_hash: Default::default(),
				}
			};

			let mut candidate_b = AttestedCandidate {
				validity_votes: vec![],
				candidate: CandidateReceipt {
					parachain_index: 1.into(),
					collator: Default::default(),
					signature: Default::default(),
					head_data: HeadData(vec![2, 3, 4]),
					balance_uploads: vec![],
					egress_queue_roots: vec![],
					fees: 0,
					block_data_hash: Default::default(),
				}
			};

			make_attestations(&mut candidate_a);
			make_attestations(&mut candidate_b);

			assert!(Parachains::dispatch(
				Call::set_heads(vec![candidate_b.clone(), candidate_a.clone()]),
				Origin::INHERENT,
			).is_err());

			assert!(Parachains::dispatch(
				Call::set_heads(vec![candidate_a.clone(), candidate_b.clone()]),
				Origin::INHERENT,
			).is_ok());
		});
	}

	#[test]
	fn duplicate_vote_is_rejected() {
		let parachains = vec![
			(0u32.into(), vec![], vec![]),
			(1u32.into(), vec![], vec![]),
		];

		with_externalities(&mut new_test_ext(parachains), || {
			system::Module::<Test>::set_random_seed([0u8; 32].into());
			let mut candidate = AttestedCandidate {
				validity_votes: vec![],
				candidate: CandidateReceipt {
					parachain_index: 0.into(),
					collator: Default::default(),
					signature: Default::default(),
					head_data: HeadData(vec![1, 2, 3]),
					balance_uploads: vec![],
					egress_queue_roots: vec![],
					fees: 0,
					block_data_hash: Default::default(),
				}
			};

			make_attestations(&mut candidate);

			let mut double_validity = candidate.clone();
			double_validity.validity_votes.push(candidate.validity_votes[0].clone());

			assert!(Parachains::dispatch(
				Call::set_heads(vec![double_validity]),
				Origin::INHERENT,
			).is_err());
		});
	}

	#[test]
	fn ingress_works() {
		let parachains = vec![
			(0u32.into(), vec![], vec![]),
			(1u32.into(), vec![], vec![]),
			(99u32.into(), vec![1, 2, 3], vec![4, 5, 6]),
		];

		with_externalities(&mut new_test_ext(parachains), || {
			system::Module::<Test>::set_random_seed([0u8; 32].into());
			let from_a = vec![(1.into(), [1; 32].into())];
			let mut candidate_a = AttestedCandidate {
				validity_votes: vec![],
				candidate: CandidateReceipt {
					parachain_index: 0.into(),
					collator: Default::default(),
					signature: Default::default(),
					head_data: HeadData(vec![1, 2, 3]),
					balance_uploads: vec![],
					egress_queue_roots: from_a.clone(),
					fees: 0,
					block_data_hash: Default::default(),
				}
			};

			let from_b = vec![(99.into(), [1; 32].into())];
			let mut candidate_b = AttestedCandidate {
				validity_votes: vec![],
				candidate: CandidateReceipt {
					parachain_index: 1.into(),
					collator: Default::default(),
					signature: Default::default(),
					head_data: HeadData(vec![1, 2, 3]),
					balance_uploads: vec![],
					egress_queue_roots: from_b.clone(),
					fees: 0,
					block_data_hash: Default::default(),
				}
			};

			make_attestations(&mut candidate_a);
			make_attestations(&mut candidate_b);

			assert_eq!(Parachains::ingress(ParaId::from(1)), Some(Vec::new()));
			assert_eq!(Parachains::ingress(ParaId::from(99)), Some(Vec::new()));

			assert!(Parachains::dispatch(
				Call::set_heads(vec![candidate_a, candidate_b]),
				Origin::INHERENT,
			).is_ok());

			assert_eq!(
				Parachains::ingress(ParaId::from(1)),
				Some(vec![(0.into(), [1; 32].into())]),
			);

			assert_eq!(
				Parachains::ingress(ParaId::from(99)),
				Some(vec![(1.into(), [1; 32].into())]),
			);

			assert_ok!(Parachains::deregister_parachain(1u32.into()));

			// after deregistering, there is no ingress to 1 and we stop routing
			// from 1.
			assert_eq!(Parachains::ingress(ParaId::from(1)), None);
			assert_eq!(Parachains::ingress(ParaId::from(99)), Some(Vec::new()));
		});
	}

	#[test]
	fn egress_routed_to_non_existent_parachain_is_rejected() {
		// That no parachain is routed to which doesn't exist
		let parachains = vec![
			(0u32.into(), vec![], vec![]),
			(1u32.into(), vec![], vec![]),
		];

		with_externalities(&mut new_test_ext(parachains), || {
			system::Module::<Test>::set_random_seed([0u8; 32].into());
			// parachain 99 does not exist
			let non_existent = vec![(99.into(), [1; 32].into())];
			let mut candidate = new_candidate_with_egress_roots(non_existent);

			make_attestations(&mut candidate);

			let result = Parachains::dispatch(
				Call::set_heads(vec![candidate.clone()]),
				Origin::INHERENT,
			);

			assert_eq!(Err("Routing to non-existent parachain"), result);
		});
	}

	#[test]
	fn egress_routed_to_self_is_rejected() {
		// That the parachain doesn't route to self
		let parachains = vec![
			(0u32.into(), vec![], vec![]),
			(1u32.into(), vec![], vec![]),
		];

		with_externalities(&mut new_test_ext(parachains), || {
			system::Module::<Test>::set_random_seed([0u8; 32].into());
			// parachain 0 is self
			let to_self = vec![(0.into(), [1; 32].into())];
			let mut candidate = new_candidate_with_egress_roots(to_self);

			make_attestations(&mut candidate);

			let result = Parachains::dispatch(
				Call::set_heads(vec![candidate.clone()]),
				Origin::INHERENT,
			);

			assert_eq!(Err("Parachain routing to self"), result);
		});
	}

	#[test]
	fn egress_queue_roots_out_of_order_rejected() {
		// That the list of egress queue roots is in ascending order by `ParaId`.
		let parachains = vec![
			(0u32.into(), vec![], vec![]),
			(1u32.into(), vec![], vec![]),
		];

		with_externalities(&mut new_test_ext(parachains), || {
			system::Module::<Test>::set_random_seed([0u8; 32].into());
			// parachain 0 is self
			let out_of_order = vec![(1.into(), [1; 32].into()), ((0.into(), [1; 32].into()))];
			let mut candidate = new_candidate_with_egress_roots(out_of_order);

			make_attestations(&mut candidate);

			let result = Parachains::dispatch(
				Call::set_heads(vec![candidate.clone()]),
				Origin::INHERENT,
			);

			assert_eq!(Err("Egress routes out of order by ID"), result);
		});
	}

	#[test]
	fn egress_queue_roots_empty_trie_roots_rejected() {
		let parachains = vec![
			(0u32.into(), vec![], vec![]),
			(1u32.into(), vec![], vec![]),
			(2u32.into(), vec![], vec![]),
		];

		with_externalities(&mut new_test_ext(parachains), || {
			system::Module::<Test>::set_random_seed([0u8; 32].into());
			// parachain 0 is self
			let contains_empty_trie_root = vec![(1.into(), [1; 32].into()), ((2.into(), EMPTY_TRIE_ROOT.into()))];
			let mut candidate = new_candidate_with_egress_roots(contains_empty_trie_root);

			make_attestations(&mut candidate);

			let result = Parachains::dispatch(
				Call::set_heads(vec![candidate.clone()]),
				Origin::INHERENT,
			);

			assert_eq!(Err("Empty trie root included"), result);
		});
	}

	#[test]
	fn empty_trie_root_const_is_blake2_hashed_null_node() {
		let hashed_null_node =  <NodeCodec<Blake2Hasher> as trie_db::NodeCodec<Blake2Hasher>>::hashed_null_node();
		assert_eq!(hashed_null_node, EMPTY_TRIE_ROOT.into())
	}
}<|MERGE_RESOLUTION|>--- conflicted
+++ resolved
@@ -20,15 +20,8 @@
 use codec::Decode;
 
 use bitvec::BigEndian;
-<<<<<<< HEAD
 use sr_primitives::traits::{Hash as HashT, BlakeTwo256};
 use primitives::Hash;
-=======
-use inherents::{
-	ProvideInherent, InherentData, InherentIdentifier, RuntimeString, MakeFatalError
-};
-use sr_primitives::traits::{Hash as HashT, BlakeTwo256};
->>>>>>> d8542507
 use primitives::parachain::{Id as ParaId, Chain, DutyRoster, AttestedCandidate, Statement};
 use {system, session};
 
@@ -38,11 +31,7 @@
 use inherents::{ProvideInherent, InherentData, RuntimeString, MakeFatalError, InherentIdentifier};
 
 #[cfg(any(feature = "std", test))]
-<<<<<<< HEAD
 use sr_primitives::{StorageOverlay, ChildrenStorageOverlay};
-=======
-use sr_primitives::{self, ChildrenStorageOverlay};
->>>>>>> d8542507
 
 #[cfg(any(feature = "std", test))]
 use rstd::marker::PhantomData;
@@ -74,13 +63,7 @@
 	add_extra_genesis {
 		config(parachains): Vec<(ParaId, Vec<u8>, Vec<u8>)>;
 		config(_phdata): PhantomData<T>;
-<<<<<<< HEAD
 		build(|storage: &mut StorageOverlay, _: &mut ChildrenStorageOverlay, config: &GenesisConfig<T>| {
-=======
-		build(|storage: &mut sr_primitives::StorageOverlay,
-			_: &mut ChildrenStorageOverlay,
-			config: &GenesisConfig<T>| {
->>>>>>> d8542507
 			use codec::Encode;
 
 			let mut p = config.parachains.clone();
@@ -436,8 +419,6 @@
 					"Candidate validity attestation signature is bad."
 				);
 			}
-<<<<<<< HEAD
-=======
 
 			let mut encoded_available = None;
 			for (auth_id, sig) in &candidate.availability_votes {
@@ -464,7 +445,6 @@
 					"Candidate availability attestation signature is bad."
 				)
 			}
->>>>>>> d8542507
 		}
 
 		Ok(())
@@ -524,10 +504,6 @@
 	#[derive(Clone, Eq, PartialEq)]
 	pub struct Test;
 	impl consensus::Trait for Test {
-<<<<<<< HEAD
-		type SessionKey = SessionKey;
-=======
->>>>>>> d8542507
 		type InherentOfflineReport = ();
 		type SessionKey = SessionKey;
 		type Log = ::Log;
@@ -570,12 +546,7 @@
 			AuthorityKeyring::One,
 			AuthorityKeyring::Two,
 		];
-<<<<<<< HEAD
 		let validator_keys = [
-=======
-
-		let account_keys = [
->>>>>>> d8542507
 			AccountKeyring::Alice,
 			AccountKeyring::Bob,
 			AccountKeyring::Charlie,
@@ -592,11 +563,7 @@
 		}.build_storage().unwrap().0);
 		t.extend(session::GenesisConfig::<Test>{
 			session_length: 1000,
-<<<<<<< HEAD
 			validators: validator_keys.iter().map(|k| ::AccountId::from(*k)).collect(),
-=======
-			validators: account_keys.iter().map(|k| ::AccountId::from(*k)).collect(),
->>>>>>> d8542507
 			keys: vec![],
 		}.build_storage().unwrap().0);
 		t.extend(GenesisConfig::<Test>{
@@ -614,13 +581,8 @@
 		let candidate_hash = candidate.candidate.hash();
 
 		let authorities = ::Consensus::authorities();
-<<<<<<< HEAD
-		let extract_key = |public: &SessionKey| {
-			AuthorityKeyring::from_public(public).unwrap()
-=======
 		let extract_key = |public: SessionKey| {
 			AuthorityKeyring::from_raw_public(public.0).unwrap()
->>>>>>> d8542507
 		};
 
 		let validation_entries = duty_roster.validator_duty.iter()
@@ -630,11 +592,7 @@
 			if duty != Chain::Parachain(candidate.parachain_index()) { continue }
 			vote_implicit = !vote_implicit;
 
-<<<<<<< HEAD
-			let key = extract_key(&authorities[idx]);
-=======
 			let key = extract_key(authorities[idx].clone());
->>>>>>> d8542507
 
 			let statement = if vote_implicit {
 				Statement::Candidate(candidate.candidate.clone())
@@ -645,7 +603,6 @@
 			let payload = localized_payload(statement, parent_hash);
 			let signature = key.sign(&payload[..]).into();
 
-<<<<<<< HEAD
 			candidate.validity_votes.push((authorities[idx].clone(), if vote_implicit {
 				ValidityAttestation::Implicit(signature)
 			} else {
@@ -666,16 +623,6 @@
 				egress_queue_roots,
 				fees: 0,
 				block_data_hash: Default::default(),
-=======
-			if is_validation {
-				candidate.validity_votes.push((authorities[idx].clone(), if vote_implicit {
-					ValidityAttestation::Implicit(signature)
-				} else {
-					ValidityAttestation::Explicit(signature)
-				}));
-			} else {
-				candidate.availability_votes.push((authorities[idx].clone(), signature));
->>>>>>> d8542507
 			}
 		}
 	}
