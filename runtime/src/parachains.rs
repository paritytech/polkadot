// Copyright 2017-2019 Parity Technologies (UK) Ltd.
// This file is part of Polkadot.

// Polkadot is free software: you can redistribute it and/or modify
// it under the terms of the GNU General Public License as published by
// the Free Software Foundation, either version 3 of the License, or
// (at your option) any later version.

// Polkadot is distributed in the hope that it will be useful,
// but WITHOUT ANY WARRANTY; without even the implied warranty of
// MERCHANTABILITY or FITNESS FOR A PARTICULAR PURPOSE.  See the
// GNU General Public License for more details.

// You should have received a copy of the GNU General Public License
// along with Polkadot.  If not, see <http://www.gnu.org/licenses/>.

//! Main parachains logic. For now this is just the determination of which validators do what.

use rstd::prelude::*;
use rstd::collections::btree_map::BTreeMap;
use parity_codec::{Encode, Decode, HasCompact};
use srml_support::{decl_storage, decl_module, fail, ensure};

<<<<<<< HEAD
use bitvec::bitvec;
=======
>>>>>>> 7cb8e5b2
use sr_primitives::traits::{Hash as HashT, BlakeTwo256, Member, CheckedConversion, Saturating, One};
use sr_primitives::weights::SimpleDispatchInfo;
use primitives::{Hash, Balance, ParachainPublic, parachain::{
	self, Id as ParaId, Chain, DutyRoster, AttestedCandidate, Statement, AccountIdConversion,
	ParachainDispatchOrigin, UpwardMessage, BlockIngressRoots,
}};
use {system, session};
use srml_support::{
	StorageValue, StorageMap, storage::AppendableStorageMap, Parameter, Dispatchable, dispatch::Result,
	traits::{Currency, Get, WithdrawReason, ExistenceRequirement}
};

#[cfg(feature = "std")]
use srml_support::storage::hashed::generator;

use inherents::{ProvideInherent, InherentData, RuntimeString, MakeFatalError, InherentIdentifier};

#[cfg(any(feature = "std", test))]
use sr_primitives::{StorageOverlay, ChildrenStorageOverlay};

#[cfg(any(feature = "std", test))]
use rstd::marker::PhantomData;

use system::{ensure_none, ensure_root};
use crate::attestations::{self, IncludedBlocks};

// ranges for iteration of general block number don't work, so this
// is a utility to get around that.
struct BlockNumberRange<N> {
	low: N,
	high: N,
}

impl<N: Saturating + One + PartialOrd + PartialEq + Clone> Iterator for BlockNumberRange<N> {
	type Item = N;

	fn next(&mut self) -> Option<N> {
		if self.low >= self.high {
			return None
		}

		let item = self.low.clone();
		self.low = self.low.clone().saturating_add(One::one());
		Some(item)
	}
}

// creates a range iterator between `low` and `high`. `low` must be <= `high`.
fn number_range<N>(low: N, high: N) -> BlockNumberRange<N> {
	BlockNumberRange { low, high }
}

/// Parachain registration API.
pub trait ParachainRegistrar<AccountId> {
	/// An identifier for a parachain.
	type ParaId: Member + Parameter + Default + AccountIdConversion<AccountId> + Copy + HasCompact;

	/// Create a new unique parachain identity for later registration.
	fn new_id() -> Self::ParaId;

	/// Register a parachain with given `code` and `initial_head_data`. `id` must not yet be registered or it will
	/// result in a error.
	fn register_parachain(id: Self::ParaId, code: Vec<u8>, initial_head_data: Vec<u8>) -> Result;

	/// Deregister a parachain with given `id`. If `id` is not currently registered, an error is returned.
	fn deregister_parachain(id: Self::ParaId) -> Result;
}

impl<T: Trait> ParachainRegistrar<T::AccountId> for Module<T> {
	type ParaId = ParaId;
	fn new_id() -> ParaId {
		<NextFreeId>::mutate(|n| { let r = *n; *n = ParaId::from(u32::from(*n) + 1); r })
	}
	fn register_parachain(id: ParaId, code: Vec<u8>, initial_head_data: Vec<u8>) -> Result {
		let mut parachains = Self::active_parachains();
		match parachains.binary_search(&id) {
			Ok(_) => fail!("Parachain already exists"),
			Err(idx) => parachains.insert(idx, id),
		}

		<Code>::insert(id, code);
		<Parachains>::put(parachains);
		<Heads>::insert(id, initial_head_data);

		// Because there are no ordering guarantees that inherents
		// are applied before regular transactions, a parachain candidate could
		// be registered before the `UpdateHeads` inherent is processed. If so, messages
		// could be sent to a parachain in the block it is registered.
		<Watermarks<T>>::insert(id, <system::Module<T>>::block_number().saturating_sub(One::one()));

		Ok(())
	}
	fn deregister_parachain(id: ParaId) -> Result {
		let mut parachains = Self::active_parachains();
		match parachains.binary_search(&id) {
			Ok(idx) => { parachains.remove(idx); }
			Err(_) => return Ok(()),
		}

		<Code>::remove(id);
		<Heads>::remove(id);

		let watermark = <Watermarks<T>>::take(id);

		// clear all routing entries _to_. But not those _from_.
		if let Some(watermark) = watermark {
			let now = <system::Module<T>>::block_number();

			// iterate over all blocks between watermark and now + 1 (since messages might
			// have already been sent to `id` in this block.
			for unrouted_block in number_range(watermark, now).map(|n| n.saturating_add(One::one())) {
				<UnroutedIngress<T>>::remove(&(unrouted_block, id));
			}
		}

		<Parachains>::put(parachains);

		Ok(())
	}
}

// wrapper trait because an associated type of `Currency<Self::AccountId,Balance=Balance>`
// doesn't work.`
pub trait ParachainCurrency<AccountId> {
	fn free_balance(para_id: ParaId) -> Balance;
	fn deduct(para_id: ParaId, amount: Balance) -> Result;
}

impl<AccountId, T: Currency<AccountId>> ParachainCurrency<AccountId> for T where
	T::Balance: From<Balance> + Into<Balance>,
	ParaId: AccountIdConversion<AccountId>,
{
	fn free_balance(para_id: ParaId) -> Balance {
		let para_account = para_id.into_account();
		T::free_balance(&para_account).into()
	}

	fn deduct(para_id: ParaId, amount: Balance) -> Result {
		let para_account = para_id.into_account();

		// burn the fee.
		let _ = T::withdraw(
			&para_account,
			amount.into(),
			WithdrawReason::Fee,
			ExistenceRequirement::KeepAlive,
		)?;

		Ok(())
	}
}

/// Interface to the persistent (stash) identities of the current validators.
pub struct ValidatorIdentities<T>(rstd::marker::PhantomData<T>);

impl<T: session::Trait> Get<Vec<T::ValidatorId>> for ValidatorIdentities<T> {
	fn get() -> Vec<T::ValidatorId> {
		<session::Module<T>>::validators()
	}
}

pub trait Trait: attestations::Trait {
	/// The outer origin type.
	type Origin: From<Origin> + From<system::RawOrigin<Self::AccountId>>;

	/// The outer call dispatch type.
	type Call: Parameter + Dispatchable<Origin=<Self as Trait>::Origin>;

	/// Some way of interacting with balances for fees.
	type ParachainCurrency: ParachainCurrency<Self::AccountId>;
}

/// Origin for the parachains module.
#[derive(PartialEq, Eq, Clone)]
#[cfg_attr(feature = "std", derive(Debug))]
pub enum Origin {
	/// It comes from a parachain.
	Parachain(ParaId),
}

// result of <NodeCodec<Blake2Hasher> as trie_db::NodeCodec<Blake2Hasher>>::hashed_null_node()
const EMPTY_TRIE_ROOT: [u8; 32] = [
	3, 23, 10, 46, 117, 151, 183, 183, 227, 216, 76, 5, 57, 29, 19, 154,
	98, 177, 87, 231, 135, 134, 216, 192, 130, 242, 157, 207, 76, 17, 19, 20
];

/// Total number of individual messages allowed in the parachain -> relay-chain message queue.
const MAX_QUEUE_COUNT: usize = 100;
/// Total size of messages allowed in the parachain -> relay-chain message queue before which no
/// further messages may be added to it. If it exceeds this then the queue may contain only a
/// single message.
const WATERMARK_QUEUE_SIZE: usize = 20000;

decl_storage! {
	trait Store for Module<T: Trait> as Parachains {
		/// All authorities' keys at the moment.
		pub Authorities get(authorities) config(authorities): Vec<ParachainPublic>;
		/// Vector of all parachain IDs.
		pub Parachains get(active_parachains): Vec<ParaId>;
		/// The parachains registered at present.
		pub Code get(parachain_code): map ParaId => Option<Vec<u8>>;
		/// The heads of the parachains registered at present.
		pub Heads get(parachain_head): map ParaId => Option<Vec<u8>>;
		/// The watermark heights of the parachains registered at present.
		/// For every parachain, this is the block height from which all messages targeting
		/// that parachain have been processed. Can be `None` only if the parachain doesn't exist.
		pub Watermarks get(watermark): map ParaId => Option<T::BlockNumber>;

		/// Unrouted ingress. Maps (BlockNumber, to_chain) pairs to [(from_chain, egress_root)].
		///
		/// There may be an entry under (i, p) in this map for every i between the parachain's
		/// watermark and the current block.
		pub UnroutedIngress: map (T::BlockNumber, ParaId) => Option<Vec<(ParaId, Hash)>>;

		/// Messages ready to be dispatched onto the relay chain. It is subject to
		/// `MAX_MESSAGE_COUNT` and `WATERMARK_MESSAGE_SIZE`.
		pub RelayDispatchQueue: map ParaId => Vec<UpwardMessage>;
		/// Size of the dispatch queues. Separated from actual data in order to avoid costly
		/// decoding when checking receipt validity. First item in tuple is the count of messages
		///	second if the total length (in bytes) of the message payloads.
		pub RelayDispatchQueueSize: map ParaId => (u32, u32);

		/// Did the parachain heads get updated in this block?
		DidUpdate: bool;

		/// The next unused ParaId value.
		NextFreeId: ParaId;
	}
	add_extra_genesis {
		config(parachains): Vec<(ParaId, Vec<u8>, Vec<u8>)>;
		config(_phdata): PhantomData<T>;
		build(|storage: &mut StorageOverlay, _: &mut ChildrenStorageOverlay, config: &GenesisConfig<T>| {
			use sr_primitives::traits::Zero;

			let mut p = config.parachains.clone();
			p.sort_unstable_by_key(|&(ref id, _, _)| *id);
			p.dedup_by_key(|&mut (ref id, _, _)| *id);

			let only_ids: Vec<_> = p.iter().map(|&(ref id, _, _)| id).cloned().collect();

			<Parachains as generator::StorageValue<_>>::put(&only_ids, storage);

			for (id, code, genesis) in p {
				// no ingress -- a chain cannot be routed to until it is live.
				<Code as generator::StorageMap<_, _>>::insert(&id, &code, storage);
				<Heads as generator::StorageMap<_, _>>::insert(&id, &genesis, storage);
				<Watermarks<T> as generator::StorageMap<_, _>>::insert(&id, &Zero::zero(), storage);
			}
		});
	}
}

decl_module! {
	/// Parachains module.
	pub struct Module<T: Trait> for enum Call where origin: <T as system::Trait>::Origin {
		/// Provide candidate receipts for parachains, in ascending order by id.
		#[weight = SimpleDispatchInfo::FixedNormal(1_000_000)]
		fn set_heads(origin, heads: Vec<AttestedCandidate>) -> Result {
			ensure_none(origin)?;
			ensure!(!<DidUpdate>::exists(), "Parachain heads must be updated only once in the block");

			let active_parachains = Self::active_parachains();
			let parachain_count = active_parachains.len();
			ensure!(heads.len() <= parachain_count, "Too many parachain candidates");

			if !active_parachains.is_empty() {
				// perform integrity checks before writing to storage.
				{
					let mut last_id = None;
					let mut iter = active_parachains.iter();
					for head in &heads {
						let id = head.parachain_index();
						// proposed heads must be ascending order by parachain ID without duplicate.
						ensure!(
							last_id.as_ref().map_or(true, |x| x < &id),
							"Parachain candidates out of order by ID"
						);

						// must be unknown since active parachains are always sorted.
						ensure!(
							iter.find(|x| x == &&id).is_some(),
							"Submitted candidate for unregistered or out-of-order parachain {}"
						);

						Self::check_upward_messages(
							id,
							&head.candidate.upward_messages,
							MAX_QUEUE_COUNT,
							WATERMARK_QUEUE_SIZE,
						)?;
						Self::check_egress_queue_roots(&head, &active_parachains)?;

						last_id = Some(head.parachain_index());
					}
				}

				let para_blocks = Self::check_candidates(&heads, &active_parachains)?;

				let current_number = <system::Module<T>>::block_number();

				<attestations::Module<T>>::note_included(&heads, para_blocks);

				Self::update_routing(
					current_number,
					&heads,
				);

				Self::dispatch_upward_messages(
					current_number,
					&active_parachains,
					MAX_QUEUE_COUNT,
					WATERMARK_QUEUE_SIZE,
					Self::dispatch_message,
				);
			}

			<DidUpdate>::put(true);

			Ok(())
		}

		/// Register a parachain with given code.
		/// Fails if given ID is already used.
		#[weight = SimpleDispatchInfo::FixedOperational(5_000_000)]
		pub fn register_parachain(origin, id: ParaId, code: Vec<u8>, initial_head_data: Vec<u8>) -> Result {
			ensure_root(origin)?;
			<Self as ParachainRegistrar<T::AccountId>>::register_parachain(id, code, initial_head_data)
		}

		/// Deregister a parachain with given id
		#[weight = SimpleDispatchInfo::FixedOperational(10_000)]
		pub fn deregister_parachain(origin, id: ParaId) -> Result {
			ensure_root(origin)?;
			<Self as ParachainRegistrar<T::AccountId>>::deregister_parachain(id)
		}

		fn on_finalize(_n: T::BlockNumber) {
			assert!(<Self as Store>::DidUpdate::take(), "Parachain heads must be updated once in the block");
		}
	}
}

fn majority_of(list_len: usize) -> usize {
	list_len / 2 + list_len % 2
}

fn localized_payload(statement: Statement, parent_hash: ::primitives::Hash) -> Vec<u8> {
	let mut encoded = statement.encode();
	encoded.extend(parent_hash.as_ref());
	encoded
}

impl<T: Trait> Module<T> {
	/// Dispatch some messages from a parachain.
	fn dispatch_message(
		id: ParaId,
		origin: ParachainDispatchOrigin,
		data: &[u8],
	) {
		if let Some(message_call) = T::Call::decode(&mut &data[..]) {
			let origin: <T as Trait>::Origin = match origin {
				ParachainDispatchOrigin::Signed =>
					system::RawOrigin::Signed(id.into_account()).into(),
				ParachainDispatchOrigin::Parachain =>
					Origin::Parachain(id).into(),
			};
			let _ok = message_call.dispatch(origin).is_ok();
			// Not much to do with the result as it is. It's up to the parachain to ensure that the
			// message makes sense.
		}
	}

	/// Ensure all is well with the upward messages.
	fn check_upward_messages(
		id: ParaId,
		upward_messages: &[UpwardMessage],
		max_queue_count: usize,
		watermark_queue_size: usize,
	) -> Result {
		// Either there are no more messages to add...
		if !upward_messages.is_empty() {
			let (count, size) = <RelayDispatchQueueSize>::get(id);
			ensure!(
				// ...or we are appending one message onto an empty queue...
				upward_messages.len() + count as usize == 1
				// ...or...
				|| (
					// ...the total messages in the queue ends up being no greater than the
					// limit...
					upward_messages.len() + count as usize <= max_queue_count
				&&
					// ...and the total size of the payloads in the queue ends up being no
					// greater than the limit.
					upward_messages.iter()
						.fold(size as usize, |a, x| a + x.data.len())
					<= watermark_queue_size
				),
				"Messages added when queue full"
			);
		}
		Ok(())
	}

	/// Update routing information from the parachain heads. This queues upwards
	/// messages to the relay chain as well.
	fn update_routing(
		now: T::BlockNumber,
		heads: &[AttestedCandidate],
	) {
		// TODO: per-chain watermark
		// https://github.com/paritytech/polkadot/issues/286
		let watermark = now.saturating_sub(One::one());

		let mut ingress_update = BTreeMap::new();

		for head in heads.iter() {
			let id = head.parachain_index();
			<Heads>::insert(id, &head.candidate.head_data.0);

			let last_watermark = <Watermarks<T>>::mutate(id, |mark| {
				rstd::mem::replace(mark, Some(watermark))
			});

			if let Some(last_watermark) = last_watermark {
				// Discard routed ingress.
				for routed_height in number_range(last_watermark, watermark) {
					<UnroutedIngress<T>>::remove(&(routed_height, id));
				}
			}

			// place our egress root to `to` into the ingress table for (now, `to`).
			for &(to, root) in &head.candidate.egress_queue_roots {
				ingress_update.entry(to).or_insert_with(Vec::new).push((id, root));
			}

			// Queue up upwards messages (from parachains to relay chain).
			Self::queue_upward_messages(id, &head.candidate.upward_messages);
		}

		// apply the ingress update.
		for (to, ingress_roots) in ingress_update {
			<UnroutedIngress<T>>::insert((now, to), ingress_roots);
		}
	}

	/// Place any new upward messages into our queue for later dispatch.
	fn queue_upward_messages(id: ParaId, upward_messages: &[UpwardMessage]) {
		if !upward_messages.is_empty() {
			<RelayDispatchQueueSize>::mutate(id, |&mut(ref mut count, ref mut len)| {
				*count += upward_messages.len() as u32;
				*len += upward_messages.iter()
					.fold(0, |a, x| a + x.data.len()) as u32;
			});
			// Should never be able to fail assuming our state is uncorrupted, but best not
			// to panic, even if it does.
			let _ = <RelayDispatchQueue>::append(id, upward_messages);
		}
	}

	/// Simple round-robin dispatcher, using block number modulo parachain count
	/// to decide which takes precedence and proceeding from there.
	fn dispatch_upward_messages(
		now: T::BlockNumber,
		active_parachains: &[ParaId],
		max_queue_count: usize,
		watermark_queue_size: usize,
		mut dispatch_message: impl FnMut(ParaId, ParachainDispatchOrigin, &[u8]),
	) {
		let para_count = active_parachains.len();
		let offset = (now % T::BlockNumber::from(para_count as u32))
			.checked_into::<usize>()
			.expect("value is modulo a usize value; qed");

		let mut dispatched_count = 0usize;
		let mut dispatched_size = 0usize;
		for id in active_parachains.iter().cycle().skip(offset).take(para_count) {
			let (count, size) = <RelayDispatchQueueSize>::get(id);
			let count = count as usize;
			let size = size as usize;
			if dispatched_count == 0 || (
				dispatched_count + count <= max_queue_count
					&& dispatched_size + size <= watermark_queue_size
			) {
				if count > 0 {
					// still dispatching messages...
					<RelayDispatchQueueSize>::remove(id);
					let messages = <RelayDispatchQueue>::take(id);
					for UpwardMessage { origin, data } in messages.into_iter() {
						dispatch_message(*id, origin, &data);
					}
					dispatched_count += count;
					dispatched_size += size;
					if dispatched_count >= max_queue_count
						|| dispatched_size >= watermark_queue_size
					{
						break
					}
				}
			}
		}
	}

	/// Calculate the current block's duty roster using system's random seed.
	/// Returns the duty roster along with the random seed.
	pub fn calculate_duty_roster() -> (DutyRoster, [u8; 32]) {
		let parachains = Self::active_parachains();
		let parachain_count = parachains.len();
		let validator_count = Self::authorities().len();
		let validators_per_parachain = if parachain_count != 0 { (validator_count - 1) / parachain_count } else { 0 };

		let mut roles_val = (0..validator_count).map(|i| match i {
			i if i < parachain_count * validators_per_parachain => {
				let idx = i / validators_per_parachain;
				Chain::Parachain(parachains[idx].clone())
			}
			_ => Chain::Relay,
		}).collect::<Vec<_>>();


		let mut seed = {
			let phrase = b"validator_role_pairs";
			let seed = system::Module::<T>::random(&phrase[..]);
			let seed_len = seed.as_ref().len();
			let needed_bytes = validator_count * 4;

			// hash only the needed bits of the random seed.
			// if earlier bits are influencable, they will not factor into
			// the seed used here.
			let seed_off = if needed_bytes >= seed_len {
				0
			} else {
				seed_len - needed_bytes
			};

			BlakeTwo256::hash(&seed.as_ref()[seed_off..])
		};

		let orig_seed = seed.clone().to_fixed_bytes();

		// shuffle
		for i in 0..(validator_count - 1) {
			// 4 bytes of entropy used per cycle, 32 bytes entropy per hash
			let offset = (i * 4 % 32) as usize;

			// number of roles remaining to select from.
			let remaining = (validator_count - i) as usize;

			// 8 32-bit ints per 256-bit seed.
			let val_index = u32::decode(&mut &seed[offset..offset + 4])
				.expect("using 4 bytes for a 32-bit quantity") as usize % remaining;

			if offset == 28 {
				// into the last 4 bytes - rehash to gather new entropy
				seed = BlakeTwo256::hash(seed.as_ref());
			}

			// exchange last item with randomly chosen first.
			roles_val.swap(remaining - 1, val_index);
		}

		(DutyRoster { validator_duty: roles_val, }, orig_seed)
	}

	/// Calculate the ingress to a specific parachain.
	/// Complexity: O(n) in the number of blocks since the parachain's watermark.
	/// invoked off-chain.
	///
	/// Yields a structure containing all unrouted ingress to the parachain.
	pub fn ingress(to: ParaId) -> Option<Vec<(T::BlockNumber, BlockIngressRoots)>> {
		let watermark = <Watermarks<T>>::get(to)?;
		let now = <system::Module<T>>::block_number();

		Some(number_range(watermark.saturating_add(One::one()),now)
			.filter_map(|unrouted_height| {
				<UnroutedIngress<T>>::get(&(unrouted_height, to)).map(|roots| {
					(unrouted_height, BlockIngressRoots(roots))
				})
			})
			.collect())
	}

	/// Get the parachain status necessary for validation.
	pub fn parachain_status(id: &parachain::Id) -> Option<parachain::Status> {
		let balance = T::ParachainCurrency::free_balance(*id);
		Self::parachain_head(id).map(|head_data| parachain::Status {
			head_data: parachain::HeadData(head_data),
			balance,
			// TODO: https://github.com/paritytech/polkadot/issues/92
			// plug in some real values here. most likely governable.
			fee_schedule: parachain::FeeSchedule {
				base: 0,
				per_byte: 0,
			}
		})
	}

	fn check_egress_queue_roots(head: &AttestedCandidate, active_parachains: &[ParaId]) -> Result {
		let mut last_egress_id = None;
		let mut iter = active_parachains.iter();
		for (egress_para_id, root) in &head.candidate.egress_queue_roots {
			// egress routes should be ascending order by parachain ID without duplicate.
			ensure!(
				last_egress_id.as_ref().map_or(true, |x| x < &egress_para_id),
				"Egress routes out of order by ID"
			);

			// a parachain can't route to self
			ensure!(
				*egress_para_id != head.candidate.parachain_index,
				"Parachain routing to self"
			);

			// no empty trie roots
			ensure!(
				*root != EMPTY_TRIE_ROOT.into(),
				"Empty trie root included"
			);

			// can't route to a parachain which doesn't exist
			ensure!(
				iter.find(|x| x == &egress_para_id).is_some(),
				"Routing to non-existent parachain"
			);

			last_egress_id = Some(egress_para_id)
		}
		Ok(())
	}

	// check the attestations on these candidates. The candidates should have been checked
	// that each candidates' chain ID is valid.
	fn check_candidates(attested_candidates: &[AttestedCandidate], active_parachains: &[ParaId])
		-> rstd::result::Result<IncludedBlocks<T>, &'static str>
	{
		use primitives::parachain::ValidityAttestation;
		use sr_primitives::traits::Verify;

		// returns groups of slices that have the same chain ID.
		// assumes the inner slice is sorted by id.
		struct GroupedDutyIter<'a> {
			next_idx: usize,
			inner: &'a [(usize, ParaId)],
		}

		impl<'a> GroupedDutyIter<'a> {
			fn new(inner: &'a [(usize, ParaId)]) -> Self {
				GroupedDutyIter { next_idx: 0, inner }
			}

			fn group_for(&mut self, wanted_id: ParaId) -> Option<&'a [(usize, ParaId)]> {
				while let Some((id, keys)) = self.next() {
					if wanted_id == id {
						return Some(keys)
					}
				}

				None
			}
		}

		impl<'a> Iterator for GroupedDutyIter<'a> {
			type Item = (ParaId, &'a [(usize, ParaId)]);

			fn next(&mut self) -> Option<Self::Item> {
				if self.next_idx == self.inner.len() { return None }
				let start_idx = self.next_idx;
				self.next_idx += 1;
				let start_id = self.inner[start_idx].1;

				while self.inner.get(self.next_idx).map_or(false, |&(_, ref id)| id == &start_id) {
					self.next_idx += 1;
				}

				Some((start_id, &self.inner[start_idx..self.next_idx]))
			}
		}

		let authorities = Self::authorities();
		let (duty_roster, random_seed) = Self::calculate_duty_roster();

		// convert a duty roster, which is originally a Vec<Chain>, where each
		// item corresponds to the same position in the session keys, into
		// a list containing (index, parachain duty) where indices are into the session keys.
		// this list is sorted ascending by parachain duty, just like the
		// parachain candidates are.
		let make_sorted_duties = |duty: &[Chain]| {
			let mut sorted_duties = Vec::with_capacity(duty.len());
			for (val_idx, duty) in duty.iter().enumerate() {
				let id = match duty {
					Chain::Relay => continue,
					Chain::Parachain(id) => id,
				};

				let idx = sorted_duties.binary_search_by_key(&id, |&(_, ref id)| id)
					.unwrap_or_else(|idx| idx);

				sorted_duties.insert(idx, (val_idx, *id));
			}

			sorted_duties
		};

		let sorted_validators = make_sorted_duties(&duty_roster.validator_duty);

		let parent_hash = super::System::parent_hash();
		let localized_payload = |statement: Statement| localized_payload(statement, parent_hash);

		let mut validator_groups = GroupedDutyIter::new(&sorted_validators[..]);

		let mut para_block_hashes = Vec::new();
		for candidate in attested_candidates {
			let para_id = candidate.parachain_index();
			let validator_group = validator_groups.group_for(para_id)
				.ok_or("no validator group for parachain")?;

			ensure!(
				candidate.validity_votes.len() >= majority_of(validator_group.len()),
				"Not enough validity attestations"
			);

			ensure!(
				candidate.validity_votes.len() <= authorities.len(),
				"The number of attestations exceeds the number of authorities"
			);

			let fees = candidate.candidate().fees;
			T::ParachainCurrency::deduct(para_id, fees)?;

			let mut candidate_hash = None;
			let mut encoded_implicit = None;
			let mut encoded_explicit = None;

<<<<<<< HEAD
			// track which voters have voted already, 1 bit per authority.
			let mut track_voters = bitvec![0; authorities.len()];
			for (auth_index, validity_attestation) in &candidate.validity_votes {
				let auth_index = *auth_index as usize;
				// protect against double-votes.
				match validator_group.iter().find(|&(idx, _)| *idx == auth_index) {
					None => return Err("Attesting validator not on this chain's validation duty."),
					Some(&(idx, _)) => {
						match track_voters.get(idx) {
							None => return Err("out of bounds"),
							Some(true) => return Err("Voter already attested validity once"),
							Some(false) => {},
						}
						track_voters.set(idx, true)
					}
=======
			for ((auth_index, _), validity_attestation) in candidate.validator_indices
				.iter()
				.enumerate()
				.filter(|(_, bit)| *bit)
				.zip(candidate.validity_votes.iter())
			{

				if validator_group.iter().find(|&(idx, _)| *idx == auth_index).is_none() {
					return Err("Attesting validator not on this chain's validation duty.");
>>>>>>> 7cb8e5b2
				}

				let (payload, sig) = match validity_attestation {
					ValidityAttestation::Implicit(sig) => {
						let payload = encoded_implicit.get_or_insert_with(|| localized_payload(
							Statement::Candidate(candidate.candidate.clone()),
						));

						(payload, sig)
					}
					ValidityAttestation::Explicit(sig) => {
						let hash = candidate_hash
							.get_or_insert_with(|| candidate.candidate.hash())
							.clone();

						let payload = encoded_explicit.get_or_insert_with(|| localized_payload(
							Statement::Valid(hash),
						));

						(payload, sig)
					}
				};

				ensure!(
					sig.verify(&payload[..], &authorities[auth_index]),
					"Candidate validity attestation signature is bad."
				);
			}

			para_block_hashes.push(candidate_hash.unwrap_or_else(|| candidate.candidate().hash()));
		}

		Ok(IncludedBlocks {
			actual_number: <system::Module<T>>::block_number(),
			session: <session::Module<T>>::current_index(),
			random_seed,
			active_parachains: active_parachains.to_vec(),
			para_blocks: para_block_hashes,
		})
	}

/*
	// TODO: Consider integrating if needed. (https://github.com/paritytech/polkadot/issues/223)
	/// Extract the parachain heads from the block.
	pub fn parachain_heads(&self) -> &[CandidateReceipt] {
		let x = self.inner.extrinsics.get(PARACHAINS_SET_POSITION as usize).and_then(|xt| match xt.function {
			Call::Parachains(ParachainsCall::set_heads(ref x)) => Some(&x[..]),
			_ => None
		});

		match x {
			Some(x) => x,
			None => panic!("Invalid polkadot block asserted at {:?}", self.file_line),
		}
	}
*/
}

impl<T: Trait> session::OneSessionHandler<T::AccountId> for Module<T> {
	type Key = ParachainPublic;

	fn on_new_session<'a, I: 'a>(changed: bool, validators: I, _queued: I)
		where I: Iterator<Item=(&'a T::AccountId, Self::Key)>
	{
		if changed {
			<Self as Store>::Authorities::put(&validators.map(|(_, key)| key).collect::<Vec<_>>())
		}
	}

	fn on_disabled(_i: usize) { }
}

/// An identifier for inherent data that provides new minimally-attested
/// parachain heads.
pub const NEW_HEADS_IDENTIFIER: InherentIdentifier = *b"newheads";

pub type InherentType = Vec<AttestedCandidate>;

impl<T: Trait> ProvideInherent for Module<T> {
	type Call = Call<T>;
	type Error = MakeFatalError<RuntimeString>;
	const INHERENT_IDENTIFIER: InherentIdentifier = NEW_HEADS_IDENTIFIER;

	fn create_inherent(data: &InherentData) -> Option<Self::Call> {
		let data = data.get_data::<InherentType>(&NEW_HEADS_IDENTIFIER)
			.expect("Parachain heads could not be decoded.")
			.expect("No parachain heads found in inherent data.");

		Some(Call::set_heads(data))
	}
}

#[cfg(test)]
mod tests {
	use super::*;
	use super::Call as ParachainsCall;
	use bitvec::{bitvec, vec::BitVec};
	use sr_io::{TestExternalities, with_externalities};
	use substrate_primitives::{H256, Blake2Hasher};
	use substrate_trie::NodeCodec;
	use sr_primitives::{
		Perbill,
		traits::{BlakeTwo256, IdentityLookup, ConvertInto},
		testing::{UintAuthorityId, Header},
	};
	use primitives::{
<<<<<<< HEAD
		parachain::{HeadData, ValidityAttestation, ValidatorIndex, CandidateReceipt},
		SessionKey, BlockNumber, AuraId,
=======
		parachain::{CandidateReceipt, HeadData, ValidityAttestation}, SessionKey,
		BlockNumber, AuraId,
>>>>>>> 7cb8e5b2
	};
	use keyring::Ed25519Keyring;
	use srml_support::{
		impl_outer_origin, impl_outer_dispatch, assert_ok, assert_err, parameter_types,
	};
	use crate::parachains;

	impl_outer_origin! {
		pub enum Origin for Test {
			parachains
		}
	}

	impl_outer_dispatch! {
		pub enum Call for Test where origin: Origin {
			parachains::Parachains,
		}
	}

	#[derive(Clone, Eq, PartialEq)]
	pub struct Test;
	parameter_types! {
		pub const BlockHashCount: u64 = 250;
		pub const MaximumBlockWeight: u32 = 4 * 1024 * 1024;
		pub const MaximumBlockLength: u32 = 4 * 1024 * 1024;
		pub const AvailableBlockRatio: Perbill = Perbill::from_percent(75);
	}
	impl system::Trait for Test {
		type Origin = Origin;
		type Index = u64;
		type BlockNumber = u64;
		type Hash = H256;
		type Hashing = BlakeTwo256;
		type AccountId = u64;
		type Lookup = IdentityLookup<u64>;
		type Header = Header;
		type WeightMultiplierUpdate = ();
		type Event = ();
		type BlockHashCount = BlockHashCount;
		type MaximumBlockWeight = MaximumBlockWeight;
		type MaximumBlockLength = MaximumBlockLength;
		type AvailableBlockRatio = AvailableBlockRatio;
	}

	parameter_types! {
		pub const Period: BlockNumber = 1;
		pub const Offset: BlockNumber = 0;
	}

	impl session::Trait for Test {
		type OnSessionEnding = ();
		type Keys = UintAuthorityId;
		type ShouldEndSession = session::PeriodicSessions<Period, Offset>;
		type SessionHandler = ();
		type Event = ();
		type SelectInitialValidators = staking::Module<Self>;
		type ValidatorId = u64;
		type ValidatorIdOf = staking::StashOf<Self>;
	}

	impl session::historical::Trait for Test {
		type FullIdentification = staking::Exposure<u64, Balance>;
		type FullIdentificationOf = staking::ExposureOf<Self>;
	}

	parameter_types! {
		pub const MinimumPeriod: u64 = 3;
	}
	impl timestamp::Trait for Test {
		type Moment = u64;
		type OnTimestampSet = ();
		type MinimumPeriod = MinimumPeriod;
	}

	impl aura::Trait for Test {
		type HandleReport = aura::StakingSlasher<Test>;
		type AuthorityId = AuraId;
	}

	parameter_types! {
		pub const ExistentialDeposit: Balance = 0;
		pub const TransferFee: Balance = 0;
		pub const CreationFee: Balance = 0;
		pub const TransactionBaseFee: Balance = 0;
		pub const TransactionByteFee: Balance = 0;
	}

	impl balances::Trait for Test {
		type Balance = Balance;
		type OnFreeBalanceZero = ();
		type OnNewAccount = ();
		type Event = ();
		type TransactionPayment = ();
		type DustRemoval = ();
		type TransferPayment = ();
		type ExistentialDeposit = ExistentialDeposit;
		type TransferFee = TransferFee;
		type CreationFee = CreationFee;
		type TransactionBaseFee = TransactionBaseFee;
		type TransactionByteFee = TransactionByteFee;
		type WeightToFee = ConvertInto;
	}

	parameter_types! {
		pub const SessionsPerEra: session::SessionIndex = 6;
		pub const BondingDuration: staking::EraIndex = 24 * 28;
		pub const AttestationPeriod: u64 = 100;
	}

	impl staking::Trait for Test {
		type OnRewardMinted = ();
		type CurrencyToVote = ();
		type Event = ();
		type Currency = balances::Module<Test>;
		type Slash = ();
		type Reward = ();
		type SessionsPerEra = SessionsPerEra;
		type BondingDuration = BondingDuration;
		type SessionInterface = Self;
		type Time = timestamp::Module<Test>;
	}

	impl attestations::Trait for Test {
		type AttestationPeriod = AttestationPeriod;
		type ValidatorIdentities = ValidatorIdentities<Test>;
	}

	impl Trait for Test {
		type Origin = Origin;
		type Call = Call;
		type ParachainCurrency = balances::Module<Test>;
	}

	type Parachains = Module<Test>;
	type System = system::Module<Test>;

	fn new_test_ext(parachains: Vec<(ParaId, Vec<u8>, Vec<u8>)>) -> TestExternalities<Blake2Hasher> {
		use staking::StakerStatus;

		let (mut t, mut c) = system::GenesisConfig::default().build_storage::<Test>().unwrap();
		let authority_keys = [
			Ed25519Keyring::Alice,
			Ed25519Keyring::Bob,
			Ed25519Keyring::Charlie,
			Ed25519Keyring::Dave,
			Ed25519Keyring::Eve,
			Ed25519Keyring::Ferdie,
			Ed25519Keyring::One,
			Ed25519Keyring::Two,
		];

		// stashes are the index.
		let session_keys: Vec<_> = authority_keys.iter().enumerate()
			.map(|(i, _k)| (i as u64, UintAuthorityId(i as u64)))
			.collect();

		let authorities: Vec<_> = authority_keys.iter().map(|k| SessionKey::from(*k)).collect();

		// controllers are the index + 1000
		let stakers: Vec<_> = (0..authority_keys.len()).map(|i| (
			i as u64,
			i as u64 + 1000,
			10_000,
			StakerStatus::<u64>::Validator,
		)).collect();

		let balances: Vec<_> = (0..authority_keys.len()).map(|i| (i as u64, 10_000_000)).collect();

		session::GenesisConfig::<Test> {
			keys: session_keys,
		}.assimilate_storage(&mut t, &mut c).unwrap();
		GenesisConfig::<Test> {
			parachains,
			authorities: authorities.clone(),
			_phdata: Default::default(),
		}.assimilate_storage(&mut t, &mut c).unwrap();

		aura::GenesisConfig::<Test> {
			authorities,
		}.assimilate_storage(&mut t, &mut c).unwrap();

		balances::GenesisConfig::<Test> {
			balances,
			vesting: vec![],
		}.assimilate_storage(&mut t, &mut c).unwrap();

		staking::GenesisConfig::<Test> {
			current_era: 0,
			stakers,
			validator_count: 10,
			minimum_validator_count: 8,
			offline_slash: Perbill::from_percent(5),
			offline_slash_grace: 0,
			invulnerables: vec![],
		}.assimilate_storage(&mut t, &mut c).unwrap();

		t.into()
	}

	fn set_heads(v: Vec<AttestedCandidate>) -> ParachainsCall<Test> {
		ParachainsCall::set_heads(v)
	}

	fn make_attestations(candidate: &mut AttestedCandidate) {
		let mut vote_implicit = false;
		let parent_hash = crate::System::parent_hash();

		let (duty_roster, _) = Parachains::calculate_duty_roster();
		let candidate_hash = candidate.candidate.hash();

		let authorities = Parachains::authorities();
		let extract_key = |public: SessionKey| {
			Ed25519Keyring::from_raw_public(public.0).unwrap()
		};

		let validation_entries = duty_roster.validator_duty.iter()
			.enumerate();

		let mut validator_indices = BitVec::new();
		for (idx, &duty) in validation_entries {
			if duty != Chain::Parachain(candidate.parachain_index()) { continue }
			vote_implicit = !vote_implicit;

			let key = extract_key(authorities[idx].clone());

			let statement = if vote_implicit {
				Statement::Candidate(candidate.candidate.clone())
			} else {
				Statement::Valid(candidate_hash.clone())
			};

			let payload = localized_payload(statement, parent_hash);
			let signature = key.sign(&payload[..]).into();

			candidate.validity_votes.push(if vote_implicit {
				ValidityAttestation::Implicit(signature)
			} else {
				ValidityAttestation::Explicit(signature)
			});

			if validator_indices.len() <= idx {
				validator_indices.resize(idx + 1, false);
			}
			validator_indices.set(idx, true);
		}
		candidate.validator_indices = validator_indices;
	}

	fn new_candidate_with_egress_roots(egress_queue_roots: Vec<(ParaId, H256)>) -> AttestedCandidate {
		AttestedCandidate {
			validity_votes: vec![],
			validator_indices: BitVec::new(),
			candidate: CandidateReceipt {
				parachain_index: 0.into(),
				collator: Default::default(),
				signature: Default::default(),
				head_data: HeadData(vec![1, 2, 3]),
				egress_queue_roots,
				fees: 0,
				block_data_hash: Default::default(),
				upward_messages: vec![],
			}
		}
	}

	fn new_candidate_with_upward_messages(
		id: u32,
		upward_messages: Vec<(ParachainDispatchOrigin, Vec<u8>)>
	) -> AttestedCandidate {
		AttestedCandidate {
			validity_votes: vec![],
			validator_indices: BitVec::new(),
			candidate: CandidateReceipt {
				parachain_index: id.into(),
				collator: Default::default(),
				signature: Default::default(),
				head_data: HeadData(vec![1, 2, 3]),
				egress_queue_roots: vec![],
				fees: 0,
				block_data_hash: Default::default(),
				upward_messages: upward_messages.into_iter()
					.map(|x| UpwardMessage { origin: x.0, data: x.1 })
					.collect(),
			}
		}
	}

	#[test]
	fn check_dispatch_upward_works() {
		let parachains = vec![
			(0u32.into(), vec![], vec![]),
			(1u32.into(), vec![], vec![]),
			(2u32.into(), vec![], vec![]),
		];
		with_externalities(&mut new_test_ext(parachains.clone()), || {
			let parachains = vec![0.into(), 1.into(), 2.into()];
			Parachains::queue_upward_messages(0.into(), &vec![
				UpwardMessage { origin: ParachainDispatchOrigin::Parachain, data: vec![0; 4] }
			]);
			Parachains::queue_upward_messages(1.into(), &vec![
				UpwardMessage { origin: ParachainDispatchOrigin::Parachain, data: vec![1; 4] }
			]);
			let mut dispatched: Vec<(ParaId, ParachainDispatchOrigin, Vec<u8>)> = vec![];
			let dummy = |id, origin, data: &[u8]| dispatched.push((id, origin, data.to_vec()));
			Parachains::dispatch_upward_messages(0, &parachains, 2, 3, dummy);
			assert_eq!(dispatched, vec![
				(0.into(), ParachainDispatchOrigin::Parachain, vec![0; 4])
			]);
			assert!(<RelayDispatchQueue>::get(ParaId::from(0)).is_empty());
			assert_eq!(<RelayDispatchQueue>::get(ParaId::from(1)).len(), 1);
		});
		with_externalities(&mut new_test_ext(parachains.clone()), || {
			let parachains = vec![0.into(), 1.into(), 2.into()];
			Parachains::queue_upward_messages(0.into(), &vec![
				UpwardMessage { origin: ParachainDispatchOrigin::Parachain, data: vec![0; 2] }
			]);
			Parachains::queue_upward_messages(1.into(), &vec![
				UpwardMessage { origin: ParachainDispatchOrigin::Parachain, data: vec![1; 2] }
			]);
			Parachains::queue_upward_messages(2.into(), &vec![
				UpwardMessage { origin: ParachainDispatchOrigin::Parachain, data: vec![2] }
			]);
			let mut dispatched: Vec<(ParaId, ParachainDispatchOrigin, Vec<u8>)> = vec![];
			let dummy = |id, origin, data: &[u8]| dispatched.push((id, origin, data.to_vec()));
			Parachains::dispatch_upward_messages(0, &parachains, 2, 3, dummy);
			assert_eq!(dispatched, vec![
				(0.into(), ParachainDispatchOrigin::Parachain, vec![0; 2]),
				(2.into(), ParachainDispatchOrigin::Parachain, vec![2])
			]);
			assert!(<RelayDispatchQueue>::get(ParaId::from(0)).is_empty());
			assert_eq!(<RelayDispatchQueue>::get(ParaId::from(1)).len(), 1);
			assert!(<RelayDispatchQueue>::get(ParaId::from(2)).is_empty());
		});
		with_externalities(&mut new_test_ext(parachains.clone()), || {
			let parachains = vec![0.into(), 1.into(), 2.into()];
			Parachains::queue_upward_messages(0.into(), &vec![
				UpwardMessage { origin: ParachainDispatchOrigin::Parachain, data: vec![0; 2] }
			]);
			Parachains::queue_upward_messages(1.into(), &vec![
				UpwardMessage { origin: ParachainDispatchOrigin::Parachain, data: vec![1; 2] }
			]);
			Parachains::queue_upward_messages(2.into(), &vec![
				UpwardMessage { origin: ParachainDispatchOrigin::Parachain, data: vec![2] }
			]);
			let mut dispatched: Vec<(ParaId, ParachainDispatchOrigin, Vec<u8>)> = vec![];
			let dummy = |id, origin, data: &[u8]| dispatched.push((id, origin, data.to_vec()));
			Parachains::dispatch_upward_messages(1, &parachains, 2, 3, dummy);
			assert_eq!(dispatched, vec![
				(1.into(), ParachainDispatchOrigin::Parachain, vec![1; 2]),
				(2.into(), ParachainDispatchOrigin::Parachain, vec![2])
			]);
			assert_eq!(<RelayDispatchQueue>::get(ParaId::from(0)).len(), 1);
			assert!(<RelayDispatchQueue>::get(ParaId::from(1)).is_empty());
			assert!(<RelayDispatchQueue>::get(ParaId::from(2)).is_empty());
		});
		with_externalities(&mut new_test_ext(parachains.clone()), || {
			let parachains = vec![0.into(), 1.into(), 2.into()];
			Parachains::queue_upward_messages(0.into(), &vec![
				UpwardMessage { origin: ParachainDispatchOrigin::Parachain, data: vec![0; 2] }
			]);
			Parachains::queue_upward_messages(1.into(), &vec![
				UpwardMessage { origin: ParachainDispatchOrigin::Parachain, data: vec![1; 2] }
			]);
			Parachains::queue_upward_messages(2.into(), &vec![
				UpwardMessage { origin: ParachainDispatchOrigin::Parachain, data: vec![2] }
			]);
			let mut dispatched: Vec<(ParaId, ParachainDispatchOrigin, Vec<u8>)> = vec![];
			let dummy = |id, origin, data: &[u8]| dispatched.push((id, origin, data.to_vec()));
			Parachains::dispatch_upward_messages(2, &parachains, 2, 3, dummy);
			assert_eq!(dispatched, vec![
				(2.into(), ParachainDispatchOrigin::Parachain, vec![2]),
				(0.into(), ParachainDispatchOrigin::Parachain, vec![0; 2])
			]);
			assert!(<RelayDispatchQueue>::get(ParaId::from(0)).is_empty());
			assert_eq!(<RelayDispatchQueue>::get(ParaId::from(1)).len(), 1);
			assert!(<RelayDispatchQueue>::get(ParaId::from(2)).is_empty());
		});
	}

	#[test]
	fn check_queue_upward_messages_works() {
		let parachains = vec![
			(0u32.into(), vec![], vec![]),
		];
		with_externalities(&mut new_test_ext(parachains), || {
			let messages = vec![
				UpwardMessage { origin: ParachainDispatchOrigin::Signed, data: vec![0] }
			];
			assert_ok!(Parachains::check_upward_messages(0.into(), &messages, 2, 3));

			// all good.
			Parachains::queue_upward_messages(0.into(), &vec![
				UpwardMessage { origin: ParachainDispatchOrigin::Signed, data: vec![0] },
			]);
			let messages = vec![
				UpwardMessage { origin: ParachainDispatchOrigin::Parachain, data: vec![1, 2] }
			];
			assert_ok!(Parachains::check_upward_messages(0.into(), &messages, 2, 3));
			Parachains::queue_upward_messages(0.into(), &messages);
			assert_eq!(<RelayDispatchQueue>::get(ParaId::from(0)), vec![
				UpwardMessage { origin: ParachainDispatchOrigin::Signed, data: vec![0] },
				UpwardMessage { origin: ParachainDispatchOrigin::Parachain, data: vec![1, 2] },
			]);
		});
	}

	#[test]
	fn check_queue_full_upward_messages_fails() {
		let parachains = vec![
			(0u32.into(), vec![], vec![]),
		];
		with_externalities(&mut new_test_ext(parachains), || {
			// oversize, but ok since it's just one and the queue is empty.
			let messages = vec![
				UpwardMessage { origin: ParachainDispatchOrigin::Signed, data: vec![0; 4] },
			];
			assert_ok!(Parachains::check_upward_messages(0.into(), &messages, 2, 3));

			// oversize and bad since it's not just one.
			let messages = vec![
				UpwardMessage { origin: ParachainDispatchOrigin::Signed, data: vec![0] },
				UpwardMessage { origin: ParachainDispatchOrigin::Signed, data: vec![0; 4] },
			];
			assert_err!(
				Parachains::check_upward_messages(0.into(), &messages, 2, 3),
				"Messages added when queue full"
			);

			// too many messages.
			let messages = vec![
				UpwardMessage { origin: ParachainDispatchOrigin::Signed, data: vec![0] },
				UpwardMessage { origin: ParachainDispatchOrigin::Signed, data: vec![1] },
				UpwardMessage { origin: ParachainDispatchOrigin::Signed, data: vec![2] },
			];
			assert_err!(
				Parachains::check_upward_messages(0.into(), &messages, 2, 3),
				"Messages added when queue full"
			);
		});
	}

	#[test]
	fn check_queued_too_many_upward_messages_fails() {
		let parachains = vec![
			(0u32.into(), vec![], vec![]),
		];
		with_externalities(&mut new_test_ext(parachains), || {
			// too many messages.
			Parachains::queue_upward_messages(0.into(), &vec![
				UpwardMessage { origin: ParachainDispatchOrigin::Signed, data: vec![0] },
			]);
			let messages = vec![
				UpwardMessage { origin: ParachainDispatchOrigin::Signed, data: vec![1] },
				UpwardMessage { origin: ParachainDispatchOrigin::Signed, data: vec![2] },
			];
			assert_err!(
				Parachains::check_upward_messages(0.into(), &messages, 2, 3),
				"Messages added when queue full"
			);
		});
	}

	#[test]
	fn check_queued_total_oversize_upward_messages_fails() {
		let parachains = vec![
			(0u32.into(), vec![], vec![]),
		];
		with_externalities(&mut new_test_ext(parachains), || {
			// too much data.
			Parachains::queue_upward_messages(0.into(), &vec![
				UpwardMessage { origin: ParachainDispatchOrigin::Signed, data: vec![0, 1] },
			]);
			let messages = vec![
				UpwardMessage { origin: ParachainDispatchOrigin::Signed, data: vec![2, 3] },
			];
			assert_err!(
				Parachains::check_upward_messages(0.into(), &messages, 2, 3),
				"Messages added when queue full"
			);
		});
	}

	#[test]
	fn check_queued_pre_jumbo_upward_messages_fails() {
		let parachains = vec![
			(0u32.into(), vec![], vec![]),
		];
		with_externalities(&mut new_test_ext(parachains), || {
			// bad - already an oversize messages queued.
			Parachains::queue_upward_messages(0.into(), &vec![
				UpwardMessage { origin: ParachainDispatchOrigin::Signed, data: vec![0; 4] },
			]);
			let messages = vec![
				UpwardMessage { origin: ParachainDispatchOrigin::Signed, data: vec![0] }
			];
			assert_err!(
				Parachains::check_upward_messages(0.into(), &messages, 2, 3),
				"Messages added when queue full"
			);
		});
	}

	#[test]
	fn check_queued_post_jumbo_upward_messages_fails() {
		let parachains = vec![
			(0u32.into(), vec![], vec![]),
		];
		with_externalities(&mut new_test_ext(parachains), || {
			// bad - oversized and already a message queued.
			Parachains::queue_upward_messages(0.into(), &vec![
				UpwardMessage { origin: ParachainDispatchOrigin::Signed, data: vec![0] },
			]);
			let messages = vec![
				UpwardMessage { origin: ParachainDispatchOrigin::Signed, data: vec![0; 4] }
			];
			assert_err!(
				Parachains::check_upward_messages(0.into(), &messages, 2, 3),
				"Messages added when queue full"
			);
		});
	}

	#[test]
	fn upward_queuing_works() {
		// That the list of egress queue roots is in ascending order by `ParaId`.
		let parachains = vec![
			(0u32.into(), vec![], vec![]),
			(1u32.into(), vec![], vec![]),
		];

		with_externalities(&mut new_test_ext(parachains), || {
			// parachain 0 is self
			let mut candidates = vec![
				new_candidate_with_upward_messages(0, vec![
					(ParachainDispatchOrigin::Signed, vec![1]),
				]),
				new_candidate_with_upward_messages(1, vec![
					(ParachainDispatchOrigin::Parachain, vec![2]),
				])
			];
			candidates.iter_mut().for_each(make_attestations);

			assert_ok!(Parachains::dispatch(
				set_heads(candidates),
				Origin::NONE,
			));

			assert!(<RelayDispatchQueue>::get(ParaId::from(0)).is_empty());
			assert!(<RelayDispatchQueue>::get(ParaId::from(1)).is_empty());
		});
	}

	#[test]
	fn active_parachains_should_work() {
		let parachains = vec![
			(5u32.into(), vec![1,2,3], vec![1]),
			(100u32.into(), vec![4,5,6], vec![2]),
		];

		with_externalities(&mut new_test_ext(parachains), || {
			assert_eq!(Parachains::active_parachains(), vec![5u32.into(), 100u32.into()]);
			assert_eq!(Parachains::parachain_code(&5u32.into()), Some(vec![1,2,3]));
			assert_eq!(Parachains::parachain_code(&100u32.into()), Some(vec![4,5,6]));
		});
	}

	#[test]
	fn register_deregister() {
		let parachains = vec![
			(5u32.into(), vec![1,2,3], vec![1]),
			(100u32.into(), vec![4,5,6], vec![2,]),
		];

		with_externalities(&mut new_test_ext(parachains), || {
			assert_eq!(Parachains::active_parachains(), vec![5u32.into(), 100u32.into()]);

			assert_eq!(Parachains::parachain_code(&5u32.into()), Some(vec![1,2,3]));
			assert_eq!(Parachains::parachain_code(&100u32.into()), Some(vec![4,5,6]));

			assert_ok!(Parachains::register_parachain(Origin::ROOT, 99u32.into(), vec![7,8,9], vec![1, 1, 1]));

			assert_eq!(Parachains::active_parachains(), vec![5u32.into(), 99u32.into(), 100u32.into()]);
			assert_eq!(Parachains::parachain_code(&99u32.into()), Some(vec![7,8,9]));

			assert_ok!(Parachains::deregister_parachain(Origin::ROOT, 5u32.into()));

			assert_eq!(Parachains::active_parachains(), vec![99u32.into(), 100u32.into()]);
			assert_eq!(Parachains::parachain_code(&5u32.into()), None);
		});
	}

	#[test]
	fn duty_roster_works() {
		let parachains = vec![
			(0u32.into(), vec![], vec![]),
			(1u32.into(), vec![], vec![]),
		];

		with_externalities(&mut new_test_ext(parachains), || {
			let check_roster = |duty_roster: &DutyRoster| {
				assert_eq!(duty_roster.validator_duty.len(), 8);
				for i in (0..2).map(ParaId::from) {
					assert_eq!(duty_roster.validator_duty.iter().filter(|&&j| j == Chain::Parachain(i)).count(), 3);
				}
				assert_eq!(duty_roster.validator_duty.iter().filter(|&&j| j == Chain::Relay).count(), 2);
			};

			let duty_roster_0 = Parachains::calculate_duty_roster().0;
			check_roster(&duty_roster_0);

			System::initialize(&1, &H256::from([1; 32]), &Default::default(), &Default::default());
			let duty_roster_1 = Parachains::calculate_duty_roster().0;
			check_roster(&duty_roster_1);
			assert!(duty_roster_0 != duty_roster_1);


			System::initialize(&2, &H256::from([2; 32]), &Default::default(), &Default::default());
			let duty_roster_2 = Parachains::calculate_duty_roster().0;
			check_roster(&duty_roster_2);
			assert!(duty_roster_0 != duty_roster_2);
			assert!(duty_roster_1 != duty_roster_2);
		});
	}

	#[test]
	fn unattested_candidate_is_rejected() {
		let parachains = vec![
			(0u32.into(), vec![], vec![]),
			(1u32.into(), vec![], vec![]),
		];

		with_externalities(&mut new_test_ext(parachains), || {
			let candidate = AttestedCandidate {
				validity_votes: vec![],
				validator_indices: BitVec::new(),
				candidate: CandidateReceipt {
					parachain_index: 0.into(),
					collator: Default::default(),
					signature: Default::default(),
					head_data: HeadData(vec![1, 2, 3]),
					egress_queue_roots: vec![],
					fees: 0,
					block_data_hash: Default::default(),
					upward_messages: vec![],
				},

			};

			assert!(Parachains::dispatch(set_heads(vec![candidate]), Origin::NONE).is_err());
		})
	}

	#[test]
	fn attested_candidates_accepted_in_order() {
		let parachains = vec![
			(0u32.into(), vec![], vec![]),
			(1u32.into(), vec![], vec![]),
		];

		with_externalities(&mut new_test_ext(parachains), || {
			let mut candidate_a = AttestedCandidate {
				validity_votes: vec![],
				validator_indices: BitVec::new(),
				candidate: CandidateReceipt {
					parachain_index: 0.into(),
					collator: Default::default(),
					signature: Default::default(),
					head_data: HeadData(vec![1, 2, 3]),
					egress_queue_roots: vec![],
					fees: 0,
					block_data_hash: Default::default(),
					upward_messages: vec![],
				}
			};

			let mut candidate_b = AttestedCandidate {
				validity_votes: vec![],
				validator_indices: BitVec::new(),
				candidate: CandidateReceipt {
					parachain_index: 1.into(),
					collator: Default::default(),
					signature: Default::default(),
					head_data: HeadData(vec![2, 3, 4]),
					egress_queue_roots: vec![],
					fees: 0,
					block_data_hash: Default::default(),
					upward_messages: vec![],
				}
			};

			make_attestations(&mut candidate_a);
			make_attestations(&mut candidate_b);

			assert!(Parachains::dispatch(
				set_heads(vec![candidate_b.clone(), candidate_a.clone()]),
				Origin::NONE,
			).is_err());

			assert_ok!(Parachains::dispatch(
				set_heads(vec![candidate_a.clone(), candidate_b.clone()]),
				Origin::NONE,
			));
		});
	}

	#[test]
	fn duplicate_vote_is_rejected() {
		let parachains = vec![
			(0u32.into(), vec![], vec![]),
			(1u32.into(), vec![], vec![]),
		];

		with_externalities(&mut new_test_ext(parachains), || {
			let mut candidate = AttestedCandidate {
				validity_votes: vec![],
				validator_indices: BitVec::new(),
				candidate: CandidateReceipt {
					parachain_index: 0.into(),
					collator: Default::default(),
					signature: Default::default(),
					head_data: HeadData(vec![1, 2, 3]),
					egress_queue_roots: vec![],
					fees: 0,
					block_data_hash: Default::default(),
					upward_messages: vec![],
				}
			};

			make_attestations(&mut candidate);

			let mut double_validity = candidate.clone();
			double_validity.validity_votes.push(candidate.validity_votes[0].clone());
			double_validity.validator_indices.push(true);

			assert!(Parachains::dispatch(
				set_heads(vec![double_validity]),
				Origin::NONE,
			).is_err());
		});
	}

	#[test]
	fn validators_not_from_group_is_rejected() {
		let parachains = vec![
			(0u32.into(), vec![], vec![]),
			(1u32.into(), vec![], vec![]),
		];

		with_externalities(&mut new_test_ext(parachains), || {
			let mut candidate = AttestedCandidate {
				validity_votes: vec![],
				validator_indices: BitVec::new(),
				candidate: CandidateReceipt {
					parachain_index: 0.into(),
					collator: Default::default(),
					signature: Default::default(),
					head_data: HeadData(vec![1, 2, 3]),
					egress_queue_roots: vec![],
					fees: 0,
					block_data_hash: Default::default(),
					upward_messages: vec![],
				}
			};

			make_attestations(&mut candidate);

			// Change the last vote index to make it not corresponding to the assigned group.
			assert!(candidate.validator_indices.pop().is_some());
			candidate.validator_indices.append(&mut bitvec![0, 0, 0, 0, 0, 0, 0, 0, 0, 0, 0, 1]);

			assert!(Parachains::dispatch(
				set_heads(vec![candidate]),
				Origin::NONE,
			).is_err());
		});
	}

	#[test]
	fn ingress_works() {
		use sr_primitives::traits::OnFinalize;

		let parachains = vec![
			(0u32.into(), vec![], vec![]),
			(1u32.into(), vec![], vec![]),
			(99u32.into(), vec![1, 2, 3], vec![4, 5, 6]),
		];

		with_externalities(&mut new_test_ext(parachains), || {
			assert_eq!(Parachains::ingress(ParaId::from(1)), Some(Vec::new()));
			assert_eq!(Parachains::ingress(ParaId::from(99)), Some(Vec::new()));

			for i in 1..10 {
				System::set_block_number(i);

				let from_a = vec![(1.into(), [i as u8; 32].into())];
				let mut candidate_a = AttestedCandidate {
					validity_votes: vec![],
					validator_indices: BitVec::new(),
					candidate: CandidateReceipt {
						parachain_index: 0.into(),
						collator: Default::default(),
						signature: Default::default(),
						head_data: HeadData(vec![1, 2, 3]),
						egress_queue_roots: from_a.clone(),
						fees: 0,
						block_data_hash: Default::default(),
						upward_messages: vec![],
					}
				};

				let from_b = vec![(99.into(), [i as u8; 32].into())];
				let mut candidate_b = AttestedCandidate {
					validity_votes: vec![],
					validator_indices: BitVec::new(),
					candidate: CandidateReceipt {
						parachain_index: 1.into(),
						collator: Default::default(),
						signature: Default::default(),
						head_data: HeadData(vec![1, 2, 3]),
						egress_queue_roots: from_b.clone(),
						fees: 0,
						block_data_hash: Default::default(),
						upward_messages: vec![],
					}
				};

				make_attestations(&mut candidate_a);
				make_attestations(&mut candidate_b);

				assert_ok!(Parachains::dispatch(
					set_heads(vec![candidate_a, candidate_b]),
					Origin::NONE,
				));

				Parachains::on_finalize(i);
			}

			System::set_block_number(10);
			assert_ok!(Parachains::dispatch(
				set_heads(vec![]),
				Origin::NONE,
			));

			// parachain 1 has had a bunch of parachain candidates included,
			// which raises the watermark.
			assert_eq!(
				Parachains::ingress(ParaId::from(1)),
				Some(vec![
					(9, BlockIngressRoots(vec![
						(0.into(), [9; 32].into())
					]))
				]),
			);

			// parachain 99 hasn't had any candidates included, so the
			// ingress is piling up.
			assert_eq!(
				Parachains::ingress(ParaId::from(99)),
				Some((1..10).map(|i| (i, BlockIngressRoots(
					vec![(1.into(), [i as u8; 32].into())]
				))).collect::<Vec<_>>()),
			);

			assert_ok!(Parachains::deregister_parachain(Origin::ROOT, 1u32.into()));

			// after deregistering, there is no ingress to 1, but unrouted messages
			// from 1 stick around.
			assert_eq!(Parachains::ingress(ParaId::from(1)), None);
			assert_eq!(Parachains::ingress(ParaId::from(99)), Some((1..10).map(|i| (i, BlockIngressRoots(
				vec![(1.into(), [i as u8; 32].into())]
			))).collect::<Vec<_>>()));

			Parachains::on_finalize(10);
			System::set_block_number(11);

			let mut candidate_c = AttestedCandidate {
				validity_votes: vec![],
				validator_indices: BitVec::new(),
				candidate: CandidateReceipt {
					parachain_index: 99.into(),
					collator: Default::default(),
					signature: Default::default(),
					head_data: HeadData(vec![1, 2, 3]),
					egress_queue_roots: Vec::new(),
					fees: 0,
					block_data_hash: Default::default(),
					upward_messages: vec![],
				}
			};
			make_attestations(&mut candidate_c);

			assert_ok!(Parachains::dispatch(
				set_heads(vec![candidate_c]),
				Origin::NONE,
			));

			Parachains::on_finalize(11);
			System::set_block_number(12);

			// at the next block, ingress to 99 should be empty.
			assert_eq!(Parachains::ingress(ParaId::from(99)), Some(Vec::new()));
		});
	}

	#[test]
	fn egress_routed_to_non_existent_parachain_is_rejected() {
		// That no parachain is routed to which doesn't exist
		let parachains = vec![
			(0u32.into(), vec![], vec![]),
			(1u32.into(), vec![], vec![]),
		];

		with_externalities(&mut new_test_ext(parachains), || {
			// parachain 99 does not exist
			let non_existent = vec![(99.into(), [1; 32].into())];
			let mut candidate = new_candidate_with_egress_roots(non_existent);

			make_attestations(&mut candidate);

			let result = Parachains::dispatch(
				set_heads(vec![candidate.clone()]),
				Origin::NONE,
			);

			assert_eq!(Err("Routing to non-existent parachain"), result);
		});
	}

	#[test]
	fn egress_routed_to_self_is_rejected() {
		// That the parachain doesn't route to self
		let parachains = vec![
			(0u32.into(), vec![], vec![]),
			(1u32.into(), vec![], vec![]),
		];

		with_externalities(&mut new_test_ext(parachains), || {
			// parachain 0 is self
			let to_self = vec![(0.into(), [1; 32].into())];
			let mut candidate = new_candidate_with_egress_roots(to_self);

			make_attestations(&mut candidate);

			let result = Parachains::dispatch(
				set_heads(vec![candidate.clone()]),
				Origin::NONE,
			);

			assert_eq!(Err("Parachain routing to self"), result);
		});
	}

	#[test]
	fn egress_queue_roots_out_of_order_rejected() {
		// That the list of egress queue roots is in ascending order by `ParaId`.
		let parachains = vec![
			(0u32.into(), vec![], vec![]),
			(1u32.into(), vec![], vec![]),
		];

		with_externalities(&mut new_test_ext(parachains), || {
			// parachain 0 is self
			let out_of_order = vec![(1.into(), [1; 32].into()), ((0.into(), [1; 32].into()))];
			let mut candidate = new_candidate_with_egress_roots(out_of_order);

			make_attestations(&mut candidate);

			let result = Parachains::dispatch(
				set_heads(vec![candidate.clone()]),
				Origin::NONE,
			);

			assert_eq!(Err("Egress routes out of order by ID"), result);
		});
	}

	#[test]
	fn egress_queue_roots_empty_trie_roots_rejected() {
		let parachains = vec![
			(0u32.into(), vec![], vec![]),
			(1u32.into(), vec![], vec![]),
			(2u32.into(), vec![], vec![]),
		];

		with_externalities(&mut new_test_ext(parachains), || {
			// parachain 0 is self
			let contains_empty_trie_root = vec![(1.into(), [1; 32].into()), ((2.into(), EMPTY_TRIE_ROOT.into()))];
			let mut candidate = new_candidate_with_egress_roots(contains_empty_trie_root);

			make_attestations(&mut candidate);

			let result = Parachains::dispatch(
				set_heads(vec![candidate.clone()]),
				Origin::NONE,
			);

			assert_eq!(Err("Empty trie root included"), result);
		});
	}

	#[test]
	fn empty_trie_root_const_is_blake2_hashed_null_node() {
		let hashed_null_node =  <NodeCodec<Blake2Hasher> as trie_db::NodeCodec<Blake2Hasher>>::hashed_null_node();
		assert_eq!(hashed_null_node, EMPTY_TRIE_ROOT.into())
	}
}<|MERGE_RESOLUTION|>--- conflicted
+++ resolved
@@ -21,10 +21,6 @@
 use parity_codec::{Encode, Decode, HasCompact};
 use srml_support::{decl_storage, decl_module, fail, ensure};
 
-<<<<<<< HEAD
-use bitvec::bitvec;
-=======
->>>>>>> 7cb8e5b2
 use sr_primitives::traits::{Hash as HashT, BlakeTwo256, Member, CheckedConversion, Saturating, One};
 use sr_primitives::weights::SimpleDispatchInfo;
 use primitives::{Hash, Balance, ParachainPublic, parachain::{
@@ -757,23 +753,6 @@
 			let mut encoded_implicit = None;
 			let mut encoded_explicit = None;
 
-<<<<<<< HEAD
-			// track which voters have voted already, 1 bit per authority.
-			let mut track_voters = bitvec![0; authorities.len()];
-			for (auth_index, validity_attestation) in &candidate.validity_votes {
-				let auth_index = *auth_index as usize;
-				// protect against double-votes.
-				match validator_group.iter().find(|&(idx, _)| *idx == auth_index) {
-					None => return Err("Attesting validator not on this chain's validation duty."),
-					Some(&(idx, _)) => {
-						match track_voters.get(idx) {
-							None => return Err("out of bounds"),
-							Some(true) => return Err("Voter already attested validity once"),
-							Some(false) => {},
-						}
-						track_voters.set(idx, true)
-					}
-=======
 			for ((auth_index, _), validity_attestation) in candidate.validator_indices
 				.iter()
 				.enumerate()
@@ -783,7 +762,6 @@
 
 				if validator_group.iter().find(|&(idx, _)| *idx == auth_index).is_none() {
 					return Err("Attesting validator not on this chain's validation duty.");
->>>>>>> 7cb8e5b2
 				}
 
 				let (payload, sig) = match validity_attestation {
@@ -890,13 +868,8 @@
 		testing::{UintAuthorityId, Header},
 	};
 	use primitives::{
-<<<<<<< HEAD
-		parachain::{HeadData, ValidityAttestation, ValidatorIndex, CandidateReceipt},
-		SessionKey, BlockNumber, AuraId,
-=======
 		parachain::{CandidateReceipt, HeadData, ValidityAttestation}, SessionKey,
 		BlockNumber, AuraId,
->>>>>>> 7cb8e5b2
 	};
 	use keyring::Ed25519Keyring;
 	use srml_support::{
