--- conflicted
+++ resolved
@@ -177,37 +177,9 @@
 		/// The ordered list of ParaIds that have a `RelayDispatchQueue` entry.
 		NeedsDispatch: Vec<ParaId>;
 
-<<<<<<< HEAD
 		/// Some if the parachain heads get updated in this block, along with the parachain IDs that
 		/// did update. None if not yet updated.
 		pub DidUpdate: Option<Vec<ParaId>>;
-=======
-		/// The next unused ParaId value.
-		NextFreeId: ParaId;
-	}
-	add_extra_genesis {
-		config(parachains): Vec<(ParaId, Vec<u8>, Vec<u8>)>;
-		config(_phdata): PhantomData<T>;
-		build(build::<T>);
-	}
-}
-
-#[cfg(feature = "std")]
-fn build<T: Trait>(config: &GenesisConfig<T>) {
-	let mut p = config.parachains.clone();
-	p.sort_unstable_by_key(|&(ref id, _, _)| *id);
-	p.dedup_by_key(|&mut (ref id, _, _)| *id);
-
-	let only_ids: Vec<ParaId> = p.iter().map(|&(ref id, _, _)| id).cloned().collect();
-
-	Parachains::put(&only_ids);
-
-	for (id, code, genesis) in p {
-		// no ingress -- a chain cannot be routed to until it is live.
-		Code::insert(&id, &code);
-		Heads::insert(&id, &genesis);
-		<Watermarks<T>>::insert(&id, &T::BlockNumber::zero());
->>>>>>> d517dbeb
 	}
 }
 
@@ -512,7 +484,7 @@
 				}
 			}
 		}
-		NeedsDispatch::put_ref(&queueds[drained_count..]);
+		NeedsDispatch::put(&queueds[drained_count..]);
 	}
 
 	/// Calculate the current block's duty roster using system's random seed.
@@ -1569,16 +1541,10 @@
 		];
 
 		with_externalities(&mut new_test_ext(parachains), || {
-<<<<<<< HEAD
 			run_to_block(2);
 			assert_eq!(Parachains::active_parachains(), vec![(5u32.into(), None), (100u32.into(), None)]);
-			assert_eq!(Parachains::parachain_code(&5u32.into()), Some(vec![1,2,3]));
-			assert_eq!(Parachains::parachain_code(&100u32.into()), Some(vec![4,5,6]));
-=======
-			assert_eq!(Parachains::active_parachains(), vec![5u32.into(), 100u32.into()]);
-			assert_eq!(Parachains::parachain_code(ParaId::from(5u32)), Some(vec![1,2,3]));
-			assert_eq!(Parachains::parachain_code(ParaId::from(100u32)), Some(vec![4,5,6]));
->>>>>>> d517dbeb
+			assert_eq!(Parachains::parachain_code(ParaId::from(5u32)), Some(vec![1, 2, 3]));
+			assert_eq!(Parachains::parachain_code(ParaId::from(100u32)), Some(vec![4, 5, 6]));
 		});
 	}
 
@@ -1599,15 +1565,10 @@
 			assert_ok!(Registrar::register_para(Origin::ROOT, 99u32.into(), vec![7,8,9], vec![1, 1, 1], ParaInfo{scheduling: Scheduling::Always}));
 			assert_ok!(Parachains::set_heads(Origin::NONE, vec![]));
 
-<<<<<<< HEAD
 			run_to_block(3);
 
 			assert_eq!(Parachains::active_parachains(), vec![(5u32.into(), None), (99u32.into(), None), (100u32.into(), None)]);
-			assert_eq!(Parachains::parachain_code(&99u32.into()), Some(vec![7,8,9]));
-=======
-			assert_eq!(Parachains::active_parachains(), vec![5u32.into(), 99u32.into(), 100u32.into()]);
-			assert_eq!(Parachains::parachain_code(ParaId::from(99u32)), Some(vec![7,8,9]));
->>>>>>> d517dbeb
+			assert_eq!(Parachains::parachain_code(&ParaId::from(99u32)), Some(vec![7,8,9]));
 
 			assert_ok!(Registrar::deregister_para(Origin::ROOT, 5u32.into()));
 			assert_ok!(Parachains::set_heads(Origin::NONE, vec![]));
@@ -1615,13 +1576,8 @@
 			// parachain still active this block. another block must pass before it's inactive.
 			run_to_block(4);
 
-<<<<<<< HEAD
 			assert_eq!(Parachains::active_parachains(), vec![(99u32.into(), None), (100u32.into(), None)]);
-			assert_eq!(Parachains::parachain_code(&5u32.into()), None);
-=======
-			assert_eq!(Parachains::active_parachains(), vec![99u32.into(), 100u32.into()]);
-			assert_eq!(Parachains::parachain_code(ParaId::from(5u32)), None);
->>>>>>> d517dbeb
+			assert_eq!(Parachains::parachain_code(&ParaId::from(5u32)), None);
 		});
 	}
 
