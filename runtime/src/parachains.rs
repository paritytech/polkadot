--- conflicted
+++ resolved
@@ -887,11 +887,7 @@
 	use substrate_trie::NodeCodec;
 	use sr_primitives::{
 		Perbill,
-<<<<<<< HEAD
 		traits::{BlakeTwo256, IdentityLookup, ConvertInto, OnInitialize, OnFinalize},
-=======
-		traits::{BlakeTwo256, IdentityLookup, ConvertInto, OnInitialize},
->>>>>>> 4d12bd08
 		testing::{UintAuthorityId, Header},
 		curve::PiecewiseLinear,
 	};
@@ -1070,6 +1066,7 @@
 	parameter_types! {
 		pub const ParathreadDeposit: Balance = 10;
 		pub const QueueSize: usize = 2;
+		pub const MaxRetries: u32 = 3;
 	}
 
 	impl registrar::Trait for Test {
@@ -1079,7 +1076,7 @@
 		type ParathreadDeposit = ParathreadDeposit;
 		type SwapAux = slots::Module<Test>;
 		type QueueSize = QueueSize;
-		const MAX_RETRIES: u32 = 3;
+		type MaxRetries = MaxRetries;
 	}
 
 	impl Trait for Test {
@@ -1092,11 +1089,8 @@
 
 	type Parachains = Module<Test>;
 	type System = system::Module<Test>;
-<<<<<<< HEAD
+	type RandomnessCollectiveFlip = randomness_collective_flip::Module<Test>;
 	type Registrar = registrar::Module<Test>;
-=======
-	type RandomnessCollectiveFlip = randomness_collective_flip::Module<Test>;
->>>>>>> 4d12bd08
 
 	fn new_test_ext(parachains: Vec<(ParaId, Vec<u8>, Vec<u8>)>) -> TestExternalities<Blake2Hasher> {
 		use staking::StakerStatus;
