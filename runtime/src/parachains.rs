--- conflicted
+++ resolved
@@ -827,13 +827,8 @@
 		testing::{UintAuthorityId, Header},
 	};
 	use primitives::{
-<<<<<<< HEAD
 		parachain::{CandidateReceipt, HeadData, ValidityAttestation}, SessionKey,
-		BlockNumber, AuraId
-=======
-		parachain::{CandidateReceipt, HeadData, ValidityAttestation, ValidatorIndex}, SessionKey,
 		BlockNumber, AuraId,
->>>>>>> 9b66efa7
 	};
 	use keyring::{AuthorityKeyring, AccountKeyring};
 	use srml_support::{
