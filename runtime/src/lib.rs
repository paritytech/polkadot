--- conflicted
+++ resolved
@@ -28,23 +28,17 @@
 #[cfg(test)]
 extern crate tiny_keccak;
 
-<<<<<<< HEAD
 #[macro_use]
 extern crate bitvec;
 
-=======
->>>>>>> d8542507
 extern crate parity_codec_derive;
 extern crate parity_codec as codec;
 
 extern crate substrate_consensus_aura_primitives as consensus_aura;
 extern crate substrate_inherents as inherents;
 extern crate substrate_primitives;
-<<<<<<< HEAD
 extern crate substrate_inherents as inherents;
-=======
 extern crate substrate_offchain_primitives as offchain_primitives;
->>>>>>> d8542507
 #[macro_use]
 extern crate substrate_client as client;
 
@@ -70,45 +64,29 @@
 extern crate srml_system as system;
 extern crate srml_timestamp as timestamp;
 extern crate srml_treasury as treasury;
-<<<<<<< HEAD
-extern crate srml_fees as fees;
-=======
->>>>>>> d8542507
 
 extern crate polkadot_primitives as primitives;
 
 #[cfg(test)]
 extern crate substrate_keyring as keyring;
 
-<<<<<<< HEAD
 #[cfg(test)]
 extern crate substrate_trie;
 
-=======
 mod curated_grandpa;
->>>>>>> d8542507
 mod parachains;
 mod claims;
 
 use rstd::prelude::*;
 use substrate_primitives::u32_trait::{_2, _4};
 use primitives::{
-<<<<<<< HEAD
-	AccountId, AccountIndex, Balance, BlockNumber, Hash, Nonce, SessionKey, SessionSignature, 
-	Signature, parachain,
-=======
 	AccountId, AccountIndex, Balance, BlockNumber, Hash, Nonce, SessionKey, Signature,
 	parachain, SessionSignature,
->>>>>>> d8542507
 };
 use client::{
 	block_builder::api::{self as block_builder_api, InherentData, CheckInherentsResult},
 	runtime_api as client_api,
 };
-<<<<<<< HEAD
-=======
-use inherents::CheckInherentsResult;
->>>>>>> d8542507
 use sr_primitives::{
 	ApplyResult, generic, transaction_validity::TransactionValidity,
 	traits::{BlakeTwo256, Block as BlockT, DigestFor, StaticLookup}
@@ -133,24 +111,14 @@
 pub use sr_primitives::{Permill, Perbill};
 pub use timestamp::BlockPeriod;
 pub use srml_support::StorageValue;
-<<<<<<< HEAD
-=======
-
-const PARACHAINS_SET_POSITION: u32 = 1;
->>>>>>> d8542507
 
 /// Runtime version.
 pub const VERSION: RuntimeVersion = RuntimeVersion {
 	spec_name: create_runtime_str!("polkadot"),
 	impl_name: create_runtime_str!("parity-polkadot"),
 	authoring_version: 1,
-<<<<<<< HEAD
-	spec_version: 107,
-	impl_version: 1,
-=======
 	spec_version: 108,
 	impl_version: 0,
->>>>>>> d8542507
 	apis: RUNTIME_API_VERSIONS,
 };
 
@@ -214,11 +182,7 @@
 
 impl session::Trait for Runtime {
 	type ConvertAccountIdToSessionKey = ();
-<<<<<<< HEAD
 	type OnSessionChange = (Staking, grandpa::SyncedAuthorities<Runtime>);
-=======
-	type OnSessionChange = Staking;
->>>>>>> d8542507
 	type Event = Event;
 }
 
@@ -232,11 +196,7 @@
 }
 
 impl democracy::Trait for Runtime {
-<<<<<<< HEAD
-	type Currency = Balances;
-=======
 	type Currency = balances::Module<Self>;
->>>>>>> d8542507
 	type Proposal = Call;
 	type Event = Event;
 }
@@ -258,11 +218,7 @@
 }
 
 impl treasury::Trait for Runtime {
-<<<<<<< HEAD
-	type Currency = Balances;
-=======
 	type Currency = balances::Module<Self>;
->>>>>>> d8542507
 	type ApproveOrigin = council_motions::EnsureMembers<_4>;
 	type RejectOrigin = council_motions::EnsureMembers<_2>;
 	type Event = Event;
@@ -276,29 +232,11 @@
 	type Event = Event;
 }
 
-<<<<<<< HEAD
 impl parachains::Trait for Runtime {}
 
+impl curated_grandpa::Trait for Runtime { }
+
 impl sudo::Trait for Runtime {
-	type Event = Event;
-	type Proposal = Call;
-}
-
-impl claims::Trait for Runtime {
-	type Event = Event;
-	type Currency = Balances;
-}
-
-impl fees::Trait for Runtime {
-=======
-impl curated_grandpa::Trait for Runtime { }
-
-impl parachains::Trait for Runtime {
-	const SET_POSITION: u32 = PARACHAINS_SET_POSITION;
-}
-
-impl sudo::Trait for Runtime {
->>>>>>> d8542507
 	type Event = Event;
 	type TransferAsset = Balances;
 }
@@ -328,11 +266,6 @@
 		Treasury: treasury,
 		Parachains: parachains::{Module, Call, Storage, Config<T>, Inherent},
 		Sudo: sudo,
-<<<<<<< HEAD
-		Claims: claims,
-		Fees: fees::{Module, Storage, Config<T>, Event<T>},
-=======
->>>>>>> d8542507
 	}
 );
 
@@ -387,19 +320,11 @@
 			Executive::finalise_block()
 		}
 
-<<<<<<< HEAD
 		fn inherent_extrinsics(data: InherentData) -> Vec<<Block as BlockT>::Extrinsic> {
 			data.create_extrinsics()
 		}
 
 		fn check_inherents(block: Block, data: InherentData) -> CheckInherentsResult {
-=======
-		fn inherent_extrinsics(data: inherents::InherentData) -> Vec<<Block as BlockT>::Extrinsic> {
-			data.create_extrinsics()
-		}
-
-		fn check_inherents(block: Block, data: inherents::InherentData) -> CheckInherentsResult {
->>>>>>> d8542507
 			data.check_extrinsics(&block)
 		}
 
