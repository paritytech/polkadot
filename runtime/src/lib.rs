--- conflicted
+++ resolved
@@ -97,11 +97,7 @@
 	spec_name: create_runtime_str!("kusama"),
 	impl_name: create_runtime_str!("parity-kusama"),
 	authoring_version: 2,
-<<<<<<< HEAD
-	spec_version: 1020,
-=======
-	spec_version: 1024,
->>>>>>> be753fde
+	spec_version: 1025,
 	impl_version: 0,
 	apis: RUNTIME_API_VERSIONS,
 };
