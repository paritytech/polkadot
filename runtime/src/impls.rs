// Copyright 2019 Parity Technologies (UK) Ltd.
// This file is part of Polkadot.

// Polkadot is free software: you can redistribute it and/or modify
// it under the terms of the GNU General Public License as published by
// the Free Software Foundation, either version 3 of the License, or
// (at your option) any later version.

// Polkadot is distributed in the hope that it will be useful,
// but WITHOUT ANY WARRANTY; without even the implied warranty of
// MERCHANTABILITY or FITNESS FOR A PARTICULAR PURPOSE.  See the
// GNU General Public License for more details.

// You should have received a copy of the GNU General Public License
// along with Polkadot.  If not, see <http://www.gnu.org/licenses/>.

//! Auxillary struct/enums for polkadot runtime.

use primitives::Balance;
use sr_primitives::weights::Weight;
use sr_primitives::traits::{Convert, Saturating};
use sr_primitives::{Fixed64, Perbill};
use srml_support::traits::{OnUnbalanced, Currency, Get};
use crate::{Balances, System, Authorship, MaximumBlockWeight, NegativeImbalance};

/// Logic for the author to get a portion of fees.
pub struct ToAuthor;

impl OnUnbalanced<NegativeImbalance> for ToAuthor {
	fn on_unbalanced(amount: NegativeImbalance) {
		Balances::resolve_creating(&Authorship::author(), amount);
	}
}

/// Converter for currencies to votes.
pub struct CurrencyToVoteHandler;

impl CurrencyToVoteHandler {
	fn factor() -> u128 { (Balances::total_issuance() / u64::max_value() as u128).max(1) }
}

impl Convert<u128, u64> for CurrencyToVoteHandler {
	fn convert(x: u128) -> u64 { (x / Self::factor()) as u64 }
}

impl Convert<u128, u128> for CurrencyToVoteHandler {
	fn convert(x: u128) -> u128 { x * Self::factor() }
}

/// Handles converting a weight scalar to a fee value, based on the scale and granularity of the
/// node's balance type.
///
/// This should typically create a mapping between the following ranges:
///   - [0, system::MaximumBlockWeight]
///   - [Balance::min, Balance::max]
///
/// Yet, it can be used for any other sort of change to weight-fee. Some examples being:
///   - Setting it to `0` will essentially disable the weight fee.
///   - Setting it to `1` will cause the literal `#[weight = x]` values to be charged.
pub struct WeightToFee;
impl Convert<Weight, Balance> for WeightToFee {
	fn convert(x: Weight) -> Balance {
		// in Polkadot a weight of 10_000 (smallest non-zero weight) to be mapped to 10^7 units of
		// fees (1/10 CENT), hence:
		Balance::from(x).saturating_mul(1_000)
	}
}

/// Update the given multiplier based on the following formula
///
///   diff = (target_weight - previous_block_weight)
///   v = 0.00004
///   next_weight = weight * (1 + (v . diff) + (v . diff)^2 / 2)
///
/// Where `target_weight` must be given as the `Get` implementation of the `T` generic type.
/// https://research.web3.foundation/en/latest/polkadot/Token%20Economics/#relay-chain-transaction-fees
<<<<<<< HEAD
pub struct FeeMultiplierUpdateHandler;

impl Convert<(Weight, Fixed64), Fixed64> for FeeMultiplierUpdateHandler {
	fn convert(previous_state: (Weight, Fixed64)) -> Fixed64 {
		let (block_weight, multiplier) = previous_state;
=======
pub struct TargetedFeeAdjustment<T>(rstd::marker::PhantomData<T>);

impl<T: Get<Perbill>> Convert<Fixed64, Fixed64> for TargetedFeeAdjustment<T> {
	fn convert(multiplier: Fixed64) -> Fixed64 {
		let block_weight = System::all_extrinsics_weight();
>>>>>>> ed4e97c0
		let max_weight = MaximumBlockWeight::get();
		let target_weight = (T::get() * max_weight) as u128;
		let block_weight = block_weight as u128;

		// determines if the first_term is positive
		let positive = block_weight >= target_weight;
		let diff_abs = block_weight.max(target_weight) - block_weight.min(target_weight);
		// diff is within u32, safe.
		let diff = Fixed64::from_rational(diff_abs as i64, max_weight as u64);
		let diff_squared = diff.saturating_mul(diff);

		// 0.00004 = 4/100_000 = 40_000/10^9
		let v = Fixed64::from_rational(4, 100_000);
		// 0.00004^2 = 16/10^10 ~= 2/10^9. Taking the future /2 into account, then it is just 1
		// parts from a billionth.
		let v_squared_2 = Fixed64::from_rational(1, 1_000_000_000);

		let first_term = v.saturating_mul(diff);
		// It is very unlikely that this will exist (in our poor perbill estimate) but we are giving
		// it a shot.
		let second_term = v_squared_2.saturating_mul(diff_squared);

		if positive {
			// Note: this is merely bounded by how big the multiplier and the inner value can go,
			// not by any economical reasoning.
			let excess = first_term.saturating_add(second_term);
			multiplier.saturating_add(excess)
		} else {
			// Proof: first_term > second_term. Safe subtraction.
			let negative = first_term - second_term;
			multiplier.saturating_sub(negative)
				// despite the fact that apply_to saturates weight (final fee cannot go below 0)
				// it is crucially important to stop here and don't further reduce the weight fee
				// multiplier. While at -1, it means that the network is so un-congested that all
				// transactions have no weight fee. We stop here and only increase if the network
				// became more busy.
				.max(Fixed64::from_rational(-1, 1))
		}
	}
}<|MERGE_RESOLUTION|>--- conflicted
+++ resolved
@@ -74,19 +74,11 @@
 ///
 /// Where `target_weight` must be given as the `Get` implementation of the `T` generic type.
 /// https://research.web3.foundation/en/latest/polkadot/Token%20Economics/#relay-chain-transaction-fees
-<<<<<<< HEAD
-pub struct FeeMultiplierUpdateHandler;
-
-impl Convert<(Weight, Fixed64), Fixed64> for FeeMultiplierUpdateHandler {
-	fn convert(previous_state: (Weight, Fixed64)) -> Fixed64 {
-		let (block_weight, multiplier) = previous_state;
-=======
 pub struct TargetedFeeAdjustment<T>(rstd::marker::PhantomData<T>);
 
 impl<T: Get<Perbill>> Convert<Fixed64, Fixed64> for TargetedFeeAdjustment<T> {
 	fn convert(multiplier: Fixed64) -> Fixed64 {
 		let block_weight = System::all_extrinsics_weight();
->>>>>>> ed4e97c0
 		let max_weight = MaximumBlockWeight::get();
 		let target_weight = (T::get() * max_weight) as u128;
 		let block_weight = block_weight as u128;
