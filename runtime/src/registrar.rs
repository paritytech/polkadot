--- conflicted
+++ resolved
@@ -349,22 +349,13 @@
 		/// Block initializer. Clears SelectedThreads and constructs/replaces Active.
 		fn on_initialize() {
 			let next_up = SelectedThreads::mutate(|t| {
-<<<<<<< HEAD
 				let r = if t.len() >= T::QueueSize::get() {
-					// Take the first set of parachains in queue
-=======
-				let r = if t.len() >= QUEUE_SIZE {
 					// Take the first set of parathreads in queue
->>>>>>> 2697d25c
 					t.remove(0)
 				} else {
 					vec![]
 				};
-<<<<<<< HEAD
-				if t.len() < T::QueueSize::get() {
-=======
-				while t.len() < QUEUE_SIZE {
->>>>>>> 2697d25c
+				while t.len() < T::QueueSize::get() {
 					t.push(vec![]);
 				}
 				r
