--- conflicted
+++ resolved
@@ -34,15 +34,8 @@
 //   --repeat=100
 //   --header=./file_header.txt
 
-<<<<<<< HEAD
-use frame_support::{
-	parameter_types,
-	weights::{constants::WEIGHT_REF_TIME_PER_NANOS, Weight},
-};
-=======
 use sp_core::parameter_types;
-use sp_weights::{constants::WEIGHT_PER_NANOS, Weight};
->>>>>>> b6ccb9ea
+use sp_weights::{constants::WEIGHT_REF_TIME_PER_NANOS, Weight};
 
 parameter_types! {
 	/// Time to execute a NO-OP extrinsic, for example `System::remark`.
@@ -54,20 +47,12 @@
 	///   Median:   95_465
 	///   Std-Dev:  347.27
 	///
-<<<<<<< HEAD
-	/// Percentiles [NS]:
-	///   99th: 86_269
-	///   95th: 85_510
-	///   75th: 85_216
-	pub const ExtrinsicBaseWeight: Weight =
-		Weight::from_ref_time(WEIGHT_REF_TIME_PER_NANOS.saturating_mul(85_212));
-=======
 	/// Percentiles nanoseconds:
 	///   99th: 96_351
 	///   95th: 96_116
 	///   75th: 95_639
-	pub const ExtrinsicBaseWeight: Weight = WEIGHT_PER_NANOS.saturating_mul(95_479);
->>>>>>> b6ccb9ea
+	pub const ExtrinsicBaseWeight: Weight =
+		Weight::from_ref_time(WEIGHT_REF_TIME_PER_NANOS.saturating_mul(95_479));
 }
 
 #[cfg(test)]
