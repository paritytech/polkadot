--- conflicted
+++ resolved
@@ -41,7 +41,7 @@
 use frame_support::{
 	construct_runtime, parameter_types,
 	traits::{Contains, KeyOwnerProofSystem, LockIdentifier, OnRuntimeUpgrade},
-	weights::{constants::WEIGHT_PER_MILLIS, Weight},
+	weights::Weight,
 	PalletId, RuntimeDebug,
 };
 use frame_system::{EnsureOneOf, EnsureRoot};
@@ -1369,113 +1369,33 @@
 	frame_system::ChainContext<Runtime>,
 	Runtime,
 	AllPallets,
-<<<<<<< HEAD
-	(SessionHistoricalPalletPrefixMigration,),
-=======
-	StakingBagsListMigrationV8,
->>>>>>> c095ab9c
+	(StakingBagsListMigrationV8, SessionHistoricalPalletPrefixMigration),
 >;
 /// The payload being signed in transactions.
 pub type SignedPayload = generic::SignedPayload<Call, SignedExtra>;
 
-<<<<<<< HEAD
+// Migration to generate pallet staking's `SortedListProvider` from pre-existing nominators.
+pub struct StakingBagsListMigrationV8;
+
+impl OnRuntimeUpgrade for StakingBagsListMigrationV8 {
+	fn on_runtime_upgrade() -> frame_support::weights::Weight {
+		pallet_staking::migrations::v8::migrate::<Runtime>()
+	}
+
+	#[cfg(feature = "try-runtime")]
+	fn pre_upgrade() -> Result<(), &'static str> {
+		pallet_staking::migrations::v8::pre_migrate::<Runtime>()
+	}
+
+	#[cfg(feature = "try-runtime")]
+	fn post_upgrade() -> Result<(), &'static str> {
+		pallet_staking::migrations::v8::post_migrate::<Runtime>()
+	}
+}
+
 const SESSION_HISTORICAL_OLD_PREFIX: &str = "Session";
 /// Migrate session-historical from `Session` to the new pallet prefix `Historical`
 pub struct SessionHistoricalPalletPrefixMigration;
-=======
-// Migration to generate pallet staking's `SortedListProvider` from pre-existing nominators.
-pub struct StakingBagsListMigrationV8;
-
-impl OnRuntimeUpgrade for StakingBagsListMigrationV8 {
-	fn on_runtime_upgrade() -> frame_support::weights::Weight {
-		pallet_staking::migrations::v8::migrate::<Runtime>()
-	}
-
-	#[cfg(feature = "try-runtime")]
-	fn pre_upgrade() -> Result<(), &'static str> {
-		pallet_staking::migrations::v8::pre_migrate::<Runtime>()
-	}
-
-	#[cfg(feature = "try-runtime")]
-	fn post_upgrade() -> Result<(), &'static str> {
-		pallet_staking::migrations::v8::post_migrate::<Runtime>()
-	}
-}
-
-/// Set the initial host configuration for Polkadot.
-pub struct SetInitialHostConfiguration;
-impl OnRuntimeUpgrade for SetInitialHostConfiguration {
-	fn on_runtime_upgrade() -> frame_support::weights::Weight {
-		use parachains_configuration::HostConfiguration;
-
-		let active_config: HostConfiguration<BlockNumber> = HostConfiguration {
-			max_code_size: 10_485_760,
-			max_head_data_size: 20_480,
-			max_upward_queue_count: 10,
-			max_upward_queue_size: 51_200,
-			max_upward_message_size: 51_200,
-			max_upward_message_num_per_candidate: 10,
-			hrmp_max_message_num_per_candidate: 10,
-			validation_upgrade_frequency: 14_400,
-			validation_upgrade_delay: 600,
-			max_pov_size: 5_242_880,
-			max_downward_message_size: 51_200,
-			ump_service_total_weight: 100_000_000_000,
-			hrmp_max_parachain_outbound_channels: 10,
-			hrmp_max_parathread_outbound_channels: 0,
-			hrmp_sender_deposit: deposit(1004, 100 * 1024),
-			hrmp_recipient_deposit: deposit(1004, 100 * 1024),
-			hrmp_channel_max_capacity: 1_000,
-			hrmp_channel_max_total_size: 102_400,
-			hrmp_max_parachain_inbound_channels: 10,
-			hrmp_max_parathread_inbound_channels: 0,
-			hrmp_channel_max_message_size: 102_400,
-			code_retention_period: EPOCH_DURATION_IN_SLOTS * 6,
-			parathread_cores: 0,
-			parathread_retries: 0,
-			group_rotation_frequency: 10,
-			chain_availability_period: 10,
-			thread_availability_period: 10,
-			scheduling_lookahead: 1,
-			max_validators_per_core: Some(5),
-			max_validators: Some(200),
-			dispute_period: 6,
-			dispute_post_conclusion_acceptance_period: 600,
-			dispute_max_spam_slots: 2,
-			dispute_conclusion_by_time_out_period: 600,
-			no_show_slots: 2,
-			n_delay_tranches: 89,
-			zeroth_delay_tranche_width: 0,
-			needed_approvals: 30,
-			relay_vrf_modulo_samples: 40,
-			ump_max_individual_weight: 20 * WEIGHT_PER_MILLIS,
-		};
-
-		// Only set the config if it's needed to be set explicitly.
-		if Configuration::config() == Default::default() {
-			Configuration::force_set_active_config(active_config);
-		}
-
-		{
-			// At the moment, the `parachains_configuration` crate has already had one runtime
-			// storage migration (performed as part of [#3575]). As the result a call to
-			// `StorageVersion::get::<Configuration>` will return `Some(1)`
-			//
-			// However, Polkadot is just about to have its first version of parachains runtime
-			// pallets and thus there is no existing storage which needs to be migrated. Above
-			// we just have set the active configuration of the actual version, i.e. the same as the
-			// version 1 on Kusama.
-			//
-			// The caveat here is when we deploy a module for the first time, it's runtime version
-			// will be empty and thus it will be considered as version 0. Since we want to avoid
-			// the situation where the same storage structure has version 0 on Polkadot and
-			// version 1 on Kusama we need to set the storage version explicitly.
-			//
-			// [#3575]: https://github.com/paritytech/polkadot/pull/3575
-			use frame_support::traits::StorageVersion;
-			StorageVersion::new(1).put::<Configuration>();
-		}
->>>>>>> c095ab9c
 
 impl OnRuntimeUpgrade for SessionHistoricalPalletPrefixMigration {
 	fn on_runtime_upgrade() -> frame_support::weights::Weight {
