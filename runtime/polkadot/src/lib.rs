// Copyright 2017-2020 Parity Technologies (UK) Ltd.
// This file is part of Polkadot.

// Polkadot is free software: you can redistribute it and/or modify
// it under the terms of the GNU General Public License as published by
// the Free Software Foundation, either version 3 of the License, or
// (at your option) any later version.

// Polkadot is distributed in the hope that it will be useful,
// but WITHOUT ANY WARRANTY; without even the implied warranty of
// MERCHANTABILITY or FITNESS FOR A PARTICULAR PURPOSE.  See the
// GNU General Public License for more details.

// You should have received a copy of the GNU General Public License
// along with Polkadot.  If not, see <http://www.gnu.org/licenses/>.

//! The Polkadot runtime. This can be compiled with `#[no_std]`, ready for Wasm.

#![cfg_attr(not(feature = "std"), no_std)]
// `construct_runtime!` does a lot of recursion and requires us to increase the limit to 256.
#![recursion_limit="256"]

use runtime_common::{
	attestations, claims, parachains, registrar, slots, SlowAdjustingFeeUpdate,
	impls::{CurrencyToVoteHandler, ToAuthor},
	NegativeImbalance, BlockHashCount, MaximumBlockWeight, AvailableBlockRatio,
	MaximumBlockLength, BlockExecutionWeight, ExtrinsicBaseWeight, RocksDbWeight,
	MaximumExtrinsicWeight,
};

use sp_std::prelude::*;
use sp_core::u32_trait::{_1, _2, _3, _4, _5};
use codec::{Encode, Decode};
use primitives::{
	AccountId, AccountIndex, Balance, BlockNumber, Hash, Nonce, Signature, Moment,
	parachain::{self, ActiveParas, AbridgedCandidateReceipt, SigningContext},
};
use sp_runtime::{
	create_runtime_str, generic, impl_opaque_keys, ModuleId,
	ApplyExtrinsicResult, KeyTypeId, Percent, Permill, Perbill,
		transaction_validity::{
		TransactionValidity, TransactionSource, TransactionPriority,
	},
	curve::PiecewiseLinear,
	traits::{
		BlakeTwo256, Block as BlockT, OpaqueKeys, ConvertInto, IdentityLookup,
		Extrinsic as ExtrinsicT, SaturatedConversion, Verify,
	},
};
#[cfg(feature = "runtime-benchmarks")]
use sp_runtime::RuntimeString;
use version::RuntimeVersion;
use grandpa::{AuthorityId as GrandpaId, fg_primitives};
#[cfg(any(feature = "std", test))]
use version::NativeVersion;
use sp_core::OpaqueMetadata;
use sp_staking::SessionIndex;
use frame_support::{
	parameter_types, construct_runtime, debug, RuntimeDebug,
	traits::{KeyOwnerProofSystem, SplitTwoWays, Randomness, LockIdentifier, Filter},
	weights::Weight,
};
use system::{EnsureRoot, EnsureOneOf};
use im_online::sr25519::AuthorityId as ImOnlineId;
use authority_discovery_primitives::AuthorityId as AuthorityDiscoveryId;
use transaction_payment_rpc_runtime_api::RuntimeDispatchInfo;
use session::historical as session_historical;
use static_assertions::const_assert;

#[cfg(feature = "std")]
pub use staking::StakerStatus;
#[cfg(any(feature = "std", test))]
pub use sp_runtime::BuildStorage;
pub use timestamp::Call as TimestampCall;
pub use balances::Call as BalancesCall;
pub use attestations::{Call as AttestationsCall, MORE_ATTESTATIONS_IDENTIFIER};
pub use parachains::Call as ParachainsCall;

/// Constant values used within the runtime.
pub mod constants;
use constants::{time::*, currency::*, fee::*};
use frame_support::traits::InstanceFilter;

// Make the WASM binary available.
#[cfg(feature = "std")]
include!(concat!(env!("OUT_DIR"), "/wasm_binary.rs"));

// Polkadot version identifier;
/// Runtime version (Polkadot).
pub const VERSION: RuntimeVersion = RuntimeVersion {
	spec_name: create_runtime_str!("polkadot"),
	impl_name: create_runtime_str!("parity-polkadot"),
	authoring_version: 0,
	spec_version: 14,
	impl_version: 0,
	#[cfg(not(feature = "disable-runtime-api"))]
	apis: RUNTIME_API_VERSIONS,
	#[cfg(feature = "disable-runtime-api")]
	apis: version::create_apis_vec![[]],
	transaction_version: 2,
};

/// Native version.
#[cfg(any(feature = "std", test))]
pub fn native_version() -> NativeVersion {
	NativeVersion {
		runtime_version: VERSION,
		can_author_with: Default::default(),
	}
}

pub struct BaseFilter;
impl Filter<Call> for BaseFilter {
	fn filter(call: &Call) -> bool {
		match call {
			Call::Parachains(parachains::Call::set_heads(..))
				| Call::Democracy(democracy::Call::vote(..))
				| Call::Democracy(democracy::Call::remove_vote(..))
				| Call::Democracy(democracy::Call::delegate(..))
				| Call::Democracy(democracy::Call::undelegate(..))
				=> true,

			// Governance stuff
			Call::Democracy(_) | Call::Council(_) | Call::TechnicalCommittee(_) |
			Call::ElectionsPhragmen(_) | Call::TechnicalMembership(_) | Call::Treasury(_) |
			// Parachains stuff
			Call::Parachains(_) | Call::Attestations(_) | Call::Slots(_) | Call::Registrar(_) |
			// Balances and Vesting's transfer (which can be used to transfer)
			Call::Balances(_) | Call::Vesting(vesting::Call::vested_transfer(..)) |
			Call::Indices(indices::Call::transfer(..)) =>
				false,

			// These modules are all allowed to be called by transactions:
			Call::System(_) | Call::Scheduler(_) | Call::Indices(_) |
			Call::Babe(_) | Call::Timestamp(_) |
			Call::Authorship(_) | Call::Staking(_) | Call::Offences(_) |
			Call::Session(_) | Call::FinalityTracker(_) | Call::Grandpa(_) | Call::ImOnline(_) |
			Call::AuthorityDiscovery(_) |
			Call::Utility(_) | Call::Claims(_) | Call::Vesting(_) | Call::Sudo(_) |
			Call::Identity(_) | Call::Proxy(_) | Call::Multisig(_) =>
				true,
		}
	}
}

type MoreThanHalfCouncil = EnsureOneOf<
	AccountId,
	EnsureRoot<AccountId>,
	collective::EnsureProportionMoreThan<_1, _2, AccountId, CouncilCollective>
>;

parameter_types! {
	pub const Version: RuntimeVersion = VERSION;
}

impl system::Trait for Runtime {
	type BaseCallFilter = BaseFilter;
	type Origin = Origin;
	type Call = Call;
	type Index = Nonce;
	type BlockNumber = BlockNumber;
	type Hash = Hash;
	type Hashing = BlakeTwo256;
	type AccountId = AccountId;
	type Lookup = IdentityLookup<AccountId>;
	type Header = generic::Header<BlockNumber, BlakeTwo256>;
	type Event = Event;
	type BlockHashCount = BlockHashCount;
	type MaximumBlockWeight = MaximumBlockWeight;
	type DbWeight = RocksDbWeight;
	type BlockExecutionWeight = BlockExecutionWeight;
	type ExtrinsicBaseWeight = ExtrinsicBaseWeight;
	type MaximumExtrinsicWeight = MaximumExtrinsicWeight;
	type MaximumBlockLength = MaximumBlockLength;
	type AvailableBlockRatio = AvailableBlockRatio;
	type Version = Version;
	type ModuleToIndex = ModuleToIndex;
	type AccountData = balances::AccountData<Balance>;
	type OnNewAccount = ();
	type OnKilledAccount = ();
}

impl scheduler::Trait for Runtime {
	type Event = Event;
	type Origin = Origin;
	type PalletsOrigin = OriginCaller;
	type Call = Call;
	type MaximumWeight = MaximumBlockWeight;
	type ScheduleOrigin = EnsureRoot<AccountId>;
}

parameter_types! {
	pub const EpochDuration: u64 = EPOCH_DURATION_IN_BLOCKS as u64;
	pub const ExpectedBlockTime: Moment = MILLISECS_PER_BLOCK;
}

impl babe::Trait for Runtime {
	type EpochDuration = EpochDuration;
	type ExpectedBlockTime = ExpectedBlockTime;

	// session module is the trigger
	type EpochChangeTrigger = babe::ExternalTrigger;

	type KeyOwnerProofSystem = Historical;

	type KeyOwnerProof = <Self::KeyOwnerProofSystem as KeyOwnerProofSystem<(
		KeyTypeId,
		babe::AuthorityId,
	)>>::Proof;

	type KeyOwnerIdentification = <Self::KeyOwnerProofSystem as KeyOwnerProofSystem<(
		KeyTypeId,
		babe::AuthorityId,
	)>>::IdentificationTuple;

	type HandleEquivocation =
		babe::EquivocationHandler<Self::KeyOwnerIdentification, Offences>;
}

parameter_types! {
	pub const IndexDeposit: Balance = 10 * DOLLARS;
}

impl indices::Trait for Runtime {
	type AccountIndex = AccountIndex;
	type Currency = Balances;
	type Deposit = IndexDeposit;
	type Event = Event;
}

parameter_types! {
	pub const ExistentialDeposit: Balance = 100 * CENTS;
}

/// Splits fees 80/20 between treasury and block author.
pub type DealWithFees = SplitTwoWays<
	Balance,
	NegativeImbalance<Runtime>,
	_4, Treasury,   		// 4 parts (80%) goes to the treasury.
	_1, ToAuthor<Runtime>,   	// 1 part (20%) goes to the block author.
>;

impl balances::Trait for Runtime {
	type Balance = Balance;
	type DustRemoval = ();
	type Event = Event;
	type ExistentialDeposit = ExistentialDeposit;
	type AccountStore = System;
}

parameter_types! {
	pub const TransactionByteFee: Balance = 10 * MILLICENTS;
}


impl transaction_payment::Trait for Runtime {
	type Currency = Balances;
	type OnTransactionPayment = DealWithFees;
	type TransactionByteFee = TransactionByteFee;
	type WeightToFee = WeightToFee;
	type FeeMultiplierUpdate = SlowAdjustingFeeUpdate<Self>;
}

parameter_types! {
	pub const MinimumPeriod: u64 = SLOT_DURATION / 2;
}
impl timestamp::Trait for Runtime {
	type Moment = u64;
	type OnTimestampSet = Babe;
	type MinimumPeriod = MinimumPeriod;
}

parameter_types! {
	pub const UncleGenerations: u32 = 0;
}

// TODO: substrate#2986 implement this properly
impl authorship::Trait for Runtime {
	type FindAuthor = session::FindAccountFromAuthorIndex<Self, Babe>;
	type UncleGenerations = UncleGenerations;
	type FilterUncle = ();
	type EventHandler = (Staking, ImOnline);
}

impl_opaque_keys! {
	pub struct SessionKeys {
		pub grandpa: Grandpa,
		pub babe: Babe,
		pub im_online: ImOnline,
		pub parachain_validator: Parachains,
		pub authority_discovery: AuthorityDiscovery,
	}
}

parameter_types! {
	pub const DisabledValidatorsThreshold: Perbill = Perbill::from_percent(17);
}

impl session::Trait for Runtime {
	type Event = Event;
	type ValidatorId = AccountId;
	type ValidatorIdOf = staking::StashOf<Self>;
	type ShouldEndSession = Babe;
	type NextSessionRotation = Babe;
	type SessionManager = session::historical::NoteHistoricalRoot<Self, Staking>;
	type SessionHandler = <SessionKeys as OpaqueKeys>::KeyTypeIdProviders;
	type Keys = SessionKeys;
	type DisabledValidatorsThreshold = DisabledValidatorsThreshold;
}

impl session::historical::Trait for Runtime {
	type FullIdentification = staking::Exposure<AccountId, Balance>;
	type FullIdentificationOf = staking::ExposureOf<Runtime>;
}

// TODO #6469: This shouldn't be static, but a lazily cached value, not built unless needed, and
// re-built in case input parameters have changed. The `ideal_stake` should be determined by the
// amount of parachain slots being bid on: this should be around `(75 - 25.min(slots / 4))%`.
pallet_staking_reward_curve::build! {
	const REWARD_CURVE: PiecewiseLinear<'static> = curve!(
		min_inflation: 0_025_000,
		max_inflation: 0_100_000,
		// 3:2:1 staked : parachains : float.
		// while there's no parachains, then this is 75% staked : 25% float.
		ideal_stake: 0_750_000,
		falloff: 0_050_000,
		max_piece_count: 40,
		test_precision: 0_005_000,
	);
}

parameter_types! {
	// Six sessions in an era (24 hours).
	pub const SessionsPerEra: SessionIndex = 6;
	// 28 eras for unbonding (28 days).
	pub const BondingDuration: staking::EraIndex = 28;
	pub const SlashDeferDuration: staking::EraIndex = 28;
	pub const RewardCurve: &'static PiecewiseLinear<'static> = &REWARD_CURVE;
	pub const MaxNominatorRewardedPerValidator: u32 = 64;
	// quarter of the last session will be for election.
	pub const ElectionLookahead: BlockNumber = EPOCH_DURATION_IN_BLOCKS / 16;
	pub const MaxIterations: u32 = 10;
	pub MinSolutionScoreBump: Perbill = Perbill::from_rational_approximation(5u32, 10_000);
}

type SlashCancelOrigin = EnsureOneOf<
	AccountId,
	EnsureRoot<AccountId>,
	collective::EnsureProportionAtLeast<_3, _4, AccountId, CouncilCollective>
>;

impl staking::Trait for Runtime {
	type Currency = Balances;
	type UnixTime = Timestamp;
	type CurrencyToVote = CurrencyToVoteHandler<Self>;
	type RewardRemainder = Treasury;
	type Event = Event;
	type Slash = Treasury;
	type Reward = ();
	type SessionsPerEra = SessionsPerEra;
	type BondingDuration = BondingDuration;
	type SlashDeferDuration = SlashDeferDuration;
	// A super-majority of the council can cancel the slash.
	type SlashCancelOrigin = SlashCancelOrigin;
	type SessionInterface = Self;
	type RewardCurve = RewardCurve;
	type MaxNominatorRewardedPerValidator = MaxNominatorRewardedPerValidator;
	type NextNewSession = Session;
	type ElectionLookahead = ElectionLookahead;
	type Call = Call;
	type UnsignedPriority = StakingUnsignedPriority;
	type MaxIterations = MaxIterations;
	type MinSolutionScoreBump = MinSolutionScoreBump;
}

parameter_types! {
	// Minimum 4 CENTS/byte
	pub const BasicDeposit: Balance = deposit(1, 258);
	pub const FieldDeposit: Balance = deposit(0, 66);
	pub const SubAccountDeposit: Balance = deposit(1, 53);
	pub const MaxSubAccounts: u32 = 100;
	pub const MaxAdditionalFields: u32 = 100;
	pub const MaxRegistrars: u32 = 20;
}

impl identity::Trait for Runtime {
	type Event = Event;
	type Currency = Balances;
	type BasicDeposit = BasicDeposit;
	type FieldDeposit = FieldDeposit;
	type SubAccountDeposit = SubAccountDeposit;
	type MaxSubAccounts = MaxSubAccounts;
	type MaxAdditionalFields = MaxAdditionalFields;
	type MaxRegistrars = MaxRegistrars;
	type Slashed = Treasury;
	type ForceOrigin = MoreThanHalfCouncil;
	type RegistrarOrigin = MoreThanHalfCouncil;
}

parameter_types! {
	pub const LaunchPeriod: BlockNumber = 28 * DAYS;
	pub const VotingPeriod: BlockNumber = 28 * DAYS;
	pub const FastTrackVotingPeriod: BlockNumber = 3 * HOURS;
	pub const MinimumDeposit: Balance = 100 * DOLLARS;
	pub const EnactmentPeriod: BlockNumber = 8 * DAYS;
	pub const CooloffPeriod: BlockNumber = 7 * DAYS;
	// One cent: $10,000 / MB
	pub const PreimageByteDeposit: Balance = 1 * CENTS;
	pub const InstantAllowed: bool = true;
	pub const MaxVotes: u32 = 100;
}

impl democracy::Trait for Runtime {
	type Proposal = Call;
	type Event = Event;
	type Currency = Balances;
	type EnactmentPeriod = EnactmentPeriod;
	type LaunchPeriod = LaunchPeriod;
	type VotingPeriod = VotingPeriod;
	type MinimumDeposit = MinimumDeposit;
	/// A straight majority of the council can decide what their next motion is.
	type ExternalOrigin = system::EnsureOneOf<AccountId,
		collective::EnsureProportionAtLeast<_1, _2, AccountId, CouncilCollective>,
		system::EnsureRoot<AccountId>,
	>;
	/// A 60% super-majority can have the next scheduled referendum be a straight majority-carries vote.
	type ExternalMajorityOrigin = system::EnsureOneOf<AccountId,
		collective::EnsureProportionAtLeast<_3, _5, AccountId, CouncilCollective>,
		system::EnsureRoot<AccountId>,
	>;
	/// A unanimous council can have the next scheduled referendum be a straight default-carries
	/// (NTB) vote.
	type ExternalDefaultOrigin = system::EnsureOneOf<AccountId,
		collective::EnsureProportionAtLeast<_1, _1, AccountId, CouncilCollective>,
		system::EnsureRoot<AccountId>,
	>;
	/// Two thirds of the technical committee can have an ExternalMajority/ExternalDefault vote
	/// be tabled immediately and with a shorter voting/enactment period.
	type FastTrackOrigin = system::EnsureOneOf<AccountId,
		collective::EnsureProportionAtLeast<_2, _3, AccountId, TechnicalCollective>,
		system::EnsureRoot<AccountId>,
	>;
	type InstantOrigin = system::EnsureOneOf<AccountId,
		collective::EnsureProportionAtLeast<_1, _1, AccountId, TechnicalCollective>,
		system::EnsureRoot<AccountId>,
	>;
	type InstantAllowed = InstantAllowed;
	type FastTrackVotingPeriod = FastTrackVotingPeriod;
	// To cancel a proposal which has been passed, 2/3 of the council must agree to it.
	type CancellationOrigin = system::EnsureOneOf<AccountId,
		collective::EnsureProportionAtLeast<_2, _3, AccountId, CouncilCollective>,
		system::EnsureRoot<AccountId>,
	>;
	// Any single technical committee member may veto a coming council proposal, however they can
	// only do it once and it lasts only for the cooloff period.
	type VetoOrigin = collective::EnsureMember<AccountId, TechnicalCollective>;
	type CooloffPeriod = CooloffPeriod;
	type PreimageByteDeposit = PreimageByteDeposit;
	type OperationalPreimageOrigin = collective::EnsureMember<AccountId, CouncilCollective>;
	type Slash = Treasury;
	type Scheduler = Scheduler;
	type PalletsOrigin = OriginCaller;
	type MaxVotes = MaxVotes;
}

parameter_types! {
	pub const CouncilMotionDuration: BlockNumber = 7 * DAYS;
	pub const CouncilMaxProposals: u32 = 100;
}

type CouncilCollective = collective::Instance1;
impl collective::Trait<CouncilCollective> for Runtime {
	type Origin = Origin;
	type Proposal = Call;
	type Event = Event;
	type MotionDuration = CouncilMotionDuration;
	type MaxProposals = CouncilMaxProposals;
}

parameter_types! {
	pub const CandidacyBond: Balance = 100 * DOLLARS;
	pub const VotingBond: Balance = 5 * DOLLARS;
	/// Weekly council elections initially, later monthly.
	pub const TermDuration: BlockNumber = 7 * DAYS;
	/// 13 members initially, to be increased to 23 eventually.
	pub const DesiredMembers: u32 = 13;
	pub const DesiredRunnersUp: u32 = 20;
	pub const ElectionsPhragmenModuleId: LockIdentifier = *b"phrelect";
}
// Make sure that there are no more than MAX_MEMBERS members elected via phragmen.
const_assert!(DesiredMembers::get() <= collective::MAX_MEMBERS);

impl elections_phragmen::Trait for Runtime {
	type Event = Event;
	type ModuleId = ElectionsPhragmenModuleId;
	type Currency = Balances;
	type ChangeMembers = Council;
	type InitializeMembers = Council;
	type CurrencyToVote = CurrencyToVoteHandler<Self>;
	type CandidacyBond = CandidacyBond;
	type VotingBond = VotingBond;
	type LoserCandidate = Treasury;
	type BadReport = Treasury;
	type KickedMember = Treasury;
	type DesiredMembers = DesiredMembers;
	type DesiredRunnersUp = DesiredRunnersUp;
	type TermDuration = TermDuration;
}

parameter_types! {
	pub const TechnicalMotionDuration: BlockNumber = 7 * DAYS;
	pub const TechnicalMaxProposals: u32 = 100;
}

type TechnicalCollective = collective::Instance2;
impl collective::Trait<TechnicalCollective> for Runtime {
	type Origin = Origin;
	type Proposal = Call;
	type Event = Event;
	type MotionDuration = TechnicalMotionDuration;
	type MaxProposals = TechnicalMaxProposals;
}

impl membership::Trait<membership::Instance1> for Runtime {
	type Event = Event;
	type AddOrigin = MoreThanHalfCouncil;
	type RemoveOrigin = MoreThanHalfCouncil;
	type SwapOrigin = MoreThanHalfCouncil;
	type ResetOrigin = MoreThanHalfCouncil;
	type PrimeOrigin = MoreThanHalfCouncil;
	type MembershipInitialized = TechnicalCommittee;
	type MembershipChanged = TechnicalCommittee;
}

parameter_types! {
	pub const ProposalBond: Permill = Permill::from_percent(5);
	pub const ProposalBondMinimum: Balance = 100 * DOLLARS;
	pub const SpendPeriod: BlockNumber = 24 * DAYS;
	pub const Burn: Permill = Permill::from_percent(1);
	pub const TreasuryModuleId: ModuleId = ModuleId(*b"py/trsry");

	pub const TipCountdown: BlockNumber = 1 * DAYS;
	pub const TipFindersFee: Percent = Percent::from_percent(20);
	pub const TipReportDepositBase: Balance = 1 * DOLLARS;
	pub const TipReportDepositPerByte: Balance = 1 * CENTS;
}

type ApproveOrigin = EnsureOneOf<
	AccountId,
	EnsureRoot<AccountId>,
	collective::EnsureProportionAtLeast<_3, _5, AccountId, CouncilCollective>
>;

impl treasury::Trait for Runtime {
	type ModuleId = TreasuryModuleId;
	type Currency = Balances;
	type ApproveOrigin = ApproveOrigin;
	type RejectOrigin = MoreThanHalfCouncil;
	type Tippers = ElectionsPhragmen;
	type TipCountdown = TipCountdown;
	type TipFindersFee = TipFindersFee;
	type TipReportDepositBase = TipReportDepositBase;
	type TipReportDepositPerByte = TipReportDepositPerByte;
	type Event = Event;
	type ProposalRejection = Treasury;
	type ProposalBond = ProposalBond;
	type ProposalBondMinimum = ProposalBondMinimum;
	type SpendPeriod = SpendPeriod;
	type Burn = Burn;
}

parameter_types! {
	pub OffencesWeightSoftLimit: Weight = Perbill::from_percent(60) * MaximumBlockWeight::get();
}

impl offences::Trait for Runtime {
	type Event = Event;
	type IdentificationTuple = session::historical::IdentificationTuple<Self>;
	type OnOffenceHandler = Staking;
	type WeightSoftLimit = OffencesWeightSoftLimit;
}

impl authority_discovery::Trait for Runtime {}

parameter_types! {
	pub const SessionDuration: BlockNumber = EPOCH_DURATION_IN_BLOCKS as _;
}

parameter_types! {
	pub const StakingUnsignedPriority: TransactionPriority = TransactionPriority::max_value() / 2;
	pub const ImOnlineUnsignedPriority: TransactionPriority = TransactionPriority::max_value();
}

impl im_online::Trait for Runtime {
	type AuthorityId = ImOnlineId;
	type Event = Event;
	type SessionDuration = SessionDuration;
	type ReportUnresponsiveness = Offences;
	type UnsignedPriority = ImOnlineUnsignedPriority;
}

impl grandpa::Trait for Runtime {
	type Event = Event;
	type Call = Call;

	type KeyOwnerProof =
		<Self::KeyOwnerProofSystem as KeyOwnerProofSystem<(KeyTypeId, GrandpaId)>>::Proof;

	type KeyOwnerIdentification = <Self::KeyOwnerProofSystem as KeyOwnerProofSystem<(
		KeyTypeId,
		GrandpaId,
	)>>::IdentificationTuple;

	type KeyOwnerProofSystem = Historical;

	type HandleEquivocation = grandpa::EquivocationHandler<
		Self::KeyOwnerIdentification,
		primitives::fisherman::FishermanAppCrypto,
		Runtime,
		Offences,
	>;
}

parameter_types! {
	pub WindowSize: BlockNumber = finality_tracker::DEFAULT_WINDOW_SIZE.into();
	pub ReportLatency: BlockNumber = finality_tracker::DEFAULT_REPORT_LATENCY.into();
}

impl finality_tracker::Trait for Runtime {
	type OnFinalizationStalled = ();
	type WindowSize = WindowSize;
	type ReportLatency = ReportLatency;
}

parameter_types! {
	pub const AttestationPeriod: BlockNumber = 50;
}

impl attestations::Trait for Runtime {
	type AttestationPeriod = AttestationPeriod;
	type ValidatorIdentities = parachains::ValidatorIdentities<Runtime>;
	type RewardAttestation = Staking;
}

parameter_types! {
	pub const MaxCodeSize: u32 = 10 * 1024 * 1024; // 10 MB
	pub const MaxHeadDataSize: u32 = 20 * 1024; // 20 KB

	pub const ValidationUpgradeFrequency: BlockNumber = 7 * DAYS;
	pub const ValidationUpgradeDelay: BlockNumber = 1 * DAYS;
	pub const SlashPeriod: BlockNumber = 28 * DAYS;
}

impl parachains::Trait for Runtime {
	type AuthorityId = primitives::fisherman::FishermanAppCrypto;
	type Origin = Origin;
	type Call = Call;
	type ParachainCurrency = Balances;
	type BlockNumberConversion = sp_runtime::traits::Identity;
	type Randomness = RandomnessCollectiveFlip;
	type ActiveParachains = Registrar;
	type Registrar = Registrar;
	type MaxCodeSize = MaxCodeSize;
	type MaxHeadDataSize = MaxHeadDataSize;

	type ValidationUpgradeFrequency = ValidationUpgradeFrequency;
	type ValidationUpgradeDelay = ValidationUpgradeDelay;
	type SlashPeriod = SlashPeriod;

	type Proof = sp_session::MembershipProof;
	type KeyOwnerProofSystem = session::historical::Module<Self>;
	type IdentificationTuple = <Self::KeyOwnerProofSystem as KeyOwnerProofSystem<(KeyTypeId, Vec<u8>)>>::IdentificationTuple;
	type ReportOffence = Offences;
	type BlockHashConversion = sp_runtime::traits::Identity;
}

/// Submits a transaction with the node's public and signature type. Adheres to the signed extension
/// format of the chain.
impl<LocalCall> system::offchain::CreateSignedTransaction<LocalCall> for Runtime where
	Call: From<LocalCall>,
{
	fn create_transaction<C: system::offchain::AppCrypto<Self::Public, Self::Signature>>(
		call: Call,
		public: <Signature as Verify>::Signer,
		account: AccountId,
		nonce: <Runtime as system::Trait>::Index,
	) -> Option<(Call, <UncheckedExtrinsic as ExtrinsicT>::SignaturePayload)> {
		// take the biggest period possible.
		let period = BlockHashCount::get()
			.checked_next_power_of_two()
			.map(|c| c / 2)
			.unwrap_or(2) as u64;

		let current_block = System::block_number()
			.saturated_into::<u64>()
			// The `System::block_number` is initialized with `n+1`,
			// so the actual block number is `n`.
			.saturating_sub(1);
		let tip = 0;
		let extra: SignedExtra = (
			system::CheckSpecVersion::<Runtime>::new(),
			system::CheckTxVersion::<Runtime>::new(),
			system::CheckGenesis::<Runtime>::new(),
			system::CheckMortality::<Runtime>::from(generic::Era::mortal(period, current_block)),
			system::CheckNonce::<Runtime>::from(nonce),
			system::CheckWeight::<Runtime>::new(),
			transaction_payment::ChargeTransactionPayment::<Runtime>::from(tip),
			registrar::LimitParathreadCommits::<Runtime>::new(),
			parachains::ValidateDoubleVoteReports::<Runtime>::new(),
			grandpa::ValidateEquivocationReport::<Runtime>::new(),
			claims::PrevalidateAttests::<Runtime>::new(),
		);
		let raw_payload = SignedPayload::new(call, extra).map_err(|e| {
			debug::warn!("Unable to create signed payload: {:?}", e);
		}).ok()?;
		let signature = raw_payload.using_encoded(|payload| {
			C::sign(payload, public)
		})?;
		let (call, extra, _) = raw_payload.deconstruct();
		Some((call, (account, signature, extra)))
	}
}

impl system::offchain::SigningTypes for Runtime {
	type Public = <Signature as Verify>::Signer;
	type Signature = Signature;
}

impl<C> system::offchain::SendTransactionTypes<C> for Runtime where Call: From<C> {
	type Extrinsic = UncheckedExtrinsic;
	type OverarchingCall = Call;
}

parameter_types! {
	pub const ParathreadDeposit: Balance = 500 * DOLLARS;
	pub const QueueSize: usize = 2;
	pub const MaxRetries: u32 = 3;
}

impl registrar::Trait for Runtime {
	type Event = Event;
	type Origin = Origin;
	type Currency = Balances;
	type ParathreadDeposit = ParathreadDeposit;
	type SwapAux = Slots;
	type QueueSize = QueueSize;
	type MaxRetries = MaxRetries;
}

parameter_types! {
	pub const LeasePeriod: BlockNumber = 100_000;
	pub const EndingPeriod: BlockNumber = 1000;
}

impl slots::Trait for Runtime {
	type Event = Event;
	type Currency = Balances;
	type Parachains = Registrar;
	type EndingPeriod = EndingPeriod;
	type LeasePeriod = LeasePeriod;
	type Randomness = RandomnessCollectiveFlip;
}

parameter_types! {
	pub Prefix: &'static [u8] = b"Pay DOTs to the Polkadot account:";
}

impl claims::Trait for Runtime {
	type Event = Event;
	type VestingSchedule = Vesting;
	type Prefix = Prefix;
	/// At least 3/4 of the council must agree to a claim move before it can happen.
	type MoveClaimOrigin = collective::EnsureProportionAtLeast<_3, _4, AccountId, CouncilCollective>;
}

parameter_types! {
	pub const MinVestedTransfer: Balance = 100 * DOLLARS;
}

impl vesting::Trait for Runtime {
	type Event = Event;
	type Currency = Balances;
	type BlockNumberToBalance = ConvertInto;
	type MinVestedTransfer = MinVestedTransfer;
}

impl utility::Trait for Runtime {
	type Event = Event;
	type Call = Call;
}

parameter_types! {
	// One storage item; key size is 32; value is size 4+4+16+32 bytes = 56 bytes.
	pub const DepositBase: Balance = deposit(1, 88);
	// Additional storage item size of 32 bytes.
	pub const DepositFactor: Balance = deposit(0, 32);
	pub const MaxSignatories: u16 = 100;
}

impl multisig::Trait for Runtime {
	type Event = Event;
	type Call = Call;
	type Currency = Balances;
	type DepositBase = DepositBase;
	type DepositFactor = DepositFactor;
	type MaxSignatories = MaxSignatories;
}

impl sudo::Trait for Runtime {
	type Event = Event;
	type Call = Call;
}

parameter_types! {
	// One storage item; key size 32, value size 8; .
	pub const ProxyDepositBase: Balance = deposit(1, 8);
	// Additional storage item size of 33 bytes.
	pub const ProxyDepositFactor: Balance = deposit(0, 33);
	pub const MaxProxies: u16 = 32;
}

/// The type used to represent the kinds of proxying allowed.
#[derive(Copy, Clone, Eq, PartialEq, Ord, PartialOrd, Encode, Decode, RuntimeDebug)]
pub enum ProxyType {
	Any,
	NonTransfer,
	Governance,
	Staking,
	SudoBalances,
	IdentityJudgement,
}
impl Default for ProxyType { fn default() -> Self { Self::Any } }
impl InstanceFilter<Call> for ProxyType {
	fn filter(&self, c: &Call) -> bool {
		match self {
			ProxyType::Any => true,
			ProxyType::NonTransfer => matches!(c,
				Call::System(..) |
				Call::Scheduler(..) |
				Call::Babe(..) |
				Call::Timestamp(..) |
				Call::Indices(indices::Call::claim(..)) |
				Call::Indices(indices::Call::free(..)) |
				Call::Indices(indices::Call::freeze(..)) |
				// Specifically omitting Indices `transfer`, `force_transfer`
				// Specifically omitting the entire Balances pallet
				Call::Authorship(..) |
				Call::Staking(..) |
				Call::Offences(..) |
				Call::Session(..) |
				Call::FinalityTracker(..) |
				Call::Grandpa(..) |
				Call::ImOnline(..) |
				Call::AuthorityDiscovery(..) |
				Call::Democracy(..) |
				Call::Council(..) |
				Call::TechnicalCommittee(..) |
				Call::ElectionsPhragmen(..) |
				Call::TechnicalMembership(..) |
				Call::Treasury(..) |
				Call::Parachains(..) |
				Call::Attestations(..) |
				Call::Slots(..) |
				Call::Registrar(..) |
				Call::Claims(..) |
				Call::Vesting(vesting::Call::vest(..)) |
				Call::Vesting(vesting::Call::vest_other(..)) |
				// Specifically omitting Vesting `vested_transfer`, and `force_vested_transfer`
				Call::Utility(..) |
				// Specifically omitting Sudo pallet
				Call::Identity(..) |
				Call::Proxy(..) |
				Call::Multisig(..)
			),
			ProxyType::Governance => matches!(c,
				Call::Democracy(..) | Call::Council(..) | Call::TechnicalCommittee(..)
					| Call::ElectionsPhragmen(..) | Call::Treasury(..) | Call::Utility(..)
			),
			ProxyType::Staking => matches!(c,
				Call::Staking(..) | Call::Utility(utility::Call::batch(..)) | Call::Utility(..)
			),
			ProxyType::SudoBalances => match c {
				Call::Sudo(sudo::Call::sudo(ref x)) => matches!(x.as_ref(), &Call::Balances(..)),
				Call::Utility(..) => true,
				_ => false,
			},
			ProxyType::IdentityJudgement => matches!(c,
				Call::Identity(identity::Call::provide_judgement(..))
				| Call::Utility(utility::Call::batch(..))
			)
		}
	}
	fn is_superset(&self, o: &Self) -> bool {
		match (self, o) {
			(x, y) if x == y => true,
			(ProxyType::Any, _) => true,
			(_, ProxyType::Any) => false,
			(ProxyType::NonTransfer, _) => true,
			_ => false,
		}
	}
}

impl proxy::Trait for Runtime {
	type Event = Event;
	type Call = Call;
	type Currency = Balances;
	type ProxyType = ProxyType;
	type ProxyDepositBase = ProxyDepositBase;
	type ProxyDepositFactor = ProxyDepositFactor;
	type MaxProxies = MaxProxies;
}

pub struct CustomOnRuntimeUpgrade;
impl frame_support::traits::OnRuntimeUpgrade for CustomOnRuntimeUpgrade {
	fn on_runtime_upgrade() -> frame_support::weights::Weight {
		if scheduler::Module::<Runtime>::migrate_v1_to_t2() {
			<Runtime as system::Trait>::MaximumBlockWeight::get()
		} else {
			<Runtime as system::Trait>::DbWeight::get().reads(1)
		}
	}
}

construct_runtime! {
	pub enum Runtime where
		Block = Block,
		NodeBlock = primitives::Block,
		UncheckedExtrinsic = UncheckedExtrinsic
	{
		// Basic stuff; balances is uncallable initially.
		System: system::{Module, Call, Storage, Config, Event<T>},
		RandomnessCollectiveFlip: randomness_collective_flip::{Module, Storage},
		Scheduler: scheduler::{Module, Call, Storage, Event<T>},

		// Must be before session.
<<<<<<< HEAD
		Babe: babe::{Module, Call, Storage, Config, Inherent},
=======
		Babe: babe::{Module, Call, Storage, Config, Inherent(Timestamp), ValidateUnsigned},
>>>>>>> 69ce9ff3

		Timestamp: timestamp::{Module, Call, Storage, Inherent},
		Indices: indices::{Module, Call, Storage, Config<T>, Event<T>},
		Balances: balances::{Module, Call, Storage, Config<T>, Event<T>},
		TransactionPayment: transaction_payment::{Module, Storage},

		// Consensus support.
		Authorship: authorship::{Module, Call, Storage},
		Staking: staking::{Module, Call, Storage, Config<T>, Event<T>, ValidateUnsigned},
		Offences: offences::{Module, Call, Storage, Event},
		Historical: session_historical::{Module},
		Session: session::{Module, Call, Storage, Event, Config<T>},
		FinalityTracker: finality_tracker::{Module, Call, Storage, Inherent},
		Grandpa: grandpa::{Module, Call, Storage, Config, Event},
		ImOnline: im_online::{Module, Call, Storage, Event<T>, ValidateUnsigned, Config<T>},
		AuthorityDiscovery: authority_discovery::{Module, Call, Config},

		// Governance stuff; uncallable initially. Calls should be uncommented once we're ready to
		// enable governance.
		Democracy: democracy::{Module, Call, Storage, Config, Event<T>},
		Council: collective::<Instance1>::{Module, Call, Storage, Origin<T>, Event<T>, Config<T>},
		TechnicalCommittee: collective::<Instance2>::{Module, Call, Storage, Origin<T>, Event<T>, Config<T>},
		ElectionsPhragmen: elections_phragmen::{Module, Call, Storage, Event<T>, Config<T>},
		TechnicalMembership: membership::<Instance1>::{Module, Call, Storage, Event<T>, Config<T>},
		Treasury: treasury::{Module, Call, Storage, Event<T>},

		// Parachains stuff; slots are disabled (no auctions initially). The rest are safe as they
		// have no public dispatchables. Disabled `Call` on all of them, but this should be
		// uncommented once we're ready to start parachains.
		Parachains: parachains::{Module, Call, Storage, Config, Inherent, Origin},
		Attestations: attestations::{Module, Call, Storage},
		Slots: slots::{Module, Call, Storage, Event<T>},
		Registrar: registrar::{Module, Call, Storage, Event, Config<T>},

		// Claims. Usable initially.
		Claims: claims::{Module, Call, Storage, Event<T>, Config<T>, ValidateUnsigned},
		// Vesting. Usable initially, but removed once all vesting is finished.
		Vesting: vesting::{Module, Call, Storage, Event<T>, Config<T>},
		// Cunning utilities. Usable initially.
		Utility: utility::{Module, Call, Event},

		// Sudo. Last module. Usable initially, but removed once governance enabled.
		Sudo: sudo::{Module, Call, Storage, Config<T>, Event<T>},

		// Identity. Late addition.
		Identity: identity::{Module, Call, Storage, Event<T>},

		// Proxy module. Late addition.
		Proxy: proxy::{Module, Call, Storage, Event<T>},

		// Multisig dispatch. Late addition.
		Multisig: multisig::{Module, Call, Storage, Event<T>},
	}
}

/// The address format for describing accounts.
pub type Address = AccountId;
/// Block header type as expected by this runtime.
pub type Header = generic::Header<BlockNumber, BlakeTwo256>;
/// Block type as expected by this runtime.
pub type Block = generic::Block<Header, UncheckedExtrinsic>;
/// A Block signed with a Justification
pub type SignedBlock = generic::SignedBlock<Block>;
/// BlockId type as expected by this runtime.
pub type BlockId = generic::BlockId<Block>;
/// The SignedExtension to the basic transaction logic.
pub type SignedExtra = (
	system::CheckSpecVersion<Runtime>,
	system::CheckTxVersion<Runtime>,
	system::CheckGenesis<Runtime>,
	system::CheckMortality<Runtime>,
	system::CheckNonce<Runtime>,
	system::CheckWeight<Runtime>,
	transaction_payment::ChargeTransactionPayment<Runtime>,
	registrar::LimitParathreadCommits<Runtime>,
	parachains::ValidateDoubleVoteReports<Runtime>,
	grandpa::ValidateEquivocationReport<Runtime>,
	claims::PrevalidateAttests<Runtime>,
);
/// Unchecked extrinsic type as expected by this runtime.
pub type UncheckedExtrinsic = generic::UncheckedExtrinsic<Address, Call, Signature, SignedExtra>;
/// Extrinsic type that has already been checked.
pub type CheckedExtrinsic = generic::CheckedExtrinsic<AccountId, Nonce, Call>;
/// Executive: handles dispatch to the various modules.
pub type Executive = executive::Executive<
	Runtime,
	Block,
	system::ChainContext<Runtime>,
	Runtime,
	AllModules,
	CustomOnRuntimeUpgrade
>;
/// The payload being signed in transactions.
pub type SignedPayload = generic::SignedPayload<Call, SignedExtra>;

#[cfg(not(feature = "disable-runtime-api"))]
sp_api::impl_runtime_apis! {
	impl sp_api::Core<Block> for Runtime {
		fn version() -> RuntimeVersion {
			VERSION
		}

		fn execute_block(block: Block) {
			Executive::execute_block(block)
		}

		fn initialize_block(header: &<Block as BlockT>::Header) {
			Executive::initialize_block(header)
		}
	}

	impl sp_api::Metadata<Block> for Runtime {
		fn metadata() -> OpaqueMetadata {
			Runtime::metadata().into()
		}
	}

	impl block_builder_api::BlockBuilder<Block> for Runtime {
		fn apply_extrinsic(extrinsic: <Block as BlockT>::Extrinsic) -> ApplyExtrinsicResult {
			Executive::apply_extrinsic(extrinsic)
		}

		fn finalize_block() -> <Block as BlockT>::Header {
			Executive::finalize_block()
		}

		fn inherent_extrinsics(data: inherents::InherentData) -> Vec<<Block as BlockT>::Extrinsic> {
			data.create_extrinsics()
		}

		fn check_inherents(
			block: Block,
			data: inherents::InherentData,
		) -> inherents::CheckInherentsResult {
			data.check_extrinsics(&block)
		}

		fn random_seed() -> <Block as BlockT>::Hash {
			RandomnessCollectiveFlip::random_seed()
		}
	}

	impl tx_pool_api::runtime_api::TaggedTransactionQueue<Block> for Runtime {
		fn validate_transaction(
			source: TransactionSource,
			tx: <Block as BlockT>::Extrinsic,
		) -> TransactionValidity {
			Executive::validate_transaction(source, tx)
		}
	}

	impl offchain_primitives::OffchainWorkerApi<Block> for Runtime {
		fn offchain_worker(header: &<Block as BlockT>::Header) {
			Executive::offchain_worker(header)
		}
	}

	impl parachain::ParachainHost<Block> for Runtime {
		fn validators() -> Vec<parachain::ValidatorId> {
			Parachains::authorities()
		}
		fn duty_roster() -> parachain::DutyRoster {
			Parachains::calculate_duty_roster().0
		}
		fn active_parachains() -> Vec<(parachain::Id, Option<(parachain::CollatorId, parachain::Retriable)>)> {
			Registrar::active_paras()
		}
		fn global_validation_schedule() -> parachain::GlobalValidationSchedule {
			Parachains::global_validation_schedule()
		}
		fn local_validation_data(id: parachain::Id) -> Option<parachain::LocalValidationData> {
			Parachains::current_local_validation_data(&id)
		}
		fn parachain_code(id: parachain::Id) -> Option<parachain::ValidationCode> {
			Parachains::parachain_code(&id)
		}
		fn get_heads(extrinsics: Vec<<Block as BlockT>::Extrinsic>)
			-> Option<Vec<AbridgedCandidateReceipt>>
		{
			extrinsics
				.into_iter()
				.find_map(|ex| match UncheckedExtrinsic::decode(&mut ex.encode().as_slice()) {
					Ok(ex) => match ex.function {
						Call::Parachains(ParachainsCall::set_heads(heads)) => {
							Some(heads.into_iter().map(|c| c.candidate).collect())
						}
						_ => None,
					}
					Err(_) => None,
				})
		}
		fn signing_context() -> SigningContext {
			Parachains::signing_context()
		}
		fn downward_messages(id: parachain::Id) -> Vec<primitives::DownwardMessage> {
			Parachains::downward_messages(id)
		}
	}

	impl fg_primitives::GrandpaApi<Block> for Runtime {
		fn grandpa_authorities() -> Vec<(GrandpaId, u64)> {
			Grandpa::grandpa_authorities()
		}

		fn submit_report_equivocation_extrinsic(
			equivocation_proof: fg_primitives::EquivocationProof<
				<Block as BlockT>::Hash,
				sp_runtime::traits::NumberFor<Block>,
			>,
			key_owner_proof: fg_primitives::OpaqueKeyOwnershipProof,
		) -> Option<()> {
			let key_owner_proof = key_owner_proof.decode()?;

			Grandpa::submit_report_equivocation_extrinsic(
				equivocation_proof,
				key_owner_proof,
			)
		}

		fn generate_key_ownership_proof(
			_set_id: fg_primitives::SetId,
			authority_id: fg_primitives::AuthorityId,
		) -> Option<fg_primitives::OpaqueKeyOwnershipProof> {
			use codec::Encode;

			Historical::prove((fg_primitives::KEY_TYPE, authority_id))
				.map(|p| p.encode())
				.map(fg_primitives::OpaqueKeyOwnershipProof::new)
		}
	}

	impl babe_primitives::BabeApi<Block> for Runtime {
		fn configuration() -> babe_primitives::BabeGenesisConfiguration {
			// The choice of `c` parameter (where `1 - c` represents the
			// probability of a slot being empty), is done in accordance to the
			// slot duration and expected target block time, for safely
			// resisting network delays of maximum two seconds.
			// <https://research.web3.foundation/en/latest/polkadot/BABE/Babe/#6-practical-results>
			babe_primitives::BabeGenesisConfiguration {
				slot_duration: Babe::slot_duration(),
				epoch_length: EpochDuration::get(),
				c: PRIMARY_PROBABILITY,
				genesis_authorities: Babe::authorities(),
				randomness: Babe::randomness(),
				allowed_slots: babe_primitives::AllowedSlots::PrimaryAndSecondaryVRFSlots,
			}
		}

		fn current_epoch_start() -> babe_primitives::SlotNumber {
			Babe::current_epoch_start()
		}

		fn generate_key_ownership_proof(
			_slot_number: babe_primitives::SlotNumber,
			authority_id: babe_primitives::AuthorityId,
		) -> Option<babe_primitives::OpaqueKeyOwnershipProof> {
			use codec::Encode;

			Historical::prove((babe_primitives::KEY_TYPE, authority_id))
				.map(|p| p.encode())
				.map(babe_primitives::OpaqueKeyOwnershipProof::new)
		}

		fn submit_report_equivocation_unsigned_extrinsic(
			equivocation_proof: babe_primitives::EquivocationProof<<Block as BlockT>::Header>,
			key_owner_proof: babe_primitives::OpaqueKeyOwnershipProof,
		) -> Option<()> {
			let key_owner_proof = key_owner_proof.decode()?;

			Babe::submit_unsigned_equivocation_report(
				equivocation_proof,
				key_owner_proof,
			)
		}
	}

	impl authority_discovery_primitives::AuthorityDiscoveryApi<Block> for Runtime {
		fn authorities() -> Vec<AuthorityDiscoveryId> {
			AuthorityDiscovery::authorities()
		}
	}

	impl sp_session::SessionKeys<Block> for Runtime {
		fn generate_session_keys(seed: Option<Vec<u8>>) -> Vec<u8> {
			SessionKeys::generate(seed)
		}

		fn decode_session_keys(
			encoded: Vec<u8>,
		) -> Option<Vec<(Vec<u8>, sp_core::crypto::KeyTypeId)>> {
			SessionKeys::decode_into_raw_public_keys(&encoded)
		}
	}

	impl system_rpc_runtime_api::AccountNonceApi<Block, AccountId, Nonce> for Runtime {
		fn account_nonce(account: AccountId) -> Nonce {
			System::account_nonce(account)
		}
	}

	impl transaction_payment_rpc_runtime_api::TransactionPaymentApi<
		Block,
		Balance,
		UncheckedExtrinsic,
	> for Runtime {
		fn query_info(uxt: UncheckedExtrinsic, len: u32) -> RuntimeDispatchInfo<Balance> {
			TransactionPayment::query_info(uxt, len)
		}
	}

	#[cfg(feature = "runtime-benchmarks")]
	impl frame_benchmarking::Benchmark<Block> for Runtime {
		fn dispatch_benchmark(
			pallet: Vec<u8>,
			benchmark: Vec<u8>,
			lowest_range_values: Vec<u32>,
			highest_range_values: Vec<u32>,
			steps: Vec<u32>,
			repeat: u32,
		) -> Result<Vec<frame_benchmarking::BenchmarkBatch>, RuntimeString> {
			use frame_benchmarking::{Benchmarking, BenchmarkBatch, add_benchmark};
			// Trying to add benchmarks directly to the Session Pallet caused cyclic dependency issues.
			// To get around that, we separated the Session benchmarks into its own crate, which is why
			// we need these two lines below.
			use pallet_session_benchmarking::Module as SessionBench;
			use pallet_offences_benchmarking::Module as OffencesBench;
			use frame_system_benchmarking::Module as SystemBench;

			impl pallet_session_benchmarking::Trait for Runtime {}
			impl pallet_offences_benchmarking::Trait for Runtime {}
			impl frame_system_benchmarking::Trait for Runtime {}

			let whitelist: Vec<Vec<u8>> = vec![
				// Block Number
				// frame_system::Number::<Runtime>::hashed_key().to_vec(),
				hex_literal::hex!("26aa394eea5630e07c48ae0c9558cef702a5c1b19ab7a04f536c519aca4983ac").to_vec(),
				// Total Issuance
				hex_literal::hex!("c2261276cc9d1f8598ea4b6a74b15c2f57c875e4cff74148e4628f264b974c80").to_vec(),
				// Execution Phase
				hex_literal::hex!("26aa394eea5630e07c48ae0c9558cef7ff553b5a9862a516939d82b3d3d8661a").to_vec(),
				// Event Count
				hex_literal::hex!("26aa394eea5630e07c48ae0c9558cef70a98fdbe9ce6c55837576c60c7af3850").to_vec(),
				// System Events
				hex_literal::hex!("26aa394eea5630e07c48ae0c9558cef780d41e5e16056765bc8461851072c9d7").to_vec(),
				// Caller 0 Account
				hex_literal::hex!("26aa394eea5630e07c48ae0c9558cef7b99d880ec681799c0cf30e8886371da946c154ffd9992e395af90b5b13cc6f295c77033fce8a9045824a6690bbf99c6db269502f0a8d1d2a008542d5690a0749").to_vec(),
				// Treasury Account
				hex_literal::hex!("26aa394eea5630e07c48ae0c9558cef7b99d880ec681799c0cf30e8886371da95ecffd7b6c0f78751baa9d281e0bfa3a6d6f646c70792f74727372790000000000000000000000000000000000000000").to_vec(),
			];

			let mut batches = Vec::<BenchmarkBatch>::new();
			let params = (&pallet, &benchmark, &lowest_range_values, &highest_range_values, &steps, repeat, &whitelist);
			// Polkadot
			add_benchmark!(params, batches, b"claims", Claims);
			// Substrate
			add_benchmark!(params, batches, b"balances", Balances);
			add_benchmark!(params, batches, b"collective", Council);
			add_benchmark!(params, batches, b"democracy", Democracy);
			add_benchmark!(params, batches, b"elections-phragmen", ElectionsPhragmen);
			add_benchmark!(params, batches, b"im-online", ImOnline);
			add_benchmark!(params, batches, b"offences", OffencesBench::<Runtime>);
			add_benchmark!(params, batches, b"scheduler", Scheduler);
			add_benchmark!(params, batches, b"session", SessionBench::<Runtime>);
			add_benchmark!(params, batches, b"staking", Staking);
			add_benchmark!(params, batches, b"system", SystemBench::<Runtime>);
			add_benchmark!(params, batches, b"timestamp", Timestamp);
			add_benchmark!(params, batches, b"treasury", Treasury);
			add_benchmark!(params, batches, b"vesting", Vesting);

			if batches.is_empty() { return Err("Benchmark not found for this pallet.".into()) }
			Ok(batches)
		}
	}
}<|MERGE_RESOLUTION|>--- conflicted
+++ resolved
@@ -934,11 +934,7 @@
 		Scheduler: scheduler::{Module, Call, Storage, Event<T>},
 
 		// Must be before session.
-<<<<<<< HEAD
-		Babe: babe::{Module, Call, Storage, Config, Inherent},
-=======
-		Babe: babe::{Module, Call, Storage, Config, Inherent(Timestamp), ValidateUnsigned},
->>>>>>> 69ce9ff3
+		Babe: babe::{Module, Call, Storage, Config, Inherent, ValidateUnsigned},
 
 		Timestamp: timestamp::{Module, Call, Storage, Inherent},
 		Indices: indices::{Module, Call, Storage, Config<T>, Event<T>},
