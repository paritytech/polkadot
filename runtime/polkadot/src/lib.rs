// Copyright 2017-2020 Parity Technologies (UK) Ltd.
// This file is part of Polkadot.

// Polkadot is free software: you can redistribute it and/or modify
// it under the terms of the GNU General Public License as published by
// the Free Software Foundation, either version 3 of the License, or
// (at your option) any later version.

// Polkadot is distributed in the hope that it will be useful,
// but WITHOUT ANY WARRANTY; without even the implied warranty of
// MERCHANTABILITY or FITNESS FOR A PARTICULAR PURPOSE.  See the
// GNU General Public License for more details.

// You should have received a copy of the GNU General Public License
// along with Polkadot.  If not, see <http://www.gnu.org/licenses/>.

//! The Polkadot runtime. This can be compiled with `#[no_std]`, ready for Wasm.

#![cfg_attr(not(feature = "std"), no_std)]
// `construct_runtime!` does a lot of recursion and requires us to increase the limit to 256.
#![recursion_limit = "256"]

use pallet_transaction_payment::CurrencyAdapter;
use runtime_common::{
	claims, SlowAdjustingFeeUpdate, CurrencyToVote,
	impls::DealWithFees,
	BlockHashCount, RocksDbWeight, BlockWeights, BlockLength, OffchainSolutionWeightLimit,
	ParachainSessionKeyPlaceholder, AssignmentSessionKeyPlaceholder,
};

use sp_std::prelude::*;
use sp_std::collections::btree_map::BTreeMap;
use sp_core::u32_trait::{_1, _2, _3, _4, _5};
use parity_scale_codec::{Encode, Decode};
use primitives::v1::{
	AccountId, AccountIndex, Balance, BlockNumber, CandidateEvent, CommittedCandidateReceipt,
	CoreState, GroupRotationInfo, Hash, Id, Moment, Nonce, OccupiedCoreAssumption,
	PersistedValidationData, Signature, ValidationCode, ValidatorId, ValidatorIndex,
	InboundDownwardMessage, InboundHrmpMessage, SessionInfo,
};
use sp_runtime::{
	create_runtime_str, generic, impl_opaque_keys, ModuleId, ApplyExtrinsicResult,
	KeyTypeId, Percent, Permill, Perbill, curve::PiecewiseLinear,
	transaction_validity::{TransactionValidity, TransactionSource, TransactionPriority},
	traits::{
		BlakeTwo256, Block as BlockT, OpaqueKeys, ConvertInto, AccountIdLookup,
		Extrinsic as ExtrinsicT, SaturatedConversion, Verify,
	},
};
#[cfg(feature = "runtime-benchmarks")]
use sp_runtime::RuntimeString;
use sp_version::RuntimeVersion;
use pallet_grandpa::{AuthorityId as GrandpaId, fg_primitives};
#[cfg(any(feature = "std", test))]
use sp_version::NativeVersion;
use sp_core::OpaqueMetadata;
use sp_staking::SessionIndex;
use frame_support::{
	parameter_types, construct_runtime, RuntimeDebug,
	traits::{KeyOwnerProofSystem, Randomness, LockIdentifier, Filter},
	weights::Weight,
};
use frame_system::{EnsureRoot, EnsureOneOf};
use pallet_im_online::sr25519::AuthorityId as ImOnlineId;
use authority_discovery_primitives::AuthorityId as AuthorityDiscoveryId;
use pallet_transaction_payment::{FeeDetails, RuntimeDispatchInfo};
use pallet_session::historical as session_historical;
use static_assertions::const_assert;

#[cfg(feature = "std")]
pub use pallet_staking::StakerStatus;
#[cfg(any(feature = "std", test))]
pub use sp_runtime::BuildStorage;
pub use pallet_timestamp::Call as TimestampCall;
pub use pallet_balances::Call as BalancesCall;

/// Constant values used within the runtime.
pub mod constants;
use constants::{time::*, currency::*, fee::*};
use frame_support::traits::InstanceFilter;

// Weights used in the runtime.
mod weights;

// Make the WASM binary available.
#[cfg(feature = "std")]
include!(concat!(env!("OUT_DIR"), "/wasm_binary.rs"));

// Polkadot version identifier;
/// Runtime version (Polkadot).
pub const VERSION: RuntimeVersion = RuntimeVersion {
	spec_name: create_runtime_str!("polkadot"),
	impl_name: create_runtime_str!("parity-polkadot"),
	authoring_version: 0,
	spec_version: 30,
	impl_version: 0,
	#[cfg(not(feature = "disable-runtime-api"))]
	apis: RUNTIME_API_VERSIONS,
	#[cfg(feature = "disable-runtime-api")]
	apis: version::create_apis_vec![[]],
	transaction_version: 6,
};

/// The BABE epoch configuration at genesis.
pub const BABE_GENESIS_EPOCH_CONFIG: babe_primitives::BabeEpochConfiguration =
	babe_primitives::BabeEpochConfiguration {
		c: PRIMARY_PROBABILITY,
		allowed_slots: babe_primitives::AllowedSlots::PrimaryAndSecondaryVRFSlots
	};

/// Native version.
#[cfg(any(feature = "std", test))]
pub fn native_version() -> NativeVersion {
	NativeVersion {
		runtime_version: VERSION,
		can_author_with: Default::default(),
	}
}

pub struct BaseFilter;
impl Filter<Call> for BaseFilter {
	fn filter(call: &Call) -> bool {
		match call {
			// These modules are all allowed to be called by transactions:
			Call::Democracy(_) | Call::Council(_) | Call::TechnicalCommittee(_) |
			Call::TechnicalMembership(_) | Call::Treasury(_) | Call::ElectionsPhragmen(_) |
			Call::System(_) | Call::Scheduler(_) | Call::Indices(_) |
			Call::Babe(_) | Call::Timestamp(_) | Call::Balances(_) |
			Call::Authorship(_) | Call::Staking(_) | Call::Offences(_) |
			Call::Session(_) | Call::Grandpa(_) | Call::ImOnline(_) |
			Call::AuthorityDiscovery(_) |
			Call::Utility(_) | Call::Claims(_) | Call::Vesting(_) |
			Call::Identity(_) | Call::Proxy(_) | Call::Multisig(_) |
			Call::Bounties(_) | Call::Tips(_) | Call::ElectionProviderMultiPhase(_)
			=> true,
		}
	}
}

type MoreThanHalfCouncil = EnsureOneOf<
	AccountId,
	EnsureRoot<AccountId>,
	pallet_collective::EnsureProportionMoreThan<_1, _2, AccountId, CouncilCollective>
>;

parameter_types! {
	pub const Version: RuntimeVersion = VERSION;
	pub const SS58Prefix: u8 = 0;
}

impl frame_system::Config for Runtime {
	type BaseCallFilter = BaseFilter;
	type BlockWeights = BlockWeights;
	type BlockLength = BlockLength;
	type Origin = Origin;
	type Call = Call;
	type Index = Nonce;
	type BlockNumber = BlockNumber;
	type Hash = Hash;
	type Hashing = BlakeTwo256;
	type AccountId = AccountId;
	type Lookup = AccountIdLookup<AccountId, ()>;
	type Header = generic::Header<BlockNumber, BlakeTwo256>;
	type Event = Event;
	type BlockHashCount = BlockHashCount;
	type DbWeight = RocksDbWeight;
	type Version = Version;
	type PalletInfo = PalletInfo;
	type AccountData = pallet_balances::AccountData<Balance>;
	type OnNewAccount = ();
	type OnKilledAccount = ();
	type SystemWeightInfo = weights::frame_system::WeightInfo<Runtime>;
	type SS58Prefix = SS58Prefix;
}

parameter_types! {
	pub MaximumSchedulerWeight: Weight = Perbill::from_percent(80) *
		BlockWeights::get().max_block;
	pub const MaxScheduledPerBlock: u32 = 50;
}

impl pallet_scheduler::Config for Runtime {
	type Event = Event;
	type Origin = Origin;
	type PalletsOrigin = OriginCaller;
	type Call = Call;
	type MaximumWeight = MaximumSchedulerWeight;
	type ScheduleOrigin = EnsureRoot<AccountId>;
	type MaxScheduledPerBlock = MaxScheduledPerBlock;
	type WeightInfo = weights::pallet_scheduler::WeightInfo<Runtime>;
}

parameter_types! {
	pub const EpochDuration: u64 = EPOCH_DURATION_IN_BLOCKS as u64;
	pub const ExpectedBlockTime: Moment = MILLISECS_PER_BLOCK;
	pub const ReportLongevity: u64 =
		BondingDuration::get() as u64 * SessionsPerEra::get() as u64 * EpochDuration::get();
}

impl pallet_babe::Config for Runtime {
	type EpochDuration = EpochDuration;
	type ExpectedBlockTime = ExpectedBlockTime;

	// session module is the trigger
	type EpochChangeTrigger = pallet_babe::ExternalTrigger;

	type KeyOwnerProofSystem = Historical;

	type KeyOwnerProof = <Self::KeyOwnerProofSystem as KeyOwnerProofSystem<(
		KeyTypeId,
		pallet_babe::AuthorityId,
	)>>::Proof;

	type KeyOwnerIdentification = <Self::KeyOwnerProofSystem as KeyOwnerProofSystem<(
		KeyTypeId,
		pallet_babe::AuthorityId,
	)>>::IdentificationTuple;

	type HandleEquivocation =
		pallet_babe::EquivocationHandler<Self::KeyOwnerIdentification, Offences, ReportLongevity>;

	type WeightInfo = ();
}

parameter_types! {
	pub const IndexDeposit: Balance = 10 * DOLLARS;
}

impl pallet_indices::Config for Runtime {
	type AccountIndex = AccountIndex;
	type Currency = Balances;
	type Deposit = IndexDeposit;
	type Event = Event;
	type WeightInfo = weights::pallet_indices::WeightInfo<Runtime>;
}

parameter_types! {
	pub const ExistentialDeposit: Balance = 100 * CENTS;
	pub const MaxLocks: u32 = 50;
}

impl pallet_balances::Config for Runtime {
	type Balance = Balance;
	type DustRemoval = ();
	type Event = Event;
	type ExistentialDeposit = ExistentialDeposit;
	type AccountStore = System;
	type MaxLocks = MaxLocks;
	type WeightInfo = weights::pallet_balances::WeightInfo<Runtime>;
}

parameter_types! {
	pub const TransactionByteFee: Balance = 10 * MILLICENTS;
}

impl pallet_transaction_payment::Config for Runtime {
	type OnChargeTransaction = CurrencyAdapter<Balances, DealWithFees<Runtime>>;
	type TransactionByteFee = TransactionByteFee;
	type WeightToFee = WeightToFee;
	type FeeMultiplierUpdate = SlowAdjustingFeeUpdate<Self>;
}

parameter_types! {
	pub const MinimumPeriod: u64 = SLOT_DURATION / 2;
}
impl pallet_timestamp::Config for Runtime {
	type Moment = u64;
	type OnTimestampSet = Babe;
	type MinimumPeriod = MinimumPeriod;
	type WeightInfo = weights::pallet_timestamp::WeightInfo<Runtime>;
}

parameter_types! {
	pub const UncleGenerations: u32 = 0;
}

// TODO: substrate#2986 implement this properly
impl pallet_authorship::Config for Runtime {
	type FindAuthor = pallet_session::FindAccountFromAuthorIndex<Self, Babe>;
	type UncleGenerations = UncleGenerations;
	type FilterUncle = ();
	type EventHandler = (Staking, ImOnline);
}

impl_opaque_keys! {
	pub struct SessionKeys {
		pub grandpa: Grandpa,
		pub babe: Babe,
		pub im_online: ImOnline,
		pub para_validator: ParachainSessionKeyPlaceholder<Runtime>,
		pub para_assignment: AssignmentSessionKeyPlaceholder<Runtime>,
		pub authority_discovery: AuthorityDiscovery,
	}
}

parameter_types! {
	pub const DisabledValidatorsThreshold: Perbill = Perbill::from_percent(17);
}

impl pallet_session::Config for Runtime {
	type Event = Event;
	type ValidatorId = AccountId;
	type ValidatorIdOf = pallet_staking::StashOf<Self>;
	type ShouldEndSession = Babe;
	type NextSessionRotation = Babe;
	type SessionManager = pallet_session::historical::NoteHistoricalRoot<Self, Staking>;
	type SessionHandler = <SessionKeys as OpaqueKeys>::KeyTypeIdProviders;
	type Keys = SessionKeys;
	type DisabledValidatorsThreshold = DisabledValidatorsThreshold;
	type WeightInfo = weights::pallet_session::WeightInfo<Runtime>;
}

impl pallet_session::historical::Config for Runtime {
	type FullIdentification = pallet_staking::Exposure<AccountId, Balance>;
	type FullIdentificationOf = pallet_staking::ExposureOf<Runtime>;
}

parameter_types! {
	// no signed phase for now, just unsigned.
	pub const SignedPhase: u32 = 0;
	// NOTE: length of unsigned phase is, for now, different than `ElectionLookahead` to make sure
	// that we won't run OCW threads at the same time with staking.
	pub const UnsignedPhase: u32 = ElectionLookahead::get() / 2;

	// fallback: no need to do on-chain phragmen while we re on a dry-run.
	pub const Fallback: pallet_election_provider_multi_phase::FallbackStrategy =
		pallet_election_provider_multi_phase::FallbackStrategy::Nothing;

	pub SolutionImprovementThreshold: Perbill = Perbill::from_rational(1u32, 10_000);

	// miner configs
	pub MultiPhaseUnsignedPriority: TransactionPriority = StakingUnsignedPriority::get() - 1u64;
	pub const MinerMaxIterations: u32 = 10;
}

impl pallet_election_provider_multi_phase::Config for Runtime {
	type Event = Event;
	type Currency = Balances;
	type SignedPhase = SignedPhase;
	type UnsignedPhase = UnsignedPhase;
	type SolutionImprovementThreshold = MinSolutionScoreBump;
	type MinerMaxIterations = MinerMaxIterations;
	type MinerMaxWeight = OffchainSolutionWeightLimit; // For now use the one from staking.
	type MinerTxPriority = MultiPhaseUnsignedPriority;
	type DataProvider = Staking;
	type OnChainAccuracy = Perbill;
	type CompactSolution = pallet_staking::CompactAssignments;
	type Fallback = Fallback;
	type BenchmarkingConfig = ();
	type WeightInfo = weights::pallet_election_provider_multi_phase::WeightInfo<Runtime>;
}

// TODO #6469: This shouldn't be static, but a lazily cached value, not built unless needed, and
// re-built in case input parameters have changed. The `ideal_stake` should be determined by the
// amount of parachain slots being bid on: this should be around `(75 - 25.min(slots / 4))%`.
pallet_staking_reward_curve::build! {
	const REWARD_CURVE: PiecewiseLinear<'static> = curve!(
		min_inflation: 0_025_000,
		max_inflation: 0_100_000,
		// 3:2:1 staked : parachains : float.
		// while there's no parachains, then this is 75% staked : 25% float.
		ideal_stake: 0_750_000,
		falloff: 0_050_000,
		max_piece_count: 40,
		test_precision: 0_005_000,
	);
}

parameter_types! {
	// Six sessions in an era (24 hours).
	pub const SessionsPerEra: SessionIndex = 6;
	// 28 eras for unbonding (28 days).
	pub const BondingDuration: pallet_staking::EraIndex = 28;
	pub const SlashDeferDuration: pallet_staking::EraIndex = 27;
	pub const RewardCurve: &'static PiecewiseLinear<'static> = &REWARD_CURVE;
	pub const MaxNominatorRewardedPerValidator: u32 = 128;
	// last 15 minutes of the last session will be for election.
	pub const ElectionLookahead: BlockNumber = EPOCH_DURATION_IN_BLOCKS / 16;
	pub const MaxIterations: u32 = 10;
	pub MinSolutionScoreBump: Perbill = Perbill::from_rational(5u32, 10_000);
}

type SlashCancelOrigin = EnsureOneOf<
	AccountId,
	EnsureRoot<AccountId>,
	pallet_collective::EnsureProportionAtLeast<_3, _4, AccountId, CouncilCollective>
>;

impl pallet_staking::Config for Runtime {
	type Currency = Balances;
	type UnixTime = Timestamp;
	type CurrencyToVote = CurrencyToVote;
	type RewardRemainder = Treasury;
	type Event = Event;
	type Slash = Treasury;
	type Reward = ();
	type SessionsPerEra = SessionsPerEra;
	type BondingDuration = BondingDuration;
	type SlashDeferDuration = SlashDeferDuration;
	// A super-majority of the council can cancel the slash.
	type SlashCancelOrigin = SlashCancelOrigin;
	type SessionInterface = Self;
	type EraPayout = pallet_staking::ConvertCurve<RewardCurve>;
	type MaxNominatorRewardedPerValidator = MaxNominatorRewardedPerValidator;
	type NextNewSession = Session;
	type ElectionLookahead = ElectionLookahead;
	type Call = Call;
	type UnsignedPriority = StakingUnsignedPriority;
	type MaxIterations = MaxIterations;
	type MinSolutionScoreBump = MinSolutionScoreBump;
	// The unsigned solution weight targeted by the OCW. We set it to the maximum possible value of
	// a single extrinsic.
	type OffchainSolutionWeightLimit = OffchainSolutionWeightLimit;
	type ElectionProvider = ElectionProviderMultiPhase;
	type WeightInfo = weights::pallet_staking::WeightInfo<Runtime>;
}

parameter_types! {
	// Minimum 4 CENTS/byte
	pub const BasicDeposit: Balance = deposit(1, 258);
	pub const FieldDeposit: Balance = deposit(0, 66);
	pub const SubAccountDeposit: Balance = deposit(1, 53);
	pub const MaxSubAccounts: u32 = 100;
	pub const MaxAdditionalFields: u32 = 100;
	pub const MaxRegistrars: u32 = 20;
}

impl pallet_identity::Config for Runtime {
	type Event = Event;
	type Currency = Balances;
	type BasicDeposit = BasicDeposit;
	type FieldDeposit = FieldDeposit;
	type SubAccountDeposit = SubAccountDeposit;
	type MaxSubAccounts = MaxSubAccounts;
	type MaxAdditionalFields = MaxAdditionalFields;
	type MaxRegistrars = MaxRegistrars;
	type Slashed = Treasury;
	type ForceOrigin = MoreThanHalfCouncil;
	type RegistrarOrigin = MoreThanHalfCouncil;
	type WeightInfo = weights::pallet_identity::WeightInfo<Runtime>;
}

parameter_types! {
	pub const LaunchPeriod: BlockNumber = 28 * DAYS;
	pub const VotingPeriod: BlockNumber = 28 * DAYS;
	pub const FastTrackVotingPeriod: BlockNumber = 3 * HOURS;
	pub const MinimumDeposit: Balance = 100 * DOLLARS;
	pub const EnactmentPeriod: BlockNumber = 28 * DAYS;
	pub const CooloffPeriod: BlockNumber = 7 * DAYS;
	// One cent: $10,000 / MB
	pub const PreimageByteDeposit: Balance = 1 * CENTS;
	pub const InstantAllowed: bool = true;
	pub const MaxVotes: u32 = 100;
	pub const MaxProposals: u32 = 100;
}

impl pallet_democracy::Config for Runtime {
	type Proposal = Call;
	type Event = Event;
	type Currency = Balances;
	type EnactmentPeriod = EnactmentPeriod;
	type LaunchPeriod = LaunchPeriod;
	type VotingPeriod = VotingPeriod;
	type MinimumDeposit = MinimumDeposit;
	/// A straight majority of the council can decide what their next motion is.
	type ExternalOrigin = frame_system::EnsureOneOf<AccountId,
		pallet_collective::EnsureProportionAtLeast<_1, _2, AccountId, CouncilCollective>,
		frame_system::EnsureRoot<AccountId>,
	>;
	/// A 60% super-majority can have the next scheduled referendum be a straight majority-carries vote.
	type ExternalMajorityOrigin = frame_system::EnsureOneOf<AccountId,
		pallet_collective::EnsureProportionAtLeast<_3, _5, AccountId, CouncilCollective>,
		frame_system::EnsureRoot<AccountId>,
	>;
	/// A unanimous council can have the next scheduled referendum be a straight default-carries
	/// (NTB) vote.
	type ExternalDefaultOrigin = frame_system::EnsureOneOf<AccountId,
		pallet_collective::EnsureProportionAtLeast<_1, _1, AccountId, CouncilCollective>,
		frame_system::EnsureRoot<AccountId>,
	>;
	/// Two thirds of the technical committee can have an ExternalMajority/ExternalDefault vote
	/// be tabled immediately and with a shorter voting/enactment period.
	type FastTrackOrigin = frame_system::EnsureOneOf<AccountId,
		pallet_collective::EnsureProportionAtLeast<_2, _3, AccountId, TechnicalCollective>,
		frame_system::EnsureRoot<AccountId>,
	>;
	type InstantOrigin = frame_system::EnsureOneOf<AccountId,
		pallet_collective::EnsureProportionAtLeast<_1, _1, AccountId, TechnicalCollective>,
		frame_system::EnsureRoot<AccountId>,
	>;
	type InstantAllowed = InstantAllowed;
	type FastTrackVotingPeriod = FastTrackVotingPeriod;
	// To cancel a proposal which has been passed, 2/3 of the council must agree to it.
	type CancellationOrigin = EnsureOneOf<AccountId,
		pallet_collective::EnsureProportionAtLeast<_2, _3, AccountId, CouncilCollective>,
		EnsureRoot<AccountId>,
	>;
	// To cancel a proposal before it has been passed, the technical committee must be unanimous or
	// Root must agree.
	type CancelProposalOrigin = EnsureOneOf<AccountId,
		pallet_collective::EnsureProportionAtLeast<_1, _1, AccountId, TechnicalCollective>,
		EnsureRoot<AccountId>,
	>;
	type BlacklistOrigin = EnsureRoot<AccountId>;
	// Any single technical committee member may veto a coming council proposal, however they can
	// only do it once and it lasts only for the cooloff period.
	type VetoOrigin = pallet_collective::EnsureMember<AccountId, TechnicalCollective>;
	type CooloffPeriod = CooloffPeriod;
	type PreimageByteDeposit = PreimageByteDeposit;
	type OperationalPreimageOrigin = pallet_collective::EnsureMember<AccountId, CouncilCollective>;
	type Slash = Treasury;
	type Scheduler = Scheduler;
	type PalletsOrigin = OriginCaller;
	type MaxVotes = MaxVotes;
	type WeightInfo = weights::pallet_democracy::WeightInfo<Runtime>;
	type MaxProposals = MaxProposals;
}

parameter_types! {
	pub const CouncilMotionDuration: BlockNumber = 7 * DAYS;
	pub const CouncilMaxProposals: u32 = 100;
	pub const CouncilMaxMembers: u32 = 100;
}

type CouncilCollective = pallet_collective::Instance1;
impl pallet_collective::Config<CouncilCollective> for Runtime {
	type Origin = Origin;
	type Proposal = Call;
	type Event = Event;
	type MotionDuration = CouncilMotionDuration;
	type MaxProposals = CouncilMaxProposals;
	type MaxMembers = CouncilMaxMembers;
	type DefaultVote = pallet_collective::PrimeDefaultVote;
	type WeightInfo = weights::pallet_collective::WeightInfo<Runtime>;
}

parameter_types! {
	pub const CandidacyBond: Balance = 100 * DOLLARS;
	// 1 storage item created, key size is 32 bytes, value size is 16+16.
	pub const VotingBondBase: Balance = deposit(1, 64);
	// additional data per vote is 32 bytes (account id).
	pub const VotingBondFactor: Balance = deposit(0, 32);
	/// Weekly council elections; scaling up to monthly eventually.
	pub const TermDuration: BlockNumber = 7 * DAYS;
	/// 13 members initially, to be increased to 23 eventually.
	pub const DesiredMembers: u32 = 13;
	pub const DesiredRunnersUp: u32 = 20;
	pub const ElectionsPhragmenModuleId: LockIdentifier = *b"phrelect";
}
// Make sure that there are no more than `MaxMembers` members elected via phragmen.
const_assert!(DesiredMembers::get() <= CouncilMaxMembers::get());

impl pallet_elections_phragmen::Config for Runtime {
	type Event = Event;
	type ModuleId = ElectionsPhragmenModuleId;
	type Currency = Balances;
	type ChangeMembers = Council;
	type InitializeMembers = Council;
	type CurrencyToVote = frame_support::traits::U128CurrencyToVote;
	type CandidacyBond = CandidacyBond;
	type VotingBondBase = VotingBondBase;
	type VotingBondFactor = VotingBondFactor;
	type LoserCandidate = Treasury;
	type KickedMember = Treasury;
	type DesiredMembers = DesiredMembers;
	type DesiredRunnersUp = DesiredRunnersUp;
	type TermDuration = TermDuration;
	type WeightInfo = weights::pallet_elections_phragmen::WeightInfo<Runtime>;
}

parameter_types! {
	pub const TechnicalMotionDuration: BlockNumber = 7 * DAYS;
	pub const TechnicalMaxProposals: u32 = 100;
	pub const TechnicalMaxMembers: u32 = 100;
}

type TechnicalCollective = pallet_collective::Instance2;
impl pallet_collective::Config<TechnicalCollective> for Runtime {
	type Origin = Origin;
	type Proposal = Call;
	type Event = Event;
	type MotionDuration = TechnicalMotionDuration;
	type MaxProposals = TechnicalMaxProposals;
	type MaxMembers = TechnicalMaxMembers;
	type DefaultVote = pallet_collective::PrimeDefaultVote;
	type WeightInfo = weights::pallet_collective::WeightInfo<Runtime>;
}

impl pallet_membership::Config<pallet_membership::Instance1> for Runtime {
	type Event = Event;
	type AddOrigin = MoreThanHalfCouncil;
	type RemoveOrigin = MoreThanHalfCouncil;
	type SwapOrigin = MoreThanHalfCouncil;
	type ResetOrigin = MoreThanHalfCouncil;
	type PrimeOrigin = MoreThanHalfCouncil;
	type MembershipInitialized = TechnicalCommittee;
	type MembershipChanged = TechnicalCommittee;
}

parameter_types! {
	pub const ProposalBond: Permill = Permill::from_percent(5);
	pub const ProposalBondMinimum: Balance = 100 * DOLLARS;
	pub const SpendPeriod: BlockNumber = 24 * DAYS;
	pub const Burn: Permill = Permill::from_percent(1);
	pub const TreasuryModuleId: ModuleId = ModuleId(*b"py/trsry");

	pub const TipCountdown: BlockNumber = 1 * DAYS;
	pub const TipFindersFee: Percent = Percent::from_percent(20);
	pub const TipReportDepositBase: Balance = 1 * DOLLARS;
	pub const DataDepositPerByte: Balance = 1 * CENTS;
	pub const BountyDepositBase: Balance = 1 * DOLLARS;
	pub const BountyDepositPayoutDelay: BlockNumber = 8 * DAYS;
	pub const BountyUpdatePeriod: BlockNumber = 90 * DAYS;
	pub const MaximumReasonLength: u32 = 16384;
	pub const BountyCuratorDeposit: Permill = Permill::from_percent(50);
	pub const BountyValueMinimum: Balance = 10 * DOLLARS;
}

type ApproveOrigin = EnsureOneOf<
	AccountId,
	EnsureRoot<AccountId>,
	pallet_collective::EnsureProportionAtLeast<_3, _5, AccountId, CouncilCollective>
>;

impl pallet_treasury::Config for Runtime {
	type ModuleId = TreasuryModuleId;
	type Currency = Balances;
	type ApproveOrigin = ApproveOrigin;
	type RejectOrigin = MoreThanHalfCouncil;
	type Event = Event;
	type OnSlash = Treasury;
	type ProposalBond = ProposalBond;
	type ProposalBondMinimum = ProposalBondMinimum;
	type SpendPeriod = SpendPeriod;
	type Burn = Burn;
	type BurnDestination = ();
	type SpendFunds = Bounties;
	type WeightInfo = weights::pallet_treasury::WeightInfo<Runtime>;
}

impl pallet_bounties::Config for Runtime {
	type Event = Event;
	type BountyDepositBase = BountyDepositBase;
	type BountyDepositPayoutDelay = BountyDepositPayoutDelay;
	type BountyUpdatePeriod = BountyUpdatePeriod;
	type BountyCuratorDeposit = BountyCuratorDeposit;
	type BountyValueMinimum = BountyValueMinimum;
	type DataDepositPerByte = DataDepositPerByte;
	type MaximumReasonLength = MaximumReasonLength;
	type WeightInfo = weights::pallet_bounties::WeightInfo<Runtime>;
}

impl pallet_tips::Config for Runtime {
	type Event = Event;
	type DataDepositPerByte = DataDepositPerByte;
	type MaximumReasonLength = MaximumReasonLength;
	type Tippers = ElectionsPhragmen;
	type TipCountdown = TipCountdown;
	type TipFindersFee = TipFindersFee;
	type TipReportDepositBase = TipReportDepositBase;
	type WeightInfo = weights::pallet_tips::WeightInfo<Runtime>;
}

parameter_types! {
	pub OffencesWeightSoftLimit: Weight = Perbill::from_percent(60) * BlockWeights::get().max_block;
}

impl pallet_offences::Config for Runtime {
	type Event = Event;
	type IdentificationTuple = pallet_session::historical::IdentificationTuple<Self>;
	type OnOffenceHandler = Staking;
	type WeightSoftLimit = OffencesWeightSoftLimit;
}

impl pallet_authority_discovery::Config for Runtime {}

parameter_types! {
	pub const SessionDuration: BlockNumber = EPOCH_DURATION_IN_BLOCKS as _;
}

parameter_types! {
	pub StakingUnsignedPriority: TransactionPriority =
		Perbill::from_percent(90) * TransactionPriority::max_value();
	pub const ImOnlineUnsignedPriority: TransactionPriority = TransactionPriority::max_value();
}

impl pallet_im_online::Config for Runtime {
	type AuthorityId = ImOnlineId;
	type Event = Event;
	type ValidatorSet = Historical;
	type NextSessionRotation = Babe;
	type ReportUnresponsiveness = Offences;
	type UnsignedPriority = ImOnlineUnsignedPriority;
	type WeightInfo = weights::pallet_im_online::WeightInfo<Runtime>;
}

impl pallet_grandpa::Config for Runtime {
	type Event = Event;
	type Call = Call;

	type KeyOwnerProof =
	<Self::KeyOwnerProofSystem as KeyOwnerProofSystem<(KeyTypeId, GrandpaId)>>::Proof;

	type KeyOwnerIdentification = <Self::KeyOwnerProofSystem as KeyOwnerProofSystem<(
		KeyTypeId,
		GrandpaId,
	)>>::IdentificationTuple;

	type KeyOwnerProofSystem = Historical;

	type HandleEquivocation =
		pallet_grandpa::EquivocationHandler<Self::KeyOwnerIdentification, Offences, ReportLongevity>;

	type WeightInfo = ();
}

/// Submits a transaction with the node's public and signature type. Adheres to the signed extension
/// format of the chain.
impl<LocalCall> frame_system::offchain::CreateSignedTransaction<LocalCall> for Runtime where
	Call: From<LocalCall>,
{
	fn create_transaction<C: frame_system::offchain::AppCrypto<Self::Public, Self::Signature>>(
		call: Call,
		public: <Signature as Verify>::Signer,
		account: AccountId,
		nonce: <Runtime as frame_system::Config>::Index,
	) -> Option<(Call, <UncheckedExtrinsic as ExtrinsicT>::SignaturePayload)> {
		use sp_runtime::traits::StaticLookup;
		// take the biggest period possible.
		let period = BlockHashCount::get()
			.checked_next_power_of_two()
			.map(|c| c / 2)
			.unwrap_or(2) as u64;

		let current_block = System::block_number()
			.saturated_into::<u64>()
			// The `System::block_number` is initialized with `n+1`,
			// so the actual block number is `n`.
			.saturating_sub(1);
		let tip = 0;
		let extra: SignedExtra = (
			frame_system::CheckSpecVersion::<Runtime>::new(),
			frame_system::CheckTxVersion::<Runtime>::new(),
			frame_system::CheckGenesis::<Runtime>::new(),
			frame_system::CheckMortality::<Runtime>::from(generic::Era::mortal(period, current_block)),
			frame_system::CheckNonce::<Runtime>::from(nonce),
			frame_system::CheckWeight::<Runtime>::new(),
			pallet_transaction_payment::ChargeTransactionPayment::<Runtime>::from(tip),
			claims::PrevalidateAttests::<Runtime>::new(),
		);
		let raw_payload = SignedPayload::new(call, extra).map_err(|e| {
			log::warn!("Unable to create signed payload: {:?}", e);
		}).ok()?;
		let signature = raw_payload.using_encoded(|payload| {
			C::sign(payload, public)
		})?;
		let (call, extra, _) = raw_payload.deconstruct();
		let address = <Runtime as frame_system::Config>::Lookup::unlookup(account);
		Some((call, (address, signature, extra)))
	}
}

impl frame_system::offchain::SigningTypes for Runtime {
	type Public = <Signature as Verify>::Signer;
	type Signature = Signature;
}

impl<C> frame_system::offchain::SendTransactionTypes<C> for Runtime where Call: From<C> {
	type Extrinsic = UncheckedExtrinsic;
	type OverarchingCall = Call;
}

parameter_types! {
	pub const ParathreadDeposit: Balance = 500 * DOLLARS;
	pub const QueueSize: usize = 2;
	pub const MaxRetries: u32 = 3;
}

parameter_types! {
	pub Prefix: &'static [u8] = b"Pay DOTs to the Polkadot account:";
}

impl claims::Config for Runtime {
	type Event = Event;
	type VestingSchedule = Vesting;
	type Prefix = Prefix;
	/// At least 3/4 of the council must agree to a claim move before it can happen.
	type MoveClaimOrigin = pallet_collective::EnsureProportionAtLeast<_3, _4, AccountId, CouncilCollective>;
	type WeightInfo = weights::runtime_common_claims::WeightInfo<Runtime>;
}

parameter_types! {
	pub const MinVestedTransfer: Balance = 100 * DOLLARS;
}

impl pallet_vesting::Config for Runtime {
	type Event = Event;
	type Currency = Balances;
	type BlockNumberToBalance = ConvertInto;
	type MinVestedTransfer = MinVestedTransfer;
	type WeightInfo = weights::pallet_vesting::WeightInfo<Runtime>;
}

impl pallet_utility::Config for Runtime {
	type Event = Event;
	type Call = Call;
	type WeightInfo = weights::pallet_utility::WeightInfo<Runtime>;
}

parameter_types! {
	// One storage item; key size is 32; value is size 4+4+16+32 bytes = 56 bytes.
	pub const DepositBase: Balance = deposit(1, 88);
	// Additional storage item size of 32 bytes.
	pub const DepositFactor: Balance = deposit(0, 32);
	pub const MaxSignatories: u16 = 100;
}

impl pallet_multisig::Config for Runtime {
	type Event = Event;
	type Call = Call;
	type Currency = Balances;
	type DepositBase = DepositBase;
	type DepositFactor = DepositFactor;
	type MaxSignatories = MaxSignatories;
	type WeightInfo = weights::pallet_multisig::WeightInfo<Runtime>;
}

parameter_types! {
	// One storage item; key size 32, value size 8; .
	pub const ProxyDepositBase: Balance = deposit(1, 8);
	// Additional storage item size of 33 bytes.
	pub const ProxyDepositFactor: Balance = deposit(0, 33);
	pub const MaxProxies: u16 = 32;
	pub const AnnouncementDepositBase: Balance = deposit(1, 8);
	pub const AnnouncementDepositFactor: Balance = deposit(0, 66);
	pub const MaxPending: u16 = 32;
}

/// The type used to represent the kinds of proxying allowed.
#[derive(Copy, Clone, Eq, PartialEq, Ord, PartialOrd, Encode, Decode, RuntimeDebug)]
pub enum ProxyType {
	Any = 0,
	NonTransfer = 1,
	Governance = 2,
	Staking = 3,
	// Skip 4 as it is now removed (was SudoBalances)
	IdentityJudgement = 5,
	CancelProxy = 6,
}

#[cfg(test)]
mod proxy_type_tests {
	use super::*;

	#[derive(Copy, Clone, Eq, PartialEq, Ord, PartialOrd, Encode, Decode, RuntimeDebug)]
	pub enum OldProxyType {
		Any,
		NonTransfer,
		Governance,
		Staking,
		SudoBalances,
		IdentityJudgement,
	}

	#[test]
	fn proxy_type_decodes_correctly() {
		for (i, j) in vec![
			(OldProxyType::Any, ProxyType::Any),
			(OldProxyType::NonTransfer, ProxyType::NonTransfer),
			(OldProxyType::Governance, ProxyType::Governance),
			(OldProxyType::Staking, ProxyType::Staking),
			(OldProxyType::IdentityJudgement, ProxyType::IdentityJudgement),
		].into_iter() {
			assert_eq!(i.encode(), j.encode());
		}
		assert!(ProxyType::decode(&mut &OldProxyType::SudoBalances.encode()[..]).is_err());
	}
}

impl Default for ProxyType { fn default() -> Self { Self::Any } }
impl InstanceFilter<Call> for ProxyType {
	fn filter(&self, c: &Call) -> bool {
		match self {
			ProxyType::Any => true,
			ProxyType::NonTransfer => matches!(c,
				Call::System(..) |
				Call::Scheduler(..) |
				Call::Babe(..) |
				Call::Timestamp(..) |
				Call::Indices(pallet_indices::Call::claim(..)) |
				Call::Indices(pallet_indices::Call::free(..)) |
				Call::Indices(pallet_indices::Call::freeze(..)) |
				// Specifically omitting Indices `transfer`, `force_transfer`
				// Specifically omitting the entire Balances pallet
				Call::Authorship(..) |
				Call::Staking(..) |
				Call::Offences(..) |
				Call::Session(..) |
				Call::Grandpa(..) |
				Call::ImOnline(..) |
				Call::AuthorityDiscovery(..) |
				Call::Democracy(..) |
				Call::Council(..) |
				Call::TechnicalCommittee(..) |
				Call::ElectionsPhragmen(..) |
				Call::TechnicalMembership(..) |
				Call::Treasury(..) |
				Call::Bounties(..) |
				Call::Tips(..) |
				Call::Claims(..) |
				Call::Vesting(pallet_vesting::Call::vest(..)) |
				Call::Vesting(pallet_vesting::Call::vest_other(..)) |
				// Specifically omitting Vesting `vested_transfer`, and `force_vested_transfer`
				Call::Utility(..) |
				Call::Identity(..) |
				Call::Proxy(..) |
				Call::Multisig(..)
			),
			ProxyType::Governance => matches!(c,
				Call::Democracy(..) |
				Call::Council(..) |
				Call::TechnicalCommittee(..) |
				Call::ElectionsPhragmen(..) |
				Call::Treasury(..) |
				Call::Bounties(..) |
				Call::Tips(..) |
				Call::Utility(..)
			),
			ProxyType::Staking => matches!(c,
				Call::Staking(..) |
				Call::Session(..) |
				Call::Utility(..)
			),
			ProxyType::IdentityJudgement => matches!(c,
				Call::Identity(pallet_identity::Call::provide_judgement(..)) |
				Call::Utility(..)
			),
			ProxyType::CancelProxy => matches!(c,
				Call::Proxy(pallet_proxy::Call::reject_announcement(..))
			)
		}
	}
	fn is_superset(&self, o: &Self) -> bool {
		match (self, o) {
			(x, y) if x == y => true,
			(ProxyType::Any, _) => true,
			(_, ProxyType::Any) => false,
			(ProxyType::NonTransfer, _) => true,
			_ => false,
		}
	}
}

impl pallet_proxy::Config for Runtime {
	type Event = Event;
	type Call = Call;
	type Currency = Balances;
	type ProxyType = ProxyType;
	type ProxyDepositBase = ProxyDepositBase;
	type ProxyDepositFactor = ProxyDepositFactor;
	type MaxProxies = MaxProxies;
	type WeightInfo = weights::pallet_proxy::WeightInfo<Runtime>;
	type MaxPending = MaxPending;
	type CallHasher = BlakeTwo256;
	type AnnouncementDepositBase = AnnouncementDepositBase;
	type AnnouncementDepositFactor = AnnouncementDepositFactor;
}

construct_runtime! {
	pub enum Runtime where
		Block = Block,
		NodeBlock = primitives::v1::Block,
		UncheckedExtrinsic = UncheckedExtrinsic
	{
		// Basic stuff; balances is uncallable initially.
		System: frame_system::{Pallet, Call, Storage, Config, Event<T>} = 0,
		RandomnessCollectiveFlip: pallet_randomness_collective_flip::{Pallet, Storage} = 31,
		Scheduler: pallet_scheduler::{Pallet, Call, Storage, Event<T>} = 1,

		// Must be before session.
		Babe: pallet_babe::{Pallet, Call, Storage, Config, ValidateUnsigned} = 2,

		Timestamp: pallet_timestamp::{Pallet, Call, Storage, Inherent} = 3,
		Indices: pallet_indices::{Pallet, Call, Storage, Config<T>, Event<T>} = 4,
		Balances: pallet_balances::{Pallet, Call, Storage, Config<T>, Event<T>} = 5,
		TransactionPayment: pallet_transaction_payment::{Pallet, Storage} = 32,

		// Consensus support.
		Authorship: pallet_authorship::{Pallet, Call, Storage} = 6,
		Staking: pallet_staking::{Pallet, Call, Storage, Config<T>, Event<T>, ValidateUnsigned} = 7,
		Offences: pallet_offences::{Pallet, Call, Storage, Event} = 8,
		Historical: session_historical::{Pallet} = 33,
		Session: pallet_session::{Pallet, Call, Storage, Event, Config<T>} = 9,
		Grandpa: pallet_grandpa::{Pallet, Call, Storage, Config, Event, ValidateUnsigned} = 11,
		ImOnline: pallet_im_online::{Pallet, Call, Storage, Event<T>, ValidateUnsigned, Config<T>} = 12,
		AuthorityDiscovery: pallet_authority_discovery::{Pallet, Call, Config} = 13,

		// Governance stuff.
		Democracy: pallet_democracy::{Pallet, Call, Storage, Config, Event<T>} = 14,
		Council: pallet_collective::<Instance1>::{Pallet, Call, Storage, Origin<T>, Event<T>, Config<T>} = 15,
		TechnicalCommittee: pallet_collective::<Instance2>::{Pallet, Call, Storage, Origin<T>, Event<T>, Config<T>} = 16,
		ElectionsPhragmen: pallet_elections_phragmen::{Pallet, Call, Storage, Event<T>, Config<T>} = 17,
		TechnicalMembership: pallet_membership::<Instance1>::{Pallet, Call, Storage, Event<T>, Config<T>} = 18,
		Treasury: pallet_treasury::{Pallet, Call, Storage, Config, Event<T>} = 19,

		// Claims. Usable initially.
		Claims: claims::{Pallet, Call, Storage, Event<T>, Config<T>, ValidateUnsigned} = 24,
		// Vesting. Usable initially, but removed once all vesting is finished.
		Vesting: pallet_vesting::{Pallet, Call, Storage, Event<T>, Config<T>} = 25,
		// Cunning utilities. Usable initially.
		Utility: pallet_utility::{Pallet, Call, Event} = 26,

		// Identity. Late addition.
		Identity: pallet_identity::{Pallet, Call, Storage, Event<T>} = 28,

		// Proxy module. Late addition.
		Proxy: pallet_proxy::{Pallet, Call, Storage, Event<T>} = 29,

		// Multisig dispatch. Late addition.
		Multisig: pallet_multisig::{Pallet, Call, Storage, Event<T>} = 30,

		// Bounties module.
		Bounties: pallet_bounties::{Pallet, Call, Storage, Event<T>} = 34,

		// Tips module.
		Tips: pallet_tips::{Pallet, Call, Storage, Event<T>} = 35,

		// Election pallet. Only works with staking, but placed here to maintain indices.
		ElectionProviderMultiPhase: pallet_election_provider_multi_phase::{Pallet, Call, Storage, Event<T>, ValidateUnsigned} = 36,

	}
}

impl pallet_babe::migrations::BabePalletPrefix for Runtime {
	fn pallet_prefix() -> &'static str {
		"Babe"
	}
}

pub struct BabeEpochConfigMigrations;
impl frame_support::traits::OnRuntimeUpgrade for BabeEpochConfigMigrations {
	fn on_runtime_upgrade() -> frame_support::weights::Weight {
		pallet_babe::migrations::add_epoch_configuration::<Runtime>(
			BABE_GENESIS_EPOCH_CONFIG,
		)
	}
}

/// The address format for describing accounts.
pub type Address = sp_runtime::MultiAddress<AccountId, ()>;
/// Block header type as expected by this runtime.
pub type Header = generic::Header<BlockNumber, BlakeTwo256>;
/// Block type as expected by this runtime.
pub type Block = generic::Block<Header, UncheckedExtrinsic>;
/// A Block signed with a Justification
pub type SignedBlock = generic::SignedBlock<Block>;
/// BlockId type as expected by this runtime.
pub type BlockId = generic::BlockId<Block>;
/// The SignedExtension to the basic transaction logic.
pub type SignedExtra = (
	frame_system::CheckSpecVersion<Runtime>,
	frame_system::CheckTxVersion<Runtime>,
	frame_system::CheckGenesis<Runtime>,
	frame_system::CheckMortality<Runtime>,
	frame_system::CheckNonce<Runtime>,
	frame_system::CheckWeight<Runtime>,
	pallet_transaction_payment::ChargeTransactionPayment<Runtime>,
	claims::PrevalidateAttests<Runtime>,
);
/// Unchecked extrinsic type as expected by this runtime.
pub type UncheckedExtrinsic = generic::UncheckedExtrinsic<Address, Call, Signature, SignedExtra>;
/// Extrinsic type that has already been checked.
pub type CheckedExtrinsic = generic::CheckedExtrinsic<AccountId, Nonce, Call>;
/// Executive: handles dispatch to the various modules.
pub type Executive = frame_executive::Executive<
	Runtime,
	Block,
	frame_system::ChainContext<Runtime>,
	Runtime,
<<<<<<< HEAD
	AllPallets,
	BabeEpochConfigMigrations,
=======
	AllModules,
	(BabeEpochConfigMigrations, FixPolkadotCouncilVotersDeposit),
>>>>>>> 1379cfd4
>;
/// The payload being signed in transactions.
pub type SignedPayload = generic::SignedPayload<Call, SignedExtra>;

pub struct FixPolkadotCouncilVotersDeposit;
impl frame_support::traits::OnRuntimeUpgrade for FixPolkadotCouncilVotersDeposit {
	fn on_runtime_upgrade() -> Weight {
		use pallet_elections_phragmen::Voter;
		use frame_support::IterableStorageMap;
		let mut updated = 0;
		let mut skipped = 0;
		let mut correct = 0;
		pallet_elections_phragmen::Voting::<Runtime>::translate::<Voter<AccountId, Balance>, _>(
			|_who, mut vote| {
				if vote.deposit == 5 * CENTS {
					// If their deposit is what we set by mistake
					vote.deposit = 5 * DOLLARS;
					updated += 1;
				} else if vote.deposit == 5 * DOLLARS {
					correct += 1;
				} else {
					skipped += 1;
				}
				Some(vote)
			},
		);

		log::info!(
			target: "runtime::polkadot",
			"updated {} (updated) + {} (correct) + {} (skipped) voter's deposit.",
			updated,
			correct,
			skipped,
		);
		BlockWeights::get().max_block
	}

	#[cfg(feature = "try-runtime")]
	fn post_upgrade() -> Result<(), &'static str> {
		use frame_support::IterableStorageMap;
		log::info!("Checking FixPolkadotCouncilVotersDeposit post migration");
		// no further vote with the wrong 5 CENT deposit shall exist.
		assert!(
			pallet_elections_phragmen::Voting::<Runtime>::iter().all(
				|(_, vote)| vote.deposit != 5 * CENTS
			)
		);

		Ok(())
	}
}

#[cfg(not(feature = "disable-runtime-api"))]
sp_api::impl_runtime_apis! {
	impl sp_api::Core<Block> for Runtime {
		fn version() -> RuntimeVersion {
			VERSION
		}

		fn execute_block(block: Block) {
			Executive::execute_block(block);
		}

		fn initialize_block(header: &<Block as BlockT>::Header) {
			Executive::initialize_block(header)
		}
	}

	impl sp_api::Metadata<Block> for Runtime {
		fn metadata() -> OpaqueMetadata {
			Runtime::metadata().into()
		}
	}

	impl block_builder_api::BlockBuilder<Block> for Runtime {
		fn apply_extrinsic(extrinsic: <Block as BlockT>::Extrinsic) -> ApplyExtrinsicResult {
			Executive::apply_extrinsic(extrinsic)
		}

		fn finalize_block() -> <Block as BlockT>::Header {
			Executive::finalize_block()
		}

		fn inherent_extrinsics(data: inherents::InherentData) -> Vec<<Block as BlockT>::Extrinsic> {
			data.create_extrinsics()
		}

		fn check_inherents(
			block: Block,
			data: inherents::InherentData,
		) -> inherents::CheckInherentsResult {
			data.check_extrinsics(&block)
		}

		fn random_seed() -> <Block as BlockT>::Hash {
			pallet_babe::RandomnessFromOneEpochAgo::<Runtime>::random_seed().0
		}
	}

	impl tx_pool_api::runtime_api::TaggedTransactionQueue<Block> for Runtime {
		fn validate_transaction(
			source: TransactionSource,
			tx: <Block as BlockT>::Extrinsic,
		) -> TransactionValidity {
			Executive::validate_transaction(source, tx)
		}
	}

	impl offchain_primitives::OffchainWorkerApi<Block> for Runtime {
		fn offchain_worker(header: &<Block as BlockT>::Header) {
			Executive::offchain_worker(header)
		}
	}

	impl primitives::v1::ParachainHost<Block, Hash, BlockNumber> for Runtime {
		fn validators() -> Vec<ValidatorId> {
			Vec::new()
		}

		fn validator_groups() -> (Vec<Vec<ValidatorIndex>>, GroupRotationInfo<BlockNumber>) {
			(Vec::new(), GroupRotationInfo { session_start_block: 0, group_rotation_frequency: 0, now: 0 })
		}

		fn availability_cores() -> Vec<CoreState<Hash, BlockNumber>> {
			Vec::new()
		}

		fn persisted_validation_data(_: Id, _: OccupiedCoreAssumption)
			-> Option<PersistedValidationData<BlockNumber>> {
			None
		}

		fn check_validation_outputs(_: Id, _: primitives::v1::CandidateCommitments) -> bool {
			false
		}

		fn session_index_for_child() -> SessionIndex {
			0
		}

		fn session_info(_: SessionIndex) -> Option<SessionInfo> {
			None
		}

		fn validation_code(_: Id, _: OccupiedCoreAssumption) -> Option<ValidationCode> {
			None
		}

		fn historical_validation_code(_: Id, _: BlockNumber) -> Option<ValidationCode> {
			None
		}

		fn candidate_pending_availability(_: Id) -> Option<CommittedCandidateReceipt<Hash>> {
			None
		}

		fn candidate_events() -> Vec<CandidateEvent<Hash>> {
			Vec::new()
		}

		fn dmq_contents(
			_recipient: Id,
		) -> Vec<InboundDownwardMessage<BlockNumber>> {
			Vec::new()
		}

		fn inbound_hrmp_channels_contents(
			_recipient: Id
		) -> BTreeMap<Id, Vec<InboundHrmpMessage<BlockNumber>>> {
			BTreeMap::new()
		}

	}

	impl fg_primitives::GrandpaApi<Block> for Runtime {
		fn grandpa_authorities() -> Vec<(GrandpaId, u64)> {
			Grandpa::grandpa_authorities()
		}

		fn submit_report_equivocation_unsigned_extrinsic(
			equivocation_proof: fg_primitives::EquivocationProof<
				<Block as BlockT>::Hash,
				sp_runtime::traits::NumberFor<Block>,
			>,
			key_owner_proof: fg_primitives::OpaqueKeyOwnershipProof,
		) -> Option<()> {
			let key_owner_proof = key_owner_proof.decode()?;

			Grandpa::submit_unsigned_equivocation_report(
				equivocation_proof,
				key_owner_proof,
			)
		}

		fn generate_key_ownership_proof(
			_set_id: fg_primitives::SetId,
			authority_id: fg_primitives::AuthorityId,
		) -> Option<fg_primitives::OpaqueKeyOwnershipProof> {
			use parity_scale_codec::Encode;

			Historical::prove((fg_primitives::KEY_TYPE, authority_id))
				.map(|p| p.encode())
				.map(fg_primitives::OpaqueKeyOwnershipProof::new)
		}
	}

	impl babe_primitives::BabeApi<Block> for Runtime {
		fn configuration() -> babe_primitives::BabeGenesisConfiguration {
			// The choice of `c` parameter (where `1 - c` represents the
			// probability of a slot being empty), is done in accordance to the
			// slot duration and expected target block time, for safely
			// resisting network delays of maximum two seconds.
			// <https://research.web3.foundation/en/latest/polkadot/BABE/Babe/#6-practical-results>
			babe_primitives::BabeGenesisConfiguration {
				slot_duration: Babe::slot_duration(),
				epoch_length: EpochDuration::get(),
				c: BABE_GENESIS_EPOCH_CONFIG.c,
				genesis_authorities: Babe::authorities(),
				randomness: Babe::randomness(),
				allowed_slots: BABE_GENESIS_EPOCH_CONFIG.allowed_slots,
			}
		}

		fn current_epoch_start() -> babe_primitives::Slot {
			Babe::current_epoch_start()
		}

		fn current_epoch() -> babe_primitives::Epoch {
			Babe::current_epoch()
		}

		fn next_epoch() -> babe_primitives::Epoch {
			Babe::next_epoch()
		}

		fn generate_key_ownership_proof(
			_slot: babe_primitives::Slot,
			authority_id: babe_primitives::AuthorityId,
		) -> Option<babe_primitives::OpaqueKeyOwnershipProof> {
			use parity_scale_codec::Encode;

			Historical::prove((babe_primitives::KEY_TYPE, authority_id))
				.map(|p| p.encode())
				.map(babe_primitives::OpaqueKeyOwnershipProof::new)
		}

		fn submit_report_equivocation_unsigned_extrinsic(
			equivocation_proof: babe_primitives::EquivocationProof<<Block as BlockT>::Header>,
			key_owner_proof: babe_primitives::OpaqueKeyOwnershipProof,
		) -> Option<()> {
			let key_owner_proof = key_owner_proof.decode()?;

			Babe::submit_unsigned_equivocation_report(
				equivocation_proof,
				key_owner_proof,
			)
		}
	}

	impl authority_discovery_primitives::AuthorityDiscoveryApi<Block> for Runtime {
		fn authorities() -> Vec<AuthorityDiscoveryId> {
			AuthorityDiscovery::authorities()
		}
	}

	impl sp_session::SessionKeys<Block> for Runtime {
		fn generate_session_keys(seed: Option<Vec<u8>>) -> Vec<u8> {
			SessionKeys::generate(seed)
		}

		fn decode_session_keys(
			encoded: Vec<u8>,
		) -> Option<Vec<(Vec<u8>, sp_core::crypto::KeyTypeId)>> {
			SessionKeys::decode_into_raw_public_keys(&encoded)
		}
	}

	impl frame_system_rpc_runtime_api::AccountNonceApi<Block, AccountId, Nonce> for Runtime {
		fn account_nonce(account: AccountId) -> Nonce {
			System::account_nonce(account)
		}
	}

	impl pallet_transaction_payment_rpc_runtime_api::TransactionPaymentApi<
		Block,
		Balance,
	> for Runtime {
		fn query_info(uxt: <Block as BlockT>::Extrinsic, len: u32) -> RuntimeDispatchInfo<Balance> {
			TransactionPayment::query_info(uxt, len)
		}
		fn query_fee_details(uxt: <Block as BlockT>::Extrinsic, len: u32) -> FeeDetails<Balance> {
			TransactionPayment::query_fee_details(uxt, len)
		}
	}

	#[cfg(feature = "try-runtime")]
	impl frame_try_runtime::TryRuntime<Block> for Runtime {
		fn on_runtime_upgrade() -> Result<(Weight, Weight), sp_runtime::RuntimeString> {
			let weight = Executive::try_runtime_upgrade()?;
			Ok((weight, BlockWeights::get().max_block))
		}
	}

	#[cfg(feature = "runtime-benchmarks")]
	impl frame_benchmarking::Benchmark<Block> for Runtime {
		fn dispatch_benchmark(
			config: frame_benchmarking::BenchmarkConfig
		) -> Result<Vec<frame_benchmarking::BenchmarkBatch>, RuntimeString> {
			use frame_benchmarking::{Benchmarking, BenchmarkBatch, add_benchmark, TrackedStorageKey};
			// Trying to add benchmarks directly to the Session Pallet caused cyclic dependency issues.
			// To get around that, we separated the Session benchmarks into its own crate, which is why
			// we need these two lines below.
			use pallet_session_benchmarking::Pallet as SessionBench;
			use pallet_offences_benchmarking::Pallet as OffencesBench;
			use frame_system_benchmarking::Pallet as SystemBench;

			impl pallet_session_benchmarking::Config for Runtime {}
			impl pallet_offences_benchmarking::Config for Runtime {}
			impl frame_system_benchmarking::Config for Runtime {}

			let whitelist: Vec<TrackedStorageKey> = vec![
				// Block Number
				hex_literal::hex!("26aa394eea5630e07c48ae0c9558cef702a5c1b19ab7a04f536c519aca4983ac").to_vec().into(),
				// Total Issuance
				hex_literal::hex!("c2261276cc9d1f8598ea4b6a74b15c2f57c875e4cff74148e4628f264b974c80").to_vec().into(),
				// Execution Phase
				hex_literal::hex!("26aa394eea5630e07c48ae0c9558cef7ff553b5a9862a516939d82b3d3d8661a").to_vec().into(),
				// Event Count
				hex_literal::hex!("26aa394eea5630e07c48ae0c9558cef70a98fdbe9ce6c55837576c60c7af3850").to_vec().into(),
				// System Events
				hex_literal::hex!("26aa394eea5630e07c48ae0c9558cef780d41e5e16056765bc8461851072c9d7").to_vec().into(),
				// Treasury Account
				hex_literal::hex!("26aa394eea5630e07c48ae0c9558cef7b99d880ec681799c0cf30e8886371da95ecffd7b6c0f78751baa9d281e0bfa3a6d6f646c70792f74727372790000000000000000000000000000000000000000").to_vec().into(),
			];

			let mut batches = Vec::<BenchmarkBatch>::new();
			let params = (&config, &whitelist);
			// Polkadot
			add_benchmark!(params, batches, runtime_common::claims, Claims);
			// Substrate
			add_benchmark!(params, batches, pallet_balances, Balances);
			add_benchmark!(params, batches, pallet_bounties, Bounties);
			add_benchmark!(params, batches, pallet_collective, Council);
			add_benchmark!(params, batches, pallet_democracy, Democracy);
			add_benchmark!(params, batches, pallet_elections_phragmen, ElectionsPhragmen);
			add_benchmark!(params, batches, pallet_election_provider_multi_phase, ElectionProviderMultiPhase);
			add_benchmark!(params, batches, pallet_identity, Identity);
			add_benchmark!(params, batches, pallet_im_online, ImOnline);
			add_benchmark!(params, batches, pallet_indices, Indices);
			add_benchmark!(params, batches, pallet_multisig, Multisig);
			add_benchmark!(params, batches, pallet_offences, OffencesBench::<Runtime>);
			add_benchmark!(params, batches, pallet_proxy, Proxy);
			add_benchmark!(params, batches, pallet_scheduler, Scheduler);
			add_benchmark!(params, batches, pallet_session, SessionBench::<Runtime>);
			add_benchmark!(params, batches, pallet_staking, Staking);
			add_benchmark!(params, batches, frame_system, SystemBench::<Runtime>);
			add_benchmark!(params, batches, pallet_timestamp, Timestamp);
			add_benchmark!(params, batches, pallet_tips, Tips);
			add_benchmark!(params, batches, pallet_treasury, Treasury);
			add_benchmark!(params, batches, pallet_utility, Utility);
			add_benchmark!(params, batches, pallet_vesting, Vesting);

			if batches.is_empty() { return Err("Benchmark not found for this pallet.".into()) }
			Ok(batches)
		}
	}
}

#[cfg(test)]
mod test_fees {
	use super::*;
	use frame_support::weights::WeightToFeePolynomial;
	use frame_support::storage::StorageValue;
	use sp_runtime::FixedPointNumber;
	use frame_support::weights::GetDispatchInfo;
	use parity_scale_codec::Encode;
	use pallet_transaction_payment::Multiplier;
	use separator::Separatable;


	#[test]
	#[ignore]
	fn block_cost() {
		let max_block_weight = BlockWeights::get().max_block;
		let raw_fee = WeightToFee::calc(&max_block_weight);

		println!(
			"Full Block weight == {} // WeightToFee(full_block) == {} plank",
			max_block_weight,
			raw_fee.separated_string(),
		);
	}

	#[test]
	#[ignore]
	fn transfer_cost_min_multiplier() {
		let min_multiplier = runtime_common::MinimumMultiplier::get();
		let call = <pallet_balances::Call<Runtime>>::transfer_keep_alive(Default::default(), Default::default());
		let info = call.get_dispatch_info();
		// convert to outer call.
		let call = Call::Balances(call);
		let len = call.using_encoded(|e| e.len()) as u32;

		let mut ext = sp_io::TestExternalities::new_empty();
		let mut test_with_multiplier = |m| {
			ext.execute_with(|| {
				pallet_transaction_payment::NextFeeMultiplier::put(m);
				let fee = TransactionPayment::compute_fee(len, &info, 0);
				println!(
					"weight = {:?} // multiplier = {:?} // full transfer fee = {:?}",
					info.weight.separated_string(),
					pallet_transaction_payment::NextFeeMultiplier::get(),
					fee.separated_string(),
				);
			});
		};

		test_with_multiplier(min_multiplier);
		test_with_multiplier(Multiplier::saturating_from_rational(1, 1u128));
		test_with_multiplier(Multiplier::saturating_from_rational(1, 1_000u128));
		test_with_multiplier(Multiplier::saturating_from_rational(1, 1_000_000u128));
		test_with_multiplier(Multiplier::saturating_from_rational(1, 1_000_000_000u128));
	}
}<|MERGE_RESOLUTION|>--- conflicted
+++ resolved
@@ -1077,13 +1077,8 @@
 	Block,
 	frame_system::ChainContext<Runtime>,
 	Runtime,
-<<<<<<< HEAD
 	AllPallets,
-	BabeEpochConfigMigrations,
-=======
-	AllModules,
 	(BabeEpochConfigMigrations, FixPolkadotCouncilVotersDeposit),
->>>>>>> 1379cfd4
 >;
 /// The payload being signed in transactions.
 pub type SignedPayload = generic::SignedPayload<Call, SignedExtra>;
