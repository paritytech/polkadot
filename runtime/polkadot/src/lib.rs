--- conflicted
+++ resolved
@@ -533,15 +533,8 @@
 
 parameter_types! {
 	// Six sessions in an era (24 hours).
-<<<<<<< HEAD
-	pub SessionsPerEra: SessionIndex = prod_or_fast!(
-		6,
-		6,
-		"DOT_SESSIONS_PER_ERA"
-	);
-=======
 	pub const SessionsPerEra: SessionIndex = prod_or_fast!(6, 1);
->>>>>>> 3711c6f9
+
 	// 28 eras for unbonding (28 days).
 	pub BondingDuration: sp_staking::EraIndex = prod_or_fast!(
 		28,
