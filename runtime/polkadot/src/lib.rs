--- conflicted
+++ resolved
@@ -458,7 +458,6 @@
 	pub const BondingDuration: pallet_staking::EraIndex = 28;
 	pub const SlashDeferDuration: pallet_staking::EraIndex = 27;
 	pub const RewardCurve: &'static PiecewiseLinear<'static> = &REWARD_CURVE;
-<<<<<<< HEAD
 	pub const MaxRewardableIndividualExposures: u32 = 256;
 	pub const MaxIndividualExposures: u32 = 10_000;
 	pub const MaxNominations: u32 = <NposCompactSolution16 as sp_npos_elections::NposSolution>::LIMIT as u32;
@@ -469,10 +468,7 @@
 	pub const MaxPriorSlashingSpans: u32 = 1_000;
 	pub const MaxValidatorsCount: u32 = 4_000;
 	pub const MaxUnlockingChunks: u32 = 32;
-=======
-	pub const MaxNominatorRewardedPerValidator: u32 = 256;
 	pub const OffendingValidatorsThreshold: Perbill = Perbill::from_percent(17);
->>>>>>> ae105f27
 }
 
 type SlashCancelOrigin = EnsureOneOf<
@@ -501,7 +497,6 @@
 	type SlashCancelOrigin = SlashCancelOrigin;
 	type SessionInterface = Self;
 	type EraPayout = pallet_staking::ConvertCurve<RewardCurve>;
-<<<<<<< HEAD
 	type MaxRewardableIndividualExposures = MaxRewardableIndividualExposures;
 	type MaxIndividualExposures = MaxIndividualExposures;
 	type MaxNominations = MaxNominations;
@@ -512,10 +507,7 @@
 	type MaxPriorSlashingSpans = MaxPriorSlashingSpans;
 	type MaxValidatorsCount = MaxValidatorsCount;
 	type MaxUnlockingChunks = MaxUnlockingChunks;
-=======
-	type MaxNominatorRewardedPerValidator = MaxNominatorRewardedPerValidator;
 	type OffendingValidatorsThreshold = OffendingValidatorsThreshold;
->>>>>>> ae105f27
 	type NextNewSession = Session;
 	type ElectionProvider = ElectionProviderMultiPhase;
 	type GenesisElectionProvider = runtime_common::elections::GenesisElectionOf<Self>;
