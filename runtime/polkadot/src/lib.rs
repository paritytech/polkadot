--- conflicted
+++ resolved
@@ -65,15 +65,8 @@
 pub use pallet_staking::StakerStatus;
 #[cfg(any(feature = "std", test))]
 pub use sp_runtime::BuildStorage;
-<<<<<<< HEAD
-pub use timestamp::Call as TimestampCall;
-pub use balances::Call as BalancesCall;
-=======
 pub use pallet_timestamp::Call as TimestampCall;
 pub use pallet_balances::Call as BalancesCall;
-pub use attestations::{Call as AttestationsCall, MORE_ATTESTATIONS_IDENTIFIER};
-pub use parachains::Call as ParachainsCall;
->>>>>>> fb831768
 
 /// Constant values used within the runtime.
 pub mod constants;
@@ -634,51 +627,6 @@
 	type ReportLatency = ReportLatency;
 }
 
-<<<<<<< HEAD
-=======
-parameter_types! {
-	pub const AttestationPeriod: BlockNumber = 50;
-}
-
-impl attestations::Trait for Runtime {
-	type AttestationPeriod = AttestationPeriod;
-	type ValidatorIdentities = parachains::ValidatorIdentities<Runtime>;
-	type RewardAttestation = Staking;
-}
-
-parameter_types! {
-	pub const MaxCodeSize: u32 = 10 * 1024 * 1024; // 10 MB
-	pub const MaxHeadDataSize: u32 = 20 * 1024; // 20 KB
-
-	pub const ValidationUpgradeFrequency: BlockNumber = 7 * DAYS;
-	pub const ValidationUpgradeDelay: BlockNumber = 1 * DAYS;
-	pub const SlashPeriod: BlockNumber = 28 * DAYS;
-}
-
-impl parachains::Trait for Runtime {
-	type AuthorityId = primitives::v0::fisherman::FishermanAppCrypto;
-	type Origin = Origin;
-	type Call = Call;
-	type ParachainCurrency = Balances;
-	type BlockNumberConversion = sp_runtime::traits::Identity;
-	type Randomness = RandomnessCollectiveFlip;
-	type ActiveParachains = Registrar;
-	type Registrar = Registrar;
-	type MaxCodeSize = MaxCodeSize;
-	type MaxHeadDataSize = MaxHeadDataSize;
-
-	type ValidationUpgradeFrequency = ValidationUpgradeFrequency;
-	type ValidationUpgradeDelay = ValidationUpgradeDelay;
-	type SlashPeriod = SlashPeriod;
-
-	type Proof = sp_session::MembershipProof;
-	type KeyOwnerProofSystem = pallet_session::historical::Module<Self>;
-	type IdentificationTuple = <Self::KeyOwnerProofSystem as KeyOwnerProofSystem<(KeyTypeId, Vec<u8>)>>::IdentificationTuple;
-	type ReportOffence = Offences;
-	type BlockHashConversion = sp_runtime::traits::Identity;
-}
-
->>>>>>> fb831768
 /// Submits a transaction with the node's public and signature type. Adheres to the signed extension
 /// format of the chain.
 impl<LocalCall> frame_system::offchain::CreateSignedTransaction<LocalCall> for Runtime where
@@ -703,15 +651,6 @@
 			.saturating_sub(1);
 		let tip = 0;
 		let extra: SignedExtra = (
-<<<<<<< HEAD
-			system::CheckSpecVersion::<Runtime>::new(),
-			system::CheckTxVersion::<Runtime>::new(),
-			system::CheckGenesis::<Runtime>::new(),
-			system::CheckMortality::<Runtime>::from(generic::Era::mortal(period, current_block)),
-			system::CheckNonce::<Runtime>::from(nonce),
-			system::CheckWeight::<Runtime>::new(),
-			transaction_payment::ChargeTransactionPayment::<Runtime>::from(tip),
-=======
 			frame_system::CheckSpecVersion::<Runtime>::new(),
 			frame_system::CheckTxVersion::<Runtime>::new(),
 			frame_system::CheckGenesis::<Runtime>::new(),
@@ -719,9 +658,6 @@
 			frame_system::CheckNonce::<Runtime>::from(nonce),
 			frame_system::CheckWeight::<Runtime>::new(),
 			pallet_transaction_payment::ChargeTransactionPayment::<Runtime>::from(tip),
-			registrar::LimitParathreadCommits::<Runtime>::new(),
-			parachains::ValidateDoubleVoteReports::<Runtime>::new(),
->>>>>>> fb831768
 			claims::PrevalidateAttests::<Runtime>::new(),
 		);
 		let raw_payload = SignedPayload::new(call, extra).map_err(|e| {
@@ -1150,15 +1086,6 @@
 pub type BlockId = generic::BlockId<Block>;
 /// The SignedExtension to the basic transaction logic.
 pub type SignedExtra = (
-<<<<<<< HEAD
-	system::CheckSpecVersion<Runtime>,
-	system::CheckTxVersion<Runtime>,
-	system::CheckGenesis<Runtime>,
-	system::CheckMortality<Runtime>,
-	system::CheckNonce<Runtime>,
-	system::CheckWeight<Runtime>,
-	transaction_payment::ChargeTransactionPayment<Runtime>,
-=======
 	frame_system::CheckSpecVersion<Runtime>,
 	frame_system::CheckTxVersion<Runtime>,
 	frame_system::CheckGenesis<Runtime>,
@@ -1166,9 +1093,6 @@
 	frame_system::CheckNonce<Runtime>,
 	frame_system::CheckWeight<Runtime>,
 	pallet_transaction_payment::ChargeTransactionPayment<Runtime>,
-	registrar::LimitParathreadCommits<Runtime>,
-	parachains::ValidateDoubleVoteReports<Runtime>,
->>>>>>> fb831768
 	claims::PrevalidateAttests<Runtime>,
 );
 /// Unchecked extrinsic type as expected by this runtime.
