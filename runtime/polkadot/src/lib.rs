// Copyright 2017-2020 Parity Technologies (UK) Ltd.
// This file is part of Polkadot.

// Polkadot is free software: you can redistribute it and/or modify
// it under the terms of the GNU General Public License as published by
// the Free Software Foundation, either version 3 of the License, or
// (at your option) any later version.

// Polkadot is distributed in the hope that it will be useful,
// but WITHOUT ANY WARRANTY; without even the implied warranty of
// MERCHANTABILITY or FITNESS FOR A PARTICULAR PURPOSE.  See the
// GNU General Public License for more details.

// You should have received a copy of the GNU General Public License
// along with Polkadot.  If not, see <http://www.gnu.org/licenses/>.

//! The Polkadot runtime. This can be compiled with `#[no_std]`, ready for Wasm.

#![cfg_attr(not(feature = "std"), no_std)]
// `construct_runtime!` does a lot of recursion and requires us to increase the limit to 256.
#![recursion_limit = "256"]

use pallet_transaction_payment::CurrencyAdapter;
use runtime_common::{
	auctions, claims, crowdloan, impls::DealWithFees, paras_registrar, slots, BlockHashCount,
	BlockLength, BlockWeights, CurrencyToVote, OffchainSolutionLengthLimit,
	OffchainSolutionWeightLimit, RocksDbWeight, SlowAdjustingFeeUpdate,
};

use runtime_parachains::{
	configuration as parachains_configuration, dmp as parachains_dmp, hrmp as parachains_hrmp,
	inclusion as parachains_inclusion, initializer as parachains_initializer,
	origin as parachains_origin, paras as parachains_paras,
	paras_inherent as parachains_paras_inherent, reward_points as parachains_reward_points,
	runtime_api_impl::v1 as parachains_runtime_api_impl, scheduler as parachains_scheduler,
	session_info as parachains_session_info, shared as parachains_shared, ump as parachains_ump,
};

use authority_discovery_primitives::AuthorityId as AuthorityDiscoveryId;
use beefy_primitives::crypto::AuthorityId as BeefyId;
use frame_support::{
	construct_runtime, parameter_types,
	traits::{Contains, KeyOwnerProofSystem, LockIdentifier, OnRuntimeUpgrade},
	weights::{constants::WEIGHT_PER_MILLIS, Weight},
	PalletId, RuntimeDebug,
};
use frame_system::{EnsureOneOf, EnsureRoot};
use pallet_grandpa::{fg_primitives, AuthorityId as GrandpaId};
use pallet_im_online::sr25519::AuthorityId as ImOnlineId;
use pallet_mmr_primitives as mmr;
use pallet_session::historical as session_historical;
use pallet_transaction_payment::{FeeDetails, RuntimeDispatchInfo};
use parity_scale_codec::{Decode, Encode, MaxEncodedLen};
use primitives::v1::{
	AccountId, AccountIndex, Balance, BlockNumber, CandidateEvent, CommittedCandidateReceipt,
	CoreState, GroupRotationInfo, Hash, Id as ParaId, InboundDownwardMessage, InboundHrmpMessage,
	Moment, Nonce, OccupiedCoreAssumption, PersistedValidationData, ScrapedOnChainVotes,
	SessionInfo, Signature, ValidationCode, ValidationCodeHash, ValidatorId, ValidatorIndex,
};
use sp_core::{
	u32_trait::{_1, _2, _3, _4, _5},
	OpaqueMetadata,
};
use sp_runtime::{
	create_runtime_str,
	curve::PiecewiseLinear,
	generic, impl_opaque_keys,
	traits::{
		AccountIdLookup, BlakeTwo256, Block as BlockT, ConvertInto, Extrinsic as ExtrinsicT,
		OpaqueKeys, SaturatedConversion, Verify,
	},
	transaction_validity::{TransactionPriority, TransactionSource, TransactionValidity},
	ApplyExtrinsicResult, KeyTypeId, Perbill, Percent, Permill,
};
use sp_staking::SessionIndex;
use sp_std::{collections::btree_map::BTreeMap, prelude::*};
#[cfg(any(feature = "std", test))]
use sp_version::NativeVersion;
use sp_version::RuntimeVersion;
use static_assertions::const_assert;

pub use pallet_balances::Call as BalancesCall;
pub use pallet_election_provider_multi_phase::Call as EPMCall;
#[cfg(feature = "std")]
pub use pallet_staking::StakerStatus;
pub use pallet_timestamp::Call as TimestampCall;
#[cfg(any(feature = "std", test))]
pub use sp_runtime::BuildStorage;

/// Constant values used within the runtime.
pub mod constants;
use constants::{currency::*, fee::*, time::*};
use frame_support::traits::InstanceFilter;

// Weights used in the runtime.
mod weights;

mod bag_thresholds;

// Make the WASM binary available.
#[cfg(feature = "std")]
include!(concat!(env!("OUT_DIR"), "/wasm_binary.rs"));

// Polkadot version identifier;
/// Runtime version (Polkadot).
pub const VERSION: RuntimeVersion = RuntimeVersion {
	spec_name: create_runtime_str!("polkadot"),
	impl_name: create_runtime_str!("parity-polkadot"),
	authoring_version: 0,
	spec_version: 9120,
	impl_version: 0,
	#[cfg(not(feature = "disable-runtime-api"))]
	apis: RUNTIME_API_VERSIONS,
	#[cfg(feature = "disable-runtime-api")]
	apis: version::create_apis_vec![[]],
	transaction_version: 8,
};

/// The BABE epoch configuration at genesis.
pub const BABE_GENESIS_EPOCH_CONFIG: babe_primitives::BabeEpochConfiguration =
	babe_primitives::BabeEpochConfiguration {
		c: PRIMARY_PROBABILITY,
		allowed_slots: babe_primitives::AllowedSlots::PrimaryAndSecondaryVRFSlots,
	};

/// Native version.
#[cfg(any(feature = "std", test))]
pub fn native_version() -> NativeVersion {
	NativeVersion { runtime_version: VERSION, can_author_with: Default::default() }
}

pub struct BaseFilter;
impl Contains<Call> for BaseFilter {
	fn contains(call: &Call) -> bool {
		match call {
			// These modules are all allowed to be called by transactions:
			Call::Democracy(_) |
			Call::Council(_) |
			Call::TechnicalCommittee(_) |
			Call::TechnicalMembership(_) |
			Call::Treasury(_) |
			Call::PhragmenElection(_) |
			Call::System(_) |
			Call::Scheduler(_) |
			Call::Indices(_) |
			Call::Babe(_) |
			Call::Timestamp(_) |
			Call::Balances(_) |
			Call::Authorship(_) |
			Call::Staking(_) |
			Call::Session(_) |
			Call::Grandpa(_) |
			Call::ImOnline(_) |
			Call::Utility(_) |
			Call::Claims(_) |
			Call::Vesting(_) |
			Call::Identity(_) |
			Call::Proxy(_) |
			Call::Multisig(_) |
			Call::Bounties(_) |
			Call::Tips(_) |
			Call::ElectionProviderMultiPhase(_) |
			Call::Configuration(_) |
			Call::ParasShared(_) |
			Call::ParaInclusion(_) |
			Call::Paras(_) |
			Call::Initializer(_) |
			Call::ParaInherent(_) |
			Call::Dmp(_) |
			Call::Ump(_) |
			Call::Hrmp(_) |
<<<<<<< HEAD
			Call::BagsList(_) |
			Call::Slots(_) => true,
			// Disable paras registration, crowdloans, and auctions for now.
			Call::Registrar(_) | Call::Auctions(_) | Call::Crowdloan(_) => false,
=======
			Call::Slots(_) |
			Call::Registrar(_) |
			Call::Auctions(_) |
			Call::Crowdloan(_) => true,
			// All pallets are allowed, but exhaustive match is defensive
			// in the case of adding new pallets.
>>>>>>> ee1b80aa
		}
	}
}

type MoreThanHalfCouncil = EnsureOneOf<
	AccountId,
	EnsureRoot<AccountId>,
	pallet_collective::EnsureProportionMoreThan<_1, _2, AccountId, CouncilCollective>,
>;

parameter_types! {
	pub const Version: RuntimeVersion = VERSION;
	pub const SS58Prefix: u8 = 0;
}

impl frame_system::Config for Runtime {
	type BaseCallFilter = BaseFilter;
	type BlockWeights = BlockWeights;
	type BlockLength = BlockLength;
	type Origin = Origin;
	type Call = Call;
	type Index = Nonce;
	type BlockNumber = BlockNumber;
	type Hash = Hash;
	type Hashing = BlakeTwo256;
	type AccountId = AccountId;
	type Lookup = AccountIdLookup<AccountId, ()>;
	type Header = generic::Header<BlockNumber, BlakeTwo256>;
	type Event = Event;
	type BlockHashCount = BlockHashCount;
	type DbWeight = RocksDbWeight;
	type Version = Version;
	type PalletInfo = PalletInfo;
	type AccountData = pallet_balances::AccountData<Balance>;
	type OnNewAccount = ();
	type OnKilledAccount = ();
	type SystemWeightInfo = weights::frame_system::WeightInfo<Runtime>;
	type SS58Prefix = SS58Prefix;
	type OnSetCode = ();
}

parameter_types! {
	pub MaximumSchedulerWeight: Weight = Perbill::from_percent(80) *
		BlockWeights::get().max_block;
	pub const MaxScheduledPerBlock: u32 = 50;
}

type ScheduleOrigin = EnsureOneOf<
	AccountId,
	EnsureRoot<AccountId>,
	pallet_collective::EnsureProportionAtLeast<_1, _2, AccountId, CouncilCollective>,
>;

impl pallet_scheduler::Config for Runtime {
	type Event = Event;
	type Origin = Origin;
	type PalletsOrigin = OriginCaller;
	type Call = Call;
	type MaximumWeight = MaximumSchedulerWeight;
	type ScheduleOrigin = ScheduleOrigin;
	type MaxScheduledPerBlock = MaxScheduledPerBlock;
	type WeightInfo = weights::pallet_scheduler::WeightInfo<Runtime>;
}

parameter_types! {
	pub const EpochDuration: u64 = EPOCH_DURATION_IN_SLOTS as u64;
	pub const ExpectedBlockTime: Moment = MILLISECS_PER_BLOCK;
	pub const ReportLongevity: u64 =
		BondingDuration::get() as u64 * SessionsPerEra::get() as u64 * EpochDuration::get();
}

impl pallet_babe::Config for Runtime {
	type EpochDuration = EpochDuration;
	type ExpectedBlockTime = ExpectedBlockTime;

	// session module is the trigger
	type EpochChangeTrigger = pallet_babe::ExternalTrigger;

	type DisabledValidators = Session;

	type KeyOwnerProofSystem = Historical;

	type KeyOwnerProof = <Self::KeyOwnerProofSystem as KeyOwnerProofSystem<(
		KeyTypeId,
		pallet_babe::AuthorityId,
	)>>::Proof;

	type KeyOwnerIdentification = <Self::KeyOwnerProofSystem as KeyOwnerProofSystem<(
		KeyTypeId,
		pallet_babe::AuthorityId,
	)>>::IdentificationTuple;

	type HandleEquivocation =
		pallet_babe::EquivocationHandler<Self::KeyOwnerIdentification, Offences, ReportLongevity>;

	type WeightInfo = ();

	type MaxAuthorities = MaxAuthorities;
}

parameter_types! {
	pub const IndexDeposit: Balance = 10 * DOLLARS;
}

impl pallet_indices::Config for Runtime {
	type AccountIndex = AccountIndex;
	type Currency = Balances;
	type Deposit = IndexDeposit;
	type Event = Event;
	type WeightInfo = weights::pallet_indices::WeightInfo<Runtime>;
}

parameter_types! {
	pub const ExistentialDeposit: Balance = 100 * CENTS;
	pub const MaxLocks: u32 = 50;
	pub const MaxReserves: u32 = 50;
}

impl pallet_balances::Config for Runtime {
	type Balance = Balance;
	type DustRemoval = ();
	type Event = Event;
	type ExistentialDeposit = ExistentialDeposit;
	type AccountStore = System;
	type MaxLocks = MaxLocks;
	type MaxReserves = MaxReserves;
	type ReserveIdentifier = [u8; 8];
	type WeightInfo = weights::pallet_balances::WeightInfo<Runtime>;
}

parameter_types! {
	pub const TransactionByteFee: Balance = 10 * MILLICENTS;
	/// This value increases the priority of `Operational` transactions by adding
	/// a "virtual tip" that's equal to the `OperationalFeeMultiplier * final_fee`.
	pub const OperationalFeeMultiplier: u8 = 5;
}

impl pallet_transaction_payment::Config for Runtime {
	type OnChargeTransaction = CurrencyAdapter<Balances, DealWithFees<Runtime>>;
	type TransactionByteFee = TransactionByteFee;
	type OperationalFeeMultiplier = OperationalFeeMultiplier;
	type WeightToFee = WeightToFee;
	type FeeMultiplierUpdate = SlowAdjustingFeeUpdate<Self>;
}

parameter_types! {
	pub const MinimumPeriod: u64 = SLOT_DURATION / 2;
}
impl pallet_timestamp::Config for Runtime {
	type Moment = u64;
	type OnTimestampSet = Babe;
	type MinimumPeriod = MinimumPeriod;
	type WeightInfo = weights::pallet_timestamp::WeightInfo<Runtime>;
}

parameter_types! {
	pub const UncleGenerations: u32 = 0;
}

// TODO: substrate#2986 implement this properly
impl pallet_authorship::Config for Runtime {
	type FindAuthor = pallet_session::FindAccountFromAuthorIndex<Self, Babe>;
	type UncleGenerations = UncleGenerations;
	type FilterUncle = ();
	type EventHandler = (Staking, ImOnline);
}

impl_opaque_keys! {
	pub struct SessionKeys {
		pub grandpa: Grandpa,
		pub babe: Babe,
		pub im_online: ImOnline,
		pub para_validator: Initializer,
		pub para_assignment: ParaSessionInfo,
		pub authority_discovery: AuthorityDiscovery,
	}
}

impl pallet_session::Config for Runtime {
	type Event = Event;
	type ValidatorId = AccountId;
	type ValidatorIdOf = pallet_staking::StashOf<Self>;
	type ShouldEndSession = Babe;
	type NextSessionRotation = Babe;
	type SessionManager = pallet_session::historical::NoteHistoricalRoot<Self, Staking>;
	type SessionHandler = <SessionKeys as OpaqueKeys>::KeyTypeIdProviders;
	type Keys = SessionKeys;
	type WeightInfo = weights::pallet_session::WeightInfo<Runtime>;
}

impl pallet_session::historical::Config for Runtime {
	type FullIdentification = pallet_staking::Exposure<AccountId, Balance>;
	type FullIdentificationOf = pallet_staking::ExposureOf<Runtime>;
}

parameter_types! {
	// phase durations. 1/4 of the last session for each.
	pub const SignedPhase: u32 = EPOCH_DURATION_IN_SLOTS / 4;
	pub const UnsignedPhase: u32 = EPOCH_DURATION_IN_SLOTS / 4;

	// signed config
	pub const SignedMaxSubmissions: u32 = 16;
	// 40 DOTs fixed deposit..
	pub const SignedDepositBase: Balance = deposit(2, 0);
	// 0.01 DOT per KB of solution data.
	pub const SignedDepositByte: Balance = deposit(0, 10) / 1024;
	// Each good submission will get 1 DOT as reward
	pub SignedRewardBase: Balance = 1 * UNITS;
	pub SolutionImprovementThreshold: Perbill = Perbill::from_rational(5u32, 10_000);

	// 4 hour session, 1 hour unsigned phase, 32 offchain executions.
	pub OffchainRepeat: BlockNumber = UnsignedPhase::get() / 32;

	/// Whilst `UseNominatorsAndUpdateBagsList` or `UseNominatorsMap` is in use, this can still be a
	/// very large value. Once the `BagsList` is in full motion, staking might open its door to many
	/// more nominators, and this value should instead be what is a "safe" number (e.g. 22500).
	pub const VoterSnapshotPerBlock: u32 = 22_500;
}

sp_npos_elections::generate_solution_type!(
	#[compact]
	pub struct NposCompactSolution16::<
		VoterIndex = u32,
		TargetIndex = u16,
		Accuracy = sp_runtime::PerU16,
	>(16)
);

impl pallet_election_provider_multi_phase::Config for Runtime {
	type Event = Event;
	type Currency = Balances;
	type EstimateCallFee = TransactionPayment;
	type SignedPhase = SignedPhase;
	type UnsignedPhase = UnsignedPhase;
	type SignedMaxSubmissions = SignedMaxSubmissions;
	type SignedRewardBase = SignedRewardBase;
	type SignedDepositBase = SignedDepositBase;
	type SignedDepositByte = SignedDepositByte;
	type SignedDepositWeight = ();
	type SignedMaxWeight = Self::MinerMaxWeight;
	type SlashHandler = (); // burn slashes
	type RewardHandler = (); // nothing to do upon rewards
	type SolutionImprovementThreshold = SolutionImprovementThreshold;
	type MinerMaxWeight = OffchainSolutionWeightLimit; // For now use the one from staking.
	type MinerMaxLength = OffchainSolutionLengthLimit;
	type OffchainRepeat = OffchainRepeat;
	type MinerTxPriority = NposSolutionPriority;
	type DataProvider = Staking;
	type Solution = NposCompactSolution16;
	type Fallback = pallet_election_provider_multi_phase::NoFallback<Self>;
	type Solver = frame_election_provider_support::SequentialPhragmen<
		AccountId,
		pallet_election_provider_multi_phase::SolutionAccuracyOf<Self>,
		runtime_common::elections::OffchainRandomBalancing,
	>;
	type BenchmarkingConfig = runtime_common::elections::BenchmarkConfig;
	type ForceOrigin = EnsureOneOf<
		AccountId,
		EnsureRoot<AccountId>,
		pallet_collective::EnsureProportionAtLeast<_2, _3, AccountId, CouncilCollective>,
	>;
	type WeightInfo = weights::pallet_election_provider_multi_phase::WeightInfo<Self>;
	type VoterSnapshotPerBlock = VoterSnapshotPerBlock;
}

parameter_types! {
	pub const BagThresholds: &'static [u64] = &bag_thresholds::THRESHOLDS;
}

impl pallet_bags_list::Config for Runtime {
	type Event = Event;
	type VoteWeightProvider = Staking;
	type WeightInfo = weights::pallet_bags_list::WeightInfo<Runtime>;
	type BagThresholds = BagThresholds;
}

// TODO #6469: This shouldn't be static, but a lazily cached value, not built unless needed, and
// re-built in case input parameters have changed. The `ideal_stake` should be determined by the
// amount of parachain slots being bid on: this should be around `(75 - 25.min(slots / 4))%`.
pallet_staking_reward_curve::build! {
	const REWARD_CURVE: PiecewiseLinear<'static> = curve!(
		min_inflation: 0_025_000,
		max_inflation: 0_100_000,
		// 3:2:1 staked : parachains : float.
		// while there's no parachains, then this is 75% staked : 25% float.
		ideal_stake: 0_750_000,
		falloff: 0_050_000,
		max_piece_count: 40,
		test_precision: 0_005_000,
	);
}

parameter_types! {
	// Six sessions in an era (24 hours).
	pub const SessionsPerEra: SessionIndex = 6;
	// 28 eras for unbonding (28 days).
	pub const BondingDuration: pallet_staking::EraIndex = 28;
	pub const SlashDeferDuration: pallet_staking::EraIndex = 27;
	pub const RewardCurve: &'static PiecewiseLinear<'static> = &REWARD_CURVE;
	pub const MaxNominatorRewardedPerValidator: u32 = 256;
	pub const OffendingValidatorsThreshold: Perbill = Perbill::from_percent(17);
}

type SlashCancelOrigin = EnsureOneOf<
	AccountId,
	EnsureRoot<AccountId>,
	pallet_collective::EnsureProportionAtLeast<_3, _4, AccountId, CouncilCollective>,
>;

impl frame_election_provider_support::onchain::Config for Runtime {
	type Accuracy = runtime_common::elections::OnOnChainAccuracy;
	type DataProvider = Staking;
}

impl pallet_staking::Config for Runtime {
	const MAX_NOMINATIONS: u32 =
		<NposCompactSolution16 as sp_npos_elections::NposSolution>::LIMIT as u32;
	type Currency = Balances;
	type UnixTime = Timestamp;
	type CurrencyToVote = CurrencyToVote;
	type RewardRemainder = Treasury;
	type Event = Event;
	type Slash = Treasury;
	type Reward = ();
	type SessionsPerEra = SessionsPerEra;
	type BondingDuration = BondingDuration;
	type SlashDeferDuration = SlashDeferDuration;
	// A super-majority of the council can cancel the slash.
	type SlashCancelOrigin = SlashCancelOrigin;
	type SessionInterface = Self;
	type EraPayout = pallet_staking::ConvertCurve<RewardCurve>;
	type MaxNominatorRewardedPerValidator = MaxNominatorRewardedPerValidator;
	type OffendingValidatorsThreshold = OffendingValidatorsThreshold;
	type NextNewSession = Session;
	type ElectionProvider = ElectionProviderMultiPhase;
	type GenesisElectionProvider = runtime_common::elections::GenesisElectionOf<Self>;
	// Use the nominators map to iter voters, but also keep bags-list up-to-date.
	type SortedListProvider = runtime_common::elections::UseNominatorsAndUpdateBagsList<Runtime>;
	type WeightInfo = weights::pallet_staking::WeightInfo<Runtime>;
}

parameter_types! {
	// Minimum 4 CENTS/byte
	pub const BasicDeposit: Balance = deposit(1, 258);
	pub const FieldDeposit: Balance = deposit(0, 66);
	pub const SubAccountDeposit: Balance = deposit(1, 53);
	pub const MaxSubAccounts: u32 = 100;
	pub const MaxAdditionalFields: u32 = 100;
	pub const MaxRegistrars: u32 = 20;
}

impl pallet_identity::Config for Runtime {
	type Event = Event;
	type Currency = Balances;
	type BasicDeposit = BasicDeposit;
	type FieldDeposit = FieldDeposit;
	type SubAccountDeposit = SubAccountDeposit;
	type MaxSubAccounts = MaxSubAccounts;
	type MaxAdditionalFields = MaxAdditionalFields;
	type MaxRegistrars = MaxRegistrars;
	type Slashed = Treasury;
	type ForceOrigin = MoreThanHalfCouncil;
	type RegistrarOrigin = MoreThanHalfCouncil;
	type WeightInfo = weights::pallet_identity::WeightInfo<Runtime>;
}

parameter_types! {
	pub const LaunchPeriod: BlockNumber = 28 * DAYS;
	pub const VotingPeriod: BlockNumber = 28 * DAYS;
	pub const FastTrackVotingPeriod: BlockNumber = 3 * HOURS;
	pub const MinimumDeposit: Balance = 100 * DOLLARS;
	pub const EnactmentPeriod: BlockNumber = 28 * DAYS;
	pub const CooloffPeriod: BlockNumber = 7 * DAYS;
	// One cent: $10,000 / MB
	pub const PreimageByteDeposit: Balance = 1 * CENTS;
	pub const InstantAllowed: bool = true;
	pub const MaxVotes: u32 = 100;
	pub const MaxProposals: u32 = 100;
}

impl pallet_democracy::Config for Runtime {
	type Proposal = Call;
	type Event = Event;
	type Currency = Balances;
	type EnactmentPeriod = EnactmentPeriod;
	type VoteLockingPeriod = EnactmentPeriod;
	type LaunchPeriod = LaunchPeriod;
	type VotingPeriod = VotingPeriod;
	type MinimumDeposit = MinimumDeposit;
	/// A straight majority of the council can decide what their next motion is.
	type ExternalOrigin = frame_system::EnsureOneOf<
		AccountId,
		pallet_collective::EnsureProportionAtLeast<_1, _2, AccountId, CouncilCollective>,
		frame_system::EnsureRoot<AccountId>,
	>;
	/// A 60% super-majority can have the next scheduled referendum be a straight majority-carries vote.
	type ExternalMajorityOrigin = frame_system::EnsureOneOf<
		AccountId,
		pallet_collective::EnsureProportionAtLeast<_3, _5, AccountId, CouncilCollective>,
		frame_system::EnsureRoot<AccountId>,
	>;
	/// A unanimous council can have the next scheduled referendum be a straight default-carries
	/// (NTB) vote.
	type ExternalDefaultOrigin = frame_system::EnsureOneOf<
		AccountId,
		pallet_collective::EnsureProportionAtLeast<_1, _1, AccountId, CouncilCollective>,
		frame_system::EnsureRoot<AccountId>,
	>;
	/// Two thirds of the technical committee can have an `ExternalMajority/ExternalDefault` vote
	/// be tabled immediately and with a shorter voting/enactment period.
	type FastTrackOrigin = frame_system::EnsureOneOf<
		AccountId,
		pallet_collective::EnsureProportionAtLeast<_2, _3, AccountId, TechnicalCollective>,
		frame_system::EnsureRoot<AccountId>,
	>;
	type InstantOrigin = frame_system::EnsureOneOf<
		AccountId,
		pallet_collective::EnsureProportionAtLeast<_1, _1, AccountId, TechnicalCollective>,
		frame_system::EnsureRoot<AccountId>,
	>;
	type InstantAllowed = InstantAllowed;
	type FastTrackVotingPeriod = FastTrackVotingPeriod;
	// To cancel a proposal which has been passed, 2/3 of the council must agree to it.
	type CancellationOrigin = EnsureOneOf<
		AccountId,
		pallet_collective::EnsureProportionAtLeast<_2, _3, AccountId, CouncilCollective>,
		EnsureRoot<AccountId>,
	>;
	// To cancel a proposal before it has been passed, the technical committee must be unanimous or
	// Root must agree.
	type CancelProposalOrigin = EnsureOneOf<
		AccountId,
		pallet_collective::EnsureProportionAtLeast<_1, _1, AccountId, TechnicalCollective>,
		EnsureRoot<AccountId>,
	>;
	type BlacklistOrigin = EnsureRoot<AccountId>;
	// Any single technical committee member may veto a coming council proposal, however they can
	// only do it once and it lasts only for the cooloff period.
	type VetoOrigin = pallet_collective::EnsureMember<AccountId, TechnicalCollective>;
	type CooloffPeriod = CooloffPeriod;
	type PreimageByteDeposit = PreimageByteDeposit;
	type OperationalPreimageOrigin = pallet_collective::EnsureMember<AccountId, CouncilCollective>;
	type Slash = Treasury;
	type Scheduler = Scheduler;
	type PalletsOrigin = OriginCaller;
	type MaxVotes = MaxVotes;
	type WeightInfo = weights::pallet_democracy::WeightInfo<Runtime>;
	type MaxProposals = MaxProposals;
}

parameter_types! {
	pub const CouncilMotionDuration: BlockNumber = 7 * DAYS;
	pub const CouncilMaxProposals: u32 = 100;
	pub const CouncilMaxMembers: u32 = 100;
}

pub type CouncilCollective = pallet_collective::Instance1;
impl pallet_collective::Config<CouncilCollective> for Runtime {
	type Origin = Origin;
	type Proposal = Call;
	type Event = Event;
	type MotionDuration = CouncilMotionDuration;
	type MaxProposals = CouncilMaxProposals;
	type MaxMembers = CouncilMaxMembers;
	type DefaultVote = pallet_collective::PrimeDefaultVote;
	type WeightInfo = weights::pallet_collective_council::WeightInfo<Runtime>;
}

parameter_types! {
	pub const CandidacyBond: Balance = 100 * DOLLARS;
	// 1 storage item created, key size is 32 bytes, value size is 16+16.
	pub const VotingBondBase: Balance = deposit(1, 64);
	// additional data per vote is 32 bytes (account id).
	pub const VotingBondFactor: Balance = deposit(0, 32);
	/// Weekly council elections; scaling up to monthly eventually.
	pub const TermDuration: BlockNumber = 7 * DAYS;
	/// 13 members initially, to be increased to 23 eventually.
	pub const DesiredMembers: u32 = 13;
	pub const DesiredRunnersUp: u32 = 20;
	pub const PhragmenElectionPalletId: LockIdentifier = *b"phrelect";
}
// Make sure that there are no more than `MaxMembers` members elected via phragmen.
const_assert!(DesiredMembers::get() <= CouncilMaxMembers::get());

impl pallet_elections_phragmen::Config for Runtime {
	type Event = Event;
	type PalletId = PhragmenElectionPalletId;
	type Currency = Balances;
	type ChangeMembers = Council;
	type InitializeMembers = Council;
	type CurrencyToVote = frame_support::traits::U128CurrencyToVote;
	type CandidacyBond = CandidacyBond;
	type VotingBondBase = VotingBondBase;
	type VotingBondFactor = VotingBondFactor;
	type LoserCandidate = Treasury;
	type KickedMember = Treasury;
	type DesiredMembers = DesiredMembers;
	type DesiredRunnersUp = DesiredRunnersUp;
	type TermDuration = TermDuration;
	type WeightInfo = weights::pallet_elections_phragmen::WeightInfo<Runtime>;
}

parameter_types! {
	pub const TechnicalMotionDuration: BlockNumber = 7 * DAYS;
	pub const TechnicalMaxProposals: u32 = 100;
	pub const TechnicalMaxMembers: u32 = 100;
}

pub type TechnicalCollective = pallet_collective::Instance2;
impl pallet_collective::Config<TechnicalCollective> for Runtime {
	type Origin = Origin;
	type Proposal = Call;
	type Event = Event;
	type MotionDuration = TechnicalMotionDuration;
	type MaxProposals = TechnicalMaxProposals;
	type MaxMembers = TechnicalMaxMembers;
	type DefaultVote = pallet_collective::PrimeDefaultVote;
	type WeightInfo = weights::pallet_collective_technical_committee::WeightInfo<Runtime>;
}

impl pallet_membership::Config<pallet_membership::Instance1> for Runtime {
	type Event = Event;
	type AddOrigin = MoreThanHalfCouncil;
	type RemoveOrigin = MoreThanHalfCouncil;
	type SwapOrigin = MoreThanHalfCouncil;
	type ResetOrigin = MoreThanHalfCouncil;
	type PrimeOrigin = MoreThanHalfCouncil;
	type MembershipInitialized = TechnicalCommittee;
	type MembershipChanged = TechnicalCommittee;
	type MaxMembers = TechnicalMaxMembers;
	type WeightInfo = weights::pallet_membership::WeightInfo<Runtime>;
}

parameter_types! {
	pub const ProposalBond: Permill = Permill::from_percent(5);
	pub const ProposalBondMinimum: Balance = 100 * DOLLARS;
	pub const SpendPeriod: BlockNumber = 24 * DAYS;
	pub const Burn: Permill = Permill::from_percent(1);
	pub const TreasuryPalletId: PalletId = PalletId(*b"py/trsry");

	pub const TipCountdown: BlockNumber = 1 * DAYS;
	pub const TipFindersFee: Percent = Percent::from_percent(20);
	pub const TipReportDepositBase: Balance = 1 * DOLLARS;
	pub const DataDepositPerByte: Balance = 1 * CENTS;
	pub const BountyDepositBase: Balance = 1 * DOLLARS;
	pub const BountyDepositPayoutDelay: BlockNumber = 8 * DAYS;
	pub const BountyUpdatePeriod: BlockNumber = 90 * DAYS;
	pub const MaximumReasonLength: u32 = 16384;
	pub const BountyCuratorDeposit: Permill = Permill::from_percent(50);
	pub const BountyValueMinimum: Balance = 10 * DOLLARS;
	pub const MaxApprovals: u32 = 100;
	pub const MaxAuthorities: u32 = 100_000;
	pub const MaxKeys: u32 = 10_000;
	pub const MaxPeerInHeartbeats: u32 = 10_000;
	pub const MaxPeerDataEncodingSize: u32 = 1_000;
}

type ApproveOrigin = EnsureOneOf<
	AccountId,
	EnsureRoot<AccountId>,
	pallet_collective::EnsureProportionAtLeast<_3, _5, AccountId, CouncilCollective>,
>;

impl pallet_treasury::Config for Runtime {
	type PalletId = TreasuryPalletId;
	type Currency = Balances;
	type ApproveOrigin = ApproveOrigin;
	type RejectOrigin = MoreThanHalfCouncil;
	type Event = Event;
	type OnSlash = Treasury;
	type ProposalBond = ProposalBond;
	type ProposalBondMinimum = ProposalBondMinimum;
	type SpendPeriod = SpendPeriod;
	type Burn = Burn;
	type BurnDestination = ();
	type SpendFunds = Bounties;
	type MaxApprovals = MaxApprovals;
	type WeightInfo = weights::pallet_treasury::WeightInfo<Runtime>;
}

impl pallet_bounties::Config for Runtime {
	type Event = Event;
	type BountyDepositBase = BountyDepositBase;
	type BountyDepositPayoutDelay = BountyDepositPayoutDelay;
	type BountyUpdatePeriod = BountyUpdatePeriod;
	type BountyCuratorDeposit = BountyCuratorDeposit;
	type BountyValueMinimum = BountyValueMinimum;
	type DataDepositPerByte = DataDepositPerByte;
	type MaximumReasonLength = MaximumReasonLength;
	type WeightInfo = weights::pallet_bounties::WeightInfo<Runtime>;
}

impl pallet_tips::Config for Runtime {
	type Event = Event;
	type DataDepositPerByte = DataDepositPerByte;
	type MaximumReasonLength = MaximumReasonLength;
	type Tippers = PhragmenElection;
	type TipCountdown = TipCountdown;
	type TipFindersFee = TipFindersFee;
	type TipReportDepositBase = TipReportDepositBase;
	type WeightInfo = weights::pallet_tips::WeightInfo<Runtime>;
}

impl pallet_offences::Config for Runtime {
	type Event = Event;
	type IdentificationTuple = pallet_session::historical::IdentificationTuple<Self>;
	type OnOffenceHandler = Staking;
}

impl pallet_authority_discovery::Config for Runtime {
	type MaxAuthorities = MaxAuthorities;
}

parameter_types! {
	pub NposSolutionPriority: TransactionPriority =
		Perbill::from_percent(90) * TransactionPriority::max_value();
	pub const ImOnlineUnsignedPriority: TransactionPriority = TransactionPriority::max_value();
}

impl pallet_im_online::Config for Runtime {
	type AuthorityId = ImOnlineId;
	type Event = Event;
	type ValidatorSet = Historical;
	type NextSessionRotation = Babe;
	type ReportUnresponsiveness = Offences;
	type UnsignedPriority = ImOnlineUnsignedPriority;
	type WeightInfo = weights::pallet_im_online::WeightInfo<Runtime>;
	type MaxKeys = MaxKeys;
	type MaxPeerInHeartbeats = MaxPeerInHeartbeats;
	type MaxPeerDataEncodingSize = MaxPeerDataEncodingSize;
}

impl pallet_grandpa::Config for Runtime {
	type Event = Event;
	type Call = Call;

	type KeyOwnerProof =
		<Self::KeyOwnerProofSystem as KeyOwnerProofSystem<(KeyTypeId, GrandpaId)>>::Proof;

	type KeyOwnerIdentification = <Self::KeyOwnerProofSystem as KeyOwnerProofSystem<(
		KeyTypeId,
		GrandpaId,
	)>>::IdentificationTuple;

	type KeyOwnerProofSystem = Historical;

	type HandleEquivocation = pallet_grandpa::EquivocationHandler<
		Self::KeyOwnerIdentification,
		Offences,
		ReportLongevity,
	>;

	type WeightInfo = ();
	type MaxAuthorities = MaxAuthorities;
}

/// Submits a transaction with the node's public and signature type. Adheres to the signed extension
/// format of the chain.
impl<LocalCall> frame_system::offchain::CreateSignedTransaction<LocalCall> for Runtime
where
	Call: From<LocalCall>,
{
	fn create_transaction<C: frame_system::offchain::AppCrypto<Self::Public, Self::Signature>>(
		call: Call,
		public: <Signature as Verify>::Signer,
		account: AccountId,
		nonce: <Runtime as frame_system::Config>::Index,
	) -> Option<(Call, <UncheckedExtrinsic as ExtrinsicT>::SignaturePayload)> {
		use sp_runtime::traits::StaticLookup;
		// take the biggest period possible.
		let period =
			BlockHashCount::get().checked_next_power_of_two().map(|c| c / 2).unwrap_or(2) as u64;

		let current_block = System::block_number()
			.saturated_into::<u64>()
			// The `System::block_number` is initialized with `n+1`,
			// so the actual block number is `n`.
			.saturating_sub(1);
		let tip = 0;
		let extra: SignedExtra = (
			frame_system::CheckSpecVersion::<Runtime>::new(),
			frame_system::CheckTxVersion::<Runtime>::new(),
			frame_system::CheckGenesis::<Runtime>::new(),
			frame_system::CheckMortality::<Runtime>::from(generic::Era::mortal(
				period,
				current_block,
			)),
			frame_system::CheckNonce::<Runtime>::from(nonce),
			frame_system::CheckWeight::<Runtime>::new(),
			pallet_transaction_payment::ChargeTransactionPayment::<Runtime>::from(tip),
			claims::PrevalidateAttests::<Runtime>::new(),
		);
		let raw_payload = SignedPayload::new(call, extra)
			.map_err(|e| {
				log::warn!("Unable to create signed payload: {:?}", e);
			})
			.ok()?;
		let signature = raw_payload.using_encoded(|payload| C::sign(payload, public))?;
		let (call, extra, _) = raw_payload.deconstruct();
		let address = <Runtime as frame_system::Config>::Lookup::unlookup(account);
		Some((call, (address, signature, extra)))
	}
}

impl frame_system::offchain::SigningTypes for Runtime {
	type Public = <Signature as Verify>::Signer;
	type Signature = Signature;
}

impl<C> frame_system::offchain::SendTransactionTypes<C> for Runtime
where
	Call: From<C>,
{
	type Extrinsic = UncheckedExtrinsic;
	type OverarchingCall = Call;
}

parameter_types! {
	pub const ParathreadDeposit: Balance = 500 * DOLLARS;
	pub const MaxRetries: u32 = 3;
}

parameter_types! {
	pub Prefix: &'static [u8] = b"Pay DOTs to the Polkadot account:";
}

impl claims::Config for Runtime {
	type Event = Event;
	type VestingSchedule = Vesting;
	type Prefix = Prefix;
	/// At least 3/4 of the council must agree to a claim move before it can happen.
	type MoveClaimOrigin =
		pallet_collective::EnsureProportionAtLeast<_3, _4, AccountId, CouncilCollective>;
	type WeightInfo = weights::runtime_common_claims::WeightInfo<Runtime>;
}

parameter_types! {
	pub const MinVestedTransfer: Balance = 1 * DOLLARS;
}

impl pallet_vesting::Config for Runtime {
	type Event = Event;
	type Currency = Balances;
	type BlockNumberToBalance = ConvertInto;
	type MinVestedTransfer = MinVestedTransfer;
	type WeightInfo = weights::pallet_vesting::WeightInfo<Runtime>;
	const MAX_VESTING_SCHEDULES: u32 = 28;
}

impl pallet_utility::Config for Runtime {
	type Event = Event;
	type Call = Call;
	type WeightInfo = weights::pallet_utility::WeightInfo<Runtime>;
}

parameter_types! {
	// One storage item; key size is 32; value is size 4+4+16+32 bytes = 56 bytes.
	pub const DepositBase: Balance = deposit(1, 88);
	// Additional storage item size of 32 bytes.
	pub const DepositFactor: Balance = deposit(0, 32);
	pub const MaxSignatories: u16 = 100;
}

impl pallet_multisig::Config for Runtime {
	type Event = Event;
	type Call = Call;
	type Currency = Balances;
	type DepositBase = DepositBase;
	type DepositFactor = DepositFactor;
	type MaxSignatories = MaxSignatories;
	type WeightInfo = weights::pallet_multisig::WeightInfo<Runtime>;
}

parameter_types! {
	// One storage item; key size 32, value size 8; .
	pub const ProxyDepositBase: Balance = deposit(1, 8);
	// Additional storage item size of 33 bytes.
	pub const ProxyDepositFactor: Balance = deposit(0, 33);
	pub const MaxProxies: u16 = 32;
	pub const AnnouncementDepositBase: Balance = deposit(1, 8);
	pub const AnnouncementDepositFactor: Balance = deposit(0, 66);
	pub const MaxPending: u16 = 32;
}

/// The type used to represent the kinds of proxying allowed.
#[derive(
	Copy,
	Clone,
	Eq,
	PartialEq,
	Ord,
	PartialOrd,
	Encode,
	Decode,
	RuntimeDebug,
	MaxEncodedLen,
	scale_info::TypeInfo,
)]
pub enum ProxyType {
	Any = 0,
	NonTransfer = 1,
	Governance = 2,
	Staking = 3,
	// Skip 4 as it is now removed (was SudoBalances)
	IdentityJudgement = 5,
	CancelProxy = 6,
	Auction = 7,
}

#[cfg(test)]
mod proxy_type_tests {
	use super::*;

	#[derive(Copy, Clone, Eq, PartialEq, Ord, PartialOrd, Encode, Decode, RuntimeDebug)]
	pub enum OldProxyType {
		Any,
		NonTransfer,
		Governance,
		Staking,
		SudoBalances,
		IdentityJudgement,
	}

	#[test]
	fn proxy_type_decodes_correctly() {
		for (i, j) in vec![
			(OldProxyType::Any, ProxyType::Any),
			(OldProxyType::NonTransfer, ProxyType::NonTransfer),
			(OldProxyType::Governance, ProxyType::Governance),
			(OldProxyType::Staking, ProxyType::Staking),
			(OldProxyType::IdentityJudgement, ProxyType::IdentityJudgement),
		]
		.into_iter()
		{
			assert_eq!(i.encode(), j.encode());
		}
		assert!(ProxyType::decode(&mut &OldProxyType::SudoBalances.encode()[..]).is_err());
	}
}

impl Default for ProxyType {
	fn default() -> Self {
		Self::Any
	}
}
impl InstanceFilter<Call> for ProxyType {
	fn filter(&self, c: &Call) -> bool {
		match self {
			ProxyType::Any => true,
			ProxyType::NonTransfer => matches!(
				c,
				Call::System(..) |
				Call::Scheduler(..) |
				Call::Babe(..) |
				Call::Timestamp(..) |
				Call::Indices(pallet_indices::Call::claim{..}) |
				Call::Indices(pallet_indices::Call::free{..}) |
				Call::Indices(pallet_indices::Call::freeze{..}) |
				// Specifically omitting Indices `transfer`, `force_transfer`
				// Specifically omitting the entire Balances pallet
				Call::Authorship(..) |
				Call::Staking(..) |
				Call::Session(..) |
				Call::Grandpa(..) |
				Call::ImOnline(..) |
				Call::Democracy(..) |
				Call::Council(..) |
				Call::TechnicalCommittee(..) |
				Call::PhragmenElection(..) |
				Call::TechnicalMembership(..) |
				Call::Treasury(..) |
				Call::Bounties(..) |
				Call::Tips(..) |
				Call::Claims(..) |
				Call::Vesting(pallet_vesting::Call::vest{..}) |
				Call::Vesting(pallet_vesting::Call::vest_other{..}) |
				// Specifically omitting Vesting `vested_transfer`, and `force_vested_transfer`
				Call::Utility(..) |
				Call::Identity(..) |
				Call::Proxy(..) |
				Call::Multisig(..) |
				Call::Registrar(paras_registrar::Call::register {..}) |
				Call::Registrar(paras_registrar::Call::deregister {..}) |
				// Specifically omitting Registrar `swap`
				Call::Registrar(paras_registrar::Call::reserve {..}) |
				Call::Crowdloan(..) |
				Call::Slots(..) |
				Call::Auctions(..) | // Specifically omitting the entire XCM Pallet
				Call::BagsList(..)
			),
			ProxyType::Governance => matches!(
				c,
				Call::Democracy(..) |
					Call::Council(..) | Call::TechnicalCommittee(..) |
					Call::PhragmenElection(..) |
					Call::Treasury(..) | Call::Bounties(..) |
					Call::Tips(..) | Call::Utility(..)
			),
			ProxyType::Staking => {
				matches!(c, Call::Staking(..) | Call::Session(..) | Call::Utility(..))
			},
			ProxyType::IdentityJudgement => matches!(
				c,
				Call::Identity(pallet_identity::Call::provide_judgement { .. }) | Call::Utility(..)
			),
			ProxyType::CancelProxy => {
				matches!(c, Call::Proxy(pallet_proxy::Call::reject_announcement { .. }))
			},
			ProxyType::Auction => matches!(
				c,
				Call::Auctions(..) | Call::Crowdloan(..) | Call::Registrar(..) | Call::Slots(..)
			),
		}
	}
	fn is_superset(&self, o: &Self) -> bool {
		match (self, o) {
			(x, y) if x == y => true,
			(ProxyType::Any, _) => true,
			(_, ProxyType::Any) => false,
			(ProxyType::NonTransfer, _) => true,
			_ => false,
		}
	}
}

impl pallet_proxy::Config for Runtime {
	type Event = Event;
	type Call = Call;
	type Currency = Balances;
	type ProxyType = ProxyType;
	type ProxyDepositBase = ProxyDepositBase;
	type ProxyDepositFactor = ProxyDepositFactor;
	type MaxProxies = MaxProxies;
	type WeightInfo = weights::pallet_proxy::WeightInfo<Runtime>;
	type MaxPending = MaxPending;
	type CallHasher = BlakeTwo256;
	type AnnouncementDepositBase = AnnouncementDepositBase;
	type AnnouncementDepositFactor = AnnouncementDepositFactor;
}

impl parachains_origin::Config for Runtime {}

impl parachains_configuration::Config for Runtime {
	type WeightInfo = weights::runtime_parachains_configuration::WeightInfo<Runtime>;
}

impl parachains_shared::Config for Runtime {}

impl parachains_session_info::Config for Runtime {}

impl parachains_inclusion::Config for Runtime {
	type Event = Event;
	type DisputesHandler = ();
	type RewardValidators = parachains_reward_points::RewardValidatorsWithEraPoints<Runtime>;
}

impl parachains_paras::Config for Runtime {
	type Origin = Origin;
	type Event = Event;
	type WeightInfo = weights::runtime_parachains_paras::WeightInfo<Runtime>;
}

parameter_types! {
	pub const FirstMessageFactorPercent: u64 = 100;
}

impl parachains_ump::Config for Runtime {
	type Event = Event;
	type UmpSink = ();
	type FirstMessageFactorPercent = FirstMessageFactorPercent;
	type ExecuteOverweightOrigin = EnsureRoot<AccountId>;
}

impl parachains_dmp::Config for Runtime {}

impl parachains_hrmp::Config for Runtime {
	type Event = Event;
	type Origin = Origin;
	type Currency = Balances;
}

impl parachains_paras_inherent::Config for Runtime {}

impl parachains_scheduler::Config for Runtime {}

impl parachains_initializer::Config for Runtime {
	type Randomness = pallet_babe::RandomnessFromOneEpochAgo<Runtime>;
	type ForceOrigin = EnsureRoot<AccountId>;
	type WeightInfo = weights::runtime_parachains_initializer::WeightInfo<Runtime>;
}

parameter_types! {
	// Mostly arbitrary deposit price, but should provide an adequate incentive not to spam reserve
	// `ParaId`s.
	pub const ParaDeposit: Balance = 100 * DOLLARS;
	pub const ParaDataByteDeposit: Balance = deposit(0, 1);
}

impl paras_registrar::Config for Runtime {
	type Event = Event;
	type Origin = Origin;
	type Currency = Balances;
	type OnSwap = (Crowdloan, Slots);
	type ParaDeposit = ParaDeposit;
	type DataDepositPerByte = ParaDataByteDeposit;
	type WeightInfo = weights::runtime_common_paras_registrar::WeightInfo<Runtime>;
}

parameter_types! {
	// 12 weeks = 3 months per lease period -> 8 lease periods ~ 2 years
	pub const LeasePeriod: BlockNumber = 12 * WEEKS;
	// Polkadot Genesis was on May 26, 2020.
	// Target Parachain Onboarding Date: Dec 15, 2021.
	// Difference is 568 days.
	// We want a lease period to start on the target onboarding date.
	// 568 % (12 * 7) = 64 day offset
	pub const LeaseOffset: BlockNumber = 64 * DAYS;
}

impl slots::Config for Runtime {
	type Event = Event;
	type Currency = Balances;
	type Registrar = Registrar;
	type LeasePeriod = LeasePeriod;
	type LeaseOffset = LeaseOffset;
	type WeightInfo = weights::runtime_common_slots::WeightInfo<Runtime>;
}

parameter_types! {
	pub const CrowdloanId: PalletId = PalletId(*b"py/cfund");
	// Accounts for 10_000 contributions, each using 48 bytes (16 bytes for balance, and 32 bytes
	// for a memo).
	pub const SubmissionDeposit: Balance = deposit(1, 480_000);
	// The minimum crowdloan contribution.
	pub const MinContribution: Balance = 5 * DOLLARS;
	pub const RemoveKeysLimit: u32 = 1000;
	// Allow 32 bytes for an additional memo to a crowdloan.
	pub const MaxMemoLength: u8 = 32;
}

impl crowdloan::Config for Runtime {
	type Event = Event;
	type PalletId = CrowdloanId;
	type SubmissionDeposit = SubmissionDeposit;
	type MinContribution = MinContribution;
	type RemoveKeysLimit = RemoveKeysLimit;
	type Registrar = Registrar;
	type Auctioneer = Auctions;
	type MaxMemoLength = MaxMemoLength;
	type WeightInfo = weights::runtime_common_crowdloan::WeightInfo<Runtime>;
}

parameter_types! {
	// The average auction is 7 days long, so this will be 70% for ending period.
	// 5 Days = 72000 Blocks @ 6 sec per block
	pub const EndingPeriod: BlockNumber = 5 * DAYS;
	// ~ 1000 samples per day -> ~ 20 blocks per sample -> 2 minute samples
	pub const SampleLength: BlockNumber = 2 * MINUTES;
}

type AuctionInitiate = EnsureOneOf<
	AccountId,
	EnsureRoot<AccountId>,
	pallet_collective::EnsureProportionAtLeast<_2, _3, AccountId, CouncilCollective>,
>;

impl auctions::Config for Runtime {
	type Event = Event;
	type Leaser = Slots;
	type Registrar = Registrar;
	type EndingPeriod = EndingPeriod;
	type SampleLength = SampleLength;
	type Randomness = pallet_babe::RandomnessFromOneEpochAgo<Runtime>;
	type InitiateOrigin = AuctionInitiate;
	type WeightInfo = weights::runtime_common_auctions::WeightInfo<Runtime>;
}

construct_runtime! {
	pub enum Runtime where
		Block = Block,
		NodeBlock = primitives::v1::Block,
		UncheckedExtrinsic = UncheckedExtrinsic
	{
		// Basic stuff; balances is uncallable initially.
		System: frame_system::{Pallet, Call, Storage, Config, Event<T>} = 0,
		Scheduler: pallet_scheduler::{Pallet, Call, Storage, Event<T>} = 1,

		// Must be before session.
		Babe: pallet_babe::{Pallet, Call, Storage, Config, ValidateUnsigned} = 2,

		Timestamp: pallet_timestamp::{Pallet, Call, Storage, Inherent} = 3,
		Indices: pallet_indices::{Pallet, Call, Storage, Config<T>, Event<T>} = 4,
		Balances: pallet_balances::{Pallet, Call, Storage, Config<T>, Event<T>} = 5,
		TransactionPayment: pallet_transaction_payment::{Pallet, Storage} = 32,

		// Consensus support.
		Authorship: pallet_authorship::{Pallet, Call, Storage} = 6,
		Staking: pallet_staking::{Pallet, Call, Storage, Config<T>, Event<T>} = 7,
		Offences: pallet_offences::{Pallet, Storage, Event} = 8,
		Historical: session_historical::{Pallet} = 33,
		Session: pallet_session::{Pallet, Call, Storage, Event, Config<T>} = 9,
		Grandpa: pallet_grandpa::{Pallet, Call, Storage, Config, Event, ValidateUnsigned} = 11,
		ImOnline: pallet_im_online::{Pallet, Call, Storage, Event<T>, ValidateUnsigned, Config<T>} = 12,
		AuthorityDiscovery: pallet_authority_discovery::{Pallet, Config} = 13,

		// Governance stuff.
		Democracy: pallet_democracy::{Pallet, Call, Storage, Config<T>, Event<T>} = 14,
		Council: pallet_collective::<Instance1>::{Pallet, Call, Storage, Origin<T>, Event<T>, Config<T>} = 15,
		TechnicalCommittee: pallet_collective::<Instance2>::{Pallet, Call, Storage, Origin<T>, Event<T>, Config<T>} = 16,
		PhragmenElection: pallet_elections_phragmen::{Pallet, Call, Storage, Event<T>, Config<T>} = 17,
		TechnicalMembership: pallet_membership::<Instance1>::{Pallet, Call, Storage, Event<T>, Config<T>} = 18,
		Treasury: pallet_treasury::{Pallet, Call, Storage, Config, Event<T>} = 19,

		// Claims. Usable initially.
		Claims: claims::{Pallet, Call, Storage, Event<T>, Config<T>, ValidateUnsigned} = 24,
		// Vesting. Usable initially, but removed once all vesting is finished.
		Vesting: pallet_vesting::{Pallet, Call, Storage, Event<T>, Config<T>} = 25,
		// Cunning utilities. Usable initially.
		Utility: pallet_utility::{Pallet, Call, Event} = 26,

		// Identity. Late addition.
		Identity: pallet_identity::{Pallet, Call, Storage, Event<T>} = 28,

		// Proxy module. Late addition.
		Proxy: pallet_proxy::{Pallet, Call, Storage, Event<T>} = 29,

		// Multisig dispatch. Late addition.
		Multisig: pallet_multisig::{Pallet, Call, Storage, Event<T>} = 30,

		// Bounties module.
		Bounties: pallet_bounties::{Pallet, Call, Storage, Event<T>} = 34,

		// Tips module.
		Tips: pallet_tips::{Pallet, Call, Storage, Event<T>} = 35,

		// Election pallet. Only works with staking, but placed here to maintain indices.
		ElectionProviderMultiPhase: pallet_election_provider_multi_phase::{Pallet, Call, Storage, Event<T>, ValidateUnsigned} = 36,

		// Provides a semi-sorted list of nominators for staking.
		BagsList: pallet_bags_list::{Pallet, Call, Storage, Event<T>} = 37,

		// Parachains pallets. Start indices at 50 to leave room.
		ParachainsOrigin: parachains_origin::{Pallet, Origin} = 50,
		Configuration: parachains_configuration::{Pallet, Call, Storage, Config<T>} = 51,
		ParasShared: parachains_shared::{Pallet, Call, Storage} = 52,
		ParaInclusion: parachains_inclusion::{Pallet, Call, Storage, Event<T>} = 53,
		ParaInherent: parachains_paras_inherent::{Pallet, Call, Storage, Inherent} = 54,
		ParaScheduler: parachains_scheduler::{Pallet, Storage} = 55,
		Paras: parachains_paras::{Pallet, Call, Storage, Event, Config} = 56,
		Initializer: parachains_initializer::{Pallet, Call, Storage} = 57,
		Dmp: parachains_dmp::{Pallet, Call, Storage} = 58,
		Ump: parachains_ump::{Pallet, Call, Storage, Event} = 59,
		Hrmp: parachains_hrmp::{Pallet, Call, Storage, Event<T>} = 60,
		ParaSessionInfo: parachains_session_info::{Pallet, Storage} = 61,

		// Parachain Onboarding Pallets. Start indices at 70 to leave room.
		Registrar: paras_registrar::{Pallet, Call, Storage, Event<T>} = 70,
		Slots: slots::{Pallet, Call, Storage, Event<T>} = 71,
		Auctions: auctions::{Pallet, Call, Storage, Event<T>} = 72,
		Crowdloan: crowdloan::{Pallet, Call, Storage, Event<T>} = 73,
	}
}

/// The address format for describing accounts.
pub type Address = sp_runtime::MultiAddress<AccountId, ()>;
/// Block header type as expected by this runtime.
pub type Header = generic::Header<BlockNumber, BlakeTwo256>;
/// Block type as expected by this runtime.
pub type Block = generic::Block<Header, UncheckedExtrinsic>;
/// A Block signed with a Justification
pub type SignedBlock = generic::SignedBlock<Block>;
/// `BlockId` type as expected by this runtime.
pub type BlockId = generic::BlockId<Block>;
/// The `SignedExtension` to the basic transaction logic.
pub type SignedExtra = (
	frame_system::CheckSpecVersion<Runtime>,
	frame_system::CheckTxVersion<Runtime>,
	frame_system::CheckGenesis<Runtime>,
	frame_system::CheckMortality<Runtime>,
	frame_system::CheckNonce<Runtime>,
	frame_system::CheckWeight<Runtime>,
	pallet_transaction_payment::ChargeTransactionPayment<Runtime>,
	claims::PrevalidateAttests<Runtime>,
);
/// Unchecked extrinsic type as expected by this runtime.
pub type UncheckedExtrinsic = generic::UncheckedExtrinsic<Address, Call, Signature, SignedExtra>;
/// Executive: handles dispatch to the various modules.
pub type Executive = frame_executive::Executive<
	Runtime,
	Block,
	frame_system::ChainContext<Runtime>,
	Runtime,
	AllPallets,
<<<<<<< HEAD
	(
		StakingBagsListMigrationV8,
		SetInitialHostConfiguration,
		BountiesPrefixMigration,
		CouncilStoragePrefixMigration,
		TechnicalCommitteeStoragePrefixMigration,
		TechnicalMembershipStoragePrefixMigration,
		MigrateTipsPalletPrefix,
	),
=======
	(),
>>>>>>> ee1b80aa
>;
/// The payload being signed in transactions.
pub type SignedPayload = generic::SignedPayload<Call, SignedExtra>;

<<<<<<< HEAD
// Migration to generate pallet staking's `SortedListProvider` from pre-existing nominators.
pub struct StakingBagsListMigrationV8;

impl OnRuntimeUpgrade for StakingBagsListMigrationV8 {
	fn on_runtime_upgrade() -> frame_support::weights::Weight {
		pallet_staking::migrations::v8::migrate::<Runtime>()
	}

	#[cfg(feature = "try-runtime")]
	fn pre_upgrade() -> Result<(), &'static str> {
		pallet_staking::migrations::v8::pre_migrate::<Runtime>()
	}

	#[cfg(feature = "try-runtime")]
	fn post_upgrade() -> Result<(), &'static str> {
		pallet_staking::migrations::v8::post_migrate::<Runtime>()
	}
}

const BOUNTIES_OLD_PREFIX: &str = "Treasury";

/// Migrate from 'Treasury' to the new prefix 'Bounties'
pub struct BountiesPrefixMigration;

impl OnRuntimeUpgrade for BountiesPrefixMigration {
	fn on_runtime_upgrade() -> frame_support::weights::Weight {
		use frame_support::traits::PalletInfo;
		let name = <Runtime as frame_system::Config>::PalletInfo::name::<Bounties>()
			.expect("Bounties is part of runtime, so it has a name; qed");
		pallet_bounties::migrations::v4::migrate::<Runtime, Bounties, _>(BOUNTIES_OLD_PREFIX, name)
	}

	#[cfg(feature = "try-runtime")]
	fn pre_upgrade() -> Result<(), &'static str> {
		use frame_support::traits::PalletInfo;
		let name = <Runtime as frame_system::Config>::PalletInfo::name::<Bounties>()
			.expect("Bounties is part of runtime, so it has a name; qed");
		pallet_bounties::migrations::v4::pre_migration::<Runtime, Bounties, _>(
			BOUNTIES_OLD_PREFIX,
			name,
		);
		Ok(())
	}

	#[cfg(feature = "try-runtime")]
	fn post_upgrade() -> Result<(), &'static str> {
		use frame_support::traits::PalletInfo;
		let name = <Runtime as frame_system::Config>::PalletInfo::name::<Bounties>()
			.expect("Bounties is part of runtime, so it has a name; qed");
		pallet_bounties::migrations::v4::post_migration::<Runtime, Bounties, _>(
			BOUNTIES_OLD_PREFIX,
			name,
		);
		Ok(())
	}
}

const COUNCIL_OLD_PREFIX: &str = "Instance1Collective";
/// Migrate from `Instance1Collective` to the new pallet prefix `Council`
pub struct CouncilStoragePrefixMigration;

impl OnRuntimeUpgrade for CouncilStoragePrefixMigration {
	fn on_runtime_upgrade() -> frame_support::weights::Weight {
		pallet_collective::migrations::v4::migrate::<Runtime, Council, _>(COUNCIL_OLD_PREFIX)
	}

	#[cfg(feature = "try-runtime")]
	fn pre_upgrade() -> Result<(), &'static str> {
		pallet_collective::migrations::v4::pre_migrate::<Council, _>(COUNCIL_OLD_PREFIX);
		Ok(())
	}

	#[cfg(feature = "try-runtime")]
	fn post_upgrade() -> Result<(), &'static str> {
		pallet_collective::migrations::v4::post_migrate::<Council, _>(COUNCIL_OLD_PREFIX);
		Ok(())
	}
}

const TECHNICAL_COMMITTEE_OLD_PREFIX: &str = "Instance2Collective";
/// Migrate from `Instance2Collective` to the new pallet prefix `TechnicalCommittee`
pub struct TechnicalCommitteeStoragePrefixMigration;

impl OnRuntimeUpgrade for TechnicalCommitteeStoragePrefixMigration {
	fn on_runtime_upgrade() -> frame_support::weights::Weight {
		pallet_collective::migrations::v4::migrate::<Runtime, TechnicalCommittee, _>(
			TECHNICAL_COMMITTEE_OLD_PREFIX,
		)
	}

	#[cfg(feature = "try-runtime")]
	fn pre_upgrade() -> Result<(), &'static str> {
		pallet_collective::migrations::v4::pre_migrate::<TechnicalCommittee, _>(
			TECHNICAL_COMMITTEE_OLD_PREFIX,
		);
		Ok(())
	}

	#[cfg(feature = "try-runtime")]
	fn post_upgrade() -> Result<(), &'static str> {
		pallet_collective::migrations::v4::post_migrate::<TechnicalCommittee, _>(
			TECHNICAL_COMMITTEE_OLD_PREFIX,
		);
		Ok(())
	}
}

const TECHNICAL_MEMBERSHIP_OLD_PREFIX: &str = "Instance1Membership";
/// Migrate from `Instance1Membership` to the new pallet prefix `TechnicalMembership`
pub struct TechnicalMembershipStoragePrefixMigration;

impl OnRuntimeUpgrade for TechnicalMembershipStoragePrefixMigration {
	fn on_runtime_upgrade() -> frame_support::weights::Weight {
		use frame_support::traits::PalletInfo;
		let name = <Runtime as frame_system::Config>::PalletInfo::name::<TechnicalMembership>()
			.expect("TechnialMembership is part of runtime, so it has a name; qed");
		pallet_membership::migrations::v4::migrate::<Runtime, TechnicalMembership, _>(
			TECHNICAL_MEMBERSHIP_OLD_PREFIX,
			name,
		)
	}

	#[cfg(feature = "try-runtime")]
	fn pre_upgrade() -> Result<(), &'static str> {
		use frame_support::traits::PalletInfo;
		let name = <Runtime as frame_system::Config>::PalletInfo::name::<TechnicalMembership>()
			.expect("TechnicalMembership is part of runtime, so it has a name; qed");
		pallet_membership::migrations::v4::pre_migrate::<TechnicalMembership, _>(
			TECHNICAL_MEMBERSHIP_OLD_PREFIX,
			name,
		);
		Ok(())
	}

	#[cfg(feature = "try-runtime")]
	fn post_upgrade() -> Result<(), &'static str> {
		use frame_support::traits::PalletInfo;
		let name = <Runtime as frame_system::Config>::PalletInfo::name::<TechnicalMembership>()
			.expect("TechnicalMembership is part of runtime, so it has a name; qed");
		pallet_membership::migrations::v4::post_migrate::<TechnicalMembership, _>(
			TECHNICAL_MEMBERSHIP_OLD_PREFIX,
			name,
		);
		Ok(())
	}
}

=======
>>>>>>> ee1b80aa
/// Set the initial host configuration for Polkadot.
pub struct SetInitialHostConfiguration;
impl OnRuntimeUpgrade for SetInitialHostConfiguration {
	fn on_runtime_upgrade() -> frame_support::weights::Weight {
		use parachains_configuration::HostConfiguration;

		let active_config: HostConfiguration<BlockNumber> = HostConfiguration {
			max_code_size: 10_485_760,
			max_head_data_size: 20_480,
			max_upward_queue_count: 10,
			max_upward_queue_size: 51_200,
			max_upward_message_size: 51_200,
			max_upward_message_num_per_candidate: 10,
			hrmp_max_message_num_per_candidate: 10,
			validation_upgrade_frequency: 14_400,
			validation_upgrade_delay: 600,
			max_pov_size: 5_242_880,
			max_downward_message_size: 51_200,
			ump_service_total_weight: 100_000_000_000,
			hrmp_max_parachain_outbound_channels: 10,
			hrmp_max_parathread_outbound_channels: 0,
			hrmp_sender_deposit: deposit(1004, 100 * 1024),
			hrmp_recipient_deposit: deposit(1004, 100 * 1024),
			hrmp_channel_max_capacity: 1_000,
			hrmp_channel_max_total_size: 102_400,
			hrmp_max_parachain_inbound_channels: 10,
			hrmp_max_parathread_inbound_channels: 0,
			hrmp_channel_max_message_size: 102_400,
			code_retention_period: EPOCH_DURATION_IN_SLOTS * 6,
			parathread_cores: 0,
			parathread_retries: 0,
			group_rotation_frequency: 10,
			chain_availability_period: 10,
			thread_availability_period: 10,
			scheduling_lookahead: 1,
			max_validators_per_core: Some(5),
			max_validators: Some(200),
			dispute_period: 6,
			dispute_post_conclusion_acceptance_period: 600,
			dispute_max_spam_slots: 2,
			dispute_conclusion_by_time_out_period: 600,
			no_show_slots: 2,
			n_delay_tranches: 89,
			zeroth_delay_tranche_width: 0,
			needed_approvals: 30,
			relay_vrf_modulo_samples: 40,
			ump_max_individual_weight: 20 * WEIGHT_PER_MILLIS,
		};

		// Only set the config if it's needed to be set explicitly.
		if Configuration::config() == Default::default() {
			Configuration::force_set_active_config(active_config);
		}

		{
			// At the moment, the `parachains_configuration` crate has already had one runtime
			// storage migration (performed as part of [#3575]). As the result a call to
			// `StorageVersion::get::<Configuration>` will return `Some(1)`
			//
			// However, Polkadot is just about to have its first version of parachains runtime
			// pallets and thus there is no existing storage which needs to be migrated. Above
			// we just have set the active configuration of the actual version, i.e. the same as the
			// version 1 on Kusama.
			//
			// The caveat here is when we deploy a module for the first time, it's runtime version
			// will be empty and thus it will be considered as version 0. Since we want to avoid
			// the situation where the same storage structure has version 0 on Polkadot and
			// version 1 on Kusama we need to set the storage version explicitly.
			//
			// [#3575]: https://github.com/paritytech/polkadot/pull/3575
			use frame_support::traits::StorageVersion;
			StorageVersion::new(1).put::<Configuration>();
		}

		RocksDbWeight::get().reads(1) + RocksDbWeight::get().writes(1)
	}
}

const TIPS_OLD_PREFIX: &str = "Treasury";
/// Migrate pallet-tips from `Treasury` to the new pallet prefix `Tips`
pub struct MigrateTipsPalletPrefix;

impl OnRuntimeUpgrade for MigrateTipsPalletPrefix {
	fn on_runtime_upgrade() -> frame_support::weights::Weight {
		pallet_tips::migrations::v4::migrate::<Runtime, Tips, _>(TIPS_OLD_PREFIX)
	}

	#[cfg(feature = "try-runtime")]
	fn pre_upgrade() -> Result<(), &'static str> {
		pallet_tips::migrations::v4::pre_migrate::<Runtime, Tips, _>(TIPS_OLD_PREFIX);
		Ok(())
	}

	#[cfg(feature = "try-runtime")]
	fn post_upgrade() -> Result<(), &'static str> {
		pallet_tips::migrations::v4::post_migrate::<Runtime, Tips, _>(TIPS_OLD_PREFIX);
		Ok(())
	}
}

#[cfg(not(feature = "disable-runtime-api"))]
sp_api::impl_runtime_apis! {
	impl sp_api::Core<Block> for Runtime {
		fn version() -> RuntimeVersion {
			VERSION
		}

		fn execute_block(block: Block) {
			Executive::execute_block(block);
		}

		fn initialize_block(header: &<Block as BlockT>::Header) {
			Executive::initialize_block(header)
		}
	}

	impl sp_api::Metadata<Block> for Runtime {
		fn metadata() -> OpaqueMetadata {
			OpaqueMetadata::new(Runtime::metadata().into())
		}
	}

	impl block_builder_api::BlockBuilder<Block> for Runtime {
		fn apply_extrinsic(extrinsic: <Block as BlockT>::Extrinsic) -> ApplyExtrinsicResult {
			Executive::apply_extrinsic(extrinsic)
		}

		fn finalize_block() -> <Block as BlockT>::Header {
			Executive::finalize_block()
		}

		fn inherent_extrinsics(data: inherents::InherentData) -> Vec<<Block as BlockT>::Extrinsic> {
			data.create_extrinsics()
		}

		fn check_inherents(
			block: Block,
			data: inherents::InherentData,
		) -> inherents::CheckInherentsResult {
			data.check_extrinsics(&block)
		}
	}

	impl tx_pool_api::runtime_api::TaggedTransactionQueue<Block> for Runtime {
		fn validate_transaction(
			source: TransactionSource,
			tx: <Block as BlockT>::Extrinsic,
			block_hash: <Block as BlockT>::Hash,
		) -> TransactionValidity {
			Executive::validate_transaction(source, tx, block_hash)
		}
	}

	impl offchain_primitives::OffchainWorkerApi<Block> for Runtime {
		fn offchain_worker(header: &<Block as BlockT>::Header) {
			Executive::offchain_worker(header)
		}
	}

	impl primitives::v1::ParachainHost<Block, Hash, BlockNumber> for Runtime {
		fn validators() -> Vec<ValidatorId> {
			parachains_runtime_api_impl::validators::<Runtime>()
		}

		fn validator_groups() -> (Vec<Vec<ValidatorIndex>>, GroupRotationInfo<BlockNumber>) {
			parachains_runtime_api_impl::validator_groups::<Runtime>()
		}

		fn availability_cores() -> Vec<CoreState<Hash, BlockNumber>> {
			parachains_runtime_api_impl::availability_cores::<Runtime>()
		}

		fn persisted_validation_data(para_id: ParaId, assumption: OccupiedCoreAssumption)
			-> Option<PersistedValidationData<Hash, BlockNumber>> {
			parachains_runtime_api_impl::persisted_validation_data::<Runtime>(para_id, assumption)
		}

		fn assumed_validation_data(
			para_id: ParaId,
			expected_persisted_validation_data_hash: Hash,
		) -> Option<(PersistedValidationData<Hash, BlockNumber>, ValidationCodeHash)> {
			parachains_runtime_api_impl::assumed_validation_data::<Runtime>(
				para_id,
				expected_persisted_validation_data_hash,
			)
		}

		fn check_validation_outputs(
			para_id: ParaId,
			outputs: primitives::v1::CandidateCommitments,
		) -> bool {
			parachains_runtime_api_impl::check_validation_outputs::<Runtime>(para_id, outputs)
		}

		fn session_index_for_child() -> SessionIndex {
			parachains_runtime_api_impl::session_index_for_child::<Runtime>()
		}

		fn validation_code(para_id: ParaId, assumption: OccupiedCoreAssumption)
			-> Option<ValidationCode> {
			parachains_runtime_api_impl::validation_code::<Runtime>(para_id, assumption)
		}

		fn candidate_pending_availability(para_id: ParaId) -> Option<CommittedCandidateReceipt<Hash>> {
			parachains_runtime_api_impl::candidate_pending_availability::<Runtime>(para_id)
		}

		fn candidate_events() -> Vec<CandidateEvent<Hash>> {
			parachains_runtime_api_impl::candidate_events::<Runtime, _>(|ev| {
				match ev {
					Event::ParaInclusion(ev) => {
						Some(ev)
					}
					_ => None,
				}
			})
		}

		fn session_info(index: SessionIndex) -> Option<SessionInfo> {
			parachains_runtime_api_impl::session_info::<Runtime>(index)
		}

		fn dmq_contents(recipient: ParaId) -> Vec<InboundDownwardMessage<BlockNumber>> {
			parachains_runtime_api_impl::dmq_contents::<Runtime>(recipient)
		}

		fn inbound_hrmp_channels_contents(
			recipient: ParaId
		) -> BTreeMap<ParaId, Vec<InboundHrmpMessage<BlockNumber>>> {
			parachains_runtime_api_impl::inbound_hrmp_channels_contents::<Runtime>(recipient)
		}

		fn validation_code_by_hash(hash: ValidationCodeHash) -> Option<ValidationCode> {
			parachains_runtime_api_impl::validation_code_by_hash::<Runtime>(hash)
		}

		fn on_chain_votes() -> Option<ScrapedOnChainVotes<Hash>> {
			parachains_runtime_api_impl::on_chain_votes::<Runtime>()
		}
	}

	impl beefy_primitives::BeefyApi<Block> for Runtime {
		fn validator_set() -> beefy_primitives::ValidatorSet<BeefyId> {
			// dummy implementation due to lack of BEEFY pallet.
			beefy_primitives::ValidatorSet { validators: Vec::new(), id: 0 }
		}
	}

	impl mmr::MmrApi<Block, Hash> for Runtime {
		fn generate_proof(_leaf_index: u64)
			-> Result<(mmr::EncodableOpaqueLeaf, mmr::Proof<Hash>), mmr::Error>
		{
			// dummy implementation due to lack of MMR pallet.
			Err(mmr::Error::GenerateProof)
		}

		fn verify_proof(_leaf: mmr::EncodableOpaqueLeaf, _proof: mmr::Proof<Hash>)
			-> Result<(), mmr::Error>
		{
			// dummy implementation due to lack of MMR pallet.
			Err(mmr::Error::Verify)
		}

		fn verify_proof_stateless(
			_root: Hash,
			_leaf: mmr::EncodableOpaqueLeaf,
			_proof: mmr::Proof<Hash>
		) -> Result<(), mmr::Error> {
			// dummy implementation due to lack of MMR pallet.
			Err(mmr::Error::Verify)
		}
	}

	impl fg_primitives::GrandpaApi<Block> for Runtime {
		fn grandpa_authorities() -> Vec<(GrandpaId, u64)> {
			Grandpa::grandpa_authorities()
		}

		fn current_set_id() -> fg_primitives::SetId {
			Grandpa::current_set_id()
		}

		fn submit_report_equivocation_unsigned_extrinsic(
			equivocation_proof: fg_primitives::EquivocationProof<
				<Block as BlockT>::Hash,
				sp_runtime::traits::NumberFor<Block>,
			>,
			key_owner_proof: fg_primitives::OpaqueKeyOwnershipProof,
		) -> Option<()> {
			let key_owner_proof = key_owner_proof.decode()?;

			Grandpa::submit_unsigned_equivocation_report(
				equivocation_proof,
				key_owner_proof,
			)
		}

		fn generate_key_ownership_proof(
			_set_id: fg_primitives::SetId,
			authority_id: fg_primitives::AuthorityId,
		) -> Option<fg_primitives::OpaqueKeyOwnershipProof> {
			use parity_scale_codec::Encode;

			Historical::prove((fg_primitives::KEY_TYPE, authority_id))
				.map(|p| p.encode())
				.map(fg_primitives::OpaqueKeyOwnershipProof::new)
		}
	}

	impl babe_primitives::BabeApi<Block> for Runtime {
		fn configuration() -> babe_primitives::BabeGenesisConfiguration {
			// The choice of `c` parameter (where `1 - c` represents the
			// probability of a slot being empty), is done in accordance to the
			// slot duration and expected target block time, for safely
			// resisting network delays of maximum two seconds.
			// <https://research.web3.foundation/en/latest/polkadot/BABE/Babe/#6-practical-results>
			babe_primitives::BabeGenesisConfiguration {
				slot_duration: Babe::slot_duration(),
				epoch_length: EpochDuration::get(),
				c: BABE_GENESIS_EPOCH_CONFIG.c,
				genesis_authorities: Babe::authorities().to_vec(),
				randomness: Babe::randomness(),
				allowed_slots: BABE_GENESIS_EPOCH_CONFIG.allowed_slots,
			}
		}

		fn current_epoch_start() -> babe_primitives::Slot {
			Babe::current_epoch_start()
		}

		fn current_epoch() -> babe_primitives::Epoch {
			Babe::current_epoch()
		}

		fn next_epoch() -> babe_primitives::Epoch {
			Babe::next_epoch()
		}

		fn generate_key_ownership_proof(
			_slot: babe_primitives::Slot,
			authority_id: babe_primitives::AuthorityId,
		) -> Option<babe_primitives::OpaqueKeyOwnershipProof> {
			use parity_scale_codec::Encode;

			Historical::prove((babe_primitives::KEY_TYPE, authority_id))
				.map(|p| p.encode())
				.map(babe_primitives::OpaqueKeyOwnershipProof::new)
		}

		fn submit_report_equivocation_unsigned_extrinsic(
			equivocation_proof: babe_primitives::EquivocationProof<<Block as BlockT>::Header>,
			key_owner_proof: babe_primitives::OpaqueKeyOwnershipProof,
		) -> Option<()> {
			let key_owner_proof = key_owner_proof.decode()?;

			Babe::submit_unsigned_equivocation_report(
				equivocation_proof,
				key_owner_proof,
			)
		}
	}

	impl authority_discovery_primitives::AuthorityDiscoveryApi<Block> for Runtime {
		fn authorities() -> Vec<AuthorityDiscoveryId> {
			AuthorityDiscovery::authorities()
		}
	}

	impl sp_session::SessionKeys<Block> for Runtime {
		fn generate_session_keys(seed: Option<Vec<u8>>) -> Vec<u8> {
			SessionKeys::generate(seed)
		}

		fn decode_session_keys(
			encoded: Vec<u8>,
		) -> Option<Vec<(Vec<u8>, sp_core::crypto::KeyTypeId)>> {
			SessionKeys::decode_into_raw_public_keys(&encoded)
		}
	}

	impl frame_system_rpc_runtime_api::AccountNonceApi<Block, AccountId, Nonce> for Runtime {
		fn account_nonce(account: AccountId) -> Nonce {
			System::account_nonce(account)
		}
	}

	impl pallet_transaction_payment_rpc_runtime_api::TransactionPaymentApi<
		Block,
		Balance,
	> for Runtime {
		fn query_info(uxt: <Block as BlockT>::Extrinsic, len: u32) -> RuntimeDispatchInfo<Balance> {
			TransactionPayment::query_info(uxt, len)
		}
		fn query_fee_details(uxt: <Block as BlockT>::Extrinsic, len: u32) -> FeeDetails<Balance> {
			TransactionPayment::query_fee_details(uxt, len)
		}
	}

	#[cfg(feature = "try-runtime")]
	impl frame_try_runtime::TryRuntime<Block> for Runtime {
		fn on_runtime_upgrade() -> (Weight, Weight) {
			log::info!("try-runtime::on_runtime_upgrade polkadot.");
			let weight = Executive::try_runtime_upgrade().unwrap();
			(weight, BlockWeights::get().max_block)
		}

		fn execute_block_no_check(block: Block) -> Weight {
			Executive::execute_block_no_check(block)
		}
	}

	#[cfg(feature = "runtime-benchmarks")]
	impl frame_benchmarking::Benchmark<Block> for Runtime {
		fn benchmark_metadata(extra: bool) -> (
			Vec<frame_benchmarking::BenchmarkList>,
			Vec<frame_support::traits::StorageInfo>,
		) {
			use frame_benchmarking::{list_benchmark, Benchmarking, BenchmarkList};
			use frame_support::traits::StorageInfoTrait;

			use pallet_session_benchmarking::Pallet as SessionBench;
			use pallet_offences_benchmarking::Pallet as OffencesBench;
			use frame_system_benchmarking::Pallet as SystemBench;

			let mut list = Vec::<BenchmarkList>::new();

			// Polkadot
			// NOTE: Make sure to prefix these `runtime_common::` so that path resolves correctly
			// in the generated file.
			list_benchmark!(list, extra, runtime_common::claims, Claims);
			list_benchmark!(list, extra, runtime_common::crowdloan, Crowdloan);
			list_benchmark!(list, extra, runtime_common::claims, Claims);
			list_benchmark!(list, extra, runtime_common::slots, Slots);
			list_benchmark!(list, extra, runtime_common::paras_registrar, Registrar);
			list_benchmark!(list, extra, runtime_parachains::configuration, Configuration);
			list_benchmark!(list, extra, runtime_parachains::initializer, Initializer);
			list_benchmark!(list, extra, runtime_parachains::paras, Paras);
			// Substrate
			list_benchmark!(list, extra, pallet_bags_list, BagsList);
			list_benchmark!(list, extra, pallet_balances, Balances);
			list_benchmark!(list, extra, pallet_bounties, Bounties);
			list_benchmark!(list, extra, pallet_collective, Council);
			list_benchmark!(list, extra, pallet_collective, TechnicalCommittee);
			list_benchmark!(list, extra, pallet_democracy, Democracy);
			list_benchmark!(list, extra, pallet_elections_phragmen, PhragmenElection);
			list_benchmark!(list, extra, pallet_election_provider_multi_phase, ElectionProviderMultiPhase);
			list_benchmark!(list, extra, pallet_identity, Identity);
			list_benchmark!(list, extra, pallet_im_online, ImOnline);
			list_benchmark!(list, extra, pallet_indices, Indices);
			list_benchmark!(list, extra, pallet_membership, TechnicalMembership);
			list_benchmark!(list, extra, pallet_multisig, Multisig);
			list_benchmark!(list, extra, pallet_offences, OffencesBench::<Runtime>);
			list_benchmark!(list, extra, pallet_proxy, Proxy);
			list_benchmark!(list, extra, pallet_scheduler, Scheduler);
			list_benchmark!(list, extra, pallet_session, SessionBench::<Runtime>);
			list_benchmark!(list, extra, pallet_staking, Staking);
			list_benchmark!(list, extra, frame_system, SystemBench::<Runtime>);
			list_benchmark!(list, extra, pallet_timestamp, Timestamp);
			list_benchmark!(list, extra, pallet_tips, Tips);
			list_benchmark!(list, extra, pallet_treasury, Treasury);
			list_benchmark!(list, extra, pallet_utility, Utility);
			list_benchmark!(list, extra, pallet_vesting, Vesting);

			let storage_info = AllPalletsWithSystem::storage_info();

			return (list, storage_info)
		}

		fn dispatch_benchmark(
			config: frame_benchmarking::BenchmarkConfig
		) -> Result<
			Vec<frame_benchmarking::BenchmarkBatch>,
			sp_runtime::RuntimeString,
		> {
			use frame_benchmarking::{Benchmarking, BenchmarkBatch, add_benchmark, TrackedStorageKey};
			// Trying to add benchmarks directly to some pallets caused cyclic dependency issues.
			// To get around that, we separated the benchmarks into its own crate.
			use pallet_session_benchmarking::Pallet as SessionBench;
			use pallet_offences_benchmarking::Pallet as OffencesBench;
			use frame_system_benchmarking::Pallet as SystemBench;

			impl pallet_session_benchmarking::Config for Runtime {}
			impl pallet_offences_benchmarking::Config for Runtime {}
			impl frame_system_benchmarking::Config for Runtime {}

			let whitelist: Vec<TrackedStorageKey> = vec![
				// Block Number
				hex_literal::hex!("26aa394eea5630e07c48ae0c9558cef702a5c1b19ab7a04f536c519aca4983ac").to_vec().into(),
				// Total Issuance
				hex_literal::hex!("c2261276cc9d1f8598ea4b6a74b15c2f57c875e4cff74148e4628f264b974c80").to_vec().into(),
				// Execution Phase
				hex_literal::hex!("26aa394eea5630e07c48ae0c9558cef7ff553b5a9862a516939d82b3d3d8661a").to_vec().into(),
				// Event Count
				hex_literal::hex!("26aa394eea5630e07c48ae0c9558cef70a98fdbe9ce6c55837576c60c7af3850").to_vec().into(),
				// System Events
				hex_literal::hex!("26aa394eea5630e07c48ae0c9558cef780d41e5e16056765bc8461851072c9d7").to_vec().into(),
				// Treasury Account
				hex_literal::hex!("26aa394eea5630e07c48ae0c9558cef7b99d880ec681799c0cf30e8886371da95ecffd7b6c0f78751baa9d281e0bfa3a6d6f646c70792f74727372790000000000000000000000000000000000000000").to_vec().into(),
			];

			let mut batches = Vec::<BenchmarkBatch>::new();
			let params = (&config, &whitelist);
			// Polkadot
			// NOTE: Make sure to prefix these `runtime_common::` so that path resolves correctly
			// in the generated file.
			add_benchmark!(params, batches, runtime_common::claims, Claims);
			add_benchmark!(params, batches, runtime_common::crowdloan, Crowdloan);
			add_benchmark!(params, batches, runtime_common::claims, Claims);
			add_benchmark!(params, batches, runtime_common::slots, Slots);
			add_benchmark!(params, batches, runtime_common::paras_registrar, Registrar);
			add_benchmark!(params, batches, runtime_parachains::configuration, Configuration);
			add_benchmark!(params, batches, runtime_parachains::initializer, Initializer);
			add_benchmark!(params, batches, runtime_parachains::paras, Paras);
			// Substrate
			add_benchmark!(params, batches, pallet_bags_list, BagsList);
			add_benchmark!(params, batches, pallet_balances, Balances);
			add_benchmark!(params, batches, pallet_bounties, Bounties);
			add_benchmark!(params, batches, pallet_collective, Council);
			add_benchmark!(params, batches, pallet_collective, TechnicalCommittee);
			add_benchmark!(params, batches, pallet_democracy, Democracy);
			add_benchmark!(params, batches, pallet_elections_phragmen, PhragmenElection);
			add_benchmark!(params, batches, pallet_election_provider_multi_phase, ElectionProviderMultiPhase);
			add_benchmark!(params, batches, pallet_identity, Identity);
			add_benchmark!(params, batches, pallet_im_online, ImOnline);
			add_benchmark!(params, batches, pallet_indices, Indices);
			add_benchmark!(params, batches, pallet_membership, TechnicalMembership);
			add_benchmark!(params, batches, pallet_multisig, Multisig);
			add_benchmark!(params, batches, pallet_offences, OffencesBench::<Runtime>);
			add_benchmark!(params, batches, pallet_proxy, Proxy);
			add_benchmark!(params, batches, pallet_scheduler, Scheduler);
			add_benchmark!(params, batches, pallet_session, SessionBench::<Runtime>);
			add_benchmark!(params, batches, pallet_staking, Staking);
			add_benchmark!(params, batches, frame_system, SystemBench::<Runtime>);
			add_benchmark!(params, batches, pallet_timestamp, Timestamp);
			add_benchmark!(params, batches, pallet_tips, Tips);
			add_benchmark!(params, batches, pallet_treasury, Treasury);
			add_benchmark!(params, batches, pallet_utility, Utility);
			add_benchmark!(params, batches, pallet_vesting, Vesting);

			if batches.is_empty() { return Err("Benchmark not found for this pallet.".into()) }
			Ok(batches)
		}
	}
}

#[cfg(test)]
mod test_fees {
	use super::*;
	use frame_support::weights::{GetDispatchInfo, WeightToFeePolynomial};
	use pallet_transaction_payment::Multiplier;
	use parity_scale_codec::Encode;
	use separator::Separatable;
	use sp_runtime::{assert_eq_error_rate, FixedPointNumber};

	#[test]
	fn payout_weight_portion() {
		use pallet_staking::WeightInfo;
		let payout_weight =
			<Runtime as pallet_staking::Config>::WeightInfo::payout_stakers_alive_staked(
				MaxNominatorRewardedPerValidator::get(),
			) as f64;
		let block_weight = BlockWeights::get().max_block as f64;

		println!(
			"a full payout takes {:.2} of the block weight [{} / {}]",
			payout_weight / block_weight,
			payout_weight,
			block_weight
		);
		assert!(payout_weight * 2f64 < block_weight);
	}

	#[test]
	#[ignore]
	fn block_cost() {
		let max_block_weight = BlockWeights::get().max_block;
		let raw_fee = WeightToFee::calc(&max_block_weight);

		println!(
			"Full Block weight == {} // WeightToFee(full_block) == {} plank",
			max_block_weight,
			raw_fee.separated_string(),
		);
	}

	#[test]
	#[ignore]
	fn transfer_cost_min_multiplier() {
		let min_multiplier = runtime_common::MinimumMultiplier::get();
		let call = pallet_balances::Call::<Runtime>::transfer_keep_alive {
			dest: Default::default(),
			value: Default::default(),
		};
		let info = call.get_dispatch_info();
		// convert to outer call.
		let call = Call::Balances(call);
		let len = call.using_encoded(|e| e.len()) as u32;

		let mut ext = sp_io::TestExternalities::new_empty();
		let mut test_with_multiplier = |m| {
			ext.execute_with(|| {
				pallet_transaction_payment::NextFeeMultiplier::<Runtime>::put(m);
				let fee = TransactionPayment::compute_fee(len, &info, 0);
				println!(
					"weight = {:?} // multiplier = {:?} // full transfer fee = {:?}",
					info.weight.separated_string(),
					pallet_transaction_payment::NextFeeMultiplier::<Runtime>::get(),
					fee.separated_string(),
				);
			});
		};

		test_with_multiplier(min_multiplier);
		test_with_multiplier(Multiplier::saturating_from_rational(1, 1u128));
		test_with_multiplier(Multiplier::saturating_from_rational(1, 1_000u128));
		test_with_multiplier(Multiplier::saturating_from_rational(1, 1_000_000u128));
		test_with_multiplier(Multiplier::saturating_from_rational(1, 1_000_000_000u128));
	}

	#[test]
	fn full_block_council_election_cost() {
		// the number of voters needed to consume almost a full block in council election, and how
		// much it is going to cost.
		use pallet_elections_phragmen::WeightInfo;

		// Loser candidate lose a lot of money; sybil attack by candidates is even more expensive,
		// and we don't care about it here. For now, we assume no extra candidates, and only
		// superfluous voters.
		let candidates = DesiredMembers::get() + DesiredRunnersUp::get();
		let mut voters = 1u32;
		let weight_with = |v| {
			<Runtime as pallet_elections_phragmen::Config>::WeightInfo::election_phragmen(
				candidates,
				v,
				v * 16,
			)
		};

		while weight_with(voters) <= BlockWeights::get().max_block {
			voters += 1;
		}

		let cost = voters as Balance * (VotingBondBase::get() + 16 * VotingBondFactor::get());
		let cost_dollars = cost / DOLLARS;
		println!(
			"can support {} voters in a single block for council elections; total bond {}",
			voters, cost_dollars,
		);
		assert!(cost_dollars > 150_000); // DOLLAR ~ new DOT ~ 10e10
	}

	#[test]
	fn nominator_limit() {
		use pallet_election_provider_multi_phase::WeightInfo;
		// starting point of the nominators.
		let target_voters: u32 = 50_000;

		// assuming we want around 5k candidates and 1k active validators. (March 31, 2021)
		let all_targets: u32 = 5_000;
		let desired: u32 = 1_000;
		let weight_with = |active| {
			<Runtime as pallet_election_provider_multi_phase::Config>::WeightInfo::submit_unsigned(
				active,
				all_targets,
				active,
				desired,
			)
		};

		let mut active = target_voters;
		while weight_with(active) <= OffchainSolutionWeightLimit::get() || active == target_voters {
			active += 1;
		}

		println!("can support {} nominators to yield a weight of {}", active, weight_with(active));
		assert!(active > target_voters, "we need to reevaluate the weight of the election system");
	}

	#[test]
	fn signed_deposit_is_sensible() {
		// ensure this number does not change, or that it is checked after each change.
		// a 1 MB solution should take (40 + 10) DOTs of deposit.
		let deposit = SignedDepositBase::get() + (SignedDepositByte::get() * 1024 * 1024);
		assert_eq_error_rate!(deposit, 50 * DOLLARS, DOLLARS);
	}
}

#[cfg(test)]
mod test {
	use super::*;

	#[test]
	fn call_size() {
		assert!(
			core::mem::size_of::<Call>() <= 230,
			"size of Call is more than 230 bytes: some calls have too big arguments, use Box to \
			reduce the size of Call.
			If the limit is too strong, maybe consider increase the limit",
		);
	}
}<|MERGE_RESOLUTION|>--- conflicted
+++ resolved
@@ -169,19 +169,13 @@
 			Call::Dmp(_) |
 			Call::Ump(_) |
 			Call::Hrmp(_) |
-<<<<<<< HEAD
-			Call::BagsList(_) |
-			Call::Slots(_) => true,
-			// Disable paras registration, crowdloans, and auctions for now.
-			Call::Registrar(_) | Call::Auctions(_) | Call::Crowdloan(_) => false,
-=======
 			Call::Slots(_) |
 			Call::Registrar(_) |
 			Call::Auctions(_) |
-			Call::Crowdloan(_) => true,
+			Call::Crowdloan(_) |
+			Call::BagsList(_) => true,
 			// All pallets are allowed, but exhaustive match is defensive
 			// in the case of adding new pallets.
->>>>>>> ee1b80aa
 		}
 	}
 }
@@ -1375,24 +1369,11 @@
 	frame_system::ChainContext<Runtime>,
 	Runtime,
 	AllPallets,
-<<<<<<< HEAD
-	(
-		StakingBagsListMigrationV8,
-		SetInitialHostConfiguration,
-		BountiesPrefixMigration,
-		CouncilStoragePrefixMigration,
-		TechnicalCommitteeStoragePrefixMigration,
-		TechnicalMembershipStoragePrefixMigration,
-		MigrateTipsPalletPrefix,
-	),
-=======
-	(),
->>>>>>> ee1b80aa
+	(StakingBagsListMigrationV8),
 >;
 /// The payload being signed in transactions.
 pub type SignedPayload = generic::SignedPayload<Call, SignedExtra>;
 
-<<<<<<< HEAD
 // Migration to generate pallet staking's `SortedListProvider` from pre-existing nominators.
 pub struct StakingBagsListMigrationV8;
 
@@ -1412,136 +1393,6 @@
 	}
 }
 
-const BOUNTIES_OLD_PREFIX: &str = "Treasury";
-
-/// Migrate from 'Treasury' to the new prefix 'Bounties'
-pub struct BountiesPrefixMigration;
-
-impl OnRuntimeUpgrade for BountiesPrefixMigration {
-	fn on_runtime_upgrade() -> frame_support::weights::Weight {
-		use frame_support::traits::PalletInfo;
-		let name = <Runtime as frame_system::Config>::PalletInfo::name::<Bounties>()
-			.expect("Bounties is part of runtime, so it has a name; qed");
-		pallet_bounties::migrations::v4::migrate::<Runtime, Bounties, _>(BOUNTIES_OLD_PREFIX, name)
-	}
-
-	#[cfg(feature = "try-runtime")]
-	fn pre_upgrade() -> Result<(), &'static str> {
-		use frame_support::traits::PalletInfo;
-		let name = <Runtime as frame_system::Config>::PalletInfo::name::<Bounties>()
-			.expect("Bounties is part of runtime, so it has a name; qed");
-		pallet_bounties::migrations::v4::pre_migration::<Runtime, Bounties, _>(
-			BOUNTIES_OLD_PREFIX,
-			name,
-		);
-		Ok(())
-	}
-
-	#[cfg(feature = "try-runtime")]
-	fn post_upgrade() -> Result<(), &'static str> {
-		use frame_support::traits::PalletInfo;
-		let name = <Runtime as frame_system::Config>::PalletInfo::name::<Bounties>()
-			.expect("Bounties is part of runtime, so it has a name; qed");
-		pallet_bounties::migrations::v4::post_migration::<Runtime, Bounties, _>(
-			BOUNTIES_OLD_PREFIX,
-			name,
-		);
-		Ok(())
-	}
-}
-
-const COUNCIL_OLD_PREFIX: &str = "Instance1Collective";
-/// Migrate from `Instance1Collective` to the new pallet prefix `Council`
-pub struct CouncilStoragePrefixMigration;
-
-impl OnRuntimeUpgrade for CouncilStoragePrefixMigration {
-	fn on_runtime_upgrade() -> frame_support::weights::Weight {
-		pallet_collective::migrations::v4::migrate::<Runtime, Council, _>(COUNCIL_OLD_PREFIX)
-	}
-
-	#[cfg(feature = "try-runtime")]
-	fn pre_upgrade() -> Result<(), &'static str> {
-		pallet_collective::migrations::v4::pre_migrate::<Council, _>(COUNCIL_OLD_PREFIX);
-		Ok(())
-	}
-
-	#[cfg(feature = "try-runtime")]
-	fn post_upgrade() -> Result<(), &'static str> {
-		pallet_collective::migrations::v4::post_migrate::<Council, _>(COUNCIL_OLD_PREFIX);
-		Ok(())
-	}
-}
-
-const TECHNICAL_COMMITTEE_OLD_PREFIX: &str = "Instance2Collective";
-/// Migrate from `Instance2Collective` to the new pallet prefix `TechnicalCommittee`
-pub struct TechnicalCommitteeStoragePrefixMigration;
-
-impl OnRuntimeUpgrade for TechnicalCommitteeStoragePrefixMigration {
-	fn on_runtime_upgrade() -> frame_support::weights::Weight {
-		pallet_collective::migrations::v4::migrate::<Runtime, TechnicalCommittee, _>(
-			TECHNICAL_COMMITTEE_OLD_PREFIX,
-		)
-	}
-
-	#[cfg(feature = "try-runtime")]
-	fn pre_upgrade() -> Result<(), &'static str> {
-		pallet_collective::migrations::v4::pre_migrate::<TechnicalCommittee, _>(
-			TECHNICAL_COMMITTEE_OLD_PREFIX,
-		);
-		Ok(())
-	}
-
-	#[cfg(feature = "try-runtime")]
-	fn post_upgrade() -> Result<(), &'static str> {
-		pallet_collective::migrations::v4::post_migrate::<TechnicalCommittee, _>(
-			TECHNICAL_COMMITTEE_OLD_PREFIX,
-		);
-		Ok(())
-	}
-}
-
-const TECHNICAL_MEMBERSHIP_OLD_PREFIX: &str = "Instance1Membership";
-/// Migrate from `Instance1Membership` to the new pallet prefix `TechnicalMembership`
-pub struct TechnicalMembershipStoragePrefixMigration;
-
-impl OnRuntimeUpgrade for TechnicalMembershipStoragePrefixMigration {
-	fn on_runtime_upgrade() -> frame_support::weights::Weight {
-		use frame_support::traits::PalletInfo;
-		let name = <Runtime as frame_system::Config>::PalletInfo::name::<TechnicalMembership>()
-			.expect("TechnialMembership is part of runtime, so it has a name; qed");
-		pallet_membership::migrations::v4::migrate::<Runtime, TechnicalMembership, _>(
-			TECHNICAL_MEMBERSHIP_OLD_PREFIX,
-			name,
-		)
-	}
-
-	#[cfg(feature = "try-runtime")]
-	fn pre_upgrade() -> Result<(), &'static str> {
-		use frame_support::traits::PalletInfo;
-		let name = <Runtime as frame_system::Config>::PalletInfo::name::<TechnicalMembership>()
-			.expect("TechnicalMembership is part of runtime, so it has a name; qed");
-		pallet_membership::migrations::v4::pre_migrate::<TechnicalMembership, _>(
-			TECHNICAL_MEMBERSHIP_OLD_PREFIX,
-			name,
-		);
-		Ok(())
-	}
-
-	#[cfg(feature = "try-runtime")]
-	fn post_upgrade() -> Result<(), &'static str> {
-		use frame_support::traits::PalletInfo;
-		let name = <Runtime as frame_system::Config>::PalletInfo::name::<TechnicalMembership>()
-			.expect("TechnicalMembership is part of runtime, so it has a name; qed");
-		pallet_membership::migrations::v4::post_migrate::<TechnicalMembership, _>(
-			TECHNICAL_MEMBERSHIP_OLD_PREFIX,
-			name,
-		);
-		Ok(())
-	}
-}
-
-=======
->>>>>>> ee1b80aa
 /// Set the initial host configuration for Polkadot.
 pub struct SetInitialHostConfiguration;
 impl OnRuntimeUpgrade for SetInitialHostConfiguration {
