--- conflicted
+++ resolved
@@ -1393,22 +1393,14 @@
 
 parameter_types! {
 	pub const PoolsPalletId: PalletId = PalletId(*b"py/nopls");
-<<<<<<< HEAD
 	pub const MaxPointsToBalance: u8 = 10;
-=======
-	pub const MinPointsToBalance: u32 = 10;
->>>>>>> 3d49a524
 }
 
 impl pallet_nomination_pools::Config for Runtime {
 	type Event = Event;
-	type WeightInfo = weights::pallet_nomination_pools::WeightInfo<Self>;
 	type Currency = Balances;
-<<<<<<< HEAD
 	type CurrencyBalance = Balance;
 	type RewardCounter = FixedU128;
-=======
->>>>>>> 3d49a524
 	type BalanceToU256 = runtime_common::BalanceToU256;
 	type U256ToBalance = runtime_common::U256ToBalance;
 	type StakingInterface = Staking;
@@ -1417,11 +1409,8 @@
 	// we use the same number of allowed unlocking chunks as with staking.
 	type MaxUnbonding = <Self as pallet_staking::Config>::MaxUnlockingChunks;
 	type PalletId = PoolsPalletId;
-<<<<<<< HEAD
 	type MaxPointsToBalance = MaxPointsToBalance;
-=======
-	type MinPointsToBalance = MinPointsToBalance;
->>>>>>> 3d49a524
+	type WeightInfo = weights::pallet_nomination_pools::WeightInfo<Self>;
 }
 
 pub struct InitiatePoolConfigs;
@@ -1434,19 +1423,10 @@
 			// 100 DOT to create a pool.
 			pallet_nomination_pools::MinCreateBond::<Runtime>::put(100 * UNITS);
 
-<<<<<<< HEAD
 			// Initialize with limits for now.
 			pallet_nomination_pools::MaxPools::<Runtime>::put(0);
 			pallet_nomination_pools::MaxPoolMembersPerPool::<Runtime>::put(0);
 			pallet_nomination_pools::MaxPoolMembers::<Runtime>::put(0);
-=======
-			// 64 initial pools: only for initial safety: can be set to infinity when needed.
-			pallet_nomination_pools::MaxPools::<Runtime>::put(64);
-			// 4096 members per pool: only for initial safety: can be set to infinity when needed.
-			pallet_nomination_pools::MaxPoolMembersPerPool::<Runtime>::put(4 * 1024);
-			// 128k total pool members: only for initial safety: can be set to infinity when needed.
-			pallet_nomination_pools::MaxPoolMembers::<Runtime>::put(128 * 1024);
->>>>>>> 3d49a524
 
 			log::info!(target: "runtime::polkadot", "pools config initiated 🎉");
 			<Runtime as frame_system::Config>::DbWeight::get().reads_writes(1, 5)
