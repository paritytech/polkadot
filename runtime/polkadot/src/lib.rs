// Copyright 2017-2020 Parity Technologies (UK) Ltd.
// This file is part of Polkadot.

// Polkadot is free software: you can redistribute it and/or modify
// it under the terms of the GNU General Public License as published by
// the Free Software Foundation, either version 3 of the License, or
// (at your option) any later version.

// Polkadot is distributed in the hope that it will be useful,
// but WITHOUT ANY WARRANTY; without even the implied warranty of
// MERCHANTABILITY or FITNESS FOR A PARTICULAR PURPOSE.  See the
// GNU General Public License for more details.

// You should have received a copy of the GNU General Public License
// along with Polkadot.  If not, see <http://www.gnu.org/licenses/>.

//! The Polkadot runtime. This can be compiled with `#[no_std]`, ready for Wasm.

#![cfg_attr(not(feature = "std"), no_std)]
// `construct_runtime!` does a lot of recursion and requires us to increase the limit to 256.
#![recursion_limit = "256"]

use pallet_transaction_payment::CurrencyAdapter;
use runtime_common::{
	auctions, claims, crowdloan, impl_runtime_weights, impls::DealWithFees, paras_registrar,
	prod_or_fast, slots, BlockHashCount, BlockLength, CurrencyToVote, SlowAdjustingFeeUpdate,
};

use runtime_parachains::{
	configuration as parachains_configuration, disputes as parachains_disputes,
	dmp as parachains_dmp, hrmp as parachains_hrmp, inclusion as parachains_inclusion,
	initializer as parachains_initializer, origin as parachains_origin, paras as parachains_paras,
	paras_inherent as parachains_paras_inherent, reward_points as parachains_reward_points,
	runtime_api_impl::v2 as parachains_runtime_api_impl, scheduler as parachains_scheduler,
	session_info as parachains_session_info, shared as parachains_shared, ump as parachains_ump,
};

use authority_discovery_primitives::AuthorityId as AuthorityDiscoveryId;
use beefy_primitives::crypto::AuthorityId as BeefyId;
use frame_support::{
	construct_runtime, parameter_types,
	traits::{
		Contains, EnsureOneOf, InstanceFilter, KeyOwnerProofSystem, LockIdentifier,
		OnRuntimeUpgrade, PrivilegeCmp,
	},
	PalletId, RuntimeDebug,
};
use frame_system::EnsureRoot;
use pallet_grandpa::{fg_primitives, AuthorityId as GrandpaId};
use pallet_im_online::sr25519::AuthorityId as ImOnlineId;
use pallet_mmr_primitives as mmr;
use pallet_session::historical as session_historical;
use pallet_transaction_payment::{FeeDetails, RuntimeDispatchInfo};
use parity_scale_codec::{Decode, Encode, MaxEncodedLen};
use primitives::v2::{
	AccountId, AccountIndex, Balance, BlockNumber, CandidateEvent, CommittedCandidateReceipt,
	CoreState, GroupRotationInfo, Hash, Id as ParaId, InboundDownwardMessage, InboundHrmpMessage,
	Moment, Nonce, OccupiedCoreAssumption, PersistedValidationData, ScrapedOnChainVotes,
	SessionInfo, Signature, ValidationCode, ValidationCodeHash, ValidatorId, ValidatorIndex,
};
use sp_core::OpaqueMetadata;
use sp_runtime::{
	create_runtime_str,
	curve::PiecewiseLinear,
	generic, impl_opaque_keys,
	traits::{
		AccountIdLookup, BlakeTwo256, Block as BlockT, ConvertInto, Extrinsic as ExtrinsicT,
		OpaqueKeys, SaturatedConversion, Verify, Zero,
	},
	transaction_validity::{TransactionPriority, TransactionSource, TransactionValidity},
	ApplyExtrinsicResult, KeyTypeId, Perbill, Percent, Permill,
};
use sp_staking::SessionIndex;
use sp_std::{cmp::Ordering, collections::btree_map::BTreeMap, prelude::*};
#[cfg(any(feature = "std", test))]
use sp_version::NativeVersion;
use sp_version::RuntimeVersion;
use static_assertions::const_assert;

pub use pallet_balances::Call as BalancesCall;
pub use pallet_election_provider_multi_phase::Call as EPMCall;
#[cfg(feature = "std")]
pub use pallet_staking::StakerStatus;
pub use pallet_timestamp::Call as TimestampCall;
#[cfg(any(feature = "std", test))]
pub use sp_runtime::BuildStorage;

/// Constant values used within the runtime.
use polkadot_runtime_constants::{currency::*, fee::*, time::*};

// Weights used in the runtime.
mod weights;

mod bag_thresholds;

pub mod xcm_config;

impl_runtime_weights!(polkadot_runtime_constants);

// Make the WASM binary available.
#[cfg(feature = "std")]
include!(concat!(env!("OUT_DIR"), "/wasm_binary.rs"));

// Polkadot version identifier;
/// Runtime version (Polkadot).
pub const VERSION: RuntimeVersion = RuntimeVersion {
	spec_name: create_runtime_str!("polkadot"),
	impl_name: create_runtime_str!("parity-polkadot"),
	authoring_version: 0,
	spec_version: 9180,
	impl_version: 0,
	#[cfg(not(feature = "disable-runtime-api"))]
	apis: RUNTIME_API_VERSIONS,
	#[cfg(feature = "disable-runtime-api")]
	apis: version::create_apis_vec![[]],
	transaction_version: 12,
	state_version: 0,
};

/// The BABE epoch configuration at genesis.
pub const BABE_GENESIS_EPOCH_CONFIG: babe_primitives::BabeEpochConfiguration =
	babe_primitives::BabeEpochConfiguration {
		c: PRIMARY_PROBABILITY,
		allowed_slots: babe_primitives::AllowedSlots::PrimaryAndSecondaryVRFSlots,
	};

/// Native version.
#[cfg(any(feature = "std", test))]
pub fn native_version() -> NativeVersion {
	NativeVersion { runtime_version: VERSION, can_author_with: Default::default() }
}

pub struct BaseFilter;
impl Contains<Call> for BaseFilter {
	fn contains(call: &Call) -> bool {
		match call {
			// These modules are all allowed to be called by transactions:
			Call::Democracy(_) |
			Call::Council(_) |
			Call::TechnicalCommittee(_) |
			Call::TechnicalMembership(_) |
			Call::Treasury(_) |
			Call::PhragmenElection(_) |
			Call::System(_) |
			Call::Scheduler(_) |
			Call::Preimage(_) |
			Call::Indices(_) |
			Call::Babe(_) |
			Call::Timestamp(_) |
			Call::Balances(_) |
			Call::Authorship(_) |
			Call::Staking(_) |
			Call::Session(_) |
			Call::Grandpa(_) |
			Call::ImOnline(_) |
			Call::Utility(_) |
			Call::Claims(_) |
			Call::Vesting(_) |
			Call::Identity(_) |
			Call::Proxy(_) |
			Call::Multisig(_) |
			Call::Bounties(_) |
			Call::ChildBounties(_) |
			Call::Tips(_) |
			Call::ElectionProviderMultiPhase(_) |
			Call::Configuration(_) |
			Call::ParasShared(_) |
			Call::ParaInclusion(_) |
			Call::Paras(_) |
			Call::Initializer(_) |
			Call::ParaInherent(_) |
			Call::ParasDisputes(_) |
			Call::Dmp(_) |
			Call::Ump(_) |
			Call::Hrmp(_) |
			Call::Slots(_) |
			Call::Registrar(_) |
			Call::Auctions(_) |
			Call::Crowdloan(_) |
			Call::BagsList(_) |
			Call::XcmPallet(_) => true,
			// All pallets are allowed, but exhaustive match is defensive
			// in the case of adding new pallets.
		}
	}
}

type MoreThanHalfCouncil = EnsureOneOf<
	EnsureRoot<AccountId>,
	pallet_collective::EnsureProportionMoreThan<AccountId, CouncilCollective, 1, 2>,
>;

parameter_types! {
	pub const Version: RuntimeVersion = VERSION;
	pub const SS58Prefix: u8 = 0;
}

impl frame_system::Config for Runtime {
	type BaseCallFilter = BaseFilter;
	type BlockWeights = BlockWeights;
	type BlockLength = BlockLength;
	type Origin = Origin;
	type Call = Call;
	type Index = Nonce;
	type BlockNumber = BlockNumber;
	type Hash = Hash;
	type Hashing = BlakeTwo256;
	type AccountId = AccountId;
	type Lookup = AccountIdLookup<AccountId, ()>;
	type Header = generic::Header<BlockNumber, BlakeTwo256>;
	type Event = Event;
	type BlockHashCount = BlockHashCount;
	type DbWeight = RocksDbWeight;
	type Version = Version;
	type PalletInfo = PalletInfo;
	type AccountData = pallet_balances::AccountData<Balance>;
	type OnNewAccount = ();
	type OnKilledAccount = ();
	type SystemWeightInfo = weights::frame_system::WeightInfo<Runtime>;
	type SS58Prefix = SS58Prefix;
	type OnSetCode = ();
	type MaxConsumers = frame_support::traits::ConstU32<16>;
}

parameter_types! {
	pub MaximumSchedulerWeight: Weight = Perbill::from_percent(80) *
		BlockWeights::get().max_block;
	pub const MaxScheduledPerBlock: u32 = 50;
	pub const NoPreimagePostponement: Option<u32> = Some(10);
}

type ScheduleOrigin = EnsureOneOf<
	EnsureRoot<AccountId>,
	pallet_collective::EnsureProportionAtLeast<AccountId, CouncilCollective, 1, 2>,
>;

/// Used the compare the privilege of an origin inside the scheduler.
pub struct OriginPrivilegeCmp;

impl PrivilegeCmp<OriginCaller> for OriginPrivilegeCmp {
	fn cmp_privilege(left: &OriginCaller, right: &OriginCaller) -> Option<Ordering> {
		if left == right {
			return Some(Ordering::Equal)
		}

		match (left, right) {
			// Root is greater than anything.
			(OriginCaller::system(frame_system::RawOrigin::Root), _) => Some(Ordering::Greater),
			// Check which one has more yes votes.
			(
				OriginCaller::Council(pallet_collective::RawOrigin::Members(l_yes_votes, l_count)),
				OriginCaller::Council(pallet_collective::RawOrigin::Members(r_yes_votes, r_count)),
			) => Some((l_yes_votes * r_count).cmp(&(r_yes_votes * l_count))),
			// For every other origin we don't care, as they are not used for `ScheduleOrigin`.
			_ => None,
		}
	}
}

impl pallet_scheduler::Config for Runtime {
	type Event = Event;
	type Origin = Origin;
	type PalletsOrigin = OriginCaller;
	type Call = Call;
	type MaximumWeight = MaximumSchedulerWeight;
	type ScheduleOrigin = ScheduleOrigin;
	type MaxScheduledPerBlock = MaxScheduledPerBlock;
	type WeightInfo = weights::pallet_scheduler::WeightInfo<Runtime>;
	type OriginPrivilegeCmp = OriginPrivilegeCmp;
	type PreimageProvider = Preimage;
	type NoPreimagePostponement = NoPreimagePostponement;
}

parameter_types! {
	pub const PreimageMaxSize: u32 = 4096 * 1024;
	pub const PreimageBaseDeposit: Balance = deposit(2, 64);
	pub const PreimageByteDeposit: Balance = deposit(0, 1);
}

impl pallet_preimage::Config for Runtime {
	type WeightInfo = pallet_preimage::weights::SubstrateWeight<Runtime>;
	type Event = Event;
	type Currency = Balances;
	type ManagerOrigin = EnsureRoot<AccountId>;
	type MaxSize = PreimageMaxSize;
	type BaseDeposit = PreimageBaseDeposit;
	type ByteDeposit = PreimageByteDeposit;
}

parameter_types! {
	pub EpochDuration: u64 = prod_or_fast!(
		EPOCH_DURATION_IN_SLOTS as u64,
		2 * MINUTES as u64,
		"DOT_EPOCH_DURATION"
	);
	pub const ExpectedBlockTime: Moment = MILLISECS_PER_BLOCK;
	pub ReportLongevity: u64 =
		BondingDuration::get() as u64 * SessionsPerEra::get() as u64 * EpochDuration::get();
}

impl pallet_babe::Config for Runtime {
	type EpochDuration = EpochDuration;
	type ExpectedBlockTime = ExpectedBlockTime;

	// session module is the trigger
	type EpochChangeTrigger = pallet_babe::ExternalTrigger;

	type DisabledValidators = Session;

	type KeyOwnerProofSystem = Historical;

	type KeyOwnerProof = <Self::KeyOwnerProofSystem as KeyOwnerProofSystem<(
		KeyTypeId,
		pallet_babe::AuthorityId,
	)>>::Proof;

	type KeyOwnerIdentification = <Self::KeyOwnerProofSystem as KeyOwnerProofSystem<(
		KeyTypeId,
		pallet_babe::AuthorityId,
	)>>::IdentificationTuple;

	type HandleEquivocation =
		pallet_babe::EquivocationHandler<Self::KeyOwnerIdentification, Offences, ReportLongevity>;

	type WeightInfo = ();

	type MaxAuthorities = MaxAuthorities;
}

parameter_types! {
	pub const IndexDeposit: Balance = 10 * DOLLARS;
}

impl pallet_indices::Config for Runtime {
	type AccountIndex = AccountIndex;
	type Currency = Balances;
	type Deposit = IndexDeposit;
	type Event = Event;
	type WeightInfo = weights::pallet_indices::WeightInfo<Runtime>;
}

parameter_types! {
	pub const ExistentialDeposit: Balance = EXISTENTIAL_DEPOSIT;
	pub const MaxLocks: u32 = 50;
	pub const MaxReserves: u32 = 50;
}

impl pallet_balances::Config for Runtime {
	type Balance = Balance;
	type DustRemoval = ();
	type Event = Event;
	type ExistentialDeposit = ExistentialDeposit;
	type AccountStore = System;
	type MaxLocks = MaxLocks;
	type MaxReserves = MaxReserves;
	type ReserveIdentifier = [u8; 8];
	type WeightInfo = weights::pallet_balances::WeightInfo<Runtime>;
}

parameter_types! {
	pub const TransactionByteFee: Balance = 10 * MILLICENTS;
	/// This value increases the priority of `Operational` transactions by adding
	/// a "virtual tip" that's equal to the `OperationalFeeMultiplier * final_fee`.
	pub const OperationalFeeMultiplier: u8 = 5;
}

impl pallet_transaction_payment::Config for Runtime {
	type OnChargeTransaction = CurrencyAdapter<Balances, DealWithFees<Runtime>>;
	type TransactionByteFee = TransactionByteFee;
	type OperationalFeeMultiplier = OperationalFeeMultiplier;
	type WeightToFee = WeightToFee;
	type FeeMultiplierUpdate = SlowAdjustingFeeUpdate<Self>;
}

parameter_types! {
	pub const MinimumPeriod: u64 = SLOT_DURATION / 2;
}
impl pallet_timestamp::Config for Runtime {
	type Moment = u64;
	type OnTimestampSet = Babe;
	type MinimumPeriod = MinimumPeriod;
	type WeightInfo = weights::pallet_timestamp::WeightInfo<Runtime>;
}

parameter_types! {
	pub const UncleGenerations: u32 = 0;
}

// TODO: substrate#2986 implement this properly
impl pallet_authorship::Config for Runtime {
	type FindAuthor = pallet_session::FindAccountFromAuthorIndex<Self, Babe>;
	type UncleGenerations = UncleGenerations;
	type FilterUncle = ();
	type EventHandler = (Staking, ImOnline);
}

impl_opaque_keys! {
	pub struct SessionKeys {
		pub grandpa: Grandpa,
		pub babe: Babe,
		pub im_online: ImOnline,
		pub para_validator: Initializer,
		pub para_assignment: ParaSessionInfo,
		pub authority_discovery: AuthorityDiscovery,
	}
}

impl pallet_session::Config for Runtime {
	type Event = Event;
	type ValidatorId = AccountId;
	type ValidatorIdOf = pallet_staking::StashOf<Self>;
	type ShouldEndSession = Babe;
	type NextSessionRotation = Babe;
	type SessionManager = pallet_session::historical::NoteHistoricalRoot<Self, Staking>;
	type SessionHandler = <SessionKeys as OpaqueKeys>::KeyTypeIdProviders;
	type Keys = SessionKeys;
	type WeightInfo = weights::pallet_session::WeightInfo<Runtime>;
}

impl pallet_session::historical::Config for Runtime {
	type FullIdentification = pallet_staking::Exposure<AccountId, Balance>;
	type FullIdentificationOf = pallet_staking::ExposureOf<Runtime>;
}

parameter_types! {
	// phase durations. 1/4 of the last session for each.
	// in testing: 1min or half of the session for each
	pub SignedPhase: u32 = prod_or_fast!(
		EPOCH_DURATION_IN_SLOTS / 4,
		(1 * MINUTES).min(EpochDuration::get().saturated_into::<u32>() / 2),
		"DOT_SIGNED_PHASE"
	);
	pub UnsignedPhase: u32 = prod_or_fast!(
		EPOCH_DURATION_IN_SLOTS / 4,
		(1 * MINUTES).min(EpochDuration::get().saturated_into::<u32>() / 2),
		"DOT_UNSIGNED_PHASE"
	);

	// signed config
	pub const SignedMaxSubmissions: u32 = 16;
	// 40 DOTs fixed deposit..
	pub const SignedDepositBase: Balance = deposit(2, 0);
	// 0.01 DOT per KB of solution data.
	pub const SignedDepositByte: Balance = deposit(0, 10) / 1024;
	// Each good submission will get 1 DOT as reward
	pub SignedRewardBase: Balance = 1 * UNITS;
	pub SolutionImprovementThreshold: Perbill = Perbill::from_rational(5u32, 10_000);

	// 4 hour session, 1 hour unsigned phase, 32 offchain executions.
	pub OffchainRepeat: BlockNumber = UnsignedPhase::get() / 32;
<<<<<<< HEAD
	pub const VoterSnapshotPerBlock: u32 = 22_500;
=======

	/// We take the top 22_500 nominators as electing voters..
	pub const MaxElectingVoters: u32 = 22_500;
	/// ... and all of the validators as electable targets. Whilst this is the case, we cannot and
	/// shall not increase the size of the validator intentions.
	pub const MaxElectableTargets: u16 = u16::MAX;
>>>>>>> 6d5578db
}

frame_election_provider_support::generate_solution_type!(
	#[compact]
	pub struct NposCompactSolution16::<
		VoterIndex = u32,
		TargetIndex = u16,
		Accuracy = sp_runtime::PerU16,
	>(16)
);

impl pallet_election_provider_multi_phase::Config for Runtime {
	type Event = Event;
	type Currency = Balances;
	type EstimateCallFee = TransactionPayment;
	type SignedPhase = SignedPhase;
	type UnsignedPhase = UnsignedPhase;
	type SignedMaxSubmissions = SignedMaxSubmissions;
	type SignedRewardBase = SignedRewardBase;
	type SignedDepositBase = SignedDepositBase;
	type SignedDepositByte = SignedDepositByte;
	type SignedDepositWeight = ();
	type SignedMaxWeight = Self::MinerMaxWeight;
	type SlashHandler = (); // burn slashes
	type RewardHandler = (); // nothing to do upon rewards
	type SolutionImprovementThreshold = SolutionImprovementThreshold;
	type MinerMaxWeight = OffchainSolutionWeightLimit; // For now use the one from staking.
	type MinerMaxLength = OffchainSolutionLengthLimit;
	type OffchainRepeat = OffchainRepeat;
	type MinerTxPriority = NposSolutionPriority;
	type DataProvider = Staking;
	type Solution = NposCompactSolution16;
	type Fallback = pallet_election_provider_multi_phase::NoFallback<Self>;
	type GovernanceFallback =
		frame_election_provider_support::onchain::OnChainSequentialPhragmen<Self>;
	type Solver = frame_election_provider_support::SequentialPhragmen<
		AccountId,
		pallet_election_provider_multi_phase::SolutionAccuracyOf<Self>,
		(),
	>;
	type BenchmarkingConfig = runtime_common::elections::BenchmarkConfig;
	type ForceOrigin = EnsureOneOf<
		EnsureRoot<AccountId>,
		pallet_collective::EnsureProportionAtLeast<AccountId, CouncilCollective, 2, 3>,
	>;
	type WeightInfo = weights::pallet_election_provider_multi_phase::WeightInfo<Self>;
	type MaxElectingVoters = MaxElectingVoters;
	type MaxElectableTargets = MaxElectableTargets;
}

parameter_types! {
	pub const BagThresholds: &'static [u64] = &bag_thresholds::THRESHOLDS;
}

impl pallet_bags_list::Config for Runtime {
	type Event = Event;
	type ScoreProvider = Staking;
	type WeightInfo = weights::pallet_bags_list::WeightInfo<Runtime>;
	type BagThresholds = BagThresholds;
	type Score = sp_npos_elections::VoteWeight;
}

// TODO #6469: This shouldn't be static, but a lazily cached value, not built unless needed, and
// re-built in case input parameters have changed. The `ideal_stake` should be determined by the
// amount of parachain slots being bid on: this should be around `(75 - 25.min(slots / 4))%`.
pallet_staking_reward_curve::build! {
	const REWARD_CURVE: PiecewiseLinear<'static> = curve!(
		min_inflation: 0_025_000,
		max_inflation: 0_100_000,
		// 3:2:1 staked : parachains : float.
		// while there's no parachains, then this is 75% staked : 25% float.
		ideal_stake: 0_750_000,
		falloff: 0_050_000,
		max_piece_count: 40,
		test_precision: 0_005_000,
	);
}

parameter_types! {
	// Six sessions in an era (24 hours).
	pub const SessionsPerEra: SessionIndex = 6;
	// 28 eras for unbonding (28 days).
	pub const BondingDuration: sp_staking::EraIndex = 28;
	pub const SlashDeferDuration: sp_staking::EraIndex = 27;
	pub const RewardCurve: &'static PiecewiseLinear<'static> = &REWARD_CURVE;
	pub const MaxNominatorRewardedPerValidator: u32 = 256;
	pub const OffendingValidatorsThreshold: Perbill = Perbill::from_percent(17);
	// 16
	pub const MaxNominations: u32 = <NposCompactSolution16 as frame_election_provider_support::NposSolution>::LIMIT as u32;
}

type SlashCancelOrigin = EnsureOneOf<
	EnsureRoot<AccountId>,
	pallet_collective::EnsureProportionAtLeast<AccountId, CouncilCollective, 3, 4>,
>;

impl frame_election_provider_support::onchain::Config for Runtime {
	type Accuracy = runtime_common::elections::OnOnChainAccuracy;
	type DataProvider = Staking;
}

impl pallet_staking::Config for Runtime {
	type MaxNominations = MaxNominations;
	type Currency = Balances;
	type UnixTime = Timestamp;
	type CurrencyToVote = CurrencyToVote;
	type RewardRemainder = Treasury;
	type Event = Event;
	type Slash = Treasury;
	type Reward = ();
	type SessionsPerEra = SessionsPerEra;
	type BondingDuration = BondingDuration;
	type SlashDeferDuration = SlashDeferDuration;
	// A super-majority of the council can cancel the slash.
	type SlashCancelOrigin = SlashCancelOrigin;
	type SessionInterface = Self;
	type EraPayout = pallet_staking::ConvertCurve<RewardCurve>;
	type MaxNominatorRewardedPerValidator = MaxNominatorRewardedPerValidator;
	type OffendingValidatorsThreshold = OffendingValidatorsThreshold;
	type NextNewSession = Session;
	type ElectionProvider = ElectionProviderMultiPhase;
	type GenesisElectionProvider = runtime_common::elections::GenesisElectionOf<Self>;
	type SortedListProvider = BagsList;
	type MaxUnlockingChunks = frame_support::traits::ConstU32<32>;
	type BenchmarkingConfig = runtime_common::StakingBenchmarkingConfig;
	type WeightInfo = weights::pallet_staking::WeightInfo<Runtime>;
}

parameter_types! {
	// Minimum 4 CENTS/byte
	pub const BasicDeposit: Balance = deposit(1, 258);
	pub const FieldDeposit: Balance = deposit(0, 66);
	pub const SubAccountDeposit: Balance = deposit(1, 53);
	pub const MaxSubAccounts: u32 = 100;
	pub const MaxAdditionalFields: u32 = 100;
	pub const MaxRegistrars: u32 = 20;
}

impl pallet_identity::Config for Runtime {
	type Event = Event;
	type Currency = Balances;
	type BasicDeposit = BasicDeposit;
	type FieldDeposit = FieldDeposit;
	type SubAccountDeposit = SubAccountDeposit;
	type MaxSubAccounts = MaxSubAccounts;
	type MaxAdditionalFields = MaxAdditionalFields;
	type MaxRegistrars = MaxRegistrars;
	type Slashed = Treasury;
	type ForceOrigin = MoreThanHalfCouncil;
	type RegistrarOrigin = MoreThanHalfCouncil;
	type WeightInfo = weights::pallet_identity::WeightInfo<Runtime>;
}

parameter_types! {
	pub LaunchPeriod: BlockNumber = prod_or_fast!(28 * DAYS, 1, "DOT_LAUNCH_PERIOD");
	pub VotingPeriod: BlockNumber = prod_or_fast!(28 * DAYS, 1 * MINUTES, "DOT_VOTING_PERIOD");
	pub FastTrackVotingPeriod: BlockNumber = prod_or_fast!(3 * HOURS, 1 * MINUTES, "DOT_FAST_TRACK_VOTING_PERIOD");
	pub const MinimumDeposit: Balance = 100 * DOLLARS;
	pub EnactmentPeriod: BlockNumber = prod_or_fast!(28 * DAYS, 1, "DOT_ENACTMENT_PERIOD");
	pub CooloffPeriod: BlockNumber = prod_or_fast!(7 * DAYS, 1, "DOT_COOLOFF_PERIOD");
	pub const InstantAllowed: bool = true;
	pub const MaxVotes: u32 = 100;
	pub const MaxProposals: u32 = 100;
}

impl pallet_democracy::Config for Runtime {
	type Proposal = Call;
	type Event = Event;
	type Currency = Balances;
	type EnactmentPeriod = EnactmentPeriod;
	type VoteLockingPeriod = EnactmentPeriod;
	type LaunchPeriod = LaunchPeriod;
	type VotingPeriod = VotingPeriod;
	type MinimumDeposit = MinimumDeposit;
	/// A straight majority of the council can decide what their next motion is.
	type ExternalOrigin = EnsureOneOf<
		pallet_collective::EnsureProportionAtLeast<AccountId, CouncilCollective, 1, 2>,
		frame_system::EnsureRoot<AccountId>,
	>;
	/// A 60% super-majority can have the next scheduled referendum be a straight majority-carries vote.
	type ExternalMajorityOrigin = EnsureOneOf<
		pallet_collective::EnsureProportionAtLeast<AccountId, CouncilCollective, 3, 5>,
		frame_system::EnsureRoot<AccountId>,
	>;
	/// A unanimous council can have the next scheduled referendum be a straight default-carries
	/// (NTB) vote.
	type ExternalDefaultOrigin = EnsureOneOf<
		pallet_collective::EnsureProportionAtLeast<AccountId, CouncilCollective, 1, 1>,
		frame_system::EnsureRoot<AccountId>,
	>;
	/// Two thirds of the technical committee can have an `ExternalMajority/ExternalDefault` vote
	/// be tabled immediately and with a shorter voting/enactment period.
	type FastTrackOrigin = EnsureOneOf<
		pallet_collective::EnsureProportionAtLeast<AccountId, TechnicalCollective, 2, 3>,
		frame_system::EnsureRoot<AccountId>,
	>;
	type InstantOrigin = EnsureOneOf<
		pallet_collective::EnsureProportionAtLeast<AccountId, TechnicalCollective, 1, 1>,
		frame_system::EnsureRoot<AccountId>,
	>;
	type InstantAllowed = InstantAllowed;
	type FastTrackVotingPeriod = FastTrackVotingPeriod;
	// To cancel a proposal which has been passed, 2/3 of the council must agree to it.
	type CancellationOrigin = EnsureOneOf<
		pallet_collective::EnsureProportionAtLeast<AccountId, CouncilCollective, 2, 3>,
		EnsureRoot<AccountId>,
	>;
	// To cancel a proposal before it has been passed, the technical committee must be unanimous or
	// Root must agree.
	type CancelProposalOrigin = EnsureOneOf<
		pallet_collective::EnsureProportionAtLeast<AccountId, TechnicalCollective, 1, 1>,
		EnsureRoot<AccountId>,
	>;
	type BlacklistOrigin = EnsureRoot<AccountId>;
	// Any single technical committee member may veto a coming council proposal, however they can
	// only do it once and it lasts only for the cooloff period.
	type VetoOrigin = pallet_collective::EnsureMember<AccountId, TechnicalCollective>;
	type CooloffPeriod = CooloffPeriod;
	type PreimageByteDeposit = PreimageByteDeposit;
	type OperationalPreimageOrigin = pallet_collective::EnsureMember<AccountId, CouncilCollective>;
	type Slash = Treasury;
	type Scheduler = Scheduler;
	type PalletsOrigin = OriginCaller;
	type MaxVotes = MaxVotes;
	type WeightInfo = weights::pallet_democracy::WeightInfo<Runtime>;
	type MaxProposals = MaxProposals;
}

parameter_types! {
	pub CouncilMotionDuration: BlockNumber = prod_or_fast!(7 * DAYS, 2 * MINUTES, "DOT_MOTION_DURATION");
	pub const CouncilMaxProposals: u32 = 100;
	pub const CouncilMaxMembers: u32 = 100;
}

pub type CouncilCollective = pallet_collective::Instance1;
impl pallet_collective::Config<CouncilCollective> for Runtime {
	type Origin = Origin;
	type Proposal = Call;
	type Event = Event;
	type MotionDuration = CouncilMotionDuration;
	type MaxProposals = CouncilMaxProposals;
	type MaxMembers = CouncilMaxMembers;
	type DefaultVote = pallet_collective::PrimeDefaultVote;
	type WeightInfo = weights::pallet_collective_council::WeightInfo<Runtime>;
}

parameter_types! {
	pub const CandidacyBond: Balance = 100 * DOLLARS;
	// 1 storage item created, key size is 32 bytes, value size is 16+16.
	pub const VotingBondBase: Balance = deposit(1, 64);
	// additional data per vote is 32 bytes (account id).
	pub const VotingBondFactor: Balance = deposit(0, 32);
	/// Weekly council elections; scaling up to monthly eventually.
	pub TermDuration: BlockNumber = prod_or_fast!(7 * DAYS, 2 * MINUTES, "DOT_TERM_DURATION");
	/// 13 members initially, to be increased to 23 eventually.
	pub const DesiredMembers: u32 = 13;
	pub const DesiredRunnersUp: u32 = 20;
	pub const PhragmenElectionPalletId: LockIdentifier = *b"phrelect";
}
// Make sure that there are no more than `MaxMembers` members elected via phragmen.
const_assert!(DesiredMembers::get() <= CouncilMaxMembers::get());

impl pallet_elections_phragmen::Config for Runtime {
	type Event = Event;
	type PalletId = PhragmenElectionPalletId;
	type Currency = Balances;
	type ChangeMembers = Council;
	type InitializeMembers = Council;
	type CurrencyToVote = frame_support::traits::U128CurrencyToVote;
	type CandidacyBond = CandidacyBond;
	type VotingBondBase = VotingBondBase;
	type VotingBondFactor = VotingBondFactor;
	type LoserCandidate = Treasury;
	type KickedMember = Treasury;
	type DesiredMembers = DesiredMembers;
	type DesiredRunnersUp = DesiredRunnersUp;
	type TermDuration = TermDuration;
	type WeightInfo = weights::pallet_elections_phragmen::WeightInfo<Runtime>;
}

parameter_types! {
	pub const TechnicalMotionDuration: BlockNumber = 7 * DAYS;
	pub const TechnicalMaxProposals: u32 = 100;
	pub const TechnicalMaxMembers: u32 = 100;
}

pub type TechnicalCollective = pallet_collective::Instance2;
impl pallet_collective::Config<TechnicalCollective> for Runtime {
	type Origin = Origin;
	type Proposal = Call;
	type Event = Event;
	type MotionDuration = TechnicalMotionDuration;
	type MaxProposals = TechnicalMaxProposals;
	type MaxMembers = TechnicalMaxMembers;
	type DefaultVote = pallet_collective::PrimeDefaultVote;
	type WeightInfo = weights::pallet_collective_technical_committee::WeightInfo<Runtime>;
}

impl pallet_membership::Config<pallet_membership::Instance1> for Runtime {
	type Event = Event;
	type AddOrigin = MoreThanHalfCouncil;
	type RemoveOrigin = MoreThanHalfCouncil;
	type SwapOrigin = MoreThanHalfCouncil;
	type ResetOrigin = MoreThanHalfCouncil;
	type PrimeOrigin = MoreThanHalfCouncil;
	type MembershipInitialized = TechnicalCommittee;
	type MembershipChanged = TechnicalCommittee;
	type MaxMembers = TechnicalMaxMembers;
	type WeightInfo = weights::pallet_membership::WeightInfo<Runtime>;
}

parameter_types! {
	pub const ProposalBond: Permill = Permill::from_percent(5);
	pub const ProposalBondMinimum: Balance = 100 * DOLLARS;
	pub const ProposalBondMaximum: Balance = 500 * DOLLARS;
	pub const SpendPeriod: BlockNumber = 24 * DAYS;
	pub const Burn: Permill = Permill::from_percent(1);
	pub const TreasuryPalletId: PalletId = PalletId(*b"py/trsry");

	pub const TipCountdown: BlockNumber = 1 * DAYS;
	pub const TipFindersFee: Percent = Percent::from_percent(20);
	pub const TipReportDepositBase: Balance = 1 * DOLLARS;
	pub const DataDepositPerByte: Balance = 1 * CENTS;
	pub const BountyDepositBase: Balance = 1 * DOLLARS;
	pub const BountyDepositPayoutDelay: BlockNumber = 8 * DAYS;
	pub const BountyUpdatePeriod: BlockNumber = 90 * DAYS;
	pub const MaximumReasonLength: u32 = 16384;
	pub const BountyCuratorDeposit: Permill = Permill::from_percent(50);
	pub const BountyValueMinimum: Balance = 10 * DOLLARS;
	pub const MaxApprovals: u32 = 100;
	pub const MaxAuthorities: u32 = 100_000;
	pub const MaxKeys: u32 = 10_000;
	pub const MaxPeerInHeartbeats: u32 = 10_000;
	pub const MaxPeerDataEncodingSize: u32 = 1_000;
}

type ApproveOrigin = EnsureOneOf<
	EnsureRoot<AccountId>,
	pallet_collective::EnsureProportionAtLeast<AccountId, CouncilCollective, 3, 5>,
>;

impl pallet_treasury::Config for Runtime {
	type PalletId = TreasuryPalletId;
	type Currency = Balances;
	type ApproveOrigin = ApproveOrigin;
	type RejectOrigin = MoreThanHalfCouncil;
	type Event = Event;
	type OnSlash = Treasury;
	type ProposalBond = ProposalBond;
	type ProposalBondMinimum = ProposalBondMinimum;
	type ProposalBondMaximum = ProposalBondMaximum;
	type SpendPeriod = SpendPeriod;
	type Burn = Burn;
	type BurnDestination = ();
	type SpendFunds = Bounties;
	type MaxApprovals = MaxApprovals;
	type WeightInfo = weights::pallet_treasury::WeightInfo<Runtime>;
}

impl pallet_bounties::Config for Runtime {
	type Event = Event;
	type BountyDepositBase = BountyDepositBase;
	type BountyDepositPayoutDelay = BountyDepositPayoutDelay;
	type BountyUpdatePeriod = BountyUpdatePeriod;
	type BountyCuratorDeposit = BountyCuratorDeposit;
	type BountyValueMinimum = BountyValueMinimum;
	type ChildBountyManager = ChildBounties;
	type DataDepositPerByte = DataDepositPerByte;
	type MaximumReasonLength = MaximumReasonLength;
	type WeightInfo = weights::pallet_bounties::WeightInfo<Runtime>;
}

parameter_types! {
	pub const MaxActiveChildBountyCount: u32 = 100;
	pub const ChildBountyValueMinimum: Balance = BountyValueMinimum::get() / 10;
	// This will be 1% of the bounty value.
	pub const ChildBountyCuratorDepositBase: Permill = Permill::from_percent(1);
}

impl pallet_child_bounties::Config for Runtime {
	type Event = Event;
	type MaxActiveChildBountyCount = MaxActiveChildBountyCount;
	type ChildBountyValueMinimum = ChildBountyValueMinimum;
	type ChildBountyCuratorDepositBase = ChildBountyCuratorDepositBase;
	type WeightInfo = weights::pallet_child_bounties::WeightInfo<Runtime>;
}

impl pallet_tips::Config for Runtime {
	type Event = Event;
	type DataDepositPerByte = DataDepositPerByte;
	type MaximumReasonLength = MaximumReasonLength;
	type Tippers = PhragmenElection;
	type TipCountdown = TipCountdown;
	type TipFindersFee = TipFindersFee;
	type TipReportDepositBase = TipReportDepositBase;
	type WeightInfo = weights::pallet_tips::WeightInfo<Runtime>;
}

impl pallet_offences::Config for Runtime {
	type Event = Event;
	type IdentificationTuple = pallet_session::historical::IdentificationTuple<Self>;
	type OnOffenceHandler = Staking;
}

impl pallet_authority_discovery::Config for Runtime {
	type MaxAuthorities = MaxAuthorities;
}

parameter_types! {
	pub NposSolutionPriority: TransactionPriority =
		Perbill::from_percent(90) * TransactionPriority::max_value();
	pub const ImOnlineUnsignedPriority: TransactionPriority = TransactionPriority::max_value();
}

impl pallet_im_online::Config for Runtime {
	type AuthorityId = ImOnlineId;
	type Event = Event;
	type ValidatorSet = Historical;
	type NextSessionRotation = Babe;
	type ReportUnresponsiveness = Offences;
	type UnsignedPriority = ImOnlineUnsignedPriority;
	type WeightInfo = weights::pallet_im_online::WeightInfo<Runtime>;
	type MaxKeys = MaxKeys;
	type MaxPeerInHeartbeats = MaxPeerInHeartbeats;
	type MaxPeerDataEncodingSize = MaxPeerDataEncodingSize;
}

impl pallet_grandpa::Config for Runtime {
	type Event = Event;
	type Call = Call;

	type KeyOwnerProof =
		<Self::KeyOwnerProofSystem as KeyOwnerProofSystem<(KeyTypeId, GrandpaId)>>::Proof;

	type KeyOwnerIdentification = <Self::KeyOwnerProofSystem as KeyOwnerProofSystem<(
		KeyTypeId,
		GrandpaId,
	)>>::IdentificationTuple;

	type KeyOwnerProofSystem = Historical;

	type HandleEquivocation = pallet_grandpa::EquivocationHandler<
		Self::KeyOwnerIdentification,
		Offences,
		ReportLongevity,
	>;

	type WeightInfo = ();
	type MaxAuthorities = MaxAuthorities;
}

/// Submits a transaction with the node's public and signature type. Adheres to the signed extension
/// format of the chain.
impl<LocalCall> frame_system::offchain::CreateSignedTransaction<LocalCall> for Runtime
where
	Call: From<LocalCall>,
{
	fn create_transaction<C: frame_system::offchain::AppCrypto<Self::Public, Self::Signature>>(
		call: Call,
		public: <Signature as Verify>::Signer,
		account: AccountId,
		nonce: <Runtime as frame_system::Config>::Index,
	) -> Option<(Call, <UncheckedExtrinsic as ExtrinsicT>::SignaturePayload)> {
		use sp_runtime::traits::StaticLookup;
		// take the biggest period possible.
		let period =
			BlockHashCount::get().checked_next_power_of_two().map(|c| c / 2).unwrap_or(2) as u64;

		let current_block = System::block_number()
			.saturated_into::<u64>()
			// The `System::block_number` is initialized with `n+1`,
			// so the actual block number is `n`.
			.saturating_sub(1);
		let tip = 0;
		let extra: SignedExtra = (
			frame_system::CheckNonZeroSender::<Runtime>::new(),
			frame_system::CheckSpecVersion::<Runtime>::new(),
			frame_system::CheckTxVersion::<Runtime>::new(),
			frame_system::CheckGenesis::<Runtime>::new(),
			frame_system::CheckMortality::<Runtime>::from(generic::Era::mortal(
				period,
				current_block,
			)),
			frame_system::CheckNonce::<Runtime>::from(nonce),
			frame_system::CheckWeight::<Runtime>::new(),
			pallet_transaction_payment::ChargeTransactionPayment::<Runtime>::from(tip),
			claims::PrevalidateAttests::<Runtime>::new(),
		);
		let raw_payload = SignedPayload::new(call, extra)
			.map_err(|e| {
				log::warn!("Unable to create signed payload: {:?}", e);
			})
			.ok()?;
		let signature = raw_payload.using_encoded(|payload| C::sign(payload, public))?;
		let (call, extra, _) = raw_payload.deconstruct();
		let address = <Runtime as frame_system::Config>::Lookup::unlookup(account);
		Some((call, (address, signature, extra)))
	}
}

impl frame_system::offchain::SigningTypes for Runtime {
	type Public = <Signature as Verify>::Signer;
	type Signature = Signature;
}

impl<C> frame_system::offchain::SendTransactionTypes<C> for Runtime
where
	Call: From<C>,
{
	type Extrinsic = UncheckedExtrinsic;
	type OverarchingCall = Call;
}

parameter_types! {
	pub const ParathreadDeposit: Balance = 500 * DOLLARS;
	pub const MaxRetries: u32 = 3;
}

parameter_types! {
	pub Prefix: &'static [u8] = b"Pay DOTs to the Polkadot account:";
}

impl claims::Config for Runtime {
	type Event = Event;
	type VestingSchedule = Vesting;
	type Prefix = Prefix;
	/// At least 3/4 of the council must agree to a claim move before it can happen.
	type MoveClaimOrigin =
		pallet_collective::EnsureProportionAtLeast<AccountId, CouncilCollective, 3, 4>;
	type WeightInfo = weights::runtime_common_claims::WeightInfo<Runtime>;
}

parameter_types! {
	pub const MinVestedTransfer: Balance = 1 * DOLLARS;
}

impl pallet_vesting::Config for Runtime {
	type Event = Event;
	type Currency = Balances;
	type BlockNumberToBalance = ConvertInto;
	type MinVestedTransfer = MinVestedTransfer;
	type WeightInfo = weights::pallet_vesting::WeightInfo<Runtime>;
	const MAX_VESTING_SCHEDULES: u32 = 28;
}

impl pallet_utility::Config for Runtime {
	type Event = Event;
	type Call = Call;
	type PalletsOrigin = OriginCaller;
	type WeightInfo = weights::pallet_utility::WeightInfo<Runtime>;
}

parameter_types! {
	// One storage item; key size is 32; value is size 4+4+16+32 bytes = 56 bytes.
	pub const DepositBase: Balance = deposit(1, 88);
	// Additional storage item size of 32 bytes.
	pub const DepositFactor: Balance = deposit(0, 32);
	pub const MaxSignatories: u16 = 100;
}

impl pallet_multisig::Config for Runtime {
	type Event = Event;
	type Call = Call;
	type Currency = Balances;
	type DepositBase = DepositBase;
	type DepositFactor = DepositFactor;
	type MaxSignatories = MaxSignatories;
	type WeightInfo = weights::pallet_multisig::WeightInfo<Runtime>;
}

parameter_types! {
	// One storage item; key size 32, value size 8; .
	pub const ProxyDepositBase: Balance = deposit(1, 8);
	// Additional storage item size of 33 bytes.
	pub const ProxyDepositFactor: Balance = deposit(0, 33);
	pub const MaxProxies: u16 = 32;
	pub const AnnouncementDepositBase: Balance = deposit(1, 8);
	pub const AnnouncementDepositFactor: Balance = deposit(0, 66);
	pub const MaxPending: u16 = 32;
}

/// The type used to represent the kinds of proxying allowed.
#[derive(
	Copy,
	Clone,
	Eq,
	PartialEq,
	Ord,
	PartialOrd,
	Encode,
	Decode,
	RuntimeDebug,
	MaxEncodedLen,
	scale_info::TypeInfo,
)]
pub enum ProxyType {
	Any = 0,
	NonTransfer = 1,
	Governance = 2,
	Staking = 3,
	// Skip 4 as it is now removed (was SudoBalances)
	IdentityJudgement = 5,
	CancelProxy = 6,
	Auction = 7,
}

#[cfg(test)]
mod proxy_type_tests {
	use super::*;

	#[derive(Copy, Clone, Eq, PartialEq, Ord, PartialOrd, Encode, Decode, RuntimeDebug)]
	pub enum OldProxyType {
		Any,
		NonTransfer,
		Governance,
		Staking,
		SudoBalances,
		IdentityJudgement,
	}

	#[test]
	fn proxy_type_decodes_correctly() {
		for (i, j) in vec![
			(OldProxyType::Any, ProxyType::Any),
			(OldProxyType::NonTransfer, ProxyType::NonTransfer),
			(OldProxyType::Governance, ProxyType::Governance),
			(OldProxyType::Staking, ProxyType::Staking),
			(OldProxyType::IdentityJudgement, ProxyType::IdentityJudgement),
		]
		.into_iter()
		{
			assert_eq!(i.encode(), j.encode());
		}
		assert!(ProxyType::decode(&mut &OldProxyType::SudoBalances.encode()[..]).is_err());
	}
}

impl Default for ProxyType {
	fn default() -> Self {
		Self::Any
	}
}
impl InstanceFilter<Call> for ProxyType {
	fn filter(&self, c: &Call) -> bool {
		match self {
			ProxyType::Any => true,
			ProxyType::NonTransfer => matches!(
				c,
				Call::System(..) |
				Call::Scheduler(..) |
				Call::Babe(..) |
				Call::Timestamp(..) |
				Call::Indices(pallet_indices::Call::claim{..}) |
				Call::Indices(pallet_indices::Call::free{..}) |
				Call::Indices(pallet_indices::Call::freeze{..}) |
				// Specifically omitting Indices `transfer`, `force_transfer`
				// Specifically omitting the entire Balances pallet
				Call::Authorship(..) |
				Call::Staking(..) |
				Call::Session(..) |
				Call::Grandpa(..) |
				Call::ImOnline(..) |
				Call::Democracy(..) |
				Call::Council(..) |
				Call::TechnicalCommittee(..) |
				Call::PhragmenElection(..) |
				Call::TechnicalMembership(..) |
				Call::Treasury(..) |
				Call::Bounties(..) |
				Call::ChildBounties(..) |
				Call::Tips(..) |
				Call::Claims(..) |
				Call::Vesting(pallet_vesting::Call::vest{..}) |
				Call::Vesting(pallet_vesting::Call::vest_other{..}) |
				// Specifically omitting Vesting `vested_transfer`, and `force_vested_transfer`
				Call::Utility(..) |
				Call::Identity(..) |
				Call::Proxy(..) |
				Call::Multisig(..) |
				Call::Registrar(paras_registrar::Call::register {..}) |
				Call::Registrar(paras_registrar::Call::deregister {..}) |
				// Specifically omitting Registrar `swap`
				Call::Registrar(paras_registrar::Call::reserve {..}) |
				Call::Crowdloan(..) |
				Call::Slots(..) |
				Call::Auctions(..) | // Specifically omitting the entire XCM Pallet
				Call::BagsList(..)
			),
			ProxyType::Governance => matches!(
				c,
				Call::Democracy(..) |
					Call::Council(..) | Call::TechnicalCommittee(..) |
					Call::PhragmenElection(..) |
					Call::Treasury(..) | Call::Bounties(..) |
					Call::Tips(..) | Call::Utility(..) |
					Call::ChildBounties(..)
			),
			ProxyType::Staking => {
				matches!(c, Call::Staking(..) | Call::Session(..) | Call::Utility(..))
			},
			ProxyType::IdentityJudgement => matches!(
				c,
				Call::Identity(pallet_identity::Call::provide_judgement { .. }) | Call::Utility(..)
			),
			ProxyType::CancelProxy => {
				matches!(c, Call::Proxy(pallet_proxy::Call::reject_announcement { .. }))
			},
			ProxyType::Auction => matches!(
				c,
				Call::Auctions(..) | Call::Crowdloan(..) | Call::Registrar(..) | Call::Slots(..)
			),
		}
	}
	fn is_superset(&self, o: &Self) -> bool {
		match (self, o) {
			(x, y) if x == y => true,
			(ProxyType::Any, _) => true,
			(_, ProxyType::Any) => false,
			(ProxyType::NonTransfer, _) => true,
			_ => false,
		}
	}
}

impl pallet_proxy::Config for Runtime {
	type Event = Event;
	type Call = Call;
	type Currency = Balances;
	type ProxyType = ProxyType;
	type ProxyDepositBase = ProxyDepositBase;
	type ProxyDepositFactor = ProxyDepositFactor;
	type MaxProxies = MaxProxies;
	type WeightInfo = weights::pallet_proxy::WeightInfo<Runtime>;
	type MaxPending = MaxPending;
	type CallHasher = BlakeTwo256;
	type AnnouncementDepositBase = AnnouncementDepositBase;
	type AnnouncementDepositFactor = AnnouncementDepositFactor;
}

impl parachains_origin::Config for Runtime {}

impl parachains_configuration::Config for Runtime {
	type WeightInfo = weights::runtime_parachains_configuration::WeightInfo<Runtime>;
}

impl parachains_shared::Config for Runtime {}

impl parachains_session_info::Config for Runtime {}

impl parachains_inclusion::Config for Runtime {
	type Event = Event;
	type DisputesHandler = ParasDisputes;
	type RewardValidators = parachains_reward_points::RewardValidatorsWithEraPoints<Runtime>;
}

parameter_types! {
	pub const ParasUnsignedPriority: TransactionPriority = TransactionPriority::max_value();
}

impl parachains_paras::Config for Runtime {
	type Event = Event;
	type WeightInfo = weights::runtime_parachains_paras::WeightInfo<Runtime>;
	type UnsignedPriority = ParasUnsignedPriority;
	type NextSessionRotation = Babe;
}

parameter_types! {
	pub const FirstMessageFactorPercent: u64 = 100;
}

impl parachains_ump::Config for Runtime {
	type Event = Event;
	type UmpSink = ();
	type FirstMessageFactorPercent = FirstMessageFactorPercent;
	type ExecuteOverweightOrigin = EnsureRoot<AccountId>;
	type WeightInfo = parachains_ump::TestWeightInfo;
}

impl parachains_dmp::Config for Runtime {}

impl parachains_hrmp::Config for Runtime {
	type Event = Event;
	type Origin = Origin;
	type Currency = Balances;
	type WeightInfo = weights::runtime_parachains_hrmp::WeightInfo<Self>;
}

impl parachains_paras_inherent::Config for Runtime {
	type WeightInfo = weights::runtime_parachains_paras_inherent::WeightInfo<Runtime>;
}

impl parachains_scheduler::Config for Runtime {}

impl parachains_initializer::Config for Runtime {
	type Randomness = pallet_babe::RandomnessFromOneEpochAgo<Runtime>;
	type ForceOrigin = EnsureRoot<AccountId>;
	type WeightInfo = weights::runtime_parachains_initializer::WeightInfo<Runtime>;
}

impl parachains_disputes::Config for Runtime {
	type Event = Event;
	type RewardValidators = ();
	type PunishValidators = ();
	type WeightInfo = weights::runtime_parachains_disputes::WeightInfo<Runtime>;
}

parameter_types! {
	// Mostly arbitrary deposit price, but should provide an adequate incentive not to spam reserve
	// `ParaId`s.
	pub const ParaDeposit: Balance = 100 * DOLLARS;
	pub const ParaDataByteDeposit: Balance = deposit(0, 1);
}

impl paras_registrar::Config for Runtime {
	type Event = Event;
	type Origin = Origin;
	type Currency = Balances;
	type OnSwap = (Crowdloan, Slots);
	type ParaDeposit = ParaDeposit;
	type DataDepositPerByte = ParaDataByteDeposit;
	type WeightInfo = weights::runtime_common_paras_registrar::WeightInfo<Runtime>;
}

parameter_types! {
	// 12 weeks = 3 months per lease period -> 8 lease periods ~ 2 years
	pub LeasePeriod: BlockNumber = prod_or_fast!(12 * WEEKS, 12 * WEEKS, "DOT_LEASE_PERIOD");
	// Polkadot Genesis was on May 26, 2020.
	// Target Parachain Onboarding Date: Dec 15, 2021.
	// Difference is 568 days.
	// We want a lease period to start on the target onboarding date.
	// 568 % (12 * 7) = 64 day offset
	pub LeaseOffset: BlockNumber = prod_or_fast!(64 * DAYS, 0, "DOT_LEASE_OFFSET");
}

impl slots::Config for Runtime {
	type Event = Event;
	type Currency = Balances;
	type Registrar = Registrar;
	type LeasePeriod = LeasePeriod;
	type LeaseOffset = LeaseOffset;
	type ForceOrigin = MoreThanHalfCouncil;
	type WeightInfo = weights::runtime_common_slots::WeightInfo<Runtime>;
}

parameter_types! {
	pub const CrowdloanId: PalletId = PalletId(*b"py/cfund");
	// Accounts for 10_000 contributions, each using 48 bytes (16 bytes for balance, and 32 bytes
	// for a memo).
	pub const SubmissionDeposit: Balance = deposit(1, 480_000);
	// The minimum crowdloan contribution.
	pub const MinContribution: Balance = 5 * DOLLARS;
	pub const RemoveKeysLimit: u32 = 1000;
	// Allow 32 bytes for an additional memo to a crowdloan.
	pub const MaxMemoLength: u8 = 32;
}

impl crowdloan::Config for Runtime {
	type Event = Event;
	type PalletId = CrowdloanId;
	type SubmissionDeposit = SubmissionDeposit;
	type MinContribution = MinContribution;
	type RemoveKeysLimit = RemoveKeysLimit;
	type Registrar = Registrar;
	type Auctioneer = Auctions;
	type MaxMemoLength = MaxMemoLength;
	type WeightInfo = weights::runtime_common_crowdloan::WeightInfo<Runtime>;
}

parameter_types! {
	// The average auction is 7 days long, so this will be 70% for ending period.
	// 5 Days = 72000 Blocks @ 6 sec per block
	pub const EndingPeriod: BlockNumber = 5 * DAYS;
	// ~ 1000 samples per day -> ~ 20 blocks per sample -> 2 minute samples
	pub const SampleLength: BlockNumber = 2 * MINUTES;
}

type AuctionInitiate = EnsureOneOf<
	EnsureRoot<AccountId>,
	pallet_collective::EnsureProportionAtLeast<AccountId, CouncilCollective, 2, 3>,
>;

impl auctions::Config for Runtime {
	type Event = Event;
	type Leaser = Slots;
	type Registrar = Registrar;
	type EndingPeriod = EndingPeriod;
	type SampleLength = SampleLength;
	type Randomness = pallet_babe::RandomnessFromOneEpochAgo<Runtime>;
	type InitiateOrigin = AuctionInitiate;
	type WeightInfo = weights::runtime_common_auctions::WeightInfo<Runtime>;
}

construct_runtime! {
	pub enum Runtime where
		Block = Block,
		NodeBlock = primitives::v2::Block,
		UncheckedExtrinsic = UncheckedExtrinsic
	{
		// Basic stuff; balances is uncallable initially.
		System: frame_system::{Pallet, Call, Storage, Config, Event<T>} = 0,
		Scheduler: pallet_scheduler::{Pallet, Call, Storage, Event<T>} = 1,
		Preimage: pallet_preimage::{Pallet, Call, Storage, Event<T>} = 10,

		// Babe must be before session.
		Babe: pallet_babe::{Pallet, Call, Storage, Config, ValidateUnsigned} = 2,

		Timestamp: pallet_timestamp::{Pallet, Call, Storage, Inherent} = 3,
		Indices: pallet_indices::{Pallet, Call, Storage, Config<T>, Event<T>} = 4,
		Balances: pallet_balances::{Pallet, Call, Storage, Config<T>, Event<T>} = 5,
		TransactionPayment: pallet_transaction_payment::{Pallet, Storage} = 32,

		// Consensus support.
		// Authorship must be before session in order to note author in the correct session and era
		// for im-online and staking.
		Authorship: pallet_authorship::{Pallet, Call, Storage} = 6,
		Staking: pallet_staking::{Pallet, Call, Storage, Config<T>, Event<T>} = 7,
		Offences: pallet_offences::{Pallet, Storage, Event} = 8,
		Historical: session_historical::{Pallet} = 33,
		Session: pallet_session::{Pallet, Call, Storage, Event, Config<T>} = 9,
		Grandpa: pallet_grandpa::{Pallet, Call, Storage, Config, Event, ValidateUnsigned} = 11,
		ImOnline: pallet_im_online::{Pallet, Call, Storage, Event<T>, ValidateUnsigned, Config<T>} = 12,
		AuthorityDiscovery: pallet_authority_discovery::{Pallet, Config} = 13,

		// Governance stuff.
		Democracy: pallet_democracy::{Pallet, Call, Storage, Config<T>, Event<T>} = 14,
		Council: pallet_collective::<Instance1>::{Pallet, Call, Storage, Origin<T>, Event<T>, Config<T>} = 15,
		TechnicalCommittee: pallet_collective::<Instance2>::{Pallet, Call, Storage, Origin<T>, Event<T>, Config<T>} = 16,
		PhragmenElection: pallet_elections_phragmen::{Pallet, Call, Storage, Event<T>, Config<T>} = 17,
		TechnicalMembership: pallet_membership::<Instance1>::{Pallet, Call, Storage, Event<T>, Config<T>} = 18,
		Treasury: pallet_treasury::{Pallet, Call, Storage, Config, Event<T>} = 19,


		// Claims. Usable initially.
		Claims: claims::{Pallet, Call, Storage, Event<T>, Config<T>, ValidateUnsigned} = 24,
		// Vesting. Usable initially, but removed once all vesting is finished.
		Vesting: pallet_vesting::{Pallet, Call, Storage, Event<T>, Config<T>} = 25,
		// Cunning utilities. Usable initially.
		Utility: pallet_utility::{Pallet, Call, Event} = 26,

		// Identity. Late addition.
		Identity: pallet_identity::{Pallet, Call, Storage, Event<T>} = 28,

		// Proxy module. Late addition.
		Proxy: pallet_proxy::{Pallet, Call, Storage, Event<T>} = 29,

		// Multisig dispatch. Late addition.
		Multisig: pallet_multisig::{Pallet, Call, Storage, Event<T>} = 30,

		// Bounties modules.
		Bounties: pallet_bounties::{Pallet, Call, Storage, Event<T>} = 34,
		ChildBounties: pallet_child_bounties = 38,

		// Tips module.
		Tips: pallet_tips::{Pallet, Call, Storage, Event<T>} = 35,

		// Election pallet. Only works with staking, but placed here to maintain indices.
		ElectionProviderMultiPhase: pallet_election_provider_multi_phase::{Pallet, Call, Storage, Event<T>, ValidateUnsigned} = 36,

		// Provides a semi-sorted list of nominators for staking.
		BagsList: pallet_bags_list::{Pallet, Call, Storage, Event<T>} = 37,

		// Parachains pallets. Start indices at 50 to leave room.
		ParachainsOrigin: parachains_origin::{Pallet, Origin} = 50,
		Configuration: parachains_configuration::{Pallet, Call, Storage, Config<T>} = 51,
		ParasShared: parachains_shared::{Pallet, Call, Storage} = 52,
		ParaInclusion: parachains_inclusion::{Pallet, Call, Storage, Event<T>} = 53,
		ParaInherent: parachains_paras_inherent::{Pallet, Call, Storage, Inherent} = 54,
		ParaScheduler: parachains_scheduler::{Pallet, Storage} = 55,
		Paras: parachains_paras::{Pallet, Call, Storage, Event, Config} = 56,
		Initializer: parachains_initializer::{Pallet, Call, Storage} = 57,
		Dmp: parachains_dmp::{Pallet, Call, Storage} = 58,
		Ump: parachains_ump::{Pallet, Call, Storage, Event} = 59,
		Hrmp: parachains_hrmp::{Pallet, Call, Storage, Event<T>, Config} = 60,
		ParaSessionInfo: parachains_session_info::{Pallet, Storage} = 61,
		ParasDisputes: parachains_disputes::{Pallet, Call, Storage, Event<T>} = 62,

		// Parachain Onboarding Pallets. Start indices at 70 to leave room.
		Registrar: paras_registrar::{Pallet, Call, Storage, Event<T>} = 70,
		Slots: slots::{Pallet, Call, Storage, Event<T>} = 71,
		Auctions: auctions::{Pallet, Call, Storage, Event<T>} = 72,
		Crowdloan: crowdloan::{Pallet, Call, Storage, Event<T>} = 73,

		// Pallet for sending XCM.
		XcmPallet: pallet_xcm::{Pallet, Call, Storage, Event<T>, Origin, Config} = 99,
	}
}

/// The address format for describing accounts.
pub type Address = sp_runtime::MultiAddress<AccountId, ()>;
/// Block header type as expected by this runtime.
pub type Header = generic::Header<BlockNumber, BlakeTwo256>;
/// Block type as expected by this runtime.
pub type Block = generic::Block<Header, UncheckedExtrinsic>;
/// A Block signed with a Justification
pub type SignedBlock = generic::SignedBlock<Block>;
/// `BlockId` type as expected by this runtime.
pub type BlockId = generic::BlockId<Block>;
/// The `SignedExtension` to the basic transaction logic.
pub type SignedExtra = (
	frame_system::CheckNonZeroSender<Runtime>,
	frame_system::CheckSpecVersion<Runtime>,
	frame_system::CheckTxVersion<Runtime>,
	frame_system::CheckGenesis<Runtime>,
	frame_system::CheckMortality<Runtime>,
	frame_system::CheckNonce<Runtime>,
	frame_system::CheckWeight<Runtime>,
	pallet_transaction_payment::ChargeTransactionPayment<Runtime>,
	claims::PrevalidateAttests<Runtime>,
);
/// Unchecked extrinsic type as expected by this runtime.
pub type UncheckedExtrinsic = generic::UncheckedExtrinsic<Address, Call, Signature, SignedExtra>;
/// Executive: handles dispatch to the various modules.
pub type Executive = frame_executive::Executive<
	Runtime,
	Block,
	frame_system::ChainContext<Runtime>,
	Runtime,
	AllPalletsWithSystem,
	(FixCouncilDepositMigration, CrowdloanIndexMigration),
>;
/// The payload being signed in transactions.
pub type SignedPayload = generic::SignedPayload<Call, SignedExtra>;

// Migration for crowdloan pallet to use fund index for account generation.
pub struct CrowdloanIndexMigration;
impl OnRuntimeUpgrade for CrowdloanIndexMigration {
	fn on_runtime_upgrade() -> frame_support::weights::Weight {
		crowdloan::migration::crowdloan_index_migration::migrate::<Runtime>()
	}

	#[cfg(feature = "try-runtime")]
	fn pre_upgrade() -> Result<(), &'static str> {
		crowdloan::migration::crowdloan_index_migration::pre_migrate::<Runtime>()
	}

	#[cfg(feature = "try-runtime")]
	fn post_upgrade() -> Result<(), &'static str> {
		crowdloan::migration::crowdloan_index_migration::post_migrate::<Runtime>()
	}
}

/// A migration struct to fix some deposits in the council election pallet.
///
/// See more details here: https://github.com/paritytech/polkadot/issues/4160
pub struct FixCouncilDepositMigration;
impl FixCouncilDepositMigration {
	fn execute(check: bool) -> frame_support::weights::Weight {
		let accounts = vec![
			// 14udY48vCbPLtF2VEpUmqfJLHesmAZWi5ShzeKgnqkuigYaR
			[
				172, 216, 115, 87, 170, 243, 188, 88, 181, 73, 157, 16, 214, 192, 48, 146, 239, 79,
				168, 154, 196, 169, 194, 254, 122, 128, 246, 166, 205, 215, 176, 96,
			],
			// 14iGCDW2cEphmcXH22RhbuQBxjAzPP8UJAX8EQw4p5T2ZwsW
			[
				164, 44, 232, 74, 83, 194, 159, 82, 232, 179, 36, 255, 38, 50, 209, 27, 131, 102,
				14, 84, 172, 117, 220, 42, 68, 1, 156, 100, 180, 176, 241, 14,
			],
			// 14FrHPF7UWDZCe811yBUXMch8VS7hE4CvV26UR92Pvz5BUia
			[
				144, 8, 9, 30, 45, 31, 178, 14, 109, 106, 70, 192, 214, 101, 145, 201, 176, 11,
				115, 234, 66, 56, 108, 8, 151, 223, 221, 83, 39, 193, 85, 49,
			],
			// 14BpBd1EhsbzSAarjKJmpNHA2evTj1B4FjryWACycBCqTxDQ
			[
				140, 243, 252, 167, 136, 94, 38, 129, 226, 241, 53, 86, 191, 123, 76, 106, 9, 118,
				132, 88, 187, 170, 17, 156, 237, 88, 146, 133, 105, 209, 1, 25,
			],
			// 13Smi6KLQxEfBNYNPAbiMPiVFVPRpu8WM2qQv42jkmZKnkfo
			[
				108, 32, 26, 170, 125, 136, 60, 208, 129, 73, 14, 48, 167, 180, 62, 102, 16, 173,
				35, 186, 0, 84, 201, 8, 220, 147, 61, 201, 113, 230, 64, 79,
			],
			// 1A6Tb4x8T9WbN2Rvq1kQFdFoFQxbNv6GBhc5GAMY9ACQV4j
			[
				6, 239, 149, 80, 170, 82, 13, 197, 145, 211, 233, 148, 11, 63, 162, 137, 186, 65,
				36, 99, 214, 95, 24, 38, 33, 183, 77, 243, 230, 55, 164, 23,
			],
			// 14cstG1jBDJuPGcAf41cmX6QWuF2AxN3sMWaxtPac9D5cToJ
			[
				160, 17, 148, 94, 22, 13, 118, 174, 174, 230, 77, 85, 60, 34, 25, 135, 10, 214,
				212, 168, 251, 43, 41, 57, 155, 47, 233, 152, 3, 232, 207, 125,
			],
			// 165gfcRhaqPSiwhhw3Vsb6S4iWxALtQtEK5MbtrfJsgDEHQi
			[
				224, 191, 172, 240, 87, 30, 41, 24, 135, 105, 21, 246, 198, 223, 211, 33, 187, 40,
				23, 235, 216, 30, 183, 110, 115, 152, 101, 130, 89, 103, 87, 61,
			],
			// 1gNBZtAbG75p4cVcdCJNh6NE8YB7X1F7jr67J8fCBeV96cp
			[
				30, 5, 224, 89, 249, 90, 22, 14, 81, 26, 74, 44, 0, 199, 0, 49, 246, 90, 132, 220,
				218, 82, 237, 53, 50, 244, 232, 214, 149, 157, 57, 93,
			],
			// 1EP1PHmnjwpL2X53CToLFJg8UuXqzbuAv3ySXQjkJaCw3Y6
			[
				10, 52, 69, 106, 236, 104, 209, 252, 112, 54, 239, 6, 22, 255, 205, 117, 20, 214,
				60, 209, 217, 67, 60, 15, 85, 179, 114, 221, 70, 156, 136, 17,
			],
			// 14v1h36tNjUkxaMGugURtXZncrXns47pkQ86gJcxyPtknsN
			[
				2, 252, 48, 175, 174, 77, 94, 53, 172, 150, 26, 125, 182, 0, 149, 0, 209, 114, 46,
				207, 136, 115, 39, 94, 13, 115, 135, 178, 125, 86, 132, 59,
			],
			// 14dQWQ6URVDwApf58KWd61FjGcQ4UPujw7gsz5o8Mcitp24y
			[
				160, 120, 170, 132, 20, 103, 222, 160, 137, 141, 113, 85, 183, 237, 251, 51, 79,
				137, 124, 136, 76, 53, 22, 248, 179, 239, 132, 36, 16, 2, 135, 0,
			],
			// 15Xx6ToS88iUagZ6BNJsEMKDbo4V7RcjdJk1FGfdxLtgqVs4
			[
				200, 139, 194, 108, 60, 251, 55, 151, 193, 178, 226, 201, 231, 253, 3, 32, 217,
				137, 146, 113, 186, 146, 85, 162, 64, 140, 79, 238, 179, 60, 212, 37,
			],
			// 121YKGZBCaLyCkZjrwfqEkZHHVns1Kt5Q1g6gEfdU6MgbkFy
			[
				44, 165, 166, 39, 32, 79, 103, 91, 243, 65, 83, 45, 12, 71, 150, 8, 65, 72, 47,
				138, 41, 93, 84, 82, 246, 172, 37, 77, 120, 255, 205, 0,
			],
			// 14pXP1DJVJnZDt6CcPkuwfT6NHh9nQ22J8LnsUCvkk2LRH65
			[
				168, 243, 128, 29, 140, 120, 224, 144, 194, 1, 238, 189, 86, 169, 82, 167, 233, 13,
				83, 92, 237, 86, 132, 253, 211, 253, 103, 106, 154, 207, 75, 68,
			],
			// 14tye3sQ1L3z3p4DSKhvhbXFMW6jQfFQYFd5xi4LBhJ2TJem
			[
				172, 88, 225, 14, 65, 37, 22, 93, 132, 13, 83, 22, 158, 17, 26, 78, 118, 72, 127,
				147, 13, 123, 218, 87, 117, 131, 246, 187, 246, 219, 81, 59,
			],
			// 14gUmUjQooUqAgbkP8zEdz5tkLyCqPSz8GZ41AnLLyFzhVw2
			[
				162, 208, 190, 35, 76, 208, 148, 91, 47, 116, 178, 159, 123, 17, 212, 247, 90, 174,
				73, 32, 139, 89, 214, 83, 90, 3, 174, 26, 67, 165, 183, 112,
			],
			// 16c552whYN6dr8jJtNdRLm8FKyxMpYwFDP5f5enw26VquJk5
			[
				247, 236, 116, 170, 31, 243, 191, 68, 117, 233, 36, 158, 227, 128, 193, 216, 142,
				209, 41, 184, 91, 128, 225, 244, 111, 216, 85, 70, 197, 255, 107, 44,
			],
			// 16UJBPHVqQ3xYXnmhEpaQtvSRnrP9k1XeE7WxoyCxsrL9AvV
			[
				241, 254, 159, 123, 160, 254, 171, 158, 71, 104, 77, 64, 6, 237, 37, 173, 108, 68,
				26, 21, 83, 206, 246, 39, 72, 84, 94, 165, 117, 57, 42, 245,
			],
			// 16aHHHXnTYAV72qngKmEDVGXwRw8cknqgioY75BsTtMNJEg3
			[
				246, 143, 18, 83, 127, 208, 99, 243, 148, 152, 117, 161, 239, 194, 206, 212, 72,
				86, 133, 228, 137, 154, 134, 116, 198, 74, 192, 66, 219, 182, 125, 67,
			],
			// 16X6fA9y2kPoUDN3wo2Y5PhAfYCd7R8b8soH9jKo754TEoHh
			[
				244, 33, 147, 88, 40, 40, 13, 119, 209, 186, 58, 206, 220, 185, 108, 55, 45, 165,
				35, 15, 86, 139, 143, 62, 89, 66, 182, 145, 129, 57, 5, 38,
			],
			// 14M7jxZGVjp8DKNgmqCRPmrJyVpFSNvrUG6CfX7TGcS48JZw
			[
				148, 12, 76, 172, 117, 113, 22, 224, 45, 110, 189, 199, 224, 170, 130, 125, 212,
				121, 33, 129, 247, 254, 11, 118, 205, 112, 146, 85, 229, 36, 187, 19,
			],
			// 16kbrXtdXwQKEPrswWQXLtBTao1PqiGhRcXFvyh4ysF5pmoK
			[
				254, 110, 12, 120, 57, 60, 85, 65, 211, 12, 63, 67, 45, 168, 180, 85, 164, 150,
				102, 196, 83, 28, 134, 154, 95, 189, 99, 201, 185, 163, 138, 109,
			],
			// 1LWcBbCTEc1E1vvVSSPXXiMfGdX9ZLPv9su3cWN3m9xWEjE
			[
				14, 225, 83, 206, 131, 55, 42, 106, 38, 36, 189, 220, 15, 111, 155, 98, 53, 232,
				95, 87, 98, 25, 56, 12, 208, 210, 160, 62, 172, 112, 77, 83,
			],
			// 1n1B9ZPkg9cv152c6UwtQrXuNwR2tXPXvwKDX9cYeMh4fNQ
			[
				34, 82, 161, 213, 13, 148, 36, 11, 212, 229, 179, 46, 245, 193, 24, 213, 158, 134,
				74, 138, 221, 110, 45, 48, 252, 255, 83, 185, 57, 240, 138, 16,
			],
			// 1RVaJptRF1XompgRCXuda3Vs8Cxjt22ww5ndSRSvaW7WJBf
			[
				18, 174, 20, 73, 241, 49, 142, 117, 34, 7, 71, 237, 232, 254, 238, 5, 97, 245, 0,
				241, 202, 36, 0, 194, 4, 255, 173, 115, 92, 83, 236, 84,
			],
			// 1243tzEb446NSpWzPcaeMGpJh2YZ4TwMb4B85yVCt4275fD8
			[
				46, 143, 184, 53, 56, 149, 115, 226, 83, 136, 159, 62, 59, 200, 58, 164, 121, 129,
				227, 42, 112, 29, 160, 91, 242, 253, 25, 119, 194, 54, 208, 61,
			],
			// 14XetcVhGUWtf2W1tbtA6wxP3MwWxTquLsLhZMgKGBG4W7R5
			[
				156, 21, 156, 115, 71, 245, 92, 84, 163, 230, 0, 227, 233, 120, 27, 153, 130, 240,
				92, 168, 113, 189, 234, 206, 107, 103, 117, 220, 169, 238, 189, 17,
			],
			// 15rqGn147Drr6nY5Xvyzqo6NgDWJoQzooiqaJHEzkcavFryy
			[
				214, 242, 116, 231, 100, 216, 50, 159, 252, 77, 140, 17, 120, 203, 4, 244, 115,
				129, 156, 227, 192, 228, 32, 224, 58, 167, 125, 103, 154, 67, 208, 60,
			],
			// 1629Shw6w88GnyXyyUbRtX7YFipQnjScGKcWr1BaRiMhvmAg
			[
				222, 12, 213, 196, 1, 109, 233, 174, 186, 136, 143, 177, 134, 162, 168, 187, 208,
				151, 155, 47, 220, 232, 133, 120, 133, 142, 111, 42, 219, 127, 143, 78,
			],
		];
		let count = accounts.len() as u64;
		accounts.into_iter().map(AccountId::from).for_each(|who| {
			use frame_support::traits::ReservableCurrency;
			// unreserve up to 4.95 DOTs, if they still have it.
			let leftover = Balances::unreserve(&who, 495 * UNITS / 100);
			if check && !leftover.is_zero() {
				log::warn!(
					target: "runtime::polkadot",
					"some account {:?} does not have enough balance for the refund ({}), this is not necessarily a problem.",
					who,
					leftover,
				);
			}
		});
		<Runtime as frame_system::Config>::DbWeight::get().reads_writes(count, count)
	}
}

impl OnRuntimeUpgrade for FixCouncilDepositMigration {
	fn on_runtime_upgrade() -> frame_support::weights::Weight {
		if VERSION.spec_version == 9180 {
			Self::execute(false)
		} else {
			log::warn!(target: "runtime::polkadot", "FixCouncilDepositMigration should be removed.");
			0
		}
	}

	#[cfg(feature = "try-runtime")]
	fn pre_upgrade() -> Result<(), &'static str> {
		let _ = Self::execute(true);
		Ok(())
	}
}

#[cfg(feature = "runtime-benchmarks")]
#[macro_use]
extern crate frame_benchmarking;

#[cfg(feature = "runtime-benchmarks")]
mod benches {
	define_benchmarks!(
		// Polkadot
		// NOTE: Make sure to prefix these with `runtime_common::` so
		// the that path resolves correctly in the generated file.
		[runtime_common::auctions, Auctions]
		[runtime_common::claims, Claims]
		[runtime_common::crowdloan, Crowdloan]
		[runtime_common::slots, Slots]
		[runtime_common::paras_registrar, Registrar]
		[runtime_parachains::configuration, Configuration]
		[runtime_parachains::disputes, ParasDisputes]
		[runtime_parachains::initializer, Initializer]
		[runtime_parachains::paras, Paras]
		[runtime_parachains::paras_inherent, ParaInherent]
		[runtime_parachains::ump, Ump]
		// Substrate
		[pallet_bags_list, BagsList]
		[pallet_balances, Balances]
		[frame_benchmarking::baseline, Baseline::<Runtime>]
		[pallet_bounties, Bounties]
		[pallet_child_bounties, ChildBounties]
		[pallet_collective, Council]
		[pallet_collective, TechnicalCommittee]
		[pallet_democracy, Democracy]
		[pallet_elections_phragmen, PhragmenElection]
		[pallet_election_provider_multi_phase, ElectionProviderMultiPhase]
		[pallet_identity, Identity]
		[pallet_im_online, ImOnline]
		[pallet_indices, Indices]
		[pallet_membership, TechnicalMembership]
		[pallet_multisig, Multisig]
		[pallet_offences, OffencesBench::<Runtime>]
		[pallet_preimage, Preimage]
		[pallet_proxy, Proxy]
		[pallet_scheduler, Scheduler]
		[pallet_session, SessionBench::<Runtime>]
		[pallet_staking, Staking]
		[frame_system, SystemBench::<Runtime>]
		[pallet_timestamp, Timestamp]
		[pallet_tips, Tips]
		[pallet_treasury, Treasury]
		[pallet_utility, Utility]
		[pallet_vesting, Vesting]
	);
}

#[cfg(not(feature = "disable-runtime-api"))]
sp_api::impl_runtime_apis! {
	impl sp_api::Core<Block> for Runtime {
		fn version() -> RuntimeVersion {
			VERSION
		}

		fn execute_block(block: Block) {
			Executive::execute_block(block);
		}

		fn initialize_block(header: &<Block as BlockT>::Header) {
			Executive::initialize_block(header)
		}
	}

	impl sp_api::Metadata<Block> for Runtime {
		fn metadata() -> OpaqueMetadata {
			OpaqueMetadata::new(Runtime::metadata().into())
		}
	}

	impl block_builder_api::BlockBuilder<Block> for Runtime {
		fn apply_extrinsic(extrinsic: <Block as BlockT>::Extrinsic) -> ApplyExtrinsicResult {
			Executive::apply_extrinsic(extrinsic)
		}

		fn finalize_block() -> <Block as BlockT>::Header {
			Executive::finalize_block()
		}

		fn inherent_extrinsics(data: inherents::InherentData) -> Vec<<Block as BlockT>::Extrinsic> {
			data.create_extrinsics()
		}

		fn check_inherents(
			block: Block,
			data: inherents::InherentData,
		) -> inherents::CheckInherentsResult {
			data.check_extrinsics(&block)
		}
	}

	impl tx_pool_api::runtime_api::TaggedTransactionQueue<Block> for Runtime {
		fn validate_transaction(
			source: TransactionSource,
			tx: <Block as BlockT>::Extrinsic,
			block_hash: <Block as BlockT>::Hash,
		) -> TransactionValidity {
			Executive::validate_transaction(source, tx, block_hash)
		}
	}

	impl offchain_primitives::OffchainWorkerApi<Block> for Runtime {
		fn offchain_worker(header: &<Block as BlockT>::Header) {
			Executive::offchain_worker(header)
		}
	}

	impl primitives::v2::ParachainHost<Block, Hash, BlockNumber> for Runtime {
		fn validators() -> Vec<ValidatorId> {
			parachains_runtime_api_impl::validators::<Runtime>()
		}

		fn validator_groups() -> (Vec<Vec<ValidatorIndex>>, GroupRotationInfo<BlockNumber>) {
			parachains_runtime_api_impl::validator_groups::<Runtime>()
		}

		fn availability_cores() -> Vec<CoreState<Hash, BlockNumber>> {
			parachains_runtime_api_impl::availability_cores::<Runtime>()
		}

		fn persisted_validation_data(para_id: ParaId, assumption: OccupiedCoreAssumption)
			-> Option<PersistedValidationData<Hash, BlockNumber>> {
			parachains_runtime_api_impl::persisted_validation_data::<Runtime>(para_id, assumption)
		}

		fn assumed_validation_data(
			para_id: ParaId,
			expected_persisted_validation_data_hash: Hash,
		) -> Option<(PersistedValidationData<Hash, BlockNumber>, ValidationCodeHash)> {
			parachains_runtime_api_impl::assumed_validation_data::<Runtime>(
				para_id,
				expected_persisted_validation_data_hash,
			)
		}

		fn check_validation_outputs(
			para_id: ParaId,
			outputs: primitives::v2::CandidateCommitments,
		) -> bool {
			parachains_runtime_api_impl::check_validation_outputs::<Runtime>(para_id, outputs)
		}

		fn session_index_for_child() -> SessionIndex {
			parachains_runtime_api_impl::session_index_for_child::<Runtime>()
		}

		fn validation_code(para_id: ParaId, assumption: OccupiedCoreAssumption)
			-> Option<ValidationCode> {
			parachains_runtime_api_impl::validation_code::<Runtime>(para_id, assumption)
		}

		fn candidate_pending_availability(para_id: ParaId) -> Option<CommittedCandidateReceipt<Hash>> {
			parachains_runtime_api_impl::candidate_pending_availability::<Runtime>(para_id)
		}

		fn candidate_events() -> Vec<CandidateEvent<Hash>> {
			parachains_runtime_api_impl::candidate_events::<Runtime, _>(|ev| {
				match ev {
					Event::ParaInclusion(ev) => {
						Some(ev)
					}
					_ => None,
				}
			})
		}

		fn session_info(index: SessionIndex) -> Option<SessionInfo> {
			parachains_runtime_api_impl::session_info::<Runtime>(index)
		}

		fn dmq_contents(recipient: ParaId) -> Vec<InboundDownwardMessage<BlockNumber>> {
			parachains_runtime_api_impl::dmq_contents::<Runtime>(recipient)
		}

		fn inbound_hrmp_channels_contents(
			recipient: ParaId
		) -> BTreeMap<ParaId, Vec<InboundHrmpMessage<BlockNumber>>> {
			parachains_runtime_api_impl::inbound_hrmp_channels_contents::<Runtime>(recipient)
		}

		fn validation_code_by_hash(hash: ValidationCodeHash) -> Option<ValidationCode> {
			parachains_runtime_api_impl::validation_code_by_hash::<Runtime>(hash)
		}

		fn on_chain_votes() -> Option<ScrapedOnChainVotes<Hash>> {
			parachains_runtime_api_impl::on_chain_votes::<Runtime>()
		}

		fn submit_pvf_check_statement(
			stmt: primitives::v2::PvfCheckStatement,
			signature: primitives::v2::ValidatorSignature,
		) {
			parachains_runtime_api_impl::submit_pvf_check_statement::<Runtime>(stmt, signature)
		}

		fn pvfs_require_precheck() -> Vec<ValidationCodeHash> {
			parachains_runtime_api_impl::pvfs_require_precheck::<Runtime>()
		}

		fn validation_code_hash(para_id: ParaId, assumption: OccupiedCoreAssumption)
			-> Option<ValidationCodeHash>
		{
			parachains_runtime_api_impl::validation_code_hash::<Runtime>(para_id, assumption)
		}
	}

	impl beefy_primitives::BeefyApi<Block> for Runtime {
		fn validator_set() -> Option<beefy_primitives::ValidatorSet<BeefyId>> {
			// dummy implementation due to lack of BEEFY pallet.
			None
		}
	}

	impl mmr::MmrApi<Block, Hash> for Runtime {
		fn generate_proof(_leaf_index: u64)
			-> Result<(mmr::EncodableOpaqueLeaf, mmr::Proof<Hash>), mmr::Error>
		{
			// dummy implementation due to lack of MMR pallet.
			Err(mmr::Error::GenerateProof)
		}

		fn verify_proof(_leaf: mmr::EncodableOpaqueLeaf, _proof: mmr::Proof<Hash>)
			-> Result<(), mmr::Error>
		{
			// dummy implementation due to lack of MMR pallet.
			Err(mmr::Error::Verify)
		}

		fn verify_proof_stateless(
			_root: Hash,
			_leaf: mmr::EncodableOpaqueLeaf,
			_proof: mmr::Proof<Hash>
		) -> Result<(), mmr::Error> {
			// dummy implementation due to lack of MMR pallet.
			Err(mmr::Error::Verify)
		}
	}

	impl fg_primitives::GrandpaApi<Block> for Runtime {
		fn grandpa_authorities() -> Vec<(GrandpaId, u64)> {
			Grandpa::grandpa_authorities()
		}

		fn current_set_id() -> fg_primitives::SetId {
			Grandpa::current_set_id()
		}

		fn submit_report_equivocation_unsigned_extrinsic(
			equivocation_proof: fg_primitives::EquivocationProof<
				<Block as BlockT>::Hash,
				sp_runtime::traits::NumberFor<Block>,
			>,
			key_owner_proof: fg_primitives::OpaqueKeyOwnershipProof,
		) -> Option<()> {
			let key_owner_proof = key_owner_proof.decode()?;

			Grandpa::submit_unsigned_equivocation_report(
				equivocation_proof,
				key_owner_proof,
			)
		}

		fn generate_key_ownership_proof(
			_set_id: fg_primitives::SetId,
			authority_id: fg_primitives::AuthorityId,
		) -> Option<fg_primitives::OpaqueKeyOwnershipProof> {
			use parity_scale_codec::Encode;

			Historical::prove((fg_primitives::KEY_TYPE, authority_id))
				.map(|p| p.encode())
				.map(fg_primitives::OpaqueKeyOwnershipProof::new)
		}
	}

	impl babe_primitives::BabeApi<Block> for Runtime {
		fn configuration() -> babe_primitives::BabeGenesisConfiguration {
			// The choice of `c` parameter (where `1 - c` represents the
			// probability of a slot being empty), is done in accordance to the
			// slot duration and expected target block time, for safely
			// resisting network delays of maximum two seconds.
			// <https://research.web3.foundation/en/latest/polkadot/BABE/Babe/#6-practical-results>
			babe_primitives::BabeGenesisConfiguration {
				slot_duration: Babe::slot_duration(),
				epoch_length: EpochDuration::get(),
				c: BABE_GENESIS_EPOCH_CONFIG.c,
				genesis_authorities: Babe::authorities().to_vec(),
				randomness: Babe::randomness(),
				allowed_slots: BABE_GENESIS_EPOCH_CONFIG.allowed_slots,
			}
		}

		fn current_epoch_start() -> babe_primitives::Slot {
			Babe::current_epoch_start()
		}

		fn current_epoch() -> babe_primitives::Epoch {
			Babe::current_epoch()
		}

		fn next_epoch() -> babe_primitives::Epoch {
			Babe::next_epoch()
		}

		fn generate_key_ownership_proof(
			_slot: babe_primitives::Slot,
			authority_id: babe_primitives::AuthorityId,
		) -> Option<babe_primitives::OpaqueKeyOwnershipProof> {
			use parity_scale_codec::Encode;

			Historical::prove((babe_primitives::KEY_TYPE, authority_id))
				.map(|p| p.encode())
				.map(babe_primitives::OpaqueKeyOwnershipProof::new)
		}

		fn submit_report_equivocation_unsigned_extrinsic(
			equivocation_proof: babe_primitives::EquivocationProof<<Block as BlockT>::Header>,
			key_owner_proof: babe_primitives::OpaqueKeyOwnershipProof,
		) -> Option<()> {
			let key_owner_proof = key_owner_proof.decode()?;

			Babe::submit_unsigned_equivocation_report(
				equivocation_proof,
				key_owner_proof,
			)
		}
	}

	impl authority_discovery_primitives::AuthorityDiscoveryApi<Block> for Runtime {
		fn authorities() -> Vec<AuthorityDiscoveryId> {
			AuthorityDiscovery::authorities()
		}
	}

	impl sp_session::SessionKeys<Block> for Runtime {
		fn generate_session_keys(seed: Option<Vec<u8>>) -> Vec<u8> {
			SessionKeys::generate(seed)
		}

		fn decode_session_keys(
			encoded: Vec<u8>,
		) -> Option<Vec<(Vec<u8>, sp_core::crypto::KeyTypeId)>> {
			SessionKeys::decode_into_raw_public_keys(&encoded)
		}
	}

	impl frame_system_rpc_runtime_api::AccountNonceApi<Block, AccountId, Nonce> for Runtime {
		fn account_nonce(account: AccountId) -> Nonce {
			System::account_nonce(account)
		}
	}

	impl pallet_transaction_payment_rpc_runtime_api::TransactionPaymentApi<
		Block,
		Balance,
	> for Runtime {
		fn query_info(uxt: <Block as BlockT>::Extrinsic, len: u32) -> RuntimeDispatchInfo<Balance> {
			TransactionPayment::query_info(uxt, len)
		}
		fn query_fee_details(uxt: <Block as BlockT>::Extrinsic, len: u32) -> FeeDetails<Balance> {
			TransactionPayment::query_fee_details(uxt, len)
		}
	}

	#[cfg(feature = "try-runtime")]
	impl frame_try_runtime::TryRuntime<Block> for Runtime {
		fn on_runtime_upgrade() -> (Weight, Weight) {
			log::info!("try-runtime::on_runtime_upgrade polkadot.");
			let weight = Executive::try_runtime_upgrade().unwrap();
			(weight, BlockWeights::get().max_block)
		}

		fn execute_block_no_check(block: Block) -> Weight {
			Executive::execute_block_no_check(block)
		}
	}

	#[cfg(feature = "runtime-benchmarks")]
	impl frame_benchmarking::Benchmark<Block> for Runtime {
		fn benchmark_metadata(extra: bool) -> (
			Vec<frame_benchmarking::BenchmarkList>,
			Vec<frame_support::traits::StorageInfo>,
		) {
			use frame_benchmarking::{Benchmarking, BenchmarkList};
			use frame_support::traits::StorageInfoTrait;

			use pallet_session_benchmarking::Pallet as SessionBench;
			use pallet_offences_benchmarking::Pallet as OffencesBench;
			use frame_system_benchmarking::Pallet as SystemBench;
			use frame_benchmarking::baseline::Pallet as Baseline;

			let mut list = Vec::<BenchmarkList>::new();
			list_benchmarks!(list, extra);

			let storage_info = AllPalletsWithSystem::storage_info();
			return (list, storage_info)
		}

		fn dispatch_benchmark(
			config: frame_benchmarking::BenchmarkConfig
		) -> Result<
			Vec<frame_benchmarking::BenchmarkBatch>,
			sp_runtime::RuntimeString,
		> {
			use frame_benchmarking::{Benchmarking, BenchmarkBatch, TrackedStorageKey};
			// Trying to add benchmarks directly to some pallets caused cyclic dependency issues.
			// To get around that, we separated the benchmarks into its own crate.
			use pallet_session_benchmarking::Pallet as SessionBench;
			use pallet_offences_benchmarking::Pallet as OffencesBench;
			use frame_system_benchmarking::Pallet as SystemBench;
			use frame_benchmarking::baseline::Pallet as Baseline;

			impl pallet_session_benchmarking::Config for Runtime {}
			impl pallet_offences_benchmarking::Config for Runtime {}
			impl frame_system_benchmarking::Config for Runtime {}
			impl frame_benchmarking::baseline::Config for Runtime {}

			let whitelist: Vec<TrackedStorageKey> = vec![
				// Block Number
				hex_literal::hex!("26aa394eea5630e07c48ae0c9558cef702a5c1b19ab7a04f536c519aca4983ac").to_vec().into(),
				// Total Issuance
				hex_literal::hex!("c2261276cc9d1f8598ea4b6a74b15c2f57c875e4cff74148e4628f264b974c80").to_vec().into(),
				// Execution Phase
				hex_literal::hex!("26aa394eea5630e07c48ae0c9558cef7ff553b5a9862a516939d82b3d3d8661a").to_vec().into(),
				// Event Count
				hex_literal::hex!("26aa394eea5630e07c48ae0c9558cef70a98fdbe9ce6c55837576c60c7af3850").to_vec().into(),
				// System Events
				hex_literal::hex!("26aa394eea5630e07c48ae0c9558cef780d41e5e16056765bc8461851072c9d7").to_vec().into(),
				// Treasury Account
				hex_literal::hex!("26aa394eea5630e07c48ae0c9558cef7b99d880ec681799c0cf30e8886371da95ecffd7b6c0f78751baa9d281e0bfa3a6d6f646c70792f74727372790000000000000000000000000000000000000000").to_vec().into(),
			];

			let mut batches = Vec::<BenchmarkBatch>::new();
			let params = (&config, &whitelist);

			add_benchmarks!(params, batches);

			Ok(batches)
		}
	}
}

#[cfg(test)]
mod test_fees {
	use super::*;
	use frame_support::weights::{GetDispatchInfo, WeightToFeePolynomial};
	use keyring::Sr25519Keyring::Charlie;
	use pallet_transaction_payment::Multiplier;
	use runtime_common::MinimumMultiplier;
	use separator::Separatable;
	use sp_runtime::{assert_eq_error_rate, FixedPointNumber};

	#[test]
	fn payout_weight_portion() {
		use pallet_staking::WeightInfo;
		let payout_weight =
			<Runtime as pallet_staking::Config>::WeightInfo::payout_stakers_alive_staked(
				MaxNominatorRewardedPerValidator::get(),
			) as f64;
		let block_weight = BlockWeights::get().max_block as f64;

		println!(
			"a full payout takes {:.2} of the block weight [{} / {}]",
			payout_weight / block_weight,
			payout_weight,
			block_weight
		);
		assert!(payout_weight * 2f64 < block_weight);
	}

	#[test]
	#[ignore]
	fn block_cost() {
		let max_block_weight = BlockWeights::get().max_block;
		let raw_fee = WeightToFee::calc(&max_block_weight);

		println!(
			"Full Block weight == {} // WeightToFee(full_block) == {} plank",
			max_block_weight,
			raw_fee.separated_string(),
		);
	}

	#[test]
	#[ignore]
	fn transfer_cost_min_multiplier() {
		let min_multiplier = MinimumMultiplier::get();
		let call = pallet_balances::Call::<Runtime>::transfer_keep_alive {
			dest: Charlie.to_account_id().into(),
			value: Default::default(),
		};
		let info = call.get_dispatch_info();
		// convert to outer call.
		let call = Call::Balances(call);
		let len = call.using_encoded(|e| e.len()) as u32;

		let mut ext = sp_io::TestExternalities::new_empty();
		let mut test_with_multiplier = |m| {
			ext.execute_with(|| {
				pallet_transaction_payment::NextFeeMultiplier::<Runtime>::put(m);
				let fee = TransactionPayment::compute_fee(len, &info, 0);
				println!(
					"weight = {:?} // multiplier = {:?} // full transfer fee = {:?}",
					info.weight.separated_string(),
					pallet_transaction_payment::NextFeeMultiplier::<Runtime>::get(),
					fee.separated_string(),
				);
			});
		};

		test_with_multiplier(min_multiplier);
		test_with_multiplier(Multiplier::saturating_from_rational(1, 1u128));
		test_with_multiplier(Multiplier::saturating_from_rational(1, 1_000u128));
		test_with_multiplier(Multiplier::saturating_from_rational(1, 1_000_000u128));
		test_with_multiplier(Multiplier::saturating_from_rational(1, 1_000_000_000u128));
	}

	#[test]
	fn full_block_council_election_cost() {
		// the number of voters needed to consume almost a full block in council election, and how
		// much it is going to cost.
		use pallet_elections_phragmen::WeightInfo;

		// Loser candidate lose a lot of money; sybil attack by candidates is even more expensive,
		// and we don't care about it here. For now, we assume no extra candidates, and only
		// superfluous voters.
		let candidates = DesiredMembers::get() + DesiredRunnersUp::get();
		let mut voters = 1u32;
		let weight_with = |v| {
			<Runtime as pallet_elections_phragmen::Config>::WeightInfo::election_phragmen(
				candidates,
				v,
				v * 16,
			)
		};

		while weight_with(voters) <= BlockWeights::get().max_block {
			voters += 1;
		}

		let cost = voters as Balance * (VotingBondBase::get() + 16 * VotingBondFactor::get());
		let cost_dollars = cost / DOLLARS;
		println!(
			"can support {} voters in a single block for council elections; total bond {}",
			voters, cost_dollars,
		);
		assert!(cost_dollars > 150_000); // DOLLAR ~ new DOT ~ 10e10
	}

	#[test]
	fn nominator_limit() {
		use pallet_election_provider_multi_phase::WeightInfo;
		// starting point of the nominators.
		let target_voters: u32 = 50_000;

		// assuming we want around 5k candidates and 1k active validators. (March 31, 2021)
		let all_targets: u32 = 5_000;
		let desired: u32 = 1_000;
		let weight_with = |active| {
			<Runtime as pallet_election_provider_multi_phase::Config>::WeightInfo::submit_unsigned(
				active,
				all_targets,
				active,
				desired,
			)
		};

		let mut active = target_voters;
		while weight_with(active) <= OffchainSolutionWeightLimit::get() || active == target_voters {
			active += 1;
		}

		println!("can support {} nominators to yield a weight of {}", active, weight_with(active));
		assert!(active > target_voters, "we need to reevaluate the weight of the election system");
	}

	#[test]
	fn signed_deposit_is_sensible() {
		// ensure this number does not change, or that it is checked after each change.
		// a 1 MB solution should take (40 + 10) DOTs of deposit.
		let deposit = SignedDepositBase::get() + (SignedDepositByte::get() * 1024 * 1024);
		assert_eq_error_rate!(deposit, 50 * DOLLARS, DOLLARS);
	}
}

#[cfg(test)]
mod test {
	use super::*;

	#[test]
	fn call_size() {
		assert!(
			core::mem::size_of::<Call>() <= 230,
			"size of Call is more than 230 bytes: some calls have too big arguments, use Box to \
			reduce the size of Call.
			If the limit is too strong, maybe consider increase the limit",
		);
	}
}<|MERGE_RESOLUTION|>--- conflicted
+++ resolved
@@ -448,16 +448,12 @@
 
 	// 4 hour session, 1 hour unsigned phase, 32 offchain executions.
 	pub OffchainRepeat: BlockNumber = UnsignedPhase::get() / 32;
-<<<<<<< HEAD
-	pub const VoterSnapshotPerBlock: u32 = 22_500;
-=======
 
 	/// We take the top 22_500 nominators as electing voters..
 	pub const MaxElectingVoters: u32 = 22_500;
 	/// ... and all of the validators as electable targets. Whilst this is the case, we cannot and
 	/// shall not increase the size of the validator intentions.
 	pub const MaxElectableTargets: u16 = u16::MAX;
->>>>>>> 6d5578db
 }
 
 frame_election_provider_support::generate_solution_type!(
