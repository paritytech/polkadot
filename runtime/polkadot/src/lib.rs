--- conflicted
+++ resolved
@@ -1725,10 +1725,7 @@
 		// Substrate
 		[pallet_bags_list, BagsList]
 		[pallet_balances, Balances]
-<<<<<<< HEAD
-=======
 		[frame_benchmarking::baseline, Baseline::<Runtime>]
->>>>>>> 2ccb1f47
 		[pallet_bounties, Bounties]
 		[pallet_collective, Council]
 		[pallet_collective, TechnicalCommittee]
