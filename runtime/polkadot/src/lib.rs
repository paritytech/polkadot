// Copyright 2017-2020 Parity Technologies (UK) Ltd.
// This file is part of Polkadot.

// Polkadot is free software: you can redistribute it and/or modify
// it under the terms of the GNU General Public License as published by
// the Free Software Foundation, either version 3 of the License, or
// (at your option) any later version.

// Polkadot is distributed in the hope that it will be useful,
// but WITHOUT ANY WARRANTY; without even the implied warranty of
// MERCHANTABILITY or FITNESS FOR A PARTICULAR PURPOSE.  See the
// GNU General Public License for more details.

// You should have received a copy of the GNU General Public License
// along with Polkadot.  If not, see <http://www.gnu.org/licenses/>.

//! The Polkadot runtime. This can be compiled with `#[no_std]`, ready for Wasm.

#![cfg_attr(not(feature = "std"), no_std)]
// `construct_runtime!` does a lot of recursion and requires us to increase the limit to 256.
#![recursion_limit = "256"]

use pallet_transaction_payment::CurrencyAdapter;
use runtime_common::{
	auctions, claims, crowdloan, impl_runtime_weights, impls::DealWithFees, paras_registrar,
	prod_or_fast, slots, BlockHashCount, BlockLength, CurrencyToVote, SlowAdjustingFeeUpdate,
};

use runtime_parachains::{
	configuration as parachains_configuration, disputes as parachains_disputes,
	dmp as parachains_dmp, hrmp as parachains_hrmp, inclusion as parachains_inclusion,
	initializer as parachains_initializer, origin as parachains_origin, paras as parachains_paras,
	paras_inherent as parachains_paras_inherent, reward_points as parachains_reward_points,
	runtime_api_impl::v2 as parachains_runtime_api_impl, scheduler as parachains_scheduler,
	session_info as parachains_session_info, shared as parachains_shared, ump as parachains_ump,
};

use authority_discovery_primitives::AuthorityId as AuthorityDiscoveryId;
use beefy_primitives::crypto::AuthorityId as BeefyId;
use frame_election_provider_support::{generate_solution_type, onchain, SequentialPhragmen};
use frame_support::{
	construct_runtime, parameter_types,
	traits::{
<<<<<<< HEAD
		Contains, EitherOfDiverse, InstanceFilter, KeyOwnerProofSystem, LockIdentifier,
		PrivilegeCmp, WithdrawReasons
=======
		ConstU32, EitherOfDiverse, InstanceFilter, KeyOwnerProofSystem, LockIdentifier,
		PrivilegeCmp,
>>>>>>> 1c786b37
	},
	weights::ConstantMultiplier,
	PalletId, RuntimeDebug,
};
use frame_system::EnsureRoot;
use pallet_grandpa::{fg_primitives, AuthorityId as GrandpaId};
use pallet_im_online::sr25519::AuthorityId as ImOnlineId;
use pallet_session::historical as session_historical;
use pallet_transaction_payment::{FeeDetails, RuntimeDispatchInfo};
use parity_scale_codec::{Decode, Encode, MaxEncodedLen};
use primitives::v2::{
	AccountId, AccountIndex, Balance, BlockNumber, CandidateEvent, CommittedCandidateReceipt,
	CoreState, GroupRotationInfo, Hash, Id as ParaId, InboundDownwardMessage, InboundHrmpMessage,
	Moment, Nonce, OccupiedCoreAssumption, PersistedValidationData, ScrapedOnChainVotes,
	SessionInfo, Signature, ValidationCode, ValidationCodeHash, ValidatorId, ValidatorIndex,
};
use sp_core::OpaqueMetadata;
use sp_mmr_primitives as mmr;
use sp_runtime::{
	create_runtime_str,
	curve::PiecewiseLinear,
	generic, impl_opaque_keys,
	traits::{
		AccountIdLookup, BlakeTwo256, Block as BlockT, ConvertInto, Extrinsic as ExtrinsicT,
		OpaqueKeys, SaturatedConversion, Verify,
	},
	transaction_validity::{TransactionPriority, TransactionSource, TransactionValidity},
	ApplyExtrinsicResult, FixedU128, KeyTypeId, Perbill, Percent, Permill,
};
use sp_staking::SessionIndex;
use sp_std::{cmp::Ordering, collections::btree_map::BTreeMap, prelude::*};
#[cfg(any(feature = "std", test))]
use sp_version::NativeVersion;
use sp_version::RuntimeVersion;
use static_assertions::const_assert;

pub use frame_system::Call as SystemCall;
pub use pallet_balances::Call as BalancesCall;
pub use pallet_election_provider_multi_phase::Call as EPMCall;
#[cfg(feature = "std")]
pub use pallet_staking::StakerStatus;
use pallet_staking::UseValidatorsMap;
pub use pallet_timestamp::Call as TimestampCall;
use sp_runtime::traits::Get;
#[cfg(any(feature = "std", test))]
pub use sp_runtime::BuildStorage;

/// Constant values used within the runtime.
use polkadot_runtime_constants::{currency::*, fee::*, time::*};

// Weights used in the runtime.
mod weights;

mod bag_thresholds;

pub mod xcm_config;

impl_runtime_weights!(polkadot_runtime_constants);

// Make the WASM binary available.
#[cfg(feature = "std")]
include!(concat!(env!("OUT_DIR"), "/wasm_binary.rs"));

// Polkadot version identifier;
/// Runtime version (Polkadot).
#[sp_version::runtime_version]
pub const VERSION: RuntimeVersion = RuntimeVersion {
	spec_name: create_runtime_str!("polkadot"),
	impl_name: create_runtime_str!("parity-polkadot"),
	authoring_version: 0,
	spec_version: 9290,
	impl_version: 0,
	#[cfg(not(feature = "disable-runtime-api"))]
	apis: RUNTIME_API_VERSIONS,
	#[cfg(feature = "disable-runtime-api")]
	apis: sp_version::create_apis_vec![[]],
	transaction_version: 14,
	state_version: 0,
};

/// The BABE epoch configuration at genesis.
pub const BABE_GENESIS_EPOCH_CONFIG: babe_primitives::BabeEpochConfiguration =
	babe_primitives::BabeEpochConfiguration {
		c: PRIMARY_PROBABILITY,
		allowed_slots: babe_primitives::AllowedSlots::PrimaryAndSecondaryVRFSlots,
	};

/// Native version.
#[cfg(any(feature = "std", test))]
pub fn native_version() -> NativeVersion {
	NativeVersion { runtime_version: VERSION, can_author_with: Default::default() }
}

type MoreThanHalfCouncil = EitherOfDiverse<
	EnsureRoot<AccountId>,
	pallet_collective::EnsureProportionMoreThan<AccountId, CouncilCollective, 1, 2>,
>;

parameter_types! {
	pub const Version: RuntimeVersion = VERSION;
	pub const SS58Prefix: u8 = 0;
}

impl frame_system::Config for Runtime {
	type BaseCallFilter = frame_support::traits::Everything;
	type BlockWeights = BlockWeights;
	type BlockLength = BlockLength;
	type RuntimeOrigin = RuntimeOrigin;
	type RuntimeCall = RuntimeCall;
	type Index = Nonce;
	type BlockNumber = BlockNumber;
	type Hash = Hash;
	type Hashing = BlakeTwo256;
	type AccountId = AccountId;
	type Lookup = AccountIdLookup<AccountId, ()>;
	type Header = generic::Header<BlockNumber, BlakeTwo256>;
	type RuntimeEvent = RuntimeEvent;
	type BlockHashCount = BlockHashCount;
	type DbWeight = RocksDbWeight;
	type Version = Version;
	type PalletInfo = PalletInfo;
	type AccountData = pallet_balances::AccountData<Balance>;
	type OnNewAccount = ();
	type OnKilledAccount = ();
	type SystemWeightInfo = weights::frame_system::WeightInfo<Runtime>;
	type SS58Prefix = SS58Prefix;
	type OnSetCode = ();
	type MaxConsumers = frame_support::traits::ConstU32<16>;
}

parameter_types! {
	pub MaximumSchedulerWeight: Weight = Perbill::from_percent(80) *
		BlockWeights::get().max_block;
	pub const MaxScheduledPerBlock: u32 = 50;
	pub const NoPreimagePostponement: Option<u32> = Some(10);
}

type ScheduleOrigin = EitherOfDiverse<
	EnsureRoot<AccountId>,
	pallet_collective::EnsureProportionAtLeast<AccountId, CouncilCollective, 1, 2>,
>;

/// Used the compare the privilege of an origin inside the scheduler.
pub struct OriginPrivilegeCmp;

impl PrivilegeCmp<OriginCaller> for OriginPrivilegeCmp {
	fn cmp_privilege(left: &OriginCaller, right: &OriginCaller) -> Option<Ordering> {
		if left == right {
			return Some(Ordering::Equal)
		}

		match (left, right) {
			// Root is greater than anything.
			(OriginCaller::system(frame_system::RawOrigin::Root), _) => Some(Ordering::Greater),
			// Check which one has more yes votes.
			(
				OriginCaller::Council(pallet_collective::RawOrigin::Members(l_yes_votes, l_count)),
				OriginCaller::Council(pallet_collective::RawOrigin::Members(r_yes_votes, r_count)),
			) => Some((l_yes_votes * r_count).cmp(&(r_yes_votes * l_count))),
			// For every other origin we don't care, as they are not used for `ScheduleOrigin`.
			_ => None,
		}
	}
}

impl pallet_scheduler::Config for Runtime {
	type RuntimeOrigin = RuntimeOrigin;
	type RuntimeEvent = RuntimeEvent;
	type PalletsOrigin = OriginCaller;
	type RuntimeCall = RuntimeCall;
	type MaximumWeight = MaximumSchedulerWeight;
	type ScheduleOrigin = ScheduleOrigin;
	type MaxScheduledPerBlock = MaxScheduledPerBlock;
	type WeightInfo = weights::pallet_scheduler::WeightInfo<Runtime>;
	type OriginPrivilegeCmp = OriginPrivilegeCmp;
	type Preimages = Preimage;
}

parameter_types! {
	pub const PreimageMaxSize: u32 = 4096 * 1024;
	pub const PreimageBaseDeposit: Balance = deposit(2, 64);
	pub const PreimageByteDeposit: Balance = deposit(0, 1);
}

impl pallet_preimage::Config for Runtime {
	type WeightInfo = weights::pallet_preimage::WeightInfo<Runtime>;
	type RuntimeEvent = RuntimeEvent;
	type Currency = Balances;
	type ManagerOrigin = EnsureRoot<AccountId>;
	type BaseDeposit = PreimageBaseDeposit;
	type ByteDeposit = PreimageByteDeposit;
}

parameter_types! {
	pub EpochDuration: u64 = prod_or_fast!(
		EPOCH_DURATION_IN_SLOTS as u64,
		2 * MINUTES as u64,
		"DOT_EPOCH_DURATION"
	);
	pub const ExpectedBlockTime: Moment = MILLISECS_PER_BLOCK;
	pub ReportLongevity: u64 =
		BondingDuration::get() as u64 * SessionsPerEra::get() as u64 * EpochDuration::get();
}

impl pallet_babe::Config for Runtime {
	type EpochDuration = EpochDuration;
	type ExpectedBlockTime = ExpectedBlockTime;

	// session module is the trigger
	type EpochChangeTrigger = pallet_babe::ExternalTrigger;

	type DisabledValidators = Session;

	type KeyOwnerProofSystem = Historical;

	type KeyOwnerProof = <Self::KeyOwnerProofSystem as KeyOwnerProofSystem<(
		KeyTypeId,
		pallet_babe::AuthorityId,
	)>>::Proof;

	type KeyOwnerIdentification = <Self::KeyOwnerProofSystem as KeyOwnerProofSystem<(
		KeyTypeId,
		pallet_babe::AuthorityId,
	)>>::IdentificationTuple;

	type HandleEquivocation =
		pallet_babe::EquivocationHandler<Self::KeyOwnerIdentification, Offences, ReportLongevity>;

	type WeightInfo = ();

	type MaxAuthorities = MaxAuthorities;
}

parameter_types! {
	pub const IndexDeposit: Balance = 10 * DOLLARS;
}

impl pallet_indices::Config for Runtime {
	type AccountIndex = AccountIndex;
	type Currency = Balances;
	type Deposit = IndexDeposit;
	type RuntimeEvent = RuntimeEvent;
	type WeightInfo = weights::pallet_indices::WeightInfo<Runtime>;
}

parameter_types! {
	pub const ExistentialDeposit: Balance = EXISTENTIAL_DEPOSIT;
	pub const MaxLocks: u32 = 50;
	pub const MaxReserves: u32 = 50;
}

impl pallet_balances::Config for Runtime {
	type Balance = Balance;
	type DustRemoval = ();
	type RuntimeEvent = RuntimeEvent;
	type ExistentialDeposit = ExistentialDeposit;
	type AccountStore = System;
	type MaxLocks = MaxLocks;
	type MaxReserves = MaxReserves;
	type ReserveIdentifier = [u8; 8];
	type WeightInfo = weights::pallet_balances::WeightInfo<Runtime>;
}

parameter_types! {
	pub const TransactionByteFee: Balance = 10 * MILLICENTS;
	/// This value increases the priority of `Operational` transactions by adding
	/// a "virtual tip" that's equal to the `OperationalFeeMultiplier * final_fee`.
	pub const OperationalFeeMultiplier: u8 = 5;
}

impl pallet_transaction_payment::Config for Runtime {
	type RuntimeEvent = RuntimeEvent;
	type OnChargeTransaction = CurrencyAdapter<Balances, DealWithFees<Runtime>>;
	type OperationalFeeMultiplier = OperationalFeeMultiplier;
	type WeightToFee = WeightToFee;
	type LengthToFee = ConstantMultiplier<Balance, TransactionByteFee>;
	type FeeMultiplierUpdate = SlowAdjustingFeeUpdate<Self>;
}

parameter_types! {
	pub const MinimumPeriod: u64 = SLOT_DURATION / 2;
}
impl pallet_timestamp::Config for Runtime {
	type Moment = u64;
	type OnTimestampSet = Babe;
	type MinimumPeriod = MinimumPeriod;
	type WeightInfo = weights::pallet_timestamp::WeightInfo<Runtime>;
}

parameter_types! {
	pub const UncleGenerations: u32 = 0;
}

// TODO: substrate#2986 implement this properly
impl pallet_authorship::Config for Runtime {
	type FindAuthor = pallet_session::FindAccountFromAuthorIndex<Self, Babe>;
	type UncleGenerations = UncleGenerations;
	type FilterUncle = ();
	type EventHandler = (Staking, ImOnline);
}

impl_opaque_keys! {
	pub struct SessionKeys {
		pub grandpa: Grandpa,
		pub babe: Babe,
		pub im_online: ImOnline,
		pub para_validator: Initializer,
		pub para_assignment: ParaSessionInfo,
		pub authority_discovery: AuthorityDiscovery,
	}
}

impl pallet_session::Config for Runtime {
	type RuntimeEvent = RuntimeEvent;
	type ValidatorId = AccountId;
	type ValidatorIdOf = pallet_staking::StashOf<Self>;
	type ShouldEndSession = Babe;
	type NextSessionRotation = Babe;
	type SessionManager = pallet_session::historical::NoteHistoricalRoot<Self, Staking>;
	type SessionHandler = <SessionKeys as OpaqueKeys>::KeyTypeIdProviders;
	type Keys = SessionKeys;
	type WeightInfo = weights::pallet_session::WeightInfo<Runtime>;
}

impl pallet_session::historical::Config for Runtime {
	type FullIdentification = pallet_staking::Exposure<AccountId, Balance>;
	type FullIdentificationOf = pallet_staking::ExposureOf<Runtime>;
}

parameter_types! {
	// phase durations. 1/4 of the last session for each.
	// in testing: 1min or half of the session for each
	pub SignedPhase: u32 = prod_or_fast!(
		EPOCH_DURATION_IN_SLOTS / 4,
		(1 * MINUTES).min(EpochDuration::get().saturated_into::<u32>() / 2),
		"DOT_SIGNED_PHASE"
	);
	pub UnsignedPhase: u32 = prod_or_fast!(
		EPOCH_DURATION_IN_SLOTS / 4,
		(1 * MINUTES).min(EpochDuration::get().saturated_into::<u32>() / 2),
		"DOT_UNSIGNED_PHASE"
	);

	// signed config
	pub const SignedMaxSubmissions: u32 = 16;
	pub const SignedMaxRefunds: u32 = 16 / 4;
	// 40 DOTs fixed deposit..
	pub const SignedDepositBase: Balance = deposit(2, 0);
	// 0.01 DOT per KB of solution data.
	pub const SignedDepositByte: Balance = deposit(0, 10) / 1024;
	// Each good submission will get 1 DOT as reward
	pub SignedRewardBase: Balance = 1 * UNITS;
	pub BetterUnsignedThreshold: Perbill = Perbill::from_rational(5u32, 10_000);

	// 4 hour session, 1 hour unsigned phase, 32 offchain executions.
	pub OffchainRepeat: BlockNumber = UnsignedPhase::get() / 32;

	/// We take the top 22500 nominators as electing voters..
	pub const MaxElectingVoters: u32 = 22_500;
	/// ... and all of the validators as electable targets. Whilst this is the case, we cannot and
	/// shall not increase the size of the validator intentions.
	pub const MaxElectableTargets: u16 = u16::MAX;
}

generate_solution_type!(
	#[compact]
	pub struct NposCompactSolution16::<
		VoterIndex = u32,
		TargetIndex = u16,
		Accuracy = sp_runtime::PerU16,
		MaxVoters = MaxElectingVoters,
	>(16)
);

pub struct OnChainSeqPhragmen;
impl onchain::Config for OnChainSeqPhragmen {
	type System = Runtime;
	type Solver = SequentialPhragmen<AccountId, runtime_common::elections::OnChainAccuracy>;
	type DataProvider = Staking;
	type WeightInfo = weights::frame_election_provider_support::WeightInfo<Runtime>;
}

impl pallet_election_provider_multi_phase::MinerConfig for Runtime {
	type AccountId = AccountId;
	type MaxLength = OffchainSolutionLengthLimit;
	type MaxWeight = OffchainSolutionWeightLimit;
	type Solution = NposCompactSolution16;
	type MaxVotesPerVoter = <
		<Self as pallet_election_provider_multi_phase::Config>::DataProvider
		as
		frame_election_provider_support::ElectionDataProvider
	>::MaxVotesPerVoter;

	// The unsigned submissions have to respect the weight of the submit_unsigned call, thus their
	// weight estimate function is wired to this call's weight.
	fn solution_weight(v: u32, t: u32, a: u32, d: u32) -> Weight {
		<
			<Self as pallet_election_provider_multi_phase::Config>::WeightInfo
			as
			pallet_election_provider_multi_phase::WeightInfo
		>::submit_unsigned(v, t, a, d)
	}
}

impl pallet_election_provider_multi_phase::Config for Runtime {
	type RuntimeEvent = RuntimeEvent;
	type Currency = Balances;
	type EstimateCallFee = TransactionPayment;
	type SignedPhase = SignedPhase;
	type UnsignedPhase = UnsignedPhase;
	type SignedMaxSubmissions = SignedMaxSubmissions;
	type SignedMaxRefunds = SignedMaxRefunds;
	type SignedRewardBase = SignedRewardBase;
	type SignedDepositBase = SignedDepositBase;
	type SignedDepositByte = SignedDepositByte;
	type SignedDepositWeight = ();
	type SignedMaxWeight =
		<Self::MinerConfig as pallet_election_provider_multi_phase::MinerConfig>::MaxWeight;
	type MinerConfig = Self;
	type SlashHandler = (); // burn slashes
	type RewardHandler = (); // nothing to do upon rewards
	type BetterUnsignedThreshold = BetterUnsignedThreshold;
	type BetterSignedThreshold = ();
	type OffchainRepeat = OffchainRepeat;
	type MinerTxPriority = NposSolutionPriority;
	type DataProvider = Staking;
	#[cfg(feature = "fast-runtime")]
	type Fallback = onchain::UnboundedExecution<OnChainSeqPhragmen>;
	#[cfg(not(feature = "fast-runtime"))]
	type Fallback = pallet_election_provider_multi_phase::NoFallback<Self>;
	type GovernanceFallback = onchain::UnboundedExecution<OnChainSeqPhragmen>;
	type Solver = SequentialPhragmen<
		AccountId,
		pallet_election_provider_multi_phase::SolutionAccuracyOf<Self>,
		(),
	>;
	type BenchmarkingConfig = runtime_common::elections::BenchmarkConfig;
	type ForceOrigin = EitherOfDiverse<
		EnsureRoot<AccountId>,
		pallet_collective::EnsureProportionAtLeast<AccountId, CouncilCollective, 2, 3>,
	>;
	type WeightInfo = weights::pallet_election_provider_multi_phase::WeightInfo<Self>;
	type MaxElectingVoters = MaxElectingVoters;
	type MaxElectableTargets = MaxElectableTargets;
}

parameter_types! {
	pub const BagThresholds: &'static [u64] = &bag_thresholds::THRESHOLDS;
}

type VoterBagsListInstance = pallet_bags_list::Instance1;
impl pallet_bags_list::Config<VoterBagsListInstance> for Runtime {
	type RuntimeEvent = RuntimeEvent;
	type ScoreProvider = Staking;
	type WeightInfo = weights::pallet_bags_list::WeightInfo<Runtime>;
	type BagThresholds = BagThresholds;
	type Score = sp_npos_elections::VoteWeight;
}

// TODO #6469: This shouldn't be static, but a lazily cached value, not built unless needed, and
// re-built in case input parameters have changed. The `ideal_stake` should be determined by the
// amount of parachain slots being bid on: this should be around `(75 - 25.min(slots / 4))%`.
pallet_staking_reward_curve::build! {
	const REWARD_CURVE: PiecewiseLinear<'static> = curve!(
		min_inflation: 0_025_000,
		max_inflation: 0_100_000,
		// 3:2:1 staked : parachains : float.
		// while there's no parachains, then this is 75% staked : 25% float.
		ideal_stake: 0_750_000,
		falloff: 0_050_000,
		max_piece_count: 40,
		test_precision: 0_005_000,
	);
}

parameter_types! {
	// Six sessions in an era (24 hours).
	pub const SessionsPerEra: SessionIndex = prod_or_fast!(6, 1);
	// 28 eras for unbonding (28 days).
	pub const BondingDuration: sp_staking::EraIndex = 28;
	pub const SlashDeferDuration: sp_staking::EraIndex = 27;
	pub const RewardCurve: &'static PiecewiseLinear<'static> = &REWARD_CURVE;
	pub const MaxNominatorRewardedPerValidator: u32 = 256;
	pub const OffendingValidatorsThreshold: Perbill = Perbill::from_percent(17);
	// 16
	pub const MaxNominations: u32 = <NposCompactSolution16 as frame_election_provider_support::NposSolution>::LIMIT as u32;
}

type SlashCancelOrigin = EitherOfDiverse<
	EnsureRoot<AccountId>,
	pallet_collective::EnsureProportionAtLeast<AccountId, CouncilCollective, 3, 4>,
>;

impl pallet_staking::Config for Runtime {
	type MaxNominations = MaxNominations;
	type Currency = Balances;
	type CurrencyBalance = Balance;
	type UnixTime = Timestamp;
	type CurrencyToVote = CurrencyToVote;
	type RewardRemainder = Treasury;
	type RuntimeEvent = RuntimeEvent;
	type Slash = Treasury;
	type Reward = ();
	type SessionsPerEra = SessionsPerEra;
	type BondingDuration = BondingDuration;
	type SlashDeferDuration = SlashDeferDuration;
	// A super-majority of the council can cancel the slash.
	type SlashCancelOrigin = SlashCancelOrigin;
	type SessionInterface = Self;
	type EraPayout = pallet_staking::ConvertCurve<RewardCurve>;
	type MaxNominatorRewardedPerValidator = MaxNominatorRewardedPerValidator;
	type OffendingValidatorsThreshold = OffendingValidatorsThreshold;
	type NextNewSession = Session;
	type ElectionProvider = ElectionProviderMultiPhase;
	type GenesisElectionProvider = onchain::UnboundedExecution<OnChainSeqPhragmen>;
	type VoterList = VoterList;
	type TargetList = UseValidatorsMap<Self>;
	type MaxUnlockingChunks = frame_support::traits::ConstU32<32>;
	type HistoryDepth = frame_support::traits::ConstU32<84>;
	type BenchmarkingConfig = runtime_common::StakingBenchmarkingConfig;
	type OnStakerSlash = NominationPools;
	type WeightInfo = weights::pallet_staking::WeightInfo<Runtime>;
}

impl pallet_fast_unstake::Config for Runtime {
	type RuntimeEvent = RuntimeEvent;
	type DepositCurrency = Balances;
	type Deposit = frame_support::traits::ConstU128<{ UNITS }>;
	type ControlOrigin = EitherOfDiverse<
		EnsureRoot<AccountId>,
		pallet_collective::EnsureProportionAtLeast<AccountId, CouncilCollective, 1, 2>,
	>;
	type WeightInfo = weights::pallet_fast_unstake::WeightInfo<Runtime>;
}

parameter_types! {
	// Minimum 4 CENTS/byte
	pub const BasicDeposit: Balance = deposit(1, 258);
	pub const FieldDeposit: Balance = deposit(0, 66);
	pub const SubAccountDeposit: Balance = deposit(1, 53);
	pub const MaxSubAccounts: u32 = 100;
	pub const MaxAdditionalFields: u32 = 100;
	pub const MaxRegistrars: u32 = 20;
}

impl pallet_identity::Config for Runtime {
	type RuntimeEvent = RuntimeEvent;
	type Currency = Balances;
	type BasicDeposit = BasicDeposit;
	type FieldDeposit = FieldDeposit;
	type SubAccountDeposit = SubAccountDeposit;
	type MaxSubAccounts = MaxSubAccounts;
	type MaxAdditionalFields = MaxAdditionalFields;
	type MaxRegistrars = MaxRegistrars;
	type Slashed = Treasury;
	type ForceOrigin = MoreThanHalfCouncil;
	type RegistrarOrigin = MoreThanHalfCouncil;
	type WeightInfo = weights::pallet_identity::WeightInfo<Runtime>;
}

parameter_types! {
	pub LaunchPeriod: BlockNumber = prod_or_fast!(28 * DAYS, 1, "DOT_LAUNCH_PERIOD");
	pub VotingPeriod: BlockNumber = prod_or_fast!(28 * DAYS, 1 * MINUTES, "DOT_VOTING_PERIOD");
	pub FastTrackVotingPeriod: BlockNumber = prod_or_fast!(3 * HOURS, 1 * MINUTES, "DOT_FAST_TRACK_VOTING_PERIOD");
	pub const MinimumDeposit: Balance = 100 * DOLLARS;
	pub EnactmentPeriod: BlockNumber = prod_or_fast!(28 * DAYS, 1, "DOT_ENACTMENT_PERIOD");
	pub CooloffPeriod: BlockNumber = prod_or_fast!(7 * DAYS, 1, "DOT_COOLOFF_PERIOD");
	pub const InstantAllowed: bool = true;
	pub const MaxVotes: u32 = 100;
	pub const MaxProposals: u32 = 100;
}

impl pallet_democracy::Config for Runtime {
	type RuntimeEvent = RuntimeEvent;
	type Currency = Balances;
	type EnactmentPeriod = EnactmentPeriod;
	type VoteLockingPeriod = EnactmentPeriod;
	type LaunchPeriod = LaunchPeriod;
	type VotingPeriod = VotingPeriod;
	type MinimumDeposit = MinimumDeposit;
	/// A straight majority of the council can decide what their next motion is.
	type ExternalOrigin = EitherOfDiverse<
		pallet_collective::EnsureProportionAtLeast<AccountId, CouncilCollective, 1, 2>,
		frame_system::EnsureRoot<AccountId>,
	>;
	/// A 60% super-majority can have the next scheduled referendum be a straight majority-carries vote.
	type ExternalMajorityOrigin = EitherOfDiverse<
		pallet_collective::EnsureProportionAtLeast<AccountId, CouncilCollective, 3, 5>,
		frame_system::EnsureRoot<AccountId>,
	>;
	/// A unanimous council can have the next scheduled referendum be a straight default-carries
	/// (NTB) vote.
	type ExternalDefaultOrigin = EitherOfDiverse<
		pallet_collective::EnsureProportionAtLeast<AccountId, CouncilCollective, 1, 1>,
		frame_system::EnsureRoot<AccountId>,
	>;
	/// Two thirds of the technical committee can have an `ExternalMajority/ExternalDefault` vote
	/// be tabled immediately and with a shorter voting/enactment period.
	type FastTrackOrigin = EitherOfDiverse<
		pallet_collective::EnsureProportionAtLeast<AccountId, TechnicalCollective, 2, 3>,
		frame_system::EnsureRoot<AccountId>,
	>;
	type InstantOrigin = EitherOfDiverse<
		pallet_collective::EnsureProportionAtLeast<AccountId, TechnicalCollective, 1, 1>,
		frame_system::EnsureRoot<AccountId>,
	>;
	type InstantAllowed = InstantAllowed;
	type FastTrackVotingPeriod = FastTrackVotingPeriod;
	// To cancel a proposal which has been passed, 2/3 of the council must agree to it.
	type CancellationOrigin = EitherOfDiverse<
		pallet_collective::EnsureProportionAtLeast<AccountId, CouncilCollective, 2, 3>,
		EnsureRoot<AccountId>,
	>;
	// To cancel a proposal before it has been passed, the technical committee must be unanimous or
	// Root must agree.
	type CancelProposalOrigin = EitherOfDiverse<
		pallet_collective::EnsureProportionAtLeast<AccountId, TechnicalCollective, 1, 1>,
		EnsureRoot<AccountId>,
	>;
	type BlacklistOrigin = EnsureRoot<AccountId>;
	// Any single technical committee member may veto a coming council proposal, however they can
	// only do it once and it lasts only for the cooloff period.
	type VetoOrigin = pallet_collective::EnsureMember<AccountId, TechnicalCollective>;
	type CooloffPeriod = CooloffPeriod;
	type Slash = Treasury;
	type Scheduler = Scheduler;
	type PalletsOrigin = OriginCaller;
	type MaxVotes = MaxVotes;
	type WeightInfo = weights::pallet_democracy::WeightInfo<Runtime>;
	type MaxProposals = MaxProposals;
	type Preimages = Preimage;
	type MaxDeposits = ConstU32<100>;
	type MaxBlacklisted = ConstU32<100>;
}

parameter_types! {
	pub CouncilMotionDuration: BlockNumber = prod_or_fast!(7 * DAYS, 2 * MINUTES, "DOT_MOTION_DURATION");
	pub const CouncilMaxProposals: u32 = 100;
	pub const CouncilMaxMembers: u32 = 100;
}

pub type CouncilCollective = pallet_collective::Instance1;
impl pallet_collective::Config<CouncilCollective> for Runtime {
	type RuntimeOrigin = RuntimeOrigin;
	type Proposal = RuntimeCall;
	type RuntimeEvent = RuntimeEvent;
	type MotionDuration = CouncilMotionDuration;
	type MaxProposals = CouncilMaxProposals;
	type MaxMembers = CouncilMaxMembers;
	type DefaultVote = pallet_collective::PrimeDefaultVote;
	type WeightInfo = weights::pallet_collective_council::WeightInfo<Runtime>;
}

parameter_types! {
	pub const CandidacyBond: Balance = 100 * DOLLARS;
	// 1 storage item created, key size is 32 bytes, value size is 16+16.
	pub const VotingBondBase: Balance = deposit(1, 64);
	// additional data per vote is 32 bytes (account id).
	pub const VotingBondFactor: Balance = deposit(0, 32);
	/// Weekly council elections; scaling up to monthly eventually.
	pub TermDuration: BlockNumber = prod_or_fast!(7 * DAYS, 2 * MINUTES, "DOT_TERM_DURATION");
	/// 13 members initially, to be increased to 23 eventually.
	pub const DesiredMembers: u32 = 13;
	pub const DesiredRunnersUp: u32 = 20;
	pub const MaxVoters: u32 = 10 * 1000;
	pub const MaxCandidates: u32 = 1000;
	pub const PhragmenElectionPalletId: LockIdentifier = *b"phrelect";
}
// Make sure that there are no more than `MaxMembers` members elected via phragmen.
const_assert!(DesiredMembers::get() <= CouncilMaxMembers::get());

impl pallet_elections_phragmen::Config for Runtime {
	type RuntimeEvent = RuntimeEvent;
	type PalletId = PhragmenElectionPalletId;
	type Currency = Balances;
	type ChangeMembers = Council;
	type InitializeMembers = Council;
	type CurrencyToVote = frame_support::traits::U128CurrencyToVote;
	type CandidacyBond = CandidacyBond;
	type VotingBondBase = VotingBondBase;
	type VotingBondFactor = VotingBondFactor;
	type LoserCandidate = Treasury;
	type KickedMember = Treasury;
	type DesiredMembers = DesiredMembers;
	type DesiredRunnersUp = DesiredRunnersUp;
	type TermDuration = TermDuration;
	type MaxVoters = MaxVoters;
	type MaxCandidates = MaxCandidates;
	type WeightInfo = weights::pallet_elections_phragmen::WeightInfo<Runtime>;
}

parameter_types! {
	pub const TechnicalMotionDuration: BlockNumber = 7 * DAYS;
	pub const TechnicalMaxProposals: u32 = 100;
	pub const TechnicalMaxMembers: u32 = 100;
}

pub type TechnicalCollective = pallet_collective::Instance2;
impl pallet_collective::Config<TechnicalCollective> for Runtime {
	type RuntimeOrigin = RuntimeOrigin;
	type Proposal = RuntimeCall;
	type RuntimeEvent = RuntimeEvent;
	type MotionDuration = TechnicalMotionDuration;
	type MaxProposals = TechnicalMaxProposals;
	type MaxMembers = TechnicalMaxMembers;
	type DefaultVote = pallet_collective::PrimeDefaultVote;
	type WeightInfo = weights::pallet_collective_technical_committee::WeightInfo<Runtime>;
}

impl pallet_membership::Config<pallet_membership::Instance1> for Runtime {
	type RuntimeEvent = RuntimeEvent;
	type AddOrigin = MoreThanHalfCouncil;
	type RemoveOrigin = MoreThanHalfCouncil;
	type SwapOrigin = MoreThanHalfCouncil;
	type ResetOrigin = MoreThanHalfCouncil;
	type PrimeOrigin = MoreThanHalfCouncil;
	type MembershipInitialized = TechnicalCommittee;
	type MembershipChanged = TechnicalCommittee;
	type MaxMembers = TechnicalMaxMembers;
	type WeightInfo = weights::pallet_membership::WeightInfo<Runtime>;
}

parameter_types! {
	pub const ProposalBond: Permill = Permill::from_percent(5);
	pub const ProposalBondMinimum: Balance = 100 * DOLLARS;
	pub const ProposalBondMaximum: Balance = 500 * DOLLARS;
	pub const SpendPeriod: BlockNumber = 24 * DAYS;
	pub const Burn: Permill = Permill::from_percent(1);
	pub const TreasuryPalletId: PalletId = PalletId(*b"py/trsry");

	pub const TipCountdown: BlockNumber = 1 * DAYS;
	pub const TipFindersFee: Percent = Percent::from_percent(20);
	pub const TipReportDepositBase: Balance = 1 * DOLLARS;
	pub const DataDepositPerByte: Balance = 1 * CENTS;
	pub const MaxApprovals: u32 = 100;
	pub const MaxAuthorities: u32 = 100_000;
	pub const MaxKeys: u32 = 10_000;
	pub const MaxPeerInHeartbeats: u32 = 10_000;
	pub const MaxPeerDataEncodingSize: u32 = 1_000;
}

type ApproveOrigin = EitherOfDiverse<
	EnsureRoot<AccountId>,
	pallet_collective::EnsureProportionAtLeast<AccountId, CouncilCollective, 3, 5>,
>;

impl pallet_treasury::Config for Runtime {
	type PalletId = TreasuryPalletId;
	type Currency = Balances;
	type ApproveOrigin = ApproveOrigin;
	type RejectOrigin = MoreThanHalfCouncil;
	type RuntimeEvent = RuntimeEvent;
	type OnSlash = Treasury;
	type ProposalBond = ProposalBond;
	type ProposalBondMinimum = ProposalBondMinimum;
	type ProposalBondMaximum = ProposalBondMaximum;
	type SpendPeriod = SpendPeriod;
	type Burn = Burn;
	type BurnDestination = ();
	type SpendFunds = Bounties;
	type MaxApprovals = MaxApprovals;
	type WeightInfo = weights::pallet_treasury::WeightInfo<Runtime>;
	type SpendOrigin = frame_support::traits::NeverEnsureOrigin<Balance>;
}

parameter_types! {
	pub const BountyDepositBase: Balance = 1 * DOLLARS;
	pub const BountyDepositPayoutDelay: BlockNumber = 8 * DAYS;
	pub const BountyUpdatePeriod: BlockNumber = 90 * DAYS;
	pub const MaximumReasonLength: u32 = 16384;
	pub const CuratorDepositMultiplier: Permill = Permill::from_percent(50);
	pub const CuratorDepositMin: Balance = 10 * DOLLARS;
	pub const CuratorDepositMax: Balance = 200 * DOLLARS;
	pub const BountyValueMinimum: Balance = 10 * DOLLARS;
}

impl pallet_bounties::Config for Runtime {
	type RuntimeEvent = RuntimeEvent;
	type BountyDepositBase = BountyDepositBase;
	type BountyDepositPayoutDelay = BountyDepositPayoutDelay;
	type BountyUpdatePeriod = BountyUpdatePeriod;
	type CuratorDepositMultiplier = CuratorDepositMultiplier;
	type CuratorDepositMin = CuratorDepositMin;
	type CuratorDepositMax = CuratorDepositMax;
	type BountyValueMinimum = BountyValueMinimum;
	type ChildBountyManager = ChildBounties;
	type DataDepositPerByte = DataDepositPerByte;
	type MaximumReasonLength = MaximumReasonLength;
	type WeightInfo = weights::pallet_bounties::WeightInfo<Runtime>;
}

parameter_types! {
	pub const MaxActiveChildBountyCount: u32 = 100;
	pub const ChildBountyValueMinimum: Balance = BountyValueMinimum::get() / 10;
}

impl pallet_child_bounties::Config for Runtime {
	type RuntimeEvent = RuntimeEvent;
	type MaxActiveChildBountyCount = MaxActiveChildBountyCount;
	type ChildBountyValueMinimum = ChildBountyValueMinimum;
	type WeightInfo = weights::pallet_child_bounties::WeightInfo<Runtime>;
}

impl pallet_tips::Config for Runtime {
	type RuntimeEvent = RuntimeEvent;
	type DataDepositPerByte = DataDepositPerByte;
	type MaximumReasonLength = MaximumReasonLength;
	type Tippers = PhragmenElection;
	type TipCountdown = TipCountdown;
	type TipFindersFee = TipFindersFee;
	type TipReportDepositBase = TipReportDepositBase;
	type WeightInfo = weights::pallet_tips::WeightInfo<Runtime>;
}

impl pallet_offences::Config for Runtime {
	type RuntimeEvent = RuntimeEvent;
	type IdentificationTuple = pallet_session::historical::IdentificationTuple<Self>;
	type OnOffenceHandler = Staking;
}

impl pallet_authority_discovery::Config for Runtime {
	type MaxAuthorities = MaxAuthorities;
}

parameter_types! {
	pub NposSolutionPriority: TransactionPriority =
		Perbill::from_percent(90) * TransactionPriority::max_value();
	pub const ImOnlineUnsignedPriority: TransactionPriority = TransactionPriority::max_value();
}

impl pallet_im_online::Config for Runtime {
	type AuthorityId = ImOnlineId;
	type RuntimeEvent = RuntimeEvent;
	type ValidatorSet = Historical;
	type NextSessionRotation = Babe;
	type ReportUnresponsiveness = Offences;
	type UnsignedPriority = ImOnlineUnsignedPriority;
	type WeightInfo = weights::pallet_im_online::WeightInfo<Runtime>;
	type MaxKeys = MaxKeys;
	type MaxPeerInHeartbeats = MaxPeerInHeartbeats;
	type MaxPeerDataEncodingSize = MaxPeerDataEncodingSize;
}

impl pallet_grandpa::Config for Runtime {
	type RuntimeEvent = RuntimeEvent;

	type KeyOwnerProof =
		<Self::KeyOwnerProofSystem as KeyOwnerProofSystem<(KeyTypeId, GrandpaId)>>::Proof;

	type KeyOwnerIdentification = <Self::KeyOwnerProofSystem as KeyOwnerProofSystem<(
		KeyTypeId,
		GrandpaId,
	)>>::IdentificationTuple;

	type KeyOwnerProofSystem = Historical;

	type HandleEquivocation = pallet_grandpa::EquivocationHandler<
		Self::KeyOwnerIdentification,
		Offences,
		ReportLongevity,
	>;

	type WeightInfo = ();
	type MaxAuthorities = MaxAuthorities;
}

/// Submits a transaction with the node's public and signature type. Adheres to the signed extension
/// format of the chain.
impl<LocalCall> frame_system::offchain::CreateSignedTransaction<LocalCall> for Runtime
where
	RuntimeCall: From<LocalCall>,
{
	fn create_transaction<C: frame_system::offchain::AppCrypto<Self::Public, Self::Signature>>(
		call: RuntimeCall,
		public: <Signature as Verify>::Signer,
		account: AccountId,
		nonce: <Runtime as frame_system::Config>::Index,
	) -> Option<(RuntimeCall, <UncheckedExtrinsic as ExtrinsicT>::SignaturePayload)> {
		use sp_runtime::traits::StaticLookup;
		// take the biggest period possible.
		let period =
			BlockHashCount::get().checked_next_power_of_two().map(|c| c / 2).unwrap_or(2) as u64;

		let current_block = System::block_number()
			.saturated_into::<u64>()
			// The `System::block_number` is initialized with `n+1`,
			// so the actual block number is `n`.
			.saturating_sub(1);
		let tip = 0;
		let extra: SignedExtra = (
			frame_system::CheckNonZeroSender::<Runtime>::new(),
			frame_system::CheckSpecVersion::<Runtime>::new(),
			frame_system::CheckTxVersion::<Runtime>::new(),
			frame_system::CheckGenesis::<Runtime>::new(),
			frame_system::CheckMortality::<Runtime>::from(generic::Era::mortal(
				period,
				current_block,
			)),
			frame_system::CheckNonce::<Runtime>::from(nonce),
			frame_system::CheckWeight::<Runtime>::new(),
			pallet_transaction_payment::ChargeTransactionPayment::<Runtime>::from(tip),
			claims::PrevalidateAttests::<Runtime>::new(),
		);
		let raw_payload = SignedPayload::new(call, extra)
			.map_err(|e| {
				log::warn!("Unable to create signed payload: {:?}", e);
			})
			.ok()?;
		let signature = raw_payload.using_encoded(|payload| C::sign(payload, public))?;
		let (call, extra, _) = raw_payload.deconstruct();
		let address = <Runtime as frame_system::Config>::Lookup::unlookup(account);
		Some((call, (address, signature, extra)))
	}
}

impl frame_system::offchain::SigningTypes for Runtime {
	type Public = <Signature as Verify>::Signer;
	type Signature = Signature;
}

impl<C> frame_system::offchain::SendTransactionTypes<C> for Runtime
where
	RuntimeCall: From<C>,
{
	type Extrinsic = UncheckedExtrinsic;
	type OverarchingCall = RuntimeCall;
}

parameter_types! {
	pub const ParathreadDeposit: Balance = 500 * DOLLARS;
	pub const MaxRetries: u32 = 3;
}

parameter_types! {
	pub Prefix: &'static [u8] = b"Pay DOTs to the Polkadot account:";
}

impl claims::Config for Runtime {
	type RuntimeEvent = RuntimeEvent;
	type VestingSchedule = Vesting;
	type Prefix = Prefix;
	/// At least 3/4 of the council must agree to a claim move before it can happen.
	type MoveClaimOrigin =
		pallet_collective::EnsureProportionAtLeast<AccountId, CouncilCollective, 3, 4>;
	type WeightInfo = weights::runtime_common_claims::WeightInfo<Runtime>;
}

parameter_types! {
	pub const MinVestedTransfer: Balance = 1 * DOLLARS;
	pub UnvestedFundsAllowedWithdrawReasons: WithdrawReasons =
		WithdrawReasons::except(WithdrawReasons::TRANSFER | WithdrawReasons::RESERVE);
}

impl pallet_vesting::Config for Runtime {
	type RuntimeEvent = RuntimeEvent;
	type Currency = Balances;
	type BlockNumberToBalance = ConvertInto;
	type MinVestedTransfer = MinVestedTransfer;
	type WeightInfo = weights::pallet_vesting::WeightInfo<Runtime>;
	type UnvestedFundsAllowedWithdrawReasons = UnvestedFundsAllowedWithdrawReasons;
	const MAX_VESTING_SCHEDULES: u32 = 28;
}

impl pallet_utility::Config for Runtime {
	type RuntimeEvent = RuntimeEvent;
	type RuntimeCall = RuntimeCall;
	type PalletsOrigin = OriginCaller;
	type WeightInfo = weights::pallet_utility::WeightInfo<Runtime>;
}

parameter_types! {
	// One storage item; key size is 32; value is size 4+4+16+32 bytes = 56 bytes.
	pub const DepositBase: Balance = deposit(1, 88);
	// Additional storage item size of 32 bytes.
	pub const DepositFactor: Balance = deposit(0, 32);
	pub const MaxSignatories: u16 = 100;
}

impl pallet_multisig::Config for Runtime {
	type RuntimeEvent = RuntimeEvent;
	type RuntimeCall = RuntimeCall;
	type Currency = Balances;
	type DepositBase = DepositBase;
	type DepositFactor = DepositFactor;
	type MaxSignatories = MaxSignatories;
	type WeightInfo = weights::pallet_multisig::WeightInfo<Runtime>;
}

parameter_types! {
	// One storage item; key size 32, value size 8; .
	pub const ProxyDepositBase: Balance = deposit(1, 8);
	// Additional storage item size of 33 bytes.
	pub const ProxyDepositFactor: Balance = deposit(0, 33);
	pub const MaxProxies: u16 = 32;
	pub const AnnouncementDepositBase: Balance = deposit(1, 8);
	pub const AnnouncementDepositFactor: Balance = deposit(0, 66);
	pub const MaxPending: u16 = 32;
}

/// The type used to represent the kinds of proxying allowed.
#[derive(
	Copy,
	Clone,
	Eq,
	PartialEq,
	Ord,
	PartialOrd,
	Encode,
	Decode,
	RuntimeDebug,
	MaxEncodedLen,
	scale_info::TypeInfo,
)]
pub enum ProxyType {
	Any = 0,
	NonTransfer = 1,
	Governance = 2,
	Staking = 3,
	// Skip 4 as it is now removed (was SudoBalances)
	IdentityJudgement = 5,
	CancelProxy = 6,
	Auction = 7,
}

#[cfg(test)]
mod proxy_type_tests {
	use super::*;

	#[derive(Copy, Clone, Eq, PartialEq, Ord, PartialOrd, Encode, Decode, RuntimeDebug)]
	pub enum OldProxyType {
		Any,
		NonTransfer,
		Governance,
		Staking,
		SudoBalances,
		IdentityJudgement,
	}

	#[test]
	fn proxy_type_decodes_correctly() {
		for (i, j) in vec![
			(OldProxyType::Any, ProxyType::Any),
			(OldProxyType::NonTransfer, ProxyType::NonTransfer),
			(OldProxyType::Governance, ProxyType::Governance),
			(OldProxyType::Staking, ProxyType::Staking),
			(OldProxyType::IdentityJudgement, ProxyType::IdentityJudgement),
		]
		.into_iter()
		{
			assert_eq!(i.encode(), j.encode());
		}
		assert!(ProxyType::decode(&mut &OldProxyType::SudoBalances.encode()[..]).is_err());
	}
}

impl Default for ProxyType {
	fn default() -> Self {
		Self::Any
	}
}
impl InstanceFilter<RuntimeCall> for ProxyType {
	fn filter(&self, c: &RuntimeCall) -> bool {
		match self {
			ProxyType::Any => true,
			ProxyType::NonTransfer => matches!(
				c,
				RuntimeCall::System(..) |
				RuntimeCall::Scheduler(..) |
				RuntimeCall::Babe(..) |
				RuntimeCall::Timestamp(..) |
				RuntimeCall::Indices(pallet_indices::Call::claim{..}) |
				RuntimeCall::Indices(pallet_indices::Call::free{..}) |
				RuntimeCall::Indices(pallet_indices::Call::freeze{..}) |
				// Specifically omitting Indices `transfer`, `force_transfer`
				// Specifically omitting the entire Balances pallet
				RuntimeCall::Authorship(..) |
				RuntimeCall::Staking(..) |
				RuntimeCall::Session(..) |
				RuntimeCall::Grandpa(..) |
				RuntimeCall::ImOnline(..) |
				RuntimeCall::Democracy(..) |
				RuntimeCall::Council(..) |
				RuntimeCall::TechnicalCommittee(..) |
				RuntimeCall::PhragmenElection(..) |
				RuntimeCall::TechnicalMembership(..) |
				RuntimeCall::Treasury(..) |
				RuntimeCall::Bounties(..) |
				RuntimeCall::ChildBounties(..) |
				RuntimeCall::Tips(..) |
				RuntimeCall::Claims(..) |
				RuntimeCall::Vesting(pallet_vesting::Call::vest{..}) |
				RuntimeCall::Vesting(pallet_vesting::Call::vest_other{..}) |
				// Specifically omitting Vesting `vested_transfer`, and `force_vested_transfer`
				RuntimeCall::Utility(..) |
				RuntimeCall::Identity(..) |
				RuntimeCall::Proxy(..) |
				RuntimeCall::Multisig(..) |
				RuntimeCall::Registrar(paras_registrar::Call::register {..}) |
				RuntimeCall::Registrar(paras_registrar::Call::deregister {..}) |
				// Specifically omitting Registrar `swap`
				RuntimeCall::Registrar(paras_registrar::Call::reserve {..}) |
				RuntimeCall::Crowdloan(..) |
				RuntimeCall::Slots(..) |
				RuntimeCall::Auctions(..) | // Specifically omitting the entire XCM Pallet
				RuntimeCall::VoterList(..) |
				RuntimeCall::NominationPools(..) |
				RuntimeCall::FastUnstake(..)
			),
			ProxyType::Governance =>
				matches!(
					c,
					RuntimeCall::Democracy(..) |
						RuntimeCall::Council(..) | RuntimeCall::TechnicalCommittee(..) |
						RuntimeCall::PhragmenElection(..) |
						RuntimeCall::Treasury(..) |
						RuntimeCall::Bounties(..) |
						RuntimeCall::Tips(..) | RuntimeCall::Utility(..) |
						RuntimeCall::ChildBounties(..)
				),
			ProxyType::Staking => {
				matches!(
					c,
					RuntimeCall::Staking(..) |
						RuntimeCall::Session(..) | RuntimeCall::Utility(..) |
						RuntimeCall::FastUnstake(..)
				)
			},
			ProxyType::IdentityJudgement => matches!(
				c,
				RuntimeCall::Identity(pallet_identity::Call::provide_judgement { .. }) |
					RuntimeCall::Utility(..)
			),
			ProxyType::CancelProxy => {
				matches!(c, RuntimeCall::Proxy(pallet_proxy::Call::reject_announcement { .. }))
			},
			ProxyType::Auction => matches!(
				c,
				RuntimeCall::Auctions(..) |
					RuntimeCall::Crowdloan(..) |
					RuntimeCall::Registrar(..) |
					RuntimeCall::Slots(..)
			),
		}
	}
	fn is_superset(&self, o: &Self) -> bool {
		match (self, o) {
			(x, y) if x == y => true,
			(ProxyType::Any, _) => true,
			(_, ProxyType::Any) => false,
			(ProxyType::NonTransfer, _) => true,
			_ => false,
		}
	}
}

impl pallet_proxy::Config for Runtime {
	type RuntimeEvent = RuntimeEvent;
	type RuntimeCall = RuntimeCall;
	type Currency = Balances;
	type ProxyType = ProxyType;
	type ProxyDepositBase = ProxyDepositBase;
	type ProxyDepositFactor = ProxyDepositFactor;
	type MaxProxies = MaxProxies;
	type WeightInfo = weights::pallet_proxy::WeightInfo<Runtime>;
	type MaxPending = MaxPending;
	type CallHasher = BlakeTwo256;
	type AnnouncementDepositBase = AnnouncementDepositBase;
	type AnnouncementDepositFactor = AnnouncementDepositFactor;
}

impl parachains_origin::Config for Runtime {}

impl parachains_configuration::Config for Runtime {
	type WeightInfo = weights::runtime_parachains_configuration::WeightInfo<Runtime>;
}

impl parachains_shared::Config for Runtime {}

impl parachains_session_info::Config for Runtime {
	type ValidatorSet = Historical;
}

impl parachains_inclusion::Config for Runtime {
	type RuntimeEvent = RuntimeEvent;
	type DisputesHandler = ParasDisputes;
	type RewardValidators = parachains_reward_points::RewardValidatorsWithEraPoints<Runtime>;
}

parameter_types! {
	pub const ParasUnsignedPriority: TransactionPriority = TransactionPriority::max_value();
}

impl parachains_paras::Config for Runtime {
	type RuntimeEvent = RuntimeEvent;
	type WeightInfo = weights::runtime_parachains_paras::WeightInfo<Runtime>;
	type UnsignedPriority = ParasUnsignedPriority;
	type NextSessionRotation = Babe;
}

parameter_types! {
	pub const FirstMessageFactorPercent: u64 = 100;
}

impl parachains_ump::Config for Runtime {
	type RuntimeEvent = RuntimeEvent;
	type UmpSink =
		crate::parachains_ump::XcmSink<xcm_executor::XcmExecutor<xcm_config::XcmConfig>, Runtime>;
	type FirstMessageFactorPercent = FirstMessageFactorPercent;
	type ExecuteOverweightOrigin = EnsureRoot<AccountId>;
	type WeightInfo = parachains_ump::TestWeightInfo;
}

impl parachains_dmp::Config for Runtime {}

impl parachains_hrmp::Config for Runtime {
	type RuntimeOrigin = RuntimeOrigin;
	type RuntimeEvent = RuntimeEvent;
	type Currency = Balances;
	type WeightInfo = weights::runtime_parachains_hrmp::WeightInfo<Self>;
}

impl parachains_paras_inherent::Config for Runtime {
	type WeightInfo = weights::runtime_parachains_paras_inherent::WeightInfo<Runtime>;
}

impl parachains_scheduler::Config for Runtime {}

impl parachains_initializer::Config for Runtime {
	type Randomness = pallet_babe::RandomnessFromOneEpochAgo<Runtime>;
	type ForceOrigin = EnsureRoot<AccountId>;
	type WeightInfo = weights::runtime_parachains_initializer::WeightInfo<Runtime>;
}

impl parachains_disputes::Config for Runtime {
	type RuntimeEvent = RuntimeEvent;
	type RewardValidators = ();
	type SlashingHandler = ();
	type WeightInfo = weights::runtime_parachains_disputes::WeightInfo<Runtime>;
}

parameter_types! {
	// Mostly arbitrary deposit price, but should provide an adequate incentive not to spam reserve
	// `ParaId`s.
	pub const ParaDeposit: Balance = 100 * DOLLARS;
	pub const ParaDataByteDeposit: Balance = deposit(0, 1);
}

impl paras_registrar::Config for Runtime {
	type RuntimeOrigin = RuntimeOrigin;
	type RuntimeEvent = RuntimeEvent;
	type Currency = Balances;
	type OnSwap = (Crowdloan, Slots);
	type ParaDeposit = ParaDeposit;
	type DataDepositPerByte = ParaDataByteDeposit;
	type WeightInfo = weights::runtime_common_paras_registrar::WeightInfo<Runtime>;
}

parameter_types! {
	// 12 weeks = 3 months per lease period -> 8 lease periods ~ 2 years
	pub LeasePeriod: BlockNumber = prod_or_fast!(12 * WEEKS, 12 * WEEKS, "DOT_LEASE_PERIOD");
	// Polkadot Genesis was on May 26, 2020.
	// Target Parachain Onboarding Date: Dec 15, 2021.
	// Difference is 568 days.
	// We want a lease period to start on the target onboarding date.
	// 568 % (12 * 7) = 64 day offset
	pub LeaseOffset: BlockNumber = prod_or_fast!(64 * DAYS, 0, "DOT_LEASE_OFFSET");
}

impl slots::Config for Runtime {
	type RuntimeEvent = RuntimeEvent;
	type Currency = Balances;
	type Registrar = Registrar;
	type LeasePeriod = LeasePeriod;
	type LeaseOffset = LeaseOffset;
	type ForceOrigin = MoreThanHalfCouncil;
	type WeightInfo = weights::runtime_common_slots::WeightInfo<Runtime>;
}

parameter_types! {
	pub const CrowdloanId: PalletId = PalletId(*b"py/cfund");
	// Accounts for 10_000 contributions, each using 48 bytes (16 bytes for balance, and 32 bytes
	// for a memo).
	pub const SubmissionDeposit: Balance = deposit(1, 480_000);
	// The minimum crowdloan contribution.
	pub const MinContribution: Balance = 5 * DOLLARS;
	pub const RemoveKeysLimit: u32 = 1000;
	// Allow 32 bytes for an additional memo to a crowdloan.
	pub const MaxMemoLength: u8 = 32;
}

impl crowdloan::Config for Runtime {
	type RuntimeEvent = RuntimeEvent;
	type PalletId = CrowdloanId;
	type SubmissionDeposit = SubmissionDeposit;
	type MinContribution = MinContribution;
	type RemoveKeysLimit = RemoveKeysLimit;
	type Registrar = Registrar;
	type Auctioneer = Auctions;
	type MaxMemoLength = MaxMemoLength;
	type WeightInfo = weights::runtime_common_crowdloan::WeightInfo<Runtime>;
}

parameter_types! {
	// The average auction is 7 days long, so this will be 70% for ending period.
	// 5 Days = 72000 Blocks @ 6 sec per block
	pub const EndingPeriod: BlockNumber = 5 * DAYS;
	// ~ 1000 samples per day -> ~ 20 blocks per sample -> 2 minute samples
	pub const SampleLength: BlockNumber = 2 * MINUTES;
}

type AuctionInitiate = EitherOfDiverse<
	EnsureRoot<AccountId>,
	pallet_collective::EnsureProportionAtLeast<AccountId, CouncilCollective, 2, 3>,
>;

impl auctions::Config for Runtime {
	type RuntimeEvent = RuntimeEvent;
	type Leaser = Slots;
	type Registrar = Registrar;
	type EndingPeriod = EndingPeriod;
	type SampleLength = SampleLength;
	type Randomness = pallet_babe::RandomnessFromOneEpochAgo<Runtime>;
	type InitiateOrigin = AuctionInitiate;
	type WeightInfo = weights::runtime_common_auctions::WeightInfo<Runtime>;
}

parameter_types! {
	pub const PoolsPalletId: PalletId = PalletId(*b"py/nopls");
	// Allow pools that got slashed up to 90% to remain operational.
	pub const MaxPointsToBalance: u8 = 10;
}

impl pallet_nomination_pools::Config for Runtime {
	type RuntimeEvent = RuntimeEvent;
	type Currency = Balances;
	type CurrencyBalance = Balance;
	type RewardCounter = FixedU128;
	type BalanceToU256 = runtime_common::BalanceToU256;
	type U256ToBalance = runtime_common::U256ToBalance;
	type StakingInterface = Staking;
	type PostUnbondingPoolsWindow = frame_support::traits::ConstU32<4>;
	type MaxMetadataLen = frame_support::traits::ConstU32<256>;
	// we use the same number of allowed unlocking chunks as with staking.
	type MaxUnbonding = <Self as pallet_staking::Config>::MaxUnlockingChunks;
	type PalletId = PoolsPalletId;
	type MaxPointsToBalance = MaxPointsToBalance;
	type WeightInfo = weights::pallet_nomination_pools::WeightInfo<Self>;
}

pub struct InitiateNominationPools;
impl frame_support::traits::OnRuntimeUpgrade for InitiateNominationPools {
	fn on_runtime_upgrade() -> frame_support::weights::Weight {
		// we use one as an indicator if this has already been set.
		if pallet_nomination_pools::MaxPools::<Runtime>::get().is_none() {
			// 5 DOT to join a pool.
			pallet_nomination_pools::MinJoinBond::<Runtime>::put(5 * UNITS);
			// 100 DOT to create a pool.
			pallet_nomination_pools::MinCreateBond::<Runtime>::put(100 * UNITS);

			// Initialize with limits for now.
			pallet_nomination_pools::MaxPools::<Runtime>::put(0);
			pallet_nomination_pools::MaxPoolMembersPerPool::<Runtime>::put(0);
			pallet_nomination_pools::MaxPoolMembers::<Runtime>::put(0);

			log::info!(target: "runtime::polkadot", "pools config initiated 🎉");
			<Runtime as frame_system::Config>::DbWeight::get().reads_writes(1, 5)
		} else {
			log::info!(target: "runtime::polkadot", "pools config already initiated 😏");
			<Runtime as frame_system::Config>::DbWeight::get().reads(1)
		}
	}
}

construct_runtime! {
	pub enum Runtime where
		Block = Block,
		NodeBlock = primitives::v2::Block,
		UncheckedExtrinsic = UncheckedExtrinsic
	{
		// Basic stuff; balances is uncallable initially.
		System: frame_system::{Pallet, Call, Storage, Config, Event<T>} = 0,
		Scheduler: pallet_scheduler::{Pallet, Call, Storage, Event<T>} = 1,
		Preimage: pallet_preimage::{Pallet, Call, Storage, Event<T>} = 10,

		// Babe must be before session.
		Babe: pallet_babe::{Pallet, Call, Storage, Config, ValidateUnsigned} = 2,

		Timestamp: pallet_timestamp::{Pallet, Call, Storage, Inherent} = 3,
		Indices: pallet_indices::{Pallet, Call, Storage, Config<T>, Event<T>} = 4,
		Balances: pallet_balances::{Pallet, Call, Storage, Config<T>, Event<T>} = 5,
		TransactionPayment: pallet_transaction_payment::{Pallet, Storage, Event<T>} = 32,

		// Consensus support.
		// Authorship must be before session in order to note author in the correct session and era
		// for im-online and staking.
		Authorship: pallet_authorship::{Pallet, Call, Storage} = 6,
		Staking: pallet_staking::{Pallet, Call, Storage, Config<T>, Event<T>} = 7,
		Offences: pallet_offences::{Pallet, Storage, Event} = 8,
		Historical: session_historical::{Pallet} = 33,
		Session: pallet_session::{Pallet, Call, Storage, Event, Config<T>} = 9,
		Grandpa: pallet_grandpa::{Pallet, Call, Storage, Config, Event, ValidateUnsigned} = 11,
		ImOnline: pallet_im_online::{Pallet, Call, Storage, Event<T>, ValidateUnsigned, Config<T>} = 12,
		AuthorityDiscovery: pallet_authority_discovery::{Pallet, Config} = 13,

		// Governance stuff.
		Democracy: pallet_democracy::{Pallet, Call, Storage, Config<T>, Event<T>} = 14,
		Council: pallet_collective::<Instance1>::{Pallet, Call, Storage, Origin<T>, Event<T>, Config<T>} = 15,
		TechnicalCommittee: pallet_collective::<Instance2>::{Pallet, Call, Storage, Origin<T>, Event<T>, Config<T>} = 16,
		PhragmenElection: pallet_elections_phragmen::{Pallet, Call, Storage, Event<T>, Config<T>} = 17,
		TechnicalMembership: pallet_membership::<Instance1>::{Pallet, Call, Storage, Event<T>, Config<T>} = 18,
		Treasury: pallet_treasury::{Pallet, Call, Storage, Config, Event<T>} = 19,


		// Claims. Usable initially.
		Claims: claims::{Pallet, Call, Storage, Event<T>, Config<T>, ValidateUnsigned} = 24,
		// Vesting. Usable initially, but removed once all vesting is finished.
		Vesting: pallet_vesting::{Pallet, Call, Storage, Event<T>, Config<T>} = 25,
		// Cunning utilities. Usable initially.
		Utility: pallet_utility::{Pallet, Call, Event} = 26,

		// Identity. Late addition.
		Identity: pallet_identity::{Pallet, Call, Storage, Event<T>} = 28,

		// Proxy module. Late addition.
		Proxy: pallet_proxy::{Pallet, Call, Storage, Event<T>} = 29,

		// Multisig dispatch. Late addition.
		Multisig: pallet_multisig::{Pallet, Call, Storage, Event<T>} = 30,

		// Bounties modules.
		Bounties: pallet_bounties::{Pallet, Call, Storage, Event<T>} = 34,
		ChildBounties: pallet_child_bounties = 38,

		// Tips module.
		Tips: pallet_tips::{Pallet, Call, Storage, Event<T>} = 35,

		// Election pallet. Only works with staking, but placed here to maintain indices.
		ElectionProviderMultiPhase: pallet_election_provider_multi_phase::{Pallet, Call, Storage, Event<T>, ValidateUnsigned} = 36,

		// Provides a semi-sorted list of nominators for staking.
		VoterList: pallet_bags_list::<Instance1>::{Pallet, Call, Storage, Event<T>} = 37,

		// Nomination pools: extension to staking.
		NominationPools: pallet_nomination_pools::{Pallet, Call, Storage, Event<T>, Config<T>} = 39,

		// Fast unstake pallet: extension to staking.
		FastUnstake: pallet_fast_unstake = 40,

		// Parachains pallets. Start indices at 50 to leave room.
		ParachainsOrigin: parachains_origin::{Pallet, Origin} = 50,
		Configuration: parachains_configuration::{Pallet, Call, Storage, Config<T>} = 51,
		ParasShared: parachains_shared::{Pallet, Call, Storage} = 52,
		ParaInclusion: parachains_inclusion::{Pallet, Call, Storage, Event<T>} = 53,
		ParaInherent: parachains_paras_inherent::{Pallet, Call, Storage, Inherent} = 54,
		ParaScheduler: parachains_scheduler::{Pallet, Storage} = 55,
		Paras: parachains_paras::{Pallet, Call, Storage, Event, Config} = 56,
		Initializer: parachains_initializer::{Pallet, Call, Storage} = 57,
		Dmp: parachains_dmp::{Pallet, Call, Storage} = 58,
		Ump: parachains_ump::{Pallet, Call, Storage, Event} = 59,
		Hrmp: parachains_hrmp::{Pallet, Call, Storage, Event<T>, Config} = 60,
		ParaSessionInfo: parachains_session_info::{Pallet, Storage} = 61,
		ParasDisputes: parachains_disputes::{Pallet, Call, Storage, Event<T>} = 62,

		// Parachain Onboarding Pallets. Start indices at 70 to leave room.
		Registrar: paras_registrar::{Pallet, Call, Storage, Event<T>} = 70,
		Slots: slots::{Pallet, Call, Storage, Event<T>} = 71,
		Auctions: auctions::{Pallet, Call, Storage, Event<T>} = 72,
		Crowdloan: crowdloan::{Pallet, Call, Storage, Event<T>} = 73,

		// Pallet for sending XCM.
		XcmPallet: pallet_xcm::{Pallet, Call, Storage, Event<T>, Origin, Config} = 99,
	}
}

/// The address format for describing accounts.
pub type Address = sp_runtime::MultiAddress<AccountId, ()>;
/// Block header type as expected by this runtime.
pub type Header = generic::Header<BlockNumber, BlakeTwo256>;
/// Block type as expected by this runtime.
pub type Block = generic::Block<Header, UncheckedExtrinsic>;
/// A Block signed with a Justification
pub type SignedBlock = generic::SignedBlock<Block>;
/// `BlockId` type as expected by this runtime.
pub type BlockId = generic::BlockId<Block>;
/// The `SignedExtension` to the basic transaction logic.
pub type SignedExtra = (
	frame_system::CheckNonZeroSender<Runtime>,
	frame_system::CheckSpecVersion<Runtime>,
	frame_system::CheckTxVersion<Runtime>,
	frame_system::CheckGenesis<Runtime>,
	frame_system::CheckMortality<Runtime>,
	frame_system::CheckNonce<Runtime>,
	frame_system::CheckWeight<Runtime>,
	pallet_transaction_payment::ChargeTransactionPayment<Runtime>,
	claims::PrevalidateAttests<Runtime>,
);

pub struct StakingMigrationV11OldPallet;
impl Get<&'static str> for StakingMigrationV11OldPallet {
	fn get() -> &'static str {
		"VoterList"
	}
}

/// Unchecked extrinsic type as expected by this runtime.
pub type UncheckedExtrinsic =
	generic::UncheckedExtrinsic<Address, RuntimeCall, Signature, SignedExtra>;
/// Executive: handles dispatch to the various modules.
pub type Executive = frame_executive::Executive<
	Runtime,
	Block,
	frame_system::ChainContext<Runtime>,
	Runtime,
	AllPalletsWithSystem,
	(
		pallet_staking::migrations::v11::MigrateToV11<
			Runtime,
			VoterList,
			StakingMigrationV11OldPallet,
		>,
		pallet_staking::migrations::v12::MigrateToV12<Runtime>,
		// "Bound uses of call" <https://github.com/paritytech/polkadot/pull/5729>
		pallet_preimage::migration::v1::Migration<Runtime>,
		pallet_scheduler::migration::v3::MigrateToV4<Runtime>,
		pallet_democracy::migrations::v1::Migration<Runtime>,
		pallet_multisig::migrations::v1::MigrateToV1<Runtime>,
		// "Properly migrate weights to v2" <https://github.com/paritytech/polkadot/pull/6091>
		parachains_configuration::migration::v3::MigrateToV3<Runtime>,
	),
>;

/// The payload being signed in transactions.
pub type SignedPayload = generic::SignedPayload<RuntimeCall, SignedExtra>;

#[cfg(feature = "runtime-benchmarks")]
#[macro_use]
extern crate frame_benchmarking;

#[cfg(feature = "runtime-benchmarks")]
mod benches {
	define_benchmarks!(
		// Polkadot
		// NOTE: Make sure to prefix these with `runtime_common::` so
		// the that path resolves correctly in the generated file.
		[runtime_common::auctions, Auctions]
		[runtime_common::claims, Claims]
		[runtime_common::crowdloan, Crowdloan]
		[runtime_common::slots, Slots]
		[runtime_common::paras_registrar, Registrar]
		[runtime_parachains::configuration, Configuration]
		[runtime_parachains::disputes, ParasDisputes]
		[runtime_parachains::initializer, Initializer]
		[runtime_parachains::paras, Paras]
		[runtime_parachains::paras_inherent, ParaInherent]
		[runtime_parachains::ump, Ump]
		// Substrate
		[pallet_bags_list, VoterList]
		[pallet_balances, Balances]
		[frame_benchmarking::baseline, Baseline::<Runtime>]
		[pallet_bounties, Bounties]
		[pallet_child_bounties, ChildBounties]
		[pallet_collective, Council]
		[pallet_collective, TechnicalCommittee]
		[pallet_democracy, Democracy]
		[pallet_elections_phragmen, PhragmenElection]
		[pallet_election_provider_multi_phase, ElectionProviderMultiPhase]
		[frame_election_provider_support, ElectionProviderBench::<Runtime>]
		[pallet_fast_unstake, FastUnstake]
		[pallet_identity, Identity]
		[pallet_im_online, ImOnline]
		[pallet_indices, Indices]
		[pallet_membership, TechnicalMembership]
		[pallet_multisig, Multisig]
		[pallet_nomination_pools, NominationPoolsBench::<Runtime>]
		[pallet_offences, OffencesBench::<Runtime>]
		[pallet_preimage, Preimage]
		[pallet_proxy, Proxy]
		[pallet_scheduler, Scheduler]
		[pallet_session, SessionBench::<Runtime>]
		[pallet_staking, Staking]
		[frame_system, SystemBench::<Runtime>]
		[pallet_timestamp, Timestamp]
		[pallet_tips, Tips]
		[pallet_treasury, Treasury]
		[pallet_utility, Utility]
		[pallet_vesting, Vesting]
	);
}

#[cfg(not(feature = "disable-runtime-api"))]
sp_api::impl_runtime_apis! {
	impl sp_api::Core<Block> for Runtime {
		fn version() -> RuntimeVersion {
			VERSION
		}

		fn execute_block(block: Block) {
			Executive::execute_block(block);
		}

		fn initialize_block(header: &<Block as BlockT>::Header) {
			Executive::initialize_block(header)
		}
	}

	impl sp_api::Metadata<Block> for Runtime {
		fn metadata() -> OpaqueMetadata {
			OpaqueMetadata::new(Runtime::metadata().into())
		}
	}

	impl block_builder_api::BlockBuilder<Block> for Runtime {
		fn apply_extrinsic(extrinsic: <Block as BlockT>::Extrinsic) -> ApplyExtrinsicResult {
			Executive::apply_extrinsic(extrinsic)
		}

		fn finalize_block() -> <Block as BlockT>::Header {
			Executive::finalize_block()
		}

		fn inherent_extrinsics(data: inherents::InherentData) -> Vec<<Block as BlockT>::Extrinsic> {
			data.create_extrinsics()
		}

		fn check_inherents(
			block: Block,
			data: inherents::InherentData,
		) -> inherents::CheckInherentsResult {
			data.check_extrinsics(&block)
		}
	}

	impl pallet_nomination_pools_runtime_api::NominationPoolsApi<
		Block,
		AccountId,
		Balance,
	> for Runtime {
		fn pending_rewards(member: AccountId) -> Balance {
			NominationPools::pending_rewards(member).unwrap_or_default()
		}
	}

	impl tx_pool_api::runtime_api::TaggedTransactionQueue<Block> for Runtime {
		fn validate_transaction(
			source: TransactionSource,
			tx: <Block as BlockT>::Extrinsic,
			block_hash: <Block as BlockT>::Hash,
		) -> TransactionValidity {
			Executive::validate_transaction(source, tx, block_hash)
		}
	}

	impl offchain_primitives::OffchainWorkerApi<Block> for Runtime {
		fn offchain_worker(header: &<Block as BlockT>::Header) {
			Executive::offchain_worker(header)
		}
	}

	impl primitives::runtime_api::ParachainHost<Block, Hash, BlockNumber> for Runtime {
		fn validators() -> Vec<ValidatorId> {
			parachains_runtime_api_impl::validators::<Runtime>()
		}

		fn validator_groups() -> (Vec<Vec<ValidatorIndex>>, GroupRotationInfo<BlockNumber>) {
			parachains_runtime_api_impl::validator_groups::<Runtime>()
		}

		fn availability_cores() -> Vec<CoreState<Hash, BlockNumber>> {
			parachains_runtime_api_impl::availability_cores::<Runtime>()
		}

		fn persisted_validation_data(para_id: ParaId, assumption: OccupiedCoreAssumption)
			-> Option<PersistedValidationData<Hash, BlockNumber>> {
			parachains_runtime_api_impl::persisted_validation_data::<Runtime>(para_id, assumption)
		}

		fn assumed_validation_data(
			para_id: ParaId,
			expected_persisted_validation_data_hash: Hash,
		) -> Option<(PersistedValidationData<Hash, BlockNumber>, ValidationCodeHash)> {
			parachains_runtime_api_impl::assumed_validation_data::<Runtime>(
				para_id,
				expected_persisted_validation_data_hash,
			)
		}

		fn check_validation_outputs(
			para_id: ParaId,
			outputs: primitives::v2::CandidateCommitments,
		) -> bool {
			parachains_runtime_api_impl::check_validation_outputs::<Runtime>(para_id, outputs)
		}

		fn session_index_for_child() -> SessionIndex {
			parachains_runtime_api_impl::session_index_for_child::<Runtime>()
		}

		fn validation_code(para_id: ParaId, assumption: OccupiedCoreAssumption)
			-> Option<ValidationCode> {
			parachains_runtime_api_impl::validation_code::<Runtime>(para_id, assumption)
		}

		fn candidate_pending_availability(para_id: ParaId) -> Option<CommittedCandidateReceipt<Hash>> {
			parachains_runtime_api_impl::candidate_pending_availability::<Runtime>(para_id)
		}

		fn candidate_events() -> Vec<CandidateEvent<Hash>> {
			parachains_runtime_api_impl::candidate_events::<Runtime, _>(|ev| {
				match ev {
					RuntimeEvent::ParaInclusion(ev) => {
						Some(ev)
					}
					_ => None,
				}
			})
		}

		fn session_info(index: SessionIndex) -> Option<SessionInfo> {
			parachains_runtime_api_impl::session_info::<Runtime>(index)
		}

		fn dmq_contents(recipient: ParaId) -> Vec<InboundDownwardMessage<BlockNumber>> {
			parachains_runtime_api_impl::dmq_contents::<Runtime>(recipient)
		}

		fn inbound_hrmp_channels_contents(
			recipient: ParaId
		) -> BTreeMap<ParaId, Vec<InboundHrmpMessage<BlockNumber>>> {
			parachains_runtime_api_impl::inbound_hrmp_channels_contents::<Runtime>(recipient)
		}

		fn validation_code_by_hash(hash: ValidationCodeHash) -> Option<ValidationCode> {
			parachains_runtime_api_impl::validation_code_by_hash::<Runtime>(hash)
		}

		fn on_chain_votes() -> Option<ScrapedOnChainVotes<Hash>> {
			parachains_runtime_api_impl::on_chain_votes::<Runtime>()
		}

		fn submit_pvf_check_statement(
			stmt: primitives::v2::PvfCheckStatement,
			signature: primitives::v2::ValidatorSignature,
		) {
			parachains_runtime_api_impl::submit_pvf_check_statement::<Runtime>(stmt, signature)
		}

		fn pvfs_require_precheck() -> Vec<ValidationCodeHash> {
			parachains_runtime_api_impl::pvfs_require_precheck::<Runtime>()
		}

		fn validation_code_hash(para_id: ParaId, assumption: OccupiedCoreAssumption)
			-> Option<ValidationCodeHash>
		{
			parachains_runtime_api_impl::validation_code_hash::<Runtime>(para_id, assumption)
		}
	}

	impl beefy_primitives::BeefyApi<Block> for Runtime {
		fn validator_set() -> Option<beefy_primitives::ValidatorSet<BeefyId>> {
			// dummy implementation due to lack of BEEFY pallet.
			None
		}
	}

	impl mmr::MmrApi<Block, Hash> for Runtime {
		fn generate_proof(_leaf_index: u64)
			-> Result<(mmr::EncodableOpaqueLeaf, mmr::Proof<Hash>), mmr::Error>
		{
			Err(mmr::Error::PalletNotIncluded)
		}

		fn verify_proof(_leaf: mmr::EncodableOpaqueLeaf, _proof: mmr::Proof<Hash>)
			-> Result<(), mmr::Error>
		{
			Err(mmr::Error::PalletNotIncluded)
		}

		fn verify_proof_stateless(
			_root: Hash,
			_leaf: mmr::EncodableOpaqueLeaf,
			_proof: mmr::Proof<Hash>
		) -> Result<(), mmr::Error> {
			Err(mmr::Error::PalletNotIncluded)
		}

		fn mmr_root() -> Result<Hash, mmr::Error> {
			Err(mmr::Error::PalletNotIncluded)
		}

		fn generate_batch_proof(_leaf_indices: Vec<u64>)
			-> Result<(Vec<mmr::EncodableOpaqueLeaf>, mmr::BatchProof<Hash>), mmr::Error>
		{
			Err(mmr::Error::PalletNotIncluded)
		}

		fn generate_historical_batch_proof(
			_leaf_indices: Vec<u64>,
			_leaves_count: u64,
		) -> Result<(Vec<mmr::EncodableOpaqueLeaf>, mmr::BatchProof<Hash>), mmr::Error> {
			Err(mmr::Error::PalletNotIncluded)
		}

		fn verify_batch_proof(_leaves: Vec<mmr::EncodableOpaqueLeaf>, _proof: mmr::BatchProof<Hash>)
			-> Result<(), mmr::Error>
		{
			Err(mmr::Error::PalletNotIncluded)
		}

		fn verify_batch_proof_stateless(
			_root: Hash,
			_leaves: Vec<mmr::EncodableOpaqueLeaf>,
			_proof: mmr::BatchProof<Hash>
		) -> Result<(), mmr::Error> {
			Err(mmr::Error::PalletNotIncluded)
		}
	}

	impl fg_primitives::GrandpaApi<Block> for Runtime {
		fn grandpa_authorities() -> Vec<(GrandpaId, u64)> {
			Grandpa::grandpa_authorities()
		}

		fn current_set_id() -> fg_primitives::SetId {
			Grandpa::current_set_id()
		}

		fn submit_report_equivocation_unsigned_extrinsic(
			equivocation_proof: fg_primitives::EquivocationProof<
				<Block as BlockT>::Hash,
				sp_runtime::traits::NumberFor<Block>,
			>,
			key_owner_proof: fg_primitives::OpaqueKeyOwnershipProof,
		) -> Option<()> {
			let key_owner_proof = key_owner_proof.decode()?;

			Grandpa::submit_unsigned_equivocation_report(
				equivocation_proof,
				key_owner_proof,
			)
		}

		fn generate_key_ownership_proof(
			_set_id: fg_primitives::SetId,
			authority_id: fg_primitives::AuthorityId,
		) -> Option<fg_primitives::OpaqueKeyOwnershipProof> {
			use parity_scale_codec::Encode;

			Historical::prove((fg_primitives::KEY_TYPE, authority_id))
				.map(|p| p.encode())
				.map(fg_primitives::OpaqueKeyOwnershipProof::new)
		}
	}

	impl babe_primitives::BabeApi<Block> for Runtime {
		fn configuration() -> babe_primitives::BabeConfiguration {
			let epoch_config = Babe::epoch_config().unwrap_or(BABE_GENESIS_EPOCH_CONFIG);
			babe_primitives::BabeConfiguration {
				slot_duration: Babe::slot_duration(),
				epoch_length: EpochDuration::get(),
				c: epoch_config.c,
				authorities: Babe::authorities().to_vec(),
				randomness: Babe::randomness(),
				allowed_slots: epoch_config.allowed_slots,
			}
		}

		fn current_epoch_start() -> babe_primitives::Slot {
			Babe::current_epoch_start()
		}

		fn current_epoch() -> babe_primitives::Epoch {
			Babe::current_epoch()
		}

		fn next_epoch() -> babe_primitives::Epoch {
			Babe::next_epoch()
		}

		fn generate_key_ownership_proof(
			_slot: babe_primitives::Slot,
			authority_id: babe_primitives::AuthorityId,
		) -> Option<babe_primitives::OpaqueKeyOwnershipProof> {
			use parity_scale_codec::Encode;

			Historical::prove((babe_primitives::KEY_TYPE, authority_id))
				.map(|p| p.encode())
				.map(babe_primitives::OpaqueKeyOwnershipProof::new)
		}

		fn submit_report_equivocation_unsigned_extrinsic(
			equivocation_proof: babe_primitives::EquivocationProof<<Block as BlockT>::Header>,
			key_owner_proof: babe_primitives::OpaqueKeyOwnershipProof,
		) -> Option<()> {
			let key_owner_proof = key_owner_proof.decode()?;

			Babe::submit_unsigned_equivocation_report(
				equivocation_proof,
				key_owner_proof,
			)
		}
	}

	impl authority_discovery_primitives::AuthorityDiscoveryApi<Block> for Runtime {
		fn authorities() -> Vec<AuthorityDiscoveryId> {
			parachains_runtime_api_impl::relevant_authority_ids::<Runtime>()
		}
	}

	impl sp_session::SessionKeys<Block> for Runtime {
		fn generate_session_keys(seed: Option<Vec<u8>>) -> Vec<u8> {
			SessionKeys::generate(seed)
		}

		fn decode_session_keys(
			encoded: Vec<u8>,
		) -> Option<Vec<(Vec<u8>, sp_core::crypto::KeyTypeId)>> {
			SessionKeys::decode_into_raw_public_keys(&encoded)
		}
	}

	impl frame_system_rpc_runtime_api::AccountNonceApi<Block, AccountId, Nonce> for Runtime {
		fn account_nonce(account: AccountId) -> Nonce {
			System::account_nonce(account)
		}
	}

	impl pallet_transaction_payment_rpc_runtime_api::TransactionPaymentApi<
		Block,
		Balance,
	> for Runtime {
		fn query_info(uxt: <Block as BlockT>::Extrinsic, len: u32) -> RuntimeDispatchInfo<Balance> {
			TransactionPayment::query_info(uxt, len)
		}
		fn query_fee_details(uxt: <Block as BlockT>::Extrinsic, len: u32) -> FeeDetails<Balance> {
			TransactionPayment::query_fee_details(uxt, len)
		}
	}

	impl pallet_transaction_payment_rpc_runtime_api::TransactionPaymentCallApi<Block, Balance, RuntimeCall>
		for Runtime
	{
		fn query_call_info(call: RuntimeCall, len: u32) -> RuntimeDispatchInfo<Balance> {
			TransactionPayment::query_call_info(call, len)
		}
		fn query_call_fee_details(call: RuntimeCall, len: u32) -> FeeDetails<Balance> {
			TransactionPayment::query_call_fee_details(call, len)
		}
	}

	#[cfg(feature = "try-runtime")]
	impl frame_try_runtime::TryRuntime<Block> for Runtime {
		fn on_runtime_upgrade() -> (Weight, Weight) {
			log::info!("try-runtime::on_runtime_upgrade polkadot.");
			let weight = Executive::try_runtime_upgrade().unwrap();
			(weight, BlockWeights::get().max_block)
		}

		fn execute_block(block: Block, state_root_check: bool, select: frame_try_runtime::TryStateSelect) -> Weight {
			log::info!(
				target: "runtime::polkadot", "try-runtime: executing block #{} ({:?}) / root checks: {:?} / sanity-checks: {:?}",
				block.header.number,
				block.header.hash(),
				state_root_check,
				select,
			);
			Executive::try_execute_block(block, state_root_check, select).expect("try_execute_block failed")
		}
	}

	#[cfg(feature = "runtime-benchmarks")]
	impl frame_benchmarking::Benchmark<Block> for Runtime {
		fn benchmark_metadata(extra: bool) -> (
			Vec<frame_benchmarking::BenchmarkList>,
			Vec<frame_support::traits::StorageInfo>,
		) {
			use frame_benchmarking::{Benchmarking, BenchmarkList};
			use frame_support::traits::StorageInfoTrait;

			use pallet_session_benchmarking::Pallet as SessionBench;
			use pallet_offences_benchmarking::Pallet as OffencesBench;
			use pallet_election_provider_support_benchmarking::Pallet as ElectionProviderBench;
			use pallet_nomination_pools_benchmarking::Pallet as NominationPoolsBench;
			use frame_system_benchmarking::Pallet as SystemBench;
			use frame_benchmarking::baseline::Pallet as Baseline;

			let mut list = Vec::<BenchmarkList>::new();
			list_benchmarks!(list, extra);

			let storage_info = AllPalletsWithSystem::storage_info();
			return (list, storage_info)
		}

		fn dispatch_benchmark(
			config: frame_benchmarking::BenchmarkConfig
		) -> Result<
			Vec<frame_benchmarking::BenchmarkBatch>,
			sp_runtime::RuntimeString,
		> {
			use frame_benchmarking::{Benchmarking, BenchmarkBatch, TrackedStorageKey};
			// Trying to add benchmarks directly to some pallets caused cyclic dependency issues.
			// To get around that, we separated the benchmarks into its own crate.
			use pallet_session_benchmarking::Pallet as SessionBench;
			use pallet_offences_benchmarking::Pallet as OffencesBench;
			use pallet_election_provider_support_benchmarking::Pallet as ElectionProviderBench;
			use pallet_nomination_pools_benchmarking::Pallet as NominationPoolsBench;
			use frame_system_benchmarking::Pallet as SystemBench;
			use frame_benchmarking::baseline::Pallet as Baseline;

			impl pallet_session_benchmarking::Config for Runtime {}
			impl pallet_offences_benchmarking::Config for Runtime {}
			impl pallet_election_provider_support_benchmarking::Config for Runtime {}
			impl frame_system_benchmarking::Config for Runtime {}
			impl frame_benchmarking::baseline::Config for Runtime {}
			impl pallet_nomination_pools_benchmarking::Config for Runtime {}

			let whitelist: Vec<TrackedStorageKey> = vec![
				// Block Number
				hex_literal::hex!("26aa394eea5630e07c48ae0c9558cef702a5c1b19ab7a04f536c519aca4983ac").to_vec().into(),
				// Total Issuance
				hex_literal::hex!("c2261276cc9d1f8598ea4b6a74b15c2f57c875e4cff74148e4628f264b974c80").to_vec().into(),
				// Execution Phase
				hex_literal::hex!("26aa394eea5630e07c48ae0c9558cef7ff553b5a9862a516939d82b3d3d8661a").to_vec().into(),
				// Event Count
				hex_literal::hex!("26aa394eea5630e07c48ae0c9558cef70a98fdbe9ce6c55837576c60c7af3850").to_vec().into(),
				// System Events
				hex_literal::hex!("26aa394eea5630e07c48ae0c9558cef780d41e5e16056765bc8461851072c9d7").to_vec().into(),
				// Treasury Account
				hex_literal::hex!("26aa394eea5630e07c48ae0c9558cef7b99d880ec681799c0cf30e8886371da95ecffd7b6c0f78751baa9d281e0bfa3a6d6f646c70792f74727372790000000000000000000000000000000000000000").to_vec().into(),
			];

			let mut batches = Vec::<BenchmarkBatch>::new();
			let params = (&config, &whitelist);

			add_benchmarks!(params, batches);

			Ok(batches)
		}
	}
}

#[cfg(test)]
mod test_fees {
	use super::*;
	use frame_support::{dispatch::GetDispatchInfo, weights::WeightToFee as WeightToFeeT};
	use keyring::Sr25519Keyring::{Alice, Charlie};
	use pallet_transaction_payment::Multiplier;
	use runtime_common::MinimumMultiplier;
	use separator::Separatable;
	use sp_runtime::{assert_eq_error_rate, FixedPointNumber, MultiAddress, MultiSignature};

	#[test]
	fn payout_weight_portion() {
		use pallet_staking::WeightInfo;
		let payout_weight =
			<Runtime as pallet_staking::Config>::WeightInfo::payout_stakers_alive_staked(
				MaxNominatorRewardedPerValidator::get(),
			)
			.ref_time() as f64;
		let block_weight = BlockWeights::get().max_block.ref_time() as f64;

		println!(
			"a full payout takes {:.2} of the block weight [{} / {}]",
			payout_weight / block_weight,
			payout_weight,
			block_weight
		);
		assert!(payout_weight * 2f64 < block_weight);
	}

	#[test]
	fn block_cost() {
		let max_block_weight = BlockWeights::get().max_block;
		let raw_fee = WeightToFee::weight_to_fee(&max_block_weight);

		let fee_with_multiplier = |m: Multiplier| {
			println!(
				"Full Block weight == {} // multiplier: {:?} // WeightToFee(full_block) == {} plank",
				max_block_weight,
				m,
				m.saturating_mul_int(raw_fee).separated_string(),
			);
		};
		fee_with_multiplier(MinimumMultiplier::get());
		fee_with_multiplier(Multiplier::from_rational(1, 2));
		fee_with_multiplier(Multiplier::from_u32(1));
		fee_with_multiplier(Multiplier::from_u32(2));
	}

	#[test]
	fn transfer_cost_min_multiplier() {
		let min_multiplier = MinimumMultiplier::get();
		let call = pallet_balances::Call::<Runtime>::transfer_keep_alive {
			dest: Charlie.to_account_id().into(),
			value: Default::default(),
		};
		let info = call.get_dispatch_info();
		println!("call = {:?} / info = {:?}", call, info);
		// convert to runtime call.
		let call = RuntimeCall::Balances(call);
		let extra: SignedExtra = (
			frame_system::CheckNonZeroSender::<Runtime>::new(),
			frame_system::CheckSpecVersion::<Runtime>::new(),
			frame_system::CheckTxVersion::<Runtime>::new(),
			frame_system::CheckGenesis::<Runtime>::new(),
			frame_system::CheckMortality::<Runtime>::from(generic::Era::immortal()),
			frame_system::CheckNonce::<Runtime>::from(1),
			frame_system::CheckWeight::<Runtime>::new(),
			pallet_transaction_payment::ChargeTransactionPayment::<Runtime>::from(0),
			claims::PrevalidateAttests::<Runtime>::new(),
		);
		let uxt = UncheckedExtrinsic {
			function: call,
			signature: Some((
				MultiAddress::Id(Alice.to_account_id()),
				MultiSignature::Sr25519(Alice.sign(b"foo")),
				extra,
			)),
		};
		let len = uxt.encoded_size();

		let mut ext = sp_io::TestExternalities::new_empty();
		let mut test_with_multiplier = |m: Multiplier| {
			ext.execute_with(|| {
				pallet_transaction_payment::NextFeeMultiplier::<Runtime>::put(m);
				let fee = TransactionPayment::query_fee_details(uxt.clone(), len as u32);
				println!(
					"multiplier = {:?} // fee details = {:?} // final fee = {:?}",
					pallet_transaction_payment::NextFeeMultiplier::<Runtime>::get(),
					fee,
					fee.final_fee().separated_string(),
				);
			});
		};

		test_with_multiplier(min_multiplier);
		test_with_multiplier(Multiplier::saturating_from_rational(1u128, 1u128));
		test_with_multiplier(Multiplier::saturating_from_rational(1u128, 1_0u128));
		test_with_multiplier(Multiplier::saturating_from_rational(1u128, 1_00u128));
		test_with_multiplier(Multiplier::saturating_from_rational(1u128, 1_000u128));
		test_with_multiplier(Multiplier::saturating_from_rational(1u128, 1_000_000u128));
		test_with_multiplier(Multiplier::saturating_from_rational(1u128, 1_000_000_000u128));
	}

	#[test]
	fn full_block_council_election_cost() {
		// the number of voters needed to consume almost a full block in council election, and how
		// much it is going to cost.
		use pallet_elections_phragmen::WeightInfo;

		// Loser candidate lose a lot of money; sybil attack by candidates is even more expensive,
		// and we don't care about it here. For now, we assume no extra candidates, and only
		// superfluous voters.
		let candidates = DesiredMembers::get() + DesiredRunnersUp::get();
		let mut voters = 1u32;
		let weight_with = |v| {
			<Runtime as pallet_elections_phragmen::Config>::WeightInfo::election_phragmen(
				candidates,
				v,
				v * 16,
			)
		};

		while weight_with(voters).all_lte(BlockWeights::get().max_block) {
			voters += 1;
		}

		let cost = voters as Balance * (VotingBondBase::get() + 16 * VotingBondFactor::get());
		let cost_dollars = cost / DOLLARS;
		println!(
			"can support {} voters in a single block for council elections; total bond {}",
			voters, cost_dollars,
		);
		// The minimal number of voters we expect per block.
		assert!(voters >= 1_000);
		assert!(cost_dollars >= 10_000);
	}

	#[test]
	fn nominator_limit() {
		use pallet_election_provider_multi_phase::WeightInfo;
		// starting point of the nominators.
		let target_voters: u32 = 50_000;

		// assuming we want around 5k candidates and 1k active validators. (March 31, 2021)
		let all_targets: u32 = 5_000;
		let desired: u32 = 1_000;
		let weight_with = |active| {
			<Runtime as pallet_election_provider_multi_phase::Config>::WeightInfo::submit_unsigned(
				active,
				all_targets,
				active,
				desired,
			)
		};

		let mut active = target_voters;
		while weight_with(active).all_lte(OffchainSolutionWeightLimit::get()) ||
			active == target_voters
		{
			active += 1;
		}

		println!("can support {} nominators to yield a weight of {}", active, weight_with(active));
		assert!(active > target_voters, "we need to reevaluate the weight of the election system");
	}

	#[test]
	fn signed_deposit_is_sensible() {
		// ensure this number does not change, or that it is checked after each change.
		// a 1 MB solution should take (40 + 10) DOTs of deposit.
		let deposit = SignedDepositBase::get() + (SignedDepositByte::get() * 1024 * 1024);
		assert_eq_error_rate!(deposit, 50 * DOLLARS, DOLLARS);
	}
}

#[cfg(test)]
mod test {
	use super::*;

	#[test]
	fn call_size() {
		assert!(
			core::mem::size_of::<RuntimeCall>() <= 230,
			"size of RuntimeCall is more than 230 bytes: some calls have too big arguments, use Box to \
			reduce the size of RuntimeCall.
			If the limit is too strong, maybe consider increase the limit",
		);
	}
}

#[cfg(test)]
mod multiplier_tests {
	use super::*;
	use frame_support::{dispatch::GetDispatchInfo, traits::OnFinalize};
	use runtime_common::{MinimumMultiplier, TargetBlockFullness};
	use separator::Separatable;
	use sp_runtime::traits::Convert;

	fn run_with_system_weight<F>(w: Weight, mut assertions: F)
	where
		F: FnMut() -> (),
	{
		let mut t: sp_io::TestExternalities = frame_system::GenesisConfig::default()
			.build_storage::<Runtime>()
			.unwrap()
			.into();
		t.execute_with(|| {
			System::set_block_consumed_resources(w, 0);
			assertions()
		});
	}

	#[test]
	fn multiplier_can_grow_from_zero() {
		let minimum_multiplier = MinimumMultiplier::get();
		let target = TargetBlockFullness::get() *
			BlockWeights::get().get(DispatchClass::Normal).max_total.unwrap();
		// if the min is too small, then this will not change, and we are doomed forever.
		// the weight is 1/100th bigger than target.
		run_with_system_weight(target.saturating_mul(101) / 100, || {
			let next = SlowAdjustingFeeUpdate::<Runtime>::convert(minimum_multiplier);
			assert!(next > minimum_multiplier, "{:?} !>= {:?}", next, minimum_multiplier);
		})
	}

	#[test]
	#[ignore]
	fn multiplier_growth_simulator() {
		// assume the multiplier is initially set to its minimum. We update it with values twice the
		//target (target is 25%, thus 50%) and we see at which point it reaches 1.
		let mut multiplier = MinimumMultiplier::get();
		let block_weight = BlockWeights::get().get(DispatchClass::Normal).max_total.unwrap();
		let mut blocks = 0;
		let mut fees_paid = 0;

		let call = frame_system::Call::<Runtime>::fill_block {
			ratio: Perbill::from_rational(
				block_weight.ref_time(),
				BlockWeights::get().get(DispatchClass::Normal).max_total.unwrap().ref_time(),
			),
		};
		println!("calling {:?}", call);
		let info = call.get_dispatch_info();
		// convert to outer call.
		let call = RuntimeCall::System(call);
		let len = call.using_encoded(|e| e.len()) as u32;

		let mut t: sp_io::TestExternalities = frame_system::GenesisConfig::default()
			.build_storage::<Runtime>()
			.unwrap()
			.into();
		// set the minimum
		t.execute_with(|| {
			pallet_transaction_payment::NextFeeMultiplier::<Runtime>::set(MinimumMultiplier::get());
		});

		while multiplier <= Multiplier::from_u32(1) {
			t.execute_with(|| {
				// imagine this tx was called.
				let fee = TransactionPayment::compute_fee(len, &info, 0);
				fees_paid += fee;

				// this will update the multiplier.
				System::set_block_consumed_resources(block_weight, 0);
				TransactionPayment::on_finalize(1);
				let next = TransactionPayment::next_fee_multiplier();

				assert!(next > multiplier, "{:?} !>= {:?}", next, multiplier);
				multiplier = next;

				println!(
					"block = {} / multiplier {:?} / fee = {:?} / fess so far {:?}",
					blocks,
					multiplier,
					fee.separated_string(),
					fees_paid.separated_string()
				);
			});
			blocks += 1;
		}
	}

	#[test]
	#[ignore]
	fn multiplier_cool_down_simulator() {
		// assume the multiplier is initially set to its minimum. We update it with values twice the
		//target (target is 25%, thus 50%) and we see at which point it reaches 1.
		let mut multiplier = Multiplier::from_u32(2);
		let mut blocks = 0;

		let mut t: sp_io::TestExternalities = frame_system::GenesisConfig::default()
			.build_storage::<Runtime>()
			.unwrap()
			.into();
		// set the minimum
		t.execute_with(|| {
			pallet_transaction_payment::NextFeeMultiplier::<Runtime>::set(multiplier);
		});

		while multiplier > Multiplier::from_u32(0) {
			t.execute_with(|| {
				// this will update the multiplier.
				TransactionPayment::on_finalize(1);
				let next = TransactionPayment::next_fee_multiplier();

				assert!(next < multiplier, "{:?} !>= {:?}", next, multiplier);
				multiplier = next;

				println!("block = {} / multiplier {:?}", blocks, multiplier);
			});
			blocks += 1;
		}
	}
}

#[cfg(all(test, feature = "try-runtime"))]
mod remote_tests {
	use super::*;
	use frame_try_runtime::runtime_decl_for_TryRuntime::TryRuntime;
	use remote_externalities::{
		Builder, Mode, OfflineConfig, OnlineConfig, SnapshotConfig, Transport,
	};
	use std::env::var;

	#[tokio::test]
	async fn run_migrations() {
		sp_tracing::try_init_simple();
		let transport: Transport =
			var("WS").unwrap_or("wss://rpc.polkadot.io:443".to_string()).into();
		let maybe_state_snapshot: Option<SnapshotConfig> = var("SNAP").map(|s| s.into()).ok();
		let mut ext = Builder::<Block>::default()
			.mode(if let Some(state_snapshot) = maybe_state_snapshot {
				Mode::OfflineOrElseOnline(
					OfflineConfig { state_snapshot: state_snapshot.clone() },
					OnlineConfig {
						transport,
						state_snapshot: Some(state_snapshot),
						..Default::default()
					},
				)
			} else {
				Mode::Online(OnlineConfig { transport, ..Default::default() })
			})
			.build()
			.await
			.unwrap();
		ext.execute_with(|| Runtime::on_runtime_upgrade());
	}
}<|MERGE_RESOLUTION|>--- conflicted
+++ resolved
@@ -41,13 +41,8 @@
 use frame_support::{
 	construct_runtime, parameter_types,
 	traits::{
-<<<<<<< HEAD
-		Contains, EitherOfDiverse, InstanceFilter, KeyOwnerProofSystem, LockIdentifier,
-		PrivilegeCmp, WithdrawReasons
-=======
-		ConstU32, EitherOfDiverse, InstanceFilter, KeyOwnerProofSystem, LockIdentifier,
-		PrivilegeCmp,
->>>>>>> 1c786b37
+		ConstU32, Contains, EitherOfDiverse, InstanceFilter, KeyOwnerProofSystem, LockIdentifier,
+		PrivilegeCmp, WithdrawReasons,
 	},
 	weights::ConstantMultiplier,
 	PalletId, RuntimeDebug,
