--- conflicted
+++ resolved
@@ -94,13 +94,8 @@
 	#[cfg(not(feature = "disable-runtime-api"))]
 	apis: RUNTIME_API_VERSIONS,
 	#[cfg(feature = "disable-runtime-api")]
-<<<<<<< HEAD
 	apis: version::create_apis_vec![[]],
 	transaction_version: 5,
-=======
-	apis: sp_version::create_apis_vec![[]],
-	transaction_version: 4,
->>>>>>> 19b88fff
 };
 
 /// Native version.
