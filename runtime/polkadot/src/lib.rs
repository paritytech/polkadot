--- conflicted
+++ resolved
@@ -1131,21 +1131,17 @@
 	frame_system::ChainContext<Runtime>,
 	Runtime,
 	AllPallets,
-<<<<<<< HEAD
-	(TechnicalMembershipStoragePrefixMigration, BountiesPrefixMigration),
-=======
 	(
+		BountiesPrefixMigration,
 		CouncilStoragePrefixMigration,
 		TechnicalCommitteeStoragePrefixMigration,
 		TechnicalMembershipStoragePrefixMigration,
 		MigrateTipsPalletPrefix,
 	),
->>>>>>> 560e965f
 >;
 /// The payload being signed in transactions.
 pub type SignedPayload = generic::SignedPayload<Call, SignedExtra>;
 
-<<<<<<< HEAD
 const BOUNTIES_OLD_PREFIX: &str = "Treasury";
 
 /// Migrate from 'Treasury' to the new prefix 'Bounties'
@@ -1157,71 +1153,78 @@
 		let name = <Runtime as frame_system::Config>::PalletInfo::name::<Bounties>()
 			.expect("Bounties is part of runtime, so it has a name; qed");
 		pallet_bounties::migrations::v4::migrate::<Runtime, Bounties, _>(BOUNTIES_OLD_PREFIX, name)
-=======
-const COUNCIL_OLD_PREFIX: &str = "Instance1Collective";
-/// Migrate from `Instance1Collective` to the new pallet prefix `Council`
-pub struct CouncilStoragePrefixMigration;
-
-impl OnRuntimeUpgrade for CouncilStoragePrefixMigration {
-	fn on_runtime_upgrade() -> frame_support::weights::Weight {
-		pallet_collective::migrations::v4::migrate::<Runtime, Council, _>(COUNCIL_OLD_PREFIX)
 	}
 
 	#[cfg(feature = "try-runtime")]
 	fn pre_upgrade() -> Result<(), &'static str> {
-		pallet_collective::migrations::v4::pre_migrate::<Council, _>(COUNCIL_OLD_PREFIX);
-		Ok(())
-	}
-
-	#[cfg(feature = "try-runtime")]
-	fn post_upgrade() -> Result<(), &'static str> {
-		pallet_collective::migrations::v4::post_migrate::<Council, _>(COUNCIL_OLD_PREFIX);
-		Ok(())
-	}
-}
-
-const TECHNICAL_COMMITTEE_OLD_PREFIX: &str = "Instance2Collective";
-/// Migrate from 'Instance2Collective' to the new pallet prefix `TechnicalCommittee`
-pub struct TechnicalCommitteeStoragePrefixMigration;
-
-impl OnRuntimeUpgrade for TechnicalCommitteeStoragePrefixMigration {
-	fn on_runtime_upgrade() -> frame_support::weights::Weight {
-		pallet_collective::migrations::v4::migrate::<Runtime, TechnicalCommittee, _>(
-			TECHNICAL_COMMITTEE_OLD_PREFIX,
-		)
->>>>>>> 560e965f
-	}
-
-	#[cfg(feature = "try-runtime")]
-	fn pre_upgrade() -> Result<(), &'static str> {
-<<<<<<< HEAD
 		use frame_support::traits::PalletInfo;
 		let name = <Runtime as frame_system::Config>::PalletInfo::name::<Bounties>()
 			.expect("Bounties is part of runtime, so it has a name; qed");
 		pallet_bounties::migrations::v4::pre_migration::<Runtime, Bounties, _>(
 			BOUNTIES_OLD_PREFIX,
 			name,
-=======
-		pallet_collective::migrations::v4::pre_migrate::<TechnicalCommittee, _>(
-			TECHNICAL_COMMITTEE_OLD_PREFIX,
->>>>>>> 560e965f
 		);
 		Ok(())
 	}
 
 	#[cfg(feature = "try-runtime")]
 	fn post_upgrade() -> Result<(), &'static str> {
-<<<<<<< HEAD
 		use frame_support::traits::PalletInfo;
 		let name = <Runtime as frame_system::Config>::PalletInfo::name::<Bounties>()
 			.expect("Bounties is part of runtime, so it has a name; qed");
 		pallet_bounties::migrations::v4::post_migration::<Runtime, Bounties, _>(
 			BOUNTIES_OLD_PREFIX,
 			name,
-=======
+		);
+		Ok(())
+	}
+}
+
+const COUNCIL_OLD_PREFIX: &str = "Instance1Collective";
+/// Migrate from `Instance1Collective` to the new pallet prefix `Council`
+pub struct CouncilStoragePrefixMigration;
+
+impl OnRuntimeUpgrade for CouncilStoragePrefixMigration {
+	fn on_runtime_upgrade() -> frame_support::weights::Weight {
+		pallet_collective::migrations::v4::migrate::<Runtime, Council, _>(COUNCIL_OLD_PREFIX)
+	}
+
+	#[cfg(feature = "try-runtime")]
+	fn pre_upgrade() -> Result<(), &'static str> {
+		pallet_collective::migrations::v4::pre_migrate::<Council, _>(COUNCIL_OLD_PREFIX);
+		Ok(())
+	}
+
+	#[cfg(feature = "try-runtime")]
+	fn post_upgrade() -> Result<(), &'static str> {
+		pallet_collective::migrations::v4::post_migrate::<Council, _>(COUNCIL_OLD_PREFIX);
+		Ok(())
+	}
+}
+
+const TECHNICAL_COMMITTEE_OLD_PREFIX: &str = "Instance2Collective";
+/// Migrate from 'Instance2Collective' to the new pallet prefix `TechnicalCommittee`
+pub struct TechnicalCommitteeStoragePrefixMigration;
+
+impl OnRuntimeUpgrade for TechnicalCommitteeStoragePrefixMigration {
+	fn on_runtime_upgrade() -> frame_support::weights::Weight {
+		pallet_collective::migrations::v4::migrate::<Runtime, TechnicalCommittee, _>(
+			TECHNICAL_COMMITTEE_OLD_PREFIX,
+		)
+	}
+
+	#[cfg(feature = "try-runtime")]
+	fn pre_upgrade() -> Result<(), &'static str> {
+		pallet_collective::migrations::v4::pre_migrate::<TechnicalCommittee, _>(
+			TECHNICAL_COMMITTEE_OLD_PREFIX,
+		);
+		Ok(())
+	}
+
+	#[cfg(feature = "try-runtime")]
+	fn post_upgrade() -> Result<(), &'static str> {
 		pallet_collective::migrations::v4::post_migrate::<TechnicalCommittee, _>(
 			TECHNICAL_COMMITTEE_OLD_PREFIX,
->>>>>>> 560e965f
 		);
 		Ok(())
 	}
