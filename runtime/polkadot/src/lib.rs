--- conflicted
+++ resolved
@@ -1294,24 +1294,17 @@
 	frame_system::ChainContext<Runtime>,
 	Runtime,
 	AllPallets,
-<<<<<<< HEAD
-	SetInitialHostConfiguration,
-=======
 	(
+		SetInitialHostConfiguration,
 		CouncilStoragePrefixMigration,
 		TechnicalCommitteeStoragePrefixMigration,
 		TechnicalMembershipStoragePrefixMigration,
 		MigrateTipsPalletPrefix,
 	),
->>>>>>> 560e965f
 >;
 /// The payload being signed in transactions.
 pub type SignedPayload = generic::SignedPayload<Call, SignedExtra>;
 
-<<<<<<< HEAD
-/// Set the initial host configuration for Polkadot.
-pub struct SetInitialHostConfiguration;
-=======
 const COUNCIL_OLD_PREFIX: &str = "Instance1Collective";
 /// Migrate from `Instance1Collective` to the new pallet prefix `Council`
 pub struct CouncilStoragePrefixMigration;
@@ -1365,8 +1358,45 @@
 const TECHNICAL_MEMBERSHIP_OLD_PREFIX: &str = "Instance1Membership";
 /// Migrate from `Instance1Membership` to the new pallet prefix `TechnicalMembership`
 pub struct TechnicalMembershipStoragePrefixMigration;
->>>>>>> 560e965f
-
+
+impl OnRuntimeUpgrade for TechnicalMembershipStoragePrefixMigration {
+	fn on_runtime_upgrade() -> frame_support::weights::Weight {
+		use frame_support::traits::PalletInfo;
+		let name = <Runtime as frame_system::Config>::PalletInfo::name::<TechnicalMembership>()
+			.expect("TechnialMembership is part of runtime, so it has a name; qed");
+		pallet_membership::migrations::v4::migrate::<Runtime, TechnicalMembership, _>(
+			TECHNICAL_MEMBERSHIP_OLD_PREFIX,
+			name,
+		)
+	}
+
+	#[cfg(feature = "try-runtime")]
+	fn pre_upgrade() -> Result<(), &'static str> {
+		use frame_support::traits::PalletInfo;
+		let name = <Runtime as frame_system::Config>::PalletInfo::name::<TechnicalMembership>()
+			.expect("TechnicalMembership is part of runtime, so it has a name; qed");
+		pallet_membership::migrations::v4::pre_migrate::<TechnicalMembership, _>(
+			TECHNICAL_MEMBERSHIP_OLD_PREFIX,
+			name,
+		);
+		Ok(())
+	}
+
+	#[cfg(feature = "try-runtime")]
+	fn post_upgrade() -> Result<(), &'static str> {
+		use frame_support::traits::PalletInfo;
+		let name = <Runtime as frame_system::Config>::PalletInfo::name::<TechnicalMembership>()
+			.expect("TechnicalMembership is part of runtime, so it has a name; qed");
+		pallet_membership::migrations::v4::post_migrate::<TechnicalMembership, _>(
+			TECHNICAL_MEMBERSHIP_OLD_PREFIX,
+			name,
+		);
+		Ok(())
+	}
+}
+
+/// Set the initial host configuration for Polkadot.
+pub struct SetInitialHostConfiguration;
 impl OnRuntimeUpgrade for SetInitialHostConfiguration {
 	fn on_runtime_upgrade() -> frame_support::weights::Weight {
 		use parachains_configuration::HostConfiguration;
