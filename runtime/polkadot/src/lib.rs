// Copyright (C) Parity Technologies (UK) Ltd.
// This file is part of Polkadot.

// Polkadot is free software: you can redistribute it and/or modify
// it under the terms of the GNU General Public License as published by
// the Free Software Foundation, either version 3 of the License, or
// (at your option) any later version.

// Polkadot is distributed in the hope that it will be useful,
// but WITHOUT ANY WARRANTY; without even the implied warranty of
// MERCHANTABILITY or FITNESS FOR A PARTICULAR PURPOSE.  See the
// GNU General Public License for more details.

// You should have received a copy of the GNU General Public License
// along with Polkadot.  If not, see <http://www.gnu.org/licenses/>.

//! The Polkadot runtime. This can be compiled with `#[no_std]`, ready for Wasm.

#![cfg_attr(not(feature = "std"), no_std)]
// `construct_runtime!` does a lot of recursion and requires us to increase the limit to 256.
#![recursion_limit = "512"]

use pallet_transaction_payment::CurrencyAdapter;
use runtime_common::{
	auctions, claims, crowdloan, impl_runtime_weights, impls::DealWithFees, paras_registrar,
	prod_or_fast, slots, BlockHashCount, BlockLength, CurrencyToVote, SlowAdjustingFeeUpdate,
};

use runtime_parachains::{
	configuration as parachains_configuration, disputes as parachains_disputes,
	disputes::slashing as parachains_slashing,
	dmp as parachains_dmp, hrmp as parachains_hrmp, inclusion as parachains_inclusion,
	inclusion::{AggregateMessageOrigin, UmpQueueId},
	initializer as parachains_initializer, origin as parachains_origin, paras as parachains_paras,
	paras_inherent as parachains_paras_inherent, reward_points as parachains_reward_points,
	runtime_api_impl::v5 as parachains_runtime_api_impl,
	scheduler as parachains_scheduler, session_info as parachains_session_info,
	shared as parachains_shared,
};

use authority_discovery_primitives::AuthorityId as AuthorityDiscoveryId;
use beefy_primitives::crypto::{AuthorityId as BeefyId, Signature as BeefySignature};
use frame_election_provider_support::{generate_solution_type, onchain, SequentialPhragmen};
use frame_support::{
	construct_runtime, parameter_types,
	traits::{
		ConstU32, EitherOf, EitherOfDiverse, InstanceFilter, KeyOwnerProofSystem, LockIdentifier,
		PrivilegeCmp, ProcessMessage, ProcessMessageError, WithdrawReasons,
	},
	weights::{ConstantMultiplier, WeightMeter},
	PalletId, RuntimeDebug,
};
use frame_system::EnsureRoot;
use pallet_grandpa::{fg_primitives, AuthorityId as GrandpaId};
use pallet_im_online::sr25519::AuthorityId as ImOnlineId;
use pallet_session::historical as session_historical;
use pallet_transaction_payment::{FeeDetails, RuntimeDispatchInfo};
use parity_scale_codec::{Decode, Encode, MaxEncodedLen};
use primitives::{
	slashing, AccountId, AccountIndex, Balance, BlockNumber, CandidateEvent, CandidateHash,
	CommittedCandidateReceipt, CoreState, DisputeState, ExecutorParams, GroupRotationInfo, Hash,
	Id as ParaId, InboundDownwardMessage, InboundHrmpMessage, Moment, Nonce,
	OccupiedCoreAssumption, PersistedValidationData, ScrapedOnChainVotes, SessionInfo, Signature,
	ValidationCode, ValidationCodeHash, ValidatorId, ValidatorIndex, LOWEST_PUBLIC_ID,
	PARACHAIN_KEY_TYPE_ID,
};
use sp_core::OpaqueMetadata;
use sp_mmr_primitives as mmr;
use sp_runtime::{
	create_runtime_str,
	curve::PiecewiseLinear,
	generic, impl_opaque_keys,
	traits::{
		AccountIdLookup, BlakeTwo256, Block as BlockT, ConvertInto, Extrinsic as ExtrinsicT,
		OpaqueKeys, SaturatedConversion, Verify,
	},
	transaction_validity::{TransactionPriority, TransactionSource, TransactionValidity},
	ApplyExtrinsicResult, FixedU128, KeyTypeId, Perbill, Percent, Permill,
};
use sp_staking::SessionIndex;
use sp_std::{cmp::Ordering, collections::btree_map::BTreeMap, prelude::*};
#[cfg(any(feature = "std", test))]
use sp_version::NativeVersion;
use sp_version::RuntimeVersion;
use static_assertions::const_assert;
use xcm::latest::Junction;

pub use frame_system::Call as SystemCall;
pub use pallet_balances::Call as BalancesCall;
pub use pallet_election_provider_multi_phase::Call as EPMCall;
#[cfg(feature = "std")]
pub use pallet_staking::StakerStatus;
use pallet_staking::UseValidatorsMap;
pub use pallet_timestamp::Call as TimestampCall;
use sp_runtime::traits::Get;
#[cfg(any(feature = "std", test))]
pub use sp_runtime::BuildStorage;

/// Constant values used within the runtime.
use polkadot_runtime_constants::{currency::*, fee::*, time::*};

// Weights used in the runtime.
mod weights;

mod bag_thresholds;

// Governance configurations.
pub mod governance;
use governance::{
	old::CouncilCollective, pallet_custom_origins, AuctionAdmin, FellowshipAdmin, GeneralAdmin,
	LeaseAdmin, StakingAdmin, Treasurer, TreasurySpender,
};

pub mod xcm_config;

impl_runtime_weights!(polkadot_runtime_constants);

// Make the WASM binary available.
#[cfg(feature = "std")]
include!(concat!(env!("OUT_DIR"), "/wasm_binary.rs"));

// Polkadot version identifier;
/// Runtime version (Polkadot).
#[sp_version::runtime_version]
pub const VERSION: RuntimeVersion = RuntimeVersion {
	spec_name: create_runtime_str!("polkadot"),
	impl_name: create_runtime_str!("parity-polkadot"),
	authoring_version: 0,
	spec_version: 9430,
	impl_version: 0,
	#[cfg(not(feature = "disable-runtime-api"))]
	apis: RUNTIME_API_VERSIONS,
	#[cfg(feature = "disable-runtime-api")]
	apis: sp_version::create_apis_vec![[]],
	transaction_version: 24,
	state_version: 0,
};

/// The BABE epoch configuration at genesis.
pub const BABE_GENESIS_EPOCH_CONFIG: babe_primitives::BabeEpochConfiguration =
	babe_primitives::BabeEpochConfiguration {
		c: PRIMARY_PROBABILITY,
		allowed_slots: babe_primitives::AllowedSlots::PrimaryAndSecondaryVRFSlots,
	};

/// Native version.
#[cfg(any(feature = "std", test))]
pub fn native_version() -> NativeVersion {
	NativeVersion { runtime_version: VERSION, can_author_with: Default::default() }
}

parameter_types! {
	pub const Version: RuntimeVersion = VERSION;
	pub const SS58Prefix: u8 = 0;
}

impl frame_system::Config for Runtime {
	type BaseCallFilter = frame_support::traits::Everything;
	type BlockWeights = BlockWeights;
	type BlockLength = BlockLength;
	type RuntimeOrigin = RuntimeOrigin;
	type RuntimeCall = RuntimeCall;
	type Nonce = Nonce;
	type Hash = Hash;
	type Hashing = BlakeTwo256;
	type AccountId = AccountId;
	type Lookup = AccountIdLookup<AccountId, ()>;
	type Block = Block;
	type RuntimeEvent = RuntimeEvent;
	type BlockHashCount = BlockHashCount;
	type DbWeight = RocksDbWeight;
	type Version = Version;
	type PalletInfo = PalletInfo;
	type AccountData = pallet_balances::AccountData<Balance>;
	type OnNewAccount = ();
	type OnKilledAccount = ();
	type SystemWeightInfo = weights::frame_system::WeightInfo<Runtime>;
	type SS58Prefix = SS58Prefix;
	type OnSetCode = ();
	type MaxConsumers = frame_support::traits::ConstU32<16>;
}

parameter_types! {
	pub MaximumSchedulerWeight: Weight = Perbill::from_percent(80) *
		BlockWeights::get().max_block;
	pub const MaxScheduledPerBlock: u32 = 50;
	pub const NoPreimagePostponement: Option<u32> = Some(10);
}

/// Used the compare the privilege of an origin inside the scheduler.
pub struct OriginPrivilegeCmp;

impl PrivilegeCmp<OriginCaller> for OriginPrivilegeCmp {
	fn cmp_privilege(left: &OriginCaller, right: &OriginCaller) -> Option<Ordering> {
		if left == right {
			return Some(Ordering::Equal)
		}

		match (left, right) {
			// Root is greater than anything.
			(OriginCaller::system(frame_system::RawOrigin::Root), _) => Some(Ordering::Greater),
			// Check which one has more yes votes.
			(
				OriginCaller::Council(pallet_collective::RawOrigin::Members(l_yes_votes, l_count)),
				OriginCaller::Council(pallet_collective::RawOrigin::Members(r_yes_votes, r_count)),
			) => Some((l_yes_votes * r_count).cmp(&(r_yes_votes * l_count))),
			// For every other origin we don't care, as they are not used for `ScheduleOrigin`.
			_ => None,
		}
	}
}

impl pallet_scheduler::Config for Runtime {
	type RuntimeOrigin = RuntimeOrigin;
	type RuntimeEvent = RuntimeEvent;
	type PalletsOrigin = OriginCaller;
	type RuntimeCall = RuntimeCall;
	type MaximumWeight = MaximumSchedulerWeight;
	// The goal of having ScheduleOrigin include AuctionAdmin is to allow the auctions track of
	// OpenGov to schedule periodic auctions.
	type ScheduleOrigin = EitherOf<EnsureRoot<AccountId>, AuctionAdmin>;
	type MaxScheduledPerBlock = MaxScheduledPerBlock;
	type WeightInfo = weights::pallet_scheduler::WeightInfo<Runtime>;
	type OriginPrivilegeCmp = OriginPrivilegeCmp;
	type Preimages = Preimage;
}

parameter_types! {
	pub const PreimageMaxSize: u32 = 4096 * 1024;
	pub const PreimageBaseDeposit: Balance = deposit(2, 64);
	pub const PreimageByteDeposit: Balance = deposit(0, 1);
}

impl pallet_preimage::Config for Runtime {
	type WeightInfo = weights::pallet_preimage::WeightInfo<Runtime>;
	type RuntimeEvent = RuntimeEvent;
	type Currency = Balances;
	type ManagerOrigin = EnsureRoot<AccountId>;
	type BaseDeposit = PreimageBaseDeposit;
	type ByteDeposit = PreimageByteDeposit;
}

parameter_types! {
	pub EpochDuration: u64 = prod_or_fast!(
		EPOCH_DURATION_IN_SLOTS as u64,
		2 * MINUTES as u64,
		"DOT_EPOCH_DURATION"
	);
	pub const ExpectedBlockTime: Moment = MILLISECS_PER_BLOCK;
	pub ReportLongevity: u64 =
		BondingDuration::get() as u64 * SessionsPerEra::get() as u64 * EpochDuration::get();
}

impl pallet_babe::Config for Runtime {
	type EpochDuration = EpochDuration;
	type ExpectedBlockTime = ExpectedBlockTime;

	// session module is the trigger
	type EpochChangeTrigger = pallet_babe::ExternalTrigger;

	type DisabledValidators = Session;

	type WeightInfo = ();

	type MaxAuthorities = MaxAuthorities;
	type MaxNominators = MaxNominatorRewardedPerValidator;

	type KeyOwnerProof =
		<Historical as KeyOwnerProofSystem<(KeyTypeId, pallet_babe::AuthorityId)>>::Proof;

	type EquivocationReportSystem =
		pallet_babe::EquivocationReportSystem<Self, Offences, Historical, ReportLongevity>;
}

parameter_types! {
	pub const IndexDeposit: Balance = 10 * DOLLARS;
}

impl pallet_indices::Config for Runtime {
	type AccountIndex = AccountIndex;
	type Currency = Balances;
	type Deposit = IndexDeposit;
	type RuntimeEvent = RuntimeEvent;
	type WeightInfo = weights::pallet_indices::WeightInfo<Runtime>;
}

parameter_types! {
	pub const ExistentialDeposit: Balance = EXISTENTIAL_DEPOSIT;
	pub const MaxLocks: u32 = 50;
	pub const MaxReserves: u32 = 50;
}

impl pallet_balances::Config for Runtime {
	type Balance = Balance;
	type DustRemoval = ();
	type RuntimeEvent = RuntimeEvent;
	type ExistentialDeposit = ExistentialDeposit;
	type AccountStore = System;
	type MaxLocks = MaxLocks;
	type MaxReserves = MaxReserves;
	type ReserveIdentifier = [u8; 8];
	type WeightInfo = weights::pallet_balances::WeightInfo<Runtime>;
	type RuntimeHoldReason = RuntimeHoldReason;
	type FreezeIdentifier = ();
	type MaxHolds = ConstU32<0>;
	type MaxFreezes = ConstU32<0>;
}

parameter_types! {
	pub const TransactionByteFee: Balance = 10 * MILLICENTS;
	/// This value increases the priority of `Operational` transactions by adding
	/// a "virtual tip" that's equal to the `OperationalFeeMultiplier * final_fee`.
	pub const OperationalFeeMultiplier: u8 = 5;
}

impl pallet_transaction_payment::Config for Runtime {
	type RuntimeEvent = RuntimeEvent;
	type OnChargeTransaction = CurrencyAdapter<Balances, DealWithFees<Runtime>>;
	type OperationalFeeMultiplier = OperationalFeeMultiplier;
	type WeightToFee = WeightToFee;
	type LengthToFee = ConstantMultiplier<Balance, TransactionByteFee>;
	type FeeMultiplierUpdate = SlowAdjustingFeeUpdate<Self>;
}

parameter_types! {
	pub const MinimumPeriod: u64 = SLOT_DURATION / 2;
}
impl pallet_timestamp::Config for Runtime {
	type Moment = u64;
	type OnTimestampSet = Babe;
	type MinimumPeriod = MinimumPeriod;
	type WeightInfo = weights::pallet_timestamp::WeightInfo<Runtime>;
}

impl pallet_authorship::Config for Runtime {
	type FindAuthor = pallet_session::FindAccountFromAuthorIndex<Self, Babe>;
	type EventHandler = (Staking, ImOnline);
}

impl_opaque_keys! {
	pub struct SessionKeys {
		pub grandpa: Grandpa,
		pub babe: Babe,
		pub im_online: ImOnline,
		pub para_validator: Initializer,
		pub para_assignment: ParaSessionInfo,
		pub authority_discovery: AuthorityDiscovery,
	}
}

impl pallet_session::Config for Runtime {
	type RuntimeEvent = RuntimeEvent;
	type ValidatorId = AccountId;
	type ValidatorIdOf = pallet_staking::StashOf<Self>;
	type ShouldEndSession = Babe;
	type NextSessionRotation = Babe;
	type SessionManager = pallet_session::historical::NoteHistoricalRoot<Self, Staking>;
	type SessionHandler = <SessionKeys as OpaqueKeys>::KeyTypeIdProviders;
	type Keys = SessionKeys;
	type WeightInfo = weights::pallet_session::WeightInfo<Runtime>;
}

impl pallet_session::historical::Config for Runtime {
	type FullIdentification = pallet_staking::Exposure<AccountId, Balance>;
	type FullIdentificationOf = pallet_staking::ExposureOf<Runtime>;
}

parameter_types! {
	// phase durations. 1/4 of the last session for each.
	// in testing: 1min or half of the session for each
	pub SignedPhase: u32 = prod_or_fast!(
		EPOCH_DURATION_IN_SLOTS / 4,
		(1 * MINUTES).min(EpochDuration::get().saturated_into::<u32>() / 2),
		"DOT_SIGNED_PHASE"
	);
	pub UnsignedPhase: u32 = prod_or_fast!(
		EPOCH_DURATION_IN_SLOTS / 4,
		(1 * MINUTES).min(EpochDuration::get().saturated_into::<u32>() / 2),
		"DOT_UNSIGNED_PHASE"
	);

	// signed config
	pub const SignedMaxSubmissions: u32 = 16;
	pub const SignedMaxRefunds: u32 = 16 / 4;
	// 40 DOTs fixed deposit..
	pub const SignedDepositBase: Balance = deposit(2, 0);
	// 0.01 DOT per KB of solution data.
	pub const SignedDepositByte: Balance = deposit(0, 10) / 1024;
	// Each good submission will get 1 DOT as reward
	pub SignedRewardBase: Balance = 1 * UNITS;
	pub BetterUnsignedThreshold: Perbill = Perbill::from_rational(5u32, 10_000);

	// 4 hour session, 1 hour unsigned phase, 32 offchain executions.
	pub OffchainRepeat: BlockNumber = UnsignedPhase::get() / 32;

	/// We take the top 22500 nominators as electing voters..
	pub const MaxElectingVoters: u32 = 22_500;
	/// ... and all of the validators as electable targets. Whilst this is the case, we cannot and
	/// shall not increase the size of the validator intentions.
	pub const MaxElectableTargets: u16 = u16::MAX;
	/// Setup election pallet to support maximum winners upto 1200. This will mean Staking Pallet
	/// cannot have active validators higher than this count.
	pub const MaxActiveValidators: u32 = 1200;
}

generate_solution_type!(
	#[compact]
	pub struct NposCompactSolution16::<
		VoterIndex = u32,
		TargetIndex = u16,
		Accuracy = sp_runtime::PerU16,
		MaxVoters = MaxElectingVoters,
	>(16)
);

pub struct OnChainSeqPhragmen;
impl onchain::Config for OnChainSeqPhragmen {
	type System = Runtime;
	type Solver = SequentialPhragmen<AccountId, runtime_common::elections::OnChainAccuracy>;
	type DataProvider = Staking;
	type WeightInfo = weights::frame_election_provider_support::WeightInfo<Runtime>;
	type MaxWinners = MaxActiveValidators;
	type VotersBound = MaxElectingVoters;
	type TargetsBound = MaxElectableTargets;
}

impl pallet_election_provider_multi_phase::MinerConfig for Runtime {
	type AccountId = AccountId;
	type MaxLength = OffchainSolutionLengthLimit;
	type MaxWeight = OffchainSolutionWeightLimit;
	type Solution = NposCompactSolution16;
	type MaxVotesPerVoter = <
		<Self as pallet_election_provider_multi_phase::Config>::DataProvider
		as
		frame_election_provider_support::ElectionDataProvider
	>::MaxVotesPerVoter;
	type MaxWinners = MaxActiveValidators;

	// The unsigned submissions have to respect the weight of the submit_unsigned call, thus their
	// weight estimate function is wired to this call's weight.
	fn solution_weight(v: u32, t: u32, a: u32, d: u32) -> Weight {
		<
			<Self as pallet_election_provider_multi_phase::Config>::WeightInfo
			as
			pallet_election_provider_multi_phase::WeightInfo
		>::submit_unsigned(v, t, a, d)
	}
}

impl pallet_election_provider_multi_phase::Config for Runtime {
	type RuntimeEvent = RuntimeEvent;
	type Currency = Balances;
	type EstimateCallFee = TransactionPayment;
	type SignedPhase = SignedPhase;
	type UnsignedPhase = UnsignedPhase;
	type SignedMaxSubmissions = SignedMaxSubmissions;
	type SignedMaxRefunds = SignedMaxRefunds;
	type SignedRewardBase = SignedRewardBase;
	type SignedDepositBase = SignedDepositBase;
	type SignedDepositByte = SignedDepositByte;
	type SignedDepositWeight = ();
	type SignedMaxWeight =
		<Self::MinerConfig as pallet_election_provider_multi_phase::MinerConfig>::MaxWeight;
	type MinerConfig = Self;
	type SlashHandler = (); // burn slashes
	type RewardHandler = (); // nothing to do upon rewards
	type BetterUnsignedThreshold = BetterUnsignedThreshold;
	type BetterSignedThreshold = ();
	type OffchainRepeat = OffchainRepeat;
	type MinerTxPriority = NposSolutionPriority;
	type DataProvider = Staking;
	#[cfg(any(feature = "fast-runtime", feature = "runtime-benchmarks"))]
	type Fallback = onchain::OnChainExecution<OnChainSeqPhragmen>;
	#[cfg(not(any(feature = "fast-runtime", feature = "runtime-benchmarks")))]
	type Fallback = frame_election_provider_support::NoElection<(
		AccountId,
		BlockNumber,
		Staking,
		MaxActiveValidators,
	)>;
	type GovernanceFallback = onchain::OnChainExecution<OnChainSeqPhragmen>;
	type Solver = SequentialPhragmen<
		AccountId,
		pallet_election_provider_multi_phase::SolutionAccuracyOf<Self>,
		(),
	>;
	type BenchmarkingConfig = runtime_common::elections::BenchmarkConfig;
	type ForceOrigin = EitherOf<EnsureRoot<Self::AccountId>, StakingAdmin>;
	type WeightInfo = weights::pallet_election_provider_multi_phase::WeightInfo<Self>;
	type MaxElectingVoters = MaxElectingVoters;
	type MaxElectableTargets = MaxElectableTargets;
	type MaxWinners = MaxActiveValidators;
}

parameter_types! {
	pub const BagThresholds: &'static [u64] = &bag_thresholds::THRESHOLDS;
}

type VoterBagsListInstance = pallet_bags_list::Instance1;
impl pallet_bags_list::Config<VoterBagsListInstance> for Runtime {
	type RuntimeEvent = RuntimeEvent;
	type ScoreProvider = Staking;
	type WeightInfo = weights::pallet_bags_list::WeightInfo<Runtime>;
	type BagThresholds = BagThresholds;
	type Score = sp_npos_elections::VoteWeight;
}

// TODO #6469: This shouldn't be static, but a lazily cached value, not built unless needed, and
// re-built in case input parameters have changed. The `ideal_stake` should be determined by the
// amount of parachain slots being bid on: this should be around `(75 - 25.min(slots / 4))%`.
pallet_staking_reward_curve::build! {
	const REWARD_CURVE: PiecewiseLinear<'static> = curve!(
		min_inflation: 0_025_000,
		max_inflation: 0_100_000,
		// 3:2:1 staked : parachains : float.
		// while there's no parachains, then this is 75% staked : 25% float.
		ideal_stake: 0_750_000,
		falloff: 0_050_000,
		max_piece_count: 40,
		test_precision: 0_005_000,
	);
}

parameter_types! {
	// Six sessions in an era (24 hours).
	pub const SessionsPerEra: SessionIndex = prod_or_fast!(6, 1);

	// 28 eras for unbonding (28 days).
	pub BondingDuration: sp_staking::EraIndex = prod_or_fast!(
		28,
		28,
		"DOT_BONDING_DURATION"
	);
	pub SlashDeferDuration: sp_staking::EraIndex = prod_or_fast!(
		27,
		27,
		"DOT_SLASH_DEFER_DURATION"
	);
	pub const RewardCurve: &'static PiecewiseLinear<'static> = &REWARD_CURVE;
	pub const MaxNominatorRewardedPerValidator: u32 = 512;
	pub const OffendingValidatorsThreshold: Perbill = Perbill::from_percent(17);
	// 16
	pub const MaxNominations: u32 = <NposCompactSolution16 as frame_election_provider_support::NposSolution>::LIMIT as u32;
}

pub struct EraPayout;
impl pallet_staking::EraPayout<Balance> for EraPayout {
	fn era_payout(
		total_staked: Balance,
		total_issuance: Balance,
		era_duration_millis: u64,
	) -> (Balance, Balance) {
		// all para-ids that are not active.
		let auctioned_slots = Paras::parachains()
			.into_iter()
			// all active para-ids that do not belong to a system or common good chain is the number
			// of parachains that we should take into account for inflation.
			.filter(|i| *i >= LOWEST_PUBLIC_ID)
			.count() as u64;

		const MAX_ANNUAL_INFLATION: Perquintill = Perquintill::from_percent(10);
		const MILLISECONDS_PER_YEAR: u64 = 1000 * 3600 * 24 * 36525 / 100;

		runtime_common::impls::era_payout(
			total_staked,
			total_issuance,
			MAX_ANNUAL_INFLATION,
			Perquintill::from_rational(era_duration_millis, MILLISECONDS_PER_YEAR),
			auctioned_slots,
		)
	}
}

impl pallet_staking::Config for Runtime {
	type MaxNominations = MaxNominations;
	type Currency = Balances;
	type CurrencyBalance = Balance;
	type UnixTime = Timestamp;
	type CurrencyToVote = CurrencyToVote;
	type RewardRemainder = Treasury;
	type RuntimeEvent = RuntimeEvent;
	type Slash = Treasury;
	type Reward = ();
	type SessionsPerEra = SessionsPerEra;
	type BondingDuration = BondingDuration;
	type SlashDeferDuration = SlashDeferDuration;
	type AdminOrigin = EitherOf<EnsureRoot<Self::AccountId>, StakingAdmin>;
	type SessionInterface = Self;
	type EraPayout = EraPayout;
	type MaxNominatorRewardedPerValidator = MaxNominatorRewardedPerValidator;
	type OffendingValidatorsThreshold = OffendingValidatorsThreshold;
	type NextNewSession = Session;
	type ElectionProvider = ElectionProviderMultiPhase;
	type GenesisElectionProvider = onchain::OnChainExecution<OnChainSeqPhragmen>;
	type VoterList = VoterList;
	type TargetList = UseValidatorsMap<Self>;
	type MaxUnlockingChunks = frame_support::traits::ConstU32<32>;
	type HistoryDepth = frame_support::traits::ConstU32<84>;
	type BenchmarkingConfig = runtime_common::StakingBenchmarkingConfig;
	type EventListeners = NominationPools;
	type WeightInfo = weights::pallet_staking::WeightInfo<Runtime>;
}

impl pallet_fast_unstake::Config for Runtime {
	type RuntimeEvent = RuntimeEvent;
	type Currency = Balances;
	type BatchSize = frame_support::traits::ConstU32<16>;
	type Deposit = frame_support::traits::ConstU128<{ UNITS }>;
	type ControlOrigin = EnsureRoot<AccountId>;
	type Staking = Staking;
	type MaxErasToCheckPerBlock = ConstU32<1>;
	#[cfg(feature = "runtime-benchmarks")]
	type MaxBackersPerValidator = MaxNominatorRewardedPerValidator;
	type WeightInfo = weights::pallet_fast_unstake::WeightInfo<Runtime>;
}

parameter_types! {
	// Minimum 4 CENTS/byte
	pub const BasicDeposit: Balance = deposit(1, 258);
	pub const FieldDeposit: Balance = deposit(0, 66);
	pub const SubAccountDeposit: Balance = deposit(1, 53);
	pub const MaxSubAccounts: u32 = 100;
	pub const MaxAdditionalFields: u32 = 100;
	pub const MaxRegistrars: u32 = 20;
}

impl pallet_identity::Config for Runtime {
	type RuntimeEvent = RuntimeEvent;
	type Currency = Balances;
	type BasicDeposit = BasicDeposit;
	type FieldDeposit = FieldDeposit;
	type SubAccountDeposit = SubAccountDeposit;
	type MaxSubAccounts = MaxSubAccounts;
	type MaxAdditionalFields = MaxAdditionalFields;
	type MaxRegistrars = MaxRegistrars;
	type Slashed = Treasury;
	type ForceOrigin = EitherOf<EnsureRoot<Self::AccountId>, GeneralAdmin>;
	type RegistrarOrigin = EitherOf<EnsureRoot<Self::AccountId>, GeneralAdmin>;
	type WeightInfo = weights::pallet_identity::WeightInfo<Runtime>;
}

parameter_types! {
	pub const ProposalBond: Permill = Permill::from_percent(5);
	pub const ProposalBondMinimum: Balance = 100 * DOLLARS;
	pub const ProposalBondMaximum: Balance = 500 * DOLLARS;
	pub const SpendPeriod: BlockNumber = 24 * DAYS;
	pub const Burn: Permill = Permill::from_percent(1);
	pub const TreasuryPalletId: PalletId = PalletId(*b"py/trsry");

	pub const TipCountdown: BlockNumber = 1 * DAYS;
	pub const TipFindersFee: Percent = Percent::from_percent(20);
	pub const TipReportDepositBase: Balance = 1 * DOLLARS;
	pub const DataDepositPerByte: Balance = 1 * CENTS;
	pub const MaxApprovals: u32 = 100;
	pub const MaxAuthorities: u32 = 100_000;
	pub const MaxKeys: u32 = 10_000;
	pub const MaxPeerInHeartbeats: u32 = 10_000;
	pub const RootSpendOriginMaxAmount: Balance = Balance::MAX;
	pub const CouncilSpendOriginMaxAmount: Balance = Balance::MAX;
}

impl pallet_treasury::Config for Runtime {
	type PalletId = TreasuryPalletId;
	type Currency = Balances;
	type ApproveOrigin = EitherOfDiverse<EnsureRoot<AccountId>, Treasurer>;
	type RejectOrigin = EitherOfDiverse<EnsureRoot<AccountId>, Treasurer>;
	type RuntimeEvent = RuntimeEvent;
	type OnSlash = Treasury;
	type ProposalBond = ProposalBond;
	type ProposalBondMinimum = ProposalBondMinimum;
	type ProposalBondMaximum = ProposalBondMaximum;
	type SpendPeriod = SpendPeriod;
	type Burn = Burn;
	type BurnDestination = ();
	type SpendFunds = Bounties;
	type MaxApprovals = MaxApprovals;
	type WeightInfo = weights::pallet_treasury::WeightInfo<Runtime>;
	type SpendOrigin = TreasurySpender;
}

parameter_types! {
	pub const BountyDepositBase: Balance = 1 * DOLLARS;
	pub const BountyDepositPayoutDelay: BlockNumber = 8 * DAYS;
	pub const BountyUpdatePeriod: BlockNumber = 90 * DAYS;
	pub const MaximumReasonLength: u32 = 16384;
	pub const CuratorDepositMultiplier: Permill = Permill::from_percent(50);
	pub const CuratorDepositMin: Balance = 10 * DOLLARS;
	pub const CuratorDepositMax: Balance = 200 * DOLLARS;
	pub const BountyValueMinimum: Balance = 10 * DOLLARS;
}

impl pallet_bounties::Config for Runtime {
	type RuntimeEvent = RuntimeEvent;
	type BountyDepositBase = BountyDepositBase;
	type BountyDepositPayoutDelay = BountyDepositPayoutDelay;
	type BountyUpdatePeriod = BountyUpdatePeriod;
	type CuratorDepositMultiplier = CuratorDepositMultiplier;
	type CuratorDepositMin = CuratorDepositMin;
	type CuratorDepositMax = CuratorDepositMax;
	type BountyValueMinimum = BountyValueMinimum;
	type ChildBountyManager = ChildBounties;
	type DataDepositPerByte = DataDepositPerByte;
	type MaximumReasonLength = MaximumReasonLength;
	type WeightInfo = weights::pallet_bounties::WeightInfo<Runtime>;
}

parameter_types! {
	pub const MaxActiveChildBountyCount: u32 = 100;
	pub const ChildBountyValueMinimum: Balance = BountyValueMinimum::get() / 10;
}

impl pallet_child_bounties::Config for Runtime {
	type RuntimeEvent = RuntimeEvent;
	type MaxActiveChildBountyCount = MaxActiveChildBountyCount;
	type ChildBountyValueMinimum = ChildBountyValueMinimum;
	type WeightInfo = weights::pallet_child_bounties::WeightInfo<Runtime>;
}

impl pallet_tips::Config for Runtime {
	type RuntimeEvent = RuntimeEvent;
	type DataDepositPerByte = DataDepositPerByte;
	type MaximumReasonLength = MaximumReasonLength;
	type Tippers = PhragmenElection;
	type TipCountdown = TipCountdown;
	type TipFindersFee = TipFindersFee;
	type TipReportDepositBase = TipReportDepositBase;
	type WeightInfo = weights::pallet_tips::WeightInfo<Runtime>;
}

impl pallet_offences::Config for Runtime {
	type RuntimeEvent = RuntimeEvent;
	type IdentificationTuple = pallet_session::historical::IdentificationTuple<Self>;
	type OnOffenceHandler = Staking;
}

impl pallet_authority_discovery::Config for Runtime {
	type MaxAuthorities = MaxAuthorities;
}

parameter_types! {
	pub NposSolutionPriority: TransactionPriority =
		Perbill::from_percent(90) * TransactionPriority::max_value();
	pub const ImOnlineUnsignedPriority: TransactionPriority = TransactionPriority::max_value();
}

impl pallet_im_online::Config for Runtime {
	type AuthorityId = ImOnlineId;
	type RuntimeEvent = RuntimeEvent;
	type ValidatorSet = Historical;
	type NextSessionRotation = Babe;
	type ReportUnresponsiveness = Offences;
	type UnsignedPriority = ImOnlineUnsignedPriority;
	type WeightInfo = weights::pallet_im_online::WeightInfo<Runtime>;
	type MaxKeys = MaxKeys;
	type MaxPeerInHeartbeats = MaxPeerInHeartbeats;
}

parameter_types! {
	pub MaxSetIdSessionEntries: u32 = BondingDuration::get() * SessionsPerEra::get();
}

impl pallet_grandpa::Config for Runtime {
	type RuntimeEvent = RuntimeEvent;

	type WeightInfo = ();
	type MaxAuthorities = MaxAuthorities;
	type MaxNominators = MaxNominatorRewardedPerValidator;
	type MaxSetIdSessionEntries = MaxSetIdSessionEntries;

	type KeyOwnerProof = <Historical as KeyOwnerProofSystem<(KeyTypeId, GrandpaId)>>::Proof;

	type EquivocationReportSystem =
		pallet_grandpa::EquivocationReportSystem<Self, Offences, Historical, ReportLongevity>;
}

/// Submits a transaction with the node's public and signature type. Adheres to the signed extension
/// format of the chain.
impl<LocalCall> frame_system::offchain::CreateSignedTransaction<LocalCall> for Runtime
where
	RuntimeCall: From<LocalCall>,
{
	fn create_transaction<C: frame_system::offchain::AppCrypto<Self::Public, Self::Signature>>(
		call: RuntimeCall,
		public: <Signature as Verify>::Signer,
		account: AccountId,
		nonce: <Runtime as frame_system::Config>::Nonce,
	) -> Option<(RuntimeCall, <UncheckedExtrinsic as ExtrinsicT>::SignaturePayload)> {
		use sp_runtime::traits::StaticLookup;
		// take the biggest period possible.
		let period =
			BlockHashCount::get().checked_next_power_of_two().map(|c| c / 2).unwrap_or(2) as u64;

		let current_block = System::block_number()
			.saturated_into::<u64>()
			// The `System::block_number` is initialized with `n+1`,
			// so the actual block number is `n`.
			.saturating_sub(1);
		let tip = 0;
		let extra: SignedExtra = (
			frame_system::CheckNonZeroSender::<Runtime>::new(),
			frame_system::CheckSpecVersion::<Runtime>::new(),
			frame_system::CheckTxVersion::<Runtime>::new(),
			frame_system::CheckGenesis::<Runtime>::new(),
			frame_system::CheckMortality::<Runtime>::from(generic::Era::mortal(
				period,
				current_block,
			)),
			frame_system::CheckNonce::<Runtime>::from(nonce),
			frame_system::CheckWeight::<Runtime>::new(),
			pallet_transaction_payment::ChargeTransactionPayment::<Runtime>::from(tip),
			claims::PrevalidateAttests::<Runtime>::new(),
		);
		let raw_payload = SignedPayload::new(call, extra)
			.map_err(|e| {
				log::warn!("Unable to create signed payload: {:?}", e);
			})
			.ok()?;
		let signature = raw_payload.using_encoded(|payload| C::sign(payload, public))?;
		let (call, extra, _) = raw_payload.deconstruct();
		let address = <Runtime as frame_system::Config>::Lookup::unlookup(account);
		Some((call, (address, signature, extra)))
	}
}

impl frame_system::offchain::SigningTypes for Runtime {
	type Public = <Signature as Verify>::Signer;
	type Signature = Signature;
}

impl<C> frame_system::offchain::SendTransactionTypes<C> for Runtime
where
	RuntimeCall: From<C>,
{
	type Extrinsic = UncheckedExtrinsic;
	type OverarchingCall = RuntimeCall;
}

parameter_types! {
	pub const ParathreadDeposit: Balance = 500 * DOLLARS;
	pub const MaxRetries: u32 = 3;
}

parameter_types! {
	pub Prefix: &'static [u8] = b"Pay DOTs to the Polkadot account:";
}

impl claims::Config for Runtime {
	type RuntimeEvent = RuntimeEvent;
	type VestingSchedule = Vesting;
	type Prefix = Prefix;
	/// Only Root can move a claim.
	type MoveClaimOrigin = EnsureRoot<AccountId>;
	type WeightInfo = weights::runtime_common_claims::WeightInfo<Runtime>;
}

parameter_types! {
	pub const MinVestedTransfer: Balance = 1 * DOLLARS;
	pub UnvestedFundsAllowedWithdrawReasons: WithdrawReasons =
		WithdrawReasons::except(WithdrawReasons::TRANSFER | WithdrawReasons::RESERVE);
}

impl pallet_vesting::Config for Runtime {
	type RuntimeEvent = RuntimeEvent;
	type Currency = Balances;
	type BlockNumberToBalance = ConvertInto;
	type MinVestedTransfer = MinVestedTransfer;
	type WeightInfo = weights::pallet_vesting::WeightInfo<Runtime>;
	type UnvestedFundsAllowedWithdrawReasons = UnvestedFundsAllowedWithdrawReasons;
	const MAX_VESTING_SCHEDULES: u32 = 28;
}

impl pallet_utility::Config for Runtime {
	type RuntimeEvent = RuntimeEvent;
	type RuntimeCall = RuntimeCall;
	type PalletsOrigin = OriginCaller;
	type WeightInfo = weights::pallet_utility::WeightInfo<Runtime>;
}

parameter_types! {
	// One storage item; key size is 32; value is size 4+4+16+32 bytes = 56 bytes.
	pub const DepositBase: Balance = deposit(1, 88);
	// Additional storage item size of 32 bytes.
	pub const DepositFactor: Balance = deposit(0, 32);
	pub const MaxSignatories: u32 = 100;
}

impl pallet_multisig::Config for Runtime {
	type RuntimeEvent = RuntimeEvent;
	type RuntimeCall = RuntimeCall;
	type Currency = Balances;
	type DepositBase = DepositBase;
	type DepositFactor = DepositFactor;
	type MaxSignatories = MaxSignatories;
	type WeightInfo = weights::pallet_multisig::WeightInfo<Runtime>;
}

parameter_types! {
	// One storage item; key size 32, value size 8; .
	pub const ProxyDepositBase: Balance = deposit(1, 8);
	// Additional storage item size of 33 bytes.
	pub const ProxyDepositFactor: Balance = deposit(0, 33);
	pub const MaxProxies: u16 = 32;
	pub const AnnouncementDepositBase: Balance = deposit(1, 8);
	pub const AnnouncementDepositFactor: Balance = deposit(0, 66);
	pub const MaxPending: u16 = 32;
}

/// The type used to represent the kinds of proxying allowed.
#[derive(
	Copy,
	Clone,
	Eq,
	PartialEq,
	Ord,
	PartialOrd,
	Encode,
	Decode,
	RuntimeDebug,
	MaxEncodedLen,
	scale_info::TypeInfo,
)]
pub enum ProxyType {
	Any = 0,
	NonTransfer = 1,
	Governance = 2,
	Staking = 3,
	// Skip 4 as it is now removed (was SudoBalances)
	IdentityJudgement = 5,
	CancelProxy = 6,
	Auction = 7,
	NominationPools = 8,
}

#[cfg(test)]
mod proxy_type_tests {
	use super::*;

	#[derive(Copy, Clone, Eq, PartialEq, Ord, PartialOrd, Encode, Decode, RuntimeDebug)]
	pub enum OldProxyType {
		Any,
		NonTransfer,
		Governance,
		Staking,
		SudoBalances,
		IdentityJudgement,
	}

	#[test]
	fn proxy_type_decodes_correctly() {
		for (i, j) in vec![
			(OldProxyType::Any, ProxyType::Any),
			(OldProxyType::NonTransfer, ProxyType::NonTransfer),
			(OldProxyType::Governance, ProxyType::Governance),
			(OldProxyType::Staking, ProxyType::Staking),
			(OldProxyType::IdentityJudgement, ProxyType::IdentityJudgement),
		]
		.into_iter()
		{
			assert_eq!(i.encode(), j.encode());
		}
		assert!(ProxyType::decode(&mut &OldProxyType::SudoBalances.encode()[..]).is_err());
	}
}

impl Default for ProxyType {
	fn default() -> Self {
		Self::Any
	}
}
impl InstanceFilter<RuntimeCall> for ProxyType {
	fn filter(&self, c: &RuntimeCall) -> bool {
		match self {
			ProxyType::Any => true,
			ProxyType::NonTransfer => matches!(
				c,
				RuntimeCall::System(..) |
				RuntimeCall::Scheduler(..) |
				RuntimeCall::Babe(..) |
				RuntimeCall::Timestamp(..) |
				RuntimeCall::Indices(pallet_indices::Call::claim{..}) |
				RuntimeCall::Indices(pallet_indices::Call::free{..}) |
				RuntimeCall::Indices(pallet_indices::Call::freeze{..}) |
				// Specifically omitting Indices `transfer`, `force_transfer`
				// Specifically omitting the entire Balances pallet
				RuntimeCall::Staking(..) |
				RuntimeCall::Session(..) |
				RuntimeCall::Grandpa(..) |
				RuntimeCall::ImOnline(..) |
				RuntimeCall::Democracy(..) |
				RuntimeCall::Council(..) |
				RuntimeCall::TechnicalCommittee(..) |
				RuntimeCall::PhragmenElection(..) |
				RuntimeCall::TechnicalMembership(..) |
				RuntimeCall::Treasury(..) |
				RuntimeCall::Bounties(..) |
				RuntimeCall::ChildBounties(..) |
				RuntimeCall::Tips(..) |
				RuntimeCall::ConvictionVoting(..) |
				RuntimeCall::Referenda(..) |
				RuntimeCall::Whitelist(..) |
				RuntimeCall::Claims(..) |
				RuntimeCall::Vesting(pallet_vesting::Call::vest{..}) |
				RuntimeCall::Vesting(pallet_vesting::Call::vest_other{..}) |
				// Specifically omitting Vesting `vested_transfer`, and `force_vested_transfer`
				RuntimeCall::Utility(..) |
				RuntimeCall::Identity(..) |
				RuntimeCall::Proxy(..) |
				RuntimeCall::Multisig(..) |
				RuntimeCall::Registrar(paras_registrar::Call::register {..}) |
				RuntimeCall::Registrar(paras_registrar::Call::deregister {..}) |
				// Specifically omitting Registrar `swap`
				RuntimeCall::Registrar(paras_registrar::Call::reserve {..}) |
				RuntimeCall::Crowdloan(..) |
				RuntimeCall::Slots(..) |
				RuntimeCall::Auctions(..) | // Specifically omitting the entire XCM Pallet
				RuntimeCall::VoterList(..) |
				RuntimeCall::NominationPools(..) |
				RuntimeCall::FastUnstake(..)
			),
			ProxyType::Governance =>
				matches!(
					c,
					RuntimeCall::Democracy(..) |
						RuntimeCall::Council(..) | RuntimeCall::TechnicalCommittee(..) |
						RuntimeCall::PhragmenElection(..) |
						RuntimeCall::Treasury(..) |
						RuntimeCall::Bounties(..) |
						RuntimeCall::Tips(..) | RuntimeCall::Utility(..) |
						RuntimeCall::ChildBounties(..) |
						RuntimeCall::ConvictionVoting(..) |
						RuntimeCall::Referenda(..) |
						RuntimeCall::Whitelist(..)
				),
			ProxyType::Staking => {
				matches!(
					c,
					RuntimeCall::Staking(..) |
						RuntimeCall::Session(..) | RuntimeCall::Utility(..) |
						RuntimeCall::FastUnstake(..) |
						RuntimeCall::VoterList(..) |
						RuntimeCall::NominationPools(..)
				)
			},
			ProxyType::NominationPools => {
				matches!(c, RuntimeCall::NominationPools(..) | RuntimeCall::Utility(..))
			},
			ProxyType::IdentityJudgement => matches!(
				c,
				RuntimeCall::Identity(pallet_identity::Call::provide_judgement { .. }) |
					RuntimeCall::Utility(..)
			),
			ProxyType::CancelProxy => {
				matches!(c, RuntimeCall::Proxy(pallet_proxy::Call::reject_announcement { .. }))
			},
			ProxyType::Auction => matches!(
				c,
				RuntimeCall::Auctions(..) |
					RuntimeCall::Crowdloan(..) |
					RuntimeCall::Registrar(..) |
					RuntimeCall::Slots(..)
			),
		}
	}
	fn is_superset(&self, o: &Self) -> bool {
		match (self, o) {
			(x, y) if x == y => true,
			(ProxyType::Any, _) => true,
			(_, ProxyType::Any) => false,
			(ProxyType::NonTransfer, _) => true,
			_ => false,
		}
	}
}

impl pallet_proxy::Config for Runtime {
	type RuntimeEvent = RuntimeEvent;
	type RuntimeCall = RuntimeCall;
	type Currency = Balances;
	type ProxyType = ProxyType;
	type ProxyDepositBase = ProxyDepositBase;
	type ProxyDepositFactor = ProxyDepositFactor;
	type MaxProxies = MaxProxies;
	type WeightInfo = weights::pallet_proxy::WeightInfo<Runtime>;
	type MaxPending = MaxPending;
	type CallHasher = BlakeTwo256;
	type AnnouncementDepositBase = AnnouncementDepositBase;
	type AnnouncementDepositFactor = AnnouncementDepositFactor;
}

impl parachains_origin::Config for Runtime {}

impl parachains_configuration::Config for Runtime {
	type WeightInfo = weights::runtime_parachains_configuration::WeightInfo<Runtime>;
}

impl parachains_shared::Config for Runtime {}

impl parachains_session_info::Config for Runtime {
	type ValidatorSet = Historical;
}

impl parachains_inclusion::Config for Runtime {
	type RuntimeEvent = RuntimeEvent;
	type DisputesHandler = ParasDisputes;
	type RewardValidators = parachains_reward_points::RewardValidatorsWithEraPoints<Runtime>;
	type MessageQueue = MessageQueue;
	type WeightInfo = weights::runtime_parachains_inclusion::WeightInfo<Runtime>;
}

parameter_types! {
	pub const ParasUnsignedPriority: TransactionPriority = TransactionPriority::max_value();
}

impl parachains_paras::Config for Runtime {
	type RuntimeEvent = RuntimeEvent;
	type WeightInfo = weights::runtime_parachains_paras::WeightInfo<Runtime>;
	type UnsignedPriority = ParasUnsignedPriority;
	type QueueFootprinter = ParaInclusion;
	type NextSessionRotation = Babe;
}

parameter_types! {
	/// Amount of weight that can be spent per block to service messages.
	///
	/// # WARNING
	///
	/// This is not a good value for para-chains since the `Scheduler` already uses up to 80% block weight.
	pub MessageQueueServiceWeight: Weight = Perbill::from_percent(20) * BlockWeights::get().max_block;
	pub const MessageQueueHeapSize: u32 = 65_536;
	pub const MessageQueueMaxStale: u32 = 8;
}

/// Message processor to handle any messages that were enqueued into the `MessageQueue` pallet.
pub struct MessageProcessor;
impl ProcessMessage for MessageProcessor {
	type Origin = AggregateMessageOrigin;

	fn process_message(
		message: &[u8],
		origin: Self::Origin,
		meter: &mut WeightMeter,
		id: &mut [u8; 32],
	) -> Result<bool, ProcessMessageError> {
		let para = match origin {
			AggregateMessageOrigin::Ump(UmpQueueId::Para(para)) => para,
		};
		xcm_builder::ProcessXcmMessage::<
			Junction,
			xcm_executor::XcmExecutor<xcm_config::XcmConfig>,
			RuntimeCall,
		>::process_message(message, Junction::Parachain(para.into()), meter, id)
	}
}

impl pallet_message_queue::Config for Runtime {
	type RuntimeEvent = RuntimeEvent;
	type Size = u32;
	type HeapSize = MessageQueueHeapSize;
	type MaxStale = MessageQueueMaxStale;
	type ServiceWeight = MessageQueueServiceWeight;
	#[cfg(not(feature = "runtime-benchmarks"))]
	type MessageProcessor = MessageProcessor;
	#[cfg(feature = "runtime-benchmarks")]
	type MessageProcessor =
		pallet_message_queue::mock_helpers::NoopMessageProcessor<AggregateMessageOrigin>;
	type QueueChangeHandler = ParaInclusion;
	type QueuePausedQuery = ();
	type WeightInfo = weights::pallet_message_queue::WeightInfo<Runtime>;
}

impl parachains_dmp::Config for Runtime {}

impl parachains_hrmp::Config for Runtime {
	type RuntimeOrigin = RuntimeOrigin;
	type RuntimeEvent = RuntimeEvent;
	type ChannelManager = EitherOf<EnsureRoot<Self::AccountId>, GeneralAdmin>;
	type Currency = Balances;
	type WeightInfo = weights::runtime_parachains_hrmp::WeightInfo<Self>;
}

impl parachains_paras_inherent::Config for Runtime {
	type WeightInfo = weights::runtime_parachains_paras_inherent::WeightInfo<Runtime>;
}

impl parachains_scheduler::Config for Runtime {}

impl parachains_initializer::Config for Runtime {
	type Randomness = pallet_babe::RandomnessFromOneEpochAgo<Runtime>;
	type ForceOrigin = EnsureRoot<AccountId>;
	type WeightInfo = weights::runtime_parachains_initializer::WeightInfo<Runtime>;
}

impl parachains_disputes::Config for Runtime {
	type RuntimeEvent = RuntimeEvent;
	type RewardValidators = parachains_reward_points::RewardValidatorsWithEraPoints<Runtime>;
	type SlashingHandler = parachains_slashing::SlashValidatorsForDisputes<ParasSlashing>;
	type WeightInfo = weights::runtime_parachains_disputes::WeightInfo<Runtime>;
}

impl parachains_slashing::Config for Runtime {
	type KeyOwnerProofSystem = Historical;
	type KeyOwnerProof =
		<Self::KeyOwnerProofSystem as KeyOwnerProofSystem<(KeyTypeId, ValidatorId)>>::Proof;
	type KeyOwnerIdentification = <Self::KeyOwnerProofSystem as KeyOwnerProofSystem<(
		KeyTypeId,
		ValidatorId,
	)>>::IdentificationTuple;
	type HandleReports = parachains_slashing::SlashingReportHandler<
		Self::KeyOwnerIdentification,
		Offences,
		ReportLongevity,
	>;
	type WeightInfo = weights::runtime_parachains_disputes_slashing::WeightInfo<Runtime>;
	type BenchmarkingConfig = parachains_slashing::BenchConfig<1000>;
}

parameter_types! {
	// Mostly arbitrary deposit price, but should provide an adequate incentive not to spam reserve
	// `ParaId`s.
	pub const ParaDeposit: Balance = 100 * DOLLARS;
	pub const ParaDataByteDeposit: Balance = deposit(0, 1);
}

impl paras_registrar::Config for Runtime {
	type RuntimeOrigin = RuntimeOrigin;
	type RuntimeEvent = RuntimeEvent;
	type Currency = Balances;
	type OnSwap = (Crowdloan, Slots);
	type ParaDeposit = ParaDeposit;
	type DataDepositPerByte = ParaDataByteDeposit;
	type WeightInfo = weights::runtime_common_paras_registrar::WeightInfo<Runtime>;
}

parameter_types! {
	// 12 weeks = 3 months per lease period -> 8 lease periods ~ 2 years
	pub LeasePeriod: BlockNumber = prod_or_fast!(12 * WEEKS, 12 * WEEKS, "DOT_LEASE_PERIOD");
	// Polkadot Genesis was on May 26, 2020.
	// Target Parachain Onboarding Date: Dec 15, 2021.
	// Difference is 568 days.
	// We want a lease period to start on the target onboarding date.
	// 568 % (12 * 7) = 64 day offset
	pub LeaseOffset: BlockNumber = prod_or_fast!(64 * DAYS, 0, "DOT_LEASE_OFFSET");
}

impl slots::Config for Runtime {
	type RuntimeEvent = RuntimeEvent;
	type Currency = Balances;
	type Registrar = Registrar;
	type LeasePeriod = LeasePeriod;
	type LeaseOffset = LeaseOffset;
	type ForceOrigin = EitherOf<EnsureRoot<Self::AccountId>, LeaseAdmin>;
	type WeightInfo = weights::runtime_common_slots::WeightInfo<Runtime>;
}

parameter_types! {
	pub const CrowdloanId: PalletId = PalletId(*b"py/cfund");
	// Accounts for 10_000 contributions, each using 48 bytes (16 bytes for balance, and 32 bytes
	// for a memo).
	pub const SubmissionDeposit: Balance = deposit(1, 480_000);
	// The minimum crowdloan contribution.
	pub const MinContribution: Balance = 5 * DOLLARS;
	pub const RemoveKeysLimit: u32 = 1000;
	// Allow 32 bytes for an additional memo to a crowdloan.
	pub const MaxMemoLength: u8 = 32;
}

impl crowdloan::Config for Runtime {
	type RuntimeEvent = RuntimeEvent;
	type PalletId = CrowdloanId;
	type SubmissionDeposit = SubmissionDeposit;
	type MinContribution = MinContribution;
	type RemoveKeysLimit = RemoveKeysLimit;
	type Registrar = Registrar;
	type Auctioneer = Auctions;
	type MaxMemoLength = MaxMemoLength;
	type WeightInfo = weights::runtime_common_crowdloan::WeightInfo<Runtime>;
}

parameter_types! {
	// The average auction is 7 days long, so this will be 70% for ending period.
	// 5 Days = 72000 Blocks @ 6 sec per block
	pub const EndingPeriod: BlockNumber = 5 * DAYS;
	// ~ 1000 samples per day -> ~ 20 blocks per sample -> 2 minute samples
	pub const SampleLength: BlockNumber = 2 * MINUTES;
}

impl auctions::Config for Runtime {
	type RuntimeEvent = RuntimeEvent;
	type Leaser = Slots;
	type Registrar = Registrar;
	type EndingPeriod = EndingPeriod;
	type SampleLength = SampleLength;
	type Randomness = pallet_babe::RandomnessFromOneEpochAgo<Runtime>;
	type InitiateOrigin = EitherOf<EnsureRoot<Self::AccountId>, AuctionAdmin>;
	type WeightInfo = weights::runtime_common_auctions::WeightInfo<Runtime>;
}

parameter_types! {
	pub const PoolsPalletId: PalletId = PalletId(*b"py/nopls");
	// Allow pools that got slashed up to 90% to remain operational.
	pub const MaxPointsToBalance: u8 = 10;
}

impl pallet_nomination_pools::Config for Runtime {
	type RuntimeEvent = RuntimeEvent;
	type Currency = Balances;
	type RewardCounter = FixedU128;
	type BalanceToU256 = runtime_common::BalanceToU256;
	type U256ToBalance = runtime_common::U256ToBalance;
	type Staking = Staking;
	type PostUnbondingPoolsWindow = frame_support::traits::ConstU32<4>;
	type MaxMetadataLen = frame_support::traits::ConstU32<256>;
	// we use the same number of allowed unlocking chunks as with staking.
	type MaxUnbonding = <Self as pallet_staking::Config>::MaxUnlockingChunks;
	type PalletId = PoolsPalletId;
	type MaxPointsToBalance = MaxPointsToBalance;
	type WeightInfo = weights::pallet_nomination_pools::WeightInfo<Self>;
}

pub struct InitiateNominationPools;
impl frame_support::traits::OnRuntimeUpgrade for InitiateNominationPools {
	fn on_runtime_upgrade() -> frame_support::weights::Weight {
		// we use one as an indicator if this has already been set.
		if pallet_nomination_pools::MaxPools::<Runtime>::get().is_none() {
			// 5 DOT to join a pool.
			pallet_nomination_pools::MinJoinBond::<Runtime>::put(5 * UNITS);
			// 100 DOT to create a pool.
			pallet_nomination_pools::MinCreateBond::<Runtime>::put(100 * UNITS);

			// Initialize with limits for now.
			pallet_nomination_pools::MaxPools::<Runtime>::put(0);
			pallet_nomination_pools::MaxPoolMembersPerPool::<Runtime>::put(0);
			pallet_nomination_pools::MaxPoolMembers::<Runtime>::put(0);

			log::info!(target: "runtime::polkadot", "pools config initiated 🎉");
			<Runtime as frame_system::Config>::DbWeight::get().reads_writes(1, 5)
		} else {
			log::info!(target: "runtime::polkadot", "pools config already initiated 😏");
			<Runtime as frame_system::Config>::DbWeight::get().reads(1)
		}
	}
}

construct_runtime! {
	pub enum Runtime
	{
		// Basic stuff; balances is uncallable initially.
		System: frame_system::{Pallet, Call, Storage, Config<T>, Event<T>} = 0,
		Scheduler: pallet_scheduler::{Pallet, Call, Storage, Event<T>} = 1,
		Preimage: pallet_preimage::{Pallet, Call, Storage, Event<T>} = 10,

		// Babe must be before session.
		Babe: pallet_babe::{Pallet, Call, Storage, Config<T>, ValidateUnsigned} = 2,

		Timestamp: pallet_timestamp::{Pallet, Call, Storage, Inherent} = 3,
		Indices: pallet_indices::{Pallet, Call, Storage, Config<T>, Event<T>} = 4,
		Balances: pallet_balances::{Pallet, Call, Storage, Config<T>, Event<T>} = 5,
		TransactionPayment: pallet_transaction_payment::{Pallet, Storage, Event<T>} = 32,

		// Consensus support.
		// Authorship must be before session in order to note author in the correct session and era
		// for im-online and staking.
		Authorship: pallet_authorship::{Pallet, Storage} = 6,
		Staking: pallet_staking::{Pallet, Call, Storage, Config<T>, Event<T>} = 7,
		Offences: pallet_offences::{Pallet, Storage, Event} = 8,
		Historical: session_historical::{Pallet} = 33,
		Session: pallet_session::{Pallet, Call, Storage, Event, Config<T>} = 9,
		Grandpa: pallet_grandpa::{Pallet, Call, Storage, Config<T>, Event, ValidateUnsigned} = 11,
		ImOnline: pallet_im_online::{Pallet, Call, Storage, Event<T>, ValidateUnsigned, Config<T>} = 12,
		AuthorityDiscovery: pallet_authority_discovery::{Pallet, Config<T>} = 13,

		// Old governance stuff.
		Democracy: pallet_democracy::{Pallet, Call, Storage, Config<T>, Event<T>} = 14,
		Council: pallet_collective::<Instance1>::{Pallet, Call, Storage, Origin<T>, Event<T>, Config<T>} = 15,
		TechnicalCommittee: pallet_collective::<Instance2>::{Pallet, Call, Storage, Origin<T>, Event<T>, Config<T>} = 16,
		PhragmenElection: pallet_elections_phragmen::{Pallet, Call, Storage, Event<T>, Config<T>} = 17,
		TechnicalMembership: pallet_membership::<Instance1>::{Pallet, Call, Storage, Event<T>, Config<T>} = 18,
		Treasury: pallet_treasury::{Pallet, Call, Storage, Config<T>, Event<T>} = 19,

		// OpenGov stuff.
		ConvictionVoting: pallet_conviction_voting::{Pallet, Call, Storage, Event<T>} = 20,
		Referenda: pallet_referenda::{Pallet, Call, Storage, Event<T>} = 21,
		Origins: pallet_custom_origins::{Origin} = 22,
		Whitelist: pallet_whitelist::{Pallet, Call, Storage, Event<T>} = 23,

		// Claims. Usable initially.
		Claims: claims::{Pallet, Call, Storage, Event<T>, Config<T>, ValidateUnsigned} = 24,
		// Vesting. Usable initially, but removed once all vesting is finished.
		Vesting: pallet_vesting::{Pallet, Call, Storage, Event<T>, Config<T>} = 25,
		// Cunning utilities. Usable initially.
		Utility: pallet_utility::{Pallet, Call, Event} = 26,

		// Identity. Late addition.
		Identity: pallet_identity::{Pallet, Call, Storage, Event<T>} = 28,

		// Proxy module. Late addition.
		Proxy: pallet_proxy::{Pallet, Call, Storage, Event<T>} = 29,

		// Multisig dispatch. Late addition.
		Multisig: pallet_multisig::{Pallet, Call, Storage, Event<T>} = 30,

		// Bounties modules.
		Bounties: pallet_bounties::{Pallet, Call, Storage, Event<T>} = 34,
		ChildBounties: pallet_child_bounties = 38,

		// Tips module.
		Tips: pallet_tips::{Pallet, Call, Storage, Event<T>} = 35,

		// Election pallet. Only works with staking, but placed here to maintain indices.
		ElectionProviderMultiPhase: pallet_election_provider_multi_phase::{Pallet, Call, Storage, Event<T>, ValidateUnsigned} = 36,

		// Provides a semi-sorted list of nominators for staking.
		VoterList: pallet_bags_list::<Instance1>::{Pallet, Call, Storage, Event<T>} = 37,

		// Nomination pools: extension to staking.
		NominationPools: pallet_nomination_pools::{Pallet, Call, Storage, Event<T>, Config<T>} = 39,

		// Fast unstake pallet: extension to staking.
		FastUnstake: pallet_fast_unstake = 40,

		// Parachains pallets. Start indices at 50 to leave room.
		ParachainsOrigin: parachains_origin::{Pallet, Origin} = 50,
		Configuration: parachains_configuration::{Pallet, Call, Storage, Config<T>} = 51,
		ParasShared: parachains_shared::{Pallet, Call, Storage} = 52,
		ParaInclusion: parachains_inclusion::{Pallet, Call, Storage, Event<T>} = 53,
		ParaInherent: parachains_paras_inherent::{Pallet, Call, Storage, Inherent} = 54,
		ParaScheduler: parachains_scheduler::{Pallet, Storage} = 55,
		Paras: parachains_paras::{Pallet, Call, Storage, Event, Config<T>, ValidateUnsigned} = 56,
		Initializer: parachains_initializer::{Pallet, Call, Storage} = 57,
		Dmp: parachains_dmp::{Pallet, Storage} = 58,
		// Ump 59
		Hrmp: parachains_hrmp::{Pallet, Call, Storage, Event<T>, Config<T>} = 60,
		ParaSessionInfo: parachains_session_info::{Pallet, Storage} = 61,
		ParasDisputes: parachains_disputes::{Pallet, Call, Storage, Event<T>} = 62,
		ParasSlashing: parachains_slashing::{Pallet, Call, Storage, ValidateUnsigned} = 63,

		// Parachain Onboarding Pallets. Start indices at 70 to leave room.
		Registrar: paras_registrar::{Pallet, Call, Storage, Event<T>} = 70,
		Slots: slots::{Pallet, Call, Storage, Event<T>} = 71,
		Auctions: auctions::{Pallet, Call, Storage, Event<T>} = 72,
		Crowdloan: crowdloan::{Pallet, Call, Storage, Event<T>} = 73,

		// Pallet for sending XCM.
		XcmPallet: pallet_xcm::{Pallet, Call, Storage, Event<T>, Origin, Config<T>} = 99,

		// Generalized message queue
		MessageQueue: pallet_message_queue::{Pallet, Call, Storage, Event<T>} = 100,
	}
}

/// The address format for describing accounts.
pub type Address = sp_runtime::MultiAddress<AccountId, ()>;
/// Block header type as expected by this runtime.
pub type Header = generic::Header<BlockNumber, BlakeTwo256>;
/// Block type as expected by this runtime.
pub type Block = generic::Block<Header, UncheckedExtrinsic>;
/// A Block signed with a Justification
pub type SignedBlock = generic::SignedBlock<Block>;
/// `BlockId` type as expected by this runtime.
pub type BlockId = generic::BlockId<Block>;
/// The `SignedExtension` to the basic transaction logic.
pub type SignedExtra = (
	frame_system::CheckNonZeroSender<Runtime>,
	frame_system::CheckSpecVersion<Runtime>,
	frame_system::CheckTxVersion<Runtime>,
	frame_system::CheckGenesis<Runtime>,
	frame_system::CheckMortality<Runtime>,
	frame_system::CheckNonce<Runtime>,
	frame_system::CheckWeight<Runtime>,
	pallet_transaction_payment::ChargeTransactionPayment<Runtime>,
	claims::PrevalidateAttests<Runtime>,
);

pub struct NominationPoolsMigrationV4OldPallet;
impl Get<Perbill> for NominationPoolsMigrationV4OldPallet {
	fn get() -> Perbill {
		Perbill::zero()
	}
}

/// All migrations that will run on the next runtime upgrade.
///
/// This contains the combined migrations of the last 10 releases. It allows to skip runtime
/// upgrades in case governance decides to do so. THE ORDER IS IMPORTANT.
pub type Migrations = migrations::Unreleased;

/// The runtime migrations per release.
#[allow(deprecated, missing_docs)]
pub mod migrations {
	use super::*;
	use frame_support::traits::{GetStorageVersion, OnRuntimeUpgrade, StorageVersion};

	/// Unreleased migrations. Add new ones here:
	pub type Unreleased = (
		pallet_im_online::migration::v1::Migration<Runtime>,
		parachains_configuration::migration::v7::MigrateToV7<Runtime>,
	);

	/// Migrations that set `StorageVersion`s we missed to set.
	pub struct SetStorageVersions;

	impl OnRuntimeUpgrade for SetStorageVersions {
		fn on_runtime_upgrade() -> Weight {
			// `Referenda` pallet was added on chain after the migration to version `1` was added.
			// Thus, it never required the migration and we just missed to set the correct `StorageVersion`.
			let storage_version = Referenda::on_chain_storage_version();
			if storage_version < 1 {
				StorageVersion::new(1).put::<Referenda>();
			}

			// Was missed as part of: `runtime_common::session::migration::ClearOldSessionStorage<Runtime>`.
			let storage_version = Historical::on_chain_storage_version();
			if storage_version < 1 {
				StorageVersion::new(1).put::<Historical>();
			}

			RocksDbWeight::get().reads_writes(2, 2)
		}
	}
}

/// Unchecked extrinsic type as expected by this runtime.
pub type UncheckedExtrinsic =
	generic::UncheckedExtrinsic<Address, RuntimeCall, Signature, SignedExtra>;
/// Executive: handles dispatch to the various modules.
pub type Executive = frame_executive::Executive<
	Runtime,
	Block,
	frame_system::ChainContext<Runtime>,
	Runtime,
	AllPalletsWithSystem,
	Migrations,
>;

/// The payload being signed in transactions.
pub type SignedPayload = generic::SignedPayload<RuntimeCall, SignedExtra>;

#[cfg(feature = "runtime-benchmarks")]
mod benches {
	frame_benchmarking::define_benchmarks!(
		// Polkadot
		// NOTE: Make sure to prefix these with `runtime_common::` so
		// the that path resolves correctly in the generated file.
		[runtime_common::auctions, Auctions]
		[runtime_common::claims, Claims]
		[runtime_common::crowdloan, Crowdloan]
		[runtime_common::slots, Slots]
		[runtime_common::paras_registrar, Registrar]
		[runtime_parachains::configuration, Configuration]
		[runtime_parachains::disputes, ParasDisputes]
		[runtime_parachains::disputes::slashing, ParasSlashing]
		[runtime_parachains::hrmp, Hrmp]
		[runtime_parachains::inclusion, ParaInclusion]
		[runtime_parachains::initializer, Initializer]
		[runtime_parachains::paras, Paras]
		[runtime_parachains::paras_inherent, ParaInherent]
		// Substrate
		[pallet_bags_list, VoterList]
		[pallet_balances, Balances]
		[frame_benchmarking::baseline, Baseline::<Runtime>]
		[pallet_bounties, Bounties]
		[pallet_child_bounties, ChildBounties]
		[pallet_collective, Council]
		[pallet_collective, TechnicalCommittee]
		[pallet_democracy, Democracy]
		[pallet_elections_phragmen, PhragmenElection]
		[pallet_election_provider_multi_phase, ElectionProviderMultiPhase]
		[frame_election_provider_support, ElectionProviderBench::<Runtime>]
		[pallet_fast_unstake, FastUnstake]
		[pallet_identity, Identity]
		[pallet_im_online, ImOnline]
		[pallet_indices, Indices]
		[pallet_membership, TechnicalMembership]
		[pallet_message_queue, MessageQueue]
		[pallet_multisig, Multisig]
		[pallet_nomination_pools, NominationPoolsBench::<Runtime>]
		[pallet_offences, OffencesBench::<Runtime>]
		[pallet_preimage, Preimage]
		[pallet_proxy, Proxy]
		[pallet_scheduler, Scheduler]
		[pallet_session, SessionBench::<Runtime>]
		[pallet_staking, Staking]
		[frame_system, SystemBench::<Runtime>]
		[pallet_timestamp, Timestamp]
		[pallet_tips, Tips]
		[pallet_treasury, Treasury]
		[pallet_utility, Utility]
		[pallet_vesting, Vesting]
		[pallet_conviction_voting, ConvictionVoting]
		[pallet_referenda, Referenda]
		[pallet_whitelist, Whitelist]
		// XCM
		[pallet_xcm, XcmPallet]
		[pallet_xcm_benchmarks::fungible, pallet_xcm_benchmarks::fungible::Pallet::<Runtime>]
		[pallet_xcm_benchmarks::generic, pallet_xcm_benchmarks::generic::Pallet::<Runtime>]
	);
}

#[cfg(not(feature = "disable-runtime-api"))]
sp_api::impl_runtime_apis! {
	impl sp_api::Core<Block> for Runtime {
		fn version() -> RuntimeVersion {
			VERSION
		}

		fn execute_block(block: Block) {
			Executive::execute_block(block);
		}

		fn initialize_block(header: &<Block as BlockT>::Header) {
			Executive::initialize_block(header)
		}
	}

	impl sp_api::Metadata<Block> for Runtime {
		fn metadata() -> OpaqueMetadata {
			OpaqueMetadata::new(Runtime::metadata().into())
		}

		fn metadata_at_version(version: u32) -> Option<OpaqueMetadata> {
			Runtime::metadata_at_version(version)
		}

		fn metadata_versions() -> sp_std::vec::Vec<u32> {
			Runtime::metadata_versions()
		}
	}

	impl block_builder_api::BlockBuilder<Block> for Runtime {
		fn apply_extrinsic(extrinsic: <Block as BlockT>::Extrinsic) -> ApplyExtrinsicResult {
			Executive::apply_extrinsic(extrinsic)
		}

		fn finalize_block() -> <Block as BlockT>::Header {
			Executive::finalize_block()
		}

		fn inherent_extrinsics(data: inherents::InherentData) -> Vec<<Block as BlockT>::Extrinsic> {
			data.create_extrinsics()
		}

		fn check_inherents(
			block: Block,
			data: inherents::InherentData,
		) -> inherents::CheckInherentsResult {
			data.check_extrinsics(&block)
		}
	}

	impl pallet_nomination_pools_runtime_api::NominationPoolsApi<
		Block,
		AccountId,
		Balance,
	> for Runtime {
		fn pending_rewards(member: AccountId) -> Balance {
			NominationPools::api_pending_rewards(member).unwrap_or_default()
		}

		fn points_to_balance(pool_id: pallet_nomination_pools::PoolId, points: Balance) -> Balance {
			NominationPools::api_points_to_balance(pool_id, points)
		}

		fn balance_to_points(pool_id: pallet_nomination_pools::PoolId, new_funds: Balance) -> Balance {
			NominationPools::api_balance_to_points(pool_id, new_funds)
		}
	}

	impl pallet_staking_runtime_api::StakingApi<Block, Balance> for Runtime {
		fn nominations_quota(balance: Balance) -> u32 {
			Staking::api_nominations_quota(balance)
		}
	}

	impl tx_pool_api::runtime_api::TaggedTransactionQueue<Block> for Runtime {
		fn validate_transaction(
			source: TransactionSource,
			tx: <Block as BlockT>::Extrinsic,
			block_hash: <Block as BlockT>::Hash,
		) -> TransactionValidity {
			Executive::validate_transaction(source, tx, block_hash)
		}
	}

	impl offchain_primitives::OffchainWorkerApi<Block> for Runtime {
		fn offchain_worker(header: &<Block as BlockT>::Header) {
			Executive::offchain_worker(header)
		}
	}

	impl primitives::runtime_api::ParachainHost<Block, Hash, BlockNumber> for Runtime {
		fn validators() -> Vec<ValidatorId> {
			parachains_runtime_api_impl::validators::<Runtime>()
		}

		fn validator_groups() -> (Vec<Vec<ValidatorIndex>>, GroupRotationInfo<BlockNumber>) {
			parachains_runtime_api_impl::validator_groups::<Runtime>()
		}

		fn availability_cores() -> Vec<CoreState<Hash, BlockNumber>> {
			parachains_runtime_api_impl::availability_cores::<Runtime>()
		}

		fn persisted_validation_data(para_id: ParaId, assumption: OccupiedCoreAssumption)
			-> Option<PersistedValidationData<Hash, BlockNumber>> {
			parachains_runtime_api_impl::persisted_validation_data::<Runtime>(para_id, assumption)
		}

		fn assumed_validation_data(
			para_id: ParaId,
			expected_persisted_validation_data_hash: Hash,
		) -> Option<(PersistedValidationData<Hash, BlockNumber>, ValidationCodeHash)> {
			parachains_runtime_api_impl::assumed_validation_data::<Runtime>(
				para_id,
				expected_persisted_validation_data_hash,
			)
		}

		fn check_validation_outputs(
			para_id: ParaId,
			outputs: primitives::CandidateCommitments,
		) -> bool {
			parachains_runtime_api_impl::check_validation_outputs::<Runtime>(para_id, outputs)
		}

		fn session_index_for_child() -> SessionIndex {
			parachains_runtime_api_impl::session_index_for_child::<Runtime>()
		}

		fn validation_code(para_id: ParaId, assumption: OccupiedCoreAssumption)
			-> Option<ValidationCode> {
			parachains_runtime_api_impl::validation_code::<Runtime>(para_id, assumption)
		}

		fn candidate_pending_availability(para_id: ParaId) -> Option<CommittedCandidateReceipt<Hash>> {
			parachains_runtime_api_impl::candidate_pending_availability::<Runtime>(para_id)
		}

		fn candidate_events() -> Vec<CandidateEvent<Hash>> {
			parachains_runtime_api_impl::candidate_events::<Runtime, _>(|ev| {
				match ev {
					RuntimeEvent::ParaInclusion(ev) => {
						Some(ev)
					}
					_ => None,
				}
			})
		}

		fn session_info(index: SessionIndex) -> Option<SessionInfo> {
			parachains_runtime_api_impl::session_info::<Runtime>(index)
		}

		fn session_executor_params(session_index: SessionIndex) -> Option<ExecutorParams> {
			parachains_runtime_api_impl::session_executor_params::<Runtime>(session_index)
		}

		fn dmq_contents(recipient: ParaId) -> Vec<InboundDownwardMessage<BlockNumber>> {
			parachains_runtime_api_impl::dmq_contents::<Runtime>(recipient)
		}

		fn inbound_hrmp_channels_contents(
			recipient: ParaId
		) -> BTreeMap<ParaId, Vec<InboundHrmpMessage<BlockNumber>>> {
			parachains_runtime_api_impl::inbound_hrmp_channels_contents::<Runtime>(recipient)
		}

		fn validation_code_by_hash(hash: ValidationCodeHash) -> Option<ValidationCode> {
			parachains_runtime_api_impl::validation_code_by_hash::<Runtime>(hash)
		}

		fn on_chain_votes() -> Option<ScrapedOnChainVotes<Hash>> {
			parachains_runtime_api_impl::on_chain_votes::<Runtime>()
		}

		fn submit_pvf_check_statement(
			stmt: primitives::PvfCheckStatement,
			signature: primitives::ValidatorSignature,
		) {
			parachains_runtime_api_impl::submit_pvf_check_statement::<Runtime>(stmt, signature)
		}

		fn pvfs_require_precheck() -> Vec<ValidationCodeHash> {
			parachains_runtime_api_impl::pvfs_require_precheck::<Runtime>()
		}

		fn validation_code_hash(para_id: ParaId, assumption: OccupiedCoreAssumption)
			-> Option<ValidationCodeHash>
		{
			parachains_runtime_api_impl::validation_code_hash::<Runtime>(para_id, assumption)
		}

		fn disputes() -> Vec<(SessionIndex, CandidateHash, DisputeState<BlockNumber>)> {
			parachains_runtime_api_impl::get_session_disputes::<Runtime>()
		}

		fn unapplied_slashes(
		) -> Vec<(SessionIndex, CandidateHash, slashing::PendingSlashes)> {
			parachains_runtime_api_impl::unapplied_slashes::<Runtime>()
		}

		fn key_ownership_proof(
			validator_id: ValidatorId,
		) -> Option<slashing::OpaqueKeyOwnershipProof> {
			use parity_scale_codec::Encode;

			Historical::prove((PARACHAIN_KEY_TYPE_ID, validator_id))
				.map(|p| p.encode())
				.map(slashing::OpaqueKeyOwnershipProof::new)
		}

		fn submit_report_dispute_lost(
			dispute_proof: slashing::DisputeProof,
			key_ownership_proof: slashing::OpaqueKeyOwnershipProof,
		) -> Option<()> {
			parachains_runtime_api_impl::submit_unsigned_slashing_report::<Runtime>(
				dispute_proof,
				key_ownership_proof,
			)
		}
	}

	impl beefy_primitives::BeefyApi<Block> for Runtime {
		fn beefy_genesis() -> Option<BlockNumber> {
			// dummy implementation due to lack of BEEFY pallet.
			None
		}

		fn validator_set() -> Option<beefy_primitives::ValidatorSet<BeefyId>> {
			// dummy implementation due to lack of BEEFY pallet.
			None
		}

		fn submit_report_equivocation_unsigned_extrinsic(
			_equivocation_proof: beefy_primitives::EquivocationProof<
				BlockNumber,
				BeefyId,
				BeefySignature,
			>,
			_key_owner_proof: beefy_primitives::OpaqueKeyOwnershipProof,
		) -> Option<()> {
			None
		}

		fn generate_key_ownership_proof(
			_set_id: beefy_primitives::ValidatorSetId,
			_authority_id: BeefyId,
		) -> Option<beefy_primitives::OpaqueKeyOwnershipProof> {
			None
		}
	}

	impl mmr::MmrApi<Block, Hash, BlockNumber> for Runtime {
		fn mmr_root() -> Result<Hash, mmr::Error> {
			Err(mmr::Error::PalletNotIncluded)
		}

		fn mmr_leaf_count() -> Result<mmr::LeafIndex, mmr::Error> {
			Err(mmr::Error::PalletNotIncluded)
		}

		fn generate_proof(
			_block_numbers: Vec<BlockNumber>,
			_best_known_block_number: Option<BlockNumber>,
		) -> Result<(Vec<mmr::EncodableOpaqueLeaf>, mmr::Proof<Hash>), mmr::Error> {
			Err(mmr::Error::PalletNotIncluded)
		}

		fn verify_proof(_leaves: Vec<mmr::EncodableOpaqueLeaf>, _proof: mmr::Proof<Hash>)
			-> Result<(), mmr::Error>
		{
			Err(mmr::Error::PalletNotIncluded)
		}

		fn verify_proof_stateless(
			_root: Hash,
			_leaves: Vec<mmr::EncodableOpaqueLeaf>,
			_proof: mmr::Proof<Hash>
		) -> Result<(), mmr::Error> {
			Err(mmr::Error::PalletNotIncluded)
		}
	}

	impl fg_primitives::GrandpaApi<Block> for Runtime {
		fn grandpa_authorities() -> Vec<(GrandpaId, u64)> {
			Grandpa::grandpa_authorities()
		}

		fn current_set_id() -> fg_primitives::SetId {
			Grandpa::current_set_id()
		}

		fn submit_report_equivocation_unsigned_extrinsic(
			equivocation_proof: fg_primitives::EquivocationProof<
				<Block as BlockT>::Hash,
				sp_runtime::traits::NumberFor<Block>,
			>,
			key_owner_proof: fg_primitives::OpaqueKeyOwnershipProof,
		) -> Option<()> {
			let key_owner_proof = key_owner_proof.decode()?;

			Grandpa::submit_unsigned_equivocation_report(
				equivocation_proof,
				key_owner_proof,
			)
		}

		fn generate_key_ownership_proof(
			_set_id: fg_primitives::SetId,
			authority_id: fg_primitives::AuthorityId,
		) -> Option<fg_primitives::OpaqueKeyOwnershipProof> {
			use parity_scale_codec::Encode;

			Historical::prove((fg_primitives::KEY_TYPE, authority_id))
				.map(|p| p.encode())
				.map(fg_primitives::OpaqueKeyOwnershipProof::new)
		}
	}

	impl babe_primitives::BabeApi<Block> for Runtime {
		fn configuration() -> babe_primitives::BabeConfiguration {
			let epoch_config = Babe::epoch_config().unwrap_or(BABE_GENESIS_EPOCH_CONFIG);
			babe_primitives::BabeConfiguration {
				slot_duration: Babe::slot_duration(),
				epoch_length: EpochDuration::get(),
				c: epoch_config.c,
				authorities: Babe::authorities().to_vec(),
				randomness: Babe::randomness(),
				allowed_slots: epoch_config.allowed_slots,
			}
		}

		fn current_epoch_start() -> babe_primitives::Slot {
			Babe::current_epoch_start()
		}

		fn current_epoch() -> babe_primitives::Epoch {
			Babe::current_epoch()
		}

		fn next_epoch() -> babe_primitives::Epoch {
			Babe::next_epoch()
		}

		fn generate_key_ownership_proof(
			_slot: babe_primitives::Slot,
			authority_id: babe_primitives::AuthorityId,
		) -> Option<babe_primitives::OpaqueKeyOwnershipProof> {
			use parity_scale_codec::Encode;

			Historical::prove((babe_primitives::KEY_TYPE, authority_id))
				.map(|p| p.encode())
				.map(babe_primitives::OpaqueKeyOwnershipProof::new)
		}

		fn submit_report_equivocation_unsigned_extrinsic(
			equivocation_proof: babe_primitives::EquivocationProof<<Block as BlockT>::Header>,
			key_owner_proof: babe_primitives::OpaqueKeyOwnershipProof,
		) -> Option<()> {
			let key_owner_proof = key_owner_proof.decode()?;

			Babe::submit_unsigned_equivocation_report(
				equivocation_proof,
				key_owner_proof,
			)
		}
	}

	impl authority_discovery_primitives::AuthorityDiscoveryApi<Block> for Runtime {
		fn authorities() -> Vec<AuthorityDiscoveryId> {
			parachains_runtime_api_impl::relevant_authority_ids::<Runtime>()
		}
	}

	impl sp_session::SessionKeys<Block> for Runtime {
		fn generate_session_keys(seed: Option<Vec<u8>>) -> Vec<u8> {
			SessionKeys::generate(seed)
		}

		fn decode_session_keys(
			encoded: Vec<u8>,
		) -> Option<Vec<(Vec<u8>, sp_core::crypto::KeyTypeId)>> {
			SessionKeys::decode_into_raw_public_keys(&encoded)
		}
	}

	impl frame_system_rpc_runtime_api::AccountNonceApi<Block, AccountId, Nonce> for Runtime {
		fn account_nonce(account: AccountId) -> Nonce {
			System::account_nonce(account)
		}
	}

	impl pallet_transaction_payment_rpc_runtime_api::TransactionPaymentApi<
		Block,
		Balance,
	> for Runtime {
		fn query_info(uxt: <Block as BlockT>::Extrinsic, len: u32) -> RuntimeDispatchInfo<Balance> {
			TransactionPayment::query_info(uxt, len)
		}
		fn query_fee_details(uxt: <Block as BlockT>::Extrinsic, len: u32) -> FeeDetails<Balance> {
			TransactionPayment::query_fee_details(uxt, len)
		}
		fn query_weight_to_fee(weight: Weight) -> Balance {
			TransactionPayment::weight_to_fee(weight)
		}
		fn query_length_to_fee(length: u32) -> Balance {
			TransactionPayment::length_to_fee(length)
		}
	}

	impl pallet_transaction_payment_rpc_runtime_api::TransactionPaymentCallApi<Block, Balance, RuntimeCall>
		for Runtime
	{
		fn query_call_info(call: RuntimeCall, len: u32) -> RuntimeDispatchInfo<Balance> {
			TransactionPayment::query_call_info(call, len)
		}
		fn query_call_fee_details(call: RuntimeCall, len: u32) -> FeeDetails<Balance> {
			TransactionPayment::query_call_fee_details(call, len)
		}
		fn query_weight_to_fee(weight: Weight) -> Balance {
			TransactionPayment::weight_to_fee(weight)
		}
		fn query_length_to_fee(length: u32) -> Balance {
			TransactionPayment::length_to_fee(length)
		}
	}

	#[cfg(feature = "try-runtime")]
	impl frame_try_runtime::TryRuntime<Block> for Runtime {
		fn on_runtime_upgrade(checks: frame_try_runtime::UpgradeCheckSelect) -> (Weight, Weight) {
			log::info!("try-runtime::on_runtime_upgrade polkadot.");
			let weight = Executive::try_runtime_upgrade(checks).unwrap();
			(weight, BlockWeights::get().max_block)
		}

		fn execute_block(
			block: Block,
			state_root_check: bool,
			signature_check: bool,
			select: frame_try_runtime::TryStateSelect,
		) -> Weight {
			// NOTE: intentional unwrap: we don't want to propagate the error backwards, and want to
			// have a backtrace here.
			Executive::try_execute_block(block, state_root_check, signature_check, select).unwrap()
		}
	}

	#[cfg(feature = "runtime-benchmarks")]
	impl frame_benchmarking::Benchmark<Block> for Runtime {
		fn benchmark_metadata(extra: bool) -> (
			Vec<frame_benchmarking::BenchmarkList>,
			Vec<frame_support::traits::StorageInfo>,
		) {
			use frame_benchmarking::{Benchmarking, BenchmarkList};
			use frame_support::traits::StorageInfoTrait;

			use pallet_session_benchmarking::Pallet as SessionBench;
			use pallet_offences_benchmarking::Pallet as OffencesBench;
			use pallet_election_provider_support_benchmarking::Pallet as ElectionProviderBench;
			use pallet_nomination_pools_benchmarking::Pallet as NominationPoolsBench;
			use frame_system_benchmarking::Pallet as SystemBench;
			use frame_benchmarking::baseline::Pallet as Baseline;

			let mut list = Vec::<BenchmarkList>::new();
			list_benchmarks!(list, extra);

			let storage_info = AllPalletsWithSystem::storage_info();
			return (list, storage_info)
		}

		fn dispatch_benchmark(
			config: frame_benchmarking::BenchmarkConfig
		) -> Result<
			Vec<frame_benchmarking::BenchmarkBatch>,
			sp_runtime::RuntimeString,
		> {
			use frame_support::traits::WhitelistedStorageKeys;
			use frame_benchmarking::{Benchmarking, BenchmarkBatch, TrackedStorageKey, BenchmarkError};
			// Trying to add benchmarks directly to some pallets caused cyclic dependency issues.
			// To get around that, we separated the benchmarks into its own crate.
			use pallet_session_benchmarking::Pallet as SessionBench;
			use pallet_offences_benchmarking::Pallet as OffencesBench;
			use pallet_election_provider_support_benchmarking::Pallet as ElectionProviderBench;
			use pallet_nomination_pools_benchmarking::Pallet as NominationPoolsBench;
			use frame_system_benchmarking::Pallet as SystemBench;
			use frame_benchmarking::baseline::Pallet as Baseline;
			use xcm::latest::prelude::*;
			use xcm_config::{XcmConfig, StatemintLocation, TokenLocation, LocalCheckAccount, SovereignAccountOf};

			impl pallet_session_benchmarking::Config for Runtime {}
			impl pallet_offences_benchmarking::Config for Runtime {}
			impl pallet_election_provider_support_benchmarking::Config for Runtime {}
			impl frame_system_benchmarking::Config for Runtime {}
			impl frame_benchmarking::baseline::Config for Runtime {}
			impl pallet_nomination_pools_benchmarking::Config for Runtime {}
			impl runtime_parachains::disputes::slashing::benchmarking::Config for Runtime {}

			let mut whitelist: Vec<TrackedStorageKey> = AllPalletsWithSystem::whitelisted_storage_keys();
			let treasury_key = frame_system::Account::<Runtime>::hashed_key_for(Treasury::account_id());
			whitelist.push(treasury_key.to_vec().into());

			impl pallet_xcm_benchmarks::Config for Runtime {
				type XcmConfig = XcmConfig;
				type AccountIdConverter = SovereignAccountOf;
				fn valid_destination() -> Result<MultiLocation, BenchmarkError> {
					Ok(StatemintLocation::get())
				}
				fn worst_case_holding(_depositable_count: u32) -> MultiAssets {
					// Polkadot only knows about DOT
					vec![MultiAsset { id: Concrete(TokenLocation::get()), fun: Fungible(1_000_000 * UNITS) }].into()
				}
			}

			parameter_types! {
				pub const TrustedTeleporter: Option<(MultiLocation, MultiAsset)> = Some((
					StatemintLocation::get(),
					MultiAsset { id: Concrete(TokenLocation::get()), fun: Fungible(1 * UNITS) }
				));
				pub const TrustedReserve: Option<(MultiLocation, MultiAsset)> = None;
			}

			impl pallet_xcm_benchmarks::fungible::Config for Runtime {
				type TransactAsset = Balances;

				type CheckedAccount = LocalCheckAccount;
				type TrustedTeleporter = TrustedTeleporter;
				type TrustedReserve = TrustedReserve;

				fn get_multi_asset() -> MultiAsset {
					MultiAsset {
						id: Concrete(TokenLocation::get()),
						fun: Fungible(1 * UNITS)
					}
				}
			}

			impl pallet_xcm_benchmarks::generic::Config for Runtime {
				type RuntimeCall = RuntimeCall;

				fn worst_case_response() -> (u64, Response) {
					(0u64, Response::Version(Default::default()))
				}

				fn worst_case_asset_exchange() -> Result<(MultiAssets, MultiAssets), BenchmarkError> {
					// Polkadot doesn't support asset exchanges
					Err(BenchmarkError::Skip)
				}

				fn universal_alias() -> Result<(MultiLocation, Junction), BenchmarkError> {
					// The XCM executor of Polkadot doesn't have a configured `UniversalAliases`
					Err(BenchmarkError::Skip)
				}

				fn transact_origin_and_runtime_call() -> Result<(MultiLocation, RuntimeCall), BenchmarkError> {
					Ok((StatemintLocation::get(), frame_system::Call::remark_with_event { remark: vec![] }.into()))
				}

				fn subscribe_origin() -> Result<MultiLocation, BenchmarkError> {
					Ok(StatemintLocation::get())
				}

				fn claimable_asset() -> Result<(MultiLocation, MultiLocation, MultiAssets), BenchmarkError> {
					let origin = StatemintLocation::get();
					let assets: MultiAssets = (Concrete(TokenLocation::get()), 1_000 * UNITS).into();
					let ticket = MultiLocation { parents: 0, interior: Here };
					Ok((origin, ticket, assets))
				}

				fn unlockable_asset() -> Result<(MultiLocation, MultiLocation, MultiAsset), BenchmarkError> {
					// Polkadot doesn't support asset locking
					Err(BenchmarkError::Skip)
				}

				fn export_message_origin_and_destination(
				) -> Result<(MultiLocation, NetworkId, InteriorMultiLocation), BenchmarkError> {
					// Polkadot doesn't support exporting messages
					Err(BenchmarkError::Skip)
				}

				fn alias_origin() -> Result<(MultiLocation, MultiLocation), BenchmarkError> {
					// The XCM executor of Polkadot doesn't have a configured `Aliasers`
					Err(BenchmarkError::Skip)
				}
			}

			let mut batches = Vec::<BenchmarkBatch>::new();
			let params = (&config, &whitelist);

			add_benchmarks!(params, batches);

			Ok(batches)
		}
	}
}

#[cfg(test)]
mod test_fees {
	use super::*;
	use crate::governance::old::*;
	use frame_support::{dispatch::GetDispatchInfo, weights::WeightToFee as WeightToFeeT};
	use keyring::Sr25519Keyring::{Alice, Charlie};
	use pallet_transaction_payment::Multiplier;
	use runtime_common::MinimumMultiplier;
	use separator::Separatable;
	use sp_runtime::{assert_eq_error_rate, FixedPointNumber, MultiAddress, MultiSignature};

	#[test]
	fn payout_weight_portion() {
		use pallet_staking::WeightInfo;
		let payout_weight =
			<Runtime as pallet_staking::Config>::WeightInfo::payout_stakers_alive_staked(
				MaxNominatorRewardedPerValidator::get(),
			)
			.ref_time() as f64;
		let block_weight = BlockWeights::get().max_block.ref_time() as f64;

		println!(
			"a full payout takes {:.2} of the block weight [{} / {}]",
			payout_weight / block_weight,
			payout_weight,
			block_weight
		);
		assert!(payout_weight * 2f64 < block_weight);
	}

	#[test]
	fn block_cost() {
		let max_block_weight = BlockWeights::get().max_block;
		let raw_fee = WeightToFee::weight_to_fee(&max_block_weight);

		let fee_with_multiplier = |m: Multiplier| {
			println!(
				"Full Block weight == {} // multiplier: {:?} // WeightToFee(full_block) == {} plank",
				max_block_weight,
				m,
				m.saturating_mul_int(raw_fee).separated_string(),
			);
		};
		fee_with_multiplier(MinimumMultiplier::get());
		fee_with_multiplier(Multiplier::from_rational(1, 2));
		fee_with_multiplier(Multiplier::from_u32(1));
		fee_with_multiplier(Multiplier::from_u32(2));
	}

	#[test]
	fn transfer_cost_min_multiplier() {
		let min_multiplier = MinimumMultiplier::get();
		let call = pallet_balances::Call::<Runtime>::transfer_keep_alive {
			dest: Charlie.to_account_id().into(),
			value: Default::default(),
		};
		let info = call.get_dispatch_info();
		println!("call = {:?} / info = {:?}", call, info);
		// convert to runtime call.
		let call = RuntimeCall::Balances(call);
		let extra: SignedExtra = (
			frame_system::CheckNonZeroSender::<Runtime>::new(),
			frame_system::CheckSpecVersion::<Runtime>::new(),
			frame_system::CheckTxVersion::<Runtime>::new(),
			frame_system::CheckGenesis::<Runtime>::new(),
			frame_system::CheckMortality::<Runtime>::from(generic::Era::immortal()),
			frame_system::CheckNonce::<Runtime>::from(1),
			frame_system::CheckWeight::<Runtime>::new(),
			pallet_transaction_payment::ChargeTransactionPayment::<Runtime>::from(0),
			claims::PrevalidateAttests::<Runtime>::new(),
		);
		let uxt = UncheckedExtrinsic {
			function: call,
			signature: Some((
				MultiAddress::Id(Alice.to_account_id()),
				MultiSignature::Sr25519(Alice.sign(b"foo")),
				extra,
			)),
		};
		let len = uxt.encoded_size();

		let mut ext = sp_io::TestExternalities::new_empty();
		let mut test_with_multiplier = |m: Multiplier| {
			ext.execute_with(|| {
				pallet_transaction_payment::NextFeeMultiplier::<Runtime>::put(m);
				let fee = TransactionPayment::query_fee_details(uxt.clone(), len as u32);
				println!(
					"multiplier = {:?} // fee details = {:?} // final fee = {:?}",
					pallet_transaction_payment::NextFeeMultiplier::<Runtime>::get(),
					fee,
					fee.final_fee().separated_string(),
				);
			});
		};

		test_with_multiplier(min_multiplier);
		test_with_multiplier(Multiplier::saturating_from_rational(1u128, 1u128));
		test_with_multiplier(Multiplier::saturating_from_rational(1u128, 1_0u128));
		test_with_multiplier(Multiplier::saturating_from_rational(1u128, 1_00u128));
		test_with_multiplier(Multiplier::saturating_from_rational(1u128, 1_000u128));
		test_with_multiplier(Multiplier::saturating_from_rational(1u128, 1_000_000u128));
		test_with_multiplier(Multiplier::saturating_from_rational(1u128, 1_000_000_000u128));
	}

	#[test]
	fn full_block_council_election_cost() {
		// the number of voters needed to consume almost a full block in council election, and how
		// much it is going to cost.
		use pallet_elections_phragmen::WeightInfo;

		// Loser candidate lose a lot of money; sybil attack by candidates is even more expensive,
		// and we don't care about it here. For now, we assume no extra candidates, and only
		// superfluous voters.
		let candidates = DesiredMembers::get() + DesiredRunnersUp::get();
		let mut voters = 1u32;
		let weight_with = |v| {
			<Runtime as pallet_elections_phragmen::Config>::WeightInfo::election_phragmen(
				candidates,
				v,
				v * 16,
			)
		};

		while weight_with(voters).all_lte(BlockWeights::get().max_block) {
			voters += 1;
		}

		let cost = voters as Balance * (VotingBondBase::get() + 16 * VotingBondFactor::get());
		let cost_dollars = cost / DOLLARS;
		println!(
			"can support {} voters in a single block for council elections; total bond {}",
			voters, cost_dollars,
		);
		// The minimal number of voters we expect per block.
		assert!(voters >= 1_000);
		assert!(cost_dollars >= 10_000);
	}

	#[test]
	fn nominator_limit() {
		use pallet_election_provider_multi_phase::WeightInfo;
		// starting point of the nominators.
		let target_voters: u32 = 50_000;

		// assuming we want around 5k candidates and 1k active validators. (March 31, 2021)
		let all_targets: u32 = 5_000;
		let desired: u32 = 1_000;
		let weight_with = |active| {
			<Runtime as pallet_election_provider_multi_phase::Config>::WeightInfo::submit_unsigned(
				active,
				all_targets,
				active,
				desired,
			)
		};

		let mut active = target_voters;
		while weight_with(active).all_lte(OffchainSolutionWeightLimit::get()) ||
			active == target_voters
		{
			active += 1;
		}

		println!("can support {} nominators to yield a weight of {}", active, weight_with(active));
		assert!(active > target_voters, "we need to reevaluate the weight of the election system");
	}

	#[test]
	fn signed_deposit_is_sensible() {
		// ensure this number does not change, or that it is checked after each change.
		// a 1 MB solution should take (40 + 10) DOTs of deposit.
		let deposit = SignedDepositBase::get() + (SignedDepositByte::get() * 1024 * 1024);
		assert_eq_error_rate!(deposit, 50 * DOLLARS, DOLLARS);
	}
}

#[cfg(test)]
mod test {
	use std::collections::HashSet;

	use super::*;
	use frame_support::traits::WhitelistedStorageKeys;
	use sp_core::hexdisplay::HexDisplay;

	#[test]
	fn call_size() {
		assert!(
			core::mem::size_of::<RuntimeCall>() <= 230,
			"size of RuntimeCall is more than 230 bytes: some calls have too big arguments, use Box to \
			reduce the size of RuntimeCall.
			If the limit is too strong, maybe consider increase the limit",
		);
	}
<<<<<<< HEAD

	#[test]
	fn check_whitelist() {
		let whitelist: HashSet<String> = AllPalletsWithSystem::whitelisted_storage_keys()
			.iter()
			.map(|e| HexDisplay::from(&e.key).to_string())
			.collect();

		// Block number
		assert!(
			whitelist.contains("26aa394eea5630e07c48ae0c9558cef702a5c1b19ab7a04f536c519aca4983ac")
		);
		// Total issuance
		assert!(
			whitelist.contains("c2261276cc9d1f8598ea4b6a74b15c2f57c875e4cff74148e4628f264b974c80")
		);
		// Execution phase
		assert!(
			whitelist.contains("26aa394eea5630e07c48ae0c9558cef7ff553b5a9862a516939d82b3d3d8661a")
		);
		// Event count
		assert!(
			whitelist.contains("26aa394eea5630e07c48ae0c9558cef70a98fdbe9ce6c55837576c60c7af3850")
		);
		// System events
		assert!(
			whitelist.contains("26aa394eea5630e07c48ae0c9558cef780d41e5e16056765bc8461851072c9d7")
		);
		// XcmPallet VersionDiscoveryQueue
		assert!(
			whitelist.contains("1405f2411d0af5a7ff397e7c9dc68d194a222ba0333561192e474c59ed8e30e1")
		);
		// XcmPallet SafeXcmVersion
		assert!(
			whitelist.contains("1405f2411d0af5a7ff397e7c9dc68d196323ae84c43568be0d1394d5d0d522c4")
		);
	}

	#[test]
	fn max_upward_message_size() {
		assert_eq!(
			ump_migrations::MAX_UPWARD_MESSAGE_SIZE,
			pallet_message_queue::MaxMessageLenOf::<Runtime>::get()
		);
	}
=======
>>>>>>> d0059734
}

#[cfg(test)]
mod multiplier_tests {
	use super::*;
	use frame_support::{dispatch::DispatchInfo, traits::OnFinalize};
	use runtime_common::{MinimumMultiplier, TargetBlockFullness};
	use separator::Separatable;
	use sp_runtime::traits::Convert;

	fn run_with_system_weight<F>(w: Weight, mut assertions: F)
	where
		F: FnMut() -> (),
	{
		let mut t: sp_io::TestExternalities = frame_system::GenesisConfig::<Runtime>::default()
			.build_storage()
			.unwrap()
			.into();
		t.execute_with(|| {
			System::set_block_consumed_resources(w, 0);
			assertions()
		});
	}

	#[test]
	fn multiplier_can_grow_from_zero() {
		let minimum_multiplier = MinimumMultiplier::get();
		let target = TargetBlockFullness::get() *
			BlockWeights::get().get(DispatchClass::Normal).max_total.unwrap();
		// if the min is too small, then this will not change, and we are doomed forever.
		// the weight is 1/100th bigger than target.
		run_with_system_weight(target.saturating_mul(101) / 100, || {
			let next = SlowAdjustingFeeUpdate::<Runtime>::convert(minimum_multiplier);
			assert!(next > minimum_multiplier, "{:?} !>= {:?}", next, minimum_multiplier);
		})
	}

	#[test]
	fn fast_unstake_estimate() {
		use pallet_fast_unstake::WeightInfo;
		let block_time = BlockWeights::get().max_block.ref_time() as f32;
		let on_idle = weights::pallet_fast_unstake::WeightInfo::<Runtime>::on_idle_check(
			300,
			<Runtime as pallet_fast_unstake::Config>::BatchSize::get(),
		)
		.ref_time() as f32;
		println!("ratio of block weight for full batch fast-unstake {}", on_idle / block_time);
		assert!(on_idle / block_time <= 0.5f32)
	}

	#[test]
	#[ignore]
	fn multiplier_growth_simulator() {
		// assume the multiplier is initially set to its minimum. We update it with values twice the
		//target (target is 25%, thus 50%) and we see at which point it reaches 1.
		let mut multiplier = MinimumMultiplier::get();
		let block_weight = BlockWeights::get().get(DispatchClass::Normal).max_total.unwrap();
		let mut blocks = 0;
		let mut fees_paid = 0;

		frame_system::Pallet::<Runtime>::set_block_consumed_resources(Weight::MAX, 0);
		let info = DispatchInfo { weight: Weight::MAX, ..Default::default() };

		let mut t: sp_io::TestExternalities = frame_system::GenesisConfig::<Runtime>::default()
			.build_storage()
			.unwrap()
			.into();
		// set the minimum
		t.execute_with(|| {
			pallet_transaction_payment::NextFeeMultiplier::<Runtime>::set(MinimumMultiplier::get());
		});

		while multiplier <= Multiplier::from_u32(1) {
			t.execute_with(|| {
				// imagine this tx was called.
				let fee = TransactionPayment::compute_fee(0, &info, 0);
				fees_paid += fee;

				// this will update the multiplier.
				System::set_block_consumed_resources(block_weight, 0);
				TransactionPayment::on_finalize(1);
				let next = TransactionPayment::next_fee_multiplier();

				assert!(next > multiplier, "{:?} !>= {:?}", next, multiplier);
				multiplier = next;

				println!(
					"block = {} / multiplier {:?} / fee = {:?} / fess so far {:?}",
					blocks,
					multiplier,
					fee.separated_string(),
					fees_paid.separated_string()
				);
			});
			blocks += 1;
		}
	}

	#[test]
	#[ignore]
	fn multiplier_cool_down_simulator() {
		// assume the multiplier is initially set to its minimum. We update it with values twice the
		//target (target is 25%, thus 50%) and we see at which point it reaches 1.
		let mut multiplier = Multiplier::from_u32(2);
		let mut blocks = 0;

		let mut t: sp_io::TestExternalities = frame_system::GenesisConfig::<Runtime>::default()
			.build_storage()
			.unwrap()
			.into();
		// set the minimum
		t.execute_with(|| {
			pallet_transaction_payment::NextFeeMultiplier::<Runtime>::set(multiplier);
		});

		while multiplier > Multiplier::from_u32(0) {
			t.execute_with(|| {
				// this will update the multiplier.
				TransactionPayment::on_finalize(1);
				let next = TransactionPayment::next_fee_multiplier();

				assert!(next < multiplier, "{:?} !>= {:?}", next, multiplier);
				multiplier = next;

				println!("block = {} / multiplier {:?}", blocks, multiplier);
			});
			blocks += 1;
		}
	}
}

#[cfg(all(test, feature = "try-runtime"))]
mod remote_tests {
	use super::*;
	use frame_try_runtime::{runtime_decl_for_try_runtime::TryRuntime, UpgradeCheckSelect};
	use remote_externalities::{
		Builder, Mode, OfflineConfig, OnlineConfig, SnapshotConfig, Transport,
	};
	use std::env::var;

	#[tokio::test]
	async fn run_migrations() {
		if var("RUN_MIGRATION_TESTS").is_err() {
			return
		}

		sp_tracing::try_init_simple();
		let transport: Transport =
			var("WS").unwrap_or("wss://rpc.polkadot.io:443".to_string()).into();
		let maybe_state_snapshot: Option<SnapshotConfig> = var("SNAP").map(|s| s.into()).ok();
		let mut ext = Builder::<Block>::default()
			.mode(if let Some(state_snapshot) = maybe_state_snapshot {
				Mode::OfflineOrElseOnline(
					OfflineConfig { state_snapshot: state_snapshot.clone() },
					OnlineConfig {
						transport,
						state_snapshot: Some(state_snapshot),
						..Default::default()
					},
				)
			} else {
				Mode::Online(OnlineConfig { transport, ..Default::default() })
			})
			.build()
			.await
			.unwrap();
		ext.execute_with(|| Runtime::on_runtime_upgrade(UpgradeCheckSelect::PreAndPost));
	}

	#[tokio::test]
	#[ignore = "this test is meant to be executed manually"]
	async fn try_fast_unstake_all() {
		sp_tracing::try_init_simple();
		let transport: Transport =
			var("WS").unwrap_or("wss://rpc.polkadot.io:443".to_string()).into();
		let maybe_state_snapshot: Option<SnapshotConfig> = var("SNAP").map(|s| s.into()).ok();
		let mut ext = Builder::<Block>::default()
			.mode(if let Some(state_snapshot) = maybe_state_snapshot {
				Mode::OfflineOrElseOnline(
					OfflineConfig { state_snapshot: state_snapshot.clone() },
					OnlineConfig {
						transport,
						state_snapshot: Some(state_snapshot),
						..Default::default()
					},
				)
			} else {
				Mode::Online(OnlineConfig { transport, ..Default::default() })
			})
			.build()
			.await
			.unwrap();
		ext.execute_with(|| {
			pallet_fast_unstake::ErasToCheckPerBlock::<Runtime>::put(1);
			runtime_common::try_runtime::migrate_all_inactive_nominators::<Runtime>()
		});
	}
}<|MERGE_RESOLUTION|>--- conflicted
+++ resolved
@@ -2385,7 +2385,6 @@
 			If the limit is too strong, maybe consider increase the limit",
 		);
 	}
-<<<<<<< HEAD
 
 	#[test]
 	fn check_whitelist() {
@@ -2431,8 +2430,6 @@
 			pallet_message_queue::MaxMessageLenOf::<Runtime>::get()
 		);
 	}
-=======
->>>>>>> d0059734
 }
 
 #[cfg(test)]
