--- conflicted
+++ resolved
@@ -1496,40 +1496,11 @@
 	use super::*;
 	use frame_support::traits::{GetStorageVersion, OnRuntimeUpgrade, StorageVersion};
 
-<<<<<<< HEAD
-	pub type V0938 = (
-		pallet_xcm::migration::v1::VersionCheckedMigrateToV1<Runtime>,
-		// The UMP pallet got deleted in <https://github.com/paritytech/polkadot/pull/6271>
-		// parachains_ump::migration::v1::MigrateToV1<Runtime>,
-	);
-
-	pub type V0940 = (
-		pallet_nomination_pools::migration::v4::MigrateToV4<
-			Runtime,
-			NominationPoolsMigrationV4OldPallet,
-		>,
-		pallet_nomination_pools::migration::v5::MigrateToV5<Runtime>,
-	);
-	pub type V0941 = (); // Node only release - no migrations.
-	pub type V0942 = (
-		parachains_configuration::migration::v5::MigrateToV5<Runtime>,
-		pallet_offences::migration::v1::MigrateToV1<Runtime>,
-		runtime_common::session::migration::ClearOldSessionStorage<Runtime>,
-	);
-	pub type V0943 = (
-		SetStorageVersions,
-		// Remove UMP dispatch queue <https://github.com/paritytech/polkadot/pull/6271>
-		parachains_configuration::migration::v6::MigrateToV6<Runtime>,
-		ump_migrations::UpdateUmpLimits,
-		parachains_scheduler::migration::v1::MigrateToV1<Runtime>,
-	);
-
-=======
->>>>>>> 0f0d8a72
 	/// Unreleased migrations. Add new ones here:
 	pub type Unreleased = (
 		pallet_im_online::migration::v1::Migration<Runtime>,
 		parachains_configuration::migration::v7::MigrateToV7<Runtime>,
+		parachains_scheduler::migration::v1::MigrateToV1<Runtime>,
 	);
 
 	/// Migrations that set `StorageVersion`s we missed to set.
