// Copyright 2017-2020 Parity Technologies (UK) Ltd.
// This file is part of Polkadot.

// Polkadot is free software: you can redistribute it and/or modify
// it under the terms of the GNU General Public License as published by
// the Free Software Foundation, either version 3 of the License, or
// (at your option) any later version.

// Polkadot is distributed in the hope that it will be useful,
// but WITHOUT ANY WARRANTY; without even the implied warranty of
// MERCHANTABILITY or FITNESS FOR A PARTICULAR PURPOSE.  See the
// GNU General Public License for more details.

// You should have received a copy of the GNU General Public License
// along with Polkadot.  If not, see <http://www.gnu.org/licenses/>.

//! The Polkadot runtime. This can be compiled with `#[no_std]`, ready for Wasm.

#![cfg_attr(not(feature = "std"), no_std)]
// `construct_runtime!` does a lot of recursion and requires us to increase the limit to 256.
#![recursion_limit = "256"]

use pallet_transaction_payment::CurrencyAdapter;
use runtime_common::{
	claims, SlowAdjustingFeeUpdate, CurrencyToVote,
	impls::DealWithFees,
	BlockHashCount, RocksDbWeight, BlockWeights, BlockLength,
	OffchainSolutionWeightLimit, OffchainSolutionLengthLimit,
	elections::fee_for_submit_call,
	ParachainSessionKeyPlaceholder, AssignmentSessionKeyPlaceholder,
};

use sp_std::prelude::*;
use sp_std::collections::btree_map::BTreeMap;
use sp_core::u32_trait::{_1, _2, _3, _4, _5};
use parity_scale_codec::{Encode, Decode, MaxEncodedLen};
use primitives::v1::{
	AccountId, AccountIndex, Balance, BlockNumber, CandidateEvent, CommittedCandidateReceipt,
	CoreState, GroupRotationInfo, Hash, Id, Moment, Nonce, OccupiedCoreAssumption,
	PersistedValidationData, Signature, ValidationCode, ValidationCodeHash, ValidatorId,
	ValidatorIndex, InboundDownwardMessage, InboundHrmpMessage, SessionInfo,
};
use sp_runtime::{
	create_runtime_str, generic, impl_opaque_keys, ApplyExtrinsicResult, FixedPointNumber,
	KeyTypeId, Percent, Permill, Perbill, curve::PiecewiseLinear,
	transaction_validity::{TransactionValidity, TransactionSource, TransactionPriority},
	traits::{
		BlakeTwo256, Block as BlockT, OpaqueKeys, ConvertInto, AccountIdLookup,
		Extrinsic as ExtrinsicT, SaturatedConversion, Verify,
	},
};
use sp_version::RuntimeVersion;
use pallet_grandpa::{AuthorityId as GrandpaId, fg_primitives};
#[cfg(any(feature = "std", test))]
use sp_version::NativeVersion;
use sp_core::OpaqueMetadata;
use sp_staking::SessionIndex;
use frame_support::{
	parameter_types, construct_runtime, RuntimeDebug, PalletId,
	traits::{KeyOwnerProofSystem, LockIdentifier, Filter},
	weights::Weight,
};
use frame_system::{EnsureRoot, EnsureOneOf};
use pallet_im_online::sr25519::AuthorityId as ImOnlineId;
use authority_discovery_primitives::AuthorityId as AuthorityDiscoveryId;
use pallet_transaction_payment::{FeeDetails, RuntimeDispatchInfo};
use pallet_session::historical as session_historical;
use static_assertions::const_assert;
use beefy_primitives::crypto::AuthorityId as BeefyId;
use pallet_mmr_primitives as mmr;

#[cfg(feature = "std")]
pub use pallet_staking::StakerStatus;
#[cfg(any(feature = "std", test))]
pub use sp_runtime::BuildStorage;
pub use pallet_timestamp::Call as TimestampCall;
pub use pallet_balances::Call as BalancesCall;
pub use pallet_election_provider_multi_phase::Call as EPMCall;

/// Constant values used within the runtime.
pub mod constants;
use constants::{time::*, currency::*, fee::*};
use frame_support::traits::InstanceFilter;

// Weights used in the runtime.
mod weights;

// Make the WASM binary available.
#[cfg(feature = "std")]
include!(concat!(env!("OUT_DIR"), "/wasm_binary.rs"));

// Polkadot version identifier;
/// Runtime version (Polkadot).
pub const VERSION: RuntimeVersion = RuntimeVersion {
	spec_name: create_runtime_str!("polkadot"),
	impl_name: create_runtime_str!("parity-polkadot"),
	authoring_version: 0,
	spec_version: 9090,
	impl_version: 0,
	#[cfg(not(feature = "disable-runtime-api"))]
	apis: RUNTIME_API_VERSIONS,
	#[cfg(feature = "disable-runtime-api")]
	apis: version::create_apis_vec![[]],
	transaction_version: 7,
};

/// The BABE epoch configuration at genesis.
pub const BABE_GENESIS_EPOCH_CONFIG: babe_primitives::BabeEpochConfiguration =
	babe_primitives::BabeEpochConfiguration {
		c: PRIMARY_PROBABILITY,
		allowed_slots: babe_primitives::AllowedSlots::PrimaryAndSecondaryVRFSlots
	};

/// Native version.
#[cfg(any(feature = "std", test))]
pub fn native_version() -> NativeVersion {
	NativeVersion {
		runtime_version: VERSION,
		can_author_with: Default::default(),
	}
}

pub struct BaseFilter;
impl Filter<Call> for BaseFilter {
	fn filter(call: &Call) -> bool {
		match call {
			// These modules are all allowed to be called by transactions:
			Call::Democracy(_) | Call::Council(_) | Call::TechnicalCommittee(_) |
			Call::TechnicalMembership(_) | Call::Treasury(_) | Call::PhragmenElection(_) |
			Call::System(_) | Call::Scheduler(_) | Call::Indices(_) |
			Call::Babe(_) | Call::Timestamp(_) | Call::Balances(_) |
			Call::Authorship(_) | Call::Staking(_) |
			Call::Session(_) | Call::Grandpa(_) | Call::ImOnline(_) |
			Call::Utility(_) | Call::Claims(_) | Call::Vesting(_) |
			Call::Identity(_) | Call::Proxy(_) | Call::Multisig(_) |
			Call::Bounties(_) | Call::Tips(_) | Call::ElectionProviderMultiPhase(_)
			=> true,
		}
	}
}

type MoreThanHalfCouncil = EnsureOneOf<
	AccountId,
	EnsureRoot<AccountId>,
	pallet_collective::EnsureProportionMoreThan<_1, _2, AccountId, CouncilCollective>
>;

parameter_types! {
	pub const Version: RuntimeVersion = VERSION;
	pub const SS58Prefix: u8 = 0;
}

impl frame_system::Config for Runtime {
	type BaseCallFilter = BaseFilter;
	type BlockWeights = BlockWeights;
	type BlockLength = BlockLength;
	type Origin = Origin;
	type Call = Call;
	type Index = Nonce;
	type BlockNumber = BlockNumber;
	type Hash = Hash;
	type Hashing = BlakeTwo256;
	type AccountId = AccountId;
	type Lookup = AccountIdLookup<AccountId, ()>;
	type Header = generic::Header<BlockNumber, BlakeTwo256>;
	type Event = Event;
	type BlockHashCount = BlockHashCount;
	type DbWeight = RocksDbWeight;
	type Version = Version;
	type PalletInfo = PalletInfo;
	type AccountData = pallet_balances::AccountData<Balance>;
	type OnNewAccount = ();
	type OnKilledAccount = ();
	type SystemWeightInfo = weights::frame_system::WeightInfo<Runtime>;
	type SS58Prefix = SS58Prefix;
	type OnSetCode = ();
}

parameter_types! {
	pub MaximumSchedulerWeight: Weight = Perbill::from_percent(80) *
		BlockWeights::get().max_block;
	pub const MaxScheduledPerBlock: u32 = 50;
}

type ScheduleOrigin = EnsureOneOf<
	AccountId,
	EnsureRoot<AccountId>,
	pallet_collective::EnsureProportionAtLeast<_1, _2, AccountId, CouncilCollective>
>;

impl pallet_scheduler::Config for Runtime {
	type Event = Event;
	type Origin = Origin;
	type PalletsOrigin = OriginCaller;
	type Call = Call;
	type MaximumWeight = MaximumSchedulerWeight;
	type ScheduleOrigin = ScheduleOrigin;
	type MaxScheduledPerBlock = MaxScheduledPerBlock;
	type WeightInfo = weights::pallet_scheduler::WeightInfo<Runtime>;
}

parameter_types! {
	pub const EpochDuration: u64 = EPOCH_DURATION_IN_SLOTS as u64;
	pub const ExpectedBlockTime: Moment = MILLISECS_PER_BLOCK;
	pub const ReportLongevity: u64 =
		BondingDuration::get() as u64 * SessionsPerEra::get() as u64 * EpochDuration::get();
}

impl pallet_babe::Config for Runtime {
	type EpochDuration = EpochDuration;
	type ExpectedBlockTime = ExpectedBlockTime;

	// session module is the trigger
	type EpochChangeTrigger = pallet_babe::ExternalTrigger;

	type KeyOwnerProofSystem = Historical;

	type KeyOwnerProof = <Self::KeyOwnerProofSystem as KeyOwnerProofSystem<(
		KeyTypeId,
		pallet_babe::AuthorityId,
	)>>::Proof;

	type KeyOwnerIdentification = <Self::KeyOwnerProofSystem as KeyOwnerProofSystem<(
		KeyTypeId,
		pallet_babe::AuthorityId,
	)>>::IdentificationTuple;

	type HandleEquivocation =
		pallet_babe::EquivocationHandler<Self::KeyOwnerIdentification, Offences, ReportLongevity>;

	type WeightInfo = ();
}

parameter_types! {
	pub const IndexDeposit: Balance = 10 * DOLLARS;
}

impl pallet_indices::Config for Runtime {
	type AccountIndex = AccountIndex;
	type Currency = Balances;
	type Deposit = IndexDeposit;
	type Event = Event;
	type WeightInfo = weights::pallet_indices::WeightInfo<Runtime>;
}

parameter_types! {
	pub const ExistentialDeposit: Balance = 100 * CENTS;
	pub const MaxLocks: u32 = 50;
	pub const MaxReserves: u32 = 50;
}

impl pallet_balances::Config for Runtime {
	type Balance = Balance;
	type DustRemoval = ();
	type Event = Event;
	type ExistentialDeposit = ExistentialDeposit;
	type AccountStore = System;
	type MaxLocks = MaxLocks;
	type MaxReserves = MaxReserves;
	type ReserveIdentifier = [u8; 8];
	type WeightInfo = weights::pallet_balances::WeightInfo<Runtime>;
}

parameter_types! {
	pub const TransactionByteFee: Balance = 10 * MILLICENTS;
}

impl pallet_transaction_payment::Config for Runtime {
	type OnChargeTransaction = CurrencyAdapter<Balances, DealWithFees<Runtime>>;
	type TransactionByteFee = TransactionByteFee;
	type WeightToFee = WeightToFee;
	type FeeMultiplierUpdate = SlowAdjustingFeeUpdate<Self>;
}

parameter_types! {
	pub const MinimumPeriod: u64 = SLOT_DURATION / 2;
}
impl pallet_timestamp::Config for Runtime {
	type Moment = u64;
	type OnTimestampSet = Babe;
	type MinimumPeriod = MinimumPeriod;
	type WeightInfo = weights::pallet_timestamp::WeightInfo<Runtime>;
}

parameter_types! {
	pub const UncleGenerations: u32 = 0;
}

// TODO: substrate#2986 implement this properly
impl pallet_authorship::Config for Runtime {
	type FindAuthor = pallet_session::FindAccountFromAuthorIndex<Self, Babe>;
	type UncleGenerations = UncleGenerations;
	type FilterUncle = ();
	type EventHandler = (Staking, ImOnline);
}

impl_opaque_keys! {
	pub struct SessionKeys {
		pub grandpa: Grandpa,
		pub babe: Babe,
		pub im_online: ImOnline,
		pub para_validator: ParachainSessionKeyPlaceholder<Runtime>,
		pub para_assignment: AssignmentSessionKeyPlaceholder<Runtime>,
		pub authority_discovery: AuthorityDiscovery,
	}
}

parameter_types! {
	pub const DisabledValidatorsThreshold: Perbill = Perbill::from_percent(17);
}

impl pallet_session::Config for Runtime {
	type Event = Event;
	type ValidatorId = AccountId;
	type ValidatorIdOf = pallet_staking::StashOf<Self>;
	type ShouldEndSession = Babe;
	type NextSessionRotation = Babe;
	type SessionManager = pallet_session::historical::NoteHistoricalRoot<Self, Staking>;
	type SessionHandler = <SessionKeys as OpaqueKeys>::KeyTypeIdProviders;
	type Keys = SessionKeys;
	type DisabledValidatorsThreshold = DisabledValidatorsThreshold;
	type WeightInfo = weights::pallet_session::WeightInfo<Runtime>;
}

impl pallet_session::historical::Config for Runtime {
	type FullIdentification = pallet_staking::Exposure<AccountId, Balance>;
	type FullIdentificationOf = pallet_staking::ExposureOf<Runtime>;
}

use pallet_election_provider_multi_phase::WeightInfo;
parameter_types! {
	// phase durations. 1/4 of the last session for each.
	pub const SignedPhase: u32 = EPOCH_DURATION_IN_SLOTS / 4;
	pub const UnsignedPhase: u32 = EPOCH_DURATION_IN_SLOTS / 4;

	// signed config
	pub const SignedMaxSubmissions: u32 = 16;
	pub const SignedDepositBase: Balance = deposit(1, 0);
	// A typical solution occupies within an order of magnitude of 50kb.
	// This formula is currently adjusted such that a typical solution will spend an amount equal
	// to the base deposit for every 50 kb.
	pub const SignedDepositByte: Balance = deposit(1, 0) / (50 * 1024);
	pub SignedRewardBase: Balance = fee_for_submit_call::<Runtime>(
		// give 20% threshold.
		sp_runtime::FixedU128::saturating_from_rational(12, 10),
		// maximum weight possible.
		weights::pallet_election_provider_multi_phase::WeightInfo::<Runtime>::submit(SignedMaxSubmissions::get()),
		// assume a solution of 200kb length.
		200 * 1024
	);

	// fallback: emergency phase.
	pub const Fallback: pallet_election_provider_multi_phase::FallbackStrategy =
		pallet_election_provider_multi_phase::FallbackStrategy::Nothing;
	pub SolutionImprovementThreshold: Perbill = Perbill::from_rational(5u32, 10_000);

	// miner configs
	pub const MinerMaxIterations: u32 = 10;
	pub OffchainRepeat: BlockNumber = 5;
}

sp_npos_elections::generate_solution_type!(
	#[compact]
	pub struct NposCompactSolution16::<
		VoterIndex = u32,
		TargetIndex = u16,
		Accuracy = sp_runtime::PerU16,
	>(16)
);

impl pallet_election_provider_multi_phase::Config for Runtime {
	type Event = Event;
	type Currency = Balances;
	type SignedPhase = SignedPhase;
	type UnsignedPhase = UnsignedPhase;
	type SignedMaxSubmissions = SignedMaxSubmissions;
	type SignedRewardBase = SignedRewardBase;
	type SignedDepositBase = SignedDepositBase;
	type SignedDepositByte = SignedDepositByte;
	type SignedDepositWeight = ();
	type SignedMaxWeight = Self::MinerMaxWeight;
	type SlashHandler = (); // burn slashes
	type RewardHandler = (); // nothing to do upon rewards
	type SolutionImprovementThreshold = SolutionImprovementThreshold;
	type MinerMaxIterations = MinerMaxIterations;
	type MinerMaxWeight = OffchainSolutionWeightLimit; // For now use the one from staking.
	type MinerMaxLength = OffchainSolutionLengthLimit;
	type OffchainRepeat = OffchainRepeat;
	type MinerTxPriority = NposSolutionPriority;
	type DataProvider = Staking;
	type OnChainAccuracy = Perbill;
	type CompactSolution = NposCompactSolution16;
	type Fallback = Fallback;
	type BenchmarkingConfig = runtime_common::elections::BenchmarkConfig;
	type ForceOrigin = EnsureOneOf<
		AccountId,
		EnsureRoot<AccountId>,
		pallet_collective::EnsureProportionAtLeast<_2, _3, AccountId, CouncilCollective>,
	>;
	type WeightInfo = weights::pallet_election_provider_multi_phase::WeightInfo<Runtime>;
}

// TODO #6469: This shouldn't be static, but a lazily cached value, not built unless needed, and
// re-built in case input parameters have changed. The `ideal_stake` should be determined by the
// amount of parachain slots being bid on: this should be around `(75 - 25.min(slots / 4))%`.
pallet_staking_reward_curve::build! {
	const REWARD_CURVE: PiecewiseLinear<'static> = curve!(
		min_inflation: 0_025_000,
		max_inflation: 0_100_000,
		// 3:2:1 staked : parachains : float.
		// while there's no parachains, then this is 75% staked : 25% float.
		ideal_stake: 0_750_000,
		falloff: 0_050_000,
		max_piece_count: 40,
		test_precision: 0_005_000,
	);
}

parameter_types! {
	// Six sessions in an era (24 hours).
	pub const SessionsPerEra: SessionIndex = 6;
	// 28 eras for unbonding (28 days).
	pub const BondingDuration: pallet_staking::EraIndex = 28;
	pub const SlashDeferDuration: pallet_staking::EraIndex = 27;
	pub const RewardCurve: &'static PiecewiseLinear<'static> = &REWARD_CURVE;
	pub const MaxNominatorRewardedPerValidator: u32 = 256;
}

type SlashCancelOrigin = EnsureOneOf<
	AccountId,
	EnsureRoot<AccountId>,
	pallet_collective::EnsureProportionAtLeast<_3, _4, AccountId, CouncilCollective>
>;

impl pallet_staking::Config for Runtime {
	const MAX_NOMINATIONS: u32 = <NposCompactSolution16 as sp_npos_elections::CompactSolution>::LIMIT as u32;
	type Currency = Balances;
	type UnixTime = Timestamp;
	type CurrencyToVote = CurrencyToVote;
	type RewardRemainder = Treasury;
	type Event = Event;
	type Slash = Treasury;
	type Reward = ();
	type SessionsPerEra = SessionsPerEra;
	type BondingDuration = BondingDuration;
	type SlashDeferDuration = SlashDeferDuration;
	// A super-majority of the council can cancel the slash.
	type SlashCancelOrigin = SlashCancelOrigin;
	type SessionInterface = Self;
	type EraPayout = pallet_staking::ConvertCurve<RewardCurve>;
	type MaxNominatorRewardedPerValidator = MaxNominatorRewardedPerValidator;
	type NextNewSession = Session;
	type ElectionProvider = ElectionProviderMultiPhase;
	type GenesisElectionProvider =
		frame_election_provider_support::onchain::OnChainSequentialPhragmen<
			pallet_election_provider_multi_phase::OnChainConfig<Self>
		>;
	type WeightInfo = weights::pallet_staking::WeightInfo<Runtime>;
}

parameter_types! {
	// Minimum 4 CENTS/byte
	pub const BasicDeposit: Balance = deposit(1, 258);
	pub const FieldDeposit: Balance = deposit(0, 66);
	pub const SubAccountDeposit: Balance = deposit(1, 53);
	pub const MaxSubAccounts: u32 = 100;
	pub const MaxAdditionalFields: u32 = 100;
	pub const MaxRegistrars: u32 = 20;
}

impl pallet_identity::Config for Runtime {
	type Event = Event;
	type Currency = Balances;
	type BasicDeposit = BasicDeposit;
	type FieldDeposit = FieldDeposit;
	type SubAccountDeposit = SubAccountDeposit;
	type MaxSubAccounts = MaxSubAccounts;
	type MaxAdditionalFields = MaxAdditionalFields;
	type MaxRegistrars = MaxRegistrars;
	type Slashed = Treasury;
	type ForceOrigin = MoreThanHalfCouncil;
	type RegistrarOrigin = MoreThanHalfCouncil;
	type WeightInfo = weights::pallet_identity::WeightInfo<Runtime>;
}

parameter_types! {
	pub const LaunchPeriod: BlockNumber = 28 * DAYS;
	pub const VotingPeriod: BlockNumber = 28 * DAYS;
	pub const FastTrackVotingPeriod: BlockNumber = 3 * HOURS;
	pub const MinimumDeposit: Balance = 100 * DOLLARS;
	pub const EnactmentPeriod: BlockNumber = 28 * DAYS;
	pub const CooloffPeriod: BlockNumber = 7 * DAYS;
	// One cent: $10,000 / MB
	pub const PreimageByteDeposit: Balance = 1 * CENTS;
	pub const InstantAllowed: bool = true;
	pub const MaxVotes: u32 = 100;
	pub const MaxProposals: u32 = 100;
}

impl pallet_democracy::Config for Runtime {
	type Proposal = Call;
	type Event = Event;
	type Currency = Balances;
	type EnactmentPeriod = EnactmentPeriod;
	type LaunchPeriod = LaunchPeriod;
	type VotingPeriod = VotingPeriod;
	type MinimumDeposit = MinimumDeposit;
	/// A straight majority of the council can decide what their next motion is.
	type ExternalOrigin = frame_system::EnsureOneOf<AccountId,
		pallet_collective::EnsureProportionAtLeast<_1, _2, AccountId, CouncilCollective>,
		frame_system::EnsureRoot<AccountId>,
	>;
	/// A 60% super-majority can have the next scheduled referendum be a straight majority-carries vote.
	type ExternalMajorityOrigin = frame_system::EnsureOneOf<AccountId,
		pallet_collective::EnsureProportionAtLeast<_3, _5, AccountId, CouncilCollective>,
		frame_system::EnsureRoot<AccountId>,
	>;
	/// A unanimous council can have the next scheduled referendum be a straight default-carries
	/// (NTB) vote.
	type ExternalDefaultOrigin = frame_system::EnsureOneOf<AccountId,
		pallet_collective::EnsureProportionAtLeast<_1, _1, AccountId, CouncilCollective>,
		frame_system::EnsureRoot<AccountId>,
	>;
	/// Two thirds of the technical committee can have an `ExternalMajority/ExternalDefault` vote
	/// be tabled immediately and with a shorter voting/enactment period.
	type FastTrackOrigin = frame_system::EnsureOneOf<AccountId,
		pallet_collective::EnsureProportionAtLeast<_2, _3, AccountId, TechnicalCollective>,
		frame_system::EnsureRoot<AccountId>,
	>;
	type InstantOrigin = frame_system::EnsureOneOf<AccountId,
		pallet_collective::EnsureProportionAtLeast<_1, _1, AccountId, TechnicalCollective>,
		frame_system::EnsureRoot<AccountId>,
	>;
	type InstantAllowed = InstantAllowed;
	type FastTrackVotingPeriod = FastTrackVotingPeriod;
	// To cancel a proposal which has been passed, 2/3 of the council must agree to it.
	type CancellationOrigin = EnsureOneOf<AccountId,
		pallet_collective::EnsureProportionAtLeast<_2, _3, AccountId, CouncilCollective>,
		EnsureRoot<AccountId>,
	>;
	// To cancel a proposal before it has been passed, the technical committee must be unanimous or
	// Root must agree.
	type CancelProposalOrigin = EnsureOneOf<AccountId,
		pallet_collective::EnsureProportionAtLeast<_1, _1, AccountId, TechnicalCollective>,
		EnsureRoot<AccountId>,
	>;
	type BlacklistOrigin = EnsureRoot<AccountId>;
	// Any single technical committee member may veto a coming council proposal, however they can
	// only do it once and it lasts only for the cooloff period.
	type VetoOrigin = pallet_collective::EnsureMember<AccountId, TechnicalCollective>;
	type CooloffPeriod = CooloffPeriod;
	type PreimageByteDeposit = PreimageByteDeposit;
	type OperationalPreimageOrigin = pallet_collective::EnsureMember<AccountId, CouncilCollective>;
	type Slash = Treasury;
	type Scheduler = Scheduler;
	type PalletsOrigin = OriginCaller;
	type MaxVotes = MaxVotes;
	type WeightInfo = weights::pallet_democracy::WeightInfo<Runtime>;
	type MaxProposals = MaxProposals;
}

parameter_types! {
	pub const CouncilMotionDuration: BlockNumber = 7 * DAYS;
	pub const CouncilMaxProposals: u32 = 100;
	pub const CouncilMaxMembers: u32 = 100;
}

pub type CouncilCollective = pallet_collective::Instance1;
impl pallet_collective::Config<CouncilCollective> for Runtime {
	type Origin = Origin;
	type Proposal = Call;
	type Event = Event;
	type MotionDuration = CouncilMotionDuration;
	type MaxProposals = CouncilMaxProposals;
	type MaxMembers = CouncilMaxMembers;
	type DefaultVote = pallet_collective::PrimeDefaultVote;
	type WeightInfo = weights::pallet_collective::WeightInfo<Runtime>;
}

parameter_types! {
	pub const CandidacyBond: Balance = 100 * DOLLARS;
	// 1 storage item created, key size is 32 bytes, value size is 16+16.
	pub const VotingBondBase: Balance = deposit(1, 64);
	// additional data per vote is 32 bytes (account id).
	pub const VotingBondFactor: Balance = deposit(0, 32);
	/// Weekly council elections; scaling up to monthly eventually.
	pub const TermDuration: BlockNumber = 7 * DAYS;
	/// 13 members initially, to be increased to 23 eventually.
	pub const DesiredMembers: u32 = 13;
	pub const DesiredRunnersUp: u32 = 20;
	pub const PhragmenElectionPalletId: LockIdentifier = *b"phrelect";
}
// Make sure that there are no more than `MaxMembers` members elected via phragmen.
const_assert!(DesiredMembers::get() <= CouncilMaxMembers::get());

impl pallet_elections_phragmen::Config for Runtime {
	type Event = Event;
	type PalletId = PhragmenElectionPalletId;
	type Currency = Balances;
	type ChangeMembers = Council;
	type InitializeMembers = Council;
	type CurrencyToVote = frame_support::traits::U128CurrencyToVote;
	type CandidacyBond = CandidacyBond;
	type VotingBondBase = VotingBondBase;
	type VotingBondFactor = VotingBondFactor;
	type LoserCandidate = Treasury;
	type KickedMember = Treasury;
	type DesiredMembers = DesiredMembers;
	type DesiredRunnersUp = DesiredRunnersUp;
	type TermDuration = TermDuration;
	type WeightInfo = weights::pallet_elections_phragmen::WeightInfo<Runtime>;
}

parameter_types! {
	pub const TechnicalMotionDuration: BlockNumber = 7 * DAYS;
	pub const TechnicalMaxProposals: u32 = 100;
	pub const TechnicalMaxMembers: u32 = 100;
}

pub type TechnicalCollective = pallet_collective::Instance2;
impl pallet_collective::Config<TechnicalCollective> for Runtime {
	type Origin = Origin;
	type Proposal = Call;
	type Event = Event;
	type MotionDuration = TechnicalMotionDuration;
	type MaxProposals = TechnicalMaxProposals;
	type MaxMembers = TechnicalMaxMembers;
	type DefaultVote = pallet_collective::PrimeDefaultVote;
	type WeightInfo = weights::pallet_collective::WeightInfo<Runtime>;
}

impl pallet_membership::Config<pallet_membership::Instance1> for Runtime {
	type Event = Event;
	type AddOrigin = MoreThanHalfCouncil;
	type RemoveOrigin = MoreThanHalfCouncil;
	type SwapOrigin = MoreThanHalfCouncil;
	type ResetOrigin = MoreThanHalfCouncil;
	type PrimeOrigin = MoreThanHalfCouncil;
	type MembershipInitialized = TechnicalCommittee;
	type MembershipChanged = TechnicalCommittee;
	type MaxMembers = TechnicalMaxMembers;
	type WeightInfo = weights::pallet_membership::WeightInfo<Runtime>;
}

parameter_types! {
	pub const ProposalBond: Permill = Permill::from_percent(5);
	pub const ProposalBondMinimum: Balance = 100 * DOLLARS;
	pub const SpendPeriod: BlockNumber = 24 * DAYS;
	pub const Burn: Permill = Permill::from_percent(1);
	pub const TreasuryPalletId: PalletId = PalletId(*b"py/trsry");

	pub const TipCountdown: BlockNumber = 1 * DAYS;
	pub const TipFindersFee: Percent = Percent::from_percent(20);
	pub const TipReportDepositBase: Balance = 1 * DOLLARS;
	pub const DataDepositPerByte: Balance = 1 * CENTS;
	pub const BountyDepositBase: Balance = 1 * DOLLARS;
	pub const BountyDepositPayoutDelay: BlockNumber = 8 * DAYS;
	pub const BountyUpdatePeriod: BlockNumber = 90 * DAYS;
	pub const MaximumReasonLength: u32 = 16384;
	pub const BountyCuratorDeposit: Permill = Permill::from_percent(50);
	pub const BountyValueMinimum: Balance = 10 * DOLLARS;
	pub const MaxApprovals: u32 = 100;
}

type ApproveOrigin = EnsureOneOf<
	AccountId,
	EnsureRoot<AccountId>,
	pallet_collective::EnsureProportionAtLeast<_3, _5, AccountId, CouncilCollective>
>;

impl pallet_treasury::Config for Runtime {
	type PalletId = TreasuryPalletId;
	type Currency = Balances;
	type ApproveOrigin = ApproveOrigin;
	type RejectOrigin = MoreThanHalfCouncil;
	type Event = Event;
	type OnSlash = Treasury;
	type ProposalBond = ProposalBond;
	type ProposalBondMinimum = ProposalBondMinimum;
	type SpendPeriod = SpendPeriod;
	type Burn = Burn;
	type BurnDestination = ();
	type SpendFunds = Bounties;
	type MaxApprovals = MaxApprovals;
	type WeightInfo = weights::pallet_treasury::WeightInfo<Runtime>;
}

impl pallet_bounties::Config for Runtime {
	type Event = Event;
	type BountyDepositBase = BountyDepositBase;
	type BountyDepositPayoutDelay = BountyDepositPayoutDelay;
	type BountyUpdatePeriod = BountyUpdatePeriod;
	type BountyCuratorDeposit = BountyCuratorDeposit;
	type BountyValueMinimum = BountyValueMinimum;
	type DataDepositPerByte = DataDepositPerByte;
	type MaximumReasonLength = MaximumReasonLength;
	type WeightInfo = weights::pallet_bounties::WeightInfo<Runtime>;
}

impl pallet_tips::Config for Runtime {
	type Event = Event;
	type DataDepositPerByte = DataDepositPerByte;
	type MaximumReasonLength = MaximumReasonLength;
	type Tippers = PhragmenElection;
	type TipCountdown = TipCountdown;
	type TipFindersFee = TipFindersFee;
	type TipReportDepositBase = TipReportDepositBase;
	type WeightInfo = weights::pallet_tips::WeightInfo<Runtime>;
}

impl pallet_offences::Config for Runtime {
	type Event = Event;
	type IdentificationTuple = pallet_session::historical::IdentificationTuple<Self>;
	type OnOffenceHandler = Staking;
}

impl pallet_authority_discovery::Config for Runtime {}

parameter_types! {
	pub NposSolutionPriority: TransactionPriority =
		Perbill::from_percent(90) * TransactionPriority::max_value();
	pub const ImOnlineUnsignedPriority: TransactionPriority = TransactionPriority::max_value();
}

impl pallet_im_online::Config for Runtime {
	type AuthorityId = ImOnlineId;
	type Event = Event;
	type ValidatorSet = Historical;
	type NextSessionRotation = Babe;
	type ReportUnresponsiveness = Offences;
	type UnsignedPriority = ImOnlineUnsignedPriority;
	type WeightInfo = weights::pallet_im_online::WeightInfo<Runtime>;
}

impl pallet_grandpa::Config for Runtime {
	type Event = Event;
	type Call = Call;

	type KeyOwnerProof =
	<Self::KeyOwnerProofSystem as KeyOwnerProofSystem<(KeyTypeId, GrandpaId)>>::Proof;

	type KeyOwnerIdentification = <Self::KeyOwnerProofSystem as KeyOwnerProofSystem<(
		KeyTypeId,
		GrandpaId,
	)>>::IdentificationTuple;

	type KeyOwnerProofSystem = Historical;

	type HandleEquivocation =
		pallet_grandpa::EquivocationHandler<Self::KeyOwnerIdentification, Offences, ReportLongevity>;

	type WeightInfo = ();
}

/// Submits a transaction with the node's public and signature type. Adheres to the signed extension
/// format of the chain.
impl<LocalCall> frame_system::offchain::CreateSignedTransaction<LocalCall> for Runtime where
	Call: From<LocalCall>,
{
	fn create_transaction<C: frame_system::offchain::AppCrypto<Self::Public, Self::Signature>>(
		call: Call,
		public: <Signature as Verify>::Signer,
		account: AccountId,
		nonce: <Runtime as frame_system::Config>::Index,
	) -> Option<(Call, <UncheckedExtrinsic as ExtrinsicT>::SignaturePayload)> {
		use sp_runtime::traits::StaticLookup;
		// take the biggest period possible.
		let period = BlockHashCount::get()
			.checked_next_power_of_two()
			.map(|c| c / 2)
			.unwrap_or(2) as u64;

		let current_block = System::block_number()
			.saturated_into::<u64>()
			// The `System::block_number` is initialized with `n+1`,
			// so the actual block number is `n`.
			.saturating_sub(1);
		let tip = 0;
		let extra: SignedExtra = (
			frame_system::CheckSpecVersion::<Runtime>::new(),
			frame_system::CheckTxVersion::<Runtime>::new(),
			frame_system::CheckGenesis::<Runtime>::new(),
			frame_system::CheckMortality::<Runtime>::from(generic::Era::mortal(period, current_block)),
			frame_system::CheckNonce::<Runtime>::from(nonce),
			frame_system::CheckWeight::<Runtime>::new(),
			pallet_transaction_payment::ChargeTransactionPayment::<Runtime>::from(tip),
			claims::PrevalidateAttests::<Runtime>::new(),
		);
		let raw_payload = SignedPayload::new(call, extra).map_err(|e| {
			log::warn!("Unable to create signed payload: {:?}", e);
		}).ok()?;
		let signature = raw_payload.using_encoded(|payload| {
			C::sign(payload, public)
		})?;
		let (call, extra, _) = raw_payload.deconstruct();
		let address = <Runtime as frame_system::Config>::Lookup::unlookup(account);
		Some((call, (address, signature, extra)))
	}
}

impl frame_system::offchain::SigningTypes for Runtime {
	type Public = <Signature as Verify>::Signer;
	type Signature = Signature;
}

impl<C> frame_system::offchain::SendTransactionTypes<C> for Runtime where Call: From<C> {
	type Extrinsic = UncheckedExtrinsic;
	type OverarchingCall = Call;
}

parameter_types! {
	pub const ParathreadDeposit: Balance = 500 * DOLLARS;
	pub const QueueSize: usize = 2;
	pub const MaxRetries: u32 = 3;
}

parameter_types! {
	pub Prefix: &'static [u8] = b"Pay DOTs to the Polkadot account:";
}

impl claims::Config for Runtime {
	type Event = Event;
	type VestingSchedule = Vesting;
	type Prefix = Prefix;
	/// At least 3/4 of the council must agree to a claim move before it can happen.
	type MoveClaimOrigin = pallet_collective::EnsureProportionAtLeast<_3, _4, AccountId, CouncilCollective>;
	type WeightInfo = weights::runtime_common_claims::WeightInfo<Runtime>;
}

parameter_types! {
	pub const MinVestedTransfer: Balance = 1 * DOLLARS;
}

impl pallet_vesting::Config for Runtime {
	type Event = Event;
	type Currency = Balances;
	type BlockNumberToBalance = ConvertInto;
	type MinVestedTransfer = MinVestedTransfer;
	type WeightInfo = weights::pallet_vesting::WeightInfo<Runtime>;
}

impl pallet_utility::Config for Runtime {
	type Event = Event;
	type Call = Call;
	type WeightInfo = weights::pallet_utility::WeightInfo<Runtime>;
}

parameter_types! {
	// One storage item; key size is 32; value is size 4+4+16+32 bytes = 56 bytes.
	pub const DepositBase: Balance = deposit(1, 88);
	// Additional storage item size of 32 bytes.
	pub const DepositFactor: Balance = deposit(0, 32);
	pub const MaxSignatories: u16 = 100;
}

impl pallet_multisig::Config for Runtime {
	type Event = Event;
	type Call = Call;
	type Currency = Balances;
	type DepositBase = DepositBase;
	type DepositFactor = DepositFactor;
	type MaxSignatories = MaxSignatories;
	type WeightInfo = weights::pallet_multisig::WeightInfo<Runtime>;
}

parameter_types! {
	// One storage item; key size 32, value size 8; .
	pub const ProxyDepositBase: Balance = deposit(1, 8);
	// Additional storage item size of 33 bytes.
	pub const ProxyDepositFactor: Balance = deposit(0, 33);
	pub const MaxProxies: u16 = 32;
	pub const AnnouncementDepositBase: Balance = deposit(1, 8);
	pub const AnnouncementDepositFactor: Balance = deposit(0, 66);
	pub const MaxPending: u16 = 32;
}

/// The type used to represent the kinds of proxying allowed.
#[derive(Copy, Clone, Eq, PartialEq, Ord, PartialOrd, Encode, Decode, RuntimeDebug, MaxEncodedLen)]
pub enum ProxyType {
	Any = 0,
	NonTransfer = 1,
	Governance = 2,
	Staking = 3,
	// Skip 4 as it is now removed (was SudoBalances)
	IdentityJudgement = 5,
	CancelProxy = 6,
}

#[cfg(test)]
mod proxy_type_tests {
	use super::*;

	#[derive(Copy, Clone, Eq, PartialEq, Ord, PartialOrd, Encode, Decode, RuntimeDebug)]
	pub enum OldProxyType {
		Any,
		NonTransfer,
		Governance,
		Staking,
		SudoBalances,
		IdentityJudgement,
	}

	#[test]
	fn proxy_type_decodes_correctly() {
		for (i, j) in vec![
			(OldProxyType::Any, ProxyType::Any),
			(OldProxyType::NonTransfer, ProxyType::NonTransfer),
			(OldProxyType::Governance, ProxyType::Governance),
			(OldProxyType::Staking, ProxyType::Staking),
			(OldProxyType::IdentityJudgement, ProxyType::IdentityJudgement),
		].into_iter() {
			assert_eq!(i.encode(), j.encode());
		}
		assert!(ProxyType::decode(&mut &OldProxyType::SudoBalances.encode()[..]).is_err());
	}
}

impl Default for ProxyType { fn default() -> Self { Self::Any } }
impl InstanceFilter<Call> for ProxyType {
	fn filter(&self, c: &Call) -> bool {
		match self {
			ProxyType::Any => true,
			ProxyType::NonTransfer => matches!(c,
				Call::System(..) |
				Call::Scheduler(..) |
				Call::Babe(..) |
				Call::Timestamp(..) |
				Call::Indices(pallet_indices::Call::claim(..)) |
				Call::Indices(pallet_indices::Call::free(..)) |
				Call::Indices(pallet_indices::Call::freeze(..)) |
				// Specifically omitting Indices `transfer`, `force_transfer`
				// Specifically omitting the entire Balances pallet
				Call::Authorship(..) |
				Call::Staking(..) |
				Call::Session(..) |
				Call::Grandpa(..) |
				Call::ImOnline(..) |
				Call::Democracy(..) |
				Call::Council(..) |
				Call::TechnicalCommittee(..) |
				Call::PhragmenElection(..) |
				Call::TechnicalMembership(..) |
				Call::Treasury(..) |
				Call::Bounties(..) |
				Call::Tips(..) |
				Call::Claims(..) |
				Call::Vesting(pallet_vesting::Call::vest(..)) |
				Call::Vesting(pallet_vesting::Call::vest_other(..)) |
				// Specifically omitting Vesting `vested_transfer`, and `force_vested_transfer`
				Call::Utility(..) |
				Call::Identity(..) |
				Call::Proxy(..) |
				Call::Multisig(..)
			),
			ProxyType::Governance => matches!(c,
				Call::Democracy(..) |
				Call::Council(..) |
				Call::TechnicalCommittee(..) |
				Call::PhragmenElection(..) |
				Call::Treasury(..) |
				Call::Bounties(..) |
				Call::Tips(..) |
				Call::Utility(..)
			),
			ProxyType::Staking => matches!(c,
				Call::Staking(..) |
				Call::Session(..) |
				Call::Utility(..)
			),
			ProxyType::IdentityJudgement => matches!(c,
				Call::Identity(pallet_identity::Call::provide_judgement(..)) |
				Call::Utility(..)
			),
			ProxyType::CancelProxy => matches!(c,
				Call::Proxy(pallet_proxy::Call::reject_announcement(..))
			)
		}
	}
	fn is_superset(&self, o: &Self) -> bool {
		match (self, o) {
			(x, y) if x == y => true,
			(ProxyType::Any, _) => true,
			(_, ProxyType::Any) => false,
			(ProxyType::NonTransfer, _) => true,
			_ => false,
		}
	}
}

impl pallet_proxy::Config for Runtime {
	type Event = Event;
	type Call = Call;
	type Currency = Balances;
	type ProxyType = ProxyType;
	type ProxyDepositBase = ProxyDepositBase;
	type ProxyDepositFactor = ProxyDepositFactor;
	type MaxProxies = MaxProxies;
	type WeightInfo = weights::pallet_proxy::WeightInfo<Runtime>;
	type MaxPending = MaxPending;
	type CallHasher = BlakeTwo256;
	type AnnouncementDepositBase = AnnouncementDepositBase;
	type AnnouncementDepositFactor = AnnouncementDepositFactor;
}

construct_runtime! {
	pub enum Runtime where
		Block = Block,
		NodeBlock = primitives::v1::Block,
		UncheckedExtrinsic = UncheckedExtrinsic
	{
		// Basic stuff; balances is uncallable initially.
		System: frame_system::{Pallet, Call, Storage, Config, Event<T>} = 0,
		Scheduler: pallet_scheduler::{Pallet, Call, Storage, Event<T>} = 1,

		// Must be before session.
		Babe: pallet_babe::{Pallet, Call, Storage, Config, ValidateUnsigned} = 2,

		Timestamp: pallet_timestamp::{Pallet, Call, Storage, Inherent} = 3,
		Indices: pallet_indices::{Pallet, Call, Storage, Config<T>, Event<T>} = 4,
		Balances: pallet_balances::{Pallet, Call, Storage, Config<T>, Event<T>} = 5,
		TransactionPayment: pallet_transaction_payment::{Pallet, Storage} = 32,

		// Consensus support.
		Authorship: pallet_authorship::{Pallet, Call, Storage} = 6,
		Staking: pallet_staking::{Pallet, Call, Storage, Config<T>, Event<T>} = 7,
		Offences: pallet_offences::{Pallet, Storage, Event} = 8,
		Historical: session_historical::{Pallet} = 33,
		Session: pallet_session::{Pallet, Call, Storage, Event, Config<T>} = 9,
		Grandpa: pallet_grandpa::{Pallet, Call, Storage, Config, Event, ValidateUnsigned} = 11,
		ImOnline: pallet_im_online::{Pallet, Call, Storage, Event<T>, ValidateUnsigned, Config<T>} = 12,
		AuthorityDiscovery: pallet_authority_discovery::{Pallet, Config} = 13,

		// Governance stuff.
		Democracy: pallet_democracy::{Pallet, Call, Storage, Config<T>, Event<T>} = 14,
		Council: pallet_collective::<Instance1>::{Pallet, Call, Storage, Origin<T>, Event<T>, Config<T>} = 15,
		TechnicalCommittee: pallet_collective::<Instance2>::{Pallet, Call, Storage, Origin<T>, Event<T>, Config<T>} = 16,
		PhragmenElection: pallet_elections_phragmen::{Pallet, Call, Storage, Event<T>, Config<T>} = 17,
		TechnicalMembership: pallet_membership::<Instance1>::{Pallet, Call, Storage, Event<T>, Config<T>} = 18,
		Treasury: pallet_treasury::{Pallet, Call, Storage, Config, Event<T>} = 19,

		// Claims. Usable initially.
		Claims: claims::{Pallet, Call, Storage, Event<T>, Config<T>, ValidateUnsigned} = 24,
		// Vesting. Usable initially, but removed once all vesting is finished.
		Vesting: pallet_vesting::{Pallet, Call, Storage, Event<T>, Config<T>} = 25,
		// Cunning utilities. Usable initially.
		Utility: pallet_utility::{Pallet, Call, Event} = 26,

		// Identity. Late addition.
		Identity: pallet_identity::{Pallet, Call, Storage, Event<T>} = 28,

		// Proxy module. Late addition.
		Proxy: pallet_proxy::{Pallet, Call, Storage, Event<T>} = 29,

		// Multisig dispatch. Late addition.
		Multisig: pallet_multisig::{Pallet, Call, Storage, Event<T>} = 30,

		// Bounties module.
		Bounties: pallet_bounties::{Pallet, Call, Storage, Event<T>} = 34,

		// Tips module.
		Tips: pallet_tips::{Pallet, Call, Storage, Event<T>} = 35,

		// Election pallet. Only works with staking, but placed here to maintain indices.
		ElectionProviderMultiPhase: pallet_election_provider_multi_phase::{Pallet, Call, Storage, Event<T>, ValidateUnsigned} = 36,

	}
}

<<<<<<< HEAD
pub struct GrandpaStoragePrefixMigration;
impl frame_support::traits::OnRuntimeUpgrade for GrandpaStoragePrefixMigration {
	fn on_runtime_upgrade() -> frame_support::weights::Weight {
		use frame_support::traits::PalletInfo;
		let name = <Runtime as frame_system::Config>::PalletInfo::name::<Grandpa>()
			.expect("grandpa is part of pallets in construct_runtime, so it has a name; qed");
		pallet_grandpa::migrations::v3_1::migrate::<Runtime, Grandpa, _>(name)
	}

	#[cfg(feature = "try-runtime")]
	fn pre_upgrade() -> Result<(), &'static str> {
		use frame_support::traits::PalletInfo;
		let name = <Runtime as frame_system::Config>::PalletInfo::name::<Grandpa>()
			.expect("grandpa is part of pallets in construct_runtime, so it has a name; qed");
		pallet_grandpa::migrations::v3_1::pre_migration::<Runtime, Grandpa, _>(name);
		Ok(())
	}

	#[cfg(feature = "try-runtime")]
	fn post_upgrade() -> Result<(), &'static str> {
		pallet_grandpa::migrations::v3_1::post_migration::<Grandpa>();
		Ok(())
	}
}

const COUNCIL_OLD_PREFIX: &str = "Instance1Collective";
pub struct CouncilStoragePrefixMigration;
impl frame_support::traits::OnRuntimeUpgrade for CouncilStoragePrefixMigration {
	fn on_runtime_upgrade() -> frame_support::weights::Weight {
		use frame_support::traits::PalletInfo;
		let name = <Runtime as frame_system::Config>::PalletInfo::name::<Council>()
			.expect("council is part of pallets in construct_runtime, so it has a name; qed");
		pallet_collective::migrations::v3_1::migrate::<Runtime, Council, _>(
			COUNCIL_OLD_PREFIX,
			name,
		)
	}

	#[cfg(feature = "try-runtime")]
	fn pre_upgrade() -> Result<(), &'static str> {
		use frame_support::traits::PalletInfo;
		let name = <Runtime as frame_system::Config>::PalletInfo::name::<Council>()
			.expect("council is part of pallets in construct_runtime, so it has a name; qed");
		pallet_collective::migrations::v3_1::pre_migration::<Runtime, Council, _>(
			COUNCIL_OLD_PREFIX,
			name,
		);
		Ok(())
	}

	#[cfg(feature = "try-runtime")]
	fn post_upgrade() -> Result<(), &'static str> {
		pallet_collective::migrations::v3_1::post_migration::<Council>(COUNCIL_OLD_PREFIX);
		Ok(())
	}
}

const TECHNICAL_COMMITTEE_OLD_PREFIX: &str = "Instance2Collective";
pub struct TechnicalCommitteeStoragePrefixMigration;
impl frame_support::traits::OnRuntimeUpgrade for TechnicalCommitteeStoragePrefixMigration {
	fn on_runtime_upgrade() -> frame_support::weights::Weight {
		use frame_support::traits::PalletInfo;
		let name = <Runtime as frame_system::Config>::PalletInfo::name::<TechnicalCommittee>()
			.expect("technical committee is part of pallets in construct_runtime, so it has a name; qed");
		pallet_collective::migrations::v3_1::migrate::<Runtime, TechnicalCommittee, _>(
			TECHNICAL_COMMITTEE_OLD_PREFIX,
			name,
		)
	}

	#[cfg(feature = "try-runtime")]
	fn pre_upgrade() -> Result<(), &'static str> {
		use frame_support::traits::PalletInfo;
		let name = <Runtime as frame_system::Config>::PalletInfo::name::<TechnicalCommittee>()
			.expect("technical committee is part of pallets in construct_runtime, so it has a name; qed");
		pallet_collective::migrations::v3_1::pre_migration::<Runtime, TechnicalCommittee, _>(
			TECHNICAL_COMMITTEE_OLD_PREFIX,
			name,
		);
		Ok(())
	}

	#[cfg(feature = "try-runtime")]
	fn post_upgrade() -> Result<(), &'static str> {
		pallet_collective::migrations::v3_1::post_migration::<TechnicalCommittee>(
			TECHNICAL_COMMITTEE_OLD_PREFIX,
		);
		Ok(())
	}
}

=======
>>>>>>> b3efbf38
/// The address format for describing accounts.
pub type Address = sp_runtime::MultiAddress<AccountId, ()>;
/// Block header type as expected by this runtime.
pub type Header = generic::Header<BlockNumber, BlakeTwo256>;
/// Block type as expected by this runtime.
pub type Block = generic::Block<Header, UncheckedExtrinsic>;
/// A Block signed with a Justification
pub type SignedBlock = generic::SignedBlock<Block>;
/// `BlockId` type as expected by this runtime.
pub type BlockId = generic::BlockId<Block>;
/// The `SignedExtension` to the basic transaction logic.
pub type SignedExtra = (
	frame_system::CheckSpecVersion<Runtime>,
	frame_system::CheckTxVersion<Runtime>,
	frame_system::CheckGenesis<Runtime>,
	frame_system::CheckMortality<Runtime>,
	frame_system::CheckNonce<Runtime>,
	frame_system::CheckWeight<Runtime>,
	pallet_transaction_payment::ChargeTransactionPayment<Runtime>,
	claims::PrevalidateAttests<Runtime>,
);
/// Unchecked extrinsic type as expected by this runtime.
pub type UncheckedExtrinsic = generic::UncheckedExtrinsic<Address, Call, Signature, SignedExtra>;
/// Executive: handles dispatch to the various modules.
pub type Executive = frame_executive::Executive<
	Runtime,
	Block,
	frame_system::ChainContext<Runtime>,
	Runtime,
	AllPallets,
<<<<<<< HEAD
	(GrandpaStoragePrefixMigration, CouncilStoragePrefixMigration, TechnicalCommitteeStoragePrefixMigration),
=======
	RemoveCollectiveFlip,
>>>>>>> b3efbf38
>;
/// The payload being signed in transactions.
pub type SignedPayload = generic::SignedPayload<Call, SignedExtra>;

pub struct RemoveCollectiveFlip;
impl frame_support::traits::OnRuntimeUpgrade for RemoveCollectiveFlip {
	fn on_runtime_upgrade() -> Weight {
		use frame_support::storage::migration;
		// Remove the storage value `RandomMaterial` from removed pallet `RandomnessCollectiveFlip`
		migration::remove_storage_prefix(b"RandomnessCollectiveFlip", b"RandomMaterial", b"");
		<Runtime as frame_system::Config>::DbWeight::get().writes(1)
	}
}

#[cfg(not(feature = "disable-runtime-api"))]
sp_api::impl_runtime_apis! {
	impl sp_api::Core<Block> for Runtime {
		fn version() -> RuntimeVersion {
			VERSION
		}

		fn execute_block(block: Block) {
			Executive::execute_block(block);
		}

		fn initialize_block(header: &<Block as BlockT>::Header) {
			Executive::initialize_block(header)
		}
	}

	impl sp_api::Metadata<Block> for Runtime {
		fn metadata() -> OpaqueMetadata {
			Runtime::metadata().into()
		}
	}

	impl block_builder_api::BlockBuilder<Block> for Runtime {
		fn apply_extrinsic(extrinsic: <Block as BlockT>::Extrinsic) -> ApplyExtrinsicResult {
			Executive::apply_extrinsic(extrinsic)
		}

		fn finalize_block() -> <Block as BlockT>::Header {
			Executive::finalize_block()
		}

		fn inherent_extrinsics(data: inherents::InherentData) -> Vec<<Block as BlockT>::Extrinsic> {
			data.create_extrinsics()
		}

		fn check_inherents(
			block: Block,
			data: inherents::InherentData,
		) -> inherents::CheckInherentsResult {
			data.check_extrinsics(&block)
		}
	}

	impl tx_pool_api::runtime_api::TaggedTransactionQueue<Block> for Runtime {
		fn validate_transaction(
			source: TransactionSource,
			tx: <Block as BlockT>::Extrinsic,
			block_hash: <Block as BlockT>::Hash,
		) -> TransactionValidity {
			Executive::validate_transaction(source, tx, block_hash)
		}
	}

	impl offchain_primitives::OffchainWorkerApi<Block> for Runtime {
		fn offchain_worker(header: &<Block as BlockT>::Header) {
			Executive::offchain_worker(header)
		}
	}

	impl primitives::v1::ParachainHost<Block, Hash, BlockNumber> for Runtime {
		fn validators() -> Vec<ValidatorId> {
			Vec::new()
		}

		fn validator_groups() -> (Vec<Vec<ValidatorIndex>>, GroupRotationInfo<BlockNumber>) {
			(Vec::new(), GroupRotationInfo { session_start_block: 0, group_rotation_frequency: 0, now: 0 })
		}

		fn availability_cores() -> Vec<CoreState<Hash, BlockNumber>> {
			Vec::new()
		}

		fn persisted_validation_data(_: Id, _: OccupiedCoreAssumption)
			-> Option<PersistedValidationData<Hash, BlockNumber>> {
			None
		}

		fn check_validation_outputs(_: Id, _: primitives::v1::CandidateCommitments) -> bool {
			false
		}

		fn session_index_for_child() -> SessionIndex {
			0
		}

		fn session_info(_: SessionIndex) -> Option<SessionInfo> {
			None
		}

		fn validation_code(_: Id, _: OccupiedCoreAssumption) -> Option<ValidationCode> {
			None
		}

		fn candidate_pending_availability(_: Id) -> Option<CommittedCandidateReceipt<Hash>> {
			None
		}

		fn candidate_events() -> Vec<CandidateEvent<Hash>> {
			Vec::new()
		}

		fn dmq_contents(
			_recipient: Id,
		) -> Vec<InboundDownwardMessage<BlockNumber>> {
			Vec::new()
		}

		fn inbound_hrmp_channels_contents(
			_recipient: Id
		) -> BTreeMap<Id, Vec<InboundHrmpMessage<BlockNumber>>> {
			BTreeMap::new()
		}

		fn validation_code_by_hash(_hash: ValidationCodeHash) -> Option<ValidationCode> {
			None
		}
	}

	impl beefy_primitives::BeefyApi<Block> for Runtime {
		fn validator_set() -> beefy_primitives::ValidatorSet<BeefyId> {
			// dummy implementation due to lack of BEEFY pallet.
			beefy_primitives::ValidatorSet { validators: Vec::new(), id: 0 }
		}
	}

	impl mmr::MmrApi<Block, Hash> for Runtime {
		fn generate_proof(_leaf_index: u64)
			-> Result<(mmr::EncodableOpaqueLeaf, mmr::Proof<Hash>), mmr::Error>
		{
			// dummy implementation due to lack of MMR pallet.
			Err(mmr::Error::GenerateProof)
		}

		fn verify_proof(_leaf: mmr::EncodableOpaqueLeaf, _proof: mmr::Proof<Hash>)
			-> Result<(), mmr::Error>
		{
			// dummy implementation due to lack of MMR pallet.
			Err(mmr::Error::Verify)
		}

		fn verify_proof_stateless(
			_root: Hash,
			_leaf: mmr::EncodableOpaqueLeaf,
			_proof: mmr::Proof<Hash>
		) -> Result<(), mmr::Error> {
			// dummy implementation due to lack of MMR pallet.
			Err(mmr::Error::Verify)
		}
	}

	impl fg_primitives::GrandpaApi<Block> for Runtime {
		fn grandpa_authorities() -> Vec<(GrandpaId, u64)> {
			Grandpa::grandpa_authorities()
		}

		fn submit_report_equivocation_unsigned_extrinsic(
			equivocation_proof: fg_primitives::EquivocationProof<
				<Block as BlockT>::Hash,
				sp_runtime::traits::NumberFor<Block>,
			>,
			key_owner_proof: fg_primitives::OpaqueKeyOwnershipProof,
		) -> Option<()> {
			let key_owner_proof = key_owner_proof.decode()?;

			Grandpa::submit_unsigned_equivocation_report(
				equivocation_proof,
				key_owner_proof,
			)
		}

		fn generate_key_ownership_proof(
			_set_id: fg_primitives::SetId,
			authority_id: fg_primitives::AuthorityId,
		) -> Option<fg_primitives::OpaqueKeyOwnershipProof> {
			use parity_scale_codec::Encode;

			Historical::prove((fg_primitives::KEY_TYPE, authority_id))
				.map(|p| p.encode())
				.map(fg_primitives::OpaqueKeyOwnershipProof::new)
		}
	}

	impl babe_primitives::BabeApi<Block> for Runtime {
		fn configuration() -> babe_primitives::BabeGenesisConfiguration {
			// The choice of `c` parameter (where `1 - c` represents the
			// probability of a slot being empty), is done in accordance to the
			// slot duration and expected target block time, for safely
			// resisting network delays of maximum two seconds.
			// <https://research.web3.foundation/en/latest/polkadot/BABE/Babe/#6-practical-results>
			babe_primitives::BabeGenesisConfiguration {
				slot_duration: Babe::slot_duration(),
				epoch_length: EpochDuration::get(),
				c: BABE_GENESIS_EPOCH_CONFIG.c,
				genesis_authorities: Babe::authorities(),
				randomness: Babe::randomness(),
				allowed_slots: BABE_GENESIS_EPOCH_CONFIG.allowed_slots,
			}
		}

		fn current_epoch_start() -> babe_primitives::Slot {
			Babe::current_epoch_start()
		}

		fn current_epoch() -> babe_primitives::Epoch {
			Babe::current_epoch()
		}

		fn next_epoch() -> babe_primitives::Epoch {
			Babe::next_epoch()
		}

		fn generate_key_ownership_proof(
			_slot: babe_primitives::Slot,
			authority_id: babe_primitives::AuthorityId,
		) -> Option<babe_primitives::OpaqueKeyOwnershipProof> {
			use parity_scale_codec::Encode;

			Historical::prove((babe_primitives::KEY_TYPE, authority_id))
				.map(|p| p.encode())
				.map(babe_primitives::OpaqueKeyOwnershipProof::new)
		}

		fn submit_report_equivocation_unsigned_extrinsic(
			equivocation_proof: babe_primitives::EquivocationProof<<Block as BlockT>::Header>,
			key_owner_proof: babe_primitives::OpaqueKeyOwnershipProof,
		) -> Option<()> {
			let key_owner_proof = key_owner_proof.decode()?;

			Babe::submit_unsigned_equivocation_report(
				equivocation_proof,
				key_owner_proof,
			)
		}
	}

	impl authority_discovery_primitives::AuthorityDiscoveryApi<Block> for Runtime {
		fn authorities() -> Vec<AuthorityDiscoveryId> {
			AuthorityDiscovery::authorities()
		}
	}

	impl sp_session::SessionKeys<Block> for Runtime {
		fn generate_session_keys(seed: Option<Vec<u8>>) -> Vec<u8> {
			SessionKeys::generate(seed)
		}

		fn decode_session_keys(
			encoded: Vec<u8>,
		) -> Option<Vec<(Vec<u8>, sp_core::crypto::KeyTypeId)>> {
			SessionKeys::decode_into_raw_public_keys(&encoded)
		}
	}

	impl frame_system_rpc_runtime_api::AccountNonceApi<Block, AccountId, Nonce> for Runtime {
		fn account_nonce(account: AccountId) -> Nonce {
			System::account_nonce(account)
		}
	}

	impl pallet_transaction_payment_rpc_runtime_api::TransactionPaymentApi<
		Block,
		Balance,
	> for Runtime {
		fn query_info(uxt: <Block as BlockT>::Extrinsic, len: u32) -> RuntimeDispatchInfo<Balance> {
			TransactionPayment::query_info(uxt, len)
		}
		fn query_fee_details(uxt: <Block as BlockT>::Extrinsic, len: u32) -> FeeDetails<Balance> {
			TransactionPayment::query_fee_details(uxt, len)
		}
	}

	#[cfg(feature = "try-runtime")]
	impl frame_try_runtime::TryRuntime<Block> for Runtime {
		fn on_runtime_upgrade() -> Result<(Weight, Weight), sp_runtime::RuntimeString> {
			log::info!("try-runtime::on_runtime_upgrade polkadot.");
			let weight = Executive::try_runtime_upgrade()?;
			Ok((weight, BlockWeights::get().max_block))
		}
	}

	#[cfg(feature = "runtime-benchmarks")]
	impl frame_benchmarking::Benchmark<Block> for Runtime {
		fn dispatch_benchmark(
			config: frame_benchmarking::BenchmarkConfig
		) -> Result<
			(Vec<frame_benchmarking::BenchmarkBatch>, Vec<frame_support::traits::StorageInfo>),
			sp_runtime::RuntimeString,
		> {
			use frame_benchmarking::{Benchmarking, BenchmarkBatch, add_benchmark, TrackedStorageKey};
			use frame_support::traits::StorageInfoTrait;
			// Trying to add benchmarks directly to the Session Pallet caused cyclic dependency issues.
			// To get around that, we separated the Session benchmarks into its own crate, which is why
			// we need these two lines below.
			use pallet_session_benchmarking::Pallet as SessionBench;
			use pallet_offences_benchmarking::Pallet as OffencesBench;
			use frame_system_benchmarking::Pallet as SystemBench;

			impl pallet_session_benchmarking::Config for Runtime {}
			impl pallet_offences_benchmarking::Config for Runtime {}
			impl frame_system_benchmarking::Config for Runtime {}

			let whitelist: Vec<TrackedStorageKey> = vec![
				// Block Number
				hex_literal::hex!("26aa394eea5630e07c48ae0c9558cef702a5c1b19ab7a04f536c519aca4983ac").to_vec().into(),
				// Total Issuance
				hex_literal::hex!("c2261276cc9d1f8598ea4b6a74b15c2f57c875e4cff74148e4628f264b974c80").to_vec().into(),
				// Execution Phase
				hex_literal::hex!("26aa394eea5630e07c48ae0c9558cef7ff553b5a9862a516939d82b3d3d8661a").to_vec().into(),
				// Event Count
				hex_literal::hex!("26aa394eea5630e07c48ae0c9558cef70a98fdbe9ce6c55837576c60c7af3850").to_vec().into(),
				// System Events
				hex_literal::hex!("26aa394eea5630e07c48ae0c9558cef780d41e5e16056765bc8461851072c9d7").to_vec().into(),
				// Treasury Account
				hex_literal::hex!("26aa394eea5630e07c48ae0c9558cef7b99d880ec681799c0cf30e8886371da95ecffd7b6c0f78751baa9d281e0bfa3a6d6f646c70792f74727372790000000000000000000000000000000000000000").to_vec().into(),
			];

			let mut batches = Vec::<BenchmarkBatch>::new();
			let params = (&config, &whitelist);
			// Polkadot
			// NOTE: Make sure to prefix these `runtime_common::` so that path resolves correctly
			// in the generated file.
			add_benchmark!(params, batches, runtime_common::claims, Claims);
			// Substrate
			add_benchmark!(params, batches, pallet_balances, Balances);
			add_benchmark!(params, batches, pallet_bounties, Bounties);
			add_benchmark!(params, batches, pallet_collective, Council);
			add_benchmark!(params, batches, pallet_democracy, Democracy);
			add_benchmark!(params, batches, pallet_elections_phragmen, PhragmenElection);
			add_benchmark!(params, batches, pallet_election_provider_multi_phase, ElectionProviderMultiPhase);
			add_benchmark!(params, batches, pallet_identity, Identity);
			add_benchmark!(params, batches, pallet_im_online, ImOnline);
			add_benchmark!(params, batches, pallet_indices, Indices);
			add_benchmark!(params, batches, pallet_membership, TechnicalMembership);
			add_benchmark!(params, batches, pallet_multisig, Multisig);
			add_benchmark!(params, batches, pallet_offences, OffencesBench::<Runtime>);
			add_benchmark!(params, batches, pallet_proxy, Proxy);
			add_benchmark!(params, batches, pallet_scheduler, Scheduler);
			add_benchmark!(params, batches, pallet_session, SessionBench::<Runtime>);
			add_benchmark!(params, batches, pallet_staking, Staking);
			add_benchmark!(params, batches, frame_system, SystemBench::<Runtime>);
			add_benchmark!(params, batches, pallet_timestamp, Timestamp);
			add_benchmark!(params, batches, pallet_tips, Tips);
			add_benchmark!(params, batches, pallet_treasury, Treasury);
			add_benchmark!(params, batches, pallet_utility, Utility);
			add_benchmark!(params, batches, pallet_vesting, Vesting);

			if batches.is_empty() { return Err("Benchmark not found for this pallet.".into()) }
			let storage_info = AllPalletsWithSystem::storage_info();
			Ok((batches, storage_info))
		}
	}
}

#[cfg(test)]
mod test_fees {
	use super::*;
	use frame_support::weights::WeightToFeePolynomial;
	use sp_runtime::FixedPointNumber;
	use frame_support::weights::GetDispatchInfo;
	use parity_scale_codec::Encode;
	use pallet_transaction_payment::Multiplier;
	use separator::Separatable;

	#[test]
	fn payout_weight_portion() {
		use pallet_staking::WeightInfo;
		let payout_weight =
			<Runtime as pallet_staking::Config>::WeightInfo::payout_stakers_alive_staked(
				MaxNominatorRewardedPerValidator::get(),
			) as f64;
		let block_weight = BlockWeights::get().max_block as f64;

		println!(
			"a full payout takes {:.2} of the block weight [{} / {}]",
			payout_weight / block_weight,
			payout_weight,
			block_weight
		);
		assert!(payout_weight * 2f64 < block_weight);
	}

	#[test]
	#[ignore]
	fn block_cost() {
		let max_block_weight = BlockWeights::get().max_block;
		let raw_fee = WeightToFee::calc(&max_block_weight);

		println!(
			"Full Block weight == {} // WeightToFee(full_block) == {} plank",
			max_block_weight,
			raw_fee.separated_string(),
		);
	}

	#[test]
	#[ignore]
	fn transfer_cost_min_multiplier() {
		let min_multiplier = runtime_common::MinimumMultiplier::get();
		let call = <pallet_balances::Call<Runtime>>::transfer_keep_alive(Default::default(), Default::default());
		let info = call.get_dispatch_info();
		// convert to outer call.
		let call = Call::Balances(call);
		let len = call.using_encoded(|e| e.len()) as u32;

		let mut ext = sp_io::TestExternalities::new_empty();
		let mut test_with_multiplier = |m| {
			ext.execute_with(|| {
				pallet_transaction_payment::NextFeeMultiplier::<Runtime>::put(m);
				let fee = TransactionPayment::compute_fee(len, &info, 0);
				println!(
					"weight = {:?} // multiplier = {:?} // full transfer fee = {:?}",
					info.weight.separated_string(),
					pallet_transaction_payment::NextFeeMultiplier::<Runtime>::get(),
					fee.separated_string(),
				);
			});
		};

		test_with_multiplier(min_multiplier);
		test_with_multiplier(Multiplier::saturating_from_rational(1, 1u128));
		test_with_multiplier(Multiplier::saturating_from_rational(1, 1_000u128));
		test_with_multiplier(Multiplier::saturating_from_rational(1, 1_000_000u128));
		test_with_multiplier(Multiplier::saturating_from_rational(1, 1_000_000_000u128));
	}

	#[test]
	fn full_block_council_election_cost() {
		// the number of voters needed to consume almost a full block in council election, and how
		// much it is going to cost.
		use pallet_elections_phragmen::WeightInfo;

		// Loser candidate lose a lot of money; sybil attack by candidates is even more expensive,
		// and we don't care about it here. For now, we assume no extra candidates, and only
		// superfluous voters.
		let candidates = DesiredMembers::get() + DesiredRunnersUp::get();
		let mut voters = 1u32;
		let weight_with = |v| {
			<Runtime as pallet_elections_phragmen::Config>::WeightInfo::election_phragmen(
				candidates,
				v,
				v * 16,
			)
		};

		while weight_with(voters) <= BlockWeights::get().max_block {
			voters += 1;
		}

		let cost = voters as Balance * (VotingBondBase::get() + 16 * VotingBondFactor::get());
		let cost_dollars = cost / DOLLARS;
		println!(
			"can support {} voters in a single block for council elections; total bond {}",
			voters,
			cost_dollars,
		);
		assert!(cost_dollars > 150_000); // DOLLAR ~ new DOT ~ 10e10
	}

	#[test]
	fn nominator_limit() {
		use pallet_election_provider_multi_phase::WeightInfo;
		// starting point of the nominators.
		let target_voters: u32 = 50_000;

		// assuming we want around 5k candidates and 1k active validators. (March 31, 2021)
		let all_targets: u32 = 5_000;
		let desired: u32 = 1_000;
		let weight_with = |active| {
			<Runtime as pallet_election_provider_multi_phase::Config>::WeightInfo::submit_unsigned(
				active,
				all_targets,
				active,
				desired,
			)
		};

		let mut active = target_voters;
		while weight_with(active) <= OffchainSolutionWeightLimit::get() || active == target_voters {
			active += 1;
		}

		println!("can support {} nominators to yield a weight of {}", active, weight_with(active));
		assert!(active > target_voters, "we need to reevaluate the weight of the election system");
	}
}<|MERGE_RESOLUTION|>--- conflicted
+++ resolved
@@ -1066,100 +1066,6 @@
 	}
 }
 
-<<<<<<< HEAD
-pub struct GrandpaStoragePrefixMigration;
-impl frame_support::traits::OnRuntimeUpgrade for GrandpaStoragePrefixMigration {
-	fn on_runtime_upgrade() -> frame_support::weights::Weight {
-		use frame_support::traits::PalletInfo;
-		let name = <Runtime as frame_system::Config>::PalletInfo::name::<Grandpa>()
-			.expect("grandpa is part of pallets in construct_runtime, so it has a name; qed");
-		pallet_grandpa::migrations::v3_1::migrate::<Runtime, Grandpa, _>(name)
-	}
-
-	#[cfg(feature = "try-runtime")]
-	fn pre_upgrade() -> Result<(), &'static str> {
-		use frame_support::traits::PalletInfo;
-		let name = <Runtime as frame_system::Config>::PalletInfo::name::<Grandpa>()
-			.expect("grandpa is part of pallets in construct_runtime, so it has a name; qed");
-		pallet_grandpa::migrations::v3_1::pre_migration::<Runtime, Grandpa, _>(name);
-		Ok(())
-	}
-
-	#[cfg(feature = "try-runtime")]
-	fn post_upgrade() -> Result<(), &'static str> {
-		pallet_grandpa::migrations::v3_1::post_migration::<Grandpa>();
-		Ok(())
-	}
-}
-
-const COUNCIL_OLD_PREFIX: &str = "Instance1Collective";
-pub struct CouncilStoragePrefixMigration;
-impl frame_support::traits::OnRuntimeUpgrade for CouncilStoragePrefixMigration {
-	fn on_runtime_upgrade() -> frame_support::weights::Weight {
-		use frame_support::traits::PalletInfo;
-		let name = <Runtime as frame_system::Config>::PalletInfo::name::<Council>()
-			.expect("council is part of pallets in construct_runtime, so it has a name; qed");
-		pallet_collective::migrations::v3_1::migrate::<Runtime, Council, _>(
-			COUNCIL_OLD_PREFIX,
-			name,
-		)
-	}
-
-	#[cfg(feature = "try-runtime")]
-	fn pre_upgrade() -> Result<(), &'static str> {
-		use frame_support::traits::PalletInfo;
-		let name = <Runtime as frame_system::Config>::PalletInfo::name::<Council>()
-			.expect("council is part of pallets in construct_runtime, so it has a name; qed");
-		pallet_collective::migrations::v3_1::pre_migration::<Runtime, Council, _>(
-			COUNCIL_OLD_PREFIX,
-			name,
-		);
-		Ok(())
-	}
-
-	#[cfg(feature = "try-runtime")]
-	fn post_upgrade() -> Result<(), &'static str> {
-		pallet_collective::migrations::v3_1::post_migration::<Council>(COUNCIL_OLD_PREFIX);
-		Ok(())
-	}
-}
-
-const TECHNICAL_COMMITTEE_OLD_PREFIX: &str = "Instance2Collective";
-pub struct TechnicalCommitteeStoragePrefixMigration;
-impl frame_support::traits::OnRuntimeUpgrade for TechnicalCommitteeStoragePrefixMigration {
-	fn on_runtime_upgrade() -> frame_support::weights::Weight {
-		use frame_support::traits::PalletInfo;
-		let name = <Runtime as frame_system::Config>::PalletInfo::name::<TechnicalCommittee>()
-			.expect("technical committee is part of pallets in construct_runtime, so it has a name; qed");
-		pallet_collective::migrations::v3_1::migrate::<Runtime, TechnicalCommittee, _>(
-			TECHNICAL_COMMITTEE_OLD_PREFIX,
-			name,
-		)
-	}
-
-	#[cfg(feature = "try-runtime")]
-	fn pre_upgrade() -> Result<(), &'static str> {
-		use frame_support::traits::PalletInfo;
-		let name = <Runtime as frame_system::Config>::PalletInfo::name::<TechnicalCommittee>()
-			.expect("technical committee is part of pallets in construct_runtime, so it has a name; qed");
-		pallet_collective::migrations::v3_1::pre_migration::<Runtime, TechnicalCommittee, _>(
-			TECHNICAL_COMMITTEE_OLD_PREFIX,
-			name,
-		);
-		Ok(())
-	}
-
-	#[cfg(feature = "try-runtime")]
-	fn post_upgrade() -> Result<(), &'static str> {
-		pallet_collective::migrations::v3_1::post_migration::<TechnicalCommittee>(
-			TECHNICAL_COMMITTEE_OLD_PREFIX,
-		);
-		Ok(())
-	}
-}
-
-=======
->>>>>>> b3efbf38
 /// The address format for describing accounts.
 pub type Address = sp_runtime::MultiAddress<AccountId, ()>;
 /// Block header type as expected by this runtime.
@@ -1190,11 +1096,7 @@
 	frame_system::ChainContext<Runtime>,
 	Runtime,
 	AllPallets,
-<<<<<<< HEAD
-	(GrandpaStoragePrefixMigration, CouncilStoragePrefixMigration, TechnicalCommitteeStoragePrefixMigration),
-=======
-	RemoveCollectiveFlip,
->>>>>>> b3efbf38
+	(RemoveCollectiveFlip, CouncilStoragePrefixMigration, TechnicalCommitteeStoragePrefixMigration),
 >;
 /// The payload being signed in transactions.
 pub type SignedPayload = generic::SignedPayload<Call, SignedExtra>;
@@ -1206,6 +1108,72 @@
 		// Remove the storage value `RandomMaterial` from removed pallet `RandomnessCollectiveFlip`
 		migration::remove_storage_prefix(b"RandomnessCollectiveFlip", b"RandomMaterial", b"");
 		<Runtime as frame_system::Config>::DbWeight::get().writes(1)
+	}
+}
+
+const COUNCIL_OLD_PREFIX: &str = "Instance1Collective";
+pub struct CouncilStoragePrefixMigration;
+impl frame_support::traits::OnRuntimeUpgrade for CouncilStoragePrefixMigration {
+	fn on_runtime_upgrade() -> frame_support::weights::Weight {
+		use frame_support::traits::PalletInfo;
+		let name = <Runtime as frame_system::Config>::PalletInfo::name::<Council>()
+			.expect("council is part of pallets in construct_runtime, so it has a name; qed");
+		pallet_collective::migrations::v4::migrate::<Runtime, Council, _>(
+			COUNCIL_OLD_PREFIX,
+			name,
+		)
+	}
+
+	#[cfg(feature = "try-runtime")]
+	fn pre_upgrade() -> Result<(), &'static str> {
+		use frame_support::traits::PalletInfo;
+		let name = <Runtime as frame_system::Config>::PalletInfo::name::<Council>()
+			.expect("council is part of pallets in construct_runtime, so it has a name; qed");
+		pallet_collective::migrations::v4::pre_migration::<Runtime, Council, _>(
+			COUNCIL_OLD_PREFIX,
+			name,
+		);
+		Ok(())
+	}
+
+	#[cfg(feature = "try-runtime")]
+	fn post_upgrade() -> Result<(), &'static str> {
+		pallet_collective::migrations::v4::post_migration::<Council>(COUNCIL_OLD_PREFIX);
+		Ok(())
+	}
+}
+
+const TECHNICAL_COMMITTEE_OLD_PREFIX: &str = "Instance2Collective";
+pub struct TechnicalCommitteeStoragePrefixMigration;
+impl frame_support::traits::OnRuntimeUpgrade for TechnicalCommitteeStoragePrefixMigration {
+	fn on_runtime_upgrade() -> frame_support::weights::Weight {
+		use frame_support::traits::PalletInfo;
+		let name = <Runtime as frame_system::Config>::PalletInfo::name::<TechnicalCommittee>()
+			.expect("technical committee is part of pallets in construct_runtime, so it has a name; qed");
+		pallet_collective::migrations::v4::migrate::<Runtime, TechnicalCommittee, _>(
+			TECHNICAL_COMMITTEE_OLD_PREFIX,
+			name,
+		)
+	}
+
+	#[cfg(feature = "try-runtime")]
+	fn pre_upgrade() -> Result<(), &'static str> {
+		use frame_support::traits::PalletInfo;
+		let name = <Runtime as frame_system::Config>::PalletInfo::name::<TechnicalCommittee>()
+			.expect("technical committee is part of pallets in construct_runtime, so it has a name; qed");
+		pallet_collective::migrations::v4::pre_migration::<Runtime, TechnicalCommittee, _>(
+			TECHNICAL_COMMITTEE_OLD_PREFIX,
+			name,
+		);
+		Ok(())
+	}
+
+	#[cfg(feature = "try-runtime")]
+	fn post_upgrade() -> Result<(), &'static str> {
+		pallet_collective::migrations::v4::post_migration::<TechnicalCommittee>(
+			TECHNICAL_COMMITTEE_OLD_PREFIX,
+		);
+		Ok(())
 	}
 }
 
