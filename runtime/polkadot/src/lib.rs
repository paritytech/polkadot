--- conflicted
+++ resolved
@@ -1721,6 +1721,7 @@
 		[runtime_parachains::initializer, Initializer]
 		[runtime_parachains::paras, Paras]
 		[runtime_parachains::paras_inherent, ParaInherent]
+		[runtime_parachains::ump, Ump]
 		// Substrate
 		[pallet_bags_list, BagsList]
 		[pallet_balances, Balances]
@@ -2092,49 +2093,7 @@
 			use frame_system_benchmarking::Pallet as SystemBench;
 
 			let mut list = Vec::<BenchmarkList>::new();
-<<<<<<< HEAD
-
-			// Polkadot
-			// NOTE: Make sure to prefix these `runtime_common::` so that path resolves correctly
-			// in the generated file.
-			list_benchmark!(list, extra, runtime_common::claims, Claims);
-			list_benchmark!(list, extra, runtime_common::crowdloan, Crowdloan);
-			list_benchmark!(list, extra, runtime_common::slots, Slots);
-			list_benchmark!(list, extra, runtime_common::paras_registrar, Registrar);
-			list_benchmark!(list, extra, runtime_parachains::configuration, Configuration);
-			list_benchmark!(list, extra, runtime_parachains::initializer, Initializer);
-			list_benchmark!(list, extra, runtime_parachains::paras, Paras);
-			list_benchmark!(list, extra, runtime_parachains::ump, Ump);
-			list_benchmark!(list, extra, runtime_parachains::paras_inherent, ParaInherent);
-			// Substrate
-			list_benchmark!(list, extra, pallet_bags_list, BagsList);
-			list_benchmark!(list, extra, pallet_balances, Balances);
-			list_benchmark!(list, extra, pallet_bounties, Bounties);
-			list_benchmark!(list, extra, pallet_collective, Council);
-			list_benchmark!(list, extra, pallet_collective, TechnicalCommittee);
-			list_benchmark!(list, extra, pallet_democracy, Democracy);
-			list_benchmark!(list, extra, pallet_elections_phragmen, PhragmenElection);
-			list_benchmark!(list, extra, pallet_election_provider_multi_phase, ElectionProviderMultiPhase);
-			list_benchmark!(list, extra, pallet_identity, Identity);
-			list_benchmark!(list, extra, pallet_im_online, ImOnline);
-			list_benchmark!(list, extra, pallet_indices, Indices);
-			list_benchmark!(list, extra, pallet_membership, TechnicalMembership);
-			list_benchmark!(list, extra, pallet_multisig, Multisig);
-			list_benchmark!(list, extra, pallet_offences, OffencesBench::<Runtime>);
-			list_benchmark!(list, extra, pallet_preimage, Preimage);
-			list_benchmark!(list, extra, pallet_proxy, Proxy);
-			list_benchmark!(list, extra, pallet_scheduler, Scheduler);
-			list_benchmark!(list, extra, pallet_session, SessionBench::<Runtime>);
-			list_benchmark!(list, extra, pallet_staking, Staking);
-			list_benchmark!(list, extra, frame_system, SystemBench::<Runtime>);
-			list_benchmark!(list, extra, pallet_timestamp, Timestamp);
-			list_benchmark!(list, extra, pallet_tips, Tips);
-			list_benchmark!(list, extra, pallet_treasury, Treasury);
-			list_benchmark!(list, extra, pallet_utility, Utility);
-			list_benchmark!(list, extra, pallet_vesting, Vesting);
-=======
 			list_benchmarks!(list, extra);
->>>>>>> f06e87e7
 
 			let storage_info = AllPalletsWithSystem::storage_info();
 			return (list, storage_info)
@@ -2174,48 +2133,8 @@
 
 			let mut batches = Vec::<BenchmarkBatch>::new();
 			let params = (&config, &whitelist);
-<<<<<<< HEAD
-			// Polkadot
-			// NOTE: Make sure to prefix these `runtime_common::` so that path resolves correctly
-			// in the generated file.
-			add_benchmark!(params, batches, runtime_common::claims, Claims);
-			add_benchmark!(params, batches, runtime_common::crowdloan, Crowdloan);
-			add_benchmark!(params, batches, runtime_common::slots, Slots);
-			add_benchmark!(params, batches, runtime_common::paras_registrar, Registrar);
-			add_benchmark!(params, batches, runtime_parachains::configuration, Configuration);
-			add_benchmark!(params, batches, runtime_parachains::initializer, Initializer);
-			add_benchmark!(params, batches, runtime_parachains::paras, Paras);
-			add_benchmark!(params, batches, runtime_parachains::ump, Ump);
-			add_benchmark!(params, batches, runtime_parachains::paras_inherent, ParaInherent);
-			// Substrate
-			add_benchmark!(params, batches, pallet_bags_list, BagsList);
-			add_benchmark!(params, batches, pallet_balances, Balances);
-			add_benchmark!(params, batches, pallet_bounties, Bounties);
-			add_benchmark!(params, batches, pallet_collective, Council);
-			add_benchmark!(params, batches, pallet_collective, TechnicalCommittee);
-			add_benchmark!(params, batches, pallet_democracy, Democracy);
-			add_benchmark!(params, batches, pallet_elections_phragmen, PhragmenElection);
-			add_benchmark!(params, batches, pallet_election_provider_multi_phase, ElectionProviderMultiPhase);
-			add_benchmark!(params, batches, pallet_identity, Identity);
-			add_benchmark!(params, batches, pallet_im_online, ImOnline);
-			add_benchmark!(params, batches, pallet_indices, Indices);
-			add_benchmark!(params, batches, pallet_membership, TechnicalMembership);
-			add_benchmark!(params, batches, pallet_multisig, Multisig);
-			add_benchmark!(params, batches, pallet_offences, OffencesBench::<Runtime>);
-			add_benchmark!(params, batches, pallet_preimage, Preimage);
-			add_benchmark!(params, batches, pallet_proxy, Proxy);
-			add_benchmark!(params, batches, pallet_scheduler, Scheduler);
-			add_benchmark!(params, batches, pallet_session, SessionBench::<Runtime>);
-			add_benchmark!(params, batches, pallet_staking, Staking);
-			add_benchmark!(params, batches, frame_system, SystemBench::<Runtime>);
-			add_benchmark!(params, batches, pallet_timestamp, Timestamp);
-			add_benchmark!(params, batches, pallet_tips, Tips);
-			add_benchmark!(params, batches, pallet_treasury, Treasury);
-			add_benchmark!(params, batches, pallet_utility, Utility);
-			add_benchmark!(params, batches, pallet_vesting, Vesting);
-=======
+
 			add_benchmarks!(params, batches);
->>>>>>> f06e87e7
 
 			Ok(batches)
 		}
