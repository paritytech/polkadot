// Copyright 2017-2020 Parity Technologies (UK) Ltd.
// This file is part of Polkadot.

// Polkadot is free software: you can redistribute it and/or modify
// it under the terms of the GNU General Public License as published by
// the Free Software Foundation, either version 3 of the License, or
// (at your option) any later version.

// Polkadot is distributed in the hope that it will be useful,
// but WITHOUT ANY WARRANTY; without even the implied warranty of
// MERCHANTABILITY or FITNESS FOR A PARTICULAR PURPOSE.  See the
// GNU General Public License for more details.

// You should have received a copy of the GNU General Public License
// along with Polkadot.  If not, see <http://www.gnu.org/licenses/>.

//! The Polkadot runtime. This can be compiled with `#[no_std]`, ready for Wasm.

#![cfg_attr(not(feature = "std"), no_std)]
// `construct_runtime!` does a lot of recursion and requires us to increase the limit to 256.
#![recursion_limit = "256"]

use pallet_transaction_payment::CurrencyAdapter;
use runtime_common::{
	auctions, claims, crowdloan, elections::OnChainSeqPhragmen, impl_runtime_weights,
	impls::DealWithFees, paras_registrar, prod_or_fast, slots, BlockHashCount, BlockLength,
	CurrencyToVote, SlowAdjustingFeeUpdate,
};

use runtime_parachains::{
	configuration as parachains_configuration, disputes as parachains_disputes,
	dmp as parachains_dmp, hrmp as parachains_hrmp, inclusion as parachains_inclusion,
	initializer as parachains_initializer, origin as parachains_origin, paras as parachains_paras,
	paras_inherent as parachains_paras_inherent, reward_points as parachains_reward_points,
	runtime_api_impl::v2 as parachains_runtime_api_impl, scheduler as parachains_scheduler,
	session_info as parachains_session_info, shared as parachains_shared, ump as parachains_ump,
};

use authority_discovery_primitives::AuthorityId as AuthorityDiscoveryId;
use beefy_primitives::crypto::AuthorityId as BeefyId;
use frame_election_provider_support::{
	generate_solution_type, onchain::UnboundedExecution, SequentialPhragmen,
};
use frame_support::{
	construct_runtime, parameter_types,
	traits::{
		Contains, EnsureOneOf, InstanceFilter, KeyOwnerProofSystem, LockIdentifier,
		OnRuntimeUpgrade, PrivilegeCmp,
	},
<<<<<<< HEAD
	weights::{Weight, ConstantMultiplier},
=======
>>>>>>> 96d736ce
	PalletId, RuntimeDebug,
};
use frame_system::EnsureRoot;
use pallet_grandpa::{fg_primitives, AuthorityId as GrandpaId};
use pallet_im_online::sr25519::AuthorityId as ImOnlineId;
use pallet_mmr_primitives as mmr;
use pallet_session::historical as session_historical;
use pallet_transaction_payment::{FeeDetails, RuntimeDispatchInfo};
use parity_scale_codec::{Decode, Encode, MaxEncodedLen};
use primitives::v2::{
	AccountId, AccountIndex, Balance, BlockNumber, CandidateEvent, CommittedCandidateReceipt,
	CoreState, GroupRotationInfo, Hash, Id as ParaId, InboundDownwardMessage, InboundHrmpMessage,
	Moment, Nonce, OccupiedCoreAssumption, PersistedValidationData, ScrapedOnChainVotes,
	SessionInfo, Signature, ValidationCode, ValidationCodeHash, ValidatorId, ValidatorIndex,
};
use sp_core::OpaqueMetadata;
use sp_runtime::{
	create_runtime_str,
	curve::PiecewiseLinear,
	generic, impl_opaque_keys,
	traits::{
		AccountIdLookup, BlakeTwo256, Block as BlockT, ConvertInto, Extrinsic as ExtrinsicT,
		OpaqueKeys, SaturatedConversion, Verify, Zero,
	},
	transaction_validity::{TransactionPriority, TransactionSource, TransactionValidity},
	ApplyExtrinsicResult, KeyTypeId, Perbill, Percent, Permill,
};
use sp_staking::SessionIndex;
use sp_std::{cmp::Ordering, collections::btree_map::BTreeMap, prelude::*};
#[cfg(any(feature = "std", test))]
use sp_version::NativeVersion;
use sp_version::RuntimeVersion;
use static_assertions::const_assert;

pub use frame_system::Call as SystemCall;
pub use pallet_balances::Call as BalancesCall;
pub use pallet_election_provider_multi_phase::Call as EPMCall;
#[cfg(feature = "std")]
pub use pallet_staking::StakerStatus;
pub use pallet_timestamp::Call as TimestampCall;
#[cfg(any(feature = "std", test))]
pub use sp_runtime::BuildStorage;

/// Constant values used within the runtime.
use polkadot_runtime_constants::{currency::*, fee::*, time::*};

// Weights used in the runtime.
mod weights;

mod bag_thresholds;

pub mod xcm_config;

impl_runtime_weights!(polkadot_runtime_constants);

// Make the WASM binary available.
#[cfg(feature = "std")]
include!(concat!(env!("OUT_DIR"), "/wasm_binary.rs"));

// Polkadot version identifier;
/// Runtime version (Polkadot).
pub const VERSION: RuntimeVersion = RuntimeVersion {
	spec_name: create_runtime_str!("polkadot"),
	impl_name: create_runtime_str!("parity-polkadot"),
	authoring_version: 0,
	spec_version: 9181,
	impl_version: 0,
	#[cfg(not(feature = "disable-runtime-api"))]
	apis: RUNTIME_API_VERSIONS,
	#[cfg(feature = "disable-runtime-api")]
	apis: version::create_apis_vec![[]],
	transaction_version: 12,
	state_version: 0,
};

/// The BABE epoch configuration at genesis.
pub const BABE_GENESIS_EPOCH_CONFIG: babe_primitives::BabeEpochConfiguration =
	babe_primitives::BabeEpochConfiguration {
		c: PRIMARY_PROBABILITY,
		allowed_slots: babe_primitives::AllowedSlots::PrimaryAndSecondaryVRFSlots,
	};

/// Native version.
#[cfg(any(feature = "std", test))]
pub fn native_version() -> NativeVersion {
	NativeVersion { runtime_version: VERSION, can_author_with: Default::default() }
}

pub struct BaseFilter;
impl Contains<Call> for BaseFilter {
	fn contains(call: &Call) -> bool {
		match call {
			// These modules are all allowed to be called by transactions:
			Call::Democracy(_) |
			Call::Council(_) |
			Call::TechnicalCommittee(_) |
			Call::TechnicalMembership(_) |
			Call::Treasury(_) |
			Call::PhragmenElection(_) |
			Call::System(_) |
			Call::Scheduler(_) |
			Call::Preimage(_) |
			Call::Indices(_) |
			Call::Babe(_) |
			Call::Timestamp(_) |
			Call::Balances(_) |
			Call::Authorship(_) |
			Call::Staking(_) |
			Call::Session(_) |
			Call::Grandpa(_) |
			Call::ImOnline(_) |
			Call::Utility(_) |
			Call::Claims(_) |
			Call::Vesting(_) |
			Call::Identity(_) |
			Call::Proxy(_) |
			Call::Multisig(_) |
			Call::Bounties(_) |
			Call::ChildBounties(_) |
			Call::Tips(_) |
			Call::ElectionProviderMultiPhase(_) |
			Call::Configuration(_) |
			Call::ParasShared(_) |
			Call::ParaInclusion(_) |
			Call::Paras(_) |
			Call::Initializer(_) |
			Call::ParaInherent(_) |
			Call::ParasDisputes(_) |
			Call::Dmp(_) |
			Call::Ump(_) |
			Call::Hrmp(_) |
			Call::Slots(_) |
			Call::Registrar(_) |
			Call::Auctions(_) |
			Call::Crowdloan(_) |
			Call::BagsList(_) |
			Call::XcmPallet(_) => true,
			// All pallets are allowed, but exhaustive match is defensive
			// in the case of adding new pallets.
		}
	}
}

type MoreThanHalfCouncil = EnsureOneOf<
	EnsureRoot<AccountId>,
	pallet_collective::EnsureProportionMoreThan<AccountId, CouncilCollective, 1, 2>,
>;

parameter_types! {
	pub const Version: RuntimeVersion = VERSION;
	pub const SS58Prefix: u8 = 0;
}

impl frame_system::Config for Runtime {
	type BaseCallFilter = BaseFilter;
	type BlockWeights = BlockWeights;
	type BlockLength = BlockLength;
	type Origin = Origin;
	type Call = Call;
	type Index = Nonce;
	type BlockNumber = BlockNumber;
	type Hash = Hash;
	type Hashing = BlakeTwo256;
	type AccountId = AccountId;
	type Lookup = AccountIdLookup<AccountId, ()>;
	type Header = generic::Header<BlockNumber, BlakeTwo256>;
	type Event = Event;
	type BlockHashCount = BlockHashCount;
	type DbWeight = RocksDbWeight;
	type Version = Version;
	type PalletInfo = PalletInfo;
	type AccountData = pallet_balances::AccountData<Balance>;
	type OnNewAccount = ();
	type OnKilledAccount = ();
	type SystemWeightInfo = weights::frame_system::WeightInfo<Runtime>;
	type SS58Prefix = SS58Prefix;
	type OnSetCode = ();
	type MaxConsumers = frame_support::traits::ConstU32<16>;
}

parameter_types! {
	pub MaximumSchedulerWeight: Weight = Perbill::from_percent(80) *
		BlockWeights::get().max_block;
	pub const MaxScheduledPerBlock: u32 = 50;
	pub const NoPreimagePostponement: Option<u32> = Some(10);
}

type ScheduleOrigin = EnsureOneOf<
	EnsureRoot<AccountId>,
	pallet_collective::EnsureProportionAtLeast<AccountId, CouncilCollective, 1, 2>,
>;

/// Used the compare the privilege of an origin inside the scheduler.
pub struct OriginPrivilegeCmp;

impl PrivilegeCmp<OriginCaller> for OriginPrivilegeCmp {
	fn cmp_privilege(left: &OriginCaller, right: &OriginCaller) -> Option<Ordering> {
		if left == right {
			return Some(Ordering::Equal)
		}

		match (left, right) {
			// Root is greater than anything.
			(OriginCaller::system(frame_system::RawOrigin::Root), _) => Some(Ordering::Greater),
			// Check which one has more yes votes.
			(
				OriginCaller::Council(pallet_collective::RawOrigin::Members(l_yes_votes, l_count)),
				OriginCaller::Council(pallet_collective::RawOrigin::Members(r_yes_votes, r_count)),
			) => Some((l_yes_votes * r_count).cmp(&(r_yes_votes * l_count))),
			// For every other origin we don't care, as they are not used for `ScheduleOrigin`.
			_ => None,
		}
	}
}

impl pallet_scheduler::Config for Runtime {
	type Event = Event;
	type Origin = Origin;
	type PalletsOrigin = OriginCaller;
	type Call = Call;
	type MaximumWeight = MaximumSchedulerWeight;
	type ScheduleOrigin = ScheduleOrigin;
	type MaxScheduledPerBlock = MaxScheduledPerBlock;
	type WeightInfo = weights::pallet_scheduler::WeightInfo<Runtime>;
	type OriginPrivilegeCmp = OriginPrivilegeCmp;
	type PreimageProvider = Preimage;
	type NoPreimagePostponement = NoPreimagePostponement;
}

parameter_types! {
	pub const PreimageMaxSize: u32 = 4096 * 1024;
	pub const PreimageBaseDeposit: Balance = deposit(2, 64);
	pub const PreimageByteDeposit: Balance = deposit(0, 1);
}

impl pallet_preimage::Config for Runtime {
	type WeightInfo = pallet_preimage::weights::SubstrateWeight<Runtime>;
	type Event = Event;
	type Currency = Balances;
	type ManagerOrigin = EnsureRoot<AccountId>;
	type MaxSize = PreimageMaxSize;
	type BaseDeposit = PreimageBaseDeposit;
	type ByteDeposit = PreimageByteDeposit;
}

parameter_types! {
	pub EpochDuration: u64 = prod_or_fast!(
		EPOCH_DURATION_IN_SLOTS as u64,
		2 * MINUTES as u64,
		"DOT_EPOCH_DURATION"
	);
	pub const ExpectedBlockTime: Moment = MILLISECS_PER_BLOCK;
	pub ReportLongevity: u64 =
		BondingDuration::get() as u64 * SessionsPerEra::get() as u64 * EpochDuration::get();
}

impl pallet_babe::Config for Runtime {
	type EpochDuration = EpochDuration;
	type ExpectedBlockTime = ExpectedBlockTime;

	// session module is the trigger
	type EpochChangeTrigger = pallet_babe::ExternalTrigger;

	type DisabledValidators = Session;

	type KeyOwnerProofSystem = Historical;

	type KeyOwnerProof = <Self::KeyOwnerProofSystem as KeyOwnerProofSystem<(
		KeyTypeId,
		pallet_babe::AuthorityId,
	)>>::Proof;

	type KeyOwnerIdentification = <Self::KeyOwnerProofSystem as KeyOwnerProofSystem<(
		KeyTypeId,
		pallet_babe::AuthorityId,
	)>>::IdentificationTuple;

	type HandleEquivocation =
		pallet_babe::EquivocationHandler<Self::KeyOwnerIdentification, Offences, ReportLongevity>;

	type WeightInfo = ();

	type MaxAuthorities = MaxAuthorities;
}

parameter_types! {
	pub const IndexDeposit: Balance = 10 * DOLLARS;
}

impl pallet_indices::Config for Runtime {
	type AccountIndex = AccountIndex;
	type Currency = Balances;
	type Deposit = IndexDeposit;
	type Event = Event;
	type WeightInfo = weights::pallet_indices::WeightInfo<Runtime>;
}

parameter_types! {
	pub const ExistentialDeposit: Balance = EXISTENTIAL_DEPOSIT;
	pub const MaxLocks: u32 = 50;
	pub const MaxReserves: u32 = 50;
}

impl pallet_balances::Config for Runtime {
	type Balance = Balance;
	type DustRemoval = ();
	type Event = Event;
	type ExistentialDeposit = ExistentialDeposit;
	type AccountStore = System;
	type MaxLocks = MaxLocks;
	type MaxReserves = MaxReserves;
	type ReserveIdentifier = [u8; 8];
	type WeightInfo = weights::pallet_balances::WeightInfo<Runtime>;
}

parameter_types! {
	pub const TransactionByteFee: Balance = 10 * MILLICENTS;
	/// This value increases the priority of `Operational` transactions by adding
	/// a "virtual tip" that's equal to the `OperationalFeeMultiplier * final_fee`.
	pub const OperationalFeeMultiplier: u8 = 5;
}

impl pallet_transaction_payment::Config for Runtime {
	type OnChargeTransaction = CurrencyAdapter<Balances, DealWithFees<Runtime>>;
	type OperationalFeeMultiplier = OperationalFeeMultiplier;
	type WeightToFee = WeightToFee;
	type LengthToFee = ConstantMultiplier<Balance, TransactionByteFee>;
	type FeeMultiplierUpdate = SlowAdjustingFeeUpdate<Self>;
}

parameter_types! {
	pub const MinimumPeriod: u64 = SLOT_DURATION / 2;
}
impl pallet_timestamp::Config for Runtime {
	type Moment = u64;
	type OnTimestampSet = Babe;
	type MinimumPeriod = MinimumPeriod;
	type WeightInfo = weights::pallet_timestamp::WeightInfo<Runtime>;
}

parameter_types! {
	pub const UncleGenerations: u32 = 0;
}

// TODO: substrate#2986 implement this properly
impl pallet_authorship::Config for Runtime {
	type FindAuthor = pallet_session::FindAccountFromAuthorIndex<Self, Babe>;
	type UncleGenerations = UncleGenerations;
	type FilterUncle = ();
	type EventHandler = (Staking, ImOnline);
}

impl_opaque_keys! {
	pub struct SessionKeys {
		pub grandpa: Grandpa,
		pub babe: Babe,
		pub im_online: ImOnline,
		pub para_validator: Initializer,
		pub para_assignment: ParaSessionInfo,
		pub authority_discovery: AuthorityDiscovery,
	}
}

impl pallet_session::Config for Runtime {
	type Event = Event;
	type ValidatorId = AccountId;
	type ValidatorIdOf = pallet_staking::StashOf<Self>;
	type ShouldEndSession = Babe;
	type NextSessionRotation = Babe;
	type SessionManager = pallet_session::historical::NoteHistoricalRoot<Self, Staking>;
	type SessionHandler = <SessionKeys as OpaqueKeys>::KeyTypeIdProviders;
	type Keys = SessionKeys;
	type WeightInfo = weights::pallet_session::WeightInfo<Runtime>;
}

impl pallet_session::historical::Config for Runtime {
	type FullIdentification = pallet_staking::Exposure<AccountId, Balance>;
	type FullIdentificationOf = pallet_staking::ExposureOf<Runtime>;
}

parameter_types! {
	// phase durations. 1/4 of the last session for each.
	// in testing: 1min or half of the session for each
	pub SignedPhase: u32 = prod_or_fast!(
		EPOCH_DURATION_IN_SLOTS / 4,
		(1 * MINUTES).min(EpochDuration::get().saturated_into::<u32>() / 2),
		"DOT_SIGNED_PHASE"
	);
	pub UnsignedPhase: u32 = prod_or_fast!(
		EPOCH_DURATION_IN_SLOTS / 4,
		(1 * MINUTES).min(EpochDuration::get().saturated_into::<u32>() / 2),
		"DOT_UNSIGNED_PHASE"
	);

	// signed config
	pub const SignedMaxSubmissions: u32 = 16;
	// 40 DOTs fixed deposit..
	pub const SignedDepositBase: Balance = deposit(2, 0);
	// 0.01 DOT per KB of solution data.
	pub const SignedDepositByte: Balance = deposit(0, 10) / 1024;
	// Each good submission will get 1 DOT as reward
	pub SignedRewardBase: Balance = 1 * UNITS;
	pub SolutionImprovementThreshold: Perbill = Perbill::from_rational(5u32, 10_000);

	// 4 hour session, 1 hour unsigned phase, 32 offchain executions.
	pub OffchainRepeat: BlockNumber = UnsignedPhase::get() / 32;

	/// We take the top 22500 nominators as electing voters..
	pub const MaxElectingVoters: u32 = 22_500;
	/// ... and all of the validators as electable targets. Whilst this is the case, we cannot and
	/// shall not increase the size of the validator intentions.
	pub const MaxElectableTargets: u16 = u16::MAX;
}

generate_solution_type!(
	#[compact]
	pub struct NposCompactSolution16::<
		VoterIndex = u32,
		TargetIndex = u16,
		Accuracy = sp_runtime::PerU16,
		MaxVoters = MaxElectingVoters,
	>(16)
);

impl pallet_election_provider_multi_phase::Config for Runtime {
	type Event = Event;
	type Currency = Balances;
	type EstimateCallFee = TransactionPayment;
	type SignedPhase = SignedPhase;
	type UnsignedPhase = UnsignedPhase;
	type SignedMaxSubmissions = SignedMaxSubmissions;
	type SignedRewardBase = SignedRewardBase;
	type SignedDepositBase = SignedDepositBase;
	type SignedDepositByte = SignedDepositByte;
	type SignedDepositWeight = ();
	type SignedMaxWeight = Self::MinerMaxWeight;
	type SlashHandler = (); // burn slashes
	type RewardHandler = (); // nothing to do upon rewards
	type SolutionImprovementThreshold = SolutionImprovementThreshold;
	type MinerMaxWeight = OffchainSolutionWeightLimit; // For now use the one from staking.
	type MinerMaxLength = OffchainSolutionLengthLimit;
	type OffchainRepeat = OffchainRepeat;
	type MinerTxPriority = NposSolutionPriority;
	type DataProvider = Staking;
	type Solution = NposCompactSolution16;
	type Fallback = pallet_election_provider_multi_phase::NoFallback<Self>;
	type GovernanceFallback = UnboundedExecution<OnChainSeqPhragmen<Self, Staking>>;
	type Solver = SequentialPhragmen<
		AccountId,
		pallet_election_provider_multi_phase::SolutionAccuracyOf<Self>,
		(),
	>;
	type BenchmarkingConfig = runtime_common::elections::BenchmarkConfig;
	type ForceOrigin = EnsureOneOf<
		EnsureRoot<AccountId>,
		pallet_collective::EnsureProportionAtLeast<AccountId, CouncilCollective, 2, 3>,
	>;
	type WeightInfo = weights::pallet_election_provider_multi_phase::WeightInfo<Self>;
	type MaxElectingVoters = MaxElectingVoters;
	type MaxElectableTargets = MaxElectableTargets;
}

parameter_types! {
	pub const BagThresholds: &'static [u64] = &bag_thresholds::THRESHOLDS;
}

impl pallet_bags_list::Config for Runtime {
	type Event = Event;
	type ScoreProvider = Staking;
	type WeightInfo = weights::pallet_bags_list::WeightInfo<Runtime>;
	type BagThresholds = BagThresholds;
	type Score = sp_npos_elections::VoteWeight;
}

// TODO #6469: This shouldn't be static, but a lazily cached value, not built unless needed, and
// re-built in case input parameters have changed. The `ideal_stake` should be determined by the
// amount of parachain slots being bid on: this should be around `(75 - 25.min(slots / 4))%`.
pallet_staking_reward_curve::build! {
	const REWARD_CURVE: PiecewiseLinear<'static> = curve!(
		min_inflation: 0_025_000,
		max_inflation: 0_100_000,
		// 3:2:1 staked : parachains : float.
		// while there's no parachains, then this is 75% staked : 25% float.
		ideal_stake: 0_750_000,
		falloff: 0_050_000,
		max_piece_count: 40,
		test_precision: 0_005_000,
	);
}

parameter_types! {
	// Six sessions in an era (24 hours).
	pub const SessionsPerEra: SessionIndex = 6;
	// 28 eras for unbonding (28 days).
	pub const BondingDuration: sp_staking::EraIndex = 28;
	pub const SlashDeferDuration: sp_staking::EraIndex = 27;
	pub const RewardCurve: &'static PiecewiseLinear<'static> = &REWARD_CURVE;
	pub const MaxNominatorRewardedPerValidator: u32 = 256;
	pub const OffendingValidatorsThreshold: Perbill = Perbill::from_percent(17);
	// 16
	pub const MaxNominations: u32 = <NposCompactSolution16 as frame_election_provider_support::NposSolution>::LIMIT as u32;
}

type SlashCancelOrigin = EnsureOneOf<
	EnsureRoot<AccountId>,
	pallet_collective::EnsureProportionAtLeast<AccountId, CouncilCollective, 3, 4>,
>;

impl pallet_staking::Config for Runtime {
	type MaxNominations = MaxNominations;
	type Currency = Balances;
	type UnixTime = Timestamp;
	type CurrencyToVote = CurrencyToVote;
	type RewardRemainder = Treasury;
	type Event = Event;
	type Slash = Treasury;
	type Reward = ();
	type SessionsPerEra = SessionsPerEra;
	type BondingDuration = BondingDuration;
	type SlashDeferDuration = SlashDeferDuration;
	// A super-majority of the council can cancel the slash.
	type SlashCancelOrigin = SlashCancelOrigin;
	type SessionInterface = Self;
	type EraPayout = pallet_staking::ConvertCurve<RewardCurve>;
	type MaxNominatorRewardedPerValidator = MaxNominatorRewardedPerValidator;
	type OffendingValidatorsThreshold = OffendingValidatorsThreshold;
	type NextNewSession = Session;
	type ElectionProvider = ElectionProviderMultiPhase;
	type GenesisElectionProvider = runtime_common::elections::GenesisElectionOf<Self, Staking>;
	type VoterList = BagsList;
	type MaxUnlockingChunks = frame_support::traits::ConstU32<32>;
	type BenchmarkingConfig = runtime_common::StakingBenchmarkingConfig;
	type WeightInfo = weights::pallet_staking::WeightInfo<Runtime>;
}

parameter_types! {
	// Minimum 4 CENTS/byte
	pub const BasicDeposit: Balance = deposit(1, 258);
	pub const FieldDeposit: Balance = deposit(0, 66);
	pub const SubAccountDeposit: Balance = deposit(1, 53);
	pub const MaxSubAccounts: u32 = 100;
	pub const MaxAdditionalFields: u32 = 100;
	pub const MaxRegistrars: u32 = 20;
}

impl pallet_identity::Config for Runtime {
	type Event = Event;
	type Currency = Balances;
	type BasicDeposit = BasicDeposit;
	type FieldDeposit = FieldDeposit;
	type SubAccountDeposit = SubAccountDeposit;
	type MaxSubAccounts = MaxSubAccounts;
	type MaxAdditionalFields = MaxAdditionalFields;
	type MaxRegistrars = MaxRegistrars;
	type Slashed = Treasury;
	type ForceOrigin = MoreThanHalfCouncil;
	type RegistrarOrigin = MoreThanHalfCouncil;
	type WeightInfo = weights::pallet_identity::WeightInfo<Runtime>;
}

parameter_types! {
	pub LaunchPeriod: BlockNumber = prod_or_fast!(28 * DAYS, 1, "DOT_LAUNCH_PERIOD");
	pub VotingPeriod: BlockNumber = prod_or_fast!(28 * DAYS, 1 * MINUTES, "DOT_VOTING_PERIOD");
	pub FastTrackVotingPeriod: BlockNumber = prod_or_fast!(3 * HOURS, 1 * MINUTES, "DOT_FAST_TRACK_VOTING_PERIOD");
	pub const MinimumDeposit: Balance = 100 * DOLLARS;
	pub EnactmentPeriod: BlockNumber = prod_or_fast!(28 * DAYS, 1, "DOT_ENACTMENT_PERIOD");
	pub CooloffPeriod: BlockNumber = prod_or_fast!(7 * DAYS, 1, "DOT_COOLOFF_PERIOD");
	pub const InstantAllowed: bool = true;
	pub const MaxVotes: u32 = 100;
	pub const MaxProposals: u32 = 100;
}

impl pallet_democracy::Config for Runtime {
	type Proposal = Call;
	type Event = Event;
	type Currency = Balances;
	type EnactmentPeriod = EnactmentPeriod;
	type VoteLockingPeriod = EnactmentPeriod;
	type LaunchPeriod = LaunchPeriod;
	type VotingPeriod = VotingPeriod;
	type MinimumDeposit = MinimumDeposit;
	/// A straight majority of the council can decide what their next motion is.
	type ExternalOrigin = EnsureOneOf<
		pallet_collective::EnsureProportionAtLeast<AccountId, CouncilCollective, 1, 2>,
		frame_system::EnsureRoot<AccountId>,
	>;
	/// A 60% super-majority can have the next scheduled referendum be a straight majority-carries vote.
	type ExternalMajorityOrigin = EnsureOneOf<
		pallet_collective::EnsureProportionAtLeast<AccountId, CouncilCollective, 3, 5>,
		frame_system::EnsureRoot<AccountId>,
	>;
	/// A unanimous council can have the next scheduled referendum be a straight default-carries
	/// (NTB) vote.
	type ExternalDefaultOrigin = EnsureOneOf<
		pallet_collective::EnsureProportionAtLeast<AccountId, CouncilCollective, 1, 1>,
		frame_system::EnsureRoot<AccountId>,
	>;
	/// Two thirds of the technical committee can have an `ExternalMajority/ExternalDefault` vote
	/// be tabled immediately and with a shorter voting/enactment period.
	type FastTrackOrigin = EnsureOneOf<
		pallet_collective::EnsureProportionAtLeast<AccountId, TechnicalCollective, 2, 3>,
		frame_system::EnsureRoot<AccountId>,
	>;
	type InstantOrigin = EnsureOneOf<
		pallet_collective::EnsureProportionAtLeast<AccountId, TechnicalCollective, 1, 1>,
		frame_system::EnsureRoot<AccountId>,
	>;
	type InstantAllowed = InstantAllowed;
	type FastTrackVotingPeriod = FastTrackVotingPeriod;
	// To cancel a proposal which has been passed, 2/3 of the council must agree to it.
	type CancellationOrigin = EnsureOneOf<
		pallet_collective::EnsureProportionAtLeast<AccountId, CouncilCollective, 2, 3>,
		EnsureRoot<AccountId>,
	>;
	// To cancel a proposal before it has been passed, the technical committee must be unanimous or
	// Root must agree.
	type CancelProposalOrigin = EnsureOneOf<
		pallet_collective::EnsureProportionAtLeast<AccountId, TechnicalCollective, 1, 1>,
		EnsureRoot<AccountId>,
	>;
	type BlacklistOrigin = EnsureRoot<AccountId>;
	// Any single technical committee member may veto a coming council proposal, however they can
	// only do it once and it lasts only for the cooloff period.
	type VetoOrigin = pallet_collective::EnsureMember<AccountId, TechnicalCollective>;
	type CooloffPeriod = CooloffPeriod;
	type PreimageByteDeposit = PreimageByteDeposit;
	type OperationalPreimageOrigin = pallet_collective::EnsureMember<AccountId, CouncilCollective>;
	type Slash = Treasury;
	type Scheduler = Scheduler;
	type PalletsOrigin = OriginCaller;
	type MaxVotes = MaxVotes;
	type WeightInfo = weights::pallet_democracy::WeightInfo<Runtime>;
	type MaxProposals = MaxProposals;
}

parameter_types! {
	pub CouncilMotionDuration: BlockNumber = prod_or_fast!(7 * DAYS, 2 * MINUTES, "DOT_MOTION_DURATION");
	pub const CouncilMaxProposals: u32 = 100;
	pub const CouncilMaxMembers: u32 = 100;
}

pub type CouncilCollective = pallet_collective::Instance1;
impl pallet_collective::Config<CouncilCollective> for Runtime {
	type Origin = Origin;
	type Proposal = Call;
	type Event = Event;
	type MotionDuration = CouncilMotionDuration;
	type MaxProposals = CouncilMaxProposals;
	type MaxMembers = CouncilMaxMembers;
	type DefaultVote = pallet_collective::PrimeDefaultVote;
	type WeightInfo = weights::pallet_collective_council::WeightInfo<Runtime>;
}

parameter_types! {
	pub const CandidacyBond: Balance = 100 * DOLLARS;
	// 1 storage item created, key size is 32 bytes, value size is 16+16.
	pub const VotingBondBase: Balance = deposit(1, 64);
	// additional data per vote is 32 bytes (account id).
	pub const VotingBondFactor: Balance = deposit(0, 32);
	/// Weekly council elections; scaling up to monthly eventually.
	pub TermDuration: BlockNumber = prod_or_fast!(7 * DAYS, 2 * MINUTES, "DOT_TERM_DURATION");
	/// 13 members initially, to be increased to 23 eventually.
	pub const DesiredMembers: u32 = 13;
	pub const DesiredRunnersUp: u32 = 20;
	pub const PhragmenElectionPalletId: LockIdentifier = *b"phrelect";
}
// Make sure that there are no more than `MaxMembers` members elected via phragmen.
const_assert!(DesiredMembers::get() <= CouncilMaxMembers::get());

impl pallet_elections_phragmen::Config for Runtime {
	type Event = Event;
	type PalletId = PhragmenElectionPalletId;
	type Currency = Balances;
	type ChangeMembers = Council;
	type InitializeMembers = Council;
	type CurrencyToVote = frame_support::traits::U128CurrencyToVote;
	type CandidacyBond = CandidacyBond;
	type VotingBondBase = VotingBondBase;
	type VotingBondFactor = VotingBondFactor;
	type LoserCandidate = Treasury;
	type KickedMember = Treasury;
	type DesiredMembers = DesiredMembers;
	type DesiredRunnersUp = DesiredRunnersUp;
	type TermDuration = TermDuration;
	type WeightInfo = weights::pallet_elections_phragmen::WeightInfo<Runtime>;
}

parameter_types! {
	pub const TechnicalMotionDuration: BlockNumber = 7 * DAYS;
	pub const TechnicalMaxProposals: u32 = 100;
	pub const TechnicalMaxMembers: u32 = 100;
}

pub type TechnicalCollective = pallet_collective::Instance2;
impl pallet_collective::Config<TechnicalCollective> for Runtime {
	type Origin = Origin;
	type Proposal = Call;
	type Event = Event;
	type MotionDuration = TechnicalMotionDuration;
	type MaxProposals = TechnicalMaxProposals;
	type MaxMembers = TechnicalMaxMembers;
	type DefaultVote = pallet_collective::PrimeDefaultVote;
	type WeightInfo = weights::pallet_collective_technical_committee::WeightInfo<Runtime>;
}

impl pallet_membership::Config<pallet_membership::Instance1> for Runtime {
	type Event = Event;
	type AddOrigin = MoreThanHalfCouncil;
	type RemoveOrigin = MoreThanHalfCouncil;
	type SwapOrigin = MoreThanHalfCouncil;
	type ResetOrigin = MoreThanHalfCouncil;
	type PrimeOrigin = MoreThanHalfCouncil;
	type MembershipInitialized = TechnicalCommittee;
	type MembershipChanged = TechnicalCommittee;
	type MaxMembers = TechnicalMaxMembers;
	type WeightInfo = weights::pallet_membership::WeightInfo<Runtime>;
}

parameter_types! {
	pub const ProposalBond: Permill = Permill::from_percent(5);
	pub const ProposalBondMinimum: Balance = 100 * DOLLARS;
	pub const ProposalBondMaximum: Balance = 500 * DOLLARS;
	pub const SpendPeriod: BlockNumber = 24 * DAYS;
	pub const Burn: Permill = Permill::from_percent(1);
	pub const TreasuryPalletId: PalletId = PalletId(*b"py/trsry");

	pub const TipCountdown: BlockNumber = 1 * DAYS;
	pub const TipFindersFee: Percent = Percent::from_percent(20);
	pub const TipReportDepositBase: Balance = 1 * DOLLARS;
	pub const DataDepositPerByte: Balance = 1 * CENTS;
	pub const MaxApprovals: u32 = 100;
	pub const MaxAuthorities: u32 = 100_000;
	pub const MaxKeys: u32 = 10_000;
	pub const MaxPeerInHeartbeats: u32 = 10_000;
	pub const MaxPeerDataEncodingSize: u32 = 1_000;
}

type ApproveOrigin = EnsureOneOf<
	EnsureRoot<AccountId>,
	pallet_collective::EnsureProportionAtLeast<AccountId, CouncilCollective, 3, 5>,
>;

impl pallet_treasury::Config for Runtime {
	type PalletId = TreasuryPalletId;
	type Currency = Balances;
	type ApproveOrigin = ApproveOrigin;
	type RejectOrigin = MoreThanHalfCouncil;
	type Event = Event;
	type OnSlash = Treasury;
	type ProposalBond = ProposalBond;
	type ProposalBondMinimum = ProposalBondMinimum;
	type ProposalBondMaximum = ProposalBondMaximum;
	type SpendPeriod = SpendPeriod;
	type Burn = Burn;
	type BurnDestination = ();
	type SpendFunds = Bounties;
	type MaxApprovals = MaxApprovals;
	type WeightInfo = weights::pallet_treasury::WeightInfo<Runtime>;
}

parameter_types! {
	pub const BountyDepositBase: Balance = 1 * DOLLARS;
	pub const BountyDepositPayoutDelay: BlockNumber = 8 * DAYS;
	pub const BountyUpdatePeriod: BlockNumber = 90 * DAYS;
	pub const MaximumReasonLength: u32 = 16384;
	pub const CuratorDepositMultiplier: Permill = Permill::from_percent(50);
	pub const CuratorDepositMin: Balance = 10 * DOLLARS;
	pub const CuratorDepositMax: Balance = 200 * DOLLARS;
	pub const BountyValueMinimum: Balance = 10 * DOLLARS;
}

impl pallet_bounties::Config for Runtime {
	type Event = Event;
	type BountyDepositBase = BountyDepositBase;
	type BountyDepositPayoutDelay = BountyDepositPayoutDelay;
	type BountyUpdatePeriod = BountyUpdatePeriod;
	type CuratorDepositMultiplier = CuratorDepositMultiplier;
	type CuratorDepositMin = CuratorDepositMin;
	type CuratorDepositMax = CuratorDepositMax;
	type BountyValueMinimum = BountyValueMinimum;
	type ChildBountyManager = ChildBounties;
	type DataDepositPerByte = DataDepositPerByte;
	type MaximumReasonLength = MaximumReasonLength;
	type WeightInfo = weights::pallet_bounties::WeightInfo<Runtime>;
}

parameter_types! {
	pub const MaxActiveChildBountyCount: u32 = 100;
	pub const ChildBountyValueMinimum: Balance = BountyValueMinimum::get() / 10;
}

impl pallet_child_bounties::Config for Runtime {
	type Event = Event;
	type MaxActiveChildBountyCount = MaxActiveChildBountyCount;
	type ChildBountyValueMinimum = ChildBountyValueMinimum;
	type WeightInfo = weights::pallet_child_bounties::WeightInfo<Runtime>;
}

impl pallet_tips::Config for Runtime {
	type Event = Event;
	type DataDepositPerByte = DataDepositPerByte;
	type MaximumReasonLength = MaximumReasonLength;
	type Tippers = PhragmenElection;
	type TipCountdown = TipCountdown;
	type TipFindersFee = TipFindersFee;
	type TipReportDepositBase = TipReportDepositBase;
	type WeightInfo = weights::pallet_tips::WeightInfo<Runtime>;
}

impl pallet_offences::Config for Runtime {
	type Event = Event;
	type IdentificationTuple = pallet_session::historical::IdentificationTuple<Self>;
	type OnOffenceHandler = Staking;
}

impl pallet_authority_discovery::Config for Runtime {
	type MaxAuthorities = MaxAuthorities;
}

parameter_types! {
	pub NposSolutionPriority: TransactionPriority =
		Perbill::from_percent(90) * TransactionPriority::max_value();
	pub const ImOnlineUnsignedPriority: TransactionPriority = TransactionPriority::max_value();
}

impl pallet_im_online::Config for Runtime {
	type AuthorityId = ImOnlineId;
	type Event = Event;
	type ValidatorSet = Historical;
	type NextSessionRotation = Babe;
	type ReportUnresponsiveness = Offences;
	type UnsignedPriority = ImOnlineUnsignedPriority;
	type WeightInfo = weights::pallet_im_online::WeightInfo<Runtime>;
	type MaxKeys = MaxKeys;
	type MaxPeerInHeartbeats = MaxPeerInHeartbeats;
	type MaxPeerDataEncodingSize = MaxPeerDataEncodingSize;
}

impl pallet_grandpa::Config for Runtime {
	type Event = Event;
	type Call = Call;

	type KeyOwnerProof =
		<Self::KeyOwnerProofSystem as KeyOwnerProofSystem<(KeyTypeId, GrandpaId)>>::Proof;

	type KeyOwnerIdentification = <Self::KeyOwnerProofSystem as KeyOwnerProofSystem<(
		KeyTypeId,
		GrandpaId,
	)>>::IdentificationTuple;

	type KeyOwnerProofSystem = Historical;

	type HandleEquivocation = pallet_grandpa::EquivocationHandler<
		Self::KeyOwnerIdentification,
		Offences,
		ReportLongevity,
	>;

	type WeightInfo = ();
	type MaxAuthorities = MaxAuthorities;
}

/// Submits a transaction with the node's public and signature type. Adheres to the signed extension
/// format of the chain.
impl<LocalCall> frame_system::offchain::CreateSignedTransaction<LocalCall> for Runtime
where
	Call: From<LocalCall>,
{
	fn create_transaction<C: frame_system::offchain::AppCrypto<Self::Public, Self::Signature>>(
		call: Call,
		public: <Signature as Verify>::Signer,
		account: AccountId,
		nonce: <Runtime as frame_system::Config>::Index,
	) -> Option<(Call, <UncheckedExtrinsic as ExtrinsicT>::SignaturePayload)> {
		use sp_runtime::traits::StaticLookup;
		// take the biggest period possible.
		let period =
			BlockHashCount::get().checked_next_power_of_two().map(|c| c / 2).unwrap_or(2) as u64;

		let current_block = System::block_number()
			.saturated_into::<u64>()
			// The `System::block_number` is initialized with `n+1`,
			// so the actual block number is `n`.
			.saturating_sub(1);
		let tip = 0;
		let extra: SignedExtra = (
			frame_system::CheckNonZeroSender::<Runtime>::new(),
			frame_system::CheckSpecVersion::<Runtime>::new(),
			frame_system::CheckTxVersion::<Runtime>::new(),
			frame_system::CheckGenesis::<Runtime>::new(),
			frame_system::CheckMortality::<Runtime>::from(generic::Era::mortal(
				period,
				current_block,
			)),
			frame_system::CheckNonce::<Runtime>::from(nonce),
			frame_system::CheckWeight::<Runtime>::new(),
			pallet_transaction_payment::ChargeTransactionPayment::<Runtime>::from(tip),
			claims::PrevalidateAttests::<Runtime>::new(),
		);
		let raw_payload = SignedPayload::new(call, extra)
			.map_err(|e| {
				log::warn!("Unable to create signed payload: {:?}", e);
			})
			.ok()?;
		let signature = raw_payload.using_encoded(|payload| C::sign(payload, public))?;
		let (call, extra, _) = raw_payload.deconstruct();
		let address = <Runtime as frame_system::Config>::Lookup::unlookup(account);
		Some((call, (address, signature, extra)))
	}
}

impl frame_system::offchain::SigningTypes for Runtime {
	type Public = <Signature as Verify>::Signer;
	type Signature = Signature;
}

impl<C> frame_system::offchain::SendTransactionTypes<C> for Runtime
where
	Call: From<C>,
{
	type Extrinsic = UncheckedExtrinsic;
	type OverarchingCall = Call;
}

parameter_types! {
	pub const ParathreadDeposit: Balance = 500 * DOLLARS;
	pub const MaxRetries: u32 = 3;
}

parameter_types! {
	pub Prefix: &'static [u8] = b"Pay DOTs to the Polkadot account:";
}

impl claims::Config for Runtime {
	type Event = Event;
	type VestingSchedule = Vesting;
	type Prefix = Prefix;
	/// At least 3/4 of the council must agree to a claim move before it can happen.
	type MoveClaimOrigin =
		pallet_collective::EnsureProportionAtLeast<AccountId, CouncilCollective, 3, 4>;
	type WeightInfo = weights::runtime_common_claims::WeightInfo<Runtime>;
}

parameter_types! {
	pub const MinVestedTransfer: Balance = 1 * DOLLARS;
}

impl pallet_vesting::Config for Runtime {
	type Event = Event;
	type Currency = Balances;
	type BlockNumberToBalance = ConvertInto;
	type MinVestedTransfer = MinVestedTransfer;
	type WeightInfo = weights::pallet_vesting::WeightInfo<Runtime>;
	const MAX_VESTING_SCHEDULES: u32 = 28;
}

impl pallet_utility::Config for Runtime {
	type Event = Event;
	type Call = Call;
	type PalletsOrigin = OriginCaller;
	type WeightInfo = weights::pallet_utility::WeightInfo<Runtime>;
}

parameter_types! {
	// One storage item; key size is 32; value is size 4+4+16+32 bytes = 56 bytes.
	pub const DepositBase: Balance = deposit(1, 88);
	// Additional storage item size of 32 bytes.
	pub const DepositFactor: Balance = deposit(0, 32);
	pub const MaxSignatories: u16 = 100;
}

impl pallet_multisig::Config for Runtime {
	type Event = Event;
	type Call = Call;
	type Currency = Balances;
	type DepositBase = DepositBase;
	type DepositFactor = DepositFactor;
	type MaxSignatories = MaxSignatories;
	type WeightInfo = weights::pallet_multisig::WeightInfo<Runtime>;
}

parameter_types! {
	// One storage item; key size 32, value size 8; .
	pub const ProxyDepositBase: Balance = deposit(1, 8);
	// Additional storage item size of 33 bytes.
	pub const ProxyDepositFactor: Balance = deposit(0, 33);
	pub const MaxProxies: u16 = 32;
	pub const AnnouncementDepositBase: Balance = deposit(1, 8);
	pub const AnnouncementDepositFactor: Balance = deposit(0, 66);
	pub const MaxPending: u16 = 32;
}

/// The type used to represent the kinds of proxying allowed.
#[derive(
	Copy,
	Clone,
	Eq,
	PartialEq,
	Ord,
	PartialOrd,
	Encode,
	Decode,
	RuntimeDebug,
	MaxEncodedLen,
	scale_info::TypeInfo,
)]
pub enum ProxyType {
	Any = 0,
	NonTransfer = 1,
	Governance = 2,
	Staking = 3,
	// Skip 4 as it is now removed (was SudoBalances)
	IdentityJudgement = 5,
	CancelProxy = 6,
	Auction = 7,
}

#[cfg(test)]
mod proxy_type_tests {
	use super::*;

	#[derive(Copy, Clone, Eq, PartialEq, Ord, PartialOrd, Encode, Decode, RuntimeDebug)]
	pub enum OldProxyType {
		Any,
		NonTransfer,
		Governance,
		Staking,
		SudoBalances,
		IdentityJudgement,
	}

	#[test]
	fn proxy_type_decodes_correctly() {
		for (i, j) in vec![
			(OldProxyType::Any, ProxyType::Any),
			(OldProxyType::NonTransfer, ProxyType::NonTransfer),
			(OldProxyType::Governance, ProxyType::Governance),
			(OldProxyType::Staking, ProxyType::Staking),
			(OldProxyType::IdentityJudgement, ProxyType::IdentityJudgement),
		]
		.into_iter()
		{
			assert_eq!(i.encode(), j.encode());
		}
		assert!(ProxyType::decode(&mut &OldProxyType::SudoBalances.encode()[..]).is_err());
	}
}

impl Default for ProxyType {
	fn default() -> Self {
		Self::Any
	}
}
impl InstanceFilter<Call> for ProxyType {
	fn filter(&self, c: &Call) -> bool {
		match self {
			ProxyType::Any => true,
			ProxyType::NonTransfer => matches!(
				c,
				Call::System(..) |
				Call::Scheduler(..) |
				Call::Babe(..) |
				Call::Timestamp(..) |
				Call::Indices(pallet_indices::Call::claim{..}) |
				Call::Indices(pallet_indices::Call::free{..}) |
				Call::Indices(pallet_indices::Call::freeze{..}) |
				// Specifically omitting Indices `transfer`, `force_transfer`
				// Specifically omitting the entire Balances pallet
				Call::Authorship(..) |
				Call::Staking(..) |
				Call::Session(..) |
				Call::Grandpa(..) |
				Call::ImOnline(..) |
				Call::Democracy(..) |
				Call::Council(..) |
				Call::TechnicalCommittee(..) |
				Call::PhragmenElection(..) |
				Call::TechnicalMembership(..) |
				Call::Treasury(..) |
				Call::Bounties(..) |
				Call::ChildBounties(..) |
				Call::Tips(..) |
				Call::Claims(..) |
				Call::Vesting(pallet_vesting::Call::vest{..}) |
				Call::Vesting(pallet_vesting::Call::vest_other{..}) |
				// Specifically omitting Vesting `vested_transfer`, and `force_vested_transfer`
				Call::Utility(..) |
				Call::Identity(..) |
				Call::Proxy(..) |
				Call::Multisig(..) |
				Call::Registrar(paras_registrar::Call::register {..}) |
				Call::Registrar(paras_registrar::Call::deregister {..}) |
				// Specifically omitting Registrar `swap`
				Call::Registrar(paras_registrar::Call::reserve {..}) |
				Call::Crowdloan(..) |
				Call::Slots(..) |
				Call::Auctions(..) | // Specifically omitting the entire XCM Pallet
				Call::BagsList(..)
			),
			ProxyType::Governance => matches!(
				c,
				Call::Democracy(..) |
					Call::Council(..) | Call::TechnicalCommittee(..) |
					Call::PhragmenElection(..) |
					Call::Treasury(..) | Call::Bounties(..) |
					Call::Tips(..) | Call::Utility(..) |
					Call::ChildBounties(..)
			),
			ProxyType::Staking => {
				matches!(c, Call::Staking(..) | Call::Session(..) | Call::Utility(..))
			},
			ProxyType::IdentityJudgement => matches!(
				c,
				Call::Identity(pallet_identity::Call::provide_judgement { .. }) | Call::Utility(..)
			),
			ProxyType::CancelProxy => {
				matches!(c, Call::Proxy(pallet_proxy::Call::reject_announcement { .. }))
			},
			ProxyType::Auction => matches!(
				c,
				Call::Auctions(..) | Call::Crowdloan(..) | Call::Registrar(..) | Call::Slots(..)
			),
		}
	}
	fn is_superset(&self, o: &Self) -> bool {
		match (self, o) {
			(x, y) if x == y => true,
			(ProxyType::Any, _) => true,
			(_, ProxyType::Any) => false,
			(ProxyType::NonTransfer, _) => true,
			_ => false,
		}
	}
}

impl pallet_proxy::Config for Runtime {
	type Event = Event;
	type Call = Call;
	type Currency = Balances;
	type ProxyType = ProxyType;
	type ProxyDepositBase = ProxyDepositBase;
	type ProxyDepositFactor = ProxyDepositFactor;
	type MaxProxies = MaxProxies;
	type WeightInfo = weights::pallet_proxy::WeightInfo<Runtime>;
	type MaxPending = MaxPending;
	type CallHasher = BlakeTwo256;
	type AnnouncementDepositBase = AnnouncementDepositBase;
	type AnnouncementDepositFactor = AnnouncementDepositFactor;
}

impl parachains_origin::Config for Runtime {}

impl parachains_configuration::Config for Runtime {
	type WeightInfo = weights::runtime_parachains_configuration::WeightInfo<Runtime>;
}

impl parachains_shared::Config for Runtime {}

impl parachains_session_info::Config for Runtime {}

impl parachains_inclusion::Config for Runtime {
	type Event = Event;
	type DisputesHandler = ParasDisputes;
	type RewardValidators = parachains_reward_points::RewardValidatorsWithEraPoints<Runtime>;
}

parameter_types! {
	pub const ParasUnsignedPriority: TransactionPriority = TransactionPriority::max_value();
}

impl parachains_paras::Config for Runtime {
	type Event = Event;
	type WeightInfo = weights::runtime_parachains_paras::WeightInfo<Runtime>;
	type UnsignedPriority = ParasUnsignedPriority;
	type NextSessionRotation = Babe;
}

parameter_types! {
	pub const FirstMessageFactorPercent: u64 = 100;
}

impl parachains_ump::Config for Runtime {
	type Event = Event;
	type UmpSink =
		crate::parachains_ump::XcmSink<xcm_executor::XcmExecutor<xcm_config::XcmConfig>, Runtime>;
	type FirstMessageFactorPercent = FirstMessageFactorPercent;
	type ExecuteOverweightOrigin = EnsureRoot<AccountId>;
	type WeightInfo = parachains_ump::TestWeightInfo;
}

impl parachains_dmp::Config for Runtime {}

impl parachains_hrmp::Config for Runtime {
	type Event = Event;
	type Origin = Origin;
	type Currency = Balances;
	type WeightInfo = weights::runtime_parachains_hrmp::WeightInfo<Self>;
}

impl parachains_paras_inherent::Config for Runtime {
	type WeightInfo = weights::runtime_parachains_paras_inherent::WeightInfo<Runtime>;
}

impl parachains_scheduler::Config for Runtime {}

impl parachains_initializer::Config for Runtime {
	type Randomness = pallet_babe::RandomnessFromOneEpochAgo<Runtime>;
	type ForceOrigin = EnsureRoot<AccountId>;
	type WeightInfo = weights::runtime_parachains_initializer::WeightInfo<Runtime>;
}

impl parachains_disputes::Config for Runtime {
	type Event = Event;
	type RewardValidators = ();
	type PunishValidators = ();
	type WeightInfo = weights::runtime_parachains_disputes::WeightInfo<Runtime>;
}

parameter_types! {
	// Mostly arbitrary deposit price, but should provide an adequate incentive not to spam reserve
	// `ParaId`s.
	pub const ParaDeposit: Balance = 100 * DOLLARS;
	pub const ParaDataByteDeposit: Balance = deposit(0, 1);
}

impl paras_registrar::Config for Runtime {
	type Event = Event;
	type Origin = Origin;
	type Currency = Balances;
	type OnSwap = (Crowdloan, Slots);
	type ParaDeposit = ParaDeposit;
	type DataDepositPerByte = ParaDataByteDeposit;
	type WeightInfo = weights::runtime_common_paras_registrar::WeightInfo<Runtime>;
}

parameter_types! {
	// 12 weeks = 3 months per lease period -> 8 lease periods ~ 2 years
	pub LeasePeriod: BlockNumber = prod_or_fast!(12 * WEEKS, 12 * WEEKS, "DOT_LEASE_PERIOD");
	// Polkadot Genesis was on May 26, 2020.
	// Target Parachain Onboarding Date: Dec 15, 2021.
	// Difference is 568 days.
	// We want a lease period to start on the target onboarding date.
	// 568 % (12 * 7) = 64 day offset
	pub LeaseOffset: BlockNumber = prod_or_fast!(64 * DAYS, 0, "DOT_LEASE_OFFSET");
}

impl slots::Config for Runtime {
	type Event = Event;
	type Currency = Balances;
	type Registrar = Registrar;
	type LeasePeriod = LeasePeriod;
	type LeaseOffset = LeaseOffset;
	type ForceOrigin = MoreThanHalfCouncil;
	type WeightInfo = weights::runtime_common_slots::WeightInfo<Runtime>;
}

parameter_types! {
	pub const CrowdloanId: PalletId = PalletId(*b"py/cfund");
	// Accounts for 10_000 contributions, each using 48 bytes (16 bytes for balance, and 32 bytes
	// for a memo).
	pub const SubmissionDeposit: Balance = deposit(1, 480_000);
	// The minimum crowdloan contribution.
	pub const MinContribution: Balance = 5 * DOLLARS;
	pub const RemoveKeysLimit: u32 = 1000;
	// Allow 32 bytes for an additional memo to a crowdloan.
	pub const MaxMemoLength: u8 = 32;
}

impl crowdloan::Config for Runtime {
	type Event = Event;
	type PalletId = CrowdloanId;
	type SubmissionDeposit = SubmissionDeposit;
	type MinContribution = MinContribution;
	type RemoveKeysLimit = RemoveKeysLimit;
	type Registrar = Registrar;
	type Auctioneer = Auctions;
	type MaxMemoLength = MaxMemoLength;
	type WeightInfo = weights::runtime_common_crowdloan::WeightInfo<Runtime>;
}

parameter_types! {
	// The average auction is 7 days long, so this will be 70% for ending period.
	// 5 Days = 72000 Blocks @ 6 sec per block
	pub const EndingPeriod: BlockNumber = 5 * DAYS;
	// ~ 1000 samples per day -> ~ 20 blocks per sample -> 2 minute samples
	pub const SampleLength: BlockNumber = 2 * MINUTES;
}

type AuctionInitiate = EnsureOneOf<
	EnsureRoot<AccountId>,
	pallet_collective::EnsureProportionAtLeast<AccountId, CouncilCollective, 2, 3>,
>;

impl auctions::Config for Runtime {
	type Event = Event;
	type Leaser = Slots;
	type Registrar = Registrar;
	type EndingPeriod = EndingPeriod;
	type SampleLength = SampleLength;
	type Randomness = pallet_babe::RandomnessFromOneEpochAgo<Runtime>;
	type InitiateOrigin = AuctionInitiate;
	type WeightInfo = weights::runtime_common_auctions::WeightInfo<Runtime>;
}

construct_runtime! {
	pub enum Runtime where
		Block = Block,
		NodeBlock = primitives::v2::Block,
		UncheckedExtrinsic = UncheckedExtrinsic
	{
		// Basic stuff; balances is uncallable initially.
		System: frame_system::{Pallet, Call, Storage, Config, Event<T>} = 0,
		Scheduler: pallet_scheduler::{Pallet, Call, Storage, Event<T>} = 1,
		Preimage: pallet_preimage::{Pallet, Call, Storage, Event<T>} = 10,

		// Babe must be before session.
		Babe: pallet_babe::{Pallet, Call, Storage, Config, ValidateUnsigned} = 2,

		Timestamp: pallet_timestamp::{Pallet, Call, Storage, Inherent} = 3,
		Indices: pallet_indices::{Pallet, Call, Storage, Config<T>, Event<T>} = 4,
		Balances: pallet_balances::{Pallet, Call, Storage, Config<T>, Event<T>} = 5,
		TransactionPayment: pallet_transaction_payment::{Pallet, Storage} = 32,

		// Consensus support.
		// Authorship must be before session in order to note author in the correct session and era
		// for im-online and staking.
		Authorship: pallet_authorship::{Pallet, Call, Storage} = 6,
		Staking: pallet_staking::{Pallet, Call, Storage, Config<T>, Event<T>} = 7,
		Offences: pallet_offences::{Pallet, Storage, Event} = 8,
		Historical: session_historical::{Pallet} = 33,
		Session: pallet_session::{Pallet, Call, Storage, Event, Config<T>} = 9,
		Grandpa: pallet_grandpa::{Pallet, Call, Storage, Config, Event, ValidateUnsigned} = 11,
		ImOnline: pallet_im_online::{Pallet, Call, Storage, Event<T>, ValidateUnsigned, Config<T>} = 12,
		AuthorityDiscovery: pallet_authority_discovery::{Pallet, Config} = 13,

		// Governance stuff.
		Democracy: pallet_democracy::{Pallet, Call, Storage, Config<T>, Event<T>} = 14,
		Council: pallet_collective::<Instance1>::{Pallet, Call, Storage, Origin<T>, Event<T>, Config<T>} = 15,
		TechnicalCommittee: pallet_collective::<Instance2>::{Pallet, Call, Storage, Origin<T>, Event<T>, Config<T>} = 16,
		PhragmenElection: pallet_elections_phragmen::{Pallet, Call, Storage, Event<T>, Config<T>} = 17,
		TechnicalMembership: pallet_membership::<Instance1>::{Pallet, Call, Storage, Event<T>, Config<T>} = 18,
		Treasury: pallet_treasury::{Pallet, Call, Storage, Config, Event<T>} = 19,


		// Claims. Usable initially.
		Claims: claims::{Pallet, Call, Storage, Event<T>, Config<T>, ValidateUnsigned} = 24,
		// Vesting. Usable initially, but removed once all vesting is finished.
		Vesting: pallet_vesting::{Pallet, Call, Storage, Event<T>, Config<T>} = 25,
		// Cunning utilities. Usable initially.
		Utility: pallet_utility::{Pallet, Call, Event} = 26,

		// Identity. Late addition.
		Identity: pallet_identity::{Pallet, Call, Storage, Event<T>} = 28,

		// Proxy module. Late addition.
		Proxy: pallet_proxy::{Pallet, Call, Storage, Event<T>} = 29,

		// Multisig dispatch. Late addition.
		Multisig: pallet_multisig::{Pallet, Call, Storage, Event<T>} = 30,

		// Bounties modules.
		Bounties: pallet_bounties::{Pallet, Call, Storage, Event<T>} = 34,
		ChildBounties: pallet_child_bounties = 38,

		// Tips module.
		Tips: pallet_tips::{Pallet, Call, Storage, Event<T>} = 35,

		// Election pallet. Only works with staking, but placed here to maintain indices.
		ElectionProviderMultiPhase: pallet_election_provider_multi_phase::{Pallet, Call, Storage, Event<T>, ValidateUnsigned} = 36,

		// Provides a semi-sorted list of nominators for staking.
		BagsList: pallet_bags_list::{Pallet, Call, Storage, Event<T>} = 37,

		// Parachains pallets. Start indices at 50 to leave room.
		ParachainsOrigin: parachains_origin::{Pallet, Origin} = 50,
		Configuration: parachains_configuration::{Pallet, Call, Storage, Config<T>} = 51,
		ParasShared: parachains_shared::{Pallet, Call, Storage} = 52,
		ParaInclusion: parachains_inclusion::{Pallet, Call, Storage, Event<T>} = 53,
		ParaInherent: parachains_paras_inherent::{Pallet, Call, Storage, Inherent} = 54,
		ParaScheduler: parachains_scheduler::{Pallet, Storage} = 55,
		Paras: parachains_paras::{Pallet, Call, Storage, Event, Config} = 56,
		Initializer: parachains_initializer::{Pallet, Call, Storage} = 57,
		Dmp: parachains_dmp::{Pallet, Call, Storage} = 58,
		Ump: parachains_ump::{Pallet, Call, Storage, Event} = 59,
		Hrmp: parachains_hrmp::{Pallet, Call, Storage, Event<T>, Config} = 60,
		ParaSessionInfo: parachains_session_info::{Pallet, Storage} = 61,
		ParasDisputes: parachains_disputes::{Pallet, Call, Storage, Event<T>} = 62,

		// Parachain Onboarding Pallets. Start indices at 70 to leave room.
		Registrar: paras_registrar::{Pallet, Call, Storage, Event<T>} = 70,
		Slots: slots::{Pallet, Call, Storage, Event<T>} = 71,
		Auctions: auctions::{Pallet, Call, Storage, Event<T>} = 72,
		Crowdloan: crowdloan::{Pallet, Call, Storage, Event<T>} = 73,

		// Pallet for sending XCM.
		XcmPallet: pallet_xcm::{Pallet, Call, Storage, Event<T>, Origin, Config} = 99,
	}
}

/// The address format for describing accounts.
pub type Address = sp_runtime::MultiAddress<AccountId, ()>;
/// Block header type as expected by this runtime.
pub type Header = generic::Header<BlockNumber, BlakeTwo256>;
/// Block type as expected by this runtime.
pub type Block = generic::Block<Header, UncheckedExtrinsic>;
/// A Block signed with a Justification
pub type SignedBlock = generic::SignedBlock<Block>;
/// `BlockId` type as expected by this runtime.
pub type BlockId = generic::BlockId<Block>;
/// The `SignedExtension` to the basic transaction logic.
pub type SignedExtra = (
	frame_system::CheckNonZeroSender<Runtime>,
	frame_system::CheckSpecVersion<Runtime>,
	frame_system::CheckTxVersion<Runtime>,
	frame_system::CheckGenesis<Runtime>,
	frame_system::CheckMortality<Runtime>,
	frame_system::CheckNonce<Runtime>,
	frame_system::CheckWeight<Runtime>,
	pallet_transaction_payment::ChargeTransactionPayment<Runtime>,
	claims::PrevalidateAttests<Runtime>,
);
/// Unchecked extrinsic type as expected by this runtime.
pub type UncheckedExtrinsic = generic::UncheckedExtrinsic<Address, Call, Signature, SignedExtra>;
/// Executive: handles dispatch to the various modules.
pub type Executive = frame_executive::Executive<
	Runtime,
	Block,
	frame_system::ChainContext<Runtime>,
	Runtime,
	AllPalletsWithSystem,
	(
		FixCouncilDepositMigration,
		CrowdloanIndexMigration,
		pallet_staking::migrations::v9::InjectValidatorsIntoVoterList<Runtime>,
	),
>;
/// The payload being signed in transactions.
pub type SignedPayload = generic::SignedPayload<Call, SignedExtra>;

// Migration for crowdloan pallet to use fund index for account generation.
pub struct CrowdloanIndexMigration;
impl OnRuntimeUpgrade for CrowdloanIndexMigration {
	fn on_runtime_upgrade() -> frame_support::weights::Weight {
		crowdloan::migration::crowdloan_index_migration::migrate::<Runtime>()
	}

	#[cfg(feature = "try-runtime")]
	fn pre_upgrade() -> Result<(), &'static str> {
		crowdloan::migration::crowdloan_index_migration::pre_migrate::<Runtime>()
	}

	#[cfg(feature = "try-runtime")]
	fn post_upgrade() -> Result<(), &'static str> {
		crowdloan::migration::crowdloan_index_migration::post_migrate::<Runtime>()
	}
}

/// A migration struct to fix some deposits in the council election pallet.
///
/// See more details here: https://github.com/paritytech/polkadot/issues/4160
pub struct FixCouncilDepositMigration;
impl FixCouncilDepositMigration {
	fn execute(check: bool) -> frame_support::weights::Weight {
		let accounts = vec![
			// 14udY48vCbPLtF2VEpUmqfJLHesmAZWi5ShzeKgnqkuigYaR
			[
				172, 216, 115, 87, 170, 243, 188, 88, 181, 73, 157, 16, 214, 192, 48, 146, 239, 79,
				168, 154, 196, 169, 194, 254, 122, 128, 246, 166, 205, 215, 176, 96,
			],
			// 14iGCDW2cEphmcXH22RhbuQBxjAzPP8UJAX8EQw4p5T2ZwsW
			[
				164, 44, 232, 74, 83, 194, 159, 82, 232, 179, 36, 255, 38, 50, 209, 27, 131, 102,
				14, 84, 172, 117, 220, 42, 68, 1, 156, 100, 180, 176, 241, 14,
			],
			// 14FrHPF7UWDZCe811yBUXMch8VS7hE4CvV26UR92Pvz5BUia
			[
				144, 8, 9, 30, 45, 31, 178, 14, 109, 106, 70, 192, 214, 101, 145, 201, 176, 11,
				115, 234, 66, 56, 108, 8, 151, 223, 221, 83, 39, 193, 85, 49,
			],
			// 14BpBd1EhsbzSAarjKJmpNHA2evTj1B4FjryWACycBCqTxDQ
			[
				140, 243, 252, 167, 136, 94, 38, 129, 226, 241, 53, 86, 191, 123, 76, 106, 9, 118,
				132, 88, 187, 170, 17, 156, 237, 88, 146, 133, 105, 209, 1, 25,
			],
			// 13Smi6KLQxEfBNYNPAbiMPiVFVPRpu8WM2qQv42jkmZKnkfo
			[
				108, 32, 26, 170, 125, 136, 60, 208, 129, 73, 14, 48, 167, 180, 62, 102, 16, 173,
				35, 186, 0, 84, 201, 8, 220, 147, 61, 201, 113, 230, 64, 79,
			],
			// 1A6Tb4x8T9WbN2Rvq1kQFdFoFQxbNv6GBhc5GAMY9ACQV4j
			[
				6, 239, 149, 80, 170, 82, 13, 197, 145, 211, 233, 148, 11, 63, 162, 137, 186, 65,
				36, 99, 214, 95, 24, 38, 33, 183, 77, 243, 230, 55, 164, 23,
			],
			// 14cstG1jBDJuPGcAf41cmX6QWuF2AxN3sMWaxtPac9D5cToJ
			[
				160, 17, 148, 94, 22, 13, 118, 174, 174, 230, 77, 85, 60, 34, 25, 135, 10, 214,
				212, 168, 251, 43, 41, 57, 155, 47, 233, 152, 3, 232, 207, 125,
			],
			// 165gfcRhaqPSiwhhw3Vsb6S4iWxALtQtEK5MbtrfJsgDEHQi
			[
				224, 191, 172, 240, 87, 30, 41, 24, 135, 105, 21, 246, 198, 223, 211, 33, 187, 40,
				23, 235, 216, 30, 183, 110, 115, 152, 101, 130, 89, 103, 87, 61,
			],
			// 1gNBZtAbG75p4cVcdCJNh6NE8YB7X1F7jr67J8fCBeV96cp
			[
				30, 5, 224, 89, 249, 90, 22, 14, 81, 26, 74, 44, 0, 199, 0, 49, 246, 90, 132, 220,
				218, 82, 237, 53, 50, 244, 232, 214, 149, 157, 57, 93,
			],
			// 1EP1PHmnjwpL2X53CToLFJg8UuXqzbuAv3ySXQjkJaCw3Y6
			[
				10, 52, 69, 106, 236, 104, 209, 252, 112, 54, 239, 6, 22, 255, 205, 117, 20, 214,
				60, 209, 217, 67, 60, 15, 85, 179, 114, 221, 70, 156, 136, 17,
			],
			// 14v1h36tNjUkxaMGugURtXZncrXns47pkQ86gJcxyPtknsN
			[
				2, 252, 48, 175, 174, 77, 94, 53, 172, 150, 26, 125, 182, 0, 149, 0, 209, 114, 46,
				207, 136, 115, 39, 94, 13, 115, 135, 178, 125, 86, 132, 59,
			],
			// 14dQWQ6URVDwApf58KWd61FjGcQ4UPujw7gsz5o8Mcitp24y
			[
				160, 120, 170, 132, 20, 103, 222, 160, 137, 141, 113, 85, 183, 237, 251, 51, 79,
				137, 124, 136, 76, 53, 22, 248, 179, 239, 132, 36, 16, 2, 135, 0,
			],
			// 15Xx6ToS88iUagZ6BNJsEMKDbo4V7RcjdJk1FGfdxLtgqVs4
			[
				200, 139, 194, 108, 60, 251, 55, 151, 193, 178, 226, 201, 231, 253, 3, 32, 217,
				137, 146, 113, 186, 146, 85, 162, 64, 140, 79, 238, 179, 60, 212, 37,
			],
			// 121YKGZBCaLyCkZjrwfqEkZHHVns1Kt5Q1g6gEfdU6MgbkFy
			[
				44, 165, 166, 39, 32, 79, 103, 91, 243, 65, 83, 45, 12, 71, 150, 8, 65, 72, 47,
				138, 41, 93, 84, 82, 246, 172, 37, 77, 120, 255, 205, 0,
			],
			// 14pXP1DJVJnZDt6CcPkuwfT6NHh9nQ22J8LnsUCvkk2LRH65
			[
				168, 243, 128, 29, 140, 120, 224, 144, 194, 1, 238, 189, 86, 169, 82, 167, 233, 13,
				83, 92, 237, 86, 132, 253, 211, 253, 103, 106, 154, 207, 75, 68,
			],
			// 14tye3sQ1L3z3p4DSKhvhbXFMW6jQfFQYFd5xi4LBhJ2TJem
			[
				172, 88, 225, 14, 65, 37, 22, 93, 132, 13, 83, 22, 158, 17, 26, 78, 118, 72, 127,
				147, 13, 123, 218, 87, 117, 131, 246, 187, 246, 219, 81, 59,
			],
			// 14gUmUjQooUqAgbkP8zEdz5tkLyCqPSz8GZ41AnLLyFzhVw2
			[
				162, 208, 190, 35, 76, 208, 148, 91, 47, 116, 178, 159, 123, 17, 212, 247, 90, 174,
				73, 32, 139, 89, 214, 83, 90, 3, 174, 26, 67, 165, 183, 112,
			],
			// 16c552whYN6dr8jJtNdRLm8FKyxMpYwFDP5f5enw26VquJk5
			[
				247, 236, 116, 170, 31, 243, 191, 68, 117, 233, 36, 158, 227, 128, 193, 216, 142,
				209, 41, 184, 91, 128, 225, 244, 111, 216, 85, 70, 197, 255, 107, 44,
			],
			// 16UJBPHVqQ3xYXnmhEpaQtvSRnrP9k1XeE7WxoyCxsrL9AvV
			[
				241, 254, 159, 123, 160, 254, 171, 158, 71, 104, 77, 64, 6, 237, 37, 173, 108, 68,
				26, 21, 83, 206, 246, 39, 72, 84, 94, 165, 117, 57, 42, 245,
			],
			// 16aHHHXnTYAV72qngKmEDVGXwRw8cknqgioY75BsTtMNJEg3
			[
				246, 143, 18, 83, 127, 208, 99, 243, 148, 152, 117, 161, 239, 194, 206, 212, 72,
				86, 133, 228, 137, 154, 134, 116, 198, 74, 192, 66, 219, 182, 125, 67,
			],
			// 16X6fA9y2kPoUDN3wo2Y5PhAfYCd7R8b8soH9jKo754TEoHh
			[
				244, 33, 147, 88, 40, 40, 13, 119, 209, 186, 58, 206, 220, 185, 108, 55, 45, 165,
				35, 15, 86, 139, 143, 62, 89, 66, 182, 145, 129, 57, 5, 38,
			],
			// 14M7jxZGVjp8DKNgmqCRPmrJyVpFSNvrUG6CfX7TGcS48JZw
			[
				148, 12, 76, 172, 117, 113, 22, 224, 45, 110, 189, 199, 224, 170, 130, 125, 212,
				121, 33, 129, 247, 254, 11, 118, 205, 112, 146, 85, 229, 36, 187, 19,
			],
			// 16kbrXtdXwQKEPrswWQXLtBTao1PqiGhRcXFvyh4ysF5pmoK
			[
				254, 110, 12, 120, 57, 60, 85, 65, 211, 12, 63, 67, 45, 168, 180, 85, 164, 150,
				102, 196, 83, 28, 134, 154, 95, 189, 99, 201, 185, 163, 138, 109,
			],
			// 1LWcBbCTEc1E1vvVSSPXXiMfGdX9ZLPv9su3cWN3m9xWEjE
			[
				14, 225, 83, 206, 131, 55, 42, 106, 38, 36, 189, 220, 15, 111, 155, 98, 53, 232,
				95, 87, 98, 25, 56, 12, 208, 210, 160, 62, 172, 112, 77, 83,
			],
			// 1n1B9ZPkg9cv152c6UwtQrXuNwR2tXPXvwKDX9cYeMh4fNQ
			[
				34, 82, 161, 213, 13, 148, 36, 11, 212, 229, 179, 46, 245, 193, 24, 213, 158, 134,
				74, 138, 221, 110, 45, 48, 252, 255, 83, 185, 57, 240, 138, 16,
			],
			// 1RVaJptRF1XompgRCXuda3Vs8Cxjt22ww5ndSRSvaW7WJBf
			[
				18, 174, 20, 73, 241, 49, 142, 117, 34, 7, 71, 237, 232, 254, 238, 5, 97, 245, 0,
				241, 202, 36, 0, 194, 4, 255, 173, 115, 92, 83, 236, 84,
			],
			// 1243tzEb446NSpWzPcaeMGpJh2YZ4TwMb4B85yVCt4275fD8
			[
				46, 143, 184, 53, 56, 149, 115, 226, 83, 136, 159, 62, 59, 200, 58, 164, 121, 129,
				227, 42, 112, 29, 160, 91, 242, 253, 25, 119, 194, 54, 208, 61,
			],
			// 14XetcVhGUWtf2W1tbtA6wxP3MwWxTquLsLhZMgKGBG4W7R5
			[
				156, 21, 156, 115, 71, 245, 92, 84, 163, 230, 0, 227, 233, 120, 27, 153, 130, 240,
				92, 168, 113, 189, 234, 206, 107, 103, 117, 220, 169, 238, 189, 17,
			],
			// 15rqGn147Drr6nY5Xvyzqo6NgDWJoQzooiqaJHEzkcavFryy
			[
				214, 242, 116, 231, 100, 216, 50, 159, 252, 77, 140, 17, 120, 203, 4, 244, 115,
				129, 156, 227, 192, 228, 32, 224, 58, 167, 125, 103, 154, 67, 208, 60,
			],
			// 1629Shw6w88GnyXyyUbRtX7YFipQnjScGKcWr1BaRiMhvmAg
			[
				222, 12, 213, 196, 1, 109, 233, 174, 186, 136, 143, 177, 134, 162, 168, 187, 208,
				151, 155, 47, 220, 232, 133, 120, 133, 142, 111, 42, 219, 127, 143, 78,
			],
		];
		let count = accounts.len() as u64;
		accounts.into_iter().map(AccountId::from).for_each(|who| {
			use frame_support::traits::ReservableCurrency;
			// unreserve up to 4.95 DOTs, if they still have it.
			let leftover = Balances::unreserve(&who, 495 * UNITS / 100);
			if check && !leftover.is_zero() {
				log::warn!(
					target: "runtime::polkadot",
					"some account {:?} does not have enough balance for the refund ({}), this is not necessarily a problem.",
					who,
					leftover,
				);
			}
		});
		<Runtime as frame_system::Config>::DbWeight::get().reads_writes(count, count)
	}
}

impl OnRuntimeUpgrade for FixCouncilDepositMigration {
	fn on_runtime_upgrade() -> frame_support::weights::Weight {
		if VERSION.spec_version == 9180 {
			Self::execute(false)
		} else {
			log::warn!(target: "runtime::polkadot", "FixCouncilDepositMigration should be removed.");
			0
		}
	}

	#[cfg(feature = "try-runtime")]
	fn pre_upgrade() -> Result<(), &'static str> {
		let _ = Self::execute(true);
		Ok(())
	}
}

#[cfg(feature = "runtime-benchmarks")]
#[macro_use]
extern crate frame_benchmarking;

#[cfg(feature = "runtime-benchmarks")]
mod benches {
	define_benchmarks!(
		// Polkadot
		// NOTE: Make sure to prefix these with `runtime_common::` so
		// the that path resolves correctly in the generated file.
		[runtime_common::auctions, Auctions]
		[runtime_common::claims, Claims]
		[runtime_common::crowdloan, Crowdloan]
		[runtime_common::slots, Slots]
		[runtime_common::paras_registrar, Registrar]
		[runtime_parachains::configuration, Configuration]
		[runtime_parachains::disputes, ParasDisputes]
		[runtime_parachains::initializer, Initializer]
		[runtime_parachains::paras, Paras]
		[runtime_parachains::paras_inherent, ParaInherent]
		[runtime_parachains::ump, Ump]
		// Substrate
		[pallet_bags_list, BagsList]
		[pallet_balances, Balances]
		[frame_benchmarking::baseline, Baseline::<Runtime>]
		[pallet_bounties, Bounties]
		[pallet_child_bounties, ChildBounties]
		[pallet_collective, Council]
		[pallet_collective, TechnicalCommittee]
		[pallet_democracy, Democracy]
		[pallet_elections_phragmen, PhragmenElection]
		[pallet_election_provider_multi_phase, ElectionProviderMultiPhase]
		[pallet_identity, Identity]
		[pallet_im_online, ImOnline]
		[pallet_indices, Indices]
		[pallet_membership, TechnicalMembership]
		[pallet_multisig, Multisig]
		[pallet_offences, OffencesBench::<Runtime>]
		[pallet_preimage, Preimage]
		[pallet_proxy, Proxy]
		[pallet_scheduler, Scheduler]
		[pallet_session, SessionBench::<Runtime>]
		[pallet_staking, Staking]
		[frame_system, SystemBench::<Runtime>]
		[pallet_timestamp, Timestamp]
		[pallet_tips, Tips]
		[pallet_treasury, Treasury]
		[pallet_utility, Utility]
		[pallet_vesting, Vesting]
	);
}

#[cfg(not(feature = "disable-runtime-api"))]
sp_api::impl_runtime_apis! {
	impl sp_api::Core<Block> for Runtime {
		fn version() -> RuntimeVersion {
			VERSION
		}

		fn execute_block(block: Block) {
			Executive::execute_block(block);
		}

		fn initialize_block(header: &<Block as BlockT>::Header) {
			Executive::initialize_block(header)
		}
	}

	impl sp_api::Metadata<Block> for Runtime {
		fn metadata() -> OpaqueMetadata {
			OpaqueMetadata::new(Runtime::metadata().into())
		}
	}

	impl block_builder_api::BlockBuilder<Block> for Runtime {
		fn apply_extrinsic(extrinsic: <Block as BlockT>::Extrinsic) -> ApplyExtrinsicResult {
			Executive::apply_extrinsic(extrinsic)
		}

		fn finalize_block() -> <Block as BlockT>::Header {
			Executive::finalize_block()
		}

		fn inherent_extrinsics(data: inherents::InherentData) -> Vec<<Block as BlockT>::Extrinsic> {
			data.create_extrinsics()
		}

		fn check_inherents(
			block: Block,
			data: inherents::InherentData,
		) -> inherents::CheckInherentsResult {
			data.check_extrinsics(&block)
		}
	}

	impl tx_pool_api::runtime_api::TaggedTransactionQueue<Block> for Runtime {
		fn validate_transaction(
			source: TransactionSource,
			tx: <Block as BlockT>::Extrinsic,
			block_hash: <Block as BlockT>::Hash,
		) -> TransactionValidity {
			Executive::validate_transaction(source, tx, block_hash)
		}
	}

	impl offchain_primitives::OffchainWorkerApi<Block> for Runtime {
		fn offchain_worker(header: &<Block as BlockT>::Header) {
			Executive::offchain_worker(header)
		}
	}

	impl primitives::v2::ParachainHost<Block, Hash, BlockNumber> for Runtime {
		fn validators() -> Vec<ValidatorId> {
			parachains_runtime_api_impl::validators::<Runtime>()
		}

		fn validator_groups() -> (Vec<Vec<ValidatorIndex>>, GroupRotationInfo<BlockNumber>) {
			parachains_runtime_api_impl::validator_groups::<Runtime>()
		}

		fn availability_cores() -> Vec<CoreState<Hash, BlockNumber>> {
			parachains_runtime_api_impl::availability_cores::<Runtime>()
		}

		fn persisted_validation_data(para_id: ParaId, assumption: OccupiedCoreAssumption)
			-> Option<PersistedValidationData<Hash, BlockNumber>> {
			parachains_runtime_api_impl::persisted_validation_data::<Runtime>(para_id, assumption)
		}

		fn assumed_validation_data(
			para_id: ParaId,
			expected_persisted_validation_data_hash: Hash,
		) -> Option<(PersistedValidationData<Hash, BlockNumber>, ValidationCodeHash)> {
			parachains_runtime_api_impl::assumed_validation_data::<Runtime>(
				para_id,
				expected_persisted_validation_data_hash,
			)
		}

		fn check_validation_outputs(
			para_id: ParaId,
			outputs: primitives::v2::CandidateCommitments,
		) -> bool {
			parachains_runtime_api_impl::check_validation_outputs::<Runtime>(para_id, outputs)
		}

		fn session_index_for_child() -> SessionIndex {
			parachains_runtime_api_impl::session_index_for_child::<Runtime>()
		}

		fn validation_code(para_id: ParaId, assumption: OccupiedCoreAssumption)
			-> Option<ValidationCode> {
			parachains_runtime_api_impl::validation_code::<Runtime>(para_id, assumption)
		}

		fn candidate_pending_availability(para_id: ParaId) -> Option<CommittedCandidateReceipt<Hash>> {
			parachains_runtime_api_impl::candidate_pending_availability::<Runtime>(para_id)
		}

		fn candidate_events() -> Vec<CandidateEvent<Hash>> {
			parachains_runtime_api_impl::candidate_events::<Runtime, _>(|ev| {
				match ev {
					Event::ParaInclusion(ev) => {
						Some(ev)
					}
					_ => None,
				}
			})
		}

		fn session_info(index: SessionIndex) -> Option<SessionInfo> {
			parachains_runtime_api_impl::session_info::<Runtime>(index)
		}

		fn dmq_contents(recipient: ParaId) -> Vec<InboundDownwardMessage<BlockNumber>> {
			parachains_runtime_api_impl::dmq_contents::<Runtime>(recipient)
		}

		fn inbound_hrmp_channels_contents(
			recipient: ParaId
		) -> BTreeMap<ParaId, Vec<InboundHrmpMessage<BlockNumber>>> {
			parachains_runtime_api_impl::inbound_hrmp_channels_contents::<Runtime>(recipient)
		}

		fn validation_code_by_hash(hash: ValidationCodeHash) -> Option<ValidationCode> {
			parachains_runtime_api_impl::validation_code_by_hash::<Runtime>(hash)
		}

		fn on_chain_votes() -> Option<ScrapedOnChainVotes<Hash>> {
			parachains_runtime_api_impl::on_chain_votes::<Runtime>()
		}

		fn submit_pvf_check_statement(
			stmt: primitives::v2::PvfCheckStatement,
			signature: primitives::v2::ValidatorSignature,
		) {
			parachains_runtime_api_impl::submit_pvf_check_statement::<Runtime>(stmt, signature)
		}

		fn pvfs_require_precheck() -> Vec<ValidationCodeHash> {
			parachains_runtime_api_impl::pvfs_require_precheck::<Runtime>()
		}

		fn validation_code_hash(para_id: ParaId, assumption: OccupiedCoreAssumption)
			-> Option<ValidationCodeHash>
		{
			parachains_runtime_api_impl::validation_code_hash::<Runtime>(para_id, assumption)
		}
	}

	impl beefy_primitives::BeefyApi<Block> for Runtime {
		fn validator_set() -> Option<beefy_primitives::ValidatorSet<BeefyId>> {
			// dummy implementation due to lack of BEEFY pallet.
			None
		}
	}

	impl mmr::MmrApi<Block, Hash> for Runtime {
		fn generate_proof(_leaf_index: u64)
			-> Result<(mmr::EncodableOpaqueLeaf, mmr::Proof<Hash>), mmr::Error>
		{
			// dummy implementation due to lack of MMR pallet.
			Err(mmr::Error::GenerateProof)
		}

		fn verify_proof(_leaf: mmr::EncodableOpaqueLeaf, _proof: mmr::Proof<Hash>)
			-> Result<(), mmr::Error>
		{
			// dummy implementation due to lack of MMR pallet.
			Err(mmr::Error::Verify)
		}

		fn verify_proof_stateless(
			_root: Hash,
			_leaf: mmr::EncodableOpaqueLeaf,
			_proof: mmr::Proof<Hash>
		) -> Result<(), mmr::Error> {
			// dummy implementation due to lack of MMR pallet.
			Err(mmr::Error::Verify)
		}
	}

	impl fg_primitives::GrandpaApi<Block> for Runtime {
		fn grandpa_authorities() -> Vec<(GrandpaId, u64)> {
			Grandpa::grandpa_authorities()
		}

		fn current_set_id() -> fg_primitives::SetId {
			Grandpa::current_set_id()
		}

		fn submit_report_equivocation_unsigned_extrinsic(
			equivocation_proof: fg_primitives::EquivocationProof<
				<Block as BlockT>::Hash,
				sp_runtime::traits::NumberFor<Block>,
			>,
			key_owner_proof: fg_primitives::OpaqueKeyOwnershipProof,
		) -> Option<()> {
			let key_owner_proof = key_owner_proof.decode()?;

			Grandpa::submit_unsigned_equivocation_report(
				equivocation_proof,
				key_owner_proof,
			)
		}

		fn generate_key_ownership_proof(
			_set_id: fg_primitives::SetId,
			authority_id: fg_primitives::AuthorityId,
		) -> Option<fg_primitives::OpaqueKeyOwnershipProof> {
			use parity_scale_codec::Encode;

			Historical::prove((fg_primitives::KEY_TYPE, authority_id))
				.map(|p| p.encode())
				.map(fg_primitives::OpaqueKeyOwnershipProof::new)
		}
	}

	impl babe_primitives::BabeApi<Block> for Runtime {
		fn configuration() -> babe_primitives::BabeGenesisConfiguration {
			// The choice of `c` parameter (where `1 - c` represents the
			// probability of a slot being empty), is done in accordance to the
			// slot duration and expected target block time, for safely
			// resisting network delays of maximum two seconds.
			// <https://research.web3.foundation/en/latest/polkadot/BABE/Babe/#6-practical-results>
			babe_primitives::BabeGenesisConfiguration {
				slot_duration: Babe::slot_duration(),
				epoch_length: EpochDuration::get(),
				c: BABE_GENESIS_EPOCH_CONFIG.c,
				genesis_authorities: Babe::authorities().to_vec(),
				randomness: Babe::randomness(),
				allowed_slots: BABE_GENESIS_EPOCH_CONFIG.allowed_slots,
			}
		}

		fn current_epoch_start() -> babe_primitives::Slot {
			Babe::current_epoch_start()
		}

		fn current_epoch() -> babe_primitives::Epoch {
			Babe::current_epoch()
		}

		fn next_epoch() -> babe_primitives::Epoch {
			Babe::next_epoch()
		}

		fn generate_key_ownership_proof(
			_slot: babe_primitives::Slot,
			authority_id: babe_primitives::AuthorityId,
		) -> Option<babe_primitives::OpaqueKeyOwnershipProof> {
			use parity_scale_codec::Encode;

			Historical::prove((babe_primitives::KEY_TYPE, authority_id))
				.map(|p| p.encode())
				.map(babe_primitives::OpaqueKeyOwnershipProof::new)
		}

		fn submit_report_equivocation_unsigned_extrinsic(
			equivocation_proof: babe_primitives::EquivocationProof<<Block as BlockT>::Header>,
			key_owner_proof: babe_primitives::OpaqueKeyOwnershipProof,
		) -> Option<()> {
			let key_owner_proof = key_owner_proof.decode()?;

			Babe::submit_unsigned_equivocation_report(
				equivocation_proof,
				key_owner_proof,
			)
		}
	}

	impl authority_discovery_primitives::AuthorityDiscoveryApi<Block> for Runtime {
		fn authorities() -> Vec<AuthorityDiscoveryId> {
			AuthorityDiscovery::authorities()
		}
	}

	impl sp_session::SessionKeys<Block> for Runtime {
		fn generate_session_keys(seed: Option<Vec<u8>>) -> Vec<u8> {
			SessionKeys::generate(seed)
		}

		fn decode_session_keys(
			encoded: Vec<u8>,
		) -> Option<Vec<(Vec<u8>, sp_core::crypto::KeyTypeId)>> {
			SessionKeys::decode_into_raw_public_keys(&encoded)
		}
	}

	impl frame_system_rpc_runtime_api::AccountNonceApi<Block, AccountId, Nonce> for Runtime {
		fn account_nonce(account: AccountId) -> Nonce {
			System::account_nonce(account)
		}
	}

	impl pallet_transaction_payment_rpc_runtime_api::TransactionPaymentApi<
		Block,
		Balance,
	> for Runtime {
		fn query_info(uxt: <Block as BlockT>::Extrinsic, len: u32) -> RuntimeDispatchInfo<Balance> {
			TransactionPayment::query_info(uxt, len)
		}
		fn query_fee_details(uxt: <Block as BlockT>::Extrinsic, len: u32) -> FeeDetails<Balance> {
			TransactionPayment::query_fee_details(uxt, len)
		}
	}

	#[cfg(feature = "try-runtime")]
	impl frame_try_runtime::TryRuntime<Block> for Runtime {
		fn on_runtime_upgrade() -> (Weight, Weight) {
			log::info!("try-runtime::on_runtime_upgrade polkadot.");
			let weight = Executive::try_runtime_upgrade().unwrap();
			(weight, BlockWeights::get().max_block)
		}

		fn execute_block_no_check(block: Block) -> Weight {
			Executive::execute_block_no_check(block)
		}
	}

	#[cfg(feature = "runtime-benchmarks")]
	impl frame_benchmarking::Benchmark<Block> for Runtime {
		fn benchmark_metadata(extra: bool) -> (
			Vec<frame_benchmarking::BenchmarkList>,
			Vec<frame_support::traits::StorageInfo>,
		) {
			use frame_benchmarking::{Benchmarking, BenchmarkList};
			use frame_support::traits::StorageInfoTrait;

			use pallet_session_benchmarking::Pallet as SessionBench;
			use pallet_offences_benchmarking::Pallet as OffencesBench;
			use frame_system_benchmarking::Pallet as SystemBench;
			use frame_benchmarking::baseline::Pallet as Baseline;

			let mut list = Vec::<BenchmarkList>::new();
			list_benchmarks!(list, extra);

			let storage_info = AllPalletsWithSystem::storage_info();
			return (list, storage_info)
		}

		fn dispatch_benchmark(
			config: frame_benchmarking::BenchmarkConfig
		) -> Result<
			Vec<frame_benchmarking::BenchmarkBatch>,
			sp_runtime::RuntimeString,
		> {
			use frame_benchmarking::{Benchmarking, BenchmarkBatch, TrackedStorageKey};
			// Trying to add benchmarks directly to some pallets caused cyclic dependency issues.
			// To get around that, we separated the benchmarks into its own crate.
			use pallet_session_benchmarking::Pallet as SessionBench;
			use pallet_offences_benchmarking::Pallet as OffencesBench;
			use frame_system_benchmarking::Pallet as SystemBench;
			use frame_benchmarking::baseline::Pallet as Baseline;

			impl pallet_session_benchmarking::Config for Runtime {}
			impl pallet_offences_benchmarking::Config for Runtime {}
			impl frame_system_benchmarking::Config for Runtime {}
			impl frame_benchmarking::baseline::Config for Runtime {}

			let whitelist: Vec<TrackedStorageKey> = vec![
				// Block Number
				hex_literal::hex!("26aa394eea5630e07c48ae0c9558cef702a5c1b19ab7a04f536c519aca4983ac").to_vec().into(),
				// Total Issuance
				hex_literal::hex!("c2261276cc9d1f8598ea4b6a74b15c2f57c875e4cff74148e4628f264b974c80").to_vec().into(),
				// Execution Phase
				hex_literal::hex!("26aa394eea5630e07c48ae0c9558cef7ff553b5a9862a516939d82b3d3d8661a").to_vec().into(),
				// Event Count
				hex_literal::hex!("26aa394eea5630e07c48ae0c9558cef70a98fdbe9ce6c55837576c60c7af3850").to_vec().into(),
				// System Events
				hex_literal::hex!("26aa394eea5630e07c48ae0c9558cef780d41e5e16056765bc8461851072c9d7").to_vec().into(),
				// Treasury Account
				hex_literal::hex!("26aa394eea5630e07c48ae0c9558cef7b99d880ec681799c0cf30e8886371da95ecffd7b6c0f78751baa9d281e0bfa3a6d6f646c70792f74727372790000000000000000000000000000000000000000").to_vec().into(),
			];

			let mut batches = Vec::<BenchmarkBatch>::new();
			let params = (&config, &whitelist);

			add_benchmarks!(params, batches);

			Ok(batches)
		}
	}
}

#[cfg(test)]
mod test_fees {
	use super::*;
	use frame_support::weights::{GetDispatchInfo, WeightToFeePolynomial};
	use keyring::Sr25519Keyring::Charlie;
	use pallet_transaction_payment::Multiplier;
	use runtime_common::MinimumMultiplier;
	use separator::Separatable;
	use sp_runtime::{assert_eq_error_rate, FixedPointNumber};

	#[test]
	fn payout_weight_portion() {
		use pallet_staking::WeightInfo;
		let payout_weight =
			<Runtime as pallet_staking::Config>::WeightInfo::payout_stakers_alive_staked(
				MaxNominatorRewardedPerValidator::get(),
			) as f64;
		let block_weight = BlockWeights::get().max_block as f64;

		println!(
			"a full payout takes {:.2} of the block weight [{} / {}]",
			payout_weight / block_weight,
			payout_weight,
			block_weight
		);
		assert!(payout_weight * 2f64 < block_weight);
	}

	#[test]
	#[ignore]
	fn block_cost() {
		let max_block_weight = BlockWeights::get().max_block;
		let raw_fee = WeightToFee::calc(&max_block_weight);

		println!(
			"Full Block weight == {} // WeightToFee(full_block) == {} plank",
			max_block_weight,
			raw_fee.separated_string(),
		);
	}

	#[test]
	#[ignore]
	fn transfer_cost_min_multiplier() {
		let min_multiplier = MinimumMultiplier::get();
		let call = pallet_balances::Call::<Runtime>::transfer_keep_alive {
			dest: Charlie.to_account_id().into(),
			value: Default::default(),
		};
		let info = call.get_dispatch_info();
		// convert to outer call.
		let call = Call::Balances(call);
		let len = call.using_encoded(|e| e.len()) as u32;

		let mut ext = sp_io::TestExternalities::new_empty();
		let mut test_with_multiplier = |m| {
			ext.execute_with(|| {
				pallet_transaction_payment::NextFeeMultiplier::<Runtime>::put(m);
				let fee = TransactionPayment::compute_fee(len, &info, 0);
				println!(
					"weight = {:?} // multiplier = {:?} // full transfer fee = {:?}",
					info.weight.separated_string(),
					pallet_transaction_payment::NextFeeMultiplier::<Runtime>::get(),
					fee.separated_string(),
				);
			});
		};

		test_with_multiplier(min_multiplier);
		test_with_multiplier(Multiplier::saturating_from_rational(1, 1u128));
		test_with_multiplier(Multiplier::saturating_from_rational(1, 1_000u128));
		test_with_multiplier(Multiplier::saturating_from_rational(1, 1_000_000u128));
		test_with_multiplier(Multiplier::saturating_from_rational(1, 1_000_000_000u128));
	}

	#[test]
	fn full_block_council_election_cost() {
		// the number of voters needed to consume almost a full block in council election, and how
		// much it is going to cost.
		use pallet_elections_phragmen::WeightInfo;

		// Loser candidate lose a lot of money; sybil attack by candidates is even more expensive,
		// and we don't care about it here. For now, we assume no extra candidates, and only
		// superfluous voters.
		let candidates = DesiredMembers::get() + DesiredRunnersUp::get();
		let mut voters = 1u32;
		let weight_with = |v| {
			<Runtime as pallet_elections_phragmen::Config>::WeightInfo::election_phragmen(
				candidates,
				v,
				v * 16,
			)
		};

		while weight_with(voters) <= BlockWeights::get().max_block {
			voters += 1;
		}

		let cost = voters as Balance * (VotingBondBase::get() + 16 * VotingBondFactor::get());
		let cost_dollars = cost / DOLLARS;
		println!(
			"can support {} voters in a single block for council elections; total bond {}",
			voters, cost_dollars,
		);
		assert!(cost_dollars > 150_000); // DOLLAR ~ new DOT ~ 10e10
	}

	#[test]
	fn nominator_limit() {
		use pallet_election_provider_multi_phase::WeightInfo;
		// starting point of the nominators.
		let target_voters: u32 = 50_000;

		// assuming we want around 5k candidates and 1k active validators. (March 31, 2021)
		let all_targets: u32 = 5_000;
		let desired: u32 = 1_000;
		let weight_with = |active| {
			<Runtime as pallet_election_provider_multi_phase::Config>::WeightInfo::submit_unsigned(
				active,
				all_targets,
				active,
				desired,
			)
		};

		let mut active = target_voters;
		while weight_with(active) <= OffchainSolutionWeightLimit::get() || active == target_voters {
			active += 1;
		}

		println!("can support {} nominators to yield a weight of {}", active, weight_with(active));
		assert!(active > target_voters, "we need to reevaluate the weight of the election system");
	}

	#[test]
	fn signed_deposit_is_sensible() {
		// ensure this number does not change, or that it is checked after each change.
		// a 1 MB solution should take (40 + 10) DOTs of deposit.
		let deposit = SignedDepositBase::get() + (SignedDepositByte::get() * 1024 * 1024);
		assert_eq_error_rate!(deposit, 50 * DOLLARS, DOLLARS);
	}
}

#[cfg(test)]
mod test {
	use super::*;

	#[test]
	fn call_size() {
		assert!(
			core::mem::size_of::<Call>() <= 230,
			"size of Call is more than 230 bytes: some calls have too big arguments, use Box to \
			reduce the size of Call.
			If the limit is too strong, maybe consider increase the limit",
		);
	}
}<|MERGE_RESOLUTION|>--- conflicted
+++ resolved
@@ -47,10 +47,7 @@
 		Contains, EnsureOneOf, InstanceFilter, KeyOwnerProofSystem, LockIdentifier,
 		OnRuntimeUpgrade, PrivilegeCmp,
 	},
-<<<<<<< HEAD
 	weights::{Weight, ConstantMultiplier},
-=======
->>>>>>> 96d736ce
 	PalletId, RuntimeDebug,
 };
 use frame_system::EnsureRoot;
