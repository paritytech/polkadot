--- conflicted
+++ resolved
@@ -970,25 +970,14 @@
 		TransactionPayment: pallet_transaction_payment::{Pallet, Storage} = 32,
 
 		// Consensus support.
-<<<<<<< HEAD
-		Authorship: pallet_authorship::{Module, Call, Storage} = 6,
-		Staking: pallet_staking::{Module, Call, Storage, Config<T>, Event<T>} = 7,
-		Offences: pallet_offences::{Module, Call, Storage, Event} = 8,
-		Historical: session_historical::{Module} = 33,
-		Session: pallet_session::{Module, Call, Storage, Event, Config<T>} = 9,
-		Grandpa: pallet_grandpa::{Module, Call, Storage, Config, Event, ValidateUnsigned} = 11,
-		ImOnline: pallet_im_online::{Module, Call, Storage, Event<T>, ValidateUnsigned, Config<T>} = 12,
-		AuthorityDiscovery: pallet_authority_discovery::{Module, Call, Config} = 13,
-=======
 		Authorship: pallet_authorship::{Pallet, Call, Storage} = 6,
-		Staking: pallet_staking::{Pallet, Call, Storage, Config<T>, Event<T>, ValidateUnsigned} = 7,
+		Staking: pallet_staking::{Pallet, Call, Storage, Config<T>, Event<T>} = 7,
 		Offences: pallet_offences::{Pallet, Call, Storage, Event} = 8,
 		Historical: session_historical::{Pallet} = 33,
 		Session: pallet_session::{Pallet, Call, Storage, Event, Config<T>} = 9,
 		Grandpa: pallet_grandpa::{Pallet, Call, Storage, Config, Event, ValidateUnsigned} = 11,
 		ImOnline: pallet_im_online::{Pallet, Call, Storage, Event<T>, ValidateUnsigned, Config<T>} = 12,
 		AuthorityDiscovery: pallet_authority_discovery::{Pallet, Call, Config} = 13,
->>>>>>> e7bb2996
 
 		// Governance stuff.
 		Democracy: pallet_democracy::{Pallet, Call, Storage, Config, Event<T>} = 14,
@@ -1072,33 +1061,12 @@
 	Block,
 	frame_system::ChainContext<Runtime>,
 	Runtime,
-<<<<<<< HEAD
-	AllModules,
-	(BabeEpochConfigMigrations, KillOffchainPhragmenStorage),
-=======
 	AllPallets,
 	(BabeEpochConfigMigrations, FixPolkadotCouncilVotersDeposit),
->>>>>>> e7bb2996
 >;
 /// The payload being signed in transactions.
 pub type SignedPayload = generic::SignedPayload<Call, SignedExtra>;
 
-<<<<<<< HEAD
-parameter_types! {
-	pub const StakingPrefix: &'static str = "Staking";
-}
-
-/// This is only for testing. The main migration is inside staking's `on_runtime_upgrade`.
-pub struct KillOffchainPhragmenStorage;
-impl frame_support::traits::OnRuntimeUpgrade for KillOffchainPhragmenStorage {
-	#[cfg(feature = "try-runtime")]
-	fn pre_upgrade() -> Result<(), &'static str> {
-		pallet_staking::migrations::v6::pre_migrate::<Runtime>()
-	}
-
-	fn on_runtime_upgrade() -> frame_support::weights::Weight {
-		0
-=======
 pub struct FixPolkadotCouncilVotersDeposit;
 impl frame_support::traits::OnRuntimeUpgrade for FixPolkadotCouncilVotersDeposit {
 	fn on_runtime_upgrade() -> Weight {
@@ -1144,7 +1112,6 @@
 		);
 
 		Ok(())
->>>>>>> e7bb2996
 	}
 }
 
