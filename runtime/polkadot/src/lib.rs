// Copyright 2017-2020 Parity Technologies (UK) Ltd.
// This file is part of Polkadot.

// Polkadot is free software: you can redistribute it and/or modify
// it under the terms of the GNU General Public License as published by
// the Free Software Foundation, either version 3 of the License, or
// (at your option) any later version.

// Polkadot is distributed in the hope that it will be useful,
// but WITHOUT ANY WARRANTY; without even the implied warranty of
// MERCHANTABILITY or FITNESS FOR A PARTICULAR PURPOSE.  See the
// GNU General Public License for more details.

// You should have received a copy of the GNU General Public License
// along with Polkadot.  If not, see <http://www.gnu.org/licenses/>.

//! The Polkadot runtime. This can be compiled with `#[no_std]`, ready for Wasm.

#![cfg_attr(not(feature = "std"), no_std)]
// `construct_runtime!` does a lot of recursion and requires us to increase the limit to 256.
#![recursion_limit = "256"]

use pallet_transaction_payment::CurrencyAdapter;
use runtime_common::{
	auctions, claims, crowdloan, impl_runtime_weights, impls::DealWithFees, paras_registrar,
	prod_or_fast, slots, BlockHashCount, BlockLength, CurrencyToVote, SlowAdjustingFeeUpdate,
};

use runtime_parachains::{
	configuration as parachains_configuration, disputes as parachains_disputes,
	dmp as parachains_dmp, hrmp as parachains_hrmp, inclusion as parachains_inclusion,
	initializer as parachains_initializer, origin as parachains_origin, paras as parachains_paras,
	paras_inherent as parachains_paras_inherent, reward_points as parachains_reward_points,
	runtime_api_impl::v2 as parachains_runtime_api_impl, scheduler as parachains_scheduler,
	session_info as parachains_session_info, shared as parachains_shared, ump as parachains_ump,
};

use authority_discovery_primitives::AuthorityId as AuthorityDiscoveryId;
use beefy_primitives::crypto::AuthorityId as BeefyId;
use frame_election_provider_support::{generate_solution_type, onchain, SequentialPhragmen};
use frame_support::{
	construct_runtime, parameter_types,
	traits::{
		ConstU32, EitherOfDiverse, InstanceFilter, KeyOwnerProofSystem, LockIdentifier,
		PrivilegeCmp, WithdrawReasons,
	},
	weights::ConstantMultiplier,
	PalletId, RuntimeDebug,
};
use frame_system::EnsureRoot;
use pallet_grandpa::{fg_primitives, AuthorityId as GrandpaId};
use pallet_im_online::sr25519::AuthorityId as ImOnlineId;
use pallet_session::historical as session_historical;
use pallet_transaction_payment::{FeeDetails, RuntimeDispatchInfo};
use parity_scale_codec::{Decode, Encode, MaxEncodedLen};
use primitives::v2::{
	AccountId, AccountIndex, Balance, BlockNumber, CandidateEvent, CommittedCandidateReceipt,
	CoreState, GroupRotationInfo, Hash, Id as ParaId, InboundDownwardMessage, InboundHrmpMessage,
	Moment, Nonce, OccupiedCoreAssumption, PersistedValidationData, ScrapedOnChainVotes,
	SessionInfo, Signature, ValidationCode, ValidationCodeHash, ValidatorId, ValidatorIndex,
};
use sp_core::OpaqueMetadata;
use sp_mmr_primitives as mmr;
use sp_runtime::{
	create_runtime_str,
	curve::PiecewiseLinear,
	generic, impl_opaque_keys,
	traits::{
		AccountIdLookup, BlakeTwo256, Block as BlockT, ConvertInto, Extrinsic as ExtrinsicT,
		OpaqueKeys, SaturatedConversion, Verify,
	},
	transaction_validity::{TransactionPriority, TransactionSource, TransactionValidity},
	ApplyExtrinsicResult, FixedU128, KeyTypeId, Perbill, Percent, Permill,
};
use sp_staking::SessionIndex;
use sp_std::{cmp::Ordering, collections::btree_map::BTreeMap, prelude::*};
#[cfg(any(feature = "std", test))]
use sp_version::NativeVersion;
use sp_version::RuntimeVersion;
use static_assertions::const_assert;

pub use frame_system::Call as SystemCall;
pub use pallet_balances::Call as BalancesCall;
pub use pallet_election_provider_multi_phase::Call as EPMCall;
#[cfg(feature = "std")]
pub use pallet_staking::StakerStatus;
use pallet_staking::UseValidatorsMap;
pub use pallet_timestamp::Call as TimestampCall;
use sp_runtime::traits::Get;
#[cfg(any(feature = "std", test))]
pub use sp_runtime::BuildStorage;

/// Constant values used within the runtime.
use polkadot_runtime_constants::{currency::*, fee::*, time::*};

// Weights used in the runtime.
mod weights;

mod bag_thresholds;

pub mod xcm_config;

impl_runtime_weights!(polkadot_runtime_constants);

// Make the WASM binary available.
#[cfg(feature = "std")]
include!(concat!(env!("OUT_DIR"), "/wasm_binary.rs"));

// Polkadot version identifier;
/// Runtime version (Polkadot).
#[sp_version::runtime_version]
pub const VERSION: RuntimeVersion = RuntimeVersion {
	spec_name: create_runtime_str!("polkadot"),
	impl_name: create_runtime_str!("parity-polkadot"),
	authoring_version: 0,
<<<<<<< HEAD
	spec_version: 9300,
=======
	spec_version: 9310,
>>>>>>> 32dd0c9c
	impl_version: 0,
	#[cfg(not(feature = "disable-runtime-api"))]
	apis: RUNTIME_API_VERSIONS,
	#[cfg(feature = "disable-runtime-api")]
	apis: sp_version::create_apis_vec![[]],
<<<<<<< HEAD
	transaction_version: 15,
=======
	transaction_version: 16,
>>>>>>> 32dd0c9c
	state_version: 0,
};

/// The BABE epoch configuration at genesis.
pub const BABE_GENESIS_EPOCH_CONFIG: babe_primitives::BabeEpochConfiguration =
	babe_primitives::BabeEpochConfiguration {
		c: PRIMARY_PROBABILITY,
		allowed_slots: babe_primitives::AllowedSlots::PrimaryAndSecondaryVRFSlots,
	};

/// Native version.
#[cfg(any(feature = "std", test))]
pub fn native_version() -> NativeVersion {
	NativeVersion { runtime_version: VERSION, can_author_with: Default::default() }
}

type MoreThanHalfCouncil = EitherOfDiverse<
	EnsureRoot<AccountId>,
	pallet_collective::EnsureProportionMoreThan<AccountId, CouncilCollective, 1, 2>,
>;

parameter_types! {
	pub const Version: RuntimeVersion = VERSION;
	pub const SS58Prefix: u8 = 0;
}

impl frame_system::Config for Runtime {
	type BaseCallFilter = frame_support::traits::Everything;
	type BlockWeights = BlockWeights;
	type BlockLength = BlockLength;
	type RuntimeOrigin = RuntimeOrigin;
	type RuntimeCall = RuntimeCall;
	type Index = Nonce;
	type BlockNumber = BlockNumber;
	type Hash = Hash;
	type Hashing = BlakeTwo256;
	type AccountId = AccountId;
	type Lookup = AccountIdLookup<AccountId, ()>;
	type Header = generic::Header<BlockNumber, BlakeTwo256>;
	type RuntimeEvent = RuntimeEvent;
	type BlockHashCount = BlockHashCount;
	type DbWeight = RocksDbWeight;
	type Version = Version;
	type PalletInfo = PalletInfo;
	type AccountData = pallet_balances::AccountData<Balance>;
	type OnNewAccount = ();
	type OnKilledAccount = ();
	type SystemWeightInfo = weights::frame_system::WeightInfo<Runtime>;
	type SS58Prefix = SS58Prefix;
	type OnSetCode = ();
	type MaxConsumers = frame_support::traits::ConstU32<16>;
}

parameter_types! {
	pub MaximumSchedulerWeight: Weight = Perbill::from_percent(80) *
		BlockWeights::get().max_block;
	pub const MaxScheduledPerBlock: u32 = 50;
	pub const NoPreimagePostponement: Option<u32> = Some(10);
}

type ScheduleOrigin = EitherOfDiverse<
	EnsureRoot<AccountId>,
	pallet_collective::EnsureProportionAtLeast<AccountId, CouncilCollective, 1, 2>,
>;

/// Used the compare the privilege of an origin inside the scheduler.
pub struct OriginPrivilegeCmp;

impl PrivilegeCmp<OriginCaller> for OriginPrivilegeCmp {
	fn cmp_privilege(left: &OriginCaller, right: &OriginCaller) -> Option<Ordering> {
		if left == right {
			return Some(Ordering::Equal)
		}

		match (left, right) {
			// Root is greater than anything.
			(OriginCaller::system(frame_system::RawOrigin::Root), _) => Some(Ordering::Greater),
			// Check which one has more yes votes.
			(
				OriginCaller::Council(pallet_collective::RawOrigin::Members(l_yes_votes, l_count)),
				OriginCaller::Council(pallet_collective::RawOrigin::Members(r_yes_votes, r_count)),
			) => Some((l_yes_votes * r_count).cmp(&(r_yes_votes * l_count))),
			// For every other origin we don't care, as they are not used for `ScheduleOrigin`.
			_ => None,
		}
	}
}

impl pallet_scheduler::Config for Runtime {
	type RuntimeOrigin = RuntimeOrigin;
	type RuntimeEvent = RuntimeEvent;
	type PalletsOrigin = OriginCaller;
	type RuntimeCall = RuntimeCall;
	type MaximumWeight = MaximumSchedulerWeight;
	type ScheduleOrigin = ScheduleOrigin;
	type MaxScheduledPerBlock = MaxScheduledPerBlock;
	type WeightInfo = weights::pallet_scheduler::WeightInfo<Runtime>;
	type OriginPrivilegeCmp = OriginPrivilegeCmp;
	type Preimages = Preimage;
}

parameter_types! {
	pub const PreimageMaxSize: u32 = 4096 * 1024;
	pub const PreimageBaseDeposit: Balance = deposit(2, 64);
	pub const PreimageByteDeposit: Balance = deposit(0, 1);
}

impl pallet_preimage::Config for Runtime {
	type WeightInfo = weights::pallet_preimage::WeightInfo<Runtime>;
	type RuntimeEvent = RuntimeEvent;
	type Currency = Balances;
	type ManagerOrigin = EnsureRoot<AccountId>;
	type BaseDeposit = PreimageBaseDeposit;
	type ByteDeposit = PreimageByteDeposit;
}

parameter_types! {
	pub EpochDuration: u64 = prod_or_fast!(
		EPOCH_DURATION_IN_SLOTS as u64,
		2 * MINUTES as u64,
		"DOT_EPOCH_DURATION"
	);
	pub const ExpectedBlockTime: Moment = MILLISECS_PER_BLOCK;
	pub ReportLongevity: u64 =
		BondingDuration::get() as u64 * SessionsPerEra::get() as u64 * EpochDuration::get();
}

impl pallet_babe::Config for Runtime {
	type EpochDuration = EpochDuration;
	type ExpectedBlockTime = ExpectedBlockTime;

	// session module is the trigger
	type EpochChangeTrigger = pallet_babe::ExternalTrigger;

	type DisabledValidators = Session;

	type KeyOwnerProofSystem = Historical;

	type KeyOwnerProof = <Self::KeyOwnerProofSystem as KeyOwnerProofSystem<(
		KeyTypeId,
		pallet_babe::AuthorityId,
	)>>::Proof;

	type KeyOwnerIdentification = <Self::KeyOwnerProofSystem as KeyOwnerProofSystem<(
		KeyTypeId,
		pallet_babe::AuthorityId,
	)>>::IdentificationTuple;

	type HandleEquivocation =
		pallet_babe::EquivocationHandler<Self::KeyOwnerIdentification, Offences, ReportLongevity>;

	type WeightInfo = ();

	type MaxAuthorities = MaxAuthorities;
}

parameter_types! {
	pub const IndexDeposit: Balance = 10 * DOLLARS;
}

impl pallet_indices::Config for Runtime {
	type AccountIndex = AccountIndex;
	type Currency = Balances;
	type Deposit = IndexDeposit;
	type RuntimeEvent = RuntimeEvent;
	type WeightInfo = weights::pallet_indices::WeightInfo<Runtime>;
}

parameter_types! {
	pub const ExistentialDeposit: Balance = EXISTENTIAL_DEPOSIT;
	pub const MaxLocks: u32 = 50;
	pub const MaxReserves: u32 = 50;
}

impl pallet_balances::Config for Runtime {
	type Balance = Balance;
	type DustRemoval = ();
	type RuntimeEvent = RuntimeEvent;
	type ExistentialDeposit = ExistentialDeposit;
	type AccountStore = System;
	type MaxLocks = MaxLocks;
	type MaxReserves = MaxReserves;
	type ReserveIdentifier = [u8; 8];
	type WeightInfo = weights::pallet_balances::WeightInfo<Runtime>;
}

parameter_types! {
	pub const TransactionByteFee: Balance = 10 * MILLICENTS;
	/// This value increases the priority of `Operational` transactions by adding
	/// a "virtual tip" that's equal to the `OperationalFeeMultiplier * final_fee`.
	pub const OperationalFeeMultiplier: u8 = 5;
}

impl pallet_transaction_payment::Config for Runtime {
	type RuntimeEvent = RuntimeEvent;
	type OnChargeTransaction = CurrencyAdapter<Balances, DealWithFees<Runtime>>;
	type OperationalFeeMultiplier = OperationalFeeMultiplier;
	type WeightToFee = WeightToFee;
	type LengthToFee = ConstantMultiplier<Balance, TransactionByteFee>;
	type FeeMultiplierUpdate = SlowAdjustingFeeUpdate<Self>;
}

parameter_types! {
	pub const MinimumPeriod: u64 = SLOT_DURATION / 2;
}
impl pallet_timestamp::Config for Runtime {
	type Moment = u64;
	type OnTimestampSet = Babe;
	type MinimumPeriod = MinimumPeriod;
	type WeightInfo = weights::pallet_timestamp::WeightInfo<Runtime>;
}

parameter_types! {
	pub const UncleGenerations: u32 = 0;
}

// TODO: substrate#2986 implement this properly
impl pallet_authorship::Config for Runtime {
	type FindAuthor = pallet_session::FindAccountFromAuthorIndex<Self, Babe>;
	type UncleGenerations = UncleGenerations;
	type FilterUncle = ();
	type EventHandler = (Staking, ImOnline);
}

impl_opaque_keys! {
	pub struct SessionKeys {
		pub grandpa: Grandpa,
		pub babe: Babe,
		pub im_online: ImOnline,
		pub para_validator: Initializer,
		pub para_assignment: ParaSessionInfo,
		pub authority_discovery: AuthorityDiscovery,
	}
}

impl pallet_session::Config for Runtime {
	type RuntimeEvent = RuntimeEvent;
	type ValidatorId = AccountId;
	type ValidatorIdOf = pallet_staking::StashOf<Self>;
	type ShouldEndSession = Babe;
	type NextSessionRotation = Babe;
	type SessionManager = pallet_session::historical::NoteHistoricalRoot<Self, Staking>;
	type SessionHandler = <SessionKeys as OpaqueKeys>::KeyTypeIdProviders;
	type Keys = SessionKeys;
	type WeightInfo = weights::pallet_session::WeightInfo<Runtime>;
}

impl pallet_session::historical::Config for Runtime {
	type FullIdentification = pallet_staking::Exposure<AccountId, Balance>;
	type FullIdentificationOf = pallet_staking::ExposureOf<Runtime>;
}

parameter_types! {
	// phase durations. 1/4 of the last session for each.
	// in testing: 1min or half of the session for each
	pub SignedPhase: u32 = prod_or_fast!(
		EPOCH_DURATION_IN_SLOTS / 4,
		(1 * MINUTES).min(EpochDuration::get().saturated_into::<u32>() / 2),
		"DOT_SIGNED_PHASE"
	);
	pub UnsignedPhase: u32 = prod_or_fast!(
		EPOCH_DURATION_IN_SLOTS / 4,
		(1 * MINUTES).min(EpochDuration::get().saturated_into::<u32>() / 2),
		"DOT_UNSIGNED_PHASE"
	);

	// signed config
	pub const SignedMaxSubmissions: u32 = 16;
	pub const SignedMaxRefunds: u32 = 16 / 4;
	// 40 DOTs fixed deposit..
	pub const SignedDepositBase: Balance = deposit(2, 0);
	// 0.01 DOT per KB of solution data.
	pub const SignedDepositByte: Balance = deposit(0, 10) / 1024;
	// Each good submission will get 1 DOT as reward
	pub SignedRewardBase: Balance = 1 * UNITS;
	pub BetterUnsignedThreshold: Perbill = Perbill::from_rational(5u32, 10_000);

	// 4 hour session, 1 hour unsigned phase, 32 offchain executions.
	pub OffchainRepeat: BlockNumber = UnsignedPhase::get() / 32;

	/// We take the top 22500 nominators as electing voters..
	pub const MaxElectingVoters: u32 = 22_500;
	/// ... and all of the validators as electable targets. Whilst this is the case, we cannot and
	/// shall not increase the size of the validator intentions.
	pub const MaxElectableTargets: u16 = u16::MAX;
}

generate_solution_type!(
	#[compact]
	pub struct NposCompactSolution16::<
		VoterIndex = u32,
		TargetIndex = u16,
		Accuracy = sp_runtime::PerU16,
		MaxVoters = MaxElectingVoters,
	>(16)
);

pub struct OnChainSeqPhragmen;
impl onchain::Config for OnChainSeqPhragmen {
	type System = Runtime;
	type Solver = SequentialPhragmen<AccountId, runtime_common::elections::OnChainAccuracy>;
	type DataProvider = Staking;
	type WeightInfo = weights::frame_election_provider_support::WeightInfo<Runtime>;
}

impl pallet_election_provider_multi_phase::MinerConfig for Runtime {
	type AccountId = AccountId;
	type MaxLength = OffchainSolutionLengthLimit;
	type MaxWeight = OffchainSolutionWeightLimit;
	type Solution = NposCompactSolution16;
	type MaxVotesPerVoter = <
		<Self as pallet_election_provider_multi_phase::Config>::DataProvider
		as
		frame_election_provider_support::ElectionDataProvider
	>::MaxVotesPerVoter;

	// The unsigned submissions have to respect the weight of the submit_unsigned call, thus their
	// weight estimate function is wired to this call's weight.
	fn solution_weight(v: u32, t: u32, a: u32, d: u32) -> Weight {
		<
			<Self as pallet_election_provider_multi_phase::Config>::WeightInfo
			as
			pallet_election_provider_multi_phase::WeightInfo
		>::submit_unsigned(v, t, a, d)
	}
}

impl pallet_election_provider_multi_phase::Config for Runtime {
	type RuntimeEvent = RuntimeEvent;
	type Currency = Balances;
	type EstimateCallFee = TransactionPayment;
	type SignedPhase = SignedPhase;
	type UnsignedPhase = UnsignedPhase;
	type SignedMaxSubmissions = SignedMaxSubmissions;
	type SignedMaxRefunds = SignedMaxRefunds;
	type SignedRewardBase = SignedRewardBase;
	type SignedDepositBase = SignedDepositBase;
	type SignedDepositByte = SignedDepositByte;
	type SignedDepositWeight = ();
	type SignedMaxWeight =
		<Self::MinerConfig as pallet_election_provider_multi_phase::MinerConfig>::MaxWeight;
	type MinerConfig = Self;
	type SlashHandler = (); // burn slashes
	type RewardHandler = (); // nothing to do upon rewards
	type BetterUnsignedThreshold = BetterUnsignedThreshold;
	type BetterSignedThreshold = ();
	type OffchainRepeat = OffchainRepeat;
	type MinerTxPriority = NposSolutionPriority;
	type DataProvider = Staking;
	#[cfg(feature = "fast-runtime")]
	type Fallback = onchain::UnboundedExecution<OnChainSeqPhragmen>;
	#[cfg(not(feature = "fast-runtime"))]
	type Fallback = pallet_election_provider_multi_phase::NoFallback<Self>;
	type GovernanceFallback = onchain::UnboundedExecution<OnChainSeqPhragmen>;
	type Solver = SequentialPhragmen<
		AccountId,
		pallet_election_provider_multi_phase::SolutionAccuracyOf<Self>,
		(),
	>;
	type BenchmarkingConfig = runtime_common::elections::BenchmarkConfig;
	type ForceOrigin = EitherOfDiverse<
		EnsureRoot<AccountId>,
		pallet_collective::EnsureProportionAtLeast<AccountId, CouncilCollective, 2, 3>,
	>;
	type WeightInfo = weights::pallet_election_provider_multi_phase::WeightInfo<Self>;
	type MaxElectingVoters = MaxElectingVoters;
	type MaxElectableTargets = MaxElectableTargets;
}

parameter_types! {
	pub const BagThresholds: &'static [u64] = &bag_thresholds::THRESHOLDS;
}

type VoterBagsListInstance = pallet_bags_list::Instance1;
impl pallet_bags_list::Config<VoterBagsListInstance> for Runtime {
	type RuntimeEvent = RuntimeEvent;
	type ScoreProvider = Staking;
	type WeightInfo = weights::pallet_bags_list::WeightInfo<Runtime>;
	type BagThresholds = BagThresholds;
	type Score = sp_npos_elections::VoteWeight;
}

// TODO #6469: This shouldn't be static, but a lazily cached value, not built unless needed, and
// re-built in case input parameters have changed. The `ideal_stake` should be determined by the
// amount of parachain slots being bid on: this should be around `(75 - 25.min(slots / 4))%`.
pallet_staking_reward_curve::build! {
	const REWARD_CURVE: PiecewiseLinear<'static> = curve!(
		min_inflation: 0_025_000,
		max_inflation: 0_100_000,
		// 3:2:1 staked : parachains : float.
		// while there's no parachains, then this is 75% staked : 25% float.
		ideal_stake: 0_750_000,
		falloff: 0_050_000,
		max_piece_count: 40,
		test_precision: 0_005_000,
	);
}

parameter_types! {
	// Six sessions in an era (24 hours).
	pub const SessionsPerEra: SessionIndex = prod_or_fast!(6, 1);
	// 28 eras for unbonding (28 days).
	pub const BondingDuration: sp_staking::EraIndex = 28;
	pub const SlashDeferDuration: sp_staking::EraIndex = 27;
	pub const RewardCurve: &'static PiecewiseLinear<'static> = &REWARD_CURVE;
	pub const MaxNominatorRewardedPerValidator: u32 = 256;
	pub const OffendingValidatorsThreshold: Perbill = Perbill::from_percent(17);
	// 16
	pub const MaxNominations: u32 = <NposCompactSolution16 as frame_election_provider_support::NposSolution>::LIMIT as u32;
}

type SlashCancelOrigin = EitherOfDiverse<
	EnsureRoot<AccountId>,
	pallet_collective::EnsureProportionAtLeast<AccountId, CouncilCollective, 3, 4>,
>;

impl pallet_staking::Config for Runtime {
	type MaxNominations = MaxNominations;
	type Currency = Balances;
	type CurrencyBalance = Balance;
	type UnixTime = Timestamp;
	type CurrencyToVote = CurrencyToVote;
	type RewardRemainder = Treasury;
	type RuntimeEvent = RuntimeEvent;
	type Slash = Treasury;
	type Reward = ();
	type SessionsPerEra = SessionsPerEra;
	type BondingDuration = BondingDuration;
	type SlashDeferDuration = SlashDeferDuration;
	// A super-majority of the council can cancel the slash.
	type SlashCancelOrigin = SlashCancelOrigin;
	type SessionInterface = Self;
	type EraPayout = pallet_staking::ConvertCurve<RewardCurve>;
	type MaxNominatorRewardedPerValidator = MaxNominatorRewardedPerValidator;
	type OffendingValidatorsThreshold = OffendingValidatorsThreshold;
	type NextNewSession = Session;
	type ElectionProvider = ElectionProviderMultiPhase;
	type GenesisElectionProvider = onchain::UnboundedExecution<OnChainSeqPhragmen>;
	type VoterList = VoterList;
	type TargetList = UseValidatorsMap<Self>;
	type MaxUnlockingChunks = frame_support::traits::ConstU32<32>;
	type HistoryDepth = frame_support::traits::ConstU32<84>;
	type BenchmarkingConfig = runtime_common::StakingBenchmarkingConfig;
	type OnStakerSlash = NominationPools;
	type WeightInfo = weights::pallet_staking::WeightInfo<Runtime>;
}

impl pallet_fast_unstake::Config for Runtime {
	type RuntimeEvent = RuntimeEvent;
	type DepositCurrency = Balances;
	type Deposit = frame_support::traits::ConstU128<{ UNITS }>;
	type ControlOrigin = EitherOfDiverse<
		EnsureRoot<AccountId>,
		pallet_collective::EnsureProportionAtLeast<AccountId, CouncilCollective, 1, 2>,
	>;
	type WeightInfo = weights::pallet_fast_unstake::WeightInfo<Runtime>;
}

parameter_types! {
	// Minimum 4 CENTS/byte
	pub const BasicDeposit: Balance = deposit(1, 258);
	pub const FieldDeposit: Balance = deposit(0, 66);
	pub const SubAccountDeposit: Balance = deposit(1, 53);
	pub const MaxSubAccounts: u32 = 100;
	pub const MaxAdditionalFields: u32 = 100;
	pub const MaxRegistrars: u32 = 20;
}

impl pallet_identity::Config for Runtime {
	type RuntimeEvent = RuntimeEvent;
	type Currency = Balances;
	type BasicDeposit = BasicDeposit;
	type FieldDeposit = FieldDeposit;
	type SubAccountDeposit = SubAccountDeposit;
	type MaxSubAccounts = MaxSubAccounts;
	type MaxAdditionalFields = MaxAdditionalFields;
	type MaxRegistrars = MaxRegistrars;
	type Slashed = Treasury;
	type ForceOrigin = MoreThanHalfCouncil;
	type RegistrarOrigin = MoreThanHalfCouncil;
	type WeightInfo = weights::pallet_identity::WeightInfo<Runtime>;
}

parameter_types! {
	pub LaunchPeriod: BlockNumber = prod_or_fast!(28 * DAYS, 1, "DOT_LAUNCH_PERIOD");
	pub VotingPeriod: BlockNumber = prod_or_fast!(28 * DAYS, 1 * MINUTES, "DOT_VOTING_PERIOD");
	pub FastTrackVotingPeriod: BlockNumber = prod_or_fast!(3 * HOURS, 1 * MINUTES, "DOT_FAST_TRACK_VOTING_PERIOD");
	pub const MinimumDeposit: Balance = 100 * DOLLARS;
	pub EnactmentPeriod: BlockNumber = prod_or_fast!(28 * DAYS, 1, "DOT_ENACTMENT_PERIOD");
	pub CooloffPeriod: BlockNumber = prod_or_fast!(7 * DAYS, 1, "DOT_COOLOFF_PERIOD");
	pub const InstantAllowed: bool = true;
	pub const MaxVotes: u32 = 100;
	pub const MaxProposals: u32 = 100;
}

impl pallet_democracy::Config for Runtime {
	type RuntimeEvent = RuntimeEvent;
	type Currency = Balances;
	type EnactmentPeriod = EnactmentPeriod;
	type VoteLockingPeriod = EnactmentPeriod;
	type LaunchPeriod = LaunchPeriod;
	type VotingPeriod = VotingPeriod;
	type MinimumDeposit = MinimumDeposit;
	/// A straight majority of the council can decide what their next motion is.
	type ExternalOrigin = EitherOfDiverse<
		pallet_collective::EnsureProportionAtLeast<AccountId, CouncilCollective, 1, 2>,
		frame_system::EnsureRoot<AccountId>,
	>;
	/// A 60% super-majority can have the next scheduled referendum be a straight majority-carries vote.
	type ExternalMajorityOrigin = EitherOfDiverse<
		pallet_collective::EnsureProportionAtLeast<AccountId, CouncilCollective, 3, 5>,
		frame_system::EnsureRoot<AccountId>,
	>;
	/// A unanimous council can have the next scheduled referendum be a straight default-carries
	/// (NTB) vote.
	type ExternalDefaultOrigin = EitherOfDiverse<
		pallet_collective::EnsureProportionAtLeast<AccountId, CouncilCollective, 1, 1>,
		frame_system::EnsureRoot<AccountId>,
	>;
	/// Two thirds of the technical committee can have an `ExternalMajority/ExternalDefault` vote
	/// be tabled immediately and with a shorter voting/enactment period.
	type FastTrackOrigin = EitherOfDiverse<
		pallet_collective::EnsureProportionAtLeast<AccountId, TechnicalCollective, 2, 3>,
		frame_system::EnsureRoot<AccountId>,
	>;
	type InstantOrigin = EitherOfDiverse<
		pallet_collective::EnsureProportionAtLeast<AccountId, TechnicalCollective, 1, 1>,
		frame_system::EnsureRoot<AccountId>,
	>;
	type InstantAllowed = InstantAllowed;
	type FastTrackVotingPeriod = FastTrackVotingPeriod;
	// To cancel a proposal which has been passed, 2/3 of the council must agree to it.
	type CancellationOrigin = EitherOfDiverse<
		pallet_collective::EnsureProportionAtLeast<AccountId, CouncilCollective, 2, 3>,
		EnsureRoot<AccountId>,
	>;
	// To cancel a proposal before it has been passed, the technical committee must be unanimous or
	// Root must agree.
	type CancelProposalOrigin = EitherOfDiverse<
		pallet_collective::EnsureProportionAtLeast<AccountId, TechnicalCollective, 1, 1>,
		EnsureRoot<AccountId>,
	>;
	type BlacklistOrigin = EnsureRoot<AccountId>;
	// Any single technical committee member may veto a coming council proposal, however they can
	// only do it once and it lasts only for the cooloff period.
	type VetoOrigin = pallet_collective::EnsureMember<AccountId, TechnicalCollective>;
	type CooloffPeriod = CooloffPeriod;
	type Slash = Treasury;
	type Scheduler = Scheduler;
	type PalletsOrigin = OriginCaller;
	type MaxVotes = MaxVotes;
	type WeightInfo = weights::pallet_democracy::WeightInfo<Runtime>;
	type MaxProposals = MaxProposals;
	type Preimages = Preimage;
	type MaxDeposits = ConstU32<100>;
	type MaxBlacklisted = ConstU32<100>;
}

parameter_types! {
	pub CouncilMotionDuration: BlockNumber = prod_or_fast!(7 * DAYS, 2 * MINUTES, "DOT_MOTION_DURATION");
	pub const CouncilMaxProposals: u32 = 100;
	pub const CouncilMaxMembers: u32 = 100;
}

pub type CouncilCollective = pallet_collective::Instance1;
impl pallet_collective::Config<CouncilCollective> for Runtime {
	type RuntimeOrigin = RuntimeOrigin;
	type Proposal = RuntimeCall;
	type RuntimeEvent = RuntimeEvent;
	type MotionDuration = CouncilMotionDuration;
	type MaxProposals = CouncilMaxProposals;
	type MaxMembers = CouncilMaxMembers;
	type DefaultVote = pallet_collective::PrimeDefaultVote;
	type WeightInfo = weights::pallet_collective_council::WeightInfo<Runtime>;
}

parameter_types! {
	pub const CandidacyBond: Balance = 100 * DOLLARS;
	// 1 storage item created, key size is 32 bytes, value size is 16+16.
	pub const VotingBondBase: Balance = deposit(1, 64);
	// additional data per vote is 32 bytes (account id).
	pub const VotingBondFactor: Balance = deposit(0, 32);
	/// Weekly council elections; scaling up to monthly eventually.
	pub TermDuration: BlockNumber = prod_or_fast!(7 * DAYS, 2 * MINUTES, "DOT_TERM_DURATION");
	/// 13 members initially, to be increased to 23 eventually.
	pub const DesiredMembers: u32 = 13;
	pub const DesiredRunnersUp: u32 = 20;
	pub const MaxVoters: u32 = 10 * 1000;
	pub const MaxCandidates: u32 = 1000;
	pub const PhragmenElectionPalletId: LockIdentifier = *b"phrelect";
}
// Make sure that there are no more than `MaxMembers` members elected via phragmen.
const_assert!(DesiredMembers::get() <= CouncilMaxMembers::get());

impl pallet_elections_phragmen::Config for Runtime {
	type RuntimeEvent = RuntimeEvent;
	type PalletId = PhragmenElectionPalletId;
	type Currency = Balances;
	type ChangeMembers = Council;
	type InitializeMembers = Council;
	type CurrencyToVote = frame_support::traits::U128CurrencyToVote;
	type CandidacyBond = CandidacyBond;
	type VotingBondBase = VotingBondBase;
	type VotingBondFactor = VotingBondFactor;
	type LoserCandidate = Treasury;
	type KickedMember = Treasury;
	type DesiredMembers = DesiredMembers;
	type DesiredRunnersUp = DesiredRunnersUp;
	type TermDuration = TermDuration;
	type MaxVoters = MaxVoters;
	type MaxCandidates = MaxCandidates;
	type WeightInfo = weights::pallet_elections_phragmen::WeightInfo<Runtime>;
}

parameter_types! {
	pub const TechnicalMotionDuration: BlockNumber = 7 * DAYS;
	pub const TechnicalMaxProposals: u32 = 100;
	pub const TechnicalMaxMembers: u32 = 100;
}

pub type TechnicalCollective = pallet_collective::Instance2;
impl pallet_collective::Config<TechnicalCollective> for Runtime {
	type RuntimeOrigin = RuntimeOrigin;
	type Proposal = RuntimeCall;
	type RuntimeEvent = RuntimeEvent;
	type MotionDuration = TechnicalMotionDuration;
	type MaxProposals = TechnicalMaxProposals;
	type MaxMembers = TechnicalMaxMembers;
	type DefaultVote = pallet_collective::PrimeDefaultVote;
	type WeightInfo = weights::pallet_collective_technical_committee::WeightInfo<Runtime>;
}

impl pallet_membership::Config<pallet_membership::Instance1> for Runtime {
	type RuntimeEvent = RuntimeEvent;
	type AddOrigin = MoreThanHalfCouncil;
	type RemoveOrigin = MoreThanHalfCouncil;
	type SwapOrigin = MoreThanHalfCouncil;
	type ResetOrigin = MoreThanHalfCouncil;
	type PrimeOrigin = MoreThanHalfCouncil;
	type MembershipInitialized = TechnicalCommittee;
	type MembershipChanged = TechnicalCommittee;
	type MaxMembers = TechnicalMaxMembers;
	type WeightInfo = weights::pallet_membership::WeightInfo<Runtime>;
}

parameter_types! {
	pub const ProposalBond: Permill = Permill::from_percent(5);
	pub const ProposalBondMinimum: Balance = 100 * DOLLARS;
	pub const ProposalBondMaximum: Balance = 500 * DOLLARS;
	pub const SpendPeriod: BlockNumber = 24 * DAYS;
	pub const Burn: Permill = Permill::from_percent(1);
	pub const TreasuryPalletId: PalletId = PalletId(*b"py/trsry");

	pub const TipCountdown: BlockNumber = 1 * DAYS;
	pub const TipFindersFee: Percent = Percent::from_percent(20);
	pub const TipReportDepositBase: Balance = 1 * DOLLARS;
	pub const DataDepositPerByte: Balance = 1 * CENTS;
	pub const MaxApprovals: u32 = 100;
	pub const MaxAuthorities: u32 = 100_000;
	pub const MaxKeys: u32 = 10_000;
	pub const MaxPeerInHeartbeats: u32 = 10_000;
	pub const MaxPeerDataEncodingSize: u32 = 1_000;
}

type ApproveOrigin = EitherOfDiverse<
	EnsureRoot<AccountId>,
	pallet_collective::EnsureProportionAtLeast<AccountId, CouncilCollective, 3, 5>,
>;

impl pallet_treasury::Config for Runtime {
	type PalletId = TreasuryPalletId;
	type Currency = Balances;
	type ApproveOrigin = ApproveOrigin;
	type RejectOrigin = MoreThanHalfCouncil;
	type RuntimeEvent = RuntimeEvent;
	type OnSlash = Treasury;
	type ProposalBond = ProposalBond;
	type ProposalBondMinimum = ProposalBondMinimum;
	type ProposalBondMaximum = ProposalBondMaximum;
	type SpendPeriod = SpendPeriod;
	type Burn = Burn;
	type BurnDestination = ();
	type SpendFunds = Bounties;
	type MaxApprovals = MaxApprovals;
	type WeightInfo = weights::pallet_treasury::WeightInfo<Runtime>;
	type SpendOrigin = frame_support::traits::NeverEnsureOrigin<Balance>;
}

parameter_types! {
	pub const BountyDepositBase: Balance = 1 * DOLLARS;
	pub const BountyDepositPayoutDelay: BlockNumber = 8 * DAYS;
	pub const BountyUpdatePeriod: BlockNumber = 90 * DAYS;
	pub const MaximumReasonLength: u32 = 16384;
	pub const CuratorDepositMultiplier: Permill = Permill::from_percent(50);
	pub const CuratorDepositMin: Balance = 10 * DOLLARS;
	pub const CuratorDepositMax: Balance = 200 * DOLLARS;
	pub const BountyValueMinimum: Balance = 10 * DOLLARS;
}

impl pallet_bounties::Config for Runtime {
	type RuntimeEvent = RuntimeEvent;
	type BountyDepositBase = BountyDepositBase;
	type BountyDepositPayoutDelay = BountyDepositPayoutDelay;
	type BountyUpdatePeriod = BountyUpdatePeriod;
	type CuratorDepositMultiplier = CuratorDepositMultiplier;
	type CuratorDepositMin = CuratorDepositMin;
	type CuratorDepositMax = CuratorDepositMax;
	type BountyValueMinimum = BountyValueMinimum;
	type ChildBountyManager = ChildBounties;
	type DataDepositPerByte = DataDepositPerByte;
	type MaximumReasonLength = MaximumReasonLength;
	type WeightInfo = weights::pallet_bounties::WeightInfo<Runtime>;
}

parameter_types! {
	pub const MaxActiveChildBountyCount: u32 = 100;
	pub const ChildBountyValueMinimum: Balance = BountyValueMinimum::get() / 10;
}

impl pallet_child_bounties::Config for Runtime {
	type RuntimeEvent = RuntimeEvent;
	type MaxActiveChildBountyCount = MaxActiveChildBountyCount;
	type ChildBountyValueMinimum = ChildBountyValueMinimum;
	type WeightInfo = weights::pallet_child_bounties::WeightInfo<Runtime>;
}

impl pallet_tips::Config for Runtime {
	type RuntimeEvent = RuntimeEvent;
	type DataDepositPerByte = DataDepositPerByte;
	type MaximumReasonLength = MaximumReasonLength;
	type Tippers = PhragmenElection;
	type TipCountdown = TipCountdown;
	type TipFindersFee = TipFindersFee;
	type TipReportDepositBase = TipReportDepositBase;
	type WeightInfo = weights::pallet_tips::WeightInfo<Runtime>;
}

impl pallet_offences::Config for Runtime {
	type RuntimeEvent = RuntimeEvent;
	type IdentificationTuple = pallet_session::historical::IdentificationTuple<Self>;
	type OnOffenceHandler = Staking;
}

impl pallet_authority_discovery::Config for Runtime {
	type MaxAuthorities = MaxAuthorities;
}

parameter_types! {
	pub NposSolutionPriority: TransactionPriority =
		Perbill::from_percent(90) * TransactionPriority::max_value();
	pub const ImOnlineUnsignedPriority: TransactionPriority = TransactionPriority::max_value();
}

impl pallet_im_online::Config for Runtime {
	type AuthorityId = ImOnlineId;
	type RuntimeEvent = RuntimeEvent;
	type ValidatorSet = Historical;
	type NextSessionRotation = Babe;
	type ReportUnresponsiveness = Offences;
	type UnsignedPriority = ImOnlineUnsignedPriority;
	type WeightInfo = weights::pallet_im_online::WeightInfo<Runtime>;
	type MaxKeys = MaxKeys;
	type MaxPeerInHeartbeats = MaxPeerInHeartbeats;
	type MaxPeerDataEncodingSize = MaxPeerDataEncodingSize;
}

impl pallet_grandpa::Config for Runtime {
	type RuntimeEvent = RuntimeEvent;

	type KeyOwnerProof =
		<Self::KeyOwnerProofSystem as KeyOwnerProofSystem<(KeyTypeId, GrandpaId)>>::Proof;

	type KeyOwnerIdentification = <Self::KeyOwnerProofSystem as KeyOwnerProofSystem<(
		KeyTypeId,
		GrandpaId,
	)>>::IdentificationTuple;

	type KeyOwnerProofSystem = Historical;

	type HandleEquivocation = pallet_grandpa::EquivocationHandler<
		Self::KeyOwnerIdentification,
		Offences,
		ReportLongevity,
	>;

	type WeightInfo = ();
	type MaxAuthorities = MaxAuthorities;
}

/// Submits a transaction with the node's public and signature type. Adheres to the signed extension
/// format of the chain.
impl<LocalCall> frame_system::offchain::CreateSignedTransaction<LocalCall> for Runtime
where
	RuntimeCall: From<LocalCall>,
{
	fn create_transaction<C: frame_system::offchain::AppCrypto<Self::Public, Self::Signature>>(
		call: RuntimeCall,
		public: <Signature as Verify>::Signer,
		account: AccountId,
		nonce: <Runtime as frame_system::Config>::Index,
	) -> Option<(RuntimeCall, <UncheckedExtrinsic as ExtrinsicT>::SignaturePayload)> {
		use sp_runtime::traits::StaticLookup;
		// take the biggest period possible.
		let period =
			BlockHashCount::get().checked_next_power_of_two().map(|c| c / 2).unwrap_or(2) as u64;

		let current_block = System::block_number()
			.saturated_into::<u64>()
			// The `System::block_number` is initialized with `n+1`,
			// so the actual block number is `n`.
			.saturating_sub(1);
		let tip = 0;
		let extra: SignedExtra = (
			frame_system::CheckNonZeroSender::<Runtime>::new(),
			frame_system::CheckSpecVersion::<Runtime>::new(),
			frame_system::CheckTxVersion::<Runtime>::new(),
			frame_system::CheckGenesis::<Runtime>::new(),
			frame_system::CheckMortality::<Runtime>::from(generic::Era::mortal(
				period,
				current_block,
			)),
			frame_system::CheckNonce::<Runtime>::from(nonce),
			frame_system::CheckWeight::<Runtime>::new(),
			pallet_transaction_payment::ChargeTransactionPayment::<Runtime>::from(tip),
			claims::PrevalidateAttests::<Runtime>::new(),
		);
		let raw_payload = SignedPayload::new(call, extra)
			.map_err(|e| {
				log::warn!("Unable to create signed payload: {:?}", e);
			})
			.ok()?;
		let signature = raw_payload.using_encoded(|payload| C::sign(payload, public))?;
		let (call, extra, _) = raw_payload.deconstruct();
		let address = <Runtime as frame_system::Config>::Lookup::unlookup(account);
		Some((call, (address, signature, extra)))
	}
}

impl frame_system::offchain::SigningTypes for Runtime {
	type Public = <Signature as Verify>::Signer;
	type Signature = Signature;
}

impl<C> frame_system::offchain::SendTransactionTypes<C> for Runtime
where
	RuntimeCall: From<C>,
{
	type Extrinsic = UncheckedExtrinsic;
	type OverarchingCall = RuntimeCall;
}

parameter_types! {
	pub const ParathreadDeposit: Balance = 500 * DOLLARS;
	pub const MaxRetries: u32 = 3;
}

parameter_types! {
	pub Prefix: &'static [u8] = b"Pay DOTs to the Polkadot account:";
}

impl claims::Config for Runtime {
	type RuntimeEvent = RuntimeEvent;
	type VestingSchedule = Vesting;
	type Prefix = Prefix;
	/// At least 3/4 of the council must agree to a claim move before it can happen.
	type MoveClaimOrigin =
		pallet_collective::EnsureProportionAtLeast<AccountId, CouncilCollective, 3, 4>;
	type WeightInfo = weights::runtime_common_claims::WeightInfo<Runtime>;
}

parameter_types! {
	pub const MinVestedTransfer: Balance = 1 * DOLLARS;
	pub UnvestedFundsAllowedWithdrawReasons: WithdrawReasons =
		WithdrawReasons::except(WithdrawReasons::TRANSFER | WithdrawReasons::RESERVE);
}

impl pallet_vesting::Config for Runtime {
	type RuntimeEvent = RuntimeEvent;
	type Currency = Balances;
	type BlockNumberToBalance = ConvertInto;
	type MinVestedTransfer = MinVestedTransfer;
	type WeightInfo = weights::pallet_vesting::WeightInfo<Runtime>;
	type UnvestedFundsAllowedWithdrawReasons = UnvestedFundsAllowedWithdrawReasons;
	const MAX_VESTING_SCHEDULES: u32 = 28;
}

impl pallet_utility::Config for Runtime {
	type RuntimeEvent = RuntimeEvent;
	type RuntimeCall = RuntimeCall;
	type PalletsOrigin = OriginCaller;
	type WeightInfo = weights::pallet_utility::WeightInfo<Runtime>;
}

parameter_types! {
	// One storage item; key size is 32; value is size 4+4+16+32 bytes = 56 bytes.
	pub const DepositBase: Balance = deposit(1, 88);
	// Additional storage item size of 32 bytes.
	pub const DepositFactor: Balance = deposit(0, 32);
	pub const MaxSignatories: u16 = 100;
}

impl pallet_multisig::Config for Runtime {
	type RuntimeEvent = RuntimeEvent;
	type RuntimeCall = RuntimeCall;
	type Currency = Balances;
	type DepositBase = DepositBase;
	type DepositFactor = DepositFactor;
	type MaxSignatories = MaxSignatories;
	type WeightInfo = weights::pallet_multisig::WeightInfo<Runtime>;
}

parameter_types! {
	// One storage item; key size 32, value size 8; .
	pub const ProxyDepositBase: Balance = deposit(1, 8);
	// Additional storage item size of 33 bytes.
	pub const ProxyDepositFactor: Balance = deposit(0, 33);
	pub const MaxProxies: u16 = 32;
	pub const AnnouncementDepositBase: Balance = deposit(1, 8);
	pub const AnnouncementDepositFactor: Balance = deposit(0, 66);
	pub const MaxPending: u16 = 32;
}

/// The type used to represent the kinds of proxying allowed.
#[derive(
	Copy,
	Clone,
	Eq,
	PartialEq,
	Ord,
	PartialOrd,
	Encode,
	Decode,
	RuntimeDebug,
	MaxEncodedLen,
	scale_info::TypeInfo,
)]
pub enum ProxyType {
	Any = 0,
	NonTransfer = 1,
	Governance = 2,
	Staking = 3,
	// Skip 4 as it is now removed (was SudoBalances)
	IdentityJudgement = 5,
	CancelProxy = 6,
	Auction = 7,
}

#[cfg(test)]
mod proxy_type_tests {
	use super::*;

	#[derive(Copy, Clone, Eq, PartialEq, Ord, PartialOrd, Encode, Decode, RuntimeDebug)]
	pub enum OldProxyType {
		Any,
		NonTransfer,
		Governance,
		Staking,
		SudoBalances,
		IdentityJudgement,
	}

	#[test]
	fn proxy_type_decodes_correctly() {
		for (i, j) in vec![
			(OldProxyType::Any, ProxyType::Any),
			(OldProxyType::NonTransfer, ProxyType::NonTransfer),
			(OldProxyType::Governance, ProxyType::Governance),
			(OldProxyType::Staking, ProxyType::Staking),
			(OldProxyType::IdentityJudgement, ProxyType::IdentityJudgement),
		]
		.into_iter()
		{
			assert_eq!(i.encode(), j.encode());
		}
		assert!(ProxyType::decode(&mut &OldProxyType::SudoBalances.encode()[..]).is_err());
	}
}

impl Default for ProxyType {
	fn default() -> Self {
		Self::Any
	}
}
impl InstanceFilter<RuntimeCall> for ProxyType {
	fn filter(&self, c: &RuntimeCall) -> bool {
		match self {
			ProxyType::Any => true,
			ProxyType::NonTransfer => matches!(
				c,
				RuntimeCall::System(..) |
				RuntimeCall::Scheduler(..) |
				RuntimeCall::Babe(..) |
				RuntimeCall::Timestamp(..) |
				RuntimeCall::Indices(pallet_indices::Call::claim{..}) |
				RuntimeCall::Indices(pallet_indices::Call::free{..}) |
				RuntimeCall::Indices(pallet_indices::Call::freeze{..}) |
				// Specifically omitting Indices `transfer`, `force_transfer`
				// Specifically omitting the entire Balances pallet
				RuntimeCall::Authorship(..) |
				RuntimeCall::Staking(..) |
				RuntimeCall::Session(..) |
				RuntimeCall::Grandpa(..) |
				RuntimeCall::ImOnline(..) |
				RuntimeCall::Democracy(..) |
				RuntimeCall::Council(..) |
				RuntimeCall::TechnicalCommittee(..) |
				RuntimeCall::PhragmenElection(..) |
				RuntimeCall::TechnicalMembership(..) |
				RuntimeCall::Treasury(..) |
				RuntimeCall::Bounties(..) |
				RuntimeCall::ChildBounties(..) |
				RuntimeCall::Tips(..) |
				RuntimeCall::Claims(..) |
				RuntimeCall::Vesting(pallet_vesting::Call::vest{..}) |
				RuntimeCall::Vesting(pallet_vesting::Call::vest_other{..}) |
				// Specifically omitting Vesting `vested_transfer`, and `force_vested_transfer`
				RuntimeCall::Utility(..) |
				RuntimeCall::Identity(..) |
				RuntimeCall::Proxy(..) |
				RuntimeCall::Multisig(..) |
				RuntimeCall::Registrar(paras_registrar::Call::register {..}) |
				RuntimeCall::Registrar(paras_registrar::Call::deregister {..}) |
				// Specifically omitting Registrar `swap`
				RuntimeCall::Registrar(paras_registrar::Call::reserve {..}) |
				RuntimeCall::Crowdloan(..) |
				RuntimeCall::Slots(..) |
				RuntimeCall::Auctions(..) | // Specifically omitting the entire XCM Pallet
				RuntimeCall::VoterList(..) |
				RuntimeCall::NominationPools(..) |
				RuntimeCall::FastUnstake(..)
			),
			ProxyType::Governance =>
				matches!(
					c,
					RuntimeCall::Democracy(..) |
						RuntimeCall::Council(..) | RuntimeCall::TechnicalCommittee(..) |
						RuntimeCall::PhragmenElection(..) |
						RuntimeCall::Treasury(..) |
						RuntimeCall::Bounties(..) |
						RuntimeCall::Tips(..) | RuntimeCall::Utility(..) |
						RuntimeCall::ChildBounties(..)
				),
			ProxyType::Staking => {
				matches!(
					c,
					RuntimeCall::Staking(..) |
						RuntimeCall::Session(..) | RuntimeCall::Utility(..) |
						RuntimeCall::FastUnstake(..)
				)
			},
			ProxyType::IdentityJudgement => matches!(
				c,
				RuntimeCall::Identity(pallet_identity::Call::provide_judgement { .. }) |
					RuntimeCall::Utility(..)
			),
			ProxyType::CancelProxy => {
				matches!(c, RuntimeCall::Proxy(pallet_proxy::Call::reject_announcement { .. }))
			},
			ProxyType::Auction => matches!(
				c,
				RuntimeCall::Auctions(..) |
					RuntimeCall::Crowdloan(..) |
					RuntimeCall::Registrar(..) |
					RuntimeCall::Slots(..)
			),
		}
	}
	fn is_superset(&self, o: &Self) -> bool {
		match (self, o) {
			(x, y) if x == y => true,
			(ProxyType::Any, _) => true,
			(_, ProxyType::Any) => false,
			(ProxyType::NonTransfer, _) => true,
			_ => false,
		}
	}
}

impl pallet_proxy::Config for Runtime {
	type RuntimeEvent = RuntimeEvent;
	type RuntimeCall = RuntimeCall;
	type Currency = Balances;
	type ProxyType = ProxyType;
	type ProxyDepositBase = ProxyDepositBase;
	type ProxyDepositFactor = ProxyDepositFactor;
	type MaxProxies = MaxProxies;
	type WeightInfo = weights::pallet_proxy::WeightInfo<Runtime>;
	type MaxPending = MaxPending;
	type CallHasher = BlakeTwo256;
	type AnnouncementDepositBase = AnnouncementDepositBase;
	type AnnouncementDepositFactor = AnnouncementDepositFactor;
}

impl parachains_origin::Config for Runtime {}

impl parachains_configuration::Config for Runtime {
	type WeightInfo = weights::runtime_parachains_configuration::WeightInfo<Runtime>;
}

impl parachains_shared::Config for Runtime {}

impl parachains_session_info::Config for Runtime {
	type ValidatorSet = Historical;
}

impl parachains_inclusion::Config for Runtime {
	type RuntimeEvent = RuntimeEvent;
	type DisputesHandler = ParasDisputes;
	type RewardValidators = parachains_reward_points::RewardValidatorsWithEraPoints<Runtime>;
}

parameter_types! {
	pub const ParasUnsignedPriority: TransactionPriority = TransactionPriority::max_value();
}

impl parachains_paras::Config for Runtime {
	type RuntimeEvent = RuntimeEvent;
	type WeightInfo = weights::runtime_parachains_paras::WeightInfo<Runtime>;
	type UnsignedPriority = ParasUnsignedPriority;
	type NextSessionRotation = Babe;
}

parameter_types! {
	pub const FirstMessageFactorPercent: u64 = 100;
}

impl parachains_ump::Config for Runtime {
	type RuntimeEvent = RuntimeEvent;
	type UmpSink =
		crate::parachains_ump::XcmSink<xcm_executor::XcmExecutor<xcm_config::XcmConfig>, Runtime>;
	type FirstMessageFactorPercent = FirstMessageFactorPercent;
	type ExecuteOverweightOrigin = EnsureRoot<AccountId>;
	type WeightInfo = parachains_ump::TestWeightInfo;
}

impl parachains_dmp::Config for Runtime {}

impl parachains_hrmp::Config for Runtime {
	type RuntimeOrigin = RuntimeOrigin;
	type RuntimeEvent = RuntimeEvent;
	type Currency = Balances;
	type WeightInfo = weights::runtime_parachains_hrmp::WeightInfo<Self>;
}

impl parachains_paras_inherent::Config for Runtime {
	type WeightInfo = weights::runtime_parachains_paras_inherent::WeightInfo<Runtime>;
}

impl parachains_scheduler::Config for Runtime {}

impl parachains_initializer::Config for Runtime {
	type Randomness = pallet_babe::RandomnessFromOneEpochAgo<Runtime>;
	type ForceOrigin = EnsureRoot<AccountId>;
	type WeightInfo = weights::runtime_parachains_initializer::WeightInfo<Runtime>;
}

impl parachains_disputes::Config for Runtime {
	type RuntimeEvent = RuntimeEvent;
	type RewardValidators = ();
	type SlashingHandler = ();
	type WeightInfo = weights::runtime_parachains_disputes::WeightInfo<Runtime>;
}

parameter_types! {
	// Mostly arbitrary deposit price, but should provide an adequate incentive not to spam reserve
	// `ParaId`s.
	pub const ParaDeposit: Balance = 100 * DOLLARS;
	pub const ParaDataByteDeposit: Balance = deposit(0, 1);
}

impl paras_registrar::Config for Runtime {
	type RuntimeOrigin = RuntimeOrigin;
	type RuntimeEvent = RuntimeEvent;
	type Currency = Balances;
	type OnSwap = (Crowdloan, Slots);
	type ParaDeposit = ParaDeposit;
	type DataDepositPerByte = ParaDataByteDeposit;
	type WeightInfo = weights::runtime_common_paras_registrar::WeightInfo<Runtime>;
}

parameter_types! {
	// 12 weeks = 3 months per lease period -> 8 lease periods ~ 2 years
	pub LeasePeriod: BlockNumber = prod_or_fast!(12 * WEEKS, 12 * WEEKS, "DOT_LEASE_PERIOD");
	// Polkadot Genesis was on May 26, 2020.
	// Target Parachain Onboarding Date: Dec 15, 2021.
	// Difference is 568 days.
	// We want a lease period to start on the target onboarding date.
	// 568 % (12 * 7) = 64 day offset
	pub LeaseOffset: BlockNumber = prod_or_fast!(64 * DAYS, 0, "DOT_LEASE_OFFSET");
}

impl slots::Config for Runtime {
	type RuntimeEvent = RuntimeEvent;
	type Currency = Balances;
	type Registrar = Registrar;
	type LeasePeriod = LeasePeriod;
	type LeaseOffset = LeaseOffset;
	type ForceOrigin = MoreThanHalfCouncil;
	type WeightInfo = weights::runtime_common_slots::WeightInfo<Runtime>;
}

parameter_types! {
	pub const CrowdloanId: PalletId = PalletId(*b"py/cfund");
	// Accounts for 10_000 contributions, each using 48 bytes (16 bytes for balance, and 32 bytes
	// for a memo).
	pub const SubmissionDeposit: Balance = deposit(1, 480_000);
	// The minimum crowdloan contribution.
	pub const MinContribution: Balance = 5 * DOLLARS;
	pub const RemoveKeysLimit: u32 = 1000;
	// Allow 32 bytes for an additional memo to a crowdloan.
	pub const MaxMemoLength: u8 = 32;
}

impl crowdloan::Config for Runtime {
	type RuntimeEvent = RuntimeEvent;
	type PalletId = CrowdloanId;
	type SubmissionDeposit = SubmissionDeposit;
	type MinContribution = MinContribution;
	type RemoveKeysLimit = RemoveKeysLimit;
	type Registrar = Registrar;
	type Auctioneer = Auctions;
	type MaxMemoLength = MaxMemoLength;
	type WeightInfo = weights::runtime_common_crowdloan::WeightInfo<Runtime>;
}

parameter_types! {
	// The average auction is 7 days long, so this will be 70% for ending period.
	// 5 Days = 72000 Blocks @ 6 sec per block
	pub const EndingPeriod: BlockNumber = 5 * DAYS;
	// ~ 1000 samples per day -> ~ 20 blocks per sample -> 2 minute samples
	pub const SampleLength: BlockNumber = 2 * MINUTES;
}

type AuctionInitiate = EitherOfDiverse<
	EnsureRoot<AccountId>,
	pallet_collective::EnsureProportionAtLeast<AccountId, CouncilCollective, 2, 3>,
>;

impl auctions::Config for Runtime {
	type RuntimeEvent = RuntimeEvent;
	type Leaser = Slots;
	type Registrar = Registrar;
	type EndingPeriod = EndingPeriod;
	type SampleLength = SampleLength;
	type Randomness = pallet_babe::RandomnessFromOneEpochAgo<Runtime>;
	type InitiateOrigin = AuctionInitiate;
	type WeightInfo = weights::runtime_common_auctions::WeightInfo<Runtime>;
}

parameter_types! {
	pub const PoolsPalletId: PalletId = PalletId(*b"py/nopls");
	// Allow pools that got slashed up to 90% to remain operational.
	pub const MaxPointsToBalance: u8 = 10;
}

impl pallet_nomination_pools::Config for Runtime {
	type RuntimeEvent = RuntimeEvent;
	type Currency = Balances;
	type CurrencyBalance = Balance;
	type RewardCounter = FixedU128;
	type BalanceToU256 = runtime_common::BalanceToU256;
	type U256ToBalance = runtime_common::U256ToBalance;
	type StakingInterface = Staking;
	type PostUnbondingPoolsWindow = frame_support::traits::ConstU32<4>;
	type MaxMetadataLen = frame_support::traits::ConstU32<256>;
	// we use the same number of allowed unlocking chunks as with staking.
	type MaxUnbonding = <Self as pallet_staking::Config>::MaxUnlockingChunks;
	type PalletId = PoolsPalletId;
	type MaxPointsToBalance = MaxPointsToBalance;
	type WeightInfo = weights::pallet_nomination_pools::WeightInfo<Self>;
}

pub struct InitiateNominationPools;
impl frame_support::traits::OnRuntimeUpgrade for InitiateNominationPools {
	fn on_runtime_upgrade() -> frame_support::weights::Weight {
		// we use one as an indicator if this has already been set.
		if pallet_nomination_pools::MaxPools::<Runtime>::get().is_none() {
			// 5 DOT to join a pool.
			pallet_nomination_pools::MinJoinBond::<Runtime>::put(5 * UNITS);
			// 100 DOT to create a pool.
			pallet_nomination_pools::MinCreateBond::<Runtime>::put(100 * UNITS);

			// Initialize with limits for now.
			pallet_nomination_pools::MaxPools::<Runtime>::put(0);
			pallet_nomination_pools::MaxPoolMembersPerPool::<Runtime>::put(0);
			pallet_nomination_pools::MaxPoolMembers::<Runtime>::put(0);

			log::info!(target: "runtime::polkadot", "pools config initiated 🎉");
			<Runtime as frame_system::Config>::DbWeight::get().reads_writes(1, 5)
		} else {
			log::info!(target: "runtime::polkadot", "pools config already initiated 😏");
			<Runtime as frame_system::Config>::DbWeight::get().reads(1)
		}
	}
}

construct_runtime! {
	pub enum Runtime where
		Block = Block,
		NodeBlock = primitives::v2::Block,
		UncheckedExtrinsic = UncheckedExtrinsic
	{
		// Basic stuff; balances is uncallable initially.
		System: frame_system::{Pallet, Call, Storage, Config, Event<T>} = 0,
		Scheduler: pallet_scheduler::{Pallet, Call, Storage, Event<T>} = 1,
		Preimage: pallet_preimage::{Pallet, Call, Storage, Event<T>} = 10,

		// Babe must be before session.
		Babe: pallet_babe::{Pallet, Call, Storage, Config, ValidateUnsigned} = 2,

		Timestamp: pallet_timestamp::{Pallet, Call, Storage, Inherent} = 3,
		Indices: pallet_indices::{Pallet, Call, Storage, Config<T>, Event<T>} = 4,
		Balances: pallet_balances::{Pallet, Call, Storage, Config<T>, Event<T>} = 5,
		TransactionPayment: pallet_transaction_payment::{Pallet, Storage, Event<T>} = 32,

		// Consensus support.
		// Authorship must be before session in order to note author in the correct session and era
		// for im-online and staking.
		Authorship: pallet_authorship::{Pallet, Call, Storage} = 6,
		Staking: pallet_staking::{Pallet, Call, Storage, Config<T>, Event<T>} = 7,
		Offences: pallet_offences::{Pallet, Storage, Event} = 8,
		Historical: session_historical::{Pallet} = 33,
		Session: pallet_session::{Pallet, Call, Storage, Event, Config<T>} = 9,
		Grandpa: pallet_grandpa::{Pallet, Call, Storage, Config, Event, ValidateUnsigned} = 11,
		ImOnline: pallet_im_online::{Pallet, Call, Storage, Event<T>, ValidateUnsigned, Config<T>} = 12,
		AuthorityDiscovery: pallet_authority_discovery::{Pallet, Config} = 13,

		// Governance stuff.
		Democracy: pallet_democracy::{Pallet, Call, Storage, Config<T>, Event<T>} = 14,
		Council: pallet_collective::<Instance1>::{Pallet, Call, Storage, Origin<T>, Event<T>, Config<T>} = 15,
		TechnicalCommittee: pallet_collective::<Instance2>::{Pallet, Call, Storage, Origin<T>, Event<T>, Config<T>} = 16,
		PhragmenElection: pallet_elections_phragmen::{Pallet, Call, Storage, Event<T>, Config<T>} = 17,
		TechnicalMembership: pallet_membership::<Instance1>::{Pallet, Call, Storage, Event<T>, Config<T>} = 18,
		Treasury: pallet_treasury::{Pallet, Call, Storage, Config, Event<T>} = 19,


		// Claims. Usable initially.
		Claims: claims::{Pallet, Call, Storage, Event<T>, Config<T>, ValidateUnsigned} = 24,
		// Vesting. Usable initially, but removed once all vesting is finished.
		Vesting: pallet_vesting::{Pallet, Call, Storage, Event<T>, Config<T>} = 25,
		// Cunning utilities. Usable initially.
		Utility: pallet_utility::{Pallet, Call, Event} = 26,

		// Identity. Late addition.
		Identity: pallet_identity::{Pallet, Call, Storage, Event<T>} = 28,

		// Proxy module. Late addition.
		Proxy: pallet_proxy::{Pallet, Call, Storage, Event<T>} = 29,

		// Multisig dispatch. Late addition.
		Multisig: pallet_multisig::{Pallet, Call, Storage, Event<T>} = 30,

		// Bounties modules.
		Bounties: pallet_bounties::{Pallet, Call, Storage, Event<T>} = 34,
		ChildBounties: pallet_child_bounties = 38,

		// Tips module.
		Tips: pallet_tips::{Pallet, Call, Storage, Event<T>} = 35,

		// Election pallet. Only works with staking, but placed here to maintain indices.
		ElectionProviderMultiPhase: pallet_election_provider_multi_phase::{Pallet, Call, Storage, Event<T>, ValidateUnsigned} = 36,

		// Provides a semi-sorted list of nominators for staking.
		VoterList: pallet_bags_list::<Instance1>::{Pallet, Call, Storage, Event<T>} = 37,

		// Nomination pools: extension to staking.
		NominationPools: pallet_nomination_pools::{Pallet, Call, Storage, Event<T>, Config<T>} = 39,

		// Fast unstake pallet: extension to staking.
		FastUnstake: pallet_fast_unstake = 40,

		// Parachains pallets. Start indices at 50 to leave room.
		ParachainsOrigin: parachains_origin::{Pallet, Origin} = 50,
		Configuration: parachains_configuration::{Pallet, Call, Storage, Config<T>} = 51,
		ParasShared: parachains_shared::{Pallet, Call, Storage} = 52,
		ParaInclusion: parachains_inclusion::{Pallet, Call, Storage, Event<T>} = 53,
		ParaInherent: parachains_paras_inherent::{Pallet, Call, Storage, Inherent} = 54,
		ParaScheduler: parachains_scheduler::{Pallet, Storage} = 55,
		Paras: parachains_paras::{Pallet, Call, Storage, Event, Config, ValidateUnsigned} = 56,
		Initializer: parachains_initializer::{Pallet, Call, Storage} = 57,
		Dmp: parachains_dmp::{Pallet, Call, Storage} = 58,
		Ump: parachains_ump::{Pallet, Call, Storage, Event} = 59,
		Hrmp: parachains_hrmp::{Pallet, Call, Storage, Event<T>, Config} = 60,
		ParaSessionInfo: parachains_session_info::{Pallet, Storage} = 61,
		ParasDisputes: parachains_disputes::{Pallet, Call, Storage, Event<T>} = 62,

		// Parachain Onboarding Pallets. Start indices at 70 to leave room.
		Registrar: paras_registrar::{Pallet, Call, Storage, Event<T>} = 70,
		Slots: slots::{Pallet, Call, Storage, Event<T>} = 71,
		Auctions: auctions::{Pallet, Call, Storage, Event<T>} = 72,
		Crowdloan: crowdloan::{Pallet, Call, Storage, Event<T>} = 73,

		// Pallet for sending XCM.
		XcmPallet: pallet_xcm::{Pallet, Call, Storage, Event<T>, Origin, Config} = 99,
	}
}

/// The address format for describing accounts.
pub type Address = sp_runtime::MultiAddress<AccountId, ()>;
/// Block header type as expected by this runtime.
pub type Header = generic::Header<BlockNumber, BlakeTwo256>;
/// Block type as expected by this runtime.
pub type Block = generic::Block<Header, UncheckedExtrinsic>;
/// A Block signed with a Justification
pub type SignedBlock = generic::SignedBlock<Block>;
/// `BlockId` type as expected by this runtime.
pub type BlockId = generic::BlockId<Block>;
/// The `SignedExtension` to the basic transaction logic.
pub type SignedExtra = (
	frame_system::CheckNonZeroSender<Runtime>,
	frame_system::CheckSpecVersion<Runtime>,
	frame_system::CheckTxVersion<Runtime>,
	frame_system::CheckGenesis<Runtime>,
	frame_system::CheckMortality<Runtime>,
	frame_system::CheckNonce<Runtime>,
	frame_system::CheckWeight<Runtime>,
	pallet_transaction_payment::ChargeTransactionPayment<Runtime>,
	claims::PrevalidateAttests<Runtime>,
);

pub struct StakingMigrationV11OldPallet;
impl Get<&'static str> for StakingMigrationV11OldPallet {
	fn get() -> &'static str {
		"VoterList"
	}
}

/// Unchecked extrinsic type as expected by this runtime.
pub type UncheckedExtrinsic =
	generic::UncheckedExtrinsic<Address, RuntimeCall, Signature, SignedExtra>;
/// Executive: handles dispatch to the various modules.
pub type Executive = frame_executive::Executive<
	Runtime,
	Block,
	frame_system::ChainContext<Runtime>,
	Runtime,
	AllPalletsWithSystem,
	(
		// "Bound uses of call" <https://github.com/paritytech/polkadot/pull/5729>
		pallet_preimage::migration::v1::Migration<Runtime>,
		pallet_scheduler::migration::v3::MigrateToV4<Runtime>,
		pallet_democracy::migrations::v1::Migration<Runtime>,
		pallet_multisig::migrations::v1::MigrateToV1<Runtime>,
		// "Properly migrate weights to v2" <https://github.com/paritytech/polkadot/pull/6091>
		parachains_configuration::migration::v3::MigrateToV3<Runtime>,
	),
>;

/// The payload being signed in transactions.
pub type SignedPayload = generic::SignedPayload<RuntimeCall, SignedExtra>;

#[cfg(feature = "runtime-benchmarks")]
#[macro_use]
extern crate frame_benchmarking;

#[cfg(feature = "runtime-benchmarks")]
mod benches {
	define_benchmarks!(
		// Polkadot
		// NOTE: Make sure to prefix these with `runtime_common::` so
		// the that path resolves correctly in the generated file.
		[runtime_common::auctions, Auctions]
		[runtime_common::claims, Claims]
		[runtime_common::crowdloan, Crowdloan]
		[runtime_common::slots, Slots]
		[runtime_common::paras_registrar, Registrar]
		[runtime_parachains::configuration, Configuration]
		[runtime_parachains::disputes, ParasDisputes]
		[runtime_parachains::hrmp, Hrmp]
		[runtime_parachains::initializer, Initializer]
		[runtime_parachains::paras, Paras]
		[runtime_parachains::paras_inherent, ParaInherent]
		[runtime_parachains::ump, Ump]
		// Substrate
		[pallet_bags_list, VoterList]
		[pallet_balances, Balances]
		[frame_benchmarking::baseline, Baseline::<Runtime>]
		[pallet_bounties, Bounties]
		[pallet_child_bounties, ChildBounties]
		[pallet_collective, Council]
		[pallet_collective, TechnicalCommittee]
		[pallet_democracy, Democracy]
		[pallet_elections_phragmen, PhragmenElection]
		[pallet_election_provider_multi_phase, ElectionProviderMultiPhase]
		[frame_election_provider_support, ElectionProviderBench::<Runtime>]
		[pallet_fast_unstake, FastUnstake]
		[pallet_identity, Identity]
		[pallet_im_online, ImOnline]
		[pallet_indices, Indices]
		[pallet_membership, TechnicalMembership]
		[pallet_multisig, Multisig]
		[pallet_nomination_pools, NominationPoolsBench::<Runtime>]
		[pallet_offences, OffencesBench::<Runtime>]
		[pallet_preimage, Preimage]
		[pallet_proxy, Proxy]
		[pallet_scheduler, Scheduler]
		[pallet_session, SessionBench::<Runtime>]
		[pallet_staking, Staking]
		[frame_system, SystemBench::<Runtime>]
		[pallet_timestamp, Timestamp]
		[pallet_tips, Tips]
		[pallet_treasury, Treasury]
		[pallet_utility, Utility]
		[pallet_vesting, Vesting]
	);
}

#[cfg(not(feature = "disable-runtime-api"))]
sp_api::impl_runtime_apis! {
	impl sp_api::Core<Block> for Runtime {
		fn version() -> RuntimeVersion {
			VERSION
		}

		fn execute_block(block: Block) {
			Executive::execute_block(block);
		}

		fn initialize_block(header: &<Block as BlockT>::Header) {
			Executive::initialize_block(header)
		}
	}

	impl sp_api::Metadata<Block> for Runtime {
		fn metadata() -> OpaqueMetadata {
			OpaqueMetadata::new(Runtime::metadata().into())
		}
	}

	impl block_builder_api::BlockBuilder<Block> for Runtime {
		fn apply_extrinsic(extrinsic: <Block as BlockT>::Extrinsic) -> ApplyExtrinsicResult {
			Executive::apply_extrinsic(extrinsic)
		}

		fn finalize_block() -> <Block as BlockT>::Header {
			Executive::finalize_block()
		}

		fn inherent_extrinsics(data: inherents::InherentData) -> Vec<<Block as BlockT>::Extrinsic> {
			data.create_extrinsics()
		}

		fn check_inherents(
			block: Block,
			data: inherents::InherentData,
		) -> inherents::CheckInherentsResult {
			data.check_extrinsics(&block)
		}
	}

	impl pallet_nomination_pools_runtime_api::NominationPoolsApi<
		Block,
		AccountId,
		Balance,
	> for Runtime {
		fn pending_rewards(member: AccountId) -> Balance {
			NominationPools::pending_rewards(member).unwrap_or_default()
		}
	}

	impl tx_pool_api::runtime_api::TaggedTransactionQueue<Block> for Runtime {
		fn validate_transaction(
			source: TransactionSource,
			tx: <Block as BlockT>::Extrinsic,
			block_hash: <Block as BlockT>::Hash,
		) -> TransactionValidity {
			Executive::validate_transaction(source, tx, block_hash)
		}
	}

	impl offchain_primitives::OffchainWorkerApi<Block> for Runtime {
		fn offchain_worker(header: &<Block as BlockT>::Header) {
			Executive::offchain_worker(header)
		}
	}

	impl primitives::runtime_api::ParachainHost<Block, Hash, BlockNumber> for Runtime {
		fn validators() -> Vec<ValidatorId> {
			parachains_runtime_api_impl::validators::<Runtime>()
		}

		fn validator_groups() -> (Vec<Vec<ValidatorIndex>>, GroupRotationInfo<BlockNumber>) {
			parachains_runtime_api_impl::validator_groups::<Runtime>()
		}

		fn availability_cores() -> Vec<CoreState<Hash, BlockNumber>> {
			parachains_runtime_api_impl::availability_cores::<Runtime>()
		}

		fn persisted_validation_data(para_id: ParaId, assumption: OccupiedCoreAssumption)
			-> Option<PersistedValidationData<Hash, BlockNumber>> {
			parachains_runtime_api_impl::persisted_validation_data::<Runtime>(para_id, assumption)
		}

		fn assumed_validation_data(
			para_id: ParaId,
			expected_persisted_validation_data_hash: Hash,
		) -> Option<(PersistedValidationData<Hash, BlockNumber>, ValidationCodeHash)> {
			parachains_runtime_api_impl::assumed_validation_data::<Runtime>(
				para_id,
				expected_persisted_validation_data_hash,
			)
		}

		fn check_validation_outputs(
			para_id: ParaId,
			outputs: primitives::v2::CandidateCommitments,
		) -> bool {
			parachains_runtime_api_impl::check_validation_outputs::<Runtime>(para_id, outputs)
		}

		fn session_index_for_child() -> SessionIndex {
			parachains_runtime_api_impl::session_index_for_child::<Runtime>()
		}

		fn validation_code(para_id: ParaId, assumption: OccupiedCoreAssumption)
			-> Option<ValidationCode> {
			parachains_runtime_api_impl::validation_code::<Runtime>(para_id, assumption)
		}

		fn candidate_pending_availability(para_id: ParaId) -> Option<CommittedCandidateReceipt<Hash>> {
			parachains_runtime_api_impl::candidate_pending_availability::<Runtime>(para_id)
		}

		fn candidate_events() -> Vec<CandidateEvent<Hash>> {
			parachains_runtime_api_impl::candidate_events::<Runtime, _>(|ev| {
				match ev {
					RuntimeEvent::ParaInclusion(ev) => {
						Some(ev)
					}
					_ => None,
				}
			})
		}

		fn session_info(index: SessionIndex) -> Option<SessionInfo> {
			parachains_runtime_api_impl::session_info::<Runtime>(index)
		}

		fn dmq_contents(recipient: ParaId) -> Vec<InboundDownwardMessage<BlockNumber>> {
			parachains_runtime_api_impl::dmq_contents::<Runtime>(recipient)
		}

		fn inbound_hrmp_channels_contents(
			recipient: ParaId
		) -> BTreeMap<ParaId, Vec<InboundHrmpMessage<BlockNumber>>> {
			parachains_runtime_api_impl::inbound_hrmp_channels_contents::<Runtime>(recipient)
		}

		fn validation_code_by_hash(hash: ValidationCodeHash) -> Option<ValidationCode> {
			parachains_runtime_api_impl::validation_code_by_hash::<Runtime>(hash)
		}

		fn on_chain_votes() -> Option<ScrapedOnChainVotes<Hash>> {
			parachains_runtime_api_impl::on_chain_votes::<Runtime>()
		}

		fn submit_pvf_check_statement(
			stmt: primitives::v2::PvfCheckStatement,
			signature: primitives::v2::ValidatorSignature,
		) {
			parachains_runtime_api_impl::submit_pvf_check_statement::<Runtime>(stmt, signature)
		}

		fn pvfs_require_precheck() -> Vec<ValidationCodeHash> {
			parachains_runtime_api_impl::pvfs_require_precheck::<Runtime>()
		}

		fn validation_code_hash(para_id: ParaId, assumption: OccupiedCoreAssumption)
			-> Option<ValidationCodeHash>
		{
			parachains_runtime_api_impl::validation_code_hash::<Runtime>(para_id, assumption)
		}
	}

	impl beefy_primitives::BeefyApi<Block> for Runtime {
		fn validator_set() -> Option<beefy_primitives::ValidatorSet<BeefyId>> {
			// dummy implementation due to lack of BEEFY pallet.
			None
		}
	}

	impl mmr::MmrApi<Block, Hash, BlockNumber> for Runtime {
		fn generate_proof(_block_number: BlockNumber)
			-> Result<(mmr::EncodableOpaqueLeaf, mmr::Proof<Hash>), mmr::Error>
		{
			Err(mmr::Error::PalletNotIncluded)
		}

		fn verify_proof(_leaf: mmr::EncodableOpaqueLeaf, _proof: mmr::Proof<Hash>)
			-> Result<(), mmr::Error>
		{
			Err(mmr::Error::PalletNotIncluded)
		}

		fn verify_proof_stateless(
			_root: Hash,
			_leaf: mmr::EncodableOpaqueLeaf,
			_proof: mmr::Proof<Hash>
		) -> Result<(), mmr::Error> {
			Err(mmr::Error::PalletNotIncluded)
		}

		fn mmr_root() -> Result<Hash, mmr::Error> {
			Err(mmr::Error::PalletNotIncluded)
		}

		fn generate_batch_proof(_block_numbers: Vec<BlockNumber>)
			-> Result<(Vec<mmr::EncodableOpaqueLeaf>, mmr::BatchProof<Hash>), mmr::Error>
		{
			Err(mmr::Error::PalletNotIncluded)
		}

		fn generate_historical_batch_proof(
			_block_numbers: Vec<BlockNumber>,
			_best_known_block_number: BlockNumber,
		) -> Result<(Vec<mmr::EncodableOpaqueLeaf>, mmr::BatchProof<Hash>), mmr::Error> {
			Err(mmr::Error::PalletNotIncluded)
		}

		fn verify_batch_proof(_leaves: Vec<mmr::EncodableOpaqueLeaf>, _proof: mmr::BatchProof<Hash>)
			-> Result<(), mmr::Error>
		{
			Err(mmr::Error::PalletNotIncluded)
		}

		fn verify_batch_proof_stateless(
			_root: Hash,
			_leaves: Vec<mmr::EncodableOpaqueLeaf>,
			_proof: mmr::BatchProof<Hash>
		) -> Result<(), mmr::Error> {
			Err(mmr::Error::PalletNotIncluded)
		}
	}

	impl fg_primitives::GrandpaApi<Block> for Runtime {
		fn grandpa_authorities() -> Vec<(GrandpaId, u64)> {
			Grandpa::grandpa_authorities()
		}

		fn current_set_id() -> fg_primitives::SetId {
			Grandpa::current_set_id()
		}

		fn submit_report_equivocation_unsigned_extrinsic(
			equivocation_proof: fg_primitives::EquivocationProof<
				<Block as BlockT>::Hash,
				sp_runtime::traits::NumberFor<Block>,
			>,
			key_owner_proof: fg_primitives::OpaqueKeyOwnershipProof,
		) -> Option<()> {
			let key_owner_proof = key_owner_proof.decode()?;

			Grandpa::submit_unsigned_equivocation_report(
				equivocation_proof,
				key_owner_proof,
			)
		}

		fn generate_key_ownership_proof(
			_set_id: fg_primitives::SetId,
			authority_id: fg_primitives::AuthorityId,
		) -> Option<fg_primitives::OpaqueKeyOwnershipProof> {
			use parity_scale_codec::Encode;

			Historical::prove((fg_primitives::KEY_TYPE, authority_id))
				.map(|p| p.encode())
				.map(fg_primitives::OpaqueKeyOwnershipProof::new)
		}
	}

	impl babe_primitives::BabeApi<Block> for Runtime {
		fn configuration() -> babe_primitives::BabeConfiguration {
			let epoch_config = Babe::epoch_config().unwrap_or(BABE_GENESIS_EPOCH_CONFIG);
			babe_primitives::BabeConfiguration {
				slot_duration: Babe::slot_duration(),
				epoch_length: EpochDuration::get(),
				c: epoch_config.c,
				authorities: Babe::authorities().to_vec(),
				randomness: Babe::randomness(),
				allowed_slots: epoch_config.allowed_slots,
			}
		}

		fn current_epoch_start() -> babe_primitives::Slot {
			Babe::current_epoch_start()
		}

		fn current_epoch() -> babe_primitives::Epoch {
			Babe::current_epoch()
		}

		fn next_epoch() -> babe_primitives::Epoch {
			Babe::next_epoch()
		}

		fn generate_key_ownership_proof(
			_slot: babe_primitives::Slot,
			authority_id: babe_primitives::AuthorityId,
		) -> Option<babe_primitives::OpaqueKeyOwnershipProof> {
			use parity_scale_codec::Encode;

			Historical::prove((babe_primitives::KEY_TYPE, authority_id))
				.map(|p| p.encode())
				.map(babe_primitives::OpaqueKeyOwnershipProof::new)
		}

		fn submit_report_equivocation_unsigned_extrinsic(
			equivocation_proof: babe_primitives::EquivocationProof<<Block as BlockT>::Header>,
			key_owner_proof: babe_primitives::OpaqueKeyOwnershipProof,
		) -> Option<()> {
			let key_owner_proof = key_owner_proof.decode()?;

			Babe::submit_unsigned_equivocation_report(
				equivocation_proof,
				key_owner_proof,
			)
		}
	}

	impl authority_discovery_primitives::AuthorityDiscoveryApi<Block> for Runtime {
		fn authorities() -> Vec<AuthorityDiscoveryId> {
			parachains_runtime_api_impl::relevant_authority_ids::<Runtime>()
		}
	}

	impl sp_session::SessionKeys<Block> for Runtime {
		fn generate_session_keys(seed: Option<Vec<u8>>) -> Vec<u8> {
			SessionKeys::generate(seed)
		}

		fn decode_session_keys(
			encoded: Vec<u8>,
		) -> Option<Vec<(Vec<u8>, sp_core::crypto::KeyTypeId)>> {
			SessionKeys::decode_into_raw_public_keys(&encoded)
		}
	}

	impl frame_system_rpc_runtime_api::AccountNonceApi<Block, AccountId, Nonce> for Runtime {
		fn account_nonce(account: AccountId) -> Nonce {
			System::account_nonce(account)
		}
	}

	impl pallet_transaction_payment_rpc_runtime_api::TransactionPaymentApi<
		Block,
		Balance,
	> for Runtime {
		fn query_info(uxt: <Block as BlockT>::Extrinsic, len: u32) -> RuntimeDispatchInfo<Balance> {
			TransactionPayment::query_info(uxt, len)
		}
		fn query_fee_details(uxt: <Block as BlockT>::Extrinsic, len: u32) -> FeeDetails<Balance> {
			TransactionPayment::query_fee_details(uxt, len)
		}
	}

	impl pallet_transaction_payment_rpc_runtime_api::TransactionPaymentCallApi<Block, Balance, RuntimeCall>
		for Runtime
	{
		fn query_call_info(call: RuntimeCall, len: u32) -> RuntimeDispatchInfo<Balance> {
			TransactionPayment::query_call_info(call, len)
		}
		fn query_call_fee_details(call: RuntimeCall, len: u32) -> FeeDetails<Balance> {
			TransactionPayment::query_call_fee_details(call, len)
		}
	}

	#[cfg(feature = "try-runtime")]
	impl frame_try_runtime::TryRuntime<Block> for Runtime {
		fn on_runtime_upgrade() -> (Weight, Weight) {
			log::info!("try-runtime::on_runtime_upgrade polkadot.");
			let weight = Executive::try_runtime_upgrade().unwrap();
			(weight, BlockWeights::get().max_block)
		}

		fn execute_block(block: Block, state_root_check: bool, select: frame_try_runtime::TryStateSelect) -> Weight {
			log::info!(
				target: "runtime::polkadot", "try-runtime: executing block #{} ({:?}) / root checks: {:?} / sanity-checks: {:?}",
				block.header.number,
				block.header.hash(),
				state_root_check,
				select,
			);
			Executive::try_execute_block(block, state_root_check, select).expect("try_execute_block failed")
		}
	}

	#[cfg(feature = "runtime-benchmarks")]
	impl frame_benchmarking::Benchmark<Block> for Runtime {
		fn benchmark_metadata(extra: bool) -> (
			Vec<frame_benchmarking::BenchmarkList>,
			Vec<frame_support::traits::StorageInfo>,
		) {
			use frame_benchmarking::{Benchmarking, BenchmarkList};
			use frame_support::traits::StorageInfoTrait;

			use pallet_session_benchmarking::Pallet as SessionBench;
			use pallet_offences_benchmarking::Pallet as OffencesBench;
			use pallet_election_provider_support_benchmarking::Pallet as ElectionProviderBench;
			use pallet_nomination_pools_benchmarking::Pallet as NominationPoolsBench;
			use frame_system_benchmarking::Pallet as SystemBench;
			use frame_benchmarking::baseline::Pallet as Baseline;

			let mut list = Vec::<BenchmarkList>::new();
			list_benchmarks!(list, extra);

			let storage_info = AllPalletsWithSystem::storage_info();
			return (list, storage_info)
		}

		fn dispatch_benchmark(
			config: frame_benchmarking::BenchmarkConfig
		) -> Result<
			Vec<frame_benchmarking::BenchmarkBatch>,
			sp_runtime::RuntimeString,
		> {
			use frame_benchmarking::{Benchmarking, BenchmarkBatch, TrackedStorageKey};
			// Trying to add benchmarks directly to some pallets caused cyclic dependency issues.
			// To get around that, we separated the benchmarks into its own crate.
			use pallet_session_benchmarking::Pallet as SessionBench;
			use pallet_offences_benchmarking::Pallet as OffencesBench;
			use pallet_election_provider_support_benchmarking::Pallet as ElectionProviderBench;
			use pallet_nomination_pools_benchmarking::Pallet as NominationPoolsBench;
			use frame_system_benchmarking::Pallet as SystemBench;
			use frame_benchmarking::baseline::Pallet as Baseline;

			impl pallet_session_benchmarking::Config for Runtime {}
			impl pallet_offences_benchmarking::Config for Runtime {}
			impl pallet_election_provider_support_benchmarking::Config for Runtime {}
			impl frame_system_benchmarking::Config for Runtime {}
			impl frame_benchmarking::baseline::Config for Runtime {}
			impl pallet_nomination_pools_benchmarking::Config for Runtime {}

			let whitelist: Vec<TrackedStorageKey> = vec![
				// Block Number
				hex_literal::hex!("26aa394eea5630e07c48ae0c9558cef702a5c1b19ab7a04f536c519aca4983ac").to_vec().into(),
				// Total Issuance
				hex_literal::hex!("c2261276cc9d1f8598ea4b6a74b15c2f57c875e4cff74148e4628f264b974c80").to_vec().into(),
				// Execution Phase
				hex_literal::hex!("26aa394eea5630e07c48ae0c9558cef7ff553b5a9862a516939d82b3d3d8661a").to_vec().into(),
				// Event Count
				hex_literal::hex!("26aa394eea5630e07c48ae0c9558cef70a98fdbe9ce6c55837576c60c7af3850").to_vec().into(),
				// System Events
				hex_literal::hex!("26aa394eea5630e07c48ae0c9558cef780d41e5e16056765bc8461851072c9d7").to_vec().into(),
				// Treasury Account
				hex_literal::hex!("26aa394eea5630e07c48ae0c9558cef7b99d880ec681799c0cf30e8886371da95ecffd7b6c0f78751baa9d281e0bfa3a6d6f646c70792f74727372790000000000000000000000000000000000000000").to_vec().into(),
			];

			let mut batches = Vec::<BenchmarkBatch>::new();
			let params = (&config, &whitelist);

			add_benchmarks!(params, batches);

			Ok(batches)
		}
	}
}

#[cfg(test)]
mod test_fees {
	use super::*;
	use frame_support::{dispatch::GetDispatchInfo, weights::WeightToFee as WeightToFeeT};
	use keyring::Sr25519Keyring::{Alice, Charlie};
	use pallet_transaction_payment::Multiplier;
	use runtime_common::MinimumMultiplier;
	use separator::Separatable;
	use sp_runtime::{assert_eq_error_rate, FixedPointNumber, MultiAddress, MultiSignature};

	#[test]
	fn payout_weight_portion() {
		use pallet_staking::WeightInfo;
		let payout_weight =
			<Runtime as pallet_staking::Config>::WeightInfo::payout_stakers_alive_staked(
				MaxNominatorRewardedPerValidator::get(),
			)
			.ref_time() as f64;
		let block_weight = BlockWeights::get().max_block.ref_time() as f64;

		println!(
			"a full payout takes {:.2} of the block weight [{} / {}]",
			payout_weight / block_weight,
			payout_weight,
			block_weight
		);
		assert!(payout_weight * 2f64 < block_weight);
	}

	#[test]
	fn block_cost() {
		let max_block_weight = BlockWeights::get().max_block;
		let raw_fee = WeightToFee::weight_to_fee(&max_block_weight);

		let fee_with_multiplier = |m: Multiplier| {
			println!(
				"Full Block weight == {} // multiplier: {:?} // WeightToFee(full_block) == {} plank",
				max_block_weight,
				m,
				m.saturating_mul_int(raw_fee).separated_string(),
			);
		};
		fee_with_multiplier(MinimumMultiplier::get());
		fee_with_multiplier(Multiplier::from_rational(1, 2));
		fee_with_multiplier(Multiplier::from_u32(1));
		fee_with_multiplier(Multiplier::from_u32(2));
	}

	#[test]
	fn transfer_cost_min_multiplier() {
		let min_multiplier = MinimumMultiplier::get();
		let call = pallet_balances::Call::<Runtime>::transfer_keep_alive {
			dest: Charlie.to_account_id().into(),
			value: Default::default(),
		};
		let info = call.get_dispatch_info();
		println!("call = {:?} / info = {:?}", call, info);
		// convert to runtime call.
		let call = RuntimeCall::Balances(call);
		let extra: SignedExtra = (
			frame_system::CheckNonZeroSender::<Runtime>::new(),
			frame_system::CheckSpecVersion::<Runtime>::new(),
			frame_system::CheckTxVersion::<Runtime>::new(),
			frame_system::CheckGenesis::<Runtime>::new(),
			frame_system::CheckMortality::<Runtime>::from(generic::Era::immortal()),
			frame_system::CheckNonce::<Runtime>::from(1),
			frame_system::CheckWeight::<Runtime>::new(),
			pallet_transaction_payment::ChargeTransactionPayment::<Runtime>::from(0),
			claims::PrevalidateAttests::<Runtime>::new(),
		);
		let uxt = UncheckedExtrinsic {
			function: call,
			signature: Some((
				MultiAddress::Id(Alice.to_account_id()),
				MultiSignature::Sr25519(Alice.sign(b"foo")),
				extra,
			)),
		};
		let len = uxt.encoded_size();

		let mut ext = sp_io::TestExternalities::new_empty();
		let mut test_with_multiplier = |m: Multiplier| {
			ext.execute_with(|| {
				pallet_transaction_payment::NextFeeMultiplier::<Runtime>::put(m);
				let fee = TransactionPayment::query_fee_details(uxt.clone(), len as u32);
				println!(
					"multiplier = {:?} // fee details = {:?} // final fee = {:?}",
					pallet_transaction_payment::NextFeeMultiplier::<Runtime>::get(),
					fee,
					fee.final_fee().separated_string(),
				);
			});
		};

		test_with_multiplier(min_multiplier);
		test_with_multiplier(Multiplier::saturating_from_rational(1u128, 1u128));
		test_with_multiplier(Multiplier::saturating_from_rational(1u128, 1_0u128));
		test_with_multiplier(Multiplier::saturating_from_rational(1u128, 1_00u128));
		test_with_multiplier(Multiplier::saturating_from_rational(1u128, 1_000u128));
		test_with_multiplier(Multiplier::saturating_from_rational(1u128, 1_000_000u128));
		test_with_multiplier(Multiplier::saturating_from_rational(1u128, 1_000_000_000u128));
	}

	#[test]
	fn full_block_council_election_cost() {
		// the number of voters needed to consume almost a full block in council election, and how
		// much it is going to cost.
		use pallet_elections_phragmen::WeightInfo;

		// Loser candidate lose a lot of money; sybil attack by candidates is even more expensive,
		// and we don't care about it here. For now, we assume no extra candidates, and only
		// superfluous voters.
		let candidates = DesiredMembers::get() + DesiredRunnersUp::get();
		let mut voters = 1u32;
		let weight_with = |v| {
			<Runtime as pallet_elections_phragmen::Config>::WeightInfo::election_phragmen(
				candidates,
				v,
				v * 16,
			)
		};

		while weight_with(voters).all_lte(BlockWeights::get().max_block) {
			voters += 1;
		}

		let cost = voters as Balance * (VotingBondBase::get() + 16 * VotingBondFactor::get());
		let cost_dollars = cost / DOLLARS;
		println!(
			"can support {} voters in a single block for council elections; total bond {}",
			voters, cost_dollars,
		);
		// The minimal number of voters we expect per block.
		assert!(voters >= 1_000);
		assert!(cost_dollars >= 10_000);
	}

	#[test]
	fn nominator_limit() {
		use pallet_election_provider_multi_phase::WeightInfo;
		// starting point of the nominators.
		let target_voters: u32 = 50_000;

		// assuming we want around 5k candidates and 1k active validators. (March 31, 2021)
		let all_targets: u32 = 5_000;
		let desired: u32 = 1_000;
		let weight_with = |active| {
			<Runtime as pallet_election_provider_multi_phase::Config>::WeightInfo::submit_unsigned(
				active,
				all_targets,
				active,
				desired,
			)
		};

		let mut active = target_voters;
		while weight_with(active).all_lte(OffchainSolutionWeightLimit::get()) ||
			active == target_voters
		{
			active += 1;
		}

		println!("can support {} nominators to yield a weight of {}", active, weight_with(active));
		assert!(active > target_voters, "we need to reevaluate the weight of the election system");
	}

	#[test]
	fn signed_deposit_is_sensible() {
		// ensure this number does not change, or that it is checked after each change.
		// a 1 MB solution should take (40 + 10) DOTs of deposit.
		let deposit = SignedDepositBase::get() + (SignedDepositByte::get() * 1024 * 1024);
		assert_eq_error_rate!(deposit, 50 * DOLLARS, DOLLARS);
	}
}

#[cfg(test)]
mod test {
	use super::*;

	#[test]
	fn call_size() {
		assert!(
			core::mem::size_of::<RuntimeCall>() <= 230,
			"size of RuntimeCall is more than 230 bytes: some calls have too big arguments, use Box to \
			reduce the size of RuntimeCall.
			If the limit is too strong, maybe consider increase the limit",
		);
	}
}

#[cfg(test)]
mod multiplier_tests {
	use super::*;
	use frame_support::{dispatch::GetDispatchInfo, traits::OnFinalize};
	use runtime_common::{MinimumMultiplier, TargetBlockFullness};
	use separator::Separatable;
	use sp_runtime::traits::Convert;

	fn run_with_system_weight<F>(w: Weight, mut assertions: F)
	where
		F: FnMut() -> (),
	{
		let mut t: sp_io::TestExternalities = frame_system::GenesisConfig::default()
			.build_storage::<Runtime>()
			.unwrap()
			.into();
		t.execute_with(|| {
			System::set_block_consumed_resources(w, 0);
			assertions()
		});
	}

	#[test]
	fn multiplier_can_grow_from_zero() {
		let minimum_multiplier = MinimumMultiplier::get();
		let target = TargetBlockFullness::get() *
			BlockWeights::get().get(DispatchClass::Normal).max_total.unwrap();
		// if the min is too small, then this will not change, and we are doomed forever.
		// the weight is 1/100th bigger than target.
		run_with_system_weight(target.saturating_mul(101) / 100, || {
			let next = SlowAdjustingFeeUpdate::<Runtime>::convert(minimum_multiplier);
			assert!(next > minimum_multiplier, "{:?} !>= {:?}", next, minimum_multiplier);
		})
	}

	#[test]
	#[ignore]
	fn multiplier_growth_simulator() {
		// assume the multiplier is initially set to its minimum. We update it with values twice the
		//target (target is 25%, thus 50%) and we see at which point it reaches 1.
		let mut multiplier = MinimumMultiplier::get();
		let block_weight = BlockWeights::get().get(DispatchClass::Normal).max_total.unwrap();
		let mut blocks = 0;
		let mut fees_paid = 0;

		let call = frame_system::Call::<Runtime>::fill_block {
			ratio: Perbill::from_rational(
				block_weight.ref_time(),
				BlockWeights::get().get(DispatchClass::Normal).max_total.unwrap().ref_time(),
			),
		};
		println!("calling {:?}", call);
		let info = call.get_dispatch_info();
		// convert to outer call.
		let call = RuntimeCall::System(call);
		let len = call.using_encoded(|e| e.len()) as u32;

		let mut t: sp_io::TestExternalities = frame_system::GenesisConfig::default()
			.build_storage::<Runtime>()
			.unwrap()
			.into();
		// set the minimum
		t.execute_with(|| {
			pallet_transaction_payment::NextFeeMultiplier::<Runtime>::set(MinimumMultiplier::get());
		});

		while multiplier <= Multiplier::from_u32(1) {
			t.execute_with(|| {
				// imagine this tx was called.
				let fee = TransactionPayment::compute_fee(len, &info, 0);
				fees_paid += fee;

				// this will update the multiplier.
				System::set_block_consumed_resources(block_weight, 0);
				TransactionPayment::on_finalize(1);
				let next = TransactionPayment::next_fee_multiplier();

				assert!(next > multiplier, "{:?} !>= {:?}", next, multiplier);
				multiplier = next;

				println!(
					"block = {} / multiplier {:?} / fee = {:?} / fess so far {:?}",
					blocks,
					multiplier,
					fee.separated_string(),
					fees_paid.separated_string()
				);
			});
			blocks += 1;
		}
	}

	#[test]
	#[ignore]
	fn multiplier_cool_down_simulator() {
		// assume the multiplier is initially set to its minimum. We update it with values twice the
		//target (target is 25%, thus 50%) and we see at which point it reaches 1.
		let mut multiplier = Multiplier::from_u32(2);
		let mut blocks = 0;

		let mut t: sp_io::TestExternalities = frame_system::GenesisConfig::default()
			.build_storage::<Runtime>()
			.unwrap()
			.into();
		// set the minimum
		t.execute_with(|| {
			pallet_transaction_payment::NextFeeMultiplier::<Runtime>::set(multiplier);
		});

		while multiplier > Multiplier::from_u32(0) {
			t.execute_with(|| {
				// this will update the multiplier.
				TransactionPayment::on_finalize(1);
				let next = TransactionPayment::next_fee_multiplier();

				assert!(next < multiplier, "{:?} !>= {:?}", next, multiplier);
				multiplier = next;

				println!("block = {} / multiplier {:?}", blocks, multiplier);
			});
			blocks += 1;
		}
	}
}

#[cfg(all(test, feature = "try-runtime"))]
mod remote_tests {
	use super::*;
	use frame_try_runtime::runtime_decl_for_TryRuntime::TryRuntime;
	use remote_externalities::{
		Builder, Mode, OfflineConfig, OnlineConfig, SnapshotConfig, Transport,
	};
	use std::env::var;

	#[tokio::test]
	async fn run_migrations() {
		sp_tracing::try_init_simple();
		let transport: Transport =
			var("WS").unwrap_or("wss://rpc.polkadot.io:443".to_string()).into();
		let maybe_state_snapshot: Option<SnapshotConfig> = var("SNAP").map(|s| s.into()).ok();
		let mut ext = Builder::<Block>::default()
			.mode(if let Some(state_snapshot) = maybe_state_snapshot {
				Mode::OfflineOrElseOnline(
					OfflineConfig { state_snapshot: state_snapshot.clone() },
					OnlineConfig {
						transport,
						state_snapshot: Some(state_snapshot),
						..Default::default()
					},
				)
			} else {
				Mode::Online(OnlineConfig { transport, ..Default::default() })
			})
			.build()
			.await
			.unwrap();
		ext.execute_with(|| Runtime::on_runtime_upgrade());
	}
}<|MERGE_RESOLUTION|>--- conflicted
+++ resolved
@@ -113,21 +113,13 @@
 	spec_name: create_runtime_str!("polkadot"),
 	impl_name: create_runtime_str!("parity-polkadot"),
 	authoring_version: 0,
-<<<<<<< HEAD
-	spec_version: 9300,
-=======
 	spec_version: 9310,
->>>>>>> 32dd0c9c
 	impl_version: 0,
 	#[cfg(not(feature = "disable-runtime-api"))]
 	apis: RUNTIME_API_VERSIONS,
 	#[cfg(feature = "disable-runtime-api")]
 	apis: sp_version::create_apis_vec![[]],
-<<<<<<< HEAD
-	transaction_version: 15,
-=======
 	transaction_version: 16,
->>>>>>> 32dd0c9c
 	state_version: 0,
 };
 
