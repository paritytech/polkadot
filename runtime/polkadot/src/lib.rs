--- conflicted
+++ resolved
@@ -134,11 +134,8 @@
 			Call::Session(_) | Call::FinalityTracker(_) | Call::Grandpa(_) | Call::ImOnline(_) |
 			Call::AuthorityDiscovery(_) |
 			Call::Utility(_) | Call::Claims(_) | Call::Vesting(_) | Call::Sudo(_) |
-<<<<<<< HEAD
-			Call::Identity(_) | Call::Proxy(_) | Call::Multisig(_) | Call::Purchase(_) =>
-=======
-			Call::Identity(_) | Call::Proxy(_) | Call::Multisig(_) | Call::Poll(_)  =>
->>>>>>> 168c0922
+			Call::Identity(_) | Call::Proxy(_) | Call::Multisig(_) | Call::Poll(_) |
+			Call::Purchase(_) =>
 				true,
 		}
 	}
@@ -943,7 +940,16 @@
 }
 
 parameter_types! {
-<<<<<<< HEAD
+	pub const PollEnd: BlockNumber = 888_888;
+}
+
+impl poll::Trait for Runtime {
+	type Event = Event;
+	type Currency = Balances;
+	type End = PollEnd;
+}
+
+parameter_types! {
 	pub const VestingTime: BlockNumber = 30 * DAYS;
 	pub const MaxStatementLength: usize = 1_000;
 }
@@ -956,15 +962,6 @@
 	type ValidityOrigin = system::EnsureRoot<AccountId>;
 	type ConfigurationOrigin = system::EnsureRoot<AccountId>;
 	type MaxStatementLength = MaxStatementLength;
-=======
-	pub const PollEnd: BlockNumber = 888_888;
-}
-
-impl poll::Trait for Runtime {
-	type Event = Event;
-	type Currency = Balances;
-	type End = PollEnd;
->>>>>>> 168c0922
 }
 
 construct_runtime! {
@@ -1033,13 +1030,11 @@
 		// Multisig dispatch. Late addition.
 		Multisig: multisig::{Module, Call, Storage, Event<T>},
 
-<<<<<<< HEAD
+		// Poll module.
+		Poll: poll::{Module, Call, Storage, Event<T>},
+
 		// DOT Purchase module. Late addition.
 		Purchase: purchase::{Module, Call, Storage, Event<T>},
-=======
-		// Poll module.
-		Poll: poll::{Module, Call, Storage, Event<T>},
->>>>>>> 168c0922
 	}
 }
 
