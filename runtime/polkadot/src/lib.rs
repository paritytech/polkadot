// Copyright 2017-2020 Parity Technologies (UK) Ltd.
// This file is part of Polkadot.

// Polkadot is free software: you can redistribute it and/or modify
// it under the terms of the GNU General Public License as published by
// the Free Software Foundation, either version 3 of the License, or
// (at your option) any later version.

// Polkadot is distributed in the hope that it will be useful,
// but WITHOUT ANY WARRANTY; without even the implied warranty of
// MERCHANTABILITY or FITNESS FOR A PARTICULAR PURPOSE.  See the
// GNU General Public License for more details.

// You should have received a copy of the GNU General Public License
// along with Polkadot.  If not, see <http://www.gnu.org/licenses/>.

//! The Polkadot runtime. This can be compiled with `#[no_std]`, ready for Wasm.

#![cfg_attr(not(feature = "std"), no_std)]
// `construct_runtime!` does a lot of recursion and requires us to increase the limit to 256.
#![recursion_limit="256"]

use runtime_common::{
	attestations, claims, parachains, registrar, slots, SlowAdjustingFeeUpdate,
	impls::{CurrencyToVoteHandler, ToAuthor},
	NegativeImbalance, BlockHashCount, MaximumBlockWeight, AvailableBlockRatio,
	MaximumBlockLength, BlockExecutionWeight, ExtrinsicBaseWeight, RocksDbWeight,
	MaximumExtrinsicWeight, purchase,
};

use sp_std::prelude::*;
use sp_core::u32_trait::{_1, _2, _3, _4, _5};
use codec::{Encode, Decode};
use primitives::v0::{
	self as parachain,
	AccountId, AccountIndex, Balance, BlockNumber, Hash, Nonce, Signature, Moment,
	ActiveParas, AbridgedCandidateReceipt, SigningContext,
};
use sp_runtime::{create_runtime_str, generic, impl_opaque_keys, ModuleId, ApplyExtrinsicResult, KeyTypeId, Percent, Permill, Perbill, transaction_validity::{
	TransactionValidity, TransactionSource, TransactionPriority,
}, curve::PiecewiseLinear, traits::{
	BlakeTwo256, Block as BlockT, OpaqueKeys, ConvertInto, IdentityLookup,
	Extrinsic as ExtrinsicT, SaturatedConversion, Verify,
}};
#[cfg(feature = "runtime-benchmarks")]
use sp_runtime::RuntimeString;
use version::RuntimeVersion;
use grandpa::{AuthorityId as GrandpaId, fg_primitives};
#[cfg(any(feature = "std", test))]
use version::NativeVersion;
use sp_core::OpaqueMetadata;
use sp_staking::SessionIndex;
use frame_support::{
	parameter_types, ord_parameter_types, construct_runtime, debug, RuntimeDebug,
	traits::{KeyOwnerProofSystem, SplitTwoWays, Randomness, LockIdentifier, Filter},
	weights::Weight,
};
use system::{EnsureRoot, EnsureOneOf, EnsureSignedBy};
use im_online::sr25519::AuthorityId as ImOnlineId;
use authority_discovery_primitives::AuthorityId as AuthorityDiscoveryId;
use transaction_payment_rpc_runtime_api::RuntimeDispatchInfo;
use session::historical as session_historical;
use static_assertions::const_assert;

#[cfg(feature = "std")]
pub use staking::StakerStatus;
#[cfg(any(feature = "std", test))]
pub use sp_runtime::BuildStorage;
pub use timestamp::Call as TimestampCall;
pub use balances::Call as BalancesCall;
pub use attestations::{Call as AttestationsCall, MORE_ATTESTATIONS_IDENTIFIER};
pub use parachains::Call as ParachainsCall;

/// Constant values used within the runtime.
pub mod constants;
use constants::{time::*, currency::*, fee::*};
use frame_support::traits::InstanceFilter;

// Make the WASM binary available.
#[cfg(feature = "std")]
include!(concat!(env!("OUT_DIR"), "/wasm_binary.rs"));

// Polkadot version identifier;
/// Runtime version (Polkadot).
pub const VERSION: RuntimeVersion = RuntimeVersion {
	spec_name: create_runtime_str!("polkadot"),
	impl_name: create_runtime_str!("parity-polkadot"),
	authoring_version: 0,
<<<<<<< HEAD
	spec_version: 19,
	impl_version: 1,
=======
	spec_version: 20,
	impl_version: 0,
>>>>>>> f50db053
	#[cfg(not(feature = "disable-runtime-api"))]
	apis: RUNTIME_API_VERSIONS,
	#[cfg(feature = "disable-runtime-api")]
	apis: version::create_apis_vec![[]],
	transaction_version: 4,
};

/// Native version.
#[cfg(any(feature = "std", test))]
pub fn native_version() -> NativeVersion {
	NativeVersion {
		runtime_version: VERSION,
		can_author_with: Default::default(),
	}
}

pub struct BaseFilter;
impl Filter<Call> for BaseFilter {
	fn filter(call: &Call) -> bool {
		match call {
			Call::Parachains(parachains::Call::set_heads(..)) => true,

			// Parachains stuff
			Call::Parachains(_) | Call::Attestations(_) | Call::Slots(_) | Call::Registrar(_) =>
				false,

			// These modules are all allowed to be called by transactions:
			Call::Democracy(_) | Call::Council(_) | Call::TechnicalCommittee(_) |
			Call::TechnicalMembership(_) | Call::Treasury(_) | Call::ElectionsPhragmen(_) |
			Call::System(_) | Call::Scheduler(_) | Call::Indices(_) |
			Call::Babe(_) | Call::Timestamp(_) | Call::Balances(_) |
			Call::Authorship(_) | Call::Staking(_) | Call::Offences(_) |
			Call::Session(_) | Call::FinalityTracker(_) | Call::Grandpa(_) | Call::ImOnline(_) |
			Call::AuthorityDiscovery(_) |
			Call::Utility(_) | Call::Claims(_) | Call::Vesting(_) |
			Call::Identity(_) | Call::Proxy(_) | Call::Multisig(_) |
			Call::Purchase(_) =>
				true,
		}
	}
}

type MoreThanHalfCouncil = EnsureOneOf<
	AccountId,
	EnsureRoot<AccountId>,
	collective::EnsureProportionMoreThan<_1, _2, AccountId, CouncilCollective>
>;

parameter_types! {
	pub const Version: RuntimeVersion = VERSION;
}

impl system::Trait for Runtime {
	type BaseCallFilter = BaseFilter;
	type Origin = Origin;
	type Call = Call;
	type Index = Nonce;
	type BlockNumber = BlockNumber;
	type Hash = Hash;
	type Hashing = BlakeTwo256;
	type AccountId = AccountId;
	type Lookup = IdentityLookup<AccountId>;
	type Header = generic::Header<BlockNumber, BlakeTwo256>;
	type Event = Event;
	type BlockHashCount = BlockHashCount;
	type MaximumBlockWeight = MaximumBlockWeight;
	type DbWeight = RocksDbWeight;
	type BlockExecutionWeight = BlockExecutionWeight;
	type ExtrinsicBaseWeight = ExtrinsicBaseWeight;
	type MaximumExtrinsicWeight = MaximumExtrinsicWeight;
	type MaximumBlockLength = MaximumBlockLength;
	type AvailableBlockRatio = AvailableBlockRatio;
	type Version = Version;
	type ModuleToIndex = ModuleToIndex;
	type AccountData = balances::AccountData<Balance>;
	type OnNewAccount = ();
	type OnKilledAccount = ();
	type SystemWeightInfo = ();
}

impl scheduler::Trait for Runtime {
	type Event = Event;
	type Origin = Origin;
	type PalletsOrigin = OriginCaller;
	type Call = Call;
	type MaximumWeight = MaximumBlockWeight;
	type ScheduleOrigin = EnsureRoot<AccountId>;
	type WeightInfo = ();
}

parameter_types! {
	pub const EpochDuration: u64 = EPOCH_DURATION_IN_BLOCKS as u64;
	pub const ExpectedBlockTime: Moment = MILLISECS_PER_BLOCK;
}

impl babe::Trait for Runtime {
	type EpochDuration = EpochDuration;
	type ExpectedBlockTime = ExpectedBlockTime;

	// session module is the trigger
	type EpochChangeTrigger = babe::ExternalTrigger;

	type KeyOwnerProofSystem = Historical;

	type KeyOwnerProof = <Self::KeyOwnerProofSystem as KeyOwnerProofSystem<(
		KeyTypeId,
		babe::AuthorityId,
	)>>::Proof;

	type KeyOwnerIdentification = <Self::KeyOwnerProofSystem as KeyOwnerProofSystem<(
		KeyTypeId,
		babe::AuthorityId,
	)>>::IdentificationTuple;

	type HandleEquivocation =
	babe::EquivocationHandler<Self::KeyOwnerIdentification, Offences>;
}

parameter_types! {
	pub const IndexDeposit: Balance = 10 * DOLLARS;
}

impl indices::Trait for Runtime {
	type AccountIndex = AccountIndex;
	type Currency = Balances;
	type Deposit = IndexDeposit;
	type Event = Event;
	type WeightInfo = ();
}

parameter_types! {
	pub const ExistentialDeposit: Balance = 100 * CENTS;
}

/// Splits fees 80/20 between treasury and block author.
pub type DealWithFees = SplitTwoWays<
	Balance,
	NegativeImbalance<Runtime>,
	_4, Treasury,   		// 4 parts (80%) goes to the treasury.
	_1, ToAuthor<Runtime>,   	// 1 part (20%) goes to the block author.
>;

impl balances::Trait for Runtime {
	type Balance = Balance;
	type DustRemoval = ();
	type Event = Event;
	type ExistentialDeposit = ExistentialDeposit;
	type AccountStore = System;
	type WeightInfo = ();
}

parameter_types! {
	pub const TransactionByteFee: Balance = 10 * MILLICENTS;
}

impl transaction_payment::Trait for Runtime {
	type Currency = Balances;
	type OnTransactionPayment = DealWithFees;
	type TransactionByteFee = TransactionByteFee;
	type WeightToFee = WeightToFee;
	type FeeMultiplierUpdate = SlowAdjustingFeeUpdate<Self>;
}

parameter_types! {
	pub const MinimumPeriod: u64 = SLOT_DURATION / 2;
}
impl timestamp::Trait for Runtime {
	type Moment = u64;
	type OnTimestampSet = Babe;
	type MinimumPeriod = MinimumPeriod;
	type WeightInfo = ();
}

parameter_types! {
	pub const UncleGenerations: u32 = 0;
}

// TODO: substrate#2986 implement this properly
impl authorship::Trait for Runtime {
	type FindAuthor = session::FindAccountFromAuthorIndex<Self, Babe>;
	type UncleGenerations = UncleGenerations;
	type FilterUncle = ();
	type EventHandler = (Staking, ImOnline);
}

impl_opaque_keys! {
	pub struct SessionKeys {
		pub grandpa: Grandpa,
		pub babe: Babe,
		pub im_online: ImOnline,
		pub parachain_validator: Parachains,
		pub authority_discovery: AuthorityDiscovery,
	}
}

parameter_types! {
	pub const DisabledValidatorsThreshold: Perbill = Perbill::from_percent(17);
}

impl session::Trait for Runtime {
	type Event = Event;
	type ValidatorId = AccountId;
	type ValidatorIdOf = staking::StashOf<Self>;
	type ShouldEndSession = Babe;
	type NextSessionRotation = Babe;
	type SessionManager = session::historical::NoteHistoricalRoot<Self, Staking>;
	type SessionHandler = <SessionKeys as OpaqueKeys>::KeyTypeIdProviders;
	type Keys = SessionKeys;
	type DisabledValidatorsThreshold = DisabledValidatorsThreshold;
	type WeightInfo = ();
}

impl session::historical::Trait for Runtime {
	type FullIdentification = staking::Exposure<AccountId, Balance>;
	type FullIdentificationOf = staking::ExposureOf<Runtime>;
}

// TODO #6469: This shouldn't be static, but a lazily cached value, not built unless needed, and
// re-built in case input parameters have changed. The `ideal_stake` should be determined by the
// amount of parachain slots being bid on: this should be around `(75 - 25.min(slots / 4))%`.
pallet_staking_reward_curve::build! {
	const REWARD_CURVE: PiecewiseLinear<'static> = curve!(
		min_inflation: 0_025_000,
		max_inflation: 0_100_000,
		// 3:2:1 staked : parachains : float.
		// while there's no parachains, then this is 75% staked : 25% float.
		ideal_stake: 0_750_000,
		falloff: 0_050_000,
		max_piece_count: 40,
		test_precision: 0_005_000,
	);
}

parameter_types! {
	// Six sessions in an era (24 hours).
	pub const SessionsPerEra: SessionIndex = 6;
	// 28 eras for unbonding (28 days).
	pub const BondingDuration: staking::EraIndex = 28;
	pub const SlashDeferDuration: staking::EraIndex = 28;
	pub const RewardCurve: &'static PiecewiseLinear<'static> = &REWARD_CURVE;
	pub const MaxNominatorRewardedPerValidator: u32 = 64;
	// quarter of the last session will be for election.
	pub const ElectionLookahead: BlockNumber = EPOCH_DURATION_IN_BLOCKS / 16;
	pub const MaxIterations: u32 = 10;
	pub MinSolutionScoreBump: Perbill = Perbill::from_rational_approximation(5u32, 10_000);
}

type SlashCancelOrigin = EnsureOneOf<
	AccountId,
	EnsureRoot<AccountId>,
	collective::EnsureProportionAtLeast<_3, _4, AccountId, CouncilCollective>
>;

impl staking::Trait for Runtime {
	type Currency = Balances;
	type UnixTime = Timestamp;
	type CurrencyToVote = CurrencyToVoteHandler<Self>;
	type RewardRemainder = Treasury;
	type Event = Event;
	type Slash = Treasury;
	type Reward = ();
	type SessionsPerEra = SessionsPerEra;
	type BondingDuration = BondingDuration;
	type SlashDeferDuration = SlashDeferDuration;
	// A super-majority of the council can cancel the slash.
	type SlashCancelOrigin = SlashCancelOrigin;
	type SessionInterface = Self;
	type RewardCurve = RewardCurve;
	type MaxNominatorRewardedPerValidator = MaxNominatorRewardedPerValidator;
	type NextNewSession = Session;
	type ElectionLookahead = ElectionLookahead;
	type Call = Call;
	type UnsignedPriority = StakingUnsignedPriority;
	type MaxIterations = MaxIterations;
	type MinSolutionScoreBump = MinSolutionScoreBump;
	type WeightInfo = ();
}

parameter_types! {
	// Minimum 4 CENTS/byte
	pub const BasicDeposit: Balance = deposit(1, 258);
	pub const FieldDeposit: Balance = deposit(0, 66);
	pub const SubAccountDeposit: Balance = deposit(1, 53);
	pub const MaxSubAccounts: u32 = 100;
	pub const MaxAdditionalFields: u32 = 100;
	pub const MaxRegistrars: u32 = 20;
}

impl identity::Trait for Runtime {
	type Event = Event;
	type Currency = Balances;
	type BasicDeposit = BasicDeposit;
	type FieldDeposit = FieldDeposit;
	type SubAccountDeposit = SubAccountDeposit;
	type MaxSubAccounts = MaxSubAccounts;
	type MaxAdditionalFields = MaxAdditionalFields;
	type MaxRegistrars = MaxRegistrars;
	type Slashed = Treasury;
	type ForceOrigin = MoreThanHalfCouncil;
	type RegistrarOrigin = MoreThanHalfCouncil;
	type WeightInfo = ();
}

parameter_types! {
	pub const LaunchPeriod: BlockNumber = 28 * DAYS;
	pub const VotingPeriod: BlockNumber = 28 * DAYS;
	pub const FastTrackVotingPeriod: BlockNumber = 3 * HOURS;
	pub const MinimumDeposit: Balance = 100 * DOLLARS;
	pub const EnactmentPeriod: BlockNumber = 28 * DAYS;
	pub const CooloffPeriod: BlockNumber = 7 * DAYS;
	// One cent: $10,000 / MB
	pub const PreimageByteDeposit: Balance = 1 * CENTS;
	pub const InstantAllowed: bool = true;
	pub const MaxVotes: u32 = 100;
}

impl democracy::Trait for Runtime {
	type Proposal = Call;
	type Event = Event;
	type Currency = Balances;
	type EnactmentPeriod = EnactmentPeriod;
	type LaunchPeriod = LaunchPeriod;
	type VotingPeriod = VotingPeriod;
	type MinimumDeposit = MinimumDeposit;
	/// A straight majority of the council can decide what their next motion is.
	type ExternalOrigin = system::EnsureOneOf<AccountId,
		collective::EnsureProportionAtLeast<_1, _2, AccountId, CouncilCollective>,
		system::EnsureRoot<AccountId>,
	>;
	/// A 60% super-majority can have the next scheduled referendum be a straight majority-carries vote.
	type ExternalMajorityOrigin = system::EnsureOneOf<AccountId,
		collective::EnsureProportionAtLeast<_3, _5, AccountId, CouncilCollective>,
		system::EnsureRoot<AccountId>,
	>;
	/// A unanimous council can have the next scheduled referendum be a straight default-carries
	/// (NTB) vote.
	type ExternalDefaultOrigin = system::EnsureOneOf<AccountId,
		collective::EnsureProportionAtLeast<_1, _1, AccountId, CouncilCollective>,
		system::EnsureRoot<AccountId>,
	>;
	/// Two thirds of the technical committee can have an ExternalMajority/ExternalDefault vote
	/// be tabled immediately and with a shorter voting/enactment period.
	type FastTrackOrigin = system::EnsureOneOf<AccountId,
		collective::EnsureProportionAtLeast<_2, _3, AccountId, TechnicalCollective>,
		system::EnsureRoot<AccountId>,
	>;
	type InstantOrigin = system::EnsureOneOf<AccountId,
		collective::EnsureProportionAtLeast<_1, _1, AccountId, TechnicalCollective>,
		system::EnsureRoot<AccountId>,
	>;
	type InstantAllowed = InstantAllowed;
	type FastTrackVotingPeriod = FastTrackVotingPeriod;
	// To cancel a proposal which has been passed, 2/3 of the council must agree to it.
	type CancellationOrigin = system::EnsureOneOf<AccountId,
		collective::EnsureProportionAtLeast<_2, _3, AccountId, CouncilCollective>,
		system::EnsureRoot<AccountId>,
	>;
	// Any single technical committee member may veto a coming council proposal, however they can
	// only do it once and it lasts only for the cooloff period.
	type VetoOrigin = collective::EnsureMember<AccountId, TechnicalCollective>;
	type CooloffPeriod = CooloffPeriod;
	type PreimageByteDeposit = PreimageByteDeposit;
	type OperationalPreimageOrigin = collective::EnsureMember<AccountId, CouncilCollective>;
	type Slash = Treasury;
	type Scheduler = Scheduler;
	type PalletsOrigin = OriginCaller;
	type MaxVotes = MaxVotes;
	type WeightInfo = ();
}

parameter_types! {
	pub const CouncilMotionDuration: BlockNumber = 7 * DAYS;
	pub const CouncilMaxProposals: u32 = 100;
}

type CouncilCollective = collective::Instance1;
impl collective::Trait<CouncilCollective> for Runtime {
	type Origin = Origin;
	type Proposal = Call;
	type Event = Event;
	type MotionDuration = CouncilMotionDuration;
	type MaxProposals = CouncilMaxProposals;
	type WeightInfo = ();
}

parameter_types! {
	pub const CandidacyBond: Balance = 100 * DOLLARS;
	pub const VotingBond: Balance = 5 * DOLLARS;
	/// Weekly council elections; scaling up to monthly eventually.
	pub const TermDuration: BlockNumber = 7 * DAYS;
	/// 13 members initially, to be increased to 23 eventually.
	pub const DesiredMembers: u32 = 13;
	pub const DesiredRunnersUp: u32 = 20;
	pub const ElectionsPhragmenModuleId: LockIdentifier = *b"phrelect";
}
// Make sure that there are no more than MAX_MEMBERS members elected via phragmen.
const_assert!(DesiredMembers::get() <= collective::MAX_MEMBERS);

impl elections_phragmen::Trait for Runtime {
	type Event = Event;
	type ModuleId = ElectionsPhragmenModuleId;
	type Currency = Balances;
	type ChangeMembers = Council;
	type InitializeMembers = Council;
	type CurrencyToVote = CurrencyToVoteHandler<Self>;
	type CandidacyBond = CandidacyBond;
	type VotingBond = VotingBond;
	type LoserCandidate = Treasury;
	type BadReport = Treasury;
	type KickedMember = Treasury;
	type DesiredMembers = DesiredMembers;
	type DesiredRunnersUp = DesiredRunnersUp;
	type TermDuration = TermDuration;
	type WeightInfo = ();
}

parameter_types! {
	pub const TechnicalMotionDuration: BlockNumber = 7 * DAYS;
	pub const TechnicalMaxProposals: u32 = 100;
}

type TechnicalCollective = collective::Instance2;
impl collective::Trait<TechnicalCollective> for Runtime {
	type Origin = Origin;
	type Proposal = Call;
	type Event = Event;
	type MotionDuration = TechnicalMotionDuration;
	type MaxProposals = TechnicalMaxProposals;
	type WeightInfo = ();
}

impl membership::Trait<membership::Instance1> for Runtime {
	type Event = Event;
	type AddOrigin = MoreThanHalfCouncil;
	type RemoveOrigin = MoreThanHalfCouncil;
	type SwapOrigin = MoreThanHalfCouncil;
	type ResetOrigin = MoreThanHalfCouncil;
	type PrimeOrigin = MoreThanHalfCouncil;
	type MembershipInitialized = TechnicalCommittee;
	type MembershipChanged = TechnicalCommittee;
}

parameter_types! {
	pub const ProposalBond: Permill = Permill::from_percent(5);
	pub const ProposalBondMinimum: Balance = 100 * DOLLARS;
	pub const SpendPeriod: BlockNumber = 24 * DAYS;
	pub const Burn: Permill = Permill::from_percent(1);
	pub const TreasuryModuleId: ModuleId = ModuleId(*b"py/trsry");

	pub const TipCountdown: BlockNumber = 1 * DAYS;
	pub const TipFindersFee: Percent = Percent::from_percent(20);
	pub const TipReportDepositBase: Balance = 1 * DOLLARS;
	pub const TipReportDepositPerByte: Balance = 1 * CENTS;
}

type ApproveOrigin = EnsureOneOf<
	AccountId,
	EnsureRoot<AccountId>,
	collective::EnsureProportionAtLeast<_3, _5, AccountId, CouncilCollective>
>;

impl treasury::Trait for Runtime {
	type ModuleId = TreasuryModuleId;
	type Currency = Balances;
	type ApproveOrigin = ApproveOrigin;
	type RejectOrigin = MoreThanHalfCouncil;
	type Tippers = ElectionsPhragmen;
	type TipCountdown = TipCountdown;
	type TipFindersFee = TipFindersFee;
	type TipReportDepositBase = TipReportDepositBase;
	type TipReportDepositPerByte = TipReportDepositPerByte;
	type Event = Event;
	type ProposalRejection = Treasury;
	type ProposalBond = ProposalBond;
	type ProposalBondMinimum = ProposalBondMinimum;
	type SpendPeriod = SpendPeriod;
	type Burn = Burn;
	type BurnDestination = ();
	type WeightInfo = ();
}

parameter_types! {
	pub OffencesWeightSoftLimit: Weight = Perbill::from_percent(60) * MaximumBlockWeight::get();
}

impl offences::Trait for Runtime {
	type Event = Event;
	type IdentificationTuple = session::historical::IdentificationTuple<Self>;
	type OnOffenceHandler = Staking;
	type WeightSoftLimit = OffencesWeightSoftLimit;
	type WeightInfo = ();
}

impl authority_discovery::Trait for Runtime {}

parameter_types! {
	pub const SessionDuration: BlockNumber = EPOCH_DURATION_IN_BLOCKS as _;
}

parameter_types! {
	pub const StakingUnsignedPriority: TransactionPriority = TransactionPriority::max_value() / 2;
	pub const ImOnlineUnsignedPriority: TransactionPriority = TransactionPriority::max_value();
}

impl im_online::Trait for Runtime {
	type AuthorityId = ImOnlineId;
	type Event = Event;
	type SessionDuration = SessionDuration;
	type ReportUnresponsiveness = Offences;
	type UnsignedPriority = ImOnlineUnsignedPriority;
	type WeightInfo = ();
}

impl grandpa::Trait for Runtime {
	type Event = Event;
	type Call = Call;

	type KeyOwnerProof =
	<Self::KeyOwnerProofSystem as KeyOwnerProofSystem<(KeyTypeId, GrandpaId)>>::Proof;

	type KeyOwnerIdentification = <Self::KeyOwnerProofSystem as KeyOwnerProofSystem<(
		KeyTypeId,
		GrandpaId,
	)>>::IdentificationTuple;

	type KeyOwnerProofSystem = Historical;

	type HandleEquivocation = grandpa::EquivocationHandler<Self::KeyOwnerIdentification, Offences>;
}

parameter_types! {
	pub WindowSize: BlockNumber = finality_tracker::DEFAULT_WINDOW_SIZE.into();
	pub ReportLatency: BlockNumber = finality_tracker::DEFAULT_REPORT_LATENCY.into();
}

impl finality_tracker::Trait for Runtime {
	type OnFinalizationStalled = ();
	type WindowSize = WindowSize;
	type ReportLatency = ReportLatency;
}

parameter_types! {
	pub const AttestationPeriod: BlockNumber = 50;
}

impl attestations::Trait for Runtime {
	type AttestationPeriod = AttestationPeriod;
	type ValidatorIdentities = parachains::ValidatorIdentities<Runtime>;
	type RewardAttestation = Staking;
}

parameter_types! {
	pub const MaxCodeSize: u32 = 10 * 1024 * 1024; // 10 MB
	pub const MaxHeadDataSize: u32 = 20 * 1024; // 20 KB

	pub const ValidationUpgradeFrequency: BlockNumber = 7 * DAYS;
	pub const ValidationUpgradeDelay: BlockNumber = 1 * DAYS;
	pub const SlashPeriod: BlockNumber = 28 * DAYS;
}

impl parachains::Trait for Runtime {
	type AuthorityId = primitives::v0::fisherman::FishermanAppCrypto;
	type Origin = Origin;
	type Call = Call;
	type ParachainCurrency = Balances;
	type BlockNumberConversion = sp_runtime::traits::Identity;
	type Randomness = RandomnessCollectiveFlip;
	type ActiveParachains = Registrar;
	type Registrar = Registrar;
	type MaxCodeSize = MaxCodeSize;
	type MaxHeadDataSize = MaxHeadDataSize;

	type ValidationUpgradeFrequency = ValidationUpgradeFrequency;
	type ValidationUpgradeDelay = ValidationUpgradeDelay;
	type SlashPeriod = SlashPeriod;

	type Proof = sp_session::MembershipProof;
	type KeyOwnerProofSystem = session::historical::Module<Self>;
	type IdentificationTuple = <Self::KeyOwnerProofSystem as KeyOwnerProofSystem<(KeyTypeId, Vec<u8>)>>::IdentificationTuple;
	type ReportOffence = Offences;
	type BlockHashConversion = sp_runtime::traits::Identity;
}

/// Submits a transaction with the node's public and signature type. Adheres to the signed extension
/// format of the chain.
impl<LocalCall> system::offchain::CreateSignedTransaction<LocalCall> for Runtime where
	Call: From<LocalCall>,
{
	fn create_transaction<C: system::offchain::AppCrypto<Self::Public, Self::Signature>>(
		call: Call,
		public: <Signature as Verify>::Signer,
		account: AccountId,
		nonce: <Runtime as system::Trait>::Index,
	) -> Option<(Call, <UncheckedExtrinsic as ExtrinsicT>::SignaturePayload)> {
		// take the biggest period possible.
		let period = BlockHashCount::get()
			.checked_next_power_of_two()
			.map(|c| c / 2)
			.unwrap_or(2) as u64;

		let current_block = System::block_number()
			.saturated_into::<u64>()
			// The `System::block_number` is initialized with `n+1`,
			// so the actual block number is `n`.
			.saturating_sub(1);
		let tip = 0;
		let extra: SignedExtra = (
			system::CheckSpecVersion::<Runtime>::new(),
			system::CheckTxVersion::<Runtime>::new(),
			system::CheckGenesis::<Runtime>::new(),
			system::CheckMortality::<Runtime>::from(generic::Era::mortal(period, current_block)),
			system::CheckNonce::<Runtime>::from(nonce),
			system::CheckWeight::<Runtime>::new(),
			transaction_payment::ChargeTransactionPayment::<Runtime>::from(tip),
			registrar::LimitParathreadCommits::<Runtime>::new(),
			parachains::ValidateDoubleVoteReports::<Runtime>::new(),
			claims::PrevalidateAttests::<Runtime>::new(),
		);
		let raw_payload = SignedPayload::new(call, extra).map_err(|e| {
			debug::warn!("Unable to create signed payload: {:?}", e);
		}).ok()?;
		let signature = raw_payload.using_encoded(|payload| {
			C::sign(payload, public)
		})?;
		let (call, extra, _) = raw_payload.deconstruct();
		Some((call, (account, signature, extra)))
	}
}

impl system::offchain::SigningTypes for Runtime {
	type Public = <Signature as Verify>::Signer;
	type Signature = Signature;
}

impl<C> system::offchain::SendTransactionTypes<C> for Runtime where Call: From<C> {
	type Extrinsic = UncheckedExtrinsic;
	type OverarchingCall = Call;
}

parameter_types! {
	pub const ParathreadDeposit: Balance = 500 * DOLLARS;
	pub const QueueSize: usize = 2;
	pub const MaxRetries: u32 = 3;
}

impl registrar::Trait for Runtime {
	type Event = Event;
	type Origin = Origin;
	type Currency = Balances;
	type ParathreadDeposit = ParathreadDeposit;
	type SwapAux = Slots;
	type QueueSize = QueueSize;
	type MaxRetries = MaxRetries;
}

parameter_types! {
	pub const LeasePeriod: BlockNumber = 100_000;
	pub const EndingPeriod: BlockNumber = 1000;
}

impl slots::Trait for Runtime {
	type Event = Event;
	type Currency = Balances;
	type Parachains = Registrar;
	type EndingPeriod = EndingPeriod;
	type LeasePeriod = LeasePeriod;
	type Randomness = RandomnessCollectiveFlip;
}

parameter_types! {
	pub Prefix: &'static [u8] = b"Pay DOTs to the Polkadot account:";
}

impl claims::Trait for Runtime {
	type Event = Event;
	type VestingSchedule = Vesting;
	type Prefix = Prefix;
	/// At least 3/4 of the council must agree to a claim move before it can happen.
	type MoveClaimOrigin = collective::EnsureProportionAtLeast<_3, _4, AccountId, CouncilCollective>;
}

parameter_types! {
	pub const MinVestedTransfer: Balance = 100 * DOLLARS;
}

impl vesting::Trait for Runtime {
	type Event = Event;
	type Currency = Balances;
	type BlockNumberToBalance = ConvertInto;
	type MinVestedTransfer = MinVestedTransfer;
	type WeightInfo = ();
}

impl utility::Trait for Runtime {
	type Event = Event;
	type Call = Call;
	type WeightInfo = ();
}

parameter_types! {
	// One storage item; key size is 32; value is size 4+4+16+32 bytes = 56 bytes.
	pub const DepositBase: Balance = deposit(1, 88);
	// Additional storage item size of 32 bytes.
	pub const DepositFactor: Balance = deposit(0, 32);
	pub const MaxSignatories: u16 = 100;
}

impl multisig::Trait for Runtime {
	type Event = Event;
	type Call = Call;
	type Currency = Balances;
	type DepositBase = DepositBase;
	type DepositFactor = DepositFactor;
	type MaxSignatories = MaxSignatories;
	type WeightInfo = ();
}

parameter_types! {
	// One storage item; key size 32, value size 8; .
	pub const ProxyDepositBase: Balance = deposit(1, 8);
	// Additional storage item size of 33 bytes.
	pub const ProxyDepositFactor: Balance = deposit(0, 33);
	pub const MaxProxies: u16 = 32;
}

/// The type used to represent the kinds of proxying allowed.
#[derive(Copy, Clone, Eq, PartialEq, Ord, PartialOrd, Encode, Decode, RuntimeDebug)]
pub enum ProxyType {
	Any = 0,
	NonTransfer = 1,
	Governance = 2,
	Staking = 3,
	// Skip 4 as it is now removed (was SudoBalances)
	IdentityJudgement = 5,
}

#[cfg(test)]
mod proxt_type_tests {
	use super::*;

	#[derive(Copy, Clone, Eq, PartialEq, Ord, PartialOrd, Encode, Decode, RuntimeDebug)]
	pub enum OldProxyType {
		Any,
		NonTransfer,
		Governance,
		Staking,
		SudoBalances,
		IdentityJudgement,
	}

	#[test]
	fn proxy_type_decodes_correctly() {
		for (i, j) in vec![
			(OldProxyType::Any, ProxyType::Any),
			(OldProxyType::NonTransfer, ProxyType::NonTransfer),
			(OldProxyType::Governance, ProxyType::Governance),
			(OldProxyType::Staking, ProxyType::Staking),
			(OldProxyType::IdentityJudgement, ProxyType::IdentityJudgement),
		].into_iter() {
			assert_eq!(i.encode(), j.encode());
		}
		assert!(ProxyType::decode(&mut &OldProxyType::SudoBalances.encode()[..]).is_err());
	}
}

impl Default for ProxyType { fn default() -> Self { Self::Any } }
impl InstanceFilter<Call> for ProxyType {
	fn filter(&self, c: &Call) -> bool {
		match self {
			ProxyType::Any => true,
			ProxyType::NonTransfer => matches!(c,
				Call::System(..) |
				Call::Scheduler(..) |
				Call::Babe(..) |
				Call::Timestamp(..) |
				Call::Indices(indices::Call::claim(..)) |
				Call::Indices(indices::Call::free(..)) |
				Call::Indices(indices::Call::freeze(..)) |
				// Specifically omitting Indices `transfer`, `force_transfer`
				// Specifically omitting the entire Balances pallet
				Call::Authorship(..) |
				Call::Staking(..) |
				Call::Offences(..) |
				Call::Session(..) |
				Call::FinalityTracker(..) |
				Call::Grandpa(..) |
				Call::ImOnline(..) |
				Call::AuthorityDiscovery(..) |
				Call::Democracy(..) |
				Call::Council(..) |
				Call::TechnicalCommittee(..) |
				Call::ElectionsPhragmen(..) |
				Call::TechnicalMembership(..) |
				Call::Treasury(..) |
				Call::Parachains(..) |
				Call::Attestations(..) |
				Call::Slots(..) |
				Call::Registrar(..) |
				Call::Claims(..) |
				Call::Vesting(vesting::Call::vest(..)) |
				Call::Vesting(vesting::Call::vest_other(..)) |
				// Specifically omitting Vesting `vested_transfer`, and `force_vested_transfer`
				Call::Utility(..) |
				Call::Identity(..) |
				Call::Proxy(..) |
				Call::Multisig(..)
			),
			ProxyType::Governance => matches!(c,
				Call::Democracy(..) | Call::Council(..) | Call::TechnicalCommittee(..)
					| Call::ElectionsPhragmen(..) | Call::Treasury(..) | Call::Utility(..)
			),
			ProxyType::Staking => matches!(c,
				Call::Staking(..) | Call::Utility(utility::Call::batch(..)) | Call::Utility(..)
			),
			ProxyType::IdentityJudgement => matches!(c,
				Call::Identity(identity::Call::provide_judgement(..))
				| Call::Utility(utility::Call::batch(..))
			)
		}
	}
	fn is_superset(&self, o: &Self) -> bool {
		match (self, o) {
			(x, y) if x == y => true,
			(ProxyType::Any, _) => true,
			(_, ProxyType::Any) => false,
			(ProxyType::NonTransfer, _) => true,
			_ => false,
		}
	}
}

impl proxy::Trait for Runtime {
	type Event = Event;
	type Call = Call;
	type Currency = Balances;
	type ProxyType = ProxyType;
	type ProxyDepositBase = ProxyDepositBase;
	type ProxyDepositFactor = ProxyDepositFactor;
	type MaxProxies = MaxProxies;
	type WeightInfo = ();
}

pub struct CustomOnRuntimeUpgrade;
impl frame_support::traits::OnRuntimeUpgrade for CustomOnRuntimeUpgrade {
	fn on_runtime_upgrade() -> frame_support::weights::Weight {
		use frame_support::storage::{StorageMap, IterableStorageMap};
		use democracy::{VotingOf, Conviction, Voting::Direct, AccountVote::Standard};
		// Cancel convictions for Referendum Zero (for removing Sudo - this is something we would
		// have done anyway).
		for (who, mut voting) in VotingOf::<Runtime>::iter() {
			if let Direct { ref mut votes, .. } = voting {
				if let Some((0, Standard { ref mut vote, .. })) = votes.first_mut() {
					vote.conviction = Conviction::None
				}
			}
			VotingOf::<Runtime>::insert(who, voting);
		}

		<Runtime as system::Trait>::MaximumBlockWeight::get()
	}
}

#[test]
fn test_rm_ref_0() {
	use sp_runtime::AccountId32;
	use frame_support::{traits::OnRuntimeUpgrade, storage::StorageMap};
	use democracy::{VotingOf, Vote, Voting::{Direct, Delegating}, AccountVote::{Standard, Split}};
	use democracy::Conviction::{Locked1x, Locked2x, Locked3x, None as NoConviction};
	let t = system::GenesisConfig::default().build_storage::<Runtime>().unwrap();
	let mut ext = sp_io::TestExternalities::new(t);
	ext.execute_with(|| {
		let a = |i| AccountId32::from([i; 32]);
		VotingOf::<Runtime>::insert(a(1), Direct {
			votes: vec![(0, Standard {
				vote: Vote { aye: true, conviction: Locked1x },
				balance: 1,
			})],
			delegations: Default::default(),
			prior: Default::default(),
		});
		VotingOf::<Runtime>::insert(a(2), Direct {
			votes: vec![
				(0, Standard { vote: Vote { aye: true, conviction: Locked2x }, balance: 2 }),
				(1, Standard { vote: Vote { aye: true, conviction: Locked2x }, balance: 2 })
			],
			delegations: Default::default(),
			prior: Default::default(),
		});
		VotingOf::<Runtime>::insert(a(3), Direct {
			votes: vec![(1, Standard { vote: Vote { aye: true, conviction: Locked3x }, balance: 3 })],
			delegations: Default::default(),
			prior: Default::default(),
		});
		VotingOf::<Runtime>::insert(a(4), Direct {
			votes: vec![],
			delegations: Default::default(),
			prior: Default::default(),
		});
		VotingOf::<Runtime>::insert(a(5), Delegating {
			balance: 5,
			target: a(0),
			conviction: Locked1x,
			delegations: Default::default(),
			prior: Default::default(),
		});
		VotingOf::<Runtime>::insert(a(6), Direct {
			votes: vec![(0, Split { aye: 6, nay: 6 }), (1, Split { aye: 6, nay: 6 })],
			delegations: Default::default(),
			prior: Default::default(),
		});
		CustomOnRuntimeUpgrade::on_runtime_upgrade();
		assert_eq!(VotingOf::<Runtime>::get(a(1)), Direct {
			votes: vec![(0, Standard { vote: Vote { aye: true, conviction: NoConviction }, balance: 1, })],
			delegations: Default::default(),
			prior: Default::default(),
		});
		assert_eq!(VotingOf::<Runtime>::get(a(2)), Direct {
			votes: vec![
				(0, Standard { vote: Vote { aye: true, conviction: NoConviction }, balance: 2, }),
				(1, Standard { vote: Vote { aye: true, conviction: Locked2x }, balance: 2, })
			],
			delegations: Default::default(),
			prior: Default::default(),
		});
		assert_eq!(VotingOf::<Runtime>::get(a(3)), Direct {
			votes: vec![(1, Standard { vote: Vote { aye: true, conviction: Locked3x }, balance: 3, })],
			delegations: Default::default(),
			prior: Default::default(),
		});
		assert_eq!(VotingOf::<Runtime>::get(a(4)), Direct {
			votes: vec![],
			delegations: Default::default(),
			prior: Default::default(),
		});
		assert_eq!(VotingOf::<Runtime>::get(a(5)), Delegating {
			balance: 5,
			target: a(0),
			conviction: Locked1x,
			delegations: Default::default(),
			prior: Default::default(),
		});
		assert_eq!(VotingOf::<Runtime>::get(a(6)), Direct {
			votes: vec![(0, Split { aye: 6, nay: 6 }), (1, Split { aye: 6, nay: 6 })],
			delegations: Default::default(),
			prior: Default::default(),
		});
	});
}

parameter_types! {
	pub const MaxStatementLength: usize = 1_000;
	pub const UnlockedProportion: Permill = Permill::zero();
	pub const MaxUnlocked: Balance = 0;
}

ord_parameter_types! {
	pub const W3FValidity: AccountId = AccountId::from(
		// 142wAF65SK7PxhyzzrWz5m5PXDtooehgePBd7rc2NWpfc8Wa
		hex_literal::hex!("862e432e0cf75693899c62691ac0f48967f815add97ae85659dcde8332708551")
	);
	pub const W3FConfiguration: AccountId = AccountId::from(
		// 1KvKReVmUiTc2LW2a4qyHsaJJ9eE9LRsywZkMk5hyBeyHgw
		hex_literal::hex!("0e6de68b13b82479fbe988ab9ecb16bad446b67b993cdd9198cd41c7c6259c49")
	);
}

type ValidityOrigin = EnsureOneOf<
	AccountId,
	EnsureRoot<AccountId>,
	EnsureSignedBy<W3FValidity, AccountId>,
>;

type ConfigurationOrigin = EnsureOneOf<
	AccountId,
	EnsureRoot<AccountId>,
	EnsureSignedBy<W3FConfiguration, AccountId>,
>;

impl purchase::Trait for Runtime {
	type Event = Event;
	type Currency = Balances;
	type VestingSchedule = Vesting;
	type ValidityOrigin = ValidityOrigin;
	type ConfigurationOrigin = ConfigurationOrigin;
	type MaxStatementLength = MaxStatementLength;
	type UnlockedProportion = UnlockedProportion;
	type MaxUnlocked = MaxUnlocked;
}

construct_runtime! {
	pub enum Runtime where
		Block = Block,
		NodeBlock = primitives::v0::Block,
		UncheckedExtrinsic = UncheckedExtrinsic
	{
		// Basic stuff; balances is uncallable initially.
		System: system::{Module, Call, Storage, Config, Event<T>},
		RandomnessCollectiveFlip: randomness_collective_flip::{Module, Storage},
		Scheduler: scheduler::{Module, Call, Storage, Event<T>},

		// Must be before session.
		Babe: babe::{Module, Call, Storage, Config, Inherent, ValidateUnsigned},

		Timestamp: timestamp::{Module, Call, Storage, Inherent},
		Indices: indices::{Module, Call, Storage, Config<T>, Event<T>},
		Balances: balances::{Module, Call, Storage, Config<T>, Event<T>},
		TransactionPayment: transaction_payment::{Module, Storage},

		// Consensus support.
		Authorship: authorship::{Module, Call, Storage},
		Staking: staking::{Module, Call, Storage, Config<T>, Event<T>, ValidateUnsigned},
		Offences: offences::{Module, Call, Storage, Event},
		Historical: session_historical::{Module},
		Session: session::{Module, Call, Storage, Event, Config<T>},
		FinalityTracker: finality_tracker::{Module, Call, Storage, Inherent},
		Grandpa: grandpa::{Module, Call, Storage, Config, Event, ValidateUnsigned},
		ImOnline: im_online::{Module, Call, Storage, Event<T>, ValidateUnsigned, Config<T>},
		AuthorityDiscovery: authority_discovery::{Module, Call, Config},

		// Governance stuff; uncallable initially. Calls should be uncommented once we're ready to
		// enable governance.
		Democracy: democracy::{Module, Call, Storage, Config, Event<T>},
		Council: collective::<Instance1>::{Module, Call, Storage, Origin<T>, Event<T>, Config<T>},
		TechnicalCommittee: collective::<Instance2>::{Module, Call, Storage, Origin<T>, Event<T>, Config<T>},
		ElectionsPhragmen: elections_phragmen::{Module, Call, Storage, Event<T>, Config<T>},
		TechnicalMembership: membership::<Instance1>::{Module, Call, Storage, Event<T>, Config<T>},
		Treasury: treasury::{Module, Call, Storage, Event<T>},

		// Parachains stuff; slots are disabled (no auctions initially). The rest are safe as they
		// have no public dispatchables. Disabled `Call` on all of them, but this should be
		// uncommented once we're ready to start parachains.
		Parachains: parachains::{Module, Call, Storage, Config, Inherent, Origin},
		Attestations: attestations::{Module, Call, Storage},
		Slots: slots::{Module, Call, Storage, Event<T>},
		Registrar: registrar::{Module, Call, Storage, Event, Config<T>},

		// Claims. Usable initially.
		Claims: claims::{Module, Call, Storage, Event<T>, Config<T>, ValidateUnsigned},
		// Vesting. Usable initially, but removed once all vesting is finished.
		Vesting: vesting::{Module, Call, Storage, Event<T>, Config<T>},
		// Cunning utilities. Usable initially.
		Utility: utility::{Module, Call, Event},

		// DOT Purchase module. Late addition; this is in place of Sudo.
		Purchase: purchase::{Module, Call, Storage, Event<T>},

		// Identity. Late addition.
		Identity: identity::{Module, Call, Storage, Event<T>},

		// Proxy module. Late addition.
		Proxy: proxy::{Module, Call, Storage, Event<T>},

		// Multisig dispatch. Late addition.
		Multisig: multisig::{Module, Call, Storage, Event<T>},
	}
}

/// The address format for describing accounts.
pub type Address = AccountId;
/// Block header type as expected by this runtime.
pub type Header = generic::Header<BlockNumber, BlakeTwo256>;
/// Block type as expected by this runtime.
pub type Block = generic::Block<Header, UncheckedExtrinsic>;
/// A Block signed with a Justification
pub type SignedBlock = generic::SignedBlock<Block>;
/// BlockId type as expected by this runtime.
pub type BlockId = generic::BlockId<Block>;
/// The SignedExtension to the basic transaction logic.
pub type SignedExtra = (
	system::CheckSpecVersion<Runtime>,
	system::CheckTxVersion<Runtime>,
	system::CheckGenesis<Runtime>,
	system::CheckMortality<Runtime>,
	system::CheckNonce<Runtime>,
	system::CheckWeight<Runtime>,
	transaction_payment::ChargeTransactionPayment<Runtime>,
	registrar::LimitParathreadCommits<Runtime>,
	parachains::ValidateDoubleVoteReports<Runtime>,
	claims::PrevalidateAttests<Runtime>,
);
/// Unchecked extrinsic type as expected by this runtime.
pub type UncheckedExtrinsic = generic::UncheckedExtrinsic<Address, Call, Signature, SignedExtra>;
/// Extrinsic type that has already been checked.
pub type CheckedExtrinsic = generic::CheckedExtrinsic<AccountId, Nonce, Call>;
/// Executive: handles dispatch to the various modules.
pub type Executive = executive::Executive<
	Runtime,
	Block,
	system::ChainContext<Runtime>,
	Runtime,
	AllModules,
	CustomOnRuntimeUpgrade
>;
/// The payload being signed in transactions.
pub type SignedPayload = generic::SignedPayload<Call, SignedExtra>;

#[cfg(not(feature = "disable-runtime-api"))]
sp_api::impl_runtime_apis! {
	impl sp_api::Core<Block> for Runtime {
		fn version() -> RuntimeVersion {
			VERSION
		}

		fn execute_block(block: Block) {
			Executive::execute_block(block)
		}

		fn initialize_block(header: &<Block as BlockT>::Header) {
			Executive::initialize_block(header)
		}
	}

	impl sp_api::Metadata<Block> for Runtime {
		fn metadata() -> OpaqueMetadata {
			Runtime::metadata().into()
		}
	}

	impl block_builder_api::BlockBuilder<Block> for Runtime {
		fn apply_extrinsic(extrinsic: <Block as BlockT>::Extrinsic) -> ApplyExtrinsicResult {
			Executive::apply_extrinsic(extrinsic)
		}

		fn finalize_block() -> <Block as BlockT>::Header {
			Executive::finalize_block()
		}

		fn inherent_extrinsics(data: inherents::InherentData) -> Vec<<Block as BlockT>::Extrinsic> {
			data.create_extrinsics()
		}

		fn check_inherents(
			block: Block,
			data: inherents::InherentData,
		) -> inherents::CheckInherentsResult {
			data.check_extrinsics(&block)
		}

		fn random_seed() -> <Block as BlockT>::Hash {
			RandomnessCollectiveFlip::random_seed()
		}
	}

	impl tx_pool_api::runtime_api::TaggedTransactionQueue<Block> for Runtime {
		fn validate_transaction(
			source: TransactionSource,
			tx: <Block as BlockT>::Extrinsic,
		) -> TransactionValidity {
			Executive::validate_transaction(source, tx)
		}
	}

	impl offchain_primitives::OffchainWorkerApi<Block> for Runtime {
		fn offchain_worker(header: &<Block as BlockT>::Header) {
			Executive::offchain_worker(header)
		}
	}

	impl parachain::ParachainHost<Block> for Runtime {
		fn validators() -> Vec<parachain::ValidatorId> {
			Parachains::authorities()
		}
		fn duty_roster() -> parachain::DutyRoster {
			Parachains::calculate_duty_roster().0
		}
		fn active_parachains() -> Vec<(parachain::Id, Option<(parachain::CollatorId, parachain::Retriable)>)> {
			Registrar::active_paras()
		}
		fn global_validation_data() -> parachain::GlobalValidationData {
			Parachains::global_validation_data()
		}
		fn local_validation_data(id: parachain::Id) -> Option<parachain::LocalValidationData> {
			Parachains::current_local_validation_data(&id)
		}
		fn parachain_code(id: parachain::Id) -> Option<parachain::ValidationCode> {
			Parachains::parachain_code(&id)
		}
		fn get_heads(extrinsics: Vec<<Block as BlockT>::Extrinsic>)
			-> Option<Vec<AbridgedCandidateReceipt>>
		{
			extrinsics
				.into_iter()
				.find_map(|ex| match UncheckedExtrinsic::decode(&mut ex.encode().as_slice()) {
					Ok(ex) => match ex.function {
						Call::Parachains(ParachainsCall::set_heads(heads)) => {
							Some(heads.into_iter().map(|c| c.candidate).collect())
						}
						_ => None,
					}
					Err(_) => None,
				})
		}
		fn signing_context() -> SigningContext {
			Parachains::signing_context()
		}
		fn downward_messages(id: parachain::Id) -> Vec<primitives::v0::DownwardMessage> {
			Parachains::downward_messages(id)
		}
	}

	impl fg_primitives::GrandpaApi<Block> for Runtime {
		fn grandpa_authorities() -> Vec<(GrandpaId, u64)> {
			Grandpa::grandpa_authorities()
		}

		fn submit_report_equivocation_unsigned_extrinsic(
			equivocation_proof: fg_primitives::EquivocationProof<
				<Block as BlockT>::Hash,
				sp_runtime::traits::NumberFor<Block>,
			>,
			key_owner_proof: fg_primitives::OpaqueKeyOwnershipProof,
		) -> Option<()> {
			let key_owner_proof = key_owner_proof.decode()?;

			Grandpa::submit_unsigned_equivocation_report(
				equivocation_proof,
				key_owner_proof,
			)
		}

		fn generate_key_ownership_proof(
			_set_id: fg_primitives::SetId,
			authority_id: fg_primitives::AuthorityId,
		) -> Option<fg_primitives::OpaqueKeyOwnershipProof> {
			use codec::Encode;

			Historical::prove((fg_primitives::KEY_TYPE, authority_id))
				.map(|p| p.encode())
				.map(fg_primitives::OpaqueKeyOwnershipProof::new)
		}
	}

	impl babe_primitives::BabeApi<Block> for Runtime {
		fn configuration() -> babe_primitives::BabeGenesisConfiguration {
			// The choice of `c` parameter (where `1 - c` represents the
			// probability of a slot being empty), is done in accordance to the
			// slot duration and expected target block time, for safely
			// resisting network delays of maximum two seconds.
			// <https://research.web3.foundation/en/latest/polkadot/BABE/Babe/#6-practical-results>
			babe_primitives::BabeGenesisConfiguration {
				slot_duration: Babe::slot_duration(),
				epoch_length: EpochDuration::get(),
				c: PRIMARY_PROBABILITY,
				genesis_authorities: Babe::authorities(),
				randomness: Babe::randomness(),
				allowed_slots: babe_primitives::AllowedSlots::PrimaryAndSecondaryVRFSlots,
			}
		}

		fn current_epoch_start() -> babe_primitives::SlotNumber {
			Babe::current_epoch_start()
		}

		fn generate_key_ownership_proof(
			_slot_number: babe_primitives::SlotNumber,
			authority_id: babe_primitives::AuthorityId,
		) -> Option<babe_primitives::OpaqueKeyOwnershipProof> {
			use codec::Encode;

			Historical::prove((babe_primitives::KEY_TYPE, authority_id))
				.map(|p| p.encode())
				.map(babe_primitives::OpaqueKeyOwnershipProof::new)
		}

		fn submit_report_equivocation_unsigned_extrinsic(
			equivocation_proof: babe_primitives::EquivocationProof<<Block as BlockT>::Header>,
			key_owner_proof: babe_primitives::OpaqueKeyOwnershipProof,
		) -> Option<()> {
			let key_owner_proof = key_owner_proof.decode()?;

			Babe::submit_unsigned_equivocation_report(
				equivocation_proof,
				key_owner_proof,
			)
		}
	}

	impl authority_discovery_primitives::AuthorityDiscoveryApi<Block> for Runtime {
		fn authorities() -> Vec<AuthorityDiscoveryId> {
			AuthorityDiscovery::authorities()
		}
	}

	impl sp_session::SessionKeys<Block> for Runtime {
		fn generate_session_keys(seed: Option<Vec<u8>>) -> Vec<u8> {
			SessionKeys::generate(seed)
		}

		fn decode_session_keys(
			encoded: Vec<u8>,
		) -> Option<Vec<(Vec<u8>, sp_core::crypto::KeyTypeId)>> {
			SessionKeys::decode_into_raw_public_keys(&encoded)
		}
	}

	impl system_rpc_runtime_api::AccountNonceApi<Block, AccountId, Nonce> for Runtime {
		fn account_nonce(account: AccountId) -> Nonce {
			System::account_nonce(account)
		}
	}

	impl transaction_payment_rpc_runtime_api::TransactionPaymentApi<
		Block,
		Balance,
		UncheckedExtrinsic,
	> for Runtime {
		fn query_info(uxt: UncheckedExtrinsic, len: u32) -> RuntimeDispatchInfo<Balance> {
			TransactionPayment::query_info(uxt, len)
		}
	}

	#[cfg(feature = "runtime-benchmarks")]
	impl frame_benchmarking::Benchmark<Block> for Runtime {
		fn dispatch_benchmark(
			pallet: Vec<u8>,
			benchmark: Vec<u8>,
			lowest_range_values: Vec<u32>,
			highest_range_values: Vec<u32>,
			steps: Vec<u32>,
			repeat: u32,
		) -> Result<Vec<frame_benchmarking::BenchmarkBatch>, RuntimeString> {
			use frame_benchmarking::{Benchmarking, BenchmarkBatch, add_benchmark};
			// Trying to add benchmarks directly to the Session Pallet caused cyclic dependency issues.
			// To get around that, we separated the Session benchmarks into its own crate, which is why
			// we need these two lines below.
			use pallet_session_benchmarking::Module as SessionBench;
			use pallet_offences_benchmarking::Module as OffencesBench;
			use frame_system_benchmarking::Module as SystemBench;

			impl pallet_session_benchmarking::Trait for Runtime {}
			impl pallet_offences_benchmarking::Trait for Runtime {}
			impl frame_system_benchmarking::Trait for Runtime {}

			let whitelist: Vec<Vec<u8>> = vec![
				// Block Number
				// frame_system::Number::<Runtime>::hashed_key().to_vec(),
				hex_literal::hex!("26aa394eea5630e07c48ae0c9558cef702a5c1b19ab7a04f536c519aca4983ac").to_vec(),
				// Total Issuance
				hex_literal::hex!("c2261276cc9d1f8598ea4b6a74b15c2f57c875e4cff74148e4628f264b974c80").to_vec(),
				// Execution Phase
				hex_literal::hex!("26aa394eea5630e07c48ae0c9558cef7ff553b5a9862a516939d82b3d3d8661a").to_vec(),
				// Event Count
				hex_literal::hex!("26aa394eea5630e07c48ae0c9558cef70a98fdbe9ce6c55837576c60c7af3850").to_vec(),
				// System Events
				hex_literal::hex!("26aa394eea5630e07c48ae0c9558cef780d41e5e16056765bc8461851072c9d7").to_vec(),
				// Caller 0 Account
				hex_literal::hex!("26aa394eea5630e07c48ae0c9558cef7b99d880ec681799c0cf30e8886371da946c154ffd9992e395af90b5b13cc6f295c77033fce8a9045824a6690bbf99c6db269502f0a8d1d2a008542d5690a0749").to_vec(),
				// Treasury Account
				hex_literal::hex!("26aa394eea5630e07c48ae0c9558cef7b99d880ec681799c0cf30e8886371da95ecffd7b6c0f78751baa9d281e0bfa3a6d6f646c70792f74727372790000000000000000000000000000000000000000").to_vec(),
			];

			let mut batches = Vec::<BenchmarkBatch>::new();
			let params = (&pallet, &benchmark, &lowest_range_values, &highest_range_values, &steps, repeat, &whitelist);
			// Polkadot
			add_benchmark!(params, batches, claims, Claims);
			// Substrate
			add_benchmark!(params, batches, balances, Balances);
			add_benchmark!(params, batches, collective, Council);
			add_benchmark!(params, batches, democracy, Democracy);
			add_benchmark!(params, batches, elections_phragmen, ElectionsPhragmen);
			add_benchmark!(params, batches, im_online, ImOnline);
			add_benchmark!(params, batches, offences, OffencesBench::<Runtime>);
			add_benchmark!(params, batches, scheduler, Scheduler);
			add_benchmark!(params, batches, session, SessionBench::<Runtime>);
			add_benchmark!(params, batches, staking, Staking);
			add_benchmark!(params, batches, system, SystemBench::<Runtime>);
			add_benchmark!(params, batches, timestamp, Timestamp);
			add_benchmark!(params, batches, treasury, Treasury);
			add_benchmark!(params, batches, vesting, Vesting);

			if batches.is_empty() { return Err("Benchmark not found for this pallet.".into()) }
			Ok(batches)
		}
	}
}<|MERGE_RESOLUTION|>--- conflicted
+++ resolved
@@ -86,13 +86,8 @@
 	spec_name: create_runtime_str!("polkadot"),
 	impl_name: create_runtime_str!("parity-polkadot"),
 	authoring_version: 0,
-<<<<<<< HEAD
-	spec_version: 19,
+	spec_version: 20,
 	impl_version: 1,
-=======
-	spec_version: 20,
-	impl_version: 0,
->>>>>>> f50db053
 	#[cfg(not(feature = "disable-runtime-api"))]
 	apis: RUNTIME_API_VERSIONS,
 	#[cfg(feature = "disable-runtime-api")]
