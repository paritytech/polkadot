--- conflicted
+++ resolved
@@ -1010,14 +1010,9 @@
 				c,
 				Call::Identity(pallet_identity::Call::provide_judgement { .. }) | Call::Utility(..)
 			),
-<<<<<<< HEAD
-			ProxyType::CancelProxy =>
-				matches!(c, Call::Proxy(pallet_proxy::Call::reject_announcement { .. })),
-=======
 			ProxyType::CancelProxy => {
-				matches!(c, Call::Proxy(pallet_proxy::Call::reject_announcement(..)))
+				matches!(c, Call::Proxy(pallet_proxy::Call::reject_announcement { .. }))
 			},
->>>>>>> 1a01c3c2
 		}
 	}
 	fn is_superset(&self, o: &Self) -> bool {
