--- conflicted
+++ resolved
@@ -1125,33 +1125,25 @@
 	frame_system::ChainContext<Runtime>,
 	Runtime,
 	AllPallets,
-<<<<<<< HEAD
-	(RemoveCollectiveFlip, TechnicalMembershipStoragePrefixMigration),
-=======
-	MigratePalletVersionToStorageVersion,
->>>>>>> 117466aa
+	(
+		// Needs to be before pallet version to storage version migration because it looks into the
+		// storage version to determine if it is already up to date.
+		TechnicalMembershipStoragePrefixMigration,
+		MigratePalletVersionToStorageVersion,
+	),
 >;
 /// The payload being signed in transactions.
 pub type SignedPayload = generic::SignedPayload<Call, SignedExtra>;
 
-/// Migrate from `PalletVersion` to the new `StorageVersion`
-pub struct MigratePalletVersionToStorageVersion;
-
-impl OnRuntimeUpgrade for MigratePalletVersionToStorageVersion {
-	fn on_runtime_upgrade() -> frame_support::weights::Weight {
-		frame_support::migrations::migrate_from_pallet_version_to_storage_version::<
-			AllPalletsWithSystem,
-		>(&RocksDbWeight::get())
-	}
-}
-
 const TECHNICAL_MEMBERSHIP_OLD_PREFIX: &str = "Instance1Membership";
+/// Migrate from `Instance1Membership` to the new pallet prefix `TechnicalMembership`
 pub struct TechnicalMembershipStoragePrefixMigration;
-impl frame_support::traits::OnRuntimeUpgrade for TechnicalMembershipStoragePrefixMigration {
+
+impl OnRuntimeUpgrade for TechnicalMembershipStoragePrefixMigration {
 	fn on_runtime_upgrade() -> frame_support::weights::Weight {
 		use frame_support::traits::PalletInfo;
 		let name = <Runtime as frame_system::Config>::PalletInfo::name::<TechnicalMembership>()
-			.expect("membership is part of pallets in construct_runtime, so it has a name; qed");
+			.expect("TechnialMembership is part of runtime, so it has a name; qed");
 		pallet_membership::migrations::v4::migrate::<Runtime, TechnicalMembership, _>(
 			TECHNICAL_MEMBERSHIP_OLD_PREFIX,
 			name,
@@ -1162,7 +1154,7 @@
 	fn pre_upgrade() -> Result<(), &'static str> {
 		use frame_support::traits::PalletInfo;
 		let name = <Runtime as frame_system::Config>::PalletInfo::name::<TechnicalMembership>()
-			.expect("membership is part of pallets in construct_runtime, so it has a name; qed");
+			.expect("TechnicalMembership is part of runtime, so it has a name; qed");
 		pallet_membership::migrations::v4::pre_migration::<Runtime, TechnicalMembership, _>(
 			TECHNICAL_MEMBERSHIP_OLD_PREFIX,
 			name,
@@ -1176,6 +1168,17 @@
 			TECHNICAL_MEMBERSHIP_OLD_PREFIX,
 		);
 		Ok(())
+	}
+}
+
+/// Migrate from `PalletVersion` to the new `StorageVersion`
+pub struct MigratePalletVersionToStorageVersion;
+
+impl OnRuntimeUpgrade for MigratePalletVersionToStorageVersion {
+	fn on_runtime_upgrade() -> frame_support::weights::Weight {
+		frame_support::migrations::migrate_from_pallet_version_to_storage_version::<
+			AllPalletsWithSystem,
+		>(&RocksDbWeight::get())
 	}
 }
 
