--- conflicted
+++ resolved
@@ -1487,28 +1487,6 @@
 	use super::*;
 	use frame_support::traits::{GetStorageVersion, OnRuntimeUpgrade, StorageVersion};
 
-<<<<<<< HEAD
-=======
-	pub type V0938 = (
-		pallet_xcm::migration::v1::VersionCheckedMigrateToV1<Runtime>,
-		// The UMP pallet got deleted in <https://github.com/paritytech/polkadot/pull/6271>
-		// parachains_ump::migration::v1::MigrateToV1<Runtime>,
-	);
-
-	pub type V0940 = (
-		pallet_nomination_pools::migration::v4::MigrateToV4<
-			Runtime,
-			NominationPoolsMigrationV4OldPallet,
-		>,
-		pallet_nomination_pools::migration::v5::MigrateToV5<Runtime>,
-	);
-	pub type V0941 = (); // Node only release - no migrations.
-	pub type V0942 = (
-		parachains_configuration::migration::v5::MigrateToV5<Runtime>,
-		pallet_offences::migration::v1::MigrateToV1<Runtime>,
-		runtime_common::session::migration::ClearOldSessionStorage<Runtime>,
-	);
->>>>>>> 6a71a7ef
 	pub type V0943 = (
 		SetStorageVersions,
 		// Remove UMP dispatch queue <https://github.com/paritytech/polkadot/pull/6271>
