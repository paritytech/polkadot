// Copyright 2017-2020 Parity Technologies (UK) Ltd.
// This file is part of Polkadot.

// Polkadot is free software: you can redistribute it and/or modify
// it under the terms of the GNU General Public License as published by
// the Free Software Foundation, either version 3 of the License, or
// (at your option) any later version.

// Polkadot is distributed in the hope that it will be useful,
// but WITHOUT ANY WARRANTY; without even the implied warranty of
// MERCHANTABILITY or FITNESS FOR A PARTICULAR PURPOSE.  See the
// GNU General Public License for more details.

// You should have received a copy of the GNU General Public License
// along with Polkadot.  If not, see <http://www.gnu.org/licenses/>.

//! The Polkadot runtime. This can be compiled with `#[no_std]`, ready for Wasm.

#![cfg_attr(not(feature = "std"), no_std)]
// `construct_runtime!` does a lot of recursion and requires us to increase the limit to 256.
#![recursion_limit = "256"]

use pallet_transaction_payment::CurrencyAdapter;
use runtime_common::{
<<<<<<< HEAD
	auctions, claims, crowdloan, impls::DealWithFees, paras_registrar, slots, BlockHashCount,
	BlockLength, BlockWeights, CurrencyToVote, OffchainSolutionLengthLimit,
	OffchainSolutionWeightLimit, RocksDbWeight, SlowAdjustingFeeUpdate, xcm_sender
=======
	auctions, claims, crowdloan, impls::DealWithFees, paras_registrar, slots, xcm_sender,
	BlockHashCount, BlockLength, BlockWeights, CurrencyToVote, OffchainSolutionLengthLimit,
	OffchainSolutionWeightLimit, RocksDbWeight, SlowAdjustingFeeUpdate, ToAuthor,
>>>>>>> 745d3bc3
};

use runtime_parachains::{
	configuration as parachains_configuration, dmp as parachains_dmp, hrmp as parachains_hrmp,
	inclusion as parachains_inclusion, initializer as parachains_initializer,
	origin as parachains_origin, paras as parachains_paras,
	paras_inherent as parachains_paras_inherent, reward_points as parachains_reward_points,
	runtime_api_impl::v1 as parachains_runtime_api_impl, scheduler as parachains_scheduler,
	session_info as parachains_session_info, shared as parachains_shared, ump as parachains_ump,
};

use authority_discovery_primitives::AuthorityId as AuthorityDiscoveryId;
use beefy_primitives::crypto::AuthorityId as BeefyId;
use frame_support::{
	construct_runtime, match_type, parameter_types,
	traits::{
		Contains, Everything, InstanceFilter, KeyOwnerProofSystem, LockIdentifier, Nothing,
		OnRuntimeUpgrade, PrivilegeCmp,
	},
	weights::Weight,
	PalletId, RuntimeDebug,
};
use frame_system::{EnsureOneOf, EnsureRoot};
use pallet_grandpa::{fg_primitives, AuthorityId as GrandpaId};
use pallet_im_online::sr25519::AuthorityId as ImOnlineId;
use pallet_mmr_primitives as mmr;
use pallet_session::historical as session_historical;
use pallet_transaction_payment::{FeeDetails, RuntimeDispatchInfo};
use parity_scale_codec::{Decode, Encode, MaxEncodedLen};
use primitives::v1::{
	AccountId, AccountIndex, Balance, BlockNumber, CandidateEvent, CommittedCandidateReceipt,
	CoreState, GroupRotationInfo, Hash, Id as ParaId, InboundDownwardMessage, InboundHrmpMessage,
	Moment, Nonce, OccupiedCoreAssumption, PersistedValidationData, ScrapedOnChainVotes,
	SessionInfo, Signature, ValidationCode, ValidationCodeHash, ValidatorId, ValidatorIndex,
};
use sp_core::{
	u32_trait::{_1, _2, _3, _4, _5},
	OpaqueMetadata,
};
use sp_runtime::{
	create_runtime_str,
	curve::PiecewiseLinear,
	generic, impl_opaque_keys,
	traits::{
		AccountIdLookup, BlakeTwo256, Block as BlockT, ConvertInto, Extrinsic as ExtrinsicT,
		OpaqueKeys, SaturatedConversion, Verify,
	},
	transaction_validity::{TransactionPriority, TransactionSource, TransactionValidity},
	ApplyExtrinsicResult, KeyTypeId, Perbill, Percent, Permill,
};
use sp_staking::SessionIndex;
use sp_std::{cmp::Ordering, collections::btree_map::BTreeMap, prelude::*};
#[cfg(any(feature = "std", test))]
use sp_version::NativeVersion;
use sp_version::RuntimeVersion;
use static_assertions::const_assert;
use xcm::latest::prelude::*;
use xcm_builder::{
	AccountId32Aliases, AllowKnownQueryResponses, AllowSubscriptionsFrom,
<<<<<<< HEAD
	AllowTopLevelPaidExecutionFrom, AllowUnpaidExecutionFrom, BackingToPlurality,
	ChildParachainAsNative, ChildParachainConvertsVia, ChildSystemParachainAsSuperuser,
	CurrencyAdapter as XcmCurrencyAdapter, FixedWeightBounds, IsChildSystemParachain, IsConcrete,
	LocationInverter, SignedAccountId32AsNative, SignedToAccountId32, SovereignSignedViaLocation,
	TakeWeightCredit, UsingComponents,
=======
	AllowTopLevelPaidExecutionFrom, BackingToPlurality, ChildParachainAsNative,
	ChildParachainConvertsVia, CurrencyAdapter as XcmCurrencyAdapter, FixedWeightBounds,
	IsConcrete, LocationInverter, SignedAccountId32AsNative, SignedToAccountId32,
	SovereignSignedViaLocation, TakeWeightCredit, UsingComponents,
>>>>>>> 745d3bc3
};
use xcm_executor::XcmExecutor;

pub use pallet_balances::Call as BalancesCall;
pub use pallet_election_provider_multi_phase::Call as EPMCall;
#[cfg(feature = "std")]
pub use pallet_staking::StakerStatus;
pub use pallet_timestamp::Call as TimestampCall;
#[cfg(any(feature = "std", test))]
pub use sp_runtime::BuildStorage;

/// Constant values used within the runtime.
pub mod constants;
use constants::{currency::*, fee::*, time::*};

// Weights used in the runtime.
mod weights;

mod bag_thresholds;

// Make the WASM binary available.
#[cfg(feature = "std")]
include!(concat!(env!("OUT_DIR"), "/wasm_binary.rs"));

// Polkadot version identifier;
/// Runtime version (Polkadot).
pub const VERSION: RuntimeVersion = RuntimeVersion {
	spec_name: create_runtime_str!("polkadot"),
	impl_name: create_runtime_str!("parity-polkadot"),
	authoring_version: 0,
	spec_version: 9130,
	impl_version: 0,
	#[cfg(not(feature = "disable-runtime-api"))]
	apis: RUNTIME_API_VERSIONS,
	#[cfg(feature = "disable-runtime-api")]
	apis: version::create_apis_vec![[]],
	transaction_version: 8,
};

/// The BABE epoch configuration at genesis.
pub const BABE_GENESIS_EPOCH_CONFIG: babe_primitives::BabeEpochConfiguration =
	babe_primitives::BabeEpochConfiguration {
		c: PRIMARY_PROBABILITY,
		allowed_slots: babe_primitives::AllowedSlots::PrimaryAndSecondaryVRFSlots,
	};

/// Native version.
#[cfg(any(feature = "std", test))]
pub fn native_version() -> NativeVersion {
	NativeVersion { runtime_version: VERSION, can_author_with: Default::default() }
}

pub struct BaseFilter;
impl Contains<Call> for BaseFilter {
	fn contains(call: &Call) -> bool {
		match call {
			// These modules are all allowed to be called by transactions:
			Call::Democracy(_) |
			Call::Council(_) |
			Call::TechnicalCommittee(_) |
			Call::TechnicalMembership(_) |
			Call::Treasury(_) |
			Call::PhragmenElection(_) |
			Call::System(_) |
			Call::Scheduler(_) |
			Call::Indices(_) |
			Call::Babe(_) |
			Call::Timestamp(_) |
			Call::Balances(_) |
			Call::Authorship(_) |
			Call::Staking(_) |
			Call::Session(_) |
			Call::Grandpa(_) |
			Call::ImOnline(_) |
			Call::Utility(_) |
			Call::Claims(_) |
			Call::Vesting(_) |
			Call::Identity(_) |
			Call::Proxy(_) |
			Call::Multisig(_) |
			Call::Bounties(_) |
			Call::Tips(_) |
			Call::ElectionProviderMultiPhase(_) |
			Call::Configuration(_) |
			Call::ParasShared(_) |
			Call::ParaInclusion(_) |
			Call::Paras(_) |
			Call::Initializer(_) |
			Call::ParaInherent(_) |
			Call::Dmp(_) |
			Call::Ump(_) |
			Call::Hrmp(_) |
			Call::Slots(_) |
			Call::Registrar(_) |
			Call::Auctions(_) |
			Call::Crowdloan(_) |
			Call::BagsList(_) |
			Call::XcmPallet(_) => true,
			// All pallets are allowed, but exhaustive match is defensive
			// in the case of adding new pallets.
		}
	}
}

type MoreThanHalfCouncil = EnsureOneOf<
	AccountId,
	EnsureRoot<AccountId>,
	pallet_collective::EnsureProportionMoreThan<_1, _2, AccountId, CouncilCollective>,
>;

parameter_types! {
	pub const Version: RuntimeVersion = VERSION;
	pub const SS58Prefix: u8 = 0;
}

impl frame_system::Config for Runtime {
	type BaseCallFilter = BaseFilter;
	type BlockWeights = BlockWeights;
	type BlockLength = BlockLength;
	type Origin = Origin;
	type Call = Call;
	type Index = Nonce;
	type BlockNumber = BlockNumber;
	type Hash = Hash;
	type Hashing = BlakeTwo256;
	type AccountId = AccountId;
	type Lookup = AccountIdLookup<AccountId, ()>;
	type Header = generic::Header<BlockNumber, BlakeTwo256>;
	type Event = Event;
	type BlockHashCount = BlockHashCount;
	type DbWeight = RocksDbWeight;
	type Version = Version;
	type PalletInfo = PalletInfo;
	type AccountData = pallet_balances::AccountData<Balance>;
	type OnNewAccount = ();
	type OnKilledAccount = ();
	type SystemWeightInfo = weights::frame_system::WeightInfo<Runtime>;
	type SS58Prefix = SS58Prefix;
	type OnSetCode = ();
}

parameter_types! {
	pub MaximumSchedulerWeight: Weight = Perbill::from_percent(80) *
		BlockWeights::get().max_block;
	pub const MaxScheduledPerBlock: u32 = 50;
}

type ScheduleOrigin = EnsureOneOf<
	AccountId,
	EnsureRoot<AccountId>,
	pallet_collective::EnsureProportionAtLeast<_1, _2, AccountId, CouncilCollective>,
>;

/// Used the compare the privilege of an origin inside the scheduler.
pub struct OriginPrivilegeCmp;

impl PrivilegeCmp<OriginCaller> for OriginPrivilegeCmp {
	fn cmp_privilege(left: &OriginCaller, right: &OriginCaller) -> Option<Ordering> {
		if left == right {
			return Some(Ordering::Equal)
		}

		match (left, right) {
			// Root is greater than anything.
			(OriginCaller::system(frame_system::RawOrigin::Root), _) => Some(Ordering::Greater),
			// Check which one has more yes votes.
			(
				OriginCaller::Council(pallet_collective::RawOrigin::Members(l_yes_votes, l_count)),
				OriginCaller::Council(pallet_collective::RawOrigin::Members(r_yes_votes, r_count)),
			) => Some((l_yes_votes * r_count).cmp(&(r_yes_votes * l_count))),
			// For every other origin we don't care, as they are not used for `ScheduleOrigin`.
			_ => None,
		}
	}
}

impl pallet_scheduler::Config for Runtime {
	type Event = Event;
	type Origin = Origin;
	type PalletsOrigin = OriginCaller;
	type Call = Call;
	type MaximumWeight = MaximumSchedulerWeight;
	type ScheduleOrigin = ScheduleOrigin;
	type MaxScheduledPerBlock = MaxScheduledPerBlock;
	type WeightInfo = weights::pallet_scheduler::WeightInfo<Runtime>;
	type OriginPrivilegeCmp = OriginPrivilegeCmp;
}

parameter_types! {
	pub const EpochDuration: u64 = EPOCH_DURATION_IN_SLOTS as u64;
	pub const ExpectedBlockTime: Moment = MILLISECS_PER_BLOCK;
	pub const ReportLongevity: u64 =
		BondingDuration::get() as u64 * SessionsPerEra::get() as u64 * EpochDuration::get();
}

impl pallet_babe::Config for Runtime {
	type EpochDuration = EpochDuration;
	type ExpectedBlockTime = ExpectedBlockTime;

	// session module is the trigger
	type EpochChangeTrigger = pallet_babe::ExternalTrigger;

	type DisabledValidators = Session;

	type KeyOwnerProofSystem = Historical;

	type KeyOwnerProof = <Self::KeyOwnerProofSystem as KeyOwnerProofSystem<(
		KeyTypeId,
		pallet_babe::AuthorityId,
	)>>::Proof;

	type KeyOwnerIdentification = <Self::KeyOwnerProofSystem as KeyOwnerProofSystem<(
		KeyTypeId,
		pallet_babe::AuthorityId,
	)>>::IdentificationTuple;

	type HandleEquivocation =
		pallet_babe::EquivocationHandler<Self::KeyOwnerIdentification, Offences, ReportLongevity>;

	type WeightInfo = ();

	type MaxAuthorities = MaxAuthorities;
}

parameter_types! {
	pub const IndexDeposit: Balance = 10 * DOLLARS;
}

impl pallet_indices::Config for Runtime {
	type AccountIndex = AccountIndex;
	type Currency = Balances;
	type Deposit = IndexDeposit;
	type Event = Event;
	type WeightInfo = weights::pallet_indices::WeightInfo<Runtime>;
}

parameter_types! {
	pub const ExistentialDeposit: Balance = 100 * CENTS;
	pub const MaxLocks: u32 = 50;
	pub const MaxReserves: u32 = 50;
}

impl pallet_balances::Config for Runtime {
	type Balance = Balance;
	type DustRemoval = ();
	type Event = Event;
	type ExistentialDeposit = ExistentialDeposit;
	type AccountStore = System;
	type MaxLocks = MaxLocks;
	type MaxReserves = MaxReserves;
	type ReserveIdentifier = [u8; 8];
	type WeightInfo = weights::pallet_balances::WeightInfo<Runtime>;
}

parameter_types! {
	pub const TransactionByteFee: Balance = 10 * MILLICENTS;
	/// This value increases the priority of `Operational` transactions by adding
	/// a "virtual tip" that's equal to the `OperationalFeeMultiplier * final_fee`.
	pub const OperationalFeeMultiplier: u8 = 5;
}

impl pallet_transaction_payment::Config for Runtime {
	type OnChargeTransaction = CurrencyAdapter<Balances, DealWithFees<Runtime>>;
	type TransactionByteFee = TransactionByteFee;
	type OperationalFeeMultiplier = OperationalFeeMultiplier;
	type WeightToFee = WeightToFee;
	type FeeMultiplierUpdate = SlowAdjustingFeeUpdate<Self>;
}

parameter_types! {
	pub const MinimumPeriod: u64 = SLOT_DURATION / 2;
}
impl pallet_timestamp::Config for Runtime {
	type Moment = u64;
	type OnTimestampSet = Babe;
	type MinimumPeriod = MinimumPeriod;
	type WeightInfo = weights::pallet_timestamp::WeightInfo<Runtime>;
}

parameter_types! {
	pub const UncleGenerations: u32 = 0;
}

// TODO: substrate#2986 implement this properly
impl pallet_authorship::Config for Runtime {
	type FindAuthor = pallet_session::FindAccountFromAuthorIndex<Self, Babe>;
	type UncleGenerations = UncleGenerations;
	type FilterUncle = ();
	type EventHandler = (Staking, ImOnline);
}

impl_opaque_keys! {
	pub struct SessionKeys {
		pub grandpa: Grandpa,
		pub babe: Babe,
		pub im_online: ImOnline,
		pub para_validator: Initializer,
		pub para_assignment: ParaSessionInfo,
		pub authority_discovery: AuthorityDiscovery,
	}
}

impl pallet_session::Config for Runtime {
	type Event = Event;
	type ValidatorId = AccountId;
	type ValidatorIdOf = pallet_staking::StashOf<Self>;
	type ShouldEndSession = Babe;
	type NextSessionRotation = Babe;
	type SessionManager = pallet_session::historical::NoteHistoricalRoot<Self, Staking>;
	type SessionHandler = <SessionKeys as OpaqueKeys>::KeyTypeIdProviders;
	type Keys = SessionKeys;
	type WeightInfo = weights::pallet_session::WeightInfo<Runtime>;
}

impl pallet_session::historical::Config for Runtime {
	type FullIdentification = pallet_staking::Exposure<AccountId, Balance>;
	type FullIdentificationOf = pallet_staking::ExposureOf<Runtime>;
}

parameter_types! {
	// phase durations. 1/4 of the last session for each.
	pub const SignedPhase: u32 = EPOCH_DURATION_IN_SLOTS / 4;
	pub const UnsignedPhase: u32 = EPOCH_DURATION_IN_SLOTS / 4;

	// signed config
	pub const SignedMaxSubmissions: u32 = 16;
	// 40 DOTs fixed deposit..
	pub const SignedDepositBase: Balance = deposit(2, 0);
	// 0.01 DOT per KB of solution data.
	pub const SignedDepositByte: Balance = deposit(0, 10) / 1024;
	// Each good submission will get 1 DOT as reward
	pub SignedRewardBase: Balance = 1 * UNITS;
	pub SolutionImprovementThreshold: Perbill = Perbill::from_rational(5u32, 10_000);

	// 4 hour session, 1 hour unsigned phase, 32 offchain executions.
	pub OffchainRepeat: BlockNumber = UnsignedPhase::get() / 32;

	/// Whilst `UseNominatorsAndUpdateBagsList` or `UseNominatorsMap` is in use, this can still be a
	/// very large value. Once the `BagsList` is in full motion, staking might open its door to many
	/// more nominators, and this value should instead be what is a "safe" number (e.g. 22500).
	pub const VoterSnapshotPerBlock: u32 = 22_500;
}

sp_npos_elections::generate_solution_type!(
	#[compact]
	pub struct NposCompactSolution16::<
		VoterIndex = u32,
		TargetIndex = u16,
		Accuracy = sp_runtime::PerU16,
	>(16)
);

impl pallet_election_provider_multi_phase::Config for Runtime {
	type Event = Event;
	type Currency = Balances;
	type EstimateCallFee = TransactionPayment;
	type SignedPhase = SignedPhase;
	type UnsignedPhase = UnsignedPhase;
	type SignedMaxSubmissions = SignedMaxSubmissions;
	type SignedRewardBase = SignedRewardBase;
	type SignedDepositBase = SignedDepositBase;
	type SignedDepositByte = SignedDepositByte;
	type SignedDepositWeight = ();
	type SignedMaxWeight = Self::MinerMaxWeight;
	type SlashHandler = (); // burn slashes
	type RewardHandler = (); // nothing to do upon rewards
	type SolutionImprovementThreshold = SolutionImprovementThreshold;
	type MinerMaxWeight = OffchainSolutionWeightLimit; // For now use the one from staking.
	type MinerMaxLength = OffchainSolutionLengthLimit;
	type OffchainRepeat = OffchainRepeat;
	type MinerTxPriority = NposSolutionPriority;
	type DataProvider = Staking;
	type Solution = NposCompactSolution16;
	type Fallback = pallet_election_provider_multi_phase::NoFallback<Self>;
	type Solver = frame_election_provider_support::SequentialPhragmen<
		AccountId,
		pallet_election_provider_multi_phase::SolutionAccuracyOf<Self>,
		runtime_common::elections::OffchainRandomBalancing,
	>;
	type BenchmarkingConfig = runtime_common::elections::BenchmarkConfig;
	type ForceOrigin = EnsureOneOf<
		AccountId,
		EnsureRoot<AccountId>,
		pallet_collective::EnsureProportionAtLeast<_2, _3, AccountId, CouncilCollective>,
	>;
	type WeightInfo = weights::pallet_election_provider_multi_phase::WeightInfo<Self>;
	type VoterSnapshotPerBlock = VoterSnapshotPerBlock;
}

parameter_types! {
	pub const BagThresholds: &'static [u64] = &bag_thresholds::THRESHOLDS;
}

impl pallet_bags_list::Config for Runtime {
	type Event = Event;
	type VoteWeightProvider = Staking;
	type WeightInfo = weights::pallet_bags_list::WeightInfo<Runtime>;
	type BagThresholds = BagThresholds;
}

// TODO #6469: This shouldn't be static, but a lazily cached value, not built unless needed, and
// re-built in case input parameters have changed. The `ideal_stake` should be determined by the
// amount of parachain slots being bid on: this should be around `(75 - 25.min(slots / 4))%`.
pallet_staking_reward_curve::build! {
	const REWARD_CURVE: PiecewiseLinear<'static> = curve!(
		min_inflation: 0_025_000,
		max_inflation: 0_100_000,
		// 3:2:1 staked : parachains : float.
		// while there's no parachains, then this is 75% staked : 25% float.
		ideal_stake: 0_750_000,
		falloff: 0_050_000,
		max_piece_count: 40,
		test_precision: 0_005_000,
	);
}

parameter_types! {
	// Six sessions in an era (24 hours).
	pub const SessionsPerEra: SessionIndex = 6;
	// 28 eras for unbonding (28 days).
	pub const BondingDuration: pallet_staking::EraIndex = 28;
	pub const SlashDeferDuration: pallet_staking::EraIndex = 27;
	pub const RewardCurve: &'static PiecewiseLinear<'static> = &REWARD_CURVE;
	pub const MaxNominatorRewardedPerValidator: u32 = 256;
	pub const OffendingValidatorsThreshold: Perbill = Perbill::from_percent(17);
}

type SlashCancelOrigin = EnsureOneOf<
	AccountId,
	EnsureRoot<AccountId>,
	pallet_collective::EnsureProportionAtLeast<_3, _4, AccountId, CouncilCollective>,
>;

impl frame_election_provider_support::onchain::Config for Runtime {
	type Accuracy = runtime_common::elections::OnOnChainAccuracy;
	type DataProvider = Staking;
}

impl pallet_staking::Config for Runtime {
	const MAX_NOMINATIONS: u32 =
		<NposCompactSolution16 as sp_npos_elections::NposSolution>::LIMIT as u32;
	type Currency = Balances;
	type UnixTime = Timestamp;
	type CurrencyToVote = CurrencyToVote;
	type RewardRemainder = Treasury;
	type Event = Event;
	type Slash = Treasury;
	type Reward = ();
	type SessionsPerEra = SessionsPerEra;
	type BondingDuration = BondingDuration;
	type SlashDeferDuration = SlashDeferDuration;
	// A super-majority of the council can cancel the slash.
	type SlashCancelOrigin = SlashCancelOrigin;
	type SessionInterface = Self;
	type EraPayout = pallet_staking::ConvertCurve<RewardCurve>;
	type MaxNominatorRewardedPerValidator = MaxNominatorRewardedPerValidator;
	type OffendingValidatorsThreshold = OffendingValidatorsThreshold;
	type NextNewSession = Session;
	type ElectionProvider = ElectionProviderMultiPhase;
	type GenesisElectionProvider = runtime_common::elections::GenesisElectionOf<Self>;
	// Use the nominators map to iter voters, but also keep bags-list up-to-date.
	type SortedListProvider = runtime_common::elections::UseNominatorsAndUpdateBagsList<Runtime>;
	type WeightInfo = weights::pallet_staking::WeightInfo<Runtime>;
}

parameter_types! {
	// Minimum 4 CENTS/byte
	pub const BasicDeposit: Balance = deposit(1, 258);
	pub const FieldDeposit: Balance = deposit(0, 66);
	pub const SubAccountDeposit: Balance = deposit(1, 53);
	pub const MaxSubAccounts: u32 = 100;
	pub const MaxAdditionalFields: u32 = 100;
	pub const MaxRegistrars: u32 = 20;
}

impl pallet_identity::Config for Runtime {
	type Event = Event;
	type Currency = Balances;
	type BasicDeposit = BasicDeposit;
	type FieldDeposit = FieldDeposit;
	type SubAccountDeposit = SubAccountDeposit;
	type MaxSubAccounts = MaxSubAccounts;
	type MaxAdditionalFields = MaxAdditionalFields;
	type MaxRegistrars = MaxRegistrars;
	type Slashed = Treasury;
	type ForceOrigin = MoreThanHalfCouncil;
	type RegistrarOrigin = MoreThanHalfCouncil;
	type WeightInfo = weights::pallet_identity::WeightInfo<Runtime>;
}

parameter_types! {
	pub const LaunchPeriod: BlockNumber = 28 * DAYS;
	pub const VotingPeriod: BlockNumber = 28 * DAYS;
	pub const FastTrackVotingPeriod: BlockNumber = 3 * HOURS;
	pub const MinimumDeposit: Balance = 100 * DOLLARS;
	pub const EnactmentPeriod: BlockNumber = 28 * DAYS;
	pub const CooloffPeriod: BlockNumber = 7 * DAYS;
	// One cent: $10,000 / MB
	pub const PreimageByteDeposit: Balance = 1 * CENTS;
	pub const InstantAllowed: bool = true;
	pub const MaxVotes: u32 = 100;
	pub const MaxProposals: u32 = 100;
}

impl pallet_democracy::Config for Runtime {
	type Proposal = Call;
	type Event = Event;
	type Currency = Balances;
	type EnactmentPeriod = EnactmentPeriod;
	type VoteLockingPeriod = EnactmentPeriod;
	type LaunchPeriod = LaunchPeriod;
	type VotingPeriod = VotingPeriod;
	type MinimumDeposit = MinimumDeposit;
	/// A straight majority of the council can decide what their next motion is.
	type ExternalOrigin = frame_system::EnsureOneOf<
		AccountId,
		pallet_collective::EnsureProportionAtLeast<_1, _2, AccountId, CouncilCollective>,
		frame_system::EnsureRoot<AccountId>,
	>;
	/// A 60% super-majority can have the next scheduled referendum be a straight majority-carries vote.
	type ExternalMajorityOrigin = frame_system::EnsureOneOf<
		AccountId,
		pallet_collective::EnsureProportionAtLeast<_3, _5, AccountId, CouncilCollective>,
		frame_system::EnsureRoot<AccountId>,
	>;
	/// A unanimous council can have the next scheduled referendum be a straight default-carries
	/// (NTB) vote.
	type ExternalDefaultOrigin = frame_system::EnsureOneOf<
		AccountId,
		pallet_collective::EnsureProportionAtLeast<_1, _1, AccountId, CouncilCollective>,
		frame_system::EnsureRoot<AccountId>,
	>;
	/// Two thirds of the technical committee can have an `ExternalMajority/ExternalDefault` vote
	/// be tabled immediately and with a shorter voting/enactment period.
	type FastTrackOrigin = frame_system::EnsureOneOf<
		AccountId,
		pallet_collective::EnsureProportionAtLeast<_2, _3, AccountId, TechnicalCollective>,
		frame_system::EnsureRoot<AccountId>,
	>;
	type InstantOrigin = frame_system::EnsureOneOf<
		AccountId,
		pallet_collective::EnsureProportionAtLeast<_1, _1, AccountId, TechnicalCollective>,
		frame_system::EnsureRoot<AccountId>,
	>;
	type InstantAllowed = InstantAllowed;
	type FastTrackVotingPeriod = FastTrackVotingPeriod;
	// To cancel a proposal which has been passed, 2/3 of the council must agree to it.
	type CancellationOrigin = EnsureOneOf<
		AccountId,
		pallet_collective::EnsureProportionAtLeast<_2, _3, AccountId, CouncilCollective>,
		EnsureRoot<AccountId>,
	>;
	// To cancel a proposal before it has been passed, the technical committee must be unanimous or
	// Root must agree.
	type CancelProposalOrigin = EnsureOneOf<
		AccountId,
		pallet_collective::EnsureProportionAtLeast<_1, _1, AccountId, TechnicalCollective>,
		EnsureRoot<AccountId>,
	>;
	type BlacklistOrigin = EnsureRoot<AccountId>;
	// Any single technical committee member may veto a coming council proposal, however they can
	// only do it once and it lasts only for the cooloff period.
	type VetoOrigin = pallet_collective::EnsureMember<AccountId, TechnicalCollective>;
	type CooloffPeriod = CooloffPeriod;
	type PreimageByteDeposit = PreimageByteDeposit;
	type OperationalPreimageOrigin = pallet_collective::EnsureMember<AccountId, CouncilCollective>;
	type Slash = Treasury;
	type Scheduler = Scheduler;
	type PalletsOrigin = OriginCaller;
	type MaxVotes = MaxVotes;
	type WeightInfo = weights::pallet_democracy::WeightInfo<Runtime>;
	type MaxProposals = MaxProposals;
}

parameter_types! {
	pub const CouncilMotionDuration: BlockNumber = 7 * DAYS;
	pub const CouncilMaxProposals: u32 = 100;
	pub const CouncilMaxMembers: u32 = 100;
}

pub type CouncilCollective = pallet_collective::Instance1;
impl pallet_collective::Config<CouncilCollective> for Runtime {
	type Origin = Origin;
	type Proposal = Call;
	type Event = Event;
	type MotionDuration = CouncilMotionDuration;
	type MaxProposals = CouncilMaxProposals;
	type MaxMembers = CouncilMaxMembers;
	type DefaultVote = pallet_collective::PrimeDefaultVote;
	type WeightInfo = weights::pallet_collective_council::WeightInfo<Runtime>;
}

parameter_types! {
	pub const CandidacyBond: Balance = 100 * DOLLARS;
	// 1 storage item created, key size is 32 bytes, value size is 16+16.
	pub const VotingBondBase: Balance = deposit(1, 64);
	// additional data per vote is 32 bytes (account id).
	pub const VotingBondFactor: Balance = deposit(0, 32);
	/// Weekly council elections; scaling up to monthly eventually.
	pub const TermDuration: BlockNumber = 7 * DAYS;
	/// 13 members initially, to be increased to 23 eventually.
	pub const DesiredMembers: u32 = 13;
	pub const DesiredRunnersUp: u32 = 20;
	pub const PhragmenElectionPalletId: LockIdentifier = *b"phrelect";
}
// Make sure that there are no more than `MaxMembers` members elected via phragmen.
const_assert!(DesiredMembers::get() <= CouncilMaxMembers::get());

impl pallet_elections_phragmen::Config for Runtime {
	type Event = Event;
	type PalletId = PhragmenElectionPalletId;
	type Currency = Balances;
	type ChangeMembers = Council;
	type InitializeMembers = Council;
	type CurrencyToVote = frame_support::traits::U128CurrencyToVote;
	type CandidacyBond = CandidacyBond;
	type VotingBondBase = VotingBondBase;
	type VotingBondFactor = VotingBondFactor;
	type LoserCandidate = Treasury;
	type KickedMember = Treasury;
	type DesiredMembers = DesiredMembers;
	type DesiredRunnersUp = DesiredRunnersUp;
	type TermDuration = TermDuration;
	type WeightInfo = weights::pallet_elections_phragmen::WeightInfo<Runtime>;
}

parameter_types! {
	pub const TechnicalMotionDuration: BlockNumber = 7 * DAYS;
	pub const TechnicalMaxProposals: u32 = 100;
	pub const TechnicalMaxMembers: u32 = 100;
}

pub type TechnicalCollective = pallet_collective::Instance2;
impl pallet_collective::Config<TechnicalCollective> for Runtime {
	type Origin = Origin;
	type Proposal = Call;
	type Event = Event;
	type MotionDuration = TechnicalMotionDuration;
	type MaxProposals = TechnicalMaxProposals;
	type MaxMembers = TechnicalMaxMembers;
	type DefaultVote = pallet_collective::PrimeDefaultVote;
	type WeightInfo = weights::pallet_collective_technical_committee::WeightInfo<Runtime>;
}

impl pallet_membership::Config<pallet_membership::Instance1> for Runtime {
	type Event = Event;
	type AddOrigin = MoreThanHalfCouncil;
	type RemoveOrigin = MoreThanHalfCouncil;
	type SwapOrigin = MoreThanHalfCouncil;
	type ResetOrigin = MoreThanHalfCouncil;
	type PrimeOrigin = MoreThanHalfCouncil;
	type MembershipInitialized = TechnicalCommittee;
	type MembershipChanged = TechnicalCommittee;
	type MaxMembers = TechnicalMaxMembers;
	type WeightInfo = weights::pallet_membership::WeightInfo<Runtime>;
}

parameter_types! {
	pub const ProposalBond: Permill = Permill::from_percent(5);
	pub const ProposalBondMinimum: Balance = 100 * DOLLARS;
	pub const SpendPeriod: BlockNumber = 24 * DAYS;
	pub const Burn: Permill = Permill::from_percent(1);
	pub const TreasuryPalletId: PalletId = PalletId(*b"py/trsry");

	pub const TipCountdown: BlockNumber = 1 * DAYS;
	pub const TipFindersFee: Percent = Percent::from_percent(20);
	pub const TipReportDepositBase: Balance = 1 * DOLLARS;
	pub const DataDepositPerByte: Balance = 1 * CENTS;
	pub const BountyDepositBase: Balance = 1 * DOLLARS;
	pub const BountyDepositPayoutDelay: BlockNumber = 8 * DAYS;
	pub const BountyUpdatePeriod: BlockNumber = 90 * DAYS;
	pub const MaximumReasonLength: u32 = 16384;
	pub const BountyCuratorDeposit: Permill = Permill::from_percent(50);
	pub const BountyValueMinimum: Balance = 10 * DOLLARS;
	pub const MaxApprovals: u32 = 100;
	pub const MaxAuthorities: u32 = 100_000;
	pub const MaxKeys: u32 = 10_000;
	pub const MaxPeerInHeartbeats: u32 = 10_000;
	pub const MaxPeerDataEncodingSize: u32 = 1_000;
}

type ApproveOrigin = EnsureOneOf<
	AccountId,
	EnsureRoot<AccountId>,
	pallet_collective::EnsureProportionAtLeast<_3, _5, AccountId, CouncilCollective>,
>;

impl pallet_treasury::Config for Runtime {
	type PalletId = TreasuryPalletId;
	type Currency = Balances;
	type ApproveOrigin = ApproveOrigin;
	type RejectOrigin = MoreThanHalfCouncil;
	type Event = Event;
	type OnSlash = Treasury;
	type ProposalBond = ProposalBond;
	type ProposalBondMinimum = ProposalBondMinimum;
	type SpendPeriod = SpendPeriod;
	type Burn = Burn;
	type BurnDestination = ();
	type SpendFunds = Bounties;
	type MaxApprovals = MaxApprovals;
	type WeightInfo = weights::pallet_treasury::WeightInfo<Runtime>;
}

impl pallet_bounties::Config for Runtime {
	type Event = Event;
	type BountyDepositBase = BountyDepositBase;
	type BountyDepositPayoutDelay = BountyDepositPayoutDelay;
	type BountyUpdatePeriod = BountyUpdatePeriod;
	type BountyCuratorDeposit = BountyCuratorDeposit;
	type BountyValueMinimum = BountyValueMinimum;
	type DataDepositPerByte = DataDepositPerByte;
	type MaximumReasonLength = MaximumReasonLength;
	type WeightInfo = weights::pallet_bounties::WeightInfo<Runtime>;
}

impl pallet_tips::Config for Runtime {
	type Event = Event;
	type DataDepositPerByte = DataDepositPerByte;
	type MaximumReasonLength = MaximumReasonLength;
	type Tippers = PhragmenElection;
	type TipCountdown = TipCountdown;
	type TipFindersFee = TipFindersFee;
	type TipReportDepositBase = TipReportDepositBase;
	type WeightInfo = weights::pallet_tips::WeightInfo<Runtime>;
}

impl pallet_offences::Config for Runtime {
	type Event = Event;
	type IdentificationTuple = pallet_session::historical::IdentificationTuple<Self>;
	type OnOffenceHandler = Staking;
}

impl pallet_authority_discovery::Config for Runtime {
	type MaxAuthorities = MaxAuthorities;
}

parameter_types! {
	pub NposSolutionPriority: TransactionPriority =
		Perbill::from_percent(90) * TransactionPriority::max_value();
	pub const ImOnlineUnsignedPriority: TransactionPriority = TransactionPriority::max_value();
}

impl pallet_im_online::Config for Runtime {
	type AuthorityId = ImOnlineId;
	type Event = Event;
	type ValidatorSet = Historical;
	type NextSessionRotation = Babe;
	type ReportUnresponsiveness = Offences;
	type UnsignedPriority = ImOnlineUnsignedPriority;
	type WeightInfo = weights::pallet_im_online::WeightInfo<Runtime>;
	type MaxKeys = MaxKeys;
	type MaxPeerInHeartbeats = MaxPeerInHeartbeats;
	type MaxPeerDataEncodingSize = MaxPeerDataEncodingSize;
}

impl pallet_grandpa::Config for Runtime {
	type Event = Event;
	type Call = Call;

	type KeyOwnerProof =
		<Self::KeyOwnerProofSystem as KeyOwnerProofSystem<(KeyTypeId, GrandpaId)>>::Proof;

	type KeyOwnerIdentification = <Self::KeyOwnerProofSystem as KeyOwnerProofSystem<(
		KeyTypeId,
		GrandpaId,
	)>>::IdentificationTuple;

	type KeyOwnerProofSystem = Historical;

	type HandleEquivocation = pallet_grandpa::EquivocationHandler<
		Self::KeyOwnerIdentification,
		Offences,
		ReportLongevity,
	>;

	type WeightInfo = ();
	type MaxAuthorities = MaxAuthorities;
}

/// Submits a transaction with the node's public and signature type. Adheres to the signed extension
/// format of the chain.
impl<LocalCall> frame_system::offchain::CreateSignedTransaction<LocalCall> for Runtime
where
	Call: From<LocalCall>,
{
	fn create_transaction<C: frame_system::offchain::AppCrypto<Self::Public, Self::Signature>>(
		call: Call,
		public: <Signature as Verify>::Signer,
		account: AccountId,
		nonce: <Runtime as frame_system::Config>::Index,
	) -> Option<(Call, <UncheckedExtrinsic as ExtrinsicT>::SignaturePayload)> {
		use sp_runtime::traits::StaticLookup;
		// take the biggest period possible.
		let period =
			BlockHashCount::get().checked_next_power_of_two().map(|c| c / 2).unwrap_or(2) as u64;

		let current_block = System::block_number()
			.saturated_into::<u64>()
			// The `System::block_number` is initialized with `n+1`,
			// so the actual block number is `n`.
			.saturating_sub(1);
		let tip = 0;
		let extra: SignedExtra = (
			frame_system::CheckSpecVersion::<Runtime>::new(),
			frame_system::CheckTxVersion::<Runtime>::new(),
			frame_system::CheckGenesis::<Runtime>::new(),
			frame_system::CheckMortality::<Runtime>::from(generic::Era::mortal(
				period,
				current_block,
			)),
			frame_system::CheckNonce::<Runtime>::from(nonce),
			frame_system::CheckWeight::<Runtime>::new(),
			pallet_transaction_payment::ChargeTransactionPayment::<Runtime>::from(tip),
			claims::PrevalidateAttests::<Runtime>::new(),
		);
		let raw_payload = SignedPayload::new(call, extra)
			.map_err(|e| {
				log::warn!("Unable to create signed payload: {:?}", e);
			})
			.ok()?;
		let signature = raw_payload.using_encoded(|payload| C::sign(payload, public))?;
		let (call, extra, _) = raw_payload.deconstruct();
		let address = <Runtime as frame_system::Config>::Lookup::unlookup(account);
		Some((call, (address, signature, extra)))
	}
}

impl frame_system::offchain::SigningTypes for Runtime {
	type Public = <Signature as Verify>::Signer;
	type Signature = Signature;
}

impl<C> frame_system::offchain::SendTransactionTypes<C> for Runtime
where
	Call: From<C>,
{
	type Extrinsic = UncheckedExtrinsic;
	type OverarchingCall = Call;
}

parameter_types! {
	pub const ParathreadDeposit: Balance = 500 * DOLLARS;
	pub const MaxRetries: u32 = 3;
}

parameter_types! {
	pub Prefix: &'static [u8] = b"Pay DOTs to the Polkadot account:";
}

impl claims::Config for Runtime {
	type Event = Event;
	type VestingSchedule = Vesting;
	type Prefix = Prefix;
	/// At least 3/4 of the council must agree to a claim move before it can happen.
	type MoveClaimOrigin =
		pallet_collective::EnsureProportionAtLeast<_3, _4, AccountId, CouncilCollective>;
	type WeightInfo = weights::runtime_common_claims::WeightInfo<Runtime>;
}

parameter_types! {
	pub const MinVestedTransfer: Balance = 1 * DOLLARS;
}

impl pallet_vesting::Config for Runtime {
	type Event = Event;
	type Currency = Balances;
	type BlockNumberToBalance = ConvertInto;
	type MinVestedTransfer = MinVestedTransfer;
	type WeightInfo = weights::pallet_vesting::WeightInfo<Runtime>;
	const MAX_VESTING_SCHEDULES: u32 = 28;
}

impl pallet_utility::Config for Runtime {
	type Event = Event;
	type Call = Call;
	type PalletsOrigin = OriginCaller;
	type WeightInfo = weights::pallet_utility::WeightInfo<Runtime>;
}

parameter_types! {
	// One storage item; key size is 32; value is size 4+4+16+32 bytes = 56 bytes.
	pub const DepositBase: Balance = deposit(1, 88);
	// Additional storage item size of 32 bytes.
	pub const DepositFactor: Balance = deposit(0, 32);
	pub const MaxSignatories: u16 = 100;
}

impl pallet_multisig::Config for Runtime {
	type Event = Event;
	type Call = Call;
	type Currency = Balances;
	type DepositBase = DepositBase;
	type DepositFactor = DepositFactor;
	type MaxSignatories = MaxSignatories;
	type WeightInfo = weights::pallet_multisig::WeightInfo<Runtime>;
}

parameter_types! {
	// One storage item; key size 32, value size 8; .
	pub const ProxyDepositBase: Balance = deposit(1, 8);
	// Additional storage item size of 33 bytes.
	pub const ProxyDepositFactor: Balance = deposit(0, 33);
	pub const MaxProxies: u16 = 32;
	pub const AnnouncementDepositBase: Balance = deposit(1, 8);
	pub const AnnouncementDepositFactor: Balance = deposit(0, 66);
	pub const MaxPending: u16 = 32;
}

/// The type used to represent the kinds of proxying allowed.
#[derive(
	Copy,
	Clone,
	Eq,
	PartialEq,
	Ord,
	PartialOrd,
	Encode,
	Decode,
	RuntimeDebug,
	MaxEncodedLen,
	scale_info::TypeInfo,
)]
pub enum ProxyType {
	Any = 0,
	NonTransfer = 1,
	Governance = 2,
	Staking = 3,
	// Skip 4 as it is now removed (was SudoBalances)
	IdentityJudgement = 5,
	CancelProxy = 6,
	Auction = 7,
}

#[cfg(test)]
mod proxy_type_tests {
	use super::*;

	#[derive(Copy, Clone, Eq, PartialEq, Ord, PartialOrd, Encode, Decode, RuntimeDebug)]
	pub enum OldProxyType {
		Any,
		NonTransfer,
		Governance,
		Staking,
		SudoBalances,
		IdentityJudgement,
	}

	#[test]
	fn proxy_type_decodes_correctly() {
		for (i, j) in vec![
			(OldProxyType::Any, ProxyType::Any),
			(OldProxyType::NonTransfer, ProxyType::NonTransfer),
			(OldProxyType::Governance, ProxyType::Governance),
			(OldProxyType::Staking, ProxyType::Staking),
			(OldProxyType::IdentityJudgement, ProxyType::IdentityJudgement),
		]
		.into_iter()
		{
			assert_eq!(i.encode(), j.encode());
		}
		assert!(ProxyType::decode(&mut &OldProxyType::SudoBalances.encode()[..]).is_err());
	}
}

impl Default for ProxyType {
	fn default() -> Self {
		Self::Any
	}
}
impl InstanceFilter<Call> for ProxyType {
	fn filter(&self, c: &Call) -> bool {
		match self {
			ProxyType::Any => true,
			ProxyType::NonTransfer => matches!(
				c,
				Call::System(..) |
				Call::Scheduler(..) |
				Call::Babe(..) |
				Call::Timestamp(..) |
				Call::Indices(pallet_indices::Call::claim{..}) |
				Call::Indices(pallet_indices::Call::free{..}) |
				Call::Indices(pallet_indices::Call::freeze{..}) |
				// Specifically omitting Indices `transfer`, `force_transfer`
				// Specifically omitting the entire Balances pallet
				Call::Authorship(..) |
				Call::Staking(..) |
				Call::Session(..) |
				Call::Grandpa(..) |
				Call::ImOnline(..) |
				Call::Democracy(..) |
				Call::Council(..) |
				Call::TechnicalCommittee(..) |
				Call::PhragmenElection(..) |
				Call::TechnicalMembership(..) |
				Call::Treasury(..) |
				Call::Bounties(..) |
				Call::Tips(..) |
				Call::Claims(..) |
				Call::Vesting(pallet_vesting::Call::vest{..}) |
				Call::Vesting(pallet_vesting::Call::vest_other{..}) |
				// Specifically omitting Vesting `vested_transfer`, and `force_vested_transfer`
				Call::Utility(..) |
				Call::Identity(..) |
				Call::Proxy(..) |
				Call::Multisig(..) |
				Call::Registrar(paras_registrar::Call::register {..}) |
				Call::Registrar(paras_registrar::Call::deregister {..}) |
				// Specifically omitting Registrar `swap`
				Call::Registrar(paras_registrar::Call::reserve {..}) |
				Call::Crowdloan(..) |
				Call::Slots(..) |
				Call::Auctions(..) | // Specifically omitting the entire XCM Pallet
				Call::BagsList(..)
			),
			ProxyType::Governance => matches!(
				c,
				Call::Democracy(..) |
					Call::Council(..) | Call::TechnicalCommittee(..) |
					Call::PhragmenElection(..) |
					Call::Treasury(..) | Call::Bounties(..) |
					Call::Tips(..) | Call::Utility(..)
			),
			ProxyType::Staking => {
				matches!(c, Call::Staking(..) | Call::Session(..) | Call::Utility(..))
			},
			ProxyType::IdentityJudgement => matches!(
				c,
				Call::Identity(pallet_identity::Call::provide_judgement { .. }) | Call::Utility(..)
			),
			ProxyType::CancelProxy => {
				matches!(c, Call::Proxy(pallet_proxy::Call::reject_announcement { .. }))
			},
			ProxyType::Auction => matches!(
				c,
				Call::Auctions(..) | Call::Crowdloan(..) | Call::Registrar(..) | Call::Slots(..)
			),
		}
	}
	fn is_superset(&self, o: &Self) -> bool {
		match (self, o) {
			(x, y) if x == y => true,
			(ProxyType::Any, _) => true,
			(_, ProxyType::Any) => false,
			(ProxyType::NonTransfer, _) => true,
			_ => false,
		}
	}
}

impl pallet_proxy::Config for Runtime {
	type Event = Event;
	type Call = Call;
	type Currency = Balances;
	type ProxyType = ProxyType;
	type ProxyDepositBase = ProxyDepositBase;
	type ProxyDepositFactor = ProxyDepositFactor;
	type MaxProxies = MaxProxies;
	type WeightInfo = weights::pallet_proxy::WeightInfo<Runtime>;
	type MaxPending = MaxPending;
	type CallHasher = BlakeTwo256;
	type AnnouncementDepositBase = AnnouncementDepositBase;
	type AnnouncementDepositFactor = AnnouncementDepositFactor;
}

impl parachains_origin::Config for Runtime {}

impl parachains_configuration::Config for Runtime {
	type WeightInfo = weights::runtime_parachains_configuration::WeightInfo<Runtime>;
}

impl parachains_shared::Config for Runtime {}

impl parachains_session_info::Config for Runtime {}

impl parachains_inclusion::Config for Runtime {
	type Event = Event;
	type DisputesHandler = ();
	type RewardValidators = parachains_reward_points::RewardValidatorsWithEraPoints<Runtime>;
}

impl parachains_paras::Config for Runtime {
	type Origin = Origin;
	type Event = Event;
	type WeightInfo = weights::runtime_parachains_paras::WeightInfo<Runtime>;
}

parameter_types! {
	pub const FirstMessageFactorPercent: u64 = 100;
}

impl parachains_ump::Config for Runtime {
	type Event = Event;
	type UmpSink = ();
	type FirstMessageFactorPercent = FirstMessageFactorPercent;
	type ExecuteOverweightOrigin = EnsureRoot<AccountId>;
}

impl parachains_dmp::Config for Runtime {}

impl parachains_hrmp::Config for Runtime {
	type Event = Event;
	type Origin = Origin;
	type Currency = Balances;
}

impl parachains_paras_inherent::Config for Runtime {
	type WeightInfo = weights::runtime_parachains_paras_inherent::WeightInfo<Runtime>;
}

impl parachains_scheduler::Config for Runtime {}

impl parachains_initializer::Config for Runtime {
	type Randomness = pallet_babe::RandomnessFromOneEpochAgo<Runtime>;
	type ForceOrigin = EnsureRoot<AccountId>;
	type WeightInfo = weights::runtime_parachains_initializer::WeightInfo<Runtime>;
}

parameter_types! {
	// Mostly arbitrary deposit price, but should provide an adequate incentive not to spam reserve
	// `ParaId`s.
	pub const ParaDeposit: Balance = 100 * DOLLARS;
	pub const ParaDataByteDeposit: Balance = deposit(0, 1);
}

impl paras_registrar::Config for Runtime {
	type Event = Event;
	type Origin = Origin;
	type Currency = Balances;
	type OnSwap = (Crowdloan, Slots);
	type ParaDeposit = ParaDeposit;
	type DataDepositPerByte = ParaDataByteDeposit;
	type WeightInfo = weights::runtime_common_paras_registrar::WeightInfo<Runtime>;
}

parameter_types! {
	// 12 weeks = 3 months per lease period -> 8 lease periods ~ 2 years
	pub const LeasePeriod: BlockNumber = 12 * WEEKS;
	// Polkadot Genesis was on May 26, 2020.
	// Target Parachain Onboarding Date: Dec 15, 2021.
	// Difference is 568 days.
	// We want a lease period to start on the target onboarding date.
	// 568 % (12 * 7) = 64 day offset
	pub const LeaseOffset: BlockNumber = 64 * DAYS;
}

impl slots::Config for Runtime {
	type Event = Event;
	type Currency = Balances;
	type Registrar = Registrar;
	type LeasePeriod = LeasePeriod;
	type LeaseOffset = LeaseOffset;
	type WeightInfo = weights::runtime_common_slots::WeightInfo<Runtime>;
}

parameter_types! {
	pub const CrowdloanId: PalletId = PalletId(*b"py/cfund");
	// Accounts for 10_000 contributions, each using 48 bytes (16 bytes for balance, and 32 bytes
	// for a memo).
	pub const SubmissionDeposit: Balance = deposit(1, 480_000);
	// The minimum crowdloan contribution.
	pub const MinContribution: Balance = 5 * DOLLARS;
	pub const RemoveKeysLimit: u32 = 1000;
	// Allow 32 bytes for an additional memo to a crowdloan.
	pub const MaxMemoLength: u8 = 32;
}

impl crowdloan::Config for Runtime {
	type Event = Event;
	type PalletId = CrowdloanId;
	type SubmissionDeposit = SubmissionDeposit;
	type MinContribution = MinContribution;
	type RemoveKeysLimit = RemoveKeysLimit;
	type Registrar = Registrar;
	type Auctioneer = Auctions;
	type MaxMemoLength = MaxMemoLength;
	type WeightInfo = weights::runtime_common_crowdloan::WeightInfo<Runtime>;
}

parameter_types! {
	// The average auction is 7 days long, so this will be 70% for ending period.
	// 5 Days = 72000 Blocks @ 6 sec per block
	pub const EndingPeriod: BlockNumber = 5 * DAYS;
	// ~ 1000 samples per day -> ~ 20 blocks per sample -> 2 minute samples
	pub const SampleLength: BlockNumber = 2 * MINUTES;
}

type AuctionInitiate = EnsureOneOf<
	AccountId,
	EnsureRoot<AccountId>,
	pallet_collective::EnsureProportionAtLeast<_2, _3, AccountId, CouncilCollective>,
>;

impl auctions::Config for Runtime {
	type Event = Event;
	type Leaser = Slots;
	type Registrar = Registrar;
	type EndingPeriod = EndingPeriod;
	type SampleLength = SampleLength;
	type Randomness = pallet_babe::RandomnessFromOneEpochAgo<Runtime>;
	type InitiateOrigin = AuctionInitiate;
	type WeightInfo = weights::runtime_common_auctions::WeightInfo<Runtime>;
}

parameter_types! {
	/// The location of the DOT token, from the context of this chain. Since this token is native to this
	/// chain, we make it synonymous with it and thus it is the `Here` location, which means "equivalent to
	/// the context".
	pub const DotLocation: MultiLocation = Here.into();
	/// The Polkadot network ID. This is named.
	pub const PolkadotNetwork: NetworkId = NetworkId::Polkadot;
	/// Our XCM location ancestry - i.e. what, if anything, `Parent` means evaluated in our context. Since
	/// Polkadot is a top-level relay-chain, there is no ancestry.
	pub const Ancestry: MultiLocation = Here.into();
	/// The check account, which holds any native assets that have been teleported out and not back in (yet).
	pub CheckAccount: AccountId = XcmPallet::check_account();
}

/// The canonical means of converting a `MultiLocation` into an `AccountId`, used when we want to determine
/// the sovereign account controlled by a location.
pub type SovereignAccountOf = (
	// We can convert a child parachain using the standard `AccountId` conversion.
	ChildParachainConvertsVia<ParaId, AccountId>,
	// We can directly alias an `AccountId32` into a local account.
	AccountId32Aliases<PolkadotNetwork, AccountId>,
);

/// Our asset transactor. This is what allows us to interest with the runtime facilities from the point of
/// view of XCM-only concepts like `MultiLocation` and `MultiAsset`.
///
/// Ours is only aware of the Balances pallet, which is mapped to `DotLocation`.
pub type LocalAssetTransactor = XcmCurrencyAdapter<
	// Use this currency:
	Balances,
	// Use this currency when it is a fungible asset matching the given location or name:
	IsConcrete<DotLocation>,
	// We can convert the MultiLocations with our converter above:
	SovereignAccountOf,
	// Our chain's account ID type (we can't get away without mentioning it explicitly):
	AccountId,
	// We track our teleports in/out to keep total issuance correct.
	CheckAccount,
>;

/// The means that we convert an the XCM message origin location into a local dispatch origin.
type LocalOriginConverter = (
	// A `Signed` origin of the sovereign account that the original location controls.
	SovereignSignedViaLocation<SovereignAccountOf, Origin>,
	// A child parachain, natively expressed, has the `Parachain` origin.
	ChildParachainAsNative<parachains_origin::Origin, Origin>,
	// The AccountId32 location type can be expressed natively as a `Signed` origin.
	SignedAccountId32AsNative<PolkadotNetwork, Origin>,
<<<<<<< HEAD
	// A system child parachain, expressed as a Superuser, converts to the `Root` origin.
	ChildSystemParachainAsSuperuser<ParaId, Origin>,
=======
>>>>>>> 745d3bc3
);

parameter_types! {
	/// The amount of weight an XCM operation takes. This is a safe overestimate.
	pub const BaseXcmWeight: Weight = 1_000_000_000;
	/// Maximum number of instructions in a single XCM fragment. A sanity check against weight
	/// calculations getting too crazy.
	pub const MaxInstructions: u32 = 100;
}

/// The XCM router. When we want to send an XCM message, we use this type. It amalgamates all of our
/// individual routers.
pub type XcmRouter = (
	// Only one router so far - use DMP to communicate with child parachains.
	xcm_sender::ChildParachainRouter<Runtime, XcmPallet>,
);

parameter_types! {
	pub const Polkadot: MultiAssetFilter = Wild(AllOf { fun: WildFungible, id: Concrete(DotLocation::get()) });
<<<<<<< HEAD
	pub const PolkadotForStatemint: (MultiAssetFilter, MultiLocation) = (Polakdot::get(), Parachain(1000).into());
}
=======
	pub const PolkadotForStatemint: (MultiAssetFilter, MultiLocation) = (Polkadot::get(), Parachain(1000).into());
}

>>>>>>> 745d3bc3
pub type TrustedTeleporters = (xcm_builder::Case<PolkadotForStatemint>,);

match_type! {
	pub type OnlyParachains: impl Contains<MultiLocation> = {
		MultiLocation { parents: 0, interior: X1(Parachain(_)) }
	};
}

/// The barriers one of which must be passed for an XCM message to be executed.
pub type Barrier = (
	// Weight that is paid for may be consumed.
	TakeWeightCredit,
	// If the message is one that immediately attemps to pay for execution, then allow it.
	AllowTopLevelPaidExecutionFrom<Everything>,
<<<<<<< HEAD
	// Messages coming from system parachains need not pay for execution.
	AllowUnpaidExecutionFrom<IsChildSystemParachain<ParaId>>,
=======
>>>>>>> 745d3bc3
	// Expected responses are OK.
	AllowKnownQueryResponses<XcmPallet>,
	// Subscriptions for version tracking are OK.
	AllowSubscriptionsFrom<OnlyParachains>,
);

pub struct XcmConfig;
impl xcm_executor::Config for XcmConfig {
	type Call = Call;
	type XcmSender = XcmRouter;
	type AssetTransactor = LocalAssetTransactor;
	type OriginConverter = LocalOriginConverter;
	type IsReserve = ();
	type IsTeleporter = TrustedTeleporters;
	type LocationInverter = LocationInverter<Ancestry>;
	type Barrier = Barrier;
	type Weigher = FixedWeightBounds<BaseXcmWeight, Call, MaxInstructions>;
	// The weight trader piggybacks on the existing transaction-fee conversion logic.
	type Trader = UsingComponents<WeightToFee, DotLocation, AccountId, Balances, ToAuthor<Runtime>>;
	type ResponseHandler = XcmPallet;
	type AssetTrap = XcmPallet;
	type AssetClaims = XcmPallet;
	type SubscriptionService = XcmPallet;
}

parameter_types! {
	pub const CouncilBodyId: BodyId = BodyId::Executive;
<<<<<<< HEAD
=======
	// We are conservative with the XCM version we advertize.
	pub const AdvertisedXcmVersion: u32 = 2;
>>>>>>> 745d3bc3
}

/// Type to convert an `Origin` type value into a `MultiLocation` value which represents an interior location
/// of this chain.
pub type LocalOriginToLocation = (
	// We allow an origin from the Collective pallet to be used in XCM as a corresponding Plurality of the
	// `Unit` body.
	BackingToPlurality<
		Origin,
		pallet_collective::Origin<Runtime, CouncilCollective>,
		CouncilBodyId,
	>,
	// And a usual Signed origin to be used in XCM as a corresponding AccountId32
	SignedToAccountId32<Origin, AccountId, PolkadotNetwork>,
);
<<<<<<< HEAD
=======

>>>>>>> 745d3bc3
impl pallet_xcm::Config for Runtime {
	type Event = Event;
	type SendXcmOrigin = xcm_builder::EnsureXcmOrigin<Origin, LocalOriginToLocation>;
	type XcmRouter = XcmRouter;
	// Anyone can execute XCM messages locally...
	type ExecuteXcmOrigin = xcm_builder::EnsureXcmOrigin<Origin, LocalOriginToLocation>;
	// ...but they must match our filter, which rejects all.
	type XcmExecuteFilter = Nothing;
	type XcmExecutor = XcmExecutor<XcmConfig>;
	type XcmTeleportFilter = Everything;
	type XcmReserveTransferFilter = Everything;
	type Weigher = FixedWeightBounds<BaseXcmWeight, Call, MaxInstructions>;
	type LocationInverter = LocationInverter<Ancestry>;
	type Origin = Origin;
	type Call = Call;
	const VERSION_DISCOVERY_QUEUE_SIZE: u32 = 100;
<<<<<<< HEAD
	type AdvertisedXcmVersion = pallet_xcm::CurrentXcmVersion;
=======
	type AdvertisedXcmVersion = AdvertisedXcmVersion;
>>>>>>> 745d3bc3
}

construct_runtime! {
	pub enum Runtime where
		Block = Block,
		NodeBlock = primitives::v1::Block,
		UncheckedExtrinsic = UncheckedExtrinsic
	{
		// Basic stuff; balances is uncallable initially.
		System: frame_system::{Pallet, Call, Storage, Config, Event<T>} = 0,
		Scheduler: pallet_scheduler::{Pallet, Call, Storage, Event<T>} = 1,

		// Must be before session.
		Babe: pallet_babe::{Pallet, Call, Storage, Config, ValidateUnsigned} = 2,

		Timestamp: pallet_timestamp::{Pallet, Call, Storage, Inherent} = 3,
		Indices: pallet_indices::{Pallet, Call, Storage, Config<T>, Event<T>} = 4,
		Balances: pallet_balances::{Pallet, Call, Storage, Config<T>, Event<T>} = 5,
		TransactionPayment: pallet_transaction_payment::{Pallet, Storage} = 32,

		// Consensus support.
		Authorship: pallet_authorship::{Pallet, Call, Storage} = 6,
		Staking: pallet_staking::{Pallet, Call, Storage, Config<T>, Event<T>} = 7,
		Offences: pallet_offences::{Pallet, Storage, Event} = 8,
		Historical: session_historical::{Pallet} = 33,
		Session: pallet_session::{Pallet, Call, Storage, Event, Config<T>} = 9,
		Grandpa: pallet_grandpa::{Pallet, Call, Storage, Config, Event, ValidateUnsigned} = 11,
		ImOnline: pallet_im_online::{Pallet, Call, Storage, Event<T>, ValidateUnsigned, Config<T>} = 12,
		AuthorityDiscovery: pallet_authority_discovery::{Pallet, Config} = 13,

		// Governance stuff.
		Democracy: pallet_democracy::{Pallet, Call, Storage, Config<T>, Event<T>} = 14,
		Council: pallet_collective::<Instance1>::{Pallet, Call, Storage, Origin<T>, Event<T>, Config<T>} = 15,
		TechnicalCommittee: pallet_collective::<Instance2>::{Pallet, Call, Storage, Origin<T>, Event<T>, Config<T>} = 16,
		PhragmenElection: pallet_elections_phragmen::{Pallet, Call, Storage, Event<T>, Config<T>} = 17,
		TechnicalMembership: pallet_membership::<Instance1>::{Pallet, Call, Storage, Event<T>, Config<T>} = 18,
		Treasury: pallet_treasury::{Pallet, Call, Storage, Config, Event<T>} = 19,

		// Claims. Usable initially.
		Claims: claims::{Pallet, Call, Storage, Event<T>, Config<T>, ValidateUnsigned} = 24,
		// Vesting. Usable initially, but removed once all vesting is finished.
		Vesting: pallet_vesting::{Pallet, Call, Storage, Event<T>, Config<T>} = 25,
		// Cunning utilities. Usable initially.
		Utility: pallet_utility::{Pallet, Call, Event} = 26,

		// Identity. Late addition.
		Identity: pallet_identity::{Pallet, Call, Storage, Event<T>} = 28,

		// Proxy module. Late addition.
		Proxy: pallet_proxy::{Pallet, Call, Storage, Event<T>} = 29,

		// Multisig dispatch. Late addition.
		Multisig: pallet_multisig::{Pallet, Call, Storage, Event<T>} = 30,

		// Bounties module.
		Bounties: pallet_bounties::{Pallet, Call, Storage, Event<T>} = 34,

		// Tips module.
		Tips: pallet_tips::{Pallet, Call, Storage, Event<T>} = 35,

		// Election pallet. Only works with staking, but placed here to maintain indices.
		ElectionProviderMultiPhase: pallet_election_provider_multi_phase::{Pallet, Call, Storage, Event<T>, ValidateUnsigned} = 36,

		// Provides a semi-sorted list of nominators for staking.
		BagsList: pallet_bags_list::{Pallet, Call, Storage, Event<T>} = 37,

		// Parachains pallets. Start indices at 50 to leave room.
		ParachainsOrigin: parachains_origin::{Pallet, Origin} = 50,
		Configuration: parachains_configuration::{Pallet, Call, Storage, Config<T>} = 51,
		ParasShared: parachains_shared::{Pallet, Call, Storage} = 52,
		ParaInclusion: parachains_inclusion::{Pallet, Call, Storage, Event<T>} = 53,
		ParaInherent: parachains_paras_inherent::{Pallet, Call, Storage, Inherent} = 54,
		ParaScheduler: parachains_scheduler::{Pallet, Storage} = 55,
		Paras: parachains_paras::{Pallet, Call, Storage, Event, Config} = 56,
		Initializer: parachains_initializer::{Pallet, Call, Storage} = 57,
		Dmp: parachains_dmp::{Pallet, Call, Storage} = 58,
		Ump: parachains_ump::{Pallet, Call, Storage, Event} = 59,
		Hrmp: parachains_hrmp::{Pallet, Call, Storage, Event<T>, Config} = 60,
		ParaSessionInfo: parachains_session_info::{Pallet, Storage} = 61,

		// Parachain Onboarding Pallets. Start indices at 70 to leave room.
		Registrar: paras_registrar::{Pallet, Call, Storage, Event<T>} = 70,
		Slots: slots::{Pallet, Call, Storage, Event<T>} = 71,
		Auctions: auctions::{Pallet, Call, Storage, Event<T>} = 72,
		Crowdloan: crowdloan::{Pallet, Call, Storage, Event<T>} = 73,

		// Pallet for sending XCM.
		XcmPallet: pallet_xcm::{Pallet, Call, Storage, Event<T>, Origin, Config} = 99,
	}
}

/// The address format for describing accounts.
pub type Address = sp_runtime::MultiAddress<AccountId, ()>;
/// Block header type as expected by this runtime.
pub type Header = generic::Header<BlockNumber, BlakeTwo256>;
/// Block type as expected by this runtime.
pub type Block = generic::Block<Header, UncheckedExtrinsic>;
/// A Block signed with a Justification
pub type SignedBlock = generic::SignedBlock<Block>;
/// `BlockId` type as expected by this runtime.
pub type BlockId = generic::BlockId<Block>;
/// The `SignedExtension` to the basic transaction logic.
pub type SignedExtra = (
	frame_system::CheckSpecVersion<Runtime>,
	frame_system::CheckTxVersion<Runtime>,
	frame_system::CheckGenesis<Runtime>,
	frame_system::CheckMortality<Runtime>,
	frame_system::CheckNonce<Runtime>,
	frame_system::CheckWeight<Runtime>,
	pallet_transaction_payment::ChargeTransactionPayment<Runtime>,
	claims::PrevalidateAttests<Runtime>,
);
/// Unchecked extrinsic type as expected by this runtime.
pub type UncheckedExtrinsic = generic::UncheckedExtrinsic<Address, Call, Signature, SignedExtra>;
/// Executive: handles dispatch to the various modules.
pub type Executive = frame_executive::Executive<
	Runtime,
	Block,
	frame_system::ChainContext<Runtime>,
	Runtime,
	AllPallets,
	(StakingBagsListMigrationV8, SessionHistoricalPalletPrefixMigration),
>;
/// The payload being signed in transactions.
pub type SignedPayload = generic::SignedPayload<Call, SignedExtra>;

// Migration to generate pallet staking's `SortedListProvider` from pre-existing nominators.
pub struct StakingBagsListMigrationV8;

impl OnRuntimeUpgrade for StakingBagsListMigrationV8 {
	fn on_runtime_upgrade() -> frame_support::weights::Weight {
		pallet_staking::migrations::v8::migrate::<Runtime>()
	}

	#[cfg(feature = "try-runtime")]
	fn pre_upgrade() -> Result<(), &'static str> {
		pallet_staking::migrations::v8::pre_migrate::<Runtime>()
	}

	#[cfg(feature = "try-runtime")]
	fn post_upgrade() -> Result<(), &'static str> {
		pallet_staking::migrations::v8::post_migrate::<Runtime>()
	}
}

/// Migrate session-historical from `Session` to the new pallet prefix `Historical`
pub struct SessionHistoricalPalletPrefixMigration;

impl OnRuntimeUpgrade for SessionHistoricalPalletPrefixMigration {
	fn on_runtime_upgrade() -> frame_support::weights::Weight {
		pallet_session::migrations::v1::migrate::<Runtime, Historical>()
	}

	#[cfg(feature = "try-runtime")]
	fn pre_upgrade() -> Result<(), &'static str> {
		pallet_session::migrations::v1::pre_migrate::<Runtime, Historical>();
		Ok(())
	}

	#[cfg(feature = "try-runtime")]
	fn post_upgrade() -> Result<(), &'static str> {
		pallet_session::migrations::v1::post_migrate::<Runtime, Historical>();
		Ok(())
	}
}

#[cfg(not(feature = "disable-runtime-api"))]
sp_api::impl_runtime_apis! {
	impl sp_api::Core<Block> for Runtime {
		fn version() -> RuntimeVersion {
			VERSION
		}

		fn execute_block(block: Block) {
			Executive::execute_block(block);
		}

		fn initialize_block(header: &<Block as BlockT>::Header) {
			Executive::initialize_block(header)
		}
	}

	impl sp_api::Metadata<Block> for Runtime {
		fn metadata() -> OpaqueMetadata {
			OpaqueMetadata::new(Runtime::metadata().into())
		}
	}

	impl block_builder_api::BlockBuilder<Block> for Runtime {
		fn apply_extrinsic(extrinsic: <Block as BlockT>::Extrinsic) -> ApplyExtrinsicResult {
			Executive::apply_extrinsic(extrinsic)
		}

		fn finalize_block() -> <Block as BlockT>::Header {
			Executive::finalize_block()
		}

		fn inherent_extrinsics(data: inherents::InherentData) -> Vec<<Block as BlockT>::Extrinsic> {
			data.create_extrinsics()
		}

		fn check_inherents(
			block: Block,
			data: inherents::InherentData,
		) -> inherents::CheckInherentsResult {
			data.check_extrinsics(&block)
		}
	}

	impl tx_pool_api::runtime_api::TaggedTransactionQueue<Block> for Runtime {
		fn validate_transaction(
			source: TransactionSource,
			tx: <Block as BlockT>::Extrinsic,
			block_hash: <Block as BlockT>::Hash,
		) -> TransactionValidity {
			Executive::validate_transaction(source, tx, block_hash)
		}
	}

	impl offchain_primitives::OffchainWorkerApi<Block> for Runtime {
		fn offchain_worker(header: &<Block as BlockT>::Header) {
			Executive::offchain_worker(header)
		}
	}

	impl primitives::v1::ParachainHost<Block, Hash, BlockNumber> for Runtime {
		fn validators() -> Vec<ValidatorId> {
			parachains_runtime_api_impl::validators::<Runtime>()
		}

		fn validator_groups() -> (Vec<Vec<ValidatorIndex>>, GroupRotationInfo<BlockNumber>) {
			parachains_runtime_api_impl::validator_groups::<Runtime>()
		}

		fn availability_cores() -> Vec<CoreState<Hash, BlockNumber>> {
			parachains_runtime_api_impl::availability_cores::<Runtime>()
		}

		fn persisted_validation_data(para_id: ParaId, assumption: OccupiedCoreAssumption)
			-> Option<PersistedValidationData<Hash, BlockNumber>> {
			parachains_runtime_api_impl::persisted_validation_data::<Runtime>(para_id, assumption)
		}

		fn assumed_validation_data(
			para_id: ParaId,
			expected_persisted_validation_data_hash: Hash,
		) -> Option<(PersistedValidationData<Hash, BlockNumber>, ValidationCodeHash)> {
			parachains_runtime_api_impl::assumed_validation_data::<Runtime>(
				para_id,
				expected_persisted_validation_data_hash,
			)
		}

		fn check_validation_outputs(
			para_id: ParaId,
			outputs: primitives::v1::CandidateCommitments,
		) -> bool {
			parachains_runtime_api_impl::check_validation_outputs::<Runtime>(para_id, outputs)
		}

		fn session_index_for_child() -> SessionIndex {
			parachains_runtime_api_impl::session_index_for_child::<Runtime>()
		}

		fn validation_code(para_id: ParaId, assumption: OccupiedCoreAssumption)
			-> Option<ValidationCode> {
			parachains_runtime_api_impl::validation_code::<Runtime>(para_id, assumption)
		}

		fn candidate_pending_availability(para_id: ParaId) -> Option<CommittedCandidateReceipt<Hash>> {
			parachains_runtime_api_impl::candidate_pending_availability::<Runtime>(para_id)
		}

		fn candidate_events() -> Vec<CandidateEvent<Hash>> {
			parachains_runtime_api_impl::candidate_events::<Runtime, _>(|ev| {
				match ev {
					Event::ParaInclusion(ev) => {
						Some(ev)
					}
					_ => None,
				}
			})
		}

		fn session_info(index: SessionIndex) -> Option<SessionInfo> {
			parachains_runtime_api_impl::session_info::<Runtime>(index)
		}

		fn dmq_contents(recipient: ParaId) -> Vec<InboundDownwardMessage<BlockNumber>> {
			parachains_runtime_api_impl::dmq_contents::<Runtime>(recipient)
		}

		fn inbound_hrmp_channels_contents(
			recipient: ParaId
		) -> BTreeMap<ParaId, Vec<InboundHrmpMessage<BlockNumber>>> {
			parachains_runtime_api_impl::inbound_hrmp_channels_contents::<Runtime>(recipient)
		}

		fn validation_code_by_hash(hash: ValidationCodeHash) -> Option<ValidationCode> {
			parachains_runtime_api_impl::validation_code_by_hash::<Runtime>(hash)
		}

		fn on_chain_votes() -> Option<ScrapedOnChainVotes<Hash>> {
			parachains_runtime_api_impl::on_chain_votes::<Runtime>()
		}
	}

	impl beefy_primitives::BeefyApi<Block> for Runtime {
		fn validator_set() -> beefy_primitives::ValidatorSet<BeefyId> {
			// dummy implementation due to lack of BEEFY pallet.
			beefy_primitives::ValidatorSet { validators: Vec::new(), id: 0 }
		}
	}

	impl mmr::MmrApi<Block, Hash> for Runtime {
		fn generate_proof(_leaf_index: u64)
			-> Result<(mmr::EncodableOpaqueLeaf, mmr::Proof<Hash>), mmr::Error>
		{
			// dummy implementation due to lack of MMR pallet.
			Err(mmr::Error::GenerateProof)
		}

		fn verify_proof(_leaf: mmr::EncodableOpaqueLeaf, _proof: mmr::Proof<Hash>)
			-> Result<(), mmr::Error>
		{
			// dummy implementation due to lack of MMR pallet.
			Err(mmr::Error::Verify)
		}

		fn verify_proof_stateless(
			_root: Hash,
			_leaf: mmr::EncodableOpaqueLeaf,
			_proof: mmr::Proof<Hash>
		) -> Result<(), mmr::Error> {
			// dummy implementation due to lack of MMR pallet.
			Err(mmr::Error::Verify)
		}
	}

	impl fg_primitives::GrandpaApi<Block> for Runtime {
		fn grandpa_authorities() -> Vec<(GrandpaId, u64)> {
			Grandpa::grandpa_authorities()
		}

		fn current_set_id() -> fg_primitives::SetId {
			Grandpa::current_set_id()
		}

		fn submit_report_equivocation_unsigned_extrinsic(
			equivocation_proof: fg_primitives::EquivocationProof<
				<Block as BlockT>::Hash,
				sp_runtime::traits::NumberFor<Block>,
			>,
			key_owner_proof: fg_primitives::OpaqueKeyOwnershipProof,
		) -> Option<()> {
			let key_owner_proof = key_owner_proof.decode()?;

			Grandpa::submit_unsigned_equivocation_report(
				equivocation_proof,
				key_owner_proof,
			)
		}

		fn generate_key_ownership_proof(
			_set_id: fg_primitives::SetId,
			authority_id: fg_primitives::AuthorityId,
		) -> Option<fg_primitives::OpaqueKeyOwnershipProof> {
			use parity_scale_codec::Encode;

			Historical::prove((fg_primitives::KEY_TYPE, authority_id))
				.map(|p| p.encode())
				.map(fg_primitives::OpaqueKeyOwnershipProof::new)
		}
	}

	impl babe_primitives::BabeApi<Block> for Runtime {
		fn configuration() -> babe_primitives::BabeGenesisConfiguration {
			// The choice of `c` parameter (where `1 - c` represents the
			// probability of a slot being empty), is done in accordance to the
			// slot duration and expected target block time, for safely
			// resisting network delays of maximum two seconds.
			// <https://research.web3.foundation/en/latest/polkadot/BABE/Babe/#6-practical-results>
			babe_primitives::BabeGenesisConfiguration {
				slot_duration: Babe::slot_duration(),
				epoch_length: EpochDuration::get(),
				c: BABE_GENESIS_EPOCH_CONFIG.c,
				genesis_authorities: Babe::authorities().to_vec(),
				randomness: Babe::randomness(),
				allowed_slots: BABE_GENESIS_EPOCH_CONFIG.allowed_slots,
			}
		}

		fn current_epoch_start() -> babe_primitives::Slot {
			Babe::current_epoch_start()
		}

		fn current_epoch() -> babe_primitives::Epoch {
			Babe::current_epoch()
		}

		fn next_epoch() -> babe_primitives::Epoch {
			Babe::next_epoch()
		}

		fn generate_key_ownership_proof(
			_slot: babe_primitives::Slot,
			authority_id: babe_primitives::AuthorityId,
		) -> Option<babe_primitives::OpaqueKeyOwnershipProof> {
			use parity_scale_codec::Encode;

			Historical::prove((babe_primitives::KEY_TYPE, authority_id))
				.map(|p| p.encode())
				.map(babe_primitives::OpaqueKeyOwnershipProof::new)
		}

		fn submit_report_equivocation_unsigned_extrinsic(
			equivocation_proof: babe_primitives::EquivocationProof<<Block as BlockT>::Header>,
			key_owner_proof: babe_primitives::OpaqueKeyOwnershipProof,
		) -> Option<()> {
			let key_owner_proof = key_owner_proof.decode()?;

			Babe::submit_unsigned_equivocation_report(
				equivocation_proof,
				key_owner_proof,
			)
		}
	}

	impl authority_discovery_primitives::AuthorityDiscoveryApi<Block> for Runtime {
		fn authorities() -> Vec<AuthorityDiscoveryId> {
			AuthorityDiscovery::authorities()
		}
	}

	impl sp_session::SessionKeys<Block> for Runtime {
		fn generate_session_keys(seed: Option<Vec<u8>>) -> Vec<u8> {
			SessionKeys::generate(seed)
		}

		fn decode_session_keys(
			encoded: Vec<u8>,
		) -> Option<Vec<(Vec<u8>, sp_core::crypto::KeyTypeId)>> {
			SessionKeys::decode_into_raw_public_keys(&encoded)
		}
	}

	impl frame_system_rpc_runtime_api::AccountNonceApi<Block, AccountId, Nonce> for Runtime {
		fn account_nonce(account: AccountId) -> Nonce {
			System::account_nonce(account)
		}
	}

	impl pallet_transaction_payment_rpc_runtime_api::TransactionPaymentApi<
		Block,
		Balance,
	> for Runtime {
		fn query_info(uxt: <Block as BlockT>::Extrinsic, len: u32) -> RuntimeDispatchInfo<Balance> {
			TransactionPayment::query_info(uxt, len)
		}
		fn query_fee_details(uxt: <Block as BlockT>::Extrinsic, len: u32) -> FeeDetails<Balance> {
			TransactionPayment::query_fee_details(uxt, len)
		}
	}

	#[cfg(feature = "try-runtime")]
	impl frame_try_runtime::TryRuntime<Block> for Runtime {
		fn on_runtime_upgrade() -> (Weight, Weight) {
			log::info!("try-runtime::on_runtime_upgrade polkadot.");
			let weight = Executive::try_runtime_upgrade().unwrap();
			(weight, BlockWeights::get().max_block)
		}

		fn execute_block_no_check(block: Block) -> Weight {
			Executive::execute_block_no_check(block)
		}
	}

	#[cfg(feature = "runtime-benchmarks")]
	impl frame_benchmarking::Benchmark<Block> for Runtime {
		fn benchmark_metadata(extra: bool) -> (
			Vec<frame_benchmarking::BenchmarkList>,
			Vec<frame_support::traits::StorageInfo>,
		) {
			use frame_benchmarking::{list_benchmark, Benchmarking, BenchmarkList};
			use frame_support::traits::StorageInfoTrait;

			use pallet_session_benchmarking::Pallet as SessionBench;
			use pallet_offences_benchmarking::Pallet as OffencesBench;
			use frame_system_benchmarking::Pallet as SystemBench;

			let mut list = Vec::<BenchmarkList>::new();

			// Polkadot
			// NOTE: Make sure to prefix these `runtime_common::` so that path resolves correctly
			// in the generated file.
			list_benchmark!(list, extra, runtime_common::claims, Claims);
			list_benchmark!(list, extra, runtime_common::crowdloan, Crowdloan);
			list_benchmark!(list, extra, runtime_common::claims, Claims);
			list_benchmark!(list, extra, runtime_common::slots, Slots);
			list_benchmark!(list, extra, runtime_common::paras_registrar, Registrar);
			list_benchmark!(list, extra, runtime_parachains::configuration, Configuration);
			list_benchmark!(list, extra, runtime_parachains::initializer, Initializer);
			list_benchmark!(list, extra, runtime_parachains::paras, Paras);
			list_benchmark!(list, extra, runtime_parachains::paras_inherent, ParaInherent);
			// Substrate
			list_benchmark!(list, extra, pallet_bags_list, BagsList);
			list_benchmark!(list, extra, pallet_balances, Balances);
			list_benchmark!(list, extra, pallet_bounties, Bounties);
			list_benchmark!(list, extra, pallet_collective, Council);
			list_benchmark!(list, extra, pallet_collective, TechnicalCommittee);
			list_benchmark!(list, extra, pallet_democracy, Democracy);
			list_benchmark!(list, extra, pallet_elections_phragmen, PhragmenElection);
			list_benchmark!(list, extra, pallet_election_provider_multi_phase, ElectionProviderMultiPhase);
			list_benchmark!(list, extra, pallet_identity, Identity);
			list_benchmark!(list, extra, pallet_im_online, ImOnline);
			list_benchmark!(list, extra, pallet_indices, Indices);
			list_benchmark!(list, extra, pallet_membership, TechnicalMembership);
			list_benchmark!(list, extra, pallet_multisig, Multisig);
			list_benchmark!(list, extra, pallet_offences, OffencesBench::<Runtime>);
			list_benchmark!(list, extra, pallet_proxy, Proxy);
			list_benchmark!(list, extra, pallet_scheduler, Scheduler);
			list_benchmark!(list, extra, pallet_session, SessionBench::<Runtime>);
			list_benchmark!(list, extra, pallet_staking, Staking);
			list_benchmark!(list, extra, frame_system, SystemBench::<Runtime>);
			list_benchmark!(list, extra, pallet_timestamp, Timestamp);
			list_benchmark!(list, extra, pallet_tips, Tips);
			list_benchmark!(list, extra, pallet_treasury, Treasury);
			list_benchmark!(list, extra, pallet_utility, Utility);
			list_benchmark!(list, extra, pallet_vesting, Vesting);

			let storage_info = AllPalletsWithSystem::storage_info();

			return (list, storage_info)
		}

		fn dispatch_benchmark(
			config: frame_benchmarking::BenchmarkConfig
		) -> Result<
			Vec<frame_benchmarking::BenchmarkBatch>,
			sp_runtime::RuntimeString,
		> {
			use frame_benchmarking::{Benchmarking, BenchmarkBatch, add_benchmark, TrackedStorageKey};
			// Trying to add benchmarks directly to some pallets caused cyclic dependency issues.
			// To get around that, we separated the benchmarks into its own crate.
			use pallet_session_benchmarking::Pallet as SessionBench;
			use pallet_offences_benchmarking::Pallet as OffencesBench;
			use frame_system_benchmarking::Pallet as SystemBench;

			impl pallet_session_benchmarking::Config for Runtime {}
			impl pallet_offences_benchmarking::Config for Runtime {}
			impl frame_system_benchmarking::Config for Runtime {}

			let whitelist: Vec<TrackedStorageKey> = vec![
				// Block Number
				hex_literal::hex!("26aa394eea5630e07c48ae0c9558cef702a5c1b19ab7a04f536c519aca4983ac").to_vec().into(),
				// Total Issuance
				hex_literal::hex!("c2261276cc9d1f8598ea4b6a74b15c2f57c875e4cff74148e4628f264b974c80").to_vec().into(),
				// Execution Phase
				hex_literal::hex!("26aa394eea5630e07c48ae0c9558cef7ff553b5a9862a516939d82b3d3d8661a").to_vec().into(),
				// Event Count
				hex_literal::hex!("26aa394eea5630e07c48ae0c9558cef70a98fdbe9ce6c55837576c60c7af3850").to_vec().into(),
				// System Events
				hex_literal::hex!("26aa394eea5630e07c48ae0c9558cef780d41e5e16056765bc8461851072c9d7").to_vec().into(),
				// Treasury Account
				hex_literal::hex!("26aa394eea5630e07c48ae0c9558cef7b99d880ec681799c0cf30e8886371da95ecffd7b6c0f78751baa9d281e0bfa3a6d6f646c70792f74727372790000000000000000000000000000000000000000").to_vec().into(),
			];

			let mut batches = Vec::<BenchmarkBatch>::new();
			let params = (&config, &whitelist);
			// Polkadot
			// NOTE: Make sure to prefix these `runtime_common::` so that path resolves correctly
			// in the generated file.
			add_benchmark!(params, batches, runtime_common::claims, Claims);
			add_benchmark!(params, batches, runtime_common::crowdloan, Crowdloan);
			add_benchmark!(params, batches, runtime_common::claims, Claims);
			add_benchmark!(params, batches, runtime_common::slots, Slots);
			add_benchmark!(params, batches, runtime_common::paras_registrar, Registrar);
			add_benchmark!(params, batches, runtime_parachains::configuration, Configuration);
			add_benchmark!(params, batches, runtime_parachains::initializer, Initializer);
			add_benchmark!(params, batches, runtime_parachains::paras, Paras);
			add_benchmark!(params, batches, runtime_parachains::paras_inherent, ParaInherent);
			// Substrate
			add_benchmark!(params, batches, pallet_bags_list, BagsList);
			add_benchmark!(params, batches, pallet_balances, Balances);
			add_benchmark!(params, batches, pallet_bounties, Bounties);
			add_benchmark!(params, batches, pallet_collective, Council);
			add_benchmark!(params, batches, pallet_collective, TechnicalCommittee);
			add_benchmark!(params, batches, pallet_democracy, Democracy);
			add_benchmark!(params, batches, pallet_elections_phragmen, PhragmenElection);
			add_benchmark!(params, batches, pallet_election_provider_multi_phase, ElectionProviderMultiPhase);
			add_benchmark!(params, batches, pallet_identity, Identity);
			add_benchmark!(params, batches, pallet_im_online, ImOnline);
			add_benchmark!(params, batches, pallet_indices, Indices);
			add_benchmark!(params, batches, pallet_membership, TechnicalMembership);
			add_benchmark!(params, batches, pallet_multisig, Multisig);
			add_benchmark!(params, batches, pallet_offences, OffencesBench::<Runtime>);
			add_benchmark!(params, batches, pallet_proxy, Proxy);
			add_benchmark!(params, batches, pallet_scheduler, Scheduler);
			add_benchmark!(params, batches, pallet_session, SessionBench::<Runtime>);
			add_benchmark!(params, batches, pallet_staking, Staking);
			add_benchmark!(params, batches, frame_system, SystemBench::<Runtime>);
			add_benchmark!(params, batches, pallet_timestamp, Timestamp);
			add_benchmark!(params, batches, pallet_tips, Tips);
			add_benchmark!(params, batches, pallet_treasury, Treasury);
			add_benchmark!(params, batches, pallet_utility, Utility);
			add_benchmark!(params, batches, pallet_vesting, Vesting);

			if batches.is_empty() { return Err("Benchmark not found for this pallet.".into()) }
			Ok(batches)
		}
	}
}

#[cfg(test)]
mod test_fees {
	use super::*;
	use frame_support::weights::{GetDispatchInfo, WeightToFeePolynomial};
	use pallet_transaction_payment::Multiplier;
	use parity_scale_codec::Encode;
	use separator::Separatable;
	use sp_runtime::{assert_eq_error_rate, FixedPointNumber};

	#[test]
	fn payout_weight_portion() {
		use pallet_staking::WeightInfo;
		let payout_weight =
			<Runtime as pallet_staking::Config>::WeightInfo::payout_stakers_alive_staked(
				MaxNominatorRewardedPerValidator::get(),
			) as f64;
		let block_weight = BlockWeights::get().max_block as f64;

		println!(
			"a full payout takes {:.2} of the block weight [{} / {}]",
			payout_weight / block_weight,
			payout_weight,
			block_weight
		);
		assert!(payout_weight * 2f64 < block_weight);
	}

	#[test]
	#[ignore]
	fn block_cost() {
		let max_block_weight = BlockWeights::get().max_block;
		let raw_fee = WeightToFee::calc(&max_block_weight);

		println!(
			"Full Block weight == {} // WeightToFee(full_block) == {} plank",
			max_block_weight,
			raw_fee.separated_string(),
		);
	}

	#[test]
	#[ignore]
	fn transfer_cost_min_multiplier() {
		let min_multiplier = runtime_common::MinimumMultiplier::get();
		let call = pallet_balances::Call::<Runtime>::transfer_keep_alive {
			dest: Default::default(),
			value: Default::default(),
		};
		let info = call.get_dispatch_info();
		// convert to outer call.
		let call = Call::Balances(call);
		let len = call.using_encoded(|e| e.len()) as u32;

		let mut ext = sp_io::TestExternalities::new_empty();
		let mut test_with_multiplier = |m| {
			ext.execute_with(|| {
				pallet_transaction_payment::NextFeeMultiplier::<Runtime>::put(m);
				let fee = TransactionPayment::compute_fee(len, &info, 0);
				println!(
					"weight = {:?} // multiplier = {:?} // full transfer fee = {:?}",
					info.weight.separated_string(),
					pallet_transaction_payment::NextFeeMultiplier::<Runtime>::get(),
					fee.separated_string(),
				);
			});
		};

		test_with_multiplier(min_multiplier);
		test_with_multiplier(Multiplier::saturating_from_rational(1, 1u128));
		test_with_multiplier(Multiplier::saturating_from_rational(1, 1_000u128));
		test_with_multiplier(Multiplier::saturating_from_rational(1, 1_000_000u128));
		test_with_multiplier(Multiplier::saturating_from_rational(1, 1_000_000_000u128));
	}

	#[test]
	fn full_block_council_election_cost() {
		// the number of voters needed to consume almost a full block in council election, and how
		// much it is going to cost.
		use pallet_elections_phragmen::WeightInfo;

		// Loser candidate lose a lot of money; sybil attack by candidates is even more expensive,
		// and we don't care about it here. For now, we assume no extra candidates, and only
		// superfluous voters.
		let candidates = DesiredMembers::get() + DesiredRunnersUp::get();
		let mut voters = 1u32;
		let weight_with = |v| {
			<Runtime as pallet_elections_phragmen::Config>::WeightInfo::election_phragmen(
				candidates,
				v,
				v * 16,
			)
		};

		while weight_with(voters) <= BlockWeights::get().max_block {
			voters += 1;
		}

		let cost = voters as Balance * (VotingBondBase::get() + 16 * VotingBondFactor::get());
		let cost_dollars = cost / DOLLARS;
		println!(
			"can support {} voters in a single block for council elections; total bond {}",
			voters, cost_dollars,
		);
		assert!(cost_dollars > 150_000); // DOLLAR ~ new DOT ~ 10e10
	}

	#[test]
	fn nominator_limit() {
		use pallet_election_provider_multi_phase::WeightInfo;
		// starting point of the nominators.
		let target_voters: u32 = 50_000;

		// assuming we want around 5k candidates and 1k active validators. (March 31, 2021)
		let all_targets: u32 = 5_000;
		let desired: u32 = 1_000;
		let weight_with = |active| {
			<Runtime as pallet_election_provider_multi_phase::Config>::WeightInfo::submit_unsigned(
				active,
				all_targets,
				active,
				desired,
			)
		};

		let mut active = target_voters;
		while weight_with(active) <= OffchainSolutionWeightLimit::get() || active == target_voters {
			active += 1;
		}

		println!("can support {} nominators to yield a weight of {}", active, weight_with(active));
		assert!(active > target_voters, "we need to reevaluate the weight of the election system");
	}

	#[test]
	fn signed_deposit_is_sensible() {
		// ensure this number does not change, or that it is checked after each change.
		// a 1 MB solution should take (40 + 10) DOTs of deposit.
		let deposit = SignedDepositBase::get() + (SignedDepositByte::get() * 1024 * 1024);
		assert_eq_error_rate!(deposit, 50 * DOLLARS, DOLLARS);
	}
}

#[cfg(test)]
mod test {
	use super::*;

	#[test]
	fn call_size() {
		assert!(
			core::mem::size_of::<Call>() <= 230,
			"size of Call is more than 230 bytes: some calls have too big arguments, use Box to \
			reduce the size of Call.
			If the limit is too strong, maybe consider increase the limit",
		);
	}
}<|MERGE_RESOLUTION|>--- conflicted
+++ resolved
@@ -22,15 +22,9 @@
 
 use pallet_transaction_payment::CurrencyAdapter;
 use runtime_common::{
-<<<<<<< HEAD
-	auctions, claims, crowdloan, impls::DealWithFees, paras_registrar, slots, BlockHashCount,
-	BlockLength, BlockWeights, CurrencyToVote, OffchainSolutionLengthLimit,
-	OffchainSolutionWeightLimit, RocksDbWeight, SlowAdjustingFeeUpdate, xcm_sender
-=======
 	auctions, claims, crowdloan, impls::DealWithFees, paras_registrar, slots, xcm_sender,
 	BlockHashCount, BlockLength, BlockWeights, CurrencyToVote, OffchainSolutionLengthLimit,
 	OffchainSolutionWeightLimit, RocksDbWeight, SlowAdjustingFeeUpdate, ToAuthor,
->>>>>>> 745d3bc3
 };
 
 use runtime_parachains::{
@@ -90,18 +84,10 @@
 use xcm::latest::prelude::*;
 use xcm_builder::{
 	AccountId32Aliases, AllowKnownQueryResponses, AllowSubscriptionsFrom,
-<<<<<<< HEAD
-	AllowTopLevelPaidExecutionFrom, AllowUnpaidExecutionFrom, BackingToPlurality,
-	ChildParachainAsNative, ChildParachainConvertsVia, ChildSystemParachainAsSuperuser,
-	CurrencyAdapter as XcmCurrencyAdapter, FixedWeightBounds, IsChildSystemParachain, IsConcrete,
-	LocationInverter, SignedAccountId32AsNative, SignedToAccountId32, SovereignSignedViaLocation,
-	TakeWeightCredit, UsingComponents,
-=======
 	AllowTopLevelPaidExecutionFrom, BackingToPlurality, ChildParachainAsNative,
 	ChildParachainConvertsVia, CurrencyAdapter as XcmCurrencyAdapter, FixedWeightBounds,
 	IsConcrete, LocationInverter, SignedAccountId32AsNative, SignedToAccountId32,
 	SovereignSignedViaLocation, TakeWeightCredit, UsingComponents,
->>>>>>> 745d3bc3
 };
 use xcm_executor::XcmExecutor;
 
@@ -1354,11 +1340,6 @@
 	ChildParachainAsNative<parachains_origin::Origin, Origin>,
 	// The AccountId32 location type can be expressed natively as a `Signed` origin.
 	SignedAccountId32AsNative<PolkadotNetwork, Origin>,
-<<<<<<< HEAD
-	// A system child parachain, expressed as a Superuser, converts to the `Root` origin.
-	ChildSystemParachainAsSuperuser<ParaId, Origin>,
-=======
->>>>>>> 745d3bc3
 );
 
 parameter_types! {
@@ -1378,14 +1359,9 @@
 
 parameter_types! {
 	pub const Polkadot: MultiAssetFilter = Wild(AllOf { fun: WildFungible, id: Concrete(DotLocation::get()) });
-<<<<<<< HEAD
-	pub const PolkadotForStatemint: (MultiAssetFilter, MultiLocation) = (Polakdot::get(), Parachain(1000).into());
-}
-=======
 	pub const PolkadotForStatemint: (MultiAssetFilter, MultiLocation) = (Polkadot::get(), Parachain(1000).into());
 }
 
->>>>>>> 745d3bc3
 pub type TrustedTeleporters = (xcm_builder::Case<PolkadotForStatemint>,);
 
 match_type! {
@@ -1400,11 +1376,6 @@
 	TakeWeightCredit,
 	// If the message is one that immediately attemps to pay for execution, then allow it.
 	AllowTopLevelPaidExecutionFrom<Everything>,
-<<<<<<< HEAD
-	// Messages coming from system parachains need not pay for execution.
-	AllowUnpaidExecutionFrom<IsChildSystemParachain<ParaId>>,
-=======
->>>>>>> 745d3bc3
 	// Expected responses are OK.
 	AllowKnownQueryResponses<XcmPallet>,
 	// Subscriptions for version tracking are OK.
@@ -1432,11 +1403,8 @@
 
 parameter_types! {
 	pub const CouncilBodyId: BodyId = BodyId::Executive;
-<<<<<<< HEAD
-=======
 	// We are conservative with the XCM version we advertize.
 	pub const AdvertisedXcmVersion: u32 = 2;
->>>>>>> 745d3bc3
 }
 
 /// Type to convert an `Origin` type value into a `MultiLocation` value which represents an interior location
@@ -1452,10 +1420,6 @@
 	// And a usual Signed origin to be used in XCM as a corresponding AccountId32
 	SignedToAccountId32<Origin, AccountId, PolkadotNetwork>,
 );
-<<<<<<< HEAD
-=======
-
->>>>>>> 745d3bc3
 impl pallet_xcm::Config for Runtime {
 	type Event = Event;
 	type SendXcmOrigin = xcm_builder::EnsureXcmOrigin<Origin, LocalOriginToLocation>;
@@ -1472,11 +1436,7 @@
 	type Origin = Origin;
 	type Call = Call;
 	const VERSION_DISCOVERY_QUEUE_SIZE: u32 = 100;
-<<<<<<< HEAD
-	type AdvertisedXcmVersion = pallet_xcm::CurrentXcmVersion;
-=======
 	type AdvertisedXcmVersion = AdvertisedXcmVersion;
->>>>>>> 745d3bc3
 }
 
 construct_runtime! {
