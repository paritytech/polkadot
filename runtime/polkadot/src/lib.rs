// Copyright 2017-2020 Parity Technologies (UK) Ltd.
// This file is part of Polkadot.

// Polkadot is free software: you can redistribute it and/or modify
// it under the terms of the GNU General Public License as published by
// the Free Software Foundation, either version 3 of the License, or
// (at your option) any later version.

// Polkadot is distributed in the hope that it will be useful,
// but WITHOUT ANY WARRANTY; without even the implied warranty of
// MERCHANTABILITY or FITNESS FOR A PARTICULAR PURPOSE.  See the
// GNU General Public License for more details.

// You should have received a copy of the GNU General Public License
// along with Polkadot.  If not, see <http://www.gnu.org/licenses/>.

//! The Polkadot runtime. This can be compiled with `#[no_std]`, ready for Wasm.

#![cfg_attr(not(feature = "std"), no_std)]
// `construct_runtime!` does a lot of recursion and requires us to increase the limit to 256.
#![recursion_limit = "256"]

use pallet_transaction_payment::CurrencyAdapter;
use runtime_common::{
	claims, SlowAdjustingFeeUpdate, CurrencyToVote,
	impls::DealWithFees,
	BlockHashCount, RocksDbWeight, BlockWeights, BlockLength, OffchainSolutionWeightLimit,
	ParachainSessionKeyPlaceholder, AssignmentSessionKeyPlaceholder,
};

use sp_std::prelude::*;
use sp_std::collections::btree_map::BTreeMap;
use sp_core::u32_trait::{_1, _2, _3, _4, _5};
use parity_scale_codec::{Encode, Decode};
use primitives::v1::{
	AccountId, AccountIndex, Balance, BlockNumber, CandidateEvent, CommittedCandidateReceipt,
	CoreState, GroupRotationInfo, Hash, Id, Moment, Nonce, OccupiedCoreAssumption,
	PersistedValidationData, Signature, ValidationCode, ValidatorId, ValidatorIndex,
	InboundDownwardMessage, InboundHrmpMessage, SessionInfo,
};
use sp_runtime::{
	create_runtime_str, generic, impl_opaque_keys, ModuleId, ApplyExtrinsicResult,
	KeyTypeId, Percent, Permill, Perbill, curve::PiecewiseLinear,
	transaction_validity::{TransactionValidity, TransactionSource, TransactionPriority},
	traits::{
		BlakeTwo256, Block as BlockT, OpaqueKeys, ConvertInto, AccountIdLookup,
		Extrinsic as ExtrinsicT, SaturatedConversion, Verify,
	},
};
#[cfg(feature = "runtime-benchmarks")]
use sp_runtime::RuntimeString;
use sp_version::RuntimeVersion;
use pallet_grandpa::{AuthorityId as GrandpaId, fg_primitives};
#[cfg(any(feature = "std", test))]
use sp_version::NativeVersion;
use sp_core::OpaqueMetadata;
use sp_staking::SessionIndex;
use frame_support::{
	parameter_types, construct_runtime, RuntimeDebug,
	traits::{KeyOwnerProofSystem, Randomness, LockIdentifier, Filter},
	weights::Weight,
};
use frame_system::{EnsureRoot, EnsureOneOf};
use pallet_im_online::sr25519::AuthorityId as ImOnlineId;
use authority_discovery_primitives::AuthorityId as AuthorityDiscoveryId;
use pallet_transaction_payment::{FeeDetails, RuntimeDispatchInfo};
use pallet_session::historical as session_historical;
use static_assertions::const_assert;

#[cfg(feature = "std")]
pub use pallet_staking::StakerStatus;
#[cfg(any(feature = "std", test))]
pub use sp_runtime::BuildStorage;
pub use pallet_timestamp::Call as TimestampCall;
pub use pallet_balances::Call as BalancesCall;

/// Constant values used within the runtime.
pub mod constants;
use constants::{time::*, currency::*, fee::*};
use frame_support::traits::InstanceFilter;

// Weights used in the runtime.
mod weights;

// Make the WASM binary available.
#[cfg(feature = "std")]
include!(concat!(env!("OUT_DIR"), "/wasm_binary.rs"));

// Polkadot version identifier;
/// Runtime version (Polkadot).
pub const VERSION: RuntimeVersion = RuntimeVersion {
	spec_name: create_runtime_str!("polkadot"),
	impl_name: create_runtime_str!("parity-polkadot"),
	authoring_version: 0,
	spec_version: 30,
	impl_version: 0,
	#[cfg(not(feature = "disable-runtime-api"))]
	apis: RUNTIME_API_VERSIONS,
	#[cfg(feature = "disable-runtime-api")]
	apis: version::create_apis_vec![[]],
	transaction_version: 7,
};

/// The BABE epoch configuration at genesis.
pub const BABE_GENESIS_EPOCH_CONFIG: babe_primitives::BabeEpochConfiguration =
	babe_primitives::BabeEpochConfiguration {
		c: PRIMARY_PROBABILITY,
		allowed_slots: babe_primitives::AllowedSlots::PrimaryAndSecondaryVRFSlots
	};

/// Native version.
#[cfg(any(feature = "std", test))]
pub fn native_version() -> NativeVersion {
	NativeVersion {
		runtime_version: VERSION,
		can_author_with: Default::default(),
	}
}

pub struct BaseFilter;
impl Filter<Call> for BaseFilter {
	fn filter(call: &Call) -> bool {
		match call {
			// These modules are all allowed to be called by transactions:
			Call::Democracy(_) | Call::Council(_) | Call::TechnicalCommittee(_) |
			Call::TechnicalMembership(_) | Call::Treasury(_) | Call::ElectionsPhragmen(_) |
			Call::System(_) | Call::Scheduler(_) | Call::Indices(_) |
			Call::Babe(_) | Call::Timestamp(_) | Call::Balances(_) |
			Call::Authorship(_) | Call::Staking(_) | Call::Offences(_) |
			Call::Session(_) | Call::Grandpa(_) | Call::ImOnline(_) |
			Call::AuthorityDiscovery(_) |
			Call::Utility(_) | Call::Claims(_) | Call::Vesting(_) |
			Call::Identity(_) | Call::Proxy(_) | Call::Multisig(_) |
			Call::Bounties(_) | Call::Tips(_) | Call::ElectionProviderMultiPhase(_)
			=> true,
		}
	}
}

type MoreThanHalfCouncil = EnsureOneOf<
	AccountId,
	EnsureRoot<AccountId>,
	pallet_collective::EnsureProportionMoreThan<_1, _2, AccountId, CouncilCollective>
>;

parameter_types! {
	pub const Version: RuntimeVersion = VERSION;
	pub const SS58Prefix: u8 = 0;
}

impl frame_system::Config for Runtime {
	type BaseCallFilter = BaseFilter;
	type BlockWeights = BlockWeights;
	type BlockLength = BlockLength;
	type Origin = Origin;
	type Call = Call;
	type Index = Nonce;
	type BlockNumber = BlockNumber;
	type Hash = Hash;
	type Hashing = BlakeTwo256;
	type AccountId = AccountId;
	type Lookup = AccountIdLookup<AccountId, ()>;
	type Header = generic::Header<BlockNumber, BlakeTwo256>;
	type Event = Event;
	type BlockHashCount = BlockHashCount;
	type DbWeight = RocksDbWeight;
	type Version = Version;
	type PalletInfo = PalletInfo;
	type AccountData = pallet_balances::AccountData<Balance>;
	type OnNewAccount = ();
	type OnKilledAccount = ();
	type SystemWeightInfo = weights::frame_system::WeightInfo<Runtime>;
	type SS58Prefix = SS58Prefix;
}

parameter_types! {
	pub MaximumSchedulerWeight: Weight = Perbill::from_percent(80) *
		BlockWeights::get().max_block;
	pub const MaxScheduledPerBlock: u32 = 50;
}

impl pallet_scheduler::Config for Runtime {
	type Event = Event;
	type Origin = Origin;
	type PalletsOrigin = OriginCaller;
	type Call = Call;
	type MaximumWeight = MaximumSchedulerWeight;
	type ScheduleOrigin = EnsureRoot<AccountId>;
	type MaxScheduledPerBlock = MaxScheduledPerBlock;
	type WeightInfo = weights::pallet_scheduler::WeightInfo<Runtime>;
}

parameter_types! {
	pub const EpochDuration: u64 = EPOCH_DURATION_IN_BLOCKS as u64;
	pub const ExpectedBlockTime: Moment = MILLISECS_PER_BLOCK;
	pub const ReportLongevity: u64 =
		BondingDuration::get() as u64 * SessionsPerEra::get() as u64 * EpochDuration::get();
}

impl pallet_babe::Config for Runtime {
	type EpochDuration = EpochDuration;
	type ExpectedBlockTime = ExpectedBlockTime;

	// session module is the trigger
	type EpochChangeTrigger = pallet_babe::ExternalTrigger;

	type KeyOwnerProofSystem = Historical;

	type KeyOwnerProof = <Self::KeyOwnerProofSystem as KeyOwnerProofSystem<(
		KeyTypeId,
		pallet_babe::AuthorityId,
	)>>::Proof;

	type KeyOwnerIdentification = <Self::KeyOwnerProofSystem as KeyOwnerProofSystem<(
		KeyTypeId,
		pallet_babe::AuthorityId,
	)>>::IdentificationTuple;

	type HandleEquivocation =
		pallet_babe::EquivocationHandler<Self::KeyOwnerIdentification, Offences, ReportLongevity>;

	type WeightInfo = ();
}

parameter_types! {
	pub const IndexDeposit: Balance = 10 * DOLLARS;
}

impl pallet_indices::Config for Runtime {
	type AccountIndex = AccountIndex;
	type Currency = Balances;
	type Deposit = IndexDeposit;
	type Event = Event;
	type WeightInfo = weights::pallet_indices::WeightInfo<Runtime>;
}

parameter_types! {
	pub const ExistentialDeposit: Balance = 100 * CENTS;
	pub const MaxLocks: u32 = 50;
}

impl pallet_balances::Config for Runtime {
	type Balance = Balance;
	type DustRemoval = ();
	type Event = Event;
	type ExistentialDeposit = ExistentialDeposit;
	type AccountStore = System;
	type MaxLocks = MaxLocks;
	type WeightInfo = weights::pallet_balances::WeightInfo<Runtime>;
}

parameter_types! {
	pub const TransactionByteFee: Balance = 10 * MILLICENTS;
}

impl pallet_transaction_payment::Config for Runtime {
	type OnChargeTransaction = CurrencyAdapter<Balances, DealWithFees<Runtime>>;
	type TransactionByteFee = TransactionByteFee;
	type WeightToFee = WeightToFee;
	type FeeMultiplierUpdate = SlowAdjustingFeeUpdate<Self>;
}

parameter_types! {
	pub const MinimumPeriod: u64 = SLOT_DURATION / 2;
}
impl pallet_timestamp::Config for Runtime {
	type Moment = u64;
	type OnTimestampSet = Babe;
	type MinimumPeriod = MinimumPeriod;
	type WeightInfo = weights::pallet_timestamp::WeightInfo<Runtime>;
}

parameter_types! {
	pub const UncleGenerations: u32 = 0;
}

// TODO: substrate#2986 implement this properly
impl pallet_authorship::Config for Runtime {
	type FindAuthor = pallet_session::FindAccountFromAuthorIndex<Self, Babe>;
	type UncleGenerations = UncleGenerations;
	type FilterUncle = ();
	type EventHandler = (Staking, ImOnline);
}

impl_opaque_keys! {
	pub struct SessionKeys {
		pub grandpa: Grandpa,
		pub babe: Babe,
		pub im_online: ImOnline,
		pub para_validator: ParachainSessionKeyPlaceholder<Runtime>,
		pub para_assignment: AssignmentSessionKeyPlaceholder<Runtime>,
		pub authority_discovery: AuthorityDiscovery,
	}
}

parameter_types! {
	pub const DisabledValidatorsThreshold: Perbill = Perbill::from_percent(17);
}

impl pallet_session::Config for Runtime {
	type Event = Event;
	type ValidatorId = AccountId;
	type ValidatorIdOf = pallet_staking::StashOf<Self>;
	type ShouldEndSession = Babe;
	type NextSessionRotation = Babe;
	type SessionManager = pallet_session::historical::NoteHistoricalRoot<Self, Staking>;
	type SessionHandler = <SessionKeys as OpaqueKeys>::KeyTypeIdProviders;
	type Keys = SessionKeys;
	type DisabledValidatorsThreshold = DisabledValidatorsThreshold;
	type WeightInfo = weights::pallet_session::WeightInfo<Runtime>;
}

impl pallet_session::historical::Config for Runtime {
	type FullIdentification = pallet_staking::Exposure<AccountId, Balance>;
	type FullIdentificationOf = pallet_staking::ExposureOf<Runtime>;
}

parameter_types! {
	// no signed phase for now, just unsigned.
	pub const SignedPhase: u32 = 0;
	pub const UnsignedPhase: u32 = EPOCH_DURATION_IN_BLOCKS / 4;

	// fallback: run election on-chain.
	pub const Fallback: pallet_election_provider_multi_phase::FallbackStrategy =
		pallet_election_provider_multi_phase::FallbackStrategy::OnChain;
	pub SolutionImprovementThreshold: Perbill = Perbill::from_rational(5u32, 10_000);

	// miner configs
	pub const MinerMaxIterations: u32 = 10;
}

sp_npos_elections::generate_solution_type!(
	#[compact]
	pub struct NposCompactSolution16::<
		VoterIndex = u32,
		TargetIndex = u16,
		Accuracy = sp_runtime::PerU16,
	>(16)
);

impl pallet_election_provider_multi_phase::Config for Runtime {
	type Event = Event;
	type Currency = Balances;
	type SignedPhase = SignedPhase;
	type UnsignedPhase = UnsignedPhase;
	type SolutionImprovementThreshold = SolutionImprovementThreshold;
	type MinerMaxIterations = MinerMaxIterations;
	type MinerMaxWeight = OffchainSolutionWeightLimit; // For now use the one from staking.
	type MinerTxPriority = NposSolutionPriority;
	type DataProvider = Staking;
	type OnChainAccuracy = Perbill;
	type CompactSolution = NposCompactSolution16;
	type Fallback = Fallback;
	type BenchmarkingConfig = ();
	type WeightInfo = weights::pallet_election_provider_multi_phase::WeightInfo<Runtime>;
}

// TODO #6469: This shouldn't be static, but a lazily cached value, not built unless needed, and
// re-built in case input parameters have changed. The `ideal_stake` should be determined by the
// amount of parachain slots being bid on: this should be around `(75 - 25.min(slots / 4))%`.
pallet_staking_reward_curve::build! {
	const REWARD_CURVE: PiecewiseLinear<'static> = curve!(
		min_inflation: 0_025_000,
		max_inflation: 0_100_000,
		// 3:2:1 staked : parachains : float.
		// while there's no parachains, then this is 75% staked : 25% float.
		ideal_stake: 0_750_000,
		falloff: 0_050_000,
		max_piece_count: 40,
		test_precision: 0_005_000,
	);
}

parameter_types! {
	// Six sessions in an era (24 hours).
	pub const SessionsPerEra: SessionIndex = 6;
	// 28 eras for unbonding (28 days).
	pub const BondingDuration: pallet_staking::EraIndex = 28;
	pub const SlashDeferDuration: pallet_staking::EraIndex = 27;
	pub const RewardCurve: &'static PiecewiseLinear<'static> = &REWARD_CURVE;
	pub const MaxNominatorRewardedPerValidator: u32 = 256;
}

type SlashCancelOrigin = EnsureOneOf<
	AccountId,
	EnsureRoot<AccountId>,
	pallet_collective::EnsureProportionAtLeast<_3, _4, AccountId, CouncilCollective>
>;

impl pallet_staking::Config for Runtime {
	const MAX_NOMINATIONS: u32 = <NposCompactSolution16 as sp_npos_elections::CompactSolution>::LIMIT as u32;
	type Currency = Balances;
	type UnixTime = Timestamp;
	type CurrencyToVote = CurrencyToVote;
	type RewardRemainder = Treasury;
	type Event = Event;
	type Slash = Treasury;
	type Reward = ();
	type SessionsPerEra = SessionsPerEra;
	type BondingDuration = BondingDuration;
	type SlashDeferDuration = SlashDeferDuration;
	// A super-majority of the council can cancel the slash.
	type SlashCancelOrigin = SlashCancelOrigin;
	type SessionInterface = Self;
	type EraPayout = pallet_staking::ConvertCurve<RewardCurve>;
	type MaxNominatorRewardedPerValidator = MaxNominatorRewardedPerValidator;
	type NextNewSession = Session;
	type ElectionProvider = ElectionProviderMultiPhase;
	type WeightInfo = weights::pallet_staking::WeightInfo<Runtime>;
}

parameter_types! {
	// Minimum 4 CENTS/byte
	pub const BasicDeposit: Balance = deposit(1, 258);
	pub const FieldDeposit: Balance = deposit(0, 66);
	pub const SubAccountDeposit: Balance = deposit(1, 53);
	pub const MaxSubAccounts: u32 = 100;
	pub const MaxAdditionalFields: u32 = 100;
	pub const MaxRegistrars: u32 = 20;
}

impl pallet_identity::Config for Runtime {
	type Event = Event;
	type Currency = Balances;
	type BasicDeposit = BasicDeposit;
	type FieldDeposit = FieldDeposit;
	type SubAccountDeposit = SubAccountDeposit;
	type MaxSubAccounts = MaxSubAccounts;
	type MaxAdditionalFields = MaxAdditionalFields;
	type MaxRegistrars = MaxRegistrars;
	type Slashed = Treasury;
	type ForceOrigin = MoreThanHalfCouncil;
	type RegistrarOrigin = MoreThanHalfCouncil;
	type WeightInfo = weights::pallet_identity::WeightInfo<Runtime>;
}

parameter_types! {
	pub const LaunchPeriod: BlockNumber = 28 * DAYS;
	pub const VotingPeriod: BlockNumber = 28 * DAYS;
	pub const FastTrackVotingPeriod: BlockNumber = 3 * HOURS;
	pub const MinimumDeposit: Balance = 100 * DOLLARS;
	pub const EnactmentPeriod: BlockNumber = 28 * DAYS;
	pub const CooloffPeriod: BlockNumber = 7 * DAYS;
	// One cent: $10,000 / MB
	pub const PreimageByteDeposit: Balance = 1 * CENTS;
	pub const InstantAllowed: bool = true;
	pub const MaxVotes: u32 = 100;
	pub const MaxProposals: u32 = 100;
}

impl pallet_democracy::Config for Runtime {
	type Proposal = Call;
	type Event = Event;
	type Currency = Balances;
	type EnactmentPeriod = EnactmentPeriod;
	type LaunchPeriod = LaunchPeriod;
	type VotingPeriod = VotingPeriod;
	type MinimumDeposit = MinimumDeposit;
	/// A straight majority of the council can decide what their next motion is.
	type ExternalOrigin = frame_system::EnsureOneOf<AccountId,
		pallet_collective::EnsureProportionAtLeast<_1, _2, AccountId, CouncilCollective>,
		frame_system::EnsureRoot<AccountId>,
	>;
	/// A 60% super-majority can have the next scheduled referendum be a straight majority-carries vote.
	type ExternalMajorityOrigin = frame_system::EnsureOneOf<AccountId,
		pallet_collective::EnsureProportionAtLeast<_3, _5, AccountId, CouncilCollective>,
		frame_system::EnsureRoot<AccountId>,
	>;
	/// A unanimous council can have the next scheduled referendum be a straight default-carries
	/// (NTB) vote.
	type ExternalDefaultOrigin = frame_system::EnsureOneOf<AccountId,
		pallet_collective::EnsureProportionAtLeast<_1, _1, AccountId, CouncilCollective>,
		frame_system::EnsureRoot<AccountId>,
	>;
	/// Two thirds of the technical committee can have an ExternalMajority/ExternalDefault vote
	/// be tabled immediately and with a shorter voting/enactment period.
	type FastTrackOrigin = frame_system::EnsureOneOf<AccountId,
		pallet_collective::EnsureProportionAtLeast<_2, _3, AccountId, TechnicalCollective>,
		frame_system::EnsureRoot<AccountId>,
	>;
	type InstantOrigin = frame_system::EnsureOneOf<AccountId,
		pallet_collective::EnsureProportionAtLeast<_1, _1, AccountId, TechnicalCollective>,
		frame_system::EnsureRoot<AccountId>,
	>;
	type InstantAllowed = InstantAllowed;
	type FastTrackVotingPeriod = FastTrackVotingPeriod;
	// To cancel a proposal which has been passed, 2/3 of the council must agree to it.
	type CancellationOrigin = EnsureOneOf<AccountId,
		pallet_collective::EnsureProportionAtLeast<_2, _3, AccountId, CouncilCollective>,
		EnsureRoot<AccountId>,
	>;
	// To cancel a proposal before it has been passed, the technical committee must be unanimous or
	// Root must agree.
	type CancelProposalOrigin = EnsureOneOf<AccountId,
		pallet_collective::EnsureProportionAtLeast<_1, _1, AccountId, TechnicalCollective>,
		EnsureRoot<AccountId>,
	>;
	type BlacklistOrigin = EnsureRoot<AccountId>;
	// Any single technical committee member may veto a coming council proposal, however they can
	// only do it once and it lasts only for the cooloff period.
	type VetoOrigin = pallet_collective::EnsureMember<AccountId, TechnicalCollective>;
	type CooloffPeriod = CooloffPeriod;
	type PreimageByteDeposit = PreimageByteDeposit;
	type OperationalPreimageOrigin = pallet_collective::EnsureMember<AccountId, CouncilCollective>;
	type Slash = Treasury;
	type Scheduler = Scheduler;
	type PalletsOrigin = OriginCaller;
	type MaxVotes = MaxVotes;
	type WeightInfo = weights::pallet_democracy::WeightInfo<Runtime>;
	type MaxProposals = MaxProposals;
}

parameter_types! {
	pub const CouncilMotionDuration: BlockNumber = 7 * DAYS;
	pub const CouncilMaxProposals: u32 = 100;
	pub const CouncilMaxMembers: u32 = 100;
}

type CouncilCollective = pallet_collective::Instance1;
impl pallet_collective::Config<CouncilCollective> for Runtime {
	type Origin = Origin;
	type Proposal = Call;
	type Event = Event;
	type MotionDuration = CouncilMotionDuration;
	type MaxProposals = CouncilMaxProposals;
	type MaxMembers = CouncilMaxMembers;
	type DefaultVote = pallet_collective::PrimeDefaultVote;
	type WeightInfo = weights::pallet_collective::WeightInfo<Runtime>;
}

parameter_types! {
	pub const CandidacyBond: Balance = 100 * DOLLARS;
	// 1 storage item created, key size is 32 bytes, value size is 16+16.
	pub const VotingBondBase: Balance = deposit(1, 64);
	// additional data per vote is 32 bytes (account id).
	pub const VotingBondFactor: Balance = deposit(0, 32);
	/// Weekly council elections; scaling up to monthly eventually.
	pub const TermDuration: BlockNumber = 7 * DAYS;
	/// 13 members initially, to be increased to 23 eventually.
	pub const DesiredMembers: u32 = 13;
	pub const DesiredRunnersUp: u32 = 20;
	pub const ElectionsPhragmenModuleId: LockIdentifier = *b"phrelect";
}
// Make sure that there are no more than `MaxMembers` members elected via phragmen.
const_assert!(DesiredMembers::get() <= CouncilMaxMembers::get());

impl pallet_elections_phragmen::Config for Runtime {
	type Event = Event;
	type ModuleId = ElectionsPhragmenModuleId;
	type Currency = Balances;
	type ChangeMembers = Council;
	type InitializeMembers = Council;
	type CurrencyToVote = frame_support::traits::U128CurrencyToVote;
	type CandidacyBond = CandidacyBond;
	type VotingBondBase = VotingBondBase;
	type VotingBondFactor = VotingBondFactor;
	type LoserCandidate = Treasury;
	type KickedMember = Treasury;
	type DesiredMembers = DesiredMembers;
	type DesiredRunnersUp = DesiredRunnersUp;
	type TermDuration = TermDuration;
	type WeightInfo = weights::pallet_elections_phragmen::WeightInfo<Runtime>;
}

parameter_types! {
	pub const TechnicalMotionDuration: BlockNumber = 7 * DAYS;
	pub const TechnicalMaxProposals: u32 = 100;
	pub const TechnicalMaxMembers: u32 = 100;
}

type TechnicalCollective = pallet_collective::Instance2;
impl pallet_collective::Config<TechnicalCollective> for Runtime {
	type Origin = Origin;
	type Proposal = Call;
	type Event = Event;
	type MotionDuration = TechnicalMotionDuration;
	type MaxProposals = TechnicalMaxProposals;
	type MaxMembers = TechnicalMaxMembers;
	type DefaultVote = pallet_collective::PrimeDefaultVote;
	type WeightInfo = weights::pallet_collective::WeightInfo<Runtime>;
}

impl pallet_membership::Config<pallet_membership::Instance1> for Runtime {
	type Event = Event;
	type AddOrigin = MoreThanHalfCouncil;
	type RemoveOrigin = MoreThanHalfCouncil;
	type SwapOrigin = MoreThanHalfCouncil;
	type ResetOrigin = MoreThanHalfCouncil;
	type PrimeOrigin = MoreThanHalfCouncil;
	type MembershipInitialized = TechnicalCommittee;
	type MembershipChanged = TechnicalCommittee;
}

parameter_types! {
	pub const ProposalBond: Permill = Permill::from_percent(5);
	pub const ProposalBondMinimum: Balance = 100 * DOLLARS;
	pub const SpendPeriod: BlockNumber = 24 * DAYS;
	pub const Burn: Permill = Permill::from_percent(1);
	pub const TreasuryModuleId: ModuleId = ModuleId(*b"py/trsry");

	pub const TipCountdown: BlockNumber = 1 * DAYS;
	pub const TipFindersFee: Percent = Percent::from_percent(20);
	pub const TipReportDepositBase: Balance = 1 * DOLLARS;
	pub const DataDepositPerByte: Balance = 1 * CENTS;
	pub const BountyDepositBase: Balance = 1 * DOLLARS;
	pub const BountyDepositPayoutDelay: BlockNumber = 8 * DAYS;
	pub const BountyUpdatePeriod: BlockNumber = 90 * DAYS;
	pub const MaximumReasonLength: u32 = 16384;
	pub const BountyCuratorDeposit: Permill = Permill::from_percent(50);
	pub const BountyValueMinimum: Balance = 10 * DOLLARS;
}

type ApproveOrigin = EnsureOneOf<
	AccountId,
	EnsureRoot<AccountId>,
	pallet_collective::EnsureProportionAtLeast<_3, _5, AccountId, CouncilCollective>
>;

impl pallet_treasury::Config for Runtime {
	type ModuleId = TreasuryModuleId;
	type Currency = Balances;
	type ApproveOrigin = ApproveOrigin;
	type RejectOrigin = MoreThanHalfCouncil;
	type Event = Event;
	type OnSlash = Treasury;
	type ProposalBond = ProposalBond;
	type ProposalBondMinimum = ProposalBondMinimum;
	type SpendPeriod = SpendPeriod;
	type Burn = Burn;
	type BurnDestination = ();
	type SpendFunds = Bounties;
	type WeightInfo = weights::pallet_treasury::WeightInfo<Runtime>;
}

impl pallet_bounties::Config for Runtime {
	type Event = Event;
	type BountyDepositBase = BountyDepositBase;
	type BountyDepositPayoutDelay = BountyDepositPayoutDelay;
	type BountyUpdatePeriod = BountyUpdatePeriod;
	type BountyCuratorDeposit = BountyCuratorDeposit;
	type BountyValueMinimum = BountyValueMinimum;
	type DataDepositPerByte = DataDepositPerByte;
	type MaximumReasonLength = MaximumReasonLength;
	type WeightInfo = weights::pallet_bounties::WeightInfo<Runtime>;
}

impl pallet_tips::Config for Runtime {
	type Event = Event;
	type DataDepositPerByte = DataDepositPerByte;
	type MaximumReasonLength = MaximumReasonLength;
	type Tippers = ElectionsPhragmen;
	type TipCountdown = TipCountdown;
	type TipFindersFee = TipFindersFee;
	type TipReportDepositBase = TipReportDepositBase;
	type WeightInfo = weights::pallet_tips::WeightInfo<Runtime>;
}

parameter_types! {
	pub OffencesWeightSoftLimit: Weight = Perbill::from_percent(60) * BlockWeights::get().max_block;
}

impl pallet_offences::Config for Runtime {
	type Event = Event;
	type IdentificationTuple = pallet_session::historical::IdentificationTuple<Self>;
	type OnOffenceHandler = Staking;
	type WeightSoftLimit = OffencesWeightSoftLimit;
}

impl pallet_authority_discovery::Config for Runtime {}

parameter_types! {
	pub NposSolutionPriority: TransactionPriority =
		Perbill::from_percent(90) * TransactionPriority::max_value();
	pub const ImOnlineUnsignedPriority: TransactionPriority = TransactionPriority::max_value();
}

impl pallet_im_online::Config for Runtime {
	type AuthorityId = ImOnlineId;
	type Event = Event;
	type ValidatorSet = Historical;
	type NextSessionRotation = Babe;
	type ReportUnresponsiveness = Offences;
	type UnsignedPriority = ImOnlineUnsignedPriority;
	type WeightInfo = weights::pallet_im_online::WeightInfo<Runtime>;
}

impl pallet_grandpa::Config for Runtime {
	type Event = Event;
	type Call = Call;

	type KeyOwnerProof =
	<Self::KeyOwnerProofSystem as KeyOwnerProofSystem<(KeyTypeId, GrandpaId)>>::Proof;

	type KeyOwnerIdentification = <Self::KeyOwnerProofSystem as KeyOwnerProofSystem<(
		KeyTypeId,
		GrandpaId,
	)>>::IdentificationTuple;

	type KeyOwnerProofSystem = Historical;

	type HandleEquivocation =
		pallet_grandpa::EquivocationHandler<Self::KeyOwnerIdentification, Offences, ReportLongevity>;

	type WeightInfo = ();
}

/// Submits a transaction with the node's public and signature type. Adheres to the signed extension
/// format of the chain.
impl<LocalCall> frame_system::offchain::CreateSignedTransaction<LocalCall> for Runtime where
	Call: From<LocalCall>,
{
	fn create_transaction<C: frame_system::offchain::AppCrypto<Self::Public, Self::Signature>>(
		call: Call,
		public: <Signature as Verify>::Signer,
		account: AccountId,
		nonce: <Runtime as frame_system::Config>::Index,
	) -> Option<(Call, <UncheckedExtrinsic as ExtrinsicT>::SignaturePayload)> {
		use sp_runtime::traits::StaticLookup;
		// take the biggest period possible.
		let period = BlockHashCount::get()
			.checked_next_power_of_two()
			.map(|c| c / 2)
			.unwrap_or(2) as u64;

		let current_block = System::block_number()
			.saturated_into::<u64>()
			// The `System::block_number` is initialized with `n+1`,
			// so the actual block number is `n`.
			.saturating_sub(1);
		let tip = 0;
		let extra: SignedExtra = (
			frame_system::CheckSpecVersion::<Runtime>::new(),
			frame_system::CheckTxVersion::<Runtime>::new(),
			frame_system::CheckGenesis::<Runtime>::new(),
			frame_system::CheckMortality::<Runtime>::from(generic::Era::mortal(period, current_block)),
			frame_system::CheckNonce::<Runtime>::from(nonce),
			frame_system::CheckWeight::<Runtime>::new(),
			pallet_transaction_payment::ChargeTransactionPayment::<Runtime>::from(tip),
			claims::PrevalidateAttests::<Runtime>::new(),
		);
		let raw_payload = SignedPayload::new(call, extra).map_err(|e| {
			log::warn!("Unable to create signed payload: {:?}", e);
		}).ok()?;
		let signature = raw_payload.using_encoded(|payload| {
			C::sign(payload, public)
		})?;
		let (call, extra, _) = raw_payload.deconstruct();
		let address = <Runtime as frame_system::Config>::Lookup::unlookup(account);
		Some((call, (address, signature, extra)))
	}
}

impl frame_system::offchain::SigningTypes for Runtime {
	type Public = <Signature as Verify>::Signer;
	type Signature = Signature;
}

impl<C> frame_system::offchain::SendTransactionTypes<C> for Runtime where Call: From<C> {
	type Extrinsic = UncheckedExtrinsic;
	type OverarchingCall = Call;
}

parameter_types! {
	pub const ParathreadDeposit: Balance = 500 * DOLLARS;
	pub const QueueSize: usize = 2;
	pub const MaxRetries: u32 = 3;
}

parameter_types! {
	pub Prefix: &'static [u8] = b"Pay DOTs to the Polkadot account:";
}

impl claims::Config for Runtime {
	type Event = Event;
	type VestingSchedule = Vesting;
	type Prefix = Prefix;
	/// At least 3/4 of the council must agree to a claim move before it can happen.
	type MoveClaimOrigin = pallet_collective::EnsureProportionAtLeast<_3, _4, AccountId, CouncilCollective>;
	type WeightInfo = weights::runtime_common_claims::WeightInfo<Runtime>;
}

parameter_types! {
	pub const MinVestedTransfer: Balance = 100 * DOLLARS;
}

impl pallet_vesting::Config for Runtime {
	type Event = Event;
	type Currency = Balances;
	type BlockNumberToBalance = ConvertInto;
	type MinVestedTransfer = MinVestedTransfer;
	type WeightInfo = weights::pallet_vesting::WeightInfo<Runtime>;
}

impl pallet_utility::Config for Runtime {
	type Event = Event;
	type Call = Call;
	type WeightInfo = weights::pallet_utility::WeightInfo<Runtime>;
}

parameter_types! {
	// One storage item; key size is 32; value is size 4+4+16+32 bytes = 56 bytes.
	pub const DepositBase: Balance = deposit(1, 88);
	// Additional storage item size of 32 bytes.
	pub const DepositFactor: Balance = deposit(0, 32);
	pub const MaxSignatories: u16 = 100;
}

impl pallet_multisig::Config for Runtime {
	type Event = Event;
	type Call = Call;
	type Currency = Balances;
	type DepositBase = DepositBase;
	type DepositFactor = DepositFactor;
	type MaxSignatories = MaxSignatories;
	type WeightInfo = weights::pallet_multisig::WeightInfo<Runtime>;
}

parameter_types! {
	// One storage item; key size 32, value size 8; .
	pub const ProxyDepositBase: Balance = deposit(1, 8);
	// Additional storage item size of 33 bytes.
	pub const ProxyDepositFactor: Balance = deposit(0, 33);
	pub const MaxProxies: u16 = 32;
	pub const AnnouncementDepositBase: Balance = deposit(1, 8);
	pub const AnnouncementDepositFactor: Balance = deposit(0, 66);
	pub const MaxPending: u16 = 32;
}

/// The type used to represent the kinds of proxying allowed.
#[derive(Copy, Clone, Eq, PartialEq, Ord, PartialOrd, Encode, Decode, RuntimeDebug)]
pub enum ProxyType {
	Any = 0,
	NonTransfer = 1,
	Governance = 2,
	Staking = 3,
	// Skip 4 as it is now removed (was SudoBalances)
	IdentityJudgement = 5,
	CancelProxy = 6,
}

#[cfg(test)]
mod proxy_type_tests {
	use super::*;

	#[derive(Copy, Clone, Eq, PartialEq, Ord, PartialOrd, Encode, Decode, RuntimeDebug)]
	pub enum OldProxyType {
		Any,
		NonTransfer,
		Governance,
		Staking,
		SudoBalances,
		IdentityJudgement,
	}

	#[test]
	fn proxy_type_decodes_correctly() {
		for (i, j) in vec![
			(OldProxyType::Any, ProxyType::Any),
			(OldProxyType::NonTransfer, ProxyType::NonTransfer),
			(OldProxyType::Governance, ProxyType::Governance),
			(OldProxyType::Staking, ProxyType::Staking),
			(OldProxyType::IdentityJudgement, ProxyType::IdentityJudgement),
		].into_iter() {
			assert_eq!(i.encode(), j.encode());
		}
		assert!(ProxyType::decode(&mut &OldProxyType::SudoBalances.encode()[..]).is_err());
	}
}

impl Default for ProxyType { fn default() -> Self { Self::Any } }
impl InstanceFilter<Call> for ProxyType {
	fn filter(&self, c: &Call) -> bool {
		match self {
			ProxyType::Any => true,
			ProxyType::NonTransfer => matches!(c,
				Call::System(..) |
				Call::Scheduler(..) |
				Call::Babe(..) |
				Call::Timestamp(..) |
				Call::Indices(pallet_indices::Call::claim(..)) |
				Call::Indices(pallet_indices::Call::free(..)) |
				Call::Indices(pallet_indices::Call::freeze(..)) |
				// Specifically omitting Indices `transfer`, `force_transfer`
				// Specifically omitting the entire Balances pallet
				Call::Authorship(..) |
				Call::Staking(..) |
				Call::Offences(..) |
				Call::Session(..) |
				Call::Grandpa(..) |
				Call::ImOnline(..) |
				Call::AuthorityDiscovery(..) |
				Call::Democracy(..) |
				Call::Council(..) |
				Call::TechnicalCommittee(..) |
				Call::ElectionsPhragmen(..) |
				Call::TechnicalMembership(..) |
				Call::Treasury(..) |
				Call::Bounties(..) |
				Call::Tips(..) |
				Call::Claims(..) |
				Call::Vesting(pallet_vesting::Call::vest(..)) |
				Call::Vesting(pallet_vesting::Call::vest_other(..)) |
				// Specifically omitting Vesting `vested_transfer`, and `force_vested_transfer`
				Call::Utility(..) |
				Call::Identity(..) |
				Call::Proxy(..) |
				Call::Multisig(..)
			),
			ProxyType::Governance => matches!(c,
				Call::Democracy(..) |
				Call::Council(..) |
				Call::TechnicalCommittee(..) |
				Call::ElectionsPhragmen(..) |
				Call::Treasury(..) |
				Call::Bounties(..) |
				Call::Tips(..) |
				Call::Utility(..)
			),
			ProxyType::Staking => matches!(c,
				Call::Staking(..) |
				Call::Session(..) |
				Call::Utility(..)
			),
			ProxyType::IdentityJudgement => matches!(c,
				Call::Identity(pallet_identity::Call::provide_judgement(..)) |
				Call::Utility(..)
			),
			ProxyType::CancelProxy => matches!(c,
				Call::Proxy(pallet_proxy::Call::reject_announcement(..))
			)
		}
	}
	fn is_superset(&self, o: &Self) -> bool {
		match (self, o) {
			(x, y) if x == y => true,
			(ProxyType::Any, _) => true,
			(_, ProxyType::Any) => false,
			(ProxyType::NonTransfer, _) => true,
			_ => false,
		}
	}
}

impl pallet_proxy::Config for Runtime {
	type Event = Event;
	type Call = Call;
	type Currency = Balances;
	type ProxyType = ProxyType;
	type ProxyDepositBase = ProxyDepositBase;
	type ProxyDepositFactor = ProxyDepositFactor;
	type MaxProxies = MaxProxies;
	type WeightInfo = weights::pallet_proxy::WeightInfo<Runtime>;
	type MaxPending = MaxPending;
	type CallHasher = BlakeTwo256;
	type AnnouncementDepositBase = AnnouncementDepositBase;
	type AnnouncementDepositFactor = AnnouncementDepositFactor;
}

construct_runtime! {
	pub enum Runtime where
		Block = Block,
		NodeBlock = primitives::v1::Block,
		UncheckedExtrinsic = UncheckedExtrinsic
	{
		// Basic stuff; balances is uncallable initially.
		System: frame_system::{Pallet, Call, Storage, Config, Event<T>} = 0,
		RandomnessCollectiveFlip: pallet_randomness_collective_flip::{Pallet, Storage} = 31,
		Scheduler: pallet_scheduler::{Pallet, Call, Storage, Event<T>} = 1,

		// Must be before session.
		Babe: pallet_babe::{Pallet, Call, Storage, Config, ValidateUnsigned} = 2,

		Timestamp: pallet_timestamp::{Pallet, Call, Storage, Inherent} = 3,
		Indices: pallet_indices::{Pallet, Call, Storage, Config<T>, Event<T>} = 4,
		Balances: pallet_balances::{Pallet, Call, Storage, Config<T>, Event<T>} = 5,
		TransactionPayment: pallet_transaction_payment::{Pallet, Storage} = 32,

		// Consensus support.
		Authorship: pallet_authorship::{Pallet, Call, Storage} = 6,
		Staking: pallet_staking::{Pallet, Call, Storage, Config<T>, Event<T>} = 7,
		Offences: pallet_offences::{Pallet, Call, Storage, Event} = 8,
		Historical: session_historical::{Pallet} = 33,
		Session: pallet_session::{Pallet, Call, Storage, Event, Config<T>} = 9,
		Grandpa: pallet_grandpa::{Pallet, Call, Storage, Config, Event, ValidateUnsigned} = 11,
		ImOnline: pallet_im_online::{Pallet, Call, Storage, Event<T>, ValidateUnsigned, Config<T>} = 12,
		AuthorityDiscovery: pallet_authority_discovery::{Pallet, Call, Config} = 13,

		// Governance stuff.
		Democracy: pallet_democracy::{Pallet, Call, Storage, Config, Event<T>} = 14,
		Council: pallet_collective::<Instance1>::{Pallet, Call, Storage, Origin<T>, Event<T>, Config<T>} = 15,
		TechnicalCommittee: pallet_collective::<Instance2>::{Pallet, Call, Storage, Origin<T>, Event<T>, Config<T>} = 16,
		ElectionsPhragmen: pallet_elections_phragmen::{Pallet, Call, Storage, Event<T>, Config<T>} = 17,
		TechnicalMembership: pallet_membership::<Instance1>::{Pallet, Call, Storage, Event<T>, Config<T>} = 18,
		Treasury: pallet_treasury::{Pallet, Call, Storage, Config, Event<T>} = 19,

		// Claims. Usable initially.
		Claims: claims::{Pallet, Call, Storage, Event<T>, Config<T>, ValidateUnsigned} = 24,
		// Vesting. Usable initially, but removed once all vesting is finished.
		Vesting: pallet_vesting::{Pallet, Call, Storage, Event<T>, Config<T>} = 25,
		// Cunning utilities. Usable initially.
		Utility: pallet_utility::{Pallet, Call, Event} = 26,

		// Identity. Late addition.
		Identity: pallet_identity::{Pallet, Call, Storage, Event<T>} = 28,

		// Proxy module. Late addition.
		Proxy: pallet_proxy::{Pallet, Call, Storage, Event<T>} = 29,

		// Multisig dispatch. Late addition.
		Multisig: pallet_multisig::{Pallet, Call, Storage, Event<T>} = 30,

		// Bounties module.
		Bounties: pallet_bounties::{Pallet, Call, Storage, Event<T>} = 34,

		// Tips module.
		Tips: pallet_tips::{Pallet, Call, Storage, Event<T>} = 35,

		// Election pallet. Only works with staking, but placed here to maintain indices.
		ElectionProviderMultiPhase: pallet_election_provider_multi_phase::{Pallet, Call, Storage, Event<T>, ValidateUnsigned} = 36,

	}
}

impl pallet_babe::migrations::BabePalletPrefix for Runtime {
	fn pallet_prefix() -> &'static str {
		"Babe"
	}
}

pub struct BabeEpochConfigMigrations;
impl frame_support::traits::OnRuntimeUpgrade for BabeEpochConfigMigrations {
	fn on_runtime_upgrade() -> frame_support::weights::Weight {
		pallet_babe::migrations::add_epoch_configuration::<Runtime>(
			BABE_GENESIS_EPOCH_CONFIG,
		)
	}
}

/// The address format for describing accounts.
pub type Address = sp_runtime::MultiAddress<AccountId, ()>;
/// Block header type as expected by this runtime.
pub type Header = generic::Header<BlockNumber, BlakeTwo256>;
/// Block type as expected by this runtime.
pub type Block = generic::Block<Header, UncheckedExtrinsic>;
/// A Block signed with a Justification
pub type SignedBlock = generic::SignedBlock<Block>;
/// BlockId type as expected by this runtime.
pub type BlockId = generic::BlockId<Block>;
/// The SignedExtension to the basic transaction logic.
pub type SignedExtra = (
	frame_system::CheckSpecVersion<Runtime>,
	frame_system::CheckTxVersion<Runtime>,
	frame_system::CheckGenesis<Runtime>,
	frame_system::CheckMortality<Runtime>,
	frame_system::CheckNonce<Runtime>,
	frame_system::CheckWeight<Runtime>,
	pallet_transaction_payment::ChargeTransactionPayment<Runtime>,
	claims::PrevalidateAttests<Runtime>,
);
/// Unchecked extrinsic type as expected by this runtime.
pub type UncheckedExtrinsic = generic::UncheckedExtrinsic<Address, Call, Signature, SignedExtra>;
/// Extrinsic type that has already been checked.
pub type CheckedExtrinsic = generic::CheckedExtrinsic<AccountId, Nonce, Call>;
/// Executive: handles dispatch to the various modules.
pub type Executive = frame_executive::Executive<
	Runtime,
	Block,
	frame_system::ChainContext<Runtime>,
	Runtime,
	AllPallets,
	(BabeEpochConfigMigrations, FixPolkadotCouncilVotersDeposit),
>;
/// The payload being signed in transactions.
pub type SignedPayload = generic::SignedPayload<Call, SignedExtra>;

pub struct FixPolkadotCouncilVotersDeposit;
impl frame_support::traits::OnRuntimeUpgrade for FixPolkadotCouncilVotersDeposit {
	fn on_runtime_upgrade() -> Weight {
		use pallet_elections_phragmen::Voter;
		use frame_support::IterableStorageMap;
		let mut updated = 0;
		let mut skipped = 0;
		let mut correct = 0;
		pallet_elections_phragmen::Voting::<Runtime>::translate::<Voter<AccountId, Balance>, _>(
			|_who, mut vote| {
				if vote.deposit == 5 * CENTS {
					// If their deposit is what we set by mistake
					vote.deposit = 5 * DOLLARS;
					updated += 1;
				} else if vote.deposit == 5 * DOLLARS {
					correct += 1;
				} else {
					skipped += 1;
				}
				Some(vote)
			},
		);

		log::info!(
			target: "runtime::polkadot",
			"updated {} (updated) + {} (correct) + {} (skipped) voter's deposit.",
			updated,
			correct,
			skipped,
		);
		BlockWeights::get().max_block
	}

	#[cfg(feature = "try-runtime")]
	fn post_upgrade() -> Result<(), &'static str> {
		use frame_support::IterableStorageMap;
		log::info!("Checking FixPolkadotCouncilVotersDeposit post migration");
		// no further vote with the wrong 5 CENT deposit shall exist.
		assert!(
			pallet_elections_phragmen::Voting::<Runtime>::iter().all(
				|(_, vote)| vote.deposit != 5 * CENTS
			)
		);

		Ok(())
	}
}

#[cfg(not(feature = "disable-runtime-api"))]
sp_api::impl_runtime_apis! {
	impl sp_api::Core<Block> for Runtime {
		fn version() -> RuntimeVersion {
			VERSION
		}

		fn execute_block(block: Block) {
			Executive::execute_block(block);
		}

		fn initialize_block(header: &<Block as BlockT>::Header) {
			Executive::initialize_block(header)
		}
	}

	impl sp_api::Metadata<Block> for Runtime {
		fn metadata() -> OpaqueMetadata {
			Runtime::metadata().into()
		}
	}

	impl block_builder_api::BlockBuilder<Block> for Runtime {
		fn apply_extrinsic(extrinsic: <Block as BlockT>::Extrinsic) -> ApplyExtrinsicResult {
			Executive::apply_extrinsic(extrinsic)
		}

		fn finalize_block() -> <Block as BlockT>::Header {
			Executive::finalize_block()
		}

		fn inherent_extrinsics(data: inherents::InherentData) -> Vec<<Block as BlockT>::Extrinsic> {
			data.create_extrinsics()
		}

		fn check_inherents(
			block: Block,
			data: inherents::InherentData,
		) -> inherents::CheckInherentsResult {
			data.check_extrinsics(&block)
		}

		fn random_seed() -> <Block as BlockT>::Hash {
			pallet_babe::RandomnessFromOneEpochAgo::<Runtime>::random_seed().0
		}
	}

	impl tx_pool_api::runtime_api::TaggedTransactionQueue<Block> for Runtime {
		fn validate_transaction(
			source: TransactionSource,
			tx: <Block as BlockT>::Extrinsic,
		) -> TransactionValidity {
			Executive::validate_transaction(source, tx)
		}
	}

	impl offchain_primitives::OffchainWorkerApi<Block> for Runtime {
		fn offchain_worker(header: &<Block as BlockT>::Header) {
			Executive::offchain_worker(header)
		}
	}

	impl primitives::v1::ParachainHost<Block, Hash, BlockNumber> for Runtime {
		fn validators() -> Vec<ValidatorId> {
			Vec::new()
		}

		fn validator_groups() -> (Vec<Vec<ValidatorIndex>>, GroupRotationInfo<BlockNumber>) {
			(Vec::new(), GroupRotationInfo { session_start_block: 0, group_rotation_frequency: 0, now: 0 })
		}

		fn availability_cores() -> Vec<CoreState<Hash, BlockNumber>> {
			Vec::new()
		}

		fn persisted_validation_data(_: Id, _: OccupiedCoreAssumption)
			-> Option<PersistedValidationData<BlockNumber>> {
			None
		}

		fn check_validation_outputs(_: Id, _: primitives::v1::CandidateCommitments) -> bool {
			false
		}

		fn session_index_for_child() -> SessionIndex {
			0
		}

		fn session_info(_: SessionIndex) -> Option<SessionInfo> {
			None
		}

		fn validation_code(_: Id, _: OccupiedCoreAssumption) -> Option<ValidationCode> {
			None
		}

		fn historical_validation_code(_: Id, _: BlockNumber) -> Option<ValidationCode> {
			None
		}

		fn candidate_pending_availability(_: Id) -> Option<CommittedCandidateReceipt<Hash>> {
			None
		}

		fn candidate_events() -> Vec<CandidateEvent<Hash>> {
			Vec::new()
		}

		fn dmq_contents(
			_recipient: Id,
		) -> Vec<InboundDownwardMessage<BlockNumber>> {
			Vec::new()
		}

		fn inbound_hrmp_channels_contents(
			_recipient: Id
		) -> BTreeMap<Id, Vec<InboundHrmpMessage<BlockNumber>>> {
			BTreeMap::new()
		}

	}

	impl fg_primitives::GrandpaApi<Block> for Runtime {
		fn grandpa_authorities() -> Vec<(GrandpaId, u64)> {
			Grandpa::grandpa_authorities()
		}

		fn submit_report_equivocation_unsigned_extrinsic(
			equivocation_proof: fg_primitives::EquivocationProof<
				<Block as BlockT>::Hash,
				sp_runtime::traits::NumberFor<Block>,
			>,
			key_owner_proof: fg_primitives::OpaqueKeyOwnershipProof,
		) -> Option<()> {
			let key_owner_proof = key_owner_proof.decode()?;

			Grandpa::submit_unsigned_equivocation_report(
				equivocation_proof,
				key_owner_proof,
			)
		}

		fn generate_key_ownership_proof(
			_set_id: fg_primitives::SetId,
			authority_id: fg_primitives::AuthorityId,
		) -> Option<fg_primitives::OpaqueKeyOwnershipProof> {
			use parity_scale_codec::Encode;

			Historical::prove((fg_primitives::KEY_TYPE, authority_id))
				.map(|p| p.encode())
				.map(fg_primitives::OpaqueKeyOwnershipProof::new)
		}
	}

	impl babe_primitives::BabeApi<Block> for Runtime {
		fn configuration() -> babe_primitives::BabeGenesisConfiguration {
			// The choice of `c` parameter (where `1 - c` represents the
			// probability of a slot being empty), is done in accordance to the
			// slot duration and expected target block time, for safely
			// resisting network delays of maximum two seconds.
			// <https://research.web3.foundation/en/latest/polkadot/BABE/Babe/#6-practical-results>
			babe_primitives::BabeGenesisConfiguration {
				slot_duration: Babe::slot_duration(),
				epoch_length: EpochDuration::get(),
				c: BABE_GENESIS_EPOCH_CONFIG.c,
				genesis_authorities: Babe::authorities(),
				randomness: Babe::randomness(),
				allowed_slots: BABE_GENESIS_EPOCH_CONFIG.allowed_slots,
			}
		}

		fn current_epoch_start() -> babe_primitives::Slot {
			Babe::current_epoch_start()
		}

		fn current_epoch() -> babe_primitives::Epoch {
			Babe::current_epoch()
		}

		fn next_epoch() -> babe_primitives::Epoch {
			Babe::next_epoch()
		}

		fn generate_key_ownership_proof(
			_slot: babe_primitives::Slot,
			authority_id: babe_primitives::AuthorityId,
		) -> Option<babe_primitives::OpaqueKeyOwnershipProof> {
			use parity_scale_codec::Encode;

			Historical::prove((babe_primitives::KEY_TYPE, authority_id))
				.map(|p| p.encode())
				.map(babe_primitives::OpaqueKeyOwnershipProof::new)
		}

		fn submit_report_equivocation_unsigned_extrinsic(
			equivocation_proof: babe_primitives::EquivocationProof<<Block as BlockT>::Header>,
			key_owner_proof: babe_primitives::OpaqueKeyOwnershipProof,
		) -> Option<()> {
			let key_owner_proof = key_owner_proof.decode()?;

			Babe::submit_unsigned_equivocation_report(
				equivocation_proof,
				key_owner_proof,
			)
		}
	}

	impl authority_discovery_primitives::AuthorityDiscoveryApi<Block> for Runtime {
		fn authorities() -> Vec<AuthorityDiscoveryId> {
			AuthorityDiscovery::authorities()
		}
	}

	impl sp_session::SessionKeys<Block> for Runtime {
		fn generate_session_keys(seed: Option<Vec<u8>>) -> Vec<u8> {
			SessionKeys::generate(seed)
		}

		fn decode_session_keys(
			encoded: Vec<u8>,
		) -> Option<Vec<(Vec<u8>, sp_core::crypto::KeyTypeId)>> {
			SessionKeys::decode_into_raw_public_keys(&encoded)
		}
	}

	impl frame_system_rpc_runtime_api::AccountNonceApi<Block, AccountId, Nonce> for Runtime {
		fn account_nonce(account: AccountId) -> Nonce {
			System::account_nonce(account)
		}
	}

	impl pallet_transaction_payment_rpc_runtime_api::TransactionPaymentApi<
		Block,
		Balance,
	> for Runtime {
		fn query_info(uxt: <Block as BlockT>::Extrinsic, len: u32) -> RuntimeDispatchInfo<Balance> {
			TransactionPayment::query_info(uxt, len)
		}
		fn query_fee_details(uxt: <Block as BlockT>::Extrinsic, len: u32) -> FeeDetails<Balance> {
			TransactionPayment::query_fee_details(uxt, len)
		}
	}

	#[cfg(feature = "try-runtime")]
	impl frame_try_runtime::TryRuntime<Block> for Runtime {
		fn on_runtime_upgrade() -> Result<(Weight, Weight), sp_runtime::RuntimeString> {
			log::info!("try-runtime::on_runtime_upgrade polkadot.");
			let weight = Executive::try_runtime_upgrade()?;
			Ok((weight, BlockWeights::get().max_block))
		}
	}

	#[cfg(feature = "runtime-benchmarks")]
	impl frame_benchmarking::Benchmark<Block> for Runtime {
		fn dispatch_benchmark(
			config: frame_benchmarking::BenchmarkConfig
		) -> Result<Vec<frame_benchmarking::BenchmarkBatch>, RuntimeString> {
			use frame_benchmarking::{Benchmarking, BenchmarkBatch, add_benchmark, TrackedStorageKey};
			// Trying to add benchmarks directly to the Session Pallet caused cyclic dependency issues.
			// To get around that, we separated the Session benchmarks into its own crate, which is why
			// we need these two lines below.
			use pallet_session_benchmarking::Pallet as SessionBench;
			use pallet_offences_benchmarking::Pallet as OffencesBench;
			use frame_system_benchmarking::Pallet as SystemBench;

			impl pallet_session_benchmarking::Config for Runtime {}
			impl pallet_offences_benchmarking::Config for Runtime {}
			impl frame_system_benchmarking::Config for Runtime {}

			let whitelist: Vec<TrackedStorageKey> = vec![
				// Block Number
				hex_literal::hex!("26aa394eea5630e07c48ae0c9558cef702a5c1b19ab7a04f536c519aca4983ac").to_vec().into(),
				// Total Issuance
				hex_literal::hex!("c2261276cc9d1f8598ea4b6a74b15c2f57c875e4cff74148e4628f264b974c80").to_vec().into(),
				// Execution Phase
				hex_literal::hex!("26aa394eea5630e07c48ae0c9558cef7ff553b5a9862a516939d82b3d3d8661a").to_vec().into(),
				// Event Count
				hex_literal::hex!("26aa394eea5630e07c48ae0c9558cef70a98fdbe9ce6c55837576c60c7af3850").to_vec().into(),
				// System Events
				hex_literal::hex!("26aa394eea5630e07c48ae0c9558cef780d41e5e16056765bc8461851072c9d7").to_vec().into(),
				// Treasury Account
				hex_literal::hex!("26aa394eea5630e07c48ae0c9558cef7b99d880ec681799c0cf30e8886371da95ecffd7b6c0f78751baa9d281e0bfa3a6d6f646c70792f74727372790000000000000000000000000000000000000000").to_vec().into(),
			];

			let mut batches = Vec::<BenchmarkBatch>::new();
			let params = (&config, &whitelist);
			// Polkadot
			add_benchmark!(params, batches, runtime_common::claims, Claims);
			// Substrate
			add_benchmark!(params, batches, pallet_balances, Balances);
			add_benchmark!(params, batches, pallet_bounties, Bounties);
			add_benchmark!(params, batches, pallet_collective, Council);
			add_benchmark!(params, batches, pallet_democracy, Democracy);
			add_benchmark!(params, batches, pallet_elections_phragmen, ElectionsPhragmen);
			add_benchmark!(params, batches, pallet_election_provider_multi_phase, ElectionProviderMultiPhase);
			add_benchmark!(params, batches, pallet_identity, Identity);
			add_benchmark!(params, batches, pallet_im_online, ImOnline);
			add_benchmark!(params, batches, pallet_indices, Indices);
			add_benchmark!(params, batches, pallet_multisig, Multisig);
			add_benchmark!(params, batches, pallet_offences, OffencesBench::<Runtime>);
			add_benchmark!(params, batches, pallet_proxy, Proxy);
			add_benchmark!(params, batches, pallet_scheduler, Scheduler);
			add_benchmark!(params, batches, pallet_session, SessionBench::<Runtime>);
			add_benchmark!(params, batches, pallet_staking, Staking);
			add_benchmark!(params, batches, frame_system, SystemBench::<Runtime>);
			add_benchmark!(params, batches, pallet_timestamp, Timestamp);
			add_benchmark!(params, batches, pallet_tips, Tips);
			add_benchmark!(params, batches, pallet_treasury, Treasury);
			add_benchmark!(params, batches, pallet_utility, Utility);
			add_benchmark!(params, batches, pallet_vesting, Vesting);

			if batches.is_empty() { return Err("Benchmark not found for this pallet.".into()) }
			Ok(batches)
		}
	}
}

#[cfg(test)]
mod test_fees {
	use super::*;
	use frame_support::weights::WeightToFeePolynomial;
	use frame_support::storage::StorageValue;
	use sp_runtime::FixedPointNumber;
	use frame_support::weights::GetDispatchInfo;
	use parity_scale_codec::Encode;
	use pallet_transaction_payment::Multiplier;
	use separator::Separatable;

	#[test]
	fn payout_weight_portion() {
		use pallet_staking::WeightInfo;
		let payout_weight =
			<Runtime as pallet_staking::Config>::WeightInfo::payout_stakers_alive_staked(
				MaxNominatorRewardedPerValidator::get(),
			) as f64;
		let block_weight = BlockWeights::get().max_block as f64;

		println!(
			"a full payout takes {:.2} of the block weight [{} / {}]",
			payout_weight / block_weight,
			payout_weight,
			block_weight
		);
		assert!(payout_weight * 2f64 < block_weight);
	}

	#[test]
	#[ignore]
	fn block_cost() {
		let max_block_weight = BlockWeights::get().max_block;
		let raw_fee = WeightToFee::calc(&max_block_weight);

		println!(
			"Full Block weight == {} // WeightToFee(full_block) == {} plank",
			max_block_weight,
			raw_fee.separated_string(),
		);
	}

	#[test]
	#[ignore]
	fn transfer_cost_min_multiplier() {
		let min_multiplier = runtime_common::MinimumMultiplier::get();
		let call = <pallet_balances::Call<Runtime>>::transfer_keep_alive(Default::default(), Default::default());
		let info = call.get_dispatch_info();
		// convert to outer call.
		let call = Call::Balances(call);
		let len = call.using_encoded(|e| e.len()) as u32;

		let mut ext = sp_io::TestExternalities::new_empty();
		let mut test_with_multiplier = |m| {
			ext.execute_with(|| {
				pallet_transaction_payment::NextFeeMultiplier::put(m);
				let fee = TransactionPayment::compute_fee(len, &info, 0);
				println!(
					"weight = {:?} // multiplier = {:?} // full transfer fee = {:?}",
					info.weight.separated_string(),
					pallet_transaction_payment::NextFeeMultiplier::get(),
					fee.separated_string(),
				);
			});
		};

		test_with_multiplier(min_multiplier);
		test_with_multiplier(Multiplier::saturating_from_rational(1, 1u128));
		test_with_multiplier(Multiplier::saturating_from_rational(1, 1_000u128));
		test_with_multiplier(Multiplier::saturating_from_rational(1, 1_000_000u128));
		test_with_multiplier(Multiplier::saturating_from_rational(1, 1_000_000_000u128));
	}

	#[test]
<<<<<<< HEAD
	fn full_block_council_election_cost() {
		// the number of voters needed to consume almost a full block in council election, and how
		// much it is going to cost.
		use pallet_elections_phragmen::WeightInfo;

		// Loser candidate lose a lot of money; sybil attack by candidates is even more expensive,
		// and we don't care about it here. For now, we assume no extra candidates, and only
		// superfluous voters.
		let candidates = DesiredMembers::get() + DesiredRunnersUp::get();
		let mut voters = 1u32;
		let weight_with = |v| {
			<Runtime as pallet_elections_phragmen::Config>::WeightInfo::election_phragmen(
				candidates,
				v,
				v * 16,
			)
		};

		while weight_with(voters) <= BlockWeights::get().max_block {
			voters += 1;
		}

		let cost = voters as Balance * (VotingBondBase::get() + 16 * VotingBondFactor::get());
		let cost_dollars = cost / DOLLARS;
		println!(
			"can support {} voters in a single block for council elections; total bond {}",
			voters,
			cost_dollars,
		);
		assert!(cost_dollars > 150_000); // DOLLAR ~ new DOT ~ 10e10
=======
	fn nominator_limit() {
		use pallet_election_provider_multi_phase::WeightInfo;
		// starting point of the nominators.
		let target_voters: u32 = 50_000;

		// assuming we want around 5k candidates and 1k active validators. (March 31, 2021)
		let all_targets: u32 = 5_000;
		let desired: u32 = 1_000;
		let weight_with = |active| {
			<Runtime as pallet_election_provider_multi_phase::Config>::WeightInfo::submit_unsigned(
				active,
				all_targets,
				active,
				desired,
			)
		};

		let mut active = target_voters;
		while weight_with(active) <= OffchainSolutionWeightLimit::get() || active == target_voters {
			active += 1;
		}

		println!("can support {} nominators to yield a weight of {}", active, weight_with(active));
		assert!(active > target_voters, "we need to reevaluate the weight of the election system");
>>>>>>> 55c9e96d
	}
}<|MERGE_RESOLUTION|>--- conflicted
+++ resolved
@@ -1512,7 +1512,6 @@
 	}
 
 	#[test]
-<<<<<<< HEAD
 	fn full_block_council_election_cost() {
 		// the number of voters needed to consume almost a full block in council election, and how
 		// much it is going to cost.
@@ -1543,7 +1542,8 @@
 			cost_dollars,
 		);
 		assert!(cost_dollars > 150_000); // DOLLAR ~ new DOT ~ 10e10
-=======
+	}
+
 	fn nominator_limit() {
 		use pallet_election_provider_multi_phase::WeightInfo;
 		// starting point of the nominators.
@@ -1568,6 +1568,5 @@
 
 		println!("can support {} nominators to yield a weight of {}", active, weight_with(active));
 		assert!(active > target_voters, "we need to reevaluate the weight of the election system");
->>>>>>> 55c9e96d
 	}
 }