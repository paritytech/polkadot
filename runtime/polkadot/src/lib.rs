--- conflicted
+++ resolved
@@ -1393,37 +1393,27 @@
 	}
 }
 
-<<<<<<< HEAD
-const SESSION_HISTORICAL_OLD_PREFIX: &str = "Session";
 /// Migrate session-historical from `Session` to the new pallet prefix `Historical`
 pub struct SessionHistoricalPalletPrefixMigration;
 
 impl OnRuntimeUpgrade for SessionHistoricalPalletPrefixMigration {
 	fn on_runtime_upgrade() -> frame_support::weights::Weight {
-		pallet_session::migrations::v1::migrate::<Runtime, Historical, _>(
-			SESSION_HISTORICAL_OLD_PREFIX,
-		)
+		pallet_session::migrations::v1::migrate::<Runtime, Historical>()
 	}
 
 	#[cfg(feature = "try-runtime")]
 	fn pre_upgrade() -> Result<(), &'static str> {
-		pallet_session::migrations::v1::pre_migrate::<Runtime, Historical, _>(
-			SESSION_HISTORICAL_OLD_PREFIX,
-		);
+		pallet_session::migrations::v1::pre_migrate::<Runtime, Historical>();
 		Ok(())
 	}
 
 	#[cfg(feature = "try-runtime")]
 	fn post_upgrade() -> Result<(), &'static str> {
-		pallet_session::migrations::v1::post_migrate::<Runtime, Historical, _>(
-			SESSION_HISTORICAL_OLD_PREFIX,
-		);
+		pallet_session::migrations::v1::post_migrate::<Runtime, Historical>();
 		Ok(())
 	}
 }
 
-=======
->>>>>>> c920ab75
 #[cfg(not(feature = "disable-runtime-api"))]
 sp_api::impl_runtime_apis! {
 	impl sp_api::Core<Block> for Runtime {
