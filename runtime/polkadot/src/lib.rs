--- conflicted
+++ resolved
@@ -2119,12 +2119,8 @@
 			Vec<frame_benchmarking::BenchmarkBatch>,
 			sp_runtime::RuntimeString,
 		> {
-<<<<<<< HEAD
 			use frame_support::traits::WhitelistedStorageKeys;
-			use frame_benchmarking::{Benchmarking, BenchmarkBatch, TrackedStorageKey};
-=======
 			use frame_benchmarking::{Benchmarking, BenchmarkBatch, TrackedStorageKey, BenchmarkError};
->>>>>>> d3ef591d
 			// Trying to add benchmarks directly to some pallets caused cyclic dependency issues.
 			// To get around that, we separated the benchmarks into its own crate.
 			use pallet_session_benchmarking::Pallet as SessionBench;
@@ -2144,11 +2140,10 @@
 			impl pallet_nomination_pools_benchmarking::Config for Runtime {}
 			impl runtime_parachains::disputes::slashing::benchmarking::Config for Runtime {}
 
-<<<<<<< HEAD
 			let mut whitelist: Vec<TrackedStorageKey> = AllPalletsWithSystem::whitelisted_storage_keys();
 			let treasury_key = frame_system::Account::<Runtime>::hashed_key_for(Treasury::account_id());
 			whitelist.push(treasury_key.to_vec().into());
-=======
+
 			impl pallet_xcm_benchmarks::Config for Runtime {
 				type XcmConfig = XcmConfig;
 				type AccountIdConverter = SovereignAccountOf;
@@ -2232,22 +2227,6 @@
 					Err(BenchmarkError::Skip)
 				}
 			}
-
-			let whitelist: Vec<TrackedStorageKey> = vec![
-				// Block Number
-				hex_literal::hex!("26aa394eea5630e07c48ae0c9558cef702a5c1b19ab7a04f536c519aca4983ac").to_vec().into(),
-				// Total Issuance
-				hex_literal::hex!("c2261276cc9d1f8598ea4b6a74b15c2f57c875e4cff74148e4628f264b974c80").to_vec().into(),
-				// Execution Phase
-				hex_literal::hex!("26aa394eea5630e07c48ae0c9558cef7ff553b5a9862a516939d82b3d3d8661a").to_vec().into(),
-				// Event Count
-				hex_literal::hex!("26aa394eea5630e07c48ae0c9558cef70a98fdbe9ce6c55837576c60c7af3850").to_vec().into(),
-				// System Events
-				hex_literal::hex!("26aa394eea5630e07c48ae0c9558cef780d41e5e16056765bc8461851072c9d7").to_vec().into(),
-				// Treasury Account
-				hex_literal::hex!("26aa394eea5630e07c48ae0c9558cef7b99d880ec681799c0cf30e8886371da95ecffd7b6c0f78751baa9d281e0bfa3a6d6f646c70792f74727372790000000000000000000000000000000000000000").to_vec().into(),
-			];
->>>>>>> d3ef591d
 
 			let mut batches = Vec::<BenchmarkBatch>::new();
 			let params = (&config, &whitelist);
