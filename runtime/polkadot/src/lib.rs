// Copyright 2017-2020 Parity Technologies (UK) Ltd.
// This file is part of Polkadot.

// Polkadot is free software: you can redistribute it and/or modify
// it under the terms of the GNU General Public License as published by
// the Free Software Foundation, either version 3 of the License, or
// (at your option) any later version.

// Polkadot is distributed in the hope that it will be useful,
// but WITHOUT ANY WARRANTY; without even the implied warranty of
// MERCHANTABILITY or FITNESS FOR A PARTICULAR PURPOSE.  See the
// GNU General Public License for more details.

// You should have received a copy of the GNU General Public License
// along with Polkadot.  If not, see <http://www.gnu.org/licenses/>.

//! The Polkadot runtime. This can be compiled with `#[no_std]`, ready for Wasm.

#![cfg_attr(not(feature = "std"), no_std)]
// `construct_runtime!` does a lot of recursion and requires us to increase the limit to 256.
#![recursion_limit = "256"]

use pallet_transaction_payment::CurrencyAdapter;
use runtime_common::{
	claims, impls::DealWithFees, AssignmentSessionKeyPlaceholder, BlockHashCount, BlockLength,
	BlockWeights, CurrencyToVote, OffchainSolutionLengthLimit, OffchainSolutionWeightLimit,
	ParachainSessionKeyPlaceholder, RocksDbWeight, SlowAdjustingFeeUpdate,
};

use authority_discovery_primitives::AuthorityId as AuthorityDiscoveryId;
use beefy_primitives::crypto::AuthorityId as BeefyId;
use frame_support::{
	construct_runtime, parameter_types,
	traits::{Filter, KeyOwnerProofSystem, LockIdentifier, OnRuntimeUpgrade},
	weights::Weight,
	PalletId, RuntimeDebug,
};
use frame_system::{EnsureOneOf, EnsureRoot};
use pallet_grandpa::{fg_primitives, AuthorityId as GrandpaId};
use pallet_im_online::sr25519::AuthorityId as ImOnlineId;
use pallet_mmr_primitives as mmr;
use pallet_session::historical as session_historical;
use pallet_transaction_payment::{FeeDetails, RuntimeDispatchInfo};
use parity_scale_codec::{Decode, Encode, MaxEncodedLen};
use primitives::v1::{
	AccountId, AccountIndex, Balance, BlockNumber, CandidateEvent, CommittedCandidateReceipt,
	CoreState, GroupRotationInfo, Hash, Id, InboundDownwardMessage, InboundHrmpMessage, Moment,
	Nonce, OccupiedCoreAssumption, PersistedValidationData, SessionInfo, Signature, ValidationCode,
	ValidationCodeHash, ValidatorId, ValidatorIndex,
};
use sp_core::{
	u32_trait::{_1, _2, _3, _4, _5},
	OpaqueMetadata,
};
use sp_runtime::{
	create_runtime_str,
	curve::PiecewiseLinear,
	generic, impl_opaque_keys,
	traits::{
		AccountIdLookup, BlakeTwo256, Block as BlockT, ConvertInto, Extrinsic as ExtrinsicT,
		OpaqueKeys, SaturatedConversion, Verify,
	},
	transaction_validity::{TransactionPriority, TransactionSource, TransactionValidity},
	ApplyExtrinsicResult, KeyTypeId, Perbill, Percent, Permill,
};
use sp_staking::SessionIndex;
use sp_std::{collections::btree_map::BTreeMap, prelude::*};
#[cfg(any(feature = "std", test))]
use sp_version::NativeVersion;
use sp_version::RuntimeVersion;
use static_assertions::const_assert;

pub use pallet_balances::Call as BalancesCall;
pub use pallet_election_provider_multi_phase::Call as EPMCall;
#[cfg(feature = "std")]
pub use pallet_staking::StakerStatus;
pub use pallet_timestamp::Call as TimestampCall;
#[cfg(any(feature = "std", test))]
pub use sp_runtime::BuildStorage;

/// Constant values used within the runtime.
pub mod constants;
use constants::{currency::*, fee::*, time::*};
use frame_support::traits::InstanceFilter;

// Weights used in the runtime.
mod weights;

// Make the WASM binary available.
#[cfg(feature = "std")]
include!(concat!(env!("OUT_DIR"), "/wasm_binary.rs"));

// Polkadot version identifier;
/// Runtime version (Polkadot).
pub const VERSION: RuntimeVersion = RuntimeVersion {
	spec_name: create_runtime_str!("polkadot"),
	impl_name: create_runtime_str!("parity-polkadot"),
	authoring_version: 0,
	spec_version: 9090,
	impl_version: 0,
	#[cfg(not(feature = "disable-runtime-api"))]
	apis: RUNTIME_API_VERSIONS,
	#[cfg(feature = "disable-runtime-api")]
	apis: version::create_apis_vec![[]],
	transaction_version: 7,
};

/// The BABE epoch configuration at genesis.
pub const BABE_GENESIS_EPOCH_CONFIG: babe_primitives::BabeEpochConfiguration =
	babe_primitives::BabeEpochConfiguration {
		c: PRIMARY_PROBABILITY,
		allowed_slots: babe_primitives::AllowedSlots::PrimaryAndSecondaryVRFSlots,
	};

/// Native version.
#[cfg(any(feature = "std", test))]
pub fn native_version() -> NativeVersion {
	NativeVersion { runtime_version: VERSION, can_author_with: Default::default() }
}

pub struct BaseFilter;
impl Filter<Call> for BaseFilter {
	fn filter(call: &Call) -> bool {
		match call {
			// These modules are all allowed to be called by transactions:
			Call::Democracy(_) |
			Call::Council(_) |
			Call::TechnicalCommittee(_) |
			Call::TechnicalMembership(_) |
			Call::Treasury(_) |
			Call::PhragmenElection(_) |
			Call::System(_) |
			Call::Scheduler(_) |
			Call::Indices(_) |
			Call::Babe(_) |
			Call::Timestamp(_) |
			Call::Balances(_) |
			Call::Authorship(_) |
			Call::Staking(_) |
			Call::Session(_) |
			Call::Grandpa(_) |
			Call::ImOnline(_) |
			Call::Utility(_) |
			Call::Claims(_) |
			Call::Vesting(_) |
			Call::Identity(_) |
			Call::Proxy(_) |
			Call::Multisig(_) |
			Call::Bounties(_) |
			Call::Tips(_) |
			Call::ElectionProviderMultiPhase(_) => true,
		}
	}
}

type MoreThanHalfCouncil = EnsureOneOf<
	AccountId,
	EnsureRoot<AccountId>,
	pallet_collective::EnsureProportionMoreThan<_1, _2, AccountId, CouncilCollective>,
>;

parameter_types! {
	pub const Version: RuntimeVersion = VERSION;
	pub const SS58Prefix: u8 = 0;
}

impl frame_system::Config for Runtime {
	type BaseCallFilter = BaseFilter;
	type BlockWeights = BlockWeights;
	type BlockLength = BlockLength;
	type Origin = Origin;
	type Call = Call;
	type Index = Nonce;
	type BlockNumber = BlockNumber;
	type Hash = Hash;
	type Hashing = BlakeTwo256;
	type AccountId = AccountId;
	type Lookup = AccountIdLookup<AccountId, ()>;
	type Header = generic::Header<BlockNumber, BlakeTwo256>;
	type Event = Event;
	type BlockHashCount = BlockHashCount;
	type DbWeight = RocksDbWeight;
	type Version = Version;
	type PalletInfo = PalletInfo;
	type AccountData = pallet_balances::AccountData<Balance>;
	type OnNewAccount = ();
	type OnKilledAccount = ();
	type SystemWeightInfo = weights::frame_system::WeightInfo<Runtime>;
	type SS58Prefix = SS58Prefix;
	type OnSetCode = ();
}

parameter_types! {
	pub MaximumSchedulerWeight: Weight = Perbill::from_percent(80) *
		BlockWeights::get().max_block;
	pub const MaxScheduledPerBlock: u32 = 50;
}

type ScheduleOrigin = EnsureOneOf<
	AccountId,
	EnsureRoot<AccountId>,
	pallet_collective::EnsureProportionAtLeast<_1, _2, AccountId, CouncilCollective>,
>;

impl pallet_scheduler::Config for Runtime {
	type Event = Event;
	type Origin = Origin;
	type PalletsOrigin = OriginCaller;
	type Call = Call;
	type MaximumWeight = MaximumSchedulerWeight;
	type ScheduleOrigin = ScheduleOrigin;
	type MaxScheduledPerBlock = MaxScheduledPerBlock;
	type WeightInfo = weights::pallet_scheduler::WeightInfo<Runtime>;
}

parameter_types! {
	pub const EpochDuration: u64 = EPOCH_DURATION_IN_SLOTS as u64;
	pub const ExpectedBlockTime: Moment = MILLISECS_PER_BLOCK;
	pub const ReportLongevity: u64 =
		BondingDuration::get() as u64 * SessionsPerEra::get() as u64 * EpochDuration::get();
}

impl pallet_babe::Config for Runtime {
	type EpochDuration = EpochDuration;
	type ExpectedBlockTime = ExpectedBlockTime;

	// session module is the trigger
	type EpochChangeTrigger = pallet_babe::ExternalTrigger;

	type KeyOwnerProofSystem = Historical;

	type KeyOwnerProof = <Self::KeyOwnerProofSystem as KeyOwnerProofSystem<(
		KeyTypeId,
		pallet_babe::AuthorityId,
	)>>::Proof;

	type KeyOwnerIdentification = <Self::KeyOwnerProofSystem as KeyOwnerProofSystem<(
		KeyTypeId,
		pallet_babe::AuthorityId,
	)>>::IdentificationTuple;

	type HandleEquivocation =
		pallet_babe::EquivocationHandler<Self::KeyOwnerIdentification, Offences, ReportLongevity>;

	type WeightInfo = ();
}

parameter_types! {
	pub const IndexDeposit: Balance = 10 * DOLLARS;
}

impl pallet_indices::Config for Runtime {
	type AccountIndex = AccountIndex;
	type Currency = Balances;
	type Deposit = IndexDeposit;
	type Event = Event;
	type WeightInfo = weights::pallet_indices::WeightInfo<Runtime>;
}

parameter_types! {
	pub const ExistentialDeposit: Balance = 100 * CENTS;
	pub const MaxLocks: u32 = 50;
	pub const MaxReserves: u32 = 50;
}

impl pallet_balances::Config for Runtime {
	type Balance = Balance;
	type DustRemoval = ();
	type Event = Event;
	type ExistentialDeposit = ExistentialDeposit;
	type AccountStore = System;
	type MaxLocks = MaxLocks;
	type MaxReserves = MaxReserves;
	type ReserveIdentifier = [u8; 8];
	type WeightInfo = weights::pallet_balances::WeightInfo<Runtime>;
}

parameter_types! {
	pub const TransactionByteFee: Balance = 10 * MILLICENTS;
}

impl pallet_transaction_payment::Config for Runtime {
	type OnChargeTransaction = CurrencyAdapter<Balances, DealWithFees<Runtime>>;
	type TransactionByteFee = TransactionByteFee;
	type WeightToFee = WeightToFee;
	type FeeMultiplierUpdate = SlowAdjustingFeeUpdate<Self>;
}

parameter_types! {
	pub const MinimumPeriod: u64 = SLOT_DURATION / 2;
}
impl pallet_timestamp::Config for Runtime {
	type Moment = u64;
	type OnTimestampSet = Babe;
	type MinimumPeriod = MinimumPeriod;
	type WeightInfo = weights::pallet_timestamp::WeightInfo<Runtime>;
}

parameter_types! {
	pub const UncleGenerations: u32 = 0;
}

// TODO: substrate#2986 implement this properly
impl pallet_authorship::Config for Runtime {
	type FindAuthor = pallet_session::FindAccountFromAuthorIndex<Self, Babe>;
	type UncleGenerations = UncleGenerations;
	type FilterUncle = ();
	type EventHandler = (Staking, ImOnline);
}

impl_opaque_keys! {
	pub struct SessionKeys {
		pub grandpa: Grandpa,
		pub babe: Babe,
		pub im_online: ImOnline,
		pub para_validator: ParachainSessionKeyPlaceholder<Runtime>,
		pub para_assignment: AssignmentSessionKeyPlaceholder<Runtime>,
		pub authority_discovery: AuthorityDiscovery,
	}
}

parameter_types! {
	pub const DisabledValidatorsThreshold: Perbill = Perbill::from_percent(17);
}

impl pallet_session::Config for Runtime {
	type Event = Event;
	type ValidatorId = AccountId;
	type ValidatorIdOf = pallet_staking::StashOf<Self>;
	type ShouldEndSession = Babe;
	type NextSessionRotation = Babe;
	type SessionManager = pallet_session::historical::NoteHistoricalRoot<Self, Staking>;
	type SessionHandler = <SessionKeys as OpaqueKeys>::KeyTypeIdProviders;
	type Keys = SessionKeys;
	type DisabledValidatorsThreshold = DisabledValidatorsThreshold;
	type WeightInfo = weights::pallet_session::WeightInfo<Runtime>;
}

impl pallet_session::historical::Config for Runtime {
	type FullIdentification = pallet_staking::Exposure<AccountId, Balance>;
	type FullIdentificationOf = pallet_staking::ExposureOf<Runtime>;
}

parameter_types! {
	// phase durations. 1/4 of the last session for each.
	pub const SignedPhase: u32 = EPOCH_DURATION_IN_SLOTS / 4;
	pub const UnsignedPhase: u32 = EPOCH_DURATION_IN_SLOTS / 4;

	// signed config
	pub const SignedMaxSubmissions: u32 = 16;
	pub const SignedDepositBase: Balance = deposit(1, 0);
	// A typical solution occupies within an order of magnitude of 50kb.
	// This formula is currently adjusted such that a typical solution will spend an amount equal
	// to the base deposit for every 50 kb.
	pub const SignedDepositByte: Balance = deposit(1, 0) / (50 * 1024);
	// Each good submission will get 1 DOT as reward
	pub SignedRewardBase: Balance = 1 * UNITS;
	// fallback: emergency phase.
	pub const Fallback: pallet_election_provider_multi_phase::FallbackStrategy =
		pallet_election_provider_multi_phase::FallbackStrategy::Nothing;
	pub SolutionImprovementThreshold: Perbill = Perbill::from_rational(5u32, 10_000);

	// miner configs
	pub const MinerMaxIterations: u32 = 10;
	pub OffchainRepeat: BlockNumber = 5;
}

sp_npos_elections::generate_solution_type!(
	#[compact]
	pub struct NposCompactSolution16::<
		VoterIndex = u32,
		TargetIndex = u16,
		Accuracy = sp_runtime::PerU16,
	>(16)
);

impl pallet_election_provider_multi_phase::Config for Runtime {
	type Event = Event;
	type Currency = Balances;
	type EstimateCallFee = TransactionPayment;
	type SignedPhase = SignedPhase;
	type UnsignedPhase = UnsignedPhase;
	type SignedMaxSubmissions = SignedMaxSubmissions;
	type SignedRewardBase = SignedRewardBase;
	type SignedDepositBase = SignedDepositBase;
	type SignedDepositByte = SignedDepositByte;
	type SignedDepositWeight = ();
	type SignedMaxWeight = Self::MinerMaxWeight;
	type SlashHandler = (); // burn slashes
	type RewardHandler = (); // nothing to do upon rewards
	type SolutionImprovementThreshold = SolutionImprovementThreshold;
	type MinerMaxIterations = MinerMaxIterations;
	type MinerMaxWeight = OffchainSolutionWeightLimit; // For now use the one from staking.
	type MinerMaxLength = OffchainSolutionLengthLimit;
	type OffchainRepeat = OffchainRepeat;
	type MinerTxPriority = NposSolutionPriority;
	type DataProvider = Staking;
	type OnChainAccuracy = Perbill;
	type CompactSolution = NposCompactSolution16;
	type Fallback = Fallback;
	type BenchmarkingConfig = runtime_common::elections::BenchmarkConfig;
	type ForceOrigin = EnsureOneOf<
		AccountId,
		EnsureRoot<AccountId>,
		pallet_collective::EnsureProportionAtLeast<_2, _3, AccountId, CouncilCollective>,
	>;
	type WeightInfo = weights::pallet_election_provider_multi_phase::WeightInfo<Runtime>;
}

// TODO #6469: This shouldn't be static, but a lazily cached value, not built unless needed, and
// re-built in case input parameters have changed. The `ideal_stake` should be determined by the
// amount of parachain slots being bid on: this should be around `(75 - 25.min(slots / 4))%`.
pallet_staking_reward_curve::build! {
	const REWARD_CURVE: PiecewiseLinear<'static> = curve!(
		min_inflation: 0_025_000,
		max_inflation: 0_100_000,
		// 3:2:1 staked : parachains : float.
		// while there's no parachains, then this is 75% staked : 25% float.
		ideal_stake: 0_750_000,
		falloff: 0_050_000,
		max_piece_count: 40,
		test_precision: 0_005_000,
	);
}

parameter_types! {
	// Six sessions in an era (24 hours).
	pub const SessionsPerEra: SessionIndex = 6;
	// 28 eras for unbonding (28 days).
	pub const BondingDuration: pallet_staking::EraIndex = 28;
	pub const SlashDeferDuration: pallet_staking::EraIndex = 27;
	pub const RewardCurve: &'static PiecewiseLinear<'static> = &REWARD_CURVE;
	pub const MaxNominatorRewardedPerValidator: u32 = 256;
}

type SlashCancelOrigin = EnsureOneOf<
	AccountId,
	EnsureRoot<AccountId>,
	pallet_collective::EnsureProportionAtLeast<_3, _4, AccountId, CouncilCollective>,
>;

impl pallet_staking::Config for Runtime {
	const MAX_NOMINATIONS: u32 =
		<NposCompactSolution16 as sp_npos_elections::CompactSolution>::LIMIT as u32;
	type Currency = Balances;
	type UnixTime = Timestamp;
	type CurrencyToVote = CurrencyToVote;
	type RewardRemainder = Treasury;
	type Event = Event;
	type Slash = Treasury;
	type Reward = ();
	type SessionsPerEra = SessionsPerEra;
	type BondingDuration = BondingDuration;
	type SlashDeferDuration = SlashDeferDuration;
	// A super-majority of the council can cancel the slash.
	type SlashCancelOrigin = SlashCancelOrigin;
	type SessionInterface = Self;
	type EraPayout = pallet_staking::ConvertCurve<RewardCurve>;
	type MaxNominatorRewardedPerValidator = MaxNominatorRewardedPerValidator;
	type NextNewSession = Session;
	type ElectionProvider = ElectionProviderMultiPhase;
	type GenesisElectionProvider =
		frame_election_provider_support::onchain::OnChainSequentialPhragmen<
			pallet_election_provider_multi_phase::OnChainConfig<Self>,
		>;
	type WeightInfo = weights::pallet_staking::WeightInfo<Runtime>;
}

parameter_types! {
	// Minimum 4 CENTS/byte
	pub const BasicDeposit: Balance = deposit(1, 258);
	pub const FieldDeposit: Balance = deposit(0, 66);
	pub const SubAccountDeposit: Balance = deposit(1, 53);
	pub const MaxSubAccounts: u32 = 100;
	pub const MaxAdditionalFields: u32 = 100;
	pub const MaxRegistrars: u32 = 20;
}

impl pallet_identity::Config for Runtime {
	type Event = Event;
	type Currency = Balances;
	type BasicDeposit = BasicDeposit;
	type FieldDeposit = FieldDeposit;
	type SubAccountDeposit = SubAccountDeposit;
	type MaxSubAccounts = MaxSubAccounts;
	type MaxAdditionalFields = MaxAdditionalFields;
	type MaxRegistrars = MaxRegistrars;
	type Slashed = Treasury;
	type ForceOrigin = MoreThanHalfCouncil;
	type RegistrarOrigin = MoreThanHalfCouncil;
	type WeightInfo = weights::pallet_identity::WeightInfo<Runtime>;
}

parameter_types! {
	pub const LaunchPeriod: BlockNumber = 28 * DAYS;
	pub const VotingPeriod: BlockNumber = 28 * DAYS;
	pub const FastTrackVotingPeriod: BlockNumber = 3 * HOURS;
	pub const MinimumDeposit: Balance = 100 * DOLLARS;
	pub const EnactmentPeriod: BlockNumber = 28 * DAYS;
	pub const CooloffPeriod: BlockNumber = 7 * DAYS;
	// One cent: $10,000 / MB
	pub const PreimageByteDeposit: Balance = 1 * CENTS;
	pub const InstantAllowed: bool = true;
	pub const MaxVotes: u32 = 100;
	pub const MaxProposals: u32 = 100;
}

impl pallet_democracy::Config for Runtime {
	type Proposal = Call;
	type Event = Event;
	type Currency = Balances;
	type EnactmentPeriod = EnactmentPeriod;
	type LaunchPeriod = LaunchPeriod;
	type VotingPeriod = VotingPeriod;
	type MinimumDeposit = MinimumDeposit;
	/// A straight majority of the council can decide what their next motion is.
	type ExternalOrigin = frame_system::EnsureOneOf<
		AccountId,
		pallet_collective::EnsureProportionAtLeast<_1, _2, AccountId, CouncilCollective>,
		frame_system::EnsureRoot<AccountId>,
	>;
	/// A 60% super-majority can have the next scheduled referendum be a straight majority-carries vote.
	type ExternalMajorityOrigin = frame_system::EnsureOneOf<
		AccountId,
		pallet_collective::EnsureProportionAtLeast<_3, _5, AccountId, CouncilCollective>,
		frame_system::EnsureRoot<AccountId>,
	>;
	/// A unanimous council can have the next scheduled referendum be a straight default-carries
	/// (NTB) vote.
	type ExternalDefaultOrigin = frame_system::EnsureOneOf<
		AccountId,
		pallet_collective::EnsureProportionAtLeast<_1, _1, AccountId, CouncilCollective>,
		frame_system::EnsureRoot<AccountId>,
	>;
	/// Two thirds of the technical committee can have an `ExternalMajority/ExternalDefault` vote
	/// be tabled immediately and with a shorter voting/enactment period.
	type FastTrackOrigin = frame_system::EnsureOneOf<
		AccountId,
		pallet_collective::EnsureProportionAtLeast<_2, _3, AccountId, TechnicalCollective>,
		frame_system::EnsureRoot<AccountId>,
	>;
	type InstantOrigin = frame_system::EnsureOneOf<
		AccountId,
		pallet_collective::EnsureProportionAtLeast<_1, _1, AccountId, TechnicalCollective>,
		frame_system::EnsureRoot<AccountId>,
	>;
	type InstantAllowed = InstantAllowed;
	type FastTrackVotingPeriod = FastTrackVotingPeriod;
	// To cancel a proposal which has been passed, 2/3 of the council must agree to it.
	type CancellationOrigin = EnsureOneOf<
		AccountId,
		pallet_collective::EnsureProportionAtLeast<_2, _3, AccountId, CouncilCollective>,
		EnsureRoot<AccountId>,
	>;
	// To cancel a proposal before it has been passed, the technical committee must be unanimous or
	// Root must agree.
	type CancelProposalOrigin = EnsureOneOf<
		AccountId,
		pallet_collective::EnsureProportionAtLeast<_1, _1, AccountId, TechnicalCollective>,
		EnsureRoot<AccountId>,
	>;
	type BlacklistOrigin = EnsureRoot<AccountId>;
	// Any single technical committee member may veto a coming council proposal, however they can
	// only do it once and it lasts only for the cooloff period.
	type VetoOrigin = pallet_collective::EnsureMember<AccountId, TechnicalCollective>;
	type CooloffPeriod = CooloffPeriod;
	type PreimageByteDeposit = PreimageByteDeposit;
	type OperationalPreimageOrigin = pallet_collective::EnsureMember<AccountId, CouncilCollective>;
	type Slash = Treasury;
	type Scheduler = Scheduler;
	type PalletsOrigin = OriginCaller;
	type MaxVotes = MaxVotes;
	type WeightInfo = weights::pallet_democracy::WeightInfo<Runtime>;
	type MaxProposals = MaxProposals;
}

parameter_types! {
	pub const CouncilMotionDuration: BlockNumber = 7 * DAYS;
	pub const CouncilMaxProposals: u32 = 100;
	pub const CouncilMaxMembers: u32 = 100;
}

pub type CouncilCollective = pallet_collective::Instance1;
impl pallet_collective::Config<CouncilCollective> for Runtime {
	type Origin = Origin;
	type Proposal = Call;
	type Event = Event;
	type MotionDuration = CouncilMotionDuration;
	type MaxProposals = CouncilMaxProposals;
	type MaxMembers = CouncilMaxMembers;
	type DefaultVote = pallet_collective::PrimeDefaultVote;
	type WeightInfo = weights::pallet_collective::WeightInfo<Runtime>;
}

parameter_types! {
	pub const CandidacyBond: Balance = 100 * DOLLARS;
	// 1 storage item created, key size is 32 bytes, value size is 16+16.
	pub const VotingBondBase: Balance = deposit(1, 64);
	// additional data per vote is 32 bytes (account id).
	pub const VotingBondFactor: Balance = deposit(0, 32);
	/// Weekly council elections; scaling up to monthly eventually.
	pub const TermDuration: BlockNumber = 7 * DAYS;
	/// 13 members initially, to be increased to 23 eventually.
	pub const DesiredMembers: u32 = 13;
	pub const DesiredRunnersUp: u32 = 20;
	pub const PhragmenElectionPalletId: LockIdentifier = *b"phrelect";
}
// Make sure that there are no more than `MaxMembers` members elected via phragmen.
const_assert!(DesiredMembers::get() <= CouncilMaxMembers::get());

impl pallet_elections_phragmen::Config for Runtime {
	type Event = Event;
	type PalletId = PhragmenElectionPalletId;
	type Currency = Balances;
	type ChangeMembers = Council;
	type InitializeMembers = Council;
	type CurrencyToVote = frame_support::traits::U128CurrencyToVote;
	type CandidacyBond = CandidacyBond;
	type VotingBondBase = VotingBondBase;
	type VotingBondFactor = VotingBondFactor;
	type LoserCandidate = Treasury;
	type KickedMember = Treasury;
	type DesiredMembers = DesiredMembers;
	type DesiredRunnersUp = DesiredRunnersUp;
	type TermDuration = TermDuration;
	type WeightInfo = weights::pallet_elections_phragmen::WeightInfo<Runtime>;
}

parameter_types! {
	pub const TechnicalMotionDuration: BlockNumber = 7 * DAYS;
	pub const TechnicalMaxProposals: u32 = 100;
	pub const TechnicalMaxMembers: u32 = 100;
}

pub type TechnicalCollective = pallet_collective::Instance2;
impl pallet_collective::Config<TechnicalCollective> for Runtime {
	type Origin = Origin;
	type Proposal = Call;
	type Event = Event;
	type MotionDuration = TechnicalMotionDuration;
	type MaxProposals = TechnicalMaxProposals;
	type MaxMembers = TechnicalMaxMembers;
	type DefaultVote = pallet_collective::PrimeDefaultVote;
	type WeightInfo = weights::pallet_collective::WeightInfo<Runtime>;
}

impl pallet_membership::Config<pallet_membership::Instance1> for Runtime {
	type Event = Event;
	type AddOrigin = MoreThanHalfCouncil;
	type RemoveOrigin = MoreThanHalfCouncil;
	type SwapOrigin = MoreThanHalfCouncil;
	type ResetOrigin = MoreThanHalfCouncil;
	type PrimeOrigin = MoreThanHalfCouncil;
	type MembershipInitialized = TechnicalCommittee;
	type MembershipChanged = TechnicalCommittee;
	type MaxMembers = TechnicalMaxMembers;
	type WeightInfo = weights::pallet_membership::WeightInfo<Runtime>;
}

parameter_types! {
	pub const ProposalBond: Permill = Permill::from_percent(5);
	pub const ProposalBondMinimum: Balance = 100 * DOLLARS;
	pub const SpendPeriod: BlockNumber = 24 * DAYS;
	pub const Burn: Permill = Permill::from_percent(1);
	pub const TreasuryPalletId: PalletId = PalletId(*b"py/trsry");

	pub const TipCountdown: BlockNumber = 1 * DAYS;
	pub const TipFindersFee: Percent = Percent::from_percent(20);
	pub const TipReportDepositBase: Balance = 1 * DOLLARS;
	pub const DataDepositPerByte: Balance = 1 * CENTS;
	pub const BountyDepositBase: Balance = 1 * DOLLARS;
	pub const BountyDepositPayoutDelay: BlockNumber = 8 * DAYS;
	pub const BountyUpdatePeriod: BlockNumber = 90 * DAYS;
	pub const MaximumReasonLength: u32 = 16384;
	pub const BountyCuratorDeposit: Permill = Permill::from_percent(50);
	pub const BountyValueMinimum: Balance = 10 * DOLLARS;
	pub const MaxApprovals: u32 = 100;
}

type ApproveOrigin = EnsureOneOf<
	AccountId,
	EnsureRoot<AccountId>,
	pallet_collective::EnsureProportionAtLeast<_3, _5, AccountId, CouncilCollective>,
>;

impl pallet_treasury::Config for Runtime {
	type PalletId = TreasuryPalletId;
	type Currency = Balances;
	type ApproveOrigin = ApproveOrigin;
	type RejectOrigin = MoreThanHalfCouncil;
	type Event = Event;
	type OnSlash = Treasury;
	type ProposalBond = ProposalBond;
	type ProposalBondMinimum = ProposalBondMinimum;
	type SpendPeriod = SpendPeriod;
	type Burn = Burn;
	type BurnDestination = ();
	type SpendFunds = Bounties;
	type MaxApprovals = MaxApprovals;
	type WeightInfo = weights::pallet_treasury::WeightInfo<Runtime>;
}

impl pallet_bounties::Config for Runtime {
	type Event = Event;
	type BountyDepositBase = BountyDepositBase;
	type BountyDepositPayoutDelay = BountyDepositPayoutDelay;
	type BountyUpdatePeriod = BountyUpdatePeriod;
	type BountyCuratorDeposit = BountyCuratorDeposit;
	type BountyValueMinimum = BountyValueMinimum;
	type DataDepositPerByte = DataDepositPerByte;
	type MaximumReasonLength = MaximumReasonLength;
	type WeightInfo = weights::pallet_bounties::WeightInfo<Runtime>;
}

impl pallet_tips::Config for Runtime {
	type Event = Event;
	type DataDepositPerByte = DataDepositPerByte;
	type MaximumReasonLength = MaximumReasonLength;
	type Tippers = PhragmenElection;
	type TipCountdown = TipCountdown;
	type TipFindersFee = TipFindersFee;
	type TipReportDepositBase = TipReportDepositBase;
	type WeightInfo = weights::pallet_tips::WeightInfo<Runtime>;
}

impl pallet_offences::Config for Runtime {
	type Event = Event;
	type IdentificationTuple = pallet_session::historical::IdentificationTuple<Self>;
	type OnOffenceHandler = Staking;
}

impl pallet_authority_discovery::Config for Runtime {}

parameter_types! {
	pub NposSolutionPriority: TransactionPriority =
		Perbill::from_percent(90) * TransactionPriority::max_value();
	pub const ImOnlineUnsignedPriority: TransactionPriority = TransactionPriority::max_value();
}

impl pallet_im_online::Config for Runtime {
	type AuthorityId = ImOnlineId;
	type Event = Event;
	type ValidatorSet = Historical;
	type NextSessionRotation = Babe;
	type ReportUnresponsiveness = Offences;
	type UnsignedPriority = ImOnlineUnsignedPriority;
	type WeightInfo = weights::pallet_im_online::WeightInfo<Runtime>;
}

impl pallet_grandpa::Config for Runtime {
	type Event = Event;
	type Call = Call;

	type KeyOwnerProof =
		<Self::KeyOwnerProofSystem as KeyOwnerProofSystem<(KeyTypeId, GrandpaId)>>::Proof;

	type KeyOwnerIdentification = <Self::KeyOwnerProofSystem as KeyOwnerProofSystem<(
		KeyTypeId,
		GrandpaId,
	)>>::IdentificationTuple;

	type KeyOwnerProofSystem = Historical;

	type HandleEquivocation = pallet_grandpa::EquivocationHandler<
		Self::KeyOwnerIdentification,
		Offences,
		ReportLongevity,
	>;

	type WeightInfo = ();
}

/// Submits a transaction with the node's public and signature type. Adheres to the signed extension
/// format of the chain.
impl<LocalCall> frame_system::offchain::CreateSignedTransaction<LocalCall> for Runtime
where
	Call: From<LocalCall>,
{
	fn create_transaction<C: frame_system::offchain::AppCrypto<Self::Public, Self::Signature>>(
		call: Call,
		public: <Signature as Verify>::Signer,
		account: AccountId,
		nonce: <Runtime as frame_system::Config>::Index,
	) -> Option<(Call, <UncheckedExtrinsic as ExtrinsicT>::SignaturePayload)> {
		use sp_runtime::traits::StaticLookup;
		// take the biggest period possible.
		let period =
			BlockHashCount::get().checked_next_power_of_two().map(|c| c / 2).unwrap_or(2) as u64;

		let current_block = System::block_number()
			.saturated_into::<u64>()
			// The `System::block_number` is initialized with `n+1`,
			// so the actual block number is `n`.
			.saturating_sub(1);
		let tip = 0;
		let extra: SignedExtra = (
			frame_system::CheckSpecVersion::<Runtime>::new(),
			frame_system::CheckTxVersion::<Runtime>::new(),
			frame_system::CheckGenesis::<Runtime>::new(),
			frame_system::CheckMortality::<Runtime>::from(generic::Era::mortal(
				period,
				current_block,
			)),
			frame_system::CheckNonce::<Runtime>::from(nonce),
			frame_system::CheckWeight::<Runtime>::new(),
			pallet_transaction_payment::ChargeTransactionPayment::<Runtime>::from(tip),
			claims::PrevalidateAttests::<Runtime>::new(),
		);
		let raw_payload = SignedPayload::new(call, extra)
			.map_err(|e| {
				log::warn!("Unable to create signed payload: {:?}", e);
			})
			.ok()?;
		let signature = raw_payload.using_encoded(|payload| C::sign(payload, public))?;
		let (call, extra, _) = raw_payload.deconstruct();
		let address = <Runtime as frame_system::Config>::Lookup::unlookup(account);
		Some((call, (address, signature, extra)))
	}
}

impl frame_system::offchain::SigningTypes for Runtime {
	type Public = <Signature as Verify>::Signer;
	type Signature = Signature;
}

impl<C> frame_system::offchain::SendTransactionTypes<C> for Runtime
where
	Call: From<C>,
{
	type Extrinsic = UncheckedExtrinsic;
	type OverarchingCall = Call;
}

parameter_types! {
	pub const ParathreadDeposit: Balance = 500 * DOLLARS;
	// pub const QueueSize: usize = 2; // TODO: [AJ] this is apparently unused, can we remove?
	pub const MaxRetries: u32 = 3;
}

parameter_types! {
	pub Prefix: &'static [u8] = b"Pay DOTs to the Polkadot account:";
}

impl claims::Config for Runtime {
	type Event = Event;
	type VestingSchedule = Vesting;
	type Prefix = Prefix;
	/// At least 3/4 of the council must agree to a claim move before it can happen.
	type MoveClaimOrigin =
		pallet_collective::EnsureProportionAtLeast<_3, _4, AccountId, CouncilCollective>;
	type WeightInfo = weights::runtime_common_claims::WeightInfo<Runtime>;
}

parameter_types! {
	pub const MinVestedTransfer: Balance = 1 * DOLLARS;
}

impl pallet_vesting::Config for Runtime {
	type Event = Event;
	type Currency = Balances;
	type BlockNumberToBalance = ConvertInto;
	type MinVestedTransfer = MinVestedTransfer;
	type WeightInfo = weights::pallet_vesting::WeightInfo<Runtime>;
}

impl pallet_utility::Config for Runtime {
	type Event = Event;
	type Call = Call;
	type WeightInfo = weights::pallet_utility::WeightInfo<Runtime>;
}

parameter_types! {
	// One storage item; key size is 32; value is size 4+4+16+32 bytes = 56 bytes.
	pub const DepositBase: Balance = deposit(1, 88);
	// Additional storage item size of 32 bytes.
	pub const DepositFactor: Balance = deposit(0, 32);
	pub const MaxSignatories: u16 = 100;
}

impl pallet_multisig::Config for Runtime {
	type Event = Event;
	type Call = Call;
	type Currency = Balances;
	type DepositBase = DepositBase;
	type DepositFactor = DepositFactor;
	type MaxSignatories = MaxSignatories;
	type WeightInfo = weights::pallet_multisig::WeightInfo<Runtime>;
}

parameter_types! {
	// One storage item; key size 32, value size 8; .
	pub const ProxyDepositBase: Balance = deposit(1, 8);
	// Additional storage item size of 33 bytes.
	pub const ProxyDepositFactor: Balance = deposit(0, 33);
	pub const MaxProxies: u16 = 32;
	pub const AnnouncementDepositBase: Balance = deposit(1, 8);
	pub const AnnouncementDepositFactor: Balance = deposit(0, 66);
	pub const MaxPending: u16 = 32;
}

/// The type used to represent the kinds of proxying allowed.
#[derive(
	Copy, Clone, Eq, PartialEq, Ord, PartialOrd, Encode, Decode, RuntimeDebug, MaxEncodedLen,
<<<<<<< HEAD
	scale_info::TypeInfo,
=======
>>>>>>> 3e903bb8
)]
pub enum ProxyType {
	Any = 0,
	NonTransfer = 1,
	Governance = 2,
	Staking = 3,
	// Skip 4 as it is now removed (was SudoBalances)
	IdentityJudgement = 5,
	CancelProxy = 6,
}

#[cfg(test)]
mod proxy_type_tests {
	use super::*;

	#[derive(Copy, Clone, Eq, PartialEq, Ord, PartialOrd, Encode, Decode, RuntimeDebug)]
	pub enum OldProxyType {
		Any,
		NonTransfer,
		Governance,
		Staking,
		SudoBalances,
		IdentityJudgement,
	}

	#[test]
	fn proxy_type_decodes_correctly() {
		for (i, j) in vec![
			(OldProxyType::Any, ProxyType::Any),
			(OldProxyType::NonTransfer, ProxyType::NonTransfer),
			(OldProxyType::Governance, ProxyType::Governance),
			(OldProxyType::Staking, ProxyType::Staking),
			(OldProxyType::IdentityJudgement, ProxyType::IdentityJudgement),
		]
		.into_iter()
		{
			assert_eq!(i.encode(), j.encode());
		}
		assert!(ProxyType::decode(&mut &OldProxyType::SudoBalances.encode()[..]).is_err());
	}
}

impl Default for ProxyType {
	fn default() -> Self {
		Self::Any
	}
}
impl InstanceFilter<Call> for ProxyType {
	fn filter(&self, c: &Call) -> bool {
		match self {
			ProxyType::Any => true,
			ProxyType::NonTransfer => matches!(
				c,
				Call::System(..) |
				Call::Scheduler(..) |
				Call::Babe(..) |
				Call::Timestamp(..) |
				Call::Indices(pallet_indices::Call::claim{..}) |
				Call::Indices(pallet_indices::Call::free{..}) |
				Call::Indices(pallet_indices::Call::freeze{..}) |
				// Specifically omitting Indices `transfer`, `force_transfer`
				// Specifically omitting the entire Balances pallet
				Call::Authorship(..) |
				Call::Staking(..) |
				Call::Session(..) |
				Call::Grandpa(..) |
				Call::ImOnline(..) |
				Call::Democracy(..) |
				Call::Council(..) |
				Call::TechnicalCommittee(..) |
				Call::PhragmenElection(..) |
				Call::TechnicalMembership(..) |
				Call::Treasury(..) |
				Call::Bounties(..) |
				Call::Tips(..) |
				Call::Claims(..) |
				Call::Vesting(pallet_vesting::Call::vest{..}) |
				Call::Vesting(pallet_vesting::Call::vest_other{..}) |
				// Specifically omitting Vesting `vested_transfer`, and `force_vested_transfer`
				Call::Utility(..) |
				Call::Identity(..) |
				Call::Proxy(..) |
				Call::Multisig(..)
			),
			ProxyType::Governance => matches!(
				c,
				Call::Democracy(..) |
					Call::Council(..) | Call::TechnicalCommittee(..) |
					Call::PhragmenElection(..) |
					Call::Treasury(..) | Call::Bounties(..) |
					Call::Tips(..) | Call::Utility(..)
			),
			ProxyType::Staking =>
				matches!(c, Call::Staking(..) | Call::Session(..) | Call::Utility(..)),
			ProxyType::IdentityJudgement => matches!(
				c,
				Call::Identity(pallet_identity::Call::provide_judgement(..)) | Call::Utility(..)
			),
<<<<<<< HEAD
			ProxyType::IdentityJudgement => matches!(c,
				Call::Identity(pallet_identity::Call::provide_judgement {..}) |
				Call::Utility(..)
			),
			ProxyType::CancelProxy => matches!(c,
				Call::Proxy(pallet_proxy::Call::reject_announcement {..})
			)
=======
			ProxyType::CancelProxy =>
				matches!(c, Call::Proxy(pallet_proxy::Call::reject_announcement(..))),
>>>>>>> 3e903bb8
		}
	}
	fn is_superset(&self, o: &Self) -> bool {
		match (self, o) {
			(x, y) if x == y => true,
			(ProxyType::Any, _) => true,
			(_, ProxyType::Any) => false,
			(ProxyType::NonTransfer, _) => true,
			_ => false,
		}
	}
}

impl pallet_proxy::Config for Runtime {
	type Event = Event;
	type Call = Call;
	type Currency = Balances;
	type ProxyType = ProxyType;
	type ProxyDepositBase = ProxyDepositBase;
	type ProxyDepositFactor = ProxyDepositFactor;
	type MaxProxies = MaxProxies;
	type WeightInfo = weights::pallet_proxy::WeightInfo<Runtime>;
	type MaxPending = MaxPending;
	type CallHasher = BlakeTwo256;
	type AnnouncementDepositBase = AnnouncementDepositBase;
	type AnnouncementDepositFactor = AnnouncementDepositFactor;
}

construct_runtime! {
	pub enum Runtime where
		Block = Block,
		NodeBlock = primitives::v1::Block,
		UncheckedExtrinsic = UncheckedExtrinsic
	{
		// Basic stuff; balances is uncallable initially.
		System: frame_system::{Pallet, Call, Storage, Config, Event<T>} = 0,
		Scheduler: pallet_scheduler::{Pallet, Call, Storage, Event<T>} = 1,

		// Must be before session.
		Babe: pallet_babe::{Pallet, Call, Storage, Config, ValidateUnsigned} = 2,

		Timestamp: pallet_timestamp::{Pallet, Call, Storage, Inherent} = 3,
		Indices: pallet_indices::{Pallet, Call, Storage, Config<T>, Event<T>} = 4,
		Balances: pallet_balances::{Pallet, Call, Storage, Config<T>, Event<T>} = 5,
		TransactionPayment: pallet_transaction_payment::{Pallet, Storage} = 32,

		// Consensus support.
		Authorship: pallet_authorship::{Pallet, Call, Storage} = 6,
		Staking: pallet_staking::{Pallet, Call, Storage, Config<T>, Event<T>} = 7,
		Offences: pallet_offences::{Pallet, Storage, Event} = 8,
		Historical: session_historical::{Pallet} = 33,
		Session: pallet_session::{Pallet, Call, Storage, Event, Config<T>} = 9,
		Grandpa: pallet_grandpa::{Pallet, Call, Storage, Config, Event, ValidateUnsigned} = 11,
		ImOnline: pallet_im_online::{Pallet, Call, Storage, Event<T>, ValidateUnsigned, Config<T>} = 12,
		AuthorityDiscovery: pallet_authority_discovery::{Pallet, Config} = 13,

		// Governance stuff.
		Democracy: pallet_democracy::{Pallet, Call, Storage, Config<T>, Event<T>} = 14,
		Council: pallet_collective::<Instance1>::{Pallet, Call, Storage, Origin<T>, Event<T>, Config<T>} = 15,
		TechnicalCommittee: pallet_collective::<Instance2>::{Pallet, Call, Storage, Origin<T>, Event<T>, Config<T>} = 16,
		PhragmenElection: pallet_elections_phragmen::{Pallet, Call, Storage, Event<T>, Config<T>} = 17,
		TechnicalMembership: pallet_membership::<Instance1>::{Pallet, Call, Storage, Event<T>, Config<T>} = 18,
		Treasury: pallet_treasury::{Pallet, Call, Storage, Config, Event<T>} = 19,

		// Claims. Usable initially.
		Claims: claims::{Pallet, Call, Storage, Event<T>, Config<T>, ValidateUnsigned} = 24,
		// Vesting. Usable initially, but removed once all vesting is finished.
		Vesting: pallet_vesting::{Pallet, Call, Storage, Event<T>, Config<T>} = 25,
		// Cunning utilities. Usable initially.
		Utility: pallet_utility::{Pallet, Call, Event} = 26,

		// Identity. Late addition.
		Identity: pallet_identity::{Pallet, Call, Storage, Event<T>} = 28,

		// Proxy module. Late addition.
		Proxy: pallet_proxy::{Pallet, Call, Storage, Event<T>} = 29,

		// Multisig dispatch. Late addition.
		Multisig: pallet_multisig::{Pallet, Call, Storage, Event<T>} = 30,

		// Bounties module.
		Bounties: pallet_bounties::{Pallet, Call, Storage, Event<T>} = 34,

		// Tips module.
		Tips: pallet_tips::{Pallet, Call, Storage, Event<T>} = 35,

		// Election pallet. Only works with staking, but placed here to maintain indices.
		ElectionProviderMultiPhase: pallet_election_provider_multi_phase::{Pallet, Call, Storage, Event<T>, ValidateUnsigned} = 36,

	}
}

/// The address format for describing accounts.
pub type Address = sp_runtime::MultiAddress<AccountId, ()>;
/// Block header type as expected by this runtime.
pub type Header = generic::Header<BlockNumber, BlakeTwo256>;
/// Block type as expected by this runtime.
pub type Block = generic::Block<Header, UncheckedExtrinsic>;
/// A Block signed with a Justification
pub type SignedBlock = generic::SignedBlock<Block>;
/// `BlockId` type as expected by this runtime.
pub type BlockId = generic::BlockId<Block>;
/// The `SignedExtension` to the basic transaction logic.
pub type SignedExtra = (
	frame_system::CheckSpecVersion<Runtime>,
	frame_system::CheckTxVersion<Runtime>,
	frame_system::CheckGenesis<Runtime>,
	frame_system::CheckMortality<Runtime>,
	frame_system::CheckNonce<Runtime>,
	frame_system::CheckWeight<Runtime>,
	pallet_transaction_payment::ChargeTransactionPayment<Runtime>,
	claims::PrevalidateAttests<Runtime>,
);
/// Unchecked extrinsic type as expected by this runtime.
pub type UncheckedExtrinsic = generic::UncheckedExtrinsic<Address, Call, Signature, SignedExtra>;
/// Executive: handles dispatch to the various modules.
pub type Executive = frame_executive::Executive<
	Runtime,
	Block,
	frame_system::ChainContext<Runtime>,
	Runtime,
	AllPallets,
	(RemoveCollectiveFlip, MigratePalletVersionToStorageVersion),
>;
/// The payload being signed in transactions.
pub type SignedPayload = generic::SignedPayload<Call, SignedExtra>;

/// Migrate from `PalletVersion` to the new `StorageVersion`
pub struct MigratePalletVersionToStorageVersion;

impl OnRuntimeUpgrade for MigratePalletVersionToStorageVersion {
	fn on_runtime_upgrade() -> frame_support::weights::Weight {
		frame_support::migrations::migrate_from_pallet_version_to_storage_version::<
			AllPalletsWithSystem,
		>(&RocksDbWeight::get())
	}
}

pub struct RemoveCollectiveFlip;
impl frame_support::traits::OnRuntimeUpgrade for RemoveCollectiveFlip {
	fn on_runtime_upgrade() -> Weight {
		use frame_support::storage::migration;
		// Remove the storage value `RandomMaterial` from removed pallet `RandomnessCollectiveFlip`
		migration::remove_storage_prefix(b"RandomnessCollectiveFlip", b"RandomMaterial", b"");
		<Runtime as frame_system::Config>::DbWeight::get().writes(1)
	}
}

#[cfg(not(feature = "disable-runtime-api"))]
sp_api::impl_runtime_apis! {
	impl sp_api::Core<Block> for Runtime {
		fn version() -> RuntimeVersion {
			VERSION
		}

		fn execute_block(block: Block) {
			Executive::execute_block(block);
		}

		fn initialize_block(header: &<Block as BlockT>::Header) {
			Executive::initialize_block(header)
		}
	}

	impl sp_api::Metadata<Block> for Runtime {
		fn metadata() -> OpaqueMetadata {
			OpaqueMetadata::new(Runtime::metadata().into())
		}
	}

	impl block_builder_api::BlockBuilder<Block> for Runtime {
		fn apply_extrinsic(extrinsic: <Block as BlockT>::Extrinsic) -> ApplyExtrinsicResult {
			Executive::apply_extrinsic(extrinsic)
		}

		fn finalize_block() -> <Block as BlockT>::Header {
			Executive::finalize_block()
		}

		fn inherent_extrinsics(data: inherents::InherentData) -> Vec<<Block as BlockT>::Extrinsic> {
			data.create_extrinsics()
		}

		fn check_inherents(
			block: Block,
			data: inherents::InherentData,
		) -> inherents::CheckInherentsResult {
			data.check_extrinsics(&block)
		}
	}

	impl tx_pool_api::runtime_api::TaggedTransactionQueue<Block> for Runtime {
		fn validate_transaction(
			source: TransactionSource,
			tx: <Block as BlockT>::Extrinsic,
			block_hash: <Block as BlockT>::Hash,
		) -> TransactionValidity {
			Executive::validate_transaction(source, tx, block_hash)
		}
	}

	impl offchain_primitives::OffchainWorkerApi<Block> for Runtime {
		fn offchain_worker(header: &<Block as BlockT>::Header) {
			Executive::offchain_worker(header)
		}
	}

	impl primitives::v1::ParachainHost<Block, Hash, BlockNumber> for Runtime {
		fn validators() -> Vec<ValidatorId> {
			Vec::new()
		}

		fn validator_groups() -> (Vec<Vec<ValidatorIndex>>, GroupRotationInfo<BlockNumber>) {
			(Vec::new(), GroupRotationInfo { session_start_block: 0, group_rotation_frequency: 0, now: 0 })
		}

		fn availability_cores() -> Vec<CoreState<Hash, BlockNumber>> {
			Vec::new()
		}

		fn persisted_validation_data(_: Id, _: OccupiedCoreAssumption)
			-> Option<PersistedValidationData<Hash, BlockNumber>> {
			None
		}

		fn check_validation_outputs(_: Id, _: primitives::v1::CandidateCommitments) -> bool {
			false
		}

		fn session_index_for_child() -> SessionIndex {
			0
		}

		fn session_info(_: SessionIndex) -> Option<SessionInfo> {
			None
		}

		fn validation_code(_: Id, _: OccupiedCoreAssumption) -> Option<ValidationCode> {
			None
		}

		fn candidate_pending_availability(_: Id) -> Option<CommittedCandidateReceipt<Hash>> {
			None
		}

		fn candidate_events() -> Vec<CandidateEvent<Hash>> {
			Vec::new()
		}

		fn dmq_contents(
			_recipient: Id,
		) -> Vec<InboundDownwardMessage<BlockNumber>> {
			Vec::new()
		}

		fn inbound_hrmp_channels_contents(
			_recipient: Id
		) -> BTreeMap<Id, Vec<InboundHrmpMessage<BlockNumber>>> {
			BTreeMap::new()
		}

		fn validation_code_by_hash(_hash: ValidationCodeHash) -> Option<ValidationCode> {
			None
		}
	}

	impl beefy_primitives::BeefyApi<Block> for Runtime {
		fn validator_set() -> beefy_primitives::ValidatorSet<BeefyId> {
			// dummy implementation due to lack of BEEFY pallet.
			beefy_primitives::ValidatorSet { validators: Vec::new(), id: 0 }
		}
	}

	impl mmr::MmrApi<Block, Hash> for Runtime {
		fn generate_proof(_leaf_index: u64)
			-> Result<(mmr::EncodableOpaqueLeaf, mmr::Proof<Hash>), mmr::Error>
		{
			// dummy implementation due to lack of MMR pallet.
			Err(mmr::Error::GenerateProof)
		}

		fn verify_proof(_leaf: mmr::EncodableOpaqueLeaf, _proof: mmr::Proof<Hash>)
			-> Result<(), mmr::Error>
		{
			// dummy implementation due to lack of MMR pallet.
			Err(mmr::Error::Verify)
		}

		fn verify_proof_stateless(
			_root: Hash,
			_leaf: mmr::EncodableOpaqueLeaf,
			_proof: mmr::Proof<Hash>
		) -> Result<(), mmr::Error> {
			// dummy implementation due to lack of MMR pallet.
			Err(mmr::Error::Verify)
		}
	}

	impl fg_primitives::GrandpaApi<Block> for Runtime {
		fn grandpa_authorities() -> Vec<(GrandpaId, u64)> {
			Grandpa::grandpa_authorities()
		}

		fn submit_report_equivocation_unsigned_extrinsic(
			equivocation_proof: fg_primitives::EquivocationProof<
				<Block as BlockT>::Hash,
				sp_runtime::traits::NumberFor<Block>,
			>,
			key_owner_proof: fg_primitives::OpaqueKeyOwnershipProof,
		) -> Option<()> {
			let key_owner_proof = key_owner_proof.decode()?;

			Grandpa::submit_unsigned_equivocation_report(
				equivocation_proof,
				key_owner_proof,
			)
		}

		fn generate_key_ownership_proof(
			_set_id: fg_primitives::SetId,
			authority_id: fg_primitives::AuthorityId,
		) -> Option<fg_primitives::OpaqueKeyOwnershipProof> {
			use parity_scale_codec::Encode;

			Historical::prove((fg_primitives::KEY_TYPE, authority_id))
				.map(|p| p.encode())
				.map(fg_primitives::OpaqueKeyOwnershipProof::new)
		}
	}

	impl babe_primitives::BabeApi<Block> for Runtime {
		fn configuration() -> babe_primitives::BabeGenesisConfiguration {
			// The choice of `c` parameter (where `1 - c` represents the
			// probability of a slot being empty), is done in accordance to the
			// slot duration and expected target block time, for safely
			// resisting network delays of maximum two seconds.
			// <https://research.web3.foundation/en/latest/polkadot/BABE/Babe/#6-practical-results>
			babe_primitives::BabeGenesisConfiguration {
				slot_duration: Babe::slot_duration(),
				epoch_length: EpochDuration::get(),
				c: BABE_GENESIS_EPOCH_CONFIG.c,
				genesis_authorities: Babe::authorities(),
				randomness: Babe::randomness(),
				allowed_slots: BABE_GENESIS_EPOCH_CONFIG.allowed_slots,
			}
		}

		fn current_epoch_start() -> babe_primitives::Slot {
			Babe::current_epoch_start()
		}

		fn current_epoch() -> babe_primitives::Epoch {
			Babe::current_epoch()
		}

		fn next_epoch() -> babe_primitives::Epoch {
			Babe::next_epoch()
		}

		fn generate_key_ownership_proof(
			_slot: babe_primitives::Slot,
			authority_id: babe_primitives::AuthorityId,
		) -> Option<babe_primitives::OpaqueKeyOwnershipProof> {
			use parity_scale_codec::Encode;

			Historical::prove((babe_primitives::KEY_TYPE, authority_id))
				.map(|p| p.encode())
				.map(babe_primitives::OpaqueKeyOwnershipProof::new)
		}

		fn submit_report_equivocation_unsigned_extrinsic(
			equivocation_proof: babe_primitives::EquivocationProof<<Block as BlockT>::Header>,
			key_owner_proof: babe_primitives::OpaqueKeyOwnershipProof,
		) -> Option<()> {
			let key_owner_proof = key_owner_proof.decode()?;

			Babe::submit_unsigned_equivocation_report(
				equivocation_proof,
				key_owner_proof,
			)
		}
	}

	impl authority_discovery_primitives::AuthorityDiscoveryApi<Block> for Runtime {
		fn authorities() -> Vec<AuthorityDiscoveryId> {
			AuthorityDiscovery::authorities()
		}
	}

	impl sp_session::SessionKeys<Block> for Runtime {
		fn generate_session_keys(seed: Option<Vec<u8>>) -> Vec<u8> {
			SessionKeys::generate(seed)
		}

		fn decode_session_keys(
			encoded: Vec<u8>,
		) -> Option<Vec<(Vec<u8>, sp_core::crypto::KeyTypeId)>> {
			SessionKeys::decode_into_raw_public_keys(&encoded)
		}
	}

	impl frame_system_rpc_runtime_api::AccountNonceApi<Block, AccountId, Nonce> for Runtime {
		fn account_nonce(account: AccountId) -> Nonce {
			System::account_nonce(account)
		}
	}

	impl pallet_transaction_payment_rpc_runtime_api::TransactionPaymentApi<
		Block,
		Balance,
	> for Runtime {
		fn query_info(uxt: <Block as BlockT>::Extrinsic, len: u32) -> RuntimeDispatchInfo<Balance> {
			TransactionPayment::query_info(uxt, len)
		}
		fn query_fee_details(uxt: <Block as BlockT>::Extrinsic, len: u32) -> FeeDetails<Balance> {
			TransactionPayment::query_fee_details(uxt, len)
		}
	}

	#[cfg(feature = "try-runtime")]
	impl frame_try_runtime::TryRuntime<Block> for Runtime {
		fn on_runtime_upgrade() -> Result<(Weight, Weight), sp_runtime::RuntimeString> {
			log::info!("try-runtime::on_runtime_upgrade polkadot.");
			let weight = Executive::try_runtime_upgrade()?;
			Ok((weight, BlockWeights::get().max_block))
		}
	}

	#[cfg(feature = "runtime-benchmarks")]
	impl frame_benchmarking::Benchmark<Block> for Runtime {
		fn benchmark_metadata(extra: bool) -> (
			Vec<frame_benchmarking::BenchmarkList>,
			Vec<frame_support::traits::StorageInfo>,
		) {
			use frame_benchmarking::{list_benchmark, Benchmarking, BenchmarkList};
			use frame_support::traits::StorageInfoTrait;

			use pallet_session_benchmarking::Pallet as SessionBench;
			use pallet_offences_benchmarking::Pallet as OffencesBench;
			use frame_system_benchmarking::Pallet as SystemBench;

			let mut list = Vec::<BenchmarkList>::new();

			// Polkadot
			// NOTE: Make sure to prefix these `runtime_common::` so that path resolves correctly
			// in the generated file.
			list_benchmark!(list, extra, runtime_common::claims, Claims);
			// Substrate
			list_benchmark!(list, extra, pallet_balances, Balances);
			list_benchmark!(list, extra, pallet_bounties, Bounties);
			list_benchmark!(list, extra, pallet_collective, Council);
			list_benchmark!(list, extra, pallet_democracy, Democracy);
			list_benchmark!(list, extra, pallet_elections_phragmen, PhragmenElection);
			list_benchmark!(list, extra, pallet_election_provider_multi_phase, ElectionProviderMultiPhase);
			list_benchmark!(list, extra, pallet_identity, Identity);
			list_benchmark!(list, extra, pallet_im_online, ImOnline);
			list_benchmark!(list, extra, pallet_indices, Indices);
			list_benchmark!(list, extra, pallet_membership, TechnicalMembership);
			list_benchmark!(list, extra, pallet_multisig, Multisig);
			list_benchmark!(list, extra, pallet_offences, OffencesBench::<Runtime>);
			list_benchmark!(list, extra, pallet_proxy, Proxy);
			list_benchmark!(list, extra, pallet_scheduler, Scheduler);
			list_benchmark!(list, extra, pallet_session, SessionBench::<Runtime>);
			list_benchmark!(list, extra, pallet_staking, Staking);
			list_benchmark!(list, extra, frame_system, SystemBench::<Runtime>);
			list_benchmark!(list, extra, pallet_timestamp, Timestamp);
			list_benchmark!(list, extra, pallet_tips, Tips);
			list_benchmark!(list, extra, pallet_treasury, Treasury);
			list_benchmark!(list, extra, pallet_utility, Utility);
			list_benchmark!(list, extra, pallet_vesting, Vesting);

			let storage_info = AllPalletsWithSystem::storage_info();

			return (list, storage_info)
		}

		fn dispatch_benchmark(
			config: frame_benchmarking::BenchmarkConfig
		) -> Result<
			Vec<frame_benchmarking::BenchmarkBatch>,
			sp_runtime::RuntimeString,
		> {
			use frame_benchmarking::{Benchmarking, BenchmarkBatch, add_benchmark, TrackedStorageKey};
			// Trying to add benchmarks directly to some pallets caused cyclic dependency issues.
			// To get around that, we separated the benchmarks into its own crate.
			use pallet_session_benchmarking::Pallet as SessionBench;
			use pallet_offences_benchmarking::Pallet as OffencesBench;
			use frame_system_benchmarking::Pallet as SystemBench;

			impl pallet_session_benchmarking::Config for Runtime {}
			impl pallet_offences_benchmarking::Config for Runtime {}
			impl frame_system_benchmarking::Config for Runtime {}

			let whitelist: Vec<TrackedStorageKey> = vec![
				// Block Number
				hex_literal::hex!("26aa394eea5630e07c48ae0c9558cef702a5c1b19ab7a04f536c519aca4983ac").to_vec().into(),
				// Total Issuance
				hex_literal::hex!("c2261276cc9d1f8598ea4b6a74b15c2f57c875e4cff74148e4628f264b974c80").to_vec().into(),
				// Execution Phase
				hex_literal::hex!("26aa394eea5630e07c48ae0c9558cef7ff553b5a9862a516939d82b3d3d8661a").to_vec().into(),
				// Event Count
				hex_literal::hex!("26aa394eea5630e07c48ae0c9558cef70a98fdbe9ce6c55837576c60c7af3850").to_vec().into(),
				// System Events
				hex_literal::hex!("26aa394eea5630e07c48ae0c9558cef780d41e5e16056765bc8461851072c9d7").to_vec().into(),
				// Treasury Account
				hex_literal::hex!("26aa394eea5630e07c48ae0c9558cef7b99d880ec681799c0cf30e8886371da95ecffd7b6c0f78751baa9d281e0bfa3a6d6f646c70792f74727372790000000000000000000000000000000000000000").to_vec().into(),
			];

			let mut batches = Vec::<BenchmarkBatch>::new();
			let params = (&config, &whitelist);
			// Polkadot
			// NOTE: Make sure to prefix these `runtime_common::` so that path resolves correctly
			// in the generated file.
			add_benchmark!(params, batches, runtime_common::claims, Claims);
			// Substrate
			add_benchmark!(params, batches, pallet_balances, Balances);
			add_benchmark!(params, batches, pallet_bounties, Bounties);
			add_benchmark!(params, batches, pallet_collective, Council);
			add_benchmark!(params, batches, pallet_democracy, Democracy);
			add_benchmark!(params, batches, pallet_elections_phragmen, PhragmenElection);
			add_benchmark!(params, batches, pallet_election_provider_multi_phase, ElectionProviderMultiPhase);
			add_benchmark!(params, batches, pallet_identity, Identity);
			add_benchmark!(params, batches, pallet_im_online, ImOnline);
			add_benchmark!(params, batches, pallet_indices, Indices);
			add_benchmark!(params, batches, pallet_membership, TechnicalMembership);
			add_benchmark!(params, batches, pallet_multisig, Multisig);
			add_benchmark!(params, batches, pallet_offences, OffencesBench::<Runtime>);
			add_benchmark!(params, batches, pallet_proxy, Proxy);
			add_benchmark!(params, batches, pallet_scheduler, Scheduler);
			add_benchmark!(params, batches, pallet_session, SessionBench::<Runtime>);
			add_benchmark!(params, batches, pallet_staking, Staking);
			add_benchmark!(params, batches, frame_system, SystemBench::<Runtime>);
			add_benchmark!(params, batches, pallet_timestamp, Timestamp);
			add_benchmark!(params, batches, pallet_tips, Tips);
			add_benchmark!(params, batches, pallet_treasury, Treasury);
			add_benchmark!(params, batches, pallet_utility, Utility);
			add_benchmark!(params, batches, pallet_vesting, Vesting);

			if batches.is_empty() { return Err("Benchmark not found for this pallet.".into()) }
			Ok(batches)
		}
	}
}

#[cfg(test)]
mod test_fees {
	use super::*;
	use frame_support::weights::{GetDispatchInfo, WeightToFeePolynomial};
	use pallet_transaction_payment::Multiplier;
	use parity_scale_codec::Encode;
	use separator::Separatable;
	use sp_runtime::FixedPointNumber;

	#[test]
	fn payout_weight_portion() {
		use pallet_staking::WeightInfo;
		let payout_weight =
			<Runtime as pallet_staking::Config>::WeightInfo::payout_stakers_alive_staked(
				MaxNominatorRewardedPerValidator::get(),
			) as f64;
		let block_weight = BlockWeights::get().max_block as f64;

		println!(
			"a full payout takes {:.2} of the block weight [{} / {}]",
			payout_weight / block_weight,
			payout_weight,
			block_weight
		);
		assert!(payout_weight * 2f64 < block_weight);
	}

	#[test]
	#[ignore]
	fn block_cost() {
		let max_block_weight = BlockWeights::get().max_block;
		let raw_fee = WeightToFee::calc(&max_block_weight);

		println!(
			"Full Block weight == {} // WeightToFee(full_block) == {} plank",
			max_block_weight,
			raw_fee.separated_string(),
		);
	}

	#[test]
	#[ignore]
	fn transfer_cost_min_multiplier() {
		let min_multiplier = runtime_common::MinimumMultiplier::get();
		let call = <pallet_balances::Call<Runtime>>::transfer_keep_alive(
			Default::default(),
			Default::default(),
		);
		let info = call.get_dispatch_info();
		// convert to outer call.
		let call = Call::Balances(call);
		let len = call.using_encoded(|e| e.len()) as u32;

		let mut ext = sp_io::TestExternalities::new_empty();
		let mut test_with_multiplier = |m| {
			ext.execute_with(|| {
				pallet_transaction_payment::NextFeeMultiplier::<Runtime>::put(m);
				let fee = TransactionPayment::compute_fee(len, &info, 0);
				println!(
					"weight = {:?} // multiplier = {:?} // full transfer fee = {:?}",
					info.weight.separated_string(),
					pallet_transaction_payment::NextFeeMultiplier::<Runtime>::get(),
					fee.separated_string(),
				);
			});
		};

		test_with_multiplier(min_multiplier);
		test_with_multiplier(Multiplier::saturating_from_rational(1, 1u128));
		test_with_multiplier(Multiplier::saturating_from_rational(1, 1_000u128));
		test_with_multiplier(Multiplier::saturating_from_rational(1, 1_000_000u128));
		test_with_multiplier(Multiplier::saturating_from_rational(1, 1_000_000_000u128));
	}

	#[test]
	fn full_block_council_election_cost() {
		// the number of voters needed to consume almost a full block in council election, and how
		// much it is going to cost.
		use pallet_elections_phragmen::WeightInfo;

		// Loser candidate lose a lot of money; sybil attack by candidates is even more expensive,
		// and we don't care about it here. For now, we assume no extra candidates, and only
		// superfluous voters.
		let candidates = DesiredMembers::get() + DesiredRunnersUp::get();
		let mut voters = 1u32;
		let weight_with = |v| {
			<Runtime as pallet_elections_phragmen::Config>::WeightInfo::election_phragmen(
				candidates,
				v,
				v * 16,
			)
		};

		while weight_with(voters) <= BlockWeights::get().max_block {
			voters += 1;
		}

		let cost = voters as Balance * (VotingBondBase::get() + 16 * VotingBondFactor::get());
		let cost_dollars = cost / DOLLARS;
		println!(
			"can support {} voters in a single block for council elections; total bond {}",
			voters, cost_dollars,
		);
		assert!(cost_dollars > 150_000); // DOLLAR ~ new DOT ~ 10e10
	}

	#[test]
	fn nominator_limit() {
		use pallet_election_provider_multi_phase::WeightInfo;
		// starting point of the nominators.
		let target_voters: u32 = 50_000;

		// assuming we want around 5k candidates and 1k active validators. (March 31, 2021)
		let all_targets: u32 = 5_000;
		let desired: u32 = 1_000;
		let weight_with = |active| {
			<Runtime as pallet_election_provider_multi_phase::Config>::WeightInfo::submit_unsigned(
				active,
				all_targets,
				active,
				desired,
			)
		};

		let mut active = target_voters;
		while weight_with(active) <= OffchainSolutionWeightLimit::get() || active == target_voters {
			active += 1;
		}

		println!("can support {} nominators to yield a weight of {}", active, weight_with(active));
		assert!(active > target_voters, "we need to reevaluate the weight of the election system");
	}
}<|MERGE_RESOLUTION|>--- conflicted
+++ resolved
@@ -901,10 +901,7 @@
 /// The type used to represent the kinds of proxying allowed.
 #[derive(
 	Copy, Clone, Eq, PartialEq, Ord, PartialOrd, Encode, Decode, RuntimeDebug, MaxEncodedLen,
-<<<<<<< HEAD
 	scale_info::TypeInfo,
-=======
->>>>>>> 3e903bb8
 )]
 pub enum ProxyType {
 	Any = 0,
@@ -1003,18 +1000,8 @@
 				c,
 				Call::Identity(pallet_identity::Call::provide_judgement(..)) | Call::Utility(..)
 			),
-<<<<<<< HEAD
-			ProxyType::IdentityJudgement => matches!(c,
-				Call::Identity(pallet_identity::Call::provide_judgement {..}) |
-				Call::Utility(..)
-			),
-			ProxyType::CancelProxy => matches!(c,
-				Call::Proxy(pallet_proxy::Call::reject_announcement {..})
-			)
-=======
 			ProxyType::CancelProxy =>
-				matches!(c, Call::Proxy(pallet_proxy::Call::reject_announcement(..))),
->>>>>>> 3e903bb8
+				matches!(c, Call::Proxy(pallet_proxy::Call::reject_announcement {..})),
 		}
 	}
 	fn is_superset(&self, o: &Self) -> bool {
