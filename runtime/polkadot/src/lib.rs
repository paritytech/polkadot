// Copyright 2017-2020 Parity Technologies (UK) Ltd.
// This file is part of Polkadot.

// Polkadot is free software: you can redistribute it and/or modify
// it under the terms of the GNU General Public License as published by
// the Free Software Foundation, either version 3 of the License, or
// (at your option) any later version.

// Polkadot is distributed in the hope that it will be useful,
// but WITHOUT ANY WARRANTY; without even the implied warranty of
// MERCHANTABILITY or FITNESS FOR A PARTICULAR PURPOSE.  See the
// GNU General Public License for more details.

// You should have received a copy of the GNU General Public License
// along with Polkadot.  If not, see <http://www.gnu.org/licenses/>.

//! The Polkadot runtime. This can be compiled with `#[no_std]`, ready for Wasm.

#![cfg_attr(not(feature = "std"), no_std)]
// `construct_runtime!` does a lot of recursion and requires us to increase the limit to 256.
#![recursion_limit = "256"]

use pallet_transaction_payment::CurrencyAdapter;
use runtime_common::{
	auctions, claims, crowdloan, impl_runtime_weights, impls::DealWithFees, paras_registrar,
	prod_or_fast, slots, BlockHashCount, BlockLength, CurrencyToVote, SlowAdjustingFeeUpdate,
};

use runtime_parachains::{
	configuration as parachains_configuration, disputes as parachains_disputes,
	dmp as parachains_dmp, hrmp as parachains_hrmp, inclusion as parachains_inclusion,
	initializer as parachains_initializer, origin as parachains_origin, paras as parachains_paras,
	paras_inherent as parachains_paras_inherent, reward_points as parachains_reward_points,
	runtime_api_impl::v2 as parachains_runtime_api_impl, scheduler as parachains_scheduler,
	session_info as parachains_session_info, shared as parachains_shared, ump as parachains_ump,
};

use authority_discovery_primitives::AuthorityId as AuthorityDiscoveryId;
use beefy_primitives::crypto::AuthorityId as BeefyId;
use frame_election_provider_support::{generate_solution_type, onchain, SequentialPhragmen};
use frame_support::{
	construct_runtime, parameter_types,
	traits::{
		Contains, EitherOfDiverse, InstanceFilter, KeyOwnerProofSystem, LockIdentifier,
		PrivilegeCmp,
	},
	weights::ConstantMultiplier,
	PalletId, RuntimeDebug,
};
use frame_system::EnsureRoot;
use pallet_grandpa::{fg_primitives, AuthorityId as GrandpaId};
use pallet_im_online::sr25519::AuthorityId as ImOnlineId;
use pallet_session::historical as session_historical;
use pallet_transaction_payment::{FeeDetails, RuntimeDispatchInfo};
use parity_scale_codec::{Decode, Encode, MaxEncodedLen};
use primitives::v2::{
	AccountId, AccountIndex, Balance, BlockNumber, CandidateEvent, CandidateHash,
	CommittedCandidateReceipt, CoreState, DisputeState, GroupRotationInfo, Hash, Id as ParaId,
	InboundDownwardMessage, InboundHrmpMessage, Moment, Nonce, OccupiedCoreAssumption,
	PersistedValidationData, ScrapedOnChainVotes, SessionInfo, Signature, ValidationCode,
	ValidationCodeHash, ValidatorId, ValidatorIndex,
};
use sp_core::OpaqueMetadata;
use sp_mmr_primitives as mmr;
use sp_runtime::{
	create_runtime_str,
	curve::PiecewiseLinear,
	generic, impl_opaque_keys,
	traits::{
		AccountIdLookup, BlakeTwo256, Block as BlockT, ConvertInto, Extrinsic as ExtrinsicT,
		OpaqueKeys, SaturatedConversion, Verify,
	},
	transaction_validity::{TransactionPriority, TransactionSource, TransactionValidity},
	ApplyExtrinsicResult, FixedU128, KeyTypeId, Perbill, Percent, Permill,
};
use sp_staking::SessionIndex;
use sp_std::{cmp::Ordering, collections::btree_map::BTreeMap, prelude::*};
#[cfg(any(feature = "std", test))]
use sp_version::NativeVersion;
use sp_version::RuntimeVersion;
use static_assertions::const_assert;

pub use frame_system::Call as SystemCall;
pub use pallet_balances::Call as BalancesCall;
pub use pallet_election_provider_multi_phase::Call as EPMCall;
#[cfg(feature = "std")]
pub use pallet_staking::StakerStatus;
pub use pallet_timestamp::Call as TimestampCall;
#[cfg(any(feature = "std", test))]
pub use sp_runtime::BuildStorage;

/// Constant values used within the runtime.
use polkadot_runtime_constants::{currency::*, fee::*, time::*};

// Weights used in the runtime.
mod weights;

mod bag_thresholds;

pub mod xcm_config;

impl_runtime_weights!(polkadot_runtime_constants);

// Make the WASM binary available.
#[cfg(feature = "std")]
include!(concat!(env!("OUT_DIR"), "/wasm_binary.rs"));

// Polkadot version identifier;
/// Runtime version (Polkadot).
#[sp_version::runtime_version]
pub const VERSION: RuntimeVersion = RuntimeVersion {
	spec_name: create_runtime_str!("polkadot"),
	impl_name: create_runtime_str!("parity-polkadot"),
	authoring_version: 0,
	spec_version: 9270,
	impl_version: 0,
	#[cfg(not(feature = "disable-runtime-api"))]
	apis: RUNTIME_API_VERSIONS,
	#[cfg(feature = "disable-runtime-api")]
	apis: sp_version::create_apis_vec![[]],
	transaction_version: 13,
	state_version: 0,
};

/// The BABE epoch configuration at genesis.
pub const BABE_GENESIS_EPOCH_CONFIG: babe_primitives::BabeEpochConfiguration =
	babe_primitives::BabeEpochConfiguration {
		c: PRIMARY_PROBABILITY,
		allowed_slots: babe_primitives::AllowedSlots::PrimaryAndSecondaryVRFSlots,
	};

/// Native version.
#[cfg(any(feature = "std", test))]
pub fn native_version() -> NativeVersion {
	NativeVersion { runtime_version: VERSION, can_author_with: Default::default() }
}

pub struct BaseFilter;
impl Contains<RuntimeCall> for BaseFilter {
	fn contains(call: &RuntimeCall) -> bool {
		match call {
			// These modules are all allowed to be called by transactions:
			RuntimeCall::Democracy(_) |
			RuntimeCall::Council(_) |
			RuntimeCall::TechnicalCommittee(_) |
			RuntimeCall::TechnicalMembership(_) |
			RuntimeCall::Treasury(_) |
			RuntimeCall::PhragmenElection(_) |
			RuntimeCall::System(_) |
			RuntimeCall::Scheduler(_) |
			RuntimeCall::Vesting(_) |
			RuntimeCall::Preimage(_) |
			RuntimeCall::Indices(_) |
			RuntimeCall::Babe(_) |
			RuntimeCall::Timestamp(_) |
			RuntimeCall::Balances(_) |
			RuntimeCall::Authorship(_) |
			RuntimeCall::Staking(_) |
			RuntimeCall::Session(_) |
			RuntimeCall::Grandpa(_) |
			RuntimeCall::ImOnline(_) |
			RuntimeCall::Utility(_) |
			RuntimeCall::Claims(_) |
			RuntimeCall::Identity(_) |
			RuntimeCall::Proxy(_) |
			RuntimeCall::Multisig(_) |
			RuntimeCall::Bounties(_) |
			RuntimeCall::ChildBounties(_) |
			RuntimeCall::Tips(_) |
			RuntimeCall::ElectionProviderMultiPhase(_) |
			RuntimeCall::Configuration(_) |
			RuntimeCall::ParasShared(_) |
			RuntimeCall::ParaInclusion(_) |
			RuntimeCall::Paras(_) |
			RuntimeCall::Initializer(_) |
			RuntimeCall::ParaInherent(_) |
			RuntimeCall::ParasDisputes(_) |
			RuntimeCall::Dmp(_) |
			RuntimeCall::Ump(_) |
			RuntimeCall::Hrmp(_) |
			RuntimeCall::Slots(_) |
			RuntimeCall::Registrar(_) |
			RuntimeCall::Auctions(_) |
			RuntimeCall::Crowdloan(_) |
			RuntimeCall::VoterList(_) |
			RuntimeCall::XcmPallet(_) |
			RuntimeCall::NominationPools(_) => true,
			// All pallets are allowed, but exhaustive match is defensive
			// in the case of adding new pallets.
		}
	}
}

type MoreThanHalfCouncil = EitherOfDiverse<
	EnsureRoot<AccountId>,
	pallet_collective::EnsureProportionMoreThan<AccountId, CouncilCollective, 1, 2>,
>;

parameter_types! {
	pub const Version: RuntimeVersion = VERSION;
	pub const SS58Prefix: u8 = 0;
}

impl frame_system::Config for Runtime {
	type BaseCallFilter = BaseFilter;
	type BlockWeights = BlockWeights;
	type BlockLength = BlockLength;
	type Origin = Origin;
	type RuntimeCall = RuntimeCall;
	type Index = Nonce;
	type BlockNumber = BlockNumber;
	type Hash = Hash;
	type Hashing = BlakeTwo256;
	type AccountId = AccountId;
	type Lookup = AccountIdLookup<AccountId, ()>;
	type Header = generic::Header<BlockNumber, BlakeTwo256>;
	type RuntimeEvent = RuntimeEvent;
	type BlockHashCount = BlockHashCount;
	type DbWeight = RocksDbWeight;
	type Version = Version;
	type PalletInfo = PalletInfo;
	type AccountData = pallet_balances::AccountData<Balance>;
	type OnNewAccount = ();
	type OnKilledAccount = ();
	type SystemWeightInfo = weights::frame_system::WeightInfo<Runtime>;
	type SS58Prefix = SS58Prefix;
	type OnSetCode = ();
	type MaxConsumers = frame_support::traits::ConstU32<16>;
}

parameter_types! {
	pub MaximumSchedulerWeight: Weight = Perbill::from_percent(80) *
		BlockWeights::get().max_block;
	pub const MaxScheduledPerBlock: u32 = 50;
	pub const NoPreimagePostponement: Option<u32> = Some(10);
}

type ScheduleOrigin = EitherOfDiverse<
	EnsureRoot<AccountId>,
	pallet_collective::EnsureProportionAtLeast<AccountId, CouncilCollective, 1, 2>,
>;

/// Used the compare the privilege of an origin inside the scheduler.
pub struct OriginPrivilegeCmp;

impl PrivilegeCmp<OriginCaller> for OriginPrivilegeCmp {
	fn cmp_privilege(left: &OriginCaller, right: &OriginCaller) -> Option<Ordering> {
		if left == right {
			return Some(Ordering::Equal)
		}

		match (left, right) {
			// Root is greater than anything.
			(OriginCaller::system(frame_system::RawOrigin::Root), _) => Some(Ordering::Greater),
			// Check which one has more yes votes.
			(
				OriginCaller::Council(pallet_collective::RawOrigin::Members(l_yes_votes, l_count)),
				OriginCaller::Council(pallet_collective::RawOrigin::Members(r_yes_votes, r_count)),
			) => Some((l_yes_votes * r_count).cmp(&(r_yes_votes * l_count))),
			// For every other origin we don't care, as they are not used for `ScheduleOrigin`.
			_ => None,
		}
	}
}

impl pallet_scheduler::Config for Runtime {
	type RuntimeEvent = RuntimeEvent;
	type Origin = Origin;
	type PalletsOrigin = OriginCaller;
	type RuntimeCall = RuntimeCall;
	type MaximumWeight = MaximumSchedulerWeight;
	type ScheduleOrigin = ScheduleOrigin;
	type MaxScheduledPerBlock = MaxScheduledPerBlock;
	type WeightInfo = weights::pallet_scheduler::WeightInfo<Runtime>;
	type OriginPrivilegeCmp = OriginPrivilegeCmp;
	type PreimageProvider = Preimage;
	type NoPreimagePostponement = NoPreimagePostponement;
}

parameter_types! {
	pub const PreimageMaxSize: u32 = 4096 * 1024;
	pub const PreimageBaseDeposit: Balance = deposit(2, 64);
	pub const PreimageByteDeposit: Balance = deposit(0, 1);
}

impl pallet_preimage::Config for Runtime {
<<<<<<< HEAD
	type WeightInfo = pallet_preimage::weights::SubstrateWeight<Runtime>;
	type RuntimeEvent = RuntimeEvent;
=======
	type WeightInfo = weights::pallet_preimage::WeightInfo<Runtime>;
	type Event = Event;
>>>>>>> 18b0f3f7
	type Currency = Balances;
	type ManagerOrigin = EnsureRoot<AccountId>;
	type MaxSize = PreimageMaxSize;
	type BaseDeposit = PreimageBaseDeposit;
	type ByteDeposit = PreimageByteDeposit;
}

parameter_types! {
	pub EpochDuration: u64 = prod_or_fast!(
		EPOCH_DURATION_IN_SLOTS as u64,
		2 * MINUTES as u64,
		"DOT_EPOCH_DURATION"
	);
	pub const ExpectedBlockTime: Moment = MILLISECS_PER_BLOCK;
	pub ReportLongevity: u64 =
		BondingDuration::get() as u64 * SessionsPerEra::get() as u64 * EpochDuration::get();
}

impl pallet_babe::Config for Runtime {
	type EpochDuration = EpochDuration;
	type ExpectedBlockTime = ExpectedBlockTime;

	// session module is the trigger
	type EpochChangeTrigger = pallet_babe::ExternalTrigger;

	type DisabledValidators = Session;

	type KeyOwnerProofSystem = Historical;

	type KeyOwnerProof = <Self::KeyOwnerProofSystem as KeyOwnerProofSystem<(
		KeyTypeId,
		pallet_babe::AuthorityId,
	)>>::Proof;

	type KeyOwnerIdentification = <Self::KeyOwnerProofSystem as KeyOwnerProofSystem<(
		KeyTypeId,
		pallet_babe::AuthorityId,
	)>>::IdentificationTuple;

	type HandleEquivocation =
		pallet_babe::EquivocationHandler<Self::KeyOwnerIdentification, Offences, ReportLongevity>;

	type WeightInfo = ();

	type MaxAuthorities = MaxAuthorities;
}

parameter_types! {
	pub const IndexDeposit: Balance = 10 * DOLLARS;
}

impl pallet_indices::Config for Runtime {
	type AccountIndex = AccountIndex;
	type Currency = Balances;
	type Deposit = IndexDeposit;
	type RuntimeEvent = RuntimeEvent;
	type WeightInfo = weights::pallet_indices::WeightInfo<Runtime>;
}

parameter_types! {
	pub const ExistentialDeposit: Balance = EXISTENTIAL_DEPOSIT;
	pub const MaxLocks: u32 = 50;
	pub const MaxReserves: u32 = 50;
}

impl pallet_balances::Config for Runtime {
	type Balance = Balance;
	type DustRemoval = ();
	type RuntimeEvent = RuntimeEvent;
	type ExistentialDeposit = ExistentialDeposit;
	type AccountStore = System;
	type MaxLocks = MaxLocks;
	type MaxReserves = MaxReserves;
	type ReserveIdentifier = [u8; 8];
	type WeightInfo = weights::pallet_balances::WeightInfo<Runtime>;
}

parameter_types! {
	pub const TransactionByteFee: Balance = 10 * MILLICENTS;
	/// This value increases the priority of `Operational` transactions by adding
	/// a "virtual tip" that's equal to the `OperationalFeeMultiplier * final_fee`.
	pub const OperationalFeeMultiplier: u8 = 5;
}

impl pallet_transaction_payment::Config for Runtime {
	type RuntimeEvent = RuntimeEvent;
	type OnChargeTransaction = CurrencyAdapter<Balances, DealWithFees<Runtime>>;
	type OperationalFeeMultiplier = OperationalFeeMultiplier;
	type WeightToFee = WeightToFee;
	type LengthToFee = ConstantMultiplier<Balance, TransactionByteFee>;
	type FeeMultiplierUpdate = SlowAdjustingFeeUpdate<Self>;
}

parameter_types! {
	pub const MinimumPeriod: u64 = SLOT_DURATION / 2;
}
impl pallet_timestamp::Config for Runtime {
	type Moment = u64;
	type OnTimestampSet = Babe;
	type MinimumPeriod = MinimumPeriod;
	type WeightInfo = weights::pallet_timestamp::WeightInfo<Runtime>;
}

parameter_types! {
	pub const UncleGenerations: u32 = 0;
}

// TODO: substrate#2986 implement this properly
impl pallet_authorship::Config for Runtime {
	type FindAuthor = pallet_session::FindAccountFromAuthorIndex<Self, Babe>;
	type UncleGenerations = UncleGenerations;
	type FilterUncle = ();
	type EventHandler = (Staking, ImOnline);
}

impl_opaque_keys! {
	pub struct SessionKeys {
		pub grandpa: Grandpa,
		pub babe: Babe,
		pub im_online: ImOnline,
		pub para_validator: Initializer,
		pub para_assignment: ParaSessionInfo,
		pub authority_discovery: AuthorityDiscovery,
	}
}

impl pallet_session::Config for Runtime {
	type RuntimeEvent = RuntimeEvent;
	type ValidatorId = AccountId;
	type ValidatorIdOf = pallet_staking::StashOf<Self>;
	type ShouldEndSession = Babe;
	type NextSessionRotation = Babe;
	type SessionManager = pallet_session::historical::NoteHistoricalRoot<Self, Staking>;
	type SessionHandler = <SessionKeys as OpaqueKeys>::KeyTypeIdProviders;
	type Keys = SessionKeys;
	type WeightInfo = weights::pallet_session::WeightInfo<Runtime>;
}

impl pallet_session::historical::Config for Runtime {
	type FullIdentification = pallet_staking::Exposure<AccountId, Balance>;
	type FullIdentificationOf = pallet_staking::ExposureOf<Runtime>;
}

parameter_types! {
	// phase durations. 1/4 of the last session for each.
	// in testing: 1min or half of the session for each
	pub SignedPhase: u32 = prod_or_fast!(
		EPOCH_DURATION_IN_SLOTS / 4,
		(1 * MINUTES).min(EpochDuration::get().saturated_into::<u32>() / 2),
		"DOT_SIGNED_PHASE"
	);
	pub UnsignedPhase: u32 = prod_or_fast!(
		EPOCH_DURATION_IN_SLOTS / 4,
		(1 * MINUTES).min(EpochDuration::get().saturated_into::<u32>() / 2),
		"DOT_UNSIGNED_PHASE"
	);

	// signed config
	pub const SignedMaxSubmissions: u32 = 16;
	pub const SignedMaxRefunds: u32 = 16 / 4;
	// 40 DOTs fixed deposit..
	pub const SignedDepositBase: Balance = deposit(2, 0);
	// 0.01 DOT per KB of solution data.
	pub const SignedDepositByte: Balance = deposit(0, 10) / 1024;
	// Each good submission will get 1 DOT as reward
	pub SignedRewardBase: Balance = 1 * UNITS;
	pub BetterUnsignedThreshold: Perbill = Perbill::from_rational(5u32, 10_000);

	// 4 hour session, 1 hour unsigned phase, 32 offchain executions.
	pub OffchainRepeat: BlockNumber = UnsignedPhase::get() / 32;

	/// We take the top 22500 nominators as electing voters..
	pub const MaxElectingVoters: u32 = 22_500;
	/// ... and all of the validators as electable targets. Whilst this is the case, we cannot and
	/// shall not increase the size of the validator intentions.
	pub const MaxElectableTargets: u16 = u16::MAX;
}

generate_solution_type!(
	#[compact]
	pub struct NposCompactSolution16::<
		VoterIndex = u32,
		TargetIndex = u16,
		Accuracy = sp_runtime::PerU16,
		MaxVoters = MaxElectingVoters,
	>(16)
);

pub struct OnChainSeqPhragmen;
impl onchain::Config for OnChainSeqPhragmen {
	type System = Runtime;
	type Solver = SequentialPhragmen<AccountId, runtime_common::elections::OnChainAccuracy>;
	type DataProvider = Staking;
	type WeightInfo = weights::frame_election_provider_support::WeightInfo<Runtime>;
}

impl pallet_election_provider_multi_phase::MinerConfig for Runtime {
	type AccountId = AccountId;
	type MaxLength = OffchainSolutionLengthLimit;
	type MaxWeight = OffchainSolutionWeightLimit;
	type Solution = NposCompactSolution16;
	type MaxVotesPerVoter = <
		<Self as pallet_election_provider_multi_phase::Config>::DataProvider
		as
		frame_election_provider_support::ElectionDataProvider
	>::MaxVotesPerVoter;

	// The unsigned submissions have to respect the weight of the submit_unsigned call, thus their
	// weight estimate function is wired to this call's weight.
	fn solution_weight(v: u32, t: u32, a: u32, d: u32) -> Weight {
		<
			<Self as pallet_election_provider_multi_phase::Config>::WeightInfo
			as
			pallet_election_provider_multi_phase::WeightInfo
		>::submit_unsigned(v, t, a, d)
	}
}

impl pallet_election_provider_multi_phase::Config for Runtime {
	type RuntimeEvent = RuntimeEvent;
	type Currency = Balances;
	type EstimateCallFee = TransactionPayment;
	type SignedPhase = SignedPhase;
	type UnsignedPhase = UnsignedPhase;
	type SignedMaxSubmissions = SignedMaxSubmissions;
	type SignedMaxRefunds = SignedMaxRefunds;
	type SignedRewardBase = SignedRewardBase;
	type SignedDepositBase = SignedDepositBase;
	type SignedDepositByte = SignedDepositByte;
	type SignedDepositWeight = ();
	type SignedMaxWeight =
		<Self::MinerConfig as pallet_election_provider_multi_phase::MinerConfig>::MaxWeight;
	type MinerConfig = Self;
	type SlashHandler = (); // burn slashes
	type RewardHandler = (); // nothing to do upon rewards
	type BetterUnsignedThreshold = BetterUnsignedThreshold;
	type BetterSignedThreshold = ();
	type OffchainRepeat = OffchainRepeat;
	type MinerTxPriority = NposSolutionPriority;
	type DataProvider = Staking;
	#[cfg(feature = "fast-runtime")]
	type Fallback = onchain::UnboundedExecution<OnChainSeqPhragmen>;
	#[cfg(not(feature = "fast-runtime"))]
	type Fallback = pallet_election_provider_multi_phase::NoFallback<Self>;
	type GovernanceFallback = onchain::UnboundedExecution<OnChainSeqPhragmen>;
	type Solver = SequentialPhragmen<
		AccountId,
		pallet_election_provider_multi_phase::SolutionAccuracyOf<Self>,
		(),
	>;
	type BenchmarkingConfig = runtime_common::elections::BenchmarkConfig;
	type ForceOrigin = EitherOfDiverse<
		EnsureRoot<AccountId>,
		pallet_collective::EnsureProportionAtLeast<AccountId, CouncilCollective, 2, 3>,
	>;
	type WeightInfo = weights::pallet_election_provider_multi_phase::WeightInfo<Self>;
	type MaxElectingVoters = MaxElectingVoters;
	type MaxElectableTargets = MaxElectableTargets;
}

parameter_types! {
	pub const BagThresholds: &'static [u64] = &bag_thresholds::THRESHOLDS;
}

impl pallet_bags_list::Config for Runtime {
	type RuntimeEvent = RuntimeEvent;
	type ScoreProvider = Staking;
	type WeightInfo = weights::pallet_bags_list::WeightInfo<Runtime>;
	type BagThresholds = BagThresholds;
	type Score = sp_npos_elections::VoteWeight;
}

// TODO #6469: This shouldn't be static, but a lazily cached value, not built unless needed, and
// re-built in case input parameters have changed. The `ideal_stake` should be determined by the
// amount of parachain slots being bid on: this should be around `(75 - 25.min(slots / 4))%`.
pallet_staking_reward_curve::build! {
	const REWARD_CURVE: PiecewiseLinear<'static> = curve!(
		min_inflation: 0_025_000,
		max_inflation: 0_100_000,
		// 3:2:1 staked : parachains : float.
		// while there's no parachains, then this is 75% staked : 25% float.
		ideal_stake: 0_750_000,
		falloff: 0_050_000,
		max_piece_count: 40,
		test_precision: 0_005_000,
	);
}

parameter_types! {
	// Six sessions in an era (24 hours).
	pub const SessionsPerEra: SessionIndex = prod_or_fast!(6, 1);
	// 28 eras for unbonding (28 days).
	pub const BondingDuration: sp_staking::EraIndex = 28;
	pub const SlashDeferDuration: sp_staking::EraIndex = 27;
	pub const RewardCurve: &'static PiecewiseLinear<'static> = &REWARD_CURVE;
	pub const MaxNominatorRewardedPerValidator: u32 = 256;
	pub const OffendingValidatorsThreshold: Perbill = Perbill::from_percent(17);
	// 16
	pub const MaxNominations: u32 = <NposCompactSolution16 as frame_election_provider_support::NposSolution>::LIMIT as u32;
}

type SlashCancelOrigin = EitherOfDiverse<
	EnsureRoot<AccountId>,
	pallet_collective::EnsureProportionAtLeast<AccountId, CouncilCollective, 3, 4>,
>;

impl pallet_staking::Config for Runtime {
	type MaxNominations = MaxNominations;
	type Currency = Balances;
	type CurrencyBalance = Balance;
	type UnixTime = Timestamp;
	type CurrencyToVote = CurrencyToVote;
	type RewardRemainder = Treasury;
	type RuntimeEvent = RuntimeEvent;
	type Slash = Treasury;
	type Reward = ();
	type SessionsPerEra = SessionsPerEra;
	type BondingDuration = BondingDuration;
	type SlashDeferDuration = SlashDeferDuration;
	// A super-majority of the council can cancel the slash.
	type SlashCancelOrigin = SlashCancelOrigin;
	type SessionInterface = Self;
	type EraPayout = pallet_staking::ConvertCurve<RewardCurve>;
	type MaxNominatorRewardedPerValidator = MaxNominatorRewardedPerValidator;
	type OffendingValidatorsThreshold = OffendingValidatorsThreshold;
	type NextNewSession = Session;
	type ElectionProvider = ElectionProviderMultiPhase;
	type GenesisElectionProvider = onchain::UnboundedExecution<OnChainSeqPhragmen>;
	type VoterList = VoterList;
	type MaxUnlockingChunks = frame_support::traits::ConstU32<32>;
	type BenchmarkingConfig = runtime_common::StakingBenchmarkingConfig;
	type OnStakerSlash = NominationPools;
	type WeightInfo = weights::pallet_staking::WeightInfo<Runtime>;
}

parameter_types! {
	// Minimum 4 CENTS/byte
	pub const BasicDeposit: Balance = deposit(1, 258);
	pub const FieldDeposit: Balance = deposit(0, 66);
	pub const SubAccountDeposit: Balance = deposit(1, 53);
	pub const MaxSubAccounts: u32 = 100;
	pub const MaxAdditionalFields: u32 = 100;
	pub const MaxRegistrars: u32 = 20;
}

impl pallet_identity::Config for Runtime {
	type RuntimeEvent = RuntimeEvent;
	type Currency = Balances;
	type BasicDeposit = BasicDeposit;
	type FieldDeposit = FieldDeposit;
	type SubAccountDeposit = SubAccountDeposit;
	type MaxSubAccounts = MaxSubAccounts;
	type MaxAdditionalFields = MaxAdditionalFields;
	type MaxRegistrars = MaxRegistrars;
	type Slashed = Treasury;
	type ForceOrigin = MoreThanHalfCouncil;
	type RegistrarOrigin = MoreThanHalfCouncil;
	type WeightInfo = weights::pallet_identity::WeightInfo<Runtime>;
}

parameter_types! {
	pub LaunchPeriod: BlockNumber = prod_or_fast!(28 * DAYS, 1, "DOT_LAUNCH_PERIOD");
	pub VotingPeriod: BlockNumber = prod_or_fast!(28 * DAYS, 1 * MINUTES, "DOT_VOTING_PERIOD");
	pub FastTrackVotingPeriod: BlockNumber = prod_or_fast!(3 * HOURS, 1 * MINUTES, "DOT_FAST_TRACK_VOTING_PERIOD");
	pub const MinimumDeposit: Balance = 100 * DOLLARS;
	pub EnactmentPeriod: BlockNumber = prod_or_fast!(28 * DAYS, 1, "DOT_ENACTMENT_PERIOD");
	pub CooloffPeriod: BlockNumber = prod_or_fast!(7 * DAYS, 1, "DOT_COOLOFF_PERIOD");
	pub const InstantAllowed: bool = true;
	pub const MaxVotes: u32 = 100;
	pub const MaxProposals: u32 = 100;
}

impl pallet_democracy::Config for Runtime {
	type Proposal = RuntimeCall;
	type RuntimeEvent = RuntimeEvent;
	type Currency = Balances;
	type EnactmentPeriod = EnactmentPeriod;
	type VoteLockingPeriod = EnactmentPeriod;
	type LaunchPeriod = LaunchPeriod;
	type VotingPeriod = VotingPeriod;
	type MinimumDeposit = MinimumDeposit;
	/// A straight majority of the council can decide what their next motion is.
	type ExternalOrigin = EitherOfDiverse<
		pallet_collective::EnsureProportionAtLeast<AccountId, CouncilCollective, 1, 2>,
		frame_system::EnsureRoot<AccountId>,
	>;
	/// A 60% super-majority can have the next scheduled referendum be a straight majority-carries vote.
	type ExternalMajorityOrigin = EitherOfDiverse<
		pallet_collective::EnsureProportionAtLeast<AccountId, CouncilCollective, 3, 5>,
		frame_system::EnsureRoot<AccountId>,
	>;
	/// A unanimous council can have the next scheduled referendum be a straight default-carries
	/// (NTB) vote.
	type ExternalDefaultOrigin = EitherOfDiverse<
		pallet_collective::EnsureProportionAtLeast<AccountId, CouncilCollective, 1, 1>,
		frame_system::EnsureRoot<AccountId>,
	>;
	/// Two thirds of the technical committee can have an `ExternalMajority/ExternalDefault` vote
	/// be tabled immediately and with a shorter voting/enactment period.
	type FastTrackOrigin = EitherOfDiverse<
		pallet_collective::EnsureProportionAtLeast<AccountId, TechnicalCollective, 2, 3>,
		frame_system::EnsureRoot<AccountId>,
	>;
	type InstantOrigin = EitherOfDiverse<
		pallet_collective::EnsureProportionAtLeast<AccountId, TechnicalCollective, 1, 1>,
		frame_system::EnsureRoot<AccountId>,
	>;
	type InstantAllowed = InstantAllowed;
	type FastTrackVotingPeriod = FastTrackVotingPeriod;
	// To cancel a proposal which has been passed, 2/3 of the council must agree to it.
	type CancellationOrigin = EitherOfDiverse<
		pallet_collective::EnsureProportionAtLeast<AccountId, CouncilCollective, 2, 3>,
		EnsureRoot<AccountId>,
	>;
	// To cancel a proposal before it has been passed, the technical committee must be unanimous or
	// Root must agree.
	type CancelProposalOrigin = EitherOfDiverse<
		pallet_collective::EnsureProportionAtLeast<AccountId, TechnicalCollective, 1, 1>,
		EnsureRoot<AccountId>,
	>;
	type BlacklistOrigin = EnsureRoot<AccountId>;
	// Any single technical committee member may veto a coming council proposal, however they can
	// only do it once and it lasts only for the cooloff period.
	type VetoOrigin = pallet_collective::EnsureMember<AccountId, TechnicalCollective>;
	type CooloffPeriod = CooloffPeriod;
	type PreimageByteDeposit = PreimageByteDeposit;
	type OperationalPreimageOrigin = pallet_collective::EnsureMember<AccountId, CouncilCollective>;
	type Slash = Treasury;
	type Scheduler = Scheduler;
	type PalletsOrigin = OriginCaller;
	type MaxVotes = MaxVotes;
	type WeightInfo = weights::pallet_democracy::WeightInfo<Runtime>;
	type MaxProposals = MaxProposals;
}

parameter_types! {
	pub CouncilMotionDuration: BlockNumber = prod_or_fast!(7 * DAYS, 2 * MINUTES, "DOT_MOTION_DURATION");
	pub const CouncilMaxProposals: u32 = 100;
	pub const CouncilMaxMembers: u32 = 100;
}

pub type CouncilCollective = pallet_collective::Instance1;
impl pallet_collective::Config<CouncilCollective> for Runtime {
	type Origin = Origin;
	type Proposal = RuntimeCall;
	type RuntimeEvent = RuntimeEvent;
	type MotionDuration = CouncilMotionDuration;
	type MaxProposals = CouncilMaxProposals;
	type MaxMembers = CouncilMaxMembers;
	type DefaultVote = pallet_collective::PrimeDefaultVote;
	type WeightInfo = weights::pallet_collective_council::WeightInfo<Runtime>;
}

parameter_types! {
	pub const CandidacyBond: Balance = 100 * DOLLARS;
	// 1 storage item created, key size is 32 bytes, value size is 16+16.
	pub const VotingBondBase: Balance = deposit(1, 64);
	// additional data per vote is 32 bytes (account id).
	pub const VotingBondFactor: Balance = deposit(0, 32);
	/// Weekly council elections; scaling up to monthly eventually.
	pub TermDuration: BlockNumber = prod_or_fast!(7 * DAYS, 2 * MINUTES, "DOT_TERM_DURATION");
	/// 13 members initially, to be increased to 23 eventually.
	pub const DesiredMembers: u32 = 13;
	pub const DesiredRunnersUp: u32 = 20;
	pub const MaxVoters: u32 = 10 * 1000;
	pub const MaxCandidates: u32 = 1000;
	pub const PhragmenElectionPalletId: LockIdentifier = *b"phrelect";
}
// Make sure that there are no more than `MaxMembers` members elected via phragmen.
const_assert!(DesiredMembers::get() <= CouncilMaxMembers::get());

impl pallet_elections_phragmen::Config for Runtime {
	type RuntimeEvent = RuntimeEvent;
	type PalletId = PhragmenElectionPalletId;
	type Currency = Balances;
	type ChangeMembers = Council;
	type InitializeMembers = Council;
	type CurrencyToVote = frame_support::traits::U128CurrencyToVote;
	type CandidacyBond = CandidacyBond;
	type VotingBondBase = VotingBondBase;
	type VotingBondFactor = VotingBondFactor;
	type LoserCandidate = Treasury;
	type KickedMember = Treasury;
	type DesiredMembers = DesiredMembers;
	type DesiredRunnersUp = DesiredRunnersUp;
	type TermDuration = TermDuration;
	type MaxVoters = MaxVoters;
	type MaxCandidates = MaxCandidates;
	type WeightInfo = weights::pallet_elections_phragmen::WeightInfo<Runtime>;
}

parameter_types! {
	pub const TechnicalMotionDuration: BlockNumber = 7 * DAYS;
	pub const TechnicalMaxProposals: u32 = 100;
	pub const TechnicalMaxMembers: u32 = 100;
}

pub type TechnicalCollective = pallet_collective::Instance2;
impl pallet_collective::Config<TechnicalCollective> for Runtime {
	type Origin = Origin;
	type Proposal = RuntimeCall;
	type RuntimeEvent = RuntimeEvent;
	type MotionDuration = TechnicalMotionDuration;
	type MaxProposals = TechnicalMaxProposals;
	type MaxMembers = TechnicalMaxMembers;
	type DefaultVote = pallet_collective::PrimeDefaultVote;
	type WeightInfo = weights::pallet_collective_technical_committee::WeightInfo<Runtime>;
}

impl pallet_membership::Config<pallet_membership::Instance1> for Runtime {
	type RuntimeEvent = RuntimeEvent;
	type AddOrigin = MoreThanHalfCouncil;
	type RemoveOrigin = MoreThanHalfCouncil;
	type SwapOrigin = MoreThanHalfCouncil;
	type ResetOrigin = MoreThanHalfCouncil;
	type PrimeOrigin = MoreThanHalfCouncil;
	type MembershipInitialized = TechnicalCommittee;
	type MembershipChanged = TechnicalCommittee;
	type MaxMembers = TechnicalMaxMembers;
	type WeightInfo = weights::pallet_membership::WeightInfo<Runtime>;
}

parameter_types! {
	pub const ProposalBond: Permill = Permill::from_percent(5);
	pub const ProposalBondMinimum: Balance = 100 * DOLLARS;
	pub const ProposalBondMaximum: Balance = 500 * DOLLARS;
	pub const SpendPeriod: BlockNumber = 24 * DAYS;
	pub const Burn: Permill = Permill::from_percent(1);
	pub const TreasuryPalletId: PalletId = PalletId(*b"py/trsry");

	pub const TipCountdown: BlockNumber = 1 * DAYS;
	pub const TipFindersFee: Percent = Percent::from_percent(20);
	pub const TipReportDepositBase: Balance = 1 * DOLLARS;
	pub const DataDepositPerByte: Balance = 1 * CENTS;
	pub const MaxApprovals: u32 = 100;
	pub const MaxAuthorities: u32 = 100_000;
	pub const MaxKeys: u32 = 10_000;
	pub const MaxPeerInHeartbeats: u32 = 10_000;
	pub const MaxPeerDataEncodingSize: u32 = 1_000;
}

type ApproveOrigin = EitherOfDiverse<
	EnsureRoot<AccountId>,
	pallet_collective::EnsureProportionAtLeast<AccountId, CouncilCollective, 3, 5>,
>;

impl pallet_treasury::Config for Runtime {
	type PalletId = TreasuryPalletId;
	type Currency = Balances;
	type ApproveOrigin = ApproveOrigin;
	type RejectOrigin = MoreThanHalfCouncil;
	type RuntimeEvent = RuntimeEvent;
	type OnSlash = Treasury;
	type ProposalBond = ProposalBond;
	type ProposalBondMinimum = ProposalBondMinimum;
	type ProposalBondMaximum = ProposalBondMaximum;
	type SpendPeriod = SpendPeriod;
	type Burn = Burn;
	type BurnDestination = ();
	type SpendFunds = Bounties;
	type MaxApprovals = MaxApprovals;
	type WeightInfo = weights::pallet_treasury::WeightInfo<Runtime>;
	type SpendOrigin = frame_support::traits::NeverEnsureOrigin<Balance>;
}

parameter_types! {
	pub const BountyDepositBase: Balance = 1 * DOLLARS;
	pub const BountyDepositPayoutDelay: BlockNumber = 8 * DAYS;
	pub const BountyUpdatePeriod: BlockNumber = 90 * DAYS;
	pub const MaximumReasonLength: u32 = 16384;
	pub const CuratorDepositMultiplier: Permill = Permill::from_percent(50);
	pub const CuratorDepositMin: Balance = 10 * DOLLARS;
	pub const CuratorDepositMax: Balance = 200 * DOLLARS;
	pub const BountyValueMinimum: Balance = 10 * DOLLARS;
}

impl pallet_bounties::Config for Runtime {
	type RuntimeEvent = RuntimeEvent;
	type BountyDepositBase = BountyDepositBase;
	type BountyDepositPayoutDelay = BountyDepositPayoutDelay;
	type BountyUpdatePeriod = BountyUpdatePeriod;
	type CuratorDepositMultiplier = CuratorDepositMultiplier;
	type CuratorDepositMin = CuratorDepositMin;
	type CuratorDepositMax = CuratorDepositMax;
	type BountyValueMinimum = BountyValueMinimum;
	type ChildBountyManager = ChildBounties;
	type DataDepositPerByte = DataDepositPerByte;
	type MaximumReasonLength = MaximumReasonLength;
	type WeightInfo = weights::pallet_bounties::WeightInfo<Runtime>;
}

parameter_types! {
	pub const MaxActiveChildBountyCount: u32 = 100;
	pub const ChildBountyValueMinimum: Balance = BountyValueMinimum::get() / 10;
}

impl pallet_child_bounties::Config for Runtime {
	type RuntimeEvent = RuntimeEvent;
	type MaxActiveChildBountyCount = MaxActiveChildBountyCount;
	type ChildBountyValueMinimum = ChildBountyValueMinimum;
	type WeightInfo = weights::pallet_child_bounties::WeightInfo<Runtime>;
}

impl pallet_tips::Config for Runtime {
	type RuntimeEvent = RuntimeEvent;
	type DataDepositPerByte = DataDepositPerByte;
	type MaximumReasonLength = MaximumReasonLength;
	type Tippers = PhragmenElection;
	type TipCountdown = TipCountdown;
	type TipFindersFee = TipFindersFee;
	type TipReportDepositBase = TipReportDepositBase;
	type WeightInfo = weights::pallet_tips::WeightInfo<Runtime>;
}

impl pallet_offences::Config for Runtime {
	type RuntimeEvent = RuntimeEvent;
	type IdentificationTuple = pallet_session::historical::IdentificationTuple<Self>;
	type OnOffenceHandler = Staking;
}

impl pallet_authority_discovery::Config for Runtime {
	type MaxAuthorities = MaxAuthorities;
}

parameter_types! {
	pub NposSolutionPriority: TransactionPriority =
		Perbill::from_percent(90) * TransactionPriority::max_value();
	pub const ImOnlineUnsignedPriority: TransactionPriority = TransactionPriority::max_value();
}

impl pallet_im_online::Config for Runtime {
	type AuthorityId = ImOnlineId;
	type RuntimeEvent = RuntimeEvent;
	type ValidatorSet = Historical;
	type NextSessionRotation = Babe;
	type ReportUnresponsiveness = Offences;
	type UnsignedPriority = ImOnlineUnsignedPriority;
	type WeightInfo = weights::pallet_im_online::WeightInfo<Runtime>;
	type MaxKeys = MaxKeys;
	type MaxPeerInHeartbeats = MaxPeerInHeartbeats;
	type MaxPeerDataEncodingSize = MaxPeerDataEncodingSize;
}

impl pallet_grandpa::Config for Runtime {
	type RuntimeEvent = RuntimeEvent;
	type RuntimeCall = RuntimeCall;

	type KeyOwnerProof =
		<Self::KeyOwnerProofSystem as KeyOwnerProofSystem<(KeyTypeId, GrandpaId)>>::Proof;

	type KeyOwnerIdentification = <Self::KeyOwnerProofSystem as KeyOwnerProofSystem<(
		KeyTypeId,
		GrandpaId,
	)>>::IdentificationTuple;

	type KeyOwnerProofSystem = Historical;

	type HandleEquivocation = pallet_grandpa::EquivocationHandler<
		Self::KeyOwnerIdentification,
		Offences,
		ReportLongevity,
	>;

	type WeightInfo = ();
	type MaxAuthorities = MaxAuthorities;
}

/// Submits a transaction with the node's public and signature type. Adheres to the signed extension
/// format of the chain.
impl<LocalCall> frame_system::offchain::CreateSignedTransaction<LocalCall> for Runtime
where
	RuntimeCall: From<LocalCall>,
{
	fn create_transaction<C: frame_system::offchain::AppCrypto<Self::Public, Self::Signature>>(
		call: RuntimeCall,
		public: <Signature as Verify>::Signer,
		account: AccountId,
		nonce: <Runtime as frame_system::Config>::Index,
	) -> Option<(RuntimeCall, <UncheckedExtrinsic as ExtrinsicT>::SignaturePayload)> {
		use sp_runtime::traits::StaticLookup;
		// take the biggest period possible.
		let period =
			BlockHashCount::get().checked_next_power_of_two().map(|c| c / 2).unwrap_or(2) as u64;

		let current_block = System::block_number()
			.saturated_into::<u64>()
			// The `System::block_number` is initialized with `n+1`,
			// so the actual block number is `n`.
			.saturating_sub(1);
		let tip = 0;
		let extra: SignedExtra = (
			frame_system::CheckNonZeroSender::<Runtime>::new(),
			frame_system::CheckSpecVersion::<Runtime>::new(),
			frame_system::CheckTxVersion::<Runtime>::new(),
			frame_system::CheckGenesis::<Runtime>::new(),
			frame_system::CheckMortality::<Runtime>::from(generic::Era::mortal(
				period,
				current_block,
			)),
			frame_system::CheckNonce::<Runtime>::from(nonce),
			frame_system::CheckWeight::<Runtime>::new(),
			pallet_transaction_payment::ChargeTransactionPayment::<Runtime>::from(tip),
			claims::PrevalidateAttests::<Runtime>::new(),
		);
		let raw_payload = SignedPayload::new(call, extra)
			.map_err(|e| {
				log::warn!("Unable to create signed payload: {:?}", e);
			})
			.ok()?;
		let signature = raw_payload.using_encoded(|payload| C::sign(payload, public))?;
		let (call, extra, _) = raw_payload.deconstruct();
		let address = <Runtime as frame_system::Config>::Lookup::unlookup(account);
		Some((call, (address, signature, extra)))
	}
}

impl frame_system::offchain::SigningTypes for Runtime {
	type Public = <Signature as Verify>::Signer;
	type Signature = Signature;
}

impl<C> frame_system::offchain::SendTransactionTypes<C> for Runtime
where
	RuntimeCall: From<C>,
{
	type Extrinsic = UncheckedExtrinsic;
	type OverarchingCall = RuntimeCall;
}

parameter_types! {
	pub const ParathreadDeposit: Balance = 500 * DOLLARS;
	pub const MaxRetries: u32 = 3;
}

parameter_types! {
	pub Prefix: &'static [u8] = b"Pay DOTs to the Polkadot account:";
}

impl claims::Config for Runtime {
	type RuntimeEvent = RuntimeEvent;
	type VestingSchedule = Vesting;
	type Prefix = Prefix;
	/// At least 3/4 of the council must agree to a claim move before it can happen.
	type MoveClaimOrigin =
		pallet_collective::EnsureProportionAtLeast<AccountId, CouncilCollective, 3, 4>;
	type WeightInfo = weights::runtime_common_claims::WeightInfo<Runtime>;
}

parameter_types! {
	pub const MinVestedTransfer: Balance = 1 * DOLLARS;
}

impl pallet_vesting::Config for Runtime {
	type RuntimeEvent = RuntimeEvent;
	type Currency = Balances;
	type BlockNumberToBalance = ConvertInto;
	type MinVestedTransfer = MinVestedTransfer;
	type WeightInfo = weights::pallet_vesting::WeightInfo<Runtime>;
	const MAX_VESTING_SCHEDULES: u32 = 28;
}

impl pallet_utility::Config for Runtime {
	type RuntimeEvent = RuntimeEvent;
	type RuntimeCall = RuntimeCall;
	type PalletsOrigin = OriginCaller;
	type WeightInfo = weights::pallet_utility::WeightInfo<Runtime>;
}

parameter_types! {
	// One storage item; key size is 32; value is size 4+4+16+32 bytes = 56 bytes.
	pub const DepositBase: Balance = deposit(1, 88);
	// Additional storage item size of 32 bytes.
	pub const DepositFactor: Balance = deposit(0, 32);
	pub const MaxSignatories: u16 = 100;
}

impl pallet_multisig::Config for Runtime {
	type RuntimeEvent = RuntimeEvent;
	type RuntimeCall = RuntimeCall;
	type Currency = Balances;
	type DepositBase = DepositBase;
	type DepositFactor = DepositFactor;
	type MaxSignatories = MaxSignatories;
	type WeightInfo = weights::pallet_multisig::WeightInfo<Runtime>;
}

parameter_types! {
	// One storage item; key size 32, value size 8; .
	pub const ProxyDepositBase: Balance = deposit(1, 8);
	// Additional storage item size of 33 bytes.
	pub const ProxyDepositFactor: Balance = deposit(0, 33);
	pub const MaxProxies: u16 = 32;
	pub const AnnouncementDepositBase: Balance = deposit(1, 8);
	pub const AnnouncementDepositFactor: Balance = deposit(0, 66);
	pub const MaxPending: u16 = 32;
}

/// The type used to represent the kinds of proxying allowed.
#[derive(
	Copy,
	Clone,
	Eq,
	PartialEq,
	Ord,
	PartialOrd,
	Encode,
	Decode,
	RuntimeDebug,
	MaxEncodedLen,
	scale_info::TypeInfo,
)]
pub enum ProxyType {
	Any = 0,
	NonTransfer = 1,
	Governance = 2,
	Staking = 3,
	// Skip 4 as it is now removed (was SudoBalances)
	IdentityJudgement = 5,
	CancelProxy = 6,
	Auction = 7,
}

#[cfg(test)]
mod proxy_type_tests {
	use super::*;

	#[derive(Copy, Clone, Eq, PartialEq, Ord, PartialOrd, Encode, Decode, RuntimeDebug)]
	pub enum OldProxyType {
		Any,
		NonTransfer,
		Governance,
		Staking,
		SudoBalances,
		IdentityJudgement,
	}

	#[test]
	fn proxy_type_decodes_correctly() {
		for (i, j) in vec![
			(OldProxyType::Any, ProxyType::Any),
			(OldProxyType::NonTransfer, ProxyType::NonTransfer),
			(OldProxyType::Governance, ProxyType::Governance),
			(OldProxyType::Staking, ProxyType::Staking),
			(OldProxyType::IdentityJudgement, ProxyType::IdentityJudgement),
		]
		.into_iter()
		{
			assert_eq!(i.encode(), j.encode());
		}
		assert!(ProxyType::decode(&mut &OldProxyType::SudoBalances.encode()[..]).is_err());
	}
}

impl Default for ProxyType {
	fn default() -> Self {
		Self::Any
	}
}
impl InstanceFilter<RuntimeCall> for ProxyType {
	fn filter(&self, c: &RuntimeCall) -> bool {
		match self {
			ProxyType::Any => true,
			ProxyType::NonTransfer => matches!(
				c,
				RuntimeCall::System(..) |
				RuntimeCall::Vesting(..) |
				RuntimeCall::Babe(..) |
				RuntimeCall::Timestamp(..) |
				RuntimeCall::Indices(pallet_indices::Call::claim{..}) |
				RuntimeCall::Indices(pallet_indices::Call::free{..}) |
				RuntimeCall::Indices(pallet_indices::Call::freeze{..}) |
				// Specifically omitting Indices `transfer`, `force_transfer`
				// Specifically omitting the entire Balances pallet
				RuntimeCall::Authorship(..) |
				RuntimeCall::Staking(..) |
				RuntimeCall::Session(..) |
				RuntimeCall::Grandpa(..) |
				RuntimeCall::ImOnline(..) |
				RuntimeCall::Democracy(..) |
				RuntimeCall::Council(..) |
				RuntimeCall::TechnicalCommittee(..) |
				RuntimeCall::PhragmenElection(..) |
				RuntimeCall::TechnicalMembership(..) |
				RuntimeCall::Treasury(..) |
				RuntimeCall::Bounties(..) |
				RuntimeCall::ChildBounties(..) |
				RuntimeCall::Tips(..) |
				RuntimeCall::Claims(..) |
				// Specifically omitting Vesting `vested_transfer`, and `force_vested_transfer`
				RuntimeCall::Utility(..) |
				RuntimeCall::Identity(..) |
				RuntimeCall::Proxy(..) |
				RuntimeCall::Multisig(..) |
				RuntimeCall::Registrar(paras_registrar::Call::register {..}) |
				RuntimeCall::Registrar(paras_registrar::Call::deregister {..}) |
				// Specifically omitting Registrar `swap`
				RuntimeCall::Registrar(paras_registrar::Call::reserve {..}) |
				RuntimeCall::Crowdloan(..) |
				RuntimeCall::Slots(..) |
				RuntimeCall::Auctions(..) | // Specifically omitting the entire XCM Pallet
				RuntimeCall::VoterList(..) |
				RuntimeCall::NominationPools(..)
			),
			ProxyType::Governance =>
				matches!(
					c,
					RuntimeCall::Democracy(..) |
						RuntimeCall::Council(..) | RuntimeCall::TechnicalCommittee(..) |
						RuntimeCall::PhragmenElection(..) |
						RuntimeCall::Treasury(..) |
						RuntimeCall::Bounties(..) |
						RuntimeCall::Tips(..) | RuntimeCall::Utility(..) |
						RuntimeCall::ChildBounties(..)
				),
			ProxyType::Staking => {
				matches!(
					c,
					RuntimeCall::Staking(..) | RuntimeCall::Session(..) | RuntimeCall::Utility(..)
				)
			},
			ProxyType::IdentityJudgement => matches!(
				c,
				RuntimeCall::Identity(pallet_identity::Call::provide_judgement { .. }) |
					RuntimeCall::Utility(..)
			),
			ProxyType::CancelProxy => {
				matches!(c, RuntimeCall::Proxy(pallet_proxy::Call::reject_announcement { .. }))
			},
			ProxyType::Auction => matches!(
				c,
				RuntimeCall::Auctions(..) |
					RuntimeCall::Crowdloan(..) |
					RuntimeCall::Registrar(..) |
					RuntimeCall::Slots(..)
			),
		}
	}
	fn is_superset(&self, o: &Self) -> bool {
		match (self, o) {
			(x, y) if x == y => true,
			(ProxyType::Any, _) => true,
			(_, ProxyType::Any) => false,
			(ProxyType::NonTransfer, _) => true,
			_ => false,
		}
	}
}

impl pallet_proxy::Config for Runtime {
	type RuntimeEvent = RuntimeEvent;
	type RuntimeCall = RuntimeCall;
	type Currency = Balances;
	type ProxyType = ProxyType;
	type ProxyDepositBase = ProxyDepositBase;
	type ProxyDepositFactor = ProxyDepositFactor;
	type MaxProxies = MaxProxies;
	type WeightInfo = weights::pallet_proxy::WeightInfo<Runtime>;
	type MaxPending = MaxPending;
	type CallHasher = BlakeTwo256;
	type AnnouncementDepositBase = AnnouncementDepositBase;
	type AnnouncementDepositFactor = AnnouncementDepositFactor;
}

impl parachains_origin::Config for Runtime {}

impl parachains_configuration::Config for Runtime {
	type WeightInfo = weights::runtime_parachains_configuration::WeightInfo<Runtime>;
}

impl parachains_shared::Config for Runtime {}

impl parachains_session_info::Config for Runtime {
	type ValidatorSet = Historical;
}

impl parachains_inclusion::Config for Runtime {
	type RuntimeEvent = RuntimeEvent;
	type DisputesHandler = ParasDisputes;
	type RewardValidators = parachains_reward_points::RewardValidatorsWithEraPoints<Runtime>;
}

parameter_types! {
	pub const ParasUnsignedPriority: TransactionPriority = TransactionPriority::max_value();
}

impl parachains_paras::Config for Runtime {
	type RuntimeEvent = RuntimeEvent;
	type WeightInfo = weights::runtime_parachains_paras::WeightInfo<Runtime>;
	type UnsignedPriority = ParasUnsignedPriority;
	type NextSessionRotation = Babe;
}

parameter_types! {
	pub const FirstMessageFactorPercent: u64 = 100;
}

impl parachains_ump::Config for Runtime {
	type RuntimeEvent = RuntimeEvent;
	type UmpSink =
		crate::parachains_ump::XcmSink<xcm_executor::XcmExecutor<xcm_config::XcmConfig>, Runtime>;
	type FirstMessageFactorPercent = FirstMessageFactorPercent;
	type ExecuteOverweightOrigin = EnsureRoot<AccountId>;
	type WeightInfo = parachains_ump::TestWeightInfo;
}

impl parachains_dmp::Config for Runtime {}

impl parachains_hrmp::Config for Runtime {
	type RuntimeEvent = RuntimeEvent;
	type Origin = Origin;
	type Currency = Balances;
	type WeightInfo = weights::runtime_parachains_hrmp::WeightInfo<Self>;
}

impl parachains_paras_inherent::Config for Runtime {
	type WeightInfo = weights::runtime_parachains_paras_inherent::WeightInfo<Runtime>;
}

impl parachains_scheduler::Config for Runtime {}

impl parachains_initializer::Config for Runtime {
	type Randomness = pallet_babe::RandomnessFromOneEpochAgo<Runtime>;
	type ForceOrigin = EnsureRoot<AccountId>;
	type WeightInfo = weights::runtime_parachains_initializer::WeightInfo<Runtime>;
}

impl parachains_disputes::Config for Runtime {
	type RuntimeEvent = RuntimeEvent;
	type RewardValidators = ();
	type PunishValidators = ();
	type WeightInfo = weights::runtime_parachains_disputes::WeightInfo<Runtime>;
}

parameter_types! {
	// Mostly arbitrary deposit price, but should provide an adequate incentive not to spam reserve
	// `ParaId`s.
	pub const ParaDeposit: Balance = 100 * DOLLARS;
	pub const ParaDataByteDeposit: Balance = deposit(0, 1);
}

impl paras_registrar::Config for Runtime {
	type RuntimeEvent = RuntimeEvent;
	type Origin = Origin;
	type Currency = Balances;
	type OnSwap = (Crowdloan, Slots);
	type ParaDeposit = ParaDeposit;
	type DataDepositPerByte = ParaDataByteDeposit;
	type WeightInfo = weights::runtime_common_paras_registrar::WeightInfo<Runtime>;
}

parameter_types! {
	// 12 weeks = 3 months per lease period -> 8 lease periods ~ 2 years
	pub LeasePeriod: BlockNumber = prod_or_fast!(12 * WEEKS, 12 * WEEKS, "DOT_LEASE_PERIOD");
	// Polkadot Genesis was on May 26, 2020.
	// Target Parachain Onboarding Date: Dec 15, 2021.
	// Difference is 568 days.
	// We want a lease period to start on the target onboarding date.
	// 568 % (12 * 7) = 64 day offset
	pub LeaseOffset: BlockNumber = prod_or_fast!(64 * DAYS, 0, "DOT_LEASE_OFFSET");
}

impl slots::Config for Runtime {
	type RuntimeEvent = RuntimeEvent;
	type Currency = Balances;
	type Registrar = Registrar;
	type LeasePeriod = LeasePeriod;
	type LeaseOffset = LeaseOffset;
	type ForceOrigin = MoreThanHalfCouncil;
	type WeightInfo = weights::runtime_common_slots::WeightInfo<Runtime>;
}

parameter_types! {
	pub const CrowdloanId: PalletId = PalletId(*b"py/cfund");
	// Accounts for 10_000 contributions, each using 48 bytes (16 bytes for balance, and 32 bytes
	// for a memo).
	pub const SubmissionDeposit: Balance = deposit(1, 480_000);
	// The minimum crowdloan contribution.
	pub const MinContribution: Balance = 5 * DOLLARS;
	pub const RemoveKeysLimit: u32 = 1000;
	// Allow 32 bytes for an additional memo to a crowdloan.
	pub const MaxMemoLength: u8 = 32;
}

impl crowdloan::Config for Runtime {
	type RuntimeEvent = RuntimeEvent;
	type PalletId = CrowdloanId;
	type SubmissionDeposit = SubmissionDeposit;
	type MinContribution = MinContribution;
	type RemoveKeysLimit = RemoveKeysLimit;
	type Registrar = Registrar;
	type Auctioneer = Auctions;
	type MaxMemoLength = MaxMemoLength;
	type WeightInfo = weights::runtime_common_crowdloan::WeightInfo<Runtime>;
}

parameter_types! {
	// The average auction is 7 days long, so this will be 70% for ending period.
	// 5 Days = 72000 Blocks @ 6 sec per block
	pub const EndingPeriod: BlockNumber = 5 * DAYS;
	// ~ 1000 samples per day -> ~ 20 blocks per sample -> 2 minute samples
	pub const SampleLength: BlockNumber = 2 * MINUTES;
}

type AuctionInitiate = EitherOfDiverse<
	EnsureRoot<AccountId>,
	pallet_collective::EnsureProportionAtLeast<AccountId, CouncilCollective, 2, 3>,
>;

impl auctions::Config for Runtime {
	type RuntimeEvent = RuntimeEvent;
	type Leaser = Slots;
	type Registrar = Registrar;
	type EndingPeriod = EndingPeriod;
	type SampleLength = SampleLength;
	type Randomness = pallet_babe::RandomnessFromOneEpochAgo<Runtime>;
	type InitiateOrigin = AuctionInitiate;
	type WeightInfo = weights::runtime_common_auctions::WeightInfo<Runtime>;
}

parameter_types! {
	pub const PoolsPalletId: PalletId = PalletId(*b"py/nopls");
	// Allow pools that got slashed up to 90% to remain operational.
	pub const MaxPointsToBalance: u8 = 10;
}

impl pallet_nomination_pools::Config for Runtime {
	type RuntimeEvent = RuntimeEvent;
	type Currency = Balances;
	type CurrencyBalance = Balance;
	type RewardCounter = FixedU128;
	type BalanceToU256 = runtime_common::BalanceToU256;
	type U256ToBalance = runtime_common::U256ToBalance;
	type StakingInterface = Staking;
	type PostUnbondingPoolsWindow = frame_support::traits::ConstU32<4>;
	type MaxMetadataLen = frame_support::traits::ConstU32<256>;
	// we use the same number of allowed unlocking chunks as with staking.
	type MaxUnbonding = <Self as pallet_staking::Config>::MaxUnlockingChunks;
	type PalletId = PoolsPalletId;
	type MaxPointsToBalance = MaxPointsToBalance;
	type WeightInfo = weights::pallet_nomination_pools::WeightInfo<Self>;
}

pub struct InitiateNominationPools;
impl frame_support::traits::OnRuntimeUpgrade for InitiateNominationPools {
	fn on_runtime_upgrade() -> frame_support::weights::Weight {
		// we use one as an indicator if this has already been set.
		if pallet_nomination_pools::MaxPools::<Runtime>::get().is_none() {
			// 5 DOT to join a pool.
			pallet_nomination_pools::MinJoinBond::<Runtime>::put(5 * UNITS);
			// 100 DOT to create a pool.
			pallet_nomination_pools::MinCreateBond::<Runtime>::put(100 * UNITS);

			// Initialize with limits for now.
			pallet_nomination_pools::MaxPools::<Runtime>::put(0);
			pallet_nomination_pools::MaxPoolMembersPerPool::<Runtime>::put(0);
			pallet_nomination_pools::MaxPoolMembers::<Runtime>::put(0);

			log::info!(target: "runtime::polkadot", "pools config initiated 🎉");
			<Runtime as frame_system::Config>::DbWeight::get().reads_writes(1, 5)
		} else {
			log::info!(target: "runtime::polkadot", "pools config already initiated 😏");
			<Runtime as frame_system::Config>::DbWeight::get().reads(1)
		}
	}
}

construct_runtime! {
	pub enum Runtime where
		Block = Block,
		NodeBlock = primitives::v2::Block,
		UncheckedExtrinsic = UncheckedExtrinsic
	{
		// Basic stuff; balances is uncallable initially.
		System: frame_system::{Pallet, Call, Storage, Config, Event<T>} = 0,
		Scheduler: pallet_scheduler::{Pallet, Call, Storage, Event<T>} = 1,
		Preimage: pallet_preimage::{Pallet, Call, Storage, Event<T>} = 10,

		// Babe must be before session.
		Babe: pallet_babe::{Pallet, Call, Storage, Config, ValidateUnsigned} = 2,

		Timestamp: pallet_timestamp::{Pallet, Call, Storage, Inherent} = 3,
		Indices: pallet_indices::{Pallet, Call, Storage, Config<T>, Event<T>} = 4,
		Balances: pallet_balances::{Pallet, Call, Storage, Config<T>, Event<T>} = 5,
		TransactionPayment: pallet_transaction_payment::{Pallet, Storage, Event<T>} = 32,

		// Consensus support.
		// Authorship must be before session in order to note author in the correct session and era
		// for im-online and staking.
		Authorship: pallet_authorship::{Pallet, Call, Storage} = 6,
		Staking: pallet_staking::{Pallet, Call, Storage, Config<T>, Event<T>} = 7,
		Offences: pallet_offences::{Pallet, Storage, Event} = 8,
		Historical: session_historical::{Pallet} = 33,
		Session: pallet_session::{Pallet, Call, Storage, Event, Config<T>} = 9,
		Grandpa: pallet_grandpa::{Pallet, Call, Storage, Config, Event, ValidateUnsigned} = 11,
		ImOnline: pallet_im_online::{Pallet, Call, Storage, Event<T>, ValidateUnsigned, Config<T>} = 12,
		AuthorityDiscovery: pallet_authority_discovery::{Pallet, Config} = 13,

		// Governance stuff.
		Democracy: pallet_democracy::{Pallet, Call, Storage, Config<T>, Event<T>} = 14,
		Council: pallet_collective::<Instance1>::{Pallet, Call, Storage, Origin<T>, Event<T>, Config<T>} = 15,
		TechnicalCommittee: pallet_collective::<Instance2>::{Pallet, Call, Storage, Origin<T>, Event<T>, Config<T>} = 16,
		PhragmenElection: pallet_elections_phragmen::{Pallet, Call, Storage, Event<T>, Config<T>} = 17,
		TechnicalMembership: pallet_membership::<Instance1>::{Pallet, Call, Storage, Event<T>, Config<T>} = 18,
		Treasury: pallet_treasury::{Pallet, Call, Storage, Config, Event<T>} = 19,


		// Claims. Usable initially.
		Claims: claims::{Pallet, Call, Storage, Event<T>, Config<T>, ValidateUnsigned} = 24,
		// Vesting. Usable initially, but removed once all vesting is finished.
		Vesting: pallet_vesting::{Pallet, Call, Storage, Event<T>, Config<T>} = 25,
		// Cunning utilities. Usable initially.
		Utility: pallet_utility::{Pallet, Call, Event} = 26,

		// Identity. Late addition.
		Identity: pallet_identity::{Pallet, Call, Storage, Event<T>} = 28,

		// Proxy module. Late addition.
		Proxy: pallet_proxy::{Pallet, Call, Storage, Event<T>} = 29,

		// Multisig dispatch. Late addition.
		Multisig: pallet_multisig::{Pallet, Call, Storage, Event<T>} = 30,

		// Bounties modules.
		Bounties: pallet_bounties::{Pallet, Call, Storage, Event<T>} = 34,
		ChildBounties: pallet_child_bounties = 38,

		// Tips module.
		Tips: pallet_tips::{Pallet, Call, Storage, Event<T>} = 35,

		// Election pallet. Only works with staking, but placed here to maintain indices.
		ElectionProviderMultiPhase: pallet_election_provider_multi_phase::{Pallet, Call, Storage, Event<T>, ValidateUnsigned} = 36,

		// Provides a semi-sorted list of nominators for staking.
		VoterList: pallet_bags_list::{Pallet, Call, Storage, Event<T>} = 37,

		// nomination pools: extension to staking.
		NominationPools: pallet_nomination_pools::{Pallet, Call, Storage, Event<T>, Config<T>} = 39,

		// Parachains pallets. Start indices at 50 to leave room.
		ParachainsOrigin: parachains_origin::{Pallet, Origin} = 50,
		Configuration: parachains_configuration::{Pallet, Call, Storage, Config<T>} = 51,
		ParasShared: parachains_shared::{Pallet, Call, Storage} = 52,
		ParaInclusion: parachains_inclusion::{Pallet, Call, Storage, Event<T>} = 53,
		ParaInherent: parachains_paras_inherent::{Pallet, Call, Storage, Inherent} = 54,
		ParaScheduler: parachains_scheduler::{Pallet, Storage} = 55,
		Paras: parachains_paras::{Pallet, Call, Storage, Event, Config} = 56,
		Initializer: parachains_initializer::{Pallet, Call, Storage} = 57,
		Dmp: parachains_dmp::{Pallet, Call, Storage} = 58,
		Ump: parachains_ump::{Pallet, Call, Storage, Event} = 59,
		Hrmp: parachains_hrmp::{Pallet, Call, Storage, Event<T>, Config} = 60,
		ParaSessionInfo: parachains_session_info::{Pallet, Storage} = 61,
		ParasDisputes: parachains_disputes::{Pallet, Call, Storage, Event<T>} = 62,

		// Parachain Onboarding Pallets. Start indices at 70 to leave room.
		Registrar: paras_registrar::{Pallet, Call, Storage, Event<T>} = 70,
		Slots: slots::{Pallet, Call, Storage, Event<T>} = 71,
		Auctions: auctions::{Pallet, Call, Storage, Event<T>} = 72,
		Crowdloan: crowdloan::{Pallet, Call, Storage, Event<T>} = 73,

		// Pallet for sending XCM.
		XcmPallet: pallet_xcm::{Pallet, Call, Storage, Event<T>, Origin, Config} = 99,
	}
}

/// The address format for describing accounts.
pub type Address = sp_runtime::MultiAddress<AccountId, ()>;
/// Block header type as expected by this runtime.
pub type Header = generic::Header<BlockNumber, BlakeTwo256>;
/// Block type as expected by this runtime.
pub type Block = generic::Block<Header, UncheckedExtrinsic>;
/// A Block signed with a Justification
pub type SignedBlock = generic::SignedBlock<Block>;
/// `BlockId` type as expected by this runtime.
pub type BlockId = generic::BlockId<Block>;
/// The `SignedExtension` to the basic transaction logic.
pub type SignedExtra = (
	frame_system::CheckNonZeroSender<Runtime>,
	frame_system::CheckSpecVersion<Runtime>,
	frame_system::CheckTxVersion<Runtime>,
	frame_system::CheckGenesis<Runtime>,
	frame_system::CheckMortality<Runtime>,
	frame_system::CheckNonce<Runtime>,
	frame_system::CheckWeight<Runtime>,
	pallet_transaction_payment::ChargeTransactionPayment<Runtime>,
	claims::PrevalidateAttests<Runtime>,
);
/// Unchecked extrinsic type as expected by this runtime.
pub type UncheckedExtrinsic =
	generic::UncheckedExtrinsic<Address, RuntimeCall, Signature, SignedExtra>;
/// Executive: handles dispatch to the various modules.
pub type Executive = frame_executive::Executive<
	Runtime,
	Block,
	frame_system::ChainContext<Runtime>,
	Runtime,
	AllPalletsWithSystem,
	InitiateNominationPools,
>;
/// The payload being signed in transactions.
pub type SignedPayload = generic::SignedPayload<RuntimeCall, SignedExtra>;

#[cfg(feature = "runtime-benchmarks")]
#[macro_use]
extern crate frame_benchmarking;

#[cfg(feature = "runtime-benchmarks")]
mod benches {
	define_benchmarks!(
		// Polkadot
		// NOTE: Make sure to prefix these with `runtime_common::` so
		// the that path resolves correctly in the generated file.
		[runtime_common::auctions, Auctions]
		[runtime_common::claims, Claims]
		[runtime_common::crowdloan, Crowdloan]
		[runtime_common::slots, Slots]
		[runtime_common::paras_registrar, Registrar]
		[runtime_parachains::configuration, Configuration]
		[runtime_parachains::disputes, ParasDisputes]
		[runtime_parachains::initializer, Initializer]
		[runtime_parachains::paras, Paras]
		[runtime_parachains::paras_inherent, ParaInherent]
		[runtime_parachains::ump, Ump]
		// Substrate
		[pallet_bags_list, VoterList]
		[pallet_balances, Balances]
		[frame_benchmarking::baseline, Baseline::<Runtime>]
		[pallet_bounties, Bounties]
		[pallet_child_bounties, ChildBounties]
		[pallet_collective, Council]
		[pallet_collective, TechnicalCommittee]
		[pallet_democracy, Democracy]
		[pallet_elections_phragmen, PhragmenElection]
		[pallet_election_provider_multi_phase, ElectionProviderMultiPhase]
		[frame_election_provider_support, ElectionProviderBench::<Runtime>]
		[pallet_identity, Identity]
		[pallet_im_online, ImOnline]
		[pallet_indices, Indices]
		[pallet_membership, TechnicalMembership]
		[pallet_multisig, Multisig]
		[pallet_nomination_pools, NominationPoolsBench::<Runtime>]
		[pallet_offences, OffencesBench::<Runtime>]
		[pallet_preimage, Preimage]
		[pallet_proxy, Proxy]
		[pallet_scheduler, Scheduler]
		[pallet_session, SessionBench::<Runtime>]
		[pallet_staking, Staking]
		[frame_system, SystemBench::<Runtime>]
		[pallet_timestamp, Timestamp]
		[pallet_tips, Tips]
		[pallet_treasury, Treasury]
		[pallet_utility, Utility]
		[pallet_vesting, Vesting]
	);
}

#[cfg(not(feature = "disable-runtime-api"))]
sp_api::impl_runtime_apis! {
	impl sp_api::Core<Block> for Runtime {
		fn version() -> RuntimeVersion {
			VERSION
		}

		fn execute_block(block: Block) {
			Executive::execute_block(block);
		}

		fn initialize_block(header: &<Block as BlockT>::Header) {
			Executive::initialize_block(header)
		}
	}

	impl sp_api::Metadata<Block> for Runtime {
		fn metadata() -> OpaqueMetadata {
			OpaqueMetadata::new(Runtime::metadata().into())
		}
	}

	impl block_builder_api::BlockBuilder<Block> for Runtime {
		fn apply_extrinsic(extrinsic: <Block as BlockT>::Extrinsic) -> ApplyExtrinsicResult {
			Executive::apply_extrinsic(extrinsic)
		}

		fn finalize_block() -> <Block as BlockT>::Header {
			Executive::finalize_block()
		}

		fn inherent_extrinsics(data: inherents::InherentData) -> Vec<<Block as BlockT>::Extrinsic> {
			data.create_extrinsics()
		}

		fn check_inherents(
			block: Block,
			data: inherents::InherentData,
		) -> inherents::CheckInherentsResult {
			data.check_extrinsics(&block)
		}
	}

	impl pallet_nomination_pools_runtime_api::NominationPoolsApi<
		Block,
		AccountId,
		Balance,
	> for Runtime {
		fn pending_rewards(member: AccountId) -> Balance {
			NominationPools::pending_rewards(member).unwrap_or_default()
		}
	}

	impl tx_pool_api::runtime_api::TaggedTransactionQueue<Block> for Runtime {
		fn validate_transaction(
			source: TransactionSource,
			tx: <Block as BlockT>::Extrinsic,
			block_hash: <Block as BlockT>::Hash,
		) -> TransactionValidity {
			Executive::validate_transaction(source, tx, block_hash)
		}
	}

	impl offchain_primitives::OffchainWorkerApi<Block> for Runtime {
		fn offchain_worker(header: &<Block as BlockT>::Header) {
			Executive::offchain_worker(header)
		}
	}

	impl primitives::runtime_api::ParachainHost<Block, Hash, BlockNumber> for Runtime {
		fn validators() -> Vec<ValidatorId> {
			parachains_runtime_api_impl::validators::<Runtime>()
		}

		fn validator_groups() -> (Vec<Vec<ValidatorIndex>>, GroupRotationInfo<BlockNumber>) {
			parachains_runtime_api_impl::validator_groups::<Runtime>()
		}

		fn availability_cores() -> Vec<CoreState<Hash, BlockNumber>> {
			parachains_runtime_api_impl::availability_cores::<Runtime>()
		}

		fn persisted_validation_data(para_id: ParaId, assumption: OccupiedCoreAssumption)
			-> Option<PersistedValidationData<Hash, BlockNumber>> {
			parachains_runtime_api_impl::persisted_validation_data::<Runtime>(para_id, assumption)
		}

		fn assumed_validation_data(
			para_id: ParaId,
			expected_persisted_validation_data_hash: Hash,
		) -> Option<(PersistedValidationData<Hash, BlockNumber>, ValidationCodeHash)> {
			parachains_runtime_api_impl::assumed_validation_data::<Runtime>(
				para_id,
				expected_persisted_validation_data_hash,
			)
		}

		fn check_validation_outputs(
			para_id: ParaId,
			outputs: primitives::v2::CandidateCommitments,
		) -> bool {
			parachains_runtime_api_impl::check_validation_outputs::<Runtime>(para_id, outputs)
		}

		fn session_index_for_child() -> SessionIndex {
			parachains_runtime_api_impl::session_index_for_child::<Runtime>()
		}

		fn validation_code(para_id: ParaId, assumption: OccupiedCoreAssumption)
			-> Option<ValidationCode> {
			parachains_runtime_api_impl::validation_code::<Runtime>(para_id, assumption)
		}

		fn candidate_pending_availability(para_id: ParaId) -> Option<CommittedCandidateReceipt<Hash>> {
			parachains_runtime_api_impl::candidate_pending_availability::<Runtime>(para_id)
		}

		fn candidate_events() -> Vec<CandidateEvent<Hash>> {
			parachains_runtime_api_impl::candidate_events::<Runtime, _>(|ev| {
				match ev {
					RuntimeEvent::ParaInclusion(ev) => {
						Some(ev)
					}
					_ => None,
				}
			})
		}

		fn session_info(index: SessionIndex) -> Option<SessionInfo> {
			parachains_runtime_api_impl::session_info::<Runtime>(index)
		}

		fn dmq_contents(recipient: ParaId) -> Vec<InboundDownwardMessage<BlockNumber>> {
			parachains_runtime_api_impl::dmq_contents::<Runtime>(recipient)
		}

		fn inbound_hrmp_channels_contents(
			recipient: ParaId
		) -> BTreeMap<ParaId, Vec<InboundHrmpMessage<BlockNumber>>> {
			parachains_runtime_api_impl::inbound_hrmp_channels_contents::<Runtime>(recipient)
		}

		fn validation_code_by_hash(hash: ValidationCodeHash) -> Option<ValidationCode> {
			parachains_runtime_api_impl::validation_code_by_hash::<Runtime>(hash)
		}

		fn on_chain_votes() -> Option<ScrapedOnChainVotes<Hash>> {
			parachains_runtime_api_impl::on_chain_votes::<Runtime>()
		}

		fn submit_pvf_check_statement(
			stmt: primitives::v2::PvfCheckStatement,
			signature: primitives::v2::ValidatorSignature,
		) {
			parachains_runtime_api_impl::submit_pvf_check_statement::<Runtime>(stmt, signature)
		}

		fn pvfs_require_precheck() -> Vec<ValidationCodeHash> {
			parachains_runtime_api_impl::pvfs_require_precheck::<Runtime>()
		}

		fn validation_code_hash(para_id: ParaId, assumption: OccupiedCoreAssumption)
			-> Option<ValidationCodeHash>
		{
			parachains_runtime_api_impl::validation_code_hash::<Runtime>(para_id, assumption)
		}

		fn staging_get_disputes() -> Vec<(SessionIndex, CandidateHash, DisputeState<BlockNumber>)> {
			unimplemented!()
		}
	}

	impl beefy_primitives::BeefyApi<Block> for Runtime {
		fn validator_set() -> Option<beefy_primitives::ValidatorSet<BeefyId>> {
			// dummy implementation due to lack of BEEFY pallet.
			None
		}
	}

	impl mmr::MmrApi<Block, Hash> for Runtime {
		fn generate_proof(_leaf_index: u64)
			-> Result<(mmr::EncodableOpaqueLeaf, mmr::Proof<Hash>), mmr::Error>
		{
			Err(mmr::Error::PalletNotIncluded)
		}

		fn verify_proof(_leaf: mmr::EncodableOpaqueLeaf, _proof: mmr::Proof<Hash>)
			-> Result<(), mmr::Error>
		{
			Err(mmr::Error::PalletNotIncluded)
		}

		fn verify_proof_stateless(
			_root: Hash,
			_leaf: mmr::EncodableOpaqueLeaf,
			_proof: mmr::Proof<Hash>
		) -> Result<(), mmr::Error> {
			Err(mmr::Error::PalletNotIncluded)
		}

		fn mmr_root() -> Result<Hash, mmr::Error> {
			Err(mmr::Error::PalletNotIncluded)
		}

		fn generate_batch_proof(_leaf_indices: Vec<u64>)
			-> Result<(Vec<mmr::EncodableOpaqueLeaf>, mmr::BatchProof<Hash>), mmr::Error>
		{
			Err(mmr::Error::PalletNotIncluded)
		}

		fn verify_batch_proof(_leaves: Vec<mmr::EncodableOpaqueLeaf>, _proof: mmr::BatchProof<Hash>)
			-> Result<(), mmr::Error>
		{
			Err(mmr::Error::PalletNotIncluded)
		}

		fn verify_batch_proof_stateless(
			_root: Hash,
			_leaves: Vec<mmr::EncodableOpaqueLeaf>,
			_proof: mmr::BatchProof<Hash>
		) -> Result<(), mmr::Error> {
			Err(mmr::Error::PalletNotIncluded)
		}
	}

	impl fg_primitives::GrandpaApi<Block> for Runtime {
		fn grandpa_authorities() -> Vec<(GrandpaId, u64)> {
			Grandpa::grandpa_authorities()
		}

		fn current_set_id() -> fg_primitives::SetId {
			Grandpa::current_set_id()
		}

		fn submit_report_equivocation_unsigned_extrinsic(
			equivocation_proof: fg_primitives::EquivocationProof<
				<Block as BlockT>::Hash,
				sp_runtime::traits::NumberFor<Block>,
			>,
			key_owner_proof: fg_primitives::OpaqueKeyOwnershipProof,
		) -> Option<()> {
			let key_owner_proof = key_owner_proof.decode()?;

			Grandpa::submit_unsigned_equivocation_report(
				equivocation_proof,
				key_owner_proof,
			)
		}

		fn generate_key_ownership_proof(
			_set_id: fg_primitives::SetId,
			authority_id: fg_primitives::AuthorityId,
		) -> Option<fg_primitives::OpaqueKeyOwnershipProof> {
			use parity_scale_codec::Encode;

			Historical::prove((fg_primitives::KEY_TYPE, authority_id))
				.map(|p| p.encode())
				.map(fg_primitives::OpaqueKeyOwnershipProof::new)
		}
	}

	impl babe_primitives::BabeApi<Block> for Runtime {
		fn configuration() -> babe_primitives::BabeGenesisConfiguration {
			// The choice of `c` parameter (where `1 - c` represents the
			// probability of a slot being empty), is done in accordance to the
			// slot duration and expected target block time, for safely
			// resisting network delays of maximum two seconds.
			// <https://research.web3.foundation/en/latest/polkadot/BABE/Babe/#6-practical-results>
			babe_primitives::BabeGenesisConfiguration {
				slot_duration: Babe::slot_duration(),
				epoch_length: EpochDuration::get(),
				c: BABE_GENESIS_EPOCH_CONFIG.c,
				genesis_authorities: Babe::authorities().to_vec(),
				randomness: Babe::randomness(),
				allowed_slots: BABE_GENESIS_EPOCH_CONFIG.allowed_slots,
			}
		}

		fn current_epoch_start() -> babe_primitives::Slot {
			Babe::current_epoch_start()
		}

		fn current_epoch() -> babe_primitives::Epoch {
			Babe::current_epoch()
		}

		fn next_epoch() -> babe_primitives::Epoch {
			Babe::next_epoch()
		}

		fn generate_key_ownership_proof(
			_slot: babe_primitives::Slot,
			authority_id: babe_primitives::AuthorityId,
		) -> Option<babe_primitives::OpaqueKeyOwnershipProof> {
			use parity_scale_codec::Encode;

			Historical::prove((babe_primitives::KEY_TYPE, authority_id))
				.map(|p| p.encode())
				.map(babe_primitives::OpaqueKeyOwnershipProof::new)
		}

		fn submit_report_equivocation_unsigned_extrinsic(
			equivocation_proof: babe_primitives::EquivocationProof<<Block as BlockT>::Header>,
			key_owner_proof: babe_primitives::OpaqueKeyOwnershipProof,
		) -> Option<()> {
			let key_owner_proof = key_owner_proof.decode()?;

			Babe::submit_unsigned_equivocation_report(
				equivocation_proof,
				key_owner_proof,
			)
		}
	}

	impl authority_discovery_primitives::AuthorityDiscoveryApi<Block> for Runtime {
		fn authorities() -> Vec<AuthorityDiscoveryId> {
			parachains_runtime_api_impl::relevant_authority_ids::<Runtime>()
		}
	}

	impl sp_session::SessionKeys<Block> for Runtime {
		fn generate_session_keys(seed: Option<Vec<u8>>) -> Vec<u8> {
			SessionKeys::generate(seed)
		}

		fn decode_session_keys(
			encoded: Vec<u8>,
		) -> Option<Vec<(Vec<u8>, sp_core::crypto::KeyTypeId)>> {
			SessionKeys::decode_into_raw_public_keys(&encoded)
		}
	}

	impl frame_system_rpc_runtime_api::AccountNonceApi<Block, AccountId, Nonce> for Runtime {
		fn account_nonce(account: AccountId) -> Nonce {
			System::account_nonce(account)
		}
	}

	impl pallet_transaction_payment_rpc_runtime_api::TransactionPaymentApi<
		Block,
		Balance,
	> for Runtime {
		fn query_info(uxt: <Block as BlockT>::Extrinsic, len: u32) -> RuntimeDispatchInfo<Balance> {
			TransactionPayment::query_info(uxt, len)
		}
		fn query_fee_details(uxt: <Block as BlockT>::Extrinsic, len: u32) -> FeeDetails<Balance> {
			TransactionPayment::query_fee_details(uxt, len)
		}
	}

	impl pallet_transaction_payment_rpc_runtime_api::TransactionPaymentCallApi<Block, Balance, RuntimeCall>
		for Runtime
	{
		fn query_call_info(call: RuntimeCall, len: u32) -> RuntimeDispatchInfo<Balance> {
			TransactionPayment::query_call_info(call, len)
		}
		fn query_call_fee_details(call: RuntimeCall, len: u32) -> FeeDetails<Balance> {
			TransactionPayment::query_call_fee_details(call, len)
		}
	}

	#[cfg(feature = "try-runtime")]
	impl frame_try_runtime::TryRuntime<Block> for Runtime {
		fn on_runtime_upgrade() -> (Weight, Weight) {
			log::info!("try-runtime::on_runtime_upgrade polkadot.");
			let weight = Executive::try_runtime_upgrade().unwrap();
			(weight, BlockWeights::get().max_block)
		}

		fn execute_block_no_check(block: Block) -> Weight {
			Executive::execute_block_no_check(block)
		}
	}

	#[cfg(feature = "runtime-benchmarks")]
	impl frame_benchmarking::Benchmark<Block> for Runtime {
		fn benchmark_metadata(extra: bool) -> (
			Vec<frame_benchmarking::BenchmarkList>,
			Vec<frame_support::traits::StorageInfo>,
		) {
			use frame_benchmarking::{Benchmarking, BenchmarkList};
			use frame_support::traits::StorageInfoTrait;

			use pallet_session_benchmarking::Pallet as SessionBench;
			use pallet_offences_benchmarking::Pallet as OffencesBench;
			use pallet_election_provider_support_benchmarking::Pallet as ElectionProviderBench;
			use pallet_nomination_pools_benchmarking::Pallet as NominationPoolsBench;
			use frame_system_benchmarking::Pallet as SystemBench;
			use frame_benchmarking::baseline::Pallet as Baseline;

			let mut list = Vec::<BenchmarkList>::new();
			list_benchmarks!(list, extra);

			let storage_info = AllPalletsWithSystem::storage_info();
			return (list, storage_info)
		}

		fn dispatch_benchmark(
			config: frame_benchmarking::BenchmarkConfig
		) -> Result<
			Vec<frame_benchmarking::BenchmarkBatch>,
			sp_runtime::RuntimeString,
		> {
			use frame_benchmarking::{Benchmarking, BenchmarkBatch, TrackedStorageKey};
			// Trying to add benchmarks directly to some pallets caused cyclic dependency issues.
			// To get around that, we separated the benchmarks into its own crate.
			use pallet_session_benchmarking::Pallet as SessionBench;
			use pallet_offences_benchmarking::Pallet as OffencesBench;
			use pallet_election_provider_support_benchmarking::Pallet as ElectionProviderBench;
			use pallet_nomination_pools_benchmarking::Pallet as NominationPoolsBench;
			use frame_system_benchmarking::Pallet as SystemBench;
			use frame_benchmarking::baseline::Pallet as Baseline;

			impl pallet_session_benchmarking::Config for Runtime {}
			impl pallet_offences_benchmarking::Config for Runtime {}
			impl pallet_election_provider_support_benchmarking::Config for Runtime {}
			impl frame_system_benchmarking::Config for Runtime {}
			impl frame_benchmarking::baseline::Config for Runtime {}
			impl pallet_nomination_pools_benchmarking::Config for Runtime {}

			let whitelist: Vec<TrackedStorageKey> = vec![
				// Block Number
				hex_literal::hex!("26aa394eea5630e07c48ae0c9558cef702a5c1b19ab7a04f536c519aca4983ac").to_vec().into(),
				// Total Issuance
				hex_literal::hex!("c2261276cc9d1f8598ea4b6a74b15c2f57c875e4cff74148e4628f264b974c80").to_vec().into(),
				// Execution Phase
				hex_literal::hex!("26aa394eea5630e07c48ae0c9558cef7ff553b5a9862a516939d82b3d3d8661a").to_vec().into(),
				// Event Count
				hex_literal::hex!("26aa394eea5630e07c48ae0c9558cef70a98fdbe9ce6c55837576c60c7af3850").to_vec().into(),
				// System Events
				hex_literal::hex!("26aa394eea5630e07c48ae0c9558cef780d41e5e16056765bc8461851072c9d7").to_vec().into(),
				// Treasury Account
				hex_literal::hex!("26aa394eea5630e07c48ae0c9558cef7b99d880ec681799c0cf30e8886371da95ecffd7b6c0f78751baa9d281e0bfa3a6d6f646c70792f74727372790000000000000000000000000000000000000000").to_vec().into(),
			];

			let mut batches = Vec::<BenchmarkBatch>::new();
			let params = (&config, &whitelist);

			add_benchmarks!(params, batches);

			Ok(batches)
		}
	}
}

#[cfg(test)]
mod test_fees {
	use super::*;
	use frame_support::weights::{GetDispatchInfo, WeightToFee as WeightToFeeT};
	use keyring::Sr25519Keyring::{Alice, Charlie};
	use pallet_transaction_payment::Multiplier;
	use runtime_common::MinimumMultiplier;
	use separator::Separatable;
	use sp_runtime::{assert_eq_error_rate, FixedPointNumber, MultiAddress, MultiSignature};

	#[test]
	fn payout_weight_portion() {
		use pallet_staking::WeightInfo;
		let payout_weight =
			<Runtime as pallet_staking::Config>::WeightInfo::payout_stakers_alive_staked(
				MaxNominatorRewardedPerValidator::get(),
			) as f64;
		let block_weight = BlockWeights::get().max_block as f64;

		println!(
			"a full payout takes {:.2} of the block weight [{} / {}]",
			payout_weight / block_weight,
			payout_weight,
			block_weight
		);
		assert!(payout_weight * 2f64 < block_weight);
	}

	#[test]
	fn block_cost() {
		let max_block_weight = BlockWeights::get().max_block;
		let raw_fee = WeightToFee::weight_to_fee(&max_block_weight);

		let fee_with_multiplier = |m: Multiplier| {
			println!(
				"Full Block weight == {} // multiplier: {:?} // WeightToFee(full_block) == {} plank",
				max_block_weight,
				m,
				m.saturating_mul_int(raw_fee).separated_string(),
			);
		};
		fee_with_multiplier(MinimumMultiplier::get());
		fee_with_multiplier(Multiplier::from_rational(1, 2));
		fee_with_multiplier(Multiplier::from_u32(1));
		fee_with_multiplier(Multiplier::from_u32(2));
	}

	#[test]
	fn transfer_cost_min_multiplier() {
		let min_multiplier = MinimumMultiplier::get();
		let call = pallet_balances::Call::<Runtime>::transfer_keep_alive {
			dest: Charlie.to_account_id().into(),
			value: Default::default(),
		};
		let info = call.get_dispatch_info();
		println!("call = {:?} / info = {:?}", call, info);
		// convert to runtime call.
		let call = RuntimeCall::Balances(call);
		let extra: SignedExtra = (
			frame_system::CheckNonZeroSender::<Runtime>::new(),
			frame_system::CheckSpecVersion::<Runtime>::new(),
			frame_system::CheckTxVersion::<Runtime>::new(),
			frame_system::CheckGenesis::<Runtime>::new(),
			frame_system::CheckMortality::<Runtime>::from(generic::Era::immortal()),
			frame_system::CheckNonce::<Runtime>::from(1),
			frame_system::CheckWeight::<Runtime>::new(),
			pallet_transaction_payment::ChargeTransactionPayment::<Runtime>::from(0),
			claims::PrevalidateAttests::<Runtime>::new(),
		);
		let uxt = UncheckedExtrinsic {
			function: call,
			signature: Some((
				MultiAddress::Id(Alice.to_account_id()),
				MultiSignature::Sr25519(Alice.sign(b"foo")),
				extra,
			)),
		};
		let len = uxt.encoded_size();

		let mut ext = sp_io::TestExternalities::new_empty();
		let mut test_with_multiplier = |m: Multiplier| {
			ext.execute_with(|| {
				pallet_transaction_payment::NextFeeMultiplier::<Runtime>::put(m);
				let fee = TransactionPayment::query_fee_details(uxt.clone(), len as u32);
				println!(
					"multiplier = {:?} // fee details = {:?} // final fee = {:?}",
					pallet_transaction_payment::NextFeeMultiplier::<Runtime>::get(),
					fee,
					fee.final_fee().separated_string(),
				);
			});
		};

		test_with_multiplier(min_multiplier);
		test_with_multiplier(Multiplier::saturating_from_rational(1u128, 1u128));
		test_with_multiplier(Multiplier::saturating_from_rational(1u128, 1_0u128));
		test_with_multiplier(Multiplier::saturating_from_rational(1u128, 1_00u128));
		test_with_multiplier(Multiplier::saturating_from_rational(1u128, 1_000u128));
		test_with_multiplier(Multiplier::saturating_from_rational(1u128, 1_000_000u128));
		test_with_multiplier(Multiplier::saturating_from_rational(1u128, 1_000_000_000u128));
	}

	#[test]
	fn full_block_council_election_cost() {
		// the number of voters needed to consume almost a full block in council election, and how
		// much it is going to cost.
		use pallet_elections_phragmen::WeightInfo;

		// Loser candidate lose a lot of money; sybil attack by candidates is even more expensive,
		// and we don't care about it here. For now, we assume no extra candidates, and only
		// superfluous voters.
		let candidates = DesiredMembers::get() + DesiredRunnersUp::get();
		let mut voters = 1u32;
		let weight_with = |v| {
			<Runtime as pallet_elections_phragmen::Config>::WeightInfo::election_phragmen(
				candidates,
				v,
				v * 16,
			)
		};

		while weight_with(voters) <= BlockWeights::get().max_block {
			voters += 1;
		}

		let cost = voters as Balance * (VotingBondBase::get() + 16 * VotingBondFactor::get());
		let cost_dollars = cost / DOLLARS;
		println!(
			"can support {} voters in a single block for council elections; total bond {}",
			voters, cost_dollars,
		);
		// The minimal number of voters we expect per block.
		assert!(voters >= 1_000);
		assert!(cost_dollars >= 10_000);
	}

	#[test]
	fn nominator_limit() {
		use pallet_election_provider_multi_phase::WeightInfo;
		// starting point of the nominators.
		let target_voters: u32 = 50_000;

		// assuming we want around 5k candidates and 1k active validators. (March 31, 2021)
		let all_targets: u32 = 5_000;
		let desired: u32 = 1_000;
		let weight_with = |active| {
			<Runtime as pallet_election_provider_multi_phase::Config>::WeightInfo::submit_unsigned(
				active,
				all_targets,
				active,
				desired,
			)
		};

		let mut active = target_voters;
		while weight_with(active) <= OffchainSolutionWeightLimit::get() || active == target_voters {
			active += 1;
		}

		println!("can support {} nominators to yield a weight of {}", active, weight_with(active));
		assert!(active > target_voters, "we need to reevaluate the weight of the election system");
	}

	#[test]
	fn signed_deposit_is_sensible() {
		// ensure this number does not change, or that it is checked after each change.
		// a 1 MB solution should take (40 + 10) DOTs of deposit.
		let deposit = SignedDepositBase::get() + (SignedDepositByte::get() * 1024 * 1024);
		assert_eq_error_rate!(deposit, 50 * DOLLARS, DOLLARS);
	}
}

#[cfg(test)]
mod test {
	use super::*;

	#[test]
	fn call_size() {
		assert!(
			core::mem::size_of::<RuntimeCall>() <= 230,
			"size of RuntimeCall is more than 230 bytes: some calls have too big arguments, use Box to \
			reduce the size of RuntimeCall.
			If the limit is too strong, maybe consider increase the limit",
		);
	}
}

#[cfg(test)]
mod multiplier_tests {
	use super::*;
	use frame_support::{dispatch::GetDispatchInfo, traits::OnFinalize};
	use runtime_common::{MinimumMultiplier, TargetBlockFullness};
	use separator::Separatable;
	use sp_runtime::traits::Convert;

	fn run_with_system_weight<F>(w: Weight, mut assertions: F)
	where
		F: FnMut() -> (),
	{
		let mut t: sp_io::TestExternalities = frame_system::GenesisConfig::default()
			.build_storage::<Runtime>()
			.unwrap()
			.into();
		t.execute_with(|| {
			System::set_block_consumed_resources(w, 0);
			assertions()
		});
	}

	#[test]
	fn multiplier_can_grow_from_zero() {
		let minimum_multiplier = MinimumMultiplier::get();
		let target = TargetBlockFullness::get() *
			BlockWeights::get().get(DispatchClass::Normal).max_total.unwrap();
		// if the min is too small, then this will not change, and we are doomed forever.
		// the weight is 1/100th bigger than target.
		run_with_system_weight(target * 101 / 100, || {
			let next = SlowAdjustingFeeUpdate::<Runtime>::convert(minimum_multiplier);
			assert!(next > minimum_multiplier, "{:?} !>= {:?}", next, minimum_multiplier);
		})
	}

	#[test]
	#[ignore]
	fn multiplier_growth_simulator() {
		// assume the multiplier is initially set to its minimum. We update it with values twice the
		//target (target is 25%, thus 50%) and we see at which point it reaches 1.
		let mut multiplier = MinimumMultiplier::get();
		let block_weight = BlockWeights::get().get(DispatchClass::Normal).max_total.unwrap();
		let mut blocks = 0;
		let mut fees_paid = 0;

		let call = frame_system::Call::<Runtime>::fill_block {
			ratio: Perbill::from_rational(
				block_weight,
				BlockWeights::get().get(DispatchClass::Normal).max_total.unwrap(),
			),
		};
		println!("calling {:?}", call);
		let info = call.get_dispatch_info();
		// convert to outer call.
		let call = RuntimeCall::System(call);
		let len = call.using_encoded(|e| e.len()) as u32;

		let mut t: sp_io::TestExternalities = frame_system::GenesisConfig::default()
			.build_storage::<Runtime>()
			.unwrap()
			.into();
		// set the minimum
		t.execute_with(|| {
			pallet_transaction_payment::NextFeeMultiplier::<Runtime>::set(MinimumMultiplier::get());
		});

		while multiplier <= Multiplier::from_u32(1) {
			t.execute_with(|| {
				// imagine this tx was called.
				let fee = TransactionPayment::compute_fee(len, &info, 0);
				fees_paid += fee;

				// this will update the multiplier.
				System::set_block_consumed_resources(block_weight, 0);
				TransactionPayment::on_finalize(1);
				let next = TransactionPayment::next_fee_multiplier();

				assert!(next > multiplier, "{:?} !>= {:?}", next, multiplier);
				multiplier = next;

				println!(
					"block = {} / multiplier {:?} / fee = {:?} / fess so far {:?}",
					blocks,
					multiplier,
					fee.separated_string(),
					fees_paid.separated_string()
				);
			});
			blocks += 1;
		}
	}

	#[test]
	#[ignore]
	fn multiplier_cool_down_simulator() {
		// assume the multiplier is initially set to its minimum. We update it with values twice the
		//target (target is 25%, thus 50%) and we see at which point it reaches 1.
		let mut multiplier = Multiplier::from_u32(2);
		let mut blocks = 0;

		let mut t: sp_io::TestExternalities = frame_system::GenesisConfig::default()
			.build_storage::<Runtime>()
			.unwrap()
			.into();
		// set the minimum
		t.execute_with(|| {
			pallet_transaction_payment::NextFeeMultiplier::<Runtime>::set(multiplier);
		});

		while multiplier > Multiplier::from_u32(0) {
			t.execute_with(|| {
				// this will update the multiplier.
				TransactionPayment::on_finalize(1);
				let next = TransactionPayment::next_fee_multiplier();

				assert!(next < multiplier, "{:?} !>= {:?}", next, multiplier);
				multiplier = next;

				println!("block = {} / multiplier {:?}", blocks, multiplier);
			});
			blocks += 1;
		}
	}
}

#[cfg(all(test, feature = "try-runtime"))]
mod remote_tests {
	use super::*;
	use frame_try_runtime::runtime_decl_for_TryRuntime::TryRuntime;
	use remote_externalities::{
		Builder, Mode, OfflineConfig, OnlineConfig, SnapshotConfig, Transport,
	};
	use std::env::var;

	#[tokio::test]
	async fn run_migrations() {
		sp_tracing::try_init_simple();
		let transport: Transport =
			var("WS").unwrap_or("wss://rpc.polkadot.io:443".to_string()).into();
		let maybe_state_snapshot: Option<SnapshotConfig> = var("SNAP").map(|s| s.into()).ok();
		let mut ext = Builder::<Block>::default()
			.mode(if let Some(state_snapshot) = maybe_state_snapshot {
				Mode::OfflineOrElseOnline(
					OfflineConfig { state_snapshot: state_snapshot.clone() },
					OnlineConfig {
						transport,
						state_snapshot: Some(state_snapshot),
						..Default::default()
					},
				)
			} else {
				Mode::Online(OnlineConfig { transport, ..Default::default() })
			})
			.build()
			.await
			.unwrap();
		ext.execute_with(|| Runtime::on_runtime_upgrade());
	}
}<|MERGE_RESOLUTION|>--- conflicted
+++ resolved
@@ -284,13 +284,8 @@
 }
 
 impl pallet_preimage::Config for Runtime {
-<<<<<<< HEAD
-	type WeightInfo = pallet_preimage::weights::SubstrateWeight<Runtime>;
-	type RuntimeEvent = RuntimeEvent;
-=======
 	type WeightInfo = weights::pallet_preimage::WeightInfo<Runtime>;
-	type Event = Event;
->>>>>>> 18b0f3f7
+	type RuntimeEvent = RuntimeEvent;
 	type Currency = Balances;
 	type ManagerOrigin = EnsureRoot<AccountId>;
 	type MaxSize = PreimageMaxSize;
