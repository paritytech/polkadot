// Copyright (C) Parity Technologies (UK) Ltd.
// This file is part of Polkadot.

// Polkadot is free software: you can redistribute it and/or modify
// it under the terms of the GNU General Public License as published by
// the Free Software Foundation, either version 3 of the License, or
// (at your option) any later version.

// Polkadot is distributed in the hope that it will be useful,
// but WITHOUT ANY WARRANTY; without even the implied warranty of
// MERCHANTABILITY or FITNESS FOR A PARTICULAR PURPOSE.  See the
// GNU General Public License for more details.

// You should have received a copy of the GNU General Public License
// along with Polkadot.  If not, see <http://www.gnu.org/licenses/>.

//! XCM configuration for Polkadot.

use super::{
	parachains_origin, AccountId, AllPalletsWithSystem, Balances, CouncilCollective, Dmp,
	FellowshipAdmin, ParaId, Runtime, RuntimeCall, RuntimeEvent, RuntimeOrigin, StakingAdmin,
	TransactionByteFee, WeightToFee, XcmPallet,
};
use frame_support::{
	match_types, parameter_types,
	traits::{Contains, Everything, Nothing},
	weights::Weight,
};
use frame_system::EnsureRoot;
use pallet_xcm::XcmPassthrough;
use polkadot_runtime_constants::{
	currency::CENTS, system_parachain::*, xcm::body::FELLOWSHIP_ADMIN_INDEX,
};
use runtime_common::{
	crowdloan, paras_registrar,
	xcm_sender::{ChildParachainRouter, ExponentialPrice},
	ToAuthor,
};
use sp_core::ConstU32;
use xcm::latest::prelude::*;
use xcm_builder::{
	AccountId32Aliases, AllowExplicitUnpaidExecutionFrom, AllowKnownQueryResponses,
	AllowSubscriptionsFrom, AllowTopLevelPaidExecutionFrom, BackingToPlurality,
	ChildParachainAsNative, ChildParachainConvertsVia, CurrencyAdapter as XcmCurrencyAdapter,
<<<<<<< HEAD
	FixedWeightBounds, IsConcrete, MintLocation, OriginToPluralityVoice, SignedAccountId32AsNative,
	SignedToAccountId32, SovereignSignedViaLocation, TakeWeightCredit, UniversalWeigherAdapter,
	UsingComponents, WithComputedOrigin,
=======
	IsConcrete, MintLocation, OriginToPluralityVoice, SignedAccountId32AsNative,
	SignedToAccountId32, SovereignSignedViaLocation, TakeWeightCredit, UsingComponents,
	WeightInfoBounds, WithComputedOrigin,
>>>>>>> 35bd316e
};
use xcm_executor::traits::WithOriginFilter;

parameter_types! {
	/// The location of the DOT token, from the context of this chain. Since this token is native to this
	/// chain, we make it synonymous with it and thus it is the `Here` location, which means "equivalent to
	/// the context".
	pub const TokenLocation: MultiLocation = Here.into_location();
	/// The Polkadot network ID. This is named.
	pub const ThisNetwork: NetworkId = NetworkId::Polkadot;
	/// Our location in the universe of consensus systems.
	pub const UniversalLocation: InteriorMultiLocation = X1(GlobalConsensus(ThisNetwork::get()));
	/// The Checking Account, which holds any native assets that have been teleported out and not back in (yet).
	pub CheckAccount: AccountId = XcmPallet::check_account();
	/// The Checking Account along with the indication that the local chain is able to mint tokens.
	pub LocalCheckAccount: (AccountId, MintLocation) = (CheckAccount::get(), MintLocation::Local);
}

/// The canonical means of converting a `MultiLocation` into an `AccountId`, used when we want to determine
/// the sovereign account controlled by a location.
pub type SovereignAccountOf = (
	// We can convert a child parachain using the standard `AccountId` conversion.
	ChildParachainConvertsVia<ParaId, AccountId>,
	// We can directly alias an `AccountId32` into a local account.
	AccountId32Aliases<ThisNetwork, AccountId>,
);

/// Our asset transactor. This is what allows us to interact with the runtime assets from the point of
/// view of XCM-only concepts like `MultiLocation` and `MultiAsset`.
///
/// Ours is only aware of the Balances pallet, which is mapped to `TokenLocation`.
pub type LocalAssetTransactor = XcmCurrencyAdapter<
	// Use this currency:
	Balances,
	// Use this currency when it is a fungible asset matching the given location or name:
	IsConcrete<TokenLocation>,
	// We can convert the MultiLocations with our converter above:
	SovereignAccountOf,
	// Our chain's account ID type (we can't get away without mentioning it explicitly):
	AccountId,
	// We track our teleports in/out to keep total issuance correct.
	LocalCheckAccount,
>;

/// The means that we convert an XCM origin `MultiLocation` into the runtime's `Origin` type for
/// local dispatch. This is a conversion function from an `OriginKind` type along with the
/// `MultiLocation` value and returns an `Origin` value or an error.
type LocalOriginConverter = (
	// If the origin kind is `Sovereign`, then return a `Signed` origin with the account determined
	// by the `SovereignAccountOf` converter.
	SovereignSignedViaLocation<SovereignAccountOf, RuntimeOrigin>,
	// If the origin kind is `Native` and the XCM origin is a child parachain, then we can express
	// it with the special `parachains_origin::Origin` origin variant.
	ChildParachainAsNative<parachains_origin::Origin, RuntimeOrigin>,
	// If the origin kind is `Native` and the XCM origin is the `AccountId32` location, then it can
	// be expressed using the `Signed` origin variant.
	SignedAccountId32AsNative<ThisNetwork, RuntimeOrigin>,
	// Xcm origins can be represented natively under the Xcm pallet's Xcm origin.
	XcmPassthrough<RuntimeOrigin>,
);

parameter_types! {
	/// The amount of weight an XCM operation takes. This is a safe overestimate.
	pub const BaseXcmWeight: Weight = Weight::from_parts(1_000_000_000, 1024);
	/// Maximum number of instructions in a single XCM fragment. A sanity check against weight
	/// calculations getting too crazy.
	pub const MaxInstructions: u32 = 100;
	/// The asset ID for the asset that we use to pay for message delivery fees.
	pub FeeAssetId: AssetId = Concrete(TokenLocation::get());
	/// The base fee for the message delivery fees.
	pub const BaseDeliveryFee: u128 = CENTS.saturating_mul(3);
}

/// The XCM router. When we want to send an XCM message, we use this type. It amalgamates all of our
/// individual routers.
pub type XcmRouter = (
	// Only one router so far - use DMP to communicate with child parachains.
	ChildParachainRouter<
		Runtime,
		XcmPallet,
		ExponentialPrice<FeeAssetId, BaseDeliveryFee, TransactionByteFee, Dmp>,
	>,
);

parameter_types! {
	pub const Dot: MultiAssetFilter = Wild(AllOf { fun: WildFungible, id: Concrete(TokenLocation::get()) });
	pub const StatemintLocation: MultiLocation = Parachain(STATEMINT_ID).into_location();
	pub const DotForStatemint: (MultiAssetFilter, MultiLocation) = (Dot::get(), StatemintLocation::get());
	pub const CollectivesLocation: MultiLocation = Parachain(COLLECTIVES_ID).into_location();
	pub const DotForCollectives: (MultiAssetFilter, MultiLocation) = (Dot::get(), CollectivesLocation::get());
	pub const MaxAssetsIntoHolding: u32 = 64;
}

/// Polkadot Relay recognizes/respects the Statemint chain as a teleporter.
pub type TrustedTeleporters =
	(xcm_builder::Case<DotForStatemint>, xcm_builder::Case<DotForCollectives>);

match_types! {
	pub type OnlyParachains: impl Contains<MultiLocation> = {
		MultiLocation { parents: 0, interior: X1(Parachain(_)) }
	};
	pub type CollectivesOrFellows: impl Contains<MultiLocation> = {
		MultiLocation { parents: 0, interior: X1(Parachain(COLLECTIVES_ID)) } |
		MultiLocation { parents: 0, interior: X2(Parachain(COLLECTIVES_ID), Plurality { id: BodyId::Technical, .. }) }
	};
}

/// The barriers one of which must be passed for an XCM message to be executed.
pub type Barrier = (
	// Weight that is paid for may be consumed.
	TakeWeightCredit,
	// Expected responses are OK.
	AllowKnownQueryResponses<XcmPallet>,
	WithComputedOrigin<
		(
			// If the message is one that immediately attemps to pay for execution, then allow it.
			AllowTopLevelPaidExecutionFrom<Everything>,
			// Subscriptions for version tracking are OK.
			AllowSubscriptionsFrom<OnlyParachains>,
			// Collectives and Fellows plurality get free execution.
			AllowExplicitUnpaidExecutionFrom<CollectivesOrFellows>,
		),
		UniversalLocation,
		ConstU32<8>,
	>,
);

/// A call filter for the XCM Transact instruction. This is a temporary measure until we
/// properly account for proof size weights.
///
/// Calls that are allowed through this filter must:
/// 1. Have a fixed weight;
/// 2. Cannot lead to another call being made;
/// 3. Have a defined proof size weight, e.g. no unbounded vecs in call parameters.
pub struct SafeCallFilter;
impl Contains<RuntimeCall> for SafeCallFilter {
	fn contains(call: &RuntimeCall) -> bool {
		#[cfg(feature = "runtime-benchmarks")]
		{
			if matches!(call, RuntimeCall::System(frame_system::Call::remark_with_event { .. })) {
				return true
			}
		}

		match call {
			RuntimeCall::System(
				frame_system::Call::kill_prefix { .. } | frame_system::Call::set_heap_pages { .. },
			) |
			RuntimeCall::Babe(..) |
			RuntimeCall::Timestamp(..) |
			RuntimeCall::Indices(..) |
			RuntimeCall::Balances(..) |
			RuntimeCall::Crowdloan(
				crowdloan::Call::create { .. } |
				crowdloan::Call::contribute { .. } |
				crowdloan::Call::withdraw { .. } |
				crowdloan::Call::refund { .. } |
				crowdloan::Call::dissolve { .. } |
				crowdloan::Call::edit { .. } |
				crowdloan::Call::poke { .. } |
				crowdloan::Call::contribute_all { .. },
			) |
			RuntimeCall::Staking(
				pallet_staking::Call::bond { .. } |
				pallet_staking::Call::bond_extra { .. } |
				pallet_staking::Call::unbond { .. } |
				pallet_staking::Call::withdraw_unbonded { .. } |
				pallet_staking::Call::validate { .. } |
				pallet_staking::Call::nominate { .. } |
				pallet_staking::Call::chill { .. } |
				pallet_staking::Call::set_payee { .. } |
				pallet_staking::Call::set_controller { .. } |
				pallet_staking::Call::set_validator_count { .. } |
				pallet_staking::Call::increase_validator_count { .. } |
				pallet_staking::Call::scale_validator_count { .. } |
				pallet_staking::Call::force_no_eras { .. } |
				pallet_staking::Call::force_new_era { .. } |
				pallet_staking::Call::set_invulnerables { .. } |
				pallet_staking::Call::force_unstake { .. } |
				pallet_staking::Call::force_new_era_always { .. } |
				pallet_staking::Call::payout_stakers { .. } |
				pallet_staking::Call::rebond { .. } |
				pallet_staking::Call::reap_stash { .. } |
				pallet_staking::Call::set_staking_configs { .. } |
				pallet_staking::Call::chill_other { .. } |
				pallet_staking::Call::force_apply_min_commission { .. },
			) |
			RuntimeCall::Session(pallet_session::Call::purge_keys { .. }) |
			RuntimeCall::Grandpa(..) |
			RuntimeCall::ImOnline(..) |
			RuntimeCall::Treasury(..) |
			RuntimeCall::ConvictionVoting(..) |
			RuntimeCall::Referenda(
				pallet_referenda::Call::place_decision_deposit { .. } |
				pallet_referenda::Call::refund_decision_deposit { .. } |
				pallet_referenda::Call::cancel { .. } |
				pallet_referenda::Call::kill { .. } |
				pallet_referenda::Call::nudge_referendum { .. } |
				pallet_referenda::Call::one_fewer_deciding { .. },
			) |
			RuntimeCall::Claims(
				super::claims::Call::claim { .. } |
				super::claims::Call::mint_claim { .. } |
				super::claims::Call::move_claim { .. },
			) |
			RuntimeCall::Utility(pallet_utility::Call::as_derivative { .. }) |
			RuntimeCall::Identity(
				pallet_identity::Call::add_registrar { .. } |
				pallet_identity::Call::set_identity { .. } |
				pallet_identity::Call::clear_identity { .. } |
				pallet_identity::Call::request_judgement { .. } |
				pallet_identity::Call::cancel_request { .. } |
				pallet_identity::Call::set_fee { .. } |
				pallet_identity::Call::set_account_id { .. } |
				pallet_identity::Call::set_fields { .. } |
				pallet_identity::Call::provide_judgement { .. } |
				pallet_identity::Call::kill_identity { .. } |
				pallet_identity::Call::add_sub { .. } |
				pallet_identity::Call::rename_sub { .. } |
				pallet_identity::Call::remove_sub { .. } |
				pallet_identity::Call::quit_sub { .. },
			) |
			RuntimeCall::Vesting(..) |
			RuntimeCall::Bounties(
				pallet_bounties::Call::propose_bounty { .. } |
				pallet_bounties::Call::approve_bounty { .. } |
				pallet_bounties::Call::propose_curator { .. } |
				pallet_bounties::Call::unassign_curator { .. } |
				pallet_bounties::Call::accept_curator { .. } |
				pallet_bounties::Call::award_bounty { .. } |
				pallet_bounties::Call::claim_bounty { .. } |
				pallet_bounties::Call::close_bounty { .. },
			) |
			RuntimeCall::ChildBounties(..) |
			RuntimeCall::ElectionProviderMultiPhase(..) |
			RuntimeCall::VoterList(..) |
			RuntimeCall::NominationPools(
				pallet_nomination_pools::Call::join { .. } |
				pallet_nomination_pools::Call::bond_extra { .. } |
				pallet_nomination_pools::Call::claim_payout { .. } |
				pallet_nomination_pools::Call::unbond { .. } |
				pallet_nomination_pools::Call::pool_withdraw_unbonded { .. } |
				pallet_nomination_pools::Call::withdraw_unbonded { .. } |
				pallet_nomination_pools::Call::create { .. } |
				pallet_nomination_pools::Call::create_with_pool_id { .. } |
				pallet_nomination_pools::Call::set_state { .. } |
				pallet_nomination_pools::Call::set_configs { .. } |
				pallet_nomination_pools::Call::update_roles { .. } |
				pallet_nomination_pools::Call::chill { .. },
			) |
			RuntimeCall::Hrmp(..) |
			RuntimeCall::Registrar(
				paras_registrar::Call::deregister { .. } |
				paras_registrar::Call::swap { .. } |
				paras_registrar::Call::remove_lock { .. } |
				paras_registrar::Call::reserve { .. } |
				paras_registrar::Call::add_lock { .. },
			) |
			RuntimeCall::XcmPallet(pallet_xcm::Call::limited_reserve_transfer_assets {
				..
			}) |
			RuntimeCall::Whitelist(pallet_whitelist::Call::whitelist_call { .. }) |
			RuntimeCall::Proxy(..) => true,
			_ => false,
		}
	}
}

pub struct XcmConfig;
impl xcm_executor::Config for XcmConfig {
	type RuntimeCall = RuntimeCall;
	type XcmSender = XcmRouter;
	type AssetTransactor = LocalAssetTransactor;
	type OriginConverter = LocalOriginConverter;
	// Polkadot Relay recognises no chains which act as reserves.
	type IsReserve = ();
	type IsTeleporter = TrustedTeleporters;
	type UniversalLocation = UniversalLocation;
	type Barrier = Barrier;
	type Weigher = WeightInfoBounds<
		crate::weights::xcm::PolkadotXcmWeight<RuntimeCall>,
		RuntimeCall,
		MaxInstructions,
	>;
	// The weight trader piggybacks on the existing transaction-fee conversion logic.
	type Trader =
		UsingComponents<WeightToFee, TokenLocation, AccountId, Balances, ToAuthor<Runtime>>;
	type ResponseHandler = XcmPallet;
	type AssetTrap = XcmPallet;
	type AssetLocker = ();
	type AssetExchanger = ();
	type AssetClaims = XcmPallet;
	type SubscriptionService = XcmPallet;
	type PalletInstancesInfo = AllPalletsWithSystem;
	type MaxAssetsIntoHolding = MaxAssetsIntoHolding;
	type FeeManager = ();
	// No bridges yet...
	type MessageExporter = ();
	type UniversalAliases = Nothing;
	type CallDispatcher = WithOriginFilter<SafeCallFilter>;
	type SafeCallFilter = SafeCallFilter;
	type Aliasers = Nothing;
}

parameter_types! {
	pub const CouncilBodyId: BodyId = BodyId::Executive;
	// StakingAdmin pluralistic body.
	pub const StakingAdminBodyId: BodyId = BodyId::Defense;
	// FellowshipAdmin pluralistic body.
	pub const FellowshipAdminBodyId: BodyId = BodyId::Index(FELLOWSHIP_ADMIN_INDEX);
}

#[cfg(feature = "runtime-benchmarks")]
parameter_types! {
	pub ReachableDest: Option<MultiLocation> = Some(Parachain(1000).into());
}

/// Type to convert a council origin to a Plurality `MultiLocation` value.
pub type CouncilToPlurality = BackingToPlurality<
	RuntimeOrigin,
	pallet_collective::Origin<Runtime, CouncilCollective>,
	CouncilBodyId,
>;

/// Type to convert an `Origin` type value into a `MultiLocation` value which represents an interior location
/// of this chain.
pub type LocalOriginToLocation = (
	CouncilToPlurality,
	// And a usual Signed origin to be used in XCM as a corresponding AccountId32
	SignedToAccountId32<RuntimeOrigin, AccountId, ThisNetwork>,
);

/// Type to convert the `StakingAdmin` origin to a Plurality `MultiLocation` value.
pub type StakingAdminToPlurality =
	OriginToPluralityVoice<RuntimeOrigin, StakingAdmin, StakingAdminBodyId>;

/// Type to convert the FellowshipAdmin origin to a Plurality `MultiLocation` value.
pub type FellowshipAdminToPlurality =
	OriginToPluralityVoice<RuntimeOrigin, FellowshipAdmin, FellowshipAdminBodyId>;

/// Type to convert a pallet `Origin` type value into a `MultiLocation` value which represents an interior location
/// of this chain for a destination chain.
pub type LocalPalletOriginToLocation = (
	// We allow an origin from the Collective pallet to be used in XCM as a corresponding Plurality of the
	// `Unit` body.
	CouncilToPlurality,
	// StakingAdmin origin to be used in XCM as a corresponding Plurality `MultiLocation` value.
	StakingAdminToPlurality,
	// FellowshipAdmin origin to be used in XCM as a corresponding Plurality `MultiLocation` value.
	FellowshipAdminToPlurality,
);

impl pallet_xcm::Config for Runtime {
	type RuntimeEvent = RuntimeEvent;
	// We only allow the root, the council, the fellowship admin and the staking admin to send messages.
	type SendXcmOrigin = xcm_builder::EnsureXcmOrigin<RuntimeOrigin, LocalPalletOriginToLocation>;
	type XcmRouter = XcmRouter;
	// Anyone can execute XCM messages locally...
	type ExecuteXcmOrigin = xcm_builder::EnsureXcmOrigin<RuntimeOrigin, LocalOriginToLocation>;
	// ...but they must match our filter, which rejects all.
	type XcmExecuteFilter = Nothing; // == Deny All
	type XcmExecutor = xcm_executor::XcmExecutor<XcmConfig>;
	type XcmTeleportFilter = Everything; // == Allow All
	type XcmReserveTransferFilter = Everything; // == Allow All
<<<<<<< HEAD
	type Weigher = FixedWeightBounds<BaseXcmWeight, RuntimeCall, MaxInstructions>;
	type DestinationWeigher = UniversalWeigherAdapter<
		// use local weight for remote message and hope for the best.
		FixedWeightBounds<BaseXcmWeight, (), MaxInstructions>,
		(),
=======
	type Weigher = WeightInfoBounds<
		crate::weights::xcm::PolkadotXcmWeight<RuntimeCall>,
		RuntimeCall,
		MaxInstructions,
>>>>>>> 35bd316e
	>;
	type UniversalLocation = UniversalLocation;
	type RuntimeOrigin = RuntimeOrigin;
	type RuntimeCall = RuntimeCall;
	const VERSION_DISCOVERY_QUEUE_SIZE: u32 = 100;
	type AdvertisedXcmVersion = pallet_xcm::CurrentXcmVersion;
	type Currency = Balances;
	type CurrencyMatcher = ();
	type TrustedLockers = ();
	type SovereignAccountOf = SovereignAccountOf;
	type MaxLockers = ConstU32<8>;
	type MaxRemoteLockConsumers = ConstU32<0>;
	type RemoteLockConsumerIdentifier = ();
	type WeightInfo = crate::weights::pallet_xcm::WeightInfo<Runtime>;
	#[cfg(feature = "runtime-benchmarks")]
	type ReachableDest = ReachableDest;
	type AdminOrigin = EnsureRoot<AccountId>;
}<|MERGE_RESOLUTION|>--- conflicted
+++ resolved
@@ -42,15 +42,10 @@
 	AccountId32Aliases, AllowExplicitUnpaidExecutionFrom, AllowKnownQueryResponses,
 	AllowSubscriptionsFrom, AllowTopLevelPaidExecutionFrom, BackingToPlurality,
 	ChildParachainAsNative, ChildParachainConvertsVia, CurrencyAdapter as XcmCurrencyAdapter,
-<<<<<<< HEAD
-	FixedWeightBounds, IsConcrete, MintLocation, OriginToPluralityVoice, SignedAccountId32AsNative,
-	SignedToAccountId32, SovereignSignedViaLocation, TakeWeightCredit, UniversalWeigherAdapter,
-	UsingComponents, WithComputedOrigin,
-=======
-	IsConcrete, MintLocation, OriginToPluralityVoice, SignedAccountId32AsNative,
-	SignedToAccountId32, SovereignSignedViaLocation, TakeWeightCredit, UsingComponents,
+	FixedWeightBounds, IsConcrete, MintLocation, OriginToPluralityVoice,
+	ProvideWeighableInstructions, SignedAccountId32AsNative, SignedToAccountId32,
+	SovereignSignedViaLocation, TakeWeightCredit, UniversalWeigherAdapter, UsingComponents,
 	WeightInfoBounds, WithComputedOrigin,
->>>>>>> 35bd316e
 };
 use xcm_executor::traits::WithOriginFilter;
 
@@ -403,6 +398,21 @@
 	FellowshipAdminToPlurality,
 );
 
+/// Helper for adding more instructions to the weight estimation on destination side.
+pub struct DestinationWeigherAddons;
+impl ProvideWeighableInstructions<()> for DestinationWeigherAddons {
+	fn provide_for(
+		_dest: impl Into<MultiLocation>,
+		_message: &Xcm<()>,
+	) -> sp_std::vec::Vec<Instruction<()>> {
+		sp_std::vec![
+			// TODO: when WithUniqueTopic will be added here: https://github.com/paritytech/polkadot/pull/7301
+			// runtime uses `WithUniqueTopic` which (possibly) adds `SetTopic` instruction
+			// SetTopic([3; 32])
+		]
+	}
+}
+
 impl pallet_xcm::Config for Runtime {
 	type RuntimeEvent = RuntimeEvent;
 	// We only allow the root, the council, the fellowship admin and the staking admin to send messages.
@@ -415,18 +425,15 @@
 	type XcmExecutor = xcm_executor::XcmExecutor<XcmConfig>;
 	type XcmTeleportFilter = Everything; // == Allow All
 	type XcmReserveTransferFilter = Everything; // == Allow All
-<<<<<<< HEAD
-	type Weigher = FixedWeightBounds<BaseXcmWeight, RuntimeCall, MaxInstructions>;
-	type DestinationWeigher = UniversalWeigherAdapter<
-		// use local weight for remote message and hope for the best.
-		FixedWeightBounds<BaseXcmWeight, (), MaxInstructions>,
-		(),
-=======
 	type Weigher = WeightInfoBounds<
 		crate::weights::xcm::PolkadotXcmWeight<RuntimeCall>,
 		RuntimeCall,
 		MaxInstructions,
->>>>>>> 35bd316e
+	>;
+	type DestinationWeigher = UniversalWeigherAdapter<
+		// use local weight for remote message and hope for the best.
+		WeightInfoBounds<crate::weights::xcm::PolkadotXcmWeight<RuntimeCall>, (), MaxInstructions>,
+		DestinationWeigherAddons,
 	>;
 	type UniversalLocation = UniversalLocation;
 	type RuntimeOrigin = RuntimeOrigin;
