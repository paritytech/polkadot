// Copyright 2022 Parity Technologies (UK) Ltd.
// This file is part of Polkadot.

// Polkadot is free software: you can redistribute it and/or modify
// it under the terms of the GNU General Public License as published by
// the Free Software Foundation, either version 3 of the License, or
// (at your option) any later version.

// Polkadot is distributed in the hope that it will be useful,
// but WITHOUT ANY WARRANTY; without even the implied warranty of
// MERCHANTABILITY or FITNESS FOR A PARTICULAR PURPOSE.  See the
// GNU General Public License for more details.

// You should have received a copy of the GNU General Public License
// along with Polkadot.  If not, see <http://www.gnu.org/licenses/>.

//! XCM configuration for Polkadot.

use super::{
	parachains_origin, AccountId, Balances, CouncilCollective, Origin, ParaId, Runtime,
	RuntimeCall, RuntimeEvent, WeightToFee, XcmPallet,
};
use frame_support::{
	match_types, parameter_types,
	traits::{Everything, Nothing},
};
use runtime_common::{xcm_sender, ToAuthor};
use xcm::latest::prelude::*;
use xcm_builder::{
	AccountId32Aliases, AllowKnownQueryResponses, AllowSubscriptionsFrom,
	AllowTopLevelPaidExecutionFrom, BackingToPlurality, ChildParachainAsNative,
	ChildParachainConvertsVia, CurrencyAdapter as XcmCurrencyAdapter, FixedWeightBounds,
	IsConcrete, LocationInverter, SignedAccountId32AsNative, SignedToAccountId32,
	SovereignSignedViaLocation, TakeWeightCredit, UsingComponents,
};

parameter_types! {
	/// The location of the DOT token, from the context of this chain. Since this token is native to this
	/// chain, we make it synonymous with it and thus it is the `Here` location, which means "equivalent to
	/// the context".
	pub const DotLocation: MultiLocation = Here.into();
	/// The Polkadot network ID. This is named.
	pub const PolkadotNetwork: NetworkId = NetworkId::Polkadot;
	/// Our XCM location ancestry - i.e. what, if anything, `Parent` means evaluated in our context. Since
	/// Polkadot is a top-level relay-chain, there is no ancestry.
	pub const Ancestry: MultiLocation = Here.into();
	/// The check account, which holds any native assets that have been teleported out and not back in (yet).
	pub CheckAccount: AccountId = XcmPallet::check_account();
}

/// The canonical means of converting a `MultiLocation` into an `AccountId`, used when we want to determine
/// the sovereign account controlled by a location.
pub type SovereignAccountOf = (
	// We can convert a child parachain using the standard `AccountId` conversion.
	ChildParachainConvertsVia<ParaId, AccountId>,
	// We can directly alias an `AccountId32` into a local account.
	AccountId32Aliases<PolkadotNetwork, AccountId>,
);

/// Our asset transactor. This is what allows us to interact with the runtime assets from the point of
/// view of XCM-only concepts like `MultiLocation` and `MultiAsset`.
///
/// Ours is only aware of the Balances pallet, which is mapped to `DotLocation`.
pub type LocalAssetTransactor = XcmCurrencyAdapter<
	// Use this currency:
	Balances,
	// Use this currency when it is a fungible asset matching the given location or name:
	IsConcrete<DotLocation>,
	// We can convert the MultiLocations with our converter above:
	SovereignAccountOf,
	// Our chain's account ID type (we can't get away without mentioning it explicitly):
	AccountId,
	// We track our teleports in/out to keep total issuance correct.
	CheckAccount,
>;

/// The means that we convert an XCM origin `MultiLocation` into the runtime's `Origin` type for
/// local dispatch. This is a conversion function from an `OriginKind` type along with the
/// `MultiLocation` value and returns an `Origin` value or an error.
type LocalOriginConverter = (
	// If the origin kind is `Sovereign`, then return a `Signed` origin with the account determined
	// by the `SovereignAccountOf` converter.
	SovereignSignedViaLocation<SovereignAccountOf, RuntimeOrigin>,
	// If the origin kind is `Native` and the XCM origin is a child parachain, then we can express
	// it with the special `parachains_origin::Origin` origin variant.
	ChildParachainAsNative<parachains_origin::Origin, RuntimeOrigin>,
	// If the origin kind is `Native` and the XCM origin is the `AccountId32` location, then it can
	// be expressed using the `Signed` origin variant.
	SignedAccountId32AsNative<PolkadotNetwork, RuntimeOrigin>,
);

parameter_types! {
	/// The amount of weight an XCM operation takes. This is a safe overestimate.
	pub const BaseXcmWeight: u64 = 1_000_000_000;
	/// Maximum number of instructions in a single XCM fragment. A sanity check against weight
	/// calculations getting too crazy.
	pub const MaxInstructions: u32 = 100;
}

/// The XCM router. When we want to send an XCM message, we use this type. It amalgamates all of our
/// individual routers.
pub type XcmRouter = (
	// Only one router so far - use DMP to communicate with child parachains.
	xcm_sender::ChildParachainRouter<Runtime, XcmPallet>,
);

parameter_types! {
	pub const Polkadot: MultiAssetFilter = Wild(AllOf { fun: WildFungible, id: Concrete(DotLocation::get()) });
	pub const PolkadotForStatemint: (MultiAssetFilter, MultiLocation) = (Polkadot::get(), Parachain(1000).into());
}

/// Polkadot Relay recognizes/respects the Statemint chain as a teleporter.
pub type TrustedTeleporters = (xcm_builder::Case<PolkadotForStatemint>,);

match_types! {
	pub type OnlyParachains: impl Contains<MultiLocation> = {
		MultiLocation { parents: 0, interior: X1(Parachain(_)) }
	};
}

/// The barriers one of which must be passed for an XCM message to be executed.
pub type Barrier = (
	// Weight that is paid for may be consumed.
	TakeWeightCredit,
	// If the message is one that immediately attemps to pay for execution, then allow it.
	AllowTopLevelPaidExecutionFrom<Everything>,
	// Expected responses are OK.
	AllowKnownQueryResponses<XcmPallet>,
	// Subscriptions for version tracking are OK.
	AllowSubscriptionsFrom<OnlyParachains>,
);

pub struct XcmConfig;
impl xcm_executor::Config for XcmConfig {
	type RuntimeCall = RuntimeCall;
	type XcmSender = XcmRouter;
	type AssetTransactor = LocalAssetTransactor;
	type OriginConverter = LocalOriginConverter;
	// Polkadot Relay recognises no chains which act as reserves.
	type IsReserve = ();
	type IsTeleporter = TrustedTeleporters;
	type LocationInverter = LocationInverter<Ancestry>;
	type Barrier = Barrier;
	type Weigher = FixedWeightBounds<BaseXcmWeight, RuntimeCall, MaxInstructions>;
	// The weight trader piggybacks on the existing transaction-fee conversion logic.
	type Trader = UsingComponents<WeightToFee, DotLocation, AccountId, Balances, ToAuthor<Runtime>>;
	type ResponseHandler = XcmPallet;
	type AssetTrap = XcmPallet;
	type AssetClaims = XcmPallet;
	type SubscriptionService = XcmPallet;
}

parameter_types! {
	pub const CouncilBodyId: BodyId = BodyId::Executive;
	// We are conservative with the XCM version we advertize.
	pub const AdvertisedXcmVersion: u32 = 2;
}

/// Type to convert a council origin to a Plurality `MultiLocation` value.
pub type CouncilToPlurality = BackingToPlurality<
	Origin,
	pallet_collective::Origin<Runtime, CouncilCollective>,
	CouncilBodyId,
>;

/// Type to convert an `Origin` type value into a `MultiLocation` value which represents an interior location
/// of this chain.
pub type LocalOriginToLocation = (
	// We allow an origin from the Collective pallet to be used in XCM as a corresponding Plurality of the
	// `Unit` body.
	CouncilToPlurality,
	// And a usual Signed origin to be used in XCM as a corresponding AccountId32
	SignedToAccountId32<RuntimeOrigin, AccountId, PolkadotNetwork>,
);

impl pallet_xcm::Config for Runtime {
	type RuntimeEvent = RuntimeEvent;
	// Only allow the council to send messages.
	type SendXcmOrigin = xcm_builder::EnsureXcmOrigin<RuntimeOrigin, CouncilToPlurality>;
	type XcmRouter = XcmRouter;
	// Anyone can execute XCM messages locally...
	type ExecuteXcmOrigin = xcm_builder::EnsureXcmOrigin<RuntimeOrigin, LocalOriginToLocation>;
	// ...but they must match our filter, which rejects all.
	type XcmExecuteFilter = Nothing; // == Deny All
	type XcmExecutor = xcm_executor::XcmExecutor<XcmConfig>;
	type XcmTeleportFilter = Everything; // == Allow All
	type XcmReserveTransferFilter = Everything; // == Allow All
	type Weigher = FixedWeightBounds<BaseXcmWeight, RuntimeCall, MaxInstructions>;
	type LocationInverter = LocationInverter<Ancestry>;
<<<<<<< HEAD
	type RuntimeOrigin = RuntimeOrigin;
	type Call = Call;
=======
	type Origin = Origin;
	type RuntimeCall = RuntimeCall;
>>>>>>> 28acc786
	const VERSION_DISCOVERY_QUEUE_SIZE: u32 = 100;
	type AdvertisedXcmVersion = AdvertisedXcmVersion;
}<|MERGE_RESOLUTION|>--- conflicted
+++ resolved
@@ -187,13 +187,8 @@
 	type XcmReserveTransferFilter = Everything; // == Allow All
 	type Weigher = FixedWeightBounds<BaseXcmWeight, RuntimeCall, MaxInstructions>;
 	type LocationInverter = LocationInverter<Ancestry>;
-<<<<<<< HEAD
 	type RuntimeOrigin = RuntimeOrigin;
-	type Call = Call;
-=======
-	type Origin = Origin;
 	type RuntimeCall = RuntimeCall;
->>>>>>> 28acc786
 	const VERSION_DISCOVERY_QUEUE_SIZE: u32 = 100;
 	type AdvertisedXcmVersion = AdvertisedXcmVersion;
 }