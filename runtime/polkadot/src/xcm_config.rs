--- conflicted
+++ resolved
@@ -344,11 +344,8 @@
 	type UniversalAliases = Nothing;
 	type CallDispatcher = WithOriginFilter<SafeCallFilter>;
 	type SafeCallFilter = SafeCallFilter;
-<<<<<<< HEAD
+	type Aliasers = Nothing;
 	type TransactionalProcessor = FrameTransactionalProcessor;
-=======
-	type Aliasers = Nothing;
->>>>>>> 04f80142
 }
 
 parameter_types! {
