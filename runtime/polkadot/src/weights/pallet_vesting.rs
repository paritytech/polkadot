// Copyright 2017-2020 Parity Technologies (UK) Ltd.
// This file is part of Polkadot.

// Polkadot is free software: you can redistribute it and/or modify
// it under the terms of the GNU General Public License as published by
// the Free Software Foundation, either version 3 of the License, or
// (at your option) any later version.

// Polkadot is distributed in the hope that it will be useful,
// but WITHOUT ANY WARRANTY; without even the implied warranty of
// MERCHANTABILITY or FITNESS FOR A PARTICULAR PURPOSE.  See the
// GNU General Public License for more details.

// You should have received a copy of the GNU General Public License
// along with Polkadot.  If not, see <http://www.gnu.org/licenses/>.
//! Autogenerated weights for `pallet_vesting`
//!
//! THIS FILE WAS AUTO-GENERATED USING THE SUBSTRATE BENCHMARK CLI VERSION 3.0.0
//! DATE: 2021-07-01, STEPS: `[50, ]`, REPEAT: 20, LOW RANGE: `[]`, HIGH RANGE: `[]`
//! EXECUTION: Some(Wasm), WASM-EXECUTION: Compiled, CHAIN: Some("polkadot-dev"), DB CACHE: 128

// Executed Command:
// target/release/polkadot
// benchmark
// --chain=polkadot-dev
// --steps=50
// --repeat=20
// --pallet=pallet_vesting
// --extrinsic=*
// --execution=wasm
// --wasm-execution=compiled
// --heap-pages=4096
// --header=./file_header.txt
// --output=./runtime/polkadot/src/weights/

#![allow(unused_parens)]
#![allow(unused_imports)]

use frame_support::{traits::Get, weights::Weight};
use sp_std::marker::PhantomData;

/// Weight functions for `pallet_vesting`.
pub struct WeightInfo<T>(PhantomData<T>);
impl<T: frame_system::Config> pallet_vesting::WeightInfo for WeightInfo<T> {
<<<<<<< HEAD
	fn vest_locked(l: u32, s: u32, ) -> Weight {
		(93_789_000 as Weight)
			// Standard Error: 70_000
			.saturating_add((41_000 as Weight).saturating_mul(l as Weight))
			// Standard Error: 182_000
			.saturating_add((211_000 as Weight).saturating_mul(s as Weight))
=======
	fn vest_locked(l: u32) -> Weight {
		(41_282_000 as Weight)
			// Standard Error: 14_000
			.saturating_add((225_000 as Weight).saturating_mul(l as Weight))
>>>>>>> 0f5e37ce
			.saturating_add(T::DbWeight::get().reads(2 as Weight))
			.saturating_add(T::DbWeight::get().writes(2 as Weight))
	}
<<<<<<< HEAD
	fn vest_unlocked(_l: u32, s: u32, ) -> Weight {
		(90_737_000 as Weight)
			// Standard Error: 0
			.saturating_add((263_000 as Weight).saturating_mul(s as Weight))
			.saturating_add(T::DbWeight::get().reads(2 as Weight))
			.saturating_add(T::DbWeight::get().writes(2 as Weight))
	}
	fn vest_other_locked(l: u32, s: u32, ) -> Weight {
		(85_211_000 as Weight)
=======
	fn vest_unlocked(l: u32) -> Weight {
		(44_048_000 as Weight)
			// Standard Error: 10_000
			.saturating_add((192_000 as Weight).saturating_mul(l as Weight))
			.saturating_add(T::DbWeight::get().reads(2 as Weight))
			.saturating_add(T::DbWeight::get().writes(2 as Weight))
	}
	fn vest_other_locked(l: u32) -> Weight {
		(40_722_000 as Weight)
>>>>>>> 0f5e37ce
			// Standard Error: 17_000
			.saturating_add((153_000 as Weight).saturating_mul(l as Weight))
			// Standard Error: 45_000
			.saturating_add((289_000 as Weight).saturating_mul(s as Weight))
			.saturating_add(T::DbWeight::get().reads(3 as Weight))
			.saturating_add(T::DbWeight::get().writes(3 as Weight))
	}
<<<<<<< HEAD
	fn vest_other_unlocked(l: u32, s: u32, ) -> Weight {
		(90_368_000 as Weight)
			// Standard Error: 17_000
			.saturating_add((31_000 as Weight).saturating_mul(l as Weight))
			// Standard Error: 45_000
			.saturating_add((132_000 as Weight).saturating_mul(s as Weight))
			.saturating_add(T::DbWeight::get().reads(3 as Weight))
			.saturating_add(T::DbWeight::get().writes(3 as Weight))
	}
	fn vested_transfer(l: u32, _s: u32, ) -> Weight {
		(167_500_000 as Weight)
			// Standard Error: 194_000
			.saturating_add((255_000 as Weight).saturating_mul(l as Weight))
			.saturating_add(T::DbWeight::get().reads(3 as Weight))
			.saturating_add(T::DbWeight::get().writes(3 as Weight))
	}
	fn force_vested_transfer(l: u32, _s: u32, ) -> Weight {
		(174_000_000 as Weight)
			// Standard Error: 70_000
			.saturating_add((143_000 as Weight).saturating_mul(l as Weight))
=======
	fn vest_other_unlocked(l: u32) -> Weight {
		(43_752_000 as Weight)
			// Standard Error: 14_000
			.saturating_add((215_000 as Weight).saturating_mul(l as Weight))
			.saturating_add(T::DbWeight::get().reads(3 as Weight))
			.saturating_add(T::DbWeight::get().writes(3 as Weight))
	}
	fn vested_transfer(l: u32) -> Weight {
		(97_642_000 as Weight)
			// Standard Error: 13_000
			.saturating_add((133_000 as Weight).saturating_mul(l as Weight))
			.saturating_add(T::DbWeight::get().reads(3 as Weight))
			.saturating_add(T::DbWeight::get().writes(3 as Weight))
	}
	fn force_vested_transfer(l: u32) -> Weight {
		(97_119_000 as Weight)
			// Standard Error: 13_000
			.saturating_add((124_000 as Weight).saturating_mul(l as Weight))
>>>>>>> 0f5e37ce
			.saturating_add(T::DbWeight::get().reads(4 as Weight))
			.saturating_add(T::DbWeight::get().writes(4 as Weight))
	}
	fn not_unlocking_merge_schedules(l: u32, s: u32, ) -> Weight {
		(101_778_000 as Weight)
			// Standard Error: 17_000
			.saturating_add((194_000 as Weight).saturating_mul(l as Weight))
			// Standard Error: 48_000
			.saturating_add((361_000 as Weight).saturating_mul(s as Weight))
			.saturating_add(T::DbWeight::get().reads(3 as Weight))
			.saturating_add(T::DbWeight::get().writes(3 as Weight))
	}
	fn unlocking_merge_schedules(l: u32, s: u32, ) -> Weight {
		(104_111_000 as Weight)
			// Standard Error: 88_000
			.saturating_add((276_000 as Weight).saturating_mul(l as Weight))
			// Standard Error: 240_000
			.saturating_add((194_000 as Weight).saturating_mul(s as Weight))
			.saturating_add(T::DbWeight::get().reads(3 as Weight))
			.saturating_add(T::DbWeight::get().writes(3 as Weight))
	}
}
<|MERGE_RESOLUTION|>--- conflicted
+++ resolved
@@ -42,23 +42,15 @@
 /// Weight functions for `pallet_vesting`.
 pub struct WeightInfo<T>(PhantomData<T>);
 impl<T: frame_system::Config> pallet_vesting::WeightInfo for WeightInfo<T> {
-<<<<<<< HEAD
 	fn vest_locked(l: u32, s: u32, ) -> Weight {
 		(93_789_000 as Weight)
 			// Standard Error: 70_000
 			.saturating_add((41_000 as Weight).saturating_mul(l as Weight))
 			// Standard Error: 182_000
 			.saturating_add((211_000 as Weight).saturating_mul(s as Weight))
-=======
-	fn vest_locked(l: u32) -> Weight {
-		(41_282_000 as Weight)
-			// Standard Error: 14_000
-			.saturating_add((225_000 as Weight).saturating_mul(l as Weight))
->>>>>>> 0f5e37ce
 			.saturating_add(T::DbWeight::get().reads(2 as Weight))
 			.saturating_add(T::DbWeight::get().writes(2 as Weight))
 	}
-<<<<<<< HEAD
 	fn vest_unlocked(_l: u32, s: u32, ) -> Weight {
 		(90_737_000 as Weight)
 			// Standard Error: 0
@@ -68,17 +60,6 @@
 	}
 	fn vest_other_locked(l: u32, s: u32, ) -> Weight {
 		(85_211_000 as Weight)
-=======
-	fn vest_unlocked(l: u32) -> Weight {
-		(44_048_000 as Weight)
-			// Standard Error: 10_000
-			.saturating_add((192_000 as Weight).saturating_mul(l as Weight))
-			.saturating_add(T::DbWeight::get().reads(2 as Weight))
-			.saturating_add(T::DbWeight::get().writes(2 as Weight))
-	}
-	fn vest_other_locked(l: u32) -> Weight {
-		(40_722_000 as Weight)
->>>>>>> 0f5e37ce
 			// Standard Error: 17_000
 			.saturating_add((153_000 as Weight).saturating_mul(l as Weight))
 			// Standard Error: 45_000
@@ -86,7 +67,6 @@
 			.saturating_add(T::DbWeight::get().reads(3 as Weight))
 			.saturating_add(T::DbWeight::get().writes(3 as Weight))
 	}
-<<<<<<< HEAD
 	fn vest_other_unlocked(l: u32, s: u32, ) -> Weight {
 		(90_368_000 as Weight)
 			// Standard Error: 17_000
@@ -107,26 +87,6 @@
 		(174_000_000 as Weight)
 			// Standard Error: 70_000
 			.saturating_add((143_000 as Weight).saturating_mul(l as Weight))
-=======
-	fn vest_other_unlocked(l: u32) -> Weight {
-		(43_752_000 as Weight)
-			// Standard Error: 14_000
-			.saturating_add((215_000 as Weight).saturating_mul(l as Weight))
-			.saturating_add(T::DbWeight::get().reads(3 as Weight))
-			.saturating_add(T::DbWeight::get().writes(3 as Weight))
-	}
-	fn vested_transfer(l: u32) -> Weight {
-		(97_642_000 as Weight)
-			// Standard Error: 13_000
-			.saturating_add((133_000 as Weight).saturating_mul(l as Weight))
-			.saturating_add(T::DbWeight::get().reads(3 as Weight))
-			.saturating_add(T::DbWeight::get().writes(3 as Weight))
-	}
-	fn force_vested_transfer(l: u32) -> Weight {
-		(97_119_000 as Weight)
-			// Standard Error: 13_000
-			.saturating_add((124_000 as Weight).saturating_mul(l as Weight))
->>>>>>> 0f5e37ce
 			.saturating_add(T::DbWeight::get().reads(4 as Weight))
 			.saturating_add(T::DbWeight::get().writes(4 as Weight))
 	}
