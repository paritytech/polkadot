[package]
name = "polkadot-runtime"
version = "0.9.13"
authors = ["Parity Technologies <admin@parity.io>"]
edition = "2018"
build = "build.rs"

[dependencies]
bitvec = { version = "0.20.1", default-features = false, features = ["alloc"] }
parity-scale-codec = { version = "2.3.1", default-features = false, features = ["derive", "max-encoded-len"] }
scale-info = { version = "1.0", default-features = false, features = ["derive"] }
log = { version = "0.4.14", default-features = false }
rustc-hex = { version = "2.1.0", default-features = false }
serde = { version = "1.0.131", default-features = false }
serde_derive = { version = "1.0.117", optional = true }
static_assertions = "1.1.0"
smallvec = "1.6.1"

authority-discovery-primitives = { package = "sp-authority-discovery", git = "https://github.com/paritytech/substrate", branch = "master", default-features = false }
babe-primitives = { package = "sp-consensus-babe", git = "https://github.com/paritytech/substrate", branch = "master", default-features = false }
beefy-primitives = { git = "https://github.com/paritytech/substrate", branch = "master", default-features = false }
block-builder-api = { package = "sp-block-builder", git = "https://github.com/paritytech/substrate", branch = "master", default-features = false }
inherents = { package = "sp-inherents", git = "https://github.com/paritytech/substrate", branch = "master", default-features = false }
offchain-primitives = { package = "sp-offchain", git = "https://github.com/paritytech/substrate", branch = "master", default-features = false }
tx-pool-api = { package = "sp-transaction-pool", git = "https://github.com/paritytech/substrate", branch = "master", default-features = false }
sp-api = { git = "https://github.com/paritytech/substrate", branch = "master", default-features = false, features = ["use-state-v0"] }
sp-std = { git = "https://github.com/paritytech/substrate", branch = "master", default-features = false }
sp-io = { git = "https://github.com/paritytech/substrate", branch = "master", default-features = false }
sp-runtime = { git = "https://github.com/paritytech/substrate", branch = "master", default-features = false }
sp-staking = { git = "https://github.com/paritytech/substrate", branch = "master", default-features = false }
sp-core = { git = "https://github.com/paritytech/substrate", branch = "master", default-features = false }
sp-session = { git = "https://github.com/paritytech/substrate", branch = "master", default-features = false }
sp-version = { git = "https://github.com/paritytech/substrate", branch = "master", default-features = false }
sp-npos-elections = { git = "https://github.com/paritytech/substrate", branch = "master", default-features = false }

pallet-authority-discovery = { git = "https://github.com/paritytech/substrate", branch = "master", default-features = false }
pallet-authorship = { git = "https://github.com/paritytech/substrate", branch = "master", default-features = false }
pallet-babe = { git = "https://github.com/paritytech/substrate", branch = "master", default-features = false }
pallet-bags-list = { git = "https://github.com/paritytech/substrate", branch = "master", default-features = false }
pallet-balances = { git = "https://github.com/paritytech/substrate", branch = "master", default-features = false }
pallet-bounties = { git = "https://github.com/paritytech/substrate", branch = "master", default-features = false }
pallet-transaction-payment = { git = "https://github.com/paritytech/substrate", branch = "master", default-features = false }
pallet-transaction-payment-rpc-runtime-api = { git = "https://github.com/paritytech/substrate", branch = "master", default-features = false }
pallet-collective = { git = "https://github.com/paritytech/substrate", branch = "master", default-features = false }
pallet-democracy = { git = "https://github.com/paritytech/substrate", branch = "master", default-features = false }
pallet-elections-phragmen = { git = "https://github.com/paritytech/substrate", branch = "master", default-features = false }
pallet-election-provider-multi-phase = { git = "https://github.com/paritytech/substrate", branch = "master", default-features = false }
frame-executive = { git = "https://github.com/paritytech/substrate", branch = "master", default-features = false }
pallet-grandpa = { git = "https://github.com/paritytech/substrate", branch = "master", default-features = false }
pallet-identity = { git = "https://github.com/paritytech/substrate", branch = "master", default-features = false }
pallet-im-online = { git = "https://github.com/paritytech/substrate", branch = "master", default-features = false }
pallet-indices = { git = "https://github.com/paritytech/substrate", branch = "master", default-features = false }
pallet-membership = { git = "https://github.com/paritytech/substrate", branch = "master", default-features = false }
pallet-mmr-primitives = { git = "https://github.com/paritytech/substrate", branch = "master", default-features = false }
pallet-multisig = { git = "https://github.com/paritytech/substrate", branch = "master", default-features = false }
pallet-nicks = { git = "https://github.com/paritytech/substrate", branch = "master", default-features = false }
pallet-offences = { git = "https://github.com/paritytech/substrate", branch = "master", default-features = false }
pallet-preimage = { git = "https://github.com/paritytech/substrate", branch = "master", default-features = false }
pallet-proxy = { git = "https://github.com/paritytech/substrate", branch = "master", default-features = false }
pallet-scheduler = { git = "https://github.com/paritytech/substrate", branch = "master", default-features = false }
pallet-session = { git = "https://github.com/paritytech/substrate", branch = "master", default-features = false }
frame-support = { git = "https://github.com/paritytech/substrate", branch = "master", default-features = false }
pallet-staking = { git = "https://github.com/paritytech/substrate", branch = "master", default-features = false }
pallet-staking-reward-curve = { git = "https://github.com/paritytech/substrate", branch = "master" }
frame-system = {git = "https://github.com/paritytech/substrate", branch = "master", default-features = false }
frame-system-rpc-runtime-api = { git = "https://github.com/paritytech/substrate", branch = "master", default-features = false }
polkadot-runtime-constants = { package = "polkadot-runtime-constants", path = "./constants", default-features = false }
pallet-timestamp = { git = "https://github.com/paritytech/substrate", branch = "master", default-features = false }
pallet-tips = { git = "https://github.com/paritytech/substrate", branch = "master", default-features = false }
pallet-treasury = { git = "https://github.com/paritytech/substrate", branch = "master", default-features = false }
pallet-vesting = { git = "https://github.com/paritytech/substrate", branch = "master", default-features = false }
pallet-utility = { git = "https://github.com/paritytech/substrate", branch = "master", default-features = false }
frame-election-provider-support = { git = "https://github.com/paritytech/substrate", branch = "master", default-features = false }
pallet-xcm = { path = "../../xcm/pallet-xcm", default-features = false }

frame-benchmarking = { git = "https://github.com/paritytech/substrate", branch = "master", default-features = false, optional = true }
frame-try-runtime = { git = "https://github.com/paritytech/substrate", branch = "master", default-features = false, optional = true }
frame-system-benchmarking = { git = "https://github.com/paritytech/substrate", branch = "master", default-features = false, optional = true }
pallet-offences-benchmarking = { git = "https://github.com/paritytech/substrate", branch = "master", default-features = false, optional = true }
pallet-session-benchmarking = { git = "https://github.com/paritytech/substrate", branch = "master", default-features = false, optional = true }
hex-literal = { version = "0.3.4", optional = true }

runtime-common = { package = "polkadot-runtime-common", path = "../common", default-features = false }
runtime-parachains = { package = "polkadot-runtime-parachains", path = "../parachains", default-features = false }
primitives = { package = "polkadot-primitives", path = "../../primitives", default-features = false }

xcm = { package = "xcm", path = "../../xcm", default-features = false }
xcm-executor = { package = "xcm-executor", path = "../../xcm/xcm-executor", default-features = false }
xcm-builder = { package = "xcm-builder", path = "../../xcm/xcm-builder", default-features = false }

[dev-dependencies]
hex-literal = "0.3.4"
tiny-keccak = "2.0.2"
keyring = { package = "sp-keyring", git = "https://github.com/paritytech/substrate", branch = "master" }
sp-trie = { git = "https://github.com/paritytech/substrate", branch = "master" }
<<<<<<< HEAD
trie-db = "0.23.0"
serde_json = "1.0.72"
=======
trie-db = "0.22.3"
serde_json = "1.0.73"
>>>>>>> 7e36d17b
separator = "0.4.1"

[build-dependencies]
substrate-wasm-builder = { git = "https://github.com/paritytech/substrate", branch = "master" }

[features]
default = ["std"]
no_std = []
only-staking = []
std = [
	"authority-discovery-primitives/std",
	"bitvec/std",
	"primitives/std",
	"rustc-hex/std",
	"parity-scale-codec/std",
	"scale-info/std",
	"inherents/std",
	"sp-core/std",
	"sp-api/std",
	"tx-pool-api/std",
	"block-builder-api/std",
	"offchain-primitives/std",
	"sp-std/std",
	"frame-support/std",
	"frame-executive/std",
	"pallet-authority-discovery/std",
	"pallet-authorship/std",
	"pallet-bags-list/std",
	"pallet-balances/std",
	"pallet-bounties/std",
	"pallet-transaction-payment/std",
	"pallet-transaction-payment-rpc-runtime-api/std",
	"pallet-collective/std",
	"pallet-elections-phragmen/std",
	"pallet-election-provider-multi-phase/std",
	"pallet-democracy/std",
	"pallet-grandpa/std",
	"pallet-identity/std",
	"pallet-im-online/std",
	"pallet-indices/std",
	"pallet-membership/std",
	"pallet-multisig/std",
	"pallet-nicks/std",
	"pallet-offences/std",
	"pallet-preimage/std",
	"pallet-proxy/std",
	"pallet-scheduler/std",
	"pallet-session/std",
	"pallet-staking/std",
	"pallet-timestamp/std",
	"pallet-treasury/std",
	"pallet-tips/std",
	"pallet-babe/std",
	"pallet-vesting/std",
	"pallet-utility/std",
	"sp-runtime/std",
	"sp-staking/std",
	"frame-system/std",
	"frame-system-rpc-runtime-api/std",
	"polkadot-runtime-constants/std",
	"sp-version/std",
	"serde_derive",
	"serde/std",
	"log/std",
	"babe-primitives/std",
	"sp-session/std",
	"runtime-common/std",
	"frame-try-runtime/std",
	"sp-npos-elections/std",
	"beefy-primitives/std",
	"pallet-mmr-primitives/std",
	"frame-election-provider-support/std",
  "pallet-xcm/std",
  "xcm/std",
	"xcm-executor/std",
	"xcm-builder/std",
]
runtime-benchmarks = [
	"runtime-common/runtime-benchmarks",
	"frame-benchmarking/runtime-benchmarks",
	"frame-support/runtime-benchmarks",
	"frame-system/runtime-benchmarks",
	"sp-runtime/runtime-benchmarks",
	"pallet-babe/runtime-benchmarks",
	"pallet-bags-list/runtime-benchmarks",
	"pallet-balances/runtime-benchmarks",
	"pallet-collective/runtime-benchmarks",
	"pallet-democracy/runtime-benchmarks",
	"pallet-elections-phragmen/runtime-benchmarks",
	"pallet-election-provider-multi-phase/runtime-benchmarks",
	"pallet-grandpa/runtime-benchmarks",
	"pallet-identity/runtime-benchmarks",
	"pallet-im-online/runtime-benchmarks",
	"pallet-indices/runtime-benchmarks",
	"pallet-membership/runtime-benchmarks",
	"pallet-multisig/runtime-benchmarks",
	"pallet-preimage/runtime-benchmarks",
	"pallet-proxy/runtime-benchmarks",
	"pallet-scheduler/runtime-benchmarks",
	"pallet-staking/runtime-benchmarks",
	"pallet-timestamp/runtime-benchmarks",
	"pallet-treasury/runtime-benchmarks",
	"pallet-bounties/runtime-benchmarks",
	"pallet-tips/runtime-benchmarks",
	"pallet-utility/runtime-benchmarks",
	"pallet-vesting/runtime-benchmarks",
  "pallet-xcm/runtime-benchmarks",
	"pallet-offences-benchmarking",
	"pallet-session-benchmarking",
	"frame-system-benchmarking",
	"hex-literal",
  "xcm-builder/runtime-benchmarks",
	"frame-election-provider-support/runtime-benchmarks",
	"runtime-parachains/runtime-benchmarks",
]
try-runtime = [
	"frame-executive/try-runtime",
	"frame-try-runtime",
	"frame-system/try-runtime",
	"pallet-authority-discovery/try-runtime",
	"pallet-authorship/try-runtime",
	"pallet-balances/try-runtime",
	"pallet-bounties/try-runtime",
	"pallet-transaction-payment/try-runtime",
	"pallet-collective/try-runtime",
	"pallet-elections-phragmen/try-runtime",
	"pallet-election-provider-multi-phase/try-runtime",
	"pallet-democracy/try-runtime",
	"pallet-grandpa/try-runtime",
	"pallet-identity/try-runtime",
	"pallet-im-online/try-runtime",
	"pallet-indices/try-runtime",
	"pallet-membership/try-runtime",
	"pallet-multisig/try-runtime",
	"pallet-nicks/try-runtime",
	"pallet-offences/try-runtime",
	"pallet-preimage/try-runtime",
	"pallet-proxy/try-runtime",
	"pallet-scheduler/try-runtime",
	"pallet-session/try-runtime",
	"pallet-staking/try-runtime",
	"pallet-timestamp/try-runtime",
	"pallet-treasury/try-runtime",
	"pallet-tips/try-runtime",
	"pallet-babe/try-runtime",
	"pallet-vesting/try-runtime",
	"pallet-utility/try-runtime",
	"runtime-common/try-runtime",
]
# When enabled, the runtime API will not be build.
#
# This is required by Cumulus to access certain types of the
# runtime without clashing with the runtime API exported functions
# in WASM.
disable-runtime-api = []

# A feature that should be enabled when the runtime should be build for on-chain
# deployment. This will disable stuff that shouldn't be part of the on-chain wasm
# to make it smaller like logging for example.
on-chain-release-build = [
	"sp-api/disable-logging",
]
runtime-metrics = ["runtime-parachains/runtime-metrics", "sp-io/with-tracing"]<|MERGE_RESOLUTION|>--- conflicted
+++ resolved
@@ -93,13 +93,8 @@
 tiny-keccak = "2.0.2"
 keyring = { package = "sp-keyring", git = "https://github.com/paritytech/substrate", branch = "master" }
 sp-trie = { git = "https://github.com/paritytech/substrate", branch = "master" }
-<<<<<<< HEAD
 trie-db = "0.23.0"
-serde_json = "1.0.72"
-=======
-trie-db = "0.22.3"
 serde_json = "1.0.73"
->>>>>>> 7e36d17b
 separator = "0.4.1"
 
 [build-dependencies]
