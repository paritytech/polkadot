[package]
name = "polkadot-runtime"
version = "0.9.9"
authors = ["Parity Technologies <admin@parity.io>"]
edition = "2018"
build = "build.rs"

[dependencies]
bitvec = { version = "0.20.1", default-features = false, features = ["alloc"] }
parity-scale-codec = { version = "2.2.0", default-features = false, features = ["derive", "max-encoded-len"] }
log = { version = "0.4.14", default-features = false }
rustc-hex = { version = "2.1.0", default-features = false }
serde = { version = "1.0.123", default-features = false }
serde_derive = { version = "1.0.117", optional = true }
static_assertions = "1.1.0"
smallvec = "1.6.1"

authority-discovery-primitives = { package = "sp-authority-discovery", git = "https://github.com/paritytech/substrate", branch = "master", default-features = false }
babe-primitives = { package = "sp-consensus-babe", git = "https://github.com/paritytech/substrate", branch = "master", default-features = false }
beefy-primitives = { git = "https://github.com/paritytech/grandpa-bridge-gadget", branch = "master", default-features = false }
block-builder-api = { package = "sp-block-builder", git = "https://github.com/paritytech/substrate", branch = "master", default-features = false }
inherents = { package = "sp-inherents", git = "https://github.com/paritytech/substrate", branch = "master", default-features = false }
offchain-primitives = { package = "sp-offchain", git = "https://github.com/paritytech/substrate", branch = "master", default-features = false }
tx-pool-api = { package = "sp-transaction-pool", git = "https://github.com/paritytech/substrate", branch = "master", default-features = false }
sp-api = { git = "https://github.com/paritytech/substrate", branch = "master", default-features = false }
sp-std = { git = "https://github.com/paritytech/substrate", branch = "master", default-features = false }
sp-io = { git = "https://github.com/paritytech/substrate", branch = "master", default-features = false }
sp-runtime = { git = "https://github.com/paritytech/substrate", branch = "master", default-features = false }
sp-staking = { git = "https://github.com/paritytech/substrate", branch = "master", default-features = false }
sp-core = { git = "https://github.com/paritytech/substrate", branch = "master", default-features = false }
sp-session = { git = "https://github.com/paritytech/substrate", branch = "master", default-features = false }
sp-version = { git = "https://github.com/paritytech/substrate", branch = "master", default-features = false }
sp-npos-elections = { git = "https://github.com/paritytech/substrate", branch = "master", default-features = false }

pallet-authority-discovery = { git = "https://github.com/paritytech/substrate", branch = "master", default-features = false }
pallet-authorship = { git = "https://github.com/paritytech/substrate", branch = "master", default-features = false }
pallet-babe = { git = "https://github.com/paritytech/substrate", branch = "master", default-features = false }
pallet-balances = { git = "https://github.com/paritytech/substrate", branch = "master", default-features = false }
pallet-bounties = { git = "https://github.com/paritytech/substrate", branch = "master", default-features = false }
pallet-transaction-payment = { git = "https://github.com/paritytech/substrate", branch = "master", default-features = false }
pallet-transaction-payment-rpc-runtime-api = { git = "https://github.com/paritytech/substrate", branch = "master", default-features = false }
pallet-collective = { git = "https://github.com/paritytech/substrate", branch = "master", default-features = false }
pallet-democracy = { git = "https://github.com/paritytech/substrate", branch = "master", default-features = false }
pallet-elections-phragmen = { git = "https://github.com/paritytech/substrate", branch = "master", default-features = false }
pallet-election-provider-multi-phase = { git = "https://github.com/paritytech/substrate", branch = "master", default-features = false }
frame-executive = { git = "https://github.com/paritytech/substrate", branch = "master", default-features = false }
pallet-grandpa = { git = "https://github.com/paritytech/substrate", branch = "master", default-features = false }
pallet-identity = { git = "https://github.com/paritytech/substrate", branch = "master", default-features = false }
pallet-im-online = { git = "https://github.com/paritytech/substrate", branch = "master", default-features = false }
pallet-indices = { git = "https://github.com/paritytech/substrate", branch = "master", default-features = false }
pallet-membership = { git = "https://github.com/paritytech/substrate", branch = "master", default-features = false }
pallet-mmr-primitives = { git = "https://github.com/paritytech/substrate", branch = "master", default-features = false }
pallet-multisig = { git = "https://github.com/paritytech/substrate", branch = "master", default-features = false }
pallet-nicks = { git = "https://github.com/paritytech/substrate", branch = "master", default-features = false }
pallet-offences = { git = "https://github.com/paritytech/substrate", branch = "master", default-features = false }
pallet-proxy = { git = "https://github.com/paritytech/substrate", branch = "master", default-features = false }
pallet-scheduler = { git = "https://github.com/paritytech/substrate", branch = "master", default-features = false }
pallet-session = { git = "https://github.com/paritytech/substrate", branch = "master", default-features = false }
frame-support = { git = "https://github.com/paritytech/substrate", branch = "master", default-features = false }
pallet-staking = { git = "https://github.com/paritytech/substrate", branch = "master", default-features = false }
pallet-staking-reward-curve = { git = "https://github.com/paritytech/substrate", branch = "master" }
frame-system = {git = "https://github.com/paritytech/substrate", branch = "master", default-features = false }
frame-system-rpc-runtime-api = { git = "https://github.com/paritytech/substrate", branch = "master", default-features = false }
pallet-timestamp = { git = "https://github.com/paritytech/substrate", branch = "master", default-features = false }
pallet-tips = { git = "https://github.com/paritytech/substrate", branch = "master", default-features = false }
pallet-treasury = { git = "https://github.com/paritytech/substrate", branch = "master", default-features = false }
pallet-vesting = { git = "https://github.com/paritytech/substrate", branch = "master", default-features = false }
pallet-utility = { git = "https://github.com/paritytech/substrate", branch = "master", default-features = false }
frame-election-provider-support = { git = "https://github.com/paritytech/substrate", branch = "master", default-features = false }

frame-benchmarking = { git = "https://github.com/paritytech/substrate", branch = "master", default-features = false, optional = true }
frame-try-runtime = { git = "https://github.com/paritytech/substrate", branch = "master", default-features = false, optional = true }
frame-system-benchmarking = { git = "https://github.com/paritytech/substrate", branch = "master", default-features = false, optional = true }
pallet-offences-benchmarking = { git = "https://github.com/paritytech/substrate", branch = "master", default-features = false, optional = true }
pallet-session-benchmarking = { git = "https://github.com/paritytech/substrate", branch = "master", default-features = false, optional = true }
hex-literal = { version = "0.3.3", optional = true }

runtime-common = { package = "polkadot-runtime-common", path = "../common", default-features = false }
primitives = { package = "polkadot-primitives", path = "../../primitives", default-features = false }

[dev-dependencies]
hex-literal = "0.3.3"
tiny-keccak = "2.0.2"
keyring = { package = "sp-keyring", git = "https://github.com/paritytech/substrate", branch = "master" }
sp-trie = { git = "https://github.com/paritytech/substrate", branch = "master" }
<<<<<<< HEAD
trie-db = "0.22.5"
serde_json = "1.0.61"
=======
trie-db = "0.22.3"
serde_json = "1.0.66"
>>>>>>> 732348c0
separator = "0.4.1"

[build-dependencies]
substrate-wasm-builder = { git = "https://github.com/paritytech/substrate", branch = "master" }

[features]
default = ["std"]
no_std = []
only-staking = []
std = [
	"authority-discovery-primitives/std",
	"bitvec/std",
	"primitives/std",
	"rustc-hex/std",
	"parity-scale-codec/std",
	"inherents/std",
	"sp-core/std",
	"sp-api/std",
	"tx-pool-api/std",
	"block-builder-api/std",
	"offchain-primitives/std",
	"sp-std/std",
	"frame-support/std",
	"frame-executive/std",
	"pallet-authority-discovery/std",
	"pallet-authorship/std",
	"pallet-balances/std",
	"pallet-bounties/std",
	"pallet-transaction-payment/std",
	"pallet-transaction-payment-rpc-runtime-api/std",
	"pallet-collective/std",
	"pallet-elections-phragmen/std",
	"pallet-election-provider-multi-phase/std",
	"pallet-democracy/std",
	"pallet-grandpa/std",
	"pallet-identity/std",
	"pallet-im-online/std",
	"pallet-indices/std",
	"pallet-membership/std",
	"pallet-multisig/std",
	"pallet-nicks/std",
	"pallet-offences/std",
	"pallet-proxy/std",
	"pallet-scheduler/std",
	"pallet-session/std",
	"pallet-staking/std",
	"pallet-timestamp/std",
	"pallet-treasury/std",
	"pallet-tips/std",
	"pallet-babe/std",
	"pallet-vesting/std",
	"pallet-utility/std",
	"sp-runtime/std",
	"sp-staking/std",
	"frame-system/std",
	"frame-system-rpc-runtime-api/std",
	"sp-version/std",
	"serde_derive",
	"serde/std",
	"log/std",
	"babe-primitives/std",
	"sp-session/std",
	"runtime-common/std",
	"frame-try-runtime/std",
	"sp-npos-elections/std",
	"beefy-primitives/std",
	"pallet-mmr-primitives/std",
	"frame-election-provider-support/std",
]
runtime-benchmarks = [
	"runtime-common/runtime-benchmarks",
	"frame-benchmarking",
	"frame-support/runtime-benchmarks",
	"frame-system/runtime-benchmarks",
	"sp-runtime/runtime-benchmarks",
	"pallet-babe/runtime-benchmarks",
	"pallet-balances/runtime-benchmarks",
	"pallet-collective/runtime-benchmarks",
	"pallet-democracy/runtime-benchmarks",
	"pallet-elections-phragmen/runtime-benchmarks",
	"pallet-election-provider-multi-phase/runtime-benchmarks",
	"pallet-grandpa/runtime-benchmarks",
	"pallet-identity/runtime-benchmarks",
	"pallet-im-online/runtime-benchmarks",
	"pallet-indices/runtime-benchmarks",
	"pallet-membership/runtime-benchmarks",
	"pallet-multisig/runtime-benchmarks",
	"pallet-proxy/runtime-benchmarks",
	"pallet-scheduler/runtime-benchmarks",
	"pallet-staking/runtime-benchmarks",
	"pallet-timestamp/runtime-benchmarks",
	"pallet-treasury/runtime-benchmarks",
	"pallet-bounties/runtime-benchmarks",
	"pallet-tips/runtime-benchmarks",
	"pallet-utility/runtime-benchmarks",
	"pallet-vesting/runtime-benchmarks",
	"pallet-offences-benchmarking",
	"pallet-session-benchmarking",
	"frame-system-benchmarking",
	"hex-literal",
	"frame-election-provider-support/runtime-benchmarks",
]
try-runtime = [
	"frame-executive/try-runtime",
	"frame-try-runtime",
	"frame-system/try-runtime",
	"pallet-authority-discovery/try-runtime",
	"pallet-authorship/try-runtime",
	"pallet-balances/try-runtime",
	"pallet-bounties/try-runtime",
	"pallet-transaction-payment/try-runtime",
	"pallet-collective/try-runtime",
	"pallet-elections-phragmen/try-runtime",
	"pallet-election-provider-multi-phase/try-runtime",
	"pallet-democracy/try-runtime",
	"pallet-grandpa/try-runtime",
	"pallet-identity/try-runtime",
	"pallet-im-online/try-runtime",
	"pallet-indices/try-runtime",
	"pallet-membership/try-runtime",
	"pallet-multisig/try-runtime",
	"pallet-nicks/try-runtime",
	"pallet-offences/try-runtime",
	"pallet-proxy/try-runtime",
	"pallet-scheduler/try-runtime",
	"pallet-session/try-runtime",
	"pallet-staking/try-runtime",
	"pallet-timestamp/try-runtime",
	"pallet-treasury/try-runtime",
	"pallet-tips/try-runtime",
	"pallet-babe/try-runtime",
	"pallet-vesting/try-runtime",
	"pallet-utility/try-runtime",
	"runtime-common/try-runtime",
]
# When enabled, the runtime API will not be build.
#
# This is required by Cumulus to access certain types of the
# runtime without clashing with the runtime API exported functions
# in WASM.
disable-runtime-api = []

# A feature that should be enabled when the runtime should be build for on-chain
# deployment. This will disable stuff that shouldn't be part of the on-chain wasm
# to make it smaller like logging for example.
on-chain-release-build = [
	"sp-api/disable-logging",
]<|MERGE_RESOLUTION|>--- conflicted
+++ resolved
@@ -83,13 +83,8 @@
 tiny-keccak = "2.0.2"
 keyring = { package = "sp-keyring", git = "https://github.com/paritytech/substrate", branch = "master" }
 sp-trie = { git = "https://github.com/paritytech/substrate", branch = "master" }
-<<<<<<< HEAD
-trie-db = "0.22.5"
-serde_json = "1.0.61"
-=======
-trie-db = "0.22.3"
+trie-db = "0.22.6"
 serde_json = "1.0.66"
->>>>>>> 732348c0
 separator = "0.4.1"
 
 [build-dependencies]
