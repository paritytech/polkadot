// Copyright 2020 Parity Technologies (UK) Ltd.
// This file is part of Polkadot.

// Polkadot is free software: you can redistribute it and/or modify
// it under the terms of the GNU General Public License as published by
// the Free Software Foundation, either version 3 of the License, or
// (at your option) any later version.

// Polkadot is distributed in the hope that it will be useful,
// but WITHOUT ANY WARRANTY; without even the implied warranty of
// MERCHANTABILITY or FITNESS FOR A PARTICULAR PURPOSE.  See the
// GNU General Public License for more details.

// You should have received a copy of the GNU General Public License
// along with Polkadot.  If not, see <http://www.gnu.org/licenses/>.

//! Tests to make sure that Polkadot's weights and fees match what we
//! expect from Substrate.
//!
//! These test are not meant to be exhaustive, as it is inevitable that
//! weights in Substrate will change. Instead they are supposed to provide
//! some sort of indicator that calls we consider important (e.g pallet_balances::transfer)
//! have not suddenly changed from under us.

use frame_support::{
	traits::ContainsLengthBound,
	weights::{constants::*, GetDispatchInfo, Weight},
};
use keyring::AccountKeyring;
use polkadot_runtime::constants::currency::*;
use polkadot_runtime::{self, Runtime};
use primitives::v0::AccountId;
use runtime_common::MaximumBlockWeight;

<<<<<<< HEAD
use elections_phragmen::Call as PhragmenCall;
use session::Call as SessionCall;
use staking::Call as StakingCall;
use system::Call as SystemCall;
use treasury::Call as TreasuryCall;
=======
use pallet_democracy::Call as DemocracyCall;
use pallet_elections_phragmen::Call as PhragmenCall;
use pallet_session::Call as SessionCall;
use pallet_staking::Call as StakingCall;
use frame_system::Call as SystemCall;
use pallet_treasury::Call as TreasuryCall;
>>>>>>> 19b88fff

type DbWeight = <Runtime as frame_system::Trait>::DbWeight;

#[test]
fn sanity_check_weight_per_time_constants_are_as_expected() {
	// These values comes from Substrate, we want to make sure that if it
	// ever changes we don't accidently break Polkadot
	assert_eq!(WEIGHT_PER_SECOND, 1_000_000_000_000);
	assert_eq!(WEIGHT_PER_MILLIS, WEIGHT_PER_SECOND / 1000);
	assert_eq!(WEIGHT_PER_MICROS, WEIGHT_PER_MILLIS / 1000);
	assert_eq!(WEIGHT_PER_NANOS, WEIGHT_PER_MICROS / 1000);
}

#[test]
fn weight_of_timestamp_set_is_correct() {
	// #[weight = T::DbWeight::get().reads_writes(2, 1) + 8_000_000]
	let expected_weight = (2 * DbWeight::get().read) + DbWeight::get().write + 8_000_000;
	let weight = polkadot_runtime::TimestampCall::set::<Runtime>(Default::default()).get_dispatch_info().weight;

	assert_eq!(weight, expected_weight);
}

#[test]
fn weight_of_staking_bond_is_correct() {
	let controller: AccountId = AccountKeyring::Alice.into();

	// #[weight = 67 * WEIGHT_PER_MICROS + T::DbWeight::get().reads_writes(5, 4)]
	let expected_weight = 67 * WEIGHT_PER_MICROS + (DbWeight::get().read * 5) + (DbWeight::get().write * 4);
	let weight = StakingCall::bond::<Runtime>(controller, 1 * DOLLARS, Default::default()).get_dispatch_info().weight;

	assert_eq!(weight, expected_weight);
}

#[test]
fn weight_of_staking_validate_is_correct() {
	// #[weight = 17 * WEIGHT_PER_MICROS + T::DbWeight::get().reads_writes(2, 2)]
	let expected_weight = 17 * WEIGHT_PER_MICROS + (DbWeight::get().read * 2) + (DbWeight::get().write * 2);
	let weight = StakingCall::validate::<Runtime>(Default::default()).get_dispatch_info().weight;

	assert_eq!(weight, expected_weight);
}

#[test]
fn weight_of_staking_nominate_is_correct() {
	let targets: Vec<AccountId> = vec![Default::default(), Default::default(), Default::default()];

	// #[weight = T::DbWeight::get().reads_writes(3, 2)
	// 	.saturating_add(22 * WEIGHT_PER_MICROS)
	// 	.saturating_add((360 * WEIGHT_PER_NANOS).saturating_mul(targets.len() as Weight))
	// ]
	let db_weight = (DbWeight::get().read * 3) + (DbWeight::get().write * 2);
	let targets_weight = (360 * WEIGHT_PER_NANOS).saturating_mul(targets.len() as Weight);

	let expected_weight = db_weight.saturating_add(22 * WEIGHT_PER_MICROS).saturating_add(targets_weight);
	let weight = StakingCall::nominate::<Runtime>(targets).get_dispatch_info().weight;

	assert_eq!(weight, expected_weight);
}

#[test]
fn weight_of_system_set_code_is_correct() {
	// #[weight = (T::MaximumBlockWeight::get(), DispatchClass::Operational)]
	let expected_weight = MaximumBlockWeight::get();
	let weight = SystemCall::set_code::<Runtime>(vec![]).get_dispatch_info().weight;

	assert_eq!(weight, expected_weight);
}

#[test]
fn weight_of_system_set_storage_is_correct() {
	let storage_items = vec![(vec![12], vec![34]), (vec![45], vec![83])];
	let len = storage_items.len() as Weight;

	// #[weight = FunctionOf(
	// 	|(items,): (&Vec<KeyValue>,)| {
	// 		T::DbWeight::get().writes(items.len() as Weight)
	// 			.saturating_add((items.len() as Weight).saturating_mul(600_000))
	// 	},
	// 	DispatchClass::Operational,
	// 	Pays::Yes,
	// )]
	let expected_weight = (DbWeight::get().write * len).saturating_add(len.saturating_mul(600_000));
	let weight = SystemCall::set_storage::<Runtime>(storage_items).get_dispatch_info().weight;

	assert_eq!(weight, expected_weight);
}

#[test]
fn weight_of_system_remark_is_correct() {
	// #[weight = 700_000]
	let expected_weight = 700_000;
	let weight = SystemCall::remark::<Runtime>(vec![]).get_dispatch_info().weight;

	assert_eq!(weight, expected_weight);
}

#[test]
fn weight_of_session_set_keys_is_correct() {
	// #[weight = 200_000_000
	// 	+ T::DbWeight::get().reads(2 + T::Keys::key_ids().len() as Weight)
	// 	+ T::DbWeight::get().writes(1 + T::Keys::key_ids().len() as Weight)]
	//
	// Polkadot has five possible session keys, so we default to key_ids.len() = 5
	let expected_weight = 200_000_000 + (DbWeight::get().read * (2 + 5)) + (DbWeight::get().write * (1 + 5));
	let weight = SessionCall::set_keys::<Runtime>(Default::default(), Default::default()).get_dispatch_info().weight;

	assert_eq!(weight, expected_weight);
}

#[test]
fn weight_of_session_purge_keys_is_correct() {
	// #[weight = 120_000_000
	// 	+ T::DbWeight::get().reads_writes(2, 1 + T::Keys::key_ids().len() as Weight)]
	//
	// Polkadot has five possible session keys, so we default to key_ids.len() = 5
	let expected_weight = 120_000_000 + (DbWeight::get().read * 2) + (DbWeight::get().write * (1 + 5));
	let weight = SessionCall::purge_keys::<Runtime>().get_dispatch_info().weight;

	assert_eq!(weight, expected_weight);
}

#[test]
<<<<<<< HEAD
=======
fn weight_of_democracy_propose_is_correct() {
	// #[weight = 50_000_000 + T::DbWeight::get().reads_writes(2, 3)]
	let expected_weight = 50_000_000 + (DbWeight::get().read * 2) + (DbWeight::get().write * 3);
	let weight = DemocracyCall::propose::<Runtime>(Default::default(), Default::default()).get_dispatch_info().weight;

	assert_eq!(weight, expected_weight);
}

#[test]
fn weight_of_democracy_vote_is_correct() {
	use pallet_democracy::AccountVote;
	let vote = AccountVote::Standard { vote: Default::default(), balance: Default::default() };

	// #[weight = 50_000_000 + 350_000 * Weight::from(T::MaxVotes::get()) + T::DbWeight::get().reads_writes(3, 3)]
	let expected_weight = 50_000_000
		+ 350_000 * (Weight::from(polkadot_runtime::MaxVotes::get()))
		+ (DbWeight::get().read * 3)
		+ (DbWeight::get().write * 3);
	let weight = DemocracyCall::vote::<Runtime>(Default::default(), vote).get_dispatch_info().weight;

	assert_eq!(weight, expected_weight);
}

#[test]
fn weight_of_democracy_enact_proposal_is_correct() {
	// #[weight = T::MaximumBlockWeight::get()]
	let expected_weight = MaximumBlockWeight::get();
	let weight =
		DemocracyCall::enact_proposal::<Runtime>(Default::default(), Default::default()).get_dispatch_info().weight;

	assert_eq!(weight, expected_weight);
}

#[test]
>>>>>>> 19b88fff
fn weight_of_phragmen_vote_is_correct() {
	// #[weight = 100_000_000]
	let expected_weight = 350_000_000;
	let weight = PhragmenCall::vote::<Runtime>(Default::default(), Default::default()).get_dispatch_info().weight;

	assert_eq!(weight, expected_weight);
}

#[test]
fn weight_of_phragmen_submit_candidacy_is_correct() {
	let expected_weight = WEIGHT_PER_MICROS * 35 + 1 * 375 * WEIGHT_PER_NANOS + DbWeight::get().reads_writes(4, 1);
	let weight = PhragmenCall::submit_candidacy::<Runtime>(1).get_dispatch_info().weight;

	assert_eq!(weight, expected_weight);
}

#[test]
fn weight_of_phragmen_renounce_candidacy_is_correct() {
	let expected_weight = 46 * WEIGHT_PER_MICROS + DbWeight::get().reads_writes(2, 2);
	let weight = PhragmenCall::renounce_candidacy::<Runtime>(pallet_elections_phragmen::Renouncing::Member)
		.get_dispatch_info().weight;

	assert_eq!(weight, expected_weight);
}

#[test]
fn weight_of_treasury_propose_spend_is_correct() {
	// #[weight = 120_000_000 + T::DbWeight::get().reads_writes(1, 2)]
	let expected_weight = 120_000_000 + DbWeight::get().read + 2 * DbWeight::get().write;
	let weight =
		TreasuryCall::propose_spend::<Runtime>(Default::default(), Default::default()).get_dispatch_info().weight;

	assert_eq!(weight, expected_weight);
}

#[test]
fn weight_of_treasury_approve_proposal_is_correct() {
	// #[weight = (34_000_000 + T::DbWeight::get().reads_writes(2, 1), DispatchClass::Operational)]
	let expected_weight = 34_000_000 + 2 * DbWeight::get().read + DbWeight::get().write;
	let weight = TreasuryCall::approve_proposal::<Runtime>(Default::default()).get_dispatch_info().weight;

	assert_eq!(weight, expected_weight);
}

#[test]
fn weight_of_treasury_tip_is_correct() {
	let max_len: Weight = <Runtime as pallet_treasury::Trait>::Tippers::max_len() as Weight;

	// #[weight = 68_000_000 + 2_000_000 * T::Tippers::max_len() as Weight
	// 	+ T::DbWeight::get().reads_writes(2, 1)]
	let expected_weight = 68_000_000 + 2_000_000 * max_len + 2 * DbWeight::get().read + DbWeight::get().write;
	let weight = TreasuryCall::tip::<Runtime>(Default::default(), Default::default()).get_dispatch_info().weight;

	assert_eq!(weight, expected_weight);
}<|MERGE_RESOLUTION|>--- conflicted
+++ resolved
@@ -32,20 +32,11 @@
 use primitives::v0::AccountId;
 use runtime_common::MaximumBlockWeight;
 
-<<<<<<< HEAD
-use elections_phragmen::Call as PhragmenCall;
-use session::Call as SessionCall;
-use staking::Call as StakingCall;
-use system::Call as SystemCall;
-use treasury::Call as TreasuryCall;
-=======
-use pallet_democracy::Call as DemocracyCall;
 use pallet_elections_phragmen::Call as PhragmenCall;
 use pallet_session::Call as SessionCall;
 use pallet_staking::Call as StakingCall;
 use frame_system::Call as SystemCall;
 use pallet_treasury::Call as TreasuryCall;
->>>>>>> 19b88fff
 
 type DbWeight = <Runtime as frame_system::Trait>::DbWeight;
 
@@ -168,43 +159,6 @@
 }
 
 #[test]
-<<<<<<< HEAD
-=======
-fn weight_of_democracy_propose_is_correct() {
-	// #[weight = 50_000_000 + T::DbWeight::get().reads_writes(2, 3)]
-	let expected_weight = 50_000_000 + (DbWeight::get().read * 2) + (DbWeight::get().write * 3);
-	let weight = DemocracyCall::propose::<Runtime>(Default::default(), Default::default()).get_dispatch_info().weight;
-
-	assert_eq!(weight, expected_weight);
-}
-
-#[test]
-fn weight_of_democracy_vote_is_correct() {
-	use pallet_democracy::AccountVote;
-	let vote = AccountVote::Standard { vote: Default::default(), balance: Default::default() };
-
-	// #[weight = 50_000_000 + 350_000 * Weight::from(T::MaxVotes::get()) + T::DbWeight::get().reads_writes(3, 3)]
-	let expected_weight = 50_000_000
-		+ 350_000 * (Weight::from(polkadot_runtime::MaxVotes::get()))
-		+ (DbWeight::get().read * 3)
-		+ (DbWeight::get().write * 3);
-	let weight = DemocracyCall::vote::<Runtime>(Default::default(), vote).get_dispatch_info().weight;
-
-	assert_eq!(weight, expected_weight);
-}
-
-#[test]
-fn weight_of_democracy_enact_proposal_is_correct() {
-	// #[weight = T::MaximumBlockWeight::get()]
-	let expected_weight = MaximumBlockWeight::get();
-	let weight =
-		DemocracyCall::enact_proposal::<Runtime>(Default::default(), Default::default()).get_dispatch_info().weight;
-
-	assert_eq!(weight, expected_weight);
-}
-
-#[test]
->>>>>>> 19b88fff
 fn weight_of_phragmen_vote_is_correct() {
 	// #[weight = 100_000_000]
 	let expected_weight = 350_000_000;
