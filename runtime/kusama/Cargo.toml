[package]
name = "kusama-runtime"
<<<<<<< HEAD
version = "0.9.28"
=======
version = "0.9.29"
>>>>>>> fa54983d
authors = ["Parity Technologies <admin@parity.io>"]
edition = "2021"
build = "build.rs"

[dependencies]
bitvec = { version = "1.0.0", default-features = false, features = ["alloc"] }
parity-scale-codec = { version = "3.1.5", default-features = false, features = ["derive", "max-encoded-len"] }
scale-info = { version = "2.1.2", default-features = false, features = ["derive"] }
log = { version = "0.4.17", default-features = false }
rustc-hex = { version = "2.1.0", default-features = false }
serde = { version = "1.0.137", default-features = false }
serde_derive = { version = "1.0.117", optional = true }
static_assertions = "1.1.0"
smallvec = "1.8.0"

authority-discovery-primitives = { package = "sp-authority-discovery", git = "https://github.com/paritytech/substrate", default-features = false , branch = "polkadot-v0.9.28" }
babe-primitives = { package = "sp-consensus-babe", git = "https://github.com/paritytech/substrate", default-features = false , branch = "polkadot-v0.9.28" }
beefy-primitives = { git = "https://github.com/paritytech/substrate", default-features = false , branch = "polkadot-v0.9.28" }
kusama-runtime-constants = { package = "kusama-runtime-constants", path = "./constants", default-features = false }
sp-api = { git = "https://github.com/paritytech/substrate", default-features = false , branch = "polkadot-v0.9.28" }
inherents = { package = "sp-inherents", git = "https://github.com/paritytech/substrate", default-features = false , branch = "polkadot-v0.9.28" }
offchain-primitives = { package = "sp-offchain", git = "https://github.com/paritytech/substrate", default-features = false , branch = "polkadot-v0.9.28" }
sp-std = { package = "sp-std", git = "https://github.com/paritytech/substrate", default-features = false , branch = "polkadot-v0.9.28" }
sp-arithmetic = { package = "sp-arithmetic", git = "https://github.com/paritytech/substrate", default-features = false , branch = "polkadot-v0.9.28" }
sp-io = { git = "https://github.com/paritytech/substrate", default-features = false , branch = "polkadot-v0.9.28" }
sp-mmr-primitives = { git = "https://github.com/paritytech/substrate", default-features = false , branch = "polkadot-v0.9.28" }
sp-runtime = { git = "https://github.com/paritytech/substrate", default-features = false , branch = "polkadot-v0.9.28" }
sp-staking = { git = "https://github.com/paritytech/substrate", default-features = false , branch = "polkadot-v0.9.28" }
sp-core = { git = "https://github.com/paritytech/substrate", default-features = false , branch = "polkadot-v0.9.28" }
sp-session = { git = "https://github.com/paritytech/substrate", default-features = false , branch = "polkadot-v0.9.28" }
sp-version = { git = "https://github.com/paritytech/substrate", default-features = false , branch = "polkadot-v0.9.28" }
tx-pool-api = { package = "sp-transaction-pool", git = "https://github.com/paritytech/substrate", default-features = false , branch = "polkadot-v0.9.28" }
block-builder-api = { package = "sp-block-builder", git = "https://github.com/paritytech/substrate", default-features = false , branch = "polkadot-v0.9.28" }
sp-npos-elections = { git = "https://github.com/paritytech/substrate", default-features = false , branch = "polkadot-v0.9.28" }

<<<<<<< HEAD
pallet-authority-discovery = { git = "https://github.com/paritytech/substrate", default-features = false , branch = "polkadot-v0.9.28" }
pallet-authorship = { git = "https://github.com/paritytech/substrate", default-features = false , branch = "polkadot-v0.9.28" }
pallet-babe = { git = "https://github.com/paritytech/substrate", default-features = false , branch = "polkadot-v0.9.28" }
pallet-bags-list = { git = "https://github.com/paritytech/substrate", default-features = false , branch = "polkadot-v0.9.28" }
pallet-balances = { git = "https://github.com/paritytech/substrate", default-features = false , branch = "polkadot-v0.9.28" }
pallet-bounties = { git = "https://github.com/paritytech/substrate", default-features = false , branch = "polkadot-v0.9.28" }
pallet-child-bounties = { git = "https://github.com/paritytech/substrate", default-features = false , branch = "polkadot-v0.9.28" }
pallet-transaction-payment = { git = "https://github.com/paritytech/substrate", default-features = false , branch = "polkadot-v0.9.28" }
pallet-transaction-payment-rpc-runtime-api = { git = "https://github.com/paritytech/substrate", default-features = false , branch = "polkadot-v0.9.28" }
pallet-nomination-pools-runtime-api = { git = "https://github.com/paritytech/substrate", default-features = false , branch = "polkadot-v0.9.28" }
pallet-collective = { git = "https://github.com/paritytech/substrate", default-features = false , branch = "polkadot-v0.9.28" }
pallet-democracy = { git = "https://github.com/paritytech/substrate", default-features = false , branch = "polkadot-v0.9.28" }
pallet-elections-phragmen = { git = "https://github.com/paritytech/substrate", default-features = false , branch = "polkadot-v0.9.28" }
pallet-election-provider-multi-phase = { git = "https://github.com/paritytech/substrate", default-features = false , branch = "polkadot-v0.9.28" }
frame-executive = { git = "https://github.com/paritytech/substrate", default-features = false , branch = "polkadot-v0.9.28" }
pallet-grandpa = { git = "https://github.com/paritytech/substrate", default-features = false , branch = "polkadot-v0.9.28" }
pallet-gilt = { git = "https://github.com/paritytech/substrate", default-features = false , branch = "polkadot-v0.9.28" }
pallet-identity = { git = "https://github.com/paritytech/substrate", default-features = false , branch = "polkadot-v0.9.28" }
pallet-im-online = { git = "https://github.com/paritytech/substrate", default-features = false , branch = "polkadot-v0.9.28" }
pallet-indices = { git = "https://github.com/paritytech/substrate", default-features = false , branch = "polkadot-v0.9.28" }
pallet-membership = { git = "https://github.com/paritytech/substrate", default-features = false , branch = "polkadot-v0.9.28" }
pallet-multisig = { git = "https://github.com/paritytech/substrate", default-features = false , branch = "polkadot-v0.9.28" }
pallet-nomination-pools = { git = "https://github.com/paritytech/substrate", default-features = false , branch = "polkadot-v0.9.28" }
pallet-offences = { git = "https://github.com/paritytech/substrate", default-features = false , branch = "polkadot-v0.9.28" }
pallet-preimage = { git = "https://github.com/paritytech/substrate", default-features = false , branch = "polkadot-v0.9.28" }
pallet-proxy = { git = "https://github.com/paritytech/substrate", default-features = false , branch = "polkadot-v0.9.28" }
pallet-recovery = { git = "https://github.com/paritytech/substrate", default-features = false , branch = "polkadot-v0.9.28" }
pallet-scheduler = { git = "https://github.com/paritytech/substrate", default-features = false , branch = "polkadot-v0.9.28" }
pallet-session = { git = "https://github.com/paritytech/substrate", default-features = false , branch = "polkadot-v0.9.28" }
pallet-society = { git = "https://github.com/paritytech/substrate", default-features = false , branch = "polkadot-v0.9.28" }
frame-support = { git = "https://github.com/paritytech/substrate", default-features = false , branch = "polkadot-v0.9.28" }
pallet-staking = { git = "https://github.com/paritytech/substrate", default-features = false , branch = "polkadot-v0.9.28" }
pallet-staking-reward-fn = { git = "https://github.com/paritytech/substrate", default-features = false , branch = "polkadot-v0.9.28" }
frame-system = {git = "https://github.com/paritytech/substrate", default-features = false , branch = "polkadot-v0.9.28" }
frame-system-rpc-runtime-api = { git = "https://github.com/paritytech/substrate", default-features = false , branch = "polkadot-v0.9.28" }
pallet-timestamp = { git = "https://github.com/paritytech/substrate", default-features = false , branch = "polkadot-v0.9.28" }
pallet-tips = { git = "https://github.com/paritytech/substrate", default-features = false , branch = "polkadot-v0.9.28" }
pallet-treasury = { git = "https://github.com/paritytech/substrate", default-features = false , branch = "polkadot-v0.9.28" }
pallet-utility = { git = "https://github.com/paritytech/substrate", default-features = false , branch = "polkadot-v0.9.28" }
pallet-vesting = { git = "https://github.com/paritytech/substrate", default-features = false , branch = "polkadot-v0.9.28" }
=======
pallet-authority-discovery = { git = "https://github.com/paritytech/substrate", branch = "master", default-features = false }
pallet-authorship = { git = "https://github.com/paritytech/substrate", branch = "master", default-features = false }
pallet-babe = { git = "https://github.com/paritytech/substrate", branch = "master", default-features = false }
pallet-bags-list = { git = "https://github.com/paritytech/substrate", branch = "master", default-features = false }
pallet-balances = { git = "https://github.com/paritytech/substrate", branch = "master", default-features = false }
pallet-bounties = { git = "https://github.com/paritytech/substrate", branch = "master", default-features = false }
pallet-child-bounties = { git = "https://github.com/paritytech/substrate", branch = "master", default-features = false }
pallet-transaction-payment = { git = "https://github.com/paritytech/substrate", branch = "master", default-features = false }
pallet-transaction-payment-rpc-runtime-api = { git = "https://github.com/paritytech/substrate", branch = "master", default-features = false }
pallet-nomination-pools-runtime-api = { git = "https://github.com/paritytech/substrate", branch = "master", default-features = false }
pallet-collective = { git = "https://github.com/paritytech/substrate", branch = "master", default-features = false }
pallet-conviction-voting = { git = "https://github.com/paritytech/substrate", branch = "master", default-features = false }
pallet-democracy = { git = "https://github.com/paritytech/substrate", branch = "master", default-features = false }
pallet-elections-phragmen = { git = "https://github.com/paritytech/substrate", branch = "master", default-features = false }
pallet-election-provider-multi-phase = { git = "https://github.com/paritytech/substrate", branch = "master", default-features = false }
pallet-fast-unstake = { git = "https://github.com/paritytech/substrate", branch = "master", default-features = false }
frame-executive = { git = "https://github.com/paritytech/substrate", branch = "master", default-features = false }
pallet-grandpa = { git = "https://github.com/paritytech/substrate", branch = "master", default-features = false }
pallet-gilt = { git = "https://github.com/paritytech/substrate", branch = "master", default-features = false }
pallet-identity = { git = "https://github.com/paritytech/substrate", branch = "master", default-features = false }
pallet-im-online = { git = "https://github.com/paritytech/substrate", branch = "master", default-features = false }
pallet-indices = { git = "https://github.com/paritytech/substrate", branch = "master", default-features = false }
pallet-membership = { git = "https://github.com/paritytech/substrate", branch = "master", default-features = false }
pallet-multisig = { git = "https://github.com/paritytech/substrate", branch = "master", default-features = false }
pallet-nomination-pools = { git = "https://github.com/paritytech/substrate", branch = "master", default-features = false }
pallet-offences = { git = "https://github.com/paritytech/substrate", branch = "master", default-features = false }
pallet-preimage = { git = "https://github.com/paritytech/substrate", branch = "master", default-features = false }
pallet-proxy = { git = "https://github.com/paritytech/substrate", branch = "master", default-features = false }
pallet-ranked-collective = { git = "https://github.com/paritytech/substrate", branch = "master", default-features = false }
pallet-recovery = { git = "https://github.com/paritytech/substrate", branch = "master", default-features = false }
pallet-referenda = { git = "https://github.com/paritytech/substrate", branch = "master", default-features = false }
pallet-scheduler = { git = "https://github.com/paritytech/substrate", branch = "master", default-features = false }
pallet-session = { git = "https://github.com/paritytech/substrate", branch = "master", default-features = false }
pallet-society = { git = "https://github.com/paritytech/substrate", branch = "master", default-features = false }
frame-support = { git = "https://github.com/paritytech/substrate", branch = "master", default-features = false }
pallet-staking = { git = "https://github.com/paritytech/substrate", branch = "master", default-features = false }
pallet-staking-reward-fn = { git = "https://github.com/paritytech/substrate", branch = "master", default-features = false }
frame-system = {git = "https://github.com/paritytech/substrate", branch = "master", default-features = false }
frame-system-rpc-runtime-api = { git = "https://github.com/paritytech/substrate", branch = "master", default-features = false }
pallet-timestamp = { git = "https://github.com/paritytech/substrate", branch = "master", default-features = false }
pallet-tips = { git = "https://github.com/paritytech/substrate", branch = "master", default-features = false }
pallet-treasury = { git = "https://github.com/paritytech/substrate", branch = "master", default-features = false }
pallet-utility = { git = "https://github.com/paritytech/substrate", branch = "master", default-features = false }
pallet-vesting = { git = "https://github.com/paritytech/substrate", branch = "master", default-features = false }
pallet-whitelist = { git = "https://github.com/paritytech/substrate", branch = "master", default-features = false }
>>>>>>> fa54983d
pallet-xcm = { path = "../../xcm/pallet-xcm", default-features = false }
pallet-xcm-benchmarks = { path = "../../xcm/pallet-xcm-benchmarks", default-features = false, optional = true }
frame-election-provider-support = { git = "https://github.com/paritytech/substrate", default-features = false , branch = "polkadot-v0.9.28" }

frame-benchmarking = { git = "https://github.com/paritytech/substrate", default-features = false, optional = true , branch = "polkadot-v0.9.28" }
frame-try-runtime = { git = "https://github.com/paritytech/substrate", default-features = false, optional = true , branch = "polkadot-v0.9.28" }
pallet-offences-benchmarking = { git = "https://github.com/paritytech/substrate", default-features = false, optional = true , branch = "polkadot-v0.9.28" }
pallet-session-benchmarking = { git = "https://github.com/paritytech/substrate", default-features = false, optional = true , branch = "polkadot-v0.9.28" }
pallet-nomination-pools-benchmarking = { git = "https://github.com/paritytech/substrate", default-features = false, optional = true , branch = "polkadot-v0.9.28" }
frame-system-benchmarking = { git = "https://github.com/paritytech/substrate", default-features = false, optional = true , branch = "polkadot-v0.9.28" }
pallet-election-provider-support-benchmarking = { git = "https://github.com/paritytech/substrate", default-features = false, optional = true , branch = "polkadot-v0.9.28" }
hex-literal = { version = "0.3.4", optional = true }

runtime-common = { package = "polkadot-runtime-common", path = "../common", default-features = false }
runtime-parachains = { package = "polkadot-runtime-parachains", path = "../parachains", default-features = false }
primitives = { package = "polkadot-primitives", path = "../../primitives", default-features = false }

xcm = { package = "xcm", path = "../../xcm", default-features = false }
xcm-executor = { package = "xcm-executor", path = "../../xcm/xcm-executor", default-features = false }
xcm-builder = { package = "xcm-builder", path = "../../xcm/xcm-builder", default-features = false }

[dev-dependencies]
hex-literal = "0.3.4"
tiny-keccak = { version = "2.0.2", features = ["keccak"] }
keyring = { package = "sp-keyring", git = "https://github.com/paritytech/substrate", branch = "polkadot-v0.9.28" }
sp-trie = { git = "https://github.com/paritytech/substrate", branch = "polkadot-v0.9.28" }
separator = "0.4.1"
serde_json = "1.0.81"
remote-externalities = { git = "https://github.com/paritytech/substrate", branch = "polkadot-v0.9.28" }
tokio = { version = "1.19.2", features = ["macros"] }
sp-tracing = { git = "https://github.com/paritytech/substrate", default-features = false , branch = "polkadot-v0.9.28" }

[build-dependencies]
substrate-wasm-builder = { git = "https://github.com/paritytech/substrate", branch = "polkadot-v0.9.28" }

[features]
default = ["std"]
no_std = []
only-staking = []
std = [
	"authority-discovery-primitives/std",
	"bitvec/std",
	"primitives/std",
	"rustc-hex/std",
	"parity-scale-codec/std",
	"scale-info/std",
	"inherents/std",
	"sp-core/std",
	"sp-api/std",
	"tx-pool-api/std",
	"block-builder-api/std",
	"offchain-primitives/std",
	"sp-std/std",
	"sp-io/std",
	"frame-support/std",
	"frame-executive/std",
	"pallet-authority-discovery/std",
	"pallet-authorship/std",
	"pallet-bags-list/std",
	"pallet-balances/std",
	"pallet-bounties/std",
	"pallet-child-bounties/std",
	"pallet-transaction-payment/std",
	"pallet-transaction-payment-rpc-runtime-api/std",
	"pallet-collective/std",
	"pallet-conviction-voting/std",
	"pallet-elections-phragmen/std",
	"pallet-election-provider-multi-phase/std",
	"pallet-fast-unstake/std",
	"pallet-democracy/std",
	"pallet-gilt/std",
	"pallet-grandpa/std",
	"pallet-identity/std",
	"pallet-im-online/std",
	"pallet-indices/std",
	"pallet-membership/std",
	"pallet-multisig/std",
	"pallet-nomination-pools/std",
	"pallet-nomination-pools-runtime-api/std",
	"pallet-offences/std",
	"pallet-preimage/std",
	"pallet-proxy/std",
	"pallet-ranked-collective/std",
	"pallet-recovery/std",
	"pallet-referenda/std",
	"pallet-scheduler/std",
	"pallet-session/std",
	"pallet-society/std",
	"pallet-staking/std",
	"pallet-staking-reward-fn/std",
	"pallet-timestamp/std",
	"pallet-tips/std",
	"pallet-treasury/std",
	"pallet-utility/std",
	"pallet-vesting/std",
	"pallet-whitelist/std",
	"pallet-babe/std",
	"pallet-xcm/std",
	"sp-mmr-primitives/std",
	"sp-runtime/std",
	"sp-staking/std",
	"frame-system/std",
	"frame-system-rpc-runtime-api/std",
	"sp-version/std",
	"serde_derive",
	"serde/std",
	"log/std",
	"babe-primitives/std",
	"sp-session/std",
	"runtime-common/std",
	"runtime-parachains/std",
	"frame-try-runtime/std",
	"sp-npos-elections/std",
	"beefy-primitives/std",
	"kusama-runtime-constants/std",
	"xcm/std",
	"xcm-executor/std",
	"xcm-builder/std",
	"frame-election-provider-support/std",
]
runtime-benchmarks = [
	"runtime-common/runtime-benchmarks",
	"frame-benchmarking/runtime-benchmarks",
	"frame-support/runtime-benchmarks",
	"frame-system/runtime-benchmarks",
	"sp-runtime/runtime-benchmarks",
	"pallet-babe/runtime-benchmarks",
	"pallet-balances/runtime-benchmarks",
	"pallet-bounties/runtime-benchmarks",
	"pallet-child-bounties/runtime-benchmarks",
	"pallet-collective/runtime-benchmarks",
	"pallet-conviction-voting/runtime-benchmarks",
	"pallet-democracy/runtime-benchmarks",
	"pallet-elections-phragmen/runtime-benchmarks",
	"pallet-election-provider-multi-phase/runtime-benchmarks",
	"pallet-election-provider-support-benchmarking/runtime-benchmarks",
	"pallet-fast-unstake/runtime-benchmarks",
	"pallet-gilt/runtime-benchmarks",
	"pallet-grandpa/runtime-benchmarks",
	"pallet-identity/runtime-benchmarks",
	"pallet-im-online/runtime-benchmarks",
	"pallet-indices/runtime-benchmarks",
	"pallet-membership/runtime-benchmarks",
	"pallet-multisig/runtime-benchmarks",
	"pallet-nomination-pools/runtime-benchmarks",
	"pallet-nomination-pools-benchmarking/runtime-benchmarks",
	"pallet-preimage/runtime-benchmarks",
	"pallet-proxy/runtime-benchmarks",
	"pallet-ranked-collective/runtime-benchmarks",
	"pallet-referenda/runtime-benchmarks",
	"pallet-scheduler/runtime-benchmarks",
	"pallet-society/runtime-benchmarks",
	"pallet-recovery/runtime-benchmarks",
	"pallet-staking/runtime-benchmarks",
	"pallet-timestamp/runtime-benchmarks",
	"pallet-tips/runtime-benchmarks",
	"pallet-treasury/runtime-benchmarks",
	"pallet-utility/runtime-benchmarks",
	"pallet-vesting/runtime-benchmarks",
	"pallet-offences-benchmarking/runtime-benchmarks",
	"pallet-session-benchmarking/runtime-benchmarks",
	"pallet-whitelist/runtime-benchmarks",
	"pallet-xcm/runtime-benchmarks",
	"frame-system-benchmarking/runtime-benchmarks",
	"hex-literal",
	"xcm-builder/runtime-benchmarks",
	"frame-election-provider-support/runtime-benchmarks",
	"pallet-bags-list/runtime-benchmarks",
	"runtime-parachains/runtime-benchmarks",
	"pallet-xcm-benchmarks/runtime-benchmarks",
]
try-runtime = [
	"frame-executive/try-runtime",
	"frame-try-runtime",
	"frame-system/try-runtime",
	"pallet-authority-discovery/try-runtime",
	"pallet-authorship/try-runtime",
	"pallet-bags-list/try-runtime",
	"pallet-balances/try-runtime",
	"pallet-bounties/try-runtime",
	"pallet-child-bounties/try-runtime",
	"pallet-transaction-payment/try-runtime",
	"pallet-collective/try-runtime",
	"pallet-conviction-voting/try-runtime",
	"pallet-elections-phragmen/try-runtime",
	"pallet-election-provider-multi-phase/try-runtime",
	"pallet-fast-unstake/try-runtime",
	"pallet-democracy/try-runtime",
	"pallet-gilt/try-runtime",
	"pallet-grandpa/try-runtime",
	"pallet-identity/try-runtime",
	"pallet-im-online/try-runtime",
	"pallet-indices/try-runtime",
	"pallet-membership/try-runtime",
	"pallet-multisig/try-runtime",
	"pallet-nomination-pools/try-runtime",
	"pallet-offences/try-runtime",
	"pallet-preimage/try-runtime",
	"pallet-proxy/try-runtime",
	"pallet-ranked-collective/try-runtime",
	"pallet-recovery/try-runtime",
	"pallet-referenda/try-runtime",
	"pallet-scheduler/try-runtime",
	"pallet-session/try-runtime",
	"pallet-society/try-runtime",
	"pallet-staking/try-runtime",
	"pallet-timestamp/try-runtime",
	"pallet-tips/try-runtime",
	"pallet-treasury/try-runtime",
	"pallet-utility/try-runtime",
	"pallet-vesting/try-runtime",
	"pallet-whitelist/try-runtime",
	"pallet-babe/try-runtime",
	"pallet-xcm/try-runtime",
	"runtime-common/try-runtime",
]
# When enabled, the runtime API will not be build.
#
# This is required by Cumulus to access certain types of the
# runtime without clashing with the runtime API exported functions
# in WASM.
disable-runtime-api = []

# A feature that should be enabled when the runtime should be build for on-chain
# deployment. This will disable stuff that shouldn't be part of the on-chain wasm
# to make it smaller like logging for example.
on-chain-release-build = [
	"sp-api/disable-logging",
]

# Set timing constants (e.g. session period) to faster versions to speed up testing.
fast-runtime = []

runtime-metrics = ["runtime-parachains/runtime-metrics", "sp-io/with-tracing"]<|MERGE_RESOLUTION|>--- conflicted
+++ resolved
@@ -1,10 +1,6 @@
 [package]
 name = "kusama-runtime"
-<<<<<<< HEAD
-version = "0.9.28"
-=======
 version = "0.9.29"
->>>>>>> fa54983d
 authors = ["Parity Technologies <admin@parity.io>"]
 edition = "2021"
 build = "build.rs"
@@ -20,68 +16,26 @@
 static_assertions = "1.1.0"
 smallvec = "1.8.0"
 
-authority-discovery-primitives = { package = "sp-authority-discovery", git = "https://github.com/paritytech/substrate", default-features = false , branch = "polkadot-v0.9.28" }
-babe-primitives = { package = "sp-consensus-babe", git = "https://github.com/paritytech/substrate", default-features = false , branch = "polkadot-v0.9.28" }
-beefy-primitives = { git = "https://github.com/paritytech/substrate", default-features = false , branch = "polkadot-v0.9.28" }
+authority-discovery-primitives = { package = "sp-authority-discovery", git = "https://github.com/paritytech/substrate", branch = "master", default-features = false }
+babe-primitives = { package = "sp-consensus-babe", git = "https://github.com/paritytech/substrate", branch = "master", default-features = false }
+beefy-primitives = { git = "https://github.com/paritytech/substrate", branch = "master", default-features = false }
 kusama-runtime-constants = { package = "kusama-runtime-constants", path = "./constants", default-features = false }
-sp-api = { git = "https://github.com/paritytech/substrate", default-features = false , branch = "polkadot-v0.9.28" }
-inherents = { package = "sp-inherents", git = "https://github.com/paritytech/substrate", default-features = false , branch = "polkadot-v0.9.28" }
-offchain-primitives = { package = "sp-offchain", git = "https://github.com/paritytech/substrate", default-features = false , branch = "polkadot-v0.9.28" }
-sp-std = { package = "sp-std", git = "https://github.com/paritytech/substrate", default-features = false , branch = "polkadot-v0.9.28" }
-sp-arithmetic = { package = "sp-arithmetic", git = "https://github.com/paritytech/substrate", default-features = false , branch = "polkadot-v0.9.28" }
-sp-io = { git = "https://github.com/paritytech/substrate", default-features = false , branch = "polkadot-v0.9.28" }
-sp-mmr-primitives = { git = "https://github.com/paritytech/substrate", default-features = false , branch = "polkadot-v0.9.28" }
-sp-runtime = { git = "https://github.com/paritytech/substrate", default-features = false , branch = "polkadot-v0.9.28" }
-sp-staking = { git = "https://github.com/paritytech/substrate", default-features = false , branch = "polkadot-v0.9.28" }
-sp-core = { git = "https://github.com/paritytech/substrate", default-features = false , branch = "polkadot-v0.9.28" }
-sp-session = { git = "https://github.com/paritytech/substrate", default-features = false , branch = "polkadot-v0.9.28" }
-sp-version = { git = "https://github.com/paritytech/substrate", default-features = false , branch = "polkadot-v0.9.28" }
-tx-pool-api = { package = "sp-transaction-pool", git = "https://github.com/paritytech/substrate", default-features = false , branch = "polkadot-v0.9.28" }
-block-builder-api = { package = "sp-block-builder", git = "https://github.com/paritytech/substrate", default-features = false , branch = "polkadot-v0.9.28" }
-sp-npos-elections = { git = "https://github.com/paritytech/substrate", default-features = false , branch = "polkadot-v0.9.28" }
-
-<<<<<<< HEAD
-pallet-authority-discovery = { git = "https://github.com/paritytech/substrate", default-features = false , branch = "polkadot-v0.9.28" }
-pallet-authorship = { git = "https://github.com/paritytech/substrate", default-features = false , branch = "polkadot-v0.9.28" }
-pallet-babe = { git = "https://github.com/paritytech/substrate", default-features = false , branch = "polkadot-v0.9.28" }
-pallet-bags-list = { git = "https://github.com/paritytech/substrate", default-features = false , branch = "polkadot-v0.9.28" }
-pallet-balances = { git = "https://github.com/paritytech/substrate", default-features = false , branch = "polkadot-v0.9.28" }
-pallet-bounties = { git = "https://github.com/paritytech/substrate", default-features = false , branch = "polkadot-v0.9.28" }
-pallet-child-bounties = { git = "https://github.com/paritytech/substrate", default-features = false , branch = "polkadot-v0.9.28" }
-pallet-transaction-payment = { git = "https://github.com/paritytech/substrate", default-features = false , branch = "polkadot-v0.9.28" }
-pallet-transaction-payment-rpc-runtime-api = { git = "https://github.com/paritytech/substrate", default-features = false , branch = "polkadot-v0.9.28" }
-pallet-nomination-pools-runtime-api = { git = "https://github.com/paritytech/substrate", default-features = false , branch = "polkadot-v0.9.28" }
-pallet-collective = { git = "https://github.com/paritytech/substrate", default-features = false , branch = "polkadot-v0.9.28" }
-pallet-democracy = { git = "https://github.com/paritytech/substrate", default-features = false , branch = "polkadot-v0.9.28" }
-pallet-elections-phragmen = { git = "https://github.com/paritytech/substrate", default-features = false , branch = "polkadot-v0.9.28" }
-pallet-election-provider-multi-phase = { git = "https://github.com/paritytech/substrate", default-features = false , branch = "polkadot-v0.9.28" }
-frame-executive = { git = "https://github.com/paritytech/substrate", default-features = false , branch = "polkadot-v0.9.28" }
-pallet-grandpa = { git = "https://github.com/paritytech/substrate", default-features = false , branch = "polkadot-v0.9.28" }
-pallet-gilt = { git = "https://github.com/paritytech/substrate", default-features = false , branch = "polkadot-v0.9.28" }
-pallet-identity = { git = "https://github.com/paritytech/substrate", default-features = false , branch = "polkadot-v0.9.28" }
-pallet-im-online = { git = "https://github.com/paritytech/substrate", default-features = false , branch = "polkadot-v0.9.28" }
-pallet-indices = { git = "https://github.com/paritytech/substrate", default-features = false , branch = "polkadot-v0.9.28" }
-pallet-membership = { git = "https://github.com/paritytech/substrate", default-features = false , branch = "polkadot-v0.9.28" }
-pallet-multisig = { git = "https://github.com/paritytech/substrate", default-features = false , branch = "polkadot-v0.9.28" }
-pallet-nomination-pools = { git = "https://github.com/paritytech/substrate", default-features = false , branch = "polkadot-v0.9.28" }
-pallet-offences = { git = "https://github.com/paritytech/substrate", default-features = false , branch = "polkadot-v0.9.28" }
-pallet-preimage = { git = "https://github.com/paritytech/substrate", default-features = false , branch = "polkadot-v0.9.28" }
-pallet-proxy = { git = "https://github.com/paritytech/substrate", default-features = false , branch = "polkadot-v0.9.28" }
-pallet-recovery = { git = "https://github.com/paritytech/substrate", default-features = false , branch = "polkadot-v0.9.28" }
-pallet-scheduler = { git = "https://github.com/paritytech/substrate", default-features = false , branch = "polkadot-v0.9.28" }
-pallet-session = { git = "https://github.com/paritytech/substrate", default-features = false , branch = "polkadot-v0.9.28" }
-pallet-society = { git = "https://github.com/paritytech/substrate", default-features = false , branch = "polkadot-v0.9.28" }
-frame-support = { git = "https://github.com/paritytech/substrate", default-features = false , branch = "polkadot-v0.9.28" }
-pallet-staking = { git = "https://github.com/paritytech/substrate", default-features = false , branch = "polkadot-v0.9.28" }
-pallet-staking-reward-fn = { git = "https://github.com/paritytech/substrate", default-features = false , branch = "polkadot-v0.9.28" }
-frame-system = {git = "https://github.com/paritytech/substrate", default-features = false , branch = "polkadot-v0.9.28" }
-frame-system-rpc-runtime-api = { git = "https://github.com/paritytech/substrate", default-features = false , branch = "polkadot-v0.9.28" }
-pallet-timestamp = { git = "https://github.com/paritytech/substrate", default-features = false , branch = "polkadot-v0.9.28" }
-pallet-tips = { git = "https://github.com/paritytech/substrate", default-features = false , branch = "polkadot-v0.9.28" }
-pallet-treasury = { git = "https://github.com/paritytech/substrate", default-features = false , branch = "polkadot-v0.9.28" }
-pallet-utility = { git = "https://github.com/paritytech/substrate", default-features = false , branch = "polkadot-v0.9.28" }
-pallet-vesting = { git = "https://github.com/paritytech/substrate", default-features = false , branch = "polkadot-v0.9.28" }
-=======
+sp-api = { git = "https://github.com/paritytech/substrate", branch = "master", default-features = false }
+inherents = { package = "sp-inherents", git = "https://github.com/paritytech/substrate", branch = "master", default-features = false }
+offchain-primitives = { package = "sp-offchain", git = "https://github.com/paritytech/substrate", branch = "master", default-features = false }
+sp-std = { package = "sp-std", git = "https://github.com/paritytech/substrate", branch = "master", default-features = false }
+sp-arithmetic = { package = "sp-arithmetic", git = "https://github.com/paritytech/substrate", branch = "master", default-features = false }
+sp-io = { git = "https://github.com/paritytech/substrate", branch = "master", default-features = false }
+sp-mmr-primitives = { git = "https://github.com/paritytech/substrate", branch = "master", default-features = false }
+sp-runtime = { git = "https://github.com/paritytech/substrate", branch = "master", default-features = false }
+sp-staking = { git = "https://github.com/paritytech/substrate", branch = "master", default-features = false }
+sp-core = { git = "https://github.com/paritytech/substrate", branch = "master", default-features = false }
+sp-session = { git = "https://github.com/paritytech/substrate", branch = "master", default-features = false }
+sp-version = { git = "https://github.com/paritytech/substrate", branch = "master", default-features = false }
+tx-pool-api = { package = "sp-transaction-pool", git = "https://github.com/paritytech/substrate", branch = "master", default-features = false }
+block-builder-api = { package = "sp-block-builder", git = "https://github.com/paritytech/substrate", branch = "master", default-features = false }
+sp-npos-elections = { git = "https://github.com/paritytech/substrate", branch = "master", default-features = false }
+
 pallet-authority-discovery = { git = "https://github.com/paritytech/substrate", branch = "master", default-features = false }
 pallet-authorship = { git = "https://github.com/paritytech/substrate", branch = "master", default-features = false }
 pallet-babe = { git = "https://github.com/paritytech/substrate", branch = "master", default-features = false }
@@ -127,18 +81,17 @@
 pallet-utility = { git = "https://github.com/paritytech/substrate", branch = "master", default-features = false }
 pallet-vesting = { git = "https://github.com/paritytech/substrate", branch = "master", default-features = false }
 pallet-whitelist = { git = "https://github.com/paritytech/substrate", branch = "master", default-features = false }
->>>>>>> fa54983d
 pallet-xcm = { path = "../../xcm/pallet-xcm", default-features = false }
 pallet-xcm-benchmarks = { path = "../../xcm/pallet-xcm-benchmarks", default-features = false, optional = true }
-frame-election-provider-support = { git = "https://github.com/paritytech/substrate", default-features = false , branch = "polkadot-v0.9.28" }
-
-frame-benchmarking = { git = "https://github.com/paritytech/substrate", default-features = false, optional = true , branch = "polkadot-v0.9.28" }
-frame-try-runtime = { git = "https://github.com/paritytech/substrate", default-features = false, optional = true , branch = "polkadot-v0.9.28" }
-pallet-offences-benchmarking = { git = "https://github.com/paritytech/substrate", default-features = false, optional = true , branch = "polkadot-v0.9.28" }
-pallet-session-benchmarking = { git = "https://github.com/paritytech/substrate", default-features = false, optional = true , branch = "polkadot-v0.9.28" }
-pallet-nomination-pools-benchmarking = { git = "https://github.com/paritytech/substrate", default-features = false, optional = true , branch = "polkadot-v0.9.28" }
-frame-system-benchmarking = { git = "https://github.com/paritytech/substrate", default-features = false, optional = true , branch = "polkadot-v0.9.28" }
-pallet-election-provider-support-benchmarking = { git = "https://github.com/paritytech/substrate", default-features = false, optional = true , branch = "polkadot-v0.9.28" }
+frame-election-provider-support = { git = "https://github.com/paritytech/substrate", branch = "master", default-features = false }
+
+frame-benchmarking = { git = "https://github.com/paritytech/substrate", branch = "master", default-features = false, optional = true }
+frame-try-runtime = { git = "https://github.com/paritytech/substrate", branch = "master", default-features = false, optional = true }
+pallet-offences-benchmarking = { git = "https://github.com/paritytech/substrate", branch = "master", default-features = false, optional = true }
+pallet-session-benchmarking = { git = "https://github.com/paritytech/substrate", branch = "master", default-features = false, optional = true }
+pallet-nomination-pools-benchmarking = { git = "https://github.com/paritytech/substrate", branch = "master", default-features = false, optional = true }
+frame-system-benchmarking = { git = "https://github.com/paritytech/substrate", branch = "master", default-features = false, optional = true }
+pallet-election-provider-support-benchmarking = { git = "https://github.com/paritytech/substrate", branch = "master", default-features = false, optional = true }
 hex-literal = { version = "0.3.4", optional = true }
 
 runtime-common = { package = "polkadot-runtime-common", path = "../common", default-features = false }
@@ -152,16 +105,16 @@
 [dev-dependencies]
 hex-literal = "0.3.4"
 tiny-keccak = { version = "2.0.2", features = ["keccak"] }
-keyring = { package = "sp-keyring", git = "https://github.com/paritytech/substrate", branch = "polkadot-v0.9.28" }
-sp-trie = { git = "https://github.com/paritytech/substrate", branch = "polkadot-v0.9.28" }
+keyring = { package = "sp-keyring", git = "https://github.com/paritytech/substrate", branch = "master" }
+sp-trie = { git = "https://github.com/paritytech/substrate", branch = "master" }
 separator = "0.4.1"
 serde_json = "1.0.81"
-remote-externalities = { git = "https://github.com/paritytech/substrate", branch = "polkadot-v0.9.28" }
+remote-externalities = { git = "https://github.com/paritytech/substrate", branch = "master" }
 tokio = { version = "1.19.2", features = ["macros"] }
-sp-tracing = { git = "https://github.com/paritytech/substrate", default-features = false , branch = "polkadot-v0.9.28" }
+sp-tracing = { git = "https://github.com/paritytech/substrate", branch = "master", default-features = false }
 
 [build-dependencies]
-substrate-wasm-builder = { git = "https://github.com/paritytech/substrate", branch = "polkadot-v0.9.28" }
+substrate-wasm-builder = { git = "https://github.com/paritytech/substrate", branch = "master" }
 
 [features]
 default = ["std"]
