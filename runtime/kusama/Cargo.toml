--- conflicted
+++ resolved
@@ -30,7 +30,6 @@
 tx-pool-api = { package = "sp-transaction-pool", git = "https://github.com/paritytech/substrate", default-features = false , branch = "bkchr-inherent-something-future" }
 block-builder-api = { package = "sp-block-builder", git = "https://github.com/paritytech/substrate", default-features = false , branch = "bkchr-inherent-something-future" }
 
-<<<<<<< HEAD
 pallet-authority-discovery = { git = "https://github.com/paritytech/substrate", default-features = false , branch = "bkchr-inherent-something-future" }
 pallet-authorship = { git = "https://github.com/paritytech/substrate", default-features = false , branch = "bkchr-inherent-something-future" }
 pallet-babe = { git = "https://github.com/paritytech/substrate", default-features = false , branch = "bkchr-inherent-something-future" }
@@ -40,7 +39,8 @@
 pallet-transaction-payment-rpc-runtime-api = { git = "https://github.com/paritytech/substrate", default-features = false , branch = "bkchr-inherent-something-future" }
 pallet-collective = { git = "https://github.com/paritytech/substrate", default-features = false , branch = "bkchr-inherent-something-future" }
 pallet-democracy = { git = "https://github.com/paritytech/substrate", default-features = false , branch = "bkchr-inherent-something-future" }
-pallet-elections-phragmen = { package = "pallet-elections-phragmen", git = "https://github.com/paritytech/substrate", default-features = false , branch = "bkchr-inherent-something-future" }
+pallet-elections-phragmen = { git = "https://github.com/paritytech/substrate", default-features = false , branch = "bkchr-inherent-something-future" }
+pallet-election-provider-multi-phase = { git = "https://github.com/paritytech/substrate", default-features = false , branch = "bkchr-inherent-something-future" }
 frame-executive = { git = "https://github.com/paritytech/substrate", default-features = false , branch = "bkchr-inherent-something-future" }
 pallet-grandpa = { git = "https://github.com/paritytech/substrate", default-features = false , branch = "bkchr-inherent-something-future" }
 pallet-identity = { git = "https://github.com/paritytech/substrate", default-features = false , branch = "bkchr-inherent-something-future" }
@@ -58,7 +58,7 @@
 pallet-society = { git = "https://github.com/paritytech/substrate", default-features = false , branch = "bkchr-inherent-something-future" }
 frame-support = { git = "https://github.com/paritytech/substrate", default-features = false , branch = "bkchr-inherent-something-future" }
 pallet-staking = { git = "https://github.com/paritytech/substrate", default-features = false , branch = "bkchr-inherent-something-future" }
-pallet-staking-reward-curve = { package = "pallet-staking-reward-curve", git = "https://github.com/paritytech/substrate", branch = "bkchr-inherent-something-future" }
+pallet-staking-reward-curve = { git = "https://github.com/paritytech/substrate", branch = "bkchr-inherent-something-future" }
 frame-system = {git = "https://github.com/paritytech/substrate", default-features = false , branch = "bkchr-inherent-something-future" }
 frame-system-rpc-runtime-api = { git = "https://github.com/paritytech/substrate", default-features = false , branch = "bkchr-inherent-something-future" }
 pallet-timestamp = { git = "https://github.com/paritytech/substrate", default-features = false , branch = "bkchr-inherent-something-future" }
@@ -68,53 +68,10 @@
 pallet-vesting = { git = "https://github.com/paritytech/substrate", default-features = false , branch = "bkchr-inherent-something-future" }
 
 frame-benchmarking = { git = "https://github.com/paritytech/substrate", default-features = false, optional = true , branch = "bkchr-inherent-something-future" }
+frame-try-runtime = { git = "https://github.com/paritytech/substrate", default-features = false, optional = true , branch = "bkchr-inherent-something-future" }
 pallet-offences-benchmarking = { git = "https://github.com/paritytech/substrate", default-features = false, optional = true , branch = "bkchr-inherent-something-future" }
 pallet-session-benchmarking = { git = "https://github.com/paritytech/substrate", default-features = false, optional = true , branch = "bkchr-inherent-something-future" }
 frame-system-benchmarking = { git = "https://github.com/paritytech/substrate", default-features = false, optional = true , branch = "bkchr-inherent-something-future" }
-=======
-pallet-authority-discovery = { git = "https://github.com/paritytech/substrate", branch = "master", default-features = false }
-pallet-authorship = { git = "https://github.com/paritytech/substrate", branch = "master", default-features = false }
-pallet-babe = { git = "https://github.com/paritytech/substrate", branch = "master", default-features = false }
-pallet-balances = { git = "https://github.com/paritytech/substrate", branch = "master", default-features = false }
-pallet-bounties = { git = "https://github.com/paritytech/substrate", branch = "master", default-features = false }
-pallet-transaction-payment = { git = "https://github.com/paritytech/substrate", branch = "master", default-features = false }
-pallet-transaction-payment-rpc-runtime-api = { git = "https://github.com/paritytech/substrate", branch = "master", default-features = false }
-pallet-collective = { git = "https://github.com/paritytech/substrate", branch = "master", default-features = false }
-pallet-democracy = { git = "https://github.com/paritytech/substrate", branch = "master", default-features = false }
-pallet-elections-phragmen = { git = "https://github.com/paritytech/substrate", branch = "master", default-features = false }
-pallet-election-provider-multi-phase = { git = "https://github.com/paritytech/substrate", branch = "master", default-features = false }
-frame-executive = { git = "https://github.com/paritytech/substrate", branch = "master", default-features = false }
-pallet-grandpa = { git = "https://github.com/paritytech/substrate", branch = "master", default-features = false }
-pallet-identity = { git = "https://github.com/paritytech/substrate", branch = "master", default-features = false }
-pallet-im-online = { git = "https://github.com/paritytech/substrate", branch = "master", default-features = false }
-pallet-indices = { git = "https://github.com/paritytech/substrate", branch = "master", default-features = false }
-pallet-membership = { git = "https://github.com/paritytech/substrate", branch = "master", default-features = false }
-pallet-multisig = { git = "https://github.com/paritytech/substrate", branch = "master", default-features = false }
-pallet-nicks = { git = "https://github.com/paritytech/substrate", branch = "master", default-features = false }
-pallet-offences = { git = "https://github.com/paritytech/substrate", branch = "master", default-features = false }
-pallet-proxy = { git = "https://github.com/paritytech/substrate", branch = "master", default-features = false }
-pallet-randomness-collective-flip = { git = "https://github.com/paritytech/substrate", branch = "master", default-features = false }
-pallet-recovery = { git = "https://github.com/paritytech/substrate", branch = "master", default-features = false }
-pallet-scheduler = { git = "https://github.com/paritytech/substrate", branch = "master", default-features = false }
-pallet-session = { git = "https://github.com/paritytech/substrate", branch = "master", default-features = false }
-pallet-society = { git = "https://github.com/paritytech/substrate", branch = "master", default-features = false }
-frame-support = { git = "https://github.com/paritytech/substrate", branch = "master", default-features = false }
-pallet-staking = { git = "https://github.com/paritytech/substrate", branch = "master", default-features = false }
-pallet-staking-reward-curve = { git = "https://github.com/paritytech/substrate", branch = "master" }
-frame-system = {git = "https://github.com/paritytech/substrate", branch = "master", default-features = false }
-frame-system-rpc-runtime-api = { git = "https://github.com/paritytech/substrate", branch = "master", default-features = false }
-pallet-timestamp = { git = "https://github.com/paritytech/substrate", branch = "master", default-features = false }
-pallet-tips = { git = "https://github.com/paritytech/substrate", branch = "master", default-features = false }
-pallet-treasury = { git = "https://github.com/paritytech/substrate", branch = "master", default-features = false }
-pallet-utility = { git = "https://github.com/paritytech/substrate", branch = "master", default-features = false }
-pallet-vesting = { git = "https://github.com/paritytech/substrate", branch = "master", default-features = false }
-
-frame-benchmarking = { git = "https://github.com/paritytech/substrate", branch = "master", default-features = false, optional = true }
-frame-try-runtime = { git = "https://github.com/paritytech/substrate", branch = "master", default-features = false, optional = true }
-pallet-offences-benchmarking = { git = "https://github.com/paritytech/substrate", branch = "master", default-features = false, optional = true }
-pallet-session-benchmarking = { git = "https://github.com/paritytech/substrate", branch = "master", default-features = false, optional = true }
-frame-system-benchmarking = { git = "https://github.com/paritytech/substrate", branch = "master", default-features = false, optional = true }
->>>>>>> 3248c15b
 hex-literal = { version = "0.3.1", optional = true }
 
 runtime-common = { package = "polkadot-runtime-common", path = "../common", default-features = false }
