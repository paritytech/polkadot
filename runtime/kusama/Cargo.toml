[package]
name = "kusama-runtime"
version = "0.9.33"
authors = ["Parity Technologies <admin@parity.io>"]
edition = "2021"
build = "build.rs"

[dependencies]
bitvec = { version = "1.0.0", default-features = false, features = ["alloc"] }
parity-scale-codec = { version = "3.1.5", default-features = false, features = ["derive", "max-encoded-len"] }
scale-info = { version = "2.1.2", default-features = false, features = ["derive"] }
log = { version = "0.4.17", default-features = false }
rustc-hex = { version = "2.1.0", default-features = false }
serde = { version = "1.0.137", default-features = false }
serde_derive = { version = "1.0.117", optional = true }
static_assertions = "1.1.0"
smallvec = "1.8.0"

authority-discovery-primitives = { package = "sp-authority-discovery", git = "https://github.com/paritytech/substrate", branch = "master", default-features = false }
babe-primitives = { package = "sp-consensus-babe", git = "https://github.com/paritytech/substrate", branch = "master", default-features = false }
beefy-primitives = { git = "https://github.com/paritytech/substrate", branch = "master", default-features = false, package = "sp-beefy" }
kusama-runtime-constants = { package = "kusama-runtime-constants", path = "./constants", default-features = false }
sp-api = { git = "https://github.com/paritytech/substrate", branch = "master", default-features = false }
inherents = { package = "sp-inherents", git = "https://github.com/paritytech/substrate", branch = "master", default-features = false }
offchain-primitives = { package = "sp-offchain", git = "https://github.com/paritytech/substrate", branch = "master", default-features = false }
sp-std = { package = "sp-std", git = "https://github.com/paritytech/substrate", branch = "master", default-features = false }
sp-arithmetic = { package = "sp-arithmetic", git = "https://github.com/paritytech/substrate", branch = "master", default-features = false }
sp-io = { git = "https://github.com/paritytech/substrate", branch = "master", default-features = false }
sp-mmr-primitives = { git = "https://github.com/paritytech/substrate", branch = "master", default-features = false }
sp-runtime = { git = "https://github.com/paritytech/substrate", branch = "master", default-features = false }
sp-staking = { git = "https://github.com/paritytech/substrate", branch = "master", default-features = false }
sp-core = { git = "https://github.com/paritytech/substrate", branch = "master", default-features = false }
sp-session = { git = "https://github.com/paritytech/substrate", branch = "master", default-features = false }
sp-version = { git = "https://github.com/paritytech/substrate", branch = "master", default-features = false }
tx-pool-api = { package = "sp-transaction-pool", git = "https://github.com/paritytech/substrate", branch = "master", default-features = false }
block-builder-api = { package = "sp-block-builder", git = "https://github.com/paritytech/substrate", branch = "master", default-features = false }
sp-npos-elections = { git = "https://github.com/paritytech/substrate", branch = "master", default-features = false }

pallet-authority-discovery = { git = "https://github.com/paritytech/substrate", branch = "master", default-features = false }
pallet-authorship = { git = "https://github.com/paritytech/substrate", branch = "master", default-features = false }
pallet-babe = { git = "https://github.com/paritytech/substrate", branch = "master", default-features = false }
pallet-bags-list = { git = "https://github.com/paritytech/substrate", branch = "master", default-features = false }
pallet-balances = { git = "https://github.com/paritytech/substrate", branch = "master", default-features = false }
pallet-bounties = { git = "https://github.com/paritytech/substrate", branch = "master", default-features = false }
pallet-child-bounties = { git = "https://github.com/paritytech/substrate", branch = "master", default-features = false }
pallet-transaction-payment = { git = "https://github.com/paritytech/substrate", branch = "master", default-features = false }
pallet-transaction-payment-rpc-runtime-api = { git = "https://github.com/paritytech/substrate", branch = "master", default-features = false }
pallet-nomination-pools-runtime-api = { git = "https://github.com/paritytech/substrate", branch = "master", default-features = false }
pallet-collective = { git = "https://github.com/paritytech/substrate", branch = "master", default-features = false }
pallet-conviction-voting = { git = "https://github.com/paritytech/substrate", branch = "master", default-features = false }
pallet-democracy = { git = "https://github.com/paritytech/substrate", branch = "master", default-features = false }
pallet-elections-phragmen = { git = "https://github.com/paritytech/substrate", branch = "master", default-features = false }
pallet-election-provider-multi-phase = { git = "https://github.com/paritytech/substrate", branch = "master", default-features = false }
pallet-fast-unstake = { git = "https://github.com/paritytech/substrate", branch = "master", default-features = false }
frame-executive = { git = "https://github.com/paritytech/substrate", branch = "master", default-features = false }
pallet-grandpa = { git = "https://github.com/paritytech/substrate", branch = "master", default-features = false }
pallet-gilt = { git = "https://github.com/paritytech/substrate", branch = "master", default-features = false }
pallet-identity = { git = "https://github.com/paritytech/substrate", branch = "master", default-features = false }
pallet-im-online = { git = "https://github.com/paritytech/substrate", branch = "master", default-features = false }
pallet-indices = { git = "https://github.com/paritytech/substrate", branch = "master", default-features = false }
pallet-membership = { git = "https://github.com/paritytech/substrate", branch = "master", default-features = false }
pallet-multisig = { git = "https://github.com/paritytech/substrate", branch = "master", default-features = false }
pallet-nomination-pools = { git = "https://github.com/paritytech/substrate", branch = "master", default-features = false }
pallet-offences = { git = "https://github.com/paritytech/substrate", branch = "master", default-features = false }
pallet-preimage = { git = "https://github.com/paritytech/substrate", branch = "master", default-features = false }
pallet-proxy = { git = "https://github.com/paritytech/substrate", branch = "master", default-features = false }
pallet-ranked-collective = { git = "https://github.com/paritytech/substrate", branch = "master", default-features = false }
pallet-recovery = { git = "https://github.com/paritytech/substrate", branch = "master", default-features = false }
pallet-referenda = { git = "https://github.com/paritytech/substrate", branch = "master", default-features = false }
pallet-scheduler = { git = "https://github.com/paritytech/substrate", branch = "master", default-features = false }
pallet-session = { git = "https://github.com/paritytech/substrate", branch = "master", default-features = false }
pallet-society = { git = "https://github.com/paritytech/substrate", branch = "master", default-features = false }
frame-support = { git = "https://github.com/paritytech/substrate", branch = "master", default-features = false }
pallet-staking = { git = "https://github.com/paritytech/substrate", branch = "master", default-features = false }
frame-system = {git = "https://github.com/paritytech/substrate", branch = "master", default-features = false }
frame-system-rpc-runtime-api = { git = "https://github.com/paritytech/substrate", branch = "master", default-features = false }
pallet-timestamp = { git = "https://github.com/paritytech/substrate", branch = "master", default-features = false }
pallet-tips = { git = "https://github.com/paritytech/substrate", branch = "master", default-features = false }
pallet-treasury = { git = "https://github.com/paritytech/substrate", branch = "master", default-features = false }
pallet-utility = { git = "https://github.com/paritytech/substrate", branch = "master", default-features = false }
pallet-vesting = { git = "https://github.com/paritytech/substrate", branch = "master", default-features = false }
pallet-whitelist = { git = "https://github.com/paritytech/substrate", branch = "master", default-features = false }
pallet-xcm = { path = "../../xcm/pallet-xcm", default-features = false }
pallet-xcm-benchmarks = { path = "../../xcm/pallet-xcm-benchmarks", default-features = false, optional = true }
frame-election-provider-support = { git = "https://github.com/paritytech/substrate", branch = "master", default-features = false }

frame-benchmarking = { git = "https://github.com/paritytech/substrate", branch = "master", default-features = false, optional = true }
frame-try-runtime = { git = "https://github.com/paritytech/substrate", branch = "master", default-features = false, optional = true }
pallet-offences-benchmarking = { git = "https://github.com/paritytech/substrate", branch = "master", default-features = false, optional = true }
pallet-session-benchmarking = { git = "https://github.com/paritytech/substrate", branch = "master", default-features = false, optional = true }
pallet-nomination-pools-benchmarking = { git = "https://github.com/paritytech/substrate", branch = "master", default-features = false, optional = true }
frame-system-benchmarking = { git = "https://github.com/paritytech/substrate", branch = "master", default-features = false, optional = true }
pallet-election-provider-support-benchmarking = { git = "https://github.com/paritytech/substrate", branch = "master", default-features = false, optional = true }
hex-literal = { version = "0.3.4", optional = true }

runtime-common = { package = "polkadot-runtime-common", path = "../common", default-features = false }
runtime-parachains = { package = "polkadot-runtime-parachains", path = "../parachains", default-features = false }
primitives = { package = "polkadot-primitives", path = "../../primitives", default-features = false }

xcm = { package = "xcm", path = "../../xcm", default-features = false }
xcm-executor = { package = "xcm-executor", path = "../../xcm/xcm-executor", default-features = false }
xcm-builder = { package = "xcm-builder", path = "../../xcm/xcm-builder", default-features = false }

[dev-dependencies]
hex-literal = "0.3.4"
tiny-keccak = { version = "2.0.2", features = ["keccak"] }
keyring = { package = "sp-keyring", git = "https://github.com/paritytech/substrate", branch = "master" }
sp-trie = { git = "https://github.com/paritytech/substrate", branch = "master" }
separator = "0.4.1"
serde_json = "1.0.81"
<<<<<<< HEAD
remote-externalities = { git = "https://github.com/paritytech/substrate", branch = "master", package = "frame-remote-externalities" }
tokio = { version = "1.19.2", features = ["macros"] }
=======
remote-externalities = { git = "https://github.com/paritytech/substrate", branch = "master" }
tokio = { version = "1.22.0", features = ["macros"] }
>>>>>>> 2821cc05
sp-tracing = { git = "https://github.com/paritytech/substrate", branch = "master", default-features = false }

[build-dependencies]
substrate-wasm-builder = { git = "https://github.com/paritytech/substrate", branch = "master" }

[features]
default = ["std"]
no_std = []
only-staking = []
std = [
	"authority-discovery-primitives/std",
	"bitvec/std",
	"primitives/std",
	"rustc-hex/std",
	"parity-scale-codec/std",
	"scale-info/std",
	"inherents/std",
	"sp-core/std",
	"sp-api/std",
	"tx-pool-api/std",
	"block-builder-api/std",
	"offchain-primitives/std",
	"sp-std/std",
	"sp-io/std",
	"frame-support/std",
	"frame-executive/std",
	"pallet-authority-discovery/std",
	"pallet-authorship/std",
	"pallet-bags-list/std",
	"pallet-balances/std",
	"pallet-bounties/std",
	"pallet-child-bounties/std",
	"pallet-transaction-payment/std",
	"pallet-transaction-payment-rpc-runtime-api/std",
	"pallet-collective/std",
	"pallet-conviction-voting/std",
	"pallet-elections-phragmen/std",
	"pallet-election-provider-multi-phase/std",
	"pallet-fast-unstake/std",
	"pallet-democracy/std",
	"pallet-gilt/std",
	"pallet-grandpa/std",
	"pallet-identity/std",
	"pallet-im-online/std",
	"pallet-indices/std",
	"pallet-membership/std",
	"pallet-multisig/std",
	"pallet-nomination-pools/std",
	"pallet-nomination-pools-runtime-api/std",
	"pallet-offences/std",
	"pallet-preimage/std",
	"pallet-proxy/std",
	"pallet-ranked-collective/std",
	"pallet-recovery/std",
	"pallet-referenda/std",
	"pallet-scheduler/std",
	"pallet-session/std",
	"pallet-society/std",
	"pallet-staking/std",
	"pallet-timestamp/std",
	"pallet-tips/std",
	"pallet-treasury/std",
	"pallet-utility/std",
	"pallet-vesting/std",
	"pallet-whitelist/std",
	"pallet-babe/std",
	"pallet-xcm/std",
	"sp-mmr-primitives/std",
	"sp-runtime/std",
	"sp-staking/std",
	"frame-system/std",
	"frame-system-rpc-runtime-api/std",
	"sp-version/std",
	"serde_derive",
	"serde/std",
	"log/std",
	"babe-primitives/std",
	"sp-session/std",
	"runtime-common/std",
	"runtime-parachains/std",
	"frame-try-runtime/std",
	"sp-npos-elections/std",
	"beefy-primitives/std",
	"kusama-runtime-constants/std",
	"xcm/std",
	"xcm-executor/std",
	"xcm-builder/std",
	"frame-election-provider-support/std",
]
runtime-benchmarks = [
	"runtime-common/runtime-benchmarks",
	"frame-benchmarking/runtime-benchmarks",
	"frame-support/runtime-benchmarks",
	"frame-system/runtime-benchmarks",
	"sp-runtime/runtime-benchmarks",
	"pallet-babe/runtime-benchmarks",
	"pallet-balances/runtime-benchmarks",
	"pallet-bounties/runtime-benchmarks",
	"pallet-child-bounties/runtime-benchmarks",
	"pallet-collective/runtime-benchmarks",
	"pallet-conviction-voting/runtime-benchmarks",
	"pallet-democracy/runtime-benchmarks",
	"pallet-elections-phragmen/runtime-benchmarks",
	"pallet-election-provider-multi-phase/runtime-benchmarks",
	"pallet-election-provider-support-benchmarking/runtime-benchmarks",
	"pallet-fast-unstake/runtime-benchmarks",
	"pallet-gilt/runtime-benchmarks",
	"pallet-grandpa/runtime-benchmarks",
	"pallet-identity/runtime-benchmarks",
	"pallet-im-online/runtime-benchmarks",
	"pallet-indices/runtime-benchmarks",
	"pallet-membership/runtime-benchmarks",
	"pallet-multisig/runtime-benchmarks",
	"pallet-nomination-pools/runtime-benchmarks",
	"pallet-nomination-pools-benchmarking/runtime-benchmarks",
	"pallet-preimage/runtime-benchmarks",
	"pallet-proxy/runtime-benchmarks",
	"pallet-ranked-collective/runtime-benchmarks",
	"pallet-referenda/runtime-benchmarks",
	"pallet-scheduler/runtime-benchmarks",
	"pallet-society/runtime-benchmarks",
	"pallet-recovery/runtime-benchmarks",
	"pallet-staking/runtime-benchmarks",
	"pallet-timestamp/runtime-benchmarks",
	"pallet-tips/runtime-benchmarks",
	"pallet-treasury/runtime-benchmarks",
	"pallet-utility/runtime-benchmarks",
	"pallet-vesting/runtime-benchmarks",
	"pallet-offences-benchmarking/runtime-benchmarks",
	"pallet-session-benchmarking/runtime-benchmarks",
	"pallet-whitelist/runtime-benchmarks",
	"pallet-xcm/runtime-benchmarks",
	"frame-system-benchmarking/runtime-benchmarks",
	"hex-literal",
	"xcm-builder/runtime-benchmarks",
	"frame-election-provider-support/runtime-benchmarks",
	"pallet-bags-list/runtime-benchmarks",
	"runtime-parachains/runtime-benchmarks",
	"pallet-xcm-benchmarks/runtime-benchmarks",
]
try-runtime = [
	"frame-executive/try-runtime",
	"frame-try-runtime",
	"frame-system/try-runtime",
	"pallet-authority-discovery/try-runtime",
	"pallet-authorship/try-runtime",
	"pallet-bags-list/try-runtime",
	"pallet-balances/try-runtime",
	"pallet-bounties/try-runtime",
	"pallet-child-bounties/try-runtime",
	"pallet-transaction-payment/try-runtime",
	"pallet-collective/try-runtime",
	"pallet-conviction-voting/try-runtime",
	"pallet-elections-phragmen/try-runtime",
	"pallet-election-provider-multi-phase/try-runtime",
	"pallet-fast-unstake/try-runtime",
	"pallet-democracy/try-runtime",
	"pallet-gilt/try-runtime",
	"pallet-grandpa/try-runtime",
	"pallet-identity/try-runtime",
	"pallet-im-online/try-runtime",
	"pallet-indices/try-runtime",
	"pallet-membership/try-runtime",
	"pallet-multisig/try-runtime",
	"pallet-nomination-pools/try-runtime",
	"pallet-offences/try-runtime",
	"pallet-preimage/try-runtime",
	"pallet-proxy/try-runtime",
	"pallet-ranked-collective/try-runtime",
	"pallet-recovery/try-runtime",
	"pallet-referenda/try-runtime",
	"pallet-scheduler/try-runtime",
	"pallet-session/try-runtime",
	"pallet-society/try-runtime",
	"pallet-staking/try-runtime",
	"pallet-timestamp/try-runtime",
	"pallet-tips/try-runtime",
	"pallet-treasury/try-runtime",
	"pallet-utility/try-runtime",
	"pallet-vesting/try-runtime",
	"pallet-whitelist/try-runtime",
	"pallet-babe/try-runtime",
	"pallet-xcm/try-runtime",
	"runtime-common/try-runtime",
]
# When enabled, the runtime API will not be build.
#
# This is required by Cumulus to access certain types of the
# runtime without clashing with the runtime API exported functions
# in WASM.
disable-runtime-api = []

# A feature that should be enabled when the runtime should be build for on-chain
# deployment. This will disable stuff that shouldn't be part of the on-chain wasm
# to make it smaller like logging for example.
on-chain-release-build = [
	"sp-api/disable-logging",
]

# Set timing constants (e.g. session period) to faster versions to speed up testing.
fast-runtime = []

runtime-metrics = ["runtime-parachains/runtime-metrics", "sp-io/with-tracing"]<|MERGE_RESOLUTION|>--- conflicted
+++ resolved
@@ -108,13 +108,8 @@
 sp-trie = { git = "https://github.com/paritytech/substrate", branch = "master" }
 separator = "0.4.1"
 serde_json = "1.0.81"
-<<<<<<< HEAD
 remote-externalities = { git = "https://github.com/paritytech/substrate", branch = "master", package = "frame-remote-externalities" }
-tokio = { version = "1.19.2", features = ["macros"] }
-=======
-remote-externalities = { git = "https://github.com/paritytech/substrate", branch = "master" }
 tokio = { version = "1.22.0", features = ["macros"] }
->>>>>>> 2821cc05
 sp-tracing = { git = "https://github.com/paritytech/substrate", branch = "master", default-features = false }
 
 [build-dependencies]
