--- conflicted
+++ resolved
@@ -7,12 +7,8 @@
 
 [dependencies]
 bitvec = { version = "0.20.1", default-features = false, features = ["alloc"] }
-<<<<<<< HEAD
-parity-scale-codec = { version = "2.0.0", default-features = false, features = ["derive"] }
+parity-scale-codec = { version = "2.2.0", default-features = false, features = ["derive", "max-encoded-len"] }
 scale-info = { version = "0.9.0", default-features = false, features = ["derive"] }
-=======
-parity-scale-codec = { version = "2.2.0", default-features = false, features = ["derive", "max-encoded-len"] }
->>>>>>> b583753a
 log = { version = "0.4.14", default-features = false }
 rustc-hex = { version = "2.1.0", default-features = false }
 serde = { version = "1.0.123", default-features = false }
