// Copyright 2017-2022 Parity Technologies (UK) Ltd.
// This file is part of Polkadot.

// Polkadot is free software: you can redistribute it and/or modify
// it under the terms of the GNU General Public License as published by
// the Free Software Foundation, either version 3 of the License, or
// (at your option) any later version.

// Polkadot is distributed in the hope that it will be useful,
// but WITHOUT ANY WARRANTY; without even the implied warranty of
// MERCHANTABILITY or FITNESS FOR A PARTICULAR PURPOSE.  See the
// GNU General Public License for more details.

// You should have received a copy of the GNU General Public License
// along with Polkadot.  If not, see <http://www.gnu.org/licenses/>.
//! THIS FILE WAS AUTO-GENERATED USING THE SUBSTRATE BENCHMARK CLI VERSION 4.0.0-dev
//! DATE: 2022-11-16 (Y/M/D)
//! HOSTNAME: `bm5`, CPU: `Intel(R) Core(TM) i7-7700K CPU @ 4.20GHz`
//!
//! SHORT-NAME: `block`, LONG-NAME: `BlockExecution`, RUNTIME: `Development`
//! WARMUPS: `10`, REPEAT: `100`
//! WEIGHT-PATH: `runtime/kusama/constants/src/weights/`
//! WEIGHT-METRIC: `Average`, WEIGHT-MUL: `1.0`, WEIGHT-ADD: `0`

// Executed Command:
//   ./target/production/polkadot
//   benchmark
//   overhead
//   --chain=kusama-dev
//   --execution=wasm
//   --wasm-execution=compiled
//   --weight-path=runtime/kusama/constants/src/weights/
//   --warmup=10
//   --repeat=100
//   --header=./file_header.txt

<<<<<<< HEAD
use frame_support::{
	parameter_types,
	weights::{constants::WEIGHT_REF_TIME_PER_NANOS, Weight},
};
=======
use sp_core::parameter_types;
use sp_weights::{constants::WEIGHT_PER_NANOS, Weight};
>>>>>>> b6ccb9ea

parameter_types! {
	/// Time to execute an empty block.
	/// Calculated by multiplying the *Average* with `1.0` and adding `0`.
	///
	/// Stats nanoseconds:
	///   Min, Max: 6_665_440, 6_986_371
	///   Average:  6_731_894
	///   Median:   6_723_700
	///   Std-Dev:  49280.83
	///
	/// Percentiles nanoseconds:
<<<<<<< HEAD
	///   99th: 6_332_047
	///   95th: 6_308_225
	///   75th: 6_236_204
	pub const BlockExecutionWeight: Weight =
		Weight::from_ref_time(WEIGHT_REF_TIME_PER_NANOS.saturating_mul(6_192_341));
=======
	///   99th: 6_876_251
	///   95th: 6_811_463
	///   75th: 6_751_221
	pub const BlockExecutionWeight: Weight = WEIGHT_PER_NANOS.saturating_mul(6_731_894);
>>>>>>> b6ccb9ea
}

#[cfg(test)]
mod test_weights {
	use sp_weights::constants;

	/// Checks that the weight exists and is sane.
	// NOTE: If this test fails but you are sure that the generated values are fine,
	// you can delete it.
	#[test]
	fn sane() {
		let w = super::BlockExecutionWeight::get();

		// At least 100 µs.
		assert!(
			w.ref_time() >= 100u64 * constants::WEIGHT_REF_TIME_PER_MICROS,
			"Weight should be at least 100 µs."
		);
		// At most 50 ms.
		assert!(
			w.ref_time() <= 50u64 * constants::WEIGHT_REF_TIME_PER_MILLIS,
			"Weight should be at most 50 ms."
		);
	}
}<|MERGE_RESOLUTION|>--- conflicted
+++ resolved
@@ -34,15 +34,8 @@
 //   --repeat=100
 //   --header=./file_header.txt
 
-<<<<<<< HEAD
-use frame_support::{
-	parameter_types,
-	weights::{constants::WEIGHT_REF_TIME_PER_NANOS, Weight},
-};
-=======
 use sp_core::parameter_types;
-use sp_weights::{constants::WEIGHT_PER_NANOS, Weight};
->>>>>>> b6ccb9ea
+use sp_weights::{constants::WEIGHT_REF_TIME_PER_NANOS, Weight};
 
 parameter_types! {
 	/// Time to execute an empty block.
@@ -55,18 +48,11 @@
 	///   Std-Dev:  49280.83
 	///
 	/// Percentiles nanoseconds:
-<<<<<<< HEAD
-	///   99th: 6_332_047
-	///   95th: 6_308_225
-	///   75th: 6_236_204
-	pub const BlockExecutionWeight: Weight =
-		Weight::from_ref_time(WEIGHT_REF_TIME_PER_NANOS.saturating_mul(6_192_341));
-=======
 	///   99th: 6_876_251
 	///   95th: 6_811_463
 	///   75th: 6_751_221
-	pub const BlockExecutionWeight: Weight = WEIGHT_PER_NANOS.saturating_mul(6_731_894);
->>>>>>> b6ccb9ea
+	pub const BlockExecutionWeight: Weight =
+		Weight::from_ref_time(WEIGHT_REF_TIME_PER_NANOS.saturating_mul(6_731_894));
 }
 
 #[cfg(test)]
