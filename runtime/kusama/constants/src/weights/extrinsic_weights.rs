--- conflicted
+++ resolved
@@ -34,15 +34,8 @@
 //   --repeat=100
 //   --header=./file_header.txt
 
-<<<<<<< HEAD
-use frame_support::{
-	parameter_types,
-	weights::{constants::WEIGHT_REF_TIME_PER_NANOS, Weight},
-};
-=======
 use sp_core::parameter_types;
-use sp_weights::{constants::WEIGHT_PER_NANOS, Weight};
->>>>>>> b6ccb9ea
+use sp_weights::{constants::WEIGHT_REF_TIME_PER_NANOS, Weight};
 
 parameter_types! {
 	/// Time to execute a NO-OP extrinsic, for example `System::remark`.
@@ -54,20 +47,12 @@
 	///   Median:   94_839
 	///   Std-Dev:  369.49
 	///
-<<<<<<< HEAD
-	/// Percentiles [NS]:
-	///   99th: 87_527
-	///   95th: 86_901
-	///   75th: 86_308
-	pub const ExtrinsicBaseWeight: Weight =
-		Weight::from_ref_time(WEIGHT_REF_TIME_PER_NANOS.saturating_mul(86_309));
-=======
 	/// Percentiles nanoseconds:
 	///   99th: 96_279
 	///   95th: 95_584
 	///   75th: 95_005
-	pub const ExtrinsicBaseWeight: Weight = WEIGHT_PER_NANOS.saturating_mul(94_889);
->>>>>>> b6ccb9ea
+	pub const ExtrinsicBaseWeight: Weight =
+		Weight::from_ref_time(WEIGHT_REF_TIME_PER_NANOS.saturating_mul(94_889));
 }
 
 #[cfg(test)]
