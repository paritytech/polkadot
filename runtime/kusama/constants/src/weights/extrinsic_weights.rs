--- conflicted
+++ resolved
@@ -52,11 +52,7 @@
 	///   95th: 105_257
 	///   75th: 104_647
 	pub const ExtrinsicBaseWeight: Weight =
-<<<<<<< HEAD
-		Weight::from_parts(WEIGHT_REF_TIME_PER_NANOS.saturating_mul(99_912), 0);
-=======
 		Weight::from_ref_time(WEIGHT_REF_TIME_PER_NANOS.saturating_mul(104_517));
->>>>>>> 3dd83314
 }
 
 #[cfg(test)]
