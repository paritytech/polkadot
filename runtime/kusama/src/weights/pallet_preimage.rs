--- conflicted
+++ resolved
@@ -54,19 +54,11 @@
 		// Proof Size summary in bytes:
 		//  Measured:  `175`
 		//  Estimated: `2566`
-<<<<<<< HEAD
-		// Minimum execution time: 22_273 nanoseconds.
-		Weight::from_parts(22_421_000, 0)
-			.saturating_add(Weight::from_parts(0, 2566))
-			// Standard Error: 1
-			.saturating_add(Weight::from_parts(2_386, 0).saturating_mul(s.into()))
-=======
 		// Minimum execution time: 24_429 nanoseconds.
 		Weight::from_ref_time(24_682_000)
 			.saturating_add(Weight::from_proof_size(2566))
 			// Standard Error: 1
 			.saturating_add(Weight::from_ref_time(2_296).saturating_mul(s.into()))
->>>>>>> 3dd83314
 			.saturating_add(T::DbWeight::get().reads(1))
 			.saturating_add(T::DbWeight::get().writes(2))
 	}
@@ -79,19 +71,11 @@
 		// Proof Size summary in bytes:
 		//  Measured:  `106`
 		//  Estimated: `2566`
-<<<<<<< HEAD
-		// Minimum execution time: 14_410 nanoseconds.
-		Weight::from_parts(14_494_000, 0)
-			.saturating_add(Weight::from_parts(0, 2566))
-			// Standard Error: 1
-			.saturating_add(Weight::from_parts(2_388, 0).saturating_mul(s.into()))
-=======
 		// Minimum execution time: 15_628 nanoseconds.
 		Weight::from_ref_time(15_810_000)
 			.saturating_add(Weight::from_proof_size(2566))
 			// Standard Error: 2
 			.saturating_add(Weight::from_ref_time(2_307).saturating_mul(s.into()))
->>>>>>> 3dd83314
 			.saturating_add(T::DbWeight::get().reads(1))
 			.saturating_add(T::DbWeight::get().writes(2))
 	}
@@ -104,19 +88,11 @@
 		// Proof Size summary in bytes:
 		//  Measured:  `106`
 		//  Estimated: `2566`
-<<<<<<< HEAD
-		// Minimum execution time: 13_482 nanoseconds.
-		Weight::from_parts(13_720_000, 0)
-			.saturating_add(Weight::from_parts(0, 2566))
-			// Standard Error: 1
-			.saturating_add(Weight::from_parts(2_382, 0).saturating_mul(s.into()))
-=======
 		// Minimum execution time: 14_422 nanoseconds.
 		Weight::from_ref_time(14_639_000)
 			.saturating_add(Weight::from_proof_size(2566))
 			// Standard Error: 3
 			.saturating_add(Weight::from_ref_time(2_310).saturating_mul(s.into()))
->>>>>>> 3dd83314
 			.saturating_add(T::DbWeight::get().reads(1))
 			.saturating_add(T::DbWeight::get().writes(2))
 	}
@@ -128,15 +104,9 @@
 		// Proof Size summary in bytes:
 		//  Measured:  `353`
 		//  Estimated: `2566`
-<<<<<<< HEAD
-		// Minimum execution time: 30_263 nanoseconds.
-		Weight::from_parts(31_033_000, 0)
-			.saturating_add(Weight::from_parts(0, 2566))
-=======
 		// Minimum execution time: 32_172 nanoseconds.
 		Weight::from_ref_time(33_400_000)
 			.saturating_add(Weight::from_proof_size(2566))
->>>>>>> 3dd83314
 			.saturating_add(T::DbWeight::get().reads(1))
 			.saturating_add(T::DbWeight::get().writes(2))
 	}
@@ -148,15 +118,9 @@
 		// Proof Size summary in bytes:
 		//  Measured:  `144`
 		//  Estimated: `2566`
-<<<<<<< HEAD
-		// Minimum execution time: 20_026 nanoseconds.
-		Weight::from_parts(20_879_000, 0)
-			.saturating_add(Weight::from_parts(0, 2566))
-=======
 		// Minimum execution time: 20_366 nanoseconds.
 		Weight::from_ref_time(21_337_000)
 			.saturating_add(Weight::from_proof_size(2566))
->>>>>>> 3dd83314
 			.saturating_add(T::DbWeight::get().reads(1))
 			.saturating_add(T::DbWeight::get().writes(2))
 	}
@@ -166,15 +130,9 @@
 		// Proof Size summary in bytes:
 		//  Measured:  `220`
 		//  Estimated: `2566`
-<<<<<<< HEAD
-		// Minimum execution time: 17_776 nanoseconds.
-		Weight::from_parts(18_771_000, 0)
-			.saturating_add(Weight::from_parts(0, 2566))
-=======
 		// Minimum execution time: 18_373 nanoseconds.
 		Weight::from_ref_time(19_178_000)
 			.saturating_add(Weight::from_proof_size(2566))
->>>>>>> 3dd83314
 			.saturating_add(T::DbWeight::get().reads(1))
 			.saturating_add(T::DbWeight::get().writes(1))
 	}
@@ -184,15 +142,9 @@
 		// Proof Size summary in bytes:
 		//  Measured:  `144`
 		//  Estimated: `2566`
-<<<<<<< HEAD
-		// Minimum execution time: 10_442 nanoseconds.
-		Weight::from_parts(11_551_000, 0)
-			.saturating_add(Weight::from_parts(0, 2566))
-=======
 		// Minimum execution time: 10_863 nanoseconds.
 		Weight::from_ref_time(11_528_000)
 			.saturating_add(Weight::from_proof_size(2566))
->>>>>>> 3dd83314
 			.saturating_add(T::DbWeight::get().reads(1))
 			.saturating_add(T::DbWeight::get().writes(1))
 	}
@@ -202,15 +154,9 @@
 		// Proof Size summary in bytes:
 		//  Measured:  `42`
 		//  Estimated: `2566`
-<<<<<<< HEAD
-		// Minimum execution time: 11_527 nanoseconds.
-		Weight::from_parts(11_883_000, 0)
-			.saturating_add(Weight::from_parts(0, 2566))
-=======
 		// Minimum execution time: 12_532 nanoseconds.
 		Weight::from_ref_time(13_374_000)
 			.saturating_add(Weight::from_proof_size(2566))
->>>>>>> 3dd83314
 			.saturating_add(T::DbWeight::get().reads(1))
 			.saturating_add(T::DbWeight::get().writes(1))
 	}
@@ -220,15 +166,9 @@
 		// Proof Size summary in bytes:
 		//  Measured:  `106`
 		//  Estimated: `2566`
-<<<<<<< HEAD
-		// Minimum execution time: 7_456 nanoseconds.
-		Weight::from_parts(7_710_000, 0)
-			.saturating_add(Weight::from_parts(0, 2566))
-=======
 		// Minimum execution time: 7_507 nanoseconds.
 		Weight::from_ref_time(7_822_000)
 			.saturating_add(Weight::from_proof_size(2566))
->>>>>>> 3dd83314
 			.saturating_add(T::DbWeight::get().reads(1))
 			.saturating_add(T::DbWeight::get().writes(1))
 	}
@@ -240,15 +180,9 @@
 		// Proof Size summary in bytes:
 		//  Measured:  `144`
 		//  Estimated: `2566`
-<<<<<<< HEAD
-		// Minimum execution time: 18_651 nanoseconds.
-		Weight::from_parts(19_136_000, 0)
-			.saturating_add(Weight::from_parts(0, 2566))
-=======
 		// Minimum execution time: 18_373 nanoseconds.
 		Weight::from_ref_time(19_743_000)
 			.saturating_add(Weight::from_proof_size(2566))
->>>>>>> 3dd83314
 			.saturating_add(T::DbWeight::get().reads(1))
 			.saturating_add(T::DbWeight::get().writes(2))
 	}
@@ -258,15 +192,9 @@
 		// Proof Size summary in bytes:
 		//  Measured:  `106`
 		//  Estimated: `2566`
-<<<<<<< HEAD
-		// Minimum execution time: 6_824 nanoseconds.
-		Weight::from_parts(7_100_000, 0)
-			.saturating_add(Weight::from_parts(0, 2566))
-=======
 		// Minimum execution time: 7_479 nanoseconds.
 		Weight::from_ref_time(7_718_000)
 			.saturating_add(Weight::from_proof_size(2566))
->>>>>>> 3dd83314
 			.saturating_add(T::DbWeight::get().reads(1))
 			.saturating_add(T::DbWeight::get().writes(1))
 	}
@@ -276,15 +204,9 @@
 		// Proof Size summary in bytes:
 		//  Measured:  `106`
 		//  Estimated: `2566`
-<<<<<<< HEAD
-		// Minimum execution time: 7_015 nanoseconds.
-		Weight::from_parts(7_230_000, 0)
-			.saturating_add(Weight::from_parts(0, 2566))
-=======
 		// Minimum execution time: 7_490 nanoseconds.
 		Weight::from_ref_time(7_696_000)
 			.saturating_add(Weight::from_proof_size(2566))
->>>>>>> 3dd83314
 			.saturating_add(T::DbWeight::get().reads(1))
 			.saturating_add(T::DbWeight::get().writes(1))
 	}
