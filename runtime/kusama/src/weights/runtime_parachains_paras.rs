--- conflicted
+++ resolved
@@ -64,7 +64,6 @@
 			.saturating_add((1_000 as Weight).saturating_mul(s as Weight))
 			.saturating_add(T::DbWeight::get().writes(1 as Weight))
 	}
-<<<<<<< HEAD
 	// Storage: Paras Heads (r:0 w:1)
 	fn force_set_most_recent_context() -> Weight {
 		(10_155_000 as Weight)
@@ -72,8 +71,6 @@
 			.saturating_add(T::DbWeight::get().writes(1 as Weight))
 	}
 	// Storage: Configuration ActiveConfig (r:1 w:0)
-=======
->>>>>>> 3adf6227
 	// Storage: Paras FutureCodeHash (r:1 w:1)
 	// Storage: Paras CurrentCodeHash (r:1 w:0)
 	// Storage: Paras UpgradeCooldowns (r:1 w:1)
