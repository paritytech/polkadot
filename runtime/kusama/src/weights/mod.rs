// Copyright (C) 2020 Parity Technologies (UK) Ltd.
// SPDX-License-Identifier: Apache-2.0

// Licensed under the Apache License, Version 2.0 (the "License");
// you may not use this file except in compliance with the License.
// You may obtain a copy of the License at
//
// 	http://www.apache.org/licenses/LICENSE-2.0
//
// Unless required by applicable law or agreed to in writing, software
// distributed under the License is distributed on an "AS IS" BASIS,
// WITHOUT WARRANTIES OR CONDITIONS OF ANY KIND, either express or implied.
// See the License for the specific language governing permissions and
// limitations under the License.

//! A list of the different weight modules for our runtime.

pub mod frame_system;
pub mod pallet_balances;
pub mod pallet_collective;
pub mod pallet_democracy;
pub mod pallet_elections_phragmen;
pub mod pallet_identity;
pub mod pallet_im_online;
pub mod pallet_indices;
pub mod pallet_multisig;
pub mod pallet_proxy;
pub mod pallet_scheduler;
pub mod pallet_session;
pub mod pallet_staking;
pub mod pallet_timestamp;
pub mod pallet_treasury;
pub mod pallet_utility;
<<<<<<< HEAD
pub mod pallet_elections_phragmen;
=======
>>>>>>> 15ba4efd
pub mod pallet_vesting;<|MERGE_RESOLUTION|>--- conflicted
+++ resolved
@@ -31,8 +31,4 @@
 pub mod pallet_timestamp;
 pub mod pallet_treasury;
 pub mod pallet_utility;
-<<<<<<< HEAD
-pub mod pallet_elections_phragmen;
-=======
->>>>>>> 15ba4efd
 pub mod pallet_vesting;