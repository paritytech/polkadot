// Copyright 2017-2020 Parity Technologies (UK) Ltd.
// This file is part of Polkadot.

// Polkadot is free software: you can redistribute it and/or modify
// it under the terms of the GNU General Public License as published by
// the Free Software Foundation, either version 3 of the License, or
// (at your option) any later version.

// Polkadot is distributed in the hope that it will be useful,
// but WITHOUT ANY WARRANTY; without even the implied warranty of
// MERCHANTABILITY or FITNESS FOR A PARTICULAR PURPOSE.  See the
// GNU General Public License for more details.

// You should have received a copy of the GNU General Public License
// along with Polkadot. If not, see <http://www.gnu.org/licenses/>.

//! The Kusama runtime. This can be compiled with `#[no_std]`, ready for Wasm.

#![cfg_attr(not(feature = "std"), no_std)]
// `construct_runtime!` does a lot of recursion and requires us to increase the limit to 256.
#![recursion_limit = "256"]

use pallet_nis::WithMaximumOf;
use parity_scale_codec::{Decode, Encode, MaxEncodedLen};
use primitives::{
	AccountId, AccountIndex, Balance, BlockNumber, CandidateEvent, CandidateHash,
	CommittedCandidateReceipt, CoreState, DisputeState, ExecutorParams, GroupRotationInfo, Hash,
	Id as ParaId, InboundDownwardMessage, InboundHrmpMessage, Moment, Nonce,
	OccupiedCoreAssumption, PersistedValidationData, ScrapedOnChainVotes, SessionInfo, Signature,
	ValidationCode, ValidationCodeHash, ValidatorId, ValidatorIndex, LOWEST_PUBLIC_ID,
};
use runtime_common::{
	auctions, claims, crowdloan, impl_runtime_weights, impls::DealWithFees, paras_registrar,
	prod_or_fast, slots, BalanceToU256, BlockHashCount, BlockLength, CurrencyToVote,
	SlowAdjustingFeeUpdate, U256ToBalance,
};
use scale_info::TypeInfo;
use sp_std::{cmp::Ordering, collections::btree_map::BTreeMap, prelude::*};

use runtime_parachains::{
	configuration as parachains_configuration, disputes as parachains_disputes,
	disputes::slashing as parachains_slashing, dmp as parachains_dmp, hrmp as parachains_hrmp,
	inclusion as parachains_inclusion, initializer as parachains_initializer,
	origin as parachains_origin, paras as parachains_paras,
	paras_inherent as parachains_paras_inherent, reward_points as parachains_reward_points,
	runtime_api_impl::v4 as parachains_runtime_api_impl, scheduler as parachains_scheduler,
	session_info as parachains_session_info, shared as parachains_shared, ump as parachains_ump,
};

use authority_discovery_primitives::AuthorityId as AuthorityDiscoveryId;
use beefy_primitives::crypto::{AuthorityId as BeefyId, Signature as BeefySignature};
use frame_election_provider_support::{
	generate_solution_type, onchain, NposSolution, SequentialPhragmen,
};
use frame_support::{
	construct_runtime, parameter_types,
	traits::{
		ConstU32, Contains, EitherOf, EitherOfDiverse, InstanceFilter, KeyOwnerProofSystem,
		PrivilegeCmp, StorageMapShim, WithdrawReasons,
	},
	weights::ConstantMultiplier,
	PalletId, RuntimeDebug,
};
use frame_system::EnsureRoot;
use pallet_grandpa::{fg_primitives, AuthorityId as GrandpaId};
use pallet_im_online::sr25519::AuthorityId as ImOnlineId;
use pallet_session::historical as session_historical;
use pallet_transaction_payment::{CurrencyAdapter, FeeDetails, RuntimeDispatchInfo};
use sp_core::{ConstU128, OpaqueMetadata};
use sp_mmr_primitives as mmr;
use sp_runtime::{
	create_runtime_str, generic, impl_opaque_keys,
	traits::{
		AccountIdLookup, BlakeTwo256, Block as BlockT, ConvertInto, Extrinsic as ExtrinsicT,
		OpaqueKeys, SaturatedConversion, Verify,
	},
	transaction_validity::{TransactionPriority, TransactionSource, TransactionValidity},
	ApplyExtrinsicResult, FixedU128, KeyTypeId, Perbill, Percent, Permill,
};
use sp_staking::SessionIndex;
#[cfg(any(feature = "std", test))]
use sp_version::NativeVersion;
use sp_version::RuntimeVersion;

pub use frame_system::Call as SystemCall;
pub use pallet_balances::Call as BalancesCall;
pub use pallet_election_provider_multi_phase::Call as EPMCall;
#[cfg(feature = "std")]
pub use pallet_staking::StakerStatus;
use pallet_staking::UseValidatorsMap;
use sp_runtime::traits::Get;
#[cfg(any(feature = "std", test))]
pub use sp_runtime::BuildStorage;

/// Constant values used within the runtime.
use kusama_runtime_constants::{currency::*, fee::*, time::*};

// Weights used in the runtime.
mod weights;

// Voter bag threshold definitions.
mod bag_thresholds;

// XCM configurations.
pub mod xcm_config;

// Governance configurations.
pub mod governance;
use governance::{
	pallet_custom_origins, AuctionAdmin, Fellows, GeneralAdmin, LeaseAdmin, StakingAdmin,
	Treasurer, TreasurySpender,
};

#[cfg(test)]
mod tests;

impl_runtime_weights!(kusama_runtime_constants);

// Make the WASM binary available.
#[cfg(feature = "std")]
include!(concat!(env!("OUT_DIR"), "/wasm_binary.rs"));

/// Runtime version (Kusama).
#[sp_version::runtime_version]
pub const VERSION: RuntimeVersion = RuntimeVersion {
	spec_name: create_runtime_str!("kusama"),
	impl_name: create_runtime_str!("parity-kusama"),
	authoring_version: 2,
	spec_version: 9390,
	impl_version: 0,
	#[cfg(not(feature = "disable-runtime-api"))]
	apis: RUNTIME_API_VERSIONS,
	#[cfg(feature = "disable-runtime-api")]
	apis: sp_version::create_apis_vec![[]],
	transaction_version: 20,
	state_version: 0,
};

/// The BABE epoch configuration at genesis.
pub const BABE_GENESIS_EPOCH_CONFIG: babe_primitives::BabeEpochConfiguration =
	babe_primitives::BabeEpochConfiguration {
		c: PRIMARY_PROBABILITY,
		allowed_slots: babe_primitives::AllowedSlots::PrimaryAndSecondaryVRFSlots,
	};

/// Native version.
#[cfg(any(feature = "std", test))]
pub fn native_version() -> NativeVersion {
	NativeVersion { runtime_version: VERSION, can_author_with: Default::default() }
}

/// We currently allow all calls.
pub struct BaseFilter;
impl Contains<RuntimeCall> for BaseFilter {
	fn contains(_c: &RuntimeCall) -> bool {
		true
	}
}

parameter_types! {
	pub const Version: RuntimeVersion = VERSION;
	pub const SS58Prefix: u8 = 2;
}

impl frame_system::Config for Runtime {
	type BaseCallFilter = frame_support::traits::Everything;
	type BlockWeights = BlockWeights;
	type BlockLength = BlockLength;
	type RuntimeOrigin = RuntimeOrigin;
	type RuntimeCall = RuntimeCall;
	type Index = Nonce;
	type BlockNumber = BlockNumber;
	type Hash = Hash;
	type Hashing = BlakeTwo256;
	type AccountId = AccountId;
	type Lookup = AccountIdLookup<AccountId, ()>;
	type Header = generic::Header<BlockNumber, BlakeTwo256>;
	type RuntimeEvent = RuntimeEvent;
	type BlockHashCount = BlockHashCount;
	type DbWeight = RocksDbWeight;
	type Version = Version;
	type PalletInfo = PalletInfo;
	type AccountData = pallet_balances::AccountData<Balance>;
	type OnNewAccount = ();
	type OnKilledAccount = ();
	type SystemWeightInfo = weights::frame_system::WeightInfo<Runtime>;
	type SS58Prefix = SS58Prefix;
	type OnSetCode = ();
	type MaxConsumers = frame_support::traits::ConstU32<16>;
}

parameter_types! {
	pub MaximumSchedulerWeight: Weight = Perbill::from_percent(80) * BlockWeights::get().max_block;
	pub const MaxScheduledPerBlock: u32 = 50;
	pub const NoPreimagePostponement: Option<u32> = Some(10);
}

/// Used the compare the privilege of an origin inside the scheduler.
pub struct OriginPrivilegeCmp;

impl PrivilegeCmp<OriginCaller> for OriginPrivilegeCmp {
	fn cmp_privilege(left: &OriginCaller, right: &OriginCaller) -> Option<Ordering> {
		if left == right {
			return Some(Ordering::Equal)
		}

		match (left, right) {
			// Root is greater than anything.
			(OriginCaller::system(frame_system::RawOrigin::Root), _) => Some(Ordering::Greater),
			// For every other origin we don't care, as they are not used for `ScheduleOrigin`.
			_ => None,
		}
	}
}

impl pallet_scheduler::Config for Runtime {
	type RuntimeOrigin = RuntimeOrigin;
	type RuntimeEvent = RuntimeEvent;
	type PalletsOrigin = OriginCaller;
	type RuntimeCall = RuntimeCall;
	type MaximumWeight = MaximumSchedulerWeight;
	// The goal of having ScheduleOrigin include AuctionAdmin is to allow the auctions track of
	// OpenGov to schedule periodic auctions.
	type ScheduleOrigin = EitherOf<EnsureRoot<AccountId>, AuctionAdmin>;
	type MaxScheduledPerBlock = MaxScheduledPerBlock;
	type WeightInfo = weights::pallet_scheduler::WeightInfo<Runtime>;
	type OriginPrivilegeCmp = OriginPrivilegeCmp;
	type Preimages = Preimage;
}

parameter_types! {
	pub const PreimageBaseDeposit: Balance = deposit(2, 64);
	pub const PreimageByteDeposit: Balance = deposit(0, 1);
}

impl pallet_preimage::Config for Runtime {
	type WeightInfo = weights::pallet_preimage::WeightInfo<Runtime>;
	type RuntimeEvent = RuntimeEvent;
	type Currency = Balances;
	type ManagerOrigin = EnsureRoot<AccountId>;
	type BaseDeposit = PreimageBaseDeposit;
	type ByteDeposit = PreimageByteDeposit;
}

parameter_types! {
	pub EpochDuration: u64 = prod_or_fast!(
		EPOCH_DURATION_IN_SLOTS as u64,
		2 * MINUTES as u64,
		"KSM_EPOCH_DURATION"
	);
	pub const ExpectedBlockTime: Moment = MILLISECS_PER_BLOCK;
	pub ReportLongevity: u64 =
		BondingDuration::get() as u64 * SessionsPerEra::get() as u64 * EpochDuration::get();
}

impl pallet_babe::Config for Runtime {
	type EpochDuration = EpochDuration;
	type ExpectedBlockTime = ExpectedBlockTime;

	// session module is the trigger
	type EpochChangeTrigger = pallet_babe::ExternalTrigger;

	type DisabledValidators = Session;

	type KeyOwnerProof =
		<Historical as KeyOwnerProofSystem<(KeyTypeId, pallet_babe::AuthorityId)>>::Proof;

	type EquivocationReportSystem =
		pallet_babe::EquivocationReportSystem<Self, Offences, Historical, ReportLongevity>;

	type WeightInfo = ();

	type MaxAuthorities = MaxAuthorities;
}

parameter_types! {
	pub const IndexDeposit: Balance = 100 * CENTS;
}

impl pallet_indices::Config for Runtime {
	type AccountIndex = AccountIndex;
	type Currency = Balances;
	type Deposit = IndexDeposit;
	type RuntimeEvent = RuntimeEvent;
	type WeightInfo = weights::pallet_indices::WeightInfo<Runtime>;
}

parameter_types! {
	pub const ExistentialDeposit: Balance = EXISTENTIAL_DEPOSIT;
	pub const MaxLocks: u32 = 50;
	pub const MaxReserves: u32 = 50;
}

impl pallet_balances::Config for Runtime {
	type Balance = Balance;
	type DustRemoval = ();
	type RuntimeEvent = RuntimeEvent;
	type ExistentialDeposit = ExistentialDeposit;
	type AccountStore = System;
	type MaxLocks = MaxLocks;
	type MaxReserves = MaxReserves;
	type ReserveIdentifier = [u8; 8];
	type WeightInfo = weights::pallet_balances::WeightInfo<Runtime>;
	type FreezeIdentifier = ();
	type MaxFreezes = ();
	type HoldIdentifier = HoldReason;
	type MaxHolds = ConstU32<1>;
}

parameter_types! {
	pub const TransactionByteFee: Balance = 10 * MILLICENTS;
	/// This value increases the priority of `Operational` transactions by adding
	/// a "virtual tip" that's equal to the `OperationalFeeMultiplier * final_fee`.
	pub const OperationalFeeMultiplier: u8 = 5;
}

impl pallet_transaction_payment::Config for Runtime {
	type RuntimeEvent = RuntimeEvent;
	type OnChargeTransaction = CurrencyAdapter<Balances, DealWithFees<Self>>;
	type OperationalFeeMultiplier = OperationalFeeMultiplier;
	type WeightToFee = WeightToFee;
	type LengthToFee = ConstantMultiplier<Balance, TransactionByteFee>;
	type FeeMultiplierUpdate = SlowAdjustingFeeUpdate<Self>;
}

parameter_types! {
	pub const MinimumPeriod: u64 = SLOT_DURATION / 2;
}
impl pallet_timestamp::Config for Runtime {
	type Moment = u64;
	type OnTimestampSet = Babe;
	type MinimumPeriod = MinimumPeriod;
	type WeightInfo = weights::pallet_timestamp::WeightInfo<Runtime>;
}

impl pallet_authorship::Config for Runtime {
	type FindAuthor = pallet_session::FindAccountFromAuthorIndex<Self, Babe>;
	type EventHandler = (Staking, ImOnline);
}

impl_opaque_keys! {
	pub struct SessionKeys {
		pub grandpa: Grandpa,
		pub babe: Babe,
		pub im_online: ImOnline,
		pub para_validator: Initializer,
		pub para_assignment: ParaSessionInfo,
		pub authority_discovery: AuthorityDiscovery,
	}
}

impl pallet_session::Config for Runtime {
	type RuntimeEvent = RuntimeEvent;
	type ValidatorId = AccountId;
	type ValidatorIdOf = pallet_staking::StashOf<Self>;
	type ShouldEndSession = Babe;
	type NextSessionRotation = Babe;
	type SessionManager = pallet_session::historical::NoteHistoricalRoot<Self, Staking>;
	type SessionHandler = <SessionKeys as OpaqueKeys>::KeyTypeIdProviders;
	type Keys = SessionKeys;
	type WeightInfo = weights::pallet_session::WeightInfo<Runtime>;
}

impl pallet_session::historical::Config for Runtime {
	type FullIdentification = pallet_staking::Exposure<AccountId, Balance>;
	type FullIdentificationOf = pallet_staking::ExposureOf<Runtime>;
}

parameter_types! {
	// phase durations. 1/4 of the last session for each.
	// in testing: 1min or half of the session for each
	pub SignedPhase: u32 = prod_or_fast!(
		EPOCH_DURATION_IN_SLOTS / 4,
		(1 * MINUTES).min(EpochDuration::get().saturated_into::<u32>() / 2),
		"KSM_SIGNED_PHASE"
	);
	pub UnsignedPhase: u32 = prod_or_fast!(
		EPOCH_DURATION_IN_SLOTS / 4,
		(1 * MINUTES).min(EpochDuration::get().saturated_into::<u32>() / 2),
		"KSM_UNSIGNED_PHASE"
	);

	// signed config
	pub const SignedMaxSubmissions: u32 = 16;
	pub const SignedMaxRefunds: u32 = 16 / 4;
	pub const SignedDepositBase: Balance = deposit(2, 0);
	pub const SignedDepositByte: Balance = deposit(0, 10) / 1024;
	// Each good submission will get 1/10 KSM as reward
	pub SignedRewardBase: Balance =  UNITS / 10;
	pub BetterUnsignedThreshold: Perbill = Perbill::from_rational(5u32, 10_000);

	// 1 hour session, 15 minutes unsigned phase, 8 offchain executions.
	pub OffchainRepeat: BlockNumber = UnsignedPhase::get() / 8;

	/// We take the top 12500 nominators as electing voters..
	pub const MaxElectingVoters: u32 = 12_500;
	/// ... and all of the validators as electable targets. Whilst this is the case, we cannot and
	/// shall not increase the size of the validator intentions.
	pub const MaxElectableTargets: u16 = u16::MAX;
	pub NposSolutionPriority: TransactionPriority =
		Perbill::from_percent(90) * TransactionPriority::max_value();
	/// Setup election pallet to support maximum winners upto 2000. This will mean Staking Pallet
	/// cannot have active validators higher than this count.
	pub const MaxActiveValidators: u32 = 2000;
}

generate_solution_type!(
	#[compact]
	pub struct NposCompactSolution24::<
		VoterIndex = u32,
		TargetIndex = u16,
		Accuracy = sp_runtime::PerU16,
		MaxVoters = MaxElectingVoters,
	>(24)
);

pub struct OnChainSeqPhragmen;
impl onchain::Config for OnChainSeqPhragmen {
	type System = Runtime;
	type Solver = SequentialPhragmen<AccountId, runtime_common::elections::OnChainAccuracy>;
	type DataProvider = Staking;
	type WeightInfo = weights::frame_election_provider_support::WeightInfo<Runtime>;
	type MaxWinners = MaxActiveValidators;
	type VotersBound = MaxElectingVoters;
	type TargetsBound = MaxElectableTargets;
}

impl pallet_election_provider_multi_phase::MinerConfig for Runtime {
	type AccountId = AccountId;
	type MaxLength = OffchainSolutionLengthLimit;
	type MaxWeight = OffchainSolutionWeightLimit;
	type Solution = NposCompactSolution24;
	type MaxVotesPerVoter = <
		<Self as pallet_election_provider_multi_phase::Config>::DataProvider
		as
		frame_election_provider_support::ElectionDataProvider
	>::MaxVotesPerVoter;
	type MaxWinners = MaxActiveValidators;

	// The unsigned submissions have to respect the weight of the submit_unsigned call, thus their
	// weight estimate function is wired to this call's weight.
	fn solution_weight(v: u32, t: u32, a: u32, d: u32) -> Weight {
		<
			<Self as pallet_election_provider_multi_phase::Config>::WeightInfo
			as
			pallet_election_provider_multi_phase::WeightInfo
		>::submit_unsigned(v, t, a, d)
	}
}

impl pallet_election_provider_multi_phase::Config for Runtime {
	type RuntimeEvent = RuntimeEvent;
	type Currency = Balances;
	type EstimateCallFee = TransactionPayment;
	type UnsignedPhase = UnsignedPhase;
	type SignedMaxSubmissions = SignedMaxSubmissions;
	type SignedMaxRefunds = SignedMaxRefunds;
	type SignedRewardBase = SignedRewardBase;
	type SignedDepositBase = SignedDepositBase;
	type SignedDepositByte = SignedDepositByte;
	type SignedDepositWeight = ();
	type SignedMaxWeight =
		<Self::MinerConfig as pallet_election_provider_multi_phase::MinerConfig>::MaxWeight;
	type MinerConfig = Self;
	type SlashHandler = (); // burn slashes
	type RewardHandler = (); // nothing to do upon rewards
	type SignedPhase = SignedPhase;
	type BetterUnsignedThreshold = BetterUnsignedThreshold;
	type BetterSignedThreshold = ();
	type OffchainRepeat = OffchainRepeat;
	type MinerTxPriority = NposSolutionPriority;
	type DataProvider = Staking;
	#[cfg(any(feature = "fast-runtime", feature = "runtime-benchmarks"))]
	type Fallback = onchain::OnChainExecution<OnChainSeqPhragmen>;
	#[cfg(not(any(feature = "fast-runtime", feature = "runtime-benchmarks")))]
	type Fallback = frame_election_provider_support::NoElection<(
		AccountId,
		BlockNumber,
		Staking,
		MaxActiveValidators,
	)>;
	type GovernanceFallback = onchain::OnChainExecution<OnChainSeqPhragmen>;
	type Solver = SequentialPhragmen<
		AccountId,
		pallet_election_provider_multi_phase::SolutionAccuracyOf<Self>,
		(),
	>;
	type BenchmarkingConfig = runtime_common::elections::BenchmarkConfig;
	type ForceOrigin = EitherOf<EnsureRoot<Self::AccountId>, StakingAdmin>;
	type WeightInfo = weights::pallet_election_provider_multi_phase::WeightInfo<Self>;
	type MaxElectingVoters = MaxElectingVoters;
	type MaxElectableTargets = MaxElectableTargets;
	type MaxWinners = MaxActiveValidators;
}

parameter_types! {
	pub const BagThresholds: &'static [u64] = &bag_thresholds::THRESHOLDS;
}

type VoterBagsListInstance = pallet_bags_list::Instance1;
impl pallet_bags_list::Config<VoterBagsListInstance> for Runtime {
	type RuntimeEvent = RuntimeEvent;
	type ScoreProvider = Staking;
	type WeightInfo = weights::pallet_bags_list::WeightInfo<Runtime>;
	type BagThresholds = BagThresholds;
	type Score = sp_npos_elections::VoteWeight;
}

pub struct EraPayout;
impl pallet_staking::EraPayout<Balance> for EraPayout {
	fn era_payout(
		total_staked: Balance,
		_total_issuance: Balance,
		era_duration_millis: u64,
	) -> (Balance, Balance) {
		// all para-ids that are currently active.
		let auctioned_slots = Paras::parachains()
			.into_iter()
			// all active para-ids that do not belong to a system or common good chain is the number
			// of parachains that we should take into account for inflation.
			.filter(|i| *i >= LOWEST_PUBLIC_ID)
			.count() as u64;

		const MAX_ANNUAL_INFLATION: Perquintill = Perquintill::from_percent(10);
		const MILLISECONDS_PER_YEAR: u64 = 1000 * 3600 * 24 * 36525 / 100;

		runtime_common::impls::era_payout(
			total_staked,
			Nis::issuance().other,
			MAX_ANNUAL_INFLATION,
			Perquintill::from_rational(era_duration_millis, MILLISECONDS_PER_YEAR),
			auctioned_slots,
		)
	}
}

parameter_types! {
	// Six sessions in an era (6 hours).
	pub const SessionsPerEra: SessionIndex = prod_or_fast!(6, 1);

	// 28 eras for unbonding (7 days).
	pub BondingDuration: sp_staking::EraIndex = prod_or_fast!(
		28,
		28,
		"DOT_BONDING_DURATION"
	);
	// 27 eras in which slashes can be cancelled (slightly less than 7 days).
	pub SlashDeferDuration: sp_staking::EraIndex = prod_or_fast!(
		27,
		27,
		"DOT_SLASH_DEFER_DURATION"
	);
	pub const MaxNominatorRewardedPerValidator: u32 = 512;
	pub const OffendingValidatorsThreshold: Perbill = Perbill::from_percent(17);
	// 24
	pub const MaxNominations: u32 = <NposCompactSolution24 as NposSolution>::LIMIT as u32;
}

impl pallet_staking::Config for Runtime {
	type MaxNominations = MaxNominations;
	type Currency = Balances;
	type CurrencyBalance = Balance;
	type UnixTime = Timestamp;
	type CurrencyToVote = CurrencyToVote;
	type ElectionProvider = ElectionProviderMultiPhase;
	type GenesisElectionProvider = onchain::OnChainExecution<OnChainSeqPhragmen>;
	type RewardRemainder = Treasury;
	type RuntimeEvent = RuntimeEvent;
	type Slash = Treasury;
	type Reward = ();
	type SessionsPerEra = SessionsPerEra;
	type BondingDuration = BondingDuration;
	type SlashDeferDuration = SlashDeferDuration;
	type AdminOrigin = EitherOf<EnsureRoot<Self::AccountId>, StakingAdmin>;
	type SessionInterface = Self;
	type EraPayout = EraPayout;
	type NextNewSession = Session;
	type MaxNominatorRewardedPerValidator = MaxNominatorRewardedPerValidator;
	type OffendingValidatorsThreshold = OffendingValidatorsThreshold;
	type VoterList = VoterList;
	type TargetList = UseValidatorsMap<Self>;
	type MaxUnlockingChunks = frame_support::traits::ConstU32<32>;
	type HistoryDepth = frame_support::traits::ConstU32<84>;
	type BenchmarkingConfig = runtime_common::StakingBenchmarkingConfig;
	type OnStakerSlash = NominationPools;
	type WeightInfo = weights::pallet_staking::WeightInfo<Runtime>;
}

impl pallet_fast_unstake::Config for Runtime {
	type RuntimeEvent = RuntimeEvent;
	type Currency = Balances;
	type BatchSize = frame_support::traits::ConstU32<64>;
	type Deposit = frame_support::traits::ConstU128<{ CENTS * 100 }>;
	type ControlOrigin = EnsureRoot<AccountId>;
	type Staking = Staking;
	type MaxErasToCheckPerBlock = ConstU32<1>;
	#[cfg(feature = "runtime-benchmarks")]
	type MaxBackersPerValidator = MaxNominatorRewardedPerValidator;
	type WeightInfo = weights::pallet_fast_unstake::WeightInfo<Runtime>;
}

parameter_types! {
	pub const ProposalBond: Permill = Permill::from_percent(5);
	pub const ProposalBondMinimum: Balance = 2000 * CENTS;
	pub const ProposalBondMaximum: Balance = 1 * GRAND;
	pub const SpendPeriod: BlockNumber = 6 * DAYS;
	pub const Burn: Permill = Permill::from_perthousand(2);
	pub const TreasuryPalletId: PalletId = PalletId(*b"py/trsry");

	pub const TipCountdown: BlockNumber = 1 * DAYS;
	pub const TipFindersFee: Percent = Percent::from_percent(20);
	pub const TipReportDepositBase: Balance = 100 * CENTS;
	pub const DataDepositPerByte: Balance = 1 * CENTS;
	pub const MaxApprovals: u32 = 100;
	pub const MaxAuthorities: u32 = 100_000;
	pub const MaxKeys: u32 = 10_000;
	pub const MaxPeerInHeartbeats: u32 = 10_000;
	pub const MaxPeerDataEncodingSize: u32 = 1_000;
}

impl pallet_treasury::Config for Runtime {
	type PalletId = TreasuryPalletId;
	type Currency = Balances;
	type ApproveOrigin = EitherOfDiverse<EnsureRoot<AccountId>, Treasurer>;
	type RejectOrigin = EitherOfDiverse<EnsureRoot<AccountId>, Treasurer>;
	type RuntimeEvent = RuntimeEvent;
	type OnSlash = Treasury;
	type ProposalBond = ProposalBond;
	type ProposalBondMinimum = ProposalBondMinimum;
	type ProposalBondMaximum = ProposalBondMaximum;
	type SpendPeriod = SpendPeriod;
	type Burn = Burn;
	type BurnDestination = Society;
	type MaxApprovals = MaxApprovals;
	type WeightInfo = weights::pallet_treasury::WeightInfo<Runtime>;
	type SpendFunds = Bounties;
	type SpendOrigin = TreasurySpender;
}

parameter_types! {
	pub const BountyDepositBase: Balance = 100 * CENTS;
	pub const BountyDepositPayoutDelay: BlockNumber = 4 * DAYS;
	pub const BountyUpdatePeriod: BlockNumber = 90 * DAYS;
	pub const MaximumReasonLength: u32 = 16384;
	pub const CuratorDepositMultiplier: Permill = Permill::from_percent(50);
	pub const CuratorDepositMin: Balance = 10 * CENTS;
	pub const CuratorDepositMax: Balance = 500 * CENTS;
	pub const BountyValueMinimum: Balance = 200 * CENTS;
}

impl pallet_bounties::Config for Runtime {
	type BountyDepositBase = BountyDepositBase;
	type BountyDepositPayoutDelay = BountyDepositPayoutDelay;
	type BountyUpdatePeriod = BountyUpdatePeriod;
	type CuratorDepositMultiplier = CuratorDepositMultiplier;
	type CuratorDepositMin = CuratorDepositMin;
	type CuratorDepositMax = CuratorDepositMax;
	type BountyValueMinimum = BountyValueMinimum;
	type ChildBountyManager = ChildBounties;
	type DataDepositPerByte = DataDepositPerByte;
	type RuntimeEvent = RuntimeEvent;
	type MaximumReasonLength = MaximumReasonLength;
	type WeightInfo = weights::pallet_bounties::WeightInfo<Runtime>;
}

parameter_types! {
	pub const MaxActiveChildBountyCount: u32 = 100;
	pub const ChildBountyValueMinimum: Balance = BountyValueMinimum::get() / 10;
}

impl pallet_child_bounties::Config for Runtime {
	type RuntimeEvent = RuntimeEvent;
	type MaxActiveChildBountyCount = MaxActiveChildBountyCount;
	type ChildBountyValueMinimum = ChildBountyValueMinimum;
	type WeightInfo = weights::pallet_child_bounties::WeightInfo<Runtime>;
}

impl pallet_offences::Config for Runtime {
	type RuntimeEvent = RuntimeEvent;
	type IdentificationTuple = pallet_session::historical::IdentificationTuple<Self>;
	type OnOffenceHandler = Staking;
}

impl pallet_authority_discovery::Config for Runtime {
	type MaxAuthorities = MaxAuthorities;
}

parameter_types! {
	pub const ImOnlineUnsignedPriority: TransactionPriority = TransactionPriority::max_value();
}

impl pallet_im_online::Config for Runtime {
	type AuthorityId = ImOnlineId;
	type RuntimeEvent = RuntimeEvent;
	type ValidatorSet = Historical;
	type NextSessionRotation = Babe;
	type ReportUnresponsiveness = Offences;
	type UnsignedPriority = ImOnlineUnsignedPriority;
	type WeightInfo = weights::pallet_im_online::WeightInfo<Runtime>;
	type MaxKeys = MaxKeys;
	type MaxPeerInHeartbeats = MaxPeerInHeartbeats;
	type MaxPeerDataEncodingSize = MaxPeerDataEncodingSize;
}

parameter_types! {
	pub MaxSetIdSessionEntries: u32 = BondingDuration::get() * SessionsPerEra::get();
}

impl pallet_grandpa::Config for Runtime {
	type RuntimeEvent = RuntimeEvent;

	type WeightInfo = ();
	type MaxAuthorities = MaxAuthorities;
	type MaxSetIdSessionEntries = MaxSetIdSessionEntries;

	type KeyOwnerProof = <Historical as KeyOwnerProofSystem<(KeyTypeId, GrandpaId)>>::Proof;

	type EquivocationReportSystem =
		pallet_grandpa::EquivocationReportSystem<Self, Offences, Historical, ReportLongevity>;
}

/// Submits transaction with the node's public and signature type. Adheres to the signed extension
/// format of the chain.
impl<LocalCall> frame_system::offchain::CreateSignedTransaction<LocalCall> for Runtime
where
	RuntimeCall: From<LocalCall>,
{
	fn create_transaction<C: frame_system::offchain::AppCrypto<Self::Public, Self::Signature>>(
		call: RuntimeCall,
		public: <Signature as Verify>::Signer,
		account: AccountId,
		nonce: <Runtime as frame_system::Config>::Index,
	) -> Option<(RuntimeCall, <UncheckedExtrinsic as ExtrinsicT>::SignaturePayload)> {
		use sp_runtime::traits::StaticLookup;
		// take the biggest period possible.
		let period =
			BlockHashCount::get().checked_next_power_of_two().map(|c| c / 2).unwrap_or(2) as u64;

		let current_block = System::block_number()
			.saturated_into::<u64>()
			// The `System::block_number` is initialized with `n+1`,
			// so the actual block number is `n`.
			.saturating_sub(1);
		let tip = 0;
		let extra: SignedExtra = (
			frame_system::CheckNonZeroSender::<Runtime>::new(),
			frame_system::CheckSpecVersion::<Runtime>::new(),
			frame_system::CheckTxVersion::<Runtime>::new(),
			frame_system::CheckGenesis::<Runtime>::new(),
			frame_system::CheckMortality::<Runtime>::from(generic::Era::mortal(
				period,
				current_block,
			)),
			frame_system::CheckNonce::<Runtime>::from(nonce),
			frame_system::CheckWeight::<Runtime>::new(),
			pallet_transaction_payment::ChargeTransactionPayment::<Runtime>::from(tip),
		);
		let raw_payload = SignedPayload::new(call, extra)
			.map_err(|e| {
				log::warn!("Unable to create signed payload: {:?}", e);
			})
			.ok()?;
		let signature = raw_payload.using_encoded(|payload| C::sign(payload, public))?;
		let (call, extra, _) = raw_payload.deconstruct();
		let address = <Runtime as frame_system::Config>::Lookup::unlookup(account);
		Some((call, (address, signature, extra)))
	}
}

impl frame_system::offchain::SigningTypes for Runtime {
	type Public = <Signature as Verify>::Signer;
	type Signature = Signature;
}

impl<C> frame_system::offchain::SendTransactionTypes<C> for Runtime
where
	RuntimeCall: From<C>,
{
	type Extrinsic = UncheckedExtrinsic;
	type OverarchingCall = RuntimeCall;
}

parameter_types! {
	pub Prefix: &'static [u8] = b"Pay KSMs to the Kusama account:";
}

impl claims::Config for Runtime {
	type RuntimeEvent = RuntimeEvent;
	type VestingSchedule = Vesting;
	type Prefix = Prefix;
	type MoveClaimOrigin = EnsureRoot<AccountId>;
	type WeightInfo = weights::runtime_common_claims::WeightInfo<Runtime>;
}

parameter_types! {
	// Minimum 100 bytes/KSM deposited (1 CENT/byte)
	pub const BasicDeposit: Balance = 1000 * CENTS;       // 258 bytes on-chain
	pub const FieldDeposit: Balance = 250 * CENTS;        // 66 bytes on-chain
	pub const SubAccountDeposit: Balance = 200 * CENTS;   // 53 bytes on-chain
	pub const MaxSubAccounts: u32 = 100;
	pub const MaxAdditionalFields: u32 = 100;
	pub const MaxRegistrars: u32 = 20;
}

impl pallet_identity::Config for Runtime {
	type RuntimeEvent = RuntimeEvent;
	type Currency = Balances;
	type BasicDeposit = BasicDeposit;
	type FieldDeposit = FieldDeposit;
	type SubAccountDeposit = SubAccountDeposit;
	type MaxSubAccounts = MaxSubAccounts;
	type MaxAdditionalFields = MaxAdditionalFields;
	type MaxRegistrars = MaxRegistrars;
	type Slashed = Treasury;
	type ForceOrigin = EitherOf<EnsureRoot<Self::AccountId>, GeneralAdmin>;
	type RegistrarOrigin = EitherOf<EnsureRoot<Self::AccountId>, GeneralAdmin>;
	type WeightInfo = weights::pallet_identity::WeightInfo<Runtime>;
}

impl pallet_utility::Config for Runtime {
	type RuntimeEvent = RuntimeEvent;
	type RuntimeCall = RuntimeCall;
	type PalletsOrigin = OriginCaller;
	type WeightInfo = weights::pallet_utility::WeightInfo<Runtime>;
}

parameter_types! {
	// One storage item; key size is 32; value is size 4+4+16+32 bytes = 56 bytes.
	pub const DepositBase: Balance = deposit(1, 88);
	// Additional storage item size of 32 bytes.
	pub const DepositFactor: Balance = deposit(0, 32);
	pub const MaxSignatories: u32 = 100;
}

impl pallet_multisig::Config for Runtime {
	type RuntimeEvent = RuntimeEvent;
	type RuntimeCall = RuntimeCall;
	type Currency = Balances;
	type DepositBase = DepositBase;
	type DepositFactor = DepositFactor;
	type MaxSignatories = MaxSignatories;
	type WeightInfo = weights::pallet_multisig::WeightInfo<Runtime>;
}

parameter_types! {
	pub const ConfigDepositBase: Balance = 500 * CENTS;
	pub const FriendDepositFactor: Balance = 50 * CENTS;
	pub const MaxFriends: u16 = 9;
	pub const RecoveryDeposit: Balance = 500 * CENTS;
}

impl pallet_recovery::Config for Runtime {
	type RuntimeEvent = RuntimeEvent;
	type WeightInfo = ();
	type RuntimeCall = RuntimeCall;
	type Currency = Balances;
	type ConfigDepositBase = ConfigDepositBase;
	type FriendDepositFactor = FriendDepositFactor;
	type MaxFriends = MaxFriends;
	type RecoveryDeposit = RecoveryDeposit;
}

parameter_types! {
	pub const CandidateDeposit: Balance = 10 * QUID;
	pub const WrongSideDeduction: Balance = 2 * QUID;
	pub const MaxStrikes: u32 = 10;
	pub const RotationPeriod: BlockNumber = 7 * DAYS;
	pub const PeriodSpend: Balance = 500 * QUID;
	pub const MaxLockDuration: BlockNumber = 36 * 30 * DAYS;
	pub const ChallengePeriod: BlockNumber = 7 * DAYS;
	pub const MaxCandidateIntake: u32 = 1;
	pub const SocietyPalletId: PalletId = PalletId(*b"py/socie");
}

impl pallet_society::Config for Runtime {
	type RuntimeEvent = RuntimeEvent;
	type Currency = Balances;
	type Randomness = pallet_babe::RandomnessFromOneEpochAgo<Runtime>;
	type CandidateDeposit = CandidateDeposit;
	type WrongSideDeduction = WrongSideDeduction;
	type MaxStrikes = MaxStrikes;
	type PeriodSpend = PeriodSpend;
	type MembershipChanged = ();
	type RotationPeriod = RotationPeriod;
	type MaxLockDuration = MaxLockDuration;
	type FounderSetOrigin = EnsureRoot<AccountId>;
	type SuspensionJudgementOrigin = pallet_society::EnsureFounder<Runtime>;
	type ChallengePeriod = ChallengePeriod;
	type MaxCandidateIntake = MaxCandidateIntake;
	type PalletId = SocietyPalletId;
}

parameter_types! {
	pub const MinVestedTransfer: Balance = 100 * CENTS;
	pub UnvestedFundsAllowedWithdrawReasons: WithdrawReasons =
		WithdrawReasons::except(WithdrawReasons::TRANSFER | WithdrawReasons::RESERVE);
}

impl pallet_vesting::Config for Runtime {
	type RuntimeEvent = RuntimeEvent;
	type Currency = Balances;
	type BlockNumberToBalance = ConvertInto;
	type MinVestedTransfer = MinVestedTransfer;
	type WeightInfo = weights::pallet_vesting::WeightInfo<Runtime>;
	type UnvestedFundsAllowedWithdrawReasons = UnvestedFundsAllowedWithdrawReasons;
	const MAX_VESTING_SCHEDULES: u32 = 28;
}

parameter_types! {
	// One storage item; key size 32, value size 8; .
	pub const ProxyDepositBase: Balance = deposit(1, 8);
	// Additional storage item size of 33 bytes.
	pub const ProxyDepositFactor: Balance = deposit(0, 33);
	pub const MaxProxies: u16 = 32;
	pub const AnnouncementDepositBase: Balance = deposit(1, 8);
	pub const AnnouncementDepositFactor: Balance = deposit(0, 66);
	pub const MaxPending: u16 = 32;
}

/// The type used to represent the kinds of proxying allowed.
#[derive(
	Copy,
	Clone,
	Eq,
	PartialEq,
	Ord,
	PartialOrd,
	Encode,
	Decode,
	RuntimeDebug,
	MaxEncodedLen,
	scale_info::TypeInfo,
)]
pub enum ProxyType {
	Any,
	NonTransfer,
	Governance,
	Staking,
	IdentityJudgement,
	CancelProxy,
	Auction,
	Society,
}

impl Default for ProxyType {
	fn default() -> Self {
		Self::Any
	}
}

impl InstanceFilter<RuntimeCall> for ProxyType {
	fn filter(&self, c: &RuntimeCall) -> bool {
		match self {
			ProxyType::Any => true,
			ProxyType::NonTransfer => matches!(
				c,
				RuntimeCall::System(..) |
				RuntimeCall::Babe(..) |
				RuntimeCall::Timestamp(..) |
				RuntimeCall::Indices(pallet_indices::Call::claim {..}) |
				RuntimeCall::Indices(pallet_indices::Call::free {..}) |
				RuntimeCall::Indices(pallet_indices::Call::freeze {..}) |
				// Specifically omitting Indices `transfer`, `force_transfer`
				// Specifically omitting the entire Balances pallet
				RuntimeCall::Staking(..) |
				RuntimeCall::Session(..) |
				RuntimeCall::Grandpa(..) |
				RuntimeCall::ImOnline(..) |
				RuntimeCall::Treasury(..) |
				RuntimeCall::Bounties(..) |
				RuntimeCall::ChildBounties(..) |
				RuntimeCall::ConvictionVoting(..) |
				RuntimeCall::Referenda(..) |
				RuntimeCall::FellowshipCollective(..) |
				RuntimeCall::FellowshipReferenda(..) |
				RuntimeCall::Whitelist(..) |
				RuntimeCall::Claims(..) |
				RuntimeCall::Utility(..) |
				RuntimeCall::Identity(..) |
				RuntimeCall::Society(..) |
				RuntimeCall::Recovery(pallet_recovery::Call::as_recovered {..}) |
				RuntimeCall::Recovery(pallet_recovery::Call::vouch_recovery {..}) |
				RuntimeCall::Recovery(pallet_recovery::Call::claim_recovery {..}) |
				RuntimeCall::Recovery(pallet_recovery::Call::close_recovery {..}) |
				RuntimeCall::Recovery(pallet_recovery::Call::remove_recovery {..}) |
				RuntimeCall::Recovery(pallet_recovery::Call::cancel_recovered {..}) |
				// Specifically omitting Recovery `create_recovery`, `initiate_recovery`
				RuntimeCall::Vesting(pallet_vesting::Call::vest {..}) |
				RuntimeCall::Vesting(pallet_vesting::Call::vest_other {..}) |
				// Specifically omitting Vesting `vested_transfer`, and `force_vested_transfer`
				RuntimeCall::Scheduler(..) |
				RuntimeCall::Proxy(..) |
				RuntimeCall::Multisig(..) |
				RuntimeCall::Nis(..) |
				RuntimeCall::Registrar(paras_registrar::Call::register {..}) |
				RuntimeCall::Registrar(paras_registrar::Call::deregister {..}) |
				// Specifically omitting Registrar `swap`
				RuntimeCall::Registrar(paras_registrar::Call::reserve {..}) |
				RuntimeCall::Crowdloan(..) |
				RuntimeCall::Slots(..) |
				RuntimeCall::Auctions(..) | // Specifically omitting the entire XCM Pallet
				RuntimeCall::VoterList(..) |
				RuntimeCall::NominationPools(..) |
				RuntimeCall::FastUnstake(..)
			),
			ProxyType::Governance => matches!(
				c,
				RuntimeCall::Treasury(..) |
					RuntimeCall::Bounties(..) |
					RuntimeCall::Utility(..) |
					RuntimeCall::ChildBounties(..) |
					// OpenGov calls
					RuntimeCall::ConvictionVoting(..) |
					RuntimeCall::Referenda(..) |
					RuntimeCall::FellowshipCollective(..) |
					RuntimeCall::FellowshipReferenda(..) |
					RuntimeCall::Whitelist(..)
			),
			ProxyType::Staking => {
				matches!(
					c,
					RuntimeCall::Staking(..) |
						RuntimeCall::Session(..) | RuntimeCall::Utility(..) |
						RuntimeCall::FastUnstake(..)
				)
			},
			ProxyType::IdentityJudgement => matches!(
				c,
				RuntimeCall::Identity(pallet_identity::Call::provide_judgement { .. }) |
					RuntimeCall::Utility(..)
			),
			ProxyType::CancelProxy => {
				matches!(c, RuntimeCall::Proxy(pallet_proxy::Call::reject_announcement { .. }))
			},
			ProxyType::Auction => matches!(
				c,
				RuntimeCall::Auctions(..) |
					RuntimeCall::Crowdloan(..) |
					RuntimeCall::Registrar(..) |
					RuntimeCall::Slots(..)
			),
			ProxyType::Society => matches!(c, RuntimeCall::Society(..)),
		}
	}
	fn is_superset(&self, o: &Self) -> bool {
		match (self, o) {
			(x, y) if x == y => true,
			(ProxyType::Any, _) => true,
			(_, ProxyType::Any) => false,
			(ProxyType::NonTransfer, _) => true,
			_ => false,
		}
	}
}

impl pallet_proxy::Config for Runtime {
	type RuntimeEvent = RuntimeEvent;
	type RuntimeCall = RuntimeCall;
	type Currency = Balances;
	type ProxyType = ProxyType;
	type ProxyDepositBase = ProxyDepositBase;
	type ProxyDepositFactor = ProxyDepositFactor;
	type MaxProxies = MaxProxies;
	type WeightInfo = weights::pallet_proxy::WeightInfo<Runtime>;
	type MaxPending = MaxPending;
	type CallHasher = BlakeTwo256;
	type AnnouncementDepositBase = AnnouncementDepositBase;
	type AnnouncementDepositFactor = AnnouncementDepositFactor;
}

impl parachains_origin::Config for Runtime {}

impl parachains_configuration::Config for Runtime {
	type WeightInfo = weights::runtime_parachains_configuration::WeightInfo<Runtime>;
}

impl parachains_shared::Config for Runtime {}

impl parachains_session_info::Config for Runtime {
	type ValidatorSet = Historical;
}

impl parachains_inclusion::Config for Runtime {
	type RuntimeEvent = RuntimeEvent;
	type DisputesHandler = ParasDisputes;
	type RewardValidators = parachains_reward_points::RewardValidatorsWithEraPoints<Runtime>;
}

parameter_types! {
	pub const ParasUnsignedPriority: TransactionPriority = TransactionPriority::max_value();
}

impl parachains_paras::Config for Runtime {
	type RuntimeEvent = RuntimeEvent;
	type WeightInfo = weights::runtime_parachains_paras::WeightInfo<Runtime>;
	type UnsignedPriority = ParasUnsignedPriority;
	type NextSessionRotation = Babe;
}

parameter_types! {
	pub const FirstMessageFactorPercent: u64 = 100;
}

impl parachains_ump::Config for Runtime {
	type RuntimeEvent = RuntimeEvent;
	type UmpSink =
		crate::parachains_ump::XcmSink<xcm_executor::XcmExecutor<xcm_config::XcmConfig>, Runtime>;
	type FirstMessageFactorPercent = FirstMessageFactorPercent;
	type ExecuteOverweightOrigin = EnsureRoot<AccountId>;
	type WeightInfo = weights::runtime_parachains_ump::WeightInfo<Runtime>;
}

impl parachains_dmp::Config for Runtime {}

impl parachains_hrmp::Config for Runtime {
	type RuntimeOrigin = RuntimeOrigin;
	type RuntimeEvent = RuntimeEvent;
	type Currency = Balances;
	type WeightInfo = weights::runtime_parachains_hrmp::WeightInfo<Runtime>;
}

impl parachains_paras_inherent::Config for Runtime {
	type WeightInfo = weights::runtime_parachains_paras_inherent::WeightInfo<Runtime>;
}

impl parachains_scheduler::Config for Runtime {}

impl parachains_initializer::Config for Runtime {
	type Randomness = pallet_babe::RandomnessFromOneEpochAgo<Runtime>;
	type ForceOrigin = EnsureRoot<AccountId>;
	type WeightInfo = weights::runtime_parachains_initializer::WeightInfo<Runtime>;
}

impl parachains_disputes::Config for Runtime {
	type RuntimeEvent = RuntimeEvent;
	type RewardValidators = parachains_reward_points::RewardValidatorsWithEraPoints<Runtime>;
	type SlashingHandler = parachains_slashing::SlashValidatorsForDisputes<ParasSlashing>;
	type WeightInfo = weights::runtime_parachains_disputes::WeightInfo<Runtime>;
}

impl parachains_slashing::Config for Runtime {
	type KeyOwnerProofSystem = Historical;
	type KeyOwnerProof =
		<Self::KeyOwnerProofSystem as KeyOwnerProofSystem<(KeyTypeId, ValidatorId)>>::Proof;
	type KeyOwnerIdentification = <Self::KeyOwnerProofSystem as KeyOwnerProofSystem<(
		KeyTypeId,
		ValidatorId,
	)>>::IdentificationTuple;
	type HandleReports = parachains_slashing::SlashingReportHandler<
		Self::KeyOwnerIdentification,
		Offences,
		ReportLongevity,
	>;
	type WeightInfo = weights::runtime_parachains_disputes_slashing::WeightInfo<Runtime>;
	type BenchmarkingConfig = parachains_slashing::BenchConfig<1000>;
}

parameter_types! {
	pub const ParaDeposit: Balance = 40 * UNITS;
}

impl paras_registrar::Config for Runtime {
	type RuntimeOrigin = RuntimeOrigin;
	type RuntimeEvent = RuntimeEvent;
	type Currency = Balances;
	type OnSwap = (Crowdloan, Slots);
	type ParaDeposit = ParaDeposit;
	type DataDepositPerByte = DataDepositPerByte;
	type WeightInfo = weights::runtime_common_paras_registrar::WeightInfo<Runtime>;
}

parameter_types! {
	// 6 weeks
	pub LeasePeriod: BlockNumber = prod_or_fast!(6 * WEEKS, 6 * WEEKS, "KSM_LEASE_PERIOD");
}

impl slots::Config for Runtime {
	type RuntimeEvent = RuntimeEvent;
	type Currency = Balances;
	type Registrar = Registrar;
	type LeasePeriod = LeasePeriod;
	type LeaseOffset = ();
	type ForceOrigin = EitherOf<EnsureRoot<Self::AccountId>, LeaseAdmin>;
	type WeightInfo = weights::runtime_common_slots::WeightInfo<Runtime>;
}

parameter_types! {
	pub const CrowdloanId: PalletId = PalletId(*b"py/cfund");
	pub const OldSubmissionDeposit: Balance = 3 * GRAND; // ~ 10 KSM
	pub const MinContribution: Balance = 3_000 * CENTS; // ~ .1 KSM
	pub const RemoveKeysLimit: u32 = 1000;
	// Allow 32 bytes for an additional memo to a crowdloan.
	pub const MaxMemoLength: u8 = 32;
}

impl crowdloan::Config for Runtime {
	type RuntimeEvent = RuntimeEvent;
	type PalletId = CrowdloanId;
	type SubmissionDeposit = OldSubmissionDeposit;
	type MinContribution = MinContribution;
	type RemoveKeysLimit = RemoveKeysLimit;
	type Registrar = Registrar;
	type Auctioneer = Auctions;
	type MaxMemoLength = MaxMemoLength;
	type WeightInfo = weights::runtime_common_crowdloan::WeightInfo<Runtime>;
}

parameter_types! {
	// The average auction is 7 days long, so this will be 70% for ending period.
	// 5 Days = 72000 Blocks @ 6 sec per block
	pub const EndingPeriod: BlockNumber = 5 * DAYS;
	// ~ 1000 samples per day -> ~ 20 blocks per sample -> 2 minute samples
	pub const SampleLength: BlockNumber = 2 * MINUTES;
}

impl auctions::Config for Runtime {
	type RuntimeEvent = RuntimeEvent;
	type Leaser = Slots;
	type Registrar = Registrar;
	type EndingPeriod = EndingPeriod;
	type SampleLength = SampleLength;
	type Randomness = pallet_babe::RandomnessFromOneEpochAgo<Runtime>;
	type InitiateOrigin = EitherOf<EnsureRoot<Self::AccountId>, AuctionAdmin>;
	type WeightInfo = weights::runtime_common_auctions::WeightInfo<Runtime>;
}

type NisCounterpartInstance = pallet_balances::Instance2;
impl pallet_balances::Config<NisCounterpartInstance> for Runtime {
	type Balance = Balance;
	type DustRemoval = ();
	type RuntimeEvent = RuntimeEvent;
	type ExistentialDeposit = ConstU128<10_000_000_000>; // One KTC cent
	type AccountStore = StorageMapShim<
		pallet_balances::Account<Runtime, NisCounterpartInstance>,
		AccountId,
		pallet_balances::AccountData<u128>,
	>;
	type MaxLocks = ConstU32<4>;
	type MaxReserves = ConstU32<4>;
	type ReserveIdentifier = [u8; 8];
	type WeightInfo = weights::pallet_balances_nis_counterpart_balances::WeightInfo<Runtime>;
	type HoldIdentifier = ();
	type FreezeIdentifier = ();
	type MaxHolds = ConstU32<0>;
	type MaxFreezes = ConstU32<0>;
}

parameter_types! {
	pub const NisBasePeriod: BlockNumber = 7 * DAYS;
	pub const MinBid: Balance = 100 * QUID;
	pub MinReceipt: Perquintill = Perquintill::from_rational(1u64, 10_000_000u64);
	pub const IntakePeriod: BlockNumber = 5 * MINUTES;
	pub MaxIntakeWeight: Weight = MAXIMUM_BLOCK_WEIGHT / 10;
	pub const ThawThrottle: (Perquintill, BlockNumber) = (Perquintill::from_percent(25), 5);
	pub storage NisTarget: Perquintill = Perquintill::zero();
	pub const NisPalletId: PalletId = PalletId(*b"py/nis  ");
	pub const NisHoldReason: HoldReason = HoldReason::Nis(HoldReasonNis::NftReceipt);
}

/// A reason for placing a hold on funds.
#[derive(
	Copy, Clone, Eq, PartialEq, Ord, PartialOrd, Encode, Decode, MaxEncodedLen, Debug, TypeInfo,
)]
pub enum HoldReason {
	/// Some reason of the NIS pallet.
	#[codec(index = 38)]
	Nis(HoldReasonNis),
}

/// A reason for the NIS pallet placing a hold on funds.
#[derive(
	Copy, Clone, Eq, PartialEq, Ord, PartialOrd, Encode, Decode, MaxEncodedLen, Debug, TypeInfo,
)]
pub enum HoldReasonNis {
	/// The NIS Pallet has reserved it for a non-fungible receipt.
	#[codec(index = 0)]
	NftReceipt = 0,
}

impl pallet_nis::Config for Runtime {
	type WeightInfo = weights::pallet_nis::WeightInfo<Runtime>;
	type RuntimeEvent = RuntimeEvent;
	type Currency = Balances;
	type CurrencyBalance = Balance;
	type FundOrigin = frame_system::EnsureSigned<AccountId>;
	type Counterpart = NisCounterpartBalances;
	type CounterpartAmount = WithMaximumOf<ConstU128<21_000_000_000_000_000_000u128>>;
	type Deficit = (); // Mint
	type IgnoredIssuance = ();
	type Target = NisTarget;
	type PalletId = NisPalletId;
	type QueueCount = ConstU32<500>;
	type MaxQueueLen = ConstU32<1000>;
	type FifoQueueLen = ConstU32<250>;
	type BasePeriod = NisBasePeriod;
	type MinBid = MinBid;
	type MinReceipt = MinReceipt;
	type IntakePeriod = IntakePeriod;
	type MaxIntakeWeight = MaxIntakeWeight;
	type ThawThrottle = ThawThrottle;
	type HoldReason = NisHoldReason;
}

parameter_types! {
	pub const PoolsPalletId: PalletId = PalletId(*b"py/nopls");
	pub const MaxPointsToBalance: u8 = 10;
}

impl pallet_nomination_pools::Config for Runtime {
	type RuntimeEvent = RuntimeEvent;
	type WeightInfo = weights::pallet_nomination_pools::WeightInfo<Self>;
	type Currency = Balances;
	type RewardCounter = FixedU128;
	type BalanceToU256 = BalanceToU256;
	type U256ToBalance = U256ToBalance;
	type Staking = Staking;
	type PostUnbondingPoolsWindow = ConstU32<4>;
	type MaxMetadataLen = ConstU32<256>;
	// we use the same number of allowed unlocking chunks as with staking.
	type MaxUnbonding = <Self as pallet_staking::Config>::MaxUnlockingChunks;
	type PalletId = PoolsPalletId;
	type MaxPointsToBalance = MaxPointsToBalance;
}

construct_runtime! {
	pub enum Runtime where
		Block = Block,
		NodeBlock = primitives::Block,
		UncheckedExtrinsic = UncheckedExtrinsic
	{
		// Basic stuff; balances is uncallable initially.
		System: frame_system::{Pallet, Call, Storage, Config, Event<T>} = 0,

		// Babe must be before session.
		Babe: pallet_babe::{Pallet, Call, Storage, Config, ValidateUnsigned} = 1,

		Timestamp: pallet_timestamp::{Pallet, Call, Storage, Inherent} = 2,
		Indices: pallet_indices::{Pallet, Call, Storage, Config<T>, Event<T>} = 3,
		Balances: pallet_balances::{Pallet, Call, Storage, Config<T>, Event<T>} = 4,
		TransactionPayment: pallet_transaction_payment::{Pallet, Storage, Event<T>} = 33,

		// Consensus support.
		// Authorship must be before session in order to note author in the correct session and era
		// for im-online and staking.
		Authorship: pallet_authorship::{Pallet, Storage} = 5,
		Staking: pallet_staking::{Pallet, Call, Storage, Config<T>, Event<T>} = 6,
		Offences: pallet_offences::{Pallet, Storage, Event} = 7,
		Historical: session_historical::{Pallet} = 34,
		Session: pallet_session::{Pallet, Call, Storage, Event, Config<T>} = 8,
		Grandpa: pallet_grandpa::{Pallet, Call, Storage, Config, Event, ValidateUnsigned} = 10,
		ImOnline: pallet_im_online::{Pallet, Call, Storage, Event<T>, ValidateUnsigned, Config<T>} = 11,
		AuthorityDiscovery: pallet_authority_discovery::{Pallet, Config} = 12,

		// Governance stuff.
<<<<<<< HEAD
		Democracy: pallet_democracy::{Pallet, Call, Storage, Config<T>, Event<T>} = 13,
		Council: pallet_collective::<Instance1>::{Pallet, Call, Storage, Origin<T>, Event<T>, Config<T>} = 14,
		TechnicalCommittee: pallet_collective::<Instance2>::{Pallet, Call, Storage, Origin<T>, Event<T>, Config<T>} = 15,
		PhragmenElection: pallet_elections::{Pallet, Call, Storage, Event<T>, Config<T>} = 16,
		TechnicalMembership: pallet_membership::<Instance1>::{Pallet, Call, Storage, Event<T>, Config<T>} = 17,
=======
>>>>>>> 616b287e
		Treasury: pallet_treasury::{Pallet, Call, Storage, Config, Event<T>} = 18,
		ConvictionVoting: pallet_conviction_voting::{Pallet, Call, Storage, Event<T>} = 20,
		Referenda: pallet_referenda::{Pallet, Call, Storage, Event<T>} = 21,
//		pub type FellowshipCollectiveInstance = pallet_ranked_collective::Instance1;
		FellowshipCollective: pallet_ranked_collective::<Instance1>::{
			Pallet, Call, Storage, Event<T>
		} = 22,
//		pub type FellowshipReferendaInstance = pallet_referenda::Instance2;
		FellowshipReferenda: pallet_referenda::<Instance2>::{
			Pallet, Call, Storage, Event<T>
		} = 23,
		Origins: pallet_custom_origins::{Origin} = 43,
		Whitelist: pallet_whitelist::{Pallet, Call, Storage, Event<T>} = 44,

		// Claims. Usable initially.
		Claims: claims::{Pallet, Call, Storage, Event<T>, Config<T>, ValidateUnsigned} = 19,

		// Utility module.
		Utility: pallet_utility::{Pallet, Call, Event} = 24,

		// Less simple identity module.
		Identity: pallet_identity::{Pallet, Call, Storage, Event<T>} = 25,

		// Society module.
		Society: pallet_society::{Pallet, Call, Storage, Event<T>} = 26,

		// Social recovery module.
		Recovery: pallet_recovery::{Pallet, Call, Storage, Event<T>} = 27,

		// Vesting. Usable initially, but removed once all vesting is finished.
		Vesting: pallet_vesting::{Pallet, Call, Storage, Event<T>, Config<T>} = 28,

		// System scheduler.
		Scheduler: pallet_scheduler::{Pallet, Call, Storage, Event<T>} = 29,

		// Proxy module. Late addition.
		Proxy: pallet_proxy::{Pallet, Call, Storage, Event<T>} = 30,

		// Multisig module. Late addition.
		Multisig: pallet_multisig::{Pallet, Call, Storage, Event<T>} = 31,

		// Preimage registrar.
		Preimage: pallet_preimage::{Pallet, Call, Storage, Event<T>} = 32,

		// Bounties modules.
		Bounties: pallet_bounties::{Pallet, Call, Storage, Event<T>} = 35,
		ChildBounties: pallet_child_bounties = 40,

		// Election pallet. Only works with staking, but placed here to maintain indices.
		ElectionProviderMultiPhase: pallet_election_provider_multi_phase::{Pallet, Call, Storage, Event<T>, ValidateUnsigned} = 37,

		// NIS pallet.
		Nis: pallet_nis::{Pallet, Call, Storage, Event<T>} = 38,
//		pub type NisCounterpartInstance = pallet_balances::Instance2;
		NisCounterpartBalances: pallet_balances::<Instance2> = 45,

		// Provides a semi-sorted list of nominators for staking.
		VoterList: pallet_bags_list::<Instance1>::{Pallet, Call, Storage, Event<T>} = 39,

		// nomination pools: extension to staking.
		NominationPools: pallet_nomination_pools::{Pallet, Call, Storage, Event<T>, Config<T>} = 41,

		// Fast unstake pallet: extension to staking.
		FastUnstake: pallet_fast_unstake = 42,

		// Parachains pallets. Start indices at 50 to leave room.
		ParachainsOrigin: parachains_origin::{Pallet, Origin} = 50,
		Configuration: parachains_configuration::{Pallet, Call, Storage, Config<T>} = 51,
		ParasShared: parachains_shared::{Pallet, Call, Storage} = 52,
		ParaInclusion: parachains_inclusion::{Pallet, Call, Storage, Event<T>} = 53,
		ParaInherent: parachains_paras_inherent::{Pallet, Call, Storage, Inherent} = 54,
		ParaScheduler: parachains_scheduler::{Pallet, Storage} = 55,
		Paras: parachains_paras::{Pallet, Call, Storage, Event, Config, ValidateUnsigned} = 56,
		Initializer: parachains_initializer::{Pallet, Call, Storage} = 57,
		Dmp: parachains_dmp::{Pallet, Call, Storage} = 58,
		Ump: parachains_ump::{Pallet, Call, Storage, Event} = 59,
		Hrmp: parachains_hrmp::{Pallet, Call, Storage, Event<T>, Config} = 60,
		ParaSessionInfo: parachains_session_info::{Pallet, Storage} = 61,
		ParasDisputes: parachains_disputes::{Pallet, Call, Storage, Event<T>} = 62,
		ParasSlashing: parachains_slashing::{Pallet, Call, Storage, ValidateUnsigned} = 63,

		// Parachain Onboarding Pallets. Start indices at 70 to leave room.
		Registrar: paras_registrar::{Pallet, Call, Storage, Event<T>} = 70,
		Slots: slots::{Pallet, Call, Storage, Event<T>} = 71,
		Auctions: auctions::{Pallet, Call, Storage, Event<T>} = 72,
		Crowdloan: crowdloan::{Pallet, Call, Storage, Event<T>} = 73,

		// Pallet for sending XCM.
		XcmPallet: pallet_xcm::{Pallet, Call, Storage, Event<T>, Origin, Config} = 99,
	}
}

/// The address format for describing accounts.
pub type Address = sp_runtime::MultiAddress<AccountId, ()>;
/// Block header type as expected by this runtime.
pub type Header = generic::Header<BlockNumber, BlakeTwo256>;
/// Block type as expected by this runtime.
pub type Block = generic::Block<Header, UncheckedExtrinsic>;
/// A Block signed with a Justification
pub type SignedBlock = generic::SignedBlock<Block>;
/// `BlockId` type as expected by this runtime.
pub type BlockId = generic::BlockId<Block>;
/// The `SignedExtension` to the basic transaction logic.
pub type SignedExtra = (
	frame_system::CheckNonZeroSender<Runtime>,
	frame_system::CheckSpecVersion<Runtime>,
	frame_system::CheckTxVersion<Runtime>,
	frame_system::CheckGenesis<Runtime>,
	frame_system::CheckMortality<Runtime>,
	frame_system::CheckNonce<Runtime>,
	frame_system::CheckWeight<Runtime>,
	pallet_transaction_payment::ChargeTransactionPayment<Runtime>,
);

pub struct NominationPoolsMigrationV4OldPallet;
impl Get<Perbill> for NominationPoolsMigrationV4OldPallet {
	fn get() -> Perbill {
		Perbill::from_percent(10)
	}
}

/// All migrations that will run on the next runtime upgrade.
///
/// Should be cleared after every release.
pub type Migrations = (
	pallet_nomination_pools::migration::v4::MigrateToV4<
		Runtime,
		NominationPoolsMigrationV4OldPallet,
	>,
);

/// Unchecked extrinsic type as expected by this runtime.
pub type UncheckedExtrinsic =
	generic::UncheckedExtrinsic<Address, RuntimeCall, Signature, SignedExtra>;
/// Executive: handles dispatch to the various modules.
pub type Executive = frame_executive::Executive<
	Runtime,
	Block,
	frame_system::ChainContext<Runtime>,
	Runtime,
	AllPalletsWithSystem,
	Migrations,
>;
/// The payload being signed in the transactions.
pub type SignedPayload = generic::SignedPayload<RuntimeCall, SignedExtra>;

#[cfg(feature = "runtime-benchmarks")]
#[macro_use]
extern crate frame_benchmarking;

#[cfg(feature = "runtime-benchmarks")]
mod benches {
	define_benchmarks!(
		// Polkadot
		// NOTE: Make sure to prefix these with `runtime_common::` so
		// that the path resolves correctly in the generated file.
		[runtime_common::auctions, Auctions]
		[runtime_common::crowdloan, Crowdloan]
		[runtime_common::claims, Claims]
		[runtime_common::slots, Slots]
		[runtime_common::paras_registrar, Registrar]
		[runtime_parachains::configuration, Configuration]
		[runtime_parachains::hrmp, Hrmp]
		[runtime_parachains::disputes, ParasDisputes]
		[runtime_parachains::disputes::slashing, ParasSlashing]
		[runtime_parachains::initializer, Initializer]
		[runtime_parachains::paras_inherent, ParaInherent]
		[runtime_parachains::paras, Paras]
		[runtime_parachains::ump, Ump]
		// Substrate
		[pallet_balances, Balances]
		[pallet_balances, NisCounterpartBalances]
		[pallet_bags_list, VoterList]
		[frame_benchmarking::baseline, Baseline::<Runtime>]
		[pallet_bounties, Bounties]
		[pallet_child_bounties, ChildBounties]
		[pallet_conviction_voting, ConvictionVoting]
<<<<<<< HEAD
		[pallet_democracy, Democracy]
		[pallet_elections, PhragmenElection]
=======
>>>>>>> 616b287e
		[pallet_election_provider_multi_phase, ElectionProviderMultiPhase]
		[frame_election_provider_support, ElectionProviderBench::<Runtime>]
		[pallet_fast_unstake, FastUnstake]
		[pallet_nis, Nis]
		[pallet_identity, Identity]
		[pallet_im_online, ImOnline]
		[pallet_indices, Indices]
		[pallet_multisig, Multisig]
		[pallet_nomination_pools, NominationPoolsBench::<Runtime>]
		[pallet_offences, OffencesBench::<Runtime>]
		[pallet_preimage, Preimage]
		[pallet_proxy, Proxy]
		[pallet_ranked_collective, FellowshipCollective]
		[pallet_recovery, Recovery]
		[pallet_referenda, Referenda]
		[pallet_referenda, FellowshipReferenda]
		[pallet_scheduler, Scheduler]
		[pallet_session, SessionBench::<Runtime>]
		[pallet_staking, Staking]
		[frame_system, SystemBench::<Runtime>]
		[pallet_timestamp, Timestamp]
		[pallet_treasury, Treasury]
		[pallet_utility, Utility]
		[pallet_vesting, Vesting]
		[pallet_whitelist, Whitelist]
		// XCM
		[pallet_xcm, XcmPallet]
		[pallet_xcm_benchmarks::fungible, pallet_xcm_benchmarks::fungible::Pallet::<Runtime>]
		[pallet_xcm_benchmarks::generic, pallet_xcm_benchmarks::generic::Pallet::<Runtime>]
	);
}

#[cfg(not(feature = "disable-runtime-api"))]
sp_api::impl_runtime_apis! {
	impl sp_api::Core<Block> for Runtime {
		fn version() -> RuntimeVersion {
			VERSION
		}

		fn execute_block(block: Block) {
			Executive::execute_block(block);
		}

		fn initialize_block(header: &<Block as BlockT>::Header) {
			Executive::initialize_block(header)
		}
	}

	impl sp_api::Metadata<Block> for Runtime {
		fn metadata() -> OpaqueMetadata {
			OpaqueMetadata::new(Runtime::metadata().into())
		}

		fn metadata_at_version(version: u32) -> Option<OpaqueMetadata> {
			Runtime::metadata_at_version(version)
		}

		fn metadata_versions() -> sp_std::vec::Vec<u32> {
			Runtime::metadata_versions()
		}
	}

	impl block_builder_api::BlockBuilder<Block> for Runtime {
		fn apply_extrinsic(extrinsic: <Block as BlockT>::Extrinsic) -> ApplyExtrinsicResult {
			Executive::apply_extrinsic(extrinsic)
		}

		fn finalize_block() -> <Block as BlockT>::Header {
			Executive::finalize_block()
		}

		fn inherent_extrinsics(data: inherents::InherentData) -> Vec<<Block as BlockT>::Extrinsic> {
			data.create_extrinsics()
		}

		fn check_inherents(
			block: Block,
			data: inherents::InherentData,
		) -> inherents::CheckInherentsResult {
			data.check_extrinsics(&block)
		}
	}

	impl tx_pool_api::runtime_api::TaggedTransactionQueue<Block> for Runtime {
		fn validate_transaction(
			source: TransactionSource,
			tx: <Block as BlockT>::Extrinsic,
			block_hash: <Block as BlockT>::Hash,
		) -> TransactionValidity {
			Executive::validate_transaction(source, tx, block_hash)
		}
	}

	impl offchain_primitives::OffchainWorkerApi<Block> for Runtime {
		fn offchain_worker(header: &<Block as BlockT>::Header) {
			Executive::offchain_worker(header)
		}
	}

	impl primitives::runtime_api::ParachainHost<Block, Hash, BlockNumber> for Runtime {
		fn validators() -> Vec<ValidatorId> {
			parachains_runtime_api_impl::validators::<Runtime>()
		}

		fn validator_groups() -> (Vec<Vec<ValidatorIndex>>, GroupRotationInfo<BlockNumber>) {
			parachains_runtime_api_impl::validator_groups::<Runtime>()
		}

		fn availability_cores() -> Vec<CoreState<Hash, BlockNumber>> {
			parachains_runtime_api_impl::availability_cores::<Runtime>()
		}

		fn persisted_validation_data(para_id: ParaId, assumption: OccupiedCoreAssumption)
			-> Option<PersistedValidationData<Hash, BlockNumber>> {
			parachains_runtime_api_impl::persisted_validation_data::<Runtime>(para_id, assumption)
		}

		fn assumed_validation_data(
			para_id: ParaId,
			expected_persisted_validation_data_hash: Hash,
		) -> Option<(PersistedValidationData<Hash, BlockNumber>, ValidationCodeHash)> {
			parachains_runtime_api_impl::assumed_validation_data::<Runtime>(
				para_id,
				expected_persisted_validation_data_hash,
			)
		}

		fn check_validation_outputs(
			para_id: ParaId,
			outputs: primitives::CandidateCommitments,
		) -> bool {
			parachains_runtime_api_impl::check_validation_outputs::<Runtime>(para_id, outputs)
		}

		fn session_index_for_child() -> SessionIndex {
			parachains_runtime_api_impl::session_index_for_child::<Runtime>()
		}

		fn validation_code(para_id: ParaId, assumption: OccupiedCoreAssumption)
			-> Option<ValidationCode> {
			parachains_runtime_api_impl::validation_code::<Runtime>(para_id, assumption)
		}

		fn candidate_pending_availability(para_id: ParaId) -> Option<CommittedCandidateReceipt<Hash>> {
			parachains_runtime_api_impl::candidate_pending_availability::<Runtime>(para_id)
		}

		fn candidate_events() -> Vec<CandidateEvent<Hash>> {
			parachains_runtime_api_impl::candidate_events::<Runtime, _>(|ev| {
				match ev {
					RuntimeEvent::ParaInclusion(ev) => {
						Some(ev)
					}
					_ => None,
				}
			})
		}

		fn session_info(index: SessionIndex) -> Option<SessionInfo> {
			parachains_runtime_api_impl::session_info::<Runtime>(index)
		}

		fn session_executor_params(session_index: SessionIndex) -> Option<ExecutorParams> {
			parachains_runtime_api_impl::session_executor_params::<Runtime>(session_index)
		}

		fn dmq_contents(recipient: ParaId) -> Vec<InboundDownwardMessage<BlockNumber>> {
			parachains_runtime_api_impl::dmq_contents::<Runtime>(recipient)
		}

		fn inbound_hrmp_channels_contents(
			recipient: ParaId
		) -> BTreeMap<ParaId, Vec<InboundHrmpMessage<BlockNumber>>> {
			parachains_runtime_api_impl::inbound_hrmp_channels_contents::<Runtime>(recipient)
		}

		fn validation_code_by_hash(hash: ValidationCodeHash) -> Option<ValidationCode> {
			parachains_runtime_api_impl::validation_code_by_hash::<Runtime>(hash)
		}

		fn on_chain_votes() -> Option<ScrapedOnChainVotes<Hash>> {
			parachains_runtime_api_impl::on_chain_votes::<Runtime>()
		}

		fn submit_pvf_check_statement(
			stmt: primitives::PvfCheckStatement,
			signature: primitives::ValidatorSignature,
		) {
			parachains_runtime_api_impl::submit_pvf_check_statement::<Runtime>(stmt, signature)
		}

		fn pvfs_require_precheck() -> Vec<ValidationCodeHash> {
			parachains_runtime_api_impl::pvfs_require_precheck::<Runtime>()
		}

		fn validation_code_hash(para_id: ParaId, assumption: OccupiedCoreAssumption)
			-> Option<ValidationCodeHash>
		{
			parachains_runtime_api_impl::validation_code_hash::<Runtime>(para_id, assumption)
		}

		fn disputes() -> Vec<(SessionIndex, CandidateHash, DisputeState<BlockNumber>)> {
			parachains_runtime_api_impl::get_session_disputes::<Runtime>()
		}
	}

	impl beefy_primitives::BeefyApi<Block> for Runtime {
		fn beefy_genesis() -> Option<BlockNumber> {
			// dummy implementation due to lack of BEEFY pallet.
			None
		}

		fn validator_set() -> Option<beefy_primitives::ValidatorSet<BeefyId>> {
			// dummy implementation due to lack of BEEFY pallet.
			None
		}

		fn submit_report_equivocation_unsigned_extrinsic(
			_equivocation_proof: beefy_primitives::EquivocationProof<
				BlockNumber,
				BeefyId,
				BeefySignature,
			>,
			_key_owner_proof: beefy_primitives::OpaqueKeyOwnershipProof,
		) -> Option<()> {
			None
		}

		fn generate_key_ownership_proof(
			_set_id: beefy_primitives::ValidatorSetId,
			_authority_id: BeefyId,
		) -> Option<beefy_primitives::OpaqueKeyOwnershipProof> {
			None
		}
	}

	impl mmr::MmrApi<Block, Hash, BlockNumber> for Runtime {
		fn mmr_root() -> Result<Hash, mmr::Error> {
			Err(mmr::Error::PalletNotIncluded)
		}

		fn mmr_leaf_count() -> Result<mmr::LeafIndex, mmr::Error> {
			Err(mmr::Error::PalletNotIncluded)
		}

		fn generate_proof(
			_block_numbers: Vec<BlockNumber>,
			_best_known_block_number: Option<BlockNumber>,
		) -> Result<(Vec<mmr::EncodableOpaqueLeaf>, mmr::Proof<Hash>), mmr::Error> {
			Err(mmr::Error::PalletNotIncluded)
		}

		fn verify_proof(_leaves: Vec<mmr::EncodableOpaqueLeaf>, _proof: mmr::Proof<Hash>)
			-> Result<(), mmr::Error>
		{
			Err(mmr::Error::PalletNotIncluded)
		}

		fn verify_proof_stateless(
			_root: Hash,
			_leaves: Vec<mmr::EncodableOpaqueLeaf>,
			_proof: mmr::Proof<Hash>
		) -> Result<(), mmr::Error> {
			Err(mmr::Error::PalletNotIncluded)
		}
	}

	impl fg_primitives::GrandpaApi<Block> for Runtime {
		fn grandpa_authorities() -> Vec<(GrandpaId, u64)> {
			Grandpa::grandpa_authorities()
		}

		fn current_set_id() -> fg_primitives::SetId {
			Grandpa::current_set_id()
		}

		fn submit_report_equivocation_unsigned_extrinsic(
			equivocation_proof: fg_primitives::EquivocationProof<
				<Block as BlockT>::Hash,
				sp_runtime::traits::NumberFor<Block>,
			>,
			key_owner_proof: fg_primitives::OpaqueKeyOwnershipProof,
		) -> Option<()> {
			let key_owner_proof = key_owner_proof.decode()?;

			Grandpa::submit_unsigned_equivocation_report(
				equivocation_proof,
				key_owner_proof,
			)
		}

		fn generate_key_ownership_proof(
			_set_id: fg_primitives::SetId,
			authority_id: fg_primitives::AuthorityId,
		) -> Option<fg_primitives::OpaqueKeyOwnershipProof> {
			use parity_scale_codec::Encode;

			Historical::prove((fg_primitives::KEY_TYPE, authority_id))
				.map(|p| p.encode())
				.map(fg_primitives::OpaqueKeyOwnershipProof::new)
		}
	}

	impl babe_primitives::BabeApi<Block> for Runtime {
		fn configuration() -> babe_primitives::BabeConfiguration {
			let epoch_config = Babe::epoch_config().unwrap_or(BABE_GENESIS_EPOCH_CONFIG);
			babe_primitives::BabeConfiguration {
				slot_duration: Babe::slot_duration(),
				epoch_length: EpochDuration::get(),
				c: epoch_config.c,
				authorities: Babe::authorities().to_vec(),
				randomness: Babe::randomness(),
				allowed_slots: epoch_config.allowed_slots,
			}
		}

		fn current_epoch_start() -> babe_primitives::Slot {
			Babe::current_epoch_start()
		}

		fn current_epoch() -> babe_primitives::Epoch {
			Babe::current_epoch()
		}

		fn next_epoch() -> babe_primitives::Epoch {
			Babe::next_epoch()
		}

		fn generate_key_ownership_proof(
			_slot: babe_primitives::Slot,
			authority_id: babe_primitives::AuthorityId,
		) -> Option<babe_primitives::OpaqueKeyOwnershipProof> {
			use parity_scale_codec::Encode;

			Historical::prove((babe_primitives::KEY_TYPE, authority_id))
				.map(|p| p.encode())
				.map(babe_primitives::OpaqueKeyOwnershipProof::new)
		}

		fn submit_report_equivocation_unsigned_extrinsic(
			equivocation_proof: babe_primitives::EquivocationProof<<Block as BlockT>::Header>,
			key_owner_proof: babe_primitives::OpaqueKeyOwnershipProof,
		) -> Option<()> {
			let key_owner_proof = key_owner_proof.decode()?;

			Babe::submit_unsigned_equivocation_report(
				equivocation_proof,
				key_owner_proof,
			)
		}
	}

	impl authority_discovery_primitives::AuthorityDiscoveryApi<Block> for Runtime {
		fn authorities() -> Vec<AuthorityDiscoveryId> {
			parachains_runtime_api_impl::relevant_authority_ids::<Runtime>()
		}
	}

	impl sp_session::SessionKeys<Block> for Runtime {
		fn generate_session_keys(seed: Option<Vec<u8>>) -> Vec<u8> {
			SessionKeys::generate(seed)
		}

		fn decode_session_keys(
			encoded: Vec<u8>,
		) -> Option<Vec<(Vec<u8>, sp_core::crypto::KeyTypeId)>> {
			SessionKeys::decode_into_raw_public_keys(&encoded)
		}
	}

	impl frame_system_rpc_runtime_api::AccountNonceApi<Block, AccountId, Nonce> for Runtime {
		fn account_nonce(account: AccountId) -> Nonce {
			System::account_nonce(account)
		}
	}

	impl pallet_transaction_payment_rpc_runtime_api::TransactionPaymentApi<
		Block,
		Balance,
	> for Runtime {
		fn query_info(uxt: <Block as BlockT>::Extrinsic, len: u32) -> RuntimeDispatchInfo<Balance> {
			TransactionPayment::query_info(uxt, len)
		}
		fn query_fee_details(uxt: <Block as BlockT>::Extrinsic, len: u32) -> FeeDetails<Balance> {
			TransactionPayment::query_fee_details(uxt, len)
		}
		fn query_weight_to_fee(weight: Weight) -> Balance {
			TransactionPayment::weight_to_fee(weight)
		}
		fn query_length_to_fee(length: u32) -> Balance {
			TransactionPayment::length_to_fee(length)
		}
	}

	impl pallet_transaction_payment_rpc_runtime_api::TransactionPaymentCallApi<Block, Balance, RuntimeCall>
		for Runtime
	{
		fn query_call_info(call: RuntimeCall, len: u32) -> RuntimeDispatchInfo<Balance> {
			TransactionPayment::query_call_info(call, len)
		}
		fn query_call_fee_details(call: RuntimeCall, len: u32) -> FeeDetails<Balance> {
			TransactionPayment::query_call_fee_details(call, len)
		}
		fn query_weight_to_fee(weight: Weight) -> Balance {
			TransactionPayment::weight_to_fee(weight)
		}
		fn query_length_to_fee(length: u32) -> Balance {
			TransactionPayment::length_to_fee(length)
		}
	}

	impl pallet_nomination_pools_runtime_api::NominationPoolsApi<
		Block,
		AccountId,
		Balance,
	> for Runtime {
		fn pending_rewards(member: AccountId) -> Balance {
			NominationPools::api_pending_rewards(member).unwrap_or_default()
		}

		fn points_to_balance(pool_id: pallet_nomination_pools::PoolId, points: Balance) -> Balance {
			NominationPools::api_points_to_balance(pool_id, points)
		}

		fn balance_to_points(pool_id: pallet_nomination_pools::PoolId, new_funds: Balance) -> Balance {
			NominationPools::api_balance_to_points(pool_id, new_funds)
		}
	}

	impl pallet_staking_runtime_api::StakingApi<Block, Balance> for Runtime {
		fn nominations_quota(balance: Balance) -> u32 {
			Staking::api_nominations_quota(balance)
		}
	}

	#[cfg(feature = "try-runtime")]
	impl frame_try_runtime::TryRuntime<Block> for Runtime {
		fn on_runtime_upgrade(checks: frame_try_runtime::UpgradeCheckSelect) -> (Weight, Weight) {
			log::info!("try-runtime::on_runtime_upgrade kusama.");
			let weight = Executive::try_runtime_upgrade(checks).unwrap();
			(weight, BlockWeights::get().max_block)
		}

		fn execute_block(
			block: Block,
			state_root_check: bool,
			signature_check: bool,
			select: frame_try_runtime::TryStateSelect,
		) -> Weight {
			// NOTE: intentional unwrap: we don't want to propagate the error backwards, and want to
			// have a backtrace here.
			Executive::try_execute_block(block, state_root_check, signature_check, select).unwrap()
		}
	}

	#[cfg(feature = "runtime-benchmarks")]
	impl frame_benchmarking::Benchmark<Block> for Runtime {
		fn benchmark_metadata(extra: bool) -> (
			Vec<frame_benchmarking::BenchmarkList>,
			Vec<frame_support::traits::StorageInfo>,
		) {
			use frame_benchmarking::{Benchmarking, BenchmarkList};
			use frame_support::traits::StorageInfoTrait;

			use pallet_session_benchmarking::Pallet as SessionBench;
			use pallet_offences_benchmarking::Pallet as OffencesBench;
			use frame_election_provider_support::benchmarking::Pallet as ElectionProviderBench;
			use frame_system_benchmarking::Pallet as SystemBench;
			use pallet_nomination_pools_benchmarking::Pallet as NominationPoolsBench;
			use frame_benchmarking::baseline::Pallet as Baseline;

			let mut list = Vec::<BenchmarkList>::new();
			list_benchmarks!(list, extra);

			let storage_info = AllPalletsWithSystem::storage_info();
			return (list, storage_info)
		}

		fn dispatch_benchmark(
			config: frame_benchmarking::BenchmarkConfig
		) -> Result<
			Vec<frame_benchmarking::BenchmarkBatch>,
			sp_runtime::RuntimeString,
		> {
			use frame_benchmarking::{Benchmarking, BenchmarkBatch, TrackedStorageKey, BenchmarkError};
			// Trying to add benchmarks directly to some pallets caused cyclic dependency issues.
			// To get around that, we separated the benchmarks into its own crate.
			use pallet_session_benchmarking::Pallet as SessionBench;
			use pallet_offences_benchmarking::Pallet as OffencesBench;
			use frame_election_provider_support::benchmarking::Pallet as ElectionProviderBench;
			use frame_system_benchmarking::Pallet as SystemBench;
			use pallet_nomination_pools_benchmarking::Pallet as NominationPoolsBench;
			use frame_benchmarking::baseline::Pallet as Baseline;
			use xcm::latest::prelude::*;
			use xcm_config::{
				LocalCheckAccount, SovereignAccountOf, Statemine, TokenLocation, XcmConfig,
			};

			impl pallet_session_benchmarking::Config for Runtime {}
			impl pallet_offences_benchmarking::Config for Runtime {}
			impl frame_election_provider_support::benchmarking::Config for Runtime {}
			impl frame_system_benchmarking::Config for Runtime {}
			impl frame_benchmarking::baseline::Config for Runtime {}
			impl pallet_nomination_pools_benchmarking::Config for Runtime {}
			impl runtime_parachains::disputes::slashing::benchmarking::Config for Runtime {}

			impl pallet_xcm_benchmarks::Config for Runtime {
				type XcmConfig = XcmConfig;
				type AccountIdConverter = SovereignAccountOf;
				fn valid_destination() -> Result<MultiLocation, BenchmarkError> {
					Ok(Statemine::get())
				}
				fn worst_case_holding(_depositable_count: u32) -> MultiAssets {
					// Kusama only knows about KSM.
					vec![MultiAsset{
						id: Concrete(TokenLocation::get()),
						fun: Fungible(1_000_000 * UNITS),
					}].into()
				}
			}

			parameter_types! {
				pub const TrustedTeleporter: Option<(MultiLocation, MultiAsset)> = Some((
					Statemine::get(),
					MultiAsset { fun: Fungible(1 * UNITS), id: Concrete(TokenLocation::get()) },
				));
			}

			impl pallet_xcm_benchmarks::fungible::Config for Runtime {
				type TransactAsset = Balances;

				type CheckedAccount = LocalCheckAccount;
				type TrustedTeleporter = TrustedTeleporter;

				fn get_multi_asset() -> MultiAsset {
					MultiAsset {
						id: Concrete(TokenLocation::get()),
						fun: Fungible(1 * UNITS),
					}
				}
			}

			impl pallet_xcm_benchmarks::generic::Config for Runtime {
				type RuntimeCall = RuntimeCall;

				fn worst_case_response() -> (u64, Response) {
					(0u64, Response::Version(Default::default()))
				}

				fn worst_case_asset_exchange() -> Result<(MultiAssets, MultiAssets), BenchmarkError> {
					// Kusama doesn't support asset exchanges
					Err(BenchmarkError::Skip)
				}

				fn universal_alias() -> Result<Junction, BenchmarkError> {
					// The XCM executor of Kusama doesn't have a configured `UniversalAliases`
					Err(BenchmarkError::Skip)
				}

				fn transact_origin_and_runtime_call() -> Result<(MultiLocation, RuntimeCall), BenchmarkError> {
					Ok((Statemine::get(), frame_system::Call::remark_with_event { remark: vec![] }.into()))
				}

				fn subscribe_origin() -> Result<MultiLocation, BenchmarkError> {
					Ok(Statemine::get())
				}

				fn claimable_asset() -> Result<(MultiLocation, MultiLocation, MultiAssets), BenchmarkError> {
					let origin = Statemine::get();
					let assets: MultiAssets = (Concrete(TokenLocation::get()), 1_000 * UNITS).into();
					let ticket = MultiLocation { parents: 0, interior: Here };
					Ok((origin, ticket, assets))
				}

				fn unlockable_asset() -> Result<(MultiLocation, MultiLocation, MultiAsset), BenchmarkError> {
					// Kusama doesn't support asset locking
					Err(BenchmarkError::Skip)
				}
			}

			let whitelist: Vec<TrackedStorageKey> = vec![
				// Block Number
				hex_literal::hex!("26aa394eea5630e07c48ae0c9558cef702a5c1b19ab7a04f536c519aca4983ac").to_vec().into(),
				// Total Issuance
				hex_literal::hex!("c2261276cc9d1f8598ea4b6a74b15c2f57c875e4cff74148e4628f264b974c80").to_vec().into(),
				// Execution Phase
				hex_literal::hex!("26aa394eea5630e07c48ae0c9558cef7ff553b5a9862a516939d82b3d3d8661a").to_vec().into(),
				// Event Count
				hex_literal::hex!("26aa394eea5630e07c48ae0c9558cef70a98fdbe9ce6c55837576c60c7af3850").to_vec().into(),
				// System Events
				hex_literal::hex!("26aa394eea5630e07c48ae0c9558cef780d41e5e16056765bc8461851072c9d7").to_vec().into(),
				// Treasury Account
				hex_literal::hex!("26aa394eea5630e07c48ae0c9558cef7b99d880ec681799c0cf30e8886371da95ecffd7b6c0f78751baa9d281e0bfa3a6d6f646c70792f74727372790000000000000000000000000000000000000000").to_vec().into(),
				// Configuration ActiveConfig
				hex_literal::hex!("06de3d8a54d27e44a9d5ce189618f22db4b49d95320d9021994c850f25b8e385").to_vec().into(),
				// The transactional storage limit.
				hex_literal::hex!("3a7472616e73616374696f6e5f6c6576656c3a").to_vec().into(),
			];

			let mut batches = Vec::<BenchmarkBatch>::new();
			let params = (&config, &whitelist);

			add_benchmarks!(params, batches);

			Ok(batches)
		}
	}
}

#[cfg(test)]
mod tests_fess {
	use super::*;
	use sp_runtime::assert_eq_error_rate;

	#[test]
	fn signed_deposit_is_sensible() {
		// ensure this number does not change, or that it is checked after each change.
		// a 1 MB solution should need around 0.16 KSM deposit
		let deposit = SignedDepositBase::get() + (SignedDepositByte::get() * 1024 * 1024);
		assert_eq_error_rate!(deposit, UNITS * 167 / 100, UNITS / 100);
	}
}

#[cfg(test)]
mod multiplier_tests {
	use super::*;
	use frame_support::{dispatch::DispatchInfo, traits::OnFinalize};
	use runtime_common::{MinimumMultiplier, TargetBlockFullness};
	use separator::Separatable;
	use sp_runtime::traits::Convert;

	fn run_with_system_weight<F>(w: Weight, mut assertions: F)
	where
		F: FnMut() -> (),
	{
		let mut t: sp_io::TestExternalities = frame_system::GenesisConfig::default()
			.build_storage::<Runtime>()
			.unwrap()
			.into();
		t.execute_with(|| {
			System::set_block_consumed_resources(w, 0);
			assertions()
		});
	}

	#[test]
	fn multiplier_can_grow_from_zero() {
		let minimum_multiplier = MinimumMultiplier::get();
		let target = TargetBlockFullness::get() *
			BlockWeights::get().get(DispatchClass::Normal).max_total.unwrap();
		// if the min is too small, then this will not change, and we are doomed forever.
		// the weight is 1/100th bigger than target.
		run_with_system_weight(target.saturating_mul(101) / 100, || {
			let next = SlowAdjustingFeeUpdate::<Runtime>::convert(minimum_multiplier);
			assert!(next > minimum_multiplier, "{:?} !>= {:?}", next, minimum_multiplier);
		})
	}

	#[test]
	fn fast_unstake_estimate() {
		use pallet_fast_unstake::WeightInfo;
		let block_time = BlockWeights::get().max_block.ref_time() as f32;
		let on_idle = weights::pallet_fast_unstake::WeightInfo::<Runtime>::on_idle_check(
			1000,
			<Runtime as pallet_fast_unstake::Config>::BatchSize::get(),
		)
		.ref_time() as f32;
		println!("ratio of block weight for full batch fast-unstake {}", on_idle / block_time);
		assert!(on_idle / block_time <= 0.5f32)
	}

	#[test]
	#[ignore]
	fn multiplier_growth_simulator() {
		// assume the multiplier is initially set to its minimum. We update it with values twice the
		//target (target is 25%, thus 50%) and we see at which point it reaches 1.
		let mut multiplier = MinimumMultiplier::get();
		let block_weight = BlockWeights::get().get(DispatchClass::Normal).max_total.unwrap();
		let mut blocks = 0;
		let mut fees_paid = 0;

		frame_system::Pallet::<Runtime>::set_block_consumed_resources(Weight::MAX, 0);
		let info = DispatchInfo { weight: Weight::MAX, ..Default::default() };

		let mut t: sp_io::TestExternalities = frame_system::GenesisConfig::default()
			.build_storage::<Runtime>()
			.unwrap()
			.into();
		// set the minimum
		t.execute_with(|| {
			pallet_transaction_payment::NextFeeMultiplier::<Runtime>::set(MinimumMultiplier::get());
		});

		while multiplier <= Multiplier::from_u32(1) {
			t.execute_with(|| {
				// imagine this tx was called.
				let fee = TransactionPayment::compute_fee(0, &info, 0);
				fees_paid += fee;

				// this will update the multiplier.
				System::set_block_consumed_resources(block_weight, 0);
				TransactionPayment::on_finalize(1);
				let next = TransactionPayment::next_fee_multiplier();

				assert!(next > multiplier, "{:?} !>= {:?}", next, multiplier);
				multiplier = next;

				println!(
					"block = {} / multiplier {:?} / fee = {:?} / fess so far {:?}",
					blocks,
					multiplier,
					fee.separated_string(),
					fees_paid.separated_string()
				);
			});
			blocks += 1;
		}
	}

	#[test]
	#[ignore]
	fn multiplier_cool_down_simulator() {
		// assume the multiplier is initially set to its minimum. We update it with values twice the
		//target (target is 25%, thus 50%) and we see at which point it reaches 1.
		let mut multiplier = Multiplier::from_u32(2);
		let mut blocks = 0;

		let mut t: sp_io::TestExternalities = frame_system::GenesisConfig::default()
			.build_storage::<Runtime>()
			.unwrap()
			.into();
		// set the minimum
		t.execute_with(|| {
			pallet_transaction_payment::NextFeeMultiplier::<Runtime>::set(multiplier);
		});

		while multiplier > Multiplier::from_u32(0) {
			t.execute_with(|| {
				// this will update the multiplier.
				TransactionPayment::on_finalize(1);
				let next = TransactionPayment::next_fee_multiplier();

				assert!(next < multiplier, "{:?} !>= {:?}", next, multiplier);
				multiplier = next;

				println!("block = {} / multiplier {:?}", blocks, multiplier);
			});
			blocks += 1;
		}
	}
}

#[cfg(all(test, feature = "try-runtime"))]
mod remote_tests {
	use super::*;
	use frame_try_runtime::{runtime_decl_for_try_runtime::TryRuntime, UpgradeCheckSelect};
	use remote_externalities::{
		Builder, Mode, OfflineConfig, OnlineConfig, SnapshotConfig, Transport,
	};
	use std::env::var;

	#[tokio::test]
	async fn run_migrations() {
		if var("RUN_MIGRATION_TESTS").is_err() {
			return
		}

		sp_tracing::try_init_simple();
		let transport: Transport =
			var("WS").unwrap_or("wss://kusama-rpc.polkadot.io:443".to_string()).into();
		let maybe_state_snapshot: Option<SnapshotConfig> = var("SNAP").map(|s| s.into()).ok();
		let mut ext = Builder::<Block>::default()
			.mode(if let Some(state_snapshot) = maybe_state_snapshot {
				Mode::OfflineOrElseOnline(
					OfflineConfig { state_snapshot: state_snapshot.clone() },
					OnlineConfig {
						transport,
						state_snapshot: Some(state_snapshot),
						..Default::default()
					},
				)
			} else {
				Mode::Online(OnlineConfig { transport, ..Default::default() })
			})
			.build()
			.await
			.unwrap();
		ext.execute_with(|| Runtime::on_runtime_upgrade(UpgradeCheckSelect::PreAndPost));
	}

	#[tokio::test]
	#[ignore = "this test is meant to be executed manually"]
	async fn try_fast_unstake_all() {
		sp_tracing::try_init_simple();
		let transport: Transport =
			var("WS").unwrap_or("wss://kusama-rpc.polkadot.io:443".to_string()).into();
		let maybe_state_snapshot: Option<SnapshotConfig> = var("SNAP").map(|s| s.into()).ok();
		let mut ext = Builder::<Block>::default()
			.mode(if let Some(state_snapshot) = maybe_state_snapshot {
				Mode::OfflineOrElseOnline(
					OfflineConfig { state_snapshot: state_snapshot.clone() },
					OnlineConfig {
						transport,
						state_snapshot: Some(state_snapshot),
						..Default::default()
					},
				)
			} else {
				Mode::Online(OnlineConfig { transport, ..Default::default() })
			})
			.build()
			.await
			.unwrap();
		ext.execute_with(|| {
			pallet_fast_unstake::ErasToCheckPerBlock::<Runtime>::put(1);
			runtime_common::try_runtime::migrate_all_inactive_nominators::<Runtime>()
		});
	}
}<|MERGE_RESOLUTION|>--- conflicted
+++ resolved
@@ -1352,14 +1352,6 @@
 		AuthorityDiscovery: pallet_authority_discovery::{Pallet, Config} = 12,
 
 		// Governance stuff.
-<<<<<<< HEAD
-		Democracy: pallet_democracy::{Pallet, Call, Storage, Config<T>, Event<T>} = 13,
-		Council: pallet_collective::<Instance1>::{Pallet, Call, Storage, Origin<T>, Event<T>, Config<T>} = 14,
-		TechnicalCommittee: pallet_collective::<Instance2>::{Pallet, Call, Storage, Origin<T>, Event<T>, Config<T>} = 15,
-		PhragmenElection: pallet_elections::{Pallet, Call, Storage, Event<T>, Config<T>} = 16,
-		TechnicalMembership: pallet_membership::<Instance1>::{Pallet, Call, Storage, Event<T>, Config<T>} = 17,
-=======
->>>>>>> 616b287e
 		Treasury: pallet_treasury::{Pallet, Call, Storage, Config, Event<T>} = 18,
 		ConvictionVoting: pallet_conviction_voting::{Pallet, Call, Storage, Event<T>} = 20,
 		Referenda: pallet_referenda::{Pallet, Call, Storage, Event<T>} = 21,
@@ -1537,11 +1529,6 @@
 		[pallet_bounties, Bounties]
 		[pallet_child_bounties, ChildBounties]
 		[pallet_conviction_voting, ConvictionVoting]
-<<<<<<< HEAD
-		[pallet_democracy, Democracy]
-		[pallet_elections, PhragmenElection]
-=======
->>>>>>> 616b287e
 		[pallet_election_provider_multi_phase, ElectionProviderMultiPhase]
 		[frame_election_provider_support, ElectionProviderBench::<Runtime>]
 		[pallet_fast_unstake, FastUnstake]
