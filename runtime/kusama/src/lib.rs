--- conflicted
+++ resolved
@@ -123,11 +123,7 @@
 	spec_name: create_runtime_str!("kusama"),
 	impl_name: create_runtime_str!("parity-kusama"),
 	authoring_version: 2,
-<<<<<<< HEAD
-	spec_version: 9280,
-=======
 	spec_version: 9290,
->>>>>>> fa54983d
 	impl_version: 0,
 	#[cfg(not(feature = "disable-runtime-api"))]
 	apis: RUNTIME_API_VERSIONS,
@@ -1468,9 +1464,6 @@
 	frame_system::ChainContext<Runtime>,
 	Runtime,
 	AllPalletsWithSystem,
-<<<<<<< HEAD
-	(),
-=======
 	(
 		pallet_staking::migrations::v11::MigrateToV11<
 			Runtime,
@@ -1486,7 +1479,6 @@
 		// "Properly migrate weights to v2" <https://github.com/paritytech/polkadot/pull/6091>
 		parachains_configuration::migration::v3::MigrateToV3<Runtime>,
 	),
->>>>>>> fa54983d
 >;
 /// The payload being signed in the transactions.
 pub type SignedPayload = generic::SignedPayload<RuntimeCall, SignedExtra>;
