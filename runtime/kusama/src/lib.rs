// Copyright 2017-2020 Parity Technologies (UK) Ltd.
// This file is part of Polkadot.

// Polkadot is free software: you can redistribute it and/or modify
// it under the terms of the GNU General Public License as published by
// the Free Software Foundation, either version 3 of the License, or
// (at your option) any later version.

// Polkadot is distributed in the hope that it will be useful,
// but WITHOUT ANY WARRANTY; without even the implied warranty of
// MERCHANTABILITY or FITNESS FOR A PARTICULAR PURPOSE.  See the
// GNU General Public License for more details.

// You should have received a copy of the GNU General Public License
// along with Polkadot. If not, see <http://www.gnu.org/licenses/>.

//! The Kusama runtime. This can be compiled with `#[no_std]`, ready for Wasm.

#![cfg_attr(not(feature = "std"), no_std)]
// `construct_runtime!` does a lot of recursion and requires us to increase the limit to 256.
#![recursion_limit = "256"]

use pallet_transaction_payment::CurrencyAdapter;
use parity_scale_codec::{Decode, Encode, MaxEncodedLen};
use primitives::v2::{
	AccountId, AccountIndex, Balance, BlockNumber, CandidateEvent, CandidateHash,
	CommittedCandidateReceipt, CoreState, DisputeState, GroupRotationInfo, Hash, Id as ParaId,
	InboundDownwardMessage, InboundHrmpMessage, Moment, Nonce, OccupiedCoreAssumption,
	PersistedValidationData, ScrapedOnChainVotes, SessionInfo, Signature, ValidationCode,
	ValidationCodeHash, ValidatorId, ValidatorIndex,
};
use runtime_common::{
	auctions, claims, crowdloan, impl_runtime_weights, impls::DealWithFees, paras_registrar,
	prod_or_fast, slots, BlockHashCount, BlockLength, CurrencyToVote, SlowAdjustingFeeUpdate,
};
use sp_std::{cmp::Ordering, collections::btree_map::BTreeMap, prelude::*};

use runtime_parachains::{
	configuration as parachains_configuration, disputes as parachains_disputes,
	dmp as parachains_dmp, hrmp as parachains_hrmp, inclusion as parachains_inclusion,
	initializer as parachains_initializer, origin as parachains_origin, paras as parachains_paras,
	paras_inherent as parachains_paras_inherent, reward_points as parachains_reward_points,
	runtime_api_impl::v2 as parachains_runtime_api_impl, scheduler as parachains_scheduler,
	session_info as parachains_session_info, shared as parachains_shared, ump as parachains_ump,
};

use authority_discovery_primitives::AuthorityId as AuthorityDiscoveryId;
use beefy_primitives::crypto::AuthorityId as BeefyId;
use frame_election_provider_support::{
	generate_solution_type, onchain, NposSolution, SequentialPhragmen,
};
use frame_support::{
	construct_runtime, parameter_types,
	traits::{
		ConstU32, Contains, EnsureOneOf, InstanceFilter, KeyOwnerProofSystem, LockIdentifier,
		OnRuntimeUpgrade, PrivilegeCmp,
	},
	weights::ConstantMultiplier,
	PalletId, RuntimeDebug,
};
use frame_system::EnsureRoot;
use pallet_grandpa::{fg_primitives, AuthorityId as GrandpaId};
use pallet_im_online::sr25519::AuthorityId as ImOnlineId;
use pallet_session::historical as session_historical;
use pallet_transaction_payment::{FeeDetails, RuntimeDispatchInfo};
use sp_core::OpaqueMetadata;
use sp_mmr_primitives as mmr;
use sp_runtime::{
	create_runtime_str, generic, impl_opaque_keys,
	traits::{
		AccountIdLookup, BlakeTwo256, Block as BlockT, ConvertInto, Extrinsic as ExtrinsicT,
		OpaqueKeys, SaturatedConversion, Verify,
	},
	transaction_validity::{TransactionPriority, TransactionSource, TransactionValidity},
	ApplyExtrinsicResult, KeyTypeId, Perbill, Percent, Permill,
};
use sp_staking::SessionIndex;
#[cfg(any(feature = "std", test))]
use sp_version::NativeVersion;
use sp_version::RuntimeVersion;
use static_assertions::const_assert;

pub use frame_system::Call as SystemCall;
pub use pallet_balances::Call as BalancesCall;
pub use pallet_election_provider_multi_phase::Call as EPMCall;
#[cfg(feature = "std")]
pub use pallet_staking::StakerStatus;
pub use pallet_timestamp::Call as TimestampCall;
#[cfg(any(feature = "std", test))]
pub use sp_runtime::BuildStorage;

/// Constant values used within the runtime.
use kusama_runtime_constants::{currency::*, fee::*, time::*};

// Weights used in the runtime.
mod weights;

// Voter bag threshold definitions.
mod bag_thresholds;

// XCM configurations.
pub mod xcm_config;

#[cfg(test)]
mod tests;

impl_runtime_weights!(kusama_runtime_constants);

// Make the WASM binary available.
#[cfg(feature = "std")]
include!(concat!(env!("OUT_DIR"), "/wasm_binary.rs"));

/// Runtime version (Kusama).
#[sp_version::runtime_version]
pub const VERSION: RuntimeVersion = RuntimeVersion {
	spec_name: create_runtime_str!("kusama"),
	impl_name: create_runtime_str!("parity-kusama"),
	authoring_version: 2,
	spec_version: 9220,
	impl_version: 0,
	#[cfg(not(feature = "disable-runtime-api"))]
	apis: RUNTIME_API_VERSIONS,
	#[cfg(feature = "disable-runtime-api")]
	apis: version::create_apis_vec![[]],
	transaction_version: 11,
	state_version: 0,
};

/// The BABE epoch configuration at genesis.
pub const BABE_GENESIS_EPOCH_CONFIG: babe_primitives::BabeEpochConfiguration =
	babe_primitives::BabeEpochConfiguration {
		c: PRIMARY_PROBABILITY,
		allowed_slots: babe_primitives::AllowedSlots::PrimaryAndSecondaryVRFSlots,
	};

/// Native version.
#[cfg(any(feature = "std", test))]
pub fn native_version() -> NativeVersion {
	NativeVersion { runtime_version: VERSION, can_author_with: Default::default() }
}

/// We currently allow all calls.
pub struct BaseFilter;
impl Contains<Call> for BaseFilter {
	fn contains(_c: &Call) -> bool {
		true
	}
}

type MoreThanHalfCouncil = EnsureOneOf<
	EnsureRoot<AccountId>,
	pallet_collective::EnsureProportionMoreThan<AccountId, CouncilCollective, 1, 2>,
>;

parameter_types! {
	pub const Version: RuntimeVersion = VERSION;
	pub const SS58Prefix: u8 = 2;
}

impl frame_system::Config for Runtime {
	type BaseCallFilter = BaseFilter;
	type BlockWeights = BlockWeights;
	type BlockLength = BlockLength;
	type Origin = Origin;
	type Call = Call;
	type Index = Nonce;
	type BlockNumber = BlockNumber;
	type Hash = Hash;
	type Hashing = BlakeTwo256;
	type AccountId = AccountId;
	type Lookup = AccountIdLookup<AccountId, ()>;
	type Header = generic::Header<BlockNumber, BlakeTwo256>;
	type Event = Event;
	type BlockHashCount = BlockHashCount;
	type DbWeight = RocksDbWeight;
	type Version = Version;
	type PalletInfo = PalletInfo;
	type AccountData = pallet_balances::AccountData<Balance>;
	type OnNewAccount = ();
	type OnKilledAccount = ();
	type SystemWeightInfo = weights::frame_system::WeightInfo<Runtime>;
	type SS58Prefix = SS58Prefix;
	type OnSetCode = ();
	type MaxConsumers = frame_support::traits::ConstU32<16>;
}

parameter_types! {
	pub MaximumSchedulerWeight: Weight = Perbill::from_percent(80) *
		BlockWeights::get().max_block;
	pub const MaxScheduledPerBlock: u32 = 50;
	pub const NoPreimagePostponement: Option<u32> = Some(10);
}

type ScheduleOrigin = EnsureOneOf<
	EnsureRoot<AccountId>,
	pallet_collective::EnsureProportionAtLeast<AccountId, CouncilCollective, 1, 2>,
>;

/// Used the compare the privilege of an origin inside the scheduler.
pub struct OriginPrivilegeCmp;

impl PrivilegeCmp<OriginCaller> for OriginPrivilegeCmp {
	fn cmp_privilege(left: &OriginCaller, right: &OriginCaller) -> Option<Ordering> {
		if left == right {
			return Some(Ordering::Equal)
		}

		match (left, right) {
			// Root is greater than anything.
			(OriginCaller::system(frame_system::RawOrigin::Root), _) => Some(Ordering::Greater),
			// Check which one has more yes votes.
			(
				OriginCaller::Council(pallet_collective::RawOrigin::Members(l_yes_votes, l_count)),
				OriginCaller::Council(pallet_collective::RawOrigin::Members(r_yes_votes, r_count)),
			) => Some((l_yes_votes * r_count).cmp(&(r_yes_votes * l_count))),
			// For every other origin we don't care, as they are not used for `ScheduleOrigin`.
			_ => None,
		}
	}
}

impl pallet_scheduler::Config for Runtime {
	type Event = Event;
	type Origin = Origin;
	type PalletsOrigin = OriginCaller;
	type Call = Call;
	type MaximumWeight = MaximumSchedulerWeight;
	type ScheduleOrigin = ScheduleOrigin;
	type MaxScheduledPerBlock = MaxScheduledPerBlock;
	type WeightInfo = weights::pallet_scheduler::WeightInfo<Runtime>;
	type OriginPrivilegeCmp = OriginPrivilegeCmp;
	type PreimageProvider = Preimage;
	type NoPreimagePostponement = NoPreimagePostponement;
}

parameter_types! {
	pub const PreimageMaxSize: u32 = 4096 * 1024;
	pub const PreimageBaseDeposit: Balance = deposit(2, 64);
	pub const PreimageByteDeposit: Balance = deposit(0, 1);
}

impl pallet_preimage::Config for Runtime {
	type WeightInfo = weights::pallet_preimage::WeightInfo<Runtime>;
	type Event = Event;
	type Currency = Balances;
	type ManagerOrigin = EnsureRoot<AccountId>;
	type MaxSize = PreimageMaxSize;
	type BaseDeposit = PreimageBaseDeposit;
	type ByteDeposit = PreimageByteDeposit;
}

parameter_types! {
	pub EpochDuration: u64 = prod_or_fast!(
		EPOCH_DURATION_IN_SLOTS as u64,
		2 * MINUTES as u64,
		"KSM_EPOCH_DURATION"
	);
	pub const ExpectedBlockTime: Moment = MILLISECS_PER_BLOCK;
	pub ReportLongevity: u64 =
		BondingDuration::get() as u64 * SessionsPerEra::get() as u64 * EpochDuration::get();
}

impl pallet_babe::Config for Runtime {
	type EpochDuration = EpochDuration;
	type ExpectedBlockTime = ExpectedBlockTime;

	// session module is the trigger
	type EpochChangeTrigger = pallet_babe::ExternalTrigger;

	type DisabledValidators = Session;

	type KeyOwnerProof = <Self::KeyOwnerProofSystem as KeyOwnerProofSystem<(
		KeyTypeId,
		pallet_babe::AuthorityId,
	)>>::Proof;

	type KeyOwnerIdentification = <Self::KeyOwnerProofSystem as KeyOwnerProofSystem<(
		KeyTypeId,
		pallet_babe::AuthorityId,
	)>>::IdentificationTuple;

	type KeyOwnerProofSystem = Historical;

	type HandleEquivocation =
		pallet_babe::EquivocationHandler<Self::KeyOwnerIdentification, Offences, ReportLongevity>;

	type WeightInfo = ();

	type MaxAuthorities = MaxAuthorities;
}

parameter_types! {
	pub const IndexDeposit: Balance = 100 * CENTS;
}

impl pallet_indices::Config for Runtime {
	type AccountIndex = AccountIndex;
	type Currency = Balances;
	type Deposit = IndexDeposit;
	type Event = Event;
	type WeightInfo = weights::pallet_indices::WeightInfo<Runtime>;
}

parameter_types! {
	pub const ExistentialDeposit: Balance = EXISTENTIAL_DEPOSIT;
	pub const MaxLocks: u32 = 50;
	pub const MaxReserves: u32 = 50;
}

impl pallet_balances::Config for Runtime {
	type Balance = Balance;
	type DustRemoval = ();
	type Event = Event;
	type ExistentialDeposit = ExistentialDeposit;
	type AccountStore = System;
	type MaxLocks = MaxLocks;
	type MaxReserves = MaxReserves;
	type ReserveIdentifier = [u8; 8];
	type WeightInfo = weights::pallet_balances::WeightInfo<Runtime>;
}

parameter_types! {
	pub const TransactionByteFee: Balance = 10 * MILLICENTS;
	/// This value increases the priority of `Operational` transactions by adding
	/// a "virtual tip" that's equal to the `OperationalFeeMultiplier * final_fee`.
	pub const OperationalFeeMultiplier: u8 = 5;
}

impl pallet_transaction_payment::Config for Runtime {
	type OnChargeTransaction = CurrencyAdapter<Balances, DealWithFees<Self>>;
	type OperationalFeeMultiplier = OperationalFeeMultiplier;
	type WeightToFee = WeightToFee;
	type LengthToFee = ConstantMultiplier<Balance, TransactionByteFee>;
	type FeeMultiplierUpdate = SlowAdjustingFeeUpdate<Self>;
}

parameter_types! {
	pub const MinimumPeriod: u64 = SLOT_DURATION / 2;
}
impl pallet_timestamp::Config for Runtime {
	type Moment = u64;
	type OnTimestampSet = Babe;
	type MinimumPeriod = MinimumPeriod;
	type WeightInfo = weights::pallet_timestamp::WeightInfo<Runtime>;
}

parameter_types! {
	pub const UncleGenerations: u32 = 0;
}

impl pallet_authorship::Config for Runtime {
	type FindAuthor = pallet_session::FindAccountFromAuthorIndex<Self, Babe>;
	type UncleGenerations = UncleGenerations;
	type FilterUncle = ();
	type EventHandler = (Staking, ImOnline);
}

parameter_types! {
	pub const Period: BlockNumber = 10 * MINUTES;
	pub const Offset: BlockNumber = 0;
}

impl_opaque_keys! {
	pub struct SessionKeys {
		pub grandpa: Grandpa,
		pub babe: Babe,
		pub im_online: ImOnline,
		pub para_validator: Initializer,
		pub para_assignment: ParaSessionInfo,
		pub authority_discovery: AuthorityDiscovery,
	}
}

impl pallet_session::Config for Runtime {
	type Event = Event;
	type ValidatorId = AccountId;
	type ValidatorIdOf = pallet_staking::StashOf<Self>;
	type ShouldEndSession = Babe;
	type NextSessionRotation = Babe;
	type SessionManager = pallet_session::historical::NoteHistoricalRoot<Self, Staking>;
	type SessionHandler = <SessionKeys as OpaqueKeys>::KeyTypeIdProviders;
	type Keys = SessionKeys;
	type WeightInfo = weights::pallet_session::WeightInfo<Runtime>;
}

impl pallet_session::historical::Config for Runtime {
	type FullIdentification = pallet_staking::Exposure<AccountId, Balance>;
	type FullIdentificationOf = pallet_staking::ExposureOf<Runtime>;
}

parameter_types! {
	// phase durations. 1/4 of the last session for each.
	// in testing: 1min or half of the session for each
	pub SignedPhase: u32 = prod_or_fast!(
		EPOCH_DURATION_IN_SLOTS / 4,
		(1 * MINUTES).min(EpochDuration::get().saturated_into::<u32>() / 2),
		"KSM_SIGNED_PHASE"
	);
	pub UnsignedPhase: u32 = prod_or_fast!(
		EPOCH_DURATION_IN_SLOTS / 4,
		(1 * MINUTES).min(EpochDuration::get().saturated_into::<u32>() / 2),
		"KSM_UNSIGNED_PHASE"
	);

	// signed config
	pub const SignedMaxSubmissions: u32 = 16;
	pub const SignedMaxRefunds: u32 = 16 / 4;
	pub const SignedDepositBase: Balance = deposit(2, 0);
	pub const SignedDepositByte: Balance = deposit(0, 10) / 1024;
	// Each good submission will get 1/10 KSM as reward
	pub SignedRewardBase: Balance =  UNITS / 10;
	pub BetterUnsignedThreshold: Perbill = Perbill::from_rational(5u32, 10_000);

	// 1 hour session, 15 minutes unsigned phase, 8 offchain executions.
	pub OffchainRepeat: BlockNumber = UnsignedPhase::get() / 8;

	/// We take the top 12500 nominators as electing voters..
	pub const MaxElectingVoters: u32 = 12_500;
	/// ... and all of the validators as electable targets. Whilst this is the case, we cannot and
	/// shall not increase the size of the validator intentions.
	pub const MaxElectableTargets: u16 = u16::MAX;
}

generate_solution_type!(
	#[compact]
	pub struct NposCompactSolution24::<
		VoterIndex = u32,
		TargetIndex = u16,
		Accuracy = sp_runtime::PerU16,
		MaxVoters = MaxElectingVoters,
	>(24)
);

pub struct OnChainSeqPhragmen;
impl onchain::Config for OnChainSeqPhragmen {
	type System = Runtime;
	type Solver = SequentialPhragmen<AccountId, runtime_common::elections::OnChainAccuracy>;
	type DataProvider = Staking;
	type WeightInfo = weights::frame_election_provider_support::WeightInfo<Runtime>;
}

impl pallet_election_provider_multi_phase::MinerConfig for Runtime {
	type AccountId = AccountId;
	type MaxLength = OffchainSolutionLengthLimit;
	type MaxWeight = OffchainSolutionWeightLimit;
	type Solution = NposCompactSolution24;
	type MaxVotesPerVoter = <
	<Self as pallet_election_provider_multi_phase::Config>::DataProvider
	as
	frame_election_provider_support::ElectionDataProvider
	>::MaxVotesPerVoter;

	// The unsigned submissions have to respect the weight of the submit_unsigned call, thus their
	// weight estimate function is wired to this call's weight.
	fn solution_weight(v: u32, t: u32, a: u32, d: u32) -> Weight {
		<
		<Self as pallet_election_provider_multi_phase::Config>::WeightInfo
		as
		pallet_election_provider_multi_phase::WeightInfo
		>::submit_unsigned(v, t, a, d)
	}
}

impl pallet_election_provider_multi_phase::Config for Runtime {
	type Event = Event;
	type Currency = Balances;
	type EstimateCallFee = TransactionPayment;
	type UnsignedPhase = UnsignedPhase;
	type SignedMaxSubmissions = SignedMaxSubmissions;
	type SignedMaxRefunds = SignedMaxRefunds;
	type SignedRewardBase = SignedRewardBase;
	type SignedDepositBase = SignedDepositBase;
	type SignedDepositByte = SignedDepositByte;
	type SignedDepositWeight = ();
	type SignedMaxWeight =
		<Self::MinerConfig as pallet_election_provider_multi_phase::MinerConfig>::MaxWeight;
	type MinerConfig = Self;
	type SlashHandler = (); // burn slashes
	type RewardHandler = (); // nothing to do upon rewards
	type SignedPhase = SignedPhase;
	type BetterUnsignedThreshold = BetterUnsignedThreshold;
	type BetterSignedThreshold = ();
	type OffchainRepeat = OffchainRepeat;
	type MinerTxPriority = NposSolutionPriority;
	type DataProvider = Staking;
	type Fallback = pallet_election_provider_multi_phase::NoFallback<Self>;
	type GovernanceFallback = onchain::UnboundedExecution<OnChainSeqPhragmen>;
	type Solver = SequentialPhragmen<
		AccountId,
		pallet_election_provider_multi_phase::SolutionAccuracyOf<Self>,
		(),
	>;
	type BenchmarkingConfig = runtime_common::elections::BenchmarkConfig;
	type ForceOrigin = EnsureOneOf<
		EnsureRoot<AccountId>,
		pallet_collective::EnsureProportionAtLeast<AccountId, CouncilCollective, 2, 3>,
	>;
	type WeightInfo = weights::pallet_election_provider_multi_phase::WeightInfo<Self>;
	type MaxElectingVoters = MaxElectingVoters;
	type MaxElectableTargets = MaxElectableTargets;
}

parameter_types! {
	pub const BagThresholds: &'static [u64] = &bag_thresholds::THRESHOLDS;
}

impl pallet_bags_list::Config for Runtime {
	type Event = Event;
	type ScoreProvider = Staking;
	type WeightInfo = weights::pallet_bags_list::WeightInfo<Runtime>;
	type BagThresholds = BagThresholds;
	type Score = sp_npos_elections::VoteWeight;
}

fn era_payout(
	total_staked: Balance,
	non_gilt_issuance: Balance,
	max_annual_inflation: Perquintill,
	period_fraction: Perquintill,
	auctioned_slots: u64,
) -> (Balance, Balance) {
	use pallet_staking_reward_fn::compute_inflation;
	use sp_arithmetic::traits::Saturating;

	let min_annual_inflation = Perquintill::from_rational(25u64, 1000u64);
	let delta_annual_inflation = max_annual_inflation.saturating_sub(min_annual_inflation);

	// 30% reserved for up to 60 slots.
	let auction_proportion = Perquintill::from_rational(auctioned_slots.min(60), 200u64);

	// Therefore the ideal amount at stake (as a percentage of total issuance) is 75% less the amount that we expect
	// to be taken up with auctions.
	let ideal_stake = Perquintill::from_percent(75).saturating_sub(auction_proportion);

	let stake = Perquintill::from_rational(total_staked, non_gilt_issuance);
	let falloff = Perquintill::from_percent(5);
	let adjustment = compute_inflation(stake, ideal_stake, falloff);
	let staking_inflation =
		min_annual_inflation.saturating_add(delta_annual_inflation * adjustment);

	let max_payout = period_fraction * max_annual_inflation * non_gilt_issuance;
	let staking_payout = (period_fraction * staking_inflation) * non_gilt_issuance;
	let rest = max_payout.saturating_sub(staking_payout);

	let other_issuance = non_gilt_issuance.saturating_sub(total_staked);
	if total_staked > other_issuance {
		let _cap_rest = Perquintill::from_rational(other_issuance, total_staked) * staking_payout;
		// We don't do anything with this, but if we wanted to, we could introduce a cap on the treasury amount
		// with: `rest = rest.min(cap_rest);`
	}
	(staking_payout, rest)
}

pub struct EraPayout;
impl pallet_staking::EraPayout<Balance> for EraPayout {
	fn era_payout(
		total_staked: Balance,
		_total_issuance: Balance,
		era_duration_millis: u64,
	) -> (Balance, Balance) {
		// TODO: #3011 Update with proper auctioned slots tracking.
		// This should be fine for the first year of parachains.
		let auctioned_slots: u64 = auctions::Pallet::<Runtime>::auction_counter().into();
		const MAX_ANNUAL_INFLATION: Perquintill = Perquintill::from_percent(10);
		const MILLISECONDS_PER_YEAR: u64 = 1000 * 3600 * 24 * 36525 / 100;

		era_payout(
			total_staked,
			Gilt::issuance().non_gilt,
			MAX_ANNUAL_INFLATION,
			Perquintill::from_rational(era_duration_millis, MILLISECONDS_PER_YEAR),
			auctioned_slots,
		)
	}
}

parameter_types! {
	// Six sessions in an era (6 hours).
	pub const SessionsPerEra: SessionIndex = 6;
	// 28 eras for unbonding (7 days).
	pub const BondingDuration: sp_staking::EraIndex = 28;
	// 27 eras in which slashes can be cancelled (slightly less than 7 days).
	pub const SlashDeferDuration: sp_staking::EraIndex = 27;
	pub const MaxNominatorRewardedPerValidator: u32 = 256;
	pub const OffendingValidatorsThreshold: Perbill = Perbill::from_percent(17);
	// 24
	pub const MaxNominations: u32 = <NposCompactSolution24 as NposSolution>::LIMIT as u32;
}

type SlashCancelOrigin = EnsureOneOf<
	EnsureRoot<AccountId>,
	pallet_collective::EnsureProportionAtLeast<AccountId, CouncilCollective, 1, 2>,
>;

impl pallet_staking::Config for Runtime {
	type MaxNominations = MaxNominations;
	type Currency = Balances;
	type CurrencyBalance = Balance;
	type UnixTime = Timestamp;
	type CurrencyToVote = CurrencyToVote;
	type ElectionProvider = ElectionProviderMultiPhase;
	type GenesisElectionProvider = onchain::UnboundedExecution<OnChainSeqPhragmen>;
	type RewardRemainder = Treasury;
	type Event = Event;
	type Slash = Treasury;
	type Reward = ();
	type SessionsPerEra = SessionsPerEra;
	type BondingDuration = BondingDuration;
	type SlashDeferDuration = SlashDeferDuration;
	// A majority of the council or root can cancel the slash.
	type SlashCancelOrigin = SlashCancelOrigin;
	type SessionInterface = Self;
	type EraPayout = EraPayout;
	type NextNewSession = Session;
	type MaxNominatorRewardedPerValidator = MaxNominatorRewardedPerValidator;
	type OffendingValidatorsThreshold = OffendingValidatorsThreshold;
	type VoterList = BagsList;
	type MaxUnlockingChunks = frame_support::traits::ConstU32<32>;
	type BenchmarkingConfig = runtime_common::StakingBenchmarkingConfig;
	type OnStakerSlash = ();
	type WeightInfo = weights::pallet_staking::WeightInfo<Runtime>;
}

parameter_types! {
	pub LaunchPeriod: BlockNumber = prod_or_fast!(7 * DAYS, 1, "KSM_LAUNCH_PERIOD");
	pub VotingPeriod: BlockNumber = prod_or_fast!(7 * DAYS, 1 * MINUTES, "KSM_VOTING_PERIOD");
	pub FastTrackVotingPeriod: BlockNumber = prod_or_fast!(3 * HOURS, 1 * MINUTES, "KSM_FAST_TRACK_VOTING_PERIOD");
	pub const MinimumDeposit: Balance = 100 * CENTS;
	pub EnactmentPeriod: BlockNumber = prod_or_fast!(8 * DAYS, 1, "KSM_ENACTMENT_PERIOD");
	pub CooloffPeriod: BlockNumber = prod_or_fast!(7 * DAYS, 1 * MINUTES, "KSM_COOLOFF_PERIOD");
	pub const InstantAllowed: bool = true;
	pub const MaxVotes: u32 = 100;
	pub const MaxProposals: u32 = 100;
}

impl pallet_democracy::Config for Runtime {
	type Proposal = Call;
	type Event = Event;
	type Currency = Balances;
	type EnactmentPeriod = EnactmentPeriod;
	type VoteLockingPeriod = EnactmentPeriod;
	type LaunchPeriod = LaunchPeriod;
	type VotingPeriod = VotingPeriod;
	type MinimumDeposit = MinimumDeposit;
	/// A straight majority of the council can decide what their next motion is.
	type ExternalOrigin =
		pallet_collective::EnsureProportionAtLeast<AccountId, CouncilCollective, 1, 2>;
	/// A majority can have the next scheduled referendum be a straight majority-carries vote.
	type ExternalMajorityOrigin =
		pallet_collective::EnsureProportionAtLeast<AccountId, CouncilCollective, 1, 2>;
	/// A unanimous council can have the next scheduled referendum be a straight default-carries
	/// (NTB) vote.
	type ExternalDefaultOrigin =
		pallet_collective::EnsureProportionAtLeast<AccountId, CouncilCollective, 1, 1>;
	/// Two thirds of the technical committee can have an `ExternalMajority/ExternalDefault` vote
	/// be tabled immediately and with a shorter voting/enactment period.
	type FastTrackOrigin =
		pallet_collective::EnsureProportionAtLeast<AccountId, TechnicalCollective, 2, 3>;
	type InstantOrigin =
		pallet_collective::EnsureProportionAtLeast<AccountId, TechnicalCollective, 1, 1>;
	type InstantAllowed = InstantAllowed;
	type FastTrackVotingPeriod = FastTrackVotingPeriod;
	// To cancel a proposal which has been passed, 2/3 of the council must agree to it.
	type CancellationOrigin = EnsureOneOf<
		EnsureRoot<AccountId>,
		pallet_collective::EnsureProportionAtLeast<AccountId, CouncilCollective, 2, 3>,
	>;
	type BlacklistOrigin = EnsureRoot<AccountId>;
	// To cancel a proposal before it has been passed, the technical committee must be unanimous or
	// Root must agree.
	type CancelProposalOrigin = EnsureOneOf<
		EnsureRoot<AccountId>,
		pallet_collective::EnsureProportionAtLeast<AccountId, TechnicalCollective, 1, 1>,
	>;
	// Any single technical committee member may veto a coming council proposal, however they can
	// only do it once and it lasts only for the cooloff period.
	type VetoOrigin = pallet_collective::EnsureMember<AccountId, TechnicalCollective>;
	type CooloffPeriod = CooloffPeriod;
	type PreimageByteDeposit = PreimageByteDeposit;
	type OperationalPreimageOrigin = pallet_collective::EnsureMember<AccountId, CouncilCollective>;
	type Slash = Treasury;
	type Scheduler = Scheduler;
	type PalletsOrigin = OriginCaller;
	type MaxVotes = MaxVotes;
	type WeightInfo = weights::pallet_democracy::WeightInfo<Runtime>;
	type MaxProposals = MaxProposals;
}

parameter_types! {
	pub CouncilMotionDuration: BlockNumber = prod_or_fast!(3 * DAYS, 2 * MINUTES, "KSM_MOTION_DURATION");
	pub const CouncilMaxProposals: u32 = 100;
	pub const CouncilMaxMembers: u32 = 100;
}

type CouncilCollective = pallet_collective::Instance1;
impl pallet_collective::Config<CouncilCollective> for Runtime {
	type Origin = Origin;
	type Proposal = Call;
	type Event = Event;
	type MotionDuration = CouncilMotionDuration;
	type MaxProposals = CouncilMaxProposals;
	type MaxMembers = CouncilMaxMembers;
	type DefaultVote = pallet_collective::PrimeDefaultVote;
	type WeightInfo = weights::pallet_collective_council::WeightInfo<Runtime>;
}

parameter_types! {
	pub const CandidacyBond: Balance = 100 * CENTS;
	// 1 storage item created, key size is 32 bytes, value size is 16+16.
	pub const VotingBondBase: Balance = deposit(1, 64);
	// additional data per vote is 32 bytes (account id).
	pub const VotingBondFactor: Balance = deposit(0, 32);
	/// Daily council elections
	pub TermDuration: BlockNumber = prod_or_fast!(24 * HOURS, 2 * MINUTES, "KSM_TERM_DURATION");
	pub const DesiredMembers: u32 = 19;
	pub const DesiredRunnersUp: u32 = 19;
	pub const PhragmenElectionPalletId: LockIdentifier = *b"phrelect";
}

// Make sure that there are no more than MaxMembers members elected via phragmen.
const_assert!(DesiredMembers::get() <= CouncilMaxMembers::get());

impl pallet_elections_phragmen::Config for Runtime {
	type Event = Event;
	type Currency = Balances;
	type ChangeMembers = Council;
	type InitializeMembers = Council;
	type CurrencyToVote = frame_support::traits::U128CurrencyToVote;
	type CandidacyBond = CandidacyBond;
	type VotingBondBase = VotingBondBase;
	type VotingBondFactor = VotingBondFactor;
	type LoserCandidate = Treasury;
	type KickedMember = Treasury;
	type DesiredMembers = DesiredMembers;
	type DesiredRunnersUp = DesiredRunnersUp;
	type TermDuration = TermDuration;
	type PalletId = PhragmenElectionPalletId;
	type WeightInfo = weights::pallet_elections_phragmen::WeightInfo<Runtime>;
}

parameter_types! {
	pub TechnicalMotionDuration: BlockNumber = prod_or_fast!(3 * DAYS, 2 * MINUTES, "KSM_MOTION_DURATION");
	pub const TechnicalMaxProposals: u32 = 100;
	pub const TechnicalMaxMembers: u32 = 100;
}

type TechnicalCollective = pallet_collective::Instance2;
impl pallet_collective::Config<TechnicalCollective> for Runtime {
	type Origin = Origin;
	type Proposal = Call;
	type Event = Event;
	type MotionDuration = TechnicalMotionDuration;
	type MaxProposals = TechnicalMaxProposals;
	type MaxMembers = TechnicalMaxMembers;
	type DefaultVote = pallet_collective::PrimeDefaultVote;
	type WeightInfo = weights::pallet_collective_technical_committee::WeightInfo<Runtime>;
}

impl pallet_membership::Config<pallet_membership::Instance1> for Runtime {
	type Event = Event;
	type AddOrigin = MoreThanHalfCouncil;
	type RemoveOrigin = MoreThanHalfCouncil;
	type SwapOrigin = MoreThanHalfCouncil;
	type ResetOrigin = MoreThanHalfCouncil;
	type PrimeOrigin = MoreThanHalfCouncil;
	type MembershipInitialized = TechnicalCommittee;
	type MembershipChanged = TechnicalCommittee;
	type MaxMembers = TechnicalMaxMembers;
	type WeightInfo = weights::pallet_membership::WeightInfo<Runtime>;
}

parameter_types! {
	pub const ProposalBond: Permill = Permill::from_percent(5);
	pub const ProposalBondMinimum: Balance = 2000 * CENTS;
	pub const ProposalBondMaximum: Balance = 1 * GRAND;
	pub const SpendPeriod: BlockNumber = 6 * DAYS;
	pub const Burn: Permill = Permill::from_perthousand(2);
	pub const TreasuryPalletId: PalletId = PalletId(*b"py/trsry");

	pub const TipCountdown: BlockNumber = 1 * DAYS;
	pub const TipFindersFee: Percent = Percent::from_percent(20);
	pub const TipReportDepositBase: Balance = 100 * CENTS;
	pub const DataDepositPerByte: Balance = 1 * CENTS;
	pub const MaxApprovals: u32 = 100;
	pub const MaxAuthorities: u32 = 100_000;
	pub const MaxKeys: u32 = 10_000;
	pub const MaxPeerInHeartbeats: u32 = 10_000;
	pub const MaxPeerDataEncodingSize: u32 = 1_000;
}

type ApproveOrigin = EnsureOneOf<
	EnsureRoot<AccountId>,
	pallet_collective::EnsureProportionAtLeast<AccountId, CouncilCollective, 3, 5>,
>;

impl pallet_treasury::Config for Runtime {
	type PalletId = TreasuryPalletId;
	type Currency = Balances;
	type ApproveOrigin = ApproveOrigin;
	type RejectOrigin = MoreThanHalfCouncil;
	type Event = Event;
	type OnSlash = Treasury;
	type ProposalBond = ProposalBond;
	type ProposalBondMinimum = ProposalBondMinimum;
	type ProposalBondMaximum = ProposalBondMaximum;
	type SpendPeriod = SpendPeriod;
	type Burn = Burn;
	type BurnDestination = Society;
	type MaxApprovals = MaxApprovals;
	type WeightInfo = weights::pallet_treasury::WeightInfo<Runtime>;
	type SpendFunds = Bounties;
}

parameter_types! {
	pub const BountyDepositBase: Balance = 100 * CENTS;
	pub const BountyDepositPayoutDelay: BlockNumber = 4 * DAYS;
	pub const BountyUpdatePeriod: BlockNumber = 90 * DAYS;
	pub const MaximumReasonLength: u32 = 16384;
	pub const CuratorDepositMultiplier: Permill = Permill::from_percent(50);
	pub const CuratorDepositMin: Balance = 10 * CENTS;
	pub const CuratorDepositMax: Balance = 500 * CENTS;
	pub const BountyValueMinimum: Balance = 200 * CENTS;
}

impl pallet_bounties::Config for Runtime {
	type BountyDepositBase = BountyDepositBase;
	type BountyDepositPayoutDelay = BountyDepositPayoutDelay;
	type BountyUpdatePeriod = BountyUpdatePeriod;
	type CuratorDepositMultiplier = CuratorDepositMultiplier;
	type CuratorDepositMin = CuratorDepositMin;
	type CuratorDepositMax = CuratorDepositMax;
	type BountyValueMinimum = BountyValueMinimum;
	type ChildBountyManager = ChildBounties;
	type DataDepositPerByte = DataDepositPerByte;
	type Event = Event;
	type MaximumReasonLength = MaximumReasonLength;
	type WeightInfo = weights::pallet_bounties::WeightInfo<Runtime>;
}

parameter_types! {
	pub const MaxActiveChildBountyCount: u32 = 100;
	pub const ChildBountyValueMinimum: Balance = BountyValueMinimum::get() / 10;
}

impl pallet_child_bounties::Config for Runtime {
	type Event = Event;
	type MaxActiveChildBountyCount = MaxActiveChildBountyCount;
	type ChildBountyValueMinimum = ChildBountyValueMinimum;
	type WeightInfo = weights::pallet_child_bounties::WeightInfo<Runtime>;
}

impl pallet_tips::Config for Runtime {
	type MaximumReasonLength = MaximumReasonLength;
	type DataDepositPerByte = DataDepositPerByte;
	type Tippers = PhragmenElection;
	type TipCountdown = TipCountdown;
	type TipFindersFee = TipFindersFee;
	type TipReportDepositBase = TipReportDepositBase;
	type Event = Event;
	type WeightInfo = weights::pallet_tips::WeightInfo<Runtime>;
}

impl pallet_offences::Config for Runtime {
	type Event = Event;
	type IdentificationTuple = pallet_session::historical::IdentificationTuple<Self>;
	type OnOffenceHandler = Staking;
}

impl pallet_authority_discovery::Config for Runtime {
	type MaxAuthorities = MaxAuthorities;
}

parameter_types! {
	pub NposSolutionPriority: TransactionPriority =
		Perbill::from_percent(90) * TransactionPriority::max_value();
	pub const ImOnlineUnsignedPriority: TransactionPriority = TransactionPriority::max_value();
}

impl pallet_im_online::Config for Runtime {
	type AuthorityId = ImOnlineId;
	type Event = Event;
	type ValidatorSet = Historical;
	type NextSessionRotation = Babe;
	type ReportUnresponsiveness = Offences;
	type UnsignedPriority = ImOnlineUnsignedPriority;
	type WeightInfo = weights::pallet_im_online::WeightInfo<Runtime>;
	type MaxKeys = MaxKeys;
	type MaxPeerInHeartbeats = MaxPeerInHeartbeats;
	type MaxPeerDataEncodingSize = MaxPeerDataEncodingSize;
}

impl pallet_grandpa::Config for Runtime {
	type Event = Event;
	type Call = Call;

	type KeyOwnerProof =
		<Self::KeyOwnerProofSystem as KeyOwnerProofSystem<(KeyTypeId, GrandpaId)>>::Proof;

	type KeyOwnerIdentification = <Self::KeyOwnerProofSystem as KeyOwnerProofSystem<(
		KeyTypeId,
		GrandpaId,
	)>>::IdentificationTuple;

	type KeyOwnerProofSystem = Historical;

	type HandleEquivocation = pallet_grandpa::EquivocationHandler<
		Self::KeyOwnerIdentification,
		Offences,
		ReportLongevity,
	>;

	type WeightInfo = ();
	type MaxAuthorities = MaxAuthorities;
}

/// Submits transaction with the node's public and signature type. Adheres to the signed extension
/// format of the chain.
impl<LocalCall> frame_system::offchain::CreateSignedTransaction<LocalCall> for Runtime
where
	Call: From<LocalCall>,
{
	fn create_transaction<C: frame_system::offchain::AppCrypto<Self::Public, Self::Signature>>(
		call: Call,
		public: <Signature as Verify>::Signer,
		account: AccountId,
		nonce: <Runtime as frame_system::Config>::Index,
	) -> Option<(Call, <UncheckedExtrinsic as ExtrinsicT>::SignaturePayload)> {
		use sp_runtime::traits::StaticLookup;
		// take the biggest period possible.
		let period =
			BlockHashCount::get().checked_next_power_of_two().map(|c| c / 2).unwrap_or(2) as u64;

		let current_block = System::block_number()
			.saturated_into::<u64>()
			// The `System::block_number` is initialized with `n+1`,
			// so the actual block number is `n`.
			.saturating_sub(1);
		let tip = 0;
		let extra: SignedExtra = (
			frame_system::CheckNonZeroSender::<Runtime>::new(),
			frame_system::CheckSpecVersion::<Runtime>::new(),
			frame_system::CheckTxVersion::<Runtime>::new(),
			frame_system::CheckGenesis::<Runtime>::new(),
			frame_system::CheckMortality::<Runtime>::from(generic::Era::mortal(
				period,
				current_block,
			)),
			frame_system::CheckNonce::<Runtime>::from(nonce),
			frame_system::CheckWeight::<Runtime>::new(),
			pallet_transaction_payment::ChargeTransactionPayment::<Runtime>::from(tip),
		);
		let raw_payload = SignedPayload::new(call, extra)
			.map_err(|e| {
				log::warn!("Unable to create signed payload: {:?}", e);
			})
			.ok()?;
		let signature = raw_payload.using_encoded(|payload| C::sign(payload, public))?;
		let (call, extra, _) = raw_payload.deconstruct();
		let address = <Runtime as frame_system::Config>::Lookup::unlookup(account);
		Some((call, (address, signature, extra)))
	}
}

impl frame_system::offchain::SigningTypes for Runtime {
	type Public = <Signature as Verify>::Signer;
	type Signature = Signature;
}

impl<C> frame_system::offchain::SendTransactionTypes<C> for Runtime
where
	Call: From<C>,
{
	type Extrinsic = UncheckedExtrinsic;
	type OverarchingCall = Call;
}

parameter_types! {
	pub Prefix: &'static [u8] = b"Pay KSMs to the Kusama account:";
}

impl claims::Config for Runtime {
	type Event = Event;
	type VestingSchedule = Vesting;
	type Prefix = Prefix;
	type MoveClaimOrigin =
		pallet_collective::EnsureProportionMoreThan<AccountId, CouncilCollective, 1, 2>;
	type WeightInfo = weights::runtime_common_claims::WeightInfo<Runtime>;
}

parameter_types! {
	// Minimum 100 bytes/KSM deposited (1 CENT/byte)
	pub const BasicDeposit: Balance = 1000 * CENTS;       // 258 bytes on-chain
	pub const FieldDeposit: Balance = 250 * CENTS;        // 66 bytes on-chain
	pub const SubAccountDeposit: Balance = 200 * CENTS;   // 53 bytes on-chain
	pub const MaxSubAccounts: u32 = 100;
	pub const MaxAdditionalFields: u32 = 100;
	pub const MaxRegistrars: u32 = 20;
}

impl pallet_identity::Config for Runtime {
	type Event = Event;
	type Currency = Balances;
	type BasicDeposit = BasicDeposit;
	type FieldDeposit = FieldDeposit;
	type SubAccountDeposit = SubAccountDeposit;
	type MaxSubAccounts = MaxSubAccounts;
	type MaxAdditionalFields = MaxAdditionalFields;
	type MaxRegistrars = MaxRegistrars;
	type Slashed = Treasury;
	type ForceOrigin = MoreThanHalfCouncil;
	type RegistrarOrigin = MoreThanHalfCouncil;
	type WeightInfo = weights::pallet_identity::WeightInfo<Runtime>;
}

impl pallet_utility::Config for Runtime {
	type Event = Event;
	type Call = Call;
	type PalletsOrigin = OriginCaller;
	type WeightInfo = weights::pallet_utility::WeightInfo<Runtime>;
}

parameter_types! {
	// One storage item; key size is 32; value is size 4+4+16+32 bytes = 56 bytes.
	pub const DepositBase: Balance = deposit(1, 88);
	// Additional storage item size of 32 bytes.
	pub const DepositFactor: Balance = deposit(0, 32);
	pub const MaxSignatories: u16 = 100;
}

impl pallet_multisig::Config for Runtime {
	type Event = Event;
	type Call = Call;
	type Currency = Balances;
	type DepositBase = DepositBase;
	type DepositFactor = DepositFactor;
	type MaxSignatories = MaxSignatories;
	type WeightInfo = weights::pallet_multisig::WeightInfo<Runtime>;
}

parameter_types! {
	pub const ConfigDepositBase: Balance = 500 * CENTS;
	pub const FriendDepositFactor: Balance = 50 * CENTS;
	pub const MaxFriends: u16 = 9;
	pub const RecoveryDeposit: Balance = 500 * CENTS;
}

impl pallet_recovery::Config for Runtime {
	type Event = Event;
	type WeightInfo = ();
	type Call = Call;
	type Currency = Balances;
	type ConfigDepositBase = ConfigDepositBase;
	type FriendDepositFactor = FriendDepositFactor;
	type MaxFriends = MaxFriends;
	type RecoveryDeposit = RecoveryDeposit;
}

parameter_types! {
	pub const CandidateDeposit: Balance = 1000 * CENTS;
	pub const WrongSideDeduction: Balance = 200 * CENTS;
	pub const MaxStrikes: u32 = 10;
	pub const RotationPeriod: BlockNumber = 7 * DAYS;
	pub const PeriodSpend: Balance = 50000 * CENTS;
	pub const MaxLockDuration: BlockNumber = 36 * 30 * DAYS;
	pub const ChallengePeriod: BlockNumber = 7 * DAYS;
	pub const MaxCandidateIntake: u32 = 1;
	pub const SocietyPalletId: PalletId = PalletId(*b"py/socie");
}

impl pallet_society::Config for Runtime {
	type Event = Event;
	type Currency = Balances;
	type Randomness = pallet_babe::RandomnessFromOneEpochAgo<Runtime>;
	type CandidateDeposit = CandidateDeposit;
	type WrongSideDeduction = WrongSideDeduction;
	type MaxStrikes = MaxStrikes;
	type PeriodSpend = PeriodSpend;
	type MembershipChanged = ();
	type RotationPeriod = RotationPeriod;
	type MaxLockDuration = MaxLockDuration;
	type FounderSetOrigin =
		pallet_collective::EnsureProportionMoreThan<AccountId, CouncilCollective, 1, 2>;
	type SuspensionJudgementOrigin = pallet_society::EnsureFounder<Runtime>;
	type ChallengePeriod = ChallengePeriod;
	type MaxCandidateIntake = MaxCandidateIntake;
	type PalletId = SocietyPalletId;
}

parameter_types! {
	pub const MinVestedTransfer: Balance = 100 * CENTS;
}

impl pallet_vesting::Config for Runtime {
	type Event = Event;
	type Currency = Balances;
	type BlockNumberToBalance = ConvertInto;
	type MinVestedTransfer = MinVestedTransfer;
	type WeightInfo = weights::pallet_vesting::WeightInfo<Runtime>;
	const MAX_VESTING_SCHEDULES: u32 = 28;
}

parameter_types! {
	// One storage item; key size 32, value size 8; .
	pub const ProxyDepositBase: Balance = deposit(1, 8);
	// Additional storage item size of 33 bytes.
	pub const ProxyDepositFactor: Balance = deposit(0, 33);
	pub const MaxProxies: u16 = 32;
	pub const AnnouncementDepositBase: Balance = deposit(1, 8);
	pub const AnnouncementDepositFactor: Balance = deposit(0, 66);
	pub const MaxPending: u16 = 32;
}

/// The type used to represent the kinds of proxying allowed.
#[derive(
	Copy,
	Clone,
	Eq,
	PartialEq,
	Ord,
	PartialOrd,
	Encode,
	Decode,
	RuntimeDebug,
	MaxEncodedLen,
	scale_info::TypeInfo,
)]
pub enum ProxyType {
	Any,
	NonTransfer,
	Governance,
	Staking,
	IdentityJudgement,
	CancelProxy,
	Auction,
	Society,
}

impl Default for ProxyType {
	fn default() -> Self {
		Self::Any
	}
}

impl InstanceFilter<Call> for ProxyType {
	fn filter(&self, c: &Call) -> bool {
		match self {
			ProxyType::Any => true,
			ProxyType::NonTransfer => matches!(
				c,
				Call::System(..) |
				Call::Babe(..) |
				Call::Timestamp(..) |
				Call::Indices(pallet_indices::Call::claim {..}) |
				Call::Indices(pallet_indices::Call::free {..}) |
				Call::Indices(pallet_indices::Call::freeze {..}) |
				// Specifically omitting Indices `transfer`, `force_transfer`
				// Specifically omitting the entire Balances pallet
				Call::Authorship(..) |
				Call::Staking(..) |
				Call::Session(..) |
				Call::Grandpa(..) |
				Call::ImOnline(..) |
				Call::Democracy(..) |
				Call::Council(..) |
				Call::TechnicalCommittee(..) |
				Call::PhragmenElection(..) |
				Call::TechnicalMembership(..) |
				Call::Treasury(..) |
				Call::Bounties(..) |
				Call::ChildBounties(..) |
				Call::Tips(..) |
				Call::Claims(..) |
				Call::Utility(..) |
				Call::Identity(..) |
				Call::Society(..) |
				Call::Recovery(pallet_recovery::Call::as_recovered {..}) |
				Call::Recovery(pallet_recovery::Call::vouch_recovery {..}) |
				Call::Recovery(pallet_recovery::Call::claim_recovery {..}) |
				Call::Recovery(pallet_recovery::Call::close_recovery {..}) |
				Call::Recovery(pallet_recovery::Call::remove_recovery {..}) |
				Call::Recovery(pallet_recovery::Call::cancel_recovered {..}) |
				// Specifically omitting Recovery `create_recovery`, `initiate_recovery`
				Call::Vesting(pallet_vesting::Call::vest {..}) |
				Call::Vesting(pallet_vesting::Call::vest_other {..}) |
				// Specifically omitting Vesting `vested_transfer`, and `force_vested_transfer`
				Call::Scheduler(..) |
				Call::Proxy(..) |
				Call::Multisig(..) |
				Call::Gilt(..) |
				Call::Registrar(paras_registrar::Call::register {..}) |
				Call::Registrar(paras_registrar::Call::deregister {..}) |
				// Specifically omitting Registrar `swap`
				Call::Registrar(paras_registrar::Call::reserve {..}) |
				Call::Crowdloan(..) |
				Call::Slots(..) |
				Call::Auctions(..) | // Specifically omitting the entire XCM Pallet
				Call::BagsList(..)
			),
			ProxyType::Governance => matches!(
				c,
				Call::Democracy(..) |
					Call::Council(..) | Call::TechnicalCommittee(..) |
					Call::PhragmenElection(..) |
					Call::Treasury(..) | Call::Bounties(..) |
					Call::Tips(..) | Call::Utility(..) |
					Call::ChildBounties(..)
			),
			ProxyType::Staking => {
				matches!(c, Call::Staking(..) | Call::Session(..) | Call::Utility(..))
			},
			ProxyType::IdentityJudgement => matches!(
				c,
				Call::Identity(pallet_identity::Call::provide_judgement { .. }) | Call::Utility(..)
			),
			ProxyType::CancelProxy => {
				matches!(c, Call::Proxy(pallet_proxy::Call::reject_announcement { .. }))
			},
			ProxyType::Auction => matches!(
				c,
				Call::Auctions(..) | Call::Crowdloan(..) | Call::Registrar(..) | Call::Slots(..)
			),
			ProxyType::Society => matches!(c, Call::Society(..)),
		}
	}
	fn is_superset(&self, o: &Self) -> bool {
		match (self, o) {
			(x, y) if x == y => true,
			(ProxyType::Any, _) => true,
			(_, ProxyType::Any) => false,
			(ProxyType::NonTransfer, _) => true,
			_ => false,
		}
	}
}

impl pallet_proxy::Config for Runtime {
	type Event = Event;
	type Call = Call;
	type Currency = Balances;
	type ProxyType = ProxyType;
	type ProxyDepositBase = ProxyDepositBase;
	type ProxyDepositFactor = ProxyDepositFactor;
	type MaxProxies = MaxProxies;
	type WeightInfo = weights::pallet_proxy::WeightInfo<Runtime>;
	type MaxPending = MaxPending;
	type CallHasher = BlakeTwo256;
	type AnnouncementDepositBase = AnnouncementDepositBase;
	type AnnouncementDepositFactor = AnnouncementDepositFactor;
}

impl parachains_origin::Config for Runtime {}

impl parachains_configuration::Config for Runtime {
	type WeightInfo = weights::runtime_parachains_configuration::WeightInfo<Runtime>;
}

impl parachains_shared::Config for Runtime {}

impl parachains_session_info::Config for Runtime {
	type ValidatorSet = Historical;
}

impl parachains_inclusion::Config for Runtime {
	type Event = Event;
	type DisputesHandler = ParasDisputes;
	type RewardValidators = parachains_reward_points::RewardValidatorsWithEraPoints<Runtime>;
}

parameter_types! {
	pub const ParasUnsignedPriority: TransactionPriority = TransactionPriority::max_value();
}

impl parachains_paras::Config for Runtime {
	type Event = Event;
	type WeightInfo = weights::runtime_parachains_paras::WeightInfo<Runtime>;
	type UnsignedPriority = ParasUnsignedPriority;
	type NextSessionRotation = Babe;
}

parameter_types! {
	pub const FirstMessageFactorPercent: u64 = 100;
}

impl parachains_ump::Config for Runtime {
	type Event = Event;
	type UmpSink =
		crate::parachains_ump::XcmSink<xcm_executor::XcmExecutor<xcm_config::XcmConfig>, Runtime>;
	type FirstMessageFactorPercent = FirstMessageFactorPercent;
	type ExecuteOverweightOrigin = EnsureRoot<AccountId>;
	type WeightInfo = weights::runtime_parachains_ump::WeightInfo<Runtime>;
}

impl parachains_dmp::Config for Runtime {}

impl parachains_hrmp::Config for Runtime {
	type Event = Event;
	type Origin = Origin;
	type Currency = Balances;
	type WeightInfo = weights::runtime_parachains_hrmp::WeightInfo<Self>;
}

impl parachains_paras_inherent::Config for Runtime {
	type WeightInfo = weights::runtime_parachains_paras_inherent::WeightInfo<Runtime>;
}

impl parachains_scheduler::Config for Runtime {}

impl parachains_initializer::Config for Runtime {
	type Randomness = pallet_babe::RandomnessFromOneEpochAgo<Runtime>;
	type ForceOrigin = EnsureRoot<AccountId>;
	type WeightInfo = weights::runtime_parachains_initializer::WeightInfo<Runtime>;
}

impl parachains_disputes::Config for Runtime {
	type Event = Event;
	type RewardValidators = ();
	type PunishValidators = ();
	type WeightInfo = weights::runtime_parachains_disputes::WeightInfo<Runtime>;
}

parameter_types! {
	pub const ParaDeposit: Balance = 40 * UNITS;
}

impl paras_registrar::Config for Runtime {
	type Event = Event;
	type Origin = Origin;
	type Currency = Balances;
	type OnSwap = (Crowdloan, Slots);
	type ParaDeposit = ParaDeposit;
	type DataDepositPerByte = DataDepositPerByte;
	type WeightInfo = weights::runtime_common_paras_registrar::WeightInfo<Runtime>;
}

parameter_types! {
	// 6 weeks
	pub LeasePeriod: BlockNumber = prod_or_fast!(6 * WEEKS, 6 * WEEKS, "KSM_LEASE_PERIOD");
}

impl slots::Config for Runtime {
	type Event = Event;
	type Currency = Balances;
	type Registrar = Registrar;
	type LeasePeriod = LeasePeriod;
	type LeaseOffset = ();
	type ForceOrigin = MoreThanHalfCouncil;
	type WeightInfo = weights::runtime_common_slots::WeightInfo<Runtime>;
}

parameter_types! {
	pub const CrowdloanId: PalletId = PalletId(*b"py/cfund");
	pub const SubmissionDeposit: Balance = 3 * GRAND; // ~ 10 KSM
	pub const MinContribution: Balance = 3_000 * CENTS; // ~ .1 KSM
	pub const RemoveKeysLimit: u32 = 1000;
	// Allow 32 bytes for an additional memo to a crowdloan.
	pub const MaxMemoLength: u8 = 32;
}

impl crowdloan::Config for Runtime {
	type Event = Event;
	type PalletId = CrowdloanId;
	type SubmissionDeposit = SubmissionDeposit;
	type MinContribution = MinContribution;
	type RemoveKeysLimit = RemoveKeysLimit;
	type Registrar = Registrar;
	type Auctioneer = Auctions;
	type MaxMemoLength = MaxMemoLength;
	type WeightInfo = weights::runtime_common_crowdloan::WeightInfo<Runtime>;
}

parameter_types! {
	// The average auction is 7 days long, so this will be 70% for ending period.
	// 5 Days = 72000 Blocks @ 6 sec per block
	pub const EndingPeriod: BlockNumber = 5 * DAYS;
	// ~ 1000 samples per day -> ~ 20 blocks per sample -> 2 minute samples
	pub const SampleLength: BlockNumber = 2 * MINUTES;
}

type AuctionInitiate = EnsureOneOf<
	EnsureRoot<AccountId>,
	pallet_collective::EnsureProportionAtLeast<AccountId, CouncilCollective, 2, 3>,
>;

impl auctions::Config for Runtime {
	type Event = Event;
	type Leaser = Slots;
	type Registrar = Registrar;
	type EndingPeriod = EndingPeriod;
	type SampleLength = SampleLength;
	type Randomness = pallet_babe::RandomnessFromOneEpochAgo<Runtime>;
	type InitiateOrigin = AuctionInitiate;
	type WeightInfo = weights::runtime_common_auctions::WeightInfo<Runtime>;
}

parameter_types! {
	pub IgnoredIssuance: Balance = Treasury::pot();
	pub const QueueCount: u32 = 300;
	pub const MaxQueueLen: u32 = 1000;
	pub const FifoQueueLen: u32 = 250;
	pub const GiltPeriod: BlockNumber = 30 * DAYS;
	pub const MinFreeze: Balance = 10_000 * CENTS;
	pub const IntakePeriod: BlockNumber = 5 * MINUTES;
	pub const MaxIntakeBids: u32 = 100;
}

impl pallet_gilt::Config for Runtime {
	type Event = Event;
	type Currency = Balances;
	type CurrencyBalance = Balance;
	type AdminOrigin = MoreThanHalfCouncil;
	type Deficit = (); // Mint
	type Surplus = (); // Burn
	type IgnoredIssuance = IgnoredIssuance;
	type QueueCount = QueueCount;
	type MaxQueueLen = MaxQueueLen;
	type FifoQueueLen = FifoQueueLen;
	type Period = GiltPeriod;
	type MinFreeze = MinFreeze;
	type IntakePeriod = IntakePeriod;
	type MaxIntakeBids = MaxIntakeBids;
	type WeightInfo = weights::pallet_gilt::WeightInfo<Runtime>;
}

pub struct BalanceToU256;
impl sp_runtime::traits::Convert<Balance, sp_core::U256> for BalanceToU256 {
	fn convert(n: Balance) -> sp_core::U256 {
		n.into()
	}
}
pub struct U256ToBalance;
impl sp_runtime::traits::Convert<sp_core::U256, Balance> for U256ToBalance {
	fn convert(n: sp_core::U256) -> Balance {
		use frame_support::traits::Defensive;
		n.try_into().defensive_unwrap_or(Balance::MAX)
	}
}

parameter_types! {
	pub const PoolsPalletId: PalletId = PalletId(*b"py/nopls");
	pub const MinPointsToBalance: u32 = 10;
}

impl pallet_nomination_pools::Config for Runtime {
	type Event = Event;
	type WeightInfo = weights::pallet_nomination_pools::WeightInfo<Self>;
	type Currency = Balances;
	type BalanceToU256 = BalanceToU256;
	type U256ToBalance = U256ToBalance;
	type StakingInterface = Staking;
	type PostUnbondingPoolsWindow = ConstU32<4>;
	type MaxMetadataLen = ConstU32<256>;
	// we use the same number of allowed unlocking chunks as with staking.
	type MaxUnbonding = <Self as pallet_staking::Config>::MaxUnlockingChunks;
	type PalletId = PoolsPalletId;
	type MinPointsToBalance = MinPointsToBalance;
}

pub struct InitiatePoolConfigs;
impl OnRuntimeUpgrade for InitiatePoolConfigs {
	fn on_runtime_upgrade() -> frame_support::weights::Weight {
		// we use one as an indicator if this has already been set.
		if pallet_nomination_pools::MaxPools::<Runtime>::get().is_none() {
			// 1/600 KSM to join a pool.
			pallet_nomination_pools::MinJoinBond::<Runtime>::put(50 * CENTS);
			// 1 KSM to create a pool.
			pallet_nomination_pools::MinCreateBond::<Runtime>::put(UNITS);

			// 128 initial pools: only for initial safety: can be set to infinity when needed.
			pallet_nomination_pools::MaxPools::<Runtime>::put(128);
			// 64k total pool members: only for initial safety: can be set to infinity when needed.
			pallet_nomination_pools::MaxPoolMembers::<Runtime>::put(64 * 1024);
			// 1024 members per pool: only for initial safety: can be set to infinity when needed.
			pallet_nomination_pools::MaxPoolMembersPerPool::<Runtime>::put(1024);

			log::info!(target: "runtime::kusama", "pools config initiated 🎉");
			<Runtime as frame_system::Config>::DbWeight::get().reads_writes(1, 5)
		} else {
			log::info!(target: "runtime::kusama", "pools config already initiated 😏");
			<Runtime as frame_system::Config>::DbWeight::get().reads(1)
		}
	}
}

construct_runtime! {
	pub enum Runtime where
		Block = Block,
		NodeBlock = primitives::v2::Block,
		UncheckedExtrinsic = UncheckedExtrinsic
	{
		// Basic stuff; balances is uncallable initially.
		System: frame_system::{Pallet, Call, Storage, Config, Event<T>} = 0,

		// Babe must be before session.
		Babe: pallet_babe::{Pallet, Call, Storage, Config, ValidateUnsigned} = 1,

		Timestamp: pallet_timestamp::{Pallet, Call, Storage, Inherent} = 2,
		Indices: pallet_indices::{Pallet, Call, Storage, Config<T>, Event<T>} = 3,
		Balances: pallet_balances::{Pallet, Call, Storage, Config<T>, Event<T>} = 4,
		TransactionPayment: pallet_transaction_payment::{Pallet, Storage} = 33,

		// Consensus support.
		// Authorship must be before session in order to note author in the correct session and era
		// for im-online and staking.
		Authorship: pallet_authorship::{Pallet, Call, Storage} = 5,
		Staking: pallet_staking::{Pallet, Call, Storage, Config<T>, Event<T>} = 6,
		Offences: pallet_offences::{Pallet, Storage, Event} = 7,
		Historical: session_historical::{Pallet} = 34,
		Session: pallet_session::{Pallet, Call, Storage, Event, Config<T>} = 8,
		Grandpa: pallet_grandpa::{Pallet, Call, Storage, Config, Event, ValidateUnsigned} = 10,
		ImOnline: pallet_im_online::{Pallet, Call, Storage, Event<T>, ValidateUnsigned, Config<T>} = 11,
		AuthorityDiscovery: pallet_authority_discovery::{Pallet, Config} = 12,

		// Governance stuff; uncallable initially.
		Democracy: pallet_democracy::{Pallet, Call, Storage, Config<T>, Event<T>} = 13,
		Council: pallet_collective::<Instance1>::{Pallet, Call, Storage, Origin<T>, Event<T>, Config<T>} = 14,
		TechnicalCommittee: pallet_collective::<Instance2>::{Pallet, Call, Storage, Origin<T>, Event<T>, Config<T>} = 15,
		PhragmenElection: pallet_elections_phragmen::{Pallet, Call, Storage, Event<T>, Config<T>} = 16,
		TechnicalMembership: pallet_membership::<Instance1>::{Pallet, Call, Storage, Event<T>, Config<T>} = 17,
		Treasury: pallet_treasury::{Pallet, Call, Storage, Config, Event<T>} = 18,


		// Claims. Usable initially.
		Claims: claims::{Pallet, Call, Storage, Event<T>, Config<T>, ValidateUnsigned} = 19,

		// Utility module.
		Utility: pallet_utility::{Pallet, Call, Event} = 24,

		// Less simple identity module.
		Identity: pallet_identity::{Pallet, Call, Storage, Event<T>} = 25,

		// Society module.
		Society: pallet_society::{Pallet, Call, Storage, Event<T>} = 26,

		// Social recovery module.
		Recovery: pallet_recovery::{Pallet, Call, Storage, Event<T>} = 27,

		// Vesting. Usable initially, but removed once all vesting is finished.
		Vesting: pallet_vesting::{Pallet, Call, Storage, Event<T>, Config<T>} = 28,

		// System scheduler.
		Scheduler: pallet_scheduler::{Pallet, Call, Storage, Event<T>} = 29,

		// Proxy module. Late addition.
		Proxy: pallet_proxy::{Pallet, Call, Storage, Event<T>} = 30,

		// Multisig module. Late addition.
		Multisig: pallet_multisig::{Pallet, Call, Storage, Event<T>} = 31,

		// Preimage registrar.
		Preimage: pallet_preimage::{Pallet, Call, Storage, Event<T>} = 32,

		// Bounties modules.
		Bounties: pallet_bounties::{Pallet, Call, Storage, Event<T>} = 35,
		ChildBounties: pallet_child_bounties = 40,

		// Tips module.
		Tips: pallet_tips::{Pallet, Call, Storage, Event<T>} = 36,

		// Election pallet. Only works with staking, but placed here to maintain indices.
		ElectionProviderMultiPhase: pallet_election_provider_multi_phase::{Pallet, Call, Storage, Event<T>, ValidateUnsigned} = 37,

		// Gilts pallet.
		Gilt: pallet_gilt::{Pallet, Call, Storage, Event<T>, Config} = 38,

		// Provides a semi-sorted list of nominators for staking.
		BagsList: pallet_bags_list::{Pallet, Call, Storage, Event<T>} = 39,

		// nomination pools: extension to staking.
		NominationPools: pallet_nomination_pools::{Pallet, Call, Storage, Event<T>, Config<T>} = 41,

		// Parachains pallets. Start indices at 50 to leave room.
		ParachainsOrigin: parachains_origin::{Pallet, Origin} = 50,
		Configuration: parachains_configuration::{Pallet, Call, Storage, Config<T>} = 51,
		ParasShared: parachains_shared::{Pallet, Call, Storage} = 52,
		ParaInclusion: parachains_inclusion::{Pallet, Call, Storage, Event<T>} = 53,
		ParaInherent: parachains_paras_inherent::{Pallet, Call, Storage, Inherent} = 54,
		ParaScheduler: parachains_scheduler::{Pallet, Storage} = 55,
		Paras: parachains_paras::{Pallet, Call, Storage, Event, Config} = 56,
		Initializer: parachains_initializer::{Pallet, Call, Storage} = 57,
		Dmp: parachains_dmp::{Pallet, Call, Storage} = 58,
		Ump: parachains_ump::{Pallet, Call, Storage, Event} = 59,
		Hrmp: parachains_hrmp::{Pallet, Call, Storage, Event<T>, Config} = 60,
		ParaSessionInfo: parachains_session_info::{Pallet, Storage} = 61,
		ParasDisputes: parachains_disputes::{Pallet, Call, Storage, Event<T>} = 62,

		// Parachain Onboarding Pallets. Start indices at 70 to leave room.
		Registrar: paras_registrar::{Pallet, Call, Storage, Event<T>} = 70,
		Slots: slots::{Pallet, Call, Storage, Event<T>} = 71,
		Auctions: auctions::{Pallet, Call, Storage, Event<T>} = 72,
		Crowdloan: crowdloan::{Pallet, Call, Storage, Event<T>} = 73,

		// Pallet for sending XCM.
		XcmPallet: pallet_xcm::{Pallet, Call, Storage, Event<T>, Origin, Config} = 99,
	}
}

/// The address format for describing accounts.
pub type Address = sp_runtime::MultiAddress<AccountId, ()>;
/// Block header type as expected by this runtime.
pub type Header = generic::Header<BlockNumber, BlakeTwo256>;
/// Block type as expected by this runtime.
pub type Block = generic::Block<Header, UncheckedExtrinsic>;
/// A Block signed with a Justification
pub type SignedBlock = generic::SignedBlock<Block>;
/// `BlockId` type as expected by this runtime.
pub type BlockId = generic::BlockId<Block>;
/// The `SignedExtension` to the basic transaction logic.
pub type SignedExtra = (
	frame_system::CheckNonZeroSender<Runtime>,
	frame_system::CheckSpecVersion<Runtime>,
	frame_system::CheckTxVersion<Runtime>,
	frame_system::CheckGenesis<Runtime>,
	frame_system::CheckMortality<Runtime>,
	frame_system::CheckNonce<Runtime>,
	frame_system::CheckWeight<Runtime>,
	pallet_transaction_payment::ChargeTransactionPayment<Runtime>,
);
/// Unchecked extrinsic type as expected by this runtime.
pub type UncheckedExtrinsic = generic::UncheckedExtrinsic<Address, Call, Signature, SignedExtra>;
/// Executive: handles dispatch to the various modules.
pub type Executive = frame_executive::Executive<
	Runtime,
	Block,
	frame_system::ChainContext<Runtime>,
	Runtime,
	AllPalletsWithSystem,
<<<<<<< HEAD
	InitiatePoolConfigs,
=======
	(
		RenameBagsListToVoterList,
		pallet_bags_list::migrations::AddScore<Runtime>,
		InitiatePoolConfigs,
		pallet_nomination_pools::migration::v1::MigrateToV1<Runtime>,
	),
>>>>>>> 26420a60
>;
/// The payload being signed in the transactions.
pub type SignedPayload = generic::SignedPayload<Call, SignedExtra>;

#[cfg(feature = "runtime-benchmarks")]
#[macro_use]
extern crate frame_benchmarking;

#[cfg(feature = "runtime-benchmarks")]
mod benches {
	define_benchmarks!(
		// Polkadot
		// NOTE: Make sure to prefix these with `runtime_common::` so
		// the that path resolves correctly in the generated file.
		[runtime_common::auctions, Auctions]
		[runtime_common::crowdloan, Crowdloan]
		[runtime_common::claims, Claims]
		[runtime_common::slots, Slots]
		[runtime_common::paras_registrar, Registrar]
		[runtime_parachains::configuration, Configuration]
		[runtime_parachains::hrmp, Hrmp]
		[runtime_parachains::disputes, ParasDisputes]
		[runtime_parachains::initializer, Initializer]
		[runtime_parachains::paras_inherent, ParaInherent]
		[runtime_parachains::paras, Paras]
		[runtime_parachains::ump, Ump]
		// Substrate
		[pallet_balances, Balances]
		[pallet_bags_list, BagsList]
		[frame_benchmarking::baseline, Baseline::<Runtime>]
		[pallet_bounties, Bounties]
		[pallet_child_bounties, ChildBounties]
		[pallet_collective, Council]
		[pallet_collective, TechnicalCommittee]
		[pallet_democracy, Democracy]
		[pallet_elections_phragmen, PhragmenElection]
		[pallet_election_provider_multi_phase, ElectionProviderMultiPhase]
		[frame_election_provider_support, ElectionProviderBench::<Runtime>]
		[pallet_gilt, Gilt]
		[pallet_identity, Identity]
		[pallet_im_online, ImOnline]
		[pallet_indices, Indices]
		[pallet_membership, TechnicalMembership]
		[pallet_multisig, Multisig]
		[pallet_nomination_pools, NominationPoolsBench::<Runtime>]
		[pallet_offences, OffencesBench::<Runtime>]
		[pallet_preimage, Preimage]
		[pallet_proxy, Proxy]
		[pallet_recovery, Recovery]
		[pallet_scheduler, Scheduler]
		[pallet_session, SessionBench::<Runtime>]
		[pallet_staking, Staking]
		[frame_system, SystemBench::<Runtime>]
		[pallet_timestamp, Timestamp]
		[pallet_tips, Tips]
		[pallet_treasury, Treasury]
		[pallet_utility, Utility]
		[pallet_vesting, Vesting]
		// XCM
		[pallet_xcm_benchmarks::fungible, pallet_xcm_benchmarks::fungible::Pallet::<Runtime>]
		[pallet_xcm_benchmarks::generic, pallet_xcm_benchmarks::generic::Pallet::<Runtime>]
	);
}

#[cfg(not(feature = "disable-runtime-api"))]
sp_api::impl_runtime_apis! {
	impl sp_api::Core<Block> for Runtime {
		fn version() -> RuntimeVersion {
			VERSION
		}

		fn execute_block(block: Block) {
			Executive::execute_block(block);
		}

		fn initialize_block(header: &<Block as BlockT>::Header) {
			Executive::initialize_block(header)
		}
	}

	impl sp_api::Metadata<Block> for Runtime {
		fn metadata() -> OpaqueMetadata {
			OpaqueMetadata::new(Runtime::metadata().into())
		}
	}

	impl block_builder_api::BlockBuilder<Block> for Runtime {
		fn apply_extrinsic(extrinsic: <Block as BlockT>::Extrinsic) -> ApplyExtrinsicResult {
			Executive::apply_extrinsic(extrinsic)
		}

		fn finalize_block() -> <Block as BlockT>::Header {
			Executive::finalize_block()
		}

		fn inherent_extrinsics(data: inherents::InherentData) -> Vec<<Block as BlockT>::Extrinsic> {
			data.create_extrinsics()
		}

		fn check_inherents(
			block: Block,
			data: inherents::InherentData,
		) -> inherents::CheckInherentsResult {
			data.check_extrinsics(&block)
		}
	}

	impl tx_pool_api::runtime_api::TaggedTransactionQueue<Block> for Runtime {
		fn validate_transaction(
			source: TransactionSource,
			tx: <Block as BlockT>::Extrinsic,
			block_hash: <Block as BlockT>::Hash,
		) -> TransactionValidity {
			Executive::validate_transaction(source, tx, block_hash)
		}
	}

	impl offchain_primitives::OffchainWorkerApi<Block> for Runtime {
		fn offchain_worker(header: &<Block as BlockT>::Header) {
			Executive::offchain_worker(header)
		}
	}

	impl primitives::runtime_api::ParachainHost<Block, Hash, BlockNumber> for Runtime {
		fn validators() -> Vec<ValidatorId> {
			parachains_runtime_api_impl::validators::<Runtime>()
		}

		fn validator_groups() -> (Vec<Vec<ValidatorIndex>>, GroupRotationInfo<BlockNumber>) {
			parachains_runtime_api_impl::validator_groups::<Runtime>()
		}

		fn availability_cores() -> Vec<CoreState<Hash, BlockNumber>> {
			parachains_runtime_api_impl::availability_cores::<Runtime>()
		}

		fn persisted_validation_data(para_id: ParaId, assumption: OccupiedCoreAssumption)
			-> Option<PersistedValidationData<Hash, BlockNumber>> {
			parachains_runtime_api_impl::persisted_validation_data::<Runtime>(para_id, assumption)
		}

		fn assumed_validation_data(
			para_id: ParaId,
			expected_persisted_validation_data_hash: Hash,
		) -> Option<(PersistedValidationData<Hash, BlockNumber>, ValidationCodeHash)> {
			parachains_runtime_api_impl::assumed_validation_data::<Runtime>(
				para_id,
				expected_persisted_validation_data_hash,
			)
		}

		fn check_validation_outputs(
			para_id: ParaId,
			outputs: primitives::v2::CandidateCommitments,
		) -> bool {
			parachains_runtime_api_impl::check_validation_outputs::<Runtime>(para_id, outputs)
		}

		fn session_index_for_child() -> SessionIndex {
			parachains_runtime_api_impl::session_index_for_child::<Runtime>()
		}

		fn validation_code(para_id: ParaId, assumption: OccupiedCoreAssumption)
			-> Option<ValidationCode> {
			parachains_runtime_api_impl::validation_code::<Runtime>(para_id, assumption)
		}

		fn candidate_pending_availability(para_id: ParaId) -> Option<CommittedCandidateReceipt<Hash>> {
			parachains_runtime_api_impl::candidate_pending_availability::<Runtime>(para_id)
		}

		fn candidate_events() -> Vec<CandidateEvent<Hash>> {
			parachains_runtime_api_impl::candidate_events::<Runtime, _>(|ev| {
				match ev {
					Event::ParaInclusion(ev) => {
						Some(ev)
					}
					_ => None,
				}
			})
		}

		fn session_info(index: SessionIndex) -> Option<SessionInfo> {
			parachains_runtime_api_impl::session_info::<Runtime>(index)
		}

		fn dmq_contents(recipient: ParaId) -> Vec<InboundDownwardMessage<BlockNumber>> {
			parachains_runtime_api_impl::dmq_contents::<Runtime>(recipient)
		}

		fn inbound_hrmp_channels_contents(
			recipient: ParaId
		) -> BTreeMap<ParaId, Vec<InboundHrmpMessage<BlockNumber>>> {
			parachains_runtime_api_impl::inbound_hrmp_channels_contents::<Runtime>(recipient)
		}

		fn validation_code_by_hash(hash: ValidationCodeHash) -> Option<ValidationCode> {
			parachains_runtime_api_impl::validation_code_by_hash::<Runtime>(hash)
		}

		fn on_chain_votes() -> Option<ScrapedOnChainVotes<Hash>> {
			parachains_runtime_api_impl::on_chain_votes::<Runtime>()
		}

		fn submit_pvf_check_statement(
			stmt: primitives::v2::PvfCheckStatement,
			signature: primitives::v2::ValidatorSignature,
		) {
			parachains_runtime_api_impl::submit_pvf_check_statement::<Runtime>(stmt, signature)
		}

		fn pvfs_require_precheck() -> Vec<ValidationCodeHash> {
			parachains_runtime_api_impl::pvfs_require_precheck::<Runtime>()
		}

		fn validation_code_hash(para_id: ParaId, assumption: OccupiedCoreAssumption)
			-> Option<ValidationCodeHash>
		{
			parachains_runtime_api_impl::validation_code_hash::<Runtime>(para_id, assumption)
		}

		fn staging_get_disputes() -> Vec<(SessionIndex, CandidateHash, DisputeState<BlockNumber>)> {
			unimplemented!()
		}
	}

	impl beefy_primitives::BeefyApi<Block> for Runtime {
		fn validator_set() -> Option<beefy_primitives::ValidatorSet<BeefyId>> {
			// dummy implementation due to lack of BEEFY pallet.
			None
		}
	}

	impl mmr::MmrApi<Block, Hash> for Runtime {
		fn generate_proof(_leaf_index: u64)
			-> Result<(mmr::EncodableOpaqueLeaf, mmr::Proof<Hash>), mmr::Error>
		{
			Err(mmr::Error::PalletNotIncluded)
		}

		fn verify_proof(_leaf: mmr::EncodableOpaqueLeaf, _proof: mmr::Proof<Hash>)
			-> Result<(), mmr::Error>
		{
			Err(mmr::Error::PalletNotIncluded)
		}

		fn verify_proof_stateless(
			_root: Hash,
			_leaf: mmr::EncodableOpaqueLeaf,
			_proof: mmr::Proof<Hash>
		) -> Result<(), mmr::Error> {
			Err(mmr::Error::PalletNotIncluded)
		}

		fn mmr_root() -> Result<Hash, mmr::Error> {
			Err(mmr::Error::PalletNotIncluded)
		}

		fn generate_batch_proof(_leaf_indices: Vec<u64>)
			-> Result<(Vec<mmr::EncodableOpaqueLeaf>, mmr::BatchProof<Hash>), mmr::Error>
		{
			Err(mmr::Error::PalletNotIncluded)
		}

		fn verify_batch_proof(_leaves: Vec<mmr::EncodableOpaqueLeaf>, _proof: mmr::BatchProof<Hash>)
			-> Result<(), mmr::Error>
		{
			Err(mmr::Error::PalletNotIncluded)
		}

		fn verify_batch_proof_stateless(
			_root: Hash,
			_leaves: Vec<mmr::EncodableOpaqueLeaf>,
			_proof: mmr::BatchProof<Hash>
		) -> Result<(), mmr::Error> {
			Err(mmr::Error::PalletNotIncluded)
		}
	}

	impl fg_primitives::GrandpaApi<Block> for Runtime {
		fn grandpa_authorities() -> Vec<(GrandpaId, u64)> {
			Grandpa::grandpa_authorities()
		}

		fn current_set_id() -> fg_primitives::SetId {
			Grandpa::current_set_id()
		}

		fn submit_report_equivocation_unsigned_extrinsic(
			equivocation_proof: fg_primitives::EquivocationProof<
				<Block as BlockT>::Hash,
				sp_runtime::traits::NumberFor<Block>,
			>,
			key_owner_proof: fg_primitives::OpaqueKeyOwnershipProof,
		) -> Option<()> {
			let key_owner_proof = key_owner_proof.decode()?;

			Grandpa::submit_unsigned_equivocation_report(
				equivocation_proof,
				key_owner_proof,
			)
		}

		fn generate_key_ownership_proof(
			_set_id: fg_primitives::SetId,
			authority_id: fg_primitives::AuthorityId,
		) -> Option<fg_primitives::OpaqueKeyOwnershipProof> {
			use parity_scale_codec::Encode;

			Historical::prove((fg_primitives::KEY_TYPE, authority_id))
				.map(|p| p.encode())
				.map(fg_primitives::OpaqueKeyOwnershipProof::new)
		}
	}

	impl babe_primitives::BabeApi<Block> for Runtime {
		fn configuration() -> babe_primitives::BabeGenesisConfiguration {
			// The choice of `c` parameter (where `1 - c` represents the
			// probability of a slot being empty), is done in accordance to the
			// slot duration and expected target block time, for safely
			// resisting network delays of maximum two seconds.
			// <https://research.web3.foundation/en/latest/polkadot/BABE/Babe/#6-practical-results>
			babe_primitives::BabeGenesisConfiguration {
				slot_duration: Babe::slot_duration(),
				epoch_length: EpochDuration::get(),
				c: BABE_GENESIS_EPOCH_CONFIG.c,
				genesis_authorities: Babe::authorities().to_vec(),
				randomness: Babe::randomness(),
				allowed_slots: BABE_GENESIS_EPOCH_CONFIG.allowed_slots,
			}
		}

		fn current_epoch_start() -> babe_primitives::Slot {
			Babe::current_epoch_start()
		}

		fn current_epoch() -> babe_primitives::Epoch {
			Babe::current_epoch()
		}

		fn next_epoch() -> babe_primitives::Epoch {
			Babe::next_epoch()
		}

		fn generate_key_ownership_proof(
			_slot: babe_primitives::Slot,
			authority_id: babe_primitives::AuthorityId,
		) -> Option<babe_primitives::OpaqueKeyOwnershipProof> {
			use parity_scale_codec::Encode;

			Historical::prove((babe_primitives::KEY_TYPE, authority_id))
				.map(|p| p.encode())
				.map(babe_primitives::OpaqueKeyOwnershipProof::new)
		}

		fn submit_report_equivocation_unsigned_extrinsic(
			equivocation_proof: babe_primitives::EquivocationProof<<Block as BlockT>::Header>,
			key_owner_proof: babe_primitives::OpaqueKeyOwnershipProof,
		) -> Option<()> {
			let key_owner_proof = key_owner_proof.decode()?;

			Babe::submit_unsigned_equivocation_report(
				equivocation_proof,
				key_owner_proof,
			)
		}
	}

	impl authority_discovery_primitives::AuthorityDiscoveryApi<Block> for Runtime {
		fn authorities() -> Vec<AuthorityDiscoveryId> {
			parachains_runtime_api_impl::relevant_authority_ids::<Runtime>()
		}
	}

	impl sp_session::SessionKeys<Block> for Runtime {
		fn generate_session_keys(seed: Option<Vec<u8>>) -> Vec<u8> {
			SessionKeys::generate(seed)
		}

		fn decode_session_keys(
			encoded: Vec<u8>,
		) -> Option<Vec<(Vec<u8>, sp_core::crypto::KeyTypeId)>> {
			SessionKeys::decode_into_raw_public_keys(&encoded)
		}
	}

	impl frame_system_rpc_runtime_api::AccountNonceApi<Block, AccountId, Nonce> for Runtime {
		fn account_nonce(account: AccountId) -> Nonce {
			System::account_nonce(account)
		}
	}

	impl pallet_transaction_payment_rpc_runtime_api::TransactionPaymentApi<
		Block,
		Balance,
	> for Runtime {
		fn query_info(uxt: <Block as BlockT>::Extrinsic, len: u32) -> RuntimeDispatchInfo<Balance> {
			TransactionPayment::query_info(uxt, len)
		}
		fn query_fee_details(uxt: <Block as BlockT>::Extrinsic, len: u32) -> FeeDetails<Balance> {
			TransactionPayment::query_fee_details(uxt, len)
		}
	}

	#[cfg(feature = "try-runtime")]
	impl frame_try_runtime::TryRuntime<Block> for Runtime {
		fn on_runtime_upgrade() -> (Weight, Weight) {
			log::info!("try-runtime::on_runtime_upgrade kusama.");
			let weight = Executive::try_runtime_upgrade().unwrap();
			(weight, BlockWeights::get().max_block)
		}
		fn execute_block_no_check(block: Block) -> Weight {
			Executive::execute_block_no_check(block)
		}
	}

	#[cfg(feature = "runtime-benchmarks")]
	impl frame_benchmarking::Benchmark<Block> for Runtime {
		fn benchmark_metadata(extra: bool) -> (
			Vec<frame_benchmarking::BenchmarkList>,
			Vec<frame_support::traits::StorageInfo>,
		) {
			use frame_benchmarking::{Benchmarking, BenchmarkList};
			use frame_support::traits::StorageInfoTrait;

			use pallet_session_benchmarking::Pallet as SessionBench;
			use pallet_offences_benchmarking::Pallet as OffencesBench;
			use pallet_election_provider_support_benchmarking::Pallet as ElectionProviderBench;
			use frame_system_benchmarking::Pallet as SystemBench;
			use pallet_nomination_pools_benchmarking::Pallet as NominationPoolsBench;
			use frame_benchmarking::baseline::Pallet as Baseline;

			let mut list = Vec::<BenchmarkList>::new();
			list_benchmarks!(list, extra);

			let storage_info = AllPalletsWithSystem::storage_info();
			return (list, storage_info)
		}

		fn dispatch_benchmark(
			config: frame_benchmarking::BenchmarkConfig
		) -> Result<
			Vec<frame_benchmarking::BenchmarkBatch>,
			sp_runtime::RuntimeString,
		> {
			use frame_benchmarking::{Benchmarking, BenchmarkBatch, TrackedStorageKey, BenchmarkError};
			// Trying to add benchmarks directly to some pallets caused cyclic dependency issues.
			// To get around that, we separated the benchmarks into its own crate.
			use pallet_session_benchmarking::Pallet as SessionBench;
			use pallet_offences_benchmarking::Pallet as OffencesBench;
			use pallet_election_provider_support_benchmarking::Pallet as ElectionProviderBench;
			use frame_system_benchmarking::Pallet as SystemBench;
			use pallet_nomination_pools_benchmarking::Pallet as NominationPoolsBench;
			use frame_benchmarking::baseline::Pallet as Baseline;
			use xcm::latest::prelude::*;
			use xcm_config::{CheckAccount, KsmLocation, SovereignAccountOf, Statemine, XcmConfig};

			impl pallet_session_benchmarking::Config for Runtime {}
			impl pallet_offences_benchmarking::Config for Runtime {}
			impl pallet_election_provider_support_benchmarking::Config for Runtime {}
			impl frame_system_benchmarking::Config for Runtime {}
			impl frame_benchmarking::baseline::Config for Runtime {}
			impl pallet_nomination_pools_benchmarking::Config for Runtime {}

			impl pallet_xcm_benchmarks::Config for Runtime {
				type XcmConfig = XcmConfig;
				type AccountIdConverter = SovereignAccountOf;
				fn valid_destination() -> Result<MultiLocation, BenchmarkError> {
					Ok(Statemine::get())
				}
				fn worst_case_holding() -> MultiAssets {
					// Kusama only knows about KSM.
					vec![MultiAsset{
						id: Concrete(KsmLocation::get()),
						fun: Fungible(1_000_000 * UNITS),
					}].into()
				}
			}

			parameter_types! {
				pub const TrustedTeleporter: Option<(MultiLocation, MultiAsset)> = Some((
					Statemine::get(),
					MultiAsset { fun: Fungible(1 * UNITS), id: Concrete(KsmLocation::get()) },
				));
				pub const TrustedReserve: Option<(MultiLocation, MultiAsset)> = Some((
					Statemine::get(),
					MultiAsset { fun: Fungible(1 * UNITS), id: Concrete(KsmLocation::get()) },
				));
			}

			impl pallet_xcm_benchmarks::fungible::Config for Runtime {
				type TransactAsset = Balances;

				type CheckedAccount = CheckAccount;
				type TrustedTeleporter = TrustedTeleporter;
				type TrustedReserve = TrustedReserve;

				fn get_multi_asset() -> MultiAsset {
					MultiAsset {
						id: Concrete(KsmLocation::get()),
						fun: Fungible(1 * UNITS),
					}
				}
			}

			impl pallet_xcm_benchmarks::generic::Config for Runtime {
				type Call = Call;

				fn worst_case_response() -> (u64, Response) {
					(0u64, Response::Version(Default::default()))
				}

				fn transact_origin() -> Result<MultiLocation, BenchmarkError> {
					Ok(Statemine::get())
				}

				fn subscribe_origin() -> Result<MultiLocation, BenchmarkError> {
					Ok(Statemine::get())
				}

				fn claimable_asset() -> Result<(MultiLocation, MultiLocation, MultiAssets), BenchmarkError> {
					let origin = Statemine::get();
					let assets: MultiAssets = (Concrete(KsmLocation::get()), 1_000 * UNITS).into();
					let ticket = MultiLocation { parents: 0, interior: Here };
					Ok((origin, ticket, assets))
				}
			}

			let whitelist: Vec<TrackedStorageKey> = vec![
				// Block Number
				hex_literal::hex!("26aa394eea5630e07c48ae0c9558cef702a5c1b19ab7a04f536c519aca4983ac").to_vec().into(),
				// Total Issuance
				hex_literal::hex!("c2261276cc9d1f8598ea4b6a74b15c2f57c875e4cff74148e4628f264b974c80").to_vec().into(),
				// Execution Phase
				hex_literal::hex!("26aa394eea5630e07c48ae0c9558cef7ff553b5a9862a516939d82b3d3d8661a").to_vec().into(),
				// Event Count
				hex_literal::hex!("26aa394eea5630e07c48ae0c9558cef70a98fdbe9ce6c55837576c60c7af3850").to_vec().into(),
				// System Events
				hex_literal::hex!("26aa394eea5630e07c48ae0c9558cef780d41e5e16056765bc8461851072c9d7").to_vec().into(),
				// Treasury Account
				hex_literal::hex!("26aa394eea5630e07c48ae0c9558cef7b99d880ec681799c0cf30e8886371da95ecffd7b6c0f78751baa9d281e0bfa3a6d6f646c70792f74727372790000000000000000000000000000000000000000").to_vec().into(),
				// Configuration ActiveConfig
				hex_literal::hex!("06de3d8a54d27e44a9d5ce189618f22db4b49d95320d9021994c850f25b8e385").to_vec().into(),
				// The transactional storage limit.
				hex_literal::hex!("3a7472616e73616374696f6e5f6c6576656c3a").to_vec().into(),
			];

			let mut batches = Vec::<BenchmarkBatch>::new();
			let params = (&config, &whitelist);

			add_benchmarks!(params, batches);

			Ok(batches)
		}
	}
}

#[cfg(test)]
mod tests_fess {
	use super::*;
	use sp_runtime::assert_eq_error_rate;

	#[test]
	fn signed_deposit_is_sensible() {
		// ensure this number does not change, or that it is checked after each change.
		// a 1 MB solution should need around 0.16 KSM deposit
		let deposit = SignedDepositBase::get() + (SignedDepositByte::get() * 1024 * 1024);
		assert_eq_error_rate!(deposit, UNITS * 16 / 100, UNITS / 100);
	}
}<|MERGE_RESOLUTION|>--- conflicted
+++ resolved
@@ -1624,16 +1624,12 @@
 	frame_system::ChainContext<Runtime>,
 	Runtime,
 	AllPalletsWithSystem,
-<<<<<<< HEAD
-	InitiatePoolConfigs,
-=======
 	(
 		RenameBagsListToVoterList,
 		pallet_bags_list::migrations::AddScore<Runtime>,
 		InitiatePoolConfigs,
 		pallet_nomination_pools::migration::v1::MigrateToV1<Runtime>,
 	),
->>>>>>> 26420a60
 >;
 /// The payload being signed in the transactions.
 pub type SignedPayload = generic::SignedPayload<Call, SignedExtra>;
