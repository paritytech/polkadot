// Copyright 2017-2020 Parity Technologies (UK) Ltd.
// This file is part of Polkadot.

// Polkadot is free software: you can redistribute it and/or modify
// it under the terms of the GNU General Public License as published by
// the Free Software Foundation, either version 3 of the License, or
// (at your option) any later version.

// Polkadot is distributed in the hope that it will be useful,
// but WITHOUT ANY WARRANTY; without even the implied warranty of
// MERCHANTABILITY or FITNESS FOR A PARTICULAR PURPOSE.  See the
// GNU General Public License for more details.

// You should have received a copy of the GNU General Public License
// along with Polkadot. If not, see <http://www.gnu.org/licenses/>.

//! The Kusama runtime. This can be compiled with `#[no_std]`, ready for Wasm.

#![cfg_attr(not(feature = "std"), no_std)]
// `construct_runtime!` does a lot of recursion and requires us to increase the limit to 256.
#![recursion_limit = "256"]

use parity_scale_codec::{Decode, Encode, MaxEncodedLen};
use primitives::v2::{
	AccountId, AccountIndex, Balance, BlockNumber, CandidateEvent, CandidateHash,
	CommittedCandidateReceipt, CoreState, DisputeState, GroupRotationInfo, Hash, Id as ParaId,
	InboundDownwardMessage, InboundHrmpMessage, Moment, Nonce, OccupiedCoreAssumption,
	PersistedValidationData, ScrapedOnChainVotes, SessionInfo, Signature, ValidationCode,
	ValidationCodeHash, ValidatorId, ValidatorIndex,
};
use runtime_common::{
	auctions, claims, crowdloan, impl_runtime_weights, impls::DealWithFees, paras_registrar,
	prod_or_fast, slots, BalanceToU256, BlockHashCount, BlockLength, CurrencyToVote,
	SlowAdjustingFeeUpdate, U256ToBalance,
};
use sp_std::{cmp::Ordering, collections::btree_map::BTreeMap, prelude::*};

use runtime_parachains::{
	configuration as parachains_configuration, disputes as parachains_disputes,
	dmp as parachains_dmp, hrmp as parachains_hrmp, inclusion as parachains_inclusion,
	initializer as parachains_initializer, origin as parachains_origin, paras as parachains_paras,
	paras_inherent as parachains_paras_inherent, reward_points as parachains_reward_points,
	runtime_api_impl::v2 as parachains_runtime_api_impl, scheduler as parachains_scheduler,
	session_info as parachains_session_info, shared as parachains_shared, ump as parachains_ump,
};

use authority_discovery_primitives::AuthorityId as AuthorityDiscoveryId;
use beefy_primitives::crypto::AuthorityId as BeefyId;
use frame_election_provider_support::{
	generate_solution_type, onchain, NposSolution, SequentialPhragmen,
};
use frame_support::{
	construct_runtime, parameter_types,
	traits::{
		ConstU32, EitherOfDiverse, InstanceFilter, KeyOwnerProofSystem, LockIdentifier,
		PrivilegeCmp,
	},
	weights::ConstantMultiplier,
	PalletId, RuntimeDebug,
};
use frame_system::EnsureRoot;
use pallet_grandpa::{fg_primitives, AuthorityId as GrandpaId};
use pallet_im_online::sr25519::AuthorityId as ImOnlineId;
use pallet_session::historical as session_historical;
use pallet_transaction_payment::{CurrencyAdapter, FeeDetails, RuntimeDispatchInfo};
use sp_core::OpaqueMetadata;
use sp_mmr_primitives as mmr;
use sp_runtime::{
	create_runtime_str, generic, impl_opaque_keys,
	traits::{
		AccountIdLookup, BlakeTwo256, Block as BlockT, ConvertInto, Extrinsic as ExtrinsicT,
		OpaqueKeys, SaturatedConversion, Verify,
	},
	transaction_validity::{TransactionPriority, TransactionSource, TransactionValidity},
	ApplyExtrinsicResult, FixedU128, KeyTypeId, Perbill, Percent, Permill,
};
use sp_staking::SessionIndex;
#[cfg(any(feature = "std", test))]
use sp_version::NativeVersion;
use sp_version::RuntimeVersion;
use static_assertions::const_assert;

pub use frame_system::Call as SystemCall;
pub use pallet_balances::Call as BalancesCall;
pub use pallet_election_provider_multi_phase::Call as EPMCall;
#[cfg(feature = "std")]
pub use pallet_staking::StakerStatus;
#[cfg(any(feature = "std", test))]
pub use sp_runtime::BuildStorage;

/// Constant values used within the runtime.
use kusama_runtime_constants::{currency::*, fee::*, time::*};

// Weights used in the runtime.
mod weights;

// Voter bag threshold definitions.
mod bag_thresholds;

// XCM configurations.
pub mod xcm_config;

// Governance configurations.
pub mod governance;
use governance::old::CouncilCollective;

#[cfg(test)]
mod tests;

impl_runtime_weights!(kusama_runtime_constants);

// Make the WASM binary available.
#[cfg(feature = "std")]
include!(concat!(env!("OUT_DIR"), "/wasm_binary.rs"));

/// Runtime version (Kusama).
#[sp_version::runtime_version]
pub const VERSION: RuntimeVersion = RuntimeVersion {
	spec_name: create_runtime_str!("kusama"),
	impl_name: create_runtime_str!("parity-kusama"),
	authoring_version: 2,
	spec_version: 9290,
	impl_version: 0,
	#[cfg(not(feature = "disable-runtime-api"))]
	apis: RUNTIME_API_VERSIONS,
	#[cfg(feature = "disable-runtime-api")]
	apis: sp_version::create_apis_vec![[]],
	transaction_version: 13,
	state_version: 0,
};

/// The BABE epoch configuration at genesis.
pub const BABE_GENESIS_EPOCH_CONFIG: babe_primitives::BabeEpochConfiguration =
	babe_primitives::BabeEpochConfiguration {
		c: PRIMARY_PROBABILITY,
		allowed_slots: babe_primitives::AllowedSlots::PrimaryAndSecondaryVRFSlots,
	};

/// Native version.
#[cfg(any(feature = "std", test))]
pub fn native_version() -> NativeVersion {
	NativeVersion { runtime_version: VERSION, can_author_with: Default::default() }
}

type MoreThanHalfCouncil = EitherOfDiverse<
	EnsureRoot<AccountId>,
	pallet_collective::EnsureProportionMoreThan<AccountId, CouncilCollective, 1, 2>,
>;

parameter_types! {
	pub const Version: RuntimeVersion = VERSION;
	pub const SS58Prefix: u8 = 2;
}

impl frame_system::Config for Runtime {
	type BaseCallFilter = frame_support::traits::Everything;
	type BlockWeights = BlockWeights;
	type BlockLength = BlockLength;
<<<<<<< HEAD
	type RuntimeOrigin = RuntimeOrigin;
	type Call = Call;
=======
	type Origin = Origin;
	type RuntimeCall = RuntimeCall;
>>>>>>> 28acc786
	type Index = Nonce;
	type BlockNumber = BlockNumber;
	type Hash = Hash;
	type Hashing = BlakeTwo256;
	type AccountId = AccountId;
	type Lookup = AccountIdLookup<AccountId, ()>;
	type Header = generic::Header<BlockNumber, BlakeTwo256>;
	type RuntimeEvent = RuntimeEvent;
	type BlockHashCount = BlockHashCount;
	type DbWeight = RocksDbWeight;
	type Version = Version;
	type PalletInfo = PalletInfo;
	type AccountData = pallet_balances::AccountData<Balance>;
	type OnNewAccount = ();
	type OnKilledAccount = ();
	type SystemWeightInfo = weights::frame_system::WeightInfo<Runtime>;
	type SS58Prefix = SS58Prefix;
	type OnSetCode = ();
	type MaxConsumers = frame_support::traits::ConstU32<16>;
}

parameter_types! {
	pub MaximumSchedulerWeight: Weight = Perbill::from_percent(80) *
		BlockWeights::get().max_block;
	pub const MaxScheduledPerBlock: u32 = 50;
	pub const NoPreimagePostponement: Option<u32> = Some(10);
}

type ScheduleOrigin = EitherOfDiverse<
	EnsureRoot<AccountId>,
	pallet_collective::EnsureProportionAtLeast<AccountId, CouncilCollective, 1, 2>,
>;

/// Used the compare the privilege of an origin inside the scheduler.
pub struct OriginPrivilegeCmp;

impl PrivilegeCmp<OriginCaller> for OriginPrivilegeCmp {
	fn cmp_privilege(left: &OriginCaller, right: &OriginCaller) -> Option<Ordering> {
		if left == right {
			return Some(Ordering::Equal)
		}

		match (left, right) {
			// Root is greater than anything.
			(OriginCaller::system(frame_system::RawOrigin::Root), _) => Some(Ordering::Greater),
			// Check which one has more yes votes.
			(
				OriginCaller::Council(pallet_collective::RawOrigin::Members(l_yes_votes, l_count)),
				OriginCaller::Council(pallet_collective::RawOrigin::Members(r_yes_votes, r_count)),
			) => Some((l_yes_votes * r_count).cmp(&(r_yes_votes * l_count))),
			// For every other origin we don't care, as they are not used for `ScheduleOrigin`.
			_ => None,
		}
	}
}

impl pallet_scheduler::Config for Runtime {
<<<<<<< HEAD
	type Event = Event;
	type RuntimeOrigin = RuntimeOrigin;
=======
	type RuntimeEvent = RuntimeEvent;
	type Origin = Origin;
>>>>>>> 28acc786
	type PalletsOrigin = OriginCaller;
	type RuntimeCall = RuntimeCall;
	type MaximumWeight = MaximumSchedulerWeight;
	type ScheduleOrigin = ScheduleOrigin;
	type MaxScheduledPerBlock = MaxScheduledPerBlock;
	type WeightInfo = weights::pallet_scheduler::WeightInfo<Runtime>;
	type OriginPrivilegeCmp = OriginPrivilegeCmp;
	type PreimageProvider = Preimage;
	type NoPreimagePostponement = NoPreimagePostponement;
}

parameter_types! {
	pub const PreimageMaxSize: u32 = 4096 * 1024;
	pub const PreimageBaseDeposit: Balance = deposit(2, 64);
	pub const PreimageByteDeposit: Balance = deposit(0, 1);
}

impl pallet_preimage::Config for Runtime {
	type WeightInfo = weights::pallet_preimage::WeightInfo<Runtime>;
	type RuntimeEvent = RuntimeEvent;
	type Currency = Balances;
	type ManagerOrigin = EnsureRoot<AccountId>;
	type MaxSize = PreimageMaxSize;
	type BaseDeposit = PreimageBaseDeposit;
	type ByteDeposit = PreimageByteDeposit;
}

parameter_types! {
	pub EpochDuration: u64 = prod_or_fast!(
		EPOCH_DURATION_IN_SLOTS as u64,
		2 * MINUTES as u64,
		"KSM_EPOCH_DURATION"
	);
	pub const ExpectedBlockTime: Moment = MILLISECS_PER_BLOCK;
	pub ReportLongevity: u64 =
		BondingDuration::get() as u64 * SessionsPerEra::get() as u64 * EpochDuration::get();
}

impl pallet_babe::Config for Runtime {
	type EpochDuration = EpochDuration;
	type ExpectedBlockTime = ExpectedBlockTime;

	// session module is the trigger
	type EpochChangeTrigger = pallet_babe::ExternalTrigger;

	type DisabledValidators = Session;

	type KeyOwnerProof = <Self::KeyOwnerProofSystem as KeyOwnerProofSystem<(
		KeyTypeId,
		pallet_babe::AuthorityId,
	)>>::Proof;

	type KeyOwnerIdentification = <Self::KeyOwnerProofSystem as KeyOwnerProofSystem<(
		KeyTypeId,
		pallet_babe::AuthorityId,
	)>>::IdentificationTuple;

	type KeyOwnerProofSystem = Historical;

	type HandleEquivocation =
		pallet_babe::EquivocationHandler<Self::KeyOwnerIdentification, Offences, ReportLongevity>;

	type WeightInfo = ();

	type MaxAuthorities = MaxAuthorities;
}

parameter_types! {
	pub const IndexDeposit: Balance = 100 * CENTS;
}

impl pallet_indices::Config for Runtime {
	type AccountIndex = AccountIndex;
	type Currency = Balances;
	type Deposit = IndexDeposit;
	type RuntimeEvent = RuntimeEvent;
	type WeightInfo = weights::pallet_indices::WeightInfo<Runtime>;
}

parameter_types! {
	pub const ExistentialDeposit: Balance = EXISTENTIAL_DEPOSIT;
	pub const MaxLocks: u32 = 50;
	pub const MaxReserves: u32 = 50;
}

impl pallet_balances::Config for Runtime {
	type Balance = Balance;
	type DustRemoval = ();
	type RuntimeEvent = RuntimeEvent;
	type ExistentialDeposit = ExistentialDeposit;
	type AccountStore = System;
	type MaxLocks = MaxLocks;
	type MaxReserves = MaxReserves;
	type ReserveIdentifier = [u8; 8];
	type WeightInfo = weights::pallet_balances::WeightInfo<Runtime>;
}

parameter_types! {
	pub const TransactionByteFee: Balance = 10 * MILLICENTS;
	/// This value increases the priority of `Operational` transactions by adding
	/// a "virtual tip" that's equal to the `OperationalFeeMultiplier * final_fee`.
	pub const OperationalFeeMultiplier: u8 = 5;
}

impl pallet_transaction_payment::Config for Runtime {
	type RuntimeEvent = RuntimeEvent;
	type OnChargeTransaction = CurrencyAdapter<Balances, DealWithFees<Self>>;
	type OperationalFeeMultiplier = OperationalFeeMultiplier;
	type WeightToFee = WeightToFee;
	type LengthToFee = ConstantMultiplier<Balance, TransactionByteFee>;
	type FeeMultiplierUpdate = SlowAdjustingFeeUpdate<Self>;
}

parameter_types! {
	pub const MinimumPeriod: u64 = SLOT_DURATION / 2;
}
impl pallet_timestamp::Config for Runtime {
	type Moment = u64;
	type OnTimestampSet = Babe;
	type MinimumPeriod = MinimumPeriod;
	type WeightInfo = weights::pallet_timestamp::WeightInfo<Runtime>;
}

parameter_types! {
	pub const UncleGenerations: u32 = 0;
}

impl pallet_authorship::Config for Runtime {
	type FindAuthor = pallet_session::FindAccountFromAuthorIndex<Self, Babe>;
	type UncleGenerations = UncleGenerations;
	type FilterUncle = ();
	type EventHandler = (Staking, ImOnline);
}

impl_opaque_keys! {
	pub struct SessionKeys {
		pub grandpa: Grandpa,
		pub babe: Babe,
		pub im_online: ImOnline,
		pub para_validator: Initializer,
		pub para_assignment: ParaSessionInfo,
		pub authority_discovery: AuthorityDiscovery,
	}
}

impl pallet_session::Config for Runtime {
	type RuntimeEvent = RuntimeEvent;
	type ValidatorId = AccountId;
	type ValidatorIdOf = pallet_staking::StashOf<Self>;
	type ShouldEndSession = Babe;
	type NextSessionRotation = Babe;
	type SessionManager = pallet_session::historical::NoteHistoricalRoot<Self, Staking>;
	type SessionHandler = <SessionKeys as OpaqueKeys>::KeyTypeIdProviders;
	type Keys = SessionKeys;
	type WeightInfo = weights::pallet_session::WeightInfo<Runtime>;
}

impl pallet_session::historical::Config for Runtime {
	type FullIdentification = pallet_staking::Exposure<AccountId, Balance>;
	type FullIdentificationOf = pallet_staking::ExposureOf<Runtime>;
}

parameter_types! {
	// phase durations. 1/4 of the last session for each.
	// in testing: 1min or half of the session for each
	pub SignedPhase: u32 = prod_or_fast!(
		EPOCH_DURATION_IN_SLOTS / 4,
		(1 * MINUTES).min(EpochDuration::get().saturated_into::<u32>() / 2),
		"KSM_SIGNED_PHASE"
	);
	pub UnsignedPhase: u32 = prod_or_fast!(
		EPOCH_DURATION_IN_SLOTS / 4,
		(1 * MINUTES).min(EpochDuration::get().saturated_into::<u32>() / 2),
		"KSM_UNSIGNED_PHASE"
	);

	// signed config
	pub const SignedMaxSubmissions: u32 = 16;
	pub const SignedMaxRefunds: u32 = 16 / 4;
	pub const SignedDepositBase: Balance = deposit(2, 0);
	pub const SignedDepositByte: Balance = deposit(0, 10) / 1024;
	// Each good submission will get 1/10 KSM as reward
	pub SignedRewardBase: Balance =  UNITS / 10;
	pub BetterUnsignedThreshold: Perbill = Perbill::from_rational(5u32, 10_000);

	// 1 hour session, 15 minutes unsigned phase, 8 offchain executions.
	pub OffchainRepeat: BlockNumber = UnsignedPhase::get() / 8;

	/// We take the top 12500 nominators as electing voters..
	pub const MaxElectingVoters: u32 = 12_500;
	/// ... and all of the validators as electable targets. Whilst this is the case, we cannot and
	/// shall not increase the size of the validator intentions.
	pub const MaxElectableTargets: u16 = u16::MAX;
	pub NposSolutionPriority: TransactionPriority =
		Perbill::from_percent(90) * TransactionPriority::max_value();
}

generate_solution_type!(
	#[compact]
	pub struct NposCompactSolution24::<
		VoterIndex = u32,
		TargetIndex = u16,
		Accuracy = sp_runtime::PerU16,
		MaxVoters = MaxElectingVoters,
	>(24)
);

pub struct OnChainSeqPhragmen;
impl onchain::Config for OnChainSeqPhragmen {
	type System = Runtime;
	type Solver = SequentialPhragmen<AccountId, runtime_common::elections::OnChainAccuracy>;
	type DataProvider = Staking;
	type WeightInfo = weights::frame_election_provider_support::WeightInfo<Runtime>;
}

impl pallet_election_provider_multi_phase::MinerConfig for Runtime {
	type AccountId = AccountId;
	type MaxLength = OffchainSolutionLengthLimit;
	type MaxWeight = OffchainSolutionWeightLimit;
	type Solution = NposCompactSolution24;
	type MaxVotesPerVoter = <
		<Self as pallet_election_provider_multi_phase::Config>::DataProvider
		as
		frame_election_provider_support::ElectionDataProvider
	>::MaxVotesPerVoter;

	// The unsigned submissions have to respect the weight of the submit_unsigned call, thus their
	// weight estimate function is wired to this call's weight.
	fn solution_weight(v: u32, t: u32, a: u32, d: u32) -> Weight {
		<
			<Self as pallet_election_provider_multi_phase::Config>::WeightInfo
			as
			pallet_election_provider_multi_phase::WeightInfo
		>::submit_unsigned(v, t, a, d)
	}
}

impl pallet_election_provider_multi_phase::Config for Runtime {
	type RuntimeEvent = RuntimeEvent;
	type Currency = Balances;
	type EstimateCallFee = TransactionPayment;
	type UnsignedPhase = UnsignedPhase;
	type SignedMaxSubmissions = SignedMaxSubmissions;
	type SignedMaxRefunds = SignedMaxRefunds;
	type SignedRewardBase = SignedRewardBase;
	type SignedDepositBase = SignedDepositBase;
	type SignedDepositByte = SignedDepositByte;
	type SignedDepositWeight = ();
	type SignedMaxWeight =
		<Self::MinerConfig as pallet_election_provider_multi_phase::MinerConfig>::MaxWeight;
	type MinerConfig = Self;
	type SlashHandler = (); // burn slashes
	type RewardHandler = (); // nothing to do upon rewards
	type SignedPhase = SignedPhase;
	type BetterUnsignedThreshold = BetterUnsignedThreshold;
	type BetterSignedThreshold = ();
	type OffchainRepeat = OffchainRepeat;
	type MinerTxPriority = NposSolutionPriority;
	type DataProvider = Staking;
	#[cfg(feature = "fast-runtime")]
	type Fallback = onchain::UnboundedExecution<OnChainSeqPhragmen>;
	#[cfg(not(feature = "fast-runtime"))]
	type Fallback = pallet_election_provider_multi_phase::NoFallback<Self>;
	type GovernanceFallback = onchain::UnboundedExecution<OnChainSeqPhragmen>;
	type Solver = SequentialPhragmen<
		AccountId,
		pallet_election_provider_multi_phase::SolutionAccuracyOf<Self>,
		(),
	>;
	type BenchmarkingConfig = runtime_common::elections::BenchmarkConfig;
	type ForceOrigin = EitherOfDiverse<
		EnsureRoot<AccountId>,
		pallet_collective::EnsureProportionAtLeast<AccountId, CouncilCollective, 2, 3>,
	>;
	type WeightInfo = weights::pallet_election_provider_multi_phase::WeightInfo<Self>;
	type MaxElectingVoters = MaxElectingVoters;
	type MaxElectableTargets = MaxElectableTargets;
}

parameter_types! {
	pub const BagThresholds: &'static [u64] = &bag_thresholds::THRESHOLDS;
}

impl pallet_bags_list::Config for Runtime {
	type RuntimeEvent = RuntimeEvent;
	type ScoreProvider = Staking;
	type WeightInfo = weights::pallet_bags_list::WeightInfo<Runtime>;
	type BagThresholds = BagThresholds;
	type Score = sp_npos_elections::VoteWeight;
}

fn era_payout(
	total_staked: Balance,
	non_gilt_issuance: Balance,
	max_annual_inflation: Perquintill,
	period_fraction: Perquintill,
	auctioned_slots: u64,
) -> (Balance, Balance) {
	use pallet_staking_reward_fn::compute_inflation;
	use sp_arithmetic::traits::Saturating;

	let min_annual_inflation = Perquintill::from_rational(25u64, 1000u64);
	let delta_annual_inflation = max_annual_inflation.saturating_sub(min_annual_inflation);

	// 30% reserved for up to 60 slots.
	let auction_proportion = Perquintill::from_rational(auctioned_slots.min(60), 200u64);

	// Therefore the ideal amount at stake (as a percentage of total issuance) is 75% less the amount that we expect
	// to be taken up with auctions.
	let ideal_stake = Perquintill::from_percent(75).saturating_sub(auction_proportion);

	let stake = Perquintill::from_rational(total_staked, non_gilt_issuance);
	let falloff = Perquintill::from_percent(5);
	let adjustment = compute_inflation(stake, ideal_stake, falloff);
	let staking_inflation =
		min_annual_inflation.saturating_add(delta_annual_inflation * adjustment);

	let max_payout = period_fraction * max_annual_inflation * non_gilt_issuance;
	let staking_payout = (period_fraction * staking_inflation) * non_gilt_issuance;
	let rest = max_payout.saturating_sub(staking_payout);

	let other_issuance = non_gilt_issuance.saturating_sub(total_staked);
	if total_staked > other_issuance {
		let _cap_rest = Perquintill::from_rational(other_issuance, total_staked) * staking_payout;
		// We don't do anything with this, but if we wanted to, we could introduce a cap on the treasury amount
		// with: `rest = rest.min(cap_rest);`
	}
	(staking_payout, rest)
}

pub struct EraPayout;
impl pallet_staking::EraPayout<Balance> for EraPayout {
	fn era_payout(
		total_staked: Balance,
		_total_issuance: Balance,
		era_duration_millis: u64,
	) -> (Balance, Balance) {
		// TODO: #3011 Update with proper auctioned slots tracking.
		// This should be fine for the first year of parachains.
		let auctioned_slots: u64 = auctions::Pallet::<Runtime>::auction_counter().into();
		const MAX_ANNUAL_INFLATION: Perquintill = Perquintill::from_percent(10);
		const MILLISECONDS_PER_YEAR: u64 = 1000 * 3600 * 24 * 36525 / 100;

		era_payout(
			total_staked,
			Gilt::issuance().non_gilt,
			MAX_ANNUAL_INFLATION,
			Perquintill::from_rational(era_duration_millis, MILLISECONDS_PER_YEAR),
			auctioned_slots,
		)
	}
}

parameter_types! {
	// Six sessions in an era (6 hours).
	pub const SessionsPerEra: SessionIndex = prod_or_fast!(6, 1);
	// 28 eras for unbonding (7 days).
	pub const BondingDuration: sp_staking::EraIndex = 28;
	// 27 eras in which slashes can be cancelled (slightly less than 7 days).
	pub const SlashDeferDuration: sp_staking::EraIndex = 27;
	pub const MaxNominatorRewardedPerValidator: u32 = 256;
	pub const OffendingValidatorsThreshold: Perbill = Perbill::from_percent(17);
	// 24
	pub const MaxNominations: u32 = <NposCompactSolution24 as NposSolution>::LIMIT as u32;
}

type SlashCancelOrigin = EitherOfDiverse<
	EnsureRoot<AccountId>,
	pallet_collective::EnsureProportionAtLeast<AccountId, CouncilCollective, 1, 2>,
>;

impl pallet_staking::Config for Runtime {
	type MaxNominations = MaxNominations;
	type Currency = Balances;
	type CurrencyBalance = Balance;
	type UnixTime = Timestamp;
	type CurrencyToVote = CurrencyToVote;
	type ElectionProvider = ElectionProviderMultiPhase;
	type GenesisElectionProvider = onchain::UnboundedExecution<OnChainSeqPhragmen>;
	type RewardRemainder = Treasury;
	type RuntimeEvent = RuntimeEvent;
	type Slash = Treasury;
	type Reward = ();
	type SessionsPerEra = SessionsPerEra;
	type BondingDuration = BondingDuration;
	type SlashDeferDuration = SlashDeferDuration;
	// A majority of the council or root can cancel the slash.
	type SlashCancelOrigin = SlashCancelOrigin;
	type SessionInterface = Self;
	type EraPayout = EraPayout;
	type NextNewSession = Session;
	type MaxNominatorRewardedPerValidator = MaxNominatorRewardedPerValidator;
	type OffendingValidatorsThreshold = OffendingValidatorsThreshold;
	type VoterList = VoterList;
	type MaxUnlockingChunks = frame_support::traits::ConstU32<32>;
	type BenchmarkingConfig = runtime_common::StakingBenchmarkingConfig;
	type OnStakerSlash = NominationPools;
	type WeightInfo = weights::pallet_staking::WeightInfo<Runtime>;
}

parameter_types! {
	pub const ProposalBond: Permill = Permill::from_percent(5);
	pub const ProposalBondMinimum: Balance = 2000 * CENTS;
	pub const ProposalBondMaximum: Balance = 1 * GRAND;
	pub const SpendPeriod: BlockNumber = 6 * DAYS;
	pub const Burn: Permill = Permill::from_perthousand(2);
	pub const TreasuryPalletId: PalletId = PalletId(*b"py/trsry");

	pub const TipCountdown: BlockNumber = 1 * DAYS;
	pub const TipFindersFee: Percent = Percent::from_percent(20);
	pub const TipReportDepositBase: Balance = 100 * CENTS;
	pub const DataDepositPerByte: Balance = 1 * CENTS;
	pub const MaxApprovals: u32 = 100;
	pub const MaxAuthorities: u32 = 100_000;
	pub const MaxKeys: u32 = 10_000;
	pub const MaxPeerInHeartbeats: u32 = 10_000;
	pub const MaxPeerDataEncodingSize: u32 = 1_000;
}

type ApproveOrigin = EitherOfDiverse<
	EnsureRoot<AccountId>,
	pallet_collective::EnsureProportionAtLeast<AccountId, CouncilCollective, 3, 5>,
>;

impl pallet_treasury::Config for Runtime {
	type PalletId = TreasuryPalletId;
	type Currency = Balances;
	type ApproveOrigin = ApproveOrigin;
	type RejectOrigin = MoreThanHalfCouncil;
	type RuntimeEvent = RuntimeEvent;
	type OnSlash = Treasury;
	type ProposalBond = ProposalBond;
	type ProposalBondMinimum = ProposalBondMinimum;
	type ProposalBondMaximum = ProposalBondMaximum;
	type SpendPeriod = SpendPeriod;
	type Burn = Burn;
	type BurnDestination = Society;
	type MaxApprovals = MaxApprovals;
	type WeightInfo = weights::pallet_treasury::WeightInfo<Runtime>;
	type SpendFunds = Bounties;
	type SpendOrigin = frame_support::traits::NeverEnsureOrigin<Balance>;
}

parameter_types! {
	pub const BountyDepositBase: Balance = 100 * CENTS;
	pub const BountyDepositPayoutDelay: BlockNumber = 4 * DAYS;
	pub const BountyUpdatePeriod: BlockNumber = 90 * DAYS;
	pub const MaximumReasonLength: u32 = 16384;
	pub const CuratorDepositMultiplier: Permill = Permill::from_percent(50);
	pub const CuratorDepositMin: Balance = 10 * CENTS;
	pub const CuratorDepositMax: Balance = 500 * CENTS;
	pub const BountyValueMinimum: Balance = 200 * CENTS;
}

impl pallet_bounties::Config for Runtime {
	type BountyDepositBase = BountyDepositBase;
	type BountyDepositPayoutDelay = BountyDepositPayoutDelay;
	type BountyUpdatePeriod = BountyUpdatePeriod;
	type CuratorDepositMultiplier = CuratorDepositMultiplier;
	type CuratorDepositMin = CuratorDepositMin;
	type CuratorDepositMax = CuratorDepositMax;
	type BountyValueMinimum = BountyValueMinimum;
	type ChildBountyManager = ChildBounties;
	type DataDepositPerByte = DataDepositPerByte;
	type RuntimeEvent = RuntimeEvent;
	type MaximumReasonLength = MaximumReasonLength;
	type WeightInfo = weights::pallet_bounties::WeightInfo<Runtime>;
}

parameter_types! {
	pub const MaxActiveChildBountyCount: u32 = 100;
	pub const ChildBountyValueMinimum: Balance = BountyValueMinimum::get() / 10;
}

impl pallet_child_bounties::Config for Runtime {
	type RuntimeEvent = RuntimeEvent;
	type MaxActiveChildBountyCount = MaxActiveChildBountyCount;
	type ChildBountyValueMinimum = ChildBountyValueMinimum;
	type WeightInfo = weights::pallet_child_bounties::WeightInfo<Runtime>;
}

impl pallet_tips::Config for Runtime {
	type MaximumReasonLength = MaximumReasonLength;
	type DataDepositPerByte = DataDepositPerByte;
	type Tippers = PhragmenElection;
	type TipCountdown = TipCountdown;
	type TipFindersFee = TipFindersFee;
	type TipReportDepositBase = TipReportDepositBase;
	type RuntimeEvent = RuntimeEvent;
	type WeightInfo = weights::pallet_tips::WeightInfo<Runtime>;
}

impl pallet_offences::Config for Runtime {
	type RuntimeEvent = RuntimeEvent;
	type IdentificationTuple = pallet_session::historical::IdentificationTuple<Self>;
	type OnOffenceHandler = Staking;
}

impl pallet_authority_discovery::Config for Runtime {
	type MaxAuthorities = MaxAuthorities;
}

parameter_types! {
	pub const ImOnlineUnsignedPriority: TransactionPriority = TransactionPriority::max_value();
}

impl pallet_im_online::Config for Runtime {
	type AuthorityId = ImOnlineId;
	type RuntimeEvent = RuntimeEvent;
	type ValidatorSet = Historical;
	type NextSessionRotation = Babe;
	type ReportUnresponsiveness = Offences;
	type UnsignedPriority = ImOnlineUnsignedPriority;
	type WeightInfo = weights::pallet_im_online::WeightInfo<Runtime>;
	type MaxKeys = MaxKeys;
	type MaxPeerInHeartbeats = MaxPeerInHeartbeats;
	type MaxPeerDataEncodingSize = MaxPeerDataEncodingSize;
}

impl pallet_grandpa::Config for Runtime {
	type RuntimeEvent = RuntimeEvent;

	type KeyOwnerProof =
		<Self::KeyOwnerProofSystem as KeyOwnerProofSystem<(KeyTypeId, GrandpaId)>>::Proof;

	type KeyOwnerIdentification = <Self::KeyOwnerProofSystem as KeyOwnerProofSystem<(
		KeyTypeId,
		GrandpaId,
	)>>::IdentificationTuple;

	type KeyOwnerProofSystem = Historical;

	type HandleEquivocation = pallet_grandpa::EquivocationHandler<
		Self::KeyOwnerIdentification,
		Offences,
		ReportLongevity,
	>;

	type WeightInfo = ();
	type MaxAuthorities = MaxAuthorities;
}

/// Submits transaction with the node's public and signature type. Adheres to the signed extension
/// format of the chain.
impl<LocalCall> frame_system::offchain::CreateSignedTransaction<LocalCall> for Runtime
where
	RuntimeCall: From<LocalCall>,
{
	fn create_transaction<C: frame_system::offchain::AppCrypto<Self::Public, Self::Signature>>(
		call: RuntimeCall,
		public: <Signature as Verify>::Signer,
		account: AccountId,
		nonce: <Runtime as frame_system::Config>::Index,
	) -> Option<(RuntimeCall, <UncheckedExtrinsic as ExtrinsicT>::SignaturePayload)> {
		use sp_runtime::traits::StaticLookup;
		// take the biggest period possible.
		let period =
			BlockHashCount::get().checked_next_power_of_two().map(|c| c / 2).unwrap_or(2) as u64;

		let current_block = System::block_number()
			.saturated_into::<u64>()
			// The `System::block_number` is initialized with `n+1`,
			// so the actual block number is `n`.
			.saturating_sub(1);
		let tip = 0;
		let extra: SignedExtra = (
			frame_system::CheckNonZeroSender::<Runtime>::new(),
			frame_system::CheckSpecVersion::<Runtime>::new(),
			frame_system::CheckTxVersion::<Runtime>::new(),
			frame_system::CheckGenesis::<Runtime>::new(),
			frame_system::CheckMortality::<Runtime>::from(generic::Era::mortal(
				period,
				current_block,
			)),
			frame_system::CheckNonce::<Runtime>::from(nonce),
			frame_system::CheckWeight::<Runtime>::new(),
			pallet_transaction_payment::ChargeTransactionPayment::<Runtime>::from(tip),
		);
		let raw_payload = SignedPayload::new(call, extra)
			.map_err(|e| {
				log::warn!("Unable to create signed payload: {:?}", e);
			})
			.ok()?;
		let signature = raw_payload.using_encoded(|payload| C::sign(payload, public))?;
		let (call, extra, _) = raw_payload.deconstruct();
		let address = <Runtime as frame_system::Config>::Lookup::unlookup(account);
		Some((call, (address, signature, extra)))
	}
}

impl frame_system::offchain::SigningTypes for Runtime {
	type Public = <Signature as Verify>::Signer;
	type Signature = Signature;
}

impl<C> frame_system::offchain::SendTransactionTypes<C> for Runtime
where
	RuntimeCall: From<C>,
{
	type Extrinsic = UncheckedExtrinsic;
	type OverarchingCall = RuntimeCall;
}

parameter_types! {
	pub Prefix: &'static [u8] = b"Pay KSMs to the Kusama account:";
}

impl claims::Config for Runtime {
	type RuntimeEvent = RuntimeEvent;
	type VestingSchedule = Vesting;
	type Prefix = Prefix;
	type MoveClaimOrigin =
		pallet_collective::EnsureProportionMoreThan<AccountId, CouncilCollective, 1, 2>;
	type WeightInfo = weights::runtime_common_claims::WeightInfo<Runtime>;
}

parameter_types! {
	// Minimum 100 bytes/KSM deposited (1 CENT/byte)
	pub const BasicDeposit: Balance = 1000 * CENTS;       // 258 bytes on-chain
	pub const FieldDeposit: Balance = 250 * CENTS;        // 66 bytes on-chain
	pub const SubAccountDeposit: Balance = 200 * CENTS;   // 53 bytes on-chain
	pub const MaxSubAccounts: u32 = 100;
	pub const MaxAdditionalFields: u32 = 100;
	pub const MaxRegistrars: u32 = 20;
}

impl pallet_identity::Config for Runtime {
	type RuntimeEvent = RuntimeEvent;
	type Currency = Balances;
	type BasicDeposit = BasicDeposit;
	type FieldDeposit = FieldDeposit;
	type SubAccountDeposit = SubAccountDeposit;
	type MaxSubAccounts = MaxSubAccounts;
	type MaxAdditionalFields = MaxAdditionalFields;
	type MaxRegistrars = MaxRegistrars;
	type Slashed = Treasury;
	type ForceOrigin = MoreThanHalfCouncil;
	type RegistrarOrigin = MoreThanHalfCouncil;
	type WeightInfo = weights::pallet_identity::WeightInfo<Runtime>;
}

impl pallet_utility::Config for Runtime {
	type RuntimeEvent = RuntimeEvent;
	type RuntimeCall = RuntimeCall;
	type PalletsOrigin = OriginCaller;
	type WeightInfo = weights::pallet_utility::WeightInfo<Runtime>;
}

parameter_types! {
	// One storage item; key size is 32; value is size 4+4+16+32 bytes = 56 bytes.
	pub const DepositBase: Balance = deposit(1, 88);
	// Additional storage item size of 32 bytes.
	pub const DepositFactor: Balance = deposit(0, 32);
	pub const MaxSignatories: u16 = 100;
}

impl pallet_multisig::Config for Runtime {
	type RuntimeEvent = RuntimeEvent;
	type RuntimeCall = RuntimeCall;
	type Currency = Balances;
	type DepositBase = DepositBase;
	type DepositFactor = DepositFactor;
	type MaxSignatories = MaxSignatories;
	type WeightInfo = weights::pallet_multisig::WeightInfo<Runtime>;
}

parameter_types! {
	pub const ConfigDepositBase: Balance = 500 * CENTS;
	pub const FriendDepositFactor: Balance = 50 * CENTS;
	pub const MaxFriends: u16 = 9;
	pub const RecoveryDeposit: Balance = 500 * CENTS;
}

impl pallet_recovery::Config for Runtime {
	type RuntimeEvent = RuntimeEvent;
	type WeightInfo = ();
	type RuntimeCall = RuntimeCall;
	type Currency = Balances;
	type ConfigDepositBase = ConfigDepositBase;
	type FriendDepositFactor = FriendDepositFactor;
	type MaxFriends = MaxFriends;
	type RecoveryDeposit = RecoveryDeposit;
}

parameter_types! {
	pub const CandidateDeposit: Balance = 1000 * CENTS;
	pub const WrongSideDeduction: Balance = 200 * CENTS;
	pub const MaxStrikes: u32 = 10;
	pub const RotationPeriod: BlockNumber = 7 * DAYS;
	pub const PeriodSpend: Balance = 50000 * CENTS;
	pub const MaxLockDuration: BlockNumber = 36 * 30 * DAYS;
	pub const ChallengePeriod: BlockNumber = 7 * DAYS;
	pub const MaxCandidateIntake: u32 = 1;
	pub const SocietyPalletId: PalletId = PalletId(*b"py/socie");
}

impl pallet_society::Config for Runtime {
	type RuntimeEvent = RuntimeEvent;
	type Currency = Balances;
	type Randomness = pallet_babe::RandomnessFromOneEpochAgo<Runtime>;
	type CandidateDeposit = CandidateDeposit;
	type WrongSideDeduction = WrongSideDeduction;
	type MaxStrikes = MaxStrikes;
	type PeriodSpend = PeriodSpend;
	type MembershipChanged = ();
	type RotationPeriod = RotationPeriod;
	type MaxLockDuration = MaxLockDuration;
	type FounderSetOrigin =
		pallet_collective::EnsureProportionMoreThan<AccountId, CouncilCollective, 1, 2>;
	type SuspensionJudgementOrigin = pallet_society::EnsureFounder<Runtime>;
	type ChallengePeriod = ChallengePeriod;
	type MaxCandidateIntake = MaxCandidateIntake;
	type PalletId = SocietyPalletId;
}

parameter_types! {
	pub const MinVestedTransfer: Balance = 100 * CENTS;
}

impl pallet_vesting::Config for Runtime {
	type RuntimeEvent = RuntimeEvent;
	type Currency = Balances;
	type BlockNumberToBalance = ConvertInto;
	type MinVestedTransfer = MinVestedTransfer;
	type WeightInfo = weights::pallet_vesting::WeightInfo<Runtime>;
	const MAX_VESTING_SCHEDULES: u32 = 28;
}

parameter_types! {
	// One storage item; key size 32, value size 8; .
	pub const ProxyDepositBase: Balance = deposit(1, 8);
	// Additional storage item size of 33 bytes.
	pub const ProxyDepositFactor: Balance = deposit(0, 33);
	pub const MaxProxies: u16 = 32;
	pub const AnnouncementDepositBase: Balance = deposit(1, 8);
	pub const AnnouncementDepositFactor: Balance = deposit(0, 66);
	pub const MaxPending: u16 = 32;
}

/// The type used to represent the kinds of proxying allowed.
#[derive(
	Copy,
	Clone,
	Eq,
	PartialEq,
	Ord,
	PartialOrd,
	Encode,
	Decode,
	RuntimeDebug,
	MaxEncodedLen,
	scale_info::TypeInfo,
)]
pub enum ProxyType {
	Any,
	NonTransfer,
	Governance,
	Staking,
	IdentityJudgement,
	CancelProxy,
	Auction,
	Society,
}

impl Default for ProxyType {
	fn default() -> Self {
		Self::Any
	}
}

impl InstanceFilter<RuntimeCall> for ProxyType {
	fn filter(&self, c: &RuntimeCall) -> bool {
		match self {
			ProxyType::Any => true,
			ProxyType::NonTransfer => matches!(
				c,
				RuntimeCall::System(..) |
				RuntimeCall::Babe(..) |
				RuntimeCall::Timestamp(..) |
				RuntimeCall::Indices(pallet_indices::Call::claim {..}) |
				RuntimeCall::Indices(pallet_indices::Call::free {..}) |
				RuntimeCall::Indices(pallet_indices::Call::freeze {..}) |
				// Specifically omitting Indices `transfer`, `force_transfer`
				// Specifically omitting the entire Balances pallet
				RuntimeCall::Authorship(..) |
				RuntimeCall::Staking(..) |
				RuntimeCall::Session(..) |
				RuntimeCall::Grandpa(..) |
				RuntimeCall::ImOnline(..) |
				RuntimeCall::Democracy(..) |
				RuntimeCall::Council(..) |
				RuntimeCall::TechnicalCommittee(..) |
				RuntimeCall::PhragmenElection(..) |
				RuntimeCall::TechnicalMembership(..) |
				RuntimeCall::Treasury(..) |
				RuntimeCall::Bounties(..) |
				RuntimeCall::ChildBounties(..) |
				RuntimeCall::Tips(..) |
				RuntimeCall::Claims(..) |
				RuntimeCall::Utility(..) |
				RuntimeCall::Identity(..) |
				RuntimeCall::Society(..) |
				RuntimeCall::Recovery(pallet_recovery::Call::as_recovered {..}) |
				RuntimeCall::Recovery(pallet_recovery::Call::vouch_recovery {..}) |
				RuntimeCall::Recovery(pallet_recovery::Call::claim_recovery {..}) |
				RuntimeCall::Recovery(pallet_recovery::Call::close_recovery {..}) |
				RuntimeCall::Recovery(pallet_recovery::Call::remove_recovery {..}) |
				RuntimeCall::Recovery(pallet_recovery::Call::cancel_recovered {..}) |
				// Specifically omitting Recovery `create_recovery`, `initiate_recovery`
				RuntimeCall::Vesting(pallet_vesting::Call::vest {..}) |
				RuntimeCall::Vesting(pallet_vesting::Call::vest_other {..}) |
				// Specifically omitting Vesting `vested_transfer`, and `force_vested_transfer`
				RuntimeCall::Scheduler(..) |
				RuntimeCall::Proxy(..) |
				RuntimeCall::Multisig(..) |
				RuntimeCall::Gilt(..) |
				RuntimeCall::Registrar(paras_registrar::Call::register {..}) |
				RuntimeCall::Registrar(paras_registrar::Call::deregister {..}) |
				// Specifically omitting Registrar `swap`
				RuntimeCall::Registrar(paras_registrar::Call::reserve {..}) |
				RuntimeCall::Crowdloan(..) |
				RuntimeCall::Slots(..) |
				RuntimeCall::Auctions(..) | // Specifically omitting the entire XCM Pallet
				RuntimeCall::VoterList(..) |
				RuntimeCall::NominationPools(..)
			),
			ProxyType::Governance =>
				matches!(
					c,
					RuntimeCall::Democracy(..) |
						RuntimeCall::Council(..) | RuntimeCall::TechnicalCommittee(..) |
						RuntimeCall::PhragmenElection(..) |
						RuntimeCall::Treasury(..) |
						RuntimeCall::Bounties(..) |
						RuntimeCall::Tips(..) | RuntimeCall::Utility(..) |
						RuntimeCall::ChildBounties(..)
				),
			ProxyType::Staking => {
				matches!(
					c,
					RuntimeCall::Staking(..) | RuntimeCall::Session(..) | RuntimeCall::Utility(..)
				)
			},
			ProxyType::IdentityJudgement => matches!(
				c,
				RuntimeCall::Identity(pallet_identity::Call::provide_judgement { .. }) |
					RuntimeCall::Utility(..)
			),
			ProxyType::CancelProxy => {
				matches!(c, RuntimeCall::Proxy(pallet_proxy::Call::reject_announcement { .. }))
			},
			ProxyType::Auction => matches!(
				c,
				RuntimeCall::Auctions(..) |
					RuntimeCall::Crowdloan(..) |
					RuntimeCall::Registrar(..) |
					RuntimeCall::Slots(..)
			),
			ProxyType::Society => matches!(c, RuntimeCall::Society(..)),
		}
	}
	fn is_superset(&self, o: &Self) -> bool {
		match (self, o) {
			(x, y) if x == y => true,
			(ProxyType::Any, _) => true,
			(_, ProxyType::Any) => false,
			(ProxyType::NonTransfer, _) => true,
			_ => false,
		}
	}
}

impl pallet_proxy::Config for Runtime {
	type RuntimeEvent = RuntimeEvent;
	type RuntimeCall = RuntimeCall;
	type Currency = Balances;
	type ProxyType = ProxyType;
	type ProxyDepositBase = ProxyDepositBase;
	type ProxyDepositFactor = ProxyDepositFactor;
	type MaxProxies = MaxProxies;
	type WeightInfo = weights::pallet_proxy::WeightInfo<Runtime>;
	type MaxPending = MaxPending;
	type CallHasher = BlakeTwo256;
	type AnnouncementDepositBase = AnnouncementDepositBase;
	type AnnouncementDepositFactor = AnnouncementDepositFactor;
}

impl parachains_origin::Config for Runtime {}

impl parachains_configuration::Config for Runtime {
	type WeightInfo = weights::runtime_parachains_configuration::WeightInfo<Runtime>;
}

impl parachains_shared::Config for Runtime {}

impl parachains_session_info::Config for Runtime {
	type ValidatorSet = Historical;
}

impl parachains_inclusion::Config for Runtime {
	type RuntimeEvent = RuntimeEvent;
	type DisputesHandler = ParasDisputes;
	type RewardValidators = parachains_reward_points::RewardValidatorsWithEraPoints<Runtime>;
}

parameter_types! {
	pub const ParasUnsignedPriority: TransactionPriority = TransactionPriority::max_value();
}

impl parachains_paras::Config for Runtime {
	type RuntimeEvent = RuntimeEvent;
	type WeightInfo = weights::runtime_parachains_paras::WeightInfo<Runtime>;
	type UnsignedPriority = ParasUnsignedPriority;
	type NextSessionRotation = Babe;
}

parameter_types! {
	pub const FirstMessageFactorPercent: u64 = 100;
}

impl parachains_ump::Config for Runtime {
	type RuntimeEvent = RuntimeEvent;
	type UmpSink =
		crate::parachains_ump::XcmSink<xcm_executor::XcmExecutor<xcm_config::XcmConfig>, Runtime>;
	type FirstMessageFactorPercent = FirstMessageFactorPercent;
	type ExecuteOverweightOrigin = EnsureRoot<AccountId>;
	type WeightInfo = weights::runtime_parachains_ump::WeightInfo<Runtime>;
}

impl parachains_dmp::Config for Runtime {}

impl parachains_hrmp::Config for Runtime {
<<<<<<< HEAD
	type Event = Event;
	type RuntimeOrigin = RuntimeOrigin;
=======
	type RuntimeEvent = RuntimeEvent;
	type Origin = Origin;
>>>>>>> 28acc786
	type Currency = Balances;
	type WeightInfo = weights::runtime_parachains_hrmp::WeightInfo<Runtime>;
}

impl parachains_paras_inherent::Config for Runtime {
	type WeightInfo = weights::runtime_parachains_paras_inherent::WeightInfo<Runtime>;
}

impl parachains_scheduler::Config for Runtime {}

impl parachains_initializer::Config for Runtime {
	type Randomness = pallet_babe::RandomnessFromOneEpochAgo<Runtime>;
	type ForceOrigin = EnsureRoot<AccountId>;
	type WeightInfo = weights::runtime_parachains_initializer::WeightInfo<Runtime>;
}

impl parachains_disputes::Config for Runtime {
	type RuntimeEvent = RuntimeEvent;
	type RewardValidators = parachains_reward_points::RewardValidatorsWithEraPoints<Runtime>;
	type PunishValidators = ();
	type WeightInfo = weights::runtime_parachains_disputes::WeightInfo<Runtime>;
}

parameter_types! {
	pub const ParaDeposit: Balance = 40 * UNITS;
}

impl paras_registrar::Config for Runtime {
<<<<<<< HEAD
	type Event = Event;
	type RuntimeOrigin = RuntimeOrigin;
=======
	type RuntimeEvent = RuntimeEvent;
	type Origin = Origin;
>>>>>>> 28acc786
	type Currency = Balances;
	type OnSwap = (Crowdloan, Slots);
	type ParaDeposit = ParaDeposit;
	type DataDepositPerByte = DataDepositPerByte;
	type WeightInfo = weights::runtime_common_paras_registrar::WeightInfo<Runtime>;
}

parameter_types! {
	// 6 weeks
	pub LeasePeriod: BlockNumber = prod_or_fast!(6 * WEEKS, 6 * WEEKS, "KSM_LEASE_PERIOD");
}

impl slots::Config for Runtime {
	type RuntimeEvent = RuntimeEvent;
	type Currency = Balances;
	type Registrar = Registrar;
	type LeasePeriod = LeasePeriod;
	type LeaseOffset = ();
	type ForceOrigin = MoreThanHalfCouncil;
	type WeightInfo = weights::runtime_common_slots::WeightInfo<Runtime>;
}

parameter_types! {
	pub const CrowdloanId: PalletId = PalletId(*b"py/cfund");
	pub const SubmissionDeposit: Balance = 3 * GRAND; // ~ 10 KSM
	pub const MinContribution: Balance = 3_000 * CENTS; // ~ .1 KSM
	pub const RemoveKeysLimit: u32 = 1000;
	// Allow 32 bytes for an additional memo to a crowdloan.
	pub const MaxMemoLength: u8 = 32;
}

impl crowdloan::Config for Runtime {
	type RuntimeEvent = RuntimeEvent;
	type PalletId = CrowdloanId;
	type SubmissionDeposit = SubmissionDeposit;
	type MinContribution = MinContribution;
	type RemoveKeysLimit = RemoveKeysLimit;
	type Registrar = Registrar;
	type Auctioneer = Auctions;
	type MaxMemoLength = MaxMemoLength;
	type WeightInfo = weights::runtime_common_crowdloan::WeightInfo<Runtime>;
}

parameter_types! {
	// The average auction is 7 days long, so this will be 70% for ending period.
	// 5 Days = 72000 Blocks @ 6 sec per block
	pub const EndingPeriod: BlockNumber = 5 * DAYS;
	// ~ 1000 samples per day -> ~ 20 blocks per sample -> 2 minute samples
	pub const SampleLength: BlockNumber = 2 * MINUTES;
}

type AuctionInitiate = EitherOfDiverse<
	EnsureRoot<AccountId>,
	pallet_collective::EnsureProportionAtLeast<AccountId, CouncilCollective, 2, 3>,
>;

impl auctions::Config for Runtime {
	type RuntimeEvent = RuntimeEvent;
	type Leaser = Slots;
	type Registrar = Registrar;
	type EndingPeriod = EndingPeriod;
	type SampleLength = SampleLength;
	type Randomness = pallet_babe::RandomnessFromOneEpochAgo<Runtime>;
	type InitiateOrigin = AuctionInitiate;
	type WeightInfo = weights::runtime_common_auctions::WeightInfo<Runtime>;
}

parameter_types! {
	pub IgnoredIssuance: Balance = Treasury::pot();
	pub const QueueCount: u32 = 300;
	pub const MaxQueueLen: u32 = 1000;
	pub const FifoQueueLen: u32 = 250;
	pub const GiltPeriod: BlockNumber = 30 * DAYS;
	pub const MinFreeze: Balance = 10_000 * CENTS;
	pub const IntakePeriod: BlockNumber = 5 * MINUTES;
	pub const MaxIntakeBids: u32 = 100;
}

impl pallet_gilt::Config for Runtime {
	type RuntimeEvent = RuntimeEvent;
	type Currency = Balances;
	type CurrencyBalance = Balance;
	type AdminOrigin = MoreThanHalfCouncil;
	type Deficit = (); // Mint
	type Surplus = (); // Burn
	type IgnoredIssuance = IgnoredIssuance;
	type QueueCount = QueueCount;
	type MaxQueueLen = MaxQueueLen;
	type FifoQueueLen = FifoQueueLen;
	type Period = GiltPeriod;
	type MinFreeze = MinFreeze;
	type IntakePeriod = IntakePeriod;
	type MaxIntakeBids = MaxIntakeBids;
	type WeightInfo = weights::pallet_gilt::WeightInfo<Runtime>;
}

parameter_types! {
	pub const PoolsPalletId: PalletId = PalletId(*b"py/nopls");
	pub const MaxPointsToBalance: u8 = 10;
}

impl pallet_nomination_pools::Config for Runtime {
	type RuntimeEvent = RuntimeEvent;
	type WeightInfo = weights::pallet_nomination_pools::WeightInfo<Self>;
	type Currency = Balances;
	type CurrencyBalance = Balance;
	type RewardCounter = FixedU128;
	type BalanceToU256 = BalanceToU256;
	type U256ToBalance = U256ToBalance;
	type StakingInterface = Staking;
	type PostUnbondingPoolsWindow = ConstU32<4>;
	type MaxMetadataLen = ConstU32<256>;
	// we use the same number of allowed unlocking chunks as with staking.
	type MaxUnbonding = <Self as pallet_staking::Config>::MaxUnlockingChunks;
	type PalletId = PoolsPalletId;
	type MaxPointsToBalance = MaxPointsToBalance;
}

construct_runtime! {
	pub enum Runtime where
		Block = Block,
		NodeBlock = primitives::v2::Block,
		UncheckedExtrinsic = UncheckedExtrinsic
	{
		// Basic stuff; balances is uncallable initially.
		System: frame_system::{Pallet, Call, Storage, Config, Event<T>} = 0,

		// Babe must be before session.
		Babe: pallet_babe::{Pallet, Call, Storage, Config, ValidateUnsigned} = 1,

		Timestamp: pallet_timestamp::{Pallet, Call, Storage, Inherent} = 2,
		Indices: pallet_indices::{Pallet, Call, Storage, Config<T>, Event<T>} = 3,
		Balances: pallet_balances::{Pallet, Call, Storage, Config<T>, Event<T>} = 4,
		TransactionPayment: pallet_transaction_payment::{Pallet, Storage, Event<T>} = 33,

		// Consensus support.
		// Authorship must be before session in order to note author in the correct session and era
		// for im-online and staking.
		Authorship: pallet_authorship::{Pallet, Call, Storage} = 5,
		Staking: pallet_staking::{Pallet, Call, Storage, Config<T>, Event<T>} = 6,
		Offences: pallet_offences::{Pallet, Storage, Event} = 7,
		Historical: session_historical::{Pallet} = 34,
		Session: pallet_session::{Pallet, Call, Storage, Event, Config<T>} = 8,
		Grandpa: pallet_grandpa::{Pallet, Call, Storage, Config, Event, ValidateUnsigned} = 10,
		ImOnline: pallet_im_online::{Pallet, Call, Storage, Event<T>, ValidateUnsigned, Config<T>} = 11,
		AuthorityDiscovery: pallet_authority_discovery::{Pallet, Config} = 12,

		// Governance stuff; uncallable initially.
		Democracy: pallet_democracy::{Pallet, Call, Storage, Config<T>, Event<T>} = 13,
		Council: pallet_collective::<Instance1>::{Pallet, Call, Storage, Origin<T>, Event<T>, Config<T>} = 14,
		TechnicalCommittee: pallet_collective::<Instance2>::{Pallet, Call, Storage, Origin<T>, Event<T>, Config<T>} = 15,
		PhragmenElection: pallet_elections_phragmen::{Pallet, Call, Storage, Event<T>, Config<T>} = 16,
		TechnicalMembership: pallet_membership::<Instance1>::{Pallet, Call, Storage, Event<T>, Config<T>} = 17,
		Treasury: pallet_treasury::{Pallet, Call, Storage, Config, Event<T>} = 18,

		// Claims. Usable initially.
		Claims: claims::{Pallet, Call, Storage, Event<T>, Config<T>, ValidateUnsigned} = 19,

		// Utility module.
		Utility: pallet_utility::{Pallet, Call, Event} = 24,

		// Less simple identity module.
		Identity: pallet_identity::{Pallet, Call, Storage, Event<T>} = 25,

		// Society module.
		Society: pallet_society::{Pallet, Call, Storage, Event<T>} = 26,

		// Social recovery module.
		Recovery: pallet_recovery::{Pallet, Call, Storage, Event<T>} = 27,

		// Vesting. Usable initially, but removed once all vesting is finished.
		Vesting: pallet_vesting::{Pallet, Call, Storage, Event<T>, Config<T>} = 28,

		// System scheduler.
		Scheduler: pallet_scheduler::{Pallet, Call, Storage, Event<T>} = 29,

		// Proxy module. Late addition.
		Proxy: pallet_proxy::{Pallet, Call, Storage, Event<T>} = 30,

		// Multisig module. Late addition.
		Multisig: pallet_multisig::{Pallet, Call, Storage, Event<T>} = 31,

		// Preimage registrar.
		Preimage: pallet_preimage::{Pallet, Call, Storage, Event<T>} = 32,

		// Bounties modules.
		Bounties: pallet_bounties::{Pallet, Call, Storage, Event<T>} = 35,
		ChildBounties: pallet_child_bounties = 40,

		// Tips module.
		Tips: pallet_tips::{Pallet, Call, Storage, Event<T>} = 36,

		// Election pallet. Only works with staking, but placed here to maintain indices.
		ElectionProviderMultiPhase: pallet_election_provider_multi_phase::{Pallet, Call, Storage, Event<T>, ValidateUnsigned} = 37,

		// Gilts pallet.
		Gilt: pallet_gilt::{Pallet, Call, Storage, Event<T>, Config} = 38,

		// Provides a semi-sorted list of nominators for staking.
		VoterList: pallet_bags_list::{Pallet, Call, Storage, Event<T>} = 39,

		// nomination pools: extension to staking.
		NominationPools: pallet_nomination_pools::{Pallet, Call, Storage, Event<T>, Config<T>} = 41,

		// Parachains pallets. Start indices at 50 to leave room.
		ParachainsOrigin: parachains_origin::{Pallet, Origin} = 50,
		Configuration: parachains_configuration::{Pallet, Call, Storage, Config<T>} = 51,
		ParasShared: parachains_shared::{Pallet, Call, Storage} = 52,
		ParaInclusion: parachains_inclusion::{Pallet, Call, Storage, Event<T>} = 53,
		ParaInherent: parachains_paras_inherent::{Pallet, Call, Storage, Inherent} = 54,
		ParaScheduler: parachains_scheduler::{Pallet, Storage} = 55,
		Paras: parachains_paras::{Pallet, Call, Storage, Event, Config} = 56,
		Initializer: parachains_initializer::{Pallet, Call, Storage} = 57,
		Dmp: parachains_dmp::{Pallet, Call, Storage} = 58,
		Ump: parachains_ump::{Pallet, Call, Storage, Event} = 59,
		Hrmp: parachains_hrmp::{Pallet, Call, Storage, Event<T>, Config} = 60,
		ParaSessionInfo: parachains_session_info::{Pallet, Storage} = 61,
		ParasDisputes: parachains_disputes::{Pallet, Call, Storage, Event<T>} = 62,

		// Parachain Onboarding Pallets. Start indices at 70 to leave room.
		Registrar: paras_registrar::{Pallet, Call, Storage, Event<T>} = 70,
		Slots: slots::{Pallet, Call, Storage, Event<T>} = 71,
		Auctions: auctions::{Pallet, Call, Storage, Event<T>} = 72,
		Crowdloan: crowdloan::{Pallet, Call, Storage, Event<T>} = 73,

		// Pallet for sending XCM.
		XcmPallet: pallet_xcm::{Pallet, Call, Storage, Event<T>, Origin, Config} = 99,
	}
}

/// The address format for describing accounts.
pub type Address = sp_runtime::MultiAddress<AccountId, ()>;
/// Block header type as expected by this runtime.
pub type Header = generic::Header<BlockNumber, BlakeTwo256>;
/// Block type as expected by this runtime.
pub type Block = generic::Block<Header, UncheckedExtrinsic>;
/// A Block signed with a Justification
pub type SignedBlock = generic::SignedBlock<Block>;
/// `BlockId` type as expected by this runtime.
pub type BlockId = generic::BlockId<Block>;
/// The `SignedExtension` to the basic transaction logic.
pub type SignedExtra = (
	frame_system::CheckNonZeroSender<Runtime>,
	frame_system::CheckSpecVersion<Runtime>,
	frame_system::CheckTxVersion<Runtime>,
	frame_system::CheckGenesis<Runtime>,
	frame_system::CheckMortality<Runtime>,
	frame_system::CheckNonce<Runtime>,
	frame_system::CheckWeight<Runtime>,
	pallet_transaction_payment::ChargeTransactionPayment<Runtime>,
);
/// Unchecked extrinsic type as expected by this runtime.
pub type UncheckedExtrinsic =
	generic::UncheckedExtrinsic<Address, RuntimeCall, Signature, SignedExtra>;
/// Executive: handles dispatch to the various modules.
pub type Executive = frame_executive::Executive<
	Runtime,
	Block,
	frame_system::ChainContext<Runtime>,
	Runtime,
	AllPalletsWithSystem,
	pallet_nomination_pools::migration::v3::MigrateToV3<Runtime>,
>;
/// The payload being signed in the transactions.
pub type SignedPayload = generic::SignedPayload<RuntimeCall, SignedExtra>;

#[cfg(feature = "runtime-benchmarks")]
#[macro_use]
extern crate frame_benchmarking;

#[cfg(feature = "runtime-benchmarks")]
mod benches {
	define_benchmarks!(
		// Polkadot
		// NOTE: Make sure to prefix these with `runtime_common::` so
		// the that path resolves correctly in the generated file.
		[runtime_common::auctions, Auctions]
		[runtime_common::crowdloan, Crowdloan]
		[runtime_common::claims, Claims]
		[runtime_common::slots, Slots]
		[runtime_common::paras_registrar, Registrar]
		[runtime_parachains::configuration, Configuration]
		[runtime_parachains::hrmp, Hrmp]
		[runtime_parachains::disputes, ParasDisputes]
		[runtime_parachains::initializer, Initializer]
		[runtime_parachains::paras_inherent, ParaInherent]
		[runtime_parachains::paras, Paras]
		[runtime_parachains::ump, Ump]
		// Substrate
		[pallet_balances, Balances]
		[pallet_bags_list, VoterList]
		[frame_benchmarking::baseline, Baseline::<Runtime>]
		[pallet_bounties, Bounties]
		[pallet_child_bounties, ChildBounties]
		[pallet_collective, Council]
		[pallet_collective, TechnicalCommittee]
		[pallet_democracy, Democracy]
		[pallet_elections_phragmen, PhragmenElection]
		[pallet_election_provider_multi_phase, ElectionProviderMultiPhase]
		[frame_election_provider_support, ElectionProviderBench::<Runtime>]
		[pallet_gilt, Gilt]
		[pallet_identity, Identity]
		[pallet_im_online, ImOnline]
		[pallet_indices, Indices]
		[pallet_membership, TechnicalMembership]
		[pallet_multisig, Multisig]
		[pallet_nomination_pools, NominationPoolsBench::<Runtime>]
		[pallet_offences, OffencesBench::<Runtime>]
		[pallet_preimage, Preimage]
		[pallet_proxy, Proxy]
		[pallet_recovery, Recovery]
		[pallet_scheduler, Scheduler]
		[pallet_session, SessionBench::<Runtime>]
		[pallet_staking, Staking]
		[frame_system, SystemBench::<Runtime>]
		[pallet_timestamp, Timestamp]
		[pallet_tips, Tips]
		[pallet_treasury, Treasury]
		[pallet_utility, Utility]
		[pallet_vesting, Vesting]
		// XCM
		[pallet_xcm_benchmarks::fungible, pallet_xcm_benchmarks::fungible::Pallet::<Runtime>]
		[pallet_xcm_benchmarks::generic, pallet_xcm_benchmarks::generic::Pallet::<Runtime>]
	);
}

#[cfg(not(feature = "disable-runtime-api"))]
sp_api::impl_runtime_apis! {
	impl sp_api::Core<Block> for Runtime {
		fn version() -> RuntimeVersion {
			VERSION
		}

		fn execute_block(block: Block) {
			Executive::execute_block(block);
		}

		fn initialize_block(header: &<Block as BlockT>::Header) {
			Executive::initialize_block(header)
		}
	}

	impl sp_api::Metadata<Block> for Runtime {
		fn metadata() -> OpaqueMetadata {
			OpaqueMetadata::new(Runtime::metadata().into())
		}
	}

	impl block_builder_api::BlockBuilder<Block> for Runtime {
		fn apply_extrinsic(extrinsic: <Block as BlockT>::Extrinsic) -> ApplyExtrinsicResult {
			Executive::apply_extrinsic(extrinsic)
		}

		fn finalize_block() -> <Block as BlockT>::Header {
			Executive::finalize_block()
		}

		fn inherent_extrinsics(data: inherents::InherentData) -> Vec<<Block as BlockT>::Extrinsic> {
			data.create_extrinsics()
		}

		fn check_inherents(
			block: Block,
			data: inherents::InherentData,
		) -> inherents::CheckInherentsResult {
			data.check_extrinsics(&block)
		}
	}

	impl tx_pool_api::runtime_api::TaggedTransactionQueue<Block> for Runtime {
		fn validate_transaction(
			source: TransactionSource,
			tx: <Block as BlockT>::Extrinsic,
			block_hash: <Block as BlockT>::Hash,
		) -> TransactionValidity {
			Executive::validate_transaction(source, tx, block_hash)
		}
	}

	impl offchain_primitives::OffchainWorkerApi<Block> for Runtime {
		fn offchain_worker(header: &<Block as BlockT>::Header) {
			Executive::offchain_worker(header)
		}
	}

	impl primitives::runtime_api::ParachainHost<Block, Hash, BlockNumber> for Runtime {
		fn validators() -> Vec<ValidatorId> {
			parachains_runtime_api_impl::validators::<Runtime>()
		}

		fn validator_groups() -> (Vec<Vec<ValidatorIndex>>, GroupRotationInfo<BlockNumber>) {
			parachains_runtime_api_impl::validator_groups::<Runtime>()
		}

		fn availability_cores() -> Vec<CoreState<Hash, BlockNumber>> {
			parachains_runtime_api_impl::availability_cores::<Runtime>()
		}

		fn persisted_validation_data(para_id: ParaId, assumption: OccupiedCoreAssumption)
			-> Option<PersistedValidationData<Hash, BlockNumber>> {
			parachains_runtime_api_impl::persisted_validation_data::<Runtime>(para_id, assumption)
		}

		fn assumed_validation_data(
			para_id: ParaId,
			expected_persisted_validation_data_hash: Hash,
		) -> Option<(PersistedValidationData<Hash, BlockNumber>, ValidationCodeHash)> {
			parachains_runtime_api_impl::assumed_validation_data::<Runtime>(
				para_id,
				expected_persisted_validation_data_hash,
			)
		}

		fn check_validation_outputs(
			para_id: ParaId,
			outputs: primitives::v2::CandidateCommitments,
		) -> bool {
			parachains_runtime_api_impl::check_validation_outputs::<Runtime>(para_id, outputs)
		}

		fn session_index_for_child() -> SessionIndex {
			parachains_runtime_api_impl::session_index_for_child::<Runtime>()
		}

		fn validation_code(para_id: ParaId, assumption: OccupiedCoreAssumption)
			-> Option<ValidationCode> {
			parachains_runtime_api_impl::validation_code::<Runtime>(para_id, assumption)
		}

		fn candidate_pending_availability(para_id: ParaId) -> Option<CommittedCandidateReceipt<Hash>> {
			parachains_runtime_api_impl::candidate_pending_availability::<Runtime>(para_id)
		}

		fn candidate_events() -> Vec<CandidateEvent<Hash>> {
			parachains_runtime_api_impl::candidate_events::<Runtime, _>(|ev| {
				match ev {
					RuntimeEvent::ParaInclusion(ev) => {
						Some(ev)
					}
					_ => None,
				}
			})
		}

		fn session_info(index: SessionIndex) -> Option<SessionInfo> {
			parachains_runtime_api_impl::session_info::<Runtime>(index)
		}

		fn dmq_contents(recipient: ParaId) -> Vec<InboundDownwardMessage<BlockNumber>> {
			parachains_runtime_api_impl::dmq_contents::<Runtime>(recipient)
		}

		fn inbound_hrmp_channels_contents(
			recipient: ParaId
		) -> BTreeMap<ParaId, Vec<InboundHrmpMessage<BlockNumber>>> {
			parachains_runtime_api_impl::inbound_hrmp_channels_contents::<Runtime>(recipient)
		}

		fn validation_code_by_hash(hash: ValidationCodeHash) -> Option<ValidationCode> {
			parachains_runtime_api_impl::validation_code_by_hash::<Runtime>(hash)
		}

		fn on_chain_votes() -> Option<ScrapedOnChainVotes<Hash>> {
			parachains_runtime_api_impl::on_chain_votes::<Runtime>()
		}

		fn submit_pvf_check_statement(
			stmt: primitives::v2::PvfCheckStatement,
			signature: primitives::v2::ValidatorSignature,
		) {
			parachains_runtime_api_impl::submit_pvf_check_statement::<Runtime>(stmt, signature)
		}

		fn pvfs_require_precheck() -> Vec<ValidationCodeHash> {
			parachains_runtime_api_impl::pvfs_require_precheck::<Runtime>()
		}

		fn validation_code_hash(para_id: ParaId, assumption: OccupiedCoreAssumption)
			-> Option<ValidationCodeHash>
		{
			parachains_runtime_api_impl::validation_code_hash::<Runtime>(para_id, assumption)
		}

		fn staging_get_disputes() -> Vec<(SessionIndex, CandidateHash, DisputeState<BlockNumber>)> {
			unimplemented!()
		}
	}

	impl beefy_primitives::BeefyApi<Block> for Runtime {
		fn validator_set() -> Option<beefy_primitives::ValidatorSet<BeefyId>> {
			// dummy implementation due to lack of BEEFY pallet.
			None
		}
	}

	impl mmr::MmrApi<Block, Hash> for Runtime {
		fn generate_proof(_leaf_index: u64)
			-> Result<(mmr::EncodableOpaqueLeaf, mmr::Proof<Hash>), mmr::Error>
		{
			Err(mmr::Error::PalletNotIncluded)
		}

		fn verify_proof(_leaf: mmr::EncodableOpaqueLeaf, _proof: mmr::Proof<Hash>)
			-> Result<(), mmr::Error>
		{
			Err(mmr::Error::PalletNotIncluded)
		}

		fn verify_proof_stateless(
			_root: Hash,
			_leaf: mmr::EncodableOpaqueLeaf,
			_proof: mmr::Proof<Hash>
		) -> Result<(), mmr::Error> {
			Err(mmr::Error::PalletNotIncluded)
		}

		fn mmr_root() -> Result<Hash, mmr::Error> {
			Err(mmr::Error::PalletNotIncluded)
		}

		fn generate_batch_proof(_leaf_indices: Vec<u64>)
			-> Result<(Vec<mmr::EncodableOpaqueLeaf>, mmr::BatchProof<Hash>), mmr::Error>
		{
			Err(mmr::Error::PalletNotIncluded)
		}

		fn verify_batch_proof(_leaves: Vec<mmr::EncodableOpaqueLeaf>, _proof: mmr::BatchProof<Hash>)
			-> Result<(), mmr::Error>
		{
			Err(mmr::Error::PalletNotIncluded)
		}

		fn verify_batch_proof_stateless(
			_root: Hash,
			_leaves: Vec<mmr::EncodableOpaqueLeaf>,
			_proof: mmr::BatchProof<Hash>
		) -> Result<(), mmr::Error> {
			Err(mmr::Error::PalletNotIncluded)
		}
	}

	impl fg_primitives::GrandpaApi<Block> for Runtime {
		fn grandpa_authorities() -> Vec<(GrandpaId, u64)> {
			Grandpa::grandpa_authorities()
		}

		fn current_set_id() -> fg_primitives::SetId {
			Grandpa::current_set_id()
		}

		fn submit_report_equivocation_unsigned_extrinsic(
			equivocation_proof: fg_primitives::EquivocationProof<
				<Block as BlockT>::Hash,
				sp_runtime::traits::NumberFor<Block>,
			>,
			key_owner_proof: fg_primitives::OpaqueKeyOwnershipProof,
		) -> Option<()> {
			let key_owner_proof = key_owner_proof.decode()?;

			Grandpa::submit_unsigned_equivocation_report(
				equivocation_proof,
				key_owner_proof,
			)
		}

		fn generate_key_ownership_proof(
			_set_id: fg_primitives::SetId,
			authority_id: fg_primitives::AuthorityId,
		) -> Option<fg_primitives::OpaqueKeyOwnershipProof> {
			use parity_scale_codec::Encode;

			Historical::prove((fg_primitives::KEY_TYPE, authority_id))
				.map(|p| p.encode())
				.map(fg_primitives::OpaqueKeyOwnershipProof::new)
		}
	}

	impl babe_primitives::BabeApi<Block> for Runtime {
		fn configuration() -> babe_primitives::BabeConfiguration {
			let epoch_config = Babe::epoch_config().unwrap_or(BABE_GENESIS_EPOCH_CONFIG);
			babe_primitives::BabeConfiguration {
				slot_duration: Babe::slot_duration(),
				epoch_length: EpochDuration::get(),
				c: epoch_config.c,
				authorities: Babe::authorities().to_vec(),
				randomness: Babe::randomness(),
				allowed_slots: epoch_config.allowed_slots,
			}
		}

		fn current_epoch_start() -> babe_primitives::Slot {
			Babe::current_epoch_start()
		}

		fn current_epoch() -> babe_primitives::Epoch {
			Babe::current_epoch()
		}

		fn next_epoch() -> babe_primitives::Epoch {
			Babe::next_epoch()
		}

		fn generate_key_ownership_proof(
			_slot: babe_primitives::Slot,
			authority_id: babe_primitives::AuthorityId,
		) -> Option<babe_primitives::OpaqueKeyOwnershipProof> {
			use parity_scale_codec::Encode;

			Historical::prove((babe_primitives::KEY_TYPE, authority_id))
				.map(|p| p.encode())
				.map(babe_primitives::OpaqueKeyOwnershipProof::new)
		}

		fn submit_report_equivocation_unsigned_extrinsic(
			equivocation_proof: babe_primitives::EquivocationProof<<Block as BlockT>::Header>,
			key_owner_proof: babe_primitives::OpaqueKeyOwnershipProof,
		) -> Option<()> {
			let key_owner_proof = key_owner_proof.decode()?;

			Babe::submit_unsigned_equivocation_report(
				equivocation_proof,
				key_owner_proof,
			)
		}
	}

	impl authority_discovery_primitives::AuthorityDiscoveryApi<Block> for Runtime {
		fn authorities() -> Vec<AuthorityDiscoveryId> {
			parachains_runtime_api_impl::relevant_authority_ids::<Runtime>()
		}
	}

	impl sp_session::SessionKeys<Block> for Runtime {
		fn generate_session_keys(seed: Option<Vec<u8>>) -> Vec<u8> {
			SessionKeys::generate(seed)
		}

		fn decode_session_keys(
			encoded: Vec<u8>,
		) -> Option<Vec<(Vec<u8>, sp_core::crypto::KeyTypeId)>> {
			SessionKeys::decode_into_raw_public_keys(&encoded)
		}
	}

	impl frame_system_rpc_runtime_api::AccountNonceApi<Block, AccountId, Nonce> for Runtime {
		fn account_nonce(account: AccountId) -> Nonce {
			System::account_nonce(account)
		}
	}

	impl pallet_transaction_payment_rpc_runtime_api::TransactionPaymentApi<
		Block,
		Balance,
	> for Runtime {
		fn query_info(uxt: <Block as BlockT>::Extrinsic, len: u32) -> RuntimeDispatchInfo<Balance> {
			TransactionPayment::query_info(uxt, len)
		}
		fn query_fee_details(uxt: <Block as BlockT>::Extrinsic, len: u32) -> FeeDetails<Balance> {
			TransactionPayment::query_fee_details(uxt, len)
		}
	}

	impl pallet_transaction_payment_rpc_runtime_api::TransactionPaymentCallApi<Block, Balance, RuntimeCall>
		for Runtime
	{
		fn query_call_info(call: RuntimeCall, len: u32) -> RuntimeDispatchInfo<Balance> {
			TransactionPayment::query_call_info(call, len)
		}
		fn query_call_fee_details(call: RuntimeCall, len: u32) -> FeeDetails<Balance> {
			TransactionPayment::query_call_fee_details(call, len)
		}
	}

	impl pallet_nomination_pools_runtime_api::NominationPoolsApi<
		Block,
		AccountId,
		Balance,
	> for Runtime {
		fn pending_rewards(member: AccountId) -> Balance {
			NominationPools::pending_rewards(member).unwrap_or_default()
		}
	}

	#[cfg(feature = "try-runtime")]
	impl frame_try_runtime::TryRuntime<Block> for Runtime {
		fn on_runtime_upgrade() -> (Weight, Weight) {
			log::info!("try-runtime::on_runtime_upgrade kusama.");
			let weight = Executive::try_runtime_upgrade().unwrap();
			(weight, BlockWeights::get().max_block)
		}

		fn execute_block(block: Block, state_root_check: bool, select: frame_try_runtime::TryStateSelect) -> Weight {
			log::info!(
				target: "runtime::kusama", "try-runtime: executing block #{} ({:?}) / root checks: {:?} / sanity-checks: {:?}",
				block.header.number,
				block.header.hash(),
				state_root_check,
				select,
			);
			Executive::try_execute_block(block, state_root_check, select).expect("try_execute_block failed")
		}
	}

	#[cfg(feature = "runtime-benchmarks")]
	impl frame_benchmarking::Benchmark<Block> for Runtime {
		fn benchmark_metadata(extra: bool) -> (
			Vec<frame_benchmarking::BenchmarkList>,
			Vec<frame_support::traits::StorageInfo>,
		) {
			use frame_benchmarking::{Benchmarking, BenchmarkList};
			use frame_support::traits::StorageInfoTrait;

			use pallet_session_benchmarking::Pallet as SessionBench;
			use pallet_offences_benchmarking::Pallet as OffencesBench;
			use pallet_election_provider_support_benchmarking::Pallet as ElectionProviderBench;
			use frame_system_benchmarking::Pallet as SystemBench;
			use pallet_nomination_pools_benchmarking::Pallet as NominationPoolsBench;
			use frame_benchmarking::baseline::Pallet as Baseline;

			let mut list = Vec::<BenchmarkList>::new();
			list_benchmarks!(list, extra);

			let storage_info = AllPalletsWithSystem::storage_info();
			return (list, storage_info)
		}

		fn dispatch_benchmark(
			config: frame_benchmarking::BenchmarkConfig
		) -> Result<
			Vec<frame_benchmarking::BenchmarkBatch>,
			sp_runtime::RuntimeString,
		> {
			use frame_benchmarking::{Benchmarking, BenchmarkBatch, TrackedStorageKey, BenchmarkError};
			// Trying to add benchmarks directly to some pallets caused cyclic dependency issues.
			// To get around that, we separated the benchmarks into its own crate.
			use pallet_session_benchmarking::Pallet as SessionBench;
			use pallet_offences_benchmarking::Pallet as OffencesBench;
			use pallet_election_provider_support_benchmarking::Pallet as ElectionProviderBench;
			use frame_system_benchmarking::Pallet as SystemBench;
			use pallet_nomination_pools_benchmarking::Pallet as NominationPoolsBench;
			use frame_benchmarking::baseline::Pallet as Baseline;
			use xcm::latest::prelude::*;
			use xcm_config::{CheckAccount, KsmLocation, SovereignAccountOf, Statemine, XcmConfig};

			impl pallet_session_benchmarking::Config for Runtime {}
			impl pallet_offences_benchmarking::Config for Runtime {}
			impl pallet_election_provider_support_benchmarking::Config for Runtime {}
			impl frame_system_benchmarking::Config for Runtime {}
			impl frame_benchmarking::baseline::Config for Runtime {}
			impl pallet_nomination_pools_benchmarking::Config for Runtime {}

			impl pallet_xcm_benchmarks::Config for Runtime {
				type XcmConfig = XcmConfig;
				type AccountIdConverter = SovereignAccountOf;
				fn valid_destination() -> Result<MultiLocation, BenchmarkError> {
					Ok(Statemine::get())
				}
				fn worst_case_holding() -> MultiAssets {
					// Kusama only knows about KSM.
					vec![MultiAsset{
						id: Concrete(KsmLocation::get()),
						fun: Fungible(1_000_000 * UNITS),
					}].into()
				}
			}

			parameter_types! {
				pub const TrustedTeleporter: Option<(MultiLocation, MultiAsset)> = Some((
					Statemine::get(),
					MultiAsset { fun: Fungible(1 * UNITS), id: Concrete(KsmLocation::get()) },
				));
				pub const TrustedReserve: Option<(MultiLocation, MultiAsset)> = Some((
					Statemine::get(),
					MultiAsset { fun: Fungible(1 * UNITS), id: Concrete(KsmLocation::get()) },
				));
			}

			impl pallet_xcm_benchmarks::fungible::Config for Runtime {
				type TransactAsset = Balances;

				type CheckedAccount = CheckAccount;
				type TrustedTeleporter = TrustedTeleporter;
				type TrustedReserve = TrustedReserve;

				fn get_multi_asset() -> MultiAsset {
					MultiAsset {
						id: Concrete(KsmLocation::get()),
						fun: Fungible(1 * UNITS),
					}
				}
			}

			impl pallet_xcm_benchmarks::generic::Config for Runtime {
				type RuntimeCall = RuntimeCall;

				fn worst_case_response() -> (u64, Response) {
					(0u64, Response::Version(Default::default()))
				}

				fn transact_origin() -> Result<MultiLocation, BenchmarkError> {
					Ok(Statemine::get())
				}

				fn subscribe_origin() -> Result<MultiLocation, BenchmarkError> {
					Ok(Statemine::get())
				}

				fn claimable_asset() -> Result<(MultiLocation, MultiLocation, MultiAssets), BenchmarkError> {
					let origin = Statemine::get();
					let assets: MultiAssets = (Concrete(KsmLocation::get()), 1_000 * UNITS).into();
					let ticket = MultiLocation { parents: 0, interior: Here };
					Ok((origin, ticket, assets))
				}
			}

			let whitelist: Vec<TrackedStorageKey> = vec![
				// Block Number
				hex_literal::hex!("26aa394eea5630e07c48ae0c9558cef702a5c1b19ab7a04f536c519aca4983ac").to_vec().into(),
				// Total Issuance
				hex_literal::hex!("c2261276cc9d1f8598ea4b6a74b15c2f57c875e4cff74148e4628f264b974c80").to_vec().into(),
				// Execution Phase
				hex_literal::hex!("26aa394eea5630e07c48ae0c9558cef7ff553b5a9862a516939d82b3d3d8661a").to_vec().into(),
				// Event Count
				hex_literal::hex!("26aa394eea5630e07c48ae0c9558cef70a98fdbe9ce6c55837576c60c7af3850").to_vec().into(),
				// System Events
				hex_literal::hex!("26aa394eea5630e07c48ae0c9558cef780d41e5e16056765bc8461851072c9d7").to_vec().into(),
				// Treasury Account
				hex_literal::hex!("26aa394eea5630e07c48ae0c9558cef7b99d880ec681799c0cf30e8886371da95ecffd7b6c0f78751baa9d281e0bfa3a6d6f646c70792f74727372790000000000000000000000000000000000000000").to_vec().into(),
				// Configuration ActiveConfig
				hex_literal::hex!("06de3d8a54d27e44a9d5ce189618f22db4b49d95320d9021994c850f25b8e385").to_vec().into(),
				// The transactional storage limit.
				hex_literal::hex!("3a7472616e73616374696f6e5f6c6576656c3a").to_vec().into(),
			];

			let mut batches = Vec::<BenchmarkBatch>::new();
			let params = (&config, &whitelist);

			add_benchmarks!(params, batches);

			Ok(batches)
		}
	}
}

#[cfg(test)]
mod tests_fess {
	use super::*;
	use sp_runtime::assert_eq_error_rate;

	#[test]
	fn signed_deposit_is_sensible() {
		// ensure this number does not change, or that it is checked after each change.
		// a 1 MB solution should need around 0.16 KSM deposit
		let deposit = SignedDepositBase::get() + (SignedDepositByte::get() * 1024 * 1024);
		assert_eq_error_rate!(deposit, UNITS * 16 / 100, UNITS / 100);
	}
}

#[cfg(test)]
mod multiplier_tests {
	use super::*;
	use frame_support::{dispatch::GetDispatchInfo, traits::OnFinalize};
	use runtime_common::{MinimumMultiplier, TargetBlockFullness};
	use separator::Separatable;
	use sp_runtime::traits::Convert;

	fn run_with_system_weight<F>(w: Weight, mut assertions: F)
	where
		F: FnMut() -> (),
	{
		let mut t: sp_io::TestExternalities = frame_system::GenesisConfig::default()
			.build_storage::<Runtime>()
			.unwrap()
			.into();
		t.execute_with(|| {
			System::set_block_consumed_resources(w, 0);
			assertions()
		});
	}

	#[test]
	fn multiplier_can_grow_from_zero() {
		let minimum_multiplier = MinimumMultiplier::get();
		let target = TargetBlockFullness::get() *
			BlockWeights::get().get(DispatchClass::Normal).max_total.unwrap();
		// if the min is too small, then this will not change, and we are doomed forever.
		// the weight is 1/100th bigger than target.
		run_with_system_weight(target * 101 / 100, || {
			let next = SlowAdjustingFeeUpdate::<Runtime>::convert(minimum_multiplier);
			assert!(next > minimum_multiplier, "{:?} !>= {:?}", next, minimum_multiplier);
		})
	}

	#[test]
	#[ignore]
	fn multiplier_growth_simulator() {
		// assume the multiplier is initially set to its minimum. We update it with values twice the
		//target (target is 25%, thus 50%) and we see at which point it reaches 1.
		let mut multiplier = MinimumMultiplier::get();
		let block_weight = BlockWeights::get().get(DispatchClass::Normal).max_total.unwrap();
		let mut blocks = 0;
		let mut fees_paid = 0;

		let call = frame_system::Call::<Runtime>::fill_block {
			ratio: Perbill::from_rational(
				block_weight.ref_time(),
				BlockWeights::get().get(DispatchClass::Normal).max_total.unwrap().ref_time(),
			),
		};
		println!("calling {:?}", call);
		let info = call.get_dispatch_info();
		// convert to outer call.
		let call = RuntimeCall::System(call);
		let len = call.using_encoded(|e| e.len()) as u32;

		let mut t: sp_io::TestExternalities = frame_system::GenesisConfig::default()
			.build_storage::<Runtime>()
			.unwrap()
			.into();
		// set the minimum
		t.execute_with(|| {
			pallet_transaction_payment::NextFeeMultiplier::<Runtime>::set(MinimumMultiplier::get());
		});

		while multiplier <= Multiplier::from_u32(1) {
			t.execute_with(|| {
				// imagine this tx was called.
				let fee = TransactionPayment::compute_fee(len, &info, 0);
				fees_paid += fee;

				// this will update the multiplier.
				System::set_block_consumed_resources(block_weight, 0);
				TransactionPayment::on_finalize(1);
				let next = TransactionPayment::next_fee_multiplier();

				assert!(next > multiplier, "{:?} !>= {:?}", next, multiplier);
				multiplier = next;

				println!(
					"block = {} / multiplier {:?} / fee = {:?} / fess so far {:?}",
					blocks,
					multiplier,
					fee.separated_string(),
					fees_paid.separated_string()
				);
			});
			blocks += 1;
		}
	}

	#[test]
	#[ignore]
	fn multiplier_cool_down_simulator() {
		// assume the multiplier is initially set to its minimum. We update it with values twice the
		//target (target is 25%, thus 50%) and we see at which point it reaches 1.
		let mut multiplier = Multiplier::from_u32(2);
		let mut blocks = 0;

		let mut t: sp_io::TestExternalities = frame_system::GenesisConfig::default()
			.build_storage::<Runtime>()
			.unwrap()
			.into();
		// set the minimum
		t.execute_with(|| {
			pallet_transaction_payment::NextFeeMultiplier::<Runtime>::set(multiplier);
		});

		while multiplier > Multiplier::from_u32(0) {
			t.execute_with(|| {
				// this will update the multiplier.
				TransactionPayment::on_finalize(1);
				let next = TransactionPayment::next_fee_multiplier();

				assert!(next < multiplier, "{:?} !>= {:?}", next, multiplier);
				multiplier = next;

				println!("block = {} / multiplier {:?}", blocks, multiplier);
			});
			blocks += 1;
		}
	}
}

#[cfg(all(test, feature = "try-runtime"))]
mod remote_tests {
	use super::*;
	use frame_try_runtime::runtime_decl_for_TryRuntime::TryRuntime;
	use remote_externalities::{
		Builder, Mode, OfflineConfig, OnlineConfig, SnapshotConfig, Transport,
	};
	use std::env::var;

	#[tokio::test]
	async fn run_migrations() {
		sp_tracing::try_init_simple();
		let transport: Transport =
			var("WS").unwrap_or("wss://kusama-rpc.polkadot.io:443".to_string()).into();
		let maybe_state_snapshot: Option<SnapshotConfig> = var("SNAP").map(|s| s.into()).ok();
		let mut ext = Builder::<Block>::default()
			.mode(if let Some(state_snapshot) = maybe_state_snapshot {
				Mode::OfflineOrElseOnline(
					OfflineConfig { state_snapshot: state_snapshot.clone() },
					OnlineConfig {
						transport,
						state_snapshot: Some(state_snapshot),
						..Default::default()
					},
				)
			} else {
				Mode::Online(OnlineConfig { transport, ..Default::default() })
			})
			.build()
			.await
			.unwrap();
		ext.execute_with(|| Runtime::on_runtime_upgrade());
	}
}<|MERGE_RESOLUTION|>--- conflicted
+++ resolved
@@ -156,13 +156,8 @@
 	type BaseCallFilter = frame_support::traits::Everything;
 	type BlockWeights = BlockWeights;
 	type BlockLength = BlockLength;
-<<<<<<< HEAD
 	type RuntimeOrigin = RuntimeOrigin;
-	type Call = Call;
-=======
-	type Origin = Origin;
 	type RuntimeCall = RuntimeCall;
->>>>>>> 28acc786
 	type Index = Nonce;
 	type BlockNumber = BlockNumber;
 	type Hash = Hash;
@@ -220,13 +215,8 @@
 }
 
 impl pallet_scheduler::Config for Runtime {
-<<<<<<< HEAD
-	type Event = Event;
 	type RuntimeOrigin = RuntimeOrigin;
-=======
-	type RuntimeEvent = RuntimeEvent;
-	type Origin = Origin;
->>>>>>> 28acc786
+	type RuntimeEvent = RuntimeEvent;
 	type PalletsOrigin = OriginCaller;
 	type RuntimeCall = RuntimeCall;
 	type MaximumWeight = MaximumSchedulerWeight;
@@ -1159,13 +1149,8 @@
 impl parachains_dmp::Config for Runtime {}
 
 impl parachains_hrmp::Config for Runtime {
-<<<<<<< HEAD
-	type Event = Event;
 	type RuntimeOrigin = RuntimeOrigin;
-=======
-	type RuntimeEvent = RuntimeEvent;
-	type Origin = Origin;
->>>>>>> 28acc786
+	type RuntimeEvent = RuntimeEvent;
 	type Currency = Balances;
 	type WeightInfo = weights::runtime_parachains_hrmp::WeightInfo<Runtime>;
 }
@@ -1194,13 +1179,8 @@
 }
 
 impl paras_registrar::Config for Runtime {
-<<<<<<< HEAD
-	type Event = Event;
 	type RuntimeOrigin = RuntimeOrigin;
-=======
-	type RuntimeEvent = RuntimeEvent;
-	type Origin = Origin;
->>>>>>> 28acc786
+	type RuntimeEvent = RuntimeEvent;
 	type Currency = Balances;
 	type OnSwap = (Crowdloan, Slots);
 	type ParaDeposit = ParaDeposit;
