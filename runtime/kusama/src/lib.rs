--- conflicted
+++ resolved
@@ -1557,16 +1557,12 @@
 
 	/// Unreleased migrations. Add new ones here:
 	pub type Unreleased = (
-<<<<<<< HEAD
+		init_state_migration::InitMigrate,
 		pallet_society::migrations::VersionCheckedMigrateToV2<
 			Runtime,
 			(),
 			past_payouts::PastPayouts,
 		>,
-=======
-		init_state_migration::InitMigrate,
-		pallet_society::migrations::MigrateToV2<Runtime, (), past_payouts::PastPayouts>,
->>>>>>> 032d3eb1
 		pallet_im_online::migration::v1::Migration<Runtime>,
 	);
 
