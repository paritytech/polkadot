// Copyright 2017-2020 Parity Technologies (UK) Ltd.
// This file is part of Polkadot.

// Polkadot is free software: you can redistribute it and/or modify
// it under the terms of the GNU General Public License as published by
// the Free Software Foundation, either version 3 of the License, or
// (at your option) any later version.

// Polkadot is distributed in the hope that it will be useful,
// but WITHOUT ANY WARRANTY; without even the implied warranty of
// MERCHANTABILITY or FITNESS FOR A PARTICULAR PURPOSE.  See the
// GNU General Public License for more details.

// You should have received a copy of the GNU General Public License
// along with Polkadot. If not, see <http://www.gnu.org/licenses/>.

//! The Polkadot runtime. This can be compiled with `#[no_std]`, ready for Wasm.

#![cfg_attr(not(feature = "std"), no_std)]
// `construct_runtime!` does a lot of recursion and requires us to increase the limit to 256.
#![recursion_limit = "256"]

use pallet_transaction_payment::CurrencyAdapter;
use sp_std::prelude::*;
use sp_std::collections::btree_map::BTreeMap;
use sp_core::u32_trait::{_1, _2, _3, _5};
use parity_scale_codec::{Encode, Decode};
use primitives::v1::{
	AccountId, AccountIndex, Balance, BlockNumber, CandidateEvent, CommittedCandidateReceipt,
	CoreState, GroupRotationInfo, Hash, Id, Moment, Nonce, OccupiedCoreAssumption,
	PersistedValidationData, Signature, ValidationCode, ValidatorId, ValidatorIndex,
	InboundDownwardMessage, InboundHrmpMessage, SessionInfo,
};
use runtime_common::{
	claims, SlowAdjustingFeeUpdate, CurrencyToVote,
	impls::DealWithFees,
	BlockHashCount, RocksDbWeight, BlockWeights, BlockLength, OffchainSolutionWeightLimit,
	ParachainSessionKeyPlaceholder, AssignmentSessionKeyPlaceholder,
};
use sp_runtime::{
	create_runtime_str, generic, impl_opaque_keys, ModuleId,
	ApplyExtrinsicResult, KeyTypeId, Percent, Permill, Perbill,
	transaction_validity::{TransactionValidity, TransactionSource, TransactionPriority},
	curve::PiecewiseLinear,
	traits::{
		BlakeTwo256, Block as BlockT, OpaqueKeys, ConvertInto, AccountIdLookup,
		Extrinsic as ExtrinsicT, SaturatedConversion, Verify,
	},
};
#[cfg(feature = "runtime-benchmarks")]
use sp_runtime::RuntimeString;
use sp_version::RuntimeVersion;
use pallet_grandpa::{AuthorityId as GrandpaId, fg_primitives};
#[cfg(any(feature = "std", test))]
use sp_version::NativeVersion;
use sp_core::OpaqueMetadata;
use sp_staking::SessionIndex;
use frame_support::{
	parameter_types, construct_runtime, debug, RuntimeDebug,
	traits::{KeyOwnerProofSystem, Randomness, LockIdentifier, Filter, InstanceFilter},
	weights::Weight,
};
use frame_system::{EnsureRoot, EnsureOneOf};
use pallet_im_online::sr25519::AuthorityId as ImOnlineId;
use authority_discovery_primitives::AuthorityId as AuthorityDiscoveryId;
use pallet_transaction_payment::{FeeDetails, RuntimeDispatchInfo};
use pallet_session::{historical as session_historical};
use static_assertions::const_assert;

#[cfg(feature = "std")]
pub use pallet_staking::StakerStatus;
#[cfg(any(feature = "std", test))]
pub use sp_runtime::BuildStorage;
pub use pallet_timestamp::Call as TimestampCall;
pub use pallet_balances::Call as BalancesCall;

/// Constant values used within the runtime.
pub mod constants;
use constants::{time::*, currency::*, fee::*};

// Weights used in the runtime.
mod weights;

// Make the WASM binary available.
#[cfg(feature = "std")]
include!(concat!(env!("OUT_DIR"), "/wasm_binary.rs"));

/// Runtime version (Kusama).
pub const VERSION: RuntimeVersion = RuntimeVersion {
	spec_name: create_runtime_str!("kusama"),
	impl_name: create_runtime_str!("parity-kusama"),
	authoring_version: 2,
	spec_version: 2029,
	impl_version: 0,
	#[cfg(not(feature = "disable-runtime-api"))]
	apis: RUNTIME_API_VERSIONS,
	#[cfg(feature = "disable-runtime-api")]
	apis: version::create_apis_vec![[]],
	transaction_version: 4,
};

/// The BABE epoch configuration at genesis.
pub const BABE_GENESIS_EPOCH_CONFIG: babe_primitives::BabeEpochConfiguration =
	babe_primitives::BabeEpochConfiguration {
		c: PRIMARY_PROBABILITY,
		allowed_slots: babe_primitives::AllowedSlots::PrimaryAndSecondaryVRFSlots
	};

/// Native version.
#[cfg(any(feature = "std", test))]
pub fn native_version() -> NativeVersion {
	NativeVersion {
		runtime_version: VERSION,
		can_author_with: Default::default(),
	}
}

/// Avoid processing transactions from slots and parachain registrar.
pub struct BaseFilter;
impl Filter<Call> for BaseFilter {
	fn filter(_: &Call) -> bool {
		true
	}
}

type MoreThanHalfCouncil = EnsureOneOf<
	AccountId,
	EnsureRoot<AccountId>,
	pallet_collective::EnsureProportionMoreThan<_1, _2, AccountId, CouncilCollective>
>;

parameter_types! {
	pub const Version: RuntimeVersion = VERSION;
	pub const SS58Prefix: u8 = 2;
}

impl frame_system::Config for Runtime {
	type BaseCallFilter = BaseFilter;
	type BlockWeights = BlockWeights;
	type BlockLength = BlockLength;
	type Origin = Origin;
	type Call = Call;
	type Index = Nonce;
	type BlockNumber = BlockNumber;
	type Hash = Hash;
	type Hashing = BlakeTwo256;
	type AccountId = AccountId;
	type Lookup = AccountIdLookup<AccountId, ()>;
	type Header = generic::Header<BlockNumber, BlakeTwo256>;
	type Event = Event;
	type BlockHashCount = BlockHashCount;
	type DbWeight = RocksDbWeight;
	type Version = Version;
	type PalletInfo = PalletInfo;
	type AccountData = pallet_balances::AccountData<Balance>;
	type OnNewAccount = ();
	type OnKilledAccount = ();
	type SystemWeightInfo = weights::frame_system::WeightInfo<Runtime>;
	type SS58Prefix = SS58Prefix;
}

parameter_types! {
	pub MaximumSchedulerWeight: Weight = Perbill::from_percent(80) *
		BlockWeights::get().max_block;
	pub const MaxScheduledPerBlock: u32 = 50;
}

impl pallet_scheduler::Config for Runtime {
	type Event = Event;
	type Origin = Origin;
	type PalletsOrigin = OriginCaller;
	type Call = Call;
	type MaximumWeight = MaximumSchedulerWeight;
	type ScheduleOrigin = EnsureRoot<AccountId>;
	type MaxScheduledPerBlock = MaxScheduledPerBlock;
	type WeightInfo = weights::pallet_scheduler::WeightInfo<Runtime>;
}

parameter_types! {
	pub const EpochDuration: u64 = EPOCH_DURATION_IN_BLOCKS as u64;
	pub const ExpectedBlockTime: Moment = MILLISECS_PER_BLOCK;
	pub const ReportLongevity: u64 =
		BondingDuration::get() as u64 * SessionsPerEra::get() as u64 * EpochDuration::get();
}

impl pallet_babe::Config for Runtime {
	type EpochDuration = EpochDuration;
	type ExpectedBlockTime = ExpectedBlockTime;

	// session module is the trigger
	type EpochChangeTrigger = pallet_babe::ExternalTrigger;

	type KeyOwnerProofSystem = Historical;

	type KeyOwnerProof = <Self::KeyOwnerProofSystem as KeyOwnerProofSystem<(
		KeyTypeId,
		pallet_babe::AuthorityId,
	)>>::Proof;

	type KeyOwnerIdentification = <Self::KeyOwnerProofSystem as KeyOwnerProofSystem<(
		KeyTypeId,
		pallet_babe::AuthorityId,
	)>>::IdentificationTuple;

	type HandleEquivocation =
		pallet_babe::EquivocationHandler<Self::KeyOwnerIdentification, Offences, ReportLongevity>;

	type WeightInfo = ();
}

parameter_types! {
	pub const IndexDeposit: Balance = 1 * DOLLARS;
}

impl pallet_indices::Config for Runtime {
	type AccountIndex = AccountIndex;
	type Currency = Balances;
	type Deposit = IndexDeposit;
	type Event = Event;
	type WeightInfo = weights::pallet_indices::WeightInfo<Runtime>;
}

parameter_types! {
	pub const ExistentialDeposit: Balance = 1 * CENTS;
	pub const MaxLocks: u32 = 50;
}

impl pallet_balances::Config for Runtime {
	type Balance = Balance;
	type DustRemoval = ();
	type Event = Event;
	type ExistentialDeposit = ExistentialDeposit;
	type AccountStore = System;
	type MaxLocks = MaxLocks;
	type WeightInfo = weights::pallet_balances::WeightInfo<Runtime>;
}

parameter_types! {
	pub const TransactionByteFee: Balance = 10 * MILLICENTS;
}

impl pallet_transaction_payment::Config for Runtime {
	type OnChargeTransaction = CurrencyAdapter<Balances, DealWithFees<Self>>;
	type TransactionByteFee = TransactionByteFee;
	type WeightToFee = WeightToFee;
	type FeeMultiplierUpdate = SlowAdjustingFeeUpdate<Self>;
}

parameter_types! {
	pub const MinimumPeriod: u64 = SLOT_DURATION / 2;
}
impl pallet_timestamp::Config for Runtime {
	type Moment = u64;
	type OnTimestampSet = Babe;
	type MinimumPeriod = MinimumPeriod;
	type WeightInfo = weights::pallet_timestamp::WeightInfo<Runtime>;
}

parameter_types! {
	pub const UncleGenerations: u32 = 0;
}

// TODO: substrate#2986 implement this properly
impl pallet_authorship::Config for Runtime {
	type FindAuthor = pallet_session::FindAccountFromAuthorIndex<Self, Babe>;
	type UncleGenerations = UncleGenerations;
	type FilterUncle = ();
	type EventHandler = (Staking, ImOnline);
}

parameter_types! {
	pub const Period: BlockNumber = 10 * MINUTES;
	pub const Offset: BlockNumber = 0;
}

impl_opaque_keys! {
	pub struct SessionKeys {
		pub grandpa: Grandpa,
		pub babe: Babe,
		pub im_online: ImOnline,
		pub para_validator: ParachainSessionKeyPlaceholder<Runtime>,
		pub para_assignment: AssignmentSessionKeyPlaceholder<Runtime>,
		pub authority_discovery: AuthorityDiscovery,
	}
}

parameter_types! {
	pub const DisabledValidatorsThreshold: Perbill = Perbill::from_percent(17);
}

impl pallet_session::Config for Runtime {
	type Event = Event;
	type ValidatorId = AccountId;
	type ValidatorIdOf = pallet_staking::StashOf<Self>;
	type ShouldEndSession = Babe;
	type NextSessionRotation = Babe;
	type SessionManager = pallet_session::historical::NoteHistoricalRoot<Self, Staking>;
	type SessionHandler = <SessionKeys as OpaqueKeys>::KeyTypeIdProviders;
	type Keys = SessionKeys;
	type DisabledValidatorsThreshold = DisabledValidatorsThreshold;
	type WeightInfo = weights::pallet_session::WeightInfo<Runtime>;
}

impl pallet_session::historical::Config for Runtime {
	type FullIdentification = pallet_staking::Exposure<AccountId, Balance>;
	type FullIdentificationOf = pallet_staking::ExposureOf<Runtime>;
}

parameter_types! {
	// no signed phase for now, just unsigned.
	pub const SignedPhase: u32 = 0;
	// NOTE: length of unsigned phase is, for now, different than `ElectionLookahead` to make sure
	// that we won't run OCW threads at the same time with staking.
	pub const UnsignedPhase: u32 = ElectionLookahead::get() / 2;

	// fallback: no need to do on-chain phragmen while we re on a dry-run.
	pub const Fallback: pallet_election_provider_multi_phase::FallbackStrategy =
		pallet_election_provider_multi_phase::FallbackStrategy::Nothing;

	pub SolutionImprovementThreshold: Perbill = Perbill::from_rational_approximation(1u32, 10_000);

	// miner configs
	pub MultiPhaseUnsignedPriority: TransactionPriority = StakingUnsignedPriority::get() - 1u64;
	pub const MinerMaxIterations: u32 = 10;
}

impl pallet_election_provider_multi_phase::Config for Runtime {
	type Event = Event;
	type Currency = Balances;
	type SignedPhase = SignedPhase;
	type UnsignedPhase = UnsignedPhase;
	type SolutionImprovementThreshold = MinSolutionScoreBump;
	type MinerMaxIterations = MinerMaxIterations;
	type MinerMaxWeight = OffchainSolutionWeightLimit; // For now use the one from staking.
	type MinerTxPriority = MultiPhaseUnsignedPriority;
	type DataProvider = Staking;
	type OnChainAccuracy = Perbill;
	type CompactSolution = pallet_staking::CompactAssignments;
	type Fallback = Fallback;
	type WeightInfo = pallet_election_provider_multi_phase::weights::SubstrateWeight<Runtime>;
	type BenchmarkingConfig = ();
}

// TODO #6469: This shouldn't be static, but a lazily cached value, not built unless needed, and
// re-built in case input parameters have changed. The `ideal_stake` should be determined by the
// amount of parachain slots being bid on: this should be around `(75 - 25.min(slots / 4))%`.
pallet_staking_reward_curve::build! {
	const REWARD_CURVE: PiecewiseLinear<'static> = curve!(
		min_inflation: 0_025_000,
		max_inflation: 0_100_000,
		// 3:2:1 staked : parachains : float.
		// while there's no parachains, then this is 75% staked : 25% float.
		ideal_stake: 0_750_000,
		falloff: 0_050_000,
		max_piece_count: 40,
		test_precision: 0_005_000,
	);
}

parameter_types! {
	// Six sessions in an era (6 hours).
	pub const SessionsPerEra: SessionIndex = 6;
	// 28 eras for unbonding (7 days).
	pub const BondingDuration: pallet_staking::EraIndex = 28;
	// 27 eras in which slashes can be cancelled (slightly less than 7 days).
	pub const SlashDeferDuration: pallet_staking::EraIndex = 27;
	pub const RewardCurve: &'static PiecewiseLinear<'static> = &REWARD_CURVE;
	pub const MaxNominatorRewardedPerValidator: u32 = 128;
	// quarter of the last session will be for election.
	pub const ElectionLookahead: BlockNumber = EPOCH_DURATION_IN_BLOCKS / 4;
	pub const MaxIterations: u32 = 10;
	pub MinSolutionScoreBump: Perbill = Perbill::from_rational_approximation(5u32, 10_000);
}

type SlashCancelOrigin = EnsureOneOf<
	AccountId,
	EnsureRoot<AccountId>,
	pallet_collective::EnsureProportionAtLeast<_1, _2, AccountId, CouncilCollective>
>;

impl pallet_staking::Config for Runtime {
	type Currency = Balances;
	type UnixTime = Timestamp;
	type CurrencyToVote = CurrencyToVote;
	type RewardRemainder = Treasury;
	type Event = Event;
	type Slash = Treasury;
	type Reward = ();
	type SessionsPerEra = SessionsPerEra;
	type BondingDuration = BondingDuration;
	type SlashDeferDuration = SlashDeferDuration;
	// A majority of the council or root can cancel the slash.
	type SlashCancelOrigin = SlashCancelOrigin;
	type SessionInterface = Self;
	type RewardCurve = RewardCurve;
	type MaxNominatorRewardedPerValidator = MaxNominatorRewardedPerValidator;
	type NextNewSession = Session;
	type ElectionLookahead = ElectionLookahead;
	type Call = Call;
	type UnsignedPriority = StakingUnsignedPriority;
	type MaxIterations = MaxIterations;
	type MinSolutionScoreBump = MinSolutionScoreBump;
	// The unsigned solution weight targeted by the OCW. We set it to the maximum possible value of
	// a single extrinsic.
	type OffchainSolutionWeightLimit = OffchainSolutionWeightLimit;
	type ElectionProvider = ElectionProviderMultiPhase;
	type WeightInfo = weights::pallet_staking::WeightInfo<Runtime>;
}

parameter_types! {
	pub const LaunchPeriod: BlockNumber = 7 * DAYS;
	pub const VotingPeriod: BlockNumber = 7 * DAYS;
	pub const FastTrackVotingPeriod: BlockNumber = 3 * HOURS;
	pub const MinimumDeposit: Balance = 1 * DOLLARS;
	pub const EnactmentPeriod: BlockNumber = 8 * DAYS;
	pub const CooloffPeriod: BlockNumber = 7 * DAYS;
	// One cent: $10,000 / MB
	pub const PreimageByteDeposit: Balance = 10 * MILLICENTS;
	pub const InstantAllowed: bool = true;
	pub const MaxVotes: u32 = 100;
	pub const MaxProposals: u32 = 100;
}

impl pallet_democracy::Config for Runtime {
	type Proposal = Call;
	type Event = Event;
	type Currency = Balances;
	type EnactmentPeriod = EnactmentPeriod;
	type LaunchPeriod = LaunchPeriod;
	type VotingPeriod = VotingPeriod;
	type MinimumDeposit = MinimumDeposit;
	/// A straight majority of the council can decide what their next motion is.
	type ExternalOrigin = pallet_collective::EnsureProportionAtLeast<_1, _2, AccountId, CouncilCollective>;
	/// A majority can have the next scheduled referendum be a straight majority-carries vote.
	type ExternalMajorityOrigin = pallet_collective::EnsureProportionAtLeast<_1, _2, AccountId, CouncilCollective>;
	/// A unanimous council can have the next scheduled referendum be a straight default-carries
	/// (NTB) vote.
	type ExternalDefaultOrigin = pallet_collective::EnsureProportionAtLeast<_1, _1, AccountId, CouncilCollective>;
	/// Two thirds of the technical committee can have an ExternalMajority/ExternalDefault vote
	/// be tabled immediately and with a shorter voting/enactment period.
	type FastTrackOrigin = pallet_collective::EnsureProportionAtLeast<_2, _3, AccountId, TechnicalCollective>;
	type InstantOrigin = pallet_collective::EnsureProportionAtLeast<_1, _1, AccountId, TechnicalCollective>;
	type InstantAllowed = InstantAllowed;
	type FastTrackVotingPeriod = FastTrackVotingPeriod;
	// To cancel a proposal which has been passed, 2/3 of the council must agree to it.
	type CancellationOrigin = EnsureOneOf<
		AccountId,
		EnsureRoot<AccountId>,
		pallet_collective::EnsureProportionAtLeast<_2, _3, AccountId, CouncilCollective>,
	>;
	// To cancel a proposal before it has been passed, the technical committee must be unanimous or
	// Root must agree.
	type CancelProposalOrigin = EnsureOneOf<
		AccountId,
		EnsureRoot<AccountId>,
		pallet_collective::EnsureProportionAtLeast<_1, _1, AccountId, TechnicalCollective>,
	>;
	type BlacklistOrigin = EnsureRoot<AccountId>;
	// Any single technical committee member may veto a coming council proposal, however they can
	// only do it once and it lasts only for the cooloff period.
	type VetoOrigin = pallet_collective::EnsureMember<AccountId, TechnicalCollective>;
	type CooloffPeriod = CooloffPeriod;
	type PreimageByteDeposit = PreimageByteDeposit;
	type Slash = Treasury;
	type Scheduler = Scheduler;
	type PalletsOrigin = OriginCaller;
	type MaxVotes = MaxVotes;
	type OperationalPreimageOrigin = pallet_collective::EnsureMember<AccountId, CouncilCollective>;
	type WeightInfo = weights::pallet_democracy::WeightInfo<Runtime>;
	type MaxProposals = MaxProposals;
}

parameter_types! {
	pub const CouncilMotionDuration: BlockNumber = 3 * DAYS;
	pub const CouncilMaxProposals: u32 = 100;
	pub const CouncilMaxMembers: u32 = 100;
}

type CouncilCollective = pallet_collective::Instance1;
impl pallet_collective::Config<CouncilCollective> for Runtime {
	type Origin = Origin;
	type Proposal = Call;
	type Event = Event;
	type MotionDuration = CouncilMotionDuration;
	type MaxProposals = CouncilMaxProposals;
	type MaxMembers = CouncilMaxMembers;
	type DefaultVote = pallet_collective::PrimeDefaultVote;
	type WeightInfo = weights::pallet_collective::WeightInfo<Runtime>;
}

parameter_types! {
	pub const CandidacyBond: Balance = 1 * DOLLARS;
	// 1 storage item created, key size is 32 bytes, value size is 16+16.
	pub const VotingBondBase: Balance = deposit(1, 64);
	// additional data per vote is 32 bytes (account id).
	pub const VotingBondFactor: Balance = deposit(0, 32);
	/// Daily council elections
	pub const TermDuration: BlockNumber = 24 * HOURS;
	pub const DesiredMembers: u32 = 19;
	pub const DesiredRunnersUp: u32 = 19;
	pub const ElectionsPhragmenModuleId: LockIdentifier = *b"phrelect";
}

// Make sure that there are no more than MaxMembers members elected via phragmen.
const_assert!(DesiredMembers::get() <= CouncilMaxMembers::get());

impl pallet_elections_phragmen::Config for Runtime {
	type Event = Event;
	type Currency = Balances;
	type ChangeMembers = Council;
	type InitializeMembers = Council;
	type CurrencyToVote = frame_support::traits::U128CurrencyToVote;
	type CandidacyBond = CandidacyBond;
	type VotingBondBase = VotingBondBase;
	type VotingBondFactor = VotingBondFactor;
	type LoserCandidate = Treasury;
	type KickedMember = Treasury;
	type DesiredMembers = DesiredMembers;
	type DesiredRunnersUp = DesiredRunnersUp;
	type TermDuration = TermDuration;
	type ModuleId = ElectionsPhragmenModuleId;
	type WeightInfo = weights::pallet_elections_phragmen::WeightInfo<Runtime>;
}

parameter_types! {
	pub const TechnicalMotionDuration: BlockNumber = 3 * DAYS;
	pub const TechnicalMaxProposals: u32 = 100;
	pub const TechnicalMaxMembers: u32 = 100;
}

type TechnicalCollective = pallet_collective::Instance2;
impl pallet_collective::Config<TechnicalCollective> for Runtime {
	type Origin = Origin;
	type Proposal = Call;
	type Event = Event;
	type MotionDuration = TechnicalMotionDuration;
	type MaxProposals = TechnicalMaxProposals;
	type MaxMembers = TechnicalMaxMembers;
	type DefaultVote = pallet_collective::PrimeDefaultVote;
	type WeightInfo = weights::pallet_collective::WeightInfo<Runtime>;
}

impl pallet_membership::Config<pallet_membership::Instance1> for Runtime {
	type Event = Event;
	type AddOrigin = MoreThanHalfCouncil;
	type RemoveOrigin = MoreThanHalfCouncil;
	type SwapOrigin = MoreThanHalfCouncil;
	type ResetOrigin = MoreThanHalfCouncil;
	type PrimeOrigin = MoreThanHalfCouncil;
	type MembershipInitialized = TechnicalCommittee;
	type MembershipChanged = TechnicalCommittee;
}

parameter_types! {
	pub const ProposalBond: Permill = Permill::from_percent(5);
	pub const ProposalBondMinimum: Balance = 20 * DOLLARS;
	pub const SpendPeriod: BlockNumber = 6 * DAYS;
	pub const Burn: Permill = Permill::from_perthousand(2);
	pub const TreasuryModuleId: ModuleId = ModuleId(*b"py/trsry");

	pub const TipCountdown: BlockNumber = 1 * DAYS;
	pub const TipFindersFee: Percent = Percent::from_percent(20);
	pub const TipReportDepositBase: Balance = 1 * DOLLARS;
	pub const DataDepositPerByte: Balance = 1 * CENTS;
	pub const BountyDepositBase: Balance = 1 * DOLLARS;
	pub const BountyDepositPayoutDelay: BlockNumber = 4 * DAYS;
	pub const BountyUpdatePeriod: BlockNumber = 90 * DAYS;
	pub const MaximumReasonLength: u32 = 16384;
	pub const BountyCuratorDeposit: Permill = Permill::from_percent(50);
	pub const BountyValueMinimum: Balance = 2 * DOLLARS;
}

type ApproveOrigin = EnsureOneOf<
	AccountId,
	EnsureRoot<AccountId>,
	pallet_collective::EnsureProportionAtLeast<_3, _5, AccountId, CouncilCollective>
>;

impl pallet_treasury::Config for Runtime {
	type ModuleId = TreasuryModuleId;
	type Currency = Balances;
	type ApproveOrigin = ApproveOrigin;
	type RejectOrigin = MoreThanHalfCouncil;
	type Event = Event;
	type OnSlash = Treasury;
	type ProposalBond = ProposalBond;
	type ProposalBondMinimum = ProposalBondMinimum;
	type SpendPeriod = SpendPeriod;
	type Burn = Burn;
	type BurnDestination = Society;
	type SpendFunds = Bounties;
	type WeightInfo = weights::pallet_treasury::WeightInfo<Runtime>;
}

impl pallet_bounties::Config for Runtime {
	type Event = Event;
	type BountyDepositBase = BountyDepositBase;
	type BountyDepositPayoutDelay = BountyDepositPayoutDelay;
	type BountyUpdatePeriod = BountyUpdatePeriod;
	type BountyCuratorDeposit = BountyCuratorDeposit;
	type BountyValueMinimum = BountyValueMinimum;
	type DataDepositPerByte = DataDepositPerByte;
	type MaximumReasonLength = MaximumReasonLength;
	type WeightInfo = weights::pallet_bounties::WeightInfo<Runtime>;

}

impl pallet_tips::Config for Runtime {
	type Event = Event;
	type DataDepositPerByte = DataDepositPerByte;
	type MaximumReasonLength = MaximumReasonLength;
	type Tippers = ElectionsPhragmen;
	type TipCountdown = TipCountdown;
	type TipFindersFee = TipFindersFee;
	type TipReportDepositBase = TipReportDepositBase;
	type WeightInfo = weights::pallet_tips::WeightInfo<Runtime>;
}

parameter_types! {
	pub OffencesWeightSoftLimit: Weight = Perbill::from_percent(60) * BlockWeights::get().max_block;
}

impl pallet_offences::Config for Runtime {
	type Event = Event;
	type IdentificationTuple = pallet_session::historical::IdentificationTuple<Self>;
	type OnOffenceHandler = Staking;
	type WeightSoftLimit = OffencesWeightSoftLimit;
}

impl pallet_authority_discovery::Config for Runtime {}

parameter_types! {
	pub const SessionDuration: BlockNumber = EPOCH_DURATION_IN_BLOCKS as _;
}

parameter_types! {
	pub StakingUnsignedPriority: TransactionPriority =
		Perbill::from_percent(90) * TransactionPriority::max_value();
	pub const ImOnlineUnsignedPriority: TransactionPriority = TransactionPriority::max_value();
}

impl pallet_im_online::Config for Runtime {
	type AuthorityId = ImOnlineId;
	type Event = Event;
	type ValidatorSet = Historical;
	type ReportUnresponsiveness = Offences;
	type SessionDuration = SessionDuration;
	type UnsignedPriority = ImOnlineUnsignedPriority;
	type WeightInfo = weights::pallet_im_online::WeightInfo<Runtime>;
}

impl pallet_grandpa::Config for Runtime {
	type Event = Event;
	type Call = Call;

	type KeyOwnerProofSystem = Historical;

	type KeyOwnerProof =
		<Self::KeyOwnerProofSystem as KeyOwnerProofSystem<(KeyTypeId, GrandpaId)>>::Proof;

	type KeyOwnerIdentification = <Self::KeyOwnerProofSystem as KeyOwnerProofSystem<(
		KeyTypeId,
		GrandpaId,
	)>>::IdentificationTuple;

	type HandleEquivocation =
		pallet_grandpa::EquivocationHandler<Self::KeyOwnerIdentification, Offences, ReportLongevity>;

	type WeightInfo = ();
}

/// Submits transaction with the node's public and signature type. Adheres to the signed extension
/// format of the chain.
impl<LocalCall> frame_system::offchain::CreateSignedTransaction<LocalCall> for Runtime where
	Call: From<LocalCall>,
{
	fn create_transaction<C: frame_system::offchain::AppCrypto<Self::Public, Self::Signature>>(
		call: Call,
		public: <Signature as Verify>::Signer,
		account: AccountId,
		nonce: <Runtime as frame_system::Config>::Index,
	) -> Option<(Call, <UncheckedExtrinsic as ExtrinsicT>::SignaturePayload)> {
		use sp_runtime::traits::StaticLookup;
		// take the biggest period possible.
		let period = BlockHashCount::get()
			.checked_next_power_of_two()
			.map(|c| c / 2)
			.unwrap_or(2) as u64;

		let current_block = System::block_number()
			.saturated_into::<u64>()
			// The `System::block_number` is initialized with `n+1`,
			// so the actual block number is `n`.
			.saturating_sub(1);
		let tip = 0;
		let extra: SignedExtra = (
			frame_system::CheckSpecVersion::<Runtime>::new(),
			frame_system::CheckTxVersion::<Runtime>::new(),
			frame_system::CheckGenesis::<Runtime>::new(),
			frame_system::CheckMortality::<Runtime>::from(generic::Era::mortal(period, current_block)),
			frame_system::CheckNonce::<Runtime>::from(nonce),
			frame_system::CheckWeight::<Runtime>::new(),
			pallet_transaction_payment::ChargeTransactionPayment::<Runtime>::from(tip),
		);
		let raw_payload = SignedPayload::new(call, extra).map_err(|e| {
			debug::warn!("Unable to create signed payload: {:?}", e);
		}).ok()?;
		let signature = raw_payload.using_encoded(|payload| {
			C::sign(payload, public)
		})?;
		let (call, extra, _) = raw_payload.deconstruct();
		let address = <Runtime as frame_system::Config>::Lookup::unlookup(account);
		Some((call, (address, signature, extra)))
	}
}

impl frame_system::offchain::SigningTypes for Runtime {
	type Public = <Signature as Verify>::Signer;
	type Signature = Signature;
}

impl<C> frame_system::offchain::SendTransactionTypes<C> for Runtime where
	Call: From<C>,
{
	type OverarchingCall = Call;
	type Extrinsic = UncheckedExtrinsic;
}

parameter_types! {
	pub Prefix: &'static [u8] = b"Pay KSMs to the Kusama account:";
}

impl claims::Config for Runtime {
	type Event = Event;
	type VestingSchedule = Vesting;
	type Prefix = Prefix;
	type MoveClaimOrigin = pallet_collective::EnsureProportionMoreThan<_1, _2, AccountId, CouncilCollective>;
	type WeightInfo = weights::runtime_common_claims::WeightInfo<Runtime>;
}

parameter_types! {
	// Minimum 100 bytes/KSM deposited (1 CENT/byte)
	pub const BasicDeposit: Balance = 10 * DOLLARS;       // 258 bytes on-chain
	pub const FieldDeposit: Balance = 250 * CENTS;        // 66 bytes on-chain
	pub const SubAccountDeposit: Balance = 2 * DOLLARS;   // 53 bytes on-chain
	pub const MaxSubAccounts: u32 = 100;
	pub const MaxAdditionalFields: u32 = 100;
	pub const MaxRegistrars: u32 = 20;
}

impl pallet_identity::Config for Runtime {
	type Event = Event;
	type Currency = Balances;
	type Slashed = Treasury;
	type BasicDeposit = BasicDeposit;
	type FieldDeposit = FieldDeposit;
	type SubAccountDeposit = SubAccountDeposit;
	type MaxSubAccounts = MaxSubAccounts;
	type MaxAdditionalFields = MaxAdditionalFields;
	type MaxRegistrars = MaxRegistrars;
	type RegistrarOrigin = MoreThanHalfCouncil;
	type ForceOrigin = MoreThanHalfCouncil;
	type WeightInfo = weights::pallet_identity::WeightInfo<Runtime>;
}

impl pallet_utility::Config for Runtime {
	type Event = Event;
	type Call = Call;
	type WeightInfo = weights::pallet_utility::WeightInfo<Runtime>;
}

parameter_types! {
	// One storage item; key size is 32; value is size 4+4+16+32 bytes = 56 bytes.
	pub const DepositBase: Balance = deposit(1, 88);
	// Additional storage item size of 32 bytes.
	pub const DepositFactor: Balance = deposit(0, 32);
	pub const MaxSignatories: u16 = 100;
}

impl pallet_multisig::Config for Runtime {
	type Event = Event;
	type Call = Call;
	type Currency = Balances;
	type DepositBase = DepositBase;
	type DepositFactor = DepositFactor;
	type MaxSignatories = MaxSignatories;
	type WeightInfo = weights::pallet_multisig::WeightInfo<Runtime>;
}

parameter_types! {
	pub const ConfigDepositBase: Balance = 5 * DOLLARS;
	pub const FriendDepositFactor: Balance = 50 * CENTS;
	pub const MaxFriends: u16 = 9;
	pub const RecoveryDeposit: Balance = 5 * DOLLARS;
}

impl pallet_recovery::Config for Runtime {
	type Event = Event;
	type Call = Call;
	type Currency = Balances;
	type ConfigDepositBase = ConfigDepositBase;
	type FriendDepositFactor = FriendDepositFactor;
	type MaxFriends = MaxFriends;
	type RecoveryDeposit = RecoveryDeposit;
}

parameter_types! {
	pub const CandidateDeposit: Balance = 10 * DOLLARS;
	pub const WrongSideDeduction: Balance = 2 * DOLLARS;
	pub const MaxStrikes: u32 = 10;
	pub const RotationPeriod: BlockNumber = 80 * HOURS;
	pub const PeriodSpend: Balance = 500 * DOLLARS;
	pub const MaxLockDuration: BlockNumber = 36 * 30 * DAYS;
	pub const ChallengePeriod: BlockNumber = 7 * DAYS;
	pub const SocietyModuleId: ModuleId = ModuleId(*b"py/socie");
}

impl pallet_society::Config for Runtime {
	type Event = Event;
	type Currency = Balances;
	type Randomness = RandomnessCollectiveFlip;
	type CandidateDeposit = CandidateDeposit;
	type WrongSideDeduction = WrongSideDeduction;
	type MaxStrikes = MaxStrikes;
	type PeriodSpend = PeriodSpend;
	type MembershipChanged = ();
	type RotationPeriod = RotationPeriod;
	type MaxLockDuration = MaxLockDuration;
	type FounderSetOrigin = pallet_collective::EnsureProportionMoreThan<_1, _2, AccountId, CouncilCollective>;
	type SuspensionJudgementOrigin = pallet_society::EnsureFounder<Runtime>;
	type ChallengePeriod = ChallengePeriod;
	type ModuleId = SocietyModuleId;
}

parameter_types! {
	pub const MinVestedTransfer: Balance = 100 * DOLLARS;
}

impl pallet_vesting::Config for Runtime {
	type Event = Event;
	type Currency = Balances;
	type BlockNumberToBalance = ConvertInto;
	type MinVestedTransfer = MinVestedTransfer;
	type WeightInfo = weights::pallet_vesting::WeightInfo<Runtime>;
}

parameter_types! {
	// One storage item; key size 32, value size 8; .
	pub const ProxyDepositBase: Balance = deposit(1, 8);
	// Additional storage item size of 33 bytes.
	pub const ProxyDepositFactor: Balance = deposit(0, 33);
	pub const MaxProxies: u16 = 32;
	pub const AnnouncementDepositBase: Balance = deposit(1, 8);
	pub const AnnouncementDepositFactor: Balance = deposit(0, 66);
	pub const MaxPending: u16 = 32;
}

/// The type used to represent the kinds of proxying allowed.
#[derive(Copy, Clone, Eq, PartialEq, Ord, PartialOrd, Encode, Decode, RuntimeDebug)]
pub enum ProxyType {
	Any,
	NonTransfer,
	Governance,
	Staking,
	IdentityJudgement,
	CancelProxy,
}
impl Default for ProxyType { fn default() -> Self { Self::Any } }
impl InstanceFilter<Call> for ProxyType {
	fn filter(&self, c: &Call) -> bool {
		match self {
			ProxyType::Any => true,
			ProxyType::NonTransfer => matches!(c,
				Call::System(..) |
				Call::Babe(..) |
				Call::Timestamp(..) |
				Call::Indices(pallet_indices::Call::claim(..)) |
				Call::Indices(pallet_indices::Call::free(..)) |
				Call::Indices(pallet_indices::Call::freeze(..)) |
				// Specifically omitting Indices `transfer`, `force_transfer`
				// Specifically omitting the entire Balances pallet
				Call::Authorship(..) |
				Call::Staking(..) |
				Call::Offences(..) |
				Call::Session(..) |
				Call::Grandpa(..) |
				Call::ImOnline(..) |
				Call::AuthorityDiscovery(..) |
				Call::Democracy(..) |
				Call::Council(..) |
				Call::TechnicalCommittee(..) |
				Call::ElectionsPhragmen(..) |
				Call::TechnicalMembership(..) |
				Call::Treasury(..) |
				Call::Bounties(..) |
				Call::Tips(..) |
				Call::Claims(..) |
				Call::Utility(..) |
				Call::Identity(..) |
				Call::Society(..) |
				Call::Recovery(pallet_recovery::Call::as_recovered(..)) |
				Call::Recovery(pallet_recovery::Call::vouch_recovery(..)) |
				Call::Recovery(pallet_recovery::Call::claim_recovery(..)) |
				Call::Recovery(pallet_recovery::Call::close_recovery(..)) |
				Call::Recovery(pallet_recovery::Call::remove_recovery(..)) |
				Call::Recovery(pallet_recovery::Call::cancel_recovered(..)) |
				// Specifically omitting Recovery `create_recovery`, `initiate_recovery`
				Call::Vesting(pallet_vesting::Call::vest(..)) |
				Call::Vesting(pallet_vesting::Call::vest_other(..)) |
				// Specifically omitting Vesting `vested_transfer`, and `force_vested_transfer`
				Call::Scheduler(..) |
				Call::Proxy(..) |
				Call::Multisig(..)
			),
			ProxyType::Governance => matches!(c,
				Call::Democracy(..) |
				Call::Council(..) |
				Call::TechnicalCommittee(..) |
				Call::ElectionsPhragmen(..) |
				Call::Treasury(..) |
				Call::Bounties(..) |
				Call::Tips(..) |
				Call::Utility(..)
			),
			ProxyType::Staking => matches!(c,
				Call::Staking(..) |
				Call::Session(..) |
				Call::Utility(..)
			),
			ProxyType::IdentityJudgement => matches!(c,
				Call::Identity(pallet_identity::Call::provide_judgement(..)) |
				Call::Utility(..)
			),
			ProxyType::CancelProxy => matches!(c,
				Call::Proxy(pallet_proxy::Call::reject_announcement(..))
			)
		}
	}
	fn is_superset(&self, o: &Self) -> bool {
		match (self, o) {
			(x, y) if x == y => true,
			(ProxyType::Any, _) => true,
			(_, ProxyType::Any) => false,
			(ProxyType::NonTransfer, _) => true,
			_ => false,
		}
	}
}

impl pallet_proxy::Config for Runtime {
	type Event = Event;
	type Call = Call;
	type Currency = Balances;
	type ProxyType = ProxyType;
	type ProxyDepositBase = ProxyDepositBase;
	type ProxyDepositFactor = ProxyDepositFactor;
	type MaxProxies = MaxProxies;
	type WeightInfo = weights::pallet_proxy::WeightInfo<Runtime>;
	type MaxPending = MaxPending;
	type CallHasher = BlakeTwo256;
	type AnnouncementDepositBase = AnnouncementDepositBase;
	type AnnouncementDepositFactor = AnnouncementDepositFactor;
}

pub struct CustomOnRuntimeUpgrade;
impl frame_support::traits::OnRuntimeUpgrade for CustomOnRuntimeUpgrade {
	fn on_runtime_upgrade() -> frame_support::weights::Weight {
		0
	}
}

construct_runtime! {
	pub enum Runtime where
		Block = Block,
		NodeBlock = primitives::v1::Block,
		UncheckedExtrinsic = UncheckedExtrinsic
	{
		// Basic stuff; balances is uncallable initially.
		System: frame_system::{Module, Call, Storage, Config, Event<T>} = 0,
		RandomnessCollectiveFlip: pallet_randomness_collective_flip::{Module, Storage} = 32,

		// Must be before session.
		Babe: pallet_babe::{Module, Call, Storage, Config, ValidateUnsigned} = 1,

		Timestamp: pallet_timestamp::{Module, Call, Storage, Inherent} = 2,
		Indices: pallet_indices::{Module, Call, Storage, Config<T>, Event<T>} = 3,
		Balances: pallet_balances::{Module, Call, Storage, Config<T>, Event<T>} = 4,
		TransactionPayment: pallet_transaction_payment::{Module, Storage} = 33,

		// Consensus support.
		Authorship: pallet_authorship::{Module, Call, Storage} = 5,
		Staking: pallet_staking::{Module, Call, Storage, Config<T>, Event<T>, ValidateUnsigned} = 6,
		Offences: pallet_offences::{Module, Call, Storage, Event} = 7,
		Historical: session_historical::{Module} = 34,
		Session: pallet_session::{Module, Call, Storage, Event, Config<T>} = 8,
		Grandpa: pallet_grandpa::{Module, Call, Storage, Config, Event, ValidateUnsigned} = 10,
		ImOnline: pallet_im_online::{Module, Call, Storage, Event<T>, ValidateUnsigned, Config<T>} = 11,
		AuthorityDiscovery: pallet_authority_discovery::{Module, Call, Config} = 12,

		// Governance stuff; uncallable initially.
		Democracy: pallet_democracy::{Module, Call, Storage, Config, Event<T>} = 13,
		Council: pallet_collective::<Instance1>::{Module, Call, Storage, Origin<T>, Event<T>, Config<T>} = 14,
		TechnicalCommittee: pallet_collective::<Instance2>::{Module, Call, Storage, Origin<T>, Event<T>, Config<T>} = 15,
		ElectionsPhragmen: pallet_elections_phragmen::{Module, Call, Storage, Event<T>, Config<T>} = 16,
		TechnicalMembership: pallet_membership::<Instance1>::{Module, Call, Storage, Event<T>, Config<T>} = 17,
		Treasury: pallet_treasury::{Module, Call, Storage, Config, Event<T>} = 18,

		// Claims. Usable initially.
		Claims: claims::{Module, Call, Storage, Event<T>, Config<T>, ValidateUnsigned} = 19,

		// Utility module.
		Utility: pallet_utility::{Module, Call, Event} = 24,

		// Less simple identity module.
		Identity: pallet_identity::{Module, Call, Storage, Event<T>} = 25,

		// Society module.
		Society: pallet_society::{Module, Call, Storage, Event<T>} = 26,

		// Social recovery module.
		Recovery: pallet_recovery::{Module, Call, Storage, Event<T>} = 27,

		// Vesting. Usable initially, but removed once all vesting is finished.
		Vesting: pallet_vesting::{Module, Call, Storage, Event<T>, Config<T>} = 28,

		// System scheduler.
		Scheduler: pallet_scheduler::{Module, Call, Storage, Event<T>} = 29,

		// Proxy module. Late addition.
		Proxy: pallet_proxy::{Module, Call, Storage, Event<T>} = 30,

		// Multisig module. Late addition.
		Multisig: pallet_multisig::{Module, Call, Storage, Event<T>} = 31,

		// Bounties module.
		Bounties: pallet_bounties::{Module, Call, Storage, Event<T>} = 35,

		// Tips module.
		Tips: pallet_tips::{Module, Call, Storage, Event<T>} = 36,

		// Election pallet. Only works with staking, but placed here to maintain indices.
		ElectionProviderMultiPhase: pallet_election_provider_multi_phase::{Module, Call, Storage, Event<T>, ValidateUnsigned} = 37,
	}
}

/// The address format for describing accounts.
pub type Address = sp_runtime::MultiAddress<AccountId, ()>;
/// Block header type as expected by this runtime.
pub type Header = generic::Header<BlockNumber, BlakeTwo256>;
/// Block type as expected by this runtime.
pub type Block = generic::Block<Header, UncheckedExtrinsic>;
/// A Block signed with a Justification
pub type SignedBlock = generic::SignedBlock<Block>;
/// BlockId type as expected by this runtime.
pub type BlockId = generic::BlockId<Block>;
/// The SignedExtension to the basic transaction logic.
pub type SignedExtra = (
	frame_system::CheckSpecVersion<Runtime>,
	frame_system::CheckTxVersion<Runtime>,
	frame_system::CheckGenesis<Runtime>,
	frame_system::CheckMortality<Runtime>,
	frame_system::CheckNonce<Runtime>,
	frame_system::CheckWeight<Runtime>,
	pallet_transaction_payment::ChargeTransactionPayment<Runtime>,
);
/// Unchecked extrinsic type as expected by this runtime.
pub type UncheckedExtrinsic = generic::UncheckedExtrinsic<Address, Call, Signature, SignedExtra>;
/// Extrinsic type that has already been checked.
pub type CheckedExtrinsic = generic::CheckedExtrinsic<AccountId, Nonce, Call>;
/// Executive: handles dispatch to the various modules.
pub type Executive = frame_executive::Executive<
	Runtime,
	Block,
	frame_system::ChainContext<Runtime>,
	Runtime,
	AllModules,
	()
>;
/// The payload being signed in the transactions.
pub type SignedPayload = generic::SignedPayload<Call, SignedExtra>;

#[cfg(not(feature = "disable-runtime-api"))]
sp_api::impl_runtime_apis! {
	impl sp_api::Core<Block> for Runtime {
		fn version() -> RuntimeVersion {
			VERSION
		}

		fn execute_block(block: Block) {
			Executive::execute_block(block)
		}

		fn initialize_block(header: &<Block as BlockT>::Header) {
			Executive::initialize_block(header)
		}
	}

	impl sp_api::Metadata<Block> for Runtime {
		fn metadata() -> OpaqueMetadata {
			Runtime::metadata().into()
		}
	}

	impl block_builder_api::BlockBuilder<Block> for Runtime {
		fn apply_extrinsic(extrinsic: <Block as BlockT>::Extrinsic) -> ApplyExtrinsicResult {
			Executive::apply_extrinsic(extrinsic)
		}

		fn finalize_block() -> <Block as BlockT>::Header {
			Executive::finalize_block()
		}

		fn inherent_extrinsics(data: inherents::InherentData) -> Vec<<Block as BlockT>::Extrinsic> {
			data.create_extrinsics()
		}

		fn check_inherents(
			block: Block,
			data: inherents::InherentData,
		) -> inherents::CheckInherentsResult {
			data.check_extrinsics(&block)
		}

		fn random_seed() -> <Block as BlockT>::Hash {
			RandomnessCollectiveFlip::random_seed()
		}
	}

	impl tx_pool_api::runtime_api::TaggedTransactionQueue<Block> for Runtime {
		fn validate_transaction(
			source: TransactionSource,
			tx: <Block as BlockT>::Extrinsic,
		) -> TransactionValidity {
			Executive::validate_transaction(source, tx)
		}
	}

	impl offchain_primitives::OffchainWorkerApi<Block> for Runtime {
		fn offchain_worker(header: &<Block as BlockT>::Header) {
			Executive::offchain_worker(header)
		}
	}

	impl primitives::v1::ParachainHost<Block, Hash, BlockNumber> for Runtime {
		fn validators() -> Vec<ValidatorId> {
			Vec::new()
		}

		fn validator_groups() -> (Vec<Vec<ValidatorIndex>>, GroupRotationInfo<BlockNumber>) {
			(Vec::new(), GroupRotationInfo { session_start_block: 0, group_rotation_frequency: 0, now: 0 })
		}

		fn availability_cores() -> Vec<CoreState<Hash, BlockNumber>> {
			Vec::new()
		}

		fn persisted_validation_data(_: Id, _: OccupiedCoreAssumption)
			-> Option<PersistedValidationData<BlockNumber>> {
			None
		}
		fn check_validation_outputs(
			_: Id,
			_: primitives::v1::CandidateCommitments,
		) -> bool {
			false
		}

		fn session_index_for_child() -> SessionIndex {
			0
		}

		fn session_info(_: SessionIndex) -> Option<SessionInfo> {
			None
		}

		fn validation_code(_: Id, _: OccupiedCoreAssumption) -> Option<ValidationCode> {
			None
		}

		fn historical_validation_code(_: Id, _: BlockNumber) -> Option<ValidationCode> {
			None
		}

		fn candidate_pending_availability(_: Id) -> Option<CommittedCandidateReceipt<Hash>> {
			None
		}

		fn candidate_events() -> Vec<CandidateEvent<Hash>> {
			Vec::new()
		}

		fn dmq_contents(
			_recipient: Id,
		) -> Vec<InboundDownwardMessage<BlockNumber>> {
			Vec::new()
		}

		fn inbound_hrmp_channels_contents(
			_recipient: Id
		) -> BTreeMap<Id, Vec<InboundHrmpMessage<BlockNumber>>> {
			BTreeMap::new()
		}
	}

	impl fg_primitives::GrandpaApi<Block> for Runtime {
		fn grandpa_authorities() -> Vec<(GrandpaId, u64)> {
			Grandpa::grandpa_authorities()
		}

		fn submit_report_equivocation_unsigned_extrinsic(
			equivocation_proof: fg_primitives::EquivocationProof<
				<Block as BlockT>::Hash,
				sp_runtime::traits::NumberFor<Block>,
			>,
			key_owner_proof: fg_primitives::OpaqueKeyOwnershipProof,
		) -> Option<()> {
			let key_owner_proof = key_owner_proof.decode()?;

			Grandpa::submit_unsigned_equivocation_report(
				equivocation_proof,
				key_owner_proof,
			)
		}

		fn generate_key_ownership_proof(
			_set_id: fg_primitives::SetId,
			authority_id: fg_primitives::AuthorityId,
		) -> Option<fg_primitives::OpaqueKeyOwnershipProof> {
			use parity_scale_codec::Encode;

			Historical::prove((fg_primitives::KEY_TYPE, authority_id))
				.map(|p| p.encode())
				.map(fg_primitives::OpaqueKeyOwnershipProof::new)
		}
	}

	impl babe_primitives::BabeApi<Block> for Runtime {
		fn configuration() -> babe_primitives::BabeGenesisConfiguration {
			// The choice of `c` parameter (where `1 - c` represents the
			// probability of a slot being empty), is done in accordance to the
			// slot duration and expected target block time, for safely
			// resisting network delays of maximum two seconds.
			// <https://research.web3.foundation/en/latest/polkadot/BABE/Babe/#6-practical-results>
			babe_primitives::BabeGenesisConfiguration {
				slot_duration: Babe::slot_duration(),
				epoch_length: EpochDuration::get(),
				c: BABE_GENESIS_EPOCH_CONFIG.c,
				genesis_authorities: Babe::authorities(),
				randomness: Babe::randomness(),
<<<<<<< HEAD
				allowed_slots: BABE_GENESIS_EPOCH_CONFIG.allowed_slots,
=======
				allowed_slots: babe_primitives::AllowedSlots::PrimaryAndSecondaryVRFSlots,
>>>>>>> c66049dd
			}
		}

		fn current_epoch_start() -> babe_primitives::Slot {
			Babe::current_epoch_start()
		}

		fn current_epoch() -> babe_primitives::Epoch {
			Babe::current_epoch()
		}

		fn next_epoch() -> babe_primitives::Epoch {
			Babe::next_epoch()
		}

		fn generate_key_ownership_proof(
			_slot: babe_primitives::Slot,
			authority_id: babe_primitives::AuthorityId,
		) -> Option<babe_primitives::OpaqueKeyOwnershipProof> {
			use parity_scale_codec::Encode;

			Historical::prove((babe_primitives::KEY_TYPE, authority_id))
				.map(|p| p.encode())
				.map(babe_primitives::OpaqueKeyOwnershipProof::new)
		}

		fn submit_report_equivocation_unsigned_extrinsic(
			equivocation_proof: babe_primitives::EquivocationProof<<Block as BlockT>::Header>,
			key_owner_proof: babe_primitives::OpaqueKeyOwnershipProof,
		) -> Option<()> {
			let key_owner_proof = key_owner_proof.decode()?;

			Babe::submit_unsigned_equivocation_report(
				equivocation_proof,
				key_owner_proof,
			)
		}
	}

	impl authority_discovery_primitives::AuthorityDiscoveryApi<Block> for Runtime {
		fn authorities() -> Vec<AuthorityDiscoveryId> {
			AuthorityDiscovery::authorities()
		}
	}

	impl sp_session::SessionKeys<Block> for Runtime {
		fn generate_session_keys(seed: Option<Vec<u8>>) -> Vec<u8> {
			SessionKeys::generate(seed)
		}

		fn decode_session_keys(
			encoded: Vec<u8>,
		) -> Option<Vec<(Vec<u8>, sp_core::crypto::KeyTypeId)>> {
			SessionKeys::decode_into_raw_public_keys(&encoded)
		}
	}

	impl frame_system_rpc_runtime_api::AccountNonceApi<Block, AccountId, Nonce> for Runtime {
		fn account_nonce(account: AccountId) -> Nonce {
			System::account_nonce(account)
		}
	}

	impl pallet_transaction_payment_rpc_runtime_api::TransactionPaymentApi<
		Block,
		Balance,
	> for Runtime {
		fn query_info(uxt: <Block as BlockT>::Extrinsic, len: u32) -> RuntimeDispatchInfo<Balance> {
			TransactionPayment::query_info(uxt, len)
		}
		fn query_fee_details(uxt: <Block as BlockT>::Extrinsic, len: u32) -> FeeDetails<Balance> {
			TransactionPayment::query_fee_details(uxt, len)
		}
	}

	#[cfg(feature = "runtime-benchmarks")]
	impl frame_benchmarking::Benchmark<Block> for Runtime {
		fn dispatch_benchmark(
			config: frame_benchmarking::BenchmarkConfig
		) -> Result<Vec<frame_benchmarking::BenchmarkBatch>, RuntimeString> {
			use frame_benchmarking::{Benchmarking, BenchmarkBatch, add_benchmark, TrackedStorageKey};
			// Trying to add benchmarks directly to the Session Pallet caused cyclic dependency issues.
			// To get around that, we separated the Session benchmarks into its own crate, which is why
			// we need these two lines below.
			use pallet_session_benchmarking::Module as SessionBench;
			use pallet_offences_benchmarking::Module as OffencesBench;
			use frame_system_benchmarking::Module as SystemBench;

			impl pallet_session_benchmarking::Config for Runtime {}
			impl pallet_offences_benchmarking::Config for Runtime {}
			impl frame_system_benchmarking::Config for Runtime {}

			let whitelist: Vec<TrackedStorageKey> = vec![
				// Block Number
				hex_literal::hex!("26aa394eea5630e07c48ae0c9558cef702a5c1b19ab7a04f536c519aca4983ac").to_vec().into(),
				// Total Issuance
				hex_literal::hex!("c2261276cc9d1f8598ea4b6a74b15c2f57c875e4cff74148e4628f264b974c80").to_vec().into(),
				// Execution Phase
				hex_literal::hex!("26aa394eea5630e07c48ae0c9558cef7ff553b5a9862a516939d82b3d3d8661a").to_vec().into(),
				// Event Count
				hex_literal::hex!("26aa394eea5630e07c48ae0c9558cef70a98fdbe9ce6c55837576c60c7af3850").to_vec().into(),
				// System Events
				hex_literal::hex!("26aa394eea5630e07c48ae0c9558cef780d41e5e16056765bc8461851072c9d7").to_vec().into(),
				// Treasury Account
				hex_literal::hex!("26aa394eea5630e07c48ae0c9558cef7b99d880ec681799c0cf30e8886371da95ecffd7b6c0f78751baa9d281e0bfa3a6d6f646c70792f74727372790000000000000000000000000000000000000000").to_vec().into(),
			];

			let mut batches = Vec::<BenchmarkBatch>::new();
			let params = (&config, &whitelist);
			// Polkadot
			add_benchmark!(params, batches, runtime_common::claims, Claims);
			// Substrate
			add_benchmark!(params, batches, pallet_balances, Balances);
			add_benchmark!(params, batches, pallet_bounties, Bounties);
			add_benchmark!(params, batches, pallet_collective, Council);
			add_benchmark!(params, batches, pallet_democracy, Democracy);
			add_benchmark!(params, batches, pallet_elections_phragmen, ElectionsPhragmen);
			add_benchmark!(params, batches, pallet_identity, Identity);
			add_benchmark!(params, batches, pallet_im_online, ImOnline);
			add_benchmark!(params, batches, pallet_indices, Indices);
			add_benchmark!(params, batches, pallet_multisig, Multisig);
			add_benchmark!(params, batches, pallet_offences, OffencesBench::<Runtime>);
			add_benchmark!(params, batches, pallet_proxy, Proxy);
			add_benchmark!(params, batches, pallet_scheduler, Scheduler);
			add_benchmark!(params, batches, pallet_session, SessionBench::<Runtime>);
			add_benchmark!(params, batches, pallet_staking, Staking);
			add_benchmark!(params, batches, frame_system, SystemBench::<Runtime>);
			add_benchmark!(params, batches, pallet_timestamp, Timestamp);
			add_benchmark!(params, batches, pallet_tips, Tips);
			add_benchmark!(params, batches, pallet_treasury, Treasury);
			add_benchmark!(params, batches, pallet_utility, Utility);
			add_benchmark!(params, batches, pallet_vesting, Vesting);

			if batches.is_empty() { return Err("Benchmark not found for this pallet.".into()) }
			Ok(batches)
		}
	}
}

#[cfg(test)]
mod test_fees {
	use super::*;
	use frame_support::weights::WeightToFeePolynomial;
	use frame_support::storage::StorageValue;
	use sp_runtime::FixedPointNumber;
	use frame_support::weights::GetDispatchInfo;
	use parity_scale_codec::Encode;
	use pallet_transaction_payment::Multiplier;
	use separator::Separatable;


	#[test]
	#[ignore]
	fn block_cost() {
		let max_block_weight = BlockWeights::get().max_block;
		let raw_fee = WeightToFee::calc(&max_block_weight);

		println!(
			"Full Block weight == {} // WeightToFee(full_block) == {} plank",
			max_block_weight,
			raw_fee.separated_string(),
		);
	}

	#[test]
	#[ignore]
	fn transfer_cost_min_multiplier() {
		let min_multiplier = runtime_common::MinimumMultiplier::get();
		let call = <pallet_balances::Call<Runtime>>::transfer_keep_alive(Default::default(), Default::default());
		let info = call.get_dispatch_info();
		// convert to outer call.
		let call = Call::Balances(call);
		let len = call.using_encoded(|e| e.len()) as u32;

		let mut ext = sp_io::TestExternalities::new_empty();
		let mut test_with_multiplier = |m| {
			ext.execute_with(|| {
				pallet_transaction_payment::NextFeeMultiplier::put(m);
				let fee = TransactionPayment::compute_fee(len, &info, 0);
				println!(
					"weight = {:?} // multiplier = {:?} // full transfer fee = {:?}",
					info.weight.separated_string(),
					pallet_transaction_payment::NextFeeMultiplier::get(),
					fee.separated_string(),
				);
			});
		};

		test_with_multiplier(min_multiplier);
		test_with_multiplier(Multiplier::saturating_from_rational(1, 1u128));
		test_with_multiplier(Multiplier::saturating_from_rational(1, 1_000u128));
		test_with_multiplier(Multiplier::saturating_from_rational(1, 1_000_000u128));
		test_with_multiplier(Multiplier::saturating_from_rational(1, 1_000_000_000u128));
	}
}<|MERGE_RESOLUTION|>--- conflicted
+++ resolved
@@ -1247,11 +1247,7 @@
 				c: BABE_GENESIS_EPOCH_CONFIG.c,
 				genesis_authorities: Babe::authorities(),
 				randomness: Babe::randomness(),
-<<<<<<< HEAD
 				allowed_slots: BABE_GENESIS_EPOCH_CONFIG.allowed_slots,
-=======
-				allowed_slots: babe_primitives::AllowedSlots::PrimaryAndSecondaryVRFSlots,
->>>>>>> c66049dd
 			}
 		}
 
