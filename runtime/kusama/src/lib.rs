// Copyright 2017-2020 Parity Technologies (UK) Ltd.
// This file is part of Polkadot.

// Polkadot is free software: you can redistribute it and/or modify
// it under the terms of the GNU General Public License as published by
// the Free Software Foundation, either version 3 of the License, or
// (at your option) any later version.

// Polkadot is distributed in the hope that it will be useful,
// but WITHOUT ANY WARRANTY; without even the implied warranty of
// MERCHANTABILITY or FITNESS FOR A PARTICULAR PURPOSE.  See the
// GNU General Public License for more details.

// You should have received a copy of the GNU General Public License
// along with Polkadot. If not, see <http://www.gnu.org/licenses/>.

//! The Polkadot runtime. This can be compiled with `#[no_std]`, ready for Wasm.

#![cfg_attr(not(feature = "std"), no_std)]
// `construct_runtime!` does a lot of recursion and requires us to increase the limit to 256.
#![recursion_limit="256"]

use sp_std::prelude::*;
use sp_core::u32_trait::{_1, _2, _3, _4, _5};
use codec::{Encode, Decode};
use primitives::v0::{
	self as parachain,
	AccountId, AccountIndex, Balance, BlockNumber, Hash, Nonce, Signature, Moment,
	ActiveParas, AbridgedCandidateReceipt, SigningContext,
};
use runtime_common::{
	attestations, claims, parachains, registrar, slots, SlowAdjustingFeeUpdate,
	impls::{CurrencyToVoteHandler, ToAuthor},
	NegativeImbalance, BlockHashCount, MaximumBlockWeight, AvailableBlockRatio,
	MaximumBlockLength, BlockExecutionWeight, ExtrinsicBaseWeight, RocksDbWeight,
	MaximumExtrinsicWeight,
};
use sp_runtime::{
	create_runtime_str, generic, impl_opaque_keys, ModuleId,
	ApplyExtrinsicResult, KeyTypeId, Percent, Permill, Perbill,
	transaction_validity::{TransactionValidity, TransactionSource, TransactionPriority},
	curve::PiecewiseLinear,
	traits::{
		BlakeTwo256, Block as BlockT, OpaqueKeys, ConvertInto, IdentityLookup,
		Extrinsic as ExtrinsicT, SaturatedConversion, Verify,
	},
};
#[cfg(feature = "runtime-benchmarks")]
use sp_runtime::RuntimeString;
use version::RuntimeVersion;
use grandpa::{AuthorityId as GrandpaId, fg_primitives};
#[cfg(any(feature = "std", test))]
use version::NativeVersion;
use sp_core::OpaqueMetadata;
use sp_staking::SessionIndex;
use frame_support::{
	parameter_types, construct_runtime, debug, RuntimeDebug,
	traits::{KeyOwnerProofSystem, SplitTwoWays, Randomness, LockIdentifier, Filter, InstanceFilter},
	weights::Weight,
};
use system::{EnsureRoot, EnsureOneOf};
use im_online::sr25519::AuthorityId as ImOnlineId;
use authority_discovery_primitives::AuthorityId as AuthorityDiscoveryId;
use transaction_payment_rpc_runtime_api::RuntimeDispatchInfo;
use session::{historical as session_historical};
use static_assertions::const_assert;

#[cfg(feature = "std")]
pub use staking::StakerStatus;
#[cfg(any(feature = "std", test))]
pub use sp_runtime::BuildStorage;
pub use timestamp::Call as TimestampCall;
pub use balances::Call as BalancesCall;
pub use attestations::{Call as AttestationsCall, MORE_ATTESTATIONS_IDENTIFIER};
pub use parachains::Call as ParachainsCall;

/// Constant values used within the runtime.
pub mod constants;
use constants::{time::*, currency::*, fee::*};

// Make the WASM binary available.
#[cfg(feature = "std")]
include!(concat!(env!("OUT_DIR"), "/wasm_binary.rs"));

/// Runtime version (Kusama).
pub const VERSION: RuntimeVersion = RuntimeVersion {
	spec_name: create_runtime_str!("kusama"),
	impl_name: create_runtime_str!("parity-kusama"),
	authoring_version: 2,
<<<<<<< HEAD
	spec_version: 2019,
	impl_version: 1,
=======
	spec_version: 2020,
	impl_version: 0,
>>>>>>> f50db053
	#[cfg(not(feature = "disable-runtime-api"))]
	apis: RUNTIME_API_VERSIONS,
	#[cfg(feature = "disable-runtime-api")]
	apis: version::create_apis_vec![[]],
	transaction_version: 2,
};

/// Native version.
#[cfg(any(feature = "std", test))]
pub fn native_version() -> NativeVersion {
	NativeVersion {
		runtime_version: VERSION,
		can_author_with: Default::default(),
	}
}

/// Avoid processing transactions from slots and parachain registrar.
pub struct BaseFilter;
impl Filter<Call> for BaseFilter {
	fn filter(call: &Call) -> bool {
		!matches!(call, Call::Slots(_) | Call::Registrar(_))
	}
}

type MoreThanHalfCouncil = EnsureOneOf<
	AccountId,
	EnsureRoot<AccountId>,
	collective::EnsureProportionMoreThan<_1, _2, AccountId, CouncilCollective>
>;

parameter_types! {
	pub const Version: RuntimeVersion = VERSION;
}

impl system::Trait for Runtime {
	type BaseCallFilter = BaseFilter;
	type Origin = Origin;
	type Call = Call;
	type Index = Nonce;
	type BlockNumber = BlockNumber;
	type Hash = Hash;
	type Hashing = BlakeTwo256;
	type AccountId = AccountId;
	type Lookup = IdentityLookup<Self::AccountId>;
	type Header = generic::Header<BlockNumber, BlakeTwo256>;
	type Event = Event;
	type BlockHashCount = BlockHashCount;
	type MaximumBlockWeight = MaximumBlockWeight;
	type DbWeight = RocksDbWeight;
	type BlockExecutionWeight = BlockExecutionWeight;
	type ExtrinsicBaseWeight = ExtrinsicBaseWeight;
	type MaximumExtrinsicWeight = MaximumExtrinsicWeight;
	type MaximumBlockLength = MaximumBlockLength;
	type AvailableBlockRatio = AvailableBlockRatio;
	type Version = Version;
	type ModuleToIndex = ModuleToIndex;
	type AccountData = balances::AccountData<Balance>;
	type OnNewAccount = ();
	type OnKilledAccount = ();
	type SystemWeightInfo = ();
}

impl scheduler::Trait for Runtime {
	type Event = Event;
	type Origin = Origin;
	type PalletsOrigin = OriginCaller;
	type Call = Call;
	type MaximumWeight = MaximumBlockWeight;
	type ScheduleOrigin = EnsureRoot<AccountId>;
	type WeightInfo = ();
}

parameter_types! {
	pub const EpochDuration: u64 = EPOCH_DURATION_IN_BLOCKS as u64;
	pub const ExpectedBlockTime: Moment = MILLISECS_PER_BLOCK;
}

impl babe::Trait for Runtime {
	type EpochDuration = EpochDuration;
	type ExpectedBlockTime = ExpectedBlockTime;

	// session module is the trigger
	type EpochChangeTrigger = babe::ExternalTrigger;

	type KeyOwnerProofSystem = Historical;

	type KeyOwnerProof = <Self::KeyOwnerProofSystem as KeyOwnerProofSystem<(
		KeyTypeId,
		babe::AuthorityId,
	)>>::Proof;

	type KeyOwnerIdentification = <Self::KeyOwnerProofSystem as KeyOwnerProofSystem<(
		KeyTypeId,
		babe::AuthorityId,
	)>>::IdentificationTuple;

	type HandleEquivocation =
		babe::EquivocationHandler<Self::KeyOwnerIdentification, Offences>;
}

parameter_types! {
	pub const IndexDeposit: Balance = 1 * DOLLARS;
}

impl indices::Trait for Runtime {
	type AccountIndex = AccountIndex;
	type Currency = Balances;
	type Deposit = IndexDeposit;
	type Event = Event;
	type WeightInfo = ();
}

parameter_types! {
	pub const ExistentialDeposit: Balance = 1 * CENTS;
}

/// Splits fees 80/20 between treasury and block author.
pub type DealWithFees = SplitTwoWays<
	Balance,
	NegativeImbalance<Runtime>,
	_4, Treasury,   // 4 parts (80%) goes to the treasury.
	_1, ToAuthor<Runtime>,   // 1 part (20%) goes to the block author.
>;

impl balances::Trait for Runtime {
	type Balance = Balance;
	type DustRemoval = ();
	type Event = Event;
	type ExistentialDeposit = ExistentialDeposit;
	type AccountStore = System;
	type WeightInfo = ();
}

parameter_types! {
	pub const TransactionByteFee: Balance = 10 * MILLICENTS;
}

impl transaction_payment::Trait for Runtime {
	type Currency = Balances;
	type OnTransactionPayment = DealWithFees;
	type TransactionByteFee = TransactionByteFee;
	type WeightToFee = WeightToFee;
	type FeeMultiplierUpdate = SlowAdjustingFeeUpdate<Self>;
}

parameter_types! {
	pub const MinimumPeriod: u64 = SLOT_DURATION / 2;
}
impl timestamp::Trait for Runtime {
	type Moment = u64;
	type OnTimestampSet = Babe;
	type MinimumPeriod = MinimumPeriod;
	type WeightInfo = ();
}

parameter_types! {
	pub const UncleGenerations: u32 = 0;
}

// TODO: substrate#2986 implement this properly
impl authorship::Trait for Runtime {
	type FindAuthor = session::FindAccountFromAuthorIndex<Self, Babe>;
	type UncleGenerations = UncleGenerations;
	type FilterUncle = ();
	type EventHandler = (Staking, ImOnline);
}

parameter_types! {
	pub const Period: BlockNumber = 10 * MINUTES;
	pub const Offset: BlockNumber = 0;
}

impl_opaque_keys! {
	pub struct SessionKeys {
		pub grandpa: Grandpa,
		pub babe: Babe,
		pub im_online: ImOnline,
		pub parachain_validator: Parachains,
		pub authority_discovery: AuthorityDiscovery,
	}
}

parameter_types! {
	pub const DisabledValidatorsThreshold: Perbill = Perbill::from_percent(17);
}

impl session::Trait for Runtime {
	type Event = Event;
	type ValidatorId = AccountId;
	type ValidatorIdOf = staking::StashOf<Self>;
	type ShouldEndSession = Babe;
	type NextSessionRotation = Babe;
	type SessionManager = session::historical::NoteHistoricalRoot<Self, Staking>;
	type SessionHandler = <SessionKeys as OpaqueKeys>::KeyTypeIdProviders;
	type Keys = SessionKeys;
	type DisabledValidatorsThreshold = DisabledValidatorsThreshold;
	type WeightInfo = ();
}

impl session::historical::Trait for Runtime {
	type FullIdentification = staking::Exposure<AccountId, Balance>;
	type FullIdentificationOf = staking::ExposureOf<Runtime>;
}

// TODO #6469: This shouldn't be static, but a lazily cached value, not built unless needed, and
// re-built in case input parameters have changed. The `ideal_stake` should be determined by the
// amount of parachain slots being bid on: this should be around `(75 - 25.min(slots / 4))%`.
pallet_staking_reward_curve::build! {
	const REWARD_CURVE: PiecewiseLinear<'static> = curve!(
		min_inflation: 0_025_000,
		max_inflation: 0_100_000,
		// 3:2:1 staked : parachains : float.
		// while there's no parachains, then this is 75% staked : 25% float.
		ideal_stake: 0_750_000,
		falloff: 0_050_000,
		max_piece_count: 40,
		test_precision: 0_005_000,
	);
}

parameter_types! {
	// Six sessions in an era (6 hours).
	pub const SessionsPerEra: SessionIndex = 6;
	// 28 eras for unbonding (7 days).
	pub const BondingDuration: staking::EraIndex = 28;
	// 28 eras in which slashes can be cancelled (7 days).
	pub const SlashDeferDuration: staking::EraIndex = 28;
	pub const RewardCurve: &'static PiecewiseLinear<'static> = &REWARD_CURVE;
	pub const MaxNominatorRewardedPerValidator: u32 = 64;
	// quarter of the last session will be for election.
	pub const ElectionLookahead: BlockNumber = EPOCH_DURATION_IN_BLOCKS / 4;
	pub const MaxIterations: u32 = 10;
	pub MinSolutionScoreBump: Perbill = Perbill::from_rational_approximation(5u32, 10_000);
}

type SlashCancelOrigin = EnsureOneOf<
	AccountId,
	EnsureRoot<AccountId>,
	collective::EnsureProportionAtLeast<_1, _2, AccountId, CouncilCollective>
>;

impl staking::Trait for Runtime {
	type Currency = Balances;
	type UnixTime = Timestamp;
	type CurrencyToVote = CurrencyToVoteHandler<Self>;
	type RewardRemainder = Treasury;
	type Event = Event;
	type Slash = Treasury;
	type Reward = ();
	type SessionsPerEra = SessionsPerEra;
	type BondingDuration = BondingDuration;
	type SlashDeferDuration = SlashDeferDuration;
	// A majority of the council or root can cancel the slash.
	type SlashCancelOrigin = SlashCancelOrigin;
	type SessionInterface = Self;
	type RewardCurve = RewardCurve;
	type MaxNominatorRewardedPerValidator = MaxNominatorRewardedPerValidator;
	type NextNewSession = Session;
	type ElectionLookahead = ElectionLookahead;
	type Call = Call;
	type UnsignedPriority = StakingUnsignedPriority;
	type MaxIterations = MaxIterations;
	type MinSolutionScoreBump = MinSolutionScoreBump;
	type WeightInfo = ();
}

parameter_types! {
	pub const LaunchPeriod: BlockNumber = 7 * DAYS;
	pub const VotingPeriod: BlockNumber = 7 * DAYS;
	pub const FastTrackVotingPeriod: BlockNumber = 3 * HOURS;
	pub const MinimumDeposit: Balance = 1 * DOLLARS;
	pub const EnactmentPeriod: BlockNumber = 8 * DAYS;
	pub const CooloffPeriod: BlockNumber = 7 * DAYS;
	// One cent: $10,000 / MB
	pub const PreimageByteDeposit: Balance = 10 * MILLICENTS;
	pub const InstantAllowed: bool = true;
	pub const MaxVotes: u32 = 100;
}

impl democracy::Trait for Runtime {
	type Proposal = Call;
	type Event = Event;
	type Currency = Balances;
	type EnactmentPeriod = EnactmentPeriod;
	type LaunchPeriod = LaunchPeriod;
	type VotingPeriod = VotingPeriod;
	type MinimumDeposit = MinimumDeposit;
	/// A straight majority of the council can decide what their next motion is.
	type ExternalOrigin = collective::EnsureProportionAtLeast<_1, _2, AccountId, CouncilCollective>;
	/// A majority can have the next scheduled referendum be a straight majority-carries vote.
	type ExternalMajorityOrigin = collective::EnsureProportionAtLeast<_1, _2, AccountId, CouncilCollective>;
	/// A unanimous council can have the next scheduled referendum be a straight default-carries
	/// (NTB) vote.
	type ExternalDefaultOrigin = collective::EnsureProportionAtLeast<_1, _1, AccountId, CouncilCollective>;
	/// Two thirds of the technical committee can have an ExternalMajority/ExternalDefault vote
	/// be tabled immediately and with a shorter voting/enactment period.
	type FastTrackOrigin = collective::EnsureProportionAtLeast<_2, _3, AccountId, TechnicalCollective>;
	type InstantOrigin = collective::EnsureProportionAtLeast<_1, _1, AccountId, TechnicalCollective>;
	type InstantAllowed = InstantAllowed;
	type FastTrackVotingPeriod = FastTrackVotingPeriod;
	// To cancel a proposal which has been passed, 2/3 of the council must agree to it.
	type CancellationOrigin = collective::EnsureProportionAtLeast<_2, _3, AccountId, CouncilCollective>;
	// Any single technical committee member may veto a coming council proposal, however they can
	// only do it once and it lasts only for the cooloff period.
	type VetoOrigin = collective::EnsureMember<AccountId, TechnicalCollective>;
	type CooloffPeriod = CooloffPeriod;
	type PreimageByteDeposit = PreimageByteDeposit;
	type Slash = Treasury;
	type Scheduler = Scheduler;
	type PalletsOrigin = OriginCaller;
	type MaxVotes = MaxVotes;
	type OperationalPreimageOrigin = collective::EnsureMember<AccountId, CouncilCollective>;
	type WeightInfo = ();
}

parameter_types! {
	pub const CouncilMotionDuration: BlockNumber = 3 * DAYS;
	pub const CouncilMaxProposals: u32 = 100;
}

type CouncilCollective = collective::Instance1;
impl collective::Trait<CouncilCollective> for Runtime {
	type Origin = Origin;
	type Proposal = Call;
	type Event = Event;
	type MotionDuration = CouncilMotionDuration;
	type MaxProposals = CouncilMaxProposals;
	type WeightInfo = ();
}

parameter_types! {
	pub const CandidacyBond: Balance = 1 * DOLLARS;
	pub const VotingBond: Balance = 5 * CENTS;
	/// Daily council elections.
	pub const TermDuration: BlockNumber = 24 * HOURS;
	pub const DesiredMembers: u32 = 17;
	pub const DesiredRunnersUp: u32 = 7;
	pub const ElectionsPhragmenModuleId: LockIdentifier = *b"phrelect";
}
// Make sure that there are no more than MAX_MEMBERS members elected via phragmen.
const_assert!(DesiredMembers::get() <= collective::MAX_MEMBERS);

impl elections_phragmen::Trait for Runtime {
	type Event = Event;
	type Currency = Balances;
	type ChangeMembers = Council;
	type InitializeMembers = Council;
	type CurrencyToVote = CurrencyToVoteHandler<Self>;
	type CandidacyBond = CandidacyBond;
	type VotingBond = VotingBond;
	type LoserCandidate = Treasury;
	type BadReport = Treasury;
	type KickedMember = Treasury;
	type DesiredMembers = DesiredMembers;
	type DesiredRunnersUp = DesiredRunnersUp;
	type TermDuration = TermDuration;
	type ModuleId = ElectionsPhragmenModuleId;
	type WeightInfo = ();
}

parameter_types! {
	pub const TechnicalMotionDuration: BlockNumber = 3 * DAYS;
	pub const TechnicalMaxProposals: u32 = 100;
}

type TechnicalCollective = collective::Instance2;
impl collective::Trait<TechnicalCollective> for Runtime {
	type Origin = Origin;
	type Proposal = Call;
	type Event = Event;
	type MotionDuration = TechnicalMotionDuration;
	type MaxProposals = TechnicalMaxProposals;
	type WeightInfo = ();
}

impl membership::Trait<membership::Instance1> for Runtime {
	type Event = Event;
	type AddOrigin = MoreThanHalfCouncil;
	type RemoveOrigin = MoreThanHalfCouncil;
	type SwapOrigin = MoreThanHalfCouncil;
	type ResetOrigin = MoreThanHalfCouncil;
	type PrimeOrigin = MoreThanHalfCouncil;
	type MembershipInitialized = TechnicalCommittee;
	type MembershipChanged = TechnicalCommittee;
}

parameter_types! {
	pub const ProposalBond: Permill = Permill::from_percent(5);
	pub const ProposalBondMinimum: Balance = 20 * DOLLARS;
	pub const SpendPeriod: BlockNumber = 6 * DAYS;
	pub const Burn: Permill = Permill::from_perthousand(2);
	pub const TreasuryModuleId: ModuleId = ModuleId(*b"py/trsry");

	pub const TipCountdown: BlockNumber = 1 * DAYS;
	pub const TipFindersFee: Percent = Percent::from_percent(20);
	pub const TipReportDepositBase: Balance = 1 * DOLLARS;
	pub const TipReportDepositPerByte: Balance = 1 * CENTS;
}

type ApproveOrigin = EnsureOneOf<
	AccountId,
	EnsureRoot<AccountId>,
	collective::EnsureProportionAtLeast<_3, _5, AccountId, CouncilCollective>
>;

impl treasury::Trait for Runtime {
	type Currency = Balances;
	type ApproveOrigin = ApproveOrigin;
	type RejectOrigin = MoreThanHalfCouncil;
	type Tippers = ElectionsPhragmen;
	type TipCountdown = TipCountdown;
	type TipFindersFee = TipFindersFee;
	type TipReportDepositBase = TipReportDepositBase;
	type TipReportDepositPerByte = TipReportDepositPerByte;
	type Event = Event;
	type ProposalRejection = Treasury;
	type ProposalBond = ProposalBond;
	type ProposalBondMinimum = ProposalBondMinimum;
	type SpendPeriod = SpendPeriod;
	type Burn = Burn;
	type BurnDestination = Society;
	type ModuleId = TreasuryModuleId;
	type WeightInfo = ();
}

parameter_types! {
	pub OffencesWeightSoftLimit: Weight = Perbill::from_percent(60) * MaximumBlockWeight::get();
}

impl offences::Trait for Runtime {
	type Event = Event;
	type IdentificationTuple = session::historical::IdentificationTuple<Self>;
	type OnOffenceHandler = Staking;
	type WeightSoftLimit = OffencesWeightSoftLimit;
	type WeightInfo = ();
}

impl authority_discovery::Trait for Runtime {}

parameter_types! {
	pub const SessionDuration: BlockNumber = EPOCH_DURATION_IN_BLOCKS as _;
}

parameter_types! {
	pub const StakingUnsignedPriority: TransactionPriority = TransactionPriority::max_value() / 2;
	pub const ImOnlineUnsignedPriority: TransactionPriority = TransactionPriority::max_value();
}

impl im_online::Trait for Runtime {
	type AuthorityId = ImOnlineId;
	type Event = Event;
	type ReportUnresponsiveness = Offences;
	type SessionDuration = SessionDuration;
	type UnsignedPriority = ImOnlineUnsignedPriority;
	type WeightInfo = ();
}

impl grandpa::Trait for Runtime {
	type Event = Event;
	type Call = Call;

	type KeyOwnerProofSystem = Historical;

	type KeyOwnerProof =
		<Self::KeyOwnerProofSystem as KeyOwnerProofSystem<(KeyTypeId, GrandpaId)>>::Proof;

	type KeyOwnerIdentification = <Self::KeyOwnerProofSystem as KeyOwnerProofSystem<(
		KeyTypeId,
		GrandpaId,
	)>>::IdentificationTuple;

	type HandleEquivocation = grandpa::EquivocationHandler<Self::KeyOwnerIdentification, Offences>;
}

parameter_types! {
	pub WindowSize: BlockNumber = finality_tracker::DEFAULT_WINDOW_SIZE.into();
	pub ReportLatency: BlockNumber = finality_tracker::DEFAULT_REPORT_LATENCY.into();
}

impl finality_tracker::Trait for Runtime {
	type OnFinalizationStalled = ();
	type WindowSize = WindowSize;
	type ReportLatency = ReportLatency;
}

parameter_types! {
	pub const AttestationPeriod: BlockNumber = 50;
}

impl attestations::Trait for Runtime {
	type AttestationPeriod = AttestationPeriod;
	type ValidatorIdentities = parachains::ValidatorIdentities<Runtime>;
	type RewardAttestation = Staking;
}

parameter_types! {
	pub const MaxCodeSize: u32 = 10 * 1024 * 1024; // 10 MB
	pub const MaxHeadDataSize: u32 = 20 * 1024; // 20 KB
	pub const ValidationUpgradeFrequency: BlockNumber = 2 * DAYS;
	pub const ValidationUpgradeDelay: BlockNumber = 8 * HOURS;
	pub const SlashPeriod: BlockNumber = 7 * DAYS;
}

impl parachains::Trait for Runtime {
	type AuthorityId = primitives::v0::fisherman::FishermanAppCrypto;
	type Origin = Origin;
	type Call = Call;
	type ParachainCurrency = Balances;
	type BlockNumberConversion = sp_runtime::traits::Identity;
	type Randomness = RandomnessCollectiveFlip;
	type ActiveParachains = Registrar;
	type Registrar = Registrar;
	type MaxCodeSize = MaxCodeSize;
	type MaxHeadDataSize = MaxHeadDataSize;

	type ValidationUpgradeFrequency = ValidationUpgradeFrequency;
	type ValidationUpgradeDelay = ValidationUpgradeDelay;
	type SlashPeriod = SlashPeriod;

	type Proof = sp_session::MembershipProof;
	type KeyOwnerProofSystem = session::historical::Module<Self>;
	type IdentificationTuple = <Self::KeyOwnerProofSystem as KeyOwnerProofSystem<(KeyTypeId, Vec<u8>)>>::IdentificationTuple;
	type ReportOffence = Offences;
	type BlockHashConversion = sp_runtime::traits::Identity;
}

/// Submits transaction with the node's public and signature type. Adheres to the signed extension
/// format of the chain.
impl<LocalCall> system::offchain::CreateSignedTransaction<LocalCall> for Runtime where
	Call: From<LocalCall>,
{
	fn create_transaction<C: system::offchain::AppCrypto<Self::Public, Self::Signature>>(
		call: Call,
		public: <Signature as Verify>::Signer,
		account: AccountId,
		nonce: <Runtime as system::Trait>::Index,
	) -> Option<(Call, <UncheckedExtrinsic as ExtrinsicT>::SignaturePayload)> {
		// take the biggest period possible.
		let period = BlockHashCount::get()
			.checked_next_power_of_two()
			.map(|c| c / 2)
			.unwrap_or(2) as u64;

		let current_block = System::block_number()
			.saturated_into::<u64>()
			// The `System::block_number` is initialized with `n+1`,
			// so the actual block number is `n`.
			.saturating_sub(1);
		let tip = 0;
		let extra: SignedExtra = (
			system::CheckSpecVersion::<Runtime>::new(),
			system::CheckTxVersion::<Runtime>::new(),
			system::CheckGenesis::<Runtime>::new(),
			system::CheckMortality::<Runtime>::from(generic::Era::mortal(period, current_block)),
			system::CheckNonce::<Runtime>::from(nonce),
			system::CheckWeight::<Runtime>::new(),
			transaction_payment::ChargeTransactionPayment::<Runtime>::from(tip),
			registrar::LimitParathreadCommits::<Runtime>::new(),
			parachains::ValidateDoubleVoteReports::<Runtime>::new(),
		);
		let raw_payload = SignedPayload::new(call, extra).map_err(|e| {
			debug::warn!("Unable to create signed payload: {:?}", e);
		}).ok()?;
		let signature = raw_payload.using_encoded(|payload| {
			C::sign(payload, public)
		})?;
		let (call, extra, _) = raw_payload.deconstruct();
		Some((call, (account, signature, extra)))
	}
}

impl system::offchain::SigningTypes for Runtime {
	type Public = <Signature as Verify>::Signer;
	type Signature = Signature;
}

impl<C> system::offchain::SendTransactionTypes<C> for Runtime where
	Call: From<C>,
{
	type OverarchingCall = Call;
	type Extrinsic = UncheckedExtrinsic;
}

parameter_types! {
	pub const ParathreadDeposit: Balance = 5 * DOLLARS;
	pub const QueueSize: usize = 2;
	pub const MaxRetries: u32 = 3;
}

impl registrar::Trait for Runtime {
	type Event = Event;
	type Origin = Origin;
	type Currency = Balances;
	type ParathreadDeposit = ParathreadDeposit;
	type SwapAux = Slots;
	type QueueSize = QueueSize;
	type MaxRetries = MaxRetries;
}

parameter_types! {
	pub const LeasePeriod: BlockNumber = 100_000;
	pub const EndingPeriod: BlockNumber = 1000;
}

impl slots::Trait for Runtime {
	type Event = Event;
	type Currency = Balances;
	type Parachains = Registrar;
	type LeasePeriod = LeasePeriod;
	type EndingPeriod = EndingPeriod;
	type Randomness = RandomnessCollectiveFlip;
}

parameter_types! {
	pub Prefix: &'static [u8] = b"Pay KSMs to the Kusama account:";
}

impl claims::Trait for Runtime {
	type Event = Event;
	type VestingSchedule = Vesting;
	type Prefix = Prefix;
	type MoveClaimOrigin = collective::EnsureProportionMoreThan<_1, _2, AccountId, CouncilCollective>;
}

parameter_types! {
	// Minimum 100 bytes/KSM deposited (1 CENT/byte)
	pub const BasicDeposit: Balance = 10 * DOLLARS;       // 258 bytes on-chain
	pub const FieldDeposit: Balance = 250 * CENTS;        // 66 bytes on-chain
	pub const SubAccountDeposit: Balance = 2 * DOLLARS;   // 53 bytes on-chain
	pub const MaxSubAccounts: u32 = 100;
	pub const MaxAdditionalFields: u32 = 100;
	pub const MaxRegistrars: u32 = 20;
}

impl identity::Trait for Runtime {
	type Event = Event;
	type Currency = Balances;
	type Slashed = Treasury;
	type BasicDeposit = BasicDeposit;
	type FieldDeposit = FieldDeposit;
	type SubAccountDeposit = SubAccountDeposit;
	type MaxSubAccounts = MaxSubAccounts;
	type MaxAdditionalFields = MaxAdditionalFields;
	type MaxRegistrars = MaxRegistrars;
	type RegistrarOrigin = MoreThanHalfCouncil;
	type ForceOrigin = MoreThanHalfCouncil;
	type WeightInfo = ();
}

impl utility::Trait for Runtime {
	type Event = Event;
	type Call = Call;
	type WeightInfo = ();
}

parameter_types! {
	// One storage item; key size is 32; value is size 4+4+16+32 bytes = 56 bytes.
	pub const DepositBase: Balance = deposit(1, 88);
	// Additional storage item size of 32 bytes.
	pub const DepositFactor: Balance = deposit(0, 32);
	pub const MaxSignatories: u16 = 100;
}

impl multisig::Trait for Runtime {
	type Event = Event;
	type Call = Call;
	type Currency = Balances;
	type DepositBase = DepositBase;
	type DepositFactor = DepositFactor;
	type MaxSignatories = MaxSignatories;
	type WeightInfo = ();
}

parameter_types! {
	pub const ConfigDepositBase: Balance = 5 * DOLLARS;
	pub const FriendDepositFactor: Balance = 50 * CENTS;
	pub const MaxFriends: u16 = 9;
	pub const RecoveryDeposit: Balance = 5 * DOLLARS;
}

impl recovery::Trait for Runtime {
	type Event = Event;
	type Call = Call;
	type Currency = Balances;
	type ConfigDepositBase = ConfigDepositBase;
	type FriendDepositFactor = FriendDepositFactor;
	type MaxFriends = MaxFriends;
	type RecoveryDeposit = RecoveryDeposit;
}

parameter_types! {
	pub const CandidateDeposit: Balance = 10 * DOLLARS;
	pub const WrongSideDeduction: Balance = 2 * DOLLARS;
	pub const MaxStrikes: u32 = 10;
	pub const RotationPeriod: BlockNumber = 80 * HOURS;
	pub const PeriodSpend: Balance = 500 * DOLLARS;
	pub const MaxLockDuration: BlockNumber = 36 * 30 * DAYS;
	pub const ChallengePeriod: BlockNumber = 7 * DAYS;
	pub const SocietyModuleId: ModuleId = ModuleId(*b"py/socie");
}

impl society::Trait for Runtime {
	type Event = Event;
	type Currency = Balances;
	type Randomness = RandomnessCollectiveFlip;
	type CandidateDeposit = CandidateDeposit;
	type WrongSideDeduction = WrongSideDeduction;
	type MaxStrikes = MaxStrikes;
	type PeriodSpend = PeriodSpend;
	type MembershipChanged = ();
	type RotationPeriod = RotationPeriod;
	type MaxLockDuration = MaxLockDuration;
	type FounderSetOrigin = collective::EnsureProportionMoreThan<_1, _2, AccountId, CouncilCollective>;
	type SuspensionJudgementOrigin = society::EnsureFounder<Runtime>;
	type ChallengePeriod = ChallengePeriod;
	type ModuleId = SocietyModuleId;
}

parameter_types! {
	pub const MinVestedTransfer: Balance = 100 * DOLLARS;
}

impl vesting::Trait for Runtime {
	type Event = Event;
	type Currency = Balances;
	type BlockNumberToBalance = ConvertInto;
	type MinVestedTransfer = MinVestedTransfer;
	type WeightInfo = ();
}

parameter_types! {
	// One storage item; key size 32, value size 8; .
	pub const ProxyDepositBase: Balance = deposit(1, 8);
	// Additional storage item size of 33 bytes.
	pub const ProxyDepositFactor: Balance = deposit(0, 33);
	pub const MaxProxies: u16 = 32;
}

/// The type used to represent the kinds of proxying allowed.
#[derive(Copy, Clone, Eq, PartialEq, Ord, PartialOrd, Encode, Decode, RuntimeDebug)]
pub enum ProxyType {
	Any,
	NonTransfer,
	Governance,
	Staking,
	IdentityJudgement,
}
impl Default for ProxyType { fn default() -> Self { Self::Any } }
impl InstanceFilter<Call> for ProxyType {
	fn filter(&self, c: &Call) -> bool {
		match self {
			ProxyType::Any => true,
			ProxyType::NonTransfer => matches!(c,
				Call::System(..) |
				Call::Babe(..) |
				Call::Timestamp(..) |
				Call::Indices(indices::Call::claim(..)) |
				Call::Indices(indices::Call::free(..)) |
				Call::Indices(indices::Call::freeze(..)) |
				// Specifically omitting Indices `transfer`, `force_transfer`
				// Specifically omitting the entire Balances pallet
				Call::Authorship(..) |
				Call::Staking(..) |
				Call::Offences(..) |
				Call::Session(..) |
				Call::FinalityTracker(..) |
				Call::Grandpa(..) |
				Call::ImOnline(..) |
				Call::AuthorityDiscovery(..) |
				Call::Democracy(..) |
				Call::Council(..) |
				Call::TechnicalCommittee(..) |
				Call::ElectionsPhragmen(..) |
				Call::TechnicalMembership(..) |
				Call::Treasury(..) |
				Call::Claims(..) |
				Call::Parachains(..) |
				Call::Attestations(..) |
				Call::Slots(..) |
				Call::Registrar(..) |
				Call::Utility(..) |
				Call::Identity(..) |
				Call::Society(..) |
				Call::Recovery(recovery::Call::as_recovered(..)) |
				Call::Recovery(recovery::Call::vouch_recovery(..)) |
				Call::Recovery(recovery::Call::claim_recovery(..)) |
				Call::Recovery(recovery::Call::close_recovery(..)) |
				Call::Recovery(recovery::Call::remove_recovery(..)) |
				Call::Recovery(recovery::Call::cancel_recovered(..)) |
				// Specifically omitting Recovery `create_recovery`, `initiate_recovery`
				Call::Vesting(vesting::Call::vest(..)) |
				Call::Vesting(vesting::Call::vest_other(..)) |
				// Specifically omitting Vesting `vested_transfer`, and `force_vested_transfer`
				Call::Scheduler(..) |
				Call::Proxy(..) |
				Call::Multisig(..)
			),
			ProxyType::Governance => matches!(c,
				Call::Democracy(..) | Call::Council(..) | Call::TechnicalCommittee(..)
					| Call::ElectionsPhragmen(..) | Call::Treasury(..) | Call::Utility(..)
			),
			ProxyType::Staking => matches!(c,
				Call::Staking(..) | Call::Utility(..)
			),
			ProxyType::IdentityJudgement => matches!(c,
				Call::Identity(identity::Call::provide_judgement(..))
				| Call::Utility(utility::Call::batch(..))
			)
		}
	}
	fn is_superset(&self, o: &Self) -> bool {
		match (self, o) {
			(x, y) if x == y => true,
			(ProxyType::Any, _) => true,
			(_, ProxyType::Any) => false,
			(ProxyType::NonTransfer, _) => true,
			_ => false,
		}
	}
}

impl proxy::Trait for Runtime {
	type Event = Event;
	type Call = Call;
	type Currency = Balances;
	type ProxyType = ProxyType;
	type ProxyDepositBase = ProxyDepositBase;
	type ProxyDepositFactor = ProxyDepositFactor;
	type MaxProxies = MaxProxies;
	type WeightInfo = ();
}

pub struct CustomOnRuntimeUpgrade;
impl frame_support::traits::OnRuntimeUpgrade for CustomOnRuntimeUpgrade {
	fn on_runtime_upgrade() -> frame_support::weights::Weight {
		if scheduler::Module::<Runtime>::migrate_v1_to_t2() {
			<Runtime as system::Trait>::MaximumBlockWeight::get()
		} else {
			<Runtime as system::Trait>::DbWeight::get().reads(1) + 500_000_000
		}
	}
}

construct_runtime! {
	pub enum Runtime where
		Block = Block,
		NodeBlock = primitives::v0::Block,
		UncheckedExtrinsic = UncheckedExtrinsic
	{
		// Basic stuff; balances is uncallable initially.
		System: system::{Module, Call, Storage, Config, Event<T>},
		RandomnessCollectiveFlip: randomness_collective_flip::{Module, Storage},

		// Must be before session.
		Babe: babe::{Module, Call, Storage, Config, Inherent, ValidateUnsigned},

		Timestamp: timestamp::{Module, Call, Storage, Inherent},
		Indices: indices::{Module, Call, Storage, Config<T>, Event<T>},
		Balances: balances::{Module, Call, Storage, Config<T>, Event<T>},
		TransactionPayment: transaction_payment::{Module, Storage},

		// Consensus support.
		Authorship: authorship::{Module, Call, Storage},
		Staking: staking::{Module, Call, Storage, Config<T>, Event<T>, ValidateUnsigned},
		Offences: offences::{Module, Call, Storage, Event},
		Historical: session_historical::{Module},
		Session: session::{Module, Call, Storage, Event, Config<T>},
		FinalityTracker: finality_tracker::{Module, Call, Storage, Inherent},
		Grandpa: grandpa::{Module, Call, Storage, Config, Event, ValidateUnsigned},
		ImOnline: im_online::{Module, Call, Storage, Event<T>, ValidateUnsigned, Config<T>},
		AuthorityDiscovery: authority_discovery::{Module, Call, Config},

		// Governance stuff; uncallable initially.
		Democracy: democracy::{Module, Call, Storage, Config, Event<T>},
		Council: collective::<Instance1>::{Module, Call, Storage, Origin<T>, Event<T>, Config<T>},
		TechnicalCommittee: collective::<Instance2>::{Module, Call, Storage, Origin<T>, Event<T>, Config<T>},
		ElectionsPhragmen: elections_phragmen::{Module, Call, Storage, Event<T>, Config<T>},
		TechnicalMembership: membership::<Instance1>::{Module, Call, Storage, Event<T>, Config<T>},
		Treasury: treasury::{Module, Call, Storage, Event<T>},

		// Claims. Usable initially.
		Claims: claims::{Module, Call, Storage, Event<T>, Config<T>, ValidateUnsigned},

		// Parachains stuff; slots are disabled (no auctions initially). The rest are safe as they
		// have no public dispatchables.
		Parachains: parachains::{Module, Call, Storage, Config, Inherent, Origin},
		Attestations: attestations::{Module, Call, Storage},
		Slots: slots::{Module, Call, Storage, Event<T>},
		Registrar: registrar::{Module, Call, Storage, Event, Config<T>},

		// Utility module.
		Utility: utility::{Module, Call, Event},

		// Less simple identity module.
		Identity: identity::{Module, Call, Storage, Event<T>},

		// Society module.
		Society: society::{Module, Call, Storage, Event<T>},

		// Social recovery module.
		Recovery: recovery::{Module, Call, Storage, Event<T>},

		// Vesting. Usable initially, but removed once all vesting is finished.
		Vesting: vesting::{Module, Call, Storage, Event<T>, Config<T>},

		// System scheduler.
		Scheduler: scheduler::{Module, Call, Storage, Event<T>},

		// Proxy module. Late addition.
		Proxy: proxy::{Module, Call, Storage, Event<T>},

		// Multisig module. Late addition.
		Multisig: multisig::{Module, Call, Storage, Event<T>},
	}
}

/// The address format for describing accounts.
pub type Address = AccountId;
/// Block header type as expected by this runtime.
pub type Header = generic::Header<BlockNumber, BlakeTwo256>;
/// Block type as expected by this runtime.
pub type Block = generic::Block<Header, UncheckedExtrinsic>;
/// A Block signed with a Justification
pub type SignedBlock = generic::SignedBlock<Block>;
/// BlockId type as expected by this runtime.
pub type BlockId = generic::BlockId<Block>;
/// The SignedExtension to the basic transaction logic.
pub type SignedExtra = (
	system::CheckSpecVersion<Runtime>,
	system::CheckTxVersion<Runtime>,
	system::CheckGenesis<Runtime>,
	system::CheckMortality<Runtime>,
	system::CheckNonce<Runtime>,
	system::CheckWeight<Runtime>,
	transaction_payment::ChargeTransactionPayment<Runtime>,
	registrar::LimitParathreadCommits<Runtime>,
	parachains::ValidateDoubleVoteReports<Runtime>,
);
/// Unchecked extrinsic type as expected by this runtime.
pub type UncheckedExtrinsic = generic::UncheckedExtrinsic<Address, Call, Signature, SignedExtra>;
/// Extrinsic type that has already been checked.
pub type CheckedExtrinsic = generic::CheckedExtrinsic<AccountId, Nonce, Call>;
/// Executive: handles dispatch to the various modules.
pub type Executive = executive::Executive<
	Runtime,
	Block,
	system::ChainContext<Runtime>,
	Runtime,
	AllModules,
	CustomOnRuntimeUpgrade
>;
/// The payload being signed in the transactions.
pub type SignedPayload = generic::SignedPayload<Call, SignedExtra>;

#[cfg(not(feature = "disable-runtime-api"))]
sp_api::impl_runtime_apis! {
	impl sp_api::Core<Block> for Runtime {
		fn version() -> RuntimeVersion {
			VERSION
		}

		fn execute_block(block: Block) {
			Executive::execute_block(block)
		}

		fn initialize_block(header: &<Block as BlockT>::Header) {
			Executive::initialize_block(header)
		}
	}

	impl sp_api::Metadata<Block> for Runtime {
		fn metadata() -> OpaqueMetadata {
			Runtime::metadata().into()
		}
	}

	impl block_builder_api::BlockBuilder<Block> for Runtime {
		fn apply_extrinsic(extrinsic: <Block as BlockT>::Extrinsic) -> ApplyExtrinsicResult {
			Executive::apply_extrinsic(extrinsic)
		}

		fn finalize_block() -> <Block as BlockT>::Header {
			Executive::finalize_block()
		}

		fn inherent_extrinsics(data: inherents::InherentData) -> Vec<<Block as BlockT>::Extrinsic> {
			data.create_extrinsics()
		}

		fn check_inherents(
			block: Block,
			data: inherents::InherentData,
		) -> inherents::CheckInherentsResult {
			data.check_extrinsics(&block)
		}

		fn random_seed() -> <Block as BlockT>::Hash {
			RandomnessCollectiveFlip::random_seed()
		}
	}

	impl tx_pool_api::runtime_api::TaggedTransactionQueue<Block> for Runtime {
		fn validate_transaction(
			source: TransactionSource,
			tx: <Block as BlockT>::Extrinsic,
		) -> TransactionValidity {
			Executive::validate_transaction(source, tx)
		}
	}

	impl offchain_primitives::OffchainWorkerApi<Block> for Runtime {
		fn offchain_worker(header: &<Block as BlockT>::Header) {
			Executive::offchain_worker(header)
		}
	}

	impl parachain::ParachainHost<Block> for Runtime {
		fn validators() -> Vec<parachain::ValidatorId> {
			Parachains::authorities()
		}
		fn duty_roster() -> parachain::DutyRoster {
			Parachains::calculate_duty_roster().0
		}
		fn active_parachains() -> Vec<(parachain::Id, Option<(parachain::CollatorId, parachain::Retriable)>)> {
			Registrar::active_paras()
		}
		fn global_validation_data() -> parachain::GlobalValidationData {
			Parachains::global_validation_data()
		}
		fn local_validation_data(id: parachain::Id) -> Option<parachain::LocalValidationData> {
			Parachains::current_local_validation_data(&id)
		}
		fn parachain_code(id: parachain::Id) -> Option<parachain::ValidationCode> {
			Parachains::parachain_code(&id)
		}
		fn get_heads(extrinsics: Vec<<Block as BlockT>::Extrinsic>)
			-> Option<Vec<AbridgedCandidateReceipt>>
		{
			extrinsics
				.into_iter()
				.find_map(|ex| match UncheckedExtrinsic::decode(&mut ex.encode().as_slice()) {
					Ok(ex) => match ex.function {
						Call::Parachains(ParachainsCall::set_heads(heads)) => {
							Some(heads.into_iter().map(|c| c.candidate).collect())
						}
						_ => None,
					}
					Err(_) => None,
				})
		}
		fn signing_context() -> SigningContext {
			Parachains::signing_context()
		}
		fn downward_messages(id: parachain::Id) -> Vec<primitives::v0::DownwardMessage> {
			Parachains::downward_messages(id)
		}
	}

	impl fg_primitives::GrandpaApi<Block> for Runtime {
		fn grandpa_authorities() -> Vec<(GrandpaId, u64)> {
			Grandpa::grandpa_authorities()
		}

		fn submit_report_equivocation_unsigned_extrinsic(
			equivocation_proof: fg_primitives::EquivocationProof<
				<Block as BlockT>::Hash,
				sp_runtime::traits::NumberFor<Block>,
			>,
			key_owner_proof: fg_primitives::OpaqueKeyOwnershipProof,
		) -> Option<()> {
			let key_owner_proof = key_owner_proof.decode()?;

			Grandpa::submit_unsigned_equivocation_report(
				equivocation_proof,
				key_owner_proof,
			)
		}

		fn generate_key_ownership_proof(
			_set_id: fg_primitives::SetId,
			authority_id: fg_primitives::AuthorityId,
		) -> Option<fg_primitives::OpaqueKeyOwnershipProof> {
			use codec::Encode;

			Historical::prove((fg_primitives::KEY_TYPE, authority_id))
				.map(|p| p.encode())
				.map(fg_primitives::OpaqueKeyOwnershipProof::new)
		}
	}

	impl babe_primitives::BabeApi<Block> for Runtime {
		fn configuration() -> babe_primitives::BabeGenesisConfiguration {
			// The choice of `c` parameter (where `1 - c` represents the
			// probability of a slot being empty), is done in accordance to the
			// slot duration and expected target block time, for safely
			// resisting network delays of maximum two seconds.
			// <https://research.web3.foundation/en/latest/polkadot/BABE/Babe/#6-practical-results>
			babe_primitives::BabeGenesisConfiguration {
				slot_duration: Babe::slot_duration(),
				epoch_length: EpochDuration::get(),
				c: PRIMARY_PROBABILITY,
				genesis_authorities: Babe::authorities(),
				randomness: Babe::randomness(),
				allowed_slots: babe_primitives::AllowedSlots::PrimaryAndSecondaryPlainSlots,
			}
		}

		fn current_epoch_start() -> babe_primitives::SlotNumber {
			Babe::current_epoch_start()
		}

		fn generate_key_ownership_proof(
			_slot_number: babe_primitives::SlotNumber,
			authority_id: babe_primitives::AuthorityId,
		) -> Option<babe_primitives::OpaqueKeyOwnershipProof> {
			use codec::Encode;

			Historical::prove((babe_primitives::KEY_TYPE, authority_id))
				.map(|p| p.encode())
				.map(babe_primitives::OpaqueKeyOwnershipProof::new)
		}

		fn submit_report_equivocation_unsigned_extrinsic(
			equivocation_proof: babe_primitives::EquivocationProof<<Block as BlockT>::Header>,
			key_owner_proof: babe_primitives::OpaqueKeyOwnershipProof,
		) -> Option<()> {
			let key_owner_proof = key_owner_proof.decode()?;

			Babe::submit_unsigned_equivocation_report(
				equivocation_proof,
				key_owner_proof,
			)
		}
	}

	impl authority_discovery_primitives::AuthorityDiscoveryApi<Block> for Runtime {
		fn authorities() -> Vec<AuthorityDiscoveryId> {
			AuthorityDiscovery::authorities()
		}
	}

	impl sp_session::SessionKeys<Block> for Runtime {
		fn generate_session_keys(seed: Option<Vec<u8>>) -> Vec<u8> {
			SessionKeys::generate(seed)
		}

		fn decode_session_keys(
			encoded: Vec<u8>,
		) -> Option<Vec<(Vec<u8>, sp_core::crypto::KeyTypeId)>> {
			SessionKeys::decode_into_raw_public_keys(&encoded)
		}
	}

	impl system_rpc_runtime_api::AccountNonceApi<Block, AccountId, Nonce> for Runtime {
		fn account_nonce(account: AccountId) -> Nonce {
			System::account_nonce(account)
		}
	}

	impl transaction_payment_rpc_runtime_api::TransactionPaymentApi<
		Block,
		Balance,
		UncheckedExtrinsic,
	> for Runtime {
		fn query_info(uxt: UncheckedExtrinsic, len: u32) -> RuntimeDispatchInfo<Balance> {
			TransactionPayment::query_info(uxt, len)
		}
	}

	#[cfg(feature = "runtime-benchmarks")]
	impl frame_benchmarking::Benchmark<Block> for Runtime {
		fn dispatch_benchmark(
			pallet: Vec<u8>,
			benchmark: Vec<u8>,
			lowest_range_values: Vec<u32>,
			highest_range_values: Vec<u32>,
			steps: Vec<u32>,
			repeat: u32,
		) -> Result<Vec<frame_benchmarking::BenchmarkBatch>, RuntimeString> {
			use frame_benchmarking::{Benchmarking, BenchmarkBatch, add_benchmark};
			// Trying to add benchmarks directly to the Session Pallet caused cyclic dependency issues.
			// To get around that, we separated the Session benchmarks into its own crate, which is why
			// we need these two lines below.
			use pallet_session_benchmarking::Module as SessionBench;
			use pallet_offences_benchmarking::Module as OffencesBench;
			use frame_system_benchmarking::Module as SystemBench;

			impl pallet_session_benchmarking::Trait for Runtime {}
			impl pallet_offences_benchmarking::Trait for Runtime {}
			impl frame_system_benchmarking::Trait for Runtime {}

			let whitelist: Vec<Vec<u8>> = vec![
				// Block Number
				// frame_system::Number::<Runtime>::hashed_key().to_vec(),
				hex_literal::hex!("26aa394eea5630e07c48ae0c9558cef702a5c1b19ab7a04f536c519aca4983ac").to_vec(),
				// Total Issuance
				hex_literal::hex!("c2261276cc9d1f8598ea4b6a74b15c2f57c875e4cff74148e4628f264b974c80").to_vec(),
				// Execution Phase
				hex_literal::hex!("26aa394eea5630e07c48ae0c9558cef7ff553b5a9862a516939d82b3d3d8661a").to_vec(),
				// Event Count
				hex_literal::hex!("26aa394eea5630e07c48ae0c9558cef70a98fdbe9ce6c55837576c60c7af3850").to_vec(),
				// System Events
				hex_literal::hex!("26aa394eea5630e07c48ae0c9558cef780d41e5e16056765bc8461851072c9d7").to_vec(),
				// Caller 0 Account
				hex_literal::hex!("26aa394eea5630e07c48ae0c9558cef7b99d880ec681799c0cf30e8886371da946c154ffd9992e395af90b5b13cc6f295c77033fce8a9045824a6690bbf99c6db269502f0a8d1d2a008542d5690a0749").to_vec(),
				// Treasury Account
				hex_literal::hex!("26aa394eea5630e07c48ae0c9558cef7b99d880ec681799c0cf30e8886371da95ecffd7b6c0f78751baa9d281e0bfa3a6d6f646c70792f74727372790000000000000000000000000000000000000000").to_vec(),
			];

			let mut batches = Vec::<BenchmarkBatch>::new();
			let params = (&pallet, &benchmark, &lowest_range_values, &highest_range_values, &steps, repeat, &whitelist);
			// Polkadot
			add_benchmark!(params, batches, claims, Claims);
			// Substrate
			add_benchmark!(params, batches, balances, Balances);
			add_benchmark!(params, batches, collective, Council);
			add_benchmark!(params, batches, democracy, Democracy);
			add_benchmark!(params, batches, elections_phragmen, ElectionsPhragmen);
			add_benchmark!(params, batches, identity, Identity);
			add_benchmark!(params, batches, im_online, ImOnline);
			add_benchmark!(params, batches, offences, OffencesBench::<Runtime>);
			add_benchmark!(params, batches, scheduler, Scheduler);
			add_benchmark!(params, batches, session, SessionBench::<Runtime>);
			add_benchmark!(params, batches, staking, Staking);
			add_benchmark!(params, batches, system, SystemBench::<Runtime>);
			add_benchmark!(params, batches, timestamp, Timestamp);
			add_benchmark!(params, batches, treasury, Treasury);
			add_benchmark!(params, batches, utility, Utility);
			add_benchmark!(params, batches, vesting, Vesting);

			if batches.is_empty() { return Err("Benchmark not found for this pallet.".into()) }
			Ok(batches)
		}
	}
}<|MERGE_RESOLUTION|>--- conflicted
+++ resolved
@@ -87,13 +87,8 @@
 	spec_name: create_runtime_str!("kusama"),
 	impl_name: create_runtime_str!("parity-kusama"),
 	authoring_version: 2,
-<<<<<<< HEAD
-	spec_version: 2019,
+	spec_version: 2020,
 	impl_version: 1,
-=======
-	spec_version: 2020,
-	impl_version: 0,
->>>>>>> f50db053
 	#[cfg(not(feature = "disable-runtime-api"))]
 	apis: RUNTIME_API_VERSIONS,
 	#[cfg(feature = "disable-runtime-api")]
