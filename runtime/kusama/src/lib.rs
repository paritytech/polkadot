// Copyright (C) Parity Technologies (UK) Ltd.
// This file is part of Polkadot.

// Polkadot is free software: you can redistribute it and/or modify
// it under the terms of the GNU General Public License as published by
// the Free Software Foundation, either version 3 of the License, or
// (at your option) any later version.

// Polkadot is distributed in the hope that it will be useful,
// but WITHOUT ANY WARRANTY; without even the implied warranty of
// MERCHANTABILITY or FITNESS FOR A PARTICULAR PURPOSE.  See the
// GNU General Public License for more details.

// You should have received a copy of the GNU General Public License
// along with Polkadot. If not, see <http://www.gnu.org/licenses/>.

//! The Kusama runtime. This can be compiled with `#[no_std]`, ready for Wasm.

#![cfg_attr(not(feature = "std"), no_std)]
// `construct_runtime!` does a lot of recursion and requires us to increase the limit.
#![recursion_limit = "512"]

use pallet_nis::WithMaximumOf;
use parity_scale_codec::{Decode, Encode, MaxEncodedLen};
use primitives::{
	slashing, AccountId, AccountIndex, Balance, BlockNumber, CandidateEvent, CandidateHash,
	CommittedCandidateReceipt, CoreState, DisputeState, ExecutorParams, GroupRotationInfo, Hash,
	Id as ParaId, InboundDownwardMessage, InboundHrmpMessage, Moment, Nonce,
	OccupiedCoreAssumption, PersistedValidationData, ScrapedOnChainVotes, SessionInfo, Signature,
	ValidationCode, ValidationCodeHash, ValidatorId, ValidatorIndex, LOWEST_PUBLIC_ID,
	PARACHAIN_KEY_TYPE_ID,
};
use runtime_common::{
	auctions, claims, crowdloan, impl_runtime_weights, impls::DealWithFees, paras_registrar,
	prod_or_fast, slots, BalanceToU256, BlockHashCount, BlockLength, CurrencyToVote,
	SlowAdjustingFeeUpdate, U256ToBalance,
};
use scale_info::TypeInfo;
use sp_std::{cmp::Ordering, collections::btree_map::BTreeMap, prelude::*};

use runtime_parachains::{
	configuration as parachains_configuration, disputes as parachains_disputes,
	disputes::slashing as parachains_slashing,
	dmp as parachains_dmp, hrmp as parachains_hrmp, inclusion as parachains_inclusion,
	inclusion::{AggregateMessageOrigin, UmpQueueId},
	initializer as parachains_initializer, origin as parachains_origin, paras as parachains_paras,
	paras_inherent as parachains_paras_inherent, reward_points as parachains_reward_points,
	runtime_api_impl::v5 as parachains_runtime_api_impl,
	scheduler as parachains_scheduler, session_info as parachains_session_info,
	shared as parachains_shared,
};

use authority_discovery_primitives::AuthorityId as AuthorityDiscoveryId;
use beefy_primitives::crypto::{AuthorityId as BeefyId, Signature as BeefySignature};
use frame_election_provider_support::{
	generate_solution_type, onchain, NposSolution, SequentialPhragmen,
};
use frame_support::{
	construct_runtime, parameter_types,
	traits::{
		ConstU32, Contains, EitherOf, EitherOfDiverse, InstanceFilter, KeyOwnerProofSystem,
		PrivilegeCmp, ProcessMessage, ProcessMessageError, StorageMapShim, WithdrawReasons,
	},
	weights::{ConstantMultiplier, WeightMeter},
	PalletId, RuntimeDebug,
};
use frame_system::EnsureRoot;
use pallet_grandpa::{fg_primitives, AuthorityId as GrandpaId};
use pallet_im_online::sr25519::AuthorityId as ImOnlineId;
use pallet_session::historical as session_historical;
use pallet_transaction_payment::{CurrencyAdapter, FeeDetails, RuntimeDispatchInfo};
use sp_core::{ConstU128, OpaqueMetadata};
use sp_mmr_primitives as mmr;
use sp_runtime::{
	create_runtime_str, generic, impl_opaque_keys,
	traits::{
		AccountIdLookup, BlakeTwo256, Block as BlockT, ConvertInto, Extrinsic as ExtrinsicT,
		OpaqueKeys, SaturatedConversion, Verify,
	},
	transaction_validity::{TransactionPriority, TransactionSource, TransactionValidity},
	ApplyExtrinsicResult, FixedU128, KeyTypeId, Perbill, Percent, Permill,
};
use sp_staking::SessionIndex;
#[cfg(any(feature = "std", test))]
use sp_version::NativeVersion;
use sp_version::RuntimeVersion;
use xcm::latest::Junction;

pub use frame_system::Call as SystemCall;
pub use pallet_balances::Call as BalancesCall;
pub use pallet_election_provider_multi_phase::Call as EPMCall;
#[cfg(feature = "std")]
pub use pallet_staking::StakerStatus;
use pallet_staking::UseValidatorsMap;
use sp_runtime::traits::Get;
#[cfg(any(feature = "std", test))]
pub use sp_runtime::BuildStorage;

/// Constant values used within the runtime.
use kusama_runtime_constants::{currency::*, fee::*, time::*};

// Weights used in the runtime.
mod weights;

// Voter bag threshold definitions.
mod bag_thresholds;

// Historical information of society finances.
mod past_payouts;

// XCM configurations.
pub mod xcm_config;

// Governance configurations.
pub mod governance;
use governance::{
	pallet_custom_origins, AuctionAdmin, Fellows, GeneralAdmin, LeaseAdmin, StakingAdmin,
	Treasurer, TreasurySpender,
};

#[cfg(test)]
mod tests;

impl_runtime_weights!(kusama_runtime_constants);

// Make the WASM binary available.
#[cfg(feature = "std")]
include!(concat!(env!("OUT_DIR"), "/wasm_binary.rs"));

/// Runtime version (Kusama).
#[sp_version::runtime_version]
pub const VERSION: RuntimeVersion = RuntimeVersion {
	spec_name: create_runtime_str!("kusama"),
	impl_name: create_runtime_str!("parity-kusama"),
	authoring_version: 2,
	spec_version: 9430,
	impl_version: 0,
	#[cfg(not(feature = "disable-runtime-api"))]
	apis: RUNTIME_API_VERSIONS,
	#[cfg(feature = "disable-runtime-api")]
	apis: sp_version::create_apis_vec![[]],
	transaction_version: 23,
	state_version: 0,
};

/// The BABE epoch configuration at genesis.
pub const BABE_GENESIS_EPOCH_CONFIG: babe_primitives::BabeEpochConfiguration =
	babe_primitives::BabeEpochConfiguration {
		c: PRIMARY_PROBABILITY,
		allowed_slots: babe_primitives::AllowedSlots::PrimaryAndSecondaryVRFSlots,
	};

/// Native version.
#[cfg(any(feature = "std", test))]
pub fn native_version() -> NativeVersion {
	NativeVersion { runtime_version: VERSION, can_author_with: Default::default() }
}

/// We currently allow all calls.
pub struct BaseFilter;
impl Contains<RuntimeCall> for BaseFilter {
	fn contains(_c: &RuntimeCall) -> bool {
		true
	}
}

parameter_types! {
	pub const Version: RuntimeVersion = VERSION;
	pub const SS58Prefix: u8 = 2;
}

impl frame_system::Config for Runtime {
	type BaseCallFilter = frame_support::traits::Everything;
	type BlockWeights = BlockWeights;
	type BlockLength = BlockLength;
	type RuntimeOrigin = RuntimeOrigin;
	type RuntimeCall = RuntimeCall;
	type Index = Nonce;
	type BlockNumber = BlockNumber;
	type Hash = Hash;
	type Hashing = BlakeTwo256;
	type AccountId = AccountId;
	type Lookup = AccountIdLookup<AccountId, ()>;
	type Header = generic::Header<BlockNumber, BlakeTwo256>;
	type RuntimeEvent = RuntimeEvent;
	type BlockHashCount = BlockHashCount;
	type DbWeight = RocksDbWeight;
	type Version = Version;
	type PalletInfo = PalletInfo;
	type AccountData = pallet_balances::AccountData<Balance>;
	type OnNewAccount = ();
	type OnKilledAccount = ();
	type SystemWeightInfo = weights::frame_system::WeightInfo<Runtime>;
	type SS58Prefix = SS58Prefix;
	type OnSetCode = ();
	type MaxConsumers = frame_support::traits::ConstU32<16>;
}

parameter_types! {
	pub MaximumSchedulerWeight: Weight = Perbill::from_percent(80) * BlockWeights::get().max_block;
	pub const MaxScheduledPerBlock: u32 = 50;
	pub const NoPreimagePostponement: Option<u32> = Some(10);
}

/// Used the compare the privilege of an origin inside the scheduler.
pub struct OriginPrivilegeCmp;

impl PrivilegeCmp<OriginCaller> for OriginPrivilegeCmp {
	fn cmp_privilege(left: &OriginCaller, right: &OriginCaller) -> Option<Ordering> {
		if left == right {
			return Some(Ordering::Equal)
		}

		match (left, right) {
			// Root is greater than anything.
			(OriginCaller::system(frame_system::RawOrigin::Root), _) => Some(Ordering::Greater),
			// For every other origin we don't care, as they are not used for `ScheduleOrigin`.
			_ => None,
		}
	}
}

impl pallet_scheduler::Config for Runtime {
	type RuntimeOrigin = RuntimeOrigin;
	type RuntimeEvent = RuntimeEvent;
	type PalletsOrigin = OriginCaller;
	type RuntimeCall = RuntimeCall;
	type MaximumWeight = MaximumSchedulerWeight;
	// The goal of having ScheduleOrigin include AuctionAdmin is to allow the auctions track of
	// OpenGov to schedule periodic auctions.
	type ScheduleOrigin = EitherOf<EnsureRoot<AccountId>, AuctionAdmin>;
	type MaxScheduledPerBlock = MaxScheduledPerBlock;
	type WeightInfo = weights::pallet_scheduler::WeightInfo<Runtime>;
	type OriginPrivilegeCmp = OriginPrivilegeCmp;
	type Preimages = Preimage;
}

parameter_types! {
	pub const PreimageBaseDeposit: Balance = deposit(2, 64);
	pub const PreimageByteDeposit: Balance = deposit(0, 1);
}

impl pallet_preimage::Config for Runtime {
	type WeightInfo = weights::pallet_preimage::WeightInfo<Runtime>;
	type RuntimeEvent = RuntimeEvent;
	type Currency = Balances;
	type ManagerOrigin = EnsureRoot<AccountId>;
	type BaseDeposit = PreimageBaseDeposit;
	type ByteDeposit = PreimageByteDeposit;
}

parameter_types! {
	pub EpochDuration: u64 = prod_or_fast!(
		EPOCH_DURATION_IN_SLOTS as u64,
		2 * MINUTES as u64,
		"KSM_EPOCH_DURATION"
	);
	pub const ExpectedBlockTime: Moment = MILLISECS_PER_BLOCK;
	pub ReportLongevity: u64 =
		BondingDuration::get() as u64 * SessionsPerEra::get() as u64 * EpochDuration::get();
}

impl pallet_babe::Config for Runtime {
	type EpochDuration = EpochDuration;
	type ExpectedBlockTime = ExpectedBlockTime;

	// session module is the trigger
	type EpochChangeTrigger = pallet_babe::ExternalTrigger;

	type DisabledValidators = Session;

	type KeyOwnerProof =
		<Historical as KeyOwnerProofSystem<(KeyTypeId, pallet_babe::AuthorityId)>>::Proof;

	type EquivocationReportSystem =
		pallet_babe::EquivocationReportSystem<Self, Offences, Historical, ReportLongevity>;

	type WeightInfo = ();

	type MaxAuthorities = MaxAuthorities;
}

parameter_types! {
	pub const IndexDeposit: Balance = 100 * CENTS;
}

impl pallet_indices::Config for Runtime {
	type AccountIndex = AccountIndex;
	type Currency = Balances;
	type Deposit = IndexDeposit;
	type RuntimeEvent = RuntimeEvent;
	type WeightInfo = weights::pallet_indices::WeightInfo<Runtime>;
}

parameter_types! {
	pub const ExistentialDeposit: Balance = EXISTENTIAL_DEPOSIT;
	pub const MaxLocks: u32 = 50;
	pub const MaxReserves: u32 = 50;
}

impl pallet_balances::Config for Runtime {
	type Balance = Balance;
	type DustRemoval = ();
	type RuntimeEvent = RuntimeEvent;
	type ExistentialDeposit = ExistentialDeposit;
	type AccountStore = System;
	type MaxLocks = MaxLocks;
	type MaxReserves = MaxReserves;
	type ReserveIdentifier = [u8; 8];
	type WeightInfo = weights::pallet_balances::WeightInfo<Runtime>;
	type FreezeIdentifier = ();
	type MaxFreezes = ();
	type RuntimeHoldReason = RuntimeHoldReason;
	type MaxHolds = ConstU32<1>;
}

parameter_types! {
	pub const TransactionByteFee: Balance = 10 * MILLICENTS;
	/// This value increases the priority of `Operational` transactions by adding
	/// a "virtual tip" that's equal to the `OperationalFeeMultiplier * final_fee`.
	pub const OperationalFeeMultiplier: u8 = 5;
}

impl pallet_transaction_payment::Config for Runtime {
	type RuntimeEvent = RuntimeEvent;
	type OnChargeTransaction = CurrencyAdapter<Balances, DealWithFees<Self>>;
	type OperationalFeeMultiplier = OperationalFeeMultiplier;
	type WeightToFee = WeightToFee;
	type LengthToFee = ConstantMultiplier<Balance, TransactionByteFee>;
	type FeeMultiplierUpdate = SlowAdjustingFeeUpdate<Self>;
}

parameter_types! {
	pub const MinimumPeriod: u64 = SLOT_DURATION / 2;
}
impl pallet_timestamp::Config for Runtime {
	type Moment = u64;
	type OnTimestampSet = Babe;
	type MinimumPeriod = MinimumPeriod;
	type WeightInfo = weights::pallet_timestamp::WeightInfo<Runtime>;
}

impl pallet_authorship::Config for Runtime {
	type FindAuthor = pallet_session::FindAccountFromAuthorIndex<Self, Babe>;
	type EventHandler = (Staking, ImOnline);
}

impl_opaque_keys! {
	pub struct SessionKeys {
		pub grandpa: Grandpa,
		pub babe: Babe,
		pub im_online: ImOnline,
		pub para_validator: Initializer,
		pub para_assignment: ParaSessionInfo,
		pub authority_discovery: AuthorityDiscovery,
	}
}

impl pallet_session::Config for Runtime {
	type RuntimeEvent = RuntimeEvent;
	type ValidatorId = AccountId;
	type ValidatorIdOf = pallet_staking::StashOf<Self>;
	type ShouldEndSession = Babe;
	type NextSessionRotation = Babe;
	type SessionManager = pallet_session::historical::NoteHistoricalRoot<Self, Staking>;
	type SessionHandler = <SessionKeys as OpaqueKeys>::KeyTypeIdProviders;
	type Keys = SessionKeys;
	type WeightInfo = weights::pallet_session::WeightInfo<Runtime>;
}

impl pallet_session::historical::Config for Runtime {
	type FullIdentification = pallet_staking::Exposure<AccountId, Balance>;
	type FullIdentificationOf = pallet_staking::ExposureOf<Runtime>;
}

parameter_types! {
	// phase durations. 1/4 of the last session for each.
	// in testing: 1min or half of the session for each
	pub SignedPhase: u32 = prod_or_fast!(
		EPOCH_DURATION_IN_SLOTS / 4,
		(1 * MINUTES).min(EpochDuration::get().saturated_into::<u32>() / 2),
		"KSM_SIGNED_PHASE"
	);
	pub UnsignedPhase: u32 = prod_or_fast!(
		EPOCH_DURATION_IN_SLOTS / 4,
		(1 * MINUTES).min(EpochDuration::get().saturated_into::<u32>() / 2),
		"KSM_UNSIGNED_PHASE"
	);

	// signed config
	pub const SignedMaxSubmissions: u32 = 16;
	pub const SignedMaxRefunds: u32 = 16 / 4;
	pub const SignedDepositBase: Balance = deposit(2, 0);
	pub const SignedDepositByte: Balance = deposit(0, 10) / 1024;
	// Each good submission will get 1/10 KSM as reward
	pub SignedRewardBase: Balance =  UNITS / 10;
	pub BetterUnsignedThreshold: Perbill = Perbill::from_rational(5u32, 10_000);

	// 1 hour session, 15 minutes unsigned phase, 8 offchain executions.
	pub OffchainRepeat: BlockNumber = UnsignedPhase::get() / 8;

	/// We take the top 12500 nominators as electing voters..
	pub const MaxElectingVoters: u32 = 12_500;
	/// ... and all of the validators as electable targets. Whilst this is the case, we cannot and
	/// shall not increase the size of the validator intentions.
	pub const MaxElectableTargets: u16 = u16::MAX;
	pub NposSolutionPriority: TransactionPriority =
		Perbill::from_percent(90) * TransactionPriority::max_value();
	/// Setup election pallet to support maximum winners upto 2000. This will mean Staking Pallet
	/// cannot have active validators higher than this count.
	pub const MaxActiveValidators: u32 = 2000;
}

generate_solution_type!(
	#[compact]
	pub struct NposCompactSolution24::<
		VoterIndex = u32,
		TargetIndex = u16,
		Accuracy = sp_runtime::PerU16,
		MaxVoters = MaxElectingVoters,
	>(24)
);

pub struct OnChainSeqPhragmen;
impl onchain::Config for OnChainSeqPhragmen {
	type System = Runtime;
	type Solver = SequentialPhragmen<AccountId, runtime_common::elections::OnChainAccuracy>;
	type DataProvider = Staking;
	type WeightInfo = weights::frame_election_provider_support::WeightInfo<Runtime>;
	type MaxWinners = MaxActiveValidators;
	type VotersBound = MaxElectingVoters;
	type TargetsBound = MaxElectableTargets;
}

impl pallet_election_provider_multi_phase::MinerConfig for Runtime {
	type AccountId = AccountId;
	type MaxLength = OffchainSolutionLengthLimit;
	type MaxWeight = OffchainSolutionWeightLimit;
	type Solution = NposCompactSolution24;
	type MaxVotesPerVoter = <
		<Self as pallet_election_provider_multi_phase::Config>::DataProvider
		as
		frame_election_provider_support::ElectionDataProvider
	>::MaxVotesPerVoter;
	type MaxWinners = MaxActiveValidators;

	// The unsigned submissions have to respect the weight of the submit_unsigned call, thus their
	// weight estimate function is wired to this call's weight.
	fn solution_weight(v: u32, t: u32, a: u32, d: u32) -> Weight {
		<
			<Self as pallet_election_provider_multi_phase::Config>::WeightInfo
			as
			pallet_election_provider_multi_phase::WeightInfo
		>::submit_unsigned(v, t, a, d)
	}
}

impl pallet_election_provider_multi_phase::Config for Runtime {
	type RuntimeEvent = RuntimeEvent;
	type Currency = Balances;
	type EstimateCallFee = TransactionPayment;
	type UnsignedPhase = UnsignedPhase;
	type SignedMaxSubmissions = SignedMaxSubmissions;
	type SignedMaxRefunds = SignedMaxRefunds;
	type SignedRewardBase = SignedRewardBase;
	type SignedDepositBase = SignedDepositBase;
	type SignedDepositByte = SignedDepositByte;
	type SignedDepositWeight = ();
	type SignedMaxWeight =
		<Self::MinerConfig as pallet_election_provider_multi_phase::MinerConfig>::MaxWeight;
	type MinerConfig = Self;
	type SlashHandler = (); // burn slashes
	type RewardHandler = (); // nothing to do upon rewards
	type SignedPhase = SignedPhase;
	type BetterUnsignedThreshold = BetterUnsignedThreshold;
	type BetterSignedThreshold = ();
	type OffchainRepeat = OffchainRepeat;
	type MinerTxPriority = NposSolutionPriority;
	type DataProvider = Staking;
	#[cfg(any(feature = "fast-runtime", feature = "runtime-benchmarks"))]
	type Fallback = onchain::OnChainExecution<OnChainSeqPhragmen>;
	#[cfg(not(any(feature = "fast-runtime", feature = "runtime-benchmarks")))]
	type Fallback = frame_election_provider_support::NoElection<(
		AccountId,
		BlockNumber,
		Staking,
		MaxActiveValidators,
	)>;
	type GovernanceFallback = onchain::OnChainExecution<OnChainSeqPhragmen>;
	type Solver = SequentialPhragmen<
		AccountId,
		pallet_election_provider_multi_phase::SolutionAccuracyOf<Self>,
		(),
	>;
	type BenchmarkingConfig = runtime_common::elections::BenchmarkConfig;
	type ForceOrigin = EitherOf<EnsureRoot<Self::AccountId>, StakingAdmin>;
	type WeightInfo = weights::pallet_election_provider_multi_phase::WeightInfo<Self>;
	type MaxElectingVoters = MaxElectingVoters;
	type MaxElectableTargets = MaxElectableTargets;
	type MaxWinners = MaxActiveValidators;
}

parameter_types! {
	pub const BagThresholds: &'static [u64] = &bag_thresholds::THRESHOLDS;
}

type VoterBagsListInstance = pallet_bags_list::Instance1;
impl pallet_bags_list::Config<VoterBagsListInstance> for Runtime {
	type RuntimeEvent = RuntimeEvent;
	type ScoreProvider = Staking;
	type WeightInfo = weights::pallet_bags_list::WeightInfo<Runtime>;
	type BagThresholds = BagThresholds;
	type Score = sp_npos_elections::VoteWeight;
}

pub struct EraPayout;
impl pallet_staking::EraPayout<Balance> for EraPayout {
	fn era_payout(
		total_staked: Balance,
		_total_issuance: Balance,
		era_duration_millis: u64,
	) -> (Balance, Balance) {
		// all para-ids that are currently active.
		let auctioned_slots = Paras::parachains()
			.into_iter()
			// all active para-ids that do not belong to a system or common good chain is the number
			// of parachains that we should take into account for inflation.
			.filter(|i| *i >= LOWEST_PUBLIC_ID)
			.count() as u64;

		const MAX_ANNUAL_INFLATION: Perquintill = Perquintill::from_percent(10);
		const MILLISECONDS_PER_YEAR: u64 = 1000 * 3600 * 24 * 36525 / 100;

		runtime_common::impls::era_payout(
			total_staked,
			Nis::issuance().other,
			MAX_ANNUAL_INFLATION,
			Perquintill::from_rational(era_duration_millis, MILLISECONDS_PER_YEAR),
			auctioned_slots,
		)
	}
}

parameter_types! {
	// Six sessions in an era (6 hours).
	pub const SessionsPerEra: SessionIndex = prod_or_fast!(6, 1);

	// 28 eras for unbonding (7 days).
	pub BondingDuration: sp_staking::EraIndex = prod_or_fast!(
		28,
		28,
		"DOT_BONDING_DURATION"
	);
	// 27 eras in which slashes can be cancelled (slightly less than 7 days).
	pub SlashDeferDuration: sp_staking::EraIndex = prod_or_fast!(
		27,
		27,
		"DOT_SLASH_DEFER_DURATION"
	);
	pub const MaxNominatorRewardedPerValidator: u32 = 512;
	pub const OffendingValidatorsThreshold: Perbill = Perbill::from_percent(17);
	// 24
	pub const MaxNominations: u32 = <NposCompactSolution24 as NposSolution>::LIMIT as u32;
}

impl pallet_staking::Config for Runtime {
	type MaxNominations = MaxNominations;
	type Currency = Balances;
	type CurrencyBalance = Balance;
	type UnixTime = Timestamp;
	type CurrencyToVote = CurrencyToVote;
	type ElectionProvider = ElectionProviderMultiPhase;
	type GenesisElectionProvider = onchain::OnChainExecution<OnChainSeqPhragmen>;
	type RewardRemainder = Treasury;
	type RuntimeEvent = RuntimeEvent;
	type Slash = Treasury;
	type Reward = ();
	type SessionsPerEra = SessionsPerEra;
	type BondingDuration = BondingDuration;
	type SlashDeferDuration = SlashDeferDuration;
	type AdminOrigin = EitherOf<EnsureRoot<Self::AccountId>, StakingAdmin>;
	type SessionInterface = Self;
	type EraPayout = EraPayout;
	type NextNewSession = Session;
	type MaxNominatorRewardedPerValidator = MaxNominatorRewardedPerValidator;
	type OffendingValidatorsThreshold = OffendingValidatorsThreshold;
	type VoterList = VoterList;
	type TargetList = UseValidatorsMap<Self>;
	type MaxUnlockingChunks = frame_support::traits::ConstU32<32>;
	type HistoryDepth = frame_support::traits::ConstU32<84>;
	type BenchmarkingConfig = runtime_common::StakingBenchmarkingConfig;
	type OnStakerSlash = NominationPools;
	type WeightInfo = weights::pallet_staking::WeightInfo<Runtime>;
}

impl pallet_fast_unstake::Config for Runtime {
	type RuntimeEvent = RuntimeEvent;
	type Currency = Balances;
	type BatchSize = frame_support::traits::ConstU32<64>;
	type Deposit = frame_support::traits::ConstU128<{ CENTS * 100 }>;
	type ControlOrigin = EnsureRoot<AccountId>;
	type Staking = Staking;
	type MaxErasToCheckPerBlock = ConstU32<1>;
	#[cfg(feature = "runtime-benchmarks")]
	type MaxBackersPerValidator = MaxNominatorRewardedPerValidator;
	type WeightInfo = weights::pallet_fast_unstake::WeightInfo<Runtime>;
}

parameter_types! {
	pub const ProposalBond: Permill = Permill::from_percent(5);
	pub const ProposalBondMinimum: Balance = 2000 * CENTS;
	pub const ProposalBondMaximum: Balance = 1 * GRAND;
	pub const SpendPeriod: BlockNumber = 6 * DAYS;
	pub const Burn: Permill = Permill::from_perthousand(2);
	pub const TreasuryPalletId: PalletId = PalletId(*b"py/trsry");

	pub const TipCountdown: BlockNumber = 1 * DAYS;
	pub const TipFindersFee: Percent = Percent::from_percent(20);
	pub const TipReportDepositBase: Balance = 100 * CENTS;
	pub const DataDepositPerByte: Balance = 1 * CENTS;
	pub const MaxApprovals: u32 = 100;
	pub const MaxAuthorities: u32 = 100_000;
	pub const MaxKeys: u32 = 10_000;
	pub const MaxPeerInHeartbeats: u32 = 10_000;
}

impl pallet_treasury::Config for Runtime {
	type PalletId = TreasuryPalletId;
	type Currency = Balances;
	type ApproveOrigin = EitherOfDiverse<EnsureRoot<AccountId>, Treasurer>;
	type RejectOrigin = EitherOfDiverse<EnsureRoot<AccountId>, Treasurer>;
	type RuntimeEvent = RuntimeEvent;
	type OnSlash = Treasury;
	type ProposalBond = ProposalBond;
	type ProposalBondMinimum = ProposalBondMinimum;
	type ProposalBondMaximum = ProposalBondMaximum;
	type SpendPeriod = SpendPeriod;
	type Burn = Burn;
	type BurnDestination = Society;
	type MaxApprovals = MaxApprovals;
	type WeightInfo = weights::pallet_treasury::WeightInfo<Runtime>;
	type SpendFunds = Bounties;
	type SpendOrigin = TreasurySpender;
}

parameter_types! {
	pub const BountyDepositBase: Balance = 100 * CENTS;
	pub const BountyDepositPayoutDelay: BlockNumber = 4 * DAYS;
	pub const BountyUpdatePeriod: BlockNumber = 90 * DAYS;
	pub const MaximumReasonLength: u32 = 16384;
	pub const CuratorDepositMultiplier: Permill = Permill::from_percent(50);
	pub const CuratorDepositMin: Balance = 10 * CENTS;
	pub const CuratorDepositMax: Balance = 500 * CENTS;
	pub const BountyValueMinimum: Balance = 200 * CENTS;
}

impl pallet_bounties::Config for Runtime {
	type BountyDepositBase = BountyDepositBase;
	type BountyDepositPayoutDelay = BountyDepositPayoutDelay;
	type BountyUpdatePeriod = BountyUpdatePeriod;
	type CuratorDepositMultiplier = CuratorDepositMultiplier;
	type CuratorDepositMin = CuratorDepositMin;
	type CuratorDepositMax = CuratorDepositMax;
	type BountyValueMinimum = BountyValueMinimum;
	type ChildBountyManager = ChildBounties;
	type DataDepositPerByte = DataDepositPerByte;
	type RuntimeEvent = RuntimeEvent;
	type MaximumReasonLength = MaximumReasonLength;
	type WeightInfo = weights::pallet_bounties::WeightInfo<Runtime>;
}

parameter_types! {
	pub const MaxActiveChildBountyCount: u32 = 100;
	pub const ChildBountyValueMinimum: Balance = BountyValueMinimum::get() / 10;
}

impl pallet_child_bounties::Config for Runtime {
	type RuntimeEvent = RuntimeEvent;
	type MaxActiveChildBountyCount = MaxActiveChildBountyCount;
	type ChildBountyValueMinimum = ChildBountyValueMinimum;
	type WeightInfo = weights::pallet_child_bounties::WeightInfo<Runtime>;
}

impl pallet_offences::Config for Runtime {
	type RuntimeEvent = RuntimeEvent;
	type IdentificationTuple = pallet_session::historical::IdentificationTuple<Self>;
	type OnOffenceHandler = Staking;
}

impl pallet_authority_discovery::Config for Runtime {
	type MaxAuthorities = MaxAuthorities;
}

parameter_types! {
	pub const ImOnlineUnsignedPriority: TransactionPriority = TransactionPriority::max_value();
}

impl pallet_im_online::Config for Runtime {
	type AuthorityId = ImOnlineId;
	type RuntimeEvent = RuntimeEvent;
	type ValidatorSet = Historical;
	type NextSessionRotation = Babe;
	type ReportUnresponsiveness = Offences;
	type UnsignedPriority = ImOnlineUnsignedPriority;
	type WeightInfo = weights::pallet_im_online::WeightInfo<Runtime>;
	type MaxKeys = MaxKeys;
	type MaxPeerInHeartbeats = MaxPeerInHeartbeats;
}

parameter_types! {
	pub MaxSetIdSessionEntries: u32 = BondingDuration::get() * SessionsPerEra::get();
}

impl pallet_grandpa::Config for Runtime {
	type RuntimeEvent = RuntimeEvent;

	type WeightInfo = ();
	type MaxAuthorities = MaxAuthorities;
	type MaxSetIdSessionEntries = MaxSetIdSessionEntries;

	type KeyOwnerProof = <Historical as KeyOwnerProofSystem<(KeyTypeId, GrandpaId)>>::Proof;

	type EquivocationReportSystem =
		pallet_grandpa::EquivocationReportSystem<Self, Offences, Historical, ReportLongevity>;
}

/// Submits transaction with the node's public and signature type. Adheres to the signed extension
/// format of the chain.
impl<LocalCall> frame_system::offchain::CreateSignedTransaction<LocalCall> for Runtime
where
	RuntimeCall: From<LocalCall>,
{
	fn create_transaction<C: frame_system::offchain::AppCrypto<Self::Public, Self::Signature>>(
		call: RuntimeCall,
		public: <Signature as Verify>::Signer,
		account: AccountId,
		nonce: <Runtime as frame_system::Config>::Index,
	) -> Option<(RuntimeCall, <UncheckedExtrinsic as ExtrinsicT>::SignaturePayload)> {
		use sp_runtime::traits::StaticLookup;
		// take the biggest period possible.
		let period =
			BlockHashCount::get().checked_next_power_of_two().map(|c| c / 2).unwrap_or(2) as u64;

		let current_block = System::block_number()
			.saturated_into::<u64>()
			// The `System::block_number` is initialized with `n+1`,
			// so the actual block number is `n`.
			.saturating_sub(1);
		let tip = 0;
		let extra: SignedExtra = (
			frame_system::CheckNonZeroSender::<Runtime>::new(),
			frame_system::CheckSpecVersion::<Runtime>::new(),
			frame_system::CheckTxVersion::<Runtime>::new(),
			frame_system::CheckGenesis::<Runtime>::new(),
			frame_system::CheckMortality::<Runtime>::from(generic::Era::mortal(
				period,
				current_block,
			)),
			frame_system::CheckNonce::<Runtime>::from(nonce),
			frame_system::CheckWeight::<Runtime>::new(),
			pallet_transaction_payment::ChargeTransactionPayment::<Runtime>::from(tip),
		);
		let raw_payload = SignedPayload::new(call, extra)
			.map_err(|e| {
				log::warn!("Unable to create signed payload: {:?}", e);
			})
			.ok()?;
		let signature = raw_payload.using_encoded(|payload| C::sign(payload, public))?;
		let (call, extra, _) = raw_payload.deconstruct();
		let address = <Runtime as frame_system::Config>::Lookup::unlookup(account);
		Some((call, (address, signature, extra)))
	}
}

impl frame_system::offchain::SigningTypes for Runtime {
	type Public = <Signature as Verify>::Signer;
	type Signature = Signature;
}

impl<C> frame_system::offchain::SendTransactionTypes<C> for Runtime
where
	RuntimeCall: From<C>,
{
	type Extrinsic = UncheckedExtrinsic;
	type OverarchingCall = RuntimeCall;
}

parameter_types! {
	pub Prefix: &'static [u8] = b"Pay KSMs to the Kusama account:";
}

impl claims::Config for Runtime {
	type RuntimeEvent = RuntimeEvent;
	type VestingSchedule = Vesting;
	type Prefix = Prefix;
	type MoveClaimOrigin = EnsureRoot<AccountId>;
	type WeightInfo = weights::runtime_common_claims::WeightInfo<Runtime>;
}

parameter_types! {
	// Minimum 100 bytes/KSM deposited (1 CENT/byte)
	pub const BasicDeposit: Balance = 1000 * CENTS;       // 258 bytes on-chain
	pub const FieldDeposit: Balance = 250 * CENTS;        // 66 bytes on-chain
	pub const SubAccountDeposit: Balance = 200 * CENTS;   // 53 bytes on-chain
	pub const MaxSubAccounts: u32 = 100;
	pub const MaxAdditionalFields: u32 = 100;
	pub const MaxRegistrars: u32 = 20;
}

impl pallet_identity::Config for Runtime {
	type RuntimeEvent = RuntimeEvent;
	type Currency = Balances;
	type BasicDeposit = BasicDeposit;
	type FieldDeposit = FieldDeposit;
	type SubAccountDeposit = SubAccountDeposit;
	type MaxSubAccounts = MaxSubAccounts;
	type MaxAdditionalFields = MaxAdditionalFields;
	type MaxRegistrars = MaxRegistrars;
	type Slashed = Treasury;
	type ForceOrigin = EitherOf<EnsureRoot<Self::AccountId>, GeneralAdmin>;
	type RegistrarOrigin = EitherOf<EnsureRoot<Self::AccountId>, GeneralAdmin>;
	type WeightInfo = weights::pallet_identity::WeightInfo<Runtime>;
}

impl pallet_utility::Config for Runtime {
	type RuntimeEvent = RuntimeEvent;
	type RuntimeCall = RuntimeCall;
	type PalletsOrigin = OriginCaller;
	type WeightInfo = weights::pallet_utility::WeightInfo<Runtime>;
}

parameter_types! {
	// One storage item; key size is 32; value is size 4+4+16+32 bytes = 56 bytes.
	pub const DepositBase: Balance = deposit(1, 88);
	// Additional storage item size of 32 bytes.
	pub const DepositFactor: Balance = deposit(0, 32);
	pub const MaxSignatories: u32 = 100;
}

impl pallet_multisig::Config for Runtime {
	type RuntimeEvent = RuntimeEvent;
	type RuntimeCall = RuntimeCall;
	type Currency = Balances;
	type DepositBase = DepositBase;
	type DepositFactor = DepositFactor;
	type MaxSignatories = MaxSignatories;
	type WeightInfo = weights::pallet_multisig::WeightInfo<Runtime>;
}

parameter_types! {
	pub const ConfigDepositBase: Balance = 500 * CENTS;
	pub const FriendDepositFactor: Balance = 50 * CENTS;
	pub const MaxFriends: u16 = 9;
	pub const RecoveryDeposit: Balance = 500 * CENTS;
}

impl pallet_recovery::Config for Runtime {
	type RuntimeEvent = RuntimeEvent;
	type WeightInfo = ();
	type RuntimeCall = RuntimeCall;
	type Currency = Balances;
	type ConfigDepositBase = ConfigDepositBase;
	type FriendDepositFactor = FriendDepositFactor;
	type MaxFriends = MaxFriends;
	type RecoveryDeposit = RecoveryDeposit;
}

parameter_types! {
	pub const SocietyPalletId: PalletId = PalletId(*b"py/socie");
}

impl pallet_society::Config for Runtime {
	type RuntimeEvent = RuntimeEvent;
	type Currency = Balances;
	type Randomness = pallet_babe::RandomnessFromOneEpochAgo<Runtime>;
	type GraceStrikes = ConstU32<10>;
	type PeriodSpend = ConstU128<{ 500 * QUID }>;
	type VotingPeriod = ConstU32<{ 5 * DAYS }>;
	type ClaimPeriod = ConstU32<{ 2 * DAYS }>;
	type MaxLockDuration = ConstU32<{ 36 * 30 * DAYS }>;
	type FounderSetOrigin = EnsureRoot<AccountId>;
	type ChallengePeriod = ConstU32<{ 7 * DAYS }>;
	type MaxPayouts = ConstU32<8>;
	type MaxBids = ConstU32<512>;
	type PalletId = SocietyPalletId;
	type WeightInfo = weights::pallet_society::WeightInfo<Runtime>;
}

parameter_types! {
	pub const MinVestedTransfer: Balance = 100 * CENTS;
	pub UnvestedFundsAllowedWithdrawReasons: WithdrawReasons =
		WithdrawReasons::except(WithdrawReasons::TRANSFER | WithdrawReasons::RESERVE);
}

impl pallet_vesting::Config for Runtime {
	type RuntimeEvent = RuntimeEvent;
	type Currency = Balances;
	type BlockNumberToBalance = ConvertInto;
	type MinVestedTransfer = MinVestedTransfer;
	type WeightInfo = weights::pallet_vesting::WeightInfo<Runtime>;
	type UnvestedFundsAllowedWithdrawReasons = UnvestedFundsAllowedWithdrawReasons;
	const MAX_VESTING_SCHEDULES: u32 = 28;
}

parameter_types! {
	// One storage item; key size 32, value size 8; .
	pub const ProxyDepositBase: Balance = deposit(1, 8);
	// Additional storage item size of 33 bytes.
	pub const ProxyDepositFactor: Balance = deposit(0, 33);
	pub const MaxProxies: u16 = 32;
	pub const AnnouncementDepositBase: Balance = deposit(1, 8);
	pub const AnnouncementDepositFactor: Balance = deposit(0, 66);
	pub const MaxPending: u16 = 32;
}

/// The type used to represent the kinds of proxying allowed.
#[derive(
	Copy,
	Clone,
	Eq,
	PartialEq,
	Ord,
	PartialOrd,
	Encode,
	Decode,
	RuntimeDebug,
	MaxEncodedLen,
	TypeInfo,
)]
pub enum ProxyType {
	Any,
	NonTransfer,
	Governance,
	Staking,
	IdentityJudgement,
	CancelProxy,
	Auction,
	Society,
	NominationPools,
}

impl Default for ProxyType {
	fn default() -> Self {
		Self::Any
	}
}

impl InstanceFilter<RuntimeCall> for ProxyType {
	fn filter(&self, c: &RuntimeCall) -> bool {
		match self {
			ProxyType::Any => true,
			ProxyType::NonTransfer => matches!(
				c,
				RuntimeCall::System(..) |
				RuntimeCall::Babe(..) |
				RuntimeCall::Timestamp(..) |
				RuntimeCall::Indices(pallet_indices::Call::claim {..}) |
				RuntimeCall::Indices(pallet_indices::Call::free {..}) |
				RuntimeCall::Indices(pallet_indices::Call::freeze {..}) |
				// Specifically omitting Indices `transfer`, `force_transfer`
				// Specifically omitting the entire Balances pallet
				RuntimeCall::Staking(..) |
				RuntimeCall::Session(..) |
				RuntimeCall::Grandpa(..) |
				RuntimeCall::ImOnline(..) |
				RuntimeCall::Treasury(..) |
				RuntimeCall::Bounties(..) |
				RuntimeCall::ChildBounties(..) |
				RuntimeCall::ConvictionVoting(..) |
				RuntimeCall::Referenda(..) |
				RuntimeCall::FellowshipCollective(..) |
				RuntimeCall::FellowshipReferenda(..) |
				RuntimeCall::Whitelist(..) |
				RuntimeCall::Claims(..) |
				RuntimeCall::Utility(..) |
				RuntimeCall::Identity(..) |
				RuntimeCall::Society(..) |
				RuntimeCall::Recovery(pallet_recovery::Call::as_recovered {..}) |
				RuntimeCall::Recovery(pallet_recovery::Call::vouch_recovery {..}) |
				RuntimeCall::Recovery(pallet_recovery::Call::claim_recovery {..}) |
				RuntimeCall::Recovery(pallet_recovery::Call::close_recovery {..}) |
				RuntimeCall::Recovery(pallet_recovery::Call::remove_recovery {..}) |
				RuntimeCall::Recovery(pallet_recovery::Call::cancel_recovered {..}) |
				// Specifically omitting Recovery `create_recovery`, `initiate_recovery`
				RuntimeCall::Vesting(pallet_vesting::Call::vest {..}) |
				RuntimeCall::Vesting(pallet_vesting::Call::vest_other {..}) |
				// Specifically omitting Vesting `vested_transfer`, and `force_vested_transfer`
				RuntimeCall::Scheduler(..) |
				RuntimeCall::Proxy(..) |
				RuntimeCall::Multisig(..) |
				RuntimeCall::Nis(..) |
				RuntimeCall::Registrar(paras_registrar::Call::register {..}) |
				RuntimeCall::Registrar(paras_registrar::Call::deregister {..}) |
				// Specifically omitting Registrar `swap`
				RuntimeCall::Registrar(paras_registrar::Call::reserve {..}) |
				RuntimeCall::Crowdloan(..) |
				RuntimeCall::Slots(..) |
				RuntimeCall::Auctions(..) | // Specifically omitting the entire XCM Pallet
				RuntimeCall::VoterList(..) |
				RuntimeCall::NominationPools(..) |
				RuntimeCall::FastUnstake(..)
			),
			ProxyType::Governance => matches!(
				c,
				RuntimeCall::Treasury(..) |
					RuntimeCall::Bounties(..) |
					RuntimeCall::Utility(..) |
					RuntimeCall::ChildBounties(..) |
					// OpenGov calls
					RuntimeCall::ConvictionVoting(..) |
					RuntimeCall::Referenda(..) |
					RuntimeCall::FellowshipCollective(..) |
					RuntimeCall::FellowshipReferenda(..) |
					RuntimeCall::Whitelist(..)
			),
			ProxyType::Staking => {
				matches!(
					c,
					RuntimeCall::Staking(..) |
						RuntimeCall::Session(..) | RuntimeCall::Utility(..) |
						RuntimeCall::FastUnstake(..)
				)
			},
			ProxyType::NominationPools => {
				matches!(c, RuntimeCall::NominationPools(..) | RuntimeCall::Utility(..))
			},
			ProxyType::IdentityJudgement => matches!(
				c,
				RuntimeCall::Identity(pallet_identity::Call::provide_judgement { .. }) |
					RuntimeCall::Utility(..)
			),
			ProxyType::CancelProxy => {
				matches!(c, RuntimeCall::Proxy(pallet_proxy::Call::reject_announcement { .. }))
			},
			ProxyType::Auction => matches!(
				c,
				RuntimeCall::Auctions(..) |
					RuntimeCall::Crowdloan(..) |
					RuntimeCall::Registrar(..) |
					RuntimeCall::Slots(..)
			),
			ProxyType::Society => matches!(c, RuntimeCall::Society(..)),
		}
	}
	fn is_superset(&self, o: &Self) -> bool {
		match (self, o) {
			(x, y) if x == y => true,
			(ProxyType::Any, _) => true,
			(_, ProxyType::Any) => false,
			(ProxyType::NonTransfer, _) => true,
			_ => false,
		}
	}
}

impl pallet_proxy::Config for Runtime {
	type RuntimeEvent = RuntimeEvent;
	type RuntimeCall = RuntimeCall;
	type Currency = Balances;
	type ProxyType = ProxyType;
	type ProxyDepositBase = ProxyDepositBase;
	type ProxyDepositFactor = ProxyDepositFactor;
	type MaxProxies = MaxProxies;
	type WeightInfo = weights::pallet_proxy::WeightInfo<Runtime>;
	type MaxPending = MaxPending;
	type CallHasher = BlakeTwo256;
	type AnnouncementDepositBase = AnnouncementDepositBase;
	type AnnouncementDepositFactor = AnnouncementDepositFactor;
}

impl parachains_origin::Config for Runtime {}

impl parachains_configuration::Config for Runtime {
	type WeightInfo = weights::runtime_parachains_configuration::WeightInfo<Runtime>;
}

impl parachains_shared::Config for Runtime {}

impl parachains_session_info::Config for Runtime {
	type ValidatorSet = Historical;
}

impl parachains_inclusion::Config for Runtime {
	type RuntimeEvent = RuntimeEvent;
	type DisputesHandler = ParasDisputes;
	type RewardValidators = parachains_reward_points::RewardValidatorsWithEraPoints<Runtime>;
	type MessageQueue = MessageQueue;
	type WeightInfo = weights::runtime_parachains_inclusion::WeightInfo<Runtime>;
}

parameter_types! {
	pub const ParasUnsignedPriority: TransactionPriority = TransactionPriority::max_value();
}

impl parachains_paras::Config for Runtime {
	type RuntimeEvent = RuntimeEvent;
	type WeightInfo = weights::runtime_parachains_paras::WeightInfo<Runtime>;
	type UnsignedPriority = ParasUnsignedPriority;
	type QueueFootprinter = ParaInclusion;
	type NextSessionRotation = Babe;
}

parameter_types! {
	/// Amount of weight that can be spent per block to service messages.
	///
	/// # WARNING
	///
	/// This is not a good value for para-chains since the `Scheduler` already uses up to 80% block weight.
	pub MessageQueueServiceWeight: Weight = Perbill::from_percent(20) * BlockWeights::get().max_block;
	pub const MessageQueueHeapSize: u32 = 65_536;
	pub const MessageQueueMaxStale: u32 = 16;
}

/// Message processor to handle any messages that were enqueued into the `MessageQueue` pallet.
pub struct MessageProcessor;
impl ProcessMessage for MessageProcessor {
	type Origin = AggregateMessageOrigin;

	fn process_message(
		message: &[u8],
		origin: Self::Origin,
		meter: &mut WeightMeter,
		id: &mut [u8; 32],
	) -> Result<bool, ProcessMessageError> {
		let para = match origin {
			AggregateMessageOrigin::Ump(UmpQueueId::Para(para)) => para,
		};
		xcm_builder::ProcessXcmMessage::<
			Junction,
			xcm_executor::XcmExecutor<xcm_config::XcmConfig>,
			RuntimeCall,
		>::process_message(message, Junction::Parachain(para.into()), meter, id)
	}
}

impl pallet_message_queue::Config for Runtime {
	type RuntimeEvent = RuntimeEvent;
	type Size = u32;
	type HeapSize = MessageQueueHeapSize;
	type MaxStale = MessageQueueMaxStale;
	type ServiceWeight = MessageQueueServiceWeight;
	#[cfg(not(feature = "runtime-benchmarks"))]
	type MessageProcessor = MessageProcessor;
	#[cfg(feature = "runtime-benchmarks")]
	type MessageProcessor =
		pallet_message_queue::mock_helpers::NoopMessageProcessor<AggregateMessageOrigin>;
	type QueueChangeHandler = ParaInclusion;
	type QueuePausedQuery = ();
	type WeightInfo = weights::pallet_message_queue::WeightInfo<Runtime>;
}

impl parachains_dmp::Config for Runtime {}

impl parachains_hrmp::Config for Runtime {
	type RuntimeOrigin = RuntimeOrigin;
	type RuntimeEvent = RuntimeEvent;
	type Currency = Balances;
	type WeightInfo = weights::runtime_parachains_hrmp::WeightInfo<Runtime>;
}

impl parachains_paras_inherent::Config for Runtime {
	type WeightInfo = weights::runtime_parachains_paras_inherent::WeightInfo<Runtime>;
}

impl parachains_scheduler::Config for Runtime {}

impl parachains_initializer::Config for Runtime {
	type Randomness = pallet_babe::RandomnessFromOneEpochAgo<Runtime>;
	type ForceOrigin = EnsureRoot<AccountId>;
	type WeightInfo = weights::runtime_parachains_initializer::WeightInfo<Runtime>;
}

impl parachains_disputes::Config for Runtime {
	type RuntimeEvent = RuntimeEvent;
	type RewardValidators = parachains_reward_points::RewardValidatorsWithEraPoints<Runtime>;
	type SlashingHandler = parachains_slashing::SlashValidatorsForDisputes<ParasSlashing>;
	type WeightInfo = weights::runtime_parachains_disputes::WeightInfo<Runtime>;
}

impl parachains_slashing::Config for Runtime {
	type KeyOwnerProofSystem = Historical;
	type KeyOwnerProof =
		<Self::KeyOwnerProofSystem as KeyOwnerProofSystem<(KeyTypeId, ValidatorId)>>::Proof;
	type KeyOwnerIdentification = <Self::KeyOwnerProofSystem as KeyOwnerProofSystem<(
		KeyTypeId,
		ValidatorId,
	)>>::IdentificationTuple;
	type HandleReports = parachains_slashing::SlashingReportHandler<
		Self::KeyOwnerIdentification,
		Offences,
		ReportLongevity,
	>;
	type WeightInfo = weights::runtime_parachains_disputes_slashing::WeightInfo<Runtime>;
	type BenchmarkingConfig = parachains_slashing::BenchConfig<1000>;
}

parameter_types! {
	pub const ParaDeposit: Balance = 40 * UNITS;
}

impl paras_registrar::Config for Runtime {
	type RuntimeOrigin = RuntimeOrigin;
	type RuntimeEvent = RuntimeEvent;
	type Currency = Balances;
	type OnSwap = (Crowdloan, Slots);
	type ParaDeposit = ParaDeposit;
	type DataDepositPerByte = DataDepositPerByte;
	type WeightInfo = weights::runtime_common_paras_registrar::WeightInfo<Runtime>;
}

parameter_types! {
	// 6 weeks
	pub LeasePeriod: BlockNumber = prod_or_fast!(6 * WEEKS, 6 * WEEKS, "KSM_LEASE_PERIOD");
}

impl slots::Config for Runtime {
	type RuntimeEvent = RuntimeEvent;
	type Currency = Balances;
	type Registrar = Registrar;
	type LeasePeriod = LeasePeriod;
	type LeaseOffset = ();
	type ForceOrigin = EitherOf<EnsureRoot<Self::AccountId>, LeaseAdmin>;
	type WeightInfo = weights::runtime_common_slots::WeightInfo<Runtime>;
}

parameter_types! {
	pub const CrowdloanId: PalletId = PalletId(*b"py/cfund");
	pub const OldSubmissionDeposit: Balance = 3 * GRAND; // ~ 10 KSM
	pub const MinContribution: Balance = 3_000 * CENTS; // ~ .1 KSM
	pub const RemoveKeysLimit: u32 = 1000;
	// Allow 32 bytes for an additional memo to a crowdloan.
	pub const MaxMemoLength: u8 = 32;
}

impl crowdloan::Config for Runtime {
	type RuntimeEvent = RuntimeEvent;
	type PalletId = CrowdloanId;
	type SubmissionDeposit = OldSubmissionDeposit;
	type MinContribution = MinContribution;
	type RemoveKeysLimit = RemoveKeysLimit;
	type Registrar = Registrar;
	type Auctioneer = Auctions;
	type MaxMemoLength = MaxMemoLength;
	type WeightInfo = weights::runtime_common_crowdloan::WeightInfo<Runtime>;
}

parameter_types! {
	// The average auction is 7 days long, so this will be 70% for ending period.
	// 5 Days = 72000 Blocks @ 6 sec per block
	pub const EndingPeriod: BlockNumber = 5 * DAYS;
	// ~ 1000 samples per day -> ~ 20 blocks per sample -> 2 minute samples
	pub const SampleLength: BlockNumber = 2 * MINUTES;
}

impl auctions::Config for Runtime {
	type RuntimeEvent = RuntimeEvent;
	type Leaser = Slots;
	type Registrar = Registrar;
	type EndingPeriod = EndingPeriod;
	type SampleLength = SampleLength;
	type Randomness = pallet_babe::RandomnessFromOneEpochAgo<Runtime>;
	type InitiateOrigin = EitherOf<EnsureRoot<Self::AccountId>, AuctionAdmin>;
	type WeightInfo = weights::runtime_common_auctions::WeightInfo<Runtime>;
}

type NisCounterpartInstance = pallet_balances::Instance2;
impl pallet_balances::Config<NisCounterpartInstance> for Runtime {
	type Balance = Balance;
	type DustRemoval = ();
	type RuntimeEvent = RuntimeEvent;
	type ExistentialDeposit = ConstU128<10_000_000_000>; // One KTC cent
	type AccountStore = StorageMapShim<
		pallet_balances::Account<Runtime, NisCounterpartInstance>,
		AccountId,
		pallet_balances::AccountData<u128>,
	>;
	type MaxLocks = ConstU32<4>;
	type MaxReserves = ConstU32<4>;
	type ReserveIdentifier = [u8; 8];
	type WeightInfo = weights::pallet_balances_nis_counterpart_balances::WeightInfo<Runtime>;
	type RuntimeHoldReason = RuntimeHoldReason;
	type FreezeIdentifier = ();
	type MaxHolds = ConstU32<0>;
	type MaxFreezes = ConstU32<0>;
}

parameter_types! {
	pub const NisBasePeriod: BlockNumber = 7 * DAYS;
	pub const MinBid: Balance = 100 * QUID;
	pub MinReceipt: Perquintill = Perquintill::from_rational(1u64, 10_000_000u64);
	pub const IntakePeriod: BlockNumber = 5 * MINUTES;
	pub MaxIntakeWeight: Weight = MAXIMUM_BLOCK_WEIGHT / 10;
	pub const ThawThrottle: (Perquintill, BlockNumber) = (Perquintill::from_percent(25), 5);
	pub storage NisTarget: Perquintill = Perquintill::zero();
	pub const NisPalletId: PalletId = PalletId(*b"py/nis  ");
}

impl pallet_nis::Config for Runtime {
	type WeightInfo = weights::pallet_nis::WeightInfo<Runtime>;
	type RuntimeEvent = RuntimeEvent;
	type Currency = Balances;
	type CurrencyBalance = Balance;
	type FundOrigin = frame_system::EnsureSigned<AccountId>;
	type Counterpart = NisCounterpartBalances;
	type CounterpartAmount = WithMaximumOf<ConstU128<21_000_000_000_000_000_000u128>>;
	type Deficit = (); // Mint
	type IgnoredIssuance = ();
	type Target = NisTarget;
	type PalletId = NisPalletId;
	type QueueCount = ConstU32<500>;
	type MaxQueueLen = ConstU32<1000>;
	type FifoQueueLen = ConstU32<250>;
	type BasePeriod = NisBasePeriod;
	type MinBid = MinBid;
	type MinReceipt = MinReceipt;
	type IntakePeriod = IntakePeriod;
	type MaxIntakeWeight = MaxIntakeWeight;
	type ThawThrottle = ThawThrottle;
	type RuntimeHoldReason = RuntimeHoldReason;
}

parameter_types! {
	pub const PoolsPalletId: PalletId = PalletId(*b"py/nopls");
	pub const MaxPointsToBalance: u8 = 10;
}

impl pallet_nomination_pools::Config for Runtime {
	type RuntimeEvent = RuntimeEvent;
	type WeightInfo = weights::pallet_nomination_pools::WeightInfo<Self>;
	type Currency = Balances;
	type RewardCounter = FixedU128;
	type BalanceToU256 = BalanceToU256;
	type U256ToBalance = U256ToBalance;
	type Staking = Staking;
	type PostUnbondingPoolsWindow = ConstU32<4>;
	type MaxMetadataLen = ConstU32<256>;
	// we use the same number of allowed unlocking chunks as with staking.
	type MaxUnbonding = <Self as pallet_staking::Config>::MaxUnlockingChunks;
	type PalletId = PoolsPalletId;
	type MaxPointsToBalance = MaxPointsToBalance;
}

construct_runtime! {
	pub enum Runtime where
		Block = Block,
		NodeBlock = primitives::Block,
		UncheckedExtrinsic = UncheckedExtrinsic
	{
		// Basic stuff; balances is uncallable initially.
		System: frame_system::{Pallet, Call, Storage, Config, Event<T>} = 0,

		// Babe must be before session.
		Babe: pallet_babe::{Pallet, Call, Storage, Config, ValidateUnsigned} = 1,

		Timestamp: pallet_timestamp::{Pallet, Call, Storage, Inherent} = 2,
		Indices: pallet_indices::{Pallet, Call, Storage, Config<T>, Event<T>} = 3,
		Balances: pallet_balances::{Pallet, Call, Storage, Config<T>, Event<T>} = 4,
		TransactionPayment: pallet_transaction_payment::{Pallet, Storage, Event<T>} = 33,

		// Consensus support.
		// Authorship must be before session in order to note author in the correct session and era
		// for im-online and staking.
		Authorship: pallet_authorship::{Pallet, Storage} = 5,
		Staking: pallet_staking::{Pallet, Call, Storage, Config<T>, Event<T>} = 6,
		Offences: pallet_offences::{Pallet, Storage, Event} = 7,
		Historical: session_historical::{Pallet} = 34,
		Session: pallet_session::{Pallet, Call, Storage, Event, Config<T>} = 8,
		Grandpa: pallet_grandpa::{Pallet, Call, Storage, Config, Event, ValidateUnsigned} = 10,
		ImOnline: pallet_im_online::{Pallet, Call, Storage, Event<T>, ValidateUnsigned, Config<T>} = 11,
		AuthorityDiscovery: pallet_authority_discovery::{Pallet, Config} = 12,

		// Governance stuff.
		Treasury: pallet_treasury::{Pallet, Call, Storage, Config, Event<T>} = 18,
		ConvictionVoting: pallet_conviction_voting::{Pallet, Call, Storage, Event<T>} = 20,
		Referenda: pallet_referenda::{Pallet, Call, Storage, Event<T>} = 21,
//		pub type FellowshipCollectiveInstance = pallet_ranked_collective::Instance1;
		FellowshipCollective: pallet_ranked_collective::<Instance1>::{
			Pallet, Call, Storage, Event<T>
		} = 22,
//		pub type FellowshipReferendaInstance = pallet_referenda::Instance2;
		FellowshipReferenda: pallet_referenda::<Instance2>::{
			Pallet, Call, Storage, Event<T>
		} = 23,
		Origins: pallet_custom_origins::{Origin} = 43,
		Whitelist: pallet_whitelist::{Pallet, Call, Storage, Event<T>} = 44,

		// Claims. Usable initially.
		Claims: claims::{Pallet, Call, Storage, Event<T>, Config<T>, ValidateUnsigned} = 19,

		// Utility module.
		Utility: pallet_utility::{Pallet, Call, Event} = 24,

		// Less simple identity module.
		Identity: pallet_identity::{Pallet, Call, Storage, Event<T>} = 25,

		// Society module.
		Society: pallet_society::{Pallet, Call, Storage, Event<T>} = 26,

		// Social recovery module.
		Recovery: pallet_recovery::{Pallet, Call, Storage, Event<T>} = 27,

		// Vesting. Usable initially, but removed once all vesting is finished.
		Vesting: pallet_vesting::{Pallet, Call, Storage, Event<T>, Config<T>} = 28,

		// System scheduler.
		Scheduler: pallet_scheduler::{Pallet, Call, Storage, Event<T>} = 29,

		// Proxy module. Late addition.
		Proxy: pallet_proxy::{Pallet, Call, Storage, Event<T>} = 30,

		// Multisig module. Late addition.
		Multisig: pallet_multisig::{Pallet, Call, Storage, Event<T>} = 31,

		// Preimage registrar.
		Preimage: pallet_preimage::{Pallet, Call, Storage, Event<T>} = 32,

		// Bounties modules.
		Bounties: pallet_bounties::{Pallet, Call, Storage, Event<T>} = 35,
		ChildBounties: pallet_child_bounties = 40,

		// Election pallet. Only works with staking, but placed here to maintain indices.
		ElectionProviderMultiPhase: pallet_election_provider_multi_phase::{Pallet, Call, Storage, Event<T>, ValidateUnsigned} = 37,

		// NIS pallet.
		Nis: pallet_nis::{Pallet, Call, Storage, Event<T>, HoldReason} = 38,
//		pub type NisCounterpartInstance = pallet_balances::Instance2;
		NisCounterpartBalances: pallet_balances::<Instance2> = 45,

		// Provides a semi-sorted list of nominators for staking.
		VoterList: pallet_bags_list::<Instance1>::{Pallet, Call, Storage, Event<T>} = 39,

		// nomination pools: extension to staking.
		NominationPools: pallet_nomination_pools::{Pallet, Call, Storage, Event<T>, Config<T>} = 41,

		// Fast unstake pallet: extension to staking.
		FastUnstake: pallet_fast_unstake = 42,

		// Parachains pallets. Start indices at 50 to leave room.
		ParachainsOrigin: parachains_origin::{Pallet, Origin} = 50,
		Configuration: parachains_configuration::{Pallet, Call, Storage, Config<T>} = 51,
		ParasShared: parachains_shared::{Pallet, Call, Storage} = 52,
		ParaInclusion: parachains_inclusion::{Pallet, Call, Storage, Event<T>} = 53,
		ParaInherent: parachains_paras_inherent::{Pallet, Call, Storage, Inherent} = 54,
		ParaScheduler: parachains_scheduler::{Pallet, Storage} = 55,
		Paras: parachains_paras::{Pallet, Call, Storage, Event, Config, ValidateUnsigned} = 56,
		Initializer: parachains_initializer::{Pallet, Call, Storage} = 57,
		Dmp: parachains_dmp::{Pallet, Storage} = 58,
		Hrmp: parachains_hrmp::{Pallet, Call, Storage, Event<T>, Config} = 60,
		ParaSessionInfo: parachains_session_info::{Pallet, Storage} = 61,
		ParasDisputes: parachains_disputes::{Pallet, Call, Storage, Event<T>} = 62,
		ParasSlashing: parachains_slashing::{Pallet, Call, Storage, ValidateUnsigned} = 63,

		// Parachain Onboarding Pallets. Start indices at 70 to leave room.
		Registrar: paras_registrar::{Pallet, Call, Storage, Event<T>} = 70,
		Slots: slots::{Pallet, Call, Storage, Event<T>} = 71,
		Auctions: auctions::{Pallet, Call, Storage, Event<T>} = 72,
		Crowdloan: crowdloan::{Pallet, Call, Storage, Event<T>} = 73,

		// Pallet for sending XCM.
		XcmPallet: pallet_xcm::{Pallet, Call, Storage, Event<T>, Origin, Config} = 99,

		// Generalized message queue
		MessageQueue: pallet_message_queue::{Pallet, Call, Storage, Event<T>} = 100,
	}
}

/// The address format for describing accounts.
pub type Address = sp_runtime::MultiAddress<AccountId, ()>;
/// Block header type as expected by this runtime.
pub type Header = generic::Header<BlockNumber, BlakeTwo256>;
/// Block type as expected by this runtime.
pub type Block = generic::Block<Header, UncheckedExtrinsic>;
/// A Block signed with a Justification
pub type SignedBlock = generic::SignedBlock<Block>;
/// `BlockId` type as expected by this runtime.
pub type BlockId = generic::BlockId<Block>;
/// The `SignedExtension` to the basic transaction logic.
pub type SignedExtra = (
	frame_system::CheckNonZeroSender<Runtime>,
	frame_system::CheckSpecVersion<Runtime>,
	frame_system::CheckTxVersion<Runtime>,
	frame_system::CheckGenesis<Runtime>,
	frame_system::CheckMortality<Runtime>,
	frame_system::CheckNonce<Runtime>,
	frame_system::CheckWeight<Runtime>,
	pallet_transaction_payment::ChargeTransactionPayment<Runtime>,
);

pub struct NominationPoolsMigrationV4OldPallet;
impl Get<Perbill> for NominationPoolsMigrationV4OldPallet {
	fn get() -> Perbill {
		Perbill::from_percent(10)
	}
}

/// All migrations that will run on the next runtime upgrade.
///
/// This contains the combined migrations of the last 10 releases. It allows to skip runtime
/// upgrades in case governance decides to do so. THE ORDER IS IMPORTANT.
pub type Migrations = (
	migrations::V0940,
	migrations::V0941,
	migrations::V0942,
	migrations::V0943,
	migrations::Unreleased,
);

/// The runtime migrations per release.
#[allow(deprecated, missing_docs)]
pub mod migrations {
	use super::*;
	use frame_support::traits::{GetStorageVersion, OnRuntimeUpgrade, StorageVersion};

	pub type V0940 = (
		pallet_nomination_pools::migration::v4::MigrateToV4<
			Runtime,
			NominationPoolsMigrationV4OldPallet,
		>,
		pallet_nomination_pools::migration::v5::MigrateToV5<Runtime>,
	);
	pub type V0941 = (); // Node only release - no migrations.
	pub type V0942 = (
		parachains_configuration::migration::v5::MigrateToV5<Runtime>,
		pallet_offences::migration::v1::MigrateToV1<Runtime>,
		runtime_common::session::migration::ClearOldSessionStorage<Runtime>,
	);

	pub type V0943 = (
		SetStorageVersions,
		// Remove UMP dispatch queue <https://github.com/paritytech/polkadot/pull/6271>
		parachains_configuration::migration::v6::MigrateToV6<Runtime>,
		ump_migrations::UpdateUmpLimits,
	);

	/// Unreleased migrations. Add new ones here:
	pub type Unreleased = (
		pallet_society::migrations::MigrateToV2<Runtime, (), past_payouts::PastPayouts>,
<<<<<<< HEAD
		parachains_configuration::migration::v7::MigrateToV7<Runtime>,
=======
		pallet_im_online::migration::v1::Migration<Runtime>,
>>>>>>> bb9ddd70
	);

	/// Migrations that set `StorageVersion`s we missed to set.
	pub struct SetStorageVersions;

	impl OnRuntimeUpgrade for SetStorageVersions {
		fn on_runtime_upgrade() -> Weight {
			// The `NisCounterpartBalances` pallet was added to the chain after/with the migration.
			// So, the migration never needed to be executed, but we also did not set the proper `StorageVersion`.
			let storage_version = NisCounterpartBalances::on_chain_storage_version();
			if storage_version < 1 {
				StorageVersion::new(1).put::<NisCounterpartBalances>();
			}

			// Was missed as part of: `runtime_common::session::migration::ClearOldSessionStorage<Runtime>`.
			let storage_version = Historical::on_chain_storage_version();
			if storage_version < 1 {
				StorageVersion::new(1).put::<Historical>();
			}

			RocksDbWeight::get().reads_writes(2, 2)
		}
	}
}

/// Helpers to configure the ump migrations.
pub mod ump_migrations {
	use runtime_parachains::configuration::migration_ump;

	pub const MAX_UPWARD_QUEUE_SIZE: u32 = 4 * 1024 * 1024;
	pub const MAX_UPWARD_QUEUE_COUNT: u32 = 699050;
	pub const MAX_UPWARD_MESSAGE_SIZE: u32 = (1 << 16) - 5; // Checked in test `max_upward_message_size`.
	pub const MAX_UPWARD_MESSAGE_NUM_PER_CANDIDATE: u32 = 128;

	pub type UpdateUmpLimits = migration_ump::latest::ScheduleConfigUpdate<
		super::Runtime,
		MAX_UPWARD_QUEUE_SIZE,
		MAX_UPWARD_QUEUE_COUNT,
		MAX_UPWARD_MESSAGE_SIZE,
		MAX_UPWARD_MESSAGE_NUM_PER_CANDIDATE,
	>;
}

/// Unchecked extrinsic type as expected by this runtime.
pub type UncheckedExtrinsic =
	generic::UncheckedExtrinsic<Address, RuntimeCall, Signature, SignedExtra>;
/// Executive: handles dispatch to the various modules.
pub type Executive = frame_executive::Executive<
	Runtime,
	Block,
	frame_system::ChainContext<Runtime>,
	Runtime,
	AllPalletsWithSystem,
	Migrations,
>;
/// The payload being signed in the transactions.
pub type SignedPayload = generic::SignedPayload<RuntimeCall, SignedExtra>;

#[cfg(feature = "runtime-benchmarks")]
mod benches {
	frame_benchmarking::define_benchmarks!(
		// Polkadot
		// NOTE: Make sure to prefix these with `runtime_common::` so
		// that the path resolves correctly in the generated file.
		[runtime_common::auctions, Auctions]
		[runtime_common::crowdloan, Crowdloan]
		[runtime_common::claims, Claims]
		[runtime_common::slots, Slots]
		[runtime_common::paras_registrar, Registrar]
		[runtime_parachains::configuration, Configuration]
		[runtime_parachains::hrmp, Hrmp]
		[runtime_parachains::disputes, ParasDisputes]
		[runtime_parachains::disputes::slashing, ParasSlashing]
		[runtime_parachains::inclusion, ParaInclusion]
		[runtime_parachains::initializer, Initializer]
		[runtime_parachains::paras_inherent, ParaInherent]
		[runtime_parachains::paras, Paras]
		// Substrate
		[pallet_balances, Balances]
		[pallet_balances, NisCounterpartBalances]
		[pallet_bags_list, VoterList]
		[frame_benchmarking::baseline, Baseline::<Runtime>]
		[pallet_bounties, Bounties]
		[pallet_child_bounties, ChildBounties]
		[pallet_conviction_voting, ConvictionVoting]
		[pallet_election_provider_multi_phase, ElectionProviderMultiPhase]
		[frame_election_provider_support, ElectionProviderBench::<Runtime>]
		[pallet_fast_unstake, FastUnstake]
		[pallet_nis, Nis]
		[pallet_identity, Identity]
		[pallet_im_online, ImOnline]
		[pallet_indices, Indices]
		[pallet_message_queue, MessageQueue]
		[pallet_multisig, Multisig]
		[pallet_nomination_pools, NominationPoolsBench::<Runtime>]
		[pallet_offences, OffencesBench::<Runtime>]
		[pallet_preimage, Preimage]
		[pallet_proxy, Proxy]
		[pallet_ranked_collective, FellowshipCollective]
		[pallet_recovery, Recovery]
		[pallet_referenda, Referenda]
		[pallet_referenda, FellowshipReferenda]
		[pallet_scheduler, Scheduler]
		[pallet_session, SessionBench::<Runtime>]
		[pallet_society, Society]
		[pallet_staking, Staking]
		[frame_system, SystemBench::<Runtime>]
		[pallet_timestamp, Timestamp]
		[pallet_treasury, Treasury]
		[pallet_utility, Utility]
		[pallet_vesting, Vesting]
		[pallet_whitelist, Whitelist]
		// XCM
		[pallet_xcm, XcmPallet]
		[pallet_xcm_benchmarks::fungible, pallet_xcm_benchmarks::fungible::Pallet::<Runtime>]
		[pallet_xcm_benchmarks::generic, pallet_xcm_benchmarks::generic::Pallet::<Runtime>]
	);
}

#[cfg(not(feature = "disable-runtime-api"))]
sp_api::impl_runtime_apis! {
	impl sp_api::Core<Block> for Runtime {
		fn version() -> RuntimeVersion {
			VERSION
		}

		fn execute_block(block: Block) {
			Executive::execute_block(block);
		}

		fn initialize_block(header: &<Block as BlockT>::Header) {
			Executive::initialize_block(header)
		}
	}

	impl sp_api::Metadata<Block> for Runtime {
		fn metadata() -> OpaqueMetadata {
			OpaqueMetadata::new(Runtime::metadata().into())
		}

		fn metadata_at_version(version: u32) -> Option<OpaqueMetadata> {
			Runtime::metadata_at_version(version)
		}

		fn metadata_versions() -> sp_std::vec::Vec<u32> {
			Runtime::metadata_versions()
		}
	}

	impl block_builder_api::BlockBuilder<Block> for Runtime {
		fn apply_extrinsic(extrinsic: <Block as BlockT>::Extrinsic) -> ApplyExtrinsicResult {
			Executive::apply_extrinsic(extrinsic)
		}

		fn finalize_block() -> <Block as BlockT>::Header {
			Executive::finalize_block()
		}

		fn inherent_extrinsics(data: inherents::InherentData) -> Vec<<Block as BlockT>::Extrinsic> {
			data.create_extrinsics()
		}

		fn check_inherents(
			block: Block,
			data: inherents::InherentData,
		) -> inherents::CheckInherentsResult {
			data.check_extrinsics(&block)
		}
	}

	impl tx_pool_api::runtime_api::TaggedTransactionQueue<Block> for Runtime {
		fn validate_transaction(
			source: TransactionSource,
			tx: <Block as BlockT>::Extrinsic,
			block_hash: <Block as BlockT>::Hash,
		) -> TransactionValidity {
			Executive::validate_transaction(source, tx, block_hash)
		}
	}

	impl offchain_primitives::OffchainWorkerApi<Block> for Runtime {
		fn offchain_worker(header: &<Block as BlockT>::Header) {
			Executive::offchain_worker(header)
		}
	}

	impl primitives::runtime_api::ParachainHost<Block, Hash, BlockNumber> for Runtime {
		fn validators() -> Vec<ValidatorId> {
			parachains_runtime_api_impl::validators::<Runtime>()
		}

		fn validator_groups() -> (Vec<Vec<ValidatorIndex>>, GroupRotationInfo<BlockNumber>) {
			parachains_runtime_api_impl::validator_groups::<Runtime>()
		}

		fn availability_cores() -> Vec<CoreState<Hash, BlockNumber>> {
			parachains_runtime_api_impl::availability_cores::<Runtime>()
		}

		fn persisted_validation_data(para_id: ParaId, assumption: OccupiedCoreAssumption)
			-> Option<PersistedValidationData<Hash, BlockNumber>> {
			parachains_runtime_api_impl::persisted_validation_data::<Runtime>(para_id, assumption)
		}

		fn assumed_validation_data(
			para_id: ParaId,
			expected_persisted_validation_data_hash: Hash,
		) -> Option<(PersistedValidationData<Hash, BlockNumber>, ValidationCodeHash)> {
			parachains_runtime_api_impl::assumed_validation_data::<Runtime>(
				para_id,
				expected_persisted_validation_data_hash,
			)
		}

		fn check_validation_outputs(
			para_id: ParaId,
			outputs: primitives::CandidateCommitments,
		) -> bool {
			parachains_runtime_api_impl::check_validation_outputs::<Runtime>(para_id, outputs)
		}

		fn session_index_for_child() -> SessionIndex {
			parachains_runtime_api_impl::session_index_for_child::<Runtime>()
		}

		fn validation_code(para_id: ParaId, assumption: OccupiedCoreAssumption)
			-> Option<ValidationCode> {
			parachains_runtime_api_impl::validation_code::<Runtime>(para_id, assumption)
		}

		fn candidate_pending_availability(para_id: ParaId) -> Option<CommittedCandidateReceipt<Hash>> {
			parachains_runtime_api_impl::candidate_pending_availability::<Runtime>(para_id)
		}

		fn candidate_events() -> Vec<CandidateEvent<Hash>> {
			parachains_runtime_api_impl::candidate_events::<Runtime, _>(|ev| {
				match ev {
					RuntimeEvent::ParaInclusion(ev) => {
						Some(ev)
					}
					_ => None,
				}
			})
		}

		fn session_info(index: SessionIndex) -> Option<SessionInfo> {
			parachains_runtime_api_impl::session_info::<Runtime>(index)
		}

		fn session_executor_params(session_index: SessionIndex) -> Option<ExecutorParams> {
			parachains_runtime_api_impl::session_executor_params::<Runtime>(session_index)
		}

		fn dmq_contents(recipient: ParaId) -> Vec<InboundDownwardMessage<BlockNumber>> {
			parachains_runtime_api_impl::dmq_contents::<Runtime>(recipient)
		}

		fn inbound_hrmp_channels_contents(
			recipient: ParaId
		) -> BTreeMap<ParaId, Vec<InboundHrmpMessage<BlockNumber>>> {
			parachains_runtime_api_impl::inbound_hrmp_channels_contents::<Runtime>(recipient)
		}

		fn validation_code_by_hash(hash: ValidationCodeHash) -> Option<ValidationCode> {
			parachains_runtime_api_impl::validation_code_by_hash::<Runtime>(hash)
		}

		fn on_chain_votes() -> Option<ScrapedOnChainVotes<Hash>> {
			parachains_runtime_api_impl::on_chain_votes::<Runtime>()
		}

		fn submit_pvf_check_statement(
			stmt: primitives::PvfCheckStatement,
			signature: primitives::ValidatorSignature,
		) {
			parachains_runtime_api_impl::submit_pvf_check_statement::<Runtime>(stmt, signature)
		}

		fn pvfs_require_precheck() -> Vec<ValidationCodeHash> {
			parachains_runtime_api_impl::pvfs_require_precheck::<Runtime>()
		}

		fn validation_code_hash(para_id: ParaId, assumption: OccupiedCoreAssumption)
			-> Option<ValidationCodeHash>
		{
			parachains_runtime_api_impl::validation_code_hash::<Runtime>(para_id, assumption)
		}

		fn disputes() -> Vec<(SessionIndex, CandidateHash, DisputeState<BlockNumber>)> {
			parachains_runtime_api_impl::get_session_disputes::<Runtime>()
		}

		fn unapplied_slashes(
		) -> Vec<(SessionIndex, CandidateHash, slashing::PendingSlashes)> {
			parachains_runtime_api_impl::unapplied_slashes::<Runtime>()
		}

		fn key_ownership_proof(
			validator_id: ValidatorId,
		) -> Option<slashing::OpaqueKeyOwnershipProof> {
			use parity_scale_codec::Encode;

			Historical::prove((PARACHAIN_KEY_TYPE_ID, validator_id))
				.map(|p| p.encode())
				.map(slashing::OpaqueKeyOwnershipProof::new)
		}

		fn submit_report_dispute_lost(
			dispute_proof: slashing::DisputeProof,
			key_ownership_proof: slashing::OpaqueKeyOwnershipProof,
		) -> Option<()> {
			parachains_runtime_api_impl::submit_unsigned_slashing_report::<Runtime>(
				dispute_proof,
				key_ownership_proof,
			)
		}
	}

	impl beefy_primitives::BeefyApi<Block> for Runtime {
		fn beefy_genesis() -> Option<BlockNumber> {
			// dummy implementation due to lack of BEEFY pallet.
			None
		}

		fn validator_set() -> Option<beefy_primitives::ValidatorSet<BeefyId>> {
			// dummy implementation due to lack of BEEFY pallet.
			None
		}

		fn submit_report_equivocation_unsigned_extrinsic(
			_equivocation_proof: beefy_primitives::EquivocationProof<
				BlockNumber,
				BeefyId,
				BeefySignature,
			>,
			_key_owner_proof: beefy_primitives::OpaqueKeyOwnershipProof,
		) -> Option<()> {
			None
		}

		fn generate_key_ownership_proof(
			_set_id: beefy_primitives::ValidatorSetId,
			_authority_id: BeefyId,
		) -> Option<beefy_primitives::OpaqueKeyOwnershipProof> {
			None
		}
	}

	impl mmr::MmrApi<Block, Hash, BlockNumber> for Runtime {
		fn mmr_root() -> Result<Hash, mmr::Error> {
			Err(mmr::Error::PalletNotIncluded)
		}

		fn mmr_leaf_count() -> Result<mmr::LeafIndex, mmr::Error> {
			Err(mmr::Error::PalletNotIncluded)
		}

		fn generate_proof(
			_block_numbers: Vec<BlockNumber>,
			_best_known_block_number: Option<BlockNumber>,
		) -> Result<(Vec<mmr::EncodableOpaqueLeaf>, mmr::Proof<Hash>), mmr::Error> {
			Err(mmr::Error::PalletNotIncluded)
		}

		fn verify_proof(_leaves: Vec<mmr::EncodableOpaqueLeaf>, _proof: mmr::Proof<Hash>)
			-> Result<(), mmr::Error>
		{
			Err(mmr::Error::PalletNotIncluded)
		}

		fn verify_proof_stateless(
			_root: Hash,
			_leaves: Vec<mmr::EncodableOpaqueLeaf>,
			_proof: mmr::Proof<Hash>
		) -> Result<(), mmr::Error> {
			Err(mmr::Error::PalletNotIncluded)
		}
	}

	impl fg_primitives::GrandpaApi<Block> for Runtime {
		fn grandpa_authorities() -> Vec<(GrandpaId, u64)> {
			Grandpa::grandpa_authorities()
		}

		fn current_set_id() -> fg_primitives::SetId {
			Grandpa::current_set_id()
		}

		fn submit_report_equivocation_unsigned_extrinsic(
			equivocation_proof: fg_primitives::EquivocationProof<
				<Block as BlockT>::Hash,
				sp_runtime::traits::NumberFor<Block>,
			>,
			key_owner_proof: fg_primitives::OpaqueKeyOwnershipProof,
		) -> Option<()> {
			let key_owner_proof = key_owner_proof.decode()?;

			Grandpa::submit_unsigned_equivocation_report(
				equivocation_proof,
				key_owner_proof,
			)
		}

		fn generate_key_ownership_proof(
			_set_id: fg_primitives::SetId,
			authority_id: fg_primitives::AuthorityId,
		) -> Option<fg_primitives::OpaqueKeyOwnershipProof> {
			use parity_scale_codec::Encode;

			Historical::prove((fg_primitives::KEY_TYPE, authority_id))
				.map(|p| p.encode())
				.map(fg_primitives::OpaqueKeyOwnershipProof::new)
		}
	}

	impl babe_primitives::BabeApi<Block> for Runtime {
		fn configuration() -> babe_primitives::BabeConfiguration {
			let epoch_config = Babe::epoch_config().unwrap_or(BABE_GENESIS_EPOCH_CONFIG);
			babe_primitives::BabeConfiguration {
				slot_duration: Babe::slot_duration(),
				epoch_length: EpochDuration::get(),
				c: epoch_config.c,
				authorities: Babe::authorities().to_vec(),
				randomness: Babe::randomness(),
				allowed_slots: epoch_config.allowed_slots,
			}
		}

		fn current_epoch_start() -> babe_primitives::Slot {
			Babe::current_epoch_start()
		}

		fn current_epoch() -> babe_primitives::Epoch {
			Babe::current_epoch()
		}

		fn next_epoch() -> babe_primitives::Epoch {
			Babe::next_epoch()
		}

		fn generate_key_ownership_proof(
			_slot: babe_primitives::Slot,
			authority_id: babe_primitives::AuthorityId,
		) -> Option<babe_primitives::OpaqueKeyOwnershipProof> {
			use parity_scale_codec::Encode;

			Historical::prove((babe_primitives::KEY_TYPE, authority_id))
				.map(|p| p.encode())
				.map(babe_primitives::OpaqueKeyOwnershipProof::new)
		}

		fn submit_report_equivocation_unsigned_extrinsic(
			equivocation_proof: babe_primitives::EquivocationProof<<Block as BlockT>::Header>,
			key_owner_proof: babe_primitives::OpaqueKeyOwnershipProof,
		) -> Option<()> {
			let key_owner_proof = key_owner_proof.decode()?;

			Babe::submit_unsigned_equivocation_report(
				equivocation_proof,
				key_owner_proof,
			)
		}
	}

	impl authority_discovery_primitives::AuthorityDiscoveryApi<Block> for Runtime {
		fn authorities() -> Vec<AuthorityDiscoveryId> {
			parachains_runtime_api_impl::relevant_authority_ids::<Runtime>()
		}
	}

	impl sp_session::SessionKeys<Block> for Runtime {
		fn generate_session_keys(seed: Option<Vec<u8>>) -> Vec<u8> {
			SessionKeys::generate(seed)
		}

		fn decode_session_keys(
			encoded: Vec<u8>,
		) -> Option<Vec<(Vec<u8>, sp_core::crypto::KeyTypeId)>> {
			SessionKeys::decode_into_raw_public_keys(&encoded)
		}
	}

	impl frame_system_rpc_runtime_api::AccountNonceApi<Block, AccountId, Nonce> for Runtime {
		fn account_nonce(account: AccountId) -> Nonce {
			System::account_nonce(account)
		}
	}

	impl pallet_transaction_payment_rpc_runtime_api::TransactionPaymentApi<
		Block,
		Balance,
	> for Runtime {
		fn query_info(uxt: <Block as BlockT>::Extrinsic, len: u32) -> RuntimeDispatchInfo<Balance> {
			TransactionPayment::query_info(uxt, len)
		}
		fn query_fee_details(uxt: <Block as BlockT>::Extrinsic, len: u32) -> FeeDetails<Balance> {
			TransactionPayment::query_fee_details(uxt, len)
		}
		fn query_weight_to_fee(weight: Weight) -> Balance {
			TransactionPayment::weight_to_fee(weight)
		}
		fn query_length_to_fee(length: u32) -> Balance {
			TransactionPayment::length_to_fee(length)
		}
	}

	impl pallet_transaction_payment_rpc_runtime_api::TransactionPaymentCallApi<Block, Balance, RuntimeCall>
		for Runtime
	{
		fn query_call_info(call: RuntimeCall, len: u32) -> RuntimeDispatchInfo<Balance> {
			TransactionPayment::query_call_info(call, len)
		}
		fn query_call_fee_details(call: RuntimeCall, len: u32) -> FeeDetails<Balance> {
			TransactionPayment::query_call_fee_details(call, len)
		}
		fn query_weight_to_fee(weight: Weight) -> Balance {
			TransactionPayment::weight_to_fee(weight)
		}
		fn query_length_to_fee(length: u32) -> Balance {
			TransactionPayment::length_to_fee(length)
		}
	}

	impl pallet_nomination_pools_runtime_api::NominationPoolsApi<
		Block,
		AccountId,
		Balance,
	> for Runtime {
		fn pending_rewards(member: AccountId) -> Balance {
			NominationPools::api_pending_rewards(member).unwrap_or_default()
		}

		fn points_to_balance(pool_id: pallet_nomination_pools::PoolId, points: Balance) -> Balance {
			NominationPools::api_points_to_balance(pool_id, points)
		}

		fn balance_to_points(pool_id: pallet_nomination_pools::PoolId, new_funds: Balance) -> Balance {
			NominationPools::api_balance_to_points(pool_id, new_funds)
		}
	}

	impl pallet_staking_runtime_api::StakingApi<Block, Balance> for Runtime {
		fn nominations_quota(balance: Balance) -> u32 {
			Staking::api_nominations_quota(balance)
		}
	}

	#[cfg(feature = "try-runtime")]
	impl frame_try_runtime::TryRuntime<Block> for Runtime {
		fn on_runtime_upgrade(checks: frame_try_runtime::UpgradeCheckSelect) -> (Weight, Weight) {
			log::info!("try-runtime::on_runtime_upgrade kusama.");
			let weight = Executive::try_runtime_upgrade(checks).unwrap();
			(weight, BlockWeights::get().max_block)
		}

		fn execute_block(
			block: Block,
			state_root_check: bool,
			signature_check: bool,
			select: frame_try_runtime::TryStateSelect,
		) -> Weight {
			// NOTE: intentional unwrap: we don't want to propagate the error backwards, and want to
			// have a backtrace here.
			Executive::try_execute_block(block, state_root_check, signature_check, select).unwrap()
		}
	}

	#[cfg(feature = "runtime-benchmarks")]
	impl frame_benchmarking::Benchmark<Block> for Runtime {
		fn benchmark_metadata(extra: bool) -> (
			Vec<frame_benchmarking::BenchmarkList>,
			Vec<frame_support::traits::StorageInfo>,
		) {
			use frame_benchmarking::{Benchmarking, BenchmarkList};
			use frame_support::traits::StorageInfoTrait;

			use pallet_session_benchmarking::Pallet as SessionBench;
			use pallet_offences_benchmarking::Pallet as OffencesBench;
			use pallet_election_provider_support_benchmarking::Pallet as ElectionProviderBench;
			use frame_system_benchmarking::Pallet as SystemBench;
			use pallet_nomination_pools_benchmarking::Pallet as NominationPoolsBench;
			use frame_benchmarking::baseline::Pallet as Baseline;

			let mut list = Vec::<BenchmarkList>::new();
			list_benchmarks!(list, extra);

			let storage_info = AllPalletsWithSystem::storage_info();
			return (list, storage_info)
		}

		fn dispatch_benchmark(
			config: frame_benchmarking::BenchmarkConfig
		) -> Result<
			Vec<frame_benchmarking::BenchmarkBatch>,
			sp_runtime::RuntimeString,
		> {
			use frame_benchmarking::{Benchmarking, BenchmarkBatch, TrackedStorageKey, BenchmarkError};
			// Trying to add benchmarks directly to some pallets caused cyclic dependency issues.
			// To get around that, we separated the benchmarks into its own crate.
			use pallet_session_benchmarking::Pallet as SessionBench;
			use pallet_offences_benchmarking::Pallet as OffencesBench;
			use pallet_election_provider_support_benchmarking::Pallet as ElectionProviderBench;
			use frame_system_benchmarking::Pallet as SystemBench;
			use pallet_nomination_pools_benchmarking::Pallet as NominationPoolsBench;
			use frame_benchmarking::baseline::Pallet as Baseline;
			use xcm::latest::prelude::*;
			use xcm_config::{
				LocalCheckAccount, SovereignAccountOf, Statemine, TokenLocation, XcmConfig,
			};

			impl pallet_session_benchmarking::Config for Runtime {}
			impl pallet_offences_benchmarking::Config for Runtime {}
			impl pallet_election_provider_support_benchmarking::Config for Runtime {}
			impl frame_system_benchmarking::Config for Runtime {}
			impl frame_benchmarking::baseline::Config for Runtime {}
			impl pallet_nomination_pools_benchmarking::Config for Runtime {}
			impl runtime_parachains::disputes::slashing::benchmarking::Config for Runtime {}

			impl pallet_xcm_benchmarks::Config for Runtime {
				type XcmConfig = XcmConfig;
				type AccountIdConverter = SovereignAccountOf;
				fn valid_destination() -> Result<MultiLocation, BenchmarkError> {
					Ok(Statemine::get())
				}
				fn worst_case_holding(_depositable_count: u32) -> MultiAssets {
					// Kusama only knows about KSM.
					vec![MultiAsset{
						id: Concrete(TokenLocation::get()),
						fun: Fungible(1_000_000 * UNITS),
					}].into()
				}
			}

			parameter_types! {
				pub const TrustedTeleporter: Option<(MultiLocation, MultiAsset)> = Some((
					Statemine::get(),
					MultiAsset { fun: Fungible(1 * UNITS), id: Concrete(TokenLocation::get()) },
				));
			}

			impl pallet_xcm_benchmarks::fungible::Config for Runtime {
				type TransactAsset = Balances;

				type CheckedAccount = LocalCheckAccount;
				type TrustedTeleporter = TrustedTeleporter;

				fn get_multi_asset() -> MultiAsset {
					MultiAsset {
						id: Concrete(TokenLocation::get()),
						fun: Fungible(1 * UNITS),
					}
				}
			}

			impl pallet_xcm_benchmarks::generic::Config for Runtime {
				type RuntimeCall = RuntimeCall;

				fn worst_case_response() -> (u64, Response) {
					(0u64, Response::Version(Default::default()))
				}

				fn worst_case_asset_exchange() -> Result<(MultiAssets, MultiAssets), BenchmarkError> {
					// Kusama doesn't support asset exchanges
					Err(BenchmarkError::Skip)
				}

				fn universal_alias() -> Result<(MultiLocation, Junction), BenchmarkError> {
					// The XCM executor of Kusama doesn't have a configured `UniversalAliases`
					Err(BenchmarkError::Skip)
				}

				fn transact_origin_and_runtime_call() -> Result<(MultiLocation, RuntimeCall), BenchmarkError> {
					Ok((Statemine::get(), frame_system::Call::remark_with_event { remark: vec![] }.into()))
				}

				fn subscribe_origin() -> Result<MultiLocation, BenchmarkError> {
					Ok(Statemine::get())
				}

				fn claimable_asset() -> Result<(MultiLocation, MultiLocation, MultiAssets), BenchmarkError> {
					let origin = Statemine::get();
					let assets: MultiAssets = (Concrete(TokenLocation::get()), 1_000 * UNITS).into();
					let ticket = MultiLocation { parents: 0, interior: Here };
					Ok((origin, ticket, assets))
				}

				fn unlockable_asset() -> Result<(MultiLocation, MultiLocation, MultiAsset), BenchmarkError> {
					// Kusama doesn't support asset locking
					Err(BenchmarkError::Skip)
				}

				fn export_message_origin_and_destination(
				) -> Result<(MultiLocation, NetworkId, InteriorMultiLocation), BenchmarkError> {
					// Kusama doesn't support exporting messages
					Err(BenchmarkError::Skip)
				}

				fn alias_origin() -> Result<(MultiLocation, MultiLocation), BenchmarkError> {
					// The XCM executor of Kusama doesn't have a configured `Aliasers`
					Err(BenchmarkError::Skip)
				}
			}

			let whitelist: Vec<TrackedStorageKey> = vec![
				// Block Number
				hex_literal::hex!("26aa394eea5630e07c48ae0c9558cef702a5c1b19ab7a04f536c519aca4983ac").to_vec().into(),
				// Total Issuance
				hex_literal::hex!("c2261276cc9d1f8598ea4b6a74b15c2f57c875e4cff74148e4628f264b974c80").to_vec().into(),
				// Execution Phase
				hex_literal::hex!("26aa394eea5630e07c48ae0c9558cef7ff553b5a9862a516939d82b3d3d8661a").to_vec().into(),
				// Event Count
				hex_literal::hex!("26aa394eea5630e07c48ae0c9558cef70a98fdbe9ce6c55837576c60c7af3850").to_vec().into(),
				// System Events
				hex_literal::hex!("26aa394eea5630e07c48ae0c9558cef780d41e5e16056765bc8461851072c9d7").to_vec().into(),
				// Treasury Account
				hex_literal::hex!("26aa394eea5630e07c48ae0c9558cef7b99d880ec681799c0cf30e8886371da95ecffd7b6c0f78751baa9d281e0bfa3a6d6f646c70792f74727372790000000000000000000000000000000000000000").to_vec().into(),
				// Configuration ActiveConfig
				hex_literal::hex!("06de3d8a54d27e44a9d5ce189618f22db4b49d95320d9021994c850f25b8e385").to_vec().into(),
				// The transactional storage limit.
				hex_literal::hex!("3a7472616e73616374696f6e5f6c6576656c3a").to_vec().into(),
			];

			let mut batches = Vec::<BenchmarkBatch>::new();
			let params = (&config, &whitelist);

			add_benchmarks!(params, batches);

			Ok(batches)
		}
	}
}

#[cfg(test)]
mod fees_tests {
	use super::*;
	use sp_runtime::assert_eq_error_rate;

	#[test]
	fn signed_deposit_is_sensible() {
		// ensure this number does not change, or that it is checked after each change.
		// a 1 MB solution should need around 0.16 KSM deposit
		let deposit = SignedDepositBase::get() + (SignedDepositByte::get() * 1024 * 1024);
		assert_eq_error_rate!(deposit, UNITS * 167 / 100, UNITS / 100);
	}
}

#[cfg(test)]
mod multiplier_tests {
	use super::*;
	use frame_support::{dispatch::DispatchInfo, traits::OnFinalize};
	use runtime_common::{MinimumMultiplier, TargetBlockFullness};
	use separator::Separatable;
	use sp_runtime::traits::Convert;

	fn run_with_system_weight<F>(w: Weight, mut assertions: F)
	where
		F: FnMut() -> (),
	{
		let mut t: sp_io::TestExternalities = frame_system::GenesisConfig::default()
			.build_storage::<Runtime>()
			.unwrap()
			.into();
		t.execute_with(|| {
			System::set_block_consumed_resources(w, 0);
			assertions()
		});
	}

	#[test]
	fn multiplier_can_grow_from_zero() {
		let minimum_multiplier = MinimumMultiplier::get();
		let target = TargetBlockFullness::get() *
			BlockWeights::get().get(DispatchClass::Normal).max_total.unwrap();
		// if the min is too small, then this will not change, and we are doomed forever.
		// the weight is 1/100th bigger than target.
		run_with_system_weight(target.saturating_mul(101) / 100, || {
			let next = SlowAdjustingFeeUpdate::<Runtime>::convert(minimum_multiplier);
			assert!(next > minimum_multiplier, "{:?} !>= {:?}", next, minimum_multiplier);
		})
	}

	#[test]
	fn fast_unstake_estimate() {
		use pallet_fast_unstake::WeightInfo;
		let block_time = BlockWeights::get().max_block.ref_time() as f32;
		let on_idle = weights::pallet_fast_unstake::WeightInfo::<Runtime>::on_idle_check(
			1000,
			<Runtime as pallet_fast_unstake::Config>::BatchSize::get(),
		)
		.ref_time() as f32;
		println!("ratio of block weight for full batch fast-unstake {}", on_idle / block_time);
		assert!(on_idle / block_time <= 0.5f32)
	}

	#[test]
	#[ignore]
	fn multiplier_growth_simulator() {
		// assume the multiplier is initially set to its minimum. We update it with values twice the
		//target (target is 25%, thus 50%) and we see at which point it reaches 1.
		let mut multiplier = MinimumMultiplier::get();
		let block_weight = BlockWeights::get().get(DispatchClass::Normal).max_total.unwrap();
		let mut blocks = 0;
		let mut fees_paid = 0;

		frame_system::Pallet::<Runtime>::set_block_consumed_resources(Weight::MAX, 0);
		let info = DispatchInfo { weight: Weight::MAX, ..Default::default() };

		let mut t: sp_io::TestExternalities = frame_system::GenesisConfig::default()
			.build_storage::<Runtime>()
			.unwrap()
			.into();
		// set the minimum
		t.execute_with(|| {
			pallet_transaction_payment::NextFeeMultiplier::<Runtime>::set(MinimumMultiplier::get());
		});

		while multiplier <= Multiplier::from_u32(1) {
			t.execute_with(|| {
				// imagine this tx was called.
				let fee = TransactionPayment::compute_fee(0, &info, 0);
				fees_paid += fee;

				// this will update the multiplier.
				System::set_block_consumed_resources(block_weight, 0);
				TransactionPayment::on_finalize(1);
				let next = TransactionPayment::next_fee_multiplier();

				assert!(next > multiplier, "{:?} !>= {:?}", next, multiplier);
				multiplier = next;

				println!(
					"block = {} / multiplier {:?} / fee = {:?} / fess so far {:?}",
					blocks,
					multiplier,
					fee.separated_string(),
					fees_paid.separated_string()
				);
			});
			blocks += 1;
		}
	}

	#[test]
	#[ignore]
	fn multiplier_cool_down_simulator() {
		// assume the multiplier is initially set to its minimum. We update it with values twice the
		//target (target is 25%, thus 50%) and we see at which point it reaches 1.
		let mut multiplier = Multiplier::from_u32(2);
		let mut blocks = 0;

		let mut t: sp_io::TestExternalities = frame_system::GenesisConfig::default()
			.build_storage::<Runtime>()
			.unwrap()
			.into();
		// set the minimum
		t.execute_with(|| {
			pallet_transaction_payment::NextFeeMultiplier::<Runtime>::set(multiplier);
		});

		while multiplier > Multiplier::from_u32(0) {
			t.execute_with(|| {
				// this will update the multiplier.
				TransactionPayment::on_finalize(1);
				let next = TransactionPayment::next_fee_multiplier();

				assert!(next < multiplier, "{:?} !>= {:?}", next, multiplier);
				multiplier = next;

				println!("block = {} / multiplier {:?}", blocks, multiplier);
			});
			blocks += 1;
		}
	}
}

#[cfg(all(test, feature = "try-runtime"))]
mod remote_tests {
	use super::*;
	use frame_try_runtime::{runtime_decl_for_try_runtime::TryRuntime, UpgradeCheckSelect};
	use remote_externalities::{
		Builder, Mode, OfflineConfig, OnlineConfig, SnapshotConfig, Transport,
	};
	use std::env::var;

	#[tokio::test]
	async fn run_migrations() {
		if var("RUN_MIGRATION_TESTS").is_err() {
			return
		}

		sp_tracing::try_init_simple();
		let transport: Transport =
			var("WS").unwrap_or("wss://kusama-rpc.polkadot.io:443".to_string()).into();
		let maybe_state_snapshot: Option<SnapshotConfig> = var("SNAP").map(|s| s.into()).ok();
		let mut ext = Builder::<Block>::default()
			.mode(if let Some(state_snapshot) = maybe_state_snapshot {
				Mode::OfflineOrElseOnline(
					OfflineConfig { state_snapshot: state_snapshot.clone() },
					OnlineConfig {
						transport,
						state_snapshot: Some(state_snapshot),
						..Default::default()
					},
				)
			} else {
				Mode::Online(OnlineConfig { transport, ..Default::default() })
			})
			.build()
			.await
			.unwrap();
		ext.execute_with(|| Runtime::on_runtime_upgrade(UpgradeCheckSelect::PreAndPost));
	}

	#[tokio::test]
	#[ignore = "this test is meant to be executed manually"]
	async fn try_fast_unstake_all() {
		sp_tracing::try_init_simple();
		let transport: Transport =
			var("WS").unwrap_or("wss://kusama-rpc.polkadot.io:443".to_string()).into();
		let maybe_state_snapshot: Option<SnapshotConfig> = var("SNAP").map(|s| s.into()).ok();
		let mut ext = Builder::<Block>::default()
			.mode(if let Some(state_snapshot) = maybe_state_snapshot {
				Mode::OfflineOrElseOnline(
					OfflineConfig { state_snapshot: state_snapshot.clone() },
					OnlineConfig {
						transport,
						state_snapshot: Some(state_snapshot),
						..Default::default()
					},
				)
			} else {
				Mode::Online(OnlineConfig { transport, ..Default::default() })
			})
			.build()
			.await
			.unwrap();
		ext.execute_with(|| {
			pallet_fast_unstake::ErasToCheckPerBlock::<Runtime>::put(1);
			runtime_common::try_runtime::migrate_all_inactive_nominators::<Runtime>()
		});
	}
}<|MERGE_RESOLUTION|>--- conflicted
+++ resolved
@@ -1535,11 +1535,8 @@
 	/// Unreleased migrations. Add new ones here:
 	pub type Unreleased = (
 		pallet_society::migrations::MigrateToV2<Runtime, (), past_payouts::PastPayouts>,
-<<<<<<< HEAD
+		pallet_im_online::migration::v1::Migration<Runtime>,
 		parachains_configuration::migration::v7::MigrateToV7<Runtime>,
-=======
-		pallet_im_online::migration::v1::Migration<Runtime>,
->>>>>>> bb9ddd70
 	);
 
 	/// Migrations that set `StorageVersion`s we missed to set.
