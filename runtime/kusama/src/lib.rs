// Copyright 2017-2020 Parity Technologies (UK) Ltd.
// This file is part of Polkadot.

// Polkadot is free software: you can redistribute it and/or modify
// it under the terms of the GNU General Public License as published by
// the Free Software Foundation, either version 3 of the License, or
// (at your option) any later version.

// Polkadot is distributed in the hope that it will be useful,
// but WITHOUT ANY WARRANTY; without even the implied warranty of
// MERCHANTABILITY or FITNESS FOR A PARTICULAR PURPOSE.  See the
// GNU General Public License for more details.

// You should have received a copy of the GNU General Public License
// along with Polkadot. If not, see <http://www.gnu.org/licenses/>.

//! The Kusama runtime. This can be compiled with `#[no_std]`, ready for Wasm.

#![cfg_attr(not(feature = "std"), no_std)]
// `construct_runtime!` does a lot of recursion and requires us to increase the limit to 256.
#![recursion_limit = "256"]

use parity_scale_codec::{Decode, Encode, MaxEncodedLen};
use primitives::v2::{
	AccountId, AccountIndex, Balance, BlockNumber, CandidateEvent, CandidateHash,
	CommittedCandidateReceipt, CoreState, DisputeState, GroupRotationInfo, Hash, Id as ParaId,
	InboundDownwardMessage, InboundHrmpMessage, Moment, Nonce, OccupiedCoreAssumption,
	PersistedValidationData, ScrapedOnChainVotes, SessionInfo, Signature, ValidationCode,
	ValidationCodeHash, ValidatorId, ValidatorIndex,
};
use runtime_common::{
	auctions, claims, crowdloan, impl_runtime_weights, impls::DealWithFees, paras_registrar,
	prod_or_fast, slots, BalanceToU256, BlockHashCount, BlockLength, CurrencyToVote,
	SlowAdjustingFeeUpdate, U256ToBalance,
};
use sp_std::{cmp::Ordering, collections::btree_map::BTreeMap, prelude::*};

use runtime_parachains::{
	configuration as parachains_configuration, disputes as parachains_disputes,
	dmp as parachains_dmp, hrmp as parachains_hrmp, inclusion as parachains_inclusion,
	initializer as parachains_initializer, origin as parachains_origin, paras as parachains_paras,
	paras_inherent as parachains_paras_inherent, reward_points as parachains_reward_points,
	runtime_api_impl::v2 as parachains_runtime_api_impl, scheduler as parachains_scheduler,
	session_info as parachains_session_info, shared as parachains_shared, ump as parachains_ump,
};

use authority_discovery_primitives::AuthorityId as AuthorityDiscoveryId;
use beefy_primitives::crypto::AuthorityId as BeefyId;
use frame_election_provider_support::{
	generate_solution_type, onchain, NposSolution, SequentialPhragmen,
};
use frame_support::{
	construct_runtime, parameter_types,
	traits::{
		ConstU32, EitherOfDiverse, InstanceFilter, KeyOwnerProofSystem, LockIdentifier,
		PrivilegeCmp,
	},
	weights::ConstantMultiplier,
	PalletId, RuntimeDebug,
};
use frame_system::EnsureRoot;
use pallet_grandpa::{fg_primitives, AuthorityId as GrandpaId};
use pallet_im_online::sr25519::AuthorityId as ImOnlineId;
use pallet_session::historical as session_historical;
use pallet_transaction_payment::{CurrencyAdapter, FeeDetails, RuntimeDispatchInfo};
use sp_core::OpaqueMetadata;
use sp_mmr_primitives as mmr;
use sp_runtime::{
	create_runtime_str, generic, impl_opaque_keys,
	traits::{
		AccountIdLookup, BlakeTwo256, Block as BlockT, ConvertInto, Extrinsic as ExtrinsicT,
		OpaqueKeys, SaturatedConversion, Verify,
	},
	transaction_validity::{TransactionPriority, TransactionSource, TransactionValidity},
	ApplyExtrinsicResult, FixedU128, KeyTypeId, Perbill, Percent, Permill,
};
use sp_staking::SessionIndex;
#[cfg(any(feature = "std", test))]
use sp_version::NativeVersion;
use sp_version::RuntimeVersion;
use static_assertions::const_assert;

pub use frame_system::Call as SystemCall;
pub use pallet_balances::Call as BalancesCall;
pub use pallet_election_provider_multi_phase::Call as EPMCall;
#[cfg(feature = "std")]
pub use pallet_staking::StakerStatus;
#[cfg(any(feature = "std", test))]
pub use sp_runtime::BuildStorage;

/// Constant values used within the runtime.
use kusama_runtime_constants::{currency::*, fee::*, time::*};

// Weights used in the runtime.
mod weights;

// Voter bag threshold definitions.
mod bag_thresholds;

// XCM configurations.
pub mod xcm_config;

// Governance configurations.
pub mod governance;
use governance::old::CouncilCollective;

#[cfg(test)]
mod tests;

impl_runtime_weights!(kusama_runtime_constants);

// Make the WASM binary available.
#[cfg(feature = "std")]
include!(concat!(env!("OUT_DIR"), "/wasm_binary.rs"));

/// Runtime version (Kusama).
#[sp_version::runtime_version]
pub const VERSION: RuntimeVersion = RuntimeVersion {
	spec_name: create_runtime_str!("kusama"),
	impl_name: create_runtime_str!("parity-kusama"),
	authoring_version: 2,
	spec_version: 9290,
	impl_version: 0,
	#[cfg(not(feature = "disable-runtime-api"))]
	apis: RUNTIME_API_VERSIONS,
	#[cfg(feature = "disable-runtime-api")]
	apis: sp_version::create_apis_vec![[]],
	transaction_version: 13,
	state_version: 0,
};

/// The BABE epoch configuration at genesis.
pub const BABE_GENESIS_EPOCH_CONFIG: babe_primitives::BabeEpochConfiguration =
	babe_primitives::BabeEpochConfiguration {
		c: PRIMARY_PROBABILITY,
		allowed_slots: babe_primitives::AllowedSlots::PrimaryAndSecondaryVRFSlots,
	};

/// Native version.
#[cfg(any(feature = "std", test))]
pub fn native_version() -> NativeVersion {
	NativeVersion { runtime_version: VERSION, can_author_with: Default::default() }
}

<<<<<<< HEAD
/// We currently allow all calls.
pub struct BaseFilter;
impl Contains<RuntimeCall> for BaseFilter {
	fn contains(_c: &RuntimeCall) -> bool {
		true
	}
}

=======
>>>>>>> 39d2e6b8
type MoreThanHalfCouncil = EitherOfDiverse<
	EnsureRoot<AccountId>,
	pallet_collective::EnsureProportionMoreThan<AccountId, CouncilCollective, 1, 2>,
>;

parameter_types! {
	pub const Version: RuntimeVersion = VERSION;
	pub const SS58Prefix: u8 = 2;
}

impl frame_system::Config for Runtime {
	type BaseCallFilter = frame_support::traits::Everything;
	type BlockWeights = BlockWeights;
	type BlockLength = BlockLength;
	type Origin = Origin;
	type RuntimeCall = RuntimeCall;
	type Index = Nonce;
	type BlockNumber = BlockNumber;
	type Hash = Hash;
	type Hashing = BlakeTwo256;
	type AccountId = AccountId;
	type Lookup = AccountIdLookup<AccountId, ()>;
	type Header = generic::Header<BlockNumber, BlakeTwo256>;
	type RuntimeEvent = RuntimeEvent;
	type BlockHashCount = BlockHashCount;
	type DbWeight = RocksDbWeight;
	type Version = Version;
	type PalletInfo = PalletInfo;
	type AccountData = pallet_balances::AccountData<Balance>;
	type OnNewAccount = ();
	type OnKilledAccount = ();
	type SystemWeightInfo = weights::frame_system::WeightInfo<Runtime>;
	type SS58Prefix = SS58Prefix;
	type OnSetCode = ();
	type MaxConsumers = frame_support::traits::ConstU32<16>;
}

parameter_types! {
	pub MaximumSchedulerWeight: Weight = Perbill::from_percent(80) *
		BlockWeights::get().max_block;
	pub const MaxScheduledPerBlock: u32 = 50;
	pub const NoPreimagePostponement: Option<u32> = Some(10);
}

type ScheduleOrigin = EitherOfDiverse<
	EnsureRoot<AccountId>,
	pallet_collective::EnsureProportionAtLeast<AccountId, CouncilCollective, 1, 2>,
>;

/// Used the compare the privilege of an origin inside the scheduler.
pub struct OriginPrivilegeCmp;

impl PrivilegeCmp<OriginCaller> for OriginPrivilegeCmp {
	fn cmp_privilege(left: &OriginCaller, right: &OriginCaller) -> Option<Ordering> {
		if left == right {
			return Some(Ordering::Equal)
		}

		match (left, right) {
			// Root is greater than anything.
			(OriginCaller::system(frame_system::RawOrigin::Root), _) => Some(Ordering::Greater),
			// Check which one has more yes votes.
			(
				OriginCaller::Council(pallet_collective::RawOrigin::Members(l_yes_votes, l_count)),
				OriginCaller::Council(pallet_collective::RawOrigin::Members(r_yes_votes, r_count)),
			) => Some((l_yes_votes * r_count).cmp(&(r_yes_votes * l_count))),
			// For every other origin we don't care, as they are not used for `ScheduleOrigin`.
			_ => None,
		}
	}
}

impl pallet_scheduler::Config for Runtime {
	type RuntimeEvent = RuntimeEvent;
	type Origin = Origin;
	type PalletsOrigin = OriginCaller;
	type RuntimeCall = RuntimeCall;
	type MaximumWeight = MaximumSchedulerWeight;
	type ScheduleOrigin = ScheduleOrigin;
	type MaxScheduledPerBlock = MaxScheduledPerBlock;
	type WeightInfo = weights::pallet_scheduler::WeightInfo<Runtime>;
	type OriginPrivilegeCmp = OriginPrivilegeCmp;
	type PreimageProvider = Preimage;
	type NoPreimagePostponement = NoPreimagePostponement;
}

parameter_types! {
	pub const PreimageMaxSize: u32 = 4096 * 1024;
	pub const PreimageBaseDeposit: Balance = deposit(2, 64);
	pub const PreimageByteDeposit: Balance = deposit(0, 1);
}

impl pallet_preimage::Config for Runtime {
	type WeightInfo = weights::pallet_preimage::WeightInfo<Runtime>;
	type RuntimeEvent = RuntimeEvent;
	type Currency = Balances;
	type ManagerOrigin = EnsureRoot<AccountId>;
	type MaxSize = PreimageMaxSize;
	type BaseDeposit = PreimageBaseDeposit;
	type ByteDeposit = PreimageByteDeposit;
}

parameter_types! {
	pub EpochDuration: u64 = prod_or_fast!(
		EPOCH_DURATION_IN_SLOTS as u64,
		2 * MINUTES as u64,
		"KSM_EPOCH_DURATION"
	);
	pub const ExpectedBlockTime: Moment = MILLISECS_PER_BLOCK;
	pub ReportLongevity: u64 =
		BondingDuration::get() as u64 * SessionsPerEra::get() as u64 * EpochDuration::get();
}

impl pallet_babe::Config for Runtime {
	type EpochDuration = EpochDuration;
	type ExpectedBlockTime = ExpectedBlockTime;

	// session module is the trigger
	type EpochChangeTrigger = pallet_babe::ExternalTrigger;

	type DisabledValidators = Session;

	type KeyOwnerProof = <Self::KeyOwnerProofSystem as KeyOwnerProofSystem<(
		KeyTypeId,
		pallet_babe::AuthorityId,
	)>>::Proof;

	type KeyOwnerIdentification = <Self::KeyOwnerProofSystem as KeyOwnerProofSystem<(
		KeyTypeId,
		pallet_babe::AuthorityId,
	)>>::IdentificationTuple;

	type KeyOwnerProofSystem = Historical;

	type HandleEquivocation =
		pallet_babe::EquivocationHandler<Self::KeyOwnerIdentification, Offences, ReportLongevity>;

	type WeightInfo = ();

	type MaxAuthorities = MaxAuthorities;
}

parameter_types! {
	pub const IndexDeposit: Balance = 100 * CENTS;
}

impl pallet_indices::Config for Runtime {
	type AccountIndex = AccountIndex;
	type Currency = Balances;
	type Deposit = IndexDeposit;
	type RuntimeEvent = RuntimeEvent;
	type WeightInfo = weights::pallet_indices::WeightInfo<Runtime>;
}

parameter_types! {
	pub const ExistentialDeposit: Balance = EXISTENTIAL_DEPOSIT;
	pub const MaxLocks: u32 = 50;
	pub const MaxReserves: u32 = 50;
}

impl pallet_balances::Config for Runtime {
	type Balance = Balance;
	type DustRemoval = ();
	type RuntimeEvent = RuntimeEvent;
	type ExistentialDeposit = ExistentialDeposit;
	type AccountStore = System;
	type MaxLocks = MaxLocks;
	type MaxReserves = MaxReserves;
	type ReserveIdentifier = [u8; 8];
	type WeightInfo = weights::pallet_balances::WeightInfo<Runtime>;
}

parameter_types! {
	pub const TransactionByteFee: Balance = 10 * MILLICENTS;
	/// This value increases the priority of `Operational` transactions by adding
	/// a "virtual tip" that's equal to the `OperationalFeeMultiplier * final_fee`.
	pub const OperationalFeeMultiplier: u8 = 5;
}

impl pallet_transaction_payment::Config for Runtime {
	type RuntimeEvent = RuntimeEvent;
	type OnChargeTransaction = CurrencyAdapter<Balances, DealWithFees<Self>>;
	type OperationalFeeMultiplier = OperationalFeeMultiplier;
	type WeightToFee = WeightToFee;
	type LengthToFee = ConstantMultiplier<Balance, TransactionByteFee>;
	type FeeMultiplierUpdate = SlowAdjustingFeeUpdate<Self>;
}

parameter_types! {
	pub const MinimumPeriod: u64 = SLOT_DURATION / 2;
}
impl pallet_timestamp::Config for Runtime {
	type Moment = u64;
	type OnTimestampSet = Babe;
	type MinimumPeriod = MinimumPeriod;
	type WeightInfo = weights::pallet_timestamp::WeightInfo<Runtime>;
}

parameter_types! {
	pub const UncleGenerations: u32 = 0;
}

impl pallet_authorship::Config for Runtime {
	type FindAuthor = pallet_session::FindAccountFromAuthorIndex<Self, Babe>;
	type UncleGenerations = UncleGenerations;
	type FilterUncle = ();
	type EventHandler = (Staking, ImOnline);
}

impl_opaque_keys! {
	pub struct SessionKeys {
		pub grandpa: Grandpa,
		pub babe: Babe,
		pub im_online: ImOnline,
		pub para_validator: Initializer,
		pub para_assignment: ParaSessionInfo,
		pub authority_discovery: AuthorityDiscovery,
	}
}

impl pallet_session::Config for Runtime {
	type RuntimeEvent = RuntimeEvent;
	type ValidatorId = AccountId;
	type ValidatorIdOf = pallet_staking::StashOf<Self>;
	type ShouldEndSession = Babe;
	type NextSessionRotation = Babe;
	type SessionManager = pallet_session::historical::NoteHistoricalRoot<Self, Staking>;
	type SessionHandler = <SessionKeys as OpaqueKeys>::KeyTypeIdProviders;
	type Keys = SessionKeys;
	type WeightInfo = weights::pallet_session::WeightInfo<Runtime>;
}

impl pallet_session::historical::Config for Runtime {
	type FullIdentification = pallet_staking::Exposure<AccountId, Balance>;
	type FullIdentificationOf = pallet_staking::ExposureOf<Runtime>;
}

parameter_types! {
	// phase durations. 1/4 of the last session for each.
	// in testing: 1min or half of the session for each
	pub SignedPhase: u32 = prod_or_fast!(
		EPOCH_DURATION_IN_SLOTS / 4,
		(1 * MINUTES).min(EpochDuration::get().saturated_into::<u32>() / 2),
		"KSM_SIGNED_PHASE"
	);
	pub UnsignedPhase: u32 = prod_or_fast!(
		EPOCH_DURATION_IN_SLOTS / 4,
		(1 * MINUTES).min(EpochDuration::get().saturated_into::<u32>() / 2),
		"KSM_UNSIGNED_PHASE"
	);

	// signed config
	pub const SignedMaxSubmissions: u32 = 16;
	pub const SignedMaxRefunds: u32 = 16 / 4;
	pub const SignedDepositBase: Balance = deposit(2, 0);
	pub const SignedDepositByte: Balance = deposit(0, 10) / 1024;
	// Each good submission will get 1/10 KSM as reward
	pub SignedRewardBase: Balance =  UNITS / 10;
	pub BetterUnsignedThreshold: Perbill = Perbill::from_rational(5u32, 10_000);

	// 1 hour session, 15 minutes unsigned phase, 8 offchain executions.
	pub OffchainRepeat: BlockNumber = UnsignedPhase::get() / 8;

	/// We take the top 12500 nominators as electing voters..
	pub const MaxElectingVoters: u32 = 12_500;
	/// ... and all of the validators as electable targets. Whilst this is the case, we cannot and
	/// shall not increase the size of the validator intentions.
	pub const MaxElectableTargets: u16 = u16::MAX;
	pub NposSolutionPriority: TransactionPriority =
		Perbill::from_percent(90) * TransactionPriority::max_value();
}

generate_solution_type!(
	#[compact]
	pub struct NposCompactSolution24::<
		VoterIndex = u32,
		TargetIndex = u16,
		Accuracy = sp_runtime::PerU16,
		MaxVoters = MaxElectingVoters,
	>(24)
);

pub struct OnChainSeqPhragmen;
impl onchain::Config for OnChainSeqPhragmen {
	type System = Runtime;
	type Solver = SequentialPhragmen<AccountId, runtime_common::elections::OnChainAccuracy>;
	type DataProvider = Staking;
	type WeightInfo = weights::frame_election_provider_support::WeightInfo<Runtime>;
}

impl pallet_election_provider_multi_phase::MinerConfig for Runtime {
	type AccountId = AccountId;
	type MaxLength = OffchainSolutionLengthLimit;
	type MaxWeight = OffchainSolutionWeightLimit;
	type Solution = NposCompactSolution24;
	type MaxVotesPerVoter = <
		<Self as pallet_election_provider_multi_phase::Config>::DataProvider
		as
		frame_election_provider_support::ElectionDataProvider
	>::MaxVotesPerVoter;

	// The unsigned submissions have to respect the weight of the submit_unsigned call, thus their
	// weight estimate function is wired to this call's weight.
	fn solution_weight(v: u32, t: u32, a: u32, d: u32) -> Weight {
		<
			<Self as pallet_election_provider_multi_phase::Config>::WeightInfo
			as
			pallet_election_provider_multi_phase::WeightInfo
		>::submit_unsigned(v, t, a, d)
	}
}

impl pallet_election_provider_multi_phase::Config for Runtime {
	type RuntimeEvent = RuntimeEvent;
	type Currency = Balances;
	type EstimateCallFee = TransactionPayment;
	type UnsignedPhase = UnsignedPhase;
	type SignedMaxSubmissions = SignedMaxSubmissions;
	type SignedMaxRefunds = SignedMaxRefunds;
	type SignedRewardBase = SignedRewardBase;
	type SignedDepositBase = SignedDepositBase;
	type SignedDepositByte = SignedDepositByte;
	type SignedDepositWeight = ();
	type SignedMaxWeight =
		<Self::MinerConfig as pallet_election_provider_multi_phase::MinerConfig>::MaxWeight;
	type MinerConfig = Self;
	type SlashHandler = (); // burn slashes
	type RewardHandler = (); // nothing to do upon rewards
	type SignedPhase = SignedPhase;
	type BetterUnsignedThreshold = BetterUnsignedThreshold;
	type BetterSignedThreshold = ();
	type OffchainRepeat = OffchainRepeat;
	type MinerTxPriority = NposSolutionPriority;
	type DataProvider = Staking;
	#[cfg(feature = "fast-runtime")]
	type Fallback = onchain::UnboundedExecution<OnChainSeqPhragmen>;
	#[cfg(not(feature = "fast-runtime"))]
	type Fallback = pallet_election_provider_multi_phase::NoFallback<Self>;
	type GovernanceFallback = onchain::UnboundedExecution<OnChainSeqPhragmen>;
	type Solver = SequentialPhragmen<
		AccountId,
		pallet_election_provider_multi_phase::SolutionAccuracyOf<Self>,
		(),
	>;
	type BenchmarkingConfig = runtime_common::elections::BenchmarkConfig;
	type ForceOrigin = EitherOfDiverse<
		EnsureRoot<AccountId>,
		pallet_collective::EnsureProportionAtLeast<AccountId, CouncilCollective, 2, 3>,
	>;
	type WeightInfo = weights::pallet_election_provider_multi_phase::WeightInfo<Self>;
	type MaxElectingVoters = MaxElectingVoters;
	type MaxElectableTargets = MaxElectableTargets;
}

parameter_types! {
	pub const BagThresholds: &'static [u64] = &bag_thresholds::THRESHOLDS;
}

impl pallet_bags_list::Config for Runtime {
	type RuntimeEvent = RuntimeEvent;
	type ScoreProvider = Staking;
	type WeightInfo = weights::pallet_bags_list::WeightInfo<Runtime>;
	type BagThresholds = BagThresholds;
	type Score = sp_npos_elections::VoteWeight;
}

fn era_payout(
	total_staked: Balance,
	non_gilt_issuance: Balance,
	max_annual_inflation: Perquintill,
	period_fraction: Perquintill,
	auctioned_slots: u64,
) -> (Balance, Balance) {
	use pallet_staking_reward_fn::compute_inflation;
	use sp_arithmetic::traits::Saturating;

	let min_annual_inflation = Perquintill::from_rational(25u64, 1000u64);
	let delta_annual_inflation = max_annual_inflation.saturating_sub(min_annual_inflation);

	// 30% reserved for up to 60 slots.
	let auction_proportion = Perquintill::from_rational(auctioned_slots.min(60), 200u64);

	// Therefore the ideal amount at stake (as a percentage of total issuance) is 75% less the amount that we expect
	// to be taken up with auctions.
	let ideal_stake = Perquintill::from_percent(75).saturating_sub(auction_proportion);

	let stake = Perquintill::from_rational(total_staked, non_gilt_issuance);
	let falloff = Perquintill::from_percent(5);
	let adjustment = compute_inflation(stake, ideal_stake, falloff);
	let staking_inflation =
		min_annual_inflation.saturating_add(delta_annual_inflation * adjustment);

	let max_payout = period_fraction * max_annual_inflation * non_gilt_issuance;
	let staking_payout = (period_fraction * staking_inflation) * non_gilt_issuance;
	let rest = max_payout.saturating_sub(staking_payout);

	let other_issuance = non_gilt_issuance.saturating_sub(total_staked);
	if total_staked > other_issuance {
		let _cap_rest = Perquintill::from_rational(other_issuance, total_staked) * staking_payout;
		// We don't do anything with this, but if we wanted to, we could introduce a cap on the treasury amount
		// with: `rest = rest.min(cap_rest);`
	}
	(staking_payout, rest)
}

pub struct EraPayout;
impl pallet_staking::EraPayout<Balance> for EraPayout {
	fn era_payout(
		total_staked: Balance,
		_total_issuance: Balance,
		era_duration_millis: u64,
	) -> (Balance, Balance) {
		// TODO: #3011 Update with proper auctioned slots tracking.
		// This should be fine for the first year of parachains.
		let auctioned_slots: u64 = auctions::Pallet::<Runtime>::auction_counter().into();
		const MAX_ANNUAL_INFLATION: Perquintill = Perquintill::from_percent(10);
		const MILLISECONDS_PER_YEAR: u64 = 1000 * 3600 * 24 * 36525 / 100;

		era_payout(
			total_staked,
			Gilt::issuance().non_gilt,
			MAX_ANNUAL_INFLATION,
			Perquintill::from_rational(era_duration_millis, MILLISECONDS_PER_YEAR),
			auctioned_slots,
		)
	}
}

parameter_types! {
	// Six sessions in an era (6 hours).
	pub const SessionsPerEra: SessionIndex = prod_or_fast!(6, 1);
	// 28 eras for unbonding (7 days).
	pub const BondingDuration: sp_staking::EraIndex = 28;
	// 27 eras in which slashes can be cancelled (slightly less than 7 days).
	pub const SlashDeferDuration: sp_staking::EraIndex = 27;
	pub const MaxNominatorRewardedPerValidator: u32 = 256;
	pub const OffendingValidatorsThreshold: Perbill = Perbill::from_percent(17);
	// 24
	pub const MaxNominations: u32 = <NposCompactSolution24 as NposSolution>::LIMIT as u32;
}

type SlashCancelOrigin = EitherOfDiverse<
	EnsureRoot<AccountId>,
	pallet_collective::EnsureProportionAtLeast<AccountId, CouncilCollective, 1, 2>,
>;

impl pallet_staking::Config for Runtime {
	type MaxNominations = MaxNominations;
	type Currency = Balances;
	type CurrencyBalance = Balance;
	type UnixTime = Timestamp;
	type CurrencyToVote = CurrencyToVote;
	type ElectionProvider = ElectionProviderMultiPhase;
	type GenesisElectionProvider = onchain::UnboundedExecution<OnChainSeqPhragmen>;
	type RewardRemainder = Treasury;
	type RuntimeEvent = RuntimeEvent;
	type Slash = Treasury;
	type Reward = ();
	type SessionsPerEra = SessionsPerEra;
	type BondingDuration = BondingDuration;
	type SlashDeferDuration = SlashDeferDuration;
	// A majority of the council or root can cancel the slash.
	type SlashCancelOrigin = SlashCancelOrigin;
	type SessionInterface = Self;
	type EraPayout = EraPayout;
	type NextNewSession = Session;
	type MaxNominatorRewardedPerValidator = MaxNominatorRewardedPerValidator;
	type OffendingValidatorsThreshold = OffendingValidatorsThreshold;
	type VoterList = VoterList;
	type MaxUnlockingChunks = frame_support::traits::ConstU32<32>;
	type BenchmarkingConfig = runtime_common::StakingBenchmarkingConfig;
	type OnStakerSlash = NominationPools;
	type WeightInfo = weights::pallet_staking::WeightInfo<Runtime>;
}

parameter_types! {
	pub const ProposalBond: Permill = Permill::from_percent(5);
	pub const ProposalBondMinimum: Balance = 2000 * CENTS;
	pub const ProposalBondMaximum: Balance = 1 * GRAND;
	pub const SpendPeriod: BlockNumber = 6 * DAYS;
	pub const Burn: Permill = Permill::from_perthousand(2);
	pub const TreasuryPalletId: PalletId = PalletId(*b"py/trsry");

	pub const TipCountdown: BlockNumber = 1 * DAYS;
	pub const TipFindersFee: Percent = Percent::from_percent(20);
	pub const TipReportDepositBase: Balance = 100 * CENTS;
	pub const DataDepositPerByte: Balance = 1 * CENTS;
	pub const MaxApprovals: u32 = 100;
	pub const MaxAuthorities: u32 = 100_000;
	pub const MaxKeys: u32 = 10_000;
	pub const MaxPeerInHeartbeats: u32 = 10_000;
	pub const MaxPeerDataEncodingSize: u32 = 1_000;
}

type ApproveOrigin = EitherOfDiverse<
	EnsureRoot<AccountId>,
	pallet_collective::EnsureProportionAtLeast<AccountId, CouncilCollective, 3, 5>,
>;

impl pallet_treasury::Config for Runtime {
	type PalletId = TreasuryPalletId;
	type Currency = Balances;
	type ApproveOrigin = ApproveOrigin;
	type RejectOrigin = MoreThanHalfCouncil;
	type RuntimeEvent = RuntimeEvent;
	type OnSlash = Treasury;
	type ProposalBond = ProposalBond;
	type ProposalBondMinimum = ProposalBondMinimum;
	type ProposalBondMaximum = ProposalBondMaximum;
	type SpendPeriod = SpendPeriod;
	type Burn = Burn;
	type BurnDestination = Society;
	type MaxApprovals = MaxApprovals;
	type WeightInfo = weights::pallet_treasury::WeightInfo<Runtime>;
	type SpendFunds = Bounties;
	type SpendOrigin = frame_support::traits::NeverEnsureOrigin<Balance>;
}

parameter_types! {
	pub const BountyDepositBase: Balance = 100 * CENTS;
	pub const BountyDepositPayoutDelay: BlockNumber = 4 * DAYS;
	pub const BountyUpdatePeriod: BlockNumber = 90 * DAYS;
	pub const MaximumReasonLength: u32 = 16384;
	pub const CuratorDepositMultiplier: Permill = Permill::from_percent(50);
	pub const CuratorDepositMin: Balance = 10 * CENTS;
	pub const CuratorDepositMax: Balance = 500 * CENTS;
	pub const BountyValueMinimum: Balance = 200 * CENTS;
}

impl pallet_bounties::Config for Runtime {
	type BountyDepositBase = BountyDepositBase;
	type BountyDepositPayoutDelay = BountyDepositPayoutDelay;
	type BountyUpdatePeriod = BountyUpdatePeriod;
	type CuratorDepositMultiplier = CuratorDepositMultiplier;
	type CuratorDepositMin = CuratorDepositMin;
	type CuratorDepositMax = CuratorDepositMax;
	type BountyValueMinimum = BountyValueMinimum;
	type ChildBountyManager = ChildBounties;
	type DataDepositPerByte = DataDepositPerByte;
	type RuntimeEvent = RuntimeEvent;
	type MaximumReasonLength = MaximumReasonLength;
	type WeightInfo = weights::pallet_bounties::WeightInfo<Runtime>;
}

parameter_types! {
	pub const MaxActiveChildBountyCount: u32 = 100;
	pub const ChildBountyValueMinimum: Balance = BountyValueMinimum::get() / 10;
}

impl pallet_child_bounties::Config for Runtime {
	type RuntimeEvent = RuntimeEvent;
	type MaxActiveChildBountyCount = MaxActiveChildBountyCount;
	type ChildBountyValueMinimum = ChildBountyValueMinimum;
	type WeightInfo = weights::pallet_child_bounties::WeightInfo<Runtime>;
}

impl pallet_tips::Config for Runtime {
	type MaximumReasonLength = MaximumReasonLength;
	type DataDepositPerByte = DataDepositPerByte;
	type Tippers = PhragmenElection;
	type TipCountdown = TipCountdown;
	type TipFindersFee = TipFindersFee;
	type TipReportDepositBase = TipReportDepositBase;
	type RuntimeEvent = RuntimeEvent;
	type WeightInfo = weights::pallet_tips::WeightInfo<Runtime>;
}

impl pallet_offences::Config for Runtime {
	type RuntimeEvent = RuntimeEvent;
	type IdentificationTuple = pallet_session::historical::IdentificationTuple<Self>;
	type OnOffenceHandler = Staking;
}

impl pallet_authority_discovery::Config for Runtime {
	type MaxAuthorities = MaxAuthorities;
}

parameter_types! {
	pub const ImOnlineUnsignedPriority: TransactionPriority = TransactionPriority::max_value();
}

impl pallet_im_online::Config for Runtime {
	type AuthorityId = ImOnlineId;
	type RuntimeEvent = RuntimeEvent;
	type ValidatorSet = Historical;
	type NextSessionRotation = Babe;
	type ReportUnresponsiveness = Offences;
	type UnsignedPriority = ImOnlineUnsignedPriority;
	type WeightInfo = weights::pallet_im_online::WeightInfo<Runtime>;
	type MaxKeys = MaxKeys;
	type MaxPeerInHeartbeats = MaxPeerInHeartbeats;
	type MaxPeerDataEncodingSize = MaxPeerDataEncodingSize;
}

impl pallet_grandpa::Config for Runtime {
	type RuntimeEvent = RuntimeEvent;

	type KeyOwnerProof =
		<Self::KeyOwnerProofSystem as KeyOwnerProofSystem<(KeyTypeId, GrandpaId)>>::Proof;

	type KeyOwnerIdentification = <Self::KeyOwnerProofSystem as KeyOwnerProofSystem<(
		KeyTypeId,
		GrandpaId,
	)>>::IdentificationTuple;

	type KeyOwnerProofSystem = Historical;

	type HandleEquivocation = pallet_grandpa::EquivocationHandler<
		Self::KeyOwnerIdentification,
		Offences,
		ReportLongevity,
	>;

	type WeightInfo = ();
	type MaxAuthorities = MaxAuthorities;
}

/// Submits transaction with the node's public and signature type. Adheres to the signed extension
/// format of the chain.
impl<LocalCall> frame_system::offchain::CreateSignedTransaction<LocalCall> for Runtime
where
	RuntimeCall: From<LocalCall>,
{
	fn create_transaction<C: frame_system::offchain::AppCrypto<Self::Public, Self::Signature>>(
		call: RuntimeCall,
		public: <Signature as Verify>::Signer,
		account: AccountId,
		nonce: <Runtime as frame_system::Config>::Index,
	) -> Option<(RuntimeCall, <UncheckedExtrinsic as ExtrinsicT>::SignaturePayload)> {
		use sp_runtime::traits::StaticLookup;
		// take the biggest period possible.
		let period =
			BlockHashCount::get().checked_next_power_of_two().map(|c| c / 2).unwrap_or(2) as u64;

		let current_block = System::block_number()
			.saturated_into::<u64>()
			// The `System::block_number` is initialized with `n+1`,
			// so the actual block number is `n`.
			.saturating_sub(1);
		let tip = 0;
		let extra: SignedExtra = (
			frame_system::CheckNonZeroSender::<Runtime>::new(),
			frame_system::CheckSpecVersion::<Runtime>::new(),
			frame_system::CheckTxVersion::<Runtime>::new(),
			frame_system::CheckGenesis::<Runtime>::new(),
			frame_system::CheckMortality::<Runtime>::from(generic::Era::mortal(
				period,
				current_block,
			)),
			frame_system::CheckNonce::<Runtime>::from(nonce),
			frame_system::CheckWeight::<Runtime>::new(),
			pallet_transaction_payment::ChargeTransactionPayment::<Runtime>::from(tip),
		);
		let raw_payload = SignedPayload::new(call, extra)
			.map_err(|e| {
				log::warn!("Unable to create signed payload: {:?}", e);
			})
			.ok()?;
		let signature = raw_payload.using_encoded(|payload| C::sign(payload, public))?;
		let (call, extra, _) = raw_payload.deconstruct();
		let address = <Runtime as frame_system::Config>::Lookup::unlookup(account);
		Some((call, (address, signature, extra)))
	}
}

impl frame_system::offchain::SigningTypes for Runtime {
	type Public = <Signature as Verify>::Signer;
	type Signature = Signature;
}

impl<C> frame_system::offchain::SendTransactionTypes<C> for Runtime
where
	RuntimeCall: From<C>,
{
	type Extrinsic = UncheckedExtrinsic;
	type OverarchingCall = RuntimeCall;
}

parameter_types! {
	pub Prefix: &'static [u8] = b"Pay KSMs to the Kusama account:";
}

impl claims::Config for Runtime {
	type RuntimeEvent = RuntimeEvent;
	type VestingSchedule = Vesting;
	type Prefix = Prefix;
	type MoveClaimOrigin =
		pallet_collective::EnsureProportionMoreThan<AccountId, CouncilCollective, 1, 2>;
	type WeightInfo = weights::runtime_common_claims::WeightInfo<Runtime>;
}

parameter_types! {
	// Minimum 100 bytes/KSM deposited (1 CENT/byte)
	pub const BasicDeposit: Balance = 1000 * CENTS;       // 258 bytes on-chain
	pub const FieldDeposit: Balance = 250 * CENTS;        // 66 bytes on-chain
	pub const SubAccountDeposit: Balance = 200 * CENTS;   // 53 bytes on-chain
	pub const MaxSubAccounts: u32 = 100;
	pub const MaxAdditionalFields: u32 = 100;
	pub const MaxRegistrars: u32 = 20;
}

impl pallet_identity::Config for Runtime {
	type RuntimeEvent = RuntimeEvent;
	type Currency = Balances;
	type BasicDeposit = BasicDeposit;
	type FieldDeposit = FieldDeposit;
	type SubAccountDeposit = SubAccountDeposit;
	type MaxSubAccounts = MaxSubAccounts;
	type MaxAdditionalFields = MaxAdditionalFields;
	type MaxRegistrars = MaxRegistrars;
	type Slashed = Treasury;
	type ForceOrigin = MoreThanHalfCouncil;
	type RegistrarOrigin = MoreThanHalfCouncil;
	type WeightInfo = weights::pallet_identity::WeightInfo<Runtime>;
}

impl pallet_utility::Config for Runtime {
	type RuntimeEvent = RuntimeEvent;
	type RuntimeCall = RuntimeCall;
	type PalletsOrigin = OriginCaller;
	type WeightInfo = weights::pallet_utility::WeightInfo<Runtime>;
}

parameter_types! {
	// One storage item; key size is 32; value is size 4+4+16+32 bytes = 56 bytes.
	pub const DepositBase: Balance = deposit(1, 88);
	// Additional storage item size of 32 bytes.
	pub const DepositFactor: Balance = deposit(0, 32);
	pub const MaxSignatories: u16 = 100;
}

impl pallet_multisig::Config for Runtime {
	type RuntimeEvent = RuntimeEvent;
	type RuntimeCall = RuntimeCall;
	type Currency = Balances;
	type DepositBase = DepositBase;
	type DepositFactor = DepositFactor;
	type MaxSignatories = MaxSignatories;
	type WeightInfo = weights::pallet_multisig::WeightInfo<Runtime>;
}

parameter_types! {
	pub const ConfigDepositBase: Balance = 500 * CENTS;
	pub const FriendDepositFactor: Balance = 50 * CENTS;
	pub const MaxFriends: u16 = 9;
	pub const RecoveryDeposit: Balance = 500 * CENTS;
}

impl pallet_recovery::Config for Runtime {
	type RuntimeEvent = RuntimeEvent;
	type WeightInfo = ();
	type RuntimeCall = RuntimeCall;
	type Currency = Balances;
	type ConfigDepositBase = ConfigDepositBase;
	type FriendDepositFactor = FriendDepositFactor;
	type MaxFriends = MaxFriends;
	type RecoveryDeposit = RecoveryDeposit;
}

parameter_types! {
	pub const CandidateDeposit: Balance = 1000 * CENTS;
	pub const WrongSideDeduction: Balance = 200 * CENTS;
	pub const MaxStrikes: u32 = 10;
	pub const RotationPeriod: BlockNumber = 7 * DAYS;
	pub const PeriodSpend: Balance = 50000 * CENTS;
	pub const MaxLockDuration: BlockNumber = 36 * 30 * DAYS;
	pub const ChallengePeriod: BlockNumber = 7 * DAYS;
	pub const MaxCandidateIntake: u32 = 1;
	pub const SocietyPalletId: PalletId = PalletId(*b"py/socie");
}

impl pallet_society::Config for Runtime {
	type RuntimeEvent = RuntimeEvent;
	type Currency = Balances;
	type Randomness = pallet_babe::RandomnessFromOneEpochAgo<Runtime>;
	type CandidateDeposit = CandidateDeposit;
	type WrongSideDeduction = WrongSideDeduction;
	type MaxStrikes = MaxStrikes;
	type PeriodSpend = PeriodSpend;
	type MembershipChanged = ();
	type RotationPeriod = RotationPeriod;
	type MaxLockDuration = MaxLockDuration;
	type FounderSetOrigin =
		pallet_collective::EnsureProportionMoreThan<AccountId, CouncilCollective, 1, 2>;
	type SuspensionJudgementOrigin = pallet_society::EnsureFounder<Runtime>;
	type ChallengePeriod = ChallengePeriod;
	type MaxCandidateIntake = MaxCandidateIntake;
	type PalletId = SocietyPalletId;
}

parameter_types! {
	pub const MinVestedTransfer: Balance = 100 * CENTS;
}

impl pallet_vesting::Config for Runtime {
	type RuntimeEvent = RuntimeEvent;
	type Currency = Balances;
	type BlockNumberToBalance = ConvertInto;
	type MinVestedTransfer = MinVestedTransfer;
	type WeightInfo = weights::pallet_vesting::WeightInfo<Runtime>;
	const MAX_VESTING_SCHEDULES: u32 = 28;
}

parameter_types! {
	// One storage item; key size 32, value size 8; .
	pub const ProxyDepositBase: Balance = deposit(1, 8);
	// Additional storage item size of 33 bytes.
	pub const ProxyDepositFactor: Balance = deposit(0, 33);
	pub const MaxProxies: u16 = 32;
	pub const AnnouncementDepositBase: Balance = deposit(1, 8);
	pub const AnnouncementDepositFactor: Balance = deposit(0, 66);
	pub const MaxPending: u16 = 32;
}

/// The type used to represent the kinds of proxying allowed.
#[derive(
	Copy,
	Clone,
	Eq,
	PartialEq,
	Ord,
	PartialOrd,
	Encode,
	Decode,
	RuntimeDebug,
	MaxEncodedLen,
	scale_info::TypeInfo,
)]
pub enum ProxyType {
	Any,
	NonTransfer,
	Governance,
	Staking,
	IdentityJudgement,
	CancelProxy,
	Auction,
	Society,
}

impl Default for ProxyType {
	fn default() -> Self {
		Self::Any
	}
}

impl InstanceFilter<RuntimeCall> for ProxyType {
	fn filter(&self, c: &RuntimeCall) -> bool {
		match self {
			ProxyType::Any => true,
			ProxyType::NonTransfer => matches!(
				c,
				RuntimeCall::System(..) |
				RuntimeCall::Babe(..) |
				RuntimeCall::Timestamp(..) |
				RuntimeCall::Indices(pallet_indices::Call::claim {..}) |
				RuntimeCall::Indices(pallet_indices::Call::free {..}) |
				RuntimeCall::Indices(pallet_indices::Call::freeze {..}) |
				// Specifically omitting Indices `transfer`, `force_transfer`
				// Specifically omitting the entire Balances pallet
				RuntimeCall::Authorship(..) |
				RuntimeCall::Staking(..) |
				RuntimeCall::Session(..) |
				RuntimeCall::Grandpa(..) |
				RuntimeCall::ImOnline(..) |
				RuntimeCall::Democracy(..) |
				RuntimeCall::Council(..) |
				RuntimeCall::TechnicalCommittee(..) |
				RuntimeCall::PhragmenElection(..) |
				RuntimeCall::TechnicalMembership(..) |
				RuntimeCall::Treasury(..) |
				RuntimeCall::Bounties(..) |
				RuntimeCall::ChildBounties(..) |
				RuntimeCall::Tips(..) |
				RuntimeCall::Claims(..) |
				RuntimeCall::Utility(..) |
				RuntimeCall::Identity(..) |
				RuntimeCall::Society(..) |
				RuntimeCall::Recovery(pallet_recovery::Call::as_recovered {..}) |
				RuntimeCall::Recovery(pallet_recovery::Call::vouch_recovery {..}) |
				RuntimeCall::Recovery(pallet_recovery::Call::claim_recovery {..}) |
				RuntimeCall::Recovery(pallet_recovery::Call::close_recovery {..}) |
				RuntimeCall::Recovery(pallet_recovery::Call::remove_recovery {..}) |
				RuntimeCall::Recovery(pallet_recovery::Call::cancel_recovered {..}) |
				// Specifically omitting Recovery `create_recovery`, `initiate_recovery`
				RuntimeCall::Vesting(pallet_vesting::Call::vest {..}) |
				RuntimeCall::Vesting(pallet_vesting::Call::vest_other {..}) |
				// Specifically omitting Vesting `vested_transfer`, and `force_vested_transfer`
				RuntimeCall::Scheduler(..) |
				RuntimeCall::Proxy(..) |
				RuntimeCall::Multisig(..) |
				RuntimeCall::Gilt(..) |
				RuntimeCall::Registrar(paras_registrar::Call::register {..}) |
				RuntimeCall::Registrar(paras_registrar::Call::deregister {..}) |
				// Specifically omitting Registrar `swap`
				RuntimeCall::Registrar(paras_registrar::Call::reserve {..}) |
				RuntimeCall::Crowdloan(..) |
				RuntimeCall::Slots(..) |
				RuntimeCall::Auctions(..) | // Specifically omitting the entire XCM Pallet
				RuntimeCall::VoterList(..) |
				RuntimeCall::NominationPools(..)
			),
			ProxyType::Governance =>
				matches!(
					c,
					RuntimeCall::Democracy(..) |
						RuntimeCall::Council(..) | RuntimeCall::TechnicalCommittee(..) |
						RuntimeCall::PhragmenElection(..) |
						RuntimeCall::Treasury(..) |
						RuntimeCall::Bounties(..) |
						RuntimeCall::Tips(..) | RuntimeCall::Utility(..) |
						RuntimeCall::ChildBounties(..)
				),
			ProxyType::Staking => {
				matches!(
					c,
					RuntimeCall::Staking(..) | RuntimeCall::Session(..) | RuntimeCall::Utility(..)
				)
			},
			ProxyType::IdentityJudgement => matches!(
				c,
				RuntimeCall::Identity(pallet_identity::Call::provide_judgement { .. }) |
					RuntimeCall::Utility(..)
			),
			ProxyType::CancelProxy => {
				matches!(c, RuntimeCall::Proxy(pallet_proxy::Call::reject_announcement { .. }))
			},
			ProxyType::Auction => matches!(
				c,
				RuntimeCall::Auctions(..) |
					RuntimeCall::Crowdloan(..) |
					RuntimeCall::Registrar(..) |
					RuntimeCall::Slots(..)
			),
			ProxyType::Society => matches!(c, RuntimeCall::Society(..)),
		}
	}
	fn is_superset(&self, o: &Self) -> bool {
		match (self, o) {
			(x, y) if x == y => true,
			(ProxyType::Any, _) => true,
			(_, ProxyType::Any) => false,
			(ProxyType::NonTransfer, _) => true,
			_ => false,
		}
	}
}

impl pallet_proxy::Config for Runtime {
	type RuntimeEvent = RuntimeEvent;
	type RuntimeCall = RuntimeCall;
	type Currency = Balances;
	type ProxyType = ProxyType;
	type ProxyDepositBase = ProxyDepositBase;
	type ProxyDepositFactor = ProxyDepositFactor;
	type MaxProxies = MaxProxies;
	type WeightInfo = weights::pallet_proxy::WeightInfo<Runtime>;
	type MaxPending = MaxPending;
	type CallHasher = BlakeTwo256;
	type AnnouncementDepositBase = AnnouncementDepositBase;
	type AnnouncementDepositFactor = AnnouncementDepositFactor;
}

impl parachains_origin::Config for Runtime {}

impl parachains_configuration::Config for Runtime {
	type WeightInfo = weights::runtime_parachains_configuration::WeightInfo<Runtime>;
}

impl parachains_shared::Config for Runtime {}

impl parachains_session_info::Config for Runtime {
	type ValidatorSet = Historical;
}

impl parachains_inclusion::Config for Runtime {
	type RuntimeEvent = RuntimeEvent;
	type DisputesHandler = ParasDisputes;
	type RewardValidators = parachains_reward_points::RewardValidatorsWithEraPoints<Runtime>;
}

parameter_types! {
	pub const ParasUnsignedPriority: TransactionPriority = TransactionPriority::max_value();
}

impl parachains_paras::Config for Runtime {
	type RuntimeEvent = RuntimeEvent;
	type WeightInfo = weights::runtime_parachains_paras::WeightInfo<Runtime>;
	type UnsignedPriority = ParasUnsignedPriority;
	type NextSessionRotation = Babe;
}

parameter_types! {
	pub const FirstMessageFactorPercent: u64 = 100;
}

impl parachains_ump::Config for Runtime {
	type RuntimeEvent = RuntimeEvent;
	type UmpSink =
		crate::parachains_ump::XcmSink<xcm_executor::XcmExecutor<xcm_config::XcmConfig>, Runtime>;
	type FirstMessageFactorPercent = FirstMessageFactorPercent;
	type ExecuteOverweightOrigin = EnsureRoot<AccountId>;
	type WeightInfo = weights::runtime_parachains_ump::WeightInfo<Runtime>;
}

impl parachains_dmp::Config for Runtime {}

impl parachains_hrmp::Config for Runtime {
	type RuntimeEvent = RuntimeEvent;
	type Origin = Origin;
	type Currency = Balances;
	type WeightInfo = weights::runtime_parachains_hrmp::WeightInfo<Runtime>;
}

impl parachains_paras_inherent::Config for Runtime {
	type WeightInfo = weights::runtime_parachains_paras_inherent::WeightInfo<Runtime>;
}

impl parachains_scheduler::Config for Runtime {}

impl parachains_initializer::Config for Runtime {
	type Randomness = pallet_babe::RandomnessFromOneEpochAgo<Runtime>;
	type ForceOrigin = EnsureRoot<AccountId>;
	type WeightInfo = weights::runtime_parachains_initializer::WeightInfo<Runtime>;
}

impl parachains_disputes::Config for Runtime {
	type RuntimeEvent = RuntimeEvent;
	type RewardValidators = parachains_reward_points::RewardValidatorsWithEraPoints<Runtime>;
	type PunishValidators = ();
	type WeightInfo = weights::runtime_parachains_disputes::WeightInfo<Runtime>;
}

parameter_types! {
	pub const ParaDeposit: Balance = 40 * UNITS;
}

impl paras_registrar::Config for Runtime {
	type RuntimeEvent = RuntimeEvent;
	type Origin = Origin;
	type Currency = Balances;
	type OnSwap = (Crowdloan, Slots);
	type ParaDeposit = ParaDeposit;
	type DataDepositPerByte = DataDepositPerByte;
	type WeightInfo = weights::runtime_common_paras_registrar::WeightInfo<Runtime>;
}

parameter_types! {
	// 6 weeks
	pub LeasePeriod: BlockNumber = prod_or_fast!(6 * WEEKS, 6 * WEEKS, "KSM_LEASE_PERIOD");
}

impl slots::Config for Runtime {
	type RuntimeEvent = RuntimeEvent;
	type Currency = Balances;
	type Registrar = Registrar;
	type LeasePeriod = LeasePeriod;
	type LeaseOffset = ();
	type ForceOrigin = MoreThanHalfCouncil;
	type WeightInfo = weights::runtime_common_slots::WeightInfo<Runtime>;
}

parameter_types! {
	pub const CrowdloanId: PalletId = PalletId(*b"py/cfund");
	pub const SubmissionDeposit: Balance = 3 * GRAND; // ~ 10 KSM
	pub const MinContribution: Balance = 3_000 * CENTS; // ~ .1 KSM
	pub const RemoveKeysLimit: u32 = 1000;
	// Allow 32 bytes for an additional memo to a crowdloan.
	pub const MaxMemoLength: u8 = 32;
}

impl crowdloan::Config for Runtime {
	type RuntimeEvent = RuntimeEvent;
	type PalletId = CrowdloanId;
	type SubmissionDeposit = SubmissionDeposit;
	type MinContribution = MinContribution;
	type RemoveKeysLimit = RemoveKeysLimit;
	type Registrar = Registrar;
	type Auctioneer = Auctions;
	type MaxMemoLength = MaxMemoLength;
	type WeightInfo = weights::runtime_common_crowdloan::WeightInfo<Runtime>;
}

parameter_types! {
	// The average auction is 7 days long, so this will be 70% for ending period.
	// 5 Days = 72000 Blocks @ 6 sec per block
	pub const EndingPeriod: BlockNumber = 5 * DAYS;
	// ~ 1000 samples per day -> ~ 20 blocks per sample -> 2 minute samples
	pub const SampleLength: BlockNumber = 2 * MINUTES;
}

type AuctionInitiate = EitherOfDiverse<
	EnsureRoot<AccountId>,
	pallet_collective::EnsureProportionAtLeast<AccountId, CouncilCollective, 2, 3>,
>;

impl auctions::Config for Runtime {
	type RuntimeEvent = RuntimeEvent;
	type Leaser = Slots;
	type Registrar = Registrar;
	type EndingPeriod = EndingPeriod;
	type SampleLength = SampleLength;
	type Randomness = pallet_babe::RandomnessFromOneEpochAgo<Runtime>;
	type InitiateOrigin = AuctionInitiate;
	type WeightInfo = weights::runtime_common_auctions::WeightInfo<Runtime>;
}

parameter_types! {
	pub IgnoredIssuance: Balance = Treasury::pot();
	pub const QueueCount: u32 = 300;
	pub const MaxQueueLen: u32 = 1000;
	pub const FifoQueueLen: u32 = 250;
	pub const GiltPeriod: BlockNumber = 30 * DAYS;
	pub const MinFreeze: Balance = 10_000 * CENTS;
	pub const IntakePeriod: BlockNumber = 5 * MINUTES;
	pub const MaxIntakeBids: u32 = 100;
}

impl pallet_gilt::Config for Runtime {
	type RuntimeEvent = RuntimeEvent;
	type Currency = Balances;
	type CurrencyBalance = Balance;
	type AdminOrigin = MoreThanHalfCouncil;
	type Deficit = (); // Mint
	type Surplus = (); // Burn
	type IgnoredIssuance = IgnoredIssuance;
	type QueueCount = QueueCount;
	type MaxQueueLen = MaxQueueLen;
	type FifoQueueLen = FifoQueueLen;
	type Period = GiltPeriod;
	type MinFreeze = MinFreeze;
	type IntakePeriod = IntakePeriod;
	type MaxIntakeBids = MaxIntakeBids;
	type WeightInfo = weights::pallet_gilt::WeightInfo<Runtime>;
}

parameter_types! {
	pub const PoolsPalletId: PalletId = PalletId(*b"py/nopls");
	pub const MaxPointsToBalance: u8 = 10;
}

impl pallet_nomination_pools::Config for Runtime {
	type RuntimeEvent = RuntimeEvent;
	type WeightInfo = weights::pallet_nomination_pools::WeightInfo<Self>;
	type Currency = Balances;
	type CurrencyBalance = Balance;
	type RewardCounter = FixedU128;
	type BalanceToU256 = BalanceToU256;
	type U256ToBalance = U256ToBalance;
	type StakingInterface = Staking;
	type PostUnbondingPoolsWindow = ConstU32<4>;
	type MaxMetadataLen = ConstU32<256>;
	// we use the same number of allowed unlocking chunks as with staking.
	type MaxUnbonding = <Self as pallet_staking::Config>::MaxUnlockingChunks;
	type PalletId = PoolsPalletId;
	type MaxPointsToBalance = MaxPointsToBalance;
}

construct_runtime! {
	pub enum Runtime where
		Block = Block,
		NodeBlock = primitives::v2::Block,
		UncheckedExtrinsic = UncheckedExtrinsic
	{
		// Basic stuff; balances is uncallable initially.
		System: frame_system::{Pallet, Call, Storage, Config, Event<T>} = 0,

		// Babe must be before session.
		Babe: pallet_babe::{Pallet, Call, Storage, Config, ValidateUnsigned} = 1,

		Timestamp: pallet_timestamp::{Pallet, Call, Storage, Inherent} = 2,
		Indices: pallet_indices::{Pallet, Call, Storage, Config<T>, Event<T>} = 3,
		Balances: pallet_balances::{Pallet, Call, Storage, Config<T>, Event<T>} = 4,
		TransactionPayment: pallet_transaction_payment::{Pallet, Storage, Event<T>} = 33,

		// Consensus support.
		// Authorship must be before session in order to note author in the correct session and era
		// for im-online and staking.
		Authorship: pallet_authorship::{Pallet, Call, Storage} = 5,
		Staking: pallet_staking::{Pallet, Call, Storage, Config<T>, Event<T>} = 6,
		Offences: pallet_offences::{Pallet, Storage, Event} = 7,
		Historical: session_historical::{Pallet} = 34,
		Session: pallet_session::{Pallet, Call, Storage, Event, Config<T>} = 8,
		Grandpa: pallet_grandpa::{Pallet, Call, Storage, Config, Event, ValidateUnsigned} = 10,
		ImOnline: pallet_im_online::{Pallet, Call, Storage, Event<T>, ValidateUnsigned, Config<T>} = 11,
		AuthorityDiscovery: pallet_authority_discovery::{Pallet, Config} = 12,

		// Governance stuff; uncallable initially.
		Democracy: pallet_democracy::{Pallet, Call, Storage, Config<T>, Event<T>} = 13,
		Council: pallet_collective::<Instance1>::{Pallet, Call, Storage, Origin<T>, Event<T>, Config<T>} = 14,
		TechnicalCommittee: pallet_collective::<Instance2>::{Pallet, Call, Storage, Origin<T>, Event<T>, Config<T>} = 15,
		PhragmenElection: pallet_elections_phragmen::{Pallet, Call, Storage, Event<T>, Config<T>} = 16,
		TechnicalMembership: pallet_membership::<Instance1>::{Pallet, Call, Storage, Event<T>, Config<T>} = 17,
		Treasury: pallet_treasury::{Pallet, Call, Storage, Config, Event<T>} = 18,

		// Claims. Usable initially.
		Claims: claims::{Pallet, Call, Storage, Event<T>, Config<T>, ValidateUnsigned} = 19,

		// Utility module.
		Utility: pallet_utility::{Pallet, Call, Event} = 24,

		// Less simple identity module.
		Identity: pallet_identity::{Pallet, Call, Storage, Event<T>} = 25,

		// Society module.
		Society: pallet_society::{Pallet, Call, Storage, Event<T>} = 26,

		// Social recovery module.
		Recovery: pallet_recovery::{Pallet, Call, Storage, Event<T>} = 27,

		// Vesting. Usable initially, but removed once all vesting is finished.
		Vesting: pallet_vesting::{Pallet, Call, Storage, Event<T>, Config<T>} = 28,

		// System scheduler.
		Scheduler: pallet_scheduler::{Pallet, Call, Storage, Event<T>} = 29,

		// Proxy module. Late addition.
		Proxy: pallet_proxy::{Pallet, Call, Storage, Event<T>} = 30,

		// Multisig module. Late addition.
		Multisig: pallet_multisig::{Pallet, Call, Storage, Event<T>} = 31,

		// Preimage registrar.
		Preimage: pallet_preimage::{Pallet, Call, Storage, Event<T>} = 32,

		// Bounties modules.
		Bounties: pallet_bounties::{Pallet, Call, Storage, Event<T>} = 35,
		ChildBounties: pallet_child_bounties = 40,

		// Tips module.
		Tips: pallet_tips::{Pallet, Call, Storage, Event<T>} = 36,

		// Election pallet. Only works with staking, but placed here to maintain indices.
		ElectionProviderMultiPhase: pallet_election_provider_multi_phase::{Pallet, Call, Storage, Event<T>, ValidateUnsigned} = 37,

		// Gilts pallet.
		Gilt: pallet_gilt::{Pallet, Call, Storage, Event<T>, Config} = 38,

		// Provides a semi-sorted list of nominators for staking.
		VoterList: pallet_bags_list::{Pallet, Call, Storage, Event<T>} = 39,

		// nomination pools: extension to staking.
		NominationPools: pallet_nomination_pools::{Pallet, Call, Storage, Event<T>, Config<T>} = 41,

		// Parachains pallets. Start indices at 50 to leave room.
		ParachainsOrigin: parachains_origin::{Pallet, Origin} = 50,
		Configuration: parachains_configuration::{Pallet, Call, Storage, Config<T>} = 51,
		ParasShared: parachains_shared::{Pallet, Call, Storage} = 52,
		ParaInclusion: parachains_inclusion::{Pallet, Call, Storage, Event<T>} = 53,
		ParaInherent: parachains_paras_inherent::{Pallet, Call, Storage, Inherent} = 54,
		ParaScheduler: parachains_scheduler::{Pallet, Storage} = 55,
		Paras: parachains_paras::{Pallet, Call, Storage, Event, Config} = 56,
		Initializer: parachains_initializer::{Pallet, Call, Storage} = 57,
		Dmp: parachains_dmp::{Pallet, Call, Storage} = 58,
		Ump: parachains_ump::{Pallet, Call, Storage, Event} = 59,
		Hrmp: parachains_hrmp::{Pallet, Call, Storage, Event<T>, Config} = 60,
		ParaSessionInfo: parachains_session_info::{Pallet, Storage} = 61,
		ParasDisputes: parachains_disputes::{Pallet, Call, Storage, Event<T>} = 62,

		// Parachain Onboarding Pallets. Start indices at 70 to leave room.
		Registrar: paras_registrar::{Pallet, Call, Storage, Event<T>} = 70,
		Slots: slots::{Pallet, Call, Storage, Event<T>} = 71,
		Auctions: auctions::{Pallet, Call, Storage, Event<T>} = 72,
		Crowdloan: crowdloan::{Pallet, Call, Storage, Event<T>} = 73,

		// Pallet for sending XCM.
		XcmPallet: pallet_xcm::{Pallet, Call, Storage, Event<T>, Origin, Config} = 99,
	}
}

/// The address format for describing accounts.
pub type Address = sp_runtime::MultiAddress<AccountId, ()>;
/// Block header type as expected by this runtime.
pub type Header = generic::Header<BlockNumber, BlakeTwo256>;
/// Block type as expected by this runtime.
pub type Block = generic::Block<Header, UncheckedExtrinsic>;
/// A Block signed with a Justification
pub type SignedBlock = generic::SignedBlock<Block>;
/// `BlockId` type as expected by this runtime.
pub type BlockId = generic::BlockId<Block>;
/// The `SignedExtension` to the basic transaction logic.
pub type SignedExtra = (
	frame_system::CheckNonZeroSender<Runtime>,
	frame_system::CheckSpecVersion<Runtime>,
	frame_system::CheckTxVersion<Runtime>,
	frame_system::CheckGenesis<Runtime>,
	frame_system::CheckMortality<Runtime>,
	frame_system::CheckNonce<Runtime>,
	frame_system::CheckWeight<Runtime>,
	pallet_transaction_payment::ChargeTransactionPayment<Runtime>,
);
/// Unchecked extrinsic type as expected by this runtime.
pub type UncheckedExtrinsic =
	generic::UncheckedExtrinsic<Address, RuntimeCall, Signature, SignedExtra>;
/// Executive: handles dispatch to the various modules.
pub type Executive = frame_executive::Executive<
	Runtime,
	Block,
	frame_system::ChainContext<Runtime>,
	Runtime,
	AllPalletsWithSystem,
	pallet_nomination_pools::migration::v3::MigrateToV3<Runtime>,
>;
/// The payload being signed in the transactions.
pub type SignedPayload = generic::SignedPayload<RuntimeCall, SignedExtra>;

#[cfg(feature = "runtime-benchmarks")]
#[macro_use]
extern crate frame_benchmarking;

#[cfg(feature = "runtime-benchmarks")]
mod benches {
	define_benchmarks!(
		// Polkadot
		// NOTE: Make sure to prefix these with `runtime_common::` so
		// the that path resolves correctly in the generated file.
		[runtime_common::auctions, Auctions]
		[runtime_common::crowdloan, Crowdloan]
		[runtime_common::claims, Claims]
		[runtime_common::slots, Slots]
		[runtime_common::paras_registrar, Registrar]
		[runtime_parachains::configuration, Configuration]
		[runtime_parachains::hrmp, Hrmp]
		[runtime_parachains::disputes, ParasDisputes]
		[runtime_parachains::initializer, Initializer]
		[runtime_parachains::paras_inherent, ParaInherent]
		[runtime_parachains::paras, Paras]
		[runtime_parachains::ump, Ump]
		// Substrate
		[pallet_balances, Balances]
		[pallet_bags_list, VoterList]
		[frame_benchmarking::baseline, Baseline::<Runtime>]
		[pallet_bounties, Bounties]
		[pallet_child_bounties, ChildBounties]
		[pallet_collective, Council]
		[pallet_collective, TechnicalCommittee]
		[pallet_democracy, Democracy]
		[pallet_elections_phragmen, PhragmenElection]
		[pallet_election_provider_multi_phase, ElectionProviderMultiPhase]
		[frame_election_provider_support, ElectionProviderBench::<Runtime>]
		[pallet_gilt, Gilt]
		[pallet_identity, Identity]
		[pallet_im_online, ImOnline]
		[pallet_indices, Indices]
		[pallet_membership, TechnicalMembership]
		[pallet_multisig, Multisig]
		[pallet_nomination_pools, NominationPoolsBench::<Runtime>]
		[pallet_offences, OffencesBench::<Runtime>]
		[pallet_preimage, Preimage]
		[pallet_proxy, Proxy]
		[pallet_recovery, Recovery]
		[pallet_scheduler, Scheduler]
		[pallet_session, SessionBench::<Runtime>]
		[pallet_staking, Staking]
		[frame_system, SystemBench::<Runtime>]
		[pallet_timestamp, Timestamp]
		[pallet_tips, Tips]
		[pallet_treasury, Treasury]
		[pallet_utility, Utility]
		[pallet_vesting, Vesting]
		// XCM
		[pallet_xcm_benchmarks::fungible, pallet_xcm_benchmarks::fungible::Pallet::<Runtime>]
		[pallet_xcm_benchmarks::generic, pallet_xcm_benchmarks::generic::Pallet::<Runtime>]
	);
}

#[cfg(not(feature = "disable-runtime-api"))]
sp_api::impl_runtime_apis! {
	impl sp_api::Core<Block> for Runtime {
		fn version() -> RuntimeVersion {
			VERSION
		}

		fn execute_block(block: Block) {
			Executive::execute_block(block);
		}

		fn initialize_block(header: &<Block as BlockT>::Header) {
			Executive::initialize_block(header)
		}
	}

	impl sp_api::Metadata<Block> for Runtime {
		fn metadata() -> OpaqueMetadata {
			OpaqueMetadata::new(Runtime::metadata().into())
		}
	}

	impl block_builder_api::BlockBuilder<Block> for Runtime {
		fn apply_extrinsic(extrinsic: <Block as BlockT>::Extrinsic) -> ApplyExtrinsicResult {
			Executive::apply_extrinsic(extrinsic)
		}

		fn finalize_block() -> <Block as BlockT>::Header {
			Executive::finalize_block()
		}

		fn inherent_extrinsics(data: inherents::InherentData) -> Vec<<Block as BlockT>::Extrinsic> {
			data.create_extrinsics()
		}

		fn check_inherents(
			block: Block,
			data: inherents::InherentData,
		) -> inherents::CheckInherentsResult {
			data.check_extrinsics(&block)
		}
	}

	impl tx_pool_api::runtime_api::TaggedTransactionQueue<Block> for Runtime {
		fn validate_transaction(
			source: TransactionSource,
			tx: <Block as BlockT>::Extrinsic,
			block_hash: <Block as BlockT>::Hash,
		) -> TransactionValidity {
			Executive::validate_transaction(source, tx, block_hash)
		}
	}

	impl offchain_primitives::OffchainWorkerApi<Block> for Runtime {
		fn offchain_worker(header: &<Block as BlockT>::Header) {
			Executive::offchain_worker(header)
		}
	}

	impl primitives::runtime_api::ParachainHost<Block, Hash, BlockNumber> for Runtime {
		fn validators() -> Vec<ValidatorId> {
			parachains_runtime_api_impl::validators::<Runtime>()
		}

		fn validator_groups() -> (Vec<Vec<ValidatorIndex>>, GroupRotationInfo<BlockNumber>) {
			parachains_runtime_api_impl::validator_groups::<Runtime>()
		}

		fn availability_cores() -> Vec<CoreState<Hash, BlockNumber>> {
			parachains_runtime_api_impl::availability_cores::<Runtime>()
		}

		fn persisted_validation_data(para_id: ParaId, assumption: OccupiedCoreAssumption)
			-> Option<PersistedValidationData<Hash, BlockNumber>> {
			parachains_runtime_api_impl::persisted_validation_data::<Runtime>(para_id, assumption)
		}

		fn assumed_validation_data(
			para_id: ParaId,
			expected_persisted_validation_data_hash: Hash,
		) -> Option<(PersistedValidationData<Hash, BlockNumber>, ValidationCodeHash)> {
			parachains_runtime_api_impl::assumed_validation_data::<Runtime>(
				para_id,
				expected_persisted_validation_data_hash,
			)
		}

		fn check_validation_outputs(
			para_id: ParaId,
			outputs: primitives::v2::CandidateCommitments,
		) -> bool {
			parachains_runtime_api_impl::check_validation_outputs::<Runtime>(para_id, outputs)
		}

		fn session_index_for_child() -> SessionIndex {
			parachains_runtime_api_impl::session_index_for_child::<Runtime>()
		}

		fn validation_code(para_id: ParaId, assumption: OccupiedCoreAssumption)
			-> Option<ValidationCode> {
			parachains_runtime_api_impl::validation_code::<Runtime>(para_id, assumption)
		}

		fn candidate_pending_availability(para_id: ParaId) -> Option<CommittedCandidateReceipt<Hash>> {
			parachains_runtime_api_impl::candidate_pending_availability::<Runtime>(para_id)
		}

		fn candidate_events() -> Vec<CandidateEvent<Hash>> {
			parachains_runtime_api_impl::candidate_events::<Runtime, _>(|ev| {
				match ev {
					RuntimeEvent::ParaInclusion(ev) => {
						Some(ev)
					}
					_ => None,
				}
			})
		}

		fn session_info(index: SessionIndex) -> Option<SessionInfo> {
			parachains_runtime_api_impl::session_info::<Runtime>(index)
		}

		fn dmq_contents(recipient: ParaId) -> Vec<InboundDownwardMessage<BlockNumber>> {
			parachains_runtime_api_impl::dmq_contents::<Runtime>(recipient)
		}

		fn inbound_hrmp_channels_contents(
			recipient: ParaId
		) -> BTreeMap<ParaId, Vec<InboundHrmpMessage<BlockNumber>>> {
			parachains_runtime_api_impl::inbound_hrmp_channels_contents::<Runtime>(recipient)
		}

		fn validation_code_by_hash(hash: ValidationCodeHash) -> Option<ValidationCode> {
			parachains_runtime_api_impl::validation_code_by_hash::<Runtime>(hash)
		}

		fn on_chain_votes() -> Option<ScrapedOnChainVotes<Hash>> {
			parachains_runtime_api_impl::on_chain_votes::<Runtime>()
		}

		fn submit_pvf_check_statement(
			stmt: primitives::v2::PvfCheckStatement,
			signature: primitives::v2::ValidatorSignature,
		) {
			parachains_runtime_api_impl::submit_pvf_check_statement::<Runtime>(stmt, signature)
		}

		fn pvfs_require_precheck() -> Vec<ValidationCodeHash> {
			parachains_runtime_api_impl::pvfs_require_precheck::<Runtime>()
		}

		fn validation_code_hash(para_id: ParaId, assumption: OccupiedCoreAssumption)
			-> Option<ValidationCodeHash>
		{
			parachains_runtime_api_impl::validation_code_hash::<Runtime>(para_id, assumption)
		}

		fn staging_get_disputes() -> Vec<(SessionIndex, CandidateHash, DisputeState<BlockNumber>)> {
			unimplemented!()
		}
	}

	impl beefy_primitives::BeefyApi<Block> for Runtime {
		fn validator_set() -> Option<beefy_primitives::ValidatorSet<BeefyId>> {
			// dummy implementation due to lack of BEEFY pallet.
			None
		}
	}

	impl mmr::MmrApi<Block, Hash> for Runtime {
		fn generate_proof(_leaf_index: u64)
			-> Result<(mmr::EncodableOpaqueLeaf, mmr::Proof<Hash>), mmr::Error>
		{
			Err(mmr::Error::PalletNotIncluded)
		}

		fn verify_proof(_leaf: mmr::EncodableOpaqueLeaf, _proof: mmr::Proof<Hash>)
			-> Result<(), mmr::Error>
		{
			Err(mmr::Error::PalletNotIncluded)
		}

		fn verify_proof_stateless(
			_root: Hash,
			_leaf: mmr::EncodableOpaqueLeaf,
			_proof: mmr::Proof<Hash>
		) -> Result<(), mmr::Error> {
			Err(mmr::Error::PalletNotIncluded)
		}

		fn mmr_root() -> Result<Hash, mmr::Error> {
			Err(mmr::Error::PalletNotIncluded)
		}

		fn generate_batch_proof(_leaf_indices: Vec<u64>)
			-> Result<(Vec<mmr::EncodableOpaqueLeaf>, mmr::BatchProof<Hash>), mmr::Error>
		{
			Err(mmr::Error::PalletNotIncluded)
		}

		fn verify_batch_proof(_leaves: Vec<mmr::EncodableOpaqueLeaf>, _proof: mmr::BatchProof<Hash>)
			-> Result<(), mmr::Error>
		{
			Err(mmr::Error::PalletNotIncluded)
		}

		fn verify_batch_proof_stateless(
			_root: Hash,
			_leaves: Vec<mmr::EncodableOpaqueLeaf>,
			_proof: mmr::BatchProof<Hash>
		) -> Result<(), mmr::Error> {
			Err(mmr::Error::PalletNotIncluded)
		}
	}

	impl fg_primitives::GrandpaApi<Block> for Runtime {
		fn grandpa_authorities() -> Vec<(GrandpaId, u64)> {
			Grandpa::grandpa_authorities()
		}

		fn current_set_id() -> fg_primitives::SetId {
			Grandpa::current_set_id()
		}

		fn submit_report_equivocation_unsigned_extrinsic(
			equivocation_proof: fg_primitives::EquivocationProof<
				<Block as BlockT>::Hash,
				sp_runtime::traits::NumberFor<Block>,
			>,
			key_owner_proof: fg_primitives::OpaqueKeyOwnershipProof,
		) -> Option<()> {
			let key_owner_proof = key_owner_proof.decode()?;

			Grandpa::submit_unsigned_equivocation_report(
				equivocation_proof,
				key_owner_proof,
			)
		}

		fn generate_key_ownership_proof(
			_set_id: fg_primitives::SetId,
			authority_id: fg_primitives::AuthorityId,
		) -> Option<fg_primitives::OpaqueKeyOwnershipProof> {
			use parity_scale_codec::Encode;

			Historical::prove((fg_primitives::KEY_TYPE, authority_id))
				.map(|p| p.encode())
				.map(fg_primitives::OpaqueKeyOwnershipProof::new)
		}
	}

	impl babe_primitives::BabeApi<Block> for Runtime {
		fn configuration() -> babe_primitives::BabeConfiguration {
			let epoch_config = Babe::epoch_config().unwrap_or(BABE_GENESIS_EPOCH_CONFIG);
			babe_primitives::BabeConfiguration {
				slot_duration: Babe::slot_duration(),
				epoch_length: EpochDuration::get(),
				c: epoch_config.c,
				authorities: Babe::authorities().to_vec(),
				randomness: Babe::randomness(),
				allowed_slots: epoch_config.allowed_slots,
			}
		}

		fn current_epoch_start() -> babe_primitives::Slot {
			Babe::current_epoch_start()
		}

		fn current_epoch() -> babe_primitives::Epoch {
			Babe::current_epoch()
		}

		fn next_epoch() -> babe_primitives::Epoch {
			Babe::next_epoch()
		}

		fn generate_key_ownership_proof(
			_slot: babe_primitives::Slot,
			authority_id: babe_primitives::AuthorityId,
		) -> Option<babe_primitives::OpaqueKeyOwnershipProof> {
			use parity_scale_codec::Encode;

			Historical::prove((babe_primitives::KEY_TYPE, authority_id))
				.map(|p| p.encode())
				.map(babe_primitives::OpaqueKeyOwnershipProof::new)
		}

		fn submit_report_equivocation_unsigned_extrinsic(
			equivocation_proof: babe_primitives::EquivocationProof<<Block as BlockT>::Header>,
			key_owner_proof: babe_primitives::OpaqueKeyOwnershipProof,
		) -> Option<()> {
			let key_owner_proof = key_owner_proof.decode()?;

			Babe::submit_unsigned_equivocation_report(
				equivocation_proof,
				key_owner_proof,
			)
		}
	}

	impl authority_discovery_primitives::AuthorityDiscoveryApi<Block> for Runtime {
		fn authorities() -> Vec<AuthorityDiscoveryId> {
			parachains_runtime_api_impl::relevant_authority_ids::<Runtime>()
		}
	}

	impl sp_session::SessionKeys<Block> for Runtime {
		fn generate_session_keys(seed: Option<Vec<u8>>) -> Vec<u8> {
			SessionKeys::generate(seed)
		}

		fn decode_session_keys(
			encoded: Vec<u8>,
		) -> Option<Vec<(Vec<u8>, sp_core::crypto::KeyTypeId)>> {
			SessionKeys::decode_into_raw_public_keys(&encoded)
		}
	}

	impl frame_system_rpc_runtime_api::AccountNonceApi<Block, AccountId, Nonce> for Runtime {
		fn account_nonce(account: AccountId) -> Nonce {
			System::account_nonce(account)
		}
	}

	impl pallet_transaction_payment_rpc_runtime_api::TransactionPaymentApi<
		Block,
		Balance,
	> for Runtime {
		fn query_info(uxt: <Block as BlockT>::Extrinsic, len: u32) -> RuntimeDispatchInfo<Balance> {
			TransactionPayment::query_info(uxt, len)
		}
		fn query_fee_details(uxt: <Block as BlockT>::Extrinsic, len: u32) -> FeeDetails<Balance> {
			TransactionPayment::query_fee_details(uxt, len)
		}
	}

	impl pallet_transaction_payment_rpc_runtime_api::TransactionPaymentCallApi<Block, Balance, RuntimeCall>
		for Runtime
	{
		fn query_call_info(call: RuntimeCall, len: u32) -> RuntimeDispatchInfo<Balance> {
			TransactionPayment::query_call_info(call, len)
		}
		fn query_call_fee_details(call: RuntimeCall, len: u32) -> FeeDetails<Balance> {
			TransactionPayment::query_call_fee_details(call, len)
		}
	}

	impl pallet_nomination_pools_runtime_api::NominationPoolsApi<
		Block,
		AccountId,
		Balance,
	> for Runtime {
		fn pending_rewards(member: AccountId) -> Balance {
			NominationPools::pending_rewards(member).unwrap_or_default()
		}
	}

	#[cfg(feature = "try-runtime")]
	impl frame_try_runtime::TryRuntime<Block> for Runtime {
		fn on_runtime_upgrade() -> (Weight, Weight) {
			log::info!("try-runtime::on_runtime_upgrade kusama.");
			let weight = Executive::try_runtime_upgrade().unwrap();
			(weight, BlockWeights::get().max_block)
		}

		fn execute_block(block: Block, state_root_check: bool, select: frame_try_runtime::TryStateSelect) -> Weight {
			log::info!(
				target: "runtime::kusama", "try-runtime: executing block #{} ({:?}) / root checks: {:?} / sanity-checks: {:?}",
				block.header.number,
				block.header.hash(),
				state_root_check,
				select,
			);
			Executive::try_execute_block(block, state_root_check, select).expect("try_execute_block failed")
		}
	}

	#[cfg(feature = "runtime-benchmarks")]
	impl frame_benchmarking::Benchmark<Block> for Runtime {
		fn benchmark_metadata(extra: bool) -> (
			Vec<frame_benchmarking::BenchmarkList>,
			Vec<frame_support::traits::StorageInfo>,
		) {
			use frame_benchmarking::{Benchmarking, BenchmarkList};
			use frame_support::traits::StorageInfoTrait;

			use pallet_session_benchmarking::Pallet as SessionBench;
			use pallet_offences_benchmarking::Pallet as OffencesBench;
			use pallet_election_provider_support_benchmarking::Pallet as ElectionProviderBench;
			use frame_system_benchmarking::Pallet as SystemBench;
			use pallet_nomination_pools_benchmarking::Pallet as NominationPoolsBench;
			use frame_benchmarking::baseline::Pallet as Baseline;

			let mut list = Vec::<BenchmarkList>::new();
			list_benchmarks!(list, extra);

			let storage_info = AllPalletsWithSystem::storage_info();
			return (list, storage_info)
		}

		fn dispatch_benchmark(
			config: frame_benchmarking::BenchmarkConfig
		) -> Result<
			Vec<frame_benchmarking::BenchmarkBatch>,
			sp_runtime::RuntimeString,
		> {
			use frame_benchmarking::{Benchmarking, BenchmarkBatch, TrackedStorageKey, BenchmarkError};
			// Trying to add benchmarks directly to some pallets caused cyclic dependency issues.
			// To get around that, we separated the benchmarks into its own crate.
			use pallet_session_benchmarking::Pallet as SessionBench;
			use pallet_offences_benchmarking::Pallet as OffencesBench;
			use pallet_election_provider_support_benchmarking::Pallet as ElectionProviderBench;
			use frame_system_benchmarking::Pallet as SystemBench;
			use pallet_nomination_pools_benchmarking::Pallet as NominationPoolsBench;
			use frame_benchmarking::baseline::Pallet as Baseline;
			use xcm::latest::prelude::*;
			use xcm_config::{CheckAccount, KsmLocation, SovereignAccountOf, Statemine, XcmConfig};

			impl pallet_session_benchmarking::Config for Runtime {}
			impl pallet_offences_benchmarking::Config for Runtime {}
			impl pallet_election_provider_support_benchmarking::Config for Runtime {}
			impl frame_system_benchmarking::Config for Runtime {}
			impl frame_benchmarking::baseline::Config for Runtime {}
			impl pallet_nomination_pools_benchmarking::Config for Runtime {}

			impl pallet_xcm_benchmarks::Config for Runtime {
				type XcmConfig = XcmConfig;
				type AccountIdConverter = SovereignAccountOf;
				fn valid_destination() -> Result<MultiLocation, BenchmarkError> {
					Ok(Statemine::get())
				}
				fn worst_case_holding() -> MultiAssets {
					// Kusama only knows about KSM.
					vec![MultiAsset{
						id: Concrete(KsmLocation::get()),
						fun: Fungible(1_000_000 * UNITS),
					}].into()
				}
			}

			parameter_types! {
				pub const TrustedTeleporter: Option<(MultiLocation, MultiAsset)> = Some((
					Statemine::get(),
					MultiAsset { fun: Fungible(1 * UNITS), id: Concrete(KsmLocation::get()) },
				));
				pub const TrustedReserve: Option<(MultiLocation, MultiAsset)> = Some((
					Statemine::get(),
					MultiAsset { fun: Fungible(1 * UNITS), id: Concrete(KsmLocation::get()) },
				));
			}

			impl pallet_xcm_benchmarks::fungible::Config for Runtime {
				type TransactAsset = Balances;

				type CheckedAccount = CheckAccount;
				type TrustedTeleporter = TrustedTeleporter;
				type TrustedReserve = TrustedReserve;

				fn get_multi_asset() -> MultiAsset {
					MultiAsset {
						id: Concrete(KsmLocation::get()),
						fun: Fungible(1 * UNITS),
					}
				}
			}

			impl pallet_xcm_benchmarks::generic::Config for Runtime {
				type RuntimeCall = RuntimeCall;

				fn worst_case_response() -> (u64, Response) {
					(0u64, Response::Version(Default::default()))
				}

				fn transact_origin() -> Result<MultiLocation, BenchmarkError> {
					Ok(Statemine::get())
				}

				fn subscribe_origin() -> Result<MultiLocation, BenchmarkError> {
					Ok(Statemine::get())
				}

				fn claimable_asset() -> Result<(MultiLocation, MultiLocation, MultiAssets), BenchmarkError> {
					let origin = Statemine::get();
					let assets: MultiAssets = (Concrete(KsmLocation::get()), 1_000 * UNITS).into();
					let ticket = MultiLocation { parents: 0, interior: Here };
					Ok((origin, ticket, assets))
				}
			}

			let whitelist: Vec<TrackedStorageKey> = vec![
				// Block Number
				hex_literal::hex!("26aa394eea5630e07c48ae0c9558cef702a5c1b19ab7a04f536c519aca4983ac").to_vec().into(),
				// Total Issuance
				hex_literal::hex!("c2261276cc9d1f8598ea4b6a74b15c2f57c875e4cff74148e4628f264b974c80").to_vec().into(),
				// Execution Phase
				hex_literal::hex!("26aa394eea5630e07c48ae0c9558cef7ff553b5a9862a516939d82b3d3d8661a").to_vec().into(),
				// Event Count
				hex_literal::hex!("26aa394eea5630e07c48ae0c9558cef70a98fdbe9ce6c55837576c60c7af3850").to_vec().into(),
				// System Events
				hex_literal::hex!("26aa394eea5630e07c48ae0c9558cef780d41e5e16056765bc8461851072c9d7").to_vec().into(),
				// Treasury Account
				hex_literal::hex!("26aa394eea5630e07c48ae0c9558cef7b99d880ec681799c0cf30e8886371da95ecffd7b6c0f78751baa9d281e0bfa3a6d6f646c70792f74727372790000000000000000000000000000000000000000").to_vec().into(),
				// Configuration ActiveConfig
				hex_literal::hex!("06de3d8a54d27e44a9d5ce189618f22db4b49d95320d9021994c850f25b8e385").to_vec().into(),
				// The transactional storage limit.
				hex_literal::hex!("3a7472616e73616374696f6e5f6c6576656c3a").to_vec().into(),
			];

			let mut batches = Vec::<BenchmarkBatch>::new();
			let params = (&config, &whitelist);

			add_benchmarks!(params, batches);

			Ok(batches)
		}
	}
}

#[cfg(test)]
mod tests_fess {
	use super::*;
	use sp_runtime::assert_eq_error_rate;

	#[test]
	fn signed_deposit_is_sensible() {
		// ensure this number does not change, or that it is checked after each change.
		// a 1 MB solution should need around 0.16 KSM deposit
		let deposit = SignedDepositBase::get() + (SignedDepositByte::get() * 1024 * 1024);
		assert_eq_error_rate!(deposit, UNITS * 16 / 100, UNITS / 100);
	}
}

#[cfg(test)]
mod multiplier_tests {
	use super::*;
	use frame_support::{dispatch::GetDispatchInfo, traits::OnFinalize};
	use runtime_common::{MinimumMultiplier, TargetBlockFullness};
	use separator::Separatable;
	use sp_runtime::traits::Convert;

	fn run_with_system_weight<F>(w: Weight, mut assertions: F)
	where
		F: FnMut() -> (),
	{
		let mut t: sp_io::TestExternalities = frame_system::GenesisConfig::default()
			.build_storage::<Runtime>()
			.unwrap()
			.into();
		t.execute_with(|| {
			System::set_block_consumed_resources(w, 0);
			assertions()
		});
	}

	#[test]
	fn multiplier_can_grow_from_zero() {
		let minimum_multiplier = MinimumMultiplier::get();
		let target = TargetBlockFullness::get() *
			BlockWeights::get().get(DispatchClass::Normal).max_total.unwrap();
		// if the min is too small, then this will not change, and we are doomed forever.
		// the weight is 1/100th bigger than target.
		run_with_system_weight(target * 101 / 100, || {
			let next = SlowAdjustingFeeUpdate::<Runtime>::convert(minimum_multiplier);
			assert!(next > minimum_multiplier, "{:?} !>= {:?}", next, minimum_multiplier);
		})
	}

	#[test]
	#[ignore]
	fn multiplier_growth_simulator() {
		// assume the multiplier is initially set to its minimum. We update it with values twice the
		//target (target is 25%, thus 50%) and we see at which point it reaches 1.
		let mut multiplier = MinimumMultiplier::get();
		let block_weight = BlockWeights::get().get(DispatchClass::Normal).max_total.unwrap();
		let mut blocks = 0;
		let mut fees_paid = 0;

		let call = frame_system::Call::<Runtime>::fill_block {
			ratio: Perbill::from_rational(
				block_weight.ref_time(),
				BlockWeights::get().get(DispatchClass::Normal).max_total.unwrap().ref_time(),
			),
		};
		println!("calling {:?}", call);
		let info = call.get_dispatch_info();
		// convert to outer call.
		let call = RuntimeCall::System(call);
		let len = call.using_encoded(|e| e.len()) as u32;

		let mut t: sp_io::TestExternalities = frame_system::GenesisConfig::default()
			.build_storage::<Runtime>()
			.unwrap()
			.into();
		// set the minimum
		t.execute_with(|| {
			pallet_transaction_payment::NextFeeMultiplier::<Runtime>::set(MinimumMultiplier::get());
		});

		while multiplier <= Multiplier::from_u32(1) {
			t.execute_with(|| {
				// imagine this tx was called.
				let fee = TransactionPayment::compute_fee(len, &info, 0);
				fees_paid += fee;

				// this will update the multiplier.
				System::set_block_consumed_resources(block_weight, 0);
				TransactionPayment::on_finalize(1);
				let next = TransactionPayment::next_fee_multiplier();

				assert!(next > multiplier, "{:?} !>= {:?}", next, multiplier);
				multiplier = next;

				println!(
					"block = {} / multiplier {:?} / fee = {:?} / fess so far {:?}",
					blocks,
					multiplier,
					fee.separated_string(),
					fees_paid.separated_string()
				);
			});
			blocks += 1;
		}
	}

	#[test]
	#[ignore]
	fn multiplier_cool_down_simulator() {
		// assume the multiplier is initially set to its minimum. We update it with values twice the
		//target (target is 25%, thus 50%) and we see at which point it reaches 1.
		let mut multiplier = Multiplier::from_u32(2);
		let mut blocks = 0;

		let mut t: sp_io::TestExternalities = frame_system::GenesisConfig::default()
			.build_storage::<Runtime>()
			.unwrap()
			.into();
		// set the minimum
		t.execute_with(|| {
			pallet_transaction_payment::NextFeeMultiplier::<Runtime>::set(multiplier);
		});

		while multiplier > Multiplier::from_u32(0) {
			t.execute_with(|| {
				// this will update the multiplier.
				TransactionPayment::on_finalize(1);
				let next = TransactionPayment::next_fee_multiplier();

				assert!(next < multiplier, "{:?} !>= {:?}", next, multiplier);
				multiplier = next;

				println!("block = {} / multiplier {:?}", blocks, multiplier);
			});
			blocks += 1;
		}
	}
}

#[cfg(all(test, feature = "try-runtime"))]
mod remote_tests {
	use super::*;
	use frame_try_runtime::runtime_decl_for_TryRuntime::TryRuntime;
	use remote_externalities::{
		Builder, Mode, OfflineConfig, OnlineConfig, SnapshotConfig, Transport,
	};
	use std::env::var;

	#[tokio::test]
	async fn run_migrations() {
		sp_tracing::try_init_simple();
		let transport: Transport =
			var("WS").unwrap_or("wss://kusama-rpc.polkadot.io:443".to_string()).into();
		let maybe_state_snapshot: Option<SnapshotConfig> = var("SNAP").map(|s| s.into()).ok();
		let mut ext = Builder::<Block>::default()
			.mode(if let Some(state_snapshot) = maybe_state_snapshot {
				Mode::OfflineOrElseOnline(
					OfflineConfig { state_snapshot: state_snapshot.clone() },
					OnlineConfig {
						transport,
						state_snapshot: Some(state_snapshot),
						..Default::default()
					},
				)
			} else {
				Mode::Online(OnlineConfig { transport, ..Default::default() })
			})
			.build()
			.await
			.unwrap();
		ext.execute_with(|| Runtime::on_runtime_upgrade());
	}
}<|MERGE_RESOLUTION|>--- conflicted
+++ resolved
@@ -142,17 +142,6 @@
 	NativeVersion { runtime_version: VERSION, can_author_with: Default::default() }
 }
 
-<<<<<<< HEAD
-/// We currently allow all calls.
-pub struct BaseFilter;
-impl Contains<RuntimeCall> for BaseFilter {
-	fn contains(_c: &RuntimeCall) -> bool {
-		true
-	}
-}
-
-=======
->>>>>>> 39d2e6b8
 type MoreThanHalfCouncil = EitherOfDiverse<
 	EnsureRoot<AccountId>,
 	pallet_collective::EnsureProportionMoreThan<AccountId, CouncilCollective, 1, 2>,
