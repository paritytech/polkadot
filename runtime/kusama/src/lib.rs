--- conflicted
+++ resolved
@@ -1539,16 +1539,10 @@
 	);
 
 	/// Unreleased migrations. Add new ones here:
-<<<<<<< HEAD
-	pub type Unreleased =
-		(pallet_society::migrations::MigrateToV2<Runtime, (), past_payouts::PastPayouts>,);
-=======
 	pub type Unreleased = (
 		pallet_society::migrations::MigrateToV2<Runtime, (), past_payouts::PastPayouts>,
 		pallet_im_online::migration::v1::Migration<Runtime>,
-		parachains_scheduler::migration::v1::MigrateToV1<Runtime>,
 	);
->>>>>>> 1424ce53
 
 	/// Migrations that set `StorageVersion`s we missed to set.
 	pub struct SetStorageVersions;
