--- conflicted
+++ resolved
@@ -1484,9 +1484,7 @@
 	frame_system::ChainContext<Runtime>,
 	Runtime,
 	AllPallets,
-<<<<<<< HEAD
 	(
-		RemoveCollectiveFlip,
 		// Needs to be before pallet version to storage version migration because it looks into the
 		// storage version to determine if it is already up to date.
 		CouncilStoragePrefixMigration,
@@ -1495,53 +1493,27 @@
 		TechnicalCommitteeStoragePrefixMigration,
 		MigratePalletVersionToStorageVersion,
 	),
-=======
-	MigratePalletVersionToStorageVersion,
->>>>>>> 117466aa
 >;
 /// The payload being signed in the transactions.
 pub type SignedPayload = generic::SignedPayload<Call, SignedExtra>;
 
-/// Migrate from `PalletVersion` to the new `StorageVersion`
-pub struct MigratePalletVersionToStorageVersion;
-
-impl OnRuntimeUpgrade for MigratePalletVersionToStorageVersion {
-	fn on_runtime_upgrade() -> frame_support::weights::Weight {
-		frame_support::migrations::migrate_from_pallet_version_to_storage_version::<
-			AllPalletsWithSystem,
-		>(&RocksDbWeight::get())
-	}
-}
-
-<<<<<<< HEAD
-pub struct RemoveCollectiveFlip;
-impl frame_support::traits::OnRuntimeUpgrade for RemoveCollectiveFlip {
-	fn on_runtime_upgrade() -> Weight {
-		use frame_support::storage::migration;
-		// Remove the storage value `RandomMaterial` from removed pallet `RandomnessCollectiveFlip`
-		migration::remove_storage_prefix(b"RandomnessCollectiveFlip", b"RandomMaterial", b"");
-		<Runtime as frame_system::Config>::DbWeight::get().writes(1)
-	}
-}
-
 const COUNCIL_OLD_PREFIX: &str = "Instance1Collective";
+/// Migrate from `Instance1Collective` to the new pallet prefix `Council`
 pub struct CouncilStoragePrefixMigration;
-impl frame_support::traits::OnRuntimeUpgrade for CouncilStoragePrefixMigration {
+
+impl OnRuntimeUpgrade for CouncilStoragePrefixMigration {
 	fn on_runtime_upgrade() -> frame_support::weights::Weight {
 		use frame_support::traits::PalletInfo;
 		let name = <Runtime as frame_system::Config>::PalletInfo::name::<Council>()
-			.expect("council is part of pallets in construct_runtime, so it has a name; qed");
-		pallet_collective::migrations::v4::migrate::<Runtime, Council, _>(
-			COUNCIL_OLD_PREFIX,
-			name,
-		)
+			.expect("Council is part of pallets in construct_runtime, so it has a name; qed");
+		pallet_collective::migrations::v4::migrate::<Runtime, Council, _>(COUNCIL_OLD_PREFIX, name)
 	}
 
 	#[cfg(feature = "try-runtime")]
 	fn pre_upgrade() -> Result<(), &'static str> {
 		use frame_support::traits::PalletInfo;
 		let name = <Runtime as frame_system::Config>::PalletInfo::name::<Council>()
-			.expect("council is part of pallets in construct_runtime, so it has a name; qed");
+			.expect("Council is part of pallets in construct_runtime, so it has a name; qed");
 		pallet_collective::migrations::v4::pre_migration::<Runtime, Council, _>(
 			COUNCIL_OLD_PREFIX,
 			name,
@@ -1557,12 +1529,16 @@
 }
 
 const TECHNICAL_COMMITTEE_OLD_PREFIX: &str = "Instance2Collective";
+/// Migrate from `Instance2Collective` to the new pallet prefix `TechnicalCommittee`
 pub struct TechnicalCommitteeStoragePrefixMigration;
-impl frame_support::traits::OnRuntimeUpgrade for TechnicalCommitteeStoragePrefixMigration {
+
+impl OnRuntimeUpgrade for TechnicalCommitteeStoragePrefixMigration {
 	fn on_runtime_upgrade() -> frame_support::weights::Weight {
 		use frame_support::traits::PalletInfo;
 		let name = <Runtime as frame_system::Config>::PalletInfo::name::<TechnicalCommittee>()
-			.expect("technical committee is part of pallets in construct_runtime, so it has a name; qed");
+			.expect(
+				"TechnicalCommittee is part of pallets in construct_runtime, so it has a name; qed",
+			);
 		pallet_collective::migrations::v4::migrate::<Runtime, TechnicalCommittee, _>(
 			TECHNICAL_COMMITTEE_OLD_PREFIX,
 			name,
@@ -1573,7 +1549,9 @@
 	fn pre_upgrade() -> Result<(), &'static str> {
 		use frame_support::traits::PalletInfo;
 		let name = <Runtime as frame_system::Config>::PalletInfo::name::<TechnicalCommittee>()
-			.expect("technical committee is part of pallets in construct_runtime, so it has a name; qed");
+			.expect(
+				"TechnicalCommittee is part of pallets in construct_runtime, so it has a name; qed",
+			);
 		pallet_collective::migrations::v4::pre_migration::<Runtime, TechnicalCommittee, _>(
 			TECHNICAL_COMMITTEE_OLD_PREFIX,
 			name,
@@ -1590,8 +1568,17 @@
 	}
 }
 
-=======
->>>>>>> 117466aa
+/// Migrate from `PalletVersion` to the new `StorageVersion`
+pub struct MigratePalletVersionToStorageVersion;
+
+impl OnRuntimeUpgrade for MigratePalletVersionToStorageVersion {
+	fn on_runtime_upgrade() -> frame_support::weights::Weight {
+		frame_support::migrations::migrate_from_pallet_version_to_storage_version::<
+			AllPalletsWithSystem,
+		>(&RocksDbWeight::get())
+	}
+}
+
 #[cfg(not(feature = "disable-runtime-api"))]
 sp_api::impl_runtime_apis! {
 	impl sp_api::Core<Block> for Runtime {
