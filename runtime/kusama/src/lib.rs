--- conflicted
+++ resolved
@@ -77,11 +77,7 @@
 	impl_name: create_runtime_str!("parity-kusama"),
 	authoring_version: 2,
 	spec_version: 1049,
-<<<<<<< HEAD
 	impl_version: 0,
-=======
-	impl_version: 1,
->>>>>>> 185384a8
 	apis: RUNTIME_API_VERSIONS,
 };
 
