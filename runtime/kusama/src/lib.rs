// Copyright (C) Parity Technologies (UK) Ltd.
// This file is part of Polkadot.

// Polkadot is free software: you can redistribute it and/or modify
// it under the terms of the GNU General Public License as published by
// the Free Software Foundation, either version 3 of the License, or
// (at your option) any later version.

// Polkadot is distributed in the hope that it will be useful,
// but WITHOUT ANY WARRANTY; without even the implied warranty of
// MERCHANTABILITY or FITNESS FOR A PARTICULAR PURPOSE.  See the
// GNU General Public License for more details.

// You should have received a copy of the GNU General Public License
// along with Polkadot. If not, see <http://www.gnu.org/licenses/>.

//! The Kusama runtime. This can be compiled with `#[no_std]`, ready for Wasm.

#![cfg_attr(not(feature = "std"), no_std)]
// `construct_runtime!` does a lot of recursion and requires us to increase the limit.
#![recursion_limit = "512"]

use pallet_nis::WithMaximumOf;
use parity_scale_codec::{Decode, Encode, MaxEncodedLen};
use primitives::{
	slashing, AccountId, AccountIndex, Balance, BlockNumber, CandidateEvent, CandidateHash,
	CommittedCandidateReceipt, CoreState, DisputeState, ExecutorParams, GroupRotationInfo, Hash,
	Id as ParaId, InboundDownwardMessage, InboundHrmpMessage, Moment, Nonce,
	OccupiedCoreAssumption, PersistedValidationData, ScrapedOnChainVotes, SessionInfo, Signature,
	ValidationCode, ValidationCodeHash, ValidatorId, ValidatorIndex, LOWEST_PUBLIC_ID,
	PARACHAIN_KEY_TYPE_ID,
};
use runtime_common::{
	auctions, claims, crowdloan, impl_runtime_weights, impls::DealWithFees, paras_registrar,
	prod_or_fast, slots, BalanceToU256, BlockHashCount, BlockLength, CurrencyToVote,
	SlowAdjustingFeeUpdate, U256ToBalance,
};
use scale_info::TypeInfo;
use sp_std::{cmp::Ordering, collections::btree_map::BTreeMap, prelude::*};

use runtime_parachains::{
	configuration as parachains_configuration, disputes as parachains_disputes,
	disputes::slashing as parachains_slashing,
	dmp as parachains_dmp, hrmp as parachains_hrmp, inclusion as parachains_inclusion,
	inclusion::{AggregateMessageOrigin, UmpQueueId},
	initializer as parachains_initializer, origin as parachains_origin, paras as parachains_paras,
	paras_inherent as parachains_paras_inherent, reward_points as parachains_reward_points,
	runtime_api_impl::v5 as parachains_runtime_api_impl,
	scheduler as parachains_scheduler, session_info as parachains_session_info,
	shared as parachains_shared,
};

use authority_discovery_primitives::AuthorityId as AuthorityDiscoveryId;
use beefy_primitives::crypto::{AuthorityId as BeefyId, Signature as BeefySignature};
use frame_election_provider_support::{
	generate_solution_type, onchain, NposSolution, SequentialPhragmen,
};
use frame_support::{
	construct_runtime, parameter_types,
	traits::{
		ConstU32, Contains, EitherOf, EitherOfDiverse, InstanceFilter, KeyOwnerProofSystem,
		PrivilegeCmp, ProcessMessage, ProcessMessageError, StorageMapShim, WithdrawReasons,
	},
	weights::{ConstantMultiplier, WeightMeter},
	PalletId, RuntimeDebug,
};
use frame_system::EnsureRoot;
use pallet_grandpa::{fg_primitives, AuthorityId as GrandpaId};
use pallet_im_online::sr25519::AuthorityId as ImOnlineId;
use pallet_session::historical as session_historical;
use pallet_transaction_payment::{CurrencyAdapter, FeeDetails, RuntimeDispatchInfo};
use sp_core::{ConstU128, OpaqueMetadata};
use sp_mmr_primitives as mmr;
use sp_runtime::{
	create_runtime_str, generic, impl_opaque_keys,
	traits::{
		AccountIdLookup, BlakeTwo256, Block as BlockT, CloneIdentity, ConvertInto,
		Extrinsic as ExtrinsicT, Identity as IdentityConvert, IdentityLookup, OpaqueKeys,
		SaturatedConversion, Verify,
	},
	transaction_validity::{TransactionPriority, TransactionSource, TransactionValidity},
	ApplyExtrinsicResult, FixedU128, KeyTypeId, Perbill, Percent, Permill,
};
use sp_staking::SessionIndex;
#[cfg(any(feature = "std", test))]
use sp_version::NativeVersion;
use sp_version::RuntimeVersion;
use xcm::latest::{InteriorMultiLocation, Junction, Junction::PalletInstance, MultiLocation};
use xcm_builder::{LocatableAssetId, PayOverXcm};

pub use frame_system::Call as SystemCall;
pub use pallet_balances::Call as BalancesCall;
pub use pallet_election_provider_multi_phase::Call as EPMCall;
#[cfg(feature = "std")]
pub use pallet_staking::StakerStatus;
use pallet_staking::UseValidatorsMap;
use sp_runtime::traits::Get;
#[cfg(any(feature = "std", test))]
pub use sp_runtime::BuildStorage;

/// Constant values used within the runtime.
use kusama_runtime_constants::{currency::*, fee::*, time::*};

// Weights used in the runtime.
mod weights;

// Voter bag threshold definitions.
mod bag_thresholds;

// Historical information of society finances.
mod past_payouts;

// XCM configurations.
pub mod xcm_config;

// Governance configurations.
pub mod governance;
use governance::{
	pallet_custom_origins, AuctionAdmin, Fellows, GeneralAdmin, LeaseAdmin, StakingAdmin,
	Treasurer, TreasurySpender,
};

#[cfg(test)]
mod tests;

impl_runtime_weights!(kusama_runtime_constants);

// Make the WASM binary available.
#[cfg(feature = "std")]
include!(concat!(env!("OUT_DIR"), "/wasm_binary.rs"));

/// Runtime version (Kusama).
#[sp_version::runtime_version]
pub const VERSION: RuntimeVersion = RuntimeVersion {
	spec_name: create_runtime_str!("kusama"),
	impl_name: create_runtime_str!("parity-kusama"),
	authoring_version: 2,
	spec_version: 9430,
	impl_version: 0,
	#[cfg(not(feature = "disable-runtime-api"))]
	apis: RUNTIME_API_VERSIONS,
	#[cfg(feature = "disable-runtime-api")]
	apis: sp_version::create_apis_vec![[]],
	transaction_version: 23,
	state_version: 1,
};

/// The BABE epoch configuration at genesis.
pub const BABE_GENESIS_EPOCH_CONFIG: babe_primitives::BabeEpochConfiguration =
	babe_primitives::BabeEpochConfiguration {
		c: PRIMARY_PROBABILITY,
		allowed_slots: babe_primitives::AllowedSlots::PrimaryAndSecondaryVRFSlots,
	};

/// Native version.
#[cfg(any(feature = "std", test))]
pub fn native_version() -> NativeVersion {
	NativeVersion { runtime_version: VERSION, can_author_with: Default::default() }
}

/// We currently allow all calls.
pub struct BaseFilter;
impl Contains<RuntimeCall> for BaseFilter {
	fn contains(_c: &RuntimeCall) -> bool {
		true
	}
}

parameter_types! {
	pub const Version: RuntimeVersion = VERSION;
	pub const SS58Prefix: u8 = 2;
}

impl frame_system::Config for Runtime {
	type BaseCallFilter = frame_support::traits::Everything;
	type BlockWeights = BlockWeights;
	type BlockLength = BlockLength;
	type RuntimeOrigin = RuntimeOrigin;
	type RuntimeCall = RuntimeCall;
	type Index = Nonce;
	type BlockNumber = BlockNumber;
	type Hash = Hash;
	type Hashing = BlakeTwo256;
	type AccountId = AccountId;
	type Lookup = AccountIdLookup<AccountId, ()>;
	type Header = generic::Header<BlockNumber, BlakeTwo256>;
	type RuntimeEvent = RuntimeEvent;
	type BlockHashCount = BlockHashCount;
	type DbWeight = RocksDbWeight;
	type Version = Version;
	type PalletInfo = PalletInfo;
	type AccountData = pallet_balances::AccountData<Balance>;
	type OnNewAccount = ();
	type OnKilledAccount = ();
	type SystemWeightInfo = weights::frame_system::WeightInfo<Runtime>;
	type SS58Prefix = SS58Prefix;
	type OnSetCode = ();
	type MaxConsumers = frame_support::traits::ConstU32<16>;
}

parameter_types! {
	pub MaximumSchedulerWeight: Weight = Perbill::from_percent(80) * BlockWeights::get().max_block;
	pub const MaxScheduledPerBlock: u32 = 50;
	pub const NoPreimagePostponement: Option<u32> = Some(10);
}

/// Used the compare the privilege of an origin inside the scheduler.
pub struct OriginPrivilegeCmp;

impl PrivilegeCmp<OriginCaller> for OriginPrivilegeCmp {
	fn cmp_privilege(left: &OriginCaller, right: &OriginCaller) -> Option<Ordering> {
		if left == right {
			return Some(Ordering::Equal)
		}

		match (left, right) {
			// Root is greater than anything.
			(OriginCaller::system(frame_system::RawOrigin::Root), _) => Some(Ordering::Greater),
			// For every other origin we don't care, as they are not used for `ScheduleOrigin`.
			_ => None,
		}
	}
}

impl pallet_scheduler::Config for Runtime {
	type RuntimeOrigin = RuntimeOrigin;
	type RuntimeEvent = RuntimeEvent;
	type PalletsOrigin = OriginCaller;
	type RuntimeCall = RuntimeCall;
	type MaximumWeight = MaximumSchedulerWeight;
	// The goal of having ScheduleOrigin include AuctionAdmin is to allow the auctions track of
	// OpenGov to schedule periodic auctions.
	type ScheduleOrigin = EitherOf<EnsureRoot<AccountId>, AuctionAdmin>;
	type MaxScheduledPerBlock = MaxScheduledPerBlock;
	type WeightInfo = weights::pallet_scheduler::WeightInfo<Runtime>;
	type OriginPrivilegeCmp = OriginPrivilegeCmp;
	type Preimages = Preimage;
}

parameter_types! {
	pub const PreimageBaseDeposit: Balance = deposit(2, 64);
	pub const PreimageByteDeposit: Balance = deposit(0, 1);
}

impl pallet_preimage::Config for Runtime {
	type WeightInfo = weights::pallet_preimage::WeightInfo<Runtime>;
	type RuntimeEvent = RuntimeEvent;
	type Currency = Balances;
	type ManagerOrigin = EnsureRoot<AccountId>;
	type BaseDeposit = PreimageBaseDeposit;
	type ByteDeposit = PreimageByteDeposit;
}

parameter_types! {
	pub EpochDuration: u64 = prod_or_fast!(
		EPOCH_DURATION_IN_SLOTS as u64,
		2 * MINUTES as u64,
		"KSM_EPOCH_DURATION"
	);
	pub const ExpectedBlockTime: Moment = MILLISECS_PER_BLOCK;
	pub ReportLongevity: u64 =
		BondingDuration::get() as u64 * SessionsPerEra::get() as u64 * EpochDuration::get();
}

impl pallet_babe::Config for Runtime {
	type EpochDuration = EpochDuration;
	type ExpectedBlockTime = ExpectedBlockTime;

	// session module is the trigger
	type EpochChangeTrigger = pallet_babe::ExternalTrigger;

	type DisabledValidators = Session;

	type KeyOwnerProof =
		<Historical as KeyOwnerProofSystem<(KeyTypeId, pallet_babe::AuthorityId)>>::Proof;

	type EquivocationReportSystem =
		pallet_babe::EquivocationReportSystem<Self, Offences, Historical, ReportLongevity>;

	type WeightInfo = ();

	type MaxAuthorities = MaxAuthorities;
}

parameter_types! {
	pub const IndexDeposit: Balance = 100 * CENTS;
}

impl pallet_indices::Config for Runtime {
	type AccountIndex = AccountIndex;
	type Currency = Balances;
	type Deposit = IndexDeposit;
	type RuntimeEvent = RuntimeEvent;
	type WeightInfo = weights::pallet_indices::WeightInfo<Runtime>;
}

parameter_types! {
	pub const ExistentialDeposit: Balance = EXISTENTIAL_DEPOSIT;
	pub const MaxLocks: u32 = 50;
	pub const MaxReserves: u32 = 50;
}

impl pallet_balances::Config for Runtime {
	type Balance = Balance;
	type DustRemoval = ();
	type RuntimeEvent = RuntimeEvent;
	type ExistentialDeposit = ExistentialDeposit;
	type AccountStore = System;
	type MaxLocks = MaxLocks;
	type MaxReserves = MaxReserves;
	type ReserveIdentifier = [u8; 8];
	type WeightInfo = weights::pallet_balances::WeightInfo<Runtime>;
	type FreezeIdentifier = ();
	type MaxFreezes = ();
	type RuntimeHoldReason = RuntimeHoldReason;
	type MaxHolds = ConstU32<1>;
}

parameter_types! {
	pub const TransactionByteFee: Balance = 10 * MILLICENTS;
	/// This value increases the priority of `Operational` transactions by adding
	/// a "virtual tip" that's equal to the `OperationalFeeMultiplier * final_fee`.
	pub const OperationalFeeMultiplier: u8 = 5;
}

impl pallet_transaction_payment::Config for Runtime {
	type RuntimeEvent = RuntimeEvent;
	type OnChargeTransaction = CurrencyAdapter<Balances, DealWithFees<Self>>;
	type OperationalFeeMultiplier = OperationalFeeMultiplier;
	type WeightToFee = WeightToFee;
	type LengthToFee = ConstantMultiplier<Balance, TransactionByteFee>;
	type FeeMultiplierUpdate = SlowAdjustingFeeUpdate<Self>;
}

parameter_types! {
	pub const MinimumPeriod: u64 = SLOT_DURATION / 2;
}
impl pallet_timestamp::Config for Runtime {
	type Moment = u64;
	type OnTimestampSet = Babe;
	type MinimumPeriod = MinimumPeriod;
	type WeightInfo = weights::pallet_timestamp::WeightInfo<Runtime>;
}

impl pallet_authorship::Config for Runtime {
	type FindAuthor = pallet_session::FindAccountFromAuthorIndex<Self, Babe>;
	type EventHandler = (Staking, ImOnline);
}

impl_opaque_keys! {
	pub struct SessionKeys {
		pub grandpa: Grandpa,
		pub babe: Babe,
		pub im_online: ImOnline,
		pub para_validator: Initializer,
		pub para_assignment: ParaSessionInfo,
		pub authority_discovery: AuthorityDiscovery,
	}
}

impl pallet_session::Config for Runtime {
	type RuntimeEvent = RuntimeEvent;
	type ValidatorId = AccountId;
	type ValidatorIdOf = pallet_staking::StashOf<Self>;
	type ShouldEndSession = Babe;
	type NextSessionRotation = Babe;
	type SessionManager = pallet_session::historical::NoteHistoricalRoot<Self, Staking>;
	type SessionHandler = <SessionKeys as OpaqueKeys>::KeyTypeIdProviders;
	type Keys = SessionKeys;
	type WeightInfo = weights::pallet_session::WeightInfo<Runtime>;
}

impl pallet_session::historical::Config for Runtime {
	type FullIdentification = pallet_staking::Exposure<AccountId, Balance>;
	type FullIdentificationOf = pallet_staking::ExposureOf<Runtime>;
}

parameter_types! {
	// phase durations. 1/4 of the last session for each.
	// in testing: 1min or half of the session for each
	pub SignedPhase: u32 = prod_or_fast!(
		EPOCH_DURATION_IN_SLOTS / 4,
		(1 * MINUTES).min(EpochDuration::get().saturated_into::<u32>() / 2),
		"KSM_SIGNED_PHASE"
	);
	pub UnsignedPhase: u32 = prod_or_fast!(
		EPOCH_DURATION_IN_SLOTS / 4,
		(1 * MINUTES).min(EpochDuration::get().saturated_into::<u32>() / 2),
		"KSM_UNSIGNED_PHASE"
	);

	// signed config
	pub const SignedMaxSubmissions: u32 = 16;
	pub const SignedMaxRefunds: u32 = 16 / 4;
	pub const SignedDepositBase: Balance = deposit(2, 0);
	pub const SignedDepositByte: Balance = deposit(0, 10) / 1024;
	// Each good submission will get 1/10 KSM as reward
	pub SignedRewardBase: Balance =  UNITS / 10;
	pub BetterUnsignedThreshold: Perbill = Perbill::from_rational(5u32, 10_000);

	// 1 hour session, 15 minutes unsigned phase, 8 offchain executions.
	pub OffchainRepeat: BlockNumber = UnsignedPhase::get() / 8;

	/// We take the top 12500 nominators as electing voters..
	pub const MaxElectingVoters: u32 = 12_500;
	/// ... and all of the validators as electable targets. Whilst this is the case, we cannot and
	/// shall not increase the size of the validator intentions.
	pub const MaxElectableTargets: u16 = u16::MAX;
	pub NposSolutionPriority: TransactionPriority =
		Perbill::from_percent(90) * TransactionPriority::max_value();
	/// Setup election pallet to support maximum winners upto 2000. This will mean Staking Pallet
	/// cannot have active validators higher than this count.
	pub const MaxActiveValidators: u32 = 2000;
}

generate_solution_type!(
	#[compact]
	pub struct NposCompactSolution24::<
		VoterIndex = u32,
		TargetIndex = u16,
		Accuracy = sp_runtime::PerU16,
		MaxVoters = MaxElectingVoters,
	>(24)
);

pub struct OnChainSeqPhragmen;
impl onchain::Config for OnChainSeqPhragmen {
	type System = Runtime;
	type Solver = SequentialPhragmen<AccountId, runtime_common::elections::OnChainAccuracy>;
	type DataProvider = Staking;
	type WeightInfo = weights::frame_election_provider_support::WeightInfo<Runtime>;
	type MaxWinners = MaxActiveValidators;
	type VotersBound = MaxElectingVoters;
	type TargetsBound = MaxElectableTargets;
}

impl pallet_election_provider_multi_phase::MinerConfig for Runtime {
	type AccountId = AccountId;
	type MaxLength = OffchainSolutionLengthLimit;
	type MaxWeight = OffchainSolutionWeightLimit;
	type Solution = NposCompactSolution24;
	type MaxVotesPerVoter = <
		<Self as pallet_election_provider_multi_phase::Config>::DataProvider
		as
		frame_election_provider_support::ElectionDataProvider
	>::MaxVotesPerVoter;
	type MaxWinners = MaxActiveValidators;

	// The unsigned submissions have to respect the weight of the submit_unsigned call, thus their
	// weight estimate function is wired to this call's weight.
	fn solution_weight(v: u32, t: u32, a: u32, d: u32) -> Weight {
		<
			<Self as pallet_election_provider_multi_phase::Config>::WeightInfo
			as
			pallet_election_provider_multi_phase::WeightInfo
		>::submit_unsigned(v, t, a, d)
	}
}

impl pallet_election_provider_multi_phase::Config for Runtime {
	type RuntimeEvent = RuntimeEvent;
	type Currency = Balances;
	type EstimateCallFee = TransactionPayment;
	type UnsignedPhase = UnsignedPhase;
	type SignedMaxSubmissions = SignedMaxSubmissions;
	type SignedMaxRefunds = SignedMaxRefunds;
	type SignedRewardBase = SignedRewardBase;
	type SignedDepositBase = SignedDepositBase;
	type SignedDepositByte = SignedDepositByte;
	type SignedDepositWeight = ();
	type SignedMaxWeight =
		<Self::MinerConfig as pallet_election_provider_multi_phase::MinerConfig>::MaxWeight;
	type MinerConfig = Self;
	type SlashHandler = (); // burn slashes
	type RewardHandler = (); // nothing to do upon rewards
	type SignedPhase = SignedPhase;
	type BetterUnsignedThreshold = BetterUnsignedThreshold;
	type BetterSignedThreshold = ();
	type OffchainRepeat = OffchainRepeat;
	type MinerTxPriority = NposSolutionPriority;
	type DataProvider = Staking;
	#[cfg(any(feature = "fast-runtime", feature = "runtime-benchmarks"))]
	type Fallback = onchain::OnChainExecution<OnChainSeqPhragmen>;
	#[cfg(not(any(feature = "fast-runtime", feature = "runtime-benchmarks")))]
	type Fallback = frame_election_provider_support::NoElection<(
		AccountId,
		BlockNumber,
		Staking,
		MaxActiveValidators,
	)>;
	type GovernanceFallback = onchain::OnChainExecution<OnChainSeqPhragmen>;
	type Solver = SequentialPhragmen<
		AccountId,
		pallet_election_provider_multi_phase::SolutionAccuracyOf<Self>,
		(),
	>;
	type BenchmarkingConfig = runtime_common::elections::BenchmarkConfig;
	type ForceOrigin = EitherOf<EnsureRoot<Self::AccountId>, StakingAdmin>;
	type WeightInfo = weights::pallet_election_provider_multi_phase::WeightInfo<Self>;
	type MaxElectingVoters = MaxElectingVoters;
	type MaxElectableTargets = MaxElectableTargets;
	type MaxWinners = MaxActiveValidators;
}

parameter_types! {
	pub const BagThresholds: &'static [u64] = &bag_thresholds::THRESHOLDS;
}

type VoterBagsListInstance = pallet_bags_list::Instance1;
impl pallet_bags_list::Config<VoterBagsListInstance> for Runtime {
	type RuntimeEvent = RuntimeEvent;
	type ScoreProvider = Staking;
	type WeightInfo = weights::pallet_bags_list::WeightInfo<Runtime>;
	type BagThresholds = BagThresholds;
	type Score = sp_npos_elections::VoteWeight;
}

pub struct EraPayout;
impl pallet_staking::EraPayout<Balance> for EraPayout {
	fn era_payout(
		total_staked: Balance,
		_total_issuance: Balance,
		era_duration_millis: u64,
	) -> (Balance, Balance) {
		// all para-ids that are currently active.
		let auctioned_slots = Paras::parachains()
			.into_iter()
			// all active para-ids that do not belong to a system or common good chain is the number
			// of parachains that we should take into account for inflation.
			.filter(|i| *i >= LOWEST_PUBLIC_ID)
			.count() as u64;

		const MAX_ANNUAL_INFLATION: Perquintill = Perquintill::from_percent(10);
		const MILLISECONDS_PER_YEAR: u64 = 1000 * 3600 * 24 * 36525 / 100;

		runtime_common::impls::era_payout(
			total_staked,
			Nis::issuance().other,
			MAX_ANNUAL_INFLATION,
			Perquintill::from_rational(era_duration_millis, MILLISECONDS_PER_YEAR),
			auctioned_slots,
		)
	}
}

parameter_types! {
	// Six sessions in an era (6 hours).
	pub const SessionsPerEra: SessionIndex = prod_or_fast!(6, 1);

	// 28 eras for unbonding (7 days).
	pub BondingDuration: sp_staking::EraIndex = prod_or_fast!(
		28,
		28,
		"DOT_BONDING_DURATION"
	);
	// 27 eras in which slashes can be cancelled (slightly less than 7 days).
	pub SlashDeferDuration: sp_staking::EraIndex = prod_or_fast!(
		27,
		27,
		"DOT_SLASH_DEFER_DURATION"
	);
	pub const MaxNominatorRewardedPerValidator: u32 = 512;
	pub const OffendingValidatorsThreshold: Perbill = Perbill::from_percent(17);
	// 24
	pub const MaxNominations: u32 = <NposCompactSolution24 as NposSolution>::LIMIT as u32;
}

impl pallet_staking::Config for Runtime {
	type MaxNominations = MaxNominations;
	type Currency = Balances;
	type CurrencyBalance = Balance;
	type UnixTime = Timestamp;
	type CurrencyToVote = CurrencyToVote;
	type ElectionProvider = ElectionProviderMultiPhase;
	type GenesisElectionProvider = onchain::OnChainExecution<OnChainSeqPhragmen>;
	type RewardRemainder = Treasury;
	type RuntimeEvent = RuntimeEvent;
	type Slash = Treasury;
	type Reward = ();
	type SessionsPerEra = SessionsPerEra;
	type BondingDuration = BondingDuration;
	type SlashDeferDuration = SlashDeferDuration;
	type AdminOrigin = EitherOf<EnsureRoot<Self::AccountId>, StakingAdmin>;
	type SessionInterface = Self;
	type EraPayout = EraPayout;
	type NextNewSession = Session;
	type MaxNominatorRewardedPerValidator = MaxNominatorRewardedPerValidator;
	type OffendingValidatorsThreshold = OffendingValidatorsThreshold;
	type VoterList = VoterList;
	type TargetList = UseValidatorsMap<Self>;
	type MaxUnlockingChunks = frame_support::traits::ConstU32<32>;
	type HistoryDepth = frame_support::traits::ConstU32<84>;
	type BenchmarkingConfig = runtime_common::StakingBenchmarkingConfig;
	type OnStakerSlash = NominationPools;
	type WeightInfo = weights::pallet_staking::WeightInfo<Runtime>;
}

impl pallet_fast_unstake::Config for Runtime {
	type RuntimeEvent = RuntimeEvent;
	type Currency = Balances;
	type BatchSize = frame_support::traits::ConstU32<64>;
	type Deposit = frame_support::traits::ConstU128<{ CENTS * 100 }>;
	type ControlOrigin = EnsureRoot<AccountId>;
	type Staking = Staking;
	type MaxErasToCheckPerBlock = ConstU32<1>;
	#[cfg(feature = "runtime-benchmarks")]
	type MaxBackersPerValidator = MaxNominatorRewardedPerValidator;
	type WeightInfo = weights::pallet_fast_unstake::WeightInfo<Runtime>;
}

parameter_types! {
	pub const ProposalBond: Permill = Permill::from_percent(5);
	pub const ProposalBondMinimum: Balance = 2000 * CENTS;
	pub const ProposalBondMaximum: Balance = 1 * GRAND;
	pub const SpendPeriod: BlockNumber = 6 * DAYS;
	pub const Burn: Permill = Permill::from_perthousand(2);
	pub const TreasuryPalletId: PalletId = PalletId(*b"py/trsry");
	pub const PayoutSpendPeriod: BlockNumber = 30 * DAYS;
	// The asset's interior location for the paying account. This is the Treasury
	// pallet instance (which sits at index 18).
	pub TreasuryInteriorLocation: InteriorMultiLocation = PalletInstance(18).into();

	pub const TipCountdown: BlockNumber = 1 * DAYS;
	pub const TipFindersFee: Percent = Percent::from_percent(20);
	pub const TipReportDepositBase: Balance = 100 * CENTS;
	pub const DataDepositPerByte: Balance = 1 * CENTS;
	pub const MaxApprovals: u32 = 100;
	pub const MaxAuthorities: u32 = 100_000;
	pub const MaxKeys: u32 = 10_000;
	pub const MaxPeerInHeartbeats: u32 = 10_000;
}

impl pallet_treasury::Config for Runtime {
	type PalletId = TreasuryPalletId;
	type Currency = Balances;
	type ApproveOrigin = EitherOfDiverse<EnsureRoot<AccountId>, Treasurer>;
	type RejectOrigin = EitherOfDiverse<EnsureRoot<AccountId>, Treasurer>;
	type RuntimeEvent = RuntimeEvent;
	type OnSlash = Treasury;
	type ProposalBond = ProposalBond;
	type ProposalBondMinimum = ProposalBondMinimum;
	type ProposalBondMaximum = ProposalBondMaximum;
	type SpendPeriod = SpendPeriod;
	type Burn = Burn;
	type BurnDestination = Society;
	type MaxApprovals = MaxApprovals;
	type WeightInfo = weights::pallet_treasury::WeightInfo<Runtime>;
	type SpendFunds = Bounties;
	type SpendOrigin = TreasurySpender;
	type AssetKind = LocatableAssetId;
	type Beneficiary = MultiLocation;
	type BeneficiaryLookup = IdentityLookup<Self::Beneficiary>;
	type Paymaster = PayOverXcm<
		TreasuryInteriorLocation,
		crate::xcm_config::XcmRouter,
		crate::XcmPallet,
		ConstU32<{ 6 * HOURS }>,
		Self::Beneficiary,
		Self::AssetKind,
		IdentityConvert,
		CloneIdentity,
	>;
	type BalanceConverter = AssetRate;
	type PayoutPeriod = PayoutSpendPeriod;
	#[cfg(feature = "runtime-benchmarks")]
	type BenchmarkHelper = runtime_common::impls::benchmarks::TreasuryArguments;
}

parameter_types! {
	pub const BountyDepositBase: Balance = 100 * CENTS;
	pub const BountyDepositPayoutDelay: BlockNumber = 4 * DAYS;
	pub const BountyUpdatePeriod: BlockNumber = 90 * DAYS;
	pub const MaximumReasonLength: u32 = 16384;
	pub const CuratorDepositMultiplier: Permill = Permill::from_percent(50);
	pub const CuratorDepositMin: Balance = 10 * CENTS;
	pub const CuratorDepositMax: Balance = 500 * CENTS;
	pub const BountyValueMinimum: Balance = 200 * CENTS;
}

impl pallet_bounties::Config for Runtime {
	type BountyDepositBase = BountyDepositBase;
	type BountyDepositPayoutDelay = BountyDepositPayoutDelay;
	type BountyUpdatePeriod = BountyUpdatePeriod;
	type CuratorDepositMultiplier = CuratorDepositMultiplier;
	type CuratorDepositMin = CuratorDepositMin;
	type CuratorDepositMax = CuratorDepositMax;
	type BountyValueMinimum = BountyValueMinimum;
	type ChildBountyManager = ChildBounties;
	type DataDepositPerByte = DataDepositPerByte;
	type RuntimeEvent = RuntimeEvent;
	type MaximumReasonLength = MaximumReasonLength;
	type WeightInfo = weights::pallet_bounties::WeightInfo<Runtime>;
}

parameter_types! {
	pub const MaxActiveChildBountyCount: u32 = 100;
	pub const ChildBountyValueMinimum: Balance = BountyValueMinimum::get() / 10;
}

impl pallet_child_bounties::Config for Runtime {
	type RuntimeEvent = RuntimeEvent;
	type MaxActiveChildBountyCount = MaxActiveChildBountyCount;
	type ChildBountyValueMinimum = ChildBountyValueMinimum;
	type WeightInfo = weights::pallet_child_bounties::WeightInfo<Runtime>;
}

impl pallet_offences::Config for Runtime {
	type RuntimeEvent = RuntimeEvent;
	type IdentificationTuple = pallet_session::historical::IdentificationTuple<Self>;
	type OnOffenceHandler = Staking;
}

impl pallet_authority_discovery::Config for Runtime {
	type MaxAuthorities = MaxAuthorities;
}

parameter_types! {
	pub const ImOnlineUnsignedPriority: TransactionPriority = TransactionPriority::max_value();
}

impl pallet_im_online::Config for Runtime {
	type AuthorityId = ImOnlineId;
	type RuntimeEvent = RuntimeEvent;
	type ValidatorSet = Historical;
	type NextSessionRotation = Babe;
	type ReportUnresponsiveness = Offences;
	type UnsignedPriority = ImOnlineUnsignedPriority;
	type WeightInfo = weights::pallet_im_online::WeightInfo<Runtime>;
	type MaxKeys = MaxKeys;
	type MaxPeerInHeartbeats = MaxPeerInHeartbeats;
}

parameter_types! {
	pub MaxSetIdSessionEntries: u32 = BondingDuration::get() * SessionsPerEra::get();
}

impl pallet_grandpa::Config for Runtime {
	type RuntimeEvent = RuntimeEvent;

	type WeightInfo = ();
	type MaxAuthorities = MaxAuthorities;
	type MaxSetIdSessionEntries = MaxSetIdSessionEntries;

	type KeyOwnerProof = <Historical as KeyOwnerProofSystem<(KeyTypeId, GrandpaId)>>::Proof;

	type EquivocationReportSystem =
		pallet_grandpa::EquivocationReportSystem<Self, Offences, Historical, ReportLongevity>;
}

/// Submits transaction with the node's public and signature type. Adheres to the signed extension
/// format of the chain.
impl<LocalCall> frame_system::offchain::CreateSignedTransaction<LocalCall> for Runtime
where
	RuntimeCall: From<LocalCall>,
{
	fn create_transaction<C: frame_system::offchain::AppCrypto<Self::Public, Self::Signature>>(
		call: RuntimeCall,
		public: <Signature as Verify>::Signer,
		account: AccountId,
		nonce: <Runtime as frame_system::Config>::Index,
	) -> Option<(RuntimeCall, <UncheckedExtrinsic as ExtrinsicT>::SignaturePayload)> {
		use sp_runtime::traits::StaticLookup;
		// take the biggest period possible.
		let period =
			BlockHashCount::get().checked_next_power_of_two().map(|c| c / 2).unwrap_or(2) as u64;

		let current_block = System::block_number()
			.saturated_into::<u64>()
			// The `System::block_number` is initialized with `n+1`,
			// so the actual block number is `n`.
			.saturating_sub(1);
		let tip = 0;
		let extra: SignedExtra = (
			frame_system::CheckNonZeroSender::<Runtime>::new(),
			frame_system::CheckSpecVersion::<Runtime>::new(),
			frame_system::CheckTxVersion::<Runtime>::new(),
			frame_system::CheckGenesis::<Runtime>::new(),
			frame_system::CheckMortality::<Runtime>::from(generic::Era::mortal(
				period,
				current_block,
			)),
			frame_system::CheckNonce::<Runtime>::from(nonce),
			frame_system::CheckWeight::<Runtime>::new(),
			pallet_transaction_payment::ChargeTransactionPayment::<Runtime>::from(tip),
		);
		let raw_payload = SignedPayload::new(call, extra)
			.map_err(|e| {
				log::warn!("Unable to create signed payload: {:?}", e);
			})
			.ok()?;
		let signature = raw_payload.using_encoded(|payload| C::sign(payload, public))?;
		let (call, extra, _) = raw_payload.deconstruct();
		let address = <Runtime as frame_system::Config>::Lookup::unlookup(account);
		Some((call, (address, signature, extra)))
	}
}

impl frame_system::offchain::SigningTypes for Runtime {
	type Public = <Signature as Verify>::Signer;
	type Signature = Signature;
}

impl<C> frame_system::offchain::SendTransactionTypes<C> for Runtime
where
	RuntimeCall: From<C>,
{
	type Extrinsic = UncheckedExtrinsic;
	type OverarchingCall = RuntimeCall;
}

parameter_types! {
	pub Prefix: &'static [u8] = b"Pay KSMs to the Kusama account:";
}

impl claims::Config for Runtime {
	type RuntimeEvent = RuntimeEvent;
	type VestingSchedule = Vesting;
	type Prefix = Prefix;
	type MoveClaimOrigin = EnsureRoot<AccountId>;
	type WeightInfo = weights::runtime_common_claims::WeightInfo<Runtime>;
}

parameter_types! {
	// Minimum 100 bytes/KSM deposited (1 CENT/byte)
	pub const BasicDeposit: Balance = 1000 * CENTS;       // 258 bytes on-chain
	pub const FieldDeposit: Balance = 250 * CENTS;        // 66 bytes on-chain
	pub const SubAccountDeposit: Balance = 200 * CENTS;   // 53 bytes on-chain
	pub const MaxSubAccounts: u32 = 100;
	pub const MaxAdditionalFields: u32 = 100;
	pub const MaxRegistrars: u32 = 20;
}

impl pallet_identity::Config for Runtime {
	type RuntimeEvent = RuntimeEvent;
	type Currency = Balances;
	type BasicDeposit = BasicDeposit;
	type FieldDeposit = FieldDeposit;
	type SubAccountDeposit = SubAccountDeposit;
	type MaxSubAccounts = MaxSubAccounts;
	type MaxAdditionalFields = MaxAdditionalFields;
	type MaxRegistrars = MaxRegistrars;
	type Slashed = Treasury;
	type ForceOrigin = EitherOf<EnsureRoot<Self::AccountId>, GeneralAdmin>;
	type RegistrarOrigin = EitherOf<EnsureRoot<Self::AccountId>, GeneralAdmin>;
	type WeightInfo = weights::pallet_identity::WeightInfo<Runtime>;
}

impl pallet_utility::Config for Runtime {
	type RuntimeEvent = RuntimeEvent;
	type RuntimeCall = RuntimeCall;
	type PalletsOrigin = OriginCaller;
	type WeightInfo = weights::pallet_utility::WeightInfo<Runtime>;
}

parameter_types! {
	// One storage item; key size is 32; value is size 4+4+16+32 bytes = 56 bytes.
	pub const DepositBase: Balance = deposit(1, 88);
	// Additional storage item size of 32 bytes.
	pub const DepositFactor: Balance = deposit(0, 32);
	pub const MaxSignatories: u32 = 100;
}

impl pallet_multisig::Config for Runtime {
	type RuntimeEvent = RuntimeEvent;
	type RuntimeCall = RuntimeCall;
	type Currency = Balances;
	type DepositBase = DepositBase;
	type DepositFactor = DepositFactor;
	type MaxSignatories = MaxSignatories;
	type WeightInfo = weights::pallet_multisig::WeightInfo<Runtime>;
}

parameter_types! {
	pub const ConfigDepositBase: Balance = 500 * CENTS;
	pub const FriendDepositFactor: Balance = 50 * CENTS;
	pub const MaxFriends: u16 = 9;
	pub const RecoveryDeposit: Balance = 500 * CENTS;
}

impl pallet_recovery::Config for Runtime {
	type RuntimeEvent = RuntimeEvent;
	type WeightInfo = ();
	type RuntimeCall = RuntimeCall;
	type Currency = Balances;
	type ConfigDepositBase = ConfigDepositBase;
	type FriendDepositFactor = FriendDepositFactor;
	type MaxFriends = MaxFriends;
	type RecoveryDeposit = RecoveryDeposit;
}

parameter_types! {
	pub const SocietyPalletId: PalletId = PalletId(*b"py/socie");
}

impl pallet_society::Config for Runtime {
	type RuntimeEvent = RuntimeEvent;
	type Currency = Balances;
	type Randomness = pallet_babe::RandomnessFromOneEpochAgo<Runtime>;
	type GraceStrikes = ConstU32<10>;
	type PeriodSpend = ConstU128<{ 500 * QUID }>;
	type VotingPeriod = ConstU32<{ 5 * DAYS }>;
	type ClaimPeriod = ConstU32<{ 2 * DAYS }>;
	type MaxLockDuration = ConstU32<{ 36 * 30 * DAYS }>;
	type FounderSetOrigin = EnsureRoot<AccountId>;
	type ChallengePeriod = ConstU32<{ 7 * DAYS }>;
	type MaxPayouts = ConstU32<8>;
	type MaxBids = ConstU32<512>;
	type PalletId = SocietyPalletId;
	type WeightInfo = weights::pallet_society::WeightInfo<Runtime>;
}

parameter_types! {
	pub const MinVestedTransfer: Balance = 100 * CENTS;
	pub UnvestedFundsAllowedWithdrawReasons: WithdrawReasons =
		WithdrawReasons::except(WithdrawReasons::TRANSFER | WithdrawReasons::RESERVE);
}

impl pallet_vesting::Config for Runtime {
	type RuntimeEvent = RuntimeEvent;
	type Currency = Balances;
	type BlockNumberToBalance = ConvertInto;
	type MinVestedTransfer = MinVestedTransfer;
	type WeightInfo = weights::pallet_vesting::WeightInfo<Runtime>;
	type UnvestedFundsAllowedWithdrawReasons = UnvestedFundsAllowedWithdrawReasons;
	const MAX_VESTING_SCHEDULES: u32 = 28;
}

parameter_types! {
	// One storage item; key size 32, value size 8; .
	pub const ProxyDepositBase: Balance = deposit(1, 8);
	// Additional storage item size of 33 bytes.
	pub const ProxyDepositFactor: Balance = deposit(0, 33);
	pub const MaxProxies: u16 = 32;
	pub const AnnouncementDepositBase: Balance = deposit(1, 8);
	pub const AnnouncementDepositFactor: Balance = deposit(0, 66);
	pub const MaxPending: u16 = 32;
}

/// The type used to represent the kinds of proxying allowed.
#[derive(
	Copy,
	Clone,
	Eq,
	PartialEq,
	Ord,
	PartialOrd,
	Encode,
	Decode,
	RuntimeDebug,
	MaxEncodedLen,
	TypeInfo,
)]
pub enum ProxyType {
	Any,
	NonTransfer,
	Governance,
	Staking,
	IdentityJudgement,
	CancelProxy,
	Auction,
	Society,
	NominationPools,
}

impl Default for ProxyType {
	fn default() -> Self {
		Self::Any
	}
}

impl InstanceFilter<RuntimeCall> for ProxyType {
	fn filter(&self, c: &RuntimeCall) -> bool {
		match self {
			ProxyType::Any => true,
			ProxyType::NonTransfer => matches!(
				c,
				RuntimeCall::System(..) |
				RuntimeCall::Babe(..) |
				RuntimeCall::Timestamp(..) |
				RuntimeCall::Indices(pallet_indices::Call::claim {..}) |
				RuntimeCall::Indices(pallet_indices::Call::free {..}) |
				RuntimeCall::Indices(pallet_indices::Call::freeze {..}) |
				// Specifically omitting Indices `transfer`, `force_transfer`
				// Specifically omitting the entire Balances pallet
				RuntimeCall::Staking(..) |
				RuntimeCall::Session(..) |
				RuntimeCall::Grandpa(..) |
				RuntimeCall::ImOnline(..) |
				RuntimeCall::Treasury(..) |
				RuntimeCall::Bounties(..) |
				RuntimeCall::ChildBounties(..) |
				RuntimeCall::ConvictionVoting(..) |
				RuntimeCall::Referenda(..) |
				RuntimeCall::FellowshipCollective(..) |
				RuntimeCall::FellowshipReferenda(..) |
				RuntimeCall::Whitelist(..) |
				RuntimeCall::Claims(..) |
				RuntimeCall::Utility(..) |
				RuntimeCall::Identity(..) |
				RuntimeCall::Society(..) |
				RuntimeCall::Recovery(pallet_recovery::Call::as_recovered {..}) |
				RuntimeCall::Recovery(pallet_recovery::Call::vouch_recovery {..}) |
				RuntimeCall::Recovery(pallet_recovery::Call::claim_recovery {..}) |
				RuntimeCall::Recovery(pallet_recovery::Call::close_recovery {..}) |
				RuntimeCall::Recovery(pallet_recovery::Call::remove_recovery {..}) |
				RuntimeCall::Recovery(pallet_recovery::Call::cancel_recovered {..}) |
				// Specifically omitting Recovery `create_recovery`, `initiate_recovery`
				RuntimeCall::Vesting(pallet_vesting::Call::vest {..}) |
				RuntimeCall::Vesting(pallet_vesting::Call::vest_other {..}) |
				// Specifically omitting Vesting `vested_transfer`, and `force_vested_transfer`
				RuntimeCall::Scheduler(..) |
				RuntimeCall::Proxy(..) |
				RuntimeCall::Multisig(..) |
				RuntimeCall::Nis(..) |
				RuntimeCall::Registrar(paras_registrar::Call::register {..}) |
				RuntimeCall::Registrar(paras_registrar::Call::deregister {..}) |
				// Specifically omitting Registrar `swap`
				RuntimeCall::Registrar(paras_registrar::Call::reserve {..}) |
				RuntimeCall::Crowdloan(..) |
				RuntimeCall::Slots(..) |
				RuntimeCall::Auctions(..) | // Specifically omitting the entire XCM Pallet
				RuntimeCall::VoterList(..) |
				RuntimeCall::NominationPools(..) |
				RuntimeCall::FastUnstake(..)
			),
			ProxyType::Governance => matches!(
				c,
				RuntimeCall::Treasury(..) |
					RuntimeCall::Bounties(..) |
					RuntimeCall::Utility(..) |
					RuntimeCall::ChildBounties(..) |
					// OpenGov calls
					RuntimeCall::ConvictionVoting(..) |
					RuntimeCall::Referenda(..) |
					RuntimeCall::FellowshipCollective(..) |
					RuntimeCall::FellowshipReferenda(..) |
					RuntimeCall::Whitelist(..)
			),
			ProxyType::Staking => {
				matches!(
					c,
					RuntimeCall::Staking(..) |
						RuntimeCall::Session(..) | RuntimeCall::Utility(..) |
						RuntimeCall::FastUnstake(..)
				)
			},
			ProxyType::NominationPools => {
				matches!(c, RuntimeCall::NominationPools(..) | RuntimeCall::Utility(..))
			},
			ProxyType::IdentityJudgement => matches!(
				c,
				RuntimeCall::Identity(pallet_identity::Call::provide_judgement { .. }) |
					RuntimeCall::Utility(..)
			),
			ProxyType::CancelProxy => {
				matches!(c, RuntimeCall::Proxy(pallet_proxy::Call::reject_announcement { .. }))
			},
			ProxyType::Auction => matches!(
				c,
				RuntimeCall::Auctions(..) |
					RuntimeCall::Crowdloan(..) |
					RuntimeCall::Registrar(..) |
					RuntimeCall::Slots(..)
			),
			ProxyType::Society => matches!(c, RuntimeCall::Society(..)),
		}
	}
	fn is_superset(&self, o: &Self) -> bool {
		match (self, o) {
			(x, y) if x == y => true,
			(ProxyType::Any, _) => true,
			(_, ProxyType::Any) => false,
			(ProxyType::NonTransfer, _) => true,
			_ => false,
		}
	}
}

impl pallet_proxy::Config for Runtime {
	type RuntimeEvent = RuntimeEvent;
	type RuntimeCall = RuntimeCall;
	type Currency = Balances;
	type ProxyType = ProxyType;
	type ProxyDepositBase = ProxyDepositBase;
	type ProxyDepositFactor = ProxyDepositFactor;
	type MaxProxies = MaxProxies;
	type WeightInfo = weights::pallet_proxy::WeightInfo<Runtime>;
	type MaxPending = MaxPending;
	type CallHasher = BlakeTwo256;
	type AnnouncementDepositBase = AnnouncementDepositBase;
	type AnnouncementDepositFactor = AnnouncementDepositFactor;
}

impl parachains_origin::Config for Runtime {}

impl parachains_configuration::Config for Runtime {
	type WeightInfo = weights::runtime_parachains_configuration::WeightInfo<Runtime>;
}

impl parachains_shared::Config for Runtime {}

impl parachains_session_info::Config for Runtime {
	type ValidatorSet = Historical;
}

impl parachains_inclusion::Config for Runtime {
	type RuntimeEvent = RuntimeEvent;
	type DisputesHandler = ParasDisputes;
	type RewardValidators = parachains_reward_points::RewardValidatorsWithEraPoints<Runtime>;
	type MessageQueue = MessageQueue;
	type WeightInfo = weights::runtime_parachains_inclusion::WeightInfo<Runtime>;
}

parameter_types! {
	pub const ParasUnsignedPriority: TransactionPriority = TransactionPriority::max_value();
}

impl parachains_paras::Config for Runtime {
	type RuntimeEvent = RuntimeEvent;
	type WeightInfo = weights::runtime_parachains_paras::WeightInfo<Runtime>;
	type UnsignedPriority = ParasUnsignedPriority;
	type QueueFootprinter = ParaInclusion;
	type NextSessionRotation = Babe;
}

parameter_types! {
	/// Amount of weight that can be spent per block to service messages.
	///
	/// # WARNING
	///
	/// This is not a good value for para-chains since the `Scheduler` already uses up to 80% block weight.
	pub MessageQueueServiceWeight: Weight = Perbill::from_percent(20) * BlockWeights::get().max_block;
	pub const MessageQueueHeapSize: u32 = 65_536;
	pub const MessageQueueMaxStale: u32 = 16;
}

/// Message processor to handle any messages that were enqueued into the `MessageQueue` pallet.
pub struct MessageProcessor;
impl ProcessMessage for MessageProcessor {
	type Origin = AggregateMessageOrigin;

	fn process_message(
		message: &[u8],
		origin: Self::Origin,
		meter: &mut WeightMeter,
		id: &mut [u8; 32],
	) -> Result<bool, ProcessMessageError> {
		let para = match origin {
			AggregateMessageOrigin::Ump(UmpQueueId::Para(para)) => para,
		};
		xcm_builder::ProcessXcmMessage::<
			Junction,
			xcm_executor::XcmExecutor<xcm_config::XcmConfig>,
			RuntimeCall,
		>::process_message(message, Junction::Parachain(para.into()), meter, id)
	}
}

impl pallet_message_queue::Config for Runtime {
	type RuntimeEvent = RuntimeEvent;
	type Size = u32;
	type HeapSize = MessageQueueHeapSize;
	type MaxStale = MessageQueueMaxStale;
	type ServiceWeight = MessageQueueServiceWeight;
	#[cfg(not(feature = "runtime-benchmarks"))]
	type MessageProcessor = MessageProcessor;
	#[cfg(feature = "runtime-benchmarks")]
	type MessageProcessor =
		pallet_message_queue::mock_helpers::NoopMessageProcessor<AggregateMessageOrigin>;
	type QueueChangeHandler = ParaInclusion;
	type QueuePausedQuery = ();
	type WeightInfo = weights::pallet_message_queue::WeightInfo<Runtime>;
}

impl parachains_dmp::Config for Runtime {}

impl parachains_hrmp::Config for Runtime {
	type RuntimeOrigin = RuntimeOrigin;
	type RuntimeEvent = RuntimeEvent;
	type Currency = Balances;
	type WeightInfo = weights::runtime_parachains_hrmp::WeightInfo<Runtime>;
}

impl parachains_paras_inherent::Config for Runtime {
	type WeightInfo = weights::runtime_parachains_paras_inherent::WeightInfo<Runtime>;
}

impl parachains_scheduler::Config for Runtime {}

impl parachains_initializer::Config for Runtime {
	type Randomness = pallet_babe::RandomnessFromOneEpochAgo<Runtime>;
	type ForceOrigin = EnsureRoot<AccountId>;
	type WeightInfo = weights::runtime_parachains_initializer::WeightInfo<Runtime>;
}

impl parachains_disputes::Config for Runtime {
	type RuntimeEvent = RuntimeEvent;
	type RewardValidators = parachains_reward_points::RewardValidatorsWithEraPoints<Runtime>;
	type SlashingHandler = parachains_slashing::SlashValidatorsForDisputes<ParasSlashing>;
	type WeightInfo = weights::runtime_parachains_disputes::WeightInfo<Runtime>;
}

impl parachains_slashing::Config for Runtime {
	type KeyOwnerProofSystem = Historical;
	type KeyOwnerProof =
		<Self::KeyOwnerProofSystem as KeyOwnerProofSystem<(KeyTypeId, ValidatorId)>>::Proof;
	type KeyOwnerIdentification = <Self::KeyOwnerProofSystem as KeyOwnerProofSystem<(
		KeyTypeId,
		ValidatorId,
	)>>::IdentificationTuple;
	type HandleReports = parachains_slashing::SlashingReportHandler<
		Self::KeyOwnerIdentification,
		Offences,
		ReportLongevity,
	>;
	type WeightInfo = weights::runtime_parachains_disputes_slashing::WeightInfo<Runtime>;
	type BenchmarkingConfig = parachains_slashing::BenchConfig<1000>;
}

parameter_types! {
	pub const ParaDeposit: Balance = 40 * UNITS;
}

impl paras_registrar::Config for Runtime {
	type RuntimeOrigin = RuntimeOrigin;
	type RuntimeEvent = RuntimeEvent;
	type Currency = Balances;
	type OnSwap = (Crowdloan, Slots);
	type ParaDeposit = ParaDeposit;
	type DataDepositPerByte = DataDepositPerByte;
	type WeightInfo = weights::runtime_common_paras_registrar::WeightInfo<Runtime>;
}

parameter_types! {
	// 6 weeks
	pub LeasePeriod: BlockNumber = prod_or_fast!(6 * WEEKS, 6 * WEEKS, "KSM_LEASE_PERIOD");
}

impl slots::Config for Runtime {
	type RuntimeEvent = RuntimeEvent;
	type Currency = Balances;
	type Registrar = Registrar;
	type LeasePeriod = LeasePeriod;
	type LeaseOffset = ();
	type ForceOrigin = EitherOf<EnsureRoot<Self::AccountId>, LeaseAdmin>;
	type WeightInfo = weights::runtime_common_slots::WeightInfo<Runtime>;
}

parameter_types! {
	pub const CrowdloanId: PalletId = PalletId(*b"py/cfund");
	pub const OldSubmissionDeposit: Balance = 3 * GRAND; // ~ 10 KSM
	pub const MinContribution: Balance = 3_000 * CENTS; // ~ .1 KSM
	pub const RemoveKeysLimit: u32 = 1000;
	// Allow 32 bytes for an additional memo to a crowdloan.
	pub const MaxMemoLength: u8 = 32;
}

impl crowdloan::Config for Runtime {
	type RuntimeEvent = RuntimeEvent;
	type PalletId = CrowdloanId;
	type SubmissionDeposit = OldSubmissionDeposit;
	type MinContribution = MinContribution;
	type RemoveKeysLimit = RemoveKeysLimit;
	type Registrar = Registrar;
	type Auctioneer = Auctions;
	type MaxMemoLength = MaxMemoLength;
	type WeightInfo = weights::runtime_common_crowdloan::WeightInfo<Runtime>;
}

parameter_types! {
	// The average auction is 7 days long, so this will be 70% for ending period.
	// 5 Days = 72000 Blocks @ 6 sec per block
	pub const EndingPeriod: BlockNumber = 5 * DAYS;
	// ~ 1000 samples per day -> ~ 20 blocks per sample -> 2 minute samples
	pub const SampleLength: BlockNumber = 2 * MINUTES;
}

impl auctions::Config for Runtime {
	type RuntimeEvent = RuntimeEvent;
	type Leaser = Slots;
	type Registrar = Registrar;
	type EndingPeriod = EndingPeriod;
	type SampleLength = SampleLength;
	type Randomness = pallet_babe::RandomnessFromOneEpochAgo<Runtime>;
	type InitiateOrigin = EitherOf<EnsureRoot<Self::AccountId>, AuctionAdmin>;
	type WeightInfo = weights::runtime_common_auctions::WeightInfo<Runtime>;
}

type NisCounterpartInstance = pallet_balances::Instance2;
impl pallet_balances::Config<NisCounterpartInstance> for Runtime {
	type Balance = Balance;
	type DustRemoval = ();
	type RuntimeEvent = RuntimeEvent;
	type ExistentialDeposit = ConstU128<10_000_000_000>; // One KTC cent
	type AccountStore = StorageMapShim<
		pallet_balances::Account<Runtime, NisCounterpartInstance>,
		AccountId,
		pallet_balances::AccountData<u128>,
	>;
	type MaxLocks = ConstU32<4>;
	type MaxReserves = ConstU32<4>;
	type ReserveIdentifier = [u8; 8];
	type WeightInfo = weights::pallet_balances_nis_counterpart_balances::WeightInfo<Runtime>;
	type RuntimeHoldReason = RuntimeHoldReason;
	type FreezeIdentifier = ();
	type MaxHolds = ConstU32<0>;
	type MaxFreezes = ConstU32<0>;
}

parameter_types! {
	pub const NisBasePeriod: BlockNumber = 7 * DAYS;
	pub const MinBid: Balance = 100 * QUID;
	pub MinReceipt: Perquintill = Perquintill::from_rational(1u64, 10_000_000u64);
	pub const IntakePeriod: BlockNumber = 5 * MINUTES;
	pub MaxIntakeWeight: Weight = MAXIMUM_BLOCK_WEIGHT / 10;
	pub const ThawThrottle: (Perquintill, BlockNumber) = (Perquintill::from_percent(25), 5);
	pub storage NisTarget: Perquintill = Perquintill::zero();
	pub const NisPalletId: PalletId = PalletId(*b"py/nis  ");
}

impl pallet_nis::Config for Runtime {
	type WeightInfo = weights::pallet_nis::WeightInfo<Runtime>;
	type RuntimeEvent = RuntimeEvent;
	type Currency = Balances;
	type CurrencyBalance = Balance;
	type FundOrigin = frame_system::EnsureSigned<AccountId>;
	type Counterpart = NisCounterpartBalances;
	type CounterpartAmount = WithMaximumOf<ConstU128<21_000_000_000_000_000_000u128>>;
	type Deficit = (); // Mint
	type IgnoredIssuance = ();
	type Target = NisTarget;
	type PalletId = NisPalletId;
	type QueueCount = ConstU32<500>;
	type MaxQueueLen = ConstU32<1000>;
	type FifoQueueLen = ConstU32<250>;
	type BasePeriod = NisBasePeriod;
	type MinBid = MinBid;
	type MinReceipt = MinReceipt;
	type IntakePeriod = IntakePeriod;
	type MaxIntakeWeight = MaxIntakeWeight;
	type ThawThrottle = ThawThrottle;
	type RuntimeHoldReason = RuntimeHoldReason;
}

parameter_types! {
	pub const PoolsPalletId: PalletId = PalletId(*b"py/nopls");
	pub const MaxPointsToBalance: u8 = 10;
}

impl pallet_nomination_pools::Config for Runtime {
	type RuntimeEvent = RuntimeEvent;
	type WeightInfo = weights::pallet_nomination_pools::WeightInfo<Self>;
	type Currency = Balances;
	type RewardCounter = FixedU128;
	type BalanceToU256 = BalanceToU256;
	type U256ToBalance = U256ToBalance;
	type Staking = Staking;
	type PostUnbondingPoolsWindow = ConstU32<4>;
	type MaxMetadataLen = ConstU32<256>;
	// we use the same number of allowed unlocking chunks as with staking.
	type MaxUnbonding = <Self as pallet_staking::Config>::MaxUnlockingChunks;
	type PalletId = PoolsPalletId;
	type MaxPointsToBalance = MaxPointsToBalance;
}

<<<<<<< HEAD
impl pallet_asset_rate::Config for Runtime {
	type WeightInfo = weights::pallet_asset_rate::WeightInfo<Runtime>;
	type RuntimeEvent = RuntimeEvent;
	type CreateOrigin = EitherOfDiverse<EnsureRoot<AccountId>, Treasurer>;
	type RemoveOrigin = EitherOfDiverse<EnsureRoot<AccountId>, Treasurer>;
	type UpdateOrigin = EitherOfDiverse<EnsureRoot<AccountId>, Treasurer>;
	type Balance = Balance;
	type Currency = Balances;
	type AssetId = <Runtime as pallet_treasury::Config>::AssetKind;
	#[cfg(feature = "runtime-benchmarks")]
	type BenchmarkHelper = runtime_common::impls::benchmarks::LocatableAssetFactory;
=======
parameter_types! {
	// The deposit configuration for the singed migration. Specially if you want to allow any signed account to do the migration (see `SignedFilter`, these deposits should be high)
	pub const MigrationSignedDepositPerItem: Balance = 1 * CENTS;
	pub const MigrationSignedDepositBase: Balance = 20 * CENTS * 100;
	pub const MigrationMaxKeyLen: u32 = 512;
}

impl pallet_state_trie_migration::Config for Runtime {
	type RuntimeEvent = RuntimeEvent;
	type Currency = Balances;
	type SignedDepositPerItem = MigrationSignedDepositPerItem;
	type SignedDepositBase = MigrationSignedDepositBase;
	type ControlOrigin = EnsureRoot<AccountId>;
	type SignedFilter = frame_support::traits::NeverEnsureOrigin<AccountId>;

	// Use same weights as substrate ones.
	type WeightInfo = pallet_state_trie_migration::weights::SubstrateWeight<Runtime>;
	type MaxKeyLen = MigrationMaxKeyLen;
>>>>>>> 032d3eb1
}

construct_runtime! {
	pub enum Runtime where
		Block = Block,
		NodeBlock = primitives::Block,
		UncheckedExtrinsic = UncheckedExtrinsic
	{
		// Basic stuff; balances is uncallable initially.
		System: frame_system::{Pallet, Call, Storage, Config, Event<T>} = 0,

		// Babe must be before session.
		Babe: pallet_babe::{Pallet, Call, Storage, Config, ValidateUnsigned} = 1,

		Timestamp: pallet_timestamp::{Pallet, Call, Storage, Inherent} = 2,
		Indices: pallet_indices::{Pallet, Call, Storage, Config<T>, Event<T>} = 3,
		Balances: pallet_balances::{Pallet, Call, Storage, Config<T>, Event<T>} = 4,
		TransactionPayment: pallet_transaction_payment::{Pallet, Storage, Event<T>} = 33,

		// Consensus support.
		// Authorship must be before session in order to note author in the correct session and era
		// for im-online and staking.
		Authorship: pallet_authorship::{Pallet, Storage} = 5,
		Staking: pallet_staking::{Pallet, Call, Storage, Config<T>, Event<T>} = 6,
		Offences: pallet_offences::{Pallet, Storage, Event} = 7,
		Historical: session_historical::{Pallet} = 34,
		Session: pallet_session::{Pallet, Call, Storage, Event, Config<T>} = 8,
		Grandpa: pallet_grandpa::{Pallet, Call, Storage, Config, Event, ValidateUnsigned} = 10,
		ImOnline: pallet_im_online::{Pallet, Call, Storage, Event<T>, ValidateUnsigned, Config<T>} = 11,
		AuthorityDiscovery: pallet_authority_discovery::{Pallet, Config} = 12,

		// Governance stuff.
		Treasury: pallet_treasury::{Pallet, Call, Storage, Config, Event<T>} = 18,
		ConvictionVoting: pallet_conviction_voting::{Pallet, Call, Storage, Event<T>} = 20,
		Referenda: pallet_referenda::{Pallet, Call, Storage, Event<T>} = 21,
//		pub type FellowshipCollectiveInstance = pallet_ranked_collective::Instance1;
		FellowshipCollective: pallet_ranked_collective::<Instance1>::{
			Pallet, Call, Storage, Event<T>
		} = 22,
//		pub type FellowshipReferendaInstance = pallet_referenda::Instance2;
		FellowshipReferenda: pallet_referenda::<Instance2>::{
			Pallet, Call, Storage, Event<T>
		} = 23,
		Origins: pallet_custom_origins::{Origin} = 43,
		Whitelist: pallet_whitelist::{Pallet, Call, Storage, Event<T>} = 44,

		// Claims. Usable initially.
		Claims: claims::{Pallet, Call, Storage, Event<T>, Config<T>, ValidateUnsigned} = 19,

		// Utility module.
		Utility: pallet_utility::{Pallet, Call, Event} = 24,

		// Less simple identity module.
		Identity: pallet_identity::{Pallet, Call, Storage, Event<T>} = 25,

		// Society module.
		Society: pallet_society::{Pallet, Call, Storage, Event<T>} = 26,

		// Social recovery module.
		Recovery: pallet_recovery::{Pallet, Call, Storage, Event<T>} = 27,

		// Vesting. Usable initially, but removed once all vesting is finished.
		Vesting: pallet_vesting::{Pallet, Call, Storage, Event<T>, Config<T>} = 28,

		// System scheduler.
		Scheduler: pallet_scheduler::{Pallet, Call, Storage, Event<T>} = 29,

		// Proxy module. Late addition.
		Proxy: pallet_proxy::{Pallet, Call, Storage, Event<T>} = 30,

		// Multisig module. Late addition.
		Multisig: pallet_multisig::{Pallet, Call, Storage, Event<T>} = 31,

		// Preimage registrar.
		Preimage: pallet_preimage::{Pallet, Call, Storage, Event<T>} = 32,

		// Bounties modules.
		Bounties: pallet_bounties::{Pallet, Call, Storage, Event<T>} = 35,
		ChildBounties: pallet_child_bounties = 40,

		// Election pallet. Only works with staking, but placed here to maintain indices.
		ElectionProviderMultiPhase: pallet_election_provider_multi_phase::{Pallet, Call, Storage, Event<T>, ValidateUnsigned} = 37,

		// NIS pallet.
		Nis: pallet_nis::{Pallet, Call, Storage, Event<T>, HoldReason} = 38,
//		pub type NisCounterpartInstance = pallet_balances::Instance2;
		NisCounterpartBalances: pallet_balances::<Instance2> = 45,

		// Provides a semi-sorted list of nominators for staking.
		VoterList: pallet_bags_list::<Instance1>::{Pallet, Call, Storage, Event<T>} = 39,

		// nomination pools: extension to staking.
		NominationPools: pallet_nomination_pools::{Pallet, Call, Storage, Event<T>, Config<T>} = 41,

		// Fast unstake pallet: extension to staking.
		FastUnstake: pallet_fast_unstake = 42,

		// Asset rate.
		AssetRate: pallet_asset_rate::{Pallet, Call, Storage, Event<T>} = 46,

		// Parachains pallets. Start indices at 50 to leave room.
		ParachainsOrigin: parachains_origin::{Pallet, Origin} = 50,
		Configuration: parachains_configuration::{Pallet, Call, Storage, Config<T>} = 51,
		ParasShared: parachains_shared::{Pallet, Call, Storage} = 52,
		ParaInclusion: parachains_inclusion::{Pallet, Call, Storage, Event<T>} = 53,
		ParaInherent: parachains_paras_inherent::{Pallet, Call, Storage, Inherent} = 54,
		ParaScheduler: parachains_scheduler::{Pallet, Storage} = 55,
		Paras: parachains_paras::{Pallet, Call, Storage, Event, Config, ValidateUnsigned} = 56,
		Initializer: parachains_initializer::{Pallet, Call, Storage} = 57,
		Dmp: parachains_dmp::{Pallet, Storage} = 58,
		Hrmp: parachains_hrmp::{Pallet, Call, Storage, Event<T>, Config} = 60,
		ParaSessionInfo: parachains_session_info::{Pallet, Storage} = 61,
		ParasDisputes: parachains_disputes::{Pallet, Call, Storage, Event<T>} = 62,
		ParasSlashing: parachains_slashing::{Pallet, Call, Storage, ValidateUnsigned} = 63,

		// Parachain Onboarding Pallets. Start indices at 70 to leave room.
		Registrar: paras_registrar::{Pallet, Call, Storage, Event<T>} = 70,
		Slots: slots::{Pallet, Call, Storage, Event<T>} = 71,
		Auctions: auctions::{Pallet, Call, Storage, Event<T>} = 72,
		Crowdloan: crowdloan::{Pallet, Call, Storage, Event<T>} = 73,

		// State trie migration pallet, only temporary.
		StateTrieMigration: pallet_state_trie_migration = 98,

		// Pallet for sending XCM.
		XcmPallet: pallet_xcm::{Pallet, Call, Storage, Event<T>, Origin, Config} = 99,

		// Generalized message queue
		MessageQueue: pallet_message_queue::{Pallet, Call, Storage, Event<T>} = 100,
	}
}

/// The address format for describing accounts.
pub type Address = sp_runtime::MultiAddress<AccountId, ()>;
/// Block header type as expected by this runtime.
pub type Header = generic::Header<BlockNumber, BlakeTwo256>;
/// Block type as expected by this runtime.
pub type Block = generic::Block<Header, UncheckedExtrinsic>;
/// A Block signed with a Justification
pub type SignedBlock = generic::SignedBlock<Block>;
/// `BlockId` type as expected by this runtime.
pub type BlockId = generic::BlockId<Block>;
/// The `SignedExtension` to the basic transaction logic.
pub type SignedExtra = (
	frame_system::CheckNonZeroSender<Runtime>,
	frame_system::CheckSpecVersion<Runtime>,
	frame_system::CheckTxVersion<Runtime>,
	frame_system::CheckGenesis<Runtime>,
	frame_system::CheckMortality<Runtime>,
	frame_system::CheckNonce<Runtime>,
	frame_system::CheckWeight<Runtime>,
	pallet_transaction_payment::ChargeTransactionPayment<Runtime>,
);

pub struct NominationPoolsMigrationV4OldPallet;
impl Get<Perbill> for NominationPoolsMigrationV4OldPallet {
	fn get() -> Perbill {
		Perbill::from_percent(10)
	}
}

/// All migrations that will run on the next runtime upgrade.
///
/// This contains the combined migrations of the last 10 releases. It allows to skip runtime
/// upgrades in case governance decides to do so. THE ORDER IS IMPORTANT.
pub type Migrations = (
	migrations::V0940,
	migrations::V0941,
	migrations::V0942,
	migrations::V0943,
	migrations::Unreleased,
);

/// The runtime migrations per release.
#[allow(deprecated, missing_docs)]
pub mod migrations {
	use super::*;
	use frame_support::traits::{GetStorageVersion, OnRuntimeUpgrade, StorageVersion};

	pub type V0940 = (
		pallet_nomination_pools::migration::v4::MigrateToV4<
			Runtime,
			NominationPoolsMigrationV4OldPallet,
		>,
		pallet_nomination_pools::migration::v5::MigrateToV5<Runtime>,
	);
	pub type V0941 = (); // Node only release - no migrations.
	pub type V0942 = (
		parachains_configuration::migration::v5::MigrateToV5<Runtime>,
		pallet_offences::migration::v1::MigrateToV1<Runtime>,
		runtime_common::session::migration::ClearOldSessionStorage<Runtime>,
	);

	pub type V0943 = (
		SetStorageVersions,
		// Remove UMP dispatch queue <https://github.com/paritytech/polkadot/pull/6271>
		parachains_configuration::migration::v6::MigrateToV6<Runtime>,
		ump_migrations::UpdateUmpLimits,
	);

	/// Unreleased migrations. Add new ones here:
	pub type Unreleased = (
		init_state_migration::InitMigrate,
		pallet_society::migrations::MigrateToV2<Runtime, (), past_payouts::PastPayouts>,
		pallet_im_online::migration::v1::Migration<Runtime>,
	);

	/// Migrations that set `StorageVersion`s we missed to set.
	pub struct SetStorageVersions;

	impl OnRuntimeUpgrade for SetStorageVersions {
		fn on_runtime_upgrade() -> Weight {
			// The `NisCounterpartBalances` pallet was added to the chain after/with the migration.
			// So, the migration never needed to be executed, but we also did not set the proper `StorageVersion`.
			let storage_version = NisCounterpartBalances::on_chain_storage_version();
			if storage_version < 1 {
				StorageVersion::new(1).put::<NisCounterpartBalances>();
			}

			// Was missed as part of: `runtime_common::session::migration::ClearOldSessionStorage<Runtime>`.
			let storage_version = Historical::on_chain_storage_version();
			if storage_version < 1 {
				StorageVersion::new(1).put::<Historical>();
			}

			RocksDbWeight::get().reads_writes(2, 2)
		}
	}
}

/// Helpers to configure the ump migrations.
pub mod ump_migrations {
	use runtime_parachains::configuration::migration_ump;

	pub const MAX_UPWARD_QUEUE_SIZE: u32 = 4 * 1024 * 1024;
	pub const MAX_UPWARD_QUEUE_COUNT: u32 = 699050;
	pub const MAX_UPWARD_MESSAGE_SIZE: u32 = (1 << 16) - 5; // Checked in test `max_upward_message_size`.
	pub const MAX_UPWARD_MESSAGE_NUM_PER_CANDIDATE: u32 = 128;

	pub type UpdateUmpLimits = migration_ump::latest::ScheduleConfigUpdate<
		super::Runtime,
		MAX_UPWARD_QUEUE_SIZE,
		MAX_UPWARD_QUEUE_COUNT,
		MAX_UPWARD_MESSAGE_SIZE,
		MAX_UPWARD_MESSAGE_NUM_PER_CANDIDATE,
	>;
}

/// Unchecked extrinsic type as expected by this runtime.
pub type UncheckedExtrinsic =
	generic::UncheckedExtrinsic<Address, RuntimeCall, Signature, SignedExtra>;
/// Executive: handles dispatch to the various modules.
pub type Executive = frame_executive::Executive<
	Runtime,
	Block,
	frame_system::ChainContext<Runtime>,
	Runtime,
	AllPalletsWithSystem,
	Migrations,
>;
/// The payload being signed in the transactions.
pub type SignedPayload = generic::SignedPayload<RuntimeCall, SignedExtra>;

#[cfg(feature = "runtime-benchmarks")]
mod benches {
	frame_benchmarking::define_benchmarks!(
		// Polkadot
		// NOTE: Make sure to prefix these with `runtime_common::` so
		// that the path resolves correctly in the generated file.
		[runtime_common::auctions, Auctions]
		[runtime_common::crowdloan, Crowdloan]
		[runtime_common::claims, Claims]
		[runtime_common::slots, Slots]
		[runtime_common::paras_registrar, Registrar]
		[runtime_parachains::configuration, Configuration]
		[runtime_parachains::hrmp, Hrmp]
		[runtime_parachains::disputes, ParasDisputes]
		[runtime_parachains::disputes::slashing, ParasSlashing]
		[runtime_parachains::inclusion, ParaInclusion]
		[runtime_parachains::initializer, Initializer]
		[runtime_parachains::paras_inherent, ParaInherent]
		[runtime_parachains::paras, Paras]
		// Substrate
		[pallet_balances, Balances]
		[pallet_balances, NisCounterpartBalances]
		[pallet_bags_list, VoterList]
		[frame_benchmarking::baseline, Baseline::<Runtime>]
		[pallet_bounties, Bounties]
		[pallet_child_bounties, ChildBounties]
		[pallet_conviction_voting, ConvictionVoting]
		[pallet_election_provider_multi_phase, ElectionProviderMultiPhase]
		[frame_election_provider_support, ElectionProviderBench::<Runtime>]
		[pallet_fast_unstake, FastUnstake]
		[pallet_nis, Nis]
		[pallet_identity, Identity]
		[pallet_im_online, ImOnline]
		[pallet_indices, Indices]
		[pallet_message_queue, MessageQueue]
		[pallet_multisig, Multisig]
		[pallet_nomination_pools, NominationPoolsBench::<Runtime>]
		[pallet_offences, OffencesBench::<Runtime>]
		[pallet_preimage, Preimage]
		[pallet_proxy, Proxy]
		[pallet_ranked_collective, FellowshipCollective]
		[pallet_recovery, Recovery]
		[pallet_referenda, Referenda]
		[pallet_referenda, FellowshipReferenda]
		[pallet_scheduler, Scheduler]
		[pallet_session, SessionBench::<Runtime>]
		[pallet_society, Society]
		[pallet_staking, Staking]
		[frame_system, SystemBench::<Runtime>]
		[pallet_timestamp, Timestamp]
		[pallet_treasury, Treasury]
		[pallet_utility, Utility]
		[pallet_vesting, Vesting]
		[pallet_whitelist, Whitelist]
		[pallet_asset_rate, AssetRate]
		// XCM
		[pallet_xcm, XcmPallet]
		[pallet_xcm_benchmarks::fungible, pallet_xcm_benchmarks::fungible::Pallet::<Runtime>]
		[pallet_xcm_benchmarks::generic, pallet_xcm_benchmarks::generic::Pallet::<Runtime>]
	);
}

#[cfg(not(feature = "disable-runtime-api"))]
sp_api::impl_runtime_apis! {
	impl sp_api::Core<Block> for Runtime {
		fn version() -> RuntimeVersion {
			VERSION
		}

		fn execute_block(block: Block) {
			Executive::execute_block(block);
		}

		fn initialize_block(header: &<Block as BlockT>::Header) {
			Executive::initialize_block(header)
		}
	}

	impl sp_api::Metadata<Block> for Runtime {
		fn metadata() -> OpaqueMetadata {
			OpaqueMetadata::new(Runtime::metadata().into())
		}

		fn metadata_at_version(version: u32) -> Option<OpaqueMetadata> {
			Runtime::metadata_at_version(version)
		}

		fn metadata_versions() -> sp_std::vec::Vec<u32> {
			Runtime::metadata_versions()
		}
	}

	impl block_builder_api::BlockBuilder<Block> for Runtime {
		fn apply_extrinsic(extrinsic: <Block as BlockT>::Extrinsic) -> ApplyExtrinsicResult {
			Executive::apply_extrinsic(extrinsic)
		}

		fn finalize_block() -> <Block as BlockT>::Header {
			Executive::finalize_block()
		}

		fn inherent_extrinsics(data: inherents::InherentData) -> Vec<<Block as BlockT>::Extrinsic> {
			data.create_extrinsics()
		}

		fn check_inherents(
			block: Block,
			data: inherents::InherentData,
		) -> inherents::CheckInherentsResult {
			data.check_extrinsics(&block)
		}
	}

	impl tx_pool_api::runtime_api::TaggedTransactionQueue<Block> for Runtime {
		fn validate_transaction(
			source: TransactionSource,
			tx: <Block as BlockT>::Extrinsic,
			block_hash: <Block as BlockT>::Hash,
		) -> TransactionValidity {
			Executive::validate_transaction(source, tx, block_hash)
		}
	}

	impl offchain_primitives::OffchainWorkerApi<Block> for Runtime {
		fn offchain_worker(header: &<Block as BlockT>::Header) {
			Executive::offchain_worker(header)
		}
	}

	impl primitives::runtime_api::ParachainHost<Block, Hash, BlockNumber> for Runtime {
		fn validators() -> Vec<ValidatorId> {
			parachains_runtime_api_impl::validators::<Runtime>()
		}

		fn validator_groups() -> (Vec<Vec<ValidatorIndex>>, GroupRotationInfo<BlockNumber>) {
			parachains_runtime_api_impl::validator_groups::<Runtime>()
		}

		fn availability_cores() -> Vec<CoreState<Hash, BlockNumber>> {
			parachains_runtime_api_impl::availability_cores::<Runtime>()
		}

		fn persisted_validation_data(para_id: ParaId, assumption: OccupiedCoreAssumption)
			-> Option<PersistedValidationData<Hash, BlockNumber>> {
			parachains_runtime_api_impl::persisted_validation_data::<Runtime>(para_id, assumption)
		}

		fn assumed_validation_data(
			para_id: ParaId,
			expected_persisted_validation_data_hash: Hash,
		) -> Option<(PersistedValidationData<Hash, BlockNumber>, ValidationCodeHash)> {
			parachains_runtime_api_impl::assumed_validation_data::<Runtime>(
				para_id,
				expected_persisted_validation_data_hash,
			)
		}

		fn check_validation_outputs(
			para_id: ParaId,
			outputs: primitives::CandidateCommitments,
		) -> bool {
			parachains_runtime_api_impl::check_validation_outputs::<Runtime>(para_id, outputs)
		}

		fn session_index_for_child() -> SessionIndex {
			parachains_runtime_api_impl::session_index_for_child::<Runtime>()
		}

		fn validation_code(para_id: ParaId, assumption: OccupiedCoreAssumption)
			-> Option<ValidationCode> {
			parachains_runtime_api_impl::validation_code::<Runtime>(para_id, assumption)
		}

		fn candidate_pending_availability(para_id: ParaId) -> Option<CommittedCandidateReceipt<Hash>> {
			parachains_runtime_api_impl::candidate_pending_availability::<Runtime>(para_id)
		}

		fn candidate_events() -> Vec<CandidateEvent<Hash>> {
			parachains_runtime_api_impl::candidate_events::<Runtime, _>(|ev| {
				match ev {
					RuntimeEvent::ParaInclusion(ev) => {
						Some(ev)
					}
					_ => None,
				}
			})
		}

		fn session_info(index: SessionIndex) -> Option<SessionInfo> {
			parachains_runtime_api_impl::session_info::<Runtime>(index)
		}

		fn session_executor_params(session_index: SessionIndex) -> Option<ExecutorParams> {
			parachains_runtime_api_impl::session_executor_params::<Runtime>(session_index)
		}

		fn dmq_contents(recipient: ParaId) -> Vec<InboundDownwardMessage<BlockNumber>> {
			parachains_runtime_api_impl::dmq_contents::<Runtime>(recipient)
		}

		fn inbound_hrmp_channels_contents(
			recipient: ParaId
		) -> BTreeMap<ParaId, Vec<InboundHrmpMessage<BlockNumber>>> {
			parachains_runtime_api_impl::inbound_hrmp_channels_contents::<Runtime>(recipient)
		}

		fn validation_code_by_hash(hash: ValidationCodeHash) -> Option<ValidationCode> {
			parachains_runtime_api_impl::validation_code_by_hash::<Runtime>(hash)
		}

		fn on_chain_votes() -> Option<ScrapedOnChainVotes<Hash>> {
			parachains_runtime_api_impl::on_chain_votes::<Runtime>()
		}

		fn submit_pvf_check_statement(
			stmt: primitives::PvfCheckStatement,
			signature: primitives::ValidatorSignature,
		) {
			parachains_runtime_api_impl::submit_pvf_check_statement::<Runtime>(stmt, signature)
		}

		fn pvfs_require_precheck() -> Vec<ValidationCodeHash> {
			parachains_runtime_api_impl::pvfs_require_precheck::<Runtime>()
		}

		fn validation_code_hash(para_id: ParaId, assumption: OccupiedCoreAssumption)
			-> Option<ValidationCodeHash>
		{
			parachains_runtime_api_impl::validation_code_hash::<Runtime>(para_id, assumption)
		}

		fn disputes() -> Vec<(SessionIndex, CandidateHash, DisputeState<BlockNumber>)> {
			parachains_runtime_api_impl::get_session_disputes::<Runtime>()
		}

		fn unapplied_slashes(
		) -> Vec<(SessionIndex, CandidateHash, slashing::PendingSlashes)> {
			parachains_runtime_api_impl::unapplied_slashes::<Runtime>()
		}

		fn key_ownership_proof(
			validator_id: ValidatorId,
		) -> Option<slashing::OpaqueKeyOwnershipProof> {
			use parity_scale_codec::Encode;

			Historical::prove((PARACHAIN_KEY_TYPE_ID, validator_id))
				.map(|p| p.encode())
				.map(slashing::OpaqueKeyOwnershipProof::new)
		}

		fn submit_report_dispute_lost(
			dispute_proof: slashing::DisputeProof,
			key_ownership_proof: slashing::OpaqueKeyOwnershipProof,
		) -> Option<()> {
			parachains_runtime_api_impl::submit_unsigned_slashing_report::<Runtime>(
				dispute_proof,
				key_ownership_proof,
			)
		}
	}

	impl beefy_primitives::BeefyApi<Block> for Runtime {
		fn beefy_genesis() -> Option<BlockNumber> {
			// dummy implementation due to lack of BEEFY pallet.
			None
		}

		fn validator_set() -> Option<beefy_primitives::ValidatorSet<BeefyId>> {
			// dummy implementation due to lack of BEEFY pallet.
			None
		}

		fn submit_report_equivocation_unsigned_extrinsic(
			_equivocation_proof: beefy_primitives::EquivocationProof<
				BlockNumber,
				BeefyId,
				BeefySignature,
			>,
			_key_owner_proof: beefy_primitives::OpaqueKeyOwnershipProof,
		) -> Option<()> {
			None
		}

		fn generate_key_ownership_proof(
			_set_id: beefy_primitives::ValidatorSetId,
			_authority_id: BeefyId,
		) -> Option<beefy_primitives::OpaqueKeyOwnershipProof> {
			None
		}
	}

	impl mmr::MmrApi<Block, Hash, BlockNumber> for Runtime {
		fn mmr_root() -> Result<Hash, mmr::Error> {
			Err(mmr::Error::PalletNotIncluded)
		}

		fn mmr_leaf_count() -> Result<mmr::LeafIndex, mmr::Error> {
			Err(mmr::Error::PalletNotIncluded)
		}

		fn generate_proof(
			_block_numbers: Vec<BlockNumber>,
			_best_known_block_number: Option<BlockNumber>,
		) -> Result<(Vec<mmr::EncodableOpaqueLeaf>, mmr::Proof<Hash>), mmr::Error> {
			Err(mmr::Error::PalletNotIncluded)
		}

		fn verify_proof(_leaves: Vec<mmr::EncodableOpaqueLeaf>, _proof: mmr::Proof<Hash>)
			-> Result<(), mmr::Error>
		{
			Err(mmr::Error::PalletNotIncluded)
		}

		fn verify_proof_stateless(
			_root: Hash,
			_leaves: Vec<mmr::EncodableOpaqueLeaf>,
			_proof: mmr::Proof<Hash>
		) -> Result<(), mmr::Error> {
			Err(mmr::Error::PalletNotIncluded)
		}
	}

	impl fg_primitives::GrandpaApi<Block> for Runtime {
		fn grandpa_authorities() -> Vec<(GrandpaId, u64)> {
			Grandpa::grandpa_authorities()
		}

		fn current_set_id() -> fg_primitives::SetId {
			Grandpa::current_set_id()
		}

		fn submit_report_equivocation_unsigned_extrinsic(
			equivocation_proof: fg_primitives::EquivocationProof<
				<Block as BlockT>::Hash,
				sp_runtime::traits::NumberFor<Block>,
			>,
			key_owner_proof: fg_primitives::OpaqueKeyOwnershipProof,
		) -> Option<()> {
			let key_owner_proof = key_owner_proof.decode()?;

			Grandpa::submit_unsigned_equivocation_report(
				equivocation_proof,
				key_owner_proof,
			)
		}

		fn generate_key_ownership_proof(
			_set_id: fg_primitives::SetId,
			authority_id: fg_primitives::AuthorityId,
		) -> Option<fg_primitives::OpaqueKeyOwnershipProof> {
			use parity_scale_codec::Encode;

			Historical::prove((fg_primitives::KEY_TYPE, authority_id))
				.map(|p| p.encode())
				.map(fg_primitives::OpaqueKeyOwnershipProof::new)
		}
	}

	impl babe_primitives::BabeApi<Block> for Runtime {
		fn configuration() -> babe_primitives::BabeConfiguration {
			let epoch_config = Babe::epoch_config().unwrap_or(BABE_GENESIS_EPOCH_CONFIG);
			babe_primitives::BabeConfiguration {
				slot_duration: Babe::slot_duration(),
				epoch_length: EpochDuration::get(),
				c: epoch_config.c,
				authorities: Babe::authorities().to_vec(),
				randomness: Babe::randomness(),
				allowed_slots: epoch_config.allowed_slots,
			}
		}

		fn current_epoch_start() -> babe_primitives::Slot {
			Babe::current_epoch_start()
		}

		fn current_epoch() -> babe_primitives::Epoch {
			Babe::current_epoch()
		}

		fn next_epoch() -> babe_primitives::Epoch {
			Babe::next_epoch()
		}

		fn generate_key_ownership_proof(
			_slot: babe_primitives::Slot,
			authority_id: babe_primitives::AuthorityId,
		) -> Option<babe_primitives::OpaqueKeyOwnershipProof> {
			use parity_scale_codec::Encode;

			Historical::prove((babe_primitives::KEY_TYPE, authority_id))
				.map(|p| p.encode())
				.map(babe_primitives::OpaqueKeyOwnershipProof::new)
		}

		fn submit_report_equivocation_unsigned_extrinsic(
			equivocation_proof: babe_primitives::EquivocationProof<<Block as BlockT>::Header>,
			key_owner_proof: babe_primitives::OpaqueKeyOwnershipProof,
		) -> Option<()> {
			let key_owner_proof = key_owner_proof.decode()?;

			Babe::submit_unsigned_equivocation_report(
				equivocation_proof,
				key_owner_proof,
			)
		}
	}

	impl authority_discovery_primitives::AuthorityDiscoveryApi<Block> for Runtime {
		fn authorities() -> Vec<AuthorityDiscoveryId> {
			parachains_runtime_api_impl::relevant_authority_ids::<Runtime>()
		}
	}

	impl sp_session::SessionKeys<Block> for Runtime {
		fn generate_session_keys(seed: Option<Vec<u8>>) -> Vec<u8> {
			SessionKeys::generate(seed)
		}

		fn decode_session_keys(
			encoded: Vec<u8>,
		) -> Option<Vec<(Vec<u8>, sp_core::crypto::KeyTypeId)>> {
			SessionKeys::decode_into_raw_public_keys(&encoded)
		}
	}

	impl frame_system_rpc_runtime_api::AccountNonceApi<Block, AccountId, Nonce> for Runtime {
		fn account_nonce(account: AccountId) -> Nonce {
			System::account_nonce(account)
		}
	}

	impl pallet_transaction_payment_rpc_runtime_api::TransactionPaymentApi<
		Block,
		Balance,
	> for Runtime {
		fn query_info(uxt: <Block as BlockT>::Extrinsic, len: u32) -> RuntimeDispatchInfo<Balance> {
			TransactionPayment::query_info(uxt, len)
		}
		fn query_fee_details(uxt: <Block as BlockT>::Extrinsic, len: u32) -> FeeDetails<Balance> {
			TransactionPayment::query_fee_details(uxt, len)
		}
		fn query_weight_to_fee(weight: Weight) -> Balance {
			TransactionPayment::weight_to_fee(weight)
		}
		fn query_length_to_fee(length: u32) -> Balance {
			TransactionPayment::length_to_fee(length)
		}
	}

	impl pallet_transaction_payment_rpc_runtime_api::TransactionPaymentCallApi<Block, Balance, RuntimeCall>
		for Runtime
	{
		fn query_call_info(call: RuntimeCall, len: u32) -> RuntimeDispatchInfo<Balance> {
			TransactionPayment::query_call_info(call, len)
		}
		fn query_call_fee_details(call: RuntimeCall, len: u32) -> FeeDetails<Balance> {
			TransactionPayment::query_call_fee_details(call, len)
		}
		fn query_weight_to_fee(weight: Weight) -> Balance {
			TransactionPayment::weight_to_fee(weight)
		}
		fn query_length_to_fee(length: u32) -> Balance {
			TransactionPayment::length_to_fee(length)
		}
	}

	impl pallet_nomination_pools_runtime_api::NominationPoolsApi<
		Block,
		AccountId,
		Balance,
	> for Runtime {
		fn pending_rewards(member: AccountId) -> Balance {
			NominationPools::api_pending_rewards(member).unwrap_or_default()
		}

		fn points_to_balance(pool_id: pallet_nomination_pools::PoolId, points: Balance) -> Balance {
			NominationPools::api_points_to_balance(pool_id, points)
		}

		fn balance_to_points(pool_id: pallet_nomination_pools::PoolId, new_funds: Balance) -> Balance {
			NominationPools::api_balance_to_points(pool_id, new_funds)
		}
	}

	impl pallet_staking_runtime_api::StakingApi<Block, Balance> for Runtime {
		fn nominations_quota(balance: Balance) -> u32 {
			Staking::api_nominations_quota(balance)
		}
	}

	#[cfg(feature = "try-runtime")]
	impl frame_try_runtime::TryRuntime<Block> for Runtime {
		fn on_runtime_upgrade(checks: frame_try_runtime::UpgradeCheckSelect) -> (Weight, Weight) {
			log::info!("try-runtime::on_runtime_upgrade kusama.");
			let weight = Executive::try_runtime_upgrade(checks).unwrap();
			(weight, BlockWeights::get().max_block)
		}

		fn execute_block(
			block: Block,
			state_root_check: bool,
			signature_check: bool,
			select: frame_try_runtime::TryStateSelect,
		) -> Weight {
			// NOTE: intentional unwrap: we don't want to propagate the error backwards, and want to
			// have a backtrace here.
			Executive::try_execute_block(block, state_root_check, signature_check, select).unwrap()
		}
	}

	#[cfg(feature = "runtime-benchmarks")]
	impl frame_benchmarking::Benchmark<Block> for Runtime {
		fn benchmark_metadata(extra: bool) -> (
			Vec<frame_benchmarking::BenchmarkList>,
			Vec<frame_support::traits::StorageInfo>,
		) {
			use frame_benchmarking::{Benchmarking, BenchmarkList};
			use frame_support::traits::StorageInfoTrait;

			use pallet_session_benchmarking::Pallet as SessionBench;
			use pallet_offences_benchmarking::Pallet as OffencesBench;
			use pallet_election_provider_support_benchmarking::Pallet as ElectionProviderBench;
			use frame_system_benchmarking::Pallet as SystemBench;
			use pallet_nomination_pools_benchmarking::Pallet as NominationPoolsBench;
			use frame_benchmarking::baseline::Pallet as Baseline;

			let mut list = Vec::<BenchmarkList>::new();
			list_benchmarks!(list, extra);

			let storage_info = AllPalletsWithSystem::storage_info();
			return (list, storage_info)
		}

		fn dispatch_benchmark(
			config: frame_benchmarking::BenchmarkConfig
		) -> Result<
			Vec<frame_benchmarking::BenchmarkBatch>,
			sp_runtime::RuntimeString,
		> {
			use frame_benchmarking::{Benchmarking, BenchmarkBatch, TrackedStorageKey, BenchmarkError};
			// Trying to add benchmarks directly to some pallets caused cyclic dependency issues.
			// To get around that, we separated the benchmarks into its own crate.
			use pallet_session_benchmarking::Pallet as SessionBench;
			use pallet_offences_benchmarking::Pallet as OffencesBench;
			use pallet_election_provider_support_benchmarking::Pallet as ElectionProviderBench;
			use frame_system_benchmarking::Pallet as SystemBench;
			use pallet_nomination_pools_benchmarking::Pallet as NominationPoolsBench;
			use frame_benchmarking::baseline::Pallet as Baseline;
			use xcm::latest::prelude::*;
			use xcm_config::{
				LocalCheckAccount, SovereignAccountOf, Statemine, TokenLocation, XcmConfig,
			};

			impl pallet_session_benchmarking::Config for Runtime {}
			impl pallet_offences_benchmarking::Config for Runtime {}
			impl pallet_election_provider_support_benchmarking::Config for Runtime {}
			impl frame_system_benchmarking::Config for Runtime {}
			impl frame_benchmarking::baseline::Config for Runtime {}
			impl pallet_nomination_pools_benchmarking::Config for Runtime {}
			impl runtime_parachains::disputes::slashing::benchmarking::Config for Runtime {}

			impl pallet_xcm_benchmarks::Config for Runtime {
				type XcmConfig = XcmConfig;
				type AccountIdConverter = SovereignAccountOf;
				fn valid_destination() -> Result<MultiLocation, BenchmarkError> {
					Ok(Statemine::get())
				}
				fn worst_case_holding(_depositable_count: u32) -> MultiAssets {
					// Kusama only knows about KSM.
					vec![MultiAsset{
						id: Concrete(TokenLocation::get()),
						fun: Fungible(1_000_000 * UNITS),
					}].into()
				}
			}

			parameter_types! {
				pub const TrustedTeleporter: Option<(MultiLocation, MultiAsset)> = Some((
					Statemine::get(),
					MultiAsset { fun: Fungible(1 * UNITS), id: Concrete(TokenLocation::get()) },
				));
			}

			impl pallet_xcm_benchmarks::fungible::Config for Runtime {
				type TransactAsset = Balances;

				type CheckedAccount = LocalCheckAccount;
				type TrustedTeleporter = TrustedTeleporter;

				fn get_multi_asset() -> MultiAsset {
					MultiAsset {
						id: Concrete(TokenLocation::get()),
						fun: Fungible(1 * UNITS),
					}
				}
			}

			impl pallet_xcm_benchmarks::generic::Config for Runtime {
				type RuntimeCall = RuntimeCall;

				fn worst_case_response() -> (u64, Response) {
					(0u64, Response::Version(Default::default()))
				}

				fn worst_case_asset_exchange() -> Result<(MultiAssets, MultiAssets), BenchmarkError> {
					// Kusama doesn't support asset exchanges
					Err(BenchmarkError::Skip)
				}

				fn universal_alias() -> Result<(MultiLocation, Junction), BenchmarkError> {
					// The XCM executor of Kusama doesn't have a configured `UniversalAliases`
					Err(BenchmarkError::Skip)
				}

				fn transact_origin_and_runtime_call() -> Result<(MultiLocation, RuntimeCall), BenchmarkError> {
					Ok((Statemine::get(), frame_system::Call::remark_with_event { remark: vec![] }.into()))
				}

				fn subscribe_origin() -> Result<MultiLocation, BenchmarkError> {
					Ok(Statemine::get())
				}

				fn claimable_asset() -> Result<(MultiLocation, MultiLocation, MultiAssets), BenchmarkError> {
					let origin = Statemine::get();
					let assets: MultiAssets = (Concrete(TokenLocation::get()), 1_000 * UNITS).into();
					let ticket = MultiLocation { parents: 0, interior: Here };
					Ok((origin, ticket, assets))
				}

				fn unlockable_asset() -> Result<(MultiLocation, MultiLocation, MultiAsset), BenchmarkError> {
					// Kusama doesn't support asset locking
					Err(BenchmarkError::Skip)
				}

				fn export_message_origin_and_destination(
				) -> Result<(MultiLocation, NetworkId, InteriorMultiLocation), BenchmarkError> {
					// Kusama doesn't support exporting messages
					Err(BenchmarkError::Skip)
				}

				fn alias_origin() -> Result<(MultiLocation, MultiLocation), BenchmarkError> {
					// The XCM executor of Kusama doesn't have a configured `Aliasers`
					Err(BenchmarkError::Skip)
				}
			}

			let whitelist: Vec<TrackedStorageKey> = vec![
				// Block Number
				hex_literal::hex!("26aa394eea5630e07c48ae0c9558cef702a5c1b19ab7a04f536c519aca4983ac").to_vec().into(),
				// Total Issuance
				hex_literal::hex!("c2261276cc9d1f8598ea4b6a74b15c2f57c875e4cff74148e4628f264b974c80").to_vec().into(),
				// Execution Phase
				hex_literal::hex!("26aa394eea5630e07c48ae0c9558cef7ff553b5a9862a516939d82b3d3d8661a").to_vec().into(),
				// Event Count
				hex_literal::hex!("26aa394eea5630e07c48ae0c9558cef70a98fdbe9ce6c55837576c60c7af3850").to_vec().into(),
				// System Events
				hex_literal::hex!("26aa394eea5630e07c48ae0c9558cef780d41e5e16056765bc8461851072c9d7").to_vec().into(),
				// Treasury Account
				hex_literal::hex!("26aa394eea5630e07c48ae0c9558cef7b99d880ec681799c0cf30e8886371da95ecffd7b6c0f78751baa9d281e0bfa3a6d6f646c70792f74727372790000000000000000000000000000000000000000").to_vec().into(),
				// Configuration ActiveConfig
				hex_literal::hex!("06de3d8a54d27e44a9d5ce189618f22db4b49d95320d9021994c850f25b8e385").to_vec().into(),
				// The transactional storage limit.
				hex_literal::hex!("3a7472616e73616374696f6e5f6c6576656c3a").to_vec().into(),
			];

			let mut batches = Vec::<BenchmarkBatch>::new();
			let params = (&config, &whitelist);

			add_benchmarks!(params, batches);

			Ok(batches)
		}
	}
}

#[cfg(test)]
mod fees_tests {
	use super::*;
	use sp_runtime::assert_eq_error_rate;

	#[test]
	fn signed_deposit_is_sensible() {
		// ensure this number does not change, or that it is checked after each change.
		// a 1 MB solution should need around 0.16 KSM deposit
		let deposit = SignedDepositBase::get() + (SignedDepositByte::get() * 1024 * 1024);
		assert_eq_error_rate!(deposit, UNITS * 167 / 100, UNITS / 100);
	}
}

#[cfg(test)]
mod multiplier_tests {
	use super::*;
	use frame_support::{dispatch::DispatchInfo, traits::OnFinalize};
	use runtime_common::{MinimumMultiplier, TargetBlockFullness};
	use separator::Separatable;
	use sp_runtime::traits::Convert;

	fn run_with_system_weight<F>(w: Weight, mut assertions: F)
	where
		F: FnMut() -> (),
	{
		let mut t: sp_io::TestExternalities = frame_system::GenesisConfig::default()
			.build_storage::<Runtime>()
			.unwrap()
			.into();
		t.execute_with(|| {
			System::set_block_consumed_resources(w, 0);
			assertions()
		});
	}

	#[test]
	fn multiplier_can_grow_from_zero() {
		let minimum_multiplier = MinimumMultiplier::get();
		let target = TargetBlockFullness::get() *
			BlockWeights::get().get(DispatchClass::Normal).max_total.unwrap();
		// if the min is too small, then this will not change, and we are doomed forever.
		// the weight is 1/100th bigger than target.
		run_with_system_weight(target.saturating_mul(101) / 100, || {
			let next = SlowAdjustingFeeUpdate::<Runtime>::convert(minimum_multiplier);
			assert!(next > minimum_multiplier, "{:?} !>= {:?}", next, minimum_multiplier);
		})
	}

	#[test]
	fn fast_unstake_estimate() {
		use pallet_fast_unstake::WeightInfo;
		let block_time = BlockWeights::get().max_block.ref_time() as f32;
		let on_idle = weights::pallet_fast_unstake::WeightInfo::<Runtime>::on_idle_check(
			1000,
			<Runtime as pallet_fast_unstake::Config>::BatchSize::get(),
		)
		.ref_time() as f32;
		println!("ratio of block weight for full batch fast-unstake {}", on_idle / block_time);
		assert!(on_idle / block_time <= 0.5f32)
	}

	#[test]
	#[ignore]
	fn multiplier_growth_simulator() {
		// assume the multiplier is initially set to its minimum. We update it with values twice the
		//target (target is 25%, thus 50%) and we see at which point it reaches 1.
		let mut multiplier = MinimumMultiplier::get();
		let block_weight = BlockWeights::get().get(DispatchClass::Normal).max_total.unwrap();
		let mut blocks = 0;
		let mut fees_paid = 0;

		frame_system::Pallet::<Runtime>::set_block_consumed_resources(Weight::MAX, 0);
		let info = DispatchInfo { weight: Weight::MAX, ..Default::default() };

		let mut t: sp_io::TestExternalities = frame_system::GenesisConfig::default()
			.build_storage::<Runtime>()
			.unwrap()
			.into();
		// set the minimum
		t.execute_with(|| {
			pallet_transaction_payment::NextFeeMultiplier::<Runtime>::set(MinimumMultiplier::get());
		});

		while multiplier <= Multiplier::from_u32(1) {
			t.execute_with(|| {
				// imagine this tx was called.
				let fee = TransactionPayment::compute_fee(0, &info, 0);
				fees_paid += fee;

				// this will update the multiplier.
				System::set_block_consumed_resources(block_weight, 0);
				TransactionPayment::on_finalize(1);
				let next = TransactionPayment::next_fee_multiplier();

				assert!(next > multiplier, "{:?} !>= {:?}", next, multiplier);
				multiplier = next;

				println!(
					"block = {} / multiplier {:?} / fee = {:?} / fess so far {:?}",
					blocks,
					multiplier,
					fee.separated_string(),
					fees_paid.separated_string()
				);
			});
			blocks += 1;
		}
	}

	#[test]
	#[ignore]
	fn multiplier_cool_down_simulator() {
		// assume the multiplier is initially set to its minimum. We update it with values twice the
		//target (target is 25%, thus 50%) and we see at which point it reaches 1.
		let mut multiplier = Multiplier::from_u32(2);
		let mut blocks = 0;

		let mut t: sp_io::TestExternalities = frame_system::GenesisConfig::default()
			.build_storage::<Runtime>()
			.unwrap()
			.into();
		// set the minimum
		t.execute_with(|| {
			pallet_transaction_payment::NextFeeMultiplier::<Runtime>::set(multiplier);
		});

		while multiplier > Multiplier::from_u32(0) {
			t.execute_with(|| {
				// this will update the multiplier.
				TransactionPayment::on_finalize(1);
				let next = TransactionPayment::next_fee_multiplier();

				assert!(next < multiplier, "{:?} !>= {:?}", next, multiplier);
				multiplier = next;

				println!("block = {} / multiplier {:?}", blocks, multiplier);
			});
			blocks += 1;
		}
	}
}

#[cfg(all(test, feature = "try-runtime"))]
mod remote_tests {
	use super::*;
	use frame_try_runtime::{runtime_decl_for_try_runtime::TryRuntime, UpgradeCheckSelect};
	use remote_externalities::{
		Builder, Mode, OfflineConfig, OnlineConfig, SnapshotConfig, Transport,
	};
	use std::env::var;

	#[tokio::test]
	async fn run_migrations() {
		if var("RUN_MIGRATION_TESTS").is_err() {
			return
		}

		sp_tracing::try_init_simple();
		let transport: Transport =
			var("WS").unwrap_or("wss://kusama-rpc.polkadot.io:443".to_string()).into();
		let maybe_state_snapshot: Option<SnapshotConfig> = var("SNAP").map(|s| s.into()).ok();
		let mut ext = Builder::<Block>::default()
			.mode(if let Some(state_snapshot) = maybe_state_snapshot {
				Mode::OfflineOrElseOnline(
					OfflineConfig { state_snapshot: state_snapshot.clone() },
					OnlineConfig {
						transport,
						state_snapshot: Some(state_snapshot),
						..Default::default()
					},
				)
			} else {
				Mode::Online(OnlineConfig { transport, ..Default::default() })
			})
			.build()
			.await
			.unwrap();
		ext.execute_with(|| Runtime::on_runtime_upgrade(UpgradeCheckSelect::PreAndPost));
	}

	#[tokio::test]
	#[ignore = "this test is meant to be executed manually"]
	async fn try_fast_unstake_all() {
		sp_tracing::try_init_simple();
		let transport: Transport =
			var("WS").unwrap_or("wss://kusama-rpc.polkadot.io:443".to_string()).into();
		let maybe_state_snapshot: Option<SnapshotConfig> = var("SNAP").map(|s| s.into()).ok();
		let mut ext = Builder::<Block>::default()
			.mode(if let Some(state_snapshot) = maybe_state_snapshot {
				Mode::OfflineOrElseOnline(
					OfflineConfig { state_snapshot: state_snapshot.clone() },
					OnlineConfig {
						transport,
						state_snapshot: Some(state_snapshot),
						..Default::default()
					},
				)
			} else {
				Mode::Online(OnlineConfig { transport, ..Default::default() })
			})
			.build()
			.await
			.unwrap();
		ext.execute_with(|| {
			pallet_fast_unstake::ErasToCheckPerBlock::<Runtime>::put(1);
			runtime_common::try_runtime::migrate_all_inactive_nominators::<Runtime>()
		});
	}
}

mod init_state_migration {
	use super::Runtime;
	use frame_support::traits::OnRuntimeUpgrade;
	use pallet_state_trie_migration::{AutoLimits, MigrationLimits, MigrationProcess};
	#[cfg(feature = "try-runtime")]
	use sp_runtime::DispatchError;
	#[cfg(not(feature = "std"))]
	use sp_std::prelude::*;

	/// Initialize an automatic migration process.
	pub struct InitMigrate;
	impl OnRuntimeUpgrade for InitMigrate {
		#[cfg(feature = "try-runtime")]
		fn pre_upgrade() -> Result<Vec<u8>, DispatchError> {
			frame_support::ensure!(
				AutoLimits::<Runtime>::get().is_none(),
				DispatchError::Other("Automigration already started.")
			);
			Ok(Default::default())
		}

		fn on_runtime_upgrade() -> frame_support::weights::Weight {
			if MigrationProcess::<Runtime>::get() == Default::default() &&
				AutoLimits::<Runtime>::get().is_none()
			{
				// We use limits to target 600ko proofs per block and
				// avg 800_000_000_000 of weight per block.
				// See spreadsheet 4800_400 in
				// https://raw.githubusercontent.com/cheme/substrate/try-runtime-mig/ksm.ods
				AutoLimits::<Runtime>::put(Some(MigrationLimits { item: 4_800, size: 204800 * 2 }));
				log::info!("Automatic trie migration started.");
				<Runtime as frame_system::Config>::DbWeight::get().reads_writes(2, 1)
			} else {
				log::info!("Automatic trie migration not started.");
				<Runtime as frame_system::Config>::DbWeight::get().reads(2)
			}
		}

		#[cfg(feature = "try-runtime")]
		fn post_upgrade(_state: Vec<u8>) -> Result<(), DispatchError> {
			frame_support::ensure!(
				AutoLimits::<Runtime>::get().is_some(),
				DispatchError::Other("Automigration started.")
			);
			Ok(())
		}
	}
}<|MERGE_RESOLUTION|>--- conflicted
+++ resolved
@@ -1363,7 +1363,6 @@
 	type MaxPointsToBalance = MaxPointsToBalance;
 }
 
-<<<<<<< HEAD
 impl pallet_asset_rate::Config for Runtime {
 	type WeightInfo = weights::pallet_asset_rate::WeightInfo<Runtime>;
 	type RuntimeEvent = RuntimeEvent;
@@ -1375,7 +1374,8 @@
 	type AssetId = <Runtime as pallet_treasury::Config>::AssetKind;
 	#[cfg(feature = "runtime-benchmarks")]
 	type BenchmarkHelper = runtime_common::impls::benchmarks::LocatableAssetFactory;
-=======
+}
+
 parameter_types! {
 	// The deposit configuration for the singed migration. Specially if you want to allow any signed account to do the migration (see `SignedFilter`, these deposits should be high)
 	pub const MigrationSignedDepositPerItem: Balance = 1 * CENTS;
@@ -1394,7 +1394,6 @@
 	// Use same weights as substrate ones.
 	type WeightInfo = pallet_state_trie_migration::weights::SubstrateWeight<Runtime>;
 	type MaxKeyLen = MigrationMaxKeyLen;
->>>>>>> 032d3eb1
 }
 
 construct_runtime! {
