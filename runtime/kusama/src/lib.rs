--- conflicted
+++ resolved
@@ -51,13 +51,8 @@
 use frame_support::{
 	construct_runtime, parameter_types,
 	traits::{
-<<<<<<< HEAD
-		ConstU32, Contains, EitherOfDiverse, InstanceFilter, KeyOwnerProofSystem, LockIdentifier,
-		PrivilegeCmp, WithdrawReasons,
-=======
 		ConstU32, Contains, EitherOf, EitherOfDiverse, InstanceFilter, KeyOwnerProofSystem,
-		LockIdentifier, PrivilegeCmp,
->>>>>>> 1c786b37
+		LockIdentifier, PrivilegeCmp, WithdrawReasons,
 	},
 	weights::ConstantMultiplier,
 	PalletId, RuntimeDebug,
