// Copyright 2017-2020 Parity Technologies (UK) Ltd.
// This file is part of Polkadot.

// Polkadot is free software: you can redistribute it and/or modify
// it under the terms of the GNU General Public License as published by
// the Free Software Foundation, either version 3 of the License, or
// (at your option) any later version.

// Polkadot is distributed in the hope that it will be useful,
// but WITHOUT ANY WARRANTY; without even the implied warranty of
// MERCHANTABILITY or FITNESS FOR A PARTICULAR PURPOSE.  See the
// GNU General Public License for more details.

// You should have received a copy of the GNU General Public License
// along with Polkadot. If not, see <http://www.gnu.org/licenses/>.

//! The Kusama runtime. This can be compiled with `#[no_std]`, ready for Wasm.

#![cfg_attr(not(feature = "std"), no_std)]
// `construct_runtime!` does a lot of recursion and requires us to increase the limit to 256.
#![recursion_limit = "256"]

use pallet_transaction_payment::CurrencyAdapter;
use parity_scale_codec::{Decode, Encode, MaxEncodedLen};
use primitives::v2::{
	AccountId, AccountIndex, Balance, BlockNumber, CandidateEvent, CandidateHash,
	CommittedCandidateReceipt, CoreState, DisputeState, GroupRotationInfo, Hash, Id as ParaId,
	InboundDownwardMessage, InboundHrmpMessage, Moment, Nonce, OccupiedCoreAssumption,
	PersistedValidationData, ScrapedOnChainVotes, SessionInfo, Signature, ValidationCode,
	ValidationCodeHash, ValidatorId, ValidatorIndex,
};
use runtime_common::{
	auctions, claims, crowdloan, impl_runtime_weights, impls::DealWithFees, paras_registrar,
	prod_or_fast, slots, BlockHashCount, BlockLength, CurrencyToVote, SlowAdjustingFeeUpdate,
};
use sp_std::{cmp::Ordering, collections::btree_map::BTreeMap, prelude::*};

use runtime_parachains::{
	configuration as parachains_configuration, disputes as parachains_disputes,
	dmp as parachains_dmp, hrmp as parachains_hrmp, inclusion as parachains_inclusion,
	initializer as parachains_initializer, origin as parachains_origin, paras as parachains_paras,
	paras_inherent as parachains_paras_inherent, reward_points as parachains_reward_points,
	runtime_api_impl::v2 as parachains_runtime_api_impl, scheduler as parachains_scheduler,
	session_info as parachains_session_info, shared as parachains_shared, ump as parachains_ump,
};

use authority_discovery_primitives::AuthorityId as AuthorityDiscoveryId;
use beefy_primitives::crypto::AuthorityId as BeefyId;
use frame_election_provider_support::{
	generate_solution_type, onchain, NposSolution, SequentialPhragmen,
};
use frame_support::{
	construct_runtime, parameter_types,
	traits::{
		ConstU32, Contains, EitherOfDiverse, InstanceFilter, KeyOwnerProofSystem, LockIdentifier,
		PrivilegeCmp,
	},
	weights::ConstantMultiplier,
	PalletId, RuntimeDebug,
};
use frame_system::EnsureRoot;
use pallet_grandpa::{fg_primitives, AuthorityId as GrandpaId};
use pallet_im_online::sr25519::AuthorityId as ImOnlineId;
use pallet_session::historical as session_historical;
use pallet_transaction_payment::{FeeDetails, RuntimeDispatchInfo};
use sp_core::OpaqueMetadata;
use sp_mmr_primitives as mmr;
use sp_runtime::{
	create_runtime_str, generic, impl_opaque_keys,
	traits::{
		AccountIdLookup, BlakeTwo256, Block as BlockT, ConvertInto, Extrinsic as ExtrinsicT,
		OpaqueKeys, SaturatedConversion, Verify,
	},
	transaction_validity::{TransactionPriority, TransactionSource, TransactionValidity},
	ApplyExtrinsicResult, FixedU128, KeyTypeId, Perbill, Percent, Permill,
};
use sp_staking::SessionIndex;
#[cfg(any(feature = "std", test))]
use sp_version::NativeVersion;
use sp_version::RuntimeVersion;
use static_assertions::const_assert;

pub use frame_system::Call as SystemCall;
pub use pallet_balances::Call as BalancesCall;
pub use pallet_election_provider_multi_phase::Call as EPMCall;
#[cfg(feature = "std")]
pub use pallet_staking::StakerStatus;
pub use pallet_timestamp::Call as TimestampCall;
#[cfg(any(feature = "std", test))]
pub use sp_runtime::BuildStorage;

/// Constant values used within the runtime.
use kusama_runtime_constants::{currency::*, fee::*, time::*};

// Weights used in the runtime.
mod weights;

// Voter bag threshold definitions.
mod bag_thresholds;

// XCM configurations.
pub mod xcm_config;

#[cfg(test)]
mod tests;

impl_runtime_weights!(kusama_runtime_constants);

// Make the WASM binary available.
#[cfg(feature = "std")]
include!(concat!(env!("OUT_DIR"), "/wasm_binary.rs"));

/// Runtime version (Kusama).
#[sp_version::runtime_version]
pub const VERSION: RuntimeVersion = RuntimeVersion {
	spec_name: create_runtime_str!("kusama"),
	impl_name: create_runtime_str!("parity-kusama"),
	authoring_version: 2,
	spec_version: 9270,
	impl_version: 0,
	#[cfg(not(feature = "disable-runtime-api"))]
	apis: RUNTIME_API_VERSIONS,
	#[cfg(feature = "disable-runtime-api")]
	apis: sp_version::create_apis_vec![[]],
	transaction_version: 12,
	state_version: 0,
};

/// The BABE epoch configuration at genesis.
pub const BABE_GENESIS_EPOCH_CONFIG: babe_primitives::BabeEpochConfiguration =
	babe_primitives::BabeEpochConfiguration {
		c: PRIMARY_PROBABILITY,
		allowed_slots: babe_primitives::AllowedSlots::PrimaryAndSecondaryVRFSlots,
	};

/// Native version.
#[cfg(any(feature = "std", test))]
pub fn native_version() -> NativeVersion {
	NativeVersion { runtime_version: VERSION, can_author_with: Default::default() }
}

/// We currently allow all calls.
pub struct BaseFilter;
impl Contains<Call> for BaseFilter {
	fn contains(_c: &Call) -> bool {
		true
	}
}

type MoreThanHalfCouncil = EitherOfDiverse<
	EnsureRoot<AccountId>,
	pallet_collective::EnsureProportionMoreThan<AccountId, CouncilCollective, 1, 2>,
>;

parameter_types! {
	pub const Version: RuntimeVersion = VERSION;
	pub const SS58Prefix: u8 = 2;
}

impl frame_system::Config for Runtime {
	type BaseCallFilter = BaseFilter;
	type BlockWeights = BlockWeights;
	type BlockLength = BlockLength;
	type Origin = Origin;
	type Call = Call;
	type Index = Nonce;
	type BlockNumber = BlockNumber;
	type Hash = Hash;
	type Hashing = BlakeTwo256;
	type AccountId = AccountId;
	type Lookup = AccountIdLookup<AccountId, ()>;
	type Header = generic::Header<BlockNumber, BlakeTwo256>;
	type Event = Event;
	type BlockHashCount = BlockHashCount;
	type DbWeight = RocksDbWeight;
	type Version = Version;
	type PalletInfo = PalletInfo;
	type AccountData = pallet_balances::AccountData<Balance>;
	type OnNewAccount = ();
	type OnKilledAccount = ();
	type SystemWeightInfo = weights::frame_system::WeightInfo<Runtime>;
	type SS58Prefix = SS58Prefix;
	type OnSetCode = ();
	type MaxConsumers = frame_support::traits::ConstU32<16>;
}

parameter_types! {
	pub MaximumSchedulerWeight: Weight = Perbill::from_percent(80) *
		BlockWeights::get().max_block;
	pub const MaxScheduledPerBlock: u32 = 50;
	pub const NoPreimagePostponement: Option<u32> = Some(10);
}

type ScheduleOrigin = EitherOfDiverse<
	EnsureRoot<AccountId>,
	pallet_collective::EnsureProportionAtLeast<AccountId, CouncilCollective, 1, 2>,
>;

/// Used the compare the privilege of an origin inside the scheduler.
pub struct OriginPrivilegeCmp;

impl PrivilegeCmp<OriginCaller> for OriginPrivilegeCmp {
	fn cmp_privilege(left: &OriginCaller, right: &OriginCaller) -> Option<Ordering> {
		if left == right {
			return Some(Ordering::Equal)
		}

		match (left, right) {
			// Root is greater than anything.
			(OriginCaller::system(frame_system::RawOrigin::Root), _) => Some(Ordering::Greater),
			// Check which one has more yes votes.
			(
				OriginCaller::Council(pallet_collective::RawOrigin::Members(l_yes_votes, l_count)),
				OriginCaller::Council(pallet_collective::RawOrigin::Members(r_yes_votes, r_count)),
			) => Some((l_yes_votes * r_count).cmp(&(r_yes_votes * l_count))),
			// For every other origin we don't care, as they are not used for `ScheduleOrigin`.
			_ => None,
		}
	}
}

impl pallet_scheduler::Config for Runtime {
	type Event = Event;
	type Origin = Origin;
	type PalletsOrigin = OriginCaller;
	type Call = Call;
	type MaximumWeight = MaximumSchedulerWeight;
	type ScheduleOrigin = ScheduleOrigin;
	type MaxScheduledPerBlock = MaxScheduledPerBlock;
	type WeightInfo = weights::pallet_scheduler::WeightInfo<Runtime>;
	type OriginPrivilegeCmp = OriginPrivilegeCmp;
	type PreimageProvider = Preimage;
	type NoPreimagePostponement = NoPreimagePostponement;
}

parameter_types! {
	pub const PreimageMaxSize: u32 = 4096 * 1024;
	pub const PreimageBaseDeposit: Balance = deposit(2, 64);
	pub const PreimageByteDeposit: Balance = deposit(0, 1);
}

impl pallet_preimage::Config for Runtime {
	type WeightInfo = weights::pallet_preimage::WeightInfo<Runtime>;
	type Event = Event;
	type Currency = Balances;
	type ManagerOrigin = EnsureRoot<AccountId>;
	type MaxSize = PreimageMaxSize;
	type BaseDeposit = PreimageBaseDeposit;
	type ByteDeposit = PreimageByteDeposit;
}

parameter_types! {
	pub EpochDuration: u64 = prod_or_fast!(
		EPOCH_DURATION_IN_SLOTS as u64,
		2 * MINUTES as u64,
		"KSM_EPOCH_DURATION"
	);
	pub const ExpectedBlockTime: Moment = MILLISECS_PER_BLOCK;
	pub ReportLongevity: u64 =
		BondingDuration::get() as u64 * SessionsPerEra::get() as u64 * EpochDuration::get();
}

impl pallet_babe::Config for Runtime {
	type EpochDuration = EpochDuration;
	type ExpectedBlockTime = ExpectedBlockTime;

	// session module is the trigger
	type EpochChangeTrigger = pallet_babe::ExternalTrigger;

	type DisabledValidators = Session;

	type KeyOwnerProof = <Self::KeyOwnerProofSystem as KeyOwnerProofSystem<(
		KeyTypeId,
		pallet_babe::AuthorityId,
	)>>::Proof;

	type KeyOwnerIdentification = <Self::KeyOwnerProofSystem as KeyOwnerProofSystem<(
		KeyTypeId,
		pallet_babe::AuthorityId,
	)>>::IdentificationTuple;

	type KeyOwnerProofSystem = Historical;

	type HandleEquivocation =
		pallet_babe::EquivocationHandler<Self::KeyOwnerIdentification, Offences, ReportLongevity>;

	type WeightInfo = ();

	type MaxAuthorities = MaxAuthorities;
}

parameter_types! {
	pub const IndexDeposit: Balance = 100 * CENTS;
}

impl pallet_indices::Config for Runtime {
	type AccountIndex = AccountIndex;
	type Currency = Balances;
	type Deposit = IndexDeposit;
	type Event = Event;
	type WeightInfo = weights::pallet_indices::WeightInfo<Runtime>;
}

parameter_types! {
	pub const ExistentialDeposit: Balance = EXISTENTIAL_DEPOSIT;
	pub const MaxLocks: u32 = 50;
	pub const MaxReserves: u32 = 50;
}

impl pallet_balances::Config for Runtime {
	type Balance = Balance;
	type DustRemoval = ();
	type Event = Event;
	type ExistentialDeposit = ExistentialDeposit;
	type AccountStore = System;
	type MaxLocks = MaxLocks;
	type MaxReserves = MaxReserves;
	type ReserveIdentifier = [u8; 8];
	type WeightInfo = weights::pallet_balances::WeightInfo<Runtime>;
}

parameter_types! {
	pub const TransactionByteFee: Balance = 10 * MILLICENTS;
	/// This value increases the priority of `Operational` transactions by adding
	/// a "virtual tip" that's equal to the `OperationalFeeMultiplier * final_fee`.
	pub const OperationalFeeMultiplier: u8 = 5;
}

impl pallet_transaction_payment::Config for Runtime {
	type Event = Event;
	type OnChargeTransaction = CurrencyAdapter<Balances, DealWithFees<Self>>;
	type OperationalFeeMultiplier = OperationalFeeMultiplier;
	type WeightToFee = WeightToFee;
	type LengthToFee = ConstantMultiplier<Balance, TransactionByteFee>;
	type FeeMultiplierUpdate = SlowAdjustingFeeUpdate<Self>;
}

parameter_types! {
	pub const MinimumPeriod: u64 = SLOT_DURATION / 2;
}
impl pallet_timestamp::Config for Runtime {
	type Moment = u64;
	type OnTimestampSet = Babe;
	type MinimumPeriod = MinimumPeriod;
	type WeightInfo = weights::pallet_timestamp::WeightInfo<Runtime>;
}

parameter_types! {
	pub const UncleGenerations: u32 = 0;
}

impl pallet_authorship::Config for Runtime {
	type FindAuthor = pallet_session::FindAccountFromAuthorIndex<Self, Babe>;
	type UncleGenerations = UncleGenerations;
	type FilterUncle = ();
	type EventHandler = (Staking, ImOnline);
}

parameter_types! {
	pub const Period: BlockNumber = 10 * MINUTES;
	pub const Offset: BlockNumber = 0;
}

impl_opaque_keys! {
	pub struct SessionKeys {
		pub grandpa: Grandpa,
		pub babe: Babe,
		pub im_online: ImOnline,
		pub para_validator: Initializer,
		pub para_assignment: ParaSessionInfo,
		pub authority_discovery: AuthorityDiscovery,
	}
}

impl pallet_session::Config for Runtime {
	type Event = Event;
	type ValidatorId = AccountId;
	type ValidatorIdOf = pallet_staking::StashOf<Self>;
	type ShouldEndSession = Babe;
	type NextSessionRotation = Babe;
	type SessionManager = pallet_session::historical::NoteHistoricalRoot<Self, Staking>;
	type SessionHandler = <SessionKeys as OpaqueKeys>::KeyTypeIdProviders;
	type Keys = SessionKeys;
	type WeightInfo = weights::pallet_session::WeightInfo<Runtime>;
}

impl pallet_session::historical::Config for Runtime {
	type FullIdentification = pallet_staking::Exposure<AccountId, Balance>;
	type FullIdentificationOf = pallet_staking::ExposureOf<Runtime>;
}

parameter_types! {
	// phase durations. 1/4 of the last session for each.
	// in testing: 1min or half of the session for each
	pub SignedPhase: u32 = prod_or_fast!(
		EPOCH_DURATION_IN_SLOTS / 4,
		(1 * MINUTES).min(EpochDuration::get().saturated_into::<u32>() / 2),
		"KSM_SIGNED_PHASE"
	);
	pub UnsignedPhase: u32 = prod_or_fast!(
		EPOCH_DURATION_IN_SLOTS / 4,
		(1 * MINUTES).min(EpochDuration::get().saturated_into::<u32>() / 2),
		"KSM_UNSIGNED_PHASE"
	);

	// signed config
	pub const SignedMaxSubmissions: u32 = 16;
	pub const SignedMaxRefunds: u32 = 16 / 4;
	pub const SignedDepositBase: Balance = deposit(2, 0);
	pub const SignedDepositByte: Balance = deposit(0, 10) / 1024;
	// Each good submission will get 1/10 KSM as reward
	pub SignedRewardBase: Balance =  UNITS / 10;
	pub BetterUnsignedThreshold: Perbill = Perbill::from_rational(5u32, 10_000);

	// 1 hour session, 15 minutes unsigned phase, 8 offchain executions.
	pub OffchainRepeat: BlockNumber = UnsignedPhase::get() / 8;

	/// We take the top 12500 nominators as electing voters..
	pub const MaxElectingVoters: u32 = 12_500;
	/// ... and all of the validators as electable targets. Whilst this is the case, we cannot and
	/// shall not increase the size of the validator intentions.
	pub const MaxElectableTargets: u16 = u16::MAX;
}

generate_solution_type!(
	#[compact]
	pub struct NposCompactSolution24::<
		VoterIndex = u32,
		TargetIndex = u16,
		Accuracy = sp_runtime::PerU16,
		MaxVoters = MaxElectingVoters,
	>(24)
);

pub struct OnChainSeqPhragmen;
impl onchain::Config for OnChainSeqPhragmen {
	type System = Runtime;
	type Solver = SequentialPhragmen<AccountId, runtime_common::elections::OnChainAccuracy>;
	type DataProvider = Staking;
	type WeightInfo = weights::frame_election_provider_support::WeightInfo<Runtime>;
}

impl pallet_election_provider_multi_phase::MinerConfig for Runtime {
	type AccountId = AccountId;
	type MaxLength = OffchainSolutionLengthLimit;
	type MaxWeight = OffchainSolutionWeightLimit;
	type Solution = NposCompactSolution24;
	type MaxVotesPerVoter = <
		<Self as pallet_election_provider_multi_phase::Config>::DataProvider
		as
		frame_election_provider_support::ElectionDataProvider
	>::MaxVotesPerVoter;

	// The unsigned submissions have to respect the weight of the submit_unsigned call, thus their
	// weight estimate function is wired to this call's weight.
	fn solution_weight(v: u32, t: u32, a: u32, d: u32) -> Weight {
		<
			<Self as pallet_election_provider_multi_phase::Config>::WeightInfo
			as
			pallet_election_provider_multi_phase::WeightInfo
		>::submit_unsigned(v, t, a, d)
	}
}

impl pallet_election_provider_multi_phase::Config for Runtime {
	type Event = Event;
	type Currency = Balances;
	type EstimateCallFee = TransactionPayment;
	type UnsignedPhase = UnsignedPhase;
	type SignedMaxSubmissions = SignedMaxSubmissions;
	type SignedMaxRefunds = SignedMaxRefunds;
	type SignedRewardBase = SignedRewardBase;
	type SignedDepositBase = SignedDepositBase;
	type SignedDepositByte = SignedDepositByte;
	type SignedDepositWeight = ();
	type SignedMaxWeight =
		<Self::MinerConfig as pallet_election_provider_multi_phase::MinerConfig>::MaxWeight;
	type MinerConfig = Self;
	type SlashHandler = (); // burn slashes
	type RewardHandler = (); // nothing to do upon rewards
	type SignedPhase = SignedPhase;
	type BetterUnsignedThreshold = BetterUnsignedThreshold;
	type BetterSignedThreshold = ();
	type OffchainRepeat = OffchainRepeat;
	type MinerTxPriority = NposSolutionPriority;
	type DataProvider = Staking;
	type Fallback = pallet_election_provider_multi_phase::NoFallback<Self>;
	type GovernanceFallback = onchain::UnboundedExecution<OnChainSeqPhragmen>;
	type Solver = SequentialPhragmen<
		AccountId,
		pallet_election_provider_multi_phase::SolutionAccuracyOf<Self>,
		(),
	>;
	type BenchmarkingConfig = runtime_common::elections::BenchmarkConfig;
	type ForceOrigin = EitherOfDiverse<
		EnsureRoot<AccountId>,
		pallet_collective::EnsureProportionAtLeast<AccountId, CouncilCollective, 2, 3>,
	>;
	type WeightInfo = weights::pallet_election_provider_multi_phase::WeightInfo<Self>;
	type MaxElectingVoters = MaxElectingVoters;
	type MaxElectableTargets = MaxElectableTargets;
}

parameter_types! {
	pub const BagThresholds: &'static [u64] = &bag_thresholds::THRESHOLDS;
}

impl pallet_bags_list::Config for Runtime {
	type Event = Event;
	type ScoreProvider = Staking;
	type WeightInfo = weights::pallet_bags_list::WeightInfo<Runtime>;
	type BagThresholds = BagThresholds;
	type Score = sp_npos_elections::VoteWeight;
}

fn era_payout(
	total_staked: Balance,
	non_gilt_issuance: Balance,
	max_annual_inflation: Perquintill,
	period_fraction: Perquintill,
	auctioned_slots: u64,
) -> (Balance, Balance) {
	use pallet_staking_reward_fn::compute_inflation;
	use sp_arithmetic::traits::Saturating;

	let min_annual_inflation = Perquintill::from_rational(25u64, 1000u64);
	let delta_annual_inflation = max_annual_inflation.saturating_sub(min_annual_inflation);

	// 30% reserved for up to 60 slots.
	let auction_proportion = Perquintill::from_rational(auctioned_slots.min(60), 200u64);

	// Therefore the ideal amount at stake (as a percentage of total issuance) is 75% less the amount that we expect
	// to be taken up with auctions.
	let ideal_stake = Perquintill::from_percent(75).saturating_sub(auction_proportion);

	let stake = Perquintill::from_rational(total_staked, non_gilt_issuance);
	let falloff = Perquintill::from_percent(5);
	let adjustment = compute_inflation(stake, ideal_stake, falloff);
	let staking_inflation =
		min_annual_inflation.saturating_add(delta_annual_inflation * adjustment);

	let max_payout = period_fraction * max_annual_inflation * non_gilt_issuance;
	let staking_payout = (period_fraction * staking_inflation) * non_gilt_issuance;
	let rest = max_payout.saturating_sub(staking_payout);

	let other_issuance = non_gilt_issuance.saturating_sub(total_staked);
	if total_staked > other_issuance {
		let _cap_rest = Perquintill::from_rational(other_issuance, total_staked) * staking_payout;
		// We don't do anything with this, but if we wanted to, we could introduce a cap on the treasury amount
		// with: `rest = rest.min(cap_rest);`
	}
	(staking_payout, rest)
}

pub struct EraPayout;
impl pallet_staking::EraPayout<Balance> for EraPayout {
	fn era_payout(
		total_staked: Balance,
		_total_issuance: Balance,
		era_duration_millis: u64,
	) -> (Balance, Balance) {
		// TODO: #3011 Update with proper auctioned slots tracking.
		// This should be fine for the first year of parachains.
		let auctioned_slots: u64 = auctions::Pallet::<Runtime>::auction_counter().into();
		const MAX_ANNUAL_INFLATION: Perquintill = Perquintill::from_percent(10);
		const MILLISECONDS_PER_YEAR: u64 = 1000 * 3600 * 24 * 36525 / 100;

		era_payout(
			total_staked,
			Gilt::issuance().non_gilt,
			MAX_ANNUAL_INFLATION,
			Perquintill::from_rational(era_duration_millis, MILLISECONDS_PER_YEAR),
			auctioned_slots,
		)
	}
}

parameter_types! {
	// Six sessions in an era (6 hours).
	pub const SessionsPerEra: SessionIndex = 6;
	// 28 eras for unbonding (7 days).
	pub const BondingDuration: sp_staking::EraIndex = 28;
	// 27 eras in which slashes can be cancelled (slightly less than 7 days).
	pub const SlashDeferDuration: sp_staking::EraIndex = 27;
	pub const MaxNominatorRewardedPerValidator: u32 = 256;
	pub const OffendingValidatorsThreshold: Perbill = Perbill::from_percent(17);
	// 24
	pub const MaxNominations: u32 = <NposCompactSolution24 as NposSolution>::LIMIT as u32;
}

type SlashCancelOrigin = EitherOfDiverse<
	EnsureRoot<AccountId>,
	pallet_collective::EnsureProportionAtLeast<AccountId, CouncilCollective, 1, 2>,
>;

impl pallet_staking::Config for Runtime {
	type MaxNominations = MaxNominations;
	type Currency = Balances;
	type CurrencyBalance = Balance;
	type UnixTime = Timestamp;
	type CurrencyToVote = CurrencyToVote;
	type ElectionProvider = ElectionProviderMultiPhase;
	type GenesisElectionProvider = onchain::UnboundedExecution<OnChainSeqPhragmen>;
	type RewardRemainder = Treasury;
	type Event = Event;
	type Slash = Treasury;
	type Reward = ();
	type SessionsPerEra = SessionsPerEra;
	type BondingDuration = BondingDuration;
	type SlashDeferDuration = SlashDeferDuration;
	// A majority of the council or root can cancel the slash.
	type SlashCancelOrigin = SlashCancelOrigin;
	type SessionInterface = Self;
	type EraPayout = EraPayout;
	type NextNewSession = Session;
	type MaxNominatorRewardedPerValidator = MaxNominatorRewardedPerValidator;
	type OffendingValidatorsThreshold = OffendingValidatorsThreshold;
	type VoterList = VoterList;
	type MaxUnlockingChunks = frame_support::traits::ConstU32<32>;
	type BenchmarkingConfig = runtime_common::StakingBenchmarkingConfig;
	type OnStakerSlash = NominationPools;
	type WeightInfo = weights::pallet_staking::WeightInfo<Runtime>;
}

parameter_types! {
	pub LaunchPeriod: BlockNumber = prod_or_fast!(7 * DAYS, 1, "KSM_LAUNCH_PERIOD");
	pub VotingPeriod: BlockNumber = prod_or_fast!(7 * DAYS, 1 * MINUTES, "KSM_VOTING_PERIOD");
	pub FastTrackVotingPeriod: BlockNumber = prod_or_fast!(3 * HOURS, 1 * MINUTES, "KSM_FAST_TRACK_VOTING_PERIOD");
	pub const MinimumDeposit: Balance = 100 * CENTS;
	pub EnactmentPeriod: BlockNumber = prod_or_fast!(8 * DAYS, 1, "KSM_ENACTMENT_PERIOD");
	pub CooloffPeriod: BlockNumber = prod_or_fast!(7 * DAYS, 1 * MINUTES, "KSM_COOLOFF_PERIOD");
	pub const InstantAllowed: bool = true;
	pub const MaxVotes: u32 = 100;
	pub const MaxProposals: u32 = 100;
}

impl pallet_democracy::Config for Runtime {
	type Proposal = Call;
	type Event = Event;
	type Currency = Balances;
	type EnactmentPeriod = EnactmentPeriod;
	type VoteLockingPeriod = EnactmentPeriod;
	type LaunchPeriod = LaunchPeriod;
	type VotingPeriod = VotingPeriod;
	type MinimumDeposit = MinimumDeposit;
	/// A straight majority of the council can decide what their next motion is.
	type ExternalOrigin =
		pallet_collective::EnsureProportionAtLeast<AccountId, CouncilCollective, 1, 2>;
	/// A majority can have the next scheduled referendum be a straight majority-carries vote.
	type ExternalMajorityOrigin =
		pallet_collective::EnsureProportionAtLeast<AccountId, CouncilCollective, 1, 2>;
	/// A unanimous council can have the next scheduled referendum be a straight default-carries
	/// (NTB) vote.
	type ExternalDefaultOrigin =
		pallet_collective::EnsureProportionAtLeast<AccountId, CouncilCollective, 1, 1>;
	/// Two thirds of the technical committee can have an `ExternalMajority/ExternalDefault` vote
	/// be tabled immediately and with a shorter voting/enactment period.
	type FastTrackOrigin =
		pallet_collective::EnsureProportionAtLeast<AccountId, TechnicalCollective, 2, 3>;
	type InstantOrigin =
		pallet_collective::EnsureProportionAtLeast<AccountId, TechnicalCollective, 1, 1>;
	type InstantAllowed = InstantAllowed;
	type FastTrackVotingPeriod = FastTrackVotingPeriod;
	// To cancel a proposal which has been passed, 2/3 of the council must agree to it.
	type CancellationOrigin = EitherOfDiverse<
		EnsureRoot<AccountId>,
		pallet_collective::EnsureProportionAtLeast<AccountId, CouncilCollective, 2, 3>,
	>;
	type BlacklistOrigin = EnsureRoot<AccountId>;
	// To cancel a proposal before it has been passed, the technical committee must be unanimous or
	// Root must agree.
	type CancelProposalOrigin = EitherOfDiverse<
		EnsureRoot<AccountId>,
		pallet_collective::EnsureProportionAtLeast<AccountId, TechnicalCollective, 1, 1>,
	>;
	// Any single technical committee member may veto a coming council proposal, however they can
	// only do it once and it lasts only for the cooloff period.
	type VetoOrigin = pallet_collective::EnsureMember<AccountId, TechnicalCollective>;
	type CooloffPeriod = CooloffPeriod;
	type PreimageByteDeposit = PreimageByteDeposit;
	type OperationalPreimageOrigin = pallet_collective::EnsureMember<AccountId, CouncilCollective>;
	type Slash = Treasury;
	type Scheduler = Scheduler;
	type PalletsOrigin = OriginCaller;
	type MaxVotes = MaxVotes;
	type WeightInfo = weights::pallet_democracy::WeightInfo<Runtime>;
	type MaxProposals = MaxProposals;
}

parameter_types! {
	pub CouncilMotionDuration: BlockNumber = prod_or_fast!(3 * DAYS, 2 * MINUTES, "KSM_MOTION_DURATION");
	pub const CouncilMaxProposals: u32 = 100;
	pub const CouncilMaxMembers: u32 = 100;
}

type CouncilCollective = pallet_collective::Instance1;
impl pallet_collective::Config<CouncilCollective> for Runtime {
	type Origin = Origin;
	type Proposal = Call;
	type Event = Event;
	type MotionDuration = CouncilMotionDuration;
	type MaxProposals = CouncilMaxProposals;
	type MaxMembers = CouncilMaxMembers;
	type DefaultVote = pallet_collective::PrimeDefaultVote;
	type WeightInfo = weights::pallet_collective_council::WeightInfo<Runtime>;
}

parameter_types! {
	pub const CandidacyBond: Balance = 100 * CENTS;
	// 1 storage item created, key size is 32 bytes, value size is 16+16.
	pub const VotingBondBase: Balance = deposit(1, 64);
	// additional data per vote is 32 bytes (account id).
	pub const VotingBondFactor: Balance = deposit(0, 32);
	/// Daily council elections
	pub TermDuration: BlockNumber = prod_or_fast!(24 * HOURS, 2 * MINUTES, "KSM_TERM_DURATION");
	pub const DesiredMembers: u32 = 19;
	pub const DesiredRunnersUp: u32 = 19;
	pub const PhragmenElectionPalletId: LockIdentifier = *b"phrelect";
}

// Make sure that there are no more than MaxMembers members elected via phragmen.
const_assert!(DesiredMembers::get() <= CouncilMaxMembers::get());

impl pallet_elections_phragmen::Config for Runtime {
	type Event = Event;
	type Currency = Balances;
	type ChangeMembers = Council;
	type InitializeMembers = Council;
	type CurrencyToVote = frame_support::traits::U128CurrencyToVote;
	type CandidacyBond = CandidacyBond;
	type VotingBondBase = VotingBondBase;
	type VotingBondFactor = VotingBondFactor;
	type LoserCandidate = Treasury;
	type KickedMember = Treasury;
	type DesiredMembers = DesiredMembers;
	type DesiredRunnersUp = DesiredRunnersUp;
	type TermDuration = TermDuration;
	type PalletId = PhragmenElectionPalletId;
	type WeightInfo = weights::pallet_elections_phragmen::WeightInfo<Runtime>;
}

parameter_types! {
	pub TechnicalMotionDuration: BlockNumber = prod_or_fast!(3 * DAYS, 2 * MINUTES, "KSM_MOTION_DURATION");
	pub const TechnicalMaxProposals: u32 = 100;
	pub const TechnicalMaxMembers: u32 = 100;
}

type TechnicalCollective = pallet_collective::Instance2;
impl pallet_collective::Config<TechnicalCollective> for Runtime {
	type Origin = Origin;
	type Proposal = Call;
	type Event = Event;
	type MotionDuration = TechnicalMotionDuration;
	type MaxProposals = TechnicalMaxProposals;
	type MaxMembers = TechnicalMaxMembers;
	type DefaultVote = pallet_collective::PrimeDefaultVote;
	type WeightInfo = weights::pallet_collective_technical_committee::WeightInfo<Runtime>;
}

impl pallet_membership::Config<pallet_membership::Instance1> for Runtime {
	type Event = Event;
	type AddOrigin = MoreThanHalfCouncil;
	type RemoveOrigin = MoreThanHalfCouncil;
	type SwapOrigin = MoreThanHalfCouncil;
	type ResetOrigin = MoreThanHalfCouncil;
	type PrimeOrigin = MoreThanHalfCouncil;
	type MembershipInitialized = TechnicalCommittee;
	type MembershipChanged = TechnicalCommittee;
	type MaxMembers = TechnicalMaxMembers;
	type WeightInfo = weights::pallet_membership::WeightInfo<Runtime>;
}

parameter_types! {
	pub const ProposalBond: Permill = Permill::from_percent(5);
	pub const ProposalBondMinimum: Balance = 2000 * CENTS;
	pub const ProposalBondMaximum: Balance = 1 * GRAND;
	pub const SpendPeriod: BlockNumber = 6 * DAYS;
	pub const Burn: Permill = Permill::from_perthousand(2);
	pub const TreasuryPalletId: PalletId = PalletId(*b"py/trsry");

	pub const TipCountdown: BlockNumber = 1 * DAYS;
	pub const TipFindersFee: Percent = Percent::from_percent(20);
	pub const TipReportDepositBase: Balance = 100 * CENTS;
	pub const DataDepositPerByte: Balance = 1 * CENTS;
	pub const MaxApprovals: u32 = 100;
	pub const MaxAuthorities: u32 = 100_000;
	pub const MaxKeys: u32 = 10_000;
	pub const MaxPeerInHeartbeats: u32 = 10_000;
	pub const MaxPeerDataEncodingSize: u32 = 1_000;
}

type ApproveOrigin = EitherOfDiverse<
	EnsureRoot<AccountId>,
	pallet_collective::EnsureProportionAtLeast<AccountId, CouncilCollective, 3, 5>,
>;

impl pallet_treasury::Config for Runtime {
	type PalletId = TreasuryPalletId;
	type Currency = Balances;
	type ApproveOrigin = ApproveOrigin;
	type RejectOrigin = MoreThanHalfCouncil;
	type Event = Event;
	type OnSlash = Treasury;
	type ProposalBond = ProposalBond;
	type ProposalBondMinimum = ProposalBondMinimum;
	type ProposalBondMaximum = ProposalBondMaximum;
	type SpendPeriod = SpendPeriod;
	type Burn = Burn;
	type BurnDestination = Society;
	type MaxApprovals = MaxApprovals;
	type WeightInfo = weights::pallet_treasury::WeightInfo<Runtime>;
	type SpendFunds = Bounties;
	type SpendOrigin = frame_support::traits::NeverEnsureOrigin<Balance>;
}

parameter_types! {
	pub const BountyDepositBase: Balance = 100 * CENTS;
	pub const BountyDepositPayoutDelay: BlockNumber = 4 * DAYS;
	pub const BountyUpdatePeriod: BlockNumber = 90 * DAYS;
	pub const MaximumReasonLength: u32 = 16384;
	pub const CuratorDepositMultiplier: Permill = Permill::from_percent(50);
	pub const CuratorDepositMin: Balance = 10 * CENTS;
	pub const CuratorDepositMax: Balance = 500 * CENTS;
	pub const BountyValueMinimum: Balance = 200 * CENTS;
}

impl pallet_bounties::Config for Runtime {
	type BountyDepositBase = BountyDepositBase;
	type BountyDepositPayoutDelay = BountyDepositPayoutDelay;
	type BountyUpdatePeriod = BountyUpdatePeriod;
	type CuratorDepositMultiplier = CuratorDepositMultiplier;
	type CuratorDepositMin = CuratorDepositMin;
	type CuratorDepositMax = CuratorDepositMax;
	type BountyValueMinimum = BountyValueMinimum;
	type ChildBountyManager = ChildBounties;
	type DataDepositPerByte = DataDepositPerByte;
	type Event = Event;
	type MaximumReasonLength = MaximumReasonLength;
	type WeightInfo = weights::pallet_bounties::WeightInfo<Runtime>;
}

parameter_types! {
	pub const MaxActiveChildBountyCount: u32 = 100;
	pub const ChildBountyValueMinimum: Balance = BountyValueMinimum::get() / 10;
}

impl pallet_child_bounties::Config for Runtime {
	type Event = Event;
	type MaxActiveChildBountyCount = MaxActiveChildBountyCount;
	type ChildBountyValueMinimum = ChildBountyValueMinimum;
	type WeightInfo = weights::pallet_child_bounties::WeightInfo<Runtime>;
}

impl pallet_tips::Config for Runtime {
	type MaximumReasonLength = MaximumReasonLength;
	type DataDepositPerByte = DataDepositPerByte;
	type Tippers = PhragmenElection;
	type TipCountdown = TipCountdown;
	type TipFindersFee = TipFindersFee;
	type TipReportDepositBase = TipReportDepositBase;
	type Event = Event;
	type WeightInfo = weights::pallet_tips::WeightInfo<Runtime>;
}

impl pallet_offences::Config for Runtime {
	type Event = Event;
	type IdentificationTuple = pallet_session::historical::IdentificationTuple<Self>;
	type OnOffenceHandler = Staking;
}

impl pallet_authority_discovery::Config for Runtime {
	type MaxAuthorities = MaxAuthorities;
}

parameter_types! {
	pub NposSolutionPriority: TransactionPriority =
		Perbill::from_percent(90) * TransactionPriority::max_value();
	pub const ImOnlineUnsignedPriority: TransactionPriority = TransactionPriority::max_value();
}

impl pallet_im_online::Config for Runtime {
	type AuthorityId = ImOnlineId;
	type Event = Event;
	type ValidatorSet = Historical;
	type NextSessionRotation = Babe;
	type ReportUnresponsiveness = Offences;
	type UnsignedPriority = ImOnlineUnsignedPriority;
	type WeightInfo = weights::pallet_im_online::WeightInfo<Runtime>;
	type MaxKeys = MaxKeys;
	type MaxPeerInHeartbeats = MaxPeerInHeartbeats;
	type MaxPeerDataEncodingSize = MaxPeerDataEncodingSize;
}

impl pallet_grandpa::Config for Runtime {
	type Event = Event;
	type Call = Call;

	type KeyOwnerProof =
		<Self::KeyOwnerProofSystem as KeyOwnerProofSystem<(KeyTypeId, GrandpaId)>>::Proof;

	type KeyOwnerIdentification = <Self::KeyOwnerProofSystem as KeyOwnerProofSystem<(
		KeyTypeId,
		GrandpaId,
	)>>::IdentificationTuple;

	type KeyOwnerProofSystem = Historical;

	type HandleEquivocation = pallet_grandpa::EquivocationHandler<
		Self::KeyOwnerIdentification,
		Offences,
		ReportLongevity,
	>;

	type WeightInfo = ();
	type MaxAuthorities = MaxAuthorities;
}

/// Submits transaction with the node's public and signature type. Adheres to the signed extension
/// format of the chain.
impl<LocalCall> frame_system::offchain::CreateSignedTransaction<LocalCall> for Runtime
where
	Call: From<LocalCall>,
{
	fn create_transaction<C: frame_system::offchain::AppCrypto<Self::Public, Self::Signature>>(
		call: Call,
		public: <Signature as Verify>::Signer,
		account: AccountId,
		nonce: <Runtime as frame_system::Config>::Index,
	) -> Option<(Call, <UncheckedExtrinsic as ExtrinsicT>::SignaturePayload)> {
		use sp_runtime::traits::StaticLookup;
		// take the biggest period possible.
		let period =
			BlockHashCount::get().checked_next_power_of_two().map(|c| c / 2).unwrap_or(2) as u64;

		let current_block = System::block_number()
			.saturated_into::<u64>()
			// The `System::block_number` is initialized with `n+1`,
			// so the actual block number is `n`.
			.saturating_sub(1);
		let tip = 0;
		let extra: SignedExtra = (
			frame_system::CheckNonZeroSender::<Runtime>::new(),
			frame_system::CheckSpecVersion::<Runtime>::new(),
			frame_system::CheckTxVersion::<Runtime>::new(),
			frame_system::CheckGenesis::<Runtime>::new(),
			frame_system::CheckMortality::<Runtime>::from(generic::Era::mortal(
				period,
				current_block,
			)),
			frame_system::CheckNonce::<Runtime>::from(nonce),
			frame_system::CheckWeight::<Runtime>::new(),
			pallet_transaction_payment::ChargeTransactionPayment::<Runtime>::from(tip),
		);
		let raw_payload = SignedPayload::new(call, extra)
			.map_err(|e| {
				log::warn!("Unable to create signed payload: {:?}", e);
			})
			.ok()?;
		let signature = raw_payload.using_encoded(|payload| C::sign(payload, public))?;
		let (call, extra, _) = raw_payload.deconstruct();
		let address = <Runtime as frame_system::Config>::Lookup::unlookup(account);
		Some((call, (address, signature, extra)))
	}
}

impl frame_system::offchain::SigningTypes for Runtime {
	type Public = <Signature as Verify>::Signer;
	type Signature = Signature;
}

impl<C> frame_system::offchain::SendTransactionTypes<C> for Runtime
where
	Call: From<C>,
{
	type Extrinsic = UncheckedExtrinsic;
	type OverarchingCall = Call;
}

parameter_types! {
	pub Prefix: &'static [u8] = b"Pay KSMs to the Kusama account:";
}

impl claims::Config for Runtime {
	type Event = Event;
	type VestingSchedule = Vesting;
	type Prefix = Prefix;
	type MoveClaimOrigin =
		pallet_collective::EnsureProportionMoreThan<AccountId, CouncilCollective, 1, 2>;
	type WeightInfo = weights::runtime_common_claims::WeightInfo<Runtime>;
}

parameter_types! {
	// Minimum 100 bytes/KSM deposited (1 CENT/byte)
	pub const BasicDeposit: Balance = 1000 * CENTS;       // 258 bytes on-chain
	pub const FieldDeposit: Balance = 250 * CENTS;        // 66 bytes on-chain
	pub const SubAccountDeposit: Balance = 200 * CENTS;   // 53 bytes on-chain
	pub const MaxSubAccounts: u32 = 100;
	pub const MaxAdditionalFields: u32 = 100;
	pub const MaxRegistrars: u32 = 20;
}

impl pallet_identity::Config for Runtime {
	type Event = Event;
	type Currency = Balances;
	type BasicDeposit = BasicDeposit;
	type FieldDeposit = FieldDeposit;
	type SubAccountDeposit = SubAccountDeposit;
	type MaxSubAccounts = MaxSubAccounts;
	type MaxAdditionalFields = MaxAdditionalFields;
	type MaxRegistrars = MaxRegistrars;
	type Slashed = Treasury;
	type ForceOrigin = MoreThanHalfCouncil;
	type RegistrarOrigin = MoreThanHalfCouncil;
	type WeightInfo = weights::pallet_identity::WeightInfo<Runtime>;
}

impl pallet_utility::Config for Runtime {
	type Event = Event;
	type Call = Call;
	type PalletsOrigin = OriginCaller;
	type WeightInfo = weights::pallet_utility::WeightInfo<Runtime>;
}

parameter_types! {
	// One storage item; key size is 32; value is size 4+4+16+32 bytes = 56 bytes.
	pub const DepositBase: Balance = deposit(1, 88);
	// Additional storage item size of 32 bytes.
	pub const DepositFactor: Balance = deposit(0, 32);
	pub const MaxSignatories: u16 = 100;
}

impl pallet_multisig::Config for Runtime {
	type Event = Event;
	type Call = Call;
	type Currency = Balances;
	type DepositBase = DepositBase;
	type DepositFactor = DepositFactor;
	type MaxSignatories = MaxSignatories;
	type WeightInfo = weights::pallet_multisig::WeightInfo<Runtime>;
}

parameter_types! {
	pub const ConfigDepositBase: Balance = 500 * CENTS;
	pub const FriendDepositFactor: Balance = 50 * CENTS;
	pub const MaxFriends: u16 = 9;
	pub const RecoveryDeposit: Balance = 500 * CENTS;
}

impl pallet_recovery::Config for Runtime {
	type Event = Event;
	type WeightInfo = ();
	type Call = Call;
	type Currency = Balances;
	type ConfigDepositBase = ConfigDepositBase;
	type FriendDepositFactor = FriendDepositFactor;
	type MaxFriends = MaxFriends;
	type RecoveryDeposit = RecoveryDeposit;
}

parameter_types! {
	pub const CandidateDeposit: Balance = 1000 * CENTS;
	pub const WrongSideDeduction: Balance = 200 * CENTS;
	pub const MaxStrikes: u32 = 10;
	pub const RotationPeriod: BlockNumber = 7 * DAYS;
	pub const PeriodSpend: Balance = 50000 * CENTS;
	pub const MaxLockDuration: BlockNumber = 36 * 30 * DAYS;
	pub const ChallengePeriod: BlockNumber = 7 * DAYS;
	pub const MaxCandidateIntake: u32 = 1;
	pub const SocietyPalletId: PalletId = PalletId(*b"py/socie");
}

impl pallet_society::Config for Runtime {
	type Event = Event;
	type Currency = Balances;
	type Randomness = pallet_babe::RandomnessFromOneEpochAgo<Runtime>;
	type CandidateDeposit = CandidateDeposit;
	type WrongSideDeduction = WrongSideDeduction;
	type MaxStrikes = MaxStrikes;
	type PeriodSpend = PeriodSpend;
	type MembershipChanged = ();
	type RotationPeriod = RotationPeriod;
	type MaxLockDuration = MaxLockDuration;
	type FounderSetOrigin =
		pallet_collective::EnsureProportionMoreThan<AccountId, CouncilCollective, 1, 2>;
	type SuspensionJudgementOrigin = pallet_society::EnsureFounder<Runtime>;
	type ChallengePeriod = ChallengePeriod;
	type MaxCandidateIntake = MaxCandidateIntake;
	type PalletId = SocietyPalletId;
}

parameter_types! {
	pub const MinVestedTransfer: Balance = 100 * CENTS;
}

impl pallet_vesting::Config for Runtime {
	type Event = Event;
	type Currency = Balances;
	type BlockNumberToBalance = ConvertInto;
	type MinVestedTransfer = MinVestedTransfer;
	type WeightInfo = weights::pallet_vesting::WeightInfo<Runtime>;
	const MAX_VESTING_SCHEDULES: u32 = 28;
}

parameter_types! {
	// One storage item; key size 32, value size 8; .
	pub const ProxyDepositBase: Balance = deposit(1, 8);
	// Additional storage item size of 33 bytes.
	pub const ProxyDepositFactor: Balance = deposit(0, 33);
	pub const MaxProxies: u16 = 32;
	pub const AnnouncementDepositBase: Balance = deposit(1, 8);
	pub const AnnouncementDepositFactor: Balance = deposit(0, 66);
	pub const MaxPending: u16 = 32;
}

/// The type used to represent the kinds of proxying allowed.
#[derive(
	Copy,
	Clone,
	Eq,
	PartialEq,
	Ord,
	PartialOrd,
	Encode,
	Decode,
	RuntimeDebug,
	MaxEncodedLen,
	scale_info::TypeInfo,
)]
pub enum ProxyType {
	Any,
	NonTransfer,
	Governance,
	Staking,
	IdentityJudgement,
	CancelProxy,
	Auction,
	Society,
}

impl Default for ProxyType {
	fn default() -> Self {
		Self::Any
	}
}

impl InstanceFilter<Call> for ProxyType {
	fn filter(&self, c: &Call) -> bool {
		match self {
			ProxyType::Any => true,
			ProxyType::NonTransfer => matches!(
				c,
				Call::System(..) |
				Call::Babe(..) |
				Call::Timestamp(..) |
				Call::Indices(pallet_indices::Call::claim {..}) |
				Call::Indices(pallet_indices::Call::free {..}) |
				Call::Indices(pallet_indices::Call::freeze {..}) |
				// Specifically omitting Indices `transfer`, `force_transfer`
				// Specifically omitting the entire Balances pallet
				Call::Authorship(..) |
				Call::Staking(..) |
				Call::Session(..) |
				Call::Grandpa(..) |
				Call::ImOnline(..) |
				Call::Democracy(..) |
				Call::Council(..) |
				Call::TechnicalCommittee(..) |
				Call::PhragmenElection(..) |
				Call::TechnicalMembership(..) |
				Call::Treasury(..) |
				Call::Bounties(..) |
				Call::ChildBounties(..) |
				Call::Tips(..) |
				Call::Claims(..) |
				Call::Utility(..) |
				Call::Identity(..) |
				Call::Society(..) |
				Call::Recovery(pallet_recovery::Call::as_recovered {..}) |
				Call::Recovery(pallet_recovery::Call::vouch_recovery {..}) |
				Call::Recovery(pallet_recovery::Call::claim_recovery {..}) |
				Call::Recovery(pallet_recovery::Call::close_recovery {..}) |
				Call::Recovery(pallet_recovery::Call::remove_recovery {..}) |
				Call::Recovery(pallet_recovery::Call::cancel_recovered {..}) |
				// Specifically omitting Recovery `create_recovery`, `initiate_recovery`
				Call::Vesting(pallet_vesting::Call::vest {..}) |
				Call::Vesting(pallet_vesting::Call::vest_other {..}) |
				// Specifically omitting Vesting `vested_transfer`, and `force_vested_transfer`
				Call::Scheduler(..) |
				Call::Proxy(..) |
				Call::Multisig(..) |
				Call::Gilt(..) |
				Call::Registrar(paras_registrar::Call::register {..}) |
				Call::Registrar(paras_registrar::Call::deregister {..}) |
				// Specifically omitting Registrar `swap`
				Call::Registrar(paras_registrar::Call::reserve {..}) |
				Call::Crowdloan(..) |
				Call::Slots(..) |
				Call::Auctions(..) | // Specifically omitting the entire XCM Pallet
				Call::VoterList(..) |
				Call::NominationPools(..)
			),
			ProxyType::Governance => matches!(
				c,
				Call::Democracy(..) |
					Call::Council(..) | Call::TechnicalCommittee(..) |
					Call::PhragmenElection(..) |
					Call::Treasury(..) | Call::Bounties(..) |
					Call::Tips(..) | Call::Utility(..) |
					Call::ChildBounties(..)
			),
			ProxyType::Staking => {
				matches!(c, Call::Staking(..) | Call::Session(..) | Call::Utility(..))
			},
			ProxyType::IdentityJudgement => matches!(
				c,
				Call::Identity(pallet_identity::Call::provide_judgement { .. }) | Call::Utility(..)
			),
			ProxyType::CancelProxy => {
				matches!(c, Call::Proxy(pallet_proxy::Call::reject_announcement { .. }))
			},
			ProxyType::Auction => matches!(
				c,
				Call::Auctions(..) | Call::Crowdloan(..) | Call::Registrar(..) | Call::Slots(..)
			),
			ProxyType::Society => matches!(c, Call::Society(..)),
		}
	}
	fn is_superset(&self, o: &Self) -> bool {
		match (self, o) {
			(x, y) if x == y => true,
			(ProxyType::Any, _) => true,
			(_, ProxyType::Any) => false,
			(ProxyType::NonTransfer, _) => true,
			_ => false,
		}
	}
}

impl pallet_proxy::Config for Runtime {
	type Event = Event;
	type Call = Call;
	type Currency = Balances;
	type ProxyType = ProxyType;
	type ProxyDepositBase = ProxyDepositBase;
	type ProxyDepositFactor = ProxyDepositFactor;
	type MaxProxies = MaxProxies;
	type WeightInfo = weights::pallet_proxy::WeightInfo<Runtime>;
	type MaxPending = MaxPending;
	type CallHasher = BlakeTwo256;
	type AnnouncementDepositBase = AnnouncementDepositBase;
	type AnnouncementDepositFactor = AnnouncementDepositFactor;
}

impl parachains_origin::Config for Runtime {}

impl parachains_configuration::Config for Runtime {
	type WeightInfo = weights::runtime_parachains_configuration::WeightInfo<Runtime>;
}

impl parachains_shared::Config for Runtime {}

impl parachains_session_info::Config for Runtime {
	type ValidatorSet = Historical;
}

impl parachains_inclusion::Config for Runtime {
	type Event = Event;
	type DisputesHandler = ParasDisputes;
	type RewardValidators = parachains_reward_points::RewardValidatorsWithEraPoints<Runtime>;
}

parameter_types! {
	pub const ParasUnsignedPriority: TransactionPriority = TransactionPriority::max_value();
}

impl parachains_paras::Config for Runtime {
	type Event = Event;
	type WeightInfo = weights::runtime_parachains_paras::WeightInfo<Runtime>;
	type UnsignedPriority = ParasUnsignedPriority;
	type NextSessionRotation = Babe;
}

parameter_types! {
	pub const FirstMessageFactorPercent: u64 = 100;
}

impl parachains_ump::Config for Runtime {
	type Event = Event;
	type UmpSink =
		crate::parachains_ump::XcmSink<xcm_executor::XcmExecutor<xcm_config::XcmConfig>, Runtime>;
	type FirstMessageFactorPercent = FirstMessageFactorPercent;
	type ExecuteOverweightOrigin = EnsureRoot<AccountId>;
	type WeightInfo = weights::runtime_parachains_ump::WeightInfo<Runtime>;
}

impl parachains_dmp::Config for Runtime {}

impl parachains_hrmp::Config for Runtime {
	type Event = Event;
	type Origin = Origin;
	type Currency = Balances;
	type WeightInfo = weights::runtime_parachains_hrmp::WeightInfo<Self>;
}

impl parachains_paras_inherent::Config for Runtime {
	type WeightInfo = weights::runtime_parachains_paras_inherent::WeightInfo<Runtime>;
}

impl parachains_scheduler::Config for Runtime {}

impl parachains_initializer::Config for Runtime {
	type Randomness = pallet_babe::RandomnessFromOneEpochAgo<Runtime>;
	type ForceOrigin = EnsureRoot<AccountId>;
	type WeightInfo = weights::runtime_parachains_initializer::WeightInfo<Runtime>;
}

impl parachains_disputes::Config for Runtime {
	type Event = Event;
	type RewardValidators = ();
	type PunishValidators = ();
	type WeightInfo = weights::runtime_parachains_disputes::WeightInfo<Runtime>;
}

parameter_types! {
	pub const ParaDeposit: Balance = 40 * UNITS;
}

impl paras_registrar::Config for Runtime {
	type Event = Event;
	type Origin = Origin;
	type Currency = Balances;
	type OnSwap = (Crowdloan, Slots);
	type ParaDeposit = ParaDeposit;
	type DataDepositPerByte = DataDepositPerByte;
	type WeightInfo = weights::runtime_common_paras_registrar::WeightInfo<Runtime>;
}

parameter_types! {
	// 6 weeks
	pub LeasePeriod: BlockNumber = prod_or_fast!(6 * WEEKS, 6 * WEEKS, "KSM_LEASE_PERIOD");
}

impl slots::Config for Runtime {
	type Event = Event;
	type Currency = Balances;
	type Registrar = Registrar;
	type LeasePeriod = LeasePeriod;
	type LeaseOffset = ();
	type ForceOrigin = MoreThanHalfCouncil;
	type WeightInfo = weights::runtime_common_slots::WeightInfo<Runtime>;
}

parameter_types! {
	pub const CrowdloanId: PalletId = PalletId(*b"py/cfund");
	pub const SubmissionDeposit: Balance = 3 * GRAND; // ~ 10 KSM
	pub const MinContribution: Balance = 3_000 * CENTS; // ~ .1 KSM
	pub const RemoveKeysLimit: u32 = 1000;
	// Allow 32 bytes for an additional memo to a crowdloan.
	pub const MaxMemoLength: u8 = 32;
}

impl crowdloan::Config for Runtime {
	type Event = Event;
	type PalletId = CrowdloanId;
	type SubmissionDeposit = SubmissionDeposit;
	type MinContribution = MinContribution;
	type RemoveKeysLimit = RemoveKeysLimit;
	type Registrar = Registrar;
	type Auctioneer = Auctions;
	type MaxMemoLength = MaxMemoLength;
	type WeightInfo = weights::runtime_common_crowdloan::WeightInfo<Runtime>;
}

parameter_types! {
	// The average auction is 7 days long, so this will be 70% for ending period.
	// 5 Days = 72000 Blocks @ 6 sec per block
	pub const EndingPeriod: BlockNumber = 5 * DAYS;
	// ~ 1000 samples per day -> ~ 20 blocks per sample -> 2 minute samples
	pub const SampleLength: BlockNumber = 2 * MINUTES;
}

type AuctionInitiate = EitherOfDiverse<
	EnsureRoot<AccountId>,
	pallet_collective::EnsureProportionAtLeast<AccountId, CouncilCollective, 2, 3>,
>;

impl auctions::Config for Runtime {
	type Event = Event;
	type Leaser = Slots;
	type Registrar = Registrar;
	type EndingPeriod = EndingPeriod;
	type SampleLength = SampleLength;
	type Randomness = pallet_babe::RandomnessFromOneEpochAgo<Runtime>;
	type InitiateOrigin = AuctionInitiate;
	type WeightInfo = weights::runtime_common_auctions::WeightInfo<Runtime>;
}

parameter_types! {
	pub IgnoredIssuance: Balance = Treasury::pot();
	pub const QueueCount: u32 = 300;
	pub const MaxQueueLen: u32 = 1000;
	pub const FifoQueueLen: u32 = 250;
	pub const GiltPeriod: BlockNumber = 30 * DAYS;
	pub const MinFreeze: Balance = 10_000 * CENTS;
	pub const IntakePeriod: BlockNumber = 5 * MINUTES;
	pub const MaxIntakeBids: u32 = 100;
}

impl pallet_gilt::Config for Runtime {
	type Event = Event;
	type Currency = Balances;
	type CurrencyBalance = Balance;
	type AdminOrigin = MoreThanHalfCouncil;
	type Deficit = (); // Mint
	type Surplus = (); // Burn
	type IgnoredIssuance = IgnoredIssuance;
	type QueueCount = QueueCount;
	type MaxQueueLen = MaxQueueLen;
	type FifoQueueLen = FifoQueueLen;
	type Period = GiltPeriod;
	type MinFreeze = MinFreeze;
	type IntakePeriod = IntakePeriod;
	type MaxIntakeBids = MaxIntakeBids;
	type WeightInfo = weights::pallet_gilt::WeightInfo<Runtime>;
}

parameter_types! {
	pub const PoolsPalletId: PalletId = PalletId(*b"py/nopls");
	pub const MaxPointsToBalance: u8 = 10;
}

impl pallet_nomination_pools::Config for Runtime {
	type Event = Event;
	type WeightInfo = weights::pallet_nomination_pools::WeightInfo<Self>;
	type Currency = Balances;
<<<<<<< HEAD
<<<<<<< HEAD
	type BalanceToU256 = runtime_common::BalanceToU256;
	type U256ToBalance = runtime_common::U256ToBalance;
=======
	type CurrencyBalance = Balance;
	type RewardCounter = FixedU128;
	type BalanceToU256 = BalanceToU256;
	type U256ToBalance = U256ToBalance;
>>>>>>> c06e5f3f1b5122befc8bc16740e882e538385ccb
=======
	type BalanceToU256 = runtime_common::BalanceToU256;
	type U256ToBalance = runtime_common::U256ToBalance;
>>>>>>> 3d49a524
	type StakingInterface = Staking;
	type PostUnbondingPoolsWindow = ConstU32<4>;
	type MaxMetadataLen = ConstU32<256>;
	// we use the same number of allowed unlocking chunks as with staking.
	type MaxUnbonding = <Self as pallet_staking::Config>::MaxUnlockingChunks;
	type PalletId = PoolsPalletId;
	type MaxPointsToBalance = MaxPointsToBalance;
}

construct_runtime! {
	pub enum Runtime where
		Block = Block,
		NodeBlock = primitives::v2::Block,
		UncheckedExtrinsic = UncheckedExtrinsic
	{
		// Basic stuff; balances is uncallable initially.
		System: frame_system::{Pallet, Call, Storage, Config, Event<T>} = 0,

		// Babe must be before session.
		Babe: pallet_babe::{Pallet, Call, Storage, Config, ValidateUnsigned} = 1,

		Timestamp: pallet_timestamp::{Pallet, Call, Storage, Inherent} = 2,
		Indices: pallet_indices::{Pallet, Call, Storage, Config<T>, Event<T>} = 3,
		Balances: pallet_balances::{Pallet, Call, Storage, Config<T>, Event<T>} = 4,
		TransactionPayment: pallet_transaction_payment::{Pallet, Storage, Event<T>} = 33,

		// Consensus support.
		// Authorship must be before session in order to note author in the correct session and era
		// for im-online and staking.
		Authorship: pallet_authorship::{Pallet, Call, Storage} = 5,
		Staking: pallet_staking::{Pallet, Call, Storage, Config<T>, Event<T>} = 6,
		Offences: pallet_offences::{Pallet, Storage, Event} = 7,
		Historical: session_historical::{Pallet} = 34,
		Session: pallet_session::{Pallet, Call, Storage, Event, Config<T>} = 8,
		Grandpa: pallet_grandpa::{Pallet, Call, Storage, Config, Event, ValidateUnsigned} = 10,
		ImOnline: pallet_im_online::{Pallet, Call, Storage, Event<T>, ValidateUnsigned, Config<T>} = 11,
		AuthorityDiscovery: pallet_authority_discovery::{Pallet, Config} = 12,

		// Governance stuff; uncallable initially.
		Democracy: pallet_democracy::{Pallet, Call, Storage, Config<T>, Event<T>} = 13,
		Council: pallet_collective::<Instance1>::{Pallet, Call, Storage, Origin<T>, Event<T>, Config<T>} = 14,
		TechnicalCommittee: pallet_collective::<Instance2>::{Pallet, Call, Storage, Origin<T>, Event<T>, Config<T>} = 15,
		PhragmenElection: pallet_elections_phragmen::{Pallet, Call, Storage, Event<T>, Config<T>} = 16,
		TechnicalMembership: pallet_membership::<Instance1>::{Pallet, Call, Storage, Event<T>, Config<T>} = 17,
		Treasury: pallet_treasury::{Pallet, Call, Storage, Config, Event<T>} = 18,


		// Claims. Usable initially.
		Claims: claims::{Pallet, Call, Storage, Event<T>, Config<T>, ValidateUnsigned} = 19,

		// Utility module.
		Utility: pallet_utility::{Pallet, Call, Event} = 24,

		// Less simple identity module.
		Identity: pallet_identity::{Pallet, Call, Storage, Event<T>} = 25,

		// Society module.
		Society: pallet_society::{Pallet, Call, Storage, Event<T>} = 26,

		// Social recovery module.
		Recovery: pallet_recovery::{Pallet, Call, Storage, Event<T>} = 27,

		// Vesting. Usable initially, but removed once all vesting is finished.
		Vesting: pallet_vesting::{Pallet, Call, Storage, Event<T>, Config<T>} = 28,

		// System scheduler.
		Scheduler: pallet_scheduler::{Pallet, Call, Storage, Event<T>} = 29,

		// Proxy module. Late addition.
		Proxy: pallet_proxy::{Pallet, Call, Storage, Event<T>} = 30,

		// Multisig module. Late addition.
		Multisig: pallet_multisig::{Pallet, Call, Storage, Event<T>} = 31,

		// Preimage registrar.
		Preimage: pallet_preimage::{Pallet, Call, Storage, Event<T>} = 32,

		// Bounties modules.
		Bounties: pallet_bounties::{Pallet, Call, Storage, Event<T>} = 35,
		ChildBounties: pallet_child_bounties = 40,

		// Tips module.
		Tips: pallet_tips::{Pallet, Call, Storage, Event<T>} = 36,

		// Election pallet. Only works with staking, but placed here to maintain indices.
		ElectionProviderMultiPhase: pallet_election_provider_multi_phase::{Pallet, Call, Storage, Event<T>, ValidateUnsigned} = 37,

		// Gilts pallet.
		Gilt: pallet_gilt::{Pallet, Call, Storage, Event<T>, Config} = 38,

		// Provides a semi-sorted list of nominators for staking.
		VoterList: pallet_bags_list::{Pallet, Call, Storage, Event<T>} = 39,

		// nomination pools: extension to staking.
		NominationPools: pallet_nomination_pools::{Pallet, Call, Storage, Event<T>, Config<T>} = 41,

		// Parachains pallets. Start indices at 50 to leave room.
		ParachainsOrigin: parachains_origin::{Pallet, Origin} = 50,
		Configuration: parachains_configuration::{Pallet, Call, Storage, Config<T>} = 51,
		ParasShared: parachains_shared::{Pallet, Call, Storage} = 52,
		ParaInclusion: parachains_inclusion::{Pallet, Call, Storage, Event<T>} = 53,
		ParaInherent: parachains_paras_inherent::{Pallet, Call, Storage, Inherent} = 54,
		ParaScheduler: parachains_scheduler::{Pallet, Storage} = 55,
		Paras: parachains_paras::{Pallet, Call, Storage, Event, Config} = 56,
		Initializer: parachains_initializer::{Pallet, Call, Storage} = 57,
		Dmp: parachains_dmp::{Pallet, Call, Storage} = 58,
		Ump: parachains_ump::{Pallet, Call, Storage, Event} = 59,
		Hrmp: parachains_hrmp::{Pallet, Call, Storage, Event<T>, Config} = 60,
		ParaSessionInfo: parachains_session_info::{Pallet, Storage} = 61,
		ParasDisputes: parachains_disputes::{Pallet, Call, Storage, Event<T>} = 62,

		// Parachain Onboarding Pallets. Start indices at 70 to leave room.
		Registrar: paras_registrar::{Pallet, Call, Storage, Event<T>} = 70,
		Slots: slots::{Pallet, Call, Storage, Event<T>} = 71,
		Auctions: auctions::{Pallet, Call, Storage, Event<T>} = 72,
		Crowdloan: crowdloan::{Pallet, Call, Storage, Event<T>} = 73,

		// Pallet for sending XCM.
		XcmPallet: pallet_xcm::{Pallet, Call, Storage, Event<T>, Origin, Config} = 99,
	}
}

/// The address format for describing accounts.
pub type Address = sp_runtime::MultiAddress<AccountId, ()>;
/// Block header type as expected by this runtime.
pub type Header = generic::Header<BlockNumber, BlakeTwo256>;
/// Block type as expected by this runtime.
pub type Block = generic::Block<Header, UncheckedExtrinsic>;
/// A Block signed with a Justification
pub type SignedBlock = generic::SignedBlock<Block>;
/// `BlockId` type as expected by this runtime.
pub type BlockId = generic::BlockId<Block>;
/// The `SignedExtension` to the basic transaction logic.
pub type SignedExtra = (
	frame_system::CheckNonZeroSender<Runtime>,
	frame_system::CheckSpecVersion<Runtime>,
	frame_system::CheckTxVersion<Runtime>,
	frame_system::CheckGenesis<Runtime>,
	frame_system::CheckMortality<Runtime>,
	frame_system::CheckNonce<Runtime>,
	frame_system::CheckWeight<Runtime>,
	pallet_transaction_payment::ChargeTransactionPayment<Runtime>,
);
/// Unchecked extrinsic type as expected by this runtime.
pub type UncheckedExtrinsic = generic::UncheckedExtrinsic<Address, Call, Signature, SignedExtra>;
/// Executive: handles dispatch to the various modules.
pub type Executive = frame_executive::Executive<
	Runtime,
	Block,
	frame_system::ChainContext<Runtime>,
	Runtime,
	AllPalletsWithSystem,
	(pallet_staking::migrations::v10::MigrateToV10<Runtime>,),
>;
/// The payload being signed in the transactions.
pub type SignedPayload = generic::SignedPayload<Call, SignedExtra>;

#[cfg(feature = "runtime-benchmarks")]
#[macro_use]
extern crate frame_benchmarking;

#[cfg(feature = "runtime-benchmarks")]
mod benches {
	define_benchmarks!(
		// Polkadot
		// NOTE: Make sure to prefix these with `runtime_common::` so
		// the that path resolves correctly in the generated file.
		[runtime_common::auctions, Auctions]
		[runtime_common::crowdloan, Crowdloan]
		[runtime_common::claims, Claims]
		[runtime_common::slots, Slots]
		[runtime_common::paras_registrar, Registrar]
		[runtime_parachains::configuration, Configuration]
		[runtime_parachains::hrmp, Hrmp]
		[runtime_parachains::disputes, ParasDisputes]
		[runtime_parachains::initializer, Initializer]
		[runtime_parachains::paras_inherent, ParaInherent]
		[runtime_parachains::paras, Paras]
		[runtime_parachains::ump, Ump]
		// Substrate
		[pallet_balances, Balances]
		[pallet_bags_list, VoterList]
		[frame_benchmarking::baseline, Baseline::<Runtime>]
		[pallet_bounties, Bounties]
		[pallet_child_bounties, ChildBounties]
		[pallet_collective, Council]
		[pallet_collective, TechnicalCommittee]
		[pallet_democracy, Democracy]
		[pallet_elections_phragmen, PhragmenElection]
		[pallet_election_provider_multi_phase, ElectionProviderMultiPhase]
		[frame_election_provider_support, ElectionProviderBench::<Runtime>]
		[pallet_gilt, Gilt]
		[pallet_identity, Identity]
		[pallet_im_online, ImOnline]
		[pallet_indices, Indices]
		[pallet_membership, TechnicalMembership]
		[pallet_multisig, Multisig]
		[pallet_nomination_pools, NominationPoolsBench::<Runtime>]
		[pallet_offences, OffencesBench::<Runtime>]
		[pallet_preimage, Preimage]
		[pallet_proxy, Proxy]
		[pallet_recovery, Recovery]
		[pallet_scheduler, Scheduler]
		[pallet_session, SessionBench::<Runtime>]
		[pallet_staking, Staking]
		[frame_system, SystemBench::<Runtime>]
		[pallet_timestamp, Timestamp]
		[pallet_tips, Tips]
		[pallet_treasury, Treasury]
		[pallet_utility, Utility]
		[pallet_vesting, Vesting]
		// XCM
		[pallet_xcm_benchmarks::fungible, pallet_xcm_benchmarks::fungible::Pallet::<Runtime>]
		[pallet_xcm_benchmarks::generic, pallet_xcm_benchmarks::generic::Pallet::<Runtime>]
	);
}

#[cfg(not(feature = "disable-runtime-api"))]
sp_api::impl_runtime_apis! {
	impl sp_api::Core<Block> for Runtime {
		fn version() -> RuntimeVersion {
			VERSION
		}

		fn execute_block(block: Block) {
			Executive::execute_block(block);
		}

		fn initialize_block(header: &<Block as BlockT>::Header) {
			Executive::initialize_block(header)
		}
	}

	impl sp_api::Metadata<Block> for Runtime {
		fn metadata() -> OpaqueMetadata {
			OpaqueMetadata::new(Runtime::metadata().into())
		}
	}

	impl block_builder_api::BlockBuilder<Block> for Runtime {
		fn apply_extrinsic(extrinsic: <Block as BlockT>::Extrinsic) -> ApplyExtrinsicResult {
			Executive::apply_extrinsic(extrinsic)
		}

		fn finalize_block() -> <Block as BlockT>::Header {
			Executive::finalize_block()
		}

		fn inherent_extrinsics(data: inherents::InherentData) -> Vec<<Block as BlockT>::Extrinsic> {
			data.create_extrinsics()
		}

		fn check_inherents(
			block: Block,
			data: inherents::InherentData,
		) -> inherents::CheckInherentsResult {
			data.check_extrinsics(&block)
		}
	}

	impl tx_pool_api::runtime_api::TaggedTransactionQueue<Block> for Runtime {
		fn validate_transaction(
			source: TransactionSource,
			tx: <Block as BlockT>::Extrinsic,
			block_hash: <Block as BlockT>::Hash,
		) -> TransactionValidity {
			Executive::validate_transaction(source, tx, block_hash)
		}
	}

	impl offchain_primitives::OffchainWorkerApi<Block> for Runtime {
		fn offchain_worker(header: &<Block as BlockT>::Header) {
			Executive::offchain_worker(header)
		}
	}

	impl primitives::runtime_api::ParachainHost<Block, Hash, BlockNumber> for Runtime {
		fn validators() -> Vec<ValidatorId> {
			parachains_runtime_api_impl::validators::<Runtime>()
		}

		fn validator_groups() -> (Vec<Vec<ValidatorIndex>>, GroupRotationInfo<BlockNumber>) {
			parachains_runtime_api_impl::validator_groups::<Runtime>()
		}

		fn availability_cores() -> Vec<CoreState<Hash, BlockNumber>> {
			parachains_runtime_api_impl::availability_cores::<Runtime>()
		}

		fn persisted_validation_data(para_id: ParaId, assumption: OccupiedCoreAssumption)
			-> Option<PersistedValidationData<Hash, BlockNumber>> {
			parachains_runtime_api_impl::persisted_validation_data::<Runtime>(para_id, assumption)
		}

		fn assumed_validation_data(
			para_id: ParaId,
			expected_persisted_validation_data_hash: Hash,
		) -> Option<(PersistedValidationData<Hash, BlockNumber>, ValidationCodeHash)> {
			parachains_runtime_api_impl::assumed_validation_data::<Runtime>(
				para_id,
				expected_persisted_validation_data_hash,
			)
		}

		fn check_validation_outputs(
			para_id: ParaId,
			outputs: primitives::v2::CandidateCommitments,
		) -> bool {
			parachains_runtime_api_impl::check_validation_outputs::<Runtime>(para_id, outputs)
		}

		fn session_index_for_child() -> SessionIndex {
			parachains_runtime_api_impl::session_index_for_child::<Runtime>()
		}

		fn validation_code(para_id: ParaId, assumption: OccupiedCoreAssumption)
			-> Option<ValidationCode> {
			parachains_runtime_api_impl::validation_code::<Runtime>(para_id, assumption)
		}

		fn candidate_pending_availability(para_id: ParaId) -> Option<CommittedCandidateReceipt<Hash>> {
			parachains_runtime_api_impl::candidate_pending_availability::<Runtime>(para_id)
		}

		fn candidate_events() -> Vec<CandidateEvent<Hash>> {
			parachains_runtime_api_impl::candidate_events::<Runtime, _>(|ev| {
				match ev {
					Event::ParaInclusion(ev) => {
						Some(ev)
					}
					_ => None,
				}
			})
		}

		fn session_info(index: SessionIndex) -> Option<SessionInfo> {
			parachains_runtime_api_impl::session_info::<Runtime>(index)
		}

		fn dmq_contents(recipient: ParaId) -> Vec<InboundDownwardMessage<BlockNumber>> {
			parachains_runtime_api_impl::dmq_contents::<Runtime>(recipient)
		}

		fn inbound_hrmp_channels_contents(
			recipient: ParaId
		) -> BTreeMap<ParaId, Vec<InboundHrmpMessage<BlockNumber>>> {
			parachains_runtime_api_impl::inbound_hrmp_channels_contents::<Runtime>(recipient)
		}

		fn validation_code_by_hash(hash: ValidationCodeHash) -> Option<ValidationCode> {
			parachains_runtime_api_impl::validation_code_by_hash::<Runtime>(hash)
		}

		fn on_chain_votes() -> Option<ScrapedOnChainVotes<Hash>> {
			parachains_runtime_api_impl::on_chain_votes::<Runtime>()
		}

		fn submit_pvf_check_statement(
			stmt: primitives::v2::PvfCheckStatement,
			signature: primitives::v2::ValidatorSignature,
		) {
			parachains_runtime_api_impl::submit_pvf_check_statement::<Runtime>(stmt, signature)
		}

		fn pvfs_require_precheck() -> Vec<ValidationCodeHash> {
			parachains_runtime_api_impl::pvfs_require_precheck::<Runtime>()
		}

		fn validation_code_hash(para_id: ParaId, assumption: OccupiedCoreAssumption)
			-> Option<ValidationCodeHash>
		{
			parachains_runtime_api_impl::validation_code_hash::<Runtime>(para_id, assumption)
		}

		fn staging_get_disputes() -> Vec<(SessionIndex, CandidateHash, DisputeState<BlockNumber>)> {
			unimplemented!()
		}
	}

	impl beefy_primitives::BeefyApi<Block> for Runtime {
		fn validator_set() -> Option<beefy_primitives::ValidatorSet<BeefyId>> {
			// dummy implementation due to lack of BEEFY pallet.
			None
		}
	}

	impl mmr::MmrApi<Block, Hash> for Runtime {
		fn generate_proof(_leaf_index: u64)
			-> Result<(mmr::EncodableOpaqueLeaf, mmr::Proof<Hash>), mmr::Error>
		{
			Err(mmr::Error::PalletNotIncluded)
		}

		fn verify_proof(_leaf: mmr::EncodableOpaqueLeaf, _proof: mmr::Proof<Hash>)
			-> Result<(), mmr::Error>
		{
			Err(mmr::Error::PalletNotIncluded)
		}

		fn verify_proof_stateless(
			_root: Hash,
			_leaf: mmr::EncodableOpaqueLeaf,
			_proof: mmr::Proof<Hash>
		) -> Result<(), mmr::Error> {
			Err(mmr::Error::PalletNotIncluded)
		}

		fn mmr_root() -> Result<Hash, mmr::Error> {
			Err(mmr::Error::PalletNotIncluded)
		}

		fn generate_batch_proof(_leaf_indices: Vec<u64>)
			-> Result<(Vec<mmr::EncodableOpaqueLeaf>, mmr::BatchProof<Hash>), mmr::Error>
		{
			Err(mmr::Error::PalletNotIncluded)
		}

		fn verify_batch_proof(_leaves: Vec<mmr::EncodableOpaqueLeaf>, _proof: mmr::BatchProof<Hash>)
			-> Result<(), mmr::Error>
		{
			Err(mmr::Error::PalletNotIncluded)
		}

		fn verify_batch_proof_stateless(
			_root: Hash,
			_leaves: Vec<mmr::EncodableOpaqueLeaf>,
			_proof: mmr::BatchProof<Hash>
		) -> Result<(), mmr::Error> {
			Err(mmr::Error::PalletNotIncluded)
		}
	}

	impl fg_primitives::GrandpaApi<Block> for Runtime {
		fn grandpa_authorities() -> Vec<(GrandpaId, u64)> {
			Grandpa::grandpa_authorities()
		}

		fn current_set_id() -> fg_primitives::SetId {
			Grandpa::current_set_id()
		}

		fn submit_report_equivocation_unsigned_extrinsic(
			equivocation_proof: fg_primitives::EquivocationProof<
				<Block as BlockT>::Hash,
				sp_runtime::traits::NumberFor<Block>,
			>,
			key_owner_proof: fg_primitives::OpaqueKeyOwnershipProof,
		) -> Option<()> {
			let key_owner_proof = key_owner_proof.decode()?;

			Grandpa::submit_unsigned_equivocation_report(
				equivocation_proof,
				key_owner_proof,
			)
		}

		fn generate_key_ownership_proof(
			_set_id: fg_primitives::SetId,
			authority_id: fg_primitives::AuthorityId,
		) -> Option<fg_primitives::OpaqueKeyOwnershipProof> {
			use parity_scale_codec::Encode;

			Historical::prove((fg_primitives::KEY_TYPE, authority_id))
				.map(|p| p.encode())
				.map(fg_primitives::OpaqueKeyOwnershipProof::new)
		}
	}

	impl babe_primitives::BabeApi<Block> for Runtime {
		fn configuration() -> babe_primitives::BabeGenesisConfiguration {
			// The choice of `c` parameter (where `1 - c` represents the
			// probability of a slot being empty), is done in accordance to the
			// slot duration and expected target block time, for safely
			// resisting network delays of maximum two seconds.
			// <https://research.web3.foundation/en/latest/polkadot/BABE/Babe/#6-practical-results>
			babe_primitives::BabeGenesisConfiguration {
				slot_duration: Babe::slot_duration(),
				epoch_length: EpochDuration::get(),
				c: BABE_GENESIS_EPOCH_CONFIG.c,
				genesis_authorities: Babe::authorities().to_vec(),
				randomness: Babe::randomness(),
				allowed_slots: BABE_GENESIS_EPOCH_CONFIG.allowed_slots,
			}
		}

		fn current_epoch_start() -> babe_primitives::Slot {
			Babe::current_epoch_start()
		}

		fn current_epoch() -> babe_primitives::Epoch {
			Babe::current_epoch()
		}

		fn next_epoch() -> babe_primitives::Epoch {
			Babe::next_epoch()
		}

		fn generate_key_ownership_proof(
			_slot: babe_primitives::Slot,
			authority_id: babe_primitives::AuthorityId,
		) -> Option<babe_primitives::OpaqueKeyOwnershipProof> {
			use parity_scale_codec::Encode;

			Historical::prove((babe_primitives::KEY_TYPE, authority_id))
				.map(|p| p.encode())
				.map(babe_primitives::OpaqueKeyOwnershipProof::new)
		}

		fn submit_report_equivocation_unsigned_extrinsic(
			equivocation_proof: babe_primitives::EquivocationProof<<Block as BlockT>::Header>,
			key_owner_proof: babe_primitives::OpaqueKeyOwnershipProof,
		) -> Option<()> {
			let key_owner_proof = key_owner_proof.decode()?;

			Babe::submit_unsigned_equivocation_report(
				equivocation_proof,
				key_owner_proof,
			)
		}
	}

	impl authority_discovery_primitives::AuthorityDiscoveryApi<Block> for Runtime {
		fn authorities() -> Vec<AuthorityDiscoveryId> {
			parachains_runtime_api_impl::relevant_authority_ids::<Runtime>()
		}
	}

	impl sp_session::SessionKeys<Block> for Runtime {
		fn generate_session_keys(seed: Option<Vec<u8>>) -> Vec<u8> {
			SessionKeys::generate(seed)
		}

		fn decode_session_keys(
			encoded: Vec<u8>,
		) -> Option<Vec<(Vec<u8>, sp_core::crypto::KeyTypeId)>> {
			SessionKeys::decode_into_raw_public_keys(&encoded)
		}
	}

	impl frame_system_rpc_runtime_api::AccountNonceApi<Block, AccountId, Nonce> for Runtime {
		fn account_nonce(account: AccountId) -> Nonce {
			System::account_nonce(account)
		}
	}

	impl pallet_transaction_payment_rpc_runtime_api::TransactionPaymentApi<
		Block,
		Balance,
	> for Runtime {
		fn query_info(uxt: <Block as BlockT>::Extrinsic, len: u32) -> RuntimeDispatchInfo<Balance> {
			TransactionPayment::query_info(uxt, len)
		}
		fn query_fee_details(uxt: <Block as BlockT>::Extrinsic, len: u32) -> FeeDetails<Balance> {
			TransactionPayment::query_fee_details(uxt, len)
		}
	}

	impl pallet_nomination_pools_runtime_api::NominationPoolsApi<
		Block,
		AccountId,
		Balance,
	> for Runtime {
		fn pending_rewards(member: AccountId) -> Balance {
			NominationPools::pending_rewards(member)
		}
	}

	#[cfg(feature = "try-runtime")]
	impl frame_try_runtime::TryRuntime<Block> for Runtime {
		fn on_runtime_upgrade() -> (Weight, Weight) {
			log::info!("try-runtime::on_runtime_upgrade kusama.");
			let weight = Executive::try_runtime_upgrade().unwrap();
			(weight, BlockWeights::get().max_block)
		}
		fn execute_block_no_check(block: Block) -> Weight {
			Executive::execute_block_no_check(block)
		}
	}

	#[cfg(feature = "runtime-benchmarks")]
	impl frame_benchmarking::Benchmark<Block> for Runtime {
		fn benchmark_metadata(extra: bool) -> (
			Vec<frame_benchmarking::BenchmarkList>,
			Vec<frame_support::traits::StorageInfo>,
		) {
			use frame_benchmarking::{Benchmarking, BenchmarkList};
			use frame_support::traits::StorageInfoTrait;

			use pallet_session_benchmarking::Pallet as SessionBench;
			use pallet_offences_benchmarking::Pallet as OffencesBench;
			use pallet_election_provider_support_benchmarking::Pallet as ElectionProviderBench;
			use frame_system_benchmarking::Pallet as SystemBench;
			use pallet_nomination_pools_benchmarking::Pallet as NominationPoolsBench;
			use frame_benchmarking::baseline::Pallet as Baseline;

			let mut list = Vec::<BenchmarkList>::new();
			list_benchmarks!(list, extra);

			let storage_info = AllPalletsWithSystem::storage_info();
			return (list, storage_info)
		}

		fn dispatch_benchmark(
			config: frame_benchmarking::BenchmarkConfig
		) -> Result<
			Vec<frame_benchmarking::BenchmarkBatch>,
			sp_runtime::RuntimeString,
		> {
			use frame_benchmarking::{Benchmarking, BenchmarkBatch, TrackedStorageKey, BenchmarkError};
			// Trying to add benchmarks directly to some pallets caused cyclic dependency issues.
			// To get around that, we separated the benchmarks into its own crate.
			use pallet_session_benchmarking::Pallet as SessionBench;
			use pallet_offences_benchmarking::Pallet as OffencesBench;
			use pallet_election_provider_support_benchmarking::Pallet as ElectionProviderBench;
			use frame_system_benchmarking::Pallet as SystemBench;
			use pallet_nomination_pools_benchmarking::Pallet as NominationPoolsBench;
			use frame_benchmarking::baseline::Pallet as Baseline;
			use xcm::latest::prelude::*;
			use xcm_config::{CheckAccount, KsmLocation, SovereignAccountOf, Statemine, XcmConfig};

			impl pallet_session_benchmarking::Config for Runtime {}
			impl pallet_offences_benchmarking::Config for Runtime {}
			impl pallet_election_provider_support_benchmarking::Config for Runtime {}
			impl frame_system_benchmarking::Config for Runtime {}
			impl frame_benchmarking::baseline::Config for Runtime {}
			impl pallet_nomination_pools_benchmarking::Config for Runtime {}

			impl pallet_xcm_benchmarks::Config for Runtime {
				type XcmConfig = XcmConfig;
				type AccountIdConverter = SovereignAccountOf;
				fn valid_destination() -> Result<MultiLocation, BenchmarkError> {
					Ok(Statemine::get())
				}
				fn worst_case_holding() -> MultiAssets {
					// Kusama only knows about KSM.
					vec![MultiAsset{
						id: Concrete(KsmLocation::get()),
						fun: Fungible(1_000_000 * UNITS),
					}].into()
				}
			}

			parameter_types! {
				pub const TrustedTeleporter: Option<(MultiLocation, MultiAsset)> = Some((
					Statemine::get(),
					MultiAsset { fun: Fungible(1 * UNITS), id: Concrete(KsmLocation::get()) },
				));
				pub const TrustedReserve: Option<(MultiLocation, MultiAsset)> = Some((
					Statemine::get(),
					MultiAsset { fun: Fungible(1 * UNITS), id: Concrete(KsmLocation::get()) },
				));
			}

			impl pallet_xcm_benchmarks::fungible::Config for Runtime {
				type TransactAsset = Balances;

				type CheckedAccount = CheckAccount;
				type TrustedTeleporter = TrustedTeleporter;
				type TrustedReserve = TrustedReserve;

				fn get_multi_asset() -> MultiAsset {
					MultiAsset {
						id: Concrete(KsmLocation::get()),
						fun: Fungible(1 * UNITS),
					}
				}
			}

			impl pallet_xcm_benchmarks::generic::Config for Runtime {
				type Call = Call;

				fn worst_case_response() -> (u64, Response) {
					(0u64, Response::Version(Default::default()))
				}

				fn transact_origin() -> Result<MultiLocation, BenchmarkError> {
					Ok(Statemine::get())
				}

				fn subscribe_origin() -> Result<MultiLocation, BenchmarkError> {
					Ok(Statemine::get())
				}

				fn claimable_asset() -> Result<(MultiLocation, MultiLocation, MultiAssets), BenchmarkError> {
					let origin = Statemine::get();
					let assets: MultiAssets = (Concrete(KsmLocation::get()), 1_000 * UNITS).into();
					let ticket = MultiLocation { parents: 0, interior: Here };
					Ok((origin, ticket, assets))
				}
			}

			let whitelist: Vec<TrackedStorageKey> = vec![
				// Block Number
				hex_literal::hex!("26aa394eea5630e07c48ae0c9558cef702a5c1b19ab7a04f536c519aca4983ac").to_vec().into(),
				// Total Issuance
				hex_literal::hex!("c2261276cc9d1f8598ea4b6a74b15c2f57c875e4cff74148e4628f264b974c80").to_vec().into(),
				// Execution Phase
				hex_literal::hex!("26aa394eea5630e07c48ae0c9558cef7ff553b5a9862a516939d82b3d3d8661a").to_vec().into(),
				// Event Count
				hex_literal::hex!("26aa394eea5630e07c48ae0c9558cef70a98fdbe9ce6c55837576c60c7af3850").to_vec().into(),
				// System Events
				hex_literal::hex!("26aa394eea5630e07c48ae0c9558cef780d41e5e16056765bc8461851072c9d7").to_vec().into(),
				// Treasury Account
				hex_literal::hex!("26aa394eea5630e07c48ae0c9558cef7b99d880ec681799c0cf30e8886371da95ecffd7b6c0f78751baa9d281e0bfa3a6d6f646c70792f74727372790000000000000000000000000000000000000000").to_vec().into(),
				// Configuration ActiveConfig
				hex_literal::hex!("06de3d8a54d27e44a9d5ce189618f22db4b49d95320d9021994c850f25b8e385").to_vec().into(),
				// The transactional storage limit.
				hex_literal::hex!("3a7472616e73616374696f6e5f6c6576656c3a").to_vec().into(),
			];

			let mut batches = Vec::<BenchmarkBatch>::new();
			let params = (&config, &whitelist);

			add_benchmarks!(params, batches);

			Ok(batches)
		}
	}
}

#[cfg(test)]
mod tests_fess {
	use super::*;
	use sp_runtime::assert_eq_error_rate;

	#[test]
	fn signed_deposit_is_sensible() {
		// ensure this number does not change, or that it is checked after each change.
		// a 1 MB solution should need around 0.16 KSM deposit
		let deposit = SignedDepositBase::get() + (SignedDepositByte::get() * 1024 * 1024);
		assert_eq_error_rate!(deposit, UNITS * 16 / 100, UNITS / 100);
	}
}

#[cfg(test)]
mod multiplier_tests {
	use super::*;
	use frame_support::{dispatch::GetDispatchInfo, traits::OnFinalize};
	use runtime_common::{MinimumMultiplier, TargetBlockFullness};
	use separator::Separatable;
	use sp_runtime::traits::Convert;

	fn run_with_system_weight<F>(w: Weight, mut assertions: F)
	where
		F: FnMut() -> (),
	{
		let mut t: sp_io::TestExternalities = frame_system::GenesisConfig::default()
			.build_storage::<Runtime>()
			.unwrap()
			.into();
		t.execute_with(|| {
			System::set_block_consumed_resources(w, 0);
			assertions()
		});
	}

	#[test]
	fn multiplier_can_grow_from_zero() {
		let minimum_multiplier = MinimumMultiplier::get();
		let target = TargetBlockFullness::get() *
			BlockWeights::get().get(DispatchClass::Normal).max_total.unwrap();
		// if the min is too small, then this will not change, and we are doomed forever.
		// the weight is 1/100th bigger than target.
		run_with_system_weight(target * 101 / 100, || {
			let next = SlowAdjustingFeeUpdate::<Runtime>::convert(minimum_multiplier);
			assert!(next > minimum_multiplier, "{:?} !>= {:?}", next, minimum_multiplier);
		})
	}

	#[test]
	#[ignore]
	fn multiplier_growth_simulator() {
		// assume the multiplier is initially set to its minimum. We update it with values twice the
		//target (target is 25%, thus 50%) and we see at which point it reaches 1.
		let mut multiplier = MinimumMultiplier::get();
		let block_weight = BlockWeights::get().get(DispatchClass::Normal).max_total.unwrap();
		let mut blocks = 0;
		let mut fees_paid = 0;

		let call = frame_system::Call::<Runtime>::fill_block {
			ratio: Perbill::from_rational(
				block_weight,
				BlockWeights::get().get(DispatchClass::Normal).max_total.unwrap(),
			),
		};
		println!("calling {:?}", call);
		let info = call.get_dispatch_info();
		// convert to outer call.
		let call = Call::System(call);
		let len = call.using_encoded(|e| e.len()) as u32;

		let mut t: sp_io::TestExternalities = frame_system::GenesisConfig::default()
			.build_storage::<Runtime>()
			.unwrap()
			.into();
		// set the minimum
		t.execute_with(|| {
			pallet_transaction_payment::NextFeeMultiplier::<Runtime>::set(MinimumMultiplier::get());
		});

		while multiplier <= Multiplier::from_u32(1) {
			t.execute_with(|| {
				// imagine this tx was called.
				let fee = TransactionPayment::compute_fee(len, &info, 0);
				fees_paid += fee;

				// this will update the multiplier.
				System::set_block_consumed_resources(block_weight, 0);
				TransactionPayment::on_finalize(1);
				let next = TransactionPayment::next_fee_multiplier();

				assert!(next > multiplier, "{:?} !>= {:?}", next, multiplier);
				multiplier = next;

				println!(
					"block = {} / multiplier {:?} / fee = {:?} / fess so far {:?}",
					blocks,
					multiplier,
					fee.separated_string(),
					fees_paid.separated_string()
				);
			});
			blocks += 1;
		}
	}

	#[test]
	#[ignore]
	fn multiplier_cool_down_simulator() {
		// assume the multiplier is initially set to its minimum. We update it with values twice the
		//target (target is 25%, thus 50%) and we see at which point it reaches 1.
		let mut multiplier = Multiplier::from_u32(2);
		let mut blocks = 0;

		let mut t: sp_io::TestExternalities = frame_system::GenesisConfig::default()
			.build_storage::<Runtime>()
			.unwrap()
			.into();
		// set the minimum
		t.execute_with(|| {
			pallet_transaction_payment::NextFeeMultiplier::<Runtime>::set(multiplier);
		});

		while multiplier > Multiplier::from_u32(0) {
			t.execute_with(|| {
				// this will update the multiplier.
				TransactionPayment::on_finalize(1);
				let next = TransactionPayment::next_fee_multiplier();

				assert!(next < multiplier, "{:?} !>= {:?}", next, multiplier);
				multiplier = next;

				println!("block = {} / multiplier {:?}", blocks, multiplier);
			});
			blocks += 1;
		}
	}
}<|MERGE_RESOLUTION|>--- conflicted
+++ resolved
@@ -31,7 +31,7 @@
 };
 use runtime_common::{
 	auctions, claims, crowdloan, impl_runtime_weights, impls::DealWithFees, paras_registrar,
-	prod_or_fast, slots, BlockHashCount, BlockLength, CurrencyToVote, SlowAdjustingFeeUpdate,
+	prod_or_fast, slots, BlockHashCount, BlockLength, CurrencyToVote, SlowAdjustingFeeUpdate, BalanceToU256, U256ToBalance,
 };
 use sp_std::{cmp::Ordering, collections::btree_map::BTreeMap, prelude::*};
 
@@ -1433,20 +1433,10 @@
 	type Event = Event;
 	type WeightInfo = weights::pallet_nomination_pools::WeightInfo<Self>;
 	type Currency = Balances;
-<<<<<<< HEAD
-<<<<<<< HEAD
-	type BalanceToU256 = runtime_common::BalanceToU256;
-	type U256ToBalance = runtime_common::U256ToBalance;
-=======
 	type CurrencyBalance = Balance;
 	type RewardCounter = FixedU128;
 	type BalanceToU256 = BalanceToU256;
 	type U256ToBalance = U256ToBalance;
->>>>>>> c06e5f3f1b5122befc8bc16740e882e538385ccb
-=======
-	type BalanceToU256 = runtime_common::BalanceToU256;
-	type U256ToBalance = runtime_common::U256ToBalance;
->>>>>>> 3d49a524
 	type StakingInterface = Staking;
 	type PostUnbondingPoolsWindow = ConstU32<4>;
 	type MaxMetadataLen = ConstU32<256>;
