--- conflicted
+++ resolved
@@ -218,10 +218,6 @@
 impl pallet_scheduler::Config for Runtime {
 	type RuntimeOrigin = RuntimeOrigin;
 	type RuntimeEvent = RuntimeEvent;
-<<<<<<< HEAD
-	type RuntimeOrigin = RuntimeOrigin;
-=======
->>>>>>> afbc64e6
 	type PalletsOrigin = OriginCaller;
 	type RuntimeCall = RuntimeCall;
 	type MaximumWeight = MaximumSchedulerWeight;
@@ -1158,10 +1154,6 @@
 impl parachains_hrmp::Config for Runtime {
 	type RuntimeOrigin = RuntimeOrigin;
 	type RuntimeEvent = RuntimeEvent;
-<<<<<<< HEAD
-	type RuntimeOrigin = RuntimeOrigin;
-=======
->>>>>>> afbc64e6
 	type Currency = Balances;
 	type WeightInfo = weights::runtime_parachains_hrmp::WeightInfo<Runtime>;
 }
@@ -1192,10 +1184,6 @@
 impl paras_registrar::Config for Runtime {
 	type RuntimeOrigin = RuntimeOrigin;
 	type RuntimeEvent = RuntimeEvent;
-<<<<<<< HEAD
-	type RuntimeOrigin = RuntimeOrigin;
-=======
->>>>>>> afbc64e6
 	type Currency = Balances;
 	type OnSwap = (Crowdloan, Slots);
 	type ParaDeposit = ParaDeposit;
