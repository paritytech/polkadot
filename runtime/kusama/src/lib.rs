// Copyright 2017-2020 Parity Technologies (UK) Ltd.
// This file is part of Polkadot.

// Polkadot is free software: you can redistribute it and/or modify
// it under the terms of the GNU General Public License as published by
// the Free Software Foundation, either version 3 of the License, or
// (at your option) any later version.

// Polkadot is distributed in the hope that it will be useful,
// but WITHOUT ANY WARRANTY; without even the implied warranty of
// MERCHANTABILITY or FITNESS FOR A PARTICULAR PURPOSE.  See the
// GNU General Public License for more details.

// You should have received a copy of the GNU General Public License
// along with Polkadot. If not, see <http://www.gnu.org/licenses/>.

//! The Polkadot runtime. This can be compiled with `#[no_std]`, ready for Wasm.

#![cfg_attr(not(feature = "std"), no_std)]
// `construct_runtime!` does a lot of recursion and requires us to increase the limit to 256.
#![recursion_limit="256"]

use sp_std::prelude::*;
use sp_core::u32_trait::{_1, _2, _3, _4, _5};
use codec::{Encode, Decode};
use primitives::{
	AccountId, AccountIndex, Balance, BlockNumber, Hash, Nonce, Signature, Moment,
	parachain::{self, ActiveParas, AbridgedCandidateReceipt, SigningContext}, ValidityError,
};
use runtime_common::{attestations, claims, parachains, registrar, slots,
	impls::{CurrencyToVoteHandler, TargetedFeeAdjustment, ToAuthor},
	NegativeImbalance, BlockHashCount, MaximumBlockWeight, AvailableBlockRatio,
	MaximumBlockLength, BlockExecutionWeight, ExtrinsicBaseWeight,
};
use sp_runtime::{
	create_runtime_str, generic, impl_opaque_keys, ModuleId,
	ApplyExtrinsicResult, KeyTypeId, Percent, Permill, Perbill, Perquintill, RuntimeDebug,
	transaction_validity::{
		TransactionValidity, InvalidTransaction, TransactionValidityError, TransactionSource, TransactionPriority,
	},
	curve::PiecewiseLinear,
	traits::{
		BlakeTwo256, Block as BlockT, SignedExtension, OpaqueKeys, ConvertInto, IdentityLookup,
		DispatchInfoOf, Extrinsic as ExtrinsicT, SaturatedConversion, Verify,
	},
};
#[cfg(feature = "runtime-benchmarks")]
use sp_runtime::RuntimeString;
use version::RuntimeVersion;
use grandpa::{AuthorityId as GrandpaId, fg_primitives};
#[cfg(any(feature = "std", test))]
use version::NativeVersion;
use sp_core::OpaqueMetadata;
use sp_staking::SessionIndex;
use frame_support::{
	parameter_types, construct_runtime, debug,
	traits::{KeyOwnerProofSystem, SplitTwoWays, Randomness, LockIdentifier},
  weights::RuntimeDbWeight,
};
use im_online::sr25519::AuthorityId as ImOnlineId;
use authority_discovery_primitives::AuthorityId as AuthorityDiscoveryId;
use transaction_payment_rpc_runtime_api::RuntimeDispatchInfo;
use session::{historical as session_historical};

#[cfg(feature = "std")]
pub use staking::StakerStatus;
#[cfg(any(feature = "std", test))]
pub use sp_runtime::BuildStorage;
pub use timestamp::Call as TimestampCall;
pub use balances::Call as BalancesCall;
pub use attestations::{Call as AttestationsCall, MORE_ATTESTATIONS_IDENTIFIER};
pub use parachains::Call as ParachainsCall;

/// Constant values used within the runtime.
pub mod constants;
use constants::{time::*, currency::*, fee::*};

// Make the WASM binary available.
#[cfg(feature = "std")]
include!(concat!(env!("OUT_DIR"), "/wasm_binary.rs"));

/// Runtime version (Kusama).
pub const VERSION: RuntimeVersion = RuntimeVersion {
	spec_name: create_runtime_str!("kusama"),
	impl_name: create_runtime_str!("parity-kusama"),
	authoring_version: 2,
	spec_version: 1061,
	impl_version: 0,
	apis: RUNTIME_API_VERSIONS,
	transaction_version: 1,
};

/// Native version.
#[cfg(any(feature = "std", test))]
pub fn native_version() -> NativeVersion {
	NativeVersion {
		runtime_version: VERSION,
		can_author_with: Default::default(),
	}
}

/// Avoid processing transactions from slots and parachain registrar.
#[derive(Default, Encode, Decode, Clone, Eq, PartialEq, RuntimeDebug)]
pub struct RestrictFunctionality;
impl SignedExtension for RestrictFunctionality {
	const IDENTIFIER: &'static str = "RestrictFunctionality";
	type AccountId = AccountId;
	type Call = Call;
	type AdditionalSigned = ();
	type Pre = ();

	fn additional_signed(&self) -> sp_std::result::Result<(), TransactionValidityError> { Ok(()) }

	fn validate(
		&self,
		_: &Self::AccountId,
		call: &Self::Call,
		_: &DispatchInfoOf<Self::Call>,
		_: usize
	)
		-> TransactionValidity
	{
		match call {
			Call::Slots(_) | Call::Registrar(_)
				=> Err(InvalidTransaction::Custom(ValidityError::NoPermission.into()).into()),
			_ => Ok(Default::default()),
		}
	}
}

parameter_types! {
	pub const Version: RuntimeVersion = VERSION;
}

parameter_types! {
	pub const DbWeight: RuntimeDbWeight = RuntimeDbWeight {
		read: 60_000_000,
		write: 200_000_000,
	};
}

impl system::Trait for Runtime {
	type Origin = Origin;
	type Call = Call;
	type Index = Nonce;
	type BlockNumber = BlockNumber;
	type Hash = Hash;
	type Hashing = BlakeTwo256;
	type AccountId = AccountId;
	type Lookup = IdentityLookup<Self::AccountId>;
	type Header = generic::Header<BlockNumber, BlakeTwo256>;
	type Event = Event;
	type BlockHashCount = BlockHashCount;
	type MaximumBlockWeight = MaximumBlockWeight;
<<<<<<< HEAD
	type DbWeight = DbWeight;
=======
	type DbWeight = ();
	type BlockExecutionWeight = BlockExecutionWeight;
	type ExtrinsicBaseWeight = ExtrinsicBaseWeight;
>>>>>>> 0806d596
	type MaximumBlockLength = MaximumBlockLength;
	type AvailableBlockRatio = AvailableBlockRatio;
	type Version = Version;
	type ModuleToIndex = ModuleToIndex;
	type AccountData = balances::AccountData<Balance>;
	type OnNewAccount = ();
	type OnKilledAccount = ();
}

impl scheduler::Trait for Runtime {
	type Event = Event;
	type Origin = Origin;
	type Call = Call;
	type MaximumWeight = MaximumBlockWeight;
}

parameter_types! {
	pub const EpochDuration: u64 = EPOCH_DURATION_IN_BLOCKS as u64;
	pub const ExpectedBlockTime: Moment = MILLISECS_PER_BLOCK;
}

impl babe::Trait for Runtime {
	type EpochDuration = EpochDuration;
	type ExpectedBlockTime = ExpectedBlockTime;

	// session module is the trigger
	type EpochChangeTrigger = babe::ExternalTrigger;
}

parameter_types! {
	pub const IndexDeposit: Balance = 1 * DOLLARS;
}

impl indices::Trait for Runtime {
	type AccountIndex = AccountIndex;
	type Currency = Balances;
	type Deposit = IndexDeposit;
	type Event = Event;
}

parameter_types! {
	pub const ExistentialDeposit: Balance = 1 * CENTS;
}

/// Splits fees 80/20 between treasury and block author.
pub type DealWithFees = SplitTwoWays<
	Balance,
	NegativeImbalance<Runtime>,
	_4, Treasury,   // 4 parts (80%) goes to the treasury.
	_1, ToAuthor<Runtime>,   // 1 part (20%) goes to the block author.
>;

impl balances::Trait for Runtime {
	type Balance = Balance;
	type DustRemoval = ();
	type Event = Event;
	type ExistentialDeposit = ExistentialDeposit;
	type AccountStore = System;
}

parameter_types! {
	pub const TransactionByteFee: Balance = 10 * MILLICENTS;
	// for a sane configuration, this should always be less than `AvailableBlockRatio`.
	pub const TargetBlockFullness: Perquintill = Perquintill::from_percent(25);
}

impl transaction_payment::Trait for Runtime {
	type Currency = Balances;
	type OnTransactionPayment = DealWithFees;
	type TransactionByteFee = TransactionByteFee;
	type WeightToFee = WeightToFee;
	type FeeMultiplierUpdate = TargetedFeeAdjustment<TargetBlockFullness, Self>;
}

parameter_types! {
	pub const MinimumPeriod: u64 = SLOT_DURATION / 2;
}
impl timestamp::Trait for Runtime {
	type Moment = u64;
	type OnTimestampSet = Babe;
	type MinimumPeriod = MinimumPeriod;
}

parameter_types! {
	pub const UncleGenerations: u32 = 0;
}

// TODO: substrate#2986 implement this properly
impl authorship::Trait for Runtime {
	type FindAuthor = session::FindAccountFromAuthorIndex<Self, Babe>;
	type UncleGenerations = UncleGenerations;
	type FilterUncle = ();
	type EventHandler = (Staking, ImOnline);
}

parameter_types! {
	pub const Period: BlockNumber = 10 * MINUTES;
	pub const Offset: BlockNumber = 0;
}

impl_opaque_keys! {
	pub struct SessionKeys {
		pub grandpa: Grandpa,
		pub babe: Babe,
		pub im_online: ImOnline,
		pub parachain_validator: Parachains,
		pub authority_discovery: AuthorityDiscovery,
	}
}

parameter_types! {
	pub const DisabledValidatorsThreshold: Perbill = Perbill::from_percent(17);
}

impl session::Trait for Runtime {
	type Event = Event;
	type ValidatorId = AccountId;
	type ValidatorIdOf = staking::StashOf<Self>;
	type ShouldEndSession = Babe;
	type NextSessionRotation = Babe;
	type SessionManager = Staking;
	type SessionHandler = <SessionKeys as OpaqueKeys>::KeyTypeIdProviders;
	type Keys = SessionKeys;
	type DisabledValidatorsThreshold = DisabledValidatorsThreshold;
}

impl session::historical::Trait for Runtime {
	type FullIdentification = staking::Exposure<AccountId, Balance>;
	type FullIdentificationOf = staking::ExposureOf<Runtime>;
}

pallet_staking_reward_curve::build! {
	const REWARD_CURVE: PiecewiseLinear<'static> = curve!(
		min_inflation: 0_025_000,
		max_inflation: 0_100_000,
		ideal_stake: 0_500_000,
		falloff: 0_050_000,
		max_piece_count: 40,
		test_precision: 0_005_000,
	);
}

parameter_types! {
	// Six sessions in an era (6 hours).
	pub const SessionsPerEra: SessionIndex = 6;
	// 28 eras for unbonding (7 days).
	pub const BondingDuration: staking::EraIndex = 28;
	// 28 eras in which slashes can be cancelled (7 days).
	pub const SlashDeferDuration: staking::EraIndex = 28;
	pub const RewardCurve: &'static PiecewiseLinear<'static> = &REWARD_CURVE;
	pub const MaxNominatorRewardedPerValidator: u32 = 64;
	// quarter of the last session will be for election.
	pub const ElectionLookahead: BlockNumber = EPOCH_DURATION_IN_BLOCKS / 4;
}

impl staking::Trait for Runtime {
	type Currency = Balances;
	type UnixTime = Timestamp;
	type CurrencyToVote = CurrencyToVoteHandler<Self>;
	type RewardRemainder = Treasury;
	type Event = Event;
	type Slash = Treasury;
	type Reward = ();
	type SessionsPerEra = SessionsPerEra;
	type BondingDuration = BondingDuration;
	type SlashDeferDuration = SlashDeferDuration;
	// A majority of the council can cancel the slash.
	type SlashCancelOrigin = collective::EnsureProportionAtLeast<_1, _2, AccountId, CouncilCollective>;
	type SessionInterface = Self;
	type RewardCurve = RewardCurve;
	type MaxNominatorRewardedPerValidator = MaxNominatorRewardedPerValidator;
	type NextNewSession = Session;
	type ElectionLookahead = ElectionLookahead;
	type Call = Call;
	type UnsignedPriority = StakingUnsignedPriority;
}

parameter_types! {
	pub const LaunchPeriod: BlockNumber = 7 * DAYS;
	pub const VotingPeriod: BlockNumber = 7 * DAYS;
	pub const FastTrackVotingPeriod: BlockNumber = 3 * HOURS;
	pub const MinimumDeposit: Balance = 1 * DOLLARS;
	pub const EnactmentPeriod: BlockNumber = 8 * DAYS;
	pub const CooloffPeriod: BlockNumber = 7 * DAYS;
	// One cent: $10,000 / MB
	pub const PreimageByteDeposit: Balance = 10 * MILLICENTS;
	pub const InstantAllowed: bool = true;
}

impl democracy::Trait for Runtime {
	type Proposal = Call;
	type Event = Event;
	type Currency = Balances;
	type EnactmentPeriod = EnactmentPeriod;
	type LaunchPeriod = LaunchPeriod;
	type VotingPeriod = VotingPeriod;
	type MinimumDeposit = MinimumDeposit;
	/// A straight majority of the council can decide what their next motion is.
	type ExternalOrigin = collective::EnsureProportionAtLeast<_1, _2, AccountId, CouncilCollective>;
	/// A majority can have the next scheduled referendum be a straight majority-carries vote.
	type ExternalMajorityOrigin = collective::EnsureProportionAtLeast<_1, _2, AccountId, CouncilCollective>;
	/// A unanimous council can have the next scheduled referendum be a straight default-carries
	/// (NTB) vote.
	type ExternalDefaultOrigin = collective::EnsureProportionAtLeast<_1, _1, AccountId, CouncilCollective>;
	/// Two thirds of the technical committee can have an ExternalMajority/ExternalDefault vote
	/// be tabled immediately and with a shorter voting/enactment period.
	type FastTrackOrigin = collective::EnsureProportionAtLeast<_2, _3, AccountId, TechnicalCollective>;
	type InstantOrigin = collective::EnsureProportionAtLeast<_1, _1, AccountId, TechnicalCollective>;
	type InstantAllowed = InstantAllowed;
	type FastTrackVotingPeriod = FastTrackVotingPeriod;
	// To cancel a proposal which has been passed, 2/3 of the council must agree to it.
	type CancellationOrigin = collective::EnsureProportionAtLeast<_2, _3, AccountId, CouncilCollective>;
	// Any single technical committee member may veto a coming council proposal, however they can
	// only do it once and it lasts only for the cooloff period.
	type VetoOrigin = collective::EnsureMember<AccountId, TechnicalCollective>;
	type CooloffPeriod = CooloffPeriod;
	type PreimageByteDeposit = PreimageByteDeposit;
	type Slash = Treasury;
	type Scheduler = Scheduler;
}

parameter_types! {
	pub const CouncilMotionDuration: BlockNumber = 3 * DAYS;
}

type CouncilCollective = collective::Instance1;
impl collective::Trait<CouncilCollective> for Runtime {
	type Origin = Origin;
	type Proposal = Call;
	type Event = Event;
	type MotionDuration = CouncilMotionDuration;
}

parameter_types! {
	pub const CandidacyBond: Balance = 1 * DOLLARS;
	pub const VotingBond: Balance = 5 * CENTS;
	/// Daily council elections.
	pub const TermDuration: BlockNumber = 24 * HOURS;
	pub const DesiredMembers: u32 = 13;
	pub const DesiredRunnersUp: u32 = 7;
	pub const ElectionsPhragmenModuleId: LockIdentifier = *b"phrelect";
}

impl elections_phragmen::Trait for Runtime {
	type Event = Event;
	type Currency = Balances;
	type ChangeMembers = Council;
	type InitializeMembers = Council;
	type CurrencyToVote = CurrencyToVoteHandler<Self>;
	type CandidacyBond = CandidacyBond;
	type VotingBond = VotingBond;
	type LoserCandidate = Treasury;
	type BadReport = Treasury;
	type KickedMember = Treasury;
	type DesiredMembers = DesiredMembers;
	type DesiredRunnersUp = DesiredRunnersUp;
	type TermDuration = TermDuration;
	type ModuleId = ElectionsPhragmenModuleId;
}

parameter_types! {
	pub const TechnicalMotionDuration: BlockNumber = 3 * DAYS;
}

type TechnicalCollective = collective::Instance2;
impl collective::Trait<TechnicalCollective> for Runtime {
	type Origin = Origin;
	type Proposal = Call;
	type Event = Event;
	type MotionDuration = TechnicalMotionDuration;
}

impl membership::Trait<membership::Instance1> for Runtime {
	type Event = Event;
	type AddOrigin = collective::EnsureProportionMoreThan<_1, _2, AccountId, CouncilCollective>;
	type RemoveOrigin = collective::EnsureProportionMoreThan<_1, _2, AccountId, CouncilCollective>;
	type SwapOrigin = collective::EnsureProportionMoreThan<_1, _2, AccountId, CouncilCollective>;
	type ResetOrigin = collective::EnsureProportionMoreThan<_1, _2, AccountId, CouncilCollective>;
	type PrimeOrigin = collective::EnsureProportionMoreThan<_1, _2, AccountId, CouncilCollective>;
	type MembershipInitialized = TechnicalCommittee;
	type MembershipChanged = TechnicalCommittee;
}

parameter_types! {
	pub const ProposalBond: Permill = Permill::from_percent(5);
	pub const ProposalBondMinimum: Balance = 20 * DOLLARS;
	pub const SpendPeriod: BlockNumber = 6 * DAYS;
	pub const Burn: Permill = Permill::from_percent(0);
	pub const TreasuryModuleId: ModuleId = ModuleId(*b"py/trsry");

	pub const TipCountdown: BlockNumber = 1 * DAYS;
	pub const TipFindersFee: Percent = Percent::from_percent(20);
	pub const TipReportDepositBase: Balance = 1 * DOLLARS;
	pub const TipReportDepositPerByte: Balance = 1 * CENTS;
}

impl treasury::Trait for Runtime {
	type Currency = Balances;
	type ApproveOrigin = collective::EnsureProportionAtLeast<_3, _5, AccountId, CouncilCollective>;
	type RejectOrigin = collective::EnsureProportionMoreThan<_1, _2, AccountId, CouncilCollective>;
	type Tippers = ElectionsPhragmen;
	type TipCountdown = TipCountdown;
	type TipFindersFee = TipFindersFee;
	type TipReportDepositBase = TipReportDepositBase;
	type TipReportDepositPerByte = TipReportDepositPerByte;
	type Event = Event;
	type ProposalRejection = Treasury;
	type ProposalBond = ProposalBond;
	type ProposalBondMinimum = ProposalBondMinimum;
	type SpendPeriod = SpendPeriod;
	type Burn = Burn;
	type ModuleId = TreasuryModuleId;
}

impl offences::Trait for Runtime {
	type Event = Event;
	type IdentificationTuple = session::historical::IdentificationTuple<Self>;
	type OnOffenceHandler = Staking;
}

impl authority_discovery::Trait for Runtime {}

parameter_types! {
	pub const SessionDuration: BlockNumber = EPOCH_DURATION_IN_BLOCKS as _;
}

parameter_types! {
	pub const StakingUnsignedPriority: TransactionPriority = TransactionPriority::max_value() / 2;
	pub const ImOnlineUnsignedPriority: TransactionPriority = TransactionPriority::max_value();
}

impl im_online::Trait for Runtime {
	type AuthorityId = ImOnlineId;
	type Event = Event;
	type ReportUnresponsiveness = Offences;
	type SessionDuration = SessionDuration;
	type UnsignedPriority = StakingUnsignedPriority;
}

impl grandpa::Trait for Runtime {
	type Event = Event;
}

parameter_types! {
	pub const WindowSize: BlockNumber = finality_tracker::DEFAULT_WINDOW_SIZE.into();
	pub const ReportLatency: BlockNumber = finality_tracker::DEFAULT_REPORT_LATENCY.into();
}

impl finality_tracker::Trait for Runtime {
	type OnFinalizationStalled = ();
	type WindowSize = WindowSize;
	type ReportLatency = ReportLatency;
}

parameter_types! {
	pub const AttestationPeriod: BlockNumber = 50;
}

impl attestations::Trait for Runtime {
	type AttestationPeriod = AttestationPeriod;
	type ValidatorIdentities = parachains::ValidatorIdentities<Runtime>;
	type RewardAttestation = Staking;
}

parameter_types! {
	pub const MaxCodeSize: u32 = 10 * 1024 * 1024; // 10 MB
	pub const MaxHeadDataSize: u32 = 20 * 1024; // 20 KB
	pub const ValidationUpgradeFrequency: BlockNumber = 2 * DAYS;
	pub const ValidationUpgradeDelay: BlockNumber = 8 * HOURS;
	pub const SlashPeriod: BlockNumber = 7 * DAYS;
}

impl parachains::Trait for Runtime {
	type AuthorityId = parachains::FishermanAuthorityId;
	type Origin = Origin;
	type Call = Call;
	type ParachainCurrency = Balances;
	type BlockNumberConversion = sp_runtime::traits::Identity;
	type Randomness = RandomnessCollectiveFlip;
	type ActiveParachains = Registrar;
	type Registrar = Registrar;
	type MaxCodeSize = MaxCodeSize;
	type MaxHeadDataSize = MaxHeadDataSize;

	type ValidationUpgradeFrequency = ValidationUpgradeFrequency;
	type ValidationUpgradeDelay = ValidationUpgradeDelay;
	type SlashPeriod = SlashPeriod;

	type Proof = session::historical::Proof;
	type KeyOwnerProofSystem = session::historical::Module<Self>;
	type IdentificationTuple = <Self::KeyOwnerProofSystem as KeyOwnerProofSystem<(KeyTypeId, Vec<u8>)>>::IdentificationTuple;
	type ReportOffence = Offences;
	type BlockHashConversion = sp_runtime::traits::Identity;
}

impl<LocalCall> system::offchain::CreateSignedTransaction<LocalCall> for Runtime where
	Call: From<LocalCall>,
{
	fn create_transaction<C: system::offchain::AppCrypto<Self::Public, Self::Signature>>(
		call: Call,
		public: <Signature as Verify>::Signer,
		account: AccountId,
		nonce: <Runtime as system::Trait>::Index,
	) -> Option<(Call, <UncheckedExtrinsic as ExtrinsicT>::SignaturePayload)> {
		let period = BlockHashCount::get()
			.checked_next_power_of_two()
			.map(|c| c / 2)
			.unwrap_or(2) as u64;

		let current_block = System::block_number()
			.saturated_into::<u64>()
			.saturating_sub(1);
		let tip = 0;
		let extra: SignedExtra = (
			RestrictFunctionality,
			system::CheckVersion::<Runtime>::new(),
			system::CheckGenesis::<Runtime>::new(),
			system::CheckEra::<Runtime>::from(generic::Era::mortal(period, current_block)),
			system::CheckNonce::<Runtime>::from(nonce),
			system::CheckWeight::<Runtime>::new(),
			transaction_payment::ChargeTransactionPayment::<Runtime>::from(tip),
			registrar::LimitParathreadCommits::<Runtime>::new(),
			parachains::ValidateDoubleVoteReports::<Runtime>::new(),
		);
		let raw_payload = SignedPayload::new(call, extra).map_err(|e| {
			debug::warn!("Unable to create signed payload: {:?}", e);
		}).ok()?;
		let signature = raw_payload.using_encoded(|payload| {
			C::sign(payload, public)
		})?;
		let (call, extra, _) = raw_payload.deconstruct();
		Some((call, (account, signature, extra)))
	}
}

impl system::offchain::SigningTypes for Runtime {
	type Public = <Signature as Verify>::Signer;
	type Signature = Signature;
}

impl<C> system::offchain::SendTransactionTypes<C> for Runtime where
	Call: From<C>,
{
	type OverarchingCall = Call;
	type Extrinsic = UncheckedExtrinsic;
}

parameter_types! {
	pub const ParathreadDeposit: Balance = 5 * DOLLARS;
	pub const QueueSize: usize = 2;
	pub const MaxRetries: u32 = 3;
}

impl registrar::Trait for Runtime {
	type Event = Event;
	type Origin = Origin;
	type Currency = Balances;
	type ParathreadDeposit = ParathreadDeposit;
	type SwapAux = Slots;
	type QueueSize = QueueSize;
	type MaxRetries = MaxRetries;
}

parameter_types! {
	pub const LeasePeriod: BlockNumber = 100_000;
	pub const EndingPeriod: BlockNumber = 1000;
}

impl slots::Trait for Runtime {
	type Event = Event;
	type Currency = Balances;
	type Parachains = Registrar;
	type LeasePeriod = LeasePeriod;
	type EndingPeriod = EndingPeriod;
	type Randomness = RandomnessCollectiveFlip;
}

parameter_types! {
	pub const Prefix: &'static [u8] = b"Pay KSMs to the Kusama account:";
}

impl claims::Trait for Runtime {
	type Event = Event;
	type VestingSchedule = Vesting;
	type Prefix = Prefix;
}

parameter_types! {
	// Minimum 100 bytes/KSM deposited (1 CENT/byte)
	pub const BasicDeposit: Balance = 10 * DOLLARS;       // 258 bytes on-chain
	pub const FieldDeposit: Balance = 250 * CENTS;        // 66 bytes on-chain
	pub const SubAccountDeposit: Balance = 2 * DOLLARS;   // 53 bytes on-chain
	pub const MaxSubAccounts: u32 = 100;
	pub const MaxAdditionalFields: u32 = 100;
	pub const MaxRegistrars: u32 = 20;
}

impl identity::Trait for Runtime {
	type Event = Event;
	type Currency = Balances;
	type Slashed = Treasury;
	type BasicDeposit = BasicDeposit;
	type FieldDeposit = FieldDeposit;
	type SubAccountDeposit = SubAccountDeposit;
	type MaxSubAccounts = MaxSubAccounts;
	type MaxAdditionalFields = MaxAdditionalFields;
	type MaxRegistrars = MaxRegistrars;
	type RegistrarOrigin = collective::EnsureProportionMoreThan<_1, _2, AccountId, CouncilCollective>;
	type ForceOrigin = collective::EnsureProportionMoreThan<_1, _2, AccountId, CouncilCollective>;
}

parameter_types! {
	// One storage item; value is size 4+4+16+32 bytes = 56 bytes.
	pub const MultisigDepositBase: Balance = 30 * CENTS;
	// Additional storage item size of 32 bytes.
	pub const MultisigDepositFactor: Balance = 5 * CENTS;
	pub const MaxSignatories: u16 = 100;
}

impl utility::Trait for Runtime {
	type Event = Event;
	type Call = Call;
	type Currency = Balances;
	type MultisigDepositBase = MultisigDepositBase;
	type MultisigDepositFactor = MultisigDepositFactor;
	type MaxSignatories = MaxSignatories;
}

parameter_types! {
	pub const ConfigDepositBase: Balance = 5 * DOLLARS;
	pub const FriendDepositFactor: Balance = 50 * CENTS;
	pub const MaxFriends: u16 = 9;
	pub const RecoveryDeposit: Balance = 5 * DOLLARS;
}

impl recovery::Trait for Runtime {
	type Event = Event;
	type Call = Call;
	type Currency = Balances;
	type ConfigDepositBase = ConfigDepositBase;
	type FriendDepositFactor = FriendDepositFactor;
	type MaxFriends = MaxFriends;
	type RecoveryDeposit = RecoveryDeposit;
}

parameter_types! {
	pub const CandidateDeposit: Balance = 10 * DOLLARS;
	pub const WrongSideDeduction: Balance = 2 * DOLLARS;
	pub const MaxStrikes: u32 = 10;
	pub const RotationPeriod: BlockNumber = 80 * HOURS;
	pub const PeriodSpend: Balance = 500 * DOLLARS;
	pub const MaxLockDuration: BlockNumber = 36 * 30 * DAYS;
	pub const ChallengePeriod: BlockNumber = 7 * DAYS;
	pub const SocietyModuleId: ModuleId = ModuleId(*b"py/socie");
}

impl society::Trait for Runtime {
	type Event = Event;
	type Currency = Balances;
	type Randomness = RandomnessCollectiveFlip;
	type CandidateDeposit = CandidateDeposit;
	type WrongSideDeduction = WrongSideDeduction;
	type MaxStrikes = MaxStrikes;
	type PeriodSpend = PeriodSpend;
	type MembershipChanged = ();
	type RotationPeriod = RotationPeriod;
	type MaxLockDuration = MaxLockDuration;
	type FounderSetOrigin = collective::EnsureProportionMoreThan<_1, _2, AccountId, CouncilCollective>;
	type SuspensionJudgementOrigin = society::EnsureFounder<Runtime>;
	type ChallengePeriod = ChallengePeriod;
	type ModuleId = SocietyModuleId;
}

parameter_types! {
	pub const MinVestedTransfer: Balance = 100 * DOLLARS;
}

impl vesting::Trait for Runtime {
	type Event = Event;
	type Currency = Balances;
	type BlockNumberToBalance = ConvertInto;
	type MinVestedTransfer = MinVestedTransfer;
}

construct_runtime! {
	pub enum Runtime where
		Block = Block,
		NodeBlock = primitives::Block,
		UncheckedExtrinsic = UncheckedExtrinsic
	{
		// Basic stuff; balances is uncallable initially.
		System: system::{Module, Call, Storage, Config, Event<T>},
		RandomnessCollectiveFlip: randomness_collective_flip::{Module, Storage},

		// Must be before session.
		Babe: babe::{Module, Call, Storage, Config, Inherent(Timestamp)},

		Timestamp: timestamp::{Module, Call, Storage, Inherent},
		Indices: indices::{Module, Call, Storage, Config<T>, Event<T>},
		Balances: balances::{Module, Call, Storage, Config<T>, Event<T>},
		TransactionPayment: transaction_payment::{Module, Storage},

		// Consensus support.
		Authorship: authorship::{Module, Call, Storage},
		Staking: staking::{Module, Call, Storage, Config<T>, Event<T>, ValidateUnsigned},
		Offences: offences::{Module, Call, Storage, Event},
		Historical: session_historical::{Module},
		Session: session::{Module, Call, Storage, Event, Config<T>},
		FinalityTracker: finality_tracker::{Module, Call, Storage, Inherent},
		Grandpa: grandpa::{Module, Call, Storage, Config, Event},
		ImOnline: im_online::{Module, Call, Storage, Event<T>, ValidateUnsigned, Config<T>},
		AuthorityDiscovery: authority_discovery::{Module, Call, Config},

		// Governance stuff; uncallable initially.
		Democracy: democracy::{Module, Call, Storage, Config, Event<T>},
		Council: collective::<Instance1>::{Module, Call, Storage, Origin<T>, Event<T>, Config<T>},
		TechnicalCommittee: collective::<Instance2>::{Module, Call, Storage, Origin<T>, Event<T>, Config<T>},
		ElectionsPhragmen: elections_phragmen::{Module, Call, Storage, Event<T>, Config<T>},
		TechnicalMembership: membership::<Instance1>::{Module, Call, Storage, Event<T>, Config<T>},
		Treasury: treasury::{Module, Call, Storage, Event<T>},

		// Claims. Usable initially.
		Claims: claims::{Module, Call, Storage, Event<T>, Config<T>, ValidateUnsigned},

		// Parachains stuff; slots are disabled (no auctions initially). The rest are safe as they
		// have no public dispatchables.
		Parachains: parachains::{Module, Call, Storage, Config, Inherent, Origin},
		Attestations: attestations::{Module, Call, Storage},
		Slots: slots::{Module, Call, Storage, Event<T>},
		Registrar: registrar::{Module, Call, Storage, Event, Config<T>},

		// Utility module.
		Utility: utility::{Module, Call, Storage, Event<T>},

		// Less simple identity module.
		Identity: identity::{Module, Call, Storage, Event<T>},

		// Society module.
		Society: society::{Module, Call, Storage, Event<T>},

		// Social recovery module.
		Recovery: recovery::{Module, Call, Storage, Event<T>},

		// Vesting. Usable initially, but removed once all vesting is finished.
		Vesting: vesting::{Module, Call, Storage, Event<T>, Config<T>},

		// System scheduler.
		Scheduler: scheduler::{Module, Call, Storage, Event<T>},
	}
}

/// The address format for describing accounts.
pub type Address = AccountId;
/// Block header type as expected by this runtime.
pub type Header = generic::Header<BlockNumber, BlakeTwo256>;
/// Block type as expected by this runtime.
pub type Block = generic::Block<Header, UncheckedExtrinsic>;
/// A Block signed with a Justification
pub type SignedBlock = generic::SignedBlock<Block>;
/// BlockId type as expected by this runtime.
pub type BlockId = generic::BlockId<Block>;
/// The SignedExtension to the basic transaction logic.
pub type SignedExtra = (
	RestrictFunctionality,
	system::CheckVersion<Runtime>,
	system::CheckGenesis<Runtime>,
	system::CheckEra<Runtime>,
	system::CheckNonce<Runtime>,
	system::CheckWeight<Runtime>,
	transaction_payment::ChargeTransactionPayment::<Runtime>,
	registrar::LimitParathreadCommits<Runtime>,
	parachains::ValidateDoubleVoteReports<Runtime>,
);
/// Unchecked extrinsic type as expected by this runtime.
pub type UncheckedExtrinsic = generic::UncheckedExtrinsic<Address, Call, Signature, SignedExtra>;
/// Extrinsic type that has already been checked.
pub type CheckedExtrinsic = generic::CheckedExtrinsic<AccountId, Nonce, Call>;
/// Executive: handles dispatch to the various modules.
pub type Executive = executive::Executive<Runtime, Block, system::ChainContext<Runtime>, Runtime, AllModules>;
/// The payload being signed in the transactions.
pub type SignedPayload = generic::SignedPayload<Call, SignedExtra>;

sp_api::impl_runtime_apis! {
	impl sp_api::Core<Block> for Runtime {
		fn version() -> RuntimeVersion {
			VERSION
		}

		fn execute_block(block: Block) {
			Executive::execute_block(block)
		}

		fn initialize_block(header: &<Block as BlockT>::Header) {
			Executive::initialize_block(header)
		}
	}

	impl sp_api::Metadata<Block> for Runtime {
		fn metadata() -> OpaqueMetadata {
			Runtime::metadata().into()
		}
	}

	impl block_builder_api::BlockBuilder<Block> for Runtime {
		fn apply_extrinsic(extrinsic: <Block as BlockT>::Extrinsic) -> ApplyExtrinsicResult {
			Executive::apply_extrinsic(extrinsic)
		}

		fn finalize_block() -> <Block as BlockT>::Header {
			Executive::finalize_block()
		}

		fn inherent_extrinsics(data: inherents::InherentData) -> Vec<<Block as BlockT>::Extrinsic> {
			data.create_extrinsics()
		}

		fn check_inherents(
			block: Block,
			data: inherents::InherentData,
		) -> inherents::CheckInherentsResult {
			data.check_extrinsics(&block)
		}

		fn random_seed() -> <Block as BlockT>::Hash {
			RandomnessCollectiveFlip::random_seed()
		}
	}

	impl tx_pool_api::runtime_api::TaggedTransactionQueue<Block> for Runtime {
		fn validate_transaction(
			source: TransactionSource,
			tx: <Block as BlockT>::Extrinsic,
		) -> TransactionValidity {
			Executive::validate_transaction(source, tx)
		}
	}

	impl offchain_primitives::OffchainWorkerApi<Block> for Runtime {
		fn offchain_worker(header: &<Block as BlockT>::Header) {
			Executive::offchain_worker(header)
		}
	}

	impl parachain::ParachainHost<Block> for Runtime {
		fn validators() -> Vec<parachain::ValidatorId> {
			Parachains::authorities()
		}
		fn duty_roster() -> parachain::DutyRoster {
			Parachains::calculate_duty_roster().0
		}
		fn active_parachains() -> Vec<(parachain::Id, Option<(parachain::CollatorId, parachain::Retriable)>)> {
			Registrar::active_paras()
		}
		fn global_validation_schedule() -> parachain::GlobalValidationSchedule {
			Parachains::global_validation_schedule()
		}
		fn local_validation_data(id: parachain::Id) -> Option<parachain::LocalValidationData> {
			Parachains::current_local_validation_data(&id)
		}
		fn parachain_code(id: parachain::Id) -> Option<parachain::ValidationCode> {
			Parachains::parachain_code(&id)
		}
		fn get_heads(extrinsics: Vec<<Block as BlockT>::Extrinsic>)
			-> Option<Vec<AbridgedCandidateReceipt>>
		{
			extrinsics
				.into_iter()
				.find_map(|ex| match UncheckedExtrinsic::decode(&mut ex.encode().as_slice()) {
					Ok(ex) => match ex.function {
						Call::Parachains(ParachainsCall::set_heads(heads)) => {
							Some(heads.into_iter().map(|c| c.candidate).collect())
						}
						_ => None,
					}
					Err(_) => None,
				})
		}
		fn signing_context() -> SigningContext {
			Parachains::signing_context()
		}
	}

	impl fg_primitives::GrandpaApi<Block> for Runtime {
		fn grandpa_authorities() -> Vec<(GrandpaId, u64)> {
			Grandpa::grandpa_authorities()
		}
	}

	impl babe_primitives::BabeApi<Block> for Runtime {
		fn configuration() -> babe_primitives::BabeGenesisConfiguration {
			// The choice of `c` parameter (where `1 - c` represents the
			// probability of a slot being empty), is done in accordance to the
			// slot duration and expected target block time, for safely
			// resisting network delays of maximum two seconds.
			// <https://research.web3.foundation/en/latest/polkadot/BABE/Babe/#6-practical-results>
			babe_primitives::BabeGenesisConfiguration {
				slot_duration: Babe::slot_duration(),
				epoch_length: EpochDuration::get(),
				c: PRIMARY_PROBABILITY,
				genesis_authorities: Babe::authorities(),
				randomness: Babe::randomness(),
				allowed_slots: babe_primitives::AllowedSlots::PrimaryAndSecondaryPlainSlots,
			}
		}

		fn current_epoch_start() -> babe_primitives::SlotNumber {
			Babe::current_epoch_start()
		}
	}

	impl authority_discovery_primitives::AuthorityDiscoveryApi<Block> for Runtime {
		fn authorities() -> Vec<AuthorityDiscoveryId> {
			AuthorityDiscovery::authorities()
		}
	}

	impl sp_session::SessionKeys<Block> for Runtime {
		fn generate_session_keys(seed: Option<Vec<u8>>) -> Vec<u8> {
			SessionKeys::generate(seed)
		}

		fn decode_session_keys(
			encoded: Vec<u8>,
		) -> Option<Vec<(Vec<u8>, sp_core::crypto::KeyTypeId)>> {
			SessionKeys::decode_into_raw_public_keys(&encoded)
		}
	}

	impl system_rpc_runtime_api::AccountNonceApi<Block, AccountId, Nonce> for Runtime {
		fn account_nonce(account: AccountId) -> Nonce {
			System::account_nonce(account)
		}
	}

	impl transaction_payment_rpc_runtime_api::TransactionPaymentApi<
		Block,
		Balance,
		UncheckedExtrinsic,
	> for Runtime {
		fn query_info(uxt: UncheckedExtrinsic, len: u32) -> RuntimeDispatchInfo<Balance> {
			TransactionPayment::query_info(uxt, len)
		}
	}

	#[cfg(feature = "runtime-benchmarks")]
	impl frame_benchmarking::Benchmark<Block> for Runtime {
		fn dispatch_benchmark(
			pallet: Vec<u8>,
			benchmark: Vec<u8>,
			lowest_range_values: Vec<u32>,
			highest_range_values: Vec<u32>,
			steps: Vec<u32>,
			repeat: u32,
		) -> Result<Vec<frame_benchmarking::BenchmarkBatch>, RuntimeString> {
			use frame_benchmarking::{Benchmarking, BenchmarkBatch, add_benchmark};

			let mut batches = Vec::<BenchmarkBatch>::new();
			let params = (&pallet, &benchmark, &lowest_range_values, &highest_range_values, &steps, repeat);
			add_benchmark!(params, batches, b"claims", Claims);
			if batches.is_empty() { return Err("Benchmark not found for this pallet.".into()) }
			Ok(batches)
		}
	}
}<|MERGE_RESOLUTION|>--- conflicted
+++ resolved
@@ -152,13 +152,9 @@
 	type Event = Event;
 	type BlockHashCount = BlockHashCount;
 	type MaximumBlockWeight = MaximumBlockWeight;
-<<<<<<< HEAD
 	type DbWeight = DbWeight;
-=======
-	type DbWeight = ();
 	type BlockExecutionWeight = BlockExecutionWeight;
 	type ExtrinsicBaseWeight = ExtrinsicBaseWeight;
->>>>>>> 0806d596
 	type MaximumBlockLength = MaximumBlockLength;
 	type AvailableBlockRatio = AvailableBlockRatio;
 	type Version = Version;
