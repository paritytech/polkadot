// Copyright (C) Parity Technologies (UK) Ltd.
// This file is part of Polkadot.

// Polkadot is free software: you can redistribute it and/or modify
// it under the terms of the GNU General Public License as published by
// the Free Software Foundation, either version 3 of the License, or
// (at your option) any later version.

// Polkadot is distributed in the hope that it will be useful,
// but WITHOUT ANY WARRANTY; without even the implied warranty of
// MERCHANTABILITY or FITNESS FOR A PARTICULAR PURPOSE.  See the
// GNU General Public License for more details.

// You should have received a copy of the GNU General Public License
// along with Polkadot. If not, see <http://www.gnu.org/licenses/>.

//! The Kusama runtime. This can be compiled with `#[no_std]`, ready for Wasm.

#![cfg_attr(not(feature = "std"), no_std)]
// `construct_runtime!` does a lot of recursion and requires us to increase the limit to 256.
#![recursion_limit = "256"]

use pallet_nis::WithMaximumOf;
use parity_scale_codec::{Decode, Encode, MaxEncodedLen};
use primitives::{
	slashing, AccountId, AccountIndex, Balance, BlockNumber, CandidateEvent, CandidateHash,
	CommittedCandidateReceipt, CoreState, DisputeState, ExecutorParams, GroupRotationInfo, Hash,
	Id as ParaId, InboundDownwardMessage, InboundHrmpMessage, Moment, Nonce,
	OccupiedCoreAssumption, PersistedValidationData, ScrapedOnChainVotes, SessionInfo, Signature,
	ValidationCode, ValidationCodeHash, ValidatorId, ValidatorIndex, LOWEST_PUBLIC_ID,
	PARACHAIN_KEY_TYPE_ID,
};
use runtime_common::{
	auctions, claims, crowdloan, impl_runtime_weights, impls::DealWithFees, paras_registrar,
	prod_or_fast, slots, BalanceToU256, BlockHashCount, BlockLength, CurrencyToVote,
	SlowAdjustingFeeUpdate, U256ToBalance,
};
use scale_info::TypeInfo;
use sp_std::{cmp::Ordering, collections::btree_map::BTreeMap, prelude::*};

use runtime_parachains::{
	configuration as parachains_configuration, disputes as parachains_disputes,
	disputes::slashing as parachains_slashing,
	dmp as parachains_dmp, hrmp as parachains_hrmp, inclusion as parachains_inclusion,
	inclusion::{AggregateMessageOrigin, UmpQueueId},
	initializer as parachains_initializer, origin as parachains_origin, paras as parachains_paras,
	paras_inherent as parachains_paras_inherent, reward_points as parachains_reward_points,
	runtime_api_impl::v5 as parachains_runtime_api_impl,
	scheduler as parachains_scheduler, session_info as parachains_session_info,
	shared as parachains_shared,
};

use authority_discovery_primitives::AuthorityId as AuthorityDiscoveryId;
use beefy_primitives::crypto::{AuthorityId as BeefyId, Signature as BeefySignature};
use frame_election_provider_support::{
	generate_solution_type, onchain, NposSolution, SequentialPhragmen,
};
use frame_support::{
	construct_runtime, parameter_types,
	traits::{
		ConstU32, Contains, EitherOf, EitherOfDiverse, InstanceFilter, KeyOwnerProofSystem,
		PrivilegeCmp, ProcessMessage, ProcessMessageError, StorageMapShim, WithdrawReasons,
	},
	weights::{ConstantMultiplier, WeightMeter},
	PalletId, RuntimeDebug,
};
use frame_system::EnsureRoot;
use pallet_grandpa::{fg_primitives, AuthorityId as GrandpaId};
use pallet_im_online::sr25519::AuthorityId as ImOnlineId;
use pallet_session::historical as session_historical;
use pallet_transaction_payment::{CurrencyAdapter, FeeDetails, RuntimeDispatchInfo};
use sp_core::{ConstU128, OpaqueMetadata};
use sp_mmr_primitives as mmr;
use sp_runtime::{
	create_runtime_str, generic, impl_opaque_keys,
	traits::{
		AccountIdLookup, BlakeTwo256, Block as BlockT, ConvertInto, Extrinsic as ExtrinsicT,
		OpaqueKeys, SaturatedConversion, Verify,
	},
	transaction_validity::{TransactionPriority, TransactionSource, TransactionValidity},
	ApplyExtrinsicResult, FixedU128, KeyTypeId, Perbill, Percent, Permill,
};
use sp_staking::SessionIndex;
#[cfg(any(feature = "std", test))]
use sp_version::NativeVersion;
use sp_version::RuntimeVersion;
use xcm::latest::Junction;

pub use frame_system::Call as SystemCall;
pub use pallet_balances::Call as BalancesCall;
pub use pallet_election_provider_multi_phase::Call as EPMCall;
#[cfg(feature = "std")]
pub use pallet_staking::StakerStatus;
use pallet_staking::UseValidatorsMap;
use sp_runtime::traits::Get;
#[cfg(any(feature = "std", test))]
pub use sp_runtime::BuildStorage;

/// Constant values used within the runtime.
use kusama_runtime_constants::{currency::*, fee::*, time::*};

// Weights used in the runtime.
mod weights;

// Voter bag threshold definitions.
mod bag_thresholds;

// Historical information of society finances.
mod past_payouts;

// XCM configurations.
pub mod xcm_config;

// Governance configurations.
pub mod governance;
use governance::{
	pallet_custom_origins, AuctionAdmin, Fellows, GeneralAdmin, LeaseAdmin, StakingAdmin,
	Treasurer, TreasurySpender,
};

#[cfg(test)]
mod tests;

impl_runtime_weights!(kusama_runtime_constants);

// Make the WASM binary available.
#[cfg(feature = "std")]
include!(concat!(env!("OUT_DIR"), "/wasm_binary.rs"));

/// Runtime version (Kusama).
#[sp_version::runtime_version]
pub const VERSION: RuntimeVersion = RuntimeVersion {
	spec_name: create_runtime_str!("kusama"),
	impl_name: create_runtime_str!("parity-kusama"),
	authoring_version: 2,
	spec_version: 9430,
	impl_version: 0,
	#[cfg(not(feature = "disable-runtime-api"))]
	apis: RUNTIME_API_VERSIONS,
	#[cfg(feature = "disable-runtime-api")]
	apis: sp_version::create_apis_vec![[]],
	transaction_version: 23,
	state_version: 0,
};

/// The BABE epoch configuration at genesis.
pub const BABE_GENESIS_EPOCH_CONFIG: babe_primitives::BabeEpochConfiguration =
	babe_primitives::BabeEpochConfiguration {
		c: PRIMARY_PROBABILITY,
		allowed_slots: babe_primitives::AllowedSlots::PrimaryAndSecondaryVRFSlots,
	};

/// Native version.
#[cfg(any(feature = "std", test))]
pub fn native_version() -> NativeVersion {
	NativeVersion { runtime_version: VERSION, can_author_with: Default::default() }
}

/// We currently allow all calls.
pub struct BaseFilter;
impl Contains<RuntimeCall> for BaseFilter {
	fn contains(_c: &RuntimeCall) -> bool {
		true
	}
}

parameter_types! {
	pub const Version: RuntimeVersion = VERSION;
	pub const SS58Prefix: u8 = 2;
}

impl frame_system::Config for Runtime {
	type BaseCallFilter = frame_support::traits::Everything;
	type BlockWeights = BlockWeights;
	type BlockLength = BlockLength;
	type RuntimeOrigin = RuntimeOrigin;
	type RuntimeCall = RuntimeCall;
	type Index = Nonce;
	type BlockNumber = BlockNumber;
	type Hash = Hash;
	type Hashing = BlakeTwo256;
	type AccountId = AccountId;
	type Lookup = AccountIdLookup<AccountId, ()>;
	type Header = generic::Header<BlockNumber, BlakeTwo256>;
	type RuntimeEvent = RuntimeEvent;
	type BlockHashCount = BlockHashCount;
	type DbWeight = RocksDbWeight;
	type Version = Version;
	type PalletInfo = PalletInfo;
	type AccountData = pallet_balances::AccountData<Balance>;
	type OnNewAccount = ();
	type OnKilledAccount = ();
	type SystemWeightInfo = weights::frame_system::WeightInfo<Runtime>;
	type SS58Prefix = SS58Prefix;
	type OnSetCode = ();
	type MaxConsumers = frame_support::traits::ConstU32<16>;
}

parameter_types! {
	pub MaximumSchedulerWeight: Weight = Perbill::from_percent(80) * BlockWeights::get().max_block;
	pub const MaxScheduledPerBlock: u32 = 50;
	pub const NoPreimagePostponement: Option<u32> = Some(10);
}

/// Used the compare the privilege of an origin inside the scheduler.
pub struct OriginPrivilegeCmp;

impl PrivilegeCmp<OriginCaller> for OriginPrivilegeCmp {
	fn cmp_privilege(left: &OriginCaller, right: &OriginCaller) -> Option<Ordering> {
		if left == right {
			return Some(Ordering::Equal)
		}

		match (left, right) {
			// Root is greater than anything.
			(OriginCaller::system(frame_system::RawOrigin::Root), _) => Some(Ordering::Greater),
			// For every other origin we don't care, as they are not used for `ScheduleOrigin`.
			_ => None,
		}
	}
}

impl pallet_scheduler::Config for Runtime {
	type RuntimeOrigin = RuntimeOrigin;
	type RuntimeEvent = RuntimeEvent;
	type PalletsOrigin = OriginCaller;
	type RuntimeCall = RuntimeCall;
	type MaximumWeight = MaximumSchedulerWeight;
	// The goal of having ScheduleOrigin include AuctionAdmin is to allow the auctions track of
	// OpenGov to schedule periodic auctions.
	type ScheduleOrigin = EitherOf<EnsureRoot<AccountId>, AuctionAdmin>;
	type MaxScheduledPerBlock = MaxScheduledPerBlock;
	type WeightInfo = weights::pallet_scheduler::WeightInfo<Runtime>;
	type OriginPrivilegeCmp = OriginPrivilegeCmp;
	type Preimages = Preimage;
}

parameter_types! {
	pub const PreimageBaseDeposit: Balance = deposit(2, 64);
	pub const PreimageByteDeposit: Balance = deposit(0, 1);
}

impl pallet_preimage::Config for Runtime {
	type WeightInfo = weights::pallet_preimage::WeightInfo<Runtime>;
	type RuntimeEvent = RuntimeEvent;
	type Currency = Balances;
	type ManagerOrigin = EnsureRoot<AccountId>;
	type BaseDeposit = PreimageBaseDeposit;
	type ByteDeposit = PreimageByteDeposit;
}

parameter_types! {
	pub EpochDuration: u64 = prod_or_fast!(
		EPOCH_DURATION_IN_SLOTS as u64,
		2 * MINUTES as u64,
		"KSM_EPOCH_DURATION"
	);
	pub const ExpectedBlockTime: Moment = MILLISECS_PER_BLOCK;
	pub ReportLongevity: u64 =
		BondingDuration::get() as u64 * SessionsPerEra::get() as u64 * EpochDuration::get();
}

impl pallet_babe::Config for Runtime {
	type EpochDuration = EpochDuration;
	type ExpectedBlockTime = ExpectedBlockTime;

	// session module is the trigger
	type EpochChangeTrigger = pallet_babe::ExternalTrigger;

	type DisabledValidators = Session;

	type KeyOwnerProof =
		<Historical as KeyOwnerProofSystem<(KeyTypeId, pallet_babe::AuthorityId)>>::Proof;

	type EquivocationReportSystem =
		pallet_babe::EquivocationReportSystem<Self, Offences, Historical, ReportLongevity>;

	type WeightInfo = ();

	type MaxAuthorities = MaxAuthorities;
}

parameter_types! {
	pub const IndexDeposit: Balance = 100 * CENTS;
}

impl pallet_indices::Config for Runtime {
	type AccountIndex = AccountIndex;
	type Currency = Balances;
	type Deposit = IndexDeposit;
	type RuntimeEvent = RuntimeEvent;
	type WeightInfo = weights::pallet_indices::WeightInfo<Runtime>;
}

parameter_types! {
	pub const ExistentialDeposit: Balance = EXISTENTIAL_DEPOSIT;
	pub const MaxLocks: u32 = 50;
	pub const MaxReserves: u32 = 50;
}

impl pallet_balances::Config for Runtime {
	type Balance = Balance;
	type DustRemoval = ();
	type RuntimeEvent = RuntimeEvent;
	type ExistentialDeposit = ExistentialDeposit;
	type AccountStore = System;
	type MaxLocks = MaxLocks;
	type MaxReserves = MaxReserves;
	type ReserveIdentifier = [u8; 8];
	type WeightInfo = weights::pallet_balances::WeightInfo<Runtime>;
	type FreezeIdentifier = ();
	type MaxFreezes = ();
	type RuntimeHoldReason = RuntimeHoldReason;
	type MaxHolds = ConstU32<1>;
}

parameter_types! {
	pub const TransactionByteFee: Balance = 10 * MILLICENTS;
	/// This value increases the priority of `Operational` transactions by adding
	/// a "virtual tip" that's equal to the `OperationalFeeMultiplier * final_fee`.
	pub const OperationalFeeMultiplier: u8 = 5;
}

impl pallet_transaction_payment::Config for Runtime {
	type RuntimeEvent = RuntimeEvent;
	type OnChargeTransaction = CurrencyAdapter<Balances, DealWithFees<Self>>;
	type OperationalFeeMultiplier = OperationalFeeMultiplier;
	type WeightToFee = WeightToFee;
	type LengthToFee = ConstantMultiplier<Balance, TransactionByteFee>;
	type FeeMultiplierUpdate = SlowAdjustingFeeUpdate<Self>;
}

parameter_types! {
	pub const MinimumPeriod: u64 = SLOT_DURATION / 2;
}
impl pallet_timestamp::Config for Runtime {
	type Moment = u64;
	type OnTimestampSet = Babe;
	type MinimumPeriod = MinimumPeriod;
	type WeightInfo = weights::pallet_timestamp::WeightInfo<Runtime>;
}

impl pallet_authorship::Config for Runtime {
	type FindAuthor = pallet_session::FindAccountFromAuthorIndex<Self, Babe>;
	type EventHandler = (Staking, ImOnline);
}

impl_opaque_keys! {
	pub struct SessionKeys {
		pub grandpa: Grandpa,
		pub babe: Babe,
		pub im_online: ImOnline,
		pub para_validator: Initializer,
		pub para_assignment: ParaSessionInfo,
		pub authority_discovery: AuthorityDiscovery,
	}
}

impl pallet_session::Config for Runtime {
	type RuntimeEvent = RuntimeEvent;
	type ValidatorId = AccountId;
	type ValidatorIdOf = pallet_staking::StashOf<Self>;
	type ShouldEndSession = Babe;
	type NextSessionRotation = Babe;
	type SessionManager = pallet_session::historical::NoteHistoricalRoot<Self, Staking>;
	type SessionHandler = <SessionKeys as OpaqueKeys>::KeyTypeIdProviders;
	type Keys = SessionKeys;
	type WeightInfo = weights::pallet_session::WeightInfo<Runtime>;
}

impl pallet_session::historical::Config for Runtime {
	type FullIdentification = pallet_staking::Exposure<AccountId, Balance>;
	type FullIdentificationOf = pallet_staking::ExposureOf<Runtime>;
}

parameter_types! {
	// phase durations. 1/4 of the last session for each.
	// in testing: 1min or half of the session for each
	pub SignedPhase: u32 = prod_or_fast!(
		EPOCH_DURATION_IN_SLOTS / 4,
		(1 * MINUTES).min(EpochDuration::get().saturated_into::<u32>() / 2),
		"KSM_SIGNED_PHASE"
	);
	pub UnsignedPhase: u32 = prod_or_fast!(
		EPOCH_DURATION_IN_SLOTS / 4,
		(1 * MINUTES).min(EpochDuration::get().saturated_into::<u32>() / 2),
		"KSM_UNSIGNED_PHASE"
	);

	// signed config
	pub const SignedMaxSubmissions: u32 = 16;
	pub const SignedMaxRefunds: u32 = 16 / 4;
	pub const SignedDepositBase: Balance = deposit(2, 0);
	pub const SignedDepositByte: Balance = deposit(0, 10) / 1024;
	// Each good submission will get 1/10 KSM as reward
	pub SignedRewardBase: Balance =  UNITS / 10;
	pub BetterUnsignedThreshold: Perbill = Perbill::from_rational(5u32, 10_000);

	// 1 hour session, 15 minutes unsigned phase, 8 offchain executions.
	pub OffchainRepeat: BlockNumber = UnsignedPhase::get() / 8;

	/// We take the top 12500 nominators as electing voters..
	pub const MaxElectingVoters: u32 = 12_500;
	/// ... and all of the validators as electable targets. Whilst this is the case, we cannot and
	/// shall not increase the size of the validator intentions.
	pub const MaxElectableTargets: u16 = u16::MAX;
	pub NposSolutionPriority: TransactionPriority =
		Perbill::from_percent(90) * TransactionPriority::max_value();
	/// Setup election pallet to support maximum winners upto 2000. This will mean Staking Pallet
	/// cannot have active validators higher than this count.
	pub const MaxActiveValidators: u32 = 2000;
}

generate_solution_type!(
	#[compact]
	pub struct NposCompactSolution24::<
		VoterIndex = u32,
		TargetIndex = u16,
		Accuracy = sp_runtime::PerU16,
		MaxVoters = MaxElectingVoters,
	>(24)
);

pub struct OnChainSeqPhragmen;
impl onchain::Config for OnChainSeqPhragmen {
	type System = Runtime;
	type Solver = SequentialPhragmen<AccountId, runtime_common::elections::OnChainAccuracy>;
	type DataProvider = Staking;
	type WeightInfo = weights::frame_election_provider_support::WeightInfo<Runtime>;
	type MaxWinners = MaxActiveValidators;
	type VotersBound = MaxElectingVoters;
	type TargetsBound = MaxElectableTargets;
}

impl pallet_election_provider_multi_phase::MinerConfig for Runtime {
	type AccountId = AccountId;
	type MaxLength = OffchainSolutionLengthLimit;
	type MaxWeight = OffchainSolutionWeightLimit;
	type Solution = NposCompactSolution24;
	type MaxVotesPerVoter = <
		<Self as pallet_election_provider_multi_phase::Config>::DataProvider
		as
		frame_election_provider_support::ElectionDataProvider
	>::MaxVotesPerVoter;
	type MaxWinners = MaxActiveValidators;

	// The unsigned submissions have to respect the weight of the submit_unsigned call, thus their
	// weight estimate function is wired to this call's weight.
	fn solution_weight(v: u32, t: u32, a: u32, d: u32) -> Weight {
		<
			<Self as pallet_election_provider_multi_phase::Config>::WeightInfo
			as
			pallet_election_provider_multi_phase::WeightInfo
		>::submit_unsigned(v, t, a, d)
	}
}

impl pallet_election_provider_multi_phase::Config for Runtime {
	type RuntimeEvent = RuntimeEvent;
	type Currency = Balances;
	type EstimateCallFee = TransactionPayment;
	type UnsignedPhase = UnsignedPhase;
	type SignedMaxSubmissions = SignedMaxSubmissions;
	type SignedMaxRefunds = SignedMaxRefunds;
	type SignedRewardBase = SignedRewardBase;
	type SignedDepositBase = SignedDepositBase;
	type SignedDepositByte = SignedDepositByte;
	type SignedDepositWeight = ();
	type SignedMaxWeight =
		<Self::MinerConfig as pallet_election_provider_multi_phase::MinerConfig>::MaxWeight;
	type MinerConfig = Self;
	type SlashHandler = (); // burn slashes
	type RewardHandler = (); // nothing to do upon rewards
	type SignedPhase = SignedPhase;
	type BetterUnsignedThreshold = BetterUnsignedThreshold;
	type BetterSignedThreshold = ();
	type OffchainRepeat = OffchainRepeat;
	type MinerTxPriority = NposSolutionPriority;
	type DataProvider = Staking;
	#[cfg(any(feature = "fast-runtime", feature = "runtime-benchmarks"))]
	type Fallback = onchain::OnChainExecution<OnChainSeqPhragmen>;
	#[cfg(not(any(feature = "fast-runtime", feature = "runtime-benchmarks")))]
	type Fallback = frame_election_provider_support::NoElection<(
		AccountId,
		BlockNumber,
		Staking,
		MaxActiveValidators,
	)>;
	type GovernanceFallback = onchain::OnChainExecution<OnChainSeqPhragmen>;
	type Solver = SequentialPhragmen<
		AccountId,
		pallet_election_provider_multi_phase::SolutionAccuracyOf<Self>,
		(),
	>;
	type BenchmarkingConfig = runtime_common::elections::BenchmarkConfig;
	type ForceOrigin = EitherOf<EnsureRoot<Self::AccountId>, StakingAdmin>;
	type WeightInfo = weights::pallet_election_provider_multi_phase::WeightInfo<Self>;
	type MaxElectingVoters = MaxElectingVoters;
	type MaxElectableTargets = MaxElectableTargets;
	type MaxWinners = MaxActiveValidators;
}

parameter_types! {
	pub const BagThresholds: &'static [u64] = &bag_thresholds::THRESHOLDS;
}

type VoterBagsListInstance = pallet_bags_list::Instance1;
impl pallet_bags_list::Config<VoterBagsListInstance> for Runtime {
	type RuntimeEvent = RuntimeEvent;
	type ScoreProvider = Staking;
	type WeightInfo = weights::pallet_bags_list::WeightInfo<Runtime>;
	type BagThresholds = BagThresholds;
	type Score = sp_npos_elections::VoteWeight;
}

pub struct EraPayout;
impl pallet_staking::EraPayout<Balance> for EraPayout {
	fn era_payout(
		total_staked: Balance,
		_total_issuance: Balance,
		era_duration_millis: u64,
	) -> (Balance, Balance) {
		// all para-ids that are currently active.
		let auctioned_slots = Paras::parachains()
			.into_iter()
			// all active para-ids that do not belong to a system or common good chain is the number
			// of parachains that we should take into account for inflation.
			.filter(|i| *i >= LOWEST_PUBLIC_ID)
			.count() as u64;

		const MAX_ANNUAL_INFLATION: Perquintill = Perquintill::from_percent(10);
		const MILLISECONDS_PER_YEAR: u64 = 1000 * 3600 * 24 * 36525 / 100;

		runtime_common::impls::era_payout(
			total_staked,
			Nis::issuance().other,
			MAX_ANNUAL_INFLATION,
			Perquintill::from_rational(era_duration_millis, MILLISECONDS_PER_YEAR),
			auctioned_slots,
		)
	}
}

parameter_types! {
	// Six sessions in an era (6 hours).
	pub const SessionsPerEra: SessionIndex = prod_or_fast!(6, 1);

	// 28 eras for unbonding (7 days).
	pub BondingDuration: sp_staking::EraIndex = prod_or_fast!(
		28,
		28,
		"DOT_BONDING_DURATION"
	);
	// 27 eras in which slashes can be cancelled (slightly less than 7 days).
	pub SlashDeferDuration: sp_staking::EraIndex = prod_or_fast!(
		27,
		27,
		"DOT_SLASH_DEFER_DURATION"
	);
	pub const MaxNominatorRewardedPerValidator: u32 = 512;
	pub const OffendingValidatorsThreshold: Perbill = Perbill::from_percent(17);
	// 24
	pub const MaxNominations: u32 = <NposCompactSolution24 as NposSolution>::LIMIT as u32;
}

impl pallet_staking::Config for Runtime {
	type MaxNominations = MaxNominations;
	type Currency = Balances;
	type CurrencyBalance = Balance;
	type UnixTime = Timestamp;
	type CurrencyToVote = CurrencyToVote;
	type ElectionProvider = ElectionProviderMultiPhase;
	type GenesisElectionProvider = onchain::OnChainExecution<OnChainSeqPhragmen>;
	type RewardRemainder = Treasury;
	type RuntimeEvent = RuntimeEvent;
	type Slash = Treasury;
	type Reward = ();
	type SessionsPerEra = SessionsPerEra;
	type BondingDuration = BondingDuration;
	type SlashDeferDuration = SlashDeferDuration;
	type AdminOrigin = EitherOf<EnsureRoot<Self::AccountId>, StakingAdmin>;
	type SessionInterface = Self;
	type EraPayout = EraPayout;
	type NextNewSession = Session;
	type MaxNominatorRewardedPerValidator = MaxNominatorRewardedPerValidator;
	type OffendingValidatorsThreshold = OffendingValidatorsThreshold;
	type VoterList = VoterList;
	type TargetList = UseValidatorsMap<Self>;
	type MaxUnlockingChunks = frame_support::traits::ConstU32<32>;
	type HistoryDepth = frame_support::traits::ConstU32<84>;
	type BenchmarkingConfig = runtime_common::StakingBenchmarkingConfig;
	type OnStakerSlash = NominationPools;
	type WeightInfo = weights::pallet_staking::WeightInfo<Runtime>;
}

impl pallet_fast_unstake::Config for Runtime {
	type RuntimeEvent = RuntimeEvent;
	type Currency = Balances;
	type BatchSize = frame_support::traits::ConstU32<64>;
	type Deposit = frame_support::traits::ConstU128<{ CENTS * 100 }>;
	type ControlOrigin = EnsureRoot<AccountId>;
	type Staking = Staking;
	type MaxErasToCheckPerBlock = ConstU32<1>;
	#[cfg(feature = "runtime-benchmarks")]
	type MaxBackersPerValidator = MaxNominatorRewardedPerValidator;
	type WeightInfo = weights::pallet_fast_unstake::WeightInfo<Runtime>;
}

parameter_types! {
	pub const ProposalBond: Permill = Permill::from_percent(5);
	pub const ProposalBondMinimum: Balance = 2000 * CENTS;
	pub const ProposalBondMaximum: Balance = 1 * GRAND;
	pub const SpendPeriod: BlockNumber = 6 * DAYS;
	pub const Burn: Permill = Permill::from_perthousand(2);
	pub const TreasuryPalletId: PalletId = PalletId(*b"py/trsry");

	pub const TipCountdown: BlockNumber = 1 * DAYS;
	pub const TipFindersFee: Percent = Percent::from_percent(20);
	pub const TipReportDepositBase: Balance = 100 * CENTS;
	pub const DataDepositPerByte: Balance = 1 * CENTS;
	pub const MaxApprovals: u32 = 100;
	pub const MaxAuthorities: u32 = 100_000;
	pub const MaxKeys: u32 = 10_000;
	pub const MaxPeerInHeartbeats: u32 = 10_000;
}

impl pallet_treasury::Config for Runtime {
	type PalletId = TreasuryPalletId;
	type Currency = Balances;
	type ApproveOrigin = EitherOfDiverse<EnsureRoot<AccountId>, Treasurer>;
	type RejectOrigin = EitherOfDiverse<EnsureRoot<AccountId>, Treasurer>;
	type RuntimeEvent = RuntimeEvent;
	type OnSlash = Treasury;
	type ProposalBond = ProposalBond;
	type ProposalBondMinimum = ProposalBondMinimum;
	type ProposalBondMaximum = ProposalBondMaximum;
	type SpendPeriod = SpendPeriod;
	type Burn = Burn;
	type BurnDestination = Society;
	type MaxApprovals = MaxApprovals;
	type WeightInfo = weights::pallet_treasury::WeightInfo<Runtime>;
	type SpendFunds = Bounties;
	type SpendOrigin = TreasurySpender;
}

parameter_types! {
	pub const BountyDepositBase: Balance = 100 * CENTS;
	pub const BountyDepositPayoutDelay: BlockNumber = 4 * DAYS;
	pub const BountyUpdatePeriod: BlockNumber = 90 * DAYS;
	pub const MaximumReasonLength: u32 = 16384;
	pub const CuratorDepositMultiplier: Permill = Permill::from_percent(50);
	pub const CuratorDepositMin: Balance = 10 * CENTS;
	pub const CuratorDepositMax: Balance = 500 * CENTS;
	pub const BountyValueMinimum: Balance = 200 * CENTS;
}

impl pallet_bounties::Config for Runtime {
	type BountyDepositBase = BountyDepositBase;
	type BountyDepositPayoutDelay = BountyDepositPayoutDelay;
	type BountyUpdatePeriod = BountyUpdatePeriod;
	type CuratorDepositMultiplier = CuratorDepositMultiplier;
	type CuratorDepositMin = CuratorDepositMin;
	type CuratorDepositMax = CuratorDepositMax;
	type BountyValueMinimum = BountyValueMinimum;
	type ChildBountyManager = ChildBounties;
	type DataDepositPerByte = DataDepositPerByte;
	type RuntimeEvent = RuntimeEvent;
	type MaximumReasonLength = MaximumReasonLength;
	type WeightInfo = weights::pallet_bounties::WeightInfo<Runtime>;
}

parameter_types! {
	pub const MaxActiveChildBountyCount: u32 = 100;
	pub const ChildBountyValueMinimum: Balance = BountyValueMinimum::get() / 10;
}

impl pallet_child_bounties::Config for Runtime {
	type RuntimeEvent = RuntimeEvent;
	type MaxActiveChildBountyCount = MaxActiveChildBountyCount;
	type ChildBountyValueMinimum = ChildBountyValueMinimum;
	type WeightInfo = weights::pallet_child_bounties::WeightInfo<Runtime>;
}

impl pallet_offences::Config for Runtime {
	type RuntimeEvent = RuntimeEvent;
	type IdentificationTuple = pallet_session::historical::IdentificationTuple<Self>;
	type OnOffenceHandler = Staking;
}

impl pallet_authority_discovery::Config for Runtime {
	type MaxAuthorities = MaxAuthorities;
}

parameter_types! {
	pub const ImOnlineUnsignedPriority: TransactionPriority = TransactionPriority::max_value();
}

impl pallet_im_online::Config for Runtime {
	type AuthorityId = ImOnlineId;
	type RuntimeEvent = RuntimeEvent;
	type ValidatorSet = Historical;
	type NextSessionRotation = Babe;
	type ReportUnresponsiveness = Offences;
	type UnsignedPriority = ImOnlineUnsignedPriority;
	type WeightInfo = weights::pallet_im_online::WeightInfo<Runtime>;
	type MaxKeys = MaxKeys;
	type MaxPeerInHeartbeats = MaxPeerInHeartbeats;
}

parameter_types! {
	pub MaxSetIdSessionEntries: u32 = BondingDuration::get() * SessionsPerEra::get();
}

impl pallet_grandpa::Config for Runtime {
	type RuntimeEvent = RuntimeEvent;

	type WeightInfo = ();
	type MaxAuthorities = MaxAuthorities;
	type MaxSetIdSessionEntries = MaxSetIdSessionEntries;

	type KeyOwnerProof = <Historical as KeyOwnerProofSystem<(KeyTypeId, GrandpaId)>>::Proof;

	type EquivocationReportSystem =
		pallet_grandpa::EquivocationReportSystem<Self, Offences, Historical, ReportLongevity>;
}

/// Submits transaction with the node's public and signature type. Adheres to the signed extension
/// format of the chain.
impl<LocalCall> frame_system::offchain::CreateSignedTransaction<LocalCall> for Runtime
where
	RuntimeCall: From<LocalCall>,
{
	fn create_transaction<C: frame_system::offchain::AppCrypto<Self::Public, Self::Signature>>(
		call: RuntimeCall,
		public: <Signature as Verify>::Signer,
		account: AccountId,
		nonce: <Runtime as frame_system::Config>::Index,
	) -> Option<(RuntimeCall, <UncheckedExtrinsic as ExtrinsicT>::SignaturePayload)> {
		use sp_runtime::traits::StaticLookup;
		// take the biggest period possible.
		let period =
			BlockHashCount::get().checked_next_power_of_two().map(|c| c / 2).unwrap_or(2) as u64;

		let current_block = System::block_number()
			.saturated_into::<u64>()
			// The `System::block_number` is initialized with `n+1`,
			// so the actual block number is `n`.
			.saturating_sub(1);
		let tip = 0;
		let extra: SignedExtra = (
			frame_system::CheckNonZeroSender::<Runtime>::new(),
			frame_system::CheckSpecVersion::<Runtime>::new(),
			frame_system::CheckTxVersion::<Runtime>::new(),
			frame_system::CheckGenesis::<Runtime>::new(),
			frame_system::CheckMortality::<Runtime>::from(generic::Era::mortal(
				period,
				current_block,
			)),
			frame_system::CheckNonce::<Runtime>::from(nonce),
			frame_system::CheckWeight::<Runtime>::new(),
			pallet_transaction_payment::ChargeTransactionPayment::<Runtime>::from(tip),
		);
		let raw_payload = SignedPayload::new(call, extra)
			.map_err(|e| {
				log::warn!("Unable to create signed payload: {:?}", e);
			})
			.ok()?;
		let signature = raw_payload.using_encoded(|payload| C::sign(payload, public))?;
		let (call, extra, _) = raw_payload.deconstruct();
		let address = <Runtime as frame_system::Config>::Lookup::unlookup(account);
		Some((call, (address, signature, extra)))
	}
}

impl frame_system::offchain::SigningTypes for Runtime {
	type Public = <Signature as Verify>::Signer;
	type Signature = Signature;
}

impl<C> frame_system::offchain::SendTransactionTypes<C> for Runtime
where
	RuntimeCall: From<C>,
{
	type Extrinsic = UncheckedExtrinsic;
	type OverarchingCall = RuntimeCall;
}

parameter_types! {
	pub Prefix: &'static [u8] = b"Pay KSMs to the Kusama account:";
}

impl claims::Config for Runtime {
	type RuntimeEvent = RuntimeEvent;
	type VestingSchedule = Vesting;
	type Prefix = Prefix;
	type MoveClaimOrigin = EnsureRoot<AccountId>;
	type WeightInfo = weights::runtime_common_claims::WeightInfo<Runtime>;
}

parameter_types! {
	// Minimum 100 bytes/KSM deposited (1 CENT/byte)
	pub const BasicDeposit: Balance = 1000 * CENTS;       // 258 bytes on-chain
	pub const FieldDeposit: Balance = 250 * CENTS;        // 66 bytes on-chain
	pub const SubAccountDeposit: Balance = 200 * CENTS;   // 53 bytes on-chain
	pub const MaxSubAccounts: u32 = 100;
	pub const MaxAdditionalFields: u32 = 100;
	pub const MaxRegistrars: u32 = 20;
}

impl pallet_identity::Config for Runtime {
	type RuntimeEvent = RuntimeEvent;
	type Currency = Balances;
	type BasicDeposit = BasicDeposit;
	type FieldDeposit = FieldDeposit;
	type SubAccountDeposit = SubAccountDeposit;
	type MaxSubAccounts = MaxSubAccounts;
	type MaxAdditionalFields = MaxAdditionalFields;
	type MaxRegistrars = MaxRegistrars;
	type Slashed = Treasury;
	type ForceOrigin = EitherOf<EnsureRoot<Self::AccountId>, GeneralAdmin>;
	type RegistrarOrigin = EitherOf<EnsureRoot<Self::AccountId>, GeneralAdmin>;
	type WeightInfo = weights::pallet_identity::WeightInfo<Runtime>;
}

impl pallet_utility::Config for Runtime {
	type RuntimeEvent = RuntimeEvent;
	type RuntimeCall = RuntimeCall;
	type PalletsOrigin = OriginCaller;
	type WeightInfo = weights::pallet_utility::WeightInfo<Runtime>;
}

parameter_types! {
	// One storage item; key size is 32; value is size 4+4+16+32 bytes = 56 bytes.
	pub const DepositBase: Balance = deposit(1, 88);
	// Additional storage item size of 32 bytes.
	pub const DepositFactor: Balance = deposit(0, 32);
	pub const MaxSignatories: u32 = 100;
}

impl pallet_multisig::Config for Runtime {
	type RuntimeEvent = RuntimeEvent;
	type RuntimeCall = RuntimeCall;
	type Currency = Balances;
	type DepositBase = DepositBase;
	type DepositFactor = DepositFactor;
	type MaxSignatories = MaxSignatories;
	type WeightInfo = weights::pallet_multisig::WeightInfo<Runtime>;
}

parameter_types! {
	pub const ConfigDepositBase: Balance = 500 * CENTS;
	pub const FriendDepositFactor: Balance = 50 * CENTS;
	pub const MaxFriends: u16 = 9;
	pub const RecoveryDeposit: Balance = 500 * CENTS;
}

impl pallet_recovery::Config for Runtime {
	type RuntimeEvent = RuntimeEvent;
	type WeightInfo = ();
	type RuntimeCall = RuntimeCall;
	type Currency = Balances;
	type ConfigDepositBase = ConfigDepositBase;
	type FriendDepositFactor = FriendDepositFactor;
	type MaxFriends = MaxFriends;
	type RecoveryDeposit = RecoveryDeposit;
}

parameter_types! {
	pub const SocietyPalletId: PalletId = PalletId(*b"py/socie");
}

impl pallet_society::Config for Runtime {
	type RuntimeEvent = RuntimeEvent;
	type Currency = Balances;
	type Randomness = pallet_babe::RandomnessFromOneEpochAgo<Runtime>;
	type GraceStrikes = ConstU32<10>;
	type PeriodSpend = ConstU128<{ 500 * QUID }>;
	type VotingPeriod = ConstU32<{ 5 * DAYS }>;
	type ClaimPeriod = ConstU32<{ 2 * DAYS }>;
	type MaxLockDuration = ConstU32<{ 36 * 30 * DAYS }>;
	type FounderSetOrigin = EnsureRoot<AccountId>;
	type ChallengePeriod = ConstU32<{ 7 * DAYS }>;
	type MaxPayouts = ConstU32<8>;
	type MaxBids = ConstU32<512>;
	type PalletId = SocietyPalletId;
	type WeightInfo = weights::pallet_society::WeightInfo<Runtime>;
}

parameter_types! {
	pub const MinVestedTransfer: Balance = 100 * CENTS;
	pub UnvestedFundsAllowedWithdrawReasons: WithdrawReasons =
		WithdrawReasons::except(WithdrawReasons::TRANSFER | WithdrawReasons::RESERVE);
}

impl pallet_vesting::Config for Runtime {
	type RuntimeEvent = RuntimeEvent;
	type Currency = Balances;
	type BlockNumberToBalance = ConvertInto;
	type MinVestedTransfer = MinVestedTransfer;
	type WeightInfo = weights::pallet_vesting::WeightInfo<Runtime>;
	type UnvestedFundsAllowedWithdrawReasons = UnvestedFundsAllowedWithdrawReasons;
	const MAX_VESTING_SCHEDULES: u32 = 28;
}

parameter_types! {
	// One storage item; key size 32, value size 8; .
	pub const ProxyDepositBase: Balance = deposit(1, 8);
	// Additional storage item size of 33 bytes.
	pub const ProxyDepositFactor: Balance = deposit(0, 33);
	pub const MaxProxies: u16 = 32;
	pub const AnnouncementDepositBase: Balance = deposit(1, 8);
	pub const AnnouncementDepositFactor: Balance = deposit(0, 66);
	pub const MaxPending: u16 = 32;
}

/// The type used to represent the kinds of proxying allowed.
#[derive(
	Copy,
	Clone,
	Eq,
	PartialEq,
	Ord,
	PartialOrd,
	Encode,
	Decode,
	RuntimeDebug,
	MaxEncodedLen,
	TypeInfo,
)]
pub enum ProxyType {
	Any,
	NonTransfer,
	Governance,
	Staking,
	IdentityJudgement,
	CancelProxy,
	Auction,
	Society,
	NominationPools,
}

impl Default for ProxyType {
	fn default() -> Self {
		Self::Any
	}
}

impl InstanceFilter<RuntimeCall> for ProxyType {
	fn filter(&self, c: &RuntimeCall) -> bool {
		match self {
			ProxyType::Any => true,
			ProxyType::NonTransfer => matches!(
				c,
				RuntimeCall::System(..) |
				RuntimeCall::Babe(..) |
				RuntimeCall::Timestamp(..) |
				RuntimeCall::Indices(pallet_indices::Call::claim {..}) |
				RuntimeCall::Indices(pallet_indices::Call::free {..}) |
				RuntimeCall::Indices(pallet_indices::Call::freeze {..}) |
				// Specifically omitting Indices `transfer`, `force_transfer`
				// Specifically omitting the entire Balances pallet
				RuntimeCall::Staking(..) |
				RuntimeCall::Session(..) |
				RuntimeCall::Grandpa(..) |
				RuntimeCall::ImOnline(..) |
				RuntimeCall::Treasury(..) |
				RuntimeCall::Bounties(..) |
				RuntimeCall::ChildBounties(..) |
				RuntimeCall::ConvictionVoting(..) |
				RuntimeCall::Referenda(..) |
				RuntimeCall::FellowshipCollective(..) |
				RuntimeCall::FellowshipReferenda(..) |
				RuntimeCall::Whitelist(..) |
				RuntimeCall::Claims(..) |
				RuntimeCall::Utility(..) |
				RuntimeCall::Identity(..) |
				RuntimeCall::Society(..) |
				RuntimeCall::Recovery(pallet_recovery::Call::as_recovered {..}) |
				RuntimeCall::Recovery(pallet_recovery::Call::vouch_recovery {..}) |
				RuntimeCall::Recovery(pallet_recovery::Call::claim_recovery {..}) |
				RuntimeCall::Recovery(pallet_recovery::Call::close_recovery {..}) |
				RuntimeCall::Recovery(pallet_recovery::Call::remove_recovery {..}) |
				RuntimeCall::Recovery(pallet_recovery::Call::cancel_recovered {..}) |
				// Specifically omitting Recovery `create_recovery`, `initiate_recovery`
				RuntimeCall::Vesting(pallet_vesting::Call::vest {..}) |
				RuntimeCall::Vesting(pallet_vesting::Call::vest_other {..}) |
				// Specifically omitting Vesting `vested_transfer`, and `force_vested_transfer`
				RuntimeCall::Scheduler(..) |
				RuntimeCall::Proxy(..) |
				RuntimeCall::Multisig(..) |
				RuntimeCall::Nis(..) |
				RuntimeCall::Registrar(paras_registrar::Call::register {..}) |
				RuntimeCall::Registrar(paras_registrar::Call::deregister {..}) |
				// Specifically omitting Registrar `swap`
				RuntimeCall::Registrar(paras_registrar::Call::reserve {..}) |
				RuntimeCall::Crowdloan(..) |
				RuntimeCall::Slots(..) |
				RuntimeCall::Auctions(..) | // Specifically omitting the entire XCM Pallet
				RuntimeCall::VoterList(..) |
				RuntimeCall::NominationPools(..) |
				RuntimeCall::FastUnstake(..)
			),
			ProxyType::Governance => matches!(
				c,
				RuntimeCall::Treasury(..) |
					RuntimeCall::Bounties(..) |
					RuntimeCall::Utility(..) |
					RuntimeCall::ChildBounties(..) |
					// OpenGov calls
					RuntimeCall::ConvictionVoting(..) |
					RuntimeCall::Referenda(..) |
					RuntimeCall::FellowshipCollective(..) |
					RuntimeCall::FellowshipReferenda(..) |
					RuntimeCall::Whitelist(..)
			),
			ProxyType::Staking => {
				matches!(
					c,
					RuntimeCall::Staking(..) |
						RuntimeCall::Session(..) | RuntimeCall::Utility(..) |
						RuntimeCall::FastUnstake(..)
				)
			},
			ProxyType::NominationPools => {
				matches!(c, RuntimeCall::NominationPools(..) | RuntimeCall::Utility(..))
			},
			ProxyType::IdentityJudgement => matches!(
				c,
				RuntimeCall::Identity(pallet_identity::Call::provide_judgement { .. }) |
					RuntimeCall::Utility(..)
			),
			ProxyType::CancelProxy => {
				matches!(c, RuntimeCall::Proxy(pallet_proxy::Call::reject_announcement { .. }))
			},
			ProxyType::Auction => matches!(
				c,
				RuntimeCall::Auctions(..) |
					RuntimeCall::Crowdloan(..) |
					RuntimeCall::Registrar(..) |
					RuntimeCall::Slots(..)
			),
			ProxyType::Society => matches!(c, RuntimeCall::Society(..)),
		}
	}
	fn is_superset(&self, o: &Self) -> bool {
		match (self, o) {
			(x, y) if x == y => true,
			(ProxyType::Any, _) => true,
			(_, ProxyType::Any) => false,
			(ProxyType::NonTransfer, _) => true,
			_ => false,
		}
	}
}

impl pallet_proxy::Config for Runtime {
	type RuntimeEvent = RuntimeEvent;
	type RuntimeCall = RuntimeCall;
	type Currency = Balances;
	type ProxyType = ProxyType;
	type ProxyDepositBase = ProxyDepositBase;
	type ProxyDepositFactor = ProxyDepositFactor;
	type MaxProxies = MaxProxies;
	type WeightInfo = weights::pallet_proxy::WeightInfo<Runtime>;
	type MaxPending = MaxPending;
	type CallHasher = BlakeTwo256;
	type AnnouncementDepositBase = AnnouncementDepositBase;
	type AnnouncementDepositFactor = AnnouncementDepositFactor;
}

impl parachains_origin::Config for Runtime {}

impl parachains_configuration::Config for Runtime {
	type WeightInfo = weights::runtime_parachains_configuration::WeightInfo<Runtime>;
}

impl parachains_shared::Config for Runtime {}

impl parachains_session_info::Config for Runtime {
	type ValidatorSet = Historical;
}

impl parachains_inclusion::Config for Runtime {
	type RuntimeEvent = RuntimeEvent;
	type DisputesHandler = ParasDisputes;
	type RewardValidators = parachains_reward_points::RewardValidatorsWithEraPoints<Runtime>;
	type MessageQueue = MessageQueue;
	type WeightInfo = weights::runtime_parachains_inclusion::WeightInfo<Runtime>;
}

parameter_types! {
	pub const ParasUnsignedPriority: TransactionPriority = TransactionPriority::max_value();
}

impl parachains_paras::Config for Runtime {
	type RuntimeEvent = RuntimeEvent;
	type WeightInfo = weights::runtime_parachains_paras::WeightInfo<Runtime>;
	type UnsignedPriority = ParasUnsignedPriority;
	type QueueFootprinter = ParaInclusion;
	type NextSessionRotation = Babe;
}

parameter_types! {
	/// Amount of weight that can be spent per block to service messages.
	///
	/// # WARNING
	///
	/// This is not a good value for para-chains since the `Scheduler` already uses up to 80% block weight.
	pub MessageQueueServiceWeight: Weight = Perbill::from_percent(20) * BlockWeights::get().max_block;
	pub const MessageQueueHeapSize: u32 = 65_536;
	pub const MessageQueueMaxStale: u32 = 16;
}

/// Message processor to handle any messages that were enqueued into the `MessageQueue` pallet.
pub struct MessageProcessor;
impl ProcessMessage for MessageProcessor {
	type Origin = AggregateMessageOrigin;

	fn process_message(
		message: &[u8],
		origin: Self::Origin,
		meter: &mut WeightMeter,
		id: &mut [u8; 32],
	) -> Result<bool, ProcessMessageError> {
		let para = match origin {
			AggregateMessageOrigin::Ump(UmpQueueId::Para(para)) => para,
		};
		xcm_builder::ProcessXcmMessage::<
			Junction,
			xcm_executor::XcmExecutor<xcm_config::XcmConfig>,
			RuntimeCall,
		>::process_message(message, Junction::Parachain(para.into()), meter, id)
	}
}

impl pallet_message_queue::Config for Runtime {
	type RuntimeEvent = RuntimeEvent;
	type Size = u32;
	type HeapSize = MessageQueueHeapSize;
	type MaxStale = MessageQueueMaxStale;
	type ServiceWeight = MessageQueueServiceWeight;
	#[cfg(not(feature = "runtime-benchmarks"))]
	type MessageProcessor = MessageProcessor;
	#[cfg(feature = "runtime-benchmarks")]
	type MessageProcessor =
		pallet_message_queue::mock_helpers::NoopMessageProcessor<AggregateMessageOrigin>;
	type QueueChangeHandler = ParaInclusion;
	type WeightInfo = weights::pallet_message_queue::WeightInfo<Runtime>;
}

impl parachains_dmp::Config for Runtime {}

impl parachains_hrmp::Config for Runtime {
	type RuntimeOrigin = RuntimeOrigin;
	type RuntimeEvent = RuntimeEvent;
	type Currency = Balances;
	type WeightInfo = weights::runtime_parachains_hrmp::WeightInfo<Runtime>;
}

impl parachains_paras_inherent::Config for Runtime {
	type WeightInfo = weights::runtime_parachains_paras_inherent::WeightInfo<Runtime>;
}

impl parachains_scheduler::Config for Runtime {}

impl parachains_initializer::Config for Runtime {
	type Randomness = pallet_babe::RandomnessFromOneEpochAgo<Runtime>;
	type ForceOrigin = EnsureRoot<AccountId>;
	type WeightInfo = weights::runtime_parachains_initializer::WeightInfo<Runtime>;
}

impl parachains_disputes::Config for Runtime {
	type RuntimeEvent = RuntimeEvent;
	type RewardValidators = parachains_reward_points::RewardValidatorsWithEraPoints<Runtime>;
	type SlashingHandler = parachains_slashing::SlashValidatorsForDisputes<ParasSlashing>;
	type WeightInfo = weights::runtime_parachains_disputes::WeightInfo<Runtime>;
}

impl parachains_slashing::Config for Runtime {
	type KeyOwnerProofSystem = Historical;
	type KeyOwnerProof =
		<Self::KeyOwnerProofSystem as KeyOwnerProofSystem<(KeyTypeId, ValidatorId)>>::Proof;
	type KeyOwnerIdentification = <Self::KeyOwnerProofSystem as KeyOwnerProofSystem<(
		KeyTypeId,
		ValidatorId,
	)>>::IdentificationTuple;
	type HandleReports = parachains_slashing::SlashingReportHandler<
		Self::KeyOwnerIdentification,
		Offences,
		ReportLongevity,
	>;
	type WeightInfo = weights::runtime_parachains_disputes_slashing::WeightInfo<Runtime>;
	type BenchmarkingConfig = parachains_slashing::BenchConfig<1000>;
}

parameter_types! {
	pub const ParaDeposit: Balance = 40 * UNITS;
}

impl paras_registrar::Config for Runtime {
	type RuntimeOrigin = RuntimeOrigin;
	type RuntimeEvent = RuntimeEvent;
	type Currency = Balances;
	type OnSwap = (Crowdloan, Slots);
	type ParaDeposit = ParaDeposit;
	type DataDepositPerByte = DataDepositPerByte;
	type WeightInfo = weights::runtime_common_paras_registrar::WeightInfo<Runtime>;
}

parameter_types! {
	// 6 weeks
	pub LeasePeriod: BlockNumber = prod_or_fast!(6 * WEEKS, 6 * WEEKS, "KSM_LEASE_PERIOD");
}

impl slots::Config for Runtime {
	type RuntimeEvent = RuntimeEvent;
	type Currency = Balances;
	type Registrar = Registrar;
	type LeasePeriod = LeasePeriod;
	type LeaseOffset = ();
	type ForceOrigin = EitherOf<EnsureRoot<Self::AccountId>, LeaseAdmin>;
	type WeightInfo = weights::runtime_common_slots::WeightInfo<Runtime>;
}

parameter_types! {
	pub const CrowdloanId: PalletId = PalletId(*b"py/cfund");
	pub const OldSubmissionDeposit: Balance = 3 * GRAND; // ~ 10 KSM
	pub const MinContribution: Balance = 3_000 * CENTS; // ~ .1 KSM
	pub const RemoveKeysLimit: u32 = 1000;
	// Allow 32 bytes for an additional memo to a crowdloan.
	pub const MaxMemoLength: u8 = 32;
}

impl crowdloan::Config for Runtime {
	type RuntimeEvent = RuntimeEvent;
	type PalletId = CrowdloanId;
	type SubmissionDeposit = OldSubmissionDeposit;
	type MinContribution = MinContribution;
	type RemoveKeysLimit = RemoveKeysLimit;
	type Registrar = Registrar;
	type Auctioneer = Auctions;
	type MaxMemoLength = MaxMemoLength;
	type WeightInfo = weights::runtime_common_crowdloan::WeightInfo<Runtime>;
}

parameter_types! {
	// The average auction is 7 days long, so this will be 70% for ending period.
	// 5 Days = 72000 Blocks @ 6 sec per block
	pub const EndingPeriod: BlockNumber = 5 * DAYS;
	// ~ 1000 samples per day -> ~ 20 blocks per sample -> 2 minute samples
	pub const SampleLength: BlockNumber = 2 * MINUTES;
}

impl auctions::Config for Runtime {
	type RuntimeEvent = RuntimeEvent;
	type Leaser = Slots;
	type Registrar = Registrar;
	type EndingPeriod = EndingPeriod;
	type SampleLength = SampleLength;
	type Randomness = pallet_babe::RandomnessFromOneEpochAgo<Runtime>;
	type InitiateOrigin = EitherOf<EnsureRoot<Self::AccountId>, AuctionAdmin>;
	type WeightInfo = weights::runtime_common_auctions::WeightInfo<Runtime>;
}

type NisCounterpartInstance = pallet_balances::Instance2;
impl pallet_balances::Config<NisCounterpartInstance> for Runtime {
	type Balance = Balance;
	type DustRemoval = ();
	type RuntimeEvent = RuntimeEvent;
	type ExistentialDeposit = ConstU128<10_000_000_000>; // One KTC cent
	type AccountStore = StorageMapShim<
		pallet_balances::Account<Runtime, NisCounterpartInstance>,
		AccountId,
		pallet_balances::AccountData<u128>,
	>;
	type MaxLocks = ConstU32<4>;
	type MaxReserves = ConstU32<4>;
	type ReserveIdentifier = [u8; 8];
	type WeightInfo = weights::pallet_balances_nis_counterpart_balances::WeightInfo<Runtime>;
	type RuntimeHoldReason = RuntimeHoldReason;
	type FreezeIdentifier = ();
	type MaxHolds = ConstU32<0>;
	type MaxFreezes = ConstU32<0>;
}

parameter_types! {
	pub const NisBasePeriod: BlockNumber = 7 * DAYS;
	pub const MinBid: Balance = 100 * QUID;
	pub MinReceipt: Perquintill = Perquintill::from_rational(1u64, 10_000_000u64);
	pub const IntakePeriod: BlockNumber = 5 * MINUTES;
	pub MaxIntakeWeight: Weight = MAXIMUM_BLOCK_WEIGHT / 10;
	pub const ThawThrottle: (Perquintill, BlockNumber) = (Perquintill::from_percent(25), 5);
	pub storage NisTarget: Perquintill = Perquintill::zero();
	pub const NisPalletId: PalletId = PalletId(*b"py/nis  ");
}

impl pallet_nis::Config for Runtime {
	type WeightInfo = weights::pallet_nis::WeightInfo<Runtime>;
	type RuntimeEvent = RuntimeEvent;
	type Currency = Balances;
	type CurrencyBalance = Balance;
	type FundOrigin = frame_system::EnsureSigned<AccountId>;
	type Counterpart = NisCounterpartBalances;
	type CounterpartAmount = WithMaximumOf<ConstU128<21_000_000_000_000_000_000u128>>;
	type Deficit = (); // Mint
	type IgnoredIssuance = ();
	type Target = NisTarget;
	type PalletId = NisPalletId;
	type QueueCount = ConstU32<500>;
	type MaxQueueLen = ConstU32<1000>;
	type FifoQueueLen = ConstU32<250>;
	type BasePeriod = NisBasePeriod;
	type MinBid = MinBid;
	type MinReceipt = MinReceipt;
	type IntakePeriod = IntakePeriod;
	type MaxIntakeWeight = MaxIntakeWeight;
	type ThawThrottle = ThawThrottle;
	type RuntimeHoldReason = RuntimeHoldReason;
}

parameter_types! {
	pub const PoolsPalletId: PalletId = PalletId(*b"py/nopls");
	pub const MaxPointsToBalance: u8 = 10;
}

impl pallet_nomination_pools::Config for Runtime {
	type RuntimeEvent = RuntimeEvent;
	type WeightInfo = weights::pallet_nomination_pools::WeightInfo<Self>;
	type Currency = Balances;
	type RewardCounter = FixedU128;
	type BalanceToU256 = BalanceToU256;
	type U256ToBalance = U256ToBalance;
	type Staking = Staking;
	type PostUnbondingPoolsWindow = ConstU32<4>;
	type MaxMetadataLen = ConstU32<256>;
	// we use the same number of allowed unlocking chunks as with staking.
	type MaxUnbonding = <Self as pallet_staking::Config>::MaxUnlockingChunks;
	type PalletId = PoolsPalletId;
	type MaxPointsToBalance = MaxPointsToBalance;
}

construct_runtime! {
	pub enum Runtime where
		Block = Block,
		NodeBlock = primitives::Block,
		UncheckedExtrinsic = UncheckedExtrinsic
	{
		// Basic stuff; balances is uncallable initially.
		System: frame_system::{Pallet, Call, Storage, Config, Event<T>} = 0,

		// Babe must be before session.
		Babe: pallet_babe::{Pallet, Call, Storage, Config, ValidateUnsigned} = 1,

		Timestamp: pallet_timestamp::{Pallet, Call, Storage, Inherent} = 2,
		Indices: pallet_indices::{Pallet, Call, Storage, Config<T>, Event<T>} = 3,
		Balances: pallet_balances::{Pallet, Call, Storage, Config<T>, Event<T>} = 4,
		TransactionPayment: pallet_transaction_payment::{Pallet, Storage, Event<T>} = 33,

		// Consensus support.
		// Authorship must be before session in order to note author in the correct session and era
		// for im-online and staking.
		Authorship: pallet_authorship::{Pallet, Storage} = 5,
		Staking: pallet_staking::{Pallet, Call, Storage, Config<T>, Event<T>} = 6,
		Offences: pallet_offences::{Pallet, Storage, Event} = 7,
		Historical: session_historical::{Pallet} = 34,
		Session: pallet_session::{Pallet, Call, Storage, Event, Config<T>} = 8,
		Grandpa: pallet_grandpa::{Pallet, Call, Storage, Config, Event, ValidateUnsigned} = 10,
		ImOnline: pallet_im_online::{Pallet, Call, Storage, Event<T>, ValidateUnsigned, Config<T>} = 11,
		AuthorityDiscovery: pallet_authority_discovery::{Pallet, Config} = 12,

		// Governance stuff.
		Treasury: pallet_treasury::{Pallet, Call, Storage, Config, Event<T>} = 18,
		ConvictionVoting: pallet_conviction_voting::{Pallet, Call, Storage, Event<T>} = 20,
		Referenda: pallet_referenda::{Pallet, Call, Storage, Event<T>} = 21,
//		pub type FellowshipCollectiveInstance = pallet_ranked_collective::Instance1;
		FellowshipCollective: pallet_ranked_collective::<Instance1>::{
			Pallet, Call, Storage, Event<T>
		} = 22,
//		pub type FellowshipReferendaInstance = pallet_referenda::Instance2;
		FellowshipReferenda: pallet_referenda::<Instance2>::{
			Pallet, Call, Storage, Event<T>
		} = 23,
		Origins: pallet_custom_origins::{Origin} = 43,
		Whitelist: pallet_whitelist::{Pallet, Call, Storage, Event<T>} = 44,

		// Claims. Usable initially.
		Claims: claims::{Pallet, Call, Storage, Event<T>, Config<T>, ValidateUnsigned} = 19,

		// Utility module.
		Utility: pallet_utility::{Pallet, Call, Event} = 24,

		// Less simple identity module.
		Identity: pallet_identity::{Pallet, Call, Storage, Event<T>} = 25,

		// Society module.
		Society: pallet_society::{Pallet, Call, Storage, Event<T>} = 26,

		// Social recovery module.
		Recovery: pallet_recovery::{Pallet, Call, Storage, Event<T>} = 27,

		// Vesting. Usable initially, but removed once all vesting is finished.
		Vesting: pallet_vesting::{Pallet, Call, Storage, Event<T>, Config<T>} = 28,

		// System scheduler.
		Scheduler: pallet_scheduler::{Pallet, Call, Storage, Event<T>} = 29,

		// Proxy module. Late addition.
		Proxy: pallet_proxy::{Pallet, Call, Storage, Event<T>} = 30,

		// Multisig module. Late addition.
		Multisig: pallet_multisig::{Pallet, Call, Storage, Event<T>} = 31,

		// Preimage registrar.
		Preimage: pallet_preimage::{Pallet, Call, Storage, Event<T>} = 32,

		// Bounties modules.
		Bounties: pallet_bounties::{Pallet, Call, Storage, Event<T>} = 35,
		ChildBounties: pallet_child_bounties = 40,

		// Election pallet. Only works with staking, but placed here to maintain indices.
		ElectionProviderMultiPhase: pallet_election_provider_multi_phase::{Pallet, Call, Storage, Event<T>, ValidateUnsigned} = 37,

		// NIS pallet.
		Nis: pallet_nis::{Pallet, Call, Storage, Event<T>, HoldReason} = 38,
//		pub type NisCounterpartInstance = pallet_balances::Instance2;
		NisCounterpartBalances: pallet_balances::<Instance2> = 45,

		// Provides a semi-sorted list of nominators for staking.
		VoterList: pallet_bags_list::<Instance1>::{Pallet, Call, Storage, Event<T>} = 39,

		// nomination pools: extension to staking.
		NominationPools: pallet_nomination_pools::{Pallet, Call, Storage, Event<T>, Config<T>} = 41,

		// Fast unstake pallet: extension to staking.
		FastUnstake: pallet_fast_unstake = 42,

		// Parachains pallets. Start indices at 50 to leave room.
		ParachainsOrigin: parachains_origin::{Pallet, Origin} = 50,
		Configuration: parachains_configuration::{Pallet, Call, Storage, Config<T>} = 51,
		ParasShared: parachains_shared::{Pallet, Call, Storage} = 52,
		ParaInclusion: parachains_inclusion::{Pallet, Call, Storage, Event<T>} = 53,
		ParaInherent: parachains_paras_inherent::{Pallet, Call, Storage, Inherent} = 54,
		ParaScheduler: parachains_scheduler::{Pallet, Storage} = 55,
		Paras: parachains_paras::{Pallet, Call, Storage, Event, Config, ValidateUnsigned} = 56,
		Initializer: parachains_initializer::{Pallet, Call, Storage} = 57,
		Dmp: parachains_dmp::{Pallet, Storage} = 58,
		Hrmp: parachains_hrmp::{Pallet, Call, Storage, Event<T>, Config} = 60,
		ParaSessionInfo: parachains_session_info::{Pallet, Storage} = 61,
		ParasDisputes: parachains_disputes::{Pallet, Call, Storage, Event<T>} = 62,
		ParasSlashing: parachains_slashing::{Pallet, Call, Storage, ValidateUnsigned} = 63,

		// Parachain Onboarding Pallets. Start indices at 70 to leave room.
		Registrar: paras_registrar::{Pallet, Call, Storage, Event<T>} = 70,
		Slots: slots::{Pallet, Call, Storage, Event<T>} = 71,
		Auctions: auctions::{Pallet, Call, Storage, Event<T>} = 72,
		Crowdloan: crowdloan::{Pallet, Call, Storage, Event<T>} = 73,

		// Pallet for sending XCM.
		XcmPallet: pallet_xcm::{Pallet, Call, Storage, Event<T>, Origin, Config} = 99,

		// Generalized message queue
		MessageQueue: pallet_message_queue::{Pallet, Call, Storage, Event<T>} = 100,
	}
}

/// The address format for describing accounts.
pub type Address = sp_runtime::MultiAddress<AccountId, ()>;
/// Block header type as expected by this runtime.
pub type Header = generic::Header<BlockNumber, BlakeTwo256>;
/// Block type as expected by this runtime.
pub type Block = generic::Block<Header, UncheckedExtrinsic>;
/// A Block signed with a Justification
pub type SignedBlock = generic::SignedBlock<Block>;
/// `BlockId` type as expected by this runtime.
pub type BlockId = generic::BlockId<Block>;
/// The `SignedExtension` to the basic transaction logic.
pub type SignedExtra = (
	frame_system::CheckNonZeroSender<Runtime>,
	frame_system::CheckSpecVersion<Runtime>,
	frame_system::CheckTxVersion<Runtime>,
	frame_system::CheckGenesis<Runtime>,
	frame_system::CheckMortality<Runtime>,
	frame_system::CheckNonce<Runtime>,
	frame_system::CheckWeight<Runtime>,
	pallet_transaction_payment::ChargeTransactionPayment<Runtime>,
);

pub struct NominationPoolsMigrationV4OldPallet;
impl Get<Perbill> for NominationPoolsMigrationV4OldPallet {
	fn get() -> Perbill {
		Perbill::from_percent(10)
	}
}

/// All migrations that will run on the next runtime upgrade.
///
/// This contains the combined migrations of the last 10 releases. It allows to skip runtime
/// upgrades in case governance decides to do so. THE ORDER IS IMPORTANT.
pub type Migrations = (
	migrations::V0940,
	migrations::V0941,
	migrations::V0942,
	migrations::V0943,
	migrations::Unreleased,
);

/// The runtime migrations per release.
#[allow(deprecated, missing_docs)]
pub mod migrations {
	use super::*;
	use frame_support::traits::{GetStorageVersion, OnRuntimeUpgrade, StorageVersion};

	pub type V0940 = (
		pallet_nomination_pools::migration::v4::MigrateToV4<
			Runtime,
			NominationPoolsMigrationV4OldPallet,
		>,
		pallet_nomination_pools::migration::v5::MigrateToV5<Runtime>,
	);
	pub type V0941 = (); // Node only release - no migrations.
	pub type V0942 = (
		parachains_configuration::migration::v5::MigrateToV5<Runtime>,
		pallet_offences::migration::v1::MigrateToV1<Runtime>,
		runtime_common::session::migration::ClearOldSessionStorage<Runtime>,
	);

	pub type V0943 = (
		SetStorageVersions,
		// Remove UMP dispatch queue <https://github.com/paritytech/polkadot/pull/6271>
		parachains_configuration::migration::v6::MigrateToV6<Runtime>,
		ump_migrations::UpdateUmpLimits,
	);

	/// Unreleased migrations. Add new ones here:
<<<<<<< HEAD
	pub type Unreleased = (pallet_im_online::migration::v1::Migration<Runtime>,);
=======
	pub type Unreleased =
		(pallet_society::migrations::MigrateToV2<Runtime, (), past_payouts::PastPayouts>,);
>>>>>>> 0db5f018

	/// Migrations that set `StorageVersion`s we missed to set.
	pub struct SetStorageVersions;

	impl OnRuntimeUpgrade for SetStorageVersions {
		fn on_runtime_upgrade() -> Weight {
			// The `NisCounterpartBalances` pallet was added to the chain after/with the migration.
			// So, the migration never needed to be executed, but we also did not set the proper `StorageVersion`.
			let storage_version = NisCounterpartBalances::on_chain_storage_version();
			if storage_version < 1 {
				StorageVersion::new(1).put::<NisCounterpartBalances>();
			}

			// Was missed as part of: `runtime_common::session::migration::ClearOldSessionStorage<Runtime>`.
			let storage_version = Historical::on_chain_storage_version();
			if storage_version < 1 {
				StorageVersion::new(1).put::<Historical>();
			}

			RocksDbWeight::get().reads_writes(2, 2)
		}
	}
}

/// Helpers to configure the ump migrations.
pub mod ump_migrations {
	use runtime_parachains::configuration::migration_ump;

	pub const MAX_UPWARD_QUEUE_SIZE: u32 = 4 * 1024 * 1024;
	pub const MAX_UPWARD_QUEUE_COUNT: u32 = 699050;
	pub const MAX_UPWARD_MESSAGE_SIZE: u32 = (1 << 16) - 5; // Checked in test `max_upward_message_size`.
	pub const MAX_UPWARD_MESSAGE_NUM_PER_CANDIDATE: u32 = 128;

	pub type UpdateUmpLimits = migration_ump::latest::ScheduleConfigUpdate<
		super::Runtime,
		MAX_UPWARD_QUEUE_SIZE,
		MAX_UPWARD_QUEUE_COUNT,
		MAX_UPWARD_MESSAGE_SIZE,
		MAX_UPWARD_MESSAGE_NUM_PER_CANDIDATE,
	>;
}

/// Unchecked extrinsic type as expected by this runtime.
pub type UncheckedExtrinsic =
	generic::UncheckedExtrinsic<Address, RuntimeCall, Signature, SignedExtra>;
/// Executive: handles dispatch to the various modules.
pub type Executive = frame_executive::Executive<
	Runtime,
	Block,
	frame_system::ChainContext<Runtime>,
	Runtime,
	AllPalletsWithSystem,
	Migrations,
>;
/// The payload being signed in the transactions.
pub type SignedPayload = generic::SignedPayload<RuntimeCall, SignedExtra>;

#[cfg(feature = "runtime-benchmarks")]
mod benches {
	frame_benchmarking::define_benchmarks!(
		// Polkadot
		// NOTE: Make sure to prefix these with `runtime_common::` so
		// that the path resolves correctly in the generated file.
		[runtime_common::auctions, Auctions]
		[runtime_common::crowdloan, Crowdloan]
		[runtime_common::claims, Claims]
		[runtime_common::slots, Slots]
		[runtime_common::paras_registrar, Registrar]
		[runtime_parachains::configuration, Configuration]
		[runtime_parachains::hrmp, Hrmp]
		[runtime_parachains::disputes, ParasDisputes]
		[runtime_parachains::disputes::slashing, ParasSlashing]
		[runtime_parachains::inclusion, ParaInclusion]
		[runtime_parachains::initializer, Initializer]
		[runtime_parachains::paras_inherent, ParaInherent]
		[runtime_parachains::paras, Paras]
		// Substrate
		[pallet_balances, Balances]
		[pallet_balances, NisCounterpartBalances]
		[pallet_bags_list, VoterList]
		[frame_benchmarking::baseline, Baseline::<Runtime>]
		[pallet_bounties, Bounties]
		[pallet_child_bounties, ChildBounties]
		[pallet_conviction_voting, ConvictionVoting]
		[pallet_election_provider_multi_phase, ElectionProviderMultiPhase]
		[frame_election_provider_support, ElectionProviderBench::<Runtime>]
		[pallet_fast_unstake, FastUnstake]
		[pallet_nis, Nis]
		[pallet_identity, Identity]
		[pallet_im_online, ImOnline]
		[pallet_indices, Indices]
		[pallet_message_queue, MessageQueue]
		[pallet_multisig, Multisig]
		[pallet_nomination_pools, NominationPoolsBench::<Runtime>]
		[pallet_offences, OffencesBench::<Runtime>]
		[pallet_preimage, Preimage]
		[pallet_proxy, Proxy]
		[pallet_ranked_collective, FellowshipCollective]
		[pallet_recovery, Recovery]
		[pallet_referenda, Referenda]
		[pallet_referenda, FellowshipReferenda]
		[pallet_scheduler, Scheduler]
		[pallet_session, SessionBench::<Runtime>]
		[pallet_society, Society]
		[pallet_staking, Staking]
		[frame_system, SystemBench::<Runtime>]
		[pallet_timestamp, Timestamp]
		[pallet_treasury, Treasury]
		[pallet_utility, Utility]
		[pallet_vesting, Vesting]
		[pallet_whitelist, Whitelist]
		// XCM
		[pallet_xcm, XcmPallet]
		[pallet_xcm_benchmarks::fungible, pallet_xcm_benchmarks::fungible::Pallet::<Runtime>]
		[pallet_xcm_benchmarks::generic, pallet_xcm_benchmarks::generic::Pallet::<Runtime>]
	);
}

#[cfg(not(feature = "disable-runtime-api"))]
sp_api::impl_runtime_apis! {
	impl sp_api::Core<Block> for Runtime {
		fn version() -> RuntimeVersion {
			VERSION
		}

		fn execute_block(block: Block) {
			Executive::execute_block(block);
		}

		fn initialize_block(header: &<Block as BlockT>::Header) {
			Executive::initialize_block(header)
		}
	}

	impl sp_api::Metadata<Block> for Runtime {
		fn metadata() -> OpaqueMetadata {
			OpaqueMetadata::new(Runtime::metadata().into())
		}

		fn metadata_at_version(version: u32) -> Option<OpaqueMetadata> {
			Runtime::metadata_at_version(version)
		}

		fn metadata_versions() -> sp_std::vec::Vec<u32> {
			Runtime::metadata_versions()
		}
	}

	impl block_builder_api::BlockBuilder<Block> for Runtime {
		fn apply_extrinsic(extrinsic: <Block as BlockT>::Extrinsic) -> ApplyExtrinsicResult {
			Executive::apply_extrinsic(extrinsic)
		}

		fn finalize_block() -> <Block as BlockT>::Header {
			Executive::finalize_block()
		}

		fn inherent_extrinsics(data: inherents::InherentData) -> Vec<<Block as BlockT>::Extrinsic> {
			data.create_extrinsics()
		}

		fn check_inherents(
			block: Block,
			data: inherents::InherentData,
		) -> inherents::CheckInherentsResult {
			data.check_extrinsics(&block)
		}
	}

	impl tx_pool_api::runtime_api::TaggedTransactionQueue<Block> for Runtime {
		fn validate_transaction(
			source: TransactionSource,
			tx: <Block as BlockT>::Extrinsic,
			block_hash: <Block as BlockT>::Hash,
		) -> TransactionValidity {
			Executive::validate_transaction(source, tx, block_hash)
		}
	}

	impl offchain_primitives::OffchainWorkerApi<Block> for Runtime {
		fn offchain_worker(header: &<Block as BlockT>::Header) {
			Executive::offchain_worker(header)
		}
	}

	impl primitives::runtime_api::ParachainHost<Block, Hash, BlockNumber> for Runtime {
		fn validators() -> Vec<ValidatorId> {
			parachains_runtime_api_impl::validators::<Runtime>()
		}

		fn validator_groups() -> (Vec<Vec<ValidatorIndex>>, GroupRotationInfo<BlockNumber>) {
			parachains_runtime_api_impl::validator_groups::<Runtime>()
		}

		fn availability_cores() -> Vec<CoreState<Hash, BlockNumber>> {
			parachains_runtime_api_impl::availability_cores::<Runtime>()
		}

		fn persisted_validation_data(para_id: ParaId, assumption: OccupiedCoreAssumption)
			-> Option<PersistedValidationData<Hash, BlockNumber>> {
			parachains_runtime_api_impl::persisted_validation_data::<Runtime>(para_id, assumption)
		}

		fn assumed_validation_data(
			para_id: ParaId,
			expected_persisted_validation_data_hash: Hash,
		) -> Option<(PersistedValidationData<Hash, BlockNumber>, ValidationCodeHash)> {
			parachains_runtime_api_impl::assumed_validation_data::<Runtime>(
				para_id,
				expected_persisted_validation_data_hash,
			)
		}

		fn check_validation_outputs(
			para_id: ParaId,
			outputs: primitives::CandidateCommitments,
		) -> bool {
			parachains_runtime_api_impl::check_validation_outputs::<Runtime>(para_id, outputs)
		}

		fn session_index_for_child() -> SessionIndex {
			parachains_runtime_api_impl::session_index_for_child::<Runtime>()
		}

		fn validation_code(para_id: ParaId, assumption: OccupiedCoreAssumption)
			-> Option<ValidationCode> {
			parachains_runtime_api_impl::validation_code::<Runtime>(para_id, assumption)
		}

		fn candidate_pending_availability(para_id: ParaId) -> Option<CommittedCandidateReceipt<Hash>> {
			parachains_runtime_api_impl::candidate_pending_availability::<Runtime>(para_id)
		}

		fn candidate_events() -> Vec<CandidateEvent<Hash>> {
			parachains_runtime_api_impl::candidate_events::<Runtime, _>(|ev| {
				match ev {
					RuntimeEvent::ParaInclusion(ev) => {
						Some(ev)
					}
					_ => None,
				}
			})
		}

		fn session_info(index: SessionIndex) -> Option<SessionInfo> {
			parachains_runtime_api_impl::session_info::<Runtime>(index)
		}

		fn session_executor_params(session_index: SessionIndex) -> Option<ExecutorParams> {
			parachains_runtime_api_impl::session_executor_params::<Runtime>(session_index)
		}

		fn dmq_contents(recipient: ParaId) -> Vec<InboundDownwardMessage<BlockNumber>> {
			parachains_runtime_api_impl::dmq_contents::<Runtime>(recipient)
		}

		fn inbound_hrmp_channels_contents(
			recipient: ParaId
		) -> BTreeMap<ParaId, Vec<InboundHrmpMessage<BlockNumber>>> {
			parachains_runtime_api_impl::inbound_hrmp_channels_contents::<Runtime>(recipient)
		}

		fn validation_code_by_hash(hash: ValidationCodeHash) -> Option<ValidationCode> {
			parachains_runtime_api_impl::validation_code_by_hash::<Runtime>(hash)
		}

		fn on_chain_votes() -> Option<ScrapedOnChainVotes<Hash>> {
			parachains_runtime_api_impl::on_chain_votes::<Runtime>()
		}

		fn submit_pvf_check_statement(
			stmt: primitives::PvfCheckStatement,
			signature: primitives::ValidatorSignature,
		) {
			parachains_runtime_api_impl::submit_pvf_check_statement::<Runtime>(stmt, signature)
		}

		fn pvfs_require_precheck() -> Vec<ValidationCodeHash> {
			parachains_runtime_api_impl::pvfs_require_precheck::<Runtime>()
		}

		fn validation_code_hash(para_id: ParaId, assumption: OccupiedCoreAssumption)
			-> Option<ValidationCodeHash>
		{
			parachains_runtime_api_impl::validation_code_hash::<Runtime>(para_id, assumption)
		}

		fn disputes() -> Vec<(SessionIndex, CandidateHash, DisputeState<BlockNumber>)> {
			parachains_runtime_api_impl::get_session_disputes::<Runtime>()
		}

		fn unapplied_slashes(
		) -> Vec<(SessionIndex, CandidateHash, slashing::PendingSlashes)> {
			parachains_runtime_api_impl::unapplied_slashes::<Runtime>()
		}

		fn key_ownership_proof(
			validator_id: ValidatorId,
		) -> Option<slashing::OpaqueKeyOwnershipProof> {
			use parity_scale_codec::Encode;

			Historical::prove((PARACHAIN_KEY_TYPE_ID, validator_id))
				.map(|p| p.encode())
				.map(slashing::OpaqueKeyOwnershipProof::new)
		}

		fn submit_report_dispute_lost(
			dispute_proof: slashing::DisputeProof,
			key_ownership_proof: slashing::OpaqueKeyOwnershipProof,
		) -> Option<()> {
			parachains_runtime_api_impl::submit_unsigned_slashing_report::<Runtime>(
				dispute_proof,
				key_ownership_proof,
			)
		}
	}

	impl beefy_primitives::BeefyApi<Block> for Runtime {
		fn beefy_genesis() -> Option<BlockNumber> {
			// dummy implementation due to lack of BEEFY pallet.
			None
		}

		fn validator_set() -> Option<beefy_primitives::ValidatorSet<BeefyId>> {
			// dummy implementation due to lack of BEEFY pallet.
			None
		}

		fn submit_report_equivocation_unsigned_extrinsic(
			_equivocation_proof: beefy_primitives::EquivocationProof<
				BlockNumber,
				BeefyId,
				BeefySignature,
			>,
			_key_owner_proof: beefy_primitives::OpaqueKeyOwnershipProof,
		) -> Option<()> {
			None
		}

		fn generate_key_ownership_proof(
			_set_id: beefy_primitives::ValidatorSetId,
			_authority_id: BeefyId,
		) -> Option<beefy_primitives::OpaqueKeyOwnershipProof> {
			None
		}
	}

	impl mmr::MmrApi<Block, Hash, BlockNumber> for Runtime {
		fn mmr_root() -> Result<Hash, mmr::Error> {
			Err(mmr::Error::PalletNotIncluded)
		}

		fn mmr_leaf_count() -> Result<mmr::LeafIndex, mmr::Error> {
			Err(mmr::Error::PalletNotIncluded)
		}

		fn generate_proof(
			_block_numbers: Vec<BlockNumber>,
			_best_known_block_number: Option<BlockNumber>,
		) -> Result<(Vec<mmr::EncodableOpaqueLeaf>, mmr::Proof<Hash>), mmr::Error> {
			Err(mmr::Error::PalletNotIncluded)
		}

		fn verify_proof(_leaves: Vec<mmr::EncodableOpaqueLeaf>, _proof: mmr::Proof<Hash>)
			-> Result<(), mmr::Error>
		{
			Err(mmr::Error::PalletNotIncluded)
		}

		fn verify_proof_stateless(
			_root: Hash,
			_leaves: Vec<mmr::EncodableOpaqueLeaf>,
			_proof: mmr::Proof<Hash>
		) -> Result<(), mmr::Error> {
			Err(mmr::Error::PalletNotIncluded)
		}
	}

	impl fg_primitives::GrandpaApi<Block> for Runtime {
		fn grandpa_authorities() -> Vec<(GrandpaId, u64)> {
			Grandpa::grandpa_authorities()
		}

		fn current_set_id() -> fg_primitives::SetId {
			Grandpa::current_set_id()
		}

		fn submit_report_equivocation_unsigned_extrinsic(
			equivocation_proof: fg_primitives::EquivocationProof<
				<Block as BlockT>::Hash,
				sp_runtime::traits::NumberFor<Block>,
			>,
			key_owner_proof: fg_primitives::OpaqueKeyOwnershipProof,
		) -> Option<()> {
			let key_owner_proof = key_owner_proof.decode()?;

			Grandpa::submit_unsigned_equivocation_report(
				equivocation_proof,
				key_owner_proof,
			)
		}

		fn generate_key_ownership_proof(
			_set_id: fg_primitives::SetId,
			authority_id: fg_primitives::AuthorityId,
		) -> Option<fg_primitives::OpaqueKeyOwnershipProof> {
			use parity_scale_codec::Encode;

			Historical::prove((fg_primitives::KEY_TYPE, authority_id))
				.map(|p| p.encode())
				.map(fg_primitives::OpaqueKeyOwnershipProof::new)
		}
	}

	impl babe_primitives::BabeApi<Block> for Runtime {
		fn configuration() -> babe_primitives::BabeConfiguration {
			let epoch_config = Babe::epoch_config().unwrap_or(BABE_GENESIS_EPOCH_CONFIG);
			babe_primitives::BabeConfiguration {
				slot_duration: Babe::slot_duration(),
				epoch_length: EpochDuration::get(),
				c: epoch_config.c,
				authorities: Babe::authorities().to_vec(),
				randomness: Babe::randomness(),
				allowed_slots: epoch_config.allowed_slots,
			}
		}

		fn current_epoch_start() -> babe_primitives::Slot {
			Babe::current_epoch_start()
		}

		fn current_epoch() -> babe_primitives::Epoch {
			Babe::current_epoch()
		}

		fn next_epoch() -> babe_primitives::Epoch {
			Babe::next_epoch()
		}

		fn generate_key_ownership_proof(
			_slot: babe_primitives::Slot,
			authority_id: babe_primitives::AuthorityId,
		) -> Option<babe_primitives::OpaqueKeyOwnershipProof> {
			use parity_scale_codec::Encode;

			Historical::prove((babe_primitives::KEY_TYPE, authority_id))
				.map(|p| p.encode())
				.map(babe_primitives::OpaqueKeyOwnershipProof::new)
		}

		fn submit_report_equivocation_unsigned_extrinsic(
			equivocation_proof: babe_primitives::EquivocationProof<<Block as BlockT>::Header>,
			key_owner_proof: babe_primitives::OpaqueKeyOwnershipProof,
		) -> Option<()> {
			let key_owner_proof = key_owner_proof.decode()?;

			Babe::submit_unsigned_equivocation_report(
				equivocation_proof,
				key_owner_proof,
			)
		}
	}

	impl authority_discovery_primitives::AuthorityDiscoveryApi<Block> for Runtime {
		fn authorities() -> Vec<AuthorityDiscoveryId> {
			parachains_runtime_api_impl::relevant_authority_ids::<Runtime>()
		}
	}

	impl sp_session::SessionKeys<Block> for Runtime {
		fn generate_session_keys(seed: Option<Vec<u8>>) -> Vec<u8> {
			SessionKeys::generate(seed)
		}

		fn decode_session_keys(
			encoded: Vec<u8>,
		) -> Option<Vec<(Vec<u8>, sp_core::crypto::KeyTypeId)>> {
			SessionKeys::decode_into_raw_public_keys(&encoded)
		}
	}

	impl frame_system_rpc_runtime_api::AccountNonceApi<Block, AccountId, Nonce> for Runtime {
		fn account_nonce(account: AccountId) -> Nonce {
			System::account_nonce(account)
		}
	}

	impl pallet_transaction_payment_rpc_runtime_api::TransactionPaymentApi<
		Block,
		Balance,
	> for Runtime {
		fn query_info(uxt: <Block as BlockT>::Extrinsic, len: u32) -> RuntimeDispatchInfo<Balance> {
			TransactionPayment::query_info(uxt, len)
		}
		fn query_fee_details(uxt: <Block as BlockT>::Extrinsic, len: u32) -> FeeDetails<Balance> {
			TransactionPayment::query_fee_details(uxt, len)
		}
		fn query_weight_to_fee(weight: Weight) -> Balance {
			TransactionPayment::weight_to_fee(weight)
		}
		fn query_length_to_fee(length: u32) -> Balance {
			TransactionPayment::length_to_fee(length)
		}
	}

	impl pallet_transaction_payment_rpc_runtime_api::TransactionPaymentCallApi<Block, Balance, RuntimeCall>
		for Runtime
	{
		fn query_call_info(call: RuntimeCall, len: u32) -> RuntimeDispatchInfo<Balance> {
			TransactionPayment::query_call_info(call, len)
		}
		fn query_call_fee_details(call: RuntimeCall, len: u32) -> FeeDetails<Balance> {
			TransactionPayment::query_call_fee_details(call, len)
		}
		fn query_weight_to_fee(weight: Weight) -> Balance {
			TransactionPayment::weight_to_fee(weight)
		}
		fn query_length_to_fee(length: u32) -> Balance {
			TransactionPayment::length_to_fee(length)
		}
	}

	impl pallet_nomination_pools_runtime_api::NominationPoolsApi<
		Block,
		AccountId,
		Balance,
	> for Runtime {
		fn pending_rewards(member: AccountId) -> Balance {
			NominationPools::api_pending_rewards(member).unwrap_or_default()
		}

		fn points_to_balance(pool_id: pallet_nomination_pools::PoolId, points: Balance) -> Balance {
			NominationPools::api_points_to_balance(pool_id, points)
		}

		fn balance_to_points(pool_id: pallet_nomination_pools::PoolId, new_funds: Balance) -> Balance {
			NominationPools::api_balance_to_points(pool_id, new_funds)
		}
	}

	impl pallet_staking_runtime_api::StakingApi<Block, Balance> for Runtime {
		fn nominations_quota(balance: Balance) -> u32 {
			Staking::api_nominations_quota(balance)
		}
	}

	#[cfg(feature = "try-runtime")]
	impl frame_try_runtime::TryRuntime<Block> for Runtime {
		fn on_runtime_upgrade(checks: frame_try_runtime::UpgradeCheckSelect) -> (Weight, Weight) {
			log::info!("try-runtime::on_runtime_upgrade kusama.");
			let weight = Executive::try_runtime_upgrade(checks).unwrap();
			(weight, BlockWeights::get().max_block)
		}

		fn execute_block(
			block: Block,
			state_root_check: bool,
			signature_check: bool,
			select: frame_try_runtime::TryStateSelect,
		) -> Weight {
			// NOTE: intentional unwrap: we don't want to propagate the error backwards, and want to
			// have a backtrace here.
			Executive::try_execute_block(block, state_root_check, signature_check, select).unwrap()
		}
	}

	#[cfg(feature = "runtime-benchmarks")]
	impl frame_benchmarking::Benchmark<Block> for Runtime {
		fn benchmark_metadata(extra: bool) -> (
			Vec<frame_benchmarking::BenchmarkList>,
			Vec<frame_support::traits::StorageInfo>,
		) {
			use frame_benchmarking::{Benchmarking, BenchmarkList};
			use frame_support::traits::StorageInfoTrait;

			use pallet_session_benchmarking::Pallet as SessionBench;
			use pallet_offences_benchmarking::Pallet as OffencesBench;
			use pallet_election_provider_support_benchmarking::Pallet as ElectionProviderBench;
			use frame_system_benchmarking::Pallet as SystemBench;
			use pallet_nomination_pools_benchmarking::Pallet as NominationPoolsBench;
			use frame_benchmarking::baseline::Pallet as Baseline;

			let mut list = Vec::<BenchmarkList>::new();
			list_benchmarks!(list, extra);

			let storage_info = AllPalletsWithSystem::storage_info();
			return (list, storage_info)
		}

		fn dispatch_benchmark(
			config: frame_benchmarking::BenchmarkConfig
		) -> Result<
			Vec<frame_benchmarking::BenchmarkBatch>,
			sp_runtime::RuntimeString,
		> {
			use frame_benchmarking::{Benchmarking, BenchmarkBatch, TrackedStorageKey, BenchmarkError};
			// Trying to add benchmarks directly to some pallets caused cyclic dependency issues.
			// To get around that, we separated the benchmarks into its own crate.
			use pallet_session_benchmarking::Pallet as SessionBench;
			use pallet_offences_benchmarking::Pallet as OffencesBench;
			use pallet_election_provider_support_benchmarking::Pallet as ElectionProviderBench;
			use frame_system_benchmarking::Pallet as SystemBench;
			use pallet_nomination_pools_benchmarking::Pallet as NominationPoolsBench;
			use frame_benchmarking::baseline::Pallet as Baseline;
			use xcm::latest::prelude::*;
			use xcm_config::{
				LocalCheckAccount, SovereignAccountOf, Statemine, TokenLocation, XcmConfig,
			};

			impl pallet_session_benchmarking::Config for Runtime {}
			impl pallet_offences_benchmarking::Config for Runtime {}
			impl pallet_election_provider_support_benchmarking::Config for Runtime {}
			impl frame_system_benchmarking::Config for Runtime {}
			impl frame_benchmarking::baseline::Config for Runtime {}
			impl pallet_nomination_pools_benchmarking::Config for Runtime {}
			impl runtime_parachains::disputes::slashing::benchmarking::Config for Runtime {}

			impl pallet_xcm_benchmarks::Config for Runtime {
				type XcmConfig = XcmConfig;
				type AccountIdConverter = SovereignAccountOf;
				fn valid_destination() -> Result<MultiLocation, BenchmarkError> {
					Ok(Statemine::get())
				}
				fn worst_case_holding(_depositable_count: u32) -> MultiAssets {
					// Kusama only knows about KSM.
					vec![MultiAsset{
						id: Concrete(TokenLocation::get()),
						fun: Fungible(1_000_000 * UNITS),
					}].into()
				}
			}

			parameter_types! {
				pub const TrustedTeleporter: Option<(MultiLocation, MultiAsset)> = Some((
					Statemine::get(),
					MultiAsset { fun: Fungible(1 * UNITS), id: Concrete(TokenLocation::get()) },
				));
			}

			impl pallet_xcm_benchmarks::fungible::Config for Runtime {
				type TransactAsset = Balances;

				type CheckedAccount = LocalCheckAccount;
				type TrustedTeleporter = TrustedTeleporter;

				fn get_multi_asset() -> MultiAsset {
					MultiAsset {
						id: Concrete(TokenLocation::get()),
						fun: Fungible(1 * UNITS),
					}
				}
			}

			impl pallet_xcm_benchmarks::generic::Config for Runtime {
				type RuntimeCall = RuntimeCall;

				fn worst_case_response() -> (u64, Response) {
					(0u64, Response::Version(Default::default()))
				}

				fn worst_case_asset_exchange() -> Result<(MultiAssets, MultiAssets), BenchmarkError> {
					// Kusama doesn't support asset exchanges
					Err(BenchmarkError::Skip)
				}

				fn universal_alias() -> Result<(MultiLocation, Junction), BenchmarkError> {
					// The XCM executor of Kusama doesn't have a configured `UniversalAliases`
					Err(BenchmarkError::Skip)
				}

				fn transact_origin_and_runtime_call() -> Result<(MultiLocation, RuntimeCall), BenchmarkError> {
					Ok((Statemine::get(), frame_system::Call::remark_with_event { remark: vec![] }.into()))
				}

				fn subscribe_origin() -> Result<MultiLocation, BenchmarkError> {
					Ok(Statemine::get())
				}

				fn claimable_asset() -> Result<(MultiLocation, MultiLocation, MultiAssets), BenchmarkError> {
					let origin = Statemine::get();
					let assets: MultiAssets = (Concrete(TokenLocation::get()), 1_000 * UNITS).into();
					let ticket = MultiLocation { parents: 0, interior: Here };
					Ok((origin, ticket, assets))
				}

				fn unlockable_asset() -> Result<(MultiLocation, MultiLocation, MultiAsset), BenchmarkError> {
					// Kusama doesn't support asset locking
					Err(BenchmarkError::Skip)
				}

				fn export_message_origin_and_destination(
				) -> Result<(MultiLocation, NetworkId, InteriorMultiLocation), BenchmarkError> {
					// Kusama doesn't support exporting messages
					Err(BenchmarkError::Skip)
				}

				fn alias_origin() -> Result<(MultiLocation, MultiLocation), BenchmarkError> {
					// The XCM executor of Kusama doesn't have a configured `Aliasers`
					Err(BenchmarkError::Skip)
				}
			}

			let whitelist: Vec<TrackedStorageKey> = vec![
				// Block Number
				hex_literal::hex!("26aa394eea5630e07c48ae0c9558cef702a5c1b19ab7a04f536c519aca4983ac").to_vec().into(),
				// Total Issuance
				hex_literal::hex!("c2261276cc9d1f8598ea4b6a74b15c2f57c875e4cff74148e4628f264b974c80").to_vec().into(),
				// Execution Phase
				hex_literal::hex!("26aa394eea5630e07c48ae0c9558cef7ff553b5a9862a516939d82b3d3d8661a").to_vec().into(),
				// Event Count
				hex_literal::hex!("26aa394eea5630e07c48ae0c9558cef70a98fdbe9ce6c55837576c60c7af3850").to_vec().into(),
				// System Events
				hex_literal::hex!("26aa394eea5630e07c48ae0c9558cef780d41e5e16056765bc8461851072c9d7").to_vec().into(),
				// Treasury Account
				hex_literal::hex!("26aa394eea5630e07c48ae0c9558cef7b99d880ec681799c0cf30e8886371da95ecffd7b6c0f78751baa9d281e0bfa3a6d6f646c70792f74727372790000000000000000000000000000000000000000").to_vec().into(),
				// Configuration ActiveConfig
				hex_literal::hex!("06de3d8a54d27e44a9d5ce189618f22db4b49d95320d9021994c850f25b8e385").to_vec().into(),
				// The transactional storage limit.
				hex_literal::hex!("3a7472616e73616374696f6e5f6c6576656c3a").to_vec().into(),
			];

			let mut batches = Vec::<BenchmarkBatch>::new();
			let params = (&config, &whitelist);

			add_benchmarks!(params, batches);

			Ok(batches)
		}
	}
}

#[cfg(test)]
mod fees_tests {
	use super::*;
	use sp_runtime::assert_eq_error_rate;

	#[test]
	fn signed_deposit_is_sensible() {
		// ensure this number does not change, or that it is checked after each change.
		// a 1 MB solution should need around 0.16 KSM deposit
		let deposit = SignedDepositBase::get() + (SignedDepositByte::get() * 1024 * 1024);
		assert_eq_error_rate!(deposit, UNITS * 167 / 100, UNITS / 100);
	}
}

#[cfg(test)]
mod multiplier_tests {
	use super::*;
	use frame_support::{dispatch::DispatchInfo, traits::OnFinalize};
	use runtime_common::{MinimumMultiplier, TargetBlockFullness};
	use separator::Separatable;
	use sp_runtime::traits::Convert;

	fn run_with_system_weight<F>(w: Weight, mut assertions: F)
	where
		F: FnMut() -> (),
	{
		let mut t: sp_io::TestExternalities = frame_system::GenesisConfig::default()
			.build_storage::<Runtime>()
			.unwrap()
			.into();
		t.execute_with(|| {
			System::set_block_consumed_resources(w, 0);
			assertions()
		});
	}

	#[test]
	fn multiplier_can_grow_from_zero() {
		let minimum_multiplier = MinimumMultiplier::get();
		let target = TargetBlockFullness::get() *
			BlockWeights::get().get(DispatchClass::Normal).max_total.unwrap();
		// if the min is too small, then this will not change, and we are doomed forever.
		// the weight is 1/100th bigger than target.
		run_with_system_weight(target.saturating_mul(101) / 100, || {
			let next = SlowAdjustingFeeUpdate::<Runtime>::convert(minimum_multiplier);
			assert!(next > minimum_multiplier, "{:?} !>= {:?}", next, minimum_multiplier);
		})
	}

	#[test]
	fn fast_unstake_estimate() {
		use pallet_fast_unstake::WeightInfo;
		let block_time = BlockWeights::get().max_block.ref_time() as f32;
		let on_idle = weights::pallet_fast_unstake::WeightInfo::<Runtime>::on_idle_check(
			1000,
			<Runtime as pallet_fast_unstake::Config>::BatchSize::get(),
		)
		.ref_time() as f32;
		println!("ratio of block weight for full batch fast-unstake {}", on_idle / block_time);
		assert!(on_idle / block_time <= 0.5f32)
	}

	#[test]
	#[ignore]
	fn multiplier_growth_simulator() {
		// assume the multiplier is initially set to its minimum. We update it with values twice the
		//target (target is 25%, thus 50%) and we see at which point it reaches 1.
		let mut multiplier = MinimumMultiplier::get();
		let block_weight = BlockWeights::get().get(DispatchClass::Normal).max_total.unwrap();
		let mut blocks = 0;
		let mut fees_paid = 0;

		frame_system::Pallet::<Runtime>::set_block_consumed_resources(Weight::MAX, 0);
		let info = DispatchInfo { weight: Weight::MAX, ..Default::default() };

		let mut t: sp_io::TestExternalities = frame_system::GenesisConfig::default()
			.build_storage::<Runtime>()
			.unwrap()
			.into();
		// set the minimum
		t.execute_with(|| {
			pallet_transaction_payment::NextFeeMultiplier::<Runtime>::set(MinimumMultiplier::get());
		});

		while multiplier <= Multiplier::from_u32(1) {
			t.execute_with(|| {
				// imagine this tx was called.
				let fee = TransactionPayment::compute_fee(0, &info, 0);
				fees_paid += fee;

				// this will update the multiplier.
				System::set_block_consumed_resources(block_weight, 0);
				TransactionPayment::on_finalize(1);
				let next = TransactionPayment::next_fee_multiplier();

				assert!(next > multiplier, "{:?} !>= {:?}", next, multiplier);
				multiplier = next;

				println!(
					"block = {} / multiplier {:?} / fee = {:?} / fess so far {:?}",
					blocks,
					multiplier,
					fee.separated_string(),
					fees_paid.separated_string()
				);
			});
			blocks += 1;
		}
	}

	#[test]
	#[ignore]
	fn multiplier_cool_down_simulator() {
		// assume the multiplier is initially set to its minimum. We update it with values twice the
		//target (target is 25%, thus 50%) and we see at which point it reaches 1.
		let mut multiplier = Multiplier::from_u32(2);
		let mut blocks = 0;

		let mut t: sp_io::TestExternalities = frame_system::GenesisConfig::default()
			.build_storage::<Runtime>()
			.unwrap()
			.into();
		// set the minimum
		t.execute_with(|| {
			pallet_transaction_payment::NextFeeMultiplier::<Runtime>::set(multiplier);
		});

		while multiplier > Multiplier::from_u32(0) {
			t.execute_with(|| {
				// this will update the multiplier.
				TransactionPayment::on_finalize(1);
				let next = TransactionPayment::next_fee_multiplier();

				assert!(next < multiplier, "{:?} !>= {:?}", next, multiplier);
				multiplier = next;

				println!("block = {} / multiplier {:?}", blocks, multiplier);
			});
			blocks += 1;
		}
	}
}

#[cfg(all(test, feature = "try-runtime"))]
mod remote_tests {
	use super::*;
	use frame_try_runtime::{runtime_decl_for_try_runtime::TryRuntime, UpgradeCheckSelect};
	use remote_externalities::{
		Builder, Mode, OfflineConfig, OnlineConfig, SnapshotConfig, Transport,
	};
	use std::env::var;

	#[tokio::test]
	async fn run_migrations() {
		if var("RUN_MIGRATION_TESTS").is_err() {
			return
		}

		sp_tracing::try_init_simple();
		let transport: Transport =
			var("WS").unwrap_or("wss://kusama-rpc.polkadot.io:443".to_string()).into();
		let maybe_state_snapshot: Option<SnapshotConfig> = var("SNAP").map(|s| s.into()).ok();
		let mut ext = Builder::<Block>::default()
			.mode(if let Some(state_snapshot) = maybe_state_snapshot {
				Mode::OfflineOrElseOnline(
					OfflineConfig { state_snapshot: state_snapshot.clone() },
					OnlineConfig {
						transport,
						state_snapshot: Some(state_snapshot),
						..Default::default()
					},
				)
			} else {
				Mode::Online(OnlineConfig { transport, ..Default::default() })
			})
			.build()
			.await
			.unwrap();
		ext.execute_with(|| Runtime::on_runtime_upgrade(UpgradeCheckSelect::PreAndPost));
	}

	#[tokio::test]
	#[ignore = "this test is meant to be executed manually"]
	async fn try_fast_unstake_all() {
		sp_tracing::try_init_simple();
		let transport: Transport =
			var("WS").unwrap_or("wss://kusama-rpc.polkadot.io:443".to_string()).into();
		let maybe_state_snapshot: Option<SnapshotConfig> = var("SNAP").map(|s| s.into()).ok();
		let mut ext = Builder::<Block>::default()
			.mode(if let Some(state_snapshot) = maybe_state_snapshot {
				Mode::OfflineOrElseOnline(
					OfflineConfig { state_snapshot: state_snapshot.clone() },
					OnlineConfig {
						transport,
						state_snapshot: Some(state_snapshot),
						..Default::default()
					},
				)
			} else {
				Mode::Online(OnlineConfig { transport, ..Default::default() })
			})
			.build()
			.await
			.unwrap();
		ext.execute_with(|| {
			pallet_fast_unstake::ErasToCheckPerBlock::<Runtime>::put(1);
			runtime_common::try_runtime::migrate_all_inactive_nominators::<Runtime>()
		});
	}
}<|MERGE_RESOLUTION|>--- conflicted
+++ resolved
@@ -1532,12 +1532,7 @@
 	);
 
 	/// Unreleased migrations. Add new ones here:
-<<<<<<< HEAD
-	pub type Unreleased = (pallet_im_online::migration::v1::Migration<Runtime>,);
-=======
-	pub type Unreleased =
-		(pallet_society::migrations::MigrateToV2<Runtime, (), past_payouts::PastPayouts>,);
->>>>>>> 0db5f018
+	pub type Unreleased = (pallet_society::migrations::MigrateToV2<Runtime, (), past_payouts::PastPayouts>, pallet_im_online::migration::v1::Migration<Runtime>,);
 
 	/// Migrations that set `StorageVersion`s we missed to set.
 	pub struct SetStorageVersions;
