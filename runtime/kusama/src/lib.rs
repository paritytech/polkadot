--- conflicted
+++ resolved
@@ -1503,24 +1503,6 @@
 /// All migrations that will run on the next runtime upgrade.
 ///
 /// This contains the combined migrations of the last 10 releases. It allows to skip runtime
-<<<<<<< HEAD
-/// upgrades in case governance decides to do so.
-#[allow(deprecated)]
-pub type Migrations = (
-	// 0.9.40
-	pallet_nomination_pools::migration::v4::MigrateToV4<
-		Runtime,
-		NominationPoolsMigrationV4OldPallet,
-	>,
-	pallet_nomination_pools::migration::v5::MigrateToV5<Runtime>,
-	// Unreleased - add new migrations here:
-	parachains_configuration::migration::v5::MigrateToV5<Runtime>,
-	pallet_offences::migration::v1::MigrateToV1<Runtime>,
-	runtime_common::session::migration::ClearOldSessionStorage<Runtime>,
-	/* Asynchronous backing mirgration */
-	parachains_scheduler::migration::v1::MigrateToV1<Runtime>,
-);
-=======
 /// upgrades in case governance decides to do so. THE ORDER IS IMPORTANT.
 pub type Migrations =
 	(migrations::V0940, migrations::V0941, migrations::V0942, migrations::Unreleased);
@@ -1551,6 +1533,8 @@
 		// Remove UMP dispatch queue <https://github.com/paritytech/polkadot/pull/6271>
 		parachains_configuration::migration::v6::MigrateToV6<Runtime>,
 		ump_migrations::UpdateUmpLimits,
+		/* Asynchronous backing mirgration */
+		parachains_scheduler::migration::v1::MigrateToV1<Runtime>,
 	);
 
 	/// Migrations that set `StorageVersion`s we missed to set.
@@ -1593,7 +1577,6 @@
 		MAX_UPWARD_MESSAGE_NUM_PER_CANDIDATE,
 	>;
 }
->>>>>>> 67fd3e95
 
 /// Unchecked extrinsic type as expected by this runtime.
 pub type UncheckedExtrinsic =
