--- conflicted
+++ resolved
@@ -132,13 +132,8 @@
 	apis: RUNTIME_API_VERSIONS,
 	#[cfg(feature = "disable-runtime-api")]
 	apis: sp_version::create_apis_vec![[]],
-<<<<<<< HEAD
-	transaction_version: 20,
+	transaction_version: 21,
 	state_version: 1,
-=======
-	transaction_version: 21,
-	state_version: 0,
->>>>>>> 6ad852c1
 };
 
 /// The BABE epoch configuration at genesis.
@@ -1488,24 +1483,14 @@
 /// All migrations that will run on the next runtime upgrade.
 ///
 /// This contains the combined migrations of the last 10 releases. It allows to skip runtime
-<<<<<<< HEAD
-/// upgrades in case governance decides to do so.
-#[allow(deprecated)]
+/// upgrades in case governance decides to do so. THE ORDER IS IMPORTANT.
 pub type Migrations = (
-	// 0.9.40
-	pallet_nomination_pools::migration::v4::MigrateToV4<
-		Runtime,
-		NominationPoolsMigrationV4OldPallet,
-	>,
-	// Unreleased - add new migrations here:
-	pallet_nomination_pools::migration::v5::MigrateToV5<Runtime>,
-	parachains_configuration::migration::v5::MigrateToV5<Runtime>,
+	migrations::V0940,
+	migrations::V0941,
+	migrations::V0942,
+	migrations::Unreleased,
 	init_state_migration::InitMigrate,
 );
-=======
-/// upgrades in case governance decides to do so. THE ORDER IS IMPORTANT.
-pub type Migrations =
-	(migrations::V0940, migrations::V0941, migrations::V0942, migrations::Unreleased);
 
 /// The runtime migrations per release.
 #[allow(deprecated, missing_docs)]
@@ -1529,7 +1514,6 @@
 	/// Unreleased migrations. Add new ones here:
 	pub type Unreleased = ();
 }
->>>>>>> 6ad852c1
 
 /// Unchecked extrinsic type as expected by this runtime.
 pub type UncheckedExtrinsic =
