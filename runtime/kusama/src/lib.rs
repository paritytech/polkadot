// Copyright 2017-2020 Parity Technologies (UK) Ltd.
// This file is part of Polkadot.

// Polkadot is free software: you can redistribute it and/or modify
// it under the terms of the GNU General Public License as published by
// the Free Software Foundation, either version 3 of the License, or
// (at your option) any later version.

// Polkadot is distributed in the hope that it will be useful,
// but WITHOUT ANY WARRANTY; without even the implied warranty of
// MERCHANTABILITY or FITNESS FOR A PARTICULAR PURPOSE.  See the
// GNU General Public License for more details.

// You should have received a copy of the GNU General Public License
// along with Polkadot. If not, see <http://www.gnu.org/licenses/>.

//! The Kusama runtime. This can be compiled with `#[no_std]`, ready for Wasm.

#![cfg_attr(not(feature = "std"), no_std)]
// `construct_runtime!` does a lot of recursion and requires us to increase the limit to 256.
#![recursion_limit = "256"]

use pallet_transaction_payment::CurrencyAdapter;
use parity_scale_codec::{Decode, Encode, MaxEncodedLen};
use primitives::v2::{
	AccountId, AccountIndex, Balance, BlockNumber, CandidateEvent, CommittedCandidateReceipt,
	CoreState, GroupRotationInfo, Hash, Id as ParaId, InboundDownwardMessage, InboundHrmpMessage,
	Moment, Nonce, OccupiedCoreAssumption, PersistedValidationData, ScrapedOnChainVotes,
	SessionInfo, Signature, ValidationCode, ValidationCodeHash, ValidatorId, ValidatorIndex,
};
use runtime_common::{
	auctions, claims, crowdloan, impl_runtime_weights, impls::DealWithFees, paras_registrar,
	prod_or_fast, slots, BlockHashCount, BlockLength, CurrencyToVote, SlowAdjustingFeeUpdate,
};
use sp_std::{cmp::Ordering, collections::btree_map::BTreeMap, prelude::*};

use runtime_parachains::{
	configuration as parachains_configuration, disputes as parachains_disputes,
	dmp as parachains_dmp, hrmp as parachains_hrmp, inclusion as parachains_inclusion,
	initializer as parachains_initializer, origin as parachains_origin, paras as parachains_paras,
	paras_inherent as parachains_paras_inherent, reward_points as parachains_reward_points,
	runtime_api_impl::v2 as parachains_runtime_api_impl, scheduler as parachains_scheduler,
	session_info as parachains_session_info, shared as parachains_shared, ump as parachains_ump,
};

use authority_discovery_primitives::AuthorityId as AuthorityDiscoveryId;
use beefy_primitives::crypto::AuthorityId as BeefyId;
use frame_support::{
	construct_runtime, parameter_types,
	traits::{
		Contains, EnsureOneOf, InstanceFilter, KeyOwnerProofSystem, LockIdentifier,
		OnRuntimeUpgrade, PrivilegeCmp,
	},
	PalletId, RuntimeDebug,
};
use frame_system::EnsureRoot;
use pallet_grandpa::{fg_primitives, AuthorityId as GrandpaId};
use pallet_im_online::sr25519::AuthorityId as ImOnlineId;
use pallet_mmr_primitives as mmr;
use pallet_session::historical as session_historical;
use pallet_transaction_payment::{FeeDetails, RuntimeDispatchInfo};
use sp_core::OpaqueMetadata;
use sp_runtime::{
	create_runtime_str, generic, impl_opaque_keys,
	traits::{
		AccountIdLookup, BlakeTwo256, Block as BlockT, ConvertInto, Extrinsic as ExtrinsicT,
		OpaqueKeys, SaturatedConversion, Verify,
	},
	transaction_validity::{TransactionPriority, TransactionSource, TransactionValidity},
	ApplyExtrinsicResult, KeyTypeId, Perbill, Percent, Permill,
};
use sp_staking::SessionIndex;
#[cfg(any(feature = "std", test))]
use sp_version::NativeVersion;
use sp_version::RuntimeVersion;
use static_assertions::const_assert;

pub use pallet_balances::Call as BalancesCall;
pub use pallet_election_provider_multi_phase::Call as EPMCall;
#[cfg(feature = "std")]
pub use pallet_staking::StakerStatus;
pub use pallet_timestamp::Call as TimestampCall;
#[cfg(any(feature = "std", test))]
pub use sp_runtime::BuildStorage;

/// Constant values used within the runtime.
use kusama_runtime_constants::{currency::*, fee::*, time::*};

// Weights used in the runtime.
mod weights;

// Voter bag threshold definitions.
mod bag_thresholds;

// XCM configurations.
pub mod xcm_config;

#[cfg(test)]
mod tests;

impl_runtime_weights!(kusama_runtime_constants);

// Make the WASM binary available.
#[cfg(feature = "std")]
include!(concat!(env!("OUT_DIR"), "/wasm_binary.rs"));

/// Runtime version (Kusama).
pub const VERSION: RuntimeVersion = RuntimeVersion {
	spec_name: create_runtime_str!("kusama"),
	impl_name: create_runtime_str!("parity-kusama"),
	authoring_version: 2,
	spec_version: 9180,
	impl_version: 0,
	#[cfg(not(feature = "disable-runtime-api"))]
	apis: RUNTIME_API_VERSIONS,
	#[cfg(feature = "disable-runtime-api")]
	apis: version::create_apis_vec![[]],
	transaction_version: 11,
	state_version: 0,
};

/// The BABE epoch configuration at genesis.
pub const BABE_GENESIS_EPOCH_CONFIG: babe_primitives::BabeEpochConfiguration =
	babe_primitives::BabeEpochConfiguration {
		c: PRIMARY_PROBABILITY,
		allowed_slots: babe_primitives::AllowedSlots::PrimaryAndSecondaryVRFSlots,
	};

/// Native version.
#[cfg(any(feature = "std", test))]
pub fn native_version() -> NativeVersion {
	NativeVersion { runtime_version: VERSION, can_author_with: Default::default() }
}

/// We currently allow all calls.
pub struct BaseFilter;
impl Contains<Call> for BaseFilter {
	fn contains(_c: &Call) -> bool {
		true
	}
}

type MoreThanHalfCouncil = EnsureOneOf<
	EnsureRoot<AccountId>,
	pallet_collective::EnsureProportionMoreThan<AccountId, CouncilCollective, 1, 2>,
>;

parameter_types! {
	pub const Version: RuntimeVersion = VERSION;
	pub const SS58Prefix: u8 = 2;
}

impl frame_system::Config for Runtime {
	type BaseCallFilter = BaseFilter;
	type BlockWeights = BlockWeights;
	type BlockLength = BlockLength;
	type Origin = Origin;
	type Call = Call;
	type Index = Nonce;
	type BlockNumber = BlockNumber;
	type Hash = Hash;
	type Hashing = BlakeTwo256;
	type AccountId = AccountId;
	type Lookup = AccountIdLookup<AccountId, ()>;
	type Header = generic::Header<BlockNumber, BlakeTwo256>;
	type Event = Event;
	type BlockHashCount = BlockHashCount;
	type DbWeight = RocksDbWeight;
	type Version = Version;
	type PalletInfo = PalletInfo;
	type AccountData = pallet_balances::AccountData<Balance>;
	type OnNewAccount = ();
	type OnKilledAccount = ();
	type SystemWeightInfo = weights::frame_system::WeightInfo<Runtime>;
	type SS58Prefix = SS58Prefix;
	type OnSetCode = ();
	type MaxConsumers = frame_support::traits::ConstU32<16>;
}

parameter_types! {
	pub MaximumSchedulerWeight: Weight = Perbill::from_percent(80) *
		BlockWeights::get().max_block;
	pub const MaxScheduledPerBlock: u32 = 50;
	pub const NoPreimagePostponement: Option<u32> = Some(10);
}

type ScheduleOrigin = EnsureOneOf<
	EnsureRoot<AccountId>,
	pallet_collective::EnsureProportionAtLeast<AccountId, CouncilCollective, 1, 2>,
>;

/// Used the compare the privilege of an origin inside the scheduler.
pub struct OriginPrivilegeCmp;

impl PrivilegeCmp<OriginCaller> for OriginPrivilegeCmp {
	fn cmp_privilege(left: &OriginCaller, right: &OriginCaller) -> Option<Ordering> {
		if left == right {
			return Some(Ordering::Equal)
		}

		match (left, right) {
			// Root is greater than anything.
			(OriginCaller::system(frame_system::RawOrigin::Root), _) => Some(Ordering::Greater),
			// Check which one has more yes votes.
			(
				OriginCaller::Council(pallet_collective::RawOrigin::Members(l_yes_votes, l_count)),
				OriginCaller::Council(pallet_collective::RawOrigin::Members(r_yes_votes, r_count)),
			) => Some((l_yes_votes * r_count).cmp(&(r_yes_votes * l_count))),
			// For every other origin we don't care, as they are not used for `ScheduleOrigin`.
			_ => None,
		}
	}
}

impl pallet_scheduler::Config for Runtime {
	type Event = Event;
	type Origin = Origin;
	type PalletsOrigin = OriginCaller;
	type Call = Call;
	type MaximumWeight = MaximumSchedulerWeight;
	type ScheduleOrigin = ScheduleOrigin;
	type MaxScheduledPerBlock = MaxScheduledPerBlock;
	type WeightInfo = weights::pallet_scheduler::WeightInfo<Runtime>;
	type OriginPrivilegeCmp = OriginPrivilegeCmp;
	type PreimageProvider = Preimage;
	type NoPreimagePostponement = NoPreimagePostponement;
}

parameter_types! {
	pub const PreimageMaxSize: u32 = 4096 * 1024;
	pub const PreimageBaseDeposit: Balance = deposit(2, 64);
	pub const PreimageByteDeposit: Balance = deposit(0, 1);
}

impl pallet_preimage::Config for Runtime {
	type WeightInfo = weights::pallet_preimage::WeightInfo<Runtime>;
	type Event = Event;
	type Currency = Balances;
	type ManagerOrigin = EnsureRoot<AccountId>;
	type MaxSize = PreimageMaxSize;
	type BaseDeposit = PreimageBaseDeposit;
	type ByteDeposit = PreimageByteDeposit;
}

parameter_types! {
	pub EpochDuration: u64 = prod_or_fast!(
		EPOCH_DURATION_IN_SLOTS as u64,
		2 * MINUTES as u64,
		"KSM_EPOCH_DURATION"
	);
	pub const ExpectedBlockTime: Moment = MILLISECS_PER_BLOCK;
	pub ReportLongevity: u64 =
		BondingDuration::get() as u64 * SessionsPerEra::get() as u64 * EpochDuration::get();
}

impl pallet_babe::Config for Runtime {
	type EpochDuration = EpochDuration;
	type ExpectedBlockTime = ExpectedBlockTime;

	// session module is the trigger
	type EpochChangeTrigger = pallet_babe::ExternalTrigger;

	type DisabledValidators = Session;

	type KeyOwnerProof = <Self::KeyOwnerProofSystem as KeyOwnerProofSystem<(
		KeyTypeId,
		pallet_babe::AuthorityId,
	)>>::Proof;

	type KeyOwnerIdentification = <Self::KeyOwnerProofSystem as KeyOwnerProofSystem<(
		KeyTypeId,
		pallet_babe::AuthorityId,
	)>>::IdentificationTuple;

	type KeyOwnerProofSystem = Historical;

	type HandleEquivocation =
		pallet_babe::EquivocationHandler<Self::KeyOwnerIdentification, Offences, ReportLongevity>;

	type WeightInfo = ();

	type MaxAuthorities = MaxAuthorities;
}

parameter_types! {
	pub const IndexDeposit: Balance = 100 * CENTS;
}

impl pallet_indices::Config for Runtime {
	type AccountIndex = AccountIndex;
	type Currency = Balances;
	type Deposit = IndexDeposit;
	type Event = Event;
	type WeightInfo = weights::pallet_indices::WeightInfo<Runtime>;
}

parameter_types! {
	pub const ExistentialDeposit: Balance = EXISTENTIAL_DEPOSIT;
	pub const MaxLocks: u32 = 50;
	pub const MaxReserves: u32 = 50;
}

impl pallet_balances::Config for Runtime {
	type Balance = Balance;
	type DustRemoval = ();
	type Event = Event;
	type ExistentialDeposit = ExistentialDeposit;
	type AccountStore = System;
	type MaxLocks = MaxLocks;
	type MaxReserves = MaxReserves;
	type ReserveIdentifier = [u8; 8];
	type WeightInfo = weights::pallet_balances::WeightInfo<Runtime>;
}

parameter_types! {
	pub const TransactionByteFee: Balance = 10 * MILLICENTS;
	/// This value increases the priority of `Operational` transactions by adding
	/// a "virtual tip" that's equal to the `OperationalFeeMultiplier * final_fee`.
	pub const OperationalFeeMultiplier: u8 = 5;
}

impl pallet_transaction_payment::Config for Runtime {
	type OnChargeTransaction = CurrencyAdapter<Balances, DealWithFees<Self>>;
	type TransactionByteFee = TransactionByteFee;
	type OperationalFeeMultiplier = OperationalFeeMultiplier;
	type WeightToFee = WeightToFee;
	type FeeMultiplierUpdate = SlowAdjustingFeeUpdate<Self>;
}

parameter_types! {
	pub const MinimumPeriod: u64 = SLOT_DURATION / 2;
}
impl pallet_timestamp::Config for Runtime {
	type Moment = u64;
	type OnTimestampSet = Babe;
	type MinimumPeriod = MinimumPeriod;
	type WeightInfo = weights::pallet_timestamp::WeightInfo<Runtime>;
}

parameter_types! {
	pub const UncleGenerations: u32 = 0;
}

impl pallet_authorship::Config for Runtime {
	type FindAuthor = pallet_session::FindAccountFromAuthorIndex<Self, Babe>;
	type UncleGenerations = UncleGenerations;
	type FilterUncle = ();
	type EventHandler = (Staking, ImOnline);
}

parameter_types! {
	pub const Period: BlockNumber = 10 * MINUTES;
	pub const Offset: BlockNumber = 0;
}

impl_opaque_keys! {
	pub struct SessionKeys {
		pub grandpa: Grandpa,
		pub babe: Babe,
		pub im_online: ImOnline,
		pub para_validator: Initializer,
		pub para_assignment: ParaSessionInfo,
		pub authority_discovery: AuthorityDiscovery,
	}
}

impl pallet_session::Config for Runtime {
	type Event = Event;
	type ValidatorId = AccountId;
	type ValidatorIdOf = pallet_staking::StashOf<Self>;
	type ShouldEndSession = Babe;
	type NextSessionRotation = Babe;
	type SessionManager = pallet_session::historical::NoteHistoricalRoot<Self, Staking>;
	type SessionHandler = <SessionKeys as OpaqueKeys>::KeyTypeIdProviders;
	type Keys = SessionKeys;
	type WeightInfo = weights::pallet_session::WeightInfo<Runtime>;
}

impl pallet_session::historical::Config for Runtime {
	type FullIdentification = pallet_staking::Exposure<AccountId, Balance>;
	type FullIdentificationOf = pallet_staking::ExposureOf<Runtime>;
}

parameter_types! {
	// phase durations. 1/4 of the last session for each.
	// in testing: 1min or half of the session for each
	pub SignedPhase: u32 = prod_or_fast!(
		EPOCH_DURATION_IN_SLOTS / 4,
		(1 * MINUTES).min(EpochDuration::get().saturated_into::<u32>() / 2),
		"KSM_SIGNED_PHASE"
	);
	pub UnsignedPhase: u32 = prod_or_fast!(
		EPOCH_DURATION_IN_SLOTS / 4,
		(1 * MINUTES).min(EpochDuration::get().saturated_into::<u32>() / 2),
		"KSM_UNSIGNED_PHASE"
	);

	// signed config
	pub const SignedMaxSubmissions: u32 = 16;
	pub const SignedDepositBase: Balance = deposit(2, 0);
	pub const SignedDepositByte: Balance = deposit(0, 10) / 1024;
	// Each good submission will get 1/10 KSM as reward
	pub SignedRewardBase: Balance =  UNITS / 10;
	pub SolutionImprovementThreshold: Perbill = Perbill::from_rational(5u32, 10_000);

	// 1 hour session, 15 minutes unsigned phase, 8 offchain executions.
	pub OffchainRepeat: BlockNumber = UnsignedPhase::get() / 8;
<<<<<<< HEAD

	/// We take the top 22500 nominators as electing voters..
	pub const MaxElectingVoters: u32 = 22_500;
=======
	/// We take the top 12_500 nominators as electing voters..
	pub const MaxElectingVoters: u32 = 12_500;
>>>>>>> 5d9dc9bd
	/// ... and all of the validators as electable targets. Whilst this is the case, we cannot and
	/// shall not increase the size of the validator intentions.
	pub const MaxElectableTargets: u16 = u16::MAX;
}

frame_election_provider_support::generate_solution_type!(
	#[compact]
	pub struct NposCompactSolution24::<
		VoterIndex = u32,
		TargetIndex = u16,
		Accuracy = sp_runtime::PerU16,
		MaxVoters = MaxElectingVoters,
	>(24)
);

impl pallet_election_provider_multi_phase::Config for Runtime {
	type Event = Event;
	type Currency = Balances;
	type EstimateCallFee = TransactionPayment;
	type UnsignedPhase = UnsignedPhase;
	type SignedMaxSubmissions = SignedMaxSubmissions;
	type SignedRewardBase = SignedRewardBase;
	type SignedDepositBase = SignedDepositBase;
	type SignedDepositByte = SignedDepositByte;
	type SignedDepositWeight = ();
	type SignedMaxWeight = Self::MinerMaxWeight;
	type SlashHandler = (); // burn slashes
	type RewardHandler = (); // nothing to do upon rewards
	type SignedPhase = SignedPhase;
	type SolutionImprovementThreshold = SolutionImprovementThreshold;
	type MinerMaxWeight = OffchainSolutionWeightLimit; // For now use the one from staking.
	type MinerMaxLength = OffchainSolutionLengthLimit;
	type OffchainRepeat = OffchainRepeat;
	type MinerTxPriority = NposSolutionPriority;
	type DataProvider = Staking;
	type Solution = NposCompactSolution24;
	type Fallback = pallet_election_provider_multi_phase::NoFallback<Self>;
	type GovernanceFallback =
		frame_election_provider_support::onchain::OnChainSequentialPhragmen<Self>;
	type Solver = frame_election_provider_support::SequentialPhragmen<
		AccountId,
		pallet_election_provider_multi_phase::SolutionAccuracyOf<Self>,
		(),
	>;
	type BenchmarkingConfig = runtime_common::elections::BenchmarkConfig;
	type ForceOrigin = EnsureOneOf<
		EnsureRoot<AccountId>,
		pallet_collective::EnsureProportionAtLeast<AccountId, CouncilCollective, 2, 3>,
	>;
	type WeightInfo = weights::pallet_election_provider_multi_phase::WeightInfo<Self>;
	type MaxElectingVoters = MaxElectingVoters;
	type MaxElectableTargets = MaxElectableTargets;
}

parameter_types! {
	pub const BagThresholds: &'static [u64] = &bag_thresholds::THRESHOLDS;
}

impl pallet_bags_list::Config for Runtime {
	type Event = Event;
	type ScoreProvider = Staking;
	type WeightInfo = weights::pallet_bags_list::WeightInfo<Runtime>;
	type BagThresholds = BagThresholds;
	type Score = sp_npos_elections::VoteWeight;
}

fn era_payout(
	total_staked: Balance,
	non_gilt_issuance: Balance,
	max_annual_inflation: Perquintill,
	period_fraction: Perquintill,
	auctioned_slots: u64,
) -> (Balance, Balance) {
	use pallet_staking_reward_fn::compute_inflation;
	use sp_arithmetic::traits::Saturating;

	let min_annual_inflation = Perquintill::from_rational(25u64, 1000u64);
	let delta_annual_inflation = max_annual_inflation.saturating_sub(min_annual_inflation);

	// 30% reserved for up to 60 slots.
	let auction_proportion = Perquintill::from_rational(auctioned_slots.min(60), 200u64);

	// Therefore the ideal amount at stake (as a percentage of total issuance) is 75% less the amount that we expect
	// to be taken up with auctions.
	let ideal_stake = Perquintill::from_percent(75).saturating_sub(auction_proportion);

	let stake = Perquintill::from_rational(total_staked, non_gilt_issuance);
	let falloff = Perquintill::from_percent(5);
	let adjustment = compute_inflation(stake, ideal_stake, falloff);
	let staking_inflation =
		min_annual_inflation.saturating_add(delta_annual_inflation * adjustment);

	let max_payout = period_fraction * max_annual_inflation * non_gilt_issuance;
	let staking_payout = (period_fraction * staking_inflation) * non_gilt_issuance;
	let rest = max_payout.saturating_sub(staking_payout);

	let other_issuance = non_gilt_issuance.saturating_sub(total_staked);
	if total_staked > other_issuance {
		let _cap_rest = Perquintill::from_rational(other_issuance, total_staked) * staking_payout;
		// We don't do anything with this, but if we wanted to, we could introduce a cap on the treasury amount
		// with: `rest = rest.min(cap_rest);`
	}
	(staking_payout, rest)
}

pub struct EraPayout;
impl pallet_staking::EraPayout<Balance> for EraPayout {
	fn era_payout(
		total_staked: Balance,
		_total_issuance: Balance,
		era_duration_millis: u64,
	) -> (Balance, Balance) {
		// TODO: #3011 Update with proper auctioned slots tracking.
		// This should be fine for the first year of parachains.
		let auctioned_slots: u64 = auctions::Pallet::<Runtime>::auction_counter().into();
		const MAX_ANNUAL_INFLATION: Perquintill = Perquintill::from_percent(10);
		const MILLISECONDS_PER_YEAR: u64 = 1000 * 3600 * 24 * 36525 / 100;

		era_payout(
			total_staked,
			Gilt::issuance().non_gilt,
			MAX_ANNUAL_INFLATION,
			Perquintill::from_rational(era_duration_millis, MILLISECONDS_PER_YEAR),
			auctioned_slots,
		)
	}
}

parameter_types! {
	// Six sessions in an era (6 hours).
	pub const SessionsPerEra: SessionIndex = 6;
	// 28 eras for unbonding (7 days).
	pub const BondingDuration: sp_staking::EraIndex = 28;
	// 27 eras in which slashes can be cancelled (slightly less than 7 days).
	pub const SlashDeferDuration: sp_staking::EraIndex = 27;
	pub const MaxNominatorRewardedPerValidator: u32 = 256;
	pub const OffendingValidatorsThreshold: Perbill = Perbill::from_percent(17);
	// 24
	pub const MaxNominations: u32 = <NposCompactSolution24 as frame_election_provider_support::NposSolution>::LIMIT as u32;
}

type SlashCancelOrigin = EnsureOneOf<
	EnsureRoot<AccountId>,
	pallet_collective::EnsureProportionAtLeast<AccountId, CouncilCollective, 1, 2>,
>;

impl frame_election_provider_support::onchain::Config for Runtime {
	type Accuracy = runtime_common::elections::OnOnChainAccuracy;
	type DataProvider = Staking;
}

impl pallet_staking::Config for Runtime {
	type MaxNominations = MaxNominations;
	type Currency = Balances;
	type UnixTime = Timestamp;
	type CurrencyToVote = CurrencyToVote;
	type ElectionProvider = ElectionProviderMultiPhase;
	type GenesisElectionProvider = runtime_common::elections::GenesisElectionOf<Self>;
	type RewardRemainder = Treasury;
	type Event = Event;
	type Slash = Treasury;
	type Reward = ();
	type SessionsPerEra = SessionsPerEra;
	type BondingDuration = BondingDuration;
	type SlashDeferDuration = SlashDeferDuration;
	// A majority of the council or root can cancel the slash.
	type SlashCancelOrigin = SlashCancelOrigin;
	type SessionInterface = Self;
	type EraPayout = EraPayout;
	type NextNewSession = Session;
	type MaxNominatorRewardedPerValidator = MaxNominatorRewardedPerValidator;
	type OffendingValidatorsThreshold = OffendingValidatorsThreshold;
	type SortedListProvider = BagsList;
	type MaxUnlockingChunks = frame_support::traits::ConstU32<32>;
	type BenchmarkingConfig = runtime_common::StakingBenchmarkingConfig;
	type WeightInfo = weights::pallet_staking::WeightInfo<Runtime>;
}

parameter_types! {
	pub LaunchPeriod: BlockNumber = prod_or_fast!(7 * DAYS, 1, "KSM_LAUNCH_PERIOD");
	pub VotingPeriod: BlockNumber = prod_or_fast!(7 * DAYS, 1 * MINUTES, "KSM_VOTING_PERIOD");
	pub FastTrackVotingPeriod: BlockNumber = prod_or_fast!(3 * HOURS, 1 * MINUTES, "KSM_FAST_TRACK_VOTING_PERIOD");
	pub const MinimumDeposit: Balance = 100 * CENTS;
	pub EnactmentPeriod: BlockNumber = prod_or_fast!(8 * DAYS, 1, "KSM_ENACTMENT_PERIOD");
	pub CooloffPeriod: BlockNumber = prod_or_fast!(7 * DAYS, 1 * MINUTES, "KSM_COOLOFF_PERIOD");
	pub const InstantAllowed: bool = true;
	pub const MaxVotes: u32 = 100;
	pub const MaxProposals: u32 = 100;
}

impl pallet_democracy::Config for Runtime {
	type Proposal = Call;
	type Event = Event;
	type Currency = Balances;
	type EnactmentPeriod = EnactmentPeriod;
	type VoteLockingPeriod = EnactmentPeriod;
	type LaunchPeriod = LaunchPeriod;
	type VotingPeriod = VotingPeriod;
	type MinimumDeposit = MinimumDeposit;
	/// A straight majority of the council can decide what their next motion is.
	type ExternalOrigin =
		pallet_collective::EnsureProportionAtLeast<AccountId, CouncilCollective, 1, 2>;
	/// A majority can have the next scheduled referendum be a straight majority-carries vote.
	type ExternalMajorityOrigin =
		pallet_collective::EnsureProportionAtLeast<AccountId, CouncilCollective, 1, 2>;
	/// A unanimous council can have the next scheduled referendum be a straight default-carries
	/// (NTB) vote.
	type ExternalDefaultOrigin =
		pallet_collective::EnsureProportionAtLeast<AccountId, CouncilCollective, 1, 1>;
	/// Two thirds of the technical committee can have an `ExternalMajority/ExternalDefault` vote
	/// be tabled immediately and with a shorter voting/enactment period.
	type FastTrackOrigin =
		pallet_collective::EnsureProportionAtLeast<AccountId, TechnicalCollective, 2, 3>;
	type InstantOrigin =
		pallet_collective::EnsureProportionAtLeast<AccountId, TechnicalCollective, 1, 1>;
	type InstantAllowed = InstantAllowed;
	type FastTrackVotingPeriod = FastTrackVotingPeriod;
	// To cancel a proposal which has been passed, 2/3 of the council must agree to it.
	type CancellationOrigin = EnsureOneOf<
		EnsureRoot<AccountId>,
		pallet_collective::EnsureProportionAtLeast<AccountId, CouncilCollective, 2, 3>,
	>;
	type BlacklistOrigin = EnsureRoot<AccountId>;
	// To cancel a proposal before it has been passed, the technical committee must be unanimous or
	// Root must agree.
	type CancelProposalOrigin = EnsureOneOf<
		EnsureRoot<AccountId>,
		pallet_collective::EnsureProportionAtLeast<AccountId, TechnicalCollective, 1, 1>,
	>;
	// Any single technical committee member may veto a coming council proposal, however they can
	// only do it once and it lasts only for the cooloff period.
	type VetoOrigin = pallet_collective::EnsureMember<AccountId, TechnicalCollective>;
	type CooloffPeriod = CooloffPeriod;
	type PreimageByteDeposit = PreimageByteDeposit;
	type OperationalPreimageOrigin = pallet_collective::EnsureMember<AccountId, CouncilCollective>;
	type Slash = Treasury;
	type Scheduler = Scheduler;
	type PalletsOrigin = OriginCaller;
	type MaxVotes = MaxVotes;
	type WeightInfo = weights::pallet_democracy::WeightInfo<Runtime>;
	type MaxProposals = MaxProposals;
}

parameter_types! {
	pub CouncilMotionDuration: BlockNumber = prod_or_fast!(3 * DAYS, 2 * MINUTES, "KSM_MOTION_DURATION");
	pub const CouncilMaxProposals: u32 = 100;
	pub const CouncilMaxMembers: u32 = 100;
}

type CouncilCollective = pallet_collective::Instance1;
impl pallet_collective::Config<CouncilCollective> for Runtime {
	type Origin = Origin;
	type Proposal = Call;
	type Event = Event;
	type MotionDuration = CouncilMotionDuration;
	type MaxProposals = CouncilMaxProposals;
	type MaxMembers = CouncilMaxMembers;
	type DefaultVote = pallet_collective::PrimeDefaultVote;
	type WeightInfo = weights::pallet_collective_council::WeightInfo<Runtime>;
}

parameter_types! {
	pub const CandidacyBond: Balance = 100 * CENTS;
	// 1 storage item created, key size is 32 bytes, value size is 16+16.
	pub const VotingBondBase: Balance = deposit(1, 64);
	// additional data per vote is 32 bytes (account id).
	pub const VotingBondFactor: Balance = deposit(0, 32);
	/// Daily council elections
	pub TermDuration: BlockNumber = prod_or_fast!(24 * HOURS, 2 * MINUTES, "KSM_TERM_DURATION");
	pub const DesiredMembers: u32 = 19;
	pub const DesiredRunnersUp: u32 = 19;
	pub const PhragmenElectionPalletId: LockIdentifier = *b"phrelect";
}

// Make sure that there are no more than MaxMembers members elected via phragmen.
const_assert!(DesiredMembers::get() <= CouncilMaxMembers::get());

impl pallet_elections_phragmen::Config for Runtime {
	type Event = Event;
	type Currency = Balances;
	type ChangeMembers = Council;
	type InitializeMembers = Council;
	type CurrencyToVote = frame_support::traits::U128CurrencyToVote;
	type CandidacyBond = CandidacyBond;
	type VotingBondBase = VotingBondBase;
	type VotingBondFactor = VotingBondFactor;
	type LoserCandidate = Treasury;
	type KickedMember = Treasury;
	type DesiredMembers = DesiredMembers;
	type DesiredRunnersUp = DesiredRunnersUp;
	type TermDuration = TermDuration;
	type PalletId = PhragmenElectionPalletId;
	type WeightInfo = weights::pallet_elections_phragmen::WeightInfo<Runtime>;
}

parameter_types! {
	pub TechnicalMotionDuration: BlockNumber = prod_or_fast!(3 * DAYS, 2 * MINUTES, "KSM_MOTION_DURATION");
	pub const TechnicalMaxProposals: u32 = 100;
	pub const TechnicalMaxMembers: u32 = 100;
}

type TechnicalCollective = pallet_collective::Instance2;
impl pallet_collective::Config<TechnicalCollective> for Runtime {
	type Origin = Origin;
	type Proposal = Call;
	type Event = Event;
	type MotionDuration = TechnicalMotionDuration;
	type MaxProposals = TechnicalMaxProposals;
	type MaxMembers = TechnicalMaxMembers;
	type DefaultVote = pallet_collective::PrimeDefaultVote;
	type WeightInfo = weights::pallet_collective_technical_committee::WeightInfo<Runtime>;
}

impl pallet_membership::Config<pallet_membership::Instance1> for Runtime {
	type Event = Event;
	type AddOrigin = MoreThanHalfCouncil;
	type RemoveOrigin = MoreThanHalfCouncil;
	type SwapOrigin = MoreThanHalfCouncil;
	type ResetOrigin = MoreThanHalfCouncil;
	type PrimeOrigin = MoreThanHalfCouncil;
	type MembershipInitialized = TechnicalCommittee;
	type MembershipChanged = TechnicalCommittee;
	type MaxMembers = TechnicalMaxMembers;
	type WeightInfo = weights::pallet_membership::WeightInfo<Runtime>;
}

parameter_types! {
	pub const ProposalBond: Permill = Permill::from_percent(5);
	pub const ProposalBondMinimum: Balance = 2000 * CENTS;
	pub const ProposalBondMaximum: Balance = 1 * GRAND;
	pub const SpendPeriod: BlockNumber = 6 * DAYS;
	pub const Burn: Permill = Permill::from_perthousand(2);
	pub const TreasuryPalletId: PalletId = PalletId(*b"py/trsry");

	pub const TipCountdown: BlockNumber = 1 * DAYS;
	pub const TipFindersFee: Percent = Percent::from_percent(20);
	pub const TipReportDepositBase: Balance = 100 * CENTS;
	pub const DataDepositPerByte: Balance = 1 * CENTS;
	pub const BountyDepositBase: Balance = 100 * CENTS;
	pub const BountyDepositPayoutDelay: BlockNumber = 4 * DAYS;
	pub const BountyUpdatePeriod: BlockNumber = 90 * DAYS;
	pub const MaximumReasonLength: u32 = 16384;
	pub const BountyCuratorDeposit: Permill = Permill::from_percent(50);
	pub const BountyValueMinimum: Balance = 200 * CENTS;
	pub const MaxApprovals: u32 = 100;
	pub const MaxAuthorities: u32 = 100_000;
	pub const MaxKeys: u32 = 10_000;
	pub const MaxPeerInHeartbeats: u32 = 10_000;
	pub const MaxPeerDataEncodingSize: u32 = 1_000;
}

type ApproveOrigin = EnsureOneOf<
	EnsureRoot<AccountId>,
	pallet_collective::EnsureProportionAtLeast<AccountId, CouncilCollective, 3, 5>,
>;

impl pallet_treasury::Config for Runtime {
	type PalletId = TreasuryPalletId;
	type Currency = Balances;
	type ApproveOrigin = ApproveOrigin;
	type RejectOrigin = MoreThanHalfCouncil;
	type Event = Event;
	type OnSlash = Treasury;
	type ProposalBond = ProposalBond;
	type ProposalBondMinimum = ProposalBondMinimum;
	type ProposalBondMaximum = ProposalBondMaximum;
	type SpendPeriod = SpendPeriod;
	type Burn = Burn;
	type BurnDestination = Society;
	type MaxApprovals = MaxApprovals;
	type WeightInfo = weights::pallet_treasury::WeightInfo<Runtime>;
	type SpendFunds = Bounties;
}

impl pallet_bounties::Config for Runtime {
	type BountyDepositBase = BountyDepositBase;
	type BountyDepositPayoutDelay = BountyDepositPayoutDelay;
	type BountyUpdatePeriod = BountyUpdatePeriod;
	type BountyCuratorDeposit = BountyCuratorDeposit;
	type BountyValueMinimum = BountyValueMinimum;
	type ChildBountyManager = ChildBounties;
	type DataDepositPerByte = DataDepositPerByte;
	type Event = Event;
	type MaximumReasonLength = MaximumReasonLength;
	type WeightInfo = weights::pallet_bounties::WeightInfo<Runtime>;
}

parameter_types! {
	pub const MaxActiveChildBountyCount: u32 = 100;
	pub const ChildBountyValueMinimum: Balance = BountyValueMinimum::get() / 10;
	// This will be 1% of the bounty value.
	pub const ChildBountyCuratorDepositBase: Permill = Permill::from_percent(1);
}

impl pallet_child_bounties::Config for Runtime {
	type Event = Event;
	type MaxActiveChildBountyCount = MaxActiveChildBountyCount;
	type ChildBountyValueMinimum = ChildBountyValueMinimum;
	type ChildBountyCuratorDepositBase = ChildBountyCuratorDepositBase;
	type WeightInfo = weights::pallet_child_bounties::WeightInfo<Runtime>;
}

impl pallet_tips::Config for Runtime {
	type MaximumReasonLength = MaximumReasonLength;
	type DataDepositPerByte = DataDepositPerByte;
	type Tippers = PhragmenElection;
	type TipCountdown = TipCountdown;
	type TipFindersFee = TipFindersFee;
	type TipReportDepositBase = TipReportDepositBase;
	type Event = Event;
	type WeightInfo = weights::pallet_tips::WeightInfo<Runtime>;
}

impl pallet_offences::Config for Runtime {
	type Event = Event;
	type IdentificationTuple = pallet_session::historical::IdentificationTuple<Self>;
	type OnOffenceHandler = Staking;
}

impl pallet_authority_discovery::Config for Runtime {
	type MaxAuthorities = MaxAuthorities;
}

parameter_types! {
	pub NposSolutionPriority: TransactionPriority =
		Perbill::from_percent(90) * TransactionPriority::max_value();
	pub const ImOnlineUnsignedPriority: TransactionPriority = TransactionPriority::max_value();
}

impl pallet_im_online::Config for Runtime {
	type AuthorityId = ImOnlineId;
	type Event = Event;
	type ValidatorSet = Historical;
	type NextSessionRotation = Babe;
	type ReportUnresponsiveness = Offences;
	type UnsignedPriority = ImOnlineUnsignedPriority;
	type WeightInfo = weights::pallet_im_online::WeightInfo<Runtime>;
	type MaxKeys = MaxKeys;
	type MaxPeerInHeartbeats = MaxPeerInHeartbeats;
	type MaxPeerDataEncodingSize = MaxPeerDataEncodingSize;
}

impl pallet_grandpa::Config for Runtime {
	type Event = Event;
	type Call = Call;

	type KeyOwnerProof =
		<Self::KeyOwnerProofSystem as KeyOwnerProofSystem<(KeyTypeId, GrandpaId)>>::Proof;

	type KeyOwnerIdentification = <Self::KeyOwnerProofSystem as KeyOwnerProofSystem<(
		KeyTypeId,
		GrandpaId,
	)>>::IdentificationTuple;

	type KeyOwnerProofSystem = Historical;

	type HandleEquivocation = pallet_grandpa::EquivocationHandler<
		Self::KeyOwnerIdentification,
		Offences,
		ReportLongevity,
	>;

	type WeightInfo = ();
	type MaxAuthorities = MaxAuthorities;
}

/// Submits transaction with the node's public and signature type. Adheres to the signed extension
/// format of the chain.
impl<LocalCall> frame_system::offchain::CreateSignedTransaction<LocalCall> for Runtime
where
	Call: From<LocalCall>,
{
	fn create_transaction<C: frame_system::offchain::AppCrypto<Self::Public, Self::Signature>>(
		call: Call,
		public: <Signature as Verify>::Signer,
		account: AccountId,
		nonce: <Runtime as frame_system::Config>::Index,
	) -> Option<(Call, <UncheckedExtrinsic as ExtrinsicT>::SignaturePayload)> {
		use sp_runtime::traits::StaticLookup;
		// take the biggest period possible.
		let period =
			BlockHashCount::get().checked_next_power_of_two().map(|c| c / 2).unwrap_or(2) as u64;

		let current_block = System::block_number()
			.saturated_into::<u64>()
			// The `System::block_number` is initialized with `n+1`,
			// so the actual block number is `n`.
			.saturating_sub(1);
		let tip = 0;
		let extra: SignedExtra = (
			frame_system::CheckNonZeroSender::<Runtime>::new(),
			frame_system::CheckSpecVersion::<Runtime>::new(),
			frame_system::CheckTxVersion::<Runtime>::new(),
			frame_system::CheckGenesis::<Runtime>::new(),
			frame_system::CheckMortality::<Runtime>::from(generic::Era::mortal(
				period,
				current_block,
			)),
			frame_system::CheckNonce::<Runtime>::from(nonce),
			frame_system::CheckWeight::<Runtime>::new(),
			pallet_transaction_payment::ChargeTransactionPayment::<Runtime>::from(tip),
		);
		let raw_payload = SignedPayload::new(call, extra)
			.map_err(|e| {
				log::warn!("Unable to create signed payload: {:?}", e);
			})
			.ok()?;
		let signature = raw_payload.using_encoded(|payload| C::sign(payload, public))?;
		let (call, extra, _) = raw_payload.deconstruct();
		let address = <Runtime as frame_system::Config>::Lookup::unlookup(account);
		Some((call, (address, signature, extra)))
	}
}

impl frame_system::offchain::SigningTypes for Runtime {
	type Public = <Signature as Verify>::Signer;
	type Signature = Signature;
}

impl<C> frame_system::offchain::SendTransactionTypes<C> for Runtime
where
	Call: From<C>,
{
	type Extrinsic = UncheckedExtrinsic;
	type OverarchingCall = Call;
}

parameter_types! {
	pub Prefix: &'static [u8] = b"Pay KSMs to the Kusama account:";
}

impl claims::Config for Runtime {
	type Event = Event;
	type VestingSchedule = Vesting;
	type Prefix = Prefix;
	type MoveClaimOrigin =
		pallet_collective::EnsureProportionMoreThan<AccountId, CouncilCollective, 1, 2>;
	type WeightInfo = weights::runtime_common_claims::WeightInfo<Runtime>;
}

parameter_types! {
	// Minimum 100 bytes/KSM deposited (1 CENT/byte)
	pub const BasicDeposit: Balance = 1000 * CENTS;       // 258 bytes on-chain
	pub const FieldDeposit: Balance = 250 * CENTS;        // 66 bytes on-chain
	pub const SubAccountDeposit: Balance = 200 * CENTS;   // 53 bytes on-chain
	pub const MaxSubAccounts: u32 = 100;
	pub const MaxAdditionalFields: u32 = 100;
	pub const MaxRegistrars: u32 = 20;
}

impl pallet_identity::Config for Runtime {
	type Event = Event;
	type Currency = Balances;
	type BasicDeposit = BasicDeposit;
	type FieldDeposit = FieldDeposit;
	type SubAccountDeposit = SubAccountDeposit;
	type MaxSubAccounts = MaxSubAccounts;
	type MaxAdditionalFields = MaxAdditionalFields;
	type MaxRegistrars = MaxRegistrars;
	type Slashed = Treasury;
	type ForceOrigin = MoreThanHalfCouncil;
	type RegistrarOrigin = MoreThanHalfCouncil;
	type WeightInfo = weights::pallet_identity::WeightInfo<Runtime>;
}

impl pallet_utility::Config for Runtime {
	type Event = Event;
	type Call = Call;
	type PalletsOrigin = OriginCaller;
	type WeightInfo = weights::pallet_utility::WeightInfo<Runtime>;
}

parameter_types! {
	// One storage item; key size is 32; value is size 4+4+16+32 bytes = 56 bytes.
	pub const DepositBase: Balance = deposit(1, 88);
	// Additional storage item size of 32 bytes.
	pub const DepositFactor: Balance = deposit(0, 32);
	pub const MaxSignatories: u16 = 100;
}

impl pallet_multisig::Config for Runtime {
	type Event = Event;
	type Call = Call;
	type Currency = Balances;
	type DepositBase = DepositBase;
	type DepositFactor = DepositFactor;
	type MaxSignatories = MaxSignatories;
	type WeightInfo = weights::pallet_multisig::WeightInfo<Runtime>;
}

parameter_types! {
	pub const ConfigDepositBase: Balance = 500 * CENTS;
	pub const FriendDepositFactor: Balance = 50 * CENTS;
	pub const MaxFriends: u16 = 9;
	pub const RecoveryDeposit: Balance = 500 * CENTS;
}

impl pallet_recovery::Config for Runtime {
	type Event = Event;
	type Call = Call;
	type Currency = Balances;
	type ConfigDepositBase = ConfigDepositBase;
	type FriendDepositFactor = FriendDepositFactor;
	type MaxFriends = MaxFriends;
	type RecoveryDeposit = RecoveryDeposit;
}

parameter_types! {
	pub const CandidateDeposit: Balance = 1000 * CENTS;
	pub const WrongSideDeduction: Balance = 200 * CENTS;
	pub const MaxStrikes: u32 = 10;
	pub const RotationPeriod: BlockNumber = 7 * DAYS;
	pub const PeriodSpend: Balance = 50000 * CENTS;
	pub const MaxLockDuration: BlockNumber = 36 * 30 * DAYS;
	pub const ChallengePeriod: BlockNumber = 7 * DAYS;
	pub const MaxCandidateIntake: u32 = 1;
	pub const SocietyPalletId: PalletId = PalletId(*b"py/socie");
}

impl pallet_society::Config for Runtime {
	type Event = Event;
	type Currency = Balances;
	type Randomness = pallet_babe::RandomnessFromOneEpochAgo<Runtime>;
	type CandidateDeposit = CandidateDeposit;
	type WrongSideDeduction = WrongSideDeduction;
	type MaxStrikes = MaxStrikes;
	type PeriodSpend = PeriodSpend;
	type MembershipChanged = ();
	type RotationPeriod = RotationPeriod;
	type MaxLockDuration = MaxLockDuration;
	type FounderSetOrigin =
		pallet_collective::EnsureProportionMoreThan<AccountId, CouncilCollective, 1, 2>;
	type SuspensionJudgementOrigin = pallet_society::EnsureFounder<Runtime>;
	type ChallengePeriod = ChallengePeriod;
	type MaxCandidateIntake = MaxCandidateIntake;
	type PalletId = SocietyPalletId;
}

parameter_types! {
	pub const MinVestedTransfer: Balance = 100 * CENTS;
}

impl pallet_vesting::Config for Runtime {
	type Event = Event;
	type Currency = Balances;
	type BlockNumberToBalance = ConvertInto;
	type MinVestedTransfer = MinVestedTransfer;
	type WeightInfo = weights::pallet_vesting::WeightInfo<Runtime>;
	const MAX_VESTING_SCHEDULES: u32 = 28;
}

parameter_types! {
	// One storage item; key size 32, value size 8; .
	pub const ProxyDepositBase: Balance = deposit(1, 8);
	// Additional storage item size of 33 bytes.
	pub const ProxyDepositFactor: Balance = deposit(0, 33);
	pub const MaxProxies: u16 = 32;
	pub const AnnouncementDepositBase: Balance = deposit(1, 8);
	pub const AnnouncementDepositFactor: Balance = deposit(0, 66);
	pub const MaxPending: u16 = 32;
}

/// The type used to represent the kinds of proxying allowed.
#[derive(
	Copy,
	Clone,
	Eq,
	PartialEq,
	Ord,
	PartialOrd,
	Encode,
	Decode,
	RuntimeDebug,
	MaxEncodedLen,
	scale_info::TypeInfo,
)]
pub enum ProxyType {
	Any,
	NonTransfer,
	Governance,
	Staking,
	IdentityJudgement,
	CancelProxy,
	Auction,
	Society,
}

impl Default for ProxyType {
	fn default() -> Self {
		Self::Any
	}
}

impl InstanceFilter<Call> for ProxyType {
	fn filter(&self, c: &Call) -> bool {
		match self {
			ProxyType::Any => true,
			ProxyType::NonTransfer => matches!(
				c,
				Call::System(..) |
				Call::Babe(..) |
				Call::Timestamp(..) |
				Call::Indices(pallet_indices::Call::claim {..}) |
				Call::Indices(pallet_indices::Call::free {..}) |
				Call::Indices(pallet_indices::Call::freeze {..}) |
				// Specifically omitting Indices `transfer`, `force_transfer`
				// Specifically omitting the entire Balances pallet
				Call::Authorship(..) |
				Call::Staking(..) |
				Call::Session(..) |
				Call::Grandpa(..) |
				Call::ImOnline(..) |
				Call::Democracy(..) |
				Call::Council(..) |
				Call::TechnicalCommittee(..) |
				Call::PhragmenElection(..) |
				Call::TechnicalMembership(..) |
				Call::Treasury(..) |
				Call::Bounties(..) |
				Call::ChildBounties(..) |
				Call::Tips(..) |
				Call::Claims(..) |
				Call::Utility(..) |
				Call::Identity(..) |
				Call::Society(..) |
				Call::Recovery(pallet_recovery::Call::as_recovered {..}) |
				Call::Recovery(pallet_recovery::Call::vouch_recovery {..}) |
				Call::Recovery(pallet_recovery::Call::claim_recovery {..}) |
				Call::Recovery(pallet_recovery::Call::close_recovery {..}) |
				Call::Recovery(pallet_recovery::Call::remove_recovery {..}) |
				Call::Recovery(pallet_recovery::Call::cancel_recovered {..}) |
				// Specifically omitting Recovery `create_recovery`, `initiate_recovery`
				Call::Vesting(pallet_vesting::Call::vest {..}) |
				Call::Vesting(pallet_vesting::Call::vest_other {..}) |
				// Specifically omitting Vesting `vested_transfer`, and `force_vested_transfer`
				Call::Scheduler(..) |
				Call::Proxy(..) |
				Call::Multisig(..) |
				Call::Gilt(..) |
				Call::Registrar(paras_registrar::Call::register {..}) |
				Call::Registrar(paras_registrar::Call::deregister {..}) |
				// Specifically omitting Registrar `swap`
				Call::Registrar(paras_registrar::Call::reserve {..}) |
				Call::Crowdloan(..) |
				Call::Slots(..) |
				Call::Auctions(..) | // Specifically omitting the entire XCM Pallet
				Call::BagsList(..)
			),
			ProxyType::Governance => matches!(
				c,
				Call::Democracy(..) |
					Call::Council(..) | Call::TechnicalCommittee(..) |
					Call::PhragmenElection(..) |
					Call::Treasury(..) | Call::Bounties(..) |
					Call::Tips(..) | Call::Utility(..) |
					Call::ChildBounties(..)
			),
			ProxyType::Staking => {
				matches!(c, Call::Staking(..) | Call::Session(..) | Call::Utility(..))
			},
			ProxyType::IdentityJudgement => matches!(
				c,
				Call::Identity(pallet_identity::Call::provide_judgement { .. }) | Call::Utility(..)
			),
			ProxyType::CancelProxy => {
				matches!(c, Call::Proxy(pallet_proxy::Call::reject_announcement { .. }))
			},
			ProxyType::Auction => matches!(
				c,
				Call::Auctions(..) | Call::Crowdloan(..) | Call::Registrar(..) | Call::Slots(..)
			),
			ProxyType::Society => matches!(c, Call::Society(..)),
		}
	}
	fn is_superset(&self, o: &Self) -> bool {
		match (self, o) {
			(x, y) if x == y => true,
			(ProxyType::Any, _) => true,
			(_, ProxyType::Any) => false,
			(ProxyType::NonTransfer, _) => true,
			_ => false,
		}
	}
}

impl pallet_proxy::Config for Runtime {
	type Event = Event;
	type Call = Call;
	type Currency = Balances;
	type ProxyType = ProxyType;
	type ProxyDepositBase = ProxyDepositBase;
	type ProxyDepositFactor = ProxyDepositFactor;
	type MaxProxies = MaxProxies;
	type WeightInfo = weights::pallet_proxy::WeightInfo<Runtime>;
	type MaxPending = MaxPending;
	type CallHasher = BlakeTwo256;
	type AnnouncementDepositBase = AnnouncementDepositBase;
	type AnnouncementDepositFactor = AnnouncementDepositFactor;
}

impl parachains_origin::Config for Runtime {}

impl parachains_configuration::Config for Runtime {
	type WeightInfo = weights::runtime_parachains_configuration::WeightInfo<Runtime>;
}

impl parachains_shared::Config for Runtime {}

impl parachains_session_info::Config for Runtime {}

impl parachains_inclusion::Config for Runtime {
	type Event = Event;
	type DisputesHandler = ParasDisputes;
	type RewardValidators = parachains_reward_points::RewardValidatorsWithEraPoints<Runtime>;
}

parameter_types! {
	pub const ParasUnsignedPriority: TransactionPriority = TransactionPriority::max_value();
}

impl parachains_paras::Config for Runtime {
	type Event = Event;
	type WeightInfo = weights::runtime_parachains_paras::WeightInfo<Runtime>;
	type UnsignedPriority = ParasUnsignedPriority;
	type NextSessionRotation = Babe;
}

parameter_types! {
	pub const FirstMessageFactorPercent: u64 = 100;
}

impl parachains_ump::Config for Runtime {
	type Event = Event;
	type UmpSink =
		crate::parachains_ump::XcmSink<xcm_executor::XcmExecutor<xcm_config::XcmConfig>, Runtime>;
	type FirstMessageFactorPercent = FirstMessageFactorPercent;
	type ExecuteOverweightOrigin = EnsureRoot<AccountId>;
	type WeightInfo = weights::runtime_parachains_ump::WeightInfo<Runtime>;
}

impl parachains_dmp::Config for Runtime {}

impl parachains_hrmp::Config for Runtime {
	type Event = Event;
	type Origin = Origin;
	type Currency = Balances;
	type WeightInfo = weights::runtime_parachains_hrmp::WeightInfo<Self>;
}

impl parachains_paras_inherent::Config for Runtime {
	type WeightInfo = weights::runtime_parachains_paras_inherent::WeightInfo<Runtime>;
}

impl parachains_scheduler::Config for Runtime {}

impl parachains_initializer::Config for Runtime {
	type Randomness = pallet_babe::RandomnessFromOneEpochAgo<Runtime>;
	type ForceOrigin = EnsureRoot<AccountId>;
	type WeightInfo = weights::runtime_parachains_initializer::WeightInfo<Runtime>;
}

impl parachains_disputes::Config for Runtime {
	type Event = Event;
	type RewardValidators = ();
	type PunishValidators = ();
	type WeightInfo = weights::runtime_parachains_disputes::WeightInfo<Runtime>;
}

parameter_types! {
	pub const ParaDeposit: Balance = 40 * UNITS;
}

impl paras_registrar::Config for Runtime {
	type Event = Event;
	type Origin = Origin;
	type Currency = Balances;
	type OnSwap = (Crowdloan, Slots);
	type ParaDeposit = ParaDeposit;
	type DataDepositPerByte = DataDepositPerByte;
	type WeightInfo = weights::runtime_common_paras_registrar::WeightInfo<Runtime>;
}

parameter_types! {
	// 6 weeks
	pub LeasePeriod: BlockNumber = prod_or_fast!(6 * WEEKS, 6 * WEEKS, "KSM_LEASE_PERIOD");
}

impl slots::Config for Runtime {
	type Event = Event;
	type Currency = Balances;
	type Registrar = Registrar;
	type LeasePeriod = LeasePeriod;
	type LeaseOffset = ();
	type ForceOrigin = MoreThanHalfCouncil;
	type WeightInfo = weights::runtime_common_slots::WeightInfo<Runtime>;
}

parameter_types! {
	pub const CrowdloanId: PalletId = PalletId(*b"py/cfund");
	pub const SubmissionDeposit: Balance = 3 * GRAND; // ~ 10 KSM
	pub const MinContribution: Balance = 3_000 * CENTS; // ~ .1 KSM
	pub const RemoveKeysLimit: u32 = 1000;
	// Allow 32 bytes for an additional memo to a crowdloan.
	pub const MaxMemoLength: u8 = 32;
}

impl crowdloan::Config for Runtime {
	type Event = Event;
	type PalletId = CrowdloanId;
	type SubmissionDeposit = SubmissionDeposit;
	type MinContribution = MinContribution;
	type RemoveKeysLimit = RemoveKeysLimit;
	type Registrar = Registrar;
	type Auctioneer = Auctions;
	type MaxMemoLength = MaxMemoLength;
	type WeightInfo = weights::runtime_common_crowdloan::WeightInfo<Runtime>;
}

parameter_types! {
	// The average auction is 7 days long, so this will be 70% for ending period.
	// 5 Days = 72000 Blocks @ 6 sec per block
	pub const EndingPeriod: BlockNumber = 5 * DAYS;
	// ~ 1000 samples per day -> ~ 20 blocks per sample -> 2 minute samples
	pub const SampleLength: BlockNumber = 2 * MINUTES;
}

type AuctionInitiate = EnsureOneOf<
	EnsureRoot<AccountId>,
	pallet_collective::EnsureProportionAtLeast<AccountId, CouncilCollective, 2, 3>,
>;

impl auctions::Config for Runtime {
	type Event = Event;
	type Leaser = Slots;
	type Registrar = Registrar;
	type EndingPeriod = EndingPeriod;
	type SampleLength = SampleLength;
	type Randomness = pallet_babe::RandomnessFromOneEpochAgo<Runtime>;
	type InitiateOrigin = AuctionInitiate;
	type WeightInfo = weights::runtime_common_auctions::WeightInfo<Runtime>;
}

parameter_types! {
	pub IgnoredIssuance: Balance = Treasury::pot();
	pub const QueueCount: u32 = 300;
	pub const MaxQueueLen: u32 = 1000;
	pub const FifoQueueLen: u32 = 250;
	pub const GiltPeriod: BlockNumber = 30 * DAYS;
	pub const MinFreeze: Balance = 10_000 * CENTS;
	pub const IntakePeriod: BlockNumber = 5 * MINUTES;
	pub const MaxIntakeBids: u32 = 100;
}

impl pallet_gilt::Config for Runtime {
	type Event = Event;
	type Currency = Balances;
	type CurrencyBalance = Balance;
	type AdminOrigin = MoreThanHalfCouncil;
	type Deficit = (); // Mint
	type Surplus = (); // Burn
	type IgnoredIssuance = IgnoredIssuance;
	type QueueCount = QueueCount;
	type MaxQueueLen = MaxQueueLen;
	type FifoQueueLen = FifoQueueLen;
	type Period = GiltPeriod;
	type MinFreeze = MinFreeze;
	type IntakePeriod = IntakePeriod;
	type MaxIntakeBids = MaxIntakeBids;
	type WeightInfo = weights::pallet_gilt::WeightInfo<Runtime>;
}

construct_runtime! {
	pub enum Runtime where
		Block = Block,
		NodeBlock = primitives::v2::Block,
		UncheckedExtrinsic = UncheckedExtrinsic
	{
		// Basic stuff; balances is uncallable initially.
		System: frame_system::{Pallet, Call, Storage, Config, Event<T>} = 0,

		// Babe must be before session.
		Babe: pallet_babe::{Pallet, Call, Storage, Config, ValidateUnsigned} = 1,

		Timestamp: pallet_timestamp::{Pallet, Call, Storage, Inherent} = 2,
		Indices: pallet_indices::{Pallet, Call, Storage, Config<T>, Event<T>} = 3,
		Balances: pallet_balances::{Pallet, Call, Storage, Config<T>, Event<T>} = 4,
		TransactionPayment: pallet_transaction_payment::{Pallet, Storage} = 33,

		// Consensus support.
		// Authorship must be before session in order to note author in the correct session and era
		// for im-online and staking.
		Authorship: pallet_authorship::{Pallet, Call, Storage} = 5,
		Staking: pallet_staking::{Pallet, Call, Storage, Config<T>, Event<T>} = 6,
		Offences: pallet_offences::{Pallet, Storage, Event} = 7,
		Historical: session_historical::{Pallet} = 34,
		Session: pallet_session::{Pallet, Call, Storage, Event, Config<T>} = 8,
		Grandpa: pallet_grandpa::{Pallet, Call, Storage, Config, Event, ValidateUnsigned} = 10,
		ImOnline: pallet_im_online::{Pallet, Call, Storage, Event<T>, ValidateUnsigned, Config<T>} = 11,
		AuthorityDiscovery: pallet_authority_discovery::{Pallet, Config} = 12,

		// Governance stuff; uncallable initially.
		Democracy: pallet_democracy::{Pallet, Call, Storage, Config<T>, Event<T>} = 13,
		Council: pallet_collective::<Instance1>::{Pallet, Call, Storage, Origin<T>, Event<T>, Config<T>} = 14,
		TechnicalCommittee: pallet_collective::<Instance2>::{Pallet, Call, Storage, Origin<T>, Event<T>, Config<T>} = 15,
		PhragmenElection: pallet_elections_phragmen::{Pallet, Call, Storage, Event<T>, Config<T>} = 16,
		TechnicalMembership: pallet_membership::<Instance1>::{Pallet, Call, Storage, Event<T>, Config<T>} = 17,
		Treasury: pallet_treasury::{Pallet, Call, Storage, Config, Event<T>} = 18,


		// Claims. Usable initially.
		Claims: claims::{Pallet, Call, Storage, Event<T>, Config<T>, ValidateUnsigned} = 19,

		// Utility module.
		Utility: pallet_utility::{Pallet, Call, Event} = 24,

		// Less simple identity module.
		Identity: pallet_identity::{Pallet, Call, Storage, Event<T>} = 25,

		// Society module.
		Society: pallet_society::{Pallet, Call, Storage, Event<T>} = 26,

		// Social recovery module.
		Recovery: pallet_recovery::{Pallet, Call, Storage, Event<T>} = 27,

		// Vesting. Usable initially, but removed once all vesting is finished.
		Vesting: pallet_vesting::{Pallet, Call, Storage, Event<T>, Config<T>} = 28,

		// System scheduler.
		Scheduler: pallet_scheduler::{Pallet, Call, Storage, Event<T>} = 29,

		// Proxy module. Late addition.
		Proxy: pallet_proxy::{Pallet, Call, Storage, Event<T>} = 30,

		// Multisig module. Late addition.
		Multisig: pallet_multisig::{Pallet, Call, Storage, Event<T>} = 31,

		// Preimage registrar.
		Preimage: pallet_preimage::{Pallet, Call, Storage, Event<T>} = 32,

		// Bounties modules.
		Bounties: pallet_bounties::{Pallet, Call, Storage, Event<T>} = 35,
		ChildBounties: pallet_child_bounties = 40,

		// Tips module.
		Tips: pallet_tips::{Pallet, Call, Storage, Event<T>} = 36,

		// Election pallet. Only works with staking, but placed here to maintain indices.
		ElectionProviderMultiPhase: pallet_election_provider_multi_phase::{Pallet, Call, Storage, Event<T>, ValidateUnsigned} = 37,

		// Gilts pallet.
		Gilt: pallet_gilt::{Pallet, Call, Storage, Event<T>, Config} = 38,

		// Provides a semi-sorted list of nominators for staking.
		BagsList: pallet_bags_list::{Pallet, Call, Storage, Event<T>} = 39,

		// Parachains pallets. Start indices at 50 to leave room.
		ParachainsOrigin: parachains_origin::{Pallet, Origin} = 50,
		Configuration: parachains_configuration::{Pallet, Call, Storage, Config<T>} = 51,
		ParasShared: parachains_shared::{Pallet, Call, Storage} = 52,
		ParaInclusion: parachains_inclusion::{Pallet, Call, Storage, Event<T>} = 53,
		ParaInherent: parachains_paras_inherent::{Pallet, Call, Storage, Inherent} = 54,
		ParaScheduler: parachains_scheduler::{Pallet, Storage} = 55,
		Paras: parachains_paras::{Pallet, Call, Storage, Event, Config} = 56,
		Initializer: parachains_initializer::{Pallet, Call, Storage} = 57,
		Dmp: parachains_dmp::{Pallet, Call, Storage} = 58,
		Ump: parachains_ump::{Pallet, Call, Storage, Event} = 59,
		Hrmp: parachains_hrmp::{Pallet, Call, Storage, Event<T>, Config} = 60,
		ParaSessionInfo: parachains_session_info::{Pallet, Storage} = 61,
		ParasDisputes: parachains_disputes::{Pallet, Call, Storage, Event<T>} = 62,

		// Parachain Onboarding Pallets. Start indices at 70 to leave room.
		Registrar: paras_registrar::{Pallet, Call, Storage, Event<T>} = 70,
		Slots: slots::{Pallet, Call, Storage, Event<T>} = 71,
		Auctions: auctions::{Pallet, Call, Storage, Event<T>} = 72,
		Crowdloan: crowdloan::{Pallet, Call, Storage, Event<T>} = 73,

		// Pallet for sending XCM.
		XcmPallet: pallet_xcm::{Pallet, Call, Storage, Event<T>, Origin, Config} = 99,
	}
}

/// The address format for describing accounts.
pub type Address = sp_runtime::MultiAddress<AccountId, ()>;
/// Block header type as expected by this runtime.
pub type Header = generic::Header<BlockNumber, BlakeTwo256>;
/// Block type as expected by this runtime.
pub type Block = generic::Block<Header, UncheckedExtrinsic>;
/// A Block signed with a Justification
pub type SignedBlock = generic::SignedBlock<Block>;
/// `BlockId` type as expected by this runtime.
pub type BlockId = generic::BlockId<Block>;
/// The `SignedExtension` to the basic transaction logic.
pub type SignedExtra = (
	frame_system::CheckNonZeroSender<Runtime>,
	frame_system::CheckSpecVersion<Runtime>,
	frame_system::CheckTxVersion<Runtime>,
	frame_system::CheckGenesis<Runtime>,
	frame_system::CheckMortality<Runtime>,
	frame_system::CheckNonce<Runtime>,
	frame_system::CheckWeight<Runtime>,
	pallet_transaction_payment::ChargeTransactionPayment<Runtime>,
);
/// Unchecked extrinsic type as expected by this runtime.
pub type UncheckedExtrinsic = generic::UncheckedExtrinsic<Address, Call, Signature, SignedExtra>;
/// Executive: handles dispatch to the various modules.
pub type Executive = frame_executive::Executive<
	Runtime,
	Block,
	frame_system::ChainContext<Runtime>,
	Runtime,
	AllPalletsWithSystem,
	CrowdloanIndexMigration,
>;
/// The payload being signed in the transactions.
pub type SignedPayload = generic::SignedPayload<Call, SignedExtra>;

pub struct CrowdloanIndexMigration;
impl OnRuntimeUpgrade for CrowdloanIndexMigration {
	fn on_runtime_upgrade() -> frame_support::weights::Weight {
		crowdloan::migration::crowdloan_index_migration::migrate::<Runtime>()
	}

	#[cfg(feature = "try-runtime")]
	fn pre_upgrade() -> Result<(), &'static str> {
		crowdloan::migration::crowdloan_index_migration::pre_migrate::<Runtime>()
	}

	#[cfg(feature = "try-runtime")]
	fn post_upgrade() -> Result<(), &'static str> {
		crowdloan::migration::crowdloan_index_migration::post_migrate::<Runtime>()
	}
}

#[cfg(feature = "runtime-benchmarks")]
#[macro_use]
extern crate frame_benchmarking;

#[cfg(feature = "runtime-benchmarks")]
mod benches {
	define_benchmarks!(
		// Polkadot
		// NOTE: Make sure to prefix these with `runtime_common::` so
		// the that path resolves correctly in the generated file.
		[runtime_common::auctions, Auctions]
		[runtime_common::crowdloan, Crowdloan]
		[runtime_common::claims, Claims]
		[runtime_common::slots, Slots]
		[runtime_common::paras_registrar, Registrar]
		[runtime_parachains::configuration, Configuration]
		[runtime_parachains::hrmp, Hrmp]
		[runtime_parachains::disputes, ParasDisputes]
		[runtime_parachains::initializer, Initializer]
		[runtime_parachains::paras_inherent, ParaInherent]
		[runtime_parachains::paras, Paras]
		[runtime_parachains::ump, Ump]
		// Substrate
		[pallet_balances, Balances]
		[pallet_bags_list, BagsList]
		[frame_benchmarking::baseline, Baseline::<Runtime>]
		[pallet_bounties, Bounties]
		[pallet_child_bounties, ChildBounties]
		[pallet_collective, Council]
		[pallet_collective, TechnicalCommittee]
		[pallet_democracy, Democracy]
		[pallet_elections_phragmen, PhragmenElection]
		[pallet_election_provider_multi_phase, ElectionProviderMultiPhase]
		[pallet_gilt, Gilt]
		[pallet_identity, Identity]
		[pallet_im_online, ImOnline]
		[pallet_indices, Indices]
		[pallet_membership, TechnicalMembership]
		[pallet_multisig, Multisig]
		[pallet_offences, OffencesBench::<Runtime>]
		[pallet_preimage, Preimage]
		[pallet_proxy, Proxy]
		[pallet_scheduler, Scheduler]
		[pallet_session, SessionBench::<Runtime>]
		[pallet_staking, Staking]
		[frame_system, SystemBench::<Runtime>]
		[pallet_timestamp, Timestamp]
		[pallet_tips, Tips]
		[pallet_treasury, Treasury]
		[pallet_utility, Utility]
		[pallet_vesting, Vesting]
	);
}

#[cfg(not(feature = "disable-runtime-api"))]
sp_api::impl_runtime_apis! {
	impl sp_api::Core<Block> for Runtime {
		fn version() -> RuntimeVersion {
			VERSION
		}

		fn execute_block(block: Block) {
			Executive::execute_block(block);
		}

		fn initialize_block(header: &<Block as BlockT>::Header) {
			Executive::initialize_block(header)
		}
	}

	impl sp_api::Metadata<Block> for Runtime {
		fn metadata() -> OpaqueMetadata {
			OpaqueMetadata::new(Runtime::metadata().into())
		}
	}

	impl block_builder_api::BlockBuilder<Block> for Runtime {
		fn apply_extrinsic(extrinsic: <Block as BlockT>::Extrinsic) -> ApplyExtrinsicResult {
			Executive::apply_extrinsic(extrinsic)
		}

		fn finalize_block() -> <Block as BlockT>::Header {
			Executive::finalize_block()
		}

		fn inherent_extrinsics(data: inherents::InherentData) -> Vec<<Block as BlockT>::Extrinsic> {
			data.create_extrinsics()
		}

		fn check_inherents(
			block: Block,
			data: inherents::InherentData,
		) -> inherents::CheckInherentsResult {
			data.check_extrinsics(&block)
		}
	}

	impl tx_pool_api::runtime_api::TaggedTransactionQueue<Block> for Runtime {
		fn validate_transaction(
			source: TransactionSource,
			tx: <Block as BlockT>::Extrinsic,
			block_hash: <Block as BlockT>::Hash,
		) -> TransactionValidity {
			Executive::validate_transaction(source, tx, block_hash)
		}
	}

	impl offchain_primitives::OffchainWorkerApi<Block> for Runtime {
		fn offchain_worker(header: &<Block as BlockT>::Header) {
			Executive::offchain_worker(header)
		}
	}

	impl primitives::v2::ParachainHost<Block, Hash, BlockNumber> for Runtime {
		fn validators() -> Vec<ValidatorId> {
			parachains_runtime_api_impl::validators::<Runtime>()
		}

		fn validator_groups() -> (Vec<Vec<ValidatorIndex>>, GroupRotationInfo<BlockNumber>) {
			parachains_runtime_api_impl::validator_groups::<Runtime>()
		}

		fn availability_cores() -> Vec<CoreState<Hash, BlockNumber>> {
			parachains_runtime_api_impl::availability_cores::<Runtime>()
		}

		fn persisted_validation_data(para_id: ParaId, assumption: OccupiedCoreAssumption)
			-> Option<PersistedValidationData<Hash, BlockNumber>> {
			parachains_runtime_api_impl::persisted_validation_data::<Runtime>(para_id, assumption)
		}

		fn assumed_validation_data(
			para_id: ParaId,
			expected_persisted_validation_data_hash: Hash,
		) -> Option<(PersistedValidationData<Hash, BlockNumber>, ValidationCodeHash)> {
			parachains_runtime_api_impl::assumed_validation_data::<Runtime>(
				para_id,
				expected_persisted_validation_data_hash,
			)
		}

		fn check_validation_outputs(
			para_id: ParaId,
			outputs: primitives::v2::CandidateCommitments,
		) -> bool {
			parachains_runtime_api_impl::check_validation_outputs::<Runtime>(para_id, outputs)
		}

		fn session_index_for_child() -> SessionIndex {
			parachains_runtime_api_impl::session_index_for_child::<Runtime>()
		}

		fn validation_code(para_id: ParaId, assumption: OccupiedCoreAssumption)
			-> Option<ValidationCode> {
			parachains_runtime_api_impl::validation_code::<Runtime>(para_id, assumption)
		}

		fn candidate_pending_availability(para_id: ParaId) -> Option<CommittedCandidateReceipt<Hash>> {
			parachains_runtime_api_impl::candidate_pending_availability::<Runtime>(para_id)
		}

		fn candidate_events() -> Vec<CandidateEvent<Hash>> {
			parachains_runtime_api_impl::candidate_events::<Runtime, _>(|ev| {
				match ev {
					Event::ParaInclusion(ev) => {
						Some(ev)
					}
					_ => None,
				}
			})
		}

		fn session_info(index: SessionIndex) -> Option<SessionInfo> {
			parachains_runtime_api_impl::session_info::<Runtime>(index)
		}

		fn dmq_contents(recipient: ParaId) -> Vec<InboundDownwardMessage<BlockNumber>> {
			parachains_runtime_api_impl::dmq_contents::<Runtime>(recipient)
		}

		fn inbound_hrmp_channels_contents(
			recipient: ParaId
		) -> BTreeMap<ParaId, Vec<InboundHrmpMessage<BlockNumber>>> {
			parachains_runtime_api_impl::inbound_hrmp_channels_contents::<Runtime>(recipient)
		}

		fn validation_code_by_hash(hash: ValidationCodeHash) -> Option<ValidationCode> {
			parachains_runtime_api_impl::validation_code_by_hash::<Runtime>(hash)
		}

		fn on_chain_votes() -> Option<ScrapedOnChainVotes<Hash>> {
			parachains_runtime_api_impl::on_chain_votes::<Runtime>()
		}

		fn submit_pvf_check_statement(
			stmt: primitives::v2::PvfCheckStatement,
			signature: primitives::v2::ValidatorSignature,
		) {
			parachains_runtime_api_impl::submit_pvf_check_statement::<Runtime>(stmt, signature)
		}

		fn pvfs_require_precheck() -> Vec<ValidationCodeHash> {
			parachains_runtime_api_impl::pvfs_require_precheck::<Runtime>()
		}

		fn validation_code_hash(para_id: ParaId, assumption: OccupiedCoreAssumption)
			-> Option<ValidationCodeHash>
		{
			parachains_runtime_api_impl::validation_code_hash::<Runtime>(para_id, assumption)
		}
	}

	impl beefy_primitives::BeefyApi<Block> for Runtime {
		fn validator_set() -> Option<beefy_primitives::ValidatorSet<BeefyId>> {
			// dummy implementation due to lack of BEEFY pallet.
			None
		}
	}

	impl mmr::MmrApi<Block, Hash> for Runtime {
		fn generate_proof(_leaf_index: u64)
			-> Result<(mmr::EncodableOpaqueLeaf, mmr::Proof<Hash>), mmr::Error>
		{
			// dummy implementation due to lack of MMR pallet.
			Err(mmr::Error::GenerateProof)
		}

		fn verify_proof(_leaf: mmr::EncodableOpaqueLeaf, _proof: mmr::Proof<Hash>)
			-> Result<(), mmr::Error>
		{
			// dummy implementation due to lack of MMR pallet.
			Err(mmr::Error::Verify)
		}

		fn verify_proof_stateless(
			_root: Hash,
			_leaf: mmr::EncodableOpaqueLeaf,
			_proof: mmr::Proof<Hash>
		) -> Result<(), mmr::Error> {
			// dummy implementation due to lack of MMR pallet.
			Err(mmr::Error::Verify)
		}
	}

	impl fg_primitives::GrandpaApi<Block> for Runtime {
		fn grandpa_authorities() -> Vec<(GrandpaId, u64)> {
			Grandpa::grandpa_authorities()
		}

		fn current_set_id() -> fg_primitives::SetId {
			Grandpa::current_set_id()
		}

		fn submit_report_equivocation_unsigned_extrinsic(
			equivocation_proof: fg_primitives::EquivocationProof<
				<Block as BlockT>::Hash,
				sp_runtime::traits::NumberFor<Block>,
			>,
			key_owner_proof: fg_primitives::OpaqueKeyOwnershipProof,
		) -> Option<()> {
			let key_owner_proof = key_owner_proof.decode()?;

			Grandpa::submit_unsigned_equivocation_report(
				equivocation_proof,
				key_owner_proof,
			)
		}

		fn generate_key_ownership_proof(
			_set_id: fg_primitives::SetId,
			authority_id: fg_primitives::AuthorityId,
		) -> Option<fg_primitives::OpaqueKeyOwnershipProof> {
			use parity_scale_codec::Encode;

			Historical::prove((fg_primitives::KEY_TYPE, authority_id))
				.map(|p| p.encode())
				.map(fg_primitives::OpaqueKeyOwnershipProof::new)
		}
	}

	impl babe_primitives::BabeApi<Block> for Runtime {
		fn configuration() -> babe_primitives::BabeGenesisConfiguration {
			// The choice of `c` parameter (where `1 - c` represents the
			// probability of a slot being empty), is done in accordance to the
			// slot duration and expected target block time, for safely
			// resisting network delays of maximum two seconds.
			// <https://research.web3.foundation/en/latest/polkadot/BABE/Babe/#6-practical-results>
			babe_primitives::BabeGenesisConfiguration {
				slot_duration: Babe::slot_duration(),
				epoch_length: EpochDuration::get(),
				c: BABE_GENESIS_EPOCH_CONFIG.c,
				genesis_authorities: Babe::authorities().to_vec(),
				randomness: Babe::randomness(),
				allowed_slots: BABE_GENESIS_EPOCH_CONFIG.allowed_slots,
			}
		}

		fn current_epoch_start() -> babe_primitives::Slot {
			Babe::current_epoch_start()
		}

		fn current_epoch() -> babe_primitives::Epoch {
			Babe::current_epoch()
		}

		fn next_epoch() -> babe_primitives::Epoch {
			Babe::next_epoch()
		}

		fn generate_key_ownership_proof(
			_slot: babe_primitives::Slot,
			authority_id: babe_primitives::AuthorityId,
		) -> Option<babe_primitives::OpaqueKeyOwnershipProof> {
			use parity_scale_codec::Encode;

			Historical::prove((babe_primitives::KEY_TYPE, authority_id))
				.map(|p| p.encode())
				.map(babe_primitives::OpaqueKeyOwnershipProof::new)
		}

		fn submit_report_equivocation_unsigned_extrinsic(
			equivocation_proof: babe_primitives::EquivocationProof<<Block as BlockT>::Header>,
			key_owner_proof: babe_primitives::OpaqueKeyOwnershipProof,
		) -> Option<()> {
			let key_owner_proof = key_owner_proof.decode()?;

			Babe::submit_unsigned_equivocation_report(
				equivocation_proof,
				key_owner_proof,
			)
		}
	}

	impl authority_discovery_primitives::AuthorityDiscoveryApi<Block> for Runtime {
		fn authorities() -> Vec<AuthorityDiscoveryId> {
			parachains_runtime_api_impl::relevant_authority_ids::<Runtime>()
		}
	}

	impl sp_session::SessionKeys<Block> for Runtime {
		fn generate_session_keys(seed: Option<Vec<u8>>) -> Vec<u8> {
			SessionKeys::generate(seed)
		}

		fn decode_session_keys(
			encoded: Vec<u8>,
		) -> Option<Vec<(Vec<u8>, sp_core::crypto::KeyTypeId)>> {
			SessionKeys::decode_into_raw_public_keys(&encoded)
		}
	}

	impl frame_system_rpc_runtime_api::AccountNonceApi<Block, AccountId, Nonce> for Runtime {
		fn account_nonce(account: AccountId) -> Nonce {
			System::account_nonce(account)
		}
	}

	impl pallet_transaction_payment_rpc_runtime_api::TransactionPaymentApi<
		Block,
		Balance,
	> for Runtime {
		fn query_info(uxt: <Block as BlockT>::Extrinsic, len: u32) -> RuntimeDispatchInfo<Balance> {
			TransactionPayment::query_info(uxt, len)
		}
		fn query_fee_details(uxt: <Block as BlockT>::Extrinsic, len: u32) -> FeeDetails<Balance> {
			TransactionPayment::query_fee_details(uxt, len)
		}
	}

	#[cfg(feature = "try-runtime")]
	impl frame_try_runtime::TryRuntime<Block> for Runtime {
		fn on_runtime_upgrade() -> (Weight, Weight) {
			log::info!("try-runtime::on_runtime_upgrade kusama.");
			let weight = Executive::try_runtime_upgrade().unwrap();
			(weight, BlockWeights::get().max_block)
		}
		fn execute_block_no_check(block: Block) -> Weight {
			Executive::execute_block_no_check(block)
		}
	}

	#[cfg(feature = "runtime-benchmarks")]
	impl frame_benchmarking::Benchmark<Block> for Runtime {
		fn benchmark_metadata(extra: bool) -> (
			Vec<frame_benchmarking::BenchmarkList>,
			Vec<frame_support::traits::StorageInfo>,
		) {
			use frame_benchmarking::{Benchmarking, BenchmarkList};
			use frame_support::traits::StorageInfoTrait;

			use pallet_session_benchmarking::Pallet as SessionBench;
			use pallet_offences_benchmarking::Pallet as OffencesBench;
			use frame_system_benchmarking::Pallet as SystemBench;
			use frame_benchmarking::baseline::Pallet as Baseline;

			let mut list = Vec::<BenchmarkList>::new();
			list_benchmarks!(list, extra);

			let storage_info = AllPalletsWithSystem::storage_info();
			return (list, storage_info)
		}

		fn dispatch_benchmark(
			config: frame_benchmarking::BenchmarkConfig
		) -> Result<
			Vec<frame_benchmarking::BenchmarkBatch>,
			sp_runtime::RuntimeString,
		> {
			use frame_benchmarking::{Benchmarking, BenchmarkBatch, TrackedStorageKey};
			// Trying to add benchmarks directly to some pallets caused cyclic dependency issues.
			// To get around that, we separated the benchmarks into its own crate.
			use pallet_session_benchmarking::Pallet as SessionBench;
			use pallet_offences_benchmarking::Pallet as OffencesBench;
			use frame_system_benchmarking::Pallet as SystemBench;
			use frame_benchmarking::baseline::Pallet as Baseline;

			impl pallet_session_benchmarking::Config for Runtime {}
			impl pallet_offences_benchmarking::Config for Runtime {}
			impl frame_system_benchmarking::Config for Runtime {}
			impl frame_benchmarking::baseline::Config for Runtime {}

			let whitelist: Vec<TrackedStorageKey> = vec![
				// Block Number
				hex_literal::hex!("26aa394eea5630e07c48ae0c9558cef702a5c1b19ab7a04f536c519aca4983ac").to_vec().into(),
				// Total Issuance
				hex_literal::hex!("c2261276cc9d1f8598ea4b6a74b15c2f57c875e4cff74148e4628f264b974c80").to_vec().into(),
				// Execution Phase
				hex_literal::hex!("26aa394eea5630e07c48ae0c9558cef7ff553b5a9862a516939d82b3d3d8661a").to_vec().into(),
				// Event Count
				hex_literal::hex!("26aa394eea5630e07c48ae0c9558cef70a98fdbe9ce6c55837576c60c7af3850").to_vec().into(),
				// System Events
				hex_literal::hex!("26aa394eea5630e07c48ae0c9558cef780d41e5e16056765bc8461851072c9d7").to_vec().into(),
				// Treasury Account
				hex_literal::hex!("26aa394eea5630e07c48ae0c9558cef7b99d880ec681799c0cf30e8886371da95ecffd7b6c0f78751baa9d281e0bfa3a6d6f646c70792f74727372790000000000000000000000000000000000000000").to_vec().into(),
			];

			let mut batches = Vec::<BenchmarkBatch>::new();
			let params = (&config, &whitelist);

			add_benchmarks!(params, batches);

			if batches.is_empty() { return Err("Benchmark not found for this pallet.".into()) }
			Ok(batches)
		}
	}
}

#[cfg(test)]
mod tests_fess {
	use super::*;
	use sp_runtime::assert_eq_error_rate;

	#[test]
	fn signed_deposit_is_sensible() {
		// ensure this number does not change, or that it is checked after each change.
		// a 1 MB solution should need around 0.16 KSM deposit
		let deposit = SignedDepositBase::get() + (SignedDepositByte::get() * 1024 * 1024);
		assert_eq_error_rate!(deposit, UNITS * 16 / 100, UNITS / 100);
	}
}<|MERGE_RESOLUTION|>--- conflicted
+++ resolved
@@ -404,15 +404,10 @@
 	pub SolutionImprovementThreshold: Perbill = Perbill::from_rational(5u32, 10_000);
 
 	// 1 hour session, 15 minutes unsigned phase, 8 offchain executions.
-	pub OffchainRepeat: BlockNumber = UnsignedPhase::get() / 8;
-<<<<<<< HEAD
-
-	/// We take the top 22500 nominators as electing voters..
-	pub const MaxElectingVoters: u32 = 22_500;
-=======
-	/// We take the top 12_500 nominators as electing voters..
+	pub OffchainRepeat: BlockNumber = Unsigned
+
+	/// We take the top 12500 nominators as electing voters..
 	pub const MaxElectingVoters: u32 = 12_500;
->>>>>>> 5d9dc9bd
 	/// ... and all of the validators as electable targets. Whilst this is the case, we cannot and
 	/// shall not increase the size of the validator intentions.
 	pub const MaxElectableTargets: u16 = u16::MAX;
