--- conflicted
+++ resolved
@@ -118,11 +118,7 @@
 	spec_name: create_runtime_str!("kusama"),
 	impl_name: create_runtime_str!("parity-kusama"),
 	authoring_version: 2,
-<<<<<<< HEAD
-	spec_version: 9111,
-=======
 	spec_version: 9120,
->>>>>>> 1f8021af
 	impl_version: 0,
 	#[cfg(not(feature = "disable-runtime-api"))]
 	apis: RUNTIME_API_VERSIONS,
