// Copyright 2017-2020 Parity Technologies (UK) Ltd.
// This file is part of Polkadot.

// Polkadot is free software: you can redistribute it and/or modify
// it under the terms of the GNU General Public License as published by
// the Free Software Foundation, either version 3 of the License, or
// (at your option) any later version.

// Polkadot is distributed in the hope that it will be useful,
// but WITHOUT ANY WARRANTY; without even the implied warranty of
// MERCHANTABILITY or FITNESS FOR A PARTICULAR PURPOSE.  See the
// GNU General Public License for more details.

// You should have received a copy of the GNU General Public License
// along with Polkadot. If not, see <http://www.gnu.org/licenses/>.

//! The Kusama runtime. This can be compiled with `#[no_std]`, ready for Wasm.

#![cfg_attr(not(feature = "std"), no_std)]
// `construct_runtime!` does a lot of recursion and requires us to increase the limit to 256.
#![recursion_limit = "256"]

use pallet_transaction_payment::CurrencyAdapter;
use sp_std::prelude::*;
use sp_std::collections::btree_map::BTreeMap;
use sp_core::u32_trait::{_1, _2, _3, _5};
use parity_scale_codec::{Encode, Decode};
use primitives::v1::{
	AccountId, AccountIndex, Balance, BlockNumber, CandidateEvent, CommittedCandidateReceipt,
	CoreState, GroupRotationInfo, Hash, Id as ParaId, Moment, Nonce, OccupiedCoreAssumption,
	PersistedValidationData, Signature, ValidationCode, ValidatorId, ValidatorIndex,
	InboundDownwardMessage, InboundHrmpMessage, SessionInfo,
};
use runtime_common::{
	claims, paras_registrar, xcm_sender, slots, auctions, crowdloan,
	SlowAdjustingFeeUpdate, CurrencyToVote, impls::DealWithFees,
	BlockHashCount, RocksDbWeight, BlockWeights, BlockLength, OffchainSolutionWeightLimit, OffchainSolutionLengthLimit,
	ToAuthor,
};

use runtime_parachains::origin as parachains_origin;
use runtime_parachains::configuration as parachains_configuration;
use runtime_parachains::shared as parachains_shared;
use runtime_parachains::inclusion as parachains_inclusion;
use runtime_parachains::paras_inherent as parachains_paras_inherent;
use runtime_parachains::initializer as parachains_initializer;
use runtime_parachains::session_info as parachains_session_info;
use runtime_parachains::paras as parachains_paras;
use runtime_parachains::dmp as parachains_dmp;
use runtime_parachains::ump as parachains_ump;
use runtime_parachains::hrmp as parachains_hrmp;
use runtime_parachains::scheduler as parachains_scheduler;
use runtime_parachains::reward_points as parachains_reward_points;
use runtime_parachains::runtime_api_impl::v1 as parachains_runtime_api_impl;

use xcm::v0::{MultiLocation::{self, Null, X1}, NetworkId, BodyId, Xcm, Junction::Parachain};
use xcm::v0::MultiAsset::{self, AllConcreteFungible};
use xcm_builder::{
	AccountId32Aliases, ChildParachainConvertsVia, SovereignSignedViaLocation, CurrencyAdapter as XcmCurrencyAdapter,
	ChildParachainAsNative, SignedAccountId32AsNative, ChildSystemParachainAsSuperuser, LocationInverter,
	IsConcrete, FixedWeightBounds, TakeWeightCredit, AllowTopLevelPaidExecutionFrom, AllowUnpaidExecutionFrom,
	IsChildSystemParachain, UsingComponents, BackingToPlurality, SignedToAccountId32,
};
use xcm_executor::XcmExecutor;
use sp_arithmetic::Perquintill;
use sp_runtime::{
	create_runtime_str, generic, impl_opaque_keys,
	ApplyExtrinsicResult, KeyTypeId, Percent, Permill, Perbill,
	transaction_validity::{TransactionValidity, TransactionSource, TransactionPriority},
	traits::{
		BlakeTwo256, Block as BlockT, OpaqueKeys, ConvertInto, AccountIdLookup,
		Extrinsic as ExtrinsicT, SaturatedConversion, Verify,
	},
};
#[cfg(feature = "runtime-benchmarks")]
use sp_runtime::RuntimeString;
use sp_version::RuntimeVersion;
use pallet_grandpa::{AuthorityId as GrandpaId, fg_primitives};
#[cfg(any(feature = "std", test))]
use sp_version::NativeVersion;
use sp_core::OpaqueMetadata;
use sp_staking::SessionIndex;
use frame_support::{
	parameter_types, construct_runtime, RuntimeDebug, PalletId,
	traits::{KeyOwnerProofSystem, LockIdentifier, Filter, InstanceFilter, All},
	weights::Weight,
};
use frame_system::{EnsureRoot, EnsureOneOf};
use pallet_im_online::sr25519::AuthorityId as ImOnlineId;
use authority_discovery_primitives::AuthorityId as AuthorityDiscoveryId;
use pallet_transaction_payment::{FeeDetails, RuntimeDispatchInfo};
use pallet_session::historical as session_historical;
use static_assertions::const_assert;
use beefy_primitives::ecdsa::AuthorityId as BeefyId;
use pallet_mmr_primitives as mmr;

#[cfg(feature = "std")]
pub use pallet_staking::StakerStatus;
#[cfg(any(feature = "std", test))]
pub use sp_runtime::BuildStorage;
pub use pallet_timestamp::Call as TimestampCall;
pub use pallet_balances::Call as BalancesCall;

/// Constant values used within the runtime.
pub mod constants;
use constants::{time::*, currency::*, fee::*, paras::*};

// Weights used in the runtime.
mod weights;

#[cfg(test)]
mod tests;

// Make the WASM binary available.
#[cfg(feature = "std")]
include!(concat!(env!("OUT_DIR"), "/wasm_binary.rs"));

/// Runtime version (Kusama).
pub const VERSION: RuntimeVersion = RuntimeVersion {
	spec_name: create_runtime_str!("kusama"),
	impl_name: create_runtime_str!("parity-kusama"),
	authoring_version: 2,
<<<<<<< HEAD
	spec_version: 9011,
=======
	spec_version: 9020,
>>>>>>> f6cda1d1
	impl_version: 0,
	#[cfg(not(feature = "disable-runtime-api"))]
	apis: RUNTIME_API_VERSIONS,
	#[cfg(feature = "disable-runtime-api")]
	apis: version::create_apis_vec![[]],
	transaction_version: 5,
};

/// The BABE epoch configuration at genesis.
pub const BABE_GENESIS_EPOCH_CONFIG: babe_primitives::BabeEpochConfiguration =
	babe_primitives::BabeEpochConfiguration {
		c: PRIMARY_PROBABILITY,
		allowed_slots: babe_primitives::AllowedSlots::PrimaryAndSecondaryVRFSlots
	};

/// Native version.
#[cfg(any(feature = "std", test))]
pub fn native_version() -> NativeVersion {
	NativeVersion {
		runtime_version: VERSION,
		can_author_with: Default::default(),
	}
}

/// Don't allow swaps until parathread story is more mature.
pub struct BaseFilter;
impl Filter<Call> for BaseFilter {
	fn filter(c: &Call) -> bool {
		!matches!(c,
			Call::Registrar(paras_registrar::Call::swap(..))
		)
	}
}

type MoreThanHalfCouncil = EnsureOneOf<
	AccountId,
	EnsureRoot<AccountId>,
	pallet_collective::EnsureProportionMoreThan<_1, _2, AccountId, CouncilCollective>
>;

parameter_types! {
	pub const Version: RuntimeVersion = VERSION;
	pub const SS58Prefix: u8 = 2;
}

impl frame_system::Config for Runtime {
	type BaseCallFilter = BaseFilter;
	type BlockWeights = BlockWeights;
	type BlockLength = BlockLength;
	type Origin = Origin;
	type Call = Call;
	type Index = Nonce;
	type BlockNumber = BlockNumber;
	type Hash = Hash;
	type Hashing = BlakeTwo256;
	type AccountId = AccountId;
	type Lookup = AccountIdLookup<AccountId, ()>;
	type Header = generic::Header<BlockNumber, BlakeTwo256>;
	type Event = Event;
	type BlockHashCount = BlockHashCount;
	type DbWeight = RocksDbWeight;
	type Version = Version;
	type PalletInfo = PalletInfo;
	type AccountData = pallet_balances::AccountData<Balance>;
	type OnNewAccount = ();
	type OnKilledAccount = ();
	type SystemWeightInfo = weights::frame_system::WeightInfo<Runtime>;
	type SS58Prefix = SS58Prefix;
	type OnSetCode = ();
}

parameter_types! {
	pub MaximumSchedulerWeight: Weight = Perbill::from_percent(80) *
		BlockWeights::get().max_block;
	pub const MaxScheduledPerBlock: u32 = 50;
}

impl pallet_scheduler::Config for Runtime {
	type Event = Event;
	type Origin = Origin;
	type PalletsOrigin = OriginCaller;
	type Call = Call;
	type MaximumWeight = MaximumSchedulerWeight;
	type ScheduleOrigin = EnsureRoot<AccountId>;
	type MaxScheduledPerBlock = MaxScheduledPerBlock;
	type WeightInfo = weights::pallet_scheduler::WeightInfo<Runtime>;
}

parameter_types! {
	pub const EpochDuration: u64 = EPOCH_DURATION_IN_SLOTS as u64;
	pub const ExpectedBlockTime: Moment = MILLISECS_PER_BLOCK;
	pub const ReportLongevity: u64 =
		BondingDuration::get() as u64 * SessionsPerEra::get() as u64 * EpochDuration::get();
}

impl pallet_babe::Config for Runtime {
	type EpochDuration = EpochDuration;
	type ExpectedBlockTime = ExpectedBlockTime;

	// session module is the trigger
	type EpochChangeTrigger = pallet_babe::ExternalTrigger;

	type KeyOwnerProof = <Self::KeyOwnerProofSystem as KeyOwnerProofSystem<(
		KeyTypeId,
		pallet_babe::AuthorityId,
	)>>::Proof;

	type KeyOwnerIdentification = <Self::KeyOwnerProofSystem as KeyOwnerProofSystem<(
		KeyTypeId,
		pallet_babe::AuthorityId,
	)>>::IdentificationTuple;

	type KeyOwnerProofSystem = Historical;

	type HandleEquivocation =
		pallet_babe::EquivocationHandler<Self::KeyOwnerIdentification, Offences, ReportLongevity>;

	type WeightInfo = ();
}

parameter_types! {
	pub const IndexDeposit: Balance = 100 * CENTS;
}

impl pallet_indices::Config for Runtime {
	type AccountIndex = AccountIndex;
	type Currency = Balances;
	type Deposit = IndexDeposit;
	type Event = Event;
	type WeightInfo = weights::pallet_indices::WeightInfo<Runtime>;
}

parameter_types! {
	pub const ExistentialDeposit: Balance = 1 * CENTS;
	pub const MaxLocks: u32 = 50;
}

impl pallet_balances::Config for Runtime {
	type Balance = Balance;
	type DustRemoval = ();
	type Event = Event;
	type ExistentialDeposit = ExistentialDeposit;
	type AccountStore = System;
	type WeightInfo = weights::pallet_balances::WeightInfo<Runtime>;
	type MaxLocks = MaxLocks;
}

parameter_types! {
	pub const TransactionByteFee: Balance = 10 * MILLICENTS;
}

impl pallet_transaction_payment::Config for Runtime {
	type OnChargeTransaction = CurrencyAdapter<Balances, DealWithFees<Self>>;
	type TransactionByteFee = TransactionByteFee;
	type WeightToFee = WeightToFee;
	type FeeMultiplierUpdate = SlowAdjustingFeeUpdate<Self>;
}

parameter_types! {
	pub const MinimumPeriod: u64 = SLOT_DURATION / 2;
}
impl pallet_timestamp::Config for Runtime {
	type Moment = u64;
	type OnTimestampSet = Babe;
	type MinimumPeriod = MinimumPeriod;
	type WeightInfo = weights::pallet_timestamp::WeightInfo<Runtime>;
}

parameter_types! {
	pub const UncleGenerations: u32 = 0;
}

impl pallet_authorship::Config for Runtime {
	type FindAuthor = pallet_session::FindAccountFromAuthorIndex<Self, Babe>;
	type UncleGenerations = UncleGenerations;
	type FilterUncle = ();
	type EventHandler = (Staking, ImOnline);
}

parameter_types! {
	pub const Period: BlockNumber = 10 * MINUTES;
	pub const Offset: BlockNumber = 0;
}

impl_opaque_keys! {
	pub struct SessionKeys {
		pub grandpa: Grandpa,
		pub babe: Babe,
		pub im_online: ImOnline,
		pub para_validator: ParasInitializer,
		pub para_assignment: ParasSessionInfo,
		pub authority_discovery: AuthorityDiscovery,
	}
}

parameter_types! {
	pub const DisabledValidatorsThreshold: Perbill = Perbill::from_percent(17);
}

impl pallet_session::Config for Runtime {
	type Event = Event;
	type ValidatorId = AccountId;
	type ValidatorIdOf = pallet_staking::StashOf<Self>;
	type ShouldEndSession = Babe;
	type NextSessionRotation = Babe;
	type SessionManager = pallet_session::historical::NoteHistoricalRoot<Self, Staking>;
	type SessionHandler = <SessionKeys as OpaqueKeys>::KeyTypeIdProviders;
	type Keys = SessionKeys;
	type DisabledValidatorsThreshold = DisabledValidatorsThreshold;
	type WeightInfo = weights::pallet_session::WeightInfo<Runtime>;
}

impl pallet_session::historical::Config for Runtime {
	type FullIdentification = pallet_staking::Exposure<AccountId, Balance>;
	type FullIdentificationOf = pallet_staking::ExposureOf<Runtime>;
}

parameter_types! {
	// no signed phase for now, just unsigned.
	pub const SignedPhase: u32 = 0;
	pub const UnsignedPhase: u32 = EPOCH_DURATION_IN_SLOTS / 4;

	// fallback: run election on-chain.
	pub const Fallback: pallet_election_provider_multi_phase::FallbackStrategy =
		pallet_election_provider_multi_phase::FallbackStrategy::OnChain;
	pub SolutionImprovementThreshold: Perbill = Perbill::from_rational(5u32, 10_000);

	// miner configs
	pub const MinerMaxIterations: u32 = 10;
	pub OffchainRepeat: BlockNumber = 5;
}

sp_npos_elections::generate_solution_type!(
	#[compact]
	pub struct NposCompactSolution24::<
		VoterIndex = u32,
		TargetIndex = u16,
		Accuracy = sp_runtime::PerU16,
	>(24)
);

impl pallet_election_provider_multi_phase::Config for Runtime {
	type Event = Event;
	type Currency = Balances;
	type UnsignedPhase = UnsignedPhase;
	type SignedPhase = SignedPhase;
	type SolutionImprovementThreshold = SolutionImprovementThreshold;
	type MinerMaxIterations = MinerMaxIterations;
	type MinerMaxWeight = OffchainSolutionWeightLimit; // For now use the one from staking.
	type MinerMaxLength = OffchainSolutionLengthLimit;
	type OffchainRepeat = OffchainRepeat;
	type MinerTxPriority = NposSolutionPriority;
	type DataProvider = Staking;
	type CompactSolution = NposCompactSolution24;
	type OnChainAccuracy = Perbill;
	type Fallback = Fallback;
	type BenchmarkingConfig = ();
	type WeightInfo = weights::pallet_election_provider_multi_phase::WeightInfo<Runtime>;
}

fn era_payout(
	total_staked: Balance,
	non_gilt_issuance: Balance,
	max_annual_inflation: Perquintill,
	period_fraction: Perquintill,
	auctioned_slots: u64,
) -> (Balance, Balance) {
	use sp_arithmetic::traits::Saturating;
	use pallet_staking_reward_fn::compute_inflation;

	let min_annual_inflation = Perquintill::from_rational(25u64, 1000u64);
	let delta_annual_inflation = max_annual_inflation.saturating_sub(min_annual_inflation);

	// 30% reserved for up to 60 slots.
	let auction_proportion = Perquintill::from_rational(auctioned_slots.min(60), 200u64);

	// Therefore the ideal amount at stake (as a percentage of total issuance) is 75% less the amount that we expect
	// to be taken up with auctions.
	let ideal_stake = Perquintill::from_percent(75)
		.saturating_sub(auction_proportion);

	let stake = Perquintill::from_rational(total_staked, non_gilt_issuance);
	let falloff = Perquintill::from_percent(5);
	let adjustment = compute_inflation(stake, ideal_stake, falloff);
	let staking_inflation = min_annual_inflation.saturating_add(delta_annual_inflation * adjustment);

	let max_payout = period_fraction * max_annual_inflation * non_gilt_issuance;
	let staking_payout = (period_fraction * staking_inflation) * non_gilt_issuance;
	let rest = max_payout.saturating_sub(staking_payout);

	let other_issuance = non_gilt_issuance.saturating_sub(total_staked);
	if total_staked > other_issuance {
		let _cap_rest = Perquintill::from_rational(other_issuance, total_staked) * staking_payout;
		// We don't do anything with this, but if we wanted to, we could introduce a cap on the treasury amount
		// with: `rest = rest.min(cap_rest);`
	}
	(staking_payout, rest)
}

pub struct EraPayout;
impl pallet_staking::EraPayout<Balance> for EraPayout {
	fn era_payout(
		total_staked: Balance,
		_total_issuance: Balance,
		era_duration_millis: u64,
	) -> (Balance, Balance) {
		// TODO: #3011 Update with proper auctioned slots tracking.
		// This should be fine for the first year of parachains.
		let auctioned_slots: u64 = auctions::Pallet::<Runtime>::auction_counter().into();
		const MAX_ANNUAL_INFLATION: Perquintill = Perquintill::from_percent(10);
		const MILLISECONDS_PER_YEAR: u64 = 1000 * 3600 * 24 * 36525 / 100;

		era_payout(
			total_staked,
			Gilt::issuance().non_gilt,
			MAX_ANNUAL_INFLATION,
			Perquintill::from_rational(era_duration_millis, MILLISECONDS_PER_YEAR),
			auctioned_slots,
		)
	}
}

parameter_types! {
	// Six sessions in an era (6 hours).
	pub const SessionsPerEra: SessionIndex = 6;
	// 28 eras for unbonding (7 days).
	pub const BondingDuration: pallet_staking::EraIndex = 28;
	// 27 eras in which slashes can be cancelled (slightly less than 7 days).
	pub const SlashDeferDuration: pallet_staking::EraIndex = 27;
	pub const MaxNominatorRewardedPerValidator: u32 = 256;
}

type SlashCancelOrigin = EnsureOneOf<
	AccountId,
	EnsureRoot<AccountId>,
	pallet_collective::EnsureProportionAtLeast<_1, _2, AccountId, CouncilCollective>
>;

impl pallet_staking::Config for Runtime {
	const MAX_NOMINATIONS: u32 = <NposCompactSolution24 as sp_npos_elections::CompactSolution>::LIMIT as u32;
	type Currency = Balances;
	type UnixTime = Timestamp;
	type CurrencyToVote = CurrencyToVote;
	type ElectionProvider = ElectionProviderMultiPhase;
	type RewardRemainder = Treasury;
	type Event = Event;
	type Slash = Treasury;
	type Reward = ();
	type SessionsPerEra = SessionsPerEra;
	type BondingDuration = BondingDuration;
	type SlashDeferDuration = SlashDeferDuration;
	// A majority of the council or root can cancel the slash.
	type SlashCancelOrigin = SlashCancelOrigin;
	type SessionInterface = Self;
	type EraPayout = EraPayout;
	type NextNewSession = Session;
	type MaxNominatorRewardedPerValidator = MaxNominatorRewardedPerValidator;
	type WeightInfo = weights::pallet_staking::WeightInfo<Runtime>;
}

parameter_types! {
	pub const LaunchPeriod: BlockNumber = 7 * DAYS;
	pub const VotingPeriod: BlockNumber = 7 * DAYS;
	pub const FastTrackVotingPeriod: BlockNumber = 3 * HOURS;
	pub const MinimumDeposit: Balance = 100 * CENTS;
	pub const EnactmentPeriod: BlockNumber = 8 * DAYS;
	pub const CooloffPeriod: BlockNumber = 7 * DAYS;
	// One cent: $10,000 / MB
	pub const PreimageByteDeposit: Balance = 10 * MILLICENTS;
	pub const InstantAllowed: bool = true;
	pub const MaxVotes: u32 = 100;
	pub const MaxProposals: u32 = 100;
}

impl pallet_democracy::Config for Runtime {
	type Proposal = Call;
	type Event = Event;
	type Currency = Balances;
	type EnactmentPeriod = EnactmentPeriod;
	type LaunchPeriod = LaunchPeriod;
	type VotingPeriod = VotingPeriod;
	type MinimumDeposit = MinimumDeposit;
	/// A straight majority of the council can decide what their next motion is.
	type ExternalOrigin = pallet_collective::EnsureProportionAtLeast<_1, _2, AccountId, CouncilCollective>;
	/// A majority can have the next scheduled referendum be a straight majority-carries vote.
	type ExternalMajorityOrigin = pallet_collective::EnsureProportionAtLeast<_1, _2, AccountId, CouncilCollective>;
	/// A unanimous council can have the next scheduled referendum be a straight default-carries
	/// (NTB) vote.
	type ExternalDefaultOrigin = pallet_collective::EnsureProportionAtLeast<_1, _1, AccountId, CouncilCollective>;
	/// Two thirds of the technical committee can have an ExternalMajority/ExternalDefault vote
	/// be tabled immediately and with a shorter voting/enactment period.
	type FastTrackOrigin = pallet_collective::EnsureProportionAtLeast<_2, _3, AccountId, TechnicalCollective>;
	type InstantOrigin = pallet_collective::EnsureProportionAtLeast<_1, _1, AccountId, TechnicalCollective>;
	type InstantAllowed = InstantAllowed;
	type FastTrackVotingPeriod = FastTrackVotingPeriod;
	// To cancel a proposal which has been passed, 2/3 of the council must agree to it.
	type CancellationOrigin = EnsureOneOf<
		AccountId,
		EnsureRoot<AccountId>,
		pallet_collective::EnsureProportionAtLeast<_2, _3, AccountId, CouncilCollective>,
	>;
	type BlacklistOrigin = EnsureRoot<AccountId>;
	// To cancel a proposal before it has been passed, the technical committee must be unanimous or
	// Root must agree.
	type CancelProposalOrigin = EnsureOneOf<
		AccountId,
		EnsureRoot<AccountId>,
		pallet_collective::EnsureProportionAtLeast<_1, _1, AccountId, TechnicalCollective>,
	>;
	// Any single technical committee member may veto a coming council proposal, however they can
	// only do it once and it lasts only for the cooloff period.
	type VetoOrigin = pallet_collective::EnsureMember<AccountId, TechnicalCollective>;
	type CooloffPeriod = CooloffPeriod;
	type PreimageByteDeposit = PreimageByteDeposit;
	type OperationalPreimageOrigin = pallet_collective::EnsureMember<AccountId, CouncilCollective>;
	type Slash = Treasury;
	type Scheduler = Scheduler;
	type PalletsOrigin = OriginCaller;
	type MaxVotes = MaxVotes;
	type WeightInfo = weights::pallet_democracy::WeightInfo<Runtime>;
	type MaxProposals = MaxProposals;
}

parameter_types! {
	pub const CouncilMotionDuration: BlockNumber = 3 * DAYS;
	pub const CouncilMaxProposals: u32 = 100;
	pub const CouncilMaxMembers: u32 = 100;
}

type CouncilCollective = pallet_collective::Instance1;
impl pallet_collective::Config<CouncilCollective> for Runtime {
	type Origin = Origin;
	type Proposal = Call;
	type Event = Event;
	type MotionDuration = CouncilMotionDuration;
	type MaxProposals = CouncilMaxProposals;
	type MaxMembers = CouncilMaxMembers;
	type DefaultVote = pallet_collective::PrimeDefaultVote;
	type WeightInfo = weights::pallet_collective::WeightInfo<Runtime>;
}

parameter_types! {
	pub const CandidacyBond: Balance = 100 * CENTS;
	// 1 storage item created, key size is 32 bytes, value size is 16+16.
	pub const VotingBondBase: Balance = deposit(1, 64);
	// additional data per vote is 32 bytes (account id).
	pub const VotingBondFactor: Balance = deposit(0, 32);
	/// Daily council elections
	pub const TermDuration: BlockNumber = 24 * HOURS;
	pub const DesiredMembers: u32 = 19;
	pub const DesiredRunnersUp: u32 = 19;
	pub const PhragmenElectionPalletId: LockIdentifier = *b"phrelect";
}

// Make sure that there are no more than MaxMembers members elected via phragmen.
const_assert!(DesiredMembers::get() <= CouncilMaxMembers::get());

impl pallet_elections_phragmen::Config for Runtime {
	type Event = Event;
	type Currency = Balances;
	type ChangeMembers = Council;
	type InitializeMembers = Council;
	type CurrencyToVote = frame_support::traits::U128CurrencyToVote;
	type CandidacyBond = CandidacyBond;
	type VotingBondBase = VotingBondBase;
	type VotingBondFactor = VotingBondFactor;
	type LoserCandidate = Treasury;
	type KickedMember = Treasury;
	type DesiredMembers = DesiredMembers;
	type DesiredRunnersUp = DesiredRunnersUp;
	type TermDuration = TermDuration;
	type PalletId = PhragmenElectionPalletId;
	type WeightInfo = weights::pallet_elections_phragmen::WeightInfo<Runtime>;
}

parameter_types! {
	pub const TechnicalMotionDuration: BlockNumber = 3 * DAYS;
	pub const TechnicalMaxProposals: u32 = 100;
	pub const TechnicalMaxMembers: u32 = 100;
}

type TechnicalCollective = pallet_collective::Instance2;
impl pallet_collective::Config<TechnicalCollective> for Runtime {
	type Origin = Origin;
	type Proposal = Call;
	type Event = Event;
	type MotionDuration = TechnicalMotionDuration;
	type MaxProposals = TechnicalMaxProposals;
	type MaxMembers = TechnicalMaxMembers;
	type DefaultVote = pallet_collective::PrimeDefaultVote;
	type WeightInfo = weights::pallet_collective::WeightInfo<Runtime>;
}

impl pallet_membership::Config<pallet_membership::Instance1> for Runtime {
	type Event = Event;
	type AddOrigin = MoreThanHalfCouncil;
	type RemoveOrigin = MoreThanHalfCouncil;
	type SwapOrigin = MoreThanHalfCouncil;
	type ResetOrigin = MoreThanHalfCouncil;
	type PrimeOrigin = MoreThanHalfCouncil;
	type MembershipInitialized = TechnicalCommittee;
	type MembershipChanged = TechnicalCommittee;
	type MaxMembers = TechnicalMaxMembers;
	type WeightInfo = weights::pallet_membership::WeightInfo<Runtime>;
}

parameter_types! {
	pub const ProposalBond: Permill = Permill::from_percent(5);
	pub const ProposalBondMinimum: Balance = 2000 * CENTS;
	pub const SpendPeriod: BlockNumber = 6 * DAYS;
	pub const Burn: Permill = Permill::from_perthousand(2);
	pub const TreasuryPalletId: PalletId = PalletId(*b"py/trsry");

	pub const TipCountdown: BlockNumber = 1 * DAYS;
	pub const TipFindersFee: Percent = Percent::from_percent(20);
	pub const TipReportDepositBase: Balance = 100 * CENTS;
	pub const DataDepositPerByte: Balance = 1 * CENTS;
	pub const BountyDepositBase: Balance = 100 * CENTS;
	pub const BountyDepositPayoutDelay: BlockNumber = 4 * DAYS;
	pub const BountyUpdatePeriod: BlockNumber = 90 * DAYS;
	pub const MaximumReasonLength: u32 = 16384;
	pub const BountyCuratorDeposit: Permill = Permill::from_percent(50);
	pub const BountyValueMinimum: Balance = 200 * CENTS;
	pub const MaxApprovals: u32 = 100;
}

type ApproveOrigin = EnsureOneOf<
	AccountId,
	EnsureRoot<AccountId>,
	pallet_collective::EnsureProportionAtLeast<_3, _5, AccountId, CouncilCollective>
>;

impl pallet_treasury::Config for Runtime {
	type PalletId = TreasuryPalletId;
	type Currency = Balances;
	type ApproveOrigin = ApproveOrigin;
	type RejectOrigin = MoreThanHalfCouncil;
	type Event = Event;
	type OnSlash = Treasury;
	type ProposalBond = ProposalBond;
	type ProposalBondMinimum = ProposalBondMinimum;
	type SpendPeriod = SpendPeriod;
	type Burn = Burn;
	type BurnDestination = Society;
	type MaxApprovals = MaxApprovals;
	type WeightInfo = weights::pallet_treasury::WeightInfo<Runtime>;
	type SpendFunds = Bounties;
}

impl pallet_bounties::Config for Runtime {
	type BountyDepositBase = BountyDepositBase;
	type BountyDepositPayoutDelay = BountyDepositPayoutDelay;
	type BountyUpdatePeriod = BountyUpdatePeriod;
	type BountyCuratorDeposit = BountyCuratorDeposit;
	type BountyValueMinimum = BountyValueMinimum;
	type DataDepositPerByte = DataDepositPerByte;
	type Event = Event;
	type MaximumReasonLength = MaximumReasonLength;
	type WeightInfo = weights::pallet_bounties::WeightInfo<Runtime>;
}

impl pallet_tips::Config for Runtime {
	type MaximumReasonLength = MaximumReasonLength;
	type DataDepositPerByte = DataDepositPerByte;
	type Tippers = PhragmenElection;
	type TipCountdown = TipCountdown;
	type TipFindersFee = TipFindersFee;
	type TipReportDepositBase = TipReportDepositBase;
	type Event = Event;
	type WeightInfo = weights::pallet_tips::WeightInfo<Runtime>;
}

impl pallet_offences::Config for Runtime {
	type Event = Event;
	type IdentificationTuple = pallet_session::historical::IdentificationTuple<Self>;
	type OnOffenceHandler = Staking;
}

impl pallet_authority_discovery::Config for Runtime {}

parameter_types! {
	pub NposSolutionPriority: TransactionPriority =
		Perbill::from_percent(90) * TransactionPriority::max_value();
	pub const ImOnlineUnsignedPriority: TransactionPriority = TransactionPriority::max_value();
}

impl pallet_im_online::Config for Runtime {
	type AuthorityId = ImOnlineId;
	type Event = Event;
	type ValidatorSet = Historical;
	type NextSessionRotation = Babe;
	type ReportUnresponsiveness = Offences;
	type UnsignedPriority = ImOnlineUnsignedPriority;
	type WeightInfo = weights::pallet_im_online::WeightInfo<Runtime>;
}

impl pallet_grandpa::Config for Runtime {
	type Event = Event;
	type Call = Call;

	type KeyOwnerProof =
		<Self::KeyOwnerProofSystem as KeyOwnerProofSystem<(KeyTypeId, GrandpaId)>>::Proof;

	type KeyOwnerIdentification = <Self::KeyOwnerProofSystem as KeyOwnerProofSystem<(
		KeyTypeId,
		GrandpaId,
	)>>::IdentificationTuple;

	type KeyOwnerProofSystem = Historical;

	type HandleEquivocation =
		pallet_grandpa::EquivocationHandler<Self::KeyOwnerIdentification, Offences, ReportLongevity>;

	type WeightInfo = ();
}

/// Submits transaction with the node's public and signature type. Adheres to the signed extension
/// format of the chain.
impl<LocalCall> frame_system::offchain::CreateSignedTransaction<LocalCall> for Runtime where
	Call: From<LocalCall>,
{
	fn create_transaction<C: frame_system::offchain::AppCrypto<Self::Public, Self::Signature>>(
		call: Call,
		public: <Signature as Verify>::Signer,
		account: AccountId,
		nonce: <Runtime as frame_system::Config>::Index,
	) -> Option<(Call, <UncheckedExtrinsic as ExtrinsicT>::SignaturePayload)> {
		use sp_runtime::traits::StaticLookup;
		// take the biggest period possible.
		let period = BlockHashCount::get()
			.checked_next_power_of_two()
			.map(|c| c / 2)
			.unwrap_or(2) as u64;

		let current_block = System::block_number()
			.saturated_into::<u64>()
			// The `System::block_number` is initialized with `n+1`,
			// so the actual block number is `n`.
			.saturating_sub(1);
		let tip = 0;
		let extra: SignedExtra = (
			frame_system::CheckSpecVersion::<Runtime>::new(),
			frame_system::CheckTxVersion::<Runtime>::new(),
			frame_system::CheckGenesis::<Runtime>::new(),
			frame_system::CheckMortality::<Runtime>::from(generic::Era::mortal(period, current_block)),
			frame_system::CheckNonce::<Runtime>::from(nonce),
			frame_system::CheckWeight::<Runtime>::new(),
			pallet_transaction_payment::ChargeTransactionPayment::<Runtime>::from(tip),
		);
		let raw_payload = SignedPayload::new(call, extra).map_err(|e| {
			log::warn!("Unable to create signed payload: {:?}", e);
		}).ok()?;
		let signature = raw_payload.using_encoded(|payload| {
			C::sign(payload, public)
		})?;
		let (call, extra, _) = raw_payload.deconstruct();
		let address = <Runtime as frame_system::Config>::Lookup::unlookup(account);
		Some((call, (address, signature, extra)))
	}
}

impl frame_system::offchain::SigningTypes for Runtime {
	type Public = <Signature as Verify>::Signer;
	type Signature = Signature;
}

impl<C> frame_system::offchain::SendTransactionTypes<C> for Runtime where
	Call: From<C>,
{
	type Extrinsic = UncheckedExtrinsic;
	type OverarchingCall = Call;
}

parameter_types! {
	pub Prefix: &'static [u8] = b"Pay KSMs to the Kusama account:";
}

impl claims::Config for Runtime {
	type Event = Event;
	type VestingSchedule = Vesting;
	type Prefix = Prefix;
	type MoveClaimOrigin = pallet_collective::EnsureProportionMoreThan<_1, _2, AccountId, CouncilCollective>;
	type WeightInfo = weights::runtime_common_claims::WeightInfo<Runtime>;
}

parameter_types! {
	// Minimum 100 bytes/KSM deposited (1 CENT/byte)
	pub const BasicDeposit: Balance = 1000 * CENTS;       // 258 bytes on-chain
	pub const FieldDeposit: Balance = 250 * CENTS;        // 66 bytes on-chain
	pub const SubAccountDeposit: Balance = 200 * CENTS;   // 53 bytes on-chain
	pub const MaxSubAccounts: u32 = 100;
	pub const MaxAdditionalFields: u32 = 100;
	pub const MaxRegistrars: u32 = 20;
}

impl pallet_identity::Config for Runtime {
	type Event = Event;
	type Currency = Balances;
	type BasicDeposit = BasicDeposit;
	type FieldDeposit = FieldDeposit;
	type SubAccountDeposit = SubAccountDeposit;
	type MaxSubAccounts = MaxSubAccounts;
	type MaxAdditionalFields = MaxAdditionalFields;
	type MaxRegistrars = MaxRegistrars;
	type Slashed = Treasury;
	type ForceOrigin = MoreThanHalfCouncil;
	type RegistrarOrigin = MoreThanHalfCouncil;
	type WeightInfo = weights::pallet_identity::WeightInfo<Runtime>;
}

impl pallet_utility::Config for Runtime {
	type Event = Event;
	type Call = Call;
	type WeightInfo = weights::pallet_utility::WeightInfo<Runtime>;
}

parameter_types! {
	// One storage item; key size is 32; value is size 4+4+16+32 bytes = 56 bytes.
	pub const DepositBase: Balance = deposit(1, 88);
	// Additional storage item size of 32 bytes.
	pub const DepositFactor: Balance = deposit(0, 32);
	pub const MaxSignatories: u16 = 100;
}

impl pallet_multisig::Config for Runtime {
	type Event = Event;
	type Call = Call;
	type Currency = Balances;
	type DepositBase = DepositBase;
	type DepositFactor = DepositFactor;
	type MaxSignatories = MaxSignatories;
	type WeightInfo = weights::pallet_multisig::WeightInfo<Runtime>;
}

parameter_types! {
	pub const ConfigDepositBase: Balance = 500 * CENTS;
	pub const FriendDepositFactor: Balance = 50 * CENTS;
	pub const MaxFriends: u16 = 9;
	pub const RecoveryDeposit: Balance = 500 * CENTS;
}

impl pallet_recovery::Config for Runtime {
	type Event = Event;
	type Call = Call;
	type Currency = Balances;
	type ConfigDepositBase = ConfigDepositBase;
	type FriendDepositFactor = FriendDepositFactor;
	type MaxFriends = MaxFriends;
	type RecoveryDeposit = RecoveryDeposit;
}

parameter_types! {
	pub const CandidateDeposit: Balance = 1000 * CENTS;
	pub const WrongSideDeduction: Balance = 200 * CENTS;
	pub const MaxStrikes: u32 = 10;
	pub const RotationPeriod: BlockNumber = 7 * DAYS;
	pub const PeriodSpend: Balance = 50000 * CENTS;
	pub const MaxLockDuration: BlockNumber = 36 * 30 * DAYS;
	pub const ChallengePeriod: BlockNumber = 7 * DAYS;
	pub const MaxCandidateIntake: u32 = 1;
	pub const SocietyPalletId: PalletId = PalletId(*b"py/socie");
}

impl pallet_society::Config for Runtime {
	type Event = Event;
	type Currency = Balances;
	type Randomness = pallet_babe::RandomnessFromOneEpochAgo<Runtime>;
	type CandidateDeposit = CandidateDeposit;
	type WrongSideDeduction = WrongSideDeduction;
	type MaxStrikes = MaxStrikes;
	type PeriodSpend = PeriodSpend;
	type MembershipChanged = ();
	type RotationPeriod = RotationPeriod;
	type MaxLockDuration = MaxLockDuration;
	type FounderSetOrigin = pallet_collective::EnsureProportionMoreThan<_1, _2, AccountId, CouncilCollective>;
	type SuspensionJudgementOrigin = pallet_society::EnsureFounder<Runtime>;
	type ChallengePeriod = ChallengePeriod;
	type MaxCandidateIntake = MaxCandidateIntake;
	type PalletId = SocietyPalletId;
}

parameter_types! {
	pub const MinVestedTransfer: Balance = 100 * CENTS;
}

impl pallet_vesting::Config for Runtime {
	type Event = Event;
	type Currency = Balances;
	type BlockNumberToBalance = ConvertInto;
	type MinVestedTransfer = MinVestedTransfer;
	type WeightInfo = weights::pallet_vesting::WeightInfo<Runtime>;
}

parameter_types! {
	// One storage item; key size 32, value size 8; .
	pub const ProxyDepositBase: Balance = deposit(1, 8);
	// Additional storage item size of 33 bytes.
	pub const ProxyDepositFactor: Balance = deposit(0, 33);
	pub const MaxProxies: u16 = 32;
	pub const AnnouncementDepositBase: Balance = deposit(1, 8);
	pub const AnnouncementDepositFactor: Balance = deposit(0, 66);
	pub const MaxPending: u16 = 32;
}

/// The type used to represent the kinds of proxying allowed.
#[derive(Copy, Clone, Eq, PartialEq, Ord, PartialOrd, Encode, Decode, RuntimeDebug)]
pub enum ProxyType {
	Any,
	NonTransfer,
	Governance,
	Staking,
	IdentityJudgement,
	CancelProxy,
}
impl Default for ProxyType { fn default() -> Self { Self::Any } }
impl InstanceFilter<Call> for ProxyType {
	fn filter(&self, c: &Call) -> bool {
		match self {
			ProxyType::Any => true,
			ProxyType::NonTransfer => matches!(c,
				Call::System(..) |
				Call::Babe(..) |
				Call::Timestamp(..) |
				Call::Indices(pallet_indices::Call::claim(..)) |
				Call::Indices(pallet_indices::Call::free(..)) |
				Call::Indices(pallet_indices::Call::freeze(..)) |
				// Specifically omitting Indices `transfer`, `force_transfer`
				// Specifically omitting the entire Balances pallet
				Call::Authorship(..) |
				Call::Staking(..) |
				Call::Offences(..) |
				Call::Session(..) |
				Call::Grandpa(..) |
				Call::ImOnline(..) |
				Call::AuthorityDiscovery(..) |
				Call::Democracy(..) |
				Call::Council(..) |
				Call::TechnicalCommittee(..) |
				Call::PhragmenElection(..) |
				Call::TechnicalMembership(..) |
				Call::Treasury(..) |
				Call::Bounties(..) |
				Call::Tips(..) |
				Call::Claims(..) |
				Call::Utility(..) |
				Call::Identity(..) |
				Call::Society(..) |
				Call::Recovery(pallet_recovery::Call::as_recovered(..)) |
				Call::Recovery(pallet_recovery::Call::vouch_recovery(..)) |
				Call::Recovery(pallet_recovery::Call::claim_recovery(..)) |
				Call::Recovery(pallet_recovery::Call::close_recovery(..)) |
				Call::Recovery(pallet_recovery::Call::remove_recovery(..)) |
				Call::Recovery(pallet_recovery::Call::cancel_recovered(..)) |
				// Specifically omitting Recovery `create_recovery`, `initiate_recovery`
				Call::Vesting(pallet_vesting::Call::vest(..)) |
				Call::Vesting(pallet_vesting::Call::vest_other(..)) |
				// Specifically omitting Vesting `vested_transfer`, and `force_vested_transfer`
				Call::Scheduler(..) |
				Call::Proxy(..) |
				Call::Multisig(..) |
				Call::Gilt(..)
			),
			ProxyType::Governance => matches!(c,
				Call::Democracy(..) |
				Call::Council(..) |
				Call::TechnicalCommittee(..) |
				Call::PhragmenElection(..) |
				Call::Treasury(..) |
				Call::Bounties(..) |
				Call::Tips(..) |
				Call::Utility(..)
			),
			ProxyType::Staking => matches!(c,
				Call::Staking(..) |
				Call::Session(..) |
				Call::Utility(..)
			),
			ProxyType::IdentityJudgement => matches!(c,
				Call::Identity(pallet_identity::Call::provide_judgement(..)) |
				Call::Utility(..)
			),
			ProxyType::CancelProxy => matches!(c,
				Call::Proxy(pallet_proxy::Call::reject_announcement(..))
			)
		}
	}
	fn is_superset(&self, o: &Self) -> bool {
		match (self, o) {
			(x, y) if x == y => true,
			(ProxyType::Any, _) => true,
			(_, ProxyType::Any) => false,
			(ProxyType::NonTransfer, _) => true,
			_ => false,
		}
	}
}

impl pallet_proxy::Config for Runtime {
	type Event = Event;
	type Call = Call;
	type Currency = Balances;
	type ProxyType = ProxyType;
	type ProxyDepositBase = ProxyDepositBase;
	type ProxyDepositFactor = ProxyDepositFactor;
	type MaxProxies = MaxProxies;
	type WeightInfo = weights::pallet_proxy::WeightInfo<Runtime>;
	type MaxPending = MaxPending;
	type CallHasher = BlakeTwo256;
	type AnnouncementDepositBase = AnnouncementDepositBase;
	type AnnouncementDepositFactor = AnnouncementDepositFactor;
}

impl parachains_origin::Config for Runtime {}

impl parachains_configuration::Config for Runtime {}

impl parachains_shared::Config for Runtime {}

impl parachains_session_info::Config for Runtime {}

impl parachains_inclusion::Config for Runtime {
	type Event = Event;
	type RewardValidators = parachains_reward_points::RewardValidatorsWithEraPoints<Runtime>;
}

impl parachains_paras::Config for Runtime {
	type Origin = Origin;
	type Event = Event;
}

parameter_types! {
	pub const FirstMessageFactorPercent: u64 = 100;
}

impl parachains_ump::Config for Runtime {
	type UmpSink = crate::parachains_ump::XcmSink<XcmExecutor<XcmConfig>, Call>;
	type FirstMessageFactorPercent = FirstMessageFactorPercent;
}

impl parachains_dmp::Config for Runtime {}

impl parachains_hrmp::Config for Runtime {
	type Event = Event;
	type Origin = Origin;
	type Currency = Balances;
}

impl parachains_paras_inherent::Config for Runtime {}

impl parachains_scheduler::Config for Runtime {}

impl parachains_initializer::Config for Runtime {
	type Randomness = pallet_babe::RandomnessFromOneEpochAgo<Runtime>;
	type ForceOrigin = EnsureRoot<AccountId>;
}

parameter_types! {
	pub const ParaDeposit: Balance = deposit(10, MAX_CODE_SIZE + MAX_HEAD_SIZE);
	pub const MaxCodeSize: u32 = MAX_CODE_SIZE;
	pub const MaxHeadSize: u32 = MAX_HEAD_SIZE;
}

impl paras_registrar::Config for Runtime {
	type Event = Event;
	type Origin = Origin;
	type Currency = Balances;
	type OnSwap = Slots;
	type ParaDeposit = ParaDeposit;
	type DataDepositPerByte = DataDepositPerByte;
	type MaxCodeSize = MaxCodeSize;
	type MaxHeadSize = MaxHeadSize;
	type WeightInfo = weights::runtime_common_paras_registrar::WeightInfo<Runtime>;
}

parameter_types! {
	// 6 weeks
	pub const LeasePeriod: BlockNumber = 6 * WEEKS;
}

impl slots::Config for Runtime {
	type Event = Event;
	type Currency = Balances;
	type Registrar = Registrar;
	type LeasePeriod = LeasePeriod;
	type WeightInfo = weights::runtime_common_slots::WeightInfo<Runtime>;
}

parameter_types! {
	pub const CrowdloanId: PalletId = PalletId(*b"py/cfund");
	pub const SubmissionDeposit: Balance = 3 * GRAND; // ~ 10 KSM
	pub const MinContribution: Balance = 3_000 * CENTS; // ~ .1 KSM
	pub const RemoveKeysLimit: u32 = 1000;
	// Allow 32 bytes for an additional memo to a crowdloan.
	pub const MaxMemoLength: u8 = 32;
}

impl crowdloan::Config for Runtime {
	type Event = Event;
	type PalletId = CrowdloanId;
	type SubmissionDeposit = SubmissionDeposit;
	type MinContribution = MinContribution;
	type RemoveKeysLimit = RemoveKeysLimit;
	type Registrar = Registrar;
	type Auctioneer = Auctions;
	type MaxMemoLength = MaxMemoLength;
	type WeightInfo = weights::runtime_common_crowdloan::WeightInfo<Runtime>;
}

parameter_types! {
	// The average auction is 7 days long, so this will be 70% for ending period.
	// 5 Days = 72000 Blocks @ 6 sec per block
	pub const EndingPeriod: BlockNumber = 5 * DAYS;
	// ~ 1000 samples per day -> ~ 20 blocks per sample -> 2 minute samples
	pub const SampleLength: BlockNumber = 2 * MINUTES;
}

type AuctionInitiate = EnsureOneOf<
	AccountId,
	EnsureRoot<AccountId>,
	pallet_collective::EnsureProportionAtLeast<_2, _3, AccountId, CouncilCollective>
>;

impl auctions::Config for Runtime {
	type Event = Event;
	type Leaser = Slots;
	type Registrar = Registrar;
	type EndingPeriod = EndingPeriod;
	type SampleLength = SampleLength;
	type Randomness = pallet_babe::RandomnessFromOneEpochAgo<Runtime>;
	type InitiateOrigin = AuctionInitiate;
	type WeightInfo = weights::runtime_common_auctions::WeightInfo<Runtime>;
}

parameter_types! {
	/// The location of the KSM token, from the context of this chain. Since this token is native to this
	/// chain, we make it synonymous with it and thus it is the `Null` location, which means "equivalent to
	/// the context".
	pub const KsmLocation: MultiLocation = MultiLocation::Null;
	/// The Kusama network ID. This is named.
	pub const KusamaNetwork: NetworkId = NetworkId::Kusama;
	/// Our XCM location ancestry - i.e. what, if anything, `Parent` means evaluated in our context. Since
	/// Kusama is a top-level relay-chain, there is no ancestry.
	pub const Ancestry: MultiLocation = MultiLocation::Null;
	/// The check account, which holds any native assets that have been teleported out and not back in (yet).
	pub CheckAccount: AccountId = XcmPallet::check_account();
}

/// The canonical means of converting a `MultiLocation` into an `AccountId`, used when we want to determine
/// the sovereign account controlled by a location.
pub type SovereignAccountOf = (
	// We can convert a child parachain using the standard `AccountId` conversion.
	ChildParachainConvertsVia<ParaId, AccountId>,
	// We can directly alias an `AccountId32` into a local account.
	AccountId32Aliases<KusamaNetwork, AccountId>,
);

/// Our asset transactor. This is what allows us to interest with the runtime facilities from the point of
/// view of XCM-only concepts like `MultiLocation` and `MultiAsset`.
///
/// Ours is only aware of the Balances pallet, which is mapped to `KsmLocation`.
pub type LocalAssetTransactor =
	XcmCurrencyAdapter<
		// Use this currency:
		Balances,
		// Use this currency when it is a fungible asset matching the given location or name:
		IsConcrete<KsmLocation>,
		// We can convert the MultiLocations with our converter above:
		SovereignAccountOf,
		// Our chain's account ID type (we can't get away without mentioning it explicitly):
		AccountId,
		// We track our teleports in/out to keep total issuance correct.
		CheckAccount,
	>;

/// The means that we convert an the XCM message origin location into a local dispatch origin.
type LocalOriginConverter = (
	// A `Signed` origin of the sovereign account that the original location controls.
	SovereignSignedViaLocation<SovereignAccountOf, Origin>,
	// A child parachain, natively expressed, has the `Parachain` origin.
	ChildParachainAsNative<parachains_origin::Origin, Origin>,
	// The AccountId32 location type can be expressed natively as a `Signed` origin.
	SignedAccountId32AsNative<KusamaNetwork, Origin>,
	// A system child parachain, expressed as a Superuser, converts to the `Root` origin.
	ChildSystemParachainAsSuperuser<ParaId, Origin>,
);

parameter_types! {
	/// The amount of weight an XCM operation takes. This is a safe overestimate.
	pub const BaseXcmWeight: Weight = 1_000_000_000;
}

/// The XCM router. When we want to send an XCM message, we use this type. It amalgamates all of our
/// individual routers.
pub type XcmRouter = (
	// Only one router so far - use DMP to communicate with child parachains.
	xcm_sender::ChildParachainRouter<Runtime>,
);

parameter_types! {
	pub const KusamaForStatemint: (MultiAsset, MultiLocation) =
		(AllConcreteFungible { id: Null }, X1(Parachain(1000)));
}
pub type TrustedTeleporters = (
	xcm_builder::Case<KusamaForStatemint>,
);

/// The barriers one of which must be passed for an XCM message to be executed.
pub type Barrier = (
	// Weight that is paid for may be consumed.
	TakeWeightCredit,
	// If the message is one that immediately attemps to pay for execution, then allow it.
	AllowTopLevelPaidExecutionFrom<All<MultiLocation>>,
	// Messages coming from system parachains need not pay for execution.
	AllowUnpaidExecutionFrom<IsChildSystemParachain<ParaId>>,
);

pub struct XcmConfig;
impl xcm_executor::Config for XcmConfig {
	type Call = Call;
	type XcmSender = XcmRouter;
	type AssetTransactor = LocalAssetTransactor;
	type OriginConverter = LocalOriginConverter;
	type IsReserve = ();
	type IsTeleporter = TrustedTeleporters;
	type LocationInverter = LocationInverter<Ancestry>;
	type Barrier = Barrier;
	type Weigher = FixedWeightBounds<BaseXcmWeight, Call>;
	// The weight trader piggybacks on the existing transaction-fee conversion logic.
	type Trader = UsingComponents<WeightToFee, KsmLocation, AccountId, Balances, ToAuthor<Runtime>>;
	type ResponseHandler = ();
}

parameter_types! {
	pub const CouncilBodyId: BodyId = BodyId::Executive;
}

/// Type to convert an `Origin` type value into a `MultiLocation` value which represents an interior location
/// of this chain.
pub type LocalOriginToLocation = (
	// We allow an origin from the Collective pallet to be used in XCM as a corresponding Plurality of the
	// `Unit` body.
	BackingToPlurality<Origin, pallet_collective::Origin<Runtime, CouncilCollective>, CouncilBodyId>,
	// And a usual Signed origin to be used in XCM as a corresponding AccountId32
	SignedToAccountId32<Origin, AccountId, KusamaNetwork>,
);

pub struct OnlyWithdrawTeleportForAccounts;
impl frame_support::traits::Contains<(MultiLocation, Xcm<Call>)> for OnlyWithdrawTeleportForAccounts {
	fn contains((ref origin, ref msg): &(MultiLocation, Xcm<Call>)) -> bool {
		use xcm::v0::{
			Xcm::WithdrawAsset, Order::{BuyExecution, InitiateTeleport, DepositAsset},
			MultiAsset::{All, ConcreteFungible}, Junction::{AccountId32, Plurality},
		};
		match origin {
			// Root and council are are allowed to execute anything.
			Null | X1(Plurality { .. }) => true,
			X1(AccountId32 { .. }) => {
				// An account ID trying to send a message. We ensure that it's sensible.
				// This checks that it's of the form:
				// WithdrawAsset {
				//   assets: [ ConcreteFungible { id: Null } ],
				//   effects: [ BuyExecution, InitiateTeleport {
				//     assets: All,
				//     dest: Parachain,
				//     effects: [ BuyExecution, DepositAssets {
				//       assets: All,
				//       dest: AccountId32,
				//     } ]
				//   } ]
				// }
				matches!(msg, WithdrawAsset { ref assets, ref effects }
					if assets.len() == 1
					&& matches!(assets[0], ConcreteFungible { id: Null, .. })
					&& effects.len() == 2
					&& matches!(effects[0], BuyExecution { .. })
					&& matches!(effects[1], InitiateTeleport { ref assets, dest: X1(Parachain(..)), ref effects }
						if assets.len() == 1
						&& matches!(assets[0], All)
						&& effects.len() == 2
						&& matches!(effects[0], BuyExecution { .. })
						&& matches!(effects[1], DepositAsset { ref assets, dest: X1(AccountId32{..}) }
							if assets.len() == 1
							&& matches!(assets[0], All)
						)
					)
				)
			}
			// Nobody else is allowed to execute anything.
			_ => false,
		}
	}
}

impl pallet_xcm::Config for Runtime {
	type Event = Event;
	type SendXcmOrigin = xcm_builder::EnsureXcmOrigin<Origin, LocalOriginToLocation>;
	type XcmRouter = XcmRouter;
	// Anyone can execute XCM messages locally...
	type ExecuteXcmOrigin = xcm_builder::EnsureXcmOrigin<Origin, LocalOriginToLocation>;
	// ...but they must match our filter, which requires them to be a simple withdraw + teleport.
	type XcmExecuteFilter = OnlyWithdrawTeleportForAccounts;
	type XcmExecutor = XcmExecutor<XcmConfig>;
	type XcmTeleportFilter = All<(MultiLocation, Vec<MultiAsset>)>;
	type XcmReserveTransferFilter = All<(MultiLocation, Vec<MultiAsset>)>;
	type Weigher = FixedWeightBounds<BaseXcmWeight, Call>;
}

parameter_types! {
	pub IgnoredIssuance: Balance = Treasury::pot();
	pub const QueueCount: u32 = 300;
	pub const MaxQueueLen: u32 = 1000;
	pub const FifoQueueLen: u32 = 250;
	pub const GiltPeriod: BlockNumber = 30 * DAYS;
	pub const MinFreeze: Balance = 10_000 * CENTS;
	pub const IntakePeriod: BlockNumber = 5 * MINUTES;
	pub const MaxIntakeBids: u32 = 100;
}

impl pallet_gilt::Config for Runtime {
	type Event = Event;
	type Currency = Balances;
	type CurrencyBalance = Balance;
	type AdminOrigin = MoreThanHalfCouncil;
	type Deficit = ();	// Mint
	type Surplus = ();	// Burn
	type IgnoredIssuance = IgnoredIssuance;
	type QueueCount = QueueCount;
	type MaxQueueLen = MaxQueueLen;
	type FifoQueueLen = FifoQueueLen;
	type Period = GiltPeriod;
	type MinFreeze = MinFreeze;
	type IntakePeriod = IntakePeriod;
	type MaxIntakeBids = MaxIntakeBids;
	type WeightInfo = weights::pallet_gilt::WeightInfo<Runtime>;
}

construct_runtime! {
	pub enum Runtime where
		Block = Block,
		NodeBlock = primitives::v1::Block,
		UncheckedExtrinsic = UncheckedExtrinsic
	{
		// Basic stuff; balances is uncallable initially.
		System: frame_system::{Pallet, Call, Storage, Config, Event<T>} = 0,
		RandomnessCollectiveFlip: pallet_randomness_collective_flip::{Pallet, Storage} = 32,

		// Must be before session.
		Babe: pallet_babe::{Pallet, Call, Storage, Config, ValidateUnsigned} = 1,

		Timestamp: pallet_timestamp::{Pallet, Call, Storage, Inherent} = 2,
		Indices: pallet_indices::{Pallet, Call, Storage, Config<T>, Event<T>} = 3,
		Balances: pallet_balances::{Pallet, Call, Storage, Config<T>, Event<T>} = 4,
		TransactionPayment: pallet_transaction_payment::{Pallet, Storage} = 33,

		// Consensus support.
		Authorship: pallet_authorship::{Pallet, Call, Storage} = 5,
		Staking: pallet_staking::{Pallet, Call, Storage, Config<T>, Event<T>} = 6,
		Offences: pallet_offences::{Pallet, Call, Storage, Event} = 7,
		Historical: session_historical::{Pallet} = 34,
		Session: pallet_session::{Pallet, Call, Storage, Event, Config<T>} = 8,
		Grandpa: pallet_grandpa::{Pallet, Call, Storage, Config, Event, ValidateUnsigned} = 10,
		ImOnline: pallet_im_online::{Pallet, Call, Storage, Event<T>, ValidateUnsigned, Config<T>} = 11,
		AuthorityDiscovery: pallet_authority_discovery::{Pallet, Call, Config} = 12,

		// Governance stuff; uncallable initially.
		Democracy: pallet_democracy::{Pallet, Call, Storage, Config, Event<T>} = 13,
		Council: pallet_collective::<Instance1>::{Pallet, Call, Storage, Origin<T>, Event<T>, Config<T>} = 14,
		TechnicalCommittee: pallet_collective::<Instance2>::{Pallet, Call, Storage, Origin<T>, Event<T>, Config<T>} = 15,
		PhragmenElection: pallet_elections_phragmen::{Pallet, Call, Storage, Event<T>, Config<T>} = 16,
		TechnicalMembership: pallet_membership::<Instance1>::{Pallet, Call, Storage, Event<T>, Config<T>} = 17,
		Treasury: pallet_treasury::{Pallet, Call, Storage, Config, Event<T>} = 18,

		// Claims. Usable initially.
		Claims: claims::{Pallet, Call, Storage, Event<T>, Config<T>, ValidateUnsigned} = 19,

		// Utility module.
		Utility: pallet_utility::{Pallet, Call, Event} = 24,

		// Less simple identity module.
		Identity: pallet_identity::{Pallet, Call, Storage, Event<T>} = 25,

		// Society module.
		Society: pallet_society::{Pallet, Call, Storage, Event<T>} = 26,

		// Social recovery module.
		Recovery: pallet_recovery::{Pallet, Call, Storage, Event<T>} = 27,

		// Vesting. Usable initially, but removed once all vesting is finished.
		Vesting: pallet_vesting::{Pallet, Call, Storage, Event<T>, Config<T>} = 28,

		// System scheduler.
		Scheduler: pallet_scheduler::{Pallet, Call, Storage, Event<T>} = 29,

		// Proxy module. Late addition.
		Proxy: pallet_proxy::{Pallet, Call, Storage, Event<T>} = 30,

		// Multisig module. Late addition.
		Multisig: pallet_multisig::{Pallet, Call, Storage, Event<T>} = 31,

		// Bounties module.
		Bounties: pallet_bounties::{Pallet, Call, Storage, Event<T>} = 35,

		// Tips module.
		Tips: pallet_tips::{Pallet, Call, Storage, Event<T>} = 36,

		// Election pallet. Only works with staking, but placed here to maintain indices.
		ElectionProviderMultiPhase: pallet_election_provider_multi_phase::{Pallet, Call, Storage, Event<T>, ValidateUnsigned} = 37,

		// Gilts pallet.
		Gilt: pallet_gilt::{Pallet, Call, Storage, Event<T>, Config} = 38,

		// Parachains pallets. Start indices at 50 to leave room.
		ParachainsOrigin: parachains_origin::{Pallet, Origin} = 50,
		ParachainsConfiguration: parachains_configuration::{Pallet, Call, Storage, Config<T>} = 51,
		ParasShared: parachains_shared::{Pallet, Call, Storage} = 52,
		ParasInclusion: parachains_inclusion::{Pallet, Call, Storage, Event<T>} = 53,
		ParasInherent: parachains_paras_inherent::{Pallet, Call, Storage, Inherent} = 54,
		ParasScheduler: parachains_scheduler::{Pallet, Call, Storage} = 55,
		Paras: parachains_paras::{Pallet, Call, Storage, Event} = 56,
		ParasInitializer: parachains_initializer::{Pallet, Call, Storage} = 57,
		ParasDmp: parachains_dmp::{Pallet, Call, Storage} = 58,
		ParasUmp: parachains_ump::{Pallet, Call, Storage} = 59,
		ParasHrmp: parachains_hrmp::{Pallet, Call, Storage, Event} = 60,
		ParasSessionInfo: parachains_session_info::{Pallet, Call, Storage} = 61,

		// Parachain Onboarding Pallets. Start indices at 70 to leave room.
		Registrar: paras_registrar::{Pallet, Call, Storage, Event<T>} = 70,
		Slots: slots::{Pallet, Call, Storage, Event<T>} = 71,
		Auctions: auctions::{Pallet, Call, Storage, Event<T>} = 72,
		Crowdloan: crowdloan::{Pallet, Call, Storage, Event<T>} = 73,

		// Pallet for sending XCM.
		XcmPallet: pallet_xcm::{Pallet, Call, Storage, Event<T>} = 99,
	}
}

<<<<<<< HEAD
pub struct ParachainHostConfigurationMigration;
impl frame_support::traits::OnRuntimeUpgrade for ParachainHostConfigurationMigration {
	fn on_runtime_upgrade() -> frame_support::weights::Weight {
		let config = parachains_configuration::HostConfiguration {
			max_code_size: MaxCodeSize::get(),
			max_head_data_size: MaxHeadSize::get(),
			max_upward_queue_count: 10,
			max_upward_queue_size: 50 * 1024,
			max_upward_message_size: 50 * 1024,
			max_upward_message_num_per_candidate: 10,
			hrmp_max_message_num_per_candidate: 10,
			validation_upgrade_frequency: 1 * DAYS,
			validation_upgrade_delay: EPOCH_DURATION_IN_SLOTS,
			max_pov_size: MAX_POV_SIZE,
			max_downward_message_size: 50 * 1024,
			preferred_dispatchable_upward_messages_step_weight: 0,
			hrmp_max_parachain_outbound_channels: 10,
			hrmp_max_parathread_outbound_channels: 0,
			hrmp_open_request_ttl: 2,
			hrmp_sender_deposit: deposit(1004, 100 * 1024),
			hrmp_recipient_deposit: deposit(1004, 100 * 1024),
			hrmp_channel_max_capacity: 1000,
			hrmp_channel_max_total_size: 100 * 1024,
			hrmp_max_parachain_inbound_channels: 10,
			hrmp_max_parathread_inbound_channels: 0,
			hrmp_channel_max_message_size: 100 * 1024,
			code_retention_period: 2 * DAYS,
			parathread_cores: 0,
			parathread_retries: 0,
			group_rotation_frequency: 1 * MINUTES,
			chain_availability_period: 1 * MINUTES,
			thread_availability_period: 1 * MINUTES,
			scheduling_lookahead: 1,
			max_validators_per_core: Some(5),
			max_validators: Some(200),
			dispute_period: 6,
			dispute_post_conclusion_acceptance_period: 1 * HOURS,
			dispute_max_spam_slots: 2,
			dispute_conclusion_by_time_out_period: 1 * HOURS,
			no_show_slots: 2,
			n_delay_tranches: 89,
			zeroth_delay_tranche_width: 0,
			needed_approvals: 30,
			relay_vrf_modulo_samples: 1,
		};

		ParachainsConfiguration::force_set_active_config(config);
		RocksDbWeight::get().writes(1)
	}
}

pub struct GrandpaStoragePrefixMigration;
impl frame_support::traits::OnRuntimeUpgrade for GrandpaStoragePrefixMigration {
	fn on_runtime_upgrade() -> frame_support::weights::Weight {
		use frame_support::traits::PalletInfo;
		let name = <Runtime as frame_system::Config>::PalletInfo::name::<Grandpa>()
			.expect("grandpa is part of pallets in construct_runtime, so it has a name; qed");
		pallet_grandpa::migrations::v4::migrate::<Runtime, Grandpa, _>(name)
	}

	#[cfg(feature = "try-runtime")]
	fn pre_upgrade() -> Result<(), &'static str> {
		use frame_support::traits::PalletInfo;
		let name = <Runtime as frame_system::Config>::PalletInfo::name::<Grandpa>()
			.expect("grandpa is part of pallets in construct_runtime, so it has a name; qed");
		pallet_grandpa::migrations::v4::pre_migration::<Runtime, Grandpa, _>(name);
		Ok(())
	}

	#[cfg(feature = "try-runtime")]
	fn post_upgrade() -> Result<(), &'static str> {
		pallet_grandpa::migrations::v4::post_migration::<Grandpa>();
		Ok(())
	}
}

=======
>>>>>>> f6cda1d1
/// The address format for describing accounts.
pub type Address = sp_runtime::MultiAddress<AccountId, ()>;
/// Block header type as expected by this runtime.
pub type Header = generic::Header<BlockNumber, BlakeTwo256>;
/// Block type as expected by this runtime.
pub type Block = generic::Block<Header, UncheckedExtrinsic>;
/// A Block signed with a Justification
pub type SignedBlock = generic::SignedBlock<Block>;
/// BlockId type as expected by this runtime.
pub type BlockId = generic::BlockId<Block>;
/// The SignedExtension to the basic transaction logic.
pub type SignedExtra = (
	frame_system::CheckSpecVersion<Runtime>,
	frame_system::CheckTxVersion<Runtime>,
	frame_system::CheckGenesis<Runtime>,
	frame_system::CheckMortality<Runtime>,
	frame_system::CheckNonce<Runtime>,
	frame_system::CheckWeight<Runtime>,
	pallet_transaction_payment::ChargeTransactionPayment<Runtime>,
);
/// Unchecked extrinsic type as expected by this runtime.
pub type UncheckedExtrinsic = generic::UncheckedExtrinsic<Address, Call, Signature, SignedExtra>;
/// Executive: handles dispatch to the various modules.
pub type Executive = frame_executive::Executive<
	Runtime,
	Block,
	frame_system::ChainContext<Runtime>,
	Runtime,
	AllPallets,
<<<<<<< HEAD
	(ParachainHostConfigurationMigration, GrandpaStoragePrefixMigration),
=======
>>>>>>> f6cda1d1
>;
/// The payload being signed in the transactions.
pub type SignedPayload = generic::SignedPayload<Call, SignedExtra>;

#[cfg(not(feature = "disable-runtime-api"))]
sp_api::impl_runtime_apis! {
	impl sp_api::Core<Block> for Runtime {
		fn version() -> RuntimeVersion {
			VERSION
		}

		fn execute_block(block: Block) {
			Executive::execute_block(block);
		}

		fn initialize_block(header: &<Block as BlockT>::Header) {
			Executive::initialize_block(header)
		}
	}

	impl sp_api::Metadata<Block> for Runtime {
		fn metadata() -> OpaqueMetadata {
			Runtime::metadata().into()
		}
	}

	impl block_builder_api::BlockBuilder<Block> for Runtime {
		fn apply_extrinsic(extrinsic: <Block as BlockT>::Extrinsic) -> ApplyExtrinsicResult {
			Executive::apply_extrinsic(extrinsic)
		}

		fn finalize_block() -> <Block as BlockT>::Header {
			Executive::finalize_block()
		}

		fn inherent_extrinsics(data: inherents::InherentData) -> Vec<<Block as BlockT>::Extrinsic> {
			data.create_extrinsics()
		}

		fn check_inherents(
			block: Block,
			data: inherents::InherentData,
		) -> inherents::CheckInherentsResult {
			data.check_extrinsics(&block)
		}
	}

	impl tx_pool_api::runtime_api::TaggedTransactionQueue<Block> for Runtime {
		fn validate_transaction(
			source: TransactionSource,
			tx: <Block as BlockT>::Extrinsic,
		) -> TransactionValidity {
			Executive::validate_transaction(source, tx)
		}
	}

	impl offchain_primitives::OffchainWorkerApi<Block> for Runtime {
		fn offchain_worker(header: &<Block as BlockT>::Header) {
			Executive::offchain_worker(header)
		}
	}

	impl primitives::v1::ParachainHost<Block, Hash, BlockNumber> for Runtime {
		fn validators() -> Vec<ValidatorId> {
			parachains_runtime_api_impl::validators::<Runtime>()
		}

		fn validator_groups() -> (Vec<Vec<ValidatorIndex>>, GroupRotationInfo<BlockNumber>) {
			parachains_runtime_api_impl::validator_groups::<Runtime>()
		}

		fn availability_cores() -> Vec<CoreState<Hash, BlockNumber>> {
			parachains_runtime_api_impl::availability_cores::<Runtime>()
		}

		fn persisted_validation_data(para_id: ParaId, assumption: OccupiedCoreAssumption)
			-> Option<PersistedValidationData<Hash, BlockNumber>> {
			parachains_runtime_api_impl::persisted_validation_data::<Runtime>(para_id, assumption)
		}

		fn check_validation_outputs(
			para_id: ParaId,
			outputs: primitives::v1::CandidateCommitments,
		) -> bool {
			parachains_runtime_api_impl::check_validation_outputs::<Runtime>(para_id, outputs)
		}

		fn session_index_for_child() -> SessionIndex {
			parachains_runtime_api_impl::session_index_for_child::<Runtime>()
		}

		fn validation_code(para_id: ParaId, assumption: OccupiedCoreAssumption)
			-> Option<ValidationCode> {
			parachains_runtime_api_impl::validation_code::<Runtime>(para_id, assumption)
		}

		fn historical_validation_code(para_id: ParaId, context_height: BlockNumber)
			-> Option<ValidationCode>
		{
			parachains_runtime_api_impl::historical_validation_code::<Runtime>(para_id, context_height)
		}

		fn candidate_pending_availability(para_id: ParaId) -> Option<CommittedCandidateReceipt<Hash>> {
			parachains_runtime_api_impl::candidate_pending_availability::<Runtime>(para_id)
		}

		fn candidate_events() -> Vec<CandidateEvent<Hash>> {
			parachains_runtime_api_impl::candidate_events::<Runtime, _>(|ev| {
				match ev {
					Event::parachains_inclusion(ev) => {
						Some(ev)
					}
					_ => None,
				}
			})
		}

		fn session_info(index: SessionIndex) -> Option<SessionInfo> {
			parachains_runtime_api_impl::session_info::<Runtime>(index)
		}

		fn dmq_contents(recipient: ParaId) -> Vec<InboundDownwardMessage<BlockNumber>> {
			parachains_runtime_api_impl::dmq_contents::<Runtime>(recipient)
		}

		fn inbound_hrmp_channels_contents(
			recipient: ParaId
		) -> BTreeMap<ParaId, Vec<InboundHrmpMessage<BlockNumber>>> {
			parachains_runtime_api_impl::inbound_hrmp_channels_contents::<Runtime>(recipient)
		}

		fn validation_code_by_hash(hash: Hash) -> Option<ValidationCode> {
			parachains_runtime_api_impl::validation_code_by_hash::<Runtime>(hash)
		}
	}

	impl beefy_primitives::BeefyApi<Block, BeefyId> for Runtime {
		fn validator_set() -> beefy_primitives::ValidatorSet<BeefyId> {
			// dummy implementation due to lack of BEEFY pallet.
			beefy_primitives::ValidatorSet { validators: Vec::new(), id: 0 }
		}
	}

	impl mmr::MmrApi<Block, Hash> for Runtime {
		fn generate_proof(_leaf_index: u64)
			-> Result<(mmr::EncodableOpaqueLeaf, mmr::Proof<Hash>), mmr::Error>
		{
			// dummy implementation due to lack of MMR pallet.
			Err(mmr::Error::GenerateProof)
		}

		fn verify_proof(_leaf: mmr::EncodableOpaqueLeaf, _proof: mmr::Proof<Hash>)
			-> Result<(), mmr::Error>
		{
			// dummy implementation due to lack of MMR pallet.
			Err(mmr::Error::Verify)
		}

		fn verify_proof_stateless(
			_root: Hash,
			_leaf: mmr::EncodableOpaqueLeaf,
			_proof: mmr::Proof<Hash>
		) -> Result<(), mmr::Error> {
			// dummy implementation due to lack of MMR pallet.
			Err(mmr::Error::Verify)
		}
	}

	impl fg_primitives::GrandpaApi<Block> for Runtime {
		fn grandpa_authorities() -> Vec<(GrandpaId, u64)> {
			Grandpa::grandpa_authorities()
		}

		fn submit_report_equivocation_unsigned_extrinsic(
			equivocation_proof: fg_primitives::EquivocationProof<
				<Block as BlockT>::Hash,
				sp_runtime::traits::NumberFor<Block>,
			>,
			key_owner_proof: fg_primitives::OpaqueKeyOwnershipProof,
		) -> Option<()> {
			let key_owner_proof = key_owner_proof.decode()?;

			Grandpa::submit_unsigned_equivocation_report(
				equivocation_proof,
				key_owner_proof,
			)
		}

		fn generate_key_ownership_proof(
			_set_id: fg_primitives::SetId,
			authority_id: fg_primitives::AuthorityId,
		) -> Option<fg_primitives::OpaqueKeyOwnershipProof> {
			use parity_scale_codec::Encode;

			Historical::prove((fg_primitives::KEY_TYPE, authority_id))
				.map(|p| p.encode())
				.map(fg_primitives::OpaqueKeyOwnershipProof::new)
		}
	}

	impl babe_primitives::BabeApi<Block> for Runtime {
		fn configuration() -> babe_primitives::BabeGenesisConfiguration {
			// The choice of `c` parameter (where `1 - c` represents the
			// probability of a slot being empty), is done in accordance to the
			// slot duration and expected target block time, for safely
			// resisting network delays of maximum two seconds.
			// <https://research.web3.foundation/en/latest/polkadot/BABE/Babe/#6-practical-results>
			babe_primitives::BabeGenesisConfiguration {
				slot_duration: Babe::slot_duration(),
				epoch_length: EpochDuration::get(),
				c: BABE_GENESIS_EPOCH_CONFIG.c,
				genesis_authorities: Babe::authorities(),
				randomness: Babe::randomness(),
				allowed_slots: BABE_GENESIS_EPOCH_CONFIG.allowed_slots,
			}
		}

		fn current_epoch_start() -> babe_primitives::Slot {
			Babe::current_epoch_start()
		}

		fn current_epoch() -> babe_primitives::Epoch {
			Babe::current_epoch()
		}

		fn next_epoch() -> babe_primitives::Epoch {
			Babe::next_epoch()
		}

		fn generate_key_ownership_proof(
			_slot: babe_primitives::Slot,
			authority_id: babe_primitives::AuthorityId,
		) -> Option<babe_primitives::OpaqueKeyOwnershipProof> {
			use parity_scale_codec::Encode;

			Historical::prove((babe_primitives::KEY_TYPE, authority_id))
				.map(|p| p.encode())
				.map(babe_primitives::OpaqueKeyOwnershipProof::new)
		}

		fn submit_report_equivocation_unsigned_extrinsic(
			equivocation_proof: babe_primitives::EquivocationProof<<Block as BlockT>::Header>,
			key_owner_proof: babe_primitives::OpaqueKeyOwnershipProof,
		) -> Option<()> {
			let key_owner_proof = key_owner_proof.decode()?;

			Babe::submit_unsigned_equivocation_report(
				equivocation_proof,
				key_owner_proof,
			)
		}
	}

	impl authority_discovery_primitives::AuthorityDiscoveryApi<Block> for Runtime {
		fn authorities() -> Vec<AuthorityDiscoveryId> {
			parachains_runtime_api_impl::relevant_authority_ids::<Runtime>()
		}
	}

	impl sp_session::SessionKeys<Block> for Runtime {
		fn generate_session_keys(seed: Option<Vec<u8>>) -> Vec<u8> {
			SessionKeys::generate(seed)
		}

		fn decode_session_keys(
			encoded: Vec<u8>,
		) -> Option<Vec<(Vec<u8>, sp_core::crypto::KeyTypeId)>> {
			SessionKeys::decode_into_raw_public_keys(&encoded)
		}
	}

	impl frame_system_rpc_runtime_api::AccountNonceApi<Block, AccountId, Nonce> for Runtime {
		fn account_nonce(account: AccountId) -> Nonce {
			System::account_nonce(account)
		}
	}

	impl pallet_transaction_payment_rpc_runtime_api::TransactionPaymentApi<
		Block,
		Balance,
	> for Runtime {
		fn query_info(uxt: <Block as BlockT>::Extrinsic, len: u32) -> RuntimeDispatchInfo<Balance> {
			TransactionPayment::query_info(uxt, len)
		}
		fn query_fee_details(uxt: <Block as BlockT>::Extrinsic, len: u32) -> FeeDetails<Balance> {
			TransactionPayment::query_fee_details(uxt, len)
		}
	}

	#[cfg(feature = "try-runtime")]
	impl frame_try_runtime::TryRuntime<Block> for Runtime {
		fn on_runtime_upgrade() -> Result<(Weight, Weight), sp_runtime::RuntimeString> {
			log::info!("try-runtime::on_runtime_upgrade kusama.");
			let weight = Executive::try_runtime_upgrade()?;
			Ok((weight, BlockWeights::get().max_block))
		}
	}

	#[cfg(feature = "runtime-benchmarks")]
	impl frame_benchmarking::Benchmark<Block> for Runtime {
		fn dispatch_benchmark(
			config: frame_benchmarking::BenchmarkConfig
		) -> Result<Vec<frame_benchmarking::BenchmarkBatch>, RuntimeString> {
			use frame_benchmarking::{Benchmarking, BenchmarkBatch, add_benchmark, TrackedStorageKey};
			// Trying to add benchmarks directly to the Session Pallet caused cyclic dependency issues.
			// To get around that, we separated the Session benchmarks into its own crate, which is why
			// we need these two lines below.
			use pallet_session_benchmarking::Pallet as SessionBench;
			use pallet_offences_benchmarking::Pallet as OffencesBench;
			use frame_system_benchmarking::Pallet as SystemBench;

			impl pallet_session_benchmarking::Config for Runtime {}
			impl pallet_offences_benchmarking::Config for Runtime {}
			impl frame_system_benchmarking::Config for Runtime {}

			let whitelist: Vec<TrackedStorageKey> = vec![
				// Block Number
				hex_literal::hex!("26aa394eea5630e07c48ae0c9558cef702a5c1b19ab7a04f536c519aca4983ac").to_vec().into(),
				// Total Issuance
				hex_literal::hex!("c2261276cc9d1f8598ea4b6a74b15c2f57c875e4cff74148e4628f264b974c80").to_vec().into(),
				// Execution Phase
				hex_literal::hex!("26aa394eea5630e07c48ae0c9558cef7ff553b5a9862a516939d82b3d3d8661a").to_vec().into(),
				// Event Count
				hex_literal::hex!("26aa394eea5630e07c48ae0c9558cef70a98fdbe9ce6c55837576c60c7af3850").to_vec().into(),
				// System Events
				hex_literal::hex!("26aa394eea5630e07c48ae0c9558cef780d41e5e16056765bc8461851072c9d7").to_vec().into(),
				// Treasury Account
				hex_literal::hex!("26aa394eea5630e07c48ae0c9558cef7b99d880ec681799c0cf30e8886371da95ecffd7b6c0f78751baa9d281e0bfa3a6d6f646c70792f74727372790000000000000000000000000000000000000000").to_vec().into(),
			];

			let mut batches = Vec::<BenchmarkBatch>::new();
			let params = (&config, &whitelist);
			// Polkadot
			// NOTE: Make sure to prefix these `runtime_common::` so that path resolves correctly
			// in the generated file.
			add_benchmark!(params, batches, runtime_common::auctions, Auctions);
			add_benchmark!(params, batches, runtime_common::crowdloan, Crowdloan);
			add_benchmark!(params, batches, runtime_common::claims, Claims);
			add_benchmark!(params, batches, runtime_common::slots, Slots);
			add_benchmark!(params, batches, runtime_common::paras_registrar, Registrar);
			// Substrate
			add_benchmark!(params, batches, pallet_balances, Balances);
			add_benchmark!(params, batches, pallet_bounties, Bounties);
			add_benchmark!(params, batches, pallet_collective, Council);
			add_benchmark!(params, batches, pallet_democracy, Democracy);
			add_benchmark!(params, batches, pallet_elections_phragmen, PhragmenElection);
			add_benchmark!(params, batches, pallet_election_provider_multi_phase, ElectionProviderMultiPhase);
			add_benchmark!(params, batches, pallet_gilt, Gilt);
			add_benchmark!(params, batches, pallet_identity, Identity);
			add_benchmark!(params, batches, pallet_im_online, ImOnline);
			add_benchmark!(params, batches, pallet_indices, Indices);
			add_benchmark!(params, batches, pallet_membership, TechnicalMembership);
			add_benchmark!(params, batches, pallet_multisig, Multisig);
			add_benchmark!(params, batches, pallet_offences, OffencesBench::<Runtime>);
			add_benchmark!(params, batches, pallet_proxy, Proxy);
			add_benchmark!(params, batches, pallet_scheduler, Scheduler);
			add_benchmark!(params, batches, pallet_session, SessionBench::<Runtime>);
			add_benchmark!(params, batches, pallet_staking, Staking);
			add_benchmark!(params, batches, frame_system, SystemBench::<Runtime>);
			add_benchmark!(params, batches, pallet_timestamp, Timestamp);
			add_benchmark!(params, batches, pallet_tips, Tips);
			add_benchmark!(params, batches, pallet_treasury, Treasury);
			add_benchmark!(params, batches, pallet_utility, Utility);
			add_benchmark!(params, batches, pallet_vesting, Vesting);

			if batches.is_empty() { return Err("Benchmark not found for this pallet.".into()) }
			Ok(batches)
		}
	}
}<|MERGE_RESOLUTION|>--- conflicted
+++ resolved
@@ -120,11 +120,7 @@
 	spec_name: create_runtime_str!("kusama"),
 	impl_name: create_runtime_str!("parity-kusama"),
 	authoring_version: 2,
-<<<<<<< HEAD
-	spec_version: 9011,
-=======
-	spec_version: 9020,
->>>>>>> f6cda1d1
+	spec_version: 9021,
 	impl_version: 0,
 	#[cfg(not(feature = "disable-runtime-api"))]
 	apis: RUNTIME_API_VERSIONS,
@@ -1461,58 +1457,6 @@
 	}
 }
 
-<<<<<<< HEAD
-pub struct ParachainHostConfigurationMigration;
-impl frame_support::traits::OnRuntimeUpgrade for ParachainHostConfigurationMigration {
-	fn on_runtime_upgrade() -> frame_support::weights::Weight {
-		let config = parachains_configuration::HostConfiguration {
-			max_code_size: MaxCodeSize::get(),
-			max_head_data_size: MaxHeadSize::get(),
-			max_upward_queue_count: 10,
-			max_upward_queue_size: 50 * 1024,
-			max_upward_message_size: 50 * 1024,
-			max_upward_message_num_per_candidate: 10,
-			hrmp_max_message_num_per_candidate: 10,
-			validation_upgrade_frequency: 1 * DAYS,
-			validation_upgrade_delay: EPOCH_DURATION_IN_SLOTS,
-			max_pov_size: MAX_POV_SIZE,
-			max_downward_message_size: 50 * 1024,
-			preferred_dispatchable_upward_messages_step_weight: 0,
-			hrmp_max_parachain_outbound_channels: 10,
-			hrmp_max_parathread_outbound_channels: 0,
-			hrmp_open_request_ttl: 2,
-			hrmp_sender_deposit: deposit(1004, 100 * 1024),
-			hrmp_recipient_deposit: deposit(1004, 100 * 1024),
-			hrmp_channel_max_capacity: 1000,
-			hrmp_channel_max_total_size: 100 * 1024,
-			hrmp_max_parachain_inbound_channels: 10,
-			hrmp_max_parathread_inbound_channels: 0,
-			hrmp_channel_max_message_size: 100 * 1024,
-			code_retention_period: 2 * DAYS,
-			parathread_cores: 0,
-			parathread_retries: 0,
-			group_rotation_frequency: 1 * MINUTES,
-			chain_availability_period: 1 * MINUTES,
-			thread_availability_period: 1 * MINUTES,
-			scheduling_lookahead: 1,
-			max_validators_per_core: Some(5),
-			max_validators: Some(200),
-			dispute_period: 6,
-			dispute_post_conclusion_acceptance_period: 1 * HOURS,
-			dispute_max_spam_slots: 2,
-			dispute_conclusion_by_time_out_period: 1 * HOURS,
-			no_show_slots: 2,
-			n_delay_tranches: 89,
-			zeroth_delay_tranche_width: 0,
-			needed_approvals: 30,
-			relay_vrf_modulo_samples: 1,
-		};
-
-		ParachainsConfiguration::force_set_active_config(config);
-		RocksDbWeight::get().writes(1)
-	}
-}
-
 pub struct GrandpaStoragePrefixMigration;
 impl frame_support::traits::OnRuntimeUpgrade for GrandpaStoragePrefixMigration {
 	fn on_runtime_upgrade() -> frame_support::weights::Weight {
@@ -1538,8 +1482,6 @@
 	}
 }
 
-=======
->>>>>>> f6cda1d1
 /// The address format for describing accounts.
 pub type Address = sp_runtime::MultiAddress<AccountId, ()>;
 /// Block header type as expected by this runtime.
@@ -1569,10 +1511,7 @@
 	frame_system::ChainContext<Runtime>,
 	Runtime,
 	AllPallets,
-<<<<<<< HEAD
-	(ParachainHostConfigurationMigration, GrandpaStoragePrefixMigration),
-=======
->>>>>>> f6cda1d1
+	GrandpaStoragePrefixMigration,
 >;
 /// The payload being signed in the transactions.
 pub type SignedPayload = generic::SignedPayload<Call, SignedExtra>;
