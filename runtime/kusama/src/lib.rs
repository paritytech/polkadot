// Copyright 2017-2020 Parity Technologies (UK) Ltd.
// This file is part of Polkadot.

// Polkadot is free software: you can redistribute it and/or modify
// it under the terms of the GNU General Public License as published by
// the Free Software Foundation, either version 3 of the License, or
// (at your option) any later version.

// Polkadot is distributed in the hope that it will be useful,
// but WITHOUT ANY WARRANTY; without even the implied warranty of
// MERCHANTABILITY or FITNESS FOR A PARTICULAR PURPOSE.  See the
// GNU General Public License for more details.

// You should have received a copy of the GNU General Public License
// along with Polkadot. If not, see <http://www.gnu.org/licenses/>.

//! The Kusama runtime. This can be compiled with `#[no_std]`, ready for Wasm.

#![cfg_attr(not(feature = "std"), no_std)]
// `construct_runtime!` does a lot of recursion and requires us to increase the limit to 256.
#![recursion_limit = "256"]

use pallet_transaction_payment::CurrencyAdapter;
use sp_std::prelude::*;
use sp_std::collections::btree_map::BTreeMap;
use sp_core::u32_trait::{_1, _2, _3, _5};
use parity_scale_codec::{Encode, Decode, MaxEncodedLen};
use primitives::v1::{
	AccountId, AccountIndex, Balance, BlockNumber, CandidateEvent, CommittedCandidateReceipt,
	CoreState, GroupRotationInfo, Hash, Id as ParaId, Moment, Nonce, OccupiedCoreAssumption,
	PersistedValidationData, Signature, ValidationCode, ValidationCodeHash, ValidatorId,
	ValidatorIndex, InboundDownwardMessage, InboundHrmpMessage, SessionInfo,
};
use runtime_common::{
	claims, paras_registrar, xcm_sender, slots, auctions, crowdloan,
	SlowAdjustingFeeUpdate, CurrencyToVote, impls::DealWithFees,
	BlockHashCount, RocksDbWeight, BlockWeights, BlockLength,
	OffchainSolutionWeightLimit, OffchainSolutionLengthLimit, elections::fee_for_submit_call,
	ToAuthor,
};

use runtime_parachains::origin as parachains_origin;
use runtime_parachains::configuration as parachains_configuration;
use runtime_parachains::shared as parachains_shared;
use runtime_parachains::inclusion as parachains_inclusion;
use runtime_parachains::paras_inherent as parachains_paras_inherent;
use runtime_parachains::initializer as parachains_initializer;
use runtime_parachains::session_info as parachains_session_info;
use runtime_parachains::paras as parachains_paras;
use runtime_parachains::dmp as parachains_dmp;
use runtime_parachains::ump as parachains_ump;
use runtime_parachains::hrmp as parachains_hrmp;
use runtime_parachains::scheduler as parachains_scheduler;
use runtime_parachains::reward_points as parachains_reward_points;
use runtime_parachains::runtime_api_impl::v1 as parachains_runtime_api_impl;

use xcm::v0::{MultiLocation::{self, Null, X1}, NetworkId, BodyId, Xcm, Junction::Parachain};
use xcm::v0::MultiAsset::{self, AllConcreteFungible};
use xcm_builder::{
	AccountId32Aliases, ChildParachainConvertsVia, SovereignSignedViaLocation, CurrencyAdapter as XcmCurrencyAdapter,
	ChildParachainAsNative, SignedAccountId32AsNative, ChildSystemParachainAsSuperuser, LocationInverter,
	IsConcrete, FixedWeightBounds, TakeWeightCredit, AllowTopLevelPaidExecutionFrom, AllowUnpaidExecutionFrom,
	IsChildSystemParachain, UsingComponents, BackingToPlurality, SignedToAccountId32,
};
use xcm_executor::XcmExecutor;
use sp_arithmetic::Perquintill;
use sp_runtime::{
	create_runtime_str, generic, impl_opaque_keys, ApplyExtrinsicResult, KeyTypeId, Percent,
	Permill, Perbill, FixedPointNumber,
	transaction_validity::{TransactionValidity, TransactionSource, TransactionPriority},
	traits::{
		BlakeTwo256, Block as BlockT, OpaqueKeys, ConvertInto, AccountIdLookup,
		Extrinsic as ExtrinsicT, SaturatedConversion, Verify,
	},
};
#[cfg(feature = "runtime-benchmarks")]
use sp_runtime::RuntimeString;
use sp_version::RuntimeVersion;
use pallet_grandpa::{AuthorityId as GrandpaId, fg_primitives};
#[cfg(any(feature = "std", test))]
use sp_version::NativeVersion;
use sp_core::OpaqueMetadata;
use sp_staking::SessionIndex;
use frame_support::{
	parameter_types, construct_runtime, RuntimeDebug, PalletId,
	traits::{KeyOwnerProofSystem, LockIdentifier, Filter, InstanceFilter, All},
	weights::Weight,
};
use frame_system::{EnsureRoot, EnsureOneOf};
use pallet_im_online::sr25519::AuthorityId as ImOnlineId;
use authority_discovery_primitives::AuthorityId as AuthorityDiscoveryId;
use pallet_transaction_payment::{FeeDetails, RuntimeDispatchInfo};
use pallet_session::historical as session_historical;
use static_assertions::const_assert;
use beefy_primitives::crypto::AuthorityId as BeefyId;
use pallet_mmr_primitives as mmr;

#[cfg(feature = "std")]
pub use pallet_staking::StakerStatus;
#[cfg(any(feature = "std", test))]
pub use sp_runtime::BuildStorage;
pub use pallet_timestamp::Call as TimestampCall;
pub use pallet_balances::Call as BalancesCall;
pub use pallet_election_provider_multi_phase::Call as EPMCall;

/// Constant values used within the runtime.
pub mod constants;
use constants::{time::*, currency::*, fee::*};

// Weights used in the runtime.
mod weights;

#[cfg(test)]
mod tests;

// Make the WASM binary available.
#[cfg(feature = "std")]
include!(concat!(env!("OUT_DIR"), "/wasm_binary.rs"));

/// Runtime version (Kusama).
pub const VERSION: RuntimeVersion = RuntimeVersion {
	spec_name: create_runtime_str!("kusama"),
	impl_name: create_runtime_str!("parity-kusama"),
	authoring_version: 2,
	spec_version: 9080,
	impl_version: 0,
	#[cfg(not(feature = "disable-runtime-api"))]
	apis: RUNTIME_API_VERSIONS,
	#[cfg(feature = "disable-runtime-api")]
	apis: version::create_apis_vec![[]],
	transaction_version: 5,
};

/// The BABE epoch configuration at genesis.
pub const BABE_GENESIS_EPOCH_CONFIG: babe_primitives::BabeEpochConfiguration =
	babe_primitives::BabeEpochConfiguration {
		c: PRIMARY_PROBABILITY,
		allowed_slots: babe_primitives::AllowedSlots::PrimaryAndSecondaryVRFSlots
	};

/// Native version.
#[cfg(any(feature = "std", test))]
pub fn native_version() -> NativeVersion {
	NativeVersion {
		runtime_version: VERSION,
		can_author_with: Default::default(),
	}
}

/// Don't allow swaps until parathread story is more mature.
pub struct BaseFilter;
impl Filter<Call> for BaseFilter {
	fn filter(c: &Call) -> bool {
		!matches!(c,
			Call::Registrar(paras_registrar::Call::swap(..))
		)
	}
}

type MoreThanHalfCouncil = EnsureOneOf<
	AccountId,
	EnsureRoot<AccountId>,
	pallet_collective::EnsureProportionMoreThan<_1, _2, AccountId, CouncilCollective>
>;

parameter_types! {
	pub const Version: RuntimeVersion = VERSION;
	pub const SS58Prefix: u8 = 2;
}

impl frame_system::Config for Runtime {
	type BaseCallFilter = BaseFilter;
	type BlockWeights = BlockWeights;
	type BlockLength = BlockLength;
	type Origin = Origin;
	type Call = Call;
	type Index = Nonce;
	type BlockNumber = BlockNumber;
	type Hash = Hash;
	type Hashing = BlakeTwo256;
	type AccountId = AccountId;
	type Lookup = AccountIdLookup<AccountId, ()>;
	type Header = generic::Header<BlockNumber, BlakeTwo256>;
	type Event = Event;
	type BlockHashCount = BlockHashCount;
	type DbWeight = RocksDbWeight;
	type Version = Version;
	type PalletInfo = PalletInfo;
	type AccountData = pallet_balances::AccountData<Balance>;
	type OnNewAccount = ();
	type OnKilledAccount = ();
	type SystemWeightInfo = weights::frame_system::WeightInfo<Runtime>;
	type SS58Prefix = SS58Prefix;
	type OnSetCode = ();
}

parameter_types! {
	pub MaximumSchedulerWeight: Weight = Perbill::from_percent(80) *
		BlockWeights::get().max_block;
	pub const MaxScheduledPerBlock: u32 = 50;
}

type ScheduleOrigin = EnsureOneOf<
	AccountId,
	EnsureRoot<AccountId>,
	pallet_collective::EnsureProportionAtLeast<_1, _2, AccountId, CouncilCollective>
>;

impl pallet_scheduler::Config for Runtime {
	type Event = Event;
	type Origin = Origin;
	type PalletsOrigin = OriginCaller;
	type Call = Call;
	type MaximumWeight = MaximumSchedulerWeight;
	type ScheduleOrigin = ScheduleOrigin;
	type MaxScheduledPerBlock = MaxScheduledPerBlock;
	type WeightInfo = weights::pallet_scheduler::WeightInfo<Runtime>;
}

parameter_types! {
	pub const EpochDuration: u64 = EPOCH_DURATION_IN_SLOTS as u64;
	pub const ExpectedBlockTime: Moment = MILLISECS_PER_BLOCK;
	pub const ReportLongevity: u64 =
		BondingDuration::get() as u64 * SessionsPerEra::get() as u64 * EpochDuration::get();
}

impl pallet_babe::Config for Runtime {
	type EpochDuration = EpochDuration;
	type ExpectedBlockTime = ExpectedBlockTime;

	// session module is the trigger
	type EpochChangeTrigger = pallet_babe::ExternalTrigger;

	type KeyOwnerProof = <Self::KeyOwnerProofSystem as KeyOwnerProofSystem<(
		KeyTypeId,
		pallet_babe::AuthorityId,
	)>>::Proof;

	type KeyOwnerIdentification = <Self::KeyOwnerProofSystem as KeyOwnerProofSystem<(
		KeyTypeId,
		pallet_babe::AuthorityId,
	)>>::IdentificationTuple;

	type KeyOwnerProofSystem = Historical;

	type HandleEquivocation =
		pallet_babe::EquivocationHandler<Self::KeyOwnerIdentification, Offences, ReportLongevity>;

	type WeightInfo = ();
}

parameter_types! {
	pub const IndexDeposit: Balance = 100 * CENTS;
}

impl pallet_indices::Config for Runtime {
	type AccountIndex = AccountIndex;
	type Currency = Balances;
	type Deposit = IndexDeposit;
	type Event = Event;
	type WeightInfo = weights::pallet_indices::WeightInfo<Runtime>;
}

parameter_types! {
	pub const ExistentialDeposit: Balance = 1 * CENTS;
	pub const MaxLocks: u32 = 50;
	pub const MaxReserves: u32 = 50;
}

impl pallet_balances::Config for Runtime {
	type Balance = Balance;
	type DustRemoval = ();
	type Event = Event;
	type ExistentialDeposit = ExistentialDeposit;
	type AccountStore = System;
	type MaxLocks = MaxLocks;
	type MaxReserves = MaxReserves;
	type ReserveIdentifier = [u8; 8];
	type WeightInfo = weights::pallet_balances::WeightInfo<Runtime>;
}

parameter_types! {
	pub const TransactionByteFee: Balance = 10 * MILLICENTS;
}

impl pallet_transaction_payment::Config for Runtime {
	type OnChargeTransaction = CurrencyAdapter<Balances, DealWithFees<Self>>;
	type TransactionByteFee = TransactionByteFee;
	type WeightToFee = WeightToFee;
	type FeeMultiplierUpdate = SlowAdjustingFeeUpdate<Self>;
}

parameter_types! {
	pub const MinimumPeriod: u64 = SLOT_DURATION / 2;
}
impl pallet_timestamp::Config for Runtime {
	type Moment = u64;
	type OnTimestampSet = Babe;
	type MinimumPeriod = MinimumPeriod;
	type WeightInfo = weights::pallet_timestamp::WeightInfo<Runtime>;
}

parameter_types! {
	pub const UncleGenerations: u32 = 0;
}

impl pallet_authorship::Config for Runtime {
	type FindAuthor = pallet_session::FindAccountFromAuthorIndex<Self, Babe>;
	type UncleGenerations = UncleGenerations;
	type FilterUncle = ();
	type EventHandler = (Staking, ImOnline);
}

parameter_types! {
	pub const Period: BlockNumber = 10 * MINUTES;
	pub const Offset: BlockNumber = 0;
}

impl_opaque_keys! {
	pub struct SessionKeys {
		pub grandpa: Grandpa,
		pub babe: Babe,
		pub im_online: ImOnline,
		pub para_validator: Initializer,
		pub para_assignment: ParasSessionInfo,
		pub authority_discovery: AuthorityDiscovery,
	}
}

parameter_types! {
	pub const DisabledValidatorsThreshold: Perbill = Perbill::from_percent(17);
}

impl pallet_session::Config for Runtime {
	type Event = Event;
	type ValidatorId = AccountId;
	type ValidatorIdOf = pallet_staking::StashOf<Self>;
	type ShouldEndSession = Babe;
	type NextSessionRotation = Babe;
	type SessionManager = pallet_session::historical::NoteHistoricalRoot<Self, Staking>;
	type SessionHandler = <SessionKeys as OpaqueKeys>::KeyTypeIdProviders;
	type Keys = SessionKeys;
	type DisabledValidatorsThreshold = DisabledValidatorsThreshold;
	type WeightInfo = weights::pallet_session::WeightInfo<Runtime>;
}

impl pallet_session::historical::Config for Runtime {
	type FullIdentification = pallet_staking::Exposure<AccountId, Balance>;
	type FullIdentificationOf = pallet_staking::ExposureOf<Runtime>;
}

use pallet_election_provider_multi_phase::WeightInfo;
parameter_types! {
	// phase durations. 1/4 of the last session for each.
	pub const SignedPhase: u32 = EPOCH_DURATION_IN_SLOTS / 4;
	pub const UnsignedPhase: u32 = EPOCH_DURATION_IN_SLOTS / 4;

	// signed config
	pub const SignedMaxSubmissions: u32 = 16;
	pub const SignedDepositBase: Balance = deposit(1, 0);
	// A typical solution occupies within an order of magnitude of 50kb.
	// This formula is currently adjusted such that a typical solution will spend an amount equal
	// to the base deposit for every 50 kb.
	pub const SignedDepositByte: Balance = deposit(1, 0) / (50 * 1024);
	pub SignedRewardBase: Balance = fee_for_submit_call::<Runtime>(
		// give 20% threshold.
		sp_runtime::FixedU128::saturating_from_rational(12, 10),
		// maximum weight possible.
		weights::pallet_election_provider_multi_phase::WeightInfo::<Runtime>::submit(SignedMaxSubmissions::get()),
		// assume a solution of 100kb length.
		100 * 1024
	);

	// fallback: emergency phase.
	pub const Fallback: pallet_election_provider_multi_phase::FallbackStrategy =
		pallet_election_provider_multi_phase::FallbackStrategy::Nothing;
	pub SolutionImprovementThreshold: Perbill = Perbill::from_rational(5u32, 10_000);

	// miner configs
	pub const MinerMaxIterations: u32 = 10;
	pub OffchainRepeat: BlockNumber = 5;
}

sp_npos_elections::generate_solution_type!(
	#[compact]
	pub struct NposCompactSolution24::<
		VoterIndex = u32,
		TargetIndex = u16,
		Accuracy = sp_runtime::PerU16,
	>(24)
);

impl pallet_election_provider_multi_phase::Config for Runtime {
	type Event = Event;
	type Currency = Balances;
	type UnsignedPhase = UnsignedPhase;
	type SignedMaxSubmissions = SignedMaxSubmissions;
	type SignedRewardBase = SignedRewardBase;
	type SignedDepositBase = SignedDepositBase;
	type SignedDepositByte = SignedDepositByte;
	type SignedDepositWeight = ();
	type SignedMaxWeight = Self::MinerMaxWeight;
	type SlashHandler = (); // burn slashes
	type RewardHandler = (); // nothing to do upon rewards
	type SignedPhase = SignedPhase;
	type SolutionImprovementThreshold = SolutionImprovementThreshold;
	type MinerMaxIterations = MinerMaxIterations;
	type MinerMaxWeight = OffchainSolutionWeightLimit; // For now use the one from staking.
	type MinerMaxLength = OffchainSolutionLengthLimit;
	type OffchainRepeat = OffchainRepeat;
	type MinerTxPriority = NposSolutionPriority;
	type DataProvider = Staking;
	type CompactSolution = NposCompactSolution24;
	type OnChainAccuracy = Perbill;
	type Fallback = Fallback;
	type BenchmarkingConfig = ();
	type ForceOrigin = EnsureOneOf<
		AccountId,
		EnsureRoot<AccountId>,
		pallet_collective::EnsureProportionAtLeast<_2, _3, AccountId, CouncilCollective>,
	>;
	type WeightInfo = weights::pallet_election_provider_multi_phase::WeightInfo<Runtime>;
}

fn era_payout(
	total_staked: Balance,
	non_gilt_issuance: Balance,
	max_annual_inflation: Perquintill,
	period_fraction: Perquintill,
	auctioned_slots: u64,
) -> (Balance, Balance) {
	use sp_arithmetic::traits::Saturating;
	use pallet_staking_reward_fn::compute_inflation;

	let min_annual_inflation = Perquintill::from_rational(25u64, 1000u64);
	let delta_annual_inflation = max_annual_inflation.saturating_sub(min_annual_inflation);

	// 30% reserved for up to 60 slots.
	let auction_proportion = Perquintill::from_rational(auctioned_slots.min(60), 200u64);

	// Therefore the ideal amount at stake (as a percentage of total issuance) is 75% less the amount that we expect
	// to be taken up with auctions.
	let ideal_stake = Perquintill::from_percent(75)
		.saturating_sub(auction_proportion);

	let stake = Perquintill::from_rational(total_staked, non_gilt_issuance);
	let falloff = Perquintill::from_percent(5);
	let adjustment = compute_inflation(stake, ideal_stake, falloff);
	let staking_inflation = min_annual_inflation.saturating_add(delta_annual_inflation * adjustment);

	let max_payout = period_fraction * max_annual_inflation * non_gilt_issuance;
	let staking_payout = (period_fraction * staking_inflation) * non_gilt_issuance;
	let rest = max_payout.saturating_sub(staking_payout);

	let other_issuance = non_gilt_issuance.saturating_sub(total_staked);
	if total_staked > other_issuance {
		let _cap_rest = Perquintill::from_rational(other_issuance, total_staked) * staking_payout;
		// We don't do anything with this, but if we wanted to, we could introduce a cap on the treasury amount
		// with: `rest = rest.min(cap_rest);`
	}
	(staking_payout, rest)
}

pub struct EraPayout;
impl pallet_staking::EraPayout<Balance> for EraPayout {
	fn era_payout(
		total_staked: Balance,
		_total_issuance: Balance,
		era_duration_millis: u64,
	) -> (Balance, Balance) {
		// TODO: #3011 Update with proper auctioned slots tracking.
		// This should be fine for the first year of parachains.
		let auctioned_slots: u64 = auctions::Pallet::<Runtime>::auction_counter().into();
		const MAX_ANNUAL_INFLATION: Perquintill = Perquintill::from_percent(10);
		const MILLISECONDS_PER_YEAR: u64 = 1000 * 3600 * 24 * 36525 / 100;

		era_payout(
			total_staked,
			Gilt::issuance().non_gilt,
			MAX_ANNUAL_INFLATION,
			Perquintill::from_rational(era_duration_millis, MILLISECONDS_PER_YEAR),
			auctioned_slots,
		)
	}
}

parameter_types! {
	// Six sessions in an era (6 hours).
	pub const SessionsPerEra: SessionIndex = 6;
	// 28 eras for unbonding (7 days).
	pub const BondingDuration: pallet_staking::EraIndex = 28;
	// 27 eras in which slashes can be cancelled (slightly less than 7 days).
	pub const SlashDeferDuration: pallet_staking::EraIndex = 27;
	pub const MaxNominatorRewardedPerValidator: u32 = 256;
}

type SlashCancelOrigin = EnsureOneOf<
	AccountId,
	EnsureRoot<AccountId>,
	pallet_collective::EnsureProportionAtLeast<_1, _2, AccountId, CouncilCollective>
>;

impl pallet_staking::Config for Runtime {
	const MAX_NOMINATIONS: u32 = <NposCompactSolution24 as sp_npos_elections::CompactSolution>::LIMIT as u32;
	type Currency = Balances;
	type UnixTime = Timestamp;
	type CurrencyToVote = CurrencyToVote;
	type ElectionProvider = ElectionProviderMultiPhase;
	type GenesisElectionProvider =
		frame_election_provider_support::onchain::OnChainSequentialPhragmen<
			pallet_election_provider_multi_phase::OnChainConfig<Self>
		>;
	type RewardRemainder = Treasury;
	type Event = Event;
	type Slash = Treasury;
	type Reward = ();
	type SessionsPerEra = SessionsPerEra;
	type BondingDuration = BondingDuration;
	type SlashDeferDuration = SlashDeferDuration;
	// A majority of the council or root can cancel the slash.
	type SlashCancelOrigin = SlashCancelOrigin;
	type SessionInterface = Self;
	type EraPayout = EraPayout;
	type NextNewSession = Session;
	type MaxNominatorRewardedPerValidator = MaxNominatorRewardedPerValidator;
	type WeightInfo = weights::pallet_staking::WeightInfo<Runtime>;
}

parameter_types! {
	pub const LaunchPeriod: BlockNumber = 7 * DAYS;
	pub const VotingPeriod: BlockNumber = 7 * DAYS;
	pub const FastTrackVotingPeriod: BlockNumber = 3 * HOURS;
	pub const MinimumDeposit: Balance = 100 * CENTS;
	pub const EnactmentPeriod: BlockNumber = 8 * DAYS;
	pub const CooloffPeriod: BlockNumber = 7 * DAYS;
	// One cent: $10,000 / MB
	pub const PreimageByteDeposit: Balance = 10 * MILLICENTS;
	pub const InstantAllowed: bool = true;
	pub const MaxVotes: u32 = 100;
	pub const MaxProposals: u32 = 100;
}

impl pallet_democracy::Config for Runtime {
	type Proposal = Call;
	type Event = Event;
	type Currency = Balances;
	type EnactmentPeriod = EnactmentPeriod;
	type LaunchPeriod = LaunchPeriod;
	type VotingPeriod = VotingPeriod;
	type MinimumDeposit = MinimumDeposit;
	/// A straight majority of the council can decide what their next motion is.
	type ExternalOrigin = pallet_collective::EnsureProportionAtLeast<_1, _2, AccountId, CouncilCollective>;
	/// A majority can have the next scheduled referendum be a straight majority-carries vote.
	type ExternalMajorityOrigin = pallet_collective::EnsureProportionAtLeast<_1, _2, AccountId, CouncilCollective>;
	/// A unanimous council can have the next scheduled referendum be a straight default-carries
	/// (NTB) vote.
	type ExternalDefaultOrigin = pallet_collective::EnsureProportionAtLeast<_1, _1, AccountId, CouncilCollective>;
	/// Two thirds of the technical committee can have an ExternalMajority/ExternalDefault vote
	/// be tabled immediately and with a shorter voting/enactment period.
	type FastTrackOrigin = pallet_collective::EnsureProportionAtLeast<_2, _3, AccountId, TechnicalCollective>;
	type InstantOrigin = pallet_collective::EnsureProportionAtLeast<_1, _1, AccountId, TechnicalCollective>;
	type InstantAllowed = InstantAllowed;
	type FastTrackVotingPeriod = FastTrackVotingPeriod;
	// To cancel a proposal which has been passed, 2/3 of the council must agree to it.
	type CancellationOrigin = EnsureOneOf<
		AccountId,
		EnsureRoot<AccountId>,
		pallet_collective::EnsureProportionAtLeast<_2, _3, AccountId, CouncilCollective>,
	>;
	type BlacklistOrigin = EnsureRoot<AccountId>;
	// To cancel a proposal before it has been passed, the technical committee must be unanimous or
	// Root must agree.
	type CancelProposalOrigin = EnsureOneOf<
		AccountId,
		EnsureRoot<AccountId>,
		pallet_collective::EnsureProportionAtLeast<_1, _1, AccountId, TechnicalCollective>,
	>;
	// Any single technical committee member may veto a coming council proposal, however they can
	// only do it once and it lasts only for the cooloff period.
	type VetoOrigin = pallet_collective::EnsureMember<AccountId, TechnicalCollective>;
	type CooloffPeriod = CooloffPeriod;
	type PreimageByteDeposit = PreimageByteDeposit;
	type OperationalPreimageOrigin = pallet_collective::EnsureMember<AccountId, CouncilCollective>;
	type Slash = Treasury;
	type Scheduler = Scheduler;
	type PalletsOrigin = OriginCaller;
	type MaxVotes = MaxVotes;
	type WeightInfo = weights::pallet_democracy::WeightInfo<Runtime>;
	type MaxProposals = MaxProposals;
}

parameter_types! {
	pub const CouncilMotionDuration: BlockNumber = 3 * DAYS;
	pub const CouncilMaxProposals: u32 = 100;
	pub const CouncilMaxMembers: u32 = 100;
}

type CouncilCollective = pallet_collective::Instance1;
impl pallet_collective::Config<CouncilCollective> for Runtime {
	type Origin = Origin;
	type Proposal = Call;
	type Event = Event;
	type MotionDuration = CouncilMotionDuration;
	type MaxProposals = CouncilMaxProposals;
	type MaxMembers = CouncilMaxMembers;
	type DefaultVote = pallet_collective::PrimeDefaultVote;
	type WeightInfo = weights::pallet_collective::WeightInfo<Runtime>;
}

parameter_types! {
	pub const CandidacyBond: Balance = 100 * CENTS;
	// 1 storage item created, key size is 32 bytes, value size is 16+16.
	pub const VotingBondBase: Balance = deposit(1, 64);
	// additional data per vote is 32 bytes (account id).
	pub const VotingBondFactor: Balance = deposit(0, 32);
	/// Daily council elections
	pub const TermDuration: BlockNumber = 24 * HOURS;
	pub const DesiredMembers: u32 = 19;
	pub const DesiredRunnersUp: u32 = 19;
	pub const PhragmenElectionPalletId: LockIdentifier = *b"phrelect";
}

// Make sure that there are no more than MaxMembers members elected via phragmen.
const_assert!(DesiredMembers::get() <= CouncilMaxMembers::get());

impl pallet_elections_phragmen::Config for Runtime {
	type Event = Event;
	type Currency = Balances;
	type ChangeMembers = Council;
	type InitializeMembers = Council;
	type CurrencyToVote = frame_support::traits::U128CurrencyToVote;
	type CandidacyBond = CandidacyBond;
	type VotingBondBase = VotingBondBase;
	type VotingBondFactor = VotingBondFactor;
	type LoserCandidate = Treasury;
	type KickedMember = Treasury;
	type DesiredMembers = DesiredMembers;
	type DesiredRunnersUp = DesiredRunnersUp;
	type TermDuration = TermDuration;
	type PalletId = PhragmenElectionPalletId;
	type WeightInfo = weights::pallet_elections_phragmen::WeightInfo<Runtime>;
}

parameter_types! {
	pub const TechnicalMotionDuration: BlockNumber = 3 * DAYS;
	pub const TechnicalMaxProposals: u32 = 100;
	pub const TechnicalMaxMembers: u32 = 100;
}

type TechnicalCollective = pallet_collective::Instance2;
impl pallet_collective::Config<TechnicalCollective> for Runtime {
	type Origin = Origin;
	type Proposal = Call;
	type Event = Event;
	type MotionDuration = TechnicalMotionDuration;
	type MaxProposals = TechnicalMaxProposals;
	type MaxMembers = TechnicalMaxMembers;
	type DefaultVote = pallet_collective::PrimeDefaultVote;
	type WeightInfo = weights::pallet_collective::WeightInfo<Runtime>;
}

impl pallet_membership::Config<pallet_membership::Instance1> for Runtime {
	type Event = Event;
	type AddOrigin = MoreThanHalfCouncil;
	type RemoveOrigin = MoreThanHalfCouncil;
	type SwapOrigin = MoreThanHalfCouncil;
	type ResetOrigin = MoreThanHalfCouncil;
	type PrimeOrigin = MoreThanHalfCouncil;
	type MembershipInitialized = TechnicalCommittee;
	type MembershipChanged = TechnicalCommittee;
	type MaxMembers = TechnicalMaxMembers;
	type WeightInfo = weights::pallet_membership::WeightInfo<Runtime>;
}

parameter_types! {
	pub const ProposalBond: Permill = Permill::from_percent(5);
	pub const ProposalBondMinimum: Balance = 2000 * CENTS;
	pub const SpendPeriod: BlockNumber = 6 * DAYS;
	pub const Burn: Permill = Permill::from_perthousand(2);
	pub const TreasuryPalletId: PalletId = PalletId(*b"py/trsry");

	pub const TipCountdown: BlockNumber = 1 * DAYS;
	pub const TipFindersFee: Percent = Percent::from_percent(20);
	pub const TipReportDepositBase: Balance = 100 * CENTS;
	pub const DataDepositPerByte: Balance = 1 * CENTS;
	pub const BountyDepositBase: Balance = 100 * CENTS;
	pub const BountyDepositPayoutDelay: BlockNumber = 4 * DAYS;
	pub const BountyUpdatePeriod: BlockNumber = 90 * DAYS;
	pub const MaximumReasonLength: u32 = 16384;
	pub const BountyCuratorDeposit: Permill = Permill::from_percent(50);
	pub const BountyValueMinimum: Balance = 200 * CENTS;
	pub const MaxApprovals: u32 = 100;
}

type ApproveOrigin = EnsureOneOf<
	AccountId,
	EnsureRoot<AccountId>,
	pallet_collective::EnsureProportionAtLeast<_3, _5, AccountId, CouncilCollective>
>;

impl pallet_treasury::Config for Runtime {
	type PalletId = TreasuryPalletId;
	type Currency = Balances;
	type ApproveOrigin = ApproveOrigin;
	type RejectOrigin = MoreThanHalfCouncil;
	type Event = Event;
	type OnSlash = Treasury;
	type ProposalBond = ProposalBond;
	type ProposalBondMinimum = ProposalBondMinimum;
	type SpendPeriod = SpendPeriod;
	type Burn = Burn;
	type BurnDestination = Society;
	type MaxApprovals = MaxApprovals;
	type WeightInfo = weights::pallet_treasury::WeightInfo<Runtime>;
	type SpendFunds = Bounties;
}

impl pallet_bounties::Config for Runtime {
	type BountyDepositBase = BountyDepositBase;
	type BountyDepositPayoutDelay = BountyDepositPayoutDelay;
	type BountyUpdatePeriod = BountyUpdatePeriod;
	type BountyCuratorDeposit = BountyCuratorDeposit;
	type BountyValueMinimum = BountyValueMinimum;
	type DataDepositPerByte = DataDepositPerByte;
	type Event = Event;
	type MaximumReasonLength = MaximumReasonLength;
	type WeightInfo = weights::pallet_bounties::WeightInfo<Runtime>;
}

impl pallet_tips::Config for Runtime {
	type MaximumReasonLength = MaximumReasonLength;
	type DataDepositPerByte = DataDepositPerByte;
	type Tippers = PhragmenElection;
	type TipCountdown = TipCountdown;
	type TipFindersFee = TipFindersFee;
	type TipReportDepositBase = TipReportDepositBase;
	type Event = Event;
	type WeightInfo = weights::pallet_tips::WeightInfo<Runtime>;
}

impl pallet_offences::Config for Runtime {
	type Event = Event;
	type IdentificationTuple = pallet_session::historical::IdentificationTuple<Self>;
	type OnOffenceHandler = Staking;
}

impl pallet_authority_discovery::Config for Runtime {}

parameter_types! {
	pub NposSolutionPriority: TransactionPriority =
		Perbill::from_percent(90) * TransactionPriority::max_value();
	pub const ImOnlineUnsignedPriority: TransactionPriority = TransactionPriority::max_value();
}

impl pallet_im_online::Config for Runtime {
	type AuthorityId = ImOnlineId;
	type Event = Event;
	type ValidatorSet = Historical;
	type NextSessionRotation = Babe;
	type ReportUnresponsiveness = Offences;
	type UnsignedPriority = ImOnlineUnsignedPriority;
	type WeightInfo = weights::pallet_im_online::WeightInfo<Runtime>;
}

impl pallet_grandpa::Config for Runtime {
	type Event = Event;
	type Call = Call;

	type KeyOwnerProof =
		<Self::KeyOwnerProofSystem as KeyOwnerProofSystem<(KeyTypeId, GrandpaId)>>::Proof;

	type KeyOwnerIdentification = <Self::KeyOwnerProofSystem as KeyOwnerProofSystem<(
		KeyTypeId,
		GrandpaId,
	)>>::IdentificationTuple;

	type KeyOwnerProofSystem = Historical;

	type HandleEquivocation =
		pallet_grandpa::EquivocationHandler<Self::KeyOwnerIdentification, Offences, ReportLongevity>;

	type WeightInfo = ();
}

/// Submits transaction with the node's public and signature type. Adheres to the signed extension
/// format of the chain.
impl<LocalCall> frame_system::offchain::CreateSignedTransaction<LocalCall> for Runtime where
	Call: From<LocalCall>,
{
	fn create_transaction<C: frame_system::offchain::AppCrypto<Self::Public, Self::Signature>>(
		call: Call,
		public: <Signature as Verify>::Signer,
		account: AccountId,
		nonce: <Runtime as frame_system::Config>::Index,
	) -> Option<(Call, <UncheckedExtrinsic as ExtrinsicT>::SignaturePayload)> {
		use sp_runtime::traits::StaticLookup;
		// take the biggest period possible.
		let period = BlockHashCount::get()
			.checked_next_power_of_two()
			.map(|c| c / 2)
			.unwrap_or(2) as u64;

		let current_block = System::block_number()
			.saturated_into::<u64>()
			// The `System::block_number` is initialized with `n+1`,
			// so the actual block number is `n`.
			.saturating_sub(1);
		let tip = 0;
		let extra: SignedExtra = (
			frame_system::CheckSpecVersion::<Runtime>::new(),
			frame_system::CheckTxVersion::<Runtime>::new(),
			frame_system::CheckGenesis::<Runtime>::new(),
			frame_system::CheckMortality::<Runtime>::from(generic::Era::mortal(period, current_block)),
			frame_system::CheckNonce::<Runtime>::from(nonce),
			frame_system::CheckWeight::<Runtime>::new(),
			pallet_transaction_payment::ChargeTransactionPayment::<Runtime>::from(tip),
		);
		let raw_payload = SignedPayload::new(call, extra).map_err(|e| {
			log::warn!("Unable to create signed payload: {:?}", e);
		}).ok()?;
		let signature = raw_payload.using_encoded(|payload| {
			C::sign(payload, public)
		})?;
		let (call, extra, _) = raw_payload.deconstruct();
		let address = <Runtime as frame_system::Config>::Lookup::unlookup(account);
		Some((call, (address, signature, extra)))
	}
}

impl frame_system::offchain::SigningTypes for Runtime {
	type Public = <Signature as Verify>::Signer;
	type Signature = Signature;
}

impl<C> frame_system::offchain::SendTransactionTypes<C> for Runtime where
	Call: From<C>,
{
	type Extrinsic = UncheckedExtrinsic;
	type OverarchingCall = Call;
}

parameter_types! {
	pub Prefix: &'static [u8] = b"Pay KSMs to the Kusama account:";
}

impl claims::Config for Runtime {
	type Event = Event;
	type VestingSchedule = Vesting;
	type Prefix = Prefix;
	type MoveClaimOrigin = pallet_collective::EnsureProportionMoreThan<_1, _2, AccountId, CouncilCollective>;
	type WeightInfo = weights::runtime_common_claims::WeightInfo<Runtime>;
}

parameter_types! {
	// Minimum 100 bytes/KSM deposited (1 CENT/byte)
	pub const BasicDeposit: Balance = 1000 * CENTS;       // 258 bytes on-chain
	pub const FieldDeposit: Balance = 250 * CENTS;        // 66 bytes on-chain
	pub const SubAccountDeposit: Balance = 200 * CENTS;   // 53 bytes on-chain
	pub const MaxSubAccounts: u32 = 100;
	pub const MaxAdditionalFields: u32 = 100;
	pub const MaxRegistrars: u32 = 20;
}

impl pallet_identity::Config for Runtime {
	type Event = Event;
	type Currency = Balances;
	type BasicDeposit = BasicDeposit;
	type FieldDeposit = FieldDeposit;
	type SubAccountDeposit = SubAccountDeposit;
	type MaxSubAccounts = MaxSubAccounts;
	type MaxAdditionalFields = MaxAdditionalFields;
	type MaxRegistrars = MaxRegistrars;
	type Slashed = Treasury;
	type ForceOrigin = MoreThanHalfCouncil;
	type RegistrarOrigin = MoreThanHalfCouncil;
	type WeightInfo = weights::pallet_identity::WeightInfo<Runtime>;
}

impl pallet_utility::Config for Runtime {
	type Event = Event;
	type Call = Call;
	type WeightInfo = weights::pallet_utility::WeightInfo<Runtime>;
}

parameter_types! {
	// One storage item; key size is 32; value is size 4+4+16+32 bytes = 56 bytes.
	pub const DepositBase: Balance = deposit(1, 88);
	// Additional storage item size of 32 bytes.
	pub const DepositFactor: Balance = deposit(0, 32);
	pub const MaxSignatories: u16 = 100;
}

impl pallet_multisig::Config for Runtime {
	type Event = Event;
	type Call = Call;
	type Currency = Balances;
	type DepositBase = DepositBase;
	type DepositFactor = DepositFactor;
	type MaxSignatories = MaxSignatories;
	type WeightInfo = weights::pallet_multisig::WeightInfo<Runtime>;
}

parameter_types! {
	pub const ConfigDepositBase: Balance = 500 * CENTS;
	pub const FriendDepositFactor: Balance = 50 * CENTS;
	pub const MaxFriends: u16 = 9;
	pub const RecoveryDeposit: Balance = 500 * CENTS;
}

impl pallet_recovery::Config for Runtime {
	type Event = Event;
	type Call = Call;
	type Currency = Balances;
	type ConfigDepositBase = ConfigDepositBase;
	type FriendDepositFactor = FriendDepositFactor;
	type MaxFriends = MaxFriends;
	type RecoveryDeposit = RecoveryDeposit;
}

parameter_types! {
	pub const CandidateDeposit: Balance = 1000 * CENTS;
	pub const WrongSideDeduction: Balance = 200 * CENTS;
	pub const MaxStrikes: u32 = 10;
	pub const RotationPeriod: BlockNumber = 7 * DAYS;
	pub const PeriodSpend: Balance = 50000 * CENTS;
	pub const MaxLockDuration: BlockNumber = 36 * 30 * DAYS;
	pub const ChallengePeriod: BlockNumber = 7 * DAYS;
	pub const MaxCandidateIntake: u32 = 1;
	pub const SocietyPalletId: PalletId = PalletId(*b"py/socie");
}

impl pallet_society::Config for Runtime {
	type Event = Event;
	type Currency = Balances;
	type Randomness = pallet_babe::RandomnessFromOneEpochAgo<Runtime>;
	type CandidateDeposit = CandidateDeposit;
	type WrongSideDeduction = WrongSideDeduction;
	type MaxStrikes = MaxStrikes;
	type PeriodSpend = PeriodSpend;
	type MembershipChanged = ();
	type RotationPeriod = RotationPeriod;
	type MaxLockDuration = MaxLockDuration;
	type FounderSetOrigin = pallet_collective::EnsureProportionMoreThan<_1, _2, AccountId, CouncilCollective>;
	type SuspensionJudgementOrigin = pallet_society::EnsureFounder<Runtime>;
	type ChallengePeriod = ChallengePeriod;
	type MaxCandidateIntake = MaxCandidateIntake;
	type PalletId = SocietyPalletId;
}

parameter_types! {
	pub const MinVestedTransfer: Balance = 100 * CENTS;
}

impl pallet_vesting::Config for Runtime {
	type Event = Event;
	type Currency = Balances;
	type BlockNumberToBalance = ConvertInto;
	type MinVestedTransfer = MinVestedTransfer;
	type WeightInfo = weights::pallet_vesting::WeightInfo<Runtime>;
}

parameter_types! {
	// One storage item; key size 32, value size 8; .
	pub const ProxyDepositBase: Balance = deposit(1, 8);
	// Additional storage item size of 33 bytes.
	pub const ProxyDepositFactor: Balance = deposit(0, 33);
	pub const MaxProxies: u16 = 32;
	pub const AnnouncementDepositBase: Balance = deposit(1, 8);
	pub const AnnouncementDepositFactor: Balance = deposit(0, 66);
	pub const MaxPending: u16 = 32;
}

/// The type used to represent the kinds of proxying allowed.
#[derive(Copy, Clone, Eq, PartialEq, Ord, PartialOrd, Encode, Decode, RuntimeDebug, MaxEncodedLen)]
pub enum ProxyType {
	Any,
	NonTransfer,
	Governance,
	Staking,
	IdentityJudgement,
	CancelProxy,
}
impl Default for ProxyType { fn default() -> Self { Self::Any } }
impl InstanceFilter<Call> for ProxyType {
	fn filter(&self, c: &Call) -> bool {
		match self {
			ProxyType::Any => true,
			ProxyType::NonTransfer => matches!(c,
				Call::System(..) |
				Call::Babe(..) |
				Call::Timestamp(..) |
				Call::Indices(pallet_indices::Call::claim(..)) |
				Call::Indices(pallet_indices::Call::free(..)) |
				Call::Indices(pallet_indices::Call::freeze(..)) |
				// Specifically omitting Indices `transfer`, `force_transfer`
				// Specifically omitting the entire Balances pallet
				Call::Authorship(..) |
				Call::Staking(..) |
				Call::Session(..) |
				Call::Grandpa(..) |
				Call::ImOnline(..) |
				Call::Democracy(..) |
				Call::Council(..) |
				Call::TechnicalCommittee(..) |
				Call::PhragmenElection(..) |
				Call::TechnicalMembership(..) |
				Call::Treasury(..) |
				Call::Bounties(..) |
				Call::Tips(..) |
				Call::Claims(..) |
				Call::Utility(..) |
				Call::Identity(..) |
				Call::Society(..) |
				Call::Recovery(pallet_recovery::Call::as_recovered(..)) |
				Call::Recovery(pallet_recovery::Call::vouch_recovery(..)) |
				Call::Recovery(pallet_recovery::Call::claim_recovery(..)) |
				Call::Recovery(pallet_recovery::Call::close_recovery(..)) |
				Call::Recovery(pallet_recovery::Call::remove_recovery(..)) |
				Call::Recovery(pallet_recovery::Call::cancel_recovered(..)) |
				// Specifically omitting Recovery `create_recovery`, `initiate_recovery`
				Call::Vesting(pallet_vesting::Call::vest(..)) |
				Call::Vesting(pallet_vesting::Call::vest_other(..)) |
				// Specifically omitting Vesting `vested_transfer`, and `force_vested_transfer`
				Call::Scheduler(..) |
				Call::Proxy(..) |
				Call::Multisig(..) |
				Call::Gilt(..) |
				Call::Registrar(paras_registrar::Call::register(..)) |
				Call::Registrar(paras_registrar::Call::deregister(..)) |
				// Specifically omitting Registrar `swap`
				Call::Registrar(paras_registrar::Call::reserve(..)) |
				Call::Crowdloan(..) |
				Call::Slots(..) |
				Call::Auctions(..)
				// Specifically omitting the entire XCM Pallet
			),
			ProxyType::Governance => matches!(c,
				Call::Democracy(..) |
				Call::Council(..) |
				Call::TechnicalCommittee(..) |
				Call::PhragmenElection(..) |
				Call::Treasury(..) |
				Call::Bounties(..) |
				Call::Tips(..) |
				Call::Utility(..)
			),
			ProxyType::Staking => matches!(c,
				Call::Staking(..) |
				Call::Session(..) |
				Call::Utility(..)
			),
			ProxyType::IdentityJudgement => matches!(c,
				Call::Identity(pallet_identity::Call::provide_judgement(..)) |
				Call::Utility(..)
			),
			ProxyType::CancelProxy => matches!(c,
				Call::Proxy(pallet_proxy::Call::reject_announcement(..))
			)
		}
	}
	fn is_superset(&self, o: &Self) -> bool {
		match (self, o) {
			(x, y) if x == y => true,
			(ProxyType::Any, _) => true,
			(_, ProxyType::Any) => false,
			(ProxyType::NonTransfer, _) => true,
			_ => false,
		}
	}
}

impl pallet_proxy::Config for Runtime {
	type Event = Event;
	type Call = Call;
	type Currency = Balances;
	type ProxyType = ProxyType;
	type ProxyDepositBase = ProxyDepositBase;
	type ProxyDepositFactor = ProxyDepositFactor;
	type MaxProxies = MaxProxies;
	type WeightInfo = weights::pallet_proxy::WeightInfo<Runtime>;
	type MaxPending = MaxPending;
	type CallHasher = BlakeTwo256;
	type AnnouncementDepositBase = AnnouncementDepositBase;
	type AnnouncementDepositFactor = AnnouncementDepositFactor;
}

impl parachains_origin::Config for Runtime {}

impl parachains_configuration::Config for Runtime {}

impl parachains_shared::Config for Runtime {}

impl parachains_session_info::Config for Runtime {}

impl parachains_inclusion::Config for Runtime {
	type Event = Event;
	type RewardValidators = parachains_reward_points::RewardValidatorsWithEraPoints<Runtime>;
}

impl parachains_paras::Config for Runtime {
	type Origin = Origin;
	type Event = Event;
}

parameter_types! {
	pub const FirstMessageFactorPercent: u64 = 100;
}

impl parachains_ump::Config for Runtime {
	type Event = Event;
	type UmpSink = crate::parachains_ump::XcmSink<XcmExecutor<XcmConfig>, Runtime>;
	type FirstMessageFactorPercent = FirstMessageFactorPercent;
}

impl parachains_dmp::Config for Runtime {}

impl parachains_hrmp::Config for Runtime {
	type Event = Event;
	type Origin = Origin;
	type Currency = Balances;
}

impl parachains_paras_inherent::Config for Runtime {}

impl parachains_scheduler::Config for Runtime {}

impl parachains_initializer::Config for Runtime {
	type Randomness = pallet_babe::RandomnessFromOneEpochAgo<Runtime>;
	type ForceOrigin = EnsureRoot<AccountId>;
}

parameter_types! {
	pub const ParaDeposit: Balance = 40 * UNITS;
}

impl paras_registrar::Config for Runtime {
	type Event = Event;
	type Origin = Origin;
	type Currency = Balances;
	type OnSwap = (Crowdloan, Slots);
	type ParaDeposit = ParaDeposit;
	type DataDepositPerByte = DataDepositPerByte;
	type WeightInfo = weights::runtime_common_paras_registrar::WeightInfo<Runtime>;
}

parameter_types! {
	// 6 weeks
	pub const LeasePeriod: BlockNumber = 6 * WEEKS;
}

impl slots::Config for Runtime {
	type Event = Event;
	type Currency = Balances;
	type Registrar = Registrar;
	type LeasePeriod = LeasePeriod;
	type WeightInfo = weights::runtime_common_slots::WeightInfo<Runtime>;
}

parameter_types! {
	pub const CrowdloanId: PalletId = PalletId(*b"py/cfund");
	pub const SubmissionDeposit: Balance = 3 * GRAND; // ~ 10 KSM
	pub const MinContribution: Balance = 3_000 * CENTS; // ~ .1 KSM
	pub const RemoveKeysLimit: u32 = 1000;
	// Allow 32 bytes for an additional memo to a crowdloan.
	pub const MaxMemoLength: u8 = 32;
}

impl crowdloan::Config for Runtime {
	type Event = Event;
	type PalletId = CrowdloanId;
	type SubmissionDeposit = SubmissionDeposit;
	type MinContribution = MinContribution;
	type RemoveKeysLimit = RemoveKeysLimit;
	type Registrar = Registrar;
	type Auctioneer = Auctions;
	type MaxMemoLength = MaxMemoLength;
	type WeightInfo = weights::runtime_common_crowdloan::WeightInfo<Runtime>;
}

parameter_types! {
	// The average auction is 7 days long, so this will be 70% for ending period.
	// 5 Days = 72000 Blocks @ 6 sec per block
	pub const EndingPeriod: BlockNumber = 5 * DAYS;
	// ~ 1000 samples per day -> ~ 20 blocks per sample -> 2 minute samples
	pub const SampleLength: BlockNumber = 2 * MINUTES;
}

type AuctionInitiate = EnsureOneOf<
	AccountId,
	EnsureRoot<AccountId>,
	pallet_collective::EnsureProportionAtLeast<_2, _3, AccountId, CouncilCollective>
>;

impl auctions::Config for Runtime {
	type Event = Event;
	type Leaser = Slots;
	type Registrar = Registrar;
	type EndingPeriod = EndingPeriod;
	type SampleLength = SampleLength;
	type Randomness = pallet_babe::RandomnessFromOneEpochAgo<Runtime>;
	type InitiateOrigin = AuctionInitiate;
	type WeightInfo = weights::runtime_common_auctions::WeightInfo<Runtime>;
}

parameter_types! {
	/// The location of the KSM token, from the context of this chain. Since this token is native to this
	/// chain, we make it synonymous with it and thus it is the `Null` location, which means "equivalent to
	/// the context".
	pub const KsmLocation: MultiLocation = MultiLocation::Null;
	/// The Kusama network ID. This is named.
	pub const KusamaNetwork: NetworkId = NetworkId::Kusama;
	/// Our XCM location ancestry - i.e. what, if anything, `Parent` means evaluated in our context. Since
	/// Kusama is a top-level relay-chain, there is no ancestry.
	pub const Ancestry: MultiLocation = MultiLocation::Null;
	/// The check account, which holds any native assets that have been teleported out and not back in (yet).
	pub CheckAccount: AccountId = XcmPallet::check_account();
}

/// The canonical means of converting a `MultiLocation` into an `AccountId`, used when we want to determine
/// the sovereign account controlled by a location.
pub type SovereignAccountOf = (
	// We can convert a child parachain using the standard `AccountId` conversion.
	ChildParachainConvertsVia<ParaId, AccountId>,
	// We can directly alias an `AccountId32` into a local account.
	AccountId32Aliases<KusamaNetwork, AccountId>,
);

/// Our asset transactor. This is what allows us to interest with the runtime facilities from the point of
/// view of XCM-only concepts like `MultiLocation` and `MultiAsset`.
///
/// Ours is only aware of the Balances pallet, which is mapped to `KsmLocation`.
pub type LocalAssetTransactor =
	XcmCurrencyAdapter<
		// Use this currency:
		Balances,
		// Use this currency when it is a fungible asset matching the given location or name:
		IsConcrete<KsmLocation>,
		// We can convert the MultiLocations with our converter above:
		SovereignAccountOf,
		// Our chain's account ID type (we can't get away without mentioning it explicitly):
		AccountId,
		// We track our teleports in/out to keep total issuance correct.
		CheckAccount,
	>;

/// The means that we convert an the XCM message origin location into a local dispatch origin.
type LocalOriginConverter = (
	// A `Signed` origin of the sovereign account that the original location controls.
	SovereignSignedViaLocation<SovereignAccountOf, Origin>,
	// A child parachain, natively expressed, has the `Parachain` origin.
	ChildParachainAsNative<parachains_origin::Origin, Origin>,
	// The AccountId32 location type can be expressed natively as a `Signed` origin.
	SignedAccountId32AsNative<KusamaNetwork, Origin>,
	// A system child parachain, expressed as a Superuser, converts to the `Root` origin.
	ChildSystemParachainAsSuperuser<ParaId, Origin>,
);

parameter_types! {
	/// The amount of weight an XCM operation takes. This is a safe overestimate.
	pub const BaseXcmWeight: Weight = 1_000_000_000;
}

/// The XCM router. When we want to send an XCM message, we use this type. It amalgamates all of our
/// individual routers.
pub type XcmRouter = (
	// Only one router so far - use DMP to communicate with child parachains.
	xcm_sender::ChildParachainRouter<Runtime>,
);

parameter_types! {
	pub const KusamaForStatemint: (MultiAsset, MultiLocation) =
		(AllConcreteFungible { id: Null }, X1(Parachain(1000)));
}
pub type TrustedTeleporters = (
	xcm_builder::Case<KusamaForStatemint>,
);

/// The barriers one of which must be passed for an XCM message to be executed.
pub type Barrier = (
	// Weight that is paid for may be consumed.
	TakeWeightCredit,
	// If the message is one that immediately attemps to pay for execution, then allow it.
	AllowTopLevelPaidExecutionFrom<All<MultiLocation>>,
	// Messages coming from system parachains need not pay for execution.
	AllowUnpaidExecutionFrom<IsChildSystemParachain<ParaId>>,
);

pub struct XcmConfig;
impl xcm_executor::Config for XcmConfig {
	type Call = Call;
	type XcmSender = XcmRouter;
	type AssetTransactor = LocalAssetTransactor;
	type OriginConverter = LocalOriginConverter;
	type IsReserve = ();
	type IsTeleporter = TrustedTeleporters;
	type LocationInverter = LocationInverter<Ancestry>;
	type Barrier = Barrier;
	type Weigher = FixedWeightBounds<BaseXcmWeight, Call>;
	// The weight trader piggybacks on the existing transaction-fee conversion logic.
	type Trader = UsingComponents<WeightToFee, KsmLocation, AccountId, Balances, ToAuthor<Runtime>>;
	type ResponseHandler = ();
}

parameter_types! {
	pub const CouncilBodyId: BodyId = BodyId::Executive;
}

/// Type to convert an `Origin` type value into a `MultiLocation` value which represents an interior location
/// of this chain.
pub type LocalOriginToLocation = (
	// We allow an origin from the Collective pallet to be used in XCM as a corresponding Plurality of the
	// `Unit` body.
	BackingToPlurality<Origin, pallet_collective::Origin<Runtime, CouncilCollective>, CouncilBodyId>,
	// And a usual Signed origin to be used in XCM as a corresponding AccountId32
	SignedToAccountId32<Origin, AccountId, KusamaNetwork>,
);

pub struct OnlyWithdrawTeleportForAccounts;
impl frame_support::traits::Contains<(MultiLocation, Xcm<Call>)> for OnlyWithdrawTeleportForAccounts {
	fn contains((ref origin, ref msg): &(MultiLocation, Xcm<Call>)) -> bool {
		use xcm::v0::{
			Xcm::WithdrawAsset, Order::{BuyExecution, InitiateTeleport, DepositAsset},
			MultiAsset::{All, ConcreteFungible}, Junction::{AccountId32, Plurality},
		};
		match origin {
			// Root and council are are allowed to execute anything.
			Null | X1(Plurality { .. }) => true,
			X1(AccountId32 { .. }) => {
				// An account ID trying to send a message. We ensure that it's sensible.
				// This checks that it's of the form:
				// WithdrawAsset {
				//   assets: [ ConcreteFungible { id: Null } ],
				//   effects: [ BuyExecution, InitiateTeleport {
				//     assets: All,
				//     dest: Parachain,
				//     effects: [ BuyExecution, DepositAssets {
				//       assets: All,
				//       dest: AccountId32,
				//     } ]
				//   } ]
				// }
				matches!(msg, WithdrawAsset { ref assets, ref effects }
					if assets.len() == 1
					&& matches!(assets[0], ConcreteFungible { id: Null, .. })
					&& effects.len() == 2
					&& matches!(effects[0], BuyExecution { .. })
					&& matches!(effects[1], InitiateTeleport { ref assets, dest: X1(Parachain(..)), ref effects }
						if assets.len() == 1
						&& matches!(assets[0], All)
						&& effects.len() == 2
						&& matches!(effects[0], BuyExecution { .. })
						&& matches!(effects[1], DepositAsset { ref assets, dest: X1(AccountId32{..}) }
							if assets.len() == 1
							&& matches!(assets[0], All)
						)
					)
				)
			}
			// Nobody else is allowed to execute anything.
			_ => false,
		}
	}
}

impl pallet_xcm::Config for Runtime {
	type Event = Event;
	type SendXcmOrigin = xcm_builder::EnsureXcmOrigin<Origin, LocalOriginToLocation>;
	type XcmRouter = XcmRouter;
	// Anyone can execute XCM messages locally...
	type ExecuteXcmOrigin = xcm_builder::EnsureXcmOrigin<Origin, LocalOriginToLocation>;
	// ...but they must match our filter, which requires them to be a simple withdraw + teleport.
	type XcmExecuteFilter = OnlyWithdrawTeleportForAccounts;
	type XcmExecutor = XcmExecutor<XcmConfig>;
	type XcmTeleportFilter = All<(MultiLocation, Vec<MultiAsset>)>;
	type XcmReserveTransferFilter = All<(MultiLocation, Vec<MultiAsset>)>;
	type Weigher = FixedWeightBounds<BaseXcmWeight, Call>;
}

parameter_types! {
	pub IgnoredIssuance: Balance = Treasury::pot();
	pub const QueueCount: u32 = 300;
	pub const MaxQueueLen: u32 = 1000;
	pub const FifoQueueLen: u32 = 250;
	pub const GiltPeriod: BlockNumber = 30 * DAYS;
	pub const MinFreeze: Balance = 10_000 * CENTS;
	pub const IntakePeriod: BlockNumber = 5 * MINUTES;
	pub const MaxIntakeBids: u32 = 100;
}

impl pallet_gilt::Config for Runtime {
	type Event = Event;
	type Currency = Balances;
	type CurrencyBalance = Balance;
	type AdminOrigin = MoreThanHalfCouncil;
	type Deficit = ();	// Mint
	type Surplus = ();	// Burn
	type IgnoredIssuance = IgnoredIssuance;
	type QueueCount = QueueCount;
	type MaxQueueLen = MaxQueueLen;
	type FifoQueueLen = FifoQueueLen;
	type Period = GiltPeriod;
	type MinFreeze = MinFreeze;
	type IntakePeriod = IntakePeriod;
	type MaxIntakeBids = MaxIntakeBids;
	type WeightInfo = weights::pallet_gilt::WeightInfo<Runtime>;
}

construct_runtime! {
	pub enum Runtime where
		Block = Block,
		NodeBlock = primitives::v1::Block,
		UncheckedExtrinsic = UncheckedExtrinsic
	{
		// Basic stuff; balances is uncallable initially.
		System: frame_system::{Pallet, Call, Storage, Config, Event<T>} = 0,

		// Must be before session.
		Babe: pallet_babe::{Pallet, Call, Storage, Config, ValidateUnsigned} = 1,

		Timestamp: pallet_timestamp::{Pallet, Call, Storage, Inherent} = 2,
		Indices: pallet_indices::{Pallet, Call, Storage, Config<T>, Event<T>} = 3,
		Balances: pallet_balances::{Pallet, Call, Storage, Config<T>, Event<T>} = 4,
		TransactionPayment: pallet_transaction_payment::{Pallet, Storage} = 33,

		// Consensus support.
		Authorship: pallet_authorship::{Pallet, Call, Storage} = 5,
		Staking: pallet_staking::{Pallet, Call, Storage, Config<T>, Event<T>} = 6,
		Offences: pallet_offences::{Pallet, Storage, Event} = 7,
		Historical: session_historical::{Pallet} = 34,
		Session: pallet_session::{Pallet, Call, Storage, Event, Config<T>} = 8,
		Grandpa: pallet_grandpa::{Pallet, Call, Storage, Config, Event, ValidateUnsigned} = 10,
		ImOnline: pallet_im_online::{Pallet, Call, Storage, Event<T>, ValidateUnsigned, Config<T>} = 11,
		AuthorityDiscovery: pallet_authority_discovery::{Pallet, Config} = 12,

		// Governance stuff; uncallable initially.
		Democracy: pallet_democracy::{Pallet, Call, Storage, Config<T>, Event<T>} = 13,
		Council: pallet_collective::<Instance1>::{Pallet, Call, Storage, Origin<T>, Event<T>, Config<T>} = 14,
		TechnicalCommittee: pallet_collective::<Instance2>::{Pallet, Call, Storage, Origin<T>, Event<T>, Config<T>} = 15,
		PhragmenElection: pallet_elections_phragmen::{Pallet, Call, Storage, Event<T>, Config<T>} = 16,
		TechnicalMembership: pallet_membership::<Instance1>::{Pallet, Call, Storage, Event<T>, Config<T>} = 17,
		Treasury: pallet_treasury::{Pallet, Call, Storage, Config, Event<T>} = 18,

		// Claims. Usable initially.
		Claims: claims::{Pallet, Call, Storage, Event<T>, Config<T>, ValidateUnsigned} = 19,

		// Utility module.
		Utility: pallet_utility::{Pallet, Call, Event} = 24,

		// Less simple identity module.
		Identity: pallet_identity::{Pallet, Call, Storage, Event<T>} = 25,

		// Society module.
		Society: pallet_society::{Pallet, Call, Storage, Event<T>} = 26,

		// Social recovery module.
		Recovery: pallet_recovery::{Pallet, Call, Storage, Event<T>} = 27,

		// Vesting. Usable initially, but removed once all vesting is finished.
		Vesting: pallet_vesting::{Pallet, Call, Storage, Event<T>, Config<T>} = 28,

		// System scheduler.
		Scheduler: pallet_scheduler::{Pallet, Call, Storage, Event<T>} = 29,

		// Proxy module. Late addition.
		Proxy: pallet_proxy::{Pallet, Call, Storage, Event<T>} = 30,

		// Multisig module. Late addition.
		Multisig: pallet_multisig::{Pallet, Call, Storage, Event<T>} = 31,

		// Bounties module.
		Bounties: pallet_bounties::{Pallet, Call, Storage, Event<T>} = 35,

		// Tips module.
		Tips: pallet_tips::{Pallet, Call, Storage, Event<T>} = 36,

		// Election pallet. Only works with staking, but placed here to maintain indices.
		ElectionProviderMultiPhase: pallet_election_provider_multi_phase::{Pallet, Call, Storage, Event<T>, ValidateUnsigned} = 37,

		// Gilts pallet.
		Gilt: pallet_gilt::{Pallet, Call, Storage, Event<T>, Config} = 38,

		// Parachains pallets. Start indices at 50 to leave room.
		ParachainsOrigin: parachains_origin::{Pallet, Origin} = 50,
		ParachainsConfiguration: parachains_configuration::{Pallet, Call, Storage, Config<T>} = 51,
		ParasShared: parachains_shared::{Pallet, Call, Storage} = 52,
		ParasInclusion: parachains_inclusion::{Pallet, Call, Storage, Event<T>} = 53,
		ParasInherent: parachains_paras_inherent::{Pallet, Call, Storage, Inherent} = 54,
		ParasScheduler: parachains_scheduler::{Pallet, Call, Storage} = 55,
<<<<<<< HEAD
		Paras: parachains_paras::{Pallet, Call, Storage, Event, Config<T>} = 56,
		Initializer: parachains_initializer::{Pallet, Call, Storage} = 57,
=======
		Paras: parachains_paras::{Pallet, Call, Storage, Event, Config} = 56,
		ParasInitializer: parachains_initializer::{Pallet, Call, Storage} = 57,
>>>>>>> b583753a
		ParasDmp: parachains_dmp::{Pallet, Call, Storage} = 58,
		ParasUmp: parachains_ump::{Pallet, Call, Storage, Event} = 59,
		ParasHrmp: parachains_hrmp::{Pallet, Call, Storage, Event} = 60,
		ParasSessionInfo: parachains_session_info::{Pallet, Call, Storage} = 61,

		// Parachain Onboarding Pallets. Start indices at 70 to leave room.
		Registrar: paras_registrar::{Pallet, Call, Storage, Event<T>} = 70,
		Slots: slots::{Pallet, Call, Storage, Event<T>} = 71,
		Auctions: auctions::{Pallet, Call, Storage, Event<T>} = 72,
		Crowdloan: crowdloan::{Pallet, Call, Storage, Event<T>} = 73,

		// Pallet for sending XCM.
		XcmPallet: pallet_xcm::{Pallet, Call, Storage, Event<T>, Origin} = 99,
	}
}

/// The address format for describing accounts.
pub type Address = sp_runtime::MultiAddress<AccountId, ()>;
/// Block header type as expected by this runtime.
pub type Header = generic::Header<BlockNumber, BlakeTwo256>;
/// Block type as expected by this runtime.
pub type Block = generic::Block<Header, UncheckedExtrinsic>;
/// A Block signed with a Justification
pub type SignedBlock = generic::SignedBlock<Block>;
/// BlockId type as expected by this runtime.
pub type BlockId = generic::BlockId<Block>;
/// The SignedExtension to the basic transaction logic.
pub type SignedExtra = (
	frame_system::CheckSpecVersion<Runtime>,
	frame_system::CheckTxVersion<Runtime>,
	frame_system::CheckGenesis<Runtime>,
	frame_system::CheckMortality<Runtime>,
	frame_system::CheckNonce<Runtime>,
	frame_system::CheckWeight<Runtime>,
	pallet_transaction_payment::ChargeTransactionPayment<Runtime>,
);
/// Unchecked extrinsic type as expected by this runtime.
pub type UncheckedExtrinsic = generic::UncheckedExtrinsic<Address, Call, Signature, SignedExtra>;
/// Executive: handles dispatch to the various modules.
pub type Executive = frame_executive::Executive<
	Runtime,
	Block,
	frame_system::ChainContext<Runtime>,
	Runtime,
	AllPallets,
	RemoveCollectiveFlip,
>;
/// The payload being signed in the transactions.
pub type SignedPayload = generic::SignedPayload<Call, SignedExtra>;

pub struct RemoveCollectiveFlip;
impl frame_support::traits::OnRuntimeUpgrade for RemoveCollectiveFlip {
	fn on_runtime_upgrade() -> Weight {
		use frame_support::storage::migration;
		// Remove the storage value `RandomMaterial` from removed pallet `RandomnessCollectiveFlip`
		migration::remove_storage_prefix(b"RandomnessCollectiveFlip", b"RandomMaterial", b"");
		<Runtime as frame_system::Config>::DbWeight::get().writes(1)
	}
}

#[cfg(not(feature = "disable-runtime-api"))]
sp_api::impl_runtime_apis! {
	impl sp_api::Core<Block> for Runtime {
		fn version() -> RuntimeVersion {
			VERSION
		}

		fn execute_block(block: Block) {
			Executive::execute_block(block);
		}

		fn initialize_block(header: &<Block as BlockT>::Header) {
			Executive::initialize_block(header)
		}
	}

	impl sp_api::Metadata<Block> for Runtime {
		fn metadata() -> OpaqueMetadata {
			Runtime::metadata().into()
		}
	}

	impl block_builder_api::BlockBuilder<Block> for Runtime {
		fn apply_extrinsic(extrinsic: <Block as BlockT>::Extrinsic) -> ApplyExtrinsicResult {
			Executive::apply_extrinsic(extrinsic)
		}

		fn finalize_block() -> <Block as BlockT>::Header {
			Executive::finalize_block()
		}

		fn inherent_extrinsics(data: inherents::InherentData) -> Vec<<Block as BlockT>::Extrinsic> {
			data.create_extrinsics()
		}

		fn check_inherents(
			block: Block,
			data: inherents::InherentData,
		) -> inherents::CheckInherentsResult {
			data.check_extrinsics(&block)
		}
	}

	impl tx_pool_api::runtime_api::TaggedTransactionQueue<Block> for Runtime {
		fn validate_transaction(
			source: TransactionSource,
			tx: <Block as BlockT>::Extrinsic,
			block_hash: <Block as BlockT>::Hash,
		) -> TransactionValidity {
			Executive::validate_transaction(source, tx, block_hash)
		}
	}

	impl offchain_primitives::OffchainWorkerApi<Block> for Runtime {
		fn offchain_worker(header: &<Block as BlockT>::Header) {
			Executive::offchain_worker(header)
		}
	}

	impl primitives::v1::ParachainHost<Block, Hash, BlockNumber> for Runtime {
		fn validators() -> Vec<ValidatorId> {
			parachains_runtime_api_impl::validators::<Runtime>()
		}

		fn validator_groups() -> (Vec<Vec<ValidatorIndex>>, GroupRotationInfo<BlockNumber>) {
			parachains_runtime_api_impl::validator_groups::<Runtime>()
		}

		fn availability_cores() -> Vec<CoreState<Hash, BlockNumber>> {
			parachains_runtime_api_impl::availability_cores::<Runtime>()
		}

		fn persisted_validation_data(para_id: ParaId, assumption: OccupiedCoreAssumption)
			-> Option<PersistedValidationData<Hash, BlockNumber>> {
			parachains_runtime_api_impl::persisted_validation_data::<Runtime>(para_id, assumption)
		}

		fn check_validation_outputs(
			para_id: ParaId,
			outputs: primitives::v1::CandidateCommitments,
		) -> bool {
			parachains_runtime_api_impl::check_validation_outputs::<Runtime>(para_id, outputs)
		}

		fn session_index_for_child() -> SessionIndex {
			parachains_runtime_api_impl::session_index_for_child::<Runtime>()
		}

		fn validation_code(para_id: ParaId, assumption: OccupiedCoreAssumption)
			-> Option<ValidationCode> {
			parachains_runtime_api_impl::validation_code::<Runtime>(para_id, assumption)
		}

		fn candidate_pending_availability(para_id: ParaId) -> Option<CommittedCandidateReceipt<Hash>> {
			parachains_runtime_api_impl::candidate_pending_availability::<Runtime>(para_id)
		}

		fn candidate_events() -> Vec<CandidateEvent<Hash>> {
			parachains_runtime_api_impl::candidate_events::<Runtime, _>(|ev| {
				match ev {
					Event::ParasInclusion(ev) => {
						Some(ev)
					}
					_ => None,
				}
			})
		}

		fn session_info(index: SessionIndex) -> Option<SessionInfo> {
			parachains_runtime_api_impl::session_info::<Runtime>(index)
		}

		fn dmq_contents(recipient: ParaId) -> Vec<InboundDownwardMessage<BlockNumber>> {
			parachains_runtime_api_impl::dmq_contents::<Runtime>(recipient)
		}

		fn inbound_hrmp_channels_contents(
			recipient: ParaId
		) -> BTreeMap<ParaId, Vec<InboundHrmpMessage<BlockNumber>>> {
			parachains_runtime_api_impl::inbound_hrmp_channels_contents::<Runtime>(recipient)
		}

		fn validation_code_by_hash(hash: ValidationCodeHash) -> Option<ValidationCode> {
			parachains_runtime_api_impl::validation_code_by_hash::<Runtime>(hash)
		}
	}

	impl beefy_primitives::BeefyApi<Block> for Runtime {
		fn validator_set() -> beefy_primitives::ValidatorSet<BeefyId> {
			// dummy implementation due to lack of BEEFY pallet.
			beefy_primitives::ValidatorSet { validators: Vec::new(), id: 0 }
		}
	}

	impl mmr::MmrApi<Block, Hash> for Runtime {
		fn generate_proof(_leaf_index: u64)
			-> Result<(mmr::EncodableOpaqueLeaf, mmr::Proof<Hash>), mmr::Error>
		{
			// dummy implementation due to lack of MMR pallet.
			Err(mmr::Error::GenerateProof)
		}

		fn verify_proof(_leaf: mmr::EncodableOpaqueLeaf, _proof: mmr::Proof<Hash>)
			-> Result<(), mmr::Error>
		{
			// dummy implementation due to lack of MMR pallet.
			Err(mmr::Error::Verify)
		}

		fn verify_proof_stateless(
			_root: Hash,
			_leaf: mmr::EncodableOpaqueLeaf,
			_proof: mmr::Proof<Hash>
		) -> Result<(), mmr::Error> {
			// dummy implementation due to lack of MMR pallet.
			Err(mmr::Error::Verify)
		}
	}

	impl fg_primitives::GrandpaApi<Block> for Runtime {
		fn grandpa_authorities() -> Vec<(GrandpaId, u64)> {
			Grandpa::grandpa_authorities()
		}

		fn submit_report_equivocation_unsigned_extrinsic(
			equivocation_proof: fg_primitives::EquivocationProof<
				<Block as BlockT>::Hash,
				sp_runtime::traits::NumberFor<Block>,
			>,
			key_owner_proof: fg_primitives::OpaqueKeyOwnershipProof,
		) -> Option<()> {
			let key_owner_proof = key_owner_proof.decode()?;

			Grandpa::submit_unsigned_equivocation_report(
				equivocation_proof,
				key_owner_proof,
			)
		}

		fn generate_key_ownership_proof(
			_set_id: fg_primitives::SetId,
			authority_id: fg_primitives::AuthorityId,
		) -> Option<fg_primitives::OpaqueKeyOwnershipProof> {
			use parity_scale_codec::Encode;

			Historical::prove((fg_primitives::KEY_TYPE, authority_id))
				.map(|p| p.encode())
				.map(fg_primitives::OpaqueKeyOwnershipProof::new)
		}
	}

	impl babe_primitives::BabeApi<Block> for Runtime {
		fn configuration() -> babe_primitives::BabeGenesisConfiguration {
			// The choice of `c` parameter (where `1 - c` represents the
			// probability of a slot being empty), is done in accordance to the
			// slot duration and expected target block time, for safely
			// resisting network delays of maximum two seconds.
			// <https://research.web3.foundation/en/latest/polkadot/BABE/Babe/#6-practical-results>
			babe_primitives::BabeGenesisConfiguration {
				slot_duration: Babe::slot_duration(),
				epoch_length: EpochDuration::get(),
				c: BABE_GENESIS_EPOCH_CONFIG.c,
				genesis_authorities: Babe::authorities(),
				randomness: Babe::randomness(),
				allowed_slots: BABE_GENESIS_EPOCH_CONFIG.allowed_slots,
			}
		}

		fn current_epoch_start() -> babe_primitives::Slot {
			Babe::current_epoch_start()
		}

		fn current_epoch() -> babe_primitives::Epoch {
			Babe::current_epoch()
		}

		fn next_epoch() -> babe_primitives::Epoch {
			Babe::next_epoch()
		}

		fn generate_key_ownership_proof(
			_slot: babe_primitives::Slot,
			authority_id: babe_primitives::AuthorityId,
		) -> Option<babe_primitives::OpaqueKeyOwnershipProof> {
			use parity_scale_codec::Encode;

			Historical::prove((babe_primitives::KEY_TYPE, authority_id))
				.map(|p| p.encode())
				.map(babe_primitives::OpaqueKeyOwnershipProof::new)
		}

		fn submit_report_equivocation_unsigned_extrinsic(
			equivocation_proof: babe_primitives::EquivocationProof<<Block as BlockT>::Header>,
			key_owner_proof: babe_primitives::OpaqueKeyOwnershipProof,
		) -> Option<()> {
			let key_owner_proof = key_owner_proof.decode()?;

			Babe::submit_unsigned_equivocation_report(
				equivocation_proof,
				key_owner_proof,
			)
		}
	}

	impl authority_discovery_primitives::AuthorityDiscoveryApi<Block> for Runtime {
		fn authorities() -> Vec<AuthorityDiscoveryId> {
			parachains_runtime_api_impl::relevant_authority_ids::<Runtime>()
		}
	}

	impl sp_session::SessionKeys<Block> for Runtime {
		fn generate_session_keys(seed: Option<Vec<u8>>) -> Vec<u8> {
			SessionKeys::generate(seed)
		}

		fn decode_session_keys(
			encoded: Vec<u8>,
		) -> Option<Vec<(Vec<u8>, sp_core::crypto::KeyTypeId)>> {
			SessionKeys::decode_into_raw_public_keys(&encoded)
		}
	}

	impl frame_system_rpc_runtime_api::AccountNonceApi<Block, AccountId, Nonce> for Runtime {
		fn account_nonce(account: AccountId) -> Nonce {
			System::account_nonce(account)
		}
	}

	impl pallet_transaction_payment_rpc_runtime_api::TransactionPaymentApi<
		Block,
		Balance,
	> for Runtime {
		fn query_info(uxt: <Block as BlockT>::Extrinsic, len: u32) -> RuntimeDispatchInfo<Balance> {
			TransactionPayment::query_info(uxt, len)
		}
		fn query_fee_details(uxt: <Block as BlockT>::Extrinsic, len: u32) -> FeeDetails<Balance> {
			TransactionPayment::query_fee_details(uxt, len)
		}
	}

	#[cfg(feature = "try-runtime")]
	impl frame_try_runtime::TryRuntime<Block> for Runtime {
		fn on_runtime_upgrade() -> Result<(Weight, Weight), sp_runtime::RuntimeString> {
			log::info!("try-runtime::on_runtime_upgrade kusama.");
			let weight = Executive::try_runtime_upgrade()?;
			Ok((weight, BlockWeights::get().max_block))
		}
	}

	#[cfg(feature = "runtime-benchmarks")]
	impl frame_benchmarking::Benchmark<Block> for Runtime {
		fn dispatch_benchmark(
			config: frame_benchmarking::BenchmarkConfig
		) -> Result<Vec<frame_benchmarking::BenchmarkBatch>, RuntimeString> {
			use frame_benchmarking::{Benchmarking, BenchmarkBatch, add_benchmark, TrackedStorageKey};
			// Trying to add benchmarks directly to the Session Pallet caused cyclic dependency issues.
			// To get around that, we separated the Session benchmarks into its own crate, which is why
			// we need these two lines below.
			use pallet_session_benchmarking::Pallet as SessionBench;
			use pallet_offences_benchmarking::Pallet as OffencesBench;
			use frame_system_benchmarking::Pallet as SystemBench;

			impl pallet_session_benchmarking::Config for Runtime {}
			impl pallet_offences_benchmarking::Config for Runtime {}
			impl frame_system_benchmarking::Config for Runtime {}

			let whitelist: Vec<TrackedStorageKey> = vec![
				// Block Number
				hex_literal::hex!("26aa394eea5630e07c48ae0c9558cef702a5c1b19ab7a04f536c519aca4983ac").to_vec().into(),
				// Total Issuance
				hex_literal::hex!("c2261276cc9d1f8598ea4b6a74b15c2f57c875e4cff74148e4628f264b974c80").to_vec().into(),
				// Execution Phase
				hex_literal::hex!("26aa394eea5630e07c48ae0c9558cef7ff553b5a9862a516939d82b3d3d8661a").to_vec().into(),
				// Event Count
				hex_literal::hex!("26aa394eea5630e07c48ae0c9558cef70a98fdbe9ce6c55837576c60c7af3850").to_vec().into(),
				// System Events
				hex_literal::hex!("26aa394eea5630e07c48ae0c9558cef780d41e5e16056765bc8461851072c9d7").to_vec().into(),
				// Treasury Account
				hex_literal::hex!("26aa394eea5630e07c48ae0c9558cef7b99d880ec681799c0cf30e8886371da95ecffd7b6c0f78751baa9d281e0bfa3a6d6f646c70792f74727372790000000000000000000000000000000000000000").to_vec().into(),
			];

			let mut batches = Vec::<BenchmarkBatch>::new();
			let params = (&config, &whitelist);
			// Polkadot
			// NOTE: Make sure to prefix these `runtime_common::` so that path resolves correctly
			// in the generated file.
			add_benchmark!(params, batches, runtime_common::auctions, Auctions);
			add_benchmark!(params, batches, runtime_common::crowdloan, Crowdloan);
			add_benchmark!(params, batches, runtime_common::claims, Claims);
			add_benchmark!(params, batches, runtime_common::slots, Slots);
			add_benchmark!(params, batches, runtime_common::paras_registrar, Registrar);
			// Substrate
			add_benchmark!(params, batches, pallet_balances, Balances);
			add_benchmark!(params, batches, pallet_bounties, Bounties);
			add_benchmark!(params, batches, pallet_collective, Council);
			add_benchmark!(params, batches, pallet_democracy, Democracy);
			add_benchmark!(params, batches, pallet_elections_phragmen, PhragmenElection);
			add_benchmark!(params, batches, pallet_election_provider_multi_phase, ElectionProviderMultiPhase);
			add_benchmark!(params, batches, pallet_gilt, Gilt);
			add_benchmark!(params, batches, pallet_identity, Identity);
			add_benchmark!(params, batches, pallet_im_online, ImOnline);
			add_benchmark!(params, batches, pallet_indices, Indices);
			add_benchmark!(params, batches, pallet_membership, TechnicalMembership);
			add_benchmark!(params, batches, pallet_multisig, Multisig);
			add_benchmark!(params, batches, pallet_offences, OffencesBench::<Runtime>);
			add_benchmark!(params, batches, pallet_proxy, Proxy);
			add_benchmark!(params, batches, pallet_scheduler, Scheduler);
			add_benchmark!(params, batches, pallet_session, SessionBench::<Runtime>);
			add_benchmark!(params, batches, pallet_staking, Staking);
			add_benchmark!(params, batches, frame_system, SystemBench::<Runtime>);
			add_benchmark!(params, batches, pallet_timestamp, Timestamp);
			add_benchmark!(params, batches, pallet_tips, Tips);
			add_benchmark!(params, batches, pallet_treasury, Treasury);
			add_benchmark!(params, batches, pallet_utility, Utility);
			add_benchmark!(params, batches, pallet_vesting, Vesting);

			if batches.is_empty() { return Err("Benchmark not found for this pallet.".into()) }
			Ok(batches)
		}
	}
}<|MERGE_RESOLUTION|>--- conflicted
+++ resolved
@@ -1486,13 +1486,8 @@
 		ParasInclusion: parachains_inclusion::{Pallet, Call, Storage, Event<T>} = 53,
 		ParasInherent: parachains_paras_inherent::{Pallet, Call, Storage, Inherent} = 54,
 		ParasScheduler: parachains_scheduler::{Pallet, Call, Storage} = 55,
-<<<<<<< HEAD
-		Paras: parachains_paras::{Pallet, Call, Storage, Event, Config<T>} = 56,
+		Paras: parachains_paras::{Pallet, Call, Storage, Event, Config} = 56,
 		Initializer: parachains_initializer::{Pallet, Call, Storage} = 57,
-=======
-		Paras: parachains_paras::{Pallet, Call, Storage, Event, Config} = 56,
-		ParasInitializer: parachains_initializer::{Pallet, Call, Storage} = 57,
->>>>>>> b583753a
 		ParasDmp: parachains_dmp::{Pallet, Call, Storage} = 58,
 		ParasUmp: parachains_ump::{Pallet, Call, Storage, Event} = 59,
 		ParasHrmp: parachains_hrmp::{Pallet, Call, Storage, Event} = 60,
