// Copyright 2017-2020 Parity Technologies (UK) Ltd.
// This file is part of Polkadot.

// Polkadot is free software: you can redistribute it and/or modify
// it under the terms of the GNU General Public License as published by
// the Free Software Foundation, either version 3 of the License, or
// (at your option) any later version.

// Polkadot is distributed in the hope that it will be useful,
// but WITHOUT ANY WARRANTY; without even the implied warranty of
// MERCHANTABILITY or FITNESS FOR A PARTICULAR PURPOSE.  See the
// GNU General Public License for more details.

// You should have received a copy of the GNU General Public License
// along with Polkadot. If not, see <http://www.gnu.org/licenses/>.

//! The Kusama runtime. This can be compiled with `#[no_std]`, ready for Wasm.

#![cfg_attr(not(feature = "std"), no_std)]
// `construct_runtime!` does a lot of recursion and requires us to increase the limit to 256.
#![recursion_limit = "256"]

use pallet_nis::WithMaximumOf;
use parity_scale_codec::{Decode, Encode, MaxEncodedLen};
use primitives::{
	AccountId, AccountIndex, Balance, BlockNumber, CandidateEvent, CommittedCandidateReceipt,
	CoreState, GroupRotationInfo, Hash, Id as ParaId, InboundDownwardMessage, InboundHrmpMessage,
	Moment, Nonce, OccupiedCoreAssumption, PersistedValidationData, ScrapedOnChainVotes,
	SessionInfo, Signature, ValidationCode, ValidationCodeHash, ValidatorId, ValidatorIndex,
	LOWEST_PUBLIC_ID,
};
use runtime_common::{
	auctions, claims, crowdloan, impl_runtime_weights, impls::DealWithFees, paras_registrar,
	prod_or_fast, slots, BalanceToU256, BlockHashCount, BlockLength, CurrencyToVote,
	SlowAdjustingFeeUpdate, U256ToBalance,
};
use sp_std::{cmp::Ordering, collections::btree_map::BTreeMap, prelude::*};

use runtime_parachains::{
	configuration as parachains_configuration, disputes as parachains_disputes,
	dmp as parachains_dmp, hrmp as parachains_hrmp, inclusion as parachains_inclusion,
	initializer as parachains_initializer, origin as parachains_origin, paras as parachains_paras,
	paras_inherent as parachains_paras_inherent, reward_points as parachains_reward_points,
	runtime_api_impl::v2 as parachains_runtime_api_impl, scheduler as parachains_scheduler,
	session_info as parachains_session_info, shared as parachains_shared,
};

use authority_discovery_primitives::AuthorityId as AuthorityDiscoveryId;
use beefy_primitives::crypto::{AuthorityId as BeefyId, Signature as BeefySignature};
use frame_election_provider_support::{
	generate_solution_type, onchain, NposSolution, SequentialPhragmen,
};
use frame_support::{
	construct_runtime, parameter_types,
	traits::{
		ConstU32, Contains, EitherOf, EitherOfDiverse, InstanceFilter, KeyOwnerProofSystem,
		LockIdentifier, PrivilegeCmp, ProcessMessage, ProcessMessageError, StorageMapShim,
		WithdrawReasons,
	},
	weights::{constants::WEIGHT_REF_TIME_PER_MILLIS, ConstantMultiplier},
	PalletId, RuntimeDebug,
};
use frame_system::EnsureRoot;
use pallet_grandpa::{fg_primitives, AuthorityId as GrandpaId};
use pallet_im_online::sr25519::AuthorityId as ImOnlineId;
use pallet_session::historical as session_historical;
use pallet_transaction_payment::{CurrencyAdapter, FeeDetails, RuntimeDispatchInfo};
use sp_core::{ConstU128, OpaqueMetadata};
use sp_mmr_primitives as mmr;
use sp_runtime::{
	create_runtime_str, generic, impl_opaque_keys,
	traits::{
		AccountIdLookup, BlakeTwo256, Block as BlockT, ConvertInto, Extrinsic as ExtrinsicT,
		OpaqueKeys, SaturatedConversion, Verify,
	},
	transaction_validity::{TransactionPriority, TransactionSource, TransactionValidity},
	ApplyExtrinsicResult, FixedU128, KeyTypeId, Perbill, Percent, Permill,
};
use sp_staking::SessionIndex;
#[cfg(any(feature = "std", test))]
use sp_version::NativeVersion;
use sp_version::RuntimeVersion;
use static_assertions::const_assert;
use xcm::latest::Junction;

pub use frame_system::Call as SystemCall;
pub use pallet_balances::Call as BalancesCall;
pub use pallet_election_provider_multi_phase::Call as EPMCall;
#[cfg(feature = "std")]
pub use pallet_staking::StakerStatus;
use pallet_staking::UseValidatorsMap;
use sp_runtime::traits::Get;
#[cfg(any(feature = "std", test))]
pub use sp_runtime::BuildStorage;

/// Constant values used within the runtime.
use kusama_runtime_constants::{currency::*, fee::*, time::*};

// Weights used in the runtime.
mod weights;

// Voter bag threshold definitions.
mod bag_thresholds;

// XCM configurations.
pub mod xcm_config;

// Governance configurations.
pub mod governance;
use governance::{
	old::CouncilCollective, pallet_custom_origins, AuctionAdmin, Fellows, GeneralAdmin, LeaseAdmin,
	StakingAdmin, Treasurer, TreasurySpender,
};

#[cfg(test)]
mod tests;

impl_runtime_weights!(kusama_runtime_constants);

// Make the WASM binary available.
#[cfg(feature = "std")]
include!(concat!(env!("OUT_DIR"), "/wasm_binary.rs"));

/// Runtime version (Kusama).
#[sp_version::runtime_version]
pub const VERSION: RuntimeVersion = RuntimeVersion {
	spec_name: create_runtime_str!("kusama"),
	impl_name: create_runtime_str!("parity-kusama"),
	authoring_version: 2,
	spec_version: 9370,
	impl_version: 0,
	#[cfg(not(feature = "disable-runtime-api"))]
	apis: RUNTIME_API_VERSIONS,
	#[cfg(feature = "disable-runtime-api")]
	apis: sp_version::create_apis_vec![[]],
	transaction_version: 19,
	state_version: 0,
};

/// The BABE epoch configuration at genesis.
pub const BABE_GENESIS_EPOCH_CONFIG: babe_primitives::BabeEpochConfiguration =
	babe_primitives::BabeEpochConfiguration {
		c: PRIMARY_PROBABILITY,
		allowed_slots: babe_primitives::AllowedSlots::PrimaryAndSecondaryVRFSlots,
	};

/// Native version.
#[cfg(any(feature = "std", test))]
pub fn native_version() -> NativeVersion {
	NativeVersion { runtime_version: VERSION, can_author_with: Default::default() }
}

/// We currently allow all calls.
pub struct BaseFilter;
impl Contains<RuntimeCall> for BaseFilter {
	fn contains(_c: &RuntimeCall) -> bool {
		true
	}
}

parameter_types! {
	pub const Version: RuntimeVersion = VERSION;
	pub const SS58Prefix: u8 = 2;
}

impl frame_system::Config for Runtime {
	type BaseCallFilter = frame_support::traits::Everything;
	type BlockWeights = BlockWeights;
	type BlockLength = BlockLength;
	type RuntimeOrigin = RuntimeOrigin;
	type RuntimeCall = RuntimeCall;
	type Index = Nonce;
	type BlockNumber = BlockNumber;
	type Hash = Hash;
	type Hashing = BlakeTwo256;
	type AccountId = AccountId;
	type Lookup = AccountIdLookup<AccountId, ()>;
	type Header = generic::Header<BlockNumber, BlakeTwo256>;
	type RuntimeEvent = RuntimeEvent;
	type BlockHashCount = BlockHashCount;
	type DbWeight = RocksDbWeight;
	type Version = Version;
	type PalletInfo = PalletInfo;
	type AccountData = pallet_balances::AccountData<Balance>;
	type OnNewAccount = ();
	type OnKilledAccount = ();
	type SystemWeightInfo = weights::frame_system::WeightInfo<Runtime>;
	type SS58Prefix = SS58Prefix;
	type OnSetCode = ();
	type MaxConsumers = frame_support::traits::ConstU32<16>;
}

parameter_types! {
	pub MaximumSchedulerWeight: Weight = Perbill::from_percent(80) * BlockWeights::get().max_block;
	pub const MaxScheduledPerBlock: u32 = 50;
	pub const NoPreimagePostponement: Option<u32> = Some(10);
}

/// Used the compare the privilege of an origin inside the scheduler.
pub struct OriginPrivilegeCmp;

impl PrivilegeCmp<OriginCaller> for OriginPrivilegeCmp {
	fn cmp_privilege(left: &OriginCaller, right: &OriginCaller) -> Option<Ordering> {
		if left == right {
			return Some(Ordering::Equal)
		}

		match (left, right) {
			// Root is greater than anything.
			(OriginCaller::system(frame_system::RawOrigin::Root), _) => Some(Ordering::Greater),
			// Check which one has more yes votes.
			(
				OriginCaller::Council(pallet_collective::RawOrigin::Members(l_yes_votes, l_count)),
				OriginCaller::Council(pallet_collective::RawOrigin::Members(r_yes_votes, r_count)),
			) => Some((l_yes_votes * r_count).cmp(&(r_yes_votes * l_count))),
			// For every other origin we don't care, as they are not used for `ScheduleOrigin`.
			_ => None,
		}
	}
}

impl pallet_scheduler::Config for Runtime {
	type RuntimeOrigin = RuntimeOrigin;
	type RuntimeEvent = RuntimeEvent;
	type PalletsOrigin = OriginCaller;
	type RuntimeCall = RuntimeCall;
	type MaximumWeight = MaximumSchedulerWeight;
	type ScheduleOrigin = EitherOf<EnsureRoot<AccountId>, AuctionAdmin>;
	type MaxScheduledPerBlock = MaxScheduledPerBlock;
	type WeightInfo = weights::pallet_scheduler::WeightInfo<Runtime>;
	type OriginPrivilegeCmp = OriginPrivilegeCmp;
	type Preimages = Preimage;
}

parameter_types! {
	pub const PreimageBaseDeposit: Balance = deposit(2, 64);
	pub const PreimageByteDeposit: Balance = deposit(0, 1);
}

impl pallet_preimage::Config for Runtime {
	type WeightInfo = weights::pallet_preimage::WeightInfo<Runtime>;
	type RuntimeEvent = RuntimeEvent;
	type Currency = Balances;
	type ManagerOrigin = EnsureRoot<AccountId>;
	type BaseDeposit = PreimageBaseDeposit;
	type ByteDeposit = PreimageByteDeposit;
}

parameter_types! {
	pub EpochDuration: u64 = prod_or_fast!(
		EPOCH_DURATION_IN_SLOTS as u64,
		2 * MINUTES as u64,
		"KSM_EPOCH_DURATION"
	);
	pub const ExpectedBlockTime: Moment = MILLISECS_PER_BLOCK;
	pub ReportLongevity: u64 =
		BondingDuration::get() as u64 * SessionsPerEra::get() as u64 * EpochDuration::get();
}

impl pallet_babe::Config for Runtime {
	type EpochDuration = EpochDuration;
	type ExpectedBlockTime = ExpectedBlockTime;

	// session module is the trigger
	type EpochChangeTrigger = pallet_babe::ExternalTrigger;

	type DisabledValidators = Session;

	type KeyOwnerProof = <Self::KeyOwnerProofSystem as KeyOwnerProofSystem<(
		KeyTypeId,
		pallet_babe::AuthorityId,
	)>>::Proof;

	type KeyOwnerIdentification = <Self::KeyOwnerProofSystem as KeyOwnerProofSystem<(
		KeyTypeId,
		pallet_babe::AuthorityId,
	)>>::IdentificationTuple;

	type KeyOwnerProofSystem = Historical;

	type HandleEquivocation =
		pallet_babe::EquivocationHandler<Self::KeyOwnerIdentification, Offences, ReportLongevity>;

	type WeightInfo = ();

	type MaxAuthorities = MaxAuthorities;
}

parameter_types! {
	pub const IndexDeposit: Balance = 100 * CENTS;
}

impl pallet_indices::Config for Runtime {
	type AccountIndex = AccountIndex;
	type Currency = Balances;
	type Deposit = IndexDeposit;
	type RuntimeEvent = RuntimeEvent;
	type WeightInfo = weights::pallet_indices::WeightInfo<Runtime>;
}

parameter_types! {
	pub const ExistentialDeposit: Balance = EXISTENTIAL_DEPOSIT;
	pub const MaxLocks: u32 = 50;
	pub const MaxReserves: u32 = 50;
}

impl pallet_balances::Config for Runtime {
	type Balance = Balance;
	type DustRemoval = ();
	type RuntimeEvent = RuntimeEvent;
	type ExistentialDeposit = ExistentialDeposit;
	type AccountStore = System;
	type MaxLocks = MaxLocks;
	type MaxReserves = MaxReserves;
	type ReserveIdentifier = [u8; 8];
	type WeightInfo = weights::pallet_balances::WeightInfo<Runtime>;
}

parameter_types! {
	pub const TransactionByteFee: Balance = 10 * MILLICENTS;
	/// This value increases the priority of `Operational` transactions by adding
	/// a "virtual tip" that's equal to the `OperationalFeeMultiplier * final_fee`.
	pub const OperationalFeeMultiplier: u8 = 5;
}

impl pallet_transaction_payment::Config for Runtime {
	type RuntimeEvent = RuntimeEvent;
	type OnChargeTransaction = CurrencyAdapter<Balances, DealWithFees<Self>>;
	type OperationalFeeMultiplier = OperationalFeeMultiplier;
	type WeightToFee = WeightToFee;
	type LengthToFee = ConstantMultiplier<Balance, TransactionByteFee>;
	type FeeMultiplierUpdate = SlowAdjustingFeeUpdate<Self>;
}

parameter_types! {
	pub const MinimumPeriod: u64 = SLOT_DURATION / 2;
}
impl pallet_timestamp::Config for Runtime {
	type Moment = u64;
	type OnTimestampSet = Babe;
	type MinimumPeriod = MinimumPeriod;
	type WeightInfo = weights::pallet_timestamp::WeightInfo<Runtime>;
}

impl pallet_authorship::Config for Runtime {
	type FindAuthor = pallet_session::FindAccountFromAuthorIndex<Self, Babe>;
	type EventHandler = (Staking, ImOnline);
}

impl_opaque_keys! {
	pub struct SessionKeys {
		pub grandpa: Grandpa,
		pub babe: Babe,
		pub im_online: ImOnline,
		pub para_validator: Initializer,
		pub para_assignment: ParaSessionInfo,
		pub authority_discovery: AuthorityDiscovery,
	}
}

impl pallet_session::Config for Runtime {
	type RuntimeEvent = RuntimeEvent;
	type ValidatorId = AccountId;
	type ValidatorIdOf = pallet_staking::StashOf<Self>;
	type ShouldEndSession = Babe;
	type NextSessionRotation = Babe;
	type SessionManager = pallet_session::historical::NoteHistoricalRoot<Self, Staking>;
	type SessionHandler = <SessionKeys as OpaqueKeys>::KeyTypeIdProviders;
	type Keys = SessionKeys;
	type WeightInfo = weights::pallet_session::WeightInfo<Runtime>;
}

impl pallet_session::historical::Config for Runtime {
	type FullIdentification = pallet_staking::Exposure<AccountId, Balance>;
	type FullIdentificationOf = pallet_staking::ExposureOf<Runtime>;
}

parameter_types! {
	// phase durations. 1/4 of the last session for each.
	// in testing: 1min or half of the session for each
	pub SignedPhase: u32 = prod_or_fast!(
		EPOCH_DURATION_IN_SLOTS / 4,
		(1 * MINUTES).min(EpochDuration::get().saturated_into::<u32>() / 2),
		"KSM_SIGNED_PHASE"
	);
	pub UnsignedPhase: u32 = prod_or_fast!(
		EPOCH_DURATION_IN_SLOTS / 4,
		(1 * MINUTES).min(EpochDuration::get().saturated_into::<u32>() / 2),
		"KSM_UNSIGNED_PHASE"
	);

	// signed config
	pub const SignedMaxSubmissions: u32 = 16;
	pub const SignedMaxRefunds: u32 = 16 / 4;
	pub const SignedDepositBase: Balance = deposit(2, 0);
	pub const SignedDepositByte: Balance = deposit(0, 10) / 1024;
	// Each good submission will get 1/10 KSM as reward
	pub SignedRewardBase: Balance =  UNITS / 10;
	pub BetterUnsignedThreshold: Perbill = Perbill::from_rational(5u32, 10_000);

	// 1 hour session, 15 minutes unsigned phase, 8 offchain executions.
	pub OffchainRepeat: BlockNumber = UnsignedPhase::get() / 8;

	/// We take the top 12500 nominators as electing voters..
	pub const MaxElectingVoters: u32 = 12_500;
	/// ... and all of the validators as electable targets. Whilst this is the case, we cannot and
	/// shall not increase the size of the validator intentions.
	pub const MaxElectableTargets: u16 = u16::MAX;
	pub NposSolutionPriority: TransactionPriority =
		Perbill::from_percent(90) * TransactionPriority::max_value();
	/// Setup election pallet to support maximum winners upto 2000. This will mean Staking Pallet
	/// cannot have active validators higher than this count.
	pub const MaxActiveValidators: u32 = 2000;
}

generate_solution_type!(
	#[compact]
	pub struct NposCompactSolution24::<
		VoterIndex = u32,
		TargetIndex = u16,
		Accuracy = sp_runtime::PerU16,
		MaxVoters = MaxElectingVoters,
	>(24)
);

pub struct OnChainSeqPhragmen;
impl onchain::Config for OnChainSeqPhragmen {
	type System = Runtime;
	type Solver = SequentialPhragmen<AccountId, runtime_common::elections::OnChainAccuracy>;
	type DataProvider = Staking;
	type WeightInfo = weights::frame_election_provider_support::WeightInfo<Runtime>;
	type MaxWinners = MaxActiveValidators;
	type VotersBound = MaxElectingVoters;
	type TargetsBound = MaxElectableTargets;
}

impl pallet_election_provider_multi_phase::MinerConfig for Runtime {
	type AccountId = AccountId;
	type MaxLength = OffchainSolutionLengthLimit;
	type MaxWeight = OffchainSolutionWeightLimit;
	type Solution = NposCompactSolution24;
	type MaxVotesPerVoter = <
		<Self as pallet_election_provider_multi_phase::Config>::DataProvider
		as
		frame_election_provider_support::ElectionDataProvider
	>::MaxVotesPerVoter;

	// The unsigned submissions have to respect the weight of the submit_unsigned call, thus their
	// weight estimate function is wired to this call's weight.
	fn solution_weight(v: u32, t: u32, a: u32, d: u32) -> Weight {
		<
			<Self as pallet_election_provider_multi_phase::Config>::WeightInfo
			as
			pallet_election_provider_multi_phase::WeightInfo
		>::submit_unsigned(v, t, a, d)
	}
}

impl pallet_election_provider_multi_phase::Config for Runtime {
	type RuntimeEvent = RuntimeEvent;
	type Currency = Balances;
	type EstimateCallFee = TransactionPayment;
	type UnsignedPhase = UnsignedPhase;
	type SignedMaxSubmissions = SignedMaxSubmissions;
	type SignedMaxRefunds = SignedMaxRefunds;
	type SignedRewardBase = SignedRewardBase;
	type SignedDepositBase = SignedDepositBase;
	type SignedDepositByte = SignedDepositByte;
	type SignedDepositWeight = ();
	type SignedMaxWeight =
		<Self::MinerConfig as pallet_election_provider_multi_phase::MinerConfig>::MaxWeight;
	type MinerConfig = Self;
	type SlashHandler = (); // burn slashes
	type RewardHandler = (); // nothing to do upon rewards
	type SignedPhase = SignedPhase;
	type BetterUnsignedThreshold = BetterUnsignedThreshold;
	type BetterSignedThreshold = ();
	type OffchainRepeat = OffchainRepeat;
	type MinerTxPriority = NposSolutionPriority;
	type DataProvider = Staking;
	#[cfg(feature = "fast-runtime")]
	type Fallback = onchain::OnChainExecution<OnChainSeqPhragmen>;
	#[cfg(not(feature = "fast-runtime"))]
	type Fallback = frame_election_provider_support::NoElection<(
		AccountId,
		BlockNumber,
		Staking,
		MaxActiveValidators,
	)>;
	type GovernanceFallback = onchain::OnChainExecution<OnChainSeqPhragmen>;
	type Solver = SequentialPhragmen<
		AccountId,
		pallet_election_provider_multi_phase::SolutionAccuracyOf<Self>,
		(),
	>;
	type BenchmarkingConfig = runtime_common::elections::BenchmarkConfig;
	type ForceOrigin = EitherOf<EnsureRoot<Self::AccountId>, StakingAdmin>;
	type WeightInfo = weights::pallet_election_provider_multi_phase::WeightInfo<Self>;
	type MaxElectingVoters = MaxElectingVoters;
	type MaxElectableTargets = MaxElectableTargets;
	type MaxWinners = MaxActiveValidators;
}

parameter_types! {
	pub const BagThresholds: &'static [u64] = &bag_thresholds::THRESHOLDS;
}

type VoterBagsListInstance = pallet_bags_list::Instance1;
impl pallet_bags_list::Config<VoterBagsListInstance> for Runtime {
	type RuntimeEvent = RuntimeEvent;
	type ScoreProvider = Staking;
	type WeightInfo = weights::pallet_bags_list::WeightInfo<Runtime>;
	type BagThresholds = BagThresholds;
	type Score = sp_npos_elections::VoteWeight;
}

pub struct EraPayout;
impl pallet_staking::EraPayout<Balance> for EraPayout {
	fn era_payout(
		total_staked: Balance,
		_total_issuance: Balance,
		era_duration_millis: u64,
	) -> (Balance, Balance) {
		// all para-ids that are currently active.
		let auctioned_slots = Paras::parachains()
			.into_iter()
			// all active para-ids that do not belong to a system or common good chain is the number
			// of parachains that we should take into account for inflation.
			.filter(|i| *i >= LOWEST_PUBLIC_ID)
			.count() as u64;

		const MAX_ANNUAL_INFLATION: Perquintill = Perquintill::from_percent(10);
		const MILLISECONDS_PER_YEAR: u64 = 1000 * 3600 * 24 * 36525 / 100;

		runtime_common::impls::era_payout(
			total_staked,
			Nis::issuance().other,
			MAX_ANNUAL_INFLATION,
			Perquintill::from_rational(era_duration_millis, MILLISECONDS_PER_YEAR),
			auctioned_slots,
		)
	}
}

parameter_types! {
	// Six sessions in an era (6 hours).
	pub const SessionsPerEra: SessionIndex = prod_or_fast!(6, 1);

	// 28 eras for unbonding (7 days).
	pub BondingDuration: sp_staking::EraIndex = prod_or_fast!(
		28,
		28,
		"DOT_BONDING_DURATION"
	);
	// 27 eras in which slashes can be cancelled (slightly less than 7 days).
	pub SlashDeferDuration: sp_staking::EraIndex = prod_or_fast!(
		27,
		27,
		"DOT_SLASH_DEFER_DURATION"
	);
	pub const MaxNominatorRewardedPerValidator: u32 = 512;
	pub const OffendingValidatorsThreshold: Perbill = Perbill::from_percent(17);
	// 24
	pub const MaxNominations: u32 = <NposCompactSolution24 as NposSolution>::LIMIT as u32;
}

impl pallet_staking::Config for Runtime {
	type MaxNominations = MaxNominations;
	type Currency = Balances;
	type CurrencyBalance = Balance;
	type UnixTime = Timestamp;
	type CurrencyToVote = CurrencyToVote;
	type ElectionProvider = ElectionProviderMultiPhase;
	type GenesisElectionProvider = onchain::OnChainExecution<OnChainSeqPhragmen>;
	type RewardRemainder = Treasury;
	type RuntimeEvent = RuntimeEvent;
	type Slash = Treasury;
	type Reward = ();
	type SessionsPerEra = SessionsPerEra;
	type BondingDuration = BondingDuration;
	type SlashDeferDuration = SlashDeferDuration;
	type AdminOrigin = EitherOf<EnsureRoot<Self::AccountId>, StakingAdmin>;
	type SessionInterface = Self;
	type EraPayout = EraPayout;
	type NextNewSession = Session;
	type MaxNominatorRewardedPerValidator = MaxNominatorRewardedPerValidator;
	type OffendingValidatorsThreshold = OffendingValidatorsThreshold;
	type VoterList = VoterList;
	type TargetList = UseValidatorsMap<Self>;
	type MaxUnlockingChunks = frame_support::traits::ConstU32<32>;
	type HistoryDepth = frame_support::traits::ConstU32<84>;
	type BenchmarkingConfig = runtime_common::StakingBenchmarkingConfig;
	type OnStakerSlash = NominationPools;
	type WeightInfo = weights::pallet_staking::WeightInfo<Runtime>;
}

impl pallet_fast_unstake::Config for Runtime {
	type RuntimeEvent = RuntimeEvent;
	type Currency = Balances;
	type BatchSize = frame_support::traits::ConstU32<64>;
	type Deposit = frame_support::traits::ConstU128<{ CENTS * 100 }>;
	type ControlOrigin = EitherOfDiverse<
		EnsureRoot<AccountId>,
		pallet_collective::EnsureProportionAtLeast<AccountId, CouncilCollective, 1, 2>,
	>;
	type Staking = Staking;
	type MaxErasToCheckPerBlock = ConstU32<1>;
	#[cfg(feature = "runtime-benchmarks")]
	type MaxBackersPerValidator = MaxNominatorRewardedPerValidator;
	type WeightInfo = weights::pallet_fast_unstake::WeightInfo<Runtime>;
}

parameter_types! {
	pub const ProposalBond: Permill = Permill::from_percent(5);
	pub const ProposalBondMinimum: Balance = 2000 * CENTS;
	pub const ProposalBondMaximum: Balance = 1 * GRAND;
	pub const SpendPeriod: BlockNumber = 6 * DAYS;
	pub const Burn: Permill = Permill::from_perthousand(2);
	pub const TreasuryPalletId: PalletId = PalletId(*b"py/trsry");

	pub const TipCountdown: BlockNumber = 1 * DAYS;
	pub const TipFindersFee: Percent = Percent::from_percent(20);
	pub const TipReportDepositBase: Balance = 100 * CENTS;
	pub const DataDepositPerByte: Balance = 1 * CENTS;
	pub const MaxApprovals: u32 = 100;
	pub const MaxAuthorities: u32 = 100_000;
	pub const MaxKeys: u32 = 10_000;
	pub const MaxPeerInHeartbeats: u32 = 10_000;
	pub const MaxPeerDataEncodingSize: u32 = 1_000;
}

impl pallet_treasury::Config for Runtime {
	type PalletId = TreasuryPalletId;
	type Currency = Balances;
	type ApproveOrigin = EitherOfDiverse<EnsureRoot<AccountId>, Treasurer>;
	type RejectOrigin = EitherOfDiverse<EnsureRoot<AccountId>, Treasurer>;
	type RuntimeEvent = RuntimeEvent;
	type OnSlash = Treasury;
	type ProposalBond = ProposalBond;
	type ProposalBondMinimum = ProposalBondMinimum;
	type ProposalBondMaximum = ProposalBondMaximum;
	type SpendPeriod = SpendPeriod;
	type Burn = Burn;
	type BurnDestination = Society;
	type MaxApprovals = MaxApprovals;
	type WeightInfo = weights::pallet_treasury::WeightInfo<Runtime>;
	type SpendFunds = Bounties;
	type SpendOrigin = TreasurySpender;
}

parameter_types! {
	pub const BountyDepositBase: Balance = 100 * CENTS;
	pub const BountyDepositPayoutDelay: BlockNumber = 4 * DAYS;
	pub const BountyUpdatePeriod: BlockNumber = 90 * DAYS;
	pub const MaximumReasonLength: u32 = 16384;
	pub const CuratorDepositMultiplier: Permill = Permill::from_percent(50);
	pub const CuratorDepositMin: Balance = 10 * CENTS;
	pub const CuratorDepositMax: Balance = 500 * CENTS;
	pub const BountyValueMinimum: Balance = 200 * CENTS;
}

impl pallet_bounties::Config for Runtime {
	type BountyDepositBase = BountyDepositBase;
	type BountyDepositPayoutDelay = BountyDepositPayoutDelay;
	type BountyUpdatePeriod = BountyUpdatePeriod;
	type CuratorDepositMultiplier = CuratorDepositMultiplier;
	type CuratorDepositMin = CuratorDepositMin;
	type CuratorDepositMax = CuratorDepositMax;
	type BountyValueMinimum = BountyValueMinimum;
	type ChildBountyManager = ChildBounties;
	type DataDepositPerByte = DataDepositPerByte;
	type RuntimeEvent = RuntimeEvent;
	type MaximumReasonLength = MaximumReasonLength;
	type WeightInfo = weights::pallet_bounties::WeightInfo<Runtime>;
}

parameter_types! {
	pub const MaxActiveChildBountyCount: u32 = 100;
	pub const ChildBountyValueMinimum: Balance = BountyValueMinimum::get() / 10;
}

impl pallet_child_bounties::Config for Runtime {
	type RuntimeEvent = RuntimeEvent;
	type MaxActiveChildBountyCount = MaxActiveChildBountyCount;
	type ChildBountyValueMinimum = ChildBountyValueMinimum;
	type WeightInfo = weights::pallet_child_bounties::WeightInfo<Runtime>;
}

impl pallet_tips::Config for Runtime {
	type MaximumReasonLength = MaximumReasonLength;
	type DataDepositPerByte = DataDepositPerByte;
	type Tippers = PhragmenElection;
	type TipCountdown = TipCountdown;
	type TipFindersFee = TipFindersFee;
	type TipReportDepositBase = TipReportDepositBase;
	type RuntimeEvent = RuntimeEvent;
	type WeightInfo = weights::pallet_tips::WeightInfo<Runtime>;
}

impl pallet_offences::Config for Runtime {
	type RuntimeEvent = RuntimeEvent;
	type IdentificationTuple = pallet_session::historical::IdentificationTuple<Self>;
	type OnOffenceHandler = Staking;
}

impl pallet_authority_discovery::Config for Runtime {
	type MaxAuthorities = MaxAuthorities;
}

parameter_types! {
	pub const ImOnlineUnsignedPriority: TransactionPriority = TransactionPriority::max_value();
}

impl pallet_im_online::Config for Runtime {
	type AuthorityId = ImOnlineId;
	type RuntimeEvent = RuntimeEvent;
	type ValidatorSet = Historical;
	type NextSessionRotation = Babe;
	type ReportUnresponsiveness = Offences;
	type UnsignedPriority = ImOnlineUnsignedPriority;
	type WeightInfo = weights::pallet_im_online::WeightInfo<Runtime>;
	type MaxKeys = MaxKeys;
	type MaxPeerInHeartbeats = MaxPeerInHeartbeats;
	type MaxPeerDataEncodingSize = MaxPeerDataEncodingSize;
}

parameter_types! {
	pub MaxSetIdSessionEntries: u32 = BondingDuration::get() * SessionsPerEra::get();
}

impl pallet_grandpa::Config for Runtime {
	type RuntimeEvent = RuntimeEvent;

	type KeyOwnerProof =
		<Self::KeyOwnerProofSystem as KeyOwnerProofSystem<(KeyTypeId, GrandpaId)>>::Proof;

	type KeyOwnerIdentification = <Self::KeyOwnerProofSystem as KeyOwnerProofSystem<(
		KeyTypeId,
		GrandpaId,
	)>>::IdentificationTuple;

	type KeyOwnerProofSystem = Historical;

	type HandleEquivocation = pallet_grandpa::EquivocationHandler<
		Self::KeyOwnerIdentification,
		Offences,
		ReportLongevity,
	>;

	type WeightInfo = ();
	type MaxAuthorities = MaxAuthorities;
	type MaxSetIdSessionEntries = MaxSetIdSessionEntries;
}

/// Submits transaction with the node's public and signature type. Adheres to the signed extension
/// format of the chain.
impl<LocalCall> frame_system::offchain::CreateSignedTransaction<LocalCall> for Runtime
where
	RuntimeCall: From<LocalCall>,
{
	fn create_transaction<C: frame_system::offchain::AppCrypto<Self::Public, Self::Signature>>(
		call: RuntimeCall,
		public: <Signature as Verify>::Signer,
		account: AccountId,
		nonce: <Runtime as frame_system::Config>::Index,
	) -> Option<(RuntimeCall, <UncheckedExtrinsic as ExtrinsicT>::SignaturePayload)> {
		use sp_runtime::traits::StaticLookup;
		// take the biggest period possible.
		let period =
			BlockHashCount::get().checked_next_power_of_two().map(|c| c / 2).unwrap_or(2) as u64;

		let current_block = System::block_number()
			.saturated_into::<u64>()
			// The `System::block_number` is initialized with `n+1`,
			// so the actual block number is `n`.
			.saturating_sub(1);
		let tip = 0;
		let extra: SignedExtra = (
			frame_system::CheckNonZeroSender::<Runtime>::new(),
			frame_system::CheckSpecVersion::<Runtime>::new(),
			frame_system::CheckTxVersion::<Runtime>::new(),
			frame_system::CheckGenesis::<Runtime>::new(),
			frame_system::CheckMortality::<Runtime>::from(generic::Era::mortal(
				period,
				current_block,
			)),
			frame_system::CheckNonce::<Runtime>::from(nonce),
			frame_system::CheckWeight::<Runtime>::new(),
			pallet_transaction_payment::ChargeTransactionPayment::<Runtime>::from(tip),
		);
		let raw_payload = SignedPayload::new(call, extra)
			.map_err(|e| {
				log::warn!("Unable to create signed payload: {:?}", e);
			})
			.ok()?;
		let signature = raw_payload.using_encoded(|payload| C::sign(payload, public))?;
		let (call, extra, _) = raw_payload.deconstruct();
		let address = <Runtime as frame_system::Config>::Lookup::unlookup(account);
		Some((call, (address, signature, extra)))
	}
}

impl frame_system::offchain::SigningTypes for Runtime {
	type Public = <Signature as Verify>::Signer;
	type Signature = Signature;
}

impl<C> frame_system::offchain::SendTransactionTypes<C> for Runtime
where
	RuntimeCall: From<C>,
{
	type Extrinsic = UncheckedExtrinsic;
	type OverarchingCall = RuntimeCall;
}

parameter_types! {
	pub Prefix: &'static [u8] = b"Pay KSMs to the Kusama account:";
}

impl claims::Config for Runtime {
	type RuntimeEvent = RuntimeEvent;
	type VestingSchedule = Vesting;
	type Prefix = Prefix;
	type MoveClaimOrigin = EnsureRoot<AccountId>;
	type WeightInfo = weights::runtime_common_claims::WeightInfo<Runtime>;
}

parameter_types! {
	// Minimum 100 bytes/KSM deposited (1 CENT/byte)
	pub const BasicDeposit: Balance = 1000 * CENTS;       // 258 bytes on-chain
	pub const FieldDeposit: Balance = 250 * CENTS;        // 66 bytes on-chain
	pub const SubAccountDeposit: Balance = 200 * CENTS;   // 53 bytes on-chain
	pub const MaxSubAccounts: u32 = 100;
	pub const MaxAdditionalFields: u32 = 100;
	pub const MaxRegistrars: u32 = 20;
}

impl pallet_identity::Config for Runtime {
	type RuntimeEvent = RuntimeEvent;
	type Currency = Balances;
	type BasicDeposit = BasicDeposit;
	type FieldDeposit = FieldDeposit;
	type SubAccountDeposit = SubAccountDeposit;
	type MaxSubAccounts = MaxSubAccounts;
	type MaxAdditionalFields = MaxAdditionalFields;
	type MaxRegistrars = MaxRegistrars;
	type Slashed = Treasury;
	type ForceOrigin = EitherOf<EnsureRoot<Self::AccountId>, GeneralAdmin>;
	type RegistrarOrigin = EitherOf<EnsureRoot<Self::AccountId>, GeneralAdmin>;
	type WeightInfo = weights::pallet_identity::WeightInfo<Runtime>;
}

impl pallet_utility::Config for Runtime {
	type RuntimeEvent = RuntimeEvent;
	type RuntimeCall = RuntimeCall;
	type PalletsOrigin = OriginCaller;
	type WeightInfo = weights::pallet_utility::WeightInfo<Runtime>;
}

parameter_types! {
	// One storage item; key size is 32; value is size 4+4+16+32 bytes = 56 bytes.
	pub const DepositBase: Balance = deposit(1, 88);
	// Additional storage item size of 32 bytes.
	pub const DepositFactor: Balance = deposit(0, 32);
	pub const MaxSignatories: u32 = 100;
}

impl pallet_multisig::Config for Runtime {
	type RuntimeEvent = RuntimeEvent;
	type RuntimeCall = RuntimeCall;
	type Currency = Balances;
	type DepositBase = DepositBase;
	type DepositFactor = DepositFactor;
	type MaxSignatories = MaxSignatories;
	type WeightInfo = weights::pallet_multisig::WeightInfo<Runtime>;
}

parameter_types! {
	pub const ConfigDepositBase: Balance = 500 * CENTS;
	pub const FriendDepositFactor: Balance = 50 * CENTS;
	pub const MaxFriends: u16 = 9;
	pub const RecoveryDeposit: Balance = 500 * CENTS;
}

impl pallet_recovery::Config for Runtime {
	type RuntimeEvent = RuntimeEvent;
	type WeightInfo = ();
	type RuntimeCall = RuntimeCall;
	type Currency = Balances;
	type ConfigDepositBase = ConfigDepositBase;
	type FriendDepositFactor = FriendDepositFactor;
	type MaxFriends = MaxFriends;
	type RecoveryDeposit = RecoveryDeposit;
}

parameter_types! {
	pub const CandidateDeposit: Balance = 10 * QUID;
	pub const WrongSideDeduction: Balance = 2 * QUID;
	pub const MaxStrikes: u32 = 10;
	pub const RotationPeriod: BlockNumber = 7 * DAYS;
	pub const PeriodSpend: Balance = 500 * QUID;
	pub const MaxLockDuration: BlockNumber = 36 * 30 * DAYS;
	pub const ChallengePeriod: BlockNumber = 7 * DAYS;
	pub const MaxCandidateIntake: u32 = 1;
	pub const SocietyPalletId: PalletId = PalletId(*b"py/socie");
}

impl pallet_society::Config for Runtime {
	type RuntimeEvent = RuntimeEvent;
	type Currency = Balances;
	type Randomness = pallet_babe::RandomnessFromOneEpochAgo<Runtime>;
	type CandidateDeposit = CandidateDeposit;
	type WrongSideDeduction = WrongSideDeduction;
	type MaxStrikes = MaxStrikes;
	type PeriodSpend = PeriodSpend;
	type MembershipChanged = ();
	type RotationPeriod = RotationPeriod;
	type MaxLockDuration = MaxLockDuration;
	type FounderSetOrigin = EnsureRoot<AccountId>;
	type SuspensionJudgementOrigin = pallet_society::EnsureFounder<Runtime>;
	type ChallengePeriod = ChallengePeriod;
	type MaxCandidateIntake = MaxCandidateIntake;
	type PalletId = SocietyPalletId;
}

parameter_types! {
	pub const MinVestedTransfer: Balance = 100 * CENTS;
	pub UnvestedFundsAllowedWithdrawReasons: WithdrawReasons =
		WithdrawReasons::except(WithdrawReasons::TRANSFER | WithdrawReasons::RESERVE);
}

impl pallet_vesting::Config for Runtime {
	type RuntimeEvent = RuntimeEvent;
	type Currency = Balances;
	type BlockNumberToBalance = ConvertInto;
	type MinVestedTransfer = MinVestedTransfer;
	type WeightInfo = weights::pallet_vesting::WeightInfo<Runtime>;
	type UnvestedFundsAllowedWithdrawReasons = UnvestedFundsAllowedWithdrawReasons;
	const MAX_VESTING_SCHEDULES: u32 = 28;
}

parameter_types! {
	// One storage item; key size 32, value size 8; .
	pub const ProxyDepositBase: Balance = deposit(1, 8);
	// Additional storage item size of 33 bytes.
	pub const ProxyDepositFactor: Balance = deposit(0, 33);
	pub const MaxProxies: u16 = 32;
	pub const AnnouncementDepositBase: Balance = deposit(1, 8);
	pub const AnnouncementDepositFactor: Balance = deposit(0, 66);
	pub const MaxPending: u16 = 32;
}

/// The type used to represent the kinds of proxying allowed.
#[derive(
	Copy,
	Clone,
	Eq,
	PartialEq,
	Ord,
	PartialOrd,
	Encode,
	Decode,
	RuntimeDebug,
	MaxEncodedLen,
	scale_info::TypeInfo,
)]
pub enum ProxyType {
	Any,
	NonTransfer,
	Governance,
	Staking,
	IdentityJudgement,
	CancelProxy,
	Auction,
	Society,
}

impl Default for ProxyType {
	fn default() -> Self {
		Self::Any
	}
}

impl InstanceFilter<RuntimeCall> for ProxyType {
	fn filter(&self, c: &RuntimeCall) -> bool {
		match self {
			ProxyType::Any => true,
			ProxyType::NonTransfer => matches!(
				c,
				RuntimeCall::System(..) |
				RuntimeCall::Babe(..) |
				RuntimeCall::Timestamp(..) |
				RuntimeCall::Indices(pallet_indices::Call::claim {..}) |
				RuntimeCall::Indices(pallet_indices::Call::free {..}) |
				RuntimeCall::Indices(pallet_indices::Call::freeze {..}) |
				// Specifically omitting Indices `transfer`, `force_transfer`
				// Specifically omitting the entire Balances pallet
				RuntimeCall::Staking(..) |
				RuntimeCall::Session(..) |
				RuntimeCall::Grandpa(..) |
				RuntimeCall::ImOnline(..) |
				RuntimeCall::Democracy(..) |
				RuntimeCall::Council(..) |
				RuntimeCall::TechnicalCommittee(..) |
				RuntimeCall::PhragmenElection(..) |
				RuntimeCall::TechnicalMembership(..) |
				RuntimeCall::Treasury(..) |
				RuntimeCall::Bounties(..) |
				RuntimeCall::ChildBounties(..) |
				RuntimeCall::Tips(..) |
				RuntimeCall::ConvictionVoting(..) |
				RuntimeCall::Referenda(..) |
				RuntimeCall::FellowshipCollective(..) |
				RuntimeCall::FellowshipReferenda(..) |
				RuntimeCall::Whitelist(..) |
				RuntimeCall::Claims(..) |
				RuntimeCall::Utility(..) |
				RuntimeCall::Identity(..) |
				RuntimeCall::Society(..) |
				RuntimeCall::Recovery(pallet_recovery::Call::as_recovered {..}) |
				RuntimeCall::Recovery(pallet_recovery::Call::vouch_recovery {..}) |
				RuntimeCall::Recovery(pallet_recovery::Call::claim_recovery {..}) |
				RuntimeCall::Recovery(pallet_recovery::Call::close_recovery {..}) |
				RuntimeCall::Recovery(pallet_recovery::Call::remove_recovery {..}) |
				RuntimeCall::Recovery(pallet_recovery::Call::cancel_recovered {..}) |
				// Specifically omitting Recovery `create_recovery`, `initiate_recovery`
				RuntimeCall::Vesting(pallet_vesting::Call::vest {..}) |
				RuntimeCall::Vesting(pallet_vesting::Call::vest_other {..}) |
				// Specifically omitting Vesting `vested_transfer`, and `force_vested_transfer`
				RuntimeCall::Scheduler(..) |
				RuntimeCall::Proxy(..) |
				RuntimeCall::Multisig(..) |
				RuntimeCall::Nis(..) |
				RuntimeCall::Registrar(paras_registrar::Call::register {..}) |
				RuntimeCall::Registrar(paras_registrar::Call::deregister {..}) |
				// Specifically omitting Registrar `swap`
				RuntimeCall::Registrar(paras_registrar::Call::reserve {..}) |
				RuntimeCall::Crowdloan(..) |
				RuntimeCall::Slots(..) |
				RuntimeCall::Auctions(..) | // Specifically omitting the entire XCM Pallet
				RuntimeCall::VoterList(..) |
				RuntimeCall::NominationPools(..) |
				RuntimeCall::FastUnstake(..)
			),
			ProxyType::Governance => matches!(
				c,
				RuntimeCall::Democracy(..) |
					RuntimeCall::Council(..) | RuntimeCall::TechnicalCommittee(..) |
					RuntimeCall::PhragmenElection(..) |
					RuntimeCall::Treasury(..) |
					RuntimeCall::Bounties(..) |
					RuntimeCall::Tips(..) | RuntimeCall::Utility(..) |
					RuntimeCall::ChildBounties(..) |
					// OpenGov calls
					RuntimeCall::ConvictionVoting(..) |
					RuntimeCall::Referenda(..) |
					RuntimeCall::FellowshipCollective(..) |
					RuntimeCall::FellowshipReferenda(..) |
					RuntimeCall::Whitelist(..)
			),
			ProxyType::Staking => {
				matches!(
					c,
					RuntimeCall::Staking(..) |
						RuntimeCall::Session(..) | RuntimeCall::Utility(..) |
						RuntimeCall::FastUnstake(..)
				)
			},
			ProxyType::IdentityJudgement => matches!(
				c,
				RuntimeCall::Identity(pallet_identity::Call::provide_judgement { .. }) |
					RuntimeCall::Utility(..)
			),
			ProxyType::CancelProxy => {
				matches!(c, RuntimeCall::Proxy(pallet_proxy::Call::reject_announcement { .. }))
			},
			ProxyType::Auction => matches!(
				c,
				RuntimeCall::Auctions(..) |
					RuntimeCall::Crowdloan(..) |
					RuntimeCall::Registrar(..) |
					RuntimeCall::Slots(..)
			),
			ProxyType::Society => matches!(c, RuntimeCall::Society(..)),
		}
	}
	fn is_superset(&self, o: &Self) -> bool {
		match (self, o) {
			(x, y) if x == y => true,
			(ProxyType::Any, _) => true,
			(_, ProxyType::Any) => false,
			(ProxyType::NonTransfer, _) => true,
			_ => false,
		}
	}
}

impl pallet_proxy::Config for Runtime {
	type RuntimeEvent = RuntimeEvent;
	type RuntimeCall = RuntimeCall;
	type Currency = Balances;
	type ProxyType = ProxyType;
	type ProxyDepositBase = ProxyDepositBase;
	type ProxyDepositFactor = ProxyDepositFactor;
	type MaxProxies = MaxProxies;
	type WeightInfo = weights::pallet_proxy::WeightInfo<Runtime>;
	type MaxPending = MaxPending;
	type CallHasher = BlakeTwo256;
	type AnnouncementDepositBase = AnnouncementDepositBase;
	type AnnouncementDepositFactor = AnnouncementDepositFactor;
}

impl parachains_origin::Config for Runtime {}

impl parachains_configuration::Config for Runtime {
	type WeightInfo = weights::runtime_parachains_configuration::WeightInfo<Runtime>;
}

impl parachains_shared::Config for Runtime {}

impl parachains_session_info::Config for Runtime {
	type ValidatorSet = Historical;
}

impl parachains_inclusion::Config for Runtime {
	type RuntimeEvent = RuntimeEvent;
	type DisputesHandler = ParasDisputes;
	type RewardValidators = parachains_reward_points::RewardValidatorsWithEraPoints<Runtime>;
	type MessageQueue = MessageQueue;
	type WeightInfo = (); // FAIL-CI: TODO
}

parameter_types! {
	pub const ParasUnsignedPriority: TransactionPriority = TransactionPriority::max_value();
}

impl parachains_paras::Config for Runtime {
	type RuntimeEvent = RuntimeEvent;
	type WeightInfo = weights::runtime_parachains_paras::WeightInfo<Runtime>;
	type UnsignedPriority = ParasUnsignedPriority;
	type NextSessionRotation = Babe;
}

parameter_types! {
	/// Amount of weight that can be spent per block to service messages.
	/// FAIL-CI: Pretty random value.
	pub const MessageQueueServiceWeight: Weight = Weight::from_parts(100 * WEIGHT_REF_TIME_PER_MILLIS, u64::MAX);
}

pub struct MessageProcessor;
impl ProcessMessage for MessageProcessor {
	type Origin = ParaId;

	fn process_message(
		message: &[u8],
		origin: Self::Origin,
		weight_limit: Weight,
	) -> Result<(bool, Weight), ProcessMessageError> {
		xcm_builder::ProcessXcmMessage::<
			Junction,
			xcm_executor::XcmExecutor<xcm_config::XcmConfig>,
			RuntimeCall,
			// FAIL-CI why does `Parachain` not accept a `ParaId`?
		>::process_message(message, Junction::Parachain(origin.into()), weight_limit)
	}
}

impl pallet_message_queue::Config for Runtime {
	type RuntimeEvent = RuntimeEvent;
	type Size = u32;
	type HeapSize = ConstU32<65_536>;
	type MaxStale = ConstU32<8>;
	type ServiceWeight = MessageQueueServiceWeight;
	type MessageProcessor = MessageProcessor;
	type QueueChangeHandler = ();
	// FAIL-CI
	type WeightInfo = ();
}

impl parachains_dmp::Config for Runtime {}

impl parachains_hrmp::Config for Runtime {
	type RuntimeOrigin = RuntimeOrigin;
	type RuntimeEvent = RuntimeEvent;
	type Currency = Balances;
	type WeightInfo = weights::runtime_parachains_hrmp::WeightInfo<Runtime>;
}

impl parachains_paras_inherent::Config for Runtime {
	type WeightInfo = weights::runtime_parachains_paras_inherent::WeightInfo<Runtime>;
}

impl parachains_scheduler::Config for Runtime {}

impl parachains_initializer::Config for Runtime {
	type Randomness = pallet_babe::RandomnessFromOneEpochAgo<Runtime>;
	type ForceOrigin = EnsureRoot<AccountId>;
	type WeightInfo = weights::runtime_parachains_initializer::WeightInfo<Runtime>;
}

impl parachains_disputes::Config for Runtime {
	type RuntimeEvent = RuntimeEvent;
	type RewardValidators = parachains_reward_points::RewardValidatorsWithEraPoints<Runtime>;
	type SlashingHandler = ();
	type WeightInfo = weights::runtime_parachains_disputes::WeightInfo<Runtime>;
}

parameter_types! {
	pub const ParaDeposit: Balance = 40 * UNITS;
}

impl paras_registrar::Config for Runtime {
	type RuntimeOrigin = RuntimeOrigin;
	type RuntimeEvent = RuntimeEvent;
	type Currency = Balances;
	type OnSwap = (Crowdloan, Slots);
	type ParaDeposit = ParaDeposit;
	type DataDepositPerByte = DataDepositPerByte;
	type WeightInfo = weights::runtime_common_paras_registrar::WeightInfo<Runtime>;
}

parameter_types! {
	// 6 weeks
	pub LeasePeriod: BlockNumber = prod_or_fast!(6 * WEEKS, 6 * WEEKS, "KSM_LEASE_PERIOD");
}

impl slots::Config for Runtime {
	type RuntimeEvent = RuntimeEvent;
	type Currency = Balances;
	type Registrar = Registrar;
	type LeasePeriod = LeasePeriod;
	type LeaseOffset = ();
	type ForceOrigin = EitherOf<EnsureRoot<Self::AccountId>, LeaseAdmin>;
	type WeightInfo = weights::runtime_common_slots::WeightInfo<Runtime>;
}

parameter_types! {
	pub const CrowdloanId: PalletId = PalletId(*b"py/cfund");
	pub const OldSubmissionDeposit: Balance = 3 * GRAND; // ~ 10 KSM
	pub const MinContribution: Balance = 3_000 * CENTS; // ~ .1 KSM
	pub const RemoveKeysLimit: u32 = 1000;
	// Allow 32 bytes for an additional memo to a crowdloan.
	pub const MaxMemoLength: u8 = 32;
}

impl crowdloan::Config for Runtime {
	type RuntimeEvent = RuntimeEvent;
	type PalletId = CrowdloanId;
	type SubmissionDeposit = OldSubmissionDeposit;
	type MinContribution = MinContribution;
	type RemoveKeysLimit = RemoveKeysLimit;
	type Registrar = Registrar;
	type Auctioneer = Auctions;
	type MaxMemoLength = MaxMemoLength;
	type WeightInfo = weights::runtime_common_crowdloan::WeightInfo<Runtime>;
}

parameter_types! {
	// The average auction is 7 days long, so this will be 70% for ending period.
	// 5 Days = 72000 Blocks @ 6 sec per block
	pub const EndingPeriod: BlockNumber = 5 * DAYS;
	// ~ 1000 samples per day -> ~ 20 blocks per sample -> 2 minute samples
	pub const SampleLength: BlockNumber = 2 * MINUTES;
}

impl auctions::Config for Runtime {
	type RuntimeEvent = RuntimeEvent;
	type Leaser = Slots;
	type Registrar = Registrar;
	type EndingPeriod = EndingPeriod;
	type SampleLength = SampleLength;
	type Randomness = pallet_babe::RandomnessFromOneEpochAgo<Runtime>;
	type InitiateOrigin = EitherOf<EnsureRoot<Self::AccountId>, AuctionAdmin>;
	type WeightInfo = weights::runtime_common_auctions::WeightInfo<Runtime>;
}

type NisCounterpartInstance = pallet_balances::Instance2;
impl pallet_balances::Config<NisCounterpartInstance> for Runtime {
	type Balance = Balance;
	type DustRemoval = ();
	type RuntimeEvent = RuntimeEvent;
	type ExistentialDeposit = ConstU128<10_000_000_000>; // One KTC cent
	type AccountStore = StorageMapShim<
		pallet_balances::Account<Runtime, NisCounterpartInstance>,
		frame_system::Provider<Runtime>,
		AccountId,
		pallet_balances::AccountData<u128>,
	>;
	type MaxLocks = ConstU32<4>;
	type MaxReserves = ConstU32<4>;
	type ReserveIdentifier = [u8; 8];
	type WeightInfo = weights::pallet_balances_nis_counterpart_balances::WeightInfo<Runtime>;
}

parameter_types! {
	pub IgnoredIssuance: Balance = Treasury::pot();
	pub const NisBasePeriod: BlockNumber = 7 * DAYS;
	pub const MinBid: Balance = 100 * QUID;
	pub MinReceipt: Perquintill = Perquintill::from_rational(1u64, 10_000_000u64);
	pub const IntakePeriod: BlockNumber = 5 * MINUTES;
	pub MaxIntakeWeight: Weight = MAXIMUM_BLOCK_WEIGHT / 10;
	pub const ThawThrottle: (Perquintill, BlockNumber) = (Perquintill::from_percent(25), 5);
	pub storage NisTarget: Perquintill = Perquintill::zero();
	pub const NisPalletId: PalletId = PalletId(*b"py/nis  ");
	pub const NisReserveId: [u8; 8] = *b"py/nis  ";
}

impl pallet_nis::Config for Runtime {
	type WeightInfo = weights::pallet_nis::WeightInfo<Runtime>;
	type RuntimeEvent = RuntimeEvent;
	type Currency = Balances;
	type CurrencyBalance = Balance;
	type FundOrigin = frame_system::EnsureSigned<AccountId>;
	type Counterpart = NisCounterpartBalances;
	type CounterpartAmount = WithMaximumOf<ConstU128<21_000_000_000_000_000_000u128>>;
	type Deficit = (); // Mint
	type IgnoredIssuance = IgnoredIssuance;
	type Target = NisTarget;
	type PalletId = NisPalletId;
	type QueueCount = ConstU32<500>;
	type MaxQueueLen = ConstU32<1000>;
	type FifoQueueLen = ConstU32<250>;
	type BasePeriod = NisBasePeriod;
	type MinBid = MinBid;
	type MinReceipt = MinReceipt;
	type IntakePeriod = IntakePeriod;
	type MaxIntakeWeight = MaxIntakeWeight;
	type ThawThrottle = ThawThrottle;
	type ReserveId = NisReserveId;
}

parameter_types! {
	pub const PoolsPalletId: PalletId = PalletId(*b"py/nopls");
	pub const MaxPointsToBalance: u8 = 10;
}

impl pallet_nomination_pools::Config for Runtime {
	type RuntimeEvent = RuntimeEvent;
	type WeightInfo = weights::pallet_nomination_pools::WeightInfo<Self>;
	type Currency = Balances;
	type RewardCounter = FixedU128;
	type BalanceToU256 = BalanceToU256;
	type U256ToBalance = U256ToBalance;
	type Staking = Staking;
	type PostUnbondingPoolsWindow = ConstU32<4>;
	type MaxMetadataLen = ConstU32<256>;
	// we use the same number of allowed unlocking chunks as with staking.
	type MaxUnbonding = <Self as pallet_staking::Config>::MaxUnlockingChunks;
	type PalletId = PoolsPalletId;
	type MaxPointsToBalance = MaxPointsToBalance;
}

construct_runtime! {
	pub enum Runtime where
		Block = Block,
		NodeBlock = primitives::Block,
		UncheckedExtrinsic = UncheckedExtrinsic
	{
		// Basic stuff; balances is uncallable initially.
		System: frame_system::{Pallet, Call, Storage, Config, Event<T>} = 0,

		// Babe must be before session.
		Babe: pallet_babe::{Pallet, Call, Storage, Config, ValidateUnsigned} = 1,

		Timestamp: pallet_timestamp::{Pallet, Call, Storage, Inherent} = 2,
		Indices: pallet_indices::{Pallet, Call, Storage, Config<T>, Event<T>} = 3,
		Balances: pallet_balances::{Pallet, Call, Storage, Config<T>, Event<T>} = 4,
		TransactionPayment: pallet_transaction_payment::{Pallet, Storage, Event<T>} = 33,

		// Consensus support.
		// Authorship must be before session in order to note author in the correct session and era
		// for im-online and staking.
		Authorship: pallet_authorship::{Pallet, Storage} = 5,
		Staking: pallet_staking::{Pallet, Call, Storage, Config<T>, Event<T>} = 6,
		Offences: pallet_offences::{Pallet, Storage, Event} = 7,
		Historical: session_historical::{Pallet} = 34,
		Session: pallet_session::{Pallet, Call, Storage, Event, Config<T>} = 8,
		Grandpa: pallet_grandpa::{Pallet, Call, Storage, Config, Event, ValidateUnsigned} = 10,
		ImOnline: pallet_im_online::{Pallet, Call, Storage, Event<T>, ValidateUnsigned, Config<T>} = 11,
		AuthorityDiscovery: pallet_authority_discovery::{Pallet, Config} = 12,

		// Governance stuff.
		Democracy: pallet_democracy::{Pallet, Call, Storage, Config<T>, Event<T>} = 13,
		Council: pallet_collective::<Instance1>::{Pallet, Call, Storage, Origin<T>, Event<T>, Config<T>} = 14,
		TechnicalCommittee: pallet_collective::<Instance2>::{Pallet, Call, Storage, Origin<T>, Event<T>, Config<T>} = 15,
		PhragmenElection: pallet_elections_phragmen::{Pallet, Call, Storage, Event<T>, Config<T>} = 16,
		TechnicalMembership: pallet_membership::<Instance1>::{Pallet, Call, Storage, Event<T>, Config<T>} = 17,
		Treasury: pallet_treasury::{Pallet, Call, Storage, Config, Event<T>} = 18,

		ConvictionVoting: pallet_conviction_voting::{Pallet, Call, Storage, Event<T>} = 20,
		Referenda: pallet_referenda::{Pallet, Call, Storage, Event<T>} = 21,
//		pub type FellowshipCollectiveInstance = pallet_ranked_collective::Instance1;
		FellowshipCollective: pallet_ranked_collective::<Instance1>::{
			Pallet, Call, Storage, Event<T>
		} = 22,
//		pub type FellowshipReferendaInstance = pallet_referenda::Instance2;
		FellowshipReferenda: pallet_referenda::<Instance2>::{
			Pallet, Call, Storage, Event<T>
		} = 23,
		Origins: pallet_custom_origins::{Origin} = 43,
		Whitelist: pallet_whitelist::{Pallet, Call, Storage, Event<T>} = 44,

		// Claims. Usable initially.
		Claims: claims::{Pallet, Call, Storage, Event<T>, Config<T>, ValidateUnsigned} = 19,

		// Utility module.
		Utility: pallet_utility::{Pallet, Call, Event} = 24,

		// Less simple identity module.
		Identity: pallet_identity::{Pallet, Call, Storage, Event<T>} = 25,

		// Society module.
		Society: pallet_society::{Pallet, Call, Storage, Event<T>} = 26,

		// Social recovery module.
		Recovery: pallet_recovery::{Pallet, Call, Storage, Event<T>} = 27,

		// Vesting. Usable initially, but removed once all vesting is finished.
		Vesting: pallet_vesting::{Pallet, Call, Storage, Event<T>, Config<T>} = 28,

		// System scheduler.
		Scheduler: pallet_scheduler::{Pallet, Call, Storage, Event<T>} = 29,

		// Proxy module. Late addition.
		Proxy: pallet_proxy::{Pallet, Call, Storage, Event<T>} = 30,

		// Multisig module. Late addition.
		Multisig: pallet_multisig::{Pallet, Call, Storage, Event<T>} = 31,

		// Preimage registrar.
		Preimage: pallet_preimage::{Pallet, Call, Storage, Event<T>} = 32,

		// Bounties modules.
		Bounties: pallet_bounties::{Pallet, Call, Storage, Event<T>} = 35,
		ChildBounties: pallet_child_bounties = 40,

		// Tips module.
		Tips: pallet_tips::{Pallet, Call, Storage, Event<T>} = 36,

		// Election pallet. Only works with staking, but placed here to maintain indices.
		ElectionProviderMultiPhase: pallet_election_provider_multi_phase::{Pallet, Call, Storage, Event<T>, ValidateUnsigned} = 37,

		// NIS pallet.
		Nis: pallet_nis::{Pallet, Call, Storage, Event<T>} = 38,
//		pub type NisCounterpartInstance = pallet_balances::Instance2;
		NisCounterpartBalances: pallet_balances::<Instance2> = 45,

		// Provides a semi-sorted list of nominators for staking.
		VoterList: pallet_bags_list::<Instance1>::{Pallet, Call, Storage, Event<T>} = 39,

		// nomination pools: extension to staking.
		NominationPools: pallet_nomination_pools::{Pallet, Call, Storage, Event<T>, Config<T>} = 41,

		// Fast unstake pallet: extension to staking.
		FastUnstake: pallet_fast_unstake = 42,

		// Parachains pallets. Start indices at 50 to leave room.
		ParachainsOrigin: parachains_origin::{Pallet, Origin} = 50,
		Configuration: parachains_configuration::{Pallet, Call, Storage, Config<T>} = 51,
		ParasShared: parachains_shared::{Pallet, Call, Storage} = 52,
		ParaInclusion: parachains_inclusion::{Pallet, Call, Storage, Event<T>} = 53,
		ParaInherent: parachains_paras_inherent::{Pallet, Call, Storage, Inherent} = 54,
		ParaScheduler: parachains_scheduler::{Pallet, Storage} = 55,
		Paras: parachains_paras::{Pallet, Call, Storage, Event, Config, ValidateUnsigned} = 56,
		Initializer: parachains_initializer::{Pallet, Call, Storage} = 57,
		Dmp: parachains_dmp::{Pallet, Call, Storage} = 58,
		// RIP Ump 59
		Hrmp: parachains_hrmp::{Pallet, Call, Storage, Event<T>, Config} = 60,
		ParaSessionInfo: parachains_session_info::{Pallet, Storage} = 61,
		ParasDisputes: parachains_disputes::{Pallet, Call, Storage, Event<T>} = 62,
		MessageQueue: pallet_message_queue::{Pallet, Call, Storage, Event<T>} = 63,

		// Parachain Onboarding Pallets. Start indices at 70 to leave room.
		Registrar: paras_registrar::{Pallet, Call, Storage, Event<T>} = 70,
		Slots: slots::{Pallet, Call, Storage, Event<T>} = 71,
		Auctions: auctions::{Pallet, Call, Storage, Event<T>} = 72,
		Crowdloan: crowdloan::{Pallet, Call, Storage, Event<T>} = 73,

		// Pallet for sending XCM.
		XcmPallet: pallet_xcm::{Pallet, Call, Storage, Event<T>, Origin, Config} = 99,
	}
}

/// The address format for describing accounts.
pub type Address = sp_runtime::MultiAddress<AccountId, ()>;
/// Block header type as expected by this runtime.
pub type Header = generic::Header<BlockNumber, BlakeTwo256>;
/// Block type as expected by this runtime.
pub type Block = generic::Block<Header, UncheckedExtrinsic>;
/// A Block signed with a Justification
pub type SignedBlock = generic::SignedBlock<Block>;
/// `BlockId` type as expected by this runtime.
pub type BlockId = generic::BlockId<Block>;
/// The `SignedExtension` to the basic transaction logic.
pub type SignedExtra = (
	frame_system::CheckNonZeroSender<Runtime>,
	frame_system::CheckSpecVersion<Runtime>,
	frame_system::CheckTxVersion<Runtime>,
	frame_system::CheckGenesis<Runtime>,
	frame_system::CheckMortality<Runtime>,
	frame_system::CheckNonce<Runtime>,
	frame_system::CheckWeight<Runtime>,
	pallet_transaction_payment::ChargeTransactionPayment<Runtime>,
);

pub struct StakingMigrationV11OldPallet;
impl Get<&'static str> for StakingMigrationV11OldPallet {
	fn get() -> &'static str {
		"VoterList"
	}
}

/// All migrations that will run on the next runtime upgrade.
///
/// Should be cleared after every release.
<<<<<<< HEAD
pub type Migrations = (
	// Remove UMP dispatch queue <https://github.com/paritytech/polkadot/pull/6271>
	parachains_configuration::migration::MigrateV4ToV5<Runtime>,
);
=======
pub type Migrations = ();
>>>>>>> 48f41dd9

/// Unchecked extrinsic type as expected by this runtime.
pub type UncheckedExtrinsic =
	generic::UncheckedExtrinsic<Address, RuntimeCall, Signature, SignedExtra>;
/// Executive: handles dispatch to the various modules.
pub type Executive = frame_executive::Executive<
	Runtime,
	Block,
	frame_system::ChainContext<Runtime>,
	Runtime,
	AllPalletsWithSystem,
	Migrations,
>;
/// The payload being signed in the transactions.
pub type SignedPayload = generic::SignedPayload<RuntimeCall, SignedExtra>;

#[cfg(feature = "runtime-benchmarks")]
mod benches {
	frame_benchmarking::define_benchmarks!(
		// Polkadot
		// NOTE: Make sure to prefix these with `runtime_common::` so
		// that the path resolves correctly in the generated file.
		[runtime_common::auctions, Auctions]
		[runtime_common::crowdloan, Crowdloan]
		[runtime_common::claims, Claims]
		[runtime_common::slots, Slots]
		[runtime_common::paras_registrar, Registrar]
		[runtime_parachains::configuration, Configuration]
		[runtime_parachains::hrmp, Hrmp]
		[runtime_parachains::disputes, ParasDisputes]
		[runtime_parachains::initializer, Initializer]
		[runtime_parachains::paras_inherent, ParaInherent]
		[runtime_parachains::paras, Paras]
		// Substrate
		[pallet_balances, Balances]
		[pallet_balances, NisCounterpartBalances]
		[pallet_bags_list, VoterList]
		[frame_benchmarking::baseline, Baseline::<Runtime>]
		[pallet_bounties, Bounties]
		[pallet_child_bounties, ChildBounties]
		[pallet_collective, Council]
		[pallet_collective, TechnicalCommittee]
		[pallet_conviction_voting, ConvictionVoting]
		[pallet_democracy, Democracy]
		[pallet_elections_phragmen, PhragmenElection]
		[pallet_election_provider_multi_phase, ElectionProviderMultiPhase]
		[frame_election_provider_support, ElectionProviderBench::<Runtime>]
		[pallet_fast_unstake, FastUnstake]
		[pallet_nis, Nis]
		[pallet_identity, Identity]
		[pallet_im_online, ImOnline]
		[pallet_indices, Indices]
		[pallet_membership, TechnicalMembership]
		[pallet_message_queue, MessageQueue]
		[pallet_multisig, Multisig]
		[pallet_nomination_pools, NominationPoolsBench::<Runtime>]
		[pallet_offences, OffencesBench::<Runtime>]
		[pallet_preimage, Preimage]
		[pallet_proxy, Proxy]
		[pallet_ranked_collective, FellowshipCollective]
		[pallet_recovery, Recovery]
		[pallet_referenda, Referenda]
		[pallet_referenda, FellowshipReferenda]
		[pallet_scheduler, Scheduler]
		[pallet_session, SessionBench::<Runtime>]
		[pallet_staking, Staking]
		[frame_system, SystemBench::<Runtime>]
		[pallet_timestamp, Timestamp]
		[pallet_tips, Tips]
		[pallet_treasury, Treasury]
		[pallet_utility, Utility]
		[pallet_vesting, Vesting]
		[pallet_whitelist, Whitelist]
		// XCM
		[pallet_xcm, XcmPallet]
		[pallet_xcm_benchmarks::fungible, pallet_xcm_benchmarks::fungible::Pallet::<Runtime>]
		[pallet_xcm_benchmarks::generic, pallet_xcm_benchmarks::generic::Pallet::<Runtime>]
	);
}

#[cfg(not(feature = "disable-runtime-api"))]
sp_api::impl_runtime_apis! {
	impl sp_api::Core<Block> for Runtime {
		fn version() -> RuntimeVersion {
			VERSION
		}

		fn execute_block(block: Block) {
			Executive::execute_block(block);
		}

		fn initialize_block(header: &<Block as BlockT>::Header) {
			Executive::initialize_block(header)
		}
	}

	impl sp_api::Metadata<Block> for Runtime {
		fn metadata() -> OpaqueMetadata {
			OpaqueMetadata::new(Runtime::metadata().into())
		}
	}

	impl block_builder_api::BlockBuilder<Block> for Runtime {
		fn apply_extrinsic(extrinsic: <Block as BlockT>::Extrinsic) -> ApplyExtrinsicResult {
			Executive::apply_extrinsic(extrinsic)
		}

		fn finalize_block() -> <Block as BlockT>::Header {
			Executive::finalize_block()
		}

		fn inherent_extrinsics(data: inherents::InherentData) -> Vec<<Block as BlockT>::Extrinsic> {
			data.create_extrinsics()
		}

		fn check_inherents(
			block: Block,
			data: inherents::InherentData,
		) -> inherents::CheckInherentsResult {
			data.check_extrinsics(&block)
		}
	}

	impl tx_pool_api::runtime_api::TaggedTransactionQueue<Block> for Runtime {
		fn validate_transaction(
			source: TransactionSource,
			tx: <Block as BlockT>::Extrinsic,
			block_hash: <Block as BlockT>::Hash,
		) -> TransactionValidity {
			Executive::validate_transaction(source, tx, block_hash)
		}
	}

	impl offchain_primitives::OffchainWorkerApi<Block> for Runtime {
		fn offchain_worker(header: &<Block as BlockT>::Header) {
			Executive::offchain_worker(header)
		}
	}

	impl primitives::runtime_api::ParachainHost<Block, Hash, BlockNumber> for Runtime {
		fn validators() -> Vec<ValidatorId> {
			parachains_runtime_api_impl::validators::<Runtime>()
		}

		fn validator_groups() -> (Vec<Vec<ValidatorIndex>>, GroupRotationInfo<BlockNumber>) {
			parachains_runtime_api_impl::validator_groups::<Runtime>()
		}

		fn availability_cores() -> Vec<CoreState<Hash, BlockNumber>> {
			parachains_runtime_api_impl::availability_cores::<Runtime>()
		}

		fn persisted_validation_data(para_id: ParaId, assumption: OccupiedCoreAssumption)
			-> Option<PersistedValidationData<Hash, BlockNumber>> {
			parachains_runtime_api_impl::persisted_validation_data::<Runtime>(para_id, assumption)
		}

		fn assumed_validation_data(
			para_id: ParaId,
			expected_persisted_validation_data_hash: Hash,
		) -> Option<(PersistedValidationData<Hash, BlockNumber>, ValidationCodeHash)> {
			parachains_runtime_api_impl::assumed_validation_data::<Runtime>(
				para_id,
				expected_persisted_validation_data_hash,
			)
		}

		fn check_validation_outputs(
			para_id: ParaId,
			outputs: primitives::CandidateCommitments,
		) -> bool {
			parachains_runtime_api_impl::check_validation_outputs::<Runtime>(para_id, outputs)
		}

		fn session_index_for_child() -> SessionIndex {
			parachains_runtime_api_impl::session_index_for_child::<Runtime>()
		}

		fn validation_code(para_id: ParaId, assumption: OccupiedCoreAssumption)
			-> Option<ValidationCode> {
			parachains_runtime_api_impl::validation_code::<Runtime>(para_id, assumption)
		}

		fn candidate_pending_availability(para_id: ParaId) -> Option<CommittedCandidateReceipt<Hash>> {
			parachains_runtime_api_impl::candidate_pending_availability::<Runtime>(para_id)
		}

		fn candidate_events() -> Vec<CandidateEvent<Hash>> {
			parachains_runtime_api_impl::candidate_events::<Runtime, _>(|ev| {
				match ev {
					RuntimeEvent::ParaInclusion(ev) => {
						Some(ev)
					}
					_ => None,
				}
			})
		}

		fn session_info(index: SessionIndex) -> Option<SessionInfo> {
			parachains_runtime_api_impl::session_info::<Runtime>(index)
		}

		fn dmq_contents(recipient: ParaId) -> Vec<InboundDownwardMessage<BlockNumber>> {
			parachains_runtime_api_impl::dmq_contents::<Runtime>(recipient)
		}

		fn inbound_hrmp_channels_contents(
			recipient: ParaId
		) -> BTreeMap<ParaId, Vec<InboundHrmpMessage<BlockNumber>>> {
			parachains_runtime_api_impl::inbound_hrmp_channels_contents::<Runtime>(recipient)
		}

		fn validation_code_by_hash(hash: ValidationCodeHash) -> Option<ValidationCode> {
			parachains_runtime_api_impl::validation_code_by_hash::<Runtime>(hash)
		}

		fn on_chain_votes() -> Option<ScrapedOnChainVotes<Hash>> {
			parachains_runtime_api_impl::on_chain_votes::<Runtime>()
		}

		fn submit_pvf_check_statement(
			stmt: primitives::PvfCheckStatement,
			signature: primitives::ValidatorSignature,
		) {
			parachains_runtime_api_impl::submit_pvf_check_statement::<Runtime>(stmt, signature)
		}

		fn pvfs_require_precheck() -> Vec<ValidationCodeHash> {
			parachains_runtime_api_impl::pvfs_require_precheck::<Runtime>()
		}

		fn validation_code_hash(para_id: ParaId, assumption: OccupiedCoreAssumption)
			-> Option<ValidationCodeHash>
		{
			parachains_runtime_api_impl::validation_code_hash::<Runtime>(para_id, assumption)
		}
	}

	impl beefy_primitives::BeefyApi<Block> for Runtime {
		fn beefy_genesis() -> Option<BlockNumber> {
			// dummy implementation due to lack of BEEFY pallet.
			None
		}

		fn validator_set() -> Option<beefy_primitives::ValidatorSet<BeefyId>> {
			// dummy implementation due to lack of BEEFY pallet.
			None
		}

		fn submit_report_equivocation_unsigned_extrinsic(
			_equivocation_proof: beefy_primitives::EquivocationProof<
				BlockNumber,
				BeefyId,
				BeefySignature,
			>,
			_key_owner_proof: beefy_primitives::OpaqueKeyOwnershipProof,
		) -> Option<()> {
			None
		}

		fn generate_key_ownership_proof(
			_set_id: beefy_primitives::ValidatorSetId,
			_authority_id: BeefyId,
		) -> Option<beefy_primitives::OpaqueKeyOwnershipProof> {
			None
		}
	}

	impl mmr::MmrApi<Block, Hash, BlockNumber> for Runtime {
		fn mmr_root() -> Result<Hash, mmr::Error> {
			Err(mmr::Error::PalletNotIncluded)
		}

		fn mmr_leaf_count() -> Result<mmr::LeafIndex, mmr::Error> {
			Err(mmr::Error::PalletNotIncluded)
		}

		fn generate_proof(
			_block_numbers: Vec<BlockNumber>,
			_best_known_block_number: Option<BlockNumber>,
		) -> Result<(Vec<mmr::EncodableOpaqueLeaf>, mmr::Proof<Hash>), mmr::Error> {
			Err(mmr::Error::PalletNotIncluded)
		}

		fn verify_proof(_leaves: Vec<mmr::EncodableOpaqueLeaf>, _proof: mmr::Proof<Hash>)
			-> Result<(), mmr::Error>
		{
			Err(mmr::Error::PalletNotIncluded)
		}

		fn verify_proof_stateless(
			_root: Hash,
			_leaves: Vec<mmr::EncodableOpaqueLeaf>,
			_proof: mmr::Proof<Hash>
		) -> Result<(), mmr::Error> {
			Err(mmr::Error::PalletNotIncluded)
		}
	}

	impl fg_primitives::GrandpaApi<Block> for Runtime {
		fn grandpa_authorities() -> Vec<(GrandpaId, u64)> {
			Grandpa::grandpa_authorities()
		}

		fn current_set_id() -> fg_primitives::SetId {
			Grandpa::current_set_id()
		}

		fn submit_report_equivocation_unsigned_extrinsic(
			equivocation_proof: fg_primitives::EquivocationProof<
				<Block as BlockT>::Hash,
				sp_runtime::traits::NumberFor<Block>,
			>,
			key_owner_proof: fg_primitives::OpaqueKeyOwnershipProof,
		) -> Option<()> {
			let key_owner_proof = key_owner_proof.decode()?;

			Grandpa::submit_unsigned_equivocation_report(
				equivocation_proof,
				key_owner_proof,
			)
		}

		fn generate_key_ownership_proof(
			_set_id: fg_primitives::SetId,
			authority_id: fg_primitives::AuthorityId,
		) -> Option<fg_primitives::OpaqueKeyOwnershipProof> {
			use parity_scale_codec::Encode;

			Historical::prove((fg_primitives::KEY_TYPE, authority_id))
				.map(|p| p.encode())
				.map(fg_primitives::OpaqueKeyOwnershipProof::new)
		}
	}

	impl babe_primitives::BabeApi<Block> for Runtime {
		fn configuration() -> babe_primitives::BabeConfiguration {
			let epoch_config = Babe::epoch_config().unwrap_or(BABE_GENESIS_EPOCH_CONFIG);
			babe_primitives::BabeConfiguration {
				slot_duration: Babe::slot_duration(),
				epoch_length: EpochDuration::get(),
				c: epoch_config.c,
				authorities: Babe::authorities().to_vec(),
				randomness: Babe::randomness(),
				allowed_slots: epoch_config.allowed_slots,
			}
		}

		fn current_epoch_start() -> babe_primitives::Slot {
			Babe::current_epoch_start()
		}

		fn current_epoch() -> babe_primitives::Epoch {
			Babe::current_epoch()
		}

		fn next_epoch() -> babe_primitives::Epoch {
			Babe::next_epoch()
		}

		fn generate_key_ownership_proof(
			_slot: babe_primitives::Slot,
			authority_id: babe_primitives::AuthorityId,
		) -> Option<babe_primitives::OpaqueKeyOwnershipProof> {
			use parity_scale_codec::Encode;

			Historical::prove((babe_primitives::KEY_TYPE, authority_id))
				.map(|p| p.encode())
				.map(babe_primitives::OpaqueKeyOwnershipProof::new)
		}

		fn submit_report_equivocation_unsigned_extrinsic(
			equivocation_proof: babe_primitives::EquivocationProof<<Block as BlockT>::Header>,
			key_owner_proof: babe_primitives::OpaqueKeyOwnershipProof,
		) -> Option<()> {
			let key_owner_proof = key_owner_proof.decode()?;

			Babe::submit_unsigned_equivocation_report(
				equivocation_proof,
				key_owner_proof,
			)
		}
	}

	impl authority_discovery_primitives::AuthorityDiscoveryApi<Block> for Runtime {
		fn authorities() -> Vec<AuthorityDiscoveryId> {
			parachains_runtime_api_impl::relevant_authority_ids::<Runtime>()
		}
	}

	impl sp_session::SessionKeys<Block> for Runtime {
		fn generate_session_keys(seed: Option<Vec<u8>>) -> Vec<u8> {
			SessionKeys::generate(seed)
		}

		fn decode_session_keys(
			encoded: Vec<u8>,
		) -> Option<Vec<(Vec<u8>, sp_core::crypto::KeyTypeId)>> {
			SessionKeys::decode_into_raw_public_keys(&encoded)
		}
	}

	impl frame_system_rpc_runtime_api::AccountNonceApi<Block, AccountId, Nonce> for Runtime {
		fn account_nonce(account: AccountId) -> Nonce {
			System::account_nonce(account)
		}
	}

	impl pallet_transaction_payment_rpc_runtime_api::TransactionPaymentApi<
		Block,
		Balance,
	> for Runtime {
		fn query_info(uxt: <Block as BlockT>::Extrinsic, len: u32) -> RuntimeDispatchInfo<Balance> {
			TransactionPayment::query_info(uxt, len)
		}
		fn query_fee_details(uxt: <Block as BlockT>::Extrinsic, len: u32) -> FeeDetails<Balance> {
			TransactionPayment::query_fee_details(uxt, len)
		}
		fn query_weight_to_fee(weight: Weight) -> Balance {
			TransactionPayment::weight_to_fee(weight)
		}
		fn query_length_to_fee(length: u32) -> Balance {
			TransactionPayment::length_to_fee(length)
		}
	}

	impl pallet_transaction_payment_rpc_runtime_api::TransactionPaymentCallApi<Block, Balance, RuntimeCall>
		for Runtime
	{
		fn query_call_info(call: RuntimeCall, len: u32) -> RuntimeDispatchInfo<Balance> {
			TransactionPayment::query_call_info(call, len)
		}
		fn query_call_fee_details(call: RuntimeCall, len: u32) -> FeeDetails<Balance> {
			TransactionPayment::query_call_fee_details(call, len)
		}
		fn query_weight_to_fee(weight: Weight) -> Balance {
			TransactionPayment::weight_to_fee(weight)
		}
		fn query_length_to_fee(length: u32) -> Balance {
			TransactionPayment::length_to_fee(length)
		}
	}

	impl pallet_nomination_pools_runtime_api::NominationPoolsApi<
		Block,
		AccountId,
		Balance,
	> for Runtime {
		fn pending_rewards(member: AccountId) -> Balance {
			NominationPools::api_pending_rewards(member).unwrap_or_default()
		}

		fn points_to_balance(pool_id: pallet_nomination_pools::PoolId, points: Balance) -> Balance {
			NominationPools::api_points_to_balance(pool_id, points)
		}

		fn balance_to_points(pool_id: pallet_nomination_pools::PoolId, new_funds: Balance) -> Balance {
			NominationPools::api_balance_to_points(pool_id, new_funds)
		}
	}

	impl pallet_staking_runtime_api::StakingApi<Block, Balance> for Runtime {
		fn nominations_quota(balance: Balance) -> u32 {
			Staking::api_nominations_quota(balance)
		}
	}

	#[cfg(feature = "try-runtime")]
	impl frame_try_runtime::TryRuntime<Block> for Runtime {
		fn on_runtime_upgrade(checks: frame_try_runtime::UpgradeCheckSelect) -> (Weight, Weight) {
			log::info!("try-runtime::on_runtime_upgrade kusama.");
			let weight = Executive::try_runtime_upgrade(checks).unwrap();
			(weight, BlockWeights::get().max_block)
		}

		fn execute_block(
			block: Block,
			state_root_check: bool,
			signature_check: bool,
			select: frame_try_runtime::TryStateSelect,
		) -> Weight {
			// NOTE: intentional unwrap: we don't want to propagate the error backwards, and want to
			// have a backtrace here.
			Executive::try_execute_block(block, state_root_check, signature_check, select).unwrap()
		}
	}

	#[cfg(feature = "runtime-benchmarks")]
	impl frame_benchmarking::Benchmark<Block> for Runtime {
		fn benchmark_metadata(extra: bool) -> (
			Vec<frame_benchmarking::BenchmarkList>,
			Vec<frame_support::traits::StorageInfo>,
		) {
			use frame_benchmarking::{Benchmarking, BenchmarkList};
			use frame_support::traits::StorageInfoTrait;

			use pallet_session_benchmarking::Pallet as SessionBench;
			use pallet_offences_benchmarking::Pallet as OffencesBench;
			use pallet_election_provider_support_benchmarking::Pallet as ElectionProviderBench;
			use frame_system_benchmarking::Pallet as SystemBench;
			use pallet_nomination_pools_benchmarking::Pallet as NominationPoolsBench;
			use frame_benchmarking::baseline::Pallet as Baseline;

			let mut list = Vec::<BenchmarkList>::new();
			list_benchmarks!(list, extra);

			let storage_info = AllPalletsWithSystem::storage_info();
			return (list, storage_info)
		}

		fn dispatch_benchmark(
			config: frame_benchmarking::BenchmarkConfig
		) -> Result<
			Vec<frame_benchmarking::BenchmarkBatch>,
			sp_runtime::RuntimeString,
		> {
			use frame_benchmarking::{Benchmarking, BenchmarkBatch, TrackedStorageKey, BenchmarkError};
			// Trying to add benchmarks directly to some pallets caused cyclic dependency issues.
			// To get around that, we separated the benchmarks into its own crate.
			use pallet_session_benchmarking::Pallet as SessionBench;
			use pallet_offences_benchmarking::Pallet as OffencesBench;
			use pallet_election_provider_support_benchmarking::Pallet as ElectionProviderBench;
			use frame_system_benchmarking::Pallet as SystemBench;
			use pallet_nomination_pools_benchmarking::Pallet as NominationPoolsBench;
			use frame_benchmarking::baseline::Pallet as Baseline;
			use xcm::latest::prelude::*;
			use xcm_config::{
				LocalCheckAccount, SovereignAccountOf, Statemine, TokenLocation, XcmConfig,
			};

			impl pallet_session_benchmarking::Config for Runtime {}
			impl pallet_offences_benchmarking::Config for Runtime {}
			impl pallet_election_provider_support_benchmarking::Config for Runtime {}
			impl frame_system_benchmarking::Config for Runtime {}
			impl frame_benchmarking::baseline::Config for Runtime {}
			impl pallet_nomination_pools_benchmarking::Config for Runtime {}

			impl pallet_xcm_benchmarks::Config for Runtime {
				type XcmConfig = XcmConfig;
				type AccountIdConverter = SovereignAccountOf;
				fn valid_destination() -> Result<MultiLocation, BenchmarkError> {
					Ok(Statemine::get())
				}
				fn worst_case_holding(_depositable_count: u32) -> MultiAssets {
					// Kusama only knows about KSM.
					vec![MultiAsset{
						id: Concrete(TokenLocation::get()),
						fun: Fungible(1_000_000 * UNITS),
					}].into()
				}
			}

			parameter_types! {
				pub const TrustedTeleporter: Option<(MultiLocation, MultiAsset)> = Some((
					Statemine::get(),
					MultiAsset { fun: Fungible(1 * UNITS), id: Concrete(TokenLocation::get()) },
				));
			}

			impl pallet_xcm_benchmarks::fungible::Config for Runtime {
				type TransactAsset = Balances;

				type CheckedAccount = LocalCheckAccount;
				type TrustedTeleporter = TrustedTeleporter;

				fn get_multi_asset() -> MultiAsset {
					MultiAsset {
						id: Concrete(TokenLocation::get()),
						fun: Fungible(1 * UNITS),
					}
				}
			}

			impl pallet_xcm_benchmarks::generic::Config for Runtime {
				type RuntimeCall = RuntimeCall;

				fn worst_case_response() -> (u64, Response) {
					(0u64, Response::Version(Default::default()))
				}

				fn worst_case_asset_exchange() -> Result<(MultiAssets, MultiAssets), BenchmarkError> {
					// Kusama doesn't support asset exchanges
					Err(BenchmarkError::Skip)
				}

				fn universal_alias() -> Result<Junction, BenchmarkError> {
					// The XCM executor of Kusama doesn't have a configured `UniversalAliases`
					Err(BenchmarkError::Skip)
				}

				fn transact_origin_and_runtime_call() -> Result<(MultiLocation, RuntimeCall), BenchmarkError> {
					Ok((Statemine::get(), frame_system::Call::remark_with_event { remark: vec![] }.into()))
				}

				fn subscribe_origin() -> Result<MultiLocation, BenchmarkError> {
					Ok(Statemine::get())
				}

				fn claimable_asset() -> Result<(MultiLocation, MultiLocation, MultiAssets), BenchmarkError> {
					let origin = Statemine::get();
					let assets: MultiAssets = (Concrete(TokenLocation::get()), 1_000 * UNITS).into();
					let ticket = MultiLocation { parents: 0, interior: Here };
					Ok((origin, ticket, assets))
				}

				fn unlockable_asset() -> Result<(MultiLocation, MultiLocation, MultiAsset), BenchmarkError> {
					// Kusama doesn't support asset locking
					Err(BenchmarkError::Skip)
				}
			}

			let whitelist: Vec<TrackedStorageKey> = vec![
				// Block Number
				hex_literal::hex!("26aa394eea5630e07c48ae0c9558cef702a5c1b19ab7a04f536c519aca4983ac").to_vec().into(),
				// Total Issuance
				hex_literal::hex!("c2261276cc9d1f8598ea4b6a74b15c2f57c875e4cff74148e4628f264b974c80").to_vec().into(),
				// Execution Phase
				hex_literal::hex!("26aa394eea5630e07c48ae0c9558cef7ff553b5a9862a516939d82b3d3d8661a").to_vec().into(),
				// Event Count
				hex_literal::hex!("26aa394eea5630e07c48ae0c9558cef70a98fdbe9ce6c55837576c60c7af3850").to_vec().into(),
				// System Events
				hex_literal::hex!("26aa394eea5630e07c48ae0c9558cef780d41e5e16056765bc8461851072c9d7").to_vec().into(),
				// Treasury Account
				hex_literal::hex!("26aa394eea5630e07c48ae0c9558cef7b99d880ec681799c0cf30e8886371da95ecffd7b6c0f78751baa9d281e0bfa3a6d6f646c70792f74727372790000000000000000000000000000000000000000").to_vec().into(),
				// Configuration ActiveConfig
				hex_literal::hex!("06de3d8a54d27e44a9d5ce189618f22db4b49d95320d9021994c850f25b8e385").to_vec().into(),
				// The transactional storage limit.
				hex_literal::hex!("3a7472616e73616374696f6e5f6c6576656c3a").to_vec().into(),
			];

			let mut batches = Vec::<BenchmarkBatch>::new();
			let params = (&config, &whitelist);

			add_benchmarks!(params, batches);

			Ok(batches)
		}
	}
}

#[cfg(test)]
mod tests_fess {
	use super::*;
	use sp_runtime::assert_eq_error_rate;

	#[test]
	fn signed_deposit_is_sensible() {
		// ensure this number does not change, or that it is checked after each change.
		// a 1 MB solution should need around 0.16 KSM deposit
		let deposit = SignedDepositBase::get() + (SignedDepositByte::get() * 1024 * 1024);
		assert_eq_error_rate!(deposit, UNITS * 167 / 100, UNITS / 100);
	}
}

#[cfg(test)]
mod multiplier_tests {
	use super::*;
	use frame_support::{dispatch::DispatchInfo, traits::OnFinalize};
	use runtime_common::{MinimumMultiplier, TargetBlockFullness};
	use separator::Separatable;
	use sp_runtime::traits::Convert;

	fn run_with_system_weight<F>(w: Weight, mut assertions: F)
	where
		F: FnMut() -> (),
	{
		let mut t: sp_io::TestExternalities = frame_system::GenesisConfig::default()
			.build_storage::<Runtime>()
			.unwrap()
			.into();
		t.execute_with(|| {
			System::set_block_consumed_resources(w, 0);
			assertions()
		});
	}

	#[test]
	fn multiplier_can_grow_from_zero() {
		let minimum_multiplier = MinimumMultiplier::get();
		let target = TargetBlockFullness::get() *
			BlockWeights::get().get(DispatchClass::Normal).max_total.unwrap();
		// if the min is too small, then this will not change, and we are doomed forever.
		// the weight is 1/100th bigger than target.
		run_with_system_weight(target.saturating_mul(101) / 100, || {
			let next = SlowAdjustingFeeUpdate::<Runtime>::convert(minimum_multiplier);
			assert!(next > minimum_multiplier, "{:?} !>= {:?}", next, minimum_multiplier);
		})
	}

	#[test]
	fn fast_unstake_estimate() {
		use pallet_fast_unstake::WeightInfo;
		let block_time = BlockWeights::get().max_block.ref_time() as f32;
		let on_idle = weights::pallet_fast_unstake::WeightInfo::<Runtime>::on_idle_check(
			1000,
			<Runtime as pallet_fast_unstake::Config>::BatchSize::get(),
		)
		.ref_time() as f32;
		println!("ratio of block weight for full batch fast-unstake {}", on_idle / block_time);
		assert!(on_idle / block_time <= 0.5f32)
	}

	#[test]
	#[ignore]
	fn multiplier_growth_simulator() {
		// assume the multiplier is initially set to its minimum. We update it with values twice the
		//target (target is 25%, thus 50%) and we see at which point it reaches 1.
		let mut multiplier = MinimumMultiplier::get();
		let block_weight = BlockWeights::get().get(DispatchClass::Normal).max_total.unwrap();
		let mut blocks = 0;
		let mut fees_paid = 0;

		frame_system::Pallet::<Runtime>::set_block_consumed_resources(Weight::MAX, 0);
		let info = DispatchInfo { weight: Weight::MAX, ..Default::default() };

		let mut t: sp_io::TestExternalities = frame_system::GenesisConfig::default()
			.build_storage::<Runtime>()
			.unwrap()
			.into();
		// set the minimum
		t.execute_with(|| {
			pallet_transaction_payment::NextFeeMultiplier::<Runtime>::set(MinimumMultiplier::get());
		});

		while multiplier <= Multiplier::from_u32(1) {
			t.execute_with(|| {
				// imagine this tx was called.
				let fee = TransactionPayment::compute_fee(0, &info, 0);
				fees_paid += fee;

				// this will update the multiplier.
				System::set_block_consumed_resources(block_weight, 0);
				TransactionPayment::on_finalize(1);
				let next = TransactionPayment::next_fee_multiplier();

				assert!(next > multiplier, "{:?} !>= {:?}", next, multiplier);
				multiplier = next;

				println!(
					"block = {} / multiplier {:?} / fee = {:?} / fess so far {:?}",
					blocks,
					multiplier,
					fee.separated_string(),
					fees_paid.separated_string()
				);
			});
			blocks += 1;
		}
	}

	#[test]
	#[ignore]
	fn multiplier_cool_down_simulator() {
		// assume the multiplier is initially set to its minimum. We update it with values twice the
		//target (target is 25%, thus 50%) and we see at which point it reaches 1.
		let mut multiplier = Multiplier::from_u32(2);
		let mut blocks = 0;

		let mut t: sp_io::TestExternalities = frame_system::GenesisConfig::default()
			.build_storage::<Runtime>()
			.unwrap()
			.into();
		// set the minimum
		t.execute_with(|| {
			pallet_transaction_payment::NextFeeMultiplier::<Runtime>::set(multiplier);
		});

		while multiplier > Multiplier::from_u32(0) {
			t.execute_with(|| {
				// this will update the multiplier.
				TransactionPayment::on_finalize(1);
				let next = TransactionPayment::next_fee_multiplier();

				assert!(next < multiplier, "{:?} !>= {:?}", next, multiplier);
				multiplier = next;

				println!("block = {} / multiplier {:?}", blocks, multiplier);
			});
			blocks += 1;
		}
	}
}

#[cfg(all(test, feature = "try-runtime"))]
mod remote_tests {
	use super::*;
	use frame_try_runtime::{runtime_decl_for_TryRuntime::TryRuntime, UpgradeCheckSelect};
	use remote_externalities::{
		Builder, Mode, OfflineConfig, OnlineConfig, SnapshotConfig, Transport,
	};
	use std::env::var;

	#[tokio::test]
	async fn run_migrations() {
		if var("RUN_MIGRATION_TESTS").is_err() {
			return
		}

		sp_tracing::try_init_simple();
		let transport: Transport =
			var("WS").unwrap_or("wss://kusama-rpc.polkadot.io:443".to_string()).into();
		let maybe_state_snapshot: Option<SnapshotConfig> = var("SNAP").map(|s| s.into()).ok();
		let mut ext = Builder::<Block>::default()
			.mode(if let Some(state_snapshot) = maybe_state_snapshot {
				Mode::OfflineOrElseOnline(
					OfflineConfig { state_snapshot: state_snapshot.clone() },
					OnlineConfig {
						transport,
						state_snapshot: Some(state_snapshot),
						..Default::default()
					},
				)
			} else {
				Mode::Online(OnlineConfig { transport, ..Default::default() })
			})
			.build()
			.await
			.unwrap();
		ext.execute_with(|| Runtime::on_runtime_upgrade(UpgradeCheckSelect::PreAndPost));
	}

	#[tokio::test]
	#[ignore = "this test is meant to be executed manually"]
	async fn try_fast_unstake_all() {
		sp_tracing::try_init_simple();
		let transport: Transport =
			var("WS").unwrap_or("wss://kusama-rpc.polkadot.io:443".to_string()).into();
		let maybe_state_snapshot: Option<SnapshotConfig> = var("SNAP").map(|s| s.into()).ok();
		let mut ext = Builder::<Block>::default()
			.mode(if let Some(state_snapshot) = maybe_state_snapshot {
				Mode::OfflineOrElseOnline(
					OfflineConfig { state_snapshot: state_snapshot.clone() },
					OnlineConfig {
						transport,
						state_snapshot: Some(state_snapshot),
						..Default::default()
					},
				)
			} else {
				Mode::Online(OnlineConfig { transport, ..Default::default() })
			})
			.build()
			.await
			.unwrap();
		ext.execute_with(|| {
			pallet_fast_unstake::ErasToCheckPerBlock::<Runtime>::put(1);
			runtime_common::try_runtime::migrate_all_inactive_nominators::<Runtime>()
		});
	}
}<|MERGE_RESOLUTION|>--- conflicted
+++ resolved
@@ -1513,14 +1513,10 @@
 /// All migrations that will run on the next runtime upgrade.
 ///
 /// Should be cleared after every release.
-<<<<<<< HEAD
 pub type Migrations = (
 	// Remove UMP dispatch queue <https://github.com/paritytech/polkadot/pull/6271>
 	parachains_configuration::migration::MigrateV4ToV5<Runtime>,
 );
-=======
-pub type Migrations = ();
->>>>>>> 48f41dd9
 
 /// Unchecked extrinsic type as expected by this runtime.
 pub type UncheckedExtrinsic =
