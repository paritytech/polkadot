// Copyright 2017-2020 Parity Technologies (UK) Ltd.
// This file is part of Polkadot.

// Polkadot is free software: you can redistribute it and/or modify
// it under the terms of the GNU General Public License as published by
// the Free Software Foundation, either version 3 of the License, or
// (at your option) any later version.

// Polkadot is distributed in the hope that it will be useful,
// but WITHOUT ANY WARRANTY; without even the implied warranty of
// MERCHANTABILITY or FITNESS FOR A PARTICULAR PURPOSE.  See the
// GNU General Public License for more details.

// You should have received a copy of the GNU General Public License
// along with Polkadot. If not, see <http://www.gnu.org/licenses/>.

//! The Kusama runtime. This can be compiled with `#[no_std]`, ready for Wasm.

#![cfg_attr(not(feature = "std"), no_std)]
// `construct_runtime!` does a lot of recursion and requires us to increase the limit to 256.
#![recursion_limit = "256"]

use pallet_transaction_payment::CurrencyAdapter;
use parity_scale_codec::{Decode, Encode, MaxEncodedLen};
use primitives::v1::{
	AccountId, AccountIndex, Balance, BlockNumber, CandidateEvent, CommittedCandidateReceipt,
	CoreState, GroupRotationInfo, Hash, Id as ParaId, InboundDownwardMessage, InboundHrmpMessage,
	Moment, Nonce, OccupiedCoreAssumption, PersistedValidationData, SessionInfo, Signature,
	ValidationCode, ValidationCodeHash, ValidatorId, ValidatorIndex,
};
use runtime_common::{
	auctions, claims, crowdloan, impls::DealWithFees, paras_registrar, slots, xcm_sender,
	BlockHashCount, BlockLength, BlockWeights, CurrencyToVote, OffchainSolutionLengthLimit,
	OffchainSolutionWeightLimit, RocksDbWeight, SlowAdjustingFeeUpdate, ToAuthor,
};
use sp_core::u32_trait::{_1, _2, _3, _5};
use sp_std::{collections::btree_map::BTreeMap, prelude::*};

use runtime_parachains::{
	configuration as parachains_configuration, dmp as parachains_dmp, hrmp as parachains_hrmp,
	inclusion as parachains_inclusion, initializer as parachains_initializer,
	origin as parachains_origin, paras as parachains_paras,
	paras_inherent as parachains_paras_inherent, reward_points as parachains_reward_points,
	runtime_api_impl::v1 as parachains_runtime_api_impl, scheduler as parachains_scheduler,
	session_info as parachains_session_info, shared as parachains_shared, ump as parachains_ump,
};

use authority_discovery_primitives::AuthorityId as AuthorityDiscoveryId;
use beefy_primitives::crypto::AuthorityId as BeefyId;
use frame_support::{
	construct_runtime, parameter_types,
	traits::{
		Contains, Everything, InstanceFilter, KeyOwnerProofSystem, LockIdentifier, Nothing,
		OnRuntimeUpgrade,
	},
	weights::Weight,
	PalletId, RuntimeDebug,
};
use frame_system::{EnsureOneOf, EnsureRoot};
use pallet_grandpa::{fg_primitives, AuthorityId as GrandpaId};
use pallet_im_online::sr25519::AuthorityId as ImOnlineId;
use pallet_mmr_primitives as mmr;
use pallet_session::historical as session_historical;
use pallet_transaction_payment::{FeeDetails, RuntimeDispatchInfo};
use sp_arithmetic::Perquintill;
use sp_core::OpaqueMetadata;
use sp_runtime::{
	create_runtime_str, generic, impl_opaque_keys,
	traits::{
		AccountIdLookup, BlakeTwo256, Block as BlockT, ConvertInto, Extrinsic as ExtrinsicT,
		OpaqueKeys, SaturatedConversion, Verify,
	},
	transaction_validity::{TransactionPriority, TransactionSource, TransactionValidity},
	ApplyExtrinsicResult, KeyTypeId, Perbill, Percent, Permill,
};
use sp_staking::SessionIndex;
#[cfg(any(feature = "std", test))]
use sp_version::NativeVersion;
use sp_version::RuntimeVersion;
use static_assertions::const_assert;
use xcm::latest::prelude::*;
use xcm_builder::{
	AccountId32Aliases, AllowTopLevelPaidExecutionFrom, AllowUnpaidExecutionFrom,
	BackingToPlurality, ChildParachainAsNative, ChildParachainConvertsVia,
	ChildSystemParachainAsSuperuser, CurrencyAdapter as XcmCurrencyAdapter, FixedWeightBounds,
	IsChildSystemParachain, IsConcrete, LocationInverter, SignedAccountId32AsNative,
	SignedToAccountId32, SovereignSignedViaLocation, TakeWeightCredit, UsingComponents,
};
use xcm_executor::XcmExecutor;

pub use pallet_balances::Call as BalancesCall;
pub use pallet_election_provider_multi_phase::Call as EPMCall;
#[cfg(feature = "std")]
pub use pallet_staking::StakerStatus;
pub use pallet_timestamp::Call as TimestampCall;
#[cfg(any(feature = "std", test))]
pub use sp_runtime::BuildStorage;

/// Constant values used within the runtime.
pub mod constants;
use constants::{currency::*, fee::*, time::*};

// Weights used in the runtime.
mod weights;

#[cfg(test)]
mod tests;

// Make the WASM binary available.
#[cfg(feature = "std")]
include!(concat!(env!("OUT_DIR"), "/wasm_binary.rs"));

/// Runtime version (Kusama).
pub const VERSION: RuntimeVersion = RuntimeVersion {
	spec_name: create_runtime_str!("kusama"),
	impl_name: create_runtime_str!("parity-kusama"),
	authoring_version: 2,
	spec_version: 9100,
	impl_version: 0,
	#[cfg(not(feature = "disable-runtime-api"))]
	apis: RUNTIME_API_VERSIONS,
	#[cfg(feature = "disable-runtime-api")]
	apis: version::create_apis_vec![[]],
	transaction_version: 5,
};

/// The BABE epoch configuration at genesis.
pub const BABE_GENESIS_EPOCH_CONFIG: babe_primitives::BabeEpochConfiguration =
	babe_primitives::BabeEpochConfiguration {
		c: PRIMARY_PROBABILITY,
		allowed_slots: babe_primitives::AllowedSlots::PrimaryAndSecondaryVRFSlots,
	};

/// Native version.
#[cfg(any(feature = "std", test))]
pub fn native_version() -> NativeVersion {
	NativeVersion { runtime_version: VERSION, can_author_with: Default::default() }
}

/// Don't allow swaps until parathread story is more mature.
pub struct BaseFilter;
impl Contains<Call> for BaseFilter {
	fn contains(c: &Call) -> bool {
		!matches!(c, Call::Registrar(paras_registrar::Call::swap(..)))
	}
}

type MoreThanHalfCouncil = EnsureOneOf<
	AccountId,
	EnsureRoot<AccountId>,
	pallet_collective::EnsureProportionMoreThan<_1, _2, AccountId, CouncilCollective>,
>;

parameter_types! {
	pub const Version: RuntimeVersion = VERSION;
	pub const SS58Prefix: u8 = 2;
}

impl frame_system::Config for Runtime {
	type BaseCallFilter = BaseFilter;
	type BlockWeights = BlockWeights;
	type BlockLength = BlockLength;
	type Origin = Origin;
	type Call = Call;
	type Index = Nonce;
	type BlockNumber = BlockNumber;
	type Hash = Hash;
	type Hashing = BlakeTwo256;
	type AccountId = AccountId;
	type Lookup = AccountIdLookup<AccountId, ()>;
	type Header = generic::Header<BlockNumber, BlakeTwo256>;
	type Event = Event;
	type BlockHashCount = BlockHashCount;
	type DbWeight = RocksDbWeight;
	type Version = Version;
	type PalletInfo = PalletInfo;
	type AccountData = pallet_balances::AccountData<Balance>;
	type OnNewAccount = ();
	type OnKilledAccount = ();
	type SystemWeightInfo = weights::frame_system::WeightInfo<Runtime>;
	type SS58Prefix = SS58Prefix;
	type OnSetCode = ();
}

parameter_types! {
	pub MaximumSchedulerWeight: Weight = Perbill::from_percent(80) *
		BlockWeights::get().max_block;
	pub const MaxScheduledPerBlock: u32 = 50;
}

type ScheduleOrigin = EnsureOneOf<
	AccountId,
	EnsureRoot<AccountId>,
	pallet_collective::EnsureProportionAtLeast<_1, _2, AccountId, CouncilCollective>,
>;

impl pallet_scheduler::Config for Runtime {
	type Event = Event;
	type Origin = Origin;
	type PalletsOrigin = OriginCaller;
	type Call = Call;
	type MaximumWeight = MaximumSchedulerWeight;
	type ScheduleOrigin = ScheduleOrigin;
	type MaxScheduledPerBlock = MaxScheduledPerBlock;
	type WeightInfo = weights::pallet_scheduler::WeightInfo<Runtime>;
}

parameter_types! {
	pub const EpochDuration: u64 = EPOCH_DURATION_IN_SLOTS as u64;
	pub const ExpectedBlockTime: Moment = MILLISECS_PER_BLOCK;
	pub const ReportLongevity: u64 =
		BondingDuration::get() as u64 * SessionsPerEra::get() as u64 * EpochDuration::get();
}

impl pallet_babe::Config for Runtime {
	type EpochDuration = EpochDuration;
	type ExpectedBlockTime = ExpectedBlockTime;

	// session module is the trigger
	type EpochChangeTrigger = pallet_babe::ExternalTrigger;

	type DisabledValidators = Session;

	type KeyOwnerProof = <Self::KeyOwnerProofSystem as KeyOwnerProofSystem<(
		KeyTypeId,
		pallet_babe::AuthorityId,
	)>>::Proof;

	type KeyOwnerIdentification = <Self::KeyOwnerProofSystem as KeyOwnerProofSystem<(
		KeyTypeId,
		pallet_babe::AuthorityId,
	)>>::IdentificationTuple;

	type KeyOwnerProofSystem = Historical;

	type HandleEquivocation =
		pallet_babe::EquivocationHandler<Self::KeyOwnerIdentification, Offences, ReportLongevity>;

	type WeightInfo = ();
}

parameter_types! {
	pub const IndexDeposit: Balance = 100 * CENTS;
}

impl pallet_indices::Config for Runtime {
	type AccountIndex = AccountIndex;
	type Currency = Balances;
	type Deposit = IndexDeposit;
	type Event = Event;
	type WeightInfo = weights::pallet_indices::WeightInfo<Runtime>;
}

parameter_types! {
	pub const ExistentialDeposit: Balance = 1 * CENTS;
	pub const MaxLocks: u32 = 50;
	pub const MaxReserves: u32 = 50;
}

impl pallet_balances::Config for Runtime {
	type Balance = Balance;
	type DustRemoval = ();
	type Event = Event;
	type ExistentialDeposit = ExistentialDeposit;
	type AccountStore = System;
	type MaxLocks = MaxLocks;
	type MaxReserves = MaxReserves;
	type ReserveIdentifier = [u8; 8];
	type WeightInfo = weights::pallet_balances::WeightInfo<Runtime>;
}

parameter_types! {
	pub const TransactionByteFee: Balance = 10 * MILLICENTS;
}

impl pallet_transaction_payment::Config for Runtime {
	type OnChargeTransaction = CurrencyAdapter<Balances, DealWithFees<Self>>;
	type TransactionByteFee = TransactionByteFee;
	type WeightToFee = WeightToFee;
	type FeeMultiplierUpdate = SlowAdjustingFeeUpdate<Self>;
}

parameter_types! {
	pub const MinimumPeriod: u64 = SLOT_DURATION / 2;
}
impl pallet_timestamp::Config for Runtime {
	type Moment = u64;
	type OnTimestampSet = Babe;
	type MinimumPeriod = MinimumPeriod;
	type WeightInfo = weights::pallet_timestamp::WeightInfo<Runtime>;
}

parameter_types! {
	pub const UncleGenerations: u32 = 0;
}

impl pallet_authorship::Config for Runtime {
	type FindAuthor = pallet_session::FindAccountFromAuthorIndex<Self, Babe>;
	type UncleGenerations = UncleGenerations;
	type FilterUncle = ();
	type EventHandler = (Staking, ImOnline);
}

parameter_types! {
	pub const Period: BlockNumber = 10 * MINUTES;
	pub const Offset: BlockNumber = 0;
}

impl_opaque_keys! {
	pub struct SessionKeys {
		pub grandpa: Grandpa,
		pub babe: Babe,
		pub im_online: ImOnline,
		pub para_validator: Initializer,
		pub para_assignment: ParaSessionInfo,
		pub authority_discovery: AuthorityDiscovery,
	}
}

parameter_types! {
	pub const DisabledValidatorsThreshold: Perbill = Perbill::from_percent(17);
}

impl pallet_session::Config for Runtime {
	type Event = Event;
	type ValidatorId = AccountId;
	type ValidatorIdOf = pallet_staking::StashOf<Self>;
	type ShouldEndSession = Babe;
	type NextSessionRotation = Babe;
	type SessionManager = pallet_session::historical::NoteHistoricalRoot<Self, Staking>;
	type SessionHandler = <SessionKeys as OpaqueKeys>::KeyTypeIdProviders;
	type Keys = SessionKeys;
	type DisabledValidatorsThreshold = DisabledValidatorsThreshold;
	type WeightInfo = weights::pallet_session::WeightInfo<Runtime>;
}

impl pallet_session::historical::Config for Runtime {
	type FullIdentification = pallet_staking::Exposure<AccountId, Balance>;
	type FullIdentificationOf = pallet_staking::ExposureOf<Runtime>;
}

parameter_types! {
	// phase durations. 1/4 of the last session for each.
	pub const SignedPhase: u32 = EPOCH_DURATION_IN_SLOTS / 4;
	pub const UnsignedPhase: u32 = EPOCH_DURATION_IN_SLOTS / 4;

	// signed config
	pub const SignedMaxSubmissions: u32 = 16;
	pub const SignedDepositBase: Balance = deposit(2, 0);
	pub const SignedDepositByte: Balance = deposit(0, 10) / 1024;
	// Each good submission will get 1/10 KSM as reward
	pub SignedRewardBase: Balance =  UNITS / 10;
	// fallback: emergency phase.
	pub const Fallback: pallet_election_provider_multi_phase::FallbackStrategy =
		pallet_election_provider_multi_phase::FallbackStrategy::Nothing;
	pub SolutionImprovementThreshold: Perbill = Perbill::from_rational(5u32, 10_000);

	// miner configs
	pub const MinerMaxIterations: u32 = 10;
	pub OffchainRepeat: BlockNumber = 5;
}

sp_npos_elections::generate_solution_type!(
	#[compact]
	pub struct NposCompactSolution24::<
		VoterIndex = u32,
		TargetIndex = u16,
		Accuracy = sp_runtime::PerU16,
	>(24)
);

impl pallet_election_provider_multi_phase::Config for Runtime {
	type Event = Event;
	type Currency = Balances;
	type EstimateCallFee = TransactionPayment;
	type UnsignedPhase = UnsignedPhase;
	type SignedMaxSubmissions = SignedMaxSubmissions;
	type SignedRewardBase = SignedRewardBase;
	type SignedDepositBase = SignedDepositBase;
	type SignedDepositByte = SignedDepositByte;
	type SignedDepositWeight = ();
	type SignedMaxWeight = Self::MinerMaxWeight;
	type SlashHandler = (); // burn slashes
	type RewardHandler = (); // nothing to do upon rewards
	type SignedPhase = SignedPhase;
	type SolutionImprovementThreshold = SolutionImprovementThreshold;
	type MinerMaxIterations = MinerMaxIterations;
	type MinerMaxWeight = OffchainSolutionWeightLimit; // For now use the one from staking.
	type MinerMaxLength = OffchainSolutionLengthLimit;
	type OffchainRepeat = OffchainRepeat;
	type MinerTxPriority = NposSolutionPriority;
	type DataProvider = Staking;
	type Solution = NposCompactSolution24;
	type OnChainAccuracy = Perbill;
	type Fallback = Fallback;
	type BenchmarkingConfig = runtime_common::elections::BenchmarkConfig;
	type ForceOrigin = EnsureOneOf<
		AccountId,
		EnsureRoot<AccountId>,
		pallet_collective::EnsureProportionAtLeast<_2, _3, AccountId, CouncilCollective>,
	>;
	type WeightInfo = weights::pallet_election_provider_multi_phase::WeightInfo<Runtime>;
}

fn era_payout(
	total_staked: Balance,
	non_gilt_issuance: Balance,
	max_annual_inflation: Perquintill,
	period_fraction: Perquintill,
	auctioned_slots: u64,
) -> (Balance, Balance) {
	use pallet_staking_reward_fn::compute_inflation;
	use sp_arithmetic::traits::Saturating;

	let min_annual_inflation = Perquintill::from_rational(25u64, 1000u64);
	let delta_annual_inflation = max_annual_inflation.saturating_sub(min_annual_inflation);

	// 30% reserved for up to 60 slots.
	let auction_proportion = Perquintill::from_rational(auctioned_slots.min(60), 200u64);

	// Therefore the ideal amount at stake (as a percentage of total issuance) is 75% less the amount that we expect
	// to be taken up with auctions.
	let ideal_stake = Perquintill::from_percent(75).saturating_sub(auction_proportion);

	let stake = Perquintill::from_rational(total_staked, non_gilt_issuance);
	let falloff = Perquintill::from_percent(5);
	let adjustment = compute_inflation(stake, ideal_stake, falloff);
	let staking_inflation =
		min_annual_inflation.saturating_add(delta_annual_inflation * adjustment);

	let max_payout = period_fraction * max_annual_inflation * non_gilt_issuance;
	let staking_payout = (period_fraction * staking_inflation) * non_gilt_issuance;
	let rest = max_payout.saturating_sub(staking_payout);

	let other_issuance = non_gilt_issuance.saturating_sub(total_staked);
	if total_staked > other_issuance {
		let _cap_rest = Perquintill::from_rational(other_issuance, total_staked) * staking_payout;
		// We don't do anything with this, but if we wanted to, we could introduce a cap on the treasury amount
		// with: `rest = rest.min(cap_rest);`
	}
	(staking_payout, rest)
}

pub struct EraPayout;
impl pallet_staking::EraPayout<Balance> for EraPayout {
	fn era_payout(
		total_staked: Balance,
		_total_issuance: Balance,
		era_duration_millis: u64,
	) -> (Balance, Balance) {
		// TODO: #3011 Update with proper auctioned slots tracking.
		// This should be fine for the first year of parachains.
		let auctioned_slots: u64 = auctions::Pallet::<Runtime>::auction_counter().into();
		const MAX_ANNUAL_INFLATION: Perquintill = Perquintill::from_percent(10);
		const MILLISECONDS_PER_YEAR: u64 = 1000 * 3600 * 24 * 36525 / 100;

		era_payout(
			total_staked,
			Gilt::issuance().non_gilt,
			MAX_ANNUAL_INFLATION,
			Perquintill::from_rational(era_duration_millis, MILLISECONDS_PER_YEAR),
			auctioned_slots,
		)
	}
}

parameter_types! {
	// Six sessions in an era (6 hours).
	pub const SessionsPerEra: SessionIndex = 6;
	// 28 eras for unbonding (7 days).
	pub const BondingDuration: pallet_staking::EraIndex = 28;
	// 27 eras in which slashes can be cancelled (slightly less than 7 days).
	pub const SlashDeferDuration: pallet_staking::EraIndex = 27;
	pub const MaxNominatorRewardedPerValidator: u32 = 256;
}

type SlashCancelOrigin = EnsureOneOf<
	AccountId,
	EnsureRoot<AccountId>,
	pallet_collective::EnsureProportionAtLeast<_1, _2, AccountId, CouncilCollective>,
>;

impl pallet_staking::Config for Runtime {
	const MAX_NOMINATIONS: u32 =
		<NposCompactSolution24 as sp_npos_elections::NposSolution>::LIMIT as u32;
	type Currency = Balances;
	type UnixTime = Timestamp;
	type CurrencyToVote = CurrencyToVote;
	type ElectionProvider = ElectionProviderMultiPhase;
	type GenesisElectionProvider =
		frame_election_provider_support::onchain::OnChainSequentialPhragmen<
			pallet_election_provider_multi_phase::OnChainConfig<Self>,
		>;
	type RewardRemainder = Treasury;
	type Event = Event;
	type Slash = Treasury;
	type Reward = ();
	type SessionsPerEra = SessionsPerEra;
	type BondingDuration = BondingDuration;
	type SlashDeferDuration = SlashDeferDuration;
	// A majority of the council or root can cancel the slash.
	type SlashCancelOrigin = SlashCancelOrigin;
	type SessionInterface = Self;
	type EraPayout = EraPayout;
	type NextNewSession = Session;
	type MaxNominatorRewardedPerValidator = MaxNominatorRewardedPerValidator;
	type WeightInfo = weights::pallet_staking::WeightInfo<Runtime>;
}

parameter_types! {
	pub const LaunchPeriod: BlockNumber = 7 * DAYS;
	pub const VotingPeriod: BlockNumber = 7 * DAYS;
	pub const FastTrackVotingPeriod: BlockNumber = 3 * HOURS;
	pub const MinimumDeposit: Balance = 100 * CENTS;
	pub const EnactmentPeriod: BlockNumber = 8 * DAYS;
	pub const CooloffPeriod: BlockNumber = 7 * DAYS;
	// One cent: $10,000 / MB
	pub const PreimageByteDeposit: Balance = 10 * MILLICENTS;
	pub const InstantAllowed: bool = true;
	pub const MaxVotes: u32 = 100;
	pub const MaxProposals: u32 = 100;
}

impl pallet_democracy::Config for Runtime {
	type Proposal = Call;
	type Event = Event;
	type Currency = Balances;
	type EnactmentPeriod = EnactmentPeriod;
	type VoteLockingPeriod = EnactmentPeriod;
	type LaunchPeriod = LaunchPeriod;
	type VotingPeriod = VotingPeriod;
	type MinimumDeposit = MinimumDeposit;
	/// A straight majority of the council can decide what their next motion is.
	type ExternalOrigin =
		pallet_collective::EnsureProportionAtLeast<_1, _2, AccountId, CouncilCollective>;
	/// A majority can have the next scheduled referendum be a straight majority-carries vote.
	type ExternalMajorityOrigin =
		pallet_collective::EnsureProportionAtLeast<_1, _2, AccountId, CouncilCollective>;
	/// A unanimous council can have the next scheduled referendum be a straight default-carries
	/// (NTB) vote.
	type ExternalDefaultOrigin =
		pallet_collective::EnsureProportionAtLeast<_1, _1, AccountId, CouncilCollective>;
	/// Two thirds of the technical committee can have an `ExternalMajority/ExternalDefault` vote
	/// be tabled immediately and with a shorter voting/enactment period.
	type FastTrackOrigin =
		pallet_collective::EnsureProportionAtLeast<_2, _3, AccountId, TechnicalCollective>;
	type InstantOrigin =
		pallet_collective::EnsureProportionAtLeast<_1, _1, AccountId, TechnicalCollective>;
	type InstantAllowed = InstantAllowed;
	type FastTrackVotingPeriod = FastTrackVotingPeriod;
	// To cancel a proposal which has been passed, 2/3 of the council must agree to it.
	type CancellationOrigin = EnsureOneOf<
		AccountId,
		EnsureRoot<AccountId>,
		pallet_collective::EnsureProportionAtLeast<_2, _3, AccountId, CouncilCollective>,
	>;
	type BlacklistOrigin = EnsureRoot<AccountId>;
	// To cancel a proposal before it has been passed, the technical committee must be unanimous or
	// Root must agree.
	type CancelProposalOrigin = EnsureOneOf<
		AccountId,
		EnsureRoot<AccountId>,
		pallet_collective::EnsureProportionAtLeast<_1, _1, AccountId, TechnicalCollective>,
	>;
	// Any single technical committee member may veto a coming council proposal, however they can
	// only do it once and it lasts only for the cooloff period.
	type VetoOrigin = pallet_collective::EnsureMember<AccountId, TechnicalCollective>;
	type CooloffPeriod = CooloffPeriod;
	type PreimageByteDeposit = PreimageByteDeposit;
	type OperationalPreimageOrigin = pallet_collective::EnsureMember<AccountId, CouncilCollective>;
	type Slash = Treasury;
	type Scheduler = Scheduler;
	type PalletsOrigin = OriginCaller;
	type MaxVotes = MaxVotes;
	type WeightInfo = weights::pallet_democracy::WeightInfo<Runtime>;
	type MaxProposals = MaxProposals;
}

parameter_types! {
	pub const CouncilMotionDuration: BlockNumber = 3 * DAYS;
	pub const CouncilMaxProposals: u32 = 100;
	pub const CouncilMaxMembers: u32 = 100;
}

type CouncilCollective = pallet_collective::Instance1;
impl pallet_collective::Config<CouncilCollective> for Runtime {
	type Origin = Origin;
	type Proposal = Call;
	type Event = Event;
	type MotionDuration = CouncilMotionDuration;
	type MaxProposals = CouncilMaxProposals;
	type MaxMembers = CouncilMaxMembers;
	type DefaultVote = pallet_collective::PrimeDefaultVote;
	type WeightInfo = weights::pallet_collective_council::WeightInfo<Runtime>;
}

parameter_types! {
	pub const CandidacyBond: Balance = 100 * CENTS;
	// 1 storage item created, key size is 32 bytes, value size is 16+16.
	pub const VotingBondBase: Balance = deposit(1, 64);
	// additional data per vote is 32 bytes (account id).
	pub const VotingBondFactor: Balance = deposit(0, 32);
	/// Daily council elections
	pub const TermDuration: BlockNumber = 24 * HOURS;
	pub const DesiredMembers: u32 = 19;
	pub const DesiredRunnersUp: u32 = 19;
	pub const PhragmenElectionPalletId: LockIdentifier = *b"phrelect";
}

// Make sure that there are no more than MaxMembers members elected via phragmen.
const_assert!(DesiredMembers::get() <= CouncilMaxMembers::get());

impl pallet_elections_phragmen::Config for Runtime {
	type Event = Event;
	type Currency = Balances;
	type ChangeMembers = Council;
	type InitializeMembers = Council;
	type CurrencyToVote = frame_support::traits::U128CurrencyToVote;
	type CandidacyBond = CandidacyBond;
	type VotingBondBase = VotingBondBase;
	type VotingBondFactor = VotingBondFactor;
	type LoserCandidate = Treasury;
	type KickedMember = Treasury;
	type DesiredMembers = DesiredMembers;
	type DesiredRunnersUp = DesiredRunnersUp;
	type TermDuration = TermDuration;
	type PalletId = PhragmenElectionPalletId;
	type WeightInfo = weights::pallet_elections_phragmen::WeightInfo<Runtime>;
}

parameter_types! {
	pub const TechnicalMotionDuration: BlockNumber = 3 * DAYS;
	pub const TechnicalMaxProposals: u32 = 100;
	pub const TechnicalMaxMembers: u32 = 100;
}

type TechnicalCollective = pallet_collective::Instance2;
impl pallet_collective::Config<TechnicalCollective> for Runtime {
	type Origin = Origin;
	type Proposal = Call;
	type Event = Event;
	type MotionDuration = TechnicalMotionDuration;
	type MaxProposals = TechnicalMaxProposals;
	type MaxMembers = TechnicalMaxMembers;
	type DefaultVote = pallet_collective::PrimeDefaultVote;
	type WeightInfo = weights::pallet_collective_technical_committee::WeightInfo<Runtime>;
}

impl pallet_membership::Config<pallet_membership::Instance1> for Runtime {
	type Event = Event;
	type AddOrigin = MoreThanHalfCouncil;
	type RemoveOrigin = MoreThanHalfCouncil;
	type SwapOrigin = MoreThanHalfCouncil;
	type ResetOrigin = MoreThanHalfCouncil;
	type PrimeOrigin = MoreThanHalfCouncil;
	type MembershipInitialized = TechnicalCommittee;
	type MembershipChanged = TechnicalCommittee;
	type MaxMembers = TechnicalMaxMembers;
	type WeightInfo = weights::pallet_membership::WeightInfo<Runtime>;
}

parameter_types! {
	pub const ProposalBond: Permill = Permill::from_percent(5);
	pub const ProposalBondMinimum: Balance = 2000 * CENTS;
	pub const SpendPeriod: BlockNumber = 6 * DAYS;
	pub const Burn: Permill = Permill::from_perthousand(2);
	pub const TreasuryPalletId: PalletId = PalletId(*b"py/trsry");

	pub const TipCountdown: BlockNumber = 1 * DAYS;
	pub const TipFindersFee: Percent = Percent::from_percent(20);
	pub const TipReportDepositBase: Balance = 100 * CENTS;
	pub const DataDepositPerByte: Balance = 1 * CENTS;
	pub const BountyDepositBase: Balance = 100 * CENTS;
	pub const BountyDepositPayoutDelay: BlockNumber = 4 * DAYS;
	pub const BountyUpdatePeriod: BlockNumber = 90 * DAYS;
	pub const MaximumReasonLength: u32 = 16384;
	pub const BountyCuratorDeposit: Permill = Permill::from_percent(50);
	pub const BountyValueMinimum: Balance = 200 * CENTS;
	pub const MaxApprovals: u32 = 100;
	pub const MaxAuthorities: u32 = 100_000;
}

type ApproveOrigin = EnsureOneOf<
	AccountId,
	EnsureRoot<AccountId>,
	pallet_collective::EnsureProportionAtLeast<_3, _5, AccountId, CouncilCollective>,
>;

impl pallet_treasury::Config for Runtime {
	type PalletId = TreasuryPalletId;
	type Currency = Balances;
	type ApproveOrigin = ApproveOrigin;
	type RejectOrigin = MoreThanHalfCouncil;
	type Event = Event;
	type OnSlash = Treasury;
	type ProposalBond = ProposalBond;
	type ProposalBondMinimum = ProposalBondMinimum;
	type SpendPeriod = SpendPeriod;
	type Burn = Burn;
	type BurnDestination = Society;
	type MaxApprovals = MaxApprovals;
	type WeightInfo = weights::pallet_treasury::WeightInfo<Runtime>;
	type SpendFunds = Bounties;
}

impl pallet_bounties::Config for Runtime {
	type BountyDepositBase = BountyDepositBase;
	type BountyDepositPayoutDelay = BountyDepositPayoutDelay;
	type BountyUpdatePeriod = BountyUpdatePeriod;
	type BountyCuratorDeposit = BountyCuratorDeposit;
	type BountyValueMinimum = BountyValueMinimum;
	type DataDepositPerByte = DataDepositPerByte;
	type Event = Event;
	type MaximumReasonLength = MaximumReasonLength;
	type WeightInfo = weights::pallet_bounties::WeightInfo<Runtime>;
}

impl pallet_tips::Config for Runtime {
	type MaximumReasonLength = MaximumReasonLength;
	type DataDepositPerByte = DataDepositPerByte;
	type Tippers = PhragmenElection;
	type TipCountdown = TipCountdown;
	type TipFindersFee = TipFindersFee;
	type TipReportDepositBase = TipReportDepositBase;
	type Event = Event;
	type WeightInfo = weights::pallet_tips::WeightInfo<Runtime>;
}

impl pallet_offences::Config for Runtime {
	type Event = Event;
	type IdentificationTuple = pallet_session::historical::IdentificationTuple<Self>;
	type OnOffenceHandler = Staking;
}

impl pallet_authority_discovery::Config for Runtime {
	type MaxAuthorities = MaxAuthorities;
}

parameter_types! {
	pub NposSolutionPriority: TransactionPriority =
		Perbill::from_percent(90) * TransactionPriority::max_value();
	pub const ImOnlineUnsignedPriority: TransactionPriority = TransactionPriority::max_value();
}

impl pallet_im_online::Config for Runtime {
	type AuthorityId = ImOnlineId;
	type Event = Event;
	type ValidatorSet = Historical;
	type NextSessionRotation = Babe;
	type ReportUnresponsiveness = Offences;
	type UnsignedPriority = ImOnlineUnsignedPriority;
	type WeightInfo = weights::pallet_im_online::WeightInfo<Runtime>;
}

impl pallet_grandpa::Config for Runtime {
	type Event = Event;
	type Call = Call;

	type KeyOwnerProof =
		<Self::KeyOwnerProofSystem as KeyOwnerProofSystem<(KeyTypeId, GrandpaId)>>::Proof;

	type KeyOwnerIdentification = <Self::KeyOwnerProofSystem as KeyOwnerProofSystem<(
		KeyTypeId,
		GrandpaId,
	)>>::IdentificationTuple;

	type KeyOwnerProofSystem = Historical;

	type HandleEquivocation = pallet_grandpa::EquivocationHandler<
		Self::KeyOwnerIdentification,
		Offences,
		ReportLongevity,
	>;

	type WeightInfo = ();
}

/// Submits transaction with the node's public and signature type. Adheres to the signed extension
/// format of the chain.
impl<LocalCall> frame_system::offchain::CreateSignedTransaction<LocalCall> for Runtime
where
	Call: From<LocalCall>,
{
	fn create_transaction<C: frame_system::offchain::AppCrypto<Self::Public, Self::Signature>>(
		call: Call,
		public: <Signature as Verify>::Signer,
		account: AccountId,
		nonce: <Runtime as frame_system::Config>::Index,
	) -> Option<(Call, <UncheckedExtrinsic as ExtrinsicT>::SignaturePayload)> {
		use sp_runtime::traits::StaticLookup;
		// take the biggest period possible.
		let period =
			BlockHashCount::get().checked_next_power_of_two().map(|c| c / 2).unwrap_or(2) as u64;

		let current_block = System::block_number()
			.saturated_into::<u64>()
			// The `System::block_number` is initialized with `n+1`,
			// so the actual block number is `n`.
			.saturating_sub(1);
		let tip = 0;
		let extra: SignedExtra = (
			frame_system::CheckSpecVersion::<Runtime>::new(),
			frame_system::CheckTxVersion::<Runtime>::new(),
			frame_system::CheckGenesis::<Runtime>::new(),
			frame_system::CheckMortality::<Runtime>::from(generic::Era::mortal(
				period,
				current_block,
			)),
			frame_system::CheckNonce::<Runtime>::from(nonce),
			frame_system::CheckWeight::<Runtime>::new(),
			pallet_transaction_payment::ChargeTransactionPayment::<Runtime>::from(tip),
		);
		let raw_payload = SignedPayload::new(call, extra)
			.map_err(|e| {
				log::warn!("Unable to create signed payload: {:?}", e);
			})
			.ok()?;
		let signature = raw_payload.using_encoded(|payload| C::sign(payload, public))?;
		let (call, extra, _) = raw_payload.deconstruct();
		let address = <Runtime as frame_system::Config>::Lookup::unlookup(account);
		Some((call, (address, signature, extra)))
	}
}

impl frame_system::offchain::SigningTypes for Runtime {
	type Public = <Signature as Verify>::Signer;
	type Signature = Signature;
}

impl<C> frame_system::offchain::SendTransactionTypes<C> for Runtime
where
	Call: From<C>,
{
	type Extrinsic = UncheckedExtrinsic;
	type OverarchingCall = Call;
}

parameter_types! {
	pub Prefix: &'static [u8] = b"Pay KSMs to the Kusama account:";
}

impl claims::Config for Runtime {
	type Event = Event;
	type VestingSchedule = Vesting;
	type Prefix = Prefix;
	type MoveClaimOrigin =
		pallet_collective::EnsureProportionMoreThan<_1, _2, AccountId, CouncilCollective>;
	type WeightInfo = weights::runtime_common_claims::WeightInfo<Runtime>;
}

parameter_types! {
	// Minimum 100 bytes/KSM deposited (1 CENT/byte)
	pub const BasicDeposit: Balance = 1000 * CENTS;       // 258 bytes on-chain
	pub const FieldDeposit: Balance = 250 * CENTS;        // 66 bytes on-chain
	pub const SubAccountDeposit: Balance = 200 * CENTS;   // 53 bytes on-chain
	pub const MaxSubAccounts: u32 = 100;
	pub const MaxAdditionalFields: u32 = 100;
	pub const MaxRegistrars: u32 = 20;
}

impl pallet_identity::Config for Runtime {
	type Event = Event;
	type Currency = Balances;
	type BasicDeposit = BasicDeposit;
	type FieldDeposit = FieldDeposit;
	type SubAccountDeposit = SubAccountDeposit;
	type MaxSubAccounts = MaxSubAccounts;
	type MaxAdditionalFields = MaxAdditionalFields;
	type MaxRegistrars = MaxRegistrars;
	type Slashed = Treasury;
	type ForceOrigin = MoreThanHalfCouncil;
	type RegistrarOrigin = MoreThanHalfCouncil;
	type WeightInfo = weights::pallet_identity::WeightInfo<Runtime>;
}

impl pallet_utility::Config for Runtime {
	type Event = Event;
	type Call = Call;
	type WeightInfo = weights::pallet_utility::WeightInfo<Runtime>;
}

parameter_types! {
	// One storage item; key size is 32; value is size 4+4+16+32 bytes = 56 bytes.
	pub const DepositBase: Balance = deposit(1, 88);
	// Additional storage item size of 32 bytes.
	pub const DepositFactor: Balance = deposit(0, 32);
	pub const MaxSignatories: u16 = 100;
}

impl pallet_multisig::Config for Runtime {
	type Event = Event;
	type Call = Call;
	type Currency = Balances;
	type DepositBase = DepositBase;
	type DepositFactor = DepositFactor;
	type MaxSignatories = MaxSignatories;
	type WeightInfo = weights::pallet_multisig::WeightInfo<Runtime>;
}

parameter_types! {
	pub const ConfigDepositBase: Balance = 500 * CENTS;
	pub const FriendDepositFactor: Balance = 50 * CENTS;
	pub const MaxFriends: u16 = 9;
	pub const RecoveryDeposit: Balance = 500 * CENTS;
}

impl pallet_recovery::Config for Runtime {
	type Event = Event;
	type Call = Call;
	type Currency = Balances;
	type ConfigDepositBase = ConfigDepositBase;
	type FriendDepositFactor = FriendDepositFactor;
	type MaxFriends = MaxFriends;
	type RecoveryDeposit = RecoveryDeposit;
}

parameter_types! {
	pub const CandidateDeposit: Balance = 1000 * CENTS;
	pub const WrongSideDeduction: Balance = 200 * CENTS;
	pub const MaxStrikes: u32 = 10;
	pub const RotationPeriod: BlockNumber = 7 * DAYS;
	pub const PeriodSpend: Balance = 50000 * CENTS;
	pub const MaxLockDuration: BlockNumber = 36 * 30 * DAYS;
	pub const ChallengePeriod: BlockNumber = 7 * DAYS;
	pub const MaxCandidateIntake: u32 = 1;
	pub const SocietyPalletId: PalletId = PalletId(*b"py/socie");
}

impl pallet_society::Config for Runtime {
	type Event = Event;
	type Currency = Balances;
	type Randomness = pallet_babe::RandomnessFromOneEpochAgo<Runtime>;
	type CandidateDeposit = CandidateDeposit;
	type WrongSideDeduction = WrongSideDeduction;
	type MaxStrikes = MaxStrikes;
	type PeriodSpend = PeriodSpend;
	type MembershipChanged = ();
	type RotationPeriod = RotationPeriod;
	type MaxLockDuration = MaxLockDuration;
	type FounderSetOrigin =
		pallet_collective::EnsureProportionMoreThan<_1, _2, AccountId, CouncilCollective>;
	type SuspensionJudgementOrigin = pallet_society::EnsureFounder<Runtime>;
	type ChallengePeriod = ChallengePeriod;
	type MaxCandidateIntake = MaxCandidateIntake;
	type PalletId = SocietyPalletId;
}

parameter_types! {
	pub const MinVestedTransfer: Balance = 100 * CENTS;
}

impl pallet_vesting::Config for Runtime {
	type Event = Event;
	type Currency = Balances;
	type BlockNumberToBalance = ConvertInto;
	type MinVestedTransfer = MinVestedTransfer;
	type WeightInfo = weights::pallet_vesting::WeightInfo<Runtime>;
	const MAX_VESTING_SCHEDULES: u32 = 28;
}

parameter_types! {
	// One storage item; key size 32, value size 8; .
	pub const ProxyDepositBase: Balance = deposit(1, 8);
	// Additional storage item size of 33 bytes.
	pub const ProxyDepositFactor: Balance = deposit(0, 33);
	pub const MaxProxies: u16 = 32;
	pub const AnnouncementDepositBase: Balance = deposit(1, 8);
	pub const AnnouncementDepositFactor: Balance = deposit(0, 66);
	pub const MaxPending: u16 = 32;
}

/// The type used to represent the kinds of proxying allowed.
#[derive(
	Copy, Clone, Eq, PartialEq, Ord, PartialOrd, Encode, Decode, RuntimeDebug, MaxEncodedLen,
)]
pub enum ProxyType {
	Any,
	NonTransfer,
	Governance,
	Staking,
	IdentityJudgement,
	CancelProxy,
	Auction,
}
impl Default for ProxyType {
	fn default() -> Self {
		Self::Any
	}
}
impl InstanceFilter<Call> for ProxyType {
	fn filter(&self, c: &Call) -> bool {
		match self {
			ProxyType::Any => true,
			ProxyType::NonTransfer => matches!(
				c,
				Call::System(..) |
				Call::Babe(..) |
				Call::Timestamp(..) |
				Call::Indices(pallet_indices::Call::claim(..)) |
				Call::Indices(pallet_indices::Call::free(..)) |
				Call::Indices(pallet_indices::Call::freeze(..)) |
				// Specifically omitting Indices `transfer`, `force_transfer`
				// Specifically omitting the entire Balances pallet
				Call::Authorship(..) |
				Call::Staking(..) |
				Call::Session(..) |
				Call::Grandpa(..) |
				Call::ImOnline(..) |
				Call::Democracy(..) |
				Call::Council(..) |
				Call::TechnicalCommittee(..) |
				Call::PhragmenElection(..) |
				Call::TechnicalMembership(..) |
				Call::Treasury(..) |
				Call::Bounties(..) |
				Call::Tips(..) |
				Call::Claims(..) |
				Call::Utility(..) |
				Call::Identity(..) |
				Call::Society(..) |
				Call::Recovery(pallet_recovery::Call::as_recovered(..)) |
				Call::Recovery(pallet_recovery::Call::vouch_recovery(..)) |
				Call::Recovery(pallet_recovery::Call::claim_recovery(..)) |
				Call::Recovery(pallet_recovery::Call::close_recovery(..)) |
				Call::Recovery(pallet_recovery::Call::remove_recovery(..)) |
				Call::Recovery(pallet_recovery::Call::cancel_recovered(..)) |
				// Specifically omitting Recovery `create_recovery`, `initiate_recovery`
				Call::Vesting(pallet_vesting::Call::vest(..)) |
				Call::Vesting(pallet_vesting::Call::vest_other(..)) |
				// Specifically omitting Vesting `vested_transfer`, and `force_vested_transfer`
				Call::Scheduler(..) |
				Call::Proxy(..) |
				Call::Multisig(..) |
				Call::Gilt(..) |
				Call::Registrar(paras_registrar::Call::register(..)) |
				Call::Registrar(paras_registrar::Call::deregister(..)) |
				// Specifically omitting Registrar `swap`
				Call::Registrar(paras_registrar::Call::reserve(..)) |
				Call::Crowdloan(..) |
				Call::Slots(..) |
				Call::Auctions(..) // Specifically omitting the entire XCM Pallet
			),
			ProxyType::Governance => matches!(
				c,
				Call::Democracy(..) |
					Call::Council(..) | Call::TechnicalCommittee(..) |
					Call::PhragmenElection(..) |
					Call::Treasury(..) | Call::Bounties(..) |
					Call::Tips(..) | Call::Utility(..)
			),
			ProxyType::Staking => {
				matches!(c, Call::Staking(..) | Call::Session(..) | Call::Utility(..))
			},
			ProxyType::IdentityJudgement => matches!(
				c,
				Call::Identity(pallet_identity::Call::provide_judgement(..)) | Call::Utility(..)
			),
			ProxyType::CancelProxy => {
				matches!(c, Call::Proxy(pallet_proxy::Call::reject_announcement(..)))
			},
			ProxyType::Auction => matches!(
				c,
				Call::Auctions(..) | Call::Crowdloan(..) | Call::Registrar(..) | Call::Slots(..)
			),
		}
	}
	fn is_superset(&self, o: &Self) -> bool {
		match (self, o) {
			(x, y) if x == y => true,
			(ProxyType::Any, _) => true,
			(_, ProxyType::Any) => false,
			(ProxyType::NonTransfer, _) => true,
			_ => false,
		}
	}
}

impl pallet_proxy::Config for Runtime {
	type Event = Event;
	type Call = Call;
	type Currency = Balances;
	type ProxyType = ProxyType;
	type ProxyDepositBase = ProxyDepositBase;
	type ProxyDepositFactor = ProxyDepositFactor;
	type MaxProxies = MaxProxies;
	type WeightInfo = weights::pallet_proxy::WeightInfo<Runtime>;
	type MaxPending = MaxPending;
	type CallHasher = BlakeTwo256;
	type AnnouncementDepositBase = AnnouncementDepositBase;
	type AnnouncementDepositFactor = AnnouncementDepositFactor;
}

impl parachains_origin::Config for Runtime {}

impl parachains_configuration::Config for Runtime {}

impl parachains_shared::Config for Runtime {}

impl parachains_session_info::Config for Runtime {}

impl parachains_inclusion::Config for Runtime {
	type Event = Event;
	type DisputesHandler = ();
	type RewardValidators = parachains_reward_points::RewardValidatorsWithEraPoints<Runtime>;
}

impl parachains_paras::Config for Runtime {
	type Origin = Origin;
	type Event = Event;
}

parameter_types! {
	pub const FirstMessageFactorPercent: u64 = 100;
}

impl parachains_ump::Config for Runtime {
	type Event = Event;
	type UmpSink = crate::parachains_ump::XcmSink<XcmExecutor<XcmConfig>, Runtime>;
	type FirstMessageFactorPercent = FirstMessageFactorPercent;
}

impl parachains_dmp::Config for Runtime {}

impl parachains_hrmp::Config for Runtime {
	type Event = Event;
	type Origin = Origin;
	type Currency = Balances;
}

impl parachains_paras_inherent::Config for Runtime {}

impl parachains_scheduler::Config for Runtime {}

impl parachains_initializer::Config for Runtime {
	type Randomness = pallet_babe::RandomnessFromOneEpochAgo<Runtime>;
	type ForceOrigin = EnsureRoot<AccountId>;
}

parameter_types! {
	pub const ParaDeposit: Balance = 40 * UNITS;
}

impl paras_registrar::Config for Runtime {
	type Event = Event;
	type Origin = Origin;
	type Currency = Balances;
	type OnSwap = (Crowdloan, Slots);
	type ParaDeposit = ParaDeposit;
	type DataDepositPerByte = DataDepositPerByte;
	type WeightInfo = weights::runtime_common_paras_registrar::WeightInfo<Runtime>;
}

parameter_types! {
	// 6 weeks
	pub const LeasePeriod: BlockNumber = 6 * WEEKS;
}

impl slots::Config for Runtime {
	type Event = Event;
	type Currency = Balances;
	type Registrar = Registrar;
	type LeasePeriod = LeasePeriod;
	type WeightInfo = weights::runtime_common_slots::WeightInfo<Runtime>;
}

parameter_types! {
	pub const CrowdloanId: PalletId = PalletId(*b"py/cfund");
	pub const SubmissionDeposit: Balance = 3 * GRAND; // ~ 10 KSM
	pub const MinContribution: Balance = 3_000 * CENTS; // ~ .1 KSM
	pub const RemoveKeysLimit: u32 = 1000;
	// Allow 32 bytes for an additional memo to a crowdloan.
	pub const MaxMemoLength: u8 = 32;
}

impl crowdloan::Config for Runtime {
	type Event = Event;
	type PalletId = CrowdloanId;
	type SubmissionDeposit = SubmissionDeposit;
	type MinContribution = MinContribution;
	type RemoveKeysLimit = RemoveKeysLimit;
	type Registrar = Registrar;
	type Auctioneer = Auctions;
	type MaxMemoLength = MaxMemoLength;
	type WeightInfo = weights::runtime_common_crowdloan::WeightInfo<Runtime>;
}

parameter_types! {
	// The average auction is 7 days long, so this will be 70% for ending period.
	// 5 Days = 72000 Blocks @ 6 sec per block
	pub const EndingPeriod: BlockNumber = 5 * DAYS;
	// ~ 1000 samples per day -> ~ 20 blocks per sample -> 2 minute samples
	pub const SampleLength: BlockNumber = 2 * MINUTES;
}

type AuctionInitiate = EnsureOneOf<
	AccountId,
	EnsureRoot<AccountId>,
	pallet_collective::EnsureProportionAtLeast<_2, _3, AccountId, CouncilCollective>,
>;

impl auctions::Config for Runtime {
	type Event = Event;
	type Leaser = Slots;
	type Registrar = Registrar;
	type EndingPeriod = EndingPeriod;
	type SampleLength = SampleLength;
	type Randomness = pallet_babe::RandomnessFromOneEpochAgo<Runtime>;
	type InitiateOrigin = AuctionInitiate;
	type WeightInfo = weights::runtime_common_auctions::WeightInfo<Runtime>;
}

parameter_types! {
	/// The location of the KSM token, from the context of this chain. Since this token is native to this
	/// chain, we make it synonymous with it and thus it is the `Here` location, which means "equivalent to
	/// the context".
	pub const KsmLocation: MultiLocation = Here.into();
	/// The Kusama network ID. This is named.
	pub const KusamaNetwork: NetworkId = NetworkId::Kusama;
	/// Our XCM location ancestry - i.e. what, if anything, `Parent` means evaluated in our context. Since
	/// Kusama is a top-level relay-chain, there is no ancestry.
	pub const Ancestry: MultiLocation = Here.into();
	/// The check account, which holds any native assets that have been teleported out and not back in (yet).
	pub CheckAccount: AccountId = XcmPallet::check_account();
}

/// The canonical means of converting a `MultiLocation` into an `AccountId`, used when we want to determine
/// the sovereign account controlled by a location.
pub type SovereignAccountOf = (
	// We can convert a child parachain using the standard `AccountId` conversion.
	ChildParachainConvertsVia<ParaId, AccountId>,
	// We can directly alias an `AccountId32` into a local account.
	AccountId32Aliases<KusamaNetwork, AccountId>,
);

/// Our asset transactor. This is what allows us to interest with the runtime facilities from the point of
/// view of XCM-only concepts like `MultiLocation` and `MultiAsset`.
///
/// Ours is only aware of the Balances pallet, which is mapped to `KsmLocation`.
pub type LocalAssetTransactor = XcmCurrencyAdapter<
	// Use this currency:
	Balances,
	// Use this currency when it is a fungible asset matching the given location or name:
	IsConcrete<KsmLocation>,
	// We can convert the MultiLocations with our converter above:
	SovereignAccountOf,
	// Our chain's account ID type (we can't get away without mentioning it explicitly):
	AccountId,
	// We track our teleports in/out to keep total issuance correct.
	CheckAccount,
>;

/// The means that we convert an the XCM message origin location into a local dispatch origin.
type LocalOriginConverter = (
	// A `Signed` origin of the sovereign account that the original location controls.
	SovereignSignedViaLocation<SovereignAccountOf, Origin>,
	// A child parachain, natively expressed, has the `Parachain` origin.
	ChildParachainAsNative<parachains_origin::Origin, Origin>,
	// The AccountId32 location type can be expressed natively as a `Signed` origin.
	SignedAccountId32AsNative<KusamaNetwork, Origin>,
	// A system child parachain, expressed as a Superuser, converts to the `Root` origin.
	ChildSystemParachainAsSuperuser<ParaId, Origin>,
);

parameter_types! {
	/// The amount of weight an XCM operation takes. This is a safe overestimate.
	pub const BaseXcmWeight: Weight = 1_000_000_000;
	/// Maximum number of instructions in a single XCM fragment. A sanity check against weight
	/// calculations getting too crazy.
	pub const MaxInstructions: u32 = 100;
}

/// The XCM router. When we want to send an XCM message, we use this type. It amalgamates all of our
/// individual routers.
pub type XcmRouter = (
	// Only one router so far - use DMP to communicate with child parachains.
	xcm_sender::ChildParachainRouter<Runtime, xcm::AlwaysRelease>,
);

parameter_types! {
	pub const Kusama: MultiAssetFilter = Wild(AllOf { fun: WildFungible, id: Concrete(KsmLocation::get()) });
	pub const KusamaForStatemint: (MultiAssetFilter, MultiLocation) = (Kusama::get(), Parachain(1000).into());
}
pub type TrustedTeleporters = (xcm_builder::Case<KusamaForStatemint>,);

/// The barriers one of which must be passed for an XCM message to be executed.
pub type Barrier = (
	// Weight that is paid for may be consumed.
	TakeWeightCredit,
	// If the message is one that immediately attemps to pay for execution, then allow it.
	AllowTopLevelPaidExecutionFrom<Everything>,
	// Messages coming from system parachains need not pay for execution.
	AllowUnpaidExecutionFrom<IsChildSystemParachain<ParaId>>,
);

pub struct XcmConfig;
impl xcm_executor::Config for XcmConfig {
	type Call = Call;
	type XcmSender = XcmRouter;
	type AssetTransactor = LocalAssetTransactor;
	type OriginConverter = LocalOriginConverter;
	type IsReserve = ();
	type IsTeleporter = TrustedTeleporters;
	type LocationInverter = LocationInverter<Ancestry>;
	type Barrier = Barrier;
	type Weigher = FixedWeightBounds<BaseXcmWeight, Call, MaxInstructions>;
	// The weight trader piggybacks on the existing transaction-fee conversion logic.
	type Trader = UsingComponents<WeightToFee, KsmLocation, AccountId, Balances, ToAuthor<Runtime>>;
	type ResponseHandler = XcmPallet;
	type AssetTrap = XcmPallet;
	type AssetClaims = XcmPallet;
	type SubscriptionService = XcmPallet;
}

parameter_types! {
	pub const CouncilBodyId: BodyId = BodyId::Executive;
}

/// Type to convert an `Origin` type value into a `MultiLocation` value which represents an interior location
/// of this chain.
pub type LocalOriginToLocation = (
	// We allow an origin from the Collective pallet to be used in XCM as a corresponding Plurality of the
	// `Unit` body.
	BackingToPlurality<
		Origin,
		pallet_collective::Origin<Runtime, CouncilCollective>,
		CouncilBodyId,
	>,
	// And a usual Signed origin to be used in XCM as a corresponding AccountId32
	SignedToAccountId32<Origin, AccountId, KusamaNetwork>,
);
impl pallet_xcm::Config for Runtime {
	type Event = Event;
	type SendXcmOrigin = xcm_builder::EnsureXcmOrigin<Origin, LocalOriginToLocation>;
	type XcmRouter = XcmRouter;
	// Anyone can execute XCM messages locally...
	type ExecuteXcmOrigin = xcm_builder::EnsureXcmOrigin<Origin, LocalOriginToLocation>;
	// ...but they must match our filter, which rejects all.
	type XcmExecuteFilter = Nothing;
	type XcmExecutor = XcmExecutor<XcmConfig>;
	type XcmTeleportFilter = Everything;
	type XcmReserveTransferFilter = Everything;
	type Weigher = FixedWeightBounds<BaseXcmWeight, Call, MaxInstructions>;
	type LocationInverter = LocationInverter<Ancestry>;
	type Origin = Origin;
	type Call = Call;
	const VERSION_DISCOVERY_QUEUE_SIZE: u32 = 100;
	type AdvertisedXcmVersion = pallet_xcm::CurrentXcmVersion;
}

parameter_types! {
	pub IgnoredIssuance: Balance = Treasury::pot();
	pub const QueueCount: u32 = 300;
	pub const MaxQueueLen: u32 = 1000;
	pub const FifoQueueLen: u32 = 250;
	pub const GiltPeriod: BlockNumber = 30 * DAYS;
	pub const MinFreeze: Balance = 10_000 * CENTS;
	pub const IntakePeriod: BlockNumber = 5 * MINUTES;
	pub const MaxIntakeBids: u32 = 100;
}

impl pallet_gilt::Config for Runtime {
	type Event = Event;
	type Currency = Balances;
	type CurrencyBalance = Balance;
	type AdminOrigin = MoreThanHalfCouncil;
	type Deficit = (); // Mint
	type Surplus = (); // Burn
	type IgnoredIssuance = IgnoredIssuance;
	type QueueCount = QueueCount;
	type MaxQueueLen = MaxQueueLen;
	type FifoQueueLen = FifoQueueLen;
	type Period = GiltPeriod;
	type MinFreeze = MinFreeze;
	type IntakePeriod = IntakePeriod;
	type MaxIntakeBids = MaxIntakeBids;
	type WeightInfo = weights::pallet_gilt::WeightInfo<Runtime>;
}

construct_runtime! {
	pub enum Runtime where
		Block = Block,
		NodeBlock = primitives::v1::Block,
		UncheckedExtrinsic = UncheckedExtrinsic
	{
		// Basic stuff; balances is uncallable initially.
		System: frame_system::{Pallet, Call, Storage, Config, Event<T>} = 0,

		// Must be before session.
		Babe: pallet_babe::{Pallet, Call, Storage, Config, ValidateUnsigned} = 1,

		Timestamp: pallet_timestamp::{Pallet, Call, Storage, Inherent} = 2,
		Indices: pallet_indices::{Pallet, Call, Storage, Config<T>, Event<T>} = 3,
		Balances: pallet_balances::{Pallet, Call, Storage, Config<T>, Event<T>} = 4,
		TransactionPayment: pallet_transaction_payment::{Pallet, Storage} = 33,

		// Consensus support.
		Authorship: pallet_authorship::{Pallet, Call, Storage} = 5,
		Staking: pallet_staking::{Pallet, Call, Storage, Config<T>, Event<T>} = 6,
		Offences: pallet_offences::{Pallet, Storage, Event} = 7,
		Historical: session_historical::{Pallet} = 34,
		Session: pallet_session::{Pallet, Call, Storage, Event, Config<T>} = 8,
		Grandpa: pallet_grandpa::{Pallet, Call, Storage, Config, Event, ValidateUnsigned} = 10,
		ImOnline: pallet_im_online::{Pallet, Call, Storage, Event<T>, ValidateUnsigned, Config<T>} = 11,
		AuthorityDiscovery: pallet_authority_discovery::{Pallet, Config} = 12,

		// Governance stuff; uncallable initially.
		Democracy: pallet_democracy::{Pallet, Call, Storage, Config<T>, Event<T>} = 13,
		Council: pallet_collective::<Instance1>::{Pallet, Call, Storage, Origin<T>, Event<T>, Config<T>} = 14,
		TechnicalCommittee: pallet_collective::<Instance2>::{Pallet, Call, Storage, Origin<T>, Event<T>, Config<T>} = 15,
		PhragmenElection: pallet_elections_phragmen::{Pallet, Call, Storage, Event<T>, Config<T>} = 16,
		TechnicalMembership: pallet_membership::<Instance1>::{Pallet, Call, Storage, Event<T>, Config<T>} = 17,
		Treasury: pallet_treasury::{Pallet, Call, Storage, Config, Event<T>} = 18,

		// Claims. Usable initially.
		Claims: claims::{Pallet, Call, Storage, Event<T>, Config<T>, ValidateUnsigned} = 19,

		// Utility module.
		Utility: pallet_utility::{Pallet, Call, Event} = 24,

		// Less simple identity module.
		Identity: pallet_identity::{Pallet, Call, Storage, Event<T>} = 25,

		// Society module.
		Society: pallet_society::{Pallet, Call, Storage, Event<T>} = 26,

		// Social recovery module.
		Recovery: pallet_recovery::{Pallet, Call, Storage, Event<T>} = 27,

		// Vesting. Usable initially, but removed once all vesting is finished.
		Vesting: pallet_vesting::{Pallet, Call, Storage, Event<T>, Config<T>} = 28,

		// System scheduler.
		Scheduler: pallet_scheduler::{Pallet, Call, Storage, Event<T>} = 29,

		// Proxy module. Late addition.
		Proxy: pallet_proxy::{Pallet, Call, Storage, Event<T>} = 30,

		// Multisig module. Late addition.
		Multisig: pallet_multisig::{Pallet, Call, Storage, Event<T>} = 31,

		// Bounties module.
		Bounties: pallet_bounties::{Pallet, Call, Storage, Event<T>} = 35,

		// Tips module.
		Tips: pallet_tips::{Pallet, Call, Storage, Event<T>} = 36,

		// Election pallet. Only works with staking, but placed here to maintain indices.
		ElectionProviderMultiPhase: pallet_election_provider_multi_phase::{Pallet, Call, Storage, Event<T>, ValidateUnsigned} = 37,

		// Gilts pallet.
		Gilt: pallet_gilt::{Pallet, Call, Storage, Event<T>, Config} = 38,

		// Parachains pallets. Start indices at 50 to leave room.
		ParachainsOrigin: parachains_origin::{Pallet, Origin} = 50,
		Configuration: parachains_configuration::{Pallet, Call, Storage, Config<T>} = 51,
		ParasShared: parachains_shared::{Pallet, Call, Storage} = 52,
		ParaInclusion: parachains_inclusion::{Pallet, Call, Storage, Event<T>} = 53,
		ParaInherent: parachains_paras_inherent::{Pallet, Call, Storage, Inherent} = 54,
		ParaScheduler: parachains_scheduler::{Pallet, Storage} = 55,
		Paras: parachains_paras::{Pallet, Call, Storage, Event, Config} = 56,
		Initializer: parachains_initializer::{Pallet, Call, Storage} = 57,
		Dmp: parachains_dmp::{Pallet, Call, Storage} = 58,
		Ump: parachains_ump::{Pallet, Call, Storage, Event} = 59,
		Hrmp: parachains_hrmp::{Pallet, Call, Storage, Event<T>} = 60,
		ParaSessionInfo: parachains_session_info::{Pallet, Storage} = 61,

		// Parachain Onboarding Pallets. Start indices at 70 to leave room.
		Registrar: paras_registrar::{Pallet, Call, Storage, Event<T>} = 70,
		Slots: slots::{Pallet, Call, Storage, Event<T>} = 71,
		Auctions: auctions::{Pallet, Call, Storage, Event<T>} = 72,
		Crowdloan: crowdloan::{Pallet, Call, Storage, Event<T>} = 73,

		// Pallet for sending XCM.
		XcmPallet: pallet_xcm::{Pallet, Call, Storage, Event<T>, Origin} = 99,
	}
}

/// The address format for describing accounts.
pub type Address = sp_runtime::MultiAddress<AccountId, ()>;
/// Block header type as expected by this runtime.
pub type Header = generic::Header<BlockNumber, BlakeTwo256>;
/// Block type as expected by this runtime.
pub type Block = generic::Block<Header, UncheckedExtrinsic>;
/// A Block signed with a Justification
pub type SignedBlock = generic::SignedBlock<Block>;
/// `BlockId` type as expected by this runtime.
pub type BlockId = generic::BlockId<Block>;
/// The `SignedExtension` to the basic transaction logic.
pub type SignedExtra = (
	frame_system::CheckSpecVersion<Runtime>,
	frame_system::CheckTxVersion<Runtime>,
	frame_system::CheckGenesis<Runtime>,
	frame_system::CheckMortality<Runtime>,
	frame_system::CheckNonce<Runtime>,
	frame_system::CheckWeight<Runtime>,
	pallet_transaction_payment::ChargeTransactionPayment<Runtime>,
);
/// Unchecked extrinsic type as expected by this runtime.
pub type UncheckedExtrinsic = generic::UncheckedExtrinsic<Address, Call, Signature, SignedExtra>;
/// Executive: handles dispatch to the various modules.
pub type Executive = frame_executive::Executive<
	Runtime,
	Block,
	frame_system::ChainContext<Runtime>,
	Runtime,
	AllPallets,
<<<<<<< HEAD
	(
		// Must run before storage version migration as it checks
		// storage version to activate
		BountiesPrefixMigration,
		MigratePalletVersionToStorageVersion,
	),
=======
	TechnicalMembershipStoragePrefixMigration,
>>>>>>> ea8b360f
>;
/// The payload being signed in the transactions.
pub type SignedPayload = generic::SignedPayload<Call, SignedExtra>;

<<<<<<< HEAD
const BOUNTIES_OLD_PREFIX: &str = "Treasury";

/// Migrate from 'Treasury' to the new prefix 'Bounties'
pub struct BountiesPrefixMigration;

impl OnRuntimeUpgrade for BountiesPrefixMigration {
	fn on_runtime_upgrade() -> frame_support::weights::Weight {
		use frame_support::traits::PalletInfo;
		let name = <Runtime as frame_system::Config>::PalletInfo::name::<Bounties>()
			.expect("Bounties is part of runtime, so it has a name; qed");
		pallet_bounties::migrations::v4::migrate::<Runtime, Bounties, _>(BOUNTIES_OLD_PREFIX, name)
	}

	#[cfg(feature = "try-runtime")]
	fn pre_upgrade() -> Result<(), &'static str> {
		use frame_support::traits::PalletInfo;
		let name = <Runtime as frame_system::Config>::PalletInfo::name::<Bounties>()
			.expect("Bounties is part of runtime, so it has a name; qed");
		pallet_bounties::migrations::v4::pre_migration::<Runtime, Bounties, _>(
			BOUNTIES_OLD_PREFIX,
			name,
		);
		Ok(())
	}

	#[cfg(feature = "try-runtime")]
	fn post_upgrade() -> Result<(), &'static str> {
		pallet_bounties::migrations::v4::post_migration::<Bounties, _>(BOUNTIES_OLD_PREFIX);
		Ok(())
	}
}

/// Migrate from `PalletVersion` to the new `StorageVersion`
pub struct MigratePalletVersionToStorageVersion;
=======
const TECHNICAL_MEMBERSHIP_OLD_PREFIX: &str = "Instance1Membership";
/// Migrate from `Instance1Membership` to the new pallet prefix `TechnicalMembership`
pub struct TechnicalMembershipStoragePrefixMigration;
>>>>>>> ea8b360f

impl OnRuntimeUpgrade for TechnicalMembershipStoragePrefixMigration {
	fn on_runtime_upgrade() -> frame_support::weights::Weight {
		use frame_support::traits::PalletInfo;
		let name = <Runtime as frame_system::Config>::PalletInfo::name::<TechnicalMembership>()
			.expect("TechnicalMembership is part of runtime, so it has a name; qed");
		pallet_membership::migrations::v4::migrate::<Runtime, TechnicalMembership, _>(
			TECHNICAL_MEMBERSHIP_OLD_PREFIX,
			name,
		)
	}

	#[cfg(feature = "try-runtime")]
	fn pre_upgrade() -> Result<(), &'static str> {
		use frame_support::traits::PalletInfo;
		let name = <Runtime as frame_system::Config>::PalletInfo::name::<TechnicalMembership>()
			.expect("TechnicalMembership is part of runtime, so it has a name; qed");
		pallet_membership::migrations::v4::pre_migrate::<TechnicalMembership, _>(
			TECHNICAL_MEMBERSHIP_OLD_PREFIX,
			name,
		);
		Ok(())
	}

	#[cfg(feature = "try-runtime")]
	fn post_upgrade() -> Result<(), &'static str> {
		use frame_support::traits::PalletInfo;
		let name = <Runtime as frame_system::Config>::PalletInfo::name::<TechnicalMembership>()
			.expect("TechnicalMembership is part of runtime, so it has a name; qed");
		pallet_membership::migrations::v4::post_migrate::<TechnicalMembership, _>(
			TECHNICAL_MEMBERSHIP_OLD_PREFIX,
			name,
		);
		Ok(())
	}
}

#[cfg(not(feature = "disable-runtime-api"))]
sp_api::impl_runtime_apis! {
	impl sp_api::Core<Block> for Runtime {
		fn version() -> RuntimeVersion {
			VERSION
		}

		fn execute_block(block: Block) {
			Executive::execute_block(block);
		}

		fn initialize_block(header: &<Block as BlockT>::Header) {
			Executive::initialize_block(header)
		}
	}

	impl sp_api::Metadata<Block> for Runtime {
		fn metadata() -> OpaqueMetadata {
			Runtime::metadata().into()
		}
	}

	impl block_builder_api::BlockBuilder<Block> for Runtime {
		fn apply_extrinsic(extrinsic: <Block as BlockT>::Extrinsic) -> ApplyExtrinsicResult {
			Executive::apply_extrinsic(extrinsic)
		}

		fn finalize_block() -> <Block as BlockT>::Header {
			Executive::finalize_block()
		}

		fn inherent_extrinsics(data: inherents::InherentData) -> Vec<<Block as BlockT>::Extrinsic> {
			data.create_extrinsics()
		}

		fn check_inherents(
			block: Block,
			data: inherents::InherentData,
		) -> inherents::CheckInherentsResult {
			data.check_extrinsics(&block)
		}
	}

	impl tx_pool_api::runtime_api::TaggedTransactionQueue<Block> for Runtime {
		fn validate_transaction(
			source: TransactionSource,
			tx: <Block as BlockT>::Extrinsic,
			block_hash: <Block as BlockT>::Hash,
		) -> TransactionValidity {
			Executive::validate_transaction(source, tx, block_hash)
		}
	}

	impl offchain_primitives::OffchainWorkerApi<Block> for Runtime {
		fn offchain_worker(header: &<Block as BlockT>::Header) {
			Executive::offchain_worker(header)
		}
	}

	impl primitives::v1::ParachainHost<Block, Hash, BlockNumber> for Runtime {
		fn validators() -> Vec<ValidatorId> {
			parachains_runtime_api_impl::validators::<Runtime>()
		}

		fn validator_groups() -> (Vec<Vec<ValidatorIndex>>, GroupRotationInfo<BlockNumber>) {
			parachains_runtime_api_impl::validator_groups::<Runtime>()
		}

		fn availability_cores() -> Vec<CoreState<Hash, BlockNumber>> {
			parachains_runtime_api_impl::availability_cores::<Runtime>()
		}

		fn persisted_validation_data(para_id: ParaId, assumption: OccupiedCoreAssumption)
			-> Option<PersistedValidationData<Hash, BlockNumber>> {
			parachains_runtime_api_impl::persisted_validation_data::<Runtime>(para_id, assumption)
		}

		fn check_validation_outputs(
			para_id: ParaId,
			outputs: primitives::v1::CandidateCommitments,
		) -> bool {
			parachains_runtime_api_impl::check_validation_outputs::<Runtime>(para_id, outputs)
		}

		fn session_index_for_child() -> SessionIndex {
			parachains_runtime_api_impl::session_index_for_child::<Runtime>()
		}

		fn validation_code(para_id: ParaId, assumption: OccupiedCoreAssumption)
			-> Option<ValidationCode> {
			parachains_runtime_api_impl::validation_code::<Runtime>(para_id, assumption)
		}

		fn candidate_pending_availability(para_id: ParaId) -> Option<CommittedCandidateReceipt<Hash>> {
			parachains_runtime_api_impl::candidate_pending_availability::<Runtime>(para_id)
		}

		fn candidate_events() -> Vec<CandidateEvent<Hash>> {
			parachains_runtime_api_impl::candidate_events::<Runtime, _>(|ev| {
				match ev {
					Event::ParaInclusion(ev) => {
						Some(ev)
					}
					_ => None,
				}
			})
		}

		fn session_info(index: SessionIndex) -> Option<SessionInfo> {
			parachains_runtime_api_impl::session_info::<Runtime>(index)
		}

		fn dmq_contents(recipient: ParaId) -> Vec<InboundDownwardMessage<BlockNumber>> {
			parachains_runtime_api_impl::dmq_contents::<Runtime>(recipient)
		}

		fn inbound_hrmp_channels_contents(
			recipient: ParaId
		) -> BTreeMap<ParaId, Vec<InboundHrmpMessage<BlockNumber>>> {
			parachains_runtime_api_impl::inbound_hrmp_channels_contents::<Runtime>(recipient)
		}

		fn validation_code_by_hash(hash: ValidationCodeHash) -> Option<ValidationCode> {
			parachains_runtime_api_impl::validation_code_by_hash::<Runtime>(hash)
		}
	}

	impl beefy_primitives::BeefyApi<Block> for Runtime {
		fn validator_set() -> beefy_primitives::ValidatorSet<BeefyId> {
			// dummy implementation due to lack of BEEFY pallet.
			beefy_primitives::ValidatorSet { validators: Vec::new(), id: 0 }
		}
	}

	impl mmr::MmrApi<Block, Hash> for Runtime {
		fn generate_proof(_leaf_index: u64)
			-> Result<(mmr::EncodableOpaqueLeaf, mmr::Proof<Hash>), mmr::Error>
		{
			// dummy implementation due to lack of MMR pallet.
			Err(mmr::Error::GenerateProof)
		}

		fn verify_proof(_leaf: mmr::EncodableOpaqueLeaf, _proof: mmr::Proof<Hash>)
			-> Result<(), mmr::Error>
		{
			// dummy implementation due to lack of MMR pallet.
			Err(mmr::Error::Verify)
		}

		fn verify_proof_stateless(
			_root: Hash,
			_leaf: mmr::EncodableOpaqueLeaf,
			_proof: mmr::Proof<Hash>
		) -> Result<(), mmr::Error> {
			// dummy implementation due to lack of MMR pallet.
			Err(mmr::Error::Verify)
		}
	}

	impl fg_primitives::GrandpaApi<Block> for Runtime {
		fn grandpa_authorities() -> Vec<(GrandpaId, u64)> {
			Grandpa::grandpa_authorities()
		}

		fn current_set_id() -> fg_primitives::SetId {
			Grandpa::current_set_id()
		}

		fn submit_report_equivocation_unsigned_extrinsic(
			equivocation_proof: fg_primitives::EquivocationProof<
				<Block as BlockT>::Hash,
				sp_runtime::traits::NumberFor<Block>,
			>,
			key_owner_proof: fg_primitives::OpaqueKeyOwnershipProof,
		) -> Option<()> {
			let key_owner_proof = key_owner_proof.decode()?;

			Grandpa::submit_unsigned_equivocation_report(
				equivocation_proof,
				key_owner_proof,
			)
		}

		fn generate_key_ownership_proof(
			_set_id: fg_primitives::SetId,
			authority_id: fg_primitives::AuthorityId,
		) -> Option<fg_primitives::OpaqueKeyOwnershipProof> {
			use parity_scale_codec::Encode;

			Historical::prove((fg_primitives::KEY_TYPE, authority_id))
				.map(|p| p.encode())
				.map(fg_primitives::OpaqueKeyOwnershipProof::new)
		}
	}

	impl babe_primitives::BabeApi<Block> for Runtime {
		fn configuration() -> babe_primitives::BabeGenesisConfiguration {
			// The choice of `c` parameter (where `1 - c` represents the
			// probability of a slot being empty), is done in accordance to the
			// slot duration and expected target block time, for safely
			// resisting network delays of maximum two seconds.
			// <https://research.web3.foundation/en/latest/polkadot/BABE/Babe/#6-practical-results>
			babe_primitives::BabeGenesisConfiguration {
				slot_duration: Babe::slot_duration(),
				epoch_length: EpochDuration::get(),
				c: BABE_GENESIS_EPOCH_CONFIG.c,
				genesis_authorities: Babe::authorities(),
				randomness: Babe::randomness(),
				allowed_slots: BABE_GENESIS_EPOCH_CONFIG.allowed_slots,
			}
		}

		fn current_epoch_start() -> babe_primitives::Slot {
			Babe::current_epoch_start()
		}

		fn current_epoch() -> babe_primitives::Epoch {
			Babe::current_epoch()
		}

		fn next_epoch() -> babe_primitives::Epoch {
			Babe::next_epoch()
		}

		fn generate_key_ownership_proof(
			_slot: babe_primitives::Slot,
			authority_id: babe_primitives::AuthorityId,
		) -> Option<babe_primitives::OpaqueKeyOwnershipProof> {
			use parity_scale_codec::Encode;

			Historical::prove((babe_primitives::KEY_TYPE, authority_id))
				.map(|p| p.encode())
				.map(babe_primitives::OpaqueKeyOwnershipProof::new)
		}

		fn submit_report_equivocation_unsigned_extrinsic(
			equivocation_proof: babe_primitives::EquivocationProof<<Block as BlockT>::Header>,
			key_owner_proof: babe_primitives::OpaqueKeyOwnershipProof,
		) -> Option<()> {
			let key_owner_proof = key_owner_proof.decode()?;

			Babe::submit_unsigned_equivocation_report(
				equivocation_proof,
				key_owner_proof,
			)
		}
	}

	impl authority_discovery_primitives::AuthorityDiscoveryApi<Block> for Runtime {
		fn authorities() -> Vec<AuthorityDiscoveryId> {
			parachains_runtime_api_impl::relevant_authority_ids::<Runtime>()
		}
	}

	impl sp_session::SessionKeys<Block> for Runtime {
		fn generate_session_keys(seed: Option<Vec<u8>>) -> Vec<u8> {
			SessionKeys::generate(seed)
		}

		fn decode_session_keys(
			encoded: Vec<u8>,
		) -> Option<Vec<(Vec<u8>, sp_core::crypto::KeyTypeId)>> {
			SessionKeys::decode_into_raw_public_keys(&encoded)
		}
	}

	impl frame_system_rpc_runtime_api::AccountNonceApi<Block, AccountId, Nonce> for Runtime {
		fn account_nonce(account: AccountId) -> Nonce {
			System::account_nonce(account)
		}
	}

	impl pallet_transaction_payment_rpc_runtime_api::TransactionPaymentApi<
		Block,
		Balance,
	> for Runtime {
		fn query_info(uxt: <Block as BlockT>::Extrinsic, len: u32) -> RuntimeDispatchInfo<Balance> {
			TransactionPayment::query_info(uxt, len)
		}
		fn query_fee_details(uxt: <Block as BlockT>::Extrinsic, len: u32) -> FeeDetails<Balance> {
			TransactionPayment::query_fee_details(uxt, len)
		}
	}

	#[cfg(feature = "try-runtime")]
	impl frame_try_runtime::TryRuntime<Block> for Runtime {
		fn on_runtime_upgrade() -> Result<(Weight, Weight), sp_runtime::RuntimeString> {
			log::info!("try-runtime::on_runtime_upgrade kusama.");
			let weight = Executive::try_runtime_upgrade()?;
			Ok((weight, BlockWeights::get().max_block))
		}
	}

	#[cfg(feature = "runtime-benchmarks")]
	impl frame_benchmarking::Benchmark<Block> for Runtime {
		fn benchmark_metadata(extra: bool) -> (
			Vec<frame_benchmarking::BenchmarkList>,
			Vec<frame_support::traits::StorageInfo>,
		) {
			use frame_benchmarking::{list_benchmark, Benchmarking, BenchmarkList};
			use frame_support::traits::StorageInfoTrait;

			use pallet_session_benchmarking::Pallet as SessionBench;
			use pallet_offences_benchmarking::Pallet as OffencesBench;
			use frame_system_benchmarking::Pallet as SystemBench;

			let mut list = Vec::<BenchmarkList>::new();

			// Polkadot
			// NOTE: Make sure to prefix these `runtime_common::` so that path resolves correctly
			// in the generated file.
			list_benchmark!(list, extra, runtime_common::auctions, Auctions);
			list_benchmark!(list, extra, runtime_common::crowdloan, Crowdloan);
			list_benchmark!(list, extra, runtime_common::claims, Claims);
			list_benchmark!(list, extra, runtime_common::slots, Slots);
			list_benchmark!(list, extra, runtime_common::paras_registrar, Registrar);
			// Substrate
			list_benchmark!(list, extra, pallet_balances, Balances);
			list_benchmark!(list, extra, pallet_bounties, Bounties);
			list_benchmark!(list, extra, pallet_collective, Council);
			list_benchmark!(list, extra, pallet_collective, TechnicalCommittee);
			list_benchmark!(list, extra, pallet_democracy, Democracy);
			list_benchmark!(list, extra, pallet_elections_phragmen, PhragmenElection);
			list_benchmark!(list, extra, pallet_election_provider_multi_phase, ElectionProviderMultiPhase);
			list_benchmark!(list, extra, pallet_gilt, Gilt);
			list_benchmark!(list, extra, pallet_identity, Identity);
			list_benchmark!(list, extra, pallet_im_online, ImOnline);
			list_benchmark!(list, extra, pallet_indices, Indices);
			list_benchmark!(list, extra, pallet_membership, TechnicalMembership);
			list_benchmark!(list, extra, pallet_multisig, Multisig);
			list_benchmark!(list, extra, pallet_offences, OffencesBench::<Runtime>);
			list_benchmark!(list, extra, pallet_proxy, Proxy);
			list_benchmark!(list, extra, pallet_scheduler, Scheduler);
			list_benchmark!(list, extra, pallet_session, SessionBench::<Runtime>);
			list_benchmark!(list, extra, pallet_staking, Staking);
			list_benchmark!(list, extra, frame_system, SystemBench::<Runtime>);
			list_benchmark!(list, extra, pallet_timestamp, Timestamp);
			list_benchmark!(list, extra, pallet_tips, Tips);
			list_benchmark!(list, extra, pallet_treasury, Treasury);
			list_benchmark!(list, extra, pallet_utility, Utility);
			list_benchmark!(list, extra, pallet_vesting, Vesting);

			let storage_info = AllPalletsWithSystem::storage_info();

			return (list, storage_info)
		}

		fn dispatch_benchmark(
			config: frame_benchmarking::BenchmarkConfig
		) -> Result<
			Vec<frame_benchmarking::BenchmarkBatch>,
			sp_runtime::RuntimeString,
		> {
			use frame_benchmarking::{Benchmarking, BenchmarkBatch, add_benchmark, TrackedStorageKey};
			// Trying to add benchmarks directly to some pallets caused cyclic dependency issues.
			// To get around that, we separated the benchmarks into its own crate.
			use pallet_session_benchmarking::Pallet as SessionBench;
			use pallet_offences_benchmarking::Pallet as OffencesBench;
			use frame_system_benchmarking::Pallet as SystemBench;

			impl pallet_session_benchmarking::Config for Runtime {}
			impl pallet_offences_benchmarking::Config for Runtime {}
			impl frame_system_benchmarking::Config for Runtime {}

			let whitelist: Vec<TrackedStorageKey> = vec![
				// Block Number
				hex_literal::hex!("26aa394eea5630e07c48ae0c9558cef702a5c1b19ab7a04f536c519aca4983ac").to_vec().into(),
				// Total Issuance
				hex_literal::hex!("c2261276cc9d1f8598ea4b6a74b15c2f57c875e4cff74148e4628f264b974c80").to_vec().into(),
				// Execution Phase
				hex_literal::hex!("26aa394eea5630e07c48ae0c9558cef7ff553b5a9862a516939d82b3d3d8661a").to_vec().into(),
				// Event Count
				hex_literal::hex!("26aa394eea5630e07c48ae0c9558cef70a98fdbe9ce6c55837576c60c7af3850").to_vec().into(),
				// System Events
				hex_literal::hex!("26aa394eea5630e07c48ae0c9558cef780d41e5e16056765bc8461851072c9d7").to_vec().into(),
				// Treasury Account
				hex_literal::hex!("26aa394eea5630e07c48ae0c9558cef7b99d880ec681799c0cf30e8886371da95ecffd7b6c0f78751baa9d281e0bfa3a6d6f646c70792f74727372790000000000000000000000000000000000000000").to_vec().into(),
			];

			let mut batches = Vec::<BenchmarkBatch>::new();
			let params = (&config, &whitelist);
			// Polkadot
			// NOTE: Make sure to prefix these `runtime_common::` so that path resolves correctly
			// in the generated file.
			add_benchmark!(params, batches, runtime_common::auctions, Auctions);
			add_benchmark!(params, batches, runtime_common::crowdloan, Crowdloan);
			add_benchmark!(params, batches, runtime_common::claims, Claims);
			add_benchmark!(params, batches, runtime_common::slots, Slots);
			add_benchmark!(params, batches, runtime_common::paras_registrar, Registrar);
			// Substrate
			add_benchmark!(params, batches, pallet_balances, Balances);
			add_benchmark!(params, batches, pallet_bounties, Bounties);
			add_benchmark!(params, batches, pallet_collective, Council);
			add_benchmark!(params, batches, pallet_collective, TechnicalCommittee);
			add_benchmark!(params, batches, pallet_democracy, Democracy);
			add_benchmark!(params, batches, pallet_elections_phragmen, PhragmenElection);
			add_benchmark!(params, batches, pallet_election_provider_multi_phase, ElectionProviderMultiPhase);
			add_benchmark!(params, batches, pallet_gilt, Gilt);
			add_benchmark!(params, batches, pallet_identity, Identity);
			add_benchmark!(params, batches, pallet_im_online, ImOnline);
			add_benchmark!(params, batches, pallet_indices, Indices);
			add_benchmark!(params, batches, pallet_membership, TechnicalMembership);
			add_benchmark!(params, batches, pallet_multisig, Multisig);
			add_benchmark!(params, batches, pallet_offences, OffencesBench::<Runtime>);
			add_benchmark!(params, batches, pallet_proxy, Proxy);
			add_benchmark!(params, batches, pallet_scheduler, Scheduler);
			add_benchmark!(params, batches, pallet_session, SessionBench::<Runtime>);
			add_benchmark!(params, batches, pallet_staking, Staking);
			add_benchmark!(params, batches, frame_system, SystemBench::<Runtime>);
			add_benchmark!(params, batches, pallet_timestamp, Timestamp);
			add_benchmark!(params, batches, pallet_tips, Tips);
			add_benchmark!(params, batches, pallet_treasury, Treasury);
			add_benchmark!(params, batches, pallet_utility, Utility);
			add_benchmark!(params, batches, pallet_vesting, Vesting);

			if batches.is_empty() { return Err("Benchmark not found for this pallet.".into()) }
			Ok(batches)
		}
	}
}

#[cfg(test)]
mod tests_fess {
	use super::*;
	use sp_runtime::assert_eq_error_rate;

	#[test]
	fn signed_deposit_is_sensible() {
		// ensure this number does not change, or that it is checked after each change.
		// a 1 MB solution should need around 0.16 KSM deposit
		let deposit = SignedDepositBase::get() + (SignedDepositByte::get() * 1024 * 1024);
		assert_eq_error_rate!(deposit, UNITS * 16 / 100, UNITS / 100);
	}
}<|MERGE_RESOLUTION|>--- conflicted
+++ resolved
@@ -1504,21 +1504,11 @@
 	frame_system::ChainContext<Runtime>,
 	Runtime,
 	AllPallets,
-<<<<<<< HEAD
-	(
-		// Must run before storage version migration as it checks
-		// storage version to activate
-		BountiesPrefixMigration,
-		MigratePalletVersionToStorageVersion,
-	),
-=======
-	TechnicalMembershipStoragePrefixMigration,
->>>>>>> ea8b360f
+	(TechnicalMembershipStoragePrefixMigration, BountiesPrefixMigration),
 >;
 /// The payload being signed in the transactions.
 pub type SignedPayload = generic::SignedPayload<Call, SignedExtra>;
 
-<<<<<<< HEAD
 const BOUNTIES_OLD_PREFIX: &str = "Treasury";
 
 /// Migrate from 'Treasury' to the new prefix 'Bounties'
@@ -1551,13 +1541,9 @@
 	}
 }
 
-/// Migrate from `PalletVersion` to the new `StorageVersion`
-pub struct MigratePalletVersionToStorageVersion;
-=======
 const TECHNICAL_MEMBERSHIP_OLD_PREFIX: &str = "Instance1Membership";
 /// Migrate from `Instance1Membership` to the new pallet prefix `TechnicalMembership`
 pub struct TechnicalMembershipStoragePrefixMigration;
->>>>>>> ea8b360f
 
 impl OnRuntimeUpgrade for TechnicalMembershipStoragePrefixMigration {
 	fn on_runtime_upgrade() -> frame_support::weights::Weight {
