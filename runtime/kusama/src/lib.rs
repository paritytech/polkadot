--- conflicted
+++ resolved
@@ -75,17 +75,7 @@
 use sp_version::NativeVersion;
 use sp_version::RuntimeVersion;
 use static_assertions::const_assert;
-<<<<<<< HEAD
-use xcm::v0::{
-	BodyId,
-	Junction::Parachain,
-	Junctions::{Null, X1},
-	MultiAsset::{self, AllConcreteFungible},
-	MultiLocation, NetworkId, Xcm,
-};
-=======
 use xcm::v1::prelude::*;
->>>>>>> fe598863
 use xcm_builder::{
 	AccountId32Aliases, AllowTopLevelPaidExecutionFrom, AllowUnpaidExecutionFrom,
 	BackingToPlurality, ChildParachainAsNative, ChildParachainConvertsVia,
@@ -1211,20 +1201,12 @@
 	/// The location of the KSM token, from the context of this chain. Since this token is native to this
 	/// chain, we make it synonymous with it and thus it is the `Here` location, which means "equivalent to
 	/// the context".
-<<<<<<< HEAD
-	pub const KsmLocation: MultiLocation = MultiLocation::empty();
-=======
-	pub const KsmLocation: MultiLocation = MultiLocation::Here;
->>>>>>> fe598863
+	pub const KsmLocation: MultiLocation = MultiLocation::here();
 	/// The Kusama network ID. This is named.
 	pub const KusamaNetwork: NetworkId = NetworkId::Kusama;
 	/// Our XCM location ancestry - i.e. what, if anything, `Parent` means evaluated in our context. Since
 	/// Kusama is a top-level relay-chain, there is no ancestry.
-<<<<<<< HEAD
-	pub const Ancestry: MultiLocation = MultiLocation::empty();
-=======
-	pub const Ancestry: MultiLocation = MultiLocation::Here;
->>>>>>> fe598863
+	pub const Ancestry: MultiLocation = MultiLocation::here();
 	/// The check account, which holds any native assets that have been teleported out and not back in (yet).
 	pub CheckAccount: AccountId = XcmPallet::check_account();
 }
@@ -1280,13 +1262,8 @@
 );
 
 parameter_types! {
-<<<<<<< HEAD
-	pub const KusamaForStatemint: (MultiAsset, MultiLocation) =
-		(AllConcreteFungible { id: MultiLocation::empty() }, MultiLocation::with_parachain_interior(1000));
-=======
 	pub const Kusama: MultiAssetFilter = Wild(AllOf { fun: WildFungible, id: Concrete(KsmLocation::get()) });
-	pub const KusamaForStatemint: (MultiAssetFilter, MultiLocation) = (Kusama::get(), X1(Parachain(1000)));
->>>>>>> fe598863
+	pub const KusamaForStatemint: (MultiAssetFilter, MultiLocation) = (Kusama::get(), MultiLocation::with_parachain_interior(1000));
 }
 pub type TrustedTeleporters = (xcm_builder::Case<KusamaForStatemint>,);
 
@@ -1334,64 +1311,6 @@
 	SignedToAccountId32<Origin, AccountId, KusamaNetwork>,
 );
 
-<<<<<<< HEAD
-pub struct OnlyWithdrawTeleportForAccounts;
-impl frame_support::traits::Contains<(MultiLocation, Xcm<Call>)>
-	for OnlyWithdrawTeleportForAccounts
-{
-	fn contains((ref origin, ref msg): &(MultiLocation, Xcm<Call>)) -> bool {
-		use xcm::v0::{
-			Junction::{AccountId32, Plurality},
-			MultiAsset::{All, ConcreteFungible},
-			Order::{BuyExecution, DepositAsset, InitiateTeleport},
-			Xcm::WithdrawAsset,
-		};
-		match origin.interior() {
-			// Root and council are are allowed to execute anything.
-			Null | X1(Plurality { .. }) if origin.parent_count() == 0 => true,
-			X1(AccountId32 { .. }) if origin.parent_count() == 0 => {
-				// An account ID trying to send a message. We ensure that it's sensible.
-				// This checks that it's of the form:
-				// WithdrawAsset {
-				//   assets: [ ConcreteFungible { id: Null } ],
-				//   effects: [ BuyExecution, InitiateTeleport {
-				//     assets: All,
-				//     dest: Parachain,
-				//     effects: [ BuyExecution, DepositAssets {
-				//       assets: All,
-				//       dest: AccountId32,
-				//     } ]
-				//   } ]
-				// }
-				matches!(msg, WithdrawAsset { ref assets, ref effects }
-					if assets.len() == 1
-					&& matches!(assets[0], ConcreteFungible { ref id, .. } if id.is_empty())
-					&& effects.len() == 2
-					&& matches!(effects[0], BuyExecution { .. })
-					&& matches!(effects[1], InitiateTeleport { ref assets, ref dest, ref effects }
-						if assets.len() == 1
-						&& matches!(dest.interior(), X1(Parachain(..)))
-						&& dest.parent_count() == 0
-						&& matches!(assets[0], All)
-						&& effects.len() == 2
-						&& matches!(effects[0], BuyExecution { .. })
-						&& matches!(effects[1], DepositAsset { ref assets, ref dest }
-							if assets.len() == 1
-							&& matches!(assets[0], All)
-							&& dest.parent_count() == 0
-							&& matches!(dest.interior(), X1(AccountId32{..}))
-						)
-					)
-				)
-			},
-			// Nobody else is allowed to execute anything.
-			_ => false,
-		}
-	}
-}
-
-=======
->>>>>>> fe598863
 impl pallet_xcm::Config for Runtime {
 	type Event = Event;
 	type SendXcmOrigin = xcm_builder::EnsureXcmOrigin<Origin, LocalOriginToLocation>;
