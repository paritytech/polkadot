--- conflicted
+++ resolved
@@ -1489,6 +1489,7 @@
 		Runtime,
 		governance::FellowshipReferendaInstance,
 	>,
+	pallet_staking::migrations::v13::MigrateToV13<Runtime>,
 );
 
 /// Unchecked extrinsic type as expected by this runtime.
@@ -1501,11 +1502,7 @@
 	frame_system::ChainContext<Runtime>,
 	Runtime,
 	AllPalletsWithSystem,
-<<<<<<< HEAD
-	(pallet_staking::migrations::v13::MigrateToV13<Runtime>,),
-=======
 	Migrations,
->>>>>>> a9abc15f
 >;
 /// The payload being signed in the transactions.
 pub type SignedPayload = generic::SignedPayload<RuntimeCall, SignedExtra>;
