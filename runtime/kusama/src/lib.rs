// Copyright 2017-2020 Parity Technologies (UK) Ltd.
// This file is part of Polkadot.

// Polkadot is free software: you can redistribute it and/or modify
// it under the terms of the GNU General Public License as published by
// the Free Software Foundation, either version 3 of the License, or
// (at your option) any later version.

// Polkadot is distributed in the hope that it will be useful,
// but WITHOUT ANY WARRANTY; without even the implied warranty of
// MERCHANTABILITY or FITNESS FOR A PARTICULAR PURPOSE.  See the
// GNU General Public License for more details.

// You should have received a copy of the GNU General Public License
// along with Polkadot. If not, see <http://www.gnu.org/licenses/>.

//! The Kusama runtime. This can be compiled with `#[no_std]`, ready for Wasm.

#![cfg_attr(not(feature = "std"), no_std)]
// `construct_runtime!` does a lot of recursion and requires us to increase the limit to 256.
#![recursion_limit = "256"]

use pallet_transaction_payment::CurrencyAdapter;
use parity_scale_codec::{Decode, Encode, MaxEncodedLen};
use primitives::v1::{
	AccountId, AccountIndex, Balance, BlockNumber, CandidateEvent, CommittedCandidateReceipt,
	CoreState, GroupRotationInfo, Hash, Id as ParaId, InboundDownwardMessage, InboundHrmpMessage,
	Moment, Nonce, OccupiedCoreAssumption, PersistedValidationData, ScrapedOnChainVotes,
	SessionInfo, Signature, ValidationCode, ValidationCodeHash, ValidatorId, ValidatorIndex,
};
use runtime_common::{
	auctions, claims, crowdloan, impls::DealWithFees, paras_registrar, slots, xcm_sender,
	BlockHashCount, BlockLength, BlockWeights, CurrencyToVote, OffchainSolutionLengthLimit,
	OffchainSolutionWeightLimit, RocksDbWeight, SlowAdjustingFeeUpdate, ToAuthor,
};
use sp_core::u32_trait::{_1, _2, _3, _5};
use sp_std::{collections::btree_map::BTreeMap, prelude::*};

use runtime_parachains::{
	configuration as parachains_configuration, dmp as parachains_dmp, hrmp as parachains_hrmp,
	inclusion as parachains_inclusion, initializer as parachains_initializer,
	origin as parachains_origin, paras as parachains_paras,
	paras_inherent as parachains_paras_inherent, reward_points as parachains_reward_points,
	runtime_api_impl::v1 as parachains_runtime_api_impl, scheduler as parachains_scheduler,
	session_info as parachains_session_info, shared as parachains_shared, ump as parachains_ump,
};

use authority_discovery_primitives::AuthorityId as AuthorityDiscoveryId;
use beefy_primitives::crypto::AuthorityId as BeefyId;
use frame_support::{
	construct_runtime, parameter_types,
	traits::{
		Contains, Everything, InstanceFilter, KeyOwnerProofSystem, LockIdentifier, Nothing,
		OnRuntimeUpgrade,
	},
	weights::Weight,
	PalletId, RuntimeDebug,
};
use frame_system::{EnsureOneOf, EnsureRoot};
use pallet_grandpa::{fg_primitives, AuthorityId as GrandpaId};
use pallet_im_online::sr25519::AuthorityId as ImOnlineId;
use pallet_mmr_primitives as mmr;
use pallet_session::historical as session_historical;
use pallet_transaction_payment::{FeeDetails, RuntimeDispatchInfo};
use sp_arithmetic::Perquintill;
use sp_core::OpaqueMetadata;
use sp_runtime::{
	create_runtime_str, generic, impl_opaque_keys,
	traits::{
		AccountIdLookup, BlakeTwo256, Block as BlockT, ConvertInto, Extrinsic as ExtrinsicT,
		OpaqueKeys, SaturatedConversion, Verify,
	},
	transaction_validity::{TransactionPriority, TransactionSource, TransactionValidity},
	ApplyExtrinsicResult, KeyTypeId, Perbill, Percent, Permill,
};
use sp_staking::SessionIndex;
#[cfg(any(feature = "std", test))]
use sp_version::NativeVersion;
use sp_version::RuntimeVersion;
use static_assertions::const_assert;
use xcm::latest::prelude::*;
use xcm_builder::{
	AccountId32Aliases, AllowTopLevelPaidExecutionFrom, AllowUnpaidExecutionFrom,
	BackingToPlurality, ChildParachainAsNative, ChildParachainConvertsVia,
	ChildSystemParachainAsSuperuser, CurrencyAdapter as XcmCurrencyAdapter, FixedWeightBounds,
	IsChildSystemParachain, IsConcrete, LocationInverter, SignedAccountId32AsNative,
	SignedToAccountId32, SovereignSignedViaLocation, TakeWeightCredit, UsingComponents,
};
use xcm_executor::XcmExecutor;

pub use pallet_balances::Call as BalancesCall;
pub use pallet_election_provider_multi_phase::Call as EPMCall;
#[cfg(feature = "std")]
pub use pallet_staking::StakerStatus;
pub use pallet_timestamp::Call as TimestampCall;
#[cfg(any(feature = "std", test))]
pub use sp_runtime::BuildStorage;

/// Constant values used within the runtime.
pub mod constants;
use constants::{currency::*, fee::*, time::*};

// Weights used in the runtime.
mod weights;

// Voter bag threshold definitions.
mod voter_bags;

#[cfg(test)]
mod tests;

// Make the WASM binary available.
#[cfg(feature = "std")]
include!(concat!(env!("OUT_DIR"), "/wasm_binary.rs"));

/// Runtime version (Kusama).
pub const VERSION: RuntimeVersion = RuntimeVersion {
	spec_name: create_runtime_str!("kusama"),
	impl_name: create_runtime_str!("parity-kusama"),
	authoring_version: 2,
	spec_version: 9120,
	impl_version: 0,
	#[cfg(not(feature = "disable-runtime-api"))]
	apis: RUNTIME_API_VERSIONS,
	#[cfg(feature = "disable-runtime-api")]
	apis: version::create_apis_vec![[]],
	transaction_version: 7,
};

/// The BABE epoch configuration at genesis.
pub const BABE_GENESIS_EPOCH_CONFIG: babe_primitives::BabeEpochConfiguration =
	babe_primitives::BabeEpochConfiguration {
		c: PRIMARY_PROBABILITY,
		allowed_slots: babe_primitives::AllowedSlots::PrimaryAndSecondaryVRFSlots,
	};

/// Native version.
#[cfg(any(feature = "std", test))]
pub fn native_version() -> NativeVersion {
	NativeVersion { runtime_version: VERSION, can_author_with: Default::default() }
}

/// Don't allow swaps until parathread story is more mature.
pub struct BaseFilter;
impl Contains<Call> for BaseFilter {
	fn contains(c: &Call) -> bool {
		!matches!(c, Call::Registrar(paras_registrar::Call::swap { .. }))
	}
}

type MoreThanHalfCouncil = EnsureOneOf<
	AccountId,
	EnsureRoot<AccountId>,
	pallet_collective::EnsureProportionMoreThan<_1, _2, AccountId, CouncilCollective>,
>;

parameter_types! {
	pub const Version: RuntimeVersion = VERSION;
	pub const SS58Prefix: u8 = 2;
}

impl frame_system::Config for Runtime {
	type BaseCallFilter = BaseFilter;
	type BlockWeights = BlockWeights;
	type BlockLength = BlockLength;
	type Origin = Origin;
	type Call = Call;
	type Index = Nonce;
	type BlockNumber = BlockNumber;
	type Hash = Hash;
	type Hashing = BlakeTwo256;
	type AccountId = AccountId;
	type Lookup = AccountIdLookup<AccountId, ()>;
	type Header = generic::Header<BlockNumber, BlakeTwo256>;
	type Event = Event;
	type BlockHashCount = BlockHashCount;
	type DbWeight = RocksDbWeight;
	type Version = Version;
	type PalletInfo = PalletInfo;
	type AccountData = pallet_balances::AccountData<Balance>;
	type OnNewAccount = ();
	type OnKilledAccount = ();
	type SystemWeightInfo = weights::frame_system::WeightInfo<Runtime>;
	type SS58Prefix = SS58Prefix;
	type OnSetCode = ();
}

parameter_types! {
	pub MaximumSchedulerWeight: Weight = Perbill::from_percent(80) *
		BlockWeights::get().max_block;
	pub const MaxScheduledPerBlock: u32 = 50;
}

type ScheduleOrigin = EnsureOneOf<
	AccountId,
	EnsureRoot<AccountId>,
	pallet_collective::EnsureProportionAtLeast<_1, _2, AccountId, CouncilCollective>,
>;

impl pallet_scheduler::Config for Runtime {
	type Event = Event;
	type Origin = Origin;
	type PalletsOrigin = OriginCaller;
	type Call = Call;
	type MaximumWeight = MaximumSchedulerWeight;
	type ScheduleOrigin = ScheduleOrigin;
	type MaxScheduledPerBlock = MaxScheduledPerBlock;
	type WeightInfo = weights::pallet_scheduler::WeightInfo<Runtime>;
}

parameter_types! {
	pub const EpochDuration: u64 = EPOCH_DURATION_IN_SLOTS as u64;
	pub const ExpectedBlockTime: Moment = MILLISECS_PER_BLOCK;
	pub const ReportLongevity: u64 =
		BondingDuration::get() as u64 * SessionsPerEra::get() as u64 * EpochDuration::get();
}

impl pallet_babe::Config for Runtime {
	type EpochDuration = EpochDuration;
	type ExpectedBlockTime = ExpectedBlockTime;

	// session module is the trigger
	type EpochChangeTrigger = pallet_babe::ExternalTrigger;

	type DisabledValidators = Session;

	type KeyOwnerProof = <Self::KeyOwnerProofSystem as KeyOwnerProofSystem<(
		KeyTypeId,
		pallet_babe::AuthorityId,
	)>>::Proof;

	type KeyOwnerIdentification = <Self::KeyOwnerProofSystem as KeyOwnerProofSystem<(
		KeyTypeId,
		pallet_babe::AuthorityId,
	)>>::IdentificationTuple;

	type KeyOwnerProofSystem = Historical;

	type HandleEquivocation =
		pallet_babe::EquivocationHandler<Self::KeyOwnerIdentification, Offences, ReportLongevity>;

	type WeightInfo = ();

	type MaxAuthorities = MaxAuthorities;
}

parameter_types! {
	pub const IndexDeposit: Balance = 100 * CENTS;
}

impl pallet_indices::Config for Runtime {
	type AccountIndex = AccountIndex;
	type Currency = Balances;
	type Deposit = IndexDeposit;
	type Event = Event;
	type WeightInfo = weights::pallet_indices::WeightInfo<Runtime>;
}

parameter_types! {
	pub const ExistentialDeposit: Balance = 1 * CENTS;
	pub const MaxLocks: u32 = 50;
	pub const MaxReserves: u32 = 50;
}

impl pallet_balances::Config for Runtime {
	type Balance = Balance;
	type DustRemoval = ();
	type Event = Event;
	type ExistentialDeposit = ExistentialDeposit;
	type AccountStore = System;
	type MaxLocks = MaxLocks;
	type MaxReserves = MaxReserves;
	type ReserveIdentifier = [u8; 8];
	type WeightInfo = weights::pallet_balances::WeightInfo<Runtime>;
}

parameter_types! {
	pub const TransactionByteFee: Balance = 10 * MILLICENTS;
	/// This value increases the priority of `Operational` transactions by adding
	/// a "virtual tip" that's equal to the `OperationalFeeMultiplier * final_fee`.
	pub const OperationalFeeMultiplier: u8 = 5;
}

impl pallet_transaction_payment::Config for Runtime {
	type OnChargeTransaction = CurrencyAdapter<Balances, DealWithFees<Self>>;
	type TransactionByteFee = TransactionByteFee;
	type OperationalFeeMultiplier = OperationalFeeMultiplier;
	type WeightToFee = WeightToFee;
	type FeeMultiplierUpdate = SlowAdjustingFeeUpdate<Self>;
}

parameter_types! {
	pub const MinimumPeriod: u64 = SLOT_DURATION / 2;
}
impl pallet_timestamp::Config for Runtime {
	type Moment = u64;
	type OnTimestampSet = Babe;
	type MinimumPeriod = MinimumPeriod;
	type WeightInfo = weights::pallet_timestamp::WeightInfo<Runtime>;
}

parameter_types! {
	pub const UncleGenerations: u32 = 0;
}

impl pallet_authorship::Config for Runtime {
	type FindAuthor = pallet_session::FindAccountFromAuthorIndex<Self, Babe>;
	type UncleGenerations = UncleGenerations;
	type FilterUncle = ();
	type EventHandler = (Staking, ImOnline);
}

parameter_types! {
	pub const Period: BlockNumber = 10 * MINUTES;
	pub const Offset: BlockNumber = 0;
}

impl_opaque_keys! {
	pub struct SessionKeys {
		pub grandpa: Grandpa,
		pub babe: Babe,
		pub im_online: ImOnline,
		pub para_validator: Initializer,
		pub para_assignment: ParaSessionInfo,
		pub authority_discovery: AuthorityDiscovery,
	}
}

impl pallet_session::Config for Runtime {
	type Event = Event;
	type ValidatorId = AccountId;
	type ValidatorIdOf = pallet_staking::StashOf<Self>;
	type ShouldEndSession = Babe;
	type NextSessionRotation = Babe;
	type SessionManager = pallet_session::historical::NoteHistoricalRoot<Self, Staking>;
	type SessionHandler = <SessionKeys as OpaqueKeys>::KeyTypeIdProviders;
	type Keys = SessionKeys;
	type WeightInfo = weights::pallet_session::WeightInfo<Runtime>;
}

impl pallet_session::historical::Config for Runtime {
	type FullIdentification = pallet_staking::Exposure<AccountId, Balance, MaxIndividualExposures>;
	type FullIdentificationOf = pallet_staking::ExposureOf<Runtime>;
}

parameter_types! {
	// phase durations. 1/4 of the last session for each.
	pub const SignedPhase: u32 = EPOCH_DURATION_IN_SLOTS / 4;
	pub const UnsignedPhase: u32 = EPOCH_DURATION_IN_SLOTS / 4;

	// signed config
	pub const SignedMaxSubmissions: u32 = 16;
	pub const SignedDepositBase: Balance = deposit(2, 0);
	pub const SignedDepositByte: Balance = deposit(0, 10) / 1024;
	// Each good submission will get 1/10 KSM as reward
	pub SignedRewardBase: Balance =  UNITS / 10;
	pub SolutionImprovementThreshold: Perbill = Perbill::from_rational(5u32, 10_000);

	// 1 hour session, 15 minutes unsigned phase, 8 offchain executions.
	pub OffchainRepeat: BlockNumber = UnsignedPhase::get() / 8;

	/// Whilst `UseNominatorsAndUpdateBagsList` or `UseNominatorsMap` is in use, this can still be a
	/// very large value. Once the `BagsList` is in full motion, staking might open its door to many
	/// more nominators, and this value should instead be what is a "safe" number (e.g. 22500).
	pub const VoterSnapshotPerBlock: u32 = 22_500;
}

sp_npos_elections::generate_solution_type!(
	#[compact]
	pub struct NposCompactSolution24::<
		VoterIndex = u32,
		TargetIndex = u16,
		Accuracy = sp_runtime::PerU16,
	>(24)
);

impl pallet_election_provider_multi_phase::Config for Runtime {
	type Event = Event;
	type Currency = Balances;
	type EstimateCallFee = TransactionPayment;
	type UnsignedPhase = UnsignedPhase;
	type SignedMaxSubmissions = SignedMaxSubmissions;
	type SignedRewardBase = SignedRewardBase;
	type SignedDepositBase = SignedDepositBase;
	type SignedDepositByte = SignedDepositByte;
	type SignedDepositWeight = ();
	type SignedMaxWeight = Self::MinerMaxWeight;
	type SlashHandler = (); // burn slashes
	type RewardHandler = (); // nothing to do upon rewards
	type SignedPhase = SignedPhase;
	type SolutionImprovementThreshold = SolutionImprovementThreshold;
	type MinerMaxWeight = OffchainSolutionWeightLimit; // For now use the one from staking.
	type MinerMaxLength = OffchainSolutionLengthLimit;
	type OffchainRepeat = OffchainRepeat;
	type MinerTxPriority = NposSolutionPriority;
	type DataProvider = Staking;
	type Solution = NposCompactSolution24;
	type Fallback = pallet_election_provider_multi_phase::NoFallback<Self>;
	type Solver = frame_election_provider_support::SequentialPhragmen<
		AccountId,
		pallet_election_provider_multi_phase::SolutionAccuracyOf<Self>,
		runtime_common::elections::OffchainRandomBalancing,
	>;
	type BenchmarkingConfig = runtime_common::elections::BenchmarkConfig;
	type ForceOrigin = EnsureOneOf<
		AccountId,
		EnsureRoot<AccountId>,
		pallet_collective::EnsureProportionAtLeast<_2, _3, AccountId, CouncilCollective>,
	>;
	type WeightInfo = weights::pallet_election_provider_multi_phase::WeightInfo<Self>;
	type VoterSnapshotPerBlock = VoterSnapshotPerBlock;
}

parameter_types! {
	pub const BagThresholds: &'static [u64] = &voter_bags::THRESHOLDS;
}

impl pallet_bags_list::Config for Runtime {
	type Event = Event;
	type VoteWeightProvider = Staking;
	type WeightInfo = weights::pallet_bags_list::WeightInfo<Runtime>;
	type BagThresholds = BagThresholds;
}

fn era_payout(
	total_staked: Balance,
	non_gilt_issuance: Balance,
	max_annual_inflation: Perquintill,
	period_fraction: Perquintill,
	auctioned_slots: u64,
) -> (Balance, Balance) {
	use pallet_staking_reward_fn::compute_inflation;
	use sp_arithmetic::traits::Saturating;

	let min_annual_inflation = Perquintill::from_rational(25u64, 1000u64);
	let delta_annual_inflation = max_annual_inflation.saturating_sub(min_annual_inflation);

	// 30% reserved for up to 60 slots.
	let auction_proportion = Perquintill::from_rational(auctioned_slots.min(60), 200u64);

	// Therefore the ideal amount at stake (as a percentage of total issuance) is 75% less the amount that we expect
	// to be taken up with auctions.
	let ideal_stake = Perquintill::from_percent(75).saturating_sub(auction_proportion);

	let stake = Perquintill::from_rational(total_staked, non_gilt_issuance);
	let falloff = Perquintill::from_percent(5);
	let adjustment = compute_inflation(stake, ideal_stake, falloff);
	let staking_inflation =
		min_annual_inflation.saturating_add(delta_annual_inflation * adjustment);

	let max_payout = period_fraction * max_annual_inflation * non_gilt_issuance;
	let staking_payout = (period_fraction * staking_inflation) * non_gilt_issuance;
	let rest = max_payout.saturating_sub(staking_payout);

	let other_issuance = non_gilt_issuance.saturating_sub(total_staked);
	if total_staked > other_issuance {
		let _cap_rest = Perquintill::from_rational(other_issuance, total_staked) * staking_payout;
		// We don't do anything with this, but if we wanted to, we could introduce a cap on the treasury amount
		// with: `rest = rest.min(cap_rest);`
	}
	(staking_payout, rest)
}

pub struct EraPayout;
impl pallet_staking::EraPayout<Balance> for EraPayout {
	fn era_payout(
		total_staked: Balance,
		_total_issuance: Balance,
		era_duration_millis: u64,
	) -> (Balance, Balance) {
		// TODO: #3011 Update with proper auctioned slots tracking.
		// This should be fine for the first year of parachains.
		let auctioned_slots: u64 = auctions::Pallet::<Runtime>::auction_counter().into();
		const MAX_ANNUAL_INFLATION: Perquintill = Perquintill::from_percent(10);
		const MILLISECONDS_PER_YEAR: u64 = 1000 * 3600 * 24 * 36525 / 100;

		era_payout(
			total_staked,
			Gilt::issuance().non_gilt,
			MAX_ANNUAL_INFLATION,
			Perquintill::from_rational(era_duration_millis, MILLISECONDS_PER_YEAR),
			auctioned_slots,
		)
	}
}

parameter_types! {
	// Six sessions in an era (6 hours).
	pub const SessionsPerEra: SessionIndex = 6;
	// 28 eras for unbonding (7 days).
	pub const BondingDuration: pallet_staking::EraIndex = 28;
	// 27 eras in which slashes can be cancelled (slightly less than 7 days).
	pub const SlashDeferDuration: pallet_staking::EraIndex = 27;
<<<<<<< HEAD
	pub const MaxRewardableIndividualExposures: u32 = 256;
	pub const MaxIndividualExposures: u32 = 10_000;
	pub const MaxNominations: u32 = <NposCompactSolution24 as sp_npos_elections::NposSolution>::LIMIT as u32;
	pub const MaxUnappliedSlashes: u32 = 1_000;
	pub const MaxInvulnerablesCount: u32 = 10;
	pub const MaxHistoryDepth: u32 = 10_000;
	pub const MaxReportersCount: u32 = 1_000;
	pub const MaxPriorSlashingSpans: u32 = 1_000;
	pub const MaxValidatorsCount: u32 = 4_000;
	pub const MaxUnlockingChunks: u32 = 32;
=======
	pub const MaxNominatorRewardedPerValidator: u32 = 256;
	pub const OffendingValidatorsThreshold: Perbill = Perbill::from_percent(17);
>>>>>>> ae105f27
}

type SlashCancelOrigin = EnsureOneOf<
	AccountId,
	EnsureRoot<AccountId>,
	pallet_collective::EnsureProportionAtLeast<_1, _2, AccountId, CouncilCollective>,
>;

impl frame_election_provider_support::onchain::Config for Runtime {
	type Accuracy = runtime_common::elections::OnOnChainAccuracy;
	type DataProvider = Staking;
}

impl pallet_staking::Config for Runtime {
	type Currency = Balances;
	type UnixTime = Timestamp;
	type CurrencyToVote = CurrencyToVote;
	type ElectionProvider = ElectionProviderMultiPhase;
	type GenesisElectionProvider = runtime_common::elections::GenesisElectionOf<Self>;
	type RewardRemainder = Treasury;
	type Event = Event;
	type Slash = Treasury;
	type Reward = ();
	type SessionsPerEra = SessionsPerEra;
	type BondingDuration = BondingDuration;
	type SlashDeferDuration = SlashDeferDuration;
	// A majority of the council or root can cancel the slash.
	type SlashCancelOrigin = SlashCancelOrigin;
	type SessionInterface = Self;
	type EraPayout = EraPayout;
	type NextNewSession = Session;
<<<<<<< HEAD
	type MaxRewardableIndividualExposures = MaxRewardableIndividualExposures;
	type MaxIndividualExposures = MaxIndividualExposures;
	type MaxNominations = MaxNominations;
	type MaxUnappliedSlashes = MaxUnappliedSlashes;
	type MaxInvulnerablesCount = MaxInvulnerablesCount;
	type MaxHistoryDepth = MaxHistoryDepth;
	type MaxReportersCount = MaxReportersCount;
	type MaxPriorSlashingSpans = MaxPriorSlashingSpans;
	type MaxValidatorsCount = MaxValidatorsCount;
	type MaxUnlockingChunks = MaxUnlockingChunks;
=======
	type MaxNominatorRewardedPerValidator = MaxNominatorRewardedPerValidator;
	type OffendingValidatorsThreshold = OffendingValidatorsThreshold;
>>>>>>> ae105f27
	// Use the nominators map to iter voters, but also perform the bags-list migration and keep
	// it up-to-date.
	type SortedListProvider = runtime_common::elections::UseNominatorsAndUpdateBagsList<Runtime>;
	type WeightInfo = weights::pallet_staking::WeightInfo<Runtime>;
}

parameter_types! {
	pub const LaunchPeriod: BlockNumber = 7 * DAYS;
	pub const VotingPeriod: BlockNumber = 7 * DAYS;
	pub const FastTrackVotingPeriod: BlockNumber = 3 * HOURS;
	pub const MinimumDeposit: Balance = 100 * CENTS;
	pub const EnactmentPeriod: BlockNumber = 8 * DAYS;
	pub const CooloffPeriod: BlockNumber = 7 * DAYS;
	// One cent: $10,000 / MB
	pub const PreimageByteDeposit: Balance = 10 * MILLICENTS;
	pub const InstantAllowed: bool = true;
	pub const MaxVotes: u32 = 100;
	pub const MaxProposals: u32 = 100;
}

impl pallet_democracy::Config for Runtime {
	type Proposal = Call;
	type Event = Event;
	type Currency = Balances;
	type EnactmentPeriod = EnactmentPeriod;
	type VoteLockingPeriod = EnactmentPeriod;
	type LaunchPeriod = LaunchPeriod;
	type VotingPeriod = VotingPeriod;
	type MinimumDeposit = MinimumDeposit;
	/// A straight majority of the council can decide what their next motion is.
	type ExternalOrigin =
		pallet_collective::EnsureProportionAtLeast<_1, _2, AccountId, CouncilCollective>;
	/// A majority can have the next scheduled referendum be a straight majority-carries vote.
	type ExternalMajorityOrigin =
		pallet_collective::EnsureProportionAtLeast<_1, _2, AccountId, CouncilCollective>;
	/// A unanimous council can have the next scheduled referendum be a straight default-carries
	/// (NTB) vote.
	type ExternalDefaultOrigin =
		pallet_collective::EnsureProportionAtLeast<_1, _1, AccountId, CouncilCollective>;
	/// Two thirds of the technical committee can have an `ExternalMajority/ExternalDefault` vote
	/// be tabled immediately and with a shorter voting/enactment period.
	type FastTrackOrigin =
		pallet_collective::EnsureProportionAtLeast<_2, _3, AccountId, TechnicalCollective>;
	type InstantOrigin =
		pallet_collective::EnsureProportionAtLeast<_1, _1, AccountId, TechnicalCollective>;
	type InstantAllowed = InstantAllowed;
	type FastTrackVotingPeriod = FastTrackVotingPeriod;
	// To cancel a proposal which has been passed, 2/3 of the council must agree to it.
	type CancellationOrigin = EnsureOneOf<
		AccountId,
		EnsureRoot<AccountId>,
		pallet_collective::EnsureProportionAtLeast<_2, _3, AccountId, CouncilCollective>,
	>;
	type BlacklistOrigin = EnsureRoot<AccountId>;
	// To cancel a proposal before it has been passed, the technical committee must be unanimous or
	// Root must agree.
	type CancelProposalOrigin = EnsureOneOf<
		AccountId,
		EnsureRoot<AccountId>,
		pallet_collective::EnsureProportionAtLeast<_1, _1, AccountId, TechnicalCollective>,
	>;
	// Any single technical committee member may veto a coming council proposal, however they can
	// only do it once and it lasts only for the cooloff period.
	type VetoOrigin = pallet_collective::EnsureMember<AccountId, TechnicalCollective>;
	type CooloffPeriod = CooloffPeriod;
	type PreimageByteDeposit = PreimageByteDeposit;
	type OperationalPreimageOrigin = pallet_collective::EnsureMember<AccountId, CouncilCollective>;
	type Slash = Treasury;
	type Scheduler = Scheduler;
	type PalletsOrigin = OriginCaller;
	type MaxVotes = MaxVotes;
	type WeightInfo = weights::pallet_democracy::WeightInfo<Runtime>;
	type MaxProposals = MaxProposals;
}

parameter_types! {
	pub const CouncilMotionDuration: BlockNumber = 3 * DAYS;
	pub const CouncilMaxProposals: u32 = 100;
	pub const CouncilMaxMembers: u32 = 100;
}

type CouncilCollective = pallet_collective::Instance1;
impl pallet_collective::Config<CouncilCollective> for Runtime {
	type Origin = Origin;
	type Proposal = Call;
	type Event = Event;
	type MotionDuration = CouncilMotionDuration;
	type MaxProposals = CouncilMaxProposals;
	type MaxMembers = CouncilMaxMembers;
	type DefaultVote = pallet_collective::PrimeDefaultVote;
	type WeightInfo = weights::pallet_collective_council::WeightInfo<Runtime>;
}

parameter_types! {
	pub const CandidacyBond: Balance = 100 * CENTS;
	// 1 storage item created, key size is 32 bytes, value size is 16+16.
	pub const VotingBondBase: Balance = deposit(1, 64);
	// additional data per vote is 32 bytes (account id).
	pub const VotingBondFactor: Balance = deposit(0, 32);
	/// Daily council elections
	pub const TermDuration: BlockNumber = 24 * HOURS;
	pub const DesiredMembers: u32 = 19;
	pub const DesiredRunnersUp: u32 = 19;
	pub const PhragmenElectionPalletId: LockIdentifier = *b"phrelect";
}

// Make sure that there are no more than MaxMembers members elected via phragmen.
const_assert!(DesiredMembers::get() <= CouncilMaxMembers::get());

impl pallet_elections_phragmen::Config for Runtime {
	type Event = Event;
	type Currency = Balances;
	type ChangeMembers = Council;
	type InitializeMembers = Council;
	type CurrencyToVote = frame_support::traits::U128CurrencyToVote;
	type CandidacyBond = CandidacyBond;
	type VotingBondBase = VotingBondBase;
	type VotingBondFactor = VotingBondFactor;
	type LoserCandidate = Treasury;
	type KickedMember = Treasury;
	type DesiredMembers = DesiredMembers;
	type DesiredRunnersUp = DesiredRunnersUp;
	type TermDuration = TermDuration;
	type PalletId = PhragmenElectionPalletId;
	type WeightInfo = weights::pallet_elections_phragmen::WeightInfo<Runtime>;
}

parameter_types! {
	pub const TechnicalMotionDuration: BlockNumber = 3 * DAYS;
	pub const TechnicalMaxProposals: u32 = 100;
	pub const TechnicalMaxMembers: u32 = 100;
}

type TechnicalCollective = pallet_collective::Instance2;
impl pallet_collective::Config<TechnicalCollective> for Runtime {
	type Origin = Origin;
	type Proposal = Call;
	type Event = Event;
	type MotionDuration = TechnicalMotionDuration;
	type MaxProposals = TechnicalMaxProposals;
	type MaxMembers = TechnicalMaxMembers;
	type DefaultVote = pallet_collective::PrimeDefaultVote;
	type WeightInfo = weights::pallet_collective_technical_committee::WeightInfo<Runtime>;
}

impl pallet_membership::Config<pallet_membership::Instance1> for Runtime {
	type Event = Event;
	type AddOrigin = MoreThanHalfCouncil;
	type RemoveOrigin = MoreThanHalfCouncil;
	type SwapOrigin = MoreThanHalfCouncil;
	type ResetOrigin = MoreThanHalfCouncil;
	type PrimeOrigin = MoreThanHalfCouncil;
	type MembershipInitialized = TechnicalCommittee;
	type MembershipChanged = TechnicalCommittee;
	type MaxMembers = TechnicalMaxMembers;
	type WeightInfo = weights::pallet_membership::WeightInfo<Runtime>;
}

parameter_types! {
	pub const ProposalBond: Permill = Permill::from_percent(5);
	pub const ProposalBondMinimum: Balance = 2000 * CENTS;
	pub const SpendPeriod: BlockNumber = 6 * DAYS;
	pub const Burn: Permill = Permill::from_perthousand(2);
	pub const TreasuryPalletId: PalletId = PalletId(*b"py/trsry");

	pub const TipCountdown: BlockNumber = 1 * DAYS;
	pub const TipFindersFee: Percent = Percent::from_percent(20);
	pub const TipReportDepositBase: Balance = 100 * CENTS;
	pub const DataDepositPerByte: Balance = 1 * CENTS;
	pub const BountyDepositBase: Balance = 100 * CENTS;
	pub const BountyDepositPayoutDelay: BlockNumber = 4 * DAYS;
	pub const BountyUpdatePeriod: BlockNumber = 90 * DAYS;
	pub const MaximumReasonLength: u32 = 16384;
	pub const BountyCuratorDeposit: Permill = Permill::from_percent(50);
	pub const BountyValueMinimum: Balance = 200 * CENTS;
	pub const MaxApprovals: u32 = 100;
	pub const MaxAuthorities: u32 = 100_000;
	pub const MaxKeys: u32 = 10_000;
	pub const MaxPeerInHeartbeats: u32 = 10_000;
	pub const MaxPeerDataEncodingSize: u32 = 1_000;
}

type ApproveOrigin = EnsureOneOf<
	AccountId,
	EnsureRoot<AccountId>,
	pallet_collective::EnsureProportionAtLeast<_3, _5, AccountId, CouncilCollective>,
>;

impl pallet_treasury::Config for Runtime {
	type PalletId = TreasuryPalletId;
	type Currency = Balances;
	type ApproveOrigin = ApproveOrigin;
	type RejectOrigin = MoreThanHalfCouncil;
	type Event = Event;
	type OnSlash = Treasury;
	type ProposalBond = ProposalBond;
	type ProposalBondMinimum = ProposalBondMinimum;
	type SpendPeriod = SpendPeriod;
	type Burn = Burn;
	type BurnDestination = Society;
	type MaxApprovals = MaxApprovals;
	type WeightInfo = weights::pallet_treasury::WeightInfo<Runtime>;
	type SpendFunds = Bounties;
}

impl pallet_bounties::Config for Runtime {
	type BountyDepositBase = BountyDepositBase;
	type BountyDepositPayoutDelay = BountyDepositPayoutDelay;
	type BountyUpdatePeriod = BountyUpdatePeriod;
	type BountyCuratorDeposit = BountyCuratorDeposit;
	type BountyValueMinimum = BountyValueMinimum;
	type DataDepositPerByte = DataDepositPerByte;
	type Event = Event;
	type MaximumReasonLength = MaximumReasonLength;
	type WeightInfo = weights::pallet_bounties::WeightInfo<Runtime>;
}

impl pallet_tips::Config for Runtime {
	type MaximumReasonLength = MaximumReasonLength;
	type DataDepositPerByte = DataDepositPerByte;
	type Tippers = PhragmenElection;
	type TipCountdown = TipCountdown;
	type TipFindersFee = TipFindersFee;
	type TipReportDepositBase = TipReportDepositBase;
	type Event = Event;
	type WeightInfo = weights::pallet_tips::WeightInfo<Runtime>;
}

impl pallet_offences::Config for Runtime {
	type Event = Event;
	type IdentificationTuple = pallet_session::historical::IdentificationTuple<Self>;
	type OnOffenceHandler = Staking;
}

impl pallet_authority_discovery::Config for Runtime {
	type MaxAuthorities = MaxAuthorities;
}

parameter_types! {
	pub NposSolutionPriority: TransactionPriority =
		Perbill::from_percent(90) * TransactionPriority::max_value();
	pub const ImOnlineUnsignedPriority: TransactionPriority = TransactionPriority::max_value();
}

impl pallet_im_online::Config for Runtime {
	type AuthorityId = ImOnlineId;
	type Event = Event;
	type ValidatorSet = Historical;
	type NextSessionRotation = Babe;
	type ReportUnresponsiveness = Offences;
	type UnsignedPriority = ImOnlineUnsignedPriority;
	type WeightInfo = weights::pallet_im_online::WeightInfo<Runtime>;
	type MaxKeys = MaxKeys;
	type MaxPeerInHeartbeats = MaxPeerInHeartbeats;
	type MaxPeerDataEncodingSize = MaxPeerDataEncodingSize;
}

impl pallet_grandpa::Config for Runtime {
	type Event = Event;
	type Call = Call;

	type KeyOwnerProof =
		<Self::KeyOwnerProofSystem as KeyOwnerProofSystem<(KeyTypeId, GrandpaId)>>::Proof;

	type KeyOwnerIdentification = <Self::KeyOwnerProofSystem as KeyOwnerProofSystem<(
		KeyTypeId,
		GrandpaId,
	)>>::IdentificationTuple;

	type KeyOwnerProofSystem = Historical;

	type HandleEquivocation = pallet_grandpa::EquivocationHandler<
		Self::KeyOwnerIdentification,
		Offences,
		ReportLongevity,
	>;

	type WeightInfo = ();
	type MaxAuthorities = MaxAuthorities;
}

/// Submits transaction with the node's public and signature type. Adheres to the signed extension
/// format of the chain.
impl<LocalCall> frame_system::offchain::CreateSignedTransaction<LocalCall> for Runtime
where
	Call: From<LocalCall>,
{
	fn create_transaction<C: frame_system::offchain::AppCrypto<Self::Public, Self::Signature>>(
		call: Call,
		public: <Signature as Verify>::Signer,
		account: AccountId,
		nonce: <Runtime as frame_system::Config>::Index,
	) -> Option<(Call, <UncheckedExtrinsic as ExtrinsicT>::SignaturePayload)> {
		use sp_runtime::traits::StaticLookup;
		// take the biggest period possible.
		let period =
			BlockHashCount::get().checked_next_power_of_two().map(|c| c / 2).unwrap_or(2) as u64;

		let current_block = System::block_number()
			.saturated_into::<u64>()
			// The `System::block_number` is initialized with `n+1`,
			// so the actual block number is `n`.
			.saturating_sub(1);
		let tip = 0;
		let extra: SignedExtra = (
			frame_system::CheckSpecVersion::<Runtime>::new(),
			frame_system::CheckTxVersion::<Runtime>::new(),
			frame_system::CheckGenesis::<Runtime>::new(),
			frame_system::CheckMortality::<Runtime>::from(generic::Era::mortal(
				period,
				current_block,
			)),
			frame_system::CheckNonce::<Runtime>::from(nonce),
			frame_system::CheckWeight::<Runtime>::new(),
			pallet_transaction_payment::ChargeTransactionPayment::<Runtime>::from(tip),
		);
		let raw_payload = SignedPayload::new(call, extra)
			.map_err(|e| {
				log::warn!("Unable to create signed payload: {:?}", e);
			})
			.ok()?;
		let signature = raw_payload.using_encoded(|payload| C::sign(payload, public))?;
		let (call, extra, _) = raw_payload.deconstruct();
		let address = <Runtime as frame_system::Config>::Lookup::unlookup(account);
		Some((call, (address, signature, extra)))
	}
}

impl frame_system::offchain::SigningTypes for Runtime {
	type Public = <Signature as Verify>::Signer;
	type Signature = Signature;
}

impl<C> frame_system::offchain::SendTransactionTypes<C> for Runtime
where
	Call: From<C>,
{
	type Extrinsic = UncheckedExtrinsic;
	type OverarchingCall = Call;
}

parameter_types! {
	pub Prefix: &'static [u8] = b"Pay KSMs to the Kusama account:";
}

impl claims::Config for Runtime {
	type Event = Event;
	type VestingSchedule = Vesting;
	type Prefix = Prefix;
	type MoveClaimOrigin =
		pallet_collective::EnsureProportionMoreThan<_1, _2, AccountId, CouncilCollective>;
	type WeightInfo = weights::runtime_common_claims::WeightInfo<Runtime>;
}

parameter_types! {
	// Minimum 100 bytes/KSM deposited (1 CENT/byte)
	pub const BasicDeposit: Balance = 1000 * CENTS;       // 258 bytes on-chain
	pub const FieldDeposit: Balance = 250 * CENTS;        // 66 bytes on-chain
	pub const SubAccountDeposit: Balance = 200 * CENTS;   // 53 bytes on-chain
	pub const MaxSubAccounts: u32 = 100;
	pub const MaxAdditionalFields: u32 = 100;
	pub const MaxRegistrars: u32 = 20;
}

impl pallet_identity::Config for Runtime {
	type Event = Event;
	type Currency = Balances;
	type BasicDeposit = BasicDeposit;
	type FieldDeposit = FieldDeposit;
	type SubAccountDeposit = SubAccountDeposit;
	type MaxSubAccounts = MaxSubAccounts;
	type MaxAdditionalFields = MaxAdditionalFields;
	type MaxRegistrars = MaxRegistrars;
	type Slashed = Treasury;
	type ForceOrigin = MoreThanHalfCouncil;
	type RegistrarOrigin = MoreThanHalfCouncil;
	type WeightInfo = weights::pallet_identity::WeightInfo<Runtime>;
}

impl pallet_utility::Config for Runtime {
	type Event = Event;
	type Call = Call;
	type WeightInfo = weights::pallet_utility::WeightInfo<Runtime>;
}

parameter_types! {
	// One storage item; key size is 32; value is size 4+4+16+32 bytes = 56 bytes.
	pub const DepositBase: Balance = deposit(1, 88);
	// Additional storage item size of 32 bytes.
	pub const DepositFactor: Balance = deposit(0, 32);
	pub const MaxSignatories: u16 = 100;
}

impl pallet_multisig::Config for Runtime {
	type Event = Event;
	type Call = Call;
	type Currency = Balances;
	type DepositBase = DepositBase;
	type DepositFactor = DepositFactor;
	type MaxSignatories = MaxSignatories;
	type WeightInfo = weights::pallet_multisig::WeightInfo<Runtime>;
}

parameter_types! {
	pub const ConfigDepositBase: Balance = 500 * CENTS;
	pub const FriendDepositFactor: Balance = 50 * CENTS;
	pub const MaxFriends: u16 = 9;
	pub const RecoveryDeposit: Balance = 500 * CENTS;
}

impl pallet_recovery::Config for Runtime {
	type Event = Event;
	type Call = Call;
	type Currency = Balances;
	type ConfigDepositBase = ConfigDepositBase;
	type FriendDepositFactor = FriendDepositFactor;
	type MaxFriends = MaxFriends;
	type RecoveryDeposit = RecoveryDeposit;
}

parameter_types! {
	pub const CandidateDeposit: Balance = 1000 * CENTS;
	pub const WrongSideDeduction: Balance = 200 * CENTS;
	pub const MaxStrikes: u32 = 10;
	pub const RotationPeriod: BlockNumber = 7 * DAYS;
	pub const PeriodSpend: Balance = 50000 * CENTS;
	pub const MaxLockDuration: BlockNumber = 36 * 30 * DAYS;
	pub const ChallengePeriod: BlockNumber = 7 * DAYS;
	pub const MaxCandidateIntake: u32 = 1;
	pub const SocietyPalletId: PalletId = PalletId(*b"py/socie");
}

impl pallet_society::Config for Runtime {
	type Event = Event;
	type Currency = Balances;
	type Randomness = pallet_babe::RandomnessFromOneEpochAgo<Runtime>;
	type CandidateDeposit = CandidateDeposit;
	type WrongSideDeduction = WrongSideDeduction;
	type MaxStrikes = MaxStrikes;
	type PeriodSpend = PeriodSpend;
	type MembershipChanged = ();
	type RotationPeriod = RotationPeriod;
	type MaxLockDuration = MaxLockDuration;
	type FounderSetOrigin =
		pallet_collective::EnsureProportionMoreThan<_1, _2, AccountId, CouncilCollective>;
	type SuspensionJudgementOrigin = pallet_society::EnsureFounder<Runtime>;
	type ChallengePeriod = ChallengePeriod;
	type MaxCandidateIntake = MaxCandidateIntake;
	type PalletId = SocietyPalletId;
}

parameter_types! {
	pub const MinVestedTransfer: Balance = 100 * CENTS;
}

impl pallet_vesting::Config for Runtime {
	type Event = Event;
	type Currency = Balances;
	type BlockNumberToBalance = ConvertInto;
	type MinVestedTransfer = MinVestedTransfer;
	type WeightInfo = weights::pallet_vesting::WeightInfo<Runtime>;
	const MAX_VESTING_SCHEDULES: u32 = 28;
}

parameter_types! {
	// One storage item; key size 32, value size 8; .
	pub const ProxyDepositBase: Balance = deposit(1, 8);
	// Additional storage item size of 33 bytes.
	pub const ProxyDepositFactor: Balance = deposit(0, 33);
	pub const MaxProxies: u16 = 32;
	pub const AnnouncementDepositBase: Balance = deposit(1, 8);
	pub const AnnouncementDepositFactor: Balance = deposit(0, 66);
	pub const MaxPending: u16 = 32;
}

/// The type used to represent the kinds of proxying allowed.
#[derive(
	Copy,
	Clone,
	Eq,
	PartialEq,
	Ord,
	PartialOrd,
	Encode,
	Decode,
	RuntimeDebug,
	MaxEncodedLen,
	scale_info::TypeInfo,
)]
pub enum ProxyType {
	Any,
	NonTransfer,
	Governance,
	Staking,
	IdentityJudgement,
	CancelProxy,
	Auction,
}
impl Default for ProxyType {
	fn default() -> Self {
		Self::Any
	}
}
impl InstanceFilter<Call> for ProxyType {
	fn filter(&self, c: &Call) -> bool {
		match self {
			ProxyType::Any => true,
			ProxyType::NonTransfer => matches!(
				c,
				Call::System(..) |
				Call::Babe(..) |
				Call::Timestamp(..) |
				Call::Indices(pallet_indices::Call::claim {..}) |
				Call::Indices(pallet_indices::Call::free {..}) |
				Call::Indices(pallet_indices::Call::freeze {..}) |
				// Specifically omitting Indices `transfer`, `force_transfer`
				// Specifically omitting the entire Balances pallet
				Call::Authorship(..) |
				Call::Staking(..) |
				Call::Session(..) |
				Call::Grandpa(..) |
				Call::ImOnline(..) |
				Call::Democracy(..) |
				Call::Council(..) |
				Call::TechnicalCommittee(..) |
				Call::PhragmenElection(..) |
				Call::TechnicalMembership(..) |
				Call::Treasury(..) |
				Call::Bounties(..) |
				Call::Tips(..) |
				Call::Claims(..) |
				Call::Utility(..) |
				Call::Identity(..) |
				Call::Society(..) |
				Call::Recovery(pallet_recovery::Call::as_recovered {..}) |
				Call::Recovery(pallet_recovery::Call::vouch_recovery {..}) |
				Call::Recovery(pallet_recovery::Call::claim_recovery {..}) |
				Call::Recovery(pallet_recovery::Call::close_recovery {..}) |
				Call::Recovery(pallet_recovery::Call::remove_recovery {..}) |
				Call::Recovery(pallet_recovery::Call::cancel_recovered {..}) |
				// Specifically omitting Recovery `create_recovery`, `initiate_recovery`
				Call::Vesting(pallet_vesting::Call::vest {..}) |
				Call::Vesting(pallet_vesting::Call::vest_other {..}) |
				// Specifically omitting Vesting `vested_transfer`, and `force_vested_transfer`
				Call::Scheduler(..) |
				Call::Proxy(..) |
				Call::Multisig(..) |
				Call::Gilt(..) |
				Call::Registrar(paras_registrar::Call::register {..}) |
				Call::Registrar(paras_registrar::Call::deregister {..}) |
				// Specifically omitting Registrar `swap`
				Call::Registrar(paras_registrar::Call::reserve {..}) |
				Call::Crowdloan(..) |
				Call::Slots(..) |
				Call::Auctions(..) // Specifically omitting the entire XCM Pallet
			),
			ProxyType::Governance => matches!(
				c,
				Call::Democracy(..) |
					Call::Council(..) | Call::TechnicalCommittee(..) |
					Call::PhragmenElection(..) |
					Call::Treasury(..) | Call::Bounties(..) |
					Call::Tips(..) | Call::Utility(..)
			),
			ProxyType::Staking => {
				matches!(c, Call::Staking(..) | Call::Session(..) | Call::Utility(..))
			},
			ProxyType::IdentityJudgement => matches!(
				c,
				Call::Identity(pallet_identity::Call::provide_judgement { .. }) | Call::Utility(..)
			),
			ProxyType::CancelProxy => {
				matches!(c, Call::Proxy(pallet_proxy::Call::reject_announcement { .. }))
			},
			ProxyType::Auction => matches!(
				c,
				Call::Auctions(..) | Call::Crowdloan(..) | Call::Registrar(..) | Call::Slots(..)
			),
		}
	}
	fn is_superset(&self, o: &Self) -> bool {
		match (self, o) {
			(x, y) if x == y => true,
			(ProxyType::Any, _) => true,
			(_, ProxyType::Any) => false,
			(ProxyType::NonTransfer, _) => true,
			_ => false,
		}
	}
}

impl pallet_proxy::Config for Runtime {
	type Event = Event;
	type Call = Call;
	type Currency = Balances;
	type ProxyType = ProxyType;
	type ProxyDepositBase = ProxyDepositBase;
	type ProxyDepositFactor = ProxyDepositFactor;
	type MaxProxies = MaxProxies;
	type WeightInfo = weights::pallet_proxy::WeightInfo<Runtime>;
	type MaxPending = MaxPending;
	type CallHasher = BlakeTwo256;
	type AnnouncementDepositBase = AnnouncementDepositBase;
	type AnnouncementDepositFactor = AnnouncementDepositFactor;
}

impl parachains_origin::Config for Runtime {}

impl parachains_configuration::Config for Runtime {
	type WeightInfo = weights::runtime_parachains_configuration::WeightInfo<Runtime>;
}

impl parachains_shared::Config for Runtime {}

impl parachains_session_info::Config for Runtime {}

impl parachains_inclusion::Config for Runtime {
	type Event = Event;
	type DisputesHandler = ();
	type RewardValidators = parachains_reward_points::RewardValidatorsWithEraPoints<Runtime>;
}

impl parachains_paras::Config for Runtime {
	type Origin = Origin;
	type Event = Event;
	type WeightInfo = weights::runtime_parachains_paras::WeightInfo<Runtime>;
}

parameter_types! {
	pub const FirstMessageFactorPercent: u64 = 100;
}

impl parachains_ump::Config for Runtime {
	type Event = Event;
	type UmpSink = crate::parachains_ump::XcmSink<XcmExecutor<XcmConfig>, Runtime>;
	type FirstMessageFactorPercent = FirstMessageFactorPercent;
	type ExecuteOverweightOrigin = EnsureRoot<AccountId>;
}

impl parachains_dmp::Config for Runtime {}

impl parachains_hrmp::Config for Runtime {
	type Event = Event;
	type Origin = Origin;
	type Currency = Balances;
}

impl parachains_paras_inherent::Config for Runtime {}

impl parachains_scheduler::Config for Runtime {}

impl parachains_initializer::Config for Runtime {
	type Randomness = pallet_babe::RandomnessFromOneEpochAgo<Runtime>;
	type ForceOrigin = EnsureRoot<AccountId>;
	type WeightInfo = weights::runtime_parachains_initializer::WeightInfo<Runtime>;
}

parameter_types! {
	pub const ParaDeposit: Balance = 40 * UNITS;
}

impl paras_registrar::Config for Runtime {
	type Event = Event;
	type Origin = Origin;
	type Currency = Balances;
	type OnSwap = (Crowdloan, Slots);
	type ParaDeposit = ParaDeposit;
	type DataDepositPerByte = DataDepositPerByte;
	type WeightInfo = weights::runtime_common_paras_registrar::WeightInfo<Runtime>;
}

parameter_types! {
	// 6 weeks
	pub const LeasePeriod: BlockNumber = 6 * WEEKS;
}

impl slots::Config for Runtime {
	type Event = Event;
	type Currency = Balances;
	type Registrar = Registrar;
	type LeasePeriod = LeasePeriod;
	type LeaseOffset = ();
	type WeightInfo = weights::runtime_common_slots::WeightInfo<Runtime>;
}

parameter_types! {
	pub const CrowdloanId: PalletId = PalletId(*b"py/cfund");
	pub const SubmissionDeposit: Balance = 3 * GRAND; // ~ 10 KSM
	pub const MinContribution: Balance = 3_000 * CENTS; // ~ .1 KSM
	pub const RemoveKeysLimit: u32 = 1000;
	// Allow 32 bytes for an additional memo to a crowdloan.
	pub const MaxMemoLength: u8 = 32;
}

impl crowdloan::Config for Runtime {
	type Event = Event;
	type PalletId = CrowdloanId;
	type SubmissionDeposit = SubmissionDeposit;
	type MinContribution = MinContribution;
	type RemoveKeysLimit = RemoveKeysLimit;
	type Registrar = Registrar;
	type Auctioneer = Auctions;
	type MaxMemoLength = MaxMemoLength;
	type WeightInfo = weights::runtime_common_crowdloan::WeightInfo<Runtime>;
}

parameter_types! {
	// The average auction is 7 days long, so this will be 70% for ending period.
	// 5 Days = 72000 Blocks @ 6 sec per block
	pub const EndingPeriod: BlockNumber = 5 * DAYS;
	// ~ 1000 samples per day -> ~ 20 blocks per sample -> 2 minute samples
	pub const SampleLength: BlockNumber = 2 * MINUTES;
}

type AuctionInitiate = EnsureOneOf<
	AccountId,
	EnsureRoot<AccountId>,
	pallet_collective::EnsureProportionAtLeast<_2, _3, AccountId, CouncilCollective>,
>;

impl auctions::Config for Runtime {
	type Event = Event;
	type Leaser = Slots;
	type Registrar = Registrar;
	type EndingPeriod = EndingPeriod;
	type SampleLength = SampleLength;
	type Randomness = pallet_babe::RandomnessFromOneEpochAgo<Runtime>;
	type InitiateOrigin = AuctionInitiate;
	type WeightInfo = weights::runtime_common_auctions::WeightInfo<Runtime>;
}

parameter_types! {
	/// The location of the KSM token, from the context of this chain. Since this token is native to this
	/// chain, we make it synonymous with it and thus it is the `Here` location, which means "equivalent to
	/// the context".
	pub const KsmLocation: MultiLocation = Here.into();
	/// The Kusama network ID. This is named.
	pub const KusamaNetwork: NetworkId = NetworkId::Kusama;
	/// Our XCM location ancestry - i.e. what, if anything, `Parent` means evaluated in our context. Since
	/// Kusama is a top-level relay-chain, there is no ancestry.
	pub const Ancestry: MultiLocation = Here.into();
	/// The check account, which holds any native assets that have been teleported out and not back in (yet).
	pub CheckAccount: AccountId = XcmPallet::check_account();
}

/// The canonical means of converting a `MultiLocation` into an `AccountId`, used when we want to determine
/// the sovereign account controlled by a location.
pub type SovereignAccountOf = (
	// We can convert a child parachain using the standard `AccountId` conversion.
	ChildParachainConvertsVia<ParaId, AccountId>,
	// We can directly alias an `AccountId32` into a local account.
	AccountId32Aliases<KusamaNetwork, AccountId>,
);

/// Our asset transactor. This is what allows us to interest with the runtime facilities from the point of
/// view of XCM-only concepts like `MultiLocation` and `MultiAsset`.
///
/// Ours is only aware of the Balances pallet, which is mapped to `KsmLocation`.
pub type LocalAssetTransactor = XcmCurrencyAdapter<
	// Use this currency:
	Balances,
	// Use this currency when it is a fungible asset matching the given location or name:
	IsConcrete<KsmLocation>,
	// We can convert the MultiLocations with our converter above:
	SovereignAccountOf,
	// Our chain's account ID type (we can't get away without mentioning it explicitly):
	AccountId,
	// We track our teleports in/out to keep total issuance correct.
	CheckAccount,
>;

/// The means that we convert an the XCM message origin location into a local dispatch origin.
type LocalOriginConverter = (
	// A `Signed` origin of the sovereign account that the original location controls.
	SovereignSignedViaLocation<SovereignAccountOf, Origin>,
	// A child parachain, natively expressed, has the `Parachain` origin.
	ChildParachainAsNative<parachains_origin::Origin, Origin>,
	// The AccountId32 location type can be expressed natively as a `Signed` origin.
	SignedAccountId32AsNative<KusamaNetwork, Origin>,
	// A system child parachain, expressed as a Superuser, converts to the `Root` origin.
	ChildSystemParachainAsSuperuser<ParaId, Origin>,
);

parameter_types! {
	/// The amount of weight an XCM operation takes. This is a safe overestimate.
	pub const BaseXcmWeight: Weight = 1_000_000_000;
	/// Maximum number of instructions in a single XCM fragment. A sanity check against weight
	/// calculations getting too crazy.
	pub const MaxInstructions: u32 = 100;
}

/// The XCM router. When we want to send an XCM message, we use this type. It amalgamates all of our
/// individual routers.
pub type XcmRouter = (
	// Only one router so far - use DMP to communicate with child parachains.
	xcm_sender::ChildParachainRouter<Runtime, XcmPallet>,
);

parameter_types! {
	pub const Kusama: MultiAssetFilter = Wild(AllOf { fun: WildFungible, id: Concrete(KsmLocation::get()) });
	pub const KusamaForStatemint: (MultiAssetFilter, MultiLocation) = (Kusama::get(), Parachain(1000).into());
}
pub type TrustedTeleporters = (xcm_builder::Case<KusamaForStatemint>,);

/// The barriers one of which must be passed for an XCM message to be executed.
pub type Barrier = (
	// Weight that is paid for may be consumed.
	TakeWeightCredit,
	// If the message is one that immediately attemps to pay for execution, then allow it.
	AllowTopLevelPaidExecutionFrom<Everything>,
	// Messages coming from system parachains need not pay for execution.
	AllowUnpaidExecutionFrom<IsChildSystemParachain<ParaId>>,
);

pub struct XcmConfig;
impl xcm_executor::Config for XcmConfig {
	type Call = Call;
	type XcmSender = XcmRouter;
	type AssetTransactor = LocalAssetTransactor;
	type OriginConverter = LocalOriginConverter;
	type IsReserve = ();
	type IsTeleporter = TrustedTeleporters;
	type LocationInverter = LocationInverter<Ancestry>;
	type Barrier = Barrier;
	type Weigher = FixedWeightBounds<BaseXcmWeight, Call, MaxInstructions>;
	// The weight trader piggybacks on the existing transaction-fee conversion logic.
	type Trader = UsingComponents<WeightToFee, KsmLocation, AccountId, Balances, ToAuthor<Runtime>>;
	type ResponseHandler = XcmPallet;
	type AssetTrap = XcmPallet;
	type AssetClaims = XcmPallet;
	type SubscriptionService = XcmPallet;
}

parameter_types! {
	pub const CouncilBodyId: BodyId = BodyId::Executive;
}

/// Type to convert an `Origin` type value into a `MultiLocation` value which represents an interior location
/// of this chain.
pub type LocalOriginToLocation = (
	// We allow an origin from the Collective pallet to be used in XCM as a corresponding Plurality of the
	// `Unit` body.
	BackingToPlurality<
		Origin,
		pallet_collective::Origin<Runtime, CouncilCollective>,
		CouncilBodyId,
	>,
	// And a usual Signed origin to be used in XCM as a corresponding AccountId32
	SignedToAccountId32<Origin, AccountId, KusamaNetwork>,
);
impl pallet_xcm::Config for Runtime {
	type Event = Event;
	type SendXcmOrigin = xcm_builder::EnsureXcmOrigin<Origin, LocalOriginToLocation>;
	type XcmRouter = XcmRouter;
	// Anyone can execute XCM messages locally...
	type ExecuteXcmOrigin = xcm_builder::EnsureXcmOrigin<Origin, LocalOriginToLocation>;
	// ...but they must match our filter, which rejects all.
	type XcmExecuteFilter = Nothing;
	type XcmExecutor = XcmExecutor<XcmConfig>;
	type XcmTeleportFilter = Everything;
	type XcmReserveTransferFilter = Everything;
	type Weigher = FixedWeightBounds<BaseXcmWeight, Call, MaxInstructions>;
	type LocationInverter = LocationInverter<Ancestry>;
	type Origin = Origin;
	type Call = Call;
	const VERSION_DISCOVERY_QUEUE_SIZE: u32 = 100;
	type AdvertisedXcmVersion = pallet_xcm::CurrentXcmVersion;
}

parameter_types! {
	pub IgnoredIssuance: Balance = Treasury::pot();
	pub const QueueCount: u32 = 300;
	pub const MaxQueueLen: u32 = 1000;
	pub const FifoQueueLen: u32 = 250;
	pub const GiltPeriod: BlockNumber = 30 * DAYS;
	pub const MinFreeze: Balance = 10_000 * CENTS;
	pub const IntakePeriod: BlockNumber = 5 * MINUTES;
	pub const MaxIntakeBids: u32 = 100;
}

impl pallet_gilt::Config for Runtime {
	type Event = Event;
	type Currency = Balances;
	type CurrencyBalance = Balance;
	type AdminOrigin = MoreThanHalfCouncil;
	type Deficit = (); // Mint
	type Surplus = (); // Burn
	type IgnoredIssuance = IgnoredIssuance;
	type QueueCount = QueueCount;
	type MaxQueueLen = MaxQueueLen;
	type FifoQueueLen = FifoQueueLen;
	type Period = GiltPeriod;
	type MinFreeze = MinFreeze;
	type IntakePeriod = IntakePeriod;
	type MaxIntakeBids = MaxIntakeBids;
	type WeightInfo = weights::pallet_gilt::WeightInfo<Runtime>;
}

construct_runtime! {
	pub enum Runtime where
		Block = Block,
		NodeBlock = primitives::v1::Block,
		UncheckedExtrinsic = UncheckedExtrinsic
	{
		// Basic stuff; balances is uncallable initially.
		System: frame_system::{Pallet, Call, Storage, Config, Event<T>} = 0,

		// Must be before session.
		Babe: pallet_babe::{Pallet, Call, Storage, Config, ValidateUnsigned} = 1,

		Timestamp: pallet_timestamp::{Pallet, Call, Storage, Inherent} = 2,
		Indices: pallet_indices::{Pallet, Call, Storage, Config<T>, Event<T>} = 3,
		Balances: pallet_balances::{Pallet, Call, Storage, Config<T>, Event<T>} = 4,
		TransactionPayment: pallet_transaction_payment::{Pallet, Storage} = 33,

		// Consensus support.
		Authorship: pallet_authorship::{Pallet, Call, Storage} = 5,
		Staking: pallet_staking::{Pallet, Call, Storage, Config<T>, Event<T>} = 6,
		Offences: pallet_offences::{Pallet, Storage, Event} = 7,
		Historical: session_historical::{Pallet} = 34,
		Session: pallet_session::{Pallet, Call, Storage, Event, Config<T>} = 8,
		Grandpa: pallet_grandpa::{Pallet, Call, Storage, Config, Event, ValidateUnsigned} = 10,
		ImOnline: pallet_im_online::{Pallet, Call, Storage, Event<T>, ValidateUnsigned, Config<T>} = 11,
		AuthorityDiscovery: pallet_authority_discovery::{Pallet, Config} = 12,

		// Governance stuff; uncallable initially.
		Democracy: pallet_democracy::{Pallet, Call, Storage, Config<T>, Event<T>} = 13,
		Council: pallet_collective::<Instance1>::{Pallet, Call, Storage, Origin<T>, Event<T>, Config<T>} = 14,
		TechnicalCommittee: pallet_collective::<Instance2>::{Pallet, Call, Storage, Origin<T>, Event<T>, Config<T>} = 15,
		PhragmenElection: pallet_elections_phragmen::{Pallet, Call, Storage, Event<T>, Config<T>} = 16,
		TechnicalMembership: pallet_membership::<Instance1>::{Pallet, Call, Storage, Event<T>, Config<T>} = 17,
		Treasury: pallet_treasury::{Pallet, Call, Storage, Config, Event<T>} = 18,

		// Claims. Usable initially.
		Claims: claims::{Pallet, Call, Storage, Event<T>, Config<T>, ValidateUnsigned} = 19,

		// Utility module.
		Utility: pallet_utility::{Pallet, Call, Event} = 24,

		// Less simple identity module.
		Identity: pallet_identity::{Pallet, Call, Storage, Event<T>} = 25,

		// Society module.
		Society: pallet_society::{Pallet, Call, Storage, Event<T>} = 26,

		// Social recovery module.
		Recovery: pallet_recovery::{Pallet, Call, Storage, Event<T>} = 27,

		// Vesting. Usable initially, but removed once all vesting is finished.
		Vesting: pallet_vesting::{Pallet, Call, Storage, Event<T>, Config<T>} = 28,

		// System scheduler.
		Scheduler: pallet_scheduler::{Pallet, Call, Storage, Event<T>} = 29,

		// Proxy module. Late addition.
		Proxy: pallet_proxy::{Pallet, Call, Storage, Event<T>} = 30,

		// Multisig module. Late addition.
		Multisig: pallet_multisig::{Pallet, Call, Storage, Event<T>} = 31,

		// Bounties module.
		Bounties: pallet_bounties::{Pallet, Call, Storage, Event<T>} = 35,

		// Tips module.
		Tips: pallet_tips::{Pallet, Call, Storage, Event<T>} = 36,

		// Election pallet. Only works with staking, but placed here to maintain indices.
		ElectionProviderMultiPhase: pallet_election_provider_multi_phase::{Pallet, Call, Storage, Event<T>, ValidateUnsigned} = 37,

		// Gilts pallet.
		Gilt: pallet_gilt::{Pallet, Call, Storage, Event<T>, Config} = 38,

		// Provides a semi-sorted list of nominators for staking.
		BagsList: pallet_bags_list::{Pallet, Call, Storage, Event<T>} = 39,

		// Parachains pallets. Start indices at 50 to leave room.
		ParachainsOrigin: parachains_origin::{Pallet, Origin} = 50,
		Configuration: parachains_configuration::{Pallet, Call, Storage, Config<T>} = 51,
		ParasShared: parachains_shared::{Pallet, Call, Storage} = 52,
		ParaInclusion: parachains_inclusion::{Pallet, Call, Storage, Event<T>} = 53,
		ParaInherent: parachains_paras_inherent::{Pallet, Call, Storage, Inherent} = 54,
		ParaScheduler: parachains_scheduler::{Pallet, Storage} = 55,
		Paras: parachains_paras::{Pallet, Call, Storage, Event, Config} = 56,
		Initializer: parachains_initializer::{Pallet, Call, Storage} = 57,
		Dmp: parachains_dmp::{Pallet, Call, Storage} = 58,
		Ump: parachains_ump::{Pallet, Call, Storage, Event} = 59,
		Hrmp: parachains_hrmp::{Pallet, Call, Storage, Event<T>} = 60,
		ParaSessionInfo: parachains_session_info::{Pallet, Storage} = 61,

		// Parachain Onboarding Pallets. Start indices at 70 to leave room.
		Registrar: paras_registrar::{Pallet, Call, Storage, Event<T>} = 70,
		Slots: slots::{Pallet, Call, Storage, Event<T>} = 71,
		Auctions: auctions::{Pallet, Call, Storage, Event<T>} = 72,
		Crowdloan: crowdloan::{Pallet, Call, Storage, Event<T>} = 73,

		// Pallet for sending XCM.
		XcmPallet: pallet_xcm::{Pallet, Call, Storage, Event<T>, Origin} = 99,
	}
}

/// The address format for describing accounts.
pub type Address = sp_runtime::MultiAddress<AccountId, ()>;
/// Block header type as expected by this runtime.
pub type Header = generic::Header<BlockNumber, BlakeTwo256>;
/// Block type as expected by this runtime.
pub type Block = generic::Block<Header, UncheckedExtrinsic>;
/// A Block signed with a Justification
pub type SignedBlock = generic::SignedBlock<Block>;
/// `BlockId` type as expected by this runtime.
pub type BlockId = generic::BlockId<Block>;
/// The `SignedExtension` to the basic transaction logic.
pub type SignedExtra = (
	frame_system::CheckSpecVersion<Runtime>,
	frame_system::CheckTxVersion<Runtime>,
	frame_system::CheckGenesis<Runtime>,
	frame_system::CheckMortality<Runtime>,
	frame_system::CheckNonce<Runtime>,
	frame_system::CheckWeight<Runtime>,
	pallet_transaction_payment::ChargeTransactionPayment<Runtime>,
);
/// Unchecked extrinsic type as expected by this runtime.
pub type UncheckedExtrinsic = generic::UncheckedExtrinsic<Address, Call, Signature, SignedExtra>;
/// Executive: handles dispatch to the various modules.
pub type Executive = frame_executive::Executive<
	Runtime,
	Block,
	frame_system::ChainContext<Runtime>,
	Runtime,
	AllPallets,
	(
		CouncilStoragePrefixMigration,
		TechnicalCommitteeStoragePrefixMigration,
		TechnicalMembershipStoragePrefixMigration,
		MigrateTipsPalletPrefix,
		BountiesPrefixMigration,
		StakingBagsListMigrationV8,
	),
>;
/// The payload being signed in the transactions.
pub type SignedPayload = generic::SignedPayload<Call, SignedExtra>;

const BOUNTIES_OLD_PREFIX: &str = "Treasury";

/// Migrate from 'Treasury' to the new prefix 'Bounties'
pub struct BountiesPrefixMigration;

impl OnRuntimeUpgrade for BountiesPrefixMigration {
	fn on_runtime_upgrade() -> frame_support::weights::Weight {
		use frame_support::traits::PalletInfo;
		let name = <Runtime as frame_system::Config>::PalletInfo::name::<Bounties>()
			.expect("Bounties is part of runtime, so it has a name; qed");
		pallet_bounties::migrations::v4::migrate::<Runtime, Bounties, _>(BOUNTIES_OLD_PREFIX, name)
	}
	#[cfg(feature = "try-runtime")]
	fn pre_upgrade() -> Result<(), &'static str> {
		use frame_support::traits::PalletInfo;
		let name = <Runtime as frame_system::Config>::PalletInfo::name::<Bounties>()
			.expect("Bounties is part of runtime, so it has a name; qed");
		pallet_bounties::migrations::v4::pre_migration::<Runtime, Bounties, _>(
			BOUNTIES_OLD_PREFIX,
			name,
		);
		Ok(())
	}

	#[cfg(feature = "try-runtime")]
	fn post_upgrade() -> Result<(), &'static str> {
		use frame_support::traits::PalletInfo;
		let name = <Runtime as frame_system::Config>::PalletInfo::name::<Bounties>()
			.expect("Bounties is part of runtime, so it has a name; qed");
		pallet_bounties::migrations::v4::post_migration::<Runtime, Bounties, _>(
			BOUNTIES_OLD_PREFIX,
			name,
		);
		Ok(())
	}
}

const COUNCIL_OLD_PREFIX: &str = "Instance1Collective";
/// Migrate from `Instance1Collective` to the new pallet prefix `Council`
pub struct CouncilStoragePrefixMigration;

impl OnRuntimeUpgrade for CouncilStoragePrefixMigration {
	fn on_runtime_upgrade() -> frame_support::weights::Weight {
		pallet_collective::migrations::v4::migrate::<Runtime, Council, _>(COUNCIL_OLD_PREFIX)
	}

	#[cfg(feature = "try-runtime")]
	fn pre_upgrade() -> Result<(), &'static str> {
		pallet_collective::migrations::v4::pre_migrate::<Council, _>(COUNCIL_OLD_PREFIX);
		Ok(())
	}

	#[cfg(feature = "try-runtime")]
	fn post_upgrade() -> Result<(), &'static str> {
		pallet_collective::migrations::v4::post_migrate::<Council, _>(COUNCIL_OLD_PREFIX);
		Ok(())
	}
}

const TECHNICAL_COMMITTEE_OLD_PREFIX: &str = "Instance2Collective";
/// Migrate from `Instance2Collective` to the new pallet prefix `TechnicalCommittee`
pub struct TechnicalCommitteeStoragePrefixMigration;

impl OnRuntimeUpgrade for TechnicalCommitteeStoragePrefixMigration {
	fn on_runtime_upgrade() -> frame_support::weights::Weight {
		pallet_collective::migrations::v4::migrate::<Runtime, TechnicalCommittee, _>(
			TECHNICAL_COMMITTEE_OLD_PREFIX,
		)
	}

	#[cfg(feature = "try-runtime")]
	fn pre_upgrade() -> Result<(), &'static str> {
		pallet_collective::migrations::v4::pre_migrate::<TechnicalCommittee, _>(
			TECHNICAL_COMMITTEE_OLD_PREFIX,
		);
		Ok(())
	}

	#[cfg(feature = "try-runtime")]
	fn post_upgrade() -> Result<(), &'static str> {
		pallet_collective::migrations::v4::post_migrate::<TechnicalCommittee, _>(
			TECHNICAL_COMMITTEE_OLD_PREFIX,
		);
		Ok(())
	}
}

const TECHNICAL_MEMBERSHIP_OLD_PREFIX: &str = "Instance1Membership";
/// Migrate from `Instance1Membership` to the new pallet prefix `TechnicalMembership`
pub struct TechnicalMembershipStoragePrefixMigration;

impl OnRuntimeUpgrade for TechnicalMembershipStoragePrefixMigration {
	fn on_runtime_upgrade() -> frame_support::weights::Weight {
		use frame_support::traits::PalletInfo;
		let name = <Runtime as frame_system::Config>::PalletInfo::name::<TechnicalMembership>()
			.expect("TechnicalMembership is part of runtime, so it has a name; qed");
		pallet_membership::migrations::v4::migrate::<Runtime, TechnicalMembership, _>(
			TECHNICAL_MEMBERSHIP_OLD_PREFIX,
			name,
		)
	}

	#[cfg(feature = "try-runtime")]
	fn pre_upgrade() -> Result<(), &'static str> {
		use frame_support::traits::PalletInfo;
		let name = <Runtime as frame_system::Config>::PalletInfo::name::<TechnicalMembership>()
			.expect("TechnicalMembership is part of runtime, so it has a name; qed");
		pallet_membership::migrations::v4::pre_migrate::<TechnicalMembership, _>(
			TECHNICAL_MEMBERSHIP_OLD_PREFIX,
			name,
		);
		Ok(())
	}

	#[cfg(feature = "try-runtime")]
	fn post_upgrade() -> Result<(), &'static str> {
		use frame_support::traits::PalletInfo;
		let name = <Runtime as frame_system::Config>::PalletInfo::name::<TechnicalMembership>()
			.expect("TechnicalMembership is part of runtime, so it has a name; qed");
		pallet_membership::migrations::v4::post_migrate::<TechnicalMembership, _>(
			TECHNICAL_MEMBERSHIP_OLD_PREFIX,
			name,
		);
		Ok(())
	}
}

const TIPS_OLD_PREFIX: &str = "Treasury";
/// Migrate pallet-tips from `Treasury` to the new pallet prefix `Tips`
pub struct MigrateTipsPalletPrefix;

impl OnRuntimeUpgrade for MigrateTipsPalletPrefix {
	fn on_runtime_upgrade() -> frame_support::weights::Weight {
		pallet_tips::migrations::v4::migrate::<Runtime, Tips, _>(TIPS_OLD_PREFIX)
	}

	#[cfg(feature = "try-runtime")]
	fn pre_upgrade() -> Result<(), &'static str> {
		pallet_tips::migrations::v4::pre_migrate::<Runtime, Tips, _>(TIPS_OLD_PREFIX);
		Ok(())
	}

	#[cfg(feature = "try-runtime")]
	fn post_upgrade() -> Result<(), &'static str> {
		pallet_tips::migrations::v4::post_migrate::<Runtime, Tips, _>(TIPS_OLD_PREFIX);
		Ok(())
	}
}

// Migration to generate pallet staking's `SortedListProvider` from pre-existing nominators.
pub struct StakingBagsListMigrationV8;

impl OnRuntimeUpgrade for StakingBagsListMigrationV8 {
	fn on_runtime_upgrade() -> frame_support::weights::Weight {
		pallet_staking::migrations::v8::migrate::<Runtime>()
	}

	#[cfg(feature = "try-runtime")]
	fn pre_upgrade() -> Result<(), &'static str> {
		pallet_staking::migrations::v8::pre_migrate::<Runtime>()
	}

	#[cfg(feature = "try-runtime")]
	fn post_upgrade() -> Result<(), &'static str> {
		pallet_staking::migrations::v8::post_migrate::<Runtime>()
	}
}

#[cfg(not(feature = "disable-runtime-api"))]
sp_api::impl_runtime_apis! {
	impl sp_api::Core<Block> for Runtime {
		fn version() -> RuntimeVersion {
			VERSION
		}

		fn execute_block(block: Block) {
			Executive::execute_block(block);
		}

		fn initialize_block(header: &<Block as BlockT>::Header) {
			Executive::initialize_block(header)
		}
	}

	impl sp_api::Metadata<Block> for Runtime {
		fn metadata() -> OpaqueMetadata {
			OpaqueMetadata::new(Runtime::metadata().into())
		}
	}

	impl block_builder_api::BlockBuilder<Block> for Runtime {
		fn apply_extrinsic(extrinsic: <Block as BlockT>::Extrinsic) -> ApplyExtrinsicResult {
			Executive::apply_extrinsic(extrinsic)
		}

		fn finalize_block() -> <Block as BlockT>::Header {
			Executive::finalize_block()
		}

		fn inherent_extrinsics(data: inherents::InherentData) -> Vec<<Block as BlockT>::Extrinsic> {
			data.create_extrinsics()
		}

		fn check_inherents(
			block: Block,
			data: inherents::InherentData,
		) -> inherents::CheckInherentsResult {
			data.check_extrinsics(&block)
		}
	}

	impl tx_pool_api::runtime_api::TaggedTransactionQueue<Block> for Runtime {
		fn validate_transaction(
			source: TransactionSource,
			tx: <Block as BlockT>::Extrinsic,
			block_hash: <Block as BlockT>::Hash,
		) -> TransactionValidity {
			Executive::validate_transaction(source, tx, block_hash)
		}
	}

	impl offchain_primitives::OffchainWorkerApi<Block> for Runtime {
		fn offchain_worker(header: &<Block as BlockT>::Header) {
			Executive::offchain_worker(header)
		}
	}

	impl primitives::v1::ParachainHost<Block, Hash, BlockNumber> for Runtime {
		fn validators() -> Vec<ValidatorId> {
			parachains_runtime_api_impl::validators::<Runtime>()
		}

		fn validator_groups() -> (Vec<Vec<ValidatorIndex>>, GroupRotationInfo<BlockNumber>) {
			parachains_runtime_api_impl::validator_groups::<Runtime>()
		}

		fn availability_cores() -> Vec<CoreState<Hash, BlockNumber>> {
			parachains_runtime_api_impl::availability_cores::<Runtime>()
		}

		fn persisted_validation_data(para_id: ParaId, assumption: OccupiedCoreAssumption)
			-> Option<PersistedValidationData<Hash, BlockNumber>> {
			parachains_runtime_api_impl::persisted_validation_data::<Runtime>(para_id, assumption)
		}

		fn check_validation_outputs(
			para_id: ParaId,
			outputs: primitives::v1::CandidateCommitments,
		) -> bool {
			parachains_runtime_api_impl::check_validation_outputs::<Runtime>(para_id, outputs)
		}

		fn session_index_for_child() -> SessionIndex {
			parachains_runtime_api_impl::session_index_for_child::<Runtime>()
		}

		fn validation_code(para_id: ParaId, assumption: OccupiedCoreAssumption)
			-> Option<ValidationCode> {
			parachains_runtime_api_impl::validation_code::<Runtime>(para_id, assumption)
		}

		fn candidate_pending_availability(para_id: ParaId) -> Option<CommittedCandidateReceipt<Hash>> {
			parachains_runtime_api_impl::candidate_pending_availability::<Runtime>(para_id)
		}

		fn candidate_events() -> Vec<CandidateEvent<Hash>> {
			parachains_runtime_api_impl::candidate_events::<Runtime, _>(|ev| {
				match ev {
					Event::ParaInclusion(ev) => {
						Some(ev)
					}
					_ => None,
				}
			})
		}

		fn session_info(index: SessionIndex) -> Option<SessionInfo> {
			parachains_runtime_api_impl::session_info::<Runtime>(index)
		}

		fn dmq_contents(recipient: ParaId) -> Vec<InboundDownwardMessage<BlockNumber>> {
			parachains_runtime_api_impl::dmq_contents::<Runtime>(recipient)
		}

		fn inbound_hrmp_channels_contents(
			recipient: ParaId
		) -> BTreeMap<ParaId, Vec<InboundHrmpMessage<BlockNumber>>> {
			parachains_runtime_api_impl::inbound_hrmp_channels_contents::<Runtime>(recipient)
		}

		fn validation_code_by_hash(hash: ValidationCodeHash) -> Option<ValidationCode> {
			parachains_runtime_api_impl::validation_code_by_hash::<Runtime>(hash)
		}

		fn on_chain_votes() -> Option<ScrapedOnChainVotes<Hash>> {
			parachains_runtime_api_impl::on_chain_votes::<Runtime>()
		}
	}

	impl beefy_primitives::BeefyApi<Block> for Runtime {
		fn validator_set() -> beefy_primitives::ValidatorSet<BeefyId> {
			// dummy implementation due to lack of BEEFY pallet.
			beefy_primitives::ValidatorSet { validators: Vec::new(), id: 0 }
		}
	}

	impl mmr::MmrApi<Block, Hash> for Runtime {
		fn generate_proof(_leaf_index: u64)
			-> Result<(mmr::EncodableOpaqueLeaf, mmr::Proof<Hash>), mmr::Error>
		{
			// dummy implementation due to lack of MMR pallet.
			Err(mmr::Error::GenerateProof)
		}

		fn verify_proof(_leaf: mmr::EncodableOpaqueLeaf, _proof: mmr::Proof<Hash>)
			-> Result<(), mmr::Error>
		{
			// dummy implementation due to lack of MMR pallet.
			Err(mmr::Error::Verify)
		}

		fn verify_proof_stateless(
			_root: Hash,
			_leaf: mmr::EncodableOpaqueLeaf,
			_proof: mmr::Proof<Hash>
		) -> Result<(), mmr::Error> {
			// dummy implementation due to lack of MMR pallet.
			Err(mmr::Error::Verify)
		}
	}

	impl fg_primitives::GrandpaApi<Block> for Runtime {
		fn grandpa_authorities() -> Vec<(GrandpaId, u64)> {
			Grandpa::grandpa_authorities()
		}

		fn current_set_id() -> fg_primitives::SetId {
			Grandpa::current_set_id()
		}

		fn submit_report_equivocation_unsigned_extrinsic(
			equivocation_proof: fg_primitives::EquivocationProof<
				<Block as BlockT>::Hash,
				sp_runtime::traits::NumberFor<Block>,
			>,
			key_owner_proof: fg_primitives::OpaqueKeyOwnershipProof,
		) -> Option<()> {
			let key_owner_proof = key_owner_proof.decode()?;

			Grandpa::submit_unsigned_equivocation_report(
				equivocation_proof,
				key_owner_proof,
			)
		}

		fn generate_key_ownership_proof(
			_set_id: fg_primitives::SetId,
			authority_id: fg_primitives::AuthorityId,
		) -> Option<fg_primitives::OpaqueKeyOwnershipProof> {
			use parity_scale_codec::Encode;

			Historical::prove((fg_primitives::KEY_TYPE, authority_id))
				.map(|p| p.encode())
				.map(fg_primitives::OpaqueKeyOwnershipProof::new)
		}
	}

	impl babe_primitives::BabeApi<Block> for Runtime {
		fn configuration() -> babe_primitives::BabeGenesisConfiguration {
			// The choice of `c` parameter (where `1 - c` represents the
			// probability of a slot being empty), is done in accordance to the
			// slot duration and expected target block time, for safely
			// resisting network delays of maximum two seconds.
			// <https://research.web3.foundation/en/latest/polkadot/BABE/Babe/#6-practical-results>
			babe_primitives::BabeGenesisConfiguration {
				slot_duration: Babe::slot_duration(),
				epoch_length: EpochDuration::get(),
				c: BABE_GENESIS_EPOCH_CONFIG.c,
				genesis_authorities: Babe::authorities().to_vec(),
				randomness: Babe::randomness(),
				allowed_slots: BABE_GENESIS_EPOCH_CONFIG.allowed_slots,
			}
		}

		fn current_epoch_start() -> babe_primitives::Slot {
			Babe::current_epoch_start()
		}

		fn current_epoch() -> babe_primitives::Epoch {
			Babe::current_epoch()
		}

		fn next_epoch() -> babe_primitives::Epoch {
			Babe::next_epoch()
		}

		fn generate_key_ownership_proof(
			_slot: babe_primitives::Slot,
			authority_id: babe_primitives::AuthorityId,
		) -> Option<babe_primitives::OpaqueKeyOwnershipProof> {
			use parity_scale_codec::Encode;

			Historical::prove((babe_primitives::KEY_TYPE, authority_id))
				.map(|p| p.encode())
				.map(babe_primitives::OpaqueKeyOwnershipProof::new)
		}

		fn submit_report_equivocation_unsigned_extrinsic(
			equivocation_proof: babe_primitives::EquivocationProof<<Block as BlockT>::Header>,
			key_owner_proof: babe_primitives::OpaqueKeyOwnershipProof,
		) -> Option<()> {
			let key_owner_proof = key_owner_proof.decode()?;

			Babe::submit_unsigned_equivocation_report(
				equivocation_proof,
				key_owner_proof,
			)
		}
	}

	impl authority_discovery_primitives::AuthorityDiscoveryApi<Block> for Runtime {
		fn authorities() -> Vec<AuthorityDiscoveryId> {
			parachains_runtime_api_impl::relevant_authority_ids::<Runtime>()
		}
	}

	impl sp_session::SessionKeys<Block> for Runtime {
		fn generate_session_keys(seed: Option<Vec<u8>>) -> Vec<u8> {
			SessionKeys::generate(seed)
		}

		fn decode_session_keys(
			encoded: Vec<u8>,
		) -> Option<Vec<(Vec<u8>, sp_core::crypto::KeyTypeId)>> {
			SessionKeys::decode_into_raw_public_keys(&encoded)
		}
	}

	impl frame_system_rpc_runtime_api::AccountNonceApi<Block, AccountId, Nonce> for Runtime {
		fn account_nonce(account: AccountId) -> Nonce {
			System::account_nonce(account)
		}
	}

	impl pallet_transaction_payment_rpc_runtime_api::TransactionPaymentApi<
		Block,
		Balance,
	> for Runtime {
		fn query_info(uxt: <Block as BlockT>::Extrinsic, len: u32) -> RuntimeDispatchInfo<Balance> {
			TransactionPayment::query_info(uxt, len)
		}
		fn query_fee_details(uxt: <Block as BlockT>::Extrinsic, len: u32) -> FeeDetails<Balance> {
			TransactionPayment::query_fee_details(uxt, len)
		}
	}

	#[cfg(feature = "try-runtime")]
	impl frame_try_runtime::TryRuntime<Block> for Runtime {
		fn on_runtime_upgrade() -> (Weight, Weight) {
			log::info!("try-runtime::on_runtime_upgrade kusama.");
			let weight = Executive::try_runtime_upgrade().unwrap();
			(weight, BlockWeights::get().max_block)
		}
		fn execute_block_no_check(block: Block) -> Weight {
			Executive::execute_block_no_check(block)
		}
	}

	#[cfg(feature = "runtime-benchmarks")]
	impl frame_benchmarking::Benchmark<Block> for Runtime {
		fn benchmark_metadata(extra: bool) -> (
			Vec<frame_benchmarking::BenchmarkList>,
			Vec<frame_support::traits::StorageInfo>,
		) {
			use frame_benchmarking::{list_benchmark, Benchmarking, BenchmarkList};
			use frame_support::traits::StorageInfoTrait;

			use pallet_session_benchmarking::Pallet as SessionBench;
			use pallet_offences_benchmarking::Pallet as OffencesBench;
			use frame_system_benchmarking::Pallet as SystemBench;

			let mut list = Vec::<BenchmarkList>::new();

			// Polkadot
			// NOTE: Make sure to prefix these `runtime_common::` so that path resolves correctly
			// in the generated file.
			list_benchmark!(list, extra, runtime_common::auctions, Auctions);
			list_benchmark!(list, extra, runtime_common::crowdloan, Crowdloan);
			list_benchmark!(list, extra, runtime_common::claims, Claims);
			list_benchmark!(list, extra, runtime_common::slots, Slots);
			list_benchmark!(list, extra, runtime_common::paras_registrar, Registrar);
			list_benchmark!(list, extra, runtime_parachains::configuration, Configuration);
			list_benchmark!(list, extra, runtime_parachains::initializer, Initializer);
			list_benchmark!(list, extra, runtime_parachains::paras, Paras);
			// Substrate
			list_benchmark!(list, extra, pallet_bags_list, BagsList);
			list_benchmark!(list, extra, pallet_balances, Balances);
			list_benchmark!(list, extra, pallet_bounties, Bounties);
			list_benchmark!(list, extra, pallet_collective, Council);
			list_benchmark!(list, extra, pallet_collective, TechnicalCommittee);
			list_benchmark!(list, extra, pallet_democracy, Democracy);
			list_benchmark!(list, extra, pallet_elections_phragmen, PhragmenElection);
			list_benchmark!(list, extra, pallet_election_provider_multi_phase, ElectionProviderMultiPhase);
			list_benchmark!(list, extra, pallet_gilt, Gilt);
			list_benchmark!(list, extra, pallet_identity, Identity);
			list_benchmark!(list, extra, pallet_im_online, ImOnline);
			list_benchmark!(list, extra, pallet_indices, Indices);
			list_benchmark!(list, extra, pallet_membership, TechnicalMembership);
			list_benchmark!(list, extra, pallet_multisig, Multisig);
			list_benchmark!(list, extra, pallet_offences, OffencesBench::<Runtime>);
			list_benchmark!(list, extra, pallet_proxy, Proxy);
			list_benchmark!(list, extra, pallet_scheduler, Scheduler);
			list_benchmark!(list, extra, pallet_session, SessionBench::<Runtime>);
			list_benchmark!(list, extra, pallet_staking, Staking);
			list_benchmark!(list, extra, frame_system, SystemBench::<Runtime>);
			list_benchmark!(list, extra, pallet_timestamp, Timestamp);
			list_benchmark!(list, extra, pallet_tips, Tips);
			list_benchmark!(list, extra, pallet_treasury, Treasury);
			list_benchmark!(list, extra, pallet_utility, Utility);
			list_benchmark!(list, extra, pallet_vesting, Vesting);

			let storage_info = AllPalletsWithSystem::storage_info();

			return (list, storage_info)
		}

		fn dispatch_benchmark(
			config: frame_benchmarking::BenchmarkConfig
		) -> Result<
			Vec<frame_benchmarking::BenchmarkBatch>,
			sp_runtime::RuntimeString,
		> {
			use frame_benchmarking::{Benchmarking, BenchmarkBatch, add_benchmark, TrackedStorageKey};
			// Trying to add benchmarks directly to some pallets caused cyclic dependency issues.
			// To get around that, we separated the benchmarks into its own crate.
			use pallet_session_benchmarking::Pallet as SessionBench;
			use pallet_offences_benchmarking::Pallet as OffencesBench;
			use frame_system_benchmarking::Pallet as SystemBench;

			impl pallet_session_benchmarking::Config for Runtime {}
			impl pallet_offences_benchmarking::Config for Runtime {}
			impl frame_system_benchmarking::Config for Runtime {}

			let whitelist: Vec<TrackedStorageKey> = vec![
				// Block Number
				hex_literal::hex!("26aa394eea5630e07c48ae0c9558cef702a5c1b19ab7a04f536c519aca4983ac").to_vec().into(),
				// Total Issuance
				hex_literal::hex!("c2261276cc9d1f8598ea4b6a74b15c2f57c875e4cff74148e4628f264b974c80").to_vec().into(),
				// Execution Phase
				hex_literal::hex!("26aa394eea5630e07c48ae0c9558cef7ff553b5a9862a516939d82b3d3d8661a").to_vec().into(),
				// Event Count
				hex_literal::hex!("26aa394eea5630e07c48ae0c9558cef70a98fdbe9ce6c55837576c60c7af3850").to_vec().into(),
				// System Events
				hex_literal::hex!("26aa394eea5630e07c48ae0c9558cef780d41e5e16056765bc8461851072c9d7").to_vec().into(),
				// Treasury Account
				hex_literal::hex!("26aa394eea5630e07c48ae0c9558cef7b99d880ec681799c0cf30e8886371da95ecffd7b6c0f78751baa9d281e0bfa3a6d6f646c70792f74727372790000000000000000000000000000000000000000").to_vec().into(),
			];

			let mut batches = Vec::<BenchmarkBatch>::new();
			let params = (&config, &whitelist);
			// Polkadot
			// NOTE: Make sure to prefix these `runtime_common::` so that path resolves correctly
			// in the generated file.
			add_benchmark!(params, batches, runtime_common::auctions, Auctions);
			add_benchmark!(params, batches, runtime_common::crowdloan, Crowdloan);
			add_benchmark!(params, batches, runtime_common::claims, Claims);
			add_benchmark!(params, batches, runtime_common::slots, Slots);
			add_benchmark!(params, batches, runtime_common::paras_registrar, Registrar);
			add_benchmark!(params, batches, runtime_parachains::configuration, Configuration);
			add_benchmark!(params, batches, runtime_parachains::initializer, Initializer);
			add_benchmark!(params, batches, runtime_parachains::paras, Paras);
			// Substrate
			add_benchmark!(params, batches, pallet_balances, Balances);
			add_benchmark!(params, batches, pallet_bags_list, BagsList);
			add_benchmark!(params, batches, pallet_bounties, Bounties);
			add_benchmark!(params, batches, pallet_collective, Council);
			add_benchmark!(params, batches, pallet_collective, TechnicalCommittee);
			add_benchmark!(params, batches, pallet_democracy, Democracy);
			add_benchmark!(params, batches, pallet_elections_phragmen, PhragmenElection);
			add_benchmark!(params, batches, pallet_election_provider_multi_phase, ElectionProviderMultiPhase);
			add_benchmark!(params, batches, pallet_gilt, Gilt);
			add_benchmark!(params, batches, pallet_identity, Identity);
			add_benchmark!(params, batches, pallet_im_online, ImOnline);
			add_benchmark!(params, batches, pallet_indices, Indices);
			add_benchmark!(params, batches, pallet_membership, TechnicalMembership);
			add_benchmark!(params, batches, pallet_multisig, Multisig);
			add_benchmark!(params, batches, pallet_offences, OffencesBench::<Runtime>);
			add_benchmark!(params, batches, pallet_proxy, Proxy);
			add_benchmark!(params, batches, pallet_scheduler, Scheduler);
			add_benchmark!(params, batches, pallet_session, SessionBench::<Runtime>);
			add_benchmark!(params, batches, pallet_staking, Staking);
			add_benchmark!(params, batches, frame_system, SystemBench::<Runtime>);
			add_benchmark!(params, batches, pallet_timestamp, Timestamp);
			add_benchmark!(params, batches, pallet_tips, Tips);
			add_benchmark!(params, batches, pallet_treasury, Treasury);
			add_benchmark!(params, batches, pallet_utility, Utility);
			add_benchmark!(params, batches, pallet_vesting, Vesting);

			if batches.is_empty() { return Err("Benchmark not found for this pallet.".into()) }
			Ok(batches)
		}
	}
}

#[cfg(test)]
mod tests_fess {
	use super::*;
	use sp_runtime::assert_eq_error_rate;

	#[test]
	fn signed_deposit_is_sensible() {
		// ensure this number does not change, or that it is checked after each change.
		// a 1 MB solution should need around 0.16 KSM deposit
		let deposit = SignedDepositBase::get() + (SignedDepositByte::get() * 1024 * 1024);
		assert_eq_error_rate!(deposit, UNITS * 16 / 100, UNITS / 100);
	}
}<|MERGE_RESOLUTION|>--- conflicted
+++ resolved
@@ -491,7 +491,6 @@
 	pub const BondingDuration: pallet_staking::EraIndex = 28;
 	// 27 eras in which slashes can be cancelled (slightly less than 7 days).
 	pub const SlashDeferDuration: pallet_staking::EraIndex = 27;
-<<<<<<< HEAD
 	pub const MaxRewardableIndividualExposures: u32 = 256;
 	pub const MaxIndividualExposures: u32 = 10_000;
 	pub const MaxNominations: u32 = <NposCompactSolution24 as sp_npos_elections::NposSolution>::LIMIT as u32;
@@ -502,10 +501,7 @@
 	pub const MaxPriorSlashingSpans: u32 = 1_000;
 	pub const MaxValidatorsCount: u32 = 4_000;
 	pub const MaxUnlockingChunks: u32 = 32;
-=======
-	pub const MaxNominatorRewardedPerValidator: u32 = 256;
 	pub const OffendingValidatorsThreshold: Perbill = Perbill::from_percent(17);
->>>>>>> ae105f27
 }
 
 type SlashCancelOrigin = EnsureOneOf<
@@ -537,7 +533,6 @@
 	type SessionInterface = Self;
 	type EraPayout = EraPayout;
 	type NextNewSession = Session;
-<<<<<<< HEAD
 	type MaxRewardableIndividualExposures = MaxRewardableIndividualExposures;
 	type MaxIndividualExposures = MaxIndividualExposures;
 	type MaxNominations = MaxNominations;
@@ -548,10 +543,7 @@
 	type MaxPriorSlashingSpans = MaxPriorSlashingSpans;
 	type MaxValidatorsCount = MaxValidatorsCount;
 	type MaxUnlockingChunks = MaxUnlockingChunks;
-=======
-	type MaxNominatorRewardedPerValidator = MaxNominatorRewardedPerValidator;
 	type OffendingValidatorsThreshold = OffendingValidatorsThreshold;
->>>>>>> ae105f27
 	// Use the nominators map to iter voters, but also perform the bags-list migration and keep
 	// it up-to-date.
 	type SortedListProvider = runtime_common::elections::UseNominatorsAndUpdateBagsList<Runtime>;
