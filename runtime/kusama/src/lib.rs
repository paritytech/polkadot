// Copyright 2017-2020 Parity Technologies (UK) Ltd.
// This file is part of Polkadot.

// Polkadot is free software: you can redistribute it and/or modify
// it under the terms of the GNU General Public License as published by
// the Free Software Foundation, either version 3 of the License, or
// (at your option) any later version.

// Polkadot is distributed in the hope that it will be useful,
// but WITHOUT ANY WARRANTY; without even the implied warranty of
// MERCHANTABILITY or FITNESS FOR A PARTICULAR PURPOSE.  See the
// GNU General Public License for more details.

// You should have received a copy of the GNU General Public License
// along with Polkadot. If not, see <http://www.gnu.org/licenses/>.

//! The Kusama runtime. This can be compiled with `#[no_std]`, ready for Wasm.

#![cfg_attr(not(feature = "std"), no_std)]
// `construct_runtime!` does a lot of recursion and requires us to increase the limit to 256.
#![recursion_limit = "256"]

use pallet_transaction_payment::CurrencyAdapter;
use parity_scale_codec::{Decode, Encode, MaxEncodedLen};
use primitives::v1::{
	AccountId, AccountIndex, Balance, BlockNumber, CandidateEvent, CommittedCandidateReceipt,
	CoreState, GroupRotationInfo, Hash, Id as ParaId, InboundDownwardMessage, InboundHrmpMessage,
	Moment, Nonce, OccupiedCoreAssumption, PersistedValidationData, SessionInfo, Signature,
	ValidationCode, ValidationCodeHash, ValidatorId, ValidatorIndex,
};
use runtime_common::{
	auctions, claims, crowdloan, impls::DealWithFees, paras_registrar, slots, xcm_sender,
	BlockHashCount, BlockLength, BlockWeights, CurrencyToVote, OffchainSolutionLengthLimit,
	OffchainSolutionWeightLimit, RocksDbWeight, SlowAdjustingFeeUpdate, ToAuthor,
};
use sp_core::u32_trait::{_1, _2, _3, _5};
use sp_std::{collections::btree_map::BTreeMap, prelude::*};

use runtime_parachains::{
	configuration as parachains_configuration, dmp as parachains_dmp, hrmp as parachains_hrmp,
	inclusion as parachains_inclusion, initializer as parachains_initializer,
	origin as parachains_origin, paras as parachains_paras,
	paras_inherent as parachains_paras_inherent, reward_points as parachains_reward_points,
	runtime_api_impl::v1 as parachains_runtime_api_impl, scheduler as parachains_scheduler,
	session_info as parachains_session_info, shared as parachains_shared, ump as parachains_ump,
};

use authority_discovery_primitives::AuthorityId as AuthorityDiscoveryId;
use beefy_primitives::crypto::AuthorityId as BeefyId;
use frame_support::{
	construct_runtime, parameter_types,
	traits::{
		Contains, Everything, InstanceFilter, KeyOwnerProofSystem, LockIdentifier, Nothing,
		OnRuntimeUpgrade,
	},
	weights::Weight,
	PalletId, RuntimeDebug,
};
use frame_system::{EnsureOneOf, EnsureRoot};
use pallet_grandpa::{fg_primitives, AuthorityId as GrandpaId};
use pallet_im_online::sr25519::AuthorityId as ImOnlineId;
use pallet_mmr_primitives as mmr;
use pallet_session::historical as session_historical;
use pallet_transaction_payment::{FeeDetails, RuntimeDispatchInfo};
use sp_arithmetic::Perquintill;
use sp_core::OpaqueMetadata;
use sp_runtime::{
	create_runtime_str, generic, impl_opaque_keys,
	traits::{
		AccountIdLookup, BlakeTwo256, Block as BlockT, ConvertInto, Extrinsic as ExtrinsicT,
		OpaqueKeys, SaturatedConversion, Verify,
	},
	transaction_validity::{TransactionPriority, TransactionSource, TransactionValidity},
	ApplyExtrinsicResult, KeyTypeId, Perbill, Percent, Permill,
};
use sp_staking::SessionIndex;
#[cfg(any(feature = "std", test))]
use sp_version::NativeVersion;
use sp_version::RuntimeVersion;
use static_assertions::const_assert;
use xcm::latest::prelude::*;
use xcm_builder::{
	AccountId32Aliases, AllowTopLevelPaidExecutionFrom, AllowUnpaidExecutionFrom,
	BackingToPlurality, ChildParachainAsNative, ChildParachainConvertsVia,
	ChildSystemParachainAsSuperuser, CurrencyAdapter as XcmCurrencyAdapter, FixedWeightBounds,
	IsChildSystemParachain, IsConcrete, LocationInverter, SignedAccountId32AsNative,
	SignedToAccountId32, SovereignSignedViaLocation, TakeWeightCredit, UsingComponents,
};
use xcm_executor::XcmExecutor;

pub use pallet_balances::Call as BalancesCall;
pub use pallet_election_provider_multi_phase::Call as EPMCall;
#[cfg(feature = "std")]
pub use pallet_staking::StakerStatus;
pub use pallet_timestamp::Call as TimestampCall;
#[cfg(any(feature = "std", test))]
pub use sp_runtime::BuildStorage;

/// Constant values used within the runtime.
pub mod constants;
use constants::{currency::*, fee::*, time::*};

// Weights used in the runtime.
mod weights;

// Voter bag threshold definitions.
mod voter_bags;

#[cfg(test)]
mod tests;

// Make the WASM binary available.
#[cfg(feature = "std")]
include!(concat!(env!("OUT_DIR"), "/wasm_binary.rs"));

/// Runtime version (Kusama).
pub const VERSION: RuntimeVersion = RuntimeVersion {
	spec_name: create_runtime_str!("kusama"),
	impl_name: create_runtime_str!("parity-kusama"),
	authoring_version: 2,
	spec_version: 9100,
	impl_version: 0,
	#[cfg(not(feature = "disable-runtime-api"))]
	apis: RUNTIME_API_VERSIONS,
	#[cfg(feature = "disable-runtime-api")]
	apis: version::create_apis_vec![[]],
	transaction_version: 5,
};

/// The BABE epoch configuration at genesis.
pub const BABE_GENESIS_EPOCH_CONFIG: babe_primitives::BabeEpochConfiguration =
	babe_primitives::BabeEpochConfiguration {
		c: PRIMARY_PROBABILITY,
		allowed_slots: babe_primitives::AllowedSlots::PrimaryAndSecondaryVRFSlots,
	};

/// Native version.
#[cfg(any(feature = "std", test))]
pub fn native_version() -> NativeVersion {
	NativeVersion { runtime_version: VERSION, can_author_with: Default::default() }
}

/// Don't allow swaps until parathread story is more mature.
pub struct BaseFilter;
impl Contains<Call> for BaseFilter {
	fn contains(c: &Call) -> bool {
		!matches!(c, Call::Registrar(paras_registrar::Call::swap { .. }))
	}
}

type MoreThanHalfCouncil = EnsureOneOf<
	AccountId,
	EnsureRoot<AccountId>,
	pallet_collective::EnsureProportionMoreThan<_1, _2, AccountId, CouncilCollective>,
>;

parameter_types! {
	pub const Version: RuntimeVersion = VERSION;
	pub const SS58Prefix: u8 = 2;
}

impl frame_system::Config for Runtime {
	type BaseCallFilter = BaseFilter;
	type BlockWeights = BlockWeights;
	type BlockLength = BlockLength;
	type Origin = Origin;
	type Call = Call;
	type Index = Nonce;
	type BlockNumber = BlockNumber;
	type Hash = Hash;
	type Hashing = BlakeTwo256;
	type AccountId = AccountId;
	type Lookup = AccountIdLookup<AccountId, ()>;
	type Header = generic::Header<BlockNumber, BlakeTwo256>;
	type Event = Event;
	type BlockHashCount = BlockHashCount;
	type DbWeight = RocksDbWeight;
	type Version = Version;
	type PalletInfo = PalletInfo;
	type AccountData = pallet_balances::AccountData<Balance>;
	type OnNewAccount = ();
	type OnKilledAccount = ();
	type SystemWeightInfo = weights::frame_system::WeightInfo<Runtime>;
	type SS58Prefix = SS58Prefix;
	type OnSetCode = ();
}

parameter_types! {
	pub MaximumSchedulerWeight: Weight = Perbill::from_percent(80) *
		BlockWeights::get().max_block;
	pub const MaxScheduledPerBlock: u32 = 50;
}

type ScheduleOrigin = EnsureOneOf<
	AccountId,
	EnsureRoot<AccountId>,
	pallet_collective::EnsureProportionAtLeast<_1, _2, AccountId, CouncilCollective>,
>;

impl pallet_scheduler::Config for Runtime {
	type Event = Event;
	type Origin = Origin;
	type PalletsOrigin = OriginCaller;
	type Call = Call;
	type MaximumWeight = MaximumSchedulerWeight;
	type ScheduleOrigin = ScheduleOrigin;
	type MaxScheduledPerBlock = MaxScheduledPerBlock;
	type WeightInfo = weights::pallet_scheduler::WeightInfo<Runtime>;
}

parameter_types! {
	pub const EpochDuration: u64 = EPOCH_DURATION_IN_SLOTS as u64;
	pub const ExpectedBlockTime: Moment = MILLISECS_PER_BLOCK;
	pub const ReportLongevity: u64 =
		BondingDuration::get() as u64 * SessionsPerEra::get() as u64 * EpochDuration::get();
}

impl pallet_babe::Config for Runtime {
	type EpochDuration = EpochDuration;
	type ExpectedBlockTime = ExpectedBlockTime;

	// session module is the trigger
	type EpochChangeTrigger = pallet_babe::ExternalTrigger;

	type DisabledValidators = Session;

	type KeyOwnerProof = <Self::KeyOwnerProofSystem as KeyOwnerProofSystem<(
		KeyTypeId,
		pallet_babe::AuthorityId,
	)>>::Proof;

	type KeyOwnerIdentification = <Self::KeyOwnerProofSystem as KeyOwnerProofSystem<(
		KeyTypeId,
		pallet_babe::AuthorityId,
	)>>::IdentificationTuple;

	type KeyOwnerProofSystem = Historical;

	type HandleEquivocation =
		pallet_babe::EquivocationHandler<Self::KeyOwnerIdentification, Offences, ReportLongevity>;

	type WeightInfo = ();
}

parameter_types! {
	pub const IndexDeposit: Balance = 100 * CENTS;
}

impl pallet_indices::Config for Runtime {
	type AccountIndex = AccountIndex;
	type Currency = Balances;
	type Deposit = IndexDeposit;
	type Event = Event;
	type WeightInfo = weights::pallet_indices::WeightInfo<Runtime>;
}

parameter_types! {
	pub const ExistentialDeposit: Balance = 1 * CENTS;
	pub const MaxLocks: u32 = 50;
	pub const MaxReserves: u32 = 50;
}

impl pallet_balances::Config for Runtime {
	type Balance = Balance;
	type DustRemoval = ();
	type Event = Event;
	type ExistentialDeposit = ExistentialDeposit;
	type AccountStore = System;
	type MaxLocks = MaxLocks;
	type MaxReserves = MaxReserves;
	type ReserveIdentifier = [u8; 8];
	type WeightInfo = weights::pallet_balances::WeightInfo<Runtime>;
}

parameter_types! {
	pub const TransactionByteFee: Balance = 10 * MILLICENTS;
}

impl pallet_transaction_payment::Config for Runtime {
	type OnChargeTransaction = CurrencyAdapter<Balances, DealWithFees<Self>>;
	type TransactionByteFee = TransactionByteFee;
	type WeightToFee = WeightToFee;
	type FeeMultiplierUpdate = SlowAdjustingFeeUpdate<Self>;
}

parameter_types! {
	pub const MinimumPeriod: u64 = SLOT_DURATION / 2;
}
impl pallet_timestamp::Config for Runtime {
	type Moment = u64;
	type OnTimestampSet = Babe;
	type MinimumPeriod = MinimumPeriod;
	type WeightInfo = weights::pallet_timestamp::WeightInfo<Runtime>;
}

parameter_types! {
	pub const UncleGenerations: u32 = 0;
}

impl pallet_authorship::Config for Runtime {
	type FindAuthor = pallet_session::FindAccountFromAuthorIndex<Self, Babe>;
	type UncleGenerations = UncleGenerations;
	type FilterUncle = ();
	type EventHandler = (Staking, ImOnline);
}

parameter_types! {
	pub const Period: BlockNumber = 10 * MINUTES;
	pub const Offset: BlockNumber = 0;
}

impl_opaque_keys! {
	pub struct SessionKeys {
		pub grandpa: Grandpa,
		pub babe: Babe,
		pub im_online: ImOnline,
		pub para_validator: Initializer,
		pub para_assignment: ParaSessionInfo,
		pub authority_discovery: AuthorityDiscovery,
	}
}

parameter_types! {
	pub const DisabledValidatorsThreshold: Perbill = Perbill::from_percent(17);
}

impl pallet_session::Config for Runtime {
	type Event = Event;
	type ValidatorId = AccountId;
	type ValidatorIdOf = pallet_staking::StashOf<Self>;
	type ShouldEndSession = Babe;
	type NextSessionRotation = Babe;
	type SessionManager = pallet_session::historical::NoteHistoricalRoot<Self, Staking>;
	type SessionHandler = <SessionKeys as OpaqueKeys>::KeyTypeIdProviders;
	type Keys = SessionKeys;
	type DisabledValidatorsThreshold = DisabledValidatorsThreshold;
	type WeightInfo = weights::pallet_session::WeightInfo<Runtime>;
}

impl pallet_session::historical::Config for Runtime {
	type FullIdentification = pallet_staking::Exposure<AccountId, Balance>;
	type FullIdentificationOf = pallet_staking::ExposureOf<Runtime>;
}

parameter_types! {
	// phase durations. 1/4 of the last session for each.
	pub const SignedPhase: u32 = EPOCH_DURATION_IN_SLOTS / 4;
	pub const UnsignedPhase: u32 = EPOCH_DURATION_IN_SLOTS / 4;

	// signed config
	pub const SignedMaxSubmissions: u32 = 16;
	pub const SignedDepositBase: Balance = deposit(2, 0);
	pub const SignedDepositByte: Balance = deposit(0, 10) / 1024;
	// Each good submission will get 1/10 KSM as reward
	pub SignedRewardBase: Balance =  UNITS / 10;
	pub SolutionImprovementThreshold: Perbill = Perbill::from_rational(5u32, 10_000);

	// miner configs
	pub OffchainRepeat: BlockNumber = 5;

	/// Whilst `UseNominatorsAndUpdateBagsList` or `UseNominatorsMap` is in use, this can still be a
	/// very large value. Once the `BagsList` is in full motion, staking might open its door to many
	/// more nominators, and this value should instead be what is a "safe" number (e.g. 22500).
	pub const VoterSnapshotPerBlock: u32 = 22_500;
}

sp_npos_elections::generate_solution_type!(
	#[compact]
	pub struct NposCompactSolution24::<
		VoterIndex = u32,
		TargetIndex = u16,
		Accuracy = sp_runtime::PerU16,
	>(24)
);

impl pallet_election_provider_multi_phase::Config for Runtime {
	type Event = Event;
	type Currency = Balances;
	type EstimateCallFee = TransactionPayment;
	type UnsignedPhase = UnsignedPhase;
	type SignedMaxSubmissions = SignedMaxSubmissions;
	type SignedRewardBase = SignedRewardBase;
	type SignedDepositBase = SignedDepositBase;
	type SignedDepositByte = SignedDepositByte;
	type SignedDepositWeight = ();
	type SignedMaxWeight = Self::MinerMaxWeight;
	type SlashHandler = (); // burn slashes
	type RewardHandler = (); // nothing to do upon rewards
	type SignedPhase = SignedPhase;
	type SolutionImprovementThreshold = SolutionImprovementThreshold;
	type MinerMaxWeight = OffchainSolutionWeightLimit; // For now use the one from staking.
	type MinerMaxLength = OffchainSolutionLengthLimit;
	type OffchainRepeat = OffchainRepeat;
	type MinerTxPriority = NposSolutionPriority;
	type DataProvider = Staking;
	type Solution = NposCompactSolution24;
	type Fallback = pallet_election_provider_multi_phase::NoFallback<Self>;
	type Solver = frame_election_provider_support::SequentialPhragmen<
		AccountId,
		pallet_election_provider_multi_phase::SolutionAccuracyOf<Self>,
		runtime_common::elections::OffchainRandomBalancing,
	>;
	type BenchmarkingConfig = runtime_common::elections::BenchmarkConfig;
	type ForceOrigin = EnsureOneOf<
		AccountId,
		EnsureRoot<AccountId>,
		pallet_collective::EnsureProportionAtLeast<_2, _3, AccountId, CouncilCollective>,
	>;
	type WeightInfo = weights::pallet_election_provider_multi_phase::WeightInfo<Self>;
	type VoterSnapshotPerBlock = VoterSnapshotPerBlock;
}

parameter_types! {
	pub const BagThresholds: &'static [u64] = &voter_bags::THRESHOLDS;
}

impl pallet_bags_list::Config for Runtime {
	type Event = Event;
	type VoteWeightProvider = Staking;
	type WeightInfo = weights::pallet_bags_list::WeightInfo<Runtime>;
	type BagThresholds = BagThresholds;
}

fn era_payout(
	total_staked: Balance,
	non_gilt_issuance: Balance,
	max_annual_inflation: Perquintill,
	period_fraction: Perquintill,
	auctioned_slots: u64,
) -> (Balance, Balance) {
	use pallet_staking_reward_fn::compute_inflation;
	use sp_arithmetic::traits::Saturating;

	let min_annual_inflation = Perquintill::from_rational(25u64, 1000u64);
	let delta_annual_inflation = max_annual_inflation.saturating_sub(min_annual_inflation);

	// 30% reserved for up to 60 slots.
	let auction_proportion = Perquintill::from_rational(auctioned_slots.min(60), 200u64);

	// Therefore the ideal amount at stake (as a percentage of total issuance) is 75% less the amount that we expect
	// to be taken up with auctions.
	let ideal_stake = Perquintill::from_percent(75).saturating_sub(auction_proportion);

	let stake = Perquintill::from_rational(total_staked, non_gilt_issuance);
	let falloff = Perquintill::from_percent(5);
	let adjustment = compute_inflation(stake, ideal_stake, falloff);
	let staking_inflation =
		min_annual_inflation.saturating_add(delta_annual_inflation * adjustment);

	let max_payout = period_fraction * max_annual_inflation * non_gilt_issuance;
	let staking_payout = (period_fraction * staking_inflation) * non_gilt_issuance;
	let rest = max_payout.saturating_sub(staking_payout);

	let other_issuance = non_gilt_issuance.saturating_sub(total_staked);
	if total_staked > other_issuance {
		let _cap_rest = Perquintill::from_rational(other_issuance, total_staked) * staking_payout;
		// We don't do anything with this, but if we wanted to, we could introduce a cap on the treasury amount
		// with: `rest = rest.min(cap_rest);`
	}
	(staking_payout, rest)
}

pub struct EraPayout;
impl pallet_staking::EraPayout<Balance> for EraPayout {
	fn era_payout(
		total_staked: Balance,
		_total_issuance: Balance,
		era_duration_millis: u64,
	) -> (Balance, Balance) {
		// TODO: #3011 Update with proper auctioned slots tracking.
		// This should be fine for the first year of parachains.
		let auctioned_slots: u64 = auctions::Pallet::<Runtime>::auction_counter().into();
		const MAX_ANNUAL_INFLATION: Perquintill = Perquintill::from_percent(10);
		const MILLISECONDS_PER_YEAR: u64 = 1000 * 3600 * 24 * 36525 / 100;

		era_payout(
			total_staked,
			Gilt::issuance().non_gilt,
			MAX_ANNUAL_INFLATION,
			Perquintill::from_rational(era_duration_millis, MILLISECONDS_PER_YEAR),
			auctioned_slots,
		)
	}
}

parameter_types! {
	// Six sessions in an era (6 hours).
	pub const SessionsPerEra: SessionIndex = 6;
	// 28 eras for unbonding (7 days).
	pub const BondingDuration: pallet_staking::EraIndex = 28;
	// 27 eras in which slashes can be cancelled (slightly less than 7 days).
	pub const SlashDeferDuration: pallet_staking::EraIndex = 27;
	pub const MaxNominatorRewardedPerValidator: u32 = 256;
}

type SlashCancelOrigin = EnsureOneOf<
	AccountId,
	EnsureRoot<AccountId>,
	pallet_collective::EnsureProportionAtLeast<_1, _2, AccountId, CouncilCollective>,
>;

impl frame_election_provider_support::onchain::Config for Runtime {
	type Accuracy = runtime_common::elections::OnOnChainAccuracy;
	type DataProvider = Staking;
}

impl pallet_staking::Config for Runtime {
	const MAX_NOMINATIONS: u32 =
		<NposCompactSolution24 as sp_npos_elections::NposSolution>::LIMIT as u32;
	type Currency = Balances;
	type UnixTime = Timestamp;
	type CurrencyToVote = CurrencyToVote;
	type ElectionProvider = ElectionProviderMultiPhase;
	type GenesisElectionProvider = runtime_common::elections::GenesisElectionOf<Self>;
	type RewardRemainder = Treasury;
	type Event = Event;
	type Slash = Treasury;
	type Reward = ();
	type SessionsPerEra = SessionsPerEra;
	type BondingDuration = BondingDuration;
	type SlashDeferDuration = SlashDeferDuration;
	// A majority of the council or root can cancel the slash.
	type SlashCancelOrigin = SlashCancelOrigin;
	type SessionInterface = Self;
	type EraPayout = EraPayout;
	type NextNewSession = Session;
	type MaxNominatorRewardedPerValidator = MaxNominatorRewardedPerValidator;
	// Use the nominators map to iter voters, but also perform the bags-list migration and keep
	// it up-to-date.
	type SortedListProvider = runtime_common::elections::UseNominatorsAndUpdateBagsList<Runtime>;
	type WeightInfo = weights::pallet_staking::WeightInfo<Runtime>;
}

parameter_types! {
	pub const LaunchPeriod: BlockNumber = 7 * DAYS;
	pub const VotingPeriod: BlockNumber = 7 * DAYS;
	pub const FastTrackVotingPeriod: BlockNumber = 3 * HOURS;
	pub const MinimumDeposit: Balance = 100 * CENTS;
	pub const EnactmentPeriod: BlockNumber = 8 * DAYS;
	pub const CooloffPeriod: BlockNumber = 7 * DAYS;
	// One cent: $10,000 / MB
	pub const PreimageByteDeposit: Balance = 10 * MILLICENTS;
	pub const InstantAllowed: bool = true;
	pub const MaxVotes: u32 = 100;
	pub const MaxProposals: u32 = 100;
}

impl pallet_democracy::Config for Runtime {
	type Proposal = Call;
	type Event = Event;
	type Currency = Balances;
	type EnactmentPeriod = EnactmentPeriod;
	type VoteLockingPeriod = EnactmentPeriod;
	type LaunchPeriod = LaunchPeriod;
	type VotingPeriod = VotingPeriod;
	type MinimumDeposit = MinimumDeposit;
	/// A straight majority of the council can decide what their next motion is.
	type ExternalOrigin =
		pallet_collective::EnsureProportionAtLeast<_1, _2, AccountId, CouncilCollective>;
	/// A majority can have the next scheduled referendum be a straight majority-carries vote.
	type ExternalMajorityOrigin =
		pallet_collective::EnsureProportionAtLeast<_1, _2, AccountId, CouncilCollective>;
	/// A unanimous council can have the next scheduled referendum be a straight default-carries
	/// (NTB) vote.
	type ExternalDefaultOrigin =
		pallet_collective::EnsureProportionAtLeast<_1, _1, AccountId, CouncilCollective>;
	/// Two thirds of the technical committee can have an `ExternalMajority/ExternalDefault` vote
	/// be tabled immediately and with a shorter voting/enactment period.
	type FastTrackOrigin =
		pallet_collective::EnsureProportionAtLeast<_2, _3, AccountId, TechnicalCollective>;
	type InstantOrigin =
		pallet_collective::EnsureProportionAtLeast<_1, _1, AccountId, TechnicalCollective>;
	type InstantAllowed = InstantAllowed;
	type FastTrackVotingPeriod = FastTrackVotingPeriod;
	// To cancel a proposal which has been passed, 2/3 of the council must agree to it.
	type CancellationOrigin = EnsureOneOf<
		AccountId,
		EnsureRoot<AccountId>,
		pallet_collective::EnsureProportionAtLeast<_2, _3, AccountId, CouncilCollective>,
	>;
	type BlacklistOrigin = EnsureRoot<AccountId>;
	// To cancel a proposal before it has been passed, the technical committee must be unanimous or
	// Root must agree.
	type CancelProposalOrigin = EnsureOneOf<
		AccountId,
		EnsureRoot<AccountId>,
		pallet_collective::EnsureProportionAtLeast<_1, _1, AccountId, TechnicalCollective>,
	>;
	// Any single technical committee member may veto a coming council proposal, however they can
	// only do it once and it lasts only for the cooloff period.
	type VetoOrigin = pallet_collective::EnsureMember<AccountId, TechnicalCollective>;
	type CooloffPeriod = CooloffPeriod;
	type PreimageByteDeposit = PreimageByteDeposit;
	type OperationalPreimageOrigin = pallet_collective::EnsureMember<AccountId, CouncilCollective>;
	type Slash = Treasury;
	type Scheduler = Scheduler;
	type PalletsOrigin = OriginCaller;
	type MaxVotes = MaxVotes;
	type WeightInfo = weights::pallet_democracy::WeightInfo<Runtime>;
	type MaxProposals = MaxProposals;
}

parameter_types! {
	pub const CouncilMotionDuration: BlockNumber = 3 * DAYS;
	pub const CouncilMaxProposals: u32 = 100;
	pub const CouncilMaxMembers: u32 = 100;
}

type CouncilCollective = pallet_collective::Instance1;
impl pallet_collective::Config<CouncilCollective> for Runtime {
	type Origin = Origin;
	type Proposal = Call;
	type Event = Event;
	type MotionDuration = CouncilMotionDuration;
	type MaxProposals = CouncilMaxProposals;
	type MaxMembers = CouncilMaxMembers;
	type DefaultVote = pallet_collective::PrimeDefaultVote;
	type WeightInfo = weights::pallet_collective_council::WeightInfo<Runtime>;
}

parameter_types! {
	pub const CandidacyBond: Balance = 100 * CENTS;
	// 1 storage item created, key size is 32 bytes, value size is 16+16.
	pub const VotingBondBase: Balance = deposit(1, 64);
	// additional data per vote is 32 bytes (account id).
	pub const VotingBondFactor: Balance = deposit(0, 32);
	/// Daily council elections
	pub const TermDuration: BlockNumber = 24 * HOURS;
	pub const DesiredMembers: u32 = 19;
	pub const DesiredRunnersUp: u32 = 19;
	pub const PhragmenElectionPalletId: LockIdentifier = *b"phrelect";
}

// Make sure that there are no more than MaxMembers members elected via phragmen.
const_assert!(DesiredMembers::get() <= CouncilMaxMembers::get());

impl pallet_elections_phragmen::Config for Runtime {
	type Event = Event;
	type Currency = Balances;
	type ChangeMembers = Council;
	type InitializeMembers = Council;
	type CurrencyToVote = frame_support::traits::U128CurrencyToVote;
	type CandidacyBond = CandidacyBond;
	type VotingBondBase = VotingBondBase;
	type VotingBondFactor = VotingBondFactor;
	type LoserCandidate = Treasury;
	type KickedMember = Treasury;
	type DesiredMembers = DesiredMembers;
	type DesiredRunnersUp = DesiredRunnersUp;
	type TermDuration = TermDuration;
	type PalletId = PhragmenElectionPalletId;
	type WeightInfo = weights::pallet_elections_phragmen::WeightInfo<Runtime>;
}

parameter_types! {
	pub const TechnicalMotionDuration: BlockNumber = 3 * DAYS;
	pub const TechnicalMaxProposals: u32 = 100;
	pub const TechnicalMaxMembers: u32 = 100;
}

type TechnicalCollective = pallet_collective::Instance2;
impl pallet_collective::Config<TechnicalCollective> for Runtime {
	type Origin = Origin;
	type Proposal = Call;
	type Event = Event;
	type MotionDuration = TechnicalMotionDuration;
	type MaxProposals = TechnicalMaxProposals;
	type MaxMembers = TechnicalMaxMembers;
	type DefaultVote = pallet_collective::PrimeDefaultVote;
	type WeightInfo = weights::pallet_collective_technical_committee::WeightInfo<Runtime>;
}

impl pallet_membership::Config<pallet_membership::Instance1> for Runtime {
	type Event = Event;
	type AddOrigin = MoreThanHalfCouncil;
	type RemoveOrigin = MoreThanHalfCouncil;
	type SwapOrigin = MoreThanHalfCouncil;
	type ResetOrigin = MoreThanHalfCouncil;
	type PrimeOrigin = MoreThanHalfCouncil;
	type MembershipInitialized = TechnicalCommittee;
	type MembershipChanged = TechnicalCommittee;
	type MaxMembers = TechnicalMaxMembers;
	type WeightInfo = weights::pallet_membership::WeightInfo<Runtime>;
}

parameter_types! {
	pub const ProposalBond: Permill = Permill::from_percent(5);
	pub const ProposalBondMinimum: Balance = 2000 * CENTS;
	pub const SpendPeriod: BlockNumber = 6 * DAYS;
	pub const Burn: Permill = Permill::from_perthousand(2);
	pub const TreasuryPalletId: PalletId = PalletId(*b"py/trsry");

	pub const TipCountdown: BlockNumber = 1 * DAYS;
	pub const TipFindersFee: Percent = Percent::from_percent(20);
	pub const TipReportDepositBase: Balance = 100 * CENTS;
	pub const DataDepositPerByte: Balance = 1 * CENTS;
	pub const BountyDepositBase: Balance = 100 * CENTS;
	pub const BountyDepositPayoutDelay: BlockNumber = 4 * DAYS;
	pub const BountyUpdatePeriod: BlockNumber = 90 * DAYS;
	pub const MaximumReasonLength: u32 = 16384;
	pub const BountyCuratorDeposit: Permill = Permill::from_percent(50);
	pub const BountyValueMinimum: Balance = 200 * CENTS;
	pub const MaxApprovals: u32 = 100;
	pub const MaxAuthorities: u32 = 100_000;
}

type ApproveOrigin = EnsureOneOf<
	AccountId,
	EnsureRoot<AccountId>,
	pallet_collective::EnsureProportionAtLeast<_3, _5, AccountId, CouncilCollective>,
>;

impl pallet_treasury::Config for Runtime {
	type PalletId = TreasuryPalletId;
	type Currency = Balances;
	type ApproveOrigin = ApproveOrigin;
	type RejectOrigin = MoreThanHalfCouncil;
	type Event = Event;
	type OnSlash = Treasury;
	type ProposalBond = ProposalBond;
	type ProposalBondMinimum = ProposalBondMinimum;
	type SpendPeriod = SpendPeriod;
	type Burn = Burn;
	type BurnDestination = Society;
	type MaxApprovals = MaxApprovals;
	type WeightInfo = weights::pallet_treasury::WeightInfo<Runtime>;
	type SpendFunds = Bounties;
}

impl pallet_bounties::Config for Runtime {
	type BountyDepositBase = BountyDepositBase;
	type BountyDepositPayoutDelay = BountyDepositPayoutDelay;
	type BountyUpdatePeriod = BountyUpdatePeriod;
	type BountyCuratorDeposit = BountyCuratorDeposit;
	type BountyValueMinimum = BountyValueMinimum;
	type DataDepositPerByte = DataDepositPerByte;
	type Event = Event;
	type MaximumReasonLength = MaximumReasonLength;
	type WeightInfo = weights::pallet_bounties::WeightInfo<Runtime>;
}

impl pallet_tips::Config for Runtime {
	type MaximumReasonLength = MaximumReasonLength;
	type DataDepositPerByte = DataDepositPerByte;
	type Tippers = PhragmenElection;
	type TipCountdown = TipCountdown;
	type TipFindersFee = TipFindersFee;
	type TipReportDepositBase = TipReportDepositBase;
	type Event = Event;
	type WeightInfo = weights::pallet_tips::WeightInfo<Runtime>;
}

impl pallet_offences::Config for Runtime {
	type Event = Event;
	type IdentificationTuple = pallet_session::historical::IdentificationTuple<Self>;
	type OnOffenceHandler = Staking;
}

impl pallet_authority_discovery::Config for Runtime {
	type MaxAuthorities = MaxAuthorities;
}

parameter_types! {
	pub NposSolutionPriority: TransactionPriority =
		Perbill::from_percent(90) * TransactionPriority::max_value();
	pub const ImOnlineUnsignedPriority: TransactionPriority = TransactionPriority::max_value();
}

impl pallet_im_online::Config for Runtime {
	type AuthorityId = ImOnlineId;
	type Event = Event;
	type ValidatorSet = Historical;
	type NextSessionRotation = Babe;
	type ReportUnresponsiveness = Offences;
	type UnsignedPriority = ImOnlineUnsignedPriority;
	type WeightInfo = weights::pallet_im_online::WeightInfo<Runtime>;
}

impl pallet_grandpa::Config for Runtime {
	type Event = Event;
	type Call = Call;

	type KeyOwnerProof =
		<Self::KeyOwnerProofSystem as KeyOwnerProofSystem<(KeyTypeId, GrandpaId)>>::Proof;

	type KeyOwnerIdentification = <Self::KeyOwnerProofSystem as KeyOwnerProofSystem<(
		KeyTypeId,
		GrandpaId,
	)>>::IdentificationTuple;

	type KeyOwnerProofSystem = Historical;

	type HandleEquivocation = pallet_grandpa::EquivocationHandler<
		Self::KeyOwnerIdentification,
		Offences,
		ReportLongevity,
	>;

	type WeightInfo = ();
}

/// Submits transaction with the node's public and signature type. Adheres to the signed extension
/// format of the chain.
impl<LocalCall> frame_system::offchain::CreateSignedTransaction<LocalCall> for Runtime
where
	Call: From<LocalCall>,
{
	fn create_transaction<C: frame_system::offchain::AppCrypto<Self::Public, Self::Signature>>(
		call: Call,
		public: <Signature as Verify>::Signer,
		account: AccountId,
		nonce: <Runtime as frame_system::Config>::Index,
	) -> Option<(Call, <UncheckedExtrinsic as ExtrinsicT>::SignaturePayload)> {
		use sp_runtime::traits::StaticLookup;
		// take the biggest period possible.
		let period =
			BlockHashCount::get().checked_next_power_of_two().map(|c| c / 2).unwrap_or(2) as u64;

		let current_block = System::block_number()
			.saturated_into::<u64>()
			// The `System::block_number` is initialized with `n+1`,
			// so the actual block number is `n`.
			.saturating_sub(1);
		let tip = 0;
		let extra: SignedExtra = (
			frame_system::CheckSpecVersion::<Runtime>::new(),
			frame_system::CheckTxVersion::<Runtime>::new(),
			frame_system::CheckGenesis::<Runtime>::new(),
			frame_system::CheckMortality::<Runtime>::from(generic::Era::mortal(
				period,
				current_block,
			)),
			frame_system::CheckNonce::<Runtime>::from(nonce),
			frame_system::CheckWeight::<Runtime>::new(),
			pallet_transaction_payment::ChargeTransactionPayment::<Runtime>::from(tip),
		);
		let raw_payload = SignedPayload::new(call, extra)
			.map_err(|e| {
				log::warn!("Unable to create signed payload: {:?}", e);
			})
			.ok()?;
		let signature = raw_payload.using_encoded(|payload| C::sign(payload, public))?;
		let (call, extra, _) = raw_payload.deconstruct();
		let address = <Runtime as frame_system::Config>::Lookup::unlookup(account);
		Some((call, (address, signature, extra)))
	}
}

impl frame_system::offchain::SigningTypes for Runtime {
	type Public = <Signature as Verify>::Signer;
	type Signature = Signature;
}

impl<C> frame_system::offchain::SendTransactionTypes<C> for Runtime
where
	Call: From<C>,
{
	type Extrinsic = UncheckedExtrinsic;
	type OverarchingCall = Call;
}

parameter_types! {
	pub Prefix: &'static [u8] = b"Pay KSMs to the Kusama account:";
}

impl claims::Config for Runtime {
	type Event = Event;
	type VestingSchedule = Vesting;
	type Prefix = Prefix;
	type MoveClaimOrigin =
		pallet_collective::EnsureProportionMoreThan<_1, _2, AccountId, CouncilCollective>;
	type WeightInfo = weights::runtime_common_claims::WeightInfo<Runtime>;
}

parameter_types! {
	// Minimum 100 bytes/KSM deposited (1 CENT/byte)
	pub const BasicDeposit: Balance = 1000 * CENTS;       // 258 bytes on-chain
	pub const FieldDeposit: Balance = 250 * CENTS;        // 66 bytes on-chain
	pub const SubAccountDeposit: Balance = 200 * CENTS;   // 53 bytes on-chain
	pub const MaxSubAccounts: u32 = 100;
	pub const MaxAdditionalFields: u32 = 100;
	pub const MaxRegistrars: u32 = 20;
}

impl pallet_identity::Config for Runtime {
	type Event = Event;
	type Currency = Balances;
	type BasicDeposit = BasicDeposit;
	type FieldDeposit = FieldDeposit;
	type SubAccountDeposit = SubAccountDeposit;
	type MaxSubAccounts = MaxSubAccounts;
	type MaxAdditionalFields = MaxAdditionalFields;
	type MaxRegistrars = MaxRegistrars;
	type Slashed = Treasury;
	type ForceOrigin = MoreThanHalfCouncil;
	type RegistrarOrigin = MoreThanHalfCouncil;
	type WeightInfo = weights::pallet_identity::WeightInfo<Runtime>;
}

impl pallet_utility::Config for Runtime {
	type Event = Event;
	type Call = Call;
	type WeightInfo = weights::pallet_utility::WeightInfo<Runtime>;
}

parameter_types! {
	// One storage item; key size is 32; value is size 4+4+16+32 bytes = 56 bytes.
	pub const DepositBase: Balance = deposit(1, 88);
	// Additional storage item size of 32 bytes.
	pub const DepositFactor: Balance = deposit(0, 32);
	pub const MaxSignatories: u16 = 100;
}

impl pallet_multisig::Config for Runtime {
	type Event = Event;
	type Call = Call;
	type Currency = Balances;
	type DepositBase = DepositBase;
	type DepositFactor = DepositFactor;
	type MaxSignatories = MaxSignatories;
	type WeightInfo = weights::pallet_multisig::WeightInfo<Runtime>;
}

parameter_types! {
	pub const ConfigDepositBase: Balance = 500 * CENTS;
	pub const FriendDepositFactor: Balance = 50 * CENTS;
	pub const MaxFriends: u16 = 9;
	pub const RecoveryDeposit: Balance = 500 * CENTS;
}

impl pallet_recovery::Config for Runtime {
	type Event = Event;
	type Call = Call;
	type Currency = Balances;
	type ConfigDepositBase = ConfigDepositBase;
	type FriendDepositFactor = FriendDepositFactor;
	type MaxFriends = MaxFriends;
	type RecoveryDeposit = RecoveryDeposit;
}

parameter_types! {
	pub const CandidateDeposit: Balance = 1000 * CENTS;
	pub const WrongSideDeduction: Balance = 200 * CENTS;
	pub const MaxStrikes: u32 = 10;
	pub const RotationPeriod: BlockNumber = 7 * DAYS;
	pub const PeriodSpend: Balance = 50000 * CENTS;
	pub const MaxLockDuration: BlockNumber = 36 * 30 * DAYS;
	pub const ChallengePeriod: BlockNumber = 7 * DAYS;
	pub const MaxCandidateIntake: u32 = 1;
	pub const SocietyPalletId: PalletId = PalletId(*b"py/socie");
}

impl pallet_society::Config for Runtime {
	type Event = Event;
	type Currency = Balances;
	type Randomness = pallet_babe::RandomnessFromOneEpochAgo<Runtime>;
	type CandidateDeposit = CandidateDeposit;
	type WrongSideDeduction = WrongSideDeduction;
	type MaxStrikes = MaxStrikes;
	type PeriodSpend = PeriodSpend;
	type MembershipChanged = ();
	type RotationPeriod = RotationPeriod;
	type MaxLockDuration = MaxLockDuration;
	type FounderSetOrigin =
		pallet_collective::EnsureProportionMoreThan<_1, _2, AccountId, CouncilCollective>;
	type SuspensionJudgementOrigin = pallet_society::EnsureFounder<Runtime>;
	type ChallengePeriod = ChallengePeriod;
	type MaxCandidateIntake = MaxCandidateIntake;
	type PalletId = SocietyPalletId;
}

parameter_types! {
	pub const MinVestedTransfer: Balance = 100 * CENTS;
}

impl pallet_vesting::Config for Runtime {
	type Event = Event;
	type Currency = Balances;
	type BlockNumberToBalance = ConvertInto;
	type MinVestedTransfer = MinVestedTransfer;
	type WeightInfo = weights::pallet_vesting::WeightInfo<Runtime>;
	const MAX_VESTING_SCHEDULES: u32 = 28;
}

parameter_types! {
	// One storage item; key size 32, value size 8; .
	pub const ProxyDepositBase: Balance = deposit(1, 8);
	// Additional storage item size of 33 bytes.
	pub const ProxyDepositFactor: Balance = deposit(0, 33);
	pub const MaxProxies: u16 = 32;
	pub const AnnouncementDepositBase: Balance = deposit(1, 8);
	pub const AnnouncementDepositFactor: Balance = deposit(0, 66);
	pub const MaxPending: u16 = 32;
}

/// The type used to represent the kinds of proxying allowed.
#[derive(
	Copy,
	Clone,
	Eq,
	PartialEq,
	Ord,
	PartialOrd,
	Encode,
	Decode,
	RuntimeDebug,
	MaxEncodedLen,
	scale_info::TypeInfo,
)]
pub enum ProxyType {
	Any,
	NonTransfer,
	Governance,
	Staking,
	IdentityJudgement,
	CancelProxy,
	Auction,
}
impl Default for ProxyType {
	fn default() -> Self {
		Self::Any
	}
}
impl InstanceFilter<Call> for ProxyType {
	fn filter(&self, c: &Call) -> bool {
		match self {
			ProxyType::Any => true,
			ProxyType::NonTransfer => matches!(
				c,
				Call::System(..) |
				Call::Babe(..) |
				Call::Timestamp(..) |
				Call::Indices(pallet_indices::Call::claim {..}) |
				Call::Indices(pallet_indices::Call::free {..}) |
				Call::Indices(pallet_indices::Call::freeze {..}) |
				// Specifically omitting Indices `transfer`, `force_transfer`
				// Specifically omitting the entire Balances pallet
				Call::Authorship(..) |
				Call::Staking(..) |
				Call::Session(..) |
				Call::Grandpa(..) |
				Call::ImOnline(..) |
				Call::Democracy(..) |
				Call::Council(..) |
				Call::TechnicalCommittee(..) |
				Call::PhragmenElection(..) |
				Call::TechnicalMembership(..) |
				Call::Treasury(..) |
				Call::Bounties(..) |
				Call::Tips(..) |
				Call::Claims(..) |
				Call::Utility(..) |
				Call::Identity(..) |
				Call::Society(..) |
				Call::Recovery(pallet_recovery::Call::as_recovered {..}) |
				Call::Recovery(pallet_recovery::Call::vouch_recovery {..}) |
				Call::Recovery(pallet_recovery::Call::claim_recovery {..}) |
				Call::Recovery(pallet_recovery::Call::close_recovery {..}) |
				Call::Recovery(pallet_recovery::Call::remove_recovery {..}) |
				Call::Recovery(pallet_recovery::Call::cancel_recovered {..}) |
				// Specifically omitting Recovery `create_recovery`, `initiate_recovery`
				Call::Vesting(pallet_vesting::Call::vest {..}) |
				Call::Vesting(pallet_vesting::Call::vest_other {..}) |
				// Specifically omitting Vesting `vested_transfer`, and `force_vested_transfer`
				Call::Scheduler(..) |
				Call::Proxy(..) |
				Call::Multisig(..) |
				Call::Gilt(..) |
				Call::Registrar(paras_registrar::Call::register {..}) |
				Call::Registrar(paras_registrar::Call::deregister {..}) |
				// Specifically omitting Registrar `swap`
				Call::Registrar(paras_registrar::Call::reserve {..}) |
				Call::Crowdloan(..) |
				Call::Slots(..) |
				Call::Auctions(..) // Specifically omitting the entire XCM Pallet
			),
			ProxyType::Governance => matches!(
				c,
				Call::Democracy(..) |
					Call::Council(..) | Call::TechnicalCommittee(..) |
					Call::PhragmenElection(..) |
					Call::Treasury(..) | Call::Bounties(..) |
					Call::Tips(..) | Call::Utility(..)
			),
			ProxyType::Staking => {
				matches!(c, Call::Staking(..) | Call::Session(..) | Call::Utility(..))
			},
			ProxyType::IdentityJudgement => matches!(
				c,
				Call::Identity(pallet_identity::Call::provide_judgement { .. }) | Call::Utility(..)
			),
			ProxyType::CancelProxy => {
				matches!(c, Call::Proxy(pallet_proxy::Call::reject_announcement { .. }))
			},
			ProxyType::Auction => matches!(
				c,
				Call::Auctions(..) | Call::Crowdloan(..) | Call::Registrar(..) | Call::Slots(..)
			),
		}
	}
	fn is_superset(&self, o: &Self) -> bool {
		match (self, o) {
			(x, y) if x == y => true,
			(ProxyType::Any, _) => true,
			(_, ProxyType::Any) => false,
			(ProxyType::NonTransfer, _) => true,
			_ => false,
		}
	}
}

impl pallet_proxy::Config for Runtime {
	type Event = Event;
	type Call = Call;
	type Currency = Balances;
	type ProxyType = ProxyType;
	type ProxyDepositBase = ProxyDepositBase;
	type ProxyDepositFactor = ProxyDepositFactor;
	type MaxProxies = MaxProxies;
	type WeightInfo = weights::pallet_proxy::WeightInfo<Runtime>;
	type MaxPending = MaxPending;
	type CallHasher = BlakeTwo256;
	type AnnouncementDepositBase = AnnouncementDepositBase;
	type AnnouncementDepositFactor = AnnouncementDepositFactor;
}

impl parachains_origin::Config for Runtime {}

impl parachains_configuration::Config for Runtime {
	type WeightInfo = weights::runtime_parachains_configuration::WeightInfo<Runtime>;
}

impl parachains_shared::Config for Runtime {}

impl parachains_session_info::Config for Runtime {}

impl parachains_inclusion::Config for Runtime {
	type Event = Event;
	type DisputesHandler = ();
	type RewardValidators = parachains_reward_points::RewardValidatorsWithEraPoints<Runtime>;
}

impl parachains_paras::Config for Runtime {
	type Origin = Origin;
	type Event = Event;
	type WeightInfo = weights::runtime_parachains_paras::WeightInfo<Runtime>;
}

parameter_types! {
	pub const FirstMessageFactorPercent: u64 = 100;
}

impl parachains_ump::Config for Runtime {
	type Event = Event;
	type UmpSink = crate::parachains_ump::XcmSink<XcmExecutor<XcmConfig>, Runtime>;
	type FirstMessageFactorPercent = FirstMessageFactorPercent;
	type ExecuteOverweightOrigin = EnsureRoot<AccountId>;
}

impl parachains_dmp::Config for Runtime {}

impl parachains_hrmp::Config for Runtime {
	type Event = Event;
	type Origin = Origin;
	type Currency = Balances;
}

impl parachains_paras_inherent::Config for Runtime {}

impl parachains_scheduler::Config for Runtime {}

impl parachains_initializer::Config for Runtime {
	type Randomness = pallet_babe::RandomnessFromOneEpochAgo<Runtime>;
	type ForceOrigin = EnsureRoot<AccountId>;
}

parameter_types! {
	pub const ParaDeposit: Balance = 40 * UNITS;
}

impl paras_registrar::Config for Runtime {
	type Event = Event;
	type Origin = Origin;
	type Currency = Balances;
	type OnSwap = (Crowdloan, Slots);
	type ParaDeposit = ParaDeposit;
	type DataDepositPerByte = DataDepositPerByte;
	type WeightInfo = weights::runtime_common_paras_registrar::WeightInfo<Runtime>;
}

parameter_types! {
	// 6 weeks
	pub const LeasePeriod: BlockNumber = 6 * WEEKS;
}

impl slots::Config for Runtime {
	type Event = Event;
	type Currency = Balances;
	type Registrar = Registrar;
	type LeasePeriod = LeasePeriod;
	type WeightInfo = weights::runtime_common_slots::WeightInfo<Runtime>;
}

parameter_types! {
	pub const CrowdloanId: PalletId = PalletId(*b"py/cfund");
	pub const SubmissionDeposit: Balance = 3 * GRAND; // ~ 10 KSM
	pub const MinContribution: Balance = 3_000 * CENTS; // ~ .1 KSM
	pub const RemoveKeysLimit: u32 = 1000;
	// Allow 32 bytes for an additional memo to a crowdloan.
	pub const MaxMemoLength: u8 = 32;
}

impl crowdloan::Config for Runtime {
	type Event = Event;
	type PalletId = CrowdloanId;
	type SubmissionDeposit = SubmissionDeposit;
	type MinContribution = MinContribution;
	type RemoveKeysLimit = RemoveKeysLimit;
	type Registrar = Registrar;
	type Auctioneer = Auctions;
	type MaxMemoLength = MaxMemoLength;
	type WeightInfo = weights::runtime_common_crowdloan::WeightInfo<Runtime>;
}

parameter_types! {
	// The average auction is 7 days long, so this will be 70% for ending period.
	// 5 Days = 72000 Blocks @ 6 sec per block
	pub const EndingPeriod: BlockNumber = 5 * DAYS;
	// ~ 1000 samples per day -> ~ 20 blocks per sample -> 2 minute samples
	pub const SampleLength: BlockNumber = 2 * MINUTES;
}

type AuctionInitiate = EnsureOneOf<
	AccountId,
	EnsureRoot<AccountId>,
	pallet_collective::EnsureProportionAtLeast<_2, _3, AccountId, CouncilCollective>,
>;

impl auctions::Config for Runtime {
	type Event = Event;
	type Leaser = Slots;
	type Registrar = Registrar;
	type EndingPeriod = EndingPeriod;
	type SampleLength = SampleLength;
	type Randomness = pallet_babe::RandomnessFromOneEpochAgo<Runtime>;
	type InitiateOrigin = AuctionInitiate;
	type WeightInfo = weights::runtime_common_auctions::WeightInfo<Runtime>;
}

parameter_types! {
	/// The location of the KSM token, from the context of this chain. Since this token is native to this
	/// chain, we make it synonymous with it and thus it is the `Here` location, which means "equivalent to
	/// the context".
	pub const KsmLocation: MultiLocation = Here.into();
	/// The Kusama network ID. This is named.
	pub const KusamaNetwork: NetworkId = NetworkId::Kusama;
	/// Our XCM location ancestry - i.e. what, if anything, `Parent` means evaluated in our context. Since
	/// Kusama is a top-level relay-chain, there is no ancestry.
	pub const Ancestry: MultiLocation = Here.into();
	/// The check account, which holds any native assets that have been teleported out and not back in (yet).
	pub CheckAccount: AccountId = XcmPallet::check_account();
}

/// The canonical means of converting a `MultiLocation` into an `AccountId`, used when we want to determine
/// the sovereign account controlled by a location.
pub type SovereignAccountOf = (
	// We can convert a child parachain using the standard `AccountId` conversion.
	ChildParachainConvertsVia<ParaId, AccountId>,
	// We can directly alias an `AccountId32` into a local account.
	AccountId32Aliases<KusamaNetwork, AccountId>,
);

/// Our asset transactor. This is what allows us to interest with the runtime facilities from the point of
/// view of XCM-only concepts like `MultiLocation` and `MultiAsset`.
///
/// Ours is only aware of the Balances pallet, which is mapped to `KsmLocation`.
pub type LocalAssetTransactor = XcmCurrencyAdapter<
	// Use this currency:
	Balances,
	// Use this currency when it is a fungible asset matching the given location or name:
	IsConcrete<KsmLocation>,
	// We can convert the MultiLocations with our converter above:
	SovereignAccountOf,
	// Our chain's account ID type (we can't get away without mentioning it explicitly):
	AccountId,
	// We track our teleports in/out to keep total issuance correct.
	CheckAccount,
>;

/// The means that we convert an the XCM message origin location into a local dispatch origin.
type LocalOriginConverter = (
	// A `Signed` origin of the sovereign account that the original location controls.
	SovereignSignedViaLocation<SovereignAccountOf, Origin>,
	// A child parachain, natively expressed, has the `Parachain` origin.
	ChildParachainAsNative<parachains_origin::Origin, Origin>,
	// The AccountId32 location type can be expressed natively as a `Signed` origin.
	SignedAccountId32AsNative<KusamaNetwork, Origin>,
	// A system child parachain, expressed as a Superuser, converts to the `Root` origin.
	ChildSystemParachainAsSuperuser<ParaId, Origin>,
);

parameter_types! {
	/// The amount of weight an XCM operation takes. This is a safe overestimate.
	pub const BaseXcmWeight: Weight = 1_000_000_000;
	/// Maximum number of instructions in a single XCM fragment. A sanity check against weight
	/// calculations getting too crazy.
	pub const MaxInstructions: u32 = 100;
}

/// The XCM router. When we want to send an XCM message, we use this type. It amalgamates all of our
/// individual routers.
pub type XcmRouter = (
	// Only one router so far - use DMP to communicate with child parachains.
	xcm_sender::ChildParachainRouter<Runtime, xcm::AlwaysRelease>,
);

parameter_types! {
	pub const Kusama: MultiAssetFilter = Wild(AllOf { fun: WildFungible, id: Concrete(KsmLocation::get()) });
	pub const KusamaForStatemint: (MultiAssetFilter, MultiLocation) = (Kusama::get(), Parachain(1000).into());
}
pub type TrustedTeleporters = (xcm_builder::Case<KusamaForStatemint>,);

/// The barriers one of which must be passed for an XCM message to be executed.
pub type Barrier = (
	// Weight that is paid for may be consumed.
	TakeWeightCredit,
	// If the message is one that immediately attemps to pay for execution, then allow it.
	AllowTopLevelPaidExecutionFrom<Everything>,
	// Messages coming from system parachains need not pay for execution.
	AllowUnpaidExecutionFrom<IsChildSystemParachain<ParaId>>,
);

pub struct XcmConfig;
impl xcm_executor::Config for XcmConfig {
	type Call = Call;
	type XcmSender = XcmRouter;
	type AssetTransactor = LocalAssetTransactor;
	type OriginConverter = LocalOriginConverter;
	type IsReserve = ();
	type IsTeleporter = TrustedTeleporters;
	type LocationInverter = LocationInverter<Ancestry>;
	type Barrier = Barrier;
	type Weigher = FixedWeightBounds<BaseXcmWeight, Call, MaxInstructions>;
	// The weight trader piggybacks on the existing transaction-fee conversion logic.
	type Trader = UsingComponents<WeightToFee, KsmLocation, AccountId, Balances, ToAuthor<Runtime>>;
	type ResponseHandler = XcmPallet;
	type AssetTrap = XcmPallet;
	type AssetClaims = XcmPallet;
	type SubscriptionService = XcmPallet;
}

parameter_types! {
	pub const CouncilBodyId: BodyId = BodyId::Executive;
}

/// Type to convert an `Origin` type value into a `MultiLocation` value which represents an interior location
/// of this chain.
pub type LocalOriginToLocation = (
	// We allow an origin from the Collective pallet to be used in XCM as a corresponding Plurality of the
	// `Unit` body.
	BackingToPlurality<
		Origin,
		pallet_collective::Origin<Runtime, CouncilCollective>,
		CouncilBodyId,
	>,
	// And a usual Signed origin to be used in XCM as a corresponding AccountId32
	SignedToAccountId32<Origin, AccountId, KusamaNetwork>,
);
impl pallet_xcm::Config for Runtime {
	type Event = Event;
	type SendXcmOrigin = xcm_builder::EnsureXcmOrigin<Origin, LocalOriginToLocation>;
	type XcmRouter = XcmRouter;
	// Anyone can execute XCM messages locally...
	type ExecuteXcmOrigin = xcm_builder::EnsureXcmOrigin<Origin, LocalOriginToLocation>;
	// ...but they must match our filter, which rejects all.
	type XcmExecuteFilter = Nothing;
	type XcmExecutor = XcmExecutor<XcmConfig>;
	type XcmTeleportFilter = Everything;
	type XcmReserveTransferFilter = Everything;
	type Weigher = FixedWeightBounds<BaseXcmWeight, Call, MaxInstructions>;
	type LocationInverter = LocationInverter<Ancestry>;
	type Origin = Origin;
	type Call = Call;
	const VERSION_DISCOVERY_QUEUE_SIZE: u32 = 100;
	type AdvertisedXcmVersion = pallet_xcm::CurrentXcmVersion;
}

parameter_types! {
	pub IgnoredIssuance: Balance = Treasury::pot();
	pub const QueueCount: u32 = 300;
	pub const MaxQueueLen: u32 = 1000;
	pub const FifoQueueLen: u32 = 250;
	pub const GiltPeriod: BlockNumber = 30 * DAYS;
	pub const MinFreeze: Balance = 10_000 * CENTS;
	pub const IntakePeriod: BlockNumber = 5 * MINUTES;
	pub const MaxIntakeBids: u32 = 100;
}

impl pallet_gilt::Config for Runtime {
	type Event = Event;
	type Currency = Balances;
	type CurrencyBalance = Balance;
	type AdminOrigin = MoreThanHalfCouncil;
	type Deficit = (); // Mint
	type Surplus = (); // Burn
	type IgnoredIssuance = IgnoredIssuance;
	type QueueCount = QueueCount;
	type MaxQueueLen = MaxQueueLen;
	type FifoQueueLen = FifoQueueLen;
	type Period = GiltPeriod;
	type MinFreeze = MinFreeze;
	type IntakePeriod = IntakePeriod;
	type MaxIntakeBids = MaxIntakeBids;
	type WeightInfo = weights::pallet_gilt::WeightInfo<Runtime>;
}

construct_runtime! {
	pub enum Runtime where
		Block = Block,
		NodeBlock = primitives::v1::Block,
		UncheckedExtrinsic = UncheckedExtrinsic
	{
		// Basic stuff; balances is uncallable initially.
		System: frame_system::{Pallet, Call, Storage, Config, Event<T>} = 0,

		// Must be before session.
		Babe: pallet_babe::{Pallet, Call, Storage, Config, ValidateUnsigned} = 1,

		Timestamp: pallet_timestamp::{Pallet, Call, Storage, Inherent} = 2,
		Indices: pallet_indices::{Pallet, Call, Storage, Config<T>, Event<T>} = 3,
		Balances: pallet_balances::{Pallet, Call, Storage, Config<T>, Event<T>} = 4,
		TransactionPayment: pallet_transaction_payment::{Pallet, Storage} = 33,

		// Consensus support.
		Authorship: pallet_authorship::{Pallet, Call, Storage} = 5,
		Staking: pallet_staking::{Pallet, Call, Storage, Config<T>, Event<T>} = 6,
		Offences: pallet_offences::{Pallet, Storage, Event} = 7,
		Historical: session_historical::{Pallet} = 34,
		Session: pallet_session::{Pallet, Call, Storage, Event, Config<T>} = 8,
		Grandpa: pallet_grandpa::{Pallet, Call, Storage, Config, Event, ValidateUnsigned} = 10,
		ImOnline: pallet_im_online::{Pallet, Call, Storage, Event<T>, ValidateUnsigned, Config<T>} = 11,
		AuthorityDiscovery: pallet_authority_discovery::{Pallet, Config} = 12,

		// Governance stuff; uncallable initially.
		Democracy: pallet_democracy::{Pallet, Call, Storage, Config<T>, Event<T>} = 13,
		Council: pallet_collective::<Instance1>::{Pallet, Call, Storage, Origin<T>, Event<T>, Config<T>} = 14,
		TechnicalCommittee: pallet_collective::<Instance2>::{Pallet, Call, Storage, Origin<T>, Event<T>, Config<T>} = 15,
		PhragmenElection: pallet_elections_phragmen::{Pallet, Call, Storage, Event<T>, Config<T>} = 16,
		TechnicalMembership: pallet_membership::<Instance1>::{Pallet, Call, Storage, Event<T>, Config<T>} = 17,
		Treasury: pallet_treasury::{Pallet, Call, Storage, Config, Event<T>} = 18,

		// Claims. Usable initially.
		Claims: claims::{Pallet, Call, Storage, Event<T>, Config<T>, ValidateUnsigned} = 19,

		// Utility module.
		Utility: pallet_utility::{Pallet, Call, Event} = 24,

		// Less simple identity module.
		Identity: pallet_identity::{Pallet, Call, Storage, Event<T>} = 25,

		// Society module.
		Society: pallet_society::{Pallet, Call, Storage, Event<T>} = 26,

		// Social recovery module.
		Recovery: pallet_recovery::{Pallet, Call, Storage, Event<T>} = 27,

		// Vesting. Usable initially, but removed once all vesting is finished.
		Vesting: pallet_vesting::{Pallet, Call, Storage, Event<T>, Config<T>} = 28,

		// System scheduler.
		Scheduler: pallet_scheduler::{Pallet, Call, Storage, Event<T>} = 29,

		// Proxy module. Late addition.
		Proxy: pallet_proxy::{Pallet, Call, Storage, Event<T>} = 30,

		// Multisig module. Late addition.
		Multisig: pallet_multisig::{Pallet, Call, Storage, Event<T>} = 31,

		// Bounties module.
		Bounties: pallet_bounties::{Pallet, Call, Storage, Event<T>} = 35,

		// Tips module.
		Tips: pallet_tips::{Pallet, Call, Storage, Event<T>} = 36,

		// Election pallet. Only works with staking, but placed here to maintain indices.
		ElectionProviderMultiPhase: pallet_election_provider_multi_phase::{Pallet, Call, Storage, Event<T>, ValidateUnsigned} = 37,

		// Gilts pallet.
		Gilt: pallet_gilt::{Pallet, Call, Storage, Event<T>, Config} = 38,

		// Provides a semi-sorted list of nominators for staking.
		BagsList: pallet_bags_list::{Pallet, Call, Storage, Event<T>} = 39,

		// Parachains pallets. Start indices at 50 to leave room.
		ParachainsOrigin: parachains_origin::{Pallet, Origin} = 50,
		Configuration: parachains_configuration::{Pallet, Call, Storage, Config<T>} = 51,
		ParasShared: parachains_shared::{Pallet, Call, Storage} = 52,
		ParaInclusion: parachains_inclusion::{Pallet, Call, Storage, Event<T>} = 53,
		ParaInherent: parachains_paras_inherent::{Pallet, Call, Storage, Inherent} = 54,
		ParaScheduler: parachains_scheduler::{Pallet, Storage} = 55,
		Paras: parachains_paras::{Pallet, Call, Storage, Event, Config} = 56,
		Initializer: parachains_initializer::{Pallet, Call, Storage} = 57,
		Dmp: parachains_dmp::{Pallet, Call, Storage} = 58,
		Ump: parachains_ump::{Pallet, Call, Storage, Event} = 59,
		Hrmp: parachains_hrmp::{Pallet, Call, Storage, Event<T>} = 60,
		ParaSessionInfo: parachains_session_info::{Pallet, Storage} = 61,

		// Parachain Onboarding Pallets. Start indices at 70 to leave room.
		Registrar: paras_registrar::{Pallet, Call, Storage, Event<T>} = 70,
		Slots: slots::{Pallet, Call, Storage, Event<T>} = 71,
		Auctions: auctions::{Pallet, Call, Storage, Event<T>} = 72,
		Crowdloan: crowdloan::{Pallet, Call, Storage, Event<T>} = 73,

		// Pallet for sending XCM.
		XcmPallet: pallet_xcm::{Pallet, Call, Storage, Event<T>, Origin} = 99,
	}
}

/// The address format for describing accounts.
pub type Address = sp_runtime::MultiAddress<AccountId, ()>;
/// Block header type as expected by this runtime.
pub type Header = generic::Header<BlockNumber, BlakeTwo256>;
/// Block type as expected by this runtime.
pub type Block = generic::Block<Header, UncheckedExtrinsic>;
/// A Block signed with a Justification
pub type SignedBlock = generic::SignedBlock<Block>;
/// `BlockId` type as expected by this runtime.
pub type BlockId = generic::BlockId<Block>;
/// The `SignedExtension` to the basic transaction logic.
pub type SignedExtra = (
	frame_system::CheckSpecVersion<Runtime>,
	frame_system::CheckTxVersion<Runtime>,
	frame_system::CheckGenesis<Runtime>,
	frame_system::CheckMortality<Runtime>,
	frame_system::CheckNonce<Runtime>,
	frame_system::CheckWeight<Runtime>,
	pallet_transaction_payment::ChargeTransactionPayment<Runtime>,
);
/// Unchecked extrinsic type as expected by this runtime.
pub type UncheckedExtrinsic = generic::UncheckedExtrinsic<Address, Call, Signature, SignedExtra>;
/// Executive: handles dispatch to the various modules.
pub type Executive = frame_executive::Executive<
	Runtime,
	Block,
	frame_system::ChainContext<Runtime>,
	Runtime,
	AllPallets,
	(
		CouncilStoragePrefixMigration,
		TechnicalCommitteeStoragePrefixMigration,
		TechnicalMembershipStoragePrefixMigration,
		MigrateTipsPalletPrefix,
		StakingBagsListMigrationV8,
	),
>;
/// The payload being signed in the transactions.
pub type SignedPayload = generic::SignedPayload<Call, SignedExtra>;

const COUNCIL_OLD_PREFIX: &str = "Instance1Collective";
/// Migrate from `Instance1Collective` to the new pallet prefix `Council`
pub struct CouncilStoragePrefixMigration;

impl OnRuntimeUpgrade for CouncilStoragePrefixMigration {
	fn on_runtime_upgrade() -> frame_support::weights::Weight {
		pallet_collective::migrations::v4::migrate::<Runtime, Council, _>(COUNCIL_OLD_PREFIX)
	}

	#[cfg(feature = "try-runtime")]
	fn pre_upgrade() -> Result<(), &'static str> {
		pallet_collective::migrations::v4::pre_migrate::<Council, _>(COUNCIL_OLD_PREFIX);
		Ok(())
	}

	#[cfg(feature = "try-runtime")]
	fn post_upgrade() -> Result<(), &'static str> {
		pallet_collective::migrations::v4::post_migrate::<Council, _>(COUNCIL_OLD_PREFIX);
		Ok(())
	}
}

const TECHNICAL_COMMITTEE_OLD_PREFIX: &str = "Instance2Collective";
/// Migrate from `Instance2Collective` to the new pallet prefix `TechnicalCommittee`
pub struct TechnicalCommitteeStoragePrefixMigration;

impl OnRuntimeUpgrade for TechnicalCommitteeStoragePrefixMigration {
	fn on_runtime_upgrade() -> frame_support::weights::Weight {
		pallet_collective::migrations::v4::migrate::<Runtime, TechnicalCommittee, _>(
			TECHNICAL_COMMITTEE_OLD_PREFIX,
		)
	}

	#[cfg(feature = "try-runtime")]
	fn pre_upgrade() -> Result<(), &'static str> {
		pallet_collective::migrations::v4::pre_migrate::<TechnicalCommittee, _>(
			TECHNICAL_COMMITTEE_OLD_PREFIX,
		);
		Ok(())
	}

	#[cfg(feature = "try-runtime")]
	fn post_upgrade() -> Result<(), &'static str> {
		pallet_collective::migrations::v4::post_migrate::<TechnicalCommittee, _>(
			TECHNICAL_COMMITTEE_OLD_PREFIX,
		);
		Ok(())
	}
}

const TECHNICAL_MEMBERSHIP_OLD_PREFIX: &str = "Instance1Membership";
/// Migrate from `Instance1Membership` to the new pallet prefix `TechnicalMembership`
pub struct TechnicalMembershipStoragePrefixMigration;

impl OnRuntimeUpgrade for TechnicalMembershipStoragePrefixMigration {
	fn on_runtime_upgrade() -> frame_support::weights::Weight {
		use frame_support::traits::PalletInfo;
		let name = <Runtime as frame_system::Config>::PalletInfo::name::<TechnicalMembership>()
			.expect("TechnicalMembership is part of runtime, so it has a name; qed");
		pallet_membership::migrations::v4::migrate::<Runtime, TechnicalMembership, _>(
			TECHNICAL_MEMBERSHIP_OLD_PREFIX,
			name,
		)
	}

	#[cfg(feature = "try-runtime")]
	fn pre_upgrade() -> Result<(), &'static str> {
		use frame_support::traits::PalletInfo;
		let name = <Runtime as frame_system::Config>::PalletInfo::name::<TechnicalMembership>()
			.expect("TechnicalMembership is part of runtime, so it has a name; qed");
		pallet_membership::migrations::v4::pre_migrate::<TechnicalMembership, _>(
			TECHNICAL_MEMBERSHIP_OLD_PREFIX,
			name,
		);
		Ok(())
	}

	#[cfg(feature = "try-runtime")]
	fn post_upgrade() -> Result<(), &'static str> {
		use frame_support::traits::PalletInfo;
		let name = <Runtime as frame_system::Config>::PalletInfo::name::<TechnicalMembership>()
			.expect("TechnicalMembership is part of runtime, so it has a name; qed");
		pallet_membership::migrations::v4::post_migrate::<TechnicalMembership, _>(
			TECHNICAL_MEMBERSHIP_OLD_PREFIX,
			name,
		);
		Ok(())
	}
}

const TIPS_OLD_PREFIX: &str = "Treasury";
/// Migrate pallet-tips from `Treasury` to the new pallet prefix `Tips`
pub struct MigrateTipsPalletPrefix;

impl OnRuntimeUpgrade for MigrateTipsPalletPrefix {
	fn on_runtime_upgrade() -> frame_support::weights::Weight {
		pallet_tips::migrations::v4::migrate::<Runtime, Tips, _>(TIPS_OLD_PREFIX)
	}

	#[cfg(feature = "try-runtime")]
	fn pre_upgrade() -> Result<(), &'static str> {
		pallet_tips::migrations::v4::pre_migrate::<Runtime, Tips, _>(TIPS_OLD_PREFIX);
		Ok(())
	}

	#[cfg(feature = "try-runtime")]
	fn post_upgrade() -> Result<(), &'static str> {
		pallet_tips::migrations::v4::post_migrate::<Runtime, Tips, _>(TIPS_OLD_PREFIX);
		Ok(())
	}
}

// Migration to generate pallet staking's `SortedListProvider` from pre-existing nominators.
pub struct StakingBagsListMigrationV8;

impl OnRuntimeUpgrade for StakingBagsListMigrationV8 {
	fn on_runtime_upgrade() -> frame_support::weights::Weight {
		pallet_staking::migrations::v8::migrate::<Runtime>()
	}

	#[cfg(feature = "try-runtime")]
	fn pre_upgrade() -> Result<(), &'static str> {
		pallet_staking::migrations::v8::pre_migrate::<Runtime>()
	}

	#[cfg(feature = "try-runtime")]
	fn post_upgrade() -> Result<(), &'static str> {
		pallet_staking::migrations::v8::post_migrate::<Runtime>()
	}
}

#[cfg(not(feature = "disable-runtime-api"))]
sp_api::impl_runtime_apis! {
	impl sp_api::Core<Block> for Runtime {
		fn version() -> RuntimeVersion {
			VERSION
		}

		fn execute_block(block: Block) {
			Executive::execute_block(block);
		}

		fn initialize_block(header: &<Block as BlockT>::Header) {
			Executive::initialize_block(header)
		}
	}

	impl sp_api::Metadata<Block> for Runtime {
		fn metadata() -> OpaqueMetadata {
			OpaqueMetadata::new(Runtime::metadata().into())
		}
	}

	impl block_builder_api::BlockBuilder<Block> for Runtime {
		fn apply_extrinsic(extrinsic: <Block as BlockT>::Extrinsic) -> ApplyExtrinsicResult {
			Executive::apply_extrinsic(extrinsic)
		}

		fn finalize_block() -> <Block as BlockT>::Header {
			Executive::finalize_block()
		}

		fn inherent_extrinsics(data: inherents::InherentData) -> Vec<<Block as BlockT>::Extrinsic> {
			data.create_extrinsics()
		}

		fn check_inherents(
			block: Block,
			data: inherents::InherentData,
		) -> inherents::CheckInherentsResult {
			data.check_extrinsics(&block)
		}
	}

	impl tx_pool_api::runtime_api::TaggedTransactionQueue<Block> for Runtime {
		fn validate_transaction(
			source: TransactionSource,
			tx: <Block as BlockT>::Extrinsic,
			block_hash: <Block as BlockT>::Hash,
		) -> TransactionValidity {
			Executive::validate_transaction(source, tx, block_hash)
		}
	}

	impl offchain_primitives::OffchainWorkerApi<Block> for Runtime {
		fn offchain_worker(header: &<Block as BlockT>::Header) {
			Executive::offchain_worker(header)
		}
	}

	impl primitives::v1::ParachainHost<Block, Hash, BlockNumber> for Runtime {
		fn validators() -> Vec<ValidatorId> {
			parachains_runtime_api_impl::validators::<Runtime>()
		}

		fn validator_groups() -> (Vec<Vec<ValidatorIndex>>, GroupRotationInfo<BlockNumber>) {
			parachains_runtime_api_impl::validator_groups::<Runtime>()
		}

		fn availability_cores() -> Vec<CoreState<Hash, BlockNumber>> {
			parachains_runtime_api_impl::availability_cores::<Runtime>()
		}

		fn persisted_validation_data(para_id: ParaId, assumption: OccupiedCoreAssumption)
			-> Option<PersistedValidationData<Hash, BlockNumber>> {
			parachains_runtime_api_impl::persisted_validation_data::<Runtime>(para_id, assumption)
		}

		fn check_validation_outputs(
			para_id: ParaId,
			outputs: primitives::v1::CandidateCommitments,
		) -> bool {
			parachains_runtime_api_impl::check_validation_outputs::<Runtime>(para_id, outputs)
		}

		fn session_index_for_child() -> SessionIndex {
			parachains_runtime_api_impl::session_index_for_child::<Runtime>()
		}

		fn validation_code(para_id: ParaId, assumption: OccupiedCoreAssumption)
			-> Option<ValidationCode> {
			parachains_runtime_api_impl::validation_code::<Runtime>(para_id, assumption)
		}

		fn candidate_pending_availability(para_id: ParaId) -> Option<CommittedCandidateReceipt<Hash>> {
			parachains_runtime_api_impl::candidate_pending_availability::<Runtime>(para_id)
		}

		fn candidate_events() -> Vec<CandidateEvent<Hash>> {
			parachains_runtime_api_impl::candidate_events::<Runtime, _>(|ev| {
				match ev {
					Event::ParaInclusion(ev) => {
						Some(ev)
					}
					_ => None,
				}
			})
		}

		fn session_info(index: SessionIndex) -> Option<SessionInfo> {
			parachains_runtime_api_impl::session_info::<Runtime>(index)
		}

		fn dmq_contents(recipient: ParaId) -> Vec<InboundDownwardMessage<BlockNumber>> {
			parachains_runtime_api_impl::dmq_contents::<Runtime>(recipient)
		}

		fn inbound_hrmp_channels_contents(
			recipient: ParaId
		) -> BTreeMap<ParaId, Vec<InboundHrmpMessage<BlockNumber>>> {
			parachains_runtime_api_impl::inbound_hrmp_channels_contents::<Runtime>(recipient)
		}

		fn validation_code_by_hash(hash: ValidationCodeHash) -> Option<ValidationCode> {
			parachains_runtime_api_impl::validation_code_by_hash::<Runtime>(hash)
		}
	}

	impl beefy_primitives::BeefyApi<Block> for Runtime {
		fn validator_set() -> beefy_primitives::ValidatorSet<BeefyId> {
			// dummy implementation due to lack of BEEFY pallet.
			beefy_primitives::ValidatorSet { validators: Vec::new(), id: 0 }
		}
	}

	impl mmr::MmrApi<Block, Hash> for Runtime {
		fn generate_proof(_leaf_index: u64)
			-> Result<(mmr::EncodableOpaqueLeaf, mmr::Proof<Hash>), mmr::Error>
		{
			// dummy implementation due to lack of MMR pallet.
			Err(mmr::Error::GenerateProof)
		}

		fn verify_proof(_leaf: mmr::EncodableOpaqueLeaf, _proof: mmr::Proof<Hash>)
			-> Result<(), mmr::Error>
		{
			// dummy implementation due to lack of MMR pallet.
			Err(mmr::Error::Verify)
		}

		fn verify_proof_stateless(
			_root: Hash,
			_leaf: mmr::EncodableOpaqueLeaf,
			_proof: mmr::Proof<Hash>
		) -> Result<(), mmr::Error> {
			// dummy implementation due to lack of MMR pallet.
			Err(mmr::Error::Verify)
		}
	}

	impl fg_primitives::GrandpaApi<Block> for Runtime {
		fn grandpa_authorities() -> Vec<(GrandpaId, u64)> {
			Grandpa::grandpa_authorities()
		}

		fn current_set_id() -> fg_primitives::SetId {
			Grandpa::current_set_id()
		}

		fn submit_report_equivocation_unsigned_extrinsic(
			equivocation_proof: fg_primitives::EquivocationProof<
				<Block as BlockT>::Hash,
				sp_runtime::traits::NumberFor<Block>,
			>,
			key_owner_proof: fg_primitives::OpaqueKeyOwnershipProof,
		) -> Option<()> {
			let key_owner_proof = key_owner_proof.decode()?;

			Grandpa::submit_unsigned_equivocation_report(
				equivocation_proof,
				key_owner_proof,
			)
		}

		fn generate_key_ownership_proof(
			_set_id: fg_primitives::SetId,
			authority_id: fg_primitives::AuthorityId,
		) -> Option<fg_primitives::OpaqueKeyOwnershipProof> {
			use parity_scale_codec::Encode;

			Historical::prove((fg_primitives::KEY_TYPE, authority_id))
				.map(|p| p.encode())
				.map(fg_primitives::OpaqueKeyOwnershipProof::new)
		}
	}

	impl babe_primitives::BabeApi<Block> for Runtime {
		fn configuration() -> babe_primitives::BabeGenesisConfiguration {
			// The choice of `c` parameter (where `1 - c` represents the
			// probability of a slot being empty), is done in accordance to the
			// slot duration and expected target block time, for safely
			// resisting network delays of maximum two seconds.
			// <https://research.web3.foundation/en/latest/polkadot/BABE/Babe/#6-practical-results>
			babe_primitives::BabeGenesisConfiguration {
				slot_duration: Babe::slot_duration(),
				epoch_length: EpochDuration::get(),
				c: BABE_GENESIS_EPOCH_CONFIG.c,
				genesis_authorities: Babe::authorities(),
				randomness: Babe::randomness(),
				allowed_slots: BABE_GENESIS_EPOCH_CONFIG.allowed_slots,
			}
		}

		fn current_epoch_start() -> babe_primitives::Slot {
			Babe::current_epoch_start()
		}

		fn current_epoch() -> babe_primitives::Epoch {
			Babe::current_epoch()
		}

		fn next_epoch() -> babe_primitives::Epoch {
			Babe::next_epoch()
		}

		fn generate_key_ownership_proof(
			_slot: babe_primitives::Slot,
			authority_id: babe_primitives::AuthorityId,
		) -> Option<babe_primitives::OpaqueKeyOwnershipProof> {
			use parity_scale_codec::Encode;

			Historical::prove((babe_primitives::KEY_TYPE, authority_id))
				.map(|p| p.encode())
				.map(babe_primitives::OpaqueKeyOwnershipProof::new)
		}

		fn submit_report_equivocation_unsigned_extrinsic(
			equivocation_proof: babe_primitives::EquivocationProof<<Block as BlockT>::Header>,
			key_owner_proof: babe_primitives::OpaqueKeyOwnershipProof,
		) -> Option<()> {
			let key_owner_proof = key_owner_proof.decode()?;

			Babe::submit_unsigned_equivocation_report(
				equivocation_proof,
				key_owner_proof,
			)
		}
	}

	impl authority_discovery_primitives::AuthorityDiscoveryApi<Block> for Runtime {
		fn authorities() -> Vec<AuthorityDiscoveryId> {
			parachains_runtime_api_impl::relevant_authority_ids::<Runtime>()
		}
	}

	impl sp_session::SessionKeys<Block> for Runtime {
		fn generate_session_keys(seed: Option<Vec<u8>>) -> Vec<u8> {
			SessionKeys::generate(seed)
		}

		fn decode_session_keys(
			encoded: Vec<u8>,
		) -> Option<Vec<(Vec<u8>, sp_core::crypto::KeyTypeId)>> {
			SessionKeys::decode_into_raw_public_keys(&encoded)
		}
	}

	impl frame_system_rpc_runtime_api::AccountNonceApi<Block, AccountId, Nonce> for Runtime {
		fn account_nonce(account: AccountId) -> Nonce {
			System::account_nonce(account)
		}
	}

	impl pallet_transaction_payment_rpc_runtime_api::TransactionPaymentApi<
		Block,
		Balance,
	> for Runtime {
		fn query_info(uxt: <Block as BlockT>::Extrinsic, len: u32) -> RuntimeDispatchInfo<Balance> {
			TransactionPayment::query_info(uxt, len)
		}
		fn query_fee_details(uxt: <Block as BlockT>::Extrinsic, len: u32) -> FeeDetails<Balance> {
			TransactionPayment::query_fee_details(uxt, len)
		}
	}

	#[cfg(feature = "try-runtime")]
	impl frame_try_runtime::TryRuntime<Block> for Runtime {
		fn on_runtime_upgrade() -> Result<(Weight, Weight), sp_runtime::RuntimeString> {
			log::info!("try-runtime::on_runtime_upgrade kusama.");
			let weight = Executive::try_runtime_upgrade()?;
			Ok((weight, BlockWeights::get().max_block))
		}
	}

	#[cfg(feature = "runtime-benchmarks")]
	impl frame_benchmarking::Benchmark<Block> for Runtime {
		fn benchmark_metadata(extra: bool) -> (
			Vec<frame_benchmarking::BenchmarkList>,
			Vec<frame_support::traits::StorageInfo>,
		) {
			use frame_benchmarking::{list_benchmark, Benchmarking, BenchmarkList};
			use frame_support::traits::StorageInfoTrait;

			use pallet_session_benchmarking::Pallet as SessionBench;
			use pallet_offences_benchmarking::Pallet as OffencesBench;
			use frame_system_benchmarking::Pallet as SystemBench;

			let mut list = Vec::<BenchmarkList>::new();

			// Polkadot
			// NOTE: Make sure to prefix these `runtime_common::` so that path resolves correctly
			// in the generated file.
			list_benchmark!(list, extra, runtime_common::auctions, Auctions);
			list_benchmark!(list, extra, runtime_common::crowdloan, Crowdloan);
			list_benchmark!(list, extra, runtime_common::claims, Claims);
			list_benchmark!(list, extra, runtime_common::slots, Slots);
			list_benchmark!(list, extra, runtime_common::paras_registrar, Registrar);
<<<<<<< HEAD
			list_benchmark!(list, extra, runtime_parachains::paras, Paras);
=======
			list_benchmark!(list, extra, runtime_parachains::configuration, Configuration);
>>>>>>> 4c547668
			// Substrate
			list_benchmark!(list, extra, pallet_bags_list, BagsList);
			list_benchmark!(list, extra, pallet_balances, Balances);
			list_benchmark!(list, extra, pallet_bounties, Bounties);
			list_benchmark!(list, extra, pallet_collective, Council);
			list_benchmark!(list, extra, pallet_collective, TechnicalCommittee);
			list_benchmark!(list, extra, pallet_democracy, Democracy);
			list_benchmark!(list, extra, pallet_elections_phragmen, PhragmenElection);
			list_benchmark!(list, extra, pallet_election_provider_multi_phase, ElectionProviderMultiPhase);
			list_benchmark!(list, extra, pallet_gilt, Gilt);
			list_benchmark!(list, extra, pallet_identity, Identity);
			list_benchmark!(list, extra, pallet_im_online, ImOnline);
			list_benchmark!(list, extra, pallet_indices, Indices);
			list_benchmark!(list, extra, pallet_membership, TechnicalMembership);
			list_benchmark!(list, extra, pallet_multisig, Multisig);
			list_benchmark!(list, extra, pallet_offences, OffencesBench::<Runtime>);
			list_benchmark!(list, extra, pallet_proxy, Proxy);
			list_benchmark!(list, extra, pallet_scheduler, Scheduler);
			list_benchmark!(list, extra, pallet_session, SessionBench::<Runtime>);
			list_benchmark!(list, extra, pallet_staking, Staking);
			list_benchmark!(list, extra, frame_system, SystemBench::<Runtime>);
			list_benchmark!(list, extra, pallet_timestamp, Timestamp);
			list_benchmark!(list, extra, pallet_tips, Tips);
			list_benchmark!(list, extra, pallet_treasury, Treasury);
			list_benchmark!(list, extra, pallet_utility, Utility);
			list_benchmark!(list, extra, pallet_vesting, Vesting);

			let storage_info = AllPalletsWithSystem::storage_info();

			return (list, storage_info)
		}

		fn dispatch_benchmark(
			config: frame_benchmarking::BenchmarkConfig
		) -> Result<
			Vec<frame_benchmarking::BenchmarkBatch>,
			sp_runtime::RuntimeString,
		> {
			use frame_benchmarking::{Benchmarking, BenchmarkBatch, add_benchmark, TrackedStorageKey};
			// Trying to add benchmarks directly to some pallets caused cyclic dependency issues.
			// To get around that, we separated the benchmarks into its own crate.
			use pallet_session_benchmarking::Pallet as SessionBench;
			use pallet_offences_benchmarking::Pallet as OffencesBench;
			use frame_system_benchmarking::Pallet as SystemBench;

			impl pallet_session_benchmarking::Config for Runtime {}
			impl pallet_offences_benchmarking::Config for Runtime {}
			impl frame_system_benchmarking::Config for Runtime {}

			let whitelist: Vec<TrackedStorageKey> = vec![
				// Block Number
				hex_literal::hex!("26aa394eea5630e07c48ae0c9558cef702a5c1b19ab7a04f536c519aca4983ac").to_vec().into(),
				// Total Issuance
				hex_literal::hex!("c2261276cc9d1f8598ea4b6a74b15c2f57c875e4cff74148e4628f264b974c80").to_vec().into(),
				// Execution Phase
				hex_literal::hex!("26aa394eea5630e07c48ae0c9558cef7ff553b5a9862a516939d82b3d3d8661a").to_vec().into(),
				// Event Count
				hex_literal::hex!("26aa394eea5630e07c48ae0c9558cef70a98fdbe9ce6c55837576c60c7af3850").to_vec().into(),
				// System Events
				hex_literal::hex!("26aa394eea5630e07c48ae0c9558cef780d41e5e16056765bc8461851072c9d7").to_vec().into(),
				// Treasury Account
				hex_literal::hex!("26aa394eea5630e07c48ae0c9558cef7b99d880ec681799c0cf30e8886371da95ecffd7b6c0f78751baa9d281e0bfa3a6d6f646c70792f74727372790000000000000000000000000000000000000000").to_vec().into(),
			];

			let mut batches = Vec::<BenchmarkBatch>::new();
			let params = (&config, &whitelist);
			// Polkadot
			// NOTE: Make sure to prefix these `runtime_common::` so that path resolves correctly
			// in the generated file.
			add_benchmark!(params, batches, runtime_common::auctions, Auctions);
			add_benchmark!(params, batches, runtime_common::crowdloan, Crowdloan);
			add_benchmark!(params, batches, runtime_common::claims, Claims);
			add_benchmark!(params, batches, runtime_common::slots, Slots);
			add_benchmark!(params, batches, runtime_common::paras_registrar, Registrar);
<<<<<<< HEAD
			add_benchmark!(params, batches, runtime_parachains::paras, Paras);
=======
			add_benchmark!(params, batches, runtime_parachains::configuration, Configuration);
>>>>>>> 4c547668
			// Substrate
			add_benchmark!(params, batches, pallet_balances, Balances);
			add_benchmark!(params, batches, pallet_bags_list, BagsList);
			add_benchmark!(params, batches, pallet_bounties, Bounties);
			add_benchmark!(params, batches, pallet_collective, Council);
			add_benchmark!(params, batches, pallet_collective, TechnicalCommittee);
			add_benchmark!(params, batches, pallet_democracy, Democracy);
			add_benchmark!(params, batches, pallet_elections_phragmen, PhragmenElection);
			add_benchmark!(params, batches, pallet_election_provider_multi_phase, ElectionProviderMultiPhase);
			add_benchmark!(params, batches, pallet_gilt, Gilt);
			add_benchmark!(params, batches, pallet_identity, Identity);
			add_benchmark!(params, batches, pallet_im_online, ImOnline);
			add_benchmark!(params, batches, pallet_indices, Indices);
			add_benchmark!(params, batches, pallet_membership, TechnicalMembership);
			add_benchmark!(params, batches, pallet_multisig, Multisig);
			add_benchmark!(params, batches, pallet_offences, OffencesBench::<Runtime>);
			add_benchmark!(params, batches, pallet_proxy, Proxy);
			add_benchmark!(params, batches, pallet_scheduler, Scheduler);
			add_benchmark!(params, batches, pallet_session, SessionBench::<Runtime>);
			add_benchmark!(params, batches, pallet_staking, Staking);
			add_benchmark!(params, batches, frame_system, SystemBench::<Runtime>);
			add_benchmark!(params, batches, pallet_timestamp, Timestamp);
			add_benchmark!(params, batches, pallet_tips, Tips);
			add_benchmark!(params, batches, pallet_treasury, Treasury);
			add_benchmark!(params, batches, pallet_utility, Utility);
			add_benchmark!(params, batches, pallet_vesting, Vesting);

			if batches.is_empty() { return Err("Benchmark not found for this pallet.".into()) }
			Ok(batches)
		}
	}
}

#[cfg(test)]
mod tests_fess {
	use super::*;
	use sp_runtime::assert_eq_error_rate;

	#[test]
	fn signed_deposit_is_sensible() {
		// ensure this number does not change, or that it is checked after each change.
		// a 1 MB solution should need around 0.16 KSM deposit
		let deposit = SignedDepositBase::get() + (SignedDepositByte::get() * 1024 * 1024);
		assert_eq_error_rate!(deposit, UNITS * 16 / 100, UNITS / 100);
	}
}<|MERGE_RESOLUTION|>--- conflicted
+++ resolved
@@ -2003,11 +2003,8 @@
 			list_benchmark!(list, extra, runtime_common::claims, Claims);
 			list_benchmark!(list, extra, runtime_common::slots, Slots);
 			list_benchmark!(list, extra, runtime_common::paras_registrar, Registrar);
-<<<<<<< HEAD
+			list_benchmark!(list, extra, runtime_parachains::configuration, Configuration);
 			list_benchmark!(list, extra, runtime_parachains::paras, Paras);
-=======
-			list_benchmark!(list, extra, runtime_parachains::configuration, Configuration);
->>>>>>> 4c547668
 			// Substrate
 			list_benchmark!(list, extra, pallet_bags_list, BagsList);
 			list_benchmark!(list, extra, pallet_balances, Balances);
@@ -2082,11 +2079,8 @@
 			add_benchmark!(params, batches, runtime_common::claims, Claims);
 			add_benchmark!(params, batches, runtime_common::slots, Slots);
 			add_benchmark!(params, batches, runtime_common::paras_registrar, Registrar);
-<<<<<<< HEAD
+			add_benchmark!(params, batches, runtime_parachains::configuration, Configuration);
 			add_benchmark!(params, batches, runtime_parachains::paras, Paras);
-=======
-			add_benchmark!(params, batches, runtime_parachains::configuration, Configuration);
->>>>>>> 4c547668
 			// Substrate
 			add_benchmark!(params, batches, pallet_balances, Balances);
 			add_benchmark!(params, batches, pallet_bags_list, BagsList);
