--- conflicted
+++ resolved
@@ -123,21 +123,13 @@
 	spec_name: create_runtime_str!("kusama"),
 	impl_name: create_runtime_str!("parity-kusama"),
 	authoring_version: 2,
-<<<<<<< HEAD
-	spec_version: 9300,
-=======
 	spec_version: 9310,
->>>>>>> 32dd0c9c
 	impl_version: 0,
 	#[cfg(not(feature = "disable-runtime-api"))]
 	apis: RUNTIME_API_VERSIONS,
 	#[cfg(feature = "disable-runtime-api")]
 	apis: sp_version::create_apis_vec![[]],
-<<<<<<< HEAD
-	transaction_version: 14,
-=======
 	transaction_version: 15,
->>>>>>> 32dd0c9c
 	state_version: 0,
 };
 
@@ -1970,7 +1962,7 @@
 			use pallet_nomination_pools_benchmarking::Pallet as NominationPoolsBench;
 			use frame_benchmarking::baseline::Pallet as Baseline;
 			use xcm::latest::prelude::*;
-			use xcm_config::{CheckAccount, SovereignAccountOf, Statemine, TokenLocation, XcmConfig};
+			use xcm_config::{CheckAccount, KsmLocation, SovereignAccountOf, Statemine, XcmConfig};
 
 			impl pallet_session_benchmarking::Config for Runtime {}
 			impl pallet_offences_benchmarking::Config for Runtime {}
@@ -1985,10 +1977,10 @@
 				fn valid_destination() -> Result<MultiLocation, BenchmarkError> {
 					Ok(Statemine::get())
 				}
-				fn worst_case_holding(_depositable_count: u32) -> MultiAssets {
+				fn worst_case_holding() -> MultiAssets {
 					// Kusama only knows about KSM.
 					vec![MultiAsset{
-						id: Concrete(TokenLocation::get()),
+						id: Concrete(KsmLocation::get()),
 						fun: Fungible(1_000_000 * UNITS),
 					}].into()
 				}
@@ -1997,7 +1989,11 @@
 			parameter_types! {
 				pub const TrustedTeleporter: Option<(MultiLocation, MultiAsset)> = Some((
 					Statemine::get(),
-					MultiAsset { fun: Fungible(1 * UNITS), id: Concrete(TokenLocation::get()) },
+					MultiAsset { fun: Fungible(1 * UNITS), id: Concrete(KsmLocation::get()) },
+				));
+				pub const TrustedReserve: Option<(MultiLocation, MultiAsset)> = Some((
+					Statemine::get(),
+					MultiAsset { fun: Fungible(1 * UNITS), id: Concrete(KsmLocation::get()) },
 				));
 			}
 
@@ -2006,10 +2002,11 @@
 
 				type CheckedAccount = CheckAccount;
 				type TrustedTeleporter = TrustedTeleporter;
+				type TrustedReserve = TrustedReserve;
 
 				fn get_multi_asset() -> MultiAsset {
 					MultiAsset {
-						id: Concrete(TokenLocation::get()),
+						id: Concrete(KsmLocation::get()),
 						fun: Fungible(1 * UNITS),
 					}
 				}
@@ -2022,16 +2019,6 @@
 					(0u64, Response::Version(Default::default()))
 				}
 
-				fn worst_case_asset_exchange() -> Result<(MultiAssets, MultiAssets), BenchmarkError> {
-					// Kusama doesn't support asset exchanges
-					Err(BenchmarkError::Skip)
-				}
-
-				fn universal_alias() -> Result<Junction, BenchmarkError> {
-					// The XCM executor of Kusama doesn't have a configured `UniversalAliases`
-					Err(BenchmarkError::Skip)
-				}
-
 				fn transact_origin() -> Result<MultiLocation, BenchmarkError> {
 					Ok(Statemine::get())
 				}
@@ -2042,14 +2029,9 @@
 
 				fn claimable_asset() -> Result<(MultiLocation, MultiLocation, MultiAssets), BenchmarkError> {
 					let origin = Statemine::get();
-					let assets: MultiAssets = (Concrete(TokenLocation::get()), 1_000 * UNITS).into();
+					let assets: MultiAssets = (Concrete(KsmLocation::get()), 1_000 * UNITS).into();
 					let ticket = MultiLocation { parents: 0, interior: Here };
 					Ok((origin, ticket, assets))
-				}
-
-				fn unlockable_asset() -> Result<(MultiLocation, MultiLocation, MultiAsset), BenchmarkError> {
-					// Kusama doesn't support asset locking
-					Err(BenchmarkError::Skip)
 				}
 			}
 
