--- conflicted
+++ resolved
@@ -1527,32 +1527,12 @@
 	);
 
 	/// Unreleased migrations. Add new ones here:
-<<<<<<< HEAD
 	pub type Unreleased = (
+		SetStorageVersions,
 		// Remove UMP dispatch queue <https://github.com/paritytech/polkadot/pull/6271>
 		parachains_configuration::migration::v6::MigrateToV6<Runtime>,
 		ump_migrations::UpdateUmpLimits,
 	);
-}
-
-/// Helpers to configure all migrations.
-pub mod ump_migrations {
-	use runtime_parachains::configuration::migration_ump;
-
-	pub const MAX_UPWARD_QUEUE_SIZE: u32 = 4 * 1024 * 1024;
-	pub const MAX_UPWARD_QUEUE_COUNT: u32 = 699050;
-	pub const MAX_UPWARD_MESSAGE_SIZE: u32 = (1 << 16) - 5; // Checked in test `max_upward_message_size`.
-	pub const MAX_UPWARD_MESSAGE_NUM_PER_CANDIDATE: u32 = 128;
-
-	pub type UpdateUmpLimits = migration_ump::latest::ScheduleConfigUpdate<
-		super::Runtime,
-		MAX_UPWARD_QUEUE_SIZE,
-		MAX_UPWARD_QUEUE_COUNT,
-		MAX_UPWARD_MESSAGE_SIZE,
-		MAX_UPWARD_MESSAGE_NUM_PER_CANDIDATE,
-	>;
-=======
-	pub type Unreleased = SetStorageVersions;
 
 	/// Migrations that set `StorageVersion`s we missed to set.
 	pub struct SetStorageVersions;
@@ -1575,7 +1555,24 @@
 			RocksDbWeight::get().reads_writes(2, 2)
 		}
 	}
->>>>>>> f13e3899
+}
+
+/// Helpers to configure the ump migrations.
+pub mod ump_migrations {
+	use runtime_parachains::configuration::migration_ump;
+
+	pub const MAX_UPWARD_QUEUE_SIZE: u32 = 4 * 1024 * 1024;
+	pub const MAX_UPWARD_QUEUE_COUNT: u32 = 699050;
+	pub const MAX_UPWARD_MESSAGE_SIZE: u32 = (1 << 16) - 5; // Checked in test `max_upward_message_size`.
+	pub const MAX_UPWARD_MESSAGE_NUM_PER_CANDIDATE: u32 = 128;
+
+	pub type UpdateUmpLimits = migration_ump::latest::ScheduleConfigUpdate<
+		super::Runtime,
+		MAX_UPWARD_QUEUE_SIZE,
+		MAX_UPWARD_QUEUE_COUNT,
+		MAX_UPWARD_MESSAGE_SIZE,
+		MAX_UPWARD_MESSAGE_NUM_PER_CANDIDATE,
+	>;
 }
 
 /// Unchecked extrinsic type as expected by this runtime.
