// Copyright 2017-2020 Parity Technologies (UK) Ltd.
// This file is part of Polkadot.

// Polkadot is free software: you can redistribute it and/or modify
// it under the terms of the GNU General Public License as published by
// the Free Software Foundation, either version 3 of the License, or
// (at your option) any later version.

// Polkadot is distributed in the hope that it will be useful,
// but WITHOUT ANY WARRANTY; without even the implied warranty of
// MERCHANTABILITY or FITNESS FOR A PARTICULAR PURPOSE.  See the
// GNU General Public License for more details.

// You should have received a copy of the GNU General Public License
// along with Polkadot. If not, see <http://www.gnu.org/licenses/>.

//! The Kusama runtime. This can be compiled with `#[no_std]`, ready for Wasm.

#![cfg_attr(not(feature = "std"), no_std)]
// `construct_runtime!` does a lot of recursion and requires us to increase the limit to 256.
#![recursion_limit = "256"]

use pallet_transaction_payment::CurrencyAdapter;
use parity_scale_codec::{Decode, Encode, MaxEncodedLen};
use primitives::{
	v1::{
		AccountId, AccountIndex, Balance, BlockNumber, CandidateEvent, CommittedCandidateReceipt,
		CoreState, GroupRotationInfo, Hash, Id as ParaId, InboundDownwardMessage,
		InboundHrmpMessage, Moment, Nonce, OccupiedCoreAssumption, PersistedValidationData,
		ScrapedOnChainVotes, Signature, ValidationCode, ValidationCodeHash, ValidatorId,
		ValidatorIndex,
	},
	v2::SessionInfo,
};
use runtime_common::{
<<<<<<< HEAD
	auctions, claims, crowdloan, impls::DealWithFees, paras_registrar, prod_or_fast, slots,
	xcm_sender, BlockHashCount, BlockLength, BlockWeights, CurrencyToVote,
	OffchainSolutionLengthLimit, OffchainSolutionWeightLimit, RocksDbWeight,
	SlowAdjustingFeeUpdate, ToAuthor,
=======
	auctions, claims, crowdloan, impls::DealWithFees, paras_registrar, slots, BlockHashCount,
	BlockLength, BlockWeights, CurrencyToVote, OffchainSolutionLengthLimit,
	OffchainSolutionWeightLimit, RocksDbWeight, SlowAdjustingFeeUpdate,
>>>>>>> 30b2bd0d
};
use sp_core::u32_trait::{_1, _2, _3, _5};
use sp_std::{cmp::Ordering, collections::btree_map::BTreeMap, prelude::*};

use runtime_parachains::{
	configuration as parachains_configuration, disputes as parachains_disputes,
	dmp as parachains_dmp, hrmp as parachains_hrmp, inclusion as parachains_inclusion,
	initializer as parachains_initializer, origin as parachains_origin, paras as parachains_paras,
	paras_inherent as parachains_paras_inherent, reward_points as parachains_reward_points,
	runtime_api_impl::v1 as parachains_runtime_api_impl, scheduler as parachains_scheduler,
	session_info as parachains_session_info, shared as parachains_shared, ump as parachains_ump,
};

use authority_discovery_primitives::AuthorityId as AuthorityDiscoveryId;
use beefy_primitives::crypto::AuthorityId as BeefyId;
use frame_support::{
	construct_runtime, parameter_types,
	traits::{
		Contains, EnsureOneOf, InstanceFilter, KeyOwnerProofSystem, LockIdentifier,
		OnRuntimeUpgrade, PrivilegeCmp,
	},
	weights::Weight,
	PalletId, RuntimeDebug,
};
use frame_system::EnsureRoot;
use pallet_grandpa::{fg_primitives, AuthorityId as GrandpaId};
use pallet_im_online::sr25519::AuthorityId as ImOnlineId;
use pallet_mmr_primitives as mmr;
use pallet_session::historical as session_historical;
use pallet_transaction_payment::{FeeDetails, RuntimeDispatchInfo};
use sp_arithmetic::Perquintill;
use sp_core::OpaqueMetadata;
use sp_runtime::{
	create_runtime_str, generic, impl_opaque_keys,
	traits::{
		AccountIdLookup, BlakeTwo256, Block as BlockT, ConvertInto, Extrinsic as ExtrinsicT,
		OpaqueKeys, SaturatedConversion, Verify,
	},
	transaction_validity::{TransactionPriority, TransactionSource, TransactionValidity},
	ApplyExtrinsicResult, KeyTypeId, Perbill, Percent, Permill,
};
use sp_staking::SessionIndex;
#[cfg(any(feature = "std", test))]
use sp_version::NativeVersion;
use sp_version::RuntimeVersion;
use static_assertions::const_assert;

pub use pallet_balances::Call as BalancesCall;
pub use pallet_election_provider_multi_phase::Call as EPMCall;
#[cfg(feature = "std")]
pub use pallet_staking::StakerStatus;
pub use pallet_timestamp::Call as TimestampCall;
#[cfg(any(feature = "std", test))]
pub use sp_runtime::BuildStorage;

/// Constant values used within the runtime.
use kusama_runtime_constants::{currency::*, fee::*, time::*};

// Weights used in the runtime.
mod weights;

// Voter bag threshold definitions.
mod bag_thresholds;

// XCM configurations.
mod xcm_config;

#[cfg(test)]
mod tests;

// Make the WASM binary available.
#[cfg(feature = "std")]
include!(concat!(env!("OUT_DIR"), "/wasm_binary.rs"));

/// Runtime version (Kusama).
pub const VERSION: RuntimeVersion = RuntimeVersion {
	spec_name: create_runtime_str!("kusama"),
	impl_name: create_runtime_str!("parity-kusama"),
	authoring_version: 2,
<<<<<<< HEAD
	spec_version: 9130,
	impl_version: 1,
=======
	spec_version: 9140,
	impl_version: 0,
>>>>>>> 30b2bd0d
	#[cfg(not(feature = "disable-runtime-api"))]
	apis: RUNTIME_API_VERSIONS,
	#[cfg(feature = "disable-runtime-api")]
	apis: version::create_apis_vec![[]],
	transaction_version: 8,
	state_version: 0,
};

/// The BABE epoch configuration at genesis.
pub const BABE_GENESIS_EPOCH_CONFIG: babe_primitives::BabeEpochConfiguration =
	babe_primitives::BabeEpochConfiguration {
		c: PRIMARY_PROBABILITY,
		allowed_slots: babe_primitives::AllowedSlots::PrimaryAndSecondaryVRFSlots,
	};

/// Native version.
#[cfg(any(feature = "std", test))]
pub fn native_version() -> NativeVersion {
	NativeVersion { runtime_version: VERSION, can_author_with: Default::default() }
}

/// Don't allow swaps until parathread story is more mature.
pub struct BaseFilter;
impl Contains<Call> for BaseFilter {
	fn contains(c: &Call) -> bool {
		!matches!(c, Call::Registrar(paras_registrar::Call::swap { .. }))
	}
}

type MoreThanHalfCouncil = EnsureOneOf<
	EnsureRoot<AccountId>,
	pallet_collective::EnsureProportionMoreThan<_1, _2, AccountId, CouncilCollective>,
>;

parameter_types! {
	pub const Version: RuntimeVersion = VERSION;
	pub const SS58Prefix: u8 = 2;
}

impl frame_system::Config for Runtime {
	type BaseCallFilter = BaseFilter;
	type BlockWeights = BlockWeights;
	type BlockLength = BlockLength;
	type Origin = Origin;
	type Call = Call;
	type Index = Nonce;
	type BlockNumber = BlockNumber;
	type Hash = Hash;
	type Hashing = BlakeTwo256;
	type AccountId = AccountId;
	type Lookup = AccountIdLookup<AccountId, ()>;
	type Header = generic::Header<BlockNumber, BlakeTwo256>;
	type Event = Event;
	type BlockHashCount = BlockHashCount;
	type DbWeight = RocksDbWeight;
	type Version = Version;
	type PalletInfo = PalletInfo;
	type AccountData = pallet_balances::AccountData<Balance>;
	type OnNewAccount = ();
	type OnKilledAccount = ();
	type SystemWeightInfo = weights::frame_system::WeightInfo<Runtime>;
	type SS58Prefix = SS58Prefix;
	type OnSetCode = ();
	type MaxConsumers = frame_support::traits::ConstU32<16>;
}

parameter_types! {
	pub MaximumSchedulerWeight: Weight = Perbill::from_percent(80) *
		BlockWeights::get().max_block;
	pub const MaxScheduledPerBlock: u32 = 50;
	pub const NoPreimagePostponement: Option<u32> = Some(10);
}

type ScheduleOrigin = EnsureOneOf<
	EnsureRoot<AccountId>,
	pallet_collective::EnsureProportionAtLeast<_1, _2, AccountId, CouncilCollective>,
>;

/// Used the compare the privilege of an origin inside the scheduler.
pub struct OriginPrivilegeCmp;

impl PrivilegeCmp<OriginCaller> for OriginPrivilegeCmp {
	fn cmp_privilege(left: &OriginCaller, right: &OriginCaller) -> Option<Ordering> {
		if left == right {
			return Some(Ordering::Equal)
		}

		match (left, right) {
			// Root is greater than anything.
			(OriginCaller::system(frame_system::RawOrigin::Root), _) => Some(Ordering::Greater),
			// Check which one has more yes votes.
			(
				OriginCaller::Council(pallet_collective::RawOrigin::Members(l_yes_votes, l_count)),
				OriginCaller::Council(pallet_collective::RawOrigin::Members(r_yes_votes, r_count)),
			) => Some((l_yes_votes * r_count).cmp(&(r_yes_votes * l_count))),
			// For every other origin we don't care, as they are not used for `ScheduleOrigin`.
			_ => None,
		}
	}
}

impl pallet_scheduler::Config for Runtime {
	type Event = Event;
	type Origin = Origin;
	type PalletsOrigin = OriginCaller;
	type Call = Call;
	type MaximumWeight = MaximumSchedulerWeight;
	type ScheduleOrigin = ScheduleOrigin;
	type MaxScheduledPerBlock = MaxScheduledPerBlock;
	type WeightInfo = weights::pallet_scheduler::WeightInfo<Runtime>;
	type OriginPrivilegeCmp = OriginPrivilegeCmp;
	type PreimageProvider = Preimage;
	type NoPreimagePostponement = NoPreimagePostponement;
}

parameter_types! {
	pub const PreimageMaxSize: u32 = 4096 * 1024;
	pub const PreimageBaseDeposit: Balance = deposit(2, 64);
	pub const PreimageByteDeposit: Balance = deposit(0, 1);
}

impl pallet_preimage::Config for Runtime {
	type WeightInfo = weights::pallet_preimage::WeightInfo<Runtime>;
	type Event = Event;
	type Currency = Balances;
	type ManagerOrigin = EnsureRoot<AccountId>;
	type MaxSize = PreimageMaxSize;
	type BaseDeposit = PreimageBaseDeposit;
	type ByteDeposit = PreimageByteDeposit;
}

parameter_types! {
	pub EpochDuration: u64 = prod_or_fast!(
		EPOCH_DURATION_IN_SLOTS as u64,
		2 * MINUTES as u64,
		"KSM_EPOCH_DURATION"
	);
	pub const ExpectedBlockTime: Moment = MILLISECS_PER_BLOCK;
	pub ReportLongevity: u64 =
		BondingDuration::get() as u64 * SessionsPerEra::get() as u64 * EpochDuration::get();
}

impl pallet_babe::Config for Runtime {
	type EpochDuration = EpochDuration;
	type ExpectedBlockTime = ExpectedBlockTime;

	// session module is the trigger
	type EpochChangeTrigger = pallet_babe::ExternalTrigger;

	type DisabledValidators = Session;

	type KeyOwnerProof = <Self::KeyOwnerProofSystem as KeyOwnerProofSystem<(
		KeyTypeId,
		pallet_babe::AuthorityId,
	)>>::Proof;

	type KeyOwnerIdentification = <Self::KeyOwnerProofSystem as KeyOwnerProofSystem<(
		KeyTypeId,
		pallet_babe::AuthorityId,
	)>>::IdentificationTuple;

	type KeyOwnerProofSystem = Historical;

	type HandleEquivocation =
		pallet_babe::EquivocationHandler<Self::KeyOwnerIdentification, Offences, ReportLongevity>;

	type WeightInfo = ();

	type MaxAuthorities = MaxAuthorities;
}

parameter_types! {
	pub const IndexDeposit: Balance = 100 * CENTS;
}

impl pallet_indices::Config for Runtime {
	type AccountIndex = AccountIndex;
	type Currency = Balances;
	type Deposit = IndexDeposit;
	type Event = Event;
	type WeightInfo = weights::pallet_indices::WeightInfo<Runtime>;
}

parameter_types! {
	pub const ExistentialDeposit: Balance = EXISTENTIAL_DEPOSIT;
	pub const MaxLocks: u32 = 50;
	pub const MaxReserves: u32 = 50;
}

impl pallet_balances::Config for Runtime {
	type Balance = Balance;
	type DustRemoval = ();
	type Event = Event;
	type ExistentialDeposit = ExistentialDeposit;
	type AccountStore = System;
	type MaxLocks = MaxLocks;
	type MaxReserves = MaxReserves;
	type ReserveIdentifier = [u8; 8];
	type WeightInfo = weights::pallet_balances::WeightInfo<Runtime>;
}

parameter_types! {
	pub const TransactionByteFee: Balance = 10 * MILLICENTS;
	/// This value increases the priority of `Operational` transactions by adding
	/// a "virtual tip" that's equal to the `OperationalFeeMultiplier * final_fee`.
	pub const OperationalFeeMultiplier: u8 = 5;
}

impl pallet_transaction_payment::Config for Runtime {
	type OnChargeTransaction = CurrencyAdapter<Balances, DealWithFees<Self>>;
	type TransactionByteFee = TransactionByteFee;
	type OperationalFeeMultiplier = OperationalFeeMultiplier;
	type WeightToFee = WeightToFee;
	type FeeMultiplierUpdate = SlowAdjustingFeeUpdate<Self>;
}

parameter_types! {
	pub const MinimumPeriod: u64 = SLOT_DURATION / 2;
}
impl pallet_timestamp::Config for Runtime {
	type Moment = u64;
	type OnTimestampSet = Babe;
	type MinimumPeriod = MinimumPeriod;
	type WeightInfo = weights::pallet_timestamp::WeightInfo<Runtime>;
}

parameter_types! {
	pub const UncleGenerations: u32 = 0;
}

impl pallet_authorship::Config for Runtime {
	type FindAuthor = pallet_session::FindAccountFromAuthorIndex<Self, Babe>;
	type UncleGenerations = UncleGenerations;
	type FilterUncle = ();
	type EventHandler = (Staking, ImOnline);
}

parameter_types! {
	pub const Period: BlockNumber = 10 * MINUTES;
	pub const Offset: BlockNumber = 0;
}

impl_opaque_keys! {
	pub struct SessionKeys {
		pub grandpa: Grandpa,
		pub babe: Babe,
		pub im_online: ImOnline,
		pub para_validator: Initializer,
		pub para_assignment: ParaSessionInfo,
		pub authority_discovery: AuthorityDiscovery,
	}
}

impl pallet_session::Config for Runtime {
	type Event = Event;
	type ValidatorId = AccountId;
	type ValidatorIdOf = pallet_staking::StashOf<Self>;
	type ShouldEndSession = Babe;
	type NextSessionRotation = Babe;
	type SessionManager = pallet_session::historical::NoteHistoricalRoot<Self, Staking>;
	type SessionHandler = <SessionKeys as OpaqueKeys>::KeyTypeIdProviders;
	type Keys = SessionKeys;
	type WeightInfo = weights::pallet_session::WeightInfo<Runtime>;
}

impl pallet_session::historical::Config for Runtime {
	type FullIdentification = pallet_staking::Exposure<AccountId, Balance>;
	type FullIdentificationOf = pallet_staking::ExposureOf<Runtime>;
}

parameter_types! {
	// phase durations. 1/4 of the last session for each.
	// in testing: 1min or half of the session for each
	pub SignedPhase: u32 = prod_or_fast!(
		EPOCH_DURATION_IN_SLOTS / 4,
		(1 * MINUTES).min(EpochDuration::get().saturated_into::<u32>() / 2),
		"KSM_SIGNED_PHASE"
	);
	pub UnsignedPhase: u32 = prod_or_fast!(
		EPOCH_DURATION_IN_SLOTS / 4,
		(1 * MINUTES).min(EpochDuration::get().saturated_into::<u32>() / 2),
		"KSM_UNSIGNED_PHASE"
	);

	// signed config
	pub const SignedMaxSubmissions: u32 = 16;
	pub const SignedDepositBase: Balance = deposit(2, 0);
	pub const SignedDepositByte: Balance = deposit(0, 10) / 1024;
	// Each good submission will get 1/10 KSM as reward
	pub SignedRewardBase: Balance =  UNITS / 10;
	pub SolutionImprovementThreshold: Perbill = Perbill::from_rational(5u32, 10_000);

	// 1 hour session, 15 minutes unsigned phase, 8 offchain executions.
	pub OffchainRepeat: BlockNumber = UnsignedPhase::get() / 8;

	/// Whilst `UseNominatorsAndUpdateBagsList` or `UseNominatorsMap` is in use, this can still be a
	/// very large value. Once the `BagsList` is in full motion, staking might open its door to many
	/// more nominators, and this value should instead be what is a "safe" number (e.g. 22500).
	pub const VoterSnapshotPerBlock: u32 = 22_500;
}

sp_npos_elections::generate_solution_type!(
	#[compact]
	pub struct NposCompactSolution24::<
		VoterIndex = u32,
		TargetIndex = u16,
		Accuracy = sp_runtime::PerU16,
	>(24)
);

impl pallet_election_provider_multi_phase::Config for Runtime {
	type Event = Event;
	type Currency = Balances;
	type EstimateCallFee = TransactionPayment;
	type UnsignedPhase = UnsignedPhase;
	type SignedMaxSubmissions = SignedMaxSubmissions;
	type SignedRewardBase = SignedRewardBase;
	type SignedDepositBase = SignedDepositBase;
	type SignedDepositByte = SignedDepositByte;
	type SignedDepositWeight = ();
	type SignedMaxWeight = Self::MinerMaxWeight;
	type SlashHandler = (); // burn slashes
	type RewardHandler = (); // nothing to do upon rewards
	type SignedPhase = SignedPhase;
	type SolutionImprovementThreshold = SolutionImprovementThreshold;
	type MinerMaxWeight = OffchainSolutionWeightLimit; // For now use the one from staking.
	type MinerMaxLength = OffchainSolutionLengthLimit;
	type OffchainRepeat = OffchainRepeat;
	type MinerTxPriority = NposSolutionPriority;
	type DataProvider = Staking;
	type Solution = NposCompactSolution24;
	type Fallback = pallet_election_provider_multi_phase::NoFallback<Self>;
	type Solver = frame_election_provider_support::SequentialPhragmen<
		AccountId,
		pallet_election_provider_multi_phase::SolutionAccuracyOf<Self>,
		runtime_common::elections::OffchainRandomBalancing,
	>;
	type BenchmarkingConfig = runtime_common::elections::BenchmarkConfig;
	type ForceOrigin = EnsureOneOf<
		EnsureRoot<AccountId>,
		pallet_collective::EnsureProportionAtLeast<_2, _3, AccountId, CouncilCollective>,
	>;
	type WeightInfo = weights::pallet_election_provider_multi_phase::WeightInfo<Self>;
	type VoterSnapshotPerBlock = VoterSnapshotPerBlock;
}

parameter_types! {
	pub const BagThresholds: &'static [u64] = &bag_thresholds::THRESHOLDS;
}

impl pallet_bags_list::Config for Runtime {
	type Event = Event;
	type VoteWeightProvider = Staking;
	type WeightInfo = weights::pallet_bags_list::WeightInfo<Runtime>;
	type BagThresholds = BagThresholds;
}

fn era_payout(
	total_staked: Balance,
	non_gilt_issuance: Balance,
	max_annual_inflation: Perquintill,
	period_fraction: Perquintill,
	auctioned_slots: u64,
) -> (Balance, Balance) {
	use pallet_staking_reward_fn::compute_inflation;
	use sp_arithmetic::traits::Saturating;

	let min_annual_inflation = Perquintill::from_rational(25u64, 1000u64);
	let delta_annual_inflation = max_annual_inflation.saturating_sub(min_annual_inflation);

	// 30% reserved for up to 60 slots.
	let auction_proportion = Perquintill::from_rational(auctioned_slots.min(60), 200u64);

	// Therefore the ideal amount at stake (as a percentage of total issuance) is 75% less the amount that we expect
	// to be taken up with auctions.
	let ideal_stake = Perquintill::from_percent(75).saturating_sub(auction_proportion);

	let stake = Perquintill::from_rational(total_staked, non_gilt_issuance);
	let falloff = Perquintill::from_percent(5);
	let adjustment = compute_inflation(stake, ideal_stake, falloff);
	let staking_inflation =
		min_annual_inflation.saturating_add(delta_annual_inflation * adjustment);

	let max_payout = period_fraction * max_annual_inflation * non_gilt_issuance;
	let staking_payout = (period_fraction * staking_inflation) * non_gilt_issuance;
	let rest = max_payout.saturating_sub(staking_payout);

	let other_issuance = non_gilt_issuance.saturating_sub(total_staked);
	if total_staked > other_issuance {
		let _cap_rest = Perquintill::from_rational(other_issuance, total_staked) * staking_payout;
		// We don't do anything with this, but if we wanted to, we could introduce a cap on the treasury amount
		// with: `rest = rest.min(cap_rest);`
	}
	(staking_payout, rest)
}

pub struct EraPayout;
impl pallet_staking::EraPayout<Balance> for EraPayout {
	fn era_payout(
		total_staked: Balance,
		_total_issuance: Balance,
		era_duration_millis: u64,
	) -> (Balance, Balance) {
		// TODO: #3011 Update with proper auctioned slots tracking.
		// This should be fine for the first year of parachains.
		let auctioned_slots: u64 = auctions::Pallet::<Runtime>::auction_counter().into();
		const MAX_ANNUAL_INFLATION: Perquintill = Perquintill::from_percent(10);
		const MILLISECONDS_PER_YEAR: u64 = 1000 * 3600 * 24 * 36525 / 100;

		era_payout(
			total_staked,
			Gilt::issuance().non_gilt,
			MAX_ANNUAL_INFLATION,
			Perquintill::from_rational(era_duration_millis, MILLISECONDS_PER_YEAR),
			auctioned_slots,
		)
	}
}

parameter_types! {
	// Six sessions in an era (6 hours).
	pub const SessionsPerEra: SessionIndex = 6;
	// 28 eras for unbonding (7 days).
	pub const BondingDuration: pallet_staking::EraIndex = 28;
	// 27 eras in which slashes can be cancelled (slightly less than 7 days).
	pub const SlashDeferDuration: pallet_staking::EraIndex = 27;
	pub const MaxNominatorRewardedPerValidator: u32 = 256;
	pub const OffendingValidatorsThreshold: Perbill = Perbill::from_percent(17);
}

type SlashCancelOrigin = EnsureOneOf<
	EnsureRoot<AccountId>,
	pallet_collective::EnsureProportionAtLeast<_1, _2, AccountId, CouncilCollective>,
>;

impl frame_election_provider_support::onchain::Config for Runtime {
	type Accuracy = runtime_common::elections::OnOnChainAccuracy;
	type DataProvider = Staking;
}

impl pallet_staking::Config for Runtime {
	const MAX_NOMINATIONS: u32 =
		<NposCompactSolution24 as sp_npos_elections::NposSolution>::LIMIT as u32;
	type Currency = Balances;
	type UnixTime = Timestamp;
	type CurrencyToVote = CurrencyToVote;
	type ElectionProvider = ElectionProviderMultiPhase;
	type GenesisElectionProvider = runtime_common::elections::GenesisElectionOf<Self>;
	type RewardRemainder = Treasury;
	type Event = Event;
	type Slash = Treasury;
	type Reward = ();
	type SessionsPerEra = SessionsPerEra;
	type BondingDuration = BondingDuration;
	type SlashDeferDuration = SlashDeferDuration;
	// A majority of the council or root can cancel the slash.
	type SlashCancelOrigin = SlashCancelOrigin;
	type SessionInterface = Self;
	type EraPayout = EraPayout;
	type NextNewSession = Session;
	type MaxNominatorRewardedPerValidator = MaxNominatorRewardedPerValidator;
	type OffendingValidatorsThreshold = OffendingValidatorsThreshold;
	type SortedListProvider = BagsList;
	type BenchmarkingConfig = runtime_common::StakingBenchmarkingConfig;
	type WeightInfo = weights::pallet_staking::WeightInfo<Runtime>;
}

parameter_types! {
	pub LaunchPeriod: BlockNumber = prod_or_fast!(7 * DAYS, 1, "KSM_LAUNCH_PERIOD");
	pub VotingPeriod: BlockNumber = prod_or_fast!(7 * DAYS, 1 * MINUTES, "KSM_VOTING_PERIOD");
	pub FastTrackVotingPeriod: BlockNumber = prod_or_fast!(3 * HOURS, 1 * MINUTES, "KSM_FAST_TRACK_VOTING_PERIOD");
	pub const MinimumDeposit: Balance = 100 * CENTS;
<<<<<<< HEAD
	pub EnactmentPeriod: BlockNumber = prod_or_fast!(8 * DAYS, 1, "KSM_ENACTMENT_PERIOD");
	pub CooloffPeriod: BlockNumber = prod_or_fast!(7 * DAYS, 1 * MINUTES, "KSM_COOLOFF_PERIOD");
	// One cent: $10,000 / MB
	pub const PreimageByteDeposit: Balance = 10 * MILLICENTS;
=======
	pub const EnactmentPeriod: BlockNumber = 8 * DAYS;
	pub const CooloffPeriod: BlockNumber = 7 * DAYS;
>>>>>>> 30b2bd0d
	pub const InstantAllowed: bool = true;
	pub const MaxVotes: u32 = 100;
	pub const MaxProposals: u32 = 100;
}

impl pallet_democracy::Config for Runtime {
	type Proposal = Call;
	type Event = Event;
	type Currency = Balances;
	type EnactmentPeriod = EnactmentPeriod;
	type VoteLockingPeriod = EnactmentPeriod;
	type LaunchPeriod = LaunchPeriod;
	type VotingPeriod = VotingPeriod;
	type MinimumDeposit = MinimumDeposit;
	/// A straight majority of the council can decide what their next motion is.
	type ExternalOrigin =
		pallet_collective::EnsureProportionAtLeast<_1, _2, AccountId, CouncilCollective>;
	/// A majority can have the next scheduled referendum be a straight majority-carries vote.
	type ExternalMajorityOrigin =
		pallet_collective::EnsureProportionAtLeast<_1, _2, AccountId, CouncilCollective>;
	/// A unanimous council can have the next scheduled referendum be a straight default-carries
	/// (NTB) vote.
	type ExternalDefaultOrigin =
		pallet_collective::EnsureProportionAtLeast<_1, _1, AccountId, CouncilCollective>;
	/// Two thirds of the technical committee can have an `ExternalMajority/ExternalDefault` vote
	/// be tabled immediately and with a shorter voting/enactment period.
	type FastTrackOrigin =
		pallet_collective::EnsureProportionAtLeast<_2, _3, AccountId, TechnicalCollective>;
	type InstantOrigin =
		pallet_collective::EnsureProportionAtLeast<_1, _1, AccountId, TechnicalCollective>;
	type InstantAllowed = InstantAllowed;
	type FastTrackVotingPeriod = FastTrackVotingPeriod;
	// To cancel a proposal which has been passed, 2/3 of the council must agree to it.
	type CancellationOrigin = EnsureOneOf<
		EnsureRoot<AccountId>,
		pallet_collective::EnsureProportionAtLeast<_2, _3, AccountId, CouncilCollective>,
	>;
	type BlacklistOrigin = EnsureRoot<AccountId>;
	// To cancel a proposal before it has been passed, the technical committee must be unanimous or
	// Root must agree.
	type CancelProposalOrigin = EnsureOneOf<
		EnsureRoot<AccountId>,
		pallet_collective::EnsureProportionAtLeast<_1, _1, AccountId, TechnicalCollective>,
	>;
	// Any single technical committee member may veto a coming council proposal, however they can
	// only do it once and it lasts only for the cooloff period.
	type VetoOrigin = pallet_collective::EnsureMember<AccountId, TechnicalCollective>;
	type CooloffPeriod = CooloffPeriod;
	type PreimageByteDeposit = PreimageByteDeposit;
	type OperationalPreimageOrigin = pallet_collective::EnsureMember<AccountId, CouncilCollective>;
	type Slash = Treasury;
	type Scheduler = Scheduler;
	type PalletsOrigin = OriginCaller;
	type MaxVotes = MaxVotes;
	type WeightInfo = weights::pallet_democracy::WeightInfo<Runtime>;
	type MaxProposals = MaxProposals;
}

parameter_types! {
	pub CouncilMotionDuration: BlockNumber = prod_or_fast!(3 * DAYS, 2 * MINUTES, "KSM_MOTION_DURATION");
	pub const CouncilMaxProposals: u32 = 100;
	pub const CouncilMaxMembers: u32 = 100;
}

type CouncilCollective = pallet_collective::Instance1;
impl pallet_collective::Config<CouncilCollective> for Runtime {
	type Origin = Origin;
	type Proposal = Call;
	type Event = Event;
	type MotionDuration = CouncilMotionDuration;
	type MaxProposals = CouncilMaxProposals;
	type MaxMembers = CouncilMaxMembers;
	type DefaultVote = pallet_collective::PrimeDefaultVote;
	type WeightInfo = weights::pallet_collective_council::WeightInfo<Runtime>;
}

parameter_types! {
	pub const CandidacyBond: Balance = 100 * CENTS;
	// 1 storage item created, key size is 32 bytes, value size is 16+16.
	pub const VotingBondBase: Balance = deposit(1, 64);
	// additional data per vote is 32 bytes (account id).
	pub const VotingBondFactor: Balance = deposit(0, 32);
	/// Daily council elections
	pub TermDuration: BlockNumber = prod_or_fast!(24 * HOURS, 2 * MINUTES, "KSM_TERM_DURATION");
	pub const DesiredMembers: u32 = 19;
	pub const DesiredRunnersUp: u32 = 19;
	pub const PhragmenElectionPalletId: LockIdentifier = *b"phrelect";
}

// Make sure that there are no more than MaxMembers members elected via phragmen.
const_assert!(DesiredMembers::get() <= CouncilMaxMembers::get());

impl pallet_elections_phragmen::Config for Runtime {
	type Event = Event;
	type Currency = Balances;
	type ChangeMembers = Council;
	type InitializeMembers = Council;
	type CurrencyToVote = frame_support::traits::U128CurrencyToVote;
	type CandidacyBond = CandidacyBond;
	type VotingBondBase = VotingBondBase;
	type VotingBondFactor = VotingBondFactor;
	type LoserCandidate = Treasury;
	type KickedMember = Treasury;
	type DesiredMembers = DesiredMembers;
	type DesiredRunnersUp = DesiredRunnersUp;
	type TermDuration = TermDuration;
	type PalletId = PhragmenElectionPalletId;
	type WeightInfo = weights::pallet_elections_phragmen::WeightInfo<Runtime>;
}

parameter_types! {
	pub TechnicalMotionDuration: BlockNumber = prod_or_fast!(3 * DAYS, 2 * MINUTES, "KSM_MOTION_DURATION");
	pub const TechnicalMaxProposals: u32 = 100;
	pub const TechnicalMaxMembers: u32 = 100;
}

type TechnicalCollective = pallet_collective::Instance2;
impl pallet_collective::Config<TechnicalCollective> for Runtime {
	type Origin = Origin;
	type Proposal = Call;
	type Event = Event;
	type MotionDuration = TechnicalMotionDuration;
	type MaxProposals = TechnicalMaxProposals;
	type MaxMembers = TechnicalMaxMembers;
	type DefaultVote = pallet_collective::PrimeDefaultVote;
	type WeightInfo = weights::pallet_collective_technical_committee::WeightInfo<Runtime>;
}

impl pallet_membership::Config<pallet_membership::Instance1> for Runtime {
	type Event = Event;
	type AddOrigin = MoreThanHalfCouncil;
	type RemoveOrigin = MoreThanHalfCouncil;
	type SwapOrigin = MoreThanHalfCouncil;
	type ResetOrigin = MoreThanHalfCouncil;
	type PrimeOrigin = MoreThanHalfCouncil;
	type MembershipInitialized = TechnicalCommittee;
	type MembershipChanged = TechnicalCommittee;
	type MaxMembers = TechnicalMaxMembers;
	type WeightInfo = weights::pallet_membership::WeightInfo<Runtime>;
}

parameter_types! {
	pub const ProposalBond: Permill = Permill::from_percent(5);
	pub const ProposalBondMinimum: Balance = 2000 * CENTS;
	pub const SpendPeriod: BlockNumber = 6 * DAYS;
	pub const Burn: Permill = Permill::from_perthousand(2);
	pub const TreasuryPalletId: PalletId = PalletId(*b"py/trsry");

	pub const TipCountdown: BlockNumber = 1 * DAYS;
	pub const TipFindersFee: Percent = Percent::from_percent(20);
	pub const TipReportDepositBase: Balance = 100 * CENTS;
	pub const DataDepositPerByte: Balance = 1 * CENTS;
	pub const BountyDepositBase: Balance = 100 * CENTS;
	pub const BountyDepositPayoutDelay: BlockNumber = 4 * DAYS;
	pub const BountyUpdatePeriod: BlockNumber = 90 * DAYS;
	pub const MaximumReasonLength: u32 = 16384;
	pub const BountyCuratorDeposit: Permill = Permill::from_percent(50);
	pub const BountyValueMinimum: Balance = 200 * CENTS;
	pub const MaxApprovals: u32 = 100;
	pub const MaxAuthorities: u32 = 100_000;
	pub const MaxKeys: u32 = 10_000;
	pub const MaxPeerInHeartbeats: u32 = 10_000;
	pub const MaxPeerDataEncodingSize: u32 = 1_000;
}

type ApproveOrigin = EnsureOneOf<
	EnsureRoot<AccountId>,
	pallet_collective::EnsureProportionAtLeast<_3, _5, AccountId, CouncilCollective>,
>;

impl pallet_treasury::Config for Runtime {
	type PalletId = TreasuryPalletId;
	type Currency = Balances;
	type ApproveOrigin = ApproveOrigin;
	type RejectOrigin = MoreThanHalfCouncil;
	type Event = Event;
	type OnSlash = Treasury;
	type ProposalBond = ProposalBond;
	type ProposalBondMinimum = ProposalBondMinimum;
	type SpendPeriod = SpendPeriod;
	type Burn = Burn;
	type BurnDestination = Society;
	type MaxApprovals = MaxApprovals;
	type WeightInfo = weights::pallet_treasury::WeightInfo<Runtime>;
	type SpendFunds = Bounties;
}

impl pallet_bounties::Config for Runtime {
	type BountyDepositBase = BountyDepositBase;
	type BountyDepositPayoutDelay = BountyDepositPayoutDelay;
	type BountyUpdatePeriod = BountyUpdatePeriod;
	type BountyCuratorDeposit = BountyCuratorDeposit;
	type BountyValueMinimum = BountyValueMinimum;
	type ChildBountyManager = ();
	type DataDepositPerByte = DataDepositPerByte;
	type Event = Event;
	type MaximumReasonLength = MaximumReasonLength;
	type WeightInfo = weights::pallet_bounties::WeightInfo<Runtime>;
}

impl pallet_tips::Config for Runtime {
	type MaximumReasonLength = MaximumReasonLength;
	type DataDepositPerByte = DataDepositPerByte;
	type Tippers = PhragmenElection;
	type TipCountdown = TipCountdown;
	type TipFindersFee = TipFindersFee;
	type TipReportDepositBase = TipReportDepositBase;
	type Event = Event;
	type WeightInfo = weights::pallet_tips::WeightInfo<Runtime>;
}

impl pallet_offences::Config for Runtime {
	type Event = Event;
	type IdentificationTuple = pallet_session::historical::IdentificationTuple<Self>;
	type OnOffenceHandler = Staking;
}

impl pallet_authority_discovery::Config for Runtime {
	type MaxAuthorities = MaxAuthorities;
}

parameter_types! {
	pub NposSolutionPriority: TransactionPriority =
		Perbill::from_percent(90) * TransactionPriority::max_value();
	pub const ImOnlineUnsignedPriority: TransactionPriority = TransactionPriority::max_value();
}

impl pallet_im_online::Config for Runtime {
	type AuthorityId = ImOnlineId;
	type Event = Event;
	type ValidatorSet = Historical;
	type NextSessionRotation = Babe;
	type ReportUnresponsiveness = Offences;
	type UnsignedPriority = ImOnlineUnsignedPriority;
	type WeightInfo = weights::pallet_im_online::WeightInfo<Runtime>;
	type MaxKeys = MaxKeys;
	type MaxPeerInHeartbeats = MaxPeerInHeartbeats;
	type MaxPeerDataEncodingSize = MaxPeerDataEncodingSize;
}

impl pallet_grandpa::Config for Runtime {
	type Event = Event;
	type Call = Call;

	type KeyOwnerProof =
		<Self::KeyOwnerProofSystem as KeyOwnerProofSystem<(KeyTypeId, GrandpaId)>>::Proof;

	type KeyOwnerIdentification = <Self::KeyOwnerProofSystem as KeyOwnerProofSystem<(
		KeyTypeId,
		GrandpaId,
	)>>::IdentificationTuple;

	type KeyOwnerProofSystem = Historical;

	type HandleEquivocation = pallet_grandpa::EquivocationHandler<
		Self::KeyOwnerIdentification,
		Offences,
		ReportLongevity,
	>;

	type WeightInfo = ();
	type MaxAuthorities = MaxAuthorities;
}

/// Submits transaction with the node's public and signature type. Adheres to the signed extension
/// format of the chain.
impl<LocalCall> frame_system::offchain::CreateSignedTransaction<LocalCall> for Runtime
where
	Call: From<LocalCall>,
{
	fn create_transaction<C: frame_system::offchain::AppCrypto<Self::Public, Self::Signature>>(
		call: Call,
		public: <Signature as Verify>::Signer,
		account: AccountId,
		nonce: <Runtime as frame_system::Config>::Index,
	) -> Option<(Call, <UncheckedExtrinsic as ExtrinsicT>::SignaturePayload)> {
		use sp_runtime::traits::StaticLookup;
		// take the biggest period possible.
		let period =
			BlockHashCount::get().checked_next_power_of_two().map(|c| c / 2).unwrap_or(2) as u64;

		let current_block = System::block_number()
			.saturated_into::<u64>()
			// The `System::block_number` is initialized with `n+1`,
			// so the actual block number is `n`.
			.saturating_sub(1);
		let tip = 0;
		let extra: SignedExtra = (
			frame_system::CheckNonZeroSender::<Runtime>::new(),
			frame_system::CheckSpecVersion::<Runtime>::new(),
			frame_system::CheckTxVersion::<Runtime>::new(),
			frame_system::CheckGenesis::<Runtime>::new(),
			frame_system::CheckMortality::<Runtime>::from(generic::Era::mortal(
				period,
				current_block,
			)),
			frame_system::CheckNonce::<Runtime>::from(nonce),
			frame_system::CheckWeight::<Runtime>::new(),
			pallet_transaction_payment::ChargeTransactionPayment::<Runtime>::from(tip),
		);
		let raw_payload = SignedPayload::new(call, extra)
			.map_err(|e| {
				log::warn!("Unable to create signed payload: {:?}", e);
			})
			.ok()?;
		let signature = raw_payload.using_encoded(|payload| C::sign(payload, public))?;
		let (call, extra, _) = raw_payload.deconstruct();
		let address = <Runtime as frame_system::Config>::Lookup::unlookup(account);
		Some((call, (address, signature, extra)))
	}
}

impl frame_system::offchain::SigningTypes for Runtime {
	type Public = <Signature as Verify>::Signer;
	type Signature = Signature;
}

impl<C> frame_system::offchain::SendTransactionTypes<C> for Runtime
where
	Call: From<C>,
{
	type Extrinsic = UncheckedExtrinsic;
	type OverarchingCall = Call;
}

parameter_types! {
	pub Prefix: &'static [u8] = b"Pay KSMs to the Kusama account:";
}

impl claims::Config for Runtime {
	type Event = Event;
	type VestingSchedule = Vesting;
	type Prefix = Prefix;
	type MoveClaimOrigin =
		pallet_collective::EnsureProportionMoreThan<_1, _2, AccountId, CouncilCollective>;
	type WeightInfo = weights::runtime_common_claims::WeightInfo<Runtime>;
}

parameter_types! {
	// Minimum 100 bytes/KSM deposited (1 CENT/byte)
	pub const BasicDeposit: Balance = 1000 * CENTS;       // 258 bytes on-chain
	pub const FieldDeposit: Balance = 250 * CENTS;        // 66 bytes on-chain
	pub const SubAccountDeposit: Balance = 200 * CENTS;   // 53 bytes on-chain
	pub const MaxSubAccounts: u32 = 100;
	pub const MaxAdditionalFields: u32 = 100;
	pub const MaxRegistrars: u32 = 20;
}

impl pallet_identity::Config for Runtime {
	type Event = Event;
	type Currency = Balances;
	type BasicDeposit = BasicDeposit;
	type FieldDeposit = FieldDeposit;
	type SubAccountDeposit = SubAccountDeposit;
	type MaxSubAccounts = MaxSubAccounts;
	type MaxAdditionalFields = MaxAdditionalFields;
	type MaxRegistrars = MaxRegistrars;
	type Slashed = Treasury;
	type ForceOrigin = MoreThanHalfCouncil;
	type RegistrarOrigin = MoreThanHalfCouncil;
	type WeightInfo = weights::pallet_identity::WeightInfo<Runtime>;
}

impl pallet_utility::Config for Runtime {
	type Event = Event;
	type Call = Call;
	type PalletsOrigin = OriginCaller;
	type WeightInfo = weights::pallet_utility::WeightInfo<Runtime>;
}

parameter_types! {
	// One storage item; key size is 32; value is size 4+4+16+32 bytes = 56 bytes.
	pub const DepositBase: Balance = deposit(1, 88);
	// Additional storage item size of 32 bytes.
	pub const DepositFactor: Balance = deposit(0, 32);
	pub const MaxSignatories: u16 = 100;
}

impl pallet_multisig::Config for Runtime {
	type Event = Event;
	type Call = Call;
	type Currency = Balances;
	type DepositBase = DepositBase;
	type DepositFactor = DepositFactor;
	type MaxSignatories = MaxSignatories;
	type WeightInfo = weights::pallet_multisig::WeightInfo<Runtime>;
}

parameter_types! {
	pub const ConfigDepositBase: Balance = 500 * CENTS;
	pub const FriendDepositFactor: Balance = 50 * CENTS;
	pub const MaxFriends: u16 = 9;
	pub const RecoveryDeposit: Balance = 500 * CENTS;
}

impl pallet_recovery::Config for Runtime {
	type Event = Event;
	type Call = Call;
	type Currency = Balances;
	type ConfigDepositBase = ConfigDepositBase;
	type FriendDepositFactor = FriendDepositFactor;
	type MaxFriends = MaxFriends;
	type RecoveryDeposit = RecoveryDeposit;
}

parameter_types! {
	pub const CandidateDeposit: Balance = 1000 * CENTS;
	pub const WrongSideDeduction: Balance = 200 * CENTS;
	pub const MaxStrikes: u32 = 10;
	pub const RotationPeriod: BlockNumber = 7 * DAYS;
	pub const PeriodSpend: Balance = 50000 * CENTS;
	pub const MaxLockDuration: BlockNumber = 36 * 30 * DAYS;
	pub const ChallengePeriod: BlockNumber = 7 * DAYS;
	pub const MaxCandidateIntake: u32 = 1;
	pub const SocietyPalletId: PalletId = PalletId(*b"py/socie");
}

impl pallet_society::Config for Runtime {
	type Event = Event;
	type Currency = Balances;
	type Randomness = pallet_babe::RandomnessFromOneEpochAgo<Runtime>;
	type CandidateDeposit = CandidateDeposit;
	type WrongSideDeduction = WrongSideDeduction;
	type MaxStrikes = MaxStrikes;
	type PeriodSpend = PeriodSpend;
	type MembershipChanged = ();
	type RotationPeriod = RotationPeriod;
	type MaxLockDuration = MaxLockDuration;
	type FounderSetOrigin =
		pallet_collective::EnsureProportionMoreThan<_1, _2, AccountId, CouncilCollective>;
	type SuspensionJudgementOrigin = pallet_society::EnsureFounder<Runtime>;
	type ChallengePeriod = ChallengePeriod;
	type MaxCandidateIntake = MaxCandidateIntake;
	type PalletId = SocietyPalletId;
}

parameter_types! {
	pub const MinVestedTransfer: Balance = 100 * CENTS;
}

impl pallet_vesting::Config for Runtime {
	type Event = Event;
	type Currency = Balances;
	type BlockNumberToBalance = ConvertInto;
	type MinVestedTransfer = MinVestedTransfer;
	type WeightInfo = weights::pallet_vesting::WeightInfo<Runtime>;
	const MAX_VESTING_SCHEDULES: u32 = 28;
}

parameter_types! {
	// One storage item; key size 32, value size 8; .
	pub const ProxyDepositBase: Balance = deposit(1, 8);
	// Additional storage item size of 33 bytes.
	pub const ProxyDepositFactor: Balance = deposit(0, 33);
	pub const MaxProxies: u16 = 32;
	pub const AnnouncementDepositBase: Balance = deposit(1, 8);
	pub const AnnouncementDepositFactor: Balance = deposit(0, 66);
	pub const MaxPending: u16 = 32;
}

/// The type used to represent the kinds of proxying allowed.
#[derive(
	Copy,
	Clone,
	Eq,
	PartialEq,
	Ord,
	PartialOrd,
	Encode,
	Decode,
	RuntimeDebug,
	MaxEncodedLen,
	scale_info::TypeInfo,
)]
pub enum ProxyType {
	Any,
	NonTransfer,
	Governance,
	Staking,
	IdentityJudgement,
	CancelProxy,
	Auction,
}
impl Default for ProxyType {
	fn default() -> Self {
		Self::Any
	}
}
impl InstanceFilter<Call> for ProxyType {
	fn filter(&self, c: &Call) -> bool {
		match self {
			ProxyType::Any => true,
			ProxyType::NonTransfer => matches!(
				c,
				Call::System(..) |
				Call::Babe(..) |
				Call::Timestamp(..) |
				Call::Indices(pallet_indices::Call::claim {..}) |
				Call::Indices(pallet_indices::Call::free {..}) |
				Call::Indices(pallet_indices::Call::freeze {..}) |
				// Specifically omitting Indices `transfer`, `force_transfer`
				// Specifically omitting the entire Balances pallet
				Call::Authorship(..) |
				Call::Staking(..) |
				Call::Session(..) |
				Call::Grandpa(..) |
				Call::ImOnline(..) |
				Call::Democracy(..) |
				Call::Council(..) |
				Call::TechnicalCommittee(..) |
				Call::PhragmenElection(..) |
				Call::TechnicalMembership(..) |
				Call::Treasury(..) |
				Call::Bounties(..) |
				Call::Tips(..) |
				Call::Claims(..) |
				Call::Utility(..) |
				Call::Identity(..) |
				Call::Society(..) |
				Call::Recovery(pallet_recovery::Call::as_recovered {..}) |
				Call::Recovery(pallet_recovery::Call::vouch_recovery {..}) |
				Call::Recovery(pallet_recovery::Call::claim_recovery {..}) |
				Call::Recovery(pallet_recovery::Call::close_recovery {..}) |
				Call::Recovery(pallet_recovery::Call::remove_recovery {..}) |
				Call::Recovery(pallet_recovery::Call::cancel_recovered {..}) |
				// Specifically omitting Recovery `create_recovery`, `initiate_recovery`
				Call::Vesting(pallet_vesting::Call::vest {..}) |
				Call::Vesting(pallet_vesting::Call::vest_other {..}) |
				// Specifically omitting Vesting `vested_transfer`, and `force_vested_transfer`
				Call::Scheduler(..) |
				Call::Proxy(..) |
				Call::Multisig(..) |
				Call::Gilt(..) |
				Call::Registrar(paras_registrar::Call::register {..}) |
				Call::Registrar(paras_registrar::Call::deregister {..}) |
				// Specifically omitting Registrar `swap`
				Call::Registrar(paras_registrar::Call::reserve {..}) |
				Call::Crowdloan(..) |
				Call::Slots(..) |
				Call::Auctions(..) | // Specifically omitting the entire XCM Pallet
				Call::BagsList(..)
			),
			ProxyType::Governance => matches!(
				c,
				Call::Democracy(..) |
					Call::Council(..) | Call::TechnicalCommittee(..) |
					Call::PhragmenElection(..) |
					Call::Treasury(..) | Call::Bounties(..) |
					Call::Tips(..) | Call::Utility(..)
			),
			ProxyType::Staking => {
				matches!(c, Call::Staking(..) | Call::Session(..) | Call::Utility(..))
			},
			ProxyType::IdentityJudgement => matches!(
				c,
				Call::Identity(pallet_identity::Call::provide_judgement { .. }) | Call::Utility(..)
			),
			ProxyType::CancelProxy => {
				matches!(c, Call::Proxy(pallet_proxy::Call::reject_announcement { .. }))
			},
			ProxyType::Auction => matches!(
				c,
				Call::Auctions(..) | Call::Crowdloan(..) | Call::Registrar(..) | Call::Slots(..)
			),
		}
	}
	fn is_superset(&self, o: &Self) -> bool {
		match (self, o) {
			(x, y) if x == y => true,
			(ProxyType::Any, _) => true,
			(_, ProxyType::Any) => false,
			(ProxyType::NonTransfer, _) => true,
			_ => false,
		}
	}
}

impl pallet_proxy::Config for Runtime {
	type Event = Event;
	type Call = Call;
	type Currency = Balances;
	type ProxyType = ProxyType;
	type ProxyDepositBase = ProxyDepositBase;
	type ProxyDepositFactor = ProxyDepositFactor;
	type MaxProxies = MaxProxies;
	type WeightInfo = weights::pallet_proxy::WeightInfo<Runtime>;
	type MaxPending = MaxPending;
	type CallHasher = BlakeTwo256;
	type AnnouncementDepositBase = AnnouncementDepositBase;
	type AnnouncementDepositFactor = AnnouncementDepositFactor;
}

impl parachains_origin::Config for Runtime {}

impl parachains_configuration::Config for Runtime {
	type WeightInfo = weights::runtime_parachains_configuration::WeightInfo<Runtime>;
}

impl parachains_shared::Config for Runtime {}

impl parachains_session_info::Config for Runtime {}

impl parachains_inclusion::Config for Runtime {
	type Event = Event;
	type DisputesHandler = ParasDisputes;
	type RewardValidators = parachains_reward_points::RewardValidatorsWithEraPoints<Runtime>;
}

parameter_types! {
	pub const ParasUnsignedPriority: TransactionPriority = TransactionPriority::max_value();
}

impl parachains_paras::Config for Runtime {
	type Event = Event;
	type WeightInfo = weights::runtime_parachains_paras::WeightInfo<Runtime>;
	type UnsignedPriority = ParasUnsignedPriority;
	type NextSessionRotation = Babe;
}

parameter_types! {
	pub const FirstMessageFactorPercent: u64 = 100;
}

impl parachains_ump::Config for Runtime {
	type Event = Event;
	type UmpSink =
		crate::parachains_ump::XcmSink<xcm_executor::XcmExecutor<xcm_config::XcmConfig>, Runtime>;
	type FirstMessageFactorPercent = FirstMessageFactorPercent;
	type ExecuteOverweightOrigin = EnsureRoot<AccountId>;
}

impl parachains_dmp::Config for Runtime {}

impl parachains_hrmp::Config for Runtime {
	type Event = Event;
	type Origin = Origin;
	type Currency = Balances;
}

impl parachains_paras_inherent::Config for Runtime {
	type WeightInfo = weights::runtime_parachains_paras_inherent::WeightInfo<Runtime>;
}

impl parachains_scheduler::Config for Runtime {}

impl parachains_initializer::Config for Runtime {
	type Randomness = pallet_babe::RandomnessFromOneEpochAgo<Runtime>;
	type ForceOrigin = EnsureRoot<AccountId>;
	type WeightInfo = weights::runtime_parachains_initializer::WeightInfo<Runtime>;
}

impl parachains_disputes::Config for Runtime {
	type Event = Event;
	type RewardValidators = ();
	type PunishValidators = ();
	type WeightInfo = weights::runtime_parachains_disputes::WeightInfo<Runtime>;
}

parameter_types! {
	pub const ParaDeposit: Balance = 40 * UNITS;
}

impl paras_registrar::Config for Runtime {
	type Event = Event;
	type Origin = Origin;
	type Currency = Balances;
	type OnSwap = (Crowdloan, Slots);
	type ParaDeposit = ParaDeposit;
	type DataDepositPerByte = DataDepositPerByte;
	type WeightInfo = weights::runtime_common_paras_registrar::WeightInfo<Runtime>;
}

pub const LEASE_PERIOD: BlockNumber = 6 * WEEKS;

parameter_types! {
	// 6 weeks
	pub const LeasePeriod: BlockNumber = LEASE_PERIOD;
}

impl slots::Config for Runtime {
	type Event = Event;
	type Currency = Balances;
	type Registrar = Registrar;
	type LeasePeriod = LeasePeriod;
	type LeaseOffset = ();
	type ForceOrigin = MoreThanHalfCouncil;
	type WeightInfo = weights::runtime_common_slots::WeightInfo<Runtime>;
}

parameter_types! {
	pub const CrowdloanId: PalletId = PalletId(*b"py/cfund");
	pub const SubmissionDeposit: Balance = 3 * GRAND; // ~ 10 KSM
	pub const MinContribution: Balance = 3_000 * CENTS; // ~ .1 KSM
	pub const RemoveKeysLimit: u32 = 1000;
	// Allow 32 bytes for an additional memo to a crowdloan.
	pub const MaxMemoLength: u8 = 32;
}

impl crowdloan::Config for Runtime {
	type Event = Event;
	type PalletId = CrowdloanId;
	type SubmissionDeposit = SubmissionDeposit;
	type MinContribution = MinContribution;
	type RemoveKeysLimit = RemoveKeysLimit;
	type Registrar = Registrar;
	type Auctioneer = Auctions;
	type MaxMemoLength = MaxMemoLength;
	type WeightInfo = weights::runtime_common_crowdloan::WeightInfo<Runtime>;
}

parameter_types! {
	// The average auction is 7 days long, so this will be 70% for ending period.
	// 5 Days = 72000 Blocks @ 6 sec per block
	pub const EndingPeriod: BlockNumber = 5 * DAYS;
	// ~ 1000 samples per day -> ~ 20 blocks per sample -> 2 minute samples
	pub const SampleLength: BlockNumber = 2 * MINUTES;
}

type AuctionInitiate = EnsureOneOf<
	EnsureRoot<AccountId>,
	pallet_collective::EnsureProportionAtLeast<_2, _3, AccountId, CouncilCollective>,
>;

impl auctions::Config for Runtime {
	type Event = Event;
	type Leaser = Slots;
	type Registrar = Registrar;
	type EndingPeriod = EndingPeriod;
	type SampleLength = SampleLength;
	type Randomness = pallet_babe::RandomnessFromOneEpochAgo<Runtime>;
	type InitiateOrigin = AuctionInitiate;
	type WeightInfo = weights::runtime_common_auctions::WeightInfo<Runtime>;
}

parameter_types! {
	pub IgnoredIssuance: Balance = Treasury::pot();
	pub const QueueCount: u32 = 300;
	pub const MaxQueueLen: u32 = 1000;
	pub const FifoQueueLen: u32 = 250;
	pub const GiltPeriod: BlockNumber = 30 * DAYS;
	pub const MinFreeze: Balance = 10_000 * CENTS;
	pub const IntakePeriod: BlockNumber = 5 * MINUTES;
	pub const MaxIntakeBids: u32 = 100;
}

impl pallet_gilt::Config for Runtime {
	type Event = Event;
	type Currency = Balances;
	type CurrencyBalance = Balance;
	type AdminOrigin = MoreThanHalfCouncil;
	type Deficit = (); // Mint
	type Surplus = (); // Burn
	type IgnoredIssuance = IgnoredIssuance;
	type QueueCount = QueueCount;
	type MaxQueueLen = MaxQueueLen;
	type FifoQueueLen = FifoQueueLen;
	type Period = GiltPeriod;
	type MinFreeze = MinFreeze;
	type IntakePeriod = IntakePeriod;
	type MaxIntakeBids = MaxIntakeBids;
	type WeightInfo = weights::pallet_gilt::WeightInfo<Runtime>;
}

construct_runtime! {
	pub enum Runtime where
		Block = Block,
		NodeBlock = primitives::v1::Block,
		UncheckedExtrinsic = UncheckedExtrinsic
	{
		// Basic stuff; balances is uncallable initially.
		System: frame_system::{Pallet, Call, Storage, Config, Event<T>} = 0,

		// Babe must be before session.
		Babe: pallet_babe::{Pallet, Call, Storage, Config, ValidateUnsigned} = 1,

		Timestamp: pallet_timestamp::{Pallet, Call, Storage, Inherent} = 2,
		Indices: pallet_indices::{Pallet, Call, Storage, Config<T>, Event<T>} = 3,
		Balances: pallet_balances::{Pallet, Call, Storage, Config<T>, Event<T>} = 4,
		TransactionPayment: pallet_transaction_payment::{Pallet, Storage} = 33,

		// Consensus support.
		// Authorship must be before session in order to note author in the correct session and era
		// for im-online and staking.
		Authorship: pallet_authorship::{Pallet, Call, Storage} = 5,
		Staking: pallet_staking::{Pallet, Call, Storage, Config<T>, Event<T>} = 6,
		Offences: pallet_offences::{Pallet, Storage, Event} = 7,
		Historical: session_historical::{Pallet} = 34,
		Session: pallet_session::{Pallet, Call, Storage, Event, Config<T>} = 8,
		Grandpa: pallet_grandpa::{Pallet, Call, Storage, Config, Event, ValidateUnsigned} = 10,
		ImOnline: pallet_im_online::{Pallet, Call, Storage, Event<T>, ValidateUnsigned, Config<T>} = 11,
		AuthorityDiscovery: pallet_authority_discovery::{Pallet, Config} = 12,

		// Governance stuff; uncallable initially.
		Democracy: pallet_democracy::{Pallet, Call, Storage, Config<T>, Event<T>} = 13,
		Council: pallet_collective::<Instance1>::{Pallet, Call, Storage, Origin<T>, Event<T>, Config<T>} = 14,
		TechnicalCommittee: pallet_collective::<Instance2>::{Pallet, Call, Storage, Origin<T>, Event<T>, Config<T>} = 15,
		PhragmenElection: pallet_elections_phragmen::{Pallet, Call, Storage, Event<T>, Config<T>} = 16,
		TechnicalMembership: pallet_membership::<Instance1>::{Pallet, Call, Storage, Event<T>, Config<T>} = 17,
		Treasury: pallet_treasury::{Pallet, Call, Storage, Config, Event<T>} = 18,


		// Claims. Usable initially.
		Claims: claims::{Pallet, Call, Storage, Event<T>, Config<T>, ValidateUnsigned} = 19,

		// Utility module.
		Utility: pallet_utility::{Pallet, Call, Event} = 24,

		// Less simple identity module.
		Identity: pallet_identity::{Pallet, Call, Storage, Event<T>} = 25,

		// Society module.
		Society: pallet_society::{Pallet, Call, Storage, Event<T>} = 26,

		// Social recovery module.
		Recovery: pallet_recovery::{Pallet, Call, Storage, Event<T>} = 27,

		// Vesting. Usable initially, but removed once all vesting is finished.
		Vesting: pallet_vesting::{Pallet, Call, Storage, Event<T>, Config<T>} = 28,

		// System scheduler.
		Scheduler: pallet_scheduler::{Pallet, Call, Storage, Event<T>} = 29,

		// Proxy module. Late addition.
		Proxy: pallet_proxy::{Pallet, Call, Storage, Event<T>} = 30,

		// Multisig module. Late addition.
		Multisig: pallet_multisig::{Pallet, Call, Storage, Event<T>} = 31,

		// Preimage registrar.
		Preimage: pallet_preimage::{Pallet, Call, Storage, Event<T>} = 32,

		// Bounties module.
		Bounties: pallet_bounties::{Pallet, Call, Storage, Event<T>} = 35,

		// Tips module.
		Tips: pallet_tips::{Pallet, Call, Storage, Event<T>} = 36,

		// Election pallet. Only works with staking, but placed here to maintain indices.
		ElectionProviderMultiPhase: pallet_election_provider_multi_phase::{Pallet, Call, Storage, Event<T>, ValidateUnsigned} = 37,

		// Gilts pallet.
		Gilt: pallet_gilt::{Pallet, Call, Storage, Event<T>, Config} = 38,

		// Provides a semi-sorted list of nominators for staking.
		BagsList: pallet_bags_list::{Pallet, Call, Storage, Event<T>} = 39,

		// Parachains pallets. Start indices at 50 to leave room.
		ParachainsOrigin: parachains_origin::{Pallet, Origin} = 50,
		Configuration: parachains_configuration::{Pallet, Call, Storage, Config<T>} = 51,
		ParasShared: parachains_shared::{Pallet, Call, Storage} = 52,
		ParaInclusion: parachains_inclusion::{Pallet, Call, Storage, Event<T>} = 53,
		ParaInherent: parachains_paras_inherent::{Pallet, Call, Storage, Inherent} = 54,
		ParaScheduler: parachains_scheduler::{Pallet, Storage} = 55,
		Paras: parachains_paras::{Pallet, Call, Storage, Event, Config} = 56,
		Initializer: parachains_initializer::{Pallet, Call, Storage} = 57,
		Dmp: parachains_dmp::{Pallet, Call, Storage} = 58,
		Ump: parachains_ump::{Pallet, Call, Storage, Event} = 59,
		Hrmp: parachains_hrmp::{Pallet, Call, Storage, Event<T>, Config} = 60,
		ParaSessionInfo: parachains_session_info::{Pallet, Storage} = 61,
		ParasDisputes: parachains_disputes::{Pallet, Call, Storage, Event<T>} = 62,

		// Parachain Onboarding Pallets. Start indices at 70 to leave room.
		Registrar: paras_registrar::{Pallet, Call, Storage, Event<T>} = 70,
		Slots: slots::{Pallet, Call, Storage, Event<T>} = 71,
		Auctions: auctions::{Pallet, Call, Storage, Event<T>} = 72,
		Crowdloan: crowdloan::{Pallet, Call, Storage, Event<T>} = 73,

		// Pallet for sending XCM.
		XcmPallet: pallet_xcm::{Pallet, Call, Storage, Event<T>, Origin, Config} = 99,
	}
}

/// The address format for describing accounts.
pub type Address = sp_runtime::MultiAddress<AccountId, ()>;
/// Block header type as expected by this runtime.
pub type Header = generic::Header<BlockNumber, BlakeTwo256>;
/// Block type as expected by this runtime.
pub type Block = generic::Block<Header, UncheckedExtrinsic>;
/// A Block signed with a Justification
pub type SignedBlock = generic::SignedBlock<Block>;
/// `BlockId` type as expected by this runtime.
pub type BlockId = generic::BlockId<Block>;
/// The `SignedExtension` to the basic transaction logic.
pub type SignedExtra = (
	frame_system::CheckNonZeroSender<Runtime>,
	frame_system::CheckSpecVersion<Runtime>,
	frame_system::CheckTxVersion<Runtime>,
	frame_system::CheckGenesis<Runtime>,
	frame_system::CheckMortality<Runtime>,
	frame_system::CheckNonce<Runtime>,
	frame_system::CheckWeight<Runtime>,
	pallet_transaction_payment::ChargeTransactionPayment<Runtime>,
);
/// Unchecked extrinsic type as expected by this runtime.
pub type UncheckedExtrinsic = generic::UncheckedExtrinsic<Address, Call, Signature, SignedExtra>;
/// Executive: handles dispatch to the various modules.
pub type Executive = frame_executive::Executive<
	Runtime,
	Block,
	frame_system::ChainContext<Runtime>,
	Runtime,
	AllPalletsWithSystem,
	(SessionHistoricalPalletPrefixMigration, SchedulerMigrationV3),
>;
/// The payload being signed in the transactions.
pub type SignedPayload = generic::SignedPayload<Call, SignedExtra>;

/// The nicks pallet was removed at block 569325 from the runtime, without any consideration of the
/// fact that numerous accounts had reserved funds in this pallet. This migration is the outcome of
/// an investigation that tries to refund all of the accounts that had a nick set for them prior to
/// removal, if they still have the amount in their reserved balance. Otherwise, we ignore the
/// refund.
pub struct RefundNickPalletDeposit;

impl RefundNickPalletDeposit {
	fn execute(check: bool) -> Weight {
		let accounts_and_deposits = vec![
			(
				// FDDy3cQa7JXiChYU2xq1B2WUUJBpZpZ51qn2tiN1DqDMEpS
				[
					116, 157, 220, 147, 166, 93, 254, 195, 175, 39, 204, 116, 120, 33, 44, 183,
					212, 176, 192, 53, 127, 239, 53, 160, 22, 57, 102, 171, 83, 51, 183, 87,
				],
				10000000000,
			),
			(
				// G7Ur4BnMSfP2qE7ruSob5gwGQ5nzkGWu7Yqh14FcMqnDtgB
				[
					156, 120, 182, 33, 219, 174, 128, 170, 103, 151, 162, 143, 117, 32, 89, 238,
					241, 171, 215, 99, 218, 189, 163, 89, 85, 96, 160, 52, 143, 248, 46, 57,
				],
				10000000000,
			),
			(
				// Ft8UrgCxMoChGP4o7Q92PQqEHaF9UVZQXVW1wbMV7Cf6ost
				[
					146, 73, 247, 0, 26, 190, 182, 82, 240, 43, 224, 199, 223, 167, 173, 151, 130,
					188, 113, 208, 86, 81, 255, 20, 235, 214, 89, 225, 229, 159, 130, 126,
				],
				10000000000000,
			),
			(
				// FFdDXFK1VKG5QgjvqwxdVjo8hGrBveaBFfHnWyz1MAmLL82
				[
					118, 114, 158, 23, 173, 49, 70, 157, 235, 203, 96, 243, 206, 54, 34, 247, 145,
					67, 228, 66, 231, 123, 88, 214, 226, 25, 93, 158, 169, 152, 104, 13,
				],
				10000000000,
			),
			(
				// HqE13RoY1yntxvAvySn8ogit5XrX1EAxZe4HPPaFf48q8JM
				[
					232, 139, 71, 107, 182, 41, 146, 230, 64, 3, 205, 166, 216, 146, 173, 149, 225,
					180, 93, 128, 227, 254, 240, 29, 10, 65, 25, 225, 235, 227, 163, 6,
				],
				10000000000,
			),
			(
				// GLiebiQp5f6G5vNcc7BgRE9T3hrZSYDwP6evERn3hEczdaM
				[
					166, 145, 93, 111, 179, 12, 211, 3, 103, 242, 49, 148, 198, 136, 66, 166, 1,
					143, 86, 92, 119, 62, 160, 197, 68, 235, 42, 98, 89, 123, 27, 52,
				],
				10000000000000,
			),
			(
				// H2LxnKzFLh1KZKjVAGGtpn9R5KSCPuz4ef8HE2Y6BirmV9J
				[
					196, 202, 45, 138, 99, 252, 222, 80, 235, 39, 124, 225, 161, 124, 245, 58, 201,
					169, 220, 211, 178, 228, 57, 232, 95, 139, 4, 107, 208, 220, 253, 4,
				],
				10000000000,
			),
			(
				// Ewo4ddXr9qDEBwCwd5SfqLEPYLJLgAC5vgFhKLWhpRg7MQJ
				[
					104, 217, 88, 232, 193, 243, 108, 203, 24, 225, 126, 17, 81, 187, 250, 67, 25,
					203, 79, 181, 120, 177, 79, 11, 116, 184, 178, 140, 178, 213, 240, 31,
				],
				10000000000,
			),
			(
				// CanLB42xJughpTRC1vXStUryjWYkE679emign1af47QnAQC
				[
					0, 90, 67, 60, 142, 21, 28, 129, 174, 148, 133, 68, 244, 203, 7, 98, 43, 24,
					168, 67, 4, 128, 222, 111, 198, 225, 163, 139, 196, 111, 156, 39,
				],
				10000000000,
			),
			(
				// GPcwRJAb8VXPX452qEGaag3QYDwJLHkGijDrtc1TeBH3FHf
				[
					168, 199, 225, 48, 144, 182, 67, 197, 174, 85, 150, 8, 96, 63, 67, 253, 7, 128,
					178, 243, 213, 59, 77, 181, 81, 101, 86, 29, 34, 92, 124, 45,
				],
				10000000000,
			),
			(
				// GAfhRsNqB9hwEmRFPhMZCvicFJ1kVtRF3UChYyKHq612ZV9
				[
					158, 230, 249, 239, 92, 180, 210, 75, 53, 25, 199, 239, 202, 49, 166, 13, 194,
					124, 33, 81, 0, 1, 78, 80, 248, 135, 31, 235, 56, 26, 235, 186,
				],
				10000000000,
			),
			(
				// FhmaBgRFjZYFUWJp91ZHUbuW2Dm32VH4BVhnRQJqfpMmEok
				[
					138, 99, 32, 177, 239, 122, 152, 201, 19, 158, 75, 250, 108, 96, 161, 227, 10,
					115, 59, 39, 247, 217, 221, 83, 214, 72, 194, 124, 225, 114, 108, 56,
				],
				10000000000,
			),
			(
				// Gc6YgfbTJ6pYXcwib6mk3KoiwncLm4dfdcN3nwFjvfi4Agd
				[
					178, 75, 194, 233, 30, 119, 193, 28, 8, 253, 181, 124, 87, 91, 64, 84, 177,
					159, 216, 231, 126, 12, 246, 200, 159, 231, 169, 131, 127, 242, 143, 80,
				],
				10000000000,
			),
			(
				// GffdZaTf5oBcHVfx4VjnA6AMpHEBa3PiaBzTBUPkt24fUxp
				[
					181, 4, 222, 91, 235, 149, 207, 1, 80, 211, 109, 110, 232, 187, 181, 160, 24,
					78, 166, 154, 54, 198, 207, 12, 252, 44, 151, 122, 57, 70, 214, 176,
				],
				10000000000,
			),
			(
				// DrkY92Yq67zJ7T8XWN7SAXbnNDJhzkADutwhhhPyW3tQKTw
				[
					56, 196, 98, 104, 248, 246, 247, 221, 132, 4, 28, 243, 187, 250, 188, 3, 109,
					117, 244, 101, 120, 147, 102, 217, 21, 24, 194, 80, 176, 96, 112, 24,
				],
				10000000000,
			),
			(
				// CcKPhXSyZgATZD1wVaRsSk81UfLcQvyuuS2i9FNhsoeQeWr
				[
					1, 134, 17, 101, 243, 129, 19, 73, 139, 78, 95, 178, 240, 204, 18, 192, 163,
					111, 29, 159, 254, 26, 30, 39, 13, 35, 69, 169, 55, 81, 143, 194,
				],
				10000000000,
			),
			(
				// HMELERjKFft5puf4xvg9aPADqtpvzwxK3zwbz9cWC9fX3ja
				[
					211, 49, 133, 124, 26, 82, 99, 44, 214, 26, 99, 190, 104, 11, 183, 87, 191,
					209, 240, 131, 56, 101, 64, 111, 117, 30, 16, 150, 203, 224, 42, 124,
				],
				10000000000,
			),
			(
				// E58yuhUAwWzhn2V4thF3VciAJU75eePPipMhxWZe9JKVVfq
				[
					66, 54, 226, 49, 17, 165, 160, 250, 25, 161, 182, 182, 242, 59, 234, 70, 243,
					22, 193, 31, 221, 235, 209, 13, 97, 189, 96, 183, 169, 66, 196, 94,
				],
				10000000000,
			),
			(
				// Dab4bfYTZRUDMWjYAUQuFbDreQ9mt7nULWu3Dw7jodbzVe9
				[
					44, 112, 144, 18, 248, 7, 175, 143, 195, 240, 210, 171, 176, 197, 28, 169, 168,
					141, 78, 242, 77, 26, 9, 43, 248, 157, 172, 245, 206, 99, 234, 29,
				],
				10000000000,
			),
			(
				// H2QeEejU61uwHSXZPvWb4csGdJGxetcViN3eSkTxgbHa4et
				[
					196, 214, 145, 18, 0, 141, 73, 140, 244, 113, 116, 30, 62, 23, 129, 202, 136,
					189, 254, 234, 4, 99, 219, 98, 117, 43, 180, 149, 31, 45, 166, 42,
				],
				10000000000,
			),
			(
				// DbF59HrqrrPh9L2Fi4EBd7gn4xFUSXmrE6zyMzf3pETXLvg
				[
					44, 240, 131, 139, 5, 251, 24, 39, 24, 222, 133, 149, 37, 250, 30, 109, 83,
					213, 87, 229, 252, 246, 49, 238, 159, 244, 76, 97, 152, 16, 212, 59,
				],
				10000000000,
			),
			(
				// Em9FTrdPbJRKRrNNteu3NeR98ZJQ7yQmFqxNeafftGnkdZE
				[
					96, 185, 154, 62, 31, 238, 141, 116, 79, 8, 41, 10, 42, 222, 97, 178, 110, 4,
					72, 98, 239, 183, 202, 96, 220, 12, 148, 78, 249, 217, 170, 122,
				],
				10000000000000,
			),
			(
				// Gi1kynZMWWcQMrvv5wL1TcGkbqT9R4N7fMibSiphSDH7HJq
				[
					182, 207, 29, 171, 210, 158, 113, 56, 63, 232, 79, 168, 37, 141, 241, 134, 175,
					126, 224, 152, 119, 99, 164, 118, 38, 81, 33, 204, 1, 140, 4, 39,
				],
				10000000000,
			),
			(
				// HWAGAxX2PAzNVg7w3ZyTprH5yvwbVwQ8rbWwuZxtQKbQupW
				[
					218, 1, 7, 123, 220, 2, 95, 215, 121, 204, 33, 201, 118, 7, 39, 236, 7, 229,
					42, 161, 50, 65, 11, 130, 229, 250, 186, 203, 111, 69, 176, 85,
				],
				10000000000000,
			),
			(
				// DQSRrYtjyikVMNHkdyXWkhimCDHenKqS4FJYk9r781LSFqA
				[
					36, 179, 11, 183, 207, 19, 243, 240, 216, 103, 254, 154, 12, 154, 85, 139, 97,
					128, 92, 13, 220, 178, 241, 104, 6, 214, 139, 218, 162, 142, 92, 126,
				],
				10000000000,
			),
			(
				// Gth5jQA6v9EFbpqSPgXcsvpGSrbTdWwmBADnqa36ptjs5m5
				[
					190, 243, 241, 170, 113, 179, 43, 186, 119, 91, 56, 134, 185, 0, 162, 227, 251,
					79, 65, 99, 213, 140, 27, 206, 10, 174, 207, 224, 181, 92, 27, 95,
				],
				10000000000,
			),
			(
				// DMELETGdziwQNCqLRR7JKfgYD3Xahnoxi9n7gUHUmuxwGUN
				[
					34, 64, 150, 111, 139, 218, 171, 2, 162, 146, 155, 46, 84, 108, 118, 149, 171,
					221, 184, 116, 228, 69, 194, 98, 68, 147, 137, 9, 198, 27, 176, 66,
				],
				10000000000,
			),
			(
				// EicrAEbyauqktQpp4CdvsF2CQy3Ju7tGGMohj3h5sAPnKHL
				[
					94, 204, 197, 40, 211, 144, 196, 33, 206, 39, 175, 184, 65, 108, 201, 54, 243,
					173, 85, 144, 42, 182, 41, 127, 37, 114, 167, 248, 149, 164, 177, 53,
				],
				10000000000,
			),
			(
				// GaVMNNUSnBsEuuYyQXbEEmWiSuTSDyRWgfDKTSKagpzteim
				[
					177, 18, 9, 233, 120, 11, 2, 165, 55, 66, 10, 134, 94, 109, 23, 133, 52, 212,
					151, 67, 79, 143, 238, 215, 36, 124, 107, 222, 202, 23, 151, 86,
				],
				10000000000,
			),
			(
				// CsM49wAGnAUo9RUCEZYsyBYtWUKKDT9hvH7fFiqRHeHC1op
				[
					12, 252, 88, 230, 28, 182, 44, 37, 252, 63, 69, 165, 96, 5, 247, 182, 206, 194,
					47, 232, 78, 237, 106, 199, 200, 153, 44, 227, 32, 154, 176, 36,
				],
				10000000000,
			),
			(
				// FAGzHVggwv1QRmkGjom1Foc24jzZS1CJGcWUzrGdW8FyXEm
				[
					114, 94, 75, 214, 238, 141, 247, 28, 214, 219, 162, 225, 46, 51, 173, 190, 96,
					181, 41, 240, 0, 11, 168, 158, 115, 135, 144, 32, 185, 110, 151, 142,
				],
				10000000000,
			),
			(
				// FAYyBS6arn3X4fvtdybaBUdw5zqVsv3PPwRXXXYRTzTGFDv
				[
					114, 148, 23, 203, 43, 181, 231, 49, 225, 161, 203, 113, 102, 89, 218, 193,
					205, 54, 234, 214, 49, 118, 110, 212, 147, 239, 120, 136, 227, 131, 148, 47,
				],
				10000000000,
			),
			(
				// HWpid7FWbuA7GxN1yykrYqSe6cY3ybUaX3qErCoiiFDSqSh
				[
					218, 130, 123, 220, 174, 27, 214, 107, 33, 76, 0, 232, 131, 190, 29, 95, 29,
					117, 67, 1, 172, 212, 188, 13, 174, 147, 197, 98, 216, 92, 250, 14,
				],
				10000000000,
			),
			(
				// EPehck28w8fjRZCqZ3VZA7XpwGeipuVU4ETSwv7GkF5BdcG
				[
					80, 85, 88, 32, 26, 242, 233, 133, 139, 76, 38, 98, 125, 118, 2, 38, 102, 115,
					182, 64, 117, 231, 219, 127, 220, 111, 71, 158, 96, 54, 1, 89,
				],
				10000000000,
			),
			(
				// GJ7JBaqx4ys5LrkECQKmEWdjGgAoXChsLepjEqdHuKggymK
				[
					164, 147, 222, 101, 93, 106, 87, 193, 54, 226, 40, 40, 244, 107, 133, 50, 226,
					211, 28, 198, 242, 231, 165, 199, 186, 42, 32, 230, 137, 247, 84, 12,
				],
				10000000000,
			),
			(
				// HLLfrFFvmVtjsKY4GjjUz3AEKXAhgrWXuXZBtQKgwXZ1kMP
				[
					210, 131, 156, 199, 115, 228, 244, 83, 96, 154, 217, 103, 175, 17, 75, 14, 66,
					224, 223, 195, 68, 225, 127, 149, 37, 12, 131, 145, 38, 83, 106, 91,
				],
				10000000000,
			),
			(
				// EJLzRAmQmqHuTdVKFWTUmA2DZHC44C1nVwnEzmd5zoAnTUx
				[
					76, 73, 127, 184, 138, 155, 209, 12, 223, 194, 107, 132, 238, 248, 247, 173,
					215, 128, 71, 244, 15, 76, 59, 10, 185, 14, 138, 29, 107, 106, 185, 69,
				],
				10000000000,
			),
			(
				// GZ5xCKCC8JRpJSMgAoDJAFAuQV8gD9Xz2cJca4mR7oRhzL9
				[
					176, 0, 5, 255, 248, 249, 234, 120, 54, 98, 11, 215, 14, 115, 67, 174, 174, 54,
					227, 157, 128, 171, 217, 69, 20, 210, 10, 41, 26, 91, 115, 90,
				],
				10000000000,
			),
			(
				// DydhvUrMzhmvsbtHxCY5PGkWwRP3bRqcnFcwBJ1StZdgpXs
				[
					62, 4, 27, 33, 225, 137, 152, 173, 113, 95, 10, 12, 46, 9, 217, 113, 110, 130,
					72, 166, 241, 50, 146, 87, 245, 127, 114, 38, 95, 98, 38, 13,
				],
				10000000000,
			),
			(
				// GstVeDt8rAUm35e15Voytmo4z3wJu4aFGYDhbcrEubgpBLS
				[
					190, 87, 29, 156, 216, 198, 240, 163, 43, 82, 176, 28, 234, 108, 82, 70, 52,
					108, 167, 243, 92, 5, 119, 40, 141, 205, 123, 189, 144, 21, 143, 42,
				],
				10000000000,
			),
			(
				// H72hS8xLmSiSBqbBXHND2KbN8PAoevi52B685cbGki6T9nt
				[
					200, 92, 235, 179, 242, 27, 94, 151, 115, 122, 123, 188, 20, 216, 55, 106, 121,
					219, 186, 156, 40, 73, 162, 142, 218, 231, 124, 119, 109, 30, 74, 8,
				],
				10000000000000,
			),
			(
				// JHTXKwYBhRZKWPW3nbtwtfE8dfRDYCS65cJXueMhg11k4cs
				[
					252, 141, 45, 218, 128, 204, 60, 241, 174, 68, 89, 62, 144, 165, 22, 79, 237,
					228, 166, 254, 38, 15, 56, 180, 249, 121, 233, 120, 251, 24, 29, 26,
				],
				10000000000,
			),
			(
				// DSpbbk6HKKyS78c4KDLSxCetqbwnsemv2iocVXwNe2FAvWC
				[
					38, 132, 41, 39, 201, 138, 80, 171, 29, 67, 154, 180, 95, 33, 197, 190, 182,
					151, 5, 86, 225, 253, 123, 82, 223, 68, 151, 126, 67, 68, 177, 72,
				],
				10000000000,
			),
			(
				// EZ7uBY7ZLohavWAugjTSUVVSABLfad77S6RQf4pDe3cV9q4
				[
					87, 142, 29, 62, 121, 108, 29, 242, 4, 206, 176, 221, 8, 65, 178, 141, 245,
					156, 168, 27, 30, 73, 224, 200, 30, 8, 218, 17, 235, 8, 129, 88,
				],
				10000000000,
			),
			(
				// GTzRQPzkcuynHgkEHhsPBFpKdh4sAacVRsnd8vYfPpTMeEY
				[
					172, 29, 45, 130, 196, 166, 155, 22, 195, 206, 158, 181, 208, 182, 243, 79,
					148, 138, 52, 239, 230, 36, 136, 135, 154, 81, 75, 188, 131, 126, 14, 80,
				],
				10000000000,
			),
			(
				// HH5CgPv1RAgQMgpJh6p3NdT9juW5RkTgNTZyY14x3YEEY9W
				[
					208, 5, 206, 5, 204, 134, 218, 235, 225, 186, 153, 99, 120, 74, 102, 208, 84,
					228, 131, 225, 190, 177, 118, 185, 155, 36, 206, 72, 87, 238, 80, 32,
				],
				10000000000000,
			),
			(
				// EibDgpnEGwqvWDcPUq7EThEB6kPEnqKuZog48E5jga8uWe8
				[
					94, 199, 73, 120, 162, 242, 8, 23, 215, 18, 155, 218, 139, 12, 63, 8, 208, 0,
					107, 1, 61, 50, 93, 42, 126, 215, 52, 17, 10, 76, 84, 100,
				],
				10000000000,
			),
			(
				// EUoo6xidm7okewmbh89tUW3sqaDLYKAvTCCNYc8zh4nPU4s
				[
					84, 68, 47, 183, 214, 88, 97, 47, 53, 200, 162, 127, 59, 172, 138, 84, 186, 12,
					104, 77, 138, 180, 223, 185, 173, 134, 130, 69, 143, 101, 109, 60,
				],
				10000000000,
			),
			(
				// HRMhY2CtVMp2yVSieKvq8Y8FHAhRKrGGMd6MoQe3iN6uJ2D
				[
					214, 87, 77, 183, 142, 124, 3, 21, 84, 96, 50, 177, 119, 89, 48, 196, 13, 76,
					202, 117, 98, 233, 33, 12, 189, 233, 51, 68, 170, 215, 170, 84,
				],
				10000000000,
			),
			(
				// DFaiE6wT1caQ9u7eLkuphVQqbywWKzYjm5vRsMgk43GSb84
				[
					29, 241, 183, 189, 149, 102, 45, 153, 129, 74, 88, 239, 30, 85, 203, 179, 88,
					11, 236, 209, 27, 59, 217, 16, 71, 164, 153, 204, 254, 244, 144, 71,
				],
				10000000000,
			),
			(
				// Fgqjkry96qFLpRqPZstNzgaqKXiVyrpzTqD55neMdW8PK6g
				[
					137, 173, 231, 47, 194, 130, 205, 124, 98, 243, 203, 146, 205, 8, 243, 191, 44,
					206, 78, 183, 216, 29, 52, 179, 105, 114, 63, 79, 233, 138, 5, 17,
				],
				10000000000,
			),
			(
				// GUEWJi5DPxDyjmqqGng5PdSCHYALRhtS1v8KT1uCicRbfxk
				[
					172, 76, 151, 41, 241, 24, 246, 253, 252, 221, 211, 235, 39, 43, 238, 2, 40,
					120, 127, 112, 23, 87, 49, 26, 110, 159, 137, 131, 186, 82, 181, 48,
				],
				10000000000,
			),
			(
				// HqFz5RBczgtKrHQGav7DFZwSwrDXxKjLWc95mMDidVdfpwC
				[
					232, 145, 244, 158, 43, 105, 112, 85, 249, 56, 143, 230, 12, 35, 44, 76, 245,
					203, 166, 98, 13, 229, 106, 169, 247, 205, 72, 228, 62, 223, 11, 168,
				],
				10000000000,
			),
			(
				// HnKoshkPTzLwTdKhnTJYL6QgnDaSW4ojiSZdQzj7dzufJ7t
				[
					230, 85, 23, 167, 247, 129, 3, 183, 71, 161, 190, 170, 124, 158, 227, 159, 203,
					254, 25, 148, 140, 142, 7, 128, 223, 0, 12, 31, 242, 196, 114, 28,
				],
				10000000000,
			),
			(
				// G9vLBYmeiQcD8t53djad6sH2MALaeJy9zaEUyknEVma9sa6
				[
					158, 84, 254, 3, 146, 145, 60, 195, 136, 149, 185, 184, 207, 106, 198, 130, 4,
					122, 110, 22, 46, 210, 127, 115, 71, 3, 249, 235, 186, 2, 227, 42,
				],
				10000000000,
			),
			(
				// F9GaWDFcJUUSV7WzrdZ4Zpq8uRFzFQ23hcKrLT9Bdvxzxxe
				[
					113, 153, 171, 173, 152, 127, 178, 8, 186, 128, 74, 4, 122, 115, 23, 37, 195,
					7, 45, 117, 37, 238, 162, 188, 223, 217, 127, 168, 193, 76, 138, 119,
				],
				10000000000,
			),
			(
				// HA5jB52fFL1v4EoEHV4WgEiFZr7wGLiuBDZtSmnwKypvat7
				[
					202, 176, 219, 89, 39, 158, 40, 198, 66, 87, 82, 88, 21, 250, 227, 20, 1, 88,
					104, 69, 191, 189, 43, 142, 116, 157, 109, 105, 63, 204, 250, 13,
				],
				10000000000,
			),
			(
				// EafgFRX24PTgJAjGoaDuQLXQiLX4daSFQQttzGVticSD18o
				[
					88, 188, 84, 163, 42, 93, 248, 215, 47, 249, 108, 212, 218, 212, 67, 74, 181,
					108, 233, 103, 25, 33, 250, 1, 39, 65, 243, 221, 38, 118, 135, 119,
				],
				10000000000,
			),
			(
				// FMTCvCG8qyWbRhb6k8Nu4nJkjYxnUpKY5QzSWfbt1fJH2K6
				[
					122, 228, 100, 83, 103, 128, 129, 0, 139, 109, 242, 81, 134, 220, 106, 165,
					211, 95, 34, 116, 246, 252, 78, 92, 30, 76, 166, 47, 193, 177, 103, 45,
				],
				10000000000,
			),
			(
				// CczSz9z41uHpftVviWz91TgjLe3SmbvXfbAc958cjy7F6Qs
				[
					2, 9, 139, 95, 113, 136, 133, 240, 214, 240, 241, 131, 89, 167, 209, 107, 68,
					201, 34, 152, 87, 147, 78, 254, 102, 218, 244, 217, 240, 235, 122, 67,
				],
				10000000000,
			),
			(
				// EyibGsAttxpNBkgjMxNTArskxkdEFFbwghYuuaZyvu9rmo2
				[
					106, 80, 200, 249, 181, 101, 187, 6, 214, 136, 82, 189, 162, 39, 227, 64, 9,
					157, 73, 90, 63, 230, 16, 209, 252, 187, 179, 226, 179, 131, 134, 9,
				],
				10000000000,
			),
			(
				// Hqa9LGT3qF96agPYYbdfmUzh5P94MX9sqfF1WN4JnfRRVir
				[
					232, 207, 22, 14, 86, 240, 39, 27, 183, 253, 79, 238, 77, 137, 46, 82, 193,
					251, 178, 183, 99, 123, 143, 109, 81, 154, 2, 219, 196, 194, 80, 48,
				],
				10000000000,
			),
			(
				// D2dugfMMD4UEuT1VKwWAEDXYdcdYQ8YyYenqyzov4EQzrWb
				[
					20, 18, 74, 152, 192, 78, 193, 162, 244, 247, 219, 163, 20, 148, 160, 102, 77,
					234, 216, 75, 18, 190, 218, 54, 210, 105, 115, 175, 51, 182, 109, 11,
				],
				10000000000,
			),
			(
				// EzR9J3Afvash2tYCk8ZZwPYyq3zy92adVUXKcYjbYN46JWL
				[
					106, 217, 75, 166, 62, 43, 95, 39, 205, 242, 178, 147, 7, 109, 3, 214, 253,
					255, 44, 20, 164, 97, 54, 104, 211, 243, 117, 150, 167, 140, 152, 71,
				],
				10000000000,
			),
			(
				// H4PFhp41Lf71DshJoTSoHKpVYN8H7VCs3bs9J5oTLAABDci
				[
					198, 88, 98, 42, 56, 161, 58, 36, 180, 89, 254, 109, 16, 255, 214, 120, 192,
					204, 248, 245, 145, 124, 72, 217, 139, 9, 182, 116, 98, 86, 9, 26,
				],
				10000000000,
			),
			(
				// Dtj5dNTPxX6UNfz7DvB3wKUiWcYpjmcDBnjWyYEShgBbtnQ
				[
					58, 69, 248, 95, 254, 189, 177, 143, 25, 199, 92, 139, 237, 97, 234, 17, 219,
					250, 40, 132, 41, 202, 235, 238, 203, 35, 33, 26, 73, 237, 165, 32,
				],
				10000000000,
			),
			(
				// CojQi7xkPUni1Rdde7NmuAxRBxXiFDJA4B824wpvhkeWFP5
				[
					10, 58, 158, 3, 226, 253, 136, 14, 137, 63, 60, 210, 253, 3, 181, 124, 125, 40,
					29, 43, 70, 105, 185, 59, 16, 42, 148, 5, 43, 227, 101, 98,
				],
				10000000000,
			),
			(
				// HRuaGanNmkmeQgZPWPXmkZJb944raNS5ni2vhKzhz75zVYP
				[
					214, 194, 154, 124, 57, 206, 228, 91, 14, 4, 90, 148, 8, 27, 193, 136, 239,
					115, 190, 43, 224, 134, 214, 106, 239, 216, 80, 252, 126, 234, 204, 69,
				],
				10000000000,
			),
			(
				// EakrutF2hSayUqLJYb5wc6qqXkjr8EkGax1UhNzPi1ujBv9
				[
					88, 205, 199, 239, 136, 12, 128, 232, 71, 81, 112, 242, 6, 56, 29, 44, 177, 58,
					135, 194, 9, 69, 47, 198, 216, 161, 225, 65, 134, 214, 27, 40,
				],
				10000000000,
			),
			(
				// HTrpbES27bqMvCioQGHpmJbBzwji6V5DeuXUfB1gsZ5Vkh1
				[
					216, 63, 211, 154, 251, 136, 179, 60, 70, 115, 128, 221, 53, 243, 154, 94, 200,
					71, 74, 119, 110, 210, 175, 19, 52, 249, 165, 252, 167, 14, 0, 250,
				],
				10000000000,
			),
			(
				// Fk3yTFztZdZa4a7yBpisz9ceMyjgYLtZ9CKSCfFNVhoW2ZC
				[
					140, 32, 212, 111, 134, 36, 46, 234, 137, 196, 0, 213, 196, 120, 32, 126, 5,
					199, 107, 186, 178, 154, 116, 138, 248, 170, 201, 13, 98, 126, 26, 1,
				],
				10000000000,
			),
			(
				// GA9YAVVeNdLsToSVa9beeEHtCUncqmT4Pov8h4faQQKR9Fv
				[
					158, 129, 115, 22, 121, 33, 33, 230, 46, 207, 35, 226, 149, 72, 147, 178, 81,
					63, 129, 26, 58, 116, 206, 244, 241, 71, 114, 172, 99, 188, 43, 54,
				],
				10000000000,
			),
			(
				// HqGhgHg6YvnhaXSnaAUvyTDiR4FirB6Ssh2XNDedTzwCDv2
				[
					232, 148, 94, 188, 43, 222, 161, 46, 200, 249, 71, 253, 35, 130, 33, 9, 23, 20,
					110, 38, 238, 99, 169, 248, 31, 132, 26, 83, 213, 104, 77, 66,
				],
				10000000000,
			),
			(
				// GXaUd6gyCaEoBVzXnkLVGneCF3idnLNtNZs5RHTugb9dCpY
				[
					174, 217, 142, 21, 227, 237, 57, 46, 56, 101, 66, 21, 195, 209, 250, 129, 67,
					222, 83, 70, 3, 134, 182, 1, 57, 251, 180, 92, 3, 108, 27, 67,
				],
				10000000000,
			),
			(
				// DMELEF9YvNDscnK6CKQaQ3APYLhTmzhpQkyUf7QhSuNAE3H
				[
					34, 64, 150, 97, 214, 246, 14, 141, 148, 228, 8, 247, 42, 147, 129, 167, 198,
					62, 144, 167, 202, 254, 85, 116, 78, 30, 144, 61, 82, 21, 151, 0,
				],
				10000000000,
			),
			(
				// H1ye1dQ7zVM8obAmb21kfUKA8otRekWXn6fiToKusamaJK9
				[
					196, 130, 101, 105, 230, 139, 126, 238, 27, 91, 147, 64, 110, 73, 81, 252, 215,
					171, 107, 64, 190, 81, 154, 125, 181, 198, 115, 47, 102, 218, 17, 73,
				],
				10000000000000,
			),
			(
				// Gq83oxEvnrHR6Jp6FaoRnTWap1DAGGFC8mtJbA9vCjb4bju
				[
					188, 59, 2, 36, 110, 172, 192, 202, 100, 118, 21, 205, 120, 224, 17, 213, 225,
					34, 73, 18, 118, 25, 22, 51, 60, 72, 29, 235, 42, 156, 233, 89,
				],
				10000000000,
			),
			(
				// ELmaX1aPkyEF7TSmYbbyCjmSgrBpGHv9EtpwR2tk1kmpwvG
				[
					78, 34, 194, 150, 213, 40, 215, 124, 187, 67, 218, 102, 148, 204, 199, 47, 251,
					180, 139, 33, 24, 117, 134, 81, 13, 250, 165, 49, 251, 218, 116, 100,
				],
				10000000000,
			),
			(
				// DimyMqRfrnqudRLVf5TxAM3T7X23PKvFDp85DDGabFKMQ2a
				[
					50, 175, 64, 84, 102, 12, 28, 188, 163, 212, 53, 115, 236, 52, 208, 208, 222,
					200, 46, 196, 174, 31, 235, 68, 6, 123, 72, 142, 37, 227, 15, 47,
				],
				10000000000,
			),
			(
				// DTLcUu92NoQw4gg6VmNgXeYQiNywDhfYMQBPYg2Y1W6AkJF
				[
					38, 233, 51, 113, 227, 226, 183, 195, 139, 229, 42, 201, 30, 142, 166, 33, 165,
					173, 117, 24, 213, 88, 15, 167, 179, 109, 37, 11, 158, 211, 87, 26,
				],
				10000000000,
			),
			(
				// GUuKb4xZuZ13JoDgzWNMC4E1u4166uvkWihvNzZTD3VAHiX
				[
					172, 207, 65, 14, 31, 4, 36, 138, 28, 233, 183, 6, 147, 207, 182, 192, 204,
					118, 71, 241, 30, 225, 18, 128, 106, 53, 79, 187, 2, 204, 186, 10,
				],
				10000000000,
			),
			(
				// FmQHyUXoRkGTRySqVUy7NBAVhkKFvTtRtkzVTjZgBzbDzum
				[
					141, 40, 121, 231, 35, 137, 62, 40, 201, 167, 170, 213, 59, 124, 47, 70, 78,
					135, 1, 155, 54, 216, 77, 153, 11, 228, 80, 154, 46, 118, 198, 73,
				],
				10000000000,
			),
			(
				// Hadx1N8xZq6tRtXWkm6s5madXTXqVhauDNmesZnpMYTufcv
				[
					221, 107, 54, 131, 62, 37, 69, 9, 140, 135, 91, 210, 182, 0, 182, 224, 224,
					233, 42, 167, 21, 60, 26, 16, 39, 67, 41, 99, 185, 219, 192, 7,
				],
				10000000000,
			),
			(
				// CinNnPhc4aGFQb7FWhUpnfwCNwXN3brcnCR1MkazkstcDJa
				[
					6, 116, 96, 152, 14, 88, 143, 217, 64, 53, 184, 138, 34, 250, 75, 50, 44, 231,
					194, 234, 6, 55, 242, 93, 75, 36, 255, 243, 235, 79, 48, 111,
				],
				10000000000,
			),
			(
				// HedLwr1CHmab4QAyoVtxub6kdZDT2YkPDaXawpwfhuCVFjN
				[
					224, 118, 40, 222, 170, 156, 111, 187, 242, 40, 143, 135, 147, 150, 255, 53,
					102, 135, 28, 13, 188, 232, 92, 158, 35, 118, 77, 21, 184, 16, 101, 127,
				],
				10000000000000,
			),
			(
				// GAToWXwmQoMmxHKCmFJ615WbhdGRcRfyDZi7pg7PBRpQuNY
				[
					158, 190, 239, 1, 80, 163, 51, 87, 2, 62, 103, 139, 255, 245, 73, 96, 46, 105,
					67, 181, 184, 93, 139, 253, 181, 132, 115, 153, 47, 207, 175, 99,
				],
				10000000000,
			),
			(
				// JDA8ByXeJcn2BfNabC6WbBJKEBwM4k7oBVenVgJdzL32RJc
				[
					249, 69, 160, 164, 183, 194, 136, 23, 133, 55, 221, 199, 43, 27, 253, 13, 45,
					134, 208, 28, 184, 230, 221, 192, 26, 202, 213, 10, 27, 21, 203, 36,
				],
				10000000000,
			),
			(
				// GC8hwHbQ4TdbYJJPDS96G7Uj9bivnW5z56UEkqujjwhQPp5
				[
					160, 5, 36, 41, 34, 103, 145, 187, 241, 152, 109, 214, 46, 243, 193, 47, 211,
					240, 156, 197, 186, 55, 196, 240, 29, 125, 119, 238, 99, 210, 148, 49,
				],
				10000000000,
			),
			(
				// HutJhhrkoiTJGvHgYj4AYd3vvFYURXENzRTxnezm6brt1xs
				[
					236, 25, 52, 121, 225, 123, 10, 228, 189, 96, 219, 217, 60, 155, 167, 104, 10,
					228, 63, 67, 190, 121, 196, 236, 128, 13, 243, 224, 105, 213, 103, 71,
				],
				10000000000,
			),
			(
				// FcjmeNzPk3vgdENm1rHeiMCxFK96beUoi2kb59FmCoZtkGF
				[
					134, 140, 213, 79, 174, 161, 160, 228, 88, 54, 99, 91, 43, 246, 88, 115, 52,
					54, 236, 105, 197, 86, 125, 101, 27, 229, 146, 57, 44, 187, 105, 220,
				],
				10000000000,
			),
			(
				// FBichC4g5HBmdWCu3ebdADWQbvjbN7KdodNKWBYpLFgxCcd
				[
					115, 119, 207, 242, 138, 62, 20, 248, 72, 21, 155, 51, 44, 84, 161, 114, 156,
					231, 107, 83, 114, 165, 164, 33, 172, 203, 20, 247, 149, 190, 77, 18,
				],
				10000000000,
			),
			(
				// GD7gFyisd4soaCxswDtiB8Db1w6y8MYzyrpkKKAu8M35231
				[
					160, 196, 236, 72, 145, 71, 124, 81, 230, 159, 146, 10, 250, 24, 112, 151, 126,
					187, 51, 129, 250, 94, 174, 2, 141, 125, 250, 22, 204, 112, 0, 119,
				],
				10000000000,
			),
			(
				// Ghw9swKjtCTZfEqEmzZkkqK4vEKQFz86HctEdGprQbNzpc7
				[
					182, 191, 157, 11, 214, 231, 26, 222, 121, 107, 197, 21, 181, 99, 44, 71, 187,
					157, 143, 154, 229, 81, 95, 52, 45, 55, 23, 134, 255, 110, 90, 30,
				],
				10000000000,
			),
			(
				// DmeL34GUWzFPmQ26c5n2RBzZLx2ujZ6A8UqcUqXSynEiXfc
				[
					52, 223, 65, 212, 9, 22, 214, 227, 212, 155, 75, 177, 234, 219, 232, 82, 181,
					4, 154, 49, 106, 254, 246, 250, 31, 246, 168, 79, 175, 159, 82, 62,
				],
				10000000000,
			),
			(
				// ET9SkhNZhY7KT474vkCEJtAjbgJdaqAGW4beeeUJyDQ3SnA
				[
					82, 255, 215, 44, 83, 40, 21, 179, 236, 157, 19, 41, 26, 209, 152, 148, 24, 18,
					156, 62, 137, 73, 154, 145, 142, 136, 77, 91, 243, 251, 176, 53,
				],
				10000000000,
			),
			(
				// DaCSCEQBRmMaBLRQQ5y7swdtfRzjcsewVgCCmngeigwLiax
				[
					44, 36, 100, 44, 239, 20, 231, 115, 21, 191, 70, 124, 0, 145, 124, 116, 154,
					25, 195, 229, 166, 223, 112, 85, 72, 166, 122, 167, 173, 10, 209, 56,
				],
				10000000000,
			),
			(
				// HcPppbUzAiKC2p2eGoQJRsPR576nf9XGjchHzTuMj3nx2kb
				[
					222, 194, 40, 146, 253, 194, 235, 82, 101, 181, 34, 32, 139, 134, 232, 64, 75,
					150, 162, 147, 156, 25, 243, 8, 157, 141, 60, 211, 55, 134, 236, 48,
				],
				10000000000,
			),
			(
				// F4xrhkWsW2PSqZBuBMVJGE3LQy7R2ZWo3J8d6KEsDznrDF8
				[
					110, 81, 9, 40, 228, 132, 254, 3, 110, 108, 191, 214, 140, 165, 11, 2, 167,
					150, 57, 189, 181, 40, 44, 237, 95, 188, 233, 157, 253, 168, 156, 91,
				],
				10000000000,
			),
			(
				// F59ADM2Yxk38AeaVVb2idB3CovryCWc3H1NKXTD8QbJ6pDG
				[
					110, 115, 183, 14, 218, 139, 70, 141, 109, 46, 108, 212, 137, 153, 141, 94,
					222, 178, 203, 156, 34, 89, 117, 7, 133, 138, 221, 78, 97, 157, 149, 120,
				],
				10000000000,
			),
			(
				// DrQHiQu5VkaRuv1H3iELXVqsvD3SV3E8xNjJqXUgECSg23R
				[
					56, 128, 56, 162, 69, 94, 134, 59, 122, 81, 168, 198, 194, 1, 92, 60, 16, 1,
					88, 61, 182, 193, 6, 143, 3, 98, 235, 115, 198, 249, 248, 4,
				],
				10000000000,
			),
			(
				// CpjsLDC1JFyrhm3ftC9Gs4QoyrkHKhZKtK7YqGTRFtTafgp
				[
					10, 255, 104, 101, 99, 90, 225, 16, 19, 168, 56, 53, 192, 25, 212, 78, 195,
					248, 101, 20, 89, 67, 244, 135, 174, 130, 168, 231, 190, 211, 166, 107,
				],
				10000000000,
			),
			(
				// Dm38nyWQsxjS5adN3MzoX1Mu6j38KMZcWSzfMMmmXwsV9Cu
				[
					52, 104, 200, 187, 129, 116, 62, 176, 52, 247, 248, 32, 174, 160, 70, 86, 240,
					60, 168, 60, 101, 92, 144, 175, 197, 203, 123, 46, 164, 82, 42, 6,
				],
				10000000000,
			),
			(
				// FkxWhoWEyJVddzcBwogXQ5VtbdLh8xsAeJwRwjYFem6wMFV
				[
					140, 209, 176, 243, 88, 12, 39, 113, 117, 79, 171, 11, 195, 239, 36, 34, 190,
					180, 127, 75, 245, 5, 35, 10, 57, 100, 235, 83, 223, 37, 192, 27,
				],
				10000000000,
			),
			(
				// Cs1jHXYHxZyWKsGPvYY1BknhLdpNa1iXGja4Kn8hQZs7BsH
				[
					12, 187, 74, 219, 1, 175, 121, 197, 96, 99, 105, 16, 67, 4, 88, 172, 68, 207,
					95, 185, 226, 68, 130, 39, 145, 145, 230, 173, 138, 163, 49, 72,
				],
				10000000000,
			),
			(
				// GZp9fc6uCyoQqu1Bw6DT5riogXskKtCcn9vHW9tZSeB1s3r
				[
					176, 142, 18, 227, 174, 151, 17, 174, 119, 78, 180, 45, 162, 45, 160, 0, 87,
					158, 217, 109, 169, 65, 45, 207, 21, 201, 52, 231, 7, 44, 40, 126,
				],
				10000000000,
			),
			(
				// E8QEnkMMyWWrHPTbA7jo547SpkoGcE6yoTXHmrQeXY2sGnT
				[
					68, 179, 250, 88, 167, 55, 209, 192, 137, 140, 149, 195, 79, 198, 18, 124, 214,
					179, 153, 241, 140, 84, 70, 102, 201, 172, 18, 36, 64, 41, 115, 14,
				],
				10000000000,
			),
			(
				// GPdebankLfiSGaEPQWJBVULEmX2VpNdnyqsa1uiFJGDhTdT
				[
					168, 202, 69, 2, 85, 97, 173, 35, 211, 0, 12, 239, 1, 15, 177, 73, 1, 186, 50,
					34, 131, 137, 142, 8, 195, 208, 167, 252, 221, 3, 206, 90,
				],
				10000000000,
			),
			(
				// HCFcbfVZUpzJ8YwiEno84FG8tH8ms97dSYJZxURx6p8mFQZ
				[
					204, 88, 161, 4, 79, 211, 105, 244, 82, 11, 187, 174, 226, 18, 241, 32, 61,
					124, 179, 97, 27, 84, 80, 153, 243, 137, 134, 27, 145, 28, 2, 90,
				],
				10000000000,
			),
			(
				// Eyvj7oeaHyoqJbNPKPi3zjBks2bNoju3X29xJhsxD8d6GeQ
				[
					106, 121, 162, 203, 24, 32, 88, 130, 95, 169, 119, 223, 202, 52, 55, 120, 129,
					89, 194, 250, 93, 200, 69, 168, 106, 208, 238, 146, 161, 0, 104, 113,
				],
				10000000000,
			),
			(
				// GFE82PQadBP1KhdUTwqfSeRtThUhuYjc8iHGdwMXoAaN3Bn
				[
					162, 97, 27, 101, 196, 115, 166, 134, 30, 13, 237, 211, 142, 107, 20, 138, 87,
					77, 165, 10, 133, 77, 181, 60, 105, 241, 234, 73, 65, 240, 214, 40,
				],
				0,
			),
			(
				// D9rwRxuG8xm8TZf5tgkbPxhhTJK5frCJU9wvp59VRjcMkUf
				[
					25, 148, 223, 91, 240, 244, 67, 66, 177, 113, 155, 251, 177, 86, 18, 134, 189,
					129, 182, 216, 79, 87, 127, 85, 239, 69, 254, 122, 214, 245, 14, 74,
				],
				10000000000,
			),
			(
				// DbuPiksDXhFFEWgjsEghUypTJjQKyULiNESYji3Gaose2NV
				[
					45, 113, 130, 238, 19, 162, 123, 68, 29, 49, 1, 21, 100, 148, 84, 69, 89, 225,
					134, 58, 127, 226, 145, 153, 115, 60, 102, 66, 134, 190, 30, 220,
				],
				10000000000,
			),
			(
				// Fd9kKxogYUZLCoMz3uvjFTCkSGXRvgrKh7GEdbSK2yHd4oq
				[
					134, 221, 140, 72, 101, 126, 156, 176, 232, 62, 68, 214, 48, 200, 225, 207,
					118, 30, 155, 146, 50, 148, 132, 194, 143, 230, 100, 154, 75, 126, 251, 95,
				],
				10000000000,
			),
			(
				// D5Xo7N2jginhYchuMNud2dYtby899koFcaRo2YWNmUquo5H
				[
					22, 71, 114, 192, 73, 219, 243, 18, 244, 59, 179, 240, 129, 255, 55, 239, 226,
					63, 79, 207, 30, 73, 200, 126, 12, 25, 78, 241, 207, 185, 85, 61,
				],
				10000000000000,
			),
			(
				// Fsspzse4QY1KqagdyrVqDt7cmVBr3HSVsfJ38WKgxsLVaXo
				[
					146, 24, 163, 171, 202, 106, 170, 124, 218, 48, 242, 73, 62, 87, 229, 38, 27,
					6, 15, 95, 57, 47, 45, 76, 221, 154, 171, 55, 19, 227, 61, 60,
				],
				10000000000,
			),
			(
				// EUwcW86EFGDoDfUP2UJYuBwhCWC7cW9SdFH9cPh6UPBvBHj
				[
					84, 94, 128, 100, 248, 137, 138, 41, 212, 129, 30, 9, 178, 7, 207, 51, 2, 229,
					206, 254, 241, 102, 21, 248, 88, 15, 205, 143, 166, 58, 98, 78,
				],
				10000000000,
			),
			(
				// DfiSM1qqP11ECaekbA64L2ENcsWEpGk8df8wf1LAfV2sBd4
				[
					48, 89, 157, 186, 80, 181, 243, 186, 11, 54, 248, 86, 167, 97, 235, 60, 10,
					238, 97, 232, 48, 212, 190, 180, 72, 239, 148, 182, 173, 146, 190, 57,
				],
				10000000000,
			),
			(
				// F4cvT6PhxnD3fQyw8x6oXPA2tT7reCd6sTqHt4W5X5pRvHE
				[
					110, 13, 237, 97, 145, 108, 39, 153, 64, 188, 6, 42, 173, 143, 189, 65, 203,
					167, 80, 48, 141, 107, 169, 19, 232, 162, 101, 127, 73, 146, 87, 68,
				],
				10000000000,
			),
			(
				// Etij9aH36W1NjjWbR7wB5j41CmfpqAx8D4V4HCJhUydSH9Y
				[
					102, 129, 3, 218, 239, 82, 46, 105, 22, 6, 78, 232, 226, 125, 179, 58, 185, 80,
					226, 212, 240, 101, 39, 111, 124, 157, 134, 239, 189, 171, 59, 125,
				],
				10000000000,
			),
			(
				// EXAK2eErCzDKK79EA5fDQKtNTRvJLYhphAuBstQ8YrTXpTb
				[
					86, 15, 189, 117, 179, 219, 150, 239, 113, 227, 59, 97, 96, 14, 63, 55, 169,
					38, 64, 8, 135, 218, 170, 174, 56, 13, 54, 54, 148, 156, 7, 103,
				],
				10000000000,
			),
			(
				// HeeJfizAEvorbkinL4GfRUYpxUiFST3dpnUHrh9ga2Z8Cpm
				[
					224, 121, 100, 203, 232, 1, 100, 86, 252, 215, 248, 252, 162, 92, 173, 203, 4,
					92, 94, 114, 186, 225, 244, 221, 152, 80, 73, 57, 214, 213, 165, 53,
				],
				10000000000,
			),
			(
				// Eo9RxTKq2WppUvRRycUmLFHJvHtBVoxURhDe78ZKmjoJfWN
				[
					98, 64, 179, 204, 33, 33, 128, 11, 39, 26, 160, 180, 237, 54, 49, 216, 31, 114,
					140, 17, 80, 141, 23, 117, 49, 94, 210, 145, 31, 236, 86, 105,
				],
				10000000000,
			),
			(
				// FX7rJbfiTFCqBuCWHLgR8SosDyZh842nv79mdQF4vxnZrhS
				[
					130, 67, 176, 152, 110, 162, 112, 65, 79, 118, 140, 232, 93, 84, 179, 99, 199,
					69, 153, 213, 187, 214, 21, 190, 202, 107, 120, 194, 32, 231, 95, 55,
				],
				10000000000,
			),
			(
				// DAT4gSgyMskggCmTQKfEM6hQgRy1NWdhtfMTAuPLsUAGUPy
				[
					26, 7, 191, 89, 235, 128, 113, 81, 98, 128, 119, 89, 38, 44, 176, 61, 151, 78,
					39, 196, 226, 7, 247, 9, 151, 241, 239, 158, 45, 223, 188, 220,
				],
				10000000000,
			),
			(
				// Ce8jPXwfeRfqeKpyzmC2kpoX6vWZw2m8eP22yPCMCEyYxcw
				[
					2, 232, 172, 25, 45, 12, 46, 189, 164, 66, 137, 49, 41, 22, 117, 181, 103, 247,
					231, 17, 150, 44, 7, 224, 150, 240, 212, 155, 146, 21, 197, 107,
				],
				10000000000,
			),
			(
				// FKJNhxaXraoh85DRvChSzoDKHMAk9cZYxoq5LQW7uqeAQMD
				[
					121, 64, 44, 43, 157, 217, 64, 203, 229, 183, 240, 194, 112, 125, 176, 13, 131,
					14, 21, 25, 169, 130, 93, 65, 164, 66, 156, 206, 10, 237, 24, 124,
				],
				10000000000,
			),
			(
				// G7mWyu1Pom5XreLHUzDEcvFp6WaMuLuo4QKxtDB9yJZnH69
				[
					156, 176, 212, 221, 211, 47, 147, 50, 218, 199, 5, 157, 226, 56, 184, 228, 137,
					175, 181, 85, 2, 209, 117, 109, 127, 80, 183, 139, 88, 226, 12, 112,
				],
				10000000000,
			),
			(
				// GhoRyTGK583sJec8aSiyyJCsP2PQXJ2RK7iPGUjLtuX8XCn
				[
					182, 165, 158, 1, 218, 211, 85, 134, 11, 56, 242, 14, 191, 234, 101, 71, 162,
					51, 167, 224, 197, 223, 112, 8, 132, 137, 81, 64, 207, 166, 158, 97,
				],
				10000000000,
			),
			(
				// FfN5P9GqDLuW9oJ57uUZ9bCqNULwkgkLB1jMAEJ4KN7WTwd
				[
					136, 141, 138, 82, 196, 158, 126, 104, 39, 20, 125, 31, 146, 211, 87, 73, 176,
					198, 76, 174, 5, 60, 221, 245, 69, 34, 241, 26, 127, 107, 232, 2,
				],
				10000000000,
			),
			(
				// DMqJZaktTRwAiWRYKPGYEQAyfV7VPrAsBSVDt5CJ1v88Mof
				[
					34, 182, 79, 171, 34, 75, 101, 227, 82, 53, 184, 60, 171, 165, 228, 0, 115,
					111, 243, 6, 246, 159, 183, 132, 189, 133, 70, 70, 124, 58, 254, 67,
				],
				10000000000,
			),
			(
				// Eo4boG437k7gFy75VqPrWP5gHSGi9Sm6CZzLFFsCGYaSPzM
				[
					98, 48, 113, 40, 209, 49, 150, 220, 41, 26, 197, 30, 104, 23, 60, 88, 1, 254,
					107, 172, 227, 3, 162, 34, 210, 101, 146, 85, 217, 222, 191, 39,
				],
				10000000000,
			),
			(
				// HeKaZXya7rPQq7h7KgKnb3jG7n7VBFPr7PFTFYd6ZQbZRiU
				[
					224, 58, 91, 65, 248, 94, 85, 75, 170, 11, 103, 76, 45, 177, 93, 178, 177, 179,
					198, 55, 118, 184, 250, 92, 70, 30, 45, 218, 18, 2, 130, 60,
				],
				10000000000,
			),
			(
				// HMELEC4joprcWnXLMNeVAamceYFZkCXg94Euz86VqsjzF6P
				[
					211, 49, 133, 108, 166, 208, 233, 202, 70, 80, 11, 242, 205, 226, 237, 79, 251,
					134, 3, 157, 151, 156, 127, 31, 216, 11, 209, 25, 27, 43, 164, 85,
				],
				10000000000,
			),
			(
				// EXPniCSoCiE8XhPxsetVm53VD23hrkfPuwHp1VS7Hu6fo9E
				[
					86, 61, 27, 207, 66, 81, 2, 203, 34, 181, 255, 92, 209, 97, 121, 200, 18, 100,
					44, 207, 2, 47, 194, 222, 77, 86, 157, 186, 139, 177, 109, 4,
				],
				10000000000,
			),
			(
				// FRbyyQ55VCnCA3zXPjibseiAYKPhpVo5cDVFaboKw182qYb
				[
					126, 14, 235, 61, 109, 21, 197, 144, 25, 21, 20, 56, 131, 123, 27, 161, 176,
					35, 96, 81, 143, 106, 245, 169, 245, 216, 99, 127, 46, 97, 154, 59,
				],
				10000000000,
			),
			(
				// E457XaKbj2yTB2URy8N4UuzmyuFRkcdxYs67UvSgVr7HyFb
				[
					65, 102, 157, 121, 132, 111, 238, 194, 1, 104, 35, 12, 164, 206, 137, 184, 133,
					22, 44, 247, 214, 252, 170, 229, 54, 147, 220, 243, 241, 183, 222, 244,
				],
				10000000000,
			),
			(
				// D8vZJdm52tKTsfiXcwGXj7nQcXuBQHVGBvPBw6TcH2TfNUB
				[
					24, 221, 206, 222, 170, 178, 160, 16, 221, 180, 199, 113, 236, 20, 25, 192, 55,
					205, 166, 168, 152, 238, 164, 233, 159, 138, 167, 226, 126, 102, 87, 89,
				],
				10000000000000,
			),
			(
				// DNDBcYD8zzqAoZEtgNzouVp2sVxsvqzD4UdB5WrAUwjqpL8
				[
					34, 255, 247, 107, 180, 160, 165, 214, 108, 255, 3, 146, 219, 192, 131, 171,
					186, 195, 179, 4, 111, 111, 204, 50, 138, 191, 13, 221, 22, 202, 8, 55,
				],
				10000000000,
			),
			(
				// EGVQCe73TpFyAZx5uKfE1222XfkT3BSKozjgcqzLBnc5eYo
				[
					74, 223, 81, 164, 123, 114, 121, 83, 102, 213, 34, 133, 227, 41, 34, 156, 131,
					110, 167, 187, 254, 19, 157, 190, 143, 160, 112, 12, 79, 134, 252, 86,
				],
				10000000000,
			),
			(
				// GcqKn3HHodwcFc3Pg3Evcbc43m7qJNMiMv744e5WMSS7TGn
				[
					178, 219, 195, 92, 207, 8, 98, 148, 160, 210, 78, 16, 145, 208, 140, 163, 181,
					194, 164, 135, 7, 28, 79, 181, 64, 112, 230, 102, 204, 153, 224, 45,
				],
				10000000000,
			),
			(
				// DbAdiLJQDFzLyaLsoFCzrpBLuaBXXqQKdpewUSxqiWJadmp
				[
					44, 225, 146, 154, 185, 3, 246, 149, 189, 238, 235, 121, 165, 136, 119, 77,
					113, 70, 131, 98, 18, 145, 54, 241, 183, 247, 179, 26, 50, 149, 143, 152,
				],
				10000000000,
			),
			(
				// DmELeszyrQ19S4SFXPYXRuJheZMFgrfWz3DZ1uZFpGD2LeT
				[
					52, 142, 128, 117, 34, 81, 102, 203, 114, 134, 7, 177, 134, 189, 53, 41, 64,
					30, 58, 159, 240, 251, 75, 183, 108, 125, 117, 141, 24, 41, 82, 41,
				],
				10000000000,
			),
			(
				// DaMuVKJTzz7TNpaFTNSUUGTs5w6mKUHWjJqTWupyqDmCevR
				[
					44, 68, 69, 173, 120, 236, 41, 145, 71, 147, 110, 176, 2, 127, 132, 212, 100,
					135, 196, 218, 172, 126, 104, 88, 138, 144, 106, 174, 50, 61, 249, 99,
				],
				10000000000,
			),
			(
				// HgWWnAXFGikrPVD2FrZ6CRk7KnYdVDn7zVyye8hqFPMc5g1
				[
					225, 229, 168, 53, 106, 31, 6, 6, 126, 94, 246, 40, 97, 249, 219, 25, 46, 101,
					182, 123, 51, 18, 186, 2, 71, 198, 226, 106, 205, 245, 106, 71,
				],
				10000000000,
			),
			(
				// FAn2B22Z3D5cUxvZH9MhXP5VsMhxYd76AHrrLio869y3iLL
				[
					114, 192, 7, 78, 245, 97, 65, 152, 172, 35, 180, 217, 199, 59, 91, 127, 225,
					230, 254, 245, 30, 103, 230, 211, 65, 219, 39, 250, 196, 142, 129, 34,
				],
				10000000000,
			),
			(
				// Eodfj4xjkw8ZFLLSS5RfP6vCMw8aM6qfM7BfeQMf6ivFWHy
				[
					98, 159, 194, 5, 122, 69, 107, 118, 50, 196, 224, 195, 2, 104, 73, 245, 130, 5,
					95, 50, 156, 116, 238, 194, 191, 41, 10, 40, 127, 229, 151, 99,
				],
				10000000000,
			),
			(
				// CsHw8cfzbnKdkCuUq24yuaPyJ1E5a55sNPqejJZ4h7CRtEs
				[
					12, 241, 215, 60, 75, 48, 248, 249, 112, 128, 173, 96, 17, 94, 5, 165, 16, 80,
					37, 32, 29, 186, 208, 233, 94, 36, 92, 109, 120, 244, 56, 5,
				],
				10000000000,
			),
			(
				// F4LocUbsPrcC8xVap4wiTgDakzn3xFyXneuYDHRaHxnb6dH
				[
					109, 215, 171, 105, 161, 188, 205, 45, 187, 120, 36, 135, 248, 1, 80, 155, 243,
					174, 217, 125, 185, 73, 43, 153, 240, 212, 231, 173, 8, 137, 110, 28,
				],
				10000000000,
			),
			(
				// EFeCdfpLENVJJNajoDCvSJ9f9CwutiaDeUFxWjA54kWEG17
				[
					74, 57, 178, 227, 115, 68, 109, 109, 245, 153, 149, 60, 11, 6, 1, 198, 109, 38,
					103, 50, 50, 64, 119, 146, 75, 138, 168, 158, 14, 84, 55, 16,
				],
				10000000000,
			),
			(
				// HqHeKZnc38rX2BJrmJiXfkqHUEUn56B9Nck6WgdiGeKUYBE
				[
					232, 151, 138, 159, 249, 52, 215, 86, 171, 97, 181, 30, 42, 156, 55, 65, 146,
					129, 43, 130, 190, 75, 212, 215, 118, 161, 102, 92, 115, 170, 17, 22,
				],
				10000000000000,
			),
			(
				// CoqysGbay3t3Q7hXgEmGJJquhYYpo8PqLwvW1WsUwR7KvXm
				[
					10, 80, 189, 80, 152, 191, 196, 83, 56, 254, 215, 66, 252, 122, 147, 90, 255,
					158, 208, 88, 197, 55, 123, 32, 17, 101, 133, 144, 127, 16, 98, 1,
				],
				10000000000,
			),
			(
				// HUewJvzVuEeyaxH2vx9XiyAPKrpu1Zj5r5Pi9VrGiBVty7q
				[
					216, 219, 16, 252, 127, 132, 90, 57, 63, 57, 202, 86, 17, 129, 143, 137, 218,
					238, 81, 173, 114, 115, 189, 127, 74, 86, 185, 86, 249, 90, 100, 20,
				],
				10000000000,
			),
			(
				// FSfBJoCU9sRhCYWwQ55iBNGU5L8eu56iGnYGK9zizHxu8dY
				[
					126, 220, 235, 202, 131, 108, 161, 1, 188, 144, 63, 148, 51, 188, 81, 85, 38,
					238, 250, 182, 87, 121, 251, 106, 187, 233, 165, 95, 88, 152, 55, 53,
				],
				10000000000,
			),
			(
				// F8PTaGuZQo5fgRBFuhNnhd5euFiR3KLQNMVhYD5BduPKpHr
				[
					112, 237, 150, 76, 80, 114, 90, 64, 71, 146, 62, 209, 121, 48, 159, 12, 80, 0,
					210, 41, 43, 166, 95, 215, 140, 210, 144, 58, 63, 70, 53, 123,
				],
				10000000000,
			),
			(
				// ELvDjZdLvhbX6FpUbXEWoHbwbxFjxt4BCisp3YRh8UE4Jeu
				[
					78, 63, 217, 189, 49, 72, 151, 246, 158, 18, 14, 56, 41, 71, 93, 226, 204, 190,
					236, 149, 223, 97, 88, 63, 70, 197, 154, 56, 210, 232, 110, 90,
				],
				10000000000,
			),
			(
				// E3YV13RQNELEH1Tbqp2SPkFzirJ8u6rzraTuetDgUDLT4Xd
				[
					64, 255, 129, 147, 44, 86, 190, 113, 168, 32, 124, 138, 153, 50, 141, 96, 165,
					162, 176, 111, 212, 14, 208, 94, 196, 178, 214, 106, 235, 202, 255, 104,
				],
				10000000000,
			),
			(
				// CdEm1ErGKML3waXabLvn3NyqdAGXBQJVngLaM86YM5Yb9dr
				[
					2, 57, 183, 234, 172, 195, 234, 64, 151, 134, 240, 51, 106, 137, 118, 7, 86,
					35, 172, 239, 49, 159, 197, 119, 124, 118, 3, 61, 213, 133, 184, 64,
				],
				10000000000,
			),
			(
				// J6d56aFegPWLLQYoJqxPc4pEexCfxguf4p3FyP2z1ePPQjg
				[
					244, 73, 158, 201, 107, 128, 215, 168, 49, 19, 143, 175, 6, 35, 214, 38, 29,
					232, 230, 81, 175, 150, 7, 5, 24, 160, 59, 53, 111, 188, 53, 1,
				],
				10000000000,
			),
			(
				// ErhkFXudde5xXFVMGUtNpiPLvZ9zcvqM3ueRLukDdpjszys
				[
					100, 247, 56, 209, 242, 26, 97, 78, 233, 145, 186, 173, 45, 125, 175, 216, 128,
					34, 5, 78, 240, 1, 9, 143, 132, 186, 84, 60, 19, 167, 61, 65,
				],
				10000000000,
			),
			(
				// EFjHdypk8xLf3ocDEFPaKFWVcfamH8mpvfUeXHvRWpSBk2M
				[
					74, 74, 210, 31, 116, 72, 227, 24, 60, 24, 184, 49, 79, 254, 207, 11, 56, 32,
					152, 99, 94, 253, 208, 86, 224, 175, 124, 83, 34, 139, 164, 38,
				],
				10000000000,
			),
			(
				// E2ZKmzMzajqW838jXVSM5DyoUJUdEQddXNknEjoTwj2zBLj
				[
					64, 63, 23, 117, 0, 211, 219, 12, 220, 9, 11, 21, 101, 188, 193, 21, 181, 15,
					166, 153, 178, 196, 152, 199, 116, 48, 51, 181, 126, 12, 98, 58,
				],
				10000000000,
			),
			(
				// GcgPeEtLketwNDVVdV2jEnaTU5RMdGQdpYqVshssBWy1txZ
				[
					178, 189, 176, 215, 116, 152, 102, 37, 73, 142, 11, 95, 206, 134, 12, 125, 88,
					16, 59, 219, 107, 123, 52, 128, 84, 213, 37, 253, 220, 63, 62, 127,
				],
				10000000000,
			),
			(
				// J4RcripfeVGe5ZHUfuteYqDdHMkRkLusSfENRKa2kQ2qa96
				[
					242, 156, 147, 199, 55, 226, 66, 210, 201, 235, 35, 226, 52, 10, 26, 206, 87,
					153, 192, 198, 121, 146, 241, 90, 44, 186, 213, 45, 242, 220, 123, 113,
				],
				10000000000,
			),
			(
				// D8BfryaM5xN62UuKUpLK5zbZEUSBtA76yP9YddQTKXi9pkB
				[
					24, 77, 112, 18, 149, 190, 123, 179, 139, 44, 12, 88, 163, 91, 248, 237, 197,
					146, 103, 28, 83, 209, 73, 210, 6, 224, 55, 220, 124, 155, 235, 123,
				],
				10000000000,
			),
			(
				// GFrQQ9cMz6mHdZig9bBJdNmP4CySJvefywouoBa6hdCUyjQ
				[
					162, 219, 62, 134, 60, 242, 117, 166, 56, 13, 214, 181, 253, 61, 15, 90, 130,
					152, 127, 31, 70, 121, 10, 175, 193, 162, 219, 145, 58, 181, 57, 71,
				],
				10000000000,
			),
			(
				// DwZBcfHnJtRmR7P23VgHQEzaeGPXQvH8jDvuob2qiyTHJMM
				[
					60, 110, 100, 21, 157, 35, 76, 116, 134, 198, 129, 186, 157, 48, 44, 60, 236,
					65, 80, 253, 201, 189, 178, 104, 142, 151, 68, 15, 207, 241, 7, 40,
				],
				10000000000,
			),
			(
				// CrzGYAYYnguxoR5pGx4UbwLs2DkoxoLiLJd8kjZMQzDuq8r
				[
					12, 182, 95, 169, 151, 22, 156, 224, 71, 110, 30, 124, 18, 113, 125, 75, 46,
					116, 241, 87, 125, 218, 224, 2, 223, 182, 118, 63, 87, 242, 216, 3,
				],
				10000000000,
			),
			(
				// FagAVsTYT8QghxypUtLcfnmnnhPhPpf854UNuptpQKuNndK
				[
					132, 250, 52, 33, 111, 141, 173, 223, 29, 75, 206, 46, 56, 72, 71, 124, 222,
					140, 211, 139, 226, 179, 165, 161, 38, 254, 36, 111, 96, 86, 124, 60,
				],
				10000000000000,
			),
			(
				// DMELEokhPzoNDxYNpNPCfEoLs3BEYX297aE733Nzo3UAtVq
				[
					34, 64, 150, 134, 181, 22, 178, 185, 118, 57, 208, 49, 144, 158, 138, 150, 173,
					134, 233, 98, 130, 148, 157, 2, 15, 104, 100, 29, 63, 193, 250, 121,
				],
				10000000000,
			),
			(
				// EqyCQvYn1cHBdzFVQHQeL1nHDcxHhjWR8V48KbDyHyuyCGV
				[
					100, 103, 253, 78, 112, 56, 185, 37, 194, 66, 35, 87, 56, 13, 140, 192, 197,
					241, 125, 39, 47, 99, 154, 248, 252, 253, 31, 17, 86, 222, 112, 64,
				],
				10000000000,
			),
		];
		let count = accounts_and_deposits.len() as u64;
		accounts_and_deposits.into_iter().map(|(who, deposit)| (AccountId::from(who), deposit)).for_each(|(who, deposit)| {
			use frame_support::traits::ReservableCurrency;
			use sp_runtime::traits::Zero;
			let leftover = Balances::unreserve(&who, deposit);
			if check && !leftover.is_zero() {
				log::warn!(
					target: "runtime::kusama",
					"some account {:?} does not have enough balance for the refund ({}), this is not necessarily a problem.",
					who,
					leftover,
				);
			}
		});

		<Runtime as frame_system::Config>::DbWeight::get().reads_writes(count, count)
	}
}

impl OnRuntimeUpgrade for RefundNickPalletDeposit {
	fn on_runtime_upgrade() -> frame_support::weights::Weight {
		if VERSION.spec_version == 9150 {
			log::info!(target: "runtime::kusama", "executing the refund migration of https://github.com/paritytech/polkadot/pull/4656");
			Self::execute(false)
		} else {
			log::warn!(target: "runtime::kusama", "RefundNickPalletDeposit should be removed");
			0
		}
	}

	#[cfg(feature = "try-runtime")]
	fn pre_migrate() -> Result<(), &'static str> {
		Self::execute(true)
	}
}

// Migration for scheduler pallet to move from a plain Call to a CallOrHash.
pub struct SchedulerMigrationV3;

impl OnRuntimeUpgrade for SchedulerMigrationV3 {
	fn on_runtime_upgrade() -> frame_support::weights::Weight {
		Scheduler::migrate_v2_to_v3()
	}

	#[cfg(feature = "try-runtime")]
	fn pre_upgrade() -> Result<(), &'static str> {
		Scheduler::pre_migrate_to_v3()
	}

	#[cfg(feature = "try-runtime")]
	fn post_upgrade() -> Result<(), &'static str> {
		Scheduler::post_migrate_to_v3()
	}
}

/// Migrate session-historical from `Session` to the new pallet prefix `Historical`
pub struct SessionHistoricalPalletPrefixMigration;

impl OnRuntimeUpgrade for SessionHistoricalPalletPrefixMigration {
	fn on_runtime_upgrade() -> frame_support::weights::Weight {
		pallet_session::migrations::v1::migrate::<Runtime, Historical>()
	}

	#[cfg(feature = "try-runtime")]
	fn pre_upgrade() -> Result<(), &'static str> {
		pallet_session::migrations::v1::pre_migrate::<Runtime, Historical>();
		Ok(())
	}

	#[cfg(feature = "try-runtime")]
	fn post_upgrade() -> Result<(), &'static str> {
		pallet_session::migrations::v1::post_migrate::<Runtime, Historical>();
		Ok(())
	}
}

#[cfg(not(feature = "disable-runtime-api"))]
sp_api::impl_runtime_apis! {
	impl sp_api::Core<Block> for Runtime {
		fn version() -> RuntimeVersion {
			VERSION
		}

		fn execute_block(block: Block) {
			Executive::execute_block(block);
		}

		fn initialize_block(header: &<Block as BlockT>::Header) {
			Executive::initialize_block(header)
		}
	}

	impl sp_api::Metadata<Block> for Runtime {
		fn metadata() -> OpaqueMetadata {
			OpaqueMetadata::new(Runtime::metadata().into())
		}
	}

	impl block_builder_api::BlockBuilder<Block> for Runtime {
		fn apply_extrinsic(extrinsic: <Block as BlockT>::Extrinsic) -> ApplyExtrinsicResult {
			Executive::apply_extrinsic(extrinsic)
		}

		fn finalize_block() -> <Block as BlockT>::Header {
			Executive::finalize_block()
		}

		fn inherent_extrinsics(data: inherents::InherentData) -> Vec<<Block as BlockT>::Extrinsic> {
			data.create_extrinsics()
		}

		fn check_inherents(
			block: Block,
			data: inherents::InherentData,
		) -> inherents::CheckInherentsResult {
			data.check_extrinsics(&block)
		}
	}

	impl tx_pool_api::runtime_api::TaggedTransactionQueue<Block> for Runtime {
		fn validate_transaction(
			source: TransactionSource,
			tx: <Block as BlockT>::Extrinsic,
			block_hash: <Block as BlockT>::Hash,
		) -> TransactionValidity {
			Executive::validate_transaction(source, tx, block_hash)
		}
	}

	impl offchain_primitives::OffchainWorkerApi<Block> for Runtime {
		fn offchain_worker(header: &<Block as BlockT>::Header) {
			Executive::offchain_worker(header)
		}
	}

	impl primitives::v2::ParachainHost<Block, Hash, BlockNumber> for Runtime {
		fn validators() -> Vec<ValidatorId> {
			parachains_runtime_api_impl::validators::<Runtime>()
		}

		fn validator_groups() -> (Vec<Vec<ValidatorIndex>>, GroupRotationInfo<BlockNumber>) {
			parachains_runtime_api_impl::validator_groups::<Runtime>()
		}

		fn availability_cores() -> Vec<CoreState<Hash, BlockNumber>> {
			parachains_runtime_api_impl::availability_cores::<Runtime>()
		}

		fn persisted_validation_data(para_id: ParaId, assumption: OccupiedCoreAssumption)
			-> Option<PersistedValidationData<Hash, BlockNumber>> {
			parachains_runtime_api_impl::persisted_validation_data::<Runtime>(para_id, assumption)
		}

		fn assumed_validation_data(
			para_id: ParaId,
			expected_persisted_validation_data_hash: Hash,
		) -> Option<(PersistedValidationData<Hash, BlockNumber>, ValidationCodeHash)> {
			parachains_runtime_api_impl::assumed_validation_data::<Runtime>(
				para_id,
				expected_persisted_validation_data_hash,
			)
		}

		fn check_validation_outputs(
			para_id: ParaId,
			outputs: primitives::v1::CandidateCommitments,
		) -> bool {
			parachains_runtime_api_impl::check_validation_outputs::<Runtime>(para_id, outputs)
		}

		fn session_index_for_child() -> SessionIndex {
			parachains_runtime_api_impl::session_index_for_child::<Runtime>()
		}

		fn validation_code(para_id: ParaId, assumption: OccupiedCoreAssumption)
			-> Option<ValidationCode> {
			parachains_runtime_api_impl::validation_code::<Runtime>(para_id, assumption)
		}

		fn candidate_pending_availability(para_id: ParaId) -> Option<CommittedCandidateReceipt<Hash>> {
			parachains_runtime_api_impl::candidate_pending_availability::<Runtime>(para_id)
		}

		fn candidate_events() -> Vec<CandidateEvent<Hash>> {
			parachains_runtime_api_impl::candidate_events::<Runtime, _>(|ev| {
				match ev {
					Event::ParaInclusion(ev) => {
						Some(ev)
					}
					_ => None,
				}
			})
		}

		fn session_info(index: SessionIndex) -> Option<SessionInfo> {
			parachains_runtime_api_impl::session_info::<Runtime>(index)
		}

		fn dmq_contents(recipient: ParaId) -> Vec<InboundDownwardMessage<BlockNumber>> {
			parachains_runtime_api_impl::dmq_contents::<Runtime>(recipient)
		}

		fn inbound_hrmp_channels_contents(
			recipient: ParaId
		) -> BTreeMap<ParaId, Vec<InboundHrmpMessage<BlockNumber>>> {
			parachains_runtime_api_impl::inbound_hrmp_channels_contents::<Runtime>(recipient)
		}

		fn validation_code_by_hash(hash: ValidationCodeHash) -> Option<ValidationCode> {
			parachains_runtime_api_impl::validation_code_by_hash::<Runtime>(hash)
		}

		fn on_chain_votes() -> Option<ScrapedOnChainVotes<Hash>> {
			parachains_runtime_api_impl::on_chain_votes::<Runtime>()
		}

		fn submit_pvf_check_statement(
			stmt: primitives::v2::PvfCheckStatement,
			signature: primitives::v1::ValidatorSignature,
		) {
			parachains_runtime_api_impl::submit_pvf_check_statement::<Runtime>(stmt, signature)
		}

		fn pvfs_require_precheck() -> Vec<ValidationCodeHash> {
			parachains_runtime_api_impl::pvfs_require_precheck::<Runtime>()
		}

		fn validation_code_hash(para_id: ParaId, assumption: OccupiedCoreAssumption)
			-> Option<ValidationCodeHash>
		{
			parachains_runtime_api_impl::validation_code_hash::<Runtime>(para_id, assumption)
		}
	}

	impl beefy_primitives::BeefyApi<Block> for Runtime {
		fn validator_set() -> Option<beefy_primitives::ValidatorSet<BeefyId>> {
			// dummy implementation due to lack of BEEFY pallet.
			None
		}
	}

	impl mmr::MmrApi<Block, Hash> for Runtime {
		fn generate_proof(_leaf_index: u64)
			-> Result<(mmr::EncodableOpaqueLeaf, mmr::Proof<Hash>), mmr::Error>
		{
			// dummy implementation due to lack of MMR pallet.
			Err(mmr::Error::GenerateProof)
		}

		fn verify_proof(_leaf: mmr::EncodableOpaqueLeaf, _proof: mmr::Proof<Hash>)
			-> Result<(), mmr::Error>
		{
			// dummy implementation due to lack of MMR pallet.
			Err(mmr::Error::Verify)
		}

		fn verify_proof_stateless(
			_root: Hash,
			_leaf: mmr::EncodableOpaqueLeaf,
			_proof: mmr::Proof<Hash>
		) -> Result<(), mmr::Error> {
			// dummy implementation due to lack of MMR pallet.
			Err(mmr::Error::Verify)
		}
	}

	impl fg_primitives::GrandpaApi<Block> for Runtime {
		fn grandpa_authorities() -> Vec<(GrandpaId, u64)> {
			Grandpa::grandpa_authorities()
		}

		fn current_set_id() -> fg_primitives::SetId {
			Grandpa::current_set_id()
		}

		fn submit_report_equivocation_unsigned_extrinsic(
			equivocation_proof: fg_primitives::EquivocationProof<
				<Block as BlockT>::Hash,
				sp_runtime::traits::NumberFor<Block>,
			>,
			key_owner_proof: fg_primitives::OpaqueKeyOwnershipProof,
		) -> Option<()> {
			let key_owner_proof = key_owner_proof.decode()?;

			Grandpa::submit_unsigned_equivocation_report(
				equivocation_proof,
				key_owner_proof,
			)
		}

		fn generate_key_ownership_proof(
			_set_id: fg_primitives::SetId,
			authority_id: fg_primitives::AuthorityId,
		) -> Option<fg_primitives::OpaqueKeyOwnershipProof> {
			use parity_scale_codec::Encode;

			Historical::prove((fg_primitives::KEY_TYPE, authority_id))
				.map(|p| p.encode())
				.map(fg_primitives::OpaqueKeyOwnershipProof::new)
		}
	}

	impl babe_primitives::BabeApi<Block> for Runtime {
		fn configuration() -> babe_primitives::BabeGenesisConfiguration {
			// The choice of `c` parameter (where `1 - c` represents the
			// probability of a slot being empty), is done in accordance to the
			// slot duration and expected target block time, for safely
			// resisting network delays of maximum two seconds.
			// <https://research.web3.foundation/en/latest/polkadot/BABE/Babe/#6-practical-results>
			babe_primitives::BabeGenesisConfiguration {
				slot_duration: Babe::slot_duration(),
				epoch_length: EpochDuration::get(),
				c: BABE_GENESIS_EPOCH_CONFIG.c,
				genesis_authorities: Babe::authorities().to_vec(),
				randomness: Babe::randomness(),
				allowed_slots: BABE_GENESIS_EPOCH_CONFIG.allowed_slots,
			}
		}

		fn current_epoch_start() -> babe_primitives::Slot {
			Babe::current_epoch_start()
		}

		fn current_epoch() -> babe_primitives::Epoch {
			Babe::current_epoch()
		}

		fn next_epoch() -> babe_primitives::Epoch {
			Babe::next_epoch()
		}

		fn generate_key_ownership_proof(
			_slot: babe_primitives::Slot,
			authority_id: babe_primitives::AuthorityId,
		) -> Option<babe_primitives::OpaqueKeyOwnershipProof> {
			use parity_scale_codec::Encode;

			Historical::prove((babe_primitives::KEY_TYPE, authority_id))
				.map(|p| p.encode())
				.map(babe_primitives::OpaqueKeyOwnershipProof::new)
		}

		fn submit_report_equivocation_unsigned_extrinsic(
			equivocation_proof: babe_primitives::EquivocationProof<<Block as BlockT>::Header>,
			key_owner_proof: babe_primitives::OpaqueKeyOwnershipProof,
		) -> Option<()> {
			let key_owner_proof = key_owner_proof.decode()?;

			Babe::submit_unsigned_equivocation_report(
				equivocation_proof,
				key_owner_proof,
			)
		}
	}

	impl authority_discovery_primitives::AuthorityDiscoveryApi<Block> for Runtime {
		fn authorities() -> Vec<AuthorityDiscoveryId> {
			parachains_runtime_api_impl::relevant_authority_ids::<Runtime>()
		}
	}

	impl sp_session::SessionKeys<Block> for Runtime {
		fn generate_session_keys(seed: Option<Vec<u8>>) -> Vec<u8> {
			SessionKeys::generate(seed)
		}

		fn decode_session_keys(
			encoded: Vec<u8>,
		) -> Option<Vec<(Vec<u8>, sp_core::crypto::KeyTypeId)>> {
			SessionKeys::decode_into_raw_public_keys(&encoded)
		}
	}

	impl frame_system_rpc_runtime_api::AccountNonceApi<Block, AccountId, Nonce> for Runtime {
		fn account_nonce(account: AccountId) -> Nonce {
			System::account_nonce(account)
		}
	}

	impl pallet_transaction_payment_rpc_runtime_api::TransactionPaymentApi<
		Block,
		Balance,
	> for Runtime {
		fn query_info(uxt: <Block as BlockT>::Extrinsic, len: u32) -> RuntimeDispatchInfo<Balance> {
			TransactionPayment::query_info(uxt, len)
		}
		fn query_fee_details(uxt: <Block as BlockT>::Extrinsic, len: u32) -> FeeDetails<Balance> {
			TransactionPayment::query_fee_details(uxt, len)
		}
	}

	#[cfg(feature = "try-runtime")]
	impl frame_try_runtime::TryRuntime<Block> for Runtime {
		fn on_runtime_upgrade() -> (Weight, Weight) {
			log::info!("try-runtime::on_runtime_upgrade kusama.");
			let weight = Executive::try_runtime_upgrade().unwrap();
			(weight, BlockWeights::get().max_block)
		}
		fn execute_block_no_check(block: Block) -> Weight {
			Executive::execute_block_no_check(block)
		}
	}

	#[cfg(feature = "runtime-benchmarks")]
	impl frame_benchmarking::Benchmark<Block> for Runtime {
		fn benchmark_metadata(extra: bool) -> (
			Vec<frame_benchmarking::BenchmarkList>,
			Vec<frame_support::traits::StorageInfo>,
		) {
			use frame_benchmarking::{list_benchmark, Benchmarking, BenchmarkList};
			use frame_support::traits::StorageInfoTrait;

			use pallet_session_benchmarking::Pallet as SessionBench;
			use pallet_offences_benchmarking::Pallet as OffencesBench;
			use frame_system_benchmarking::Pallet as SystemBench;

			let mut list = Vec::<BenchmarkList>::new();

			// Polkadot
			// NOTE: Make sure to prefix these `runtime_common::` so that path resolves correctly
			// in the generated file.
			list_benchmark!(list, extra, runtime_common::auctions, Auctions);
			list_benchmark!(list, extra, runtime_common::crowdloan, Crowdloan);
			list_benchmark!(list, extra, runtime_common::claims, Claims);
			list_benchmark!(list, extra, runtime_common::slots, Slots);
			list_benchmark!(list, extra, runtime_common::paras_registrar, Registrar);
			list_benchmark!(list, extra, runtime_parachains::configuration, Configuration);
			list_benchmark!(list, extra, runtime_parachains::disputes, ParasDisputes);
			list_benchmark!(list, extra, runtime_parachains::initializer, Initializer);
			list_benchmark!(list, extra, runtime_parachains::paras_inherent, ParaInherent);
			list_benchmark!(list, extra, runtime_parachains::paras, Paras);
			// Substrate
			list_benchmark!(list, extra, pallet_bags_list, BagsList);
			list_benchmark!(list, extra, pallet_balances, Balances);
			list_benchmark!(list, extra, pallet_bounties, Bounties);
			list_benchmark!(list, extra, pallet_collective, Council);
			list_benchmark!(list, extra, pallet_collective, TechnicalCommittee);
			list_benchmark!(list, extra, pallet_democracy, Democracy);
			list_benchmark!(list, extra, pallet_elections_phragmen, PhragmenElection);
			list_benchmark!(list, extra, pallet_election_provider_multi_phase, ElectionProviderMultiPhase);
			list_benchmark!(list, extra, pallet_gilt, Gilt);
			list_benchmark!(list, extra, pallet_identity, Identity);
			list_benchmark!(list, extra, pallet_im_online, ImOnline);
			list_benchmark!(list, extra, pallet_indices, Indices);
			list_benchmark!(list, extra, pallet_membership, TechnicalMembership);
			list_benchmark!(list, extra, pallet_multisig, Multisig);
			list_benchmark!(list, extra, pallet_offences, OffencesBench::<Runtime>);
			list_benchmark!(list, extra, pallet_preimage, Preimage);
			list_benchmark!(list, extra, pallet_proxy, Proxy);
			list_benchmark!(list, extra, pallet_scheduler, Scheduler);
			list_benchmark!(list, extra, pallet_session, SessionBench::<Runtime>);
			list_benchmark!(list, extra, pallet_staking, Staking);
			list_benchmark!(list, extra, frame_system, SystemBench::<Runtime>);
			list_benchmark!(list, extra, pallet_timestamp, Timestamp);
			list_benchmark!(list, extra, pallet_tips, Tips);
			list_benchmark!(list, extra, pallet_treasury, Treasury);
			list_benchmark!(list, extra, pallet_utility, Utility);
			list_benchmark!(list, extra, pallet_vesting, Vesting);

			let storage_info = AllPalletsWithSystem::storage_info();

			return (list, storage_info)
		}

		fn dispatch_benchmark(
			config: frame_benchmarking::BenchmarkConfig
		) -> Result<
			Vec<frame_benchmarking::BenchmarkBatch>,
			sp_runtime::RuntimeString,
		> {
			use frame_benchmarking::{Benchmarking, BenchmarkBatch, add_benchmark, TrackedStorageKey};
			// Trying to add benchmarks directly to some pallets caused cyclic dependency issues.
			// To get around that, we separated the benchmarks into its own crate.
			use pallet_session_benchmarking::Pallet as SessionBench;
			use pallet_offences_benchmarking::Pallet as OffencesBench;
			use frame_system_benchmarking::Pallet as SystemBench;

			impl pallet_session_benchmarking::Config for Runtime {}
			impl pallet_offences_benchmarking::Config for Runtime {}
			impl frame_system_benchmarking::Config for Runtime {}

			let whitelist: Vec<TrackedStorageKey> = vec![
				// Block Number
				hex_literal::hex!("26aa394eea5630e07c48ae0c9558cef702a5c1b19ab7a04f536c519aca4983ac").to_vec().into(),
				// Total Issuance
				hex_literal::hex!("c2261276cc9d1f8598ea4b6a74b15c2f57c875e4cff74148e4628f264b974c80").to_vec().into(),
				// Execution Phase
				hex_literal::hex!("26aa394eea5630e07c48ae0c9558cef7ff553b5a9862a516939d82b3d3d8661a").to_vec().into(),
				// Event Count
				hex_literal::hex!("26aa394eea5630e07c48ae0c9558cef70a98fdbe9ce6c55837576c60c7af3850").to_vec().into(),
				// System Events
				hex_literal::hex!("26aa394eea5630e07c48ae0c9558cef780d41e5e16056765bc8461851072c9d7").to_vec().into(),
				// Treasury Account
				hex_literal::hex!("26aa394eea5630e07c48ae0c9558cef7b99d880ec681799c0cf30e8886371da95ecffd7b6c0f78751baa9d281e0bfa3a6d6f646c70792f74727372790000000000000000000000000000000000000000").to_vec().into(),
			];

			let mut batches = Vec::<BenchmarkBatch>::new();
			let params = (&config, &whitelist);
			// Polkadot
			// NOTE: Make sure to prefix these `runtime_common::` so that path resolves correctly
			// in the generated file.
			add_benchmark!(params, batches, runtime_common::auctions, Auctions);
			add_benchmark!(params, batches, runtime_common::crowdloan, Crowdloan);
			add_benchmark!(params, batches, runtime_common::claims, Claims);
			add_benchmark!(params, batches, runtime_common::slots, Slots);
			add_benchmark!(params, batches, runtime_common::paras_registrar, Registrar);
			add_benchmark!(params, batches, runtime_parachains::configuration, Configuration);
			add_benchmark!(params, batches, runtime_parachains::disputes, ParasDisputes);
			add_benchmark!(params, batches, runtime_parachains::initializer, Initializer);
			add_benchmark!(params, batches, runtime_parachains::paras_inherent, ParaInherent);
			add_benchmark!(params, batches, runtime_parachains::paras, Paras);
			// Substrate
			add_benchmark!(params, batches, pallet_balances, Balances);
			add_benchmark!(params, batches, pallet_bags_list, BagsList);
			add_benchmark!(params, batches, pallet_bounties, Bounties);
			add_benchmark!(params, batches, pallet_collective, Council);
			add_benchmark!(params, batches, pallet_collective, TechnicalCommittee);
			add_benchmark!(params, batches, pallet_democracy, Democracy);
			add_benchmark!(params, batches, pallet_elections_phragmen, PhragmenElection);
			add_benchmark!(params, batches, pallet_election_provider_multi_phase, ElectionProviderMultiPhase);
			add_benchmark!(params, batches, pallet_gilt, Gilt);
			add_benchmark!(params, batches, pallet_identity, Identity);
			add_benchmark!(params, batches, pallet_im_online, ImOnline);
			add_benchmark!(params, batches, pallet_indices, Indices);
			add_benchmark!(params, batches, pallet_membership, TechnicalMembership);
			add_benchmark!(params, batches, pallet_multisig, Multisig);
			add_benchmark!(params, batches, pallet_offences, OffencesBench::<Runtime>);
			add_benchmark!(params, batches, pallet_preimage, Preimage);
			add_benchmark!(params, batches, pallet_proxy, Proxy);
			add_benchmark!(params, batches, pallet_scheduler, Scheduler);
			add_benchmark!(params, batches, pallet_session, SessionBench::<Runtime>);
			add_benchmark!(params, batches, pallet_staking, Staking);
			add_benchmark!(params, batches, frame_system, SystemBench::<Runtime>);
			add_benchmark!(params, batches, pallet_timestamp, Timestamp);
			add_benchmark!(params, batches, pallet_tips, Tips);
			add_benchmark!(params, batches, pallet_treasury, Treasury);
			add_benchmark!(params, batches, pallet_utility, Utility);
			add_benchmark!(params, batches, pallet_vesting, Vesting);

			if batches.is_empty() { return Err("Benchmark not found for this pallet.".into()) }
			Ok(batches)
		}
	}
}

#[cfg(test)]
mod tests_fess {
	use super::*;
	use sp_runtime::assert_eq_error_rate;

	#[test]
	fn signed_deposit_is_sensible() {
		// ensure this number does not change, or that it is checked after each change.
		// a 1 MB solution should need around 0.16 KSM deposit
		let deposit = SignedDepositBase::get() + (SignedDepositByte::get() * 1024 * 1024);
		assert_eq_error_rate!(deposit, UNITS * 16 / 100, UNITS / 100);
	}
}<|MERGE_RESOLUTION|>--- conflicted
+++ resolved
@@ -33,16 +33,9 @@
 	v2::SessionInfo,
 };
 use runtime_common::{
-<<<<<<< HEAD
-	auctions, claims, crowdloan, impls::DealWithFees, paras_registrar, prod_or_fast, slots,
-	xcm_sender, BlockHashCount, BlockLength, BlockWeights, CurrencyToVote,
-	OffchainSolutionLengthLimit, OffchainSolutionWeightLimit, RocksDbWeight,
-	SlowAdjustingFeeUpdate, ToAuthor,
-=======
-	auctions, claims, crowdloan, impls::DealWithFees, paras_registrar, slots, BlockHashCount,
+	auctions, claims, crowdloan, impls::DealWithFees, paras_registrar, prod_or_fast, slots, BlockHashCount,
 	BlockLength, BlockWeights, CurrencyToVote, OffchainSolutionLengthLimit,
 	OffchainSolutionWeightLimit, RocksDbWeight, SlowAdjustingFeeUpdate,
->>>>>>> 30b2bd0d
 };
 use sp_core::u32_trait::{_1, _2, _3, _5};
 use sp_std::{cmp::Ordering, collections::btree_map::BTreeMap, prelude::*};
@@ -122,13 +115,8 @@
 	spec_name: create_runtime_str!("kusama"),
 	impl_name: create_runtime_str!("parity-kusama"),
 	authoring_version: 2,
-<<<<<<< HEAD
-	spec_version: 9130,
+	spec_version: 9140,
 	impl_version: 1,
-=======
-	spec_version: 9140,
-	impl_version: 0,
->>>>>>> 30b2bd0d
 	#[cfg(not(feature = "disable-runtime-api"))]
 	apis: RUNTIME_API_VERSIONS,
 	#[cfg(feature = "disable-runtime-api")]
@@ -601,15 +589,8 @@
 	pub VotingPeriod: BlockNumber = prod_or_fast!(7 * DAYS, 1 * MINUTES, "KSM_VOTING_PERIOD");
 	pub FastTrackVotingPeriod: BlockNumber = prod_or_fast!(3 * HOURS, 1 * MINUTES, "KSM_FAST_TRACK_VOTING_PERIOD");
 	pub const MinimumDeposit: Balance = 100 * CENTS;
-<<<<<<< HEAD
 	pub EnactmentPeriod: BlockNumber = prod_or_fast!(8 * DAYS, 1, "KSM_ENACTMENT_PERIOD");
 	pub CooloffPeriod: BlockNumber = prod_or_fast!(7 * DAYS, 1 * MINUTES, "KSM_COOLOFF_PERIOD");
-	// One cent: $10,000 / MB
-	pub const PreimageByteDeposit: Balance = 10 * MILLICENTS;
-=======
-	pub const EnactmentPeriod: BlockNumber = 8 * DAYS;
-	pub const CooloffPeriod: BlockNumber = 7 * DAYS;
->>>>>>> 30b2bd0d
 	pub const InstantAllowed: bool = true;
 	pub const MaxVotes: u32 = 100;
 	pub const MaxProposals: u32 = 100;
