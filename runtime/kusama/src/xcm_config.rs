// Copyright 2022 Parity Technologies (UK) Ltd.
// This file is part of Polkadot.

// Polkadot is free software: you can redistribute it and/or modify
// it under the terms of the GNU General Public License as published by
// the Free Software Foundation, either version 3 of the License, or
// (at your option) any later version.

// Polkadot is distributed in the hope that it will be useful,
// but WITHOUT ANY WARRANTY; without even the implied warranty of
// MERCHANTABILITY or FITNESS FOR A PARTICULAR PURPOSE.  See the
// GNU General Public License for more details.

// You should have received a copy of the GNU General Public License
// along with Polkadot. If not, see <http://www.gnu.org/licenses/>.

//! XCM configurations for the Kusama runtime.

use super::{
<<<<<<< HEAD
	parachains_origin, AccountId, AllPalletsWithSystem, Balances, Call, CouncilCollective, Event,
	Origin, ParaId, Runtime, WeightToFee, XcmPallet,
=======
	parachains_origin, AccountId, AllPalletsWithSystem, Balances, CouncilCollective, ParaId,
	Runtime, RuntimeCall, RuntimeEvent, RuntimeOrigin, WeightToFee, XcmPallet,
>>>>>>> fa54983d
};
use frame_support::{
	match_types, parameter_types,
	traits::{Everything, Nothing},
<<<<<<< HEAD
	weights::Weight,
=======
>>>>>>> fa54983d
};
use runtime_common::{xcm_sender, ToAuthor};
use xcm::latest::prelude::*;
use xcm_builder::{
	AccountId32Aliases, AllowKnownQueryResponses, AllowSubscriptionsFrom,
	AllowTopLevelPaidExecutionFrom, AllowUnpaidExecutionFrom, BackingToPlurality,
	ChildParachainAsNative, ChildParachainConvertsVia, ChildSystemParachainAsSuperuser,
	CurrencyAdapter as XcmCurrencyAdapter, FixedWeightBounds, IsChildSystemParachain, IsConcrete,
	MintLocation, SignedAccountId32AsNative, SignedToAccountId32, SovereignSignedViaLocation,
	TakeWeightCredit, UsingComponents, WeightInfoBounds,
};

parameter_types! {
	/// The location of the KSM token, from the context of this chain. Since this token is native to this
	/// chain, we make it synonymous with it and thus it is the `Here` location, which means "equivalent to
	/// the context".
	pub const TokenLocation: MultiLocation = Here.into_location();
	/// The Kusama network ID. This is named.
	pub const ThisNetwork: NetworkId = Kusama;
	/// Our XCM location ancestry - i.e. our location within the Consensus Universe.
	///
	/// Since Kusama is a top-level relay-chain with its own consensus, it's just our network ID.
	pub UniversalLocation: InteriorMultiLocation = ThisNetwork::get().into();
	/// The check account, which holds any native assets that have been teleported out and not back in (yet).
	pub CheckAccount: (AccountId, MintLocation) = (XcmPallet::check_account(), MintLocation::Local);
}

/// The canonical means of converting a `MultiLocation` into an `AccountId`, used when we want to determine
/// the sovereign account controlled by a location.
pub type SovereignAccountOf = (
	// We can convert a child parachain using the standard `AccountId` conversion.
	ChildParachainConvertsVia<ParaId, AccountId>,
	// We can directly alias an `AccountId32` into a local account.
	AccountId32Aliases<ThisNetwork, AccountId>,
);

/// Our asset transactor. This is what allows us to interest with the runtime facilities from the point of
/// view of XCM-only concepts like `MultiLocation` and `MultiAsset`.
///
/// Ours is only aware of the Balances pallet, which is mapped to `TokenLocation`.
pub type LocalAssetTransactor = XcmCurrencyAdapter<
	// Use this currency:
	Balances,
	// Use this currency when it is a fungible asset matching the given location or name:
	IsConcrete<TokenLocation>,
	// We can convert the MultiLocations with our converter above:
	SovereignAccountOf,
	// Our chain's account ID type (we can't get away without mentioning it explicitly):
	AccountId,
	// We track our teleports in/out to keep total issuance correct.
	CheckAccount,
>;

/// The means that we convert the XCM message origin location into a local dispatch origin.
type LocalOriginConverter = (
	// A `Signed` origin of the sovereign account that the original location controls.
	SovereignSignedViaLocation<SovereignAccountOf, RuntimeOrigin>,
	// A child parachain, natively expressed, has the `Parachain` origin.
	ChildParachainAsNative<parachains_origin::Origin, RuntimeOrigin>,
	// The AccountId32 location type can be expressed natively as a `Signed` origin.
<<<<<<< HEAD
	SignedAccountId32AsNative<ThisNetwork, Origin>,
=======
	SignedAccountId32AsNative<ThisNetwork, RuntimeOrigin>,
>>>>>>> fa54983d
	// A system child parachain, expressed as a Superuser, converts to the `Root` origin.
	ChildSystemParachainAsSuperuser<ParaId, RuntimeOrigin>,
);

parameter_types! {
	/// The amount of weight an XCM operation takes. This is a safe overestimate.
	pub const BaseXcmWeight: u64 = 1_000_000_000;
	/// Maximum number of instructions in a single XCM fragment. A sanity check against weight
	/// calculations getting too crazy.
	pub const MaxInstructions: u32 = 100;
}

/// The XCM router. When we want to send an XCM message, we use this type. It amalgamates all of our
/// individual routers.
pub type XcmRouter = (
	// Only one router so far - use DMP to communicate with child parachains.
	xcm_sender::ChildParachainRouter<Runtime, XcmPallet, ()>,
);

parameter_types! {
	pub const Ksm: MultiAssetFilter = Wild(AllOf { fun: WildFungible, id: Concrete(TokenLocation::get()) });
	pub const Statemine: MultiLocation = Parachain(1000).into_location();
<<<<<<< HEAD
	pub const KsmForStatemine: (MultiAssetFilter, MultiLocation) = (Ksm::get(), Statemine::get());
	pub const KsmForEncointer: (MultiAssetFilter, MultiLocation) = (Ksm::get(), Parachain(1001).into_location());
=======
	pub const Encointer: MultiLocation = Parachain(1001).into_location();
	pub const KsmForStatemine: (MultiAssetFilter, MultiLocation) = (Ksm::get(), Statemine::get());
	pub const KsmForEncointer: (MultiAssetFilter, MultiLocation) = (Ksm::get(), Encointer::get());
>>>>>>> fa54983d
	pub const MaxAssetsIntoHolding: u32 = 64;
}
pub type TrustedTeleporters =
	(xcm_builder::Case<KsmForStatemine>, xcm_builder::Case<KsmForEncointer>);

match_types! {
	pub type OnlyParachains: impl Contains<MultiLocation> = {
		MultiLocation { parents: 0, interior: X1(Parachain(_)) }
	};
}

/// The barriers one of which must be passed for an XCM message to be executed.
pub type Barrier = (
	// Weight that is paid for may be consumed.
	TakeWeightCredit,
	// If the message is one that immediately attemps to pay for execution, then allow it.
	AllowTopLevelPaidExecutionFrom<Everything>,
	// Messages coming from system parachains need not pay for execution.
	AllowUnpaidExecutionFrom<IsChildSystemParachain<ParaId>>,
	// Expected responses are OK.
	AllowKnownQueryResponses<XcmPallet>,
	// Subscriptions for version tracking are OK.
	AllowSubscriptionsFrom<OnlyParachains>,
);

pub struct XcmConfig;
impl xcm_executor::Config for XcmConfig {
	type RuntimeCall = RuntimeCall;
	type XcmSender = XcmRouter;
	type AssetTransactor = LocalAssetTransactor;
	type OriginConverter = LocalOriginConverter;
	type IsReserve = ();
	type IsTeleporter = TrustedTeleporters;
	type UniversalLocation = UniversalLocation;
	type Barrier = Barrier;
	type Weigher = WeightInfoBounds<
		crate::weights::xcm::KusamaXcmWeight<RuntimeCall>,
		RuntimeCall,
		MaxInstructions,
	>;
	// The weight trader piggybacks on the existing transaction-fee conversion logic.
	type Trader =
		UsingComponents<WeightToFee, TokenLocation, AccountId, Balances, ToAuthor<Runtime>>;
	type ResponseHandler = XcmPallet;
	type AssetTrap = XcmPallet;
	type AssetLocker = ();
	type AssetExchanger = ();
	type AssetClaims = XcmPallet;
	type SubscriptionService = XcmPallet;
	type PalletInstancesInfo = AllPalletsWithSystem;
	type MaxAssetsIntoHolding = MaxAssetsIntoHolding;
	type FeeManager = ();
	// No bridges yet...
	type MessageExporter = ();
	type UniversalAliases = Nothing;
<<<<<<< HEAD
=======
	type CallDispatcher = RuntimeCall;
>>>>>>> fa54983d
}

parameter_types! {
	pub const CouncilBodyId: BodyId = BodyId::Executive;
}

/// Type to convert the council origin to a Plurality `MultiLocation` value.
pub type CouncilToPlurality = BackingToPlurality<
	RuntimeOrigin,
	pallet_collective::Origin<Runtime, CouncilCollective>,
	CouncilBodyId,
>;

/// Type to convert an `Origin` type value into a `MultiLocation` value which represents an interior location
/// of this chain.
pub type LocalOriginToLocation = (
	// We allow an origin from the Collective pallet to be used in XCM as a corresponding Plurality of the
	// `Unit` body.
	CouncilToPlurality,
	// And a usual Signed origin to be used in XCM as a corresponding AccountId32
<<<<<<< HEAD
	SignedToAccountId32<Origin, AccountId, ThisNetwork>,
=======
	SignedToAccountId32<RuntimeOrigin, AccountId, ThisNetwork>,
>>>>>>> fa54983d
);

impl pallet_xcm::Config for Runtime {
	type RuntimeEvent = RuntimeEvent;
	// We only allow the council to send messages. This is basically safe to enable for everyone
	// (safe the possibility of someone spamming the parachain if they're willing to pay the KSM to
	// send from the Relay-chain), but it's useless until we bring in XCM v3 which will make
	// `DescendOrigin` a bit more useful.
	type SendXcmOrigin = xcm_builder::EnsureXcmOrigin<RuntimeOrigin, CouncilToPlurality>;
	type XcmRouter = XcmRouter;
	// Anyone can execute XCM messages locally.
	type ExecuteXcmOrigin = xcm_builder::EnsureXcmOrigin<RuntimeOrigin, LocalOriginToLocation>;
	type XcmExecuteFilter = Everything;
	type XcmExecutor = xcm_executor::XcmExecutor<XcmConfig>;
	// Anyone is able to use teleportation regardless of who they are and what they want to teleport.
	type XcmTeleportFilter = Everything;
	// Anyone is able to use reserve transfers regardless of who they are and what they want to
	// transfer.
	type XcmReserveTransferFilter = Everything;
<<<<<<< HEAD
	type Weigher = FixedWeightBounds<BaseXcmWeight, Call, MaxInstructions>;
	type UniversalLocation = UniversalLocation;
	type Origin = Origin;
	type Call = Call;
=======
	type Weigher = FixedWeightBounds<BaseXcmWeight, RuntimeCall, MaxInstructions>;
	type UniversalLocation = UniversalLocation;
	type RuntimeOrigin = RuntimeOrigin;
	type RuntimeCall = RuntimeCall;
>>>>>>> fa54983d
	const VERSION_DISCOVERY_QUEUE_SIZE: u32 = 100;
	type AdvertisedXcmVersion = pallet_xcm::CurrentXcmVersion;
	type Currency = Balances;
	type CurrencyMatcher = ();
	type TrustedLockers = ();
	type SovereignAccountOf = SovereignAccountOf;
	type MaxLockers = frame_support::traits::ConstU32<8>;
}<|MERGE_RESOLUTION|>--- conflicted
+++ resolved
@@ -17,21 +17,12 @@
 //! XCM configurations for the Kusama runtime.
 
 use super::{
-<<<<<<< HEAD
-	parachains_origin, AccountId, AllPalletsWithSystem, Balances, Call, CouncilCollective, Event,
-	Origin, ParaId, Runtime, WeightToFee, XcmPallet,
-=======
 	parachains_origin, AccountId, AllPalletsWithSystem, Balances, CouncilCollective, ParaId,
 	Runtime, RuntimeCall, RuntimeEvent, RuntimeOrigin, WeightToFee, XcmPallet,
->>>>>>> fa54983d
 };
 use frame_support::{
 	match_types, parameter_types,
 	traits::{Everything, Nothing},
-<<<<<<< HEAD
-	weights::Weight,
-=======
->>>>>>> fa54983d
 };
 use runtime_common::{xcm_sender, ToAuthor};
 use xcm::latest::prelude::*;
@@ -92,11 +83,7 @@
 	// A child parachain, natively expressed, has the `Parachain` origin.
 	ChildParachainAsNative<parachains_origin::Origin, RuntimeOrigin>,
 	// The AccountId32 location type can be expressed natively as a `Signed` origin.
-<<<<<<< HEAD
-	SignedAccountId32AsNative<ThisNetwork, Origin>,
-=======
 	SignedAccountId32AsNative<ThisNetwork, RuntimeOrigin>,
->>>>>>> fa54983d
 	// A system child parachain, expressed as a Superuser, converts to the `Root` origin.
 	ChildSystemParachainAsSuperuser<ParaId, RuntimeOrigin>,
 );
@@ -119,14 +106,9 @@
 parameter_types! {
 	pub const Ksm: MultiAssetFilter = Wild(AllOf { fun: WildFungible, id: Concrete(TokenLocation::get()) });
 	pub const Statemine: MultiLocation = Parachain(1000).into_location();
-<<<<<<< HEAD
-	pub const KsmForStatemine: (MultiAssetFilter, MultiLocation) = (Ksm::get(), Statemine::get());
-	pub const KsmForEncointer: (MultiAssetFilter, MultiLocation) = (Ksm::get(), Parachain(1001).into_location());
-=======
 	pub const Encointer: MultiLocation = Parachain(1001).into_location();
 	pub const KsmForStatemine: (MultiAssetFilter, MultiLocation) = (Ksm::get(), Statemine::get());
 	pub const KsmForEncointer: (MultiAssetFilter, MultiLocation) = (Ksm::get(), Encointer::get());
->>>>>>> fa54983d
 	pub const MaxAssetsIntoHolding: u32 = 64;
 }
 pub type TrustedTeleporters =
@@ -182,10 +164,7 @@
 	// No bridges yet...
 	type MessageExporter = ();
 	type UniversalAliases = Nothing;
-<<<<<<< HEAD
-=======
 	type CallDispatcher = RuntimeCall;
->>>>>>> fa54983d
 }
 
 parameter_types! {
@@ -206,11 +185,7 @@
 	// `Unit` body.
 	CouncilToPlurality,
 	// And a usual Signed origin to be used in XCM as a corresponding AccountId32
-<<<<<<< HEAD
-	SignedToAccountId32<Origin, AccountId, ThisNetwork>,
-=======
 	SignedToAccountId32<RuntimeOrigin, AccountId, ThisNetwork>,
->>>>>>> fa54983d
 );
 
 impl pallet_xcm::Config for Runtime {
@@ -230,17 +205,10 @@
 	// Anyone is able to use reserve transfers regardless of who they are and what they want to
 	// transfer.
 	type XcmReserveTransferFilter = Everything;
-<<<<<<< HEAD
-	type Weigher = FixedWeightBounds<BaseXcmWeight, Call, MaxInstructions>;
-	type UniversalLocation = UniversalLocation;
-	type Origin = Origin;
-	type Call = Call;
-=======
 	type Weigher = FixedWeightBounds<BaseXcmWeight, RuntimeCall, MaxInstructions>;
 	type UniversalLocation = UniversalLocation;
 	type RuntimeOrigin = RuntimeOrigin;
 	type RuntimeCall = RuntimeCall;
->>>>>>> fa54983d
 	const VERSION_DISCOVERY_QUEUE_SIZE: u32 = 100;
 	type AdvertisedXcmVersion = pallet_xcm::CurrentXcmVersion;
 	type Currency = Balances;
