--- conflicted
+++ resolved
@@ -457,9 +457,7 @@
 	type WeightInfo = crate::weights::pallet_xcm::WeightInfo<Runtime>;
 	#[cfg(feature = "runtime-benchmarks")]
 	type ReachableDest = ReachableDest;
-<<<<<<< HEAD
 	type AdminOrigin = EnsureRoot<AccountId>;
-=======
 }
 
 #[test]
@@ -476,5 +474,4 @@
 		.expect("weighing XCM failed");
 
 	assert_eq!(weight, Weight::from_parts(20_313_281_000, 65536));
->>>>>>> 0eaf99ad
 }