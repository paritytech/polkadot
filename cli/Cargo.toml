--- conflicted
+++ resolved
@@ -41,11 +41,8 @@
 cli = [
 	"tokio",
 	"sc-cli",
-<<<<<<< HEAD
 	"frame-benchmarking-cli",
-=======
 	"service/full-node",
->>>>>>> 4b617974
 ]
 browser = [
 	"wasm-bindgen",
