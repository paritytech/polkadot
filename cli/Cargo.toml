--- conflicted
+++ resolved
@@ -13,25 +13,15 @@
 futures = { version = "0.3.1", features = ["compat"] }
 futures01 = { package = "futures", version = "0.1.29" }
 structopt = "=0.3.7"
-<<<<<<< HEAD
-cli = { package = "sc-cli", git = "https://github.com/paritytech/substrate", branch = "ashley-polkadot-wasm" }
-service = { package = "polkadot-service", path = "../service", default-features = false }
-
-browser-utils = { package = "browser-utils", git = "https://github.com/paritytech/substrate", branch = "ashley-polkadot-wasm", optional = true }
-substrate-service = { package = "sc-service", git = "https://github.com/paritytech/substrate", branch = "ashley-polkadot-wasm", optional = true, default-features = false }
-wasm-bindgen = { version = "0.2.55", optional = true }
-wasm-bindgen-futures = { version = "0.4.5", optional = true }
-=======
-sc-cli = { git = "https://github.com/paritytech/substrate", branch = "polkadot-master" }
+sc-cli = { git = "https://github.com/paritytech/substrate", branch = "ashley-polkadot-wasm-diverged" }
 service = { package = "polkadot-service", path = "../service", default-features = false }
 
 tokio = { version = "0.1.22", optional = true }
->>>>>>> 0a1a8775
 
 wasm-bindgen = { version = "0.2.57", optional = true }
 wasm-bindgen-futures = { version = "0.4.7", optional = true }
-browser-utils = { package = "browser-utils", git = "https://github.com/paritytech/substrate", branch = "polkadot-master", optional = true }
-substrate-service = { package = "sc-service", git = "https://github.com/paritytech/substrate", branch = "polkadot-master", optional = true, default-features = false }
+browser-utils = { package = "browser-utils", git = "https://github.com/paritytech/substrate", branch = "ashley-polkadot-wasm-diverged", optional = true }
+substrate-service = { package = "sc-service", git = "https://github.com/paritytech/substrate", branch = "ashley-polkadot-wasm-diverged", optional = true, default-features = false }
 
 [features]
 default = [ "wasmtime", "rocksdb", "cli" ]
