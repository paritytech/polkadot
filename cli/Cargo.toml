--- conflicted
+++ resolved
@@ -6,21 +6,12 @@
 edition = "2018"
 
 [dependencies]
-<<<<<<< HEAD
-log = "0.4.6"
-tokio = "0.1.7"
+log = "0.4.8"
+tokio = "0.1.22"
 futures = { version = "0.3.1", features = ["compat"] }
 futures01 = { package = "futures", version = "0.1.29" }
-structopt = "0.3.3"
+structopt = "0.3.4"
 cli = { package = "substrate-cli", git = "https://github.com/expenses/substrate", branch = "futures03" }
-=======
-log = "0.4.8"
-tokio = "0.1.22"
-futures = "0.1.29"
-exit-future = "0.1.4"
-structopt = "0.3.4"
-cli = { package = "substrate-cli", git = "https://github.com/paritytech/substrate", branch = "polkadot-master" }
->>>>>>> 2c6091d9
 service = { package = "polkadot-service", path = "../service" }
 
 [features]
