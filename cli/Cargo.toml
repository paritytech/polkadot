[package]
name = "polkadot-cli"
version = "0.8.29"
authors = ["Parity Technologies <admin@parity.io>"]
description = "Polkadot Relay-chain Client Node"
edition = "2018"

[package.metadata.wasm-pack.profile.release]
# `wasm-opt` has some problems on linux, see
# https://github.com/rustwasm/wasm-pack/issues/781 etc.
wasm-opt = false

[lib]
crate-type = ["cdylib", "rlib"]

[dependencies]
log = "0.4.13"
thiserror = "1.0.23"
structopt = { version = "0.3.21", optional = true }
wasm-bindgen = { version = "0.2.70", optional = true }
wasm-bindgen-futures = { version = "0.4.19", optional = true }
futures = "0.3.12"

service = { package = "polkadot-service", path = "../node/service", default-features = false, optional = true }
polkadot-parachain = { path = "../parachain", optional = true }

sp-core = { git = "https://github.com/paritytech/substrate", branch = "bkchr-inherent-something-future" }
tracing-futures = "0.2.4"
<<<<<<< HEAD
frame-benchmarking-cli = { git = "https://github.com/paritytech/substrate", optional = true , branch = "bkchr-inherent-something-future" }
sc-cli = { git = "https://github.com/paritytech/substrate", optional = true , branch = "bkchr-inherent-something-future" }
sc-service = { git = "https://github.com/paritytech/substrate", optional = true , branch = "bkchr-inherent-something-future" }
browser-utils = { package = "substrate-browser-utils", git = "https://github.com/paritytech/substrate", optional = true , branch = "bkchr-inherent-something-future" }
=======
frame-benchmarking-cli = { git = "https://github.com/paritytech/substrate", branch = "master", optional = true }
try-runtime-cli = { git = "https://github.com/paritytech/substrate", branch = "master", optional = true }
sc-cli = { git = "https://github.com/paritytech/substrate", branch = "master", optional = true }
sc-service = { git = "https://github.com/paritytech/substrate", branch = "master", optional = true }
browser-utils = { package = "substrate-browser-utils", git = "https://github.com/paritytech/substrate", branch = "master", optional = true }
>>>>>>> 3248c15b

# this crate is used only to enable `trie-memory-tracker` feature
# see https://github.com/paritytech/substrate/pull/6745
sp-trie = { git = "https://github.com/paritytech/substrate", default-features = false , branch = "bkchr-inherent-something-future" }

[build-dependencies]
substrate-build-script-utils = { git = "https://github.com/paritytech/substrate", branch = "bkchr-inherent-something-future" }

[features]
default = [ "wasmtime", "db", "cli", "full-node", "trie-memory-tracker", "polkadot-parachain" ]
wasmtime = [ "sc-cli/wasmtime", "polkadot-parachain/wasmtime" ]
db = [ "service/db" ]
cli = [
	"structopt",
	"sc-cli",
	"sc-service",
	"frame-benchmarking-cli",
	"try-runtime-cli",
]
browser = [
	"wasm-bindgen",
	"wasm-bindgen-futures",
	"browser-utils",
	"service",
]
runtime-benchmarks = [ "service/runtime-benchmarks" ]
trie-memory-tracker = [ "sp-trie/memory-tracker" ]
full-node = [ "service/full-node" ]
real-overseer = [ "service/real-overseer" ]
try-runtime = [ "service/try-runtime" ]<|MERGE_RESOLUTION|>--- conflicted
+++ resolved
@@ -26,18 +26,11 @@
 
 sp-core = { git = "https://github.com/paritytech/substrate", branch = "bkchr-inherent-something-future" }
 tracing-futures = "0.2.4"
-<<<<<<< HEAD
 frame-benchmarking-cli = { git = "https://github.com/paritytech/substrate", optional = true , branch = "bkchr-inherent-something-future" }
+try-runtime-cli = { git = "https://github.com/paritytech/substrate", optional = true , branch = "bkchr-inherent-something-future" }
 sc-cli = { git = "https://github.com/paritytech/substrate", optional = true , branch = "bkchr-inherent-something-future" }
 sc-service = { git = "https://github.com/paritytech/substrate", optional = true , branch = "bkchr-inherent-something-future" }
 browser-utils = { package = "substrate-browser-utils", git = "https://github.com/paritytech/substrate", optional = true , branch = "bkchr-inherent-something-future" }
-=======
-frame-benchmarking-cli = { git = "https://github.com/paritytech/substrate", branch = "master", optional = true }
-try-runtime-cli = { git = "https://github.com/paritytech/substrate", branch = "master", optional = true }
-sc-cli = { git = "https://github.com/paritytech/substrate", branch = "master", optional = true }
-sc-service = { git = "https://github.com/paritytech/substrate", branch = "master", optional = true }
-browser-utils = { package = "substrate-browser-utils", git = "https://github.com/paritytech/substrate", branch = "master", optional = true }
->>>>>>> 3248c15b
 
 # this crate is used only to enable `trie-memory-tracker` feature
 # see https://github.com/paritytech/substrate/pull/6745
