--- conflicted
+++ resolved
@@ -28,18 +28,11 @@
 sp-core = { git = "https://github.com/paritytech/substrate", branch = "master" }
 sp-io = { git = "https://github.com/paritytech/substrate", branch = "master" }
 sp-keyring = { git = "https://github.com/paritytech/substrate", branch = "master" }
-<<<<<<< HEAD
-frame-benchmarking-cli = { git = "https://github.com/paritytech/substrate", optional = true , branch = "master" }
-try-runtime-cli = { git = "https://github.com/paritytech/substrate", optional = true , branch = "master" }
-sc-cli = { git = "https://github.com/paritytech/substrate", optional = true , branch = "master" }
-sc-service = { git = "https://github.com/paritytech/substrate", optional = true , branch = "master" }
-=======
 sp-maybe-compressed-blob = { git = "https://github.com/paritytech/substrate", branch = "master" }
 frame-benchmarking-cli = { git = "https://github.com/paritytech/substrate", branch = "master", optional = true }
 try-runtime-cli = { git = "https://github.com/paritytech/substrate", branch = "master", optional = true }
 sc-cli = { git = "https://github.com/paritytech/substrate", branch = "master", optional = true }
 sc-service = { git = "https://github.com/paritytech/substrate", branch = "master", optional = true }
->>>>>>> 81da250e
 polkadot-node-metrics = { path = "../node/metrics" }
 sc-tracing = { git = "https://github.com/paritytech/substrate", optional = true , branch = "master" }
 sc-sysinfo = { git = "https://github.com/paritytech/substrate", branch = "master" }
