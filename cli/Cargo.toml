[package]
name = "polkadot-cli"
version = "0.7.17"
authors = ["Parity Technologies <admin@parity.io>"]
description = "Polkadot node implementation in Rust."
edition = "2018"

[lib]
crate-type = ["cdylib", "rlib"]

[dependencies]
log = "0.4.8"
futures = { version = "0.3.1", features = ["compat"] }
futures01 = { package = "futures", version = "0.1.29" }
structopt = "=0.3.7"
<<<<<<< HEAD
cli = { package = "sc-cli", git = "https://github.com/paritytech/substrate", branch = "bkchr-propose-with-proof" }
sp-api = { git = "https://github.com/paritytech/substrate", branch = "bkchr-propose-with-proof" }
sp-core = { git = "https://github.com/paritytech/substrate", branch = "bkchr-propose-with-proof" }
sp-runtime = { git = "https://github.com/paritytech/substrate", branch = "bkchr-propose-with-proof" }
sc-client = { git = "https://github.com/paritytech/substrate", branch = "bkchr-propose-with-proof" }
sc-client-api = { git = "https://github.com/paritytech/substrate", branch = "bkchr-propose-with-proof" }
sc-client-db = { git = "https://github.com/paritytech/substrate", branch = "bkchr-propose-with-proof" }
sc-executor = { git = "https://github.com/paritytech/substrate", branch = "bkchr-propose-with-proof" }
service = { package = "polkadot-service", path = "../service", default-features = false }

libp2p = { version = "0.13.1", default-features = false, optional = true }
wasm-bindgen = { version = "0.2.55", optional = true }
wasm-bindgen-futures = { version = "0.4.5", optional = true }
console_log = { version = "0.1.2", optional = true }
console_error_panic_hook = { version = "0.1.1", optional = true }
js-sys = { version = "0.3.22", optional = true }
kvdb-web = { version = "0.1.1", optional = true }
substrate-service = { package = "sc-service", git = "https://github.com/paritytech/substrate", branch = "bkchr-propose-with-proof", optional = true, default-features = false }
substrate-network = { package = "sc-network", git = "https://github.com/paritytech/substrate", branch = "bkchr-propose-with-proof", optional = true }
=======
sc-cli = { git = "https://github.com/paritytech/substrate", branch = "polkadot-master" }
service = { package = "polkadot-service", path = "../service", default-features = false }

tokio = { version = "0.1.22", optional = true }
>>>>>>> f570356d

wasm-bindgen = { version = "0.2.57", optional = true }
wasm-bindgen-futures = { version = "0.4.7", optional = true }
browser-utils = { package = "browser-utils", git = "https://github.com/paritytech/substrate", branch = "polkadot-master", optional = true }
substrate-service = { package = "sc-service", git = "https://github.com/paritytech/substrate", branch = "polkadot-master", optional = true, default-features = false }

[features]
default = [ "wasmtime", "rocksdb", "cli" ]
wasmtime = [ "sc-cli/wasmtime" ]
rocksdb = [ "service/rocksdb" ]
cli = [ "tokio" ]
browser = [
	"wasm-bindgen",
	"wasm-bindgen-futures",
	"browser-utils",
	"substrate-service",
]<|MERGE_RESOLUTION|>--- conflicted
+++ resolved
@@ -13,7 +13,6 @@
 futures = { version = "0.3.1", features = ["compat"] }
 futures01 = { package = "futures", version = "0.1.29" }
 structopt = "=0.3.7"
-<<<<<<< HEAD
 cli = { package = "sc-cli", git = "https://github.com/paritytech/substrate", branch = "bkchr-propose-with-proof" }
 sp-api = { git = "https://github.com/paritytech/substrate", branch = "bkchr-propose-with-proof" }
 sp-core = { git = "https://github.com/paritytech/substrate", branch = "bkchr-propose-with-proof" }
@@ -24,21 +23,7 @@
 sc-executor = { git = "https://github.com/paritytech/substrate", branch = "bkchr-propose-with-proof" }
 service = { package = "polkadot-service", path = "../service", default-features = false }
 
-libp2p = { version = "0.13.1", default-features = false, optional = true }
-wasm-bindgen = { version = "0.2.55", optional = true }
-wasm-bindgen-futures = { version = "0.4.5", optional = true }
-console_log = { version = "0.1.2", optional = true }
-console_error_panic_hook = { version = "0.1.1", optional = true }
-js-sys = { version = "0.3.22", optional = true }
-kvdb-web = { version = "0.1.1", optional = true }
-substrate-service = { package = "sc-service", git = "https://github.com/paritytech/substrate", branch = "bkchr-propose-with-proof", optional = true, default-features = false }
-substrate-network = { package = "sc-network", git = "https://github.com/paritytech/substrate", branch = "bkchr-propose-with-proof", optional = true }
-=======
-sc-cli = { git = "https://github.com/paritytech/substrate", branch = "polkadot-master" }
-service = { package = "polkadot-service", path = "../service", default-features = false }
-
 tokio = { version = "0.1.22", optional = true }
->>>>>>> f570356d
 
 wasm-bindgen = { version = "0.2.57", optional = true }
 wasm-bindgen-futures = { version = "0.4.7", optional = true }
