[package]
name = "polkadot-cli"
<<<<<<< HEAD
version = "0.9.30"
=======
version = "0.9.31"
>>>>>>> 32dd0c9c
authors = ["Parity Technologies <admin@parity.io>"]
description = "Polkadot Relay-chain Client Node"
edition = "2021"

[package.metadata.wasm-pack.profile.release]
# `wasm-opt` has some problems on Linux, see
# https://github.com/rustwasm/wasm-pack/issues/781 etc.
wasm-opt = false

[lib]
crate-type = ["cdylib", "rlib"]

[dependencies]
clap = { version = "4.0.9", features = ["derive"], optional = true }
log = "0.4.17"
thiserror = "1.0.31"
futures = "0.3.21"
pyro = { package = "pyroscope", version = "0.3.1", optional = true }

service = { package = "polkadot-service", path = "../node/service", default-features = false, optional = true }
polkadot-client = { path = "../node/client", optional = true }
polkadot-node-core-pvf = { path = "../node/core/pvf", optional = true }
polkadot-performance-test = { path = "../node/test/performance-test", optional = true }

<<<<<<< HEAD
sp-core = { git = "https://github.com/paritytech/substrate", branch = "polkadot-v0.9.30" }
sp-keyring = { git = "https://github.com/paritytech/substrate", branch = "polkadot-v0.9.30" }
frame-benchmarking-cli = { git = "https://github.com/paritytech/substrate", optional = true , branch = "polkadot-v0.9.30" }
try-runtime-cli = { git = "https://github.com/paritytech/substrate", optional = true , branch = "polkadot-v0.9.30" }
sc-cli = { git = "https://github.com/paritytech/substrate", optional = true , branch = "polkadot-v0.9.30" }
sc-service = { git = "https://github.com/paritytech/substrate", optional = true , branch = "polkadot-v0.9.30" }
polkadot-node-metrics = { path = "../node/metrics" }
sc-tracing = { git = "https://github.com/paritytech/substrate", optional = true , branch = "polkadot-v0.9.30" }
sc-sysinfo = { git = "https://github.com/paritytech/substrate", branch = "polkadot-v0.9.30" }

# this crate is used only to enable `trie-memory-tracker` feature
# see https://github.com/paritytech/substrate/pull/6745
sp-trie = { git = "https://github.com/paritytech/substrate", default-features = false , branch = "polkadot-v0.9.30" }

[build-dependencies]
substrate-build-script-utils = { git = "https://github.com/paritytech/substrate", branch = "polkadot-v0.9.30" }
=======
sp-core = { git = "https://github.com/paritytech/substrate", branch = "polkadot-v0.9.31" }
sp-keyring = { git = "https://github.com/paritytech/substrate", branch = "polkadot-v0.9.31" }
frame-benchmarking-cli = { git = "https://github.com/paritytech/substrate", optional = true , branch = "polkadot-v0.9.31" }
try-runtime-cli = { git = "https://github.com/paritytech/substrate", optional = true , branch = "polkadot-v0.9.31" }
sc-cli = { git = "https://github.com/paritytech/substrate", optional = true , branch = "polkadot-v0.9.31" }
sc-service = { git = "https://github.com/paritytech/substrate", optional = true , branch = "polkadot-v0.9.31" }
polkadot-node-metrics = { path = "../node/metrics" }
sc-tracing = { git = "https://github.com/paritytech/substrate", optional = true , branch = "polkadot-v0.9.31" }
sc-sysinfo = { git = "https://github.com/paritytech/substrate", branch = "polkadot-v0.9.31" }

# this crate is used only to enable `trie-memory-tracker` feature
# see https://github.com/paritytech/substrate/pull/6745
sp-trie = { git = "https://github.com/paritytech/substrate", default-features = false , branch = "polkadot-v0.9.31" }

[build-dependencies]
substrate-build-script-utils = { git = "https://github.com/paritytech/substrate", branch = "polkadot-v0.9.31" }
>>>>>>> 32dd0c9c

[features]
default = ["wasmtime", "db", "cli", "hostperfcheck", "full-node", "trie-memory-tracker", "polkadot-native"]
wasmtime = ["sc-cli/wasmtime"]
db = ["service/db"]
cli = [
	"clap",
	"sc-cli",
	"sc-service",
	"sc-tracing",
	"frame-benchmarking-cli",
	"try-runtime-cli",
	"polkadot-client",
	"polkadot-node-core-pvf",
]
runtime-benchmarks = [
	"service/runtime-benchmarks",
	"polkadot-node-metrics/runtime-benchmarks",
	"polkadot-performance-test?/runtime-benchmarks"
]
trie-memory-tracker = ["sp-trie/memory-tracker"]
full-node = ["service/full-node"]
try-runtime = ["service/try-runtime"]
fast-runtime = ["service/fast-runtime"]
pyroscope = ["pyro"]
hostperfcheck = ["polkadot-performance-test"]

# Configure the native runtimes to use. Polkadot is enabled by default.
#
# Validators require the native runtime currently
polkadot-native = ["service/polkadot-native"]
kusama-native = ["service/kusama-native"]
westend-native = ["service/westend-native"]
rococo-native = ["service/rococo-native"]

malus = ["full-node", "service/malus"]
runtime-metrics = ["service/runtime-metrics", "polkadot-node-metrics/runtime-metrics"]<|MERGE_RESOLUTION|>--- conflicted
+++ resolved
@@ -1,10 +1,6 @@
 [package]
 name = "polkadot-cli"
-<<<<<<< HEAD
-version = "0.9.30"
-=======
 version = "0.9.31"
->>>>>>> 32dd0c9c
 authors = ["Parity Technologies <admin@parity.io>"]
 description = "Polkadot Relay-chain Client Node"
 edition = "2021"
@@ -29,24 +25,6 @@
 polkadot-node-core-pvf = { path = "../node/core/pvf", optional = true }
 polkadot-performance-test = { path = "../node/test/performance-test", optional = true }
 
-<<<<<<< HEAD
-sp-core = { git = "https://github.com/paritytech/substrate", branch = "polkadot-v0.9.30" }
-sp-keyring = { git = "https://github.com/paritytech/substrate", branch = "polkadot-v0.9.30" }
-frame-benchmarking-cli = { git = "https://github.com/paritytech/substrate", optional = true , branch = "polkadot-v0.9.30" }
-try-runtime-cli = { git = "https://github.com/paritytech/substrate", optional = true , branch = "polkadot-v0.9.30" }
-sc-cli = { git = "https://github.com/paritytech/substrate", optional = true , branch = "polkadot-v0.9.30" }
-sc-service = { git = "https://github.com/paritytech/substrate", optional = true , branch = "polkadot-v0.9.30" }
-polkadot-node-metrics = { path = "../node/metrics" }
-sc-tracing = { git = "https://github.com/paritytech/substrate", optional = true , branch = "polkadot-v0.9.30" }
-sc-sysinfo = { git = "https://github.com/paritytech/substrate", branch = "polkadot-v0.9.30" }
-
-# this crate is used only to enable `trie-memory-tracker` feature
-# see https://github.com/paritytech/substrate/pull/6745
-sp-trie = { git = "https://github.com/paritytech/substrate", default-features = false , branch = "polkadot-v0.9.30" }
-
-[build-dependencies]
-substrate-build-script-utils = { git = "https://github.com/paritytech/substrate", branch = "polkadot-v0.9.30" }
-=======
 sp-core = { git = "https://github.com/paritytech/substrate", branch = "polkadot-v0.9.31" }
 sp-keyring = { git = "https://github.com/paritytech/substrate", branch = "polkadot-v0.9.31" }
 frame-benchmarking-cli = { git = "https://github.com/paritytech/substrate", optional = true , branch = "polkadot-v0.9.31" }
@@ -63,7 +41,6 @@
 
 [build-dependencies]
 substrate-build-script-utils = { git = "https://github.com/paritytech/substrate", branch = "polkadot-v0.9.31" }
->>>>>>> 32dd0c9c
 
 [features]
 default = ["wasmtime", "db", "cli", "hostperfcheck", "full-node", "trie-memory-tracker", "polkadot-native"]
