--- conflicted
+++ resolved
@@ -395,15 +395,6 @@
 					>(config).map_err(Error::SubstrateCli), task_manager))
 				})
 			}
-<<<<<<< HEAD
-		},
-		#[cfg(not(feature = "try-runtime"))]
-		Some(Subcommand::TryRuntime) => {
-			Err(Error::Other("TryRuntime wasn't enabled when building the node. \
-				You can enable it with `--features try-runtime`.".into()).into())
-		},
-=======
-
 			// else we assume it is polkadot.
 			runner.async_run(|config| {
 				Ok((cmd.run::<
@@ -411,8 +402,12 @@
 					service::PolkadotExecutor,
 				>(config).map_err(Error::SubstrateCli), task_manager))
 			})
-		}
->>>>>>> f5971628
+		},
+		#[cfg(not(feature = "try-runtime"))]
+		Some(Subcommand::TryRuntime) => {
+			Err(Error::Other("TryRuntime wasn't enabled when building the node. \
+				You can enable it with `--features try-runtime`.".into()).into())
+		},
 	}?;
 	Ok(())
 }