--- conflicted
+++ resolved
@@ -91,15 +91,8 @@
 			name if name.starts_with("kusama-") && !name.ends_with(".json") =>
 				Err(format!("`{name}` is not supported anymore as the kusama native runtime no longer part of the node."))?,
 			"polkadot" => Box::new(service::chain_spec::polkadot_config()?),
-<<<<<<< HEAD
 			name if name.starts_with("polkadot-") && !name.ends_with(".json") =>
 				Err(format!("`{name}` is not supported anymore as the polkadot native runtime no longer part of the node."))?,
-=======
-			#[cfg(feature = "polkadot-native")]
-			"polkadot-dev" | "dev" => Box::new(service::chain_spec::polkadot_development_config()?),
-			#[cfg(feature = "polkadot-native")]
-			"polkadot-local" => Box::new(service::chain_spec::polkadot_local_testnet_config()?),
->>>>>>> a9f56c0d
 			"rococo" => Box::new(service::chain_spec::rococo_config()?),
 			#[cfg(feature = "rococo-native")]
 			"rococo-dev" => Box::new(service::chain_spec::rococo_development_config()?),
