// Copyright 2017-2020 Parity Technologies (UK) Ltd.
// This file is part of Polkadot.

// Polkadot is free software: you can redistribute it and/or modify
// it under the terms of the GNU General Public License as published by
// the Free Software Foundation, either version 3 of the License, or
// (at your option) any later version.

// Polkadot is distributed in the hope that it will be useful,
// but WITHOUT ANY WARRANTY; without even the implied warranty of
// MERCHANTABILITY or FITNESS FOR A PARTICULAR PURPOSE.  See the
// GNU General Public License for more details.

// You should have received a copy of the GNU General Public License
// along with Polkadot.  If not, see <http://www.gnu.org/licenses/>.

use log::info;
use sp_runtime::traits::BlakeTwo256;
use service::{IsKusama, Block, self, RuntimeApiCollection, TFullClient};
use sp_api::ConstructRuntimeApi;
use sc_cli::{substrate_cli, SubstrateCli, Result};
use sc_executor::NativeExecutionDispatch;
use crate::cli::{Cli, Subcommand};

#[substrate_cli(
	impl_name = "parity-polkadot",
	support_url = "https://github.com/paritytech/polkadot/issues/new",
	copyright_start_year = 2017,
	executable_name = "polkadot",
)]
impl SubstrateCli for Cli {
	fn load_spec(&self, id: &str) -> std::result::Result<Box<dyn sc_service::ChainSpec>, String> {
		Ok(match id {
			"polkadot-dev" | "dev" => Box::new(service::chain_spec::polkadot_development_config()),
			"polkadot-local" => Box::new(service::chain_spec::polkadot_local_testnet_config()),
			"polkadot-staging" => Box::new(service::chain_spec::polkadot_staging_testnet_config()),
			"kusama-dev" => Box::new(service::chain_spec::kusama_development_config()),
			"kusama-local" => Box::new(service::chain_spec::kusama_local_testnet_config()),
			"kusama-staging" => Box::new(service::chain_spec::kusama_staging_testnet_config()),
			"westend" => Box::new(service::chain_spec::westend_config()?),
			"kusama" | "" => Box::new(service::chain_spec::kusama_config()?),
			path if self.run.force_kusama => {
				Box::new(service::KusamaChainSpec::from_json_file(std::path::PathBuf::from(path))?)
			},
			path => Box::new(service::PolkadotChainSpec::from_json_file(std::path::PathBuf::from(path))?),
		})
	}
}

/// Parses polkadot specific CLI arguments and run the service.
pub fn run() -> Result<()> {
	let cli = Cli::from_args();

	match &cli.subcommand {
		None => {
			let runtime = cli.create_runner(&cli.run.base)?;
			let config = runtime.config();
			let is_kusama = config.chain_spec.is_kusama();
			let authority_discovery_enabled = cli.run.authority_discovery_enabled;
			let grandpa_pause = if cli.run.grandpa_pause.is_empty() {
				None
			} else {
				Some((cli.run.grandpa_pause[0], cli.run.grandpa_pause[1]))
			};

			if is_kusama {
				info!("⛓  Native runtime: {}", service::KusamaExecutor::native_version().runtime_version);
				info!("----------------------------");
				info!("This chain is not in any way");
				info!("      endorsed by the       ");
				info!("     KUSAMA FOUNDATION      ");
				info!("----------------------------");

				run_node::<
					service::kusama_runtime::RuntimeApi,
					service::KusamaExecutor,
					service::kusama_runtime::UncheckedExtrinsic,
				>(runtime, authority_discovery_enabled, grandpa_pause)
			} else {
				info!("⛓  Native runtime: {}", service::PolkadotExecutor::native_version().runtime_version);

				run_node::<
					service::polkadot_runtime::RuntimeApi,
					service::PolkadotExecutor,
					service::polkadot_runtime::UncheckedExtrinsic,
				>(runtime, authority_discovery_enabled, grandpa_pause)
			}
		},
		Some(Subcommand::Base(subcommand)) => {
			let runtime = cli.create_runner(subcommand)?;
			let is_kusama = runtime.config().chain_spec.is_kusama();

			if is_kusama {
				runtime.run_subcommand(subcommand, |config|
					service::new_chain_ops::<
						service::kusama_runtime::RuntimeApi,
						service::KusamaExecutor,
						service::kusama_runtime::UncheckedExtrinsic,
					>(config)
				)
			} else {
				runtime.run_subcommand(subcommand, |config|
					service::new_chain_ops::<
						service::polkadot_runtime::RuntimeApi,
						service::PolkadotExecutor,
						service::polkadot_runtime::UncheckedExtrinsic,
					>(config)
				)
			}
		},
		Some(Subcommand::ValidationWorker(cmd)) => {
			sc_cli::init_logger("");

			if cfg!(feature = "browser") {
				Err(sc_cli::Error::Input("Cannot run validation worker in browser".into()))
			} else {
				#[cfg(not(feature = "browser"))]
				service::run_validation_worker(&cmd.mem_id)?;
				Ok(())
			}
		},
		Some(Subcommand::Benchmark(cmd)) => {
			let runtime = cli.create_runner(cmd)?;
			let is_kusama = runtime.config().chain_spec.is_kusama();

			if is_kusama {
				runtime.sync_run(|config| {
					cmd.run::<service::kusama_runtime::Block, service::KusamaExecutor>(config)
				})
			} else {
				runtime.sync_run(|config| {
					cmd.run::<service::polkadot_runtime::Block, service::PolkadotExecutor>(config)
				})
			}
		},
	}
}

fn run_node<R, D, E>(
	runtime: sc_cli::Runner<Cli>,
	authority_discovery_enabled: bool,
	grandpa_pause: Option<(u32, u32)>,
) -> sc_cli::Result<()>
where
	R: ConstructRuntimeApi<Block, service::TFullClient<Block, R, D>>
		+ Send + Sync + 'static,
	<R as ConstructRuntimeApi<Block, service::TFullClient<Block, R, D>>>::RuntimeApi:
		RuntimeApiCollection<E, StateBackend = sc_client_api::StateBackendFor<service::TFullBackend<Block>, Block>>,
	<R as ConstructRuntimeApi<Block, service::TLightClient<Block, R, D>>>::RuntimeApi:
		RuntimeApiCollection<E, StateBackend = sc_client_api::StateBackendFor<service::TLightBackend<Block>, Block>>,
	E: service::Codec + Send + Sync + 'static,
	D: service::NativeExecutionDispatch + 'static,
	// Rust bug: https://github.com/rust-lang/rust/issues/24159
	<<R as ConstructRuntimeApi<Block, TFullClient<Block, R, D>>>::RuntimeApi as sp_api::ApiExt<Block>>::StateBackend:
		sp_api::StateBackend<BlakeTwo256>,
	// Rust bug: https://github.com/rust-lang/rust/issues/43580
	R: ConstructRuntimeApi<
		Block,
		TLightClient<R, D>
	>,
{
<<<<<<< HEAD
	runtime.run_node(
		|config| service::new_light::<R, D, E>(config),
		|config| service::new_full::<R, D, E>(
			config,
			None,
			None,
			authority_discovery_enabled,
			6000,
			grandpa_pause,
		).map(|(s, _)| s),
	)
	//
=======
	match config.role {
		service::Role::Light =>
			sc_cli::run_service_until_exit(
				config,
				|config| service::new_light::<R, D, E>(config),
			),
		_ =>
			sc_cli::run_service_until_exit(
				config,
				|config| service::new_full::<R, D, E>(
					config,
					None,
					None,
					authority_discovery_enabled,
					6000,
					grandpa_pause,
				)
					.map(|(s, _)| s),
			),
	}
>>>>>>> dddf83f7
}

// We can't simply use `service::TLightClient` due to a
// Rust bug: https://github.com/rust-lang/rust/issues/43580
type TLightClient<Runtime, Dispatch> = sc_client::Client<
	sc_client::light::backend::Backend<sc_client_db::light::LightStorage<Block>, BlakeTwo256>,
	sc_client::light::call_executor::GenesisCallExecutor<
		sc_client::light::backend::Backend<sc_client_db::light::LightStorage<Block>, BlakeTwo256>,
		sc_client::LocalCallExecutor<
			sc_client::light::backend::Backend<sc_client_db::light::LightStorage<Block>, BlakeTwo256>,
			sc_executor::NativeExecutor<Dispatch>
		>
	>,
	Block,
	Runtime
>;<|MERGE_RESOLUTION|>--- conflicted
+++ resolved
@@ -159,7 +159,6 @@
 		TLightClient<R, D>
 	>,
 {
-<<<<<<< HEAD
 	runtime.run_node(
 		|config| service::new_light::<R, D, E>(config),
 		|config| service::new_full::<R, D, E>(
@@ -171,29 +170,6 @@
 			grandpa_pause,
 		).map(|(s, _)| s),
 	)
-	//
-=======
-	match config.role {
-		service::Role::Light =>
-			sc_cli::run_service_until_exit(
-				config,
-				|config| service::new_light::<R, D, E>(config),
-			),
-		_ =>
-			sc_cli::run_service_until_exit(
-				config,
-				|config| service::new_full::<R, D, E>(
-					config,
-					None,
-					None,
-					authority_discovery_enabled,
-					6000,
-					grandpa_pause,
-				)
-					.map(|(s, _)| s),
-			),
-	}
->>>>>>> dddf83f7
 }
 
 // We can't simply use `service::TLightClient` due to a
