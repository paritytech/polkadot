--- conflicted
+++ resolved
@@ -53,7 +53,6 @@
 
 	match &cli.subcommand {
 		None => {
-<<<<<<< HEAD
 			let runtime = cli.create_runtime(&cli.run.base)?;
 			let config = runtime.config();
 			let is_kusama = config.chain_spec.is_kusama();
@@ -63,23 +62,6 @@
 			} else {
 				Some((cli.run.grandpa_pause[0], cli.run.grandpa_pause[1]))
 			};
-=======
-			opt.run.base.init(&version)?;
-			opt.run.base.update_config(
-				&mut config,
-				|id| load_spec(id, force_kusama),
-				&version
-			)?;
-
-			let is_kusama = config.expect_chain_spec().is_kusama();
-
-			info!("{}", version.name);
-			info!("  version {}", config.full_version());
-			info!("  by {}, 2017-2020", version.author);
-			info!("📋 Chain specification: {}", config.expect_chain_spec().name());
-			info!("🏷 Node name: {}", config.name);
-			info!("👤 Roles: {}", config.display_role());
->>>>>>> 2aa46b7e
 
 			if is_kusama {
 				info!("⛓ Native runtime: {}", service::KusamaExecutor::native_version().runtime_version);
