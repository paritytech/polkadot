// Copyright 2017-2020 Parity Technologies (UK) Ltd.
// This file is part of Polkadot.

// Polkadot is free software: you can redistribute it and/or modify
// it under the terms of the GNU General Public License as published by
// the Free Software Foundation, either version 3 of the License, or
// (at your option) any later version.

// Polkadot is distributed in the hope that it will be useful,
// but WITHOUT ANY WARRANTY; without even the implied warranty of
// MERCHANTABILITY or FITNESS FOR A PARTICULAR PURPOSE.  See the
// GNU General Public License for more details.

// You should have received a copy of the GNU General Public License
// along with Polkadot.  If not, see <http://www.gnu.org/licenses/>.

//! Polkadot CLI library.

#![warn(missing_docs)]
#![warn(unused_extern_crates)]

mod chain_spec;
#[cfg(feature = "browser")]
mod browser;

use chain_spec::ChainSpec;
use futures::{
	Future, FutureExt, TryFutureExt, future::select, channel::oneshot, compat::Future01CompatExt,
};
use tokio::runtime::Runtime;
use log::info;
use structopt::StructOpt;

pub use service::{
	AbstractService, CustomConfiguration, ProvideRuntimeApi, CoreApi, ParachainHost, IsKusama, self,
	WrappedExecutor
};

pub use cli::{VersionInfo, IntoExit, NoCustom, SharedParams};
pub use cli::{display_role, error};
use futures::io::Chain;

/// Load the `ChainSpec` for the given `id`.
pub fn load_spec(id: &str) -> Result<Option<service::ChainSpec>, String> {
	Ok(match ChainSpec::from(id) {
		Some(spec) => Some(spec.load()?),
		None => None,
	})
}

#[derive(Debug, StructOpt, Clone)]
enum PolkadotSubCommands {
	#[structopt(name = "validation-worker", setting = structopt::clap::AppSettings::Hidden)]
	ValidationWorker(ValidationWorkerCommand),
}

impl cli::GetSharedParams for PolkadotSubCommands {
	fn shared_params(&self) -> Option<&cli::SharedParams> { None }
}

#[derive(Debug, StructOpt, Clone)]
struct ValidationWorkerCommand {
	#[structopt()]
	pub mem_id: String,
}

#[derive(Debug, StructOpt, Clone)]
struct PolkadotSubParams {
	#[structopt(long = "enable-authority-discovery")]
	pub authority_discovery_enabled: bool,
}

/// Parses polkadot specific CLI arguments and run the service.
pub fn run<E: IntoExit>(exit: E, version: cli::VersionInfo) -> error::Result<()> {
	let cmd = cli::parse_and_prepare::<PolkadotSubCommands, PolkadotSubParams, _>(
		&version,
		"parity-polkadot",
		std::env::args(),
	);

<<<<<<< HEAD
	if cmd
		.shared_params()
		.map(|p| p.chain.as_ref().map_or(
			if p.dev { ChainSpec::Development } else { ChainSpec::default() },
			|s| ChainSpec::from(&s).unwrap_or_default()).is_kusama()
		).unwrap_or(false)
	{
=======
	// Preload spec to select native runtime
	let spec = match cmd.shared_params() {
		Some(params) => Some(cli::load_spec(params, &load_spec)?),
		None => None,
	};
	if spec.as_ref().map_or(false, |c| c.is_kusama()) {
>>>>>>> 3143e2c2
		execute_cmd_with_runtime::<
			service::kusama_runtime::RuntimeApi,
			service::KusamaExecutor,
			service::kusama_runtime::UncheckedExtrinsic,
			_
		>(exit, &version, cmd, spec)
	} else {
		execute_cmd_with_runtime::<
			service::polkadot_runtime::RuntimeApi,
			service::PolkadotExecutor,
			service::polkadot_runtime::UncheckedExtrinsic,
			_
		>(exit, &version, cmd, spec)
	}
}

/// Execute the given `cmd` with the given runtime.
fn execute_cmd_with_runtime<R, D, E, X>(
	exit: X,
	version: &cli::VersionInfo,
	cmd: cli::ParseAndPrepare<PolkadotSubCommands, PolkadotSubParams>,
	spec: Option<service::ChainSpec>,
) -> error::Result<()>
where
	R: service::ConstructRuntimeApi<service::Block, service::TFullClient<service::Block, R, D>>
		+ service::ConstructRuntimeApi<service::Block, service::TLightClient<service::Block, R, D>>
		+ Send + Sync + 'static,
	<R as service::ConstructRuntimeApi<service::Block, service::TFullClient<service::Block, R, D>>>::RuntimeApi: service::RuntimeApiCollection<E>,
	<R as service::ConstructRuntimeApi<service::Block, service::TLightClient<service::Block, R, D>>>::RuntimeApi: service::RuntimeApiCollection<E>,
	E: service::Codec + Send + Sync + 'static,
	D: service::NativeExecutionDispatch + 'static,
	X: IntoExit,
{
	let is_kusama = spec.as_ref().map_or(false, |s| s.is_kusama());
	// Use preloaded spec
	let load_spec = |_: &str| Ok(spec);
	match cmd {
		cli::ParseAndPrepare::Run(cmd) => cmd.run(load_spec, exit,
			|exit, _cli_args, custom_args, mut config| {
				info!("{}", version.name);
				info!("  version {}", config.full_version());
<<<<<<< HEAD
				info!("  by {}, 2017-2020", version.author);
				info!("Chain specification: {}", config.chain_spec.name());
				info!("Native runtime: {}", D::native_version().runtime_version);
				if config.is_kusama() {
=======
				info!("  by {}, 2017-2019", version.author);
				info!("Chain specification: {} (native: {})", config.chain_spec.name(), D::native_version().runtime_version);
				if is_kusama {
>>>>>>> 3143e2c2
					info!("----------------------------");
					info!("This chain is not in any way");
					info!("      endorsed by the       ");
					info!("     KUSAMA FOUNDATION      ");
					info!("----------------------------");
				}
				info!("Node name: {}", config.name);
				info!("Roles: {}", display_role(&config));
				config.custom = service::CustomConfiguration::default();
				config.custom.authority_discovery_enabled = custom_args.authority_discovery_enabled;
				let runtime = Runtime::new().map_err(|e| format!("{:?}", e))?;
				match config.roles {
					service::Roles::LIGHT =>
						run_until_exit(
							runtime,
							service::new_light::<R, D, E>(config).map_err(|e| format!("{:?}", e))?,
							exit.into_exit(),
						),
					_ => {
						service::kusama_chain_hotfix::<R, D>(&config);

						run_until_exit(
							runtime,
							service::new_full::<R, D, E>(config).map_err(|e| format!("{:?}", e))?,
							exit.into_exit(),
						)
					},
				}.map_err(|e| format!("{:?}", e))
			}),
			cli::ParseAndPrepare::BuildSpec(cmd) => cmd.run::<NoCustom, _, _, _>(load_spec),
			cli::ParseAndPrepare::ExportBlocks(cmd) => cmd.run_with_builder::<_, _, _, _, _, _, _>(|config|
				Ok(service::new_chain_ops::<R, D, E>(config)?), load_spec, exit),
			cli::ParseAndPrepare::ImportBlocks(cmd) => cmd.run_with_builder::<_, _, _, _, _, _, _>(|config|
				Ok(service::new_chain_ops::<R, D, E>(config)?), load_spec, exit),
			cli::ParseAndPrepare::CheckBlock(cmd) => cmd.run_with_builder::<_, _, _, _, _, _, _>(|config|
				Ok(service::new_chain_ops::<R, D, E>(config)?), load_spec, exit),
			cli::ParseAndPrepare::PurgeChain(cmd) => cmd.run(load_spec),
			cli::ParseAndPrepare::RevertChain(cmd) => cmd.run_with_builder::<_, _, _, _, _, _>(|config|
				Ok(service::new_chain_ops::<R, D, E>(config)?), load_spec),
			cli::ParseAndPrepare::CustomCommand(PolkadotSubCommands::ValidationWorker(args)) => {
				if cfg!(feature = "browser") {
					Err(error::Error::Input("Cannot run validation worker in browser".into()))
				} else {
					#[cfg(not(feature = "browser"))]
					service::run_validation_worker(&args.mem_id)?;
					Ok(())
				}
			}
	}
}

/// Run the given `service` using the `runtime` until it exits or `e` fires.
pub fn run_until_exit(
	mut runtime: Runtime,
	service: impl AbstractService,
	e: impl Future<Output = ()> + Send + Unpin + 'static,
) -> error::Result<()> {
	let (exit_send, exit) = oneshot::channel();

	let executor = runtime.executor();
	let informant = cli::informant::build(&service);
	let future = select(exit, informant)
		.map(|_| Ok(()))
		.compat();

	executor.spawn(future);

	// we eagerly drop the service so that the internal exit future is fired,
	// but we need to keep holding a reference to the global telemetry guard
	let _telemetry = service.telemetry();

	let service_res = {
		let service = service
			.map_err(|err| error::Error::Service(err))
			.compat();
		let select = select(service, e)
			.map(|_| Ok(()))
			.compat();
		runtime.block_on(select)
	};

	let _ = exit_send.send(());

	use futures01::Future;
	// TODO [andre]: timeout this future substrate/#1318
	let _ = runtime.shutdown_on_idle().wait();

	service_res
}<|MERGE_RESOLUTION|>--- conflicted
+++ resolved
@@ -78,22 +78,12 @@
 		std::env::args(),
 	);
 
-<<<<<<< HEAD
-	if cmd
-		.shared_params()
-		.map(|p| p.chain.as_ref().map_or(
-			if p.dev { ChainSpec::Development } else { ChainSpec::default() },
-			|s| ChainSpec::from(&s).unwrap_or_default()).is_kusama()
-		).unwrap_or(false)
-	{
-=======
 	// Preload spec to select native runtime
 	let spec = match cmd.shared_params() {
 		Some(params) => Some(cli::load_spec(params, &load_spec)?),
 		None => None,
 	};
 	if spec.as_ref().map_or(false, |c| c.is_kusama()) {
->>>>>>> 3143e2c2
 		execute_cmd_with_runtime::<
 			service::kusama_runtime::RuntimeApi,
 			service::KusamaExecutor,
@@ -135,16 +125,10 @@
 			|exit, _cli_args, custom_args, mut config| {
 				info!("{}", version.name);
 				info!("  version {}", config.full_version());
-<<<<<<< HEAD
-				info!("  by {}, 2017-2020", version.author);
+				info!("  by {}, 2017-2019", version.author);
 				info!("Chain specification: {}", config.chain_spec.name());
 				info!("Native runtime: {}", D::native_version().runtime_version);
-				if config.is_kusama() {
-=======
-				info!("  by {}, 2017-2019", version.author);
-				info!("Chain specification: {} (native: {})", config.chain_spec.name(), D::native_version().runtime_version);
 				if is_kusama {
->>>>>>> 3143e2c2
 					info!("----------------------------");
 					info!("This chain is not in any way");
 					info!("      endorsed by the       ");
