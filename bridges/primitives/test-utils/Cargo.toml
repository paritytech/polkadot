[package]
name = "bp-test-utils"
version = "0.1.0"
authors = ["Parity Technologies <admin@parity.io>"]
edition = "2018"
license = "GPL-3.0-or-later WITH Classpath-exception-2.0"

[dependencies]
bp-header-chain = { path = "../header-chain", default-features = false  }
codec = { package = "parity-scale-codec", version = "2.0.0", default-features = false }
ed25519-dalek = { version = "1.0", default-features = false, features = ["u64_backend"] }
finality-grandpa = { version = "0.14.1", default-features = false }
<<<<<<< HEAD
parity-scale-codec = { version = "2.0.0", default-features = false }
sp-application-crypto = { git = "https://github.com/paritytech/substrate", branch = "test-runner-2", default-features = false }
sp-finality-grandpa = { git = "https://github.com/paritytech/substrate", branch = "test-runner-2", default-features = false  }
sp-runtime = { git = "https://github.com/paritytech/substrate", branch = "test-runner-2", default-features = false }
sp-std = { git = "https://github.com/paritytech/substrate", branch = "test-runner-2", default-features = false }
=======
sp-application-crypto = { git = "https://github.com/paritytech/substrate", branch = "master", default-features = false }
sp-finality-grandpa = { git = "https://github.com/paritytech/substrate", branch = "master", default-features = false  }
sp-runtime = { git = "https://github.com/paritytech/substrate", branch = "master", default-features = false }
sp-std = { git = "https://github.com/paritytech/substrate", branch = "master", default-features = false }
>>>>>>> 2bad8079

[features]
default = ["std"]
std = [
	"bp-header-chain/std",
	"codec/std",
	"ed25519-dalek/std",
	"finality-grandpa/std",
	"sp-application-crypto/std",
	"sp-finality-grandpa/std",
	"sp-runtime/std",
	"sp-std/std",
]<|MERGE_RESOLUTION|>--- conflicted
+++ resolved
@@ -10,18 +10,10 @@
 codec = { package = "parity-scale-codec", version = "2.0.0", default-features = false }
 ed25519-dalek = { version = "1.0", default-features = false, features = ["u64_backend"] }
 finality-grandpa = { version = "0.14.1", default-features = false }
-<<<<<<< HEAD
-parity-scale-codec = { version = "2.0.0", default-features = false }
 sp-application-crypto = { git = "https://github.com/paritytech/substrate", branch = "test-runner-2", default-features = false }
 sp-finality-grandpa = { git = "https://github.com/paritytech/substrate", branch = "test-runner-2", default-features = false  }
 sp-runtime = { git = "https://github.com/paritytech/substrate", branch = "test-runner-2", default-features = false }
 sp-std = { git = "https://github.com/paritytech/substrate", branch = "test-runner-2", default-features = false }
-=======
-sp-application-crypto = { git = "https://github.com/paritytech/substrate", branch = "master", default-features = false }
-sp-finality-grandpa = { git = "https://github.com/paritytech/substrate", branch = "master", default-features = false  }
-sp-runtime = { git = "https://github.com/paritytech/substrate", branch = "master", default-features = false }
-sp-std = { git = "https://github.com/paritytech/substrate", branch = "master", default-features = false }
->>>>>>> 2bad8079
 
 [features]
 default = ["std"]
