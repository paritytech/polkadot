--- conflicted
+++ resolved
@@ -21,7 +21,7 @@
 };
 
 use async_trait::async_trait;
-use std::{fmt::Debug, future::Future, iter, net::SocketAddr, time::Duration};
+use std::{fmt::Debug, future::Future, net::SocketAddr, time::Duration};
 use substrate_prometheus_endpoint::{init_prometheus, Registry};
 
 /// Default pause between reconnect attempts.
@@ -243,22 +243,6 @@
 			}
 		}
 
-<<<<<<< HEAD
-		break;
-	}
-}
-
-/// Create new registry with global metrics.
-fn create_metrics_registry(prefix: Option<String>) -> Registry {
-	match prefix {
-		Some(prefix) => {
-			assert!(!prefix.is_empty(), "Metrics prefix can not be empty");
-			Registry::new_custom(None, Some(iter::once((String::from("chain"), prefix)).collect()))
-				.expect("only fails if prefix is empty; prefix is not empty; qed")
-		}
-		None => Registry::new(),
-=======
 		break
->>>>>>> 10f3c85e
 	}
 }