[[bin]]
name = "polkadot"
path = "src/main.rs"

[[bin]]
name = "polkadot-execute-worker"
path = "src/bin/execute-worker.rs"

[[bin]]
name = "polkadot-prepare-worker"
path = "src/bin/prepare-worker.rs"

[package]
name = "polkadot"
description = "Implementation of a `https://polkadot.network` node in Rust based on the Substrate framework."
rust-version = "1.64.0" # workspace properties
readme = "README.md"
default-run = "polkadot"
authors.workspace = true
edition.workspace = true
license.workspace = true
version.workspace = true

[workspace.package]
authors = ["Parity Technologies <admin@parity.io>"]
edition = "2021"
license = "GPL-3.0-only"
repository = "https://github.com/paritytech/polkadot.git"
version = "0.9.43"

[dependencies]
color-eyre = { version = "0.6.1", default-features = false }
tikv-jemallocator = "0.5.0"

# Crates in our workspace, defined as dependencies so we can pass them feature flags.
<<<<<<< HEAD
polkadot-cli = { path = "cli", features = [ "westend-native", "rococo-native" ]  }
=======
polkadot-cli = { path = "cli", features = [ "polkadot-native", "kusama-native", "westend-native", "rococo-native" ]  }
polkadot-node-core-pvf = { path = "node/core/pvf" }
>>>>>>> a9f56c0d
polkadot-node-core-pvf-prepare-worker = { path = "node/core/pvf/prepare-worker" }
polkadot-overseer = { path = "node/overseer" }

# Needed for worker binaries.
polkadot-node-core-pvf-common = { path = "node/core/pvf/common", features = ["test-utils"] }
polkadot-node-core-pvf-execute-worker = { path = "node/core/pvf/execute-worker" }

[dev-dependencies]
assert_cmd = "2.0.4"
nix = { version = "0.26.1", features = ["signal"] }
tempfile = "3.2.0"
tokio = "1.24.2"
substrate-rpc-client = { git = "https://github.com/paritytech/substrate", branch = "master" }
polkadot-core-primitives = { path = "core-primitives" }

[build-dependencies]
substrate-build-script-utils = { git = "https://github.com/paritytech/substrate", branch = "master" }

[workspace]
members = [
	"cli",
	"core-primitives",
	"erasure-coding",
	"erasure-coding/fuzzer",
	"primitives",
	"primitives/test-helpers",
	"runtime/common",
	"runtime/common/slot_range_helper",
	"runtime/metrics",
	"runtime/parachains",
	"runtime/polkadot",
	"runtime/polkadot/constants",
	"runtime/kusama",
	"runtime/kusama/constants",
	"runtime/rococo",
	"runtime/rococo/constants",
	"runtime/westend",
	"runtime/westend/constants",
	"runtime/test-runtime",
	"runtime/test-runtime/constants",
	"statement-table",
	"xcm",
	"xcm/xcm-builder",
	"xcm/xcm-executor",
	"xcm/xcm-executor/integration-tests",
	"xcm/xcm-simulator",
	"xcm/xcm-simulator/example",
	"xcm/xcm-simulator/fuzzer",
	"xcm/pallet-xcm",
	"xcm/pallet-xcm-benchmarks",
	"xcm/procedural",
	"node/collation-generation",
	"node/core/approval-voting",
	"node/core/av-store",
	"node/core/backing",
	"node/core/bitfield-signing",
	"node/core/candidate-validation",
	"node/core/chain-api",
	"node/core/chain-selection",
	"node/core/dispute-coordinator",
	"node/core/parachains-inherent",
	"node/core/provisioner",
	"node/core/pvf",
	"node/core/pvf/common",
	"node/core/pvf/execute-worker",
	"node/core/pvf/prepare-worker",
	"node/core/pvf-checker",
	"node/core/runtime-api",
	"node/network/approval-distribution",
	"node/network/bridge",
	"node/network/protocol",
	"node/network/statement-distribution",
	"node/network/bitfield-distribution",
	"node/network/availability-distribution",
	"node/network/availability-recovery",
	"node/network/collator-protocol",
	"node/network/gossip-support",
	"node/network/dispute-distribution",
	"node/overseer",
	"node/malus",
	"node/primitives",
	"node/service",
	"node/subsystem",
	"node/subsystem-types",
	"node/subsystem-test-helpers",
	"node/subsystem-util",
	"node/jaeger",
	"node/gum",
	"node/gum/proc-macro",
	"node/metrics",
	"node/test/client",
	"node/test/performance-test",
	"node/test/service",
	"node/zombienet-backchannel",
	"rpc",
	"parachain",
	"parachain/test-parachains",
	"parachain/test-parachains/adder",
	"parachain/test-parachains/adder/collator",
	"parachain/test-parachains/halt",
	"parachain/test-parachains/undying",
	"parachain/test-parachains/undying/collator",
	"utils/staking-miner",
	"utils/remote-ext-tests/bags-list",
	"utils/generate-bags",
]

[badges]
maintenance = { status = "actively-developed" }

# The list of dependencies below (which can be both direct and indirect dependencies) are crates
# that are suspected to be CPU-intensive, and that are unlikely to require debugging (as some of
# their debug info might be missing) or to require to be frequently recompiled. We compile these
# dependencies with `opt-level=3` even in "dev" mode in order to make "dev" mode more usable.
# The majority of these crates are cryptographic libraries.
#
# If you see an error mentioning "profile package spec ... did not match any packages", it
# probably concerns this list.
#
# This list is ordered alphabetically.
[profile.dev.package]
blake2 = { opt-level = 3 }
blake2b_simd = { opt-level = 3 }
chacha20poly1305 = { opt-level = 3 }
cranelift-codegen = { opt-level = 3 }
cranelift-wasm = { opt-level = 3 }
crc32fast = { opt-level = 3 }
crossbeam-deque = { opt-level = 3 }
crypto-mac = { opt-level = 3 }
curve25519-dalek = { opt-level = 3 }
ed25519-dalek = { opt-level = 3 }
flate2 = { opt-level = 3 }
futures-channel = { opt-level = 3 }
hash-db = { opt-level = 3 }
hashbrown = { opt-level = 3 }
hmac = { opt-level = 3 }
httparse = { opt-level = 3 }
integer-sqrt = { opt-level = 3 }
keccak = { opt-level = 3 }
libm = { opt-level = 3 }
librocksdb-sys = { opt-level = 3 }
libsecp256k1 = { opt-level = 3 }
libz-sys = { opt-level = 3 }
mio = { opt-level = 3 }
nalgebra = { opt-level = 3 }
num-bigint = { opt-level = 3 }
parking_lot = { opt-level = 3 }
parking_lot_core = { opt-level = 3 }
percent-encoding = { opt-level = 3 }
primitive-types = { opt-level = 3 }
reed-solomon-novelpoly = { opt-level = 3 }
ring = { opt-level = 3 }
rustls = { opt-level = 3 }
sha2 = { opt-level = 3 }
sha3 = { opt-level = 3 }
smallvec = { opt-level = 3 }
snow = { opt-level = 3 }
substrate-bip39 = {opt-level = 3}
twox-hash = { opt-level = 3 }
uint = { opt-level = 3 }
x25519-dalek = { opt-level = 3 }
yamux = { opt-level = 3 }
zeroize = { opt-level = 3 }

[profile.release]
# Polkadot runtime requires unwinding.
panic = "unwind"
opt-level = 3

# make sure dev builds with backtrace do
# not slow us down
[profile.dev.package.backtrace]
inherits = "release"

[profile.production]
inherits = "release"
lto = true
codegen-units = 1

[profile.testnet]
inherits = "release"
debug = 1 # debug symbols are useful for profilers
debug-assertions = true
overflow-checks = true

[features]
runtime-benchmarks= [ "polkadot-cli/runtime-benchmarks" ]
try-runtime = [ "polkadot-cli/try-runtime" ]
fast-runtime = [ "polkadot-cli/fast-runtime" ]
runtime-metrics = [ "polkadot-cli/runtime-metrics" ]
pyroscope = ["polkadot-cli/pyroscope"]
jemalloc-allocator = ["polkadot-node-core-pvf-prepare-worker/jemalloc-allocator", "polkadot-overseer/jemalloc-allocator"]
# Enables timeout-based tests supposed to be run only in CI environment as they may be flaky
# when run locally depending on system load
ci-only-tests = ["polkadot-node-core-pvf/ci-only-tests"]

# Configuration for building a .deb package - for use with `cargo-deb`
[package.metadata.deb]
name = "polkadot"
extended-description = "Implementation of a https://polkadot.network node in Rust based on the Substrate framework."
section = "misc"
maintainer = "security@parity.io"
license-file = ["LICENSE", "0"]
# https://www.debian.org/doc/debian-policy/ch-maintainerscripts.html
maintainer-scripts = "scripts/packaging/deb-maintainer-scripts"
assets = [
	["target/release/polkadot", "/usr/bin/", "755"],
	["target/release/polkadot-prepare-worker", "/usr/lib/polkadot/", "755"],
	["target/release/polkadot-execute-worker", "/usr/lib/polkadot/", "755"],
	["scripts/packaging/polkadot.service", "/lib/systemd/system/", "644"]
]
conf-files = [
	"/etc/default/polkadot"
]

[package.metadata.spellcheck]
config = "./scripts/ci/gitlab/spellcheck.toml"<|MERGE_RESOLUTION|>--- conflicted
+++ resolved
@@ -33,12 +33,8 @@
 tikv-jemallocator = "0.5.0"
 
 # Crates in our workspace, defined as dependencies so we can pass them feature flags.
-<<<<<<< HEAD
 polkadot-cli = { path = "cli", features = [ "westend-native", "rococo-native" ]  }
-=======
-polkadot-cli = { path = "cli", features = [ "polkadot-native", "kusama-native", "westend-native", "rococo-native" ]  }
 polkadot-node-core-pvf = { path = "node/core/pvf" }
->>>>>>> a9f56c0d
 polkadot-node-core-pvf-prepare-worker = { path = "node/core/pvf/prepare-worker" }
 polkadot-overseer = { path = "node/overseer" }
 
