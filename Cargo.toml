[[bin]]
name = "polkadot"
path = "src/main.rs"

[package]
name = "polkadot"
description = "Implementation of a `https://polkadot.network` node in Rust based on the Substrate framework."
license = "GPL-3.0-only"
version = "0.9.13"
authors = ["Parity Technologies <admin@parity.io>"]
edition = "2018"
readme = "README.md"

[dependencies]
polkadot-cli = { path = "cli", features = [ "kusama-native", "westend-native", "rococo-native" ]  }
color-eyre = { version = "0.5.11", default-features = false }
parity-util-mem = { version = "*", default-features = false, features = ["jemalloc-global"] }

[dev-dependencies]
assert_cmd = "2.0.2"
nix = "0.23.0"
tempfile = "3.2.0"

[workspace]
members = [
	"cli",
	"core-primitives",
	"erasure-coding",
	"primitives",
	"primitives/test-helpers",
	"runtime/common",
	"runtime/common/slot_range_helper",
	"runtime/parachains",
	"runtime/polkadot",
	"runtime/kusama",
	"runtime/rococo",
	"runtime/westend",
	"runtime/test-runtime",
	"statement-table",
	"xcm",
	"xcm/xcm-builder",
	"xcm/xcm-executor",
	"xcm/xcm-executor/integration-tests",
	"xcm/xcm-simulator",
	"xcm/xcm-simulator/example",
	"xcm/xcm-simulator/fuzzer",
	"xcm/pallet-xcm",
	"xcm/pallet-xcm-benchmarks",
	"xcm/procedural",
	"node/client",
	"node/collation-generation",
	"node/core/approval-voting",
	"node/core/av-store",
	"node/core/backing",
	"node/core/bitfield-signing",
	"node/core/candidate-validation",
	"node/core/chain-api",
	"node/core/chain-selection",
	"node/core/dispute-coordinator",
	"node/core/parachains-inherent",
	"node/core/provisioner",
	"node/core/pvf",
	"node/core/runtime-api",
	"node/network/approval-distribution",
	"node/network/bridge",
	"node/network/protocol",
	"node/network/statement-distribution",
	"node/network/bitfield-distribution",
	"node/network/availability-distribution",
	"node/network/availability-recovery",
	"node/network/collator-protocol",
	"node/network/gossip-support",
	"node/network/dispute-distribution",
	"node/overseer",
	"node/overseer/overseer-gen",
	"node/overseer/overseer-gen/proc-macro",
	"node/malus",
	"node/primitives",
	"node/service",
	"node/subsystem",
	"node/subsystem-types",
	"node/subsystem-test-helpers",
	"node/subsystem-util",
	"node/jaeger",
	"node/metrics",
	"node/metered-channel",
	"node/test/client",
	"node/test/performance-test",
	"node/test/service",
	"node/test/polkadot-simnet/common",
	"node/test/polkadot-simnet/node",
	"node/test/polkadot-simnet/test",
	"parachain/test-parachains",
	"parachain/test-parachains/adder",
	"parachain/test-parachains/adder/collator",
	"utils/staking-miner",
	"utils/remote-ext-tests/bags-list",
	"utils/generate-bags",
]

# We want to be able to build the bridge relayer without pulling it (and all of its
# dependencies into the Polkadot workspace)
exclude = ["bridges/relays/bin-substrate", "bridges/bin/rialto/runtime", "bridges/bin/millau/runtime"]

[badges]
maintenance = { status = "actively-developed" }

# make sure dev builds with backtrace do
# not slow us down
[profile.dev.package.backtrace]
opt-level = 3

[profile.release]
# Polkadot runtime requires unwinding.
panic = "unwind"

[features]
runtime-benchmarks= [ "polkadot-cli/runtime-benchmarks" ]
try-runtime = [ "polkadot-cli/try-runtime" ]
<<<<<<< HEAD
=======
disputes = [ "polkadot-cli/disputes" ]
runtime-metrics = [ "polkadot-cli/runtime-metrics" ]
>>>>>>> 668c52e9

# Configuration for building a .deb package - for use with `cargo-deb`
[package.metadata.deb]
name = "polkadot"
extended-description = "Implementation of a https://polkadot.network node in Rust based on the Substrate framework."
section = "misc"
maintainer = "martin@parity.io"
license-file = ["LICENSE", "0"]
# https://www.debian.org/doc/debian-policy/ch-maintainerscripts.html
maintainer-scripts = "scripts/packaging/deb-maintainer-scripts"
assets = [
	["target/release/polkadot", "/usr/bin/", "755"],
	["scripts/packaging/polkadot.service", "/lib/systemd/system/", "644"]
]
conf-files = [
	"/etc/default/polkadot"
]

# Configuration for building an .rpm package - for use with `cargo-rpm`
[package.metadata.rpm]
package = "polkadot"

[package.metadata.rpm.cargo]
buildflags = ["--release"]

[package.metadata.rpm.targets]
polkadot = { path = "/usr/bin/polkadot" }

[package.metadata.rpm.files]
"../scripts/packaging/polkadot.service" = { path = "/usr/lib/systemd/system/polkadot.service", mode = "644" }


[package.metadata.spellcheck]
config = "./scripts/gitlab/spellcheck.toml"<|MERGE_RESOLUTION|>--- conflicted
+++ resolved
@@ -117,11 +117,8 @@
 [features]
 runtime-benchmarks= [ "polkadot-cli/runtime-benchmarks" ]
 try-runtime = [ "polkadot-cli/try-runtime" ]
-<<<<<<< HEAD
-=======
-disputes = [ "polkadot-cli/disputes" ]
 runtime-metrics = [ "polkadot-cli/runtime-metrics" ]
->>>>>>> 668c52e9
+
 
 # Configuration for building a .deb package - for use with `cargo-deb`
 [package.metadata.deb]
