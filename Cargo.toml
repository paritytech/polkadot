[[bin]]
name = "polkadot"
path = "src/main.rs"

[package]
name = "polkadot"
description = "Implementation of a `https://polkadot.network` node in Rust based on the Substrate framework."
license = "GPL-3.0-only"
<<<<<<< HEAD
version = "0.9.28"
=======
version = "0.9.29"
>>>>>>> fa54983d
authors = ["Parity Technologies <admin@parity.io>"]
edition = "2021"
rust-version = "1.57.0" # custom profiles
readme = "README.md"

[dependencies]
polkadot-cli = { path = "cli", features = [ "kusama-native", "westend-native", "rococo-native" ]  }
color-eyre = { version = "0.6.1", default-features = false }
parity-util-mem = { version = "0.12.0", default-features = false, features = ["jemalloc-global"] }

[dev-dependencies]
assert_cmd = "2.0.4"
nix = "0.24.1"
tempfile = "3.2.0"
tokio = "1.19.2"
remote-externalities = { git = "https://github.com/paritytech/substrate", branch = "polkadot-v0.9.28" }
polkadot-core-primitives = { path = "core-primitives" }

[workspace]
members = [
	"cli",
	"core-primitives",
	"erasure-coding",
	"primitives",
	"primitives/test-helpers",
	"runtime/common",
	"runtime/common/slot_range_helper",
	"runtime/metrics",
	"runtime/parachains",
	"runtime/polkadot",
	"runtime/polkadot/constants",
	"runtime/kusama",
	"runtime/kusama/constants",
	"runtime/rococo",
	"runtime/rococo/constants",
	"runtime/westend",
	"runtime/westend/constants",
	"runtime/test-runtime",
	"runtime/test-runtime/constants",
	"statement-table",
	"xcm",
	"xcm/xcm-builder",
	"xcm/xcm-executor",
	"xcm/xcm-executor/integration-tests",
	"xcm/xcm-simulator",
	"xcm/xcm-simulator/example",
	"xcm/xcm-simulator/fuzzer",
	"xcm/pallet-xcm",
	"xcm/pallet-xcm-benchmarks",
	"xcm/procedural",
	"node/client",
	"node/collation-generation",
	"node/core/approval-voting",
	"node/core/av-store",
	"node/core/backing",
	"node/core/bitfield-signing",
	"node/core/candidate-validation",
	"node/core/chain-api",
	"node/core/chain-selection",
	"node/core/dispute-coordinator",
	"node/core/parachains-inherent",
	"node/core/provisioner",
	"node/core/pvf",
	"node/core/pvf-checker",
	"node/core/runtime-api",
	"node/network/approval-distribution",
	"node/network/bridge",
	"node/network/protocol",
	"node/network/statement-distribution",
	"node/network/bitfield-distribution",
	"node/network/availability-distribution",
	"node/network/availability-recovery",
	"node/network/collator-protocol",
	"node/network/gossip-support",
	"node/network/dispute-distribution",
	"node/overseer",
	"node/malus",
	"node/primitives",
	"node/service",
	"node/subsystem",
	"node/subsystem-types",
	"node/subsystem-test-helpers",
	"node/subsystem-util",
	"node/jaeger",
	"node/gum",
	"node/gum/proc-macro",
	"node/metrics",
	"node/test/client",
	"node/test/performance-test",
	"node/test/service",
	"node/zombienet-backchannel",
	"rpc",
	"parachain",
	"parachain/test-parachains",
	"parachain/test-parachains/adder",
	"parachain/test-parachains/adder/collator",
	"parachain/test-parachains/halt",
	"parachain/test-parachains/undying",
	"parachain/test-parachains/undying/collator",
	"utils/staking-miner",
	"utils/remote-ext-tests/bags-list",
	"utils/generate-bags",
]

[badges]
maintenance = { status = "actively-developed" }

# The list of dependencies below (which can be both direct and indirect dependencies) are crates
# that are suspected to be CPU-intensive, and that are unlikely to require debugging (as some of
# their debug info might be missing) or to require to be frequently recompiled. We compile these
# dependencies with `opt-level=3` even in "dev" mode in order to make "dev" mode more usable.
# The majority of these crates are cryptographic libraries.
#
# If you see an error mentioning "profile package spec ... did not match any packages", it
# probably concerns this list.
#
# This list is ordered alphabetically.
[profile.dev.package]
blake2 = { opt-level = 3 }
blake2-rfc = { opt-level = 3 }
blake2b_simd = { opt-level = 3 }
chacha20poly1305 = { opt-level = 3 }
cranelift-codegen = { opt-level = 3 }
cranelift-wasm = { opt-level = 3 }
crc32fast = { opt-level = 3 }
crossbeam-deque = { opt-level = 3 }
crypto-mac = { opt-level = 3 }
curve25519-dalek = { opt-level = 3 }
ed25519-dalek = { opt-level = 3 }
flate2 = { opt-level = 3 }
futures-channel = { opt-level = 3 }
hash-db = { opt-level = 3 }
hashbrown = { opt-level = 3 }
hmac = { opt-level = 3 }
httparse = { opt-level = 3 }
integer-sqrt = { opt-level = 3 }
keccak = { opt-level = 3 }
libm = { opt-level = 3 }
librocksdb-sys = { opt-level = 3 }
libsecp256k1 = { opt-level = 3 }
libz-sys = { opt-level = 3 }
mio = { opt-level = 3 }
nalgebra = { opt-level = 3 }
num-bigint = { opt-level = 3 }
parking_lot = { opt-level = 3 }
parking_lot_core = { opt-level = 3 }
percent-encoding = { opt-level = 3 }
primitive-types = { opt-level = 3 }
reed-solomon-novelpoly = { opt-level = 3 }
ring = { opt-level = 3 }
rustls = { opt-level = 3 }
sha2 = { opt-level = 3 }
sha3 = { opt-level = 3 }
smallvec = { opt-level = 3 }
snow = { opt-level = 3 }
substrate-bip39 = {opt-level = 3}
twox-hash = { opt-level = 3 }
uint = { opt-level = 3 }
wasmi = { opt-level = 3 }
x25519-dalek = { opt-level = 3 }
yamux = { opt-level = 3 }
zeroize = { opt-level = 3 }

[profile.release]
# Polkadot runtime requires unwinding.
panic = "unwind"
opt-level = 3

# make sure dev builds with backtrace do
# not slow us down
[profile.dev.package.backtrace]
inherits = "release"

[profile.production]
inherits = "release"
lto = true
codegen-units = 1

[profile.testnet]
inherits = "release"
debug = 1 # debug symbols are useful for profilers
debug-assertions = true
overflow-checks = true

[features]
runtime-benchmarks= [ "polkadot-cli/runtime-benchmarks" ]
try-runtime = [ "polkadot-cli/try-runtime" ]
fast-runtime = [ "polkadot-cli/fast-runtime" ]
runtime-metrics = [ "polkadot-cli/runtime-metrics" ]
pyroscope = ["polkadot-cli/pyroscope"]

# Configuration for building a .deb package - for use with `cargo-deb`
[package.metadata.deb]
name = "polkadot"
extended-description = "Implementation of a https://polkadot.network node in Rust based on the Substrate framework."
section = "misc"
maintainer = "martin@parity.io"
license-file = ["LICENSE", "0"]
# https://www.debian.org/doc/debian-policy/ch-maintainerscripts.html
maintainer-scripts = "scripts/packaging/deb-maintainer-scripts"
assets = [
	["target/release/polkadot", "/usr/bin/", "755"],
	["scripts/packaging/polkadot.service", "/lib/systemd/system/", "644"]
]
conf-files = [
	"/etc/default/polkadot"
]

# Configuration for building an .rpm package - for use with `cargo-rpm`
[package.metadata.rpm]
package = "polkadot"

[package.metadata.rpm.cargo]
buildflags = ["--release"]

[package.metadata.rpm.targets]
polkadot = { path = "/usr/bin/polkadot" }

[package.metadata.rpm.files]
"../scripts/packaging/polkadot.service" = { path = "/usr/lib/systemd/system/polkadot.service", mode = "644" }

[package.metadata.spellcheck]
config = "./scripts/ci/gitlab/spellcheck.toml"<|MERGE_RESOLUTION|>--- conflicted
+++ resolved
@@ -6,11 +6,7 @@
 name = "polkadot"
 description = "Implementation of a `https://polkadot.network` node in Rust based on the Substrate framework."
 license = "GPL-3.0-only"
-<<<<<<< HEAD
-version = "0.9.28"
-=======
 version = "0.9.29"
->>>>>>> fa54983d
 authors = ["Parity Technologies <admin@parity.io>"]
 edition = "2021"
 rust-version = "1.57.0" # custom profiles
@@ -26,7 +22,7 @@
 nix = "0.24.1"
 tempfile = "3.2.0"
 tokio = "1.19.2"
-remote-externalities = { git = "https://github.com/paritytech/substrate", branch = "polkadot-v0.9.28" }
+remote-externalities = { git = "https://github.com/paritytech/substrate", branch = "master" }
 polkadot-core-primitives = { path = "core-primitives" }
 
 [workspace]
