[[bin]]
name = "polkadot"
path = "src/main.rs"

[package]
name = "polkadot"
description = "Implementation of a `https://polkadot.network` node in Rust based on the Substrate framework."
license = "GPL-3.0-only"
<<<<<<< HEAD
rust-version = "1.64.0" # workspace properties
readme = "README.md"
authors.workspace = true
edition.workspace = true
version.workspace = true

[workspace.package]
=======
version = "0.9.31"
>>>>>>> 3cf644ab
authors = ["Parity Technologies <admin@parity.io>"]
edition = "2021"
repository = "https://github.com/paritytech/polkadot.git"
version = "0.9.29"

[dependencies]
polkadot-cli = { path = "cli", features = [ "kusama-native", "westend-native", "rococo-native" ]  }
color-eyre = { version = "0.6.1", default-features = false }
parity-util-mem = { version = "0.12.0", default-features = false, features = ["jemalloc-global"] }

[dev-dependencies]
assert_cmd = "2.0.4"
nix = "0.24.1"
tempfile = "3.2.0"
tokio = "1.19.2"
substrate-rpc-client = { git = "https://github.com/paritytech/substrate", branch = "master" }
polkadot-core-primitives = { path = "core-primitives" }
 
[workspace]
members = [
	"cli",
	"core-primitives",
	"erasure-coding",
	"primitives",
	"primitives/test-helpers",
	"runtime/common",
	"runtime/common/slot_range_helper",
	"runtime/metrics",
	"runtime/parachains",
	"runtime/polkadot",
	"runtime/polkadot/constants",
	"runtime/kusama",
	"runtime/kusama/constants",
	"runtime/rococo",
	"runtime/rococo/constants",
	"runtime/westend",
	"runtime/westend/constants",
	"runtime/test-runtime",
	"runtime/test-runtime/constants",
	"statement-table",
	"xcm",
	"xcm/xcm-builder",
	"xcm/xcm-executor",
	"xcm/xcm-executor/integration-tests",
	"xcm/xcm-simulator",
	"xcm/xcm-simulator/example",
	"xcm/xcm-simulator/fuzzer",
	"xcm/pallet-xcm",
	"xcm/pallet-xcm-benchmarks",
	"xcm/procedural",
	"node/client",
	"node/collation-generation",
	"node/core/approval-voting",
	"node/core/av-store",
	"node/core/backing",
	"node/core/bitfield-signing",
	"node/core/candidate-validation",
	"node/core/chain-api",
	"node/core/chain-selection",
	"node/core/dispute-coordinator",
	"node/core/parachains-inherent",
	"node/core/provisioner",
	"node/core/pvf",
	"node/core/pvf-checker",
	"node/core/runtime-api",
	"node/network/approval-distribution",
	"node/network/bridge",
	"node/network/protocol",
	"node/network/statement-distribution",
	"node/network/bitfield-distribution",
	"node/network/availability-distribution",
	"node/network/availability-recovery",
	"node/network/collator-protocol",
	"node/network/gossip-support",
	"node/network/dispute-distribution",
	"node/overseer",
	"node/malus",
	"node/primitives",
	"node/service",
	"node/subsystem",
	"node/subsystem-types",
	"node/subsystem-test-helpers",
	"node/subsystem-util",
	"node/jaeger",
	"node/gum",
	"node/gum/proc-macro",
	"node/metrics",
	"node/test/client",
	"node/test/performance-test",
	"node/test/service",
	"node/zombienet-backchannel",
	"rpc",
	"parachain",
	"parachain/test-parachains",
	"parachain/test-parachains/adder",
	"parachain/test-parachains/adder/collator",
	"parachain/test-parachains/halt",
	"parachain/test-parachains/undying",
	"parachain/test-parachains/undying/collator",
	"utils/staking-miner",
	"utils/remote-ext-tests/bags-list",
	"utils/generate-bags",
]

[badges]
maintenance = { status = "actively-developed" }

# The list of dependencies below (which can be both direct and indirect dependencies) are crates
# that are suspected to be CPU-intensive, and that are unlikely to require debugging (as some of
# their debug info might be missing) or to require to be frequently recompiled. We compile these
# dependencies with `opt-level=3` even in "dev" mode in order to make "dev" mode more usable.
# The majority of these crates are cryptographic libraries.
#
# If you see an error mentioning "profile package spec ... did not match any packages", it
# probably concerns this list.
#
# This list is ordered alphabetically.
[profile.dev.package]
blake2 = { opt-level = 3 }
blake2b_simd = { opt-level = 3 }
chacha20poly1305 = { opt-level = 3 }
cranelift-codegen = { opt-level = 3 }
cranelift-wasm = { opt-level = 3 }
crc32fast = { opt-level = 3 }
crossbeam-deque = { opt-level = 3 }
crypto-mac = { opt-level = 3 }
curve25519-dalek = { opt-level = 3 }
ed25519-dalek = { opt-level = 3 }
flate2 = { opt-level = 3 }
futures-channel = { opt-level = 3 }
hash-db = { opt-level = 3 }
hashbrown = { opt-level = 3 }
hmac = { opt-level = 3 }
httparse = { opt-level = 3 }
integer-sqrt = { opt-level = 3 }
keccak = { opt-level = 3 }
libm = { opt-level = 3 }
librocksdb-sys = { opt-level = 3 }
libsecp256k1 = { opt-level = 3 }
libz-sys = { opt-level = 3 }
mio = { opt-level = 3 }
nalgebra = { opt-level = 3 }
num-bigint = { opt-level = 3 }
parking_lot = { opt-level = 3 }
parking_lot_core = { opt-level = 3 }
percent-encoding = { opt-level = 3 }
primitive-types = { opt-level = 3 }
reed-solomon-novelpoly = { opt-level = 3 }
ring = { opt-level = 3 }
rustls = { opt-level = 3 }
sha2 = { opt-level = 3 }
sha3 = { opt-level = 3 }
smallvec = { opt-level = 3 }
snow = { opt-level = 3 }
substrate-bip39 = {opt-level = 3}
twox-hash = { opt-level = 3 }
uint = { opt-level = 3 }
wasmi = { opt-level = 3 }
x25519-dalek = { opt-level = 3 }
yamux = { opt-level = 3 }
zeroize = { opt-level = 3 }

[profile.release]
# Polkadot runtime requires unwinding.
panic = "unwind"
opt-level = 3

# make sure dev builds with backtrace do
# not slow us down
[profile.dev.package.backtrace]
inherits = "release"

[profile.production]
inherits = "release"
lto = true
codegen-units = 1

[profile.testnet]
inherits = "release"
debug = 1 # debug symbols are useful for profilers
debug-assertions = true
overflow-checks = true

[features]
runtime-benchmarks= [ "polkadot-cli/runtime-benchmarks" ]
try-runtime = [ "polkadot-cli/try-runtime" ]
fast-runtime = [ "polkadot-cli/fast-runtime" ]
runtime-metrics = [ "polkadot-cli/runtime-metrics" ]
pyroscope = ["polkadot-cli/pyroscope"]

# Configuration for building a .deb package - for use with `cargo-deb`
[package.metadata.deb]
name = "polkadot"
extended-description = "Implementation of a https://polkadot.network node in Rust based on the Substrate framework."
section = "misc"
maintainer = "martin@parity.io"
license-file = ["LICENSE", "0"]
# https://www.debian.org/doc/debian-policy/ch-maintainerscripts.html
maintainer-scripts = "scripts/packaging/deb-maintainer-scripts"
assets = [
	["target/release/polkadot", "/usr/bin/", "755"],
	["scripts/packaging/polkadot.service", "/lib/systemd/system/", "644"]
]
conf-files = [
	"/etc/default/polkadot"
]

# Configuration for building an .rpm package - for use with `cargo-rpm`
[package.metadata.rpm]
package = "polkadot"

[package.metadata.rpm.cargo]
buildflags = ["--release"]

[package.metadata.rpm.targets]
polkadot = { path = "/usr/bin/polkadot" }

[package.metadata.rpm.files]
"../scripts/packaging/polkadot.service" = { path = "/usr/lib/systemd/system/polkadot.service", mode = "644" }

[package.metadata.spellcheck]
config = "./scripts/ci/gitlab/spellcheck.toml"<|MERGE_RESOLUTION|>--- conflicted
+++ resolved
@@ -6,7 +6,6 @@
 name = "polkadot"
 description = "Implementation of a `https://polkadot.network` node in Rust based on the Substrate framework."
 license = "GPL-3.0-only"
-<<<<<<< HEAD
 rust-version = "1.64.0" # workspace properties
 readme = "README.md"
 authors.workspace = true
@@ -14,9 +13,6 @@
 version.workspace = true
 
 [workspace.package]
-=======
-version = "0.9.31"
->>>>>>> 3cf644ab
 authors = ["Parity Technologies <admin@parity.io>"]
 edition = "2021"
 repository = "https://github.com/paritytech/polkadot.git"
