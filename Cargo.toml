--- conflicted
+++ resolved
@@ -6,11 +6,7 @@
 name = "polkadot"
 description = "Implementation of a `https://polkadot.network` node in Rust based on the Substrate framework."
 license = "GPL-3.0-only"
-<<<<<<< HEAD
-version = "0.9.30"
-=======
 version = "0.9.31"
->>>>>>> 32dd0c9c
 authors = ["Parity Technologies <admin@parity.io>"]
 edition = "2021"
 rust-version = "1.57.0" # custom profiles
@@ -26,11 +22,7 @@
 nix = "0.24.1"
 tempfile = "3.2.0"
 tokio = "1.19.2"
-<<<<<<< HEAD
-remote-externalities = { git = "https://github.com/paritytech/substrate", branch = "polkadot-v0.9.30" }
-=======
 substrate-rpc-client = { git = "https://github.com/paritytech/substrate", branch = "polkadot-v0.9.31" }
->>>>>>> 32dd0c9c
 polkadot-core-primitives = { path = "core-primitives" }
 
 [workspace]
