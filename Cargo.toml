[[bin]]
name = "polkadot"
path = "src/main.rs"

[package]
name = "polkadot"
description = "Implementation of a `https://polkadot.network` node in Rust based on the Substrate framework."
license = "GPL-3.0-only"
<<<<<<< HEAD
rust-version = "1.64.0" # workspace properties
readme = "README.md"
authors.workspace = true
edition.workspace = true
version.workspace = true

[workspace.package]
=======
version = "0.9.33"
>>>>>>> bc65cf22
authors = ["Parity Technologies <admin@parity.io>"]
edition = "2021"
repository = "https://github.com/paritytech/polkadot.git"
version = "0.9.31"

[dependencies]
polkadot-cli = { path = "cli", features = [ "kusama-native", "westend-native", "rococo-native" ]  }
color-eyre = { version = "0.6.1", default-features = false }
parity-util-mem = { version = "0.12.0", default-features = false, features = ["jemalloc-global"] }

[dev-dependencies]
assert_cmd = "2.0.4"
nix = "0.24.1"
tempfile = "3.2.0"
tokio = "1.19.2"
substrate-rpc-client = { git = "https://github.com/paritytech/substrate", branch = "master" }
polkadot-core-primitives = { path = "core-primitives" }
 
[workspace]
members = [
	"cli",
	"core-primitives",
	"erasure-coding",
	"primitives",
	"primitives/test-helpers",
	"runtime/common",
	"runtime/common/slot_range_helper",
	"runtime/metrics",
	"runtime/parachains",
	"runtime/polkadot",
	"runtime/polkadot/constants",
	"runtime/kusama",
	"runtime/kusama/constants",
	"runtime/rococo",
	"runtime/rococo/constants",
	"runtime/westend",
	"runtime/westend/constants",
	"runtime/test-runtime",
	"runtime/test-runtime/constants",
	"statement-table",
	"xcm",
	"xcm/xcm-builder",
	"xcm/xcm-executor",
	"xcm/xcm-executor/integration-tests",
	"xcm/xcm-simulator",
	"xcm/xcm-simulator/example",
	"xcm/xcm-simulator/fuzzer",
	"xcm/pallet-xcm",
	"xcm/pallet-xcm-benchmarks",
	"xcm/procedural",
	"node/client",
	"node/collation-generation",
	"node/core/approval-voting",
	"node/core/av-store",
	"node/core/backing",
	"node/core/bitfield-signing",
	"node/core/candidate-validation",
	"node/core/chain-api",
	"node/core/chain-selection",
	"node/core/dispute-coordinator",
	"node/core/parachains-inherent",
	"node/core/provisioner",
	"node/core/pvf",
	"node/core/pvf-checker",
	"node/core/runtime-api",
	"node/network/approval-distribution",
	"node/network/bridge",
	"node/network/protocol",
	"node/network/statement-distribution",
	"node/network/bitfield-distribution",
	"node/network/availability-distribution",
	"node/network/availability-recovery",
	"node/network/collator-protocol",
	"node/network/gossip-support",
	"node/network/dispute-distribution",
	"node/overseer",
	"node/malus",
	"node/primitives",
	"node/service",
	"node/subsystem",
	"node/subsystem-types",
	"node/subsystem-test-helpers",
	"node/subsystem-util",
	"node/jaeger",
	"node/gum",
	"node/gum/proc-macro",
	"node/metrics",
	"node/test/client",
	"node/test/performance-test",
	"node/test/service",
	"node/zombienet-backchannel",
	"rpc",
	"parachain",
	"parachain/test-parachains",
	"parachain/test-parachains/adder",
	"parachain/test-parachains/adder/collator",
	"parachain/test-parachains/halt",
	"parachain/test-parachains/undying",
	"parachain/test-parachains/undying/collator",
	"utils/staking-miner",
	"utils/remote-ext-tests/bags-list",
	"utils/generate-bags",
]

[badges]
maintenance = { status = "actively-developed" }

# The list of dependencies below (which can be both direct and indirect dependencies) are crates
# that are suspected to be CPU-intensive, and that are unlikely to require debugging (as some of
# their debug info might be missing) or to require to be frequently recompiled. We compile these
# dependencies with `opt-level=3` even in "dev" mode in order to make "dev" mode more usable.
# The majority of these crates are cryptographic libraries.
#
# If you see an error mentioning "profile package spec ... did not match any packages", it
# probably concerns this list.
#
# This list is ordered alphabetically.
[profile.dev.package]
blake2 = { opt-level = 3 }
blake2b_simd = { opt-level = 3 }
chacha20poly1305 = { opt-level = 3 }
cranelift-codegen = { opt-level = 3 }
cranelift-wasm = { opt-level = 3 }
crc32fast = { opt-level = 3 }
crossbeam-deque = { opt-level = 3 }
crypto-mac = { opt-level = 3 }
curve25519-dalek = { opt-level = 3 }
ed25519-dalek = { opt-level = 3 }
flate2 = { opt-level = 3 }
futures-channel = { opt-level = 3 }
hash-db = { opt-level = 3 }
hashbrown = { opt-level = 3 }
hmac = { opt-level = 3 }
httparse = { opt-level = 3 }
integer-sqrt = { opt-level = 3 }
keccak = { opt-level = 3 }
libm = { opt-level = 3 }
librocksdb-sys = { opt-level = 3 }
libsecp256k1 = { opt-level = 3 }
libz-sys = { opt-level = 3 }
mio = { opt-level = 3 }
nalgebra = { opt-level = 3 }
num-bigint = { opt-level = 3 }
parking_lot = { opt-level = 3 }
parking_lot_core = { opt-level = 3 }
percent-encoding = { opt-level = 3 }
primitive-types = { opt-level = 3 }
reed-solomon-novelpoly = { opt-level = 3 }
ring = { opt-level = 3 }
rustls = { opt-level = 3 }
sha2 = { opt-level = 3 }
sha3 = { opt-level = 3 }
smallvec = { opt-level = 3 }
snow = { opt-level = 3 }
substrate-bip39 = {opt-level = 3}
twox-hash = { opt-level = 3 }
uint = { opt-level = 3 }
wasmi = { opt-level = 3 }
x25519-dalek = { opt-level = 3 }
yamux = { opt-level = 3 }
zeroize = { opt-level = 3 }

[profile.release]
# Polkadot runtime requires unwinding.
panic = "unwind"
opt-level = 3

# make sure dev builds with backtrace do
# not slow us down
[profile.dev.package.backtrace]
inherits = "release"

[profile.production]
inherits = "release"
lto = true
codegen-units = 1

[profile.testnet]
inherits = "release"
debug = 1 # debug symbols are useful for profilers
debug-assertions = true
overflow-checks = true

[features]
runtime-benchmarks= [ "polkadot-cli/runtime-benchmarks" ]
try-runtime = [ "polkadot-cli/try-runtime" ]
fast-runtime = [ "polkadot-cli/fast-runtime" ]
runtime-metrics = [ "polkadot-cli/runtime-metrics" ]
pyroscope = ["polkadot-cli/pyroscope"]

# Configuration for building a .deb package - for use with `cargo-deb`
[package.metadata.deb]
name = "polkadot"
extended-description = "Implementation of a https://polkadot.network node in Rust based on the Substrate framework."
section = "misc"
maintainer = "martin@parity.io"
license-file = ["LICENSE", "0"]
# https://www.debian.org/doc/debian-policy/ch-maintainerscripts.html
maintainer-scripts = "scripts/packaging/deb-maintainer-scripts"
assets = [
	["target/release/polkadot", "/usr/bin/", "755"],
	["scripts/packaging/polkadot.service", "/lib/systemd/system/", "644"]
]
conf-files = [
	"/etc/default/polkadot"
]

# Configuration for building an .rpm package - for use with `cargo-rpm`
[package.metadata.rpm]
package = "polkadot"

[package.metadata.rpm.cargo]
buildflags = ["--release"]

[package.metadata.rpm.targets]
polkadot = { path = "/usr/bin/polkadot" }

[package.metadata.rpm.files]
"../scripts/packaging/polkadot.service" = { path = "/usr/lib/systemd/system/polkadot.service", mode = "644" }

[package.metadata.spellcheck]
config = "./scripts/ci/gitlab/spellcheck.toml"<|MERGE_RESOLUTION|>--- conflicted
+++ resolved
@@ -6,7 +6,6 @@
 name = "polkadot"
 description = "Implementation of a `https://polkadot.network` node in Rust based on the Substrate framework."
 license = "GPL-3.0-only"
-<<<<<<< HEAD
 rust-version = "1.64.0" # workspace properties
 readme = "README.md"
 authors.workspace = true
@@ -14,13 +13,10 @@
 version.workspace = true
 
 [workspace.package]
-=======
-version = "0.9.33"
->>>>>>> bc65cf22
 authors = ["Parity Technologies <admin@parity.io>"]
 edition = "2021"
 repository = "https://github.com/paritytech/polkadot.git"
-version = "0.9.31"
+version = "0.9.33"
 
 [dependencies]
 polkadot-cli = { path = "cli", features = [ "kusama-native", "westend-native", "rococo-native" ]  }
