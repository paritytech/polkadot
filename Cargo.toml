[[bin]]
name = "polkadot"
path = "src/main.rs"

[package]
name = "polkadot"
version = "0.8.22"
authors = ["Parity Technologies <admin@parity.io>"]
edition = "2018"

[dependencies]
cli = { package = "polkadot-cli", path = "cli" }
# It looks like this is the only way to pass features to it
collator = { package = "polkadot-collator", path = "collator" }
futures = "0.3.4"
service = { package = "polkadot-service", path = "service" }
parity-util-mem = { version = "*", default-features = false, features = ["jemalloc-global"] }

[dev-dependencies]
assert_cmd = "0.12"
nix = "0.17"
tempfile = "3.1.0"

[workspace]
members = [
	"availability-store",
	"cli",
	"collator",
	"core-primitives",
	"erasure-coding",
	"network",
	"network/test",
	"primitives",
	"runtime/common",
	"runtime/parachains",
	"runtime/polkadot",
	"runtime/kusama",
	"runtime/rococo-v1",
	"runtime/westend",
	"runtime/test-runtime",
	"runtime/test-runtime/client",
	"service",
	"statement-table",
	"service",
	"validation",

	"node/core/av-store",
<<<<<<< HEAD
=======
	"node/core/backing",
>>>>>>> 1e11614a
	"node/core/bitfield-signing",
	"node/core/candidate-validation",
	"node/core/chain-api",
	"node/core/proposer",
<<<<<<< HEAD
	"node/core/provisioner",
=======
	"node/core/runtime-api",
>>>>>>> 1e11614a
	"node/network/bridge",
	"node/network/pov-distribution",
	"node/network/statement-distribution",
	"node/network/bitfield-distribution",
	"node/overseer",
	"node/primitives",
	"node/service",
	"node/subsystem",
	"node/test-service",

	"parachain/test-parachains",
	"parachain/test-parachains/adder",
	"parachain/test-parachains/adder/collator",
	"parachain/test-parachains/code-upgrader",
]
exclude = [
	"runtime/polkadot/wasm",
	"runtime/kusama/wasm",
	"runtime/westend/wasm",
	"parachain/test-parachains/adder/wasm",
]

[badges]
maintenance = { status = "actively-developed" }

[profile.release]
# Polkadot runtime requires unwinding.
panic = "unwind"

[features]
runtime-benchmarks=["cli/runtime-benchmarks"]
service-rewr= [
	"cli/service-rewr",
	"collator/service-rewr",
]<|MERGE_RESOLUTION|>--- conflicted
+++ resolved
@@ -4,7 +4,7 @@
 
 [package]
 name = "polkadot"
-version = "0.8.22"
+version = "0.8.19"
 authors = ["Parity Technologies <admin@parity.io>"]
 edition = "2018"
 
@@ -45,19 +45,13 @@
 	"validation",
 
 	"node/core/av-store",
-<<<<<<< HEAD
-=======
 	"node/core/backing",
->>>>>>> 1e11614a
 	"node/core/bitfield-signing",
 	"node/core/candidate-validation",
 	"node/core/chain-api",
 	"node/core/proposer",
-<<<<<<< HEAD
 	"node/core/provisioner",
-=======
 	"node/core/runtime-api",
->>>>>>> 1e11614a
 	"node/network/bridge",
 	"node/network/pov-distribution",
 	"node/network/statement-distribution",
