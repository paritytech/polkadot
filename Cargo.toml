--- conflicted
+++ resolved
@@ -37,13 +37,8 @@
 sp-tracing = { git = "https://github.com/paritytech/substrate", branch = "master" }
 
 # Crates in our workspace, defined as dependencies so we can pass them feature flags.
-<<<<<<< HEAD
-polkadot-cli = { path = "cli", features = [ "kusama-native", "westend-native", "rococo-native" ]  }
-=======
 polkadot-cli = { path = "cli", features = [ "polkadot-native", "kusama-native", "westend-native", "rococo-native" ]  }
 polkadot-node-core-pvf = { path = "node/core/pvf" }
-polkadot-node-core-pvf-prepare-worker = { path = "node/core/pvf/prepare-worker" }
->>>>>>> 894fef60
 polkadot-overseer = { path = "node/overseer" }
 
 [dev-dependencies]
