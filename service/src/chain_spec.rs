--- conflicted
+++ resolved
@@ -21,13 +21,8 @@
 use polkadot_runtime::{
 	GenesisConfig, CouncilConfig, ElectionsConfig, DemocracyConfig, SystemConfig,
 	SessionConfig, StakingConfig, BalancesConfig, Perbill, SessionKeys, TechnicalCommitteeConfig,
-<<<<<<< HEAD
-	GrandpaConfig, SudoConfig, IndicesConfig, StakerStatus, WASM_BINARY,
-	ClaimsConfig, ImOnlineConfig, ParachainsConfig, RegistrarConfig
-=======
 	SudoConfig, IndicesConfig, StakerStatus, WASM_BINARY,
-	ClaimsConfig, ParachainsConfig
->>>>>>> 577a5a2d
+	ClaimsConfig, ParachainsConfig, RegistrarConfig
 };
 use polkadot_runtime::constants::{currency::DOTS, time::*};
 use telemetry::TelemetryEndpoints;
@@ -153,13 +148,9 @@
 		grandpa: Some(Default::default()),
 		im_online: Some(Default::default()),
 		parachains: Some(ParachainsConfig {
-<<<<<<< HEAD
-			authorities: initial_authorities.iter().map(|x| x.5.clone()).collect(),
+			authorities: vec![],
 		}),
 		registrar: Some(RegistrarConfig {
-=======
-			authorities: vec![],
->>>>>>> 577a5a2d
 			parachains: vec![],
 			_phdata: Default::default(),
 		}),
@@ -296,13 +287,9 @@
 		grandpa: Some(Default::default()),
 		im_online: Some(Default::default()),
 		parachains: Some(ParachainsConfig {
-<<<<<<< HEAD
-			authorities: initial_authorities.iter().map(|x| x.5.clone()).collect(),
+			authorities: vec![],
 		}),
 		registrar: Some(RegistrarConfig{
-=======
-			authorities: vec![],
->>>>>>> 577a5a2d
 			parachains: vec![],
 			_phdata: Default::default(),
 		}),
