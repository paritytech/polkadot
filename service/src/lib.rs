--- conflicted
+++ resolved
@@ -262,19 +262,7 @@
 		};
 
 		let babe = start_babe(babe_config)?;
-<<<<<<< HEAD
 		service.spawn_essential_task(babe);
-
-		let authority_discovery = authority_discovery::AuthorityDiscovery::new(
-			service.client(),
-			service.network(),
-			dht_event_rx,
-		);
-		service.spawn_task(authority_discovery);
-=======
-		let select = babe.select(service.on_exit()).then(|_| Ok(()));
-		service.spawn_essential_task(Box::new(select));
->>>>>>> 58629dc0
 	}
 
 	let config = grandpa::Config {
