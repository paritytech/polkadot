// Copyright 2017-2020 Parity Technologies (UK) Ltd.
// This file is part of Polkadot.

// Polkadot is free software: you can redistribute it and/or modify
// it under the terms of the GNU General Public License as published by
// the Free Software Foundation, either version 3 of the License, or
// (at your option) any later version.

// Polkadot is distributed in the hope that it will be useful,
// but WITHOUT ANY WARRANTY; without even the implied warranty of
// MERCHANTABILITY or FITNESS FOR A PARTICULAR PURPOSE.  See the
// GNU General Public License for more details.

// You should have received a copy of the GNU General Public License
// along with Polkadot.  If not, see <http://www.gnu.org/licenses/>.

//! Polkadot service. Specialized wrapper over substrate service.

pub mod chain_spec;

<<<<<<< HEAD
use futures::{FutureExt, compat::Future01CompatExt};
=======
use futures::{
	FutureExt, TryFutureExt,
	task::{Spawn, SpawnError, FutureObj},
};
>>>>>>> 44c188cc
use sc_client::LongestChain;
use std::sync::Arc;
use std::time::Duration;
use polkadot_primitives::{parachain, Hash, BlockId, AccountId, Nonce, Balance};
use polkadot_network::{gossip::{self as network_gossip, Known}, validation::ValidationNetwork};
use service::{error::{Error as ServiceError}, ServiceBuilder};
use grandpa::{self, FinalityProofProvider as GrandpaFinalityProofProvider};
use inherents::InherentDataProviders;
use sc_executor::native_executor_instance;
use log::info;
pub use service::{
	AbstractService, Roles, PruningMode, TransactionPoolOptions, Error, RuntimeGenesis, ServiceBuilderCommand,
	TFullClient, TLightClient, TFullBackend, TLightBackend, TFullCallExecutor, TLightCallExecutor,
};
pub use service::config::{DatabaseConfig, full_version_from_strs};
pub use sc_executor::NativeExecutionDispatch;
pub use sc_client::{ExecutionStrategy, CallExecutor, Client};
pub use sc_client_api::backend::Backend;
pub use sp_api::{Core as CoreApi, ConstructRuntimeApi, ProvideRuntimeApi, StateBackend};
pub use sp_runtime::traits::HasherFor;
pub use consensus_common::SelectChain;
pub use polkadot_network::PolkadotProtocol;
pub use polkadot_primitives::parachain::{CollatorId, ParachainHost};
pub use polkadot_primitives::Block;
pub use sp_core::Blake2Hasher;
pub use sp_runtime::traits::{Block as BlockT, self as runtime_traits};
pub use sc_network::specialization::NetworkSpecialization;
pub use chain_spec::ChainSpec;
#[cfg(not(target_os = "unknown"))]
pub use consensus::run_validation_worker;
pub use codec::Codec;
pub use polkadot_runtime;
pub use kusama_runtime;

/// Polkadot-specific configuration.
pub struct CustomConfiguration {
	/// Set to `Some` with a collator `CollatorId` and desired parachain
	/// if the network protocol should be started in collator mode.
	pub collating_for: Option<(CollatorId, parachain::Id)>,

	/// Maximal `block_data` size.
	pub max_block_data_size: Option<u64>,

	/// Whether to enable or disable the authority discovery module.
	pub authority_discovery_enabled: bool,

	/// Milliseconds per block.
	pub slot_duration: u64,
}

/// Configuration type that is being used.
///
/// See [`ChainSpec`] for more information why Polkadot `GenesisConfig` is safe here.
pub type Configuration = service::Configuration<
	CustomConfiguration,
	polkadot_runtime::GenesisConfig,
	chain_spec::Extensions,
>;

impl Default for CustomConfiguration {
	fn default() -> Self {
		Self {
			collating_for: None,
			max_block_data_size: None,
			authority_discovery_enabled: false,
			slot_duration: 6000,
		}
	}
}

native_executor_instance!(
	pub PolkadotExecutor,
	polkadot_runtime::api::dispatch,
	polkadot_runtime::native_version
);

native_executor_instance!(
	pub KusamaExecutor,
	kusama_runtime::api::dispatch,
	kusama_runtime::native_version
);

/// A set of APIs that polkadot-like runtimes must implement.
pub trait RuntimeApiCollection<Extrinsic: codec::Codec + Send + Sync + 'static> :
	sp_transaction_pool::runtime_api::TaggedTransactionQueue<Block>
	+ sp_api::ApiExt<Block, Error = sp_blockchain::Error>
	+ babe_primitives::BabeApi<Block>
	+ ParachainHost<Block>
	+ sp_block_builder::BlockBuilder<Block>
	+ system_rpc_runtime_api::AccountNonceApi<Block, AccountId, Nonce>
	+ pallet_transaction_payment_rpc_runtime_api::TransactionPaymentApi<Block, Balance, Extrinsic>
	+ sp_api::Metadata<Block>
	+ sp_offchain::OffchainWorkerApi<Block>
	+ sp_session::SessionKeys<Block>
	+ authority_discovery_primitives::AuthorityDiscoveryApi<Block>
where
	Extrinsic: RuntimeExtrinsic,
	<Self as sp_api::ApiExt<Block>>::StateBackend: sp_api::StateBackend<Blake2Hasher>,
{}

impl<Api, Extrinsic> RuntimeApiCollection<Extrinsic> for Api
where
	Api:
	sp_transaction_pool::runtime_api::TaggedTransactionQueue<Block>
	+ sp_api::ApiExt<Block, Error = sp_blockchain::Error>
	+ babe_primitives::BabeApi<Block>
	+ ParachainHost<Block>
	+ sp_block_builder::BlockBuilder<Block>
	+ system_rpc_runtime_api::AccountNonceApi<Block, AccountId, Nonce>
	+ pallet_transaction_payment_rpc_runtime_api::TransactionPaymentApi<Block, Balance, Extrinsic>
	+ sp_api::Metadata<Block>
	+ sp_offchain::OffchainWorkerApi<Block>
	+ sp_session::SessionKeys<Block>
	+ authority_discovery_primitives::AuthorityDiscoveryApi<Block>,
	Extrinsic: RuntimeExtrinsic,
	<Self as sp_api::ApiExt<Block>>::StateBackend: sp_api::StateBackend<Blake2Hasher>,
{}

pub trait RuntimeExtrinsic: codec::Codec + Send + Sync + 'static
{}

impl<E> RuntimeExtrinsic for E where E: codec::Codec + Send + Sync + 'static
{}

/// Can be called for a `Configuration` to check if it is a configuration for the `Kusama` network.
pub trait IsKusama {
	/// Returns if this is a configuration for the `Kusama` network.
	fn is_kusama(&self) -> bool;
}

impl IsKusama for ChainSpec {
	fn is_kusama(&self) -> bool {
		self.name().starts_with("Kusama")
	}
}

/// Starts a `ServiceBuilder` for a full service.
///
/// Use this macro if you don't actually need the full service, but just the builder in order to
/// be able to perform chain operations.
macro_rules! new_full_start {
	($config:expr, $runtime:ty, $executor:ty) => {{
		let mut import_setup = None;
		let inherent_data_providers = inherents::InherentDataProviders::new();
		let builder = service::ServiceBuilder::new_full::<
			Block, $runtime, $executor
		>($config)?
			.with_select_chain(|_, backend| {
				Ok(sc_client::LongestChain::new(backend.clone()))
			})?
			.with_transaction_pool(|config, client, _fetcher| {
				let pool_api = sc_transaction_pool::FullChainApi::new(client.clone());
				let pool = sc_transaction_pool::BasicPool::new(config, pool_api);
				Ok(pool)
			})?
			.with_import_queue(|_config, client, mut select_chain, _| {
				let select_chain = select_chain.take()
					.ok_or_else(|| service::Error::SelectChainRequired)?;
				let (grandpa_block_import, grandpa_link) =
					grandpa::block_import::<_, _, _, Runtime, _>(
						client.clone(), &*client, select_chain
					)?;
				let justification_import = grandpa_block_import.clone();

				let (block_import, babe_link) = babe::block_import(
					babe::Config::get_or_compute(&*client)?,
					grandpa_block_import,
					client.clone(),
					client.clone(),
				)?;

				let import_queue = babe::import_queue(
					babe_link.clone(),
					block_import.clone(),
					Some(Box::new(justification_import)),
					None,
					client.clone(),
					client,
					inherent_data_providers.clone(),
				)?;

				import_setup = Some((block_import, grandpa_link, babe_link));
				Ok(import_queue)
			})?
			.with_rpc_extensions(|client, pool, _backend, _fetcher, _remote_blockchain|
				-> Result<polkadot_rpc::RpcExtension, _> {
				Ok(polkadot_rpc::create_full(client, pool))
			})?;

		(builder, import_setup, inherent_data_providers)
	}}
}

/// Builds a new object suitable for chain operations.
pub fn new_chain_ops<Runtime, Dispatch, Extrinsic>(mut config: Configuration)
	-> Result<impl ServiceBuilderCommand<Block=Block>, ServiceError>
where
	Runtime: ConstructRuntimeApi<Block, service::TFullClient<Block, Runtime, Dispatch>> + Send + Sync + 'static,
	Runtime::RuntimeApi:
	RuntimeApiCollection<Extrinsic, StateBackend = sc_client_api::StateBackendFor<TFullBackend<Block>, Block>>,
	Dispatch: NativeExecutionDispatch + 'static,
	Extrinsic: RuntimeExtrinsic,
	<Runtime::RuntimeApi as sp_api::ApiExt<Block>>::StateBackend: sp_api::StateBackend<Blake2Hasher>,
{
	config.keystore = service::config::KeystoreConfig::InMemory;
	Ok(new_full_start!(config, Runtime, Dispatch).0)
}

/// Create a new Polkadot service for a full node.
pub fn polkadot_new_full(config: Configuration)
	-> Result<impl AbstractService<
		Block = Block,
		RuntimeApi = polkadot_runtime::RuntimeApi,
		NetworkSpecialization = PolkadotProtocol,
		Backend = TFullBackend<Block>,
		SelectChain = LongestChain<TFullBackend<Block>, Block>,
		CallExecutor = TFullCallExecutor<Block, PolkadotExecutor>,
	>, ServiceError>
{
	new_full(config)
}

/// Create a new Kusama service for a full node.
pub fn kusama_new_full(config: Configuration)
	-> Result<impl AbstractService<
		Block = Block,
		RuntimeApi = kusama_runtime::RuntimeApi,
		NetworkSpecialization = PolkadotProtocol,
		Backend = TFullBackend<Block>,
		SelectChain = LongestChain<TFullBackend<Block>, Block>,
		CallExecutor = TFullCallExecutor<Block, KusamaExecutor>,
	>, ServiceError>
{
	new_full(config)
}

/// Builds a new service for a full client.
pub fn new_full<Runtime, Dispatch, Extrinsic>(config: Configuration)
	-> Result<impl AbstractService<
		Block = Block,
		RuntimeApi = Runtime,
		NetworkSpecialization = PolkadotProtocol,
		Backend = TFullBackend<Block>,
		SelectChain = LongestChain<TFullBackend<Block>, Block>,
		CallExecutor = TFullCallExecutor<Block, Dispatch>,
	>, ServiceError>
	where
		Runtime: ConstructRuntimeApi<Block, service::TFullClient<Block, Runtime, Dispatch>> + Send + Sync + 'static,
		Runtime::RuntimeApi:
			RuntimeApiCollection<Extrinsic, StateBackend = sc_client_api::StateBackendFor<TFullBackend<Block>, Block>>,
		Dispatch: NativeExecutionDispatch + 'static,
		Extrinsic: RuntimeExtrinsic,
		// Rust bug: https://github.com/rust-lang/rust/issues/24159
		<Runtime::RuntimeApi as sp_api::ApiExt<Block>>::StateBackend: sp_api::StateBackend<Blake2Hasher>,
{
	use sc_network::Event;
	use futures::stream::StreamExt;

	let is_collator = config.custom.collating_for.is_some();
	let is_authority = config.roles.is_authority() && !is_collator;
	let force_authoring = config.force_authoring;
	let max_block_data_size = config.custom.max_block_data_size;
	let db_path = if let DatabaseConfig::Path { ref path, .. } = config.database {
		path.clone()
	} else {
		return Err("Starting a Polkadot service with a custom database isn't supported".to_string().into());
	};
	let disable_grandpa = config.disable_grandpa;
	let name = config.name.clone();
	let authority_discovery_enabled = config.custom.authority_discovery_enabled;
	let sentry_nodes = config.network.sentry_nodes.clone();
	let slot_duration = config.custom.slot_duration;

	// sentry nodes announce themselves as authorities to the network
	// and should run the same protocols authorities do, but it should
	// never actively participate in any consensus process.
	let participates_in_consensus = is_authority && !config.sentry_mode;

	let (builder, mut import_setup, inherent_data_providers) = new_full_start!(config, Runtime, Dispatch);

	let backend = builder.backend().clone();

	let service = builder
		.with_network_protocol(|config| Ok(PolkadotProtocol::new(config.custom.collating_for.clone())))?
		.with_finality_proof_provider(|client, backend|
			Ok(Arc::new(GrandpaFinalityProofProvider::new(backend, client)) as _)
		)?
		.build()?;

	let (block_import, link_half, babe_link) = import_setup.take()
		.expect("Link Half and Block Import are present for Full Services or setup failed before. qed");

	let client = service.client();
	let known_oracle = client.clone();
	let select_chain = if let Some(select_chain) = service.select_chain() {
		select_chain
	} else {
		info!("The node cannot start as an authority because it can't select chain.");
		return Ok(service);
	};
	let gossip_validator_select_chain = select_chain.clone();

	let is_known = move |block_hash: &Hash| {
		use consensus_common::BlockStatus;

		match known_oracle.block_status(&BlockId::hash(*block_hash)) {
			Err(_) | Ok(BlockStatus::Unknown) | Ok(BlockStatus::Queued) => None,
			Ok(BlockStatus::KnownBad) => Some(Known::Bad),
			Ok(BlockStatus::InChainWithState) | Ok(BlockStatus::InChainPruned) => {
				match gossip_validator_select_chain.leaves() {
					Err(_) => None,
					Ok(leaves) => if leaves.contains(block_hash) {
						Some(Known::Leaf)
					} else {
						Some(Known::Old)
					},
				}
			}
		}
	};

	let mut gossip_validator = network_gossip::register_validator(
		service.network(),
		(is_known, client.clone()),
		&service.spawn_task_handle(),
	);

	if participates_in_consensus {
		let availability_store = {
			use std::path::PathBuf;

			let mut path = PathBuf::from(db_path);
			path.push("availability");

			let gossip = polkadot_network::AvailabilityNetworkShim(gossip_validator.clone());

			#[cfg(not(target_os = "unknown"))]
			{
				av_store::Store::new(::av_store::Config {
					cache_size: None,
					path,
				}, gossip)?
			}

			#[cfg(target_os = "unknown")]
			av_store::Store::new_in_memory(gossip)
		};

		{
			let availability_store = availability_store.clone();
			service.network().with_spec(
				|spec, _ctx| spec.register_availability_store(availability_store)
			);
		}

		{
			let availability_store = availability_store.clone();
			gossip_validator.register_availability_store(availability_store);
		}

		// collator connections and validation network both fulfilled by this
		let validation_network = ValidationNetwork::new(
			gossip_validator,
			service.on_exit(),
			service.client(),
			service.spawn_task_handle(),
		);

		let (validation_service_handle, validation_service) = consensus::ServiceBuilder {
			client: client.clone(),
			network: validation_network.clone(),
			collators: validation_network,
			spawner: service.spawn_task_handle(),
			availability_store: availability_store.clone(),
			select_chain: select_chain.clone(),
			keystore: service.keystore(),
			max_block_data_size,
		}.build();

		service.spawn_essential_task(Box::pin(validation_service));

		let proposer = consensus::ProposerFactory::new(
			client.clone(),
			service.transaction_pool(),
			validation_service_handle,
			slot_duration,
			backend,
		);

		let select_chain = service.select_chain().ok_or(ServiceError::SelectChainRequired)?;
		let can_author_with =
			consensus_common::CanAuthorWithNativeVersion::new(client.executor().clone());

		let block_import = availability_store.block_import(
			block_import,
			client.clone(),
			service.spawn_task_handle(),
			service.keystore(),
		)?;

		let babe_config = babe::BabeParams {
			keystore: service.keystore(),
			client,
			select_chain,
			block_import,
			env: proposer,
			sync_oracle: service.network(),
			inherent_data_providers: inherent_data_providers.clone(),
			force_authoring,
			babe_link,
			can_author_with,
		};

		let babe = babe::start_babe(babe_config)?;
		service.spawn_essential_task(babe);

		if authority_discovery_enabled {
			let network = service.network();
			let network_event_stream = network.event_stream();
			let dht_event_stream = network_event_stream.filter_map(|e| async move { match e {
				Event::Dht(e) => Some(e),
				_ => None,
			}}).boxed();
			let authority_discovery = authority_discovery::AuthorityDiscovery::new(
				service.client(),
				network,
				sentry_nodes,
				service.keystore(),
				dht_event_stream,
			);
			service.spawn_task(authority_discovery);
		}
	}

	// if the node isn't actively participating in consensus then it doesn't
	// need a keystore, regardless of which protocol we use below.
	let keystore = if participates_in_consensus {
		Some(service.keystore())
	} else {
		None
	};

	let config = grandpa::Config {
		// FIXME substrate#1578 make this available through chainspec
		gossip_duration: Duration::from_millis(1000),
		justification_period: 512,
		name: Some(name),
		observer_enabled: false,
		keystore,
		is_authority,
	};

	let enable_grandpa = !disable_grandpa;
	if enable_grandpa {
		// start the full GRANDPA voter
		// NOTE: unlike in substrate we are currently running the full
		// GRANDPA voter protocol for all full nodes (regardless of whether
		// they're validators or not). at this point the full voter should
		// provide better guarantees of block and vote data availability than
		// the observer.
		let grandpa_config = grandpa::GrandpaParams {
			config,
			link: link_half,
			network: service.network(),
			inherent_data_providers: inherent_data_providers.clone(),
			on_exit: service.on_exit(),
			telemetry_on_connect: Some(service.telemetry_on_connect_stream()),
			voting_rule: grandpa::VotingRulesBuilder::default().build(),
			executor: service.spawn_task_handle(),
		};

		service.spawn_essential_task(grandpa::run_grandpa_voter(grandpa_config)?);
	} else {
		grandpa::setup_disabled_grandpa(
			service.client(),
			&inherent_data_providers,
			service.network(),
		)?;
	}

	Ok(service)
}

/// Create a new Polkadot service for a light client.
pub fn polkadot_new_light(config: Configuration)
	-> Result<impl AbstractService<
		Block = Block,
		RuntimeApi = polkadot_runtime::RuntimeApi,
		NetworkSpecialization = PolkadotProtocol,
		Backend = TLightBackend<Block>,
		SelectChain = LongestChain<TLightBackend<Block>, Block>,
		CallExecutor = TLightCallExecutor<Block, PolkadotExecutor>,
	>, ServiceError>
{
	new_light(config)
}

/// Create a new Kusama service for a light client.
pub fn kusama_new_light(config: Configuration)
	-> Result<impl AbstractService<
		Block = Block,
		RuntimeApi = kusama_runtime::RuntimeApi,
		NetworkSpecialization = PolkadotProtocol,
		Backend = TLightBackend<Block>,
		SelectChain = LongestChain<TLightBackend<Block>, Block>,
		CallExecutor = TLightCallExecutor<Block, KusamaExecutor>,
	>, ServiceError>
{
	new_light(config)
}

// We can't use service::TLightClient due to
// Rust bug: https://github.com/rust-lang/rust/issues/43580
type TLocalLightClient<Runtime, Dispatch> =  Client<
	sc_client::light::backend::Backend<sc_client_db::light::LightStorage<Block>, sp_core::Blake2Hasher>,
	sc_client::light::call_executor::GenesisCallExecutor<
		sc_client::light::backend::Backend<sc_client_db::light::LightStorage<Block>, sp_core::Blake2Hasher>,
		sc_client::LocalCallExecutor<
			sc_client::light::backend::Backend<
				sc_client_db::light::LightStorage<Block>,
				sp_core::Blake2Hasher
			>,
			sc_executor::NativeExecutor<Dispatch>
		>
	>,
	Block,
	Runtime
>;

/// Builds a new service for a light client.
pub fn new_light<Runtime, Dispatch, Extrinsic>(config: Configuration)
	-> Result<impl AbstractService<
		Block = Block,
		RuntimeApi = Runtime,
		NetworkSpecialization = PolkadotProtocol,
		Backend = TLightBackend<Block>,
		SelectChain = LongestChain<TLightBackend<Block>, Block>,
		CallExecutor = TLightCallExecutor<Block, Dispatch>,
	>, ServiceError>
where
	Runtime: Send + Sync + 'static,
	Runtime::RuntimeApi: RuntimeApiCollection<
		Extrinsic,
		StateBackend = sc_client_api::StateBackendFor<TLightBackend<Block>, Block>
	>,
	Dispatch: NativeExecutionDispatch + 'static,
	Extrinsic: RuntimeExtrinsic,
	Runtime: sp_api::ConstructRuntimeApi<
		Block,
		TLocalLightClient<Runtime, Dispatch>,
	>,
{
	let inherent_data_providers = InherentDataProviders::new();

	ServiceBuilder::new_light::<Block, Runtime, Dispatch>(config)?
		.with_select_chain(|_, backend| {
			Ok(LongestChain::new(backend.clone()))
		})?
		.with_transaction_pool(|config, client, fetcher| {
			let fetcher = fetcher
				.ok_or_else(|| "Trying to start light transaction pool without active fetcher")?;
			let pool_api = sc_transaction_pool::LightChainApi::new(client.clone(), fetcher.clone());
			let pool = sc_transaction_pool::BasicPool::with_revalidation_type(
				config, pool_api, sc_transaction_pool::RevalidationType::Light,
			);
			Ok(pool)
		})?
		.with_import_queue_and_fprb(|_config, client, backend, fetcher, _select_chain, _| {
			let fetch_checker = fetcher
				.map(|fetcher| fetcher.checker().clone())
				.ok_or_else(|| "Trying to start light import queue without active fetch checker")?;
			let grandpa_block_import = grandpa::light_block_import::<_, _, _, Runtime>(
				client.clone(), backend, &*client, Arc::new(fetch_checker)
			)?;

			let finality_proof_import = grandpa_block_import.clone();
			let finality_proof_request_builder =
				finality_proof_import.create_finality_proof_request_builder();

			let (babe_block_import, babe_link) = babe::block_import(
				babe::Config::get_or_compute(&*client)?,
				grandpa_block_import,
				client.clone(),
				client.clone(),
			)?;

			// FIXME: pruning task isn't started since light client doesn't do `AuthoritySetup`.
			let import_queue = babe::import_queue(
				babe_link,
				babe_block_import,
				None,
				Some(Box::new(finality_proof_import)),
				client.clone(),
				client,
				inherent_data_providers.clone(),
			)?;

			Ok((import_queue, finality_proof_request_builder))
		})?
		.with_network_protocol(|config| Ok(PolkadotProtocol::new(config.custom.collating_for.clone())))?
		.with_finality_proof_provider(|client, backend|
			Ok(Arc::new(GrandpaFinalityProofProvider::new(backend, client)) as _)
		)?
		.with_rpc_extensions(|client, pool, _backend, fetcher, remote_blockchain|
			-> Result<polkadot_rpc::RpcExtension, _> {
			let fetcher = fetcher
				.ok_or_else(|| "Trying to start node RPC without active fetcher")?;
			let remote_blockchain = remote_blockchain
				.ok_or_else(|| "Trying to start node RPC without active remote blockchain")?;
			Ok(polkadot_rpc::create_light(client, remote_blockchain, fetcher, pool))
		})?
		.build()
}<|MERGE_RESOLUTION|>--- conflicted
+++ resolved
@@ -18,14 +18,11 @@
 
 pub mod chain_spec;
 
-<<<<<<< HEAD
-use futures::{FutureExt, compat::Future01CompatExt};
-=======
 use futures::{
 	FutureExt, TryFutureExt,
 	task::{Spawn, SpawnError, FutureObj},
+	compat::Future01CompatExt,
 };
->>>>>>> 44c188cc
 use sc_client::LongestChain;
 use std::sync::Arc;
 use std::time::Duration;
