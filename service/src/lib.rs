// Copyright 2017 Parity Technologies (UK) Ltd.
// This file is part of Polkadot.

// Polkadot is free software: you can redistribute it and/or modify
// it under the terms of the GNU General Public License as published by
// the Free Software Foundation, either version 3 of the License, or
// (at your option) any later version.

// Polkadot is distributed in the hope that it will be useful,
// but WITHOUT ANY WARRANTY; without even the implied warranty of
// MERCHANTABILITY or FITNESS FOR A PARTICULAR PURPOSE.  See the
// GNU General Public License for more details.

// You should have received a copy of the GNU General Public License
// along with Polkadot.  If not, see <http://www.gnu.org/licenses/>.

//! Polkadot service. Specialized wrapper over substrate service.

pub mod chain_spec;

use futures::prelude::*;
use client::LongestChain;
use std::sync::Arc;
use std::time::Duration;
use polkadot_primitives::{parachain, Hash, BlockId};
use polkadot_runtime::GenesisConfig;
use polkadot_network::{gossip::{self as network_gossip, Known}, validation::ValidationNetwork};
use service::{error::{Error as ServiceError}, Configuration, ServiceBuilder};
use transaction_pool::txpool::{Pool as TransactionPool};
use babe::{import_queue, start_babe, Config};
use grandpa::{self, FinalityProofProvider as GrandpaFinalityProofProvider};
use inherents::InherentDataProviders;
use log::info;
pub use service::{AbstractService, Roles, PruningMode, TransactionPoolOptions, Error};
pub use service::{ServiceBuilderExport, ServiceBuilderImport, ServiceBuilderRevert};
pub use service::config::full_version_from_strs;
<<<<<<< HEAD
pub use client::{backend::Backend, runtime_api::Core as CoreApi, ExecutionStrategy};
pub use polkadot_network::{PolkadotProtocol, PolkadotNetworkService};
=======
pub use client::{backend::Backend, runtime_api::{Core as CoreApi, ConstructRuntimeApi}, ExecutionStrategy, CallExecutor};
pub use consensus_common::SelectChain;
pub use polkadot_network::{PolkadotProtocol, NetworkService};
>>>>>>> 67e1ba14
pub use polkadot_primitives::parachain::{CollatorId, ParachainHost};
pub use polkadot_primitives::Block;
pub use polkadot_runtime::RuntimeApi;
pub use primitives::Blake2Hasher;
pub use sr_primitives::traits::ProvideRuntimeApi;
pub use substrate_network::specialization::NetworkSpecialization;
pub use chain_spec::ChainSpec;
pub use consensus::run_validation_worker;

/// Polkadot-specific configuration.
pub struct CustomConfiguration {
	/// Set to `Some` with a collator `CollatorId` and desired parachain
	/// if the network protocol should be started in collator mode.
	pub collating_for: Option<(CollatorId, parachain::Id)>,

	/// Maximal `block_data` size.
	pub max_block_data_size: Option<u64>,
}

impl Default for CustomConfiguration {
	fn default() -> Self {
		Self {
			collating_for: None,
			max_block_data_size: None,
		}
	}
}

/// Chain API type for the transaction pool.
pub type TxChainApi<Backend, Executor> = transaction_pool::ChainApi<
	client::Client<Backend, Executor, Block, RuntimeApi>,
	Block,
>;

<<<<<<< HEAD
/// Provides polkadot types.
pub trait PolkadotService {
	/// The client's backend type.
	type Backend: 'static + client::backend::Backend<Block, Blake2Hasher>;
	/// The client's call executor type.
	type Executor: 'static + client::CallExecutor<Block, Blake2Hasher> + Send + Sync + Clone;

	/// Get a handle to the client.
	fn client(&self) -> Arc<client::Client<Self::Backend, Self::Executor, Block, RuntimeApi>>;

	fn select_chain(&self) -> Option<client::LongestChain<Self::Backend, Block>>;

	/// Get a handle to the network.
	fn network(&self) -> Arc<PolkadotNetworkService>;

	/// Get a handle to the transaction pool.
	fn transaction_pool(&self) -> Arc<TransactionPool<TxChainApi<Self::Backend, Self::Executor>>>;
}

impl PolkadotService for Service<FullComponents<Factory>> {
	type Backend = <FullComponents<Factory> as Components>::Backend;
	type Executor = <FullComponents<Factory> as Components>::Executor;

	fn client(&self) -> Arc<client::Client<Self::Backend, Self::Executor, Block, RuntimeApi>> {
		Service::client(self)
	}

	fn select_chain(&self) -> Option<client::LongestChain<Self::Backend, Block>> {
		Service::select_chain(self)
	}

	fn network(&self) -> Arc<PolkadotNetworkService> {
		Service::network(self)
	}

	fn transaction_pool(&self) -> Arc<TransactionPool<TxChainApi<Self::Backend, Self::Executor>>> {
		Service::transaction_pool(self)
	}
}

impl PolkadotService for Service<LightComponents<Factory>> {
	type Backend = <LightComponents<Factory> as Components>::Backend;
	type Executor = <LightComponents<Factory> as Components>::Executor;

	fn client(&self) -> Arc<client::Client<Self::Backend, Self::Executor, Block, RuntimeApi>> {
		Service::client(self)
	}

	fn select_chain(&self) -> Option<client::LongestChain<Self::Backend, Block>> {
		None
	}

	fn network(&self) -> Arc<PolkadotNetworkService> {
		Service::network(self)
	}

	fn transaction_pool(&self) -> Arc<TransactionPool<TxChainApi<Self::Backend, Self::Executor>>> {
		Service::transaction_pool(self)
	}
}

service::construct_service_factory! {
	struct Factory {
		Block = Block,
		RuntimeApi = RuntimeApi,
		NetworkProtocol = PolkadotProtocol { |config: &Configuration| Ok(PolkadotProtocol::new(config.custom.collating_for.clone())) },
		RuntimeDispatch = polkadot_executor::Executor,
		FullTransactionPoolApi = transaction_pool::ChainApi<client::Client<FullBackend<Self>, FullExecutor<Self>, Block, RuntimeApi>, Block>
			{ |config, client| Ok(TransactionPool::new(config, transaction_pool::ChainApi::new(client))) },
		LightTransactionPoolApi = transaction_pool::ChainApi<client::Client<LightBackend<Self>, LightExecutor<Self>, Block, RuntimeApi>, Block>
			{ |config, client| Ok(TransactionPool::new(config, transaction_pool::ChainApi::new(client))) },
		Genesis = GenesisConfig,
		Configuration = CustomConfiguration,
		FullService = FullComponents<Self> { |config: FactoryFullConfiguration<Self>| FullComponents::<Factory>::new(config) },
		AuthoritySetup = {
			|mut service: Self::FullService| {
				let (block_import, link_half, babe_link) = service.config_mut().custom.import_setup.take()
					.expect("Link Half and Block Import are present for Full Services or setup failed before. qed");

				// spawn any futures that were created in the previous setup steps
				if let Some(tasks) = service.config_mut().custom.tasks_to_spawn.take() {
					for task in tasks {
						service.spawn_task(
							task.select(service.on_exit())
								.map(|_| ())
								.map_err(|_| ())
						);
					}
				}

				let client = service.client();
				let known_oracle = client.clone();
				let select_chain = if let Some(select_chain) = service.select_chain() {
					select_chain
				} else {
					info!("The node cannot start as an authority because it can't select chain.");
					return Ok(service);
				};

				let gossip_validator_select_chain = select_chain.clone();
				let is_known = move |block_hash: &Hash| {
					use client::BlockStatus;

					match known_oracle.block_status(&BlockId::hash(*block_hash)) {
						Err(_) | Ok(BlockStatus::Unknown) | Ok(BlockStatus::Queued) => None,
						Ok(BlockStatus::KnownBad) => Some(Known::Bad),
						Ok(BlockStatus::InChainWithState) | Ok(BlockStatus::InChainPruned) => {
							match gossip_validator_select_chain.leaves() {
								Err(_) => None,
								Ok(leaves) => if leaves.contains(block_hash) {
									Some(Known::Leaf)
								} else {
									Some(Known::Old)
								},
							}
						}
					}
				};

				let gossip_validator = network_gossip::register_validator(
					service.network(),
					(is_known, client.clone()),
				);

				use polkadot_network::validation::ValidationNetwork;
				let availability_store = {
					use std::path::PathBuf;

					let mut path = PathBuf::from(service.config().database_path.clone());
					path.push("availability");

					av_store::Store::new(::av_store::Config {
						cache_size: None,
						path,
					})?
				};

				{
					let availability_store = availability_store.clone();
					service.network().with_spec(
						|spec, _ctx| spec.register_availability_store(availability_store)
					);
				}

				// collator connections and validation network both fulfilled by this
				let validation_network = ValidationNetwork::new(
					service.network(),
					service.on_exit(),
					gossip_validator,
					service.client(),
					polkadot_network::validation::WrappedExecutor(service.spawn_task_handle()),
				);
				let proposer = consensus::ProposerFactory::new(
					client.clone(),
					select_chain.clone(),
					validation_network.clone(),
					validation_network,
					service.transaction_pool(),
					Arc::new(service.spawn_task_handle()),
					service.keystore(),
					availability_store,
					polkadot_runtime::constants::time::SLOT_DURATION,
					service.config().custom.max_block_data_size,
				);

				let client = service.client();
				let select_chain = service.select_chain().ok_or(ServiceError::SelectChainRequired)?;

				let babe_config = babe::BabeParams {
					config: Config::get_or_compute(&*client)?,
					keystore: service.keystore(),
					client,
					select_chain,
					block_import,
					env: proposer,
					sync_oracle: service.network(),
					inherent_data_providers: service.config().custom.inherent_data_providers.clone(),
					force_authoring: service.config().force_authoring,
					time_source: babe_link,
				};

				let babe = start_babe(babe_config)?;
				let select = babe.select(service.on_exit()).then(|_| Ok(()));
				service.spawn_task(Box::new(select));

				let config = grandpa::Config {
					// FIXME substrate#1578 make this available through chainspec
					gossip_duration: Duration::from_millis(333),
					justification_period: 4096,
					name: Some(service.config().name.clone()),
					keystore: Some(service.keystore()),
				};

				match (service.config().roles.is_authority(), service.config().disable_grandpa) {
					(false, false) => {
						// start the lightweight GRANDPA observer
						service.spawn_task(Box::new(grandpa::run_grandpa_observer(
							config,
							link_half,
							service.network(),
							service.on_exit(),
						)?));
					},
					(true, false) => {
						// start the full GRANDPA voter
						let telemetry_on_connect = TelemetryOnConnect {
							telemetry_connection_sinks: service.telemetry_on_connect_stream(),
						};
						let grandpa_config = grandpa::GrandpaParams {
							config: config,
							link: link_half,
							network: service.network(),
							inherent_data_providers: service.config().custom.inherent_data_providers.clone(),
							on_exit: service.on_exit(),
							telemetry_on_connect: Some(telemetry_on_connect),
						};
						service.spawn_task(Box::new(grandpa::run_grandpa_voter(grandpa_config)?));
					},
					(_, true) => {
						grandpa::setup_disabled_grandpa(
							service.client(),
							&service.config().custom.inherent_data_providers,
							service.network(),
						)?;
					},
				}


				Ok(service)
			}
		},
		LightService = LightComponents<Self>
			{ |config| <LightComponents<Factory>>::new(config) },
		FullImportQueue = BabeImportQueue<Self::Block>
			{ |config: &mut FactoryFullConfiguration<Self>, client: Arc<FullClient<Self>>, select_chain: Self::SelectChain| {
=======
/// Starts a `ServiceBuilder` for a full service.
///
/// Use this macro if you don't actually need the full service, but just the builder in order to
/// be able to perform chain operations.
macro_rules! new_full_start {
	($config:expr) => {{
		let mut import_setup = None;
		let inherent_data_providers = inherents::InherentDataProviders::new();
		let mut tasks_to_spawn = None;

		let builder = service::ServiceBuilder::new_full::<
			Block, RuntimeApi, polkadot_executor::Executor
		>($config)?
			.with_select_chain(|_config, client| {
				#[allow(deprecated)]
				Ok(client::LongestChain::new(client.backend().clone()))
			})?
			.with_transaction_pool(|config, client|
				Ok(transaction_pool::txpool::Pool::new(config, transaction_pool::ChainApi::new(client)))
			)?
			.with_import_queue(|_config, client, mut select_chain, transaction_pool| {
				let select_chain = select_chain.take()
					.ok_or_else(|| service::Error::SelectChainRequired)?;
>>>>>>> 67e1ba14
				let (block_import, link_half) =
					grandpa::block_import::<_, _, _, RuntimeApi, _, _>(
						client.clone(), client.clone(), select_chain
					)?;
				let justification_import = block_import.clone();

				let (import_queue, babe_link, babe_block_import, pruning_task) = babe::import_queue(
					babe::Config::get_or_compute(&*client)?,
					block_import,
					Some(Box::new(justification_import)),
					None,
					client.clone(),
					client,
					inherent_data_providers.clone(),
					Some(transaction_pool)
				)?;

				import_setup = Some((babe_block_import.clone(), link_half, babe_link));
				tasks_to_spawn = Some(vec![Box::new(pruning_task)]);

				Ok(import_queue)
			})?;
		
		(builder, import_setup, inherent_data_providers, tasks_to_spawn)
	}}
}

/// Builds a new object suitable for chain operations.
pub fn new_chain_ops(config: Configuration<impl Send + Default + 'static, GenesisConfig>)
	-> Result<impl ServiceBuilderExport + ServiceBuilderImport + ServiceBuilderRevert, ServiceError>
{
	Ok(new_full_start!(config).0)
}

/// Builds a new service for a full client.
pub fn new_full(config: Configuration<CustomConfiguration, GenesisConfig>)
	-> Result<impl AbstractService<
		Block = Block, RuntimeApi = RuntimeApi, NetworkSpecialization = PolkadotProtocol,
		Backend = impl Backend<Block, Blake2Hasher> + 'static,
		SelectChain = impl SelectChain<Block>,
		CallExecutor = impl CallExecutor<Block, Blake2Hasher> + Clone + Send + Sync + 'static,
	>, ServiceError>
{
	let (builder, mut import_setup, inherent_data_providers, mut tasks_to_spawn) = new_full_start!(config);

	let service = builder
		.with_network_protocol(|config| Ok(PolkadotProtocol::new(config.custom.collating_for.clone())))?
		.with_finality_proof_provider(|client|
			Ok(Arc::new(GrandpaFinalityProofProvider::new(client.clone(), client)) as _)
		)?
		.build()?;

	let (block_import, link_half, babe_link) = import_setup.take()
		.expect("Link Half and Block Import are present for Full Services or setup failed before. qed");

	// spawn any futures that were created in the previous setup steps
	if let Some(tasks) = tasks_to_spawn.take() {
		for task in tasks {
			service.spawn_task(
				task.select(service.on_exit())
					.map(|_| ())
					.map_err(|_| ())
			);
		}
	}

	if service.config().custom.collating_for.is_some() {
		info!(
			"The node cannot start as an authority because it is also configured to run as a collator."
		);
		return Ok(service);
	}

	let client = service.client();
	let known_oracle = client.clone();
	let select_chain = if let Some(select_chain) = service.select_chain() {
		select_chain
	} else {
		info!("The node cannot start as an authority because it can't select chain.");
		return Ok(service);
	};

	let gossip_validator_select_chain = select_chain.clone();
	let gossip_validator = network_gossip::register_validator(
		service.network(),
		move |block_hash: &Hash| {
			use client::BlockStatus;

			match known_oracle.block_status(&BlockId::hash(*block_hash)) {
				Err(_) | Ok(BlockStatus::Unknown) | Ok(BlockStatus::Queued) => None,
				Ok(BlockStatus::KnownBad) => Some(Known::Bad),
				Ok(BlockStatus::InChainWithState) | Ok(BlockStatus::InChainPruned) => {
					match gossip_validator_select_chain.leaves() {
						Err(_) => None,
						Ok(leaves) => if leaves.contains(block_hash) {
							Some(Known::Leaf)
						} else {
							Some(Known::Old)
						},
					}
				}
			}
		},
	);

	if service.config().roles.is_authority() {
		let extrinsic_store = {
			use std::path::PathBuf;

			let mut path = PathBuf::from(service.config().database_path.clone());
			path.push("availability");

			av_store::Store::new(::av_store::Config {
				cache_size: None,
				path,
			})?
		};

		// collator connections and validation network both fulfilled by this
		let validation_network = ValidationNetwork::new(
			service.network(),
			service.on_exit(),
			gossip_validator,
			service.client(),
			polkadot_network::validation::WrappedExecutor(service.spawn_task_handle()),
		);
		let proposer = consensus::ProposerFactory::new(
			client.clone(),
			select_chain.clone(),
			validation_network.clone(),
			validation_network,
			service.transaction_pool(),
			Arc::new(service.spawn_task_handle()),
			service.keystore(),
			extrinsic_store,
			polkadot_runtime::constants::time::SLOT_DURATION,
			service.config().custom.max_block_data_size,
		);

		let client = service.client();
		let select_chain = service.select_chain().ok_or(ServiceError::SelectChainRequired)?;

		let babe_config = babe::BabeParams {
			config: Config::get_or_compute(&*client)?,
			keystore: service.keystore(),
			client,
			select_chain,
			block_import,
			env: proposer,
			sync_oracle: service.network(),
			inherent_data_providers: inherent_data_providers.clone(),
			force_authoring: service.config().force_authoring,
			time_source: babe_link,
		};

		let babe = start_babe(babe_config)?;
		let select = babe.select(service.on_exit()).then(|_| Ok(()));
		service.spawn_essential_task(Box::new(select));
	} else {
		network_gossip::register_non_authority_validator(service.network());
	}

	let config = grandpa::Config {
		// FIXME substrate#1578 make this available through chainspec
		gossip_duration: Duration::from_millis(333),
		justification_period: 4096,
		name: Some(service.config().name.clone()),
		keystore: Some(service.keystore()),
	};

	match (service.config().roles.is_authority(), service.config().disable_grandpa) {
		(false, false) => {
			// start the lightweight GRANDPA observer
			service.spawn_task(Box::new(grandpa::run_grandpa_observer(
				config,
				link_half,
				service.network(),
				service.on_exit(),
			)?));
		},
		(true, false) => {
			// start the full GRANDPA voter
			let grandpa_config = grandpa::GrandpaParams {
				config: config,
				link: link_half,
				network: service.network(),
				inherent_data_providers: inherent_data_providers.clone(),
				on_exit: service.on_exit(),
				telemetry_on_connect: Some(service.telemetry_on_connect_stream()),
			};
			service.spawn_essential_task(Box::new(grandpa::run_grandpa_voter(grandpa_config)?));
		},
		(_, true) => {
			grandpa::setup_disabled_grandpa(
				service.client(),
				&inherent_data_providers,
				service.network(),
			)?;
		},
	}

	Ok(service)
}

/// Builds a new service for a light client.
pub fn new_light(config: Configuration<CustomConfiguration, GenesisConfig>)
	-> Result<impl AbstractService<
		Block = Block, RuntimeApi = RuntimeApi, NetworkSpecialization = PolkadotProtocol,
		Backend = impl Backend<Block, Blake2Hasher> + 'static,
		SelectChain = impl SelectChain<Block>,
		CallExecutor = impl CallExecutor<Block, Blake2Hasher> + Clone + Send + Sync + 'static,
	>, ServiceError>
{
	let inherent_data_providers = InherentDataProviders::new();

	ServiceBuilder::new_light::<Block, RuntimeApi, polkadot_executor::Executor>(config)?
		.with_select_chain(|_config, client| {
			#[allow(deprecated)]
			Ok(LongestChain::new(client.backend().clone()))
		})?
		.with_transaction_pool(|config, client|
			Ok(TransactionPool::new(config, transaction_pool::ChainApi::new(client)))
		)?
		.with_import_queue_and_fprb(|_config, client, _select_chain, transaction_pool| {
			#[allow(deprecated)]
			let fetch_checker = client.backend().blockchain().fetcher()
				.upgrade()
				.map(|fetcher| fetcher.checker().clone())
				.ok_or_else(|| "Trying to start light import queue without active fetch checker")?;
			let block_import = grandpa::light_block_import::<_, _, _, RuntimeApi, _>(
				client.clone(), Arc::new(fetch_checker), client.clone()
			)?;

			let finality_proof_import = block_import.clone();
			let finality_proof_request_builder =
				finality_proof_import.create_finality_proof_request_builder();

			// FIXME: pruning task isn't started since light client doesn't do `AuthoritySetup`.
			let (import_queue, ..) = import_queue(
				Config::get_or_compute(&*client)?,
				block_import,
				None,
				Some(Box::new(finality_proof_import)),
				client.clone(),
				client,
				inherent_data_providers.clone(),
				Some(transaction_pool)
			)?;

			Ok((import_queue, finality_proof_request_builder))
		})?
		.with_network_protocol(|config| Ok(PolkadotProtocol::new(config.custom.collating_for.clone())))?
		.with_finality_proof_provider(|client|
			Ok(Arc::new(GrandpaFinalityProofProvider::new(client.clone(), client)) as _)
		)?
		.build()
}<|MERGE_RESOLUTION|>--- conflicted
+++ resolved
@@ -34,14 +34,9 @@
 pub use service::{AbstractService, Roles, PruningMode, TransactionPoolOptions, Error};
 pub use service::{ServiceBuilderExport, ServiceBuilderImport, ServiceBuilderRevert};
 pub use service::config::full_version_from_strs;
-<<<<<<< HEAD
-pub use client::{backend::Backend, runtime_api::Core as CoreApi, ExecutionStrategy};
-pub use polkadot_network::{PolkadotProtocol, PolkadotNetworkService};
-=======
 pub use client::{backend::Backend, runtime_api::{Core as CoreApi, ConstructRuntimeApi}, ExecutionStrategy, CallExecutor};
 pub use consensus_common::SelectChain;
-pub use polkadot_network::{PolkadotProtocol, NetworkService};
->>>>>>> 67e1ba14
+pub use polkadot_network::{PolkadotProtocol};
 pub use polkadot_primitives::parachain::{CollatorId, ParachainHost};
 pub use polkadot_primitives::Block;
 pub use polkadot_runtime::RuntimeApi;
@@ -76,243 +71,6 @@
 	Block,
 >;
 
-<<<<<<< HEAD
-/// Provides polkadot types.
-pub trait PolkadotService {
-	/// The client's backend type.
-	type Backend: 'static + client::backend::Backend<Block, Blake2Hasher>;
-	/// The client's call executor type.
-	type Executor: 'static + client::CallExecutor<Block, Blake2Hasher> + Send + Sync + Clone;
-
-	/// Get a handle to the client.
-	fn client(&self) -> Arc<client::Client<Self::Backend, Self::Executor, Block, RuntimeApi>>;
-
-	fn select_chain(&self) -> Option<client::LongestChain<Self::Backend, Block>>;
-
-	/// Get a handle to the network.
-	fn network(&self) -> Arc<PolkadotNetworkService>;
-
-	/// Get a handle to the transaction pool.
-	fn transaction_pool(&self) -> Arc<TransactionPool<TxChainApi<Self::Backend, Self::Executor>>>;
-}
-
-impl PolkadotService for Service<FullComponents<Factory>> {
-	type Backend = <FullComponents<Factory> as Components>::Backend;
-	type Executor = <FullComponents<Factory> as Components>::Executor;
-
-	fn client(&self) -> Arc<client::Client<Self::Backend, Self::Executor, Block, RuntimeApi>> {
-		Service::client(self)
-	}
-
-	fn select_chain(&self) -> Option<client::LongestChain<Self::Backend, Block>> {
-		Service::select_chain(self)
-	}
-
-	fn network(&self) -> Arc<PolkadotNetworkService> {
-		Service::network(self)
-	}
-
-	fn transaction_pool(&self) -> Arc<TransactionPool<TxChainApi<Self::Backend, Self::Executor>>> {
-		Service::transaction_pool(self)
-	}
-}
-
-impl PolkadotService for Service<LightComponents<Factory>> {
-	type Backend = <LightComponents<Factory> as Components>::Backend;
-	type Executor = <LightComponents<Factory> as Components>::Executor;
-
-	fn client(&self) -> Arc<client::Client<Self::Backend, Self::Executor, Block, RuntimeApi>> {
-		Service::client(self)
-	}
-
-	fn select_chain(&self) -> Option<client::LongestChain<Self::Backend, Block>> {
-		None
-	}
-
-	fn network(&self) -> Arc<PolkadotNetworkService> {
-		Service::network(self)
-	}
-
-	fn transaction_pool(&self) -> Arc<TransactionPool<TxChainApi<Self::Backend, Self::Executor>>> {
-		Service::transaction_pool(self)
-	}
-}
-
-service::construct_service_factory! {
-	struct Factory {
-		Block = Block,
-		RuntimeApi = RuntimeApi,
-		NetworkProtocol = PolkadotProtocol { |config: &Configuration| Ok(PolkadotProtocol::new(config.custom.collating_for.clone())) },
-		RuntimeDispatch = polkadot_executor::Executor,
-		FullTransactionPoolApi = transaction_pool::ChainApi<client::Client<FullBackend<Self>, FullExecutor<Self>, Block, RuntimeApi>, Block>
-			{ |config, client| Ok(TransactionPool::new(config, transaction_pool::ChainApi::new(client))) },
-		LightTransactionPoolApi = transaction_pool::ChainApi<client::Client<LightBackend<Self>, LightExecutor<Self>, Block, RuntimeApi>, Block>
-			{ |config, client| Ok(TransactionPool::new(config, transaction_pool::ChainApi::new(client))) },
-		Genesis = GenesisConfig,
-		Configuration = CustomConfiguration,
-		FullService = FullComponents<Self> { |config: FactoryFullConfiguration<Self>| FullComponents::<Factory>::new(config) },
-		AuthoritySetup = {
-			|mut service: Self::FullService| {
-				let (block_import, link_half, babe_link) = service.config_mut().custom.import_setup.take()
-					.expect("Link Half and Block Import are present for Full Services or setup failed before. qed");
-
-				// spawn any futures that were created in the previous setup steps
-				if let Some(tasks) = service.config_mut().custom.tasks_to_spawn.take() {
-					for task in tasks {
-						service.spawn_task(
-							task.select(service.on_exit())
-								.map(|_| ())
-								.map_err(|_| ())
-						);
-					}
-				}
-
-				let client = service.client();
-				let known_oracle = client.clone();
-				let select_chain = if let Some(select_chain) = service.select_chain() {
-					select_chain
-				} else {
-					info!("The node cannot start as an authority because it can't select chain.");
-					return Ok(service);
-				};
-
-				let gossip_validator_select_chain = select_chain.clone();
-				let is_known = move |block_hash: &Hash| {
-					use client::BlockStatus;
-
-					match known_oracle.block_status(&BlockId::hash(*block_hash)) {
-						Err(_) | Ok(BlockStatus::Unknown) | Ok(BlockStatus::Queued) => None,
-						Ok(BlockStatus::KnownBad) => Some(Known::Bad),
-						Ok(BlockStatus::InChainWithState) | Ok(BlockStatus::InChainPruned) => {
-							match gossip_validator_select_chain.leaves() {
-								Err(_) => None,
-								Ok(leaves) => if leaves.contains(block_hash) {
-									Some(Known::Leaf)
-								} else {
-									Some(Known::Old)
-								},
-							}
-						}
-					}
-				};
-
-				let gossip_validator = network_gossip::register_validator(
-					service.network(),
-					(is_known, client.clone()),
-				);
-
-				use polkadot_network::validation::ValidationNetwork;
-				let availability_store = {
-					use std::path::PathBuf;
-
-					let mut path = PathBuf::from(service.config().database_path.clone());
-					path.push("availability");
-
-					av_store::Store::new(::av_store::Config {
-						cache_size: None,
-						path,
-					})?
-				};
-
-				{
-					let availability_store = availability_store.clone();
-					service.network().with_spec(
-						|spec, _ctx| spec.register_availability_store(availability_store)
-					);
-				}
-
-				// collator connections and validation network both fulfilled by this
-				let validation_network = ValidationNetwork::new(
-					service.network(),
-					service.on_exit(),
-					gossip_validator,
-					service.client(),
-					polkadot_network::validation::WrappedExecutor(service.spawn_task_handle()),
-				);
-				let proposer = consensus::ProposerFactory::new(
-					client.clone(),
-					select_chain.clone(),
-					validation_network.clone(),
-					validation_network,
-					service.transaction_pool(),
-					Arc::new(service.spawn_task_handle()),
-					service.keystore(),
-					availability_store,
-					polkadot_runtime::constants::time::SLOT_DURATION,
-					service.config().custom.max_block_data_size,
-				);
-
-				let client = service.client();
-				let select_chain = service.select_chain().ok_or(ServiceError::SelectChainRequired)?;
-
-				let babe_config = babe::BabeParams {
-					config: Config::get_or_compute(&*client)?,
-					keystore: service.keystore(),
-					client,
-					select_chain,
-					block_import,
-					env: proposer,
-					sync_oracle: service.network(),
-					inherent_data_providers: service.config().custom.inherent_data_providers.clone(),
-					force_authoring: service.config().force_authoring,
-					time_source: babe_link,
-				};
-
-				let babe = start_babe(babe_config)?;
-				let select = babe.select(service.on_exit()).then(|_| Ok(()));
-				service.spawn_task(Box::new(select));
-
-				let config = grandpa::Config {
-					// FIXME substrate#1578 make this available through chainspec
-					gossip_duration: Duration::from_millis(333),
-					justification_period: 4096,
-					name: Some(service.config().name.clone()),
-					keystore: Some(service.keystore()),
-				};
-
-				match (service.config().roles.is_authority(), service.config().disable_grandpa) {
-					(false, false) => {
-						// start the lightweight GRANDPA observer
-						service.spawn_task(Box::new(grandpa::run_grandpa_observer(
-							config,
-							link_half,
-							service.network(),
-							service.on_exit(),
-						)?));
-					},
-					(true, false) => {
-						// start the full GRANDPA voter
-						let telemetry_on_connect = TelemetryOnConnect {
-							telemetry_connection_sinks: service.telemetry_on_connect_stream(),
-						};
-						let grandpa_config = grandpa::GrandpaParams {
-							config: config,
-							link: link_half,
-							network: service.network(),
-							inherent_data_providers: service.config().custom.inherent_data_providers.clone(),
-							on_exit: service.on_exit(),
-							telemetry_on_connect: Some(telemetry_on_connect),
-						};
-						service.spawn_task(Box::new(grandpa::run_grandpa_voter(grandpa_config)?));
-					},
-					(_, true) => {
-						grandpa::setup_disabled_grandpa(
-							service.client(),
-							&service.config().custom.inherent_data_providers,
-							service.network(),
-						)?;
-					},
-				}
-
-
-				Ok(service)
-			}
-		},
-		LightService = LightComponents<Self>
-			{ |config| <LightComponents<Factory>>::new(config) },
-		FullImportQueue = BabeImportQueue<Self::Block>
-			{ |config: &mut FactoryFullConfiguration<Self>, client: Arc<FullClient<Self>>, select_chain: Self::SelectChain| {
-=======
 /// Starts a `ServiceBuilder` for a full service.
 ///
 /// Use this macro if you don't actually need the full service, but just the builder in order to
@@ -336,7 +94,6 @@
 			.with_import_queue(|_config, client, mut select_chain, transaction_pool| {
 				let select_chain = select_chain.take()
 					.ok_or_else(|| service::Error::SelectChainRequired)?;
->>>>>>> 67e1ba14
 				let (block_import, link_half) =
 					grandpa::block_import::<_, _, _, RuntimeApi, _, _>(
 						client.clone(), client.clone(), select_chain
@@ -359,7 +116,7 @@
 
 				Ok(import_queue)
 			})?;
-		
+
 		(builder, import_setup, inherent_data_providers, tasks_to_spawn)
 	}}
 }
@@ -418,32 +175,34 @@
 		info!("The node cannot start as an authority because it can't select chain.");
 		return Ok(service);
 	};
-
 	let gossip_validator_select_chain = select_chain.clone();
+
+	let is_known = move |block_hash: &Hash| {
+		use client::BlockStatus;
+
+		match known_oracle.block_status(&BlockId::hash(*block_hash)) {
+			Err(_) | Ok(BlockStatus::Unknown) | Ok(BlockStatus::Queued) => None,
+			Ok(BlockStatus::KnownBad) => Some(Known::Bad),
+			Ok(BlockStatus::InChainWithState) | Ok(BlockStatus::InChainPruned) => {
+				match gossip_validator_select_chain.leaves() {
+					Err(_) => None,
+					Ok(leaves) => if leaves.contains(block_hash) {
+						Some(Known::Leaf)
+					} else {
+						Some(Known::Old)
+					},
+				}
+			}
+		}
+	};
+
 	let gossip_validator = network_gossip::register_validator(
 		service.network(),
-		move |block_hash: &Hash| {
-			use client::BlockStatus;
-
-			match known_oracle.block_status(&BlockId::hash(*block_hash)) {
-				Err(_) | Ok(BlockStatus::Unknown) | Ok(BlockStatus::Queued) => None,
-				Ok(BlockStatus::KnownBad) => Some(Known::Bad),
-				Ok(BlockStatus::InChainWithState) | Ok(BlockStatus::InChainPruned) => {
-					match gossip_validator_select_chain.leaves() {
-						Err(_) => None,
-						Ok(leaves) => if leaves.contains(block_hash) {
-							Some(Known::Leaf)
-						} else {
-							Some(Known::Old)
-						},
-					}
-				}
-			}
-		},
+		(is_known, client.clone()),
 	);
 
 	if service.config().roles.is_authority() {
-		let extrinsic_store = {
+		let availability_store = {
 			use std::path::PathBuf;
 
 			let mut path = PathBuf::from(service.config().database_path.clone());
@@ -454,6 +213,13 @@
 				path,
 			})?
 		};
+
+		{
+			let availability_store = availability_store.clone();
+			service.network().with_spec(
+				|spec, _ctx| spec.register_availability_store(availability_store)
+			);
+		}
 
 		// collator connections and validation network both fulfilled by this
 		let validation_network = ValidationNetwork::new(
@@ -471,7 +237,7 @@
 			service.transaction_pool(),
 			Arc::new(service.spawn_task_handle()),
 			service.keystore(),
-			extrinsic_store,
+			availability_store,
 			polkadot_runtime::constants::time::SLOT_DURATION,
 			service.config().custom.max_block_data_size,
 		);
