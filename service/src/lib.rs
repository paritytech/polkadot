--- conflicted
+++ resolved
@@ -247,25 +247,18 @@
 			let mut path = PathBuf::from(db_path);
 			path.push("availability");
 
-<<<<<<< HEAD
+			let gossip = polkadot_network::AvailabilityNetworkShim(service.network());
+
 			#[cfg(not(target_os = "unknown"))]
 			{
 				av_store::Store::new(::av_store::Config {
 					cache_size: None,
 					path,
-				})?
+				}, gossip)?
 			}
 
 			#[cfg(target_os = "unknown")]
-			av_store::Store::new_in_memory()
-=======
-			av_store::Store::new(::av_store::Config {
-				cache_size: None,
-				path,
-			},
-			polkadot_network::AvailabilityNetworkShim(service.network()),
-			)?
->>>>>>> 78e828d8
+			av_store::Store::new_in_memory(gossip)
 		};
 
 		{
@@ -310,7 +303,7 @@
 		let block_import = availability_store.block_import(
 			block_import,
 			client.clone(),
-			Arc::new(service.spawn_task_handle()),
+			Arc::new(WrappedExecutor(service.spawn_task_handle())),
 			service.keystore(),
 		)?;
 
