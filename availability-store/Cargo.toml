--- conflicted
+++ resolved
@@ -8,15 +8,9 @@
 [dependencies]
 polkadot-primitives = { path = "../primitives" }
 parking_lot = "0.9.0"
-<<<<<<< HEAD
-log = "0.4.6"
-codec = { package = "parity-scale-codec", version = "~1.0.0", default-features = false, features = ["derive"] }
-substrate-primitives = { git = "https://github.com/expenses/substrate", branch = "futures03" }
-=======
 log = "0.4.8"
 codec = { package = "parity-scale-codec", version = "1.1.0", default-features = false, features = ["derive"] }
-substrate-primitives = { git = "https://github.com/paritytech/substrate", branch = "polkadot-master" }
->>>>>>> 2c6091d9
+substrate-primitives = { git = "https://github.com/expenses/substrate", branch = "futures03" }
 kvdb = { git = "https://github.com/paritytech/parity-common", rev="616b40150ded71f57f650067fcbc5c99d7c343e6" }
 kvdb-rocksdb = { git = "https://github.com/paritytech/parity-common", rev="616b40150ded71f57f650067fcbc5c99d7c343e6" }
 kvdb-memorydb = { git = "https://github.com/paritytech/parity-common", rev="616b40150ded71f57f650067fcbc5c99d7c343e6" }