# Statement Distribution

The Statement Distribution Subsystem is responsible for distributing statements about seconded candidates between validators.

## Protocol

`ProtocolId`: `b"stmd"`

Input:

- NetworkBridgeUpdate(update)

Output:

- NetworkBridge::RegisterEventProducer(`ProtocolId`)
- NetworkBridge::SendMessage(`[PeerId]`, `ProtocolId`, `Bytes`)
- NetworkBridge::ReportPeer(PeerId, cost_or_benefit)

## Functionality

Implemented as a gossip protocol. Register a network event producer on startup. Handle updates to our view and peers' views. Neighbor packets are used to inform peers which chain heads we are interested in data for.

Statement Distribution is the only backing subsystem which has any notion of peer nodes, who are any full nodes on the network. Validators will also act as peer nodes.

It is responsible for signing statements that we have generated and forwarding them, and for detecting a variety of Validator misbehaviors for reporting to [Misbehavior Arbitration](../utility/misbehavior-arbitration.md). During the Backing stage of the inclusion pipeline, it's the main point of contact with peer nodes, who distribute statements by validators. On receiving a signed statement from a peer, assuming the peer receipt state machine is in an appropriate state, it sends the Candidate Receipt to the [Candidate Backing subsystem](candidate-backing.md) to handle the validator's statement.

Track equivocating validators and stop accepting information from them. Forward double-vote proofs to the double-vote reporting system. Establish a data-dependency order:

- In order to receive a `Seconded` message we have the on corresponding chain head in our view
- In order to receive an `Invalid` or `Valid` message we must have received the corresponding `Seconded` message.

And respect this data-dependency order from our peers by respecting their views. This subsystem is responsible for checking message signatures.

The Statement Distribution subsystem sends statements to peer nodes and detects double-voting by validators. When validators conflict with each other or themselves, the Misbehavior Arbitration system is notified.

## Peer Receipt State Machine

<<<<<<< HEAD
There is a very simple state machine which governs which messages we are willing to receive from peers. Not depicted in the state machine: on initial receipt of any [`SignedFullStatement`](../../types/backing.html#signed-statement-type), validate that the provided signature does in fact sign the included data. Note that each individual parablock candidate gets its own instance of this state machine; it is perfectly legal to receive a `Valid(X)` before a `Seconded(Y)`, as long as a `Seconded(X)` has been received.
=======
There is a very simple state machine which governs which messages we are willing to receive from peers. Not depicted in the state machine: on initial receipt of any [`SignedStatement`](../../types/backing.md#signed-statement-type), validate that the provided signature does in fact sign the included data. Note that each individual parablock candidate gets its own instance of this state machine; it is perfectly legal to receive a `Valid(X)` before a `Seconded(Y)`, as long as a `Seconded(X)` has been received.
>>>>>>> ff708f3a

A: Initial State. Receive `SignedFullStatement(Statement::Second)`: extract `Statement`, forward to Candidate Backing, proceed to B. Receive any other `SignedFullStatement` variant: drop it.

B: Receive any `SignedFullStatement`: check signature, forward to Candidate Backing. Receive `OverseerMessage::StopWork`: proceed to C.

C: Receive any message for this block: drop it.

## Peer Knowledge Tracking

The peer receipt state machine implies that for parsimony of network resources, we should model the knowledge of our peers, and help them out. For example, let's consider a case with peers A, B, and C, validators X and Y, and candidate M. A sends us a `Statement::Second(M)` signed by X. We've double-checked it, and it's valid. While we're checking it, we receive a copy of X's `Statement::Second(M)` from `B`, along with a `Statement::Valid(M)` signed by Y.

Our response to A is just the `Statement::Valid(M)` signed by Y. However, we haven't heard anything about this from C. Therefore, we send it everything we have: first a copy of X's `Statement::Second`, then Y's `Statement::Valid`.

This system implies a certain level of duplication of messages--we received X's `Statement::Second` from both our peers, and C may experience the same--but it minimizes the degree to which messages are simply dropped.

And respect this data-dependency order from our peers. This subsystem is responsible for checking message signatures.

No jobs, `StartWork` and `StopWork` pulses are used to control neighbor packets and what we are currently accepting.<|MERGE_RESOLUTION|>--- conflicted
+++ resolved
@@ -35,11 +35,7 @@
 
 ## Peer Receipt State Machine
 
-<<<<<<< HEAD
-There is a very simple state machine which governs which messages we are willing to receive from peers. Not depicted in the state machine: on initial receipt of any [`SignedFullStatement`](../../types/backing.html#signed-statement-type), validate that the provided signature does in fact sign the included data. Note that each individual parablock candidate gets its own instance of this state machine; it is perfectly legal to receive a `Valid(X)` before a `Seconded(Y)`, as long as a `Seconded(X)` has been received.
-=======
-There is a very simple state machine which governs which messages we are willing to receive from peers. Not depicted in the state machine: on initial receipt of any [`SignedStatement`](../../types/backing.md#signed-statement-type), validate that the provided signature does in fact sign the included data. Note that each individual parablock candidate gets its own instance of this state machine; it is perfectly legal to receive a `Valid(X)` before a `Seconded(Y)`, as long as a `Seconded(X)` has been received.
->>>>>>> ff708f3a
+There is a very simple state machine which governs which messages we are willing to receive from peers. Not depicted in the state machine: on initial receipt of any [`SignedFullStatement`](../../types/backing.md#signed-statement-type), validate that the provided signature does in fact sign the included data. Note that each individual parablock candidate gets its own instance of this state machine; it is perfectly legal to receive a `Valid(X)` before a `Seconded(Y)`, as long as a `Seconded(X)` has been received.
 
 A: Initial State. Receive `SignedFullStatement(Statement::Second)`: extract `Statement`, forward to Candidate Backing, proceed to B. Receive any other `SignedFullStatement` variant: drop it.
 
