## The Polkadot Parachain Host Implementers' Guide

## Ramble / Preamble

This document aims to describe the purpose, functionality, and implementation of a host for Polkadot's _parachains_. It is not for the implementor of a specific parachain but rather for the implementor of the Parachain Host, which provides security and advancement for constituent parachains. In practice, this is for the implementors of Polkadot.

There are a number of other documents describing the research in more detail. All referenced documents will be linked here and should be read alongside this document for the best understanding of the full picture. However, this is the only document which aims to describe key aspects of Polkadot's particular instantiation of much of that research down to low-level technical details and software architecture.

## Table of Contents
* [Origins](#Origins)
* [Parachains: Basic Functionality](#Parachains-Basic-Functionality)
* [Architecture](#Architecture)
  * [Node-side](#Architecture-Node-side)
  * [Runtime](#Architecture-Runtime)
* [Architecture: Runtime](#Architecture-Runtime)
  * [Broad Strokes](#Broad-Strokes)
  * [Initializer](#The-Initializer-Module)
  * [Configuration](#The-Configuration-Module)
  * [Paras](#The-Paras-Module)
  * [Scheduler](#The-Scheduler-Module)
  * [Inclusion](#The-Inclusion-Module)
  * [InclusionInherent](#The-InclusionInherent-Module)
  * [Validity](#The-Validity-Module)
* [Architecture: Node-side](#Architecture-Node-Side)
  * [Subsystems](#Subsystems-and-Jobs)
  * [Overseer](#Overseer)
  * [Subsystem Divisions](#Subsystem-Divisions)
  * Backing
<<<<<<< HEAD
	* [Candidate Backing](#Candidate-Backing)
	* [Candidate Selection](#Candidate-Selection)
	* [Statement Distribution](#Statement-Distribution)
	* [PoV Distribution](#Pov-Distribution)
  * Availability
	* [Availability Distribution](#Availability-Distribution)
	* [Bitfield Distribution](#Bitfield-Distribution)
	* [Bitfield Signing](#Bitfield-Signing)
  * Collators
    * [Collation Generation](#Collation-Generation)
	* [Collation Distribution](#Collation-Distribution)
  * Validity
	* [Double-vote Reporting](#Double-Vote-Reporting)
    * TODO
  * Utility
    * [Availability Store](#Availability-Store)
	* [Candidate Validation](#Candidate-Validation)
	* [Block Authorship (Provisioning)](#Block-Authorship-Provisioning)
    * [Network Bridge](#Network-Bridge)
=======
    * [Candidate Backing](#Candidate-Backing)
    * [Candidate Selection](#Candidate-Selection)
    * [Statement Distribution](#Statement-Distribution)
    * [PoV Distribution](#Pov-Distribution)
  * Availability
    * [Availability Distribution](#Availability-Distribution)
    * [Bitfield Distribution](#Bitfield-Distribution)
    * [Bitfield Signing](#Bitfield-Signing)
  * Collators
    * [Collation Generation](#Collation-Generation)
    * [Collation Distribution](#Collation-Distribution)
  * Validity
    * [Double-vote Reporting](#Double-Vote-Reporting)
    * TODO
  * Utility
    * [Availability Store](#Availability-Store)
    * [Candidate Validation](#Candidate-Validation)
    * [Provisioner](#Provisioner)
	* [Misbehavior Arbitration](#Misbehavior-Arbitration)
    * [Peer-set Manager](#Peer-Set-Manager)
>>>>>>> 4b9f5312
* [Data Structures and Types](#Data-Structures-and-Types)
* [Glossary / Jargon](#Glossary)

## Origins

Parachains are the solution to a problem. As with any solution, it cannot be understood without first understanding the problem. So let's start by going over the issues faced by blockchain technology that led to us beginning to explore the design space for something like parachains.

#### Issue 1: Scalability

It became clear a few years ago that the transaction throughput of simple Proof-of-Work (PoW) blockchains such as Bitcoin, Ethereum, and myriad others was simply too low. [TODO: PoS, sharding, what if there were more blockchains, etc. etc.]

Proof-of-Stake (PoS) systems can accomplish higher throughput than PoW blockchains. PoS systems are secured by bonded capital as opposed to spent effort - liquidity opportunity cost vs. burning electricity. The way they work is by selecting a set of validators with known economic identity who lock up tokens in exchange for earning the right to "validate" or participate in the consensus process. If they are found to carry out that process wrongly, they will be slashed, meaning some or all of the locked tokens will be burned. This provides a strong disincentive in the direction of misbehavior.

Since the consensus protocol doesn't revolve around wasting effort, block times and agreement can occur much faster. Solutions to PoW challenges don't have to be found before a block can be authored, so the overhead of authoring a block is reduced to only the costs of creating and distributing the block.

However, consensus on a PoS chain requires full agreement of 2/3+ of the validator set for everything that occurs at Layer 1: all logic which is carried out as part of the blockchain's state machine. This means that everybody still needs to check everything. Furthermore, validators may have different views of the system based on the information that they receive over an asynchronous network, making agreement on the latest state more difficult.

Parachains are an example of a **sharded** protocol. Sharding is a concept borrowed from traditional database architecture. Rather than requiring every participant to check every transaction, we require each participant to check some subset of transactions, with enough redundancy baked in that byzantine (arbitrarily malicious) participants can't sneak in invalid transactions - at least not without being detected and getting slashed, with those transactions reverted.

Sharding and Proof-of-Stake in coordination with each other allow a parachain host to provide full security on many parachains, even without all participants checking all state transitions.

[TODO: note about network effects & bridging]

#### Issue 2: Flexibility / Specialization

"dumb" VMs don't give you the flexibility. Any engineer knows that being able to specialize on a problem gives them and their users more _leverage_.  [TODO]


Having recognized these issues, we set out to find a solution to these problems, which could allow developers to create and deploy purpose-built blockchains unified under a common source of security, with the capability of message-passing between them; a _heterogeneous sharding solution_, which we have come to know as **Parachains**.


----

## Parachains: Basic Functionality

This section aims to describe, at a high level, the architecture, actors, and Subsystems involved in the implementation of parachains. It also illuminates certain subtleties and challenges faced in the design and implementation of those Subsystems. Our goal is to carry a parachain block from authoring to secure inclusion, and define a process which can be carried out repeatedly and in parallel for many different parachains to extend them over time. Understanding of the high-level approach taken here is important to provide context for the proposed architecture further on.

The Parachain Host is a blockchain, known as the relay-chain, and the actors which provide security and inputs to the blockchain.

First, it's important to go over the main actors we have involved in the parachain host.
1. Validators. These nodes are responsible for validating proposed parachain blocks. They do so by checking a Proof-of-Validity (PoV) of the block and ensuring that the PoV remains available. They put financial capital down as "skin in the game" which can be slashed (destroyed) if they are proven to have misvalidated.
2. Collators. These nodes are responsible for creating the Proofs-of-Validity that validators know how to check. Creating a PoV typically requires familiarity with the transaction format and block authoring rules of the parachain, as well as having access to the full state of the parachain.
3. Fishermen. These are user-operated, permissionless nodes whose goal is to catch misbehaving validators in exchange for a bounty. Collators and validators can behave as Fishermen too. Fishermen aren't necessary for security, and aren't covered in-depth by this document.

This alludes to a simple pipeline where collators send validators parachain blocks and their requisite PoV to check. Then, validators validate the block using the PoV, signing statements which describe either the positive or negative outcome, and with enough positive statements, the block can be noted on the relay-chain. Negative statements are not a veto but will lead to a dispute, with those on the wrong side being slashed. If another validator later detects that a validator or group of validators incorrectly signed a statement claiming a block was valid, then those validators will be _slashed_, with the checker receiving a bounty.

However, there is a problem with this formulation. In order for another validator to check the previous group of validators' work after the fact, the PoV must remain _available_ so the other validator can fetch it in order to check the work. The PoVs are expected to be too large to include in the blockchain directly, so we require an alternate _data availability_ scheme which requires validators to prove that the inputs to their work will remain available, and so their work can be checked. Empirical tests tell us that many PoVs may be between 1 and 10MB during periods of heavy load.

Here is a description of the Inclusion Pipeline: the path a parachain block (or parablock, for short) takes from creation to inclusion:
1. Validators are selected and assigned to parachains by the Validator Assignment routine.
1. A collator produces the parachain block, which is known as a parachain candidate or candidate, along with a PoV for the candidate.
1. The collator forwards the candidate and PoV to validators assigned to the same parachain via the Collation Distribution Subsystem.
1. The validators assigned to a parachain at a given point in time participate in the Candidate Backing Subsystem to validate candidates that were put forward for validation. Candidates which gather enough signed validity statements from validators are considered "backable". Their backing is the set of signed validity statements.
1. A relay-chain block author, selected by BABE, can note up to one (1) backable candidate for each parachain to include in the relay-chain block alongside its backing. A backable candidate once included in the relay-chain is considered backed in that fork of the relay-chain.
1. Once backed in the relay-chain, the parachain candidate is considered to be "pending availability". It is not considered to be included as part of the parachain until it is proven available.
1. In the following relay-chain blocks, validators will participate in the Availability Distribution Subsystem to ensure availability of the candidate. Information regarding the availability of the candidate will be noted in the subsequent relay-chain blocks.
1. Once the relay-chain state machine has enough information to consider the candidate's PoV as being available, the candidate is considered to be part of the parachain and is graduated to being a full parachain block, or parablock for short.

Note that the candidate can fail to be included in any of the following ways:
  - The collator is not able to propagate the candidate to any validators assigned to the parachain.
  - The candidate is not backed by validators participating in the Candidate Backing Subsystem.
  - The candidate is not selected by a relay-chain block author to be included in the relay chain
  - The candidate's PoV is not considered as available within a timeout and is discarded from the relay chain.

This process can be divided further down. Steps 2 & 3 relate to the work of the collator in collating and distributing the candidate to validators via the Collation Distribution Subsystem. Steps 3 & 4 relate to the work of the validators in the Candidate Backing Subsystem and the block author (itself a validator) to include the block into the relay chain. Steps 6, 7, and 8 correspond to the logic of the relay-chain state-machine (otherwise known as the Runtime) used to fully incorporate the block into the chain. Step 7 requires further work on the validators' parts to participate in the Availability Distribution Subsystem and include that information into the relay chain for step 8 to be fully realized.

This brings us to the second part of the process. Once a parablock is considered available and part of the parachain, it is still "pending approval". At this stage in the pipeline, the parablock has been backed by a majority of validators in the group assigned to that parachain, and its data has been guaranteed available by the set of validators as a whole. Once it's considered available, the host will even begin to accept children of that block. At this point, we can consider the parablock as having been tentatively included in the parachain, although more confirmations are desired. However, the validators in the parachain-group (known as the "Parachain Validators" for that parachain) are sampled from a validator set which contains some proportion of byzantine, or arbitrarily malicious members. This implies that the Parachain Validators for some parachain may be majority-dishonest, which means that (secondary) approval checks must be done on the block before it can be considered approved. This is necessary only because the Parachain Validators for a given parachain are sampled from an overall validator set which is assumed to be up to <1/3 dishonest - meaning that there is a chance to randomly sample Parachain Validators for a parachain that are majority or fully dishonest and can back a candidate wrongly. The Approval Process allows us to detect such misbehavior after-the-fact without allocating more Parachain Validators and reducing the throughput of the system. A parablock's failure to pass the approval process will invalidate the block as well as all of its descendents. However, only the validators who backed the block in question will be slashed, not the validators who backed the descendents.

The Approval Process looks like this:
1. Parablocks that have been included by the Inclusion Pipeline are pending approval for a time-window known as the secondary checking window.
1. During the secondary-checking window, validators randomly self-select to perform secondary checks on the parablock.
1. These validators, known in this context as secondary checkers, acquire the parablock and its PoV, and re-run the validation function.
1. The secondary checkers submit the result of their checks to the relay chain. Contradictory results lead to escalation, where even more secondary checkers are selected and the secondary-checking window is extended.
1. At the end of the Approval Process, the parablock is either Approved or it is rejected. More on the rejection process later.

These two pipelines sum up the sequence of events necessary to extend and acquire full security on a Parablock. Note that the Inclusion Pipeline must conclude for a specific parachain before a new block can be accepted on that parachain. After inclusion, the Approval Process kicks off, and can be running for many parachain blocks at once.

Reiterating the lifecycle of a candidate:
  1. Candidate: put forward by a collator to a validator.
  1. Seconded: put forward by a validator to other validators
  1. Backable: validity attested to by a majority of assigned validators
  1. Backed: Backable & noted in a fork of the relay-chain.
  1. Pending availability: Backed but not yet considered available.
  1. Included: Backed and considered available.
  1. Accepted: Backed, available, and undisputed

[TODO Diagram: Inclusion Pipeline & Approval Subsystems interaction]

It is also important to take note of the fact that the relay-chain is extended by BABE, which is a forkful algorithm. That means that different block authors can be chosen at the same time, and may not be building on the same block parent. Furthermore, the set of validators is not fixed, nor is the set of parachains. And even with the same set of validators and parachains, the validators' assignments to parachains is flexible. This means that the architecture proposed in the next chapters must deal with the variability and multiplicity of the network state.

```

   ....... Validator Group 1 ..........
   .                                  .
   .         (Validator 4)            .
   .  (Validator 1) (Validator 2)     .
   .         (Validator 5)            .
   .                                  .
   ..........Building on C  ...........        ........ Validator Group 2 ...........
            +----------------------+           .                                    .
            |    Relay Block C     |           .           (Validator 7)            .
            +----------------------+           .    ( Validator 3) (Validator 6)    .
                            \                  .                                    .
                             \                 ......... Building on B  .............
                              \
                      +----------------------+
                      |  Relay Block B       |
                      +----------------------+
	                             |
                      +----------------------+
                      |  Relay Block A       |
                      +----------------------+

```

In this example, group 1 has received block C while the others have not due to network asynchrony. Now, a validator from group 2 may be able to build another block on top of B, called C'. Assume that afterwards, some validators become aware of both C and C', while others remain only aware of one.

```
   ....... Validator Group 1 ..........      ........ Validator Group 2 ...........
   .                                  .      .                                    .
   .  (Validator 4) (Validator 1)     .      .    (Validator 7) (Validator 6)     .
   .                                  .      .                                    .
   .......... Building on C  ..........      ......... Building on C' .............


   ....... Validator Group 3 ..........
   .                                  .
   .   (Validator 2) (Validator 3)    .
   .        (Validator 5)             .
   .                                  .
   ....... Building on C and C' .......

            +----------------------+         +----------------------+
            |    Relay Block C     |         |    Relay Block C'    |
            +----------------------+         +----------------------+
                            \                 /
                             \               /
                              \             /
                      +----------------------+
                      |  Relay Block B       |
                      +----------------------+
	                             |
                      +----------------------+
                      |  Relay Block A       |
                      +----------------------+
```

Those validators that are aware of many competing heads must be aware of the work happening on each one. They may contribute to some or a full extent on both. It is possible that due to network asynchrony two forks may grow in parallel for some time, although in the absence of an adversarial network this is unlikely in the case where there are validators who are aware of both chain heads.
----

## Architecture

Our Parachain Host includes a blockchain known as the relay-chain. A blockchain is a Directed Acyclic Graph (DAG) of state transitions, where every block can be considered to be the head of a linked-list (known as a "chain" or "fork") with a cumulative state which is determined by applying the state transition of each block in turn. All paths through the DAG terminate at the Genesis Block. In fact, the blockchain is a tree, since each block can have only one parent.

```
          +----------------+     +----------------+
          |    Block 4     |     | Block 5        |
          +----------------+     +----------------+
                        \           /
                         V         V
                      +---------------+
                      |    Block 3    |
                      +---------------+
                              |
                              V
                     +----------------+     +----------------+
                     |    Block 1     |     |   Block 2      |
                     +----------------+     +----------------+
                                  \            /
                                   V          V
                                +----------------+
                                |    Genesis     |
                                +----------------+
```


A blockchain network is comprised of nodes. These nodes each have a view of many different forks of a blockchain and must decide which forks to follow and what actions to take based on the forks of the chain that they are aware of.

So in specifying an architecture to carry out the functionality of a Parachain Host, we have to answer two categories of questions:
1. What is the state-transition function of the blockchain? What is necessary for a transition to be considered valid, and what information is carried within the implicit state of a block?
2. Being aware of various forks of the blockchain as well as global private state such as a view of the current time, what behaviors should a node undertake? What information should a node extract from the state of which forks, and how should that information be used?

The first category of questions will be addressed by the Runtime, which defines the state-transition logic of the chain. Runtime logic only has to focus on the perspective of one chain, as each state has only a single parent state.

The second category of questions addressed by Node-side behavior. Node-side behavior defines all activities that a node undertakes, given its view of the blockchain/block-DAG. Node-side behavior can take into account all or many of the forks of the blockchain, and only conditionally undertake certain activities based on which forks it is aware of, as well as the state of the head of those forks.

```

                     __________________________________
                    /                                  \
                    |            Runtime               |
                    |                                  |
                    \_________(Runtime API )___________/
                                |       ^
                                V       |
               +----------------------------------------------+
               |                                              |
               |                   Node                       |
               |                                              |
               |                                              |
               +----------------------------------------------+
                                   +  +
                                   |  |
               --------------------+  +------------------------
                                 Transport
               ------------------------------------------------

```


It is also helpful to divide Node-side behavior into two further categories: Networking and Core. Networking behaviors relate to how information is distributed between nodes. Core behaviors relate to internal work that a specific node does. These two categories of behavior often interact, but can be heavily abstracted from each other. Core behaviors care that information is distributed and received, but not the internal details of how distribution and receipt function. Networking behaviors act on requests for distribution or fetching of information, but are not concerned with how the information is used afterwards. This allows us to create clean boundaries between Core and Networking activities, improving the modularity of the code.

```
          ___________________                    ____________________
         /       Core        \                  /     Networking     \
         |                   |  Send "Hello"    |                    |
         |                   |-  to "foo"   --->|                    |
         |                   |                  |                    |
         |                   |                  |                    |
         |                   |                  |                    |
         |                   |    Got "World"   |                    |
         |                   |<--  from "bar" --|                    |
         |                   |                  |                    |
         \___________________/                  \____________________/
                                                   ______| |______
                                                   ___Transport___

```


Node-side behavior is split up into various subsystems. Subsystems are long-lived workers that perform a particular category of work. Subsystems can communicate with each other, and do so via an Overseer that prevents race conditions.

Runtime logic is divided up into Modules and APIs. Modules encapsulate particular behavior of the system. Modules consist of storage, routines, and entry-points. Routines are invoked by entry points, by other modules, upon block initialization or closing. Routines can read and alter the storage of the module. Entry-points are the means by which new information is introduced to a module and can limit the origins (user, root, parachain) that they accept being called by. Each block in the blockchain contains a set of Extrinsics. Each extrinsic targets a a specific entry point to trigger and which data should be passed to it. Runtime APIs provide a means for Node-side behavior to extract meaningful information from the state of a single fork.

These two aspects of the implementation are heavily dependent on each other. The Runtime depends on Node-side behavior to author blocks, and to include Extrinsics which trigger the correct entry points. The Node-side behavior relies on Runtime APIs to extract information necessary to determine which actions to take.

---

## Architecture: Runtime

### Broad Strokes

It's clear that we want to separate different aspects of the runtime logic into different modules. Modules define their own storage, routines, and entry-points. They also define initialization and finalization logic.

Due to the (lack of) guarantees provided by a particular blockchain-runtime framework, there is no defined or dependable order in which modules' initialization or finalization logic will run. Supporting this blockchain-runtime framework is important enough to include that same uncertainty in our model of runtime modules in this guide. Furthermore, initialization logic of modules can trigger the entry-points or routines of other modules. This is one architectural pressure against dividing the runtime logic into multiple modules. However, in this case the benefits of splitting things up outweigh the costs, provided that we take certain precautions against initialization and entry-point races.

We also expect, although it's beyond the scope of this guide, that these runtime modules will exist alongside various other modules. This has two facets to consider. First, even if the modules that we describe here don't invoke each others' entry points or routines during initialization, we still have to protect against those other modules doing that. Second, some of those modules are expected to provide governance capabilities for the chain. Configuration exposed by parachain-host modules is mostly for the benefit of these governance modules, to allow the operators or community of the chain to tweak parameters.

The runtime's primary roles to manage scheduling and updating of parachains and parathreads, as well as handling misbehavior reports and slashing. This guide doesn't focus on how parachains or parathreads are registered, only that they are. Also, this runtime description assumes that validator sets are selected somehow, but doesn't assume any other details than a periodic _session change_ event. Session changes give information about the incoming validator set and the validator set of the following session.

The runtime also serves another role, which is to make data available to the Node-side logic via Runtime APIs. These Runtime APIs should be sufficient for the Node-side code to author blocks correctly.

There is some functionality of the relay chain relating to parachains that we also consider beyond the scope of this document. In particular, all modules related to how parachains are registered aren't part of this guide, although we do provide routines that should be called by the registration process.

We will split the logic of the runtime up into these modules:
  * Initializer: manage initialization order of the other modules.
  * Configuration: manage configuration and configuration updates in a non-racy manner.
  * Paras: manage chain-head and validation code for parachains and parathreads.
  * Scheduler: manages parachain and parathread scheduling as well as validator assignments.
  * Inclusion: handles the inclusion and availability of scheduled parachains and parathreads.
  * Validity: handles secondary checks and dispute resolution for included, available parablocks.

The Initializer module is special - it's responsible for handling the initialization logic of the other modules to ensure that the correct initialization order and related invariants are maintained. The other modules won't specify a on-initialize logic, but will instead expose a special semi-private routine that the initialization module will call. The other modules are relatively straightforward and perform the roles described above.

The Parachain Host operates under a changing set of validators. Time is split up into periodic sessions, where each session brings a potentially new set of validators. Sessions are buffered by one, meaning that the validators of the upcoming session are fixed and always known. Parachain Host runtime modules need to react to changes in the validator set, as it will affect the runtime logic for processing candidate backing, availability bitfields, and misbehavior reports. The Parachain Host modules can't determine ahead-of-time exactly when session change notifications are going to happen within the block (note: this depends on module initialization order again - better to put session before parachains modules). Ideally, session changes are always handled before initialization. It is clearly a problem if we compute validator assignments to parachains during initialization and then the set of validators changes. In the best case, we can recognize that re-initialization needs to be done. In the worst case, bugs would occur.

There are 3 main ways that we can handle this issue:
  1. Establish an invariant that session change notifications always happen after initialization. This means that when we receive a session change notification before initialization, we call the initialization routines before handling the session change.
  2. Require that session change notifications always occur before initialization. Brick the chain if session change notifications ever happen after initialization.
  3. Handle both the before and after cases.

Although option 3 is the most comprehensive, it runs counter to our goal of simplicity. Option 1 means requiring the runtime to do redundant work at all sessions and will also mean, like option 3, that designing things in such a way that initialization can be rolled back and reapplied under the new environment. That leaves option 2, although it is a "nuclear" option in a way and requires us to constrain the parachain host to only run in full runtimes with a certain order of operations.

So the other role of the initializer module is to forward session change notifications to modules in the initialization order, throwing an unrecoverable error if the notification is received after initialization. Session change is the point at which the configuration module updates the configuration. Most of the other modules will handle changes in the configuration during their session change operation, so the initializer should provide both the old and new configuration to all the other
modules alongside the session change notification. This means that a session change notification should consist of the following data:

```rust
struct SessionChangeNotification {
	// The new validators in the session.
	validators: Vec<ValidatorId>,
	// The validators for the next session.
	queued: Vec<ValidatorId>,
	// The configuration before handling the session change.
	prev_config: HostConfiguration,
	// The configuration after handling the session change.
	new_config: HostConfiguration,
	// A secure randomn seed for the session, gathered from BABE.
	random_seed: [u8; 32],
}
```

[REVIEW: other options? arguments in favor of going for options 1 or 3 instead of 2. we could do a "soft" version of 2 where we note that the chain is potentially broken due to bad initialization order]

[TODO Diagram: order of runtime operations (initialization, session change)]

### The Initializer Module

#### Description

This module is responsible for initializing the other modules in a deterministic order. It also has one other purpose as described above: accepting and forwarding session change notifications.

#### Storage

```rust
HasInitialized: bool
```

#### Initialization

The other modules are initialized in this order:
1. Configuration
1. Paras
1. Scheduler
1. Inclusion
1. Validity.

The configuration module is first, since all other modules need to operate under the same configuration as each other. It would lead to inconsistency if, for example, the scheduler ran first and then the configuration was updated before the Inclusion module.

Set `HasInitialized` to true.

#### Session Change

If `HasInitialized` is true, throw an unrecoverable error (panic).
Otherwise, forward the session change notification to other modules in initialization order.

#### Finalization

Finalization order is less important in this case than initialization order, so we finalize the modules in the reverse order from initialization.

Set `HasInitialized` to false.

### The Configuration Module

#### Description

This module is responsible for managing all configuration of the parachain host in-flight. It provides a central point for configuration updates to prevent races between configuration changes and parachain-processing logic. Configuration can only change during the session change routine, and as this module handles the session change notification first it provides an invariant that the configuration does not change throughout the entire session. Both the scheduler and inclusion modules rely on this invariant to ensure proper behavior of the scheduler.

The configuration that we will be tracking is the [`HostConfiguration`](#Host-Configuration) struct.

#### Storage

The configuration module is responsible for two main pieces of storage.

```rust
/// The current configuration to be used.
Configuration: HostConfiguration;
/// A pending configuration to be applied on session change.
PendingConfiguration: Option<HostConfiguration>;
```

#### Session change

The session change routine for the Configuration module is simple. If the `PendingConfiguration` is `Some`, take its value and set `Configuration` to be equal to it. Reset `PendingConfiguration` to `None`.

#### Routines

```rust
/// Get the host configuration.
pub fn configuration() -> HostConfiguration {
  Configuration::get()
}

/// Updating the pending configuration to be applied later.
fn update_configuration(f: impl FnOnce(&mut HostConfiguration)) {
  PendingConfiguration::mutate(|pending| {
    let mut x = pending.unwrap_or_else(Self::configuration);
    f(&mut x);
    *pending = Some(x);
  })
}
```

#### Entry-points

The Configuration module exposes an entry point for each configuration member. These entry-points accept calls only from governance origins. These entry-points will use the `update_configuration` routine to update the specific configuration field.

### The Paras Module

#### Description

The Paras module is responsible for storing information on parachains and parathreads. Registered parachains and parathreads cannot change except at session boundaries. This is primarily to ensure that the number of bits required for the availability bitfields does not change except at session boundaries.

It's also responsible for managing parachain validation code upgrades as well as maintaining availability of old parachain code and its pruning.

#### Storage

Utility structs:
```rust
// the two key times necessary to track for every code replacement.
pub struct ReplacementTimes {
	/// The relay-chain block number that the code upgrade was expected to be activated.
	/// This is when the code change occurs from the para's perspective - after the
	/// first parablock included with a relay-parent with number >= this value.
	expected_at: BlockNumber,
	/// The relay-chain block number at which the parablock activating the code upgrade was
	/// actually included. This means considered included and available, so this is the time at which
	/// that parablock enters the acceptance period in this fork of the relay-chain.
	activated_at: BlockNumber,
}

/// Metadata used to track previous parachain validation code that we keep in
/// the state.
pub struct ParaPastCodeMeta {
	// Block numbers where the code was expected to be replaced and where the code
	// was actually replaced, respectively. The first is used to do accurate lookups
	// of historic code in historic contexts, whereas the second is used to do
	// pruning on an accurate timeframe. These can be used as indices
	// into the `PastCode` map along with the `ParaId` to fetch the code itself.
	upgrade_times: Vec<ReplacementTimes>,
	// This tracks the highest pruned code-replacement, if any.
	last_pruned: Option<BlockNumber>,
}

enum UseCodeAt {
	// Use the current code.
	Current,
	// Use the code that was replaced at the given block number.
	ReplacedAt(BlockNumber),
}

struct ParaGenesisArgs {
  /// The initial head-data to use.
  genesis_head: HeadData,
  /// The validation code to start with.
  validation_code: ValidationCode,
  /// True if parachain, false if parathread.
  parachain: bool,
}
```

Storage layout:
```rust
/// All parachains. Ordered ascending by ParaId. Parathreads are not included.
Parachains: Vec<ParaId>,
/// The head-data of every registered para.
Heads: map ParaId => Option<HeadData>;
/// The validation code of every live para.
ValidationCode: map ParaId => Option<ValidationCode>;
/// Actual past code, indicated by the para id as well as the block number at which it became outdated.
PastCode: map (ParaId, BlockNumber) => Option<ValidationCode>;
/// Past code of parachains. The parachains themselves may not be registered anymore,
/// but we also keep their code on-chain for the same amount of time as outdated code
/// to keep it available for secondary checkers.
PastCodeMeta: map ParaId => ParaPastCodeMeta;
/// Which paras have past code that needs pruning and the relay-chain block at which the code was replaced.
/// Note that this is the actual height of the included block, not the expected height at which the
/// code upgrade would be applied, although they may be equal.
/// This is to ensure the entire acceptance period is covered, not an offset acceptance period starting
/// from the time at which the parachain perceives a code upgrade as having occurred.
/// Multiple entries for a single para are permitted. Ordered ascending by block number.
PastCodePruning: Vec<(ParaId, BlockNumber)>;
/// The block number at which the planned code change is expected for a para.
/// The change will be applied after the first parablock for this ID included which executes
/// in the context of a relay chain block with a number >= `expected_at`.
FutureCodeUpgrades: map ParaId => Option<BlockNumber>;
/// The actual future code of a para.
FutureCode: map ParaId => Option<ValidationCode>;

/// Upcoming paras (chains and threads). These are only updated on session change. Corresponds to an
/// entry in the upcoming-genesis map.
UpcomingParas: Vec<ParaId>;
/// Upcoming paras instantiation arguments.
UpcomingParasGenesis: map ParaId => Option<ParaGenesisArgs>;
/// Paras that are to be cleaned up at the end of the session.
OutgoingParas: Vec<ParaId>;
```
#### Session Change

1. Clean up outgoing paras. This means removing the entries under `Heads`, `ValidationCode`, `FutureCodeUpgrades`, and `FutureCode`. An according entry should be added to `PastCode`, `PastCodeMeta`, and `PastCodePruning` using the outgoing `ParaId` and removed `ValidationCode` value. This is because any outdated validation code must remain available on-chain for a determined amount of blocks, and validation code outdated by de-registering the para is still subject to that invariant.
1. Apply all incoming paras by initializing the `Heads` and `ValidationCode` using the genesis parameters.
1. Amend the `Parachains` list to reflect changes in registered parachains.

#### Initialization

1. Do pruning based on all entries in `PastCodePruning` with `BlockNumber <= now`. Update the corresponding `PastCodeMeta` and `PastCode` accordingly.

#### Routines

* `schedule_para_initialize(ParaId, ParaGenesisArgs)`: schedule a para to be initialized at the next session.
* `schedule_para_cleanup(ParaId)`: schedule a para to be cleaned up at the next session.
* `schedule_code_upgrade(ParaId, ValidationCode, expected_at: BlockNumber)`: Schedule a future code upgrade of the given parachain, to be applied after inclusion of a block of the same parachain executed in the context of a relay-chain block with number >= `expected_at`.
* `note_new_head(ParaId, HeadData, BlockNumber)`: note that a para has progressed to a new head, where the new head was executed in the context of a relay-chain block with given number. This will apply pending code upgrades based on the block number provided.
* `validation_code_at(ParaId, at: BlockNumber, assume_intermediate: Option<BlockNumber>)`: Fetches the validation code to be used when validating a block in the context of the given relay-chain height. A second block number parameter may be used to tell the lookup to proceed as if an intermediate parablock has been included at the given relay-chain height. This may return past, current, or (with certain choices of `assume_intermediate`) future code. `assume_intermediate`, if provided, must be before `at`. If the validation code has been pruned, this will return `None`.

#### Finalization

No finalization routine runs for this module.

### The Scheduler Module

#### Description

[TODO: this section is still heavily under construction. key questions about availability cores and validator assignment are still open and the flow of the the section may be contradictory or inconsistent]

The Scheduler module is responsible for two main tasks:
  - Partitioning validators into groups and assigning groups to parachains and parathreads.
  - Scheduling parachains and parathreads

It aims to achieve these tasks with these goals in mind:
  - It should be possible to know at least a block ahead-of-time, ideally more, which validators are going to be assigned to which parachains.
  - Parachains that have a candidate pending availability in this fork of the chain should not be assigned.
  - Validator assignments should not be gameable. Malicious cartels should not be able to manipulate the scheduler to assign themselves as desired.
  - High or close to optimal throughput of parachains and parathreads. Work among validator groups should be balanced.

The Scheduler manages resource allocation using the concept of "Availability Cores". There will be one availability core for each parachain, and a fixed number of cores used for multiplexing parathreads. Validators will be partitioned into groups, with the same number of groups as availability cores. Validator groups will be assigned to different availability cores over time.

An availability core can exist in either one of two states at the beginning or end of a block: free or occupied. A free availability core can have a parachain or parathread assigned to it for the potential to have a backed candidate included. After inclusion, the core enters the occupied state as the backed candidate is pending availability. There is an important distinction: a core is not considered occupied until it is in charge of a block pending availability, although the implementation may treat scheduled cores the same as occupied ones for brevity. A core exits the occupied state when the candidate is no longer pending availability - either on timeout or on availability. A core starting in the occupied state can move to the free state and back to occupied all within a single block, as availability bitfields are processed before backed candidates. At the end of the block, there is a possible timeout on availability which can move the core back to the free state if occupied.

```
Availability Core State Machine

              Assignment &
              Backing
+-----------+              +-----------+
|           +-------------->           |
|  Free     |              | Occupied  |
|           <--------------+           |
+-----------+ Availability +-----------+
              or Timeout

```

```
Availability Core Transitions within Block

              +-----------+                |                    +-----------+
              |           |                |                    |           |
              | Free      |                |                    | Occupied  |
              |           |                |                    |           |
              +--/-----\--+                |                    +--/-----\--+
               /-       -\                 |                     /-       -\
 No Backing  /-           \ Backing        |      Availability /-           \ No availability
           /-              \               |                  /              \
         /-                 -\             |                /-                -\
  +-----v-----+         +----v------+      |         +-----v-----+        +-----v-----+
  |           |         |           |      |         |           |        |           |
  | Free      |         | Occupied  |      |         | Free      |        | Occupied  |
  |           |         |           |      |         |           |        |           |
  +-----------+         +-----------+      |         +-----|---\-+        +-----|-----+
                                           |               |    \               |
                                           |    No backing |     \ Backing      | (no change)
                                           |               |      -\            |
                                           |         +-----v-----+  \     +-----v-----+
                                           |         |           |   \    |           |
                                           |         | Free      -----+---> Occupied  |
                                           |         |           |        |           |
                                           |         +-----------+        +-----------+
                                           |                 Availability Timeout
```

Validator group assignments do not need to change very quickly. The security benefits of fast rotation is redundant with the challenge mechanism in the Validity module. Because of this, we only divide validators into groups at the beginning of the session and do not shuffle membership during the session. However, we do take steps to ensure that no particular validator group has dominance over a single parachain or parathread-multiplexer for an entire session to provide better guarantees of liveness.

Validator groups rotate across availability cores in a round-robin fashion, with rotation occurring at fixed intervals. The i'th group will be assigned to the `(i+k)%n`'th core at any point in time, where `k` is the number of rotations that have occurred in the session, and `n` is the number of cores. This makes upcoming rotations within the same session predictable.

When a rotation occurs, validator groups are still responsible for distributing availability chunks for any previous cores that are still occupied and pending availability. In practice, rotation and availability-timeout frequencies should be set so this will only be the core they have just been rotated from. It is possible that a validator group is rotated onto a core which is currently occupied. In this case, the validator group will have nothing to do until the previously-assigned group finishes their availability work and frees the core or the availability process times out. Depending on if the core is for a parachain or parathread, a different timeout `t` from the `HostConfiguration` will apply. Availability timeouts should only be triggered in the first `t-1` blocks after the beginning of a rotation.

Parathreads operate on a system of claims. Collators participate in auctions to stake a claim on authoring the next block of a parathread, although the auction mechanism is beyond the scope of the scheduler. The scheduler guarantees that they'll be given at least a certain number of attempts to author a candidate that is backed. Attempts that fail during the availability phase are not counted, since ensuring availability at that stage is the responsibility of the backing validators, not of the collator. When a claim is accepted, it is placed into a queue of claims, and each claim is assigned to a particular parathread-multiplexing core in advance. Given that the current assignments of validator groups to cores are known, and the upcoming assignments are predictable, it is possible for parathread collators to know who they should be talking to now and how they should begin establishing connections with as a fallback.

With this information, the Node-side can be aware of which parathreads have a good chance of being includable within the relay-chain block and can focus any additional resources on backing candidates from those parathreads. Furthermore, Node-side code is aware of which validator group will be responsible for that thread. If the necessary conditions are reached for core reassignment, those candidates can be backed within the same block as the core being freed.

Parathread claims, when scheduled onto a free core, may not result in a block pending availability. This may be due to collator error, networking timeout, or censorship by the validator group. In this case, the claims should be retried a certain number of times to give the collator a fair shot.

Cores are treated as an ordered list of cores and are typically referred to by their index in that list.

#### Storage

Utility structs:
```rust
// A claim on authoring the next block for a given parathread.
struct ParathreadClaim(ParaId, CollatorId);

// An entry tracking a claim to ensure it does not pass the maximum number of retries.
struct ParathreadEntry {
  claim: ParathreadClaim,
  retries: u32,
}

// A queued parathread entry, pre-assigned to a core.
struct QueuedParathread {
	claim: ParathreadEntry,
	core: CoreIndex,
}

struct ParathreadQueue {
	queue: Vec<QueuedParathread>,
	// this value is between 0 and config.parathread_cores
	next_core: CoreIndex,
}

enum CoreOccupied {
  Parathread(ParathreadEntry), // claim & retries
  Parachain,
}

struct CoreAssignment {
  core: CoreIndex,
  para_id: ParaId,
  collator: Option<CollatorId>,
  group_idx: GroupIndex,
}
```

Storage layout:
```rust
/// All the validator groups. One for each core.
ValidatorGroups: Vec<Vec<ValidatorIndex>>;
/// A queue of upcoming claims and which core they should be mapped onto.
ParathreadQueue: ParathreadQueue;
/// One entry for each availability core. Entries are `None` if the core is not currently occupied. Can be
/// temporarily `Some` if scheduled but not occupied.
/// The i'th parachain belongs to the i'th core, with the remaining cores all being
/// parathread-multiplexers.
AvailabilityCores: Vec<Option<CoreOccupied>>;
/// An index used to ensure that only one claim on a parathread exists in the queue or is
/// currently being handled by an occupied core.
ParathreadClaimIndex: Vec<ParaId>;
/// The block number where the session start occurred. Used to track how many group rotations have occurred.
SessionStartBlock: BlockNumber;
/// Currently scheduled cores - free but up to be occupied. Ephemeral storage item that's wiped on finalization.
Scheduled: Vec<CoreAssignment>, // sorted ascending by CoreIndex.
```

#### Session Change

Session changes are the only time that configuration can change, and the configuration module's session-change logic is handled before this module's. We also lean on the behavior of the inclusion module which clears all its occupied cores on session change. Thus we don't have to worry about cores being occupied across session boundaries and it is safe to re-size the `AvailabilityCores` bitfield.

Actions:
1. Set `SessionStartBlock` to current block number.
1. Clear all `Some` members of `AvailabilityCores`. Return all parathread claims to queue with retries un-incremented.
1. Set `configuration = Configuration::configuration()` (see [HostConfiguration](#Host-Configuration))
1. Resize `AvailabilityCores` to have length `Paras::parachains().len() + configuration.parathread_cores with all `None` entries.
1. Compute new validator groups by shuffling using a secure randomness beacon
    - We need a total of `N = Paras::parathreads().len() + configuration.parathread_cores` validator groups.
	- The total number of validators `V` in the `SessionChangeNotification`'s `validators` may not be evenly divided by `V`.
	- First, we obtain "shuffled validators" `SV` by shuffling the validators using the `SessionChangeNotification`'s random seed.
	- The groups are selected by partitioning `SV`. The first V % N groups will have (V / N) + 1 members, while the remaining groups will have (V / N) members each.
1. Prune the parathread queue to remove all retries beyond `configuration.parathread_retries`.
    - all pruned claims should have their entry removed from the parathread index.
    - assign all non-pruned claims to new cores if the number of parathread cores has changed between the `new_config` and `old_config` of the `SessionChangeNotification`.
    - Assign claims in equal balance across all cores if rebalancing, and set the `next_core` of the `ParathreadQueue` by incrementing the relative index of the last assigned core and taking it modulo the number of parathread cores.

#### Initialization

1. Schedule free cores using the `schedule(Vec::new())`.

#### Finalization

Actions:
1. Free all scheduled cores and return parathread claims to queue, with retries incremented.

#### Routines

* `add_parathread_claim(ParathreadClaim)`: Add a parathread claim to the queue.
  - Fails if any parathread claim on the same parathread is currently indexed.
  - Fails if the queue length is >= `config.scheduling_lookahead * config.parathread_cores`.
  - The core used for the parathread claim is the `next_core` field of the `ParathreadQueue` and adding `Paras::parachains().len()` to it.
  - `next_core` is then updated by adding 1 and taking it modulo `config.parathread_cores`.
  - The claim is then added to the claim index.

* `schedule(Vec<CoreIndex>)`: schedule new core assignments, with a parameter indicating previously-occupied cores which are to be considered returned.
  - All freed parachain cores should be assigned to their respective parachain
  - All freed parathread cores should have the claim removed from the claim index.
  - All freed parathread cores should take the next parathread entry from the queue.
  - The i'th validator group will be assigned to the `(i+k)%n`'th core at any point in time, where `k` is the number of rotations that have occurred in the session, and `n` is the total number of cores. This makes upcoming rotations within the same session predictable.
* `scheduled() -> Vec<CoreAssignment>`: Get currently scheduled core assignments.
* `occupied(Vec<CoreIndex>). Note that the given cores have become occupied.
  - Fails if any given cores were not scheduled.
  - Fails if the given cores are not sorted ascending by core index
  - This clears them from `Scheduled` and marks each corresponding `core` in the `AvailabilityCores` as occupied.
  - Since both the availability cores and the newly-occupied cores lists are sorted ascending, this method can be implemented efficiently.
* `core_para(CoreIndex) -> ParaId`: return the currently-scheduled or occupied ParaId for the given core.
* `group_validators(GroupIndex) -> Option<Vec<ValidatorIndex>>`: return all validators in a given group, if the group index is valid for this session.
* `availability_timeout_predicate() -> Option<impl Fn(CoreIndex, BlockNumber) -> bool>`: returns an optional predicate that should be used for timing out occupied cores. if `None`, no timing-out should be done. The predicate accepts the index of the core, and the block number since which it has been occupied. The predicate should be implemented based on the time since the last validator group rotation, and the respective parachain and parathread timeouts, i.e. only within `max(config.chain_availability_period, config.thread_availability_period)` of the last rotation would this return `Some`.

### The Inclusion Module

#### Description

The inclusion module is responsible for inclusion and availability of scheduled parachains and parathreads.


#### Storage

Helper structs:
```rust
struct AvailabilityBitfield {
  bitfield: BitVec, // one bit per core.
  submitted_at: BlockNumber, // for accounting, as meaning of bits may change over time.
}

struct CandidatePendingAvailability {
  core: CoreIndex, // availability core
  receipt: AbridgedCandidateReceipt,
  availability_votes: Bitfield, // one bit per validator.
  relay_parent_number: BlockNumber, // number of the relay-parent.
  backed_in_number: BlockNumber,
}
```

Storage Layout:
```rust
/// The latest bitfield for each validator, referred to by index.
bitfields: map ValidatorIndex => AvailabilityBitfield;
/// Candidates pending availability.
PendingAvailability: map ParaId => CandidatePendingAvailability;
```

[TODO: `CandidateReceipt` and `AbridgedCandidateReceipt` can contain code upgrades which make them very large. the code entries should be split into a different storage map with infrequent access patterns]

#### Session Change

1. Clear out all candidates pending availability.
1. Clear out all validator bitfields.

#### Routines

All failed checks should lead to an unrecoverable error making the block invalid.


  * `process_bitfields(Bitfields, core_lookup: Fn(CoreIndex) -> Option<ParaId>)`:
    1. check that the number of bitfields and bits in each bitfield is correct.
    1. check that there are no duplicates
    1. check all validator signatures.
    1. apply each bit of bitfield to the corresponding pending candidate. looking up parathread cores using the `core_lookup`. Disregard bitfields that have a `1` bit for any free cores.
    1. For each applied bit of each availability-bitfield, set the bit for the validator in the `CandidatePendingAvailability`'s `availability_votes` bitfield. Track all candidates that now have >2/3 of bits set in their `availability_votes`. These candidates are now available and can be enacted.
    1. For all now-available candidates, invoke the `enact_candidate` routine with the candidate and relay-parent number.
    1. [TODO] pass it onwards to `Validity` module.
    1. Return a list of freed cores consisting of the cores where candidates have become available.
  * `process_candidates(BackedCandidates, scheduled: Vec<CoreAssignment>)`:
    1. check that each candidate corresponds to a scheduled core and that they are ordered in ascending order by `ParaId`.
    1. Ensure that any code upgrade scheduled by the candidate does not happen within `config.validation_upgrade_frequency` of the currently scheduled upgrade, if any, comparing against the value of `Paras::FutureCodeUpgrades` for the given para ID.
    1. check the backing of the candidate using the signatures and the bitfields.
    1. create an entry in the `PendingAvailability` map for each backed candidate with a blank `availability_votes` bitfield.
    1. Return a `Vec<CoreIndex>` of all scheduled cores of the list of passed assignments that a candidate was successfully backed for, sorted ascending by CoreIndex.
  * `enact_candidate(relay_parent_number: BlockNumber, AbridgedCandidateReceipt)`:
    1. If the receipt contains a code upgrade, Call `Paras::schedule_code_upgrade(para_id, code, relay_parent_number + config.validationl_upgrade_delay)`. [TODO] Note that this is safe as long as we never enact candidates where the relay parent is across a session boundary. In that case, which we should be careful to avoid with contextual execution, the configuration might have changed and the para may de-sync from the host's understanding of it.
    1. Call `Paras::note_new_head` using the `HeadData` from the receipt and `relay_parent_number`.
  * `collect_pending`:
    ```rust
      fn collect_pending(f: impl Fn(CoreIndex, BlockNumber) -> bool) -> Vec<u32> {
        // sweep through all paras pending availability. if the predicate returns true, when given the core index and
        // the block number the candidate has been pending availability since, then clean up the corresponding storage for that candidate.
        // return a vector of cleaned-up core IDs.
      }
    ```

### The InclusionInherent Module

#### Description

This module is responsible for all the logic carried by the `Inclusion` entry-point. This entry-point is mandatory, in that it must be invoked exactly once within every block, and it is also "inherent", in that it is provided with no origin by the block author. The data within it carries its own authentication. If any of the steps within fails, the entry-point is considered as having failed and the block will be invalid.

This module does not have the same initialization/finalization concerns as the others, as it only requires that entry points be triggered after all modules have initialized and that finalization happens after entry points are triggered. Both of these are assumptions we have already made about the runtime's order of operations, so this module doesn't need to be initialized or finalized by the `Initializer`.

#### Storage

```rust
Included: Option<()>,
```

#### Finalization

1. Take (get and clear) the value of `Included`. If it is not `Some`, throw an unrecoverable error.

#### Entry Points

  * `inclusion`: This entry-point accepts two parameters: [`Bitfields`](#Signed-Availability-Bitfield) and [`BackedCandidates`](#Backed-Candidate).
    1. The `Bitfields` are first forwarded to the `process_bitfields` routine, returning a set of freed cores. Provide a `Scheduler::core_para` as a core-lookup to the `process_bitfields` routine.
    1. If `Scheduler::availability_timeout_predicate` is `Some`, invoke `Inclusion::collect_pending` using it, and add timed-out cores to the free cores.
    1. Invoke `Scheduler::schedule(freed)`
    1. Pass the `BackedCandidates` along with the output of `Scheduler::scheduled` to the `Inclusion::process_candidates` routine, getting a list of all newly-occupied cores.
    1. Call `Scheduler::occupied` for all scheduled cores where a backed candidate was submitted.
    1. If all of the above succeeds, set `Included` to `Some(())`.

### The Validity Module

After a backed candidate is made available, it is included and proceeds into an acceptance period during which validators are randomly selected to do (secondary) approval checks of the parablock. Any reports disputing the validity of the candidate will cause escalation, where even more validators are requested to check the block, and so on, until either the parablock is determined to be invalid or valid. Those on the wrong side of the dispute are slashed and, if the parablock is deemed invalid, the relay chain is rolled back to a point before that block was included.

However, this isn't the end of the story. We are working in a forkful blockchain environment, which carries three important considerations:
  1. For security, validators that misbehave shouldn't only be slashed on one fork, but on all possible forks. Validators that misbehave shouldn't be able to create a new fork of the chain when caught and get away with their misbehavior.
  2. It is possible that the parablock being contested has not appeared on all forks.
  3. If a block author believes that there is a disputed parablock on a specific fork that will resolve to a reversion of the fork, that block author is better incentivized to build on a different fork which does not include that parablock.

This means that in all likelihood, there is the possibility of disputes that are started on one fork of the relay chain, and as soon as the dispute resolution process starts to indicate that the parablock is indeed invalid, that fork of the relay chain will be abandoned and the dispute will never be fully resolved on that chain.

Even if this doesn't happen, there is the possibility that there are two disputes underway, and one resolves leading to a reversion of the chain before the other has concluded. In this case we want to both transplant the concluded dispute onto other forks of the chain as well as the unconcluded dispute.

We account for these requirements by having the validity module handle two kinds of disputes.
  1. Local disputes: those contesting the validity of the current fork by disputing a parablock included within it.
  2. Remote disputes: a dispute that has partially or fully resolved on another fork which is transplanted to the local fork for completion and eventual slashing.

#### Local Disputes

[TODO: store all included candidate and attestations on them here. accept additional backing after the fact. accept reports based on VRF. candidate included in session S should only be reported on by validator keys from session S. trigger slashing. probably only slash for session S even if the report was submitted in session S+k because it is hard to unify identity]

One first question is to ask why different logic for local disputes is necessary. It seems that local disputes are necessary in order to create the first escalation that leads to block producers abandoning the chain and making remote disputes possible.

Local disputes are only allowed on parablocks that have been included on the local chain and are in the acceptance period.

For each such parablock, it is guaranteed by the inclusion pipeline that the parablock is available and the relevant validation code is available.

Disputes may occur against blocks that have happened in the session prior to the current one, from the perspective of the chain. In this case, the prior validator set is responsible for handling the dispute and to do so with their keys from the last session. This means that validator duty actually extends 1 session beyond leaving the validator set.

Validators self-select based on the BABE VRF output included by the block author in the block that the candidate became available. [TODO: some more details from Jeff's paper]. After enough validators have self-selected, the quorum will be clear and validators on the wrong side will be slashed. After concluding, the dispute will remain open for some time in order to collect further evidence of misbehaving validators, and then issue a signal in the header-chain that this fork should be abandoned along with the hash of the last ancestor before inclusion, which the chain should be reverted to, along with information about the invalid block that should be used to blacklist it from being included.

#### Remote Disputes

When a dispute has occurred on another fork, we need to transplant that dispute to every other fork. This poses some major challenges.

There are two types of remote disputes. The first is a remote roll-up of a concluded dispute. These are simply all attestations for the block, those against it, and the result of all (secondary) approval checks. A concluded remote dispute can be resolved in a single transaction as it is an open-and-shut case of a quorum of validators disagreeing with another.

The second type of remote dispute is the unconcluded dispute. An unconcluded remote dispute is started by any validator, using these things:
  - A candidate
  - The session that the candidate has appeared in.
  - Backing for that candidate
  - The validation code necessary for validation of the candidate. [TODO: optimize by excluding in case where code appears in `Paras::CurrentCode` of this fork of relay-chain]
  - Secondary checks already done on that candidate, containing one or more disputes by validators. None of the disputes are required to have appeared on other chains. [TODO: validator-dispute could be instead replaced by a fisherman w/ bond]

When beginning a remote dispute, at least one escalation by a validator is required, but this validator may be malicious and desires to be slashed. There is no guarantee that the para is registered on this fork of the relay chain or that the para was considered available on any fork of the relay chain.

So the first step is to have the remote dispute proceed through an availability process similar to the one in [the Inclusion Module](#The-Inclusion-Module), but without worrying about core assignments or compactness in bitfields.

We assume that remote disputes are with respect to the same validator set as on the current fork, as BABE and GRANDPA assure that forks are never long enough to diverge in validator set [TODO: this is at least directionally correct. handling disputes on other validator sets seems useless anyway as they wouldn't be bonded.]

As with local disputes, the validators of the session the candidate was included on another chain are responsible for resolving the dispute and determining availability of the candidate.

If the candidate was not made available on another fork of the relay chain, the availability process will time out and the disputing validator will be slashed on this fork. The escalation used by the validator(s) can be replayed onto other forks to lead the wrongly-escalating validator(s) to be slashed on all other forks as well. We assume that the adversary cannot censor validators from seeing any particular forks indefinitely [TODO: set the availability timeout for this accordingly - unlike in the inclusion pipeline we are slashing for unavailability here!]

If the availability process passes, the remote dispute is ready to be included on this chain. As with the local dispute, validators self-select based on a VRF. Given that a remote dispute is likely to be replayed across multiple forks, it is important to choose a VRF in a way that all forks processing the remote dispute will have the same one. Choosing the VRF is important as it should not allow an adversary to have control over who will be selected as a secondary approval checker.

After enough validator self-select, under the same escalation rules as for local disputes, the Remote dispute will conclude, slashing all those on the wrong side of the dispute. After concluding, the remote dispute remains open for a set amount of blocks to accept any further proof of additional validators being on the wrong side.

### Slashing and Incentivization

The goal of the dispute is to garner a 2/3+ (2f + 1) supermajority either in favor of or against the candidate.

For remote disputes, it is possible that the parablock disputed has never actually passed any availability process on any chain. In this case, validators will not be able to obtain the PoV of the parablock and there will be relatively few votes. We want to disincentivize voters claiming validity of the block from preventing it from becoming available, so we charge them a small distraction fee for wasting the others' time if the dispute does not garner a 2/3+ supermajority on either side. This fee can take the form of a small slash or a reduction in rewards.

When a supermajority is achieved for the dispute in either the valid or invalid direction, we will penalize non-voters either by issuing a small slash or reducing their rewards. We prevent censorship of the remaining validators by leaving the dispute open for some blocks after resolution in order to accept late votes.

----

## Architecture: Node-side

**Design Goals**

* Modularity: Components of the system should be as self-contained as possible. Communication boundaries between components should be well-defined and mockable. This is key to creating testable, easily reviewable code.
* Minimizing side effects: Components of the system should aim to minimize side effects and to communicate with other components via message-passing.
* Operational Safety: The software will be managing signing keys where conflicting messages can lead to large amounts of value to be slashed. Care should be taken to ensure that no messages are signed incorrectly or in conflict with each other.

The architecture of the node-side behavior aims to embody the Rust principles of ownership and message-passing to create clean, isolatable code. Each resource should have a single owner, with minimal sharing where unavoidable.

Many operations that need to be carried out involve the network, which is asynchronous. This asynchrony affects all core subsystems that rely on the network as well. The approach of hierarchical state machines is well-suited to this kind of environment.

We introduce a hierarchy of state machines consisting of an overseer supervising subsystems, where Subsystems can contain their own internal hierarchy of jobs. This is elaborated on in the next section on Subsystems.

### Subsystems and Jobs

In this section we define the notions of Subsystems and Jobs. These are guidelines for how we will employ an architecture of hierarchical state machines. We'll have a top-level state machine which oversees the next level of state machines which oversee another layer of state machines and so on. The next sections will lay out these guidelines for what we've called subsystems and jobs, since this model applies to many of the tasks that the Node-side behavior needs to encompass, but these are only guidelines and some Subsystems may have deeper hierarchies internally.

Subsystems are long-lived worker tasks that are in charge of performing some particular kind of work. All subsystems can communicate with each other via a well-defined protocol. Subsystems can't generally communicate directly, but must coordinate communication through an Overseer, which is responsible for relaying messages, handling subsystem failures, and dispatching work signals.

Most work that happens on the Node-side is related to building on top of a specific relay-chain block, which is contextually known as the "relay parent". We call it the relay parent to explicitly denote that it is a block in the relay chain and not on a parachain. We refer to the parent because when we are in the process of building a new block, we don't know what that new block is going to be. The parent block is our only stable point of reference, even though it is usually only useful when it is not yet a parent but in fact a leaf of the block-DAG expected to soon become a parent (because validators are authoring on top of it). Furthermore, we are assuming a forkful blockchain-extension protocol, which means that there may be multiple possible children of the relay-parent. Even if the relay parent has multiple children blocks, the parent of those children is the same, and the context in which those children is authored should be the same. The parent block is the best and most stable reference to use for defining the scope of work items and messages, and is typically referred to by its cryptographic hash.

Since this goal of determining when to start and conclude work relative to a specific relay-parent is common to most, if not all subsystems, it is logically the job of the Overseer to distribute those signals as opposed to each subsystem duplicating that effort, potentially being out of synchronization with each other. Subsystem A should be able to expect that subsystem B is working on the same relay-parents as it is. One of the Overseer's tasks is to provide this heartbeat, or synchronized rhythm, to the system.

The work that subsystems spawn to be done on a specific relay-parent is known as a job. Subsystems should set up and tear down jobs according to the signals received from the overseer. Subsystems may share or cache state between jobs.

### Overseer

The overseer is responsible for these tasks:
1. Setting up, monitoring, and handing failure for overseen subsystems.
2. Providing a "heartbeat" of which relay-parents subsystems should be working on.
3. Acting as a message bus between subsystems.


The hierarchy of subsystems:
```
+--------------+      +------------------+    +--------------------+
|              |      |                  |---->   Subsystem A      |
| Block Import |      |                  |    +--------------------+
|    Events    |------>                  |    +--------------------+
+--------------+      |                  |---->   Subsystem B      |
                      |   Overseer       |    +--------------------+
+--------------+      |                  |    +--------------------+
|              |      |                  |---->   Subsystem C      |
| Finalization |------>                  |    +--------------------+
|    Events    |      |                  |    +--------------------+
|              |      |                  |---->   Subsystem D      |
+--------------+      +------------------+    +--------------------+

```

The overseer determines work to do based on block import events and block finalization events. It does this by keeping track of the set of relay-parents for which work is currently being done. This is known as the "active leaves" set. It determines an initial set of active leaves on startup based on the data on-disk, and uses events about blockchain import to update the active leaves. Updates lead to `OverseerSignal::StartWork` and `OverseerSignal::StopWork` being sent according to new relay-parents, as well as relay-parents to stop considering. Block import events inform the overseer of leaves that no longer need to be built on, now that they have children, and inform us to begin building on those children. Block finalization events inform us when we can stop focusing on blocks that appear to have been orphaned.

The overseer's logic can be described with these functions:

*On Startup*
* Start all subsystems
* Determine all blocks of the blockchain that should be built on. This should typically be the head of the best fork of the chain we are aware of. Sometimes add recent forks as well.
* For each of these blocks, send an `OverseerSignal::StartWork` to all subsystems.
* Begin listening for block import and finality events

*On Block Import Event*
* Apply the block import event to the active leaves. A new block should lead to its addition to the active leaves set and its parent being deactivated.
* For any deactivated leaves send an `OverseerSignal::StopWork` message to all subsystems.
* For any activated leaves send an `OverseerSignal::StartWork` message to all subsystems.
* Ensure all `StartWork` messages are flushed before resuming activity as a message router.

(TODO: in the future, we may want to avoid building on too many sibling blocks at once. the notion of a "preferred head" among many competing sibling blocks would imply changes in our "active leaves" update rules here)

*On Finalization Event*
* Note the height `h` of the newly finalized block `B`.
* Prune all leaves from the active leaves which have height `<= h` and are not `B`.
* Issue `OverseerSignal::StopWork` for all deactivated leaves.

*On Subsystem Failure*

Subsystems are essential tasks meant to run as long as the node does. Subsystems can spawn ephemeral work in the form of jobs, but the subsystems themselves should not go down. If a subsystem goes down, it will be because of a critical error that should take the entire node down as well.

*Communication Between Subsystems*


When a subsystem wants to communicate with another subsystem, or, more typically, a job within a subsystem wants to communicate with its counterpart under another subsystem, that communication must happen via the overseer. Consider this example where a job on subsystem A wants to send a message to its counterpart under subsystem B. This is a realistic scenario, where you can imagine that both jobs correspond to work under the same relay-parent.

```
     +--------+                                                           +--------+
     |        |                                                           |        |
     |Job A-1 | (sends message)                       (receives message)  |Job B-1 |
     |        |                                                           |        |
     +----|---+                                                           +----^---+
          |                  +------------------------------+                  ^
          v                  |                              |                  |
+---------v---------+        |                              |        +---------|---------+
|                   |        |                              |        |                   |
| Subsystem A       |        |       Overseer / Message     |        | Subsystem B       |
|                   -------->>                  Bus         -------->>                   |
|                   |        |                              |        |                   |
+-------------------+        |                              |        +-------------------+
                             |                              |
                             +------------------------------+
```

First, the subsystem that spawned a job is responsible for handling the first step of the communication. The overseer is not aware of the hierarchy of tasks within any given subsystem and is only responsible for subsystem-to-subsystem communication. So the sending subsystem must pass on the message via the overseer to the receiving subsystem, in such a way that the receiving subsystem can further address the communication to one of its internal tasks, if necessary.

This communication prevents a certain class of race conditions. When the Overseer determines that it is time for subsystems to begin working on top of a particular relay-parent, it will dispatch a `StartWork` message to all subsystems to do so, and those messages will be handled asynchronously by those subsystems. Some subsystems will receive those messsages before others, and it is important that a message sent by subsystem A after receiving `StartWork` message will arrive at subsystem B after its `StartWork` message. If subsystem A maintaned an independent channel with subsystem B to communicate, it would be possible for subsystem B to handle the side message before the `StartWork` message, but it wouldn't have any logical course of action to take with the side message - leading to it being discarded or improperly handled. Well-architectured state machines should have a single source of inputs, so that is what we do here.

One exception is reasonable to make for responses to requests. A request should be made via the overseer in order to ensure that it arrives after any relevant `StartWork` message. A subsystem issuing a request as a result of a `StartWork` message can safely receive the response via a side-channel for two reasons:
  1. It's impossible for a request to be answered before it arrives, it is provable that any response to a request obeys the same ordering constraint.
  2. The request was sent as a result of handling a `StartWork` message. Then there is no possible future in which the `StartWork` message has not been handled upon the receipt of the response.

So as a single exception to the rule that all communication must happen via the overseer we allow the receipt of responses to requests via a side-channel, which may be established for that purpose. This simplifies any cases where the outside world desires to make a request to a subsystem, as the outside world can then establish a side-channel to receive the response on.

It's important to note that the overseer is not aware of the internals of subsystems, and this extends to the jobs that they spawn. The overseer isn't aware of the existence or definition of those jobs, and is only aware of the outer subsystems with which it interacts. This gives subsystem implementations leeway to define internal jobs as they see fit, and to wrap a more complex hierarchy of state machines than having a single layer of jobs for relay-parent-based work. Likewise, subsystems aren't required to spawn jobs. Certain types of subsystems, such as those for shared storage or networking resources, won't perform block-based work but would still benefit from being on the Overseer's message bus. These subsystems can just ignore the overseer's signals for block-based work.

Furthermore, the protocols by which subsystems communicate with each other should be well-defined irrespective of the implementation of the subsystem. In other words, their interface should be distinct from their implementation. This will prevent subsystems from accessing aspects of each other that are beyond the scope of the communication boundary.

---

### Candidate Backing Subsystem

#### Description

The Candidate Backing subsystem ensures every parablock considered for relay block inclusion has been seconded by at least one validator, and approved by a quorum. Parablocks for which no validator will assert correctness are discarded. If the block later proves invalid, the initial backers are slashable; this gives polkadot a rational threat model during subsequent stages.

Its role is to produce backable candidates for inclusion in new relay-chain blocks. It does so by issuing signed [Statements](#Statement-type) and tracking received statements signed by other validators. Once enough statements are received, they can be combined into backing for specific candidates.

Note that though the candidate backing subsystem attempts to produce as many backable candidates as possible, it does _not_ attempt to choose a single authoritative one. The choice of which actually gets included is ultimately up to the block author, by whatever metrics it may use; those are opaque to this subsystem.

Once a sufficient quorum has agreed that a candidate is valid, this subsystem notifies the Overseer, which in turn engages block production mechanisms to include the parablock.

#### Protocol

The **Candidate Selection** subsystem is the primary source of non-overseer messages into this subsystem. That subsystem generates appropriate [`CandidateBackingSubsystemMessage`s](#Candidate-Backing-Subsystem-Message), and passes them to this subsystem.

This subsystem validates the candidates and generates an appropriate `Statement`. All `Statement`s are then passed on to the **Statement Distribution** subsystem to be gossiped to peers. When this subsystem decides that a candidate is invalid, and it was recommended to us to second by our own Candidate Selection subsystem, a message is sent to the Candidate Selection subsystem with the candidate's hash so that the collator which recommended it can be penalized.

#### Functionality

The subsystem should maintain a set of handles to Candidate Backing Jobs that are currently live, as well as the relay-parent to which they correspond.

*On Overseer Signal*
* If the signal is an `OverseerSignal::StartWork(relay_parent)`, spawn a Candidate Backing Job with the given relay parent, storing a bidirectional channel with the Candidate Backing Job in the set of handles.
* If the signal is an `OverseerSignal::StopWork(relay_parent)`, cease the Candidate Backing Job under that relay parent, if any.

*On CandidateBackingSubsystemMessage*
* If the message corresponds to a particular relay-parent, forward the message to the Candidate Backing Job for that relay-parent, if any is live.

(big TODO: "contextual execution"
* At the moment we only allow inclusion of _new_ parachain candidates validated by _current_ validators.
* Allow inclusion of _old_ parachain candidates validated by _current_ validators.
* Allow inclusion of _old_ parachain candidates validated by _old_ validators.

This will probably blur the lines between jobs, will probably require inter-job communication and a short-term memory of recently backable, but not backed candidates.
)

#### Candidate Backing Job

The Candidate Backing Job represents the work a node does for backing candidates with respect to a particular relay-parent.

The goal of a Candidate Backing Job is to produce as many backable candidates as possible. This is done via signed [Statements](#Statement-type) by validators. If a candidate receives a majority of supporting Statements from the Parachain Validators currently assigned, then that candidate is considered backable.

*on startup*
* Fetch current validator set, validator -> parachain assignments from runtime API.
* Determine if the node controls a key in the current validator set. Call this the local key if so.
* If the local key exists, extract the parachain head and validation function for the parachain the local key is assigned to.

*on receiving new signed Statement*
```rust
if let Statement::Seconded(candidate) = signed.statement {
  if candidate is unknown and in local assignment {
    spawn_validation_work(candidate, parachain head, validation function)
  }
}

// add `Seconded` statements and `Valid` statements to a quorum. If quorum reaches validator-group
// majority, send a `BlockAuthorshipProvisioning::BackableCandidate(relay_parent, Candidate, Backing)` message.
```

*spawning validation work*
```rust
fn spawn_validation_work(candidate, parachain head, validation function) {
  asynchronously {
    let pov = (fetch pov block).await

    // dispatched to sub-process (OS process) pool.
    let valid = validate_candidate(candidate, validation function, parachain head, pov).await;
    if valid {
      // make PoV available for later distribution. Send data to the availability store to keep.
      // sign and dispatch `valid` statement to network if we have not seconded the given candidate.
    } else {
      // sign and dispatch `invalid` statement to network.
    }
  }
}
```

*fetch pov block*

Create a `(sender, receiver)` pair.
Dispatch a `PovFetchSubsystemMessage(relay_parent, candidate_hash, sender)` and listen on the receiver for a response.

*on receiving CandidateBackingSubsystemMessage*
* If the message is a `CandidateBackingSubsystemMessage::RegisterBackingWatcher`, register the watcher and trigger it each time a new candidate is backable. Also trigger it once initially if there are any backable candidates at the time of receipt.
* If the message is a `CandidateBackingSubsystemMessage::Second`, sign and dispatch a `Seconded` statement only if we have not seconded any other candidate and have not signed a `Valid` statement for the requested candidate. Signing both a `Seconded` and `Valid` message is a double-voting misbehavior with a heavy penalty, and this could occur if another validator has seconded the same candidate and we've received their message before the internal seconding request.

(TODO: send statements to Statement Distribution subsystem, handle shutdown signal from candidate backing subsystem)

---

<<<<<<< HEAD

=======
>>>>>>> 4b9f5312
### Candidate Selection

#### Description

The Candidate Selection Subsystem is run by validators, and is responsible for interfacing with Collators to select a candidate, along with its PoV, to second during the backing process relative to a specific relay parent.

<<<<<<< HEAD
This subsystem includes networking code for communicating with collators, and tracks which collations specific collators have submitted. This subsystem is responsible for disconnecting and blacklisting collators who have submitted collations that are found to have submitted invalid collations by other subsystems.
=======
This subsystem includes networking code for communicating with collators, and tracks which collations specific collators have submitted. This subsystem is responsible for disconnecting and blacklisting collators that are found to have submitted invalid collations by other subsystems.

This module is only ever interested in parablocks assigned to the particular parachain which this validator is currently handling.

New parablock candidates may arrive from a potentially unbounded set of collators. This subsystem chooses either 0 or 1 of them per relay parent to second. If it chooses to second a candidate, it sends an appropriate message to the **Candidate Backing** subsystem to generate an appropriate `Statement`.

In the event that a parablock candidate proves invalid, this subsystem will receive a message back from the Candidate Backing subsystem indicating so. If that parablock candidate originated from a collator, this subsystem will blacklist that collator. If that parablock candidate originated from a peer, this subsystem generates a report for the **Misbehavior Arbitration** subsystem.
>>>>>>> 4b9f5312

#### Protocol

Input: None


Output:
  - Validation requests to Validation subsystem
  - `CandidateBackingMessage::Second`
  - Peer set manager: report peers (collators who have misbehaved)

#### Functionality

Overarching network protocol + job for every relay-parent

<<<<<<< HEAD
=======
[TODO] The Candidate Selection network protocol is currently intentionally unspecified pending further discussion.

Several approaches have been selected, but all have some issues:

- The most straightforward approach is for this subsystem to simply second the first valid parablock candidate which it sees per relay head. However, that protocol is vulnerable to a single collator which, as an attack or simply through chance, gets its block candidate to the node more often than its fair share of the time.
- It may be possible to do some BABE-like selection algorithm to choose an "Official" collator for the round, but that is tricky because the collator which produces the PoV does not necessarily actually produce the block.
- We could use relay-chain BABE randomness to generate some delay `D` on the order of 1 second, +- 1 second. The collator would then second the first valid parablock which arrives after `D`, or in case none has arrived by `2*D`, the last valid parablock which has arrived. This makes it very hard for a collator to game the system to always get its block nominated, but it reduces the maximum throughput of the system by introducing delay into an already tight schedule.
- A variation of that scheme would be to randomly choose a number `I`, and have a fixed acceptance window `D` for parablock candidates. At the end of the period `D`, count `C`: the number of parablock candidates received. Second the one with index `I % C`. Its drawback is the same: it must wait the full `D` period before seconding any of its received candidates, reducing throughput.

>>>>>>> 4b9f5312
#### Candidate Selection Job

- Aware of validator key and assignment
- One job for each relay-parent, which selects up to one collation for the Candidate Backing Subsystem

----

### Statement Distribution

#### Description

The Statement Distribution Subsystem is responsible for distributing statements about seconded candidates between validators.

<<<<<<< HEAD
#### Protocol

`ProtocolId`: `b"stmd"`

Input:
  - NetworkBridgeUpdate(update)

Output:
  - NetworkBridge::RegisterEventProducer(`ProtocolId`)
  - NetworkBridge::SendMessage(`[PeerId]`, `ProtocolId`, `Bytes`)
  - NetworkBridge::ReportPeer(PeerId, cost_or_benefit)

#### Functionality

Implemented as a gossip protocol. Register a network event producer on startup. Handle updates to our view and peers' views.

Track equivocating validators and stop accepting information from them. Forward double-vote proofs to the double-vote reporting system. Establish a data-dependency order:
  - In order to receive a `Seconded` message we have the on corresponding chain head in our view
  - In order to receive an `Invalid` or `Valid` message we must have received the corresponding `Seconded` message.

And respect this data-dependency order from our peers by respecting their views. This subsystem is responsible for checking message signatures.
=======
The Statement Distribution subsystem sends statements to peer nodes and detects double-voting by validators. When validators conflict with each other, the **Misbehavior Arbitration** system is notified.

Statement Distribution is the only backing module subsystem which has any notion of peer nodes, who are any full nodes on the network. Validators will also act as peer nodes

It is responsible for signing statements that we have generated and forwarding them, and for detecting a variety of Validator misbehaviors for reporting to Misbehavior Arbitration. During the Backing stage of the inclusion pipeline, it's the main point of contact with peer nodes, who distribute statements by validators. On receiving a signed statement from a peer, assuming the peer receipt state machine is in an appropriate state, it sends the Candidate Receipt to the Candidate Backing subsystem to handle the validator's statement.

#### Protocol

#### Functionality

Implemented as a gossip protocol. Neighbor packets are used to inform peers which chain heads we are interested in data for. Track equivocating validators and stop accepting information from them. Forward double-vote proofs to the double-vote reporting system. Establish a data-dependency order:
  - In order to receive a `Seconded` message we must be working on corresponding chain head
  - In order to receive an `Invalid` or `Valid` message we must have received the corresponding `Seconded` message.

  #### Peer Receipt State Machine

There is a very simple state machine which governs which messages we are willing to receive from peers. Not depicted in the state machine: on initial receipt of any `SignedStatement`, validate that the provided signature does in fact sign the included data. Note that each individual parablock candidate gets its own instance of this state machine; it is perfectly legal to receive a `Valid(X)` before a `Seconded(Y)`, as long as a `Seconded(X)` has been received.

A: Initial State. Receive `SignedStatement(Statement::Second)`: extract `Statement`, forward to Candidate Backing, proceed to B. Receive any other `SignedStatement` variant: drop it.
B: Receive any `SignedStatement`: extract `Statement`, forward to Candidate Backing. Receive `OverseerMessage::StopWork`: proceed to C.
C: Receive any message for this block: drop it.

#### Peer Knowledge Tracking

The peer receipt state machine implies that for parsimony of network resources, we should model the knowledge of our peers, and help them out. For example, let's consider a case with peers A, B, and C, validators X and Y, and candidate M. A sends us a `Statement::Second(M)` signed by X. We've double-checked it, and it's valid. While we're checking it, we receive a copy of X's `Statement::Second(M)` from `B`, along with a `Statement::Valid(M)` signed by Y.

Our response to A is just the `Statement::Valid(M)` signed by Y. However, we haven't heard anything about this from C. Therefore, we send it everything we have: first a copy of X's `Statement::Second`, then Y's `Statement::Valid`.

This system implies a certain level of duplication of messages--we received X's `Statement::Second` from both our peers, and C may experience the same--but it minimizes the degree to which messages are simply dropped.

And respect this data-dependency order from our peers. This subsystem is responsible for checking message signatures.
>>>>>>> 4b9f5312

No jobs, `StartWork` and `StopWork` pulses are used to control neighbor packets and what we are currently accepting.

----

### PoV Distribution

#### Description

This subsystem is responsible for distributing PoV blocks. For now, unified with statement distribution system.

#### Protocol

Handle requests for PoV block by candidate hash and relay-parent.

#### Functionality

Implemented as a gossip system, where `PoV`s are not accepted unless we know a `Seconded` message.

[TODO: this requires a lot of cross-contamination with statement distribution even if we don't implement this as a gossip system. In a point-to-point implementation, we still have to know _who to ask_, which means tracking who's submitted `Seconded`, `Valid`, or `Invalid` statements - by validator and by peer. One approach is to have the Statement gossip system to just send us this information and then we can separate the systems from the beginning instead of combining them]

----

### Availability Distribution

#### Description

Distribute availability erasure-coded chunks to validators.

After a candidate is backed, the availability of the PoV block must be confirmed by 2/3+ of all validators. Validating a candidate successfully and contributing it to being backable leads to the PoV and erasure-coding being stored in the availability store.

#### Protocol

<<<<<<< HEAD
`ProtocolId`:`b"avad"`

Input:
  - NetworkBridgeUpdate(update)

Output:
  - NetworkBridge::RegisterEventProducer(`ProtocolId`)
  - NetworkBridge::SendMessage(`[PeerId]`, `ProtocolId`, `Bytes`)
  - NetworkBridge::ReportPeer(PeerId, cost_or_benefit)
=======
Output:
>>>>>>> 4b9f5312
  - AvailabilityStore::QueryPoV(candidate_hash, response_channel)
  - AvailabilityStore::StoreChunk(candidate_hash, chunk_index, inclusion_proof, chunk_data)

#### Functionality

<<<<<<< HEAD
Register on startup an event producer with  `NetworkBridge::RegisterEventProducer`.

For each relay-parent in our local view update, look at all backed candidates pending availability. Distribute via gossip all erasure chunks for all candidates that we have to peers.

We define an operation `live_candidates(relay_heads) -> Set<AbridgedCandidateReceipt>` which returns a set of candidates a given set of relay chain heads that implies a set of candidates whose availability chunks should be currently gossiped. This is defined as all candidates pending availability in any of those relay-chain heads or any of their last `K` ancestors. We assume that state is not pruned within `K` blocks of the chain-head.

We will send any erasure-chunks that correspond to candidates in `live_candidates(peer_most_recent_view_update)`. Likewise, we only accept and forward messages pertaining to a candidate in `live_candidates(current_heads)`. Each erasure chunk should be accompanied by a merkle proof that it is committed to by the erasure trie root in the candidate receipt, and this gossip system is responsible for checking such proof.

We re-attempt to send anything live to a peer upon any view update from that peer.

On our view change, for all live candidates, we will check if we have the PoV by issuing a `QueryPoV` message and waiting for the response. If the query returns `Some`, we will perform the erasure-coding and distribute all messages to peers that will accept them.

If we are operating as a validator, we note our index `i` in the validator set and keep the `i`th availability chunk for any live candidate, as we receive it. We keep the chunk and its merkle proof in the availability store by sending a `StoreChunk` command. This includes chunks and proofs generated as the result of a successful `QueryPoV`. (TODO: back-and-forth is kind of ugly but drastically simplifies the pruning in the availability store, as it creates an invariant that chunks are only stored if the candidate was actually backed)

(K=3?)
=======
For each relay-parent in a `StartWork` message, look at all backed candidates pending availability. Distribute via gossip all erasure chunks for all candidates that we have.

`StartWork` and `StopWork` are used to curate a set of current heads, which we keep to the `N` most recent and broadcast as a neighbor packet to our peers.

We define an operation `live_candidates(relay_heads) -> Set<AbridgedCandidateReceipt>` which returns a set of candidates a given set of relay chain heads that implies a set of candidates whose availability chunks should be currently gossiped. This is defined as all candidates pending availability in any of those relay-chain heads or any of their last `K` ancestors. We assume that state is not pruned within `K` blocks of the chain-head.

We will send any erasure-chunks that correspond to candidates in `live_candidates(peer_most_recent_neighbor_packet)`. Likewise, we only accept and forward messages pertaining to a candidate in `live_candidates(current_heads)`. Each erasure chunk should be accompanied by a merkle proof that it is committed to by the erasure trie root in the candidate receipt, and this gossip system is responsible for checking such proof.

For all live candidates, we will check if we have the PoV by issuing a `QueryPoV` message and waiting for the response. If the query returns `Some`, we will perform the erasure-coding and distribute all messages.

If we are operating as a validator, we note our index `i` in the validator set and keep the `i`th availability chunk for any live candidate, as we receive it. We keep the chunk and its merkle proof in the availability store by sending a `StoreChunk` command. This includes chunks and proofs generated as the result of a successful `QueryPoV`. (TODO: back-and-forth is kind of ugly but drastically simplifies the pruning in the availability store, as it creates an invariant that chunks are only stored if the candidate was actually backed)

(N=5, K=3)
>>>>>>> 4b9f5312

----

### Bitfield Distribution

#### Description

Validators vote on the availability of a backed candidate by issuing signed bitfields, where each bit corresponds to a single candidate. These bitfields can be used to compactly determine which backed candidates are available or not based on a 2/3+ quorum.

#### Protocol

<<<<<<< HEAD
`ProtocolId`: `b"bitd"`

Input:
  - DistributeBitfield(relay_parent, SignedAvailabilityBitfield): distribute a bitfield via gossip to other validators.
  - NetworkBridgeUpdate(NetworkBridgeUpdate)

Output:
  - NetworkBridge::RegisterEventProducer(`ProtocolId`)
  - NetworkBridge::SendMessage(`[PeerId]`, `ProtocolId`, `Bytes`)
  - NetworkBridge::ReportPeer(PeerId, cost_or_benefit)
=======
Input:
  - DistributeBitfield(relay_parent, SignedAvailabilityBitfield): distribute a bitfield via gossip to other validators.

Output:
>>>>>>> 4b9f5312
  - BlockAuthorshipProvisioning::Bitfield(relay_parent, SignedAvailabilityBitfield)

#### Functionality

<<<<<<< HEAD
This is implemented as a gossip system. Register a network bridge event producer on startup and track peer connection, view change, and disconnection events. Only accept bitfields relevant to our current view and only distribute bitfields to other peers when relevant to their most recent view. Check bitfield signatures in this module and accept and distribute only one bitfield per validator.

When receiving a bitfield either from the network or from a `DistributeBitfield` message, forward it along to the block authorship (provisioning) subsystem for potential inclusion in a block.
=======
This is implemented as a gossip system. `StartWork` and `StopWork` are used to determine the set of current relay chain heads. Neighbor packet, as with other gossip subsystems, is a set of current chain heads. Only accept bitfields relevant to our current heads and only distribute bitfields to other peers when relevant to their most recent neighbor packet. Check bitfield signatures in this module and accept and distribute only one bitfield per validator.

When receiving a bitfield either from the network or from a `DistributeBitfield` message, forward it along to the Provisioner subsystem for potential inclusion in a block.
>>>>>>> 4b9f5312

----

### Bitfield Signing

#### Description

Validators vote on the availability of a backed candidate by issuing signed bitfields, where each bit corresponds to a single candidate. These bitfields can be used to compactly determine which backed candidates are available or not based on a 2/3+ quorum.

#### Protocol

Output:
  - BitfieldDistribution::DistributeBitfield: distribute a locally signed bitfield
  - AvailabilityStore::QueryChunk(CandidateHash, validator_index, response_channel)

#### Functionality

Upon onset of a new relay-chain head with `StartWork`, launch bitfield signing job for the head. Stop the job on `StopWork`.

#### Bitfield Signing Job

Localized to a specific relay-parent `r`
If not running as a validator, do nothing.

- Determine our validator index `i`, the set of backed candidates pending availability in `r`, and which bit of the bitfield each corresponds to.
- [TODO: wait T time for availability distribution?]
- Start with an empty bitfield. For each bit in the bitfield, if there is a candidate pending availability, query the availability store for whether we have the availability chunk for our validator index.
- For all chunks we have, set the corresponding bit in the bitfield.
- Sign the bitfield and dispatch a `BitfieldDistribution::DistributeBitfield` message.

----

### Collation Generation

[TODO]

#### Description

#### Protocol

#### Functionality

#### Jobs, if any

----

### Collation Distribution

[TODO]

#### Description

#### Protocol

#### Functionality

#### Jobs, if any

----

### Availability Store

#### Description

This is a utility subsystem responsible for keeping available certain data and pruning that data.

The two data types:
  - Full PoV blocks of candidates we have validated
  - Availability chunks of candidates that were backed and noted available on-chain.

For each of these data we have pruning rules that determine how long we need to keep that data available.

PoV hypothetically only need to be kept around until the block where the data was made fully available is finalized. However, disputes can revert finality, so we need to be a bit more conservative. We should keep the PoV until a block that finalized availability of it has been finalized for 1 day (TODO: arbitrary, but extracting `acceptance_period` is kind of hard here...).

Availability chunks need to be kept available until the dispute period for the corresponding candidate has ended. We can accomplish this by using the same criterion as the above, plus a delay. This gives us a pruning condition of the block finalizing availability of the chunk being final for 1 day + 1 hour (TODO: again, concrete acceptance-period would be nicer here, but complicates things).

There is also the case where a validator commits to make a PoV available, but the corresponding candidate is never backed. In this case, we keep the PoV available for 1 hour. (TODO: ideally would be an upper bound on how far back contextual execution is OK).

There may be multiple competing blocks all ending the availability phase for a particular candidate. Until (and slightly beyond) finality, it will be unclear which of those is actually the canonical chain, so the pruning records for PoVs and Availability chunks should keep track of all such blocks.

#### Protocol

Input:
  - QueryPoV(candidate_hash, response_channel)
  - QueryChunk(candidate_hash, validator_index, response_channel)
  - StoreChunk(candidate_hash, validator_index, inclusion_proof, chunk_data)

#### Functionality

On `StartWork`:
  - Note any new candidates backed in the block. Update pruning records for any stored `PoVBlock`s.
  - Note any newly-included candidates backed in the block. Update pruning records for any stored availability chunks.

On block finality events:
  - TODO: figure out how we get block finality events from overseer
  - Handle all pruning based on the newly-finalized block.

On `QueryPoV` message:
  - Return the PoV block, if any, for that candidate hash.

On `QueryChunk` message:
  - Determine if we have the chunk indicated by the parameters and return it via the response channel if so.

On `StoreChunk` message:
  - Store the chunk along with its inclusion proof under the candidate hash and validator index.

----

### Candidate Validation

#### Description

This subsystem is responsible for handling candidate validation requests. It is a simple request/response server.

#### Protocol

Input:
  - CandidateValidation::Validate(CandidateReceipt, validation_code, PoV, response_channel)

#### Functionality

Given a candidate, its validation code, and its PoV, determine whether the candidate is valid. There are a few different situations this code will be called in, and this will lead to variance in where the parameters originate. Determining the parameters is beyond the scope of this module.

----

<<<<<<< HEAD
### Block Authorship (Provisioning)

#### Description

This subsystem is not actually responsible for authoring blocks, but instead is responsible for providing data to an external block authorship service beyond the scope of the overseer.
=======
### Provisioner

#### Description

This subsystem is responsible for providing data to an external block authorship service beyond the scope of the overseer so that the block authorship service can author blocks containing data produced by various subsystems.
>>>>>>> 4b9f5312

In particular, the data to provide:
  - backable candidates and their backings
  - signed bitfields
<<<<<<< HEAD
=======
  - misbehavior reports
>>>>>>> 4b9f5312
  - dispute inherent (TODO: needs fleshing out in validity module, related to blacklisting)

#### Protocol

Input:
  - Bitfield(relay_parent, signed_bitfield)
  - BackableCandidate(relay_parent, candidate_receipt, backing)
  - RequestBlockAuthorshipData(relay_parent, response_channel)

#### Functionality

Use `StartWork` and `StopWork` to manage a set of jobs for relay-parents we might be building upon.
Forward all messages to corresponding job, if any.

#### Block Authorship Provisioning Job

Track all signed bitfields, all backable candidates received. Provide them to the `RequestBlockAuthorshipData` requester via the `response_channel`. If more than one backable candidate exists for a given `Para`, provide the first one received. (TODO: better candidate-choice rules.)

----

<<<<<<< HEAD
### Network Bridge

#### Description

One of the main features of the overseer/subsystem duality is to avoid shared ownership of resources and to communicate via message-passing. However, implementing each networking subsystem as its own network protocol brings a fair share of challenges.

The most notable challenge is coordinating and eliminating race conditions of peer connection and disconnection events. If we have many network protocols that peers are supposed to be connected on, it is difficult to enforce that a peer is indeed connected on all of them or the order in which those protocols receive notifications that peers have connected. This becomes especially difficult when attempting to share peer state across protocols. All of the Parachain-Host's gossip protocols eliminate DoS with a data-dependency on current chain heads. However, it is inefficient and confusing to implement the logic for tracking our current chain heads as well as our peers' on each of those subsystems. Having one subsystem for tracking this shared state and distributing it to the others is an improvement in architecture and efficiency.

One other piece of shared state to track is peer reputation. When peers are found to have provided value or cost, we adjust their reputation accordingly.

So in short, this Subsystem acts as a bridge between an actual network component and a subsystem's protocol.

#### Protocol

[REVIEW: I am designing this using dynamic dispatch based on a ProtocolId discriminant rather than doing static dispatch to specific subsystems based on a concrete network message type. The reason for this is that doing static dispatch might break the property that Subsystem implementations can be swapped out for others. So this is actually implementing a subprotocol multiplexer. Pierre tells me this is OK for our use-case ;). One caveat is that now all network traffic will also flow through the overseer, but this overhead is probably OK. ]

```rust
use sc-network::ObservedRole;

struct View(Vec<Hash>); // Up to `N` (5?) chain heads.

enum NetworkBridgeEvent {
	PeerConnected(PeerId, ObservedRole), // role is one of Full, Light, OurGuardedAuthority, OurSentry
	PeerDisconnected(PeerId),
	PeerMessage(PeerId, Bytes),
	PeerViewChange(PeerId, View), // guaranteed to come after peer connected event.
	OurViewChange(View),
}
```

Input:
  - RegisterEventProducer(`ProtocolId`, `Fn(NetworkBridgeEvent) -> AllMessages`): call on startup.
  - ReportPeer(PeerId, cost_or_benefit)
  - SendMessage(`[PeerId]`, `ProtocolId`, Bytes): send a message to multiple peers.

#### Functionality

Track a set of all Event Producers, each associated with a 4-byte protocol ID.
There are two types of network messages this sends and receives:
  - ProtocolMessage(ProtocolId, Bytes)
  - ViewUpdate(View)

`StartWork` and `StopWork` determine the computation of our local view. A `ViewUpdate` is issued to each connected peer, and a `NetworkBridgeUpdate::OurViewChange` is issued for each registered event producer.

On `RegisterEventProducer`:
  - Add the event producer to the set of event producers. If there is a competing entry, ignore the request.

On `ProtocolMessage` arrival:
  - If the protocol ID matches an event producer, produce the message from the `NetworkBridgeEvent::PeerMessage(sender, bytes)`, otherwise ignore and reduce peer reputation slightly
  - dispatch message via overseer.

On `ViewUpdate` arrival:
  - Do validity checks and note the most recent view update of the peer.
  - For each event producer, dispatch the result of a `NetworkBridgeEvent::PeerViewChange(view)` via overseer.

On `ReportPeer` message:
  - Adjust peer reputation according to cost or benefit provided

On `SendMessage` message:
  - Issue a corresponding `ProtocolMessage` to each listed peer with given protocol ID and bytes.
=======
### Misbehavior Arbitration

#### Description

The Misbehavior Arbitration subsystem collects reports of validator misbehavior, and slashes the stake of both misbehaving validator nodes and false accusers.

[TODO] It is not yet fully specified; that problem is postponed to a future PR.

One policy question we've decided even so: in the event that MA has to call all validators to check some block about which some validators disagree, the minority voters all get slashed, and the majority voters all get rewarded. Validators which abstain have a minor slash penalty, but probably not in the same order of magnitude as those who vote wrong.

----

### Peer Set Manager

[TODO]

#### Description

#### Protocol

#### Functionality

#### Jobs, if any
>>>>>>> 4b9f5312

----

## Data Structures and Types

[TODO]
* CandidateReceipt
* CandidateCommitments
* AbridgedCandidateReceipt
* GlobalValidationSchedule
* LocalValidationData (should commit to code hash too - see Remote disputes section of validity module)

#### Block Import Event
```rust
/// Indicates that a new block has been added to the blockchain.
struct BlockImportEvent {
  /// The block header-hash.
  hash: Hash,
  /// The header itself.
  header: Header,
  /// Whether this block is considered the head of the best chain according to the
  /// event emitter's fork-choice rule.
  new_best: bool,
}
```

#### Block Finalization Event

```rust
/// Indicates that a new block has been finalized.
struct BlockFinalizationEvent {
  /// The block header-hash.
  hash: Hash,
  /// The header of the finalized block.
  header: Header,
}
```

#### Overseer Signal

Signals from the overseer to a subsystem to request change in execution that has to be obeyed by the subsystem.

```rust
enum OverseerSignal {
  /// Signal to start work localized to the relay-parent hash.
  StartWork(Hash),
  /// Signal to stop (or phase down) work localized to the relay-parent hash.
  StopWork(Hash),
}
```

All subsystems have their own message types; all of them need to be able to listen for overseer signals as well. There are currently two proposals for how to handle that with unified communication channels:

1. Retaining the `OverseerSignal` definition above, add `enum FromOverseer<T> {Signal(OverseerSignal), Message(T)}`.
1. Add a generic varint to `OverseerSignal`: `Message(T)`.

Either way, there will be some top-level type encapsulating messages from the overseer to each subsystem.

#### Candidate Selection Subsystem Message

These messages are sent from the overseer to the Candidate Selection subsystem when new parablocks are available for validation.

```rust
enum CandidateSelectionSubsystemMessage {
  /// A new parachain candidate has arrived from a collator and should be considered for seconding.
  NewCandidate(PoV, ParachainBlock),
  /// We recommended a particular candidate to be seconded, but it was invalid; penalize the collator.
  Invalid(CandidateReceipt),
}
```

If this subsystem chooses to second a parachain block, it dispatches a `CandidateBackingSubsystemMessage`.

#### Candidate Backing Subsystem Message

```rust
enum CandidateBackingSubsystemMessage {
  /// Registers a stream listener for updates to the set of backable candidates that could be backed
  /// in a child of the given relay-parent, referenced by its hash.
  RegisterBackingWatcher(Hash, TODO),
  /// Note that the Candidate Backing subsystem should second the given candidate in the context of the
  /// given relay-parent (ref. by hash). This candidate must be validated.
  Second(Hash, CandidateReceipt),
  /// Note a peer validator's statement about a particular candidate. Disagreements about validity must be escalated
  /// to a broader check by Misbehavior Arbitration. Agreements are simply tallied until a quorum is reached.
  Statement(Statement),
}
```

#### Validation Request Type

Various modules request that the Candidate Validation subsystem validate a block with this message

```rust
enum PoVOrigin {
  /// The proof of validity is available here.
  Included(PoV),
  /// We need to fetch proof of validity from some peer on the network.
  Network(CandidateReceipt),
}

enum CandidateValidationSubsystemMessage {
  /// Validate a candidate and issue a Statement
  Validate(CandidateHash, RelayHash, PoVOrigin),
}
```

#### Statement Type

The Candidate Validation subsystem issues these messages in reponse to `ValidationRequest`s.

```rust
/// A statement about the validity of a parachain candidate.
enum Statement {
  /// A statement about a new candidate being seconded by a validator. This is an implicit validity vote.
  ///
  /// The main semantic difference between `Seconded` and `Valid` comes from the fact that every validator may
  /// second only 1 candidate; this places an upper bound on the total number of candidates whose validity
  /// needs to be checked. A validator who seconds more than 1 parachain candidate per relay head is subject
  /// to slashing.
  Seconded(CandidateReceipt),
  /// A statement about the validity of a candidate, based on candidate's hash.
  Valid(Hash),
  /// A statement about the invalidity of a candidate.
  Invalid(Hash),
}
```

#### Signed Statement Type

The actual signed payload should reference only the hash of the CandidateReceipt, even in the `Seconded` case and should include
a relay parent which provides context to the signature. This prevents against replay attacks and allows the candidate receipt itself
to be omitted when checking a signature on a `Seconded` statement.

```rust
/// A signed statement.
struct SignedStatement {
  statement: Statement,
  signed: ValidatorId,
  signature: Signature
}
```

#### Statement Distribution Subsystem Message

```rust
enum StatementDistributionSubsystemMessage {
  /// A peer has seconded a candidate and we need to double-check them
  Peer(SignedStatement),
  /// We have validated a candidate and want to share our judgment with our peers
  ///
  /// The statement distribution subsystem is responsible for signing this statement.
  Share(Statement),
}
```

#### Misbehavior Arbitration Subsystem Message

```rust
enum MisbehaviorArbitrationSubsystemMessage {
  /// These validator nodes disagree on this candidate's validity, please figure it out
  ///
  /// Most likely, the list of statments all agree except for the final one. That's not
  /// guaranteed, though; if somehow we become aware of lots of
  /// statements disagreeing about the validity of a candidate before taking action,
  /// this message should be dispatched with all of them, in arbitrary order.
  ///
  /// This variant is also used when our own validity checks disagree with others'.
  CandidateValidityDisagreement(CandidateReceipt, Vec<SignedStatement>),
  /// I've noticed a peer contradicting itself about a particular candidate
  SelfContradiction(CandidateReceipt, SignedStatement, SignedStatement),
  /// This peer has seconded more than one parachain candidate for this relay parent head
  DoubleVote(CandidateReceipt, SignedStatement, SignedStatement),
}
```

#### Host Configuration

The internal-to-runtime configuration of the parachain host. This is expected to be altered only by governance procedures.

```rust
struct HostConfiguration {
  /// The minimum frequency at which parachains can update their validation code.
  pub validation_upgrade_frequency: BlockNumber,
  /// The delay, in blocks, before a validation upgrade is applied.
  pub validation_upgrade_delay: BlockNumber,
  /// The acceptance period, in blocks. This is the amount of blocks after availability that validators
  /// and fishermen have to perform secondary approval checks or issue reports.
  pub acceptance_period: BlockNumber,
  /// The maximum validation code size, in bytes.
  pub max_code_size: u32,
  /// The maximum head-data size, in bytes.
  pub max_head_data_size: u32,
  /// The amount of availability cores to dedicate to parathreads.
  pub parathread_cores: u32,
  /// The number of retries that a parathread author has to submit their block.
  pub parathread_retries: u32,
  /// How often parachain groups should be rotated across parachains.
  pub parachain_rotation_frequency: BlockNumber,
  /// The availability period, in blocks, for parachains. This is the amount of blocks
  /// after inclusion that validators have to make the block available and signal its availability to
  /// the chain. Must be at least 1.
  pub chain_availability_period: BlockNumber,
  /// The availability period, in blocks, for parathreads. Same as the `chain_availability_period`,
  /// but a differing timeout due to differing requirements. Must be at least 1.
  pub thread_availability_period: BlockNumber,
  /// The amount of blocks ahead to schedule parathreads.
  pub scheduling_lookahead: u32,
}
```

#### Signed Availability Bitfield

A bitfield signed by a particular validator about the availability of pending candidates.

```rust
struct SignedAvailabilityBitfield {
  validator_index: ValidatorIndex,
  bitfield: Bitvec,
  signature: ValidatorSignature, // signature is on payload: bitfield ++ relay_parent ++ validator index
}

struct Bitfields(Vec<(SignedAvailabilityBitfield)>), // bitfields sorted by validator index, ascending
```

#### Validity Attestation

An attestation of validity for a candidate, used as part of a backing. Both the `Seconded` and `Valid` statements are considered attestations of validity. This structure is only useful where the candidate referenced is apparent.

```rust
enum ValidityAttestation {
  /// Implicit validity attestation by issuing.
  /// This corresponds to issuance of a `Seconded` statement.
  Implicit(ValidatorSignature),
  /// An explicit attestation. This corresponds to issuance of a
  /// `Valid` statement.
  Explicit(ValidatorSignature),
}
```

#### Backed Candidate

A `CandidateReceipt` along with all data necessary to prove its backing. This is submitted to the relay-chain to process and move along the candidate to the pending-availability stage.

```rust
struct BackedCandidate {
  candidate: AbridgedCandidateReceipt,
  validity_votes: Vec<ValidityAttestation>,
  // the indices of validators who signed the candidate within the group. There is no need to include
  // bit for any validators who are not in the group, so this is more compact.
  validator_indices: BitVec,
}

struct BackedCandidates(Vec<BackedCandidate>); // sorted by para-id.
```

----

## Glossary

Here you can find definitions of a bunch of jargon, usually specific to the Polkadot project.

- BABE: (Blind Assignment for Blockchain Extension). The algorithm validators use to safely extend the Relay Chain. See [the Polkadot wiki][0] for more information.
- Backable Candidate: A Parachain Candidate which is backed by a majority of validators assigned to a given parachain.
- Backed Candidate: A Backable Candidate noted in a relay-chain block
- Backing: A set of statements proving that a Parachain Candidate is backable.
- Collator: A node who generates Proofs-of-Validity (PoV) for blocks of a specific parachain.
- Extrinsic: An element of a relay-chain block which triggers a specific entry-point of a runtime module with given arguments.
- GRANDPA: (Ghost-based Recursive ANcestor Deriving Prefix Agreement). The algorithm validators use to guarantee finality of the Relay Chain.
- Inclusion Pipeline: The set of steps taken to carry a Parachain Candidate from authoring, to backing, to availability and full inclusion in an active fork of its parachain.
- Module: A component of the Runtime logic, encapsulating storage, routines, and entry-points.
- Module Entry Point: A recipient of new information presented to the Runtime. This may trigger routines.
- Module Routine: A piece of code executed within a module by block initialization, closing, or upon an entry point being triggered. This may execute computation, and read or write storage.
- Node: A participant in the Polkadot network, who follows the protocols of communication and connection to other nodes. Nodes form a peer-to-peer network topology without a central authority.
- Parachain Candidate, or Candidate: A proposed block for inclusion into a parachain.
- Parablock: A block in a parachain.
- Parachain: A constituent chain secured by the Relay Chain's validators.
- Parachain Validators: A subset of validators assigned during a period of time to back candidates for a specific parachain
- Parathread: A parachain which is scheduled on a pay-as-you-go basis.
- Proof-of-Validity (PoV): A stateless-client proof that a parachain candidate is valid, with respect to some validation function.
- Relay Parent: A block in the relay chain, referred to in a context where work is being done in the context of the state at this block.
- Runtime: The relay-chain state machine.
- Runtime Module: See Module.
- Runtime API: A means for the node-side behavior to access structured information based on the state of a fork of the blockchain.
- Secondary Checker: A validator who has been randomly selected to perform secondary approval checks on a parablock which is pending approval.
- Subsystem: A long-running task which is responsible for carrying out a particular category of work.
- Validator: Specially-selected node in the network who is responsible for validating parachain blocks and issuing attestations about their validity.
- Validation Function: A piece of Wasm code that describes the state-transition function of a parachain.

Also of use is the [Substrate Glossary](https://substrate.dev/docs/en/overview/glossary).

## Index

- Polkadot Wiki on Consensus: https://wiki.polkadot.network/docs/en/learn-consensus
- Polkadot Runtime Spec: https://github.com/w3f/polkadot-spec/tree/spec-rt-anv-vrf-gen-and-announcement/runtime-spec

[0]: https://wiki.polkadot.network/docs/en/learn-consensus
[1]: https://github.com/w3f/polkadot-spec/tree/spec-rt-anv-vrf-gen-and-announcement/runtime-spec<|MERGE_RESOLUTION|>--- conflicted
+++ resolved
@@ -26,7 +26,6 @@
   * [Overseer](#Overseer)
   * [Subsystem Divisions](#Subsystem-Divisions)
   * Backing
-<<<<<<< HEAD
 	* [Candidate Backing](#Candidate-Backing)
 	* [Candidate Selection](#Candidate-Selection)
 	* [Statement Distribution](#Statement-Distribution)
@@ -44,30 +43,9 @@
   * Utility
     * [Availability Store](#Availability-Store)
 	* [Candidate Validation](#Candidate-Validation)
-	* [Block Authorship (Provisioning)](#Block-Authorship-Provisioning)
+	* [Provisioner](#Provisioner)
     * [Network Bridge](#Network-Bridge)
-=======
-    * [Candidate Backing](#Candidate-Backing)
-    * [Candidate Selection](#Candidate-Selection)
-    * [Statement Distribution](#Statement-Distribution)
-    * [PoV Distribution](#Pov-Distribution)
-  * Availability
-    * [Availability Distribution](#Availability-Distribution)
-    * [Bitfield Distribution](#Bitfield-Distribution)
-    * [Bitfield Signing](#Bitfield-Signing)
-  * Collators
-    * [Collation Generation](#Collation-Generation)
-    * [Collation Distribution](#Collation-Distribution)
-  * Validity
-    * [Double-vote Reporting](#Double-Vote-Reporting)
-    * TODO
-  * Utility
-    * [Availability Store](#Availability-Store)
-    * [Candidate Validation](#Candidate-Validation)
-    * [Provisioner](#Provisioner)
 	* [Misbehavior Arbitration](#Misbehavior-Arbitration)
-    * [Peer-set Manager](#Peer-Set-Manager)
->>>>>>> 4b9f5312
 * [Data Structures and Types](#Data-Structures-and-Types)
 * [Glossary / Jargon](#Glossary)
 
@@ -1118,27 +1096,19 @@
 
 ---
 
-<<<<<<< HEAD
-
-=======
->>>>>>> 4b9f5312
 ### Candidate Selection
 
 #### Description
 
 The Candidate Selection Subsystem is run by validators, and is responsible for interfacing with Collators to select a candidate, along with its PoV, to second during the backing process relative to a specific relay parent.
 
-<<<<<<< HEAD
 This subsystem includes networking code for communicating with collators, and tracks which collations specific collators have submitted. This subsystem is responsible for disconnecting and blacklisting collators who have submitted collations that are found to have submitted invalid collations by other subsystems.
-=======
-This subsystem includes networking code for communicating with collators, and tracks which collations specific collators have submitted. This subsystem is responsible for disconnecting and blacklisting collators that are found to have submitted invalid collations by other subsystems.
 
 This module is only ever interested in parablocks assigned to the particular parachain which this validator is currently handling.
 
 New parablock candidates may arrive from a potentially unbounded set of collators. This subsystem chooses either 0 or 1 of them per relay parent to second. If it chooses to second a candidate, it sends an appropriate message to the **Candidate Backing** subsystem to generate an appropriate `Statement`.
 
 In the event that a parablock candidate proves invalid, this subsystem will receive a message back from the Candidate Backing subsystem indicating so. If that parablock candidate originated from a collator, this subsystem will blacklist that collator. If that parablock candidate originated from a peer, this subsystem generates a report for the **Misbehavior Arbitration** subsystem.
->>>>>>> 4b9f5312
 
 #### Protocol
 
@@ -1154,8 +1124,6 @@
 
 Overarching network protocol + job for every relay-parent
 
-<<<<<<< HEAD
-=======
 [TODO] The Candidate Selection network protocol is currently intentionally unspecified pending further discussion.
 
 Several approaches have been selected, but all have some issues:
@@ -1165,7 +1133,6 @@
 - We could use relay-chain BABE randomness to generate some delay `D` on the order of 1 second, +- 1 second. The collator would then second the first valid parablock which arrives after `D`, or in case none has arrived by `2*D`, the last valid parablock which has arrived. This makes it very hard for a collator to game the system to always get its block nominated, but it reduces the maximum throughput of the system by introducing delay into an already tight schedule.
 - A variation of that scheme would be to randomly choose a number `I`, and have a fixed acceptance window `D` for parablock candidates. At the end of the period `D`, count `C`: the number of parablock candidates received. Second the one with index `I % C`. Its drawback is the same: it must wait the full `D` period before seconding any of its received candidates, reducing throughput.
 
->>>>>>> 4b9f5312
 #### Candidate Selection Job
 
 - Aware of validator key and assignment
@@ -1179,7 +1146,6 @@
 
 The Statement Distribution Subsystem is responsible for distributing statements about seconded candidates between validators.
 
-<<<<<<< HEAD
 #### Protocol
 
 `ProtocolId`: `b"stmd"`
@@ -1196,17 +1162,17 @@
 
 Implemented as a gossip protocol. Register a network event producer on startup. Handle updates to our view and peers' views.
 
+Statement Distribution is the only backing module subsystem which has any notion of peer nodes, who are any full nodes on the network. Validators will also act as peer nodes.
+
+It is responsible for signing statements that we have generated and forwarding them, and for detecting a variety of Validator misbehaviors for reporting to Misbehavior Arbitration. During the Backing stage of the inclusion pipeline, it's the main point of contact with peer nodes, who distribute statements by validators. On receiving a signed statement from a peer, assuming the peer receipt state machine is in an appropriate state, it sends the Candidate Receipt to the Candidate Backing subsystem to handle the validator's statement.
+
 Track equivocating validators and stop accepting information from them. Forward double-vote proofs to the double-vote reporting system. Establish a data-dependency order:
   - In order to receive a `Seconded` message we have the on corresponding chain head in our view
   - In order to receive an `Invalid` or `Valid` message we must have received the corresponding `Seconded` message.
 
 And respect this data-dependency order from our peers by respecting their views. This subsystem is responsible for checking message signatures.
-=======
-The Statement Distribution subsystem sends statements to peer nodes and detects double-voting by validators. When validators conflict with each other, the **Misbehavior Arbitration** system is notified.
-
-Statement Distribution is the only backing module subsystem which has any notion of peer nodes, who are any full nodes on the network. Validators will also act as peer nodes
-
-It is responsible for signing statements that we have generated and forwarding them, and for detecting a variety of Validator misbehaviors for reporting to Misbehavior Arbitration. During the Backing stage of the inclusion pipeline, it's the main point of contact with peer nodes, who distribute statements by validators. On receiving a signed statement from a peer, assuming the peer receipt state machine is in an appropriate state, it sends the Candidate Receipt to the Candidate Backing subsystem to handle the validator's statement.
+
+The Statement Distribution subsystem sends statements to peer nodes and detects double-voting by validators. When validators conflict with each other or themselves, the **Misbehavior Arbitration** system is notified.
 
 #### Protocol
 
@@ -1233,7 +1199,6 @@
 This system implies a certain level of duplication of messages--we received X's `Statement::Second` from both our peers, and C may experience the same--but it minimizes the degree to which messages are simply dropped.
 
 And respect this data-dependency order from our peers. This subsystem is responsible for checking message signatures.
->>>>>>> 4b9f5312
 
 No jobs, `StartWork` and `StopWork` pulses are used to control neighbor packets and what we are currently accepting.
 
@@ -1267,7 +1232,6 @@
 
 #### Protocol
 
-<<<<<<< HEAD
 `ProtocolId`:`b"avad"`
 
 Input:
@@ -1277,15 +1241,11 @@
   - NetworkBridge::RegisterEventProducer(`ProtocolId`)
   - NetworkBridge::SendMessage(`[PeerId]`, `ProtocolId`, `Bytes`)
   - NetworkBridge::ReportPeer(PeerId, cost_or_benefit)
-=======
-Output:
->>>>>>> 4b9f5312
   - AvailabilityStore::QueryPoV(candidate_hash, response_channel)
   - AvailabilityStore::StoreChunk(candidate_hash, chunk_index, inclusion_proof, chunk_data)
 
 #### Functionality
 
-<<<<<<< HEAD
 Register on startup an event producer with  `NetworkBridge::RegisterEventProducer`.
 
 For each relay-parent in our local view update, look at all backed candidates pending availability. Distribute via gossip all erasure chunks for all candidates that we have to peers.
@@ -1301,21 +1261,6 @@
 If we are operating as a validator, we note our index `i` in the validator set and keep the `i`th availability chunk for any live candidate, as we receive it. We keep the chunk and its merkle proof in the availability store by sending a `StoreChunk` command. This includes chunks and proofs generated as the result of a successful `QueryPoV`. (TODO: back-and-forth is kind of ugly but drastically simplifies the pruning in the availability store, as it creates an invariant that chunks are only stored if the candidate was actually backed)
 
 (K=3?)
-=======
-For each relay-parent in a `StartWork` message, look at all backed candidates pending availability. Distribute via gossip all erasure chunks for all candidates that we have.
-
-`StartWork` and `StopWork` are used to curate a set of current heads, which we keep to the `N` most recent and broadcast as a neighbor packet to our peers.
-
-We define an operation `live_candidates(relay_heads) -> Set<AbridgedCandidateReceipt>` which returns a set of candidates a given set of relay chain heads that implies a set of candidates whose availability chunks should be currently gossiped. This is defined as all candidates pending availability in any of those relay-chain heads or any of their last `K` ancestors. We assume that state is not pruned within `K` blocks of the chain-head.
-
-We will send any erasure-chunks that correspond to candidates in `live_candidates(peer_most_recent_neighbor_packet)`. Likewise, we only accept and forward messages pertaining to a candidate in `live_candidates(current_heads)`. Each erasure chunk should be accompanied by a merkle proof that it is committed to by the erasure trie root in the candidate receipt, and this gossip system is responsible for checking such proof.
-
-For all live candidates, we will check if we have the PoV by issuing a `QueryPoV` message and waiting for the response. If the query returns `Some`, we will perform the erasure-coding and distribute all messages.
-
-If we are operating as a validator, we note our index `i` in the validator set and keep the `i`th availability chunk for any live candidate, as we receive it. We keep the chunk and its merkle proof in the availability store by sending a `StoreChunk` command. This includes chunks and proofs generated as the result of a successful `QueryPoV`. (TODO: back-and-forth is kind of ugly but drastically simplifies the pruning in the availability store, as it creates an invariant that chunks are only stored if the candidate was actually backed)
-
-(N=5, K=3)
->>>>>>> 4b9f5312
 
 ----
 
@@ -1327,7 +1272,6 @@
 
 #### Protocol
 
-<<<<<<< HEAD
 `ProtocolId`: `b"bitd"`
 
 Input:
@@ -1338,25 +1282,13 @@
   - NetworkBridge::RegisterEventProducer(`ProtocolId`)
   - NetworkBridge::SendMessage(`[PeerId]`, `ProtocolId`, `Bytes`)
   - NetworkBridge::ReportPeer(PeerId, cost_or_benefit)
-=======
-Input:
-  - DistributeBitfield(relay_parent, SignedAvailabilityBitfield): distribute a bitfield via gossip to other validators.
-
-Output:
->>>>>>> 4b9f5312
   - BlockAuthorshipProvisioning::Bitfield(relay_parent, SignedAvailabilityBitfield)
 
 #### Functionality
 
-<<<<<<< HEAD
 This is implemented as a gossip system. Register a network bridge event producer on startup and track peer connection, view change, and disconnection events. Only accept bitfields relevant to our current view and only distribute bitfields to other peers when relevant to their most recent view. Check bitfield signatures in this module and accept and distribute only one bitfield per validator.
 
 When receiving a bitfield either from the network or from a `DistributeBitfield` message, forward it along to the block authorship (provisioning) subsystem for potential inclusion in a block.
-=======
-This is implemented as a gossip system. `StartWork` and `StopWork` are used to determine the set of current relay chain heads. Neighbor packet, as with other gossip subsystems, is a set of current chain heads. Only accept bitfields relevant to our current heads and only distribute bitfields to other peers when relevant to their most recent neighbor packet. Check bitfield signatures in this module and accept and distribute only one bitfield per validator.
-
-When receiving a bitfield either from the network or from a `DistributeBitfield` message, forward it along to the Provisioner subsystem for potential inclusion in a block.
->>>>>>> 4b9f5312
 
 ----
 
@@ -1482,27 +1414,16 @@
 
 ----
 
-<<<<<<< HEAD
-### Block Authorship (Provisioning)
-
-#### Description
-
-This subsystem is not actually responsible for authoring blocks, but instead is responsible for providing data to an external block authorship service beyond the scope of the overseer.
-=======
 ### Provisioner
 
 #### Description
 
 This subsystem is responsible for providing data to an external block authorship service beyond the scope of the overseer so that the block authorship service can author blocks containing data produced by various subsystems.
->>>>>>> 4b9f5312
 
 In particular, the data to provide:
   - backable candidates and their backings
   - signed bitfields
-<<<<<<< HEAD
-=======
   - misbehavior reports
->>>>>>> 4b9f5312
   - dispute inherent (TODO: needs fleshing out in validity module, related to blacklisting)
 
 #### Protocol
@@ -1523,7 +1444,6 @@
 
 ----
 
-<<<<<<< HEAD
 ### Network Bridge
 
 #### Description
@@ -1584,7 +1504,9 @@
 
 On `SendMessage` message:
   - Issue a corresponding `ProtocolMessage` to each listed peer with given protocol ID and bytes.
-=======
+
+------
+
 ### Misbehavior Arbitration
 
 #### Description
@@ -1608,7 +1530,6 @@
 #### Functionality
 
 #### Jobs, if any
->>>>>>> 4b9f5312
 
 ----
 
