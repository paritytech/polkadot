--- conflicted
+++ resolved
@@ -44,6 +44,7 @@
     * [Availability Store](#Availability-Store)
     * [Candidate Validation](#Candidate-Validation)
     * [Block Authorship (Provisioning)](#Block-Authorship-Provisioning)
+	* [Misbehavior Arbitration](#Misbehavior-Arbitration)
     * [Peer-set Manager](#Peer-Set-Manager)
 * [Data Structures and Types](#Data-Structures-and-Types)
 * [Glossary / Jargon](#Glossary)
@@ -1004,32 +1005,6 @@
 
 ---
 
-### Candidate Selection Subsystem
-
-#### Description
-
-The Candidate Selection subsystem is notified by the Overseer when a new parablock candidate is available.
-
-This module is only ever interested in parablocks assigned to the particular parachain which this validator is currently handling.
-
-New parablock candidates may arrive from a potentially unbounded set of collators. This subsystem chooses either 0 or 1 of them per relay parent to second. If it chooses to second a candidate, it sends an appropriate message to the **Candidate Backing** subsystem to generate an appropriate `Statement`.
-
-All parablocks which peers have seconded are also sent to the Candidate Backing subsystem for re-validation.
-As seconded peers are tallied, double-votes are detected. If found, a report is sent to the **Misbehavior Arbitration** subsystem.
-
-In the event that a parablock candidate proves invalid, this subsystem will receive a message back from the Candidate Backing subsystem indicating so. If that parablock candidate originated from a collator, this subsystem will blacklist that collator. If that parablock candidate originated from a peer, this subsystem generates a report for the **Misbehavior Arbitration** subsystem.
-
-#### Protocol
-
-The Candidate Selection protocol is currently intentionally unspecified pending further discussion.
-
-Several approaches have been selected, but all have some issues:
-
-- The most straightforward approach is for this subsystem to simply second the first valid parablock candidate which it sees per relay head. However, that protocol is vulnerable to a single collator which, as an attack or simply through chance, gets its block candidate to the node more often than its fair share of the time.
-- It may be possible to do some BABE-like selection algorithm to choose an "Official" collator for the round, but that is tricky because the collator which produces the PoV does not necessarily actually produce the block.
-- We could use relay-chain BABE randomness to generate some delay `D` on the order of 1 second, +- 1 second. The collator would then second the first valid parablock which arrives after `D`, or in case none has arrived by `2*D`, the last valid parablock which has arrived. This makes it very hard for a collator to game the system to always get its block nominated, but it reduces the maximum throughput of the system by introducing delay into an already tight schedule.
-- A variation of that scheme would be to randomly choose a number `I`, and have a fixed acceptance window `D` for parablock candidates. At the end of the period `D`, count `C`: the number of parablock candidates received. Second the one with index `I % C`. Its drawback is the same: it must wait the full `D` period before seconding any of its received candidates, reducing throughput.
-
 ### Candidate Backing Subsystem
 
 #### Description
@@ -1119,42 +1094,8 @@
 
 (TODO: send statements to Statement Distribution subsystem, handle shutdown signal from candidate backing subsystem)
 
-### Statement Distribution Subsystem
-
-The statement distribution subsystem sends statements to peer nodes, detects double-voting, and tabulates when a sufficient portion of the validator set has unanimously judged a candidate. When judgment is not unanimous, it escalates the issue to misbehavior arbitration.
-
-Statement Distribution is the only validity module subsystem which has any notion of peer nodes or of our own cryptographic keys. It is responsible for signing statements that we have generated and forwarding them, and for detecting a variety of peer node misbehaviors for reporting to Misbehavior Arbitration. Within the Validity module, it's the main point of contact (via the Overseer) with peer nodes. On receiving a signed statement from a peer, assuming the peer receipt state machine is in an appropriate state, it sends the Candidate Receipt to the Candidate Backing subsystem to double-check the peer's judgment.
-
-#### Peer Receipt State Machine
-
-There is a very simple state machine which governs which messages we are willing to receive from peers. Not depicted in the state machine: on initial receipt of any `SignedStatement`, validate that the provided signature does in fact sign the included data. Note that each individual parablock candidate gets its own instance of this state machine; it is perfectly legal to receive a `Valid(X)` before a `Seconded(Y)` from peer `A`.
-
-A: Initial State. Receive `SignedStatement(Statement::Second)`: extract `Statement`, forward to Candidate Backing, proceed to B. Receive any other `SignedStatement` variant: drop it.
-B: Receive any `SignedStatement`: extract `Statement`, forward to Candidate Backing. Receive `OverseerMessage::StopWork`: proceed to C.
-C: Receive any message for this block: drop it.
-
-#### Peer Knowledge Tracking
-
-The peer receipt state machine implies that for parsimony of network resources, we should model the knowledge of our peers, and help them out. For example, let's consider a case with peers A, B, and C, and candidate M. A sends us a `Statement::Second(M)`. We've double-checked it, and it's valid. While we're checking it, we receive a copy of A's `Statement::Second` from `B`, along with a `Statement::Valid` signed by B.
-
-Our response to `B` is just a `Statement::Valid` which we've signed. However, we haven't heard anything about this from C. Therefore, we send it everything we have: first a copy of A's `Statement::Second`, then both our and B's `Statement::Valid`.
-
-This system implies a certain level of duplication of messages--we received A's `Statement::Second` from both our peers, and C may experience the same--but it minimizes the degree to which messages are simply dropped.
-
-### Misbehavior Arbitration Subsystem
-
-#### Description
-
-The Misbehavior Arbitration system collects reports of validator misbehavior, and slashes the stake of both misbehaving validator nodes and false accusers.
-
-It is not yet fully specified; that problem is postponed to a future PR.
-
-One policy question we've decided even so: in the event that MA has to call all validators to check some block about which some validators disagree, the minority voters all get slashed, and the majority voters all get rewarded. Validators which abstain have a minor slash penalty, but probably not in the same order of magnitude as those who vote wrong.
-
 ---
 
-<<<<<<< HEAD
-
 ### Candidate Selection
 
 #### Description
@@ -1162,6 +1103,12 @@
 The Candidate Selection Subsystem is run by validators, and is responsible for interfacing with Collators to select a candidate, along with its PoV, to second during the backing process relative to a specific relay parent.
 
 This subsystem includes networking code for communicating with collators, and tracks which collations specific collators have submitted. This subsystem is responsible for disconnecting and blacklisting collators that are found to have submitted invalid collations by other subsystems.
+
+This module is only ever interested in parablocks assigned to the particular parachain which this validator is currently handling.
+
+New parablock candidates may arrive from a potentially unbounded set of collators. This subsystem chooses either 0 or 1 of them per relay parent to second. If it chooses to second a candidate, it sends an appropriate message to the **Candidate Backing** subsystem to generate an appropriate `Statement`.
+
+In the event that a parablock candidate proves invalid, this subsystem will receive a message back from the Candidate Backing subsystem indicating so. If that parablock candidate originated from a collator, this subsystem will blacklist that collator. If that parablock candidate originated from a peer, this subsystem generates a report for the **Misbehavior Arbitration** subsystem.
 
 #### Protocol
 
@@ -1177,6 +1124,15 @@
 
 Overarching network protocol + job for every relay-parent
 
+[TODO] The Candidate Selection network protocol is currently intentionally unspecified pending further discussion.
+
+Several approaches have been selected, but all have some issues:
+
+- The most straightforward approach is for this subsystem to simply second the first valid parablock candidate which it sees per relay head. However, that protocol is vulnerable to a single collator which, as an attack or simply through chance, gets its block candidate to the node more often than its fair share of the time.
+- It may be possible to do some BABE-like selection algorithm to choose an "Official" collator for the round, but that is tricky because the collator which produces the PoV does not necessarily actually produce the block.
+- We could use relay-chain BABE randomness to generate some delay `D` on the order of 1 second, +- 1 second. The collator would then second the first valid parablock which arrives after `D`, or in case none has arrived by `2*D`, the last valid parablock which has arrived. This makes it very hard for a collator to game the system to always get its block nominated, but it reduces the maximum throughput of the system by introducing delay into an already tight schedule.
+- A variation of that scheme would be to randomly choose a number `I`, and have a fixed acceptance window `D` for parablock candidates. At the end of the period `D`, count `C`: the number of parablock candidates received. Second the one with index `I % C`. Its drawback is the same: it must wait the full `D` period before seconding any of its received candidates, reducing throughput.
+
 #### Candidate Selection Job
 
 - Aware of validator key and assignment
@@ -1189,6 +1145,12 @@
 #### Description
 
 The Statement Distribution Subsystem is responsible for distributing statements about seconded candidates between validators.
+
+The Statement Distribution subsystem sends statements to peer nodes and detects double-voting by validators. When validators conflict with each other, the **Misbehavior Arbitration** system is notified.
+
+Statement Distribution is the only backing module subsystem which has any notion of peer nodes, who are any full nodes on the network. Validators will also act as peer nodes
+
+It is responsible for signing statements that we have generated and forwarding them, and for detecting a variety of Validator misbehaviors for reporting to Misbehavior Arbitration. During the Backing stage of the inclusion pipeline, it's the main point of contact with peer nodes, who distribute statements by validators. On receiving a signed statement from a peer, assuming the peer receipt state machine is in an appropriate state, it sends the Candidate Receipt to the Candidate Backing subsystem to handle the validator's statement.
 
 #### Protocol
 
@@ -1197,6 +1159,22 @@
 Implemented as a gossip protocol. Neighbor packets are used to inform peers which chain heads we are interested in data for. Track equivocating validators and stop accepting information from them. Forward double-vote proofs to the double-vote reporting system. Establish a data-dependency order:
   - In order to receive a `Seconded` message we must be working on corresponding chain head
   - In order to receive an `Invalid` or `Valid` message we must have received the corresponding `Seconded` message.
+
+  #### Peer Receipt State Machine
+
+There is a very simple state machine which governs which messages we are willing to receive from peers. Not depicted in the state machine: on initial receipt of any `SignedStatement`, validate that the provided signature does in fact sign the included data. Note that each individual parablock candidate gets its own instance of this state machine; it is perfectly legal to receive a `Valid(X)` before a `Seconded(Y)`, as long as a `Seconded(X)` has been received.
+
+A: Initial State. Receive `SignedStatement(Statement::Second)`: extract `Statement`, forward to Candidate Backing, proceed to B. Receive any other `SignedStatement` variant: drop it.
+B: Receive any `SignedStatement`: extract `Statement`, forward to Candidate Backing. Receive `OverseerMessage::StopWork`: proceed to C.
+C: Receive any message for this block: drop it.
+
+#### Peer Knowledge Tracking
+
+The peer receipt state machine implies that for parsimony of network resources, we should model the knowledge of our peers, and help them out. For example, let's consider a case with peers A, B, and C, validators X and Y, and candidate M. A sends us a `Statement::Second(M)` signed by X. We've double-checked it, and it's valid. While we're checking it, we receive a copy of X's `Statement::Second(M)` from `B`, along with a `Statement::Valid(M)` signed by Y.
+
+Our response to A is just the `Statement::Valid(M)` signed by Y. However, we haven't heard anything about this from C. Therefore, we send it everything we have: first a copy of X's `Statement::Second`, then Y's `Statement::Valid`.
+
+This system implies a certain level of duplication of messages--we received X's `Statement::Second` from both our peers, and C may experience the same--but it minimizes the degree to which messages are simply dropped.
 
 And respect this data-dependency order from our peers. This subsystem is responsible for checking message signatures.
 
@@ -1427,6 +1405,18 @@
 
 ----
 
+### Misbehavior Arbitration
+
+#### Description
+
+The Misbehavior Arbitration subsystem collects reports of validator misbehavior, and slashes the stake of both misbehaving validator nodes and false accusers.
+
+[TODO] It is not yet fully specified; that problem is postponed to a future PR.
+
+One policy question we've decided even so: in the event that MA has to call all validators to check some block about which some validators disagree, the minority voters all get slashed, and the majority voters all get rewarded. Validators which abstain have a minor slash penalty, but probably not in the same order of magnitude as those who vote wrong.
+
+----
+
 ### Peer Set Manager
 
 [TODO]
@@ -1438,9 +1428,6 @@
 #### Functionality
 
 #### Jobs, if any
-=======
-[TODO: subsystems for gathering data necessary for block authorship, for networking, etc.]
->>>>>>> bbd49beb
 
 ----
 
