--- conflicted
+++ resolved
@@ -6,11 +6,8 @@
 
 ## Protocol
 
-<<<<<<< HEAD
 `NetworkCapability`:`b"avad"`
-=======
-`ProtocolId`:`b"avad"`: `PeerSet`: `Validation`
->>>>>>> 1d8d85ad
+`PeerSet`: `Validation`
 
 Input:
 
