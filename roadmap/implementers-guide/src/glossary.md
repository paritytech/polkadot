# Glossary

Here you can find definitions of a bunch of jargon, usually specific to the Polkadot project.

- **Approval Checker:** A validator who randomly self-selects so to perform validity checks on a parablock which is pending approval.
- **BABE:** (Blind Assignment for Blockchain Extension). The algorithm validators use to safely extend the Relay Chain. See [the Polkadot wiki][0] for more information.
- **Backable Candidate:** A Parachain Candidate which is backed by a majority of validators assigned to a given parachain.
- **Backed Candidate:** A Backable Candidate noted in a relay-chain block
- **Backing:** A set of statements proving that a Parachain Candidate is backable.
- **Collator:** A node who generates Proofs-of-Validity (PoV) for blocks of a specific parachain.
- **DMP:** (Downward Message Passing). Message passing from the relay-chain to a parachain. Also there is a runtime parachains module with the same name.
- **DMQ:** (Downward Message Queue). A message queue for messages from the relay-chain down to a parachain. A parachain has
exactly one downward message queue.
- **Extrinsic:** An element of a relay-chain block which triggers a specific entry-point of a runtime module with given arguments.
- **GRANDPA:** (Ghost-based Recursive ANcestor Deriving Prefix Agreement). The algorithm validators use to guarantee finality of the Relay Chain.
- **HRMP:** (Horizontally Relay-routed Message Passing). A mechanism for message passing between parachains (hence horizontal) that leverages the relay-chain storage. Predates XCMP. Also there is a runtime parachains module with the same name.
- **Inclusion Pipeline:** The set of steps taken to carry a Parachain Candidate from authoring, to backing, to availability and full inclusion in an active fork of its parachain.
- **Module:** A component of the Runtime logic, encapsulating storage, routines, and entry-points.
- **Module Entry Point:** A recipient of new information presented to the Runtime. This may trigger routines.
- **Module Routine:** A piece of code executed within a module by block initialization, closing, or upon an entry point being triggered. This may execute computation, and read or write storage.
- **MQC:** (Message Queue Chain). A cryptographic data structure that resembles an append-only linked list which doesn't store original values but only their hashes. The whole structure is described by a single hash, referred as a "head". When a value is appended, it's contents hashed with the previous head creating a hash that becomes a new head.
- **Node:** A participant in the Polkadot network, who follows the protocols of communication and connection to other nodes. Nodes form a peer-to-peer network topology without a central authority.
- **Parachain Candidate, or Candidate:** A proposed block for inclusion into a parachain.
- **Parablock:** A block in a parachain.
- **Parachain:** A constituent chain secured by the Relay Chain's validators.
- **Parachain Validators:** A subset of validators assigned during a period of time to back candidates for a specific parachain
- **On-demand parachain:** A parachain which is scheduled on a pay-as-you-go basis.
- **Lease holding parachain:** A parachain possessing an active slot lease. The lease holder is assigned a single availability core for the duration of the lease, granting consistent blockspace scheduling at the rate 1 parablock per relay block.
- **PDK (Parachain Development Kit):** A toolset that allows one to develop a parachain. Cumulus is a PDK.
- **Preimage:** In our context, if `H(X) = Y` where `H` is a hash function and `Y` is the hash, then `X` is the hash preimage.
- **Proof-of-Validity (PoV):** A stateless-client proof that a parachain candidate is valid, with respect to some validation function.
<<<<<<< HEAD
- **PVF:** Parachain Validation Function. The validation code that is run by validators on parachains.
- **PVF Prechecking:** This is the process of initially checking the PVF when it is first added. We attempt preparation of the PVF and make sure it succeeds within a given timeout.
- **PVF Preparation:** This is the process of preparing the WASM blob and includes both prevalidation and compilation. As prevalidation is pretty minimal right now, preparation mostly consists of compilation.
=======
- **PVF:** Parachain Validation Function. The validation code that is run by validators on parachains or parathreads.
- **PVF Prechecking:** This is the process of initially checking the PVF when it is first added. We attempt preparation of the PVF and make sure it succeeds within a given timeout, plus some additional checks.
- **PVF Preparation:** This is the process of preparing the WASM blob and includes both prevalidation and compilation. As there is no prevalidation right now, preparation just consists of compilation.
>>>>>>> 41e2bb84
- **Relay Parent:** A block in the relay chain, referred to in a context where work is being done in the context of the state at this block.
- **Runtime:** The relay-chain state machine.
- **Runtime Module:** See Module.
- **Runtime API:** A means for the node-side behavior to access structured information based on the state of a fork of the blockchain.
- **Subsystem:** A long-running task which is responsible for carrying out a particular category of work.
- **UMP:** (Upward Message Passing) A vertical message passing mechanism from a parachain to the relay chain.
- **Validator:** Specially-selected node in the network who is responsible for validating parachain blocks and issuing attestations about their validity.
- **Validation Function:** A piece of Wasm code that describes the state-transition function of a parachain.
- **VMP:** (Vertical Message Passing) A family of mechanisms that are responsible for message exchange between the relay chain and parachains.
- **XCMP:** (Cross-Chain Message Passing) A type of horizontal message passing (i.e. between parachains) that allows secure message passing directly between parachains and has minimal resource requirements from the relay chain, thus highly scalable.

## See Also

Also of use is the [Substrate Glossary](https://substrate.dev/docs/en/knowledgebase/getting-started/glossary).

[0]: https://wiki.polkadot.network/docs/learn-consensus<|MERGE_RESOLUTION|>--- conflicted
+++ resolved
@@ -29,15 +29,9 @@
 - **PDK (Parachain Development Kit):** A toolset that allows one to develop a parachain. Cumulus is a PDK.
 - **Preimage:** In our context, if `H(X) = Y` where `H` is a hash function and `Y` is the hash, then `X` is the hash preimage.
 - **Proof-of-Validity (PoV):** A stateless-client proof that a parachain candidate is valid, with respect to some validation function.
-<<<<<<< HEAD
 - **PVF:** Parachain Validation Function. The validation code that is run by validators on parachains.
-- **PVF Prechecking:** This is the process of initially checking the PVF when it is first added. We attempt preparation of the PVF and make sure it succeeds within a given timeout.
-- **PVF Preparation:** This is the process of preparing the WASM blob and includes both prevalidation and compilation. As prevalidation is pretty minimal right now, preparation mostly consists of compilation.
-=======
-- **PVF:** Parachain Validation Function. The validation code that is run by validators on parachains or parathreads.
 - **PVF Prechecking:** This is the process of initially checking the PVF when it is first added. We attempt preparation of the PVF and make sure it succeeds within a given timeout, plus some additional checks.
 - **PVF Preparation:** This is the process of preparing the WASM blob and includes both prevalidation and compilation. As there is no prevalidation right now, preparation just consists of compilation.
->>>>>>> 41e2bb84
 - **Relay Parent:** A block in the relay chain, referred to in a context where work is being done in the context of the state at this block.
 - **Runtime:** The relay-chain state machine.
 - **Runtime Module:** See Module.
