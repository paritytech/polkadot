# Overseer Protocol

This chapter contains message types sent to and from the overseer, and the underlying subsystem message types that are transmitted using these.

## Overseer Signal

Signals from the overseer to a subsystem to request change in execution that has to be obeyed by the subsystem.

```rust
enum OverseerSignal {
  /// Signal about a change in active leaves.
  ActiveLeavesUpdate(ActiveLeavesUpdate),
  /// Signal about a new best finalized block.
  BlockFinalized(Hash),
  /// Conclude all operation.
  Conclude,
}
```

All subsystems have their own message types; all of them need to be able to listen for overseer signals as well. There are currently two proposals for how to handle that with unified communication channels:

1. Retaining the `OverseerSignal` definition above, add `enum FromOverseer<T> {Signal(OverseerSignal), Message(T)}`.
1. Add a generic varint to `OverseerSignal`: `Message(T)`.

Either way, there will be some top-level type encapsulating messages from the overseer to each subsystem.

## Active Leaves Update

Indicates a change in active leaves. Activated leaves should have jobs, whereas deactivated leaves should lead to winding-down of work based on those leaves.

```rust
struct ActiveLeavesUpdate {
	activated: [Hash], // in practice, these should probably be a SmallVec
	deactivated: [Hash],
}
```

## Approval Voting

Messages received by the approval voting subsystem.

```rust
enum AssignmentCheckResult {
	// The vote was accepted and should be propagated onwards.
	Accepted,
	// The vote was valid but duplicate and should not be propagated onwards.
	AcceptedDuplicate,
	// The vote was valid but too far in the future to accept right now.
	TooFarInFuture,
	// The vote was bad and should be ignored, reporting the peer who propagated it.
	Bad,
}

enum ApprovalCheckResult {
	// The vote was accepted and should be propagated onwards.
	Accepted,
	// The vote was bad and should be ignored, reporting the peer who propagated it.
	Bad,
}

enum ApprovalVotingMessage {
	/// Check if the assignment is valid and can be accepted by our view of the protocol.
	/// Should not be sent unless the block hash is known.
	CheckAndImportAssignment(
<<<<<<< HEAD
		Hash,
		AssignmentCert,
		ValidatorIndex,
		ResponseChannel<VoteCheckResult>,
=======
		IndirectAssignmentCert,
		ResponseChannel<AssignmentCheckResult>,
>>>>>>> 9a32ab1d
	),
	/// Check if the approval vote is valid and can be accepted by our view of the
	/// protocol.
	///
	/// Should not be sent unless the block hash within the indirect vote is known.
	CheckAndImportApproval(
		IndirectSignedApprovalVote,
		ResponseChannel<ApprovalCheckResult>,
	),
	/// Returns the highest possible ancestor hash of the provided block hash which is
	/// acceptable to vote on finality for.
	/// The `BlockNumber` provided is the number of the block's ancestor which is the
	/// earliest possible vote.
	///
	/// It can also return the same block hash, if that is acceptable to vote upon.
	/// Return `None` if the input hash is unrecognized.
	ApprovedAncestor(Hash, BlockNumber, ResponseChannel<Option<Hash>>),
}
```

## Approval Distribution

Messages received by the approval Distribution subsystem.

```rust
/// Metadata about a block which is now live in the approval protocol.
struct BlockApprovalMeta {
	/// The hash of the block.
	hash: Hash,
	/// The number of the block.
	number: BlockNumber,
	/// The candidates included by the block. Note that these are not the same as the candidates that appear within the
	/// block body.
	candidates: Vec<CandidateHash>,
	/// The consensus slot number of the block.
	slot_number: SlotNumber,
}

enum ApprovalDistributionMessage {
	/// Notify the `ApprovalDistribution` subsystem about new blocks and the candidates contained within
	/// them.
	NewBlocks(Vec<BlockApprovalMeta>),
	/// Distribute an assignment cert from the local validator. The cert is assumed
	/// to be valid, relevant, and for the given relay-parent and validator index.
	///
	/// The `u32` param is the candidate index in the fully-included list.
	DistributeAssignment(IndirectAssignmentCert, u32),
	/// Distribute an approval vote for the local validator. The approval vote is assumed to be
	/// valid, relevant, and the corresponding approval already issued. If not, the subsystem is free to drop
	/// the message.
	DistributeApproval(IndirectSignedApprovalVote),
}
```

## All Messages

> TODO (now)

## Availability Distribution Message

Messages received by the availability distribution subsystem.

This is a network protocol that receives messages of type [`AvailabilityDistributionV1Message`][AvailabilityDistributionV1NetworkMessage].

```rust
enum AvailabilityDistributionMessage {
	/// Distribute an availability chunk to other validators.
	DistributeChunk(Hash, ErasureChunk),
	/// Fetch an erasure chunk from network by candidate hash and chunk index.
	FetchChunk(Hash, u32),
	/// Event from the network.
	/// An update on network state from the network bridge.
	NetworkBridgeUpdateV1(NetworkBridgeEvent<AvailabilityDistributionV1Message>),
}
```

## Availability Recovery Message

Messages received by the availability recovery subsystem.

```rust
enum AvailabilityRecoveryMessage {
	/// Recover available data from validators on the network.
	RecoverAvailableData(
		CandidateDescriptor,
		SessionIndex,
		ResponseChannel<Option<AvailableData>>,
	),
}
```

## Availability Store Message

Messages to and from the availability store.

```rust
enum AvailabilityStoreMessage {
	/// Query the `AvailableData` of a candidate by hash.
	QueryAvailableData(CandidateHash, ResponseChannel<Option<AvailableData>>),
	/// Query whether an `AvailableData` exists within the AV Store.
	QueryDataAvailability(CandidateHash, ResponseChannel<bool>),
	/// Query a specific availability chunk of the candidate's erasure-coding by validator index.
	/// Returns the chunk and its inclusion proof against the candidate's erasure-root.
	QueryChunk(CandidateHash, ValidatorIndex, ResponseChannel<Option<AvailabilityChunkAndProof>>),
	/// Store a specific chunk of the candidate's erasure-coding by validator index, with an
	/// accompanying proof.
	StoreChunk(CandidateHash, ValidatorIndex, AvailabilityChunkAndProof, ResponseChannel<Result<()>>),
	/// Store `AvailableData`. If `ValidatorIndex` is provided, also store this validator's
	/// `AvailabilityChunkAndProof`.
	StoreAvailableData(CandidateHash, Option<ValidatorIndex>, u32, AvailableData, ResponseChannel<Result<()>>),
}
```

## Bitfield Distribution Message

Messages received by the bitfield distribution subsystem.
This is a network protocol that receives messages of type [`BitfieldDistributionV1Message`][BitfieldDistributionV1NetworkMessage].

```rust
enum BitfieldDistributionMessage {
	/// Distribute a bitfield signed by a validator to other validators.
	/// The bitfield distribution subsystem will assume this is indeed correctly signed.
	DistributeBitfield(relay_parent, SignedAvailabilityBitfield),
	/// Receive a network bridge update.
	NetworkBridgeUpdateV1(NetworkBridgeEvent<BitfieldDistributionV1Message>),
}
```

## Bitfield Signing Message

Currently, the bitfield signing subsystem receives no specific messages.

```rust
/// Non-instantiable message type
enum BitfieldSigningMessage { }
```

## Candidate Backing Message

```rust
enum CandidateBackingMessage {
  /// Requests a set of backable candidates that could be backed in a child of the given
  /// relay-parent, referenced by its hash.
  GetBackedCandidates(Hash, Vec<CandidateHash>, ResponseChannel<Vec<BackedCandidate>>),
  /// Note that the Candidate Backing subsystem should second the given candidate in the context of the
  /// given relay-parent (ref. by hash). This candidate must be validated using the provided PoV.
  /// The PoV is expected to match the `pov_hash` in the descriptor.
  Second(Hash, CandidateReceipt, PoV),
  /// Note a peer validator's statement about a particular candidate. Disagreements about validity must be escalated
  /// to a broader check by Misbehavior Arbitration. Agreements are simply tallied until a quorum is reached.
  Statement(Statement),
}
```

## Candidate Selection Message

These messages are sent to the [Candidate Selection subsystem](../node/backing/candidate-selection.md) as a means of providing feedback on its outputs.

```rust
enum CandidateSelectionMessage {
  /// A candidate collation can be fetched from a collator and should be considered for seconding.
  Collation(RelayParent, ParaId, CollatorId),
  /// We recommended a particular candidate to be seconded, but it was invalid; penalize the collator.
  Invalid(CandidateReceipt),
}
```

## Chain API Message

The Chain API subsystem is responsible for providing an interface to chain data.

```rust
enum ChainApiMessage {
	/// Get the block number by hash.
	/// Returns `None` if a block with the given hash is not present in the db.
	BlockNumber(Hash, ResponseChannel<Result<Option<BlockNumber>, Error>>),
	/// Request the block header by hash.
	/// Returns `None` if a block with the given hash is not present in the db.
	BlockHeader(Hash, ResponseChannel<Result<Option<BlockHeader>, Error>>),
	/// Get the finalized block hash by number.
	/// Returns `None` if a block with the given number is not present in the db.
	/// Note: the caller must ensure the block is finalized.
	FinalizedBlockHash(BlockNumber, ResponseChannel<Result<Option<Hash>, Error>>),
	/// Get the last finalized block number.
	/// This request always succeeds.
	FinalizedBlockNumber(ResponseChannel<Result<BlockNumber, Error>>),
	/// Request the `k` ancestors block hashes of a block with the given hash.
	/// The response channel may return a `Vec` of size up to `k`
	/// filled with ancestors hashes with the following order:
	/// `parent`, `grandparent`, ...
	Ancestors {
		/// The hash of the block in question.
		hash: Hash,
		/// The number of ancestors to request.
		k: usize,
		/// The response channel.
		response_channel: ResponseChannel<Result<Vec<Hash>, Error>>,
	}
}
```

## Collator Protocol Message

Messages received by the [Collator Protocol subsystem](../node/collators/collator-protocol.md)

This is a network protocol that receives messages of type [`CollatorProtocolV1Message`][CollatorProtocolV1NetworkMessage].

```rust
enum CollatorProtocolMessage {
	/// Signal to the collator protocol that it should connect to validators with the expectation
	/// of collating on the given para. This is only expected to be called once, early on, if at all,
	/// and only by the Collation Generation subsystem. As such, it will overwrite the value of
	/// the previous signal.
	///
	/// This should be sent before any `DistributeCollation` message.
	CollateOn(ParaId),
	/// Provide a collation to distribute to validators.
	DistributeCollation(CandidateReceipt, PoV),
	/// Fetch a collation under the given relay-parent for the given ParaId.
	FetchCollation(Hash, ParaId, ResponseChannel<(CandidateReceipt, PoV)>),
	/// Report a collator as having provided an invalid collation. This should lead to disconnect
	/// and blacklist of the collator.
	ReportCollator(CollatorId),
	/// Note a collator as having provided a good collation.
	NoteGoodCollation(CollatorId),
}
```

## Network Bridge Message

Messages received by the network bridge. This subsystem is invoked by others to manipulate access
to the low-level networking code.

```rust
/// Peer-sets handled by the network bridge.
enum PeerSet {
	/// The collation peer-set is used to distribute collations from collators to validators.
	Collation,
	/// The validation peer-set is used to distribute information relevant to parachain
	/// validation among validators. This may include nodes which are not validators,
	/// as some protocols on this peer-set are expected to be gossip.
	Validation,
}

enum NetworkBridgeMessage {
	/// Report a cost or benefit of a peer. Negative values are costs, positive are benefits.
	ReportPeer(PeerSet, PeerId, cost_benefit: i32),
	/// Send a message to one or more peers on the validation peerset.
	SendValidationMessage([PeerId], ValidationProtocolV1),
	/// Send a message to one or more peers on the collation peerset.
	SendCollationMessage([PeerId], ValidationProtocolV1),
	/// Connect to peers who represent the given `validator_ids`.
	///
	/// Also ask the network to stay connected to these peers at least
	/// until the request is revoked.
	/// This can be done by dropping the receiver.
	ConnectToValidators {
		/// Ids of the validators to connect to.
		validator_ids: Vec<AuthorityDiscoveryId>,
		/// Response sender by which the issuer can learn the `PeerId`s of
		/// the validators as they are connected.
		/// The response is sent immediately for already connected peers.
		connected: ResponseStream<(AuthorityDiscoveryId, PeerId)>,
	},
}
```

## Misbehavior Report

```rust
enum MisbehaviorReport {
  /// These validator nodes disagree on this candidate's validity, please figure it out
  ///
  /// Most likely, the list of statments all agree except for the final one. That's not
  /// guaranteed, though; if somehow we become aware of lots of
  /// statements disagreeing about the validity of a candidate before taking action,
  /// this message should be dispatched with all of them, in arbitrary order.
  ///
  /// This variant is also used when our own validity checks disagree with others'.
  CandidateValidityDisagreement(CandidateReceipt, Vec<SignedFullStatement>),
  /// I've noticed a peer contradicting itself about a particular candidate
  SelfContradiction(CandidateReceipt, SignedFullStatement, SignedFullStatement),
  /// This peer has seconded more than one parachain candidate for this relay parent head
  DoubleVote(CandidateReceipt, SignedFullStatement, SignedFullStatement),
}
```

If this subsystem chooses to second a parachain block, it dispatches a `CandidateBackingSubsystemMessage`.

## PoV Distribution Message

This is a network protocol that receives messages of type [`PoVDistributionV1Message`][PoVDistributionV1NetworkMessage].

```rust
enum PoVDistributionMessage {
	/// Fetch a PoV from the network.
	///
	/// This `CandidateDescriptor` should correspond to a candidate seconded under the provided
	/// relay-parent hash.
	FetchPoV(Hash, CandidateDescriptor, ResponseChannel<PoV>),
	/// Distribute a PoV for the given relay-parent and CandidateDescriptor.
	/// The PoV should correctly hash to the PoV hash mentioned in the CandidateDescriptor
	DistributePoV(Hash, CandidateDescriptor, PoV),
	/// An update from the network bridge.
	NetworkBridgeUpdateV1(NetworkBridgeEvent<PoVDistributionV1Message>),
}
```

## Provisioner Message

```rust
/// This data becomes intrinsics or extrinsics which should be included in a future relay chain block.
enum ProvisionableData {
  /// This bitfield indicates the availability of various candidate blocks.
  Bitfield(Hash, SignedAvailabilityBitfield),
  /// The Candidate Backing subsystem believes that this candidate is valid, pending availability.
  BackedCandidate(CandidateReceipt),
  /// Misbehavior reports are self-contained proofs of validator misbehavior.
  MisbehaviorReport(Hash, MisbehaviorReport),
  /// Disputes trigger a broad dispute resolution process.
  Dispute(Hash, Signature),
}

/// This data needs to make its way from the provisioner into the InherentData.
///
/// There, it is used to construct the InclusionInherent.
type ProvisionerInherentData = (SignedAvailabilityBitfields, Vec<BackedCandidate>);

/// Message to the Provisioner.
///
/// In all cases, the Hash is that of the relay parent.
enum ProvisionerMessage {
  /// This message allows potential block authors to be kept updated with all new authorship data
  /// as it becomes available.
  RequestBlockAuthorshipData(Hash, Sender<ProvisionableData>),
  /// This message allows external subsystems to request the set of bitfields and backed candidates
  /// associated with a particular potential block hash.
  ///
  /// This is expected to be used by a proposer, to inject that information into the InherentData
  /// where it can be assembled into the InclusionInherent.
  RequestInherentData(Hash, oneshot::Sender<ProvisionerInherentData>),
  /// This data should become part of a relay chain block
  ProvisionableData(ProvisionableData),
}
```

## Runtime API Message

The Runtime API subsystem is responsible for providing an interface to the state of the chain's runtime.

This is fueled by an auxiliary type encapsulating all request types defined in the Runtime API section of the guide.

> TODO: link to the Runtime API section. Not possible currently because of https://github.com/Michael-F-Bryan/mdbook-linkcheck/issues/25. Once v0.7.1 is released it will work.

```rust
enum RuntimeApiRequest {
	/// Get the current validator set.
	Validators(ResponseChannel<Vec<ValidatorId>>),
	/// Get the validator groups and rotation info.
	ValidatorGroups(ResponseChannel<(Vec<Vec<ValidatorIndex>>, GroupRotationInfo)>),
	/// Get the session index for children of the block. This can be used to construct a signing
	/// context.
	SessionIndex(ResponseChannel<SessionIndex>),
	/// Get the validation code for a specific para, using the given occupied core assumption.
	ValidationCode(ParaId, OccupiedCoreAssumption, ResponseChannel<Option<ValidationCode>>),
	/// Fetch the historical validation code used by a para for candidates executed in
	/// the context of a given block height in the current chain.
	HistoricalValidationCode(ParaId, BlockNumber, ResponseChannel<Option<ValidationCode>>),
	/// with the given occupied core assumption.
	PersistedValidationData(
		ParaId,
		OccupiedCoreAssumption,
		ResponseChannel<Option<PersistedValidationData>>,
	),
	/// Get the full validation data for a specific para, with the given occupied core assumption.
	FullValidationData(
		ParaId,
		OccupiedCoreAssumption,
		ResponseChannel<Option<ValidationData>>,
	),
	/// Sends back `true` if the commitments pass all acceptance criteria checks.
	CheckValidationOutputs(
		ParaId,
		CandidateCommitments,
		RuntimeApiSender<bool>,
	),
	/// Get information about all availability cores.
	AvailabilityCores(ResponseChannel<Vec<CoreState>>),
	/// Get a committed candidate receipt for all candidates pending availability.
	CandidatePendingAvailability(ParaId, ResponseChannel<Option<CommittedCandidateReceipt>>),
	/// Get all events concerning candidates in the last block.
	CandidateEvents(ResponseChannel<Vec<CandidateEvent>>),
}

enum RuntimeApiMessage {
	/// Make a request of the runtime API against the post-state of the given relay-parent.
	Request(Hash, RuntimeApiRequest),
}
```

## Statement Distribution Message

The Statement Distribution subsystem distributes signed statements and candidates from validators to other validators. It does this by distributing full statements, which embed the candidate receipt, as opposed to compact statements which don't.
It receives updates from the network bridge and signed statements to share with other validators.

This is a network protocol that receives messages of type [`StatementDistributionV1Message`][StatementDistributionV1NetworkMessage].

```rust
enum StatementDistributionMessage {
	/// An update from the network bridge.
	NetworkBridgeUpdateV1(NetworkBridgeEvent<StatementDistributionV1Message>),
	/// We have validated a candidate and want to share our judgment with our peers.
	/// The hash is the relay parent.
	///
	/// The statement distribution subsystem assumes that the statement should be correctly
	/// signed.
	Share(Hash, SignedFullStatement),
	/// Register a listener to be notified on any new statements.
	RegisterStatementListener(ResponseChannel<SignedFullStatement>),
}
```

## Validation Request Type

Various modules request that the [Candidate Validation subsystem](../node/utility/candidate-validation.md) validate a block with this message. It returns [`ValidationOutputs`](candidate.md#validationoutputs) for successful validation.

```rust

/// Result of the validation of the candidate.
enum ValidationResult {
	/// Candidate is valid, and here are the outputs and the validation data used to form inputs.
	/// In practice, this should be a shared type so that validation caching can be done.
	Valid(ValidationOutputs, PersistedValidationData),
	/// Candidate is invalid.
	Invalid,
}

/// Messages received by the Validation subsystem.
///
/// ## Validation Requests
///
/// Validation requests made to the subsystem should return an error only on internal error.
/// Otherwise, they should return either `Ok(ValidationResult::Valid(_))`
/// or `Ok(ValidationResult::Invalid)`.
#[derive(Debug)]
pub enum CandidateValidationMessage {
	/// Validate a candidate with provided parameters using relay-chain state.
	///
	/// This will implicitly attempt to gather the `PersistedValidationData` and `ValidationCode`
	/// from the runtime API of the chain, based on the `relay_parent`
	/// of the `CandidateDescriptor`.
	///
	/// This will also perform checking of validation outputs against the acceptance criteria.
	///
	/// If there is no state available which can provide this data or the core for
	/// the para is not free at the relay-parent, an error is returned.
	ValidateFromChainState(
		CandidateDescriptor,
		Arc<PoV>,
		oneshot::Sender<Result<ValidationResult, ValidationFailed>>,
	),
	/// Validate a candidate with provided, exhaustive parameters for validation.
	///
	/// Explicitly provide the `PersistedValidationData` and `ValidationCode` so this can do full
	/// validation without needing to access the state of the relay-chain.
	///
	/// This request doesn't involve acceptance criteria checking, therefore only useful for the
	/// cases where the validity of the candidate is established. This is the case for the typical
	/// use-case: secondary checkers would use this request relying on the full prior checks
	/// performed by the relay-chain.
	ValidateFromExhaustive(
		PersistedValidationData,
		ValidationCode,
		CandidateDescriptor,
		Arc<PoV>,
		oneshot::Sender<Result<ValidationResult, ValidationFailed>>,
	),
}
```

[NBE]: ../network.md#network-bridge-event
[AvailabilityDistributionV1NetworkMessage]: network.md#availability-distribution-v1
[BitfieldDistributionV1NetworkMessage]: network.md#bitfield-distribution-v1
[PoVDistributionV1NetworkMessage]: network.md#pov-distribution-v1
[StatementDistributionV1NetworkMessage]: network.md#statement-distribution-v1
[CollatorProtocolV1NetworkMessage]: network.md#collator-protocol-v1<|MERGE_RESOLUTION|>--- conflicted
+++ resolved
@@ -62,15 +62,8 @@
 	/// Check if the assignment is valid and can be accepted by our view of the protocol.
 	/// Should not be sent unless the block hash is known.
 	CheckAndImportAssignment(
-<<<<<<< HEAD
-		Hash,
-		AssignmentCert,
-		ValidatorIndex,
-		ResponseChannel<VoteCheckResult>,
-=======
 		IndirectAssignmentCert,
 		ResponseChannel<AssignmentCheckResult>,
->>>>>>> 9a32ab1d
 	),
 	/// Check if the approval vote is valid and can be accepted by our view of the
 	/// protocol.
