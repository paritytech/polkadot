# `ParaInherent`

This module is responsible for providing all data given to the runtime by the block author to the various parachains modules. The entry-point is mandatory, in that it must be invoked exactly once within every block, and it is also "inherent", in that it is provided with no origin by the block author. The data within it carries its own authentication; i.e. the data takes the form of signed statements by validators. If any of the steps within fails, the entry-point is considered as having failed and the block will be invalid.

This module does not have the same initialization/finalization concerns as the others, as it only requires that entry points be triggered after all modules have initialized and that finalization happens after entry points are triggered. Both of these are assumptions we have already made about the runtime's order of operations, so this module doesn't need to be initialized or finalized by the `Initializer`.

There are a couple of important notes to the operations in this inherent as they relate to disputes.

1. We don't accept bitfields or backed candidates if in "governance-only" mode from having a local dispute conclude on this fork.
1. When disputes are initiated, we remove the block from pending availability. This allows us to roll back chains to the block before blocks are included as opposed to backing. It's important to do this before processing bitfields.
1. `Inclusion::collect_disputed` is kind of expensive so it's important to gate this on whether there are actually any new disputes. Which should be never.
1. And we don't accept parablocks that have open disputes or disputes that have concluded against the candidate. It's important to import dispute statements before backing, but this is already the case as disputes are imported before processing bitfields.

## Storage

```rust
/// Whether the para inherent was included or not.
Included: Option<()>,
```

```rust
/// Scraped on chain votes to be used in disputes off-chain.
OnChainVotes: Option<ScrapedOnChainVotes>,
```

## Finalization

1. Take (get and clear) the value of `Included`. If it is not `Some`, throw an unrecoverable error.

## Entry Points

* `enter`: This entry-point accepts three parameters: The relay-chain parent block header, [`Bitfields`](../types/availability.md#signed-availability-bitfield) and [`BackedCandidates`](../types/backing.md#backed-candidate).
    1. Hash the parent header and make sure that it corresponds to the block hash of the parent (tracked by the `frame_system` FRAME module),
    1. Invoke `Disputes::provide_multi_dispute_data`.
    1. If `Disputes::is_frozen`, return and set `Included` to `Some(())`.
<<<<<<< HEAD
    1. If there are any concluded disputes from the current session, invoke `Inclusion::collect_disputed` with the disputed candidates. Annotate each returned core with `FreedReason::Concluded`.
    1. The `Bitfields` are first forwarded to the `Inclusion::process_bitfields` routine, returning a set of candidate hashes and respective freed cores. Provide the number of availability cores (`Scheduler::availability_cores().len()`) as the expected number of bits and a `Scheduler::core_para` as a core-lookup to the `process_bitfields` routine. Annotate each of these freed cores with `FreedReason::Concluded`.
    1. For each freed candidate returned from the `Inclusion::process_bitfields` call, invoke `Disputes::note_included(current_session, candidate)`.
=======
    1. If there are any concluded disputes from the current session, invoke `Inclusion::collect_disputed` with the disputed candidates. Annotate each returned core with `FreedReason::Concluded`, sort them, and invoke `Scheduler::free_cores` with them.
    1. The `Bitfields` are first forwarded to the `Inclusion::process_bitfields` routine, returning a set of freed cores. Provide the number of availability cores (`Scheduler::availability_cores().len()`) as the expected number of bits and a `Scheduler::core_para` as a core-lookup to the `process_bitfields` routine. Annotate each of these freed cores with `FreedReason::Concluded`.
    1. For each freed candidate from the `Inclusion::process_bitfields` call, invoke `Disputes::note_included(current_session, candidate)`.
>>>>>>> 2a3fca3c
    1. If `Scheduler::availability_timeout_predicate` is `Some`, invoke `Inclusion::collect_pending` using it and annotate each of those freed cores with `FreedReason::TimedOut`.
    1. Combine and sort the the bitfield-freed cores and the timed-out cores.
    1. Invoke `Scheduler::clear`
    1. Invoke `Scheduler::schedule(freed_cores, System::current_block())`
    1. Extract `parent_storage_root` from the parent header,
    1. If `Disputes::concluded_invalid(current_session, candidate)` is true for any of the `backed_candidates`, fail.
    1. Invoke the `Inclusion::process_candidates` routine with the parameters `(parent_storage_root, backed_candidates, Scheduler::scheduled(), Scheduler::group_validators)`.
    1. Deconstruct the returned `ProcessedCandidates` value into `occupied` core indices, and backing validators by candidate `backing_validators_per_candidate` represented by `Vec<(CandidateReceipt, Vec<(ValidatorIndex, ValidityAttestation)>)>`.
    1. Set `OnChainVotes` to `ScrapedOnChainVotes`, based on the `current_session`, concluded `disputes`, and `backing_validators_per_candidate`.
    1. Call `Scheduler::occupied` using the `occupied` core indices of the returned  above, first sorting the list of assigned core indices.
    1. Call the `Ump::process_pending_upward_messages` routine to execute all messages in upward dispatch queues.
    1. If all of the above succeeds, set `Included` to `Some(())`.<|MERGE_RESOLUTION|>--- conflicted
+++ resolved
@@ -33,15 +33,9 @@
     1. Hash the parent header and make sure that it corresponds to the block hash of the parent (tracked by the `frame_system` FRAME module),
     1. Invoke `Disputes::provide_multi_dispute_data`.
     1. If `Disputes::is_frozen`, return and set `Included` to `Some(())`.
-<<<<<<< HEAD
-    1. If there are any concluded disputes from the current session, invoke `Inclusion::collect_disputed` with the disputed candidates. Annotate each returned core with `FreedReason::Concluded`.
-    1. The `Bitfields` are first forwarded to the `Inclusion::process_bitfields` routine, returning a set of candidate hashes and respective freed cores. Provide the number of availability cores (`Scheduler::availability_cores().len()`) as the expected number of bits and a `Scheduler::core_para` as a core-lookup to the `process_bitfields` routine. Annotate each of these freed cores with `FreedReason::Concluded`.
-    1. For each freed candidate returned from the `Inclusion::process_bitfields` call, invoke `Disputes::note_included(current_session, candidate)`.
-=======
     1. If there are any concluded disputes from the current session, invoke `Inclusion::collect_disputed` with the disputed candidates. Annotate each returned core with `FreedReason::Concluded`, sort them, and invoke `Scheduler::free_cores` with them.
-    1. The `Bitfields` are first forwarded to the `Inclusion::process_bitfields` routine, returning a set of freed cores. Provide the number of availability cores (`Scheduler::availability_cores().len()`) as the expected number of bits and a `Scheduler::core_para` as a core-lookup to the `process_bitfields` routine. Annotate each of these freed cores with `FreedReason::Concluded`.
+    1. The `Bitfields` are first forwarded to the `Inclusion::process_bitfields` routine, returning a set included candidates and the respective freed cores. Provide the number of availability cores (`Scheduler::availability_cores().len()`) as the expected number of bits and a `Scheduler::core_para` as a core-lookup to the `process_bitfields` routine. Annotate each of these freed cores with `FreedReason::Concluded`.
     1. For each freed candidate from the `Inclusion::process_bitfields` call, invoke `Disputes::note_included(current_session, candidate)`.
->>>>>>> 2a3fca3c
     1. If `Scheduler::availability_timeout_predicate` is `Some`, invoke `Inclusion::collect_pending` using it and annotate each of those freed cores with `FreedReason::TimedOut`.
     1. Combine and sort the the bitfield-freed cores and the timed-out cores.
     1. Invoke `Scheduler::clear`
