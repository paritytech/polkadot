# Inclusion Module

The inclusion module is responsible for inclusion and availability of scheduled parachains and parathreads. It also manages the UMP dispatch queue of each parachain/thread.

## Storage

Helper structs:

```rust
struct AvailabilityBitfield {
  bitfield: BitVec, // one bit per core.
  submitted_at: BlockNumber, // for accounting, as meaning of bits may change over time.
}

struct CandidatePendingAvailability {
  core: CoreIndex, // availability core
  hash: CandidateHash,
  descriptor: CandidateDescriptor,
  availability_votes: Bitfield, // one bit per validator.
  relay_parent_number: BlockNumber, // number of the relay-parent.
  backers: Bitfield, // one bit per validator, set for those who backed the candidate.
  backed_in_number: BlockNumber,
  backing_group: GroupIndex,
}
```

Storage Layout:

```rust
/// The latest bitfield for each validator, referred to by index.
bitfields: map ValidatorIndex => AvailabilityBitfield;
/// Candidates pending availability.
PendingAvailability: map ParaId => CandidatePendingAvailability;
/// The commitments of candidates pending availability, by ParaId.
PendingAvailabilityCommitments: map ParaId => CandidateCommitments;
```

## Config Dependencies

* `MessageQueue`:
  The message queue provides general queueing and processing functionality. Currently it
  replaces the old `UMP` dispatch queue. Other use-cases can be implemented as well by
  adding new variants to `AggregateMessageOrigin`. Normally it should be set to an instance
  of the `MessageQueue` pallet.

## Session Change

1. Clear out all candidates pending availability.
1. Clear out all validator bitfields.

Optional:
1. The UMP queue of all outgoing paras can be "swept". This would prevent the dispatch queue from automatically being serviced. It is a consideration for the chain and specific behaviour is not defined.

## Initialization

No initialization routine runs for this module. However, the initialization of the `MessageQueue` pallet will attempt to process any pending UMP messages.


## Routines

All failed checks should lead to an unrecoverable error making the block invalid.

* `process_bitfields(expected_bits, Bitfields, core_lookup: Fn(CoreIndex) -> Option<ParaId>)`:
  1. call `sanitize_bitfields<true>` and use the sanitized `signed_bitfields` from now on.
  1. call `sanitize_backed_candidates<true>` and use the sanitized `backed_candidates` from now on.
  1. apply each bit of bitfield to the corresponding pending candidate. looking up parathread cores using the `core_lookup`. Disregard bitfields that have a `1` bit for any free cores.
  1. For each applied bit of each availability-bitfield, set the bit for the validator in the `CandidatePendingAvailability`'s `availability_votes` bitfield. Track all candidates that now have >2/3 of bits set in their `availability_votes`. These candidates are now available and can be enacted.
  1. For all now-available candidates, invoke the `enact_candidate` routine with the candidate and relay-parent number.
  1. Return a list of `(CoreIndex, CandidateHash)` from freed cores consisting of the cores where candidates have become available.
* `sanitize_bitfields<T: crate::inclusion::Config>(
    unchecked_bitfields: UncheckedSignedAvailabilityBitfields,
    disputed_bitfield: DisputedBitfield,
    expected_bits: usize,
    parent_hash: T::Hash,
    session_index: SessionIndex,
    validators: &[ValidatorId],
    full_check: FullCheck,
  )`:
  1. check that `disputed_bitfield` has the same number of bits as the `expected_bits`, iff not return early with an empty vec.
  1. each of the below checks is for each bitfield. If a check does not pass the bitfield will be skipped.
  1. check that there are no bits set that reference a disputed candidate.
  1. check that the number of bits is equal to `expected_bits`.
  1. check that the validator index is strictly increasing (and thus also unique).
  1. check that the validator bit index is not out of bounds.
  1. check the validators signature, iff `full_check=FullCheck::Yes`.

* `sanitize_backed_candidates<T: crate::inclusion::Config, F: FnMut(usize, &BackedCandidate<T::Hash>) -> bool>(
    mut backed_candidates: Vec<BackedCandidate<T::Hash>>,
    candidate_has_concluded_invalid_dispute: F,
    scheduled: &[CoreAssignment],
  ) `
  1. filter out any backed candidates that have concluded invalid.
  1. filters backed candidates whom's paraid was scheduled by means of the provided `scheduled` parameter.
  1. sorts remaining candidates with respect to the core index assigned to them.

* `process_candidates(allowed_relay_parents, BackedCandidates, scheduled: Vec<CoreAssignment>, group_validators: Fn(GroupIndex) -> Option<Vec<ValidatorIndex>>)`:
    > For details on `AllowedRelayParentsTracker` see documentation for [Shared](./shared.md) module.
  1. check that each candidate corresponds to a scheduled core and that they are ordered in the same order the cores appear in assignments in `scheduled`.
  1. check that `scheduled` is sorted ascending by `CoreIndex`, without duplicates.
  1. check that the relay-parent from each candidate receipt is one of the allowed relay-parents.
  1. check that there is no candidate pending availability for any scheduled `ParaId`.
  1. check that each candidate's `validation_data_hash` corresponds to a `PersistedValidationData` computed from the state of the context block.
  1. If the core assignment includes a specific collator, ensure the backed candidate is issued by that collator.
  1. Ensure that any code upgrade scheduled by the candidate does not happen within `config.validation_upgrade_cooldown` of `Paras::last_code_upgrade(para_id, true)`, if any, comparing against the value of `Paras::FutureCodeUpgrades` for the given para ID.
  1. Check the collator's signature on the candidate data.
<<<<<<< HEAD
  1. check the backing of the candidate using the signatures and the bitfields, comparing against the validators assigned to the groups, fetched with the `group_validators` lookup, while group indices are computed by `Scheduler` according to group rotation info. 
  1. call `Ump::check_upward_messages(para, commitments.upward_messages)` to check that the upward messages are valid.
=======
  1. check the backing of the candidate using the signatures and the bitfields, comparing against the validators assigned to the groups, fetched with the `group_validators` lookup.
  1. call `check_upward_messages(config, para, commitments.upward_messages)` to check that the upward messages are valid.
>>>>>>> 67fd3e95
  1. call `Dmp::check_processed_downward_messages(para, commitments.processed_downward_messages)` to check that the DMQ is properly drained.
  1. call `Hrmp::check_hrmp_watermark(para, commitments.hrmp_watermark)` for each candidate to check rules of processing the HRMP watermark.
  1. using `Hrmp::check_outbound_hrmp(sender, commitments.horizontal_messages)` ensure that the each candidate sent a valid set of horizontal messages
  1. create an entry in the `PendingAvailability` map for each backed candidate with a blank `availability_votes` bitfield.
  1. create a corresponding entry in the `PendingAvailabilityCommitments` with the commitments.
  1. Return a `Vec<CoreIndex>` of all scheduled cores of the list of passed assignments that a candidate was successfully backed for, sorted ascending by CoreIndex.
* `enact_candidate(relay_parent_number: BlockNumber, CommittedCandidateReceipt)`:
  1. If the receipt contains a code upgrade, Call `Paras::schedule_code_upgrade(para_id, code, relay_parent_number, config)`.
    > TODO: Note that this is safe as long as we never enact candidates where the relay parent is across a session boundary. In that case, which we should be careful to avoid with contextual execution, the configuration might have changed and the para may de-sync from the host's understanding of it.
  1. Reward all backing validators of each candidate, contained within the `backers` field.
  1. call `receive_upward_messages` for each backed candidate, using the [`UpwardMessage`s](../types/messages.md#upward-message) from the [`CandidateCommitments`](../types/candidate.md#candidate-commitments).
  1. call `Dmp::prune_dmq` with the para id of the candidate and the candidate's `processed_downward_messages`.
  1. call `Hrmp::prune_hrmp` with the para id of the candiate and the candidate's `hrmp_watermark`.
  1. call `Hrmp::queue_outbound_hrmp` with the para id of the candidate and the list of horizontal messages taken from the commitment,
  1. Call `Paras::note_new_head` using the `HeadData` from the receipt and `relay_parent_number`.

* `collect_pending`:

  ```rust
    fn collect_pending(f: impl Fn(CoreIndex, BlockNumber) -> bool) -> Vec<CoreIndex> {
      // sweep through all paras pending availability. if the predicate returns true, when given the core index and
      // the block number the candidate has been pending availability since, then clean up the corresponding storage for that candidate and the commitments.
      // return a vector of cleaned-up core IDs.
    }
  ```
* `force_enact(ParaId)`: Forcibly enact the candidate with the given ID as though it had been deemed available by bitfields. Is a no-op if there is no candidate pending availability for this para-id. This should generally not be used but it is useful during execution of Runtime APIs, where the changes to the state are expected to be discarded directly after.
* `candidate_pending_availability(ParaId) -> Option<CommittedCandidateReceipt>`: returns the `CommittedCandidateReceipt` pending availability for the para provided, if any.
* `pending_availability(ParaId) -> Option<CandidatePendingAvailability>`: returns the metadata around the candidate pending availability for the para, if any.
* `collect_disputed(disputed: Vec<CandidateHash>) -> Vec<CoreIndex>`: Sweeps through all paras pending availability. If the candidate hash is one of the disputed candidates, then clean up the corresponding storage for that candidate and the commitments. Return a vector of cleaned-up core IDs.

These functions were formerly part of the UMP pallet:

* `check_upward_messages(P: ParaId, Vec<UpwardMessage>)`:
    1. Checks that the parachain is not currently offboarding and error otherwise. 
    1. Checks that there are at most `config.max_upward_message_num_per_candidate` messages to be enqueued.
    1. Checks that no message exceeds `config.max_upward_message_size`.
    1. Checks that the total resulting queue size would not exceed `co`.
    1. Verify that queuing up the messages could not result in exceeding the queue's footprint
    according to the config items `config.max_upward_queue_count` and `config.max_upward_queue_size`. The queue's current footprint is provided in `well_known_keys`
    in order to facilitate oraclisation on to the para.

Candidate Enactment:

* `receive_upward_messages(P: ParaId, Vec<UpwardMessage>)`:
    1. Process each upward message `M` in order:
        1. Place in the dispatch queue according to its para ID (or handle it immediately).<|MERGE_RESOLUTION|>--- conflicted
+++ resolved
@@ -103,13 +103,8 @@
   1. If the core assignment includes a specific collator, ensure the backed candidate is issued by that collator.
   1. Ensure that any code upgrade scheduled by the candidate does not happen within `config.validation_upgrade_cooldown` of `Paras::last_code_upgrade(para_id, true)`, if any, comparing against the value of `Paras::FutureCodeUpgrades` for the given para ID.
   1. Check the collator's signature on the candidate data.
-<<<<<<< HEAD
   1. check the backing of the candidate using the signatures and the bitfields, comparing against the validators assigned to the groups, fetched with the `group_validators` lookup, while group indices are computed by `Scheduler` according to group rotation info. 
-  1. call `Ump::check_upward_messages(para, commitments.upward_messages)` to check that the upward messages are valid.
-=======
-  1. check the backing of the candidate using the signatures and the bitfields, comparing against the validators assigned to the groups, fetched with the `group_validators` lookup.
   1. call `check_upward_messages(config, para, commitments.upward_messages)` to check that the upward messages are valid.
->>>>>>> 67fd3e95
   1. call `Dmp::check_processed_downward_messages(para, commitments.processed_downward_messages)` to check that the DMQ is properly drained.
   1. call `Hrmp::check_hrmp_watermark(para, commitments.hrmp_watermark)` for each candidate to check rules of processing the HRMP watermark.
   1. using `Hrmp::check_outbound_hrmp(sender, commitments.horizontal_messages)` ensure that the each candidate sent a valid set of horizontal messages
