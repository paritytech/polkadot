--- conflicted
+++ resolved
@@ -147,7 +147,6 @@
 
 ## Session Change
 
-<<<<<<< HEAD
 1. Execute all queued actions for paralifecycle changes:
   1. Clean up outgoing paras.
      1. This means removing the entries under `Heads`, `ValidationCode`, `FutureCodeUpgrades`, and
@@ -164,25 +163,7 @@
      `ParaLifecycle`.
   1. Downgrade all parachains that should become parathreads, updating the `Parachains` list and
      `ParaLifecycle`.
-=======
-1. Clean up outgoing paras.
-  1. This means removing the entries under `Heads`, `ValidationCode`, `FutureCodeUpgrades`, and
-     `FutureCode`. An according entry should be added to `PastCode`, `PastCodeMeta`, and
-     `PastCodePruning` using the outgoing `ParaId` and removed `ValidationCode` value. This is
-     because any outdated validation code must remain available on-chain for a determined amount of
-     blocks, and validation code outdated by de-registering the para is still subject to that
-     invariant.
-1. Apply all incoming paras by initializing the `Heads` and `ValidationCode` using the genesis
-   parameters.
-1. Amend the `Parachains` list and `ParaLifecycle` to reflect changes in registered parachains.
-1. Amend the `ParaLifecycle` set to reflect changes in registered parathreads.
-1. Upgrade all parathreads that should become parachains, updating the `Parachains` list and
-   `ParaLifecycle`.
-1. Downgrade all parachains that should become parathreads, updating the `Parachains` list and
-   `ParaLifecycle`.
-1. Return list of outgoing paras to the initializer for use by other modules.
->>>>>>> 69b1058d
-
+  1. Return list of outgoing paras to the initializer for use by other modules.
 ## Initialization
 
 1. Do pruning based on all entries in `PastCodePruning` with `BlockNumber <= now`. Update the
