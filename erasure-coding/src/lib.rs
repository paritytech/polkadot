--- conflicted
+++ resolved
@@ -301,11 +301,7 @@
 pub fn branch_hash(root: &H256, branch_nodes: &Proof, index: usize) -> Result<H256, Error> {
 	let mut trie_storage: MemoryDB<Blake2Hasher> = MemoryDB::default();
 	for node in branch_nodes.iter() {
-<<<<<<< HEAD
-		(&mut trie_storage as &mut trie::HashDB<_, _, _>).insert(EMPTY_PREFIX, node.as_slice());
-=======
 		(&mut trie_storage as &mut trie::HashDB<_>).insert(EMPTY_PREFIX, node);
->>>>>>> 06f00a40
 	}
 
 	let trie = TrieDB::new(&trie_storage, &root).map_err(|_| Error::InvalidBranchProof)?;
