--- conflicted
+++ resolved
@@ -8,13 +8,7 @@
 polkadot-primitives = { path = "../primitives" }
 polkadot-node-primitives = { package = "polkadot-node-primitives", path = "../node/primitives" }
 novelpoly = { package = "reed-solomon-novelpoly", version = "1.0.0" }
-<<<<<<< HEAD
-parity-scale-codec = { version = "3.1.2", default-features = false, features = ["std", "derive"] }
+parity-scale-codec = { version = "3.1.5", default-features = false, features = ["std", "derive"] }
 sp-core = { git = "https://github.com/paritytech/substrate", branch = "bkchr-state-access-benchmark" }
 sp-trie = { git = "https://github.com/paritytech/substrate", branch = "bkchr-state-access-benchmark" }
-=======
-parity-scale-codec = { version = "3.1.5", default-features = false, features = ["std", "derive"] }
-sp-core = { git = "https://github.com/paritytech/substrate", branch = "master" }
-trie = { package = "sp-trie", git = "https://github.com/paritytech/substrate", branch = "master" }
->>>>>>> 520e10b3
 thiserror = "1.0.31"