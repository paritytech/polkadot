--- conflicted
+++ resolved
@@ -1,10 +1,6 @@
 [package]
 name = "polkadot-erasure-coding"
-<<<<<<< HEAD
-version = "0.9.28"
-=======
 version = "0.9.29"
->>>>>>> fa54983d
 authors = ["Parity Technologies <admin@parity.io>"]
 edition = "2021"
 
@@ -13,6 +9,6 @@
 polkadot-node-primitives = { package = "polkadot-node-primitives", path = "../node/primitives" }
 novelpoly = { package = "reed-solomon-novelpoly", version = "1.0.0" }
 parity-scale-codec = { version = "3.1.5", default-features = false, features = ["std", "derive"] }
-sp-core = { git = "https://github.com/paritytech/substrate", branch = "polkadot-v0.9.28" }
+sp-core = { git = "https://github.com/paritytech/substrate", branch = "master" }
 sp-trie = { git = "https://github.com/paritytech/substrate", branch = "master" }
 thiserror = "1.0.31"