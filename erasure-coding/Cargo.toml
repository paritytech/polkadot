--- conflicted
+++ resolved
@@ -7,12 +7,6 @@
 [dependencies]
 primitives = { package = "polkadot-primitives", path = "../primitives" }
 reed_solomon = { package = "reed-solomon-erasure", git = "https://github.com/paritytech/reed-solomon-erasure" }
-<<<<<<< HEAD
-codec = { package = "parity-scale-codec", version = "~1.0.0", default-features = false, features = ["derive"] }
+codec = { package = "parity-scale-codec", version = "1.1.0", default-features = false, features = ["derive"] }
 substrate-primitives = { git = "https://github.com/expenses/substrate", branch = "futures03" }
-trie = { package = "substrate-trie", git = "https://github.com/expenses/substrate", branch = "futures03" }
-=======
-codec = { package = "parity-scale-codec", version = "1.1.0", default-features = false, features = ["derive"] }
-substrate-primitives = { git = "https://github.com/paritytech/substrate", branch = "polkadot-master" }
-trie = { package = "substrate-trie", git = "https://github.com/paritytech/substrate", branch = "polkadot-master" }
->>>>>>> 2c6091d9
+trie = { package = "substrate-trie", git = "https://github.com/expenses/substrate", branch = "futures03" }