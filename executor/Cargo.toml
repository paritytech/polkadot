[package]
name = "polkadot-executor"
<<<<<<< HEAD
version = "0.6.2"
=======
version = "0.6.3"
>>>>>>> ed4e97c0
authors = ["Parity Technologies <admin@parity.io>"]
description = "Polkadot node implementation in Rust."
edition = "2018"

[dependencies]
substrate-executor = { git = "https://github.com/paritytech/substrate", branch = "polkadot-master" }
polkadot-runtime = { path = "../runtime" }<|MERGE_RESOLUTION|>--- conflicted
+++ resolved
@@ -1,10 +1,6 @@
 [package]
 name = "polkadot-executor"
-<<<<<<< HEAD
-version = "0.6.2"
-=======
 version = "0.6.3"
->>>>>>> ed4e97c0
 authors = ["Parity Technologies <admin@parity.io>"]
 description = "Polkadot node implementation in Rust."
 edition = "2018"
