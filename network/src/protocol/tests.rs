// Copyright 2020 Parity Technologies (UK) Ltd.
// This file is part of Polkadot.

// Polkadot is free software: you can redistribute it and/or modify
// it under the terms of the GNU General Public License as published by
// the Free Software Foundation, either version 3 of the License, or
// (at your option) any later version.

// Polkadot is distributed in the hope that it will be useful,
// but WITHOUT ANY WARRANTY; without even the implied warranty of
// MERCHANTABILITY or FITNESS FOR A PARTICULAR PURPOSE.  See the
// GNU General Public License for more details.

//! Tests for the protocol.

use super::*;
use crate::legacy::gossip::GossipPoVBlock;
use parking_lot::Mutex;

use polkadot_primitives::Block;
use polkadot_primitives::parachain::{
	Id as ParaId, Chain, DutyRoster, ParachainHost, ValidatorId,
	Retriable, CollatorId, AbridgedCandidateReceipt,
	GlobalValidationSchedule, LocalValidationData, ErasureChunk, SigningContext,
	PoVBlock, BlockData,
};
use polkadot_validation::{SharedTable, TableRouter};

use av_store::{Store as AvailabilityStore, ErasureNetworking};
use sc_network_gossip::TopicNotification;
use sp_api::{ApiRef, ProvideRuntimeApi};
use sp_runtime::traits::Block as BlockT;
use sp_core::crypto::Pair;
use sp_keyring::Sr25519Keyring;

use futures::executor::LocalPool;
use futures::task::LocalSpawnExt;

#[derive(Default)]
pub struct MockNetworkOps {
	recorded: Mutex<Recorded>,
}

#[derive(Default)]
struct Recorded {
	peer_reputations: HashMap<PeerId, i32>,
	notifications: Vec<(PeerId, Message)>,
}

// Test setup registers receivers of gossip messages as well as signals that
// fire when they are taken.
type GossipStreamEntry = (mpsc::UnboundedReceiver<TopicNotification>, oneshot::Sender<()>);

#[derive(Default, Clone)]
struct MockGossip {
	inner: Arc<Mutex<HashMap<Hash, GossipStreamEntry>>>,
	gossip_messages: Arc<Mutex<HashMap<Hash, GossipMessage>>>,
}

impl MockGossip {
	fn add_gossip_stream(&self, topic: Hash)
		-> (mpsc::UnboundedSender<TopicNotification>, oneshot::Receiver<()>)
	{
		let (tx, rx) = mpsc::unbounded();
		let (o_tx, o_rx) = oneshot::channel();
		self.inner.lock().insert(topic, (rx, o_tx));
		(tx, o_rx)
	}

	fn contains_listener(&self, topic: &Hash) -> bool {
		self.inner.lock().contains_key(topic)
	}
}

impl NetworkServiceOps for MockNetworkOps {
	fn report_peer(&self, peer: PeerId, value: sc_network::ReputationChange) {
		let mut recorded = self.recorded.lock();
		let total_rep = recorded.peer_reputations.entry(peer).or_insert(0);

		*total_rep = total_rep.saturating_add(value.value);
	}

	fn write_notification(
		&self,
		peer: PeerId,
		engine_id: ConsensusEngineId,
		notification: Vec<u8>,
	) {
		assert_eq!(engine_id, POLKADOT_ENGINE_ID);
		let message = Message::decode(&mut &notification[..]).expect("invalid notification");
		self.recorded.lock().notifications.push((peer, message));
	}
}

impl crate::legacy::GossipService for MockGossip {
	fn gossip_messages_for(&self, topic: Hash) -> crate::legacy::GossipMessageStream {
		crate::legacy::GossipMessageStream::new(match self.inner.lock().remove(&topic) {
			None => Box::pin(stream::empty()),
			Some((rx, o_rx)) => {
				let _ = o_rx.send(());
				Box::pin(rx)
			}
		})
	}

	fn gossip_message(&self, topic: Hash, message: GossipMessage) {
		self.gossip_messages.lock().insert(topic, message);
	}

	fn send_message(&self, _who: PeerId, _message: GossipMessage) {

	}
}

impl GossipOps for MockGossip {
	fn new_local_leaf(&self, _: crate::legacy::gossip::MessageValidationData) -> crate::legacy::gossip::NewLeafActions {
		crate::legacy::gossip::NewLeafActions::new()
	}

	fn register_availability_store(&self, _store: av_store::Store) {}
}

#[derive(Default)]
struct ApiData {
	validators: Vec<ValidatorId>,
	duties: Vec<Chain>,
	active_parachains: Vec<(ParaId, Option<(CollatorId, Retriable)>)>,
}

#[derive(Default, Clone)]
struct TestApi {
	data: Arc<Mutex<ApiData>>,
}

#[derive(Default)]
struct RuntimeApi {
	data: Arc<Mutex<ApiData>>,
}

impl ProvideRuntimeApi<Block> for TestApi {
	type Api = RuntimeApi;

	fn runtime_api<'a>(&'a self) -> ApiRef<'a, Self::Api> {
		RuntimeApi { data: self.data.clone() }.into()
	}
}

sp_api::mock_impl_runtime_apis! {
	impl ParachainHost<Block> for RuntimeApi {
		type Error = sp_blockchain::Error;

		fn validators(&self) -> Vec<ValidatorId> {
			self.data.lock().validators.clone()
		}

		fn duty_roster(&self) -> DutyRoster {
			DutyRoster {
				validator_duty: self.data.lock().duties.clone(),
			}
		}

		fn active_parachains(&self) -> Vec<(ParaId, Option<(CollatorId, Retriable)>)> {
			self.data.lock().active_parachains.clone()
		}

		fn parachain_code(_: ParaId) -> Option<Vec<u8>> {
			Some(Vec::new())
		}

		fn global_validation_schedule() -> GlobalValidationSchedule {
			Default::default()
		}

		fn local_validation_data(_: ParaId) -> Option<LocalValidationData> {
			Some(Default::default())
		}

		fn get_heads(_: Vec<<Block as BlockT>::Extrinsic>) -> Option<Vec<AbridgedCandidateReceipt>> {
			Some(Vec::new())
		}

		fn signing_context() -> SigningContext {
			SigningContext {
				session_index: Default::default(),
				parent_hash: Default::default(),
			}
		}
	}
}

<<<<<<< HEAD
impl super::Service {
	async fn connect_peer(&mut self, peer: PeerId, roles: ObservedRole) {
=======
impl super::Service<MockNetworkOps> {
	async fn connect_peer(&mut self, peer: PeerId, roles: Roles) {
>>>>>>> 3a17550c
		self.sender.send(ServiceToWorkerMsg::PeerConnected(peer, roles)).await.unwrap();
	}

	async fn peer_message(&mut self, peer: PeerId, message: Message) {
		let bytes = message.encode().into();

		self.sender.send(ServiceToWorkerMsg::PeerMessage(peer, vec![bytes])).await.unwrap();
	}

	async fn disconnect_peer(&mut self, peer: PeerId) {
		self.sender.send(ServiceToWorkerMsg::PeerDisconnected(peer)).await.unwrap();
	}

	async fn synchronize<T: Send + 'static>(
		&mut self,
		callback: impl FnOnce(&mut ProtocolHandler) -> T + Send + 'static,
	) -> T {
		let (tx, rx) = oneshot::channel();

		let msg = ServiceToWorkerMsg::Synchronize(Box::new(move |proto| {
			let res = callback(proto);
			if let Err(_) = tx.send(res) {
				log::warn!(target: "p_net", "Failed to send synchronization result");
			}
		}));

		self.sender.send(msg).await.expect("Worker thread unexpectedly hung up");
		rx.await.expect("Worker thread failed to send back result")
	}
}

fn test_setup(config: Config) -> (
	Service<MockNetworkOps>,
	MockGossip,
	LocalPool,
	impl Future<Output = ()> + 'static,
) {
	let pool = LocalPool::new();

	let network_ops = Arc::new(MockNetworkOps::default());
	let mock_gossip = MockGossip::default();
	let (worker_tx, worker_rx) = mpsc::channel(0);
	let api = Arc::new(TestApi::default());

	let worker_task = worker_loop(
		config,
		network_ops.clone(),
		mock_gossip.clone(),
		api.clone(),
		worker_rx,
		pool.spawner(),
	);

	let service = Service {
		sender: worker_tx,
		network_service: network_ops,
	};

	(service, mock_gossip, pool, worker_task)
}

#[test]
fn worker_task_shuts_down_when_sender_dropped() {
	let (service, _gossip, mut pool, worker_task) = test_setup(Config { collating_for: None });

	drop(service);
	let _ = pool.run_until(worker_task);
}

/// Given the async nature of `select!` that is being used in the main loop of the worker
/// and that consensus instances use their own channels, we don't know when the synchronize message
/// is handled. This helper functions checks multiple times that the given instance is dropped. Even
/// if the first round fails, the second one should be successful as the consensus instance drop
/// should be already handled this time.
fn wait_for_instance_drop(service: &mut Service<MockNetworkOps>, pool: &mut LocalPool, instance: Hash) {
	let mut try_counter = 0;
	let max_tries = 3;

	while try_counter < max_tries {
		let dropped = pool.run_until(service.synchronize(move |proto| {
			!proto.consensus_instances.contains_key(&instance)
		}));

		if dropped {
			return;
		}

		try_counter += 1;
	}

	panic!("Consensus instance `{}` wasn't dropped!", instance);
}

#[test]
fn consensus_instances_cleaned_up() {
	let (mut service, _gossip, mut pool, worker_task) = test_setup(Config { collating_for: None });
	let relay_parent = [0; 32].into();

	let signing_context = SigningContext {
		session_index: Default::default(),
		parent_hash: relay_parent,
	};
	let table = Arc::new(SharedTable::new(
		Vec::new(),
		HashMap::new(),
		None,
		signing_context,
		AvailabilityStore::new_in_memory(service.clone()),
		None,
	));

	pool.spawner().spawn_local(worker_task).unwrap();

	let router = pool.run_until(
		service.build_table_router(table, &[])
	).unwrap();

	drop(router);

	wait_for_instance_drop(&mut service, &mut pool, relay_parent);
}

#[test]
fn collation_is_received_with_dropped_router() {
	let (mut service, gossip, mut pool, worker_task) = test_setup(Config { collating_for: None });
	let relay_parent = [0; 32].into();
	let topic = crate::legacy::gossip::attestation_topic(relay_parent);

	let signing_context = SigningContext {
		session_index: Default::default(),
		parent_hash: relay_parent,
	};
	let table = Arc::new(SharedTable::new(
		vec![Sr25519Keyring::Alice.public().into()],
		HashMap::new(),
		Some(Arc::new(Sr25519Keyring::Alice.pair().into())),
		signing_context,
		AvailabilityStore::new_in_memory(service.clone()),
		None,
	));

	pool.spawner().spawn_local(worker_task).unwrap();

	let router = pool.run_until(
		service.build_table_router(table, &[])
	).unwrap();

	let receipt = AbridgedCandidateReceipt { relay_parent, ..Default::default() };
	let local_collation_future = router.local_collation(
		receipt,
		PoVBlock { block_data: BlockData(Vec::new()) },
		(0, &[]),
	);

	// Drop the router and make sure that the consensus instance is still alive
	drop(router);

	assert!(pool.run_until(service.synchronize(move |proto| {
		proto.consensus_instances.contains_key(&relay_parent)
	})));

	// The gossip message should still be unknown
	assert!(!gossip.gossip_messages.lock().contains_key(&topic));

	pool.run_until(local_collation_future).unwrap();

	// Make sure the instance is now dropped and the message was gossiped
	wait_for_instance_drop(&mut service, &mut pool, relay_parent);
	assert!(pool.run_until(service.synchronize(move |_| {
		gossip.gossip_messages.lock().contains_key(&topic)
	})));
}

#[test]
fn validator_peer_cleaned_up() {
	let (mut service, _gossip, mut pool, worker_task) = test_setup(Config { collating_for: None });

	let peer = PeerId::random();
	let validator_key = Sr25519Keyring::Alice.pair();
	let validator_id = ValidatorId::from(validator_key.public());

	pool.spawner().spawn_local(worker_task).unwrap();
	pool.run_until(async move {
		service.connect_peer(peer.clone(), ObservedRole::Authority).await;
		service.peer_message(peer.clone(), Message::Status(Status {
			version: VERSION,
			collating_for: None,
		})).await;
		service.peer_message(peer.clone(), Message::ValidatorId(validator_id.clone())).await;

		let p = peer.clone();
		let v = validator_id.clone();
		let (peer_has_key, reverse_lookup) = service.synchronize(move |proto| {
			let peer_has_key = proto.peers.get(&p).map_or(
				false,
				|p_data| p_data.session_keys.as_slice().contains(&v),
			);

			let reverse_lookup = proto.connected_validators.get(&v).map_or(
				false,
				|reps| reps.contains(&p),
			);

			(peer_has_key, reverse_lookup)
		}).await;

		assert!(peer_has_key);
		assert!(reverse_lookup);

		service.disconnect_peer(peer.clone()).await;

		let p = peer.clone();
		let v = validator_id.clone();
		let (peer_removed, rev_removed) = service.synchronize(move |proto| {
			let peer_removed = !proto.peers.contains_key(&p);
			let reverse_mapping_removed = !proto.connected_validators.contains_key(&v);

			(peer_removed, reverse_mapping_removed)
		}).await;

		assert!(peer_removed);
		assert!(rev_removed);
	});
}

#[test]
fn validator_key_spillover_cleaned() {
	let (mut service, _gossip, mut pool, worker_task) = test_setup(Config { collating_for: None });

	let peer = PeerId::random();
	let make_validator_id = |ring: Sr25519Keyring| ValidatorId::from(ring.public());

	// We will push 1 extra beyond what is normally kept.
	assert_eq!(RECENT_SESSIONS, 3);
	let key_a = make_validator_id(Sr25519Keyring::Alice);
	let key_b = make_validator_id(Sr25519Keyring::Bob);
	let key_c = make_validator_id(Sr25519Keyring::Charlie);
	let key_d = make_validator_id(Sr25519Keyring::Dave);

	let keys = vec![key_a, key_b, key_c, key_d];

	pool.spawner().spawn_local(worker_task).unwrap();
	pool.run_until(async move {
		service.connect_peer(peer.clone(), ObservedRole::Authority).await;
		service.peer_message(peer.clone(), Message::Status(Status {
			version: VERSION,
			collating_for: None,
		})).await;

		for key in &keys {
			service.peer_message(peer.clone(), Message::ValidatorId(key.clone())).await;
		}

		let p = peer.clone();
		let active_keys = keys[1..].to_vec();
		let discarded_key = keys[0].clone();
		assert!(service.synchronize(move |proto| {
			let active_correct = proto.peers.get(&p).map_or(false, |p_data| {
				p_data.session_keys.as_slice() == &active_keys[..]
			});

			let active_lookup = active_keys.iter().all(|k| {
				proto.connected_validators.get(&k).map_or(false, |m| m.contains(&p))
			});

			let discarded = !proto.connected_validators.contains_key(&discarded_key);

			active_correct && active_lookup && discarded
		}).await);
	});
}

#[test]
fn erasure_fetch_drop_also_drops_gossip_sender() {
	let (service, gossip, mut pool, worker_task) = test_setup(Config { collating_for: None });
	let candidate_hash = [1; 32].into();

	let expected_index = 1;

	let spawner = pool.spawner();

	spawner.spawn_local(worker_task).unwrap();
	let topic = crate::erasure_coding_topic(&candidate_hash);
	let (mut gossip_tx, gossip_taken_rx) = gossip.add_gossip_stream(topic);

	let test_work = async move {
		let chunk_listener = service.fetch_erasure_chunk(
			&candidate_hash,
			expected_index,
		);

		// spawn an abortable handle to the chunk listener future.
		// we will wait until this future has proceeded enough to start grabbing
		// messages from gossip, and then we will abort the future.
		let (chunk_listener, abort_handle) = future::abortable(chunk_listener);
		let handle = spawner.spawn_with_handle(chunk_listener).unwrap();
		gossip_taken_rx.await.unwrap();

		// gossip listener was taken. and is active.
		assert!(!gossip.contains_listener(&topic));
		assert!(!gossip_tx.is_closed());

		abort_handle.abort();

		// we must `await` this, otherwise context may never transfer over
		// to the spawned `Abortable` future.
		assert!(handle.await.is_err());
		loop {
			// if dropping the sender leads to the gossip listener
			// being cleaned up, we will eventually be unable to send a message
			// on the sender.
			if gossip_tx.is_closed() { break }

			let fake_chunk = GossipMessage::ErasureChunk(
				crate::legacy::gossip::ErasureChunkMessage {
					chunk: ErasureChunk {
						chunk: vec![],
						index: expected_index + 1,
						proof: vec![],
					},
					candidate_hash,
				}
			).encode();

			match gossip_tx.send(TopicNotification { message: fake_chunk, sender: None }).await {
				Err(e) => { assert!(e.is_disconnected()); break },
				Ok(_) => continue,
			}
		}
	};

	pool.run_until(test_work);
}

#[test]
fn fetches_pov_block_from_gossip() {
	let (service, gossip, mut pool, worker_task) = test_setup(Config { collating_for: None });
	let relay_parent = [255; 32].into();

	let pov_block = PoVBlock {
		block_data: BlockData(vec![1, 2, 3]),
	};

	let mut candidate = AbridgedCandidateReceipt::default();
	candidate.relay_parent = relay_parent;
	candidate.pov_block_hash = pov_block.hash();
	let candidate_hash = candidate.hash();

	let signing_context = SigningContext {
		session_index: Default::default(),
		parent_hash: relay_parent,
	};

	let table = Arc::new(SharedTable::new(
		Vec::new(),
		HashMap::new(),
		None,
		signing_context,
		AvailabilityStore::new_in_memory(service.clone()),
		None,
	));

	let spawner = pool.spawner();

	spawner.spawn_local(worker_task).unwrap();
	let topic = crate::legacy::gossip::pov_block_topic(relay_parent);
	let (mut gossip_tx, _gossip_taken_rx) = gossip.add_gossip_stream(topic);

	let test_work = async move {
		let router = service.build_table_router(table, &[]).await.unwrap();
		let pov_block_listener = router.fetch_pov_block(&candidate);

		let message = GossipMessage::PoVBlock(GossipPoVBlock {
			relay_chain_leaf: relay_parent,
			candidate_hash,
			pov_block,
		}).encode();

		gossip_tx.send(TopicNotification { message, sender: None }).await.unwrap();
		pov_block_listener.await
	};

	pool.run_until(test_work).unwrap();
}

#[test]
fn validator_sends_key_to_collator_on_status() {
	let (service, _gossip, mut pool, worker_task) = test_setup(Config { collating_for: None });

	let peer = PeerId::random();
	let peer_clone = peer.clone();
	let validator_key = Sr25519Keyring::Alice.pair();
	let validator_id = ValidatorId::from(validator_key.public());
	let validator_id_clone = validator_id.clone();
	let collator_id = CollatorId::from(Sr25519Keyring::Bob.public());
	let para_id = ParaId::from(100);
	let mut service_clone = service.clone();

	pool.spawner().spawn_local(worker_task).unwrap();
	pool.run_until(async move {
		service_clone.synchronize(move |proto| { proto.local_keys.insert(validator_id_clone); }).await;
		service_clone.connect_peer(peer_clone.clone(), Roles::AUTHORITY).await;
		service_clone.peer_message(peer_clone.clone(), Message::Status(Status {
			version: VERSION,
			collating_for: Some((collator_id, para_id)),
		})).await;
	});

	let expected_msg = Message::ValidatorId(validator_id.clone());
	assert!(service.network_service.recorded.lock().notifications.iter().any(|(p, notification)| {
		peer == *p && *notification == expected_msg
	}));
}<|MERGE_RESOLUTION|>--- conflicted
+++ resolved
@@ -188,13 +188,8 @@
 	}
 }
 
-<<<<<<< HEAD
-impl super::Service {
+impl super::Service<MockNetworkOps> {
 	async fn connect_peer(&mut self, peer: PeerId, roles: ObservedRole) {
-=======
-impl super::Service<MockNetworkOps> {
-	async fn connect_peer(&mut self, peer: PeerId, roles: Roles) {
->>>>>>> 3a17550c
 		self.sender.send(ServiceToWorkerMsg::PeerConnected(peer, roles)).await.unwrap();
 	}
 
