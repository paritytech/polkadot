--- conflicted
+++ resolved
@@ -23,20 +23,6 @@
 //! the `TableRouter` trait from `polkadot-validation`, which is expected to call into a shared statement table
 //! and dispatch evaluation work as necessary when new statements come in.
 
-<<<<<<< HEAD
-use sr_primitives::traits::{ProvideRuntimeApi, BlakeTwo256, Hash as HashT};
-use polkadot_validation::{
-	SharedTable, TableRouter, SignedStatement, GenericStatement, ParachainWork, Incoming,
-	Validated, Outgoing,
-};
-use polkadot_primitives::{Block, Hash, SessionKey};
-use polkadot_primitives::parachain::{
-	BlockData, Extrinsic, CandidateReceipt, ParachainHost, Id as ParaId, Message
-};
-
-use codec::{Encode, Decode};
-use futures::prelude::*;
-=======
 use sr_primitives::traits::ProvideRuntimeApi;
 use polkadot_consensus::{SharedTable, TableRouter, SignedStatement, GenericStatement, StatementProducer};
 use polkadot_primitives::{Block, Hash, BlockId, SessionKey};
@@ -46,14 +32,12 @@
 use futures::prelude::*;
 use futures::sync::oneshot;
 use tokio::runtime::TaskExecutor;
->>>>>>> d8542507
 use parking_lot::Mutex;
 
 use std::collections::{HashMap, HashSet};
 use std::io;
 use std::sync::Arc;
 
-<<<<<<< HEAD
 use validation::{self, SessionDataFetcher, NetworkService, Executor};
 
 type IngressPairRef<'a> = (ParaId, &'a [Message]);
@@ -66,12 +50,6 @@
 	BlakeTwo256::hash(&v[..])
 }
 
-=======
-use consensus::Knowledge;
-use gossip::{POLKADOT_ENGINE_ID, RegisteredMessageValidator};
-use super::NetworkService;
-
->>>>>>> d8542507
 /// Table routing implementation.
 pub struct Router<P, E, N: NetworkService, T> {
 	table: Arc<SharedTable>,
@@ -84,34 +62,24 @@
 impl<P, E, N: NetworkService, T> Router<P, E, N, T> {
 	pub(crate) fn new(
 		table: Arc<SharedTable>,
-<<<<<<< HEAD
-		fetcher: SessionDataFetcher<P, E, N, T>,
-=======
 		network: Arc<NetworkService>,
 		api: Arc<P>,
 		task_executor: TaskExecutor,
 		parent_hash: Hash,
 		knowledge: Arc<Mutex<Knowledge>>,
 		message_validator: RegisteredMessageValidator,
->>>>>>> d8542507
 	) -> Self {
 		let parent_hash = fetcher.parent_hash();
 		Router {
 			table,
-<<<<<<< HEAD
-			attestation_topic: attestation_topic(parent_hash),
-			deferred_statements: Arc::new(Mutex::new(DeferredStatements::new())),
-			fetcher,
-=======
 			network,
 			api,
 			task_executor,
 			parent_hash,
-			attestation_topic: crate::consensus::attestation_topic(parent_hash),
+			attestation_topic: attestation_topic(parent_hash),
 			knowledge,
 			deferred_statements: Arc::new(Mutex::new(DeferredStatements::new())),
 			message_validator,
->>>>>>> d8542507
 		}
 	}
 
@@ -145,11 +113,8 @@
 			fetcher: self.fetcher.clone(),
 			attestation_topic: self.attestation_topic.clone(),
 			deferred_statements: self.deferred_statements.clone(),
-<<<<<<< HEAD
-=======
 			knowledge: self.knowledge.clone(),
 			message_validator: self.message_validator.clone(),
->>>>>>> d8542507
 		}
 	}
 }
@@ -258,12 +223,6 @@
 					validated.extrinsic().cloned(),
 				);
 
-<<<<<<< HEAD
-				// propagate the statement.
-				// consider something more targeted than gossip in the future.
-				let signed = table.import_validated(validated);
-				network.gossip_message(attestation_topic, signed.encode());
-=======
 				if produced.validity.is_none() && produced.availability.is_none() {
 					return
 				}
@@ -289,7 +248,6 @@
 						false,
 					);
 				}
->>>>>>> d8542507
 			})
 			.map_err(|e| debug!(target: "p_net", "Failed to produce statements: {:?}", e))
 	}
@@ -308,14 +266,6 @@
 	fn local_candidate(&self, receipt: CandidateReceipt, block_data: BlockData, extrinsic: Extrinsic) {
 		// produce a signed statement
 		let hash = receipt.hash();
-<<<<<<< HEAD
-		let validated = Validated::collated_local(receipt, block_data.clone(), extrinsic.clone());
-		let statement = self.table.import_validated(validated);
-
-		// give to network to make available.
-		self.fetcher.knowledge().lock().note_candidate(hash, Some(block_data), Some(extrinsic));
-		self.network().gossip_message(self.attestation_topic, statement.encode());
-=======
 		let (candidate, availability) = self.table.sign_and_import(GenericStatement::Candidate(receipt));
 
 		self.knowledge.lock().note_candidate(hash, Some(block_data), Some(extrinsic));
@@ -344,23 +294,12 @@
 			let _ = tx.send(inner_rx);
 		});
 		BlockDataReceiver { outer: rx, inner: None }
->>>>>>> d8542507
 	}
 
 	fn fetch_block_data(&self, candidate: &CandidateReceipt) -> Self::FetchCandidate {
 		self.fetcher.fetch_block_data(candidate)
 	}
 
-<<<<<<< HEAD
-	fn fetch_incoming(&self, parachain: ParaId) -> Self::FetchIncoming {
-		self.fetcher.fetch_incoming(parachain)
-	}
-}
-
-impl<P, E, N: NetworkService, T> Drop for Router<P, E, N, T> {
-	fn drop(&mut self) {
-		self.fetcher.network().drop_gossip(self.attestation_topic);
-=======
 impl<P> Drop for Router<P> {
 	fn drop(&mut self) {
 		let parent_hash = self.parent_hash.clone();
@@ -398,7 +337,6 @@
 				io::Error::new(io::ErrorKind::Other, "Sending end of channel hung up")
 			),
 		}
->>>>>>> d8542507
 	}
 }
 
@@ -428,10 +366,7 @@
 			GenericStatement::Candidate(_) => return,
 			GenericStatement::Valid(hash) => (hash, StatementTrace::Valid(statement.sender.clone(), hash)),
 			GenericStatement::Invalid(hash) => (hash, StatementTrace::Invalid(statement.sender.clone(), hash)),
-<<<<<<< HEAD
-=======
 			GenericStatement::Available(hash) => (hash, StatementTrace::Available(statement.sender.clone(), hash)),
->>>>>>> d8542507
 		};
 
 		if self.known_traces.insert(trace) {
@@ -449,10 +384,7 @@
 						GenericStatement::Candidate(_) => continue,
 						GenericStatement::Valid(hash) => StatementTrace::Valid(statement.sender.clone(), hash),
 						GenericStatement::Invalid(hash) => StatementTrace::Invalid(statement.sender.clone(), hash),
-<<<<<<< HEAD
-=======
 						GenericStatement::Available(hash) => StatementTrace::Available(statement.sender.clone(), hash),
->>>>>>> d8542507
 					};
 
 					self.known_traces.remove(&trace);
