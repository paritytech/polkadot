--- conflicted
+++ resolved
@@ -96,12 +96,7 @@
 impl<P, E, T> ValidationNetwork<P, E, T> where
 	P: ProvideRuntimeApi + Send + Sync + 'static,
 	P::Api: ParachainHost<Block>,
-<<<<<<< HEAD
-	E: Clone + futures03::Future<Output=()> + Send + Sync + 'static,
-=======
 	E: Clone + Future<Output=()> + Send + Sync + 'static,
-	N: NetworkService,
->>>>>>> 5b4ffee3
 	T: Clone + Executor + Send + Sync + 'static,
 {
 	/// Instantiate block-DAG leaf work
@@ -176,13 +171,8 @@
 	/// The returned stream will not terminate, so it is required to make sure that the stream is
 	/// dropped when it is not required anymore. Otherwise, it will stick around in memory
 	/// infinitely.
-<<<<<<< HEAD
-	pub fn checked_statements(&self, relay_parent: Hash) -> impl Stream<Item=SignedStatement, Error=()> {
+	pub fn checked_statements(&self, relay_parent: Hash) -> impl Stream<Item=SignedStatement> {
 		crate::router::checked_statements(&self.network, crate::router::attestation_topic(relay_parent))
-=======
-	pub fn checked_statements(&self, relay_parent: Hash) -> impl Stream<Item=SignedStatement> {
-		crate::router::checked_statements(&*self.network, crate::router::attestation_topic(relay_parent))
->>>>>>> 5b4ffee3
 	}
 }
 
@@ -190,22 +180,12 @@
 impl<P, E, T> ParachainNetwork for ValidationNetwork<P, E, T> where
 	P: ProvideRuntimeApi + Send + Sync + 'static,
 	P::Api: ParachainHost<Block, Error = sp_blockchain::Error>,
-<<<<<<< HEAD
-	E: Clone + futures03::Future<Output=()> + Send + Sync + Unpin + 'static,
+	E: Clone + Future<Output=()> + Send + Sync + Unpin + 'static,
 	T: Clone + Executor + Send + Sync + 'static,
 {
 	type Error = String;
 	type TableRouter = Router<P, E, T>;
-	type BuildTableRouter = Box<dyn Future<Item=Self::TableRouter, Error=String> + Send>;
-=======
-	E: Clone + Future<Output=()> + Send + Sync + Unpin + 'static,
-	N: NetworkService,
-	T: Clone + Executor + Send + Sync + 'static,
-{
-	type Error = String;
-	type TableRouter = Router<P, E, N, T>;
 	type BuildTableRouter = Box<dyn Future<Output=Result<Self::TableRouter, String>> + Send + Unpin>;
->>>>>>> 5b4ffee3
 
 	fn communication_for(
 		&self,
