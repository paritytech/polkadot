// Copyright 2020 Parity Technologies (UK) Ltd.
// This file is part of Polkadot.

// Polkadot is free software: you can redistribute it and/or modify
// it under the terms of the GNU General Public License as published by
// the Free Software Foundation, either version 3 of the License, or
// (at your option) any later version.

// Polkadot is distributed in the hope that it will be useful,
// but WITHOUT ANY WARRANTY; without even the implied warranty of
// MERCHANTABILITY or FITNESS FOR A PARTICULAR PURPOSE.  See the
// GNU General Public License for more details.

//! Polkadot-specific base networking protocol.
//!
//! This is implemented using the sc-network APIs for futures-based
//! notifications protocols. In some cases, we emulate request/response on top
//! of the notifications machinery, which is slightly less efficient but not
//! meaningfully so.
//!
//! We handle events from `sc-network` in a thin wrapper that forwards to a
//! background worker which also handles commands from other parts of the node.

use arrayvec::ArrayVec;
use codec::{Decode, Encode};
use futures::channel::{mpsc, oneshot};
use futures::future::Either;
use futures::prelude::*;
use futures::task::{Spawn, SpawnExt};
use log::{debug, trace};

use polkadot_primitives::{
	Hash, Block,
	parachain::{
		PoVBlock, ValidatorId, ValidatorIndex, Collation, AbridgedCandidateReceipt,
		ErasureChunk, ParachainHost, Id as ParaId, CollatorId,
	},
};
use polkadot_validation::{
	SharedTable, TableRouter, Network as ParachainNetwork, Validated, GenericStatement, Collators,
	SignedStatement,
};
use sc_network::{config::Roles, Event, PeerId};
use sp_api::ProvideRuntimeApi;

use std::collections::{hash_map::{Entry, HashMap}, HashSet};
use std::pin::Pin;
use std::sync::{Arc, Weak};
use std::time::Duration;

use super::{cost, benefit, PolkadotNetworkService};
use crate::legacy::collator_pool::Role as CollatorRole;
use crate::legacy::gossip::{GossipMessage, ErasureChunkMessage};

/// The current protocol version.
pub const VERSION: u32 = 1;
/// The minimum supported protocol version.
pub const MIN_SUPPORTED_VERSION: u32 = 1;

/// The engine ID of the polkadot network protocol.
pub const POLKADOT_ENGINE_ID: sp_runtime::ConsensusEngineId = *b"dot2";
/// The protocol name.
pub const POLKADOT_PROTOCOL_NAME: &[u8] = b"dot2-proto";

pub use crate::legacy::gossip::ChainContext;

// Messages from the service API or network adapter.
enum ServiceToWorkerMsg {
	// basic peer messages.
	PeerConnected(PeerId, Roles),
	PeerMessage(PeerId, Vec<bytes::Bytes>),
	PeerDisconnected(PeerId),

	// service messages.
	BuildConsensusNetworking(Arc<SharedTable>, Vec<ValidatorId>, oneshot::Sender<Router>),
	DropConsensusNetworking(Hash),
	SubmitValidatedCollation(
		Hash, // relay-parent
		AbridgedCandidateReceipt,
		PoVBlock,
		(ValidatorIndex, Vec<ErasureChunk>),
	),
	FetchPoVBlock(
		Hash, // relay-parent
		AbridgedCandidateReceipt,
		oneshot::Sender<PoVBlock>,
	),
	FetchErasureChunk(
		Hash, // candidate-hash.
		u32, // validator index.
		oneshot::Sender<ErasureChunk>,
	),
	DistributeErasureChunk(
		Hash, // candidate-hash,
		ErasureChunk,
	),
	AwaitCollation(
		Hash, // relay-parent,
		ParaId,
		oneshot::Sender<Collation>,
	),
	NoteBadCollator(
		CollatorId,
	),
	RegisterAvailabilityStore(
		av_store::Store,
	),
	OurCollation(
		HashSet<ValidatorId>,
		Collation,
	),
	ListenCheckedStatements(
		Hash, // relay-parent,
		oneshot::Sender<Pin<Box<dyn Stream<Item = SignedStatement> + Send>>>,
	),
}

/// An async handle to the network service.
#[derive(Clone)]
pub struct Service {
	sender: mpsc::Sender<ServiceToWorkerMsg>,
	network_service: Arc<PolkadotNetworkService>,
}

/// Registers the protocol.
///
/// You are very strongly encouraged to call this method very early on. Any connection open
/// will retain the protocols that were registered then, and not any new one.
pub fn start<C, Api, SP>(
	service: Arc<PolkadotNetworkService>,
	config: Config,
	chain_context: C,
	api: Arc<Api>,
	executor: SP,
) -> Result<Service, futures::task::SpawnError> where
	C: ChainContext + 'static,
	Api: ProvideRuntimeApi<Block> + Send + Sync + 'static,
	Api::Api: ParachainHost<Block, Error = sp_blockchain::Error>,
	SP: Spawn + Clone + Send + 'static,
{
	const SERVICE_TO_WORKER_BUF: usize = 256;

	let mut event_stream = service.event_stream();
	service.register_notifications_protocol(POLKADOT_ENGINE_ID, POLKADOT_PROTOCOL_NAME);
	let (mut worker_sender, worker_receiver) = mpsc::channel(SERVICE_TO_WORKER_BUF);

	let gossip_validator = crate::legacy::gossip::register_validator(
		service.clone(),
		chain_context,
		&executor,
	);
	executor.spawn(worker_loop(
		config,
		service.clone(),
		gossip_validator,
		worker_sender.clone(),
		api,
		worker_receiver,
		executor.clone(),
	))?;

	let polkadot_service = Service {
		sender: worker_sender.clone(),
		network_service: service.clone(),
	};

	executor.spawn(async move {
		while let Some(event) = event_stream.next().await {
			let res = match event {
				Event::Dht(_) => continue,
				Event::NotificationStreamOpened {
					remote,
					engine_id,
					roles,
				} => {
					if engine_id != POLKADOT_ENGINE_ID { continue }

					worker_sender.send(ServiceToWorkerMsg::PeerConnected(remote, roles)).await
				},
				Event::NotificationStreamClosed {
					remote,
					engine_id,
				} => {
					if engine_id != POLKADOT_ENGINE_ID { continue }

					worker_sender.send(ServiceToWorkerMsg::PeerDisconnected(remote)).await
				},
				Event::NotificationsReceived {
					remote,
					messages,
				} => {
					let our_notifications = messages.into_iter()
						.filter_map(|(engine, message)| if engine == POLKADOT_ENGINE_ID {
							Some(message)
						} else {
							None
						})
						.collect();

					worker_sender.send(
						ServiceToWorkerMsg::PeerMessage(remote, our_notifications)
					).await
				}
			};

			if let Err(e) = res {
				// full is impossible here, as we've `await`ed the value being sent.
				if e.is_disconnected() {
					break
				}
			}
		}
	})?;

	Ok(polkadot_service)
}

/// The Polkadot protocol status message.
#[derive(Debug, Encode, Decode)]
pub struct Status {
	version: u32, // protocol version.
	collating_for: Option<(CollatorId, ParaId)>,
}

/// Polkadot-specific messages from peer to peer.
#[derive(Debug, Encode, Decode)]
pub enum Message {
	/// Exchange status with a peer. This should be the first message sent.
	#[codec(index = "0")]
	Status(Status),
	/// Inform a peer of their role as a collator. May only be sent after
	/// validator ID.
	#[codec(index = "1")]
	CollatorRole(CollatorRole),
	/// Send a collation.
	#[codec(index = "2")]
	Collation(Hash, Collation),
	/// Inform a peer of a new validator public key.
	#[codec(index = "3")]
	ValidatorId(ValidatorId),
}

// ensures collator-protocol messages are sent in correct order.
// session key must be sent before collator role.
enum CollatorState {
	Fresh,
	RolePending(CollatorRole),
	Primed(Option<CollatorRole>),
}

impl CollatorState {
	fn send_key<F: FnMut(Message)>(&mut self, key: ValidatorId, mut f: F) {
		f(Message::ValidatorId(key));
		if let CollatorState::RolePending(role) = *self {
			f(Message::CollatorRole(role));
			*self = CollatorState::Primed(Some(role));
		}
	}

	fn set_role<F: FnMut(Message)>(&mut self, role: CollatorRole, mut f: F) {
		if let CollatorState::Primed(ref mut r) = *self {
			f(Message::CollatorRole(role));
			*r = Some(role);
		} else {
			*self = CollatorState::RolePending(role);
		}
	}
}

enum ProtocolState {
	Fresh,
	Ready(Status, CollatorState),
}

struct PeerData {
	claimed_validator: bool,
	protocol_state: ProtocolState,
	session_keys: RecentValidatorIds,
}

impl PeerData {
	fn ready_and_collating_for(&self) -> Option<(CollatorId, ParaId)> {
		match self.protocol_state {
			ProtocolState::Ready(ref status, _) => status.collating_for.clone(),
			_ => None,
		}
	}

	fn collator_state_mut(&mut self) -> Option<&mut CollatorState> {
		match self.protocol_state {
			ProtocolState::Ready(_, ref mut c_state) => Some(c_state),
			_ => None,
		}
	}

	fn should_send_key(&self) -> bool {
		self.claimed_validator || self.ready_and_collating_for().is_some()
	}
}

struct ConsensusNetworkingInstance {
	statement_table: Arc<SharedTable>,
	relay_parent: Hash,
	attestation_topic: Hash,
	_drop_signal: exit_future::Signal,
}

type RegisteredMessageValidator = crate::legacy::gossip::RegisteredMessageValidator<crate::PolkadotProtocol>;

/// Protocol configuration.
#[derive(Default)]
pub struct Config {
	/// Which collator-id to use when collating, and on which parachain.
	/// `None` if not collating.
	pub collating_for: Option<(CollatorId, ParaId)>,
}

// 3 is chosen because sessions change infrequently and usually
// only the last 2 (current session and "last" session) are relevant.
// the extra is an error boundary.
const RECENT_SESSIONS: usize = 3;

/// Result when inserting recent session key.
#[derive(PartialEq, Eq)]
pub(crate) enum InsertedRecentKey {
	/// Key was already known.
	AlreadyKnown,
	/// Key was new and pushed out optional old item.
	New(Option<ValidatorId>),
}

/// Wrapper for managing recent session keys.
#[derive(Default)]
struct RecentValidatorIds {
	inner: ArrayVec<[ValidatorId; RECENT_SESSIONS]>,
}

impl RecentValidatorIds {
	/// Insert a new session key. This returns one to be pushed out if the
	/// set is full.
	fn insert(&mut self, key: ValidatorId) -> InsertedRecentKey {
		if self.inner.contains(&key) { return InsertedRecentKey::AlreadyKnown }

		let old = if self.inner.len() == RECENT_SESSIONS {
			Some(self.inner.remove(0))
		} else {
			None
		};

		self.inner.push(key);
		InsertedRecentKey::New(old)
	}

	/// As a slice. Most recent is last.
	fn as_slice(&self) -> &[ValidatorId] {
		&*self.inner
	}
}

struct ProtocolHandler {
	service: Arc<PolkadotNetworkService>,
	peers: HashMap<PeerId, PeerData>,
	// reverse mapping from validator-ID to PeerID. Multiple peers can represent
	// the same validator because of sentry nodes.
	connected_validators: HashMap<ValidatorId, HashSet<PeerId>>,
	collators: crate::legacy::collator_pool::CollatorPool,
	local_collations: crate::legacy::local_collations::LocalCollations<Collation>,
	config: Config,
}

impl ProtocolHandler {
	fn new(
		service: Arc<PolkadotNetworkService>,
		config: Config,
	) -> Self {
		ProtocolHandler {
			service,
			peers: HashMap::new(),
			connected_validators: HashMap::new(),
			collators: Default::default(),
			local_collations: Default::default(),
			config,
		}
	}

	fn on_connect(&mut self, peer: PeerId, roles: Roles) {
		let claimed_validator = roles.contains(sc_network::config::Roles::AUTHORITY);

		self.peers.insert(peer.clone(), PeerData {
			claimed_validator,
			protocol_state: ProtocolState::Fresh,
			session_keys: Default::default(),
		});

		let status = Message::Status(Status {
			version: VERSION,
			collating_for: self.config.collating_for.clone(),
		}).encode();

		self.service.write_notification(peer, POLKADOT_ENGINE_ID, status);
	}

	fn on_disconnect(&mut self, peer: PeerId) {
		let mut new_primary = None;
		if let Some(data) = self.peers.remove(&peer) {
			// replace collator.
			if let Some((collator_id, _)) = data.ready_and_collating_for() {
				if self.collators.collator_id_to_peer_id(&collator_id) == Some(&peer) {
					new_primary = self.collators.on_disconnect(collator_id);
				}
			}

			// clean up stated validator IDs.
			for validator_id in data.session_keys.as_slice().iter().cloned() {
				self.validator_representative_removed(validator_id, &peer);
			}
		}

		let service = &self.service;
		let peers = &mut self.peers;
		if let Some(new_primary) = new_primary {
			let new_primary_peer_id = match self.collators.collator_id_to_peer_id(&new_primary) {
				None => return,
				Some(p) => p.clone(),
			};
			if let Some(c_state) = peers.get_mut(&new_primary_peer_id)
				.and_then(|p| p.collator_state_mut())
			{
				c_state.set_role(
					CollatorRole::Primary,
					|msg| service.write_notification(
						new_primary_peer_id.clone(),
						POLKADOT_ENGINE_ID,
						msg.encode(),
					),
				);
			}
		}
	}

	fn on_raw_messages(&mut self, remote: PeerId, messages: Vec<bytes::Bytes>) {
		for raw_message in messages {
			match Message::decode(&mut raw_message.as_ref()) {
				Ok(message) => {
					self.service.report_peer(remote.clone(), benefit::VALID_FORMAT);
					match message {
						Message::Status(status) => {
							self.on_status(remote.clone(), status);
						}
						Message::CollatorRole(role) => {
							self.on_collator_role(remote.clone(), role)
						}
						Message::Collation(relay_parent, collation) => {
							self.on_remote_collation(remote.clone(), relay_parent, collation);
						}
						Message::ValidatorId(session_key) => {
							self.on_validator_id(remote.clone(), session_key)
						}
					}
				},
				Err(_) => self.service.report_peer(remote.clone(), cost::INVALID_FORMAT),
			}
		}
	}

	fn on_status(&mut self, remote: PeerId, status: Status) {
		let peer = match self.peers.get_mut(&remote) {
			None => { self.service.report_peer(remote, cost::UNKNOWN_PEER); return }
			Some(p) => p,
		};

		match peer.protocol_state {
			ProtocolState::Fresh => {
				peer.protocol_state = ProtocolState::Ready(status, CollatorState::Fresh);
				if let Some((collator_id, para_id)) = peer.ready_and_collating_for() {
					let collator_attached = self.collators
						.collator_id_to_peer_id(&collator_id)
						.map_or(false, |id| id != &remote);

					// we only care about the first connection from this collator.
					if !collator_attached {
						let role = self.collators
							.on_new_collator(collator_id, para_id, remote.clone());
						let service = &self.service;
						if let Some(c_state) = peer.collator_state_mut() {
							c_state.set_role(role, |msg| service.write_notification(
								remote.clone(),
								POLKADOT_ENGINE_ID,
								msg.encode(),
							));
						}
					}
				}
			}
			ProtocolState::Ready(_, _) => {
				self.service.report_peer(remote, cost::UNEXPECTED_MESSAGE);
			}
		}
	}

	fn on_remote_collation(&mut self, remote: PeerId, relay_parent: Hash, collation: Collation) {
		let peer = match self.peers.get_mut(&remote) {
			None => { self.service.report_peer(remote, cost::UNKNOWN_PEER); return }
			Some(p) => p,
		};

		let (collator_id, para_id) = match peer.ready_and_collating_for() {
			None => {
				self.service.report_peer(remote, cost::UNEXPECTED_MESSAGE);
				return
			}
			Some(x) => x,
		};

		let collation_para = collation.info.parachain_index;
		let collated_acc = collation.info.collator.clone();

		let structurally_valid = para_id == collation_para && collator_id == collated_acc;
		if structurally_valid && collation.info.check_signature().is_ok() {
			debug!(target: "p_net", "Received collation for parachain {:?} from peer {}",
				para_id, remote);

			if self.collators.collator_id_to_peer_id(&collator_id) == Some(&remote) {
				self.collators.on_collation(collator_id, relay_parent, collation);
				self.service.report_peer(remote, benefit::GOOD_COLLATION);
			}
		} else {
			self.service.report_peer(remote, cost::INVALID_FORMAT);
		}
	}

	fn on_collator_role(&mut self, remote: PeerId, role: CollatorRole) {
		let collations_to_send;

		{
			let peer = match self.peers.get_mut(&remote) {
				None => { self.service.report_peer(remote, cost::UNKNOWN_PEER); return }
				Some(p) => p,
			};

			match peer.protocol_state {
				ProtocolState::Fresh => {
					self.service.report_peer(remote, cost::UNEXPECTED_MESSAGE);
					return;
				}
				ProtocolState::Ready(_, _) => {
					let last_key = match peer.session_keys.as_slice().last() {
						None => {
							self.service.report_peer(remote, cost::UNEXPECTED_MESSAGE);
							return;
						}
						Some(k) => k,
					};

					collations_to_send = self.local_collations
						.note_validator_role(last_key.clone(), role);
				}
			}
		}

		send_peer_collations(&*self.service, remote, collations_to_send);
	}

	fn on_validator_id(&mut self, remote: PeerId, key: ValidatorId) {
		let mut collations_to_send = Vec::new();
		let mut invalidated_key = None;

		{
			let peer = match self.peers.get_mut(&remote) {
				None => { self.service.report_peer(remote, cost::UNKNOWN_PEER); return }
				Some(p) => p,
			};

			match peer.protocol_state {
				ProtocolState::Fresh => {
					self.service.report_peer(remote, cost::UNEXPECTED_MESSAGE);
					return
				}
				ProtocolState::Ready(_, _) => {
					if let InsertedRecentKey::New(Some(last)) = peer.session_keys.insert(key.clone()) {
						collations_to_send = self.local_collations.fresh_key(&last, &key);
						invalidated_key = Some(last);
					}
				}
			}
		}

		if let Some(invalidated) = invalidated_key {
			self.validator_representative_removed(invalidated, &remote);
		}

		send_peer_collations(&*self.service, remote, collations_to_send);
	}

	// call when the given peer no longer represents the given validator key.
	//
	// this can occur when the peer advertises a new key, invalidating an old one,
	// or when the peer disconnects.
	fn validator_representative_removed(&mut self, validator_id: ValidatorId, peer_id: &PeerId) {
		if let Entry::Occupied(mut entry) = self.connected_validators.entry(validator_id) {
			entry.get_mut().remove(peer_id);
			if entry.get().is_empty() {
				let _ = entry.remove_entry();
			}
		}
	}

	fn await_collation(
		&mut self,
		relay_parent: Hash,
		para_id: ParaId,
		sender: oneshot::Sender<Collation>,
	) {
		self.collators.await_collation(relay_parent, para_id, sender);
	}

	fn collect_garbage(&mut self) {
		self.collators.collect_garbage(None);
		self.local_collations.collect_garbage(None);
	}

	fn note_bad_collator(&mut self, who: CollatorId) {
		if let Some(peer) = self.collators.collator_id_to_peer_id(&who) {
			self.service.report_peer(peer.clone(), cost::BAD_COLLATION);
		}
	}

	// distribute a new session key to any relevant peers.
	fn distribute_new_session_key(&mut self, key: ValidatorId) {
		let service = &self.service;

		for (peer_id, peer) in self.peers.iter_mut() {
			if !peer.should_send_key() { continue }

			if let Some(c_state) = peer.collator_state_mut() {
				c_state.send_key(key.clone(), |msg| service.write_notification(
					peer_id.clone(),
					POLKADOT_ENGINE_ID,
					msg.encode(),
				));
			}
		}
	}

	// distribute our (as a collator node) collation to peers.
	fn distribute_our_collation(&mut self, targets: HashSet<ValidatorId>, collation: Collation) {
		let relay_parent = collation.info.relay_parent;
		let distribution = self.local_collations.add_collation(relay_parent, targets, collation);

		for (validator, collation) in distribution {
			let validator_representatives = self.connected_validators.get(&validator)
				.into_iter().flat_map(|reps| reps);

			for remote in validator_representatives {
				send_peer_collations(
					&*self.service,
					remote.clone(),
					std::iter::once((relay_parent, collation.clone())),
				);
			}
		}
	}
}

fn send_peer_collations(
	service: &PolkadotNetworkService,
	remote: PeerId,
	collations: impl IntoIterator<Item=(Hash, Collation)>,
) {
	for (relay_parent, collation) in collations {
		service.write_notification(
			remote.clone(),
			POLKADOT_ENGINE_ID,
			Message::Collation(relay_parent, collation).encode(),
		);
	}
}

async fn worker_loop<Api, Sp>(
	config: Config,
	service: Arc<PolkadotNetworkService>,
	gossip_handle: RegisteredMessageValidator,
	sender: mpsc::Sender<ServiceToWorkerMsg>,
	api: Arc<Api>,
	mut receiver: mpsc::Receiver<ServiceToWorkerMsg>,
	executor: Sp,
) where
	Api: ProvideRuntimeApi<Block> + Send + Sync + 'static,
	Api::Api: ParachainHost<Block, Error = sp_blockchain::Error>,
	Sp: Spawn + Clone + Send + 'static,
{
	const COLLECT_GARBAGE_INTERVAL: Duration = Duration::from_secs(29);

	let mut protocol_handler = ProtocolHandler::new(service, config);
	let mut consensus_instances = HashMap::new();
	let mut local_keys = RecentValidatorIds::default();

	let mut collect_garbage = stream::unfold((), move |_| {
		futures_timer::Delay::new(COLLECT_GARBAGE_INTERVAL).map(|_| Some(((), ())))
	}).map(drop);

	loop {
		let message = match future::select(receiver.next(), collect_garbage.next()).await {
			Either::Left((None, _)) | Either::Right((None, _)) => break,
			Either::Left((Some(message), _)) => message,
			Either::Right(_) => {
				protocol_handler.collect_garbage();
				continue
			}
		};

		match message {
			ServiceToWorkerMsg::PeerConnected(remote, roles) => {
				protocol_handler.on_connect(remote, roles);
			}
			ServiceToWorkerMsg::PeerDisconnected(remote) => {
				protocol_handler.on_disconnect(remote);
			}
			ServiceToWorkerMsg::PeerMessage(remote, messages) => {
				protocol_handler.on_raw_messages(remote, messages)
			}

			ServiceToWorkerMsg::BuildConsensusNetworking(table, authorities, router_sender) => {
				// glue: let gossip know about our new local leaf.
				let relay_parent = table.consensus_parent_hash().clone();
				let (signal, exit) = exit_future::signal();

				let router = Router {
					inner: Arc::new(RouterInner { relay_parent, sender: sender.clone() }),
				};

				let key = table.session_key();
				if let Some(key) = key {
					if let InsertedRecentKey::New(_) = local_keys.insert(key.clone()) {
						protocol_handler.distribute_new_session_key(key);
					}
				}

				let new_leaf_actions = gossip_handle.new_local_leaf(
					relay_parent,
					crate::legacy::gossip::MessageValidationData { authorities },
				);

				new_leaf_actions.perform(&gossip_handle);

				consensus_instances.insert(relay_parent, ConsensusNetworkingInstance {
					statement_table: table.clone(),
					relay_parent,
					attestation_topic: crate::legacy::gossip::attestation_topic(relay_parent),
					_drop_signal: signal,
				});

				let weak_router = Arc::downgrade(&router.inner);

				// glue the incoming messages, shared table, and validation
				// work together.
				let _ = executor.spawn(statement_import_loop(
					relay_parent,
					table,
					api.clone(),
					weak_router,
					gossip_handle.clone(),
					exit,
					executor.clone(),
				));

				let _ = router_sender.send(router);
			}
			ServiceToWorkerMsg::DropConsensusNetworking(relay_parent) => {
				consensus_instances.remove(&relay_parent);
			}
			ServiceToWorkerMsg::SubmitValidatedCollation(relay_parent, receipt, pov_block, chunks) => {
				let instance = match consensus_instances.get(&relay_parent) {
					None => continue,
					Some(instance) => instance,
				};

				distribute_validated_collation(
					instance,
					receipt,
					pov_block,
					chunks,
					&gossip_handle,
				);
			}
			ServiceToWorkerMsg::FetchPoVBlock(_relay_parent, _candidate, _sender) => {
				// TODO https://github.com/paritytech/polkadot/issues/742:
				// create a filter on gossip for it and send to sender.
			}
			ServiceToWorkerMsg::FetchErasureChunk(candidate_hash, validator_index, sender) => {
				let topic = crate::erasure_coding_topic(&candidate_hash);

				// for every erasure-root, relay-parent pair, there should only be one
				// valid chunk with the given index.
				//
				// so we only care about the first item of the filtered stream.
				let get_msg = gossip_handle.gossip_messages_for(topic)
					.filter_map(move |(msg, _)| {
						future::ready(match msg {
							GossipMessage::ErasureChunk(chunk) =>
								if chunk.chunk.index == validator_index {
									Some(chunk.chunk)
								} else {
									None
								},
							_ => None,
						})
					})
					.into_future()
					.map(|(item, _)| item.expect(
						"gossip message streams do not conclude early; qed"
					));

				let _ = executor.spawn(async move {
					let chunk = get_msg.await;
					let _ = sender.send(chunk);
				});
			}
			ServiceToWorkerMsg::DistributeErasureChunk(candidate_hash, erasure_chunk) => {
				let topic = crate::erasure_coding_topic(&candidate_hash);
				gossip_handle.gossip_message(
					topic,
					GossipMessage::ErasureChunk(ErasureChunkMessage {
						chunk: erasure_chunk,
						candidate_hash,
					})
				);
			}
			ServiceToWorkerMsg::AwaitCollation(relay_parent, para_id, sender) => {
				debug!(target: "p_net", "Attempting to get collation for parachain {:?} on relay parent {:?}", para_id, relay_parent);
				protocol_handler.await_collation(relay_parent, para_id, sender)
			}
			ServiceToWorkerMsg::NoteBadCollator(collator) => {
				protocol_handler.note_bad_collator(collator);
			}
			ServiceToWorkerMsg::RegisterAvailabilityStore(store) => {
				gossip_handle.register_availability_store(store);
			}
			ServiceToWorkerMsg::OurCollation(targets, collation) => {
				protocol_handler.distribute_our_collation(targets, collation);
			}
			ServiceToWorkerMsg::ListenCheckedStatements(relay_parent, sender) => {
				let topic = crate::legacy::gossip::attestation_topic(relay_parent);
				let checked_messages = gossip_handle.gossip_messages_for(topic)
					.filter_map(|msg| match msg.0 {
						GossipMessage::Statement(s) => future::ready(Some(s.signed_statement)),
						_ => future::ready(None),
					})
					.boxed();

				let _ = sender.send(checked_messages);
			}
		}
	}
}

// A unique trace for valid statements issued by a validator.
#[derive(Hash, PartialEq, Eq, Clone, Debug)]
pub(crate) enum StatementTrace {
	Valid(ValidatorIndex, Hash),
	Invalid(ValidatorIndex, Hash),
}

/// Helper for deferring statements whose associated candidate is unknown.
struct DeferredStatements {
	deferred: HashMap<Hash, Vec<SignedStatement>>,
	known_traces: HashSet<StatementTrace>,
}

impl DeferredStatements {
	/// Create a new `DeferredStatements`.
	fn new() -> Self {
		DeferredStatements {
			deferred: HashMap::new(),
			known_traces: HashSet::new(),
		}
	}

	/// Push a new statement onto the deferred pile. `Candidate` statements
	/// cannot be deferred and are ignored.
	fn push(&mut self, statement: SignedStatement) {
		let (hash, trace) = match statement.statement {
			GenericStatement::Candidate(_) => return,
			GenericStatement::Valid(hash) => (hash, StatementTrace::Valid(statement.sender.clone(), hash)),
			GenericStatement::Invalid(hash) => (hash, StatementTrace::Invalid(statement.sender.clone(), hash)),
		};

		if self.known_traces.insert(trace) {
			self.deferred.entry(hash).or_insert_with(Vec::new).push(statement);
		}
	}

	/// Take all deferred statements referencing the given candidate hash out.
	fn take_deferred(&mut self, hash: &Hash) -> (Vec<SignedStatement>, Vec<StatementTrace>) {
		match self.deferred.remove(hash) {
			None => (Vec::new(), Vec::new()),
			Some(deferred) => {
				let mut traces = Vec::new();
				for statement in deferred.iter() {
					let trace = match statement.statement {
						GenericStatement::Candidate(_) => continue,
						GenericStatement::Valid(hash) => StatementTrace::Valid(statement.sender.clone(), hash),
						GenericStatement::Invalid(hash) => StatementTrace::Invalid(statement.sender.clone(), hash),
					};

					self.known_traces.remove(&trace);
					traces.push(trace);
				}

				(deferred, traces)
			}
		}
	}
}

// the internal loop of waiting for messages and spawning validation work
// as a result of those messages. this future exits when `exit` is ready.
async fn statement_import_loop<Api>(
	relay_parent: Hash,
	table: Arc<SharedTable>,
	api: Arc<Api>,
	weak_router: Weak<RouterInner>,
	gossip_handle: RegisteredMessageValidator,
	mut exit: exit_future::Exit,
	executor: impl Spawn,
) where
	Api: ProvideRuntimeApi<Block> + Send + Sync + 'static,
	Api::Api: ParachainHost<Block, Error = sp_blockchain::Error>,
{
	let topic = crate::legacy::gossip::attestation_topic(relay_parent);
	let mut checked_messages = gossip_handle.gossip_messages_for(topic)
		.filter_map(|msg| match msg.0 {
			GossipMessage::Statement(s) => future::ready(Some(s.signed_statement)),
			_ => future::ready(None),
		});

	let mut deferred_statements = DeferredStatements::new();

	loop {
		let statement = match future::select(exit, checked_messages.next()).await {
			Either::Left(_) | Either::Right((None, _)) => return,
			Either::Right((Some(statement), e)) => {
				exit = e;
				statement
			}
		};

		// defer any statements for which we haven't imported the candidate yet
		let c_hash = {
			let candidate_data = match statement.statement {
				GenericStatement::Candidate(ref c) => Some(c.hash()),
				GenericStatement::Valid(ref hash)
					| GenericStatement::Invalid(ref hash)
					=> table.with_candidate(hash, |c| c.map(|_| *hash)),
			};
			match candidate_data {
				Some(x) => x,
				None => {
					deferred_statements.push(statement);
					continue;
				}
			}
		};

		// import all statements pending on this candidate
		let (mut statements, _traces) = if let GenericStatement::Candidate(_) = statement.statement {
			deferred_statements.take_deferred(&c_hash)
		} else {
			(Vec::new(), Vec::new())
		};

		// prepend the candidate statement.
		debug!(target: "validation", "Importing statements about candidate {:?}", c_hash);
		statements.insert(0, statement);

		let producers: Vec<_> = {
			// create a temporary router handle for importing all of these statements
			let temp_router = match weak_router.upgrade() {
				None => break,
				Some(inner) => Router { inner },
			};

			table.import_remote_statements(
				&temp_router,
				statements.iter().cloned(),
			)
		};

		// dispatch future work as necessary.
		for (producer, statement) in producers.into_iter().zip(statements) {
			if let Some(_sender) = table.index_to_id(statement.sender) {
				if let Some(producer) = producer {
					trace!(target: "validation", "driving statement work to completion");

<<<<<<< HEAD
					let work = producer.prime(api.clone()).validate();
=======
					let table = table.clone();
					let gossip_handle = gossip_handle.clone();

					let work = producer.prime(api.clone()).validate().map(move |res| {
						let validated = match res {
							Err(e) => {
								debug!(target: "p_net", "Failed to act on statement: {}", e);
								return
							}
							Ok(v) => v,
						};

						// propagate the statement.
						let statement = crate::legacy::gossip::GossipStatement::new(
							relay_parent,
							match table.import_validated(validated) {
								Some(s) => s,
								None => return,
							}
						);

						gossip_handle.gossip_message(topic, statement.into());
					});

>>>>>>> 0f53937d
					let work = future::select(work.boxed(), exit.clone()).map(drop);
					let _ = executor.spawn(work);
				}
			}
		}
	}
}

// distribute a "local collation": this is the collation gotten by a validator
// from a collator. it needs to be distributed to other validators in the same
// group.
fn distribute_validated_collation(
	instance: &ConsensusNetworkingInstance,
	receipt: AbridgedCandidateReceipt,
	pov_block: PoVBlock,
	chunks: (ValidatorIndex, Vec<ErasureChunk>),
	gossip_handle: &RegisteredMessageValidator,
) {
	// produce a signed statement.
	let hash = receipt.hash();
	let validated = Validated::collated_local(
		receipt,
		pov_block,
	);

	let statement = crate::legacy::gossip::GossipStatement::new(
		instance.relay_parent,
		match instance.statement_table.import_validated(validated) {
			None => return,
			Some(s) => s,
		}
	);

	gossip_handle.gossip_message(instance.attestation_topic, statement.into());

	for chunk in chunks.1 {
		let message = crate::legacy::gossip::ErasureChunkMessage {
			chunk,
			candidate_hash: hash,
		};

		gossip_handle.gossip_message(
			crate::erasure_coding_topic(&hash),
			message.into(),
		);
	}
}

/// Routing logic for a particular attestation session.
#[derive(Clone)]
pub struct Router {
	inner: Arc<RouterInner>,
}

// note: do _not_ make this `Clone`: the drop implementation needs to _uniquely_
// send the `DropConsensusNetworking` message.
struct RouterInner {
	relay_parent: Hash,
	sender: mpsc::Sender<ServiceToWorkerMsg>,
}

impl Drop for RouterInner  {
	fn drop(&mut self) {
		let res = self.sender.try_send(
			ServiceToWorkerMsg::DropConsensusNetworking(self.relay_parent)
		);

		if let Err(e) = res {
			assert!(
				!e.is_full(),
				"futures 0.3 guarantees at least one free slot in the capacity \
				per sender; this is the first message sent via this sender; \
				therefore we will not have to wait for capacity; qed"
			);
			// other error variants (disconnection) are fine here.
		}
	}
}

impl Service {
	/// Register an availablility-store that the network can query.
	pub fn register_availability_store(&self, store: av_store::Store) {
		let _ = self.sender.clone()
			.try_send(ServiceToWorkerMsg::RegisterAvailabilityStore(store));
	}

	/// Submit a collation that we (as a collator) have prepared to validators.
	///
	/// Provide a set of validator-IDs we should distribute to.
	pub fn distribute_collation(&self, targets: HashSet<ValidatorId>, collation: Collation) {
		let _ = self.sender.clone()
			.try_send(ServiceToWorkerMsg::OurCollation(targets, collation));
	}

	/// Returns a stream that listens for checked statements on a particular
	/// relay chain parent hash.
	///
	/// Take care to drop the stream, as the sending side will not be cleaned
	/// up until it is.
	pub fn checked_statements(&self, relay_parent: Hash)
		-> Pin<Box<dyn Stream<Item = SignedStatement>>> {
		let (tx, rx) = oneshot::channel();
		let mut sender = self.sender.clone();

		let receive_stream = async move {
			sender.send(
				ServiceToWorkerMsg::ListenCheckedStatements(relay_parent, tx)
			).map_err(future::Either::Left).await?;

			rx.map_err(future::Either::Right).await
		};

		receive_stream
			.map(|res| match res {
				Ok(s) => s.left_stream(),
				Err(e) => {
					log::warn!(
						target: "p_net",
						"Polkadot network worker appears to be down: {:?}",
						e,
					);
					stream::pending().right_stream()
				}
			})
			.flatten_stream()
			.boxed()
	}
}

impl ParachainNetwork for Service {
	type Error = future::Either<mpsc::SendError, oneshot::Canceled>;
	type TableRouter = Router;
	type BuildTableRouter = Pin<Box<dyn Future<Output=Result<Router,Self::Error>> + Send>>;

	fn build_table_router(
		&self,
		table: Arc<SharedTable>,
		authorities: &[ValidatorId],
	) -> Self::BuildTableRouter {
		let authorities = authorities.to_vec();
		let mut sender = self.sender.clone();

		let (tx, rx) = oneshot::channel();
		Box::pin(async move {
			sender.send(
				ServiceToWorkerMsg::BuildConsensusNetworking(table, authorities, tx)
			).map_err(future::Either::Left).await?;

			rx.map_err(future::Either::Right).await
		})
	}
}

impl Collators for Service {
	type Error = future::Either<mpsc::SendError, oneshot::Canceled>;
	type Collation = Pin<Box<dyn Future<Output = Result<Collation, Self::Error>> + Send>>;

	fn collate(&self, parachain: ParaId, relay_parent: Hash) -> Self::Collation {
		let (tx, rx) = oneshot::channel();
		let mut sender = self.sender.clone();

		Box::pin(async move {
			sender.send(
				ServiceToWorkerMsg::AwaitCollation(relay_parent, parachain, tx)
			).map_err(future::Either::Left).await?;

			rx.map_err(future::Either::Right).await
		})
	}

	fn note_bad_collator(&self, collator: CollatorId) {
		let _ = self.sender.clone().try_send(ServiceToWorkerMsg::NoteBadCollator(collator));
	}
}

impl av_store::ErasureNetworking for Service {
	type Error = future::Either<mpsc::SendError, oneshot::Canceled>;

	fn fetch_erasure_chunk(&self, candidate_hash: &Hash, index: u32)
		-> Pin<Box<dyn Future<Output = Result<ErasureChunk, Self::Error>> + Send>>
	{
		let (tx, rx) = oneshot::channel();
		let mut sender = self.sender.clone();

		let candidate_hash = *candidate_hash;
		Box::pin(async move {
			sender.send(
				ServiceToWorkerMsg::FetchErasureChunk(candidate_hash, index, tx)
			).map_err(future::Either::Left).await?;

			rx.map_err(future::Either::Right).await
		})
	}

	fn distribute_erasure_chunk(
		&self,
		candidate_hash: Hash,
		chunk: ErasureChunk,
	) {
		let _ = self.sender.clone().try_send(
			ServiceToWorkerMsg::DistributeErasureChunk(candidate_hash, chunk)
		);
	}
}

/// Errors when interacting with the statement router.
#[derive(Debug, derive_more::Display, derive_more::From)]
pub enum RouterError {
	#[display(fmt = "Encountered unexpected I/O error: {}", _0)]
	Io(std::io::Error),
	#[display(fmt = "Worker hung up while answering request.")]
	Canceled(oneshot::Canceled),
	#[display(fmt = "Could not reach worker with request: {}", _0)]
	SendError(mpsc::SendError),
}

impl TableRouter for Router {
	type Error = RouterError;
	type SendLocalCollation = Pin<Box<dyn Future<Output = Result<(), Self::Error>> + Send>>;
	type FetchValidationProof = Pin<Box<dyn Future<Output = Result<PoVBlock, Self::Error>> + Send>>;

	fn local_collation(
		&self,
		receipt: AbridgedCandidateReceipt,
		pov_block: PoVBlock,
		chunks: (ValidatorIndex, &[ErasureChunk]),
	) -> Self::SendLocalCollation {
		let message = ServiceToWorkerMsg::SubmitValidatedCollation(
			self.inner.relay_parent.clone(),
			receipt,
			pov_block,
			(chunks.0, chunks.1.to_vec()),
		);
		let mut sender = self.inner.sender.clone();
		Box::pin(async move {
			sender.send(message).map_err(Into::into).await
		})
	}

	fn fetch_pov_block(&self, candidate: &AbridgedCandidateReceipt) -> Self::FetchValidationProof {
		let (tx, rx) = oneshot::channel();
		let message = ServiceToWorkerMsg::FetchPoVBlock(
			self.inner.relay_parent.clone(),
			candidate.clone(),
			tx,
		);

		let mut sender = self.inner.sender.clone();
		Box::pin(async move {
			sender.send(message).await?;
			rx.map_err(Into::into).await
		})
	}
}

#[cfg(test)]
mod tests {
	use super::*;

	#[test]
	fn router_inner_drop_sends_worker_message() {
		let parent = [1; 32].into();

		let (sender, mut receiver) = mpsc::channel(0);
		drop(RouterInner {
			relay_parent: parent,
			sender,
		});

		match receiver.try_next() {
			Ok(Some(ServiceToWorkerMsg::DropConsensusNetworking(x))) => assert_eq!(parent, x),
			_ => panic!("message not sent"),
		}
	}
}<|MERGE_RESOLUTION|>--- conflicted
+++ resolved
@@ -992,12 +992,6 @@
 				if let Some(producer) = producer {
 					trace!(target: "validation", "driving statement work to completion");
 
-<<<<<<< HEAD
-					let work = producer.prime(api.clone()).validate();
-=======
-					let table = table.clone();
-					let gossip_handle = gossip_handle.clone();
-
 					let work = producer.prime(api.clone()).validate().map(move |res| {
 						let validated = match res {
 							Err(e) => {
@@ -1019,7 +1013,6 @@
 						gossip_handle.gossip_message(topic, statement.into());
 					});
 
->>>>>>> 0f53937d
 					let work = future::select(work.boxed(), exit.clone()).map(drop);
 					let _ = executor.spawn(work);
 				}
