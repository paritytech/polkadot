// Copyright 2017 Parity Technologies (UK) Ltd.
// This file is part of Polkadot.

// Polkadot is free software: you can redistribute it and/or modify
// it under the terms of the GNU General Public License as published by
// the Free Software Foundation, either version 3 of the License, or
// (at your option) any later version.

// Polkadot is distributed in the hope that it will be useful,
// but WITHOUT ANY WARRANTY; without even the implied warranty of
// MERCHANTABILITY or FITNESS FOR A PARTICULAR PURPOSE.  See the
// GNU General Public License for more details.

// You should have received a copy of the GNU General Public License
// along with Polkadot.  If not, see <http://www.gnu.org/licenses/>.

//! The "consensus" networking code built on top of the base network service.
//!
//! This fulfills the `polkadot_consensus::Network` trait, providing a hook to be called
//! each time consensus begins on a new chain head.

use sr_primitives::traits::ProvideRuntimeApi;
use substrate_network::{consensus_gossip::ConsensusMessage, Context as NetContext};
use polkadot_consensus::{Network as ParachainNetwork, SharedTable, Collators, Statement, GenericStatement};
use polkadot_primitives::{AccountId, Block, Hash, SessionKey};
use polkadot_primitives::parachain::{Id as ParaId, Collation, Extrinsic, ParachainHost, BlockData};
use codec::Decode;

use futures::prelude::*;
use futures::sync::mpsc;

use std::collections::HashMap;
use std::sync::Arc;

use arrayvec::ArrayVec;
use tokio::runtime::TaskExecutor;
use parking_lot::Mutex;

use router::Router;
use super::PolkadotProtocol;


/// Basic functionality that a network has to fulfill.
pub trait NetworkService: Send + Sync + 'static {
	/// Get a stream of gossip messages for a given hash.
	fn gossip_messages_for(&self, topic: Hash) -> mpsc::UnboundedReceiver<ConsensusMessage>;

	/// Gossip a message on given topic.
	fn gossip_message(&self, topic: Hash, message: Vec<u8>);

	/// Drop a gossip topic.
	fn drop_gossip(&self, topic: Hash);

	/// Execute a closure with the polkadot protocol.
	fn with_spec<F, T>(&self, with: F) -> T
		where F: FnOnce(&mut PolkadotProtocol, &mut NetContext<Block>) -> T;
}

impl NetworkService for super::NetworkService {
	fn gossip_messages_for(&self, topic: Hash) -> mpsc::UnboundedReceiver<ConsensusMessage> {
		self.consensus_gossip().write().messages_for(topic)
	}

	fn gossip_message(&self, topic: Hash, message: Vec<u8>) {
		let mut gossip = self.consensus_gossip().write();
		self.with_spec(|_, ctx| gossip.multicast(ctx, topic, message, false));
	}

	fn drop_gossip(&self, topic: Hash) {
		self.consensus_gossip().write().collect_garbage_for_topic(topic)
	}

	fn with_spec<F, T>(&self, with: F) -> T
		where F: FnOnce(&mut PolkadotProtocol, &mut NetContext<Block>) -> T
	{
		super::NetworkService::with_spec(self, with)
	}
}

// task that processes all gossipped consensus messages,
// checking signatures
struct MessageProcessTask<P, E, N: NetworkService> {
	inner_stream: mpsc::UnboundedReceiver<ConsensusMessage>,
	parent_hash: Hash,
	table_router: Router<P, N>,
	exit: E,
}

impl<P, E, N> MessageProcessTask<P, E, N> where
	P: ProvideRuntimeApi + Send + Sync + 'static,
	P::Api: ParachainHost<Block>,
	E: Future<Item=(),Error=()> + Clone + Send + 'static,
	N: NetworkService,
{
	fn process_message(&self, msg: ConsensusMessage) -> Option<Async<()>> {
		use polkadot_consensus::SignedStatement;

		debug!(target: "consensus", "Processing consensus statement for live consensus");
		if let Some(statement) = SignedStatement::decode(&mut msg.as_slice()) {
			if ::polkadot_consensus::check_statement(
				&statement.statement,
				&statement.signature,
				statement.sender,
				&self.parent_hash
			) {
				self.table_router.import_statement(statement, self.exit.clone());
			}
		}

		None
	}
}

impl<P, E, N> Future for MessageProcessTask<P, E, N> where
	P: ProvideRuntimeApi + Send + Sync + 'static,
	P::Api: ParachainHost<Block>,
	E: Future<Item=(),Error=()> + Clone + Send + 'static,
	N: NetworkService,
{
	type Item = ();
	type Error = ();

	fn poll(&mut self) -> Poll<(), ()> {
		loop {
			match self.inner_stream.poll() {
				Ok(Async::Ready(Some(val))) => if let Some(async) = self.process_message(val) {
					return Ok(async);
				},
				Ok(Async::Ready(None)) => return Ok(Async::Ready(())),
				Ok(Async::NotReady) => return Ok(Async::NotReady),
				Err(e) => debug!(target: "p_net", "Error getting consensus message: {:?}", e),
			}
		}
	}
}

/// Wrapper around the network service
pub struct ConsensusNetwork<P, E, N> {
	network: Arc<N>,
	api: Arc<P>,
	exit: E,
}

impl<P, E, N> ConsensusNetwork<P, E, N> {
	/// Create a new consensus networking object.
	pub fn new(network: Arc<N>, exit: E, api: Arc<P>) -> Self {
		ConsensusNetwork { network, exit, api }
	}
}

impl<P, E: Clone, N> Clone for ConsensusNetwork<P, E, N> {
	fn clone(&self) -> Self {
		ConsensusNetwork {
			network: self.network.clone(),
			exit: self.exit.clone(),
			api: self.api.clone(),
		}
	}
}

/// A long-lived network which can create parachain statement  routing processes on demand.
impl<P, E, N> ParachainNetwork for ConsensusNetwork<P,E,N> where
	P: ProvideRuntimeApi + Send + Sync + 'static,
	P::Api: ParachainHost<Block>,
	E: Clone + Future<Item=(),Error=()> + Send + 'static,
	N: NetworkService,
{
	type TableRouter = Router<P, N>;

	fn communication_for(
		&self,
		table: Arc<SharedTable>,
		task_executor: TaskExecutor,
		outgoing: polkadot_consensus::Outgoing,
	) -> Self::TableRouter {
		let parent_hash = table.consensus_parent_hash().clone();

		let knowledge = Arc::new(Mutex::new(Knowledge::new()));

		let local_session_key = table.session_key();
		let table_router = Router::new(
			table,
			self.network.clone(),
			self.api.clone(),
			task_executor.clone(),
			parent_hash,
			knowledge.clone(),
		);

		table_router.broadcast_egress(outgoing);

		let attestation_topic = table_router.gossip_topic();
		let exit = self.exit.clone();

		let (tx, rx) = std::sync::mpsc::channel();
		self.network.with_gossip(move |gossip, _| {
			let inner_rx = gossip.messages_for(attestation_topic);
			let _ = tx.send(inner_rx);
		});

		let table_router_clone = table_router.clone();
		let executor = task_executor.clone();

		// spin up a task in the background that processes all incoming statements
		// TODO: propagate statements on a timer?
<<<<<<< HEAD
		let inner_stream = self.network.gossip_messages_for(attestation_topic);
		let process_task = self.network
			.with_spec(|spec, ctx| {
=======
		self.network
			.with_spec(move |spec, ctx| {
>>>>>>> 08f76e05
				spec.new_consensus(ctx, parent_hash, CurrentConsensus {
					knowledge,
					local_session_key,
				});
				let inner_stream = match rx.try_recv() {
					Ok(inner_stream) => inner_stream,
					_ => unreachable!("1. The with_gossip closure executed first, 2. the reply should be available")
				};
				let process_task = MessageProcessTask {
					inner_stream,
					parent_hash,
					table_router: table_router_clone,
					exit,
				};
				executor.spawn(process_task);
		});

		table_router
	}
}

/// Error when the network appears to be down.
#[derive(Clone, Copy, Debug, PartialEq, Eq)]
pub struct NetworkDown;

/// A future that resolves when a collation is received.
pub struct AwaitingCollation {
	outer: ::futures::sync::oneshot::Receiver<::futures::sync::oneshot::Receiver<Collation>>,
	inner: Option<::futures::sync::oneshot::Receiver<Collation>>
}

impl Future for AwaitingCollation {
	type Item = Collation;
	type Error = NetworkDown;

	fn poll(&mut self) -> Poll<Collation, NetworkDown> {
		if let Some(ref mut inner) = self.inner {
			return inner
				.poll()
				.map_err(|_| NetworkDown)
		}
		if let Ok(futures::Async::Ready(mut inner)) = self.outer.poll() {
			let poll_result = inner.poll();
			self.inner = Some(inner);
			return poll_result.map_err(|_| NetworkDown)
		}
		Ok(futures::Async::NotReady)
	}
}

impl<P, E: Clone, N> Collators for ConsensusNetwork<P, E, N> where
	P: ProvideRuntimeApi + Send + Sync + 'static,
	P::Api: ParachainHost<Block>,
	N: NetworkService,
{
	type Error = NetworkDown;
	type Collation = AwaitingCollation;

	fn collate(&self, parachain: ParaId, relay_parent: Hash) -> Self::Collation {
		let (tx, rx) = ::futures::sync::oneshot::channel();
		self.network.with_spec(move |spec, _| {
			let collation = spec.await_collation(relay_parent, parachain);
			let _ = tx.send(collation);
		});
		AwaitingCollation{outer: rx, inner: None}
	}


	fn note_bad_collator(&self, collator: AccountId) {
		self.network.with_spec(move |spec, ctx| spec.disconnect_bad_collator(ctx, collator));
	}
}

#[derive(Default)]
struct KnowledgeEntry {
	knows_block_data: Vec<SessionKey>,
	knows_extrinsic: Vec<SessionKey>,
	block_data: Option<BlockData>,
	extrinsic: Option<Extrinsic>,
}

/// Tracks knowledge of peers.
pub(crate) struct Knowledge {
	candidates: HashMap<Hash, KnowledgeEntry>,
}

impl Knowledge {
	/// Create a new knowledge instance.
	pub(crate) fn new() -> Self {
		Knowledge {
			candidates: HashMap::new(),
		}
	}

	/// Note a statement seen from another validator.
	pub(crate) fn note_statement(&mut self, from: SessionKey, statement: &Statement) {
		// those proposing the candidate or declaring it valid know everything.
		// those claiming it invalid do not have the extrinsic data as it is
		// generated by valid execution.
		match *statement {
			GenericStatement::Candidate(ref c) => {
				let mut entry = self.candidates.entry(c.hash()).or_insert_with(Default::default);
				entry.knows_block_data.push(from);
				entry.knows_extrinsic.push(from);
			}
			GenericStatement::Valid(ref hash) => {
				let mut entry = self.candidates.entry(*hash).or_insert_with(Default::default);
				entry.knows_block_data.push(from);
				entry.knows_extrinsic.push(from);
			}
			GenericStatement::Invalid(ref hash) => self.candidates.entry(*hash)
				.or_insert_with(Default::default)
				.knows_block_data
				.push(from),
		}
	}

	/// Note a candidate collated or seen locally.
	pub(crate) fn note_candidate(&mut self, hash: Hash, block_data: Option<BlockData>, extrinsic: Option<Extrinsic>) {
		let entry = self.candidates.entry(hash).or_insert_with(Default::default);
		entry.block_data = entry.block_data.take().or(block_data);
		entry.extrinsic = entry.extrinsic.take().or(extrinsic);
	}
}

/// A current consensus instance.
pub(crate) struct CurrentConsensus {
	knowledge: Arc<Mutex<Knowledge>>,
	local_session_key: SessionKey,
}

impl CurrentConsensus {
	#[cfg(test)]
	pub(crate) fn new(knowledge: Arc<Mutex<Knowledge>>, local_session_key: SessionKey) -> Self {
		CurrentConsensus {
			knowledge,
			local_session_key
		}
	}

	// execute a closure with locally stored block data for a candidate, or a slice of session identities
	// we believe should have the data.
	fn with_block_data<F, U>(&self, hash: &Hash, f: F) -> U
		where F: FnOnce(Result<&BlockData, &[SessionKey]>) -> U
	{
		let knowledge = self.knowledge.lock();
		let res = knowledge.candidates.get(hash)
			.ok_or(&[] as &_)
			.and_then(|entry| entry.block_data.as_ref().ok_or(&entry.knows_block_data[..]));

		f(res)
	}
}

// 3 is chosen because sessions change infrequently and usually
// only the last 2 (current session and "last" session) are relevant.
// the extra is an error boundary.
const RECENT_SESSIONS: usize = 3;

/// Result when inserting recent session key.
#[derive(PartialEq, Eq)]
pub(crate) enum InsertedRecentKey {
	/// Key was already known.
	AlreadyKnown,
	/// Key was new and pushed out optional old item.
	New(Option<SessionKey>),
}

/// Wrapper for managing recent session keys.
#[derive(Default)]
pub(crate) struct RecentSessionKeys {
	inner: ArrayVec<[SessionKey; RECENT_SESSIONS]>,
}

impl RecentSessionKeys {
	/// Insert a new session key. This returns one to be pushed out if the
	/// set is full.
	pub(crate) fn insert(&mut self, key: SessionKey) -> InsertedRecentKey {
		if self.inner.contains(&key) { return InsertedRecentKey::AlreadyKnown }

		let old = if self.inner.len() == RECENT_SESSIONS {
			Some(self.inner.remove(0))
		} else {
			None
		};

		self.inner.push(key);
		InsertedRecentKey::New(old)
	}

	/// As a slice.
	pub(crate) fn as_slice(&self) -> &[SessionKey] {
		&*self.inner
	}

	fn remove(&mut self, key: &SessionKey) {
		self.inner.retain(|k| k != key)
	}
}

/// Manages requests and session keys for live consensus instances.
pub(crate) struct LiveConsensusInstances {
	// recent local session keys.
	recent: RecentSessionKeys,
	// live consensus instances, on `parent_hash`.
	live_instances: HashMap<Hash, CurrentConsensus>,
}

impl LiveConsensusInstances {
	/// Create a new `LiveConsensusInstances`
	pub(crate) fn new() -> Self {
		LiveConsensusInstances {
			recent: Default::default(),
			live_instances: HashMap::new(),
		}
	}

	/// Note new consensus session. If the used session key is new,
	/// it returns it to be broadcasted to peers.
	pub(crate) fn new_consensus(
		&mut self,
		parent_hash: Hash,
		consensus: CurrentConsensus,
	) -> Option<SessionKey> {
		let inserted_key = self.recent.insert(consensus.local_session_key);
		let maybe_new = if let InsertedRecentKey::New(_) = inserted_key {
			Some(consensus.local_session_key)
		} else {
			None
		};

		self.live_instances.insert(parent_hash, consensus);

		maybe_new
	}

	/// Remove consensus session.
	pub(crate) fn remove(&mut self, parent_hash: &Hash) {
		if let Some(consensus) = self.live_instances.remove(parent_hash) {
			let key_still_used = self.live_instances.values()
				.any(|c| c.local_session_key == consensus.local_session_key);

			if !key_still_used {
				self.recent.remove(&consensus.local_session_key)
			}
		}
	}

	/// Recent session keys as a slice.
	pub(crate) fn recent_keys(&self) -> &[SessionKey] {
		self.recent.as_slice()
	}

	/// Call a closure with block data from consensus session at parent hash.
	///
	/// This calls the closure with `Some(data)` where the session and data are live,
	/// `Err(Some(keys))` when the session is live but the data unknown, with a list of keys
	/// who have the data, and `Err(None)` where the session is unknown.
	pub(crate) fn with_block_data<F, U>(&self, parent_hash: &Hash, c_hash: &Hash, f: F) -> U
		where F: FnOnce(Result<&BlockData, Option<&[SessionKey]>>) -> U
	{
		match self.live_instances.get(parent_hash) {
			Some(c) => c.with_block_data(c_hash, |res| f(res.map_err(Some))),
			None => f(Err(None))
		}
	}
}

#[cfg(test)]
mod tests {
	use super::*;

	#[test]
	fn last_keys_works() {
		let a = [1; 32].into();
		let b = [2; 32].into();
		let c = [3; 32].into();
		let d = [4; 32].into();

		let mut recent = RecentSessionKeys::default();

		match recent.insert(a) {
			InsertedRecentKey::New(None) => {},
			_ => panic!("is new, not at capacity"),
		}

		match recent.insert(a) {
			InsertedRecentKey::AlreadyKnown => {},
			_ => panic!("not new"),
		}

		match recent.insert(b) {
			InsertedRecentKey::New(None) => {},
			_ => panic!("is new, not at capacity"),
		}

		match recent.insert(b) {
			InsertedRecentKey::AlreadyKnown => {},
			_ => panic!("not new"),
		}

		match recent.insert(c) {
			InsertedRecentKey::New(None) => {},
			_ => panic!("is new, not at capacity"),
		}

		match recent.insert(c) {
			InsertedRecentKey::AlreadyKnown => {},
			_ => panic!("not new"),
		}

		match recent.insert(d) {
			InsertedRecentKey::New(Some(old)) => assert_eq!(old, a),
			_ => panic!("is new, and at capacity"),
		}

		match recent.insert(d) {
			InsertedRecentKey::AlreadyKnown => {},
			_ => panic!("not new"),
		}
	}
}<|MERGE_RESOLUTION|>--- conflicted
+++ resolved
@@ -46,32 +46,43 @@
 	fn gossip_messages_for(&self, topic: Hash) -> mpsc::UnboundedReceiver<ConsensusMessage>;
 
 	/// Gossip a message on given topic.
-	fn gossip_message(&self, topic: Hash, message: Vec<u8>);
+	fn gossip_message(&self, topic: Hash, message: Vec<u8>, broadcast: bool);
 
 	/// Drop a gossip topic.
 	fn drop_gossip(&self, topic: Hash);
 
 	/// Execute a closure with the polkadot protocol.
-	fn with_spec<F, T>(&self, with: F) -> T
-		where F: FnOnce(&mut PolkadotProtocol, &mut NetContext<Block>) -> T;
+	fn with_spec<F: Send + 'static>(&self, with: F)
+		where F: FnOnce(&mut PolkadotProtocol, &mut NetContext<Block>);
 }
 
 impl NetworkService for super::NetworkService {
 	fn gossip_messages_for(&self, topic: Hash) -> mpsc::UnboundedReceiver<ConsensusMessage> {
-		self.consensus_gossip().write().messages_for(topic)
-	}
-
-	fn gossip_message(&self, topic: Hash, message: Vec<u8>) {
-		let mut gossip = self.consensus_gossip().write();
-		self.with_spec(|_, ctx| gossip.multicast(ctx, topic, message, false));
+		let (tx, rx) = std::sync::mpsc::channel();
+
+		self.with_gossip(move |gossip, _| {
+			let inner_rx = gossip.messages_for(topic);
+			let _ = tx.send(inner_rx);
+		});
+
+		match rx.recv() {
+			Ok(rx) => rx,
+			Err(_) => mpsc::unbounded().1, // return empty channel.
+		}
+	}
+
+	fn gossip_message(&self, topic: Hash, message: Vec<u8>, broadcast: bool) {
+		self.gossip_consensus_message(topic, message, broadcast);
 	}
 
 	fn drop_gossip(&self, topic: Hash) {
-		self.consensus_gossip().write().collect_garbage_for_topic(topic)
-	}
-
-	fn with_spec<F, T>(&self, with: F) -> T
-		where F: FnOnce(&mut PolkadotProtocol, &mut NetContext<Block>) -> T
+		self.with_gossip(move |gossip, _| {
+			gossip.collect_garbage_for_topic(topic);
+		})
+	}
+
+	fn with_spec<F: Send + 'static>(&self, with: F)
+		where F: FnOnce(&mut PolkadotProtocol, &mut NetContext<Block>)
 	{
 		super::NetworkService::with_spec(self, with)
 	}
@@ -192,33 +203,18 @@
 		let attestation_topic = table_router.gossip_topic();
 		let exit = self.exit.clone();
 
-		let (tx, rx) = std::sync::mpsc::channel();
-		self.network.with_gossip(move |gossip, _| {
-			let inner_rx = gossip.messages_for(attestation_topic);
-			let _ = tx.send(inner_rx);
-		});
-
 		let table_router_clone = table_router.clone();
 		let executor = task_executor.clone();
 
 		// spin up a task in the background that processes all incoming statements
 		// TODO: propagate statements on a timer?
-<<<<<<< HEAD
 		let inner_stream = self.network.gossip_messages_for(attestation_topic);
-		let process_task = self.network
-			.with_spec(|spec, ctx| {
-=======
 		self.network
 			.with_spec(move |spec, ctx| {
->>>>>>> 08f76e05
 				spec.new_consensus(ctx, parent_hash, CurrentConsensus {
 					knowledge,
 					local_session_key,
 				});
-				let inner_stream = match rx.try_recv() {
-					Ok(inner_stream) => inner_stream,
-					_ => unreachable!("1. The with_gossip closure executed first, 2. the reply should be available")
-				};
 				let process_task = MessageProcessTask {
 					inner_stream,
 					parent_hash,
