// Copyright 2017 Parity Technologies (UK) Ltd.
// This file is part of Polkadot.

// Polkadot is free software: you can redistribute it and/or modify
// it under the terms of the GNU General Public License as published by
// the Free Software Foundation, either version 3 of the License, or
// (at your option) any later version.

// Polkadot is distributed in the hope that it will be useful,
// but WITHOUT ANY WARRANTY; without even the implied warranty of
// MERCHANTABILITY or FITNESS FOR A PARTICULAR PURPOSE.  See the
// GNU General Public License for more details.

// You should have received a copy of the GNU General Public License
// along with Polkadot.  If not, see <http://www.gnu.org/licenses/>.

//! Polkadot-specific network implementation.
//!
//! This manages routing for parachain statements, parachain block and extrinsic data fetching,
//! communication between collators and validators, and more.

mod collator_pool;
mod local_collations;
mod router;
pub mod validation;
pub mod gossip;

<<<<<<< HEAD
use parity_codec::{Decode, Encode};
use futures::sync::{oneshot, mpsc};
use futures::prelude::*;
use polkadot_primitives::{Block, SessionKey, Hash, Header};
=======
use codec::{Decode, Encode};
use futures::sync::oneshot;
use polkadot_primitives::{Block, Hash, Header};
>>>>>>> af0d87af
use polkadot_primitives::parachain::{
	Id as ParaId, BlockData, CollatorId, CandidateReceipt, Collation, PoVBlock,
	StructuredUnroutedIngress, ValidatorId
};
use substrate_network::{
	PeerId, RequestId, Context, StatusMessage as GenericFullStatus,
	specialization::{Event, NetworkSpecialization as Specialization},
};
use substrate_network::consensus_gossip::{
	self, TopicNotification, MessageRecipient as GossipMessageRecipient, ConsensusMessage,
};
use self::validation::{LiveValidationSessions, RecentValidatorIds, InsertedRecentKey};
use self::collator_pool::{CollatorPool, Role, Action};
use self::local_collations::LocalCollations;
use log::{trace, debug, warn};

use std::collections::{HashMap, HashSet};

use crate::gossip::{POLKADOT_ENGINE_ID, GossipMessage};

#[cfg(test)]
mod tests;

mod cost {
	pub(super) const UNEXPECTED_MESSAGE: i32 = -200;
	pub(super) const INVALID_FORMAT: i32 = -200;

	pub(super) const UNKNOWN_PEER: i32 = -50;
	pub(super) const COLLATOR_ALREADY_KNOWN: i32 = -100;
	pub(super) const BAD_COLLATION: i32 = -1000;
	pub(super) const BAD_POV_BLOCK: i32 = -1000;
}

mod benefit {
	pub(super) const EXPECTED_MESSAGE: i32 = 20;
	pub(super) const VALID_FORMAT: i32 = 20;

	pub(super) const KNOWN_PEER: i32 = 5;
	pub(super) const NEW_COLLATOR: i32 = 10;
	pub(super) const GOOD_COLLATION: i32 = 100;
	pub(super) const GOOD_POV_BLOCK: i32 = 100;
}

type FullStatus = GenericFullStatus<Block>;

/// Specialization of the network service for the polkadot protocol.
pub type PolkadotNetworkService = substrate_network::NetworkService<Block, PolkadotProtocol, Hash>;

/// Basic functionality that a network has to fulfill.
pub trait NetworkService: Send + Sync + 'static {
	/// Get a stream of gossip messages for a given hash.
	fn gossip_messages_for(&self, topic: Hash) -> GossipMessageStream;

	/// Gossip a message on given topic.
	fn gossip_message(&self, topic: Hash, message: GossipMessage);

	/// Execute a closure with the gossip service.
	fn with_gossip<F: Send + 'static>(&self, with: F)
		where F: FnOnce(&mut dyn GossipService, &mut dyn Context<Block>);

	/// Execute a closure with the polkadot protocol.
	fn with_spec<F: Send + 'static>(&self, with: F)
		where F: FnOnce(&mut PolkadotProtocol, &mut dyn Context<Block>);
}

impl NetworkService for PolkadotNetworkService {
	fn gossip_messages_for(&self, topic: Hash) -> GossipMessageStream {
		let (tx, rx) = std::sync::mpsc::channel();

		PolkadotNetworkService::with_gossip(self, move |gossip, _| {
			let inner_rx = gossip.messages_for(POLKADOT_ENGINE_ID, topic);
			let _ = tx.send(inner_rx);
		});

		let topic_stream = match rx.recv() {
			Ok(rx) => rx,
			Err(_) => mpsc::unbounded().1, // return empty channel.
		};

		GossipMessageStream::new(topic_stream)
	}

	fn gossip_message(&self, topic: Hash, message: GossipMessage) {
		self.gossip_consensus_message(
			topic,
			POLKADOT_ENGINE_ID,
			message.encode(),
			GossipMessageRecipient::BroadcastToAll,
		);
	}

	fn with_gossip<F: Send + 'static>(&self, with: F)
		where F: FnOnce(&mut dyn GossipService, &mut dyn Context<Block>)
	{
		PolkadotNetworkService::with_gossip(self, move |gossip, ctx| with(gossip, ctx))
	}

	fn with_spec<F: Send + 'static>(&self, with: F)
		where F: FnOnce(&mut PolkadotProtocol, &mut dyn Context<Block>)
	{
		PolkadotNetworkService::with_spec(self, with)
	}
}

/// A gossip network subservice.
pub trait GossipService {
	fn send_message(&mut self, ctx: &mut dyn Context<Block>, who: &PeerId, message: ConsensusMessage);
	fn multicast(&mut self, ctx: &mut dyn Context<Block>, topic: &Hash, message: ConsensusMessage);
}

impl GossipService for consensus_gossip::ConsensusGossip<Block> {
	fn send_message(&mut self, ctx: &mut dyn Context<Block>, who: &PeerId, message: ConsensusMessage) {
		consensus_gossip::ConsensusGossip::send_message(self, ctx, who, message)
	}

	fn multicast(&mut self, ctx: &mut dyn Context<Block>, topic: &Hash, message: ConsensusMessage) {
		consensus_gossip::ConsensusGossip::multicast(self, ctx, *topic, message, false)
	}
}

/// A stream of gossip messages and an optional sender for a topic.
pub struct GossipMessageStream {
	topic_stream: mpsc::UnboundedReceiver<TopicNotification>,
}

impl GossipMessageStream {
	/// Create a new instance with the given topic stream.
	pub fn new(topic_stream: mpsc::UnboundedReceiver<TopicNotification>) -> Self {
		Self {
			topic_stream
		}
	}
}

impl Stream for GossipMessageStream {
	type Item = (GossipMessage, Option<PeerId>);
	type Error = ();

	fn poll(&mut self) -> Poll<Option<Self::Item>, Self::Error> {
		loop {
			let msg = match futures::try_ready!(self.topic_stream.poll()) {
				Some(msg) => msg,
				None => return Ok(Async::Ready(None)),
			};

			debug!(target: "validation", "Processing statement for live validation session");
			if let Some(gmsg) = GossipMessage::decode(&mut &msg.message[..]) {
				return Ok(Async::Ready(Some((gmsg, msg.sender))))
			}
		}
	}
}

/// Status of a Polkadot node.
#[derive(Debug, PartialEq, Eq, Clone, Encode, Decode)]
pub struct Status {
	collating_for: Option<(CollatorId, ParaId)>,
}

struct PoVBlockRequest {
	attempted_peers: HashSet<ValidatorId>,
	validation_session_parent: Hash,
	candidate_hash: Hash,
	block_data_hash: Hash,
	sender: oneshot::Sender<PoVBlock>,
	canon_roots: StructuredUnroutedIngress,
}

impl PoVBlockRequest {
	// Attempt to process a response. If the provided block is invalid,
	// this returns an error result containing the unmodified request.
	//
	// If `Ok(())` is returned, that indicates that the request has been processed.
	fn process_response(self, pov_block: PoVBlock) -> Result<(), Self> {
		if pov_block.block_data.hash() != self.block_data_hash {
			return Err(self);
		}

		match polkadot_validation::validate_incoming(&self.canon_roots, &pov_block.ingress) {
			Ok(()) => {
				let _ = self.sender.send(pov_block);
				Ok(())
			}
			Err(_) => Err(self)
		}
	}
}

// ensures collator-protocol messages are sent in correct order.
// session key must be sent before collator role.
enum CollatorState {
	Fresh,
	RolePending(Role),
	Primed(Option<Role>),
}

impl CollatorState {
	fn send_key<F: FnMut(Message)>(&mut self, key: ValidatorId, mut f: F) {
		f(Message::ValidatorId(key));
		if let CollatorState::RolePending(role) = *self {
			f(Message::CollatorRole(role));
			*self = CollatorState::Primed(Some(role));
		}
	}

	fn set_role<F: FnMut(Message)>(&mut self, role: Role, mut f: F) {
		if let CollatorState::Primed(ref mut r) = *self {
			f(Message::CollatorRole(role));
			*r = Some(role);
		} else {
			*self = CollatorState::RolePending(role);
		}
	}

	fn role(&self) -> Option<Role> {
		match *self {
			CollatorState::Fresh => None,
			CollatorState::RolePending(role) => Some(role),
			CollatorState::Primed(role) => role,
		}
	}
}

struct PeerInfo {
	collating_for: Option<(CollatorId, ParaId)>,
	validator_keys: RecentValidatorIds,
	claimed_validator: bool,
	collator_state: CollatorState,
}

impl PeerInfo {
	fn should_send_key(&self) -> bool {
		self.claimed_validator || self.collating_for.is_some()
	}
}

/// Polkadot-specific messages.
#[derive(Debug, Encode, Decode)]
pub enum Message {
	/// As a validator, tell the peer your current session key.
	// TODO: do this with a cryptographic proof of some kind
	// https://github.com/paritytech/polkadot/issues/47
	ValidatorId(ValidatorId),
	/// Requesting parachain proof-of-validation block (relay_parent, candidate_hash).
	RequestPovBlock(RequestId, Hash, Hash),
	/// Provide requested proof-of-validation block data by candidate hash or nothing if unknown.
	PovBlock(RequestId, Option<PoVBlock>),
	/// Request block data (relay_parent, candidate_hash)
	RequestBlockData(RequestId, Hash, Hash),
	/// Provide requested block data by candidate hash or nothing.
	BlockData(RequestId, Option<BlockData>),
	/// Tell a collator their role.
	CollatorRole(Role),
	/// A collation provided by a peer. Relay parent and collation.
	Collation(Hash, Collation),
}

fn send_polkadot_message(ctx: &mut dyn Context<Block>, to: PeerId, message: Message) {
	trace!(target: "p_net", "Sending polkadot message to {}: {:?}", to, message);
	let encoded = message.encode();
	ctx.send_chain_specific(to, encoded)
}

/// Polkadot protocol attachment for substrate.
pub struct PolkadotProtocol {
	peers: HashMap<PeerId, PeerInfo>,
	collating_for: Option<(CollatorId, ParaId)>,
	collators: CollatorPool,
	validators: HashMap<ValidatorId, PeerId>,
	local_collations: LocalCollations<Collation>,
	live_validation_sessions: LiveValidationSessions,
	in_flight: HashMap<(RequestId, PeerId), PoVBlockRequest>,
	pending: Vec<PoVBlockRequest>,
	extrinsic_store: Option<::av_store::Store>,
	next_req_id: u64,
}

impl PolkadotProtocol {
	/// Instantiate a polkadot protocol handler.
	pub fn new(collating_for: Option<(CollatorId, ParaId)>) -> Self {
		PolkadotProtocol {
			peers: HashMap::new(),
			collators: CollatorPool::new(),
			collating_for,
			validators: HashMap::new(),
			local_collations: LocalCollations::new(),
			live_validation_sessions: LiveValidationSessions::new(),
			in_flight: HashMap::new(),
			pending: Vec::new(),
			extrinsic_store: None,
			next_req_id: 1,
		}
	}

	/// Fetch block data by candidate receipt.
	fn fetch_pov_block(
		&mut self,
		ctx: &mut dyn Context<Block>,
		candidate: &CandidateReceipt,
		relay_parent: Hash,
		canon_roots: StructuredUnroutedIngress,
	) -> oneshot::Receiver<PoVBlock> {
		let (tx, rx) = oneshot::channel();

		self.pending.push(PoVBlockRequest {
			attempted_peers: Default::default(),
			validation_session_parent: relay_parent,
			candidate_hash: candidate.hash(),
			block_data_hash: candidate.block_data_hash,
			sender: tx,
			canon_roots,
		});

		self.dispatch_pending_requests(ctx);
		rx
	}

	/// Note new validation session.
	fn new_validation_session(
		&mut self,
		ctx: &mut dyn Context<Block>,
		params: validation::SessionParams,
	) -> validation::ValidationSession {

		let (session, new_local) = self.live_validation_sessions
			.new_validation_session(params);

		if let Some(new_local) = new_local {
			for (id, peer_data) in self.peers.iter_mut()
				.filter(|&(_, ref info)| info.should_send_key())
			{
				peer_data.collator_state.send_key(new_local.clone(), |msg| send_polkadot_message(
					ctx,
					id.clone(),
					msg
				));
			}
		}

		session
	}

	// true indicates that it was removed actually.
	fn remove_validation_session(&mut self, parent_hash: Hash) -> bool {
		self.live_validation_sessions.remove(parent_hash)
	}

	fn dispatch_pending_requests(&mut self, ctx: &mut dyn Context<Block>) {
		let mut new_pending = Vec::new();
		let validator_keys = &mut self.validators;
		let next_req_id = &mut self.next_req_id;
		let in_flight = &mut self.in_flight;

		for mut pending in ::std::mem::replace(&mut self.pending, Vec::new()) {
			let parent = pending.validation_session_parent;
			let c_hash = pending.candidate_hash;

			let still_pending = self.live_validation_sessions.with_pov_block(&parent, &c_hash, |x| match x {
				Ok(data @ &_) => {
					// answer locally.
					let _ = pending.sender.send(data.clone());
					None
				}
				Err(Some(known_keys)) => {
					let next_peer = known_keys.iter()
						.filter_map(|x| validator_keys.get(x).map(|id| (x.clone(), id.clone())))
						.find(|&(ref key, _)| pending.attempted_peers.insert(key.clone()))
						.map(|(_, id)| id);

					// dispatch to peer
					if let Some(who) = next_peer {
						let req_id = *next_req_id;
						*next_req_id += 1;

						send_polkadot_message(
							ctx,
							who.clone(),
							Message::RequestPovBlock(req_id, parent, c_hash),
						);

						in_flight.insert((req_id, who), pending);

						None
					} else {
						Some(pending)
					}
				}
				Err(None) => None, // no such known validation session. prune out.
			});

			if let Some(pending) = still_pending {
				new_pending.push(pending);
			}
		}

		self.pending = new_pending;
	}

	fn on_polkadot_message(&mut self, ctx: &mut dyn Context<Block>, who: PeerId, msg: Message) {
		trace!(target: "p_net", "Polkadot message from {}: {:?}", who, msg);
		match msg {
			Message::ValidatorId(key) => self.on_session_key(ctx, who, key),
			Message::RequestPovBlock(req_id, relay_parent, candidate_hash) => {
				let pov_block = self.live_validation_sessions.with_pov_block(
					&relay_parent,
					&candidate_hash,
					|res| res.ok().map(|b| b.clone()),
				);

				send_polkadot_message(ctx, who, Message::PovBlock(req_id, pov_block));
			}
			Message::RequestBlockData(req_id, relay_parent, candidate_hash) => {
				let block_data = self.live_validation_sessions
					.with_pov_block(
						&relay_parent,
						&candidate_hash,
						|res| res.ok().map(|b| b.block_data.clone()),
					)
					.or_else(|| self.extrinsic_store.as_ref()
						.and_then(|s| s.block_data(relay_parent, candidate_hash))
					);

				send_polkadot_message(ctx, who, Message::BlockData(req_id, block_data));
			}
			Message::PovBlock(req_id, data) => self.on_pov_block(ctx, who, req_id, data),
			Message::BlockData(_req_id, _data) => {
				// current block data is never requested bare by the node.
				ctx.report_peer(who, cost::UNEXPECTED_MESSAGE);
			}
			Message::Collation(relay_parent, collation) => self.on_collation(ctx, who, relay_parent, collation),
			Message::CollatorRole(role) => self.on_new_role(ctx, who, role),
		}
	}

	fn on_session_key(&mut self, ctx: &mut dyn Context<Block>, who: PeerId, key: ValidatorId) {
		{
			let info = match self.peers.get_mut(&who) {
				Some(peer) => peer,
				None => {
					trace!(target: "p_net", "Network inconsistency: message received from unconnected peer {}", who);
					return
				}
			};

			if !info.claimed_validator {
				ctx.report_peer(who, cost::UNEXPECTED_MESSAGE);
				return;
			}
			ctx.report_peer(who.clone(), benefit::EXPECTED_MESSAGE);

			let local_collations = &mut self.local_collations;
			let new_collations = match info.validator_keys.insert(key.clone()) {
				InsertedRecentKey::AlreadyKnown => Vec::new(),
				InsertedRecentKey::New(Some(old_key)) => {
					self.validators.remove(&old_key);
					local_collations.fresh_key(&old_key, &key)
				}
				InsertedRecentKey::New(None) => info.collator_state.role()
					.map(|r| local_collations.note_validator_role(key.clone(), r))
					.unwrap_or_else(Vec::new),
			};

			for (relay_parent, collation) in new_collations {
				send_polkadot_message(
					ctx,
					who.clone(),
					Message::Collation(relay_parent, collation),
				)
			}

			self.validators.insert(key, who);
		}

		self.dispatch_pending_requests(ctx);
	}

	fn on_pov_block(
		&mut self,
		ctx: &mut dyn Context<Block>,
		who: PeerId,
		req_id: RequestId,
		pov_block: Option<PoVBlock>,
	) {
		match self.in_flight.remove(&(req_id, who.clone())) {
			Some(mut req) => {
				match pov_block {
					Some(pov_block) => {
						match req.process_response(pov_block) {
							Ok(()) => {
								ctx.report_peer(who, benefit::GOOD_POV_BLOCK);
								return;
							}
							Err(r) => {
								ctx.report_peer(who, cost::BAD_POV_BLOCK);
								req = r;
							}
						}
					},
					None => {
						ctx.report_peer(who, benefit::EXPECTED_MESSAGE);
					}
				}

				self.pending.push(req);
				self.dispatch_pending_requests(ctx);
			}
			None => ctx.report_peer(who, cost::UNEXPECTED_MESSAGE),
		}
	}

	// when a validator sends us (a collator) a new role.
	fn on_new_role(&mut self, ctx: &mut dyn Context<Block>, who: PeerId, role: Role) {
		let info = match self.peers.get_mut(&who) {
			Some(peer) => peer,
			None => {
				trace!(target: "p_net", "Network inconsistency: message received from unconnected peer {}", who);
				return
			}
		};

		debug!(target: "p_net", "New collator role {:?} from {}", role, who);

		if info.validator_keys.as_slice().is_empty() {
			ctx.report_peer(who, cost::UNEXPECTED_MESSAGE);
		} else {
			// update role for all saved session keys for this validator.
			let local_collations = &mut self.local_collations;
			for (relay_parent, collation) in info.validator_keys
				.as_slice()
				.iter()
				.cloned()
				.flat_map(|k| local_collations.note_validator_role(k, role))
			{
				debug!(target: "p_net", "Broadcasting collation on relay parent {:?}", relay_parent);
				send_polkadot_message(
					ctx,
					who.clone(),
					Message::Collation(relay_parent, collation),
				)
			}
		}
	}

	/// Convert the given `CollatorId` to a `PeerId`.
	pub fn collator_id_to_peer_id(&self, collator_id: &CollatorId) -> Option<&PeerId> {
		self.collators.collator_id_to_peer_id(collator_id)
	}
}

impl Specialization<Block> for PolkadotProtocol {
	fn status(&self) -> Vec<u8> {
		Status { collating_for: self.collating_for.clone() }.encode()
	}

	fn on_connect(&mut self, ctx: &mut dyn Context<Block>, who: PeerId, status: FullStatus) {
		let local_status = Status::decode(&mut &status.chain_status[..])
			.unwrap_or_else(|_| Status { collating_for: None });

		let validator = status.roles.contains(substrate_network::config::Roles::AUTHORITY);

		let mut peer_info = PeerInfo {
			collating_for: local_status.collating_for.clone(),
			validator_keys: Default::default(),
			claimed_validator: validator,
			collator_state: CollatorState::Fresh,
		};

		if let Some((ref acc_id, ref para_id)) = local_status.collating_for {
			if self.collator_peer(acc_id.clone()).is_some() {
				ctx.report_peer(who, cost::COLLATOR_ALREADY_KNOWN);
				return
			}
			ctx.report_peer(who.clone(), benefit::NEW_COLLATOR);

			let collator_role = self.collators.on_new_collator(
				acc_id.clone(),
				para_id.clone(),
				who.clone(),
			);

			peer_info.collator_state.set_role(collator_role, |msg| send_polkadot_message(
				ctx,
				who.clone(),
				msg,
			));
		}

		// send session keys.
		if peer_info.should_send_key() {
			for local_session_key in self.live_validation_sessions.recent_keys() {
				peer_info.collator_state.send_key(local_session_key.clone(), |msg| send_polkadot_message(
					ctx,
					who.clone(),
					msg,
				));
			}
		}

		self.peers.insert(who, peer_info);
		self.dispatch_pending_requests(ctx);
	}

	fn on_disconnect(&mut self, ctx: &mut dyn Context<Block>, who: PeerId) {
		if let Some(info) = self.peers.remove(&who) {
			if let Some((acc_id, _)) = info.collating_for {
				let new_primary = self.collators.on_disconnect(acc_id)
					.and_then(|new_primary| self.collator_peer(new_primary));

				if let Some((new_primary, primary_info)) = new_primary {
					primary_info.collator_state.set_role(Role::Primary, |msg| send_polkadot_message(
						ctx,
						new_primary.clone(),
						msg,
					));
				}
			}

			for key in info.validator_keys.as_slice().iter() {
				self.validators.remove(key);
				self.local_collations.on_disconnect(key);
			}

			{
				let pending = &mut self.pending;
				self.in_flight.retain(|&(_, ref peer), val| {
					let retain = peer != &who;
					if !retain {
						// swap with a dummy value which will be dropped immediately.
						let (sender, _) = oneshot::channel();
						pending.push(::std::mem::replace(val, PoVBlockRequest {
							attempted_peers: Default::default(),
							validation_session_parent: Default::default(),
							candidate_hash: Default::default(),
							block_data_hash: Default::default(),
							canon_roots: StructuredUnroutedIngress(Vec::new()),
							sender,
						}));
					}

					retain
				});
			}
			self.dispatch_pending_requests(ctx);
		}
	}

	fn on_message(
		&mut self,
		ctx: &mut dyn Context<Block>,
		who: PeerId,
		message: Vec<u8>,
	) {
		match Message::decode(&mut &message[..]) {
			Ok(msg) => {
				ctx.report_peer(who.clone(), benefit::VALID_FORMAT);
				self.on_polkadot_message(ctx, who, msg)
			},
			Err(_) => {
				trace!(target: "p_net", "Bad message from {}", who);
				ctx.report_peer(who, cost::INVALID_FORMAT);
			}
		}
	}

	fn on_event(&mut self, _event: Event) { }

	fn on_abort(&mut self) { }

	fn maintain_peers(&mut self, ctx: &mut dyn Context<Block>) {
		self.collators.collect_garbage(None);
		self.local_collations.collect_garbage(None);
		self.dispatch_pending_requests(ctx);

		for collator_action in self.collators.maintain_peers() {
			match collator_action {
				Action::Disconnect(collator) => self.disconnect_bad_collator(ctx, collator),
				Action::NewRole(account_id, role) => if let Some((collator, info)) = self.collator_peer(account_id) {
					info.collator_state.set_role(role, |msg| send_polkadot_message(
						ctx,
						collator.clone(),
						msg,
					))
				},
			}
		}
	}

	fn on_block_imported(&mut self, _ctx: &mut dyn Context<Block>, hash: Hash, header: &Header) {
		self.collators.collect_garbage(Some(&hash));
		self.local_collations.collect_garbage(Some(&header.parent_hash));
	}
}

impl PolkadotProtocol {
	// we received a collation from a peer
	fn on_collation(
		&mut self,
		ctx: &mut dyn Context<Block>,
		from: PeerId,
		relay_parent: Hash,
		collation: Collation
	) {
		let collation_para = collation.receipt.parachain_index;
		let collated_acc = collation.receipt.collator.clone();

		match self.peers.get(&from) {
			None => ctx.report_peer(from, cost::UNKNOWN_PEER),
			Some(peer_info) => {
				ctx.report_peer(from.clone(), benefit::KNOWN_PEER);
				match peer_info.collating_for {
					None => ctx.report_peer(from, cost::UNEXPECTED_MESSAGE),
					Some((ref acc_id, ref para_id)) => {
						ctx.report_peer(from.clone(), benefit::EXPECTED_MESSAGE);
						let structurally_valid = para_id == &collation_para && acc_id == &collated_acc;
						if structurally_valid && collation.receipt.check_signature().is_ok() {
							debug!(target: "p_net", "Received collation for parachain {:?} from peer {}", para_id, from);
							ctx.report_peer(from, benefit::GOOD_COLLATION);
							self.collators.on_collation(acc_id.clone(), relay_parent, collation)
						} else {
							ctx.report_peer(from, cost::INVALID_FORMAT)
						};
					}
				}
			},
		}
	}

	fn await_collation(&mut self, relay_parent: Hash, para_id: ParaId) -> oneshot::Receiver<Collation> {
		let (tx, rx) = oneshot::channel();
		debug!(target: "p_net", "Attempting to get collation for parachain {:?} on relay parent {:?}", para_id, relay_parent);
		self.collators.await_collation(relay_parent, para_id, tx);
		rx
	}

	// get connected peer with given account ID for collation.
	fn collator_peer(&mut self, collator_id: CollatorId) -> Option<(PeerId, &mut PeerInfo)> {
		let check_info = |info: &PeerInfo| info
			.collating_for
			.as_ref()
			.map_or(false, |&(ref acc_id, _)| acc_id == &collator_id);

		self.peers
			.iter_mut()
			.filter(|&(_, ref info)| check_info(&**info))
			.map(|(who, info)| (who.clone(), info))
			.next()
	}

	// disconnect a collator by account-id.
	fn disconnect_bad_collator(&mut self, ctx: &mut dyn Context<Block>, collator_id: CollatorId) {
		if let Some((who, _)) = self.collator_peer(collator_id) {
			ctx.report_peer(who, cost::BAD_COLLATION)
		}
	}
}

impl PolkadotProtocol {
	/// Add a local collation and broadcast it to the necessary peers.
	pub fn add_local_collation(
		&mut self,
		ctx: &mut dyn Context<Block>,
		relay_parent: Hash,
		targets: HashSet<ValidatorId>,
		collation: Collation,
	) {
		debug!(target: "p_net", "Importing local collation on relay parent {:?} and parachain {:?}",
			relay_parent, collation.receipt.parachain_index);

		for (primary, cloned_collation) in self.local_collations.add_collation(relay_parent, targets, collation.clone()) {
			match self.validators.get(&primary) {
				Some(who) => {
					debug!(target: "p_net", "Sending local collation to {:?}", primary);
					send_polkadot_message(
						ctx,
						who.clone(),
						Message::Collation(relay_parent, cloned_collation),
					)
				},
				None =>
					warn!(target: "polkadot_network", "Encountered tracked but disconnected validator {:?}", primary),
			}
		}
	}

	/// register availability store.
	pub fn register_availability_store(&mut self, extrinsic_store: ::av_store::Store) {
		self.extrinsic_store = Some(extrinsic_store);
	}
}<|MERGE_RESOLUTION|>--- conflicted
+++ resolved
@@ -25,16 +25,10 @@
 pub mod validation;
 pub mod gossip;
 
-<<<<<<< HEAD
-use parity_codec::{Decode, Encode};
+use codec::{Decode, Encode};
 use futures::sync::{oneshot, mpsc};
 use futures::prelude::*;
-use polkadot_primitives::{Block, SessionKey, Hash, Header};
-=======
-use codec::{Decode, Encode};
-use futures::sync::oneshot;
 use polkadot_primitives::{Block, Hash, Header};
->>>>>>> af0d87af
 use polkadot_primitives::parachain::{
 	Id as ParaId, BlockData, CollatorId, CandidateReceipt, Collation, PoVBlock,
 	StructuredUnroutedIngress, ValidatorId
@@ -181,7 +175,7 @@
 			};
 
 			debug!(target: "validation", "Processing statement for live validation session");
-			if let Some(gmsg) = GossipMessage::decode(&mut &msg.message[..]) {
+			if let Ok(gmsg) = GossipMessage::decode(&mut &msg.message[..]) {
 				return Ok(Async::Ready(Some((gmsg, msg.sender))))
 			}
 		}
