// Copyright 2020 Parity Technologies (UK) Ltd.
// This file is part of Polkadot.

// Polkadot is free software: you can redistribute it and/or modify
// it under the terms of the GNU General Public License as published by
// the Free Software Foundation, either version 3 of the License, or
// (at your option) any later version.

// Polkadot is distributed in the hope that it will be useful,
// but WITHOUT ANY WARRANTY; without even the implied warranty of
// MERCHANTABILITY or FITNESS FOR A PARTICULAR PURPOSE.  See the
// GNU General Public License for more details.

// You should have received a copy of the GNU General Public License
// along with Polkadot.  If not, see <http://www.gnu.org/licenses/>.

//! High-level network protocols for Polkadot.
//!
//! This manages routing for parachain statements, parachain block and outgoing message
//! data fetching, communication between collators and validators, and more.

use polkadot_primitives::{Block, Hash};

<<<<<<< HEAD
use codec::{Decode, Encode};
use futures::channel::oneshot;
use futures::prelude::*;
use polkadot_primitives::{Block, Hash, Header};
use polkadot_primitives::parachain::{
	Id as ParaId, CollatorId, CandidateReceipt, Collation, PoVBlock, ValidatorId, ErasureChunk,
};
use sc_network::{
	PeerId, RequestId, Context, StatusMessage as GenericFullStatus,
	specialization::NetworkSpecialization as Specialization,
};
use sc_network_gossip::TopicNotification;
use self::validation::{LiveValidationLeaves, RecentValidatorIds, InsertedRecentKey};
use self::collator_pool::{CollatorPool, Role, Action};
use self::local_collations::LocalCollations;
use log::{trace, debug, warn};
=======
pub mod legacy;
pub mod protocol;
>>>>>>> 07426539

sc_network::construct_simple_protocol! {
	/// Stub until https://github.com/paritytech/substrate/pull/4665 is merged
	pub struct PolkadotProtocol where Block = Block { }
}

/// Specialization of the network service for the polkadot protocol.
pub type PolkadotNetworkService = sc_network::NetworkService<Block, PolkadotProtocol, Hash>;

mod cost {
	use sc_network::ReputationChange as Rep;
	pub(super) const UNEXPECTED_MESSAGE: Rep = Rep::new(-200, "Polkadot: Unexpected message");
	pub(super) const UNEXPECTED_ROLE: Rep = Rep::new(-200, "Polkadot: Unexpected role");
	pub(super) const INVALID_FORMAT: Rep = Rep::new(-200, "Polkadot: Bad message");

	pub(super) const UNKNOWN_PEER: Rep = Rep::new(-50, "Polkadot: Unknown peer");
	pub(super) const COLLATOR_ALREADY_KNOWN: Rep = Rep::new(-100, "Polkadot: Known collator");
	pub(super) const BAD_COLLATION: Rep = Rep::new(-1000, "Polkadot: Bad collation");
	pub(super) const BAD_POV_BLOCK: Rep = Rep::new(-1000, "Polkadot: Bad POV block");
}

mod benefit {
	use sc_network::ReputationChange as Rep;
	pub(super) const EXPECTED_MESSAGE: Rep = Rep::new(20, "Polkadot: Expected message");
	pub(super) const VALID_FORMAT: Rep = Rep::new(20, "Polkadot: Valid message format");

	pub(super) const KNOWN_PEER: Rep = Rep::new(5, "Polkadot: Known peer");
	pub(super) const NEW_COLLATOR: Rep = Rep::new(10, "Polkadot: New collator");
	pub(super) const GOOD_COLLATION: Rep = Rep::new(100, "Polkadot: Good collation");
	pub(super) const GOOD_POV_BLOCK: Rep = Rep::new(100, "Polkadot: Good POV block");
}
<<<<<<< HEAD

type FullStatus = GenericFullStatus<Block>;

/// Specialization of the network service for the polkadot protocol.
pub type PolkadotNetworkService = sc_network::NetworkService<Block, PolkadotProtocol, Hash>;

/// Basic functionality that a network has to fulfill.
pub trait NetworkService: Send + Sync + 'static {
	/// Get a stream of gossip messages for a given hash.
	fn gossip_messages_for(&self, topic: Hash) -> GossipMessageStream;

	/// Gossip a message on given topic.
	fn gossip_message(&self, topic: Hash, message: GossipMessage);

	/// Send a message to a specific peer we're connected to.
	fn send_message(&self, who: PeerId, message: GossipMessage);

	/// Execute a closure with the polkadot protocol.
	fn with_spec<F: Send + 'static>(&self, with: F)
		where Self: Sized, F: FnOnce(&mut PolkadotProtocol, &mut dyn Context<Block>);
}

/// This is a newtype that implements a [`ProvideGossipMessages`] shim trait.
///
/// For any wrapped [`NetworkService`] type it implements a [`ProvideGossipMessages`].
/// For more details see documentation of [`ProvideGossipMessages`].
///
/// [`NetworkService`]: ./trait.NetworkService.html
/// [`ProvideGossipMessages`]: ../polkadot_availability_store/trait.ProvideGossipMessages.html
#[derive(Clone)]
pub struct AvailabilityNetworkShim(pub RegisteredMessageValidator);

impl av_store::ProvideGossipMessages for AvailabilityNetworkShim {
	fn gossip_messages_for(&self, topic: Hash)
		-> Pin<Box<dyn Stream<Item = (Hash, Hash, ErasureChunk)> + Send>>
	{
		self.0.gossip_messages_for(topic)
			.filter_map(|(msg, _)| async move {
				match msg {
					GossipMessage::ErasureChunk(chunk) => {
						Some((chunk.relay_parent, chunk.candidate_hash, chunk.chunk))
					},
					_ => None,
				}
			})
			.boxed()
	}

	fn gossip_erasure_chunk(
		&self,
		relay_parent: Hash,
		candidate_hash: Hash,
		erasure_root: Hash,
		chunk: ErasureChunk
	) {
		let topic = av_store::erasure_coding_topic(relay_parent, erasure_root, chunk.index);
		self.0.gossip_message(
			topic,
			GossipMessage::ErasureChunk(ErasureChunkMessage {
				chunk,
				relay_parent,
				candidate_hash,
			})
		)
	}
}

/// A stream of gossip messages and an optional sender for a topic.
pub struct GossipMessageStream {
	topic_stream: Pin<Box<dyn Stream<Item = TopicNotification> + Send>>,
}

impl GossipMessageStream {
	/// Create a new instance with the given topic stream.
	pub fn new(topic_stream: Pin<Box<dyn Stream<Item = TopicNotification> + Send>>) -> Self {
		Self {
			topic_stream,
		}
	}
}

impl Stream for GossipMessageStream {
	type Item = (GossipMessage, Option<PeerId>);

	fn poll_next(self: Pin<&mut Self>, cx: &mut PollContext) -> Poll<Option<Self::Item>> {
		let this = Pin::into_inner(self);

		loop {
			let msg = match Pin::new(&mut this.topic_stream).poll_next(cx) {
				Poll::Ready(Some(msg)) => msg,
				Poll::Ready(None) => return Poll::Ready(None),
				Poll::Pending => return Poll::Pending,
			};

			debug!(target: "validation", "Processing statement for live validation leaf-work");
			if let Ok(gmsg) = GossipMessage::decode(&mut &msg.message[..]) {
				return Poll::Ready(Some((gmsg, msg.sender)))
			}
		}
	}
}

/// Status of a Polkadot node.
#[derive(Debug, PartialEq, Eq, Clone, Encode, Decode)]
pub struct Status {
	collating_for: Option<(CollatorId, ParaId)>,
}

struct PoVBlockRequest {
	attempted_peers: HashSet<ValidatorId>,
	validation_leaf: Hash,
	candidate_hash: Hash,
	block_data_hash: Hash,
	sender: oneshot::Sender<PoVBlock>,
}

impl PoVBlockRequest {
	// Attempt to process a response. If the provided block is invalid,
	// this returns an error result containing the unmodified request.
	//
	// If `Ok(())` is returned, that indicates that the request has been processed.
	fn process_response(self, pov_block: PoVBlock) -> Result<(), Self> {
		if pov_block.block_data.hash() != self.block_data_hash {
			return Err(self);
		}

		Ok(())
	}
}

// ensures collator-protocol messages are sent in correct order.
// session key must be sent before collator role.
enum CollatorState {
	Fresh,
	RolePending(Role),
	Primed(Option<Role>),
}

impl CollatorState {
	fn send_key<F: FnMut(Message)>(&mut self, key: ValidatorId, mut f: F) {
		f(Message::ValidatorId(key));
		if let CollatorState::RolePending(role) = *self {
			f(Message::CollatorRole(role));
			*self = CollatorState::Primed(Some(role));
		}
	}

	fn set_role<F: FnMut(Message)>(&mut self, role: Role, mut f: F) {
		if let CollatorState::Primed(ref mut r) = *self {
			f(Message::CollatorRole(role));
			*r = Some(role);
		} else {
			*self = CollatorState::RolePending(role);
		}
	}

	fn role(&self) -> Option<Role> {
		match *self {
			CollatorState::Fresh => None,
			CollatorState::RolePending(role) => Some(role),
			CollatorState::Primed(role) => role,
		}
	}
}

struct PeerInfo {
	collating_for: Option<(CollatorId, ParaId)>,
	validator_keys: RecentValidatorIds,
	claimed_validator: bool,
	collator_state: CollatorState,
}

impl PeerInfo {
	fn should_send_key(&self) -> bool {
		self.claimed_validator || self.collating_for.is_some()
	}
}

/// Polkadot-specific messages.
#[derive(Debug, Encode, Decode)]
pub enum Message {
	/// As a validator, tell the peer your current session key.
	// TODO: do this with a cryptographic proof of some kind
	// https://github.com/paritytech/polkadot/issues/47
	ValidatorId(ValidatorId),
	/// Requesting parachain proof-of-validation block (relay_parent, candidate_hash).
	RequestPovBlock(RequestId, Hash, Hash),
	/// Provide requested proof-of-validation block data by candidate hash or nothing if unknown.
	PovBlock(RequestId, Option<PoVBlock>),
	/// Tell a collator their role.
	CollatorRole(Role),
	/// A collation provided by a peer. Relay parent and collation.
	Collation(Hash, Collation),
}

fn send_polkadot_message(ctx: &mut dyn Context<Block>, to: PeerId, message: Message) {
	trace!(target: "p_net", "Sending polkadot message to {}: {:?}", to, message);
	let encoded = message.encode();
	ctx.send_chain_specific(to, encoded)
}

/// Polkadot protocol attachment for substrate.
pub struct PolkadotProtocol {
	peers: HashMap<PeerId, PeerInfo>,
	collating_for: Option<(CollatorId, ParaId)>,
	collators: CollatorPool,
	validators: HashMap<ValidatorId, PeerId>,
	local_collations: LocalCollations<Collation>,
	live_validation_leaves: LiveValidationLeaves,
	in_flight: HashMap<(RequestId, PeerId), PoVBlockRequest>,
	pending: Vec<PoVBlockRequest>,
	availability_store: Option<av_store::Store>,
	next_req_id: u64,
}

impl PolkadotProtocol {
	/// Instantiate a polkadot protocol handler.
	pub fn new(collating_for: Option<(CollatorId, ParaId)>) -> Self {
		PolkadotProtocol {
			peers: HashMap::new(),
			collators: CollatorPool::new(),
			collating_for,
			validators: HashMap::new(),
			local_collations: LocalCollations::new(),
			live_validation_leaves: LiveValidationLeaves::new(),
			in_flight: HashMap::new(),
			pending: Vec::new(),
			availability_store: None,
			next_req_id: 1,
		}
	}

	/// Fetch block data by candidate receipt.
	fn fetch_pov_block(
		&mut self,
		ctx: &mut dyn Context<Block>,
		candidate: &CandidateReceipt,
		relay_parent: Hash,
	) -> oneshot::Receiver<PoVBlock> {
		let (tx, rx) = oneshot::channel();

		self.pending.push(PoVBlockRequest {
			attempted_peers: Default::default(),
			validation_leaf: relay_parent,
			candidate_hash: candidate.hash(),
			block_data_hash: candidate.block_data_hash,
			sender: tx,
		});

		self.dispatch_pending_requests(ctx);
		rx
	}

	/// Note new leaf to do validation work at
	fn new_validation_leaf_work(
		&mut self,
		ctx: &mut dyn Context<Block>,
		params: validation::LeafWorkParams,
	) -> validation::LiveValidationLeaf {

		let (work, new_local) = self.live_validation_leaves
			.new_validation_leaf(params);

		if let Some(new_local) = new_local {
			for (id, peer_data) in self.peers.iter_mut()
				.filter(|&(_, ref info)| info.should_send_key())
			{
				peer_data.collator_state.send_key(new_local.clone(), |msg| send_polkadot_message(
					ctx,
					id.clone(),
					msg
				));
			}
		}

		work
	}

	// true indicates that it was removed actually.
	fn remove_validation_session(&mut self, parent_hash: Hash) -> bool {
		self.live_validation_leaves.remove(parent_hash)
	}

	fn dispatch_pending_requests(&mut self, ctx: &mut dyn Context<Block>) {
		let mut new_pending = Vec::new();
		let validator_keys = &mut self.validators;
		let next_req_id = &mut self.next_req_id;
		let in_flight = &mut self.in_flight;

		for mut pending in ::std::mem::replace(&mut self.pending, Vec::new()) {
			let parent = pending.validation_leaf;
			let c_hash = pending.candidate_hash;

			let still_pending = self.live_validation_leaves.with_pov_block(&parent, &c_hash, |x| match x {
				Ok(data @ &_) => {
					// answer locally.
					let _ = pending.sender.send(data.clone());
					None
				}
				Err(Some(known_keys)) => {
					let next_peer = known_keys.iter()
						.filter_map(|x| validator_keys.get(x).map(|id| (x.clone(), id.clone())))
						.find(|&(ref key, _)| pending.attempted_peers.insert(key.clone()))
						.map(|(_, id)| id);

					// dispatch to peer
					if let Some(who) = next_peer {
						let req_id = *next_req_id;
						*next_req_id += 1;

						send_polkadot_message(
							ctx,
							who.clone(),
							Message::RequestPovBlock(req_id, parent, c_hash),
						);

						in_flight.insert((req_id, who), pending);

						None
					} else {
						Some(pending)
					}
				}
				Err(None) => None, // no such known validation leaf-work. prune out.
			});

			if let Some(pending) = still_pending {
				new_pending.push(pending);
			}
		}

		self.pending = new_pending;
	}

	fn on_polkadot_message(&mut self, ctx: &mut dyn Context<Block>, who: PeerId, msg: Message) {
		trace!(target: "p_net", "Polkadot message from {}: {:?}", who, msg);
		match msg {
			Message::ValidatorId(key) => self.on_session_key(ctx, who, key),
			Message::RequestPovBlock(req_id, relay_parent, candidate_hash) => {
				let pov_block = self.live_validation_leaves.with_pov_block(
					&relay_parent,
					&candidate_hash,
					|res| res.ok().map(|b| b.clone()),
				);

				send_polkadot_message(ctx, who, Message::PovBlock(req_id, pov_block));
			}
			Message::PovBlock(req_id, data) => self.on_pov_block(ctx, who, req_id, data),
			Message::Collation(relay_parent, collation) => self.on_collation(ctx, who, relay_parent, collation),
			Message::CollatorRole(role) => self.on_new_role(ctx, who, role),
		}
	}

	fn on_session_key(&mut self, ctx: &mut dyn Context<Block>, who: PeerId, key: ValidatorId) {
		{
			let info = match self.peers.get_mut(&who) {
				Some(peer) => peer,
				None => {
					trace!(target: "p_net", "Network inconsistency: message received from unconnected peer {}", who);
					return
				}
			};

			if !info.claimed_validator {
				ctx.report_peer(who, cost::UNEXPECTED_MESSAGE);
				return;
			}
			ctx.report_peer(who.clone(), benefit::EXPECTED_MESSAGE);

			let local_collations = &mut self.local_collations;
			let new_collations = match info.validator_keys.insert(key.clone()) {
				InsertedRecentKey::AlreadyKnown => Vec::new(),
				InsertedRecentKey::New(Some(old_key)) => {
					self.validators.remove(&old_key);
					local_collations.fresh_key(&old_key, &key)
				}
				InsertedRecentKey::New(None) => info.collator_state.role()
					.map(|r| local_collations.note_validator_role(key.clone(), r))
					.unwrap_or_else(Vec::new),
			};

			for (relay_parent, collation) in new_collations {
				send_polkadot_message(
					ctx,
					who.clone(),
					Message::Collation(relay_parent, collation),
				)
			}

			self.validators.insert(key, who);
		}

		self.dispatch_pending_requests(ctx);
	}

	fn on_pov_block(
		&mut self,
		ctx: &mut dyn Context<Block>,
		who: PeerId,
		req_id: RequestId,
		pov_block: Option<PoVBlock>,
	) {
		match self.in_flight.remove(&(req_id, who.clone())) {
			Some(mut req) => {
				match pov_block {
					Some(pov_block) => {
						match req.process_response(pov_block) {
							Ok(()) => {
								ctx.report_peer(who, benefit::GOOD_POV_BLOCK);
								return;
							}
							Err(r) => {
								ctx.report_peer(who, cost::BAD_POV_BLOCK);
								req = r;
							}
						}
					},
					None => {
						ctx.report_peer(who, benefit::EXPECTED_MESSAGE);
					}
				}

				self.pending.push(req);
				self.dispatch_pending_requests(ctx);
			}
			None => ctx.report_peer(who, cost::UNEXPECTED_MESSAGE),
		}
	}

	// when a validator sends us (a collator) a new role.
	fn on_new_role(&mut self, ctx: &mut dyn Context<Block>, who: PeerId, role: Role) {
		let info = match self.peers.get_mut(&who) {
			Some(peer) => peer,
			None => {
				trace!(target: "p_net", "Network inconsistency: message received from unconnected peer {}", who);
				return
			}
		};

		debug!(target: "p_net", "New collator role {:?} from {}", role, who);

		if info.validator_keys.as_slice().is_empty() {
			ctx.report_peer(who, cost::UNEXPECTED_ROLE)
		} else {
			// update role for all saved session keys for this validator.
			let local_collations = &mut self.local_collations;
			for (relay_parent, collation) in info.validator_keys
				.as_slice()
				.iter()
				.cloned()
				.flat_map(|k| local_collations.note_validator_role(k, role))
			{
				debug!(target: "p_net", "Broadcasting collation on relay parent {:?}", relay_parent);
				send_polkadot_message(
					ctx,
					who.clone(),
					Message::Collation(relay_parent, collation),
				)
			}
		}
	}

	/// Convert the given `CollatorId` to a `PeerId`.
	pub fn collator_id_to_peer_id(&self, collator_id: &CollatorId) -> Option<&PeerId> {
		self.collators.collator_id_to_peer_id(collator_id)
	}
}

impl Specialization<Block> for PolkadotProtocol {
	fn status(&self) -> Vec<u8> {
		Status { collating_for: self.collating_for.clone() }.encode()
	}

	fn on_connect(&mut self, ctx: &mut dyn Context<Block>, who: PeerId, status: FullStatus) {
		let local_status = Status::decode(&mut &status.chain_status[..])
			.unwrap_or_else(|_| Status { collating_for: None });

		let validator = status.roles.contains(sc_network::config::Roles::AUTHORITY);

		let mut peer_info = PeerInfo {
			collating_for: local_status.collating_for.clone(),
			validator_keys: Default::default(),
			claimed_validator: validator,
			collator_state: CollatorState::Fresh,
		};

		if let Some((ref acc_id, ref para_id)) = local_status.collating_for {
			if self.collator_peer(acc_id.clone()).is_some() {
				ctx.report_peer(who, cost::COLLATOR_ALREADY_KNOWN);
				return
			}
			ctx.report_peer(who.clone(), benefit::NEW_COLLATOR);

			let collator_role = self.collators.on_new_collator(
				acc_id.clone(),
				para_id.clone(),
				who.clone(),
			);

			peer_info.collator_state.set_role(collator_role, |msg| send_polkadot_message(
				ctx,
				who.clone(),
				msg,
			));
		}

		// send session keys.
		if peer_info.should_send_key() {
			for local_session_key in self.live_validation_leaves.recent_keys() {
				peer_info.collator_state.send_key(local_session_key.clone(), |msg| send_polkadot_message(
					ctx,
					who.clone(),
					msg,
				));
			}
		}

		self.peers.insert(who, peer_info);
		self.dispatch_pending_requests(ctx);
	}

	fn on_disconnect(&mut self, ctx: &mut dyn Context<Block>, who: PeerId) {
		if let Some(info) = self.peers.remove(&who) {
			if let Some((acc_id, _)) = info.collating_for {
				let new_primary = self.collators.on_disconnect(acc_id)
					.and_then(|new_primary| self.collator_peer(new_primary));

				if let Some((new_primary, primary_info)) = new_primary {
					primary_info.collator_state.set_role(Role::Primary, |msg| send_polkadot_message(
						ctx,
						new_primary.clone(),
						msg,
					));
				}
			}

			for key in info.validator_keys.as_slice().iter() {
				self.validators.remove(key);
				self.local_collations.on_disconnect(key);
			}

			{
				let pending = &mut self.pending;
				self.in_flight.retain(|&(_, ref peer), val| {
					let retain = peer != &who;
					if !retain {
						// swap with a dummy value which will be dropped immediately.
						let (sender, _) = oneshot::channel();
						pending.push(::std::mem::replace(val, PoVBlockRequest {
							attempted_peers: Default::default(),
							validation_leaf: Default::default(),
							candidate_hash: Default::default(),
							block_data_hash: Default::default(),
							sender,
						}));
					}

					retain
				});
			}
			self.dispatch_pending_requests(ctx);
		}
	}

	fn on_message(
		&mut self,
		ctx: &mut dyn Context<Block>,
		who: PeerId,
		message: Vec<u8>,
	) {
		match Message::decode(&mut &message[..]) {
			Ok(msg) => {
				ctx.report_peer(who.clone(), benefit::VALID_FORMAT);
				self.on_polkadot_message(ctx, who, msg)
			},
			Err(_) => {
				trace!(target: "p_net", "Bad message from {}", who);
				ctx.report_peer(who, cost::INVALID_FORMAT);
			}
		}
	}

	fn maintain_peers(&mut self, ctx: &mut dyn Context<Block>) {
		self.collators.collect_garbage(None);
		self.local_collations.collect_garbage(None);
		self.dispatch_pending_requests(ctx);

		for collator_action in self.collators.maintain_peers() {
			match collator_action {
				Action::Disconnect(collator) => self.disconnect_bad_collator(ctx, collator),
				Action::NewRole(account_id, role) => if let Some((collator, info)) = self.collator_peer(account_id) {
					info.collator_state.set_role(role, |msg| send_polkadot_message(
						ctx,
						collator.clone(),
						msg,
					))
				},
			}
		}
	}

	fn on_block_imported(&mut self, _ctx: &mut dyn Context<Block>, hash: Hash, header: &Header) {
		self.collators.collect_garbage(Some(&hash));
		self.local_collations.collect_garbage(Some(&header.parent_hash));
	}
}

impl PolkadotProtocol {
	// we received a collation from a peer
	fn on_collation(
		&mut self,
		ctx: &mut dyn Context<Block>,
		from: PeerId,
		relay_parent: Hash,
		collation: Collation
	) {
		let collation_para = collation.info.parachain_index;
		let collated_acc = collation.info.collator.clone();

		match self.peers.get(&from) {
			None => ctx.report_peer(from, cost::UNKNOWN_PEER),
			Some(peer_info) => {
				ctx.report_peer(from.clone(), benefit::KNOWN_PEER);
				match peer_info.collating_for {
					None => ctx.report_peer(from, cost::UNEXPECTED_MESSAGE),
					Some((ref acc_id, ref para_id)) => {
						ctx.report_peer(from.clone(), benefit::EXPECTED_MESSAGE);
						let structurally_valid = para_id == &collation_para && acc_id == &collated_acc;
						if structurally_valid && collation.info.check_signature().is_ok() {
							debug!(target: "p_net", "Received collation for parachain {:?} from peer {}", para_id, from);
							ctx.report_peer(from, benefit::GOOD_COLLATION);
							self.collators.on_collation(acc_id.clone(), relay_parent, collation)
						} else {
							ctx.report_peer(from, cost::INVALID_FORMAT)
						};
					}
				}
			},
		}
	}

	fn await_collation(&mut self, relay_parent: Hash, para_id: ParaId) -> oneshot::Receiver<Collation> {
		let (tx, rx) = oneshot::channel();
		debug!(target: "p_net", "Attempting to get collation for parachain {:?} on relay parent {:?}", para_id, relay_parent);
		self.collators.await_collation(relay_parent, para_id, tx);
		rx
	}

	// get connected peer with given account ID for collation.
	fn collator_peer(&mut self, collator_id: CollatorId) -> Option<(PeerId, &mut PeerInfo)> {
		let check_info = |info: &PeerInfo| info
			.collating_for
			.as_ref()
			.map_or(false, |&(ref acc_id, _)| acc_id == &collator_id);

		self.peers
			.iter_mut()
			.filter(|&(_, ref info)| check_info(&**info))
			.map(|(who, info)| (who.clone(), info))
			.next()
	}

	// disconnect a collator by account-id.
	fn disconnect_bad_collator(&mut self, ctx: &mut dyn Context<Block>, collator_id: CollatorId) {
		if let Some((who, _)) = self.collator_peer(collator_id) {
			ctx.report_peer(who, cost::BAD_COLLATION)
		}
	}
}

impl PolkadotProtocol {
	/// Add a local collation and broadcast it to the necessary peers.
	///
	/// This should be called by a collator intending to get the locally-collated
	/// block into the hands of validators.
	/// It also places the outgoing message and block data in the local availability store.
	pub fn add_local_collation(
		&mut self,
		ctx: &mut dyn Context<Block>,
		relay_parent: Hash,
		targets: HashSet<ValidatorId>,
		collation: Collation,
	) -> impl Future<Output = ()> {
		debug!(target: "p_net", "Importing local collation on relay parent {:?} and parachain {:?}",
			relay_parent, collation.info.parachain_index);

		for (primary, cloned_collation) in self.local_collations.add_collation(relay_parent, targets, collation.clone()) {
			match self.validators.get(&primary) {
				Some(who) => {
					debug!(target: "p_net", "Sending local collation to {:?}", primary);
					send_polkadot_message(
						ctx,
						who.clone(),
						Message::Collation(relay_parent, cloned_collation),
					)
				},
				None =>
					warn!(target: "polkadot_network", "Encountered tracked but disconnected validator {:?}", primary),
			}
		}

		let availability_store = self.availability_store.clone();
		let collation_cloned = collation.clone();

		async move {
			if let Some(availability_store) = availability_store {
				let _ = availability_store.make_available(av_store::Data {
					relay_parent,
					parachain_id: collation_cloned.info.parachain_index,
					block: PoVBlock { block_data: collation_cloned.pov.block_data.clone() },
				}).await;
			}
		}
	}

	/// Give the network protocol a handle to an availability store, used for
	/// circulation of parachain data required for validation.
	pub fn register_availability_store(&mut self, availability_store: ::av_store::Store) {
		self.availability_store = Some(availability_store);
	}
}
=======
>>>>>>> 07426539
<|MERGE_RESOLUTION|>--- conflicted
+++ resolved
@@ -21,27 +21,8 @@
 
 use polkadot_primitives::{Block, Hash};
 
-<<<<<<< HEAD
-use codec::{Decode, Encode};
-use futures::channel::oneshot;
-use futures::prelude::*;
-use polkadot_primitives::{Block, Hash, Header};
-use polkadot_primitives::parachain::{
-	Id as ParaId, CollatorId, CandidateReceipt, Collation, PoVBlock, ValidatorId, ErasureChunk,
-};
-use sc_network::{
-	PeerId, RequestId, Context, StatusMessage as GenericFullStatus,
-	specialization::NetworkSpecialization as Specialization,
-};
-use sc_network_gossip::TopicNotification;
-use self::validation::{LiveValidationLeaves, RecentValidatorIds, InsertedRecentKey};
-use self::collator_pool::{CollatorPool, Role, Action};
-use self::local_collations::LocalCollations;
-use log::{trace, debug, warn};
-=======
 pub mod legacy;
 pub mod protocol;
->>>>>>> 07426539
 
 sc_network::construct_simple_protocol! {
 	/// Stub until https://github.com/paritytech/substrate/pull/4665 is merged
@@ -73,727 +54,3 @@
 	pub(super) const GOOD_COLLATION: Rep = Rep::new(100, "Polkadot: Good collation");
 	pub(super) const GOOD_POV_BLOCK: Rep = Rep::new(100, "Polkadot: Good POV block");
 }
-<<<<<<< HEAD
-
-type FullStatus = GenericFullStatus<Block>;
-
-/// Specialization of the network service for the polkadot protocol.
-pub type PolkadotNetworkService = sc_network::NetworkService<Block, PolkadotProtocol, Hash>;
-
-/// Basic functionality that a network has to fulfill.
-pub trait NetworkService: Send + Sync + 'static {
-	/// Get a stream of gossip messages for a given hash.
-	fn gossip_messages_for(&self, topic: Hash) -> GossipMessageStream;
-
-	/// Gossip a message on given topic.
-	fn gossip_message(&self, topic: Hash, message: GossipMessage);
-
-	/// Send a message to a specific peer we're connected to.
-	fn send_message(&self, who: PeerId, message: GossipMessage);
-
-	/// Execute a closure with the polkadot protocol.
-	fn with_spec<F: Send + 'static>(&self, with: F)
-		where Self: Sized, F: FnOnce(&mut PolkadotProtocol, &mut dyn Context<Block>);
-}
-
-/// This is a newtype that implements a [`ProvideGossipMessages`] shim trait.
-///
-/// For any wrapped [`NetworkService`] type it implements a [`ProvideGossipMessages`].
-/// For more details see documentation of [`ProvideGossipMessages`].
-///
-/// [`NetworkService`]: ./trait.NetworkService.html
-/// [`ProvideGossipMessages`]: ../polkadot_availability_store/trait.ProvideGossipMessages.html
-#[derive(Clone)]
-pub struct AvailabilityNetworkShim(pub RegisteredMessageValidator);
-
-impl av_store::ProvideGossipMessages for AvailabilityNetworkShim {
-	fn gossip_messages_for(&self, topic: Hash)
-		-> Pin<Box<dyn Stream<Item = (Hash, Hash, ErasureChunk)> + Send>>
-	{
-		self.0.gossip_messages_for(topic)
-			.filter_map(|(msg, _)| async move {
-				match msg {
-					GossipMessage::ErasureChunk(chunk) => {
-						Some((chunk.relay_parent, chunk.candidate_hash, chunk.chunk))
-					},
-					_ => None,
-				}
-			})
-			.boxed()
-	}
-
-	fn gossip_erasure_chunk(
-		&self,
-		relay_parent: Hash,
-		candidate_hash: Hash,
-		erasure_root: Hash,
-		chunk: ErasureChunk
-	) {
-		let topic = av_store::erasure_coding_topic(relay_parent, erasure_root, chunk.index);
-		self.0.gossip_message(
-			topic,
-			GossipMessage::ErasureChunk(ErasureChunkMessage {
-				chunk,
-				relay_parent,
-				candidate_hash,
-			})
-		)
-	}
-}
-
-/// A stream of gossip messages and an optional sender for a topic.
-pub struct GossipMessageStream {
-	topic_stream: Pin<Box<dyn Stream<Item = TopicNotification> + Send>>,
-}
-
-impl GossipMessageStream {
-	/// Create a new instance with the given topic stream.
-	pub fn new(topic_stream: Pin<Box<dyn Stream<Item = TopicNotification> + Send>>) -> Self {
-		Self {
-			topic_stream,
-		}
-	}
-}
-
-impl Stream for GossipMessageStream {
-	type Item = (GossipMessage, Option<PeerId>);
-
-	fn poll_next(self: Pin<&mut Self>, cx: &mut PollContext) -> Poll<Option<Self::Item>> {
-		let this = Pin::into_inner(self);
-
-		loop {
-			let msg = match Pin::new(&mut this.topic_stream).poll_next(cx) {
-				Poll::Ready(Some(msg)) => msg,
-				Poll::Ready(None) => return Poll::Ready(None),
-				Poll::Pending => return Poll::Pending,
-			};
-
-			debug!(target: "validation", "Processing statement for live validation leaf-work");
-			if let Ok(gmsg) = GossipMessage::decode(&mut &msg.message[..]) {
-				return Poll::Ready(Some((gmsg, msg.sender)))
-			}
-		}
-	}
-}
-
-/// Status of a Polkadot node.
-#[derive(Debug, PartialEq, Eq, Clone, Encode, Decode)]
-pub struct Status {
-	collating_for: Option<(CollatorId, ParaId)>,
-}
-
-struct PoVBlockRequest {
-	attempted_peers: HashSet<ValidatorId>,
-	validation_leaf: Hash,
-	candidate_hash: Hash,
-	block_data_hash: Hash,
-	sender: oneshot::Sender<PoVBlock>,
-}
-
-impl PoVBlockRequest {
-	// Attempt to process a response. If the provided block is invalid,
-	// this returns an error result containing the unmodified request.
-	//
-	// If `Ok(())` is returned, that indicates that the request has been processed.
-	fn process_response(self, pov_block: PoVBlock) -> Result<(), Self> {
-		if pov_block.block_data.hash() != self.block_data_hash {
-			return Err(self);
-		}
-
-		Ok(())
-	}
-}
-
-// ensures collator-protocol messages are sent in correct order.
-// session key must be sent before collator role.
-enum CollatorState {
-	Fresh,
-	RolePending(Role),
-	Primed(Option<Role>),
-}
-
-impl CollatorState {
-	fn send_key<F: FnMut(Message)>(&mut self, key: ValidatorId, mut f: F) {
-		f(Message::ValidatorId(key));
-		if let CollatorState::RolePending(role) = *self {
-			f(Message::CollatorRole(role));
-			*self = CollatorState::Primed(Some(role));
-		}
-	}
-
-	fn set_role<F: FnMut(Message)>(&mut self, role: Role, mut f: F) {
-		if let CollatorState::Primed(ref mut r) = *self {
-			f(Message::CollatorRole(role));
-			*r = Some(role);
-		} else {
-			*self = CollatorState::RolePending(role);
-		}
-	}
-
-	fn role(&self) -> Option<Role> {
-		match *self {
-			CollatorState::Fresh => None,
-			CollatorState::RolePending(role) => Some(role),
-			CollatorState::Primed(role) => role,
-		}
-	}
-}
-
-struct PeerInfo {
-	collating_for: Option<(CollatorId, ParaId)>,
-	validator_keys: RecentValidatorIds,
-	claimed_validator: bool,
-	collator_state: CollatorState,
-}
-
-impl PeerInfo {
-	fn should_send_key(&self) -> bool {
-		self.claimed_validator || self.collating_for.is_some()
-	}
-}
-
-/// Polkadot-specific messages.
-#[derive(Debug, Encode, Decode)]
-pub enum Message {
-	/// As a validator, tell the peer your current session key.
-	// TODO: do this with a cryptographic proof of some kind
-	// https://github.com/paritytech/polkadot/issues/47
-	ValidatorId(ValidatorId),
-	/// Requesting parachain proof-of-validation block (relay_parent, candidate_hash).
-	RequestPovBlock(RequestId, Hash, Hash),
-	/// Provide requested proof-of-validation block data by candidate hash or nothing if unknown.
-	PovBlock(RequestId, Option<PoVBlock>),
-	/// Tell a collator their role.
-	CollatorRole(Role),
-	/// A collation provided by a peer. Relay parent and collation.
-	Collation(Hash, Collation),
-}
-
-fn send_polkadot_message(ctx: &mut dyn Context<Block>, to: PeerId, message: Message) {
-	trace!(target: "p_net", "Sending polkadot message to {}: {:?}", to, message);
-	let encoded = message.encode();
-	ctx.send_chain_specific(to, encoded)
-}
-
-/// Polkadot protocol attachment for substrate.
-pub struct PolkadotProtocol {
-	peers: HashMap<PeerId, PeerInfo>,
-	collating_for: Option<(CollatorId, ParaId)>,
-	collators: CollatorPool,
-	validators: HashMap<ValidatorId, PeerId>,
-	local_collations: LocalCollations<Collation>,
-	live_validation_leaves: LiveValidationLeaves,
-	in_flight: HashMap<(RequestId, PeerId), PoVBlockRequest>,
-	pending: Vec<PoVBlockRequest>,
-	availability_store: Option<av_store::Store>,
-	next_req_id: u64,
-}
-
-impl PolkadotProtocol {
-	/// Instantiate a polkadot protocol handler.
-	pub fn new(collating_for: Option<(CollatorId, ParaId)>) -> Self {
-		PolkadotProtocol {
-			peers: HashMap::new(),
-			collators: CollatorPool::new(),
-			collating_for,
-			validators: HashMap::new(),
-			local_collations: LocalCollations::new(),
-			live_validation_leaves: LiveValidationLeaves::new(),
-			in_flight: HashMap::new(),
-			pending: Vec::new(),
-			availability_store: None,
-			next_req_id: 1,
-		}
-	}
-
-	/// Fetch block data by candidate receipt.
-	fn fetch_pov_block(
-		&mut self,
-		ctx: &mut dyn Context<Block>,
-		candidate: &CandidateReceipt,
-		relay_parent: Hash,
-	) -> oneshot::Receiver<PoVBlock> {
-		let (tx, rx) = oneshot::channel();
-
-		self.pending.push(PoVBlockRequest {
-			attempted_peers: Default::default(),
-			validation_leaf: relay_parent,
-			candidate_hash: candidate.hash(),
-			block_data_hash: candidate.block_data_hash,
-			sender: tx,
-		});
-
-		self.dispatch_pending_requests(ctx);
-		rx
-	}
-
-	/// Note new leaf to do validation work at
-	fn new_validation_leaf_work(
-		&mut self,
-		ctx: &mut dyn Context<Block>,
-		params: validation::LeafWorkParams,
-	) -> validation::LiveValidationLeaf {
-
-		let (work, new_local) = self.live_validation_leaves
-			.new_validation_leaf(params);
-
-		if let Some(new_local) = new_local {
-			for (id, peer_data) in self.peers.iter_mut()
-				.filter(|&(_, ref info)| info.should_send_key())
-			{
-				peer_data.collator_state.send_key(new_local.clone(), |msg| send_polkadot_message(
-					ctx,
-					id.clone(),
-					msg
-				));
-			}
-		}
-
-		work
-	}
-
-	// true indicates that it was removed actually.
-	fn remove_validation_session(&mut self, parent_hash: Hash) -> bool {
-		self.live_validation_leaves.remove(parent_hash)
-	}
-
-	fn dispatch_pending_requests(&mut self, ctx: &mut dyn Context<Block>) {
-		let mut new_pending = Vec::new();
-		let validator_keys = &mut self.validators;
-		let next_req_id = &mut self.next_req_id;
-		let in_flight = &mut self.in_flight;
-
-		for mut pending in ::std::mem::replace(&mut self.pending, Vec::new()) {
-			let parent = pending.validation_leaf;
-			let c_hash = pending.candidate_hash;
-
-			let still_pending = self.live_validation_leaves.with_pov_block(&parent, &c_hash, |x| match x {
-				Ok(data @ &_) => {
-					// answer locally.
-					let _ = pending.sender.send(data.clone());
-					None
-				}
-				Err(Some(known_keys)) => {
-					let next_peer = known_keys.iter()
-						.filter_map(|x| validator_keys.get(x).map(|id| (x.clone(), id.clone())))
-						.find(|&(ref key, _)| pending.attempted_peers.insert(key.clone()))
-						.map(|(_, id)| id);
-
-					// dispatch to peer
-					if let Some(who) = next_peer {
-						let req_id = *next_req_id;
-						*next_req_id += 1;
-
-						send_polkadot_message(
-							ctx,
-							who.clone(),
-							Message::RequestPovBlock(req_id, parent, c_hash),
-						);
-
-						in_flight.insert((req_id, who), pending);
-
-						None
-					} else {
-						Some(pending)
-					}
-				}
-				Err(None) => None, // no such known validation leaf-work. prune out.
-			});
-
-			if let Some(pending) = still_pending {
-				new_pending.push(pending);
-			}
-		}
-
-		self.pending = new_pending;
-	}
-
-	fn on_polkadot_message(&mut self, ctx: &mut dyn Context<Block>, who: PeerId, msg: Message) {
-		trace!(target: "p_net", "Polkadot message from {}: {:?}", who, msg);
-		match msg {
-			Message::ValidatorId(key) => self.on_session_key(ctx, who, key),
-			Message::RequestPovBlock(req_id, relay_parent, candidate_hash) => {
-				let pov_block = self.live_validation_leaves.with_pov_block(
-					&relay_parent,
-					&candidate_hash,
-					|res| res.ok().map(|b| b.clone()),
-				);
-
-				send_polkadot_message(ctx, who, Message::PovBlock(req_id, pov_block));
-			}
-			Message::PovBlock(req_id, data) => self.on_pov_block(ctx, who, req_id, data),
-			Message::Collation(relay_parent, collation) => self.on_collation(ctx, who, relay_parent, collation),
-			Message::CollatorRole(role) => self.on_new_role(ctx, who, role),
-		}
-	}
-
-	fn on_session_key(&mut self, ctx: &mut dyn Context<Block>, who: PeerId, key: ValidatorId) {
-		{
-			let info = match self.peers.get_mut(&who) {
-				Some(peer) => peer,
-				None => {
-					trace!(target: "p_net", "Network inconsistency: message received from unconnected peer {}", who);
-					return
-				}
-			};
-
-			if !info.claimed_validator {
-				ctx.report_peer(who, cost::UNEXPECTED_MESSAGE);
-				return;
-			}
-			ctx.report_peer(who.clone(), benefit::EXPECTED_MESSAGE);
-
-			let local_collations = &mut self.local_collations;
-			let new_collations = match info.validator_keys.insert(key.clone()) {
-				InsertedRecentKey::AlreadyKnown => Vec::new(),
-				InsertedRecentKey::New(Some(old_key)) => {
-					self.validators.remove(&old_key);
-					local_collations.fresh_key(&old_key, &key)
-				}
-				InsertedRecentKey::New(None) => info.collator_state.role()
-					.map(|r| local_collations.note_validator_role(key.clone(), r))
-					.unwrap_or_else(Vec::new),
-			};
-
-			for (relay_parent, collation) in new_collations {
-				send_polkadot_message(
-					ctx,
-					who.clone(),
-					Message::Collation(relay_parent, collation),
-				)
-			}
-
-			self.validators.insert(key, who);
-		}
-
-		self.dispatch_pending_requests(ctx);
-	}
-
-	fn on_pov_block(
-		&mut self,
-		ctx: &mut dyn Context<Block>,
-		who: PeerId,
-		req_id: RequestId,
-		pov_block: Option<PoVBlock>,
-	) {
-		match self.in_flight.remove(&(req_id, who.clone())) {
-			Some(mut req) => {
-				match pov_block {
-					Some(pov_block) => {
-						match req.process_response(pov_block) {
-							Ok(()) => {
-								ctx.report_peer(who, benefit::GOOD_POV_BLOCK);
-								return;
-							}
-							Err(r) => {
-								ctx.report_peer(who, cost::BAD_POV_BLOCK);
-								req = r;
-							}
-						}
-					},
-					None => {
-						ctx.report_peer(who, benefit::EXPECTED_MESSAGE);
-					}
-				}
-
-				self.pending.push(req);
-				self.dispatch_pending_requests(ctx);
-			}
-			None => ctx.report_peer(who, cost::UNEXPECTED_MESSAGE),
-		}
-	}
-
-	// when a validator sends us (a collator) a new role.
-	fn on_new_role(&mut self, ctx: &mut dyn Context<Block>, who: PeerId, role: Role) {
-		let info = match self.peers.get_mut(&who) {
-			Some(peer) => peer,
-			None => {
-				trace!(target: "p_net", "Network inconsistency: message received from unconnected peer {}", who);
-				return
-			}
-		};
-
-		debug!(target: "p_net", "New collator role {:?} from {}", role, who);
-
-		if info.validator_keys.as_slice().is_empty() {
-			ctx.report_peer(who, cost::UNEXPECTED_ROLE)
-		} else {
-			// update role for all saved session keys for this validator.
-			let local_collations = &mut self.local_collations;
-			for (relay_parent, collation) in info.validator_keys
-				.as_slice()
-				.iter()
-				.cloned()
-				.flat_map(|k| local_collations.note_validator_role(k, role))
-			{
-				debug!(target: "p_net", "Broadcasting collation on relay parent {:?}", relay_parent);
-				send_polkadot_message(
-					ctx,
-					who.clone(),
-					Message::Collation(relay_parent, collation),
-				)
-			}
-		}
-	}
-
-	/// Convert the given `CollatorId` to a `PeerId`.
-	pub fn collator_id_to_peer_id(&self, collator_id: &CollatorId) -> Option<&PeerId> {
-		self.collators.collator_id_to_peer_id(collator_id)
-	}
-}
-
-impl Specialization<Block> for PolkadotProtocol {
-	fn status(&self) -> Vec<u8> {
-		Status { collating_for: self.collating_for.clone() }.encode()
-	}
-
-	fn on_connect(&mut self, ctx: &mut dyn Context<Block>, who: PeerId, status: FullStatus) {
-		let local_status = Status::decode(&mut &status.chain_status[..])
-			.unwrap_or_else(|_| Status { collating_for: None });
-
-		let validator = status.roles.contains(sc_network::config::Roles::AUTHORITY);
-
-		let mut peer_info = PeerInfo {
-			collating_for: local_status.collating_for.clone(),
-			validator_keys: Default::default(),
-			claimed_validator: validator,
-			collator_state: CollatorState::Fresh,
-		};
-
-		if let Some((ref acc_id, ref para_id)) = local_status.collating_for {
-			if self.collator_peer(acc_id.clone()).is_some() {
-				ctx.report_peer(who, cost::COLLATOR_ALREADY_KNOWN);
-				return
-			}
-			ctx.report_peer(who.clone(), benefit::NEW_COLLATOR);
-
-			let collator_role = self.collators.on_new_collator(
-				acc_id.clone(),
-				para_id.clone(),
-				who.clone(),
-			);
-
-			peer_info.collator_state.set_role(collator_role, |msg| send_polkadot_message(
-				ctx,
-				who.clone(),
-				msg,
-			));
-		}
-
-		// send session keys.
-		if peer_info.should_send_key() {
-			for local_session_key in self.live_validation_leaves.recent_keys() {
-				peer_info.collator_state.send_key(local_session_key.clone(), |msg| send_polkadot_message(
-					ctx,
-					who.clone(),
-					msg,
-				));
-			}
-		}
-
-		self.peers.insert(who, peer_info);
-		self.dispatch_pending_requests(ctx);
-	}
-
-	fn on_disconnect(&mut self, ctx: &mut dyn Context<Block>, who: PeerId) {
-		if let Some(info) = self.peers.remove(&who) {
-			if let Some((acc_id, _)) = info.collating_for {
-				let new_primary = self.collators.on_disconnect(acc_id)
-					.and_then(|new_primary| self.collator_peer(new_primary));
-
-				if let Some((new_primary, primary_info)) = new_primary {
-					primary_info.collator_state.set_role(Role::Primary, |msg| send_polkadot_message(
-						ctx,
-						new_primary.clone(),
-						msg,
-					));
-				}
-			}
-
-			for key in info.validator_keys.as_slice().iter() {
-				self.validators.remove(key);
-				self.local_collations.on_disconnect(key);
-			}
-
-			{
-				let pending = &mut self.pending;
-				self.in_flight.retain(|&(_, ref peer), val| {
-					let retain = peer != &who;
-					if !retain {
-						// swap with a dummy value which will be dropped immediately.
-						let (sender, _) = oneshot::channel();
-						pending.push(::std::mem::replace(val, PoVBlockRequest {
-							attempted_peers: Default::default(),
-							validation_leaf: Default::default(),
-							candidate_hash: Default::default(),
-							block_data_hash: Default::default(),
-							sender,
-						}));
-					}
-
-					retain
-				});
-			}
-			self.dispatch_pending_requests(ctx);
-		}
-	}
-
-	fn on_message(
-		&mut self,
-		ctx: &mut dyn Context<Block>,
-		who: PeerId,
-		message: Vec<u8>,
-	) {
-		match Message::decode(&mut &message[..]) {
-			Ok(msg) => {
-				ctx.report_peer(who.clone(), benefit::VALID_FORMAT);
-				self.on_polkadot_message(ctx, who, msg)
-			},
-			Err(_) => {
-				trace!(target: "p_net", "Bad message from {}", who);
-				ctx.report_peer(who, cost::INVALID_FORMAT);
-			}
-		}
-	}
-
-	fn maintain_peers(&mut self, ctx: &mut dyn Context<Block>) {
-		self.collators.collect_garbage(None);
-		self.local_collations.collect_garbage(None);
-		self.dispatch_pending_requests(ctx);
-
-		for collator_action in self.collators.maintain_peers() {
-			match collator_action {
-				Action::Disconnect(collator) => self.disconnect_bad_collator(ctx, collator),
-				Action::NewRole(account_id, role) => if let Some((collator, info)) = self.collator_peer(account_id) {
-					info.collator_state.set_role(role, |msg| send_polkadot_message(
-						ctx,
-						collator.clone(),
-						msg,
-					))
-				},
-			}
-		}
-	}
-
-	fn on_block_imported(&mut self, _ctx: &mut dyn Context<Block>, hash: Hash, header: &Header) {
-		self.collators.collect_garbage(Some(&hash));
-		self.local_collations.collect_garbage(Some(&header.parent_hash));
-	}
-}
-
-impl PolkadotProtocol {
-	// we received a collation from a peer
-	fn on_collation(
-		&mut self,
-		ctx: &mut dyn Context<Block>,
-		from: PeerId,
-		relay_parent: Hash,
-		collation: Collation
-	) {
-		let collation_para = collation.info.parachain_index;
-		let collated_acc = collation.info.collator.clone();
-
-		match self.peers.get(&from) {
-			None => ctx.report_peer(from, cost::UNKNOWN_PEER),
-			Some(peer_info) => {
-				ctx.report_peer(from.clone(), benefit::KNOWN_PEER);
-				match peer_info.collating_for {
-					None => ctx.report_peer(from, cost::UNEXPECTED_MESSAGE),
-					Some((ref acc_id, ref para_id)) => {
-						ctx.report_peer(from.clone(), benefit::EXPECTED_MESSAGE);
-						let structurally_valid = para_id == &collation_para && acc_id == &collated_acc;
-						if structurally_valid && collation.info.check_signature().is_ok() {
-							debug!(target: "p_net", "Received collation for parachain {:?} from peer {}", para_id, from);
-							ctx.report_peer(from, benefit::GOOD_COLLATION);
-							self.collators.on_collation(acc_id.clone(), relay_parent, collation)
-						} else {
-							ctx.report_peer(from, cost::INVALID_FORMAT)
-						};
-					}
-				}
-			},
-		}
-	}
-
-	fn await_collation(&mut self, relay_parent: Hash, para_id: ParaId) -> oneshot::Receiver<Collation> {
-		let (tx, rx) = oneshot::channel();
-		debug!(target: "p_net", "Attempting to get collation for parachain {:?} on relay parent {:?}", para_id, relay_parent);
-		self.collators.await_collation(relay_parent, para_id, tx);
-		rx
-	}
-
-	// get connected peer with given account ID for collation.
-	fn collator_peer(&mut self, collator_id: CollatorId) -> Option<(PeerId, &mut PeerInfo)> {
-		let check_info = |info: &PeerInfo| info
-			.collating_for
-			.as_ref()
-			.map_or(false, |&(ref acc_id, _)| acc_id == &collator_id);
-
-		self.peers
-			.iter_mut()
-			.filter(|&(_, ref info)| check_info(&**info))
-			.map(|(who, info)| (who.clone(), info))
-			.next()
-	}
-
-	// disconnect a collator by account-id.
-	fn disconnect_bad_collator(&mut self, ctx: &mut dyn Context<Block>, collator_id: CollatorId) {
-		if let Some((who, _)) = self.collator_peer(collator_id) {
-			ctx.report_peer(who, cost::BAD_COLLATION)
-		}
-	}
-}
-
-impl PolkadotProtocol {
-	/// Add a local collation and broadcast it to the necessary peers.
-	///
-	/// This should be called by a collator intending to get the locally-collated
-	/// block into the hands of validators.
-	/// It also places the outgoing message and block data in the local availability store.
-	pub fn add_local_collation(
-		&mut self,
-		ctx: &mut dyn Context<Block>,
-		relay_parent: Hash,
-		targets: HashSet<ValidatorId>,
-		collation: Collation,
-	) -> impl Future<Output = ()> {
-		debug!(target: "p_net", "Importing local collation on relay parent {:?} and parachain {:?}",
-			relay_parent, collation.info.parachain_index);
-
-		for (primary, cloned_collation) in self.local_collations.add_collation(relay_parent, targets, collation.clone()) {
-			match self.validators.get(&primary) {
-				Some(who) => {
-					debug!(target: "p_net", "Sending local collation to {:?}", primary);
-					send_polkadot_message(
-						ctx,
-						who.clone(),
-						Message::Collation(relay_parent, cloned_collation),
-					)
-				},
-				None =>
-					warn!(target: "polkadot_network", "Encountered tracked but disconnected validator {:?}", primary),
-			}
-		}
-
-		let availability_store = self.availability_store.clone();
-		let collation_cloned = collation.clone();
-
-		async move {
-			if let Some(availability_store) = availability_store {
-				let _ = availability_store.make_available(av_store::Data {
-					relay_parent,
-					parachain_id: collation_cloned.info.parachain_index,
-					block: PoVBlock { block_data: collation_cloned.pov.block_data.clone() },
-				}).await;
-			}
-		}
-	}
-
-	/// Give the network protocol a handle to an availability store, used for
-	/// circulation of parachain data required for validation.
-	pub fn register_availability_store(&mut self, availability_store: ::av_store::Store) {
-		self.availability_store = Some(availability_store);
-	}
-}
-=======
->>>>>>> 07426539
