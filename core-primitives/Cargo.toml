[package]
name = "polkadot-core-primitives"
<<<<<<< HEAD
version = "0.9.28"
=======
version = "0.9.29"
>>>>>>> fa54983d
authors = ["Parity Technologies <admin@parity.io>"]
edition = "2021"

[dependencies]
sp-core = { git = "https://github.com/paritytech/substrate", default-features = false , branch = "polkadot-v0.9.28" }
sp-std = { git = "https://github.com/paritytech/substrate", default-features = false , branch = "polkadot-v0.9.28" }
sp-runtime = { git = "https://github.com/paritytech/substrate", default-features = false , branch = "polkadot-v0.9.28" }
scale-info = { version = "2.1.2", default-features = false, features = ["derive"] }
parity-scale-codec = { version = "3.1.5", default-features = false, features = [ "derive" ] }
parity-util-mem = { version = "0.12.0", default-features = false, optional = true }

[features]
default = [ "std" ]
std = [
	"scale-info/std",
	"sp-core/std",
	"sp-runtime/std",
	"sp-std/std",
	"scale-info/std",
	"parity-scale-codec/std",
	"parity-util-mem",
]<|MERGE_RESOLUTION|>--- conflicted
+++ resolved
@@ -1,17 +1,13 @@
 [package]
 name = "polkadot-core-primitives"
-<<<<<<< HEAD
-version = "0.9.28"
-=======
 version = "0.9.29"
->>>>>>> fa54983d
 authors = ["Parity Technologies <admin@parity.io>"]
 edition = "2021"
 
 [dependencies]
-sp-core = { git = "https://github.com/paritytech/substrate", default-features = false , branch = "polkadot-v0.9.28" }
-sp-std = { git = "https://github.com/paritytech/substrate", default-features = false , branch = "polkadot-v0.9.28" }
-sp-runtime = { git = "https://github.com/paritytech/substrate", default-features = false , branch = "polkadot-v0.9.28" }
+sp-core = { git = "https://github.com/paritytech/substrate", branch = "master", default-features = false }
+sp-std = { git = "https://github.com/paritytech/substrate", branch = "master", default-features = false }
+sp-runtime = { git = "https://github.com/paritytech/substrate", branch = "master", default-features = false }
 scale-info = { version = "2.1.2", default-features = false, features = ["derive"] }
 parity-scale-codec = { version = "3.1.5", default-features = false, features = [ "derive" ] }
 parity-util-mem = { version = "0.12.0", default-features = false, optional = true }
