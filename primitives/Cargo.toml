--- conflicted
+++ resolved
@@ -1,10 +1,6 @@
 [package]
 name = "polkadot-primitives"
-<<<<<<< HEAD
-version = "0.9.28"
-=======
 version = "0.9.29"
->>>>>>> fa54983d
 authors = ["Parity Technologies <admin@parity.io>"]
 edition = "2021"
 
@@ -12,24 +8,24 @@
 serde = { version = "1.0.137", optional = true, features = ["derive"] }
 scale-info = { version = "2.1.2", default-features = false, features = ["bit-vec", "derive"] }
 parity-scale-codec = { version = "3.1.5", default-features = false, features = ["bit-vec", "derive"] }
-primitives = { package = "sp-core", git = "https://github.com/paritytech/substrate", default-features = false , branch = "polkadot-v0.9.28" }
-inherents = { package = "sp-inherents", git = "https://github.com/paritytech/substrate", default-features = false , branch = "polkadot-v0.9.28" }
-application-crypto = { package = "sp-application-crypto", git = "https://github.com/paritytech/substrate", default-features = false , branch = "polkadot-v0.9.28" }
-sp-consensus-slots = { git = "https://github.com/paritytech/substrate", default-features = false , branch = "polkadot-v0.9.28" }
-sp-keystore = { git = "https://github.com/paritytech/substrate", optional = true , branch = "polkadot-v0.9.28" }
-sp-api = { git = "https://github.com/paritytech/substrate", default-features = false , branch = "polkadot-v0.9.28" }
-sp-version = { git = "https://github.com/paritytech/substrate", default-features = false , branch = "polkadot-v0.9.28" }
-sp-std = { package = "sp-std", git = "https://github.com/paritytech/substrate", default-features = false , branch = "polkadot-v0.9.28" }
-sp-io = { git = "https://github.com/paritytech/substrate", default-features = false , branch = "polkadot-v0.9.28" }
-sp-staking = { git = "https://github.com/paritytech/substrate", default-features = false , branch = "polkadot-v0.9.28" }
-sp-arithmetic = { git = "https://github.com/paritytech/substrate", default-features = false , branch = "polkadot-v0.9.28" }
-sp-authority-discovery = { git = "https://github.com/paritytech/substrate", default-features = false , branch = "polkadot-v0.9.28" }
-runtime_primitives = { package = "sp-runtime", git = "https://github.com/paritytech/substrate", default-features = false , branch = "polkadot-v0.9.28" }
+primitives = { package = "sp-core", git = "https://github.com/paritytech/substrate", branch = "master", default-features = false }
+inherents = { package = "sp-inherents", git = "https://github.com/paritytech/substrate", branch = "master", default-features = false }
+application-crypto = { package = "sp-application-crypto", git = "https://github.com/paritytech/substrate", branch = "master", default-features = false }
+sp-consensus-slots = { git = "https://github.com/paritytech/substrate", branch = "master", default-features = false }
+sp-keystore = { git = "https://github.com/paritytech/substrate", branch = "master", optional = true }
+sp-api = { git = "https://github.com/paritytech/substrate", branch = "master", default-features = false }
+sp-version = { git = "https://github.com/paritytech/substrate", branch = "master", default-features = false }
+sp-std = { package = "sp-std", git = "https://github.com/paritytech/substrate", branch = "master", default-features = false }
+sp-io = { git = "https://github.com/paritytech/substrate", branch = "master", default-features = false }
+sp-staking = { git = "https://github.com/paritytech/substrate", branch = "master", default-features = false }
+sp-arithmetic = { git = "https://github.com/paritytech/substrate", branch = "master", default-features = false }
+sp-authority-discovery = { git = "https://github.com/paritytech/substrate", branch = "master", default-features = false }
+runtime_primitives = { package = "sp-runtime", git = "https://github.com/paritytech/substrate", branch = "master", default-features = false }
 polkadot-parachain = { path = "../parachain", default-features = false }
 polkadot-core-primitives = { path = "../core-primitives", default-features = false }
-trie = { package = "sp-trie", git = "https://github.com/paritytech/substrate", default-features = false , branch = "polkadot-v0.9.28" }
+trie = { package = "sp-trie", git = "https://github.com/paritytech/substrate", branch = "master", default-features = false }
 bitvec = { version = "1.0.0", default-features = false, features = ["alloc"] }
-frame-system = { git = "https://github.com/paritytech/substrate", default-features = false , branch = "polkadot-v0.9.28" }
+frame-system = { git = "https://github.com/paritytech/substrate", branch = "master", default-features = false }
 hex-literal = "0.3.4"
 parity-util-mem = { version = "0.12.0", default-features = false, optional = true }
 
