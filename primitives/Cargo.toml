[package]
name = "polkadot-primitives"
version = "0.9.19"
authors = ["Parity Technologies <admin@parity.io>"]
edition = "2021"

[dependencies]
<<<<<<< HEAD
typed-index-collections = { version = "3.0.3", default-features = false, features = ["alloc","serde","serde-alloc"] }
serde = { version = "1.0.136", optional = true, features = ["derive"] }
=======
serde = { version = "1.0.137", optional = true, features = ["derive"] }
>>>>>>> 6ed790ba
scale-info = { version = "2.1.1", default-features = false, features = ["bit-vec", "derive"] }
parity-scale-codec = { version = "3.1.2", default-features = false, features = ["bit-vec", "derive"] }
primitives = { package = "sp-core", git = "https://github.com/paritytech/substrate", branch = "master", default-features = false }
inherents = { package = "sp-inherents", git = "https://github.com/paritytech/substrate", branch = "master", default-features = false }
application-crypto = { package = "sp-application-crypto", git = "https://github.com/paritytech/substrate", branch = "master", default-features = false }
sp-consensus-slots = { git = "https://github.com/paritytech/substrate", branch = "master", default-features = false }
sp-keystore = { git = "https://github.com/paritytech/substrate", branch = "master", optional = true }
sp-api = { git = "https://github.com/paritytech/substrate", branch = "master", default-features = false }
sp-version = { git = "https://github.com/paritytech/substrate", branch = "master", default-features = false }
sp-std = { package = "sp-std", git = "https://github.com/paritytech/substrate", branch = "master", default-features = false }
sp-io = { git = "https://github.com/paritytech/substrate", branch = "master", default-features = false }
sp-staking = { git = "https://github.com/paritytech/substrate", branch = "master", default-features = false }
sp-arithmetic = { git = "https://github.com/paritytech/substrate", branch = "master", default-features = false }
sp-authority-discovery = { git = "https://github.com/paritytech/substrate", branch = "master", default-features = false }
runtime_primitives = { package = "sp-runtime", git = "https://github.com/paritytech/substrate", branch = "master", default-features = false }
polkadot-parachain = { path = "../parachain", default-features = false }
polkadot-core-primitives = { path = "../core-primitives", default-features = false }
trie = { package = "sp-trie", git = "https://github.com/paritytech/substrate", branch = "master", default-features = false }
bitvec = { version = "1.0.0", default-features = false, features = ["alloc"] }
frame-system = { git = "https://github.com/paritytech/substrate", branch = "master", default-features = false }
hex-literal = "0.3.4"
parity-util-mem = { version = "0.11.0", default-features = false, optional = true }

[features]
default = ["std"]
std = [
	"application-crypto/std",
	"parity-scale-codec/std",
	"scale-info/std",
	"primitives/std",
	"inherents/std",
	"trie/std",
	"sp-api/std",
	"sp-authority-discovery/std",
	"sp-consensus-slots/std",
	"sp-keystore",
	"sp-std/std",
	"sp-io/std",
	"sp-version/std",
	"sp-staking/std",
	"sp-arithmetic/std",
	"runtime_primitives/std",
	"serde",
	"parity-util-mem",
	"polkadot-parachain/std",
	"polkadot-core-primitives/std",
	"bitvec/std",
	"frame-system/std",
	"typed-index-collections/std"
]
runtime-benchmarks = []<|MERGE_RESOLUTION|>--- conflicted
+++ resolved
@@ -5,12 +5,8 @@
 edition = "2021"
 
 [dependencies]
-<<<<<<< HEAD
 typed-index-collections = { version = "3.0.3", default-features = false, features = ["alloc","serde","serde-alloc"] }
-serde = { version = "1.0.136", optional = true, features = ["derive"] }
-=======
 serde = { version = "1.0.137", optional = true, features = ["derive"] }
->>>>>>> 6ed790ba
 scale-info = { version = "2.1.1", default-features = false, features = ["bit-vec", "derive"] }
 parity-scale-codec = { version = "3.1.2", default-features = false, features = ["bit-vec", "derive"] }
 primitives = { package = "sp-core", git = "https://github.com/paritytech/substrate", branch = "master", default-features = false }
