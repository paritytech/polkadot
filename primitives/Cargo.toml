[package]
name = "polkadot-primitives"
version = "0.7.11"
authors = ["Parity Technologies <admin@parity.io>"]
edition = "2018"

[dependencies]
serde = { version = "1.0.102", optional = true, features = ["derive"] }
parity-scale-codec = { version = "1.1.0", default-features = false, features = ["bit-vec", "derive"] }
<<<<<<< HEAD
primitives = { package = "sp-core", git = "https://github.com/paritytech/substrate", default-features = false, branch = "ashley-polkadot-wasm" }
application-crypto = { package = "sp-application-crypto", git = "https://github.com/paritytech/substrate", default-features = false, branch = "ashley-polkadot-wasm" }
sp-api = { git = "https://github.com/paritytech/substrate", branch = "ashley-polkadot-wasm", default-features = false }
sp-version = { git = "https://github.com/paritytech/substrate", default-features = false, branch = "ashley-polkadot-wasm" }
rstd = { package = "sp-std", git = "https://github.com/paritytech/substrate", default-features = false, branch = "ashley-polkadot-wasm" }
runtime_primitives = { package = "sp-runtime", git = "https://github.com/paritytech/substrate", default-features = false, branch = "ashley-polkadot-wasm" }
polkadot-parachain = { path = "../parachain", default-features = false }
trie = { package = "sp-trie", git = "https://github.com/paritytech/substrate", default-features = false, branch = "ashley-polkadot-wasm" }
bitvec = { version = "0.15.2", default-features = false, features = ["alloc"] }
babe = { package = "pallet-babe", git = "https://github.com/paritytech/substrate", default-features = false, branch = "ashley-polkadot-wasm" }

[dev-dependencies]
sp-serializer = { git = "https://github.com/paritytech/substrate", branch = "ashley-polkadot-wasm" }
=======
primitives = { package = "sp-core", git = "https://github.com/paritytech/substrate", default-features = false, branch = "ashley-browser-utils" }
inherents = { package = "sp-inherents", git = "https://github.com/paritytech/substrate", default-features = false, branch = "ashley-browser-utils" }
application-crypto = { package = "sp-application-crypto", git = "https://github.com/paritytech/substrate", default-features = false, branch = "ashley-browser-utils" }
sp-api = { git = "https://github.com/paritytech/substrate", branch = "ashley-browser-utils", default-features = false }
sp-version = { git = "https://github.com/paritytech/substrate", default-features = false, branch = "ashley-browser-utils" }
rstd = { package = "sp-std", git = "https://github.com/paritytech/substrate", default-features = false, branch = "ashley-browser-utils" }
runtime_primitives = { package = "sp-runtime", git = "https://github.com/paritytech/substrate", default-features = false, branch = "ashley-browser-utils" }
polkadot-parachain = { path = "../parachain", default-features = false }
trie = { package = "sp-trie", git = "https://github.com/paritytech/substrate", default-features = false, branch = "ashley-browser-utils" }
bitvec = { version = "0.15.2", default-features = false, features = ["alloc"] }
babe = { package = "pallet-babe", git = "https://github.com/paritytech/substrate", default-features = false, branch = "ashley-browser-utils" }

[dev-dependencies]
sp-serializer = { git = "https://github.com/paritytech/substrate", branch = "ashley-browser-utils" }
>>>>>>> 7805886e
pretty_assertions = "0.5.1"

[features]
default = ["std"]
std = [
	"parity-scale-codec/std",
	"primitives/std",
	"inherents/std",
	"trie/std",
	"sp-api/std",
	"rstd/std",
	"sp-version/std",
	"runtime_primitives/std",
	"serde",
	"polkadot-parachain/std",
	"bitvec/std",
	"babe/std"
]<|MERGE_RESOLUTION|>--- conflicted
+++ resolved
@@ -7,8 +7,8 @@
 [dependencies]
 serde = { version = "1.0.102", optional = true, features = ["derive"] }
 parity-scale-codec = { version = "1.1.0", default-features = false, features = ["bit-vec", "derive"] }
-<<<<<<< HEAD
 primitives = { package = "sp-core", git = "https://github.com/paritytech/substrate", default-features = false, branch = "ashley-polkadot-wasm" }
+inherents = { package = "sp-inherents", git = "https://github.com/paritytech/substrate", default-features = false, branch = "ashley-polkadot-wasm" }
 application-crypto = { package = "sp-application-crypto", git = "https://github.com/paritytech/substrate", default-features = false, branch = "ashley-polkadot-wasm" }
 sp-api = { git = "https://github.com/paritytech/substrate", branch = "ashley-polkadot-wasm", default-features = false }
 sp-version = { git = "https://github.com/paritytech/substrate", default-features = false, branch = "ashley-polkadot-wasm" }
@@ -21,22 +21,6 @@
 
 [dev-dependencies]
 sp-serializer = { git = "https://github.com/paritytech/substrate", branch = "ashley-polkadot-wasm" }
-=======
-primitives = { package = "sp-core", git = "https://github.com/paritytech/substrate", default-features = false, branch = "ashley-browser-utils" }
-inherents = { package = "sp-inherents", git = "https://github.com/paritytech/substrate", default-features = false, branch = "ashley-browser-utils" }
-application-crypto = { package = "sp-application-crypto", git = "https://github.com/paritytech/substrate", default-features = false, branch = "ashley-browser-utils" }
-sp-api = { git = "https://github.com/paritytech/substrate", branch = "ashley-browser-utils", default-features = false }
-sp-version = { git = "https://github.com/paritytech/substrate", default-features = false, branch = "ashley-browser-utils" }
-rstd = { package = "sp-std", git = "https://github.com/paritytech/substrate", default-features = false, branch = "ashley-browser-utils" }
-runtime_primitives = { package = "sp-runtime", git = "https://github.com/paritytech/substrate", default-features = false, branch = "ashley-browser-utils" }
-polkadot-parachain = { path = "../parachain", default-features = false }
-trie = { package = "sp-trie", git = "https://github.com/paritytech/substrate", default-features = false, branch = "ashley-browser-utils" }
-bitvec = { version = "0.15.2", default-features = false, features = ["alloc"] }
-babe = { package = "pallet-babe", git = "https://github.com/paritytech/substrate", default-features = false, branch = "ashley-browser-utils" }
-
-[dev-dependencies]
-sp-serializer = { git = "https://github.com/paritytech/substrate", branch = "ashley-browser-utils" }
->>>>>>> 7805886e
 pretty_assertions = "0.5.1"
 
 [features]
