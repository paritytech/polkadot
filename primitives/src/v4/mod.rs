--- conflicted
+++ resolved
@@ -815,110 +815,6 @@
 	pub retries: u32,
 }
 
-<<<<<<< HEAD
-=======
-/// An Assignemnt for a paras going to produce a paras block.
-#[derive(Clone, Encode, Decode, PartialEq, TypeInfo)]
-#[cfg_attr(feature = "std", derive(Debug))]
-pub struct Assignment {
-	/// Assignment's ParaId
-	pub para_id: Id,
-	/// Assignment's CollatorRestrictions
-	pub collator_restrictions: CollatorRestrictions,
-}
-
-impl Assignment {
-	/// Create a new `Assignment`.
-	pub fn new(para_id: Id, collator_restrictions: CollatorRestrictions) -> Self {
-		Assignment { para_id, collator_restrictions }
-	}
-}
-
-/// Restrictions on collators for a specific paras block.
-#[derive(Clone, Encode, Decode, PartialEq, TypeInfo)]
-#[cfg_attr(feature = "std", derive(Debug))]
-pub struct CollatorRestrictions {
-	/// Collators to prefer/allow.
-	/// Empty set means no restrictions.
-	collator_peer_ids: BTreeSet<OpaquePeerId>,
-	restriction_kind: CollatorRestrictionKind,
-}
-
-impl CollatorRestrictions {
-	/// Specialised new function for parachains.
-	pub fn none() -> Self {
-		CollatorRestrictions {
-			collator_peer_ids: BTreeSet::new(),
-			restriction_kind: CollatorRestrictionKind::Preferred,
-		}
-	}
-
-	/// Create a new `CollatorRestrictions`.
-	pub fn new(
-		collator_peer_ids: BTreeSet<OpaquePeerId>,
-		restriction_kind: CollatorRestrictionKind,
-	) -> Self {
-		CollatorRestrictions { collator_peer_ids, restriction_kind }
-	}
-
-	/// Is peer_id allowed to collate?
-	#[cfg(feature = "std")]
-	pub fn can_collate(&self, peer_id: &PeerId) -> bool {
-		self.collator_peer_ids.is_empty() ||
-			match self.restriction_kind {
-				CollatorRestrictionKind::Preferred => true,
-				CollatorRestrictionKind::Required => {
-					let peer_id = OpaquePeerId(peer_id.to_bytes());
-					self.collator_peer_ids.contains(&peer_id)
-				},
-			}
-	}
-}
-
-/// How to apply the collator restrictions.
-#[derive(Clone, Encode, Decode, PartialEq, TypeInfo)]
-#[cfg_attr(feature = "std", derive(Debug))]
-pub enum CollatorRestrictionKind {
-	/// peer ids mentioned will be preferred in connections, but others are still allowed.
-	Preferred,
-	/// Any collator with a `PeerId` not in the set of `CollatorRestrictions` will be rejected.
-	Required,
-}
-
-/// An entry tracking a paras
-#[derive(Clone, Encode, Decode, TypeInfo, PartialEq)]
-#[cfg_attr(feature = "std", derive(Debug))]
-pub struct ParasEntry {
-	/// The `Assignment`
-	pub assignment: Assignment,
-	/// Number of times this has been retried.
-	pub retries: u32,
-}
-
-impl From<Assignment> for ParasEntry {
-	fn from(assignment: Assignment) -> Self {
-		ParasEntry { assignment, retries: 0 }
-	}
-}
-
-impl ParasEntry {
-	/// Create a new `ParasEntry`.
-	pub fn new(assignment: Assignment) -> Self {
-		ParasEntry { assignment, retries: 0 }
-	}
-
-	/// Return `Id` from the underlying `Assignment`.
-	pub fn para_id(&self) -> Id {
-		self.assignment.para_id
-	}
-
-	/// Return `CollatorRestrictions` from the underlying `Assignment`.
-	pub fn collator_restrictions(&self) -> &CollatorRestrictions {
-		&self.assignment.collator_restrictions
-	}
-}
-
->>>>>>> 17e28c26
 /// What is occupying a specific availability core.
 #[derive(Clone, Encode, Decode, TypeInfo)]
 #[cfg_attr(feature = "std", derive(PartialEq, Debug))]
