--- conflicted
+++ resolved
@@ -1708,7 +1708,6 @@
 	}
 }
 
-<<<<<<< HEAD
 /// A well-known and typed storage key.
 ///
 /// Allows for type-safe access to raw well-known storage keys.
@@ -1743,7 +1742,8 @@
 	pub fn set(&self, value: T) {
 		sp_io::storage::set(&self.key, &value.encode());
 	}
-=======
+}
+
 /// Type discriminator for PVF preparation timeouts
 #[derive(Encode, Decode, TypeInfo, Clone, Copy, Debug, PartialEq, Eq)]
 pub enum PvfPrepTimeoutKind {
@@ -1769,7 +1769,6 @@
 	/// absence of extremely large disparities between hardware, blocks that pass backing are
 	/// considered executable by approval checkers or dispute participants.
 	Approval,
->>>>>>> e9bf067c
 }
 
 #[cfg(test)]
