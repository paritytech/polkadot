// Copyright 2017-2020 Parity Technologies (UK) Ltd.
// This file is part of Polkadot.

// Polkadot is free software: you can redistribute it and/or modify
// it under the terms of the GNU General Public License as published by
// the Free Software Foundation, either version 3 of the License, or
// (at your option) any later version.

// Polkadot is distributed in the hope that it will be useful,
// but WITHOUT ANY WARRANTY; without even the implied warranty of
// MERCHANTABILITY or FITNESS FOR A PARTICULAR PURPOSE.  See the
// GNU General Public License for more details.

// You should have received a copy of the GNU General Public License
// along with Polkadot.  If not, see <http://www.gnu.org/licenses/>.

//! `V1` Primitives.

use bitvec::vec::BitVec;
use parity_scale_codec::{Decode, Encode};
use scale_info::TypeInfo;
use sp_std::{
	marker::PhantomData,
	prelude::*,
	slice::{Iter, IterMut},
	vec::IntoIter,
};

use application_crypto::KeyTypeId;
use inherents::InherentIdentifier;
use primitives::RuntimeDebug;
use runtime_primitives::traits::{AppVerify, Header as HeaderT};
use sp_arithmetic::traits::{BaseArithmetic, Saturating};

pub use runtime_primitives::traits::{BlakeTwo256, Hash as HashT};

// Export some core primitives.
pub use polkadot_core_primitives::v2::{
	AccountId, AccountIndex, AccountPublic, Balance, Block, BlockId, BlockNumber, CandidateHash,
	ChainId, DownwardMessage, Hash, Header, InboundDownwardMessage, InboundHrmpMessage, Moment,
	Nonce, OutboundHrmpMessage, Remark, Signature, UncheckedExtrinsic,
};

// Export some polkadot-parachain primitives
pub use polkadot_parachain::primitives::{
	HeadData, HorizontalMessages, HrmpChannelId, Id, UpwardMessage, UpwardMessages, ValidationCode,
	ValidationCodeHash, LOWEST_PUBLIC_ID, LOWEST_USER_ID,
};

#[cfg(feature = "std")]
use serde::{Deserialize, Serialize};

pub use sp_authority_discovery::AuthorityId as AuthorityDiscoveryId;
pub use sp_consensus_slots::Slot;
pub use sp_staking::SessionIndex;

/// Signed data.
mod signed;
pub use signed::{EncodeAs, Signed, UncheckedSigned};

mod metrics;
pub use metrics::{
	metric_definitions, RuntimeMetricLabel, RuntimeMetricLabelValue, RuntimeMetricLabelValues,
	RuntimeMetricLabels, RuntimeMetricOp, RuntimeMetricUpdate,
};

/// The key type ID for a collator key.
pub const COLLATOR_KEY_TYPE_ID: KeyTypeId = KeyTypeId(*b"coll");

mod collator_app {
	use application_crypto::{app_crypto, sr25519};
	app_crypto!(sr25519, super::COLLATOR_KEY_TYPE_ID);
}

/// Identity that collators use.
pub type CollatorId = collator_app::Public;

/// A Parachain collator keypair.
#[cfg(feature = "std")]
pub type CollatorPair = collator_app::Pair;

/// Signature on candidate's block data by a collator.
pub type CollatorSignature = collator_app::Signature;

/// The key type ID for a parachain validator key.
pub const PARACHAIN_KEY_TYPE_ID: KeyTypeId = KeyTypeId(*b"para");

mod validator_app {
	use application_crypto::{app_crypto, sr25519};
	app_crypto!(sr25519, super::PARACHAIN_KEY_TYPE_ID);
}

/// Identity that parachain validators use when signing validation messages.
///
/// For now we assert that parachain validator set is exactly equivalent to the authority set, and
/// so we define it to be the same type as `SessionKey`. In the future it may have different crypto.
pub type ValidatorId = validator_app::Public;

/// Trait required for type specific indices e.g. `ValidatorIndex` and `GroupIndex`
pub trait TypeIndex {
	/// Returns the index associated to this value.
	fn type_index(&self) -> usize;
}

/// Index of the validator is used as a lightweight replacement of the `ValidatorId` when appropriate.
#[derive(Eq, Ord, PartialEq, PartialOrd, Copy, Clone, Encode, Decode, TypeInfo, RuntimeDebug)]
#[cfg_attr(feature = "std", derive(Serialize, Deserialize, Hash))]
pub struct ValidatorIndex(pub u32);

// We should really get https://github.com/paritytech/polkadot/issues/2403 going ..
impl From<u32> for ValidatorIndex {
	fn from(n: u32) -> Self {
		ValidatorIndex(n)
	}
}

impl TypeIndex for ValidatorIndex {
	fn type_index(&self) -> usize {
		self.0 as usize
	}
}

application_crypto::with_pair! {
	/// A Parachain validator keypair.
	pub type ValidatorPair = validator_app::Pair;
}

/// Signature with which parachain validators sign blocks.
///
/// For now we assert that parachain validator set is exactly equivalent to the authority set, and
/// so we define it to be the same type as `SessionKey`. In the future it may have different crypto.
pub type ValidatorSignature = validator_app::Signature;

/// A declarations of storage keys where an external observer can find some interesting data.
pub mod well_known_keys {
	use super::{HrmpChannelId, Id, WellKnownKey};
	use hex_literal::hex;
	use parity_scale_codec::Encode as _;
	use sp_io::hashing::twox_64;
	use sp_std::prelude::*;

	// A note on generating these magic values below:
	//
	// The `StorageValue`, such as `ACTIVE_CONFIG` was obtained by calling:
	//
	//     <Self as Store>::ActiveConfig::hashed_key()
	//
	// The `StorageMap` values require `prefix`, and for example for `hrmp_egress_channel_index`,
	// it could be obtained like:
	//
	//     <Hrmp as Store>::HrmpEgressChannelsIndex::prefix_hash();
	//

	/// The current epoch index.
	///
	/// The storage item should be access as a `u64` encoded value.
	pub const EPOCH_INDEX: &[u8] =
		&hex!["1cb6f36e027abb2091cfb5110ab5087f38316cbf8fa0da822a20ac1c55bf1be3"];

	/// The current relay chain block randomness
	///
	/// The storage item should be accessed as a `schnorrkel::Randomness` encoded value.
	pub const CURRENT_BLOCK_RANDOMNESS: &[u8] =
		&hex!["1cb6f36e027abb2091cfb5110ab5087fd077dfdb8adb10f78f10a5df8742c545"];

	/// The randomness for one epoch ago
	///
	/// The storage item should be accessed as a `schnorrkel::Randomness` encoded value.
	pub const ONE_EPOCH_AGO_RANDOMNESS: &[u8] =
		&hex!["1cb6f36e027abb2091cfb5110ab5087f7ce678799d3eff024253b90e84927cc6"];

	/// The randomness for two epochs ago
	///
	/// The storage item should be accessed as a `schnorrkel::Randomness` encoded value.
	pub const TWO_EPOCHS_AGO_RANDOMNESS: &[u8] =
		&hex!["1cb6f36e027abb2091cfb5110ab5087f7a414cb008e0e61e46722aa60abdd672"];

	/// The current slot number.
	///
	/// The storage entry should be accessed as a `Slot` encoded value.
	pub const CURRENT_SLOT: &[u8] =
		&hex!["1cb6f36e027abb2091cfb5110ab5087f06155b3cd9a8c9e5e9a23fd5dc13a5ed"];

	/// The currently active host configuration.
	///
	/// The storage entry should be accessed as an `AbridgedHostConfiguration` encoded value.
	pub const ACTIVE_CONFIG: &[u8] =
		&hex!["06de3d8a54d27e44a9d5ce189618f22db4b49d95320d9021994c850f25b8e385"];

	/// The upward message dispatch queue for the given para id.
	///
	/// The storage entry stores a tuple of two values:
	///
	/// - `count: u32`, the number of messages currently in the queue for given para,
	/// - `total_size: u32`, the total size of all messages in the queue.
	#[deprecated = "Use `relay_dispatch_queue_remaining_capacity` instead"]
	pub fn relay_dispatch_queue_size(para_id: Id) -> Vec<u8> {
		let prefix = hex!["f5207f03cfdce586301014700e2c2593fad157e461d71fd4c1f936839a5f1f3e"];

		para_id.using_encoded(|para_id: &[u8]| {
			prefix
				.as_ref()
				.iter()
				.chain(twox_64(para_id).iter())
				.chain(para_id.iter())
				.cloned()
				.collect()
		})
	}

	/// Type safe version of `relay_dispatch_queue_size`.
	#[deprecated = "Use `relay_dispatch_queue_remaining_capacity` instead"]
	pub fn relay_dispatch_queue_size_typed(para: Id) -> WellKnownKey<(u32, u32)> {
		#[allow(deprecated)]
		relay_dispatch_queue_size(para).into()
	}

	/// The upward message dispatch queue remaining capacity for the given para id.
	///
	/// The storage entry stores a tuple of two values:
	///
	/// - `count: u32`, the number of additional messages which may be enqueued for the given para,
	/// - `total_size: u32`, the total size of additional messages which may be enqueued for the
	/// given para.
	pub fn relay_dispatch_queue_remaining_capacity(para_id: Id) -> WellKnownKey<(u32, u32)> {
		(b":relay_dispatch_queue_remaining_capacity", para_id).encode().into()
	}

	/// The HRMP channel for the given identifier.
	///
	/// The storage entry should be accessed as an `AbridgedHrmpChannel` encoded value.
	pub fn hrmp_channels(channel: HrmpChannelId) -> Vec<u8> {
		let prefix = hex!["6a0da05ca59913bc38a8630590f2627cb6604cff828a6e3f579ca6c59ace013d"];

		channel.using_encoded(|channel: &[u8]| {
			prefix
				.as_ref()
				.iter()
				.chain(twox_64(channel).iter())
				.chain(channel.iter())
				.cloned()
				.collect()
		})
	}

	/// The list of inbound channels for the given para.
	///
	/// The storage entry stores a `Vec<ParaId>`
	pub fn hrmp_ingress_channel_index(para_id: Id) -> Vec<u8> {
		let prefix = hex!["6a0da05ca59913bc38a8630590f2627c1d3719f5b0b12c7105c073c507445948"];

		para_id.using_encoded(|para_id: &[u8]| {
			prefix
				.as_ref()
				.iter()
				.chain(twox_64(para_id).iter())
				.chain(para_id.iter())
				.cloned()
				.collect()
		})
	}

	/// The list of outbound channels for the given para.
	///
	/// The storage entry stores a `Vec<ParaId>`
	pub fn hrmp_egress_channel_index(para_id: Id) -> Vec<u8> {
		let prefix = hex!["6a0da05ca59913bc38a8630590f2627cf12b746dcf32e843354583c9702cc020"];

		para_id.using_encoded(|para_id: &[u8]| {
			prefix
				.as_ref()
				.iter()
				.chain(twox_64(para_id).iter())
				.chain(para_id.iter())
				.cloned()
				.collect()
		})
	}

	/// The MQC head for the downward message queue of the given para. See more in the `Dmp` module.
	///
	/// The storage entry stores a `Hash`. This is polkadot hash which is at the moment
	/// `blake2b-256`.
	pub fn dmq_mqc_head(para_id: Id) -> Vec<u8> {
		let prefix = hex!["63f78c98723ddc9073523ef3beefda0c4d7fefc408aac59dbfe80a72ac8e3ce5"];

		para_id.using_encoded(|para_id: &[u8]| {
			prefix
				.as_ref()
				.iter()
				.chain(twox_64(para_id).iter())
				.chain(para_id.iter())
				.cloned()
				.collect()
		})
	}

	/// The signal that indicates whether the parachain should go-ahead with the proposed validation
	/// code upgrade.
	///
	/// The storage entry stores a value of `UpgradeGoAhead` type.
	pub fn upgrade_go_ahead_signal(para_id: Id) -> Vec<u8> {
		let prefix = hex!["cd710b30bd2eab0352ddcc26417aa1949e94c040f5e73d9b7addd6cb603d15d3"];

		para_id.using_encoded(|para_id: &[u8]| {
			prefix
				.as_ref()
				.iter()
				.chain(twox_64(para_id).iter())
				.chain(para_id.iter())
				.cloned()
				.collect()
		})
	}

	/// The signal that indicates whether the parachain is disallowed to signal an upgrade at this
	/// relay-parent.
	///
	/// The storage entry stores a value of `UpgradeRestriction` type.
	pub fn upgrade_restriction_signal(para_id: Id) -> Vec<u8> {
		let prefix = hex!["cd710b30bd2eab0352ddcc26417aa194f27bbb460270642b5bcaf032ea04d56a"];

		para_id.using_encoded(|para_id: &[u8]| {
			prefix
				.as_ref()
				.iter()
				.chain(twox_64(para_id).iter())
				.chain(para_id.iter())
				.cloned()
				.collect()
		})
	}
}

/// Unique identifier for the Parachains Inherent
pub const PARACHAINS_INHERENT_IDENTIFIER: InherentIdentifier = *b"parachn0";

/// The key type ID for parachain assignment key.
pub const ASSIGNMENT_KEY_TYPE_ID: KeyTypeId = KeyTypeId(*b"asgn");

/// Maximum compressed code size we support right now.
/// At the moment we have runtime upgrade on chain, which restricts scalability severely. If we want
/// to have bigger values, we should fix that first.
///
/// Used for:
/// * initial genesis for the Parachains configuration
/// * checking updates to this stored runtime configuration do not exceed this limit
/// * when detecting a code decompression bomb in the client
// NOTE: This value is used in the runtime so be careful when changing it.
pub const MAX_CODE_SIZE: u32 = 3 * 1024 * 1024;

/// Maximum head data size we support right now.
///
/// Used for:
/// * initial genesis for the Parachains configuration
/// * checking updates to this stored runtime configuration do not exceed this limit
// NOTE: This value is used in the runtime so be careful when changing it.
pub const MAX_HEAD_DATA_SIZE: u32 = 1 * 1024 * 1024;

/// Maximum PoV size we support right now.
///
/// Used for:
/// * initial genesis for the Parachains configuration
/// * checking updates to this stored runtime configuration do not exceed this limit
/// * when detecting a PoV decompression bomb in the client
// NOTE: This value is used in the runtime so be careful when changing it.
pub const MAX_POV_SIZE: u32 = 5 * 1024 * 1024;

// The public key of a keypair used by a validator for determining assignments
/// to approve included parachain candidates.
mod assignment_app {
	use application_crypto::{app_crypto, sr25519};
	app_crypto!(sr25519, super::ASSIGNMENT_KEY_TYPE_ID);
}

/// The public key of a keypair used by a validator for determining assignments
/// to approve included parachain candidates.
pub type AssignmentId = assignment_app::Public;

application_crypto::with_pair! {
	/// The full keypair used by a validator for determining assignments to approve included
	/// parachain candidates.
	pub type AssignmentPair = assignment_app::Pair;
}

/// The index of the candidate in the list of candidates fully included as-of the block.
pub type CandidateIndex = u32;

/// Get a collator signature payload on a relay-parent, block-data combo.
pub fn collator_signature_payload<H: AsRef<[u8]>>(
	relay_parent: &H,
	para_id: &Id,
	persisted_validation_data_hash: &Hash,
	pov_hash: &Hash,
	validation_code_hash: &ValidationCodeHash,
) -> [u8; 132] {
	// 32-byte hash length is protected in a test below.
	let mut payload = [0u8; 132];

	payload[0..32].copy_from_slice(relay_parent.as_ref());
	u32::from(*para_id).using_encoded(|s| payload[32..32 + s.len()].copy_from_slice(s));
	payload[36..68].copy_from_slice(persisted_validation_data_hash.as_ref());
	payload[68..100].copy_from_slice(pov_hash.as_ref());
	payload[100..132].copy_from_slice(validation_code_hash.as_ref());

	payload
}

fn check_collator_signature<H: AsRef<[u8]>>(
	relay_parent: &H,
	para_id: &Id,
	persisted_validation_data_hash: &Hash,
	pov_hash: &Hash,
	validation_code_hash: &ValidationCodeHash,
	collator: &CollatorId,
	signature: &CollatorSignature,
) -> Result<(), ()> {
	let payload = collator_signature_payload(
		relay_parent,
		para_id,
		persisted_validation_data_hash,
		pov_hash,
		validation_code_hash,
	);

	if signature.verify(&payload[..], collator) {
		Ok(())
	} else {
		Err(())
	}
}

/// A unique descriptor of the candidate receipt.
#[derive(PartialEq, Eq, Clone, Encode, Decode, TypeInfo, RuntimeDebug)]
#[cfg_attr(feature = "std", derive(Hash))]
pub struct CandidateDescriptor<H = Hash> {
	/// The ID of the para this is a candidate for.
	pub para_id: Id,
	/// The hash of the relay-chain block this is executed in the context of.
	pub relay_parent: H,
	/// The collator's sr25519 public key.
	pub collator: CollatorId,
	/// The blake2-256 hash of the persisted validation data. This is extra data derived from
	/// relay-chain state which may vary based on bitfields included before the candidate.
	/// Thus it cannot be derived entirely from the relay-parent.
	pub persisted_validation_data_hash: Hash,
	/// The blake2-256 hash of the PoV.
	pub pov_hash: Hash,
	/// The root of a block's erasure encoding Merkle tree.
	pub erasure_root: Hash,
	/// Signature on blake2-256 of components of this receipt:
	/// The parachain index, the relay parent, the validation data hash, and the `pov_hash`.
	pub signature: CollatorSignature,
	/// Hash of the para header that is being generated by this candidate.
	pub para_head: Hash,
	/// The blake2-256 hash of the validation code bytes.
	pub validation_code_hash: ValidationCodeHash,
}

impl<H: AsRef<[u8]>> CandidateDescriptor<H> {
	/// Check the signature of the collator within this descriptor.
	pub fn check_collator_signature(&self) -> Result<(), ()> {
		check_collator_signature(
			&self.relay_parent,
			&self.para_id,
			&self.persisted_validation_data_hash,
			&self.pov_hash,
			&self.validation_code_hash,
			&self.collator,
			&self.signature,
		)
	}
}

/// A candidate-receipt.
#[derive(PartialEq, Eq, Clone, Encode, Decode, TypeInfo, RuntimeDebug)]
pub struct CandidateReceipt<H = Hash> {
	/// The descriptor of the candidate.
	pub descriptor: CandidateDescriptor<H>,
	/// The hash of the encoded commitments made as a result of candidate execution.
	pub commitments_hash: Hash,
}

impl<H> CandidateReceipt<H> {
	/// Get a reference to the candidate descriptor.
	pub fn descriptor(&self) -> &CandidateDescriptor<H> {
		&self.descriptor
	}

	/// Computes the blake2-256 hash of the receipt.
	pub fn hash(&self) -> CandidateHash
	where
		H: Encode,
	{
		CandidateHash(BlakeTwo256::hash_of(self))
	}
}

/// All data pertaining to the execution of a para candidate.
#[derive(PartialEq, Eq, Clone, Encode, Decode, TypeInfo, RuntimeDebug)]
pub struct FullCandidateReceipt<H = Hash, N = BlockNumber> {
	/// The inner candidate receipt.
	pub inner: CandidateReceipt<H>,
	/// The validation data derived from the relay-chain state at that
	/// point. The hash of the persisted validation data should
	/// match the `persisted_validation_data_hash` in the descriptor
	/// of the receipt.
	pub validation_data: PersistedValidationData<H, N>,
}

/// A candidate-receipt with commitments directly included.
#[derive(PartialEq, Eq, Clone, Encode, Decode, TypeInfo, RuntimeDebug)]
#[cfg_attr(feature = "std", derive(Hash))]
pub struct CommittedCandidateReceipt<H = Hash> {
	/// The descriptor of the candidate.
	pub descriptor: CandidateDescriptor<H>,
	/// The commitments of the candidate receipt.
	pub commitments: CandidateCommitments,
}

impl<H> CommittedCandidateReceipt<H> {
	/// Get a reference to the candidate descriptor.
	pub fn descriptor(&self) -> &CandidateDescriptor<H> {
		&self.descriptor
	}
}

impl<H: Clone> CommittedCandidateReceipt<H> {
	/// Transforms this into a plain `CandidateReceipt`.
	pub fn to_plain(&self) -> CandidateReceipt<H> {
		CandidateReceipt {
			descriptor: self.descriptor.clone(),
			commitments_hash: self.commitments.hash(),
		}
	}

	/// Computes the hash of the committed candidate receipt.
	///
	/// This computes the canonical hash, not the hash of the directly encoded data.
	/// Thus this is a shortcut for `candidate.to_plain().hash()`.
	pub fn hash(&self) -> CandidateHash
	where
		H: Encode,
	{
		self.to_plain().hash()
	}

	/// Does this committed candidate receipt corresponds to the given [`CandidateReceipt`]?
	pub fn corresponds_to(&self, receipt: &CandidateReceipt<H>) -> bool
	where
		H: PartialEq,
	{
		receipt.descriptor == self.descriptor && receipt.commitments_hash == self.commitments.hash()
	}
}

impl PartialOrd for CommittedCandidateReceipt {
	fn partial_cmp(&self, other: &Self) -> Option<sp_std::cmp::Ordering> {
		Some(self.cmp(other))
	}
}

impl Ord for CommittedCandidateReceipt {
	fn cmp(&self, other: &Self) -> sp_std::cmp::Ordering {
		// TODO: compare signatures or something more sane
		// https://github.com/paritytech/polkadot/issues/222
		self.descriptor()
			.para_id
			.cmp(&other.descriptor().para_id)
			.then_with(|| self.commitments.head_data.cmp(&other.commitments.head_data))
	}
}

/// The validation data provides information about how to create the inputs for validation of a candidate.
/// This information is derived from the chain state and will vary from para to para, although some
/// fields may be the same for every para.
///
/// Since this data is used to form inputs to the validation function, it needs to be persisted by the
/// availability system to avoid dependence on availability of the relay-chain state.
///
/// Furthermore, the validation data acts as a way to authorize the additional data the collator needs
/// to pass to the validation function. For example, the validation function can check whether the incoming
/// messages (e.g. downward messages) were actually sent by using the data provided in the validation data
/// using so called MQC heads.
///
/// Since the commitments of the validation function are checked by the relay-chain, secondary checkers
/// can rely on the invariant that the relay-chain only includes para-blocks for which these checks have
/// already been done. As such, there is no need for the validation data used to inform validators and
/// collators about the checks the relay-chain will perform to be persisted by the availability system.
///
/// The `PersistedValidationData` should be relatively lightweight primarily because it is constructed
/// during inclusion for each candidate and therefore lies on the critical path of inclusion.
#[derive(PartialEq, Eq, Clone, Encode, Decode, TypeInfo, RuntimeDebug)]
#[cfg_attr(feature = "std", derive(Default))]
pub struct PersistedValidationData<H = Hash, N = BlockNumber> {
	/// The parent head-data.
	pub parent_head: HeadData,
	/// The relay-chain block number this is in the context of.
	pub relay_parent_number: N,
	/// The relay-chain block storage root this is in the context of.
	pub relay_parent_storage_root: H,
	/// The maximum legal size of a POV block, in bytes.
	pub max_pov_size: u32,
}

impl<H: Encode, N: Encode> PersistedValidationData<H, N> {
	/// Compute the blake2-256 hash of the persisted validation data.
	pub fn hash(&self) -> Hash {
		BlakeTwo256::hash_of(self)
	}
}

/// Commitments made in a `CandidateReceipt`. Many of these are outputs of validation.
#[derive(PartialEq, Eq, Clone, Encode, Decode, TypeInfo, RuntimeDebug)]
#[cfg_attr(feature = "std", derive(Default, Hash))]
pub struct CandidateCommitments<N = BlockNumber> {
	/// Messages destined to be interpreted by the Relay chain itself.
	pub upward_messages: UpwardMessages,
	/// Horizontal messages sent by the parachain.
	pub horizontal_messages: HorizontalMessages,
	/// New validation code.
	pub new_validation_code: Option<ValidationCode>,
	/// The head-data produced as a result of execution.
	pub head_data: HeadData,
	/// The number of messages processed from the DMQ.
	pub processed_downward_messages: u32,
	/// The mark which specifies the block number up to which all inbound HRMP messages are processed.
	pub hrmp_watermark: N,
}

impl CandidateCommitments {
	/// Compute the blake2-256 hash of the commitments.
	pub fn hash(&self) -> Hash {
		BlakeTwo256::hash_of(self)
	}
}

/// A bitfield concerning availability of backed candidates.
///
/// Every bit refers to an availability core index.
#[derive(PartialEq, Eq, Clone, Encode, Decode, RuntimeDebug, TypeInfo)]
pub struct AvailabilityBitfield(pub BitVec<u8, bitvec::order::Lsb0>);

impl From<BitVec<u8, bitvec::order::Lsb0>> for AvailabilityBitfield {
	fn from(inner: BitVec<u8, bitvec::order::Lsb0>) -> Self {
		AvailabilityBitfield(inner)
	}
}

/// A signed compact statement, suitable to be sent to the chain.
pub type SignedStatement = Signed<CompactStatement>;
/// A signed compact statement, with signature not yet checked.
pub type UncheckedSignedStatement = UncheckedSigned<CompactStatement>;

/// A bitfield signed by a particular validator about the availability of pending candidates.
pub type SignedAvailabilityBitfield = Signed<AvailabilityBitfield>;
/// A signed bitfield with signature not yet checked.
pub type UncheckedSignedAvailabilityBitfield = UncheckedSigned<AvailabilityBitfield>;

/// A set of signed availability bitfields. Should be sorted by validator index, ascending.
pub type SignedAvailabilityBitfields = Vec<SignedAvailabilityBitfield>;
/// A set of unchecked signed availability bitfields. Should be sorted by validator index, ascending.
pub type UncheckedSignedAvailabilityBitfields = Vec<UncheckedSignedAvailabilityBitfield>;

/// A backed (or backable, depending on context) candidate.
#[derive(Encode, Decode, Clone, PartialEq, Eq, RuntimeDebug, TypeInfo)]
pub struct BackedCandidate<H = Hash> {
	/// The candidate referred to.
	pub candidate: CommittedCandidateReceipt<H>,
	/// The validity votes themselves, expressed as signatures.
	pub validity_votes: Vec<ValidityAttestation>,
	/// The indices of the validators within the group, expressed as a bitfield.
	pub validator_indices: BitVec<u8, bitvec::order::Lsb0>,
}

impl<H> BackedCandidate<H> {
	/// Get a reference to the descriptor of the para.
	pub fn descriptor(&self) -> &CandidateDescriptor<H> {
		&self.candidate.descriptor
	}

	/// Compute this candidate's hash.
	pub fn hash(&self) -> CandidateHash
	where
		H: Clone + Encode,
	{
		self.candidate.hash()
	}

	/// Get this candidate's receipt.
	pub fn receipt(&self) -> CandidateReceipt<H>
	where
		H: Clone,
	{
		self.candidate.to_plain()
	}
}

/// Verify the backing of the given candidate.
///
/// Provide a lookup from the index of a validator within the group assigned to this para,
/// as opposed to the index of the validator within the overall validator set, as well as
/// the number of validators in the group.
///
/// Also provide the signing context.
///
/// Returns either an error, indicating that one of the signatures was invalid or that the index
/// was out-of-bounds, or the number of signatures checked.
pub fn check_candidate_backing<H: AsRef<[u8]> + Clone + Encode>(
	backed: &BackedCandidate<H>,
	signing_context: &SigningContext<H>,
	group_len: usize,
	validator_lookup: impl Fn(usize) -> Option<ValidatorId>,
) -> Result<usize, ()> {
	if backed.validator_indices.len() != group_len {
		return Err(())
	}

	if backed.validity_votes.len() > group_len {
		return Err(())
	}

	// this is known, even in runtime, to be blake2-256.
	let hash = backed.candidate.hash();

	let mut signed = 0;
	for ((val_in_group_idx, _), attestation) in backed
		.validator_indices
		.iter()
		.enumerate()
		.filter(|(_, signed)| **signed)
		.zip(backed.validity_votes.iter())
	{
		let validator_id = validator_lookup(val_in_group_idx).ok_or(())?;
		let payload = attestation.signed_payload(hash, signing_context);
		let sig = attestation.signature();

		if sig.verify(&payload[..], &validator_id) {
			signed += 1;
		} else {
			return Err(())
		}
	}

	if signed != backed.validity_votes.len() {
		return Err(())
	}

	Ok(signed)
}

/// The unique (during session) index of a core.
#[derive(
	Encode, Decode, Default, PartialOrd, Ord, Eq, PartialEq, Clone, Copy, TypeInfo, RuntimeDebug,
)]
#[cfg_attr(feature = "std", derive(Hash))]
pub struct CoreIndex(pub u32);

impl From<u32> for CoreIndex {
	fn from(i: u32) -> CoreIndex {
		CoreIndex(i)
	}
}

impl TypeIndex for CoreIndex {
	fn type_index(&self) -> usize {
		self.0 as usize
	}
}

/// The unique (during session) index of a validator group.
#[derive(Encode, Decode, Default, Clone, Copy, Debug, PartialEq, Eq, TypeInfo)]
#[cfg_attr(feature = "std", derive(Hash))]
pub struct GroupIndex(pub u32);

impl From<u32> for GroupIndex {
	fn from(i: u32) -> GroupIndex {
		GroupIndex(i)
	}
}

impl TypeIndex for GroupIndex {
	fn type_index(&self) -> usize {
		self.0 as usize
	}
}

/// A claim on authoring the next block for a given parathread.
#[derive(Clone, Encode, Decode, TypeInfo, RuntimeDebug)]
#[cfg_attr(feature = "std", derive(PartialEq))]
pub struct ParathreadClaim(pub Id, pub CollatorId);

/// An entry tracking a claim to ensure it does not pass the maximum number of retries.
#[derive(Clone, Encode, Decode, TypeInfo, RuntimeDebug)]
#[cfg_attr(feature = "std", derive(PartialEq))]
pub struct ParathreadEntry {
	/// The claim.
	pub claim: ParathreadClaim,
	/// Number of retries.
	pub retries: u32,
}

/// What is occupying a specific availability core.
#[derive(Clone, Encode, Decode, TypeInfo, RuntimeDebug)]
#[cfg_attr(feature = "std", derive(PartialEq))]
pub enum CoreOccupied {
	/// A parathread.
	Parathread(ParathreadEntry),
	/// A parachain.
	Parachain,
}

/// A helper data-type for tracking validator-group rotations.
#[derive(Clone, Encode, Decode, TypeInfo, RuntimeDebug)]
#[cfg_attr(feature = "std", derive(PartialEq))]
pub struct GroupRotationInfo<N = BlockNumber> {
	/// The block number where the session started.
	pub session_start_block: N,
	/// How often groups rotate. 0 means never.
	pub group_rotation_frequency: N,
	/// The current block number.
	pub now: N,
}

impl GroupRotationInfo {
	/// Returns the index of the group needed to validate the core at the given index, assuming
	/// the given number of cores.
	///
	/// `core_index` should be less than `cores`, which is capped at `u32::max()`.
	pub fn group_for_core(&self, core_index: CoreIndex, cores: usize) -> GroupIndex {
		if self.group_rotation_frequency == 0 {
			return GroupIndex(core_index.0)
		}
		if cores == 0 {
			return GroupIndex(0)
		}

		let cores = sp_std::cmp::min(cores, u32::MAX as usize);
		let blocks_since_start = self.now.saturating_sub(self.session_start_block);
		let rotations = blocks_since_start / self.group_rotation_frequency;

		// g = c + r mod cores

		let idx = (core_index.0 as usize + rotations as usize) % cores;
		GroupIndex(idx as u32)
	}

	/// Returns the index of the group assigned to the given core. This does no checking or
	/// whether the group index is in-bounds.
	///
	/// `core_index` should be less than `cores`, which is capped at `u32::max()`.
	pub fn core_for_group(&self, group_index: GroupIndex, cores: usize) -> CoreIndex {
		if self.group_rotation_frequency == 0 {
			return CoreIndex(group_index.0)
		}
		if cores == 0 {
			return CoreIndex(0)
		}

		let cores = sp_std::cmp::min(cores, u32::MAX as usize);
		let blocks_since_start = self.now.saturating_sub(self.session_start_block);
		let rotations = blocks_since_start / self.group_rotation_frequency;
		let rotations = rotations % cores as u32;

		// g = c + r mod cores
		// c = g - r mod cores
		// x = x + cores mod cores
		// c = (g + cores) - r mod cores

		let idx = (group_index.0 as usize + cores - rotations as usize) % cores;
		CoreIndex(idx as u32)
	}

	/// Create a new `GroupRotationInfo` with one further rotation applied.
	pub fn bump_rotation(&self) -> Self {
		GroupRotationInfo {
			session_start_block: self.session_start_block,
			group_rotation_frequency: self.group_rotation_frequency,
			now: self.next_rotation_at(),
		}
	}
}

impl<N: Saturating + BaseArithmetic + Copy> GroupRotationInfo<N> {
	/// Returns the block number of the next rotation after the current block. If the current block
	/// is 10 and the rotation frequency is 5, this should return 15.
	pub fn next_rotation_at(&self) -> N {
		let cycle_once = self.now + self.group_rotation_frequency;
		cycle_once -
			(cycle_once.saturating_sub(self.session_start_block) % self.group_rotation_frequency)
	}

	/// Returns the block number of the last rotation before or including the current block. If the
	/// current block is 10 and the rotation frequency is 5, this should return 10.
	pub fn last_rotation_at(&self) -> N {
		self.now -
			(self.now.saturating_sub(self.session_start_block) % self.group_rotation_frequency)
	}
}

/// Information about a core which is currently occupied.
#[derive(Clone, Encode, Decode, TypeInfo, RuntimeDebug)]
#[cfg_attr(feature = "std", derive(PartialEq))]
pub struct OccupiedCore<H = Hash, N = BlockNumber> {
	// NOTE: this has no ParaId as it can be deduced from the candidate descriptor.
	/// If this core is freed by availability, this is the assignment that is next up on this
	/// core, if any. None if there is nothing queued for this core.
	pub next_up_on_available: Option<ScheduledCore>,
	/// The relay-chain block number this began occupying the core at.
	pub occupied_since: N,
	/// The relay-chain block this will time-out at, if any.
	pub time_out_at: N,
	/// If this core is freed by being timed-out, this is the assignment that is next up on this
	/// core. None if there is nothing queued for this core or there is no possibility of timing
	/// out.
	pub next_up_on_time_out: Option<ScheduledCore>,
	/// A bitfield with 1 bit for each validator in the set. `1` bits mean that the corresponding
	/// validators has attested to availability on-chain. A 2/3+ majority of `1` bits means that
	/// this will be available.
	pub availability: BitVec<u8, bitvec::order::Lsb0>,
	/// The group assigned to distribute availability pieces of this candidate.
	pub group_responsible: GroupIndex,
	/// The hash of the candidate occupying the core.
	pub candidate_hash: CandidateHash,
	/// The descriptor of the candidate occupying the core.
	pub candidate_descriptor: CandidateDescriptor<H>,
}

impl<H, N> OccupiedCore<H, N> {
	/// Get the Para currently occupying this core.
	pub fn para_id(&self) -> Id {
		self.candidate_descriptor.para_id
	}
}

/// Information about a core which is currently occupied.
#[derive(Clone, Encode, Decode, TypeInfo, RuntimeDebug)]
#[cfg_attr(feature = "std", derive(PartialEq))]
pub struct ScheduledCore {
	/// The ID of a para scheduled.
	pub para_id: Id,
	/// The collator required to author the block, if any.
	pub collator: Option<CollatorId>,
}

/// The state of a particular availability core.
#[derive(Clone, Encode, Decode, TypeInfo, RuntimeDebug)]
#[cfg_attr(feature = "std", derive(PartialEq))]
pub enum CoreState<H = Hash, N = BlockNumber> {
	/// The core is currently occupied.
	#[codec(index = 0)]
	Occupied(OccupiedCore<H, N>),
	/// The core is currently free, with a para scheduled and given the opportunity
	/// to occupy.
	///
	/// If a particular Collator is required to author this block, that is also present in this
	/// variant.
	#[codec(index = 1)]
	Scheduled(ScheduledCore),
	/// The core is currently free and there is nothing scheduled. This can be the case for parathread
	/// cores when there are no parathread blocks queued. Parachain cores will never be left idle.
	#[codec(index = 2)]
	Free,
}

impl<N> CoreState<N> {
	/// If this core state has a `para_id`, return it.
	pub fn para_id(&self) -> Option<Id> {
		match self {
			Self::Occupied(ref core) => Some(core.para_id()),
			Self::Scheduled(ScheduledCore { para_id, .. }) => Some(*para_id),
			Self::Free => None,
		}
	}

	/// Is this core state `Self::Occupied`?
	pub fn is_occupied(&self) -> bool {
		matches!(self, Self::Occupied(_))
	}
}

/// An assumption being made about the state of an occupied core.
#[derive(Clone, Copy, Encode, Decode, TypeInfo, RuntimeDebug)]
#[cfg_attr(feature = "std", derive(PartialEq, Eq, Hash))]
pub enum OccupiedCoreAssumption {
	/// The candidate occupying the core was made available and included to free the core.
	#[codec(index = 0)]
	Included,
	/// The candidate occupying the core timed out and freed the core without advancing the para.
	#[codec(index = 1)]
	TimedOut,
	/// The core was not occupied to begin with.
	#[codec(index = 2)]
	Free,
}

/// An even concerning a candidate.
#[derive(Clone, Encode, Decode, TypeInfo, RuntimeDebug)]
#[cfg_attr(feature = "std", derive(PartialEq))]
pub enum CandidateEvent<H = Hash> {
	/// This candidate receipt was backed in the most recent block.
	/// This includes the core index the candidate is now occupying.
	#[codec(index = 0)]
	CandidateBacked(CandidateReceipt<H>, HeadData, CoreIndex, GroupIndex),
	/// This candidate receipt was included and became a parablock at the most recent block.
	/// This includes the core index the candidate was occupying as well as the group responsible
	/// for backing the candidate.
	#[codec(index = 1)]
	CandidateIncluded(CandidateReceipt<H>, HeadData, CoreIndex, GroupIndex),
	/// This candidate receipt was not made available in time and timed out.
	/// This includes the core index the candidate was occupying.
	#[codec(index = 2)]
	CandidateTimedOut(CandidateReceipt<H>, HeadData, CoreIndex),
}

/// Scraped runtime backing votes and resolved disputes.
#[derive(Clone, Encode, Decode, RuntimeDebug, TypeInfo)]
#[cfg_attr(feature = "std", derive(PartialEq))]
pub struct ScrapedOnChainVotes<H: Encode + Decode = Hash> {
	/// The session in which the block was included.
	pub session: SessionIndex,
	/// Set of backing validators for each candidate, represented by its candidate
	/// receipt.
	pub backing_validators_per_candidate:
		Vec<(CandidateReceipt<H>, Vec<(ValidatorIndex, ValidityAttestation)>)>,
	/// On-chain-recorded set of disputes.
	/// Note that the above `backing_validators` are
	/// unrelated to the backers of the disputes candidates.
	pub disputes: MultiDisputeStatementSet,
}

/// A vote of approval on a candidate.
#[derive(Clone, RuntimeDebug)]
pub struct ApprovalVote(pub CandidateHash);

impl ApprovalVote {
	/// Yields the signing payload for this approval vote.
	pub fn signing_payload(&self, session_index: SessionIndex) -> Vec<u8> {
		const MAGIC: [u8; 4] = *b"APPR";

		(MAGIC, &self.0, session_index).encode()
	}
}

/// Custom validity errors used in Polkadot while validating transactions.
#[repr(u8)]
pub enum ValidityError {
	/// The Ethereum signature is invalid.
	InvalidEthereumSignature = 0,
	/// The signer has no claim.
	SignerHasNoClaim = 1,
	/// No permission to execute the call.
	NoPermission = 2,
	/// An invalid statement was made for a claim.
	InvalidStatement = 3,
}

impl From<ValidityError> for u8 {
	fn from(err: ValidityError) -> Self {
		err as u8
	}
}

/// Abridged version of `HostConfiguration` (from the `Configuration` parachains host runtime module)
/// meant to be used by a parachain or PDK such as cumulus.
#[derive(Clone, Encode, Decode, RuntimeDebug, TypeInfo)]
#[cfg_attr(feature = "std", derive(PartialEq))]
pub struct AbridgedHostConfiguration {
	/// The maximum validation code size, in bytes.
	pub max_code_size: u32,
	/// The maximum head-data size, in bytes.
	pub max_head_data_size: u32,
	/// Total number of individual messages allowed in the parachain -> relay-chain message queue.
	pub max_upward_queue_count: u32,
	/// Total size of messages allowed in the parachain -> relay-chain message queue before which
	/// no further messages may be added to it. If it exceeds this then the queue may contain only
	/// a single message.
	pub max_upward_queue_size: u32,
	/// The maximum size of an upward message that can be sent by a candidate.
	///
	/// This parameter affects the size upper bound of the `CandidateCommitments`.
	pub max_upward_message_size: u32,
	/// The maximum number of messages that a candidate can contain.
	///
	/// This parameter affects the size upper bound of the `CandidateCommitments`.
	pub max_upward_message_num_per_candidate: u32,
	/// The maximum number of outbound HRMP messages can be sent by a candidate.
	///
	/// This parameter affects the upper bound of size of `CandidateCommitments`.
	pub hrmp_max_message_num_per_candidate: u32,
	/// The minimum period, in blocks, between which parachains can update their validation code.
	pub validation_upgrade_cooldown: BlockNumber,
	/// The delay, in blocks, before a validation upgrade is applied.
	pub validation_upgrade_delay: BlockNumber,
}

/// Abridged version of `HrmpChannel` (from the `Hrmp` parachains host runtime module) meant to be
/// used by a parachain or PDK such as cumulus.
#[derive(Clone, Encode, Decode, RuntimeDebug, TypeInfo)]
#[cfg_attr(feature = "std", derive(PartialEq))]
pub struct AbridgedHrmpChannel {
	/// The maximum number of messages that can be pending in the channel at once.
	pub max_capacity: u32,
	/// The maximum total size of the messages that can be pending in the channel at once.
	pub max_total_size: u32,
	/// The maximum message size that could be put into the channel.
	pub max_message_size: u32,
	/// The current number of messages pending in the channel.
	/// Invariant: should be less or equal to `max_capacity`.s`.
	pub msg_count: u32,
	/// The total size in bytes of all message payloads in the channel.
	/// Invariant: should be less or equal to `max_total_size`.
	pub total_size: u32,
	/// A head of the Message Queue Chain for this channel. Each link in this chain has a form:
	/// `(prev_head, B, H(M))`, where
	/// - `prev_head`: is the previous value of `mqc_head` or zero if none.
	/// - `B`: is the [relay-chain] block number in which a message was appended
	/// - `H(M)`: is the hash of the message being appended.
	/// This value is initialized to a special value that consists of all zeroes which indicates
	/// that no messages were previously added.
	pub mqc_head: Option<Hash>,
}

/// A possible upgrade restriction that prevents a parachain from performing an upgrade.
#[derive(Copy, Clone, Encode, Decode, PartialEq, RuntimeDebug, TypeInfo)]
pub enum UpgradeRestriction {
	/// There is an upgrade restriction and there are no details about its specifics nor how long
	/// it could last.
	#[codec(index = 0)]
	Present,
}

/// A struct that the relay-chain communicates to a parachain indicating what course of action the
/// parachain should take in the coordinated parachain validation code upgrade process.
///
/// This data type appears in the last step of the upgrade process. After the parachain observes it
/// and reacts to it the upgrade process concludes.
#[derive(Copy, Clone, Encode, Decode, PartialEq, RuntimeDebug, TypeInfo)]
pub enum UpgradeGoAhead {
	/// Abort the upgrade process. There is something wrong with the validation code previously
	/// submitted by the parachain. This variant can also be used to prevent upgrades by the governance
	/// should an emergency emerge.
	///
	/// The expected reaction on this variant is that the parachain will admit this message and
	/// remove all the data about the pending upgrade. Depending on the nature of the problem (to
	/// be examined offchain for now), it can try to send another validation code or just retry later.
	#[codec(index = 0)]
	Abort,
	/// Apply the pending code change. The parablock that is built on a relay-parent that is descendant
	/// of the relay-parent where the parachain observed this signal must use the upgraded validation
	/// code.
	#[codec(index = 1)]
	GoAhead,
}

/// Consensus engine id for polkadot v1 consensus engine.
pub const POLKADOT_ENGINE_ID: runtime_primitives::ConsensusEngineId = *b"POL1";

/// A consensus log item for polkadot validation. To be used with [`POLKADOT_ENGINE_ID`].
#[derive(Decode, Encode, Clone, PartialEq, Eq)]
pub enum ConsensusLog {
	/// A parachain or parathread upgraded its code.
	#[codec(index = 1)]
	ParaUpgradeCode(Id, ValidationCodeHash),
	/// A parachain or parathread scheduled a code upgrade.
	#[codec(index = 2)]
	ParaScheduleUpgradeCode(Id, ValidationCodeHash, BlockNumber),
	/// Governance requests to auto-approve every candidate included up to the given block
	/// number in the current chain, inclusive.
	#[codec(index = 3)]
	ForceApprove(BlockNumber),
	/// A signal to revert the block number in the same chain as the
	/// header this digest is part of and all of its descendants.
	///
	/// It is a no-op for a block to contain a revert digest targeting
	/// its own number or a higher number.
	///
	/// In practice, these are issued when on-chain logic has detected an
	/// invalid parachain block within its own chain, due to a dispute.
	#[codec(index = 4)]
	Revert(BlockNumber),
}

impl ConsensusLog {
	/// Attempt to convert a reference to a generic digest item into a consensus log.
	pub fn from_digest_item(
		digest_item: &runtime_primitives::DigestItem,
	) -> Result<Option<Self>, parity_scale_codec::Error> {
		match digest_item {
			runtime_primitives::DigestItem::Consensus(id, encoded) if id == &POLKADOT_ENGINE_ID =>
				Ok(Some(Self::decode(&mut &encoded[..])?)),
			_ => Ok(None),
		}
	}
}

impl From<ConsensusLog> for runtime_primitives::DigestItem {
	fn from(c: ConsensusLog) -> runtime_primitives::DigestItem {
		Self::Consensus(POLKADOT_ENGINE_ID, c.encode())
	}
}

/// A statement about a candidate, to be used within the dispute resolution process.
///
/// Statements are either in favor of the candidate's validity or against it.
#[derive(Encode, Decode, Clone, PartialEq, RuntimeDebug, TypeInfo)]
pub enum DisputeStatement {
	/// A valid statement, of the given kind.
	#[codec(index = 0)]
	Valid(ValidDisputeStatementKind),
	/// An invalid statement, of the given kind.
	#[codec(index = 1)]
	Invalid(InvalidDisputeStatementKind),
}

impl DisputeStatement {
	/// Get the payload data for this type of dispute statement.
	pub fn payload_data(&self, candidate_hash: CandidateHash, session: SessionIndex) -> Vec<u8> {
		match *self {
			DisputeStatement::Valid(ValidDisputeStatementKind::Explicit) =>
				ExplicitDisputeStatement { valid: true, candidate_hash, session }.signing_payload(),
			DisputeStatement::Valid(ValidDisputeStatementKind::BackingSeconded(
				inclusion_parent,
			)) => CompactStatement::Seconded(candidate_hash).signing_payload(&SigningContext {
				session_index: session,
				parent_hash: inclusion_parent,
			}),
			DisputeStatement::Valid(ValidDisputeStatementKind::BackingValid(inclusion_parent)) =>
				CompactStatement::Valid(candidate_hash).signing_payload(&SigningContext {
					session_index: session,
					parent_hash: inclusion_parent,
				}),
			DisputeStatement::Valid(ValidDisputeStatementKind::ApprovalChecking) =>
				ApprovalVote(candidate_hash).signing_payload(session),
			DisputeStatement::Invalid(InvalidDisputeStatementKind::Explicit) =>
				ExplicitDisputeStatement { valid: false, candidate_hash, session }.signing_payload(),
		}
	}

	/// Check the signature on a dispute statement.
	pub fn check_signature(
		&self,
		validator_public: &ValidatorId,
		candidate_hash: CandidateHash,
		session: SessionIndex,
		validator_signature: &ValidatorSignature,
	) -> Result<(), ()> {
		let payload = self.payload_data(candidate_hash, session);

		if validator_signature.verify(&payload[..], &validator_public) {
			Ok(())
		} else {
			Err(())
		}
	}

	/// Whether the statement indicates validity.
	pub fn indicates_validity(&self) -> bool {
		match *self {
			DisputeStatement::Valid(_) => true,
			DisputeStatement::Invalid(_) => false,
		}
	}

	/// Whether the statement indicates invalidity.
	pub fn indicates_invalidity(&self) -> bool {
		match *self {
			DisputeStatement::Valid(_) => false,
			DisputeStatement::Invalid(_) => true,
		}
	}

	/// Statement is backing statement.
	pub fn is_backing(&self) -> bool {
		match *self {
			Self::Valid(ValidDisputeStatementKind::BackingSeconded(_)) |
			Self::Valid(ValidDisputeStatementKind::BackingValid(_)) => true,
			Self::Valid(ValidDisputeStatementKind::Explicit) |
			Self::Valid(ValidDisputeStatementKind::ApprovalChecking) |
			Self::Invalid(_) => false,
		}
	}
}

/// Different kinds of statements of validity on  a candidate.
#[derive(Encode, Decode, Copy, Clone, PartialEq, RuntimeDebug, TypeInfo)]
pub enum ValidDisputeStatementKind {
	/// An explicit statement issued as part of a dispute.
	#[codec(index = 0)]
	Explicit,
	/// A seconded statement on a candidate from the backing phase.
	#[codec(index = 1)]
	BackingSeconded(Hash),
	/// A valid statement on a candidate from the backing phase.
	#[codec(index = 2)]
	BackingValid(Hash),
	/// An approval vote from the approval checking phase.
	#[codec(index = 3)]
	ApprovalChecking,
}

/// Different kinds of statements of invalidity on a candidate.
#[derive(Encode, Decode, Copy, Clone, PartialEq, RuntimeDebug, TypeInfo)]
pub enum InvalidDisputeStatementKind {
	/// An explicit statement issued as part of a dispute.
	#[codec(index = 0)]
	Explicit,
}

/// An explicit statement on a candidate issued as part of a dispute.
#[derive(Clone, PartialEq, RuntimeDebug)]
pub struct ExplicitDisputeStatement {
	/// Whether the candidate is valid
	pub valid: bool,
	/// The candidate hash.
	pub candidate_hash: CandidateHash,
	/// The session index of the candidate.
	pub session: SessionIndex,
}

impl ExplicitDisputeStatement {
	/// Produce the payload used for signing this type of statement.
	pub fn signing_payload(&self) -> Vec<u8> {
		const MAGIC: [u8; 4] = *b"DISP";

		(MAGIC, self.valid, self.candidate_hash, self.session).encode()
	}
}

/// A set of statements about a specific candidate.
#[derive(Encode, Decode, Clone, PartialEq, RuntimeDebug, TypeInfo)]
pub struct DisputeStatementSet {
	/// The candidate referenced by this set.
	pub candidate_hash: CandidateHash,
	/// The session index of the candidate.
	pub session: SessionIndex,
	/// Statements about the candidate.
	pub statements: Vec<(DisputeStatement, ValidatorIndex, ValidatorSignature)>,
}

impl From<CheckedDisputeStatementSet> for DisputeStatementSet {
	fn from(other: CheckedDisputeStatementSet) -> Self {
		other.0
	}
}

impl AsRef<DisputeStatementSet> for DisputeStatementSet {
	fn as_ref(&self) -> &DisputeStatementSet {
		&self
	}
}

/// A set of dispute statements.
pub type MultiDisputeStatementSet = Vec<DisputeStatementSet>;

/// A _checked_ set of dispute statements.
#[derive(Clone, PartialEq, RuntimeDebug)]
pub struct CheckedDisputeStatementSet(DisputeStatementSet);

impl AsRef<DisputeStatementSet> for CheckedDisputeStatementSet {
	fn as_ref(&self) -> &DisputeStatementSet {
		&self.0
	}
}

impl core::cmp::PartialEq<DisputeStatementSet> for CheckedDisputeStatementSet {
	fn eq(&self, other: &DisputeStatementSet) -> bool {
		self.0.eq(other)
	}
}

impl CheckedDisputeStatementSet {
	/// Convert from an unchecked, the verification of correctness of the `unchecked` statement set
	/// _must_ be done before calling this function!
	pub fn unchecked_from_unchecked(unchecked: DisputeStatementSet) -> Self {
		Self(unchecked)
	}
}

/// A set of _checked_ dispute statements.
pub type CheckedMultiDisputeStatementSet = Vec<CheckedDisputeStatementSet>;

/// The entire state of a dispute.
#[derive(Encode, Decode, Clone, RuntimeDebug, PartialEq, TypeInfo)]
pub struct DisputeState<N = BlockNumber> {
	/// A bitfield indicating all validators for the candidate.
	pub validators_for: BitVec<u8, bitvec::order::Lsb0>, // one bit per validator.
	/// A bitfield indicating all validators against the candidate.
	pub validators_against: BitVec<u8, bitvec::order::Lsb0>, // one bit per validator.
	/// The block number at which the dispute started on-chain.
	pub start: N,
	/// The block number at which the dispute concluded on-chain.
	pub concluded_at: Option<N>,
}

/// Parachains inherent-data passed into the runtime by a block author
#[derive(Encode, Decode, Clone, PartialEq, RuntimeDebug, TypeInfo)]
pub struct InherentData<HDR: HeaderT = Header> {
	/// Signed bitfields by validators about availability.
	pub bitfields: UncheckedSignedAvailabilityBitfields,
	/// Backed candidates for inclusion in the block.
	pub backed_candidates: Vec<BackedCandidate<HDR::Hash>>,
	/// Sets of dispute votes for inclusion,
	pub disputes: MultiDisputeStatementSet,
	/// The parent block header. Used for checking state proofs.
	pub parent_header: HDR,
}

/// An either implicit or explicit attestation to the validity of a parachain
/// candidate.
#[derive(Clone, Eq, PartialEq, Decode, Encode, RuntimeDebug, TypeInfo)]
pub enum ValidityAttestation {
	/// Implicit validity attestation by issuing.
	/// This corresponds to issuance of a `Candidate` statement.
	#[codec(index = 1)]
	Implicit(ValidatorSignature),
	/// An explicit attestation. This corresponds to issuance of a
	/// `Valid` statement.
	#[codec(index = 2)]
	Explicit(ValidatorSignature),
}

impl ValidityAttestation {
	/// Produce the underlying signed payload of the attestation, given the hash of the candidate,
	/// which should be known in context.
	pub fn to_compact_statement(&self, candidate_hash: CandidateHash) -> CompactStatement {
		// Explicit and implicit map directly from
		// `ValidityVote::Valid` and `ValidityVote::Issued`, and hence there is a
		// `1:1` relationshow which enables the conversion.
		match *self {
			ValidityAttestation::Implicit(_) => CompactStatement::Seconded(candidate_hash),
			ValidityAttestation::Explicit(_) => CompactStatement::Valid(candidate_hash),
		}
	}

	/// Get a reference to the signature.
	pub fn signature(&self) -> &ValidatorSignature {
		match *self {
			ValidityAttestation::Implicit(ref sig) => sig,
			ValidityAttestation::Explicit(ref sig) => sig,
		}
	}

	/// Produce the underlying signed payload of the attestation, given the hash of the candidate,
	/// which should be known in context.
	pub fn signed_payload<H: Encode>(
		&self,
		candidate_hash: CandidateHash,
		signing_context: &SigningContext<H>,
	) -> Vec<u8> {
		match *self {
			ValidityAttestation::Implicit(_) =>
				(CompactStatement::Seconded(candidate_hash), signing_context).encode(),
			ValidityAttestation::Explicit(_) =>
				(CompactStatement::Valid(candidate_hash), signing_context).encode(),
		}
	}
}

/// A type returned by runtime with current session index and a parent hash.
#[derive(Clone, Eq, PartialEq, Default, Decode, Encode, RuntimeDebug)]
pub struct SigningContext<H = Hash> {
	/// Current session index.
	pub session_index: sp_staking::SessionIndex,
	/// Hash of the parent.
	pub parent_hash: H,
}

const BACKING_STATEMENT_MAGIC: [u8; 4] = *b"BKNG";

/// Statements that can be made about parachain candidates. These are the
/// actual values that are signed.
#[derive(Clone, PartialEq, Eq, RuntimeDebug)]
#[cfg_attr(feature = "std", derive(Hash))]
pub enum CompactStatement {
	/// Proposal of a parachain candidate.
	Seconded(CandidateHash),
	/// State that a parachain candidate is valid.
	Valid(CandidateHash),
}

impl CompactStatement {
	/// Yields the payload used for validator signatures on this kind
	/// of statement.
	pub fn signing_payload(&self, context: &SigningContext) -> Vec<u8> {
		(self, context).encode()
	}
}

// Inner helper for codec on `CompactStatement`.
#[derive(Encode, Decode, TypeInfo)]
enum CompactStatementInner {
	#[codec(index = 1)]
	Seconded(CandidateHash),
	#[codec(index = 2)]
	Valid(CandidateHash),
}

impl From<CompactStatement> for CompactStatementInner {
	fn from(s: CompactStatement) -> Self {
		match s {
			CompactStatement::Seconded(h) => CompactStatementInner::Seconded(h),
			CompactStatement::Valid(h) => CompactStatementInner::Valid(h),
		}
	}
}

impl parity_scale_codec::Encode for CompactStatement {
	fn size_hint(&self) -> usize {
		// magic + discriminant + payload
		4 + 1 + 32
	}

	fn encode_to<T: parity_scale_codec::Output + ?Sized>(&self, dest: &mut T) {
		dest.write(&BACKING_STATEMENT_MAGIC);
		CompactStatementInner::from(self.clone()).encode_to(dest)
	}
}

impl parity_scale_codec::Decode for CompactStatement {
	fn decode<I: parity_scale_codec::Input>(
		input: &mut I,
	) -> Result<Self, parity_scale_codec::Error> {
		let maybe_magic = <[u8; 4]>::decode(input)?;
		if maybe_magic != BACKING_STATEMENT_MAGIC {
			return Err(parity_scale_codec::Error::from("invalid magic string"))
		}

		Ok(match CompactStatementInner::decode(input)? {
			CompactStatementInner::Seconded(h) => CompactStatement::Seconded(h),
			CompactStatementInner::Valid(h) => CompactStatement::Valid(h),
		})
	}
}

impl CompactStatement {
	/// Get the underlying candidate hash this references.
	pub fn candidate_hash(&self) -> &CandidateHash {
		match *self {
			CompactStatement::Seconded(ref h) | CompactStatement::Valid(ref h) => h,
		}
	}
}

/// `IndexedVec` struct indexed by type specific indices.
#[derive(Clone, Encode, Decode, RuntimeDebug, TypeInfo)]
#[cfg_attr(feature = "std", derive(PartialEq))]
pub struct IndexedVec<K, V>(Vec<V>, PhantomData<fn(K) -> K>);

impl<K, V> Default for IndexedVec<K, V> {
	fn default() -> Self {
		Self(vec![], PhantomData)
	}
}

impl<K, V> From<Vec<V>> for IndexedVec<K, V> {
	fn from(validators: Vec<V>) -> Self {
		Self(validators, PhantomData)
	}
}

impl<K, V> FromIterator<V> for IndexedVec<K, V> {
	fn from_iter<T: IntoIterator<Item = V>>(iter: T) -> Self {
		Self(Vec::from_iter(iter), PhantomData)
	}
}

impl<K, V> IndexedVec<K, V>
where
	V: Clone,
{
	/// Returns a reference to an element indexed using `K`.
	pub fn get(&self, index: K) -> Option<&V>
	where
		K: TypeIndex,
	{
		self.0.get(index.type_index())
	}

	/// Returns number of elements in vector.
	pub fn len(&self) -> usize {
		self.0.len()
	}

	/// Returns contained vector.
	pub fn to_vec(&self) -> Vec<V> {
		self.0.clone()
	}

	/// Returns an iterator over the underlying vector.
	pub fn iter(&self) -> Iter<'_, V> {
		self.0.iter()
	}

	/// Returns a mutable iterator over the underlying vector.
	pub fn iter_mut(&mut self) -> IterMut<'_, V> {
		self.0.iter_mut()
	}

	/// Creates a consuming iterator.
	pub fn into_iter(self) -> IntoIter<V> {
		self.0.into_iter()
	}

	/// Returns true if the underlying container is empty.
	pub fn is_empty(&self) -> bool {
		self.0.is_empty()
	}
}

/// The maximum number of validators `f` which may safely be faulty.
///
/// The total number of validators is `n = 3f + e` where `e in { 1, 2, 3 }`.
pub fn byzantine_threshold(n: usize) -> usize {
	n.saturating_sub(1) / 3
}

/// The supermajority threshold of validators which represents a subset
/// guaranteed to have at least f+1 honest validators.
pub fn supermajority_threshold(n: usize) -> usize {
	n - byzantine_threshold(n)
}

/// Information about validator sets of a session.
#[derive(Clone, Encode, Decode, RuntimeDebug, TypeInfo)]
#[cfg_attr(feature = "std", derive(PartialEq))]
pub struct SessionInfo {
	/****** New in v2 *******/
	/// All the validators actively participating in parachain consensus.
	/// Indices are into the broader validator set.
	pub active_validator_indices: Vec<ValidatorIndex>,
	/// A secure random seed for the session, gathered from BABE.
	pub random_seed: [u8; 32],
	/// The amount of sessions to keep for disputes.
	pub dispute_period: SessionIndex,

	/****** Old fields ******/
	/// Validators in canonical ordering.
	///
	/// NOTE: There might be more authorities in the current session, than `validators` participating
	/// in parachain consensus. See
	/// [`max_validators`](https://github.com/paritytech/polkadot/blob/a52dca2be7840b23c19c153cf7e110b1e3e475f8/runtime/parachains/src/configuration.rs#L148).
	///
	/// `SessionInfo::validators` will be limited to to `max_validators` when set.
	pub validators: IndexedVec<ValidatorIndex, ValidatorId>,
	/// Validators' authority discovery keys for the session in canonical ordering.
	///
	/// NOTE: The first `validators.len()` entries will match the corresponding validators in
	/// `validators`, afterwards any remaining authorities can be found. This is any authorities not
	/// participating in parachain consensus - see
	/// [`max_validators`](https://github.com/paritytech/polkadot/blob/a52dca2be7840b23c19c153cf7e110b1e3e475f8/runtime/parachains/src/configuration.rs#L148)
	pub discovery_keys: Vec<AuthorityDiscoveryId>,
	/// The assignment keys for validators.
	///
	/// NOTE: There might be more authorities in the current session, than validators participating
	/// in parachain consensus. See
	/// [`max_validators`](https://github.com/paritytech/polkadot/blob/a52dca2be7840b23c19c153cf7e110b1e3e475f8/runtime/parachains/src/configuration.rs#L148).
	///
	/// Therefore:
	/// ```ignore
	///		assignment_keys.len() == validators.len() && validators.len() <= discovery_keys.len()
	///	```
	pub assignment_keys: Vec<AssignmentId>,
	/// Validators in shuffled ordering - these are the validator groups as produced
	/// by the `Scheduler` module for the session and are typically referred to by
	/// `GroupIndex`.
	pub validator_groups: IndexedVec<GroupIndex, Vec<ValidatorIndex>>,
	/// The number of availability cores used by the protocol during this session.
	pub n_cores: u32,
	/// The zeroth delay tranche width.
	pub zeroth_delay_tranche_width: u32,
	/// The number of samples we do of `relay_vrf_modulo`.
	pub relay_vrf_modulo_samples: u32,
	/// The number of delay tranches in total.
	pub n_delay_tranches: u32,
	/// How many slots (BABE / SASSAFRAS) must pass before an assignment is considered a
	/// no-show.
	pub no_show_slots: u32,
	/// The number of validators needed to approve a block.
	pub needed_approvals: u32,
}

/// A statement from the specified validator whether the given validation code passes PVF
/// pre-checking or not anchored to the given session index.
#[derive(Encode, Decode, Clone, PartialEq, RuntimeDebug, TypeInfo)]
pub struct PvfCheckStatement {
	/// `true` if the subject passed pre-checking and `false` otherwise.
	pub accept: bool,
	/// The validation code hash that was checked.
	pub subject: ValidationCodeHash,
	/// The index of a session during which this statement is considered valid.
	pub session_index: SessionIndex,
	/// The index of the validator from which this statement originates.
	pub validator_index: ValidatorIndex,
}

impl PvfCheckStatement {
	/// Produce the payload used for signing this type of statement.
	///
	/// It is expected that it will be signed by the validator at `validator_index` in the
	/// `session_index`.
	pub fn signing_payload(&self) -> Vec<u8> {
		const MAGIC: [u8; 4] = *b"VCPC"; // for "validation code pre-checking"
		(MAGIC, self.accept, self.subject, self.session_index, self.validator_index).encode()
	}
}

<<<<<<< HEAD
/// A well-known and typed storage key.
pub struct WellKnownKey<T> {
	/// The raw storage key.
	pub key: Vec<u8>,
	_p: sp_std::marker::PhantomData<T>,
}

impl<T> From<Vec<u8>> for WellKnownKey<T> {
	fn from(key: Vec<u8>) -> Self {
		Self { key, _p: Default::default() }
	}
}

impl<T> AsRef<[u8]> for WellKnownKey<T> {
	fn as_ref(&self) -> &[u8] {
		self.key.as_ref()
	}
}

impl<T: Decode> WellKnownKey<T> {
	/// Gets the value or `None` if it does not exist or decoding failed.
	pub fn get(&self) -> Option<T> {
		sp_io::storage::get(&self.key)
			.and_then(|raw| parity_scale_codec::DecodeAll::decode_all(&mut raw.as_ref()).ok())
	}
}

impl<T: Encode> WellKnownKey<T> {
	/// Sets the value.
	pub fn set(&self, value: T) {
		sp_io::storage::set(&self.key, &value.encode());
	}
}

/// Old, v1-style info about session info. Only needed for limited
/// backwards-compatibility.
#[derive(Clone, Encode, Decode, RuntimeDebug, TypeInfo)]
#[cfg_attr(feature = "std", derive(PartialEq))]
pub struct OldV1SessionInfo {
	/// Validators in canonical ordering.
	///
	/// NOTE: There might be more authorities in the current session, than `validators` participating
	/// in parachain consensus. See
	/// [`max_validators`](https://github.com/paritytech/polkadot/blob/a52dca2be7840b23c19c153cf7e110b1e3e475f8/runtime/parachains/src/configuration.rs#L148).
	///
	/// `SessionInfo::validators` will be limited to to `max_validators` when set.
	pub validators: IndexedVec<ValidatorIndex, ValidatorId>,
	/// Validators' authority discovery keys for the session in canonical ordering.
	///
	/// NOTE: The first `validators.len()` entries will match the corresponding validators in
	/// `validators`, afterwards any remaining authorities can be found. This is any authorities not
	/// participating in parachain consensus - see
	/// [`max_validators`](https://github.com/paritytech/polkadot/blob/a52dca2be7840b23c19c153cf7e110b1e3e475f8/runtime/parachains/src/configuration.rs#L148)
	pub discovery_keys: Vec<AuthorityDiscoveryId>,
	/// The assignment keys for validators.
	///
	/// NOTE: There might be more authorities in the current session, than validators participating
	/// in parachain consensus. See
	/// [`max_validators`](https://github.com/paritytech/polkadot/blob/a52dca2be7840b23c19c153cf7e110b1e3e475f8/runtime/parachains/src/configuration.rs#L148).
	///
	/// Therefore:
	/// ```ignore
	///		assignment_keys.len() == validators.len() && validators.len() <= discovery_keys.len()
	///	```
	pub assignment_keys: Vec<AssignmentId>,
	/// Validators in shuffled ordering - these are the validator groups as produced
	/// by the `Scheduler` module for the session and are typically referred to by
	/// `GroupIndex`.
	pub validator_groups: IndexedVec<GroupIndex, Vec<ValidatorIndex>>,
	/// The number of availability cores used by the protocol during this session.
	pub n_cores: u32,
	/// The zeroth delay tranche width.
	pub zeroth_delay_tranche_width: u32,
	/// The number of samples we do of `relay_vrf_modulo`.
	pub relay_vrf_modulo_samples: u32,
	/// The number of delay tranches in total.
	pub n_delay_tranches: u32,
	/// How many slots (BABE / SASSAFRAS) must pass before an assignment is considered a
	/// no-show.
	pub no_show_slots: u32,
	/// The number of validators needed to approve a block.
	pub needed_approvals: u32,
}

impl From<OldV1SessionInfo> for SessionInfo {
	fn from(old: OldV1SessionInfo) -> SessionInfo {
		SessionInfo {
			// new fields
			active_validator_indices: Vec::new(),
			random_seed: [0u8; 32],
			dispute_period: 6,
			// old fields
			validators: old.validators,
			discovery_keys: old.discovery_keys,
			assignment_keys: old.assignment_keys,
			validator_groups: old.validator_groups,
			n_cores: old.n_cores,
			zeroth_delay_tranche_width: old.zeroth_delay_tranche_width,
			relay_vrf_modulo_samples: old.relay_vrf_modulo_samples,
			n_delay_tranches: old.n_delay_tranches,
			no_show_slots: old.no_show_slots,
			needed_approvals: old.needed_approvals,
		}
	}
}

=======
>>>>>>> 48f41dd9
#[cfg(test)]
mod tests {
	use super::*;

	#[test]
	fn group_rotation_info_calculations() {
		let info =
			GroupRotationInfo { session_start_block: 10u32, now: 15, group_rotation_frequency: 5 };

		assert_eq!(info.next_rotation_at(), 20);
		assert_eq!(info.last_rotation_at(), 15);
	}

	#[test]
	fn group_for_core_is_core_for_group() {
		for cores in 1..=256 {
			for rotations in 0..(cores * 2) {
				let info = GroupRotationInfo {
					session_start_block: 0u32,
					now: rotations,
					group_rotation_frequency: 1,
				};

				for core in 0..cores {
					let group = info.group_for_core(CoreIndex(core), cores as usize);
					assert_eq!(info.core_for_group(group, cores as usize).0, core);
				}
			}
		}
	}

	#[test]
	fn collator_signature_payload_is_valid() {
		// if this fails, collator signature verification code has to be updated.
		let h = Hash::default();
		assert_eq!(h.as_ref().len(), 32);

		let _payload = collator_signature_payload(
			&Hash::repeat_byte(1),
			&5u32.into(),
			&Hash::repeat_byte(2),
			&Hash::repeat_byte(3),
			&Hash::repeat_byte(4).into(),
		);
	}

	#[test]
	fn test_byzantine_threshold() {
		assert_eq!(byzantine_threshold(0), 0);
		assert_eq!(byzantine_threshold(1), 0);
		assert_eq!(byzantine_threshold(2), 0);
		assert_eq!(byzantine_threshold(3), 0);
		assert_eq!(byzantine_threshold(4), 1);
		assert_eq!(byzantine_threshold(5), 1);
		assert_eq!(byzantine_threshold(6), 1);
		assert_eq!(byzantine_threshold(7), 2);
	}

	#[test]
	fn test_supermajority_threshold() {
		assert_eq!(supermajority_threshold(0), 0);
		assert_eq!(supermajority_threshold(1), 1);
		assert_eq!(supermajority_threshold(2), 2);
		assert_eq!(supermajority_threshold(3), 3);
		assert_eq!(supermajority_threshold(4), 3);
		assert_eq!(supermajority_threshold(5), 4);
		assert_eq!(supermajority_threshold(6), 5);
		assert_eq!(supermajority_threshold(7), 5);
	}

	#[test]
	fn balance_bigger_than_usize() {
		let zero_b: Balance = 0;
		let zero_u: usize = 0;

		assert!(zero_b.leading_zeros() >= zero_u.leading_zeros());
	}
}<|MERGE_RESOLUTION|>--- conflicted
+++ resolved
@@ -1705,7 +1705,6 @@
 	}
 }
 
-<<<<<<< HEAD
 /// A well-known and typed storage key.
 pub struct WellKnownKey<T> {
 	/// The raw storage key.
@@ -1740,80 +1739,6 @@
 	}
 }
 
-/// Old, v1-style info about session info. Only needed for limited
-/// backwards-compatibility.
-#[derive(Clone, Encode, Decode, RuntimeDebug, TypeInfo)]
-#[cfg_attr(feature = "std", derive(PartialEq))]
-pub struct OldV1SessionInfo {
-	/// Validators in canonical ordering.
-	///
-	/// NOTE: There might be more authorities in the current session, than `validators` participating
-	/// in parachain consensus. See
-	/// [`max_validators`](https://github.com/paritytech/polkadot/blob/a52dca2be7840b23c19c153cf7e110b1e3e475f8/runtime/parachains/src/configuration.rs#L148).
-	///
-	/// `SessionInfo::validators` will be limited to to `max_validators` when set.
-	pub validators: IndexedVec<ValidatorIndex, ValidatorId>,
-	/// Validators' authority discovery keys for the session in canonical ordering.
-	///
-	/// NOTE: The first `validators.len()` entries will match the corresponding validators in
-	/// `validators`, afterwards any remaining authorities can be found. This is any authorities not
-	/// participating in parachain consensus - see
-	/// [`max_validators`](https://github.com/paritytech/polkadot/blob/a52dca2be7840b23c19c153cf7e110b1e3e475f8/runtime/parachains/src/configuration.rs#L148)
-	pub discovery_keys: Vec<AuthorityDiscoveryId>,
-	/// The assignment keys for validators.
-	///
-	/// NOTE: There might be more authorities in the current session, than validators participating
-	/// in parachain consensus. See
-	/// [`max_validators`](https://github.com/paritytech/polkadot/blob/a52dca2be7840b23c19c153cf7e110b1e3e475f8/runtime/parachains/src/configuration.rs#L148).
-	///
-	/// Therefore:
-	/// ```ignore
-	///		assignment_keys.len() == validators.len() && validators.len() <= discovery_keys.len()
-	///	```
-	pub assignment_keys: Vec<AssignmentId>,
-	/// Validators in shuffled ordering - these are the validator groups as produced
-	/// by the `Scheduler` module for the session and are typically referred to by
-	/// `GroupIndex`.
-	pub validator_groups: IndexedVec<GroupIndex, Vec<ValidatorIndex>>,
-	/// The number of availability cores used by the protocol during this session.
-	pub n_cores: u32,
-	/// The zeroth delay tranche width.
-	pub zeroth_delay_tranche_width: u32,
-	/// The number of samples we do of `relay_vrf_modulo`.
-	pub relay_vrf_modulo_samples: u32,
-	/// The number of delay tranches in total.
-	pub n_delay_tranches: u32,
-	/// How many slots (BABE / SASSAFRAS) must pass before an assignment is considered a
-	/// no-show.
-	pub no_show_slots: u32,
-	/// The number of validators needed to approve a block.
-	pub needed_approvals: u32,
-}
-
-impl From<OldV1SessionInfo> for SessionInfo {
-	fn from(old: OldV1SessionInfo) -> SessionInfo {
-		SessionInfo {
-			// new fields
-			active_validator_indices: Vec::new(),
-			random_seed: [0u8; 32],
-			dispute_period: 6,
-			// old fields
-			validators: old.validators,
-			discovery_keys: old.discovery_keys,
-			assignment_keys: old.assignment_keys,
-			validator_groups: old.validator_groups,
-			n_cores: old.n_cores,
-			zeroth_delay_tranche_width: old.zeroth_delay_tranche_width,
-			relay_vrf_modulo_samples: old.relay_vrf_modulo_samples,
-			n_delay_tranches: old.n_delay_tranches,
-			no_show_slots: old.no_show_slots,
-			needed_approvals: old.needed_approvals,
-		}
-	}
-}
-
-=======
->>>>>>> 48f41dd9
 #[cfg(test)]
 mod tests {
 	use super::*;
