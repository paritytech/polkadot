// Copyright 2017 Parity Technologies (UK) Ltd.
// This file is part of Polkadot.

// Polkadot is free software: you can redistribute it and/or modify
// it under the terms of the GNU General Public License as published by
// the Free Software Foundation, either version 3 of the License, or
// (at your option) any later version.

// Polkadot is distributed in the hope that it will be useful,
// but WITHOUT ANY WARRANTY; without even the implied warranty of
// MERCHANTABILITY or FITNESS FOR A PARTICULAR PURPOSE.  See the
// GNU General Public License for more details.

// You should have received a copy of the GNU General Public License
// along with Polkadot.  If not, see <http://www.gnu.org/licenses/>.

//! Polkadot parachain types.

use rstd::prelude::*;
use rstd::cmp::Ordering;
use parity_scale_codec::{Encode, Decode};
use bitvec::vec::BitVec;
use super::{Hash, Balance, BlockNumber};

#[cfg(feature = "std")]
use serde::{Serialize, Deserialize};

#[cfg(feature = "std")]
use primitives::bytes;
use primitives::RuntimeDebug;
use application_crypto::KeyTypeId;

#[cfg(feature = "std")]
use trie::TrieConfiguration;

pub use polkadot_parachain::{
	Id, ParachainDispatchOrigin, LOWEST_USER_ID, UpwardMessage,
};

/// The key type ID for a collator key.
pub const COLLATOR_KEY_TYPE_ID: KeyTypeId = KeyTypeId(*b"coll");

mod collator_app {
	use application_crypto::{app_crypto, sr25519};
	app_crypto!(sr25519, super::COLLATOR_KEY_TYPE_ID);
}

/// Identity that collators use.
pub type CollatorId = collator_app::Public;

/// A Parachain collator keypair.
#[cfg(feature = "std")]
pub type CollatorPair = collator_app::Pair;

/// Signature on candidate's block data by a collator.
pub type CollatorSignature = collator_app::Signature;

/// The key type ID for a parachain validator key.
pub const PARACHAIN_KEY_TYPE_ID: KeyTypeId = KeyTypeId(*b"para");

mod validator_app {
	use application_crypto::{app_crypto, sr25519};
	app_crypto!(sr25519, super::PARACHAIN_KEY_TYPE_ID);
}

/// Identity that parachain validators use when signing validation messages.
///
/// For now we assert that parachain validator set is exactly equivalent to the (Aura) authority set, and
/// so we define it to be the same type as `SessionKey`. In the future it may have different crypto.
pub type ValidatorId = validator_app::Public;

/// Index of the validator is used as a lightweight replacement of the `ValidatorId` when appropriate.
pub type ValidatorIndex = u32;

/// A Parachain validator keypair.
#[cfg(feature = "std")]
pub type ValidatorPair = validator_app::Pair;

 /// Signature with which parachain validators sign blocks.
///
/// For now we assert that parachain validator set is exactly equivalent to the (Aura) authority set, and
/// so we define it to be the same type as `SessionKey`. In the future it may have different crypto.
pub type ValidatorSignature = validator_app::Signature;

/// Retriability for a given active para.
#[derive(Clone, Eq, PartialEq, Encode, Decode)]
#[cfg_attr(feature = "std", derive(Debug))]
pub enum Retriable {
	/// Ineligible for retry. This means it's either a parachain which is always scheduled anyway or
	/// has been removed/swapped.
	Never,
	/// Eligible for retry; the associated value is the number of retries that the para already had.
	WithRetries(u32),
}

/// Type determining the active set of parachains in current block.
pub trait ActiveParas {
	/// Return the active set of parachains in current block. This attempts to keep any IDs in the
	/// same place between sequential blocks. It is therefore unordered. The second item in the
	/// tuple is the required collator ID, if any. If `Some`, then it is invalid to include any
	/// other collator's block.
	///
	/// NOTE: The initial implementation simply concatenates the (ordered) set of (permanent)
	/// parachain IDs with the (unordered) set of parathread IDs selected for this block.
	fn active_paras() -> Vec<(Id, Option<(CollatorId, Retriable)>)>;
}

/// Description of how often/when this parachain is scheduled for progression.
#[derive(Encode, Decode, Clone, PartialEq, Eq, RuntimeDebug)]
pub enum Scheduling {
	/// Scheduled every block.
	Always,
	/// Scheduled dynamically (i.e. a parathread).
	Dynamic,
}

/// Information regarding a deployed parachain/thread.
#[derive(Encode, Decode, Clone, PartialEq, Eq, RuntimeDebug)]
pub struct Info {
	/// Scheduling info.
	pub scheduling: Scheduling,
}

/// An `Info` value for a standard leased parachain.
pub const PARACHAIN_INFO: Info = Info {
	scheduling: Scheduling::Always,
};

/// Auxilliary for when there's an attempt to swapped two parachains/parathreads.
pub trait SwapAux {
	/// Result describing whether it is possible to swap two parachains. Doesn't mutate state.
	fn ensure_can_swap(one: Id, other: Id) -> Result<(), &'static str>;

	/// Updates any needed state/references to enact a logical swap of two parachains. Identity,
	/// code and head_data remain equivalent for all parachains/threads, however other properties
	/// such as leases, deposits held and thread/chain nature are swapped.
	///
	/// May only be called on a state that `ensure_can_swap` has previously returned `Ok` for: if this is
	/// not the case, the result is undefined. May only return an error if `ensure_can_swap` also returns
	/// an error.
	fn on_swap(one: Id, other: Id) -> Result<(), &'static str>;
}

/// Identifier for a chain, either one of a number of parachains or the relay chain.
#[derive(Copy, Clone, PartialEq, Encode, Decode)]
#[cfg_attr(feature = "std", derive(Debug))]
pub enum Chain {
	/// The relay chain.
	Relay,
	/// A parachain of the given index.
	Parachain(Id),
}

/// The duty roster specifying what jobs each validator must do.
#[derive(Clone, PartialEq, Encode, Decode)]
#[cfg_attr(feature = "std", derive(Default, Debug))]
pub struct DutyRoster {
	/// Lookup from validator index to chain on which that validator has a duty to validate.
	pub validator_duty: Vec<Chain>,
}

/// A message targeted to a specific parachain.
#[derive(Clone, PartialEq, Eq, Encode, Decode)]
#[cfg_attr(feature = "std", derive(Serialize, Deserialize, Debug))]
#[cfg_attr(feature = "std", serde(rename_all = "camelCase"))]
#[cfg_attr(feature = "std", serde(deny_unknown_fields))]
pub struct TargetedMessage {
	/// The target parachain.
	pub target: Id,
	/// The message data.
	pub data: Vec<u8>,
}

impl AsRef<[u8]> for TargetedMessage {
	fn as_ref(&self) -> &[u8] {
		&self.data[..]
	}
}

impl PartialOrd for TargetedMessage {
	fn partial_cmp(&self, other: &Self) -> Option<Ordering> {
		Some(self.target.cmp(&other.target))
	}
}

impl Ord for TargetedMessage {
	fn cmp(&self, other: &Self) -> Ordering {
		self.target.cmp(&other.target)
	}
}

/// Outgoing message data for a parachain candidate.
///
/// This is data produced by evaluating the candidate. It contains
/// full records of all outgoing messages to other parachains.
#[derive(PartialEq, Eq, Clone, Encode, Decode)]
#[cfg_attr(feature = "std", derive(Serialize, Deserialize, Debug))]
#[cfg_attr(feature = "std", serde(rename_all = "camelCase"))]
#[cfg_attr(feature = "std", serde(deny_unknown_fields))]
pub struct OutgoingMessages {
	/// The outgoing messages from the execution of the parachain.
	///
	/// This must be sorted in ascending order by parachain ID.
	pub outgoing_messages: Vec<TargetedMessage>
}

impl OutgoingMessages {
	/// Returns an iterator of slices of all outgoing message queues.
	///
	/// All messages in a given slice are guaranteed to have the same target.
	pub fn message_queues(&'_ self) -> impl Iterator<Item=&'_ [TargetedMessage]> + '_ {
		let mut outgoing = &self.outgoing_messages[..];

		rstd::iter::from_fn(move || {
			if outgoing.is_empty() { return None }
			let target = outgoing[0].target;
			let mut end = 1; // the index of the last matching item + 1.
			loop {
				match outgoing.get(end) {
					None => break,
					Some(x) => if x.target != target { break },
				}
				end += 1;
			}

			let item = &outgoing[..end];
			outgoing = &outgoing[end..];
			Some(item)
		})
	}
}

/// Messages by queue root that are stored in the availability store.
#[derive(PartialEq, Clone, Decode)]
#[cfg_attr(feature = "std", derive(Serialize, Deserialize, Encode, Debug))]
pub struct AvailableMessages(pub Vec<(Hash, Vec<Message>)>);


/// Compute a trie root for a set of messages, given the raw message data.
#[cfg(feature = "std")]
pub fn message_queue_root<A, I: IntoIterator<Item=A>>(messages: I) -> Hash
	where A: AsRef<[u8]>
{
	trie::trie_types::Layout::<primitives::Blake2Hasher>::ordered_trie_root(messages)
}

#[cfg(feature = "std")]
impl From<OutgoingMessages> for AvailableMessages {
	fn from(outgoing: OutgoingMessages) -> Self {
		let queues = outgoing.message_queues().filter_map(|queue| {
			let queue_root = message_queue_root(queue);
			let queue_data = queue.iter().map(|msg| msg.clone().into()).collect();
			Some((queue_root, queue_data))
		}).collect();

		AvailableMessages(queues)
	}
}

/// Candidate receipt type.
#[derive(PartialEq, Eq, Clone, Encode, Decode)]
#[cfg_attr(feature = "std", derive(Debug))]
pub struct CollationInfo {
	/// The ID of the parachain this is a candidate for.
	pub parachain_index: Id,
	/// The collator's relay-chain account ID
	pub collator: CollatorId,
	/// Signature on blake2-256 of the block data by collator.
	pub signature: CollatorSignature,
	/// Egress queue roots. Must be sorted lexicographically (ascending)
	/// by parachain ID.
	pub egress_queue_roots: Vec<(Id, Hash)>,
	/// The head-data
	pub head_data: HeadData,
	/// blake2-256 Hash of block data.
	pub block_data_hash: Hash,
	/// Messages destined to be interpreted by the Relay chain itself.
	pub upward_messages: Vec<UpwardMessage>,
}

impl From<CandidateReceipt> for CollationInfo {
	fn from(receipt: CandidateReceipt) -> Self {
		CollationInfo {
			parachain_index: receipt.parachain_index,
			collator: receipt.collator,
			signature: receipt.signature,
			egress_queue_roots: receipt.egress_queue_roots,
			head_data: receipt.head_data,
			block_data_hash: receipt.block_data_hash,
			upward_messages: receipt.upward_messages,
		}
	}
}

impl CollationInfo {
	/// Check integrity vs. provided block data.
	pub fn check_signature(&self) -> Result<(), ()> {
		use runtime_primitives::traits::AppVerify;

		if self.signature.verify(self.block_data_hash.as_ref(), &self.collator) {
			Ok(())
		} else {
			Err(())
		}
	}
}

/// Candidate receipt type.
#[derive(PartialEq, Eq, Clone, Encode, Decode)]
#[cfg_attr(feature = "std", derive(Debug, Default))]
pub struct CandidateReceipt {
	/// The ID of the parachain this is a candidate for.
	pub parachain_index: Id,
	/// The collator's relay-chain account ID
	pub collator: CollatorId,
	/// Signature on blake2-256 of the block data by collator.
	pub signature: CollatorSignature,
	/// The head-data
	pub head_data: HeadData,
	/// Egress queue roots. Must be sorted lexicographically (ascending)
	/// by parachain ID.
	pub egress_queue_roots: Vec<(Id, Hash)>,
	/// Fees paid from the chain to the relay chain validators
	pub fees: Balance,
	/// blake2-256 Hash of block data.
	pub block_data_hash: Hash,
	/// Messages destined to be interpreted by the Relay chain itself.
	pub upward_messages: Vec<UpwardMessage>,
	/// The root of a block's erasure encoding Merkle tree.
	pub erasure_root: Hash,
}

impl CandidateReceipt {
	/// Get the blake2_256 hash
	pub fn hash(&self) -> Hash {
		use runtime_primitives::traits::{BlakeTwo256, Hash};
		BlakeTwo256::hash_of(self)
	}

	/// Check integrity vs. provided block data.
	pub fn check_signature(&self) -> Result<(), ()> {
		use runtime_primitives::traits::AppVerify;

		if self.signature.verify(self.block_data_hash.as_ref(), &self.collator) {
			Ok(())
		} else {
			Err(())
		}
	}
}

impl PartialOrd for CandidateReceipt {
	fn partial_cmp(&self, other: &Self) -> Option<Ordering> {
		Some(self.cmp(other))
	}
}

impl PartialEq<CollationInfo> for CandidateReceipt {
	fn eq(&self, info: &CollationInfo) -> bool {
		self.parachain_index == info.parachain_index &&
		self.collator == info.collator &&
		self.signature == info.signature &&
		self.egress_queue_roots == info.egress_queue_roots &&
		self.head_data == info.head_data &&
		self.block_data_hash == info.block_data_hash &&
		self.upward_messages == info.upward_messages
	}
}

impl Ord for CandidateReceipt {
	fn cmp(&self, other: &Self) -> Ordering {
		// TODO: compare signatures or something more sane
		// https://github.com/paritytech/polkadot/issues/222
		self.parachain_index.cmp(&other.parachain_index)
			.then_with(|| self.head_data.cmp(&other.head_data))
	}
}

/// A full collation.
#[derive(PartialEq, Eq, Clone)]
#[cfg_attr(feature = "std", derive(Debug, Encode, Decode))]
pub struct Collation {
	/// Candidate receipt itself.
	pub info: CollationInfo,
	/// A proof-of-validation for the receipt.
	pub pov: PoVBlock,
}

/// A Proof-of-Validation block.
#[derive(PartialEq, Eq, Clone)]
#[cfg_attr(feature = "std", derive(Debug, Encode, Decode))]
pub struct PoVBlock {
	/// Block data.
	pub block_data: BlockData,
	/// Ingress for the parachain.
	pub ingress: ConsolidatedIngress,
}

/// Parachain ingress queue message.
#[derive(PartialEq, Eq, Clone, Decode)]
#[cfg_attr(feature = "std", derive(Serialize, Deserialize, Encode, Debug))]
pub struct Message(#[cfg_attr(feature = "std", serde(with="bytes"))] pub Vec<u8>);

impl AsRef<[u8]> for Message {
	fn as_ref(&self) -> &[u8] {
		&self.0[..]
	}
}

impl From<TargetedMessage> for Message {
	fn from(targeted: TargetedMessage) -> Self {
		Message(targeted.data)
	}
}

/// All ingress roots at one block.
///
/// This is an ordered vector of other parachain's egress queue roots from a specific block.
/// empty roots are omitted. Each parachain may appear once at most.
#[derive(Default, PartialEq, Eq, Clone, Encode)]
#[cfg_attr(feature = "std", derive(Serialize, Deserialize, Debug, Decode))]
pub struct BlockIngressRoots(pub Vec<(Id, Hash)>);

/// All ingress roots, grouped by block number (ascending). To properly
/// interpret this struct, the user must have knowledge of which fork of the relay
/// chain all block numbers correspond to.
#[derive(Default, PartialEq, Eq, Clone, Encode)]
#[cfg_attr(feature = "std", derive(Serialize, Deserialize, Debug, Decode))]
pub struct StructuredUnroutedIngress(pub Vec<(BlockNumber, BlockIngressRoots)>);

#[cfg(feature = "std")]
impl StructuredUnroutedIngress {
	/// Get the length of all the ingress roots across all blocks.
	pub fn len(&self) -> usize {
		self.0.iter().fold(0, |a, (_, roots)| a + roots.0.len())
	}

	/// Returns an iterator over all ingress roots. The block number indicates
	/// the height at which that root was posted to the relay chain. The parachain ID is the
	/// message sender.
	pub fn iter(&self) -> impl Iterator<Item=(BlockNumber, &Id, &Hash)> {
		self.0.iter().flat_map(|&(n, ref roots)|
			roots.0.iter().map(move |&(ref from, ref root)| (n, from, root))
		)
	}
}

/// Consolidated ingress queue data.
///
/// This is just an ordered vector of other parachains' egress queues,
/// obtained according to the routing rules. The same parachain may appear
/// more than once.
#[derive(Default, PartialEq, Eq, Clone, Decode)]
#[cfg_attr(feature = "std", derive(Serialize, Deserialize, Encode, Debug))]
pub struct ConsolidatedIngress(pub Vec<(Id, Vec<Message>)>);

/// Parachain block data.
///
/// contains everything required to validate para-block, may contain block and witness data
#[derive(PartialEq, Eq, Clone, Encode, Decode)]
#[cfg_attr(feature = "std", derive(Serialize, Deserialize, Debug))]
pub struct BlockData(#[cfg_attr(feature = "std", serde(with="bytes"))] pub Vec<u8>);

/// A chunk of erasure-encoded block data.
#[derive(PartialEq, Eq, Clone, Encode, Decode, Default)]
#[cfg_attr(feature = "std", derive(Serialize, Deserialize, Debug))]
pub struct ErasureChunk {
	/// The erasure-encoded chunk of data belonging to the candidate block.
	pub chunk: Vec<u8>,
	/// The index of this erasure-encoded chunk of data.
	pub index: u32,
	/// Proof for this chunk's branch in the Merkle tree.
	pub proof: Vec<Vec<u8>>,
}

impl BlockData {
	/// Compute hash of block data.
	#[cfg(feature = "std")]
	pub fn hash(&self) -> Hash {
		use runtime_primitives::traits::{BlakeTwo256, Hash};
		BlakeTwo256::hash(&self.0[..])
	}
}
/// Parachain header raw bytes wrapper type.
#[derive(PartialEq, Eq)]
#[cfg_attr(feature = "std", derive(Serialize, Deserialize, Debug))]
pub struct Header(#[cfg_attr(feature = "std", serde(with="bytes"))] pub Vec<u8>);

/// Parachain head data included in the chain.
#[derive(PartialEq, Eq, Clone, PartialOrd, Ord, Encode, Decode)]
#[cfg_attr(feature = "std", derive(Serialize, Deserialize, Debug, Default))]
pub struct HeadData(#[cfg_attr(feature = "std", serde(with="bytes"))] pub Vec<u8>);

/// Parachain validation code.
#[derive(PartialEq, Eq)]
#[cfg_attr(feature = "std", derive(Serialize, Deserialize, Debug))]
pub struct ValidationCode(#[cfg_attr(feature = "std", serde(with="bytes"))] pub Vec<u8>);

/// Activity bit field
#[derive(PartialEq, Eq, Clone, Default, Encode, Decode)]
#[cfg_attr(feature = "std", derive(Serialize, Deserialize, Debug))]
pub struct Activity(#[cfg_attr(feature = "std", serde(with="bytes"))] pub Vec<u8>);

/// Statements which can be made about parachain candidates.
#[derive(Clone, PartialEq, Eq, Encode)]
#[cfg_attr(feature = "std", derive(Debug))]
pub enum Statement {
	/// Proposal of a parachain candidate.
	#[codec(index = "1")]
	Candidate(CandidateReceipt),
	/// State that a parachain candidate is valid.
	#[codec(index = "2")]
	Valid(Hash),
	/// State a candidate is invalid.
	#[codec(index = "3")]
	Invalid(Hash),
}

/// An either implicit or explicit attestation to the validity of a parachain
/// candidate.
#[derive(Clone, PartialEq, Decode, Encode)]
#[cfg_attr(feature = "std", derive(Debug))]
pub enum ValidityAttestation {
	/// implicit validity attestation by issuing.
	/// This corresponds to issuance of a `Candidate` statement.
	#[codec(index = "1")]
	Implicit(ValidatorSignature),
	/// An explicit attestation. This corresponds to issuance of a
	/// `Valid` statement.
	#[codec(index = "2")]
	Explicit(ValidatorSignature),
}

/// An attested candidate.
#[derive(Clone, PartialEq, Decode, Encode, RuntimeDebug)]
pub struct AttestedCandidate {
	/// The candidate data.
	pub candidate: CandidateReceipt,
	/// Validity attestations.
	pub validity_votes: Vec<ValidityAttestation>,
	/// Indices of the corresponding validity votes.
	pub validator_indices: BitVec,
}

impl AttestedCandidate {
	/// Get the candidate.
	pub fn candidate(&self) -> &CandidateReceipt {
		&self.candidate
	}

	/// Get the group ID of the candidate.
	pub fn parachain_index(&self) -> Id {
		self.candidate.parachain_index
	}
}

/// A fee schedule for messages. This is a linear function in the number of bytes of a message.
#[derive(PartialEq, Eq, PartialOrd, Hash, Default, Clone, Copy, Encode, Decode)]
#[cfg_attr(feature = "std", derive(Serialize, Deserialize, Debug))]
pub struct FeeSchedule {
	/// The base fee charged for all messages.
	pub base: Balance,
	/// The per-byte fee charged on top of that.
	pub per_byte: Balance,
}

impl FeeSchedule {
	/// Compute the fee for a message of given size.
	pub fn compute_fee(&self, n_bytes: usize) -> Balance {
		use rstd::mem;
		debug_assert!(mem::size_of::<Balance>() >= mem::size_of::<usize>());

		let n_bytes = n_bytes as Balance;
		self.base.saturating_add(n_bytes.saturating_mul(self.per_byte))
	}
}

/// Current Status of a parachain.
#[derive(PartialEq, Eq, Clone, Encode, Decode)]
#[cfg_attr(feature = "std", derive(Serialize, Deserialize, Debug))]
pub struct Status {
	/// The head of the parachain.
	pub head_data: HeadData,
	/// The current balance of the parachain.
	pub balance: Balance,
	/// The fee schedule for messages coming from this parachain.
	pub fee_schedule: FeeSchedule,
}

<<<<<<< HEAD
use runtime_primitives::traits::{Block as BlockT};

substrate_client::decl_runtime_apis! {
=======
sr_api::decl_runtime_apis! {
>>>>>>> a99977f6
	/// The API for querying the state of parachains on-chain.
	pub trait ParachainHost {
		/// Get the current validators.
		fn validators() -> Vec<ValidatorId>;
		/// Get the current duty roster.
		fn duty_roster() -> DutyRoster;
		/// Get the currently active parachains.
		fn active_parachains() -> Vec<(Id, Option<(CollatorId, Retriable)>)>;
		/// Get the given parachain's status.
		fn parachain_status(id: Id) -> Option<Status>;
		/// Get the given parachain's head code blob.
		fn parachain_code(id: Id) -> Option<Vec<u8>>;
		/// Get all the unrouted ingress roots at the given block that
		/// are targeting the given parachain.
		///
		/// If `since` is provided, only messages since (including those in) that block
		/// will be included.
		fn ingress(to: Id, since: Option<BlockNumber>) -> Option<StructuredUnroutedIngress>;
	}

	/// The api to get information out of the raw extrinsics.
	pub trait ExtrinsicsQuerying {
		/// Extract the heads that were set by this set of extrinsics.
		fn get_heads(extrinsics: Vec<<Block as BlockT>::Extrinsic>) -> Option<Vec<CandidateReceipt>>;
	}
}

/// Runtime ID module.
pub mod id {
	use sr_version::ApiId;

	/// Parachain host runtime API id.
	pub const PARACHAIN_HOST: ApiId = *b"parahost";
}

#[cfg(test)]
mod tests {
	use super::*;

	#[test]
	fn balance_bigger_than_usize() {
		let zero_b: Balance = 0;
		let zero_u: usize = 0;

		assert!(zero_b.leading_zeros() >= zero_u.leading_zeros());
	}
}<|MERGE_RESOLUTION|>--- conflicted
+++ resolved
@@ -587,13 +587,9 @@
 	pub fee_schedule: FeeSchedule,
 }
 
-<<<<<<< HEAD
 use runtime_primitives::traits::{Block as BlockT};
 
-substrate_client::decl_runtime_apis! {
-=======
 sr_api::decl_runtime_apis! {
->>>>>>> a99977f6
 	/// The API for querying the state of parachains on-chain.
 	pub trait ParachainHost {
 		/// Get the current validators.
