--- conflicted
+++ resolved
@@ -19,18 +19,11 @@
 use rstd::prelude::*;
 use rstd::cmp::Ordering;
 use super::Hash;
-<<<<<<< HEAD
+
 #[cfg(feature = "std")]
 use primitives::bytes;
 use primitives::ed25519;
 
-pub use polkadot_parachain::Id;
-=======
-
-#[cfg(feature = "std")]
-use primitives::bytes;
-use primitives::ed25519;
-
 /// Identity that collators use.
 pub type CollatorId = ed25519::Public;
 
@@ -48,7 +41,6 @@
 /// For now we assert that parachain validator set is exactly equivalent to the (Aura) authority set, and
 /// so we define it to be the same type as `SessionKey`. In the future it may have different crypto.
 pub type ValidatorSignature = super::SessionSignature;
->>>>>>> d8542507
 
 /// Identity that collators use.
 pub type CollatorId = ed25519::Public;
@@ -115,7 +107,6 @@
 /// This is data produced by evaluating the candidate. It contains
 /// full records of all outgoing messages to other parachains.
 #[derive(PartialEq, Eq, Clone, Encode, Decode)]
-<<<<<<< HEAD
 #[cfg_attr(feature = "std", derive(Serialize, Deserialize, Debug))]
 #[cfg_attr(feature = "std", serde(rename_all = "camelCase"))]
 #[cfg_attr(feature = "std", serde(deny_unknown_fields))]
@@ -128,17 +119,11 @@
 
 /// Candidate receipt type.
 #[derive(PartialEq, Eq, Clone, Encode, Decode)]
-=======
->>>>>>> d8542507
 #[cfg_attr(feature = "std", derive(Debug))]
 pub struct CandidateReceipt {
 	/// The ID of the parachain this is a candidate for.
 	pub parachain_index: Id,
-<<<<<<< HEAD
-	/// The collator's signing ID
-=======
 	/// The collator's relay-chain account ID
->>>>>>> d8542507
 	pub collator: CollatorId,
 	/// Signature on blake2-256 of the block data by collator.
 	pub signature: CollatorSignature,
@@ -269,19 +254,11 @@
 	/// implicit validity attestation by issuing.
 	/// This corresponds to issuance of a `Candidate` statement.
 	#[codec(index = "1")]
-<<<<<<< HEAD
 	Implicit(CollatorSignature),
 	/// An explicit attestation. This corresponds to issuance of a
 	/// `Valid` statement.
 	#[codec(index = "2")]
 	Explicit(CollatorSignature),
-=======
-	Implicit(ValidatorSignature),
-	/// An explicit attestation. This corresponds to issuance of a
-	/// `Valid` statement.
-	#[codec(index = "2")]
-	Explicit(ValidatorSignature),
->>>>>>> d8542507
 }
 
 /// An attested candidate.
@@ -292,11 +269,8 @@
 	pub candidate: CandidateReceipt,
 	/// Validity attestations.
 	pub validity_votes: Vec<(ValidatorId, ValidityAttestation)>,
-<<<<<<< HEAD
-=======
 	/// Availability attestations.
 	pub availability_votes: Vec<(ValidatorId, ValidatorSignature)>,
->>>>>>> d8542507
 }
 
 impl AttestedCandidate {
