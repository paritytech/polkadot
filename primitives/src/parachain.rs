// Copyright 2017-2020 Parity Technologies (UK) Ltd.
// This file is part of Polkadot.

// Polkadot is free software: you can redistribute it and/or modify
// it under the terms of the GNU General Public License as published by
// the Free Software Foundation, either version 3 of the License, or
// (at your option) any later version.

// Polkadot is distributed in the hope that it will be useful,
// but WITHOUT ANY WARRANTY; without even the implied warranty of
// MERCHANTABILITY or FITNESS FOR A PARTICULAR PURPOSE.  See the
// GNU General Public License for more details.

// You should have received a copy of the GNU General Public License
// along with Polkadot.  If not, see <http://www.gnu.org/licenses/>.

//! Polkadot parachain types.

use rstd::prelude::*;
use rstd::cmp::Ordering;
use parity_scale_codec::{Encode, Decode};
use bitvec::vec::BitVec;
use super::{Hash, Balance};

#[cfg(feature = "std")]
use serde::{Serialize, Deserialize};

#[cfg(feature = "std")]
use primitives::bytes;
use primitives::RuntimeDebug;
use runtime_primitives::traits::{Block as BlockT};
use inherents::InherentIdentifier;
use application_crypto::KeyTypeId;

pub use polkadot_parachain::{
	Id, ParachainDispatchOrigin, LOWEST_USER_ID, UpwardMessage,
};

/// The key type ID for a collator key.
pub const COLLATOR_KEY_TYPE_ID: KeyTypeId = KeyTypeId(*b"coll");

/// An identifier for inherent data that provides new minimally-attested
/// parachain heads.
pub const NEW_HEADS_IDENTIFIER: InherentIdentifier = *b"newheads";

mod collator_app {
	use application_crypto::{app_crypto, sr25519};
	app_crypto!(sr25519, super::COLLATOR_KEY_TYPE_ID);
}

/// Identity that collators use.
pub type CollatorId = collator_app::Public;

/// A Parachain collator keypair.
#[cfg(feature = "std")]
pub type CollatorPair = collator_app::Pair;

/// Signature on candidate's block data by a collator.
pub type CollatorSignature = collator_app::Signature;

/// The key type ID for a parachain validator key.
pub const PARACHAIN_KEY_TYPE_ID: KeyTypeId = KeyTypeId(*b"para");

mod validator_app {
	use application_crypto::{app_crypto, sr25519};
	app_crypto!(sr25519, super::PARACHAIN_KEY_TYPE_ID);
}

/// Identity that parachain validators use when signing validation messages.
///
/// For now we assert that parachain validator set is exactly equivalent to the (Aura) authority set, and
/// so we define it to be the same type as `SessionKey`. In the future it may have different crypto.
pub type ValidatorId = validator_app::Public;

/// Index of the validator is used as a lightweight replacement of the `ValidatorId` when appropriate.
pub type ValidatorIndex = u32;

/// A Parachain validator keypair.
#[cfg(feature = "std")]
pub type ValidatorPair = validator_app::Pair;

 /// Signature with which parachain validators sign blocks.
///
/// For now we assert that parachain validator set is exactly equivalent to the (Aura) authority set, and
/// so we define it to be the same type as `SessionKey`. In the future it may have different crypto.
pub type ValidatorSignature = validator_app::Signature;

/// Retriability for a given active para.
#[derive(Clone, Eq, PartialEq, Encode, Decode)]
#[cfg_attr(feature = "std", derive(Debug))]
pub enum Retriable {
	/// Ineligible for retry. This means it's either a parachain which is always scheduled anyway or
	/// has been removed/swapped.
	Never,
	/// Eligible for retry; the associated value is the number of retries that the para already had.
	WithRetries(u32),
}

/// Type determining the active set of parachains in current block.
pub trait ActiveParas {
	/// Return the active set of parachains in current block. This attempts to keep any IDs in the
	/// same place between sequential blocks. It is therefore unordered. The second item in the
	/// tuple is the required collator ID, if any. If `Some`, then it is invalid to include any
	/// other collator's block.
	///
	/// NOTE: The initial implementation simply concatenates the (ordered) set of (permanent)
	/// parachain IDs with the (unordered) set of parathread IDs selected for this block.
	fn active_paras() -> Vec<(Id, Option<(CollatorId, Retriable)>)>;
}

/// Description of how often/when this parachain is scheduled for progression.
#[derive(Encode, Decode, Clone, PartialEq, Eq, RuntimeDebug)]
pub enum Scheduling {
	/// Scheduled every block.
	Always,
	/// Scheduled dynamically (i.e. a parathread).
	Dynamic,
}

/// Information regarding a deployed parachain/thread.
#[derive(Encode, Decode, Clone, PartialEq, Eq, RuntimeDebug)]
pub struct Info {
	/// Scheduling info.
	pub scheduling: Scheduling,
}

/// An `Info` value for a standard leased parachain.
pub const PARACHAIN_INFO: Info = Info {
	scheduling: Scheduling::Always,
};

/// Auxilliary for when there's an attempt to swapped two parachains/parathreads.
pub trait SwapAux {
	/// Result describing whether it is possible to swap two parachains. Doesn't mutate state.
	fn ensure_can_swap(one: Id, other: Id) -> Result<(), &'static str>;

	/// Updates any needed state/references to enact a logical swap of two parachains. Identity,
	/// code and head_data remain equivalent for all parachains/threads, however other properties
	/// such as leases, deposits held and thread/chain nature are swapped.
	///
	/// May only be called on a state that `ensure_can_swap` has previously returned `Ok` for: if this is
	/// not the case, the result is undefined. May only return an error if `ensure_can_swap` also returns
	/// an error.
	fn on_swap(one: Id, other: Id) -> Result<(), &'static str>;
}

/// Identifier for a chain, either one of a number of parachains or the relay chain.
#[derive(Copy, Clone, PartialEq, Encode, Decode)]
#[cfg_attr(feature = "std", derive(Debug))]
pub enum Chain {
	/// The relay chain.
	Relay,
	/// A parachain of the given index.
	Parachain(Id),
}

/// The duty roster specifying what jobs each validator must do.
#[derive(Clone, PartialEq, Encode, Decode)]
#[cfg_attr(feature = "std", derive(Default, Debug))]
pub struct DutyRoster {
	/// Lookup from validator index to chain on which that validator has a duty to validate.
	pub validator_duty: Vec<Chain>,
}

/// Extra data which is needed along with the other fields in a `CandidateReceipt`
/// to fully validate the candidate.
///
/// These are global parameters that apply to all parachain candidates in a block.
#[derive(PartialEq, Eq, Clone, Encode, Decode)]
#[cfg_attr(feature = "std", derive(Debug, Default))]
pub struct GlobalValidationSchedule {
	/// The maximum code size permitted, in bytes.
	pub max_code_size: u32,
	/// The maximum head-data size permitted, in bytes.
	pub max_head_data_size: u32,
}

/// Extra data which is needed along with the other fields in a `CandidateReceipt`
/// to fully validate the candidate. These fields are parachain-specific.
#[derive(PartialEq, Eq, Clone, Encode, Decode)]
#[cfg_attr(feature = "std", derive(Debug, Default))]
pub struct LocalValidationData {
	/// The parent head-data.
	pub parent_head: HeadData,
	/// The balance of the parachain at the moment of validation.
	pub balance: Balance,
}

/// Commitments made in a `CandidateReceipt`. Many of these are outputs of validation.
#[derive(PartialEq, Eq, Clone, Encode, Decode)]
#[cfg_attr(feature = "std", derive(Debug, Default))]
pub struct CandidateCommitments {
	/// Fees paid from the chain to the relay chain validators
	pub fees: Balance,
	/// Messages destined to be interpreted by the Relay chain itself.
	pub upward_messages: Vec<UpwardMessage>,
	/// The root of a block's erasure encoding Merkle tree.
	pub erasure_root: Hash,
}

/// Get a collator signature payload on a relay-parent, block-data combo.
pub fn collator_signature_payload(
	relay_parent: &Hash,
	parachain_index: &Id,
	pov_block_hash: &Hash,
) -> [u8; 68] {
	// 32-byte hash length is protected in a test below.
	let mut payload = [0u8; 68];

	payload[0..32].copy_from_slice(relay_parent.as_ref());
	u32::from(*parachain_index).using_encoded(|s| payload[32..32 + s.len()].copy_from_slice(s));
	payload[36..68].copy_from_slice(pov_block_hash.as_ref());

	payload
}

fn check_collator_signature(
	relay_parent: &Hash,
	parachain_index: &Id,
	pov_block_hash: &Hash,
	collator: &CollatorId,
	signature: &CollatorSignature,
) -> Result<(),()> {
	use runtime_primitives::traits::AppVerify;

	let payload = collator_signature_payload(relay_parent, parachain_index, pov_block_hash);
	if signature.verify(&payload[..], collator) {
		Ok(())
	} else {
		Err(())
	}
}

/// All data pertaining to the execution of a parachain candidate.
#[derive(PartialEq, Eq, Clone, Encode, Decode)]
#[cfg_attr(feature = "std", derive(Debug, Default))]
pub struct CandidateReceipt {
	/// The ID of the parachain this is a candidate for.
	pub parachain_index: Id,
	/// The hash of the relay-chain block this should be executed in
	/// the context of.
	pub relay_parent: Hash,
	/// The head-data
	pub head_data: HeadData,
	/// The collator's relay-chain account ID
	pub collator: CollatorId,
	/// Signature on blake2-256 of the block data by collator.
	pub signature: CollatorSignature,
	/// The hash of the PoV-block.
	pub pov_block_hash: Hash,
	/// The global validation schedule.
	pub global_validation: GlobalValidationSchedule,
	/// The local validation data.
	pub local_validation: LocalValidationData,
	/// Commitments made as a result of validation.
	pub commitments: CandidateCommitments,
}

impl CandidateReceipt {
	/// Check integrity vs. provided block data.
	pub fn check_signature(&self) -> Result<(), ()> {
		check_collator_signature(
			&self.relay_parent,
			&self.parachain_index,
			&self.pov_block_hash,
			&self.collator,
			&self.signature,
		)
	}

	/// Abridge this `CandidateReceipt`, splitting it into an `AbridgedCandidateReceipt`
	/// and its omitted component.
	pub fn abridge(self) -> (AbridgedCandidateReceipt, OmittedValidationData) {
		let CandidateReceipt {
			parachain_index,
			relay_parent,
			head_data,
			collator,
			signature,
			pov_block_hash,
			global_validation,
			local_validation,
			commitments,
		} = self;

		let abridged = AbridgedCandidateReceipt {
			parachain_index,
			relay_parent,
			head_data,
			collator,
			signature,
			pov_block_hash,
			commitments,
		};

		let omitted = OmittedValidationData {
			global_validation,
			local_validation,
		};

		(abridged, omitted)
	}
}

impl PartialOrd for CandidateReceipt {
	fn partial_cmp(&self, other: &Self) -> Option<Ordering> {
		Some(self.cmp(other))
	}
}

impl Ord for CandidateReceipt {
	fn cmp(&self, other: &Self) -> Ordering {
		// TODO: compare signatures or something more sane
		// https://github.com/paritytech/polkadot/issues/222
		self.parachain_index.cmp(&other.parachain_index)
			.then_with(|| self.head_data.cmp(&other.head_data))
	}
}

<<<<<<< HEAD
/// Candidate receipt type.
#[derive(PartialEq, Eq, Clone, Encode, Decode, RuntimeDebug)]
#[cfg_attr(feature = "std", derive(Default))]
pub struct CandidateReceipt {
=======
/// All the data which is omitted in an `AbridgedCandidateReceipt`, but that
/// is necessary for validation of the parachain candidate.
#[derive(PartialEq, Eq, Clone, Encode, Decode)]
#[cfg_attr(feature = "std", derive(Debug, Default))]
pub struct OmittedValidationData {
	/// The global validation schedule.
	pub global_validation: GlobalValidationSchedule,
	/// The local validation data.
	pub local_validation: LocalValidationData,
}

/// An abridged candidate-receipt.
///
/// Much info in a candidate-receipt is duplicated from the relay-chain state.
/// When submitting to the relay-chain, this data should be omitted as it can
/// be re-generated from relay-chain state.
#[derive(PartialEq, Eq, Clone, Encode, Decode)]
#[cfg_attr(feature = "std", derive(Debug, Default))]
pub struct AbridgedCandidateReceipt {
>>>>>>> b94febb1
	/// The ID of the parachain this is a candidate for.
	pub parachain_index: Id,
	/// The hash of the relay-chain block this should be executed in
	/// the context of.
	// NOTE: the fact that the hash includes this value means that code depends
	// on this for deduplication. Removing this field is likely to break things.
	pub relay_parent: Hash,
	/// The head-data
	pub head_data: HeadData,
	/// The collator's relay-chain account ID
	pub collator: CollatorId,
	/// Signature on blake2-256 of the block data by collator.
	pub signature: CollatorSignature,
	/// The hash of the pov-block.
	pub pov_block_hash: Hash,
	/// Commitments made as a result of validation.
	pub commitments: CandidateCommitments,
}

impl AbridgedCandidateReceipt {
	/// Compute the hash of the abridged candidate receipt.
	///
	/// This is often used as the canonical hash of the receipt, rather than
	/// the hash of the full receipt. The reason being that all data in the full
	/// receipt is comitted to in the abridged receipt; this receipt references
	/// the relay-chain block in which context it should be executed, which implies
	/// any blockchain state that must be referenced.
	pub fn hash(&self) -> Hash {
		use runtime_primitives::traits::{BlakeTwo256, Hash};
		BlakeTwo256::hash_of(self)
	}

	/// Combine the abridged candidate receipt with the omitted data,
	/// forming a full `CandidateReceipt`.
	pub fn complete(self, omitted: OmittedValidationData) -> CandidateReceipt {
		let AbridgedCandidateReceipt {
			parachain_index,
			relay_parent,
			head_data,
			collator,
			signature,
			pov_block_hash,
			commitments,
		} = self;

		let OmittedValidationData {
			global_validation,
			local_validation,
		} = omitted;

		CandidateReceipt {
			parachain_index,
			relay_parent,
			head_data,
			collator,
			signature,
			pov_block_hash,
			local_validation,
			global_validation,
			commitments,
		}
	}

	/// Clone the relevant portions of the `CandidateReceipt` to form a `CollationInfo`.
	pub fn to_collation_info(&self) -> CollationInfo {
		let AbridgedCandidateReceipt {
			parachain_index,
			relay_parent,
			head_data,
			collator,
			signature,
			pov_block_hash,
			commitments: _commitments,
		} = self;

		CollationInfo {
			parachain_index: *parachain_index,
			relay_parent: *relay_parent,
			head_data: head_data.clone(),
			collator: collator.clone(),
			signature: signature.clone(),
			pov_block_hash: *pov_block_hash,
		}
	}
}


impl PartialOrd for AbridgedCandidateReceipt {
	fn partial_cmp(&self, other: &Self) -> Option<Ordering> {
		Some(self.cmp(other))
	}
}

impl Ord for AbridgedCandidateReceipt {
	fn cmp(&self, other: &Self) -> Ordering {
		// TODO: compare signatures or something more sane
		// https://github.com/paritytech/polkadot/issues/222
		self.parachain_index.cmp(&other.parachain_index)
			.then_with(|| self.head_data.cmp(&other.head_data))
	}
}

/// A collation sent by a collator.
#[derive(PartialEq, Eq, Clone, Encode, Decode)]
#[cfg_attr(feature = "std", derive(Debug, Default))]
pub struct CollationInfo {
	/// The ID of the parachain this is a candidate for.
	pub parachain_index: Id,
	/// The relay-chain block hash this block should execute in the
	/// context of.
	pub relay_parent: Hash,
	/// The collator's relay-chain account ID
	pub collator: CollatorId,
	/// Signature on blake2-256 of the block data by collator.
	pub signature: CollatorSignature,
	/// The head-data
	pub head_data: HeadData,
	/// blake2-256 Hash of the pov-block
	pub pov_block_hash: Hash,
}

impl CollationInfo {
	/// Check integrity vs. a pov-block.
	pub fn check_signature(&self) -> Result<(), ()> {
		check_collator_signature(
			&self.relay_parent,
			&self.parachain_index,
			&self.pov_block_hash,
			&self.collator,
			&self.signature,
		)
	}

	/// Turn this into an `AbridgedCandidateReceipt` by supplying a set of commitments.
	pub fn into_receipt(self, commitments: CandidateCommitments) -> AbridgedCandidateReceipt {
		let CollationInfo {
			parachain_index,
			relay_parent,
			collator,
			signature,
			head_data,
			pov_block_hash,
		} = self;

		AbridgedCandidateReceipt {
			parachain_index,
			relay_parent,
			collator,
			signature,
			head_data,
			pov_block_hash,
			commitments,
		}
	}
}

/// A full collation.
#[derive(PartialEq, Eq, Clone)]
#[cfg_attr(feature = "std", derive(Debug, Encode, Decode))]
pub struct Collation {
	/// Candidate receipt itself.
	pub info: CollationInfo,
	/// A proof-of-validation for the receipt.
	pub pov: PoVBlock,
}

/// A Proof-of-Validation block.
#[derive(PartialEq, Eq, Clone)]
#[cfg_attr(feature = "std", derive(Debug, Encode, Decode))]
pub struct PoVBlock {
	/// Block data.
	pub block_data: BlockData,
}

impl PoVBlock {
	/// Compute hash of block data.
	#[cfg(feature = "std")]
	pub fn hash(&self) -> Hash {
		use runtime_primitives::traits::{BlakeTwo256, Hash};
		BlakeTwo256::hash_of(&self)
	}
}

/// The data which is kept available about a particular parachain block.
#[derive(PartialEq, Eq, Clone)]
#[cfg_attr(feature = "std", derive(Debug, Encode, Decode))]
pub struct AvailableData {
	/// The PoV block.
	pub pov_block: PoVBlock,
	/// Data which is omitted from an abridged candidate receipt
	/// that is necessary for validation.
	pub omitted_validation: OmittedValidationData,
	// In the future, outgoing messages as well.
}

/// Parachain block data.
///
/// contains everything required to validate para-block, may contain block and witness data
#[derive(PartialEq, Eq, Clone, Encode, Decode)]
#[cfg_attr(feature = "std", derive(Serialize, Deserialize, Debug))]
pub struct BlockData(#[cfg_attr(feature = "std", serde(with="bytes"))] pub Vec<u8>);

/// A chunk of erasure-encoded block data.
#[derive(PartialEq, Eq, Clone, Encode, Decode, Default)]
#[cfg_attr(feature = "std", derive(Serialize, Deserialize, Debug))]
pub struct ErasureChunk {
	/// The erasure-encoded chunk of data belonging to the candidate block.
	pub chunk: Vec<u8>,
	/// The index of this erasure-encoded chunk of data.
	pub index: u32,
	/// Proof for this chunk's branch in the Merkle tree.
	pub proof: Vec<Vec<u8>>,
}

impl BlockData {
	/// Compute hash of block data.
	#[cfg(feature = "std")]
	pub fn hash(&self) -> Hash {
		use runtime_primitives::traits::{BlakeTwo256, Hash};
		BlakeTwo256::hash(&self.0[..])
	}
}
/// Parachain header raw bytes wrapper type.
#[derive(PartialEq, Eq)]
#[cfg_attr(feature = "std", derive(Serialize, Deserialize, Debug))]
pub struct Header(#[cfg_attr(feature = "std", serde(with="bytes"))] pub Vec<u8>);

/// Parachain head data included in the chain.
#[derive(PartialEq, Eq, Clone, PartialOrd, Ord, Encode, Decode)]
#[cfg_attr(feature = "std", derive(Serialize, Deserialize, Debug, Default))]
pub struct HeadData(#[cfg_attr(feature = "std", serde(with="bytes"))] pub Vec<u8>);

/// Parachain validation code.
#[derive(PartialEq, Eq)]
#[cfg_attr(feature = "std", derive(Serialize, Deserialize, Debug))]
pub struct ValidationCode(#[cfg_attr(feature = "std", serde(with="bytes"))] pub Vec<u8>);

/// Activity bit field
#[derive(PartialEq, Eq, Clone, Default, Encode, Decode)]
#[cfg_attr(feature = "std", derive(Serialize, Deserialize, Debug))]
pub struct Activity(#[cfg_attr(feature = "std", serde(with="bytes"))] pub Vec<u8>);

<<<<<<< HEAD
/// Statements which can be made about parachain candidates.
#[derive(Clone, PartialEq, Eq, Decode, Encode, RuntimeDebug)]
=======
/// Statements which can be made about parachain candidates. These are the
/// actual values which are signed by
#[derive(Clone, PartialEq, Eq, Encode)]
#[cfg_attr(feature = "std", derive(Debug))]
>>>>>>> b94febb1
pub enum Statement {
	/// Proposal of a parachain candidate.
	#[codec(index = "1")]
	Candidate(Hash),
	/// State that a parachain candidate is valid.
	#[codec(index = "2")]
	Valid(Hash),
	/// State a candidate is invalid.
	#[codec(index = "3")]
	Invalid(Hash),
}

/// An either implicit or explicit attestation to the validity of a parachain
/// candidate.
#[derive(Clone, Eq, PartialEq, Decode, Encode, RuntimeDebug)]
pub enum ValidityAttestation {
	/// implicit validity attestation by issuing.
	/// This corresponds to issuance of a `Candidate` statement.
	#[codec(index = "1")]
	Implicit(ValidatorSignature),
	/// An explicit attestation. This corresponds to issuance of a
	/// `Valid` statement.
	#[codec(index = "2")]
	Explicit(ValidatorSignature),
}

/// An attested candidate. This is submitted to the relay chain by a block author.
#[derive(Clone, PartialEq, Decode, Encode, RuntimeDebug)]
pub struct AttestedCandidate {
	/// The candidate data. This is abridged, because the omitted data
	/// is already present within the relay chain state.
	pub candidate: AbridgedCandidateReceipt,
	/// Validity attestations.
	pub validity_votes: Vec<ValidityAttestation>,
	/// Indices of the corresponding validity votes.
	pub validator_indices: BitVec<bitvec::cursor::LittleEndian, u8>,
}

impl AttestedCandidate {
	/// Get the candidate.
	pub fn candidate(&self) -> &AbridgedCandidateReceipt {
		&self.candidate
	}

	/// Get the group ID of the candidate.
	pub fn parachain_index(&self) -> Id {
		self.candidate.parachain_index
	}
}

/// A fee schedule for messages. This is a linear function in the number of bytes of a message.
#[derive(PartialEq, Eq, PartialOrd, Hash, Default, Clone, Copy, Encode, Decode)]
#[cfg_attr(feature = "std", derive(Serialize, Deserialize, Debug))]
pub struct FeeSchedule {
	/// The base fee charged for all messages.
	pub base: Balance,
	/// The per-byte fee charged on top of that.
	pub per_byte: Balance,
}

impl FeeSchedule {
	/// Compute the fee for a message of given size.
	pub fn compute_fee(&self, n_bytes: usize) -> Balance {
		use rstd::mem;
		debug_assert!(mem::size_of::<Balance>() >= mem::size_of::<usize>());

		let n_bytes = n_bytes as Balance;
		self.base.saturating_add(n_bytes.saturating_mul(self.per_byte))
	}
}

sp_api::decl_runtime_apis! {
	/// The API for querying the state of parachains on-chain.
	#[api_version(2)]
	pub trait ParachainHost {
		/// Get the current validators.
		fn validators() -> Vec<ValidatorId>;
		/// Get the current duty roster.
		fn duty_roster() -> DutyRoster;
		/// Get the currently active parachains.
		fn active_parachains() -> Vec<(Id, Option<(CollatorId, Retriable)>)>;
		/// Get the global validation schedule that all parachains should
		/// be validated under.
		fn global_validation_schedule() -> GlobalValidationSchedule;
		/// Get the local validation data for a particular parachain.
		fn local_validation_data(id: Id) -> Option<LocalValidationData>;
		/// Get the given parachain's head code blob.
		fn parachain_code(id: Id) -> Option<Vec<u8>>;
		/// Extract the abridged head that was set in the extrinsics.
		fn get_heads(extrinsics: Vec<<Block as BlockT>::Extrinsic>)
			-> Option<Vec<AbridgedCandidateReceipt>>;
	}
}

/// Runtime ID module.
pub mod id {
	use sp_version::ApiId;

	/// Parachain host runtime API id.
	pub const PARACHAIN_HOST: ApiId = *b"parahost";
}

#[cfg(test)]
mod tests {
	use super::*;

	#[test]
	fn balance_bigger_than_usize() {
		let zero_b: Balance = 0;
		let zero_u: usize = 0;

		assert!(zero_b.leading_zeros() >= zero_u.leading_zeros());
	}

	#[test]
	fn collator_signature_payload_is_valid() {
		// if this fails, collator signature verification code has to be updated.
		let h = Hash::default();
		assert_eq!(h.as_ref().len(), 32);

		let _payload = collator_signature_payload(
			&[1; 32].into(),
			&5u32.into(),
			&[2; 32].into(),
		);
	}
}<|MERGE_RESOLUTION|>--- conflicted
+++ resolved
@@ -317,12 +317,6 @@
 	}
 }
 
-<<<<<<< HEAD
-/// Candidate receipt type.
-#[derive(PartialEq, Eq, Clone, Encode, Decode, RuntimeDebug)]
-#[cfg_attr(feature = "std", derive(Default))]
-pub struct CandidateReceipt {
-=======
 /// All the data which is omitted in an `AbridgedCandidateReceipt`, but that
 /// is necessary for validation of the parachain candidate.
 #[derive(PartialEq, Eq, Clone, Encode, Decode)]
@@ -342,7 +336,6 @@
 #[derive(PartialEq, Eq, Clone, Encode, Decode)]
 #[cfg_attr(feature = "std", derive(Debug, Default))]
 pub struct AbridgedCandidateReceipt {
->>>>>>> b94febb1
 	/// The ID of the parachain this is a candidate for.
 	pub parachain_index: Id,
 	/// The hash of the relay-chain block this should be executed in
@@ -585,15 +578,10 @@
 #[cfg_attr(feature = "std", derive(Serialize, Deserialize, Debug))]
 pub struct Activity(#[cfg_attr(feature = "std", serde(with="bytes"))] pub Vec<u8>);
 
-<<<<<<< HEAD
-/// Statements which can be made about parachain candidates.
-#[derive(Clone, PartialEq, Eq, Decode, Encode, RuntimeDebug)]
-=======
 /// Statements which can be made about parachain candidates. These are the
 /// actual values which are signed by
-#[derive(Clone, PartialEq, Eq, Encode)]
+#[derive(Clone, PartialEq, Eq, Encode, Decode)]
 #[cfg_attr(feature = "std", derive(Debug))]
->>>>>>> b94febb1
 pub enum Statement {
 	/// Proposal of a parachain candidate.
 	#[codec(index = "1")]
