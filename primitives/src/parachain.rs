// Copyright 2017-2020 Parity Technologies (UK) Ltd.
// This file is part of Polkadot.

// Polkadot is free software: you can redistribute it and/or modify
// it under the terms of the GNU General Public License as published by
// the Free Software Foundation, either version 3 of the License, or
// (at your option) any later version.

// Polkadot is distributed in the hope that it will be useful,
// but WITHOUT ANY WARRANTY; without even the implied warranty of
// MERCHANTABILITY or FITNESS FOR A PARTICULAR PURPOSE.  See the
// GNU General Public License for more details.

// You should have received a copy of the GNU General Public License
// along with Polkadot.  If not, see <http://www.gnu.org/licenses/>.

//! Primitives which are necessary for parachain execution from a relay-chain
//! perspective.

use sp_std::prelude::*;
use sp_std::cmp::Ordering;
use parity_scale_codec::{Encode, Decode};
use bitvec::vec::BitVec;
use super::{Hash, Balance, BlockNumber};

#[cfg(feature = "std")]
use serde::{Serialize, Deserialize};

#[cfg(feature = "std")]
use primitives::bytes;
use primitives::RuntimeDebug;
use runtime_primitives::traits::Block as BlockT;
use inherents::InherentIdentifier;
use application_crypto::KeyTypeId;

pub use polkadot_parachain::primitives::{
	Id, ParachainDispatchOrigin, LOWEST_USER_ID, UpwardMessage, HeadData, BlockData,
	ValidationCode,
};

/// The key type ID for a collator key.
pub const COLLATOR_KEY_TYPE_ID: KeyTypeId = KeyTypeId(*b"coll");

/// An identifier for inherent data that provides new minimally-attested
/// parachain heads.
pub const NEW_HEADS_IDENTIFIER: InherentIdentifier = *b"newheads";

mod collator_app {
	use application_crypto::{app_crypto, sr25519};
	app_crypto!(sr25519, super::COLLATOR_KEY_TYPE_ID);
}

/// Identity that collators use.
pub type CollatorId = collator_app::Public;

/// A Parachain collator keypair.
#[cfg(feature = "std")]
pub type CollatorPair = collator_app::Pair;

/// Signature on candidate's block data by a collator.
pub type CollatorSignature = collator_app::Signature;

/// The key type ID for a parachain validator key.
pub const PARACHAIN_KEY_TYPE_ID: KeyTypeId = KeyTypeId(*b"para");

mod validator_app {
	use application_crypto::{app_crypto, sr25519};
	app_crypto!(sr25519, super::PARACHAIN_KEY_TYPE_ID);
}

/// Identity that parachain validators use when signing validation messages.
///
/// For now we assert that parachain validator set is exactly equivalent to the authority set, and
/// so we define it to be the same type as `SessionKey`. In the future it may have different crypto.
pub type ValidatorId = validator_app::Public;

/// Index of the validator is used as a lightweight replacement of the `ValidatorId` when appropriate.
pub type ValidatorIndex = u32;

application_crypto::with_pair! {
	/// A Parachain validator keypair.
	pub type ValidatorPair = validator_app::Pair;
}

/// Signature with which parachain validators sign blocks.
///
/// For now we assert that parachain validator set is exactly equivalent to the authority set, and
/// so we define it to be the same type as `SessionKey`. In the future it may have different crypto.
pub type ValidatorSignature = validator_app::Signature;

/// Retriability for a given active para.
#[derive(Clone, Eq, PartialEq, Encode, Decode)]
#[cfg_attr(feature = "std", derive(Debug))]
pub enum Retriable {
	/// Ineligible for retry. This means it's either a parachain that is always scheduled anyway or
	/// has been removed/swapped.
	Never,
	/// Eligible for retry; the associated value is the number of retries that the para already had.
	WithRetries(u32),
}

/// Type determining the active set of parachains in current block.
pub trait ActiveParas {
	/// Return the active set of parachains in current block. This attempts to keep any IDs in the
	/// same place between sequential blocks. It is therefore unordered. The second item in the
	/// tuple is the required collator ID, if any. If `Some`, then it is invalid to include any
	/// other collator's block.
	///
	/// NOTE: The initial implementation simply concatenates the (ordered) set of (permanent)
	/// parachain IDs with the (unordered) set of parathread IDs selected for this block.
	fn active_paras() -> Vec<(Id, Option<(CollatorId, Retriable)>)>;
}

/// Description of how often/when this parachain is scheduled for progression.
#[derive(Encode, Decode, Clone, PartialEq, Eq, RuntimeDebug)]
pub enum Scheduling {
	/// Scheduled every block.
	Always,
	/// Scheduled dynamically (i.e. a parathread).
	Dynamic,
}

/// Information regarding a deployed parachain/thread.
#[derive(Encode, Decode, Clone, PartialEq, Eq, RuntimeDebug)]
pub struct Info {
	/// Scheduling info.
	pub scheduling: Scheduling,
}

/// An `Info` value for a standard leased parachain.
pub const PARACHAIN_INFO: Info = Info {
	scheduling: Scheduling::Always,
};

/// Auxilliary for when there's an attempt to swap two parachains/parathreads.
pub trait SwapAux {
	/// Result describing whether it is possible to swap two parachains. Doesn't mutate state.
	fn ensure_can_swap(one: Id, other: Id) -> Result<(), &'static str>;

	/// Updates any needed state/references to enact a logical swap of two parachains. Identity,
	/// code and `head_data` remain equivalent for all parachains/threads, however other properties
	/// such as leases, deposits held and thread/chain nature are swapped.
	///
	/// May only be called on a state that `ensure_can_swap` has previously returned `Ok` for: if this is
	/// not the case, the result is undefined. May only return an error if `ensure_can_swap` also returns
	/// an error.
	fn on_swap(one: Id, other: Id) -> Result<(), &'static str>;
}

impl SwapAux for () {
	fn ensure_can_swap(_: Id, _: Id) -> Result<(), &'static str> { Err("Swapping disabled") }
	fn on_swap(_: Id, _: Id) -> Result<(), &'static str> { Err("Swapping disabled") }
}

/// Identifier for a chain, either one of a number of parachains or the relay chain.
#[derive(Copy, Clone, PartialEq, Encode, Decode)]
#[cfg_attr(feature = "std", derive(Debug))]
pub enum Chain {
	/// The relay chain.
	Relay,
	/// A parachain of the given index.
	Parachain(Id),
}

/// The duty roster specifying what jobs each validator must do.
#[derive(Clone, PartialEq, Encode, Decode)]
#[cfg_attr(feature = "std", derive(Default, Debug))]
pub struct DutyRoster {
	/// Lookup from validator index to chain on which that validator has a duty to validate.
	pub validator_duty: Vec<Chain>,
}

/// Extra data that is needed along with the other fields in a `CandidateReceipt`
/// to fully validate the candidate.
///
/// These are global parameters that apply to all parachain candidates in a block.
#[derive(PartialEq, Eq, Clone, Encode, Decode)]
#[cfg_attr(feature = "std", derive(Debug, Default))]
pub struct GlobalValidationSchedule<N = BlockNumber> {
	/// The maximum code size permitted, in bytes.
	pub max_code_size: u32,
	/// The maximum head-data size permitted, in bytes.
	pub max_head_data_size: u32,
	/// The relay-chain block number this is in the context of.
	pub block_number: N,
}

/// Extra data that is needed along with the other fields in a `CandidateReceipt`
/// to fully validate the candidate. These fields are parachain-specific.
#[derive(PartialEq, Eq, Clone, Encode, Decode)]
#[cfg_attr(feature = "std", derive(Debug, Default))]
pub struct LocalValidationData<N = BlockNumber> {
	/// The parent head-data.
	pub parent_head: HeadData,
	/// The balance of the parachain at the moment of validation.
	pub balance: Balance,
	/// Whether the parachain is allowed to upgrade its validation code.
	///
	/// This is `Some` if so, and contains the number of the minimum relay-chain
	/// height at which the upgrade will be applied, if an upgrade is signaled
	/// now.
	///
	/// A parachain should enact its side of the upgrade at the end of the first
	/// parablock executing in the context of a relay-chain block with at least this
	/// height. This may be equal to the current perceived relay-chain block height, in
	/// which case the code upgrade should be applied at the end of the signaling
	/// block.
	pub code_upgrade_allowed: Option<N>,
}

/// Commitments made in a `CandidateReceipt`. Many of these are outputs of validation.
#[derive(PartialEq, Eq, Clone, Encode, Decode)]
#[cfg_attr(feature = "std", derive(Debug, Default))]
pub struct CandidateCommitments<H = Hash> {
	/// Fees paid from the chain to the relay chain validators.
	pub fees: Balance,
	/// Messages destined to be interpreted by the Relay chain itself.
	pub upward_messages: Vec<UpwardMessage>,
	/// The root of a block's erasure encoding Merkle tree.
	pub erasure_root: H,
	/// New validation code.
	pub new_validation_code: Option<ValidationCode>,
}

/// Get a collator signature payload on a relay-parent, block-data combo.
pub fn collator_signature_payload<H: AsRef<[u8]>>(
	relay_parent: &H,
	parachain_index: &Id,
	pov_block_hash: &H,
) -> [u8; 68] {
	// 32-byte hash length is protected in a test below.
	let mut payload = [0u8; 68];

	payload[0..32].copy_from_slice(relay_parent.as_ref());
	u32::from(*parachain_index).using_encoded(|s| payload[32..32 + s.len()].copy_from_slice(s));
	payload[36..68].copy_from_slice(pov_block_hash.as_ref());

	payload
}

fn check_collator_signature<H: AsRef<[u8]>>(
	relay_parent: &H,
	parachain_index: &Id,
	pov_block_hash: &H,
	collator: &CollatorId,
	signature: &CollatorSignature,
) -> Result<(),()> {
	use runtime_primitives::traits::AppVerify;

	let payload = collator_signature_payload(relay_parent, parachain_index, pov_block_hash);
	if signature.verify(&payload[..], collator) {
		Ok(())
	} else {
		Err(())
	}
}

/// All data pertaining to the execution of a parachain candidate.
#[derive(PartialEq, Eq, Clone, Encode, Decode)]
#[cfg_attr(feature = "std", derive(Debug, Default))]
pub struct CandidateReceipt<H = Hash, N = BlockNumber> {
	/// The ID of the parachain this is a candidate for.
	pub parachain_index: Id,
	/// The hash of the relay-chain block this should be executed in
	/// the context of.
	pub relay_parent: H,
	/// The head-data
	pub head_data: HeadData,
	/// The collator's relay-chain account ID
	pub collator: CollatorId,
	/// Signature on blake2-256 of the block data by collator.
	pub signature: CollatorSignature,
	/// The hash of the PoV-block.
	pub pov_block_hash: H,
	/// The global validation schedule.
	pub global_validation: GlobalValidationSchedule<N>,
	/// The local validation data.
	pub local_validation: LocalValidationData<N>,
	/// Commitments made as a result of validation.
	pub commitments: CandidateCommitments<H>,
}

impl<H: AsRef<[u8]>, N> CandidateReceipt<H, N> {
	/// Check integrity vs. provided block data.
	pub fn check_signature(&self) -> Result<(), ()> {
		check_collator_signature(
			&self.relay_parent,
			&self.parachain_index,
			&self.pov_block_hash,
			&self.collator,
			&self.signature,
		)
	}

	/// Abridge this `CandidateReceipt`, splitting it into an `AbridgedCandidateReceipt`
	/// and its omitted component.
	pub fn abridge(self) -> (AbridgedCandidateReceipt<H>, OmittedValidationData<N>) {
		let CandidateReceipt {
			parachain_index,
			relay_parent,
			head_data,
			collator,
			signature,
			pov_block_hash,
			global_validation,
			local_validation,
			commitments,
		} = self;

		let abridged = AbridgedCandidateReceipt {
			parachain_index,
			relay_parent,
			head_data,
			collator,
			signature,
			pov_block_hash,
			commitments,
		};

		let omitted = OmittedValidationData {
			global_validation,
			local_validation,
		};

		(abridged, omitted)
	}
}

impl PartialOrd for CandidateReceipt {
	fn partial_cmp(&self, other: &Self) -> Option<Ordering> {
		Some(self.cmp(other))
	}
}

impl Ord for CandidateReceipt {
	fn cmp(&self, other: &Self) -> Ordering {
		// TODO: compare signatures or something more sane
		// https://github.com/paritytech/polkadot/issues/222
		self.parachain_index.cmp(&other.parachain_index)
			.then_with(|| self.head_data.cmp(&other.head_data))
	}
}

/// All the data which is omitted in an `AbridgedCandidateReceipt`, but that
/// is necessary for validation of the parachain candidate.
#[derive(PartialEq, Eq, Clone, Encode, Decode)]
#[cfg_attr(feature = "std", derive(Debug, Default))]
pub struct OmittedValidationData<N = BlockNumber> {
	/// The global validation schedule.
	pub global_validation: GlobalValidationSchedule<N>,
	/// The local validation data.
	pub local_validation: LocalValidationData<N>,
}

/// An abridged candidate-receipt.
///
/// Much info in a candidate-receipt is duplicated from the relay-chain state.
/// When submitting to the relay-chain, this data should be omitted as it can
/// be re-generated from relay-chain state.
#[derive(PartialEq, Eq, Clone, Encode, Decode)]
#[cfg_attr(feature = "std", derive(Debug, Default))]
pub struct AbridgedCandidateReceipt<H = Hash> {
	/// The ID of the parachain this is a candidate for.
	pub parachain_index: Id,
	/// The hash of the relay-chain block this should be executed in
	/// the context of.
	// NOTE: the fact that the hash includes this value means that code depends
	// on this for deduplication. Removing this field is likely to break things.
	pub relay_parent: H,
	/// The head-data
	pub head_data: HeadData,
	/// The collator's relay-chain account ID
	pub collator: CollatorId,
	/// Signature on blake2-256 of the block data by collator.
	pub signature: CollatorSignature,
	/// The hash of the pov-block.
	pub pov_block_hash: H,
	/// Commitments made as a result of validation.
	pub commitments: CandidateCommitments<H>,
}

impl<H: AsRef<[u8]> + Encode> AbridgedCandidateReceipt<H> {
	/// Check integrity vs. provided block data.
	pub fn check_signature(&self) -> Result<(), ()> {
		check_collator_signature(
			&self.relay_parent,
			&self.parachain_index,
			&self.pov_block_hash,
			&self.collator,
			&self.signature,
		)
	}

	/// Compute the hash of the abridged candidate receipt.
	///
	/// This is often used as the canonical hash of the receipt, rather than
	/// the hash of the full receipt. The reason being that all data in the full
	/// receipt is committed to in the abridged receipt; this receipt references
	/// the relay-chain block in which context it should be executed, which implies
	/// any blockchain state that must be referenced.
	pub fn hash(&self) -> Hash {
		use runtime_primitives::traits::{BlakeTwo256, Hash};
		BlakeTwo256::hash_of(self)
	}
}

impl AbridgedCandidateReceipt {
	/// Combine the abridged candidate receipt with the omitted data,
	/// forming a full `CandidateReceipt`.
	pub fn complete(self, omitted: OmittedValidationData) -> CandidateReceipt {
		let AbridgedCandidateReceipt {
			parachain_index,
			relay_parent,
			head_data,
			collator,
			signature,
			pov_block_hash,
			commitments,
		} = self;

		let OmittedValidationData {
			global_validation,
			local_validation,
		} = omitted;

		CandidateReceipt {
			parachain_index,
			relay_parent,
			head_data,
			collator,
			signature,
			pov_block_hash,
			local_validation,
			global_validation,
			commitments,
		}
	}

	/// Clone the relevant portions of the `CandidateReceipt` to form a `CollationInfo`.
	pub fn to_collation_info(&self) -> CollationInfo {
		let AbridgedCandidateReceipt {
			parachain_index,
			relay_parent,
			head_data,
			collator,
			signature,
			pov_block_hash,
			commitments: _commitments,
		} = self;

		CollationInfo {
			parachain_index: *parachain_index,
			relay_parent: *relay_parent,
			head_data: head_data.clone(),
			collator: collator.clone(),
			signature: signature.clone(),
			pov_block_hash: *pov_block_hash,
		}
	}
}


impl PartialOrd for AbridgedCandidateReceipt {
	fn partial_cmp(&self, other: &Self) -> Option<Ordering> {
		Some(self.cmp(other))
	}
}

impl Ord for AbridgedCandidateReceipt {
	fn cmp(&self, other: &Self) -> Ordering {
		// TODO: compare signatures or something more sane
		// https://github.com/paritytech/polkadot/issues/222
		self.parachain_index.cmp(&other.parachain_index)
			.then_with(|| self.head_data.cmp(&other.head_data))
	}
}

/// A collation sent by a collator.
#[derive(PartialEq, Eq, Clone, Encode, Decode)]
#[cfg_attr(feature = "std", derive(Debug, Default))]
pub struct CollationInfo {
	/// The ID of the parachain this is a candidate for.
	pub parachain_index: Id,
	/// The relay-chain block hash this block should execute in the
	/// context of.
	pub relay_parent: Hash,
	/// The collator's relay-chain account ID
	pub collator: CollatorId,
	/// Signature on blake2-256 of the block data by collator.
	pub signature: CollatorSignature,
	/// The head-data
	pub head_data: HeadData,
	/// blake2-256 Hash of the pov-block
	pub pov_block_hash: Hash,
}

impl CollationInfo {
	/// Check integrity vs. a pov-block.
	pub fn check_signature(&self) -> Result<(), ()> {
		check_collator_signature(
			&self.relay_parent,
			&self.parachain_index,
			&self.pov_block_hash,
			&self.collator,
			&self.signature,
		)
	}

	/// Turn this into an `AbridgedCandidateReceipt` by supplying a set of commitments.
	pub fn into_receipt(self, commitments: CandidateCommitments) -> AbridgedCandidateReceipt {
		let CollationInfo {
			parachain_index,
			relay_parent,
			collator,
			signature,
			head_data,
			pov_block_hash,
		} = self;

		AbridgedCandidateReceipt {
			parachain_index,
			relay_parent,
			collator,
			signature,
			head_data,
			pov_block_hash,
			commitments,
		}
	}
}

/// A full collation.
#[derive(PartialEq, Eq, Clone)]
#[cfg_attr(feature = "std", derive(Debug, Encode, Decode))]
pub struct Collation {
	/// Candidate receipt itself.
	pub info: CollationInfo,
	/// A proof-of-validation for the receipt.
	pub pov: PoVBlock,
}

/// A Proof-of-Validation block.
#[derive(PartialEq, Eq, Clone)]
#[cfg_attr(feature = "std", derive(Debug, Encode, Decode))]
pub struct PoVBlock {
	/// Block data.
	pub block_data: BlockData,
}

impl PoVBlock {
	/// Compute hash of block data.
	#[cfg(feature = "std")]
	pub fn hash(&self) -> Hash {
		use runtime_primitives::traits::{BlakeTwo256, Hash};
		BlakeTwo256::hash_of(&self)
	}
}

/// The data that is kept available about a particular parachain block.
#[derive(PartialEq, Eq, Clone)]
#[cfg_attr(feature = "std", derive(Debug, Encode, Decode))]
pub struct AvailableData {
	/// The PoV block.
	pub pov_block: PoVBlock,
	/// Data that is omitted from an abridged candidate receipt
	/// that is necessary for validation.
	pub omitted_validation: OmittedValidationData,
	// In the future, outgoing messages as well.
}

/// A chunk of erasure-encoded block data.
#[derive(PartialEq, Eq, Clone, Encode, Decode, Default)]
#[cfg_attr(feature = "std", derive(Serialize, Deserialize, Debug))]
pub struct ErasureChunk {
	/// The erasure-encoded chunk of data belonging to the candidate block.
	pub chunk: Vec<u8>,
	/// The index of this erasure-encoded chunk of data.
	pub index: u32,
	/// Proof for this chunk's branch in the Merkle tree.
	pub proof: Vec<Vec<u8>>,
}

/// Parachain header raw bytes wrapper type.
#[derive(PartialEq, Eq)]
#[cfg_attr(feature = "std", derive(Serialize, Deserialize, Debug))]
pub struct Header(#[cfg_attr(feature = "std", serde(with="bytes"))] pub Vec<u8>);

/// Activity bit field.
#[derive(PartialEq, Eq, Clone, Default, Encode, Decode)]
#[cfg_attr(feature = "std", derive(Serialize, Deserialize, Debug))]
pub struct Activity(#[cfg_attr(feature = "std", serde(with="bytes"))] pub Vec<u8>);

/// Statements that can be made about parachain candidates. These are the
/// actual values that are signed.
#[derive(Clone, PartialEq, Eq, Encode, Decode)]
#[cfg_attr(feature = "std", derive(Debug))]
pub enum Statement {
	/// Proposal of a parachain candidate.
	#[codec(index = "1")]
	Candidate(Hash),
	/// State that a parachain candidate is valid.
	#[codec(index = "2")]
	Valid(Hash),
	/// State that a parachain candidate is invalid.
	#[codec(index = "3")]
	Invalid(Hash),
}

impl Statement {
	/// Produce a payload on this statement that is used for signing.
	///
	/// It includes the context provided.
	pub fn signing_payload(&self, context: &SigningContext) -> Vec<u8> {
		(self, context).encode()
	}
}

/// An either implicit or explicit attestation to the validity of a parachain
/// candidate.
#[derive(Clone, Eq, PartialEq, Decode, Encode, RuntimeDebug)]
pub enum ValidityAttestation {
	/// Implicit validity attestation by issuing.
	/// This corresponds to issuance of a `Candidate` statement.
	#[codec(index = "1")]
	Implicit(ValidatorSignature),
	/// An explicit attestation. This corresponds to issuance of a
	/// `Valid` statement.
	#[codec(index = "2")]
	Explicit(ValidatorSignature),
}

impl ValidityAttestation {
	/// Get a reference to the signature.
	pub fn signature(&self) -> &ValidatorSignature {
		match *self {
			ValidityAttestation::Implicit(ref sig) => sig,
			ValidityAttestation::Explicit(ref sig) => sig,
		}
	}

	/// Produce the underlying signed payload of the attestation, given the hash of the candidate,
	/// which should be known in context.
	pub fn signed_payload<H: Encode>(
		&self,
		candidate_hash: Hash,
		signing_context: &SigningContext<H>,
	) -> Vec<u8> {
		match *self {
			ValidityAttestation::Implicit(_) => (
				Statement::Candidate(candidate_hash),
				signing_context,
			).encode(),
			ValidityAttestation::Explicit(_) => (
				Statement::Valid(candidate_hash),
				signing_context,
			).encode(),
		}
	}
}

/// A type returned by runtime with current session index and a parent hash.
#[derive(Clone, Eq, PartialEq, Default, Decode, Encode, RuntimeDebug)]
pub struct SigningContext<H = Hash> {
	/// Current session index.
	pub session_index: sp_staking::SessionIndex,
	/// Hash of the parent.
	pub parent_hash: H,
}

/// An attested candidate. This is submitted to the relay chain by a block author.
#[derive(Clone, PartialEq, Decode, Encode, RuntimeDebug)]
pub struct AttestedCandidate {
	/// The candidate data. This is abridged, because the omitted data
	/// is already present within the relay chain state.
	pub candidate: AbridgedCandidateReceipt,
	/// Validity attestations.
	pub validity_votes: Vec<ValidityAttestation>,
	/// Indices of the corresponding validity votes.
	pub validator_indices: BitVec<bitvec::order::Lsb0, u8>,
}

impl AttestedCandidate {
	/// Get the candidate.
	pub fn candidate(&self) -> &AbridgedCandidateReceipt {
		&self.candidate
	}

	/// Get the group ID of the candidate.
	pub fn parachain_index(&self) -> Id {
		self.candidate.parachain_index
	}
}

/// A fee schedule for messages. This is a linear function in the number of bytes of a message.
#[derive(PartialEq, Eq, PartialOrd, Hash, Default, Clone, Copy, Encode, Decode)]
#[cfg_attr(feature = "std", derive(Serialize, Deserialize, Debug))]
pub struct FeeSchedule {
	/// The base fee charged for all messages.
	pub base: Balance,
	/// The per-byte fee for messages charged on top of that.
	pub per_byte: Balance,
}

impl FeeSchedule {
	/// Compute the fee for a message of given size.
	pub fn compute_message_fee(&self, n_bytes: usize) -> Balance {
		use sp_std::mem;
		debug_assert!(mem::size_of::<Balance>() >= mem::size_of::<usize>());

		let n_bytes = n_bytes as Balance;
		self.base.saturating_add(n_bytes.saturating_mul(self.per_byte))
	}
}

/// A bitfield concerning availability of backed candidates.
#[derive(PartialEq, Eq, Clone, Encode, Decode)]
#[cfg_attr(feature = "std", derive(Debug))]
pub struct AvailabilityBitfield(pub BitVec<bitvec::order::Lsb0, u8>);

impl From<BitVec<bitvec::order::Lsb0, u8>> for AvailabilityBitfield {
	fn from(inner: BitVec<bitvec::order::Lsb0, u8>) -> Self {
		AvailabilityBitfield(inner)
	}
}

impl AvailabilityBitfield {
	/// Encodes the signing payload into the given buffer.
<<<<<<< HEAD
	pub fn encode_signing_payload_into<H: Encode>(
		&self,
		signing_context: &SigningContext<H>,
=======
	pub fn encode_signing_payload_into(
		&self,
		signing_context: &SigningContext,
>>>>>>> 6d148216
		buf: &mut Vec<u8>,
	) {
		self.0.encode_to(buf);
		signing_context.encode_to(buf);
	}

	/// Encodes the signing payload into a fresh byte-vector.
<<<<<<< HEAD
	pub fn encode_signing_payload<H: Encode>(
		&self,
		signing_context:
		&SigningContext<H>,
=======
	pub fn encode_signing_payload(
		&self,
		signing_context:
		&SigningContext,
>>>>>>> 6d148216
	) -> Vec<u8> {
		let mut v = Vec::new();
		self.encode_signing_payload_into(signing_context, &mut v);
		v
	}
}

/// A bitfield signed by a particular validator about the availability of pending candidates.
#[derive(Encode, Decode, Clone, PartialEq, Eq, RuntimeDebug)]
pub struct SignedAvailabilityBitfield {
	/// The index of the validator in the current set.
	pub validator_index: ValidatorIndex,
	/// The bitfield itself, with one bit per core. Only occupied cores may have the `1` bit set.
	pub bitfield: AvailabilityBitfield,
	/// The signature by the validator on the bitfield's signing payload. The context of the signature
	/// should be apparent when checking the signature.
	pub signature: ValidatorSignature,
}

/// Check a signature on an availability bitfield. Provide the bitfield, the validator who signed it,
/// the signature, the signing context, and an optional buffer in which to encode.
///
/// If the buffer is provided, it is assumed to be empty.
pub fn check_availability_bitfield_signature<H: Encode>(
	bitfield: &AvailabilityBitfield,
	validator: &ValidatorId,
	signature: &ValidatorSignature,
<<<<<<< HEAD
	signing_context: &SigningContext<H>,
=======
	signing_context: &SigningContext,
>>>>>>> 6d148216
	payload_encode_buf: Option<&mut Vec<u8>>,
) -> Result<(),()> {
	use runtime_primitives::traits::AppVerify;

	let mut v = Vec::new();
	let payload_encode_buf = payload_encode_buf.unwrap_or(&mut v);

	bitfield.encode_signing_payload_into(signing_context, payload_encode_buf);

	if signature.verify(&payload_encode_buf[..], validator) {
		Ok(())
	} else {
		Err(())
	}
}

/// A set of signed availability bitfields. Should be sorted by validator index, ascending.
#[derive(Encode, Decode, Clone, PartialEq, Eq, RuntimeDebug)]
pub struct SignedAvailabilityBitfields(pub Vec<SignedAvailabilityBitfield>);

/// A backed (or backable, depending on context) candidate.
// TODO: yes, this is roughly the same as AttestedCandidate.
// After https://github.com/paritytech/polkadot/issues/1250
// they should be unified to this type.
#[derive(Encode, Decode, Clone, PartialEq, Eq, RuntimeDebug)]
<<<<<<< HEAD
pub struct BackedCandidate<H = Hash> {
	/// The candidate referred to.
	pub candidate: AbridgedCandidateReceipt<H>,
=======
pub struct BackedCandidate {
	/// The candidate referred to.
	pub candidate: AbridgedCandidateReceipt,
>>>>>>> 6d148216
	/// The validity votes themselves, expressed as signatures.
	pub validity_votes: Vec<ValidityAttestation>,
	/// The indices of the validators within the group, expressed as a bitfield.
	pub validator_indices: BitVec<bitvec::order::Lsb0, u8>,
}

<<<<<<< HEAD
/// Verify the backing of the given candidate.
///
/// Provide a lookup from the index of a validator within the group assigned to this para,
/// as opposed to the index of the validator within the overall validator set, as well as
/// the number of validators in the group.
///
/// Also provide the signing context.
///
/// Returns either an error, indicating that one of the signatures was invalid or that the index
/// was out-of-bounds, or the number of signatures checked.
pub fn check_candidate_backing<H: AsRef<[u8]> + Encode>(
	backed: &BackedCandidate<H>,
	signing_context: &SigningContext<H>,
	group_len: usize,
	validator_lookup: impl Fn(usize) -> Option<ValidatorId>,
) -> Result<usize, ()> {
	use runtime_primitives::traits::AppVerify;

	if backed.validator_indices.len() != group_len {
		return Err(())
	}

	if backed.validity_votes.len() > group_len {
		return Err(())
	}

	// this is known, even in runtime, to be blake2-256.
	let hash: Hash = backed.candidate.hash();

	let mut signed = 0;
	for ((val_in_group_idx, _), attestation) in backed.validator_indices.iter().enumerate()
		.filter(|(_, signed)| **signed)
		.zip(backed.validity_votes.iter())
	{
		let validator_id = validator_lookup(val_in_group_idx).ok_or(())?;
		let payload = attestation.signed_payload(hash.clone(), signing_context);
		let sig = attestation.signature();

		if sig.verify(&payload[..], &validator_id) {
			signed += 1;
		} else {
			return Err(())
		}
	}

	if signed != backed.validity_votes.len() {
		return Err(())
	}

	Ok(signed)
}

=======
>>>>>>> 6d148216
sp_api::decl_runtime_apis! {
	/// The API for querying the state of parachains on-chain.
	#[api_version(3)]
	pub trait ParachainHost {
		/// Get the current validators.
		fn validators() -> Vec<ValidatorId>;
		/// Get the current duty roster.
		fn duty_roster() -> DutyRoster;
		/// Get the currently active parachains.
		fn active_parachains() -> Vec<(Id, Option<(CollatorId, Retriable)>)>;
		/// Get the global validation schedule that all parachains should
		/// be validated under.
		fn global_validation_schedule() -> GlobalValidationSchedule;
		/// Get the local validation data for a particular parachain.
		fn local_validation_data(id: Id) -> Option<LocalValidationData>;
		/// Get the given parachain's head code blob.
		fn parachain_code(id: Id) -> Option<ValidationCode>;
		/// Extract the abridged head that was set in the extrinsics.
		fn get_heads(extrinsics: Vec<<Block as BlockT>::Extrinsic>)
			-> Option<Vec<AbridgedCandidateReceipt>>;
		/// Get a `SigningContext` with current `SessionIndex` and parent hash.
		fn signing_context() -> SigningContext;
	}
}

/// Runtime ID module.
pub mod id {
	use sp_version::ApiId;

	/// Parachain host runtime API id.
	pub const PARACHAIN_HOST: ApiId = *b"parahost";
}

#[cfg(test)]
mod tests {
	use super::*;

	#[test]
	fn balance_bigger_than_usize() {
		let zero_b: Balance = 0;
		let zero_u: usize = 0;

		assert!(zero_b.leading_zeros() >= zero_u.leading_zeros());
	}

	#[test]
	fn collator_signature_payload_is_valid() {
		// if this fails, collator signature verification code has to be updated.
		let h = Hash::default();
		assert_eq!(h.as_ref().len(), 32);

		let _payload = collator_signature_payload(
			&Hash::from([1; 32]),
			&5u32.into(),
			&Hash::from([2; 32]),
		);
	}
}<|MERGE_RESOLUTION|>--- conflicted
+++ resolved
@@ -725,15 +725,9 @@
 
 impl AvailabilityBitfield {
 	/// Encodes the signing payload into the given buffer.
-<<<<<<< HEAD
 	pub fn encode_signing_payload_into<H: Encode>(
 		&self,
 		signing_context: &SigningContext<H>,
-=======
-	pub fn encode_signing_payload_into(
-		&self,
-		signing_context: &SigningContext,
->>>>>>> 6d148216
 		buf: &mut Vec<u8>,
 	) {
 		self.0.encode_to(buf);
@@ -741,17 +735,9 @@
 	}
 
 	/// Encodes the signing payload into a fresh byte-vector.
-<<<<<<< HEAD
 	pub fn encode_signing_payload<H: Encode>(
 		&self,
-		signing_context:
-		&SigningContext<H>,
-=======
-	pub fn encode_signing_payload(
-		&self,
-		signing_context:
-		&SigningContext,
->>>>>>> 6d148216
+		signing_context: &SigningContext<H>,
 	) -> Vec<u8> {
 		let mut v = Vec::new();
 		self.encode_signing_payload_into(signing_context, &mut v);
@@ -779,11 +765,7 @@
 	bitfield: &AvailabilityBitfield,
 	validator: &ValidatorId,
 	signature: &ValidatorSignature,
-<<<<<<< HEAD
 	signing_context: &SigningContext<H>,
-=======
-	signing_context: &SigningContext,
->>>>>>> 6d148216
 	payload_encode_buf: Option<&mut Vec<u8>>,
 ) -> Result<(),()> {
 	use runtime_primitives::traits::AppVerify;
@@ -809,22 +791,15 @@
 // After https://github.com/paritytech/polkadot/issues/1250
 // they should be unified to this type.
 #[derive(Encode, Decode, Clone, PartialEq, Eq, RuntimeDebug)]
-<<<<<<< HEAD
 pub struct BackedCandidate<H = Hash> {
 	/// The candidate referred to.
 	pub candidate: AbridgedCandidateReceipt<H>,
-=======
-pub struct BackedCandidate {
-	/// The candidate referred to.
-	pub candidate: AbridgedCandidateReceipt,
->>>>>>> 6d148216
 	/// The validity votes themselves, expressed as signatures.
 	pub validity_votes: Vec<ValidityAttestation>,
 	/// The indices of the validators within the group, expressed as a bitfield.
 	pub validator_indices: BitVec<bitvec::order::Lsb0, u8>,
 }
 
-<<<<<<< HEAD
 /// Verify the backing of the given candidate.
 ///
 /// Provide a lookup from the index of a validator within the group assigned to this para,
@@ -877,8 +852,6 @@
 	Ok(signed)
 }
 
-=======
->>>>>>> 6d148216
 sp_api::decl_runtime_apis! {
 	/// The API for querying the state of parachains on-chain.
 	#[api_version(3)]
