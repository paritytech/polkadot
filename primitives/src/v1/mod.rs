// Copyright 2017-2020 Parity Technologies (UK) Ltd.
// This file is part of Polkadot.

// Polkadot is free software: you can redistribute it and/or modify
// it under the terms of the GNU General Public License as published by
// the Free Software Foundation, either version 3 of the License, or
// (at your option) any later version.

// Polkadot is distributed in the hope that it will be useful,
// but WITHOUT ANY WARRANTY; without even the implied warranty of
// MERCHANTABILITY or FITNESS FOR A PARTICULAR PURPOSE.  See the
// GNU General Public License for more details.

// You should have received a copy of the GNU General Public License
// along with Polkadot.  If not, see <http://www.gnu.org/licenses/>.

//! `V1` Primitives.

use bitvec::vec::BitVec;
use parity_scale_codec::{Decode, Encode};
use scale_info::TypeInfo;
use sp_std::{collections::btree_map::BTreeMap, prelude::*};

use application_crypto::KeyTypeId;
use inherents::InherentIdentifier;
use primitives::RuntimeDebug;
use runtime_primitives::traits::{AppVerify, Header as HeaderT};
use sp_arithmetic::traits::{BaseArithmetic, Saturating};

pub use runtime_primitives::traits::{BlakeTwo256, Hash as HashT};

// Export some core primitives.
pub use polkadot_core_primitives::v1::{
	AccountId, AccountIndex, AccountPublic, Balance, Block, BlockId, BlockNumber, CandidateHash,
	ChainId, DownwardMessage, Hash, Header, InboundDownwardMessage, InboundHrmpMessage, Moment,
	Nonce, OutboundHrmpMessage, Remark, Signature, UncheckedExtrinsic,
};

// Export some polkadot-parachain primitives
pub use polkadot_parachain::primitives::{
	HeadData, HrmpChannelId, Id, UpwardMessage, ValidationCode, ValidationCodeHash,
	LOWEST_PUBLIC_ID, LOWEST_USER_ID,
};

// Export some basic parachain primitives from v0.
pub use crate::v0::{
	CollatorId, CollatorSignature, CompactStatement, SigningContext, ValidatorId, ValidatorIndex,
	ValidatorSignature, ValidityAttestation, PARACHAIN_KEY_TYPE_ID,
};

#[cfg(feature = "std")]
use parity_util_mem::{MallocSizeOf, MallocSizeOfOps};

// More exports from v0 for std.
#[cfg(feature = "std")]
pub use crate::v0::{CollatorPair, ValidatorPair};

pub use sp_authority_discovery::AuthorityId as AuthorityDiscoveryId;
pub use sp_consensus_slots::Slot;
pub use sp_staking::SessionIndex;

/// Signed data.
mod signed;
pub use signed::{EncodeAs, Signed, UncheckedSigned};

/// A declarations of storage keys where an external observer can find some interesting data.
pub mod well_known_keys {
	use super::{HrmpChannelId, Id};
	use hex_literal::hex;
	use parity_scale_codec::Encode as _;
	use sp_io::hashing::twox_64;
	use sp_std::prelude::*;

	// A note on generating these magic values below:
	//
	// The `StorageValue`, such as `ACTIVE_CONFIG` was obtained by calling:
	//
	//     <Self as Store>::ActiveConfig::hashed_key()
	//
	// The `StorageMap` values require `prefix`, and for example for `hrmp_egress_channel_index`,
	// it could be obtained like:
	//
	//     <Hrmp as Store>::HrmpEgressChannelsIndex::prefix_hash();
	//

	/// The current slot number.
	///
	/// The storage entry should be accessed as a `Slot` encoded value.
	pub const CURRENT_SLOT: &[u8] =
		&hex!["1cb6f36e027abb2091cfb5110ab5087f06155b3cd9a8c9e5e9a23fd5dc13a5ed"];

	/// The currently active host configuration.
	///
	/// The storage entry should be accessed as an `AbridgedHostConfiguration` encoded value.
	pub const ACTIVE_CONFIG: &[u8] =
		&hex!["06de3d8a54d27e44a9d5ce189618f22db4b49d95320d9021994c850f25b8e385"];

	/// The upward message dispatch queue for the given para id.
	///
	/// The storage entry stores a tuple of two values:
	///
	/// - `count: u32`, the number of messages currently in the queue for given para,
	/// - `total_size: u32`, the total size of all messages in the queue.
	pub fn relay_dispatch_queue_size(para_id: Id) -> Vec<u8> {
		let prefix = hex!["f5207f03cfdce586301014700e2c2593fad157e461d71fd4c1f936839a5f1f3e"];

		para_id.using_encoded(|para_id: &[u8]| {
			prefix
				.as_ref()
				.iter()
				.chain(twox_64(para_id).iter())
				.chain(para_id.iter())
				.cloned()
				.collect()
		})
	}

	/// The HRMP channel for the given identifier.
	///
	/// The storage entry should be accessed as an `AbridgedHrmpChannel` encoded value.
	pub fn hrmp_channels(channel: HrmpChannelId) -> Vec<u8> {
		let prefix = hex!["6a0da05ca59913bc38a8630590f2627cb6604cff828a6e3f579ca6c59ace013d"];

		channel.using_encoded(|channel: &[u8]| {
			prefix
				.as_ref()
				.iter()
				.chain(twox_64(channel).iter())
				.chain(channel.iter())
				.cloned()
				.collect()
		})
	}

	/// The list of inbound channels for the given para.
	///
	/// The storage entry stores a `Vec<ParaId>`
	pub fn hrmp_ingress_channel_index(para_id: Id) -> Vec<u8> {
		let prefix = hex!["6a0da05ca59913bc38a8630590f2627c1d3719f5b0b12c7105c073c507445948"];

		para_id.using_encoded(|para_id: &[u8]| {
			prefix
				.as_ref()
				.iter()
				.chain(twox_64(para_id).iter())
				.chain(para_id.iter())
				.cloned()
				.collect()
		})
	}

	/// The list of outbound channels for the given para.
	///
	/// The storage entry stores a `Vec<ParaId>`
	pub fn hrmp_egress_channel_index(para_id: Id) -> Vec<u8> {
		let prefix = hex!["6a0da05ca59913bc38a8630590f2627cf12b746dcf32e843354583c9702cc020"];

		para_id.using_encoded(|para_id: &[u8]| {
			prefix
				.as_ref()
				.iter()
				.chain(twox_64(para_id).iter())
				.chain(para_id.iter())
				.cloned()
				.collect()
		})
	}

	/// The MQC head for the downward message queue of the given para. See more in the `Dmp` module.
	///
	/// The storage entry stores a `Hash`. This is polkadot hash which is at the moment
	/// `blake2b-256`.
	pub fn dmq_mqc_head(para_id: Id) -> Vec<u8> {
		let prefix = hex!["63f78c98723ddc9073523ef3beefda0c4d7fefc408aac59dbfe80a72ac8e3ce5"];

		para_id.using_encoded(|para_id: &[u8]| {
			prefix
				.as_ref()
				.iter()
				.chain(twox_64(para_id).iter())
				.chain(para_id.iter())
				.cloned()
				.collect()
		})
	}

	/// The signal that indicates whether the parachain should go-ahead with the proposed validation
	/// code upgrade.
	///
	/// The storage entry stores a value of `UpgradeGoAhead` type.
	pub fn upgrade_go_ahead_signal(para_id: Id) -> Vec<u8> {
		let prefix = hex!["cd710b30bd2eab0352ddcc26417aa1949e94c040f5e73d9b7addd6cb603d15d3"];

		para_id.using_encoded(|para_id: &[u8]| {
			prefix
				.as_ref()
				.iter()
				.chain(twox_64(para_id).iter())
				.chain(para_id.iter())
				.cloned()
				.collect()
		})
	}

	/// The signal that indicates whether the parachain is disallowed to signal an upgrade at this
	/// relay-parent.
	///
	/// The storage entry stores a value of `UpgradeRestriction` type.
	pub fn upgrade_restriction_signal(para_id: Id) -> Vec<u8> {
		let prefix = hex!["cd710b30bd2eab0352ddcc26417aa194f27bbb460270642b5bcaf032ea04d56a"];

		para_id.using_encoded(|para_id: &[u8]| {
			prefix
				.as_ref()
				.iter()
				.chain(twox_64(para_id).iter())
				.chain(para_id.iter())
				.cloned()
				.collect()
		})
	}
}

/// Unique identifier for the Parachains Inherent
pub const PARACHAINS_INHERENT_IDENTIFIER: InherentIdentifier = *b"parachn0";

/// The key type ID for parachain assignment key.
pub const ASSIGNMENT_KEY_TYPE_ID: KeyTypeId = KeyTypeId(*b"asgn");

/// Maximum compressed code size we support right now.
/// At the moment we have runtime upgrade on chain, which restricts scalability severely. If we want
/// to have bigger values, we should fix that first.
///
/// Used for:
/// * initial genesis for the Parachains configuration
/// * checking updates to this stored runtime configuration do not exceed this limit
/// * when detecting a code decompression bomb in the client
pub const MAX_CODE_SIZE: u32 = 3 * 1024 * 1024;

/// Maximum head data size we support right now.
///
/// Used for:
/// * initial genesis for the Parachains configuration
/// * checking updates to this stored runtime configuration do not exceed this limit
pub const MAX_HEAD_DATA_SIZE: u32 = 1 * 1024 * 1024;

/// Maximum PoV size we support right now.
///
/// Used for:
/// * initial genesis for the Parachains configuration
/// * checking updates to this stored runtime configuration do not exceed this limit
/// * when detecting a PoV decompression bomb in the client
pub const MAX_POV_SIZE: u32 = 5 * 1024 * 1024;

// The public key of a keypair used by a validator for determining assignments
/// to approve included parachain candidates.
mod assignment_app {
	use application_crypto::{app_crypto, sr25519};
	app_crypto!(sr25519, super::ASSIGNMENT_KEY_TYPE_ID);
}

/// The public key of a keypair used by a validator for determining assignments
/// to approve included parachain candidates.
pub type AssignmentId = assignment_app::Public;

application_crypto::with_pair! {
	/// The full keypair used by a validator for determining assignments to approve included
	/// parachain candidates.
	pub type AssignmentPair = assignment_app::Pair;
}

#[cfg(feature = "std")]
impl MallocSizeOf for AssignmentId {
	fn size_of(&self, _ops: &mut MallocSizeOfOps) -> usize {
		0
	}
	fn constant_size() -> Option<usize> {
		Some(0)
	}
}

/// The index of the candidate in the list of candidates fully included as-of the block.
pub type CandidateIndex = u32;

/// Get a collator signature payload on a relay-parent, block-data combo.
pub fn collator_signature_payload<H: AsRef<[u8]>>(
	relay_parent: &H,
	para_id: &Id,
	persisted_validation_data_hash: &Hash,
	pov_hash: &Hash,
	validation_code_hash: &ValidationCodeHash,
) -> [u8; 132] {
	// 32-byte hash length is protected in a test below.
	let mut payload = [0u8; 132];

	payload[0..32].copy_from_slice(relay_parent.as_ref());
	u32::from(*para_id).using_encoded(|s| payload[32..32 + s.len()].copy_from_slice(s));
	payload[36..68].copy_from_slice(persisted_validation_data_hash.as_ref());
	payload[68..100].copy_from_slice(pov_hash.as_ref());
	payload[100..132].copy_from_slice(validation_code_hash.as_ref());

	payload
}

fn check_collator_signature<H: AsRef<[u8]>>(
	relay_parent: &H,
	para_id: &Id,
	persisted_validation_data_hash: &Hash,
	pov_hash: &Hash,
	validation_code_hash: &ValidationCodeHash,
	collator: &CollatorId,
	signature: &CollatorSignature,
) -> Result<(), ()> {
	let payload = collator_signature_payload(
		relay_parent,
		para_id,
		persisted_validation_data_hash,
		pov_hash,
		validation_code_hash,
	);

	if signature.verify(&payload[..], collator) {
		Ok(())
	} else {
		Err(())
	}
}

/// A unique descriptor of the candidate receipt.
#[derive(PartialEq, Eq, Clone, Encode, Decode, TypeInfo)]
#[cfg_attr(feature = "std", derive(Debug, Hash, MallocSizeOf))]
pub struct CandidateDescriptor<H = Hash> {
	/// The ID of the para this is a candidate for.
	pub para_id: Id,
	/// The hash of the relay-chain block this is executed in the context of.
	pub relay_parent: H,
	/// The collator's sr25519 public key.
	pub collator: CollatorId,
	/// The blake2-256 hash of the persisted validation data. This is extra data derived from
	/// relay-chain state which may vary based on bitfields included before the candidate.
	/// Thus it cannot be derived entirely from the relay-parent.
	pub persisted_validation_data_hash: Hash,
	/// The blake2-256 hash of the PoV.
	pub pov_hash: Hash,
	/// The root of a block's erasure encoding Merkle tree.
	pub erasure_root: Hash,
	/// Signature on blake2-256 of components of this receipt:
	/// The parachain index, the relay parent, the validation data hash, and the `pov_hash`.
	pub signature: CollatorSignature,
	/// Hash of the para header that is being generated by this candidate.
	pub para_head: Hash,
	/// The blake2-256 hash of the validation code bytes.
	pub validation_code_hash: ValidationCodeHash,
}

impl<H: AsRef<[u8]>> CandidateDescriptor<H> {
	/// Check the signature of the collator within this descriptor.
	pub fn check_collator_signature(&self) -> Result<(), ()> {
		check_collator_signature(
			&self.relay_parent,
			&self.para_id,
			&self.persisted_validation_data_hash,
			&self.pov_hash,
			&self.validation_code_hash,
			&self.collator,
			&self.signature,
		)
	}
}

impl<H: Default> CandidateDescriptor<H> {
	/// The default value but the collator ID and signature must be specified since there is
	/// sensible default for this.
	pub fn default_with(collator: CollatorId, signature: CollatorSignature) -> Self {
		Self {
			para_id: Default::default(),
			relay_parent: Default::default(),
			collator,
			persisted_validation_data_hash: Default::default(),
			pov_hash: Default::default(),
			erasure_root: Default::default(),
			signature,
			para_head: Default::default(),
			validation_code_hash: Default::default(),
		}
	}
}

#[cfg(feature = "std")]
fn dummy_collator_id() -> CollatorId {
	primitives::crypto::UncheckedFrom::unchecked_from([1u8; 32])
}

#[cfg(feature = "std")]
fn dummy_signature() -> CollatorSignature {
	primitives::crypto::UncheckedFrom::unchecked_from([1u8; 64])
}

#[cfg(feature = "std")]
impl<H: Default> Default for CandidateDescriptor<H> {
	fn default() -> Self {
		Self::default_with(dummy_collator_id(), dummy_signature())
	}
}

/// A candidate-receipt.
#[derive(PartialEq, Eq, Clone, Encode, Decode, TypeInfo)]
#[cfg_attr(feature = "std", derive(Debug, MallocSizeOf))]
pub struct CandidateReceipt<H = Hash> {
	/// The descriptor of the candidate.
	pub descriptor: CandidateDescriptor<H>,
	/// The hash of the encoded commitments made as a result of candidate execution.
	pub commitments_hash: Hash,
}

impl<H> CandidateReceipt<H> {
	/// Get a reference to the candidate descriptor.
	pub fn descriptor(&self) -> &CandidateDescriptor<H> {
		&self.descriptor
	}

	/// Computes the blake2-256 hash of the receipt.
	pub fn hash(&self) -> CandidateHash
	where
		H: Encode,
	{
		CandidateHash(BlakeTwo256::hash_of(self))
	}
}

/// All data pertaining to the execution of a para candidate.
#[derive(PartialEq, Eq, Clone, Encode, Decode, TypeInfo)]
#[cfg_attr(feature = "std", derive(Debug))]
pub struct FullCandidateReceipt<H = Hash, N = BlockNumber> {
	/// The inner candidate receipt.
	pub inner: CandidateReceipt<H>,
	/// The validation data derived from the relay-chain state at that
	/// point. The hash of the persisted validation data should
	/// match the `persisted_validation_data_hash` in the descriptor
	/// of the receipt.
	pub validation_data: PersistedValidationData<H, N>,
}

/// A candidate-receipt with commitments directly included.
#[derive(PartialEq, Eq, Clone, Encode, Decode, TypeInfo)]
<<<<<<< HEAD
#[cfg_attr(feature = "std", derive(Debug, Hash, MallocSizeOf, Default))]
=======
#[cfg_attr(feature = "std", derive(Debug, Hash, MallocSizeOf))]
>>>>>>> 8c4a7dad
pub struct CommittedCandidateReceipt<H = Hash> {
	/// The descriptor of the candidate.
	pub descriptor: CandidateDescriptor<H>,
	/// The commitments of the candidate receipt.
	pub commitments: CandidateCommitments,
}

impl<H> CommittedCandidateReceipt<H> {
	/// Get a reference to the candidate descriptor.
	pub fn descriptor(&self) -> &CandidateDescriptor<H> {
		&self.descriptor
	}
}

impl<H: Clone> CommittedCandidateReceipt<H> {
	/// Transforms this into a plain `CandidateReceipt`.
	pub fn to_plain(&self) -> CandidateReceipt<H> {
		CandidateReceipt {
			descriptor: self.descriptor.clone(),
			commitments_hash: self.commitments.hash(),
		}
	}

	/// Computes the hash of the committed candidate receipt.
	///
	/// This computes the canonical hash, not the hash of the directly encoded data.
	/// Thus this is a shortcut for `candidate.to_plain().hash()`.
	pub fn hash(&self) -> CandidateHash
	where
		H: Encode,
	{
		self.to_plain().hash()
	}

	/// Does this committed candidate receipt corresponds to the given [`CandidateReceipt`]?
	pub fn corresponds_to(&self, receipt: &CandidateReceipt<H>) -> bool
	where
		H: PartialEq,
	{
		receipt.descriptor == self.descriptor && receipt.commitments_hash == self.commitments.hash()
	}
}

impl PartialOrd for CommittedCandidateReceipt {
	fn partial_cmp(&self, other: &Self) -> Option<sp_std::cmp::Ordering> {
		Some(self.cmp(other))
	}
}

impl Ord for CommittedCandidateReceipt {
	fn cmp(&self, other: &Self) -> sp_std::cmp::Ordering {
		// TODO: compare signatures or something more sane
		// https://github.com/paritytech/polkadot/issues/222
		self.descriptor()
			.para_id
			.cmp(&other.descriptor().para_id)
			.then_with(|| self.commitments.head_data.cmp(&other.commitments.head_data))
	}
}

/// The validation data provides information about how to create the inputs for validation of a candidate.
/// This information is derived from the chain state and will vary from para to para, although some
/// fields may be the same for every para.
///
/// Since this data is used to form inputs to the validation function, it needs to be persisted by the
/// availability system to avoid dependence on availability of the relay-chain state.
///
/// Furthermore, the validation data acts as a way to authorize the additional data the collator needs
/// to pass to the validation function. For example, the validation function can check whether the incoming
/// messages (e.g. downward messages) were actually sent by using the data provided in the validation data
/// using so called MQC heads.
///
/// Since the commitments of the validation function are checked by the relay-chain, secondary checkers
/// can rely on the invariant that the relay-chain only includes para-blocks for which these checks have
/// already been done. As such, there is no need for the validation data used to inform validators and
/// collators about the checks the relay-chain will perform to be persisted by the availability system.
///
/// The `PersistedValidationData` should be relatively lightweight primarily because it is constructed
/// during inclusion for each candidate and therefore lies on the critical path of inclusion.
#[derive(PartialEq, Eq, Clone, Encode, Decode, TypeInfo)]
#[cfg_attr(feature = "std", derive(Debug, Default, MallocSizeOf))]
pub struct PersistedValidationData<H = Hash, N = BlockNumber> {
	/// The parent head-data.
	pub parent_head: HeadData,
	/// The relay-chain block number this is in the context of.
	pub relay_parent_number: N,
	/// The relay-chain block storage root this is in the context of.
	pub relay_parent_storage_root: H,
	/// The maximum legal size of a POV block, in bytes.
	pub max_pov_size: u32,
}

impl<H: Encode, N: Encode> PersistedValidationData<H, N> {
	/// Compute the blake2-256 hash of the persisted validation data.
	pub fn hash(&self) -> Hash {
		BlakeTwo256::hash_of(self)
	}
}

/// Commitments made in a `CandidateReceipt`. Many of these are outputs of validation.
#[derive(PartialEq, Eq, Clone, Encode, Decode, TypeInfo)]
#[cfg_attr(feature = "std", derive(Debug, Hash, MallocSizeOf, Default))]
pub struct CandidateCommitments<N = BlockNumber> {
	/// Messages destined to be interpreted by the Relay chain itself.
	pub upward_messages: Vec<UpwardMessage>,
	/// Horizontal messages sent by the parachain.
	pub horizontal_messages: Vec<OutboundHrmpMessage<Id>>,
	/// New validation code.
	pub new_validation_code: Option<ValidationCode>,
	/// The head-data produced as a result of execution.
	pub head_data: HeadData,
	/// The number of messages processed from the DMQ.
	pub processed_downward_messages: u32,
	/// The mark which specifies the block number up to which all inbound HRMP messages are processed.
	pub hrmp_watermark: N,
}

impl CandidateCommitments {
	/// Compute the blake2-256 hash of the commitments.
	pub fn hash(&self) -> Hash {
		BlakeTwo256::hash_of(self)
	}
}

/// A bitfield concerning availability of backed candidates.
///
/// Every bit refers to an availability core index.
#[derive(PartialEq, Eq, Clone, Encode, Decode, RuntimeDebug, TypeInfo)]
pub struct AvailabilityBitfield(pub BitVec<bitvec::order::Lsb0, u8>);

impl From<BitVec<bitvec::order::Lsb0, u8>> for AvailabilityBitfield {
	fn from(inner: BitVec<bitvec::order::Lsb0, u8>) -> Self {
		AvailabilityBitfield(inner)
	}
}

/// A signed compact statement, suitable to be sent to the chain.
pub type SignedStatement = Signed<CompactStatement>;

/// A bitfield signed by a particular validator about the availability of pending candidates.
pub type SignedAvailabilityBitfield = Signed<AvailabilityBitfield>;
/// A signed bitfield with signature not yet checked.
pub type UncheckedSignedAvailabilityBitfield = UncheckedSigned<AvailabilityBitfield>;

/// A set of signed availability bitfields. Should be sorted by validator index, ascending.
pub type SignedAvailabilityBitfields = Vec<SignedAvailabilityBitfield>;
/// A set of unchecked signed availability bitfields. Should be sorted by validator index, ascending.
pub type UncheckedSignedAvailabilityBitfields = Vec<UncheckedSignedAvailabilityBitfield>;

/// A backed (or backable, depending on context) candidate.
#[derive(Encode, Decode, Clone, PartialEq, Eq, RuntimeDebug, TypeInfo)]
pub struct BackedCandidate<H = Hash> {
	/// The candidate referred to.
	pub candidate: CommittedCandidateReceipt<H>,
	/// The validity votes themselves, expressed as signatures.
	pub validity_votes: Vec<ValidityAttestation>,
	/// The indices of the validators within the group, expressed as a bitfield.
	pub validator_indices: BitVec<bitvec::order::Lsb0, u8>,
}

impl<H> BackedCandidate<H> {
	/// Get a reference to the descriptor of the para.
	pub fn descriptor(&self) -> &CandidateDescriptor<H> {
		&self.candidate.descriptor
	}

	/// Compute this candidate's hash.
	pub fn hash(&self) -> CandidateHash
	where
		H: Clone + Encode,
	{
		self.candidate.hash()
	}

	/// Get this candidate's receipt.
	pub fn receipt(&self) -> CandidateReceipt<H>
	where
		H: Clone,
	{
		self.candidate.to_plain()
	}
}

/// Verify the backing of the given candidate.
///
/// Provide a lookup from the index of a validator within the group assigned to this para,
/// as opposed to the index of the validator within the overall validator set, as well as
/// the number of validators in the group.
///
/// Also provide the signing context.
///
/// Returns either an error, indicating that one of the signatures was invalid or that the index
/// was out-of-bounds, or the number of signatures checked.
pub fn check_candidate_backing<H: AsRef<[u8]> + Clone + Encode>(
	backed: &BackedCandidate<H>,
	signing_context: &SigningContext<H>,
	group_len: usize,
	validator_lookup: impl Fn(usize) -> Option<ValidatorId>,
) -> Result<usize, ()> {
	if backed.validator_indices.len() != group_len {
		return Err(())
	}

	if backed.validity_votes.len() > group_len {
		return Err(())
	}

	// this is known, even in runtime, to be blake2-256.
	let hash = backed.candidate.hash();

	let mut signed = 0;
	for ((val_in_group_idx, _), attestation) in backed
		.validator_indices
		.iter()
		.enumerate()
		.filter(|(_, signed)| **signed)
		.zip(backed.validity_votes.iter())
	{
		let validator_id = validator_lookup(val_in_group_idx).ok_or(())?;
		let payload = attestation.signed_payload(hash.clone(), signing_context);
		let sig = attestation.signature();

		if sig.verify(&payload[..], &validator_id) {
			signed += 1;
		} else {
			return Err(())
		}
	}

	if signed != backed.validity_votes.len() {
		return Err(())
	}

	Ok(signed)
}

/// The unique (during session) index of a core.
#[derive(Encode, Decode, Default, PartialOrd, Ord, Eq, PartialEq, Clone, Copy, TypeInfo)]
#[cfg_attr(feature = "std", derive(Debug, Hash, MallocSizeOf))]
pub struct CoreIndex(pub u32);

impl From<u32> for CoreIndex {
	fn from(i: u32) -> CoreIndex {
		CoreIndex(i)
	}
}

/// The unique (during session) index of a validator group.
#[derive(Encode, Decode, Default, Clone, Copy, Debug, PartialEq, Eq, TypeInfo)]
#[cfg_attr(feature = "std", derive(Hash, MallocSizeOf))]
pub struct GroupIndex(pub u32);

impl From<u32> for GroupIndex {
	fn from(i: u32) -> GroupIndex {
		GroupIndex(i)
	}
}

/// A claim on authoring the next block for a given parathread.
#[derive(Clone, Encode, Decode, TypeInfo)]
#[cfg_attr(feature = "std", derive(PartialEq, Debug))]
pub struct ParathreadClaim(pub Id, pub CollatorId);

/// An entry tracking a claim to ensure it does not pass the maximum number of retries.
#[derive(Clone, Encode, Decode, TypeInfo)]
#[cfg_attr(feature = "std", derive(PartialEq, Debug))]
pub struct ParathreadEntry {
	/// The claim.
	pub claim: ParathreadClaim,
	/// Number of retries.
	pub retries: u32,
}

/// What is occupying a specific availability core.
#[derive(Clone, Encode, Decode, TypeInfo)]
#[cfg_attr(feature = "std", derive(PartialEq, Debug))]
pub enum CoreOccupied {
	/// A parathread.
	Parathread(ParathreadEntry),
	/// A parachain.
	Parachain,
}

/// A helper data-type for tracking validator-group rotations.
#[derive(Clone, Encode, Decode, TypeInfo)]
#[cfg_attr(feature = "std", derive(PartialEq, Debug, MallocSizeOf))]
pub struct GroupRotationInfo<N = BlockNumber> {
	/// The block number where the session started.
	pub session_start_block: N,
	/// How often groups rotate. 0 means never.
	pub group_rotation_frequency: N,
	/// The current block number.
	pub now: N,
}

impl GroupRotationInfo {
	/// Returns the index of the group needed to validate the core at the given index, assuming
	/// the given number of cores.
	///
	/// `core_index` should be less than `cores`, which is capped at `u32::max()`.
	pub fn group_for_core(&self, core_index: CoreIndex, cores: usize) -> GroupIndex {
		if self.group_rotation_frequency == 0 {
			return GroupIndex(core_index.0)
		}
		if cores == 0 {
			return GroupIndex(0)
		}

		let cores = sp_std::cmp::min(cores, u32::MAX as usize);
		let blocks_since_start = self.now.saturating_sub(self.session_start_block);
		let rotations = blocks_since_start / self.group_rotation_frequency;

		// g = c + r mod cores

		let idx = (core_index.0 as usize + rotations as usize) % cores;
		GroupIndex(idx as u32)
	}

	/// Returns the index of the group assigned to the given core. This does no checking or
	/// whether the group index is in-bounds.
	///
	/// `core_index` should be less than `cores`, which is capped at `u32::max()`.
	pub fn core_for_group(&self, group_index: GroupIndex, cores: usize) -> CoreIndex {
		if self.group_rotation_frequency == 0 {
			return CoreIndex(group_index.0)
		}
		if cores == 0 {
			return CoreIndex(0)
		}

		let cores = sp_std::cmp::min(cores, u32::MAX as usize);
		let blocks_since_start = self.now.saturating_sub(self.session_start_block);
		let rotations = blocks_since_start / self.group_rotation_frequency;
		let rotations = rotations % cores as u32;

		// g = c + r mod cores
		// c = g - r mod cores
		// x = x + cores mod cores
		// c = (g + cores) - r mod cores

		let idx = (group_index.0 as usize + cores - rotations as usize) % cores;
		CoreIndex(idx as u32)
	}

	/// Create a new `GroupRotationInfo` with one further rotation applied.
	pub fn bump_rotation(&self) -> Self {
		GroupRotationInfo {
			session_start_block: self.session_start_block,
			group_rotation_frequency: self.group_rotation_frequency,
			now: self.next_rotation_at(),
		}
	}
}

impl<N: Saturating + BaseArithmetic + Copy> GroupRotationInfo<N> {
	/// Returns the block number of the next rotation after the current block. If the current block
	/// is 10 and the rotation frequency is 5, this should return 15.
	pub fn next_rotation_at(&self) -> N {
		let cycle_once = self.now + self.group_rotation_frequency;
		cycle_once -
			(cycle_once.saturating_sub(self.session_start_block) % self.group_rotation_frequency)
	}

	/// Returns the block number of the last rotation before or including the current block. If the
	/// current block is 10 and the rotation frequency is 5, this should return 10.
	pub fn last_rotation_at(&self) -> N {
		self.now -
			(self.now.saturating_sub(self.session_start_block) % self.group_rotation_frequency)
	}
}

/// Information about a core which is currently occupied.
#[derive(Clone, Encode, Decode, TypeInfo)]
#[cfg_attr(feature = "std", derive(Debug, PartialEq, MallocSizeOf))]
pub struct OccupiedCore<H = Hash, N = BlockNumber> {
	// NOTE: this has no ParaId as it can be deduced from the candidate descriptor.
	/// If this core is freed by availability, this is the assignment that is next up on this
	/// core, if any. None if there is nothing queued for this core.
	pub next_up_on_available: Option<ScheduledCore>,
	/// The relay-chain block number this began occupying the core at.
	pub occupied_since: N,
	/// The relay-chain block this will time-out at, if any.
	pub time_out_at: N,
	/// If this core is freed by being timed-out, this is the assignment that is next up on this
	/// core. None if there is nothing queued for this core or there is no possibility of timing
	/// out.
	pub next_up_on_time_out: Option<ScheduledCore>,
	/// A bitfield with 1 bit for each validator in the set. `1` bits mean that the corresponding
	/// validators has attested to availability on-chain. A 2/3+ majority of `1` bits means that
	/// this will be available.
	#[cfg_attr(feature = "std", ignore_malloc_size_of = "outside type")]
	pub availability: BitVec<bitvec::order::Lsb0, u8>,
	/// The group assigned to distribute availability pieces of this candidate.
	pub group_responsible: GroupIndex,
	/// The hash of the candidate occupying the core.
	pub candidate_hash: CandidateHash,
	/// The descriptor of the candidate occupying the core.
	pub candidate_descriptor: CandidateDescriptor<H>,
}

impl<H, N> OccupiedCore<H, N> {
	/// Get the Para currently occupying this core.
	pub fn para_id(&self) -> Id {
		self.candidate_descriptor.para_id
	}
}

/// Information about a core which is currently occupied.
#[derive(Clone, Encode, Decode, TypeInfo)]
#[cfg_attr(feature = "std", derive(Debug, PartialEq, MallocSizeOf))]
pub struct ScheduledCore {
	/// The ID of a para scheduled.
	pub para_id: Id,
	/// The collator required to author the block, if any.
	pub collator: Option<CollatorId>,
}

/// The state of a particular availability core.
#[derive(Clone, Encode, Decode, TypeInfo)]
#[cfg_attr(feature = "std", derive(Debug, PartialEq, MallocSizeOf))]
pub enum CoreState<H = Hash, N = BlockNumber> {
	/// The core is currently occupied.
	#[codec(index = 0)]
	Occupied(OccupiedCore<H, N>),
	/// The core is currently free, with a para scheduled and given the opportunity
	/// to occupy.
	///
	/// If a particular Collator is required to author this block, that is also present in this
	/// variant.
	#[codec(index = 1)]
	Scheduled(ScheduledCore),
	/// The core is currently free and there is nothing scheduled. This can be the case for parathread
	/// cores when there are no parathread blocks queued. Parachain cores will never be left idle.
	#[codec(index = 2)]
	Free,
}

impl<N> CoreState<N> {
	/// If this core state has a `para_id`, return it.
	pub fn para_id(&self) -> Option<Id> {
		match self {
			Self::Occupied(ref core) => Some(core.para_id()),
			Self::Scheduled(ScheduledCore { para_id, .. }) => Some(*para_id),
			Self::Free => None,
		}
	}

	/// Is this core state `Self::Occupied`?
	pub fn is_occupied(&self) -> bool {
		matches!(self, Self::Occupied(_))
	}
}

/// An assumption being made about the state of an occupied core.
#[derive(Clone, Copy, Encode, Decode, TypeInfo)]
#[cfg_attr(feature = "std", derive(PartialEq, Eq, Hash, Debug))]
pub enum OccupiedCoreAssumption {
	/// The candidate occupying the core was made available and included to free the core.
	#[codec(index = 0)]
	Included,
	/// The candidate occupying the core timed out and freed the core without advancing the para.
	#[codec(index = 1)]
	TimedOut,
	/// The core was not occupied to begin with.
	#[codec(index = 2)]
	Free,
}

/// An even concerning a candidate.
#[derive(Clone, Encode, Decode, TypeInfo)]
#[cfg_attr(feature = "std", derive(PartialEq, Debug, MallocSizeOf))]
pub enum CandidateEvent<H = Hash> {
	/// This candidate receipt was backed in the most recent block.
	/// This includes the core index the candidate is now occupying.
	#[codec(index = 0)]
	CandidateBacked(CandidateReceipt<H>, HeadData, CoreIndex, GroupIndex),
	/// This candidate receipt was included and became a parablock at the most recent block.
	/// This includes the core index the candidate was occupying as well as the group responsible
	/// for backing the candidate.
	#[codec(index = 1)]
	CandidateIncluded(CandidateReceipt<H>, HeadData, CoreIndex, GroupIndex),
	/// This candidate receipt was not made available in time and timed out.
	/// This includes the core index the candidate was occupying.
	#[codec(index = 2)]
	CandidateTimedOut(CandidateReceipt<H>, HeadData, CoreIndex),
}

/// Information about validator sets of a session.
#[derive(Clone, Encode, Decode, RuntimeDebug, TypeInfo)]
#[cfg_attr(feature = "std", derive(PartialEq, MallocSizeOf))]
pub struct SessionInfo {
	/// Validators in canonical ordering.
	///
	/// NOTE: There might be more authorities in the current session, than `validators` participating
	/// in parachain consensus. See
	/// [`max_validators`](https://github.com/paritytech/polkadot/blob/a52dca2be7840b23c19c153cf7e110b1e3e475f8/runtime/parachains/src/configuration.rs#L148).
	///
	/// `SessionInfo::validators` will be limited to to `max_validators` when set.
	pub validators: Vec<ValidatorId>,
	/// Validators' authority discovery keys for the session in canonical ordering.
	///
	/// NOTE: The first `validators.len()` entries will match the corresponding validators in
	/// `validators`, afterwards any remaining authorities can be found. This is any authorities not
	/// participating in parachain consensus - see
	/// [`max_validators`](https://github.com/paritytech/polkadot/blob/a52dca2be7840b23c19c153cf7e110b1e3e475f8/runtime/parachains/src/configuration.rs#L148)
	#[cfg_attr(feature = "std", ignore_malloc_size_of = "outside type")]
	pub discovery_keys: Vec<AuthorityDiscoveryId>,
	/// The assignment keys for validators.
	///
	/// NOTE: There might be more authorities in the current session, than validators participating
	/// in parachain consensus. See
	/// [`max_validators`](https://github.com/paritytech/polkadot/blob/a52dca2be7840b23c19c153cf7e110b1e3e475f8/runtime/parachains/src/configuration.rs#L148).
	///
	/// Therefore:
	/// ```ignore
	///		assignment_keys.len() == validators.len() && validators.len() <= discovery_keys.len()
	///	```
	pub assignment_keys: Vec<AssignmentId>,
	/// Validators in shuffled ordering - these are the validator groups as produced
	/// by the `Scheduler` module for the session and are typically referred to by
	/// `GroupIndex`.
	pub validator_groups: Vec<Vec<ValidatorIndex>>,
	/// The number of availability cores used by the protocol during this session.
	pub n_cores: u32,
	/// The zeroth delay tranche width.
	pub zeroth_delay_tranche_width: u32,
	/// The number of samples we do of `relay_vrf_modulo`.
	pub relay_vrf_modulo_samples: u32,
	/// The number of delay tranches in total.
	pub n_delay_tranches: u32,
	/// How many slots (BABE / SASSAFRAS) must pass before an assignment is considered a
	/// no-show.
	pub no_show_slots: u32,
	/// The number of validators needed to approve a block.
	pub needed_approvals: u32,
}

/// Scraped runtime backing votes and resolved disputes.
#[derive(Clone, Encode, Decode, RuntimeDebug, TypeInfo)]
#[cfg_attr(feature = "std", derive(PartialEq, MallocSizeOf))]
pub struct ScrapedOnChainVotes<H: Encode + Decode = Hash> {
	/// The session in which the block was included.
	pub session: SessionIndex,
	/// Set of backing validators for each candidate, represented by its candidate
	/// receipt.
	pub backing_validators_per_candidate:
		Vec<(CandidateReceipt<H>, Vec<(ValidatorIndex, ValidityAttestation)>)>,
	/// On-chain-recorded set of disputes.
	/// Note that the above `backing_validators` are
	/// unrelated to the backers of the disputes candidates.
	pub disputes: MultiDisputeStatementSet,
}

/// A vote of approval on a candidate.
#[derive(Clone, RuntimeDebug)]
pub struct ApprovalVote(pub CandidateHash);

impl ApprovalVote {
	/// Yields the signing payload for this approval vote.
	pub fn signing_payload(&self, session_index: SessionIndex) -> Vec<u8> {
		const MAGIC: [u8; 4] = *b"APPR";

		(MAGIC, &self.0, session_index).encode()
	}
}

sp_api::decl_runtime_apis! {
	/// The API for querying the state of parachains on-chain.
	pub trait ParachainHost<H: Encode + Decode = Hash, N: Encode + Decode = BlockNumber> {
		/// Get the current validators.
		fn validators() -> Vec<ValidatorId>;

		/// Returns the validator groups and rotation info localized based on the hypothetical child
		///  of a block whose state  this is invoked on. Note that `now` in the `GroupRotationInfo`
		/// should be the successor of the number of the block.
		fn validator_groups() -> (Vec<Vec<ValidatorIndex>>, GroupRotationInfo<N>);

		/// Yields information on all availability cores as relevant to the child block.
		/// Cores are either free or occupied. Free cores can have paras assigned to them.
		fn availability_cores() -> Vec<CoreState<H, N>>;

		/// Yields the persisted validation data for the given `ParaId` along with an assumption that
		/// should be used if the para currently occupies a core.
		///
		/// Returns `None` if either the para is not registered or the assumption is `Freed`
		/// and the para already occupies a core.
		fn persisted_validation_data(para_id: Id, assumption: OccupiedCoreAssumption)
			-> Option<PersistedValidationData<H, N>>;

		/// Returns the persisted validation data for the given `ParaId` along with the corresponding
		/// validation code hash. Instead of accepting assumption about the para, matches the validation
		/// data hash against an expected one and yields `None` if they're not equal.
		fn assumed_validation_data(
			para_id: Id,
			expected_persisted_validation_data_hash: Hash,
		) -> Option<(PersistedValidationData<H, N>, ValidationCodeHash)>;

		/// Checks if the given validation outputs pass the acceptance criteria.
		fn check_validation_outputs(para_id: Id, outputs: CandidateCommitments) -> bool;

		/// Returns the session index expected at a child of the block.
		///
		/// This can be used to instantiate a `SigningContext`.
		fn session_index_for_child() -> SessionIndex;

		/// Get the session info for the given session, if stored.
		fn session_info(index: SessionIndex) -> Option<SessionInfo>;

		/// Fetch the validation code used by a para, making the given `OccupiedCoreAssumption`.
		///
		/// Returns `None` if either the para is not registered or the assumption is `Freed`
		/// and the para already occupies a core.
		fn validation_code(para_id: Id, assumption: OccupiedCoreAssumption)
			-> Option<ValidationCode>;

		/// Get the receipt of a candidate pending availability. This returns `Some` for any paras
		/// assigned to occupied cores in `availability_cores` and `None` otherwise.
		fn candidate_pending_availability(para_id: Id) -> Option<CommittedCandidateReceipt<H>>;

		/// Get a vector of events concerning candidates that occurred within a block.
		fn candidate_events() -> Vec<CandidateEvent<H>>;

		/// Get all the pending inbound messages in the downward message queue for a para.
		fn dmq_contents(
			recipient: Id,
		) -> Vec<InboundDownwardMessage<N>>;

		/// Get the contents of all channels addressed to the given recipient. Channels that have no
		/// messages in them are also included.
		fn inbound_hrmp_channels_contents(recipient: Id) -> BTreeMap<Id, Vec<InboundHrmpMessage<N>>>;

		/// Get the validation code from its hash.
		fn validation_code_by_hash(hash: ValidationCodeHash) -> Option<ValidationCode>;

		/// Scrape dispute relevant from on-chain, backing votes and resolved disputes.
		fn on_chain_votes() -> Option<ScrapedOnChainVotes<H>>;
	}
}

/// Custom validity errors used in Polkadot while validating transactions.
#[repr(u8)]
pub enum ValidityError {
	/// The Ethereum signature is invalid.
	InvalidEthereumSignature = 0,
	/// The signer has no claim.
	SignerHasNoClaim = 1,
	/// No permission to execute the call.
	NoPermission = 2,
	/// An invalid statement was made for a claim.
	InvalidStatement = 3,
}

impl From<ValidityError> for u8 {
	fn from(err: ValidityError) -> Self {
		err as u8
	}
}

/// Abridged version of `HostConfiguration` (from the `Configuration` parachains host runtime module)
/// meant to be used by a parachain or PDK such as cumulus.
#[derive(Clone, Encode, Decode, RuntimeDebug, TypeInfo)]
#[cfg_attr(feature = "std", derive(PartialEq))]
pub struct AbridgedHostConfiguration {
	/// The maximum validation code size, in bytes.
	pub max_code_size: u32,
	/// The maximum head-data size, in bytes.
	pub max_head_data_size: u32,
	/// Total number of individual messages allowed in the parachain -> relay-chain message queue.
	pub max_upward_queue_count: u32,
	/// Total size of messages allowed in the parachain -> relay-chain message queue before which
	/// no further messages may be added to it. If it exceeds this then the queue may contain only
	/// a single message.
	pub max_upward_queue_size: u32,
	/// The maximum size of an upward message that can be sent by a candidate.
	///
	/// This parameter affects the size upper bound of the `CandidateCommitments`.
	pub max_upward_message_size: u32,
	/// The maximum number of messages that a candidate can contain.
	///
	/// This parameter affects the size upper bound of the `CandidateCommitments`.
	pub max_upward_message_num_per_candidate: u32,
	/// The maximum number of outbound HRMP messages can be sent by a candidate.
	///
	/// This parameter affects the upper bound of size of `CandidateCommitments`.
	pub hrmp_max_message_num_per_candidate: u32,
	/// The minimum period, in blocks, between which parachains can update their validation code.
	pub validation_upgrade_frequency: BlockNumber,
	/// The delay, in blocks, before a validation upgrade is applied.
	pub validation_upgrade_delay: BlockNumber,
}

/// Abridged version of `HrmpChannel` (from the `Hrmp` parachains host runtime module) meant to be
/// used by a parachain or PDK such as cumulus.
#[derive(Clone, Encode, Decode, RuntimeDebug, TypeInfo)]
#[cfg_attr(feature = "std", derive(PartialEq))]
pub struct AbridgedHrmpChannel {
	/// The maximum number of messages that can be pending in the channel at once.
	pub max_capacity: u32,
	/// The maximum total size of the messages that can be pending in the channel at once.
	pub max_total_size: u32,
	/// The maximum message size that could be put into the channel.
	pub max_message_size: u32,
	/// The current number of messages pending in the channel.
	/// Invariant: should be less or equal to `max_capacity`.s`.
	pub msg_count: u32,
	/// The total size in bytes of all message payloads in the channel.
	/// Invariant: should be less or equal to `max_total_size`.
	pub total_size: u32,
	/// A head of the Message Queue Chain for this channel. Each link in this chain has a form:
	/// `(prev_head, B, H(M))`, where
	/// - `prev_head`: is the previous value of `mqc_head` or zero if none.
	/// - `B`: is the [relay-chain] block number in which a message was appended
	/// - `H(M)`: is the hash of the message being appended.
	/// This value is initialized to a special value that consists of all zeroes which indicates
	/// that no messages were previously added.
	pub mqc_head: Option<Hash>,
}

/// A possible upgrade restriction that prevents a parachain from performing an upgrade.
#[derive(Encode, Decode, PartialEq, RuntimeDebug, TypeInfo)]
pub enum UpgradeRestriction {
	/// There is an upgrade restriction and there are no details about its specifics nor how long
	/// it could last.
	#[codec(index = 0)]
	Present,
}

/// A struct that the relay-chain communicates to a parachain indicating what course of action the
/// parachain should take in the coordinated parachain validation code upgrade process.
///
/// This data type appears in the last step of the upgrade process. After the parachain observes it
/// and reacts to it the upgrade process concludes.
#[derive(Encode, Decode, PartialEq, RuntimeDebug, TypeInfo)]
pub enum UpgradeGoAhead {
	/// Abort the upgrade process. There is something wrong with the validation code previously
	/// submitted by the parachain. This variant can also be used to prevent upgrades by the governance
	/// should an emergency emerge.
	///
	/// The expected reaction on this variant is that the parachain will admit this message and
	/// remove all the data about the pending upgrade. Depending on the nature of the problem (to
	/// be examined offchain for now), it can try to send another validation code or just retry later.
	#[codec(index = 0)]
	Abort,
	/// Apply the pending code change. The parablock that is built on a relay-parent that is descendant
	/// of the relay-parent where the parachain observed this signal must use the upgraded validation
	/// code.
	#[codec(index = 1)]
	GoAhead,
}

/// Consensus engine id for polkadot v1 consensus engine.
pub const POLKADOT_ENGINE_ID: runtime_primitives::ConsensusEngineId = *b"POL1";

/// A consensus log item for polkadot validation. To be used with [`POLKADOT_ENGINE_ID`].
#[derive(Decode, Encode, Clone, PartialEq, Eq)]
pub enum ConsensusLog {
	/// A parachain or parathread upgraded its code.
	#[codec(index = 1)]
	ParaUpgradeCode(Id, ValidationCodeHash),
	/// A parachain or parathread scheduled a code upgrade.
	#[codec(index = 2)]
	ParaScheduleUpgradeCode(Id, ValidationCodeHash, BlockNumber),
	/// Governance requests to auto-approve every candidate included up to the given block
	/// number in the current chain, inclusive.
	#[codec(index = 3)]
	ForceApprove(BlockNumber),
	/// A signal to revert the block number in the same chain as the
	/// header this digest is part of and all of its descendants.
	///
	/// It is a no-op for a block to contain a revert digest targeting
	/// its own number or a higher number.
	///
	/// In practice, these are issued when on-chain logic has detected an
	/// invalid parachain block within its own chain, due to a dispute.
	#[codec(index = 4)]
	Revert(BlockNumber),
}

impl ConsensusLog {
	/// Attempt to convert a reference to a generic digest item into a consensus log.
	pub fn from_digest_item(
		digest_item: &runtime_primitives::DigestItem,
	) -> Result<Option<Self>, parity_scale_codec::Error> {
		match digest_item {
			runtime_primitives::DigestItem::Consensus(id, encoded) if id == &POLKADOT_ENGINE_ID =>
				Ok(Some(Self::decode(&mut &encoded[..])?)),
			_ => Ok(None),
		}
	}
}

impl From<ConsensusLog> for runtime_primitives::DigestItem {
	fn from(c: ConsensusLog) -> runtime_primitives::DigestItem {
		Self::Consensus(POLKADOT_ENGINE_ID, c.encode())
	}
}

/// A statement about a candidate, to be used within the dispute resolution process.
///
/// Statements are either in favor of the candidate's validity or against it.
#[derive(Encode, Decode, Clone, PartialEq, RuntimeDebug, TypeInfo)]
#[cfg_attr(feature = "std", derive(MallocSizeOf))]
pub enum DisputeStatement {
	/// A valid statement, of the given kind.
	#[codec(index = 0)]
	Valid(ValidDisputeStatementKind),
	/// An invalid statement, of the given kind.
	#[codec(index = 1)]
	Invalid(InvalidDisputeStatementKind),
}

impl DisputeStatement {
	/// Get the payload data for this type of dispute statement.
	pub fn payload_data(&self, candidate_hash: CandidateHash, session: SessionIndex) -> Vec<u8> {
		match *self {
			DisputeStatement::Valid(ValidDisputeStatementKind::Explicit) =>
				ExplicitDisputeStatement { valid: true, candidate_hash, session }.signing_payload(),
			DisputeStatement::Valid(ValidDisputeStatementKind::BackingSeconded(
				inclusion_parent,
			)) => CompactStatement::Seconded(candidate_hash).signing_payload(&SigningContext {
				session_index: session,
				parent_hash: inclusion_parent,
			}),
			DisputeStatement::Valid(ValidDisputeStatementKind::BackingValid(inclusion_parent)) =>
				CompactStatement::Valid(candidate_hash).signing_payload(&SigningContext {
					session_index: session,
					parent_hash: inclusion_parent,
				}),
			DisputeStatement::Valid(ValidDisputeStatementKind::ApprovalChecking) =>
				ApprovalVote(candidate_hash).signing_payload(session),
			DisputeStatement::Invalid(InvalidDisputeStatementKind::Explicit) =>
				ExplicitDisputeStatement { valid: false, candidate_hash, session }.signing_payload(),
		}
	}

	/// Check the signature on a dispute statement.
	pub fn check_signature(
		&self,
		validator_public: &ValidatorId,
		candidate_hash: CandidateHash,
		session: SessionIndex,
		validator_signature: &ValidatorSignature,
	) -> Result<(), ()> {
		let payload = self.payload_data(candidate_hash, session);

		if validator_signature.verify(&payload[..], &validator_public) {
			Ok(())
		} else {
			Err(())
		}
	}

	/// Whether the statement indicates validity.
	pub fn indicates_validity(&self) -> bool {
		match *self {
			DisputeStatement::Valid(_) => true,
			DisputeStatement::Invalid(_) => false,
		}
	}

	/// Whether the statement indicates invalidity.
	pub fn indicates_invalidity(&self) -> bool {
		match *self {
			DisputeStatement::Valid(_) => false,
			DisputeStatement::Invalid(_) => true,
		}
	}

	/// Statement is backing statement.
	pub fn is_backing(&self) -> bool {
		match *self {
			Self::Valid(ValidDisputeStatementKind::BackingSeconded(_)) |
			Self::Valid(ValidDisputeStatementKind::BackingValid(_)) => true,
			Self::Valid(ValidDisputeStatementKind::Explicit) |
			Self::Valid(ValidDisputeStatementKind::ApprovalChecking) |
			Self::Invalid(_) => false,
		}
	}
}

/// Different kinds of statements of validity on  a candidate.
#[derive(Encode, Decode, Clone, PartialEq, RuntimeDebug, TypeInfo)]
#[cfg_attr(feature = "std", derive(MallocSizeOf))]
pub enum ValidDisputeStatementKind {
	/// An explicit statement issued as part of a dispute.
	#[codec(index = 0)]
	Explicit,
	/// A seconded statement on a candidate from the backing phase.
	#[codec(index = 1)]
	BackingSeconded(Hash),
	/// A valid statement on a candidate from the backing phase.
	#[codec(index = 2)]
	BackingValid(Hash),
	/// An approval vote from the approval checking phase.
	#[codec(index = 3)]
	ApprovalChecking,
}

/// Different kinds of statements of invalidity on a candidate.
#[derive(Encode, Decode, Clone, PartialEq, RuntimeDebug, TypeInfo)]
#[cfg_attr(feature = "std", derive(MallocSizeOf))]
pub enum InvalidDisputeStatementKind {
	/// An explicit statement issued as part of a dispute.
	#[codec(index = 0)]
	Explicit,
}

/// An explicit statement on a candidate issued as part of a dispute.
#[derive(Clone, PartialEq, RuntimeDebug)]
pub struct ExplicitDisputeStatement {
	/// Whether the candidate is valid
	pub valid: bool,
	/// The candidate hash.
	pub candidate_hash: CandidateHash,
	/// The session index of the candidate.
	pub session: SessionIndex,
}

impl ExplicitDisputeStatement {
	/// Produce the payload used for signing this type of statement.
	pub fn signing_payload(&self) -> Vec<u8> {
		const MAGIC: [u8; 4] = *b"DISP";

		(MAGIC, self.valid, self.candidate_hash, self.session).encode()
	}
}

/// A set of statements about a specific candidate.
#[derive(Encode, Decode, Clone, PartialEq, RuntimeDebug, TypeInfo)]
#[cfg_attr(feature = "std", derive(MallocSizeOf))]
pub struct DisputeStatementSet {
	/// The candidate referenced by this set.
	pub candidate_hash: CandidateHash,
	/// The session index of the candidate.
	pub session: SessionIndex,
	/// Statements about the candidate.
	pub statements: Vec<(DisputeStatement, ValidatorIndex, ValidatorSignature)>,
}

/// A set of dispute statements.
pub type MultiDisputeStatementSet = Vec<DisputeStatementSet>;

/// The entire state of a dispute.
#[derive(Encode, Decode, Clone, RuntimeDebug, PartialEq, TypeInfo)]
pub struct DisputeState<N = BlockNumber> {
	/// A bitfield indicating all validators for the candidate.
	pub validators_for: BitVec<bitvec::order::Lsb0, u8>, // one bit per validator.
	/// A bitfield indicating all validators against the candidate.
	pub validators_against: BitVec<bitvec::order::Lsb0, u8>, // one bit per validator.
	/// The block number at which the dispute started on-chain.
	pub start: N,
	/// The block number at which the dispute concluded on-chain.
	pub concluded_at: Option<N>,
}

/// Parachains inherent-data passed into the runtime by a block author
#[derive(Encode, Decode, Clone, PartialEq, RuntimeDebug, TypeInfo)]
pub struct InherentData<HDR: HeaderT = Header> {
	/// Signed bitfields by validators about availability.
	pub bitfields: UncheckedSignedAvailabilityBitfields,
	/// Backed candidates for inclusion in the block.
	pub backed_candidates: Vec<BackedCandidate<HDR::Hash>>,
	/// Sets of dispute votes for inclusion,
	pub disputes: MultiDisputeStatementSet,
	/// The parent block header. Used for checking state proofs.
	pub parent_header: HDR,
}

/// A statement from the specified validator whether the given validation code passes PVF
/// pre-checking or not anchored to the given session index.
#[derive(Encode, Decode, Clone, PartialEq, RuntimeDebug, TypeInfo)]
pub struct PvfCheckStatement {
	/// `true` if the subject passed pre-checking and `false` otherwise.
	pub accept: bool,
	/// The validation code hash that was checked.
	pub subject: ValidationCodeHash,
	/// The index of a session during which this statement is considered valid.
	pub session_index: SessionIndex,
	/// The index of the validator from which this statement originates.
	pub validator_index: ValidatorIndex,
}

impl PvfCheckStatement {
	/// Produce the payload used for signing this type of statement.
	///
	/// It is expected that it will be signed by the validator at `validator_index` in the
	/// `session_index`.
	pub fn signing_payload(&self) -> Vec<u8> {
		const MAGIC: [u8; 4] = *b"VCPC"; // for "validation code pre-checking"
		(MAGIC, self.accept, self.subject, self.session_index, self.validator_index).encode()
	}
}

/// The maximum number of validators `f` which may safely be faulty.
///
/// The total number of validators is `n = 3f + e` where `e in { 1, 2, 3 }`.
pub fn byzantine_threshold(n: usize) -> usize {
	n.saturating_sub(1) / 3
}

/// The supermajority threshold of validators which represents a subset
/// guaranteed to have at least f+1 honest validators.
pub fn supermajority_threshold(n: usize) -> usize {
	n - byzantine_threshold(n)
}

#[cfg(test)]
mod tests {
	use super::*;

	#[test]
	fn group_rotation_info_calculations() {
		let info =
			GroupRotationInfo { session_start_block: 10u32, now: 15, group_rotation_frequency: 5 };

		assert_eq!(info.next_rotation_at(), 20);
		assert_eq!(info.last_rotation_at(), 15);
	}

	#[test]
	fn group_for_core_is_core_for_group() {
		for cores in 1..=256 {
			for rotations in 0..(cores * 2) {
				let info = GroupRotationInfo {
					session_start_block: 0u32,
					now: rotations,
					group_rotation_frequency: 1,
				};

				for core in 0..cores {
					let group = info.group_for_core(CoreIndex(core), cores as usize);
					assert_eq!(info.core_for_group(group, cores as usize).0, core);
				}
			}
		}
	}

	#[test]
	fn collator_signature_payload_is_valid() {
		// if this fails, collator signature verification code has to be updated.
		let h = Hash::default();
		assert_eq!(h.as_ref().len(), 32);

		let _payload = collator_signature_payload(
			&Hash::repeat_byte(1),
			&5u32.into(),
			&Hash::repeat_byte(2),
			&Hash::repeat_byte(3),
			&Hash::repeat_byte(4).into(),
		);
	}

	#[test]
	fn test_byzantine_threshold() {
		assert_eq!(byzantine_threshold(0), 0);
		assert_eq!(byzantine_threshold(1), 0);
		assert_eq!(byzantine_threshold(2), 0);
		assert_eq!(byzantine_threshold(3), 0);
		assert_eq!(byzantine_threshold(4), 1);
		assert_eq!(byzantine_threshold(5), 1);
		assert_eq!(byzantine_threshold(6), 1);
		assert_eq!(byzantine_threshold(7), 2);
	}

	#[test]
	fn test_supermajority_threshold() {
		assert_eq!(supermajority_threshold(0), 0);
		assert_eq!(supermajority_threshold(1), 1);
		assert_eq!(supermajority_threshold(2), 2);
		assert_eq!(supermajority_threshold(3), 3);
		assert_eq!(supermajority_threshold(4), 3);
		assert_eq!(supermajority_threshold(5), 4);
		assert_eq!(supermajority_threshold(6), 5);
		assert_eq!(supermajority_threshold(7), 5);
	}
}<|MERGE_RESOLUTION|>--- conflicted
+++ resolved
@@ -443,11 +443,7 @@
 
 /// A candidate-receipt with commitments directly included.
 #[derive(PartialEq, Eq, Clone, Encode, Decode, TypeInfo)]
-<<<<<<< HEAD
-#[cfg_attr(feature = "std", derive(Debug, Hash, MallocSizeOf, Default))]
-=======
 #[cfg_attr(feature = "std", derive(Debug, Hash, MallocSizeOf))]
->>>>>>> 8c4a7dad
 pub struct CommittedCandidateReceipt<H = Hash> {
 	/// The descriptor of the candidate.
 	pub descriptor: CandidateDescriptor<H>,
