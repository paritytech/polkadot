--- conflicted
+++ resolved
@@ -982,13 +982,8 @@
 	#[codec(index = 1)]
 	Scheduled(ScheduledCore),
 	/// The core is currently free and there is nothing scheduled. This can be the case for
-<<<<<<< HEAD
-	/// on-demand parachain cores when there are no on-demand blocks queued. Leased parachain
-	/// cores will never be left idle.
-=======
 	/// parathread cores when there are no parathread blocks queued. Parachain cores will never be
 	/// left idle.
->>>>>>> f2ad8c53
 	#[codec(index = 2)]
 	Free,
 }
