--- conflicted
+++ resolved
@@ -54,7 +54,6 @@
 	pub allowed_ancestry_len: u32,
 }
 
-<<<<<<< HEAD
 /// Approval voting configuration parameters
 #[derive(
 	RuntimeDebug,
@@ -73,7 +72,8 @@
 	///
 	/// Setting it to 1, means we send the approval as soon as we have it available.
 	pub max_approval_coalesce_count: u32,
-=======
+}
+
 /// Constraints on inbound HRMP channels.
 #[derive(RuntimeDebug, Clone, PartialEq, Encode, Decode, TypeInfo)]
 pub struct InboundHrmpLimitations<N = BlockNumber> {
@@ -154,5 +154,4 @@
 	/// a sub-chain, where the first candidate builds on top of the required parent of the
 	/// constraints and each subsequent builds on top of the previous head-data.
 	pub pending_availability: Vec<CandidatePendingAvailability<H, N>>,
->>>>>>> c9c7d3c5
 }