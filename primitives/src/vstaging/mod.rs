--- conflicted
+++ resolved
@@ -18,13 +18,8 @@
 
 // Put any primitives used by staging APIs functions here
 pub use crate::v4::*;
-<<<<<<< HEAD
+pub mod slashing;
 use bitvec::prelude::BitVec;
-=======
-pub mod slashing;
-use sp_std::prelude::*;
-
->>>>>>> 17e28c26
 use parity_scale_codec::{Decode, Encode};
 use primitives::{OpaquePeerId, RuntimeDebug};
 use scale_info::TypeInfo;
