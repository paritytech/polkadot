--- conflicted
+++ resolved
@@ -241,11 +241,9 @@
 			key_ownership_proof: vstaging::slashing::OpaqueKeyOwnershipProof,
 		) -> Option<()>;
 
-<<<<<<< HEAD
 		/// Approval voting configuration parameters
 		#[api_version(6)]
 		fn approval_voting_params() -> ApprovalVotingParams;
-=======
 		/***** Asynchronous backing *****/
 
 		/// Returns the state of parachain backing for a given para.
@@ -256,6 +254,5 @@
 		/// Returns candidate's acceptance limitations for asynchronous backing for a relay parent.
 		#[api_version(99)]
 		fn staging_async_backing_params() -> vstaging::AsyncBackingParams;
->>>>>>> c9c7d3c5
 	}
 }