--- conflicted
+++ resolved
@@ -749,12 +749,8 @@
 
 		/// Yields information on all availability cores. Cores are either free or occupied. Free
 		/// cores can have paras assigned to them.
-<<<<<<< HEAD
-		#[skip_initialize_block]
-		fn availability_cores() -> Vec<CoreState<N>>;
-=======
+		#[skip_initialize_block]
 		fn availability_cores() -> Vec<CoreState<H, N>>;
->>>>>>> 184a4b1a
 
 		/// Yields the full validation data for the given ParaId along with an assumption that
 		/// should be used if the para currently occupieds a core.
