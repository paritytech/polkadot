[package]
name = "polkadot-primitives-test-helpers"
<<<<<<< HEAD
version = "0.9.30"
=======
version = "0.9.31"
>>>>>>> 32dd0c9c
authors = ["Parity Technologies <admin@parity.io>"]
edition = "2021"

[dependencies]
<<<<<<< HEAD
sp-keyring = { git = "https://github.com/paritytech/substrate", branch = "polkadot-v0.9.30" }
sp-application-crypto = { package = "sp-application-crypto", git = "https://github.com/paritytech/substrate", default-features = false , branch = "polkadot-v0.9.30" }
sp-runtime = { git = "https://github.com/paritytech/substrate", branch = "polkadot-v0.9.30" }
sp-core = { git = "https://github.com/paritytech/substrate", features = ["std"] , branch = "polkadot-v0.9.30" }
=======
sp-keyring = { git = "https://github.com/paritytech/substrate", branch = "polkadot-v0.9.31" }
sp-application-crypto = { package = "sp-application-crypto", git = "https://github.com/paritytech/substrate", default-features = false , branch = "polkadot-v0.9.31" }
sp-runtime = { git = "https://github.com/paritytech/substrate", branch = "polkadot-v0.9.31" }
sp-core = { git = "https://github.com/paritytech/substrate", features = ["std"] , branch = "polkadot-v0.9.31" }
>>>>>>> 32dd0c9c
polkadot-primitives = { path = "../" }
rand = "0.8.5"<|MERGE_RESOLUTION|>--- conflicted
+++ resolved
@@ -1,24 +1,13 @@
 [package]
 name = "polkadot-primitives-test-helpers"
-<<<<<<< HEAD
-version = "0.9.30"
-=======
 version = "0.9.31"
->>>>>>> 32dd0c9c
 authors = ["Parity Technologies <admin@parity.io>"]
 edition = "2021"
 
 [dependencies]
-<<<<<<< HEAD
-sp-keyring = { git = "https://github.com/paritytech/substrate", branch = "polkadot-v0.9.30" }
-sp-application-crypto = { package = "sp-application-crypto", git = "https://github.com/paritytech/substrate", default-features = false , branch = "polkadot-v0.9.30" }
-sp-runtime = { git = "https://github.com/paritytech/substrate", branch = "polkadot-v0.9.30" }
-sp-core = { git = "https://github.com/paritytech/substrate", features = ["std"] , branch = "polkadot-v0.9.30" }
-=======
 sp-keyring = { git = "https://github.com/paritytech/substrate", branch = "polkadot-v0.9.31" }
 sp-application-crypto = { package = "sp-application-crypto", git = "https://github.com/paritytech/substrate", default-features = false , branch = "polkadot-v0.9.31" }
 sp-runtime = { git = "https://github.com/paritytech/substrate", branch = "polkadot-v0.9.31" }
 sp-core = { git = "https://github.com/paritytech/substrate", features = ["std"] , branch = "polkadot-v0.9.31" }
->>>>>>> 32dd0c9c
 polkadot-primitives = { path = "../" }
 rand = "0.8.5"