--- conflicted
+++ resolved
@@ -77,12 +77,10 @@
 	}
 }
 
-<<<<<<< HEAD
 pub fn fake_message_hash<T>(message: &Xcm<T>) -> XcmHash {
 	message.using_encoded(blake2_256)
 }
 
-=======
 /// The macro is implementing upward message passing(UMP) for the provided relay
 /// chain struct. The struct has to provide the XCM configuration for the relay
 /// chain.
@@ -96,7 +94,6 @@
 ///	    }
 ///	}
 /// ```
->>>>>>> 0f0807a5
 #[macro_export]
 #[rustfmt::skip]
 macro_rules! decl_test_relay_chain {
