// Copyright 2021 Parity Technologies (UK) Ltd.
// This file is part of Polkadot.

// Polkadot is free software: you can redistribute it and/or modify
// it under the terms of the GNU General Public License as published by
// the Free Software Foundation, either version 3 of the License, or
// (at your option) any later version.

// Polkadot is distributed in the hope that it will be useful,
// but WITHOUT ANY WARRANTY; without even the implied warranty of
// MERCHANTABILITY or FITNESS FOR A PARTICULAR PURPOSE.  See the
// GNU General Public License for more details.

// You should have received a copy of the GNU General Public License
// along with Polkadot.  If not, see <http://www.gnu.org/licenses/>.

//! Test kit to simulate cross-chain message passing and XCM execution

pub use codec::Encode;
pub use paste;

pub use frame_support::{traits::Get, weights::Weight};
pub use sp_io::TestExternalities;
pub use sp_std::{cell::RefCell, collections::vec_deque::VecDeque, marker::PhantomData};

pub use polkadot_core_primitives::BlockNumber as RelayBlockNumber;
pub use polkadot_parachain::primitives::{
	DmpMessageHandler as DmpMessageHandlerT, Id as ParaId, XcmpMessageFormat,
	XcmpMessageHandler as XcmpMessageHandlerT,
};
pub use polkadot_runtime_parachains::{
	dmp,
	ump::{self, MessageId, UmpSink, XcmSink},
};
pub use xcm::{latest::prelude::*, VersionedXcm};
pub use xcm_executor::XcmExecutor;

pub trait TestExt {
	/// Initialize the test environment.
	fn new_ext() -> sp_io::TestExternalities;
	/// Resets the state of the test environment.
	fn reset_ext();
	/// Execute code in the context of the test externalities, without automatic
	/// message processing. All messages in the message buses can be processed
	/// by calling `Self::dispatch_xcm_buses()`.
	fn execute_without_dispatch<R>(execute: impl FnOnce() -> R) -> R;
	/// Process all messages in the message buses
	fn dispatch_xcm_buses();
	/// Execute some code in the context of the test externalities, with
	/// automatic message processing.
	/// Messages are dispatched once the passed closure completes.
	fn execute_with<R>(execute: impl FnOnce() -> R) -> R {
		let result = Self::execute_without_dispatch(execute);
		Self::dispatch_xcm_buses();
		result
	}
}

pub enum MessageKind {
	Ump,
	Dmp,
	Xcmp,
}

pub fn encode_xcm(message: Xcm<()>, message_kind: MessageKind) -> Vec<u8> {
	match message_kind {
		MessageKind::Ump | MessageKind::Dmp => VersionedXcm::<()>::from(message).encode(),
		MessageKind::Xcmp => {
			let fmt = XcmpMessageFormat::ConcatenatedVersionedXcm;
			let mut outbound = fmt.encode();

			let encoded = VersionedXcm::<()>::from(message).encode();
			outbound.extend_from_slice(&encoded[..]);
			outbound
		},
	}
}

#[macro_export]
#[rustfmt::skip]
macro_rules! decl_test_relay_chain {
	(
		pub struct $name:ident {
			Runtime = $runtime:path,
			XcmConfig = $xcm_config:path,
			new_ext = $new_ext:expr,
		}
	) => {
		pub struct $name;

		$crate::__impl_ext!($name, $new_ext);

		impl $crate::UmpSink for $name {
			fn process_upward_message(
				origin: $crate::ParaId,
				msg: &[u8],
				max_weight: $crate::Weight,
			) -> Result<$crate::Weight, ($crate::MessageId, $crate::Weight)> {
				use $crate::{ump::UmpSink, TestExt};

				Self::execute_with(|| {
					$crate::ump::XcmSink::<$crate::XcmExecutor<$xcm_config>, $runtime>::process_upward_message(
						origin, msg, max_weight,
					)
				})
			}
		}
	};
}

#[macro_export]
macro_rules! decl_test_parachain {
	(
		pub struct $name:ident {
			Runtime = $runtime:path,
			XcmpMessageHandler = $xcmp_message_handler:path,
			DmpMessageHandler = $dmp_message_handler:path,
			new_ext = $new_ext:expr,
		}
	) => {
		pub struct $name;

		$crate::__impl_ext!($name, $new_ext);

		impl $crate::XcmpMessageHandlerT for $name {
			fn handle_xcmp_messages<
				'a,
				I: Iterator<Item = ($crate::ParaId, $crate::RelayBlockNumber, &'a [u8])>,
			>(
				iter: I,
				max_weight: $crate::Weight,
			) -> $crate::Weight {
				use $crate::{TestExt, XcmpMessageHandlerT};

				$name::execute_with(|| {
					<$xcmp_message_handler>::handle_xcmp_messages(iter, max_weight)
				})
			}
		}

		impl $crate::DmpMessageHandlerT for $name {
			fn handle_dmp_messages(
				iter: impl Iterator<Item = ($crate::RelayBlockNumber, Vec<u8>)>,
				max_weight: $crate::Weight,
			) -> $crate::Weight {
				use $crate::{DmpMessageHandlerT, TestExt};

				$name::execute_with(|| {
					<$dmp_message_handler>::handle_dmp_messages(iter, max_weight)
				})
			}
		}
	};
}

#[macro_export]
macro_rules! __impl_ext {
	// entry point: generate ext name
	($name:ident, $new_ext:expr) => {
		$crate::paste::paste! {
			$crate::__impl_ext!(@impl $name, $new_ext, [<EXT_ $name:upper>]);
		}
	};
	// impl
	(@impl $name:ident, $new_ext:expr, $ext_name:ident) => {
		thread_local! {
			pub static $ext_name: $crate::RefCell<$crate::TestExternalities>
				= $crate::RefCell::new($new_ext);
		}

		impl $crate::TestExt for $name {
			fn new_ext() -> $crate::TestExternalities {
				$new_ext
			}

			fn reset_ext() {
				$ext_name.with(|v| *v.borrow_mut() = $new_ext);
			}

			fn execute_without_dispatch<R>(execute: impl FnOnce() -> R) -> R {
				$ext_name.with(|v| v.borrow_mut().execute_with(execute))
			}

			fn dispatch_xcm_buses() {
				while exists_messages_in_any_bus() {
					if let Err(xcm_error) = process_relay_messages() {
						panic!("Relay chain XCM execution failure: {:?}", xcm_error);
					}
					if let Err(xcm_error) = process_para_messages() {
						panic!("Parachain XCM execution failure: {:?}", xcm_error);
					}
				}
			}
		}
	};
}

thread_local! {
	pub static PARA_MESSAGE_BUS: RefCell<VecDeque<(ParaId, MultiLocation, Xcm<()>)>>
		= RefCell::new(VecDeque::new());
	pub static RELAY_MESSAGE_BUS: RefCell<VecDeque<(MultiLocation, Xcm<()>)>>
		= RefCell::new(VecDeque::new());
}

#[macro_export]
macro_rules! decl_test_network {
	(
		pub struct $name:ident {
			relay_chain = $relay_chain:ty,
			parachains = vec![ $( ($para_id:expr, $parachain:ty), )* ],
		}
	) => {
		pub struct $name;

		impl $name {
			pub fn reset() {
				use $crate::{TestExt, VecDeque};
				// Reset relay chain message bus
				$crate::RELAY_MESSAGE_BUS.with(|b| b.replace(VecDeque::new()));
				// Reset parachain message bus
				$crate::PARA_MESSAGE_BUS.with(|b| b.replace(VecDeque::new()));
				<$relay_chain>::reset_ext();
				$( <$parachain>::reset_ext(); )*
			}
		}

		/// Check if any messages exist in either message bus
		fn exists_messages_in_any_bus() -> bool {
			use $crate::{RELAY_MESSAGE_BUS, PARA_MESSAGE_BUS};
			let no_relay_messages_left = RELAY_MESSAGE_BUS.with(|b| b.borrow().is_empty());
			let no_parachain_messages_left = PARA_MESSAGE_BUS.with(|b| b.borrow().is_empty());
			!(no_relay_messages_left && no_parachain_messages_left)
		}

		/// Process all messages originating from parachains.
		fn process_para_messages() -> $crate::XcmResult {
			use $crate::{UmpSink, XcmpMessageHandlerT};

			while let Some((para_id, destination, message)) = $crate::PARA_MESSAGE_BUS.with(
				|b| b.borrow_mut().pop_front()) {
				match destination.interior() {
					$crate::Junctions::Here if destination.parent_count() == 1 => {
						let encoded = $crate::encode_xcm(message, $crate::MessageKind::Ump);
						let r = <$relay_chain>::process_upward_message(
							para_id, &encoded[..],
							$crate::Weight::max_value(),
						);
						if let Err((id, required)) = r {
							return Err($crate::XcmError::WeightLimitReached(required));
						}
					},
					$(
						$crate::X1($crate::Parachain(id)) if *id == $para_id && destination.parent_count() == 1 => {
							let encoded = $crate::encode_xcm(message, $crate::MessageKind::Xcmp);
							let messages = vec![(para_id, 1, &encoded[..])];
							let _weight = <$parachain>::handle_xcmp_messages(
								messages.into_iter(),
								$crate::Weight::max_value(),
							);
						},
					)*
					_ => {
						return Err($crate::XcmError::Unroutable);
					}
				}
			}

			Ok(())
		}

		/// Process all messages originating from the relay chain.
		fn process_relay_messages() -> $crate::XcmResult {
			use $crate::DmpMessageHandlerT;

			while let Some((destination, message)) = $crate::RELAY_MESSAGE_BUS.with(
				|b| b.borrow_mut().pop_front()) {
				match destination.interior() {
					$(
						$crate::X1($crate::Parachain(id)) if *id == $para_id && destination.parent_count() == 0 => {
							let encoded = $crate::encode_xcm(message, $crate::MessageKind::Dmp);
							// NOTE: RelayChainBlockNumber is hard-coded to 1
							let messages = vec![(1, encoded)];
							let _weight = <$parachain>::handle_dmp_messages(
								messages.into_iter(), $crate::Weight::max_value(),
							);
						},
					)*
					_ => return Err($crate::XcmError::Transport("Only sends to children parachain.")),
				}
			}

			Ok(())
		}

		/// XCM router for parachain.
		pub struct ParachainXcmRouter<T>($crate::PhantomData<T>);

		impl<T: $crate::Get<$crate::ParaId>> $crate::SendXcm for ParachainXcmRouter<T> {
<<<<<<< HEAD
			fn send_xcm(destination: impl Into<$crate::MultiLocation>, message: $crate::Xcm<()>) -> $crate::SendResult {
				use $crate::{UmpSink, XcmpMessageHandlerT, Encode};

				let destination = destination.into();
				match destination.interior() {
					$crate::Junctions::Here if destination.parent_count() == 1 => {
						$crate::PARA_MESSAGE_BUS.with(
							|b| b.borrow_mut().push_back((T::get(), destination, message.clone())));
						Ok(message.using_encoded(sp_io::hashing::blake2_256))
					},
					$(
						$crate::X1($crate::Parachain(id)) if *id == $para_id && destination.parent_count() == 1 => {
							$crate::PARA_MESSAGE_BUS.with(
								|b| b.borrow_mut().push_back((T::get(), destination, message.clone())));
							Ok(message.using_encoded(sp_io::hashing::blake2_256))
						},
=======
			type Ticket = ($crate::ParaId, $crate::MultiLocation, $crate::Xcm<()>);
			fn validate(
				destination: &mut Option<$crate::MultiLocation>,
				message: &mut Option<$crate::Xcm<()>>,
			) -> $crate::SendResult<($crate::ParaId, $crate::MultiLocation, $crate::Xcm<()>)> {
				use $crate::{UmpSink, XcmpMessageHandlerT};

				let d = destination.take().ok_or($crate::SendError::MissingArgument)?;
				match (d.interior(), d.parent_count()) {
					($crate::Junctions::Here, 1) => {},
					$(
						($crate::X1($crate::Parachain(id)), 1) if id == &$para_id => {}
>>>>>>> 6185cf32
					)*
					_ => {
						*destination = Some(d);
						return Err($crate::SendError::NotApplicable)
					},
				}
				let m = message.take().ok_or($crate::SendError::MissingArgument)?;
				Ok(((T::get(), d, m), $crate::MultiAssets::new()))
			}
			fn deliver(
				triple: ($crate::ParaId, $crate::MultiLocation, $crate::Xcm<()>),
			) -> Result<(), $crate::SendError> {
				$crate::PARA_MESSAGE_BUS.with(|b| b.borrow_mut().push_back(triple));
				Ok(())
			}
		}

		/// XCM router for relay chain.
		pub struct RelayChainXcmRouter;
		impl $crate::SendXcm for RelayChainXcmRouter {
<<<<<<< HEAD
			fn send_xcm(destination: impl Into<$crate::MultiLocation>, message: $crate::Xcm<()>) -> $crate::SendResult {
				use $crate::{DmpMessageHandlerT, Encode};
=======
			type Ticket = ($crate::MultiLocation, $crate::Xcm<()>);
			fn validate(
				destination: &mut Option<$crate::MultiLocation>,
				message: &mut Option<$crate::Xcm<()>>,
			) -> $crate::SendResult<($crate::MultiLocation, $crate::Xcm<()>)> {
				use $crate::DmpMessageHandlerT;
>>>>>>> 6185cf32

				let d = destination.take().ok_or($crate::SendError::MissingArgument)?;
				match (d.interior(), d.parent_count()) {
					$(
<<<<<<< HEAD
						$crate::X1($crate::Parachain(id)) if *id == $para_id && destination.parent_count() == 0 => {
							$crate::RELAY_MESSAGE_BUS.with(
								|b| b.borrow_mut().push_back((destination, message.clone())));
							Ok(message.using_encoded(sp_io::hashing::blake2_256))
						},
=======
						($crate::X1($crate::Parachain(id)), 0) if id == &$para_id => {},
>>>>>>> 6185cf32
					)*
					_ => {
						*destination = Some(d);
						return Err($crate::SendError::NotApplicable)
					},
				}
				let m = message.take().ok_or($crate::SendError::MissingArgument)?;
				Ok(((d, m), $crate::MultiAssets::new()))
			}
			fn deliver(
				pair: ($crate::MultiLocation, $crate::Xcm<()>),
			) -> Result<(), $crate::SendError> {
				$crate::RELAY_MESSAGE_BUS.with(|b| b.borrow_mut().push_back(pair));
				Ok(())
			}
		}
	};
}<|MERGE_RESOLUTION|>--- conflicted
+++ resolved
@@ -20,7 +20,7 @@
 pub use paste;
 
 pub use frame_support::{traits::Get, weights::Weight};
-pub use sp_io::TestExternalities;
+pub use sp_io::{self, TestExternalities};
 pub use sp_std::{cell::RefCell, collections::vec_deque::VecDeque, marker::PhantomData};
 
 pub use polkadot_core_primitives::BlockNumber as RelayBlockNumber;
@@ -210,6 +210,7 @@
 			parachains = vec![ $( ($para_id:expr, $parachain:ty), )* ],
 		}
 	) => {
+		use $crate::Encode;
 		pub struct $name;
 
 		impl $name {
@@ -296,24 +297,6 @@
 		pub struct ParachainXcmRouter<T>($crate::PhantomData<T>);
 
 		impl<T: $crate::Get<$crate::ParaId>> $crate::SendXcm for ParachainXcmRouter<T> {
-<<<<<<< HEAD
-			fn send_xcm(destination: impl Into<$crate::MultiLocation>, message: $crate::Xcm<()>) -> $crate::SendResult {
-				use $crate::{UmpSink, XcmpMessageHandlerT, Encode};
-
-				let destination = destination.into();
-				match destination.interior() {
-					$crate::Junctions::Here if destination.parent_count() == 1 => {
-						$crate::PARA_MESSAGE_BUS.with(
-							|b| b.borrow_mut().push_back((T::get(), destination, message.clone())));
-						Ok(message.using_encoded(sp_io::hashing::blake2_256))
-					},
-					$(
-						$crate::X1($crate::Parachain(id)) if *id == $para_id && destination.parent_count() == 1 => {
-							$crate::PARA_MESSAGE_BUS.with(
-								|b| b.borrow_mut().push_back((T::get(), destination, message.clone())));
-							Ok(message.using_encoded(sp_io::hashing::blake2_256))
-						},
-=======
 			type Ticket = ($crate::ParaId, $crate::MultiLocation, $crate::Xcm<()>);
 			fn validate(
 				destination: &mut Option<$crate::MultiLocation>,
@@ -326,7 +309,6 @@
 					($crate::Junctions::Here, 1) => {},
 					$(
 						($crate::X1($crate::Parachain(id)), 1) if id == &$para_id => {}
->>>>>>> 6185cf32
 					)*
 					_ => {
 						*destination = Some(d);
@@ -338,39 +320,27 @@
 			}
 			fn deliver(
 				triple: ($crate::ParaId, $crate::MultiLocation, $crate::Xcm<()>),
-			) -> Result<(), $crate::SendError> {
+			) -> Result<$crate::XcmHash, $crate::SendError> {
+				let hash = $crate::VersionedXcm::from(triple.2.clone()).using_encoded($crate::sp_io::hashing::blake2_256);
 				$crate::PARA_MESSAGE_BUS.with(|b| b.borrow_mut().push_back(triple));
-				Ok(())
+				Ok(hash)
 			}
 		}
 
 		/// XCM router for relay chain.
 		pub struct RelayChainXcmRouter;
 		impl $crate::SendXcm for RelayChainXcmRouter {
-<<<<<<< HEAD
-			fn send_xcm(destination: impl Into<$crate::MultiLocation>, message: $crate::Xcm<()>) -> $crate::SendResult {
-				use $crate::{DmpMessageHandlerT, Encode};
-=======
 			type Ticket = ($crate::MultiLocation, $crate::Xcm<()>);
 			fn validate(
 				destination: &mut Option<$crate::MultiLocation>,
 				message: &mut Option<$crate::Xcm<()>>,
 			) -> $crate::SendResult<($crate::MultiLocation, $crate::Xcm<()>)> {
 				use $crate::DmpMessageHandlerT;
->>>>>>> 6185cf32
 
 				let d = destination.take().ok_or($crate::SendError::MissingArgument)?;
 				match (d.interior(), d.parent_count()) {
 					$(
-<<<<<<< HEAD
-						$crate::X1($crate::Parachain(id)) if *id == $para_id && destination.parent_count() == 0 => {
-							$crate::RELAY_MESSAGE_BUS.with(
-								|b| b.borrow_mut().push_back((destination, message.clone())));
-							Ok(message.using_encoded(sp_io::hashing::blake2_256))
-						},
-=======
 						($crate::X1($crate::Parachain(id)), 0) if id == &$para_id => {},
->>>>>>> 6185cf32
 					)*
 					_ => {
 						*destination = Some(d);
@@ -382,9 +352,10 @@
 			}
 			fn deliver(
 				pair: ($crate::MultiLocation, $crate::Xcm<()>),
-			) -> Result<(), $crate::SendError> {
+			) -> Result<$crate::XcmHash, $crate::SendError> {
+				let hash = $crate::VersionedXcm::from(pair.1.clone()).using_encoded($crate::sp_io::hashing::blake2_256);
 				$crate::RELAY_MESSAGE_BUS.with(|b| b.borrow_mut().push_back(pair));
-				Ok(())
+				Ok(hash)
 			}
 		}
 	};
