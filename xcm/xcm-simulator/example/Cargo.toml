[package]
name = "xcm-simulator-example"
<<<<<<< HEAD
version = "0.9.28"
=======
version = "0.9.29"
>>>>>>> fa54983d
authors = ["Parity Technologies <admin@parity.io>"]
description = "Examples of xcm-simulator usage."
edition = "2021"

[dependencies]
codec = { package = "parity-scale-codec", version = "3.0.0" }
scale-info = { version = "2.1.2", features = ["derive"] }
log = { version = "0.4.14", default-features = false }

<<<<<<< HEAD
frame-system = { git = "https://github.com/paritytech/substrate", branch = "polkadot-v0.9.28" }
frame-support = { git = "https://github.com/paritytech/substrate", branch = "polkadot-v0.9.28" }
pallet-balances = { git = "https://github.com/paritytech/substrate", branch = "polkadot-v0.9.28" }
sp-std = { git = "https://github.com/paritytech/substrate", branch = "polkadot-v0.9.28" }
sp-core = { git = "https://github.com/paritytech/substrate", branch = "polkadot-v0.9.28" }
sp-runtime = { git = "https://github.com/paritytech/substrate", branch = "polkadot-v0.9.28" }
sp-io = { git = "https://github.com/paritytech/substrate", branch = "polkadot-v0.9.28" }
=======
frame-system = { git = "https://github.com/paritytech/substrate", branch = "master" }
frame-support = { git = "https://github.com/paritytech/substrate", branch = "master" }
pallet-balances = { git = "https://github.com/paritytech/substrate", branch = "master" }
pallet-uniques = { git = "https://github.com/paritytech/substrate", branch = "master" }
sp-std = { git = "https://github.com/paritytech/substrate", branch = "master" }
sp-core = { git = "https://github.com/paritytech/substrate", branch = "master" }
sp-runtime = { git = "https://github.com/paritytech/substrate", branch = "master" }
sp-io = { git = "https://github.com/paritytech/substrate", branch = "master" }
sp-tracing = { git = "https://github.com/paritytech/substrate", branch = "master" }
>>>>>>> fa54983d

xcm = { path = "../../" }
xcm-simulator = { path = "../" }
xcm-executor = { path = "../../xcm-executor" }
xcm-builder = { path = "../../xcm-builder" }
pallet-xcm = { path = "../../pallet-xcm" }
polkadot-core-primitives = { path = "../../../core-primitives" }
polkadot-runtime-parachains = { path = "../../../runtime/parachains" }
polkadot-parachain = { path = "../../../parachain" }

[features]
default = []
runtime-benchmarks = [
	"frame-system/runtime-benchmarks",
	"frame-support/runtime-benchmarks",
	"pallet-balances/runtime-benchmarks",
	"pallet-uniques/runtime-benchmarks",
	"pallet-xcm/runtime-benchmarks",
	"xcm-builder/runtime-benchmarks",
	"xcm-executor/runtime-benchmarks",
	"xcm/runtime-benchmarks",
	"polkadot-runtime-parachains/runtime-benchmarks",
	"polkadot-parachain/runtime-benchmarks",
]<|MERGE_RESOLUTION|>--- conflicted
+++ resolved
@@ -1,10 +1,6 @@
 [package]
 name = "xcm-simulator-example"
-<<<<<<< HEAD
-version = "0.9.28"
-=======
 version = "0.9.29"
->>>>>>> fa54983d
 authors = ["Parity Technologies <admin@parity.io>"]
 description = "Examples of xcm-simulator usage."
 edition = "2021"
@@ -14,15 +10,6 @@
 scale-info = { version = "2.1.2", features = ["derive"] }
 log = { version = "0.4.14", default-features = false }
 
-<<<<<<< HEAD
-frame-system = { git = "https://github.com/paritytech/substrate", branch = "polkadot-v0.9.28" }
-frame-support = { git = "https://github.com/paritytech/substrate", branch = "polkadot-v0.9.28" }
-pallet-balances = { git = "https://github.com/paritytech/substrate", branch = "polkadot-v0.9.28" }
-sp-std = { git = "https://github.com/paritytech/substrate", branch = "polkadot-v0.9.28" }
-sp-core = { git = "https://github.com/paritytech/substrate", branch = "polkadot-v0.9.28" }
-sp-runtime = { git = "https://github.com/paritytech/substrate", branch = "polkadot-v0.9.28" }
-sp-io = { git = "https://github.com/paritytech/substrate", branch = "polkadot-v0.9.28" }
-=======
 frame-system = { git = "https://github.com/paritytech/substrate", branch = "master" }
 frame-support = { git = "https://github.com/paritytech/substrate", branch = "master" }
 pallet-balances = { git = "https://github.com/paritytech/substrate", branch = "master" }
@@ -32,7 +19,6 @@
 sp-runtime = { git = "https://github.com/paritytech/substrate", branch = "master" }
 sp-io = { git = "https://github.com/paritytech/substrate", branch = "master" }
 sp-tracing = { git = "https://github.com/paritytech/substrate", branch = "master" }
->>>>>>> fa54983d
 
 xcm = { path = "../../" }
 xcm-simulator = { path = "../" }
