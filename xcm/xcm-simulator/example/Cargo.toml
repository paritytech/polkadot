--- conflicted
+++ resolved
@@ -6,14 +6,9 @@
 edition = "2021"
 
 [dependencies]
-<<<<<<< HEAD
-codec = { package = "parity-scale-codec", version = "2.0.0" }
-scale-info = { version = "1.0", features = ["derive"] }
-log = { version = "0.4.14", default-features = false }
-=======
 codec = { package = "parity-scale-codec", version = "3.0.0" }
 scale-info = { version = "2.0.0", features = ["derive"] }
->>>>>>> bc866e29
+log = { version = "0.4.14", default-features = false }
 
 frame-system = { git = "https://github.com/paritytech/substrate", branch = "master" }
 frame-support = { git = "https://github.com/paritytech/substrate", branch = "master" }
