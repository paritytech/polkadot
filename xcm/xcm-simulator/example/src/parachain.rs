--- conflicted
+++ resolved
@@ -35,17 +35,7 @@
 use polkadot_parachain::primitives::{
 	DmpMessageHandler, Id as ParaId, Sibling, XcmpMessageFormat, XcmpMessageHandler,
 };
-<<<<<<< HEAD
-use xcm::{
-	v0::{
-		Error as XcmError, ExecuteXcm, Junction::Parachain, Junctions::X1, MultiAsset,
-		MultiLocation, NetworkId, Outcome, Xcm,
-	},
-	VersionedXcm,
-};
-=======
 use xcm::{v1::prelude::*, VersionedXcm};
->>>>>>> fe598863
 use xcm_builder::{
 	AccountId32Aliases, AllowUnpaidExecutionFrom, CurrencyAdapter as XcmCurrencyAdapter,
 	EnsureXcmOrigin, FixedRateOfFungible, FixedWeightBounds, IsConcrete, LocationInverter,
@@ -130,11 +120,7 @@
 
 parameter_types! {
 	pub const UnitWeightCost: Weight = 1;
-<<<<<<< HEAD
-	pub KsmPerSecond: (MultiLocation, u128) = (MultiLocation::with_parents(1).unwrap(), 1);
-=======
-	pub KsmPerSecond: (AssetId, u128) = (Concrete(X1(Parent)), 1);
->>>>>>> fe598863
+	pub KsmPerSecond: (AssetId, u128) = (Concrete(MultiLocation::with_parents(1).unwrap()), 1);
 }
 
 pub type LocalAssetTransactor =
@@ -192,11 +178,7 @@
 	#[pallet::generate_deposit(pub(super) fn deposit_event)]
 	pub enum Event<T: Config> {
 		// XCMP
-<<<<<<< HEAD
-		/// Some XCM was executed successfully.
-=======
 		/// Some XCM was executed OK.
->>>>>>> fe598863
 		Success(Option<T::Hash>),
 		/// Some XCM failed.
 		Fail(Option<T::Hash>, XcmError),
