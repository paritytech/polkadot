// Copyright 2021 Parity Technologies (UK) Ltd.
// This file is part of Polkadot.

// Polkadot is free software: you can redistribute it and/or modify
// it under the terms of the GNU General Public License as published by
// the Free Software Foundation, either version 3 of the License, or
// (at your option) any later version.

// Polkadot is distributed in the hope that it will be useful,
// but WITHOUT ANY WARRANTY; without even the implied warranty of
// MERCHANTABILITY or FITNESS FOR A PARTICULAR PURPOSE.  See the
// GNU General Public License for more details.

// You should have received a copy of the GNU General Public License
// along with Polkadot.  If not, see <http://www.gnu.org/licenses/>.

mod parachain;
mod relay_chain;

use xcm_simulator::{decl_test_network, decl_test_parachain, decl_test_relay_chain};

pub const ALICE: sp_runtime::AccountId32 = sp_runtime::AccountId32::new([0u8; 32]);

decl_test_parachain! {
	pub struct ParaA {
		Runtime = parachain::Runtime,
		XcmpMessageHandler = parachain::MsgQueue,
		DmpMessageHandler = parachain::MsgQueue,
		new_ext = para_ext(1),
	}
}

decl_test_parachain! {
	pub struct ParaB {
		Runtime = parachain::Runtime,
		XcmpMessageHandler = parachain::MsgQueue,
		DmpMessageHandler = parachain::MsgQueue,
		new_ext = para_ext(2),
	}
}

decl_test_relay_chain! {
	pub struct Relay {
		Runtime = relay_chain::Runtime,
		XcmConfig = relay_chain::XcmConfig,
		new_ext = relay_ext(),
	}
}

decl_test_network! {
	pub struct MockNet {
		relay_chain = Relay,
		parachains = vec![
			(1, ParaA),
			(2, ParaB),
		],
	}
}

pub const INITIAL_BALANCE: u128 = 1_000_000_000;

pub fn para_ext(para_id: u32) -> sp_io::TestExternalities {
	use parachain::{MsgQueue, Runtime, System};

	let mut t = frame_system::GenesisConfig::default().build_storage::<Runtime>().unwrap();

	pallet_balances::GenesisConfig::<Runtime> { balances: vec![(ALICE, INITIAL_BALANCE)] }
		.assimilate_storage(&mut t)
		.unwrap();

	let mut ext = sp_io::TestExternalities::new(t);
	ext.execute_with(|| {
		System::set_block_number(1);
		MsgQueue::set_para_id(para_id.into());
	});
	ext
}

pub fn relay_ext() -> sp_io::TestExternalities {
	use relay_chain::{Runtime, System};

	let mut t = frame_system::GenesisConfig::default().build_storage::<Runtime>().unwrap();

	pallet_balances::GenesisConfig::<Runtime> { balances: vec![(ALICE, INITIAL_BALANCE)] }
		.assimilate_storage(&mut t)
		.unwrap();

	let mut ext = sp_io::TestExternalities::new(t);
	ext.execute_with(|| System::set_block_number(1));
	ext
}

pub type RelayChainPalletXcm = pallet_xcm::Pallet<relay_chain::Runtime>;
pub type ParachainPalletXcm = pallet_xcm::Pallet<parachain::Runtime>;

#[cfg(test)]
mod tests {
	use super::*;

	use codec::Encode;
	use frame_support::assert_ok;
<<<<<<< HEAD
	use xcm::v0::{
		Junction::{self, Parachain},
		Junctions::*,
		MultiAsset::*,
		MultiLocation, NetworkId, OriginKind,
		Xcm::*,
	};
=======
	use xcm::v1::prelude::*;
>>>>>>> fe598863
	use xcm_simulator::TestExt;

	#[test]
	fn dmp() {
		MockNet::reset();

		let remark = parachain::Call::System(
			frame_system::Call::<parachain::Runtime>::remark_with_event(vec![1, 2, 3]),
		);
		Relay::execute_with(|| {
			assert_ok!(RelayChainPalletXcm::send_xcm(
<<<<<<< HEAD
				MultiLocation::empty(),
				X1(Parachain(1)).into(),
=======
				Here,
				X1(Parachain(1)),
>>>>>>> fe598863
				Transact {
					origin_type: OriginKind::SovereignAccount,
					require_weight_at_most: INITIAL_BALANCE as u64,
					call: remark.encode().into(),
				},
			));
		});

		ParaA::execute_with(|| {
			use parachain::{Event, System};
			assert!(System::events()
				.iter()
				.any(|r| matches!(r.event, Event::System(frame_system::Event::Remarked(_, _)))));
		});
	}

	#[test]
	fn ump() {
		MockNet::reset();

		let remark = relay_chain::Call::System(
			frame_system::Call::<relay_chain::Runtime>::remark_with_event(vec![1, 2, 3]),
		);
		ParaA::execute_with(|| {
			assert_ok!(ParachainPalletXcm::send_xcm(
<<<<<<< HEAD
				MultiLocation::empty(),
				MultiLocation::with_parents(1).unwrap(),
=======
				Here,
				X1(Parent),
>>>>>>> fe598863
				Transact {
					origin_type: OriginKind::SovereignAccount,
					require_weight_at_most: INITIAL_BALANCE as u64,
					call: remark.encode().into(),
				},
			));
		});

		Relay::execute_with(|| {
			use relay_chain::{Event, System};
			assert!(System::events()
				.iter()
				.any(|r| matches!(r.event, Event::System(frame_system::Event::Remarked(_, _)))));
		});
	}

	#[test]
	fn xcmp() {
		MockNet::reset();

		let remark = parachain::Call::System(
			frame_system::Call::<parachain::Runtime>::remark_with_event(vec![1, 2, 3]),
		);
		ParaA::execute_with(|| {
			assert_ok!(ParachainPalletXcm::send_xcm(
<<<<<<< HEAD
				MultiLocation::empty(),
				MultiLocation::new(1, X1(Parachain(2))).unwrap(),
=======
				Here,
				X2(Parent, Parachain(2)),
>>>>>>> fe598863
				Transact {
					origin_type: OriginKind::SovereignAccount,
					require_weight_at_most: INITIAL_BALANCE as u64,
					call: remark.encode().into(),
				},
			));
		});

		ParaB::execute_with(|| {
			use parachain::{Event, System};
			assert!(System::events()
				.iter()
				.any(|r| matches!(r.event, Event::System(frame_system::Event::Remarked(_, _)))));
		});
	}

	#[test]
	fn reserve_transfer() {
		MockNet::reset();

		Relay::execute_with(|| {
			assert_ok!(RelayChainPalletXcm::reserve_transfer_assets(
				relay_chain::Origin::signed(ALICE),
<<<<<<< HEAD
				X1(Parachain(1)).into(),
				X1(Junction::AccountId32 { network: NetworkId::Any, id: ALICE.into() }).into(),
				vec![ConcreteFungible { id: MultiLocation::empty(), amount: 123 }],
				123,
=======
				X1(Parachain(1)),
				X1(AccountId32 { network: Any, id: ALICE.into() }),
				(Here, 123).into(),
				0,
				3,
>>>>>>> fe598863
			));
		});

		ParaA::execute_with(|| {
			// free execution, full amount received
			assert_eq!(
				pallet_balances::Pallet::<parachain::Runtime>::free_balance(&ALICE),
				INITIAL_BALANCE + 123
			);
		});
	}
}<|MERGE_RESOLUTION|>--- conflicted
+++ resolved
@@ -99,17 +99,7 @@
 
 	use codec::Encode;
 	use frame_support::assert_ok;
-<<<<<<< HEAD
-	use xcm::v0::{
-		Junction::{self, Parachain},
-		Junctions::*,
-		MultiAsset::*,
-		MultiLocation, NetworkId, OriginKind,
-		Xcm::*,
-	};
-=======
 	use xcm::v1::prelude::*;
->>>>>>> fe598863
 	use xcm_simulator::TestExt;
 
 	#[test]
@@ -121,13 +111,8 @@
 		);
 		Relay::execute_with(|| {
 			assert_ok!(RelayChainPalletXcm::send_xcm(
-<<<<<<< HEAD
-				MultiLocation::empty(),
+				MultiLocation::here(),
 				X1(Parachain(1)).into(),
-=======
-				Here,
-				X1(Parachain(1)),
->>>>>>> fe598863
 				Transact {
 					origin_type: OriginKind::SovereignAccount,
 					require_weight_at_most: INITIAL_BALANCE as u64,
@@ -153,13 +138,8 @@
 		);
 		ParaA::execute_with(|| {
 			assert_ok!(ParachainPalletXcm::send_xcm(
-<<<<<<< HEAD
-				MultiLocation::empty(),
+				MultiLocation::here(),
 				MultiLocation::with_parents(1).unwrap(),
-=======
-				Here,
-				X1(Parent),
->>>>>>> fe598863
 				Transact {
 					origin_type: OriginKind::SovereignAccount,
 					require_weight_at_most: INITIAL_BALANCE as u64,
@@ -185,13 +165,8 @@
 		);
 		ParaA::execute_with(|| {
 			assert_ok!(ParachainPalletXcm::send_xcm(
-<<<<<<< HEAD
-				MultiLocation::empty(),
+				MultiLocation::here(),
 				MultiLocation::new(1, X1(Parachain(2))).unwrap(),
-=======
-				Here,
-				X2(Parent, Parachain(2)),
->>>>>>> fe598863
 				Transact {
 					origin_type: OriginKind::SovereignAccount,
 					require_weight_at_most: INITIAL_BALANCE as u64,
@@ -215,18 +190,11 @@
 		Relay::execute_with(|| {
 			assert_ok!(RelayChainPalletXcm::reserve_transfer_assets(
 				relay_chain::Origin::signed(ALICE),
-<<<<<<< HEAD
 				X1(Parachain(1)).into(),
-				X1(Junction::AccountId32 { network: NetworkId::Any, id: ALICE.into() }).into(),
-				vec![ConcreteFungible { id: MultiLocation::empty(), amount: 123 }],
-				123,
-=======
-				X1(Parachain(1)),
-				X1(AccountId32 { network: Any, id: ALICE.into() }),
-				(Here, 123).into(),
+				X1(AccountId32 { network: Any, id: ALICE.into() }).into(),
+				(MultiLocation::here(), 123).into(),
 				0,
 				3,
->>>>>>> fe598863
 			));
 		});
 
