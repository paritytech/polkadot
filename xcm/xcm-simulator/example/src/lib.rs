// Copyright 2021 Parity Technologies (UK) Ltd.
// This file is part of Polkadot.

// Polkadot is free software: you can redistribute it and/or modify
// it under the terms of the GNU General Public License as published by
// the Free Software Foundation, either version 3 of the License, or
// (at your option) any later version.

// Polkadot is distributed in the hope that it will be useful,
// but WITHOUT ANY WARRANTY; without even the implied warranty of
// MERCHANTABILITY or FITNESS FOR A PARTICULAR PURPOSE.  See the
// GNU General Public License for more details.

// You should have received a copy of the GNU General Public License
// along with Polkadot.  If not, see <http://www.gnu.org/licenses/>.

mod parachain;
mod relay_chain;

use polkadot_parachain::primitives::Id as ParaId;
use sp_runtime::traits::AccountIdConversion;
use xcm_simulator::{decl_test_network, decl_test_parachain, decl_test_relay_chain};

pub const ALICE: sp_runtime::AccountId32 = sp_runtime::AccountId32::new([0u8; 32]);
pub const INITIAL_BALANCE: u128 = 1_000_000_000;

decl_test_parachain! {
	pub struct ParaA {
		Runtime = parachain::Runtime,
		XcmpMessageHandler = parachain::MsgQueue,
		DmpMessageHandler = parachain::MsgQueue,
		new_ext = para_ext(1),
	}
}

decl_test_parachain! {
	pub struct ParaB {
		Runtime = parachain::Runtime,
		XcmpMessageHandler = parachain::MsgQueue,
		DmpMessageHandler = parachain::MsgQueue,
		new_ext = para_ext(2),
	}
}

decl_test_relay_chain! {
	pub struct Relay {
		Runtime = relay_chain::Runtime,
		XcmConfig = relay_chain::XcmConfig,
		new_ext = relay_ext(),
	}
}

decl_test_network! {
	pub struct MockNet {
		relay_chain = Relay,
		parachains = vec![
			(1, ParaA),
			(2, ParaB),
		],
	}
}

pub fn para_account_id(id: u32) -> relay_chain::AccountId {
	ParaId::from(id).into_account()
}

pub fn para_ext(para_id: u32) -> sp_io::TestExternalities {
	use parachain::{MsgQueue, Runtime, System};

	let mut t = frame_system::GenesisConfig::default().build_storage::<Runtime>().unwrap();

	pallet_balances::GenesisConfig::<Runtime> { balances: vec![(ALICE, INITIAL_BALANCE)] }
		.assimilate_storage(&mut t)
		.unwrap();

	let mut ext = sp_io::TestExternalities::new(t);
	ext.execute_with(|| {
		System::set_block_number(1);
		MsgQueue::set_para_id(para_id.into());
	});
	ext
}

pub fn relay_ext() -> sp_io::TestExternalities {
	use relay_chain::{Runtime, System};

	let mut t = frame_system::GenesisConfig::default().build_storage::<Runtime>().unwrap();

	pallet_balances::GenesisConfig::<Runtime> {
		balances: vec![(ALICE, INITIAL_BALANCE), (para_account_id(1), INITIAL_BALANCE)],
	}
	.assimilate_storage(&mut t)
	.unwrap();

	let mut ext = sp_io::TestExternalities::new(t);
	ext.execute_with(|| System::set_block_number(1));
	ext
}

pub type RelayChainPalletXcm = pallet_xcm::Pallet<relay_chain::Runtime>;
pub type ParachainPalletXcm = pallet_xcm::Pallet<parachain::Runtime>;

#[cfg(test)]
mod tests {
	use super::*;

	use codec::Encode;
	use frame_support::assert_ok;
	use xcm::latest::prelude::*;
	use xcm_simulator::TestExt;

	// Helper function for forming buy execution message
	fn buy_execution<C>(fees: impl Into<MultiAsset>) -> Instruction<C> {
		BuyExecution { fees: fees.into(), weight_limit: Unlimited }
	}

	#[test]
	fn dmp() {
		MockNet::reset();

		let remark = parachain::Call::System(
			frame_system::Call::<parachain::Runtime>::remark_with_event(vec![1, 2, 3]),
		);
		Relay::execute_with(|| {
			assert_ok!(RelayChainPalletXcm::send_xcm(
				Here,
<<<<<<< HEAD
				Parachain(1),
				Transact {
=======
				Parachain(1).into(),
				Xcm(vec![Transact {
>>>>>>> ccfd5b91
					origin_type: OriginKind::SovereignAccount,
					require_weight_at_most: INITIAL_BALANCE as u64,
					call: remark.encode().into(),
				}]),
			));
		});

		ParaA::execute_with(|| {
			use parachain::{Event, System};
			assert!(System::events()
				.iter()
				.any(|r| matches!(r.event, Event::System(frame_system::Event::Remarked(_, _)))));
		});
	}

	#[test]
	fn ump() {
		MockNet::reset();

		let remark = relay_chain::Call::System(
			frame_system::Call::<relay_chain::Runtime>::remark_with_event(vec![1, 2, 3]),
		);
		ParaA::execute_with(|| {
			assert_ok!(ParachainPalletXcm::send_xcm(
				Here,
<<<<<<< HEAD
				Parent,
				Transact {
=======
				Parent.into(),
				Xcm(vec![Transact {
>>>>>>> ccfd5b91
					origin_type: OriginKind::SovereignAccount,
					require_weight_at_most: INITIAL_BALANCE as u64,
					call: remark.encode().into(),
				}]),
			));
		});

		Relay::execute_with(|| {
			use relay_chain::{Event, System};
			assert!(System::events()
				.iter()
				.any(|r| matches!(r.event, Event::System(frame_system::Event::Remarked(_, _)))));
		});
	}

	#[test]
	fn xcmp() {
		MockNet::reset();

		let remark = parachain::Call::System(
			frame_system::Call::<parachain::Runtime>::remark_with_event(vec![1, 2, 3]),
		);
		ParaA::execute_with(|| {
			assert_ok!(ParachainPalletXcm::send_xcm(
				Here,
<<<<<<< HEAD
				(1, Parachain(2)),
				Transact {
=======
				MultiLocation::new(1, X1(Parachain(2))),
				Xcm(vec![Transact {
>>>>>>> ccfd5b91
					origin_type: OriginKind::SovereignAccount,
					require_weight_at_most: INITIAL_BALANCE as u64,
					call: remark.encode().into(),
				}]),
			));
		});

		ParaB::execute_with(|| {
			use parachain::{Event, System};
			assert!(System::events()
				.iter()
				.any(|r| matches!(r.event, Event::System(frame_system::Event::Remarked(_, _)))));
		});
	}

	#[test]
	fn reserve_transfer() {
		MockNet::reset();

		let withdraw_amount = 123;

		Relay::execute_with(|| {
			assert_ok!(RelayChainPalletXcm::reserve_transfer_assets(
				relay_chain::Origin::signed(ALICE),
				Box::new(X1(Parachain(1)).into().into()),
				Box::new(X1(AccountId32 { network: Any, id: ALICE.into() }).into().into()),
				Box::new((Here, withdraw_amount).into()),
				0,
			));
			assert_eq!(
				parachain::Balances::free_balance(&para_account_id(1)),
				INITIAL_BALANCE + withdraw_amount
			);
		});

		ParaA::execute_with(|| {
			// free execution, full amount received
			assert_eq!(
				pallet_balances::Pallet::<parachain::Runtime>::free_balance(&ALICE),
				INITIAL_BALANCE + withdraw_amount
			);
		});
	}

	/// Scenario:
	/// A parachain transfers funds on the relay chain to another parachain account.
	///
	/// Asserts that the parachain accounts are updated as expected.
	#[test]
	fn withdraw_and_deposit() {
		MockNet::reset();

		let send_amount = 10;

		ParaA::execute_with(|| {
			let message = Xcm(vec![
				WithdrawAsset((Here, send_amount).into()),
				buy_execution((Here, send_amount)),
				DepositAsset {
					assets: All.into(),
					max_assets: 1,
					beneficiary: Parachain(2).into(),
				},
			]);
			// Send withdraw and deposit
			assert_ok!(ParachainPalletXcm::send_xcm(Here, Parent, message.clone()));
		});

		Relay::execute_with(|| {
			assert_eq!(
				relay_chain::Balances::free_balance(para_account_id(1)),
				INITIAL_BALANCE - send_amount
			);
			assert_eq!(relay_chain::Balances::free_balance(para_account_id(2)), send_amount);
		});
	}

	/// Scenario:
	/// A parachain wants to be notified that a transfer worked correctly.
	/// It sends a `QueryHolding` after the deposit to get notified on success.
	///
	/// Asserts that the balances are updated correctly and the expected XCM is sent.
	#[test]
	fn query_holding() {
		MockNet::reset();

		let send_amount = 10;
		let query_id_set = 1234;

		// Send a message which fully succeeds on the relay chain
		ParaA::execute_with(|| {
			let message = Xcm(vec![
				WithdrawAsset((Here, send_amount).into()),
				buy_execution((Here, send_amount)),
				DepositAsset {
					assets: All.into(),
					max_assets: 1,
					beneficiary: Parachain(2).into(),
				},
				QueryHolding {
					query_id: query_id_set,
					dest: Parachain(1).into(),
					assets: All.into(),
					max_response_weight: 1_000_000_000,
				},
			]);
			// Send withdraw and deposit with query holding
			assert_ok!(ParachainPalletXcm::send_xcm(Here, Parent, message.clone(),));
		});

		// Check that transfer was executed
		Relay::execute_with(|| {
			// Withdraw executed
			assert_eq!(
				relay_chain::Balances::free_balance(para_account_id(1)),
				INITIAL_BALANCE - send_amount
			);
			// Deposit executed
			assert_eq!(relay_chain::Balances::free_balance(para_account_id(2)), send_amount);
		});

		// Check that QueryResponse message was received
		ParaA::execute_with(|| {
			assert_eq!(
				parachain::MsgQueue::received_dmp(),
				vec![Xcm(vec![QueryResponse {
					query_id: query_id_set,
					response: Response::Assets(MultiAssets::new()),
					max_weight: 1_000_000_000,
				}])],
			);
		});
	}
}<|MERGE_RESOLUTION|>--- conflicted
+++ resolved
@@ -124,13 +124,8 @@
 		Relay::execute_with(|| {
 			assert_ok!(RelayChainPalletXcm::send_xcm(
 				Here,
-<<<<<<< HEAD
 				Parachain(1),
-				Transact {
-=======
-				Parachain(1).into(),
 				Xcm(vec![Transact {
->>>>>>> ccfd5b91
 					origin_type: OriginKind::SovereignAccount,
 					require_weight_at_most: INITIAL_BALANCE as u64,
 					call: remark.encode().into(),
@@ -156,13 +151,8 @@
 		ParaA::execute_with(|| {
 			assert_ok!(ParachainPalletXcm::send_xcm(
 				Here,
-<<<<<<< HEAD
 				Parent,
-				Transact {
-=======
-				Parent.into(),
 				Xcm(vec![Transact {
->>>>>>> ccfd5b91
 					origin_type: OriginKind::SovereignAccount,
 					require_weight_at_most: INITIAL_BALANCE as u64,
 					call: remark.encode().into(),
@@ -188,13 +178,8 @@
 		ParaA::execute_with(|| {
 			assert_ok!(ParachainPalletXcm::send_xcm(
 				Here,
-<<<<<<< HEAD
-				(1, Parachain(2)),
-				Transact {
-=======
-				MultiLocation::new(1, X1(Parachain(2))),
+				(Parent, Parachain(2)),
 				Xcm(vec![Transact {
->>>>>>> ccfd5b91
 					origin_type: OriginKind::SovereignAccount,
 					require_weight_at_most: INITIAL_BALANCE as u64,
 					call: remark.encode().into(),
