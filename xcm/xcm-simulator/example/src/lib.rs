// Copyright 2021 Parity Technologies (UK) Ltd.
// This file is part of Polkadot.

// Polkadot is free software: you can redistribute it and/or modify
// it under the terms of the GNU General Public License as published by
// the Free Software Foundation, either version 3 of the License, or
// (at your option) any later version.

// Polkadot is distributed in the hope that it will be useful,
// but WITHOUT ANY WARRANTY; without even the implied warranty of
// MERCHANTABILITY or FITNESS FOR A PARTICULAR PURPOSE.  See the
// GNU General Public License for more details.

// You should have received a copy of the GNU General Public License
// along with Polkadot.  If not, see <http://www.gnu.org/licenses/>.

mod parachain;
mod relay_chain;

<<<<<<< HEAD
use polkadot_parachain::primitives::Id as ParaId;
use sp_runtime::{traits::AccountIdConversion, AccountId32};
use xcm_simulator::{decl_test_network, decl_test_parachain, decl_test_relay_chain};

=======
use xcm_simulator::{decl_test_network, decl_test_parachain, decl_test_relay_chain};

pub const ALICE: sp_runtime::AccountId32 = sp_runtime::AccountId32::new([0u8; 32]);

>>>>>>> 767bdb59
decl_test_parachain! {
	pub struct ParaA {
		Runtime = parachain::Runtime,
		XcmpMessageHandler = parachain::MsgQueue,
		DmpMessageHandler = parachain::MsgQueue,
		new_ext = para_ext(1),
	}
}

decl_test_parachain! {
	pub struct ParaB {
		Runtime = parachain::Runtime,
		XcmpMessageHandler = parachain::MsgQueue,
		DmpMessageHandler = parachain::MsgQueue,
		new_ext = para_ext(2),
	}
}

decl_test_relay_chain! {
	pub struct Relay {
		Runtime = relay_chain::Runtime,
		XcmConfig = relay_chain::XcmConfig,
		new_ext = relay_ext(),
	}
}

decl_test_network! {
	pub struct MockNet {
		relay_chain = Relay,
		parachains = vec![
			(1, ParaA),
			(2, ParaB),
		],
	}
}

pub const ALICE: AccountId32 = AccountId32::new([0u8; 32]);
pub const INITIAL_BALANCE: u128 = 1_000_000_000;

pub fn para_account_id(id: u32) -> relay_chain::AccountId {
	ParaId::from(id).into_account()
}

pub fn para_ext(para_id: u32) -> sp_io::TestExternalities {
	use parachain::{MsgQueue, Runtime, System};

	let mut t = frame_system::GenesisConfig::default().build_storage::<Runtime>().unwrap();

	pallet_balances::GenesisConfig::<Runtime> { balances: vec![(ALICE, INITIAL_BALANCE)] }
		.assimilate_storage(&mut t)
		.unwrap();

	let mut ext = sp_io::TestExternalities::new(t);
	ext.execute_with(|| {
		System::set_block_number(1);
		MsgQueue::set_para_id(para_id.into());
	});
	ext
}

pub fn relay_ext() -> sp_io::TestExternalities {
	use relay_chain::{Runtime, System};

	let mut t = frame_system::GenesisConfig::default().build_storage::<Runtime>().unwrap();
	pallet_balances::GenesisConfig::<Runtime> {
		balances: vec![(ALICE, INITIAL_BALANCE), (para_account_id(1), INITIAL_BALANCE)],
	}
	.assimilate_storage(&mut t)
	.unwrap();

	let mut ext = sp_io::TestExternalities::new(t);
	ext.execute_with(|| System::set_block_number(1));
	ext
}

pub type RelayChainPalletXcm = pallet_xcm::Pallet<relay_chain::Runtime>;
pub type ParachainPalletXcm = pallet_xcm::Pallet<parachain::Runtime>;

#[cfg(test)]
mod tests {
	use super::*;

	use codec::Encode;
<<<<<<< HEAD
	use frame_support::{assert_ok, weights::Weight};
	use xcm::v0::{
		Junction::{self, Parachain, Parent},
		MultiAsset::*,
		MultiLocation::*,
		NetworkId, Order, OriginKind,
		Response::Assets,
		Xcm::*,
	};
=======
	use frame_support::assert_ok;
	use xcm::v1::prelude::*;
>>>>>>> 767bdb59
	use xcm_simulator::TestExt;

	// Helper function for forming buy execution message
	fn buy_execution<C>(debt: Weight) -> Order<C> {
		Order::BuyExecution { fees: All, weight: 0, debt, halt_on_error: false, xcm: vec![] }
	}

	#[test]
	fn dmp() {
		MockNet::reset();

		let remark = parachain::Call::System(
			frame_system::Call::<parachain::Runtime>::remark_with_event(vec![1, 2, 3]),
		);
		Relay::execute_with(|| {
			assert_ok!(RelayChainPalletXcm::send_xcm(
				Here,
				X1(Parachain(1)),
				Transact {
					origin_type: OriginKind::SovereignAccount,
					require_weight_at_most: INITIAL_BALANCE as u64,
					call: remark.encode().into(),
				},
			));
		});

		ParaA::execute_with(|| {
			use parachain::{Event, System};
			assert!(System::events()
				.iter()
				.any(|r| matches!(r.event, Event::System(frame_system::Event::Remarked(_, _)))));
		});
	}

	#[test]
	fn ump() {
		MockNet::reset();

		let remark = relay_chain::Call::System(
			frame_system::Call::<relay_chain::Runtime>::remark_with_event(vec![1, 2, 3]),
		);
		ParaA::execute_with(|| {
			assert_ok!(ParachainPalletXcm::send_xcm(
				Here,
				X1(Parent),
				Transact {
					origin_type: OriginKind::SovereignAccount,
					require_weight_at_most: INITIAL_BALANCE as u64,
					call: remark.encode().into(),
				},
			));
		});

		Relay::execute_with(|| {
			use relay_chain::{Event, System};
			assert!(System::events()
				.iter()
				.any(|r| matches!(r.event, Event::System(frame_system::Event::Remarked(_, _)))));
		});
	}

	#[test]
	fn xcmp() {
		MockNet::reset();

		let remark = parachain::Call::System(
			frame_system::Call::<parachain::Runtime>::remark_with_event(vec![1, 2, 3]),
		);
		ParaA::execute_with(|| {
			assert_ok!(ParachainPalletXcm::send_xcm(
				Here,
				X2(Parent, Parachain(2)),
				Transact {
					origin_type: OriginKind::SovereignAccount,
					require_weight_at_most: INITIAL_BALANCE as u64,
					call: remark.encode().into(),
				},
			));
		});

		ParaB::execute_with(|| {
			use parachain::{Event, System};
			assert!(System::events()
				.iter()
				.any(|r| matches!(r.event, Event::System(frame_system::Event::Remarked(_, _)))));
		});
	}

	/// Scenario:
	/// A user Alice sends funds from the relaychain to a parachain.
	///
	/// Asserts that the correct XCM is sent and the balances are set as expected.
	#[test]
	fn reserve_transfer_assets() {
		MockNet::reset();

		let withdraw_amount = 123;
		let max_weight_for_execution = 10;

		Relay::execute_with(|| {
			assert_ok!(RelayChainPalletXcm::reserve_transfer_assets(
				relay_chain::Origin::signed(ALICE),
				X1(Parachain(1)),
<<<<<<< HEAD
				X1(Junction::AccountId32 { network: NetworkId::Any, id: ALICE.into() }),
				vec![ConcreteFungible { id: Null, amount: withdraw_amount }],
				max_weight_for_execution,
=======
				X1(AccountId32 { network: Any, id: ALICE.into() }),
				(Here, 123).into(),
				0,
				3,
>>>>>>> 767bdb59
			));
			assert_eq!(
				parachain::Balances::free_balance(&para_account_id(1)),
				INITIAL_BALANCE + withdraw_amount
			);
		});

		ParaA::execute_with(|| {
			// Check message received
			let expected_message = (
				X1(Parent),
				ReserveAssetDeposit {
					assets: vec![ConcreteFungible { id: X1(Parent), amount: withdraw_amount }],
					effects: vec![
						buy_execution(max_weight_for_execution),
						Order::DepositAsset {
							assets: vec![All],
							dest: X1(Junction::AccountId32 {
								network: NetworkId::Any,
								id: ALICE.into(),
							}),
						},
					],
				},
			);
			assert_eq!(parachain::MsgQueue::received_dmp(), vec![expected_message]);
			// Check message execution with full amount received
			assert_eq!(
				pallet_balances::Pallet::<parachain::Runtime>::free_balance(&ALICE),
				INITIAL_BALANCE + withdraw_amount
			);
		});
	}

	/// Scenario:
	/// A parachain transfers funds on the relay chain to another parachain account.
	///
	/// Asserts that the parachain accounts are updated as expected.
	#[test]
	fn withdraw_and_deposit() {
		MockNet::reset();

		let send_amount = 10;
		let weight_for_execution = 3 * relay_chain::BaseXcmWeight::get();

		ParaA::execute_with(|| {
			let message = WithdrawAsset {
				assets: vec![ConcreteFungible { id: Null, amount: send_amount }],
				effects: vec![
					buy_execution(weight_for_execution),
					Order::DepositAsset { assets: vec![All], dest: Parachain(2).into() },
				],
			};
			// Send withdraw and deposit
			assert_ok!(ParachainPalletXcm::send_xcm(Null, X1(Parent), message.clone()));
		});

		Relay::execute_with(|| {
			assert_eq!(
				relay_chain::Balances::free_balance(para_account_id(1)),
				INITIAL_BALANCE - send_amount
			);
			assert_eq!(relay_chain::Balances::free_balance(para_account_id(2)), send_amount);
		});
	}

	/// Scenario:
	/// A parachain wants to be notified that a transfer worked correctly.
	/// It sends a `QueryHolding` after the deposit to get notified on success.
	///
	/// Asserts that the balances are updated correctly and the expected XCM is sent.
	#[test]
	fn query_holding() {
		MockNet::reset();

		let send_amount = 10;
		let weight_for_execution = 3 * relay_chain::BaseXcmWeight::get();
		let query_id_set = 1234;

		// Send a message which fully succeeds on the relay chain
		ParaA::execute_with(|| {
			let message = WithdrawAsset {
				assets: vec![ConcreteFungible { id: Null, amount: send_amount }],
				effects: vec![
					buy_execution(weight_for_execution),
					Order::DepositAsset { assets: vec![All], dest: Parachain(2).into() },
					Order::QueryHolding {
						query_id: query_id_set,
						dest: Parachain(1).into(),
						assets: vec![All],
					},
				],
			};
			// Send withdraw and deposit with query holding
			assert_ok!(ParachainPalletXcm::send_xcm(Null, X1(Parent), message.clone(),));
		});

		// Check that transfer was executed
		Relay::execute_with(|| {
			// Withdraw executed
			assert_eq!(
				relay_chain::Balances::free_balance(para_account_id(1)),
				INITIAL_BALANCE - send_amount
			);
			// Deposit executed
			assert_eq!(relay_chain::Balances::free_balance(para_account_id(2)), send_amount);
		});

		// Check that QueryResponse message was received
		ParaA::execute_with(|| {
			assert_eq!(
				parachain::MsgQueue::received_dmp(),
				vec![(
					X1(Parent),
					QueryResponse { query_id: query_id_set, response: Assets(vec![]) }
				)]
			);
		});
	}
}<|MERGE_RESOLUTION|>--- conflicted
+++ resolved
@@ -17,17 +17,13 @@
 mod parachain;
 mod relay_chain;
 
-<<<<<<< HEAD
 use polkadot_parachain::primitives::Id as ParaId;
-use sp_runtime::{traits::AccountIdConversion, AccountId32};
+use sp_runtime::traits::AccountIdConversion;
 use xcm_simulator::{decl_test_network, decl_test_parachain, decl_test_relay_chain};
 
-=======
-use xcm_simulator::{decl_test_network, decl_test_parachain, decl_test_relay_chain};
-
 pub const ALICE: sp_runtime::AccountId32 = sp_runtime::AccountId32::new([0u8; 32]);
-
->>>>>>> 767bdb59
+pub const INITIAL_BALANCE: u128 = 1_000_000_000;
+
 decl_test_parachain! {
 	pub struct ParaA {
 		Runtime = parachain::Runtime,
@@ -64,9 +60,6 @@
 	}
 }
 
-pub const ALICE: AccountId32 = AccountId32::new([0u8; 32]);
-pub const INITIAL_BALANCE: u128 = 1_000_000_000;
-
 pub fn para_account_id(id: u32) -> relay_chain::AccountId {
 	ParaId::from(id).into_account()
 }
@@ -111,25 +104,28 @@
 	use super::*;
 
 	use codec::Encode;
-<<<<<<< HEAD
 	use frame_support::{assert_ok, weights::Weight};
-	use xcm::v0::{
-		Junction::{self, Parachain, Parent},
-		MultiAsset::*,
-		MultiLocation::*,
-		NetworkId, Order, OriginKind,
-		Response::Assets,
-		Xcm::*,
-	};
-=======
-	use frame_support::assert_ok;
-	use xcm::v1::prelude::*;
->>>>>>> 767bdb59
+	// use xcm::v1::{
+	// 	Junction::{self, Parachain, Parent},
+	// 	MultiAsset,
+	// 	MultiLocation::*,
+	// 	NetworkId, Order, OriginKind,
+	// 	Response::Assets,
+	// 	Xcm::*,
+	// };
+	use xcm::v1::{prelude::*, Junction, Response::Assets};
 	use xcm_simulator::TestExt;
 
 	// Helper function for forming buy execution message
-	fn buy_execution<C>(debt: Weight) -> Order<C> {
-		Order::BuyExecution { fees: All, weight: 0, debt, halt_on_error: false, xcm: vec![] }
+	fn buy_execution<C>(fees: impl Into<MultiAsset>, debt: Weight) -> Order<C> {
+		Order::BuyExecution {
+			fees: fees.into(),
+			weight: 0,
+			debt,
+			halt_on_error: false,
+			orders: vec![],
+			instructions: vec![],
+		}
 	}
 
 	#[test]
@@ -222,22 +218,16 @@
 		MockNet::reset();
 
 		let withdraw_amount = 123;
-		let max_weight_for_execution = 10;
+		let max_weight_for_execution = 3;
 
 		Relay::execute_with(|| {
 			assert_ok!(RelayChainPalletXcm::reserve_transfer_assets(
 				relay_chain::Origin::signed(ALICE),
 				X1(Parachain(1)),
-<<<<<<< HEAD
-				X1(Junction::AccountId32 { network: NetworkId::Any, id: ALICE.into() }),
-				vec![ConcreteFungible { id: Null, amount: withdraw_amount }],
-				max_weight_for_execution,
-=======
 				X1(AccountId32 { network: Any, id: ALICE.into() }),
 				(Here, 123).into(),
 				0,
-				3,
->>>>>>> 767bdb59
+				max_weight_for_execution,
 			));
 			assert_eq!(
 				parachain::Balances::free_balance(&para_account_id(1)),
@@ -249,13 +239,14 @@
 			// Check message received
 			let expected_message = (
 				X1(Parent),
-				ReserveAssetDeposit {
-					assets: vec![ConcreteFungible { id: X1(Parent), amount: withdraw_amount }],
+				ReserveAssetDeposited {
+					assets: (Parent, withdraw_amount).into(),
 					effects: vec![
-						buy_execution(max_weight_for_execution),
+						buy_execution((Parent, withdraw_amount), max_weight_for_execution),
 						Order::DepositAsset {
-							assets: vec![All],
-							dest: X1(Junction::AccountId32 {
+							assets: All.into(),
+							max_assets: 1,
+							beneficiary: X1(Junction::AccountId32 {
 								network: NetworkId::Any,
 								id: ALICE.into(),
 							}),
@@ -285,14 +276,18 @@
 
 		ParaA::execute_with(|| {
 			let message = WithdrawAsset {
-				assets: vec![ConcreteFungible { id: Null, amount: send_amount }],
+				assets: (Here, send_amount).into(),
 				effects: vec![
-					buy_execution(weight_for_execution),
-					Order::DepositAsset { assets: vec![All], dest: Parachain(2).into() },
+					buy_execution((Here, send_amount), weight_for_execution),
+					Order::DepositAsset {
+						assets: All.into(),
+						max_assets: 1,
+						beneficiary: Parachain(2).into(),
+					},
 				],
 			};
 			// Send withdraw and deposit
-			assert_ok!(ParachainPalletXcm::send_xcm(Null, X1(Parent), message.clone()));
+			assert_ok!(ParachainPalletXcm::send_xcm(Here, X1(Parent), message.clone()));
 		});
 
 		Relay::execute_with(|| {
@@ -320,19 +315,23 @@
 		// Send a message which fully succeeds on the relay chain
 		ParaA::execute_with(|| {
 			let message = WithdrawAsset {
-				assets: vec![ConcreteFungible { id: Null, amount: send_amount }],
+				assets: (Here, send_amount).into(),
 				effects: vec![
-					buy_execution(weight_for_execution),
-					Order::DepositAsset { assets: vec![All], dest: Parachain(2).into() },
+					buy_execution((Here, send_amount), weight_for_execution),
+					Order::DepositAsset {
+						assets: All.into(),
+						max_assets: 1,
+						beneficiary: Parachain(2).into(),
+					},
 					Order::QueryHolding {
 						query_id: query_id_set,
 						dest: Parachain(1).into(),
-						assets: vec![All],
+						assets: All.into(),
 					},
 				],
 			};
 			// Send withdraw and deposit with query holding
-			assert_ok!(ParachainPalletXcm::send_xcm(Null, X1(Parent), message.clone(),));
+			assert_ok!(ParachainPalletXcm::send_xcm(Here, X1(Parent), message.clone(),));
 		});
 
 		// Check that transfer was executed
@@ -352,7 +351,7 @@
 				parachain::MsgQueue::received_dmp(),
 				vec![(
 					X1(Parent),
-					QueryResponse { query_id: query_id_set, response: Assets(vec![]) }
+					QueryResponse { query_id: query_id_set, response: Assets(MultiAssets::new()) }
 				)]
 			);
 		});
