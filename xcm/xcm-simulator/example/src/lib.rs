--- conflicted
+++ resolved
@@ -112,15 +112,11 @@
 	let mut t = frame_system::GenesisConfig::default().build_storage::<Runtime>().unwrap();
 
 	pallet_balances::GenesisConfig::<Runtime> {
-<<<<<<< HEAD
-		balances: vec![(ALICE, INITIAL_BALANCE), (child_account_id(1), INITIAL_BALANCE)],
-=======
 		balances: vec![
 			(ALICE, INITIAL_BALANCE),
-			(para_account_id(1), INITIAL_BALANCE),
-			(para_account_id(2), INITIAL_BALANCE),
+			(child_account_id(1), INITIAL_BALANCE),
+			(child_account_id(2), INITIAL_BALANCE),
 		],
->>>>>>> 0fbf0c70
 	}
 	.assimilate_storage(&mut t)
 	.unwrap();
@@ -559,14 +555,10 @@
 				relay_chain::Balances::free_balance(child_account_id(1)),
 				INITIAL_BALANCE - send_amount
 			);
-<<<<<<< HEAD
-			assert_eq!(relay_chain::Balances::free_balance(child_account_id(2)), send_amount);
-=======
-			assert_eq!(
-				relay_chain::Balances::free_balance(para_account_id(2)),
+			assert_eq!(
+				relay_chain::Balances::free_balance(child_account_id(2)),
 				INITIAL_BALANCE + send_amount
 			);
->>>>>>> 0fbf0c70
 		});
 	}
 
@@ -609,14 +601,10 @@
 				INITIAL_BALANCE - send_amount
 			);
 			// Deposit executed
-<<<<<<< HEAD
-			assert_eq!(relay_chain::Balances::free_balance(child_account_id(2)), send_amount);
-=======
-			assert_eq!(
-				relay_chain::Balances::free_balance(para_account_id(2)),
+			assert_eq!(
+				relay_chain::Balances::free_balance(child_account_id(2)),
 				INITIAL_BALANCE + send_amount
 			);
->>>>>>> 0fbf0c70
 		});
 
 		// Check that QueryResponse message was received
