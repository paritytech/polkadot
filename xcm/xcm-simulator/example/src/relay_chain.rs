--- conflicted
+++ resolved
@@ -91,17 +91,10 @@
 impl configuration::Config for Runtime {}
 
 parameter_types! {
-<<<<<<< HEAD
-	pub const KsmLocation: MultiLocation = MultiLocation::empty();
+	pub const KsmLocation: MultiLocation = MultiLocation::here();
 	pub const KusamaNetwork: NetworkId = NetworkId::Kusama;
 	pub const AnyNetwork: NetworkId = NetworkId::Any;
-	pub Ancestry: MultiLocation = MultiLocation::empty();
-=======
-	pub const KsmLocation: MultiLocation = MultiLocation::Here;
-	pub const KusamaNetwork: NetworkId = NetworkId::Kusama;
-	pub const AnyNetwork: NetworkId = NetworkId::Any;
-	pub Ancestry: MultiLocation = MultiLocation::Here;
->>>>>>> fe598863
+	pub Ancestry: MultiLocation = MultiLocation::here();
 	pub UnitWeightCost: Weight = 1_000;
 }
 
