[package]
name = "xcm-simulator"
<<<<<<< HEAD
version = "0.9.30"
=======
version = "0.9.31"
>>>>>>> 32dd0c9c
authors = ["Parity Technologies <admin@parity.io>"]
description = "Test kit to simulate cross-chain message passing and XCM execution"
edition = "2021"

[dependencies]
codec = { package = "parity-scale-codec", version = "3.0.0" }
paste = "1.0.7"

<<<<<<< HEAD
frame-support = { git = "https://github.com/paritytech/substrate", branch = "polkadot-v0.9.30" }
sp-io = { git = "https://github.com/paritytech/substrate", branch = "polkadot-v0.9.30" }
sp-std = { git = "https://github.com/paritytech/substrate", branch = "polkadot-v0.9.30" }
=======
frame-support = { git = "https://github.com/paritytech/substrate", branch = "polkadot-v0.9.31" }
sp-io = { git = "https://github.com/paritytech/substrate", branch = "polkadot-v0.9.31" }
sp-std = { git = "https://github.com/paritytech/substrate", branch = "polkadot-v0.9.31" }
>>>>>>> 32dd0c9c

xcm = { path = "../" }
xcm-executor = { path = "../xcm-executor" }
polkadot-core-primitives = { path = "../../core-primitives"}
polkadot-parachain = { path = "../../parachain" }
polkadot-runtime-parachains = { path = "../../runtime/parachains" }<|MERGE_RESOLUTION|>--- conflicted
+++ resolved
@@ -1,10 +1,6 @@
 [package]
 name = "xcm-simulator"
-<<<<<<< HEAD
-version = "0.9.30"
-=======
 version = "0.9.31"
->>>>>>> 32dd0c9c
 authors = ["Parity Technologies <admin@parity.io>"]
 description = "Test kit to simulate cross-chain message passing and XCM execution"
 edition = "2021"
@@ -13,15 +9,9 @@
 codec = { package = "parity-scale-codec", version = "3.0.0" }
 paste = "1.0.7"
 
-<<<<<<< HEAD
-frame-support = { git = "https://github.com/paritytech/substrate", branch = "polkadot-v0.9.30" }
-sp-io = { git = "https://github.com/paritytech/substrate", branch = "polkadot-v0.9.30" }
-sp-std = { git = "https://github.com/paritytech/substrate", branch = "polkadot-v0.9.30" }
-=======
 frame-support = { git = "https://github.com/paritytech/substrate", branch = "polkadot-v0.9.31" }
 sp-io = { git = "https://github.com/paritytech/substrate", branch = "polkadot-v0.9.31" }
 sp-std = { git = "https://github.com/paritytech/substrate", branch = "polkadot-v0.9.31" }
->>>>>>> 32dd0c9c
 
 xcm = { path = "../" }
 xcm-executor = { path = "../xcm-executor" }
