--- conflicted
+++ resolved
@@ -42,13 +42,8 @@
 }
 
 impl frame_system::Config for Runtime {
-<<<<<<< HEAD
 	type RuntimeOrigin = RuntimeOrigin;
-	type Call = Call;
-=======
-	type Origin = Origin;
 	type RuntimeCall = RuntimeCall;
->>>>>>> 28acc786
 	type Index = u64;
 	type BlockNumber = u64;
 	type Hash = H256;
@@ -148,13 +143,8 @@
 pub type LocalOriginToLocation = SignedToAccountId32<RuntimeOrigin, AccountId, KusamaNetwork>;
 
 impl pallet_xcm::Config for Runtime {
-<<<<<<< HEAD
-	type Event = Event;
+	type RuntimeEvent = RuntimeEvent;
 	type SendXcmOrigin = xcm_builder::EnsureXcmOrigin<RuntimeOrigin, LocalOriginToLocation>;
-=======
-	type RuntimeEvent = RuntimeEvent;
-	type SendXcmOrigin = xcm_builder::EnsureXcmOrigin<Origin, LocalOriginToLocation>;
->>>>>>> 28acc786
 	type XcmRouter = XcmRouter;
 	// Anyone can execute XCM messages locally...
 	type ExecuteXcmOrigin = xcm_builder::EnsureXcmOrigin<RuntimeOrigin, LocalOriginToLocation>;
@@ -164,13 +154,8 @@
 	type XcmReserveTransferFilter = Everything;
 	type Weigher = FixedWeightBounds<BaseXcmWeight, RuntimeCall, MaxInstructions>;
 	type LocationInverter = LocationInverter<Ancestry>;
-<<<<<<< HEAD
 	type RuntimeOrigin = RuntimeOrigin;
-	type Call = Call;
-=======
-	type Origin = Origin;
 	type RuntimeCall = RuntimeCall;
->>>>>>> 28acc786
 	const VERSION_DISCOVERY_QUEUE_SIZE: u32 = 100;
 	type AdvertisedXcmVersion = pallet_xcm::CurrentXcmVersion;
 }
