// Copyright (C) Parity Technologies (UK) Ltd.
// This file is part of Polkadot.

// Polkadot is free software: you can redistribute it and/or modify
// it under the terms of the GNU General Public License as published by
// the Free Software Foundation, either version 3 of the License, or
// (at your option) any later version.

// Polkadot is distributed in the hope that it will be useful,
// but WITHOUT ANY WARRANTY; without even the implied warranty of
// MERCHANTABILITY or FITNESS FOR A PARTICULAR PURPOSE.  See the
// GNU General Public License for more details.

// You should have received a copy of the GNU General Public License
// along with Polkadot.  If not, see <http://www.gnu.org/licenses/>.

//! Parachain runtime mock.

use codec::{Decode, Encode};
use frame_support::{
	construct_runtime, parameter_types,
	traits::{Everything, Nothing},
	weights::{constants::WEIGHT_REF_TIME_PER_SECOND, Weight},
};

use frame_system::EnsureRoot;
use sp_core::{ConstU32, H256};
use sp_runtime::{
	traits::{Hash, IdentityLookup},
	AccountId32,
};
use sp_std::prelude::*;

use pallet_xcm::XcmPassthrough;
use polkadot_core_primitives::BlockNumber as RelayBlockNumber;
use polkadot_parachain::primitives::{
	DmpMessageHandler, Id as ParaId, Sibling, XcmpMessageFormat, XcmpMessageHandler,
};
use xcm::{latest::prelude::*, VersionedXcm};
use xcm_builder::{
	AccountId32Aliases, AllowUnpaidExecutionFrom, CurrencyAdapter as XcmCurrencyAdapter,
	EnsureXcmOrigin, FixedRateOfFungible, FixedWeightBounds, IsConcrete, NativeAsset,
	ParentIsPreset, SiblingParachainConvertsVia, SignedAccountId32AsNative, SignedToAccountId32,
	SovereignSignedViaLocation,
};
use xcm_executor::{Config, XcmExecutor};

pub type AccountId = AccountId32;
pub type Balance = u128;

parameter_types! {
	pub const BlockHashCount: u64 = 250;
}

impl frame_system::Config for Runtime {
	type RuntimeOrigin = RuntimeOrigin;
	type RuntimeCall = RuntimeCall;
<<<<<<< HEAD
	type Nonce = u64;
	type BlockNumber = u64;
=======
	type Index = u64;
>>>>>>> 0b56bcdb
	type Hash = H256;
	type Hashing = ::sp_runtime::traits::BlakeTwo256;
	type AccountId = AccountId;
	type Lookup = IdentityLookup<Self::AccountId>;
	type Block = Block;
	type RuntimeEvent = RuntimeEvent;
	type BlockHashCount = BlockHashCount;
	type BlockWeights = ();
	type BlockLength = ();
	type Version = ();
	type PalletInfo = PalletInfo;
	type AccountData = pallet_balances::AccountData<Balance>;
	type OnNewAccount = ();
	type OnKilledAccount = ();
	type DbWeight = ();
	type BaseCallFilter = Everything;
	type SystemWeightInfo = ();
	type SS58Prefix = ();
	type OnSetCode = ();
	type MaxConsumers = frame_support::traits::ConstU32<16>;
}

parameter_types! {
	pub ExistentialDeposit: Balance = 1;
	pub const MaxLocks: u32 = 50;
	pub const MaxReserves: u32 = 50;
}

impl pallet_balances::Config for Runtime {
	type MaxLocks = MaxLocks;
	type Balance = Balance;
	type RuntimeEvent = RuntimeEvent;
	type DustRemoval = ();
	type ExistentialDeposit = ExistentialDeposit;
	type AccountStore = System;
	type WeightInfo = ();
	type MaxReserves = MaxReserves;
	type ReserveIdentifier = [u8; 8];
	type RuntimeHoldReason = RuntimeHoldReason;
	type FreezeIdentifier = ();
	type MaxHolds = ConstU32<0>;
	type MaxFreezes = ConstU32<0>;
}

parameter_types! {
	pub const ReservedXcmpWeight: Weight = Weight::from_parts(WEIGHT_REF_TIME_PER_SECOND.saturating_div(4), 0);
	pub const ReservedDmpWeight: Weight = Weight::from_parts(WEIGHT_REF_TIME_PER_SECOND.saturating_div(4), 0);
}

parameter_types! {
	pub const KsmLocation: MultiLocation = MultiLocation::parent();
	pub const RelayNetwork: NetworkId = NetworkId::Kusama;
	pub UniversalLocation: InteriorMultiLocation = Parachain(MsgQueue::parachain_id().into()).into();
}

pub type LocationToAccountId = (
	ParentIsPreset<AccountId>,
	SiblingParachainConvertsVia<Sibling, AccountId>,
	AccountId32Aliases<RelayNetwork, AccountId>,
);

pub type XcmOriginToCallOrigin = (
	SovereignSignedViaLocation<LocationToAccountId, RuntimeOrigin>,
	SignedAccountId32AsNative<RelayNetwork, RuntimeOrigin>,
	XcmPassthrough<RuntimeOrigin>,
);

parameter_types! {
	pub const UnitWeightCost: Weight = Weight::from_parts(1, 1);
	pub KsmPerSecondPerByte: (AssetId, u128, u128) = (Concrete(Parent.into()), 1, 1);
	pub const MaxInstructions: u32 = 100;
	pub const MaxAssetsIntoHolding: u32 = 64;
}

pub type LocalAssetTransactor =
	XcmCurrencyAdapter<Balances, IsConcrete<KsmLocation>, LocationToAccountId, AccountId, ()>;

pub type XcmRouter = super::ParachainXcmRouter<MsgQueue>;
pub type Barrier = AllowUnpaidExecutionFrom<Everything>;

pub struct XcmConfig;
impl Config for XcmConfig {
	type RuntimeCall = RuntimeCall;
	type XcmSender = XcmRouter;
	type AssetTransactor = LocalAssetTransactor;
	type OriginConverter = XcmOriginToCallOrigin;
	type IsReserve = NativeAsset;
	type IsTeleporter = ();
	type UniversalLocation = UniversalLocation;
	type Barrier = Barrier;
	type Weigher = FixedWeightBounds<UnitWeightCost, RuntimeCall, MaxInstructions>;
	type Trader = FixedRateOfFungible<KsmPerSecondPerByte, ()>;
	type ResponseHandler = ();
	type AssetTrap = ();
	type AssetLocker = ();
	type AssetExchanger = ();
	type AssetClaims = ();
	type SubscriptionService = ();
	type PalletInstancesInfo = ();
	type FeeManager = ();
	type MaxAssetsIntoHolding = MaxAssetsIntoHolding;
	type MessageExporter = ();
	type UniversalAliases = Nothing;
	type CallDispatcher = RuntimeCall;
	type SafeCallFilter = Everything;
	type Aliasers = Nothing;
}

#[frame_support::pallet]
pub mod mock_msg_queue {
	use super::*;
	use frame_support::pallet_prelude::*;

	#[pallet::config]
	pub trait Config: frame_system::Config {
		type RuntimeEvent: From<Event<Self>> + IsType<<Self as frame_system::Config>::RuntimeEvent>;
		type XcmExecutor: ExecuteXcm<Self::RuntimeCall>;
	}

	#[pallet::call]
	impl<T: Config> Pallet<T> {}

	#[pallet::pallet]
	#[pallet::without_storage_info]
	pub struct Pallet<T>(_);

	#[pallet::storage]
	#[pallet::getter(fn parachain_id)]
	pub(super) type ParachainId<T: Config> = StorageValue<_, ParaId, ValueQuery>;

	#[pallet::storage]
	#[pallet::getter(fn received_dmp)]
	/// A queue of received DMP messages
	pub(super) type ReceivedDmp<T: Config> = StorageValue<_, Vec<Xcm<T::RuntimeCall>>, ValueQuery>;

	impl<T: Config> Get<ParaId> for Pallet<T> {
		fn get() -> ParaId {
			Self::parachain_id()
		}
	}

	pub type MessageId = [u8; 32];

	#[pallet::event]
	#[pallet::generate_deposit(pub(super) fn deposit_event)]
	pub enum Event<T: Config> {
		// XCMP
		/// Some XCM was executed OK.
		Success(Option<T::Hash>),
		/// Some XCM failed.
		Fail(Option<T::Hash>, XcmError),
		/// Bad XCM version used.
		BadVersion(Option<T::Hash>),
		/// Bad XCM format used.
		BadFormat(Option<T::Hash>),

		// DMP
		/// Downward message is invalid XCM.
		InvalidFormat(MessageId),
		/// Downward message is unsupported version of XCM.
		UnsupportedVersion(MessageId),
		/// Downward message executed with the given outcome.
		ExecutedDownward(MessageId, Outcome),
	}

	impl<T: Config> Pallet<T> {
		pub fn set_para_id(para_id: ParaId) {
			ParachainId::<T>::put(para_id);
		}

		fn handle_xcmp_message(
			sender: ParaId,
			_sent_at: RelayBlockNumber,
			xcm: VersionedXcm<T::RuntimeCall>,
			max_weight: Weight,
		) -> Result<Weight, XcmError> {
			let hash = Encode::using_encoded(&xcm, T::Hashing::hash);
			let message_hash = xcm.using_encoded(sp_io::hashing::blake2_256);
			let (result, event) = match Xcm::<T::RuntimeCall>::try_from(xcm) {
				Ok(xcm) => {
					let location = MultiLocation::new(1, X1(Parachain(sender.into())));
					match T::XcmExecutor::execute_xcm(location, xcm, message_hash, max_weight) {
						Outcome::Error(e) => (Err(e.clone()), Event::Fail(Some(hash), e)),
						Outcome::Complete(w) => (Ok(w), Event::Success(Some(hash))),
						// As far as the caller is concerned, this was dispatched without error, so
						// we just report the weight used.
						Outcome::Incomplete(w, e) => (Ok(w), Event::Fail(Some(hash), e)),
					}
				},
				Err(()) => (Err(XcmError::UnhandledXcmVersion), Event::BadVersion(Some(hash))),
			};
			Self::deposit_event(event);
			result
		}
	}

	impl<T: Config> XcmpMessageHandler for Pallet<T> {
		fn handle_xcmp_messages<'a, I: Iterator<Item = (ParaId, RelayBlockNumber, &'a [u8])>>(
			iter: I,
			max_weight: Weight,
		) -> Weight {
			for (sender, sent_at, data) in iter {
				let mut data_ref = data;
				let _ = XcmpMessageFormat::decode(&mut data_ref)
					.expect("Simulator encodes with versioned xcm format; qed");

				let mut remaining_fragments = &data_ref[..];
				while !remaining_fragments.is_empty() {
					if let Ok(xcm) =
						VersionedXcm::<T::RuntimeCall>::decode(&mut remaining_fragments)
					{
						let _ = Self::handle_xcmp_message(sender, sent_at, xcm, max_weight);
					} else {
						debug_assert!(false, "Invalid incoming XCMP message data");
					}
				}
			}
			max_weight
		}
	}

	impl<T: Config> DmpMessageHandler for Pallet<T> {
		fn handle_dmp_messages(
			iter: impl Iterator<Item = (RelayBlockNumber, Vec<u8>)>,
			limit: Weight,
		) -> Weight {
			for (_i, (_sent_at, data)) in iter.enumerate() {
				let id = sp_io::hashing::blake2_256(&data[..]);
				let maybe_msg = VersionedXcm::<T::RuntimeCall>::decode(&mut &data[..])
					.map(Xcm::<T::RuntimeCall>::try_from);
				match maybe_msg {
					Err(_) => {
						Self::deposit_event(Event::InvalidFormat(id));
					},
					Ok(Err(())) => {
						Self::deposit_event(Event::UnsupportedVersion(id));
					},
					Ok(Ok(x)) => {
						let outcome = T::XcmExecutor::execute_xcm(Parent, x.clone(), id, limit);
						<ReceivedDmp<T>>::append(x);
						Self::deposit_event(Event::ExecutedDownward(id, outcome));
					},
				}
			}
			limit
		}
	}
}

impl mock_msg_queue::Config for Runtime {
	type RuntimeEvent = RuntimeEvent;
	type XcmExecutor = XcmExecutor<XcmConfig>;
}

pub type LocalOriginToLocation = SignedToAccountId32<RuntimeOrigin, AccountId, RelayNetwork>;

#[cfg(feature = "runtime-benchmarks")]
parameter_types! {
	pub ReachableDest: Option<MultiLocation> = Some(Parent.into());
}

impl pallet_xcm::Config for Runtime {
	type RuntimeEvent = RuntimeEvent;
	type SendXcmOrigin = EnsureXcmOrigin<RuntimeOrigin, LocalOriginToLocation>;
	type XcmRouter = XcmRouter;
	type ExecuteXcmOrigin = EnsureXcmOrigin<RuntimeOrigin, LocalOriginToLocation>;
	type XcmExecuteFilter = Everything;
	type XcmExecutor = XcmExecutor<XcmConfig>;
	type XcmTeleportFilter = Nothing;
	type XcmReserveTransferFilter = Everything;
	type Weigher = FixedWeightBounds<UnitWeightCost, RuntimeCall, MaxInstructions>;
	type UniversalLocation = UniversalLocation;
	type RuntimeOrigin = RuntimeOrigin;
	type RuntimeCall = RuntimeCall;
	const VERSION_DISCOVERY_QUEUE_SIZE: u32 = 100;
	type AdvertisedXcmVersion = pallet_xcm::CurrentXcmVersion;
	type Currency = Balances;
	type CurrencyMatcher = ();
	type TrustedLockers = ();
	type SovereignAccountOf = LocationToAccountId;
	type MaxLockers = frame_support::traits::ConstU32<8>;
	type MaxRemoteLockConsumers = frame_support::traits::ConstU32<0>;
	type RemoteLockConsumerIdentifier = ();
	type WeightInfo = pallet_xcm::TestWeightInfo;
	#[cfg(feature = "runtime-benchmarks")]
	type ReachableDest = ReachableDest;
	type AdminOrigin = EnsureRoot<AccountId>;
}

type Block = frame_system::mocking::MockBlock<Runtime>;

construct_runtime!(
	pub enum Runtime
	{
		System: frame_system::{Pallet, Call, Storage, Config<T>, Event<T>},
		Balances: pallet_balances::{Pallet, Call, Storage, Config<T>, Event<T>},
		MsgQueue: mock_msg_queue::{Pallet, Storage, Event<T>},
		PolkadotXcm: pallet_xcm::{Pallet, Call, Event<T>, Origin},
	}
);<|MERGE_RESOLUTION|>--- conflicted
+++ resolved
@@ -55,12 +55,7 @@
 impl frame_system::Config for Runtime {
 	type RuntimeOrigin = RuntimeOrigin;
 	type RuntimeCall = RuntimeCall;
-<<<<<<< HEAD
 	type Nonce = u64;
-	type BlockNumber = u64;
-=======
-	type Index = u64;
->>>>>>> 0b56bcdb
 	type Hash = H256;
 	type Hashing = ::sp_runtime::traits::BlakeTwo256;
 	type AccountId = AccountId;
