--- conflicted
+++ resolved
@@ -228,18 +228,16 @@
 			max_weight: Weight,
 		) -> Result<Weight, XcmError> {
 			let hash = Encode::using_encoded(&xcm, T::Hashing::hash);
-<<<<<<< HEAD
 			let message_hash = xcm.using_encoded(sp_io::hashing::blake2_256);
-			let (result, event) = match Xcm::<T::Call>::try_from(xcm) {
-				Ok(xcm) => {
-					let location = MultiLocation::new(1, X1(Parachain(sender.into())));
-					match T::XcmExecutor::execute_xcm(location, xcm, message_hash, max_weight) {
-=======
 			let (result, event) = match Xcm::<T::RuntimeCall>::try_from(xcm) {
 				Ok(xcm) => {
 					let location = MultiLocation::new(1, X1(Parachain(sender.into())));
-					match T::XcmExecutor::execute_xcm(location, xcm, max_weight.ref_time()) {
->>>>>>> 95818496
+					match T::XcmExecutor::execute_xcm(
+						location,
+						xcm,
+						message_hash,
+						max_weight.ref_time(),
+					) {
 						Outcome::Error(e) => (Err(e.clone()), Event::Fail(Some(hash), e)),
 						Outcome::Complete(w) =>
 							(Ok(Weight::from_ref_time(w)), Event::Success(Some(hash))),
@@ -298,12 +296,8 @@
 						Self::deposit_event(Event::UnsupportedVersion(id));
 					},
 					Ok(Ok(x)) => {
-<<<<<<< HEAD
-						let outcome = T::XcmExecutor::execute_xcm(Parent, x.clone(), id, limit);
-=======
 						let outcome =
-							T::XcmExecutor::execute_xcm(Parent, x.clone(), limit.ref_time());
->>>>>>> 95818496
+							T::XcmExecutor::execute_xcm(Parent, x.clone(), id, limit.ref_time());
 						<ReceivedDmp<T>>::append(x);
 						Self::deposit_event(Event::ExecutedDownward(id, outcome));
 					},
@@ -330,13 +324,8 @@
 	type XcmExecutor = XcmExecutor<XcmConfig>;
 	type XcmTeleportFilter = Nothing;
 	type XcmReserveTransferFilter = Everything;
-<<<<<<< HEAD
-	type Weigher = FixedWeightBounds<UnitWeightCost, Call, MaxInstructions>;
+	type Weigher = FixedWeightBounds<UnitWeightCost, RuntimeCall, MaxInstructions>;
 	type UniversalLocation = UniversalLocation;
-=======
-	type Weigher = FixedWeightBounds<UnitWeightCost, RuntimeCall, MaxInstructions>;
-	type LocationInverter = LocationInverter<Ancestry>;
->>>>>>> 95818496
 	type Origin = Origin;
 	type RuntimeCall = RuntimeCall;
 	const VERSION_DISCOVERY_QUEUE_SIZE: u32 = 100;
