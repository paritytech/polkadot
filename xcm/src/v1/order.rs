--- conflicted
+++ resolved
@@ -39,12 +39,7 @@
 	///
 	/// Errors:
 	#[codec(index = 1)]
-<<<<<<< HEAD
-	DepositAsset { assets: MultiAssetFilter, max_assets: u32, dest: MultiLocation },
-=======
-	// TODO: https://github.com/paritytech/polkadot/issues/3547 introduce `, max_assets: u32`
-	DepositAsset { assets: MultiAssetFilter, beneficiary: MultiLocation },
->>>>>>> 7ff04935
+	DepositAsset { assets: MultiAssetFilter, max_assets: u32, beneficiary: MultiLocation },
 
 	/// Remove the asset(s) (`assets`) from holding and place equivalent assets under the ownership of `dest` within
 	/// this consensus system (i.e. its sovereign account).
@@ -147,15 +142,9 @@
 		use Order::*;
 		match order {
 			Noop => Noop,
-<<<<<<< HEAD
-			DepositAsset { assets, max_assets, dest } => DepositAsset { assets, max_assets, dest },
+			DepositAsset { assets, max_assets, beneficiary } => DepositAsset { assets, max_assets, beneficiary },
 			DepositReserveAsset { assets, max_assets, dest, effects } =>
 				DepositReserveAsset { assets, max_assets, dest, effects },
-=======
-			DepositAsset { assets, beneficiary } => DepositAsset { assets, beneficiary },
-			DepositReserveAsset { assets, dest, effects } =>
-				DepositReserveAsset { assets, dest, effects },
->>>>>>> 7ff04935
 			ExchangeAsset { give, receive } => ExchangeAsset { give, receive },
 			InitiateReserveWithdraw { assets, reserve, effects } =>
 				InitiateReserveWithdraw { assets, reserve, effects },
