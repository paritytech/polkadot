--- conflicted
+++ resolved
@@ -279,7 +279,7 @@
 	///
 	/// # Example
 	/// ```rust
-	/// # use xcm::v0::{Junctions::*, Junction::*, MultiLocation};
+	/// # use xcm::v1::{Junctions::*, Junction::*, MultiLocation};
 	/// # fn main() {
 	/// let mut m = MultiLocation::new(1, X2(PalletInstance(3), OnlyChild)).unwrap();
 	/// assert_eq!(
@@ -303,7 +303,7 @@
 	///
 	/// # Example
 	/// ```rust
-	/// # use xcm::v0::{Junctions::*, Junction::*, MultiLocation};
+	/// # use xcm::v1::{Junctions::*, Junction::*, MultiLocation};
 	/// # fn main() {
 	/// let mut m = MultiLocation::new(1, X2(Parachain(21), OnlyChild)).unwrap();
 	/// assert_eq!(m.append_with(MultiLocation::new(1, X1(PalletInstance(3))).unwrap()), Ok(()));
@@ -329,7 +329,7 @@
 	///
 	/// # Example
 	/// ```rust
-	/// # use xcm::v0::{Junctions::*, Junction::*, MultiLocation};
+	/// # use xcm::v1::{Junctions::*, Junction::*, MultiLocation};
 	/// # fn main() {
 	/// let mut m = MultiLocation::new(2, X1(PalletInstance(3))).unwrap();
 	/// assert_eq!(m.prepend_with(MultiLocation::new(1, X2(Parachain(21), OnlyChild)).unwrap()), Ok(()));
@@ -800,11 +800,7 @@
 	///
 	/// # Example
 	/// ```rust
-<<<<<<< HEAD
-	/// # use xcm::v0::{Junctions::*, Junction::*};
-=======
-	/// # use xcm::latest::{MultiLocation::*, Junction::*};
->>>>>>> b40668ef
+	/// # use xcm::latest::{Junctions::*, Junction::*};
 	/// # fn main() {
 	/// let mut m = X3(Parachain(2), PalletInstance(3), OnlyChild);
 	/// assert_eq!(m.match_and_split(&X2(Parachain(2), PalletInstance(3))), Some(&OnlyChild));
@@ -824,7 +820,6 @@
 	}
 }
 
-<<<<<<< HEAD
 impl TryFrom<MultiLocation> for Junctions {
 	type Error = ();
 	fn try_from(x: MultiLocation) -> result::Result<Self, ()> {
@@ -833,223 +828,6 @@
 		} else {
 			Ok(x.interior)
 		}
-=======
-	/// Mutates `self`, suffixing it with `new`. Returns `Err` in case of overflow.
-	pub fn push(&mut self, new: Junction) -> result::Result<(), ()> {
-		let mut n = MultiLocation::Here;
-		mem::swap(&mut *self, &mut n);
-		match n.pushed_with(new) {
-			Ok(result) => {
-				*self = result;
-				Ok(())
-			},
-			Err(old) => {
-				*self = old;
-				Err(())
-			},
-		}
-	}
-
-	/// Mutates `self`, prefixing it with `new`. Returns `Err` in case of overflow.
-	pub fn push_front(&mut self, new: Junction) -> result::Result<(), ()> {
-		let mut n = MultiLocation::Here;
-		mem::swap(&mut *self, &mut n);
-		match n.pushed_front_with(new) {
-			Ok(result) => {
-				*self = result;
-				Ok(())
-			},
-			Err(old) => {
-				*self = old;
-				Err(())
-			},
-		}
-	}
-
-	/// Returns the number of `Parent` junctions at the beginning of `self`.
-	pub fn leading_parent_count(&self) -> usize {
-		use Junction::Parent;
-		match self {
-			MultiLocation::X8(Parent, Parent, Parent, Parent, Parent, Parent, Parent, Parent) => 8,
-
-			MultiLocation::X8(Parent, Parent, Parent, Parent, Parent, Parent, Parent, ..) => 7,
-			MultiLocation::X7(Parent, Parent, Parent, Parent, Parent, Parent, Parent) => 7,
-
-			MultiLocation::X8(Parent, Parent, Parent, Parent, Parent, Parent, ..) => 6,
-			MultiLocation::X7(Parent, Parent, Parent, Parent, Parent, Parent, ..) => 6,
-			MultiLocation::X6(Parent, Parent, Parent, Parent, Parent, Parent) => 6,
-
-			MultiLocation::X8(Parent, Parent, Parent, Parent, Parent, ..) => 5,
-			MultiLocation::X7(Parent, Parent, Parent, Parent, Parent, ..) => 5,
-			MultiLocation::X6(Parent, Parent, Parent, Parent, Parent, ..) => 5,
-			MultiLocation::X5(Parent, Parent, Parent, Parent, Parent) => 5,
-
-			MultiLocation::X8(Parent, Parent, Parent, Parent, ..) => 4,
-			MultiLocation::X7(Parent, Parent, Parent, Parent, ..) => 4,
-			MultiLocation::X6(Parent, Parent, Parent, Parent, ..) => 4,
-			MultiLocation::X5(Parent, Parent, Parent, Parent, ..) => 4,
-			MultiLocation::X4(Parent, Parent, Parent, Parent) => 4,
-
-			MultiLocation::X8(Parent, Parent, Parent, ..) => 3,
-			MultiLocation::X7(Parent, Parent, Parent, ..) => 3,
-			MultiLocation::X6(Parent, Parent, Parent, ..) => 3,
-			MultiLocation::X5(Parent, Parent, Parent, ..) => 3,
-			MultiLocation::X4(Parent, Parent, Parent, ..) => 3,
-			MultiLocation::X3(Parent, Parent, Parent) => 3,
-
-			MultiLocation::X8(Parent, Parent, ..) => 2,
-			MultiLocation::X7(Parent, Parent, ..) => 2,
-			MultiLocation::X6(Parent, Parent, ..) => 2,
-			MultiLocation::X5(Parent, Parent, ..) => 2,
-			MultiLocation::X4(Parent, Parent, ..) => 2,
-			MultiLocation::X3(Parent, Parent, ..) => 2,
-			MultiLocation::X2(Parent, Parent) => 2,
-
-			MultiLocation::X8(Parent, ..) => 1,
-			MultiLocation::X7(Parent, ..) => 1,
-			MultiLocation::X6(Parent, ..) => 1,
-			MultiLocation::X5(Parent, ..) => 1,
-			MultiLocation::X4(Parent, ..) => 1,
-			MultiLocation::X3(Parent, ..) => 1,
-			MultiLocation::X2(Parent, ..) => 1,
-			MultiLocation::X1(Parent) => 1,
-			_ => 0,
-		}
-	}
-
-	/// This function ensures a multi-junction is in its canonicalized/normalized form, removing
-	/// any internal `[Non-Parent, Parent]` combinations.
-	pub fn canonicalize(&mut self) {
-		let mut normalized = MultiLocation::Here;
-		let mut iter = self.iter();
-		// We build up the the new normalized path by taking items from the original multi-location.
-		// When the next item we would add is `Parent`, we instead remove the last item assuming
-		// it is non-parent.
-		const EXPECT_MESSAGE: &'static str =
-			"`self` is a well formed multi-location with N junctions; \
-			this loop iterates over the junctions of `self`; \
-			the loop can push to the new multi-location at most one time; \
-			thus the size of the new multi-location is at most N junctions; \
-			qed";
-		while let Some(j) = iter.next() {
-			if j == &Junction::Parent {
-				match normalized.last() {
-					None | Some(Junction::Parent) => {},
-					Some(_) => {
-						normalized.take_last();
-						continue
-					},
-				}
-			}
-
-			normalized.push(j.clone()).expect(EXPECT_MESSAGE);
-		}
-
-		core::mem::swap(self, &mut normalized);
-	}
-
-	/// Mutate `self` so that it is suffixed with `suffix`. The correct normalized form is returned,
-	/// removing any internal `[Non-Parent, Parent]`  combinations.
-	///
-	/// In the case of overflow, `self` is unmodified and  we return `Err` with `suffix`.
-	///
-	/// # Example
-	/// ```rust
-	/// # use xcm::latest::{MultiLocation::*, Junction::*};
-	/// # fn main() {
-	/// let mut m = X3(Parent, Parachain(21), OnlyChild);
-	/// assert_eq!(m.append_with(X2(Parent, PalletInstance(3))), Ok(()));
-	/// assert_eq!(m, X3(Parent, Parachain(21), PalletInstance(3)));
-	/// # }
-	/// ```
-	pub fn append_with(&mut self, suffix: MultiLocation) -> Result<(), MultiLocation> {
-		let mut prefix = suffix;
-		core::mem::swap(self, &mut prefix);
-		match self.prepend_with(prefix) {
-			Ok(()) => Ok(()),
-			Err(prefix) => {
-				let mut suffix = prefix;
-				core::mem::swap(self, &mut suffix);
-				Err(suffix)
-			},
-		}
-	}
-
-	/// Mutate `self` so that it is prefixed with `prefix`. The correct normalized form is returned,
-	/// removing any internal [Non-Parent, `Parent`] combinations.
-	///
-	/// In the case of overflow, `self` is unmodified and  we return `Err` with `prefix`.
-	///
-	/// # Example
-	/// ```rust
-	/// # use xcm::latest::{MultiLocation::*, Junction::*, NetworkId::Any};
-	/// # fn main() {
-	/// let mut m = X3(Parent, Parent, PalletInstance(3));
-	/// assert_eq!(m.prepend_with(X3(Parent, Parachain(21), OnlyChild)), Ok(()));
-	/// assert_eq!(m, X2(Parent, PalletInstance(3)));
-	/// # }
-	/// ```
-	pub fn prepend_with(&mut self, prefix: MultiLocation) -> Result<(), MultiLocation> {
-		let mut prefix = prefix;
-
-		// This will guarantee that all `Parent` junctions in the prefix are leading, which is
-		// important for calculating the `skipped` items below.
-		prefix.canonicalize();
-
-		let self_leading_parents = self.leading_parent_count();
-		// These are the number of `non-parent` items in the prefix that we can
-		// potentially remove if the original location leads with parents.
-		let prefix_rest = prefix.len() - prefix.leading_parent_count();
-		// 2 * skipped items will be removed when performing the normalization below.
-		let skipped = self_leading_parents.min(prefix_rest);
-
-		// Pre-pending this prefix would create a multi-location with too many junctions.
-		if self.len() + prefix.len() - 2 * skipped > MAX_MULTILOCATION_LENGTH {
-			return Err(prefix)
-		}
-
-		// Here we cancel out `[Non-Parent, Parent]` items (normalization), where
-		// the non-parent item comes from the end of the prefix, and the parent item
-		// comes from the front of the original location.
-		//
-		// We calculated already how many of these there should be above.
-		for _ in 0..skipped {
-			let _non_parent = prefix.take_last();
-			let _parent = self.take_first();
-			debug_assert!(
-				_non_parent.is_some() && _non_parent != Some(Junction::Parent),
-				"prepend_with should always remove a non-parent from the end of the prefix",
-			);
-			debug_assert!(
-				_parent == Some(Junction::Parent),
-				"prepend_with should always remove a parent from the front of the location",
-			);
-		}
-
-		for j in prefix.into_iter_rev() {
-			self.push_front(j)
-				.expect("len + prefix minus 2*skipped is less than max length; qed");
-		}
-		Ok(())
-	}
-
-	/// Returns true iff `self` is an interior location. For this it may not contain any `Junction`s
-	/// for which `Junction::is_interior` returns `false`. This is generally true, except for the
-	/// `Parent` item.
-	///
-	/// # Example
-	/// ```rust
-	/// # use xcm::latest::{MultiLocation::*, Junction::*, NetworkId::Any};
-	/// # fn main() {
-	/// let parent = X1(Parent);
-	/// assert_eq!(parent.is_interior(), false);
-	/// let m = X2(PalletInstance(12), AccountIndex64 { network: Any, index: 23 });
-	/// assert_eq!(m.is_interior(), true);
-	/// # }
-	/// ```
-	pub fn is_interior(&self) -> bool {
-		self.iter().all(Junction::is_interior)
->>>>>>> b40668ef
 	}
 }
 
@@ -1311,7 +1089,7 @@
 #[cfg(test)]
 mod tests {
 	use super::{Junctions::*, MultiLocation};
-	use crate::opaque::v0::{Junction::*, NetworkId::Any};
+	use crate::opaque::v1::{Junction::*, NetworkId::Any};
 	use parity_scale_codec::{Decode, Encode};
 
 	#[test]
@@ -1321,7 +1099,7 @@
 			interior: X2(Parachain(42), AccountIndex64 { network: Any, index: 23 }),
 		};
 		let encoded = m.encode();
-		assert_eq!(encoded, [3, 0, 1, 168, 3, 0, 92].to_vec());
+		assert_eq!(encoded, [1, 2, 1, 168, 3, 0, 92].to_vec());
 		let decoded = MultiLocation::decode(&mut &encoded[..]);
 		assert_eq!(decoded, Ok(m));
 	}
