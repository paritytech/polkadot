--- conflicted
+++ resolved
@@ -16,16 +16,10 @@
 
 //! Cross-Consensus Message format data structures.
 
-use core::{mem, result};
-
-<<<<<<< HEAD
-use super::Junction;
-use crate::VersionedMultiLocation;
-use parity_scale_codec::{self, Decode, Encode, Input, Output};
-=======
+use core::{convert::TryFrom, mem, result};
+
 use super::{super::v1::MultiLocation as MultiLocation1, Junction};
 use parity_scale_codec::{self, Decode, Encode};
->>>>>>> fe598863
 
 /// A relative path between state-bearing consensus systems.
 ///
@@ -43,512 +37,14 @@
 /// A `MultiLocation` is a *relative identifier*, meaning that it can only be used to define the relative path
 /// between two locations, and cannot generally be used to refer to a location universally. It is comprised of a
 /// number of *junctions*, each morphing the previous location, either diving down into one of its internal locations,
-/// called a *sub-consensus*, or going up into its parent location.
+/// called a *sub-consensus*, or going up into its parent location. Correct `MultiLocation` values must have all
+/// `Parent` junctions as a prefix to all *sub-consensus* junctions.
 ///
-/// The `parents` field of this struct indicates the number of parent junctions that exist at the
-/// beginning of this `MultiLocation`. A corollary of such a property is that no parent junctions
-/// can be added in the middle or at the end of a `MultiLocation`, thus ensuring well-formedness
-/// of each and every `MultiLocation` that can be constructed.
-#[derive(Clone, Eq, PartialEq, Ord, PartialOrd, Debug)]
-pub struct MultiLocation {
-	/// The number of parent junctions at the beginning of this `MultiLocation`.
-	parents: u8,
-	/// The interior (i.e. non-parent) junctions that this `MultiLocation` contains.
-	interior: Junctions,
-}
-
-impl Default for MultiLocation {
-	fn default() -> Self {
-		Self::empty()
-	}
-}
-
-impl Encode for MultiLocation {
-	fn encode_to<T: Output + ?Sized>(&self, dest: &mut T) {
-		// 255 items max, but we cannot return an error, so we truncate silently.
-		let parents = self
-			.parents
-			.min(MAX_MULTILOCATION_LENGTH.saturating_sub(self.interior.len()) as u8);
-		let count = parents.saturating_add(self.interior.len() as u8);
-		dest.push_byte(count);
-		for _ in 0..parents {
-			dest.push_byte(0);
-		}
-		for j in &self.interior {
-			j.encode_to(dest)
-		}
-	}
-}
-
-impl Decode for MultiLocation {
-	fn decode<I: Input>(input: &mut I) -> Result<Self, parity_scale_codec::Error> {
-		let count = input.read_byte()?;
-		let mut parents = 0u8;
-		let mut interior = Junctions::Null;
-		for i in 0..count {
-			let b = input.read_byte()?;
-			if b == 0 {
-				if i > parents {
-					// this would imply that there has been at least one non-parent junction, which
-					// further implies that this is non-canonical. we bail.
-					return Err(parity_scale_codec::Error::from("Parent after non-Parent forbidden"))
-				}
-				parents = parents.saturating_add(1);
-			} else {
-				let mut bytes = [b].to_vec();
-				loop {
-					if let Ok(junction) = Junction::decode(&mut &bytes[..]) {
-						interior = interior
-							.pushed_with(junction)
-							.map_err(|_| parity_scale_codec::Error::from("Interior too long"))?;
-						break
-					} else {
-						// a single byte may not be enough to decode a `Junction`, so keep reading
-						// the next byte until a `Junction` can successfully be decoded
-						bytes.push(input.read_byte()?);
-					}
-				}
-			}
-		}
-		Ok(MultiLocation { parents, interior })
-	}
-}
-
-/// Maximum number of junctions a `MultiLocation` can contain.
-pub const MAX_MULTILOCATION_LENGTH: usize = 255;
-
-impl MultiLocation {
-	/// Creates a new `MultiLocation`, ensuring that the length of it does not exceed the maximum,
-	/// otherwise returns `Err`.
-	pub fn new(parents: u8, junctions: Junctions) -> result::Result<MultiLocation, ()> {
-		if parents as usize + junctions.len() > MAX_MULTILOCATION_LENGTH {
-			return Err(())
-		}
-		Ok(MultiLocation { parents, interior: junctions })
-	}
-
-	/// Creates a new `MultiLocation` with 0 parents and a `Null` interior.
-	///
-	/// The resulting `MultiLocation` can be interpreted as the "current consensus system".
-	pub const fn empty() -> MultiLocation {
-		MultiLocation { parents: 0, interior: Junctions::Null }
-	}
-
-	/// Creates a new `MultiLocation` with the specified number of parents in the `P` const generic
-	/// parameter and a `Null` interior.
-	// #FIXME: Use a where clause to evaluate P for well-formedness once const eval of const
-	//         generics is possible.
-	pub const fn with_parents_const<const P: u8>() -> MultiLocation {
-		MultiLocation { parents: P, interior: Junctions::Null }
-	}
-
-	/// Creates a new `MultiLocation` with the specified number of parents and a `Null` interior.
-	/// Returns an error if `parents` is greater than `MAX_MULTILOCATION_LENGTH`.
-	pub const fn with_parents(parents: u8) -> result::Result<MultiLocation, ()> {
-		if parents as usize > MAX_MULTILOCATION_LENGTH {
-			return Err(())
-		}
-		Ok(MultiLocation { parents, interior: Junctions::Null })
-	}
-
-	/// Creates a new `MultiLocation` with no parents and a single `Parachain` interior junction
-	/// specified by `para_id`.
-	///
-	/// The resulting `MultiLocation` can be interpreted as the child-parachain of the current
-	/// consensus system.
-	pub const fn with_parachain_interior(para_id: u32) -> MultiLocation {
-		MultiLocation { parents: 0, interior: Junctions::X1(Junction::Parachain(para_id)) }
-	}
-
-	/// Whether or not the `MultiLocation` has no parents and has a `Null` interior.
-	pub const fn is_empty(&self) -> bool {
-		self.parents == 0 && self.interior.len() == 0
-	}
-
-	/// Return a reference to the interior field.
-	pub fn interior(&self) -> &Junctions {
-		&self.interior
-	}
-
-	/// Return a mutable reference to the interior field.
-	pub fn interior_mut(&mut self) -> &mut Junctions {
-		&mut self.interior
-	}
-
-	/// Returns the number of `Parent` junctions at the beginning of `self`.
-	pub const fn parent_count(&self) -> u8 {
-		self.parents
-	}
-
-	/// Returns the number of parents and junctions in `self`.
-	pub const fn len(&self) -> usize {
-		self.parent_count() as usize + self.interior.len()
-	}
-
-	/// Returns the first interior junction, or `None` if the location is empty or contains only
-	/// parents.
-	pub fn first_interior(&self) -> Option<&Junction> {
-		self.interior.first()
-	}
-
-	/// Returns last junction, or `None` if the location is empty or contains only parents.
-	pub fn last(&self) -> Option<&Junction> {
-		self.interior.last()
-	}
-
-	/// Splits off the first interior junction, returning the remaining suffix (first item in tuple)
-	/// and the first element (second item in tuple) or `None` if it was empty.
-	pub fn split_first_interior(self) -> (MultiLocation, Option<Junction>) {
-		let MultiLocation { parents, interior: junctions } = self;
-		let (suffix, first) = junctions.split_first();
-		let multilocation = MultiLocation { parents, interior: suffix };
-		(multilocation, first)
-	}
-
-	/// Splits off the last junction, returning the remaining prefix (first item in tuple) and the last element
-	/// (second item in tuple) or `None` if it was empty or if `self` only contains parents.
-	pub fn split_last(self) -> (MultiLocation, Option<Junction>) {
-		let MultiLocation { parents, interior: junctions } = self;
-		let (prefix, last) = junctions.split_last();
-		let multilocation = MultiLocation { parents, interior: prefix };
-		(multilocation, last)
-	}
-
-	/// Bumps the parent count up by 1. Returns `Err` in case of overflow.
-	pub fn push_parent(&mut self) -> result::Result<(), ()> {
-		if self.len() >= MAX_MULTILOCATION_LENGTH {
-			return Err(())
-		}
-		self.parents = self.parents.saturating_add(1);
-		Ok(())
-	}
-
-	/// Mutates `self`, suffixing its interior junctions with `new`. Returns `Err` in case of overflow.
-	pub fn push_interior(&mut self, new: Junction) -> result::Result<(), ()> {
-		let mut n = Junctions::Null;
-		mem::swap(&mut self.interior, &mut n);
-		match n.pushed_with(new) {
-			Ok(result) => {
-				self.interior = result;
-				Ok(())
-			},
-			Err(old) => {
-				self.interior = old;
-				Err(())
-			},
-		}
-	}
-
-	/// Mutates `self`, prefixing its interior junctions with `new`. Returns `Err` in case of overflow.
-	pub fn push_front_interior(&mut self, new: Junction) -> result::Result<(), ()> {
-		let mut n = Junctions::Null;
-		mem::swap(&mut self.interior, &mut n);
-		match n.pushed_front_with(new) {
-			Ok(result) => {
-				self.interior = result;
-				Ok(())
-			},
-			Err(old) => {
-				self.interior = old;
-				Err(())
-			},
-		}
-	}
-
-	/// Consumes `self` and returns a `MultiLocation` with its parent count incremented by 1, or
-	/// an `Err` with the original value of `self` in case of overflow.
-	pub fn pushed_with_parent(self) -> result::Result<Self, Self> {
-		if self.len() >= MAX_MULTILOCATION_LENGTH {
-			return Err(self)
-		}
-		Ok(MultiLocation { parents: self.parents.saturating_add(1), ..self })
-	}
-
-	/// Consumes `self` and returns a `MultiLocation` suffixed with `new`, or an `Err` with the original value of
-	/// `self` in case of overflow.
-	pub fn pushed_with_interior(self, new: Junction) -> result::Result<Self, Self> {
-		if self.len() >= MAX_MULTILOCATION_LENGTH {
-			return Err(self)
-		}
-		Ok(MultiLocation {
-			parents: self.parents,
-			interior: self.interior.pushed_with(new).expect("length is less than max length; qed"),
-		})
-	}
-
-	/// Consumes `self` and returns a `MultiLocation` prefixed with `new`, or an `Err` with the original value of
-	/// `self` in case of overflow.
-	pub fn pushed_front_with_interior(self, new: Junction) -> result::Result<Self, Self> {
-		if self.len() >= MAX_MULTILOCATION_LENGTH {
-			return Err(self)
-		}
-		Ok(MultiLocation {
-			parents: self.parents,
-			interior: self
-				.interior
-				.pushed_front_with(new)
-				.expect("length is less than max length; qed"),
-		})
-	}
-
-	/// Returns the junction at index `i`, or `None` if the location is a parent or if the location
-	/// does not contain that many elements.
-	pub fn at(&self, i: usize) -> Option<&Junction> {
-		let num_parents = self.parents as usize;
-		if i < num_parents {
-			return None
-		}
-		self.interior.at(i - num_parents)
-	}
-
-	/// Returns a mutable reference to the junction at index `i`, or `None` if the location is a
-	/// parent or if it doesn't contain that many elements.
-	pub fn at_mut(&mut self, i: usize) -> Option<&mut Junction> {
-		let num_parents = self.parents as usize;
-		if i < num_parents {
-			return None
-		}
-		self.interior.at_mut(i - num_parents)
-	}
-
-	/// Decrements the parent count by 1.
-	pub fn pop_parent(&mut self) {
-		self.parents = self.parents.saturating_sub(1);
-	}
-
-	/// Removes the first interior junction from `self`, returning it
-	/// (or `None` if it was empty or if `self` contains only parents).
-	pub fn take_first_interior(&mut self) -> Option<Junction> {
-		self.interior.take_first()
-	}
-
-	/// Removes the last element from `interior`, returning it (or `None` if it was empty or if
-	/// `self` only contains parents).
-	pub fn take_last(&mut self) -> Option<Junction> {
-		self.interior.take_last()
-	}
-
-	/// Ensures that `self` has the same number of parents as `prefix`, its junctions begins with
-	/// the junctions of `prefix` and that it has a single `Junction` item following.
-	/// If so, returns a reference to this `Junction` item.
-	///
-	/// # Example
-	/// ```rust
-	/// # use xcm::v0::{Junctions::*, Junction::*, MultiLocation};
-	/// # fn main() {
-	/// let mut m = MultiLocation::new(1, X2(PalletInstance(3), OnlyChild)).unwrap();
-	/// assert_eq!(
-	///     m.match_and_split(&MultiLocation::new(1, X1(PalletInstance(3))).unwrap()),
-	///     Some(&OnlyChild),
-	/// );
-	/// assert_eq!(m.match_and_split(&MultiLocation::new(1, Null).unwrap()), None);
-	/// # }
-	/// ```
-	pub fn match_and_split(&self, prefix: &MultiLocation) -> Option<&Junction> {
-		if self.parents != prefix.parents {
-			return None
-		}
-		self.interior.match_and_split(&prefix.interior)
-	}
-
-	/// Mutate `self` so that it is suffixed with `suffix`. The correct normalized form is returned,
-	/// removing any internal [Non-Parent, `Parent`]  combinations.
-	///
-	/// Does not modify `self` and returns `Err` with `suffix` in case of overflow.
-	///
-	/// # Example
-	/// ```rust
-	/// # use xcm::v0::{Junctions::*, Junction::*, MultiLocation};
-	/// # fn main() {
-	/// let mut m = MultiLocation::new(1, X2(Parachain(21), OnlyChild)).unwrap();
-	/// assert_eq!(m.append_with(MultiLocation::new(1, X1(PalletInstance(3))).unwrap()), Ok(()));
-	/// assert_eq!(m, MultiLocation::new(1, X2(Parachain(21), PalletInstance(3))).unwrap());
-	/// # }
-	/// ```
-	pub fn append_with(&mut self, suffix: MultiLocation) -> Result<(), MultiLocation> {
-		let mut prefix = suffix;
-		core::mem::swap(self, &mut prefix);
-		match self.prepend_with(prefix) {
-			Ok(()) => Ok(()),
-			Err(prefix) => {
-				let mut suffix = prefix;
-				core::mem::swap(self, &mut suffix);
-				Err(suffix)
-			},
-		}
-	}
-
-	/// Mutate `self` so that it is prefixed with `prefix`.
-	///
-	/// Does not modify `self` and returns `Err` with `prefix` in case of overflow.
-	///
-	/// # Example
-	/// ```rust
-	/// # use xcm::v0::{Junctions::*, Junction::*, MultiLocation};
-	/// # fn main() {
-	/// let mut m = MultiLocation::new(2, X1(PalletInstance(3))).unwrap();
-	/// assert_eq!(m.prepend_with(MultiLocation::new(1, X2(Parachain(21), OnlyChild)).unwrap()), Ok(()));
-	/// assert_eq!(m, MultiLocation::new(1, X1(PalletInstance(3))).unwrap());
-	/// # }
-	/// ```
-	pub fn prepend_with(&mut self, mut prefix: MultiLocation) -> Result<(), MultiLocation> {
-		let self_parents = self.parent_count();
-		let prepend_len = (self_parents as isize - prefix.interior.len() as isize).abs() as usize;
-		if self.interior.len() + prefix.parent_count() as usize + prepend_len >
-			MAX_MULTILOCATION_LENGTH
-		{
-			return Err(prefix)
-		}
-
-		let mut final_parent_count = prefix.parents;
-		for _ in 0..self_parents {
-			if prefix.take_last().is_none() {
-				// If true, this means self parent count is greater than prefix junctions length;
-				// add the resulting self parent count to final_parent_count
-				final_parent_count += self.parents;
-				break
-			}
-			self.pop_parent();
-		}
-
-		self.parents = final_parent_count;
-		for j in prefix.interior.into_iter_rev() {
-			self.push_front_interior(j).expect(
-				"self junctions len + prefix parent count + prepend len is less than max length; qed"
-			);
-		}
-		Ok(())
-	}
-}
-
-impl From<Junctions> for MultiLocation {
-	fn from(junctions: Junctions) -> Self {
-		MultiLocation { parents: 0, interior: junctions }
-	}
-}
-
-impl From<Junction> for MultiLocation {
-	fn from(x: Junction) -> Self {
-		MultiLocation { parents: 0, interior: Junctions::X1(x) }
-	}
-}
-
-impl From<()> for MultiLocation {
-	fn from(_: ()) -> Self {
-		MultiLocation { parents: 0, interior: Junctions::Null }
-	}
-}
-impl From<(Junction,)> for MultiLocation {
-	fn from(x: (Junction,)) -> Self {
-		MultiLocation { parents: 0, interior: Junctions::X1(x.0) }
-	}
-}
-impl From<(Junction, Junction)> for MultiLocation {
-	fn from(x: (Junction, Junction)) -> Self {
-		MultiLocation { parents: 0, interior: Junctions::X2(x.0, x.1) }
-	}
-}
-impl From<(Junction, Junction, Junction)> for MultiLocation {
-	fn from(x: (Junction, Junction, Junction)) -> Self {
-		MultiLocation { parents: 0, interior: Junctions::X3(x.0, x.1, x.2) }
-	}
-}
-impl From<(Junction, Junction, Junction, Junction)> for MultiLocation {
-	fn from(x: (Junction, Junction, Junction, Junction)) -> Self {
-		MultiLocation { parents: 0, interior: Junctions::X4(x.0, x.1, x.2, x.3) }
-	}
-}
-impl From<(Junction, Junction, Junction, Junction, Junction)> for MultiLocation {
-	fn from(x: (Junction, Junction, Junction, Junction, Junction)) -> Self {
-		MultiLocation { parents: 0, interior: Junctions::X5(x.0, x.1, x.2, x.3, x.4) }
-	}
-}
-impl From<(Junction, Junction, Junction, Junction, Junction, Junction)> for MultiLocation {
-	fn from(x: (Junction, Junction, Junction, Junction, Junction, Junction)) -> Self {
-		MultiLocation { parents: 0, interior: Junctions::X6(x.0, x.1, x.2, x.3, x.4, x.5) }
-	}
-}
-impl From<(Junction, Junction, Junction, Junction, Junction, Junction, Junction)>
-	for MultiLocation
-{
-	fn from(x: (Junction, Junction, Junction, Junction, Junction, Junction, Junction)) -> Self {
-		MultiLocation { parents: 0, interior: Junctions::X7(x.0, x.1, x.2, x.3, x.4, x.5, x.6) }
-	}
-}
-impl From<(Junction, Junction, Junction, Junction, Junction, Junction, Junction, Junction)>
-	for MultiLocation
-{
-	fn from(
-		x: (Junction, Junction, Junction, Junction, Junction, Junction, Junction, Junction),
-	) -> Self {
-		MultiLocation {
-			parents: 0,
-			interior: Junctions::X8(x.0, x.1, x.2, x.3, x.4, x.5, x.6, x.7),
-		}
-	}
-}
-
-impl From<[Junction; 0]> for MultiLocation {
-	fn from(_: [Junction; 0]) -> Self {
-		MultiLocation { parents: 0, interior: Junctions::Null }
-	}
-}
-impl From<[Junction; 1]> for MultiLocation {
-	fn from(x: [Junction; 1]) -> Self {
-		let [x0] = x;
-		MultiLocation { parents: 0, interior: Junctions::X1(x0) }
-	}
-}
-impl From<[Junction; 2]> for MultiLocation {
-	fn from(x: [Junction; 2]) -> Self {
-		let [x0, x1] = x;
-		MultiLocation { parents: 0, interior: Junctions::X2(x0, x1) }
-	}
-}
-impl From<[Junction; 3]> for MultiLocation {
-	fn from(x: [Junction; 3]) -> Self {
-		let [x0, x1, x2] = x;
-		MultiLocation { parents: 0, interior: Junctions::X3(x0, x1, x2) }
-	}
-}
-impl From<[Junction; 4]> for MultiLocation {
-	fn from(x: [Junction; 4]) -> Self {
-		let [x0, x1, x2, x3] = x;
-		MultiLocation { parents: 0, interior: Junctions::X4(x0, x1, x2, x3) }
-	}
-}
-impl From<[Junction; 5]> for MultiLocation {
-	fn from(x: [Junction; 5]) -> Self {
-		let [x0, x1, x2, x3, x4] = x;
-		MultiLocation { parents: 0, interior: Junctions::X5(x0, x1, x2, x3, x4) }
-	}
-}
-impl From<[Junction; 6]> for MultiLocation {
-	fn from(x: [Junction; 6]) -> Self {
-		let [x0, x1, x2, x3, x4, x5] = x;
-		MultiLocation { parents: 0, interior: Junctions::X6(x0, x1, x2, x3, x4, x5) }
-	}
-}
-impl From<[Junction; 7]> for MultiLocation {
-	fn from(x: [Junction; 7]) -> Self {
-		let [x0, x1, x2, x3, x4, x5, x6] = x;
-		MultiLocation { parents: 0, interior: Junctions::X7(x0, x1, x2, x3, x4, x5, x6) }
-	}
-}
-impl From<[Junction; 8]> for MultiLocation {
-	fn from(x: [Junction; 8]) -> Self {
-		let [x0, x1, x2, x3, x4, x5, x6, x7] = x;
-		MultiLocation { parents: 0, interior: Junctions::X8(x0, x1, x2, x3, x4, x5, x6, x7) }
-	}
-}
-
-/// Non-parent junctions that can be constructed, up to the length of 8. This specific `Junctions`
-/// implementation uses a Rust `enum` in order to make pattern matching easier.
+/// This specific `MultiLocation` implementation uses a Rust `enum` in order to make pattern matching easier.
 ///
-/// Parent junctions cannot be constructed with this type. Refer to `MultiLocation` for
-/// instructions on constructing parent junctions.
+/// The `MultiLocation` value of `Null` simply refers to the interpreting consensus system.
 #[derive(Clone, Eq, PartialEq, Ord, PartialOrd, Encode, Decode, Debug)]
-pub enum Junctions {
+pub enum MultiLocation {
 	/// The interpreting consensus system.
 	Null,
 	/// A relative path comprising 1 junction.
@@ -569,24 +65,139 @@
 	X8(Junction, Junction, Junction, Junction, Junction, Junction, Junction, Junction),
 }
 
-pub struct JunctionsIterator(Junctions);
-impl Iterator for JunctionsIterator {
+/// Maximum number of junctions a `MultiLocation` can contain.
+pub const MAX_MULTILOCATION_LENGTH: usize = 8;
+
+impl From<Junction> for MultiLocation {
+	fn from(x: Junction) -> Self {
+		MultiLocation::X1(x)
+	}
+}
+
+impl From<()> for MultiLocation {
+	fn from(_: ()) -> Self {
+		MultiLocation::Null
+	}
+}
+impl From<(Junction,)> for MultiLocation {
+	fn from(x: (Junction,)) -> Self {
+		MultiLocation::X1(x.0)
+	}
+}
+impl From<(Junction, Junction)> for MultiLocation {
+	fn from(x: (Junction, Junction)) -> Self {
+		MultiLocation::X2(x.0, x.1)
+	}
+}
+impl From<(Junction, Junction, Junction)> for MultiLocation {
+	fn from(x: (Junction, Junction, Junction)) -> Self {
+		MultiLocation::X3(x.0, x.1, x.2)
+	}
+}
+impl From<(Junction, Junction, Junction, Junction)> for MultiLocation {
+	fn from(x: (Junction, Junction, Junction, Junction)) -> Self {
+		MultiLocation::X4(x.0, x.1, x.2, x.3)
+	}
+}
+impl From<(Junction, Junction, Junction, Junction, Junction)> for MultiLocation {
+	fn from(x: (Junction, Junction, Junction, Junction, Junction)) -> Self {
+		MultiLocation::X5(x.0, x.1, x.2, x.3, x.4)
+	}
+}
+impl From<(Junction, Junction, Junction, Junction, Junction, Junction)> for MultiLocation {
+	fn from(x: (Junction, Junction, Junction, Junction, Junction, Junction)) -> Self {
+		MultiLocation::X6(x.0, x.1, x.2, x.3, x.4, x.5)
+	}
+}
+impl From<(Junction, Junction, Junction, Junction, Junction, Junction, Junction)>
+	for MultiLocation
+{
+	fn from(x: (Junction, Junction, Junction, Junction, Junction, Junction, Junction)) -> Self {
+		MultiLocation::X7(x.0, x.1, x.2, x.3, x.4, x.5, x.6)
+	}
+}
+impl From<(Junction, Junction, Junction, Junction, Junction, Junction, Junction, Junction)>
+	for MultiLocation
+{
+	fn from(
+		x: (Junction, Junction, Junction, Junction, Junction, Junction, Junction, Junction),
+	) -> Self {
+		MultiLocation::X8(x.0, x.1, x.2, x.3, x.4, x.5, x.6, x.7)
+	}
+}
+
+impl From<[Junction; 0]> for MultiLocation {
+	fn from(_: [Junction; 0]) -> Self {
+		MultiLocation::Null
+	}
+}
+impl From<[Junction; 1]> for MultiLocation {
+	fn from(x: [Junction; 1]) -> Self {
+		let [x0] = x;
+		MultiLocation::X1(x0)
+	}
+}
+impl From<[Junction; 2]> for MultiLocation {
+	fn from(x: [Junction; 2]) -> Self {
+		let [x0, x1] = x;
+		MultiLocation::X2(x0, x1)
+	}
+}
+impl From<[Junction; 3]> for MultiLocation {
+	fn from(x: [Junction; 3]) -> Self {
+		let [x0, x1, x2] = x;
+		MultiLocation::X3(x0, x1, x2)
+	}
+}
+impl From<[Junction; 4]> for MultiLocation {
+	fn from(x: [Junction; 4]) -> Self {
+		let [x0, x1, x2, x3] = x;
+		MultiLocation::X4(x0, x1, x2, x3)
+	}
+}
+impl From<[Junction; 5]> for MultiLocation {
+	fn from(x: [Junction; 5]) -> Self {
+		let [x0, x1, x2, x3, x4] = x;
+		MultiLocation::X5(x0, x1, x2, x3, x4)
+	}
+}
+impl From<[Junction; 6]> for MultiLocation {
+	fn from(x: [Junction; 6]) -> Self {
+		let [x0, x1, x2, x3, x4, x5] = x;
+		MultiLocation::X6(x0, x1, x2, x3, x4, x5)
+	}
+}
+impl From<[Junction; 7]> for MultiLocation {
+	fn from(x: [Junction; 7]) -> Self {
+		let [x0, x1, x2, x3, x4, x5, x6] = x;
+		MultiLocation::X7(x0, x1, x2, x3, x4, x5, x6)
+	}
+}
+impl From<[Junction; 8]> for MultiLocation {
+	fn from(x: [Junction; 8]) -> Self {
+		let [x0, x1, x2, x3, x4, x5, x6, x7] = x;
+		MultiLocation::X8(x0, x1, x2, x3, x4, x5, x6, x7)
+	}
+}
+
+pub struct MultiLocationIterator(MultiLocation);
+impl Iterator for MultiLocationIterator {
 	type Item = Junction;
 	fn next(&mut self) -> Option<Junction> {
 		self.0.take_first()
 	}
 }
 
-pub struct JunctionsReverseIterator(Junctions);
-impl Iterator for JunctionsReverseIterator {
+pub struct MultiLocationReverseIterator(MultiLocation);
+impl Iterator for MultiLocationReverseIterator {
 	type Item = Junction;
 	fn next(&mut self) -> Option<Junction> {
 		self.0.take_last()
 	}
 }
 
-pub struct JunctionsRefIterator<'a>(&'a Junctions, usize);
-impl<'a> Iterator for JunctionsRefIterator<'a> {
+pub struct MultiLocationRefIterator<'a>(&'a MultiLocation, usize);
+impl<'a> Iterator for MultiLocationRefIterator<'a> {
 	type Item = &'a Junction;
 	fn next(&mut self) -> Option<&'a Junction> {
 		let result = self.0.at(self.1);
@@ -595,8 +206,8 @@
 	}
 }
 
-pub struct JunctionsReverseRefIterator<'a>(&'a Junctions, usize);
-impl<'a> Iterator for JunctionsReverseRefIterator<'a> {
+pub struct MultiLocationReverseRefIterator<'a>(&'a MultiLocation, usize);
+impl<'a> Iterator for MultiLocationReverseRefIterator<'a> {
 	type Item = &'a Junction;
 	fn next(&mut self) -> Option<&'a Junction> {
 		self.1 += 1;
@@ -604,88 +215,76 @@
 	}
 }
 
-impl<'a> IntoIterator for &'a Junctions {
-	type Item = &'a Junction;
-	type IntoIter = JunctionsRefIterator<'a>;
-	fn into_iter(self) -> Self::IntoIter {
-		JunctionsRefIterator(self, 0)
-	}
-}
-
-impl IntoIterator for Junctions {
-	type Item = Junction;
-	type IntoIter = JunctionsIterator;
-	fn into_iter(self) -> Self::IntoIter {
-		JunctionsIterator(self)
-	}
-}
-
-impl Junctions {
+impl MultiLocation {
 	/// Returns first junction, or `None` if the location is empty.
 	pub fn first(&self) -> Option<&Junction> {
 		match &self {
-			Junctions::Null => None,
-			Junctions::X1(ref a) => Some(a),
-			Junctions::X2(ref a, ..) => Some(a),
-			Junctions::X3(ref a, ..) => Some(a),
-			Junctions::X4(ref a, ..) => Some(a),
-			Junctions::X5(ref a, ..) => Some(a),
-			Junctions::X6(ref a, ..) => Some(a),
-			Junctions::X7(ref a, ..) => Some(a),
-			Junctions::X8(ref a, ..) => Some(a),
+			MultiLocation::Null => None,
+			MultiLocation::X1(ref a) => Some(a),
+			MultiLocation::X2(ref a, ..) => Some(a),
+			MultiLocation::X3(ref a, ..) => Some(a),
+			MultiLocation::X4(ref a, ..) => Some(a),
+			MultiLocation::X5(ref a, ..) => Some(a),
+			MultiLocation::X6(ref a, ..) => Some(a),
+			MultiLocation::X7(ref a, ..) => Some(a),
+			MultiLocation::X8(ref a, ..) => Some(a),
 		}
 	}
 
 	/// Returns last junction, or `None` if the location is empty.
 	pub fn last(&self) -> Option<&Junction> {
 		match &self {
-			Junctions::Null => None,
-			Junctions::X1(ref a) => Some(a),
-			Junctions::X2(.., ref a) => Some(a),
-			Junctions::X3(.., ref a) => Some(a),
-			Junctions::X4(.., ref a) => Some(a),
-			Junctions::X5(.., ref a) => Some(a),
-			Junctions::X6(.., ref a) => Some(a),
-			Junctions::X7(.., ref a) => Some(a),
-			Junctions::X8(.., ref a) => Some(a),
+			MultiLocation::Null => None,
+			MultiLocation::X1(ref a) => Some(a),
+			MultiLocation::X2(.., ref a) => Some(a),
+			MultiLocation::X3(.., ref a) => Some(a),
+			MultiLocation::X4(.., ref a) => Some(a),
+			MultiLocation::X5(.., ref a) => Some(a),
+			MultiLocation::X6(.., ref a) => Some(a),
+			MultiLocation::X7(.., ref a) => Some(a),
+			MultiLocation::X8(.., ref a) => Some(a),
 		}
 	}
 
 	/// Splits off the first junction, returning the remaining suffix (first item in tuple) and the first element
 	/// (second item in tuple) or `None` if it was empty.
-	pub fn split_first(self) -> (Junctions, Option<Junction>) {
+	pub fn split_first(self) -> (MultiLocation, Option<Junction>) {
 		match self {
-			Junctions::Null => (Junctions::Null, None),
-			Junctions::X1(a) => (Junctions::Null, Some(a)),
-			Junctions::X2(a, b) => (Junctions::X1(b), Some(a)),
-			Junctions::X3(a, b, c) => (Junctions::X2(b, c), Some(a)),
-			Junctions::X4(a, b, c, d) => (Junctions::X3(b, c, d), Some(a)),
-			Junctions::X5(a, b, c, d, e) => (Junctions::X4(b, c, d, e), Some(a)),
-			Junctions::X6(a, b, c, d, e, f) => (Junctions::X5(b, c, d, e, f), Some(a)),
-			Junctions::X7(a, b, c, d, e, f, g) => (Junctions::X6(b, c, d, e, f, g), Some(a)),
-			Junctions::X8(a, b, c, d, e, f, g, h) => (Junctions::X7(b, c, d, e, f, g, h), Some(a)),
+			MultiLocation::Null => (MultiLocation::Null, None),
+			MultiLocation::X1(a) => (MultiLocation::Null, Some(a)),
+			MultiLocation::X2(a, b) => (MultiLocation::X1(b), Some(a)),
+			MultiLocation::X3(a, b, c) => (MultiLocation::X2(b, c), Some(a)),
+			MultiLocation::X4(a, b, c, d) => (MultiLocation::X3(b, c, d), Some(a)),
+			MultiLocation::X5(a, b, c, d, e) => (MultiLocation::X4(b, c, d, e), Some(a)),
+			MultiLocation::X6(a, b, c, d, e, f) => (MultiLocation::X5(b, c, d, e, f), Some(a)),
+			MultiLocation::X7(a, b, c, d, e, f, g) =>
+				(MultiLocation::X6(b, c, d, e, f, g), Some(a)),
+			MultiLocation::X8(a, b, c, d, e, f, g, h) =>
+				(MultiLocation::X7(b, c, d, e, f, g, h), Some(a)),
 		}
 	}
 
 	/// Splits off the last junction, returning the remaining prefix (first item in tuple) and the last element
 	/// (second item in tuple) or `None` if it was empty.
-	pub fn split_last(self) -> (Junctions, Option<Junction>) {
+	pub fn split_last(self) -> (MultiLocation, Option<Junction>) {
 		match self {
-			Junctions::Null => (Junctions::Null, None),
-			Junctions::X1(a) => (Junctions::Null, Some(a)),
-			Junctions::X2(a, b) => (Junctions::X1(a), Some(b)),
-			Junctions::X3(a, b, c) => (Junctions::X2(a, b), Some(c)),
-			Junctions::X4(a, b, c, d) => (Junctions::X3(a, b, c), Some(d)),
-			Junctions::X5(a, b, c, d, e) => (Junctions::X4(a, b, c, d), Some(e)),
-			Junctions::X6(a, b, c, d, e, f) => (Junctions::X5(a, b, c, d, e), Some(f)),
-			Junctions::X7(a, b, c, d, e, f, g) => (Junctions::X6(a, b, c, d, e, f), Some(g)),
-			Junctions::X8(a, b, c, d, e, f, g, h) => (Junctions::X7(a, b, c, d, e, f, g), Some(h)),
+			MultiLocation::Null => (MultiLocation::Null, None),
+			MultiLocation::X1(a) => (MultiLocation::Null, Some(a)),
+			MultiLocation::X2(a, b) => (MultiLocation::X1(a), Some(b)),
+			MultiLocation::X3(a, b, c) => (MultiLocation::X2(a, b), Some(c)),
+			MultiLocation::X4(a, b, c, d) => (MultiLocation::X3(a, b, c), Some(d)),
+			MultiLocation::X5(a, b, c, d, e) => (MultiLocation::X4(a, b, c, d), Some(e)),
+			MultiLocation::X6(a, b, c, d, e, f) => (MultiLocation::X5(a, b, c, d, e), Some(f)),
+			MultiLocation::X7(a, b, c, d, e, f, g) =>
+				(MultiLocation::X6(a, b, c, d, e, f), Some(g)),
+			MultiLocation::X8(a, b, c, d, e, f, g, h) =>
+				(MultiLocation::X7(a, b, c, d, e, f, g), Some(h)),
 		}
 	}
 
 	/// Removes the first element from `self`, returning it (or `None` if it was empty).
 	pub fn take_first(&mut self) -> Option<Junction> {
-		let mut d = Junctions::Null;
+		let mut d = MultiLocation::Null;
 		mem::swap(&mut *self, &mut d);
 		let (tail, head) = d.split_first();
 		*self = tail;
@@ -694,99 +293,99 @@
 
 	/// Removes the last element from `self`, returning it (or `None` if it was empty).
 	pub fn take_last(&mut self) -> Option<Junction> {
-		let mut d = Junctions::Null;
+		let mut d = MultiLocation::Null;
 		mem::swap(&mut *self, &mut d);
 		let (head, tail) = d.split_last();
 		*self = head;
 		tail
 	}
 
-	/// Consumes `self` and returns a `Junctions` suffixed with `new`, or an `Err` with the original value of
+	/// Consumes `self` and returns a `MultiLocation` suffixed with `new`, or an `Err` with the original value of
 	/// `self` in case of overflow.
 	pub fn pushed_with(self, new: Junction) -> result::Result<Self, Self> {
 		Ok(match self {
-			Junctions::Null => Junctions::X1(new),
-			Junctions::X1(a) => Junctions::X2(a, new),
-			Junctions::X2(a, b) => Junctions::X3(a, b, new),
-			Junctions::X3(a, b, c) => Junctions::X4(a, b, c, new),
-			Junctions::X4(a, b, c, d) => Junctions::X5(a, b, c, d, new),
-			Junctions::X5(a, b, c, d, e) => Junctions::X6(a, b, c, d, e, new),
-			Junctions::X6(a, b, c, d, e, f) => Junctions::X7(a, b, c, d, e, f, new),
-			Junctions::X7(a, b, c, d, e, f, g) => Junctions::X8(a, b, c, d, e, f, g, new),
+			MultiLocation::Null => MultiLocation::X1(new),
+			MultiLocation::X1(a) => MultiLocation::X2(a, new),
+			MultiLocation::X2(a, b) => MultiLocation::X3(a, b, new),
+			MultiLocation::X3(a, b, c) => MultiLocation::X4(a, b, c, new),
+			MultiLocation::X4(a, b, c, d) => MultiLocation::X5(a, b, c, d, new),
+			MultiLocation::X5(a, b, c, d, e) => MultiLocation::X6(a, b, c, d, e, new),
+			MultiLocation::X6(a, b, c, d, e, f) => MultiLocation::X7(a, b, c, d, e, f, new),
+			MultiLocation::X7(a, b, c, d, e, f, g) => MultiLocation::X8(a, b, c, d, e, f, g, new),
 			s => Err(s)?,
 		})
 	}
 
-	/// Consumes `self` and returns a `Junctions` prefixed with `new`, or an `Err` with the original value of
+	/// Consumes `self` and returns a `MultiLocation` prefixed with `new`, or an `Err` with the original value of
 	/// `self` in case of overflow.
 	pub fn pushed_front_with(self, new: Junction) -> result::Result<Self, Self> {
 		Ok(match self {
-			Junctions::Null => Junctions::X1(new),
-			Junctions::X1(a) => Junctions::X2(new, a),
-			Junctions::X2(a, b) => Junctions::X3(new, a, b),
-			Junctions::X3(a, b, c) => Junctions::X4(new, a, b, c),
-			Junctions::X4(a, b, c, d) => Junctions::X5(new, a, b, c, d),
-			Junctions::X5(a, b, c, d, e) => Junctions::X6(new, a, b, c, d, e),
-			Junctions::X6(a, b, c, d, e, f) => Junctions::X7(new, a, b, c, d, e, f),
-			Junctions::X7(a, b, c, d, e, f, g) => Junctions::X8(new, a, b, c, d, e, f, g),
+			MultiLocation::Null => MultiLocation::X1(new),
+			MultiLocation::X1(a) => MultiLocation::X2(new, a),
+			MultiLocation::X2(a, b) => MultiLocation::X3(new, a, b),
+			MultiLocation::X3(a, b, c) => MultiLocation::X4(new, a, b, c),
+			MultiLocation::X4(a, b, c, d) => MultiLocation::X5(new, a, b, c, d),
+			MultiLocation::X5(a, b, c, d, e) => MultiLocation::X6(new, a, b, c, d, e),
+			MultiLocation::X6(a, b, c, d, e, f) => MultiLocation::X7(new, a, b, c, d, e, f),
+			MultiLocation::X7(a, b, c, d, e, f, g) => MultiLocation::X8(new, a, b, c, d, e, f, g),
 			s => Err(s)?,
 		})
 	}
 
 	/// Returns the number of junctions in `self`.
-	pub const fn len(&self) -> usize {
+	pub fn len(&self) -> usize {
 		match &self {
-			Junctions::Null => 0,
-			Junctions::X1(..) => 1,
-			Junctions::X2(..) => 2,
-			Junctions::X3(..) => 3,
-			Junctions::X4(..) => 4,
-			Junctions::X5(..) => 5,
-			Junctions::X6(..) => 6,
-			Junctions::X7(..) => 7,
-			Junctions::X8(..) => 8,
+			MultiLocation::Null => 0,
+			MultiLocation::X1(..) => 1,
+			MultiLocation::X2(..) => 2,
+			MultiLocation::X3(..) => 3,
+			MultiLocation::X4(..) => 4,
+			MultiLocation::X5(..) => 5,
+			MultiLocation::X6(..) => 6,
+			MultiLocation::X7(..) => 7,
+			MultiLocation::X8(..) => 8,
 		}
 	}
 
 	/// Returns the junction at index `i`, or `None` if the location doesn't contain that many elements.
 	pub fn at(&self, i: usize) -> Option<&Junction> {
 		Some(match (i, &self) {
-			(0, Junctions::X1(ref a)) => a,
-			(0, Junctions::X2(ref a, ..)) => a,
-			(0, Junctions::X3(ref a, ..)) => a,
-			(0, Junctions::X4(ref a, ..)) => a,
-			(0, Junctions::X5(ref a, ..)) => a,
-			(0, Junctions::X6(ref a, ..)) => a,
-			(0, Junctions::X7(ref a, ..)) => a,
-			(0, Junctions::X8(ref a, ..)) => a,
-			(1, Junctions::X2(_, ref a)) => a,
-			(1, Junctions::X3(_, ref a, ..)) => a,
-			(1, Junctions::X4(_, ref a, ..)) => a,
-			(1, Junctions::X5(_, ref a, ..)) => a,
-			(1, Junctions::X6(_, ref a, ..)) => a,
-			(1, Junctions::X7(_, ref a, ..)) => a,
-			(1, Junctions::X8(_, ref a, ..)) => a,
-			(2, Junctions::X3(_, _, ref a)) => a,
-			(2, Junctions::X4(_, _, ref a, ..)) => a,
-			(2, Junctions::X5(_, _, ref a, ..)) => a,
-			(2, Junctions::X6(_, _, ref a, ..)) => a,
-			(2, Junctions::X7(_, _, ref a, ..)) => a,
-			(2, Junctions::X8(_, _, ref a, ..)) => a,
-			(3, Junctions::X4(_, _, _, ref a)) => a,
-			(3, Junctions::X5(_, _, _, ref a, ..)) => a,
-			(3, Junctions::X6(_, _, _, ref a, ..)) => a,
-			(3, Junctions::X7(_, _, _, ref a, ..)) => a,
-			(3, Junctions::X8(_, _, _, ref a, ..)) => a,
-			(4, Junctions::X5(_, _, _, _, ref a)) => a,
-			(4, Junctions::X6(_, _, _, _, ref a, ..)) => a,
-			(4, Junctions::X7(_, _, _, _, ref a, ..)) => a,
-			(4, Junctions::X8(_, _, _, _, ref a, ..)) => a,
-			(5, Junctions::X6(_, _, _, _, _, ref a)) => a,
-			(5, Junctions::X7(_, _, _, _, _, ref a, ..)) => a,
-			(5, Junctions::X8(_, _, _, _, _, ref a, ..)) => a,
-			(6, Junctions::X7(_, _, _, _, _, _, ref a)) => a,
-			(6, Junctions::X8(_, _, _, _, _, _, ref a, ..)) => a,
-			(7, Junctions::X8(_, _, _, _, _, _, _, ref a)) => a,
+			(0, MultiLocation::X1(ref a)) => a,
+			(0, MultiLocation::X2(ref a, ..)) => a,
+			(0, MultiLocation::X3(ref a, ..)) => a,
+			(0, MultiLocation::X4(ref a, ..)) => a,
+			(0, MultiLocation::X5(ref a, ..)) => a,
+			(0, MultiLocation::X6(ref a, ..)) => a,
+			(0, MultiLocation::X7(ref a, ..)) => a,
+			(0, MultiLocation::X8(ref a, ..)) => a,
+			(1, MultiLocation::X2(_, ref a)) => a,
+			(1, MultiLocation::X3(_, ref a, ..)) => a,
+			(1, MultiLocation::X4(_, ref a, ..)) => a,
+			(1, MultiLocation::X5(_, ref a, ..)) => a,
+			(1, MultiLocation::X6(_, ref a, ..)) => a,
+			(1, MultiLocation::X7(_, ref a, ..)) => a,
+			(1, MultiLocation::X8(_, ref a, ..)) => a,
+			(2, MultiLocation::X3(_, _, ref a)) => a,
+			(2, MultiLocation::X4(_, _, ref a, ..)) => a,
+			(2, MultiLocation::X5(_, _, ref a, ..)) => a,
+			(2, MultiLocation::X6(_, _, ref a, ..)) => a,
+			(2, MultiLocation::X7(_, _, ref a, ..)) => a,
+			(2, MultiLocation::X8(_, _, ref a, ..)) => a,
+			(3, MultiLocation::X4(_, _, _, ref a)) => a,
+			(3, MultiLocation::X5(_, _, _, ref a, ..)) => a,
+			(3, MultiLocation::X6(_, _, _, ref a, ..)) => a,
+			(3, MultiLocation::X7(_, _, _, ref a, ..)) => a,
+			(3, MultiLocation::X8(_, _, _, ref a, ..)) => a,
+			(4, MultiLocation::X5(_, _, _, _, ref a)) => a,
+			(4, MultiLocation::X6(_, _, _, _, ref a, ..)) => a,
+			(4, MultiLocation::X7(_, _, _, _, ref a, ..)) => a,
+			(4, MultiLocation::X8(_, _, _, _, ref a, ..)) => a,
+			(5, MultiLocation::X6(_, _, _, _, _, ref a)) => a,
+			(5, MultiLocation::X7(_, _, _, _, _, ref a, ..)) => a,
+			(5, MultiLocation::X8(_, _, _, _, _, ref a, ..)) => a,
+			(6, MultiLocation::X7(_, _, _, _, _, _, ref a)) => a,
+			(6, MultiLocation::X8(_, _, _, _, _, _, ref a, ..)) => a,
+			(7, MultiLocation::X8(_, _, _, _, _, _, _, ref a)) => a,
 			_ => return None,
 		})
 	}
@@ -795,59 +394,64 @@
 	/// elements.
 	pub fn at_mut(&mut self, i: usize) -> Option<&mut Junction> {
 		Some(match (i, self) {
-			(0, Junctions::X1(ref mut a)) => a,
-			(0, Junctions::X2(ref mut a, ..)) => a,
-			(0, Junctions::X3(ref mut a, ..)) => a,
-			(0, Junctions::X4(ref mut a, ..)) => a,
-			(0, Junctions::X5(ref mut a, ..)) => a,
-			(0, Junctions::X6(ref mut a, ..)) => a,
-			(0, Junctions::X7(ref mut a, ..)) => a,
-			(0, Junctions::X8(ref mut a, ..)) => a,
-			(1, Junctions::X2(_, ref mut a)) => a,
-			(1, Junctions::X3(_, ref mut a, ..)) => a,
-			(1, Junctions::X4(_, ref mut a, ..)) => a,
-			(1, Junctions::X5(_, ref mut a, ..)) => a,
-			(1, Junctions::X6(_, ref mut a, ..)) => a,
-			(1, Junctions::X7(_, ref mut a, ..)) => a,
-			(1, Junctions::X8(_, ref mut a, ..)) => a,
-			(2, Junctions::X3(_, _, ref mut a)) => a,
-			(2, Junctions::X4(_, _, ref mut a, ..)) => a,
-			(2, Junctions::X5(_, _, ref mut a, ..)) => a,
-			(2, Junctions::X6(_, _, ref mut a, ..)) => a,
-			(2, Junctions::X7(_, _, ref mut a, ..)) => a,
-			(2, Junctions::X8(_, _, ref mut a, ..)) => a,
-			(3, Junctions::X4(_, _, _, ref mut a)) => a,
-			(3, Junctions::X5(_, _, _, ref mut a, ..)) => a,
-			(3, Junctions::X6(_, _, _, ref mut a, ..)) => a,
-			(3, Junctions::X7(_, _, _, ref mut a, ..)) => a,
-			(3, Junctions::X8(_, _, _, ref mut a, ..)) => a,
-			(4, Junctions::X5(_, _, _, _, ref mut a)) => a,
-			(4, Junctions::X6(_, _, _, _, ref mut a, ..)) => a,
-			(4, Junctions::X7(_, _, _, _, ref mut a, ..)) => a,
-			(4, Junctions::X8(_, _, _, _, ref mut a, ..)) => a,
-			(5, Junctions::X6(_, _, _, _, _, ref mut a)) => a,
-			(5, Junctions::X7(_, _, _, _, _, ref mut a, ..)) => a,
-			(5, Junctions::X8(_, _, _, _, _, ref mut a, ..)) => a,
-			(6, Junctions::X7(_, _, _, _, _, _, ref mut a)) => a,
-			(6, Junctions::X8(_, _, _, _, _, _, ref mut a, ..)) => a,
-			(7, Junctions::X8(_, _, _, _, _, _, _, ref mut a)) => a,
+			(0, MultiLocation::X1(ref mut a)) => a,
+			(0, MultiLocation::X2(ref mut a, ..)) => a,
+			(0, MultiLocation::X3(ref mut a, ..)) => a,
+			(0, MultiLocation::X4(ref mut a, ..)) => a,
+			(0, MultiLocation::X5(ref mut a, ..)) => a,
+			(0, MultiLocation::X6(ref mut a, ..)) => a,
+			(0, MultiLocation::X7(ref mut a, ..)) => a,
+			(0, MultiLocation::X8(ref mut a, ..)) => a,
+			(1, MultiLocation::X2(_, ref mut a)) => a,
+			(1, MultiLocation::X3(_, ref mut a, ..)) => a,
+			(1, MultiLocation::X4(_, ref mut a, ..)) => a,
+			(1, MultiLocation::X5(_, ref mut a, ..)) => a,
+			(1, MultiLocation::X6(_, ref mut a, ..)) => a,
+			(1, MultiLocation::X7(_, ref mut a, ..)) => a,
+			(1, MultiLocation::X8(_, ref mut a, ..)) => a,
+			(2, MultiLocation::X3(_, _, ref mut a)) => a,
+			(2, MultiLocation::X4(_, _, ref mut a, ..)) => a,
+			(2, MultiLocation::X5(_, _, ref mut a, ..)) => a,
+			(2, MultiLocation::X6(_, _, ref mut a, ..)) => a,
+			(2, MultiLocation::X7(_, _, ref mut a, ..)) => a,
+			(2, MultiLocation::X8(_, _, ref mut a, ..)) => a,
+			(3, MultiLocation::X4(_, _, _, ref mut a)) => a,
+			(3, MultiLocation::X5(_, _, _, ref mut a, ..)) => a,
+			(3, MultiLocation::X6(_, _, _, ref mut a, ..)) => a,
+			(3, MultiLocation::X7(_, _, _, ref mut a, ..)) => a,
+			(3, MultiLocation::X8(_, _, _, ref mut a, ..)) => a,
+			(4, MultiLocation::X5(_, _, _, _, ref mut a)) => a,
+			(4, MultiLocation::X6(_, _, _, _, ref mut a, ..)) => a,
+			(4, MultiLocation::X7(_, _, _, _, ref mut a, ..)) => a,
+			(4, MultiLocation::X8(_, _, _, _, ref mut a, ..)) => a,
+			(5, MultiLocation::X6(_, _, _, _, _, ref mut a)) => a,
+			(5, MultiLocation::X7(_, _, _, _, _, ref mut a, ..)) => a,
+			(5, MultiLocation::X8(_, _, _, _, _, ref mut a, ..)) => a,
+			(6, MultiLocation::X7(_, _, _, _, _, _, ref mut a)) => a,
+			(6, MultiLocation::X8(_, _, _, _, _, _, ref mut a, ..)) => a,
+			(7, MultiLocation::X8(_, _, _, _, _, _, _, ref mut a)) => a,
 			_ => return None,
 		})
 	}
 
 	/// Returns a reference iterator over the junctions.
-	pub fn iter(&self) -> JunctionsRefIterator {
-		JunctionsRefIterator(&self, 0)
+	pub fn iter(&self) -> MultiLocationRefIterator {
+		MultiLocationRefIterator(&self, 0)
 	}
 
 	/// Returns a reference iterator over the junctions in reverse.
-	pub fn iter_rev(&self) -> JunctionsReverseRefIterator {
-		JunctionsReverseRefIterator(&self, 0)
+	pub fn iter_rev(&self) -> MultiLocationReverseRefIterator {
+		MultiLocationReverseRefIterator(&self, 0)
+	}
+
+	/// Consumes `self` and returns an iterator over the junctions.
+	pub fn into_iter(self) -> MultiLocationIterator {
+		MultiLocationIterator(self)
 	}
 
 	/// Consumes `self` and returns an iterator over the junctions in reverse.
-	pub fn into_iter_rev(self) -> JunctionsReverseIterator {
-		JunctionsReverseIterator(self)
+	pub fn into_iter_rev(self) -> MultiLocationReverseIterator {
+		MultiLocationReverseIterator(self)
 	}
 
 	/// Ensures that self begins with `prefix` and that it has a single `Junction` item following.
@@ -855,14 +459,14 @@
 	///
 	/// # Example
 	/// ```rust
-	/// # use xcm::v0::{Junctions::*, Junction::*};
+	/// # use xcm::v0::{MultiLocation::*, Junction::*};
 	/// # fn main() {
-	/// let mut m = X3(Parachain(2), PalletInstance(3), OnlyChild);
-	/// assert_eq!(m.match_and_split(&X2(Parachain(2), PalletInstance(3))), Some(&OnlyChild));
-	/// assert_eq!(m.match_and_split(&X1(Parachain(2))), None);
+	/// let mut m = X3(Parent, PalletInstance(3), OnlyChild);
+	/// assert_eq!(m.match_and_split(&X2(Parent, PalletInstance(3))), Some(&OnlyChild));
+	/// assert_eq!(m.match_and_split(&X1(Parent)), None);
 	/// # }
 	/// ```
-	pub fn match_and_split(&self, prefix: &Junctions) -> Option<&Junction> {
+	pub fn match_and_split(&self, prefix: &MultiLocation) -> Option<&Junction> {
 		if prefix.len() + 1 != self.len() {
 			return None
 		}
@@ -873,64 +477,330 @@
 		}
 		return self.at(prefix.len())
 	}
-}
-
-impl TryFrom<MultiLocation> for Junctions {
+
+	/// Mutates `self`, suffixing it with `new`. Returns `Err` in case of overflow.
+	pub fn push(&mut self, new: Junction) -> result::Result<(), ()> {
+		let mut n = MultiLocation::Null;
+		mem::swap(&mut *self, &mut n);
+		match n.pushed_with(new) {
+			Ok(result) => {
+				*self = result;
+				Ok(())
+			},
+			Err(old) => {
+				*self = old;
+				Err(())
+			},
+		}
+	}
+
+	/// Mutates `self`, prefixing it with `new`. Returns `Err` in case of overflow.
+	pub fn push_front(&mut self, new: Junction) -> result::Result<(), ()> {
+		let mut n = MultiLocation::Null;
+		mem::swap(&mut *self, &mut n);
+		match n.pushed_front_with(new) {
+			Ok(result) => {
+				*self = result;
+				Ok(())
+			},
+			Err(old) => {
+				*self = old;
+				Err(())
+			},
+		}
+	}
+
+	/// Returns the number of `Parent` junctions at the beginning of `self`.
+	pub fn leading_parent_count(&self) -> usize {
+		use Junction::Parent;
+		match self {
+			MultiLocation::X8(Parent, Parent, Parent, Parent, Parent, Parent, Parent, Parent) => 8,
+
+			MultiLocation::X8(Parent, Parent, Parent, Parent, Parent, Parent, Parent, ..) => 7,
+			MultiLocation::X7(Parent, Parent, Parent, Parent, Parent, Parent, Parent) => 7,
+
+			MultiLocation::X8(Parent, Parent, Parent, Parent, Parent, Parent, ..) => 6,
+			MultiLocation::X7(Parent, Parent, Parent, Parent, Parent, Parent, ..) => 6,
+			MultiLocation::X6(Parent, Parent, Parent, Parent, Parent, Parent) => 6,
+
+			MultiLocation::X8(Parent, Parent, Parent, Parent, Parent, ..) => 5,
+			MultiLocation::X7(Parent, Parent, Parent, Parent, Parent, ..) => 5,
+			MultiLocation::X6(Parent, Parent, Parent, Parent, Parent, ..) => 5,
+			MultiLocation::X5(Parent, Parent, Parent, Parent, Parent) => 5,
+
+			MultiLocation::X8(Parent, Parent, Parent, Parent, ..) => 4,
+			MultiLocation::X7(Parent, Parent, Parent, Parent, ..) => 4,
+			MultiLocation::X6(Parent, Parent, Parent, Parent, ..) => 4,
+			MultiLocation::X5(Parent, Parent, Parent, Parent, ..) => 4,
+			MultiLocation::X4(Parent, Parent, Parent, Parent) => 4,
+
+			MultiLocation::X8(Parent, Parent, Parent, ..) => 3,
+			MultiLocation::X7(Parent, Parent, Parent, ..) => 3,
+			MultiLocation::X6(Parent, Parent, Parent, ..) => 3,
+			MultiLocation::X5(Parent, Parent, Parent, ..) => 3,
+			MultiLocation::X4(Parent, Parent, Parent, ..) => 3,
+			MultiLocation::X3(Parent, Parent, Parent) => 3,
+
+			MultiLocation::X8(Parent, Parent, ..) => 2,
+			MultiLocation::X7(Parent, Parent, ..) => 2,
+			MultiLocation::X6(Parent, Parent, ..) => 2,
+			MultiLocation::X5(Parent, Parent, ..) => 2,
+			MultiLocation::X4(Parent, Parent, ..) => 2,
+			MultiLocation::X3(Parent, Parent, ..) => 2,
+			MultiLocation::X2(Parent, Parent) => 2,
+
+			MultiLocation::X8(Parent, ..) => 1,
+			MultiLocation::X7(Parent, ..) => 1,
+			MultiLocation::X6(Parent, ..) => 1,
+			MultiLocation::X5(Parent, ..) => 1,
+			MultiLocation::X4(Parent, ..) => 1,
+			MultiLocation::X3(Parent, ..) => 1,
+			MultiLocation::X2(Parent, ..) => 1,
+			MultiLocation::X1(Parent) => 1,
+			_ => 0,
+		}
+	}
+
+	/// This function ensures a multi-junction is in its canonicalized/normalized form, removing
+	/// any internal `[Non-Parent, Parent]` combinations.
+	pub fn canonicalize(&mut self) {
+		let mut normalized = MultiLocation::Null;
+		let mut iter = self.iter();
+		// We build up the the new normalized path by taking items from the original multi-location.
+		// When the next item we would add is `Parent`, we instead remove the last item assuming
+		// it is non-parent.
+		const EXPECT_MESSAGE: &'static str =
+			"`self` is a well formed multi-location with N junctions; \
+			this loop iterates over the junctions of `self`; \
+			the loop can push to the new multi-location at most one time; \
+			thus the size of the new multi-location is at most N junctions; \
+			qed";
+		while let Some(j) = iter.next() {
+			if j == &Junction::Parent {
+				match normalized.last() {
+					None | Some(Junction::Parent) => {},
+					Some(_) => {
+						normalized.take_last();
+						continue
+					},
+				}
+			}
+
+			normalized.push(j.clone()).expect(EXPECT_MESSAGE);
+		}
+
+		core::mem::swap(self, &mut normalized);
+	}
+
+	/// Mutate `self` so that it is suffixed with `suffix`. The correct normalized form is returned,
+	/// removing any internal `[Non-Parent, Parent]`  combinations.
+	///
+	/// In the case of overflow, `self` is unmodified and  we return `Err` with `suffix`.
+	///
+	/// # Example
+	/// ```rust
+	/// # use xcm::v0::{MultiLocation::*, Junction::*};
+	/// # fn main() {
+	/// let mut m = X3(Parent, Parachain(21), OnlyChild);
+	/// assert_eq!(m.append_with(X2(Parent, PalletInstance(3))), Ok(()));
+	/// assert_eq!(m, X3(Parent, Parachain(21), PalletInstance(3)));
+	/// # }
+	/// ```
+	pub fn append_with(&mut self, suffix: MultiLocation) -> Result<(), MultiLocation> {
+		let mut prefix = suffix;
+		core::mem::swap(self, &mut prefix);
+		match self.prepend_with(prefix) {
+			Ok(()) => Ok(()),
+			Err(prefix) => {
+				let mut suffix = prefix;
+				core::mem::swap(self, &mut suffix);
+				Err(suffix)
+			},
+		}
+	}
+
+	/// Mutate `self` so that it is prefixed with `prefix`. The correct normalized form is returned,
+	/// removing any internal [Non-Parent, `Parent`] combinations.
+	///
+	/// In the case of overflow, `self` is unmodified and  we return `Err` with `prefix`.
+	///
+	/// # Example
+	/// ```rust
+	/// # use xcm::v0::{MultiLocation::*, Junction::*, NetworkId::Any};
+	/// # fn main() {
+	/// let mut m = X3(Parent, Parent, PalletInstance(3));
+	/// assert_eq!(m.prepend_with(X3(Parent, Parachain(21), OnlyChild)), Ok(()));
+	/// assert_eq!(m, X2(Parent, PalletInstance(3)));
+	/// # }
+	/// ```
+	pub fn prepend_with(&mut self, prefix: MultiLocation) -> Result<(), MultiLocation> {
+		let mut prefix = prefix;
+
+		// This will guarantee that all `Parent` junctions in the prefix are leading, which is
+		// important for calculating the `skipped` items below.
+		prefix.canonicalize();
+
+		let self_leading_parents = self.leading_parent_count();
+		// These are the number of `non-parent` items in the prefix that we can
+		// potentially remove if the original location leads with parents.
+		let prefix_rest = prefix.len() - prefix.leading_parent_count();
+		// 2 * skipped items will be removed when performing the normalization below.
+		let skipped = self_leading_parents.min(prefix_rest);
+
+		// Pre-pending this prefix would create a multi-location with too many junctions.
+		if self.len() + prefix.len() - 2 * skipped > MAX_MULTILOCATION_LENGTH {
+			return Err(prefix)
+		}
+
+		// Here we cancel out `[Non-Parent, Parent]` items (normalization), where
+		// the non-parent item comes from the end of the prefix, and the parent item
+		// comes from the front of the original location.
+		//
+		// We calculated already how many of these there should be above.
+		for _ in 0..skipped {
+			let _non_parent = prefix.take_last();
+			let _parent = self.take_first();
+			debug_assert!(
+				_non_parent.is_some() && _non_parent != Some(Junction::Parent),
+				"prepend_with should always remove a non-parent from the end of the prefix",
+			);
+			debug_assert!(
+				_parent == Some(Junction::Parent),
+				"prepend_with should always remove a parent from the front of the location",
+			);
+		}
+
+		for j in prefix.into_iter_rev() {
+			self.push_front(j)
+				.expect("len + prefix minus 2*skipped is less than max length; qed");
+		}
+		Ok(())
+	}
+
+	/// Returns true iff `self` is an interior location. For this it may not contain any `Junction`s
+	/// for which `Junction::is_interior` returns `false`. This is generally true, except for the
+	/// `Parent` item.
+	///
+	/// # Example
+	/// ```rust
+	/// # use xcm::v0::{MultiLocation::*, Junction::*, NetworkId::Any};
+	/// # fn main() {
+	/// let parent = X1(Parent);
+	/// assert_eq!(parent.is_interior(), false);
+	/// let m = X2(PalletInstance(12), AccountIndex64 { network: Any, index: 23 });
+	/// assert_eq!(m.is_interior(), true);
+	/// # }
+	/// ```
+	pub fn is_interior(&self) -> bool {
+		self.iter().all(Junction::is_interior)
+	}
+}
+
+impl TryFrom<MultiLocation1> for MultiLocation {
 	type Error = ();
-	fn try_from(x: MultiLocation) -> result::Result<Self, ()> {
-		if x.parents > 0 {
-			Err(())
-		} else {
-			Ok(x.interior)
-		}
-	}
-}
-
-impl From<MultiLocation1> for MultiLocation {
-	fn from(old: MultiLocation1) -> Self {
-		use MultiLocation::*;
-		match old {
-			MultiLocation1::Here => Null,
-			MultiLocation1::X1(j0) => X1(j0),
-			MultiLocation1::X2(j0, j1) => X2(j0, j1),
-			MultiLocation1::X3(j0, j1, j2) => X3(j0, j1, j2),
-			MultiLocation1::X4(j0, j1, j2, j3) => X4(j0, j1, j2, j3),
-			MultiLocation1::X5(j0, j1, j2, j3, j4) => X5(j0, j1, j2, j3, j4),
-			MultiLocation1::X6(j0, j1, j2, j3, j4, j5) => X6(j0, j1, j2, j3, j4, j5),
-			MultiLocation1::X7(j0, j1, j2, j3, j4, j5, j6) => X7(j0, j1, j2, j3, j4, j5, j6),
-			MultiLocation1::X8(j0, j1, j2, j3, j4, j5, j6, j7) =>
-				X8(j0, j1, j2, j3, j4, j5, j6, j7),
+	fn try_from(v1: MultiLocation1) -> result::Result<Self, ()> {
+		use crate::v1::Junctions::*;
+		let mut res = Self::Null;
+
+		for _ in 0..v1.parents {
+			res.push(Junction::Parent)?;
+		}
+
+		match v1.interior {
+			Null => Ok(res),
+			X1(j0) => res.pushed_with(j0.into()).map_err(|_| ()),
+			X2(j0, j1) => res
+				.pushed_with(j0.into())
+				.map_err(|_| ())?
+				.pushed_with(j1.into())
+				.map_err(|_| ()),
+			X3(j0, j1, j2) => res
+				.pushed_with(j0.into())
+				.map_err(|_| ())?
+				.pushed_with(j1.into())
+				.map_err(|_| ())?
+				.pushed_with(j2.into())
+				.map_err(|_| ()),
+			X4(j0, j1, j2, j3) => res
+				.pushed_with(j0.into())
+				.map_err(|_| ())?
+				.pushed_with(j1.into())
+				.map_err(|_| ())?
+				.pushed_with(j2.into())
+				.map_err(|_| ())?
+				.pushed_with(j3.into())
+				.map_err(|_| ()),
+			X5(j0, j1, j2, j3, j4) => res
+				.pushed_with(j0.into())
+				.map_err(|_| ())?
+				.pushed_with(j1.into())
+				.map_err(|_| ())?
+				.pushed_with(j2.into())
+				.map_err(|_| ())?
+				.pushed_with(j3.into())
+				.map_err(|_| ())?
+				.pushed_with(j4.into())
+				.map_err(|_| ()),
+			X6(j0, j1, j2, j3, j4, j5) => res
+				.pushed_with(j0.into())
+				.map_err(|_| ())?
+				.pushed_with(j1.into())
+				.map_err(|_| ())?
+				.pushed_with(j2.into())
+				.map_err(|_| ())?
+				.pushed_with(j3.into())
+				.map_err(|_| ())?
+				.pushed_with(j4.into())
+				.map_err(|_| ())?
+				.pushed_with(j5.into())
+				.map_err(|_| ()),
+			X7(j0, j1, j2, j3, j4, j5, j6) => res
+				.pushed_with(j0.into())
+				.map_err(|_| ())?
+				.pushed_with(j1.into())
+				.map_err(|_| ())?
+				.pushed_with(j2.into())
+				.map_err(|_| ())?
+				.pushed_with(j3.into())
+				.map_err(|_| ())?
+				.pushed_with(j4.into())
+				.map_err(|_| ())?
+				.pushed_with(j5.into())
+				.map_err(|_| ())?
+				.pushed_with(j6.into())
+				.map_err(|_| ()),
+			X8(j0, j1, j2, j3, j4, j5, j6, j7) => res
+				.pushed_with(j0.into())
+				.map_err(|_| ())?
+				.pushed_with(j1.into())
+				.map_err(|_| ())?
+				.pushed_with(j2.into())
+				.map_err(|_| ())?
+				.pushed_with(j3.into())
+				.map_err(|_| ())?
+				.pushed_with(j4.into())
+				.map_err(|_| ())?
+				.pushed_with(j5.into())
+				.map_err(|_| ())?
+				.pushed_with(j6.into())
+				.map_err(|_| ())?
+				.pushed_with(j7.into())
+				.map_err(|_| ()),
 		}
 	}
 }
 
 #[cfg(test)]
 mod tests {
-	use super::{Junctions::*, MultiLocation};
+	use super::MultiLocation::*;
 	use crate::opaque::v0::{Junction::*, NetworkId::Any};
-	use parity_scale_codec::{Decode, Encode};
-
-	#[test]
-	fn encode_and_decode_works() {
-		let m = MultiLocation {
-			parents: 1,
-			interior: X2(Parachain(42), AccountIndex64 { network: Any, index: 23 }),
-		};
-		let encoded = m.encode();
-		assert_eq!(encoded, [3, 0, 1, 168, 3, 0, 92].to_vec());
-		let decoded = MultiLocation::decode(&mut &encoded[..]);
-		assert_eq!(decoded, Ok(m));
-	}
 
 	#[test]
 	fn match_and_split_works() {
-		let m = MultiLocation {
-			parents: 1,
-			interior: X2(Parachain(42), AccountIndex64 { network: Any, index: 23 }),
-		};
-		assert_eq!(m.match_and_split(&MultiLocation { parents: 1, interior: Null }), None);
+		let m = X3(Parent, Parachain(42), AccountIndex64 { network: Any, index: 23 });
+		assert_eq!(m.match_and_split(&X1(Parent)), None);
 		assert_eq!(
-			m.match_and_split(&MultiLocation { parents: 1, interior: X1(Parachain(42)) }),
+			m.match_and_split(&X2(Parent, Parachain(42))),
 			Some(&AccountIndex64 { network: Any, index: 23 })
 		);
 		assert_eq!(m.match_and_split(&m), None);
@@ -939,45 +809,90 @@
 	#[test]
 	fn append_with_works() {
 		let acc = AccountIndex64 { network: Any, index: 23 };
-		let mut m = MultiLocation { parents: 1, interior: X1(Parachain(42)) };
-		assert_eq!(m.append_with(MultiLocation::from(X2(PalletInstance(3), acc.clone()))), Ok(()));
-		assert_eq!(
-			m,
-			MultiLocation {
-				parents: 1,
-				interior: X3(Parachain(42), PalletInstance(3), acc.clone())
-			}
-		);
+		let mut m = X2(Parent, Parachain(42));
+		assert_eq!(m.append_with(X2(PalletInstance(3), acc.clone())), Ok(()));
+		assert_eq!(m, X4(Parent, Parachain(42), PalletInstance(3), acc.clone()));
 
 		// cannot append to create overly long multilocation
 		let acc = AccountIndex64 { network: Any, index: 23 };
-		let mut m = MultiLocation { parents: 254, interior: X1(Parachain(42)) };
-		let suffix = MultiLocation::from(X2(PalletInstance(3), acc.clone()));
+		let mut m = X7(Parent, Parent, Parent, Parent, Parent, Parent, Parachain(42));
+		let suffix = X2(PalletInstance(3), acc.clone());
 		assert_eq!(m.append_with(suffix.clone()), Err(suffix));
 	}
 
 	#[test]
 	fn prepend_with_works() {
-		let mut m = MultiLocation {
-			parents: 1,
-			interior: X2(Parachain(42), AccountIndex64 { network: Any, index: 23 }),
-		};
-		assert_eq!(m.prepend_with(MultiLocation { parents: 1, interior: X1(OnlyChild) }), Ok(()));
-		assert_eq!(
-			m,
-			MultiLocation {
-				parents: 1,
-				interior: X2(Parachain(42), AccountIndex64 { network: Any, index: 23 })
-			}
+		let mut m = X3(Parent, Parachain(42), AccountIndex64 { network: Any, index: 23 });
+		assert_eq!(m.prepend_with(X2(Parent, OnlyChild)), Ok(()));
+		assert_eq!(m, X3(Parent, Parachain(42), AccountIndex64 { network: Any, index: 23 }));
+
+		// cannot prepend to create overly long multilocation
+		let mut m = X7(Parent, Parent, Parent, Parent, Parent, Parent, Parachain(42));
+		let prefix = X2(Parent, Parent);
+		assert_eq!(m.prepend_with(prefix.clone()), Err(prefix));
+
+		// Can handle shared prefix and resizing correctly.
+		let mut m = X1(Parent);
+		let prefix = X8(
+			Parachain(100),
+			OnlyChild,
+			OnlyChild,
+			OnlyChild,
+			OnlyChild,
+			OnlyChild,
+			OnlyChild,
+			Parent,
 		);
-
-		// cannot prepend to create overly long multilocation
-		let mut m = MultiLocation { parents: 253, interior: X1(Parachain(42)) };
-		let prefix = MultiLocation { parents: 2, interior: Null };
+		assert_eq!(m.prepend_with(prefix.clone()), Ok(()));
+		assert_eq!(m, X5(Parachain(100), OnlyChild, OnlyChild, OnlyChild, OnlyChild));
+
+		let mut m = X1(Parent);
+		let prefix = X8(Parent, Parent, Parent, Parent, Parent, Parent, Parent, Parent);
 		assert_eq!(m.prepend_with(prefix.clone()), Err(prefix));
 
-		let prefix = MultiLocation { parents: 1, interior: Null };
-		assert_eq!(m.prepend_with(prefix), Ok(()));
-		assert_eq!(m, MultiLocation { parents: 254, interior: X1(Parachain(42)) });
+		let mut m = X1(Parent);
+		let prefix = X7(Parent, Parent, Parent, Parent, Parent, Parent, Parent);
+		assert_eq!(m.prepend_with(prefix.clone()), Ok(()));
+		assert_eq!(m, X8(Parent, Parent, Parent, Parent, Parent, Parent, Parent, Parent));
+
+		let mut m = X1(Parent);
+		let prefix = X8(Parent, Parent, Parent, Parent, OnlyChild, Parent, Parent, Parent);
+		assert_eq!(m.prepend_with(prefix.clone()), Ok(()));
+		assert_eq!(m, X7(Parent, Parent, Parent, Parent, Parent, Parent, Parent));
+	}
+
+	#[test]
+	fn canonicalize_works() {
+		let mut m = X1(Parent);
+		m.canonicalize();
+		assert_eq!(m, X1(Parent));
+
+		let mut m = X1(Parachain(1));
+		m.canonicalize();
+		assert_eq!(m, X1(Parachain(1)));
+
+		let mut m = X6(Parent, Parachain(1), Parent, Parachain(2), Parent, Parachain(3));
+		m.canonicalize();
+		assert_eq!(m, X2(Parent, Parachain(3)));
+
+		let mut m = X5(Parachain(1), Parent, Parachain(2), Parent, Parachain(3));
+		m.canonicalize();
+		assert_eq!(m, X1(Parachain(3)));
+
+		let mut m = X6(Parachain(1), Parent, Parachain(2), Parent, Parachain(3), Parent);
+		m.canonicalize();
+		assert_eq!(m, Null);
+
+		let mut m = X5(Parachain(1), Parent, Parent, Parent, Parachain(3));
+		m.canonicalize();
+		assert_eq!(m, X3(Parent, Parent, Parachain(3)));
+
+		let mut m = X4(Parachain(1), Parachain(2), Parent, Parent);
+		m.canonicalize();
+		assert_eq!(m, Null);
+
+		let mut m = X4(Parent, Parent, Parachain(1), Parachain(2));
+		m.canonicalize();
+		assert_eq!(m, X4(Parent, Parent, Parachain(1), Parachain(2)));
 	}
 }