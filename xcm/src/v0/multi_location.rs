--- conflicted
+++ resolved
@@ -18,13 +18,9 @@
 
 use core::{convert::TryFrom, mem, result};
 
-<<<<<<< HEAD
-use parity_scale_codec::{self, Decode, Encode, Input, Output};
-=======
->>>>>>> d5f651c1
 use super::Junction;
 use crate::VersionedMultiLocation;
-use parity_scale_codec::{self, Decode, Encode};
+use parity_scale_codec::{self, Decode, Encode, Input, Output};
 
 /// A relative path between state-bearing consensus systems.
 ///
@@ -63,9 +59,9 @@
 impl Encode for MultiLocation {
 	fn encode_to<T: Output + ?Sized>(&self, dest: &mut T) {
 		// 255 items max, but we cannot return an error, so we truncate silently.
-		let parents = self.parents.min(
-			MAX_MULTILOCATION_LENGTH.saturating_sub(self.interior.len()) as u8,
-		);
+		let parents = self
+			.parents
+			.min(MAX_MULTILOCATION_LENGTH.saturating_sub(self.interior.len()) as u8);
 		let count = parents.saturating_add(self.interior.len() as u8);
 		dest.push_byte(count);
 		for _ in 0..parents {
@@ -95,9 +91,10 @@
 				let mut bytes = [b].to_vec();
 				loop {
 					if let Ok(junction) = Junction::decode(&mut &bytes[..]) {
-						interior = interior.pushed_with(junction)
+						interior = interior
+							.pushed_with(junction)
 							.map_err(|_| parity_scale_codec::Error::from("Interior too long"))?;
-						break;
+						break
 					} else {
 						// a single byte may not be enough to decode a `Junction`, so keep reading
 						// the next byte until a `Junction` can successfully be decoded
@@ -120,18 +117,12 @@
 		if parents as usize + junctions.len() > MAX_MULTILOCATION_LENGTH {
 			return Err(())
 		}
-		Ok(MultiLocation {
-			parents,
-			interior: junctions,
-		})
+		Ok(MultiLocation { parents, interior: junctions })
 	}
 
 	/// Creates a new `MultiLocation` with 0 parents and a `Null` interior.
 	pub const fn empty() -> MultiLocation {
-		MultiLocation {
-			parents: 0,
-			interior: Junctions::Null,
-		}
+		MultiLocation { parents: 0, interior: Junctions::Null }
 	}
 
 	/// Creates a new `MultiLocation` with the specified number of parents and a `Null` interior.
@@ -140,19 +131,13 @@
 		if parents as usize > MAX_MULTILOCATION_LENGTH {
 			return Err(())
 		}
-		Ok(MultiLocation {
-			parents,
-			interior: Junctions::Null,
-		})
+		Ok(MultiLocation { parents, interior: Junctions::Null })
 	}
 
 	/// Creates a new `MultiLocation` with no parents and a single `Parachain` interior junction
 	/// specified by `para_id`.
 	pub const fn with_parachain_interior(para_id: u32) -> MultiLocation {
-		MultiLocation {
-			parents: 0,
-			interior: Junctions::X1(Junction::Parachain(para_id)),
-		}
+		MultiLocation { parents: 0, interior: Junctions::X1(Junction::Parachain(para_id)) }
 	}
 
 	/// Whether or not the `MultiLocation` has no parents and has a `Null` interior.
@@ -196,10 +181,7 @@
 	pub fn split_first_interior(self) -> (MultiLocation, Option<Junction>) {
 		let MultiLocation { parents, interior: junctions } = self;
 		let (suffix, first) = junctions.split_first();
-		let multilocation = MultiLocation {
-			parents,
-			interior: suffix,
-		};
+		let multilocation = MultiLocation { parents, interior: suffix };
 		(multilocation, first)
 	}
 
@@ -208,10 +190,7 @@
 	pub fn split_last(self) -> (MultiLocation, Option<Junction>) {
 		let MultiLocation { parents, interior: junctions } = self;
 		let (prefix, last) = junctions.split_last();
-		let multilocation = MultiLocation {
-			parents,
-			interior: prefix,
-		};
+		let multilocation = MultiLocation { parents, interior: prefix };
 		(multilocation, last)
 	}
 
@@ -229,8 +208,14 @@
 		let mut n = Junctions::Null;
 		mem::swap(&mut self.interior, &mut n);
 		match n.pushed_with(new) {
-			Ok(result) => { self.interior = result; Ok(()) }
-			Err(old) => { self.interior = old; Err(()) }
+			Ok(result) => {
+				self.interior = result;
+				Ok(())
+			},
+			Err(old) => {
+				self.interior = old;
+				Err(())
+			},
 		}
 	}
 
@@ -239,8 +224,14 @@
 		let mut n = Junctions::Null;
 		mem::swap(&mut self.interior, &mut n);
 		match n.pushed_front_with(new) {
-			Ok(result) => { self.interior = result; Ok(()) }
-			Err(old) => { self.interior = old; Err(()) }
+			Ok(result) => {
+				self.interior = result;
+				Ok(())
+			},
+			Err(old) => {
+				self.interior = old;
+				Err(())
+			},
 		}
 	}
 
@@ -250,10 +241,7 @@
 		if self.len() >= MAX_MULTILOCATION_LENGTH {
 			return Err(self)
 		}
-		Ok(MultiLocation {
-			parents: self.parents.saturating_add(1),
-			..self
-		})
+		Ok(MultiLocation { parents: self.parents.saturating_add(1), ..self })
 	}
 
 	/// Consumes `self` and returns a `MultiLocation` suffixed with `new`, or an `Err` with the original value of
@@ -276,7 +264,10 @@
 		}
 		Ok(MultiLocation {
 			parents: self.parents,
-			interior: self.interior.pushed_front_with(new).expect("length is less than max length; qed"),
+			interior: self
+				.interior
+				.pushed_front_with(new)
+				.expect("length is less than max length; qed"),
 		})
 	}
 
@@ -363,7 +354,7 @@
 				let mut suffix = prefix;
 				core::mem::swap(self, &mut suffix);
 				Err(suffix)
-			}
+			},
 		}
 	}
 
@@ -383,7 +374,9 @@
 	pub fn prepend_with(&mut self, mut prefix: MultiLocation) -> Result<(), MultiLocation> {
 		let self_parents = self.parent_count();
 		let prepend_len = (self_parents as isize - prefix.interior.len() as isize).abs() as usize;
-		if self.interior.len() + prefix.parent_count() as usize + prepend_len > MAX_MULTILOCATION_LENGTH {
+		if self.interior.len() + prefix.parent_count() as usize + prepend_len >
+			MAX_MULTILOCATION_LENGTH
+		{
 			return Err(prefix)
 		}
 
@@ -410,185 +403,122 @@
 
 impl From<Junctions> for MultiLocation {
 	fn from(junctions: Junctions) -> Self {
-		MultiLocation {
-			parents: 0,
-			interior: junctions,
-		}
+		MultiLocation { parents: 0, interior: junctions }
 	}
 }
 
 impl From<Junction> for MultiLocation {
 	fn from(x: Junction) -> Self {
-		MultiLocation {
-			parents: 0,
-			interior: Junctions::X1(x),
-		}
+		MultiLocation { parents: 0, interior: Junctions::X1(x) }
 	}
 }
 
 impl From<()> for MultiLocation {
 	fn from(_: ()) -> Self {
-		MultiLocation {
-			parents: 0,
-			interior: Junctions::Null,
-		}
+		MultiLocation { parents: 0, interior: Junctions::Null }
 	}
 }
 impl From<(Junction,)> for MultiLocation {
 	fn from(x: (Junction,)) -> Self {
-		MultiLocation {
-			parents: 0,
-			interior: Junctions::X1(x.0),
-		}
+		MultiLocation { parents: 0, interior: Junctions::X1(x.0) }
 	}
 }
 impl From<(Junction, Junction)> for MultiLocation {
 	fn from(x: (Junction, Junction)) -> Self {
-		MultiLocation {
-			parents: 0,
-			interior: Junctions::X2(x.0, x.1),
-		}
+		MultiLocation { parents: 0, interior: Junctions::X2(x.0, x.1) }
 	}
 }
 impl From<(Junction, Junction, Junction)> for MultiLocation {
 	fn from(x: (Junction, Junction, Junction)) -> Self {
-		MultiLocation {
-			parents: 0,
-			interior: Junctions::X3(x.0, x.1, x.2),
-		}
+		MultiLocation { parents: 0, interior: Junctions::X3(x.0, x.1, x.2) }
 	}
 }
 impl From<(Junction, Junction, Junction, Junction)> for MultiLocation {
 	fn from(x: (Junction, Junction, Junction, Junction)) -> Self {
-		MultiLocation {
-			parents: 0,
-			interior: Junctions::X4(x.0, x.1, x.2, x.3),
-		}
+		MultiLocation { parents: 0, interior: Junctions::X4(x.0, x.1, x.2, x.3) }
 	}
 }
 impl From<(Junction, Junction, Junction, Junction, Junction)> for MultiLocation {
 	fn from(x: (Junction, Junction, Junction, Junction, Junction)) -> Self {
-		MultiLocation {
-			parents: 0,
-			interior: Junctions::X5(x.0, x.1, x.2, x.3, x.4),
-		}
+		MultiLocation { parents: 0, interior: Junctions::X5(x.0, x.1, x.2, x.3, x.4) }
 	}
 }
 impl From<(Junction, Junction, Junction, Junction, Junction, Junction)> for MultiLocation {
 	fn from(x: (Junction, Junction, Junction, Junction, Junction, Junction)) -> Self {
-		MultiLocation {
-			parents: 0,
-			interior: Junctions::X6(x.0, x.1, x.2, x.3, x.4, x.5),
-		}
+		MultiLocation { parents: 0, interior: Junctions::X6(x.0, x.1, x.2, x.3, x.4, x.5) }
 	}
 }
 impl From<(Junction, Junction, Junction, Junction, Junction, Junction, Junction)>
 	for MultiLocation
 {
 	fn from(x: (Junction, Junction, Junction, Junction, Junction, Junction, Junction)) -> Self {
-		MultiLocation {
-			parents: 0,
-			interior: Junctions::X7(x.0, x.1, x.2, x.3, x.4, x.5, x.6),
-		}
-	}
-}
-<<<<<<< HEAD
-impl From<(Junction, Junction, Junction, Junction, Junction, Junction, Junction, Junction)> for MultiLocation {
-	fn from(x: (Junction, Junction, Junction, Junction, Junction, Junction, Junction, Junction)) -> Self {
-		MultiLocation {
-			parents: 0,
-			interior: Junctions::X8(x.0, x.1, x.2, x.3, x.4, x.5, x.6, x.7),
-		}
-=======
+		MultiLocation { parents: 0, interior: Junctions::X7(x.0, x.1, x.2, x.3, x.4, x.5, x.6) }
+	}
+}
 impl From<(Junction, Junction, Junction, Junction, Junction, Junction, Junction, Junction)>
 	for MultiLocation
 {
 	fn from(
 		x: (Junction, Junction, Junction, Junction, Junction, Junction, Junction, Junction),
 	) -> Self {
-		MultiLocation::X8(x.0, x.1, x.2, x.3, x.4, x.5, x.6, x.7)
->>>>>>> d5f651c1
+		MultiLocation {
+			parents: 0,
+			interior: Junctions::X8(x.0, x.1, x.2, x.3, x.4, x.5, x.6, x.7),
+		}
 	}
 }
 
 impl From<[Junction; 0]> for MultiLocation {
 	fn from(_: [Junction; 0]) -> Self {
-		MultiLocation {
-			parents: 0,
-			interior: Junctions::Null,
-		}
+		MultiLocation { parents: 0, interior: Junctions::Null }
 	}
 }
 impl From<[Junction; 1]> for MultiLocation {
 	fn from(x: [Junction; 1]) -> Self {
 		let [x0] = x;
-		MultiLocation {
-			parents: 0,
-			interior: Junctions::X1(x0),
-		}
+		MultiLocation { parents: 0, interior: Junctions::X1(x0) }
 	}
 }
 impl From<[Junction; 2]> for MultiLocation {
 	fn from(x: [Junction; 2]) -> Self {
 		let [x0, x1] = x;
-		MultiLocation {
-			parents: 0,
-			interior: Junctions::X2(x0, x1),
-		}
+		MultiLocation { parents: 0, interior: Junctions::X2(x0, x1) }
 	}
 }
 impl From<[Junction; 3]> for MultiLocation {
 	fn from(x: [Junction; 3]) -> Self {
 		let [x0, x1, x2] = x;
-		MultiLocation {
-			parents: 0,
-			interior: Junctions::X3(x0, x1, x2),
-		}
+		MultiLocation { parents: 0, interior: Junctions::X3(x0, x1, x2) }
 	}
 }
 impl From<[Junction; 4]> for MultiLocation {
 	fn from(x: [Junction; 4]) -> Self {
 		let [x0, x1, x2, x3] = x;
-		MultiLocation {
-			parents: 0,
-			interior: Junctions::X4(x0, x1, x2, x3),
-		}
+		MultiLocation { parents: 0, interior: Junctions::X4(x0, x1, x2, x3) }
 	}
 }
 impl From<[Junction; 5]> for MultiLocation {
 	fn from(x: [Junction; 5]) -> Self {
 		let [x0, x1, x2, x3, x4] = x;
-		MultiLocation {
-			parents: 0,
-			interior: Junctions::X5(x0, x1, x2, x3, x4),
-		}
+		MultiLocation { parents: 0, interior: Junctions::X5(x0, x1, x2, x3, x4) }
 	}
 }
 impl From<[Junction; 6]> for MultiLocation {
 	fn from(x: [Junction; 6]) -> Self {
 		let [x0, x1, x2, x3, x4, x5] = x;
-		MultiLocation {
-			parents: 0,
-			interior: Junctions::X6(x0, x1, x2, x3, x4, x5),
-		}
+		MultiLocation { parents: 0, interior: Junctions::X6(x0, x1, x2, x3, x4, x5) }
 	}
 }
 impl From<[Junction; 7]> for MultiLocation {
 	fn from(x: [Junction; 7]) -> Self {
 		let [x0, x1, x2, x3, x4, x5, x6] = x;
-		MultiLocation {
-			parents: 0,
-			interior: Junctions::X7(x0, x1, x2, x3, x4, x5, x6),
-		}
+		MultiLocation { parents: 0, interior: Junctions::X7(x0, x1, x2, x3, x4, x5, x6) }
 	}
 }
 impl From<[Junction; 8]> for MultiLocation {
 	fn from(x: [Junction; 8]) -> Self {
 		let [x0, x1, x2, x3, x4, x5, x6, x7] = x;
-		MultiLocation {
-			parents: 0,
-			interior: Junctions::X8(x0, x1, x2, x3, x4, x5, x6, x7),
-		}
+		MultiLocation { parents: 0, interior: Junctions::X8(x0, x1, x2, x3, x4, x5, x6, x7) }
 	}
 }
 
@@ -700,29 +630,15 @@
 	/// (second item in tuple) or `None` if it was empty.
 	pub fn split_first(self) -> (Junctions, Option<Junction>) {
 		match self {
-<<<<<<< HEAD
 			Junctions::Null => (Junctions::Null, None),
 			Junctions::X1(a) => (Junctions::Null, Some(a)),
 			Junctions::X2(a, b) => (Junctions::X1(b), Some(a)),
 			Junctions::X3(a, b, c) => (Junctions::X2(b, c), Some(a)),
-			Junctions::X4(a, b, c ,d) => (Junctions::X3(b, c, d), Some(a)),
-			Junctions::X5(a, b, c ,d, e) => (Junctions::X4(b, c, d, e), Some(a)),
-			Junctions::X6(a, b, c ,d, e, f) => (Junctions::X5(b, c, d, e, f), Some(a)),
-			Junctions::X7(a, b, c ,d, e, f, g) => (Junctions::X6(b, c, d, e, f, g), Some(a)),
-			Junctions::X8(a, b, c ,d, e, f, g, h) => (Junctions::X7(b, c, d, e, f, g, h), Some(a)),
-=======
-			MultiLocation::Null => (MultiLocation::Null, None),
-			MultiLocation::X1(a) => (MultiLocation::Null, Some(a)),
-			MultiLocation::X2(a, b) => (MultiLocation::X1(b), Some(a)),
-			MultiLocation::X3(a, b, c) => (MultiLocation::X2(b, c), Some(a)),
-			MultiLocation::X4(a, b, c, d) => (MultiLocation::X3(b, c, d), Some(a)),
-			MultiLocation::X5(a, b, c, d, e) => (MultiLocation::X4(b, c, d, e), Some(a)),
-			MultiLocation::X6(a, b, c, d, e, f) => (MultiLocation::X5(b, c, d, e, f), Some(a)),
-			MultiLocation::X7(a, b, c, d, e, f, g) =>
-				(MultiLocation::X6(b, c, d, e, f, g), Some(a)),
-			MultiLocation::X8(a, b, c, d, e, f, g, h) =>
-				(MultiLocation::X7(b, c, d, e, f, g, h), Some(a)),
->>>>>>> d5f651c1
+			Junctions::X4(a, b, c, d) => (Junctions::X3(b, c, d), Some(a)),
+			Junctions::X5(a, b, c, d, e) => (Junctions::X4(b, c, d, e), Some(a)),
+			Junctions::X6(a, b, c, d, e, f) => (Junctions::X5(b, c, d, e, f), Some(a)),
+			Junctions::X7(a, b, c, d, e, f, g) => (Junctions::X6(b, c, d, e, f, g), Some(a)),
+			Junctions::X8(a, b, c, d, e, f, g, h) => (Junctions::X7(b, c, d, e, f, g, h), Some(a)),
 		}
 	}
 
@@ -730,29 +646,15 @@
 	/// (second item in tuple) or `None` if it was empty.
 	pub fn split_last(self) -> (Junctions, Option<Junction>) {
 		match self {
-<<<<<<< HEAD
 			Junctions::Null => (Junctions::Null, None),
 			Junctions::X1(a) => (Junctions::Null, Some(a)),
 			Junctions::X2(a, b) => (Junctions::X1(a), Some(b)),
 			Junctions::X3(a, b, c) => (Junctions::X2(a, b), Some(c)),
-			Junctions::X4(a, b, c ,d) => (Junctions::X3(a, b, c), Some(d)),
+			Junctions::X4(a, b, c, d) => (Junctions::X3(a, b, c), Some(d)),
 			Junctions::X5(a, b, c, d, e) => (Junctions::X4(a, b, c, d), Some(e)),
 			Junctions::X6(a, b, c, d, e, f) => (Junctions::X5(a, b, c, d, e), Some(f)),
 			Junctions::X7(a, b, c, d, e, f, g) => (Junctions::X6(a, b, c, d, e, f), Some(g)),
 			Junctions::X8(a, b, c, d, e, f, g, h) => (Junctions::X7(a, b, c, d, e, f, g), Some(h)),
-=======
-			MultiLocation::Null => (MultiLocation::Null, None),
-			MultiLocation::X1(a) => (MultiLocation::Null, Some(a)),
-			MultiLocation::X2(a, b) => (MultiLocation::X1(a), Some(b)),
-			MultiLocation::X3(a, b, c) => (MultiLocation::X2(a, b), Some(c)),
-			MultiLocation::X4(a, b, c, d) => (MultiLocation::X3(a, b, c), Some(d)),
-			MultiLocation::X5(a, b, c, d, e) => (MultiLocation::X4(a, b, c, d), Some(e)),
-			MultiLocation::X6(a, b, c, d, e, f) => (MultiLocation::X5(a, b, c, d, e), Some(f)),
-			MultiLocation::X7(a, b, c, d, e, f, g) =>
-				(MultiLocation::X6(a, b, c, d, e, f), Some(g)),
-			MultiLocation::X8(a, b, c, d, e, f, g, h) =>
-				(MultiLocation::X7(a, b, c, d, e, f, g), Some(h)),
->>>>>>> d5f651c1
 		}
 	}
 
@@ -948,7 +850,6 @@
 	}
 }
 
-<<<<<<< HEAD
 impl TryFrom<MultiLocation> for Junctions {
 	type Error = ();
 	fn try_from(x: MultiLocation) -> result::Result<Self, ()> {
@@ -956,203 +857,6 @@
 			Err(())
 		} else {
 			Ok(x.interior)
-=======
-	/// Mutates `self`, suffixing it with `new`. Returns `Err` in case of overflow.
-	pub fn push(&mut self, new: Junction) -> result::Result<(), ()> {
-		let mut n = MultiLocation::Null;
-		mem::swap(&mut *self, &mut n);
-		match n.pushed_with(new) {
-			Ok(result) => {
-				*self = result;
-				Ok(())
-			},
-			Err(old) => {
-				*self = old;
-				Err(())
-			},
-		}
-	}
-
-	/// Mutates `self`, prefixing it with `new`. Returns `Err` in case of overflow.
-	pub fn push_front(&mut self, new: Junction) -> result::Result<(), ()> {
-		let mut n = MultiLocation::Null;
-		mem::swap(&mut *self, &mut n);
-		match n.pushed_front_with(new) {
-			Ok(result) => {
-				*self = result;
-				Ok(())
-			},
-			Err(old) => {
-				*self = old;
-				Err(())
-			},
-		}
-	}
-
-	/// Returns the number of `Parent` junctions at the beginning of `self`.
-	pub fn leading_parent_count(&self) -> usize {
-		use Junction::Parent;
-		match self {
-			MultiLocation::X8(Parent, Parent, Parent, Parent, Parent, Parent, Parent, Parent) => 8,
-
-			MultiLocation::X8(Parent, Parent, Parent, Parent, Parent, Parent, Parent, ..) => 7,
-			MultiLocation::X7(Parent, Parent, Parent, Parent, Parent, Parent, Parent) => 7,
-
-			MultiLocation::X8(Parent, Parent, Parent, Parent, Parent, Parent, ..) => 6,
-			MultiLocation::X7(Parent, Parent, Parent, Parent, Parent, Parent, ..) => 6,
-			MultiLocation::X6(Parent, Parent, Parent, Parent, Parent, Parent) => 6,
-
-			MultiLocation::X8(Parent, Parent, Parent, Parent, Parent, ..) => 5,
-			MultiLocation::X7(Parent, Parent, Parent, Parent, Parent, ..) => 5,
-			MultiLocation::X6(Parent, Parent, Parent, Parent, Parent, ..) => 5,
-			MultiLocation::X5(Parent, Parent, Parent, Parent, Parent) => 5,
-
-			MultiLocation::X8(Parent, Parent, Parent, Parent, ..) => 4,
-			MultiLocation::X7(Parent, Parent, Parent, Parent, ..) => 4,
-			MultiLocation::X6(Parent, Parent, Parent, Parent, ..) => 4,
-			MultiLocation::X5(Parent, Parent, Parent, Parent, ..) => 4,
-			MultiLocation::X4(Parent, Parent, Parent, Parent) => 4,
-
-			MultiLocation::X8(Parent, Parent, Parent, ..) => 3,
-			MultiLocation::X7(Parent, Parent, Parent, ..) => 3,
-			MultiLocation::X6(Parent, Parent, Parent, ..) => 3,
-			MultiLocation::X5(Parent, Parent, Parent, ..) => 3,
-			MultiLocation::X4(Parent, Parent, Parent, ..) => 3,
-			MultiLocation::X3(Parent, Parent, Parent) => 3,
-
-			MultiLocation::X8(Parent, Parent, ..) => 2,
-			MultiLocation::X7(Parent, Parent, ..) => 2,
-			MultiLocation::X6(Parent, Parent, ..) => 2,
-			MultiLocation::X5(Parent, Parent, ..) => 2,
-			MultiLocation::X4(Parent, Parent, ..) => 2,
-			MultiLocation::X3(Parent, Parent, ..) => 2,
-			MultiLocation::X2(Parent, Parent) => 2,
-
-			MultiLocation::X8(Parent, ..) => 1,
-			MultiLocation::X7(Parent, ..) => 1,
-			MultiLocation::X6(Parent, ..) => 1,
-			MultiLocation::X5(Parent, ..) => 1,
-			MultiLocation::X4(Parent, ..) => 1,
-			MultiLocation::X3(Parent, ..) => 1,
-			MultiLocation::X2(Parent, ..) => 1,
-			MultiLocation::X1(Parent) => 1,
-			_ => 0,
-		}
-	}
-
-	/// This function ensures a multi-junction is in its canonicalized/normalized form, removing
-	/// any internal `[Non-Parent, Parent]` combinations.
-	pub fn canonicalize(&mut self) {
-		let mut normalized = MultiLocation::Null;
-		let mut iter = self.iter();
-		// We build up the the new normalized path by taking items from the original multi-location.
-		// When the next item we would add is `Parent`, we instead remove the last item assuming
-		// it is non-parent.
-		const EXPECT_MESSAGE: &'static str =
-			"`self` is a well formed multi-location with N junctions; \
-			this loop iterates over the junctions of `self`; \
-			the loop can push to the new multi-location at most one time; \
-			thus the size of the new multi-location is at most N junctions; \
-			qed";
-		while let Some(j) = iter.next() {
-			if j == &Junction::Parent {
-				match normalized.last() {
-					None | Some(Junction::Parent) => {},
-					Some(_) => {
-						normalized.take_last();
-						continue
-					},
-				}
-			}
-
-			normalized.push(j.clone()).expect(EXPECT_MESSAGE);
-		}
-
-		core::mem::swap(self, &mut normalized);
-	}
-
-	/// Mutate `self` so that it is suffixed with `suffix`. The correct normalized form is returned,
-	/// removing any internal `[Non-Parent, Parent]`  combinations.
-	///
-	/// In the case of overflow, `self` is unmodified and  we return `Err` with `suffix`.
-	///
-	/// # Example
-	/// ```rust
-	/// # use xcm::v0::{MultiLocation::*, Junction::*};
-	/// # fn main() {
-	/// let mut m = X3(Parent, Parachain(21), OnlyChild);
-	/// assert_eq!(m.append_with(X2(Parent, PalletInstance(3))), Ok(()));
-	/// assert_eq!(m, X3(Parent, Parachain(21), PalletInstance(3)));
-	/// # }
-	/// ```
-	pub fn append_with(&mut self, suffix: MultiLocation) -> Result<(), MultiLocation> {
-		let mut prefix = suffix;
-		core::mem::swap(self, &mut prefix);
-		match self.prepend_with(prefix) {
-			Ok(()) => Ok(()),
-			Err(prefix) => {
-				let mut suffix = prefix;
-				core::mem::swap(self, &mut suffix);
-				Err(suffix)
-			},
-		}
-	}
-
-	/// Mutate `self` so that it is prefixed with `prefix`. The correct normalized form is returned,
-	/// removing any internal [Non-Parent, `Parent`] combinations.
-	///
-	/// In the case of overflow, `self` is unmodified and  we return `Err` with `prefix`.
-	///
-	/// # Example
-	/// ```rust
-	/// # use xcm::v0::{MultiLocation::*, Junction::*, NetworkId::Any};
-	/// # fn main() {
-	/// let mut m = X3(Parent, Parent, PalletInstance(3));
-	/// assert_eq!(m.prepend_with(X3(Parent, Parachain(21), OnlyChild)), Ok(()));
-	/// assert_eq!(m, X2(Parent, PalletInstance(3)));
-	/// # }
-	/// ```
-	pub fn prepend_with(&mut self, prefix: MultiLocation) -> Result<(), MultiLocation> {
-		let mut prefix = prefix;
-
-		// This will guarantee that all `Parent` junctions in the prefix are leading, which is
-		// important for calculating the `skipped` items below.
-		prefix.canonicalize();
-
-		let self_leading_parents = self.leading_parent_count();
-		// These are the number of `non-parent` items in the prefix that we can
-		// potentially remove if the original location leads with parents.
-		let prefix_rest = prefix.len() - prefix.leading_parent_count();
-		// 2 * skipped items will be removed when performing the normalization below.
-		let skipped = self_leading_parents.min(prefix_rest);
-
-		// Pre-pending this prefix would create a multi-location with too many junctions.
-		if self.len() + prefix.len() - 2 * skipped > MAX_MULTILOCATION_LENGTH {
-			return Err(prefix)
-		}
-
-		// Here we cancel out `[Non-Parent, Parent]` items (normalization), where
-		// the non-parent item comes from the end of the prefix, and the parent item
-		// comes from the front of the original location.
-		//
-		// We calculated already how many of these there should be above.
-		for _ in 0..skipped {
-			let _non_parent = prefix.take_last();
-			let _parent = self.take_first();
-			debug_assert!(
-				_non_parent.is_some() && _non_parent != Some(Junction::Parent),
-				"prepend_with should always remove a non-parent from the end of the prefix",
-			);
-			debug_assert!(
-				_parent == Some(Junction::Parent),
-				"prepend_with should always remove a parent from the front of the location",
-			);
-		}
-
-		for j in prefix.into_iter_rev() {
-			self.push_front(j)
-				.expect("len + prefix minus 2*skipped is less than max length; qed");
->>>>>>> d5f651c1
 		}
 	}
 }
@@ -1174,13 +878,16 @@
 
 #[cfg(test)]
 mod tests {
-	use parity_scale_codec::{Decode, Encode};
 	use super::{Junctions::*, MultiLocation};
 	use crate::opaque::v0::{Junction::*, NetworkId::Any};
+	use parity_scale_codec::{Decode, Encode};
 
 	#[test]
 	fn encode_and_decode_works() {
-		let m = MultiLocation { parents: 1, interior: X2(Parachain(42), AccountIndex64 { network: Any, index: 23 }) };
+		let m = MultiLocation {
+			parents: 1,
+			interior: X2(Parachain(42), AccountIndex64 { network: Any, index: 23 }),
+		};
 		let encoded = m.encode();
 		assert_eq!(encoded, [3, 0, 1, 168, 3, 0, 92].to_vec());
 		let decoded = MultiLocation::decode(&mut &encoded[..]);
@@ -1189,7 +896,10 @@
 
 	#[test]
 	fn match_and_split_works() {
-		let m = MultiLocation { parents: 1, interior: X2(Parachain(42), AccountIndex64 { network: Any, index: 23 }) };
+		let m = MultiLocation {
+			parents: 1,
+			interior: X2(Parachain(42), AccountIndex64 { network: Any, index: 23 }),
+		};
 		assert_eq!(m.match_and_split(&MultiLocation { parents: 1, interior: Null }), None);
 		assert_eq!(
 			m.match_and_split(&MultiLocation { parents: 1, interior: X1(Parachain(42)) }),
@@ -1203,7 +913,13 @@
 		let acc = AccountIndex64 { network: Any, index: 23 };
 		let mut m = MultiLocation { parents: 1, interior: X1(Parachain(42)) };
 		assert_eq!(m.append_with(MultiLocation::from(X2(PalletInstance(3), acc.clone()))), Ok(()));
-		assert_eq!(m, MultiLocation { parents: 1, interior: X3(Parachain(42), PalletInstance(3), acc.clone()) });
+		assert_eq!(
+			m,
+			MultiLocation {
+				parents: 1,
+				interior: X3(Parachain(42), PalletInstance(3), acc.clone())
+			}
+		);
 
 		// cannot append to create overly long multilocation
 		let acc = AccountIndex64 { network: Any, index: 23 };
@@ -1214,12 +930,20 @@
 
 	#[test]
 	fn prepend_with_works() {
-		let mut m = MultiLocation { parents: 1, interior: X2(Parachain(42), AccountIndex64 { network: Any, index: 23 }) };
+		let mut m = MultiLocation {
+			parents: 1,
+			interior: X2(Parachain(42), AccountIndex64 { network: Any, index: 23 }),
+		};
 		assert_eq!(m.prepend_with(MultiLocation { parents: 1, interior: X1(OnlyChild) }), Ok(()));
-		assert_eq!(m, MultiLocation { parents: 1, interior: X2(Parachain(42), AccountIndex64 { network: Any, index: 23 }) });
+		assert_eq!(
+			m,
+			MultiLocation {
+				parents: 1,
+				interior: X2(Parachain(42), AccountIndex64 { network: Any, index: 23 })
+			}
+		);
 
 		// cannot prepend to create overly long multilocation
-<<<<<<< HEAD
 		let mut m = MultiLocation { parents: 253, interior: X1(Parachain(42)) };
 		let prefix = MultiLocation { parents: 2, interior: Null };
 		assert_eq!(m.prepend_with(prefix.clone()), Err(prefix));
@@ -1227,74 +951,5 @@
 		let prefix = MultiLocation { parents: 1, interior: Null };
 		assert_eq!(m.prepend_with(prefix), Ok(()));
 		assert_eq!(m, MultiLocation { parents: 254, interior: X1(Parachain(42)) });
-=======
-		let mut m = X7(Parent, Parent, Parent, Parent, Parent, Parent, Parachain(42));
-		let prefix = X2(Parent, Parent);
-		assert_eq!(m.prepend_with(prefix.clone()), Err(prefix));
-
-		// Can handle shared prefix and resizing correctly.
-		let mut m = X1(Parent);
-		let prefix = X8(
-			Parachain(100),
-			OnlyChild,
-			OnlyChild,
-			OnlyChild,
-			OnlyChild,
-			OnlyChild,
-			OnlyChild,
-			Parent,
-		);
-		assert_eq!(m.prepend_with(prefix.clone()), Ok(()));
-		assert_eq!(m, X5(Parachain(100), OnlyChild, OnlyChild, OnlyChild, OnlyChild));
-
-		let mut m = X1(Parent);
-		let prefix = X8(Parent, Parent, Parent, Parent, Parent, Parent, Parent, Parent);
-		assert_eq!(m.prepend_with(prefix.clone()), Err(prefix));
-
-		let mut m = X1(Parent);
-		let prefix = X7(Parent, Parent, Parent, Parent, Parent, Parent, Parent);
-		assert_eq!(m.prepend_with(prefix.clone()), Ok(()));
-		assert_eq!(m, X8(Parent, Parent, Parent, Parent, Parent, Parent, Parent, Parent));
-
-		let mut m = X1(Parent);
-		let prefix = X8(Parent, Parent, Parent, Parent, OnlyChild, Parent, Parent, Parent);
-		assert_eq!(m.prepend_with(prefix.clone()), Ok(()));
-		assert_eq!(m, X7(Parent, Parent, Parent, Parent, Parent, Parent, Parent));
-	}
-
-	#[test]
-	fn canonicalize_works() {
-		let mut m = X1(Parent);
-		m.canonicalize();
-		assert_eq!(m, X1(Parent));
-
-		let mut m = X1(Parachain(1));
-		m.canonicalize();
-		assert_eq!(m, X1(Parachain(1)));
-
-		let mut m = X6(Parent, Parachain(1), Parent, Parachain(2), Parent, Parachain(3));
-		m.canonicalize();
-		assert_eq!(m, X2(Parent, Parachain(3)));
-
-		let mut m = X5(Parachain(1), Parent, Parachain(2), Parent, Parachain(3));
-		m.canonicalize();
-		assert_eq!(m, X1(Parachain(3)));
-
-		let mut m = X6(Parachain(1), Parent, Parachain(2), Parent, Parachain(3), Parent);
-		m.canonicalize();
-		assert_eq!(m, Null);
-
-		let mut m = X5(Parachain(1), Parent, Parent, Parent, Parachain(3));
-		m.canonicalize();
-		assert_eq!(m, X3(Parent, Parent, Parachain(3)));
-
-		let mut m = X4(Parachain(1), Parachain(2), Parent, Parent);
-		m.canonicalize();
-		assert_eq!(m, Null);
-
-		let mut m = X4(Parent, Parent, Parachain(1), Parachain(2));
-		m.canonicalize();
-		assert_eq!(m, X4(Parent, Parent, Parachain(1), Parachain(2)));
->>>>>>> d5f651c1
 	}
 }