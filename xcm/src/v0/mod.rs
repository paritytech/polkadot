--- conflicted
+++ resolved
@@ -27,41 +27,32 @@
 mod multi_location;
 mod order;
 mod traits;
-<<<<<<< HEAD
-pub use junction::{Junction, NetworkId, BodyId, BodyPart};
-pub use multi_asset::{MultiAsset, AssetInstance};
-pub use multi_location::{Junctions::{self, *}, MultiLocation};
-=======
 pub use junction::{BodyId, BodyPart, Junction, NetworkId};
 pub use multi_asset::{AssetInstance, MultiAsset};
-pub use multi_location::MultiLocation;
->>>>>>> d5f651c1
+pub use multi_location::{
+	Junctions::{self, *},
+	MultiLocation,
+};
 pub use order::Order;
 pub use traits::{Error, ExecuteXcm, Outcome, Result, SendXcm};
 
 /// A prelude for importing all types typically used when interacting with XCM messages.
 pub mod prelude {
-<<<<<<< HEAD
-	pub use super::junction::{Junction::*, NetworkId, BodyId, BodyPart};
-	pub use super::multi_asset::{MultiAsset::{self, *}, AssetInstance::{self, *}};
-	pub use super::multi_location::{Junctions::{self, *}, MultiLocation};
-	pub use super::order::Order::{self, *};
-	pub use super::traits::{Error as XcmError, Result as XcmResult, SendXcm, ExecuteXcm, Outcome};
-	pub use super::{Xcm::{self, *}, OriginKind};
-=======
 	pub use super::{
 		junction::{BodyId, BodyPart, Junction::*, NetworkId},
 		multi_asset::{
 			AssetInstance::{self, *},
 			MultiAsset::{self, *},
 		},
-		multi_location::MultiLocation::{self, *},
+		multi_location::{
+			Junctions::{self, *},
+			MultiLocation,
+		},
 		order::Order::{self, *},
 		traits::{Error as XcmError, ExecuteXcm, Outcome, Result as XcmResult, SendXcm},
 		OriginKind,
 		Xcm::{self, *},
 	};
->>>>>>> d5f651c1
 }
 
 // TODO: #2841 #XCMENCODE Efficient encodings for Vec<MultiAsset>, Vec<Order>, using initial byte values 128+ to encode
