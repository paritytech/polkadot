--- conflicted
+++ resolved
@@ -31,9 +31,6 @@
 pub use multi_asset::{AssetInstance, MultiAsset};
 pub use multi_location::MultiLocation;
 pub use order::Order;
-<<<<<<< HEAD
-pub use traits::{Error, Result, SendXcm, ExecuteXcm, ExecuteHrmp};
-=======
 pub use traits::{Error, ExecuteXcm, Outcome, Result, SendXcm};
 
 /// A prelude for importing all types typically used when interacting with XCM messages.
@@ -51,7 +48,6 @@
 		Xcm::{self, *},
 	};
 }
->>>>>>> d2468319
 
 // TODO: #2841 #XCMENCODE Efficient encodings for Vec<MultiAsset>, Vec<Order>, using initial byte values 128+ to encode
 //   the number of items in the vector.
@@ -266,7 +262,6 @@
 		recipient: u32,
 	},
 
-<<<<<<< HEAD
 	/// A message to propose opening a channel on the relay-chain between the
 	/// sender para to the recipient para.
 	///
@@ -313,7 +308,6 @@
 		#[codec(compact)] sender: u32,
 		#[codec(compact)] recipient: u32,
 	},
-=======
 	/// A message to indicate that the embedded XCM is actually arriving on behalf of some consensus
 	/// location within the origin.
 	///
@@ -325,7 +319,6 @@
 	/// Errors:
 	#[codec(index = 10)]
 	RelayedFrom { who: MultiLocation, message: alloc::boxed::Box<Xcm<Call>> },
->>>>>>> d2468319
 }
 
 impl<Call> From<Xcm<Call>> for VersionedXcm<Call> {
