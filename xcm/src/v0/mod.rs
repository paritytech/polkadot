--- conflicted
+++ resolved
@@ -30,13 +30,8 @@
 mod multi_location;
 mod order;
 mod traits;
-<<<<<<< HEAD
-use super::v1::Xcm as Xcm1;
-pub use junction::{BodyId, Junction};
-=======
 use super::v1::{Response as Response1, Xcm as Xcm1};
 pub use junction::{BodyId, BodyPart, Junction, NetworkId};
->>>>>>> 7d6dabac
 pub use multi_asset::{AssetInstance, MultiAsset};
 pub use multi_location::MultiLocation::{self, *};
 pub use order::Order;
@@ -59,9 +54,6 @@
 	};
 }
 
-<<<<<<< HEAD
-pub use super::v1::{BodyPart, NetworkId, OriginKind, Response};
-=======
 // TODO: #2841 #XCMENCODE Efficient encodings for MultiAssets, Vec<Order>, using initial byte values 128+ to encode
 //   the number of items in the vector.
 
@@ -94,7 +86,6 @@
 	/// Some assets.
 	Assets(Vec<MultiAsset>),
 }
->>>>>>> 7d6dabac
 
 /// Cross-Consensus Message: A message from one consensus system to another.
 ///
@@ -330,11 +321,12 @@
 }
 
 // Convert from a v1 response to a v0 response
-impl From<Response1> for Response {
-	fn from(new_response: Response1) -> Self {
-		match new_response {
-			Response1::Assets(assets) => Self::Assets(assets.into()),
-		}
+impl TryFrom<Response1> for Response {
+	type Error = ();
+	fn try_from(new_response: Response1) -> result::Result<Self, ()> {
+		Ok(match new_response {
+			Response1::Assets(assets) => Self::Assets(assets.try_into()?),
+		})
 	}
 }
 
@@ -365,7 +357,7 @@
 					.collect::<result::Result<_, _>>()?,
 			},
 			Xcm1::QueryResponse { query_id: u64, response } =>
-				QueryResponse { query_id: u64, response: response.into() },
+				QueryResponse { query_id: u64, response: response.try_into()? },
 			Xcm1::TransferAsset { assets, beneficiary } =>
 				TransferAsset { assets: assets.try_into()?, dest: beneficiary.try_into()? },
 			Xcm1::TransferReserveAsset { assets, dest, effects } => TransferReserveAsset {
