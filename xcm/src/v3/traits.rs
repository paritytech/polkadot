// Copyright 2020 Parity Technologies (UK) Ltd.
// This file is part of Cumulus.

// Substrate is free software: you can redistribute it and/or modify
// it under the terms of the GNU General Public License as published by
// the Free Software Foundation, either version 3 of the License, or
// (at your option) any later version.

// Substrate is distributed in the hope that it will be useful,
// but WITHOUT ANY WARRANTY; without even the implied warranty of
// MERCHANTABILITY or FITNESS FOR A PARTICULAR PURPOSE.  See the
// GNU General Public License for more details.

// You should have received a copy of the GNU General Public License
// along with Cumulus.  If not, see <http://www.gnu.org/licenses/>.

//! Cross-Consensus Message format data structures.

use crate::v2::Error as OldError;
use core::result;
use parity_scale_codec::{Decode, Encode};
use scale_info::TypeInfo;

use super::*;

#[derive(Copy, Clone, Encode, Decode, Eq, PartialEq, Debug, TypeInfo)]
pub enum Error {
	// Errors that happen due to instructions being executed. These alone are defined in the
	// XCM specification.
	/// An arithmetic overflow happened.
	#[codec(index = 0)]
	Overflow,
	/// The instruction is intentionally unsupported.
	#[codec(index = 1)]
	Unimplemented,
	/// Origin Register does not contain a value value for a reserve transfer notification.
	#[codec(index = 2)]
	UntrustedReserveLocation,
	/// Origin Register does not contain a value value for a teleport notification.
	#[codec(index = 3)]
	UntrustedTeleportLocation,
	/// `MultiLocation` value too large to descend further.
	#[codec(index = 4)]
	MultiLocationFull,
	/// `MultiLocation` value ascend more parents than known ancestors of local location.
	#[codec(index = 5)]
	MultiLocationNotInvertible,
	/// The Origin Register does not contain a valid value for instruction.
	#[codec(index = 6)]
	BadOrigin,
	/// The location parameter is not a valid value for the instruction.
	#[codec(index = 7)]
	InvalidLocation,
	/// The given asset is not handled.
	#[codec(index = 8)]
	AssetNotFound,
	/// An asset transaction (like withdraw or deposit) failed (typically due to type conversions).
	#[codec(index = 9)]
	FailedToTransactAsset(#[codec(skip)] &'static str),
	/// An asset cannot be withdrawn, potentially due to lack of ownership, availability or rights.
	#[codec(index = 10)]
	NotWithdrawable,
	/// An asset cannot be deposited under the ownership of a particular location.
	#[codec(index = 11)]
	LocationCannotHold,
	/// Attempt to send a message greater than the maximum supported by the transport protocol.
	#[codec(index = 12)]
	ExceedsMaxMessageSize,
	/// The given message cannot be translated into a format supported by the destination.
	#[codec(index = 13)]
	DestinationUnsupported,
	/// Destination is routable, but there is some issue with the transport mechanism.
	#[codec(index = 14)]
	Transport(#[codec(skip)] &'static str),
	/// Destination is known to be unroutable.
	#[codec(index = 15)]
	Unroutable,
	/// Used by `ClaimAsset` when the given claim could not be recognized/found.
	#[codec(index = 16)]
	UnknownClaim,
	/// Used by `Transact` when the functor cannot be decoded.
	#[codec(index = 17)]
	FailedToDecode,
	/// Used by `Transact` to indicate that the given weight limit could be breached by the functor.
	#[codec(index = 18)]
	MaxWeightInvalid,
	/// Used by `BuyExecution` when the Holding Register does not contain payable fees.
	#[codec(index = 19)]
	NotHoldingFees,
	/// Used by `BuyExecution` when the fees declared to purchase weight are insufficient.
	#[codec(index = 20)]
	TooExpensive,
	/// Used by the `Trap` instruction to force an error intentionally. Its code is included.
	#[codec(index = 21)]
	Trap(u64),
	/// Used by `ExpectAsset`, `ExpectError` and `ExpectOrigin` when the expectation was not true.
	#[codec(index = 22)]
	ExpectationFalse,
	/// The provided pallet index was not found.
	#[codec(index = 23)]
	PalletNotFound,
	/// The given pallet's name is different to that expected.
	#[codec(index = 24)]
	NameMismatch,
	/// The given pallet's version has an incompatible version to that expected.
	#[codec(index = 25)]
	VersionIncompatible,
	/// The given operation would lead to an overflow of the Holding Register.
	#[codec(index = 26)]
	HoldingWouldOverflow,
	/// The message was unable to be exported.
	#[codec(index = 27)]
	ExportError,
	/// `MultiLocation` value failed to be reanchored.
	#[codec(index = 28)]
	ReanchorFailed,

	// Errors that happen prior to instructions being executed. These fall outside of the XCM spec.
	/// XCM version not able to be handled.
	UnhandledXcmVersion,
	/// Execution of the XCM would potentially result in a greater weight used than weight limit.
	WeightLimitReached(Weight),
	/// The XCM did not pass the barrier condition for execution.
	///
	/// The barrier condition differs on different chains and in different circumstances, but
	/// generally it means that the conditions surrounding the message were not such that the chain
	/// considers the message worth spending time executing. Since most chains lift the barrier to
	/// execution on appropriate payment, presentation of an NFT voucher, or based on the message
	/// origin, it means that none of those were the case.
	Barrier,
	/// The weight of an XCM message is not computable ahead of execution.
	WeightNotComputable,
}

impl TryFrom<OldError> for Error {
	type Error = ();
	fn try_from(old_error: OldError) -> result::Result<Error, ()> {
		use OldError::*;
		Ok(match old_error {
			Overflow => Self::Overflow,
			Unimplemented => Self::Unimplemented,
			UntrustedReserveLocation => Self::UntrustedReserveLocation,
			UntrustedTeleportLocation => Self::UntrustedTeleportLocation,
			MultiLocationFull => Self::MultiLocationFull,
			MultiLocationNotInvertible => Self::MultiLocationNotInvertible,
			BadOrigin => Self::BadOrigin,
			InvalidLocation => Self::InvalidLocation,
			AssetNotFound => Self::AssetNotFound,
			FailedToTransactAsset(s) => Self::FailedToTransactAsset(s),
			NotWithdrawable => Self::NotWithdrawable,
			LocationCannotHold => Self::LocationCannotHold,
			ExceedsMaxMessageSize => Self::ExceedsMaxMessageSize,
			DestinationUnsupported => Self::DestinationUnsupported,
			Transport(s) => Self::Transport(s),
			Unroutable => Self::Unroutable,
			UnknownClaim => Self::UnknownClaim,
			FailedToDecode => Self::FailedToDecode,
			MaxWeightInvalid => Self::MaxWeightInvalid,
			NotHoldingFees => Self::NotHoldingFees,
			TooExpensive => Self::TooExpensive,
			Trap(i) => Self::Trap(i),
			_ => return Err(()),
		})
	}
}

impl From<SendError> for Error {
	fn from(e: SendError) -> Self {
		match e {
			SendError::NotApplicable | SendError::Unroutable | SendError::MissingArgument =>
				Error::Unroutable,
			SendError::Transport(s) => Error::Transport(s),
			SendError::DestinationUnsupported => Error::DestinationUnsupported,
			SendError::ExceedsMaxMessageSize => Error::ExceedsMaxMessageSize,
		}
	}
}

pub type Result = result::Result<(), Error>;

/// Local weight type; execution time in picoseconds.
pub type Weight = u64;

/// Outcome of an XCM execution.
#[derive(Clone, Encode, Decode, Eq, PartialEq, Debug, TypeInfo)]
pub enum Outcome {
	/// Execution completed successfully; given weight was used.
	Complete(Weight),
	/// Execution started, but did not complete successfully due to the given error; given weight was used.
	Incomplete(Weight, Error),
	/// Execution did not start due to the given error.
	Error(Error),
}

impl Outcome {
	pub fn ensure_complete(self) -> Result {
		match self {
			Outcome::Complete(_) => Ok(()),
			Outcome::Incomplete(_, e) => Err(e),
			Outcome::Error(e) => Err(e),
		}
	}
	pub fn ensure_execution(self) -> result::Result<Weight, Error> {
		match self {
			Outcome::Complete(w) => Ok(w),
			Outcome::Incomplete(w, _) => Ok(w),
			Outcome::Error(e) => Err(e),
		}
	}
	/// How much weight was used by the XCM execution attempt.
	pub fn weight_used(&self) -> Weight {
		match self {
			Outcome::Complete(w) => *w,
			Outcome::Incomplete(w, _) => *w,
			Outcome::Error(_) => 0,
		}
	}
}

pub trait PreparedMessage {
	fn weight_of(&self) -> Weight;
}

/// Type of XCM message executor.
pub trait ExecuteXcm<Call> {
	type Prepared: PreparedMessage;
	fn prepare(message: Xcm<Call>) -> result::Result<Self::Prepared, Xcm<Call>>;
	fn execute(
		origin: impl Into<MultiLocation>,
		pre: Self::Prepared,
		weight_credit: Weight,
	) -> Outcome;

	/// Execute some XCM `message` from `origin` using no more than `weight_limit` weight. The weight limit is
	/// a basic hard-limit and the implementation may place further restrictions or requirements on weight and
	/// other aspects.
	fn execute_xcm(
		origin: impl Into<MultiLocation>,
		message: Xcm<Call>,
		weight_limit: Weight,
	) -> Outcome {
		let origin = origin.into();
		log::debug!(
			target: "xcm::execute_xcm",
			"origin: {:?}, message: {:?}, weight_limit: {:?}",
			origin,
			message,
			weight_limit,
		);
		Self::execute_xcm_in_credit(origin, message, weight_limit, 0)
	}

	/// Execute some XCM `message` from `origin` using no more than `weight_limit` weight.
	///
	/// Some amount of `weight_credit` may be provided which, depending on the implementation, may allow
	/// execution without associated payment.
	fn execute_xcm_in_credit(
		origin: impl Into<MultiLocation>,
		message: Xcm<Call>,
		weight_limit: Weight,
		weight_credit: Weight,
	) -> Outcome {
		let pre = match Self::prepare(message) {
			Ok(x) => x,
			Err(_) => return Outcome::Error(Error::WeightNotComputable),
		};
		let xcm_weight = pre.weight_of();
		if xcm_weight > weight_limit {
			return Outcome::Error(Error::WeightLimitReached(xcm_weight))
		}
		Self::execute(origin, pre, weight_credit)
	}
}

pub enum Weightless {}
impl PreparedMessage for Weightless {
	fn weight_of(&self) -> Weight {
		unreachable!()
	}
}

impl<C> ExecuteXcm<C> for () {
	type Prepared = Weightless;
	fn prepare(message: Xcm<C>) -> result::Result<Self::Prepared, Xcm<C>> {
		Err(message)
	}
	fn execute(_: impl Into<MultiLocation>, _: Self::Prepared, _: Weight) -> Outcome {
		unreachable!()
	}
}

/// Error result value when attempting to send an XCM message.
#[derive(Clone, Encode, Decode, Eq, PartialEq, Debug, scale_info::TypeInfo)]
pub enum SendError {
	/// The message and destination combination was not recognized as being reachable.
	///
	/// This is not considered fatal: if there are alternative transport routes available, then
	/// they may be attempted.
	NotApplicable,
	/// Destination is routable, but there is some issue with the transport mechanism. This is
	/// considered fatal.
	/// A human-readable explanation of the specific issue is provided.
	Transport(#[codec(skip)] &'static str),
	/// Destination is known to be unroutable. This is considered fatal.
	Unroutable,
	/// The given message cannot be translated into a format that the destination can be expected
	/// to interpret.
	DestinationUnsupported,
	/// Message could not be sent due to its size exceeding the maximum allowed by the transport
	/// layer.
	ExceedsMaxMessageSize,
	/// A needed argument is `None` when it should be `Some`.
	MissingArgument,
}

/// A hash type for identifying messages.
pub type XcmHash = [u8; 32];

/// Result value when attempting to send an XCM message.
<<<<<<< HEAD
pub type SendResult = result::Result<XcmHash, SendError>;
=======
pub type SendResult<T> = result::Result<(T, MultiAssets), SendError>;

pub trait Unwrappable {
	type Inner;
	fn none() -> Self;
	fn some(i: Self::Inner) -> Self;
	fn take(self) -> Option<Self::Inner>;
}

impl<T> Unwrappable for Option<T> {
	type Inner = T;
	fn none() -> Self {
		None
	}
	fn some(i: Self::Inner) -> Self {
		Some(i)
	}
	fn take(self) -> Option<Self::Inner> {
		self
	}
}
>>>>>>> 6185cf32

/// Utility for sending an XCM message.
///
/// These can be amalgamated in tuples to form sophisticated routing systems. In tuple format, each router might return
/// `NotApplicable` to pass the execution to the next sender item. Note that each `NotApplicable`
/// might alter the destination and the XCM message for to the next router.
///
///
/// # Example
/// ```rust
/// # use xcm::v3::prelude::*;
/// # use xcm::VersionedXcm;
/// # use parity_scale_codec::Encode;
<<<<<<< HEAD
/// # use sp_io::hashing::blake2_256;
=======
/// # use std::convert::Infallible;
>>>>>>> 6185cf32
///
/// /// A sender that only passes the message through and does nothing.
/// struct Sender1;
/// impl SendXcm for Sender1 {
///     type Ticket = Infallible;
///     fn validate(_: &mut Option<MultiLocation>, _: &mut Option<Xcm<()>>) -> SendResult<Infallible> {
///         Err(SendError::NotApplicable)
///     }
///     fn deliver(_: Infallible) -> Result<(), SendError> {
///         unreachable!()
///     }
/// }
///
/// /// A sender that accepts a message that has an X2 junction, otherwise stops the routing.
/// struct Sender2;
/// impl SendXcm for Sender2 {
<<<<<<< HEAD
///     fn send_xcm(destination: impl Into<MultiLocation>, message: Xcm<()>) -> SendResult {
///         if let MultiLocation { parents: 0, interior: X2(j1, j2) } = destination.into() {
///             Ok(VersionedXcm::from(message).using_encoded(blake2_256))
///         } else {
///             Err(SendError::Unroutable)
=======
///     type Ticket = ();
///     fn validate(destination: &mut Option<MultiLocation>, message: &mut Option<Xcm<()>>) -> SendResult<()> {
///         match destination.as_ref().ok_or(SendError::MissingArgument)? {
///             MultiLocation { parents: 0, interior: X2(j1, j2) } => Ok(((), MultiAssets::new())),
///             _ => Err(SendError::Unroutable),
>>>>>>> 6185cf32
///         }
///     }
///     fn deliver(_: ()) -> Result<(), SendError> {
///         Ok(())
///     }
/// }
///
/// /// A sender that accepts a message from a parent, passing through otherwise.
/// struct Sender3;
/// impl SendXcm for Sender3 {
<<<<<<< HEAD
///     fn send_xcm(destination: impl Into<MultiLocation>, message: Xcm<()>) -> SendResult {
///         let destination = destination.into();
///         match destination {
///             MultiLocation { parents: 1, interior: Here }
///             => Ok(VersionedXcm::from(message).using_encoded(blake2_256)),
///             _ => Err(SendError::CannotReachDestination(destination, message)),
=======
///     type Ticket = ();
///     fn validate(destination: &mut Option<MultiLocation>, message: &mut Option<Xcm<()>>) -> SendResult<()> {
///         match destination.as_ref().ok_or(SendError::MissingArgument)? {
///             MultiLocation { parents: 1, interior: Here } => Ok(((), MultiAssets::new())),
///             _ => Err(SendError::NotApplicable),
>>>>>>> 6185cf32
///         }
///     }
///     fn deliver(_: ()) -> Result<(), SendError> {
///         Ok(())
///     }
/// }
///
/// // A call to send via XCM. We don't really care about this.
/// # fn main() {
/// let call: Vec<u8> = ().encode();
/// let message = Xcm(vec![Instruction::Transact {
///     origin_kind: OriginKind::Superuser,
///     require_weight_at_most: 0,
///     call: call.into(),
/// }]);
/// let message_hash = message.using_encoded(blake2_256);
///
<<<<<<< HEAD
/// assert!(
///     // Sender2 will block this.
///     <(Sender1, Sender2, Sender3) as SendXcm>::send_xcm(Parent, message.clone()).is_err()
/// );
///
/// assert!(
///     // Sender3 will catch this.
///     <(Sender1, Sender3) as SendXcm>::send_xcm(Parent, message.clone()).is_ok()
/// );
=======
/// // Sender2 will block this.
/// assert!(send_xcm::<(Sender1, Sender2, Sender3)>(Parent.into(), message.clone()).is_err());
///
/// // Sender3 will catch this.
/// assert!(send_xcm::<(Sender1, Sender3)>(Parent.into(), message.clone()).is_ok());
>>>>>>> 6185cf32
/// # }
/// ```
pub trait SendXcm {
	type Ticket;

	/// Check whether the given `_message` is deliverable to the given `_destination` and if so
	/// determine the cost which will be paid by this chain to do so, returning a `Validated` token
	/// which can be used to enact delivery.
	///
	/// The `destination` and `message` must be `Some` (or else an error will be returned) and they
	/// may only be consumed if the `Err` is not `NotApplicable`.
	///
	/// If it is not a destination which can be reached with this type but possibly could by others,
	/// then this *MUST* return `NotApplicable`. Any other error will cause the tuple
	/// implementation to exit early without trying other type fields.
	fn validate(
		destination: &mut Option<MultiLocation>,
		message: &mut Option<Xcm<()>>,
	) -> SendResult<Self::Ticket>;

	/// Actually carry out the delivery operation for a previously validated message sending.
	fn deliver(ticket: Self::Ticket) -> result::Result<(), SendError>;
}

#[impl_trait_for_tuples::impl_for_tuples(30)]
impl SendXcm for Tuple {
	for_tuples! { type Ticket = (#( Option<Tuple::Ticket> ),* ); }

	fn validate(
		destination: &mut Option<MultiLocation>,
		message: &mut Option<Xcm<()>>,
	) -> SendResult<Self::Ticket> {
		let mut maybe_cost: Option<MultiAssets> = None;
		let one_ticket: Self::Ticket = (for_tuples! { #(
			if maybe_cost.is_some() {
				None
			} else {
				match Tuple::validate(destination, message) {
					Err(SendError::NotApplicable) => None,
					Err(e) => { return Err(e) },
					Ok((v, c)) => {
						maybe_cost = Some(c);
						Some(v)
					},
				}
			}
		),* });
		if let Some(cost) = maybe_cost {
			Ok((one_ticket, cost))
		} else {
			Err(SendError::NotApplicable)
		}
	}

	fn deliver(one_ticket: Self::Ticket) -> result::Result<(), SendError> {
		for_tuples!( #(
			if let Some(validated) = one_ticket.Tuple {
				return Tuple::deliver(validated);
			}
		)* );
		Err(SendError::Unroutable)
	}
}

/// Convenience function for using a `SendXcm` implementation. Just interprets the `dest` and wraps
/// both in `Some` before passing them as as mutable references into `T::send_xcm`.
pub fn validate_send<T: SendXcm>(dest: MultiLocation, msg: Xcm<()>) -> SendResult<T::Ticket> {
	T::validate(&mut Some(dest), &mut Some(msg))
}

/// Convenience function for using a `SendXcm` implementation. Just interprets the `dest` and wraps
/// both in `Some` before passing them as as mutable references into `T::send_xcm`.
///
/// Returns either `Ok` with the price of the delivery, or `Err` with the reason why the message
/// could not be sent.
///
/// Generally you'll want to validate and get the price first to ensure that the sender can pay it
/// before actually doing the delivery.
pub fn send_xcm<T: SendXcm>(
	dest: MultiLocation,
	msg: Xcm<()>,
) -> result::Result<MultiAssets, SendError> {
	let (ticket, price) = T::validate(&mut Some(dest), &mut Some(msg))?;
	T::deliver(ticket)?;
	Ok(price)
}<|MERGE_RESOLUTION|>--- conflicted
+++ resolved
@@ -317,9 +317,6 @@
 pub type XcmHash = [u8; 32];
 
 /// Result value when attempting to send an XCM message.
-<<<<<<< HEAD
-pub type SendResult = result::Result<XcmHash, SendError>;
-=======
 pub type SendResult<T> = result::Result<(T, MultiAssets), SendError>;
 
 pub trait Unwrappable {
@@ -341,7 +338,6 @@
 		self
 	}
 }
->>>>>>> 6185cf32
 
 /// Utility for sending an XCM message.
 ///
@@ -354,12 +350,7 @@
 /// ```rust
 /// # use xcm::v3::prelude::*;
 /// # use xcm::VersionedXcm;
-/// # use parity_scale_codec::Encode;
-<<<<<<< HEAD
-/// # use sp_io::hashing::blake2_256;
-=======
 /// # use std::convert::Infallible;
->>>>>>> 6185cf32
 ///
 /// /// A sender that only passes the message through and does nothing.
 /// struct Sender1;
@@ -368,7 +359,7 @@
 ///     fn validate(_: &mut Option<MultiLocation>, _: &mut Option<Xcm<()>>) -> SendResult<Infallible> {
 ///         Err(SendError::NotApplicable)
 ///     }
-///     fn deliver(_: Infallible) -> Result<(), SendError> {
+///     fn deliver(_: Infallible) -> Result<XcmHash, SendError> {
 ///         unreachable!()
 ///     }
 /// }
@@ -376,47 +367,30 @@
 /// /// A sender that accepts a message that has an X2 junction, otherwise stops the routing.
 /// struct Sender2;
 /// impl SendXcm for Sender2 {
-<<<<<<< HEAD
-///     fn send_xcm(destination: impl Into<MultiLocation>, message: Xcm<()>) -> SendResult {
-///         if let MultiLocation { parents: 0, interior: X2(j1, j2) } = destination.into() {
-///             Ok(VersionedXcm::from(message).using_encoded(blake2_256))
-///         } else {
-///             Err(SendError::Unroutable)
-=======
 ///     type Ticket = ();
 ///     fn validate(destination: &mut Option<MultiLocation>, message: &mut Option<Xcm<()>>) -> SendResult<()> {
 ///         match destination.as_ref().ok_or(SendError::MissingArgument)? {
 ///             MultiLocation { parents: 0, interior: X2(j1, j2) } => Ok(((), MultiAssets::new())),
 ///             _ => Err(SendError::Unroutable),
->>>>>>> 6185cf32
 ///         }
 ///     }
-///     fn deliver(_: ()) -> Result<(), SendError> {
-///         Ok(())
+///     fn deliver(_: ()) -> Result<XcmHash, SendError> {
+///         Ok([0; 32])
 ///     }
 /// }
 ///
 /// /// A sender that accepts a message from a parent, passing through otherwise.
 /// struct Sender3;
 /// impl SendXcm for Sender3 {
-<<<<<<< HEAD
-///     fn send_xcm(destination: impl Into<MultiLocation>, message: Xcm<()>) -> SendResult {
-///         let destination = destination.into();
-///         match destination {
-///             MultiLocation { parents: 1, interior: Here }
-///             => Ok(VersionedXcm::from(message).using_encoded(blake2_256)),
-///             _ => Err(SendError::CannotReachDestination(destination, message)),
-=======
 ///     type Ticket = ();
 ///     fn validate(destination: &mut Option<MultiLocation>, message: &mut Option<Xcm<()>>) -> SendResult<()> {
 ///         match destination.as_ref().ok_or(SendError::MissingArgument)? {
 ///             MultiLocation { parents: 1, interior: Here } => Ok(((), MultiAssets::new())),
 ///             _ => Err(SendError::NotApplicable),
->>>>>>> 6185cf32
 ///         }
 ///     }
 ///     fn deliver(_: ()) -> Result<(), SendError> {
-///         Ok(())
+///         Ok([0; 32])
 ///     }
 /// }
 ///
@@ -430,23 +404,11 @@
 /// }]);
 /// let message_hash = message.using_encoded(blake2_256);
 ///
-<<<<<<< HEAD
-/// assert!(
-///     // Sender2 will block this.
-///     <(Sender1, Sender2, Sender3) as SendXcm>::send_xcm(Parent, message.clone()).is_err()
-/// );
-///
-/// assert!(
-///     // Sender3 will catch this.
-///     <(Sender1, Sender3) as SendXcm>::send_xcm(Parent, message.clone()).is_ok()
-/// );
-=======
 /// // Sender2 will block this.
 /// assert!(send_xcm::<(Sender1, Sender2, Sender3)>(Parent.into(), message.clone()).is_err());
 ///
 /// // Sender3 will catch this.
 /// assert!(send_xcm::<(Sender1, Sender3)>(Parent.into(), message.clone()).is_ok());
->>>>>>> 6185cf32
 /// # }
 /// ```
 pub trait SendXcm {
@@ -468,7 +430,7 @@
 	) -> SendResult<Self::Ticket>;
 
 	/// Actually carry out the delivery operation for a previously validated message sending.
-	fn deliver(ticket: Self::Ticket) -> result::Result<(), SendError>;
+	fn deliver(ticket: Self::Ticket) -> result::Result<XcmHash, SendError>;
 }
 
 #[impl_trait_for_tuples::impl_for_tuples(30)]
@@ -501,7 +463,7 @@
 		}
 	}
 
-	fn deliver(one_ticket: Self::Ticket) -> result::Result<(), SendError> {
+	fn deliver(one_ticket: Self::Ticket) -> result::Result<XcmHash, SendError> {
 		for_tuples!( #(
 			if let Some(validated) = one_ticket.Tuple {
 				return Tuple::deliver(validated);
@@ -528,8 +490,9 @@
 pub fn send_xcm<T: SendXcm>(
 	dest: MultiLocation,
 	msg: Xcm<()>,
-) -> result::Result<MultiAssets, SendError> {
-	let (ticket, price) = T::validate(&mut Some(dest), &mut Some(msg))?;
+) -> result::Result<(XcmHash, MultiAssets), SendError> {
+	let (ticket, price) = T::validate(&mut Some(dest), &mut Some(msg.clone()))?;
 	T::deliver(ticket)?;
-	Ok(price)
+	let hash = crate::VersionedXcm::from(msg).using_encoded(sp_io::hashing::blake2_256);
+	Ok((hash, price))
 }