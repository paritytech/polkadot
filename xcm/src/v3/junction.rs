// Copyright 2020 Parity Technologies (UK) Ltd.
// This file is part of Polkadot.

// Polkadot is free software: you can redistribute it and/or modify
// it under the terms of the GNU General Public License as published by
// the Free Software Foundation, either version 3 of the License, or
// (at your option) any later version.

// Polkadot is distributed in the hope that it will be useful,
// but WITHOUT ANY WARRANTY; without even the implied warranty of
// MERCHANTABILITY or FITNESS FOR A PARTICULAR PURPOSE.  See the
// GNU General Public License for more details.

// You should have received a copy of the GNU General Public License
// along with Polkadot.  If not, see <http://www.gnu.org/licenses/>.

//! Support data structures for `MultiLocation`, primarily the `Junction` datatype.

use super::{Junctions, MultiLocation};
use crate::{
	v2::{
		BodyId as OldBodyId, BodyPart as OldBodyPart, Junction as OldJunction,
		NetworkId as OldNetworkId,
	},
	VersionedMultiLocation,
};
use core::convert::{TryFrom, TryInto};
use parity_scale_codec::{self, Decode, Encode, MaxEncodedLen};
use scale_info::TypeInfo;

/// A global identifier of a data structure existing within consensus.
///
/// Maintenance note: Networks with global consensus and which are practically bridgeable within the
/// Polkadot ecosystem are given preference over explicit naming in this enumeration.
#[derive(
	Copy, Clone, Eq, PartialEq, Ord, PartialOrd, Encode, Decode, Debug, TypeInfo, MaxEncodedLen,
)]
#[cfg_attr(feature = "std", derive(serde::Serialize, serde::Deserialize))]
pub enum NetworkId {
	/// Network specified by the first 32 bytes of its genesis block.
	ByGenesis([u8; 32]),
	/// Network defined by the first 32-bytes of the hash and number of some block it contains.
	ByFork { block_number: u64, block_hash: [u8; 32] },
	/// The Polkadot mainnet Relay-chain.
	Polkadot,
	/// The Kusama canary-net Relay-chain.
	Kusama,
	/// The Westend testnet Relay-chain.
	Westend,
	/// The Rococo testnet Relay-chain.
	Rococo,
	/// The Wococo testnet Relay-chain.
	Wococo,
<<<<<<< HEAD
	/// An Ethereum network specified by its chain ID.
	Ethereum {
		/// The EIP-155 chain ID.
		#[codec(compact)]
		chain_id: u64,
	},
=======
	/// The Ethereum network, including hard-forks supported by the Ethereum Foundation.
	EthereumFoundation,
	/// The Ethereum network, including hard-forks supported by Ethereum Classic developers.
	EthereumClassic,
>>>>>>> 90822a76
	/// The Bitcoin network, including hard-forks supported by Bitcoin Core development team.
	BitcoinCore,
	/// The Bitcoin network, including hard-forks supported by Bitcoin Cash developers.
	BitcoinCash,
}

impl From<OldNetworkId> for Option<NetworkId> {
	fn from(old: OldNetworkId) -> Option<NetworkId> {
		use OldNetworkId::*;
		match old {
			Any => None,
			Named(_) => None,
			Polkadot => Some(NetworkId::Polkadot),
			Kusama => Some(NetworkId::Kusama),
		}
	}
}

/// An identifier of a pluralistic body.
#[derive(
	Copy, Clone, Eq, PartialEq, Ord, PartialOrd, Encode, Decode, Debug, TypeInfo, MaxEncodedLen,
)]
#[cfg_attr(feature = "std", derive(serde::Serialize, serde::Deserialize))]
pub enum BodyId {
	/// The only body in its context.
	Unit,
	/// A named body.
	Moniker([u8; 4]),
	/// An indexed body.
	Index(#[codec(compact)] u32),
	/// The unambiguous executive body (for Polkadot, this would be the Polkadot council).
	Executive,
	/// The unambiguous technical body (for Polkadot, this would be the Technical Committee).
	Technical,
	/// The unambiguous legislative body (for Polkadot, this could be considered the opinion of a majority of
	/// lock-voters).
	Legislative,
	/// The unambiguous judicial body (this doesn't exist on Polkadot, but if it were to get a "grand oracle", it
	/// may be considered as that).
	Judicial,
	/// The unambiguous defense body (for Polkadot, an opinion on the topic given via a public referendum
	/// on the `staking_admin` track).
	Defense,
	/// The unambiguous administration body (for Polkadot, an opinion on the topic given via a public referendum
	/// on the `general_admin` track).
	Administration,
	/// The unambiguous treasury body (for Polkadot, an opinion on the topic given via a public referendum
	/// on the `treasurer` track).
	Treasury,
}

impl TryFrom<OldBodyId> for BodyId {
	type Error = ();
	fn try_from(value: OldBodyId) -> Result<Self, ()> {
		use OldBodyId::*;
		Ok(match value {
			Unit => Self::Unit,
			Named(n) =>
				if n.len() == 4 {
					let mut r = [0u8; 4];
					r.copy_from_slice(&n[..]);
					Self::Moniker(r)
				} else {
					return Err(())
				},
			Index(n) => Self::Index(n),
			Executive => Self::Executive,
			Technical => Self::Technical,
			Legislative => Self::Legislative,
			Judicial => Self::Judicial,
			Defense => Self::Defense,
			Administration => Self::Administration,
			Treasury => Self::Treasury,
		})
	}
}

/// A part of a pluralistic body.
#[derive(
	Copy, Clone, Eq, PartialEq, Ord, PartialOrd, Encode, Decode, Debug, TypeInfo, MaxEncodedLen,
)]
#[cfg_attr(feature = "std", derive(serde::Serialize, serde::Deserialize))]
pub enum BodyPart {
	/// The body's declaration, under whatever means it decides.
	Voice,
	/// A given number of members of the body.
	Members {
		#[codec(compact)]
		count: u32,
	},
	/// A given number of members of the body, out of some larger caucus.
	Fraction {
		#[codec(compact)]
		nom: u32,
		#[codec(compact)]
		denom: u32,
	},
	/// No less than the given proportion of members of the body.
	AtLeastProportion {
		#[codec(compact)]
		nom: u32,
		#[codec(compact)]
		denom: u32,
	},
	/// More than than the given proportion of members of the body.
	MoreThanProportion {
		#[codec(compact)]
		nom: u32,
		#[codec(compact)]
		denom: u32,
	},
}

impl BodyPart {
	/// Returns `true` if the part represents a strict majority (> 50%) of the body in question.
	pub fn is_majority(&self) -> bool {
		match self {
			BodyPart::Fraction { nom, denom } if *nom * 2 > *denom => true,
			BodyPart::AtLeastProportion { nom, denom } if *nom * 2 > *denom => true,
			BodyPart::MoreThanProportion { nom, denom } if *nom * 2 >= *denom => true,
			_ => false,
		}
	}
}

impl TryFrom<OldBodyPart> for BodyPart {
	type Error = ();
	fn try_from(value: OldBodyPart) -> Result<Self, ()> {
		use OldBodyPart::*;
		Ok(match value {
			Voice => Self::Voice,
			Members { count } => Self::Members { count },
			Fraction { nom, denom } => Self::Fraction { nom, denom },
			AtLeastProportion { nom, denom } => Self::AtLeastProportion { nom, denom },
			MoreThanProportion { nom, denom } => Self::MoreThanProportion { nom, denom },
		})
	}
}

/// A single item in a path to describe the relative location of a consensus system.
///
/// Each item assumes a pre-existing location as its context and is defined in terms of it.
#[derive(
	Copy, Clone, Eq, PartialEq, Ord, PartialOrd, Encode, Decode, Debug, TypeInfo, MaxEncodedLen,
)]
#[cfg_attr(feature = "std", derive(serde::Serialize, serde::Deserialize))]
pub enum Junction {
	/// An indexed parachain belonging to and operated by the context.
	///
	/// Generally used when the context is a Polkadot Relay-chain.
	Parachain(#[codec(compact)] u32),
	/// A 32-byte identifier for an account of a specific network that is respected as a sovereign endpoint within
	/// the context.
	///
	/// Generally used when the context is a Substrate-based chain.
	AccountId32 { network: Option<NetworkId>, id: [u8; 32] },
	/// An 8-byte index for an account of a specific network that is respected as a sovereign endpoint within
	/// the context.
	///
	/// May be used when the context is a Frame-based chain and includes e.g. an indices pallet.
	AccountIndex64 {
		network: Option<NetworkId>,
		#[codec(compact)]
		index: u64,
	},
	/// A 20-byte identifier for an account of a specific network that is respected as a sovereign endpoint within
	/// the context.
	///
	/// May be used when the context is an Ethereum or Bitcoin chain or smart-contract.
	AccountKey20 { network: Option<NetworkId>, key: [u8; 20] },
	/// An instanced, indexed pallet that forms a constituent part of the context.
	///
	/// Generally used when the context is a Frame-based chain.
	PalletInstance(u8),
	/// A non-descript index within the context location.
	///
	/// Usage will vary widely owing to its generality.
	///
	/// NOTE: Try to avoid using this and instead use a more specific item.
	GeneralIndex(#[codec(compact)] u128),
	/// A nondescript 128-byte datum acting as a key within the context location.
	///
	/// Usage will vary widely owing to its generality.
	///
	/// NOTE: Try to avoid using this and instead use a more specific item.
	GeneralKey([u8; 32]),
	/// The unambiguous child.
	///
	/// Not currently used except as a fallback when deriving context.
	OnlyChild,
	/// A pluralistic body existing within consensus.
	///
	/// Typical to be used to represent a governance origin of a chain, but could in principle be used to represent
	/// things such as multisigs also.
	Plurality { id: BodyId, part: BodyPart },
	/// A global network capable of externalizing its own consensus. This is not generally
	/// meaningful outside of the universal level.
	GlobalConsensus(NetworkId),
}

impl From<NetworkId> for Junction {
	fn from(n: NetworkId) -> Self {
		Self::GlobalConsensus(n)
	}
}

impl From<[u8; 32]> for Junction {
	fn from(id: [u8; 32]) -> Self {
		Self::AccountId32 { network: None, id }
	}
}

impl From<[u8; 20]> for Junction {
	fn from(key: [u8; 20]) -> Self {
		Self::AccountKey20 { network: None, key }
	}
}

impl From<u64> for Junction {
	fn from(index: u64) -> Self {
		Self::AccountIndex64 { network: None, index }
	}
}

impl From<u128> for Junction {
	fn from(id: u128) -> Self {
		Self::GeneralIndex(id)
	}
}

impl TryFrom<OldJunction> for Junction {
	type Error = ();
	fn try_from(value: OldJunction) -> Result<Self, ()> {
		use OldJunction::*;
		Ok(match value {
			Parachain(id) => Self::Parachain(id),
			AccountId32 { network, id } => Self::AccountId32 { network: network.into(), id },
			AccountIndex64 { network, index } =>
				Self::AccountIndex64 { network: network.into(), index },
			AccountKey20 { network, key } => Self::AccountKey20 { network: network.into(), key },
			PalletInstance(index) => Self::PalletInstance(index),
			GeneralIndex(id) => Self::GeneralIndex(id),
			GeneralKey(_key) => return Err(()),
			OnlyChild => Self::OnlyChild,
			Plurality { id, part } =>
				Self::Plurality { id: id.try_into()?, part: part.try_into()? },
		})
	}
}

impl Junction {
	/// Convert `self` into a `MultiLocation` containing 0 parents.
	///
	/// Similar to `Into::into`, except that this method can be used in a const evaluation context.
	pub const fn into_location(self) -> MultiLocation {
		MultiLocation { parents: 0, interior: Junctions::X1(self) }
	}

	/// Convert `self` into a `MultiLocation` containing `n` parents.
	///
	/// Similar to `Self::into_location`, with the added ability to specify the number of parent junctions.
	pub const fn into_exterior(self, n: u8) -> MultiLocation {
		MultiLocation { parents: n, interior: Junctions::X1(self) }
	}

	/// Convert `self` into a `VersionedMultiLocation` containing 0 parents.
	///
	/// Similar to `Into::into`, except that this method can be used in a const evaluation context.
	pub const fn into_versioned(self) -> VersionedMultiLocation {
		self.into_location().into_versioned()
	}

	/// Remove the `NetworkId` value.
	pub fn remove_network_id(&mut self) {
		use Junction::*;
		match self {
			AccountId32 { ref mut network, .. } |
			AccountIndex64 { ref mut network, .. } |
			AccountKey20 { ref mut network, .. } => *network = None,
			_ => {},
		}
	}
}<|MERGE_RESOLUTION|>--- conflicted
+++ resolved
@@ -51,19 +51,12 @@
 	Rococo,
 	/// The Wococo testnet Relay-chain.
 	Wococo,
-<<<<<<< HEAD
 	/// An Ethereum network specified by its chain ID.
 	Ethereum {
 		/// The EIP-155 chain ID.
 		#[codec(compact)]
 		chain_id: u64,
 	},
-=======
-	/// The Ethereum network, including hard-forks supported by the Ethereum Foundation.
-	EthereumFoundation,
-	/// The Ethereum network, including hard-forks supported by Ethereum Classic developers.
-	EthereumClassic,
->>>>>>> 90822a76
 	/// The Bitcoin network, including hard-forks supported by Bitcoin Core development team.
 	BitcoinCore,
 	/// The Bitcoin network, including hard-forks supported by Bitcoin Cash developers.
