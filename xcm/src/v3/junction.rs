// Copyright 2020 Parity Technologies (UK) Ltd.
// This file is part of Polkadot.

// Polkadot is free software: you can redistribute it and/or modify
// it under the terms of the GNU General Public License as published by
// the Free Software Foundation, either version 3 of the License, or
// (at your option) any later version.

// Polkadot is distributed in the hope that it will be useful,
// but WITHOUT ANY WARRANTY; without even the implied warranty of
// MERCHANTABILITY or FITNESS FOR A PARTICULAR PURPOSE.  See the
// GNU General Public License for more details.

// You should have received a copy of the GNU General Public License
// along with Polkadot.  If not, see <http://www.gnu.org/licenses/>.

//! Support data structures for `MultiLocation`, primarily the `Junction` datatype.

use super::{Junctions, MultiLocation};
use crate::{
	v2::{
		BodyId as OldBodyId, BodyPart as OldBodyPart, Junction as OldJunction,
		NetworkId as OldNetworkId,
	},
	VersionedMultiLocation,
};
use core::convert::{TryFrom, TryInto};
use parity_scale_codec::{self, Decode, Encode, MaxEncodedLen};
use scale_info::TypeInfo;

/// A global identifier of a data structure existing within consensus.
///
/// Maintenance note: Networks with global consensus and which are practically bridgeable within the
/// Polkadot ecosystem are given preference over explicit naming in this enumeration.
#[derive(
	Copy, Clone, Eq, PartialEq, Ord, PartialOrd, Encode, Decode, Debug, TypeInfo, MaxEncodedLen,
)]
#[cfg_attr(feature = "std", derive(serde::Serialize, serde::Deserialize))]
pub enum NetworkId {
	/// Network specified by the first 32 bytes of its genesis block.
	ByGenesis([u8; 32]),
	/// Network defined by the first 32-bytes of the hash and number of some block it contains.
	ByFork { block_number: u64, block_hash: [u8; 32] },
	/// The Polkadot mainnet Relay-chain.
	Polkadot,
	/// The Kusama canary-net Relay-chain.
	Kusama,
	/// The Westend testnet Relay-chain.
	Westend,
	/// The Rococo testnet Relay-chain.
	Rococo,
	/// The Wococo testnet Relay-chain.
	Wococo,
	/// The Ethereum network, including hard-forks supported by the Etheruem Foundation.
	EthereumFoundation,
	/// The Ethereum network, including hard-forks supported by Ethereum Classic developers.
	EthereumClassic,
	/// The Bitcoin network, including hard-forks supported by Bitcoin Core development team.
	BitcoinCore,
	/// The Bitcoin network, including hard-forks supported by Bitcoin Cash developers.
	BitcoinCash,
}

impl From<OldNetworkId> for Option<NetworkId> {
	fn from(old: OldNetworkId) -> Option<NetworkId> {
		use OldNetworkId::*;
		match old {
			Any => None,
			Named(_) => None,
			Polkadot => Some(NetworkId::Polkadot),
			Kusama => Some(NetworkId::Kusama),
		}
	}
}

/// An identifier of a pluralistic body.
<<<<<<< HEAD
#[derive(Clone, Eq, PartialEq, Ord, PartialOrd, Encode, Decode, Debug, TypeInfo, MaxEncodedLen)]
#[cfg_attr(feature = "std", derive(serde::Serialize, serde::Deserialize))]
=======
#[derive(
	Copy, Clone, Eq, PartialEq, Ord, PartialOrd, Encode, Decode, Debug, TypeInfo, MaxEncodedLen,
)]
>>>>>>> 41e7c476
pub enum BodyId {
	/// The only body in its context.
	Unit,
	/// A named body.
	Moniker([u8; 4]),
	/// An indexed body.
	Index(#[codec(compact)] u32),
	/// The unambiguous executive body (for Polkadot, this would be the Polkadot council).
	Executive,
	/// The unambiguous technical body (for Polkadot, this would be the Technical Committee).
	Technical,
	/// The unambiguous legislative body (for Polkadot, this could be considered the opinion of a majority of
	/// lock-voters).
	Legislative,
	/// The unambiguous judicial body (this doesn't exist on Polkadot, but if it were to get a "grand oracle", it
	/// may be considered as that).
	Judicial,
}

impl TryFrom<OldBodyId> for BodyId {
	type Error = ();
	fn try_from(value: OldBodyId) -> Result<Self, ()> {
		use OldBodyId::*;
		Ok(match value {
			Unit => Self::Unit,
			Named(n) =>
				if n.len() == 4 {
					let mut r = [0u8; 4];
					r.copy_from_slice(&n[..]);
					Self::Moniker(r)
				} else {
					return Err(())
				},
			Index(n) => Self::Index(n),
			Executive => Self::Executive,
			Technical => Self::Technical,
			Legislative => Self::Legislative,
			Judicial => Self::Judicial,
		})
	}
}

/// A part of a pluralistic body.
<<<<<<< HEAD
#[derive(Clone, Eq, PartialEq, Ord, PartialOrd, Encode, Decode, Debug, TypeInfo, MaxEncodedLen)]
#[cfg_attr(feature = "std", derive(serde::Serialize, serde::Deserialize))]
=======
#[derive(
	Copy, Clone, Eq, PartialEq, Ord, PartialOrd, Encode, Decode, Debug, TypeInfo, MaxEncodedLen,
)]
>>>>>>> 41e7c476
pub enum BodyPart {
	/// The body's declaration, under whatever means it decides.
	Voice,
	/// A given number of members of the body.
	Members {
		#[codec(compact)]
		count: u32,
	},
	/// A given number of members of the body, out of some larger caucus.
	Fraction {
		#[codec(compact)]
		nom: u32,
		#[codec(compact)]
		denom: u32,
	},
	/// No less than the given proportion of members of the body.
	AtLeastProportion {
		#[codec(compact)]
		nom: u32,
		#[codec(compact)]
		denom: u32,
	},
	/// More than than the given proportion of members of the body.
	MoreThanProportion {
		#[codec(compact)]
		nom: u32,
		#[codec(compact)]
		denom: u32,
	},
}

impl BodyPart {
	/// Returns `true` if the part represents a strict majority (> 50%) of the body in question.
	pub fn is_majority(&self) -> bool {
		match self {
			BodyPart::Fraction { nom, denom } if *nom * 2 > *denom => true,
			BodyPart::AtLeastProportion { nom, denom } if *nom * 2 > *denom => true,
			BodyPart::MoreThanProportion { nom, denom } if *nom * 2 >= *denom => true,
			_ => false,
		}
	}
}

impl TryFrom<OldBodyPart> for BodyPart {
	type Error = ();
	fn try_from(value: OldBodyPart) -> Result<Self, ()> {
		use OldBodyPart::*;
		Ok(match value {
			Voice => Self::Voice,
			Members { count } => Self::Members { count },
			Fraction { nom, denom } => Self::Fraction { nom, denom },
			AtLeastProportion { nom, denom } => Self::AtLeastProportion { nom, denom },
			MoreThanProportion { nom, denom } => Self::MoreThanProportion { nom, denom },
		})
	}
}

/// A single item in a path to describe the relative location of a consensus system.
///
/// Each item assumes a pre-existing location as its context and is defined in terms of it.
<<<<<<< HEAD
#[derive(Clone, Eq, PartialEq, Ord, PartialOrd, Encode, Decode, Debug, TypeInfo, MaxEncodedLen)]
#[cfg_attr(feature = "std", derive(serde::Serialize, serde::Deserialize))]
=======
#[derive(
	Copy, Clone, Eq, PartialEq, Ord, PartialOrd, Encode, Decode, Debug, TypeInfo, MaxEncodedLen,
)]
>>>>>>> 41e7c476
pub enum Junction {
	/// An indexed parachain belonging to and operated by the context.
	///
	/// Generally used when the context is a Polkadot Relay-chain.
	Parachain(#[codec(compact)] u32),
	/// A 32-byte identifier for an account of a specific network that is respected as a sovereign endpoint within
	/// the context.
	///
	/// Generally used when the context is a Substrate-based chain.
	AccountId32 { network: Option<NetworkId>, id: [u8; 32] },
	/// An 8-byte index for an account of a specific network that is respected as a sovereign endpoint within
	/// the context.
	///
	/// May be used when the context is a Frame-based chain and includes e.g. an indices pallet.
	AccountIndex64 {
		network: Option<NetworkId>,
		#[codec(compact)]
		index: u64,
	},
	/// A 20-byte identifier for an account of a specific network that is respected as a sovereign endpoint within
	/// the context.
	///
	/// May be used when the context is an Ethereum or Bitcoin chain or smart-contract.
	AccountKey20 { network: Option<NetworkId>, key: [u8; 20] },
	/// An instanced, indexed pallet that forms a constituent part of the context.
	///
	/// Generally used when the context is a Frame-based chain.
	PalletInstance(u8),
	/// A non-descript index within the context location.
	///
	/// Usage will vary widely owing to its generality.
	///
	/// NOTE: Try to avoid using this and instead use a more specific item.
	GeneralIndex(#[codec(compact)] u128),
	/// A nondescript 128-byte datum acting as a key within the context location.
	///
	/// Usage will vary widely owing to its generality.
	///
	/// NOTE: Try to avoid using this and instead use a more specific item.
	GeneralKey([u8; 32]),
	/// The unambiguous child.
	///
	/// Not currently used except as a fallback when deriving context.
	OnlyChild,
	/// A pluralistic body existing within consensus.
	///
	/// Typical to be used to represent a governance origin of a chain, but could in principle be used to represent
	/// things such as multisigs also.
	Plurality { id: BodyId, part: BodyPart },
	/// A global network capable of externalizing its own consensus. This is not generally
	/// meaningful outside of the universal level.
	GlobalConsensus(NetworkId),
}

impl From<NetworkId> for Junction {
	fn from(n: NetworkId) -> Self {
		Self::GlobalConsensus(n)
	}
}

impl From<[u8; 32]> for Junction {
	fn from(id: [u8; 32]) -> Self {
		Self::AccountId32 { network: None, id }
	}
}

impl From<[u8; 20]> for Junction {
	fn from(key: [u8; 20]) -> Self {
		Self::AccountKey20 { network: None, key }
	}
}

impl From<u64> for Junction {
	fn from(index: u64) -> Self {
		Self::AccountIndex64 { network: None, index }
	}
}

impl From<u128> for Junction {
	fn from(id: u128) -> Self {
		Self::GeneralIndex(id)
	}
}

impl TryFrom<OldJunction> for Junction {
	type Error = ();
	fn try_from(value: OldJunction) -> Result<Self, ()> {
		use OldJunction::*;
		Ok(match value {
			Parachain(id) => Self::Parachain(id),
			AccountId32 { network, id } => Self::AccountId32 { network: network.into(), id },
			AccountIndex64 { network, index } =>
				Self::AccountIndex64 { network: network.into(), index },
			AccountKey20 { network, key } => Self::AccountKey20 { network: network.into(), key },
			PalletInstance(index) => Self::PalletInstance(index),
			GeneralIndex(id) => Self::GeneralIndex(id),
			GeneralKey(_key) => return Err(()),
			OnlyChild => Self::OnlyChild,
			Plurality { id, part } =>
				Self::Plurality { id: id.try_into()?, part: part.try_into()? },
		})
	}
}

impl Junction {
	/// Convert `self` into a `MultiLocation` containing 0 parents.
	///
	/// Similar to `Into::into`, except that this method can be used in a const evaluation context.
	pub const fn into_location(self) -> MultiLocation {
		MultiLocation { parents: 0, interior: Junctions::X1(self) }
	}

	/// Convert `self` into a `MultiLocation` containing `n` parents.
	///
	/// Similar to `Self::into_location`, with the added ability to specify the number of parent junctions.
	pub const fn into_exterior(self, n: u8) -> MultiLocation {
		MultiLocation { parents: n, interior: Junctions::X1(self) }
	}

	/// Convert `self` into a `VersionedMultiLocation` containing 0 parents.
	///
	/// Similar to `Into::into`, except that this method can be used in a const evaluation context.
	pub const fn into_versioned(self) -> VersionedMultiLocation {
		self.into_location().into_versioned()
	}

	/// Remove the `NetworkId` value.
	pub fn remove_network_id(&mut self) {
		use Junction::*;
		match self {
			AccountId32 { ref mut network, .. } |
			AccountIndex64 { ref mut network, .. } |
			AccountKey20 { ref mut network, .. } => *network = None,
			_ => {},
		}
	}
}<|MERGE_RESOLUTION|>--- conflicted
+++ resolved
@@ -74,14 +74,10 @@
 }
 
 /// An identifier of a pluralistic body.
-<<<<<<< HEAD
-#[derive(Clone, Eq, PartialEq, Ord, PartialOrd, Encode, Decode, Debug, TypeInfo, MaxEncodedLen)]
-#[cfg_attr(feature = "std", derive(serde::Serialize, serde::Deserialize))]
-=======
 #[derive(
 	Copy, Clone, Eq, PartialEq, Ord, PartialOrd, Encode, Decode, Debug, TypeInfo, MaxEncodedLen,
 )]
->>>>>>> 41e7c476
+#[cfg_attr(feature = "std", derive(serde::Serialize, serde::Deserialize))]
 pub enum BodyId {
 	/// The only body in its context.
 	Unit,
@@ -125,14 +121,10 @@
 }
 
 /// A part of a pluralistic body.
-<<<<<<< HEAD
-#[derive(Clone, Eq, PartialEq, Ord, PartialOrd, Encode, Decode, Debug, TypeInfo, MaxEncodedLen)]
-#[cfg_attr(feature = "std", derive(serde::Serialize, serde::Deserialize))]
-=======
 #[derive(
 	Copy, Clone, Eq, PartialEq, Ord, PartialOrd, Encode, Decode, Debug, TypeInfo, MaxEncodedLen,
 )]
->>>>>>> 41e7c476
+#[cfg_attr(feature = "std", derive(serde::Serialize, serde::Deserialize))]
 pub enum BodyPart {
 	/// The body's declaration, under whatever means it decides.
 	Voice,
@@ -193,14 +185,10 @@
 /// A single item in a path to describe the relative location of a consensus system.
 ///
 /// Each item assumes a pre-existing location as its context and is defined in terms of it.
-<<<<<<< HEAD
-#[derive(Clone, Eq, PartialEq, Ord, PartialOrd, Encode, Decode, Debug, TypeInfo, MaxEncodedLen)]
-#[cfg_attr(feature = "std", derive(serde::Serialize, serde::Deserialize))]
-=======
 #[derive(
 	Copy, Clone, Eq, PartialEq, Ord, PartialOrd, Encode, Decode, Debug, TypeInfo, MaxEncodedLen,
 )]
->>>>>>> 41e7c476
+#[cfg_attr(feature = "std", derive(serde::Serialize, serde::Deserialize))]
 pub enum Junction {
 	/// An indexed parachain belonging to and operated by the context.
 	///
