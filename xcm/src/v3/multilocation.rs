--- conflicted
+++ resolved
@@ -51,14 +51,10 @@
 /// that a value is strictly an interior location, in those cases, `Junctions` may be used.
 ///
 /// The `MultiLocation` value of `Null` simply refers to the interpreting consensus system.
-<<<<<<< HEAD
-#[derive(Clone, Decode, Encode, Eq, PartialEq, Ord, PartialOrd, Debug, TypeInfo, MaxEncodedLen)]
-#[cfg_attr(feature = "std", derive(serde::Serialize, serde::Deserialize))]
-=======
 #[derive(
 	Copy, Clone, Decode, Encode, Eq, PartialEq, Ord, PartialOrd, Debug, TypeInfo, MaxEncodedLen,
 )]
->>>>>>> 41e7c476
+#[cfg_attr(feature = "std", derive(serde::Serialize, serde::Deserialize))]
 pub struct MultiLocation {
 	/// The number of parent junctions at the beginning of this `MultiLocation`.
 	pub parents: u8,
