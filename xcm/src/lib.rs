// Copyright 2020 Parity Technologies (UK) Ltd.
// This file is part of Polkadot.

// Substrate is free software: you can redistribute it and/or modify
// it under the terms of the GNU General Public License as published by
// the Free Software Foundation, either version 3 of the License, or
// (at your option) any later version.

// Substrate is distributed in the hope that it will be useful,
// but WITHOUT ANY WARRANTY; without even the implied warranty of
// MERCHANTABILITY or FITNESS FOR A PARTICULAR PURPOSE.  See the
// GNU General Public License for more details.

// You should have received a copy of the GNU General Public License
// along with Polkadot.  If not, see <http://www.gnu.org/licenses/>.

//! Cross-Consensus Message format data structures.

// NOTE, this crate is meant to be used in many different environments, notably wasm, but not
// necessarily related to FRAME or even Substrate.
//
// Hence, `no_std` rather than sp-runtime.
#![no_std]
extern crate alloc;

use core::{
	convert::{TryFrom, TryInto},
	result::Result,
};
use derivative::Derivative;
use parity_scale_codec::{Decode, Encode, Error as CodecError, Input};

pub mod v0;
pub mod v1;

pub mod latest {
	pub use super::v1::*;
}

mod double_encoded;
pub use double_encoded::DoubleEncoded;

<<<<<<< HEAD
/// Maximum nesting level for XCM decoding.
pub const MAX_XCM_DECODE_DEPTH: u32 = 8;
=======
#[derive(Clone, Eq, PartialEq, Debug)]
pub enum Unsupported {}
impl Encode for Unsupported {}
impl Decode for Unsupported {
	fn decode<I: Input>(_: &mut I) -> Result<Self, CodecError> {
		Err("Not decodable".into())
	}
}
>>>>>>> 8f0a57ab

/// A single XCM message, together with its version code.
#[derive(Derivative, Encode, Decode)]
#[derivative(Clone(bound = ""), Eq(bound = ""), PartialEq(bound = ""), Debug(bound = ""))]
#[codec(encode_bound())]
#[codec(decode_bound())]
pub enum VersionedXcm<Call> {
	V0(v0::Xcm<Call>),
	V1(v1::Xcm<Call>),
}

impl<Call> From<v0::Xcm<Call>> for VersionedXcm<Call> {
	fn from(x: v0::Xcm<Call>) -> Self {
		VersionedXcm::V0(x)
	}
}

impl<Call> From<v1::Xcm<Call>> for VersionedXcm<Call> {
	fn from(x: v1::Xcm<Call>) -> Self {
		VersionedXcm::V1(x)
	}
}

impl<Call> TryFrom<VersionedXcm<Call>> for v0::Xcm<Call> {
	type Error = ();
	fn try_from(x: VersionedXcm<Call>) -> Result<Self, ()> {
		match x {
			VersionedXcm::V0(x) => Ok(x),
			VersionedXcm::V1(x) => x.try_into(),
		}
	}
}

impl<Call> TryFrom<VersionedXcm<Call>> for v1::Xcm<Call> {
	type Error = ();
	fn try_from(x: VersionedXcm<Call>) -> Result<Self, ()> {
		match x {
			VersionedXcm::V0(x) => x.try_into(),
			VersionedXcm::V1(x) => Ok(x),
		}
	}
}

/// Convert an `Xcm` datum into a `VersionedXcm`, based on a destination `MultiLocation` which will interpret it.
pub trait WrapVersion {
	fn wrap_version<Call>(
		dest: &latest::MultiLocation,
		xcm: impl Into<VersionedXcm<Call>>,
	) -> Result<VersionedXcm<Call>, ()>;
}

/// `()` implementation does nothing with the XCM, just sending with whatever version it was authored as.
impl WrapVersion for () {
	fn wrap_version<Call>(
		_: &latest::MultiLocation,
		xcm: impl Into<VersionedXcm<Call>>,
	) -> Result<VersionedXcm<Call>, ()> {
		Ok(xcm.into())
	}
}

/// `WrapVersion` implementation which attempts to always convert the XCM to version 0 before wrapping it.
pub struct AlwaysV0;
impl WrapVersion for AlwaysV0 {
	fn wrap_version<Call>(
		_: &latest::MultiLocation,
		xcm: impl Into<VersionedXcm<Call>>,
	) -> Result<VersionedXcm<Call>, ()> {
		Ok(VersionedXcm::<Call>::V0(xcm.into().try_into()?))
	}
}

/// `WrapVersion` implementation which attempts to always convert the XCM to version 1 before wrapping it.
pub struct AlwaysV1;
impl WrapVersion for AlwaysV1 {
	fn wrap_version<Call>(
		_: &latest::MultiLocation,
		xcm: impl Into<VersionedXcm<Call>>,
	) -> Result<VersionedXcm<Call>, ()> {
		Ok(VersionedXcm::<Call>::V1(xcm.into().try_into()?))
	}
}

/// `WrapVersion` implementation which attempts to always convert the XCM to the latest version before wrapping it.
pub type AlwaysLatest = AlwaysV1;

/// `WrapVersion` implementation which attempts to always convert the XCM to the release version before wrapping it.
pub type AlwaysRelease = AlwaysV0;

pub mod opaque {
	pub mod v0 {
		// Everything from v0
		pub use crate::v0::*;
		// Then override with the opaque types in v0
		pub use crate::v0::opaque::{Order, Xcm};
	}
	pub mod v1 {
		// Everything from v1
		pub use crate::v1::*;
		// Then override with the opaque types in v1
		pub use crate::v1::opaque::{Order, Xcm};
	}

	pub mod latest {
		pub use super::v1::*;
	}

	/// The basic `VersionedXcm` type which just uses the `Vec<u8>` as an encoded call.
	pub type VersionedXcm = super::VersionedXcm<()>;
}<|MERGE_RESOLUTION|>--- conflicted
+++ resolved
@@ -40,10 +40,9 @@
 mod double_encoded;
 pub use double_encoded::DoubleEncoded;
 
-<<<<<<< HEAD
 /// Maximum nesting level for XCM decoding.
 pub const MAX_XCM_DECODE_DEPTH: u32 = 8;
-=======
+
 #[derive(Clone, Eq, PartialEq, Debug)]
 pub enum Unsupported {}
 impl Encode for Unsupported {}
@@ -52,7 +51,6 @@
 		Err("Not decodable".into())
 	}
 }
->>>>>>> 8f0a57ab
 
 /// A single XCM message, together with its version code.
 #[derive(Derivative, Encode, Decode)]
