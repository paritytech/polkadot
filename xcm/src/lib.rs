// Copyright 2020 Parity Technologies (UK) Ltd.
// This file is part of Polkadot.

// Substrate is free software: you can redistribute it and/or modify
// it under the terms of the GNU General Public License as published by
// the Free Software Foundation, either version 3 of the License, or
// (at your option) any later version.

// Substrate is distributed in the hope that it will be useful,
// but WITHOUT ANY WARRANTY; without even the implied warranty of
// MERCHANTABILITY or FITNESS FOR A PARTICULAR PURPOSE.  See the
// GNU General Public License for more details.

// You should have received a copy of the GNU General Public License
// along with Polkadot.  If not, see <http://www.gnu.org/licenses/>.

//! Cross-Consensus Message format data structures.

// NOTE, this crate is meant to be used in many different environments, notably wasm, but not
// necessarily related to FRAME or even Substrate.
//
// Hence, `no_std` rather than sp-runtime.
#![no_std]
extern crate alloc;

use core::{
	convert::{TryFrom, TryInto},
	result::Result,
};
use derivative::Derivative;
<<<<<<< HEAD
use parity_scale_codec::{Decode, Encode};
use scale_info::TypeInfo;
=======
use parity_scale_codec::{Decode, Encode, Error as CodecError, Input};
>>>>>>> 8f0a57ab

pub mod v0;
pub mod v1;

pub mod latest {
	pub use super::v1::*;
}

mod double_encoded;
pub use double_encoded::DoubleEncoded;

#[derive(Clone, Eq, PartialEq, Debug)]
pub enum Unsupported {}
impl Encode for Unsupported {}
impl Decode for Unsupported {
	fn decode<I: Input>(_: &mut I) -> Result<Self, CodecError> {
		Err("Not decodable".into())
	}
}

/// A single XCM message, together with its version code.
#[derive(Derivative, Encode, Decode, TypeInfo)]
#[derivative(Clone(bound = ""), Eq(bound = ""), PartialEq(bound = ""), Debug(bound = ""))]
#[codec(encode_bound())]
#[codec(decode_bound())]
#[scale_info(bounds(), skip_type_params(Call))]
pub enum VersionedXcm<Call> {
	V0(v0::Xcm<Call>),
	V1(v1::Xcm<Call>),
}

impl<Call> From<v0::Xcm<Call>> for VersionedXcm<Call> {
	fn from(x: v0::Xcm<Call>) -> Self {
		VersionedXcm::V0(x)
	}
}

impl<Call> From<v1::Xcm<Call>> for VersionedXcm<Call> {
	fn from(x: v1::Xcm<Call>) -> Self {
		VersionedXcm::V1(x)
	}
}

impl<Call> TryFrom<VersionedXcm<Call>> for v0::Xcm<Call> {
	type Error = ();
	fn try_from(x: VersionedXcm<Call>) -> Result<Self, ()> {
		match x {
			VersionedXcm::V0(x) => Ok(x),
			VersionedXcm::V1(x) => x.try_into(),
		}
	}
}

impl<Call> TryFrom<VersionedXcm<Call>> for v1::Xcm<Call> {
	type Error = ();
	fn try_from(x: VersionedXcm<Call>) -> Result<Self, ()> {
		match x {
			VersionedXcm::V0(x) => x.try_into(),
			VersionedXcm::V1(x) => Ok(x),
		}
	}
}

/// Convert an `Xcm` datum into a `VersionedXcm`, based on a destination `MultiLocation` which will interpret it.
pub trait WrapVersion {
	fn wrap_version<Call>(
		dest: &latest::MultiLocation,
		xcm: impl Into<VersionedXcm<Call>>,
	) -> Result<VersionedXcm<Call>, ()>;
}

/// `()` implementation does nothing with the XCM, just sending with whatever version it was authored as.
impl WrapVersion for () {
	fn wrap_version<Call>(
		_: &latest::MultiLocation,
		xcm: impl Into<VersionedXcm<Call>>,
	) -> Result<VersionedXcm<Call>, ()> {
		Ok(xcm.into())
	}
}

/// `WrapVersion` implementation which attempts to always convert the XCM to version 0 before wrapping it.
pub struct AlwaysV0;
impl WrapVersion for AlwaysV0 {
	fn wrap_version<Call>(
		_: &latest::MultiLocation,
		xcm: impl Into<VersionedXcm<Call>>,
	) -> Result<VersionedXcm<Call>, ()> {
		Ok(VersionedXcm::<Call>::V0(xcm.into().try_into()?))
	}
}

/// `WrapVersion` implementation which attempts to always convert the XCM to version 1 before wrapping it.
pub struct AlwaysV1;
impl WrapVersion for AlwaysV1 {
	fn wrap_version<Call>(
		_: &latest::MultiLocation,
		xcm: impl Into<VersionedXcm<Call>>,
	) -> Result<VersionedXcm<Call>, ()> {
		Ok(VersionedXcm::<Call>::V1(xcm.into().try_into()?))
	}
}

/// `WrapVersion` implementation which attempts to always convert the XCM to the latest version before wrapping it.
pub type AlwaysLatest = AlwaysV1;

/// `WrapVersion` implementation which attempts to always convert the XCM to the release version before wrapping it.
pub type AlwaysRelease = AlwaysV0;

pub mod opaque {
	pub mod v0 {
		// Everything from v0
		pub use crate::v0::*;
		// Then override with the opaque types in v0
		pub use crate::v0::opaque::{Order, Xcm};
	}
	pub mod v1 {
		// Everything from v1
		pub use crate::v1::*;
		// Then override with the opaque types in v1
		pub use crate::v1::opaque::{Order, Xcm};
	}

	pub mod latest {
		pub use super::v1::*;
	}

	/// The basic `VersionedXcm` type which just uses the `Vec<u8>` as an encoded call.
	pub type VersionedXcm = super::VersionedXcm<()>;
}<|MERGE_RESOLUTION|>--- conflicted
+++ resolved
@@ -28,12 +28,8 @@
 	result::Result,
 };
 use derivative::Derivative;
-<<<<<<< HEAD
-use parity_scale_codec::{Decode, Encode};
+use parity_scale_codec::{Decode, Encode, Error as CodecError, Input};
 use scale_info::TypeInfo;
-=======
-use parity_scale_codec::{Decode, Encode, Error as CodecError, Input};
->>>>>>> 8f0a57ab
 
 pub mod v0;
 pub mod v1;
