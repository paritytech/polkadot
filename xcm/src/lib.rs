// Copyright 2020 Parity Technologies (UK) Ltd.
// This file is part of Polkadot.

// Substrate is free software: you can redistribute it and/or modify
// it under the terms of the GNU General Public License as published by
// the Free Software Foundation, either version 3 of the License, or
// (at your option) any later version.

// Substrate is distributed in the hope that it will be useful,
// but WITHOUT ANY WARRANTY; without even the implied warranty of
// MERCHANTABILITY or FITNESS FOR A PARTICULAR PURPOSE.  See the
// GNU General Public License for more details.

// You should have received a copy of the GNU General Public License
// along with Polkadot.  If not, see <http://www.gnu.org/licenses/>.

//! Cross-Consensus Message format data structures.

// NOTE, this crate is meant to be used in many different environments, notably wasm, but not
// necessarily related to FRAME or even Substrate.
//
// Hence, `no_std` rather than sp-runtime.
#![no_std]
extern crate alloc;

use alloc::vec::Vec;
use core::{
	convert::{TryFrom, TryInto},
	result::Result,
};
use derivative::Derivative;
use parity_scale_codec::{Decode, Encode, Error as CodecError, Input};
use scale_info::TypeInfo;

pub mod v0;
pub mod v1;
pub mod v2;

pub mod latest {
	pub use super::v2::*;
}

mod double_encoded;
pub use double_encoded::DoubleEncoded;

/// Maximum nesting level for XCM decoding.
pub const MAX_XCM_DECODE_DEPTH: u32 = 8;

#[derive(Clone, Eq, PartialEq, Debug)]
pub enum Unsupported {}
impl Encode for Unsupported {}
impl Decode for Unsupported {
	fn decode<I: Input>(_: &mut I) -> Result<Self, CodecError> {
		Err("Not decodable".into())
	}
}

/// A single `MultiLocation` value, together with its version code.
#[derive(Derivative, Encode, Decode, TypeInfo)]
#[derivative(Clone(bound = ""), Eq(bound = ""), PartialEq(bound = ""), Debug(bound = ""))]
#[codec(encode_bound())]
#[codec(decode_bound())]
pub enum VersionedMultiLocation {
	V0(v0::MultiLocation),
	V1(v1::MultiLocation),
}

impl From<v0::MultiLocation> for VersionedMultiLocation {
	fn from(x: v0::MultiLocation) -> Self {
		VersionedMultiLocation::V0(x)
	}
}

impl<T: Into<v1::MultiLocation>> From<T> for VersionedMultiLocation {
	fn from(x: T) -> Self {
		VersionedMultiLocation::V1(x.into())
	}
}

impl TryFrom<VersionedMultiLocation> for v0::MultiLocation {
	type Error = ();
	fn try_from(x: VersionedMultiLocation) -> Result<Self, ()> {
		use VersionedMultiLocation::*;
		match x {
			V0(x) => Ok(x),
			V1(x) => x.try_into(),
		}
	}
}

impl TryFrom<VersionedMultiLocation> for v1::MultiLocation {
	type Error = ();
	fn try_from(x: VersionedMultiLocation) -> Result<Self, ()> {
		use VersionedMultiLocation::*;
		match x {
			V0(x) => x.try_into(),
			V1(x) => Ok(x),
		}
	}
}

/// A single `Response` value, together with its version code.
#[derive(Derivative, Encode, Decode)]
#[derivative(Clone(bound = ""), Eq(bound = ""), PartialEq(bound = ""), Debug(bound = ""))]
#[codec(encode_bound())]
#[codec(decode_bound())]
pub enum VersionedResponse {
	V0(v0::Response),
	V1(v1::Response),
	V2(v2::Response),
}

impl From<v0::Response> for VersionedResponse {
	fn from(x: v0::Response) -> Self {
		VersionedResponse::V0(x)
	}
}

impl From<v1::Response> for VersionedResponse {
	fn from(x: v1::Response) -> Self {
		VersionedResponse::V1(x)
	}
}

impl<T: Into<v2::Response>> From<T> for VersionedResponse {
	fn from(x: T) -> Self {
		VersionedResponse::V2(x.into())
	}
}

impl TryFrom<VersionedResponse> for v0::Response {
	type Error = ();
	fn try_from(x: VersionedResponse) -> Result<Self, ()> {
		use VersionedResponse::*;
		match x {
			V0(x) => Ok(x),
			V1(x) => x.try_into(),
			V2(x) => VersionedResponse::V1(x.try_into()?).try_into(),
		}
	}
}

impl TryFrom<VersionedResponse> for v1::Response {
	type Error = ();
	fn try_from(x: VersionedResponse) -> Result<Self, ()> {
		use VersionedResponse::*;
		match x {
			V0(x) => x.try_into(),
			V1(x) => Ok(x),
			V2(x) => x.try_into(),
		}
	}
}

impl TryFrom<VersionedResponse> for v2::Response {
	type Error = ();
	fn try_from(x: VersionedResponse) -> Result<Self, ()> {
		use VersionedResponse::*;
		match x {
			V0(x) => VersionedResponse::V1(x.try_into()?).try_into(),
			V1(x) => x.try_into(),
			V2(x) => Ok(x),
		}
	}
}

/// A single `MultiAsset` value, together with its version code.
#[derive(Derivative, Encode, Decode, TypeInfo)]
#[derivative(Clone(bound = ""), Eq(bound = ""), PartialEq(bound = ""), Debug(bound = ""))]
#[codec(encode_bound())]
#[codec(decode_bound())]
pub enum VersionedMultiAsset {
	V0(v0::MultiAsset),
	V1(v1::MultiAsset),
}

impl From<v0::MultiAsset> for VersionedMultiAsset {
	fn from(x: v0::MultiAsset) -> Self {
		VersionedMultiAsset::V0(x)
	}
}

impl<T: Into<v1::MultiAsset>> From<T> for VersionedMultiAsset {
	fn from(x: T) -> Self {
		VersionedMultiAsset::V1(x.into())
	}
}

impl TryFrom<VersionedMultiAsset> for v0::MultiAsset {
	type Error = ();
	fn try_from(x: VersionedMultiAsset) -> Result<Self, ()> {
		use VersionedMultiAsset::*;
		match x {
			V0(x) => Ok(x),
			V1(x) => x.try_into(),
		}
	}
}

impl TryFrom<VersionedMultiAsset> for v1::MultiAsset {
	type Error = ();
	fn try_from(x: VersionedMultiAsset) -> Result<Self, ()> {
		use VersionedMultiAsset::*;
		match x {
			V0(x) => x.try_into(),
			V1(x) => Ok(x),
		}
	}
}

/// A single `MultiAssets` value, together with its version code.
<<<<<<< HEAD
///
/// NOTE: For XCM v0, this was `Vec<MultiAsset>`.
#[derive(Derivative, Encode, Decode, TypeInfo)]
=======
#[derive(Derivative, Encode, Decode)]
>>>>>>> e76207c0
#[derivative(Clone(bound = ""), Eq(bound = ""), PartialEq(bound = ""), Debug(bound = ""))]
#[codec(encode_bound())]
#[codec(decode_bound())]
pub enum VersionedMultiAssets {
	V0(Vec<v0::MultiAsset>),
	V1(v1::MultiAssets),
}

impl VersionedMultiAssets {
	pub fn into_version(self, n: u32) -> Result<Self, ()> {
		Ok(match n {
			0 => Self::V0(self.try_into()?),
			1 | 2 => Self::V1(self.try_into()?),
			_ => return Err(()),
		})
	}
}

impl From<Vec<v0::MultiAsset>> for VersionedMultiAssets {
	fn from(x: Vec<v0::MultiAsset>) -> Self {
		VersionedMultiAssets::V0(x)
	}
}

impl<T: Into<v1::MultiAssets>> From<T> for VersionedMultiAssets {
	fn from(x: T) -> Self {
		VersionedMultiAssets::V1(x.into())
	}
}

impl TryFrom<VersionedMultiAssets> for Vec<v0::MultiAsset> {
	type Error = ();
	fn try_from(x: VersionedMultiAssets) -> Result<Self, ()> {
		use VersionedMultiAssets::*;
		match x {
			V0(x) => Ok(x),
			V1(x) => x.try_into(),
		}
	}
}

impl TryFrom<VersionedMultiAssets> for v1::MultiAssets {
	type Error = ();
	fn try_from(x: VersionedMultiAssets) -> Result<Self, ()> {
		use VersionedMultiAssets::*;
		match x {
			V0(x) => x.try_into(),
			V1(x) => Ok(x),
		}
	}
}

/// A single XCM message, together with its version code.
#[derive(Derivative, Encode, Decode, TypeInfo)]
#[derivative(Clone(bound = ""), Eq(bound = ""), PartialEq(bound = ""), Debug(bound = ""))]
#[codec(encode_bound())]
#[codec(decode_bound())]
#[scale_info(bounds(), skip_type_params(Call))]
pub enum VersionedXcm<Call> {
	V0(v0::Xcm<Call>),
	V1(v1::Xcm<Call>),
	V2(v2::Xcm<Call>),
}

impl<Call> From<v0::Xcm<Call>> for VersionedXcm<Call> {
	fn from(x: v0::Xcm<Call>) -> Self {
		VersionedXcm::V0(x)
	}
}

impl<Call> From<v1::Xcm<Call>> for VersionedXcm<Call> {
	fn from(x: v1::Xcm<Call>) -> Self {
		VersionedXcm::V1(x)
	}
}

impl<Call> From<v2::Xcm<Call>> for VersionedXcm<Call> {
	fn from(x: v2::Xcm<Call>) -> Self {
		VersionedXcm::V2(x)
	}
}

impl<Call> TryFrom<VersionedXcm<Call>> for v0::Xcm<Call> {
	type Error = ();
	fn try_from(x: VersionedXcm<Call>) -> Result<Self, ()> {
		use VersionedXcm::*;
		match x {
			V0(x) => Ok(x),
			V1(x) => x.try_into(),
			V2(x) => V1(x.try_into()?).try_into(),
		}
	}
}

impl<Call> TryFrom<VersionedXcm<Call>> for v1::Xcm<Call> {
	type Error = ();
	fn try_from(x: VersionedXcm<Call>) -> Result<Self, ()> {
		use VersionedXcm::*;
		match x {
			V0(x) => x.try_into(),
			V1(x) => Ok(x),
			V2(x) => x.try_into(),
		}
	}
}

impl<Call> TryFrom<VersionedXcm<Call>> for v2::Xcm<Call> {
	type Error = ();
	fn try_from(x: VersionedXcm<Call>) -> Result<Self, ()> {
		use VersionedXcm::*;
		match x {
			V0(x) => V1(x.try_into()?).try_into(),
			V1(x) => x.try_into(),
			V2(x) => Ok(x),
		}
	}
}

/// Convert an `Xcm` datum into a `VersionedXcm`, based on a destination `MultiLocation` which will interpret it.
pub trait WrapVersion {
	fn wrap_version<Call>(
		dest: &latest::MultiLocation,
		xcm: impl Into<VersionedXcm<Call>>,
	) -> Result<VersionedXcm<Call>, ()>;
}

/// `()` implementation does nothing with the XCM, just sending with whatever version it was authored as.
impl WrapVersion for () {
	fn wrap_version<Call>(
		_: &latest::MultiLocation,
		xcm: impl Into<VersionedXcm<Call>>,
	) -> Result<VersionedXcm<Call>, ()> {
		Ok(xcm.into())
	}
}

/// `WrapVersion` implementation which attempts to always convert the XCM to version 0 before wrapping it.
pub struct AlwaysV0;
impl WrapVersion for AlwaysV0 {
	fn wrap_version<Call>(
		_: &latest::MultiLocation,
		xcm: impl Into<VersionedXcm<Call>>,
	) -> Result<VersionedXcm<Call>, ()> {
		Ok(VersionedXcm::<Call>::V0(xcm.into().try_into()?))
	}
}

/// `WrapVersion` implementation which attempts to always convert the XCM to version 1 before wrapping it.
pub struct AlwaysV1;
impl WrapVersion for AlwaysV1 {
	fn wrap_version<Call>(
		_: &latest::MultiLocation,
		xcm: impl Into<VersionedXcm<Call>>,
	) -> Result<VersionedXcm<Call>, ()> {
		Ok(VersionedXcm::<Call>::V1(xcm.into().try_into()?))
	}
}

/// `WrapVersion` implementation which attempts to always convert the XCM to version 1 before wrapping it.
pub struct AlwaysV2;
impl WrapVersion for AlwaysV2 {
	fn wrap_version<Call>(
		_: &latest::MultiLocation,
		xcm: impl Into<VersionedXcm<Call>>,
	) -> Result<VersionedXcm<Call>, ()> {
		Ok(VersionedXcm::<Call>::V2(xcm.into().try_into()?))
	}
}

/// `WrapVersion` implementation which attempts to always convert the XCM to the latest version before wrapping it.
pub type AlwaysLatest = AlwaysV1;

/// `WrapVersion` implementation which attempts to always convert the XCM to the release version before wrapping it.
pub type AlwaysRelease = AlwaysV0;

pub mod opaque {
	pub mod v0 {
		// Everything from v0
		pub use crate::v0::*;
		// Then override with the opaque types in v0
		pub use crate::v0::opaque::{Order, Xcm};
	}
	pub mod v1 {
		// Everything from v1
		pub use crate::v1::*;
		// Then override with the opaque types in v1
		pub use crate::v1::opaque::{Order, Xcm};
	}
	pub mod v2 {
		// Everything from v1
		pub use crate::v2::*;
		// Then override with the opaque types in v2
		pub use crate::v2::opaque::{Instruction, Xcm};
	}

	pub mod latest {
		pub use super::v2::*;
	}

	/// The basic `VersionedXcm` type which just uses the `Vec<u8>` as an encoded call.
	pub type VersionedXcm = super::VersionedXcm<()>;
}<|MERGE_RESOLUTION|>--- conflicted
+++ resolved
@@ -209,13 +209,7 @@
 }
 
 /// A single `MultiAssets` value, together with its version code.
-<<<<<<< HEAD
-///
-/// NOTE: For XCM v0, this was `Vec<MultiAsset>`.
 #[derive(Derivative, Encode, Decode, TypeInfo)]
-=======
-#[derive(Derivative, Encode, Decode)]
->>>>>>> e76207c0
 #[derivative(Clone(bound = ""), Eq(bound = ""), PartialEq(bound = ""), Debug(bound = ""))]
 #[codec(encode_bound())]
 #[codec(decode_bound())]
