// Copyright 2020 Parity Technologies (UK) Ltd.
// This file is part of Polkadot.

// Substrate is free software: you can redistribute it and/or modify
// it under the terms of the GNU General Public License as published by
// the Free Software Foundation, either version 3 of the License, or
// (at your option) any later version.

// Substrate is distributed in the hope that it will be useful,
// but WITHOUT ANY WARRANTY; without even the implied warranty of
// MERCHANTABILITY or FITNESS FOR A PARTICULAR PURPOSE.  See the
// GNU General Public License for more details.

// You should have received a copy of the GNU General Public License
// along with Polkadot.  If not, see <http://www.gnu.org/licenses/>.

//! Cross-Consensus Message format data structures.

// NOTE, this crate is meant to be used in many different environments, notably wasm, but not
// necessarily related to FRAME or even Substrate.
//
// Hence, `no_std` rather than sp-runtime.
#![no_std]
extern crate alloc;

use parity_scale_codec::{Encode, Decode};
use derivative::Derivative;

pub mod v0;
pub mod v1;

mod double_encoded;
pub use double_encoded::DoubleEncoded;

/// A single XCM message, together with its version code.
#[derive(Derivative, Encode, Decode)]
#[derivative(Clone(bound=""), Eq(bound=""), PartialEq(bound=""), Debug(bound=""))]
#[codec(encode_bound())]
#[codec(decode_bound())]
pub enum VersionedXcm<Call> {
	V0(v0::Xcm<Call>),
	V1(v1::Xcm<Call>),
}

pub mod opaque {
	pub mod v0 {
		// Everything from v0
		pub use crate::v0::*;
		// Then override with the opaque types in v0
		pub use crate::v0::opaque::{Xcm, Order};
	}

<<<<<<< HEAD
	pub mod v1 {
		// Everything from v1
		pub use crate::v1::*;
		// Then override with the opaque types in v1
		pub use crate::v1::opaque::{Xcm, Order};
	}

	/// The basic VersionedXcm type which just uses the `Vec<u8>` as an encoded call.
=======
	/// The basic `VersionedXcm` type which just uses the `Vec<u8>` as an encoded call.
>>>>>>> 4767814e
	pub type VersionedXcm = super::VersionedXcm<()>;
}

/// A versioned multi-location, a relative location of a cross-consensus system identifier.
#[derive(Clone, Eq, PartialEq, Encode, Decode, Debug)]
pub enum VersionedMultiLocation {
	V0(v0::MultiLocation),
	V1(v1::MultiLocation),
}

/// A versioned multi-asset, an identifier for an asset within a consensus system.
#[derive(Clone, Eq, PartialEq, Encode, Decode, Debug)]
pub enum VersionedMultiAsset {
	V0(v0::MultiAsset),
	V1(v1::MultiAsset),
}<|MERGE_RESOLUTION|>--- conflicted
+++ resolved
@@ -50,7 +50,6 @@
 		pub use crate::v0::opaque::{Xcm, Order};
 	}
 
-<<<<<<< HEAD
 	pub mod v1 {
 		// Everything from v1
 		pub use crate::v1::*;
@@ -58,10 +57,7 @@
 		pub use crate::v1::opaque::{Xcm, Order};
 	}
 
-	/// The basic VersionedXcm type which just uses the `Vec<u8>` as an encoded call.
-=======
 	/// The basic `VersionedXcm` type which just uses the `Vec<u8>` as an encoded call.
->>>>>>> 4767814e
 	pub type VersionedXcm = super::VersionedXcm<()>;
 }
 
