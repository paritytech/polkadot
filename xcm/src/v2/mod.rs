--- conflicted
+++ resolved
@@ -103,21 +103,13 @@
 }
 
 /// A global identifier of an account-bearing consensus system.
-<<<<<<< HEAD
-#[derive(Clone, Eq, PartialEq, Ord, PartialOrd, Encode, Decode, Debug, TypeInfo)]
-=======
 #[derive(Clone, Eq, PartialEq, Ord, PartialOrd, Encode, Decode, Debug, TypeInfo, MaxEncodedLen)]
->>>>>>> fa54983d
 #[cfg_attr(feature = "std", derive(serde::Serialize, serde::Deserialize))]
 pub enum NetworkId {
 	/// Unidentified/any.
 	Any,
 	/// Some named network.
-<<<<<<< HEAD
-	Named(Vec<u8>),
-=======
 	Named(WeakBoundedVec<u8, ConstU32<32>>),
->>>>>>> fa54983d
 	/// The Polkadot Relay chain
 	Polkadot,
 	/// Kusama.
@@ -138,21 +130,13 @@
 }
 
 /// An identifier of a pluralistic body.
-<<<<<<< HEAD
-#[derive(Clone, Eq, PartialEq, Ord, PartialOrd, Encode, Decode, Debug, TypeInfo)]
-=======
 #[derive(Clone, Eq, PartialEq, Ord, PartialOrd, Encode, Decode, Debug, TypeInfo, MaxEncodedLen)]
->>>>>>> fa54983d
 #[cfg_attr(feature = "std", derive(serde::Serialize, serde::Deserialize))]
 pub enum BodyId {
 	/// The only body in its context.
 	Unit,
 	/// A named body.
-<<<<<<< HEAD
-	Named(Vec<u8>),
-=======
 	Named(WeakBoundedVec<u8, ConstU32<32>>),
->>>>>>> fa54983d
 	/// An indexed body.
 	Index(#[codec(compact)] u32),
 	/// The unambiguous executive body (for Polkadot, this would be the Polkadot council).
@@ -172,16 +156,12 @@
 		use NewBodyId::*;
 		match n {
 			Unit => Self::Unit,
-<<<<<<< HEAD
-			Moniker(n) => Self::Named(n[..].to_vec()),
-=======
 			Moniker(n) => Self::Named(
 				n[..]
 					.to_vec()
 					.try_into()
 					.expect("array size is 4 and so will never be out of bounds; qed"),
 			),
->>>>>>> fa54983d
 			Index(n) => Self::Index(n),
 			Executive => Self::Executive,
 			Technical => Self::Technical,
@@ -192,11 +172,7 @@
 }
 
 /// A part of a pluralistic body.
-<<<<<<< HEAD
-#[derive(Clone, Eq, PartialEq, Ord, PartialOrd, Encode, Decode, Debug, TypeInfo)]
-=======
 #[derive(Clone, Eq, PartialEq, Ord, PartialOrd, Encode, Decode, Debug, TypeInfo, MaxEncodedLen)]
->>>>>>> fa54983d
 #[cfg_attr(feature = "std", derive(serde::Serialize, serde::Deserialize))]
 pub enum BodyPart {
 	/// The body's declaration, under whatever means it decides.
@@ -983,29 +959,17 @@
 }
 
 // Convert from a v3 XCM to a v2 XCM.
-<<<<<<< HEAD
-impl<Call> TryFrom<NewXcm<Call>> for Xcm<Call> {
-	type Error = ();
-	fn try_from(new_xcm: NewXcm<Call>) -> result::Result<Self, ()> {
-=======
 impl<RuntimeCall> TryFrom<NewXcm<RuntimeCall>> for Xcm<RuntimeCall> {
 	type Error = ();
 	fn try_from(new_xcm: NewXcm<RuntimeCall>) -> result::Result<Self, ()> {
->>>>>>> fa54983d
 		Ok(Xcm(new_xcm.0.into_iter().map(TryInto::try_into).collect::<result::Result<_, _>>()?))
 	}
 }
 
 // Convert from a v3 instruction to a v2 instruction
-<<<<<<< HEAD
-impl<Call> TryFrom<NewInstruction<Call>> for Instruction<Call> {
-	type Error = ();
-	fn try_from(instruction: NewInstruction<Call>) -> result::Result<Self, ()> {
-=======
 impl<RuntimeCall> TryFrom<NewInstruction<RuntimeCall>> for Instruction<RuntimeCall> {
 	type Error = ();
 	fn try_from(instruction: NewInstruction<RuntimeCall>) -> result::Result<Self, ()> {
->>>>>>> fa54983d
 		use NewInstruction::*;
 		Ok(match instruction {
 			WithdrawAsset(assets) => Self::WithdrawAsset(assets.try_into()?),
