// Copyright 2020 Parity Technologies (UK) Ltd.
// This file is part of Cumulus.

// Substrate is free software: you can redistribute it and/or modify
// it under the terms of the GNU General Public License as published by
// the Free Software Foundation, either version 3 of the License, or
// (at your option) any later version.

// Substrate is distributed in the hope that it will be useful,
// but WITHOUT ANY WARRANTY; without even the implied warranty of
// MERCHANTABILITY or FITNESS FOR A PARTICULAR PURPOSE.  See the
// GNU General Public License for more details.

// You should have received a copy of the GNU General Public License
// along with Cumulus.  If not, see <http://www.gnu.org/licenses/>.

//! # XCM Version 2
//! Version 2 of the Cross-Consensus Message format data structures. The comprehensive list of
//! changes can be found in
//! [this PR description](https://github.com/paritytech/polkadot/pull/3629#issue-968428279).
//!
//! ## Changes to be aware of
//! The biggest change here is the restructuring of XCM messages: instead of having `Order` and
//! `Xcm` types, the `Xcm` type now simply wraps a `Vec` containing `Instruction`s. However, most
//! changes should still be automatically convertible via the `try_from` and `from` conversion
//! functions.
//!
//! ### Junction
//! - No special attention necessary
//!
//! ### `MultiLocation`
//! - No special attention necessary
//!
//! ### `MultiAsset`
//! - No special attention necessary
//!
//! ### XCM and Order
//! - `Xcm` and `Order` variants are now combined under a single `Instruction` enum.
//! - `Order` is now obsolete and replaced entirely by `Instruction`.
//! - `Xcm` is now a simple wrapper around a `Vec<Instruction>`.
//! - During conversion from `Order` to `Instruction`, we do not handle `BuyExecution`s that have
//!   nested XCMs, i.e. if the `instructions` field in the `BuyExecution` enum struct variant is
//!   not empty, then the conversion will fail. To address this, rewrite the XCM using
//!   `Instruction`s in chronological order.
//! - During conversion from `Xcm` to `Instruction`, we do not handle `RelayedFrom` messages at
//!   all.
//!
//! ### XCM Pallet
//! - The `Weigher` configuration item must have sensible weights defined for `BuyExecution` and
//!   `DepositAsset` instructions. Failing that, dispatch calls to `teleport_assets` and
//!   `reserve_transfer_assets` will fail with `UnweighableMessage`.

use super::{
	v3::{
		BodyId as NewBodyId, BodyPart as NewBodyPart, Instruction as NewInstruction,
		NetworkId as NewNetworkId, Response as NewResponse, Xcm as NewXcm,
	},
	DoubleEncoded, GetWeight,
};
use alloc::{vec, vec::Vec};
use core::{fmt::Debug, result};
use derivative::Derivative;
use parity_scale_codec::{self, Decode, Encode, MaxEncodedLen};
use scale_info::TypeInfo;
use sp_runtime::{traits::ConstU32, WeakBoundedVec};

mod junction;
mod multiasset;
mod multilocation;
mod traits;

pub use junction::Junction;
pub use multiasset::{
	AssetId, AssetInstance, Fungibility, MultiAsset, MultiAssetFilter, MultiAssets,
	WildFungibility, WildMultiAsset,
};
pub use multilocation::{
	Ancestor, AncestorThen, InteriorMultiLocation, Junctions, MultiLocation, Parent, ParentThen,
};
pub use traits::{Error, ExecuteXcm, Outcome, Result, SendError, SendResult, SendXcm};

/// Basically just the XCM (more general) version of `ParachainDispatchOrigin`.
#[derive(Copy, Clone, Eq, PartialEq, Encode, Decode, Debug, TypeInfo)]
pub enum OriginKind {
	/// Origin should just be the native dispatch origin representation for the sender in the
	/// local runtime framework. For Cumulus/Frame chains this is the `Parachain` or `Relay` origin
	/// if coming from a chain, though there may be others if the `MultiLocation` XCM origin has a
	/// primary/native dispatch origin form.
	Native,

	/// Origin should just be the standard account-based origin with the sovereign account of
	/// the sender. For Cumulus/Frame chains, this is the `Signed` origin.
	SovereignAccount,

	/// Origin should be the super-user. For Cumulus/Frame chains, this is the `Root` origin.
	/// This will not usually be an available option.
	Superuser,

	/// Origin should be interpreted as an XCM native origin and the `MultiLocation` should be
	/// encoded directly in the dispatch origin unchanged. For Cumulus/Frame chains, this will be
	/// the `pallet_xcm::Origin::Xcm` type.
	Xcm,
}

/// A global identifier of an account-bearing consensus system.
#[derive(Clone, Eq, PartialEq, Ord, PartialOrd, Encode, Decode, Debug, TypeInfo, MaxEncodedLen)]
#[cfg_attr(feature = "std", derive(serde::Serialize, serde::Deserialize))]
pub enum NetworkId {
	/// Unidentified/any.
	Any,
	/// Some named network.
	Named(WeakBoundedVec<u8, ConstU32<32>>),
	/// The Polkadot Relay chain
	Polkadot,
	/// Kusama.
	Kusama,
}

impl TryInto<NetworkId> for Option<NewNetworkId> {
	type Error = ();
	fn try_into(self) -> result::Result<NetworkId, ()> {
		use NewNetworkId::*;
		Ok(match self {
			None => NetworkId::Any,
			Some(Polkadot) => NetworkId::Polkadot,
			Some(Kusama) => NetworkId::Kusama,
			_ => return Err(()),
		})
	}
}

/// An identifier of a pluralistic body.
#[derive(Clone, Eq, PartialEq, Ord, PartialOrd, Encode, Decode, Debug, TypeInfo, MaxEncodedLen)]
#[cfg_attr(feature = "std", derive(serde::Serialize, serde::Deserialize))]
pub enum BodyId {
	/// The only body in its context.
	Unit,
	/// A named body.
	Named(WeakBoundedVec<u8, ConstU32<32>>),
	/// An indexed body.
	Index(#[codec(compact)] u32),
	/// The unambiguous executive body (for Polkadot, this would be the Polkadot council).
	Executive,
	/// The unambiguous technical body (for Polkadot, this would be the Technical Committee).
	Technical,
	/// The unambiguous legislative body (for Polkadot, this could be considered the opinion of a majority of
	/// lock-voters).
	Legislative,
	/// The unambiguous judicial body (this doesn't exist on Polkadot, but if it were to get a "grand oracle", it
	/// may be considered as that).
	Judicial,
}

impl From<NewBodyId> for BodyId {
	fn from(n: NewBodyId) -> Self {
		use NewBodyId::*;
		match n {
			Unit => Self::Unit,
			Moniker(n) => Self::Named(
				n[..]
					.to_vec()
					.try_into()
					.expect("array size is 4 and so will never be out of bounds; qed"),
			),
			Index(n) => Self::Index(n),
			Executive => Self::Executive,
			Technical => Self::Technical,
			Legislative => Self::Legislative,
			Judicial => Self::Judicial,
		}
	}
}

/// A part of a pluralistic body.
#[derive(Clone, Eq, PartialEq, Ord, PartialOrd, Encode, Decode, Debug, TypeInfo, MaxEncodedLen)]
#[cfg_attr(feature = "std", derive(serde::Serialize, serde::Deserialize))]
pub enum BodyPart {
	/// The body's declaration, under whatever means it decides.
	Voice,
	/// A given number of members of the body.
	Members {
		#[codec(compact)]
		count: u32,
	},
	/// A given number of members of the body, out of some larger caucus.
	Fraction {
		#[codec(compact)]
		nom: u32,
		#[codec(compact)]
		denom: u32,
	},
	/// No less than the given proportion of members of the body.
	AtLeastProportion {
		#[codec(compact)]
		nom: u32,
		#[codec(compact)]
		denom: u32,
	},
	/// More than than the given proportion of members of the body.
	MoreThanProportion {
		#[codec(compact)]
		nom: u32,
		#[codec(compact)]
		denom: u32,
	},
}

impl BodyPart {
	/// Returns `true` if the part represents a strict majority (> 50%) of the body in question.
	pub fn is_majority(&self) -> bool {
		match self {
			BodyPart::Fraction { nom, denom } if *nom * 2 > *denom => true,
			BodyPart::AtLeastProportion { nom, denom } if *nom * 2 > *denom => true,
			BodyPart::MoreThanProportion { nom, denom } if *nom * 2 >= *denom => true,
			_ => false,
		}
	}
}

impl From<NewBodyPart> for BodyPart {
	fn from(n: NewBodyPart) -> Self {
		use NewBodyPart::*;
		match n {
			Voice => Self::Voice,
			Members { count } => Self::Members { count },
			Fraction { nom, denom } => Self::Fraction { nom, denom },
			AtLeastProportion { nom, denom } => Self::AtLeastProportion { nom, denom },
			MoreThanProportion { nom, denom } => Self::MoreThanProportion { nom, denom },
		}
	}
}

/// This module's XCM version.
pub const VERSION: super::Version = 2;

/// An identifier for a query.
pub type QueryId = u64;

#[derive(Derivative, Default, Encode, Decode, TypeInfo)]
#[derivative(Clone(bound = ""), Eq(bound = ""), PartialEq(bound = ""), Debug(bound = ""))]
#[codec(encode_bound())]
#[codec(decode_bound())]
#[scale_info(bounds(), skip_type_params(RuntimeCall))]
pub struct Xcm<RuntimeCall>(pub Vec<Instruction<RuntimeCall>>);

impl<RuntimeCall> Xcm<RuntimeCall> {
	/// Create an empty instance.
	pub fn new() -> Self {
		Self(vec![])
	}

	/// Return `true` if no instructions are held in `self`.
	pub fn is_empty(&self) -> bool {
		self.0.is_empty()
	}

	/// Return the number of instructions held in `self`.
	pub fn len(&self) -> usize {
		self.0.len()
	}

	/// Consume and either return `self` if it contains some instructions, or if it's empty, then
	/// instead return the result of `f`.
	pub fn or_else(self, f: impl FnOnce() -> Self) -> Self {
		if self.0.is_empty() {
			f()
		} else {
			self
		}
	}

	/// Return the first instruction, if any.
	pub fn first(&self) -> Option<&Instruction<RuntimeCall>> {
		self.0.first()
	}

	/// Return the last instruction, if any.
	pub fn last(&self) -> Option<&Instruction<RuntimeCall>> {
		self.0.last()
	}

	/// Return the only instruction, contained in `Self`, iff only one exists (`None` otherwise).
	pub fn only(&self) -> Option<&Instruction<RuntimeCall>> {
		if self.0.len() == 1 {
			self.0.first()
		} else {
			None
		}
	}

	/// Return the only instruction, contained in `Self`, iff only one exists (returns `self`
	/// otherwise).
	pub fn into_only(mut self) -> core::result::Result<Instruction<RuntimeCall>, Self> {
		if self.0.len() == 1 {
			self.0.pop().ok_or(self)
		} else {
			Err(self)
		}
	}
}

/// A prelude for importing all types typically used when interacting with XCM messages.
pub mod prelude {
	mod contents {
		pub use super::super::{
			Ancestor, AncestorThen,
			AssetId::{self, *},
			AssetInstance::{self, *},
			BodyId, BodyPart, Error as XcmError, ExecuteXcm,
			Fungibility::{self, *},
			Instruction::*,
			InteriorMultiLocation,
			Junction::{self, *},
			Junctions::{self, *},
			MultiAsset,
			MultiAssetFilter::{self, *},
			MultiAssets, MultiLocation,
			NetworkId::{self, *},
			OriginKind, Outcome, Parent, ParentThen, QueryId, Response, Result as XcmResult,
			SendError, SendResult, SendXcm,
			WeightLimit::{self, *},
			WildFungibility::{self, Fungible as WildFungible, NonFungible as WildNonFungible},
			WildMultiAsset::{self, *},
			XcmWeightInfo, VERSION as XCM_VERSION,
		};
	}
	pub use super::{Instruction, Xcm};
	pub use contents::*;
	pub mod opaque {
		pub use super::{
			super::opaque::{Instruction, Xcm},
			contents::*,
		};
	}
}

/// Response data to a query.
#[derive(Clone, Eq, PartialEq, Encode, Decode, Debug, TypeInfo)]
pub enum Response {
	/// No response. Serves as a neutral default.
	Null,
	/// Some assets.
	Assets(MultiAssets),
	/// The outcome of an XCM instruction.
	ExecutionResult(Option<(u32, Error)>),
	/// An XCM version.
	Version(super::Version),
}

impl Default for Response {
	fn default() -> Self {
		Self::Null
	}
}

/// An optional weight limit.
#[derive(Clone, Eq, PartialEq, Encode, Decode, Debug, TypeInfo)]
pub enum WeightLimit {
	/// No weight limit imposed.
	Unlimited,
	/// Weight limit imposed of the inner value.
	Limited(#[codec(compact)] u64),
}

impl From<Option<u64>> for WeightLimit {
	fn from(x: Option<u64>) -> Self {
		match x {
			Some(w) => WeightLimit::Limited(w),
			None => WeightLimit::Unlimited,
		}
	}
}

impl From<WeightLimit> for Option<u64> {
	fn from(x: WeightLimit) -> Self {
		match x {
			WeightLimit::Limited(w) => Some(w),
			WeightLimit::Unlimited => None,
		}
	}
}

/// Local weight type; execution time in picoseconds.
pub type Weight = u64;

/// Cross-Consensus Message: A message from one consensus system to another.
///
/// Consensus systems that may send and receive messages include blockchains and smart contracts.
///
/// All messages are delivered from a known *origin*, expressed as a `MultiLocation`.
///
/// This is the inner XCM format and is version-sensitive. Messages are typically passed using the outer
/// XCM format, known as `VersionedXcm`.
#[derive(Derivative, Encode, Decode, TypeInfo, xcm_procedural::XcmWeightInfoTrait)]
#[derivative(Clone(bound = ""), Eq(bound = ""), PartialEq(bound = ""), Debug(bound = ""))]
#[codec(encode_bound())]
#[codec(decode_bound())]
#[scale_info(bounds(), skip_type_params(RuntimeCall))]
pub enum Instruction<RuntimeCall> {
	/// Withdraw asset(s) (`assets`) from the ownership of `origin` and place them into the Holding
	/// Register.
	///
	/// - `assets`: The asset(s) to be withdrawn into holding.
	///
	/// Kind: *Instruction*.
	///
	/// Errors:
	WithdrawAsset(MultiAssets),

	/// Asset(s) (`assets`) have been received into the ownership of this system on the `origin`
	/// system and equivalent derivatives should be placed into the Holding Register.
	///
	/// - `assets`: The asset(s) that are minted into holding.
	///
	/// Safety: `origin` must be trusted to have received and be storing `assets` such that they
	/// may later be withdrawn should this system send a corresponding message.
	///
	/// Kind: *Trusted Indication*.
	///
	/// Errors:
	ReserveAssetDeposited(MultiAssets),

	/// Asset(s) (`assets`) have been destroyed on the `origin` system and equivalent assets should
	/// be created and placed into the Holding Register.
	///
	/// - `assets`: The asset(s) that are minted into the Holding Register.
	///
	/// Safety: `origin` must be trusted to have irrevocably destroyed the corresponding `assets`
	/// prior as a consequence of sending this message.
	///
	/// Kind: *Trusted Indication*.
	///
	/// Errors:
	ReceiveTeleportedAsset(MultiAssets),

	/// Respond with information that the local system is expecting.
	///
	/// - `query_id`: The identifier of the query that resulted in this message being sent.
	/// - `response`: The message content.
	/// - `max_weight`: The maximum weight that handling this response should take.
	///
	/// Safety: No concerns.
	///
	/// Kind: *Information*.
	///
	/// Errors:
	QueryResponse {
		#[codec(compact)]
		query_id: QueryId,
		response: Response,
		#[codec(compact)]
		max_weight: u64,
	},

	/// Withdraw asset(s) (`assets`) from the ownership of `origin` and place equivalent assets
	/// under the ownership of `beneficiary`.
	///
	/// - `assets`: The asset(s) to be withdrawn.
	/// - `beneficiary`: The new owner for the assets.
	///
	/// Safety: No concerns.
	///
	/// Kind: *Instruction*.
	///
	/// Errors:
	TransferAsset { assets: MultiAssets, beneficiary: MultiLocation },

	/// Withdraw asset(s) (`assets`) from the ownership of `origin` and place equivalent assets
	/// under the ownership of `dest` within this consensus system (i.e. its sovereign account).
	///
	/// Send an onward XCM message to `dest` of `ReserveAssetDeposited` with the given
	/// `xcm`.
	///
	/// - `assets`: The asset(s) to be withdrawn.
	/// - `dest`: The location whose sovereign account will own the assets and thus the effective
	///   beneficiary for the assets and the notification target for the reserve asset deposit
	///   message.
	/// - `xcm`: The instructions that should follow the `ReserveAssetDeposited`
	///   instruction, which is sent onwards to `dest`.
	///
	/// Safety: No concerns.
	///
	/// Kind: *Instruction*.
	///
	/// Errors:
	TransferReserveAsset { assets: MultiAssets, dest: MultiLocation, xcm: Xcm<()> },

	/// Apply the encoded transaction `call`, whose dispatch-origin should be `origin` as expressed
	/// by the kind of origin `origin_type`.
	///
	/// - `origin_type`: The means of expressing the message origin as a dispatch origin.
	/// - `max_weight`: The weight of `call`; this should be at least the chain's calculated weight
	///   and will be used in the weight determination arithmetic.
	/// - `call`: The encoded transaction to be applied.
	///
	/// Safety: No concerns.
	///
	/// Kind: *Instruction*.
	///
	/// Errors:
	Transact {
		origin_type: OriginKind,
		#[codec(compact)]
		require_weight_at_most: u64,
		call: DoubleEncoded<RuntimeCall>,
	},

	/// A message to notify about a new incoming HRMP channel. This message is meant to be sent by the
	/// relay-chain to a para.
	///
	/// - `sender`: The sender in the to-be opened channel. Also, the initiator of the channel opening.
	/// - `max_message_size`: The maximum size of a message proposed by the sender.
	/// - `max_capacity`: The maximum number of messages that can be queued in the channel.
	///
	/// Safety: The message should originate directly from the relay-chain.
	///
	/// Kind: *System Notification*
	HrmpNewChannelOpenRequest {
		#[codec(compact)]
		sender: u32,
		#[codec(compact)]
		max_message_size: u32,
		#[codec(compact)]
		max_capacity: u32,
	},

	/// A message to notify about that a previously sent open channel request has been accepted by
	/// the recipient. That means that the channel will be opened during the next relay-chain session
	/// change. This message is meant to be sent by the relay-chain to a para.
	///
	/// Safety: The message should originate directly from the relay-chain.
	///
	/// Kind: *System Notification*
	///
	/// Errors:
	HrmpChannelAccepted {
		// NOTE: We keep this as a structured item to a) keep it consistent with the other Hrmp
		// items; and b) because the field's meaning is not obvious/mentioned from the item name.
		#[codec(compact)]
		recipient: u32,
	},

	/// A message to notify that the other party in an open channel decided to close it. In particular,
	/// `initiator` is going to close the channel opened from `sender` to the `recipient`. The close
	/// will be enacted at the next relay-chain session change. This message is meant to be sent by
	/// the relay-chain to a para.
	///
	/// Safety: The message should originate directly from the relay-chain.
	///
	/// Kind: *System Notification*
	///
	/// Errors:
	HrmpChannelClosing {
		#[codec(compact)]
		initiator: u32,
		#[codec(compact)]
		sender: u32,
		#[codec(compact)]
		recipient: u32,
	},

	/// Clear the origin.
	///
	/// This may be used by the XCM author to ensure that later instructions cannot command the
	/// authority of the origin (e.g. if they are being relayed from an untrusted source, as often
	/// the case with `ReserveAssetDeposited`).
	///
	/// Safety: No concerns.
	///
	/// Kind: *Instruction*.
	///
	/// Errors:
	ClearOrigin,

	/// Mutate the origin to some interior location.
	///
	/// Kind: *Instruction*
	///
	/// Errors:
	DescendOrigin(InteriorMultiLocation),

	/// Immediately report the contents of the Error Register to the given destination via XCM.
	///
	/// A `QueryResponse` message of type `ExecutionOutcome` is sent to `dest` with the given
	/// `query_id` and the outcome of the XCM.
	///
	/// - `query_id`: An identifier that will be replicated into the returned XCM message.
	/// - `dest`: A valid destination for the returned XCM message.
	/// - `max_response_weight`: The maximum amount of weight that the `QueryResponse` item which
	///   is sent as a reply may take to execute. NOTE: If this is unexpectedly large then the
	///   response may not execute at all.
	///
	/// Kind: *Instruction*
	///
	/// Errors:
	ReportError {
		#[codec(compact)]
		query_id: QueryId,
		dest: MultiLocation,
		#[codec(compact)]
		max_response_weight: u64,
	},

	/// Remove the asset(s) (`assets`) from the Holding Register and place equivalent assets under
	/// the ownership of `beneficiary` within this consensus system.
	///
	/// - `assets`: The asset(s) to remove from holding.
	/// - `max_assets`: The maximum number of unique assets/asset instances to remove from holding.
	///   Only the first `max_assets` assets/instances of those matched by `assets` will be removed,
	///   prioritized under standard asset ordering. Any others will remain in holding.
	/// - `beneficiary`: The new owner for the assets.
	///
	/// Kind: *Instruction*
	///
	/// Errors:
	DepositAsset {
		assets: MultiAssetFilter,
		#[codec(compact)]
		max_assets: u32,
		beneficiary: MultiLocation,
	},

	/// Remove the asset(s) (`assets`) from the Holding Register and place equivalent assets under
	/// the ownership of `dest` within this consensus system (i.e. deposit them into its sovereign
	/// account).
	///
	/// Send an onward XCM message to `dest` of `ReserveAssetDeposited` with the given `effects`.
	///
	/// - `assets`: The asset(s) to remove from holding.
	/// - `max_assets`: The maximum number of unique assets/asset instances to remove from holding.
	///   Only the first `max_assets` assets/instances of those matched by `assets` will be removed,
	///   prioritized under standard asset ordering. Any others will remain in holding.
	/// - `dest`: The location whose sovereign account will own the assets and thus the effective
	///   beneficiary for the assets and the notification target for the reserve asset deposit
	///   message.
	/// - `xcm`: The orders that should follow the `ReserveAssetDeposited` instruction
	///   which is sent onwards to `dest`.
	///
	/// Kind: *Instruction*
	///
	/// Errors:
	DepositReserveAsset {
		assets: MultiAssetFilter,
		#[codec(compact)]
		max_assets: u32,
		dest: MultiLocation,
		xcm: Xcm<()>,
	},

	/// Remove the asset(s) (`give`) from the Holding Register and replace them with alternative
	/// assets.
	///
	/// The minimum amount of assets to be received into the Holding Register for the order not to
	/// fail may be stated.
	///
	/// - `give`: The asset(s) to remove from holding.
	/// - `receive`: The minimum amount of assets(s) which `give` should be exchanged for.
	///
	/// Kind: *Instruction*
	///
	/// Errors:
	ExchangeAsset { give: MultiAssetFilter, receive: MultiAssets },

	/// Remove the asset(s) (`assets`) from holding and send a `WithdrawAsset` XCM message to a
	/// reserve location.
	///
	/// - `assets`: The asset(s) to remove from holding.
	/// - `reserve`: A valid location that acts as a reserve for all asset(s) in `assets`. The
	///   sovereign account of this consensus system *on the reserve location* will have appropriate
	///   assets withdrawn and `effects` will be executed on them. There will typically be only one
	///   valid location on any given asset/chain combination.
	/// - `xcm`: The instructions to execute on the assets once withdrawn *on the reserve
	///   location*.
	///
	/// Kind: *Instruction*
	///
	/// Errors:
	InitiateReserveWithdraw { assets: MultiAssetFilter, reserve: MultiLocation, xcm: Xcm<()> },

	/// Remove the asset(s) (`assets`) from holding and send a `ReceiveTeleportedAsset` XCM message
	/// to a `dest` location.
	///
	/// - `assets`: The asset(s) to remove from holding.
	/// - `dest`: A valid location that respects teleports coming from this location.
	/// - `xcm`: The instructions to execute on the assets once arrived *on the destination
	///   location*.
	///
	/// NOTE: The `dest` location *MUST* respect this origin as a valid teleportation origin for all
	/// `assets`. If it does not, then the assets may be lost.
	///
	/// Kind: *Instruction*
	///
	/// Errors:
	InitiateTeleport { assets: MultiAssetFilter, dest: MultiLocation, xcm: Xcm<()> },

	/// Send a `Balances` XCM message with the `assets` value equal to the holding contents, or a
	/// portion thereof.
	///
	/// - `query_id`: An identifier that will be replicated into the returned XCM message.
	/// - `dest`: A valid destination for the returned XCM message. This may be limited to the
	///   current origin.
	/// - `assets`: A filter for the assets that should be reported back. The assets reported back
	///   will be, asset-wise, *the lesser of this value and the holding register*. No wildcards
	///   will be used when reporting assets back.
	/// - `max_response_weight`: The maximum amount of weight that the `QueryResponse` item which
	///   is sent as a reply may take to execute. NOTE: If this is unexpectedly large then the
	///   response may not execute at all.
	///
	/// Kind: *Instruction*
	///
	/// Errors:
	QueryHolding {
		#[codec(compact)]
		query_id: QueryId,
		dest: MultiLocation,
		assets: MultiAssetFilter,
		#[codec(compact)]
		max_response_weight: u64,
	},

	/// Pay for the execution of some XCM `xcm` and `orders` with up to `weight`
	/// picoseconds of execution time, paying for this with up to `fees` from the Holding Register.
	///
	/// - `fees`: The asset(s) to remove from the Holding Register to pay for fees.
	/// - `weight_limit`: The maximum amount of weight to purchase; this must be at least the
	///   expected maximum weight of the total XCM to be executed for the
	///   `AllowTopLevelPaidExecutionFrom` barrier to allow the XCM be executed.
	///
	/// Kind: *Instruction*
	///
	/// Errors:
	BuyExecution { fees: MultiAsset, weight_limit: WeightLimit },

	/// Refund any surplus weight previously bought with `BuyExecution`.
	///
	/// Kind: *Instruction*
	///
	/// Errors: None.
	RefundSurplus,

	/// Set the Error Handler Register. This is code that should be called in the case of an error
	/// happening.
	///
	/// An error occurring within execution of this code will _NOT_ result in the error register
	/// being set, nor will an error handler be called due to it. The error handler and appendix
	/// may each still be set.
	///
	/// The apparent weight of this instruction is inclusive of the inner `Xcm`; the executing
	/// weight however includes only the difference between the previous handler and the new
	/// handler, which can reasonably be negative, which would result in a surplus.
	///
	/// Kind: *Instruction*
	///
	/// Errors: None.
	SetErrorHandler(Xcm<RuntimeCall>),

	/// Set the Appendix Register. This is code that should be called after code execution
	/// (including the error handler if any) is finished. This will be called regardless of whether
	/// an error occurred.
	///
	/// Any error occurring due to execution of this code will result in the error register being
	/// set, and the error handler (if set) firing.
	///
	/// The apparent weight of this instruction is inclusive of the inner `Xcm`; the executing
	/// weight however includes only the difference between the previous appendix and the new
	/// appendix, which can reasonably be negative, which would result in a surplus.
	///
	/// Kind: *Instruction*
	///
	/// Errors: None.
	SetAppendix(Xcm<RuntimeCall>),

	/// Clear the Error Register.
	///
	/// Kind: *Instruction*
	///
	/// Errors: None.
	ClearError,

	/// Create some assets which are being held on behalf of the origin.
	///
	/// - `assets`: The assets which are to be claimed. This must match exactly with the assets
	///   claimable by the origin of the ticket.
	/// - `ticket`: The ticket of the asset; this is an abstract identifier to help locate the
	///   asset.
	///
	/// Kind: *Instruction*
	///
	/// Errors:
	ClaimAsset { assets: MultiAssets, ticket: MultiLocation },

	/// Always throws an error of type `Trap`.
	///
	/// Kind: *Instruction*
	///
	/// Errors:
	/// - `Trap`: All circumstances, whose inner value is the same as this item's inner value.
	Trap(#[codec(compact)] u64),

	/// Ask the destination system to respond with the most recent version of XCM that they
	/// support in a `QueryResponse` instruction. Any changes to this should also elicit similar
	/// responses when they happen.
	///
	/// - `query_id`: An identifier that will be replicated into the returned XCM message.
	/// - `max_response_weight`: The maximum amount of weight that the `QueryResponse` item which
	///   is sent as a reply may take to execute. NOTE: If this is unexpectedly large then the
	///   response may not execute at all.
	///
	/// Kind: *Instruction*
	///
	/// Errors: *Fallible*
	SubscribeVersion {
		#[codec(compact)]
		query_id: QueryId,
		#[codec(compact)]
		max_response_weight: u64,
	},

	/// Cancel the effect of a previous `SubscribeVersion` instruction.
	///
	/// Kind: *Instruction*
	///
	/// Errors: *Fallible*
	UnsubscribeVersion,
}

impl<RuntimeCall> Xcm<RuntimeCall> {
	pub fn into<C>(self) -> Xcm<C> {
		Xcm::from(self)
	}
	pub fn from<C>(xcm: Xcm<C>) -> Self {
		Self(xcm.0.into_iter().map(Instruction::<RuntimeCall>::from).collect())
	}
}

impl<RuntimeCall> Instruction<RuntimeCall> {
	pub fn into<C>(self) -> Instruction<C> {
		Instruction::from(self)
	}
	pub fn from<C>(xcm: Instruction<C>) -> Self {
		use Instruction::*;
		match xcm {
			WithdrawAsset(assets) => WithdrawAsset(assets),
			ReserveAssetDeposited(assets) => ReserveAssetDeposited(assets),
			ReceiveTeleportedAsset(assets) => ReceiveTeleportedAsset(assets),
			QueryResponse { query_id, response, max_weight } =>
				QueryResponse { query_id, response, max_weight },
			TransferAsset { assets, beneficiary } => TransferAsset { assets, beneficiary },
			TransferReserveAsset { assets, dest, xcm } =>
				TransferReserveAsset { assets, dest, xcm },
			HrmpNewChannelOpenRequest { sender, max_message_size, max_capacity } =>
				HrmpNewChannelOpenRequest { sender, max_message_size, max_capacity },
			HrmpChannelAccepted { recipient } => HrmpChannelAccepted { recipient },
			HrmpChannelClosing { initiator, sender, recipient } =>
				HrmpChannelClosing { initiator, sender, recipient },
			Transact { origin_type, require_weight_at_most, call } =>
				Transact { origin_type, require_weight_at_most, call: call.into() },
			ReportError { query_id, dest, max_response_weight } =>
				ReportError { query_id, dest, max_response_weight },
			DepositAsset { assets, max_assets, beneficiary } =>
				DepositAsset { assets, max_assets, beneficiary },
			DepositReserveAsset { assets, max_assets, dest, xcm } =>
				DepositReserveAsset { assets, max_assets, dest, xcm },
			ExchangeAsset { give, receive } => ExchangeAsset { give, receive },
			InitiateReserveWithdraw { assets, reserve, xcm } =>
				InitiateReserveWithdraw { assets, reserve, xcm },
			InitiateTeleport { assets, dest, xcm } => InitiateTeleport { assets, dest, xcm },
			QueryHolding { query_id, dest, assets, max_response_weight } =>
				QueryHolding { query_id, dest, assets, max_response_weight },
			BuyExecution { fees, weight_limit } => BuyExecution { fees, weight_limit },
			ClearOrigin => ClearOrigin,
			DescendOrigin(who) => DescendOrigin(who),
			RefundSurplus => RefundSurplus,
			SetErrorHandler(xcm) => SetErrorHandler(xcm.into()),
			SetAppendix(xcm) => SetAppendix(xcm.into()),
			ClearError => ClearError,
			ClaimAsset { assets, ticket } => ClaimAsset { assets, ticket },
			Trap(code) => Trap(code),
			SubscribeVersion { query_id, max_response_weight } =>
				SubscribeVersion { query_id, max_response_weight },
			UnsubscribeVersion => UnsubscribeVersion,
		}
	}
}

// TODO: Automate Generation
impl<RuntimeCall, W: XcmWeightInfo<RuntimeCall>> GetWeight<W> for Instruction<RuntimeCall> {
	fn weight(&self) -> Weight {
		use Instruction::*;
		match self {
			WithdrawAsset(assets) => W::withdraw_asset(assets),
			ReserveAssetDeposited(assets) => W::reserve_asset_deposited(assets),
			ReceiveTeleportedAsset(assets) => W::receive_teleported_asset(assets),
			QueryResponse { query_id, response, max_weight } =>
				W::query_response(query_id, response, max_weight),
			TransferAsset { assets, beneficiary } => W::transfer_asset(assets, beneficiary),
			TransferReserveAsset { assets, dest, xcm } =>
				W::transfer_reserve_asset(&assets, dest, xcm),
			Transact { origin_type, require_weight_at_most, call } =>
				W::transact(origin_type, require_weight_at_most, call),
			HrmpNewChannelOpenRequest { sender, max_message_size, max_capacity } =>
				W::hrmp_new_channel_open_request(sender, max_message_size, max_capacity),
			HrmpChannelAccepted { recipient } => W::hrmp_channel_accepted(recipient),
			HrmpChannelClosing { initiator, sender, recipient } =>
				W::hrmp_channel_closing(initiator, sender, recipient),
			ClearOrigin => W::clear_origin(),
			DescendOrigin(who) => W::descend_origin(who),
			ReportError { query_id, dest, max_response_weight } =>
				W::report_error(query_id, dest, max_response_weight),
			DepositAsset { assets, max_assets, beneficiary } =>
				W::deposit_asset(assets, max_assets, beneficiary),
			DepositReserveAsset { assets, max_assets, dest, xcm } =>
				W::deposit_reserve_asset(assets, max_assets, dest, xcm),
			ExchangeAsset { give, receive } => W::exchange_asset(give, receive),
			InitiateReserveWithdraw { assets, reserve, xcm } =>
				W::initiate_reserve_withdraw(assets, reserve, xcm),
			InitiateTeleport { assets, dest, xcm } => W::initiate_teleport(assets, dest, xcm),
			QueryHolding { query_id, dest, assets, max_response_weight } =>
				W::query_holding(query_id, dest, assets, max_response_weight),
			BuyExecution { fees, weight_limit } => W::buy_execution(fees, weight_limit),
			RefundSurplus => W::refund_surplus(),
			SetErrorHandler(xcm) => W::set_error_handler(xcm),
			SetAppendix(xcm) => W::set_appendix(xcm),
			ClearError => W::clear_error(),
			ClaimAsset { assets, ticket } => W::claim_asset(assets, ticket),
			Trap(code) => W::trap(code),
			SubscribeVersion { query_id, max_response_weight } =>
				W::subscribe_version(query_id, max_response_weight),
			UnsubscribeVersion => W::unsubscribe_version(),
		}
	}
}

pub mod opaque {
	/// The basic concrete type of `Xcm`, which doesn't make any assumptions about the
	/// format of a call other than it is pre-encoded.
	pub type Xcm = super::Xcm<()>;

	/// The basic concrete type of `Instruction`, which doesn't make any assumptions about the
	/// format of a call other than it is pre-encoded.
	pub type Instruction = super::Instruction<()>;
}

// Convert from a v3 response to a v2 response
impl TryFrom<NewResponse> for Response {
	type Error = ();
	fn try_from(response: NewResponse) -> result::Result<Self, ()> {
		Ok(match response {
			NewResponse::Assets(assets) => Self::Assets(assets.try_into()?),
			NewResponse::Version(version) => Self::Version(version),
			NewResponse::ExecutionResult(error) => Self::ExecutionResult(match error {
				Some((i, e)) => Some((i, e.try_into()?)),
				None => None,
			}),
			NewResponse::Null => Self::Null,
			_ => return Err(()),
		})
	}
}

<<<<<<< HEAD
// Convert from a v3 XCM to a v2 XCM.
impl<Call> TryFrom<NewXcm<Call>> for Xcm<Call> {
	type Error = ();
	fn try_from(new_xcm: NewXcm<Call>) -> result::Result<Self, ()> {
		Ok(Xcm(new_xcm.0.into_iter().map(TryInto::try_into).collect::<result::Result<_, _>>()?))
	}
}

// Convert from a v3 instruction to a v2 instruction
impl<Call> TryFrom<NewInstruction<Call>> for Instruction<Call> {
	type Error = ();
	fn try_from(instruction: NewInstruction<Call>) -> result::Result<Self, ()> {
		use NewInstruction::*;
		Ok(match instruction {
			WithdrawAsset(assets) => Self::WithdrawAsset(assets.try_into()?),
			ReserveAssetDeposited(assets) => Self::ReserveAssetDeposited(assets.try_into()?),
			ReceiveTeleportedAsset(assets) => Self::ReceiveTeleportedAsset(assets.try_into()?),
			QueryResponse { query_id, response, max_weight, .. } =>
				Self::QueryResponse { query_id, response: response.try_into()?, max_weight },
			TransferAsset { assets, beneficiary } => Self::TransferAsset {
				assets: assets.try_into()?,
				beneficiary: beneficiary.try_into()?,
			},
			TransferReserveAsset { assets, dest, xcm } => Self::TransferReserveAsset {
				assets: assets.try_into()?,
				dest: dest.try_into()?,
				xcm: xcm.try_into()?,
			},
			HrmpNewChannelOpenRequest { sender, max_message_size, max_capacity } =>
				Self::HrmpNewChannelOpenRequest { sender, max_message_size, max_capacity },
			HrmpChannelAccepted { recipient } => Self::HrmpChannelAccepted { recipient },
			HrmpChannelClosing { initiator, sender, recipient } =>
				Self::HrmpChannelClosing { initiator, sender, recipient },
			Transact { origin_kind, require_weight_at_most, call } => Self::Transact {
				origin_type: origin_kind,
				require_weight_at_most,
				call: call.into(),
			},
			ReportError(response_info) => Self::ReportError {
				query_id: response_info.query_id,
				dest: response_info.destination.try_into()?,
				max_response_weight: response_info.max_weight,
			},
			DepositAsset { assets, beneficiary } => {
				let max_assets = assets.count().ok_or(())?;
				let beneficiary = beneficiary.try_into()?;
				let assets = assets.try_into()?;
				Self::DepositAsset { assets, max_assets, beneficiary }
			},
			DepositReserveAsset { assets, dest, xcm } => {
				let max_assets = assets.count().ok_or(())?;
				let dest = dest.try_into()?;
				let xcm = xcm.try_into()?;
				let assets = assets.try_into()?;
				Self::DepositReserveAsset { assets, max_assets, dest, xcm }
			},
			ExchangeAsset { give, want, .. } => {
				let give = give.try_into()?;
				let receive = want.try_into()?;
				Self::ExchangeAsset { give, receive }
			},
			InitiateReserveWithdraw { assets, reserve, xcm } => {
				// No `max_assets` here, so if there's a connt, then we cannot translate.
				let assets = assets.try_into()?;
				let reserve = reserve.try_into()?;
				let xcm = xcm.try_into()?;
				Self::InitiateReserveWithdraw { assets, reserve, xcm }
			},
			InitiateTeleport { assets, dest, xcm } => {
				// No `max_assets` here, so if there's a connt, then we cannot translate.
				let assets = assets.try_into()?;
				let dest = dest.try_into()?;
				let xcm = xcm.try_into()?;
				Self::InitiateTeleport { assets, dest, xcm }
			},
			ReportHolding { response_info, assets } => Self::QueryHolding {
				query_id: response_info.query_id,
				dest: response_info.destination.try_into()?,
				assets: assets.try_into()?,
				max_response_weight: response_info.max_weight,
			},
			BuyExecution { fees, weight_limit } => {
				let fees = fees.try_into()?;
				Self::BuyExecution { fees, weight_limit }
=======
impl<RuntimeCall> TryFrom<OldXcm<RuntimeCall>> for Xcm<RuntimeCall> {
	type Error = ();
	fn try_from(old: OldXcm<RuntimeCall>) -> result::Result<Xcm<RuntimeCall>, ()> {
		use Instruction::*;
		Ok(Xcm(match old {
			OldXcm::WithdrawAsset { assets, effects } => Some(Ok(WithdrawAsset(assets)))
				.into_iter()
				.chain(effects.into_iter().map(Instruction::try_from))
				.collect::<result::Result<Vec<_>, _>>()?,
			OldXcm::ReserveAssetDeposited { assets, effects } =>
				Some(Ok(ReserveAssetDeposited(assets)))
					.into_iter()
					.chain(Some(Ok(ClearOrigin)).into_iter())
					.chain(effects.into_iter().map(Instruction::try_from))
					.collect::<result::Result<Vec<_>, _>>()?,
			OldXcm::ReceiveTeleportedAsset { assets, effects } =>
				Some(Ok(ReceiveTeleportedAsset(assets)))
					.into_iter()
					.chain(Some(Ok(ClearOrigin)).into_iter())
					.chain(effects.into_iter().map(Instruction::try_from))
					.collect::<result::Result<Vec<_>, _>>()?,
			OldXcm::QueryResponse { query_id, response } => vec![QueryResponse {
				query_id,
				response: response.try_into()?,
				max_weight: 50_000_000,
			}],
			OldXcm::TransferAsset { assets, beneficiary } =>
				vec![TransferAsset { assets, beneficiary }],
			OldXcm::TransferReserveAsset { assets, dest, effects } => vec![TransferReserveAsset {
				assets,
				dest,
				xcm: Xcm(effects
					.into_iter()
					.map(Instruction::<()>::try_from)
					.collect::<result::Result<_, _>>()?),
			}],
			OldXcm::HrmpNewChannelOpenRequest { sender, max_message_size, max_capacity } =>
				vec![HrmpNewChannelOpenRequest { sender, max_message_size, max_capacity }],
			OldXcm::HrmpChannelAccepted { recipient } => vec![HrmpChannelAccepted { recipient }],
			OldXcm::HrmpChannelClosing { initiator, sender, recipient } =>
				vec![HrmpChannelClosing { initiator, sender, recipient }],
			OldXcm::Transact { origin_type, require_weight_at_most, call } =>
				vec![Transact { origin_type, require_weight_at_most, call }],
			// We don't handle this one at all due to nested XCM.
			OldXcm::RelayedFrom { .. } => return Err(()),
			OldXcm::SubscribeVersion { query_id, max_response_weight } =>
				vec![SubscribeVersion { query_id, max_response_weight }],
			OldXcm::UnsubscribeVersion => vec![UnsubscribeVersion],
		}))
	}
}

impl<RuntimeCall> TryFrom<OldOrder<RuntimeCall>> for Instruction<RuntimeCall> {
	type Error = ();
	fn try_from(old: OldOrder<RuntimeCall>) -> result::Result<Instruction<RuntimeCall>, ()> {
		use Instruction::*;
		Ok(match old {
			OldOrder::Noop => return Err(()),
			OldOrder::DepositAsset { assets, max_assets, beneficiary } =>
				DepositAsset { assets, max_assets, beneficiary },
			OldOrder::DepositReserveAsset { assets, max_assets, dest, effects } =>
				DepositReserveAsset {
					assets,
					max_assets,
					dest,
					xcm: Xcm(effects
						.into_iter()
						.map(Instruction::<()>::try_from)
						.collect::<result::Result<_, _>>()?),
				},
			OldOrder::ExchangeAsset { give, receive } => ExchangeAsset { give, receive },
			OldOrder::InitiateReserveWithdraw { assets, reserve, effects } =>
				InitiateReserveWithdraw {
					assets,
					reserve,
					xcm: Xcm(effects
						.into_iter()
						.map(Instruction::<()>::try_from)
						.collect::<result::Result<_, _>>()?),
				},
			OldOrder::InitiateTeleport { assets, dest, effects } => InitiateTeleport {
				assets,
				dest,
				xcm: Xcm(effects
					.into_iter()
					.map(Instruction::<()>::try_from)
					.collect::<result::Result<_, _>>()?),
>>>>>>> 95818496
			},
			ClearOrigin => Self::ClearOrigin,
			DescendOrigin(who) => Self::DescendOrigin(who.try_into()?),
			RefundSurplus => Self::RefundSurplus,
			SetErrorHandler(xcm) => Self::SetErrorHandler(xcm.try_into()?),
			SetAppendix(xcm) => Self::SetAppendix(xcm.try_into()?),
			ClearError => Self::ClearError,
			ClaimAsset { assets, ticket } => {
				let assets = assets.try_into()?;
				let ticket = ticket.try_into()?;
				Self::ClaimAsset { assets, ticket }
			},
			Trap(code) => Self::Trap(code),
			SubscribeVersion { query_id, max_response_weight } =>
				Self::SubscribeVersion { query_id, max_response_weight },
			UnsubscribeVersion => Self::UnsubscribeVersion,
			_ => return Err(()),
		})
	}
}<|MERGE_RESOLUTION|>--- conflicted
+++ resolved
@@ -958,19 +958,18 @@
 	}
 }
 
-<<<<<<< HEAD
 // Convert from a v3 XCM to a v2 XCM.
-impl<Call> TryFrom<NewXcm<Call>> for Xcm<Call> {
+impl<RuntimeCall> TryFrom<NewXcm<RuntimeCall>> for Xcm<RuntimeCall> {
 	type Error = ();
-	fn try_from(new_xcm: NewXcm<Call>) -> result::Result<Self, ()> {
+	fn try_from(new_xcm: NewXcm<RuntimeCall>) -> result::Result<Self, ()> {
 		Ok(Xcm(new_xcm.0.into_iter().map(TryInto::try_into).collect::<result::Result<_, _>>()?))
 	}
 }
 
 // Convert from a v3 instruction to a v2 instruction
-impl<Call> TryFrom<NewInstruction<Call>> for Instruction<Call> {
+impl<RuntimeCall> TryFrom<NewInstruction<RuntimeCall>> for Instruction<RuntimeCall> {
 	type Error = ();
-	fn try_from(instruction: NewInstruction<Call>) -> result::Result<Self, ()> {
+	fn try_from(instruction: NewInstruction<RuntimeCall>) -> result::Result<Self, ()> {
 		use NewInstruction::*;
 		Ok(match instruction {
 			WithdrawAsset(assets) => Self::WithdrawAsset(assets.try_into()?),
@@ -1043,95 +1042,6 @@
 			BuyExecution { fees, weight_limit } => {
 				let fees = fees.try_into()?;
 				Self::BuyExecution { fees, weight_limit }
-=======
-impl<RuntimeCall> TryFrom<OldXcm<RuntimeCall>> for Xcm<RuntimeCall> {
-	type Error = ();
-	fn try_from(old: OldXcm<RuntimeCall>) -> result::Result<Xcm<RuntimeCall>, ()> {
-		use Instruction::*;
-		Ok(Xcm(match old {
-			OldXcm::WithdrawAsset { assets, effects } => Some(Ok(WithdrawAsset(assets)))
-				.into_iter()
-				.chain(effects.into_iter().map(Instruction::try_from))
-				.collect::<result::Result<Vec<_>, _>>()?,
-			OldXcm::ReserveAssetDeposited { assets, effects } =>
-				Some(Ok(ReserveAssetDeposited(assets)))
-					.into_iter()
-					.chain(Some(Ok(ClearOrigin)).into_iter())
-					.chain(effects.into_iter().map(Instruction::try_from))
-					.collect::<result::Result<Vec<_>, _>>()?,
-			OldXcm::ReceiveTeleportedAsset { assets, effects } =>
-				Some(Ok(ReceiveTeleportedAsset(assets)))
-					.into_iter()
-					.chain(Some(Ok(ClearOrigin)).into_iter())
-					.chain(effects.into_iter().map(Instruction::try_from))
-					.collect::<result::Result<Vec<_>, _>>()?,
-			OldXcm::QueryResponse { query_id, response } => vec![QueryResponse {
-				query_id,
-				response: response.try_into()?,
-				max_weight: 50_000_000,
-			}],
-			OldXcm::TransferAsset { assets, beneficiary } =>
-				vec![TransferAsset { assets, beneficiary }],
-			OldXcm::TransferReserveAsset { assets, dest, effects } => vec![TransferReserveAsset {
-				assets,
-				dest,
-				xcm: Xcm(effects
-					.into_iter()
-					.map(Instruction::<()>::try_from)
-					.collect::<result::Result<_, _>>()?),
-			}],
-			OldXcm::HrmpNewChannelOpenRequest { sender, max_message_size, max_capacity } =>
-				vec![HrmpNewChannelOpenRequest { sender, max_message_size, max_capacity }],
-			OldXcm::HrmpChannelAccepted { recipient } => vec![HrmpChannelAccepted { recipient }],
-			OldXcm::HrmpChannelClosing { initiator, sender, recipient } =>
-				vec![HrmpChannelClosing { initiator, sender, recipient }],
-			OldXcm::Transact { origin_type, require_weight_at_most, call } =>
-				vec![Transact { origin_type, require_weight_at_most, call }],
-			// We don't handle this one at all due to nested XCM.
-			OldXcm::RelayedFrom { .. } => return Err(()),
-			OldXcm::SubscribeVersion { query_id, max_response_weight } =>
-				vec![SubscribeVersion { query_id, max_response_weight }],
-			OldXcm::UnsubscribeVersion => vec![UnsubscribeVersion],
-		}))
-	}
-}
-
-impl<RuntimeCall> TryFrom<OldOrder<RuntimeCall>> for Instruction<RuntimeCall> {
-	type Error = ();
-	fn try_from(old: OldOrder<RuntimeCall>) -> result::Result<Instruction<RuntimeCall>, ()> {
-		use Instruction::*;
-		Ok(match old {
-			OldOrder::Noop => return Err(()),
-			OldOrder::DepositAsset { assets, max_assets, beneficiary } =>
-				DepositAsset { assets, max_assets, beneficiary },
-			OldOrder::DepositReserveAsset { assets, max_assets, dest, effects } =>
-				DepositReserveAsset {
-					assets,
-					max_assets,
-					dest,
-					xcm: Xcm(effects
-						.into_iter()
-						.map(Instruction::<()>::try_from)
-						.collect::<result::Result<_, _>>()?),
-				},
-			OldOrder::ExchangeAsset { give, receive } => ExchangeAsset { give, receive },
-			OldOrder::InitiateReserveWithdraw { assets, reserve, effects } =>
-				InitiateReserveWithdraw {
-					assets,
-					reserve,
-					xcm: Xcm(effects
-						.into_iter()
-						.map(Instruction::<()>::try_from)
-						.collect::<result::Result<_, _>>()?),
-				},
-			OldOrder::InitiateTeleport { assets, dest, effects } => InitiateTeleport {
-				assets,
-				dest,
-				xcm: Xcm(effects
-					.into_iter()
-					.map(Instruction::<()>::try_from)
-					.collect::<result::Result<_, _>>()?),
->>>>>>> 95818496
 			},
 			ClearOrigin => Self::ClearOrigin,
 			DescendOrigin(who) => Self::DescendOrigin(who.try_into()?),
