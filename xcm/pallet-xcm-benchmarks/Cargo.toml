[package]
name = "pallet-xcm-benchmarks"
authors = ["Parity Technologies <admin@parity.io>"]
edition = "2021"
version = "0.9.19"

[package.metadata.docs.rs]
targets = ["x86_64-unknown-linux-gnu"]

[dependencies]
codec = { package = "parity-scale-codec", version = "3.0.0", default-features = false }
<<<<<<< HEAD
scale-info = { version = "2.0.0", default-features = false, features = ["derive"] }
frame-support = { default-features = false, git = "https://github.com/paritytech/substrate" , branch = "dp-jsonrpsee-integration-2" }
frame-system = { default-features = false, git = "https://github.com/paritytech/substrate" , branch = "dp-jsonrpsee-integration-2" }
sp-runtime = { default-features = false, git = "https://github.com/paritytech/substrate" , branch = "dp-jsonrpsee-integration-2" }
sp-std = { default-features = false, git = "https://github.com/paritytech/substrate" , branch = "dp-jsonrpsee-integration-2" }
=======
scale-info = { version = "2.1.1", default-features = false, features = ["derive"] }
frame-support = { default-features = false, branch = "master", git = "https://github.com/paritytech/substrate" }
frame-system = { default-features = false, branch = "master", git = "https://github.com/paritytech/substrate" }
sp-runtime = { default-features = false, branch = "master", git = "https://github.com/paritytech/substrate" }
sp-std = { default-features = false, branch = "master", git = "https://github.com/paritytech/substrate" }
>>>>>>> c254e597
xcm-executor = { path = "../xcm-executor", default-features = false, features = ["runtime-benchmarks"] }
frame-benchmarking = { default-features = false, git = "https://github.com/paritytech/substrate" , branch = "dp-jsonrpsee-integration-2" }
xcm = { path = "..", default-features = false, features = ["runtime-benchmarks"] }
log = "0.4.16"

[dev-dependencies]
pallet-balances = { git = "https://github.com/paritytech/substrate" , branch = "dp-jsonrpsee-integration-2" }
pallet-assets = { git = "https://github.com/paritytech/substrate" , branch = "dp-jsonrpsee-integration-2" }
sp-core = { git = "https://github.com/paritytech/substrate" , branch = "dp-jsonrpsee-integration-2" }
sp-io = { git = "https://github.com/paritytech/substrate" , branch = "dp-jsonrpsee-integration-2" }
sp-tracing = { git = "https://github.com/paritytech/substrate" , branch = "dp-jsonrpsee-integration-2" }
xcm-builder = { path = "../xcm-builder" }
xcm = { path = ".." }
# temp
pallet-xcm = { path = "../pallet-xcm" }
polkadot-runtime-common = { path = "../../runtime/common" }
# westend-runtime = { path = "../../runtime/westend", features = ["runtime-benchmarks"] }
polkadot-primitives = { path = "../../primitives" }

[features]
default = ["std"]
std = [
	"codec/std",
	"frame-benchmarking/std",
	"frame-support/std",
	"frame-system/std",
	"sp-runtime/std",
	"sp-std/std"
]<|MERGE_RESOLUTION|>--- conflicted
+++ resolved
@@ -9,19 +9,11 @@
 
 [dependencies]
 codec = { package = "parity-scale-codec", version = "3.0.0", default-features = false }
-<<<<<<< HEAD
-scale-info = { version = "2.0.0", default-features = false, features = ["derive"] }
+scale-info = { version = "2.1.1", default-features = false, features = ["derive"] }
 frame-support = { default-features = false, git = "https://github.com/paritytech/substrate" , branch = "dp-jsonrpsee-integration-2" }
 frame-system = { default-features = false, git = "https://github.com/paritytech/substrate" , branch = "dp-jsonrpsee-integration-2" }
 sp-runtime = { default-features = false, git = "https://github.com/paritytech/substrate" , branch = "dp-jsonrpsee-integration-2" }
 sp-std = { default-features = false, git = "https://github.com/paritytech/substrate" , branch = "dp-jsonrpsee-integration-2" }
-=======
-scale-info = { version = "2.1.1", default-features = false, features = ["derive"] }
-frame-support = { default-features = false, branch = "master", git = "https://github.com/paritytech/substrate" }
-frame-system = { default-features = false, branch = "master", git = "https://github.com/paritytech/substrate" }
-sp-runtime = { default-features = false, branch = "master", git = "https://github.com/paritytech/substrate" }
-sp-std = { default-features = false, branch = "master", git = "https://github.com/paritytech/substrate" }
->>>>>>> c254e597
 xcm-executor = { path = "../xcm-executor", default-features = false, features = ["runtime-benchmarks"] }
 frame-benchmarking = { default-features = false, git = "https://github.com/paritytech/substrate" , branch = "dp-jsonrpsee-integration-2" }
 xcm = { path = "..", default-features = false, features = ["runtime-benchmarks"] }
