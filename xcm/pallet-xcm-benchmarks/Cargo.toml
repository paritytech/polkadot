[package]
name = "pallet-xcm-benchmarks"
authors = ["Parity Technologies <admin@parity.io>"]
edition = "2021"
<<<<<<< HEAD
version = "0.9.30"
=======
version = "0.9.31"
>>>>>>> 32dd0c9c

[package.metadata.docs.rs]
targets = ["x86_64-unknown-linux-gnu"]

[dependencies]
codec = { package = "parity-scale-codec", version = "3.0.0", default-features = false }
scale-info = { version = "2.1.2", default-features = false, features = ["derive"] }
<<<<<<< HEAD
frame-support = { default-features = false, git = "https://github.com/paritytech/substrate" , branch = "polkadot-v0.9.30" }
frame-system = { default-features = false, git = "https://github.com/paritytech/substrate" , branch = "polkadot-v0.9.30" }
sp-runtime = { default-features = false, git = "https://github.com/paritytech/substrate" , branch = "polkadot-v0.9.30" }
sp-std = { default-features = false, git = "https://github.com/paritytech/substrate" , branch = "polkadot-v0.9.30" }
xcm-executor = { path = "../xcm-executor", default-features = false, features = ["runtime-benchmarks"] }
frame-benchmarking = { default-features = false, git = "https://github.com/paritytech/substrate" , branch = "polkadot-v0.9.30" }
xcm = { path = "..", default-features = false, features = ["runtime-benchmarks"] }
log = "0.4.17"

[dev-dependencies]
pallet-balances = { git = "https://github.com/paritytech/substrate" , branch = "polkadot-v0.9.30" }
pallet-assets = { git = "https://github.com/paritytech/substrate" , branch = "polkadot-v0.9.30" }
sp-core = { git = "https://github.com/paritytech/substrate" , branch = "polkadot-v0.9.30" }
sp-io = { git = "https://github.com/paritytech/substrate" , branch = "polkadot-v0.9.30" }
sp-tracing = { git = "https://github.com/paritytech/substrate" , branch = "polkadot-v0.9.30" }
=======
frame-support = { default-features = false, git = "https://github.com/paritytech/substrate" , branch = "polkadot-v0.9.31" }
frame-system = { default-features = false, git = "https://github.com/paritytech/substrate" , branch = "polkadot-v0.9.31" }
sp-runtime = { default-features = false, git = "https://github.com/paritytech/substrate" , branch = "polkadot-v0.9.31" }
sp-std = { default-features = false, git = "https://github.com/paritytech/substrate" , branch = "polkadot-v0.9.31" }
xcm-executor = { path = "../xcm-executor", default-features = false }
frame-benchmarking = { default-features = false, git = "https://github.com/paritytech/substrate" , branch = "polkadot-v0.9.31" }
xcm = { path = "..", default-features = false }
log = "0.4.17"

[dev-dependencies]
pallet-balances = { git = "https://github.com/paritytech/substrate" , branch = "polkadot-v0.9.31" }
pallet-assets = { git = "https://github.com/paritytech/substrate" , branch = "polkadot-v0.9.31" }
sp-core = { git = "https://github.com/paritytech/substrate" , branch = "polkadot-v0.9.31" }
sp-io = { git = "https://github.com/paritytech/substrate" , branch = "polkadot-v0.9.31" }
sp-tracing = { git = "https://github.com/paritytech/substrate" , branch = "polkadot-v0.9.31" }
>>>>>>> 32dd0c9c
xcm-builder = { path = "../xcm-builder" }
xcm = { path = ".." }
# temp
pallet-xcm = { path = "../pallet-xcm" }
polkadot-runtime-common = { path = "../../runtime/common" }
# westend-runtime = { path = "../../runtime/westend", features = ["runtime-benchmarks"] }
polkadot-primitives = { path = "../../primitives" }

[features]
default = ["std"]
std = [
	"codec/std",
	"frame-benchmarking/std",
	"frame-support/std",
	"frame-system/std",
	"sp-runtime/std",
	"sp-std/std"
]
runtime-benchmarks = [
	"frame-benchmarking/runtime-benchmarks",
	"frame-support/runtime-benchmarks",
	"frame-system/runtime-benchmarks",
]<|MERGE_RESOLUTION|>--- conflicted
+++ resolved
@@ -2,11 +2,7 @@
 name = "pallet-xcm-benchmarks"
 authors = ["Parity Technologies <admin@parity.io>"]
 edition = "2021"
-<<<<<<< HEAD
-version = "0.9.30"
-=======
 version = "0.9.31"
->>>>>>> 32dd0c9c
 
 [package.metadata.docs.rs]
 targets = ["x86_64-unknown-linux-gnu"]
@@ -14,23 +10,6 @@
 [dependencies]
 codec = { package = "parity-scale-codec", version = "3.0.0", default-features = false }
 scale-info = { version = "2.1.2", default-features = false, features = ["derive"] }
-<<<<<<< HEAD
-frame-support = { default-features = false, git = "https://github.com/paritytech/substrate" , branch = "polkadot-v0.9.30" }
-frame-system = { default-features = false, git = "https://github.com/paritytech/substrate" , branch = "polkadot-v0.9.30" }
-sp-runtime = { default-features = false, git = "https://github.com/paritytech/substrate" , branch = "polkadot-v0.9.30" }
-sp-std = { default-features = false, git = "https://github.com/paritytech/substrate" , branch = "polkadot-v0.9.30" }
-xcm-executor = { path = "../xcm-executor", default-features = false, features = ["runtime-benchmarks"] }
-frame-benchmarking = { default-features = false, git = "https://github.com/paritytech/substrate" , branch = "polkadot-v0.9.30" }
-xcm = { path = "..", default-features = false, features = ["runtime-benchmarks"] }
-log = "0.4.17"
-
-[dev-dependencies]
-pallet-balances = { git = "https://github.com/paritytech/substrate" , branch = "polkadot-v0.9.30" }
-pallet-assets = { git = "https://github.com/paritytech/substrate" , branch = "polkadot-v0.9.30" }
-sp-core = { git = "https://github.com/paritytech/substrate" , branch = "polkadot-v0.9.30" }
-sp-io = { git = "https://github.com/paritytech/substrate" , branch = "polkadot-v0.9.30" }
-sp-tracing = { git = "https://github.com/paritytech/substrate" , branch = "polkadot-v0.9.30" }
-=======
 frame-support = { default-features = false, git = "https://github.com/paritytech/substrate" , branch = "polkadot-v0.9.31" }
 frame-system = { default-features = false, git = "https://github.com/paritytech/substrate" , branch = "polkadot-v0.9.31" }
 sp-runtime = { default-features = false, git = "https://github.com/paritytech/substrate" , branch = "polkadot-v0.9.31" }
@@ -46,7 +25,6 @@
 sp-core = { git = "https://github.com/paritytech/substrate" , branch = "polkadot-v0.9.31" }
 sp-io = { git = "https://github.com/paritytech/substrate" , branch = "polkadot-v0.9.31" }
 sp-tracing = { git = "https://github.com/paritytech/substrate" , branch = "polkadot-v0.9.31" }
->>>>>>> 32dd0c9c
 xcm-builder = { path = "../xcm-builder" }
 xcm = { path = ".." }
 # temp
@@ -66,6 +44,8 @@
 	"sp-std/std"
 ]
 runtime-benchmarks = [
+	"xcm/runtime-benchmarks",
+	"xcm-executor/runtime-benchmarks",
 	"frame-benchmarking/runtime-benchmarks",
 	"frame-support/runtime-benchmarks",
 	"frame-system/runtime-benchmarks",
