// Copyright 2021 Parity Technologies (UK) Ltd.
// This file is part of Polkadot.

// Polkadot is free software: you can redistribute it and/or modify
// it under the terms of the GNU General Public License as published by
// the Free Software Foundation, either version 3 of the License, or
// (at your option) any later version.

// Polkadot is distributed in the hope that it will be useful,
// but WITHOUT ANY WARRANTY; without even the implied warranty of
// MERCHANTABILITY or FITNESS FOR A PARTICULAR PURPOSE.  See the
// GNU General Public License for more details.

// You should have received a copy of the GNU General Public License
// along with Polkadot.  If not, see <http://www.gnu.org/licenses/>.

use crate::*;
<<<<<<< HEAD
use frame_support::{parameter_types, traits::ContainsPair, weights::Weight};
=======
use frame_support::{parameter_types, traits::ContainsPair};
use xcm::latest::Weight as XCMWeight;
>>>>>>> fa54983d

// An xcm sender/receiver akin to > /dev/null
pub struct DevNull;
impl xcm::opaque::latest::SendXcm for DevNull {
	type Ticket = ();
	fn validate(_: &mut Option<MultiLocation>, _: &mut Option<Xcm<()>>) -> SendResult<()> {
		Ok(((), MultiAssets::new()))
	}
	fn deliver(_: ()) -> Result<XcmHash, SendError> {
		Ok([0; 32])
	}
}

impl xcm_executor::traits::OnResponse for DevNull {
	fn expecting_response(_: &MultiLocation, _: u64, _: Option<&MultiLocation>) -> bool {
		false
	}
	fn on_response(
		_: &MultiLocation,
		_: u64,
		_: Option<&MultiLocation>,
		_: Response,
<<<<<<< HEAD
		_: Weight,
		_: &XcmContext,
	) -> Weight {
=======
		_: XCMWeight,
		_: &XcmContext,
	) -> XCMWeight {
>>>>>>> fa54983d
		0
	}
}

pub struct AccountIdConverter;
impl xcm_executor::traits::Convert<MultiLocation, u64> for AccountIdConverter {
	fn convert(ml: MultiLocation) -> Result<u64, MultiLocation> {
		match ml {
			MultiLocation { parents: 0, interior: X1(Junction::AccountId32 { id, .. }) } =>
				Ok(<u64 as codec::Decode>::decode(&mut &*id.to_vec()).unwrap()),
			_ => Err(ml),
		}
	}

	fn reverse(acc: u64) -> Result<MultiLocation, u64> {
		Err(acc)
	}
}

parameter_types! {
	pub UniversalLocation: InteriorMultiLocation = Junction::Parachain(101).into();
<<<<<<< HEAD
	pub UnitWeightCost: Weight = 10;
=======
	pub UnitWeightCost: u64 = 10;
>>>>>>> fa54983d
	pub WeightPrice: (AssetId, u128) = (Concrete(Here.into()), 1_000_000);
}

pub struct AllAssetLocationsPass;
impl ContainsPair<MultiAsset, MultiLocation> for AllAssetLocationsPass {
	fn contains(_: &MultiAsset, _: &MultiLocation) -> bool {
		true
	}
}<|MERGE_RESOLUTION|>--- conflicted
+++ resolved
@@ -15,12 +15,8 @@
 // along with Polkadot.  If not, see <http://www.gnu.org/licenses/>.
 
 use crate::*;
-<<<<<<< HEAD
-use frame_support::{parameter_types, traits::ContainsPair, weights::Weight};
-=======
 use frame_support::{parameter_types, traits::ContainsPair};
 use xcm::latest::Weight as XCMWeight;
->>>>>>> fa54983d
 
 // An xcm sender/receiver akin to > /dev/null
 pub struct DevNull;
@@ -43,15 +39,9 @@
 		_: u64,
 		_: Option<&MultiLocation>,
 		_: Response,
-<<<<<<< HEAD
-		_: Weight,
-		_: &XcmContext,
-	) -> Weight {
-=======
 		_: XCMWeight,
 		_: &XcmContext,
 	) -> XCMWeight {
->>>>>>> fa54983d
 		0
 	}
 }
@@ -73,11 +63,7 @@
 
 parameter_types! {
 	pub UniversalLocation: InteriorMultiLocation = Junction::Parachain(101).into();
-<<<<<<< HEAD
-	pub UnitWeightCost: Weight = 10;
-=======
 	pub UnitWeightCost: u64 = 10;
->>>>>>> fa54983d
 	pub WeightPrice: (AssetId, u128) = (Concrete(Here.into()), 1_000_000);
 }
 
