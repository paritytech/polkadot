// Copyright 2021 Parity Technologies (UK) Ltd.
// This file is part of Polkadot.

// Polkadot is free software: you can redistribute it and/or modify
// it under the terms of the GNU General Public License as published by
// the Free Software Foundation, either version 3 of the License, or
// (at your option) any later version.

// Polkadot is distributed in the hope that it will be useful,
// but WITHOUT ANY WARRANTY; without even the implied warranty of
// MERCHANTABILITY or FITNESS FOR A PARTICULAR PURPOSE.  See the
// GNU General Public License for more details.

// You should have received a copy of the GNU General Public License
// along with Polkadot.  If not, see <http://www.gnu.org/licenses/>.

//! A mock runtime for XCM benchmarking.

use crate::{fungible as xcm_balances_benchmark, mock::*};
use frame_benchmarking::BenchmarkError;
use frame_support::{
	parameter_types,
	traits::{Everything, Nothing},
<<<<<<< HEAD
=======
	weights::Weight,
>>>>>>> fa54983d
};
use sp_core::H256;
use sp_runtime::{
	testing::Header,
	traits::{BlakeTwo256, IdentityLookup},
	BuildStorage,
};
use xcm::latest::prelude::*;
use xcm_builder::{AllowUnpaidExecutionFrom, MintLocation};

type UncheckedExtrinsic = frame_system::mocking::MockUncheckedExtrinsic<Test>;
type Block = frame_system::mocking::MockBlock<Test>;

// For testing the pallet, we construct a mock runtime.
frame_support::construct_runtime!(
	pub enum Test where
		Block = Block,
		NodeBlock = Block,
		UncheckedExtrinsic = UncheckedExtrinsic,
	{
		System: frame_system::{Pallet, Call, Config, Storage, Event<T>},
		Balances: pallet_balances::{Pallet, Call, Storage, Config<T>, Event<T>},
		XcmBalancesBenchmark: xcm_balances_benchmark::{Pallet},
	}
);

parameter_types! {
	pub const BlockHashCount: u64 = 250;
	pub BlockWeights: frame_system::limits::BlockWeights =
		frame_system::limits::BlockWeights::simple_max(
			Weight::from_ref_time(1024).set_proof_size(u64::MAX),
		);
}
impl frame_system::Config for Test {
	type BaseCallFilter = Everything;
	type BlockWeights = ();
	type BlockLength = ();
	type DbWeight = ();
	type RuntimeOrigin = RuntimeOrigin;
	type Index = u64;
	type BlockNumber = u64;
	type Hash = H256;
	type RuntimeCall = RuntimeCall;
	type Hashing = BlakeTwo256;
	type AccountId = u64;
	type Lookup = IdentityLookup<Self::AccountId>;
	type Header = Header;
	type RuntimeEvent = RuntimeEvent;
	type BlockHashCount = BlockHashCount;
	type Version = ();
	type PalletInfo = PalletInfo;
	type AccountData = pallet_balances::AccountData<u64>;
	type OnNewAccount = ();
	type OnKilledAccount = ();
	type SystemWeightInfo = ();
	type SS58Prefix = ();
	type OnSetCode = ();
	type MaxConsumers = frame_support::traits::ConstU32<16>;
}

parameter_types! {
	pub const ExistentialDeposit: u64 = 7;
}

impl pallet_balances::Config for Test {
	type MaxLocks = ();
	type MaxReserves = ();
	type ReserveIdentifier = [u8; 8];
	type Balance = u64;
	type DustRemoval = ();
	type RuntimeEvent = RuntimeEvent;
	type ExistentialDeposit = ExistentialDeposit;
	type AccountStore = System;
	type WeightInfo = ();
}

parameter_types! {
	pub const AssetDeposit: u64 = 100 * ExistentialDeposit::get();
	pub const ApprovalDeposit: u64 = 1 * ExistentialDeposit::get();
	pub const StringLimit: u32 = 50;
	pub const MetadataDepositBase: u64 = 10 * ExistentialDeposit::get();
	pub const MetadataDepositPerByte: u64 = 1 * ExistentialDeposit::get();
}

pub struct MatchAnyFungible;
impl xcm_executor::traits::MatchesFungible<u64> for MatchAnyFungible {
	fn matches_fungible(m: &MultiAsset) -> Option<u64> {
		use sp_runtime::traits::SaturatedConversion;
		match m {
			MultiAsset { fun: Fungible(amount), .. } => Some((*amount).saturated_into::<u64>()),
			_ => None,
		}
	}
}

// Use balances as the asset transactor.
pub type AssetTransactor = xcm_builder::CurrencyAdapter<
	Balances,
	MatchAnyFungible,
	AccountIdConverter,
	u64,
	CheckingAccount,
>;

parameter_types! {
	/// Maximum number of instructions in a single XCM fragment. A sanity check against weight
	/// calculations getting too crazy.
	pub const MaxInstructions: u32 = 100;
	pub const MaxAssetsIntoHolding: u32 = 64;
}

pub struct XcmConfig;
impl xcm_executor::Config for XcmConfig {
	type RuntimeCall = RuntimeCall;
	type XcmSender = DevNull;
	type AssetTransactor = AssetTransactor;
	type OriginConverter = ();
	type IsReserve = ();
	type IsTeleporter = TrustedTeleporters;
	type UniversalLocation = UniversalLocation;
	type Barrier = AllowUnpaidExecutionFrom<Everything>;
	type Weigher = xcm_builder::FixedWeightBounds<UnitWeightCost, RuntimeCall, MaxInstructions>;
	type Trader = xcm_builder::FixedRateOfFungible<WeightPrice, ()>;
	type ResponseHandler = DevNull;
	type AssetTrap = ();
	type AssetLocker = ();
	type AssetExchanger = ();
	type AssetClaims = ();
	type SubscriptionService = ();
	type PalletInstancesInfo = AllPalletsWithSystem;
	type MaxAssetsIntoHolding = MaxAssetsIntoHolding;
	type FeeManager = ();
	type MessageExporter = ();
	type UniversalAliases = Nothing;
<<<<<<< HEAD
=======
	type CallDispatcher = RuntimeCall;
>>>>>>> fa54983d
}

impl crate::Config for Test {
	type XcmConfig = XcmConfig;
	type AccountIdConverter = AccountIdConverter;
	fn valid_destination() -> Result<MultiLocation, BenchmarkError> {
		let valid_destination: MultiLocation =
			X1(AccountId32 { network: None, id: [0u8; 32] }).into();

		Ok(valid_destination)
	}
	fn worst_case_holding(depositable_count: u32) -> MultiAssets {
		crate::mock_worst_case_holding(
			depositable_count,
			<XcmConfig as xcm_executor::Config>::MaxAssetsIntoHolding::get(),
		)
	}
}

pub type TrustedTeleporters = (xcm_builder::Case<TeleportConcreteFungible>,);

parameter_types! {
<<<<<<< HEAD
	pub const CheckedAccount: Option<u64> = Some(100);
=======
	pub const CheckingAccount: Option<(u64, MintLocation)> = Some((100, MintLocation::Local));
>>>>>>> fa54983d
	pub const ChildTeleporter: MultiLocation = Parachain(1000).into_location();
	pub const TrustedTeleporter: Option<(MultiLocation, MultiAsset)> = Some((
		ChildTeleporter::get(),
		MultiAsset { id: Concrete(Here.into_location()), fun: Fungible(100) },
	));
	pub const TeleportConcreteFungible: (MultiAssetFilter, MultiLocation) =
		(Wild(AllOf { fun: WildFungible, id: Concrete(Here.into_location()) }), ChildTeleporter::get());
	pub const ReserveConcreteFungible: (MultiAssetFilter, MultiLocation) =
		(Wild(AllOf { fun: WildFungible, id: Concrete(Here.into_location()) }), ChildTeleporter::get());
}

impl xcm_balances_benchmark::Config for Test {
	type TransactAsset = Balances;
	type CheckedAccount = CheckingAccount;
	type TrustedTeleporter = TrustedTeleporter;

	fn get_multi_asset() -> MultiAsset {
		let amount =
			<Balances as frame_support::traits::fungible::Inspect<u64>>::minimum_balance() as u128;
		MultiAsset { id: Concrete(Here.into()), fun: Fungible(amount) }
	}
}

pub fn new_test_ext() -> sp_io::TestExternalities {
	let t = GenesisConfig { ..Default::default() }.build_storage().unwrap();
	sp_tracing::try_init_simple();
	t.into()
}<|MERGE_RESOLUTION|>--- conflicted
+++ resolved
@@ -21,10 +21,7 @@
 use frame_support::{
 	parameter_types,
 	traits::{Everything, Nothing},
-<<<<<<< HEAD
-=======
 	weights::Weight,
->>>>>>> fa54983d
 };
 use sp_core::H256;
 use sp_runtime::{
@@ -159,10 +156,7 @@
 	type FeeManager = ();
 	type MessageExporter = ();
 	type UniversalAliases = Nothing;
-<<<<<<< HEAD
-=======
 	type CallDispatcher = RuntimeCall;
->>>>>>> fa54983d
 }
 
 impl crate::Config for Test {
@@ -185,11 +179,7 @@
 pub type TrustedTeleporters = (xcm_builder::Case<TeleportConcreteFungible>,);
 
 parameter_types! {
-<<<<<<< HEAD
-	pub const CheckedAccount: Option<u64> = Some(100);
-=======
 	pub const CheckingAccount: Option<(u64, MintLocation)> = Some((100, MintLocation::Local));
->>>>>>> fa54983d
 	pub const ChildTeleporter: MultiLocation = Parachain(1000).into_location();
 	pub const TrustedTeleporter: Option<(MultiLocation, MultiAsset)> = Some((
 		ChildTeleporter::get(),
