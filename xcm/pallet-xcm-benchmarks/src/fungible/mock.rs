--- conflicted
+++ resolved
@@ -51,12 +51,7 @@
 	type BlockLength = ();
 	type DbWeight = ();
 	type RuntimeOrigin = RuntimeOrigin;
-<<<<<<< HEAD
 	type Nonce = u64;
-	type BlockNumber = u64;
-=======
-	type Index = u64;
->>>>>>> 0b56bcdb
 	type Hash = H256;
 	type RuntimeCall = RuntimeCall;
 	type Hashing = BlakeTwo256;
