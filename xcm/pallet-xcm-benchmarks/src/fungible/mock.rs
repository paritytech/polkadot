// Copyright 2021 Parity Technologies (UK) Ltd.
// This file is part of Polkadot.

// Polkadot is free software: you can redistribute it and/or modify
// it under the terms of the GNU General Public License as published by
// the Free Software Foundation, either version 3 of the License, or
// (at your option) any later version.

// Polkadot is distributed in the hope that it will be useful,
// but WITHOUT ANY WARRANTY; without even the implied warranty of
// MERCHANTABILITY or FITNESS FOR A PARTICULAR PURPOSE.  See the
// GNU General Public License for more details.

// You should have received a copy of the GNU General Public License
// along with Polkadot.  If not, see <http://www.gnu.org/licenses/>.

//! A mock runtime for XCM benchmarking.

use crate::{fungible as xcm_balances_benchmark, mock::*};
use frame_benchmarking::BenchmarkError;
<<<<<<< HEAD
use frame_support::{
	parameter_types,
	traits::{Everything, Nothing},
};
=======
use frame_support::{parameter_types, traits::Everything, weights::Weight};
>>>>>>> 95818496
use sp_core::H256;
use sp_runtime::{
	testing::Header,
	traits::{BlakeTwo256, IdentityLookup},
	BuildStorage,
};
use xcm::latest::prelude::*;
use xcm_builder::AllowUnpaidExecutionFrom;

type UncheckedExtrinsic = frame_system::mocking::MockUncheckedExtrinsic<Test>;
type Block = frame_system::mocking::MockBlock<Test>;

// For testing the pallet, we construct a mock runtime.
frame_support::construct_runtime!(
	pub enum Test where
		Block = Block,
		NodeBlock = Block,
		UncheckedExtrinsic = UncheckedExtrinsic,
	{
		System: frame_system::{Pallet, Call, Config, Storage, Event<T>},
		Balances: pallet_balances::{Pallet, Call, Storage, Config<T>, Event<T>},
		XcmBalancesBenchmark: xcm_balances_benchmark::{Pallet},
	}
);

parameter_types! {
	pub const BlockHashCount: u64 = 250;
	pub BlockWeights: frame_system::limits::BlockWeights =
		frame_system::limits::BlockWeights::simple_max(Weight::from_ref_time(1024));
}
impl frame_system::Config for Test {
	type BaseCallFilter = Everything;
	type BlockWeights = ();
	type BlockLength = ();
	type DbWeight = ();
	type Origin = Origin;
	type Index = u64;
	type BlockNumber = u64;
	type Hash = H256;
	type RuntimeCall = RuntimeCall;
	type Hashing = BlakeTwo256;
	type AccountId = u64;
	type Lookup = IdentityLookup<Self::AccountId>;
	type Header = Header;
	type RuntimeEvent = RuntimeEvent;
	type BlockHashCount = BlockHashCount;
	type Version = ();
	type PalletInfo = PalletInfo;
	type AccountData = pallet_balances::AccountData<u64>;
	type OnNewAccount = ();
	type OnKilledAccount = ();
	type SystemWeightInfo = ();
	type SS58Prefix = ();
	type OnSetCode = ();
	type MaxConsumers = frame_support::traits::ConstU32<16>;
}

parameter_types! {
	pub const ExistentialDeposit: u64 = 7;
}

impl pallet_balances::Config for Test {
	type MaxLocks = ();
	type MaxReserves = ();
	type ReserveIdentifier = [u8; 8];
	type Balance = u64;
	type DustRemoval = ();
	type RuntimeEvent = RuntimeEvent;
	type ExistentialDeposit = ExistentialDeposit;
	type AccountStore = System;
	type WeightInfo = ();
}

parameter_types! {
	pub const AssetDeposit: u64 = 100 * ExistentialDeposit::get();
	pub const ApprovalDeposit: u64 = 1 * ExistentialDeposit::get();
	pub const StringLimit: u32 = 50;
	pub const MetadataDepositBase: u64 = 10 * ExistentialDeposit::get();
	pub const MetadataDepositPerByte: u64 = 1 * ExistentialDeposit::get();
}

pub struct MatchAnyFungible;
impl xcm_executor::traits::MatchesFungible<u64> for MatchAnyFungible {
	fn matches_fungible(m: &MultiAsset) -> Option<u64> {
		use sp_runtime::traits::SaturatedConversion;
		match m {
			MultiAsset { fun: Fungible(amount), .. } => Some((*amount).saturated_into::<u64>()),
			_ => None,
		}
	}
}

// Use balances as the asset transactor.
pub type AssetTransactor = xcm_builder::CurrencyAdapter<
	Balances,
	MatchAnyFungible,
	AccountIdConverter,
	u64,
	CheckedAccount,
>;

parameter_types! {
	/// Maximum number of instructions in a single XCM fragment. A sanity check against weight
	/// calculations getting too crazy.
	pub const MaxInstructions: u32 = 100;
	pub const MaxAssetsIntoHolding: u32 = 64;
}

pub struct XcmConfig;
impl xcm_executor::Config for XcmConfig {
	type RuntimeCall = RuntimeCall;
	type XcmSender = DevNull;
	type AssetTransactor = AssetTransactor;
	type OriginConverter = ();
	type IsReserve = ();
	type IsTeleporter = TrustedTeleporters;
	type UniversalLocation = UniversalLocation;
	type Barrier = AllowUnpaidExecutionFrom<Everything>;
	type Weigher = xcm_builder::FixedWeightBounds<UnitWeightCost, RuntimeCall, MaxInstructions>;
	type Trader = xcm_builder::FixedRateOfFungible<WeightPrice, ()>;
	type ResponseHandler = DevNull;
	type AssetTrap = ();
	type AssetLocker = ();
	type AssetExchanger = ();
	type AssetClaims = ();
	type SubscriptionService = ();
	type PalletInstancesInfo = AllPalletsWithSystem;
	type MaxAssetsIntoHolding = MaxAssetsIntoHolding;
	type FeeManager = ();
	type MessageExporter = ();
	type UniversalAliases = Nothing;
	type CallDispatcher = Call;
}

impl crate::Config for Test {
	type XcmConfig = XcmConfig;
	type AccountIdConverter = AccountIdConverter;
	fn valid_destination() -> Result<MultiLocation, BenchmarkError> {
		let valid_destination: MultiLocation =
			X1(AccountId32 { network: None, id: [0u8; 32] }).into();

		Ok(valid_destination)
	}
	fn worst_case_holding(depositable_count: u32) -> MultiAssets {
		crate::mock_worst_case_holding(
			depositable_count,
			<XcmConfig as xcm_executor::Config>::MaxAssetsIntoHolding::get(),
		)
	}
}

pub type TrustedTeleporters = (xcm_builder::Case<TeleportConcreteFungible>,);

parameter_types! {
	pub const CheckedAccount: Option<u64> = Some(100);
	pub const ChildTeleporter: MultiLocation = Parachain(1000).into_location();
	pub const TrustedTeleporter: Option<(MultiLocation, MultiAsset)> = Some((
		ChildTeleporter::get(),
		MultiAsset { id: Concrete(Here.into_location()), fun: Fungible(100) },
	));
	pub const TeleportConcreteFungible: (MultiAssetFilter, MultiLocation) =
		(Wild(AllOf { fun: WildFungible, id: Concrete(Here.into_location()) }), ChildTeleporter::get());
	pub const ReserveConcreteFungible: (MultiAssetFilter, MultiLocation) =
		(Wild(AllOf { fun: WildFungible, id: Concrete(Here.into_location()) }), ChildTeleporter::get());
}

impl xcm_balances_benchmark::Config for Test {
	type TransactAsset = Balances;
	type CheckedAccount = CheckedAccount;
	type TrustedTeleporter = TrustedTeleporter;

	fn get_multi_asset() -> MultiAsset {
		let amount =
			<Balances as frame_support::traits::fungible::Inspect<u64>>::minimum_balance() as u128;
		MultiAsset { id: Concrete(Here.into()), fun: Fungible(amount) }
	}
}

pub fn new_test_ext() -> sp_io::TestExternalities {
	let t = GenesisConfig { ..Default::default() }.build_storage().unwrap();
	sp_tracing::try_init_simple();
	t.into()
}<|MERGE_RESOLUTION|>--- conflicted
+++ resolved
@@ -18,14 +18,11 @@
 
 use crate::{fungible as xcm_balances_benchmark, mock::*};
 use frame_benchmarking::BenchmarkError;
-<<<<<<< HEAD
 use frame_support::{
 	parameter_types,
 	traits::{Everything, Nothing},
+	weights::Weight,
 };
-=======
-use frame_support::{parameter_types, traits::Everything, weights::Weight};
->>>>>>> 95818496
 use sp_core::H256;
 use sp_runtime::{
 	testing::Header,
@@ -61,7 +58,7 @@
 	type BlockWeights = ();
 	type BlockLength = ();
 	type DbWeight = ();
-	type Origin = Origin;
+	type RuntimeOrigin = RuntimeOrigin;
 	type Index = u64;
 	type BlockNumber = u64;
 	type Hash = H256;
@@ -157,7 +154,7 @@
 	type FeeManager = ();
 	type MessageExporter = ();
 	type UniversalAliases = Nothing;
-	type CallDispatcher = Call;
+	type CallDispatcher = RuntimeCall;
 }
 
 impl crate::Config for Test {
