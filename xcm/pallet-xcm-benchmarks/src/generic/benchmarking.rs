// Copyright 2021 Parity Technologies (UK) Ltd.
// This file is part of Polkadot.

// Polkadot is free software: you can redistribute it and/or modify
// it under the terms of the GNU General Public License as published by
// the Free Software Foundation, either version 3 of the License, or
// (at your option) any later version.

// Polkadot is distributed in the hope that it will be useful,
// but WITHOUT ANY WARRANTY; without even the implied warranty of
// MERCHANTABILITY or FITNESS FOR A PARTICULAR PURPOSE.  See the
// GNU General Public License for more details.

// You should have received a copy of the GNU General Public License
// along with Polkadot.  If not, see <http://www.gnu.org/licenses/>.

use super::*;
use crate::{new_executor, XcmCallOf};
use codec::Encode;
use frame_benchmarking::{benchmarks, BenchmarkError};
use frame_support::dispatch::GetDispatchInfo;
use sp_io::hashing::blake2_256;
use sp_std::vec;
use xcm::{
<<<<<<< HEAD
	latest::{prelude::*, MaybeErrorCode, MultiAssets},
=======
	latest::{prelude::*, MaybeErrorCode},
>>>>>>> fa54983d
	DoubleEncoded,
};
use xcm_executor::{ExecutorError, FeesMode};

benchmarks! {
	report_holding {
		let holding = T::worst_case_holding(0);

		let mut executor = new_executor::<T>(Default::default());
		executor.set_holding(holding.clone().into());

		let instruction = Instruction::<XcmCallOf<T>>::ReportHolding {
			response_info: QueryResponseInfo {
				destination: T::valid_destination()?,
				query_id: Default::default(),
				max_weight: u64::MAX,
			},
			// Worst case is looking through all holdings for every asset explicitly.
			assets: Definite(holding),
		};

		let xcm = Xcm(vec![instruction]);

	} : {
		executor.bench_process(xcm)?;
	} verify {
		// The completion of execution above is enough to validate this is completed.
	}

	// This benchmark does not use any additional orders or instructions. This should be managed
	// by the `deep` and `shallow` implementation.
	buy_execution {
		let holding = T::worst_case_holding(0).into();

		let mut executor = new_executor::<T>(Default::default());
		executor.set_holding(holding);

		let fee_asset = Concrete(Here.into());

		let instruction = Instruction::<XcmCallOf<T>>::BuyExecution {
			fees: (fee_asset, 100_000_000u128).into(), // should be something inside of holding
			weight_limit: WeightLimit::Unlimited,
		};

		let xcm = Xcm(vec![instruction]);
	} : {
		executor.bench_process(xcm)?;
	} verify {

	}

<<<<<<< HEAD
	// Worst case scenario for this benchmark is a large number of assets to
	// filter through the reserve.
	reserve_asset_deposited {
		const MAX_ASSETS: u32 = 100; // TODO when executor has a built in limit, use it here. #4426
		let mut executor = new_executor::<T>(Default::default());
		let assets = (0..MAX_ASSETS).map(|i| MultiAsset {
			id: Abstract(i.using_encoded(blake2_256)),
			fun: Fungible(i as u128),

		}).collect::<vec::Vec<_>>();
		let multiassets: MultiAssets = assets.into();

		let instruction = Instruction::ReserveAssetDeposited(multiassets.clone());
		let xcm = Xcm(vec![instruction]);
	}: {
		executor.bench_process(xcm).map_err(|_| BenchmarkError::Skip)?;
	} verify {
		assert_eq!(executor.holding(), &multiassets.into());
	}

=======
>>>>>>> fa54983d
	query_response {
		let mut executor = new_executor::<T>(Default::default());
		let (query_id, response) = T::worst_case_response();
		let max_weight = u64::MAX;
		let querier: Option<MultiLocation> = Some(Here.into());
		let instruction = Instruction::QueryResponse { query_id, response, max_weight, querier };
		let xcm = Xcm(vec![instruction]);
	}: {
		executor.bench_process(xcm)?;
	} verify {
		// The assert above is enough to show this XCM succeeded
	}

	// We don't care about the call itself, since that is accounted for in the weight parameter
	// and included in the final weight calculation. So this is just the overhead of submitting
	// a noop call.
	transact {
		let origin = T::transact_origin()?;
		let mut executor = new_executor::<T>(origin);
		let noop_call: <T as Config>::RuntimeCall = frame_system::Call::remark_with_event {
			remark: Default::default()
		}.into();
		let double_encoded_noop_call: DoubleEncoded<_> = noop_call.encode().into();

		let instruction = Instruction::Transact {
			origin_kind: OriginKind::SovereignAccount,
<<<<<<< HEAD
			require_weight_at_most: noop_call.get_dispatch_info().weight,
=======
			require_weight_at_most: noop_call.get_dispatch_info().weight.ref_time(),
>>>>>>> fa54983d
			call: double_encoded_noop_call,
		};
		let xcm = Xcm(vec![instruction]);

		let num_events = frame_system::Pallet::<T>::events().len();
	}: {
		executor.bench_process(xcm)?;
	} verify {
		// TODO make better assertion? #4426
		let num_events2 = frame_system::Pallet::<T>::events().len();
		assert_eq!(num_events + 1, num_events2);
	}

	refund_surplus {
		let holding = T::worst_case_holding(0).into();
		let mut executor = new_executor::<T>(Default::default());
		executor.set_holding(holding);
		executor.set_total_surplus(1337);
		executor.set_total_refunded(0);

		let instruction = Instruction::<XcmCallOf<T>>::RefundSurplus;
		let xcm = Xcm(vec![instruction]);
	} : {
		let result = executor.bench_process(xcm)?;
	} verify {
		assert_eq!(executor.total_surplus(), &1337);
		assert_eq!(executor.total_refunded(), &1337);
	}

	set_error_handler {
		let mut executor = new_executor::<T>(Default::default());
		let instruction = Instruction::<XcmCallOf<T>>::SetErrorHandler(Xcm(vec![]));
		let xcm = Xcm(vec![instruction]);
	} : {
		executor.bench_process(xcm)?;
	} verify {
		assert_eq!(executor.error_handler(), &Xcm(vec![]));
	}

	set_appendix {
		let mut executor = new_executor::<T>(Default::default());
		let appendix = Xcm(vec![]);
		let instruction = Instruction::<XcmCallOf<T>>::SetAppendix(appendix);
		let xcm = Xcm(vec![instruction]);
	} : {
		executor.bench_process(xcm)?;
	} verify {
		assert_eq!(executor.appendix(), &Xcm(vec![]));
	}

	clear_error {
		let mut executor = new_executor::<T>(Default::default());
		executor.set_error(Some((5u32, XcmError::Overflow)));
		let instruction = Instruction::<XcmCallOf<T>>::ClearError;
		let xcm = Xcm(vec![instruction]);
	} : {
		executor.bench_process(xcm)?;
	} verify {
		assert!(executor.error().is_none())
	}

	descend_origin {
		let mut executor = new_executor::<T>(Default::default());
		let who = X2(OnlyChild, OnlyChild);
		let instruction = Instruction::DescendOrigin(who.clone());
		let xcm = Xcm(vec![instruction]);
	} : {
		executor.bench_process(xcm)?;
	} verify {
		assert_eq!(
			executor.origin(),
			&Some(MultiLocation {
				parents: 0,
				interior: who,
			}),
		);
	}

	clear_origin {
		let mut executor = new_executor::<T>(Default::default());
		let instruction = Instruction::ClearOrigin;
		let xcm = Xcm(vec![instruction]);
	} : {
		executor.bench_process(xcm)?;
	} verify {
		assert_eq!(executor.origin(), &None);
	}

	report_error {
		let mut executor = new_executor::<T>(Default::default());
		executor.set_error(Some((0u32, XcmError::Unimplemented)));
		let query_id = Default::default();
		let destination = T::valid_destination().map_err(|_| BenchmarkError::Skip)?;
		let max_weight = Default::default();

		let instruction = Instruction::ReportError(QueryResponseInfo {
			query_id, destination, max_weight
		});
		let xcm = Xcm(vec![instruction]);
	}: {
		executor.bench_process(xcm)?;
	} verify {
		// the execution succeeding is all we need to verify this xcm was successful
	}

	claim_asset {
		use xcm_executor::traits::DropAssets;

		let (origin, ticket, assets) = T::claimable_asset()?;

		// We place some items into the asset trap to claim.
		<T::XcmConfig as xcm_executor::Config>::AssetTrap::drop_assets(
			&origin,
			assets.clone().into(),
			&XcmContext {
				origin: Some(origin.clone()),
				message_hash: [0; 32],
				topic: None,
			},
		);

		// Assets should be in the trap now.

		let mut executor = new_executor::<T>(origin);
		let instruction = Instruction::ClaimAsset { assets: assets.clone(), ticket };
		let xcm = Xcm(vec![instruction]);
	} :{
		executor.bench_process(xcm)?;
	} verify {
		assert!(executor.holding().ensure_contains(&assets).is_ok());
	}

	trap {
		let mut executor = new_executor::<T>(Default::default());
		let instruction = Instruction::Trap(10);
		let xcm = Xcm(vec![instruction]);
		// In order to access result in the verification below, it needs to be defined here.
		let mut _result = Ok(());
	} : {
		_result = executor.bench_process(xcm);
	} verify {
		assert!(matches!(_result, Err(ExecutorError {
			xcm_error: XcmError::Trap(10),
			..
		})));
	}

	subscribe_version {
		use xcm_executor::traits::VersionChangeNotifier;
		let origin = T::subscribe_origin()?;
		let query_id = Default::default();
		let max_response_weight = Default::default();
		let mut executor = new_executor::<T>(origin.clone());
		let instruction = Instruction::SubscribeVersion { query_id, max_response_weight };
		let xcm = Xcm(vec![instruction]);
	} : {
		executor.bench_process(xcm)?;
	} verify {
		assert!(<T::XcmConfig as xcm_executor::Config>::SubscriptionService::is_subscribed(&origin));
	}

	unsubscribe_version {
		use xcm_executor::traits::VersionChangeNotifier;
		// First we need to subscribe to notifications.
		let origin = T::transact_origin()?;
		let query_id = Default::default();
		let max_response_weight = Default::default();
		<T::XcmConfig as xcm_executor::Config>::SubscriptionService::start(
			&origin,
			query_id,
			max_response_weight,
			&XcmContext {
				origin: Some(origin.clone()),
				message_hash: [0; 32],
				topic: None,
			},
		).map_err(|_| "Could not start subscription")?;
		assert!(<T::XcmConfig as xcm_executor::Config>::SubscriptionService::is_subscribed(&origin));

		let mut executor = new_executor::<T>(origin.clone());
		let instruction = Instruction::UnsubscribeVersion;
		let xcm = Xcm(vec![instruction]);
	} : {
		executor.bench_process(xcm)?;
	} verify {
		assert!(!<T::XcmConfig as xcm_executor::Config>::SubscriptionService::is_subscribed(&origin));
	}

	initiate_reserve_withdraw {
		let holding = T::worst_case_holding(1);
		let assets_filter = MultiAssetFilter::Definite(holding.clone());
		let reserve = T::valid_destination().map_err(|_| BenchmarkError::Skip)?;
		let mut executor = new_executor::<T>(Default::default());
		executor.set_holding(holding.into());
		let instruction = Instruction::InitiateReserveWithdraw { assets: assets_filter, reserve, xcm: Xcm(vec![]) };
		let xcm = Xcm(vec![instruction]);
	}: {
		executor.bench_process(xcm)?;
	} verify {
		// The execute completing successfully is as good as we can check.
		// TODO: Potentially add new trait to XcmSender to detect a queued outgoing message. #4426
	}

	burn_asset {
		let holding = T::worst_case_holding(0);
		let assets = holding.clone();

		let mut executor = new_executor::<T>(Default::default());
		executor.set_holding(holding.into());

		let instruction = Instruction::BurnAsset(assets.into());
		let xcm = Xcm(vec![instruction]);
	}: {
		executor.bench_process(xcm)?;
	} verify {
		assert!(executor.holding().is_empty());
	}

	expect_asset {
		let holding = T::worst_case_holding(0);
		let assets = holding.clone();

		let mut executor = new_executor::<T>(Default::default());
		executor.set_holding(holding.into());

		let instruction = Instruction::ExpectAsset(assets.into());
		let xcm = Xcm(vec![instruction]);
	}: {
		executor.bench_process(xcm)?;
	} verify {
		// `execute` completing successfully is as good as we can check.
	}

	expect_origin {
		let expected_origin = Parent.into();
		let mut executor = new_executor::<T>(Default::default());

		let instruction = Instruction::ExpectOrigin(Some(expected_origin));
		let xcm = Xcm(vec![instruction]);
		let mut _result = Ok(());
	}: {
		_result = executor.bench_process(xcm);
	} verify {
		assert!(matches!(_result, Err(ExecutorError {
			xcm_error: XcmError::ExpectationFalse,
			..
		})));
	}

	expect_error {
		let mut executor = new_executor::<T>(Default::default());
		executor.set_error(Some((3u32, XcmError::Overflow)));

		let instruction = Instruction::ExpectError(None);
		let xcm = Xcm(vec![instruction]);
		let mut _result = Ok(());
	}: {
		_result = executor.bench_process(xcm);
	} verify {
		assert!(matches!(_result, Err(ExecutorError {
			xcm_error: XcmError::ExpectationFalse,
			..
		})));
	}

	query_pallet {
		let query_id = Default::default();
		let destination = T::valid_destination().map_err(|_| BenchmarkError::Skip)?;
		let max_weight = Default::default();
		let mut executor = new_executor::<T>(Default::default());

		let instruction = Instruction::QueryPallet {
			module_name: b"frame_system".to_vec(),
			response_info: QueryResponseInfo { destination, query_id, max_weight },
		};
		let xcm = Xcm(vec![instruction]);
	}: {
		executor.bench_process(xcm)?;
	} verify {
		// TODO: Potentially add new trait to XcmSender to detect a queued outgoing message. #4426
	}

	expect_pallet {
		let mut executor = new_executor::<T>(Default::default());

		let instruction = Instruction::ExpectPallet {
			index: 0,
			name: b"System".to_vec(),
			module_name: b"frame_system".to_vec(),
			crate_major: 4,
			min_crate_minor: 0,
		};
		let xcm = Xcm(vec![instruction]);
	}: {
		executor.bench_process(xcm)?;
	} verify {
		// the execution succeeding is all we need to verify this xcm was successful
	}

	report_transact_status {
		let query_id = Default::default();
		let destination = T::valid_destination().map_err(|_| BenchmarkError::Skip)?;
		let max_weight = Default::default();

		let mut executor = new_executor::<T>(Default::default());
		executor.set_transact_status(b"MyError".to_vec().into());

		let instruction = Instruction::ReportTransactStatus(QueryResponseInfo {
			query_id,
			destination,
			max_weight,
		});
		let xcm = Xcm(vec![instruction]);
	}: {
		executor.bench_process(xcm)?;
	} verify {
		// TODO: Potentially add new trait to XcmSender to detect a queued outgoing message. #4426
	}

	clear_transact_status {
		let mut executor = new_executor::<T>(Default::default());
		executor.set_transact_status(MaybeErrorCode::Error(b"MyError".to_vec()));

		let instruction = Instruction::ClearTransactStatus;
		let xcm = Xcm(vec![instruction]);
	}: {
		executor.bench_process(xcm)?;
	} verify {
		assert_eq!(executor.transact_status(), &MaybeErrorCode::Success);
	}

	set_topic {
		let mut executor = new_executor::<T>(Default::default());

		let instruction = Instruction::SetTopic([1; 32]);
		let xcm = Xcm(vec![instruction]);
	}: {
		executor.bench_process(xcm)?;
	} verify {
		assert_eq!(executor.topic(), &Some([1; 32]));
	}

	clear_topic {
		let mut executor = new_executor::<T>(Default::default());
		executor.set_topic(Some([2; 32]));

		let instruction = Instruction::ClearTopic;
		let xcm = Xcm(vec![instruction]);
	}: {
		executor.bench_process(xcm)?;
	} verify {
		assert_eq!(executor.topic(), &None);
	}

	exchange_asset {
		let (give, want) = T::worst_case_asset_exchange().map_err(|_| BenchmarkError::Skip)?;
		let assets = give.clone();

		let mut executor = new_executor::<T>(Default::default());
		executor.set_holding(give.into());
		let instruction = Instruction::ExchangeAsset {
			give: assets.into(),
			want: want.clone(),
			maximal: true,
		};
		let xcm = Xcm(vec![instruction]);
	}: {
		executor.bench_process(xcm)?;
	} verify {
		assert_eq!(executor.holding(), &want.into());
	}

	universal_origin {
		let alias = T::universal_alias().map_err(|_| BenchmarkError::Skip)?;

		let mut executor = new_executor::<T>(Here.into_location());

		let instruction = Instruction::UniversalOrigin(alias.clone());
		let xcm = Xcm(vec![instruction]);
	}: {
		executor.bench_process(xcm)?;
	} verify {
		use frame_support::traits::Get;
		let universal_location = <T::XcmConfig as xcm_executor::Config>::UniversalLocation::get();
		assert_eq!(executor.origin(), &Some(X1(alias).relative_to(&universal_location)));
	}

	set_fees_mode {
		let mut executor = new_executor::<T>(Default::default());
		executor.set_fees_mode(FeesMode { jit_withdraw: false });

		let instruction = Instruction::SetFeesMode { jit_withdraw: true };
		let xcm = Xcm(vec![instruction]);
	}: {
		executor.bench_process(xcm)?;
	} verify {
		assert_eq!(executor.fees_mode(), &FeesMode { jit_withdraw: true });
	}

	lock_asset {
		let (unlocker, owner, asset) = T::unlockable_asset()?;

		let mut executor = new_executor::<T>(owner);
		executor.set_holding(asset.clone().into());

		let instruction = Instruction::LockAsset { asset, unlocker };
		let xcm = Xcm(vec![instruction]);
	}: {
		executor.bench_process(xcm)?;
	} verify {
		// TODO: Potentially add new trait to XcmSender to detect a queued outgoing message. #4426
	}

	unlock_asset {
		use xcm_executor::traits::{AssetLock, Enact};

		let (unlocker, owner, asset) = T::unlockable_asset()?;

		let mut executor = new_executor::<T>(unlocker.clone());

		// We first place the asset in lock first...
		<T::XcmConfig as xcm_executor::Config>::AssetLocker::prepare_lock(
			unlocker,
			asset.clone(),
			owner.clone(),
		)
		.map_err(|_| BenchmarkError::Skip)?
		.enact()
		.map_err(|_| BenchmarkError::Skip)?;

		// ... then unlock them with the UnlockAsset instruction.
		let instruction = Instruction::UnlockAsset { asset, target: owner };
		let xcm = Xcm(vec![instruction]);
	}: {
		executor.bench_process(xcm)?;
	} verify {

	}

	note_unlockable {
		use xcm_executor::traits::{AssetLock, Enact};

		let (unlocker, owner, asset) = T::unlockable_asset()?;

		let mut executor = new_executor::<T>(unlocker.clone());

		// We first place the asset in lock first...
		<T::XcmConfig as xcm_executor::Config>::AssetLocker::prepare_lock(
			unlocker,
			asset.clone(),
			owner.clone(),
		)
		.map_err(|_| BenchmarkError::Skip)?
		.enact()
		.map_err(|_| BenchmarkError::Skip)?;

		// ... then note them as unlockable with the NoteUnlockable instruction.
		let instruction = Instruction::NoteUnlockable { asset, owner };
		let xcm = Xcm(vec![instruction]);
	}: {
		executor.bench_process(xcm)?;
	} verify {

	}

	request_unlock {
		use xcm_executor::traits::{AssetLock, Enact};

		let (locker, owner, asset) = T::unlockable_asset()?;

		// We first place the asset in lock first...
		<T::XcmConfig as xcm_executor::Config>::AssetLocker::prepare_lock(
			locker.clone(),
			asset.clone(),
			owner.clone(),
		)
		.map_err(|_| BenchmarkError::Skip)?
		.enact()
		.map_err(|_| BenchmarkError::Skip)?;

		// ... then request for an unlock with the RequestUnlock instruction.
		let mut executor = new_executor::<T>(owner);
		let instruction = Instruction::RequestUnlock { asset, locker };
		let xcm = Xcm(vec![instruction]);
	}: {
		executor.bench_process(xcm)?;
	} verify {
		// TODO: Potentially add new trait to XcmSender to detect a queued outgoing message. #4426
	}

	impl_benchmark_test_suite!(
		Pallet,
		crate::generic::mock::new_test_ext(),
		crate::generic::mock::Test
	);
}<|MERGE_RESOLUTION|>--- conflicted
+++ resolved
@@ -19,14 +19,9 @@
 use codec::Encode;
 use frame_benchmarking::{benchmarks, BenchmarkError};
 use frame_support::dispatch::GetDispatchInfo;
-use sp_io::hashing::blake2_256;
 use sp_std::vec;
 use xcm::{
-<<<<<<< HEAD
-	latest::{prelude::*, MaybeErrorCode, MultiAssets},
-=======
 	latest::{prelude::*, MaybeErrorCode},
->>>>>>> fa54983d
 	DoubleEncoded,
 };
 use xcm_executor::{ExecutorError, FeesMode};
@@ -78,29 +73,6 @@
 
 	}
 
-<<<<<<< HEAD
-	// Worst case scenario for this benchmark is a large number of assets to
-	// filter through the reserve.
-	reserve_asset_deposited {
-		const MAX_ASSETS: u32 = 100; // TODO when executor has a built in limit, use it here. #4426
-		let mut executor = new_executor::<T>(Default::default());
-		let assets = (0..MAX_ASSETS).map(|i| MultiAsset {
-			id: Abstract(i.using_encoded(blake2_256)),
-			fun: Fungible(i as u128),
-
-		}).collect::<vec::Vec<_>>();
-		let multiassets: MultiAssets = assets.into();
-
-		let instruction = Instruction::ReserveAssetDeposited(multiassets.clone());
-		let xcm = Xcm(vec![instruction]);
-	}: {
-		executor.bench_process(xcm).map_err(|_| BenchmarkError::Skip)?;
-	} verify {
-		assert_eq!(executor.holding(), &multiassets.into());
-	}
-
-=======
->>>>>>> fa54983d
 	query_response {
 		let mut executor = new_executor::<T>(Default::default());
 		let (query_id, response) = T::worst_case_response();
@@ -127,11 +99,7 @@
 
 		let instruction = Instruction::Transact {
 			origin_kind: OriginKind::SovereignAccount,
-<<<<<<< HEAD
-			require_weight_at_most: noop_call.get_dispatch_info().weight,
-=======
 			require_weight_at_most: noop_call.get_dispatch_info().weight.ref_time(),
->>>>>>> fa54983d
 			call: double_encoded_noop_call,
 		};
 		let xcm = Xcm(vec![instruction]);
