--- conflicted
+++ resolved
@@ -15,11 +15,7 @@
 
 	#[pallet::config]
 	pub trait Config<I: 'static = ()>: frame_system::Config + crate::Config {
-<<<<<<< HEAD
-		type Call: Dispatchable<RuntimeOrigin = Self::RuntimeOrigin>
-=======
-		type RuntimeCall: Dispatchable<Origin = Self::Origin>
->>>>>>> 28acc786
+		type RuntimeCall: Dispatchable<Origin = Self::RuntimeOrigin>
 			+ GetDispatchInfo
 			+ From<frame_system::Call<Self>>
 			+ Encode;
