[package]
name = "xcm-builder"
description = "Tools & types for building with XCM and its executor."
authors.workspace = true
edition.workspace = true
version.workspace = true

[dependencies]
impl-trait-for-tuples = "0.2.1"
parity-scale-codec = { version = "3.4.0", default-features = false, features = ["derive"] }
scale-info = { version = "2.5.0", default-features = false, features = ["derive"] }
xcm = { path = "..", default-features = false }
xcm-executor = { path = "../xcm-executor", default-features = false }
sp-std = { git = "https://github.com/paritytech/substrate", branch = "master", default-features = false }
sp-arithmetic = { git = "https://github.com/paritytech/substrate", branch = "master", default-features = false }
sp-io = { git = "https://github.com/paritytech/substrate", branch = "master", default-features = false }
sp-runtime = { git = "https://github.com/paritytech/substrate", branch = "master", default-features = false }
<<<<<<< HEAD
sp-core = { git = "https://github.com/paritytech/substrate", branch = "master", default-features = false }
=======
sp-weights = { git = "https://github.com/paritytech/substrate", branch = "master", default-features = false }
>>>>>>> 478c6596
frame-support = { git = "https://github.com/paritytech/substrate", branch = "master", default-features = false }
frame-system = { git = "https://github.com/paritytech/substrate", branch = "master", default-features = false }
pallet-transaction-payment = { git = "https://github.com/paritytech/substrate", branch = "master", default-features = false }
log = { version = "0.4.17", default-features = false }

# Polkadot dependencies
polkadot-parachain = { path = "../../parachain", default-features = false }

[dev-dependencies]
primitive-types = "0.12.1"
pallet-balances = { git = "https://github.com/paritytech/substrate", branch = "master" }
pallet-xcm = { path = "../pallet-xcm" }
polkadot-runtime-parachains = { path = "../../runtime/parachains" }
assert_matches = "1.5.0"
polkadot-test-runtime = { path = "../../runtime/test-runtime" }

[features]
default = ["std"]
runtime-benchmarks = [
	"frame-support/runtime-benchmarks",
	"frame-system/runtime-benchmarks",
	"xcm-executor/runtime-benchmarks",
]
std = [
	"log/std",
	"parity-scale-codec/std",
	"scale-info/std",
	"xcm/std",
	"xcm-executor/std",
	"sp-std/std",
	"sp-arithmetic/std",
	"sp-io/std",
	"sp-runtime/std",
<<<<<<< HEAD
	"sp-core/std",
=======
	"sp-weights/std",
>>>>>>> 478c6596
	"frame-support/std",
	"frame-system/std",
	"polkadot-parachain/std",
	"pallet-transaction-payment/std",
]<|MERGE_RESOLUTION|>--- conflicted
+++ resolved
@@ -15,11 +15,8 @@
 sp-arithmetic = { git = "https://github.com/paritytech/substrate", branch = "master", default-features = false }
 sp-io = { git = "https://github.com/paritytech/substrate", branch = "master", default-features = false }
 sp-runtime = { git = "https://github.com/paritytech/substrate", branch = "master", default-features = false }
-<<<<<<< HEAD
 sp-core = { git = "https://github.com/paritytech/substrate", branch = "master", default-features = false }
-=======
 sp-weights = { git = "https://github.com/paritytech/substrate", branch = "master", default-features = false }
->>>>>>> 478c6596
 frame-support = { git = "https://github.com/paritytech/substrate", branch = "master", default-features = false }
 frame-system = { git = "https://github.com/paritytech/substrate", branch = "master", default-features = false }
 pallet-transaction-payment = { git = "https://github.com/paritytech/substrate", branch = "master", default-features = false }
@@ -53,11 +50,8 @@
 	"sp-arithmetic/std",
 	"sp-io/std",
 	"sp-runtime/std",
-<<<<<<< HEAD
 	"sp-core/std",
-=======
 	"sp-weights/std",
->>>>>>> 478c6596
 	"frame-support/std",
 	"frame-system/std",
 	"polkadot-parachain/std",
