--- conflicted
+++ resolved
@@ -192,24 +192,15 @@
 	type FeeManager = ();
 	type MessageExporter = ();
 	type UniversalAliases = Nothing;
-<<<<<<< HEAD
-=======
 	type CallDispatcher = RuntimeCall;
->>>>>>> fa54983d
 }
 
 pub type LocalOriginToLocation = SignedToAccountId32<RuntimeOrigin, AccountId, KusamaNetwork>;
 
 impl pallet_xcm::Config for Runtime {
-<<<<<<< HEAD
-	type Event = Event;
-	type UniversalLocation = UniversalLocation;
-	type SendXcmOrigin = xcm_builder::EnsureXcmOrigin<Origin, LocalOriginToLocation>;
-=======
 	type RuntimeEvent = RuntimeEvent;
 	type UniversalLocation = UniversalLocation;
 	type SendXcmOrigin = xcm_builder::EnsureXcmOrigin<RuntimeOrigin, LocalOriginToLocation>;
->>>>>>> fa54983d
 	type XcmRouter = TestSendXcm;
 	// Anyone can execute XCM messages locally...
 	type ExecuteXcmOrigin = xcm_builder::EnsureXcmOrigin<RuntimeOrigin, LocalOriginToLocation>;
