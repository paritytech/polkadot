// Copyright 2021 Parity Technologies (UK) Ltd.
// This file is part of Polkadot.

// Polkadot is free software: you can redistribute it and/or modify
// it under the terms of the GNU General Public License as published by
// the Free Software Foundation, either version 3 of the License, or
// (at your option) any later version.

// Polkadot is distributed in the hope that it will be useful,
// but WITHOUT ANY WARRANTY; without even the implied warranty of
// MERCHANTABILITY or FITNESS FOR A PARTICULAR PURPOSE.  See the
// GNU General Public License for more details.

// You should have received a copy of the GNU General Public License
// along with Polkadot.  If not, see <http://www.gnu.org/licenses/>.

use frame_support::{
	construct_runtime, parameter_types,
	traits::{Everything, Nothing},
};
use sp_core::H256;
use sp_runtime::{testing::Header, traits::IdentityLookup, AccountId32};
use sp_std::cell::RefCell;

use polkadot_parachain::primitives::Id as ParaId;
use polkadot_runtime_parachains::{configuration, origin, shared};
use xcm::latest::{opaque, prelude::*};
use xcm_executor::XcmExecutor;

use xcm_builder::{
	AccountId32Aliases, AllowTopLevelPaidExecutionFrom, AllowUnpaidExecutionFrom,
	ChildParachainAsNative, ChildParachainConvertsVia, ChildSystemParachainAsSuperuser,
	CurrencyAdapter as XcmCurrencyAdapter, FixedRateOfFungible, FixedWeightBounds,
	IsChildSystemParachain, IsConcrete, LocationInverter, SignedAccountId32AsNative,
	SignedToAccountId32, SovereignSignedViaLocation, TakeWeightCredit,
};

pub type AccountId = AccountId32;
pub type Balance = u128;

thread_local! {
	pub static SENT_XCM: RefCell<Vec<(MultiLocation, opaque::Xcm)>> = RefCell::new(Vec::new());
}
pub fn sent_xcm() -> Vec<(MultiLocation, opaque::Xcm)> {
	SENT_XCM.with(|q| (*q.borrow()).clone())
}
pub struct TestSendXcm;
impl SendXcm for TestSendXcm {
	fn send_xcm(dest: impl Into<MultiLocation>, msg: opaque::Xcm) -> SendResult {
		SENT_XCM.with(|q| q.borrow_mut().push((dest.into(), msg)));
		Ok(())
	}
}

// copied from kusama constants
pub const UNITS: Balance = 1_000_000_000_000;
pub const CENTS: Balance = UNITS / 30_000;

parameter_types! {
	pub const BlockHashCount: u64 = 250;
}

impl frame_system::Config for Runtime {
<<<<<<< HEAD
	type RuntimeOrigin = RuntimeOrigin;
	type Call = Call;
=======
	type Origin = Origin;
	type RuntimeCall = RuntimeCall;
>>>>>>> 28acc786
	type Index = u64;
	type BlockNumber = u64;
	type Hash = H256;
	type Hashing = ::sp_runtime::traits::BlakeTwo256;
	type AccountId = AccountId;
	type Lookup = IdentityLookup<Self::AccountId>;
	type Header = Header;
	type RuntimeEvent = RuntimeEvent;
	type BlockHashCount = BlockHashCount;
	type BlockWeights = ();
	type BlockLength = ();
	type Version = ();
	type PalletInfo = PalletInfo;
	type AccountData = pallet_balances::AccountData<Balance>;
	type OnNewAccount = ();
	type OnKilledAccount = ();
	type DbWeight = ();
	type BaseCallFilter = Everything;
	type SystemWeightInfo = ();
	type SS58Prefix = ();
	type OnSetCode = ();
	type MaxConsumers = frame_support::traits::ConstU32<16>;
}

parameter_types! {
	pub ExistentialDeposit: Balance = 1 * CENTS;
	pub const MaxLocks: u32 = 50;
	pub const MaxReserves: u32 = 50;
}

impl pallet_balances::Config for Runtime {
	type MaxLocks = MaxLocks;
	type Balance = Balance;
	type RuntimeEvent = RuntimeEvent;
	type DustRemoval = ();
	type ExistentialDeposit = ExistentialDeposit;
	type AccountStore = System;
	type WeightInfo = ();
	type MaxReserves = MaxReserves;
	type ReserveIdentifier = [u8; 8];
}

impl shared::Config for Runtime {}

impl configuration::Config for Runtime {
	type WeightInfo = configuration::TestWeightInfo;
}

// aims to closely emulate the Kusama XcmConfig
parameter_types! {
	pub const KsmLocation: MultiLocation = MultiLocation::here();
	pub const KusamaNetwork: NetworkId = NetworkId::Kusama;
	pub Ancestry: MultiLocation = Here.into();
	pub CheckAccount: AccountId = XcmPallet::check_account();
}

pub type SovereignAccountOf =
	(ChildParachainConvertsVia<ParaId, AccountId>, AccountId32Aliases<KusamaNetwork, AccountId>);

pub type LocalCurrencyAdapter = XcmCurrencyAdapter<
	Balances,
	IsConcrete<KsmLocation>,
	SovereignAccountOf,
	AccountId,
	CheckAccount,
>;

pub type LocalAssetTransactor = (LocalCurrencyAdapter,);

type LocalOriginConverter = (
	SovereignSignedViaLocation<SovereignAccountOf, RuntimeOrigin>,
	ChildParachainAsNative<origin::Origin, RuntimeOrigin>,
	SignedAccountId32AsNative<KusamaNetwork, RuntimeOrigin>,
	ChildSystemParachainAsSuperuser<ParaId, RuntimeOrigin>,
);

parameter_types! {
	pub const BaseXcmWeight: u64 = 1_000_000_000;
	pub KsmPerSecond: (AssetId, u128) = (KsmLocation::get().into(), 1);
}

pub type Barrier = (
	TakeWeightCredit,
	AllowTopLevelPaidExecutionFrom<Everything>,
	// Unused/Untested
	AllowUnpaidExecutionFrom<IsChildSystemParachain<ParaId>>,
);

parameter_types! {
	pub const KusamaForStatemine: (MultiAssetFilter, MultiLocation) =
		(MultiAssetFilter::Wild(WildMultiAsset::AllOf { id: Concrete(MultiLocation::here()), fun: WildFungible }), X1(Parachain(1000)).into());
	pub const MaxInstructions: u32 = 100;
}
pub type TrustedTeleporters = (xcm_builder::Case<KusamaForStatemine>,);

pub struct XcmConfig;
impl xcm_executor::Config for XcmConfig {
	type RuntimeCall = RuntimeCall;
	type XcmSender = TestSendXcm;
	type AssetTransactor = LocalAssetTransactor;
	type OriginConverter = LocalOriginConverter;
	type IsReserve = ();
	type IsTeleporter = TrustedTeleporters;
	type LocationInverter = LocationInverter<Ancestry>;
	type Barrier = Barrier;
	type Weigher = FixedWeightBounds<BaseXcmWeight, RuntimeCall, MaxInstructions>;
	type Trader = FixedRateOfFungible<KsmPerSecond, ()>;
	type ResponseHandler = XcmPallet;
	type AssetTrap = XcmPallet;
	type AssetClaims = XcmPallet;
	type SubscriptionService = XcmPallet;
}

pub type LocalOriginToLocation = SignedToAccountId32<RuntimeOrigin, AccountId, KusamaNetwork>;

impl pallet_xcm::Config for Runtime {
	type RuntimeEvent = RuntimeEvent;
	type LocationInverter = LocationInverter<Ancestry>;
	type SendXcmOrigin = xcm_builder::EnsureXcmOrigin<RuntimeOrigin, LocalOriginToLocation>;
	type XcmRouter = TestSendXcm;
	// Anyone can execute XCM messages locally...
	type ExecuteXcmOrigin = xcm_builder::EnsureXcmOrigin<RuntimeOrigin, LocalOriginToLocation>;
	type XcmExecuteFilter = Nothing;
	type XcmExecutor = XcmExecutor<XcmConfig>;
	type XcmTeleportFilter = Everything;
	type XcmReserveTransferFilter = Everything;
<<<<<<< HEAD
	type Weigher = FixedWeightBounds<BaseXcmWeight, Call, MaxInstructions>;
	type Call = Call;
	type RuntimeOrigin = RuntimeOrigin;
=======
	type Weigher = FixedWeightBounds<BaseXcmWeight, RuntimeCall, MaxInstructions>;
	type RuntimeCall = RuntimeCall;
	type Origin = Origin;
>>>>>>> 28acc786
	const VERSION_DISCOVERY_QUEUE_SIZE: u32 = 100;
	type AdvertisedXcmVersion = pallet_xcm::CurrentXcmVersion;
}

impl origin::Config for Runtime {}

type UncheckedExtrinsic = frame_system::mocking::MockUncheckedExtrinsic<Runtime>;
type Block = frame_system::mocking::MockBlock<Runtime>;

construct_runtime!(
	pub enum Runtime where
		Block = Block,
		NodeBlock = Block,
		UncheckedExtrinsic = UncheckedExtrinsic,
	{
		System: frame_system::{Pallet, Call, Storage, Config, Event<T>},
		Balances: pallet_balances::{Pallet, Call, Storage, Config<T>, Event<T>},
		ParasOrigin: origin::{Pallet, Origin},
		XcmPallet: pallet_xcm::{Pallet, Call, Storage, Event<T>, Origin},
	}
);

pub fn kusama_like_with_balances(balances: Vec<(AccountId, Balance)>) -> sp_io::TestExternalities {
	let mut t = frame_system::GenesisConfig::default().build_storage::<Runtime>().unwrap();

	pallet_balances::GenesisConfig::<Runtime> { balances }
		.assimilate_storage(&mut t)
		.unwrap();

	let mut ext = sp_io::TestExternalities::new(t);
	ext.execute_with(|| System::set_block_number(1));
	ext
}<|MERGE_RESOLUTION|>--- conflicted
+++ resolved
@@ -61,13 +61,8 @@
 }
 
 impl frame_system::Config for Runtime {
-<<<<<<< HEAD
 	type RuntimeOrigin = RuntimeOrigin;
-	type Call = Call;
-=======
-	type Origin = Origin;
 	type RuntimeCall = RuntimeCall;
->>>>>>> 28acc786
 	type Index = u64;
 	type BlockNumber = u64;
 	type Hash = H256;
@@ -194,15 +189,9 @@
 	type XcmExecutor = XcmExecutor<XcmConfig>;
 	type XcmTeleportFilter = Everything;
 	type XcmReserveTransferFilter = Everything;
-<<<<<<< HEAD
-	type Weigher = FixedWeightBounds<BaseXcmWeight, Call, MaxInstructions>;
-	type Call = Call;
-	type RuntimeOrigin = RuntimeOrigin;
-=======
 	type Weigher = FixedWeightBounds<BaseXcmWeight, RuntimeCall, MaxInstructions>;
 	type RuntimeCall = RuntimeCall;
-	type Origin = Origin;
->>>>>>> 28acc786
+	type RuntimeOrigin = RuntimeOrigin;
 	const VERSION_DISCOVERY_QUEUE_SIZE: u32 = 100;
 	type AdvertisedXcmVersion = pallet_xcm::CurrentXcmVersion;
 }
