// Copyright (C) Parity Technologies (UK) Ltd.
// This file is part of Polkadot.

// Polkadot is free software: you can redistribute it and/or modify
// it under the terms of the GNU General Public License as published by
// the Free Software Foundation, either version 3 of the License, or
// (at your option) any later version.

// Polkadot is distributed in the hope that it will be useful,
// but WITHOUT ANY WARRANTY; without even the implied warranty of
// MERCHANTABILITY or FITNESS FOR A PARTICULAR PURPOSE.  See the
// GNU General Public License for more details.

// You should have received a copy of the GNU General Public License
// along with Polkadot.  If not, see <http://www.gnu.org/licenses/>.

//! Traits and utilities to help with origin mutation and bridging.

use frame_support::{ensure, traits::Get};
use parity_scale_codec::{Decode, Encode};
use sp_std::{convert::TryInto, marker::PhantomData, prelude::*};
use xcm::prelude::*;
use xcm_executor::traits::{validate_export, Channel, ExportXcm};
use SendError::*;

/// Returns the network ID and consensus location within that network of the remote
/// location `dest` which is itself specified as a location relative to the local
/// chain, itself situated at `universal_local` within the consensus universe. If
/// `dest` is not a location in remote consensus, then an error is returned.
pub fn ensure_is_remote(
	universal_local: impl Into<InteriorMultiLocation>,
	dest: impl Into<MultiLocation>,
) -> Result<(NetworkId, InteriorMultiLocation), MultiLocation> {
	let dest = dest.into();
	let universal_local = universal_local.into();
	let local_net = match universal_local.global_consensus() {
		Ok(x) => x,
		Err(_) => return Err(dest),
	};
	let universal_destination: InteriorMultiLocation = universal_local
		.into_location()
		.appended_with(dest)
		.map_err(|x| x.1)?
		.try_into()?;
	let (remote_dest, remote_net) = match universal_destination.split_first() {
		(d, Some(GlobalConsensus(n))) if n != local_net => (d, n),
		_ => return Err(dest),
	};
	Ok((remote_net, remote_dest))
}

/// Implementation of `SendXcm` which uses the given `ExportXcm` implementation in order to forward
/// the message over a bridge.
///
/// No effort is made to charge for any bridge fees, so this can only be used when it is known
/// that the message sending cannot be abused in any way.
///
/// This is only useful when the local chain has bridging capabilities.
pub struct UnpaidLocalExporter<Exporter, UniversalLocation>(
	PhantomData<(Exporter, UniversalLocation)>,
);
impl<Exporter: ExportXcm, UniversalLocation: Get<InteriorMultiLocation>> SendXcm
	for UnpaidLocalExporter<Exporter, UniversalLocation>
{
	type Ticket = Exporter::Ticket;

	fn validate(
		dest: &mut Option<MultiLocation>,
		xcm: &mut Option<Xcm<()>>,
	) -> SendResult<Exporter::Ticket> {
		let d = dest.take().ok_or(MissingArgument)?;
		let universal_source = UniversalLocation::get();
		let devolved = match ensure_is_remote(universal_source, d) {
			Ok(x) => x,
			Err(d) => {
				*dest = Some(d);
				return Err(NotApplicable)
			},
		};
		let (network, destination) = devolved;
		let xcm = xcm.take().ok_or(SendError::MissingArgument)?;
		validate_export::<Exporter>(network, 0, universal_source, destination, xcm)
	}

	fn deliver(ticket: Exporter::Ticket) -> Result<XcmHash, SendError> {
		Exporter::deliver(ticket)
	}
}

pub trait ExporterFor {
	/// Return the locally-routable bridge (if any) capable of forwarding `message` to the
	/// `remote_location` on the remote `network`, together with the payment which is required.
	///
	/// The payment is specified from the local context, not the bridge chain. This is the
	/// total amount to withdraw in to Holding and should cover both payment for the execution on
	/// the bridge chain as well as payment for the use of the `ExportMessage` instruction.
	fn exporter_for(
		network: &NetworkId,
		remote_location: &InteriorMultiLocation,
		message: &Xcm<()>,
	) -> Option<(MultiLocation, Option<MultiAsset>)>;
}

#[impl_trait_for_tuples::impl_for_tuples(30)]
impl ExporterFor for Tuple {
	fn exporter_for(
		network: &NetworkId,
		remote_location: &InteriorMultiLocation,
		message: &Xcm<()>,
	) -> Option<(MultiLocation, Option<MultiAsset>)> {
		for_tuples!( #(
			if let Some(r) = Tuple::exporter_for(network, remote_location, message) {
				return Some(r);
			}
		)* );
		None
	}
}

pub struct NetworkExportTable<T>(sp_std::marker::PhantomData<T>);
impl<T: Get<Vec<(NetworkId, MultiLocation, Option<MultiAsset>)>>> ExporterFor
	for NetworkExportTable<T>
{
	fn exporter_for(
		network: &NetworkId,
		_: &InteriorMultiLocation,
		_: &Xcm<()>,
	) -> Option<(MultiLocation, Option<MultiAsset>)> {
		T::get().into_iter().find(|(ref j, ..)| j == network).map(|(_, l, p)| (l, p))
	}
}

pub fn forward_id_for(original_id: &XcmHash) -> XcmHash {
	(b"forward_id_for", original_id).using_encoded(sp_io::hashing::blake2_256)
}

/// Implementation of `SendXcm` which wraps the message inside an `ExportMessage` instruction
/// and sends it to a destination known to be able to handle it.
///
/// No effort is made to make payment to the bridge for its services, so the bridge location
/// must have been configured with a barrier rule allowing unpaid execution for this message
/// coming from our origin.
///
/// This is only useful if we have special dispensation by the remote bridges to have the
/// `ExportMessage` instruction executed without payment.
///
/// The `XcmHash` value returned by `deliver` will always be the same as that returned by the
/// message exporter (`Bridges`). Generally this should take notice of the message should it
/// end with the `SetTopic` instruction.
///
/// In the case that the message ends with a `SetTopic(T)` (as should be the case if the top-level
/// router is `EnsureUniqueTopic`), then the forwarding message (i.e. the one carrying the
/// export instruction *to* the bridge in local consensus) will also end with a `SetTopic` whose
/// inner is `forward_id_for(T)`. If this is not the case then the onward message will not be given
/// the `SetTopic` afterword.
pub struct UnpaidRemoteExporter<Bridges, Router, UniversalLocation>(
	PhantomData<(Bridges, Router, UniversalLocation)>,
);
impl<Bridges: ExporterFor, Router: SendXcm, UniversalLocation: Get<InteriorMultiLocation>> SendXcm
	for UnpaidRemoteExporter<Bridges, Router, UniversalLocation>
{
	type Ticket = Router::Ticket;

	fn validate(
		dest: &mut Option<MultiLocation>,
		xcm: &mut Option<Xcm<()>>,
	) -> SendResult<Router::Ticket> {
		let d = dest.ok_or(MissingArgument)?;
		let devolved = ensure_is_remote(UniversalLocation::get(), d).map_err(|_| NotApplicable)?;
		let (remote_network, remote_location) = devolved;
		let xcm = xcm.take().ok_or(MissingArgument)?;

		let (bridge, maybe_payment) =
			Bridges::exporter_for(&remote_network, &remote_location, &xcm).ok_or(NotApplicable)?;
		ensure!(maybe_payment.is_none(), Unroutable);

		// `xcm` should already end with `SetTopic` - if it does, then extract and derive into
		// an onward topic ID.
		let maybe_forward_id = match xcm.last() {
			Some(SetTopic(t)) => Some(forward_id_for(t)),
			_ => None,
		};

		// We then send a normal message to the bridge asking it to export the prepended
		// message to the remote chain. This will only work if the bridge will do the message
		// export for free. Common-good chains will typically be afforded this.
		let mut message = Xcm(vec![
			UnpaidExecution { weight_limit: Unlimited, check_origin: None },
			ExportMessage { network: remote_network, destination: remote_location, xcm },
		]);
		if let Some(forward_id) = maybe_forward_id {
			message.0.push(SetTopic(forward_id));
		}
		validate_send::<Router>(bridge, message)
	}

	fn deliver(validation: Self::Ticket) -> Result<XcmHash, SendError> {
		Router::deliver(validation)
	}
}

/// Implementation of `SendXcm` which wraps the message inside an `ExportMessage` instruction
/// and sends it to a destination known to be able to handle it.
///
/// The `ExportMessage` instruction on the bridge is paid for from the local chain's sovereign
/// account on the bridge. The amount paid is determined through the `ExporterFor` trait.
///
/// The `XcmHash` value returned by `deliver` will always be the same as that returned by the
/// message exporter (`Bridges`). Generally this should take notice of the message should it
/// end with the `SetTopic` instruction.
///
/// In the case that the message ends with a `SetTopic(T)` (as should be the case if the top-level
/// router is `EnsureUniqueTopic`), then the forwarding message (i.e. the one carrying the
/// export instruction *to* the bridge in local consensus) will also end with a `SetTopic` whose
/// inner is `forward_id_for(T)`. If this is not the case then the onward message will not be given
/// the `SetTopic` afterword.
pub struct SovereignPaidRemoteExporter<Bridges, Router, UniversalLocation>(
	PhantomData<(Bridges, Router, UniversalLocation)>,
);
impl<Bridges: ExporterFor, Router: SendXcm, UniversalLocation: Get<InteriorMultiLocation>> SendXcm
	for SovereignPaidRemoteExporter<Bridges, Router, UniversalLocation>
{
	type Ticket = Router::Ticket;

	fn validate(
		dest: &mut Option<MultiLocation>,
		xcm: &mut Option<Xcm<()>>,
	) -> SendResult<Router::Ticket> {
		let d = *dest.as_ref().ok_or(MissingArgument)?;
		let devolved = ensure_is_remote(UniversalLocation::get(), d).map_err(|_| NotApplicable)?;
		let (remote_network, remote_location) = devolved;

		let xcm = xcm.take().ok_or(MissingArgument)?;

		// `xcm` should already end with `SetTopic` - if it does, then extract and derive into
		// an onward topic ID.
		let maybe_forward_id = match xcm.last() {
			Some(SetTopic(t)) => Some(forward_id_for(t)),
			_ => None,
		};

		let (bridge, maybe_payment) =
			Bridges::exporter_for(&remote_network, &remote_location, &xcm).ok_or(NotApplicable)?;

		let local_from_bridge =
			UniversalLocation::get().invert_target(&bridge).map_err(|_| Unroutable)?;
		let export_instruction =
			ExportMessage { network: remote_network, destination: remote_location, xcm };

		let mut message = Xcm(if let Some(ref payment) = maybe_payment {
			let fees = payment
				.clone()
				.reanchored(&bridge, UniversalLocation::get())
				.map_err(|_| Unroutable)?;
			vec![
				WithdrawAsset(fees.clone().into()),
				BuyExecution { fees, weight_limit: Unlimited },
				export_instruction,
				RefundSurplus,
				DepositAsset { assets: All.into(), beneficiary: local_from_bridge },
			]
		} else {
			vec![export_instruction]
		});
		if let Some(forward_id) = maybe_forward_id {
			message.0.push(SetTopic(forward_id));
		}

		// We then send a normal message to the bridge asking it to export the prepended
		// message to the remote chain.
		let (v, mut cost) = validate_send::<Router>(bridge, message)?;
		if let Some(bridge_payment) = maybe_payment {
			cost.push(bridge_payment);
		}
		Ok((v, cost))
	}

	fn deliver(ticket: Router::Ticket) -> Result<XcmHash, SendError> {
		Router::deliver(ticket)
	}
}

pub trait DispatchBlob {
	/// Takes an incoming blob from over some point-to-point link (usually from some sort of
	/// inter-consensus bridge) and then does what needs to be done with it. Usually this means
	/// forwarding it on into some other location sharing our consensus or possibly just enqueuing
	/// it for execution locally if it is destined for the local chain.
	///
	/// NOTE: The API does not provide for any kind of weight or fee management; the size of the
	/// `blob` is known to the caller and so the operation must have a linear weight relative to
	/// `blob`'s length. This means that you will generally only want to **enqueue** the blob, not
	/// enact it. Fees must be handled by the caller.
	fn dispatch_blob(blob: Vec<u8>) -> Result<(), DispatchBlobError>;
}

pub trait HaulBlob {
	/// Sends a blob over some point-to-point link. This will generally be implemented by a bridge.
	fn haul_blob(blob: Vec<u8>, channel: Channel) -> Result<(), HaulBlobError>;
}

#[derive(Clone, Copy, Debug, PartialEq, Eq)]
pub enum HaulBlobError {
	/// Represents point-to-point link failure with a human-readable explanation of the specific issue is provided.
	Transport(&'static str),
}

impl From<HaulBlobError> for SendError {
	fn from(err: HaulBlobError) -> Self {
		match err {
			HaulBlobError::Transport(reason) => SendError::Transport(reason),
		}
	}
}

#[derive(Clone, Encode, Decode)]
pub struct BridgeMessage {
	/// The message destination as a *Universal Location*. This means it begins with a
	/// `GlobalConsensus` junction describing the network under which global consensus happens.
	/// If this does not match our global consensus then it's a fatal error.
	universal_dest: VersionedInteriorMultiLocation,
	message: VersionedXcm<()>,
}

#[derive(Clone, Copy, Debug, PartialEq, Eq)]
pub enum DispatchBlobError {
	Unbridgable,
	InvalidEncoding,
	UnsupportedLocationVersion,
	UnsupportedXcmVersion,
	RoutingError,
	NonUniversalDestination,
	WrongGlobal,
}

pub struct BridgeBlobDispatcher<Router, OurPlace>(PhantomData<(Router, OurPlace)>);
impl<Router: SendXcm, OurPlace: Get<InteriorMultiLocation>> DispatchBlob
	for BridgeBlobDispatcher<Router, OurPlace>
{
	fn dispatch_blob(blob: Vec<u8>) -> Result<(), DispatchBlobError> {
		let our_universal = OurPlace::get();
		let our_global =
			our_universal.global_consensus().map_err(|()| DispatchBlobError::Unbridgable)?;
		let BridgeMessage { universal_dest, message } =
			Decode::decode(&mut &blob[..]).map_err(|_| DispatchBlobError::InvalidEncoding)?;
		let universal_dest: InteriorMultiLocation = universal_dest
			.try_into()
			.map_err(|_| DispatchBlobError::UnsupportedLocationVersion)?;
		// `universal_dest` is the desired destination within the universe: first we need to check
		// we're in the right global consensus.
		let intended_global = universal_dest
			.global_consensus()
			.map_err(|()| DispatchBlobError::NonUniversalDestination)?;
		ensure!(intended_global == our_global, DispatchBlobError::WrongGlobal);
		let dest = universal_dest.relative_to(&our_universal);
		let message: Xcm<()> =
			message.try_into().map_err(|_| DispatchBlobError::UnsupportedXcmVersion)?;
		let _ = send_xcm::<Router>(dest, message).map_err(|_| DispatchBlobError::RoutingError)?;
		Ok(())
	}
}

pub struct HaulBlobExporter<Bridge, BridgedNetwork, Price>(
	PhantomData<(Bridge, BridgedNetwork, Price)>,
);
impl<Bridge: HaulBlob, BridgedNetwork: Get<NetworkId>, Price: Get<MultiAssets>> ExportXcm
	for HaulBlobExporter<Bridge, BridgedNetwork, Price>
{
	type Ticket = (Vec<u8>, XcmHash, Channel);

	fn validate(
		network: NetworkId,
		channel: Channel,
		universal_source: &mut Option<InteriorMultiLocation>,
		destination: &mut Option<InteriorMultiLocation>,
		message: &mut Option<Xcm<()>>,
	) -> Result<(Self::Ticket, MultiAssets), SendError> {
		let bridged_network = BridgedNetwork::get();
		ensure!(&network == &bridged_network, SendError::NotApplicable);
		// We don't/can't use the `channel` for this adapter.
		let dest = destination.take().ok_or(SendError::MissingArgument)?;
		let universal_dest = match dest.pushed_front_with(GlobalConsensus(bridged_network)) {
			Ok(d) => d.into(),
			Err((dest, _)) => {
				*destination = Some(dest);
				return Err(SendError::NotApplicable)
			},
		};
		let (local_net, local_sub) = universal_source
			.take()
			.ok_or(SendError::MissingArgument)?
			.split_global()
			.map_err(|()| SendError::Unroutable)?;
		let mut message = message.take().ok_or(SendError::MissingArgument)?;
		let maybe_id = match message.last() {
			Some(SetTopic(t)) => Some(*t),
			_ => None,
		};
		message.0.insert(0, UniversalOrigin(GlobalConsensus(local_net)));
		if local_sub != Here {
			message.0.insert(1, DescendOrigin(local_sub));
		}
		let message = VersionedXcm::from(message);
		let id = maybe_id.unwrap_or_else(|| message.using_encoded(sp_io::hashing::blake2_256));
		let blob = BridgeMessage { universal_dest, message }.encode();
<<<<<<< HEAD
		Ok(((blob, hash, channel), Price::get()))
	}

	fn deliver((blob, hash, channel): Self::Ticket) -> Result<XcmHash, SendError> {
		Bridge::haul_blob(blob, channel)?;
		Ok(hash)
=======
		Ok(((blob, id), Price::get()))
	}

	fn deliver((blob, id): (Vec<u8>, XcmHash)) -> Result<XcmHash, SendError> {
		Bridge::haul_blob(blob)?;
		Ok(id)
>>>>>>> df3e3c7c
	}
}

#[cfg(test)]
mod tests {
	use super::*;

	#[test]
	fn ensure_is_remote_works() {
		// A Kusama parachain is remote from the Polkadot Relay.
		let x = ensure_is_remote(Polkadot, (Parent, Kusama, Parachain(1000)));
		assert_eq!(x, Ok((Kusama, Parachain(1000).into())));

		// Polkadot Relay is remote from a Kusama parachain.
		let x = ensure_is_remote((Kusama, Parachain(1000)), (Parent, Parent, Polkadot));
		assert_eq!(x, Ok((Polkadot, Here)));

		// Our own parachain is local.
		let x = ensure_is_remote(Polkadot, Parachain(1000));
		assert_eq!(x, Err(Parachain(1000).into()));

		// Polkadot's parachain is not remote if we are Polkadot.
		let x = ensure_is_remote(Polkadot, (Parent, Polkadot, Parachain(1000)));
		assert_eq!(x, Err((Parent, Polkadot, Parachain(1000)).into()));

		// If we don't have a consensus ancestor, then we cannot determine remoteness.
		let x = ensure_is_remote((), (Parent, Polkadot, Parachain(1000)));
		assert_eq!(x, Err((Parent, Polkadot, Parachain(1000)).into()));
	}
}<|MERGE_RESOLUTION|>--- conflicted
+++ resolved
@@ -402,21 +402,12 @@
 		let message = VersionedXcm::from(message);
 		let id = maybe_id.unwrap_or_else(|| message.using_encoded(sp_io::hashing::blake2_256));
 		let blob = BridgeMessage { universal_dest, message }.encode();
-<<<<<<< HEAD
-		Ok(((blob, hash, channel), Price::get()))
-	}
-
-	fn deliver((blob, hash, channel): Self::Ticket) -> Result<XcmHash, SendError> {
+		Ok(((blob, id, channel), Price::get()))
+	}
+
+	fn deliver((blob, id, channel): Self::Ticket) -> Result<XcmHash, SendError> {
 		Bridge::haul_blob(blob, channel)?;
-		Ok(hash)
-=======
-		Ok(((blob, id), Price::get()))
-	}
-
-	fn deliver((blob, id): (Vec<u8>, XcmHash)) -> Result<XcmHash, SendError> {
-		Bridge::haul_blob(blob)?;
 		Ok(id)
->>>>>>> df3e3c7c
 	}
 }
 
