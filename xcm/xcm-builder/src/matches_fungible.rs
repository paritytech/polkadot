// Copyright 2020 Parity Technologies (UK) Ltd.
// This file is part of Polkadot.

// Polkadot is free software: you can redistribute it and/or modify
// it under the terms of the GNU General Public License as published by
// the Free Software Foundation, either version 3 of the License, or
// (at your option) any later version.

// Polkadot is distributed in the hope that it will be useful,
// but WITHOUT ANY WARRANTY; without even the implied warranty of
// MERCHANTABILITY or FITNESS FOR A PARTICULAR PURPOSE.  See the
// GNU General Public License for more details.

// You should have received a copy of the GNU General Public License
// along with Polkadot.  If not, see <http://www.gnu.org/licenses/>.

//! Various implementations for the `MatchesFungible` trait.

use frame_support::traits::Get;
use sp_runtime::traits::CheckedConversion;
use sp_std::{convert::TryFrom, marker::PhantomData};
use xcm::latest::{
	AssetId::{Abstract, Concrete},
	Fungibility::Fungible,
	MultiAsset, MultiLocation,
};
use xcm_executor::traits::MatchesFungible;

/// Converts a `MultiAsset` into balance `B` if it is a concrete fungible with an id equal to that
/// given by `T`'s `Get`.
///
/// # Example
///
/// ```
<<<<<<< HEAD
/// use xcm::v1::MultiLocation;
=======
/// use xcm::latest::prelude::*;
>>>>>>> b40668ef
/// use xcm_builder::IsConcrete;
/// use xcm_executor::traits::MatchesFungible;
///
/// frame_support::parameter_types! {
/// 	pub TargetLocation: MultiLocation = MultiLocation::with_parents(1).unwrap();
/// }
///
/// # fn main() {
/// let asset = (MultiLocation::with_parents(1).unwrap(), 999).into();
/// // match `asset` if it is a concrete asset in `TargetLocation`.
/// assert_eq!(<IsConcrete<TargetLocation> as MatchesFungible<u128>>::matches_fungible(&asset), Some(999));
/// # }
/// ```
pub struct IsConcrete<T>(PhantomData<T>);
impl<T: Get<MultiLocation>, B: TryFrom<u128>> MatchesFungible<B> for IsConcrete<T> {
	fn matches_fungible(a: &MultiAsset) -> Option<B> {
		match (&a.id, &a.fun) {
			(Concrete(ref id), Fungible(ref amount)) if id == &T::get() =>
				CheckedConversion::checked_from(*amount),
			_ => None,
		}
	}
}

/// Same as [`IsConcrete`] but for a fungible with abstract location.
///
/// # Example
///
/// ```
/// use xcm::latest::prelude::*;
/// use xcm_builder::IsAbstract;
/// use xcm_executor::traits::MatchesFungible;
///
/// frame_support::parameter_types! {
/// 	pub TargetLocation: &'static [u8] = &[7u8];
/// }
///
/// # fn main() {
/// let asset = (vec![7u8], 999).into();
/// // match `asset` if it is a concrete asset in `TargetLocation`.
/// assert_eq!(<IsAbstract<TargetLocation> as MatchesFungible<u128>>::matches_fungible(&asset), Some(999));
/// # }
/// ```
pub struct IsAbstract<T>(PhantomData<T>);
impl<T: Get<&'static [u8]>, B: TryFrom<u128>> MatchesFungible<B> for IsAbstract<T> {
	fn matches_fungible(a: &MultiAsset) -> Option<B> {
		match (&a.id, &a.fun) {
			(Abstract(ref id), Fungible(ref amount)) if id == &T::get() =>
				CheckedConversion::checked_from(*amount),
			_ => None,
		}
	}
}<|MERGE_RESOLUTION|>--- conflicted
+++ resolved
@@ -32,11 +32,7 @@
 /// # Example
 ///
 /// ```
-<<<<<<< HEAD
-/// use xcm::v1::MultiLocation;
-=======
-/// use xcm::latest::prelude::*;
->>>>>>> b40668ef
+/// use xcm::latest::MultiLocation;
 /// use xcm_builder::IsConcrete;
 /// use xcm_executor::traits::MatchesFungible;
 ///
