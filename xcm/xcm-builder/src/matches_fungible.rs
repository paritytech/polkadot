--- conflicted
+++ resolved
@@ -32,29 +32,16 @@
 /// # Example
 ///
 /// ```
-<<<<<<< HEAD
-/// use xcm::v0::{MultiAsset, MultiLocation, Junction, Junctions::*};
-=======
-/// use xcm::v1::prelude::*;
->>>>>>> fe598863
+/// use xcm::v1::MultiLocation;
 /// use xcm_builder::IsConcrete;
 /// use xcm_executor::traits::MatchesFungible;
 ///
 /// frame_support::parameter_types! {
-<<<<<<< HEAD
-/// 	pub TargetLocation: MultiLocation = MultiLocation::new(1, Null).unwrap();
+/// 	pub TargetLocation: MultiLocation = MultiLocation::with_parents(1).unwrap();
 /// }
 ///
 /// # fn main() {
-/// let id = MultiLocation::new(1, Null).unwrap();
-/// let asset = MultiAsset::ConcreteFungible { id, amount: 999u128 };
-=======
-/// 	pub TargetLocation: MultiLocation = X1(Parent);
-/// }
-///
-/// # fn main() {
-/// let asset = (X1(Parent), 999).into();
->>>>>>> fe598863
+/// let asset = (MultiLocation::with_parents(1).unwrap(), 999).into();
 /// // match `asset` if it is a concrete asset in `TargetLocation`.
 /// assert_eq!(<IsConcrete<TargetLocation> as MatchesFungible<u128>>::matches_fungible(&asset), Some(999));
 /// # }
