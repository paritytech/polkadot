--- conflicted
+++ resolved
@@ -53,12 +53,7 @@
 		let required = pre.weight_of();
 		ensure!(meter.can_accrue(required), ProcessMessageError::Overweight(required));
 
-<<<<<<< HEAD
-		let (consumed, result) = match XcmExecutor::execute(origin.into(), pre, id, Weight::zero())
-=======
-		let (consumed, result) = match XcmExecutor::execute(origin.into(), pre, *id, Weight::zero())
->>>>>>> 8e6e3691
-		{
+		let (consumed, result) = match XcmExecutor::execute(origin.into(), pre, id, Weight::zero()) {
 			Outcome::Complete(w) => (w, Ok(true)),
 			Outcome::Incomplete(w, _) => (w, Ok(false)),
 			// In the error-case we assume the worst case and consume all possible weight.
