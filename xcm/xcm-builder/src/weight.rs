--- conflicted
+++ resolved
@@ -114,7 +114,6 @@
 	}
 }
 
-<<<<<<< HEAD
 /// Adapter for `UniversalWeigher` which can estimate weights for an XCM program,
 /// that is executed on destination with possibility to add additional instructions on the way (e.g. SetTopic, UniversalOrigin, ...).
 pub struct UniversalWeigherAdapter<Weigher, AdditionalInstructions>(
@@ -146,13 +145,9 @@
 	}
 }
 
-/// Function trait for handling some revenue. Similar to a negative imbalance (credit) handler, but for a
-/// `MultiAsset`. Sensible implementations will deposit the asset in some known treasury or block-author account.
-=======
 /// Function trait for handling some revenue. Similar to a negative imbalance (credit) handler, but
 /// for a `MultiAsset`. Sensible implementations will deposit the asset in some known treasury or
 /// block-author account.
->>>>>>> 91e12795
 pub trait TakeRevenue {
 	/// Do something with the given `revenue`, which is a single non-wildcard `MultiAsset`.
 	fn take_revenue(revenue: MultiAsset);
