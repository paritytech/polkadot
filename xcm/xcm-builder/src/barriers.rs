--- conflicted
+++ resolved
@@ -19,10 +19,6 @@
 use frame_support::{
 	ensure,
 	traits::{Contains, Get},
-<<<<<<< HEAD
-	weights::Weight,
-=======
->>>>>>> fa54983d
 };
 use polkadot_parachain::primitives::IsSystem;
 use sp_std::{marker::PhantomData, result::Result};
@@ -30,11 +26,7 @@
 	Instruction::{self, *},
 	InteriorMultiLocation, Junction, Junctions,
 	Junctions::X1,
-<<<<<<< HEAD
-	MultiLocation,
-=======
 	MultiLocation, Weight,
->>>>>>> fa54983d
 	WeightLimit::*,
 };
 use xcm_executor::traits::{OnResponse, ShouldExecute};
@@ -48,11 +40,7 @@
 impl ShouldExecute for TakeWeightCredit {
 	fn should_execute<RuntimeCall>(
 		_origin: &MultiLocation,
-<<<<<<< HEAD
-		_instructions: &mut [Instruction<Call>],
-=======
 		_instructions: &mut [Instruction<RuntimeCall>],
->>>>>>> fa54983d
 		max_weight: Weight,
 		weight_credit: &mut Weight,
 	) -> Result<(), ()> {
@@ -75,11 +63,7 @@
 impl<T: Contains<MultiLocation>> ShouldExecute for AllowTopLevelPaidExecutionFrom<T> {
 	fn should_execute<RuntimeCall>(
 		origin: &MultiLocation,
-<<<<<<< HEAD
-		instructions: &mut [Instruction<Call>],
-=======
 		instructions: &mut [Instruction<RuntimeCall>],
->>>>>>> fa54983d
 		max_weight: Weight,
 		_weight_credit: &mut Weight,
 	) -> Result<(), ()> {
@@ -223,11 +207,7 @@
 impl<T: Contains<MultiLocation>> ShouldExecute for AllowUnpaidExecutionFrom<T> {
 	fn should_execute<RuntimeCall>(
 		origin: &MultiLocation,
-<<<<<<< HEAD
-		instructions: &mut [Instruction<Call>],
-=======
 		instructions: &mut [Instruction<RuntimeCall>],
->>>>>>> fa54983d
 		_max_weight: Weight,
 		_weight_credit: &mut Weight,
 	) -> Result<(), ()> {
@@ -284,11 +264,7 @@
 impl<ResponseHandler: OnResponse> ShouldExecute for AllowKnownQueryResponses<ResponseHandler> {
 	fn should_execute<RuntimeCall>(
 		origin: &MultiLocation,
-<<<<<<< HEAD
-		instructions: &mut [Instruction<Call>],
-=======
 		instructions: &mut [Instruction<RuntimeCall>],
->>>>>>> fa54983d
 		_max_weight: Weight,
 		_weight_credit: &mut Weight,
 	) -> Result<(), ()> {
@@ -313,11 +289,7 @@
 impl<T: Contains<MultiLocation>> ShouldExecute for AllowSubscriptionsFrom<T> {
 	fn should_execute<RuntimeCall>(
 		origin: &MultiLocation,
-<<<<<<< HEAD
-		instructions: &mut [Instruction<Call>],
-=======
 		instructions: &mut [Instruction<RuntimeCall>],
->>>>>>> fa54983d
 		_max_weight: Weight,
 		_weight_credit: &mut Weight,
 	) -> Result<(), ()> {
