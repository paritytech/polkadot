--- conflicted
+++ resolved
@@ -205,60 +205,9 @@
 	}
 }
 
-/// Allows the message to be prepended with a single `SetTopic` instruction, requiring some inner
-/// barrier to pass on the rest of the message.
-<<<<<<< HEAD
-=======
-pub struct AllowSetTopic<InnerBarrier>(PhantomData<InnerBarrier>);
-impl<InnerBarrier: ShouldExecute> ShouldExecute for AllowSetTopic<InnerBarrier> {
-	fn should_execute<Call>(
-		origin: &MultiLocation,
-		instructions: &mut [Instruction<Call>],
-		max_weight: Weight,
-		properties: &mut Properties,
-	) -> Result<(), ProcessMessageError> {
-		log::trace!(
-			target: "xcm::barriers",
-			"AllowSetTopic origin: {:?}, instructions: {:?}, max_weight: {:?}, properties: {:?}",
-			origin, instructions, max_weight, properties,
-		);
-		let skipped = if let Some(SetTopic(t)) = instructions.first() {
-			properties.message_id = Some(*t);
-			1
-		} else {
-			0
-		};
-		InnerBarrier::should_execute(&origin, &mut instructions[skipped..], max_weight, properties)
-	}
-}
-
-/// Requires the message to be prepended with a single `SetTopic` instruction, as well as some inner
-/// barrier to pass on the rest of the message.
-pub struct RequireSetTopic<InnerBarrier>(PhantomData<InnerBarrier>);
-impl<InnerBarrier: ShouldExecute> ShouldExecute for RequireSetTopic<InnerBarrier> {
-	fn should_execute<Call>(
-		origin: &MultiLocation,
-		instructions: &mut [Instruction<Call>],
-		max_weight: Weight,
-		properties: &mut Properties,
-	) -> Result<(), ProcessMessageError> {
-		log::trace!(
-			target: "xcm::barriers",
-			"RequireSetTopic origin: {:?}, instructions: {:?}, max_weight: {:?}, properties: {:?}",
-			origin, instructions, max_weight, properties,
-		);
-		if let Some(SetTopic(t)) = instructions.first() {
-			properties.message_id = Some(*t);
-			InnerBarrier::should_execute(&origin, &mut instructions[1..], max_weight, properties)
-		} else {
-			Err(ProcessMessageError::Unsupported)
-		}
-	}
-}
-
-/// Sets the message id to `t` using a `SetTopic(t)` in the last position if present, then removes the instruction.
+/// Sets the message ID to `t` using a `SetTopic(t)` in the last position if present.
+///
 /// Requires some inner barrier to pass on the rest of the message.
->>>>>>> bee9da33
 pub struct ExtractIdFromAppendedTopic<InnerBarrier>(PhantomData<InnerBarrier>);
 impl<InnerBarrier: ShouldExecute> ShouldExecute for ExtractIdFromAppendedTopic<InnerBarrier> {
 	fn should_execute<Call>(
