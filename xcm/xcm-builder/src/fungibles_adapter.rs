--- conflicted
+++ resolved
@@ -31,7 +31,7 @@
 		AccountId: Clone, // can't get away without it since Currency is generic over it.
 	> TransactAsset for FungiblesTransferAdapter<Assets, Matcher, AccountIdConverter, AccountId>
 {
-	fn transfer_asset(
+	fn internal_transfer_asset(
 		what: &MultiAsset,
 		from: &MultiLocation,
 		to: &MultiLocation,
@@ -39,7 +39,7 @@
 	) -> result::Result<xcm_executor::Assets, XcmError> {
 		log::trace!(
 			target: "xcm::fungibles_adapter",
-			"transfer_asset what: {:?}, from: {:?}, to: {:?}",
+			"internal_transfer_asset what: {:?}, from: {:?}, to: {:?}",
 			what, from, to
 		);
 		// Check we handle this asset.
@@ -69,8 +69,6 @@
 	fn asset_checking(asset: &AssetId) -> Option<MintLocation>;
 }
 
-<<<<<<< HEAD
-=======
 pub struct NoChecking;
 impl<AssetId> AssetChecking<AssetId> for NoChecking {
 	fn asset_checking(_: &AssetId) -> Option<MintLocation> {
@@ -78,7 +76,6 @@
 	}
 }
 
->>>>>>> fa54983d
 pub struct LocalMint<T>(sp_std::marker::PhantomData<T>);
 impl<AssetId, T: Contains<AssetId>> AssetChecking<AssetId> for LocalMint<T> {
 	fn asset_checking(asset: &AssetId) -> Option<MintLocation> {
@@ -123,7 +120,6 @@
 	CheckingAccount,
 >(PhantomData<(Assets, Matcher, AccountIdConverter, AccountId, CheckAsset, CheckingAccount)>);
 
-<<<<<<< HEAD
 impl<
 		Assets: fungibles::Mutate<AccountId>,
 		Matcher: MatchesFungibles<Assets::AssetId, Assets::Balance>,
@@ -136,7 +132,7 @@
 {
 	fn can_accrue_checked(asset_id: Assets::AssetId, amount: Assets::Balance) -> XcmResult {
 		let checking_account = CheckingAccount::get();
-		Assets::can_deposit(asset_id, &checking_account, amount, false)
+		Assets::can_deposit(asset_id, &checking_account, amount, true)
 			.into_result()
 			.map_err(|_| XcmError::NotDepositable)
 	}
@@ -159,52 +155,12 @@
 	}
 }
 
-=======
->>>>>>> fa54983d
 impl<
 		Assets: fungibles::Mutate<AccountId>,
 		Matcher: MatchesFungibles<Assets::AssetId, Assets::Balance>,
 		AccountIdConverter: Convert<MultiLocation, AccountId>,
 		AccountId: Clone, // can't get away without it since Currency is generic over it.
 		CheckAsset: AssetChecking<Assets::AssetId>,
-<<<<<<< HEAD
-=======
-		CheckingAccount: Get<AccountId>,
-	>
-	FungiblesMutateAdapter<Assets, Matcher, AccountIdConverter, AccountId, CheckAsset, CheckingAccount>
-{
-	fn can_accrue_checked(asset_id: Assets::AssetId, amount: Assets::Balance) -> XcmResult {
-		let checking_account = CheckingAccount::get();
-		Assets::can_deposit(asset_id, &checking_account, amount, true)
-			.into_result()
-			.map_err(|_| XcmError::NotDepositable)
-	}
-	fn can_reduce_checked(asset_id: Assets::AssetId, amount: Assets::Balance) -> XcmResult {
-		let checking_account = CheckingAccount::get();
-		Assets::can_withdraw(asset_id, &checking_account, amount)
-			.into_result()
-			.map_err(|_| XcmError::NotWithdrawable)
-			.map(|_| ())
-	}
-	fn accrue_checked(asset_id: Assets::AssetId, amount: Assets::Balance) {
-		let checking_account = CheckingAccount::get();
-		let ok = Assets::mint_into(asset_id, &checking_account, amount).is_ok();
-		debug_assert!(ok, "`can_accrue_checked` must have returned `true` immediately prior; qed");
-	}
-	fn reduce_checked(asset_id: Assets::AssetId, amount: Assets::Balance) {
-		let checking_account = CheckingAccount::get();
-		let ok = Assets::burn_from(asset_id, &checking_account, amount).is_ok();
-		debug_assert!(ok, "`can_reduce_checked` must have returned `true` immediately prior; qed");
-	}
-}
-
-impl<
-		Assets: fungibles::Mutate<AccountId>,
-		Matcher: MatchesFungibles<Assets::AssetId, Assets::Balance>,
-		AccountIdConverter: Convert<MultiLocation, AccountId>,
-		AccountId: Clone, // can't get away without it since Currency is generic over it.
-		CheckAsset: AssetChecking<Assets::AssetId>,
->>>>>>> fa54983d
 		CheckingAccount: Get<AccountId>,
 	> TransactAsset
 	for FungiblesMutateAdapter<
@@ -414,19 +370,14 @@
 		>::withdraw_asset(what, who, maybe_context)
 	}
 
-	fn transfer_asset(
+	fn internal_transfer_asset(
 		what: &MultiAsset,
 		from: &MultiLocation,
 		to: &MultiLocation,
 		context: &XcmContext,
 	) -> result::Result<xcm_executor::Assets, XcmError> {
-<<<<<<< HEAD
-		FungiblesTransferAdapter::<Assets, Matcher, AccountIdConverter, AccountId>::transfer_asset(
-			what, from, to, context,
-=======
 		FungiblesTransferAdapter::<Assets, Matcher, AccountIdConverter, AccountId>::internal_transfer_asset(
 			what, from, to, context
->>>>>>> fa54983d
 		)
 	}
 }