// Copyright 2020 Parity Technologies (UK) Ltd.
// This file is part of Polkadot.

// Polkadot is free software: you can redistribute it and/or modify
// it under the terms of the GNU General Public License as published by
// the Free Software Foundation, either version 3 of the License, or
// (at your option) any later version.

// Polkadot is distributed in the hope that it will be useful,
// but WITHOUT ANY WARRANTY; without even the implied warranty of
// MERCHANTABILITY or FITNESS FOR A PARTICULAR PURPOSE.  See the
// GNU General Public License for more details.

// You should have received a copy of the GNU General Public License
// along with Polkadot.  If not, see <http://www.gnu.org/licenses/>.

//! Adapters to work with `frame_support::traits::tokens::fungibles` through XCM.

use sp_std::{prelude::*, result, marker::PhantomData, borrow::Borrow};
use xcm::v0::{Error as XcmError, Result, MultiAsset, MultiLocation, Junction};
<<<<<<< HEAD
use frame_support::traits::{Get, tokens::fungibles};
use xcm_executor::traits::{TransactAsset, Convert, MatchesFungibles, Error as MatchError};
=======
use frame_support::traits::{Get, tokens::fungibles, Contains};
use xcm_executor::traits::{TransactAsset, Convert};

/// Asset transaction errors.
pub enum Error {
	/// Asset not found.
	AssetNotFound,
	/// `MultiLocation` to `AccountId` conversion failed.
	AccountIdConversionFailed,
	/// `u128` amount to currency `Balance` conversion failed.
	AmountToBalanceConversionFailed,
	/// `MultiLocation` to `AssetId` conversion failed.
	AssetIdConversionFailed,
}
>>>>>>> a458df1a

/// Converter struct implementing `AssetIdConversion` converting a numeric asset ID (must be TryFrom/TryInto<u128>) into
/// a `GeneralIndex` junction, prefixed by some `MultiLocation` value. The `MultiLocation` value will typically be a
/// `PalletInstance` junction.
pub struct AsPrefixedGeneralIndex<Prefix, AssetId, ConvertAssetId>(PhantomData<(Prefix, AssetId, ConvertAssetId)>);
impl<
	Prefix: Get<MultiLocation>,
	AssetId: Clone,
	ConvertAssetId: Convert<u128, AssetId>,
> Convert<MultiLocation, AssetId> for AsPrefixedGeneralIndex<Prefix, AssetId, ConvertAssetId> {
	fn convert_ref(id: impl Borrow<MultiLocation>) -> result::Result<AssetId, ()> {
		let prefix = Prefix::get();
		let id = id.borrow();
		if !prefix.iter().enumerate().all(|(index, item)| id.at(index) == Some(item)) {
			return Err(())
		}
		match id.at(prefix.len()) {
			Some(Junction::GeneralIndex { id }) => ConvertAssetId::convert_ref(id),
			_ => Err(()),
		}
	}
	fn reverse_ref(what: impl Borrow<AssetId>) -> result::Result<MultiLocation, ()> {
		let mut location = Prefix::get();
		let id = ConvertAssetId::reverse_ref(what)?;
		location.push(Junction::GeneralIndex { id }).map_err(|_| ())?;
		Ok(location)
	}
}

pub struct ConvertedConcreteAssetId<AssetId, Balance, ConvertAssetId, ConvertBalance>(
	PhantomData<(AssetId, Balance, ConvertAssetId, ConvertBalance)>
);
impl<
	AssetId: Clone,
	Balance: Clone,
	ConvertAssetId: Convert<MultiLocation, AssetId>,
	ConvertBalance: Convert<u128, Balance>,
> MatchesFungibles<AssetId, Balance> for
	ConvertedConcreteAssetId<AssetId, Balance, ConvertAssetId, ConvertBalance>
{
	fn matches_fungibles(a: &MultiAsset) -> result::Result<(AssetId, Balance), MatchError> {
		let (id, amount) = match a {
			MultiAsset::ConcreteFungible { id, amount } => (id, amount),
			_ => return Err(MatchError::AssetNotFound),
		};
		let what = ConvertAssetId::convert_ref(id).map_err(|_| MatchError::AssetIdConversionFailed)?;
		let amount = ConvertBalance::convert_ref(amount).map_err(|_| MatchError::AmountToBalanceConversionFailed)?;
		Ok((what, amount))
	}
}

pub struct ConvertedAbstractAssetId<AssetId, Balance, ConvertAssetId, ConvertBalance>(
	PhantomData<(AssetId, Balance, ConvertAssetId, ConvertBalance)>
);
impl<
	AssetId: Clone,
	Balance: Clone,
	ConvertAssetId: Convert<Vec<u8>, AssetId>,
	ConvertBalance: Convert<u128, Balance>,
> MatchesFungibles<AssetId, Balance> for
	ConvertedAbstractAssetId<AssetId, Balance, ConvertAssetId, ConvertBalance>
{
	fn matches_fungibles(a: &MultiAsset) -> result::Result<(AssetId, Balance), MatchError> {
		let (id, amount) = match a {
			MultiAsset::AbstractFungible { id, amount } => (id, amount),
			_ => return Err(MatchError::AssetNotFound),
		};
		let what = ConvertAssetId::convert_ref(id).map_err(|_| MatchError::AssetIdConversionFailed)?;
		let amount = ConvertBalance::convert_ref(amount).map_err(|_| MatchError::AmountToBalanceConversionFailed)?;
		Ok((what, amount))
	}
}

pub struct FungiblesTransferAdapter<Assets, Matcher, AccountIdConverter, AccountId>(
	PhantomData<(Assets, Matcher, AccountIdConverter, AccountId)>
);
impl<
	Assets: fungibles::Transfer<AccountId>,
	Matcher: MatchesFungibles<Assets::AssetId, Assets::Balance>,
	AccountIdConverter: Convert<MultiLocation, AccountId>,
	AccountId: Clone,	// can't get away without it since Currency is generic over it.
> TransactAsset for FungiblesTransferAdapter<Assets, Matcher, AccountIdConverter, AccountId> {
	fn transfer_asset(
		what: &MultiAsset,
		from: &MultiLocation,
		to: &MultiLocation,
	) -> result::Result<xcm_executor::Assets, XcmError> {
		// Check we handle this asset.
		let (asset_id, amount) = Matcher::matches_fungibles(what)?;
		let source = AccountIdConverter::convert_ref(from)
			.map_err(|()| MatchError::AccountIdConversionFailed)?;
		let dest = AccountIdConverter::convert_ref(to)
			.map_err(|()| MatchError::AccountIdConversionFailed)?;
		Assets::transfer(asset_id, &source, &dest, amount, true)
			.map_err(|e| XcmError::FailedToTransactAsset(e.into()))?;
		Ok(what.clone().into())
	}
}

pub struct FungiblesMutateAdapter<Assets, Matcher, AccountIdConverter, AccountId, CheckAsset, CheckingAccount>(
	PhantomData<(Assets, Matcher, AccountIdConverter, AccountId, CheckAsset, CheckingAccount)>
);
impl<
	Assets: fungibles::Mutate<AccountId>,
	Matcher: MatchesFungibles<Assets::AssetId, Assets::Balance>,
	AccountIdConverter: Convert<MultiLocation, AccountId>,
<<<<<<< HEAD
	AccountId: Clone, // can't get away without it since Currency is generic over it.
> TransactAsset for FungiblesMutateAdapter<Assets, Matcher, AccountIdConverter, AccountId> {
=======
	AccountId: Clone,	// can't get away without it since Currency is generic over it.
	CheckAsset: Contains<Assets::AssetId>,
	CheckingAccount: Get<AccountId>,
> TransactAsset for FungiblesMutateAdapter<Assets, Matcher, AccountIdConverter, AccountId, CheckAsset, CheckingAccount> {
	fn can_check_in(_origin: &MultiLocation, what: &MultiAsset) -> Result {
		// Check we handle this asset.
		let (asset_id, amount) = Matcher::matches_fungibles(what)?;
		if CheckAsset::contains(&asset_id) {
			// This is an asset whose teleports we track.
			let checking_account = CheckingAccount::get();
			Assets::can_withdraw(asset_id, &checking_account, amount)
				.into_result()
				.map_err(|_| XcmError::NotWithdrawable)?;
		}
		Ok(())
	}

	fn check_in(_origin: &MultiLocation, what: &MultiAsset) {
		if let Ok((asset_id, amount)) = Matcher::matches_fungibles(what) {
			if CheckAsset::contains(&asset_id) {
				let checking_account = CheckingAccount::get();
				let ok = Assets::burn_from(asset_id, &checking_account, amount).is_ok();
				debug_assert!(ok, "`can_check_in` must have returned `true` immediately prior; qed");
			}
		}
	}

	fn check_out(_dest: &MultiLocation, what: &MultiAsset) {
		if let Ok((asset_id, amount)) = Matcher::matches_fungibles(what) {
			if CheckAsset::contains(&asset_id) {
				let checking_account = CheckingAccount::get();
				let ok = Assets::mint_into(asset_id, &checking_account, amount).is_ok();
				debug_assert!(ok, "`mint_into` cannot generally fail; qed");
			}
		}
	}
>>>>>>> a458df1a

	fn deposit_asset(what: &MultiAsset, who: &MultiLocation) -> Result {
		// Check we handle this asset.
		let (asset_id, amount) = Matcher::matches_fungibles(what)?;
		let who = AccountIdConverter::convert_ref(who)
			.map_err(|()| MatchError::AccountIdConversionFailed)?;
		Assets::mint_into(asset_id, &who, amount)
			.map_err(|e| XcmError::FailedToTransactAsset(e.into()))
	}

	fn withdraw_asset(
		what: &MultiAsset,
		who: &MultiLocation
	) -> result::Result<xcm_executor::Assets, XcmError> {
		// Check we handle this asset.
		let (asset_id, amount) = Matcher::matches_fungibles(what)?;
		let who = AccountIdConverter::convert_ref(who)
			.map_err(|()| MatchError::AccountIdConversionFailed)?;
		Assets::burn_from(asset_id, &who, amount)
			.map_err(|e| XcmError::FailedToTransactAsset(e.into()))?;
		Ok(what.clone().into())
	}
}

pub struct FungiblesAdapter<Assets, Matcher, AccountIdConverter, AccountId, CheckAsset, CheckingAccount>(
	PhantomData<(Assets, Matcher, AccountIdConverter, AccountId, CheckAsset, CheckingAccount)>
);
impl<
	Assets: fungibles::Mutate<AccountId> + fungibles::Transfer<AccountId>,
	Matcher: MatchesFungibles<Assets::AssetId, Assets::Balance>,
	AccountIdConverter: Convert<MultiLocation, AccountId>,
<<<<<<< HEAD
	AccountId: Clone, // can't get away without it since Currency is generic over it.
> TransactAsset for FungiblesAdapter<Assets, Matcher, AccountIdConverter, AccountId> {
=======
	AccountId: Clone,	// can't get away without it since Currency is generic over it.
	CheckAsset: Contains<Assets::AssetId>,
	CheckingAccount: Get<AccountId>,
> TransactAsset for FungiblesAdapter<Assets, Matcher, AccountIdConverter, AccountId, CheckAsset, CheckingAccount> {
	fn can_check_in(origin: &MultiLocation, what: &MultiAsset) -> Result {
		FungiblesMutateAdapter::<Assets, Matcher, AccountIdConverter, AccountId, CheckAsset, CheckingAccount>
			::can_check_in(origin, what)
	}

	fn check_in(origin: &MultiLocation, what: &MultiAsset) {
		FungiblesMutateAdapter::<Assets, Matcher, AccountIdConverter, AccountId, CheckAsset, CheckingAccount>
			::check_in(origin, what)
	}

	fn check_out(dest: &MultiLocation, what: &MultiAsset) {
		FungiblesMutateAdapter::<Assets, Matcher, AccountIdConverter, AccountId, CheckAsset, CheckingAccount>
			::check_out(dest, what)
	}

>>>>>>> a458df1a
	fn deposit_asset(what: &MultiAsset, who: &MultiLocation) -> Result {
		FungiblesMutateAdapter::<Assets, Matcher, AccountIdConverter, AccountId, CheckAsset, CheckingAccount>
			::deposit_asset(what, who)
	}

	fn withdraw_asset(
		what: &MultiAsset,
		who: &MultiLocation
	) -> result::Result<xcm_executor::Assets, XcmError> {
		FungiblesMutateAdapter::<Assets, Matcher, AccountIdConverter, AccountId, CheckAsset, CheckingAccount>
			::withdraw_asset(what, who)
	}

	fn transfer_asset(
		what: &MultiAsset,
		from: &MultiLocation,
		to: &MultiLocation,
	) -> result::Result<xcm_executor::Assets, XcmError> {
		FungiblesTransferAdapter::<Assets, Matcher, AccountIdConverter, AccountId>::transfer_asset(what, from, to)
	}
}<|MERGE_RESOLUTION|>--- conflicted
+++ resolved
@@ -18,25 +18,8 @@
 
 use sp_std::{prelude::*, result, marker::PhantomData, borrow::Borrow};
 use xcm::v0::{Error as XcmError, Result, MultiAsset, MultiLocation, Junction};
-<<<<<<< HEAD
-use frame_support::traits::{Get, tokens::fungibles};
+use frame_support::traits::{Get, tokens::fungibles, Contains};
 use xcm_executor::traits::{TransactAsset, Convert, MatchesFungibles, Error as MatchError};
-=======
-use frame_support::traits::{Get, tokens::fungibles, Contains};
-use xcm_executor::traits::{TransactAsset, Convert};
-
-/// Asset transaction errors.
-pub enum Error {
-	/// Asset not found.
-	AssetNotFound,
-	/// `MultiLocation` to `AccountId` conversion failed.
-	AccountIdConversionFailed,
-	/// `u128` amount to currency `Balance` conversion failed.
-	AmountToBalanceConversionFailed,
-	/// `MultiLocation` to `AssetId` conversion failed.
-	AssetIdConversionFailed,
-}
->>>>>>> a458df1a
 
 /// Converter struct implementing `AssetIdConversion` converting a numeric asset ID (must be TryFrom/TryInto<u128>) into
 /// a `GeneralIndex` junction, prefixed by some `MultiLocation` value. The `MultiLocation` value will typically be a
@@ -143,10 +126,6 @@
 	Assets: fungibles::Mutate<AccountId>,
 	Matcher: MatchesFungibles<Assets::AssetId, Assets::Balance>,
 	AccountIdConverter: Convert<MultiLocation, AccountId>,
-<<<<<<< HEAD
-	AccountId: Clone, // can't get away without it since Currency is generic over it.
-> TransactAsset for FungiblesMutateAdapter<Assets, Matcher, AccountIdConverter, AccountId> {
-=======
 	AccountId: Clone,	// can't get away without it since Currency is generic over it.
 	CheckAsset: Contains<Assets::AssetId>,
 	CheckingAccount: Get<AccountId>,
@@ -183,7 +162,6 @@
 			}
 		}
 	}
->>>>>>> a458df1a
 
 	fn deposit_asset(what: &MultiAsset, who: &MultiLocation) -> Result {
 		// Check we handle this asset.
@@ -215,10 +193,6 @@
 	Assets: fungibles::Mutate<AccountId> + fungibles::Transfer<AccountId>,
 	Matcher: MatchesFungibles<Assets::AssetId, Assets::Balance>,
 	AccountIdConverter: Convert<MultiLocation, AccountId>,
-<<<<<<< HEAD
-	AccountId: Clone, // can't get away without it since Currency is generic over it.
-> TransactAsset for FungiblesAdapter<Assets, Matcher, AccountIdConverter, AccountId> {
-=======
 	AccountId: Clone,	// can't get away without it since Currency is generic over it.
 	CheckAsset: Contains<Assets::AssetId>,
 	CheckingAccount: Get<AccountId>,
@@ -238,7 +212,6 @@
 			::check_out(dest, what)
 	}
 
->>>>>>> a458df1a
 	fn deposit_asset(what: &MultiAsset, who: &MultiLocation) -> Result {
 		FungiblesMutateAdapter::<Assets, Matcher, AccountIdConverter, AccountId, CheckAsset, CheckingAccount>
 			::deposit_asset(what, who)
