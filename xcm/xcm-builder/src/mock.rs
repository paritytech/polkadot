// Copyright 2020 Parity Technologies (UK) Ltd.
// This file is part of Polkadot.

// Polkadot is free software: you can redistribute it and/or modify
// it under the terms of the GNU General Public License as published by
// the Free Software Foundation, either version 3 of the License, or
// (at your option) any later version.

// Polkadot is distributed in the hope that it will be useful,
// but WITHOUT ANY WARRANTY; without even the implied warranty of
// MERCHANTABILITY or FITNESS FOR A PARTICULAR PURPOSE.  See the
// GNU General Public License for more details.

// You should have received a copy of the GNU General Public License
// along with Polkadot.  If not, see <http://www.gnu.org/licenses/>.

use crate::{barriers::AllowSubscriptionsFrom, test_utils::*};
pub use crate::{
	AllowKnownQueryResponses, AllowTopLevelPaidExecutionFrom, AllowUnpaidExecutionFrom,
	FixedRateOfFungible, FixedWeightBounds, LocationInverter, TakeWeightCredit,
};
use frame_support::traits::{CrateVersion, PalletInfoData, PalletsInfoAccess};
pub use frame_support::{
	dispatch::{
		DispatchError, DispatchInfo, DispatchResultWithPostInfo, Dispatchable, Parameter, Weight,
	},
	ensure, parameter_types,
	sp_runtime::DispatchErrorWithPostInfo,
	traits::{Contains, Get, IsInVec},
	weights::{GetDispatchInfo, PostDispatchInfo},
};
pub use parity_scale_codec::{Decode, Encode};
pub use sp_std::{
	cell::RefCell,
	collections::{btree_map::BTreeMap, btree_set::BTreeSet},
	fmt::Debug,
	marker::PhantomData,
};
pub use xcm::latest::prelude::*;
pub use xcm_executor::{
	traits::{
		ConvertOrigin, ExportXcm, FilterAssetLocation, InvertLocation, OnResponse, TransactAsset,
	},
	Assets, Config,
};

pub enum TestOrigin {
	Root,
	Relay,
	Signed(u64),
	Parachain(u32),
}

/// A dummy call.
///
/// Each item contains the amount of weight that it *wants* to consume as the first item, and the actual amount (if
/// different from the former) in the second option.
#[derive(Debug, Encode, Decode, Eq, PartialEq, Clone, Copy, scale_info::TypeInfo)]
pub enum TestCall {
	OnlyRoot(Weight, Option<Weight>),
	OnlyParachain(Weight, Option<Weight>, Option<u32>),
	OnlySigned(Weight, Option<Weight>, Option<u64>),
	Any(Weight, Option<Weight>),
}
impl Dispatchable for TestCall {
	type Origin = TestOrigin;
	type Config = ();
	type Info = ();
	type PostInfo = PostDispatchInfo;
	fn dispatch(self, origin: Self::Origin) -> DispatchResultWithPostInfo {
		let mut post_info = PostDispatchInfo::default();
		post_info.actual_weight = match self {
			TestCall::OnlyRoot(_, maybe_actual) |
			TestCall::OnlySigned(_, maybe_actual, _) |
			TestCall::OnlyParachain(_, maybe_actual, _) |
			TestCall::Any(_, maybe_actual) => maybe_actual,
		};
		if match (&origin, &self) {
			(TestOrigin::Parachain(i), TestCall::OnlyParachain(_, _, Some(j))) => i == j,
			(TestOrigin::Signed(i), TestCall::OnlySigned(_, _, Some(j))) => i == j,
			(TestOrigin::Root, TestCall::OnlyRoot(..)) |
			(TestOrigin::Parachain(_), TestCall::OnlyParachain(_, _, None)) |
			(TestOrigin::Signed(_), TestCall::OnlySigned(_, _, None)) |
			(_, TestCall::Any(..)) => true,
			_ => false,
		} {
			Ok(post_info)
		} else {
			Err(DispatchErrorWithPostInfo { error: DispatchError::BadOrigin, post_info })
		}
	}
}

impl GetDispatchInfo for TestCall {
	fn get_dispatch_info(&self) -> DispatchInfo {
		let weight = *match self {
			TestCall::OnlyRoot(estimate, ..) |
			TestCall::OnlyParachain(estimate, ..) |
			TestCall::OnlySigned(estimate, ..) |
			TestCall::Any(estimate, ..) => estimate,
		};
		DispatchInfo { weight, ..Default::default() }
	}
}

thread_local! {
	pub static SENT_XCM: RefCell<Vec<(MultiLocation, opaque::Xcm)>> = RefCell::new(Vec::new());
	pub static EXPORTED_XCM: RefCell<Vec<(NetworkId, u32, InteriorMultiLocation, opaque::Xcm)>> = RefCell::new(Vec::new());
}
pub fn sent_xcm() -> Vec<(MultiLocation, opaque::Xcm)> {
	SENT_XCM.with(|q| (*q.borrow()).clone())
}
pub fn exported_xcm() -> Vec<(NetworkId, u32, InteriorMultiLocation, opaque::Xcm)> {
	EXPORTED_XCM.with(|q| (*q.borrow()).clone())
}
pub struct TestMessageSender;
impl SendXcm for TestMessageSender {
	fn send_xcm(dest: impl Into<MultiLocation>, msg: opaque::Xcm) -> SendResult {
		SENT_XCM.with(|q| q.borrow_mut().push((dest.into(), msg)));
		Ok(())
	}
}
pub struct TestMessageExporter;
impl ExportXcm for TestMessageExporter {
	fn export_xcm(
		network: NetworkId,
		channel: u32,
		dest: impl Into<InteriorMultiLocation>,
		msg: opaque::Xcm,
	) -> SendResult {
		EXPORTED_XCM.with(|q| q.borrow_mut().push((network, channel, dest.into(), msg)));
		Ok(())
	}
}

thread_local! {
	pub static ASSETS: RefCell<BTreeMap<u64, Assets>> = RefCell::new(BTreeMap::new());
}
pub fn assets(who: u64) -> Vec<MultiAsset> {
	ASSETS.with(|a| a.borrow().get(&who).map_or(vec![], |a| a.clone().into()))
}
pub fn add_asset<AssetArg: Into<MultiAsset>>(who: u64, what: AssetArg) {
	ASSETS.with(|a| a.borrow_mut().entry(who).or_insert(Assets::new()).subsume(what.into()));
}

pub struct TestAssetTransactor;
impl TransactAsset for TestAssetTransactor {
	fn deposit_asset(what: &MultiAsset, who: &MultiLocation) -> Result<(), XcmError> {
		let who = to_account(who.clone()).map_err(|_| XcmError::LocationCannotHold)?;
		add_asset(who, what.clone());
		Ok(())
	}

	fn withdraw_asset(what: &MultiAsset, who: &MultiLocation) -> Result<Assets, XcmError> {
		let who = to_account(who.clone()).map_err(|_| XcmError::LocationCannotHold)?;
		ASSETS.with(|a| {
			a.borrow_mut()
				.get_mut(&who)
				.ok_or(XcmError::NotWithdrawable)?
				.try_take(what.clone().into())
				.map_err(|_| XcmError::NotWithdrawable)
		})
	}
}

pub fn to_account(l: MultiLocation) -> Result<u64, MultiLocation> {
	Ok(match l {
		// Siblings at 2000+id
		MultiLocation { parents: 1, interior: X1(Parachain(id)) } => 2000 + id as u64,
		// Accounts are their number
		MultiLocation { parents: 0, interior: X1(AccountIndex64 { index, .. }) } => index,
		// Children at 1000+id
		MultiLocation { parents: 0, interior: X1(Parachain(id)) } => 1000 + id as u64,
		// Self at 3000
		MultiLocation { parents: 0, interior: Here } => 3000,
		// Parent at 3001
		MultiLocation { parents: 1, interior: Here } => 3001,
		_ => return Err(l),
	})
}

pub struct TestOriginConverter;
impl ConvertOrigin<TestOrigin> for TestOriginConverter {
	fn convert_origin(
		origin: impl Into<MultiLocation>,
		kind: OriginKind,
	) -> Result<TestOrigin, MultiLocation> {
		use OriginKind::*;
		match (kind, origin.into()) {
			(Superuser, _) => Ok(TestOrigin::Root),
			(SovereignAccount, l) => Ok(TestOrigin::Signed(to_account(l)?)),
			(Native, MultiLocation { parents: 0, interior: X1(Parachain(id)) }) =>
				Ok(TestOrigin::Parachain(id)),
			(Native, MultiLocation { parents: 1, interior: Here }) => Ok(TestOrigin::Relay),
			(Native, MultiLocation { parents: 0, interior: X1(AccountIndex64 { index, .. }) }) =>
				Ok(TestOrigin::Signed(index)),
			(_, origin) => Err(origin),
		}
	}
}

thread_local! {
	pub static IS_RESERVE: RefCell<BTreeMap<MultiLocation, Vec<MultiAssetFilter>>> = RefCell::new(BTreeMap::new());
	pub static IS_TELEPORTER: RefCell<BTreeMap<MultiLocation, Vec<MultiAssetFilter>>> = RefCell::new(BTreeMap::new());
	pub static UNIVERSAL_ALIASES: RefCell<BTreeSet<(MultiLocation, Junction)>> = RefCell::new(BTreeSet::new());
}
pub fn add_reserve(from: MultiLocation, asset: MultiAssetFilter) {
	IS_RESERVE.with(|r| r.borrow_mut().entry(from).or_default().push(asset));
}
#[allow(dead_code)]
pub fn add_teleporter(from: MultiLocation, asset: MultiAssetFilter) {
	IS_TELEPORTER.with(|r| r.borrow_mut().entry(from).or_default().push(asset));
}
#[allow(dead_code)]
pub fn add_universal_alias(bridge: MultiLocation, consensus: Junction) {
	UNIVERSAL_ALIASES.with(|r| r.borrow_mut().insert((bridge, consensus)));
}
pub struct TestIsReserve;
impl FilterAssetLocation for TestIsReserve {
	fn filter_asset_location(asset: &MultiAsset, origin: &MultiLocation) -> bool {
		IS_RESERVE
			.with(|r| r.borrow().get(origin).map_or(false, |v| v.iter().any(|a| a.matches(asset))))
	}
}
pub struct TestIsTeleporter;
impl FilterAssetLocation for TestIsTeleporter {
	fn filter_asset_location(asset: &MultiAsset, origin: &MultiLocation) -> bool {
		IS_TELEPORTER
			.with(|r| r.borrow().get(origin).map_or(false, |v| v.iter().any(|a| a.matches(asset))))
	}
}

pub struct TestUniversalAliases;
impl Contains<(MultiLocation, Junction)> for TestUniversalAliases {
	fn contains(t: &(MultiLocation, Junction)) -> bool {
		UNIVERSAL_ALIASES.with(|r| r.borrow().contains(t))
	}
}

pub enum ResponseSlot {
	Expecting(MultiLocation),
	Received(Response),
}
thread_local! {
	pub static QUERIES: RefCell<BTreeMap<u64, ResponseSlot>> = RefCell::new(BTreeMap::new());
}
pub struct TestResponseHandler;
impl OnResponse for TestResponseHandler {
	fn expecting_response(origin: &MultiLocation, query_id: u64) -> bool {
		QUERIES.with(|q| match q.borrow().get(&query_id) {
			Some(ResponseSlot::Expecting(ref l)) => l == origin,
			_ => false,
		})
	}
	fn on_response(
		_origin: &MultiLocation,
		query_id: u64,
		response: xcm::latest::Response,
		_max_weight: Weight,
	) -> Weight {
		QUERIES.with(|q| {
			q.borrow_mut().entry(query_id).and_modify(|v| {
				if matches!(*v, ResponseSlot::Expecting(..)) {
					*v = ResponseSlot::Received(response);
				}
			});
		});
		10
	}
}
pub fn expect_response(query_id: u64, from: MultiLocation) {
	QUERIES.with(|q| q.borrow_mut().insert(query_id, ResponseSlot::Expecting(from)));
}
pub fn response(query_id: u64) -> Option<Response> {
	QUERIES.with(|q| {
		q.borrow().get(&query_id).and_then(|v| match v {
			ResponseSlot::Received(r) => Some(r.clone()),
			_ => None,
		})
	})
}

parameter_types! {
	pub TestAncestry: InteriorMultiLocation = X1(Parachain(42));
	pub UnitWeightCost: Weight = 10;
}
parameter_types! {
	// Nothing is allowed to be paid/unpaid by default.
	pub static AllowUnpaidFrom: Vec<MultiLocation> = vec![];
	pub static AllowPaidFrom: Vec<MultiLocation> = vec![];
	pub static AllowSubsFrom: Vec<MultiLocation> = vec![];
	// 1_000_000_000_000 => 1 unit of asset for 1 unit of Weight.
	pub static WeightPrice: (AssetId, u128) = (From::from(Here), 1_000_000_000_000);
	pub static MaxInstructions: u32 = 100;
}

pub type TestBarrier = (
	TakeWeightCredit,
	AllowKnownQueryResponses<TestResponseHandler>,
	AllowTopLevelPaidExecutionFrom<IsInVec<AllowPaidFrom>>,
	AllowUnpaidExecutionFrom<IsInVec<AllowUnpaidFrom>>,
	AllowSubscriptionsFrom<IsInVec<AllowSubsFrom>>,
);

<<<<<<< HEAD
parameter_types! {
	pub static TrappedAssets: Vec<(MultiLocation, MultiAssets)> = vec![];
}

pub struct TestAssetTrap;

impl DropAssets for TestAssetTrap {
	fn drop_assets(origin: &MultiLocation, assets: Assets) -> Weight {
		let mut t: Vec<(MultiLocation, MultiAssets)> = TrappedAssets::get();
		t.push((origin.clone(), assets.into()));
		TrappedAssets::set(t);
		5
	}
}

impl ClaimAssets for TestAssetTrap {
	fn claim_assets(origin: &MultiLocation, ticket: &MultiLocation, what: &MultiAssets) -> bool {
		let mut t: Vec<(MultiLocation, MultiAssets)> = TrappedAssets::get();
		if let (0, X1(GeneralIndex(i))) = (ticket.parents, &ticket.interior) {
			if let Some((l, a)) = t.get(*i as usize) {
				if l == origin && a == what {
					t.swap_remove(*i as usize);
					TrappedAssets::set(t);
					return true
				}
			}
		}
		false
	}
}

parameter_types! {
	pub static SubscriptionRequests: Vec<(MultiLocation, Option<(QueryId, u64)>)> = vec![];
	pub static MaxAssetsIntoHolding: u32 = 4;
}
pub struct TestSubscriptionService;

impl VersionChangeNotifier for TestSubscriptionService {
	fn start(location: &MultiLocation, query_id: QueryId, max_weight: u64) -> XcmResult {
		let mut r = SubscriptionRequests::get();
		r.push((location.clone(), Some((query_id, max_weight))));
		SubscriptionRequests::set(r);
		Ok(())
	}
	fn stop(location: &MultiLocation) -> XcmResult {
		let mut r = SubscriptionRequests::get();
		r.push((location.clone(), None));
		SubscriptionRequests::set(r);
		Ok(())
	}
}

pub struct TestPalletsInfo;
impl PalletsInfoAccess for TestPalletsInfo {
	fn count() -> usize {
		2
	}
	fn accumulate(acc: &mut Vec<PalletInfoData>) {
		acc.push(PalletInfoData {
			index: 0,
			name: "System",
			module_name: "pallet_system",
			crate_version: CrateVersion { major: 1, minor: 10, patch: 1 },
		});
		acc.push(PalletInfoData {
			index: 1,
			name: "Balances",
			module_name: "pallet_balances",
			crate_version: CrateVersion { major: 1, minor: 42, patch: 69 },
		});
	}
}

=======
>>>>>>> 745d3bc3
pub struct TestConfig;
impl Config for TestConfig {
	type Call = TestCall;
	type XcmSender = TestMessageSender;
	type AssetTransactor = TestAssetTransactor;
	type OriginConverter = TestOriginConverter;
	type IsReserve = TestIsReserve;
	type IsTeleporter = TestIsTeleporter;
	type LocationInverter = LocationInverter<TestAncestry>;
	type Barrier = TestBarrier;
	type Weigher = FixedWeightBounds<UnitWeightCost, TestCall, MaxInstructions>;
	type Trader = FixedRateOfFungible<WeightPrice, ()>;
	type ResponseHandler = TestResponseHandler;
	type AssetTrap = TestAssetTrap;
	type AssetClaims = TestAssetTrap;
	type SubscriptionService = TestSubscriptionService;
	type PalletInstancesInfo = TestPalletsInfo;
	type MaxAssetsIntoHolding = MaxAssetsIntoHolding;
	type UniversalAliases = TestUniversalAliases;
	type MessageExporter = TestMessageExporter;
}<|MERGE_RESOLUTION|>--- conflicted
+++ resolved
@@ -302,7 +302,6 @@
 	AllowSubscriptionsFrom<IsInVec<AllowSubsFrom>>,
 );
 
-<<<<<<< HEAD
 parameter_types! {
 	pub static TrappedAssets: Vec<(MultiLocation, MultiAssets)> = vec![];
 }
@@ -376,8 +375,6 @@
 	}
 }
 
-=======
->>>>>>> 745d3bc3
 pub struct TestConfig;
 impl Config for TestConfig {
 	type Call = TestCall;
