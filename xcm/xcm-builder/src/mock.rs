// Copyright 2020 Parity Technologies (UK) Ltd.
// This file is part of Polkadot.

// Polkadot is free software: you can redistribute it and/or modify
// it under the terms of the GNU General Public License as published by
// the Free Software Foundation, either version 3 of the License, or
// (at your option) any later version.

// Polkadot is distributed in the hope that it will be useful,
// but WITHOUT ANY WARRANTY; without even the implied warranty of
// MERCHANTABILITY or FITNESS FOR A PARTICULAR PURPOSE.  See the
// GNU General Public License for more details.

// You should have received a copy of the GNU General Public License
// along with Polkadot.  If not, see <http://www.gnu.org/licenses/>.

pub use crate::{
	AllowKnownQueryResponses, AllowTopLevelPaidExecutionFrom, AllowUnpaidExecutionFrom,
	FixedRateOfFungible, FixedWeightBounds, LocationInverter, TakeWeightCredit,
};
pub use frame_support::{
	dispatch::{
		DispatchError, DispatchInfo, DispatchResultWithPostInfo, Dispatchable, Parameter, Weight,
	},
	ensure, parameter_types,
	sp_runtime::DispatchErrorWithPostInfo,
	traits::{Contains, Get, IsInVec},
	weights::{GetDispatchInfo, PostDispatchInfo},
};
pub use parity_scale_codec::{Decode, Encode};
pub use sp_std::{
	cell::RefCell,
	collections::{btree_map::BTreeMap, btree_set::BTreeSet},
	fmt::Debug,
	marker::PhantomData,
};
<<<<<<< HEAD
pub use xcm::v0::{
	opaque, Error as XcmError, Junction, Junction::*, Junctions, Junctions::*, MultiAsset,
	MultiLocation, Order, OriginKind, Result as XcmResult, SendXcm, Xcm,
};
=======
pub use xcm::v1::prelude::*;
>>>>>>> fe598863
pub use xcm_executor::{
	traits::{ConvertOrigin, FilterAssetLocation, InvertLocation, OnResponse, TransactAsset},
	Assets, Config,
};

pub enum TestOrigin {
	Root,
	Relay,
	Signed(u64),
	Parachain(u32),
}

/// A dummy call.
///
/// Each item contains the amount of weight that it *wants* to consume as the first item, and the actual amount (if
/// different from the former) in the second option.
#[derive(Debug, Encode, Decode, Eq, PartialEq, Clone, Copy)]
pub enum TestCall {
	OnlyRoot(Weight, Option<Weight>),
	OnlyParachain(Weight, Option<Weight>, Option<u32>),
	OnlySigned(Weight, Option<Weight>, Option<u64>),
	Any(Weight, Option<Weight>),
}
impl Dispatchable for TestCall {
	type Origin = TestOrigin;
	type Config = ();
	type Info = ();
	type PostInfo = PostDispatchInfo;
	fn dispatch(self, origin: Self::Origin) -> DispatchResultWithPostInfo {
		let mut post_info = PostDispatchInfo::default();
		post_info.actual_weight = match self {
			TestCall::OnlyRoot(_, maybe_actual) |
			TestCall::OnlySigned(_, maybe_actual, _) |
			TestCall::OnlyParachain(_, maybe_actual, _) |
			TestCall::Any(_, maybe_actual) => maybe_actual,
		};
		if match (&origin, &self) {
			(TestOrigin::Parachain(i), TestCall::OnlyParachain(_, _, Some(j))) => i == j,
			(TestOrigin::Signed(i), TestCall::OnlySigned(_, _, Some(j))) => i == j,
			(TestOrigin::Root, TestCall::OnlyRoot(..)) |
			(TestOrigin::Parachain(_), TestCall::OnlyParachain(_, _, None)) |
			(TestOrigin::Signed(_), TestCall::OnlySigned(_, _, None)) |
			(_, TestCall::Any(..)) => true,
			_ => false,
		} {
			Ok(post_info)
		} else {
			Err(DispatchErrorWithPostInfo { error: DispatchError::BadOrigin, post_info })
		}
	}
}

impl GetDispatchInfo for TestCall {
	fn get_dispatch_info(&self) -> DispatchInfo {
		let weight = *match self {
			TestCall::OnlyRoot(estimate, ..) |
			TestCall::OnlyParachain(estimate, ..) |
			TestCall::OnlySigned(estimate, ..) |
			TestCall::Any(estimate, ..) => estimate,
		};
		DispatchInfo { weight, ..Default::default() }
	}
}

thread_local! {
	pub static SENT_XCM: RefCell<Vec<(MultiLocation, opaque::Xcm)>> = RefCell::new(Vec::new());
}
pub fn sent_xcm() -> Vec<(MultiLocation, opaque::Xcm)> {
	SENT_XCM.with(|q| (*q.borrow()).clone())
}
pub struct TestSendXcm;
impl SendXcm for TestSendXcm {
	fn send_xcm(dest: MultiLocation, msg: opaque::Xcm) -> XcmResult {
		SENT_XCM.with(|q| q.borrow_mut().push((dest, msg)));
		Ok(())
	}
}

thread_local! {
	pub static ASSETS: RefCell<BTreeMap<u64, Assets>> = RefCell::new(BTreeMap::new());
}
pub fn assets(who: u64) -> Vec<MultiAsset> {
	ASSETS.with(|a| a.borrow().get(&who).map_or(vec![], |a| a.clone().into()))
}
pub fn add_asset(who: u64, what: MultiAsset) {
	ASSETS.with(|a| a.borrow_mut().entry(who).or_insert(Assets::new()).subsume(what));
}

pub struct TestAssetTransactor;
impl TransactAsset for TestAssetTransactor {
	fn deposit_asset(what: &MultiAsset, who: &MultiLocation) -> Result<(), XcmError> {
		let who = to_account(who.clone()).map_err(|_| XcmError::LocationCannotHold)?;
		add_asset(who, what.clone());
		Ok(())
	}

	fn withdraw_asset(what: &MultiAsset, who: &MultiLocation) -> Result<Assets, XcmError> {
		let who = to_account(who.clone()).map_err(|_| XcmError::LocationCannotHold)?;
		ASSETS.with(|a| {
			a.borrow_mut()
				.get_mut(&who)
				.ok_or(XcmError::NotWithdrawable)?
				.try_take(what.clone().into())
				.map_err(|_| XcmError::NotWithdrawable)
		})
	}
}

pub fn to_account(l: MultiLocation) -> Result<u64, MultiLocation> {
	Ok(match l.interior() {
		// Siblings at 2000+id
		X1(Parachain(id)) if l.parent_count() == 1 => 2000 + *id as u64,
		// Accounts are their number
		X1(AccountIndex64 { index, .. }) if l.parent_count() == 0 => *index,
		// Children at 1000+id
		X1(Parachain(id)) if l.parent_count() == 0 => 1000 + *id as u64,
		// Self at 3000
<<<<<<< HEAD
		Null if l.parent_count() == 0 => 3000,
=======
		Here => 3000,
>>>>>>> fe598863
		// Parent at 3001
		Null if l.parent_count() == 1 => 3001,
		_ => return Err(l),
	})
}

pub struct TestOriginConverter;
impl ConvertOrigin<TestOrigin> for TestOriginConverter {
	fn convert_origin(
		origin: MultiLocation,
		kind: OriginKind,
	) -> Result<TestOrigin, MultiLocation> {
		use OriginKind::*;
		match (kind, origin.interior()) {
			(Superuser, _) => Ok(TestOrigin::Root),
			(SovereignAccount, _) => Ok(TestOrigin::Signed(to_account(origin)?)),
			(Native, X1(Parachain(id))) if origin.parent_count() == 0 =>
				Ok(TestOrigin::Parachain(*id)),
			(Native, Null) if origin.parent_count() == 1 => Ok(TestOrigin::Relay),
			(Native, X1(AccountIndex64 { index, .. })) if origin.parent_count() == 0 =>
				Ok(TestOrigin::Signed(*index)),
			_ => Err(origin),
		}
	}
}

thread_local! {
	pub static IS_RESERVE: RefCell<BTreeMap<MultiLocation, Vec<MultiAssetFilter>>> = RefCell::new(BTreeMap::new());
	pub static IS_TELEPORTER: RefCell<BTreeMap<MultiLocation, Vec<MultiAssetFilter>>> = RefCell::new(BTreeMap::new());
}
pub fn add_reserve(from: MultiLocation, asset: MultiAssetFilter) {
	IS_RESERVE.with(|r| r.borrow_mut().entry(from).or_default().push(asset));
}
#[allow(dead_code)]
pub fn add_teleporter(from: MultiLocation, asset: MultiAssetFilter) {
	IS_TELEPORTER.with(|r| r.borrow_mut().entry(from).or_default().push(asset));
}
pub struct TestIsReserve;
impl FilterAssetLocation for TestIsReserve {
	fn filter_asset_location(asset: &MultiAsset, origin: &MultiLocation) -> bool {
		IS_RESERVE
			.with(|r| r.borrow().get(origin).map_or(false, |v| v.iter().any(|a| a.contains(asset))))
	}
}
pub struct TestIsTeleporter;
impl FilterAssetLocation for TestIsTeleporter {
	fn filter_asset_location(asset: &MultiAsset, origin: &MultiLocation) -> bool {
		IS_TELEPORTER
			.with(|r| r.borrow().get(origin).map_or(false, |v| v.iter().any(|a| a.contains(asset))))
	}
}

use xcm::v1::Response;
pub enum ResponseSlot {
	Expecting(MultiLocation),
	Received(Response),
}
thread_local! {
	pub static QUERIES: RefCell<BTreeMap<u64, ResponseSlot>> = RefCell::new(BTreeMap::new());
}
pub struct TestResponseHandler;
impl OnResponse for TestResponseHandler {
	fn expecting_response(origin: &MultiLocation, query_id: u64) -> bool {
		QUERIES.with(|q| match q.borrow().get(&query_id) {
			Some(ResponseSlot::Expecting(ref l)) => l == origin,
			_ => false,
		})
	}
	fn on_response(_origin: MultiLocation, query_id: u64, response: xcm::v1::Response) -> Weight {
		QUERIES.with(|q| {
			q.borrow_mut().entry(query_id).and_modify(|v| {
				if matches!(*v, ResponseSlot::Expecting(..)) {
					*v = ResponseSlot::Received(response);
				}
			});
		});
		10
	}
}
pub fn expect_response(query_id: u64, from: MultiLocation) {
	QUERIES.with(|q| q.borrow_mut().insert(query_id, ResponseSlot::Expecting(from)));
}
pub fn response(query_id: u64) -> Option<Response> {
	QUERIES.with(|q| {
		q.borrow().get(&query_id).and_then(|v| match v {
			ResponseSlot::Received(r) => Some(r.clone()),
			_ => None,
		})
	})
}

parameter_types! {
	pub TestAncestry: MultiLocation = X1(Parachain(42)).into();
	pub UnitWeightCost: Weight = 10;
}
parameter_types! {
	// Nothing is allowed to be paid/unpaid by default.
	pub static AllowUnpaidFrom: Vec<MultiLocation> = vec![];
	pub static AllowPaidFrom: Vec<MultiLocation> = vec![];
	// 1_000_000_000_000 => 1 unit of asset for 1 unit of Weight.
<<<<<<< HEAD
	pub static WeightPrice: (MultiLocation, u128) = (Null.into(), 1_000_000_000_000);
=======
	pub static WeightPrice: (AssetId, u128) = (Here.into(), 1_000_000_000_000);
>>>>>>> fe598863
}

pub type TestBarrier = (
	TakeWeightCredit,
	AllowKnownQueryResponses<TestResponseHandler>,
	AllowTopLevelPaidExecutionFrom<IsInVec<AllowPaidFrom>>,
	AllowUnpaidExecutionFrom<IsInVec<AllowUnpaidFrom>>,
);

pub struct TestConfig;
impl Config for TestConfig {
	type Call = TestCall;
	type XcmSender = TestSendXcm;
	type AssetTransactor = TestAssetTransactor;
	type OriginConverter = TestOriginConverter;
	type IsReserve = TestIsReserve;
	type IsTeleporter = TestIsTeleporter;
	type LocationInverter = LocationInverter<TestAncestry>;
	type Barrier = TestBarrier;
	type Weigher = FixedWeightBounds<UnitWeightCost, TestCall>;
	type Trader = FixedRateOfFungible<WeightPrice, ()>;
	type ResponseHandler = TestResponseHandler;
}<|MERGE_RESOLUTION|>--- conflicted
+++ resolved
@@ -34,14 +34,7 @@
 	fmt::Debug,
 	marker::PhantomData,
 };
-<<<<<<< HEAD
-pub use xcm::v0::{
-	opaque, Error as XcmError, Junction, Junction::*, Junctions, Junctions::*, MultiAsset,
-	MultiLocation, Order, OriginKind, Result as XcmResult, SendXcm, Xcm,
-};
-=======
 pub use xcm::v1::prelude::*;
->>>>>>> fe598863
 pub use xcm_executor::{
 	traits::{ConvertOrigin, FilterAssetLocation, InvertLocation, OnResponse, TransactAsset},
 	Assets, Config,
@@ -159,11 +152,7 @@
 		// Children at 1000+id
 		X1(Parachain(id)) if l.parent_count() == 0 => 1000 + *id as u64,
 		// Self at 3000
-<<<<<<< HEAD
 		Null if l.parent_count() == 0 => 3000,
-=======
-		Here => 3000,
->>>>>>> fe598863
 		// Parent at 3001
 		Null if l.parent_count() == 1 => 3001,
 		_ => return Err(l),
@@ -264,11 +253,7 @@
 	pub static AllowUnpaidFrom: Vec<MultiLocation> = vec![];
 	pub static AllowPaidFrom: Vec<MultiLocation> = vec![];
 	// 1_000_000_000_000 => 1 unit of asset for 1 unit of Weight.
-<<<<<<< HEAD
-	pub static WeightPrice: (MultiLocation, u128) = (Null.into(), 1_000_000_000_000);
-=======
-	pub static WeightPrice: (AssetId, u128) = (Here.into(), 1_000_000_000_000);
->>>>>>> fe598863
+	pub static WeightPrice: (AssetId, u128) = (MultiLocation::here().into(), 1_000_000_000_000);
 }
 
 pub type TestBarrier = (
