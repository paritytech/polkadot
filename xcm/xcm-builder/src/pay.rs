--- conflicted
+++ resolved
@@ -197,17 +197,13 @@
 	pub location: MultiLocation,
 }
 
-<<<<<<< HEAD
 impl LocatableAssetId {
 	pub fn new(asset_id: AssetId, location: MultiLocation) -> Self {
 		LocatableAssetId { asset_id, location }
 	}
 }
 
-/// Adapter `struct` which implements a conversion from any `AssetKind` into a [LocatableAsset]
-=======
 /// Adapter `struct` which implements a conversion from any `AssetKind` into a [`LocatableAsset`]
->>>>>>> 09b61286
 /// value using a fixed `Location` for the `location` field.
 pub struct FixedLocation<Location>(sp_std::marker::PhantomData<Location>);
 impl<Location: Get<MultiLocation>, AssetKind: Into<AssetId>> Convert<AssetKind, LocatableAssetId>
