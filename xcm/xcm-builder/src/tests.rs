// Copyright 2020 Parity Technologies (UK) Ltd.
// This file is part of Polkadot.

// Polkadot is free software: you can redistribute it and/or modify
// it under the terms of the GNU General Public License as published by
// the Free Software Foundation, either version 3 of the License, or
// (at your option) any later version.

// Polkadot is distributed in the hope that it will be useful,
// but WITHOUT ANY WARRANTY; without even the implied warranty of
// MERCHANTABILITY or FITNESS FOR A PARTICULAR PURPOSE.  See the
// GNU General Public License for more details.

// You should have received a copy of the GNU General Public License
// along with Polkadot.  If not, see <http://www.gnu.org/licenses/>.

use super::{mock::*, *};
use xcm::v1::prelude::*;
use xcm_executor::{traits::*, Config, XcmExecutor};

#[test]
fn basic_setup_works() {
<<<<<<< HEAD
	add_reserve(
		MultiLocation::new(1, Null).unwrap(),
		AllConcreteFungible { id: MultiLocation::new(1, Null).unwrap() },
	);
	assert!(<TestConfig as Config>::IsReserve::filter_asset_location(
		&ConcreteFungible { id: MultiLocation::new(1, Null).unwrap(), amount: 100 },
		&MultiLocation::new(1, Null).unwrap(),
	));

	assert_eq!(to_account(X1(Parachain(1)).into()), Ok(1001));
	assert_eq!(to_account(X1(Parachain(50)).into()), Ok(1050));
	assert_eq!(to_account(MultiLocation::new(1, X1(Parachain(1))).unwrap()), Ok(2001));
	assert_eq!(to_account(MultiLocation::new(1, X1(Parachain(50))).unwrap()), Ok(2050));
	assert_eq!(to_account(X1(AccountIndex64 { index: 1, network: Any }).into()), Ok(1));
	assert_eq!(to_account(X1(AccountIndex64 { index: 42, network: Any }).into()), Ok(42));
	assert_eq!(to_account(Null.into()), Ok(3000));
=======
	add_reserve(X1(Parent), Wild((X1(Parent), WildFungible).into()));
	assert!(<TestConfig as Config>::IsReserve::filter_asset_location(
		&(X1(Parent), 100).into(),
		&X1(Parent),
	));

	assert_eq!(to_account(X1(Parachain(1))), Ok(1001));
	assert_eq!(to_account(X1(Parachain(50))), Ok(1050));
	assert_eq!(to_account(X2(Parent, Parachain(1))), Ok(2001));
	assert_eq!(to_account(X2(Parent, Parachain(50))), Ok(2050));
	assert_eq!(to_account(X1(AccountIndex64 { index: 1, network: Any })), Ok(1));
	assert_eq!(to_account(X1(AccountIndex64 { index: 42, network: Any })), Ok(42));
	assert_eq!(to_account(Here), Ok(3000));
>>>>>>> fe598863
}

#[test]
fn weigher_should_work() {
<<<<<<< HEAD
	let mut message = opaque::Xcm::ReserveAssetDeposit {
		assets: vec![ConcreteFungible { id: MultiLocation::new(1, Null).unwrap(), amount: 100 }],
=======
	let mut message = opaque::Xcm::ReserveAssetDeposited {
		assets: (X1(Parent), 100).into(),
>>>>>>> fe598863
		effects: vec![
			Order::BuyExecution {
				fees: (X1(Parent), 1).into(),
				weight: 0,
				debt: 30,
				halt_on_error: true,
				orders: vec![],
				instructions: vec![],
			},
<<<<<<< HEAD
			Order::DepositAsset { assets: vec![All], dest: Null.into() },
=======
			Order::DepositAsset { assets: All.into(), max_assets: 1, beneficiary: Here },
>>>>>>> fe598863
		],
	}
	.into();
	assert_eq!(<TestConfig as Config>::Weigher::shallow(&mut message), Ok(30));
}

#[test]
fn take_weight_credit_barrier_should_work() {
<<<<<<< HEAD
	let mut message = opaque::Xcm::TransferAsset {
		assets: vec![ConcreteFungible { id: MultiLocation::new(1, Null).unwrap(), amount: 100 }],
		dest: Null.into(),
	};
=======
	let mut message =
		opaque::Xcm::TransferAsset { assets: (X1(Parent), 100).into(), beneficiary: Here };
>>>>>>> fe598863

	let mut weight_credit = 10;
	let r = TakeWeightCredit::should_execute(
		&MultiLocation::new(1, Null).unwrap(),
		true,
		&mut message,
		10,
		&mut weight_credit,
	);
	assert_eq!(r, Ok(()));
	assert_eq!(weight_credit, 0);

	let r = TakeWeightCredit::should_execute(
		&MultiLocation::new(1, Null).unwrap(),
		true,
		&mut message,
		10,
		&mut weight_credit,
	);
	assert_eq!(r, Err(()));
	assert_eq!(weight_credit, 0);
}

#[test]
fn allow_unpaid_should_work() {
<<<<<<< HEAD
	let mut message = opaque::Xcm::TransferAsset {
		assets: vec![ConcreteFungible { id: MultiLocation::new(1, Null).unwrap(), amount: 100 }],
		dest: Null.into(),
	};
=======
	let mut message =
		opaque::Xcm::TransferAsset { assets: (X1(Parent), 100).into(), beneficiary: Here };
>>>>>>> fe598863

	AllowUnpaidFrom::set(vec![MultiLocation::new(1, Null).unwrap()]);

	let r = AllowUnpaidExecutionFrom::<IsInVec<AllowUnpaidFrom>>::should_execute(
		&X1(Parachain(1)).into(),
		true,
		&mut message,
		10,
		&mut 0,
	);
	assert_eq!(r, Err(()));

	let r = AllowUnpaidExecutionFrom::<IsInVec<AllowUnpaidFrom>>::should_execute(
		&MultiLocation::new(1, Null).unwrap(),
		true,
		&mut message,
		10,
		&mut 0,
	);
	assert_eq!(r, Ok(()));
}

#[test]
fn allow_paid_should_work() {
	AllowPaidFrom::set(vec![MultiLocation::new(1, Null).unwrap()]);

<<<<<<< HEAD
	let mut message = opaque::Xcm::TransferAsset {
		assets: vec![ConcreteFungible { id: MultiLocation::new(1, Null).unwrap(), amount: 100 }],
		dest: Null.into(),
	};
=======
	let mut message =
		opaque::Xcm::TransferAsset { assets: (X1(Parent), 100).into(), beneficiary: Here };
>>>>>>> fe598863

	let r = AllowTopLevelPaidExecutionFrom::<IsInVec<AllowPaidFrom>>::should_execute(
		&X1(Parachain(1)).into(),
		true,
		&mut message,
		10,
		&mut 0,
	);
	assert_eq!(r, Err(()));

<<<<<<< HEAD
	let mut underpaying_message = opaque::Xcm::ReserveAssetDeposit {
		assets: vec![ConcreteFungible { id: MultiLocation::new(1, Null).unwrap(), amount: 100 }],
=======
	let fees = (X1(Parent), 1).into();
	let mut underpaying_message = opaque::Xcm::ReserveAssetDeposited {
		assets: (X1(Parent), 100).into(),
>>>>>>> fe598863
		effects: vec![
			Order::BuyExecution {
				fees,
				weight: 0,
				debt: 20,
				halt_on_error: true,
				orders: vec![],
				instructions: vec![],
			},
<<<<<<< HEAD
			Order::DepositAsset { assets: vec![All], dest: Null.into() },
=======
			Order::DepositAsset { assets: All.into(), max_assets: 1, beneficiary: Here },
>>>>>>> fe598863
		],
	};

	let r = AllowTopLevelPaidExecutionFrom::<IsInVec<AllowPaidFrom>>::should_execute(
		&MultiLocation::new(1, Null).unwrap(),
		true,
		&mut underpaying_message,
		30,
		&mut 0,
	);
	assert_eq!(r, Err(()));

<<<<<<< HEAD
	let mut paying_message = opaque::Xcm::ReserveAssetDeposit {
		assets: vec![ConcreteFungible { id: MultiLocation::new(1, Null).unwrap(), amount: 100 }],
=======
	let fees = (X1(Parent), 1).into();
	let mut paying_message = opaque::Xcm::ReserveAssetDeposited {
		assets: (X1(Parent), 100).into(),
>>>>>>> fe598863
		effects: vec![
			Order::BuyExecution {
				fees,
				weight: 0,
				debt: 30,
				halt_on_error: true,
				orders: vec![],
				instructions: vec![],
			},
<<<<<<< HEAD
			Order::DepositAsset { assets: vec![All], dest: Null.into() },
=======
			Order::DepositAsset { assets: All.into(), max_assets: 1, beneficiary: Here },
>>>>>>> fe598863
		],
	};

	let r = AllowTopLevelPaidExecutionFrom::<IsInVec<AllowPaidFrom>>::should_execute(
		&X1(Parachain(1)).into(),
		true,
		&mut paying_message,
		30,
		&mut 0,
	);
	assert_eq!(r, Err(()));

	let r = AllowTopLevelPaidExecutionFrom::<IsInVec<AllowPaidFrom>>::should_execute(
		&MultiLocation::new(1, Null).unwrap(),
		true,
		&mut paying_message,
		30,
		&mut 0,
	);
	assert_eq!(r, Ok(()));
}

#[test]
fn paying_reserve_deposit_should_work() {
<<<<<<< HEAD
	AllowPaidFrom::set(vec![MultiLocation::new(1, Null).unwrap()]);
	add_reserve(
		MultiLocation::new(1, Null).unwrap(),
		AllConcreteFungible { id: MultiLocation::new(1, Null).unwrap() },
	);
	WeightPrice::set((MultiLocation::new(1, Null).unwrap(), 1_000_000_000_000));

	let origin = MultiLocation::new(1, Null).unwrap();
	let message = Xcm::<TestCall>::ReserveAssetDeposit {
		assets: vec![ConcreteFungible { id: MultiLocation::new(1, Null).unwrap(), amount: 100 }],
=======
	AllowPaidFrom::set(vec![X1(Parent)]);
	add_reserve(X1(Parent), (Parent, WildFungible).into());
	WeightPrice::set((Parent.into(), 1_000_000_000_000));

	let origin = X1(Parent);
	let fees = (X1(Parent), 30).into();
	let message = Xcm::<TestCall>::ReserveAssetDeposited {
		assets: (X1(Parent), 100).into(),
>>>>>>> fe598863
		effects: vec![
			Order::<TestCall>::BuyExecution {
				fees,
				weight: 0,
				debt: 30,
				halt_on_error: true,
				orders: vec![],
				instructions: vec![],
			},
			Order::<TestCall>::DepositAsset {
				assets: All.into(),
				max_assets: 1,
				beneficiary: Here,
			},
<<<<<<< HEAD
			Order::<TestCall>::DepositAsset { assets: vec![All], dest: Null.into() },
=======
>>>>>>> fe598863
		],
	};
	let weight_limit = 50;
	let r = XcmExecutor::<TestConfig>::execute_xcm(origin, message, weight_limit);
	assert_eq!(r, Outcome::Complete(30));
<<<<<<< HEAD
	assert_eq!(
		assets(3000),
		vec![ConcreteFungible { id: MultiLocation::new(1, Null).unwrap(), amount: 70 }]
	);
=======
	assert_eq!(assets(3000), vec![(X1(Parent), 70).into()]);
>>>>>>> fe598863
}

#[test]
fn transfer_should_work() {
	// we'll let them have message execution for free.
	AllowUnpaidFrom::set(vec![X1(Parachain(1)).into()]);
	// Child parachain #1 owns 1000 tokens held by us in reserve.
<<<<<<< HEAD
	add_asset(1001, ConcreteFungible { id: Null.into(), amount: 1000 });
=======
	add_asset(1001, (Here, 1000).into());
>>>>>>> fe598863
	// They want to transfer 100 of them to their sibling parachain #2
	let r = XcmExecutor::<TestConfig>::execute_xcm(
		X1(Parachain(1)).into(),
		Xcm::TransferAsset {
<<<<<<< HEAD
			assets: vec![ConcreteFungible { id: Null.into(), amount: 100 }],
			dest: X1(AccountIndex64 { index: 3, network: Any }).into(),
=======
			assets: (Here, 100).into(),
			beneficiary: X1(AccountIndex64 { index: 3, network: Any }),
>>>>>>> fe598863
		},
		50,
	);
	assert_eq!(r, Outcome::Complete(10));
<<<<<<< HEAD
	assert_eq!(assets(3), vec![ConcreteFungible { id: Null.into(), amount: 100 }]);
	assert_eq!(assets(1001), vec![ConcreteFungible { id: Null.into(), amount: 900 }]);
=======
	assert_eq!(assets(3), vec![(Here, 100).into()]);
	assert_eq!(assets(1001), vec![(Here, 900).into()]);
>>>>>>> fe598863
	assert_eq!(sent_xcm(), vec![]);
}

#[test]
fn reserve_transfer_should_work() {
	AllowUnpaidFrom::set(vec![X1(Parachain(1)).into()]);
	// Child parachain #1 owns 1000 tokens held by us in reserve.
<<<<<<< HEAD
	add_asset(1001, ConcreteFungible { id: Null.into(), amount: 1000 });
=======
	add_asset(1001, (Here, 1000).into());
>>>>>>> fe598863
	// The remote account owned by gav.
	let three: MultiLocation = X1(AccountIndex64 { index: 3, network: Any }).into();

	// They want to transfer 100 of our native asset from sovereign account of parachain #1 into #2
	// and let them know to hand it to account #3.
	let r = XcmExecutor::<TestConfig>::execute_xcm(
		X1(Parachain(1)).into(),
		Xcm::TransferReserveAsset {
<<<<<<< HEAD
			assets: vec![ConcreteFungible { id: Null.into(), amount: 100 }],
			dest: X1(Parachain(2)).into(),
			effects: vec![Order::DepositAsset { assets: vec![All], dest: three.clone() }],
=======
			assets: (Here, 100).into(),
			dest: X1(Parachain(2)),
			effects: vec![Order::DepositAsset {
				assets: All.into(),
				max_assets: 1,
				beneficiary: three.clone(),
			}],
>>>>>>> fe598863
		},
		50,
	);
	assert_eq!(r, Outcome::Complete(10));

<<<<<<< HEAD
	assert_eq!(assets(1002), vec![ConcreteFungible { id: Null.into(), amount: 100 }]);
	assert_eq!(
		sent_xcm(),
		vec![(
			X1(Parachain(2)).into(),
			Xcm::ReserveAssetDeposit {
				assets: vec![ConcreteFungible {
					id: MultiLocation::new(1, Null).unwrap(),
					amount: 100
				}],
				effects: vec![Order::DepositAsset { assets: vec![All], dest: three }],
=======
	assert_eq!(assets(1002), vec![(Here, 100).into()]);
	assert_eq!(
		sent_xcm(),
		vec![(
			X1(Parachain(2)),
			Xcm::ReserveAssetDeposited {
				assets: (X1(Parent), 100).into(),
				effects: vec![Order::DepositAsset {
					assets: All.into(),
					max_assets: 1,
					beneficiary: three
				}],
>>>>>>> fe598863
			}
		)]
	);
}

#[test]
fn transacting_should_work() {
	AllowUnpaidFrom::set(vec![MultiLocation::with_parents(1).unwrap()]);

	let origin = MultiLocation::with_parents(1).unwrap();
	let message = Xcm::<TestCall>::Transact {
		origin_type: OriginKind::Native,
		require_weight_at_most: 50,
		call: TestCall::Any(50, None).encode().into(),
	};
	let weight_limit = 60;
	let r = XcmExecutor::<TestConfig>::execute_xcm(origin, message, weight_limit);
	assert_eq!(r, Outcome::Complete(60));
}

#[test]
fn transacting_should_respect_max_weight_requirement() {
	AllowUnpaidFrom::set(vec![MultiLocation::with_parents(1).unwrap()]);

	let origin = MultiLocation::with_parents(1).unwrap();
	let message = Xcm::<TestCall>::Transact {
		origin_type: OriginKind::Native,
		require_weight_at_most: 40,
		call: TestCall::Any(50, None).encode().into(),
	};
	let weight_limit = 60;
	let r = XcmExecutor::<TestConfig>::execute_xcm(origin, message, weight_limit);
	assert_eq!(r, Outcome::Incomplete(60, XcmError::TooMuchWeightRequired));
}

#[test]
fn transacting_should_refund_weight() {
	AllowUnpaidFrom::set(vec![MultiLocation::with_parents(1).unwrap()]);

	let origin = MultiLocation::with_parents(1).unwrap();
	let message = Xcm::<TestCall>::Transact {
		origin_type: OriginKind::Native,
		require_weight_at_most: 50,
		call: TestCall::Any(50, Some(30)).encode().into(),
	};
	let weight_limit = 60;
	let r = XcmExecutor::<TestConfig>::execute_xcm(origin, message, weight_limit);
	assert_eq!(r, Outcome::Complete(40));
}

#[test]
fn paid_transacting_should_refund_payment_for_unused_weight() {
	let one: MultiLocation = X1(AccountIndex64 { index: 1, network: Any }).into();
	AllowPaidFrom::set(vec![one.clone()]);
<<<<<<< HEAD
	add_asset(1, ConcreteFungible { id: MultiLocation::with_parents(1).unwrap(), amount: 100 });
	WeightPrice::set((MultiLocation::with_parents(1).unwrap(), 1_000_000_000_000));
=======
	add_asset(1, (Parent, 100).into());
	WeightPrice::set((Parent.into(), 1_000_000_000_000));
>>>>>>> fe598863

	let origin = one.clone();
	let fees = (X1(Parent), 100).into();
	let message = Xcm::<TestCall>::WithdrawAsset {
<<<<<<< HEAD
		assets: vec![ConcreteFungible { id: MultiLocation::with_parents(1).unwrap(), amount: 100 }], // enough for 100 units of weight.
=======
		assets: (X1(Parent), 100).into(), // enough for 100 units of weight.
>>>>>>> fe598863
		effects: vec![
			Order::<TestCall>::BuyExecution {
				fees,
				weight: 70,
				debt: 30,
				halt_on_error: true,
				orders: vec![],
				instructions: vec![Xcm::<TestCall>::Transact {
					origin_type: OriginKind::Native,
					require_weight_at_most: 60,
					// call estimated at 70 but only takes 10.
					call: TestCall::Any(60, Some(10)).encode().into(),
				}],
			},
			Order::<TestCall>::DepositAsset {
				assets: All.into(),
				max_assets: 1,
				beneficiary: one.clone(),
			},
		],
	};
	let weight_limit = 100;
	let r = XcmExecutor::<TestConfig>::execute_xcm(origin, message, weight_limit);
	assert_eq!(r, Outcome::Complete(50));
<<<<<<< HEAD
	assert_eq!(
		assets(1),
		vec![ConcreteFungible { id: MultiLocation::with_parents(1).unwrap(), amount: 50 }]
	);
=======
	assert_eq!(assets(1), vec![(X1(Parent), 50).into()]);
>>>>>>> fe598863
}

#[test]
fn prepaid_result_of_query_should_get_free_execution() {
	let query_id = 33;
	let origin = MultiLocation::with_parents(1).unwrap();
	// We put this in manually here, but normally this would be done at the point of crafting the message.
	expect_response(query_id, origin.clone());

<<<<<<< HEAD
	let the_response = Response::Assets(vec![ConcreteFungible {
		id: MultiLocation::with_parents(1).unwrap(),
		amount: 100,
	}]);
=======
	let the_response = Response::Assets((X1(Parent), 100).into());
>>>>>>> fe598863
	let message = Xcm::<TestCall>::QueryResponse { query_id, response: the_response.clone() };
	let weight_limit = 10;

	// First time the response gets through since we're expecting it...
	let r = XcmExecutor::<TestConfig>::execute_xcm(origin.clone(), message.clone(), weight_limit);
	assert_eq!(r, Outcome::Complete(10));
	assert_eq!(response(query_id).unwrap(), the_response);

	// Second time it doesn't, since we're not.
	let r = XcmExecutor::<TestConfig>::execute_xcm(origin.clone(), message.clone(), weight_limit);
	assert_eq!(r, Outcome::Incomplete(10, XcmError::Barrier));
}<|MERGE_RESOLUTION|>--- conflicted
+++ resolved
@@ -20,63 +20,48 @@
 
 #[test]
 fn basic_setup_works() {
-<<<<<<< HEAD
 	add_reserve(
-		MultiLocation::new(1, Null).unwrap(),
-		AllConcreteFungible { id: MultiLocation::new(1, Null).unwrap() },
+		MultiLocation::with_parents(1).unwrap(),
+		Wild((MultiLocation::with_parents(1).unwrap(), WildFungible).into()),
 	);
 	assert!(<TestConfig as Config>::IsReserve::filter_asset_location(
-		&ConcreteFungible { id: MultiLocation::new(1, Null).unwrap(), amount: 100 },
-		&MultiLocation::new(1, Null).unwrap(),
+		&(MultiLocation::with_parents(1).unwrap(), 100).into(),
+		&MultiLocation::with_parents(1).unwrap(),
 	));
 
-	assert_eq!(to_account(X1(Parachain(1)).into()), Ok(1001));
-	assert_eq!(to_account(X1(Parachain(50)).into()), Ok(1050));
+	assert_eq!(to_account(MultiLocation::with_parachain_interior(1)), Ok(1001));
+	assert_eq!(to_account(MultiLocation::with_parachain_interior(50)), Ok(1050));
 	assert_eq!(to_account(MultiLocation::new(1, X1(Parachain(1))).unwrap()), Ok(2001));
 	assert_eq!(to_account(MultiLocation::new(1, X1(Parachain(50))).unwrap()), Ok(2050));
-	assert_eq!(to_account(X1(AccountIndex64 { index: 1, network: Any }).into()), Ok(1));
-	assert_eq!(to_account(X1(AccountIndex64 { index: 42, network: Any }).into()), Ok(42));
-	assert_eq!(to_account(Null.into()), Ok(3000));
-=======
-	add_reserve(X1(Parent), Wild((X1(Parent), WildFungible).into()));
-	assert!(<TestConfig as Config>::IsReserve::filter_asset_location(
-		&(X1(Parent), 100).into(),
-		&X1(Parent),
-	));
-
-	assert_eq!(to_account(X1(Parachain(1))), Ok(1001));
-	assert_eq!(to_account(X1(Parachain(50))), Ok(1050));
-	assert_eq!(to_account(X2(Parent, Parachain(1))), Ok(2001));
-	assert_eq!(to_account(X2(Parent, Parachain(50))), Ok(2050));
-	assert_eq!(to_account(X1(AccountIndex64 { index: 1, network: Any })), Ok(1));
-	assert_eq!(to_account(X1(AccountIndex64 { index: 42, network: Any })), Ok(42));
-	assert_eq!(to_account(Here), Ok(3000));
->>>>>>> fe598863
+	assert_eq!(
+		to_account(MultiLocation::new(0, X1(AccountIndex64 { index: 1, network: Any })).unwrap()),
+		Ok(1),
+	);
+	assert_eq!(
+		to_account(MultiLocation::new(0, X1(AccountIndex64 { index: 42, network: Any })).unwrap()),
+		Ok(42),
+	);
+	assert_eq!(to_account(MultiLocation::here()), Ok(3000));
 }
 
 #[test]
 fn weigher_should_work() {
-<<<<<<< HEAD
-	let mut message = opaque::Xcm::ReserveAssetDeposit {
-		assets: vec![ConcreteFungible { id: MultiLocation::new(1, Null).unwrap(), amount: 100 }],
-=======
 	let mut message = opaque::Xcm::ReserveAssetDeposited {
-		assets: (X1(Parent), 100).into(),
->>>>>>> fe598863
+		assets: (MultiLocation::with_parents(1).unwrap(), 100).into(),
 		effects: vec![
 			Order::BuyExecution {
-				fees: (X1(Parent), 1).into(),
+				fees: (MultiLocation::with_parents(1).unwrap(), 1).into(),
 				weight: 0,
 				debt: 30,
 				halt_on_error: true,
 				orders: vec![],
 				instructions: vec![],
 			},
-<<<<<<< HEAD
-			Order::DepositAsset { assets: vec![All], dest: Null.into() },
-=======
-			Order::DepositAsset { assets: All.into(), max_assets: 1, beneficiary: Here },
->>>>>>> fe598863
+			Order::DepositAsset {
+				assets: All.into(),
+				max_assets: 1,
+				beneficiary: MultiLocation::here(),
+			},
 		],
 	}
 	.into();
@@ -85,15 +70,10 @@
 
 #[test]
 fn take_weight_credit_barrier_should_work() {
-<<<<<<< HEAD
 	let mut message = opaque::Xcm::TransferAsset {
-		assets: vec![ConcreteFungible { id: MultiLocation::new(1, Null).unwrap(), amount: 100 }],
-		dest: Null.into(),
-	};
-=======
-	let mut message =
-		opaque::Xcm::TransferAsset { assets: (X1(Parent), 100).into(), beneficiary: Here };
->>>>>>> fe598863
+		assets: (MultiLocation::with_parents(1).unwrap(), 100).into(),
+		beneficiary: MultiLocation::here(),
+	};
 
 	let mut weight_credit = 10;
 	let r = TakeWeightCredit::should_execute(
@@ -119,15 +99,10 @@
 
 #[test]
 fn allow_unpaid_should_work() {
-<<<<<<< HEAD
 	let mut message = opaque::Xcm::TransferAsset {
-		assets: vec![ConcreteFungible { id: MultiLocation::new(1, Null).unwrap(), amount: 100 }],
-		dest: Null.into(),
-	};
-=======
-	let mut message =
-		opaque::Xcm::TransferAsset { assets: (X1(Parent), 100).into(), beneficiary: Here };
->>>>>>> fe598863
+		assets: (MultiLocation::with_parents(1).unwrap(), 100).into(),
+		beneficiary: MultiLocation::here(),
+	};
 
 	AllowUnpaidFrom::set(vec![MultiLocation::new(1, Null).unwrap()]);
 
@@ -154,15 +129,10 @@
 fn allow_paid_should_work() {
 	AllowPaidFrom::set(vec![MultiLocation::new(1, Null).unwrap()]);
 
-<<<<<<< HEAD
 	let mut message = opaque::Xcm::TransferAsset {
-		assets: vec![ConcreteFungible { id: MultiLocation::new(1, Null).unwrap(), amount: 100 }],
-		dest: Null.into(),
-	};
-=======
-	let mut message =
-		opaque::Xcm::TransferAsset { assets: (X1(Parent), 100).into(), beneficiary: Here };
->>>>>>> fe598863
+		assets: (MultiLocation::with_parents(1).unwrap(), 100).into(),
+		beneficiary: MultiLocation::here(),
+	};
 
 	let r = AllowTopLevelPaidExecutionFrom::<IsInVec<AllowPaidFrom>>::should_execute(
 		&X1(Parachain(1)).into(),
@@ -173,14 +143,9 @@
 	);
 	assert_eq!(r, Err(()));
 
-<<<<<<< HEAD
-	let mut underpaying_message = opaque::Xcm::ReserveAssetDeposit {
-		assets: vec![ConcreteFungible { id: MultiLocation::new(1, Null).unwrap(), amount: 100 }],
-=======
-	let fees = (X1(Parent), 1).into();
+	let fees = (MultiLocation::with_parents(1).unwrap(), 1).into();
 	let mut underpaying_message = opaque::Xcm::ReserveAssetDeposited {
-		assets: (X1(Parent), 100).into(),
->>>>>>> fe598863
+		assets: (MultiLocation::with_parents(1).unwrap(), 100).into(),
 		effects: vec![
 			Order::BuyExecution {
 				fees,
@@ -190,11 +155,11 @@
 				orders: vec![],
 				instructions: vec![],
 			},
-<<<<<<< HEAD
-			Order::DepositAsset { assets: vec![All], dest: Null.into() },
-=======
-			Order::DepositAsset { assets: All.into(), max_assets: 1, beneficiary: Here },
->>>>>>> fe598863
+			Order::DepositAsset {
+				assets: All.into(),
+				max_assets: 1,
+				beneficiary: MultiLocation::here(),
+			},
 		],
 	};
 
@@ -207,14 +172,9 @@
 	);
 	assert_eq!(r, Err(()));
 
-<<<<<<< HEAD
-	let mut paying_message = opaque::Xcm::ReserveAssetDeposit {
-		assets: vec![ConcreteFungible { id: MultiLocation::new(1, Null).unwrap(), amount: 100 }],
-=======
-	let fees = (X1(Parent), 1).into();
+	let fees = (MultiLocation::with_parents(1).unwrap(), 1).into();
 	let mut paying_message = opaque::Xcm::ReserveAssetDeposited {
-		assets: (X1(Parent), 100).into(),
->>>>>>> fe598863
+		assets: (MultiLocation::with_parents(1).unwrap(), 100).into(),
 		effects: vec![
 			Order::BuyExecution {
 				fees,
@@ -224,11 +184,11 @@
 				orders: vec![],
 				instructions: vec![],
 			},
-<<<<<<< HEAD
-			Order::DepositAsset { assets: vec![All], dest: Null.into() },
-=======
-			Order::DepositAsset { assets: All.into(), max_assets: 1, beneficiary: Here },
->>>>>>> fe598863
+			Order::DepositAsset {
+				assets: All.into(),
+				max_assets: 1,
+				beneficiary: MultiLocation::here(),
+			},
 		],
 	};
 
@@ -253,27 +213,17 @@
 
 #[test]
 fn paying_reserve_deposit_should_work() {
-<<<<<<< HEAD
-	AllowPaidFrom::set(vec![MultiLocation::new(1, Null).unwrap()]);
+	AllowPaidFrom::set(vec![MultiLocation::with_parents(1).unwrap()]);
 	add_reserve(
-		MultiLocation::new(1, Null).unwrap(),
-		AllConcreteFungible { id: MultiLocation::new(1, Null).unwrap() },
-	);
-	WeightPrice::set((MultiLocation::new(1, Null).unwrap(), 1_000_000_000_000));
-
-	let origin = MultiLocation::new(1, Null).unwrap();
-	let message = Xcm::<TestCall>::ReserveAssetDeposit {
-		assets: vec![ConcreteFungible { id: MultiLocation::new(1, Null).unwrap(), amount: 100 }],
-=======
-	AllowPaidFrom::set(vec![X1(Parent)]);
-	add_reserve(X1(Parent), (Parent, WildFungible).into());
-	WeightPrice::set((Parent.into(), 1_000_000_000_000));
-
-	let origin = X1(Parent);
-	let fees = (X1(Parent), 30).into();
+		MultiLocation::with_parents(1).unwrap(),
+		(MultiLocation::with_parents(1).unwrap(), WildFungible).into(),
+	);
+	WeightPrice::set((MultiLocation::with_parents(1).unwrap().into(), 1_000_000_000_000));
+
+	let origin = MultiLocation::with_parents(1).unwrap();
+	let fees = (MultiLocation::with_parents(1).unwrap(), 30).into();
 	let message = Xcm::<TestCall>::ReserveAssetDeposited {
-		assets: (X1(Parent), 100).into(),
->>>>>>> fe598863
+		assets: (MultiLocation::with_parents(1).unwrap(), 100).into(),
 		effects: vec![
 			Order::<TestCall>::BuyExecution {
 				fees,
@@ -286,25 +236,14 @@
 			Order::<TestCall>::DepositAsset {
 				assets: All.into(),
 				max_assets: 1,
-				beneficiary: Here,
-			},
-<<<<<<< HEAD
-			Order::<TestCall>::DepositAsset { assets: vec![All], dest: Null.into() },
-=======
->>>>>>> fe598863
+				beneficiary: MultiLocation::here(),
+			},
 		],
 	};
 	let weight_limit = 50;
 	let r = XcmExecutor::<TestConfig>::execute_xcm(origin, message, weight_limit);
 	assert_eq!(r, Outcome::Complete(30));
-<<<<<<< HEAD
-	assert_eq!(
-		assets(3000),
-		vec![ConcreteFungible { id: MultiLocation::new(1, Null).unwrap(), amount: 70 }]
-	);
-=======
-	assert_eq!(assets(3000), vec![(X1(Parent), 70).into()]);
->>>>>>> fe598863
+	assert_eq!(assets(3000), vec![(MultiLocation::with_parents(1).unwrap(), 70).into()]);
 }
 
 #[test]
@@ -312,33 +251,19 @@
 	// we'll let them have message execution for free.
 	AllowUnpaidFrom::set(vec![X1(Parachain(1)).into()]);
 	// Child parachain #1 owns 1000 tokens held by us in reserve.
-<<<<<<< HEAD
-	add_asset(1001, ConcreteFungible { id: Null.into(), amount: 1000 });
-=======
-	add_asset(1001, (Here, 1000).into());
->>>>>>> fe598863
+	add_asset(1001, (MultiLocation::here(), 1000).into());
 	// They want to transfer 100 of them to their sibling parachain #2
 	let r = XcmExecutor::<TestConfig>::execute_xcm(
 		X1(Parachain(1)).into(),
 		Xcm::TransferAsset {
-<<<<<<< HEAD
-			assets: vec![ConcreteFungible { id: Null.into(), amount: 100 }],
-			dest: X1(AccountIndex64 { index: 3, network: Any }).into(),
-=======
-			assets: (Here, 100).into(),
-			beneficiary: X1(AccountIndex64 { index: 3, network: Any }),
->>>>>>> fe598863
+			assets: (MultiLocation::here(), 100).into(),
+			beneficiary: X1(AccountIndex64 { index: 3, network: Any }).into(),
 		},
 		50,
 	);
 	assert_eq!(r, Outcome::Complete(10));
-<<<<<<< HEAD
-	assert_eq!(assets(3), vec![ConcreteFungible { id: Null.into(), amount: 100 }]);
-	assert_eq!(assets(1001), vec![ConcreteFungible { id: Null.into(), amount: 900 }]);
-=======
-	assert_eq!(assets(3), vec![(Here, 100).into()]);
-	assert_eq!(assets(1001), vec![(Here, 900).into()]);
->>>>>>> fe598863
+	assert_eq!(assets(3), vec![(MultiLocation::here(), 100).into()]);
+	assert_eq!(assets(1001), vec![(MultiLocation::here(), 900).into()]);
 	assert_eq!(sent_xcm(), vec![]);
 }
 
@@ -346,11 +271,7 @@
 fn reserve_transfer_should_work() {
 	AllowUnpaidFrom::set(vec![X1(Parachain(1)).into()]);
 	// Child parachain #1 owns 1000 tokens held by us in reserve.
-<<<<<<< HEAD
-	add_asset(1001, ConcreteFungible { id: Null.into(), amount: 1000 });
-=======
-	add_asset(1001, (Here, 1000).into());
->>>>>>> fe598863
+	add_asset(1001, (MultiLocation::here(), 1000).into());
 	// The remote account owned by gav.
 	let three: MultiLocation = X1(AccountIndex64 { index: 3, network: Any }).into();
 
@@ -359,50 +280,30 @@
 	let r = XcmExecutor::<TestConfig>::execute_xcm(
 		X1(Parachain(1)).into(),
 		Xcm::TransferReserveAsset {
-<<<<<<< HEAD
-			assets: vec![ConcreteFungible { id: Null.into(), amount: 100 }],
+			assets: (MultiLocation::here(), 100).into(),
 			dest: X1(Parachain(2)).into(),
-			effects: vec![Order::DepositAsset { assets: vec![All], dest: three.clone() }],
-=======
-			assets: (Here, 100).into(),
-			dest: X1(Parachain(2)),
 			effects: vec![Order::DepositAsset {
 				assets: All.into(),
 				max_assets: 1,
 				beneficiary: three.clone(),
 			}],
->>>>>>> fe598863
 		},
 		50,
 	);
 	assert_eq!(r, Outcome::Complete(10));
 
-<<<<<<< HEAD
-	assert_eq!(assets(1002), vec![ConcreteFungible { id: Null.into(), amount: 100 }]);
+	assert_eq!(assets(1002), vec![(MultiLocation::here(), 100).into()]);
 	assert_eq!(
 		sent_xcm(),
 		vec![(
 			X1(Parachain(2)).into(),
-			Xcm::ReserveAssetDeposit {
-				assets: vec![ConcreteFungible {
-					id: MultiLocation::new(1, Null).unwrap(),
-					amount: 100
-				}],
-				effects: vec![Order::DepositAsset { assets: vec![All], dest: three }],
-=======
-	assert_eq!(assets(1002), vec![(Here, 100).into()]);
-	assert_eq!(
-		sent_xcm(),
-		vec![(
-			X1(Parachain(2)),
 			Xcm::ReserveAssetDeposited {
-				assets: (X1(Parent), 100).into(),
+				assets: (MultiLocation::with_parents(1).unwrap(), 100).into(),
 				effects: vec![Order::DepositAsset {
 					assets: All.into(),
 					max_assets: 1,
 					beneficiary: three
 				}],
->>>>>>> fe598863
 			}
 		)]
 	);
@@ -457,22 +358,13 @@
 fn paid_transacting_should_refund_payment_for_unused_weight() {
 	let one: MultiLocation = X1(AccountIndex64 { index: 1, network: Any }).into();
 	AllowPaidFrom::set(vec![one.clone()]);
-<<<<<<< HEAD
-	add_asset(1, ConcreteFungible { id: MultiLocation::with_parents(1).unwrap(), amount: 100 });
-	WeightPrice::set((MultiLocation::with_parents(1).unwrap(), 1_000_000_000_000));
-=======
-	add_asset(1, (Parent, 100).into());
-	WeightPrice::set((Parent.into(), 1_000_000_000_000));
->>>>>>> fe598863
+	add_asset(1, (MultiLocation::with_parents(1).unwrap(), 100).into());
+	WeightPrice::set((MultiLocation::with_parents(1).unwrap().into(), 1_000_000_000_000));
 
 	let origin = one.clone();
-	let fees = (X1(Parent), 100).into();
+	let fees = (MultiLocation::with_parents(1).unwrap(), 100).into();
 	let message = Xcm::<TestCall>::WithdrawAsset {
-<<<<<<< HEAD
-		assets: vec![ConcreteFungible { id: MultiLocation::with_parents(1).unwrap(), amount: 100 }], // enough for 100 units of weight.
-=======
-		assets: (X1(Parent), 100).into(), // enough for 100 units of weight.
->>>>>>> fe598863
+		assets: (MultiLocation::with_parents(1).unwrap(), 100).into(), // enough for 100 units of weight.
 		effects: vec![
 			Order::<TestCall>::BuyExecution {
 				fees,
@@ -497,14 +389,7 @@
 	let weight_limit = 100;
 	let r = XcmExecutor::<TestConfig>::execute_xcm(origin, message, weight_limit);
 	assert_eq!(r, Outcome::Complete(50));
-<<<<<<< HEAD
-	assert_eq!(
-		assets(1),
-		vec![ConcreteFungible { id: MultiLocation::with_parents(1).unwrap(), amount: 50 }]
-	);
-=======
-	assert_eq!(assets(1), vec![(X1(Parent), 50).into()]);
->>>>>>> fe598863
+	assert_eq!(assets(1), vec![(MultiLocation::with_parents(1).unwrap(), 50).into()]);
 }
 
 #[test]
@@ -514,14 +399,7 @@
 	// We put this in manually here, but normally this would be done at the point of crafting the message.
 	expect_response(query_id, origin.clone());
 
-<<<<<<< HEAD
-	let the_response = Response::Assets(vec![ConcreteFungible {
-		id: MultiLocation::with_parents(1).unwrap(),
-		amount: 100,
-	}]);
-=======
-	let the_response = Response::Assets((X1(Parent), 100).into());
->>>>>>> fe598863
+	let the_response = Response::Assets((MultiLocation::with_parents(1).unwrap(), 100).into());
 	let message = Xcm::<TestCall>::QueryResponse { query_id, response: the_response.clone() };
 	let weight_limit = 10;
 
