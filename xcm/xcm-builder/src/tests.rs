--- conflicted
+++ resolved
@@ -31,23 +31,13 @@
 		&MultiLocation::new(1, Null).unwrap(),
 	));
 
-<<<<<<< HEAD
 	assert_eq!(to_account(X1(Parachain(1)).into()), Ok(1001));
 	assert_eq!(to_account(X1(Parachain(50)).into()), Ok(1050));
 	assert_eq!(to_account(MultiLocation::new(1, X1(Parachain(1))).unwrap()), Ok(2001));
 	assert_eq!(to_account(MultiLocation::new(1, X1(Parachain(50))).unwrap()), Ok(2050));
-	assert_eq!(to_account(X1(AccountIndex64{index:1, network:Any}).into()), Ok(1));
-	assert_eq!(to_account(X1(AccountIndex64{index:42, network:Any}).into()), Ok(42));
+	assert_eq!(to_account(X1(AccountIndex64 { index: 1, network: Any }).into()), Ok(1));
+	assert_eq!(to_account(X1(AccountIndex64 { index: 42, network: Any }).into()), Ok(42));
 	assert_eq!(to_account(Null.into()), Ok(3000));
-=======
-	assert_eq!(to_account(X1(Parachain(1))), Ok(1001));
-	assert_eq!(to_account(X1(Parachain(50))), Ok(1050));
-	assert_eq!(to_account(X2(Parent, Parachain(1))), Ok(2001));
-	assert_eq!(to_account(X2(Parent, Parachain(50))), Ok(2050));
-	assert_eq!(to_account(X1(AccountIndex64 { index: 1, network: Any })), Ok(1));
-	assert_eq!(to_account(X1(AccountIndex64 { index: 42, network: Any })), Ok(42));
-	assert_eq!(to_account(Null), Ok(3000));
->>>>>>> d5f651c1
 }
 
 #[test]
@@ -55,10 +45,6 @@
 	let mut message = opaque::Xcm::ReserveAssetDeposit {
 		assets: vec![ConcreteFungible { id: MultiLocation::new(1, Null).unwrap(), amount: 100 }],
 		effects: vec![
-<<<<<<< HEAD
-			Order::BuyExecution { fees: All, weight: 0, debt: 30, halt_on_error: true, xcm: vec![] },
-			Order::DepositAsset { assets: vec![All], dest: Null.into() },
-=======
 			Order::BuyExecution {
 				fees: All,
 				weight: 0,
@@ -66,8 +52,7 @@
 				halt_on_error: true,
 				xcm: vec![],
 			},
-			Order::DepositAsset { assets: vec![All], dest: Null },
->>>>>>> d5f651c1
+			Order::DepositAsset { assets: vec![All], dest: Null.into() },
 		],
 	}
 	.into();
@@ -82,7 +67,6 @@
 	};
 
 	let mut weight_credit = 10;
-<<<<<<< HEAD
 	let r = TakeWeightCredit::should_execute(
 		&MultiLocation::new(1, Null).unwrap(),
 		true,
@@ -100,15 +84,6 @@
 		10,
 		&mut weight_credit,
 	);
-=======
-	let r =
-		TakeWeightCredit::should_execute(&X1(Parent), true, &mut message, 10, &mut weight_credit);
-	assert_eq!(r, Ok(()));
-	assert_eq!(weight_credit, 0);
-
-	let r =
-		TakeWeightCredit::should_execute(&X1(Parent), true, &mut message, 10, &mut weight_credit);
->>>>>>> d5f651c1
 	assert_eq!(r, Err(()));
 	assert_eq!(weight_credit, 0);
 }
@@ -120,11 +95,7 @@
 		dest: Null.into(),
 	};
 
-<<<<<<< HEAD
-	AllowUnpaidFrom::set(vec![ MultiLocation::new(1, Null).unwrap() ]);
-=======
-	AllowUnpaidFrom::set(vec![X1(Parent)]);
->>>>>>> d5f651c1
+	AllowUnpaidFrom::set(vec![MultiLocation::new(1, Null).unwrap()]);
 
 	let r = AllowUnpaidExecutionFrom::<IsInVec<AllowUnpaidFrom>>::should_execute(
 		&X1(Parachain(1)).into(),
@@ -147,11 +118,7 @@
 
 #[test]
 fn allow_paid_should_work() {
-<<<<<<< HEAD
-	AllowPaidFrom::set(vec![ MultiLocation::new(1, Null).unwrap() ]);
-=======
-	AllowPaidFrom::set(vec![X1(Parent)]);
->>>>>>> d5f651c1
+	AllowPaidFrom::set(vec![MultiLocation::new(1, Null).unwrap()]);
 
 	let mut message = opaque::Xcm::TransferAsset {
 		assets: vec![ConcreteFungible { id: MultiLocation::new(1, Null).unwrap(), amount: 100 }],
@@ -170,10 +137,6 @@
 	let mut underpaying_message = opaque::Xcm::ReserveAssetDeposit {
 		assets: vec![ConcreteFungible { id: MultiLocation::new(1, Null).unwrap(), amount: 100 }],
 		effects: vec![
-<<<<<<< HEAD
-			Order::BuyExecution { fees: All, weight: 0, debt: 20, halt_on_error: true, xcm: vec![] },
-			Order::DepositAsset { assets: vec![All], dest: Null.into() },
-=======
 			Order::BuyExecution {
 				fees: All,
 				weight: 0,
@@ -181,8 +144,7 @@
 				halt_on_error: true,
 				xcm: vec![],
 			},
-			Order::DepositAsset { assets: vec![All], dest: Null },
->>>>>>> d5f651c1
+			Order::DepositAsset { assets: vec![All], dest: Null.into() },
 		],
 	};
 
@@ -198,10 +160,6 @@
 	let mut paying_message = opaque::Xcm::ReserveAssetDeposit {
 		assets: vec![ConcreteFungible { id: MultiLocation::new(1, Null).unwrap(), amount: 100 }],
 		effects: vec![
-<<<<<<< HEAD
-			Order::BuyExecution { fees: All, weight: 0, debt: 30, halt_on_error: true, xcm: vec![] },
-			Order::DepositAsset { assets: vec![All], dest: Null.into() },
-=======
 			Order::BuyExecution {
 				fees: All,
 				weight: 0,
@@ -209,8 +167,7 @@
 				halt_on_error: true,
 				xcm: vec![],
 			},
-			Order::DepositAsset { assets: vec![All], dest: Null },
->>>>>>> d5f651c1
+			Order::DepositAsset { assets: vec![All], dest: Null.into() },
 		],
 	};
 
@@ -235,28 +192,16 @@
 
 #[test]
 fn paying_reserve_deposit_should_work() {
-<<<<<<< HEAD
-	AllowPaidFrom::set(vec![ MultiLocation::new(1, Null).unwrap() ]);
+	AllowPaidFrom::set(vec![MultiLocation::new(1, Null).unwrap()]);
 	add_reserve(
 		MultiLocation::new(1, Null).unwrap(),
 		AllConcreteFungible { id: MultiLocation::new(1, Null).unwrap() },
 	);
 	WeightPrice::set((MultiLocation::new(1, Null).unwrap(), 1_000_000_000_000));
-=======
-	AllowPaidFrom::set(vec![X1(Parent)]);
-	add_reserve(X1(Parent), AllConcreteFungible { id: X1(Parent) });
-	WeightPrice::set((X1(Parent), 1_000_000_000_000));
->>>>>>> d5f651c1
 
 	let origin = MultiLocation::new(1, Null).unwrap();
 	let message = Xcm::<TestCall>::ReserveAssetDeposit {
-<<<<<<< HEAD
-		assets: vec![ ConcreteFungible { id: MultiLocation::new(1, Null).unwrap(), amount: 100 } ],
-		effects: vec![
-			Order::<TestCall>::BuyExecution { fees: All, weight: 0, debt: 30, halt_on_error: true, xcm: vec![] },
-			Order::<TestCall>::DepositAsset { assets: vec![ All ], dest: Null.into() },
-=======
-		assets: vec![ConcreteFungible { id: X1(Parent), amount: 100 }],
+		assets: vec![ConcreteFungible { id: MultiLocation::new(1, Null).unwrap(), amount: 100 }],
 		effects: vec![
 			Order::<TestCall>::BuyExecution {
 				fees: All,
@@ -265,123 +210,81 @@
 				halt_on_error: true,
 				xcm: vec![],
 			},
-			Order::<TestCall>::DepositAsset { assets: vec![All], dest: Null },
->>>>>>> d5f651c1
+			Order::<TestCall>::DepositAsset { assets: vec![All], dest: Null.into() },
 		],
 	};
 	let weight_limit = 50;
 	let r = XcmExecutor::<TestConfig>::execute_xcm(origin, message, weight_limit);
 	assert_eq!(r, Outcome::Complete(30));
-<<<<<<< HEAD
-	assert_eq!(assets(3000), vec![ ConcreteFungible { id: MultiLocation::new(1, Null).unwrap(), amount: 70 } ]);
-=======
-	assert_eq!(assets(3000), vec![ConcreteFungible { id: X1(Parent), amount: 70 }]);
->>>>>>> d5f651c1
+	assert_eq!(
+		assets(3000),
+		vec![ConcreteFungible { id: MultiLocation::new(1, Null).unwrap(), amount: 70 }]
+	);
 }
 
 #[test]
 fn transfer_should_work() {
 	// we'll let them have message execution for free.
-<<<<<<< HEAD
-	AllowUnpaidFrom::set(vec![ X1(Parachain(1)).into() ]);
-=======
-	AllowUnpaidFrom::set(vec![X1(Parachain(1))]);
->>>>>>> d5f651c1
+	AllowUnpaidFrom::set(vec![X1(Parachain(1)).into()]);
 	// Child parachain #1 owns 1000 tokens held by us in reserve.
 	add_asset(1001, ConcreteFungible { id: Null.into(), amount: 1000 });
 	// They want to transfer 100 of them to their sibling parachain #2
 	let r = XcmExecutor::<TestConfig>::execute_xcm(
 		X1(Parachain(1)).into(),
 		Xcm::TransferAsset {
-<<<<<<< HEAD
-			assets: vec![ ConcreteFungible { id: Null.into(), amount: 100 } ],
-			dest: X1(AccountIndex64{index:3, network:Any}).into(),
-=======
-			assets: vec![ConcreteFungible { id: Null, amount: 100 }],
-			dest: X1(AccountIndex64 { index: 3, network: Any }),
->>>>>>> d5f651c1
+			assets: vec![ConcreteFungible { id: Null.into(), amount: 100 }],
+			dest: X1(AccountIndex64 { index: 3, network: Any }).into(),
 		},
 		50,
 	);
 	assert_eq!(r, Outcome::Complete(10));
-<<<<<<< HEAD
-	assert_eq!(assets(3), vec![ ConcreteFungible { id: Null.into(), amount: 100 } ]);
-	assert_eq!(assets(1001), vec![ ConcreteFungible { id: Null.into(), amount: 900 } ]);
-=======
-	assert_eq!(assets(3), vec![ConcreteFungible { id: Null, amount: 100 }]);
-	assert_eq!(assets(1001), vec![ConcreteFungible { id: Null, amount: 900 }]);
->>>>>>> d5f651c1
+	assert_eq!(assets(3), vec![ConcreteFungible { id: Null.into(), amount: 100 }]);
+	assert_eq!(assets(1001), vec![ConcreteFungible { id: Null.into(), amount: 900 }]);
 	assert_eq!(sent_xcm(), vec![]);
 }
 
 #[test]
 fn reserve_transfer_should_work() {
-<<<<<<< HEAD
-	AllowUnpaidFrom::set(vec![ X1(Parachain(1)).into() ]);
-=======
-	AllowUnpaidFrom::set(vec![X1(Parachain(1))]);
->>>>>>> d5f651c1
+	AllowUnpaidFrom::set(vec![X1(Parachain(1)).into()]);
 	// Child parachain #1 owns 1000 tokens held by us in reserve.
 	add_asset(1001, ConcreteFungible { id: Null.into(), amount: 1000 });
 	// The remote account owned by gav.
-<<<<<<< HEAD
-	let three: MultiLocation = X1(AccountIndex64{index:3, network:Any}).into();
-=======
-	let three = X1(AccountIndex64 { index: 3, network: Any });
->>>>>>> d5f651c1
+	let three: MultiLocation = X1(AccountIndex64 { index: 3, network: Any }).into();
 
 	// They want to transfer 100 of our native asset from sovereign account of parachain #1 into #2
 	// and let them know to hand it to account #3.
 	let r = XcmExecutor::<TestConfig>::execute_xcm(
 		X1(Parachain(1)).into(),
 		Xcm::TransferReserveAsset {
-<<<<<<< HEAD
-			assets: vec![ ConcreteFungible { id: Null.into(), amount: 100 } ],
+			assets: vec![ConcreteFungible { id: Null.into(), amount: 100 }],
 			dest: X1(Parachain(2)).into(),
-			effects: vec![ Order::DepositAsset { assets: vec![ All ], dest: three.clone() } ],
-=======
-			assets: vec![ConcreteFungible { id: Null, amount: 100 }],
-			dest: X1(Parachain(2)),
 			effects: vec![Order::DepositAsset { assets: vec![All], dest: three.clone() }],
->>>>>>> d5f651c1
 		},
 		50,
 	);
 	assert_eq!(r, Outcome::Complete(10));
 
-<<<<<<< HEAD
-	assert_eq!(assets(1002), vec![ ConcreteFungible { id: Null.into(), amount: 100 } ]);
-	assert_eq!(sent_xcm(), vec![(
-		X1(Parachain(2)).into(),
-		Xcm::ReserveAssetDeposit {
-			assets: vec![ ConcreteFungible { id: MultiLocation::new(1, Null).unwrap(), amount: 100 } ],
-			effects: vec![ Order::DepositAsset { assets: vec![ All ], dest: three } ],
-		})
-	]);
-=======
-	assert_eq!(assets(1002), vec![ConcreteFungible { id: Null, amount: 100 }]);
+	assert_eq!(assets(1002), vec![ConcreteFungible { id: Null.into(), amount: 100 }]);
 	assert_eq!(
 		sent_xcm(),
 		vec![(
-			X1(Parachain(2)),
+			X1(Parachain(2)).into(),
 			Xcm::ReserveAssetDeposit {
-				assets: vec![ConcreteFungible { id: X1(Parent), amount: 100 }],
+				assets: vec![ConcreteFungible {
+					id: MultiLocation::new(1, Null).unwrap(),
+					amount: 100
+				}],
 				effects: vec![Order::DepositAsset { assets: vec![All], dest: three }],
 			}
 		)]
 	);
->>>>>>> d5f651c1
 }
 
 #[test]
 fn transacting_should_work() {
-<<<<<<< HEAD
-	AllowUnpaidFrom::set(vec![ MultiLocation::new(1, Null).unwrap() ]);
-=======
-	AllowUnpaidFrom::set(vec![X1(Parent)]);
->>>>>>> d5f651c1
-
-	let origin = MultiLocation::new(1, Null).unwrap();
+	AllowUnpaidFrom::set(vec![MultiLocation::with_parents(1).unwrap()]);
+
+	let origin = MultiLocation::with_parents(1).unwrap();
 	let message = Xcm::<TestCall>::Transact {
 		origin_type: OriginKind::Native,
 		require_weight_at_most: 50,
@@ -394,13 +297,9 @@
 
 #[test]
 fn transacting_should_respect_max_weight_requirement() {
-<<<<<<< HEAD
-	AllowUnpaidFrom::set(vec![ MultiLocation::new(1, Null).unwrap() ]);
-=======
-	AllowUnpaidFrom::set(vec![X1(Parent)]);
->>>>>>> d5f651c1
-
-	let origin = MultiLocation::new(1, Null).unwrap();
+	AllowUnpaidFrom::set(vec![MultiLocation::with_parents(1).unwrap()]);
+
+	let origin = MultiLocation::with_parents(1).unwrap();
 	let message = Xcm::<TestCall>::Transact {
 		origin_type: OriginKind::Native,
 		require_weight_at_most: 40,
@@ -413,13 +312,9 @@
 
 #[test]
 fn transacting_should_refund_weight() {
-<<<<<<< HEAD
-	AllowUnpaidFrom::set(vec![ MultiLocation::new(1, Null).unwrap() ]);
-=======
-	AllowUnpaidFrom::set(vec![X1(Parent)]);
->>>>>>> d5f651c1
-
-	let origin = MultiLocation::new(1, Null).unwrap();
+	AllowUnpaidFrom::set(vec![MultiLocation::with_parents(1).unwrap()]);
+
+	let origin = MultiLocation::with_parents(1).unwrap();
 	let message = Xcm::<TestCall>::Transact {
 		origin_type: OriginKind::Native,
 		require_weight_at_most: 50,
@@ -432,25 +327,14 @@
 
 #[test]
 fn paid_transacting_should_refund_payment_for_unused_weight() {
-<<<<<<< HEAD
-	let one: MultiLocation = X1(AccountIndex64{index:1, network:Any}).into();
-	AllowPaidFrom::set(vec![ one.clone() ]);
-	add_asset(1, ConcreteFungible { id: MultiLocation::new(1, Null).unwrap(), amount: 100 });
-	WeightPrice::set((MultiLocation::new(1, Null).unwrap(), 1_000_000_000_000));
+	let one: MultiLocation = X1(AccountIndex64 { index: 1, network: Any }).into();
+	AllowPaidFrom::set(vec![one.clone()]);
+	add_asset(1, ConcreteFungible { id: MultiLocation::with_parents(1).unwrap(), amount: 100 });
+	WeightPrice::set((MultiLocation::with_parents(1).unwrap(), 1_000_000_000_000));
 
 	let origin = one.clone();
 	let message = Xcm::<TestCall>::WithdrawAsset {
-		assets: vec![ ConcreteFungible { id: MultiLocation::new(1, Null).unwrap(), amount: 100 } ],	// enough for 100 units of weight.
-=======
-	let one = X1(AccountIndex64 { index: 1, network: Any });
-	AllowPaidFrom::set(vec![one.clone()]);
-	add_asset(1, ConcreteFungible { id: X1(Parent), amount: 100 });
-	WeightPrice::set((X1(Parent), 1_000_000_000_000));
-
-	let origin = one.clone();
-	let message = Xcm::<TestCall>::WithdrawAsset {
-		assets: vec![ConcreteFungible { id: X1(Parent), amount: 100 }], // enough for 100 units of weight.
->>>>>>> d5f651c1
+		assets: vec![ConcreteFungible { id: MultiLocation::with_parents(1).unwrap(), amount: 100 }], // enough for 100 units of weight.
 		effects: vec![
 			Order::<TestCall>::BuyExecution {
 				fees: All,
@@ -470,32 +354,24 @@
 	let weight_limit = 100;
 	let r = XcmExecutor::<TestConfig>::execute_xcm(origin, message, weight_limit);
 	assert_eq!(r, Outcome::Complete(50));
-<<<<<<< HEAD
-	assert_eq!(assets(1), vec![ ConcreteFungible { id: MultiLocation::new(1, Null).unwrap(), amount: 50 } ]);
-=======
-	assert_eq!(assets(1), vec![ConcreteFungible { id: X1(Parent), amount: 50 }]);
->>>>>>> d5f651c1
+	assert_eq!(
+		assets(1),
+		vec![ConcreteFungible { id: MultiLocation::with_parents(1).unwrap(), amount: 50 }]
+	);
 }
 
 #[test]
 fn prepaid_result_of_query_should_get_free_execution() {
 	let query_id = 33;
-	let origin = MultiLocation::new(1, Null).unwrap();
+	let origin = MultiLocation::with_parents(1).unwrap();
 	// We put this in manually here, but normally this would be done at the point of crafting the message.
 	expect_response(query_id, origin.clone());
 
-<<<<<<< HEAD
-	let the_response = Response::Assets(
-		vec![ ConcreteFungible { id: MultiLocation::new(1, Null).unwrap(), amount: 100 } ],
-	);
-	let message = Xcm::<TestCall>::QueryResponse {
-		query_id,
-		response: the_response.clone(),
-	};
-=======
-	let the_response = Response::Assets(vec![ConcreteFungible { id: X1(Parent), amount: 100 }]);
+	let the_response = Response::Assets(vec![ConcreteFungible {
+		id: MultiLocation::with_parents(1).unwrap(),
+		amount: 100,
+	}]);
 	let message = Xcm::<TestCall>::QueryResponse { query_id, response: the_response.clone() };
->>>>>>> d5f651c1
 	let weight_limit = 10;
 
 	// First time the response gets through since we're expecting it...
