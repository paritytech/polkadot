// Copyright 2022 Parity Technologies (UK) Ltd.
// This file is part of Polkadot.

// Polkadot is free software: you can redistribute it and/or modify
// it under the terms of the GNU General Public License as published by
// the Free Software Foundation, either version 3 of the License, or
// (at your option) any later version.

// Polkadot is distributed in the hope that it will be useful,
// but WITHOUT ANY WARRANTY; without even the implied warranty of
// MERCHANTABILITY or FITNESS FOR A PARTICULAR PURPOSE.  See the
// GNU General Public License for more details.

// You should have received a copy of the GNU General Public License
// along with Polkadot.  If not, see <http://www.gnu.org/licenses/>.

use super::*;

#[test]
fn universal_origin_should_work() {
	AllowUnpaidFrom::set(vec![X1(Parachain(1)).into(), X1(Parachain(2)).into()]);
	clear_universal_aliases();
	// Parachain 1 may represent Kusama to us
	add_universal_alias(Parachain(1), Kusama);
	// Parachain 2 may represent Polkadot to us
	add_universal_alias(Parachain(2), Polkadot);

<<<<<<< HEAD
	let message = Xcm(vec![
		UniversalOrigin(GlobalConsensus(Kusama)),
		TransferAsset { assets: (Parent, 100).into(), beneficiary: Here.into() },
	]);
	let hash = fake_message_hash(&message);
	let r = XcmExecutor::<TestConfig>::execute_xcm(Parachain(2), message, hash, 50);
	assert_eq!(r, Outcome::Incomplete(10, XcmError::InvalidLocation));

	let message = Xcm(vec![
		UniversalOrigin(GlobalConsensus(Kusama)),
		TransferAsset { assets: (Parent, 100).into(), beneficiary: Here.into() },
	]);
	let hash = fake_message_hash(&message);
	let r = XcmExecutor::<TestConfig>::execute_xcm(Parachain(1), message, hash, 50);
	assert_eq!(r, Outcome::Incomplete(20, XcmError::NotWithdrawable));

	add_asset((Ancestor(2), GlobalConsensus(Kusama)), (Parent, 100));
	let message = Xcm(vec![
		UniversalOrigin(GlobalConsensus(Kusama)),
		TransferAsset { assets: (Parent, 100).into(), beneficiary: Here.into() },
	]);
	let hash = fake_message_hash(&message);
	let r = XcmExecutor::<TestConfig>::execute_xcm(Parachain(1), message, hash, 50);
=======
	let r = XcmExecutor::<TestConfig>::execute_xcm(
		Parachain(2),
		Xcm(vec![
			UniversalOrigin(GlobalConsensus(Kusama)),
			TransferAsset { assets: (Parent, 100u128).into(), beneficiary: Here.into() },
		]),
		50,
	);
	assert_eq!(r, Outcome::Incomplete(10, XcmError::InvalidLocation));

	let r = XcmExecutor::<TestConfig>::execute_xcm(
		Parachain(1),
		Xcm(vec![
			UniversalOrigin(GlobalConsensus(Kusama)),
			TransferAsset { assets: (Parent, 100u128).into(), beneficiary: Here.into() },
		]),
		50,
	);
	assert_eq!(r, Outcome::Incomplete(20, XcmError::NotWithdrawable));

	add_asset((Ancestor(2), GlobalConsensus(Kusama)), (Parent, 100u128));
	let r = XcmExecutor::<TestConfig>::execute_xcm(
		Parachain(1),
		Xcm(vec![
			UniversalOrigin(GlobalConsensus(Kusama)),
			TransferAsset { assets: (Parent, 100u128).into(), beneficiary: Here.into() },
		]),
		50,
	);
>>>>>>> 3d5ab322
	assert_eq!(r, Outcome::Complete(20));
	assert_eq!(asset_list((Ancestor(2), GlobalConsensus(Kusama))), vec![]);
}

#[test]
fn export_message_should_work() {
	// Bridge chain (assumed to be Relay) lets Parachain #1 have message execution for free.
	AllowUnpaidFrom::set(vec![X1(Parachain(1)).into()]);
	// Local parachain #1 issues a transfer asset on Polkadot Relay-chain, transfering 100 Planck to
	// Polkadot parachain #2.
<<<<<<< HEAD
	let expected_message =
		Xcm(vec![TransferAsset { assets: (Here, 100).into(), beneficiary: Parachain(2).into() }]);
	let expected_hash = fake_message_hash(&expected_message);
	let message = Xcm(vec![ExportMessage {
		network: Polkadot,
		destination: Here,
		xcm: expected_message.clone(),
	}]);
	let hash = fake_message_hash(&message);
	let r = XcmExecutor::<TestConfig>::execute_xcm(Parachain(1), message, hash, 50);
=======
	let message = Xcm(vec![TransferAsset {
		assets: (Here, 100u128).into(),
		beneficiary: Parachain(2).into(),
	}]);
	let r = XcmExecutor::<TestConfig>::execute_xcm(
		Parachain(1),
		Xcm(vec![ExportMessage { network: Polkadot, destination: Here, xcm: message.clone() }]),
		50,
	);
>>>>>>> 3d5ab322
	assert_eq!(r, Outcome::Complete(10));
	assert_eq!(exported_xcm(), vec![(Polkadot, 403611790, Here, expected_message, expected_hash)]);
}<|MERGE_RESOLUTION|>--- conflicted
+++ resolved
@@ -25,10 +25,9 @@
 	// Parachain 2 may represent Polkadot to us
 	add_universal_alias(Parachain(2), Polkadot);
 
-<<<<<<< HEAD
 	let message = Xcm(vec![
 		UniversalOrigin(GlobalConsensus(Kusama)),
-		TransferAsset { assets: (Parent, 100).into(), beneficiary: Here.into() },
+		TransferAsset { assets: (Parent, 100u128).into(), beneficiary: Here.into() },
 	]);
 	let hash = fake_message_hash(&message);
 	let r = XcmExecutor::<TestConfig>::execute_xcm(Parachain(2), message, hash, 50);
@@ -36,7 +35,7 @@
 
 	let message = Xcm(vec![
 		UniversalOrigin(GlobalConsensus(Kusama)),
-		TransferAsset { assets: (Parent, 100).into(), beneficiary: Here.into() },
+		TransferAsset { assets: (Parent, 100u128).into(), beneficiary: Here.into() },
 	]);
 	let hash = fake_message_hash(&message);
 	let r = XcmExecutor::<TestConfig>::execute_xcm(Parachain(1), message, hash, 50);
@@ -45,41 +44,10 @@
 	add_asset((Ancestor(2), GlobalConsensus(Kusama)), (Parent, 100));
 	let message = Xcm(vec![
 		UniversalOrigin(GlobalConsensus(Kusama)),
-		TransferAsset { assets: (Parent, 100).into(), beneficiary: Here.into() },
+		TransferAsset { assets: (Parent, 100u128).into(), beneficiary: Here.into() },
 	]);
 	let hash = fake_message_hash(&message);
 	let r = XcmExecutor::<TestConfig>::execute_xcm(Parachain(1), message, hash, 50);
-=======
-	let r = XcmExecutor::<TestConfig>::execute_xcm(
-		Parachain(2),
-		Xcm(vec![
-			UniversalOrigin(GlobalConsensus(Kusama)),
-			TransferAsset { assets: (Parent, 100u128).into(), beneficiary: Here.into() },
-		]),
-		50,
-	);
-	assert_eq!(r, Outcome::Incomplete(10, XcmError::InvalidLocation));
-
-	let r = XcmExecutor::<TestConfig>::execute_xcm(
-		Parachain(1),
-		Xcm(vec![
-			UniversalOrigin(GlobalConsensus(Kusama)),
-			TransferAsset { assets: (Parent, 100u128).into(), beneficiary: Here.into() },
-		]),
-		50,
-	);
-	assert_eq!(r, Outcome::Incomplete(20, XcmError::NotWithdrawable));
-
-	add_asset((Ancestor(2), GlobalConsensus(Kusama)), (Parent, 100u128));
-	let r = XcmExecutor::<TestConfig>::execute_xcm(
-		Parachain(1),
-		Xcm(vec![
-			UniversalOrigin(GlobalConsensus(Kusama)),
-			TransferAsset { assets: (Parent, 100u128).into(), beneficiary: Here.into() },
-		]),
-		50,
-	);
->>>>>>> 3d5ab322
 	assert_eq!(r, Outcome::Complete(20));
 	assert_eq!(asset_list((Ancestor(2), GlobalConsensus(Kusama))), vec![]);
 }
@@ -90,9 +58,8 @@
 	AllowUnpaidFrom::set(vec![X1(Parachain(1)).into()]);
 	// Local parachain #1 issues a transfer asset on Polkadot Relay-chain, transfering 100 Planck to
 	// Polkadot parachain #2.
-<<<<<<< HEAD
 	let expected_message =
-		Xcm(vec![TransferAsset { assets: (Here, 100).into(), beneficiary: Parachain(2).into() }]);
+		Xcm(vec![TransferAsset { assets: (Here, 100u128).into(), beneficiary: Parachain(2).into() }]);
 	let expected_hash = fake_message_hash(&expected_message);
 	let message = Xcm(vec![ExportMessage {
 		network: Polkadot,
@@ -101,17 +68,6 @@
 	}]);
 	let hash = fake_message_hash(&message);
 	let r = XcmExecutor::<TestConfig>::execute_xcm(Parachain(1), message, hash, 50);
-=======
-	let message = Xcm(vec![TransferAsset {
-		assets: (Here, 100u128).into(),
-		beneficiary: Parachain(2).into(),
-	}]);
-	let r = XcmExecutor::<TestConfig>::execute_xcm(
-		Parachain(1),
-		Xcm(vec![ExportMessage { network: Polkadot, destination: Here, xcm: message.clone() }]),
-		50,
-	);
->>>>>>> 3d5ab322
 	assert_eq!(r, Outcome::Complete(10));
 	assert_eq!(exported_xcm(), vec![(Polkadot, 403611790, Here, expected_message, expected_hash)]);
 }