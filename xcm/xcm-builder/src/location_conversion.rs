--- conflicted
+++ resolved
@@ -16,16 +16,11 @@
 
 use frame_support::traits::Get;
 use parity_scale_codec::Encode;
-<<<<<<< HEAD
-use xcm::v0::{Junctions, Junction, MultiLocation, NetworkId};
-use xcm_executor::traits::{InvertLocation, Convert};
-=======
 use sp_io::hashing::blake2_256;
 use sp_runtime::traits::AccountIdConversion;
 use sp_std::{borrow::Borrow, marker::PhantomData};
-use xcm::v0::{Junction, MultiLocation, NetworkId};
+use xcm::v0::{Junction, Junctions, MultiLocation, NetworkId};
 use xcm_executor::traits::{Convert, InvertLocation};
->>>>>>> d5f651c1
 
 pub struct Account32Hash<Network, AccountId>(PhantomData<(Network, AccountId)>);
 impl<Network: Get<NetworkId>, AccountId: From<[u8; 32]> + Into<[u8; 32]> + Clone>
@@ -70,9 +65,8 @@
 	fn convert_ref(location: impl Borrow<MultiLocation>) -> Result<AccountId, ()> {
 		let location = location.borrow();
 		match location.interior() {
-			Junctions::X1(Junction::Parachain(id)) if location.parent_count() == 0 => {
-				Ok(ParaId::from(*id).into_account())
-			},
+			Junctions::X1(Junction::Parachain(id)) if location.parent_count() == 0 =>
+				Ok(ParaId::from(*id).into_account()),
 			_ => Err(()),
 		}
 	}
@@ -93,20 +87,16 @@
 	fn convert_ref(location: impl Borrow<MultiLocation>) -> Result<AccountId, ()> {
 		let location = location.borrow();
 		match location.interior() {
-			Junctions::X1(Junction::Parachain(id)) if location.parent_count() == 1 => {
-				Ok(ParaId::from(*id).into_account())
-			},
+			Junctions::X1(Junction::Parachain(id)) if location.parent_count() == 1 =>
+				Ok(ParaId::from(*id).into_account()),
 			_ => Err(()),
 		}
 	}
 
 	fn reverse_ref(who: impl Borrow<AccountId>) -> Result<MultiLocation, ()> {
 		if let Some(id) = ParaId::try_from_account(who.borrow()) {
-			Ok(MultiLocation::new(
-				1,
-				Junctions::X1(Junction::Parachain(id.into())))
-					.expect("well-formed MultiLocation; qed"),
-			)
+			Ok(MultiLocation::new(1, Junctions::X1(Junction::Parachain(id.into())))
+				.expect("well-formed MultiLocation; qed"))
 		} else {
 			Err(())
 		}
@@ -119,23 +109,14 @@
 	Convert<MultiLocation, AccountId> for AccountId32Aliases<Network, AccountId>
 {
 	fn convert(location: MultiLocation) -> Result<AccountId, MultiLocation> {
-<<<<<<< HEAD
 		let id = match location.interior() {
 			Junctions::X1(Junction::AccountId32 { id, network: NetworkId::Any })
-			if location.parent_count() == 0
-				=> *id,
+				if location.parent_count() == 0 =>
+				*id,
 			Junctions::X1(Junction::AccountId32 { id, network })
-			if network == &Network::get() && location.parent_count() == 0
-				=> *id,
+				if network == &Network::get() && location.parent_count() == 0 =>
+				*id,
 			_ => return Err(location),
-=======
-		let id = match location {
-			MultiLocation::X1(Junction::AccountId32 { id, network: NetworkId::Any }) => id,
-			MultiLocation::X1(Junction::AccountId32 { id, network })
-				if &network == &Network::get() =>
-				id,
-			l => return Err(l),
->>>>>>> d5f651c1
 		};
 		Ok(id.into())
 	}
@@ -150,23 +131,14 @@
 	Convert<MultiLocation, AccountId> for AccountKey20Aliases<Network, AccountId>
 {
 	fn convert(location: MultiLocation) -> Result<AccountId, MultiLocation> {
-<<<<<<< HEAD
 		let key = match location.interior() {
 			Junctions::X1(Junction::AccountKey20 { key, network: NetworkId::Any })
-			if location.parent_count() == 0
-				=> *key,
+				if location.parent_count() == 0 =>
+				*key,
 			Junctions::X1(Junction::AccountKey20 { key, network })
-			if network == &Network::get() && location.parent_count() == 0
-				=> *key,
+				if network == &Network::get() && location.parent_count() == 0 =>
+				*key,
 			_ => return Err(location),
-=======
-		let key = match location {
-			MultiLocation::X1(Junction::AccountKey20 { key, network: NetworkId::Any }) => key,
-			MultiLocation::X1(Junction::AccountKey20 { key, network })
-				if &network == &Network::get() =>
-				key,
-			l => return Err(l),
->>>>>>> d5f651c1
 		};
 		Ok(key.into())
 	}
@@ -213,25 +185,11 @@
 impl<Ancestry: Get<MultiLocation>> InvertLocation for LocationInverter<Ancestry> {
 	fn invert_location(location: &MultiLocation) -> MultiLocation {
 		let mut ancestry = Ancestry::get();
-<<<<<<< HEAD
 		let mut junctions = Junctions::Null;
 		for _ in 0..location.parent_count() {
-			junctions = junctions.pushed_with(
-				ancestry.take_first_interior().unwrap_or(Junction::OnlyChild),
-			)
-			.expect("ancestry is well-formed and has less than 8 non-parent junctions; qed");
-=======
-		let mut result = location.clone();
-		for (i, j) in location
-			.iter_rev()
-			.map(|j| match j {
-				Junction::Parent => ancestry.take_first().unwrap_or(Junction::OnlyChild),
-				_ => Junction::Parent,
-			})
-			.enumerate()
-		{
-			*result.at_mut(i).expect("location and result begin equal; same size; qed") = j;
->>>>>>> d5f651c1
+			junctions = junctions
+				.pushed_with(ancestry.take_first_interior().unwrap_or(Junction::OnlyChild))
+				.expect("ancestry is well-formed and has less than 8 non-parent junctions; qed");
 		}
 		let parents = location.interior().len() as u8;
 		MultiLocation::new(parents, junctions)
@@ -244,11 +202,7 @@
 	use super::*;
 
 	use frame_support::parameter_types;
-<<<<<<< HEAD
-	use xcm::v0::{MultiLocation, Junction::*, Junctions::*, NetworkId::Any};
-=======
-	use xcm::v0::{Junction::*, MultiLocation::*, NetworkId::Any};
->>>>>>> d5f651c1
+	use xcm::v0::{Junction::*, Junctions::*, MultiLocation, NetworkId::Any};
 
 	fn account20() -> Junction {
 		AccountKey20 { network: Any, key: Default::default() }
@@ -272,18 +226,16 @@
 	// output (target to source): ../../para_1/account20_default/account20_default
 	#[test]
 	fn inverter_works_in_tree() {
-<<<<<<< HEAD
-		parameter_types!{
+		parameter_types! {
 			pub Ancestry: MultiLocation = X3(Parachain(1), account20(), account20()).into();
-=======
-		parameter_types! {
-			pub Ancestry: MultiLocation = X3(Parachain(1), account20(), account20());
->>>>>>> d5f651c1
 		}
 
 		let input = MultiLocation::new(3, X2(Parachain(2), account32())).unwrap();
 		let inverted = LocationInverter::<Ancestry>::invert_location(&input);
-		assert_eq!(inverted, MultiLocation::new(2, X3(Parachain(1), account20(), account20())).unwrap());
+		assert_eq!(
+			inverted,
+			MultiLocation::new(2, X3(Parachain(1), account20(), account20())).unwrap()
+		);
 	}
 
 	// Network Topology
@@ -292,13 +244,8 @@
 	//          ^ Target
 	#[test]
 	fn inverter_uses_ancestry_as_inverted_location() {
-<<<<<<< HEAD
-		parameter_types!{
+		parameter_types! {
 			pub Ancestry: MultiLocation = X2(account20(), account20()).into();
-=======
-		parameter_types! {
-			pub Ancestry: MultiLocation = X2(account20(), account20());
->>>>>>> d5f651c1
 		}
 
 		let input = MultiLocation::new(2, Null).unwrap();
@@ -312,13 +259,8 @@
 	//          ^ Target
 	#[test]
 	fn inverter_uses_only_child_on_missing_ancestry() {
-<<<<<<< HEAD
-		parameter_types!{
+		parameter_types! {
 			pub Ancestry: MultiLocation = X1(PalletInstance(5)).into();
-=======
-		parameter_types! {
-			pub Ancestry: MultiLocation = X1(PalletInstance(5));
->>>>>>> d5f651c1
 		}
 
 		let input = MultiLocation::new(2, Null).unwrap();
