// Copyright 2020 Parity Technologies (UK) Ltd.
// This file is part of Polkadot.

// Polkadot is free software: you can redistribute it and/or modify
// it under the terms of the GNU General Public License as published by
// the Free Software Foundation, either version 3 of the License, or
// (at your option) any later version.

// Polkadot is distributed in the hope that it will be useful,
// but WITHOUT ANY WARRANTY; without even the implied warranty of
// MERCHANTABILITY or FITNESS FOR A PARTICULAR PURPOSE.  See the
// GNU General Public License for more details.

// You should have received a copy of the GNU General Public License
// along with Polkadot.  If not, see <http://www.gnu.org/licenses/>.

use frame_support::traits::Get;
use parity_scale_codec::{Decode, Encode};
use sp_io::hashing::blake2_256;
use sp_runtime::traits::{AccountIdConversion, TrailingZeroInput};
use sp_std::{borrow::Borrow, marker::PhantomData};
use xcm::latest::prelude::*;
use xcm_executor::traits::Convert;

pub struct Account32Hash<Network, AccountId>(PhantomData<(Network, AccountId)>);
impl<Network: Get<Option<NetworkId>>, AccountId: From<[u8; 32]> + Into<[u8; 32]> + Clone>
	Convert<MultiLocation, AccountId> for Account32Hash<Network, AccountId>
{
	fn convert_ref(location: impl Borrow<MultiLocation>) -> Result<AccountId, ()> {
		Ok(("multiloc", location.borrow()).using_encoded(blake2_256).into())
	}

	fn reverse_ref(_: impl Borrow<AccountId>) -> Result<MultiLocation, ()> {
		Err(())
	}
}

/// A [`MultiLocation`] consisting of a single `Parent` [`Junction`] will be converted to the
/// parent `AccountId`.
pub struct ParentIsPreset<AccountId>(PhantomData<AccountId>);
impl<AccountId: Decode + Eq + Clone> Convert<MultiLocation, AccountId>
	for ParentIsPreset<AccountId>
{
	fn convert_ref(location: impl Borrow<MultiLocation>) -> Result<AccountId, ()> {
		if location.borrow().contains_parents_only(1) {
			Ok(b"Parent"
				.using_encoded(|b| AccountId::decode(&mut TrailingZeroInput::new(b)))
				.expect("infinite length input; no invalid inputs for type; qed"))
		} else {
			Err(())
		}
	}

	fn reverse_ref(who: impl Borrow<AccountId>) -> Result<MultiLocation, ()> {
		let parent_account = b"Parent"
			.using_encoded(|b| AccountId::decode(&mut TrailingZeroInput::new(b)))
			.expect("infinite length input; no invalid inputs for type; qed");
		if who.borrow() == &parent_account {
			Ok(Parent.into())
		} else {
			Err(())
		}
	}
}

pub struct ChildParachainConvertsVia<ParaId, AccountId>(PhantomData<(ParaId, AccountId)>);
impl<ParaId: From<u32> + Into<u32> + AccountIdConversion<AccountId>, AccountId: Clone>
	Convert<MultiLocation, AccountId> for ChildParachainConvertsVia<ParaId, AccountId>
{
	fn convert_ref(location: impl Borrow<MultiLocation>) -> Result<AccountId, ()> {
		match location.borrow() {
			MultiLocation { parents: 0, interior: X1(Parachain(id)) } =>
				Ok(ParaId::from(*id).into_account_truncating()),
			_ => Err(()),
		}
	}

	fn reverse_ref(who: impl Borrow<AccountId>) -> Result<MultiLocation, ()> {
		if let Some(id) = ParaId::try_from_account(who.borrow()) {
			Ok(Parachain(id.into()).into())
		} else {
			Err(())
		}
	}
}

pub struct SiblingParachainConvertsVia<ParaId, AccountId>(PhantomData<(ParaId, AccountId)>);
impl<ParaId: From<u32> + Into<u32> + AccountIdConversion<AccountId>, AccountId: Clone>
	Convert<MultiLocation, AccountId> for SiblingParachainConvertsVia<ParaId, AccountId>
{
	fn convert_ref(location: impl Borrow<MultiLocation>) -> Result<AccountId, ()> {
		match location.borrow() {
			MultiLocation { parents: 1, interior: X1(Parachain(id)) } =>
				Ok(ParaId::from(*id).into_account_truncating()),
			_ => Err(()),
		}
	}

	fn reverse_ref(who: impl Borrow<AccountId>) -> Result<MultiLocation, ()> {
		if let Some(id) = ParaId::try_from_account(who.borrow()) {
			Ok(MultiLocation::new(1, X1(Parachain(id.into()))))
		} else {
			Err(())
		}
	}
}

/// Extracts the `AccountId32` from the passed `location` if the network matches.
pub struct AccountId32Aliases<Network, AccountId>(PhantomData<(Network, AccountId)>);
impl<Network: Get<Option<NetworkId>>, AccountId: From<[u8; 32]> + Into<[u8; 32]> + Clone>
	Convert<MultiLocation, AccountId> for AccountId32Aliases<Network, AccountId>
{
	fn convert(location: MultiLocation) -> Result<AccountId, MultiLocation> {
		let id = match location {
			MultiLocation { parents: 0, interior: X1(AccountId32 { id, network: None }) } => id,
			MultiLocation { parents: 0, interior: X1(AccountId32 { id, network }) }
				if network == Network::get() =>
				id,
			_ => return Err(location),
		};
		Ok(id.into())
	}

	fn reverse(who: AccountId) -> Result<MultiLocation, AccountId> {
		Ok(AccountId32 { id: who.into(), network: Network::get() }.into())
	}
}

pub struct AccountKey20Aliases<Network, AccountId>(PhantomData<(Network, AccountId)>);
impl<Network: Get<Option<NetworkId>>, AccountId: From<[u8; 20]> + Into<[u8; 20]> + Clone>
	Convert<MultiLocation, AccountId> for AccountKey20Aliases<Network, AccountId>
{
	fn convert(location: MultiLocation) -> Result<AccountId, MultiLocation> {
		let key = match location {
			MultiLocation { parents: 0, interior: X1(AccountKey20 { key, network: None }) } => key,
			MultiLocation { parents: 0, interior: X1(AccountKey20 { key, network }) }
				if network == Network::get() =>
				key,
			_ => return Err(location),
		};
		Ok(key.into())
	}

	fn reverse(who: AccountId) -> Result<MultiLocation, AccountId> {
		let j = AccountKey20 { key: who.into(), network: Network::get() };
		Ok(j.into())
	}
}

<<<<<<< HEAD
/// Simple location inverter; give it this location's ancestry and it'll figure out the inverted
/// location.
///
/// # Example
/// ## Network Topology
/// ```txt
///                    v Source
/// Relay -> Para 1 -> Account20
///       -> Para 2 -> Account32
///                    ^ Target
/// ```
/// ```rust
/// # use frame_support::parameter_types;
/// # use xcmsg::latest::{MultiLocation, Junction::*, Junctions::{self, *}, NetworkId::Any};
/// # use xcmsg_builder::LocationInverter;
/// # use xcmsg_executor::traits::InvertLocation;
/// # fn main() {
/// parameter_types!{
///     pub Ancestry: MultiLocation = X2(
///         Parachain(1),
///         AccountKey20 { network: Any, key: Default::default() },
///     ).into();
/// }
///
/// let input = MultiLocation::new(2, X2(Parachain(2), AccountId32 { network: Any, id: Default::default() }));
/// let inverted = LocationInverter::<Ancestry>::invert_location(&input);
/// assert_eq!(inverted, Ok(MultiLocation::new(
///     2,
///     X2(Parachain(1), AccountKey20 { network: Any, key: Default::default() }),
/// )));
/// # }
/// ```
pub struct LocationInverter<Ancestry>(PhantomData<Ancestry>);
impl<Ancestry: Get<MultiLocation>> InvertLocation for LocationInverter<Ancestry> {
	fn ancestry() -> MultiLocation {
		Ancestry::get()
	}
	fn invert_location(location: &MultiLocation) -> Result<MultiLocation, ()> {
		let mut ancestry = Ancestry::get();
		let mut junctions = Here;
		for _ in 0..location.parent_count() {
			junctions = junctions
				.pushed_with(ancestry.take_first_interior().unwrap_or(OnlyChild))
				.map_err(|_| ())?;
		}
		let parents = location.interior().len() as u8;
		Ok(MultiLocation::new(parents, junctions))
	}
}

=======
>>>>>>> 1c99b3c5
#[cfg(test)]
mod tests {
	use super::*;

	use frame_support::parameter_types;
	use xcm::latest::Junction;

	fn account20() -> Junction {
		AccountKey20 { network: None, key: Default::default() }
	}

	fn account32() -> Junction {
		AccountId32 { network: None, id: Default::default() }
	}

	// Network Topology
	//                                     v Source
	// Relay -> Para 1 -> SmartContract -> Account
	//       -> Para 2 -> Account
	//                    ^ Target
	//
	// Inputs and outputs written as file paths:
	//
	// input location (source to target): ../../../para_2/account32_default
	// context (root to source): para_1/account20_default/account20_default
	// =>
	// output (target to source): ../../para_1/account20_default/account20_default
	#[test]
	fn inverter_works_in_tree() {
		parameter_types! {
			pub UniversalLocation: InteriorMultiLocation = X3(Parachain(1), account20(), account20());
		}

		let input = MultiLocation::new(3, X2(Parachain(2), account32()));
		let inverted = UniversalLocation::get().invert_target(&input).unwrap();
		assert_eq!(inverted, MultiLocation::new(2, X3(Parachain(1), account20(), account20())));
	}

	// Network Topology
	//                                     v Source
	// Relay -> Para 1 -> SmartContract -> Account
	//          ^ Target
	#[test]
	fn inverter_uses_context_as_inverted_location() {
		parameter_types! {
			pub UniversalLocation: InteriorMultiLocation = X2(account20(), account20());
		}

		let input = MultiLocation::grandparent();
		let inverted = UniversalLocation::get().invert_target(&input).unwrap();
		assert_eq!(inverted, X2(account20(), account20()).into());
	}

	// Network Topology
	//                                        v Source
	// Relay -> Para 1 -> CollectivePallet -> Plurality
	//          ^ Target
	#[test]
	fn inverter_uses_only_child_on_missing_context() {
		parameter_types! {
			pub UniversalLocation: InteriorMultiLocation = PalletInstance(5).into();
		}

		let input = MultiLocation::grandparent();
		let inverted = UniversalLocation::get().invert_target(&input).unwrap();
		assert_eq!(inverted, (OnlyChild, PalletInstance(5)).into());
	}

	#[test]
	fn inverter_errors_when_location_is_too_large() {
		parameter_types! {
			pub UniversalLocation: InteriorMultiLocation = Here;
		}

		let input = MultiLocation { parents: 99, interior: X1(Parachain(88)) };
		let inverted = UniversalLocation::get().invert_target(&input);
		assert_eq!(inverted, Err(()));
	}
}<|MERGE_RESOLUTION|>--- conflicted
+++ resolved
@@ -147,59 +147,6 @@
 	}
 }
 
-<<<<<<< HEAD
-/// Simple location inverter; give it this location's ancestry and it'll figure out the inverted
-/// location.
-///
-/// # Example
-/// ## Network Topology
-/// ```txt
-///                    v Source
-/// Relay -> Para 1 -> Account20
-///       -> Para 2 -> Account32
-///                    ^ Target
-/// ```
-/// ```rust
-/// # use frame_support::parameter_types;
-/// # use xcmsg::latest::{MultiLocation, Junction::*, Junctions::{self, *}, NetworkId::Any};
-/// # use xcmsg_builder::LocationInverter;
-/// # use xcmsg_executor::traits::InvertLocation;
-/// # fn main() {
-/// parameter_types!{
-///     pub Ancestry: MultiLocation = X2(
-///         Parachain(1),
-///         AccountKey20 { network: Any, key: Default::default() },
-///     ).into();
-/// }
-///
-/// let input = MultiLocation::new(2, X2(Parachain(2), AccountId32 { network: Any, id: Default::default() }));
-/// let inverted = LocationInverter::<Ancestry>::invert_location(&input);
-/// assert_eq!(inverted, Ok(MultiLocation::new(
-///     2,
-///     X2(Parachain(1), AccountKey20 { network: Any, key: Default::default() }),
-/// )));
-/// # }
-/// ```
-pub struct LocationInverter<Ancestry>(PhantomData<Ancestry>);
-impl<Ancestry: Get<MultiLocation>> InvertLocation for LocationInverter<Ancestry> {
-	fn ancestry() -> MultiLocation {
-		Ancestry::get()
-	}
-	fn invert_location(location: &MultiLocation) -> Result<MultiLocation, ()> {
-		let mut ancestry = Ancestry::get();
-		let mut junctions = Here;
-		for _ in 0..location.parent_count() {
-			junctions = junctions
-				.pushed_with(ancestry.take_first_interior().unwrap_or(OnlyChild))
-				.map_err(|_| ())?;
-		}
-		let parents = location.interior().len() as u8;
-		Ok(MultiLocation::new(parents, junctions))
-	}
-}
-
-=======
->>>>>>> 1c99b3c5
 #[cfg(test)]
 mod tests {
 	use super::*;
