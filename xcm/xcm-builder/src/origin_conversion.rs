--- conflicted
+++ resolved
@@ -20,11 +20,7 @@
 use frame_system::RawOrigin as SystemRawOrigin;
 use polkadot_parachain::primitives::IsSystem;
 use sp_std::{convert::TryInto, marker::PhantomData};
-<<<<<<< HEAD
-use xcm::v0::{BodyId, BodyPart, Junction, Junctions, MultiLocation, NetworkId, OriginKind};
-=======
-use xcm::v1::{BodyId, BodyPart, Junction, MultiLocation, NetworkId, OriginKind};
->>>>>>> fe598863
+use xcm::v1::{BodyId, BodyPart, Junction, Junctions, MultiLocation, NetworkId, OriginKind};
 use xcm_executor::traits::{Convert, ConvertOrigin};
 
 /// Sovereign accounts use the system's `Signed` origin with an account ID derived from the `LocationConverter`.
@@ -182,11 +178,7 @@
 		// We institute a root fallback so root can always represent the context. This
 		// guarantees that `successful_origin` will work.
 		if o.caller() == Origin::root().caller() {
-<<<<<<< HEAD
-			Ok(MultiLocation::empty())
-=======
-			Ok(MultiLocation::Here)
->>>>>>> fe598863
+			Ok(MultiLocation::here())
 		} else {
 			Err(o)
 		}
