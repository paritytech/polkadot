// Copyright 2020 Parity Technologies (UK) Ltd.
// This file is part of Polkadot.

// Polkadot is free software: you can redistribute it and/or modify
// it under the terms of the GNU General Public License as published by
// the Free Software Foundation, either version 3 of the License, or
// (at your option) any later version.

// Polkadot is distributed in the hope that it will be useful,
// but WITHOUT ANY WARRANTY; without even the implied warranty of
// MERCHANTABILITY or FITNESS FOR A PARTICULAR PURPOSE.  See the
// GNU General Public License for more details.

// You should have received a copy of the GNU General Public License
// along with Polkadot.  If not, see <http://www.gnu.org/licenses/>.

//! Various implementations for `ConvertOrigin`.

<<<<<<< HEAD
use sp_std::{marker::PhantomData, convert::TryInto};
use xcm::v0::{MultiLocation, OriginKind, NetworkId, Junction, Junctions, BodyId, BodyPart};
use xcm_executor::traits::{Convert, ConvertOrigin};
use frame_support::traits::{EnsureOrigin, Get, OriginTrait, GetBacking};
=======
use frame_support::traits::{EnsureOrigin, Get, GetBacking, OriginTrait};
>>>>>>> d5f651c1
use frame_system::RawOrigin as SystemRawOrigin;
use polkadot_parachain::primitives::IsSystem;
use sp_std::{convert::TryInto, marker::PhantomData};
use xcm::v0::{BodyId, BodyPart, Junction, MultiLocation, NetworkId, OriginKind};
use xcm_executor::traits::{Convert, ConvertOrigin};

/// Sovereign accounts use the system's `Signed` origin with an account ID derived from the `LocationConverter`.
pub struct SovereignSignedViaLocation<LocationConverter, Origin>(
	PhantomData<(LocationConverter, Origin)>,
);
impl<LocationConverter: Convert<MultiLocation, Origin::AccountId>, Origin: OriginTrait>
	ConvertOrigin<Origin> for SovereignSignedViaLocation<LocationConverter, Origin>
where
	Origin::AccountId: Clone,
{
	fn convert_origin(origin: MultiLocation, kind: OriginKind) -> Result<Origin, MultiLocation> {
		if let OriginKind::SovereignAccount = kind {
			let location = LocationConverter::convert(origin)?;
			Ok(Origin::signed(location).into())
		} else {
			Err(origin)
		}
	}
}

pub struct ParentAsSuperuser<Origin>(PhantomData<Origin>);
impl<Origin: OriginTrait> ConvertOrigin<Origin> for ParentAsSuperuser<Origin> {
	fn convert_origin(origin: MultiLocation, kind: OriginKind) -> Result<Origin, MultiLocation> {
<<<<<<< HEAD
		if kind == OriginKind::Superuser && origin.parent_count() == 1 && origin.interior().len() == 0 {
			Ok(Origin::root())
		} else {
			Err(origin)
=======
		match (kind, origin) {
			(OriginKind::Superuser, MultiLocation::X1(Junction::Parent)) => Ok(Origin::root()),
			(_, origin) => Err(origin),
>>>>>>> d5f651c1
		}
	}
}

pub struct ChildSystemParachainAsSuperuser<ParaId, Origin>(PhantomData<(ParaId, Origin)>);
impl<ParaId: IsSystem + From<u32>, Origin: OriginTrait> ConvertOrigin<Origin>
	for ChildSystemParachainAsSuperuser<ParaId, Origin>
{
	fn convert_origin(origin: MultiLocation, kind: OriginKind) -> Result<Origin, MultiLocation> {
<<<<<<< HEAD
		match (kind, origin.interior()) {
			(OriginKind::Superuser, Junctions::X1(Junction::Parachain(id)))
			if ParaId::from(*id).is_system() && origin.parent_count() == 0 =>
=======
		match (kind, origin) {
			(OriginKind::Superuser, MultiLocation::X1(Junction::Parachain(id)))
				if ParaId::from(id).is_system() =>
>>>>>>> d5f651c1
				Ok(Origin::root()),
			_ => Err(origin),
		}
	}
}

pub struct SiblingSystemParachainAsSuperuser<ParaId, Origin>(PhantomData<(ParaId, Origin)>);
impl<ParaId: IsSystem + From<u32>, Origin: OriginTrait> ConvertOrigin<Origin>
	for SiblingSystemParachainAsSuperuser<ParaId, Origin>
{
	fn convert_origin(origin: MultiLocation, kind: OriginKind) -> Result<Origin, MultiLocation> {
<<<<<<< HEAD
		match (kind, origin.interior()) {
			(OriginKind::Superuser, Junctions::X1(Junction::Parachain(id)))
			if ParaId::from(*id).is_system() && origin.parent_count() == 1 =>
				Ok(Origin::root()),
			_ => Err(origin),
=======
		match (kind, origin) {
			(
				OriginKind::Superuser,
				MultiLocation::X2(Junction::Parent, Junction::Parachain(id)),
			) if ParaId::from(id).is_system() => Ok(Origin::root()),
			(_, origin) => Err(origin),
>>>>>>> d5f651c1
		}
	}
}

pub struct ChildParachainAsNative<ParachainOrigin, Origin>(PhantomData<(ParachainOrigin, Origin)>);
impl<ParachainOrigin: From<u32>, Origin: From<ParachainOrigin>> ConvertOrigin<Origin>
	for ChildParachainAsNative<ParachainOrigin, Origin>
{
	fn convert_origin(origin: MultiLocation, kind: OriginKind) -> Result<Origin, MultiLocation> {
<<<<<<< HEAD
		match (kind, origin.interior()) {
			(OriginKind::Native, Junctions::X1(Junction::Parachain(id)))
			=> Ok(Origin::from(ParachainOrigin::from(*id))),
			_ => Err(origin),
=======
		match (kind, origin) {
			(OriginKind::Native, MultiLocation::X1(Junction::Parachain(id))) =>
				Ok(Origin::from(ParachainOrigin::from(id))),
			(_, origin) => Err(origin),
>>>>>>> d5f651c1
		}
	}
}

pub struct SiblingParachainAsNative<ParachainOrigin, Origin>(
	PhantomData<(ParachainOrigin, Origin)>,
);
impl<ParachainOrigin: From<u32>, Origin: From<ParachainOrigin>> ConvertOrigin<Origin>
	for SiblingParachainAsNative<ParachainOrigin, Origin>
{
	fn convert_origin(origin: MultiLocation, kind: OriginKind) -> Result<Origin, MultiLocation> {
<<<<<<< HEAD
		match (kind, origin.interior()) {
			(OriginKind::Native, Junctions::X1(Junction::Parachain(id)))
			if origin.parent_count() == 1 =>
				Ok(Origin::from(ParachainOrigin::from(*id))),
			_ => Err(origin),
=======
		match (kind, origin) {
			(OriginKind::Native, MultiLocation::X2(Junction::Parent, Junction::Parachain(id))) =>
				Ok(Origin::from(ParachainOrigin::from(id))),
			(_, origin) => Err(origin),
>>>>>>> d5f651c1
		}
	}
}

// Our Relay-chain has a native origin given by the `Get`ter.
pub struct RelayChainAsNative<RelayOrigin, Origin>(PhantomData<(RelayOrigin, Origin)>);
impl<RelayOrigin: Get<Origin>, Origin> ConvertOrigin<Origin>
	for RelayChainAsNative<RelayOrigin, Origin>
{
	fn convert_origin(origin: MultiLocation, kind: OriginKind) -> Result<Origin, MultiLocation> {
		if kind == OriginKind::Native && origin.parent_count() == 1 && origin.interior().len() == 0 {
			Ok(RelayOrigin::get())
		} else {
			Err(origin)
		}
	}
}

pub struct SignedAccountId32AsNative<Network, Origin>(PhantomData<(Network, Origin)>);
impl<Network: Get<NetworkId>, Origin: OriginTrait> ConvertOrigin<Origin>
	for SignedAccountId32AsNative<Network, Origin>
where
	Origin::AccountId: From<[u8; 32]>,
{
	fn convert_origin(origin: MultiLocation, kind: OriginKind) -> Result<Origin, MultiLocation> {
<<<<<<< HEAD
		match (kind, origin.interior()) {
			(OriginKind::Native, Junctions::X1(Junction::AccountId32 { id, network }))
			if (matches!(network, NetworkId::Any) || network == &Network::get())
				&& origin.parent_count() == 0
			=> Ok(Origin::signed((*id).into())),
			_ => Err(origin),
=======
		match (kind, origin) {
			(OriginKind::Native, MultiLocation::X1(Junction::AccountId32 { id, network }))
				if matches!(network, NetworkId::Any) || network == Network::get() =>
				Ok(Origin::signed(id.into())),
			(_, origin) => Err(origin),
>>>>>>> d5f651c1
		}
	}
}

pub struct SignedAccountKey20AsNative<Network, Origin>(PhantomData<(Network, Origin)>);
impl<Network: Get<NetworkId>, Origin: OriginTrait> ConvertOrigin<Origin>
	for SignedAccountKey20AsNative<Network, Origin>
where
	Origin::AccountId: From<[u8; 20]>,
{
	fn convert_origin(origin: MultiLocation, kind: OriginKind) -> Result<Origin, MultiLocation> {
<<<<<<< HEAD
		match (kind, origin.interior()) {
			(OriginKind::Native, Junctions::X1(Junction::AccountKey20 { key, network }))
				if (matches!(network, NetworkId::Any) || network == &Network::get())
					&& origin.parent_count() == 0 =>
			{
				Ok(Origin::signed((*key).into()))
			}
			_ => Err(origin),
=======
		match (kind, origin) {
			(OriginKind::Native, MultiLocation::X1(Junction::AccountKey20 { key, network }))
				if matches!(network, NetworkId::Any) || network == Network::get() =>
				Ok(Origin::signed(key.into())),
			(_, origin) => Err(origin),
>>>>>>> d5f651c1
		}
	}
}

/// `EnsureOrigin` barrier to convert from dispatch origin to XCM origin, if one exists.
pub struct EnsureXcmOrigin<Origin, Conversion>(PhantomData<(Origin, Conversion)>);
impl<Origin: OriginTrait + Clone, Conversion: Convert<Origin, MultiLocation>> EnsureOrigin<Origin>
	for EnsureXcmOrigin<Origin, Conversion>
where
	Origin::PalletsOrigin: PartialEq,
{
	type Success = MultiLocation;
	fn try_origin(o: Origin) -> Result<Self::Success, Origin> {
		let o = match Conversion::convert(o) {
			Ok(location) => return Ok(location),
			Err(o) => o,
		};
		// We institute a root fallback so root can always represent the context. This
		// guarantees that `successful_origin` will work.
		if o.caller() == Origin::root().caller() {
			Ok(MultiLocation::empty())
		} else {
			Err(o)
		}
	}

	#[cfg(feature = "runtime-benchmarks")]
	fn successful_origin() -> Origin {
		Origin::root()
	}
}

/// `Convert` implementation to convert from some a `Signed` (system) `Origin` into an `AccountId32`.
///
/// Typically used when configuring `pallet-xcm` for allowing normal accounts to dispatch an XCM from an `AccountId32`
/// origin.
pub struct SignedToAccountId32<Origin, AccountId, Network>(
	PhantomData<(Origin, AccountId, Network)>,
);
impl<Origin: OriginTrait + Clone, AccountId: Into<[u8; 32]>, Network: Get<NetworkId>>
	Convert<Origin, MultiLocation> for SignedToAccountId32<Origin, AccountId, Network>
where
	Origin::PalletsOrigin: From<SystemRawOrigin<AccountId>>
		+ TryInto<SystemRawOrigin<AccountId>, Error = Origin::PalletsOrigin>,
{
	fn convert(o: Origin) -> Result<MultiLocation, Origin> {
		o.try_with_caller(|caller| match caller.try_into() {
			Ok(SystemRawOrigin::Signed(who)) =>
				Ok(Junction::AccountId32 { network: Network::get(), id: who.into() }.into()),
			Ok(other) => Err(other.into()),
			Err(other) => Err(other),
		})
	}
}

/// `Convert` implementation to convert from some an origin which implements `Backing` into a corresponding `Plurality`
/// `MultiLocation`.
///
/// Typically used when configuring `pallet-xcm` for allowing a collective's Origin to dispatch an XCM from a
/// `Plurality` origin.
pub struct BackingToPlurality<Origin, COrigin, Body>(PhantomData<(Origin, COrigin, Body)>);
impl<Origin: OriginTrait + Clone, COrigin: GetBacking, Body: Get<BodyId>>
	Convert<Origin, MultiLocation> for BackingToPlurality<Origin, COrigin, Body>
where
	Origin::PalletsOrigin: From<COrigin> + TryInto<COrigin, Error = Origin::PalletsOrigin>,
{
	fn convert(o: Origin) -> Result<MultiLocation, Origin> {
		o.try_with_caller(|caller| match caller.try_into() {
			Ok(co) => match co.get_backing() {
				Some(backing) => Ok(Junction::Plurality {
					id: Body::get(),
					part: BodyPart::Fraction { nom: backing.approvals, denom: backing.eligible },
				}
				.into()),
				None => Err(co.into()),
			},
			Err(other) => Err(other),
		})
	}
}<|MERGE_RESOLUTION|>--- conflicted
+++ resolved
@@ -16,18 +16,11 @@
 
 //! Various implementations for `ConvertOrigin`.
 
-<<<<<<< HEAD
-use sp_std::{marker::PhantomData, convert::TryInto};
-use xcm::v0::{MultiLocation, OriginKind, NetworkId, Junction, Junctions, BodyId, BodyPart};
-use xcm_executor::traits::{Convert, ConvertOrigin};
-use frame_support::traits::{EnsureOrigin, Get, OriginTrait, GetBacking};
-=======
 use frame_support::traits::{EnsureOrigin, Get, GetBacking, OriginTrait};
->>>>>>> d5f651c1
 use frame_system::RawOrigin as SystemRawOrigin;
 use polkadot_parachain::primitives::IsSystem;
 use sp_std::{convert::TryInto, marker::PhantomData};
-use xcm::v0::{BodyId, BodyPart, Junction, MultiLocation, NetworkId, OriginKind};
+use xcm::v0::{BodyId, BodyPart, Junction, Junctions, MultiLocation, NetworkId, OriginKind};
 use xcm_executor::traits::{Convert, ConvertOrigin};
 
 /// Sovereign accounts use the system's `Signed` origin with an account ID derived from the `LocationConverter`.
@@ -52,16 +45,13 @@
 pub struct ParentAsSuperuser<Origin>(PhantomData<Origin>);
 impl<Origin: OriginTrait> ConvertOrigin<Origin> for ParentAsSuperuser<Origin> {
 	fn convert_origin(origin: MultiLocation, kind: OriginKind) -> Result<Origin, MultiLocation> {
-<<<<<<< HEAD
-		if kind == OriginKind::Superuser && origin.parent_count() == 1 && origin.interior().len() == 0 {
+		if kind == OriginKind::Superuser &&
+			origin.parent_count() == 1 &&
+			origin.interior().len() == 0
+		{
 			Ok(Origin::root())
 		} else {
 			Err(origin)
-=======
-		match (kind, origin) {
-			(OriginKind::Superuser, MultiLocation::X1(Junction::Parent)) => Ok(Origin::root()),
-			(_, origin) => Err(origin),
->>>>>>> d5f651c1
 		}
 	}
 }
@@ -71,15 +61,9 @@
 	for ChildSystemParachainAsSuperuser<ParaId, Origin>
 {
 	fn convert_origin(origin: MultiLocation, kind: OriginKind) -> Result<Origin, MultiLocation> {
-<<<<<<< HEAD
 		match (kind, origin.interior()) {
 			(OriginKind::Superuser, Junctions::X1(Junction::Parachain(id)))
-			if ParaId::from(*id).is_system() && origin.parent_count() == 0 =>
-=======
-		match (kind, origin) {
-			(OriginKind::Superuser, MultiLocation::X1(Junction::Parachain(id)))
-				if ParaId::from(id).is_system() =>
->>>>>>> d5f651c1
+				if ParaId::from(*id).is_system() && origin.parent_count() == 0 =>
 				Ok(Origin::root()),
 			_ => Err(origin),
 		}
@@ -91,20 +75,11 @@
 	for SiblingSystemParachainAsSuperuser<ParaId, Origin>
 {
 	fn convert_origin(origin: MultiLocation, kind: OriginKind) -> Result<Origin, MultiLocation> {
-<<<<<<< HEAD
 		match (kind, origin.interior()) {
 			(OriginKind::Superuser, Junctions::X1(Junction::Parachain(id)))
-			if ParaId::from(*id).is_system() && origin.parent_count() == 1 =>
+				if ParaId::from(*id).is_system() && origin.parent_count() == 1 =>
 				Ok(Origin::root()),
 			_ => Err(origin),
-=======
-		match (kind, origin) {
-			(
-				OriginKind::Superuser,
-				MultiLocation::X2(Junction::Parent, Junction::Parachain(id)),
-			) if ParaId::from(id).is_system() => Ok(Origin::root()),
-			(_, origin) => Err(origin),
->>>>>>> d5f651c1
 		}
 	}
 }
@@ -114,17 +89,10 @@
 	for ChildParachainAsNative<ParachainOrigin, Origin>
 {
 	fn convert_origin(origin: MultiLocation, kind: OriginKind) -> Result<Origin, MultiLocation> {
-<<<<<<< HEAD
-		match (kind, origin.interior()) {
-			(OriginKind::Native, Junctions::X1(Junction::Parachain(id)))
-			=> Ok(Origin::from(ParachainOrigin::from(*id))),
-			_ => Err(origin),
-=======
-		match (kind, origin) {
-			(OriginKind::Native, MultiLocation::X1(Junction::Parachain(id))) =>
-				Ok(Origin::from(ParachainOrigin::from(id))),
-			(_, origin) => Err(origin),
->>>>>>> d5f651c1
+		match (kind, origin.interior()) {
+			(OriginKind::Native, Junctions::X1(Junction::Parachain(id))) =>
+				Ok(Origin::from(ParachainOrigin::from(*id))),
+			_ => Err(origin),
 		}
 	}
 }
@@ -136,18 +104,11 @@
 	for SiblingParachainAsNative<ParachainOrigin, Origin>
 {
 	fn convert_origin(origin: MultiLocation, kind: OriginKind) -> Result<Origin, MultiLocation> {
-<<<<<<< HEAD
 		match (kind, origin.interior()) {
 			(OriginKind::Native, Junctions::X1(Junction::Parachain(id)))
-			if origin.parent_count() == 1 =>
+				if origin.parent_count() == 1 =>
 				Ok(Origin::from(ParachainOrigin::from(*id))),
 			_ => Err(origin),
-=======
-		match (kind, origin) {
-			(OriginKind::Native, MultiLocation::X2(Junction::Parent, Junction::Parachain(id))) =>
-				Ok(Origin::from(ParachainOrigin::from(id))),
-			(_, origin) => Err(origin),
->>>>>>> d5f651c1
 		}
 	}
 }
@@ -158,7 +119,8 @@
 	for RelayChainAsNative<RelayOrigin, Origin>
 {
 	fn convert_origin(origin: MultiLocation, kind: OriginKind) -> Result<Origin, MultiLocation> {
-		if kind == OriginKind::Native && origin.parent_count() == 1 && origin.interior().len() == 0 {
+		if kind == OriginKind::Native && origin.parent_count() == 1 && origin.interior().len() == 0
+		{
 			Ok(RelayOrigin::get())
 		} else {
 			Err(origin)
@@ -173,20 +135,12 @@
 	Origin::AccountId: From<[u8; 32]>,
 {
 	fn convert_origin(origin: MultiLocation, kind: OriginKind) -> Result<Origin, MultiLocation> {
-<<<<<<< HEAD
 		match (kind, origin.interior()) {
 			(OriginKind::Native, Junctions::X1(Junction::AccountId32 { id, network }))
-			if (matches!(network, NetworkId::Any) || network == &Network::get())
-				&& origin.parent_count() == 0
-			=> Ok(Origin::signed((*id).into())),
-			_ => Err(origin),
-=======
-		match (kind, origin) {
-			(OriginKind::Native, MultiLocation::X1(Junction::AccountId32 { id, network }))
-				if matches!(network, NetworkId::Any) || network == Network::get() =>
-				Ok(Origin::signed(id.into())),
-			(_, origin) => Err(origin),
->>>>>>> d5f651c1
+				if (matches!(network, NetworkId::Any) || network == &Network::get()) &&
+					origin.parent_count() == 0 =>
+				Ok(Origin::signed((*id).into())),
+			_ => Err(origin),
 		}
 	}
 }
@@ -198,22 +152,12 @@
 	Origin::AccountId: From<[u8; 20]>,
 {
 	fn convert_origin(origin: MultiLocation, kind: OriginKind) -> Result<Origin, MultiLocation> {
-<<<<<<< HEAD
 		match (kind, origin.interior()) {
 			(OriginKind::Native, Junctions::X1(Junction::AccountKey20 { key, network }))
-				if (matches!(network, NetworkId::Any) || network == &Network::get())
-					&& origin.parent_count() == 0 =>
-			{
-				Ok(Origin::signed((*key).into()))
-			}
-			_ => Err(origin),
-=======
-		match (kind, origin) {
-			(OriginKind::Native, MultiLocation::X1(Junction::AccountKey20 { key, network }))
-				if matches!(network, NetworkId::Any) || network == Network::get() =>
-				Ok(Origin::signed(key.into())),
-			(_, origin) => Err(origin),
->>>>>>> d5f651c1
+				if (matches!(network, NetworkId::Any) || network == &Network::get()) &&
+					origin.parent_count() == 0 =>
+				Ok(Origin::signed((*key).into())),
+			_ => Err(origin),
 		}
 	}
 }
