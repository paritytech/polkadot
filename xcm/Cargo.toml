--- conflicted
+++ resolved
@@ -11,15 +11,9 @@
 impl-trait-for-tuples = "0.2.2"
 log = { version = "0.4.17", default-features = false }
 parity-scale-codec = { version = "3.4.0", default-features = false, features = [ "derive", "max-encoded-len" ] }
-<<<<<<< HEAD
 scale-info = { version = "2.5.0", default-features = false, features = ["derive", "serde"] }
 sp-weights = { git = "https://github.com/paritytech/substrate", branch = "master", default-features = false, feature = ["serde "] }
-serde = { version = "1.0.136", default-features = false, features = ["alloc", "derive"] }
-=======
-scale-info = { version = "2.5.0", default-features = false, features = ["derive"] }
-sp-weights = { git = "https://github.com/paritytech/substrate", branch = "master", default-features = false }
-serde = { version = "1.0.163", optional = true, features = ["derive"] }
->>>>>>> 26b4a21d
+serde = { version = "1.0.163", default-features = false, features = ["alloc", "derive"] }
 xcm-procedural = { path = "procedural" }
 
 [dev-dependencies]
