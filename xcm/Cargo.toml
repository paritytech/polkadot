--- conflicted
+++ resolved
@@ -6,21 +6,14 @@
 edition = "2021"
 
 [dependencies]
+derivative = { version = "2.2.0", default-features = false, features = [ "use_core" ] }
 impl-trait-for-tuples = "0.2.2"
-<<<<<<< HEAD
+log = { version = "0.4.17", default-features = false }
 parity-scale-codec = { version = "3.1.2", default-features = false, features = [ "derive", "max-encoded-len" ] }
-scale-info = { version = "2.1.1", default-features = false, features = ["derive"] }
+scale-info = { version = "2.1.2", default-features = false, features = ["derive"] }
 sp-io = { git = "https://github.com/paritytech/substrate", branch = "master", default-features = false }
-derivative = {version = "2.2.0", default-features = false, features = [ "use_core" ] }
+sp-runtime = { git = "https://github.com/paritytech/substrate", branch = "master", default-features = false }
 serde = { version = "1.0.136", optional = true, features = ["derive"] }
-log = { version = "0.4.16", default-features = false }
-=======
-parity-scale-codec = { version = "3.1.2", default-features = false, features = ["derive", "max-encoded-len"] }
-scale-info = { version = "2.1.2", default-features = false, features = ["derive"] }
-sp-runtime = { git = "https://github.com/paritytech/substrate", branch = "master", default-features = false }
-derivative = {version = "2.2.0", default-features = false, features = [ "use_core" ] }
-log = { version = "0.4.17", default-features = false }
->>>>>>> aefe9ffc
 xcm-procedural = { path = "procedural" }
 
 [features]
@@ -32,10 +25,7 @@
 std = [
 	"parity-scale-codec/std",
 	"scale-info/std",
-<<<<<<< HEAD
 	"serde",
-	"sp-io/std"
-=======
+	"sp-io/std",
 	"sp-runtime/std",
->>>>>>> aefe9ffc
 ]