// Copyright 2021 Parity Technologies (UK) Ltd.
// This file is part of Polkadot.

// Polkadot is free software: you can redistribute it and/or modify
// it under the terms of the GNU General Public License as published by
// the Free Software Foundation, either version 3 of the License, or
// (at your option) any later version.

// Polkadot is distributed in the hope that it will be useful,
// but WITHOUT ANY WARRANTY; without even the implied warranty of
// MERCHANTABILITY or FITNESS FOR A PARTICULAR PURPOSE.  See the
// GNU General Public License for more details.

// You should have received a copy of the GNU General Public License
// along with Polkadot.  If not, see <http://www.gnu.org/licenses/>.

#![cfg_attr(not(feature = "std"), no_std)]
#![cfg(test)]

use polkadot_test_client::{
	BlockBuilderExt, ClientBlockImportExt, DefaultTestClientBuilderExt, ExecutionStrategy,
	InitPolkadotBlockBuilder, TestClientBuilder, TestClientBuilderExt,
};
use polkadot_test_runtime::pallet_test_notifier;
use polkadot_test_service::construct_extrinsic;
use sp_runtime::{generic::BlockId, traits::Block};
use sp_state_machine::InspectState;
use xcm::{latest::prelude::*, VersionedResponse, VersionedXcm};

#[test]
fn basic_buy_fees_message_executes() {
	sp_tracing::try_init_simple();
	let mut client = TestClientBuilder::new()
		.set_execution_strategy(ExecutionStrategy::AlwaysWasm)
		.build();

	let msg = Xcm(vec![
		WithdrawAsset((Parent, 100).into()),
		BuyExecution { fees: (Parent, 1).into(), weight_limit: Unlimited },
		DepositAsset { assets: Wild(All), max_assets: 1, beneficiary: Parent.into() },
	]);

	let mut block_builder = client.init_polkadot_block_builder();

	let execute = construct_extrinsic(
		&client,
<<<<<<< HEAD
		polkadot_test_runtime::Call::Xcm(pallet_xcm::Call::execute {
			message: Box::new(VersionedXcm::from(msg.clone())),
			max_weight: 1_000_000_000,
		}),
=======
		polkadot_test_runtime::Call::Xcm(pallet_xcm::Call::execute(
			Box::new(VersionedXcm::from(msg)),
			1_000_000_000,
		)),
>>>>>>> e76207c0
		sp_keyring::Sr25519Keyring::Alice,
		0,
	);

	block_builder.push_polkadot_extrinsic(execute).expect("pushes extrinsic");

	let block = block_builder.build().expect("Finalizes the block").block;
	let block_hash = block.hash();

	futures::executor::block_on(client.import(sp_consensus::BlockOrigin::Own, block))
		.expect("imports the block");

	client
		.state_at(&BlockId::Hash(block_hash))
		.expect("state should exist")
		.inspect_state(|| {
			assert!(polkadot_test_runtime::System::events().iter().any(|r| matches!(
				r.event,
				polkadot_test_runtime::Event::Xcm(pallet_xcm::Event::Attempted(Outcome::Complete(
					_
				))),
			)));
		});
}

#[test]
fn query_response_fires() {
	use pallet_test_notifier::Event::*;
	use pallet_xcm::QueryStatus;
	use polkadot_test_runtime::Event::TestNotifier;

	sp_tracing::try_init_simple();
	let mut client = TestClientBuilder::new()
		.set_execution_strategy(ExecutionStrategy::AlwaysWasm)
		.build();

	let mut block_builder = client.init_polkadot_block_builder();

	let execute = construct_extrinsic(
		&client,
		polkadot_test_runtime::Call::TestNotifier(pallet_test_notifier::Call::prepare_new_query()),
		sp_keyring::Sr25519Keyring::Alice,
		0,
	);

	block_builder.push_polkadot_extrinsic(execute).expect("pushes extrinsic");

	let block = block_builder.build().expect("Finalizes the block").block;
	let block_hash = block.hash();

	futures::executor::block_on(client.import(sp_consensus::BlockOrigin::Own, block))
		.expect("imports the block");

	let mut query_id = None;
	client
		.state_at(&BlockId::Hash(block_hash))
		.expect("state should exist")
		.inspect_state(|| {
			for r in polkadot_test_runtime::System::events().iter() {
				match r.event {
					TestNotifier(QueryPrepared(q)) => query_id = Some(q),
					_ => (),
				}
			}
		});
	let query_id = query_id.unwrap();

	let mut block_builder = client.init_polkadot_block_builder();

	let response = Response::ExecutionResult(Ok(()));
	let max_weight = 1_000_000;
	let msg = Xcm(vec![QueryResponse { query_id, response, max_weight }]);
	let msg = Box::new(VersionedXcm::from(msg));

	let execute = construct_extrinsic(
		&client,
		polkadot_test_runtime::Call::Xcm(pallet_xcm::Call::execute(msg, 1_000_000_000)),
		sp_keyring::Sr25519Keyring::Alice,
		1,
	);

	block_builder.push_polkadot_extrinsic(execute).expect("pushes extrinsic");

	let block = block_builder.build().expect("Finalizes the block").block;
	let block_hash = block.hash();

	futures::executor::block_on(client.import(sp_consensus::BlockOrigin::Own, block))
		.expect("imports the block");

	client
		.state_at(&BlockId::Hash(block_hash))
		.expect("state should exist")
		.inspect_state(|| {
			assert!(polkadot_test_runtime::System::events().iter().any(|r| matches!(
				r.event,
				polkadot_test_runtime::Event::Xcm(pallet_xcm::Event::ResponseReady(
					q,
					Response::ExecutionResult(Ok(())),
				)) if q == query_id,
			)));
			assert_eq!(
				polkadot_test_runtime::Xcm::query(query_id),
				Some(QueryStatus::Ready {
					response: VersionedResponse::V2(Response::ExecutionResult(Ok(()))),
					at: 2u32.into()
				}),
			)
		});
}

#[test]
fn query_response_elicits_handler() {
	use pallet_test_notifier::Event::*;
	use polkadot_test_runtime::Event::TestNotifier;

	sp_tracing::try_init_simple();
	let mut client = TestClientBuilder::new()
		.set_execution_strategy(ExecutionStrategy::AlwaysWasm)
		.build();

	let mut block_builder = client.init_polkadot_block_builder();

	let execute = construct_extrinsic(
		&client,
		polkadot_test_runtime::Call::TestNotifier(
			pallet_test_notifier::Call::prepare_new_notify_query(),
		),
		sp_keyring::Sr25519Keyring::Alice,
		0,
	);

	block_builder.push_polkadot_extrinsic(execute).expect("pushes extrinsic");

	let block = block_builder.build().expect("Finalizes the block").block;
	let block_hash = block.hash();

	futures::executor::block_on(client.import(sp_consensus::BlockOrigin::Own, block))
		.expect("imports the block");

	let mut query_id = None;
	client
		.state_at(&BlockId::Hash(block_hash))
		.expect("state should exist")
		.inspect_state(|| {
			for r in polkadot_test_runtime::System::events().iter() {
				match r.event {
					TestNotifier(NotifyQueryPrepared(q)) => query_id = Some(q),
					_ => (),
				}
			}
		});
	let query_id = query_id.unwrap();

	let mut block_builder = client.init_polkadot_block_builder();

	let response = Response::ExecutionResult(Ok(()));
	let max_weight = 1_000_000;
	let msg = Xcm(vec![QueryResponse { query_id, response, max_weight }]);

	let execute = construct_extrinsic(
		&client,
<<<<<<< HEAD
		polkadot_test_runtime::Call::Xcm(pallet_xcm::Call::execute {
			message: Box::new(VersionedXcm::from(msg.clone())),
			max_weight: 1_000_000_000,
		}),
=======
		polkadot_test_runtime::Call::Xcm(pallet_xcm::Call::execute(
			Box::new(VersionedXcm::from(msg)),
			1_000_000_000,
		)),
>>>>>>> e76207c0
		sp_keyring::Sr25519Keyring::Alice,
		1,
	);

	block_builder.push_polkadot_extrinsic(execute).expect("pushes extrinsic");

	let block = block_builder.build().expect("Finalizes the block").block;
	let block_hash = block.hash();

	futures::executor::block_on(client.import(sp_consensus::BlockOrigin::Own, block))
		.expect("imports the block");

	client
		.state_at(&BlockId::Hash(block_hash))
		.expect("state should exist")
		.inspect_state(|| {
			assert!(polkadot_test_runtime::System::events().iter().any(|r| matches!(
				r.event,
				TestNotifier(ResponseReceived(
					MultiLocation { parents: 0, interior: X1(Junction::AccountId32 { .. }) },
					q,
					Response::ExecutionResult(Ok(())),
				)) if q == query_id,
			)));
		});
}<|MERGE_RESOLUTION|>--- conflicted
+++ resolved
@@ -44,17 +44,10 @@
 
 	let execute = construct_extrinsic(
 		&client,
-<<<<<<< HEAD
 		polkadot_test_runtime::Call::Xcm(pallet_xcm::Call::execute {
-			message: Box::new(VersionedXcm::from(msg.clone())),
+			message: Box::new(VersionedXcm::from(msg)),
 			max_weight: 1_000_000_000,
 		}),
-=======
-		polkadot_test_runtime::Call::Xcm(pallet_xcm::Call::execute(
-			Box::new(VersionedXcm::from(msg)),
-			1_000_000_000,
-		)),
->>>>>>> e76207c0
 		sp_keyring::Sr25519Keyring::Alice,
 		0,
 	);
@@ -216,17 +209,10 @@
 
 	let execute = construct_extrinsic(
 		&client,
-<<<<<<< HEAD
 		polkadot_test_runtime::Call::Xcm(pallet_xcm::Call::execute {
-			message: Box::new(VersionedXcm::from(msg.clone())),
+			message: Box::new(VersionedXcm::from(msg)),
 			max_weight: 1_000_000_000,
 		}),
-=======
-		polkadot_test_runtime::Call::Xcm(pallet_xcm::Call::execute(
-			Box::new(VersionedXcm::from(msg)),
-			1_000_000_000,
-		)),
->>>>>>> e76207c0
 		sp_keyring::Sr25519Keyring::Alice,
 		1,
 	);
