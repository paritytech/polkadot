--- conflicted
+++ resolved
@@ -37,7 +37,7 @@
 	let msg = Xcm(vec![
 		WithdrawAsset((Parent, 100).into()),
 		BuyExecution { fees: (Parent, 1).into(), weight_limit: Unlimited },
-		DepositAsset { assets: Wild(AllCounted(1)), beneficiary: Parent.into() },
+		DepositAsset { assets: Wild(All), max_assets: 1, beneficiary: Parent.into() },
 	]);
 
 	let mut block_builder = client.init_polkadot_block_builder();
@@ -115,8 +115,7 @@
 
 	let response = Response::ExecutionResult(None);
 	let max_weight = 1_000_000;
-	let querier = Some(Here.into());
-	let msg = Xcm(vec![QueryResponse { query_id, response, max_weight, querier }]);
+	let msg = Xcm(vec![QueryResponse { query_id, response, max_weight }]);
 	let msg = Box::new(VersionedXcm::from(msg));
 
 	let execute = construct_extrinsic(
@@ -137,27 +136,6 @@
 	futures::executor::block_on(client.import(sp_consensus::BlockOrigin::Own, block))
 		.expect("imports the block");
 
-<<<<<<< HEAD
-	client
-		.state_at(&BlockId::Hash(block_hash))
-		.expect("state should exist")
-		.inspect_state(|| {
-			assert!(polkadot_test_runtime::System::events().iter().any(|r| matches!(
-				r.event,
-				polkadot_test_runtime::RuntimeEvent::Xcm(pallet_xcm::Event::ResponseReady(
-					q,
-					Response::ExecutionResult(None),
-				)) if q == query_id,
-			)));
-			assert_eq!(
-				polkadot_test_runtime::Xcm::query(query_id),
-				Some(QueryStatus::Ready {
-					response: VersionedResponse::V3(Response::ExecutionResult(None)),
-					at: 2u32.into()
-				}),
-			)
-		});
-=======
 	client.state_at(&block_hash).expect("state should exist").inspect_state(|| {
 		assert!(polkadot_test_runtime::System::events().iter().any(|r| matches!(
 			r.event,
@@ -174,7 +152,6 @@
 			}),
 		)
 	});
->>>>>>> 32dd0c9c
 }
 
 #[test]
@@ -221,8 +198,7 @@
 
 	let response = Response::ExecutionResult(None);
 	let max_weight = 1_000_000;
-	let querier = Some(Here.into());
-	let msg = Xcm(vec![QueryResponse { query_id, response, max_weight, querier }]);
+	let msg = Xcm(vec![QueryResponse { query_id, response, max_weight }]);
 
 	let execute = construct_extrinsic(
 		&client,
