--- conflicted
+++ resolved
@@ -3,27 +3,23 @@
 edition = "2021"
 name = "xcm-executor-integration-tests"
 description = "Integration tests for the XCM Executor"
-<<<<<<< HEAD
-version = "0.9.28"
-=======
 version = "0.9.29"
->>>>>>> fa54983d
 
 [dependencies]
-frame-support = { git = "https://github.com/paritytech/substrate", default-features = false , branch = "polkadot-v0.9.28" }
-frame-system = { git = "https://github.com/paritytech/substrate", branch = "polkadot-v0.9.28" }
+frame-support = { git = "https://github.com/paritytech/substrate", branch = "master", default-features = false }
+frame-system = { git = "https://github.com/paritytech/substrate", branch = "master" }
 futures = "0.3.21"
 pallet-xcm = { path = "../../pallet-xcm" }
 polkadot-test-client = { path = "../../../node/test/client" }
 polkadot-test-runtime = { path = "../../../runtime/test-runtime" }
 polkadot-test-service = { path = "../../../node/test/service" }
-sp-consensus = { git = "https://github.com/paritytech/substrate", branch = "polkadot-v0.9.28" }
-sp-keyring = { git = "https://github.com/paritytech/substrate", branch = "polkadot-v0.9.28" }
-sp-runtime = { git = "https://github.com/paritytech/substrate", default-features = false , branch = "polkadot-v0.9.28" }
-sp-state-machine = { git = "https://github.com/paritytech/substrate", branch = "polkadot-v0.9.28" }
+sp-consensus = { git = "https://github.com/paritytech/substrate", branch = "master" }
+sp-keyring = { git = "https://github.com/paritytech/substrate", branch = "master" }
+sp-runtime = { git = "https://github.com/paritytech/substrate", branch = "master", default-features = false }
+sp-state-machine = { git = "https://github.com/paritytech/substrate", branch = "master" }
 xcm = { path = "../..", default-features = false }
 xcm-executor = { path = ".." }
-sp-tracing = { git = "https://github.com/paritytech/substrate", branch = "polkadot-v0.9.28" }
+sp-tracing = { git = "https://github.com/paritytech/substrate", branch = "master" }
 
 [features]
 default = ["std"]
