--- conflicted
+++ resolved
@@ -7,13 +7,7 @@
 
 [dependencies]
 frame-support = { git = "https://github.com/paritytech/substrate", branch = "master", default-features = false }
-<<<<<<< HEAD
-log = { version = "0.4.14", default-features = false }
-
 frame-system = { git = "https://github.com/paritytech/substrate", branch = "master" }
-=======
-frame-system = { git = "https://github.com/paritytech/substrate", branch = "master", features = [ "runtime-benchmarks" ] }
->>>>>>> 5255c29e
 futures = "0.3.15"
 pallet-xcm = { path = "../../pallet-xcm" }
 polkadot-test-client = { path = "../../../node/test/client" }
