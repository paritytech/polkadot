[package]
authors = ["Parity Technologies <admin@parity.io>"]
edition = "2021"
name = "xcm-executor"
description = "An abstract and configurable XCM message executor."
<<<<<<< HEAD
version = "0.9.30"
=======
version = "0.9.31"
>>>>>>> 32dd0c9c

[dependencies]
impl-trait-for-tuples = "0.2.2"
parity-scale-codec = { version = "3.1.5", default-features = false, features = ["derive"] }
xcm = { path = "..", default-features = false }
<<<<<<< HEAD
sp-std = { git = "https://github.com/paritytech/substrate", default-features = false , branch = "polkadot-v0.9.30" }
sp-io = { git = "https://github.com/paritytech/substrate", default-features = false , branch = "polkadot-v0.9.30" }
sp-arithmetic = { git = "https://github.com/paritytech/substrate", default-features = false , branch = "polkadot-v0.9.30" }
sp-core = { git = "https://github.com/paritytech/substrate", default-features = false , branch = "polkadot-v0.9.30" }
sp-runtime = { git = "https://github.com/paritytech/substrate", default-features = false , branch = "polkadot-v0.9.30" }
frame-support = { git = "https://github.com/paritytech/substrate", default-features = false , branch = "polkadot-v0.9.30" }
log = { version = "0.4.17", default-features = false }
frame-benchmarking = { git = "https://github.com/paritytech/substrate", default-features = false, optional = true , branch = "polkadot-v0.9.30" }
=======
sp-std = { git = "https://github.com/paritytech/substrate", default-features = false , branch = "polkadot-v0.9.31" }
sp-io = { git = "https://github.com/paritytech/substrate", default-features = false , branch = "polkadot-v0.9.31" }
sp-arithmetic = { git = "https://github.com/paritytech/substrate", default-features = false , branch = "polkadot-v0.9.31" }
sp-core = { git = "https://github.com/paritytech/substrate", default-features = false , branch = "polkadot-v0.9.31" }
sp-runtime = { git = "https://github.com/paritytech/substrate", default-features = false , branch = "polkadot-v0.9.31" }
frame-support = { git = "https://github.com/paritytech/substrate", default-features = false , branch = "polkadot-v0.9.31" }
log = { version = "0.4.17", default-features = false }
frame-benchmarking = { git = "https://github.com/paritytech/substrate", default-features = false, optional = true , branch = "polkadot-v0.9.31" }
>>>>>>> 32dd0c9c

[features]
default = ["std"]
runtime-benchmarks = [
	"frame-benchmarking/runtime-benchmarks",
]
std = [
	"parity-scale-codec/std",
	"xcm/std",
	"sp-std/std",
	"sp-io/std",
	"sp-arithmetic/std",
	"sp-core/std",
	"sp-runtime/std",
	"frame-support/std",
	"log/std",
]<|MERGE_RESOLUTION|>--- conflicted
+++ resolved
@@ -3,26 +3,12 @@
 edition = "2021"
 name = "xcm-executor"
 description = "An abstract and configurable XCM message executor."
-<<<<<<< HEAD
-version = "0.9.30"
-=======
 version = "0.9.31"
->>>>>>> 32dd0c9c
 
 [dependencies]
 impl-trait-for-tuples = "0.2.2"
 parity-scale-codec = { version = "3.1.5", default-features = false, features = ["derive"] }
 xcm = { path = "..", default-features = false }
-<<<<<<< HEAD
-sp-std = { git = "https://github.com/paritytech/substrate", default-features = false , branch = "polkadot-v0.9.30" }
-sp-io = { git = "https://github.com/paritytech/substrate", default-features = false , branch = "polkadot-v0.9.30" }
-sp-arithmetic = { git = "https://github.com/paritytech/substrate", default-features = false , branch = "polkadot-v0.9.30" }
-sp-core = { git = "https://github.com/paritytech/substrate", default-features = false , branch = "polkadot-v0.9.30" }
-sp-runtime = { git = "https://github.com/paritytech/substrate", default-features = false , branch = "polkadot-v0.9.30" }
-frame-support = { git = "https://github.com/paritytech/substrate", default-features = false , branch = "polkadot-v0.9.30" }
-log = { version = "0.4.17", default-features = false }
-frame-benchmarking = { git = "https://github.com/paritytech/substrate", default-features = false, optional = true , branch = "polkadot-v0.9.30" }
-=======
 sp-std = { git = "https://github.com/paritytech/substrate", default-features = false , branch = "polkadot-v0.9.31" }
 sp-io = { git = "https://github.com/paritytech/substrate", default-features = false , branch = "polkadot-v0.9.31" }
 sp-arithmetic = { git = "https://github.com/paritytech/substrate", default-features = false , branch = "polkadot-v0.9.31" }
@@ -31,7 +17,6 @@
 frame-support = { git = "https://github.com/paritytech/substrate", default-features = false , branch = "polkadot-v0.9.31" }
 log = { version = "0.4.17", default-features = false }
 frame-benchmarking = { git = "https://github.com/paritytech/substrate", default-features = false, optional = true , branch = "polkadot-v0.9.31" }
->>>>>>> 32dd0c9c
 
 [features]
 default = ["std"]
