// Copyright (C) Parity Technologies (UK) Ltd.
// This file is part of Polkadot.

// Polkadot is free software: you can redistribute it and/or modify
// it under the terms of the GNU General Public License as published by
// the Free Software Foundation, either version 3 of the License, or
// (at your option) any later version.

// Polkadot is distributed in the hope that it will be useful,
// but WITHOUT ANY WARRANTY; without even the implied warranty of
// MERCHANTABILITY or FITNESS FOR A PARTICULAR PURPOSE.  See the
// GNU General Public License for more details.

// You should have received a copy of the GNU General Public License
// along with Polkadot.  If not, see <http://www.gnu.org/licenses/>.

use crate::Assets;
use sp_std::result::Result;
use xcm::latest::{Error as XcmError, MultiAsset, MultiLocation, Result as XcmResult, XcmContext};

/// Facility for asset transacting.
///
/// This should work with as many asset/location combinations as possible. Locations to support may include non-account
/// locations such as a `MultiLocation::X1(Junction::Parachain)`. Different chains may handle them in different ways.
///
/// Can be amalgamated as a tuple of items that implement this trait. In such executions, if any of the transactors
/// returns `Ok(())`, then it will short circuit. Else, execution is passed to the next transactor.
pub trait TransactAsset {
	/// Ensure that `check_in` will do as expected.
	///
	/// When composed as a tuple, all type-items are called and at least one must result in `Ok`.
	fn can_check_in(
		_origin: &MultiLocation,
		_what: &MultiAsset,
		_context: &XcmContext,
	) -> XcmResult {
		Err(XcmError::Unimplemented)
	}

	/// An asset has been teleported in from the given origin. This should do whatever housekeeping is needed.
	///
	/// NOTE: This will make only a best-effort at bookkeeping. The caller should ensure that `can_check_in` has
	/// returned with `Ok` in order to guarantee that this operation proceeds properly.
	///
	/// Implementation note: In general this will do one of two things: On chains where the asset is native,
	/// it will reduce the assets from a special "teleported" account so that a) total-issuance is preserved;
	/// and b) to ensure that no more assets can be teleported in than were teleported out overall (this should
	/// not be needed if the teleporting chains are to be trusted, but better to be safe than sorry). On chains
	/// where the asset is not native then it will generally just be a no-op.
	///
	/// When composed as a tuple, all type-items are called. It is up to the implementer that there exists no
	/// value for `_what` which can cause side-effects for more than one of the type-items.
	fn check_in(_origin: &MultiLocation, _what: &MultiAsset, _context: &XcmContext) {}

	/// Ensure that `check_out` will do as expected.
	///
	/// When composed as a tuple, all type-items are called and at least one must result in `Ok`.
	fn can_check_out(
		_dest: &MultiLocation,
		_what: &MultiAsset,
		_context: &XcmContext,
	) -> XcmResult {
		Err(XcmError::Unimplemented)
	}

	/// An asset has been teleported out to the given destination. This should do whatever housekeeping is needed.
	///
	/// Implementation note: In general this will do one of two things: On chains where the asset is native,
	/// it will increase the assets in a special "teleported" account so that a) total-issuance is preserved; and
	/// b) to ensure that no more assets can be teleported in than were teleported out overall (this should not
	/// be needed if the teleporting chains are to be trusted, but better to be safe than sorry). On chains where
	/// the asset is not native then it will generally just be a no-op.
	///
	/// When composed as a tuple, all type-items are called. It is up to the implementer that there exists no
	/// value for `_what` which can cause side-effects for more than one of the type-items.
	fn check_out(_dest: &MultiLocation, _what: &MultiAsset, _context: &XcmContext) {}

	/// Deposit the `what` asset into the account of `who`.
	///
	/// Implementations should return `XcmError::FailedToTransactAsset` if deposit failed.
	fn deposit_asset(
		_what: &MultiAsset,
		_who: &MultiLocation,
		_context: Option<&XcmContext>,
	) -> XcmResult {
		Err(XcmError::Unimplemented)
	}

	/// Withdraw the given asset from the consensus system. Return the actual asset(s) withdrawn,
	/// which should always be equal to `_what`.
	///
	/// The XCM `_maybe_context` parameter may be `None` when the caller of `withdraw_asset` is
	/// outside of the context of a currently-executing XCM. An example will be the `charge_fees`
	/// method in the XCM executor.
	///
	/// Implementations should return `XcmError::FailedToTransactAsset` if withdraw failed.
	fn withdraw_asset(
		_what: &MultiAsset,
		_who: &MultiLocation,
		_maybe_context: Option<&XcmContext>,
	) -> Result<Assets, XcmError> {
		Err(XcmError::Unimplemented)
	}

	/// Move an `asset` `from` one location in `to` another location.
	///
	/// Returns `XcmError::FailedToTransactAsset` if transfer failed.
	///
	/// ## Notes
	/// This function is meant to only be implemented by the type implementing `TransactAsset`, and
	/// not be called directly. Most common API usages will instead call `transfer_asset`, which in
	/// turn has a default implementation that calls `internal_transfer_asset`. As such, **please
	/// do not call this method directly unless you know what you're doing**.
	fn internal_transfer_asset(
		_asset: &MultiAsset,
		_from: &MultiLocation,
		_to: &MultiLocation,
		_context: &XcmContext,
	) -> Result<Assets, XcmError> {
		Err(XcmError::Unimplemented)
	}

	/// Move an `asset` `from` one location in `to` another location.
	///
	/// Attempts to use `internal_transfer_asset` and if not available then falls back to using a
	/// two-part withdraw/deposit.
	fn transfer_asset(
		asset: &MultiAsset,
		from: &MultiLocation,
		to: &MultiLocation,
		context: &XcmContext,
	) -> Result<Assets, XcmError> {
		match Self::internal_transfer_asset(asset, from, to, context) {
			Err(XcmError::AssetNotFound | XcmError::Unimplemented) => {
				let assets = Self::withdraw_asset(asset, from, Some(context))?;
				// Not a very forgiving attitude; once we implement roll-backs then it'll be nicer.
				Self::deposit_asset(asset, to, Some(context))?;
				Ok(assets)
			},
			result => result,
		}
	}
}

#[impl_trait_for_tuples::impl_for_tuples(30)]
impl TransactAsset for Tuple {
	fn can_check_in(origin: &MultiLocation, what: &MultiAsset, context: &XcmContext) -> XcmResult {
		for_tuples!( #(
			match Tuple::can_check_in(origin, what, context) {
				Err(XcmError::AssetNotFound) | Err(XcmError::Unimplemented) => (),
				r => return r,
			}
		)* );
		log::trace!(
			target: "xcm::TransactAsset::can_check_in",
			"asset not found: what: {:?}, origin: {:?}, context: {:?}",
			what,
			origin,
			context,
		);
		Err(XcmError::AssetNotFound)
	}

	fn check_in(origin: &MultiLocation, what: &MultiAsset, context: &XcmContext) {
		for_tuples!( #(
			Tuple::check_in(origin, what, context);
		)* );
	}

	fn can_check_out(dest: &MultiLocation, what: &MultiAsset, context: &XcmContext) -> XcmResult {
		for_tuples!( #(
			match Tuple::can_check_out(dest, what, context) {
				Err(XcmError::AssetNotFound) | Err(XcmError::Unimplemented) => (),
				r => return r,
			}
		)* );
		log::trace!(
			target: "xcm::TransactAsset::can_check_out",
			"asset not found: what: {:?}, dest: {:?}, context: {:?}",
			what,
			dest,
			context,
		);
		Err(XcmError::AssetNotFound)
	}

	fn check_out(dest: &MultiLocation, what: &MultiAsset, context: &XcmContext) {
		for_tuples!( #(
			Tuple::check_out(dest, what, context);
		)* );
	}

	fn deposit_asset(
		what: &MultiAsset,
		who: &MultiLocation,
		context: Option<&XcmContext>,
	) -> XcmResult {
		for_tuples!( #(
			match Tuple::deposit_asset(what, who, context) {
				Err(XcmError::AssetNotFound) | Err(XcmError::Unimplemented) => (),
				r => return r,
			}
		)* );
		log::trace!(
			target: "xcm::TransactAsset::deposit_asset",
			"did not deposit asset: what: {:?}, who: {:?}, context: {:?}",
			what,
			who,
			context,
		);
		Err(XcmError::AssetNotFound)
	}

	fn withdraw_asset(
		what: &MultiAsset,
		who: &MultiLocation,
		maybe_context: Option<&XcmContext>,
	) -> Result<Assets, XcmError> {
		for_tuples!( #(
			match Tuple::withdraw_asset(what, who, maybe_context) {
				Err(XcmError::AssetNotFound) | Err(XcmError::Unimplemented) => (),
				r => return r,
			}
		)* );
		log::trace!(
			target: "xcm::TransactAsset::withdraw_asset",
			"did not withdraw asset: what: {:?}, who: {:?}, maybe_context: {:?}",
			what,
			who,
			maybe_context,
		);
		Err(XcmError::AssetNotFound)
	}

	fn internal_transfer_asset(
		what: &MultiAsset,
		from: &MultiLocation,
		to: &MultiLocation,
		context: &XcmContext,
	) -> Result<Assets, XcmError> {
		for_tuples!( #(
			match Tuple::internal_transfer_asset(what, from, to, context) {
				Err(XcmError::AssetNotFound) | Err(XcmError::Unimplemented) => (),
				r => return r,
			}
		)* );
		log::trace!(
			target: "xcm::TransactAsset::internal_transfer_asset",
			"did not transfer asset: what: {:?}, from: {:?}, to: {:?}, context: {:?}",
			what,
			from,
			to,
			context,
		);
		Err(XcmError::AssetNotFound)
	}
}

#[cfg(test)]
mod tests {
	use super::*;
	use xcm::latest::Junctions::Here;

	pub struct UnimplementedTransactor;
	impl TransactAsset for UnimplementedTransactor {}

	pub struct NotFoundTransactor;
	impl TransactAsset for NotFoundTransactor {
		fn can_check_in(
			_origin: &MultiLocation,
			_what: &MultiAsset,
			_context: &XcmContext,
		) -> XcmResult {
			Err(XcmError::AssetNotFound)
		}

		fn can_check_out(
			_dest: &MultiLocation,
			_what: &MultiAsset,
			_context: &XcmContext,
		) -> XcmResult {
			Err(XcmError::AssetNotFound)
		}

		fn deposit_asset(
			_what: &MultiAsset,
			_who: &MultiLocation,
			_context: Option<&XcmContext>,
		) -> XcmResult {
			Err(XcmError::AssetNotFound)
		}

		fn withdraw_asset(
			_what: &MultiAsset,
			_who: &MultiLocation,
			_context: Option<&XcmContext>,
		) -> Result<Assets, XcmError> {
			Err(XcmError::AssetNotFound)
		}

		fn internal_transfer_asset(
			_what: &MultiAsset,
			_from: &MultiLocation,
			_to: &MultiLocation,
			_context: &XcmContext,
		) -> Result<Assets, XcmError> {
			Err(XcmError::AssetNotFound)
		}
	}

	pub struct OverflowTransactor;
	impl TransactAsset for OverflowTransactor {
		fn can_check_in(
			_origin: &MultiLocation,
			_what: &MultiAsset,
			_context: &XcmContext,
		) -> XcmResult {
			Err(XcmError::Overflow)
		}

		fn can_check_out(
			_dest: &MultiLocation,
			_what: &MultiAsset,
			_context: &XcmContext,
		) -> XcmResult {
			Err(XcmError::Overflow)
		}

		fn deposit_asset(
			_what: &MultiAsset,
			_who: &MultiLocation,
			_context: Option<&XcmContext>,
		) -> XcmResult {
			Err(XcmError::Overflow)
		}

		fn withdraw_asset(
			_what: &MultiAsset,
			_who: &MultiLocation,
			_context: Option<&XcmContext>,
		) -> Result<Assets, XcmError> {
			Err(XcmError::Overflow)
		}

		fn internal_transfer_asset(
			_what: &MultiAsset,
			_from: &MultiLocation,
			_to: &MultiLocation,
			_context: &XcmContext,
		) -> Result<Assets, XcmError> {
			Err(XcmError::Overflow)
		}
	}

	pub struct SuccessfulTransactor;
	impl TransactAsset for SuccessfulTransactor {
		fn can_check_in(
			_origin: &MultiLocation,
			_what: &MultiAsset,
			_context: &XcmContext,
		) -> XcmResult {
			Ok(())
		}

		fn can_check_out(
			_dest: &MultiLocation,
			_what: &MultiAsset,
			_context: &XcmContext,
		) -> XcmResult {
			Ok(())
		}

		fn deposit_asset(
			_what: &MultiAsset,
			_who: &MultiLocation,
			_context: Option<&XcmContext>,
		) -> XcmResult {
			Ok(())
		}

		fn withdraw_asset(
			_what: &MultiAsset,
			_who: &MultiLocation,
			_context: Option<&XcmContext>,
		) -> Result<Assets, XcmError> {
			Ok(Assets::default())
		}

		fn internal_transfer_asset(
			_what: &MultiAsset,
			_from: &MultiLocation,
			_to: &MultiLocation,
			_context: &XcmContext,
		) -> Result<Assets, XcmError> {
			Ok(Assets::default())
		}
	}

	#[test]
	fn defaults_to_asset_not_found() {
		type MultiTransactor =
			(UnimplementedTransactor, NotFoundTransactor, UnimplementedTransactor);

		assert_eq!(
			MultiTransactor::deposit_asset(
				&(Here, 1u128).into(),
				&Here.into(),
<<<<<<< HEAD
				Some(&XcmContext::with_message_hash([0; 32])),
=======
				&XcmContext::with_message_id([0; 32]),
>>>>>>> 60af0cab
			),
			Err(XcmError::AssetNotFound)
		);
	}

	#[test]
	fn unimplemented_and_not_found_continue_iteration() {
		type MultiTransactor = (UnimplementedTransactor, NotFoundTransactor, SuccessfulTransactor);

		assert_eq!(
			MultiTransactor::deposit_asset(
				&(Here, 1u128).into(),
				&Here.into(),
<<<<<<< HEAD
				Some(&XcmContext::with_message_hash([0; 32])),
=======
				&XcmContext::with_message_id([0; 32]),
>>>>>>> 60af0cab
			),
			Ok(())
		);
	}

	#[test]
	fn unexpected_error_stops_iteration() {
		type MultiTransactor = (OverflowTransactor, SuccessfulTransactor);

		assert_eq!(
			MultiTransactor::deposit_asset(
				&(Here, 1u128).into(),
				&Here.into(),
<<<<<<< HEAD
				Some(&XcmContext::with_message_hash([0; 32])),
=======
				&XcmContext::with_message_id([0; 32]),
>>>>>>> 60af0cab
			),
			Err(XcmError::Overflow)
		);
	}

	#[test]
	fn success_stops_iteration() {
		type MultiTransactor = (SuccessfulTransactor, OverflowTransactor);

		assert_eq!(
			MultiTransactor::deposit_asset(
				&(Here, 1u128).into(),
				&Here.into(),
<<<<<<< HEAD
				Some(&XcmContext::with_message_hash([0; 32])),
=======
				&XcmContext::with_message_id([0; 32]),
>>>>>>> 60af0cab
			),
			Ok(()),
		);
	}
}<|MERGE_RESOLUTION|>--- conflicted
+++ resolved
@@ -405,11 +405,7 @@
 			MultiTransactor::deposit_asset(
 				&(Here, 1u128).into(),
 				&Here.into(),
-<<<<<<< HEAD
-				Some(&XcmContext::with_message_hash([0; 32])),
-=======
-				&XcmContext::with_message_id([0; 32]),
->>>>>>> 60af0cab
+				Some(&XcmContext::with_message_id([0; 32])),
 			),
 			Err(XcmError::AssetNotFound)
 		);
@@ -423,11 +419,7 @@
 			MultiTransactor::deposit_asset(
 				&(Here, 1u128).into(),
 				&Here.into(),
-<<<<<<< HEAD
-				Some(&XcmContext::with_message_hash([0; 32])),
-=======
-				&XcmContext::with_message_id([0; 32]),
->>>>>>> 60af0cab
+				Some(&XcmContext::with_message_id([0; 32])),
 			),
 			Ok(())
 		);
@@ -441,11 +433,7 @@
 			MultiTransactor::deposit_asset(
 				&(Here, 1u128).into(),
 				&Here.into(),
-<<<<<<< HEAD
-				Some(&XcmContext::with_message_hash([0; 32])),
-=======
-				&XcmContext::with_message_id([0; 32]),
->>>>>>> 60af0cab
+				Some(&XcmContext::with_message_id([0; 32])),
 			),
 			Err(XcmError::Overflow)
 		);
@@ -459,11 +447,7 @@
 			MultiTransactor::deposit_asset(
 				&(Here, 1u128).into(),
 				&Here.into(),
-<<<<<<< HEAD
-				Some(&XcmContext::with_message_hash([0; 32])),
-=======
-				&XcmContext::with_message_id([0; 32]),
->>>>>>> 60af0cab
+				Some(&XcmContext::with_message_id([0; 32])),
 			),
 			Ok(()),
 		);
