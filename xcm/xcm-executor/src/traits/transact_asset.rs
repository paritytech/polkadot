--- conflicted
+++ resolved
@@ -108,15 +108,9 @@
 		to: &MultiLocation,
 		context: &XcmContext,
 	) -> Result<Assets, XcmError> {
-<<<<<<< HEAD
 		match Self::transfer_asset(asset, from, to, context) {
-			Err(XcmError::Unimplemented) => {
+			Err(XcmError::AssetNotFound | XcmError::Unimplemented) => {
 				let assets = Self::withdraw_asset(asset, from, Some(context))?;
-=======
-		match Self::transfer_asset(asset, from, to) {
-			Err(XcmError::AssetNotFound | XcmError::Unimplemented) => {
-				let assets = Self::withdraw_asset(asset, from)?;
->>>>>>> 3d5ab322
 				// Not a very forgiving attitude; once we implement roll-backs then it'll be nicer.
 				Self::deposit_asset(asset, to, context)?;
 				Ok(assets)
@@ -341,15 +335,11 @@
 			(UnimplementedTransactor, NotFoundTransactor, UnimplementedTransactor);
 
 		assert_eq!(
-<<<<<<< HEAD
 			MultiTransactor::deposit_asset(
-				&(Here, 1).into(),
+				&(Here, 1u128).into(),
 				&Here.into(),
 				&XcmContext::with_message_hash([0; 32]),
 			),
-=======
-			MultiTransactor::deposit_asset(&(Here, 1u128).into(), &Here.into()),
->>>>>>> 3d5ab322
 			Err(XcmError::AssetNotFound)
 		);
 	}
@@ -358,18 +348,14 @@
 	fn unimplemented_and_not_found_continue_iteration() {
 		type MultiTransactor = (UnimplementedTransactor, NotFoundTransactor, SuccessfulTransactor);
 
-<<<<<<< HEAD
 		assert_eq!(
 			MultiTransactor::deposit_asset(
-				&(Here, 1).into(),
+				&(Here, 1u128).into(),
 				&Here.into(),
 				&XcmContext::with_message_hash([0; 32]),
 			),
 			Ok(())
 		);
-=======
-		assert_eq!(MultiTransactor::deposit_asset(&(Here, 1u128).into(), &Here.into()), Ok(()),);
->>>>>>> 3d5ab322
 	}
 
 	#[test]
@@ -377,15 +363,11 @@
 		type MultiTransactor = (OverflowTransactor, SuccessfulTransactor);
 
 		assert_eq!(
-<<<<<<< HEAD
 			MultiTransactor::deposit_asset(
-				&(Here, 1).into(),
+				&(Here, 1u128).into(),
 				&Here.into(),
 				&XcmContext::with_message_hash([0; 32]),
 			),
-=======
-			MultiTransactor::deposit_asset(&(Here, 1u128).into(), &Here.into()),
->>>>>>> 3d5ab322
 			Err(XcmError::Overflow)
 		);
 	}
@@ -394,17 +376,13 @@
 	fn success_stops_iteration() {
 		type MultiTransactor = (SuccessfulTransactor, OverflowTransactor);
 
-<<<<<<< HEAD
 		assert_eq!(
 			MultiTransactor::deposit_asset(
-				&(Here, 1).into(),
+				&(Here, 1u128).into(),
 				&Here.into(),
 				&XcmContext::with_message_hash([0; 32]),
 			),
 			Ok(()),
 		);
-=======
-		assert_eq!(MultiTransactor::deposit_asset(&(Here, 1u128).into(), &Here.into()), Ok(()),);
->>>>>>> 3d5ab322
 	}
 }