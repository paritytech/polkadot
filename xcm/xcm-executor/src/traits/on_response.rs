--- conflicted
+++ resolved
@@ -22,32 +22,22 @@
 	/// Returns `true` if we are expecting a response from `origin` for query `query_id`.
 	fn expecting_response(origin: &MultiLocation, query_id: u64) -> bool;
 	/// Handler for receiving a `response` from `origin` relating to `query_id`.
-<<<<<<< HEAD
-	fn on_response(origin: impl Into<MultiLocation>, query_id: u64, response: Response) -> Weight;
-=======
 	fn on_response(
 		origin: &MultiLocation,
 		query_id: u64,
 		response: Response,
 		max_weight: Weight,
 	) -> Weight;
->>>>>>> ccfd5b91
 }
 impl OnResponse for () {
 	fn expecting_response(_origin: &MultiLocation, _query_id: u64) -> bool {
 		false
 	}
 	fn on_response(
-<<<<<<< HEAD
-		_origin: impl Into<MultiLocation>,
-		_query_id: u64,
-		_response: Response,
-=======
 		_origin: &MultiLocation,
 		_query_id: u64,
 		_response: Response,
 		_max_weight: Weight,
->>>>>>> ccfd5b91
 	) -> Weight {
 		0
 	}
