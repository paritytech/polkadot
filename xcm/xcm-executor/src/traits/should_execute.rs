// Copyright 2020 Parity Technologies (UK) Ltd.
// This file is part of Polkadot.

// Polkadot is free software: you can redistribute it and/or modify
// it under the terms of the GNU General Public License as published by
// the Free Software Foundation, either version 3 of the License, or
// (at your option) any later version.

// Polkadot is distributed in the hope that it will be useful,
// but WITHOUT ANY WARRANTY; without even the implied warranty of
// MERCHANTABILITY or FITNESS FOR A PARTICULAR PURPOSE.  See the
// GNU General Public License for more details.

// You should have received a copy of the GNU General Public License
// along with Polkadot.  If not, see <http://www.gnu.org/licenses/>.

use sp_std::result::Result;
<<<<<<< HEAD
use xcm::latest::{Instruction, MultiLocation};
=======
use xcm::latest::{Instruction, MultiLocation, Weight};
>>>>>>> fa54983d

/// Trait to determine whether the execution engine should actually execute a given XCM.
///
/// Can be amalgamated into a tuple to have multiple trials. If any of the tuple elements returns `Ok()`, the
/// execution stops. Else, `Err(_)` is returned if all elements reject the message.
pub trait ShouldExecute {
	/// Returns `true` if the given `message` may be executed.
	///
	/// - `origin`: The origin (sender) of the message.
	/// - `instructions`: The message itself.
	/// - `max_weight`: The (possibly over-) estimation of the weight of execution of the message.
	/// - `weight_credit`: The pre-established amount of weight that the system has determined this
	///   message may utilize in its execution. Typically non-zero only because of prior fee
	///   payment, but could in principle be due to other factors.
	fn should_execute<RuntimeCall>(
		origin: &MultiLocation,
<<<<<<< HEAD
		instructions: &mut [Instruction<Call>],
=======
		instructions: &mut [Instruction<RuntimeCall>],
>>>>>>> fa54983d
		max_weight: Weight,
		weight_credit: &mut Weight,
	) -> Result<(), ()>;
}

#[impl_trait_for_tuples::impl_for_tuples(30)]
impl ShouldExecute for Tuple {
	fn should_execute<RuntimeCall>(
		origin: &MultiLocation,
<<<<<<< HEAD
		instructions: &mut [Instruction<Call>],
=======
		instructions: &mut [Instruction<RuntimeCall>],
>>>>>>> fa54983d
		max_weight: Weight,
		weight_credit: &mut Weight,
	) -> Result<(), ()> {
		for_tuples!( #(
			match Tuple::should_execute(origin, instructions, max_weight, weight_credit) {
				Ok(()) => return Ok(()),
				_ => (),
			}
		)* );
		log::trace!(
			target: "xcm::should_execute",
			"did not pass barrier: origin: {:?}, instructions: {:?}, max_weight: {:?}, weight_credit: {:?}",
			origin,
			instructions,
			max_weight,
			weight_credit,
		);
		Err(())
	}
}<|MERGE_RESOLUTION|>--- conflicted
+++ resolved
@@ -15,11 +15,7 @@
 // along with Polkadot.  If not, see <http://www.gnu.org/licenses/>.
 
 use sp_std::result::Result;
-<<<<<<< HEAD
-use xcm::latest::{Instruction, MultiLocation};
-=======
 use xcm::latest::{Instruction, MultiLocation, Weight};
->>>>>>> fa54983d
 
 /// Trait to determine whether the execution engine should actually execute a given XCM.
 ///
@@ -36,11 +32,7 @@
 	///   payment, but could in principle be due to other factors.
 	fn should_execute<RuntimeCall>(
 		origin: &MultiLocation,
-<<<<<<< HEAD
-		instructions: &mut [Instruction<Call>],
-=======
 		instructions: &mut [Instruction<RuntimeCall>],
->>>>>>> fa54983d
 		max_weight: Weight,
 		weight_credit: &mut Weight,
 	) -> Result<(), ()>;
@@ -50,11 +42,7 @@
 impl ShouldExecute for Tuple {
 	fn should_execute<RuntimeCall>(
 		origin: &MultiLocation,
-<<<<<<< HEAD
-		instructions: &mut [Instruction<Call>],
-=======
 		instructions: &mut [Instruction<RuntimeCall>],
->>>>>>> fa54983d
 		max_weight: Weight,
 		weight_credit: &mut Weight,
 	) -> Result<(), ()> {
