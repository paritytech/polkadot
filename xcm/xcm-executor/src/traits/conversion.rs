--- conflicted
+++ resolved
@@ -139,11 +139,7 @@
 /// which is passed to the next convert item.
 ///
 /// ```rust
-<<<<<<< HEAD
-/// # use xcm::v1::{MultiLocation, Junctions, Junction, OriginKind};
-=======
-/// # use xcm::latest::{MultiLocation, Junction, OriginKind};
->>>>>>> b40668ef
+/// # use xcm::latest::{MultiLocation, Junctions, Junction, OriginKind};
 /// # use xcm_executor::traits::ConvertOrigin;
 /// // A convertor that will bump the para id and pass it to the next one.
 /// struct BumpParaId;
