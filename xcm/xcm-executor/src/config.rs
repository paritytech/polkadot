--- conflicted
+++ resolved
@@ -33,11 +33,7 @@
 	type AssetTransactor: TransactAsset;
 
 	/// How to get a call origin from a `OriginKind` value.
-<<<<<<< HEAD
-	type OriginConverter: ConvertOrigin<<Self::Call as Dispatchable>::RuntimeOrigin>;
-=======
-	type OriginConverter: ConvertOrigin<<Self::RuntimeCall as Dispatchable>::Origin>;
->>>>>>> 28acc786
+	type OriginConverter: ConvertOrigin<<Self::RuntimeCall as Dispatchable>::RuntimeOrigin>;
 
 	/// Combinations of (Location, Asset) pairs which we trust as reserves.
 	type IsReserve: FilterAssetLocation;
