--- conflicted
+++ resolved
@@ -600,14 +600,10 @@
 	}
 	#[allow(non_snake_case)]
 	fn CNF(instance_id: u128) -> MultiAsset {
-<<<<<<< HEAD
-		MultiAsset::ConcreteNonFungible { class: MultiLocation::default(), instance: AssetInstance::Index { id: instance_id } }
-=======
 		MultiAsset::ConcreteNonFungible {
-			class: MultiLocation::Null,
+			class: MultiLocation::empty(),
 			instance: AssetInstance::Index { id: instance_id },
 		}
->>>>>>> d5f651c1
 	}
 
 	fn test_assets() -> Assets {
@@ -699,7 +695,8 @@
 	fn min_all_concrete_works() {
 		let assets = test_assets();
 		let fungible = vec![MultiAsset::AllConcreteFungible { id: MultiLocation::default() }];
-		let non_fungible = vec![MultiAsset::AllConcreteNonFungible { class: MultiLocation::default() }];
+		let non_fungible =
+			vec![MultiAsset::AllConcreteNonFungible { class: MultiLocation::default() }];
 
 		let fungible = assets.min(fungible.iter());
 		let fungible = fungible.assets_iter().collect::<Vec<_>>();
@@ -781,7 +778,8 @@
 	fn saturating_take_all_concrete_works() {
 		let mut assets = test_assets();
 		let fungible = vec![MultiAsset::AllConcreteFungible { id: MultiLocation::default() }];
-		let non_fungible = vec![MultiAsset::AllConcreteNonFungible { class: MultiLocation::default() }];
+		let non_fungible =
+			vec![MultiAsset::AllConcreteNonFungible { class: MultiLocation::default() }];
 
 		let fungible = assets.saturating_take(fungible);
 		let fungible = fungible.assets_iter().collect::<Vec<_>>();
