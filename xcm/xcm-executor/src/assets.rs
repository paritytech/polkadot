// Copyright 2020 Parity Technologies (UK) Ltd.
// This file is part of Polkadot.

// Polkadot is free software: you can redistribute it and/or modify
// it under the terms of the GNU General Public License as published by
// the Free Software Foundation, either version 3 of the License, or
// (at your option) any later version.

// Polkadot is distributed in the hope that it will be useful,
// but WITHOUT ANY WARRANTY; without even the implied warranty of
// MERCHANTABILITY or FITNESS FOR A PARTICULAR PURPOSE.  See the
// GNU General Public License for more details.

// You should have received a copy of the GNU General Public License
// along with Polkadot.  If not, see <http://www.gnu.org/licenses/>.

use sp_runtime::RuntimeDebug;
use sp_std::{
	collections::{btree_map::BTreeMap, btree_set::BTreeSet},
	mem,
	prelude::*,
};
use xcm::v1::{
	AssetId, AssetInstance,
	Fungibility::{Fungible, NonFungible},
	MultiAsset, MultiAssetFilter, MultiAssets, MultiLocation,
	WildFungibility::{Fungible as WildFungible, NonFungible as WildNonFungible},
	WildMultiAsset::{All, AllOf},
};

/// List of non-wildcard fungible and non-fungible assets.
#[derive(Default, Clone, RuntimeDebug, Eq, PartialEq)]
pub struct Assets {
	/// The fungible assets.
	pub fungible: BTreeMap<AssetId, u128>,

	/// The non-fungible assets.
	// TODO: Consider BTreeMap<AssetId, BTreeSet<AssetInstance>>
	//   or even BTreeMap<AssetId, SortedVec<AssetInstance>>
	pub non_fungible: BTreeSet<(AssetId, AssetInstance)>,
}

impl From<MultiAsset> for Assets {
	fn from(asset: MultiAsset) -> Assets {
		let mut result = Self::default();
		result.subsume(asset);
		result
	}
}

impl From<Vec<MultiAsset>> for Assets {
	fn from(assets: Vec<MultiAsset>) -> Assets {
		let mut result = Self::default();
		for asset in assets.into_iter() {
			result.subsume(asset)
		}
		result
	}
}

impl From<MultiAssets> for Assets {
	fn from(assets: MultiAssets) -> Assets {
		assets.drain().into()
	}
}

impl From<Assets> for Vec<MultiAsset> {
	fn from(a: Assets) -> Self {
		a.into_assets_iter().collect()
	}
}

impl From<Assets> for MultiAssets {
	fn from(a: Assets) -> Self {
		a.into_assets_iter().collect::<Vec<MultiAsset>>().into()
	}
}

/// An error emitted by `take` operations.
#[derive(Debug)]
pub enum TakeError {
	/// There was an attempt to take an asset without saturating (enough of) which did not exist.
	AssetUnderflow(MultiAsset),
}

impl Assets {
	/// New value, containing no assets.
	pub fn new() -> Self {
		Self::default()
	}

	/// Total number of distinct assets.
	pub fn len(&self) -> usize {
		self.fungible.len() + self.non_fungible.len()
	}

	/// A borrowing iterator over the fungible assets.
	pub fn fungible_assets_iter<'a>(&'a self) -> impl Iterator<Item = MultiAsset> + 'a {
		self.fungible
			.iter()
			.map(|(id, &amount)| MultiAsset { fun: Fungible(amount), id: id.clone() })
	}

	/// A borrowing iterator over the non-fungible assets.
	pub fn non_fungible_assets_iter<'a>(&'a self) -> impl Iterator<Item = MultiAsset> + 'a {
		self.non_fungible
			.iter()
			.map(|(id, instance)| MultiAsset { fun: NonFungible(instance.clone()), id: id.clone() })
	}

	/// A consuming iterator over all assets.
	pub fn into_assets_iter(self) -> impl Iterator<Item = MultiAsset> {
		self.fungible
			.into_iter()
			.map(|(id, amount)| MultiAsset { fun: Fungible(amount), id })
			.chain(
				self.non_fungible
					.into_iter()
					.map(|(id, instance)| MultiAsset { fun: NonFungible(instance), id }),
			)
	}

	/// A borrowing iterator over all assets.
	pub fn assets_iter<'a>(&'a self) -> impl Iterator<Item = MultiAsset> + 'a {
		self.fungible_assets_iter().chain(self.non_fungible_assets_iter())
	}

	/// Mutate `self` to contain all given `assets`, saturating if necessary.
	pub fn subsume_assets(&mut self, mut assets: Assets) {
		let mut f_iter = assets.fungible.iter_mut();
		let mut g_iter = self.fungible.iter_mut();
		if let (Some(mut f), Some(mut g)) = (f_iter.next(), g_iter.next()) {
			loop {
				if f.0 == g.0 {
					// keys are equal. in this case, we add `self`'s balance for the asset onto `assets`, balance, knowing
					// that the `append` operation which follows will clobber `self`'s value and only use `assets`'s.
					*f.1 += *g.1;
				}
				if f.0 <= g.0 {
					f = match f_iter.next() {
						Some(x) => x,
						None => break,
					};
				}
				if f.0 >= g.0 {
					g = match g_iter.next() {
						Some(x) => x,
						None => break,
					};
				}
			}
		}
		self.fungible.append(&mut assets.fungible);
		self.non_fungible.append(&mut assets.non_fungible);
	}

	/// Mutate `self` to contain the given `asset`, saturating if necessary.
	///
	/// Wildcard values of `asset` do nothing.
	pub fn subsume(&mut self, asset: MultiAsset) {
		match asset.fun {
			Fungible(amount) => {
				self.fungible
					.entry(asset.id)
					.and_modify(|e| *e = e.saturating_add(amount))
					.or_insert(amount);
			},
			NonFungible(instance) => {
				self.non_fungible.insert((asset.id, instance));
			},
		}
	}

	/// Swaps two mutable Assets, without deinitializing either one.
	pub fn swapped(&mut self, mut with: Assets) -> Self {
		mem::swap(&mut *self, &mut with);
		with
	}

	/// Alter any concretely identified assets by prepending the given `MultiLocation`.
	///
	/// WARNING: For now we consider this infallible and swallow any errors. It is thus the caller's responsibility to
	/// ensure that any internal asset IDs are able to be prepended without overflow.
	pub fn prepend_location(&mut self, prepend: &MultiLocation) {
		let mut fungible = Default::default();
		mem::swap(&mut self.fungible, &mut fungible);
		self.fungible = fungible
			.into_iter()
			.map(|(mut id, amount)| {
				let _ = id.reanchor(prepend);
				(id, amount)
			})
			.collect();
		let mut non_fungible = Default::default();
		mem::swap(&mut self.non_fungible, &mut non_fungible);
		self.non_fungible = non_fungible
			.into_iter()
			.map(|(mut class, inst)| {
				let _ = class.reanchor(prepend);
				(class, inst)
			})
			.collect();
	}

<<<<<<< HEAD
	/// Return the assets in `self`, but (asset-wise) of no greater value than `assets`.
	///
	/// Result is undefined if `assets` includes elements which match to the same asset more than once.
	///
	/// Example:
	///
	/// ```
	/// use xcm_executor::Assets;
	/// use xcm::v0::{MultiAsset, MultiLocation};
	/// let assets_i_have: Assets = vec![
	/// 	MultiAsset::ConcreteFungible { id: MultiLocation::default(), amount: 100 },
	/// 	MultiAsset::AbstractFungible { id: vec![0], amount: 100 },
	/// ].into();
	/// let assets_they_want: Assets = vec![
	/// 	MultiAsset::ConcreteFungible { id: MultiLocation::default(), amount: 200 },
	/// 	MultiAsset::AbstractFungible { id: vec![0], amount: 50 },
	/// ].into();
	///
	/// let assets_we_can_trade: Assets = assets_i_have.min(assets_they_want.assets_iter());
	/// assert_eq!(assets_we_can_trade.into_assets_iter().collect::<Vec<_>>(), vec![
	/// 	MultiAsset::ConcreteFungible { id: MultiLocation::default(), amount: 100 },
	/// 	MultiAsset::AbstractFungible { id: vec![0], amount: 50 },
	/// ]);
	/// ```
	pub fn min<'a, M, I>(&self, assets: I) -> Self
	where
		M: 'a + sp_std::borrow::Borrow<MultiAsset>,
		I: IntoIterator<Item = M>,
	{
		let mut result = Assets::default();
		for asset in assets.into_iter() {
			match asset.borrow() {
				MultiAsset::None => (),
				MultiAsset::All => return self.clone(),
				MultiAsset::AllFungible => {
					// Replace `result.fungible` with all fungible assets,
					// keeping `result.non_fungible` the same.
					result = Assets {
						fungible: self.fungible.clone(),
						non_fungible: result.non_fungible,
=======
	/// Returns an error unless all `assets` are contained in `self`. In the case of an error, the first asset in
	/// `assets` which is not wholly in `self` is returned.
	fn ensure_contains(&self, assets: &MultiAssets) -> Result<(), TakeError> {
		for asset in assets.inner().iter() {
			match asset {
				MultiAsset { fun: Fungible(ref amount), ref id } => {
					if self.fungible.get(id).map_or(true, |a| a < amount) {
						return Err(TakeError::AssetUnderflow((id.clone(), *amount).into()))
>>>>>>> fe598863
					}
				},
				MultiAsset { fun: NonFungible(ref instance), ref id } => {
					let id_instance = (id.clone(), instance.clone());
					if !self.non_fungible.contains(&id_instance) {
						return Err(TakeError::AssetUnderflow(id_instance.into()))
					}
				},
			}
		}
		return Ok(())
	}

	/// Mutates `self` to its original value less `mask` and returns `true`.
	///
	/// If `saturate` is `true`, then `self` is considered to be masked by `mask`, thereby avoiding any attempt at
	/// reducing it by assets it does not contain. In this case, the function is infallible. If `saturate` is `false`
	/// and `mask` references a definite asset which `self` does not contain then an error is returned.
	///
	/// Returns `Ok` with the definite assets token from `self` and mutates `self` to its value minus
	/// `mask`. Returns `Err` in the non-saturating case where `self` did not contain (enough of) a definite asset to
	/// be removed.
	fn general_take(
		&mut self,
		mask: MultiAssetFilter,
		saturate: bool,
		limit: usize,
	) -> Result<Assets, TakeError> {
		let mut taken = Assets::new();
		match mask {
			MultiAssetFilter::Wild(All) =>
				if self.fungible.len() + self.non_fungible.len() <= limit {
					return Ok(self.swapped(Assets::new()))
				} else {
					let fungible = mem::replace(&mut self.fungible, Default::default());
					fungible.into_iter().for_each(|(c, amount)| {
						if taken.len() < limit {
							taken.fungible.insert(c, amount);
						} else {
							self.fungible.insert(c, amount);
						}
					});
					let non_fungible = mem::replace(&mut self.non_fungible, Default::default());
					non_fungible.into_iter().for_each(|(c, instance)| {
						if taken.len() < limit {
							taken.non_fungible.insert((c, instance));
						} else {
							self.non_fungible.insert((c, instance));
						}
					});
				},
			MultiAssetFilter::Wild(AllOf { fun: WildFungible, id }) => {
				if let Some((id, amount)) = self.fungible.remove_entry(&id) {
					taken.fungible.insert(id, amount);
				}
			},
			MultiAssetFilter::Wild(AllOf { fun: WildNonFungible, id }) => {
				let non_fungible = mem::replace(&mut self.non_fungible, Default::default());
				non_fungible.into_iter().for_each(|(c, instance)| {
					if c == id && taken.len() < limit {
						taken.non_fungible.insert((c, instance));
					} else {
						self.non_fungible.insert((c, instance));
					}
				});
			},
			MultiAssetFilter::Definite(assets) => {
				if !saturate {
					self.ensure_contains(&assets)?;
				}
				for asset in assets.drain().into_iter() {
					match asset {
						MultiAsset { fun: Fungible(amount), id } => {
							let (remove, amount) = match self.fungible.get_mut(&id) {
								Some(self_amount) => {
									let amount = amount.min(*self_amount);
									*self_amount -= amount;
									(*self_amount == 0, amount)
								},
								None => (false, 0),
							};
							if remove {
								self.fungible.remove(&id);
							}
							if amount > 0 {
								taken.subsume(MultiAsset::from((id, amount)).into());
							}
						},
						MultiAsset { fun: NonFungible(instance), id } => {
							let id_instance = (id, instance);
							if self.non_fungible.remove(&id_instance) {
								taken.subsume(id_instance.into())
							}
						},
					}
					if taken.len() == limit {
						break
					}
				}
			},
		}
		Ok(taken)
	}

	/// Mutates `self` to its original value less `mask` and returns `true` iff it contains at least `mask`.
	///
	/// Returns `Ok` with the non-wildcard equivalence of `mask` taken and mutates `self` to its value minus
	/// `mask` if `self` contains `asset`, and return `Err` otherwise.
	pub fn saturating_take(&mut self, asset: MultiAssetFilter) -> Assets {
		self.general_take(asset, true, usize::max_value())
			.expect("general_take never results in error when saturating")
	}

	/// Mutates `self` to its original value less `mask` and returns `true` iff it contains at least `mask`.
	///
	/// Returns `Ok` with the non-wildcard equivalence of `mask` taken and mutates `self` to its value minus
	/// `mask` if `self` contains `asset`, and return `Err` otherwise.
	pub fn limited_saturating_take(&mut self, asset: MultiAssetFilter, limit: usize) -> Assets {
		self.general_take(asset, true, limit)
			.expect("general_take never results in error when saturating")
	}

	/// Mutates `self` to its original value less `mask` and returns `true` iff it contains at least `mask`.
	///
	/// Returns `Ok` with the non-wildcard equivalence of `asset` taken and mutates `self` to its value minus
	/// `asset` if `self` contains `asset`, and return `Err` otherwise.
	pub fn try_take(&mut self, mask: MultiAssetFilter) -> Result<Assets, TakeError> {
		self.general_take(mask, false, usize::max_value())
	}

	/// Consumes `self` and returns its original value excluding `asset` iff it contains at least `asset`.
	pub fn checked_sub(mut self, asset: MultiAsset) -> Result<Assets, Assets> {
		match asset.fun {
			Fungible(amount) => {
				let remove = if let Some(balance) = self.fungible.get_mut(&asset.id) {
					if *balance >= amount {
						*balance -= amount;
						*balance == 0
					} else {
						return Err(self)
					}
				} else {
					return Err(self)
				};
				if remove {
					self.fungible.remove(&asset.id);
				}
				Ok(self)
			},
			NonFungible(instance) =>
				if self.non_fungible.remove(&(asset.id, instance)) {
					Ok(self)
				} else {
					Err(self)
				},
		}
	}

	/// Return the assets in `self`, but (asset-wise) of no greater value than `assets`.
	///
	/// Result is undefined if `assets` includes elements which match to the same asset more than once.
	///
	/// Example:
	///
	/// ```
	/// use xcm_executor::Assets;
<<<<<<< HEAD
	/// use xcm::v0::{MultiAsset, MultiLocation};
	/// let mut assets_i_have: Assets = vec![
	/// 	MultiAsset::ConcreteFungible { id: MultiLocation::default(), amount: 100 },
	/// 	MultiAsset::AbstractFungible { id: vec![0], amount: 100 },
	/// ].into();
	/// let assets_they_want = vec![
	/// 	MultiAsset::AllAbstractFungible { id: vec![0] },
	/// ];
	///
	/// let assets_they_took: Assets = assets_i_have.saturating_take(assets_they_want);
	/// assert_eq!(assets_they_took.into_assets_iter().collect::<Vec<_>>(), vec![
	/// 	MultiAsset::AbstractFungible { id: vec![0], amount: 100 },
	/// ]);
	/// assert_eq!(assets_i_have.into_assets_iter().collect::<Vec<_>>(), vec![
	/// 	MultiAsset::ConcreteFungible { id: MultiLocation::default(), amount: 100 },
=======
	/// use xcm::v1::prelude::*;
	/// let assets_i_have: Assets = vec![ (Here, 100).into(), (vec![0], 100).into() ].into();
	/// let assets_they_want: MultiAssetFilter = vec![ (Here, 200).into(), (vec![0], 50).into() ].into();
	///
	/// let assets_we_can_trade: Assets = assets_i_have.min(&assets_they_want);
	/// assert_eq!(assets_we_can_trade.into_assets_iter().collect::<Vec<_>>(), vec![
	/// 	(Here, 100).into(), (vec![0], 50).into(),
>>>>>>> fe598863
	/// ]);
	/// ```
	pub fn min(&self, mask: &MultiAssetFilter) -> Assets {
		let mut masked = Assets::new();
		match mask {
			MultiAssetFilter::Wild(All) => return self.clone(),
			MultiAssetFilter::Wild(AllOf { fun: WildFungible, id }) => {
				if let Some(&amount) = self.fungible.get(&id) {
					masked.fungible.insert(id.clone(), amount);
				}
			},
			MultiAssetFilter::Wild(AllOf { fun: WildNonFungible, id }) => {
				self.non_fungible.iter().for_each(|(ref c, ref instance)| {
					if c == id {
						masked.non_fungible.insert((c.clone(), instance.clone()));
					}
				});
			},
			MultiAssetFilter::Definite(assets) =>
				for asset in assets.inner().iter() {
					match asset {
						MultiAsset { fun: Fungible(ref amount), ref id } => {
							if let Some(m) = self.fungible.get(id) {
								masked.subsume((id.clone(), Fungible(*amount.min(m))).into());
							}
						},
						MultiAsset { fun: NonFungible(ref instance), ref id } => {
							let id_instance = (id.clone(), instance.clone());
							if self.non_fungible.contains(&id_instance) {
								masked.subsume(id_instance.into());
							}
						},
					}
				},
		}
		masked
	}
}

#[cfg(test)]
mod tests {
	use super::*;
	use xcm::v1::prelude::*;
	use MultiLocation::Here;
	#[allow(non_snake_case)]
	/// Abstract fungible constructor
	fn AF(id: u8, amount: u128) -> MultiAsset {
		(vec![id], amount).into()
	}
	#[allow(non_snake_case)]
	/// Abstract non-fungible constructor
	fn ANF(class: u8, instance_id: u8) -> MultiAsset {
		(vec![class], vec![instance_id]).into()
	}
	#[allow(non_snake_case)]
	/// Concrete fungible constructor
	fn CF(amount: u128) -> MultiAsset {
<<<<<<< HEAD
		MultiAsset::ConcreteFungible { id: MultiLocation::default(), amount }
	}
	#[allow(non_snake_case)]
	fn CNF(instance_id: u128) -> MultiAsset {
		MultiAsset::ConcreteNonFungible {
			class: MultiLocation::empty(),
			instance: AssetInstance::Index { id: instance_id },
		}
=======
		(Here, amount).into()
	}
	#[allow(non_snake_case)]
	/// Concrete non-fungible constructor
	fn CNF(instance_id: u8) -> MultiAsset {
		(Here, [instance_id; 4]).into()
>>>>>>> fe598863
	}

	fn test_assets() -> Assets {
		let mut assets = Assets::new();
		assets.subsume(AF(1, 100));
		assets.subsume(ANF(2, 20));
		assets.subsume(CF(300));
		assets.subsume(CNF(40));
		assets
	}

	#[test]
	fn subsume_assets_works() {
		let t1 = test_assets();
		let mut t2 = Assets::new();
		t2.subsume(AF(1, 50));
		t2.subsume(ANF(2, 10));
		t2.subsume(CF(300));
		t2.subsume(CNF(50));
		let mut r1 = t1.clone();
		r1.subsume_assets(t2.clone());
		let mut r2 = t1.clone();
		for a in t2.assets_iter() {
			r2.subsume(a)
		}
		assert_eq!(r1, r2);
	}

	#[test]
	fn checked_sub_works() {
		let t = test_assets();
		let t = t.checked_sub(AF(1, 50)).unwrap();
		let t = t.checked_sub(AF(1, 51)).unwrap_err();
		let t = t.checked_sub(AF(1, 50)).unwrap();
		let t = t.checked_sub(AF(1, 1)).unwrap_err();
		let t = t.checked_sub(CF(150)).unwrap();
		let t = t.checked_sub(CF(151)).unwrap_err();
		let t = t.checked_sub(CF(150)).unwrap();
		let t = t.checked_sub(CF(1)).unwrap_err();
		let t = t.checked_sub(ANF(2, 21)).unwrap_err();
		let t = t.checked_sub(ANF(2, 20)).unwrap();
		let t = t.checked_sub(ANF(2, 20)).unwrap_err();
		let t = t.checked_sub(CNF(41)).unwrap_err();
		let t = t.checked_sub(CNF(40)).unwrap();
		let t = t.checked_sub(CNF(40)).unwrap_err();
		assert_eq!(t, Assets::new());
	}

	#[test]
	fn into_assets_iter_works() {
		let assets = test_assets();
		let mut iter = assets.into_assets_iter();
		// Order defined by implementation: CF, AF, CNF, ANF
		assert_eq!(Some(CF(300)), iter.next());
		assert_eq!(Some(AF(1, 100)), iter.next());
		assert_eq!(Some(CNF(40)), iter.next());
		assert_eq!(Some(ANF(2, 20)), iter.next());
		assert_eq!(None, iter.next());
	}

	#[test]
	fn assets_into_works() {
		let mut assets_vec: Vec<MultiAsset> = Vec::new();
		assets_vec.push(AF(1, 100));
		assets_vec.push(ANF(2, 20));
		assets_vec.push(CF(300));
		assets_vec.push(CNF(40));
		// Push same group of tokens again
		assets_vec.push(AF(1, 100));
		assets_vec.push(ANF(2, 20));
		assets_vec.push(CF(300));
		assets_vec.push(CNF(40));

		let assets: Assets = assets_vec.into();
		let mut iter = assets.into_assets_iter();
		// Fungibles add
		assert_eq!(Some(CF(600)), iter.next());
		assert_eq!(Some(AF(1, 200)), iter.next());
		// Non-fungibles collapse
		assert_eq!(Some(CNF(40)), iter.next());
		assert_eq!(Some(ANF(2, 20)), iter.next());
		assert_eq!(None, iter.next());
	}

	#[test]
	fn min_all_and_none_works() {
		let assets = test_assets();
		let none = MultiAssets::new().into();
		let all = All.into();

		let none_min = assets.min(&none);
		assert_eq!(None, none_min.assets_iter().next());
		let all_min = assets.min(&all);
		assert!(all_min.assets_iter().eq(assets.assets_iter()));
	}

	#[test]
	fn min_all_abstract_works() {
		let assets = test_assets();
		let fungible = Wild((vec![1], WildFungible).into());
		let non_fungible = Wild((vec![2], WildNonFungible).into());

		let fungible = assets.min(&fungible);
		let fungible = fungible.assets_iter().collect::<Vec<_>>();
		assert_eq!(fungible, vec![AF(1, 100)]);
		let non_fungible = assets.min(&non_fungible);
		let non_fungible = non_fungible.assets_iter().collect::<Vec<_>>();
		assert_eq!(non_fungible, vec![ANF(2, 20)]);
	}

	#[test]
	fn min_all_concrete_works() {
		let assets = test_assets();
<<<<<<< HEAD
		let fungible = vec![MultiAsset::AllConcreteFungible { id: MultiLocation::default() }];
		let non_fungible =
			vec![MultiAsset::AllConcreteNonFungible { class: MultiLocation::default() }];
=======
		let fungible = Wild((Here, WildFungible).into());
		let non_fungible = Wild((Here, WildNonFungible).into());
>>>>>>> fe598863

		let fungible = assets.min(&fungible);
		let fungible = fungible.assets_iter().collect::<Vec<_>>();
		assert_eq!(fungible, vec![CF(300)]);
		let non_fungible = assets.min(&non_fungible);
		let non_fungible = non_fungible.assets_iter().collect::<Vec<_>>();
		assert_eq!(non_fungible, vec![CNF(40)]);
	}

	#[test]
	fn min_basic_works() {
		let assets1 = test_assets();

		let mut assets2 = Assets::new();
		// This is less than 100, so it will decrease to 50
		assets2.subsume(AF(1, 50));
		// This asset does not exist, so not included
		assets2.subsume(ANF(2, 40));
		// This is more then 300, so it should stay at 300
		assets2.subsume(CF(600));
		// This asset should be included
		assets2.subsume(CNF(40));
		let assets2: MultiAssets = assets2.into();

		let assets_min = assets1.min(&assets2.into());
		let assets_min = assets_min.into_assets_iter().collect::<Vec<_>>();
		assert_eq!(assets_min, vec![CF(300), AF(1, 50), CNF(40)]);
	}

	#[test]
	fn saturating_take_all_and_none_works() {
		let mut assets = test_assets();

		let taken_none = assets.saturating_take(vec![].into());
		assert_eq!(None, taken_none.assets_iter().next());
		let taken_all = assets.saturating_take(All.into());
		// Everything taken
		assert_eq!(None, assets.assets_iter().next());
		let all_iter = taken_all.assets_iter();
		assert!(all_iter.eq(test_assets().assets_iter()));
	}

	#[test]
	fn saturating_take_all_abstract_works() {
		let mut assets = test_assets();
		let fungible = Wild((vec![1], WildFungible).into());
		let non_fungible = Wild((vec![2], WildNonFungible).into());

		let fungible = assets.saturating_take(fungible);
		let fungible = fungible.assets_iter().collect::<Vec<_>>();
		assert_eq!(fungible, vec![AF(1, 100)]);
		let non_fungible = assets.saturating_take(non_fungible);
		let non_fungible = non_fungible.assets_iter().collect::<Vec<_>>();
		assert_eq!(non_fungible, vec![ANF(2, 20)]);
		// Assets drained of abstract
		let final_assets = assets.assets_iter().collect::<Vec<_>>();
		assert_eq!(final_assets, vec![CF(300), CNF(40)]);
	}

	#[test]
	fn saturating_take_all_concrete_works() {
		let mut assets = test_assets();
<<<<<<< HEAD
		let fungible = vec![MultiAsset::AllConcreteFungible { id: MultiLocation::default() }];
		let non_fungible =
			vec![MultiAsset::AllConcreteNonFungible { class: MultiLocation::default() }];
=======
		let fungible = Wild((Here, WildFungible).into());
		let non_fungible = Wild((Here, WildNonFungible).into());
>>>>>>> fe598863

		let fungible = assets.saturating_take(fungible);
		let fungible = fungible.assets_iter().collect::<Vec<_>>();
		assert_eq!(fungible, vec![CF(300)]);
		let non_fungible = assets.saturating_take(non_fungible);
		let non_fungible = non_fungible.assets_iter().collect::<Vec<_>>();
		assert_eq!(non_fungible, vec![CNF(40)]);
		// Assets drained of concrete
		let assets = assets.assets_iter().collect::<Vec<_>>();
		assert_eq!(assets, vec![AF(1, 100), ANF(2, 20)]);
	}

	#[test]
	fn saturating_take_basic_works() {
		let mut assets1 = test_assets();

		let mut assets2 = Assets::new();
		// We should take 50
		assets2.subsume(AF(1, 50));
		// This asset should not be taken
		assets2.subsume(ANF(2, 40));
		// This is more then 300, so it takes everything
		assets2.subsume(CF(600));
		// This asset should be taken
		assets2.subsume(CNF(40));
		let assets2: MultiAssets = assets2.into();

		let taken = assets1.saturating_take(assets2.into());
		let taken = taken.into_assets_iter().collect::<Vec<_>>();
		assert_eq!(taken, vec![CF(300), AF(1, 50), CNF(40)]);

		let assets = assets1.into_assets_iter().collect::<Vec<_>>();
		assert_eq!(assets, vec![AF(1, 50), ANF(2, 20)]);
	}
}<|MERGE_RESOLUTION|>--- conflicted
+++ resolved
@@ -202,48 +202,6 @@
 			.collect();
 	}
 
-<<<<<<< HEAD
-	/// Return the assets in `self`, but (asset-wise) of no greater value than `assets`.
-	///
-	/// Result is undefined if `assets` includes elements which match to the same asset more than once.
-	///
-	/// Example:
-	///
-	/// ```
-	/// use xcm_executor::Assets;
-	/// use xcm::v0::{MultiAsset, MultiLocation};
-	/// let assets_i_have: Assets = vec![
-	/// 	MultiAsset::ConcreteFungible { id: MultiLocation::default(), amount: 100 },
-	/// 	MultiAsset::AbstractFungible { id: vec![0], amount: 100 },
-	/// ].into();
-	/// let assets_they_want: Assets = vec![
-	/// 	MultiAsset::ConcreteFungible { id: MultiLocation::default(), amount: 200 },
-	/// 	MultiAsset::AbstractFungible { id: vec![0], amount: 50 },
-	/// ].into();
-	///
-	/// let assets_we_can_trade: Assets = assets_i_have.min(assets_they_want.assets_iter());
-	/// assert_eq!(assets_we_can_trade.into_assets_iter().collect::<Vec<_>>(), vec![
-	/// 	MultiAsset::ConcreteFungible { id: MultiLocation::default(), amount: 100 },
-	/// 	MultiAsset::AbstractFungible { id: vec![0], amount: 50 },
-	/// ]);
-	/// ```
-	pub fn min<'a, M, I>(&self, assets: I) -> Self
-	where
-		M: 'a + sp_std::borrow::Borrow<MultiAsset>,
-		I: IntoIterator<Item = M>,
-	{
-		let mut result = Assets::default();
-		for asset in assets.into_iter() {
-			match asset.borrow() {
-				MultiAsset::None => (),
-				MultiAsset::All => return self.clone(),
-				MultiAsset::AllFungible => {
-					// Replace `result.fungible` with all fungible assets,
-					// keeping `result.non_fungible` the same.
-					result = Assets {
-						fungible: self.fungible.clone(),
-						non_fungible: result.non_fungible,
-=======
 	/// Returns an error unless all `assets` are contained in `self`. In the case of an error, the first asset in
 	/// `assets` which is not wholly in `self` is returned.
 	fn ensure_contains(&self, assets: &MultiAssets) -> Result<(), TakeError> {
@@ -252,7 +210,6 @@
 				MultiAsset { fun: Fungible(ref amount), ref id } => {
 					if self.fungible.get(id).map_or(true, |a| a < amount) {
 						return Err(TakeError::AssetUnderflow((id.clone(), *amount).into()))
->>>>>>> fe598863
 					}
 				},
 				MultiAsset { fun: NonFungible(ref instance), ref id } => {
@@ -419,31 +376,13 @@
 	///
 	/// ```
 	/// use xcm_executor::Assets;
-<<<<<<< HEAD
-	/// use xcm::v0::{MultiAsset, MultiLocation};
-	/// let mut assets_i_have: Assets = vec![
-	/// 	MultiAsset::ConcreteFungible { id: MultiLocation::default(), amount: 100 },
-	/// 	MultiAsset::AbstractFungible { id: vec![0], amount: 100 },
-	/// ].into();
-	/// let assets_they_want = vec![
-	/// 	MultiAsset::AllAbstractFungible { id: vec![0] },
-	/// ];
-	///
-	/// let assets_they_took: Assets = assets_i_have.saturating_take(assets_they_want);
-	/// assert_eq!(assets_they_took.into_assets_iter().collect::<Vec<_>>(), vec![
-	/// 	MultiAsset::AbstractFungible { id: vec![0], amount: 100 },
-	/// ]);
-	/// assert_eq!(assets_i_have.into_assets_iter().collect::<Vec<_>>(), vec![
-	/// 	MultiAsset::ConcreteFungible { id: MultiLocation::default(), amount: 100 },
-=======
 	/// use xcm::v1::prelude::*;
-	/// let assets_i_have: Assets = vec![ (Here, 100).into(), (vec![0], 100).into() ].into();
-	/// let assets_they_want: MultiAssetFilter = vec![ (Here, 200).into(), (vec![0], 50).into() ].into();
+	/// let assets_i_have: Assets = vec![ (MultiLocation::here(), 100).into(), (vec![0], 100).into() ].into();
+	/// let assets_they_want: MultiAssetFilter = vec![ (MultiLocation::here(), 200).into(), (vec![0], 50).into() ].into();
 	///
 	/// let assets_we_can_trade: Assets = assets_i_have.min(&assets_they_want);
 	/// assert_eq!(assets_we_can_trade.into_assets_iter().collect::<Vec<_>>(), vec![
-	/// 	(Here, 100).into(), (vec![0], 50).into(),
->>>>>>> fe598863
+	/// 	(MultiLocation::here(), 100).into(), (vec![0], 50).into(),
 	/// ]);
 	/// ```
 	pub fn min(&self, mask: &MultiAssetFilter) -> Assets {
@@ -487,7 +426,6 @@
 mod tests {
 	use super::*;
 	use xcm::v1::prelude::*;
-	use MultiLocation::Here;
 	#[allow(non_snake_case)]
 	/// Abstract fungible constructor
 	fn AF(id: u8, amount: u128) -> MultiAsset {
@@ -501,23 +439,12 @@
 	#[allow(non_snake_case)]
 	/// Concrete fungible constructor
 	fn CF(amount: u128) -> MultiAsset {
-<<<<<<< HEAD
-		MultiAsset::ConcreteFungible { id: MultiLocation::default(), amount }
-	}
-	#[allow(non_snake_case)]
-	fn CNF(instance_id: u128) -> MultiAsset {
-		MultiAsset::ConcreteNonFungible {
-			class: MultiLocation::empty(),
-			instance: AssetInstance::Index { id: instance_id },
-		}
-=======
-		(Here, amount).into()
+		(MultiLocation::here(), amount).into()
 	}
 	#[allow(non_snake_case)]
 	/// Concrete non-fungible constructor
 	fn CNF(instance_id: u8) -> MultiAsset {
-		(Here, [instance_id; 4]).into()
->>>>>>> fe598863
+		(MultiLocation::here(), [instance_id; 4]).into()
 	}
 
 	fn test_assets() -> Assets {
@@ -631,14 +558,8 @@
 	#[test]
 	fn min_all_concrete_works() {
 		let assets = test_assets();
-<<<<<<< HEAD
-		let fungible = vec![MultiAsset::AllConcreteFungible { id: MultiLocation::default() }];
-		let non_fungible =
-			vec![MultiAsset::AllConcreteNonFungible { class: MultiLocation::default() }];
-=======
-		let fungible = Wild((Here, WildFungible).into());
-		let non_fungible = Wild((Here, WildNonFungible).into());
->>>>>>> fe598863
+		let fungible = Wild((MultiLocation::here(), WildFungible).into());
+		let non_fungible = Wild((MultiLocation::here(), WildNonFungible).into());
 
 		let fungible = assets.min(&fungible);
 		let fungible = fungible.assets_iter().collect::<Vec<_>>();
@@ -701,14 +622,8 @@
 	#[test]
 	fn saturating_take_all_concrete_works() {
 		let mut assets = test_assets();
-<<<<<<< HEAD
-		let fungible = vec![MultiAsset::AllConcreteFungible { id: MultiLocation::default() }];
-		let non_fungible =
-			vec![MultiAsset::AllConcreteNonFungible { class: MultiLocation::default() }];
-=======
-		let fungible = Wild((Here, WildFungible).into());
-		let non_fungible = Wild((Here, WildNonFungible).into());
->>>>>>> fe598863
+		let fungible = Wild((MultiLocation::here(), WildFungible).into());
+		let non_fungible = Wild((MultiLocation::here(), WildNonFungible).into());
 
 		let fungible = assets.saturating_take(fungible);
 		let fungible = fungible.assets_iter().collect::<Vec<_>>();
