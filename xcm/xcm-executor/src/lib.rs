--- conflicted
+++ resolved
@@ -779,13 +779,8 @@
 				Ok(())
 			},
 			LockAsset { asset, unlocker } => {
-<<<<<<< HEAD
 				let origin = self.origin_ref().ok_or(XcmError::BadOrigin)?.clone();
-				let remote_asset = Self::try_reanchor(asset.clone(), &unlocker)?;
-=======
-				let origin = self.origin.as_ref().ok_or(XcmError::BadOrigin)?.clone();
 				let (remote_asset, context) = Self::try_reanchor(asset.clone(), &unlocker)?;
->>>>>>> 3d5ab322
 				let lock_ticket =
 					Config::AssetLocker::prepare_lock(unlocker.clone(), asset, origin.clone())?;
 				let owner =
@@ -808,13 +803,8 @@
 				Ok(())
 			},
 			RequestUnlock { asset, locker } => {
-<<<<<<< HEAD
 				let origin = self.origin_ref().ok_or(XcmError::BadOrigin)?.clone();
-				let remote_asset = Self::try_reanchor(asset.clone(), &locker)?;
-=======
-				let origin = self.origin.as_ref().ok_or(XcmError::BadOrigin)?.clone();
 				let remote_asset = Self::try_reanchor(asset.clone(), &locker)?.0;
->>>>>>> 3d5ab322
 				let reduce_ticket = Config::AssetLocker::prepare_reduce_unlockable(
 					locker.clone(),
 					asset,
@@ -917,20 +907,12 @@
 	fn try_reanchor(
 		asset: MultiAsset,
 		destination: &MultiLocation,
-<<<<<<< HEAD
-	) -> Result<MultiAsset, XcmError> {
+	) -> Result<(MultiAsset, MultiLocation), XcmError> {
 		let reanchor_context = Config::LocationInverter::universal_location().into();
-		asset
+		let asset = asset
 			.reanchored(&destination, &reanchor_context)
-			.map_err(|()| XcmError::ReanchorFailed)
-=======
-	) -> Result<(MultiAsset, MultiLocation), XcmError> {
-		let context = Config::LocationInverter::universal_location().into();
-		let asset = asset
-			.reanchored(&destination, &context)
 			.map_err(|()| XcmError::ReanchorFailed)?;
-		Ok((asset, context))
->>>>>>> 3d5ab322
+		Ok((asset, reanchor_context))
 	}
 
 	/// NOTE: Any assets which were unable to be reanchored are introduced into `failed_bin`.
