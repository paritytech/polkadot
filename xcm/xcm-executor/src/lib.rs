// Copyright (C) Parity Technologies (UK) Ltd.
// This file is part of Polkadot.

// Polkadot is free software: you can redistribute it and/or modify
// it under the terms of the GNU General Public License as published by
// the Free Software Foundation, either version 3 of the License, or
// (at your option) any later version.

// Polkadot is distributed in the hope that it will be useful,
// but WITHOUT ANY WARRANTY; without even the implied warranty of
// MERCHANTABILITY or FITNESS FOR A PARTICULAR PURPOSE.  See the
// GNU General Public License for more details.

// You should have received a copy of the GNU General Public License
// along with Polkadot.  If not, see <http://www.gnu.org/licenses/>.

#![cfg_attr(not(feature = "std"), no_std)]

use frame_support::{
	dispatch::GetDispatchInfo,
	ensure,
	traits::{Contains, ContainsPair, Get, PalletsInfoAccess},
};
use parity_scale_codec::{Decode, Encode};
use sp_core::defer;
use sp_io::hashing::blake2_128;
use sp_std::{marker::PhantomData, prelude::*};
use sp_weights::Weight;
use xcm::latest::prelude::*;

pub mod traits;
use traits::{
	validate_export, AssetExchange, AssetLock, CallDispatcher, ClaimAssets, ConvertOrigin,
<<<<<<< HEAD
	DropAssets, Enact, ExportXcm, FeeManager, FeeReason, OnResponse, ProcessTransaction,
	ShouldExecute, TransactAsset, VersionChangeNotifier, WeightBounds, WeightTrader,
=======
	DropAssets, Enact, ExportXcm, FeeManager, FeeReason, OnResponse, Properties, ShouldExecute,
	TransactAsset, VersionChangeNotifier, WeightBounds, WeightTrader,
>>>>>>> 04f80142
};

mod assets;
pub use assets::Assets;
mod config;
pub use config::Config;

/// A struct to specify how fees are being paid.
#[derive(Copy, Clone, Debug, PartialEq, Eq)]
pub struct FeesMode {
	/// If true, then the fee assets are taken directly from the origin's on-chain account,
	/// otherwise the fee assets are taken from the holding register.
	///
	/// Defaults to false.
	pub jit_withdraw: bool,
}

const RECURSION_LIMIT: u8 = 10;

environmental::environmental!(recursion_count: u8);

/// The XCM executor.
pub struct XcmExecutor<Config: config::Config> {
	holding: Assets,
	holding_limit: usize,
	context: XcmContext,
	original_origin: MultiLocation,
	trader: Config::Trader,
	/// The most recent error result and instruction index into the fragment in which it occurred,
	/// if any.
	error: Option<(u32, XcmError)>,
	/// The surplus weight, defined as the amount by which `max_weight` is
	/// an over-estimate of the actual weight consumed. We do it this way to avoid needing the
	/// execution engine to keep track of all instructions' weights (it only needs to care about
	/// the weight of dynamically determined instructions such as `Transact`).
	total_surplus: Weight,
	total_refunded: Weight,
	error_handler: Xcm<Config::RuntimeCall>,
	error_handler_weight: Weight,
	appendix: Xcm<Config::RuntimeCall>,
	appendix_weight: Weight,
	transact_status: MaybeErrorCode,
	fees_mode: FeesMode,
	_config: PhantomData<Config>,
}

impl<Config: config::Config> Clone for XcmExecutor<Config> {
	fn clone(&self) -> XcmExecutor<Config> {
		Self {
			holding: self.holding.clone(),
			holding_limit: self.holding_limit,
			context: self.context.clone(),
			original_origin: self.original_origin,
			trader: self.trader.clone(),
			error: self.error,
			total_surplus: self.total_surplus,
			total_refunded: self.total_refunded,
			error_handler: self.error_handler.clone(),
			error_handler_weight: self.error_handler_weight,
			appendix: self.appendix.clone(),
			appendix_weight: self.appendix_weight,
			transact_status: self.transact_status.clone(),
			fees_mode: self.fees_mode,
			_config: PhantomData,
		}
	}
}

#[cfg(feature = "runtime-benchmarks")]
impl<Config: config::Config> XcmExecutor<Config> {
	pub fn holding(&self) -> &Assets {
		&self.holding
	}
	pub fn set_holding(&mut self, v: Assets) {
		self.holding = v
	}
	pub fn holding_limit(&self) -> &usize {
		&self.holding_limit
	}
	pub fn set_holding_limit(&mut self, v: usize) {
		self.holding_limit = v
	}
	pub fn origin(&self) -> &Option<MultiLocation> {
		&self.context.origin
	}
	pub fn set_origin(&mut self, v: Option<MultiLocation>) {
		self.context.origin = v
	}
	pub fn original_origin(&self) -> &MultiLocation {
		&self.original_origin
	}
	pub fn set_original_origin(&mut self, v: MultiLocation) {
		self.original_origin = v
	}
	pub fn trader(&self) -> &Config::Trader {
		&self.trader
	}
	pub fn set_trader(&mut self, v: Config::Trader) {
		self.trader = v
	}
	pub fn error(&self) -> &Option<(u32, XcmError)> {
		&self.error
	}
	pub fn set_error(&mut self, v: Option<(u32, XcmError)>) {
		self.error = v
	}
	pub fn total_surplus(&self) -> &Weight {
		&self.total_surplus
	}
	pub fn set_total_surplus(&mut self, v: Weight) {
		self.total_surplus = v
	}
	pub fn total_refunded(&self) -> &Weight {
		&self.total_refunded
	}
	pub fn set_total_refunded(&mut self, v: Weight) {
		self.total_refunded = v
	}
	pub fn error_handler(&self) -> &Xcm<Config::RuntimeCall> {
		&self.error_handler
	}
	pub fn set_error_handler(&mut self, v: Xcm<Config::RuntimeCall>) {
		self.error_handler = v
	}
	pub fn error_handler_weight(&self) -> &Weight {
		&self.error_handler_weight
	}
	pub fn set_error_handler_weight(&mut self, v: Weight) {
		self.error_handler_weight = v
	}
	pub fn appendix(&self) -> &Xcm<Config::RuntimeCall> {
		&self.appendix
	}
	pub fn set_appendix(&mut self, v: Xcm<Config::RuntimeCall>) {
		self.appendix = v
	}
	pub fn appendix_weight(&self) -> &Weight {
		&self.appendix_weight
	}
	pub fn set_appendix_weight(&mut self, v: Weight) {
		self.appendix_weight = v
	}
	pub fn transact_status(&self) -> &MaybeErrorCode {
		&self.transact_status
	}
	pub fn set_transact_status(&mut self, v: MaybeErrorCode) {
		self.transact_status = v
	}
	pub fn fees_mode(&self) -> &FeesMode {
		&self.fees_mode
	}
	pub fn set_fees_mode(&mut self, v: FeesMode) {
		self.fees_mode = v
	}
	pub fn topic(&self) -> &Option<[u8; 32]> {
		&self.context.topic
	}
	pub fn set_topic(&mut self, v: Option<[u8; 32]>) {
		self.context.topic = v;
	}
}

pub struct WeighedMessage<Call>(Weight, Xcm<Call>);
impl<C> PreparedMessage for WeighedMessage<C> {
	fn weight_of(&self) -> Weight {
		self.0
	}
}

impl<Config: config::Config> ExecuteXcm<Config::RuntimeCall> for XcmExecutor<Config> {
	type Prepared = WeighedMessage<Config::RuntimeCall>;
	fn prepare(
		mut message: Xcm<Config::RuntimeCall>,
	) -> Result<Self::Prepared, Xcm<Config::RuntimeCall>> {
		match Config::Weigher::weight(&mut message) {
			Ok(weight) => Ok(WeighedMessage(weight, message)),
			Err(_) => Err(message),
		}
	}
	fn execute(
		origin: impl Into<MultiLocation>,
		WeighedMessage(xcm_weight, mut message): WeighedMessage<Config::RuntimeCall>,
		id: &mut XcmHash,
		weight_credit: Weight,
	) -> Outcome {
		let origin = origin.into();
		log::trace!(
			target: "xcm::execute_xcm_in_credit",
			"origin: {:?}, message: {:?}, weight_credit: {:?}",
			origin,
			message,
			weight_credit,
		);
		let mut properties = Properties { weight_credit, message_id: None };
		if let Err(e) = Config::Barrier::should_execute(
			&origin,
			message.inner_mut(),
			xcm_weight,
			&mut properties,
		) {
			log::trace!(
				target: "xcm::execute_xcm_in_credit",
				"Barrier blocked execution! Error: {:?}. (origin: {:?}, message: {:?}, properties: {:?})",
				e,
				origin,
				message,
				properties,
			);
			return Outcome::Error(XcmError::Barrier)
		}

		*id = properties.message_id.unwrap_or(*id);

		let mut vm = Self::new(origin, *id);

		while !message.0.is_empty() {
			let result = vm.process(message);
			log::trace!(target: "xcm::execute_xcm_in_credit", "result: {:?}", result);
			message = if let Err(error) = result {
				vm.total_surplus.saturating_accrue(error.weight);
				vm.error = Some((error.index, error.xcm_error));
				vm.take_error_handler().or_else(|| vm.take_appendix())
			} else {
				vm.drop_error_handler();
				vm.take_appendix()
			}
		}

		vm.post_process(xcm_weight)
	}

	fn charge_fees(origin: impl Into<MultiLocation>, fees: MultiAssets) -> XcmResult {
		let origin = origin.into();
		if !Config::FeeManager::is_waived(Some(&origin), FeeReason::ChargeFees) {
			for asset in fees.inner() {
				Config::AssetTransactor::withdraw_asset(&asset, &origin, None)?;
			}
			Config::FeeManager::handle_fee(fees);
		}
		Ok(())
	}
}

#[derive(Debug)]
pub struct ExecutorError {
	pub index: u32,
	pub xcm_error: XcmError,
	pub weight: Weight,
}

#[cfg(feature = "runtime-benchmarks")]
impl From<ExecutorError> for frame_benchmarking::BenchmarkError {
	fn from(error: ExecutorError) -> Self {
		log::error!(
			"XCM ERROR >> Index: {:?}, Error: {:?}, Weight: {:?}",
			error.index,
			error.xcm_error,
			error.weight
		);
		Self::Stop("xcm executor error: see error logs")
	}
}

impl<Config: config::Config> XcmExecutor<Config> {
	pub fn new(origin: impl Into<MultiLocation>, message_id: XcmHash) -> Self {
		let origin = origin.into();
		Self {
			holding: Assets::new(),
			holding_limit: Config::MaxAssetsIntoHolding::get() as usize,
			context: XcmContext { origin: Some(origin), message_id, topic: None },
			original_origin: origin,
			trader: Config::Trader::new(),
			error: None,
			total_surplus: Weight::zero(),
			total_refunded: Weight::zero(),
			error_handler: Xcm(vec![]),
			error_handler_weight: Weight::zero(),
			appendix: Xcm(vec![]),
			appendix_weight: Weight::zero(),
			transact_status: Default::default(),
			fees_mode: FeesMode { jit_withdraw: false },
			_config: PhantomData,
		}
	}

	#[cfg(feature = "runtime-benchmarks")]
	pub fn bench_process(&mut self, xcm: Xcm<Config::RuntimeCall>) -> Result<(), ExecutorError> {
		self.process(xcm)
	}

	fn process(&mut self, xcm: Xcm<Config::RuntimeCall>) -> Result<(), ExecutorError> {
		log::trace!(
			target: "xcm::process",
			"origin: {:?}, total_surplus/refunded: {:?}/{:?}, error_handler_weight: {:?}",
			self.origin_ref(),
			self.total_surplus,
			self.total_refunded,
			self.error_handler_weight,
		);
		let mut result = Ok(());
		for (i, instr) in xcm.0.into_iter().enumerate() {
			let vm_clone = self.clone();
			match &mut result {
				r @ Ok(()) => {
					// Initialize the recursion count only the first time we hit this code in our
					// potential recursive execution.
					let inst_res = recursion_count::using_once(&mut 1, || {
						recursion_count::with(|count| {
							if *count > RECURSION_LIMIT {
								return Err(XcmError::ExceedsStackLimit)
							}
							*count = count.saturating_add(1);
							Ok(())
						})
						// This should always return `Some`, but let's play it safe.
						.unwrap_or(Ok(()))?;

						// Ensure that we always decrement the counter whenever we finish processing
						// the instruction.
						defer! {
							recursion_count::with(|count| {
								*count = count.saturating_sub(1);
							});
						}

						self.process_instruction(instr)
					});
					if let Err(e) = inst_res {
						log::trace!(target: "xcm::execute", "!!! ERROR: {:?}", e);
						*r = Err(ExecutorError {
							index: i as u32,
							xcm_error: e,
							weight: Weight::zero(),
						});
					}
				},
				Err(ref mut error) => {
					if let Ok(x) = Config::Weigher::instr_weight(&instr) {
						error.weight.saturating_accrue(x)
					}
					*self = vm_clone;
				},
			}
		}
		result
	}

	/// Execute any final operations after having executed the XCM message.
	/// This includes refunding surplus weight, trapping extra holding funds, and returning any errors during execution.
	pub fn post_process(mut self, xcm_weight: Weight) -> Outcome {
		// We silently drop any error from our attempt to refund the surplus as it's a charitable
		// thing so best-effort is all we will do.
		let _ = self.refund_surplus();
		drop(self.trader);

		let mut weight_used = xcm_weight.saturating_sub(self.total_surplus);

		if !self.holding.is_empty() {
			log::trace!(
				target: "xcm::execute_xcm_in_credit",
				"Trapping assets in holding register: {:?}, context: {:?} (original_origin: {:?})",
				self.holding, self.context, self.original_origin,
			);
			let effective_origin = self.context.origin.as_ref().unwrap_or(&self.original_origin);
			let trap_weight =
				Config::AssetTrap::drop_assets(effective_origin, self.holding, &self.context);
			weight_used.saturating_accrue(trap_weight);
		};

		match self.error {
			None => Outcome::Complete(weight_used),
			// TODO: #2841 #REALWEIGHT We should deduct the cost of any instructions following
			// the error which didn't end up being executed.
			Some((_i, e)) => {
				log::trace!(target: "xcm::execute_xcm_in_credit", "Execution errored at {:?}: {:?} (original_origin: {:?})", _i, e, self.original_origin);
				Outcome::Incomplete(weight_used, e)
			},
		}
	}

	fn origin_ref(&self) -> Option<&MultiLocation> {
		self.context.origin.as_ref()
	}

	fn cloned_origin(&self) -> Option<MultiLocation> {
		self.context.origin
	}

	/// Send an XCM, charging fees from Holding as needed.
	fn send(
		&mut self,
		dest: MultiLocation,
		msg: Xcm<()>,
		reason: FeeReason,
	) -> Result<XcmHash, XcmError> {
		let (ticket, fee) = validate_send::<Config::XcmSender>(dest, msg)?;
		if !Config::FeeManager::is_waived(self.origin_ref(), reason) {
			let paid = self.holding.try_take(fee.into()).map_err(|_| XcmError::NotHoldingFees)?;
			Config::FeeManager::handle_fee(paid.into());
		}
		Config::XcmSender::deliver(ticket).map_err(Into::into)
	}

	/// Remove the registered error handler and return it. Do not refund its weight.
	fn take_error_handler(&mut self) -> Xcm<Config::RuntimeCall> {
		let mut r = Xcm::<Config::RuntimeCall>(vec![]);
		sp_std::mem::swap(&mut self.error_handler, &mut r);
		self.error_handler_weight = Weight::zero();
		r
	}

	/// Drop the registered error handler and refund its weight.
	fn drop_error_handler(&mut self) {
		self.error_handler = Xcm::<Config::RuntimeCall>(vec![]);
		self.total_surplus.saturating_accrue(self.error_handler_weight);
		self.error_handler_weight = Weight::zero();
	}

	/// Remove the registered appendix and return it.
	fn take_appendix(&mut self) -> Xcm<Config::RuntimeCall> {
		let mut r = Xcm::<Config::RuntimeCall>(vec![]);
		sp_std::mem::swap(&mut self.appendix, &mut r);
		self.appendix_weight = Weight::zero();
		r
	}

	fn subsume_asset(&mut self, asset: MultiAsset) -> Result<(), XcmError> {
		// worst-case, holding.len becomes 2 * holding_limit.
		ensure!(self.holding.len() < self.holding_limit * 2, XcmError::HoldingWouldOverflow);
		self.holding.subsume(asset);
		Ok(())
	}

	fn subsume_assets(&mut self, assets: Assets) -> Result<(), XcmError> {
		// worst-case, holding.len becomes 2 * holding_limit.
		// this guarantees that if holding.len() == holding_limit and you have holding_limit more
		// items (which has a best case outcome of holding.len() == holding_limit), then you'll
		// be guaranteed of making the operation.
		let worst_case_holding_len = self.holding.len() + assets.len();
		ensure!(worst_case_holding_len <= self.holding_limit * 2, XcmError::HoldingWouldOverflow);
		self.holding.subsume_assets(assets);
		Ok(())
	}

	/// Refund any unused weight.
	fn refund_surplus(&mut self) -> Result<(), XcmError> {
		let current_surplus = self.total_surplus.saturating_sub(self.total_refunded);
		if current_surplus.any_gt(Weight::zero()) {
			self.total_refunded.saturating_accrue(current_surplus);
			if let Some(w) = self.trader.refund_weight(current_surplus) {
				self.subsume_asset(w)?;
			}
		}
		Ok(())
	}

	/// Process a single XCM instruction, mutating the state of the XCM virtual machine.
	fn process_instruction(
		&mut self,
		instr: Instruction<Config::RuntimeCall>,
	) -> Result<(), XcmError> {
		log::trace!(
			target: "xcm::process_instruction",
			"=== {:?}",
			instr
		);
		match instr {
			WithdrawAsset(assets) => {
				Config::TransactionalProcessor::process_transaction(|| -> Result<(), XcmError> {
					// Take `assets` from the origin account (on-chain) and place in holding.
					let origin = *self.origin_ref().ok_or(XcmError::BadOrigin)?;
					for asset in assets.into_inner().into_iter() {
						Config::AssetTransactor::withdraw_asset(
							&asset,
							&origin,
							Some(&self.context),
						)?;
						self.subsume_asset(asset)?;
					}
					Ok(())
				})
			},
			ReserveAssetDeposited(assets) => {
				Config::TransactionalProcessor::process_transaction(|| -> Result<(), XcmError> {
					// check whether we trust origin to be our reserve location for this asset.
					let origin = *self.origin_ref().ok_or(XcmError::BadOrigin)?;
					for asset in assets.into_inner().into_iter() {
						// Must ensure that we recognise the asset as being managed by the origin.
						ensure!(
							Config::IsReserve::contains(&asset, &origin),
							XcmError::UntrustedReserveLocation
						);
						self.subsume_asset(asset)?;
					}
					Ok(())
				})
			},
			TransferAsset { assets, beneficiary } => {
				Config::TransactionalProcessor::process_transaction(|| -> Result<(), XcmError> {
					// Take `assets` from the origin account (on-chain) and place into dest account.
					let origin = self.origin_ref().ok_or(XcmError::BadOrigin)?;
					for asset in assets.inner() {
						Config::AssetTransactor::transfer_asset(
							&asset,
							origin,
							&beneficiary,
							&self.context,
						)?;
					}
					Ok(())
				})
			},
			TransferReserveAsset { mut assets, dest, xcm } => {
				Config::TransactionalProcessor::process_transaction(|| -> Result<(), XcmError> {
					let origin = self.origin_ref().ok_or(XcmError::BadOrigin)?;
					// Take `assets` from the origin account (on-chain) and place into dest account.
					for asset in assets.inner() {
						Config::AssetTransactor::transfer_asset(
							asset,
							origin,
							&dest,
							&self.context,
						)?;
					}
					let reanchor_context = Config::UniversalLocation::get();
					assets
						.reanchor(&dest, reanchor_context)
						.map_err(|()| XcmError::LocationFull)?;
					let mut message = vec![ReserveAssetDeposited(assets), ClearOrigin];
					message.extend(xcm.0.into_iter());
					self.send(dest, Xcm(message), FeeReason::TransferReserveAsset)?;
					Ok(())
				})
			},
			ReceiveTeleportedAsset(assets) => {
				Config::TransactionalProcessor::process_transaction(|| -> Result<(), XcmError> {
					let origin = *self.origin_ref().ok_or(XcmError::BadOrigin)?;
					// check whether we trust origin to teleport this asset to us via config trait.
					for asset in assets.inner() {
						// We only trust the origin to send us assets that they identify as their
						// sovereign assets.
						ensure!(
							Config::IsTeleporter::contains(asset, &origin),
							XcmError::UntrustedTeleportLocation
						);
						// We should check that the asset can actually be teleported in (for this to be in error, there
						// would need to be an accounting violation by one of the trusted chains, so it's unlikely, but we
						// don't want to punish a possibly innocent chain/user).
						Config::AssetTransactor::can_check_in(&origin, asset, &self.context)?;
					}
					for asset in assets.into_inner().into_iter() {
						Config::AssetTransactor::check_in(&origin, &asset, &self.context);
						self.subsume_asset(asset)?;
					}
					Ok(())
				})
			},
			Transact { origin_kind, require_weight_at_most, mut call } => {
				// We assume that the Relay-chain is allowed to use transact on this parachain.
				let origin = *self.origin_ref().ok_or(XcmError::BadOrigin)?;

				// TODO: #2841 #TRANSACTFILTER allow the trait to issue filters for the relay-chain
				let message_call = call.take_decoded().map_err(|_| XcmError::FailedToDecode)?;
				ensure!(Config::SafeCallFilter::contains(&message_call), XcmError::NoPermission);
				let dispatch_origin = Config::OriginConverter::convert_origin(origin, origin_kind)
					.map_err(|_| XcmError::BadOrigin)?;
				let weight = message_call.get_dispatch_info().weight;
				ensure!(weight.all_lte(require_weight_at_most), XcmError::MaxWeightInvalid);
				let maybe_actual_weight =
					match Config::CallDispatcher::dispatch(message_call, dispatch_origin) {
						Ok(post_info) => {
							self.transact_status = MaybeErrorCode::Success;
							post_info.actual_weight
						},
						Err(error_and_info) => {
							self.transact_status = error_and_info.error.encode().into();
							error_and_info.post_info.actual_weight
						},
					};
				let actual_weight = maybe_actual_weight.unwrap_or(weight);
				let surplus = weight.saturating_sub(actual_weight);
				// We assume that the `Config::Weigher` will counts the `require_weight_at_most`
				// for the estimate of how much weight this instruction will take. Now that we know
				// that it's less, we credit it.
				//
				// We make the adjustment for the total surplus, which is used eventually
				// reported back to the caller and this ensures that they account for the total
				// weight consumed correctly (potentially allowing them to do more operations in a
				// block than they otherwise would).
				self.total_surplus.saturating_accrue(surplus);
				Ok(())
			},
			QueryResponse { query_id, response, max_weight, querier } => {
				let origin = self.origin_ref().ok_or(XcmError::BadOrigin)?;
				Config::ResponseHandler::on_response(
					origin,
					query_id,
					querier.as_ref(),
					response,
					max_weight,
					&self.context,
				);
				Ok(())
			},
			DescendOrigin(who) => self
				.context
				.origin
				.as_mut()
				.ok_or(XcmError::BadOrigin)?
				.append_with(who)
				.map_err(|_| XcmError::LocationFull),
			ClearOrigin => {
				self.context.origin = None;
				Ok(())
			},
			ReportError(response_info) => {
				// Report the given result by sending a QueryResponse XCM to a previously given outcome
				// destination if one was registered.
				self.respond(
					self.cloned_origin(),
					Response::ExecutionResult(self.error),
					response_info,
					FeeReason::Report,
				)?;
				Ok(())
			},
			DepositAsset { assets, beneficiary } =>
				Config::TransactionalProcessor::process_transaction(|| -> Result<(), XcmError> {
					let deposited = self.holding.saturating_take(assets);
					for asset in deposited.into_assets_iter() {
						Config::AssetTransactor::deposit_asset(
							&asset,
							&beneficiary,
							&self.context,
						)?;
					}
					Ok(())
				}),
			DepositReserveAsset { assets, dest, xcm } => {
				Config::TransactionalProcessor::process_transaction(|| -> Result<(), XcmError> {
					let deposited = self.holding.saturating_take(assets);
					for asset in deposited.assets_iter() {
						Config::AssetTransactor::deposit_asset(&asset, &dest, &self.context)?;
					}
					// Note that we pass `None` as `maybe_failed_bin` and drop any assets which cannot
					// be reanchored  because we have already called `deposit_asset` on all assets.
					let assets = Self::reanchored(deposited, &dest, None);
					let mut message = vec![ReserveAssetDeposited(assets), ClearOrigin];
					message.extend(xcm.0.into_iter());
					self.send(dest, Xcm(message), FeeReason::DepositReserveAsset)?;
					Ok(())
				})
			},
			InitiateReserveWithdraw { assets, reserve, xcm } => {
				Config::TransactionalProcessor::process_transaction(|| -> Result<(), XcmError> {
					// Note that here we are able to place any assets which could not be reanchored
					// back into Holding.
					let assets = Self::reanchored(
						self.holding.saturating_take(assets),
						&reserve,
						Some(&mut self.holding),
					);
					let mut message = vec![WithdrawAsset(assets), ClearOrigin];
					message.extend(xcm.0.into_iter());
					self.send(reserve, Xcm(message), FeeReason::InitiateReserveWithdraw)?;
					Ok(())
				})
			},
			InitiateTeleport { assets, dest, xcm } => {
				Config::TransactionalProcessor::process_transaction(|| -> Result<(), XcmError> {
					// We must do this first in order to resolve wildcards.
					let assets = self.holding.saturating_take(assets);
					for asset in assets.assets_iter() {
						// We should check that the asset can actually be teleported out (for this to
						// be in error, there would need to be an accounting violation by ourselves,
						// so it's unlikely, but we don't want to allow that kind of bug to leak into
						// a trusted chain.
						Config::AssetTransactor::can_check_out(&dest, &asset, &self.context)?;
					}
					for asset in assets.assets_iter() {
						Config::AssetTransactor::check_out(&dest, &asset, &self.context);
					}
					// Note that we pass `None` as `maybe_failed_bin` and drop any assets which cannot
					// be reanchored  because we have already checked all assets out.
					let assets = Self::reanchored(assets, &dest, None);
					let mut message = vec![ReceiveTeleportedAsset(assets), ClearOrigin];
					message.extend(xcm.0.into_iter());
					self.send(dest, Xcm(message), FeeReason::InitiateTeleport)?;
					Ok(())
				})
			},
			ReportHolding { response_info, assets } => {
				// Note that we pass `None` as `maybe_failed_bin` since no assets were ever removed
				// from Holding.
				let assets =
					Self::reanchored(self.holding.min(&assets), &response_info.destination, None);
				self.respond(
					self.cloned_origin(),
					Response::Assets(assets),
					response_info,
					FeeReason::Report,
				)?;
				Ok(())
			},
			BuyExecution { fees, weight_limit } => {
				Config::TransactionalProcessor::process_transaction(|| -> Result<(), XcmError> {
					// There is no need to buy any weight is `weight_limit` is `Unlimited` since it
					// would indicate that `AllowTopLevelPaidExecutionFrom` was unused for execution
					// and thus there is some other reason why it has been determined that this XCM
					// should be executed.
					if let Some(weight) = Option::<Weight>::from(weight_limit) {
						// pay for `weight` using up to `fees` of the holding register.
						let max_fee = self
							.holding
							.try_take(fees.into())
							.map_err(|_| XcmError::NotHoldingFees)?;
						let unspent = self.trader.buy_weight(weight, max_fee)?;
						self.subsume_assets(unspent)?;
					}
					Ok(())
				})
			},
			RefundSurplus => self.refund_surplus(),
			SetErrorHandler(mut handler) => {
				let handler_weight = Config::Weigher::weight(&mut handler)
					.map_err(|()| XcmError::WeightNotComputable)?;
				self.total_surplus.saturating_accrue(self.error_handler_weight);
				self.error_handler = handler;
				self.error_handler_weight = handler_weight;
				Ok(())
			},
			SetAppendix(mut appendix) => {
				let appendix_weight = Config::Weigher::weight(&mut appendix)
					.map_err(|()| XcmError::WeightNotComputable)?;
				self.total_surplus.saturating_accrue(self.appendix_weight);
				self.appendix = appendix;
				self.appendix_weight = appendix_weight;
				Ok(())
			},
			ClearError => {
				self.error = None;
				Ok(())
			},
			ClaimAsset { assets, ticket } =>
				Config::TransactionalProcessor::process_transaction(|| -> Result<(), XcmError> {
					let origin = self.origin_ref().ok_or(XcmError::BadOrigin)?;
					let ok =
						Config::AssetClaims::claim_assets(origin, &ticket, &assets, &self.context);
					ensure!(ok, XcmError::UnknownClaim);
					for asset in assets.into_inner().into_iter() {
						self.subsume_asset(asset)?;
					}
					Ok(())
				}),
			Trap(code) => Err(XcmError::Trap(code)),
			SubscribeVersion { query_id, max_response_weight } => {
				let origin = self.origin_ref().ok_or(XcmError::BadOrigin)?;
				// We don't allow derivative origins to subscribe since it would otherwise pose a
				// DoS risk.
				ensure!(&self.original_origin == origin, XcmError::BadOrigin);
				Config::SubscriptionService::start(
					origin,
					query_id,
					max_response_weight,
					&self.context,
				)
			},
			UnsubscribeVersion => {
				let origin = self.origin_ref().ok_or(XcmError::BadOrigin)?;
				ensure!(&self.original_origin == origin, XcmError::BadOrigin);
				Config::SubscriptionService::stop(origin, &self.context)
			},
			BurnAsset(assets) => {
				self.holding.saturating_take(assets.into());
				Ok(())
			},
			ExpectAsset(assets) =>
				self.holding.ensure_contains(&assets).map_err(|_| XcmError::ExpectationFalse),
			ExpectOrigin(origin) => {
				ensure!(self.context.origin == origin, XcmError::ExpectationFalse);
				Ok(())
			},
			ExpectError(error) => {
				ensure!(self.error == error, XcmError::ExpectationFalse);
				Ok(())
			},
			ExpectTransactStatus(transact_status) => {
				ensure!(self.transact_status == transact_status, XcmError::ExpectationFalse);
				Ok(())
			},
			QueryPallet { module_name, response_info } => {
				let pallets = Config::PalletInstancesInfo::infos()
					.into_iter()
					.filter(|x| x.module_name.as_bytes() == &module_name[..])
					.map(|x| {
						PalletInfo::new(
							x.index as u32,
							x.name.as_bytes().into(),
							x.module_name.as_bytes().into(),
							x.crate_version.major as u32,
							x.crate_version.minor as u32,
							x.crate_version.patch as u32,
						)
					})
					.collect::<Result<Vec<_>, XcmError>>()?;
				let QueryResponseInfo { destination, query_id, max_weight } = response_info;
				let response =
					Response::PalletsInfo(pallets.try_into().map_err(|_| XcmError::Overflow)?);
				let querier = Self::to_querier(self.cloned_origin(), &destination)?;
				let instruction = QueryResponse { query_id, response, max_weight, querier };
				let message = Xcm(vec![instruction]);
				self.send(destination, message, FeeReason::QueryPallet)?;
				Ok(())
			},
			ExpectPallet { index, name, module_name, crate_major, min_crate_minor } => {
				let pallet = Config::PalletInstancesInfo::infos()
					.into_iter()
					.find(|x| x.index == index as usize)
					.ok_or(XcmError::PalletNotFound)?;
				ensure!(pallet.name.as_bytes() == &name[..], XcmError::NameMismatch);
				ensure!(pallet.module_name.as_bytes() == &module_name[..], XcmError::NameMismatch);
				let major = pallet.crate_version.major as u32;
				ensure!(major == crate_major, XcmError::VersionIncompatible);
				let minor = pallet.crate_version.minor as u32;
				ensure!(minor >= min_crate_minor, XcmError::VersionIncompatible);
				Ok(())
			},
			ReportTransactStatus(response_info) => {
				self.respond(
					self.cloned_origin(),
					Response::DispatchResult(self.transact_status.clone()),
					response_info,
					FeeReason::Report,
				)?;
				Ok(())
			},
			ClearTransactStatus => {
				self.transact_status = Default::default();
				Ok(())
			},
			UniversalOrigin(new_global) => {
				let universal_location = Config::UniversalLocation::get();
				ensure!(universal_location.first() != Some(&new_global), XcmError::InvalidLocation);
				let origin = *self.origin_ref().ok_or(XcmError::BadOrigin)?;
				let origin_xform = (origin, new_global);
				let ok = Config::UniversalAliases::contains(&origin_xform);
				ensure!(ok, XcmError::InvalidLocation);
				let (_, new_global) = origin_xform;
				let new_origin = X1(new_global).relative_to(&universal_location);
				self.context.origin = Some(new_origin);
				Ok(())
			},
			ExportMessage { network, destination, xcm } => {
				Config::TransactionalProcessor::process_transaction(|| -> Result<(), XcmError> {
					// The actual message sent to the bridge for forwarding is prepended with `UniversalOrigin`
					// and `DescendOrigin` in order to ensure that the message is executed with this Origin.
					//
					// Prepend the desired message with instructions which effectively rewrite the origin.
					//
					// This only works because the remote chain empowers the bridge
					// to speak for the local network.
					let origin = self.context.origin.ok_or(XcmError::BadOrigin)?;
					let universal_source = Config::UniversalLocation::get()
						.within_global(origin)
						.map_err(|()| XcmError::Unanchored)?;
					let hash = (self.origin_ref(), &destination).using_encoded(blake2_128);
					let channel = u32::decode(&mut hash.as_ref()).unwrap_or(0);
					// Hash identifies the lane on the exporter which we use. We use the pairwise
					// combination of the origin and destination to ensure origin/destination pairs will
					// generally have their own lanes.
					let (ticket, fee) = validate_export::<Config::MessageExporter>(
						network,
						channel,
						universal_source,
						destination,
						xcm,
					)?;
					self.take_fee(fee, FeeReason::Export(network))?;
					Config::MessageExporter::deliver(ticket)?;
					Ok(())
				})
			},
			LockAsset { asset, unlocker } =>
				Config::TransactionalProcessor::process_transaction(|| -> Result<(), XcmError> {
					let origin = *self.origin_ref().ok_or(XcmError::BadOrigin)?;
					let (remote_asset, context) = Self::try_reanchor(asset.clone(), &unlocker)?;
					let lock_ticket = Config::AssetLocker::prepare_lock(unlocker, asset, origin)?;
					let owner = origin
						.reanchored(&unlocker, context)
						.map_err(|_| XcmError::ReanchorFailed)?;
					let msg = Xcm::<()>(vec![NoteUnlockable { asset: remote_asset, owner }]);
					let (ticket, price) = validate_send::<Config::XcmSender>(unlocker, msg)?;
					self.take_fee(price, FeeReason::LockAsset)?;
					lock_ticket.enact()?;
					Config::XcmSender::deliver(ticket)?;
					Ok(())
				}),
			UnlockAsset { asset, target } =>
				Config::TransactionalProcessor::process_transaction(|| -> Result<(), XcmError> {
					let origin = *self.origin_ref().ok_or(XcmError::BadOrigin)?;
					Config::AssetLocker::prepare_unlock(origin, asset, target)?.enact()?;
					Ok(())
				}),
			NoteUnlockable { asset, owner } => {
				let origin = *self.origin_ref().ok_or(XcmError::BadOrigin)?;
				Config::AssetLocker::note_unlockable(origin, asset, owner)?;
				Ok(())
			},
<<<<<<< HEAD
			RequestUnlock { asset, locker } =>
				Config::TransactionalProcessor::process_transaction(|| -> Result<(), XcmError> {
					let origin = *self.origin_ref().ok_or(XcmError::BadOrigin)?;
					let remote_asset = Self::try_reanchor(asset.clone(), &locker)?.0;
					let reduce_ticket =
						Config::AssetLocker::prepare_reduce_unlockable(locker, asset, origin)?;
					let msg = Xcm::<()>(vec![UnlockAsset { asset: remote_asset, target: origin }]);
					let (ticket, price) = validate_send::<Config::XcmSender>(locker, msg)?;
					self.take_fee(price, FeeReason::RequestUnlock)?;
					reduce_ticket.enact()?;
					Config::XcmSender::deliver(ticket)?;
					Ok(())
				}),
=======
			RequestUnlock { asset, locker } => {
				let origin = *self.origin_ref().ok_or(XcmError::BadOrigin)?;
				let remote_asset = Self::try_reanchor(asset.clone(), &locker)?.0;
				let remote_target = Self::try_reanchor_multilocation(origin, &locker)?.0;
				let reduce_ticket =
					Config::AssetLocker::prepare_reduce_unlockable(locker, asset, origin)?;
				let msg =
					Xcm::<()>(vec![UnlockAsset { asset: remote_asset, target: remote_target }]);
				let (ticket, price) = validate_send::<Config::XcmSender>(locker, msg)?;
				self.take_fee(price, FeeReason::RequestUnlock)?;
				reduce_ticket.enact()?;
				Config::XcmSender::deliver(ticket)?;
				Ok(())
			},
>>>>>>> 04f80142
			ExchangeAsset { give, want, maximal } => {
				let give = self.holding.saturating_take(give);
				let r =
					Config::AssetExchanger::exchange_asset(self.origin_ref(), give, &want, maximal);
				let completed = r.is_ok();
				let received = r.unwrap_or_else(|a| a);
				for asset in received.into_assets_iter() {
					self.holding.subsume(asset);
				}
				if completed {
					Ok(())
				} else {
					Err(XcmError::NoDeal)
				}
			},
			SetFeesMode { jit_withdraw } => {
				self.fees_mode = FeesMode { jit_withdraw };
				Ok(())
			},
			SetTopic(topic) => {
				self.context.topic = Some(topic);
				Ok(())
			},
			ClearTopic => {
				self.context.topic = None;
				Ok(())
			},
			AliasOrigin(target) => {
				let origin = self.origin_ref().ok_or(XcmError::BadOrigin)?;
				if Config::Aliasers::contains(origin, &target) {
					self.context.origin = Some(target);
					Ok(())
				} else {
					Err(XcmError::NoPermission)
				}
			},
			UnpaidExecution { check_origin, .. } => {
				ensure!(
					check_origin.is_none() || self.context.origin == check_origin,
					XcmError::BadOrigin
				);
				Ok(())
			},
			HrmpNewChannelOpenRequest { .. } => Err(XcmError::Unimplemented),
			HrmpChannelAccepted { .. } => Err(XcmError::Unimplemented),
			HrmpChannelClosing { .. } => Err(XcmError::Unimplemented),
		}
	}

	fn take_fee(&mut self, fee: MultiAssets, reason: FeeReason) -> XcmResult {
		if Config::FeeManager::is_waived(self.origin_ref(), reason) {
			return Ok(())
		}
		let paid = if self.fees_mode.jit_withdraw {
			let origin = self.origin_ref().ok_or(XcmError::BadOrigin)?;
			for asset in fee.inner() {
				Config::AssetTransactor::withdraw_asset(&asset, origin, Some(&self.context))?;
			}
			fee
		} else {
			self.holding.try_take(fee.into()).map_err(|_| XcmError::NotHoldingFees)?.into()
		};
		Config::FeeManager::handle_fee(paid);
		Ok(())
	}

	/// Calculates what `local_querier` would be from the perspective of `destination`.
	fn to_querier(
		local_querier: Option<MultiLocation>,
		destination: &MultiLocation,
	) -> Result<Option<MultiLocation>, XcmError> {
		Ok(match local_querier {
			None => None,
			Some(q) => Some(
				q.reanchored(&destination, Config::UniversalLocation::get())
					.map_err(|_| XcmError::ReanchorFailed)?,
			),
		})
	}

	/// Send a bare `QueryResponse` message containing `response` informed by the given `info`.
	///
	/// The `local_querier` argument is the querier (if any) specified from the *local* perspective.
	fn respond(
		&mut self,
		local_querier: Option<MultiLocation>,
		response: Response,
		info: QueryResponseInfo,
		fee_reason: FeeReason,
	) -> Result<XcmHash, XcmError> {
		let querier = Self::to_querier(local_querier, &info.destination)?;
		let QueryResponseInfo { destination, query_id, max_weight } = info;
		let instruction = QueryResponse { query_id, response, max_weight, querier };
		let message = Xcm(vec![instruction]);
		let (ticket, fee) = validate_send::<Config::XcmSender>(destination, message)?;
		if !Config::FeeManager::is_waived(self.origin_ref(), fee_reason) {
			let paid = self.holding.try_take(fee.into()).map_err(|_| XcmError::NotHoldingFees)?;
			Config::FeeManager::handle_fee(paid.into());
		}
		Config::XcmSender::deliver(ticket).map_err(Into::into)
	}

	fn try_reanchor(
		asset: MultiAsset,
		destination: &MultiLocation,
	) -> Result<(MultiAsset, InteriorMultiLocation), XcmError> {
		let reanchor_context = Config::UniversalLocation::get();
		let asset = asset
			.reanchored(&destination, reanchor_context)
			.map_err(|()| XcmError::ReanchorFailed)?;
		Ok((asset, reanchor_context))
	}

	fn try_reanchor_multilocation(
		location: MultiLocation,
		destination: &MultiLocation,
	) -> Result<(MultiLocation, InteriorMultiLocation), XcmError> {
		let reanchor_context = Config::UniversalLocation::get();
		let location = location
			.reanchored(&destination, reanchor_context)
			.map_err(|_| XcmError::ReanchorFailed)?;
		Ok((location, reanchor_context))
	}

	/// NOTE: Any assets which were unable to be reanchored are introduced into `failed_bin`.
	fn reanchored(
		mut assets: Assets,
		dest: &MultiLocation,
		maybe_failed_bin: Option<&mut Assets>,
	) -> MultiAssets {
		let reanchor_context = Config::UniversalLocation::get();
		assets.reanchor(dest, reanchor_context, maybe_failed_bin);
		assets.into_assets_iter().collect::<Vec<_>>().into()
	}
}<|MERGE_RESOLUTION|>--- conflicted
+++ resolved
@@ -31,13 +31,8 @@
 pub mod traits;
 use traits::{
 	validate_export, AssetExchange, AssetLock, CallDispatcher, ClaimAssets, ConvertOrigin,
-<<<<<<< HEAD
-	DropAssets, Enact, ExportXcm, FeeManager, FeeReason, OnResponse, ProcessTransaction,
-	ShouldExecute, TransactAsset, VersionChangeNotifier, WeightBounds, WeightTrader,
-=======
-	DropAssets, Enact, ExportXcm, FeeManager, FeeReason, OnResponse, Properties, ShouldExecute,
+	DropAssets, Enact, ExportXcm, FeeManager, FeeReason, OnResponse, ProcessTransaction, Properties, ShouldExecute,
 	TransactAsset, VersionChangeNotifier, WeightBounds, WeightTrader,
->>>>>>> 04f80142
 };
 
 mod assets;
@@ -946,36 +941,21 @@
 				Config::AssetLocker::note_unlockable(origin, asset, owner)?;
 				Ok(())
 			},
-<<<<<<< HEAD
 			RequestUnlock { asset, locker } =>
 				Config::TransactionalProcessor::process_transaction(|| -> Result<(), XcmError> {
 					let origin = *self.origin_ref().ok_or(XcmError::BadOrigin)?;
 					let remote_asset = Self::try_reanchor(asset.clone(), &locker)?.0;
+					let remote_target = Self::try_reanchor_multilocation(origin, &locker)?.0;
 					let reduce_ticket =
 						Config::AssetLocker::prepare_reduce_unlockable(locker, asset, origin)?;
-					let msg = Xcm::<()>(vec![UnlockAsset { asset: remote_asset, target: origin }]);
+					let msg =
+						Xcm::<()>(vec![UnlockAsset { asset: remote_asset, target: remote_target }]);
 					let (ticket, price) = validate_send::<Config::XcmSender>(locker, msg)?;
 					self.take_fee(price, FeeReason::RequestUnlock)?;
 					reduce_ticket.enact()?;
 					Config::XcmSender::deliver(ticket)?;
 					Ok(())
 				}),
-=======
-			RequestUnlock { asset, locker } => {
-				let origin = *self.origin_ref().ok_or(XcmError::BadOrigin)?;
-				let remote_asset = Self::try_reanchor(asset.clone(), &locker)?.0;
-				let remote_target = Self::try_reanchor_multilocation(origin, &locker)?.0;
-				let reduce_ticket =
-					Config::AssetLocker::prepare_reduce_unlockable(locker, asset, origin)?;
-				let msg =
-					Xcm::<()>(vec![UnlockAsset { asset: remote_asset, target: remote_target }]);
-				let (ticket, price) = validate_send::<Config::XcmSender>(locker, msg)?;
-				self.take_fee(price, FeeReason::RequestUnlock)?;
-				reduce_ticket.enact()?;
-				Config::XcmSender::deliver(ticket)?;
-				Ok(())
-			},
->>>>>>> 04f80142
 			ExchangeAsset { give, want, maximal } => {
 				let give = self.holding.saturating_take(give);
 				let r =
