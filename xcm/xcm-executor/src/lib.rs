--- conflicted
+++ resolved
@@ -738,7 +738,6 @@
 				Ok(())
 			},
 			BuyExecution { fees, weight_limit } => {
-<<<<<<< HEAD
 				Config::TransactionalProcessor::process_transaction(|| -> Result<(), XcmError> {
 					// There is no need to buy any weight is `weight_limit` is `Unlimited` since it
 					// would indicate that `AllowTopLevelPaidExecutionFrom` was unused for execution
@@ -746,29 +745,13 @@
 					// should be executed.
 					if let Some(weight) = Option::<Weight>::from(weight_limit) {
 						// pay for `weight` using up to `fees` of the holding register.
-						let max_fee = self
-							.holding
-							.try_take(fees.into())
-							.map_err(|_| XcmError::NotHoldingFees)?;
-						let unspent = self.trader.buy_weight(weight, max_fee)?;
+						let max_fee =
+							self.holding.try_take(fees.into()).map_err(|_| XcmError::NotHoldingFees)?;
+						let unspent = self.trader.buy_weight(weight, max_fee, &self.context)?;
 						self.subsume_assets(unspent)?;
 					}
 					Ok(())
 				})
-=======
-				// There is no need to buy any weight is `weight_limit` is `Unlimited` since it
-				// would indicate that `AllowTopLevelPaidExecutionFrom` was unused for execution
-				// and thus there is some other reason why it has been determined that this XCM
-				// should be executed.
-				if let Some(weight) = Option::<Weight>::from(weight_limit) {
-					// pay for `weight` using up to `fees` of the holding register.
-					let max_fee =
-						self.holding.try_take(fees.into()).map_err(|_| XcmError::NotHoldingFees)?;
-					let unspent = self.trader.buy_weight(weight, max_fee, &self.context)?;
-					self.subsume_assets(unspent)?;
-				}
-				Ok(())
->>>>>>> ff5f6022
 			},
 			RefundSurplus => self.refund_surplus(),
 			SetErrorHandler(mut handler) => {
