--- conflicted
+++ resolved
@@ -269,13 +269,8 @@
 		);
 		let mut total_surplus = 0;
 		match effect {
-<<<<<<< HEAD
-			Order::DepositAsset { assets, max_assets, dest } => {
-				let deposited = holding.limited_saturating_take(assets, max_assets as usize);
-=======
-			Order::DepositAsset { assets, beneficiary } => {
-				let deposited = holding.saturating_take(assets);
->>>>>>> 7ff04935
+			Order::DepositAsset { assets, max_assets, beneficiary } => {
+				let deposited = holding.limited_saturating_take(assets, max_assets);
 				for asset in deposited.into_assets_iter() {
 					Config::AssetTransactor::deposit_asset(&asset, &beneficiary)?;
 				}
