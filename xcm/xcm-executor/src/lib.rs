// Copyright 2020 Parity Technologies (UK) Ltd.
// This file is part of Polkadot.

// Polkadot is free software: you can redistribute it and/or modify
// it under the terms of the GNU General Public License as published by
// the Free Software Foundation, either version 3 of the License, or
// (at your option) any later version.

// Polkadot is distributed in the hope that it will be useful,
// but WITHOUT ANY WARRANTY; without even the implied warranty of
// MERCHANTABILITY or FITNESS FOR A PARTICULAR PURPOSE.  See the
// GNU General Public License for more details.

// You should have received a copy of the GNU General Public License
// along with Polkadot.  If not, see <http://www.gnu.org/licenses/>.

#![cfg_attr(not(feature = "std"), no_std)]

use sp_std::{prelude::*, marker::PhantomData};
use frame_support::{
	ensure, weights::GetDispatchInfo,
	dispatch::{Weight, Dispatchable}
};
use xcm::v0::{
	ExecuteXcm, SendXcm, Error as XcmError, Outcome,
	MultiLocation, MultiAsset, Xcm, Order, Response,
};

pub mod traits;
use traits::{
	TransactAsset, ConvertOrigin, FilterAssetLocation, InvertLocation, WeightBounds, WeightTrader,
	ShouldExecute, OnResponse
};

mod assets;
pub use assets::{Assets, AssetId};
mod config;
pub use config::Config;

/// The XCM executor.
pub struct XcmExecutor<Config>(PhantomData<Config>);

impl<Config: config::Config> ExecuteXcm<Config::Call> for XcmExecutor<Config> {
	type Call = Config::Call;
	/// execute an XCM call with the given weight limit.
	fn execute_xcm(origin: MultiLocation, message: Xcm<Config::Call>, weight_limit: Weight) -> Outcome {
		// TODO: #2841 #HARDENXCM We should identify recursive bombs here and bail.
		let mut message = Xcm::<Config::Call>::from(message);
		let shallow_weight = match Config::Weigher::shallow(&mut message) {
			Ok(x) => x,
			Err(()) => return Outcome::Error(XcmError::WeightNotComputable),
		};
		let deep_weight = match Config::Weigher::deep(&mut message) {
			Ok(x) => x,
			Err(()) => return Outcome::Error(XcmError::WeightNotComputable),
		};

		let maximum_weight = match shallow_weight.checked_add(deep_weight) {
			Some(x) => x,
<<<<<<< HEAD
			None => return Outcome::Error(XcmError::WeightLimitReached), // TODO: this is overflow... but anyhow.
=======
			None => return Outcome::Error(XcmError::Overflow),
>>>>>>> ed71f321
		};

		if maximum_weight > weight_limit {
			return Outcome::Error(XcmError::WeightLimitReached(maximum_weight));
		}

		let mut trader = Config::Trader::new();
		let result = Self::do_execute_xcm(origin, true, message, &mut 0, Some(shallow_weight), &mut trader);
		drop(trader);
		match result {
			Ok(surplus) => Outcome::Complete(maximum_weight.saturating_sub(surplus)),
			// TODO: #2841 #REALWEIGHT We can do better than returning `maximum_weight` here, and we should otherwise
			//  we'll needlessly be disregarding block execution time.
			Err(e) => Outcome::Incomplete(maximum_weight, e),
		}
	}
}

impl<Config: config::Config> XcmExecutor<Config> {
	fn reanchored(mut assets: Assets, dest: &MultiLocation) -> Vec<MultiAsset> {
		let inv_dest = Config::LocationInverter::invert_location(&dest);
		assets.prepend_location(&inv_dest);
		assets.into_assets_iter().collect::<Vec<_>>()
	}

	/// Execute the XCM and return the portion of weight of `shallow_weight + deep_weight` that `message` did not use.
	///
	/// NOTE: The amount returned must be less than `shallow_weight + deep_weight` of `message`.
	fn do_execute_xcm(
		origin: MultiLocation,
		top_level: bool,
		mut message: Xcm<Config::Call>,
		weight_credit: &mut Weight,
		maybe_shallow_weight: Option<Weight>,
		trader: &mut Config::Trader,
	) -> Result<Weight, XcmError> {
		// This is the weight of everything that cannot be paid for. This basically means all computation
		// except any XCM which is behind an Order::BuyExecution.
		let shallow_weight = maybe_shallow_weight
			.or_else(|| Config::Weigher::shallow(&mut message).ok())
			.ok_or(XcmError::WeightNotComputable)?;

		Config::Barrier::should_execute(&origin, top_level, &message, shallow_weight, weight_credit)
			.map_err(|()| XcmError::Barrier)?;

		// The surplus weight, defined as the amount by which `shallow_weight` plus all nested
		// `shallow_weight` values (ensuring no double-counting and also known as `deep_weight`) is an
		// over-estimate of the actual weight consumed.
		let mut total_surplus: Weight = 0;

		let maybe_holding_effects = match (origin.clone(), message) {
			(origin, Xcm::WithdrawAsset { assets, effects }) => {
				// Take `assets` from the origin account (on-chain) and place in holding.
				let mut holding = Assets::default();
				for asset in assets {
					ensure!(!asset.is_wildcard(), XcmError::Wildcard);
					let withdrawn = Config::AssetTransactor::withdraw_asset(&asset, &origin)?;
					holding.saturating_subsume_all(withdrawn);
				}
				Some((holding, effects))
			}
			(origin, Xcm::ReserveAssetDeposit { assets, effects }) => {
				// check whether we trust origin to be our reserve location for this asset.
				for asset in assets.iter() {
					ensure!(!asset.is_wildcard(), XcmError::Wildcard);
					// We only trust the origin to send us assets that they identify as their
					// sovereign assets.
					ensure!(Config::IsReserve::filter_asset_location(asset, &origin), XcmError::UntrustedReserveLocation);
				}
				Some((Assets::from(assets), effects))
			}
			(origin, Xcm::TransferAsset { assets, dest }) => {
				// Take `assets` from the origin account (on-chain) and place into dest account.
				for asset in assets {
					ensure!(!asset.is_wildcard(), XcmError::Wildcard);
					Config::AssetTransactor::teleport_asset(&asset, &origin, &dest)?;
				}
				None
			}
			(origin, Xcm::TransferReserveAsset { mut assets, dest, effects }) => {
				// Take `assets` from the origin account (on-chain) and place into dest account.
				let inv_dest = Config::LocationInverter::invert_location(&dest);
				for asset in assets.iter_mut() {
					ensure!(!asset.is_wildcard(), XcmError::Wildcard);
					Config::AssetTransactor::teleport_asset(&asset, &origin, &dest)?;
					asset.reanchor(&inv_dest)?;
				}
				Config::XcmSender::send_xcm(dest, Xcm::ReserveAssetDeposit { assets, effects })?;
				None
			}
			(origin, Xcm::TeleportAsset { assets, effects }) => {
				// check whether we trust origin to teleport this asset to us via config trait.
				for asset in assets.iter() {
					ensure!(!asset.is_wildcard(), XcmError::Wildcard);
					// We only trust the origin to send us assets that they identify as their
					// sovereign assets.
					ensure!(Config::IsTeleporter::filter_asset_location(asset, &origin), XcmError::UntrustedTeleportLocation);
				}
				Some((Assets::from(assets), effects))
			}
			(origin, Xcm::Transact { origin_type, require_weight_at_most,  mut call }) => {
				// We assume that the Relay-chain is allowed to use transact on this parachain.

				// TODO: #2841 #TRANSACTFILTER allow the trait to issue filters for the relay-chain
				let message_call = call.take_decoded().map_err(|_| XcmError::FailedToDecode)?;
				let dispatch_origin = Config::OriginConverter::convert_origin(origin, origin_type)
					.map_err(|_| XcmError::BadOrigin)?;
				let weight = message_call.get_dispatch_info().weight;
				ensure!(weight <= require_weight_at_most, XcmError::TooMuchWeightRequired);
				let actual_weight = match message_call.dispatch(dispatch_origin) {
					Ok(post_info) => post_info.actual_weight,
					Err(error_and_info) => {
						// Not much to do with the result as it is. It's up to the parachain to ensure that the
						// message makes sense.
						error_and_info.post_info.actual_weight
					}
				}.unwrap_or(weight);
				let surplus = weight.saturating_sub(actual_weight);
				// Credit any surplus weight that we bought. This should be safe since it's work we
				// didn't realise that we didn't have to do.
				// It works because we assume that the `Config::Weigher` will always count the `call`'s
				// `get_dispatch_info` weight into its `shallow` estimate.
				*weight_credit = weight_credit.saturating_add(surplus);
				// Do the same for the total surplus, which is reported to the caller and eventually makes its way
				// back up the stack to be subtracted from the deep-weight.
				total_surplus = total_surplus.saturating_add(surplus);
				// Return the overestimated amount so we can adjust our expectations on how much this entire
				// execution has taken.
				None
			}
			(origin, Xcm::QueryResponse { query_id, response }) => {
				Config::ResponseHandler::on_response(origin, query_id, response);
				None
			}
			(origin, Xcm::RelayedFrom { who, message }) => {
				ensure!(who.is_interior(), XcmError::EscalationOfPrivilege);
				let mut origin = origin;
				origin.append_with(who).map_err(|_| XcmError::MultiLocationFull)?;
				let surplus = Self::do_execute_xcm(origin, top_level, *message, weight_credit, None, trader)?;
				total_surplus = total_surplus.saturating_add(surplus);
				None
			}
			_ => Err(XcmError::UnhandledXcmMessage)?,	// Unhandled XCM message.
		};

		if let Some((mut holding, effects)) = maybe_holding_effects {
			for effect in effects.into_iter() {
				total_surplus += Self::execute_effects(&origin, &mut holding, effect, trader)?;
			}
		}

		Ok(total_surplus)
	}

	fn execute_effects(
		origin: &MultiLocation,
		holding: &mut Assets,
		effect: Order<Config::Call>,
		trader: &mut Config::Trader,
	) -> Result<Weight, XcmError> {
		let mut total_surplus = 0;
		match effect {
			Order::DepositAsset { assets, dest } => {
				let deposited = holding.saturating_take(assets);
				for asset in deposited.into_assets_iter() {
					Config::AssetTransactor::deposit_asset(&asset, &dest)?;
				}
			},
			Order::DepositReserveAsset { assets, dest, effects } => {
				let deposited = holding.saturating_take(assets);
				for asset in deposited.assets_iter() {
					Config::AssetTransactor::deposit_asset(&asset, &dest)?;
				}
				let assets = Self::reanchored(deposited, &dest);
				Config::XcmSender::send_xcm(dest, Xcm::ReserveAssetDeposit { assets, effects })?;
			},
			Order::InitiateReserveWithdraw { assets, reserve, effects} => {
				let assets = Self::reanchored(holding.saturating_take(assets), &reserve);
				Config::XcmSender::send_xcm(reserve, Xcm::WithdrawAsset { assets, effects })?;
			}
			Order::InitiateTeleport { assets, dest, effects} => {
				let assets = Self::reanchored(holding.saturating_take(assets), &dest);
				Config::XcmSender::send_xcm(dest, Xcm::TeleportAsset { assets, effects })?;
			}
			Order::QueryHolding { query_id, dest, assets } => {
				let assets = Self::reanchored(holding.min(assets.iter()), &dest);
				Config::XcmSender::send_xcm(dest, Xcm::QueryResponse { query_id, response: Response::Assets(assets) })?;
			}
			Order::BuyExecution { fees, weight, debt, halt_on_error, xcm } => {
				// pay for `weight` using up to `fees` of the holding account.
				let purchasing_weight = Weight::from(weight.checked_add(debt).ok_or(XcmError::Overflow)?);
				let max_fee = holding.try_take(fees).map_err(|()| XcmError::NotHoldingFees)?;
				let unspent = trader.buy_weight(purchasing_weight, max_fee)?;
				holding.saturating_subsume_all(unspent);

				let mut remaining_weight = weight;
				for message in xcm.into_iter() {
					match Self::do_execute_xcm(origin.clone(), false, message, &mut remaining_weight, None, trader) {
						Err(e) if halt_on_error => return Err(e),
						Err(_) => {}
						Ok(surplus) => { total_surplus += surplus }
					}
				}
				holding.saturating_subsume(trader.refund_weight(remaining_weight));
			}
			_ => return Err(XcmError::UnhandledEffect)?,
		}
		Ok(total_surplus)
	}
}<|MERGE_RESOLUTION|>--- conflicted
+++ resolved
@@ -57,11 +57,7 @@
 
 		let maximum_weight = match shallow_weight.checked_add(deep_weight) {
 			Some(x) => x,
-<<<<<<< HEAD
-			None => return Outcome::Error(XcmError::WeightLimitReached), // TODO: this is overflow... but anyhow.
-=======
 			None => return Outcome::Error(XcmError::Overflow),
->>>>>>> ed71f321
 		};
 
 		if maximum_weight > weight_limit {
