// Copyright 2020 Parity Technologies (UK) Ltd.
// This file is part of Polkadot.

// Polkadot is free software: you can redistribute it and/or modify
// it under the terms of the GNU General Public License as published by
// the Free Software Foundation, either version 3 of the License, or
// (at your option) any later version.

// Polkadot is distributed in the hope that it will be useful,
// but WITHOUT ANY WARRANTY; without even the implied warranty of
// MERCHANTABILITY or FITNESS FOR A PARTICULAR PURPOSE.  See the
// GNU General Public License for more details.

// You should have received a copy of the GNU General Public License
// along with Polkadot.  If not, see <http://www.gnu.org/licenses/>.

#![cfg_attr(not(feature = "std"), no_std)]

use frame_support::{
<<<<<<< HEAD
	dispatch::Weight,
	ensure,
	traits::{Contains, ContainsPair, Get, PalletsInfoAccess},
	weights::GetDispatchInfo,
=======
	dispatch::{Dispatchable, GetDispatchInfo},
	ensure,
>>>>>>> 95818496
};
use parity_scale_codec::{Decode, Encode};
use sp_io::hashing::blake2_128;
use sp_runtime::traits::Saturating;
use sp_std::{marker::PhantomData, prelude::*};
<<<<<<< HEAD
use xcm::latest::prelude::*;
=======
use xcm::latest::{
	Error as XcmError, ExecuteXcm,
	Instruction::{self, *},
	MultiAssets, MultiLocation, Outcome, Response, SendXcm, Weight, Xcm,
};
>>>>>>> 95818496

pub mod traits;
use traits::{
	validate_export, AssetExchange, AssetLock, CallDispatcher, ClaimAssets, ConvertOrigin,
	DropAssets, Enact, ExportXcm, FeeManager, FeeReason, OnResponse, ShouldExecute, TransactAsset,
	VersionChangeNotifier, WeightBounds, WeightTrader,
};

mod assets;
pub use assets::Assets;
mod config;
pub use config::Config;

#[derive(Copy, Clone, Debug, PartialEq, Eq)]
pub struct FeesMode {
	pub jit_withdraw: bool,
}

/// The XCM executor.
pub struct XcmExecutor<Config: config::Config> {
	holding: Assets,
	holding_limit: usize,
	context: XcmContext,
	original_origin: MultiLocation,
	trader: Config::Trader,
	/// The most recent error result and instruction index into the fragment in which it occurred,
	/// if any.
	error: Option<(u32, XcmError)>,
	/// The surplus weight, defined as the amount by which `max_weight` is
	/// an over-estimate of the actual weight consumed. We do it this way to avoid needing the
	/// execution engine to keep track of all instructions' weights (it only needs to care about
	/// the weight of dynamically determined instructions such as `Transact`).
<<<<<<< HEAD
	total_surplus: u64,
	total_refunded: u64,
	error_handler: Xcm<Config::Call>,
	error_handler_weight: u64,
	appendix: Xcm<Config::Call>,
	appendix_weight: u64,
	transact_status: MaybeErrorCode,
	fees_mode: FeesMode,
	topic: Option<[u8; 32]>,
=======
	pub total_surplus: u64,
	pub total_refunded: u64,
	pub error_handler: Xcm<Config::RuntimeCall>,
	pub error_handler_weight: u64,
	pub appendix: Xcm<Config::RuntimeCall>,
	pub appendix_weight: u64,
>>>>>>> 95818496
	_config: PhantomData<Config>,
}

#[cfg(feature = "runtime-benchmarks")]
impl<Config: config::Config> XcmExecutor<Config> {
	pub fn holding(&self) -> &Assets {
		&self.holding
	}
	pub fn set_holding(&mut self, v: Assets) {
		self.holding = v
	}
	pub fn holding_limit(&self) -> &usize {
		&self.holding_limit
	}
	pub fn set_holding_limit(&mut self, v: usize) {
		self.holding_limit = v
	}
	pub fn origin(&self) -> &Option<MultiLocation> {
		&self.context.origin
	}
	pub fn set_origin(&mut self, v: Option<MultiLocation>) {
		self.context.origin = v
	}
	pub fn original_origin(&self) -> &MultiLocation {
		&self.original_origin
	}
	pub fn set_original_origin(&mut self, v: MultiLocation) {
		self.original_origin = v
	}
	pub fn trader(&self) -> &Config::Trader {
		&self.trader
	}
	pub fn set_trader(&mut self, v: Config::Trader) {
		self.trader = v
	}
	pub fn error(&self) -> &Option<(u32, XcmError)> {
		&self.error
	}
	pub fn set_error(&mut self, v: Option<(u32, XcmError)>) {
		self.error = v
	}
	pub fn total_surplus(&self) -> &u64 {
		&self.total_surplus
	}
	pub fn set_total_surplus(&mut self, v: u64) {
		self.total_surplus = v
	}
	pub fn total_refunded(&self) -> &u64 {
		&self.total_refunded
	}
	pub fn set_total_refunded(&mut self, v: u64) {
		self.total_refunded = v
	}
	pub fn error_handler(&self) -> &Xcm<Config::Call> {
		&self.error_handler
	}
	pub fn set_error_handler(&mut self, v: Xcm<Config::Call>) {
		self.error_handler = v
	}
	pub fn error_handler_weight(&self) -> &u64 {
		&self.error_handler_weight
	}
	pub fn set_error_handler_weight(&mut self, v: u64) {
		self.error_handler_weight = v
	}
	pub fn appendix(&self) -> &Xcm<Config::Call> {
		&self.appendix
	}
	pub fn set_appendix(&mut self, v: Xcm<Config::Call>) {
		self.appendix = v
	}
	pub fn appendix_weight(&self) -> &u64 {
		&self.appendix_weight
	}
	pub fn set_appendix_weight(&mut self, v: u64) {
		self.appendix_weight = v
	}
	pub fn transact_status(&self) -> &MaybeErrorCode {
		&self.transact_status
	}
	pub fn set_transact_status(&mut self, v: MaybeErrorCode) {
		self.transact_status = v
	}
	pub fn fees_mode(&self) -> &FeesMode {
		&self.fees_mode
	}
	pub fn set_fees_mode(&mut self, v: FeesMode) {
		self.fees_mode = v
	}
	pub fn topic(&self) -> &Option<[u8; 32]> {
		&self.topic
	}
	pub fn set_topic(&mut self, v: Option<[u8; 32]>) {
		self.topic = v;
	}
}

pub struct WeighedMessage<Call>(Weight, Xcm<Call>);
impl<C> PreparedMessage for WeighedMessage<C> {
	fn weight_of(&self) -> Weight {
		self.0
	}
}

<<<<<<< HEAD
impl<Config: config::Config> ExecuteXcm<Config::Call> for XcmExecutor<Config> {
	type Prepared = WeighedMessage<Config::Call>;
	fn prepare(mut message: Xcm<Config::Call>) -> Result<Self::Prepared, Xcm<Config::Call>> {
		match Config::Weigher::weight(&mut message) {
			Ok(weight) => Ok(WeighedMessage(weight, message)),
			Err(_) => Err(message),
		}
	}
	fn execute(
		origin: impl Into<MultiLocation>,
		WeighedMessage(xcm_weight, mut message): WeighedMessage<Config::Call>,
		message_hash: XcmHash,
=======
impl<Config: config::Config> ExecuteXcm<Config::RuntimeCall> for XcmExecutor<Config> {
	fn execute_xcm_in_credit(
		origin: impl Into<MultiLocation>,
		mut message: Xcm<Config::RuntimeCall>,
		weight_limit: Weight,
>>>>>>> 95818496
		mut weight_credit: Weight,
	) -> Outcome {
		let origin = origin.into();
		log::trace!(
			target: "xcm::execute_xcm_in_credit",
			"origin: {:?}, message: {:?}, weight_credit: {:?}",
			origin,
			message,
			weight_credit,
		);
		if let Err(e) = Config::Barrier::should_execute(
			&origin,
			message.inner_mut(),
			xcm_weight,
			&mut weight_credit,
		) {
			log::trace!(
				target: "xcm::execute_xcm_in_credit",
				"Barrier blocked execution! Error: {:?}. (origin: {:?}, message: {:?}, weight_credit: {:?})",
				e,
				origin,
				message,
				weight_credit,
			);
			return Outcome::Error(XcmError::Barrier)
		}

		let mut vm = Self::new(origin, message_hash);

		while !message.0.is_empty() {
			let result = vm.process(message);
			log::trace!(target: "xcm::execute_xcm_in_credit", "result: {:?}", result);
			message = if let Err(error) = result {
				vm.total_surplus.saturating_accrue(error.weight);
				vm.error = Some((error.index, error.xcm_error));
				vm.take_error_handler().or_else(|| vm.take_appendix())
			} else {
				vm.drop_error_handler();
				vm.take_appendix()
			}
		}

		vm.post_process(xcm_weight)
	}

	fn charge_fees(origin: impl Into<MultiLocation>, fees: MultiAssets) -> XcmResult {
		let origin = origin.into();
		if !Config::FeeManager::is_waived(Some(&origin), FeeReason::ChargeFees) {
			for asset in fees.inner() {
				Config::AssetTransactor::withdraw_asset(&asset, &origin, None)?;
			}
			Config::FeeManager::handle_fee(fees);
		}
		Ok(())
	}
}

#[derive(Debug)]
pub struct ExecutorError {
	pub index: u32,
	pub xcm_error: XcmError,
	pub weight: u64,
}

#[cfg(feature = "runtime-benchmarks")]
impl From<ExecutorError> for frame_benchmarking::BenchmarkError {
	fn from(error: ExecutorError) -> Self {
		log::error!(
			"XCM ERROR >> Index: {:?}, Error: {:?}, Weight: {:?}",
			error.index,
			error.xcm_error,
			error.weight
		);
		Self::Stop("xcm executor error: see error logs")
	}
}

impl<Config: config::Config> XcmExecutor<Config> {
	pub fn new(origin: impl Into<MultiLocation>, message_hash: XcmHash) -> Self {
		let origin = origin.into();
		Self {
			holding: Assets::new(),
			holding_limit: Config::MaxAssetsIntoHolding::get() as usize,
			context: XcmContext { origin: Some(origin.clone()), message_hash, topic: None },
			original_origin: origin,
			trader: Config::Trader::new(),
			error: None,
			total_surplus: 0,
			total_refunded: 0,
			error_handler: Xcm(vec![]),
			error_handler_weight: 0,
			appendix: Xcm(vec![]),
			appendix_weight: 0,
			transact_status: Default::default(),
			fees_mode: FeesMode { jit_withdraw: false },
			topic: None,
			_config: PhantomData,
		}
	}

<<<<<<< HEAD
	#[cfg(feature = "runtime-benchmarks")]
	pub fn bench_process(&mut self, xcm: Xcm<Config::Call>) -> Result<(), ExecutorError> {
		self.process(xcm)
	}

	fn process(&mut self, xcm: Xcm<Config::Call>) -> Result<(), ExecutorError> {
=======
	/// Execute the XCM program fragment and report back the error and which instruction caused it,
	/// or `Ok` if there was no error.
	pub fn execute(&mut self, xcm: Xcm<Config::RuntimeCall>) -> Result<(), ExecutorError> {
>>>>>>> 95818496
		log::trace!(
			target: "xcm::process",
			"origin: {:?}, total_surplus/refunded: {:?}/{:?}, error_handler_weight: {:?}",
			self.origin_ref(),
			self.total_surplus,
			self.total_refunded,
			self.error_handler_weight,
		);
		let mut result = Ok(());
		for (i, instr) in xcm.0.into_iter().enumerate() {
			match &mut result {
				r @ Ok(()) =>
					if let Err(e) = self.process_instruction(instr) {
						log::trace!(target: "xcm::execute", "!!! ERROR: {:?}", e);
						*r = Err(ExecutorError { index: i as u32, xcm_error: e, weight: 0 });
					},
				Err(ref mut error) =>
					if let Ok(x) = Config::Weigher::instr_weight(&instr) {
						error.weight.saturating_accrue(x)
					},
			}
		}
		result
	}

	/// Execute any final operations after having executed the XCM message.
	/// This includes refunding surplus weight, trapping extra holding funds, and returning any errors during execution.
	pub fn post_process(mut self, xcm_weight: Weight) -> Outcome {
		// We silently drop any error from our attempt to refund the surplus as it's a charitable
		// thing so best-effort is all we will do.
		let _ = self.refund_surplus();
		drop(self.trader);

		let mut weight_used = xcm_weight.saturating_sub(self.total_surplus);

		if !self.holding.is_empty() {
			log::trace!(
				target: "xcm::execute_xcm_in_credit",
				"Trapping assets in holding register: {:?}, context: {:?} (original_origin: {:?})",
				self.holding, self.context, self.original_origin,
			);
			let trap_weight =
				Config::AssetTrap::drop_assets(&self.original_origin, self.holding, &self.context);
			weight_used.saturating_accrue(trap_weight);
		};

		match self.error {
			None => Outcome::Complete(weight_used),
			// TODO: #2841 #REALWEIGHT We should deduct the cost of any instructions following
			// the error which didn't end up being executed.
			Some((_i, e)) => {
				log::trace!(target: "xcm::execute_xcm_in_credit", "Execution errored at {:?}: {:?} (original_origin: {:?})", _i, e, self.original_origin);
				Outcome::Incomplete(weight_used, e)
			},
		}
	}

	fn origin_ref(&self) -> Option<&MultiLocation> {
		self.context.origin.as_ref()
	}

	fn cloned_origin(&self) -> Option<MultiLocation> {
		self.context.origin.clone()
	}

	/// Send an XCM, charging fees from Holding as needed.
	fn send(
		&mut self,
		dest: MultiLocation,
		msg: Xcm<()>,
		reason: FeeReason,
	) -> Result<XcmHash, XcmError> {
		let (ticket, fee) = validate_send::<Config::XcmSender>(dest, msg)?;
		if !Config::FeeManager::is_waived(self.origin_ref(), reason) {
			let paid = self.holding.try_take(fee.into()).map_err(|_| XcmError::NotHoldingFees)?;
			Config::FeeManager::handle_fee(paid.into());
		}
		Config::XcmSender::deliver(ticket).map_err(Into::into)
	}

	/// Remove the registered error handler and return it. Do not refund its weight.
	fn take_error_handler(&mut self) -> Xcm<Config::RuntimeCall> {
		let mut r = Xcm::<Config::RuntimeCall>(vec![]);
		sp_std::mem::swap(&mut self.error_handler, &mut r);
		self.error_handler_weight = 0;
		r
	}

	/// Drop the registered error handler and refund its weight.
	fn drop_error_handler(&mut self) {
		self.error_handler = Xcm::<Config::RuntimeCall>(vec![]);
		self.total_surplus.saturating_accrue(self.error_handler_weight);
		self.error_handler_weight = 0;
	}

	/// Remove the registered appendix and return it.
	fn take_appendix(&mut self) -> Xcm<Config::RuntimeCall> {
		let mut r = Xcm::<Config::RuntimeCall>(vec![]);
		sp_std::mem::swap(&mut self.appendix, &mut r);
		self.appendix_weight = 0;
		r
	}

	fn subsume_asset(&mut self, asset: MultiAsset) -> Result<(), XcmError> {
		// worst-case, holding.len becomes 2 * holding_limit.
		ensure!(self.holding.len() + 1 <= self.holding_limit * 2, XcmError::HoldingWouldOverflow);
		self.holding.subsume(asset);
		Ok(())
	}

	fn subsume_assets(&mut self, assets: Assets) -> Result<(), XcmError> {
		// worst-case, holding.len becomes 2 * holding_limit.
		// this guarantees that if holding.len() == holding_limit and you have holding_limit more
		// items (which has a best case outcome of holding.len() == holding_limit), then you'll
		// be guaranteed of making the operation.
		let worst_case_holding_len = self.holding.len() + assets.len();
		ensure!(worst_case_holding_len <= self.holding_limit * 2, XcmError::HoldingWouldOverflow);
		self.holding.subsume_assets(assets);
		Ok(())
	}

	/// Refund any unused weight.
	fn refund_surplus(&mut self) -> Result<(), XcmError> {
		let current_surplus = self.total_surplus.saturating_sub(self.total_refunded);
		if current_surplus > 0 {
			self.total_refunded.saturating_accrue(current_surplus);
			if let Some(w) = self.trader.refund_weight(current_surplus) {
				self.subsume_asset(w)?;
			}
		}
		Ok(())
	}

	/// Process a single XCM instruction, mutating the state of the XCM virtual machine.
<<<<<<< HEAD
	fn process_instruction(&mut self, instr: Instruction<Config::Call>) -> Result<(), XcmError> {
		log::trace!(
			target: "xcm::process_instruction",
			"=== {:?}",
			instr
		);
=======
	fn process_instruction(
		&mut self,
		instr: Instruction<Config::RuntimeCall>,
	) -> Result<(), XcmError> {
>>>>>>> 95818496
		match instr {
			WithdrawAsset(assets) => {
				// Take `assets` from the origin account (on-chain) and place in holding.
				let origin = self.origin_ref().ok_or(XcmError::BadOrigin)?.clone();
				for asset in assets.into_inner().into_iter() {
					Config::AssetTransactor::withdraw_asset(&asset, &origin, Some(&self.context))?;
					self.subsume_asset(asset)?;
				}
				Ok(())
			},
			ReserveAssetDeposited(assets) => {
				// check whether we trust origin to be our reserve location for this asset.
				let origin = self.origin_ref().ok_or(XcmError::BadOrigin)?.clone();
				for asset in assets.into_inner().into_iter() {
					// Must ensure that we recognise the asset as being managed by the origin.
					ensure!(
						Config::IsReserve::contains(&asset, &origin),
						XcmError::UntrustedReserveLocation
					);
					self.subsume_asset(asset)?;
				}
				Ok(())
			},
			TransferAsset { assets, beneficiary } => {
				// Take `assets` from the origin account (on-chain) and place into dest account.
				let origin = self.origin_ref().ok_or(XcmError::BadOrigin)?;
				for asset in assets.inner() {
					Config::AssetTransactor::transfer_asset(
						&asset,
						origin,
						&beneficiary,
						&self.context,
					)?;
				}
				Ok(())
			},
			TransferReserveAsset { mut assets, dest, xcm } => {
				let origin = self.origin_ref().ok_or(XcmError::BadOrigin)?;
				// Take `assets` from the origin account (on-chain) and place into dest account.
				for asset in assets.inner() {
					Config::AssetTransactor::transfer_asset(asset, origin, &dest, &self.context)?;
				}
				let reanchor_context = Config::UniversalLocation::get();
				assets
					.reanchor(&dest, reanchor_context)
					.map_err(|()| XcmError::MultiLocationFull)?;
				let mut message = vec![ReserveAssetDeposited(assets), ClearOrigin];
				message.extend(xcm.0.into_iter());
				self.send(dest, Xcm(message), FeeReason::TransferReserveAsset)?;
				Ok(())
			},
			ReceiveTeleportedAsset(assets) => {
				let origin = self.origin_ref().ok_or(XcmError::BadOrigin)?.clone();
				// check whether we trust origin to teleport this asset to us via config trait.
				for asset in assets.inner() {
					// We only trust the origin to send us assets that they identify as their
					// sovereign assets.
					ensure!(
						Config::IsTeleporter::contains(asset, &origin),
						XcmError::UntrustedTeleportLocation
					);
					// We should check that the asset can actually be teleported in (for this to be in error, there
					// would need to be an accounting violation by one of the trusted chains, so it's unlikely, but we
					// don't want to punish a possibly innocent chain/user).
					Config::AssetTransactor::can_check_in(&origin, asset, &self.context)?;
				}
				for asset in assets.into_inner().into_iter() {
					Config::AssetTransactor::check_in(&origin, &asset, &self.context);
					self.subsume_asset(asset)?;
				}
				Ok(())
			},
			Transact { origin_kind, require_weight_at_most, mut call } => {
				// We assume that the Relay-chain is allowed to use transact on this parachain.
				let origin = self.origin_ref().ok_or(XcmError::BadOrigin)?.clone();

				// TODO: #2841 #TRANSACTFILTER allow the trait to issue filters for the relay-chain
				let message_call = call.take_decoded().map_err(|_| XcmError::FailedToDecode)?;
				let dispatch_origin = Config::OriginConverter::convert_origin(origin, origin_kind)
					.map_err(|_| XcmError::BadOrigin)?;
				let weight = message_call.get_dispatch_info().weight;
<<<<<<< HEAD
				ensure!(weight <= require_weight_at_most, XcmError::MaxWeightInvalid);
				let maybe_actual_weight =
					match Config::CallDispatcher::dispatch(message_call, dispatch_origin) {
						Ok(post_info) => {
							self.transact_status = MaybeErrorCode::Success;
							post_info.actual_weight
						},
						Err(error_and_info) => {
							self.transact_status = error_and_info.error.encode().into();
							error_and_info.post_info.actual_weight
						},
					};
				let actual_weight = maybe_actual_weight.unwrap_or(weight);
=======
				ensure!(weight.ref_time() <= require_weight_at_most, XcmError::MaxWeightInvalid);
				let actual_weight = match message_call.dispatch(dispatch_origin) {
					Ok(post_info) => post_info.actual_weight,
					Err(error_and_info) => {
						// Not much to do with the result as it is. It's up to the parachain to ensure that the
						// message makes sense.
						error_and_info.post_info.actual_weight
					},
				}
				.unwrap_or(weight);
>>>>>>> 95818496
				let surplus = weight.saturating_sub(actual_weight);
				// We assume that the `Config::Weigher` will counts the `require_weight_at_most`
				// for the estimate of how much weight this instruction will take. Now that we know
				// that it's less, we credit it.
				//
				// We make the adjustment for the total surplus, which is used eventually
				// reported back to the caller and this ensures that they account for the total
				// weight consumed correctly (potentially allowing them to do more operations in a
				// block than they otherwise would).
				self.total_surplus.saturating_accrue(surplus.ref_time());
				Ok(())
			},
			QueryResponse { query_id, response, max_weight, querier } => {
				let origin = self.origin_ref().ok_or(XcmError::BadOrigin)?;
				Config::ResponseHandler::on_response(
					origin,
					query_id,
					querier.as_ref(),
					response,
					max_weight,
					&self.context,
				);
				Ok(())
			},
			DescendOrigin(who) => self
				.context
				.origin
				.as_mut()
				.ok_or(XcmError::BadOrigin)?
				.append_with(who)
				.map_err(|_| XcmError::MultiLocationFull),
			ClearOrigin => {
				self.context.origin = None;
				Ok(())
			},
			ReportError(response_info) => {
				// Report the given result by sending a QueryResponse XCM to a previously given outcome
				// destination if one was registered.
				self.respond(
					self.cloned_origin(),
					Response::ExecutionResult(self.error),
					response_info,
					FeeReason::Report,
				)?;
				Ok(())
			},
			DepositAsset { assets, beneficiary } => {
				let deposited = self.holding.saturating_take(assets);
				for asset in deposited.into_assets_iter() {
					Config::AssetTransactor::deposit_asset(&asset, &beneficiary, &self.context)?;
				}
				Ok(())
			},
			DepositReserveAsset { assets, dest, xcm } => {
				let deposited = self.holding.saturating_take(assets);
				for asset in deposited.assets_iter() {
					Config::AssetTransactor::deposit_asset(&asset, &dest, &self.context)?;
				}
				// Note that we pass `None` as `maybe_failed_bin` and drop any assets which cannot
				// be reanchored  because we have already called `deposit_asset` on all assets.
				let assets = Self::reanchored(deposited, &dest, None);
				let mut message = vec![ReserveAssetDeposited(assets), ClearOrigin];
				message.extend(xcm.0.into_iter());
				self.send(dest, Xcm(message), FeeReason::DepositReserveAsset)?;
				Ok(())
			},
			InitiateReserveWithdraw { assets, reserve, xcm } => {
				// Note that here we are able to place any assets which could not be reanchored
				// back into Holding.
				let assets = Self::reanchored(
					self.holding.saturating_take(assets),
					&reserve,
					Some(&mut self.holding),
				);
				let mut message = vec![WithdrawAsset(assets), ClearOrigin];
				message.extend(xcm.0.into_iter());
				self.send(reserve, Xcm(message), FeeReason::InitiateReserveWithdraw)?;
				Ok(())
			},
			InitiateTeleport { assets, dest, xcm } => {
				// We must do this first in order to resolve wildcards.
				let assets = self.holding.saturating_take(assets);
				for asset in assets.assets_iter() {
					Config::AssetTransactor::check_out(&dest, &asset, &self.context);
				}
				// Note that we pass `None` as `maybe_failed_bin` and drop any assets which cannot
				// be reanchored  because we have already checked all assets out.
				let assets = Self::reanchored(assets, &dest, None);
				let mut message = vec![ReceiveTeleportedAsset(assets), ClearOrigin];
				message.extend(xcm.0.into_iter());
				self.send(dest, Xcm(message), FeeReason::InitiateTeleport)?;
				Ok(())
			},
			ReportHolding { response_info, assets } => {
				// Note that we pass `None` as `maybe_failed_bin` since no assets were ever removed
				// from Holding.
				let assets =
					Self::reanchored(self.holding.min(&assets), &response_info.destination, None);
				self.respond(
					self.cloned_origin(),
					Response::Assets(assets),
					response_info,
					FeeReason::Report,
				)?;
				Ok(())
			},
			BuyExecution { fees, weight_limit } => {
				// There is no need to buy any weight is `weight_limit` is `Unlimited` since it
				// would indicate that `AllowTopLevelPaidExecutionFrom` was unused for execution
				// and thus there is some other reason why it has been determined that this XCM
				// should be executed.
				if let Some(weight) = Option::<u64>::from(weight_limit) {
					// pay for `weight` using up to `fees` of the holding register.
					let max_fee =
						self.holding.try_take(fees.into()).map_err(|_| XcmError::NotHoldingFees)?;
					let unspent = self.trader.buy_weight(weight, max_fee)?;
					self.subsume_assets(unspent)?;
				}
				Ok(())
			},
			RefundSurplus => self.refund_surplus(),
			SetErrorHandler(mut handler) => {
				let handler_weight = Config::Weigher::weight(&mut handler)
					.map_err(|()| XcmError::WeightNotComputable)?;
				self.total_surplus.saturating_accrue(self.error_handler_weight);
				self.error_handler = handler;
				self.error_handler_weight = handler_weight;
				Ok(())
			},
			SetAppendix(mut appendix) => {
				let appendix_weight = Config::Weigher::weight(&mut appendix)
					.map_err(|()| XcmError::WeightNotComputable)?;
				self.total_surplus.saturating_accrue(self.appendix_weight);
				self.appendix = appendix;
				self.appendix_weight = appendix_weight;
				Ok(())
			},
			ClearError => {
				self.error = None;
				Ok(())
			},
			ClaimAsset { assets, ticket } => {
				let origin = self.origin_ref().ok_or(XcmError::BadOrigin)?;
				let ok = Config::AssetClaims::claim_assets(origin, &ticket, &assets, &self.context);
				ensure!(ok, XcmError::UnknownClaim);
				for asset in assets.into_inner().into_iter() {
					self.subsume_asset(asset)?;
				}
				Ok(())
			},
			Trap(code) => Err(XcmError::Trap(code)),
			SubscribeVersion { query_id, max_response_weight } => {
				let origin = self.origin_ref().ok_or(XcmError::BadOrigin)?;
				// We don't allow derivative origins to subscribe since it would otherwise pose a
				// DoS risk.
				ensure!(&self.original_origin == origin, XcmError::BadOrigin);
				Config::SubscriptionService::start(
					origin,
					query_id,
					max_response_weight,
					&self.context,
				)
			},
			UnsubscribeVersion => {
				let origin = self.origin_ref().ok_or(XcmError::BadOrigin)?;
				ensure!(&self.original_origin == origin, XcmError::BadOrigin);
				Config::SubscriptionService::stop(origin, &self.context)
			},
			BurnAsset(assets) => {
				self.holding.saturating_take(assets.into());
				Ok(())
			},
			ExpectAsset(assets) =>
				self.holding.ensure_contains(&assets).map_err(|_| XcmError::ExpectationFalse),
			ExpectOrigin(origin) => {
				ensure!(self.context.origin == origin, XcmError::ExpectationFalse);
				Ok(())
			},
			ExpectError(error) => {
				ensure!(self.error == error, XcmError::ExpectationFalse);
				Ok(())
			},
			QueryPallet { module_name, response_info } => {
				let pallets = Config::PalletInstancesInfo::infos()
					.into_iter()
					.filter(|x| x.module_name.as_bytes() == &module_name[..])
					.map(|x| {
						PalletInfo::new(
							x.index as u32,
							x.name.as_bytes().into(),
							x.module_name.as_bytes().into(),
							x.crate_version.major as u32,
							x.crate_version.minor as u32,
							x.crate_version.patch as u32,
						)
					})
					.collect::<Result<Vec<_>, XcmError>>()?;
				let QueryResponseInfo { destination, query_id, max_weight } = response_info;
				let response = Response::PalletsInfo(pallets.try_into()?);
				let querier = Self::to_querier(self.cloned_origin(), &destination)?;
				let instruction = QueryResponse { query_id, response, max_weight, querier };
				let message = Xcm(vec![instruction]);
				self.send(destination, message, FeeReason::QueryPallet)?;
				Ok(())
			},
			ExpectPallet { index, name, module_name, crate_major, min_crate_minor } => {
				let pallet = Config::PalletInstancesInfo::infos()
					.into_iter()
					.find(|x| x.index == index as usize)
					.ok_or(XcmError::PalletNotFound)?;
				ensure!(pallet.name.as_bytes() == &name[..], XcmError::NameMismatch);
				ensure!(pallet.module_name.as_bytes() == &module_name[..], XcmError::NameMismatch);
				let major = pallet.crate_version.major as u32;
				ensure!(major == crate_major, XcmError::VersionIncompatible);
				let minor = pallet.crate_version.minor as u32;
				ensure!(minor >= min_crate_minor, XcmError::VersionIncompatible);
				Ok(())
			},
			ReportTransactStatus(response_info) => {
				self.respond(
					self.cloned_origin(),
					Response::DispatchResult(self.transact_status.clone()),
					response_info,
					FeeReason::Report,
				)?;
				Ok(())
			},
			ClearTransactStatus => {
				self.transact_status = Default::default();
				Ok(())
			},
			UniversalOrigin(new_global) => {
				let universal_location = Config::UniversalLocation::get();
				ensure!(universal_location.first() != Some(&new_global), XcmError::InvalidLocation);
				let origin = self.origin_ref().ok_or(XcmError::BadOrigin)?.clone();
				let origin_xform = (origin, new_global);
				let ok = Config::UniversalAliases::contains(&origin_xform);
				ensure!(ok, XcmError::InvalidLocation);
				let (_, new_global) = origin_xform;
				let new_origin = X1(new_global).relative_to(&universal_location);
				self.context.origin = Some(new_origin);
				Ok(())
			},
			ExportMessage { network, destination, xcm } => {
				let hash = (self.origin_ref(), &destination).using_encoded(blake2_128);
				let channel = u32::decode(&mut hash.as_ref()).unwrap_or(0);
				// Hash identifies the lane on the exporter which we use. We use the pairwise
				// combination of the origin and destination to ensure origin/destination pairs will
				// generally have their own lanes.
				let (ticket, fee) =
					validate_export::<Config::MessageExporter>(network, channel, destination, xcm)?;
				self.take_fee(fee, FeeReason::Export(network))?;
				Config::MessageExporter::deliver(ticket)?;
				Ok(())
			},
			LockAsset { asset, unlocker } => {
				let origin = self.origin_ref().ok_or(XcmError::BadOrigin)?.clone();
				let (remote_asset, context) = Self::try_reanchor(asset.clone(), &unlocker)?;
				let lock_ticket =
					Config::AssetLocker::prepare_lock(unlocker.clone(), asset, origin.clone())?;
				let owner =
					origin.reanchored(&unlocker, context).map_err(|_| XcmError::ReanchorFailed)?;
				let msg = Xcm::<()>(vec![NoteUnlockable { asset: remote_asset, owner }]);
				let (ticket, price) = validate_send::<Config::XcmSender>(unlocker, msg)?;
				self.take_fee(price, FeeReason::LockAsset)?;
				lock_ticket.enact()?;
				Config::XcmSender::deliver(ticket)?;
				Ok(())
			},
			UnlockAsset { asset, target } => {
				let origin = self.origin_ref().ok_or(XcmError::BadOrigin)?.clone();
				Config::AssetLocker::prepare_unlock(origin.clone(), asset, target)?.enact()?;
				Ok(())
			},
			NoteUnlockable { asset, owner } => {
				let origin = self.origin_ref().ok_or(XcmError::BadOrigin)?.clone();
				Config::AssetLocker::note_unlockable(origin, asset, owner)?;
				Ok(())
			},
			RequestUnlock { asset, locker } => {
				let origin = self.origin_ref().ok_or(XcmError::BadOrigin)?.clone();
				let remote_asset = Self::try_reanchor(asset.clone(), &locker)?.0;
				let reduce_ticket = Config::AssetLocker::prepare_reduce_unlockable(
					locker.clone(),
					asset,
					origin.clone(),
				)?;
				let msg =
					Xcm::<()>(vec![UnlockAsset { asset: remote_asset, target: origin.clone() }]);
				let (ticket, price) = validate_send::<Config::XcmSender>(locker, msg)?;
				self.take_fee(price, FeeReason::RequestUnlock)?;
				reduce_ticket.enact()?;
				Config::XcmSender::deliver(ticket)?;
				Ok(())
			},
			ExchangeAsset { give, want, maximal } => {
				let give = self.holding.saturating_take(give);
				let r =
					Config::AssetExchanger::exchange_asset(self.origin_ref(), give, &want, maximal);
				let completed = r.is_ok();
				let received = r.unwrap_or_else(|a| a);
				for asset in received.into_assets_iter() {
					self.holding.subsume(asset);
				}
				if completed {
					Ok(())
				} else {
					Err(XcmError::NoDeal)
				}
			},
			SetFeesMode { jit_withdraw } => {
				self.fees_mode = FeesMode { jit_withdraw };
				Ok(())
			},
			SetTopic(topic) => {
				self.topic = Some(topic);
				Ok(())
			},
			ClearTopic => {
				self.topic = None;
				Ok(())
			},
			AliasOrigin(_) => Err(XcmError::NoPermission),
			HrmpNewChannelOpenRequest { .. } => Err(XcmError::Unimplemented),
			HrmpChannelAccepted { .. } => Err(XcmError::Unimplemented),
			HrmpChannelClosing { .. } => Err(XcmError::Unimplemented),
		}
	}

	fn take_fee(&mut self, fee: MultiAssets, reason: FeeReason) -> XcmResult {
		if Config::FeeManager::is_waived(self.origin_ref(), reason) {
			return Ok(())
		}
		let paid = if self.fees_mode.jit_withdraw {
			let origin = self.origin_ref().ok_or(XcmError::BadOrigin)?;
			for asset in fee.inner() {
				Config::AssetTransactor::withdraw_asset(&asset, origin, Some(&self.context))?;
			}
			fee
		} else {
			self.holding.try_take(fee.into()).map_err(|_| XcmError::NotHoldingFees)?.into()
		};
		Config::FeeManager::handle_fee(paid);
		Ok(())
	}

	/// Calculates what `local_querier` would be from the perspective of `destination`.
	fn to_querier(
		local_querier: Option<MultiLocation>,
		destination: &MultiLocation,
	) -> Result<Option<MultiLocation>, XcmError> {
		Ok(match local_querier {
			None => None,
			Some(q) => Some(
				q.reanchored(&destination, Config::UniversalLocation::get())
					.map_err(|_| XcmError::ReanchorFailed)?,
			),
		})
	}

	/// Send a bare `QueryResponse` message containing `response` informed by the given `info`.
	///
	/// The `local_querier` argument is the querier (if any) specified from the *local* perspective.
	fn respond(
		&mut self,
		local_querier: Option<MultiLocation>,
		response: Response,
		info: QueryResponseInfo,
		fee_reason: FeeReason,
	) -> Result<XcmHash, XcmError> {
		let querier = Self::to_querier(local_querier, &info.destination)?;
		let QueryResponseInfo { destination, query_id, max_weight } = info;
		let instruction = QueryResponse { query_id, response, max_weight, querier };
		let message = Xcm(vec![instruction]);
		let (ticket, fee) = validate_send::<Config::XcmSender>(destination, message)?;
		if !Config::FeeManager::is_waived(self.origin_ref(), fee_reason) {
			let paid = self.holding.try_take(fee.into()).map_err(|_| XcmError::NotHoldingFees)?;
			Config::FeeManager::handle_fee(paid.into());
		}
		Config::XcmSender::deliver(ticket).map_err(Into::into)
	}

	fn try_reanchor(
		asset: MultiAsset,
		destination: &MultiLocation,
	) -> Result<(MultiAsset, InteriorMultiLocation), XcmError> {
		let reanchor_context = Config::UniversalLocation::get();
		let asset = asset
			.reanchored(&destination, reanchor_context.clone())
			.map_err(|()| XcmError::ReanchorFailed)?;
		Ok((asset, reanchor_context))
	}

	/// NOTE: Any assets which were unable to be reanchored are introduced into `failed_bin`.
	fn reanchored(
		mut assets: Assets,
		dest: &MultiLocation,
		maybe_failed_bin: Option<&mut Assets>,
	) -> MultiAssets {
		let reanchor_context = Config::UniversalLocation::get();
		assets.reanchor(dest, reanchor_context, maybe_failed_bin);
		assets.into_assets_iter().collect::<Vec<_>>().into()
	}
}<|MERGE_RESOLUTION|>--- conflicted
+++ resolved
@@ -17,29 +17,15 @@
 #![cfg_attr(not(feature = "std"), no_std)]
 
 use frame_support::{
-<<<<<<< HEAD
-	dispatch::Weight,
+	dispatch::GetDispatchInfo,
 	ensure,
 	traits::{Contains, ContainsPair, Get, PalletsInfoAccess},
-	weights::GetDispatchInfo,
-=======
-	dispatch::{Dispatchable, GetDispatchInfo},
-	ensure,
->>>>>>> 95818496
 };
 use parity_scale_codec::{Decode, Encode};
 use sp_io::hashing::blake2_128;
 use sp_runtime::traits::Saturating;
 use sp_std::{marker::PhantomData, prelude::*};
-<<<<<<< HEAD
 use xcm::latest::prelude::*;
-=======
-use xcm::latest::{
-	Error as XcmError, ExecuteXcm,
-	Instruction::{self, *},
-	MultiAssets, MultiLocation, Outcome, Response, SendXcm, Weight, Xcm,
-};
->>>>>>> 95818496
 
 pub mod traits;
 use traits::{
@@ -72,24 +58,15 @@
 	/// an over-estimate of the actual weight consumed. We do it this way to avoid needing the
 	/// execution engine to keep track of all instructions' weights (it only needs to care about
 	/// the weight of dynamically determined instructions such as `Transact`).
-<<<<<<< HEAD
 	total_surplus: u64,
 	total_refunded: u64,
-	error_handler: Xcm<Config::Call>,
+	error_handler: Xcm<Config::RuntimeCall>,
 	error_handler_weight: u64,
-	appendix: Xcm<Config::Call>,
+	appendix: Xcm<Config::RuntimeCall>,
 	appendix_weight: u64,
 	transact_status: MaybeErrorCode,
 	fees_mode: FeesMode,
 	topic: Option<[u8; 32]>,
-=======
-	pub total_surplus: u64,
-	pub total_refunded: u64,
-	pub error_handler: Xcm<Config::RuntimeCall>,
-	pub error_handler_weight: u64,
-	pub appendix: Xcm<Config::RuntimeCall>,
-	pub appendix_weight: u64,
->>>>>>> 95818496
 	_config: PhantomData<Config>,
 }
 
@@ -143,10 +120,10 @@
 	pub fn set_total_refunded(&mut self, v: u64) {
 		self.total_refunded = v
 	}
-	pub fn error_handler(&self) -> &Xcm<Config::Call> {
+	pub fn error_handler(&self) -> &Xcm<Config::RuntimeCall> {
 		&self.error_handler
 	}
-	pub fn set_error_handler(&mut self, v: Xcm<Config::Call>) {
+	pub fn set_error_handler(&mut self, v: Xcm<Config::RuntimeCall>) {
 		self.error_handler = v
 	}
 	pub fn error_handler_weight(&self) -> &u64 {
@@ -155,10 +132,10 @@
 	pub fn set_error_handler_weight(&mut self, v: u64) {
 		self.error_handler_weight = v
 	}
-	pub fn appendix(&self) -> &Xcm<Config::Call> {
+	pub fn appendix(&self) -> &Xcm<Config::RuntimeCall> {
 		&self.appendix
 	}
-	pub fn set_appendix(&mut self, v: Xcm<Config::Call>) {
+	pub fn set_appendix(&mut self, v: Xcm<Config::RuntimeCall>) {
 		self.appendix = v
 	}
 	pub fn appendix_weight(&self) -> &u64 {
@@ -187,17 +164,18 @@
 	}
 }
 
-pub struct WeighedMessage<Call>(Weight, Xcm<Call>);
+pub struct WeighedMessage<Call>(u64, Xcm<Call>);
 impl<C> PreparedMessage for WeighedMessage<C> {
-	fn weight_of(&self) -> Weight {
+	fn weight_of(&self) -> u64 {
 		self.0
 	}
 }
 
-<<<<<<< HEAD
-impl<Config: config::Config> ExecuteXcm<Config::Call> for XcmExecutor<Config> {
-	type Prepared = WeighedMessage<Config::Call>;
-	fn prepare(mut message: Xcm<Config::Call>) -> Result<Self::Prepared, Xcm<Config::Call>> {
+impl<Config: config::Config> ExecuteXcm<Config::RuntimeCall> for XcmExecutor<Config> {
+	type Prepared = WeighedMessage<Config::RuntimeCall>;
+	fn prepare(
+		mut message: Xcm<Config::RuntimeCall>,
+	) -> Result<Self::Prepared, Xcm<Config::RuntimeCall>> {
 		match Config::Weigher::weight(&mut message) {
 			Ok(weight) => Ok(WeighedMessage(weight, message)),
 			Err(_) => Err(message),
@@ -205,16 +183,9 @@
 	}
 	fn execute(
 		origin: impl Into<MultiLocation>,
-		WeighedMessage(xcm_weight, mut message): WeighedMessage<Config::Call>,
+		WeighedMessage(xcm_weight, mut message): WeighedMessage<Config::RuntimeCall>,
 		message_hash: XcmHash,
-=======
-impl<Config: config::Config> ExecuteXcm<Config::RuntimeCall> for XcmExecutor<Config> {
-	fn execute_xcm_in_credit(
-		origin: impl Into<MultiLocation>,
-		mut message: Xcm<Config::RuntimeCall>,
-		weight_limit: Weight,
->>>>>>> 95818496
-		mut weight_credit: Weight,
+		mut weight_credit: u64,
 	) -> Outcome {
 		let origin = origin.into();
 		log::trace!(
@@ -314,18 +285,12 @@
 		}
 	}
 
-<<<<<<< HEAD
 	#[cfg(feature = "runtime-benchmarks")]
-	pub fn bench_process(&mut self, xcm: Xcm<Config::Call>) -> Result<(), ExecutorError> {
+	pub fn bench_process(&mut self, xcm: Xcm<Config::RuntimeCall>) -> Result<(), ExecutorError> {
 		self.process(xcm)
 	}
 
-	fn process(&mut self, xcm: Xcm<Config::Call>) -> Result<(), ExecutorError> {
-=======
-	/// Execute the XCM program fragment and report back the error and which instruction caused it,
-	/// or `Ok` if there was no error.
-	pub fn execute(&mut self, xcm: Xcm<Config::RuntimeCall>) -> Result<(), ExecutorError> {
->>>>>>> 95818496
+	fn process(&mut self, xcm: Xcm<Config::RuntimeCall>) -> Result<(), ExecutorError> {
 		log::trace!(
 			target: "xcm::process",
 			"origin: {:?}, total_surplus/refunded: {:?}/{:?}, error_handler_weight: {:?}",
@@ -353,7 +318,7 @@
 
 	/// Execute any final operations after having executed the XCM message.
 	/// This includes refunding surplus weight, trapping extra holding funds, and returning any errors during execution.
-	pub fn post_process(mut self, xcm_weight: Weight) -> Outcome {
+	pub fn post_process(mut self, xcm_weight: u64) -> Outcome {
 		// We silently drop any error from our attempt to refund the surplus as it's a charitable
 		// thing so best-effort is all we will do.
 		let _ = self.refund_surplus();
@@ -460,19 +425,15 @@
 	}
 
 	/// Process a single XCM instruction, mutating the state of the XCM virtual machine.
-<<<<<<< HEAD
-	fn process_instruction(&mut self, instr: Instruction<Config::Call>) -> Result<(), XcmError> {
+	fn process_instruction(
+		&mut self,
+		instr: Instruction<Config::RuntimeCall>,
+	) -> Result<(), XcmError> {
 		log::trace!(
 			target: "xcm::process_instruction",
 			"=== {:?}",
 			instr
 		);
-=======
-	fn process_instruction(
-		&mut self,
-		instr: Instruction<Config::RuntimeCall>,
-	) -> Result<(), XcmError> {
->>>>>>> 95818496
 		match instr {
 			WithdrawAsset(assets) => {
 				// Take `assets` from the origin account (on-chain) and place in holding.
@@ -554,8 +515,7 @@
 				let dispatch_origin = Config::OriginConverter::convert_origin(origin, origin_kind)
 					.map_err(|_| XcmError::BadOrigin)?;
 				let weight = message_call.get_dispatch_info().weight;
-<<<<<<< HEAD
-				ensure!(weight <= require_weight_at_most, XcmError::MaxWeightInvalid);
+				ensure!(weight.ref_time() <= require_weight_at_most, XcmError::MaxWeightInvalid);
 				let maybe_actual_weight =
 					match Config::CallDispatcher::dispatch(message_call, dispatch_origin) {
 						Ok(post_info) => {
@@ -568,18 +528,6 @@
 						},
 					};
 				let actual_weight = maybe_actual_weight.unwrap_or(weight);
-=======
-				ensure!(weight.ref_time() <= require_weight_at_most, XcmError::MaxWeightInvalid);
-				let actual_weight = match message_call.dispatch(dispatch_origin) {
-					Ok(post_info) => post_info.actual_weight,
-					Err(error_and_info) => {
-						// Not much to do with the result as it is. It's up to the parachain to ensure that the
-						// message makes sense.
-						error_and_info.post_info.actual_weight
-					},
-				}
-				.unwrap_or(weight);
->>>>>>> 95818496
 				let surplus = weight.saturating_sub(actual_weight);
 				// We assume that the `Config::Weigher` will counts the `require_weight_at_most`
 				// for the estimate of how much weight this instruction will take. Now that we know
