// Copyright 2020 Parity Technologies (UK) Ltd.
// This file is part of Polkadot.

// Polkadot is free software: you can redistribute it and/or modify
// it under the terms of the GNU General Public License as published by
// the Free Software Foundation, either version 3 of the License, or
// (at your option) any later version.

// Polkadot is distributed in the hope that it will be useful,
// but WITHOUT ANY WARRANTY; without even the implied warranty of
// MERCHANTABILITY or FITNESS FOR A PARTICULAR PURPOSE.  See the
// GNU General Public License for more details.

// You should have received a copy of the GNU General Public License
// along with Polkadot.  If not, see <http://www.gnu.org/licenses/>.

#![cfg_attr(not(feature = "std"), no_std)]

use frame_support::{
	dispatch::{Dispatchable, Weight},
	ensure,
	weights::GetDispatchInfo,
};
use sp_runtime::traits::Saturating;
use sp_std::{marker::PhantomData, prelude::*};
use xcm::latest::{
	Error as XcmError, ExecuteXcm,
	Instruction::{self, *},
	MultiAssets, MultiLocation, Outcome, Response, SendXcm, Xcm,
};

pub mod traits;
use traits::{
	ClaimAssets, ConvertOrigin, DropAssets, FilterAssetLocation, InvertLocation, OnResponse,
	ShouldExecute, TransactAsset, VersionChangeNotifier, WeightBounds, WeightTrader,
};

mod assets;
pub use assets::Assets;
mod config;
pub use config::Config;

/// The XCM executor.
pub struct XcmExecutor<Config: config::Config> {
	pub holding: Assets,
	pub origin: Option<MultiLocation>,
	pub original_origin: MultiLocation,
	pub trader: Config::Trader,
	/// The most recent error result and instruction index into the fragment in which it occurred,
	/// if any.
	pub error: Option<(u32, XcmError)>,
	/// The surplus weight, defined as the amount by which `max_weight` is
	/// an over-estimate of the actual weight consumed. We do it this way to avoid needing the
	/// execution engine to keep track of all instructions' weights (it only needs to care about
	/// the weight of dynamically determined instructions such as `Transact`).
	pub total_surplus: u64,
	pub total_refunded: u64,
	pub error_handler: Xcm<Config::Call>,
	pub error_handler_weight: u64,
	pub appendix: Xcm<Config::Call>,
	pub appendix_weight: u64,
	_config: PhantomData<Config>,
}

/// The maximum recursion limit for `execute_xcm` and `execute_effects`.
pub const MAX_RECURSION_LIMIT: u32 = 8;

impl<Config: config::Config> ExecuteXcm<Config::Call> for XcmExecutor<Config> {
	fn execute_xcm_in_credit(
		origin: impl Into<MultiLocation>,
		mut message: Xcm<Config::Call>,
		weight_limit: Weight,
		mut weight_credit: Weight,
	) -> Outcome {
		let origin = origin.into();
		log::trace!(
			target: "xcm::execute_xcm_in_credit",
			"origin: {:?}, message: {:?}, weight_limit: {:?}, weight_credit: {:?}",
			origin,
			message,
			weight_limit,
			weight_credit,
		);
		let xcm_weight = match Config::Weigher::weight(&mut message) {
			Ok(x) => x,
			Err(()) => {
				log::debug!(
					target: "xcm::execute_xcm_in_credit",
					"Weight not computable! (origin: {:?}, message: {:?}, weight_limit: {:?}, weight_credit: {:?})",
					origin,
					message,
					weight_limit,
					weight_credit,
				);
				return Outcome::Error(XcmError::WeightNotComputable)
			},
		};
		if xcm_weight > weight_limit {
			log::debug!(
				target: "xcm::execute_xcm_in_credit",
				"Weight limit reached! weight > weight_limit: {:?} > {:?}. (origin: {:?}, message: {:?}, weight_limit: {:?}, weight_credit: {:?})",
				xcm_weight,
				weight_limit,
				origin,
				message,
				weight_limit,
				weight_credit,
			);
			return Outcome::Error(XcmError::WeightLimitReached(xcm_weight))
		}

		if let Err(e) =
			Config::Barrier::should_execute(&origin, &mut message, xcm_weight, &mut weight_credit)
		{
			log::debug!(
				target: "xcm::execute_xcm_in_credit",
				"Barrier blocked execution! Error: {:?}. (origin: {:?}, message: {:?}, weight_limit: {:?}, weight_credit: {:?})",
				e,
				origin,
				message,
				weight_limit,
				weight_credit,
			);
			return Outcome::Error(XcmError::Barrier)
		}

		let mut vm = Self::new(origin);

		while !message.0.is_empty() {
			let result = vm.execute(message);
			log::trace!(target: "xcm::execute_xcm_in_credit", "result: {:?}", result);
			message = if let Err(error) = result {
				vm.total_surplus.saturating_accrue(error.weight);
				vm.error = Some((error.index, error.xcm_error));
				vm.take_error_handler().or_else(|| vm.take_appendix())
			} else {
				vm.drop_error_handler();
				vm.take_appendix()
			}
		}

		vm.post_execute(xcm_weight)
	}
}

#[derive(Debug)]
pub struct ExecutorError {
	pub index: u32,
	pub xcm_error: XcmError,
	pub weight: u64,
}

#[cfg(feature = "runtime-benchmarks")]
impl From<ExecutorError> for frame_benchmarking::BenchmarkError {
	fn from(error: ExecutorError) -> Self {
		log::error!(
			"XCM ERROR >> Index: {:?}, Error: {:?}, Weight: {:?}",
			error.index,
			error.xcm_error,
			error.weight
		);
		Self::Stop("xcm executor error: see error logs")
	}
}

impl<Config: config::Config> XcmExecutor<Config> {
	pub fn new(origin: impl Into<MultiLocation>) -> Self {
		let origin = origin.into();
		Self {
			holding: Assets::new(),
			origin: Some(origin.clone()),
			original_origin: origin,
			trader: Config::Trader::new(),
			error: None,
			total_surplus: 0,
			total_refunded: 0,
			error_handler: Xcm(vec![]),
			error_handler_weight: 0,
			appendix: Xcm(vec![]),
			appendix_weight: 0,
			_config: PhantomData,
		}
	}

	/// Execute the XCM program fragment and report back the error and which instruction caused it,
	/// or `Ok` if there was no error.
	pub fn execute(&mut self, xcm: Xcm<Config::Call>) -> Result<(), ExecutorError> {
		log::trace!(
			target: "xcm::execute",
			"origin: {:?}, total_surplus/refunded: {:?}/{:?}, error_handler_weight: {:?}",
			self.origin,
			self.total_surplus,
			self.total_refunded,
			self.error_handler_weight,
		);
		let mut result = Ok(());
		for (i, instr) in xcm.0.into_iter().enumerate() {
			match &mut result {
				r @ Ok(()) =>
					if let Err(e) = self.process_instruction(instr) {
						*r = Err(ExecutorError { index: i as u32, xcm_error: e, weight: 0 });
					},
				Err(ref mut error) =>
					if let Ok(x) = Config::Weigher::instr_weight(&instr) {
						error.weight.saturating_accrue(x)
					},
			}
		}
		result
	}

<<<<<<< HEAD
=======
	/// Execute any final operations after having executed the XCM message.
	/// This includes refunding surplus weight, trapping extra holding funds, and returning any errors during execution.
>>>>>>> f26005b9
	pub fn post_execute(mut self, xcm_weight: Weight) -> Outcome {
		self.refund_surplus();
		drop(self.trader);

		let mut weight_used = xcm_weight.saturating_sub(self.total_surplus);

		if !self.holding.is_empty() {
			log::trace!(target: "xcm::execute_xcm_in_credit", "Trapping assets in holding register: {:?} (original_origin: {:?})", self.holding, self.original_origin);
			let trap_weight = Config::AssetTrap::drop_assets(&self.original_origin, self.holding);
			weight_used.saturating_accrue(trap_weight);
		};

		match self.error {
			None => Outcome::Complete(weight_used),
			// TODO: #2841 #REALWEIGHT We should deduct the cost of any instructions following
			// the error which didn't end up being executed.
			Some((_i, e)) => {
				log::debug!(target: "xcm::execute_xcm_in_credit", "Execution errored at {:?}: {:?} (original_origin: {:?})", _i, e, self.original_origin);
				Outcome::Incomplete(weight_used, e)
			},
		}
	}

	/// Remove the registered error handler and return it. Do not refund its weight.
	fn take_error_handler(&mut self) -> Xcm<Config::Call> {
		let mut r = Xcm::<Config::Call>(vec![]);
		sp_std::mem::swap(&mut self.error_handler, &mut r);
		self.error_handler_weight = 0;
		r
	}

	/// Drop the registered error handler and refund its weight.
	fn drop_error_handler(&mut self) {
		self.error_handler = Xcm::<Config::Call>(vec![]);
		self.total_surplus.saturating_accrue(self.error_handler_weight);
		self.error_handler_weight = 0;
	}

	/// Remove the registered appendix and return it.
	fn take_appendix(&mut self) -> Xcm<Config::Call> {
		let mut r = Xcm::<Config::Call>(vec![]);
		sp_std::mem::swap(&mut self.appendix, &mut r);
		self.appendix_weight = 0;
		r
	}

	/// Refund any unused weight.
	fn refund_surplus(&mut self) {
		let current_surplus = self.total_surplus.saturating_sub(self.total_refunded);
		if current_surplus > 0 {
			self.total_refunded.saturating_accrue(current_surplus);
			if let Some(w) = self.trader.refund_weight(current_surplus) {
				self.holding.subsume(w);
			}
		}
	}

	/// Process a single XCM instruction, mutating the state of the XCM virtual machine.
	fn process_instruction(&mut self, instr: Instruction<Config::Call>) -> Result<(), XcmError> {
		match instr {
			WithdrawAsset(assets) => {
				// Take `assets` from the origin account (on-chain) and place in holding.
				let origin = self.origin.as_ref().ok_or(XcmError::BadOrigin)?;
				for asset in assets.drain().into_iter() {
					Config::AssetTransactor::withdraw_asset(&asset, origin)?;
					self.holding.subsume(asset);
				}
				Ok(())
			},
			ReserveAssetDeposited(assets) => {
				// check whether we trust origin to be our reserve location for this asset.
				let origin = self.origin.as_ref().ok_or(XcmError::BadOrigin)?;
				for asset in assets.drain().into_iter() {
					// Must ensure that we recognise the asset as being managed by the origin.
					ensure!(
						Config::IsReserve::filter_asset_location(&asset, origin),
						XcmError::UntrustedReserveLocation
					);
					self.holding.subsume(asset);
				}
				Ok(())
			},
			TransferAsset { assets, beneficiary } => {
				// Take `assets` from the origin account (on-chain) and place into dest account.
				let origin = self.origin.as_ref().ok_or(XcmError::BadOrigin)?;
				for asset in assets.inner() {
					Config::AssetTransactor::beam_asset(&asset, origin, &beneficiary)?;
				}
				Ok(())
			},
			TransferReserveAsset { mut assets, dest, xcm } => {
				let origin = self.origin.as_ref().ok_or(XcmError::BadOrigin)?;
				// Take `assets` from the origin account (on-chain) and place into dest account.
				let inv_dest = Config::LocationInverter::invert_location(&dest)
					.map_err(|()| XcmError::MultiLocationNotInvertible)?;
				for asset in assets.inner() {
					Config::AssetTransactor::beam_asset(asset, origin, &dest)?;
				}
				assets.reanchor(&inv_dest).map_err(|()| XcmError::MultiLocationFull)?;
				let mut message = vec![ReserveAssetDeposited(assets), ClearOrigin];
				message.extend(xcm.0.into_iter());
				Config::XcmSender::send_xcm(dest, Xcm(message)).map_err(Into::into)
			},
			ReceiveTeleportedAsset(assets) => {
				let origin = self.origin.as_ref().ok_or(XcmError::BadOrigin)?;
				// check whether we trust origin to teleport this asset to us via config trait.
				for asset in assets.inner() {
					// We only trust the origin to send us assets that they identify as their
					// sovereign assets.
					ensure!(
						Config::IsTeleporter::filter_asset_location(asset, origin),
						XcmError::UntrustedTeleportLocation
					);
					// We should check that the asset can actually be teleported in (for this to be in error, there
					// would need to be an accounting violation by one of the trusted chains, so it's unlikely, but we
					// don't want to punish a possibly innocent chain/user).
					Config::AssetTransactor::can_check_in(&origin, asset)?;
				}
				for asset in assets.drain().into_iter() {
					Config::AssetTransactor::check_in(origin, &asset);
					self.holding.subsume(asset);
				}
				Ok(())
			},
			Transact { origin_type, require_weight_at_most, mut call } => {
				// We assume that the Relay-chain is allowed to use transact on this parachain.
				let origin = self.origin.clone().ok_or(XcmError::BadOrigin)?;

				// TODO: #2841 #TRANSACTFILTER allow the trait to issue filters for the relay-chain
				let message_call = call.take_decoded().map_err(|_| XcmError::FailedToDecode)?;
				let dispatch_origin = Config::OriginConverter::convert_origin(origin, origin_type)
					.map_err(|_| XcmError::BadOrigin)?;
				let weight = message_call.get_dispatch_info().weight;
				ensure!(weight <= require_weight_at_most, XcmError::TooMuchWeightRequired);
				let actual_weight = match message_call.dispatch(dispatch_origin) {
					Ok(post_info) => post_info.actual_weight,
					Err(error_and_info) => {
						// Not much to do with the result as it is. It's up to the parachain to ensure that the
						// message makes sense.
						error_and_info.post_info.actual_weight
					},
				}
				.unwrap_or(weight);
				let surplus = weight.saturating_sub(actual_weight);
				// We assume that the `Config::Weigher` will counts the `require_weight_at_most`
				// for the estimate of how much weight this instruction will take. Now that we know
				// that it's less, we credit it.
				//
				// We make the adjustment for the total surplus, which is used eventually
				// reported back to the caller and this ensures that they account for the total
				// weight consumed correctly (potentially allowing them to do more operations in a
				// block than they otherwise would).
				self.total_surplus.saturating_accrue(surplus);
				Ok(())
			},
			QueryResponse { query_id, response, max_weight } => {
				let origin = self.origin.as_ref().ok_or(XcmError::BadOrigin)?;
				Config::ResponseHandler::on_response(origin, query_id, response, max_weight);
				Ok(())
			},
			DescendOrigin(who) => self
				.origin
				.as_mut()
				.ok_or(XcmError::BadOrigin)?
				.append_with(who)
				.map_err(|_| XcmError::MultiLocationFull),
			ClearOrigin => {
				self.origin = None;
				Ok(())
			},
			ReportError { query_id, dest, max_response_weight: max_weight } => {
				// Report the given result by sending a QueryResponse XCM to a previously given outcome
				// destination if one was registered.
				let response = Response::ExecutionResult(self.error);
				let message = QueryResponse { query_id, response, max_weight };
				Config::XcmSender::send_xcm(dest, Xcm(vec![message]))?;
				Ok(())
			},
			DepositAsset { assets, max_assets, beneficiary } => {
				let deposited = self.holding.limited_saturating_take(assets, max_assets as usize);
				for asset in deposited.into_assets_iter() {
					Config::AssetTransactor::deposit_asset(&asset, &beneficiary)?;
				}
				Ok(())
			},
			DepositReserveAsset { assets, max_assets, dest, xcm } => {
				let deposited = self.holding.limited_saturating_take(assets, max_assets as usize);
				for asset in deposited.assets_iter() {
					Config::AssetTransactor::deposit_asset(&asset, &dest)?;
				}
				let assets = Self::reanchored(deposited, &dest)?;
				let mut message = vec![ReserveAssetDeposited(assets), ClearOrigin];
				message.extend(xcm.0.into_iter());
				Config::XcmSender::send_xcm(dest, Xcm(message)).map_err(Into::into)
			},
			InitiateReserveWithdraw { assets, reserve, xcm } => {
				let assets = Self::reanchored(self.holding.saturating_take(assets), &reserve)?;
				let mut message = vec![WithdrawAsset(assets), ClearOrigin];
				message.extend(xcm.0.into_iter());
				Config::XcmSender::send_xcm(reserve, Xcm(message)).map_err(Into::into)
			},
			InitiateTeleport { assets, dest, xcm } => {
				// We must do this first in order to resolve wildcards.
				let assets = self.holding.saturating_take(assets);
				for asset in assets.assets_iter() {
					Config::AssetTransactor::check_out(&dest, &asset);
				}
				let assets = Self::reanchored(assets, &dest)?;
				let mut message = vec![ReceiveTeleportedAsset(assets), ClearOrigin];
				message.extend(xcm.0.into_iter());
				Config::XcmSender::send_xcm(dest, Xcm(message)).map_err(Into::into)
			},
			QueryHolding { query_id, dest, assets, max_response_weight } => {
				let assets = Self::reanchored(self.holding.min(&assets), &dest)?;
				let max_weight = max_response_weight;
				let response = Response::Assets(assets);
				let instruction = QueryResponse { query_id, response, max_weight };
				Config::XcmSender::send_xcm(dest, Xcm(vec![instruction])).map_err(Into::into)
			},
			BuyExecution { fees, weight_limit } => {
				// There is no need to buy any weight is `weight_limit` is `Unlimited` since it
				// would indicate that `AllowTopLevelPaidExecutionFrom` was unused for execution
				// and thus there is some other reason why it has been determined that this XCM
				// should be executed.
				if let Some(weight) = Option::<u64>::from(weight_limit) {
					// pay for `weight` using up to `fees` of the holding register.
					let max_fee =
						self.holding.try_take(fees.into()).map_err(|_| XcmError::NotHoldingFees)?;
					let unspent = self.trader.buy_weight(weight, max_fee)?;
					self.holding.subsume_assets(unspent);
				}
				Ok(())
			},
			RefundSurplus => {
				self.refund_surplus();
				Ok(())
			},
			SetErrorHandler(mut handler) => {
				let handler_weight = Config::Weigher::weight(&mut handler)
					.map_err(|()| XcmError::WeightNotComputable)?;
				self.total_surplus.saturating_accrue(self.error_handler_weight);
				self.error_handler = handler;
				self.error_handler_weight = handler_weight;
				Ok(())
			},
			SetAppendix(mut appendix) => {
				let appendix_weight = Config::Weigher::weight(&mut appendix)
					.map_err(|()| XcmError::WeightNotComputable)?;
				self.total_surplus.saturating_accrue(self.appendix_weight);
				self.appendix = appendix;
				self.appendix_weight = appendix_weight;
				Ok(())
			},
			ClearError => {
				self.error = None;
				Ok(())
			},
			ClaimAsset { assets, ticket } => {
				let origin = self.origin.as_ref().ok_or(XcmError::BadOrigin)?;
				let ok = Config::AssetClaims::claim_assets(origin, &ticket, &assets);
				ensure!(ok, XcmError::UnknownClaim);
				for asset in assets.drain().into_iter() {
					self.holding.subsume(asset);
				}
				Ok(())
			},
			Trap(code) => Err(XcmError::Trap(code)),
			SubscribeVersion { query_id, max_response_weight } => {
				let origin = self.origin.as_ref().ok_or(XcmError::BadOrigin)?.clone();
				// We don't allow derivative origins to subscribe since it would otherwise pose a
				// DoS risk.
				ensure!(self.original_origin == origin, XcmError::BadOrigin);
				Config::SubscriptionService::start(&origin, query_id, max_response_weight)
			},
			UnsubscribeVersion => {
				let origin = self.origin.as_ref().ok_or(XcmError::BadOrigin)?;
				ensure!(&self.original_origin == origin, XcmError::BadOrigin);
				Config::SubscriptionService::stop(origin)
			},
			ExchangeAsset { .. } => Err(XcmError::Unimplemented),
			HrmpNewChannelOpenRequest { .. } => Err(XcmError::Unimplemented),
			HrmpChannelAccepted { .. } => Err(XcmError::Unimplemented),
			HrmpChannelClosing { .. } => Err(XcmError::Unimplemented),
		}
	}

	fn reanchored(mut assets: Assets, dest: &MultiLocation) -> Result<MultiAssets, XcmError> {
		let inv_dest = Config::LocationInverter::invert_location(&dest)
			.map_err(|()| XcmError::MultiLocationNotInvertible)?;
		assets.prepend_location(&inv_dest);
		Ok(assets.into_assets_iter().collect::<Vec<_>>().into())
	}
}<|MERGE_RESOLUTION|>--- conflicted
+++ resolved
@@ -209,11 +209,8 @@
 		result
 	}
 
-<<<<<<< HEAD
-=======
 	/// Execute any final operations after having executed the XCM message.
 	/// This includes refunding surplus weight, trapping extra holding funds, and returning any errors during execution.
->>>>>>> f26005b9
 	pub fn post_execute(mut self, xcm_weight: Weight) -> Outcome {
 		self.refund_surplus();
 		drop(self.trader);
