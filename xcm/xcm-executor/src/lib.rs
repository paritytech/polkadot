// Copyright 2020 Parity Technologies (UK) Ltd.
// This file is part of Polkadot.

// Polkadot is free software: you can redistribute it and/or modify
// it under the terms of the GNU General Public License as published by
// the Free Software Foundation, either version 3 of the License, or
// (at your option) any later version.

// Polkadot is distributed in the hope that it will be useful,
// but WITHOUT ANY WARRANTY; without even the implied warranty of
// MERCHANTABILITY or FITNESS FOR A PARTICULAR PURPOSE.  See the
// GNU General Public License for more details.

// You should have received a copy of the GNU General Public License
// along with Polkadot.  If not, see <http://www.gnu.org/licenses/>.

#![cfg_attr(not(feature = "std"), no_std)]

use frame_support::{
	dispatch::GetDispatchInfo,
	ensure,
	traits::{Contains, ContainsPair, Get, PalletsInfoAccess},
<<<<<<< HEAD
	weights::GetDispatchInfo,
=======
>>>>>>> fa54983d
};
use parity_scale_codec::{Decode, Encode};
use sp_io::hashing::blake2_128;
use sp_runtime::traits::Saturating;
use sp_std::{marker::PhantomData, prelude::*};
use xcm::latest::prelude::*;

pub mod traits;
use traits::{
<<<<<<< HEAD
	validate_export, AssetExchange, AssetLock, ClaimAssets, ConvertOrigin, DropAssets, Enact,
	ExportXcm, FeeManager, FeeReason, OnResponse, ShouldExecute, TransactAsset,
=======
	validate_export, AssetExchange, AssetLock, CallDispatcher, ClaimAssets, ConvertOrigin,
	DropAssets, Enact, ExportXcm, FeeManager, FeeReason, OnResponse, ShouldExecute, TransactAsset,
>>>>>>> fa54983d
	VersionChangeNotifier, WeightBounds, WeightTrader,
};

mod assets;
pub use assets::Assets;
mod config;
pub use config::Config;

<<<<<<< HEAD
#[derive(Copy, Clone)]
=======
#[derive(Copy, Clone, Debug, PartialEq, Eq)]
>>>>>>> fa54983d
pub struct FeesMode {
	pub jit_withdraw: bool,
}

/// The XCM executor.
pub struct XcmExecutor<Config: config::Config> {
	holding: Assets,
	holding_limit: usize,
	context: XcmContext,
	original_origin: MultiLocation,
	trader: Config::Trader,
	/// The most recent error result and instruction index into the fragment in which it occurred,
	/// if any.
	error: Option<(u32, XcmError)>,
	/// The surplus weight, defined as the amount by which `max_weight` is
	/// an over-estimate of the actual weight consumed. We do it this way to avoid needing the
	/// execution engine to keep track of all instructions' weights (it only needs to care about
	/// the weight of dynamically determined instructions such as `Transact`).
	total_surplus: u64,
	total_refunded: u64,
<<<<<<< HEAD
	error_handler: Xcm<Config::Call>,
	error_handler_weight: u64,
	appendix: Xcm<Config::Call>,
=======
	error_handler: Xcm<Config::RuntimeCall>,
	error_handler_weight: u64,
	appendix: Xcm<Config::RuntimeCall>,
>>>>>>> fa54983d
	appendix_weight: u64,
	transact_status: MaybeErrorCode,
	fees_mode: FeesMode,
	topic: Option<[u8; 32]>,
	_config: PhantomData<Config>,
}

#[cfg(feature = "runtime-benchmarks")]
impl<Config: config::Config> XcmExecutor<Config> {
	pub fn holding(&self) -> &Assets {
		&self.holding
	}
	pub fn set_holding(&mut self, v: Assets) {
		self.holding = v
	}
	pub fn holding_limit(&self) -> &usize {
		&self.holding_limit
	}
	pub fn set_holding_limit(&mut self, v: usize) {
		self.holding_limit = v
	}
	pub fn origin(&self) -> &Option<MultiLocation> {
		&self.context.origin
	}
	pub fn set_origin(&mut self, v: Option<MultiLocation>) {
		self.context.origin = v
	}
	pub fn original_origin(&self) -> &MultiLocation {
		&self.original_origin
	}
	pub fn set_original_origin(&mut self, v: MultiLocation) {
		self.original_origin = v
	}
	pub fn trader(&self) -> &Config::Trader {
		&self.trader
	}
	pub fn set_trader(&mut self, v: Config::Trader) {
		self.trader = v
	}
	pub fn error(&self) -> &Option<(u32, XcmError)> {
		&self.error
	}
	pub fn set_error(&mut self, v: Option<(u32, XcmError)>) {
		self.error = v
	}
	pub fn total_surplus(&self) -> &u64 {
		&self.total_surplus
	}
	pub fn set_total_surplus(&mut self, v: u64) {
		self.total_surplus = v
	}
	pub fn total_refunded(&self) -> &u64 {
		&self.total_refunded
	}
	pub fn set_total_refunded(&mut self, v: u64) {
		self.total_refunded = v
	}
<<<<<<< HEAD
	pub fn error_handler(&self) -> &Xcm<Config::Call> {
		&self.error_handler
	}
	pub fn set_error_handler(&mut self, v: Xcm<Config::Call>) {
=======
	pub fn error_handler(&self) -> &Xcm<Config::RuntimeCall> {
		&self.error_handler
	}
	pub fn set_error_handler(&mut self, v: Xcm<Config::RuntimeCall>) {
>>>>>>> fa54983d
		self.error_handler = v
	}
	pub fn error_handler_weight(&self) -> &u64 {
		&self.error_handler_weight
	}
	pub fn set_error_handler_weight(&mut self, v: u64) {
		self.error_handler_weight = v
	}
<<<<<<< HEAD
	pub fn appendix(&self) -> &Xcm<Config::Call> {
		&self.appendix
	}
	pub fn set_appendix(&mut self, v: Xcm<Config::Call>) {
=======
	pub fn appendix(&self) -> &Xcm<Config::RuntimeCall> {
		&self.appendix
	}
	pub fn set_appendix(&mut self, v: Xcm<Config::RuntimeCall>) {
>>>>>>> fa54983d
		self.appendix = v
	}
	pub fn appendix_weight(&self) -> &u64 {
		&self.appendix_weight
	}
	pub fn set_appendix_weight(&mut self, v: u64) {
		self.appendix_weight = v
	}
	pub fn transact_status(&self) -> &MaybeErrorCode {
		&self.transact_status
	}
	pub fn set_transact_status(&mut self, v: MaybeErrorCode) {
		self.transact_status = v
	}
	pub fn fees_mode(&self) -> &FeesMode {
		&self.fees_mode
	}
	pub fn set_fees_mode(&mut self, v: FeesMode) {
		self.fees_mode = v
	}
	pub fn topic(&self) -> &Option<[u8; 32]> {
		&self.topic
	}
	pub fn set_topic(&mut self, v: Option<[u8; 32]>) {
		self.topic = v;
	}
}
<<<<<<< HEAD

pub struct WeighedMessage<Call>(Weight, Xcm<Call>);
impl<C> PreparedMessage for WeighedMessage<C> {
	fn weight_of(&self) -> Weight {
		self.0
	}
}

impl<Config: config::Config> ExecuteXcm<Config::Call> for XcmExecutor<Config> {
	type Prepared = WeighedMessage<Config::Call>;
	fn prepare(mut message: Xcm<Config::Call>) -> Result<Self::Prepared, Xcm<Config::Call>> {
=======

pub struct WeighedMessage<Call>(u64, Xcm<Call>);
impl<C> PreparedMessage for WeighedMessage<C> {
	fn weight_of(&self) -> u64 {
		self.0
	}
}

impl<Config: config::Config> ExecuteXcm<Config::RuntimeCall> for XcmExecutor<Config> {
	type Prepared = WeighedMessage<Config::RuntimeCall>;
	fn prepare(
		mut message: Xcm<Config::RuntimeCall>,
	) -> Result<Self::Prepared, Xcm<Config::RuntimeCall>> {
>>>>>>> fa54983d
		match Config::Weigher::weight(&mut message) {
			Ok(weight) => Ok(WeighedMessage(weight, message)),
			Err(_) => Err(message),
		}
	}
	fn execute(
		origin: impl Into<MultiLocation>,
<<<<<<< HEAD
		WeighedMessage(xcm_weight, mut message): WeighedMessage<Config::Call>,
		message_hash: XcmHash,
		mut weight_credit: Weight,
=======
		WeighedMessage(xcm_weight, mut message): WeighedMessage<Config::RuntimeCall>,
		message_hash: XcmHash,
		mut weight_credit: u64,
>>>>>>> fa54983d
	) -> Outcome {
		let origin = origin.into();
		log::trace!(
			target: "xcm::execute_xcm_in_credit",
			"origin: {:?}, message: {:?}, weight_credit: {:?}",
			origin,
			message,
			weight_credit,
		);
		if let Err(e) = Config::Barrier::should_execute(
			&origin,
			message.inner_mut(),
			xcm_weight,
			&mut weight_credit,
		) {
			log::trace!(
				target: "xcm::execute_xcm_in_credit",
				"Barrier blocked execution! Error: {:?}. (origin: {:?}, message: {:?}, weight_credit: {:?})",
				e,
				origin,
				message,
				weight_credit,
			);
			return Outcome::Error(XcmError::Barrier)
		}

		let mut vm = Self::new(origin, message_hash);

		while !message.0.is_empty() {
			let result = vm.process(message);
			log::trace!(target: "xcm::execute_xcm_in_credit", "result: {:?}", result);
			message = if let Err(error) = result {
				vm.total_surplus.saturating_accrue(error.weight);
				vm.error = Some((error.index, error.xcm_error));
				vm.take_error_handler().or_else(|| vm.take_appendix())
			} else {
				vm.drop_error_handler();
				vm.take_appendix()
			}
		}

		vm.post_process(xcm_weight)
	}

	fn charge_fees(origin: impl Into<MultiLocation>, fees: MultiAssets) -> XcmResult {
		let origin = origin.into();
		if !Config::FeeManager::is_waived(Some(&origin), FeeReason::ChargeFees) {
			for asset in fees.inner() {
				Config::AssetTransactor::withdraw_asset(&asset, &origin, None)?;
			}
			Config::FeeManager::handle_fee(fees);
		}
		Ok(())
	}
}

#[derive(Debug)]
pub struct ExecutorError {
	pub index: u32,
	pub xcm_error: XcmError,
	pub weight: u64,
}

#[cfg(feature = "runtime-benchmarks")]
impl From<ExecutorError> for frame_benchmarking::BenchmarkError {
	fn from(error: ExecutorError) -> Self {
		log::error!(
			"XCM ERROR >> Index: {:?}, Error: {:?}, Weight: {:?}",
			error.index,
			error.xcm_error,
			error.weight
		);
		Self::Stop("xcm executor error: see error logs")
	}
}

impl<Config: config::Config> XcmExecutor<Config> {
	pub fn new(origin: impl Into<MultiLocation>, message_hash: XcmHash) -> Self {
		let origin = origin.into();
		Self {
			holding: Assets::new(),
			holding_limit: Config::MaxAssetsIntoHolding::get() as usize,
			context: XcmContext { origin: Some(origin.clone()), message_hash, topic: None },
			original_origin: origin,
			trader: Config::Trader::new(),
			error: None,
			total_surplus: 0,
			total_refunded: 0,
			error_handler: Xcm(vec![]),
			error_handler_weight: 0,
			appendix: Xcm(vec![]),
			appendix_weight: 0,
			transact_status: Default::default(),
			fees_mode: FeesMode { jit_withdraw: false },
			topic: None,
			_config: PhantomData,
		}
	}

	#[cfg(feature = "runtime-benchmarks")]
<<<<<<< HEAD
	pub fn bench_process(&mut self, xcm: Xcm<Config::Call>) -> Result<(), ExecutorError> {
		self.process(xcm)
	}

	fn process(&mut self, xcm: Xcm<Config::Call>) -> Result<(), ExecutorError> {
=======
	pub fn bench_process(&mut self, xcm: Xcm<Config::RuntimeCall>) -> Result<(), ExecutorError> {
		self.process(xcm)
	}

	fn process(&mut self, xcm: Xcm<Config::RuntimeCall>) -> Result<(), ExecutorError> {
>>>>>>> fa54983d
		log::trace!(
			target: "xcm::process",
			"origin: {:?}, total_surplus/refunded: {:?}/{:?}, error_handler_weight: {:?}",
			self.origin_ref(),
			self.total_surplus,
			self.total_refunded,
			self.error_handler_weight,
		);
		let mut result = Ok(());
		for (i, instr) in xcm.0.into_iter().enumerate() {
			match &mut result {
				r @ Ok(()) =>
					if let Err(e) = self.process_instruction(instr) {
						log::trace!(target: "xcm::execute", "!!! ERROR: {:?}", e);
						*r = Err(ExecutorError { index: i as u32, xcm_error: e, weight: 0 });
					},
				Err(ref mut error) =>
					if let Ok(x) = Config::Weigher::instr_weight(&instr) {
						error.weight.saturating_accrue(x)
					},
			}
		}
		result
	}

	/// Execute any final operations after having executed the XCM message.
	/// This includes refunding surplus weight, trapping extra holding funds, and returning any errors during execution.
<<<<<<< HEAD
	pub fn post_process(mut self, xcm_weight: Weight) -> Outcome {
=======
	pub fn post_process(mut self, xcm_weight: u64) -> Outcome {
>>>>>>> fa54983d
		// We silently drop any error from our attempt to refund the surplus as it's a charitable
		// thing so best-effort is all we will do.
		let _ = self.refund_surplus();
		drop(self.trader);

		let mut weight_used = xcm_weight.saturating_sub(self.total_surplus);

		if !self.holding.is_empty() {
			log::trace!(
				target: "xcm::execute_xcm_in_credit",
				"Trapping assets in holding register: {:?}, context: {:?} (original_origin: {:?})",
				self.holding, self.context, self.original_origin,
			);
			let effective_origin = self.context.origin.as_ref().unwrap_or(&self.original_origin);
			let trap_weight =
				Config::AssetTrap::drop_assets(effective_origin, self.holding, &self.context);
			weight_used.saturating_accrue(trap_weight);
		};

		match self.error {
			None => Outcome::Complete(weight_used),
			// TODO: #2841 #REALWEIGHT We should deduct the cost of any instructions following
			// the error which didn't end up being executed.
			Some((_i, e)) => {
				log::trace!(target: "xcm::execute_xcm_in_credit", "Execution errored at {:?}: {:?} (original_origin: {:?})", _i, e, self.original_origin);
				Outcome::Incomplete(weight_used, e)
			},
		}
	}

	fn origin_ref(&self) -> Option<&MultiLocation> {
		self.context.origin.as_ref()
	}

	fn cloned_origin(&self) -> Option<MultiLocation> {
		self.context.origin.clone()
	}

	/// Send an XCM, charging fees from Holding as needed.
	fn send(
		&mut self,
		dest: MultiLocation,
		msg: Xcm<()>,
		reason: FeeReason,
	) -> Result<XcmHash, XcmError> {
		let (ticket, fee) = validate_send::<Config::XcmSender>(dest, msg)?;
		if !Config::FeeManager::is_waived(self.origin_ref(), reason) {
			let paid = self.holding.try_take(fee.into()).map_err(|_| XcmError::NotHoldingFees)?;
			Config::FeeManager::handle_fee(paid.into());
		}
		Config::XcmSender::deliver(ticket).map_err(Into::into)
	}

	/// Remove the registered error handler and return it. Do not refund its weight.
	fn take_error_handler(&mut self) -> Xcm<Config::RuntimeCall> {
		let mut r = Xcm::<Config::RuntimeCall>(vec![]);
		sp_std::mem::swap(&mut self.error_handler, &mut r);
		self.error_handler_weight = 0;
		r
	}

	/// Drop the registered error handler and refund its weight.
	fn drop_error_handler(&mut self) {
		self.error_handler = Xcm::<Config::RuntimeCall>(vec![]);
		self.total_surplus.saturating_accrue(self.error_handler_weight);
		self.error_handler_weight = 0;
	}

	/// Remove the registered appendix and return it.
	fn take_appendix(&mut self) -> Xcm<Config::RuntimeCall> {
		let mut r = Xcm::<Config::RuntimeCall>(vec![]);
		sp_std::mem::swap(&mut self.appendix, &mut r);
		self.appendix_weight = 0;
		r
	}

	fn subsume_asset(&mut self, asset: MultiAsset) -> Result<(), XcmError> {
		// worst-case, holding.len becomes 2 * holding_limit.
		ensure!(self.holding.len() + 1 <= self.holding_limit * 2, XcmError::HoldingWouldOverflow);
		self.holding.subsume(asset);
		Ok(())
	}

	fn subsume_assets(&mut self, assets: Assets) -> Result<(), XcmError> {
		// worst-case, holding.len becomes 2 * holding_limit.
		// this guarantees that if holding.len() == holding_limit and you have holding_limit more
		// items (which has a best case outcome of holding.len() == holding_limit), then you'll
		// be guaranteed of making the operation.
		let worst_case_holding_len = self.holding.len() + assets.len();
		ensure!(worst_case_holding_len <= self.holding_limit * 2, XcmError::HoldingWouldOverflow);
		self.holding.subsume_assets(assets);
		Ok(())
	}

	/// Refund any unused weight.
	fn refund_surplus(&mut self) -> Result<(), XcmError> {
		let current_surplus = self.total_surplus.saturating_sub(self.total_refunded);
		if current_surplus > 0 {
			self.total_refunded.saturating_accrue(current_surplus);
			if let Some(w) = self.trader.refund_weight(current_surplus) {
				self.subsume_asset(w)?;
			}
		}
		Ok(())
	}

	/// Process a single XCM instruction, mutating the state of the XCM virtual machine.
<<<<<<< HEAD
	fn process_instruction(&mut self, instr: Instruction<Config::Call>) -> Result<(), XcmError> {
=======
	fn process_instruction(
		&mut self,
		instr: Instruction<Config::RuntimeCall>,
	) -> Result<(), XcmError> {
>>>>>>> fa54983d
		log::trace!(
			target: "xcm::process_instruction",
			"=== {:?}",
			instr
		);
		match instr {
			WithdrawAsset(assets) => {
				// Take `assets` from the origin account (on-chain) and place in holding.
				let origin = self.origin_ref().ok_or(XcmError::BadOrigin)?.clone();
				for asset in assets.into_inner().into_iter() {
					Config::AssetTransactor::withdraw_asset(&asset, &origin, Some(&self.context))?;
					self.subsume_asset(asset)?;
				}
				Ok(())
			},
			ReserveAssetDeposited(assets) => {
				// check whether we trust origin to be our reserve location for this asset.
				let origin = self.origin_ref().ok_or(XcmError::BadOrigin)?.clone();
				for asset in assets.into_inner().into_iter() {
					// Must ensure that we recognise the asset as being managed by the origin.
					ensure!(
						Config::IsReserve::contains(&asset, &origin),
						XcmError::UntrustedReserveLocation
					);
					self.subsume_asset(asset)?;
				}
				Ok(())
			},
			TransferAsset { assets, beneficiary } => {
				// Take `assets` from the origin account (on-chain) and place into dest account.
				let origin = self.origin_ref().ok_or(XcmError::BadOrigin)?;
				for asset in assets.inner() {
<<<<<<< HEAD
					Config::AssetTransactor::beam_asset(
=======
					Config::AssetTransactor::transfer_asset(
>>>>>>> fa54983d
						&asset,
						origin,
						&beneficiary,
						&self.context,
					)?;
				}
				Ok(())
			},
			TransferReserveAsset { mut assets, dest, xcm } => {
				let origin = self.origin_ref().ok_or(XcmError::BadOrigin)?;
				// Take `assets` from the origin account (on-chain) and place into dest account.
				for asset in assets.inner() {
<<<<<<< HEAD
					Config::AssetTransactor::beam_asset(asset, origin, &dest, &self.context)?;
=======
					Config::AssetTransactor::transfer_asset(asset, origin, &dest, &self.context)?;
>>>>>>> fa54983d
				}
				let reanchor_context = Config::UniversalLocation::get();
				assets.reanchor(&dest, reanchor_context).map_err(|()| XcmError::LocationFull)?;
				let mut message = vec![ReserveAssetDeposited(assets), ClearOrigin];
				message.extend(xcm.0.into_iter());
				self.send(dest, Xcm(message), FeeReason::TransferReserveAsset)?;
				Ok(())
			},
			ReceiveTeleportedAsset(assets) => {
				let origin = self.origin_ref().ok_or(XcmError::BadOrigin)?.clone();
				// check whether we trust origin to teleport this asset to us via config trait.
				for asset in assets.inner() {
					// We only trust the origin to send us assets that they identify as their
					// sovereign assets.
					ensure!(
						Config::IsTeleporter::contains(asset, &origin),
						XcmError::UntrustedTeleportLocation
					);
					// We should check that the asset can actually be teleported in (for this to be in error, there
					// would need to be an accounting violation by one of the trusted chains, so it's unlikely, but we
					// don't want to punish a possibly innocent chain/user).
					Config::AssetTransactor::can_check_in(&origin, asset, &self.context)?;
				}
				for asset in assets.into_inner().into_iter() {
					Config::AssetTransactor::check_in(&origin, &asset, &self.context);
					self.subsume_asset(asset)?;
				}
				Ok(())
			},
			Transact { origin_kind, require_weight_at_most, mut call } => {
				// We assume that the Relay-chain is allowed to use transact on this parachain.
				let origin = self.origin_ref().ok_or(XcmError::BadOrigin)?.clone();

				// TODO: #2841 #TRANSACTFILTER allow the trait to issue filters for the relay-chain
				let message_call = call.take_decoded().map_err(|_| XcmError::FailedToDecode)?;
				let dispatch_origin = Config::OriginConverter::convert_origin(origin, origin_kind)
					.map_err(|_| XcmError::BadOrigin)?;
				let weight = message_call.get_dispatch_info().weight;
<<<<<<< HEAD
				ensure!(weight <= require_weight_at_most, XcmError::MaxWeightInvalid);
				let maybe_actual_weight = match message_call.dispatch(dispatch_origin) {
					Ok(post_info) => {
						self.transact_status = MaybeErrorCode::Success;
						post_info.actual_weight
					},
					Err(error_and_info) => {
						self.transact_status = error_and_info.error.encode().into();
						error_and_info.post_info.actual_weight
					},
				};
=======
				ensure!(weight.ref_time() <= require_weight_at_most, XcmError::MaxWeightInvalid);
				let maybe_actual_weight =
					match Config::CallDispatcher::dispatch(message_call, dispatch_origin) {
						Ok(post_info) => {
							self.transact_status = MaybeErrorCode::Success;
							post_info.actual_weight
						},
						Err(error_and_info) => {
							self.transact_status = error_and_info.error.encode().into();
							error_and_info.post_info.actual_weight
						},
					};
>>>>>>> fa54983d
				let actual_weight = maybe_actual_weight.unwrap_or(weight);
				let surplus = weight.saturating_sub(actual_weight);
				// We assume that the `Config::Weigher` will counts the `require_weight_at_most`
				// for the estimate of how much weight this instruction will take. Now that we know
				// that it's less, we credit it.
				//
				// We make the adjustment for the total surplus, which is used eventually
				// reported back to the caller and this ensures that they account for the total
				// weight consumed correctly (potentially allowing them to do more operations in a
				// block than they otherwise would).
				self.total_surplus.saturating_accrue(surplus.ref_time());
				Ok(())
			},
			QueryResponse { query_id, response, max_weight, querier } => {
				let origin = self.origin_ref().ok_or(XcmError::BadOrigin)?;
				Config::ResponseHandler::on_response(
					origin,
					query_id,
					querier.as_ref(),
					response,
					max_weight,
					&self.context,
				);
				Ok(())
			},
			DescendOrigin(who) => self
				.context
				.origin
				.as_mut()
				.ok_or(XcmError::BadOrigin)?
				.append_with(who)
				.map_err(|_| XcmError::LocationFull),
			ClearOrigin => {
				self.context.origin = None;
				Ok(())
			},
			ReportError(response_info) => {
				// Report the given result by sending a QueryResponse XCM to a previously given outcome
				// destination if one was registered.
				self.respond(
					self.cloned_origin(),
					Response::ExecutionResult(self.error),
					response_info,
					FeeReason::Report,
				)?;
				Ok(())
			},
			DepositAsset { assets, beneficiary } => {
				let deposited = self.holding.saturating_take(assets);
				for asset in deposited.into_assets_iter() {
					Config::AssetTransactor::deposit_asset(&asset, &beneficiary, &self.context)?;
				}
				Ok(())
			},
			DepositReserveAsset { assets, dest, xcm } => {
				let deposited = self.holding.saturating_take(assets);
				for asset in deposited.assets_iter() {
					Config::AssetTransactor::deposit_asset(&asset, &dest, &self.context)?;
				}
				// Note that we pass `None` as `maybe_failed_bin` and drop any assets which cannot
				// be reanchored  because we have already called `deposit_asset` on all assets.
				let assets = Self::reanchored(deposited, &dest, None);
				let mut message = vec![ReserveAssetDeposited(assets), ClearOrigin];
				message.extend(xcm.0.into_iter());
				self.send(dest, Xcm(message), FeeReason::DepositReserveAsset)?;
				Ok(())
			},
			InitiateReserveWithdraw { assets, reserve, xcm } => {
				// Note that here we are able to place any assets which could not be reanchored
				// back into Holding.
				let assets = Self::reanchored(
					self.holding.saturating_take(assets),
					&reserve,
					Some(&mut self.holding),
				);
				let mut message = vec![WithdrawAsset(assets), ClearOrigin];
				message.extend(xcm.0.into_iter());
				self.send(reserve, Xcm(message), FeeReason::InitiateReserveWithdraw)?;
				Ok(())
			},
			InitiateTeleport { assets, dest, xcm } => {
				// We must do this first in order to resolve wildcards.
				let assets = self.holding.saturating_take(assets);
				for asset in assets.assets_iter() {
					// We should check that the asset can actually be teleported out (for this to
					// be in error, there would need to be an accounting violation by ourselves,
					// so it's unlikely, but we don't want to allow that kind of bug to leak into
					// a trusted chain.
					Config::AssetTransactor::can_check_out(&dest, &asset, &self.context)?;
				}
				for asset in assets.assets_iter() {
					Config::AssetTransactor::check_out(&dest, &asset, &self.context);
				}
				// Note that we pass `None` as `maybe_failed_bin` and drop any assets which cannot
				// be reanchored  because we have already checked all assets out.
				let assets = Self::reanchored(assets, &dest, None);
				let mut message = vec![ReceiveTeleportedAsset(assets), ClearOrigin];
				message.extend(xcm.0.into_iter());
				self.send(dest, Xcm(message), FeeReason::InitiateTeleport)?;
				Ok(())
			},
			ReportHolding { response_info, assets } => {
				// Note that we pass `None` as `maybe_failed_bin` since no assets were ever removed
				// from Holding.
				let assets =
					Self::reanchored(self.holding.min(&assets), &response_info.destination, None);
				self.respond(
					self.cloned_origin(),
					Response::Assets(assets),
					response_info,
					FeeReason::Report,
				)?;
				Ok(())
			},
			BuyExecution { fees, weight_limit } => {
				// There is no need to buy any weight is `weight_limit` is `Unlimited` since it
				// would indicate that `AllowTopLevelPaidExecutionFrom` was unused for execution
				// and thus there is some other reason why it has been determined that this XCM
				// should be executed.
				if let Some(weight) = Option::<u64>::from(weight_limit) {
					// pay for `weight` using up to `fees` of the holding register.
					let max_fee =
						self.holding.try_take(fees.into()).map_err(|_| XcmError::NotHoldingFees)?;
					let unspent = self.trader.buy_weight(weight, max_fee)?;
					self.subsume_assets(unspent)?;
				}
				Ok(())
			},
			RefundSurplus => self.refund_surplus(),
			SetErrorHandler(mut handler) => {
				let handler_weight = Config::Weigher::weight(&mut handler)
					.map_err(|()| XcmError::WeightNotComputable)?;
				self.total_surplus.saturating_accrue(self.error_handler_weight);
				self.error_handler = handler;
				self.error_handler_weight = handler_weight;
				Ok(())
			},
			SetAppendix(mut appendix) => {
				let appendix_weight = Config::Weigher::weight(&mut appendix)
					.map_err(|()| XcmError::WeightNotComputable)?;
				self.total_surplus.saturating_accrue(self.appendix_weight);
				self.appendix = appendix;
				self.appendix_weight = appendix_weight;
				Ok(())
			},
			ClearError => {
				self.error = None;
				Ok(())
			},
			ClaimAsset { assets, ticket } => {
				let origin = self.origin_ref().ok_or(XcmError::BadOrigin)?;
				let ok = Config::AssetClaims::claim_assets(origin, &ticket, &assets, &self.context);
				ensure!(ok, XcmError::UnknownClaim);
				for asset in assets.into_inner().into_iter() {
					self.subsume_asset(asset)?;
				}
				Ok(())
			},
			Trap(code) => Err(XcmError::Trap(code)),
			SubscribeVersion { query_id, max_response_weight } => {
				let origin = self.origin_ref().ok_or(XcmError::BadOrigin)?;
				// We don't allow derivative origins to subscribe since it would otherwise pose a
				// DoS risk.
				ensure!(&self.original_origin == origin, XcmError::BadOrigin);
				Config::SubscriptionService::start(
					origin,
					query_id,
					max_response_weight,
					&self.context,
				)
			},
			UnsubscribeVersion => {
				let origin = self.origin_ref().ok_or(XcmError::BadOrigin)?;
				ensure!(&self.original_origin == origin, XcmError::BadOrigin);
				Config::SubscriptionService::stop(origin, &self.context)
			},
			BurnAsset(assets) => {
				self.holding.saturating_take(assets.into());
				Ok(())
			},
			ExpectAsset(assets) =>
				self.holding.ensure_contains(&assets).map_err(|_| XcmError::ExpectationFalse),
			ExpectOrigin(origin) => {
				ensure!(self.context.origin == origin, XcmError::ExpectationFalse);
				Ok(())
			},
			ExpectError(error) => {
				ensure!(self.error == error, XcmError::ExpectationFalse);
				Ok(())
			},
			QueryPallet { module_name, response_info } => {
				let pallets = Config::PalletInstancesInfo::infos()
					.into_iter()
					.filter(|x| x.module_name.as_bytes() == &module_name[..])
					.map(|x| {
						PalletInfo::new(
							x.index as u32,
							x.name.as_bytes().into(),
							x.module_name.as_bytes().into(),
							x.crate_version.major as u32,
							x.crate_version.minor as u32,
							x.crate_version.patch as u32,
						)
					})
					.collect::<Result<Vec<_>, XcmError>>()?;
				let QueryResponseInfo { destination, query_id, max_weight } = response_info;
				let response = Response::PalletsInfo(pallets.try_into()?);
				let querier = Self::to_querier(self.cloned_origin(), &destination)?;
				let instruction = QueryResponse { query_id, response, max_weight, querier };
				let message = Xcm(vec![instruction]);
				self.send(destination, message, FeeReason::QueryPallet)?;
				Ok(())
			},
			ExpectPallet { index, name, module_name, crate_major, min_crate_minor } => {
				let pallet = Config::PalletInstancesInfo::infos()
					.into_iter()
					.find(|x| x.index == index as usize)
					.ok_or(XcmError::PalletNotFound)?;
				ensure!(pallet.name.as_bytes() == &name[..], XcmError::NameMismatch);
				ensure!(pallet.module_name.as_bytes() == &module_name[..], XcmError::NameMismatch);
				let major = pallet.crate_version.major as u32;
				ensure!(major == crate_major, XcmError::VersionIncompatible);
				let minor = pallet.crate_version.minor as u32;
				ensure!(minor >= min_crate_minor, XcmError::VersionIncompatible);
				Ok(())
			},
			ReportTransactStatus(response_info) => {
				self.respond(
					self.cloned_origin(),
					Response::DispatchResult(self.transact_status.clone()),
					response_info,
					FeeReason::Report,
				)?;
				Ok(())
			},
			ClearTransactStatus => {
				self.transact_status = Default::default();
				Ok(())
			},
			UniversalOrigin(new_global) => {
				let universal_location = Config::UniversalLocation::get();
				ensure!(universal_location.first() != Some(&new_global), XcmError::InvalidLocation);
				let origin = self.origin_ref().ok_or(XcmError::BadOrigin)?.clone();
				let origin_xform = (origin, new_global);
				let ok = Config::UniversalAliases::contains(&origin_xform);
				ensure!(ok, XcmError::InvalidLocation);
				let (_, new_global) = origin_xform;
				let new_origin = X1(new_global).relative_to(&universal_location);
				self.context.origin = Some(new_origin);
				Ok(())
			},
			ExportMessage { network, destination, xcm } => {
				// The actual message send to the bridge for forwarding is prepended with `UniversalOrigin`
				// and `DescendOrigin` in order to ensure that the message is executed with this Origin.
				//
				// Prepend the desired message with instructions which effectively rewrite the origin.
				//
				// This only works because the remote chain empowers the bridge
				// to speak for the local network.
				let origin = self.context.origin.as_ref().ok_or(XcmError::BadOrigin)?.clone();
				let universal_source = Config::UniversalLocation::get()
					.within_global(origin)
					.map_err(|()| XcmError::Unanchored)?;
				let hash = (self.origin_ref(), &destination).using_encoded(blake2_128);
				let channel = u32::decode(&mut hash.as_ref()).unwrap_or(0);
				// Hash identifies the lane on the exporter which we use. We use the pairwise
				// combination of the origin and destination to ensure origin/destination pairs will
				// generally have their own lanes.
				let (ticket, fee) = validate_export::<Config::MessageExporter>(
					network,
					channel,
					universal_source,
					destination,
					xcm,
				)?;
				self.take_fee(fee, FeeReason::Export(network))?;
				Config::MessageExporter::deliver(ticket)?;
				Ok(())
			},
			LockAsset { asset, unlocker } => {
				let origin = self.origin_ref().ok_or(XcmError::BadOrigin)?.clone();
				let (remote_asset, context) = Self::try_reanchor(asset.clone(), &unlocker)?;
				let lock_ticket =
					Config::AssetLocker::prepare_lock(unlocker.clone(), asset, origin.clone())?;
				let owner =
					origin.reanchored(&unlocker, context).map_err(|_| XcmError::ReanchorFailed)?;
				let msg = Xcm::<()>(vec![NoteUnlockable { asset: remote_asset, owner }]);
				let (ticket, price) = validate_send::<Config::XcmSender>(unlocker, msg)?;
				self.take_fee(price, FeeReason::LockAsset)?;
				lock_ticket.enact()?;
				Config::XcmSender::deliver(ticket)?;
				Ok(())
			},
			UnlockAsset { asset, target } => {
				let origin = self.origin_ref().ok_or(XcmError::BadOrigin)?.clone();
				Config::AssetLocker::prepare_unlock(origin.clone(), asset, target)?.enact()?;
				Ok(())
			},
			NoteUnlockable { asset, owner } => {
				let origin = self.origin_ref().ok_or(XcmError::BadOrigin)?.clone();
				Config::AssetLocker::note_unlockable(origin, asset, owner)?;
				Ok(())
			},
			RequestUnlock { asset, locker } => {
				let origin = self.origin_ref().ok_or(XcmError::BadOrigin)?.clone();
				let remote_asset = Self::try_reanchor(asset.clone(), &locker)?.0;
				let reduce_ticket = Config::AssetLocker::prepare_reduce_unlockable(
					locker.clone(),
					asset,
					origin.clone(),
				)?;
				let msg =
					Xcm::<()>(vec![UnlockAsset { asset: remote_asset, target: origin.clone() }]);
				let (ticket, price) = validate_send::<Config::XcmSender>(locker, msg)?;
				self.take_fee(price, FeeReason::RequestUnlock)?;
				reduce_ticket.enact()?;
				Config::XcmSender::deliver(ticket)?;
				Ok(())
			},
			ExchangeAsset { give, want, maximal } => {
				let give = self.holding.saturating_take(give);
				let r =
					Config::AssetExchanger::exchange_asset(self.origin_ref(), give, &want, maximal);
				let completed = r.is_ok();
				let received = r.unwrap_or_else(|a| a);
				for asset in received.into_assets_iter() {
					self.holding.subsume(asset);
				}
				if completed {
					Ok(())
				} else {
					Err(XcmError::NoDeal)
				}
			},
			SetFeesMode { jit_withdraw } => {
				self.fees_mode = FeesMode { jit_withdraw };
				Ok(())
			},
			SetTopic(topic) => {
				self.topic = Some(topic);
				Ok(())
			},
			ClearTopic => {
				self.topic = None;
				Ok(())
			},
			AliasOrigin(_) => Err(XcmError::NoPermission),
			UnpaidExecution { check_origin, .. } => {
				ensure!(
					check_origin.is_none() || self.context.origin == check_origin,
					XcmError::BadOrigin
				);
				Ok(())
			},
			HrmpNewChannelOpenRequest { .. } => Err(XcmError::Unimplemented),
			HrmpChannelAccepted { .. } => Err(XcmError::Unimplemented),
			HrmpChannelClosing { .. } => Err(XcmError::Unimplemented),
		}
	}

	fn take_fee(&mut self, fee: MultiAssets, reason: FeeReason) -> XcmResult {
		if Config::FeeManager::is_waived(self.origin_ref(), reason) {
			return Ok(())
		}
		let paid = if self.fees_mode.jit_withdraw {
			let origin = self.origin_ref().ok_or(XcmError::BadOrigin)?;
			for asset in fee.inner() {
				Config::AssetTransactor::withdraw_asset(&asset, origin, Some(&self.context))?;
			}
			fee
		} else {
			self.holding.try_take(fee.into()).map_err(|_| XcmError::NotHoldingFees)?.into()
		};
		Config::FeeManager::handle_fee(paid);
		Ok(())
	}

	/// Calculates what `local_querier` would be from the perspective of `destination`.
	fn to_querier(
		local_querier: Option<MultiLocation>,
		destination: &MultiLocation,
	) -> Result<Option<MultiLocation>, XcmError> {
		Ok(match local_querier {
			None => None,
			Some(q) => Some(
				q.reanchored(&destination, Config::UniversalLocation::get())
					.map_err(|_| XcmError::ReanchorFailed)?,
			),
		})
	}

	/// Send a bare `QueryResponse` message containing `response` informed by the given `info`.
	///
	/// The `local_querier` argument is the querier (if any) specified from the *local* perspective.
	fn respond(
		&mut self,
		local_querier: Option<MultiLocation>,
		response: Response,
		info: QueryResponseInfo,
		fee_reason: FeeReason,
	) -> Result<XcmHash, XcmError> {
		let querier = Self::to_querier(local_querier, &info.destination)?;
		let QueryResponseInfo { destination, query_id, max_weight } = info;
		let instruction = QueryResponse { query_id, response, max_weight, querier };
		let message = Xcm(vec![instruction]);
		let (ticket, fee) = validate_send::<Config::XcmSender>(destination, message)?;
		if !Config::FeeManager::is_waived(self.origin_ref(), fee_reason) {
			let paid = self.holding.try_take(fee.into()).map_err(|_| XcmError::NotHoldingFees)?;
			Config::FeeManager::handle_fee(paid.into());
		}
		Config::XcmSender::deliver(ticket).map_err(Into::into)
	}

	fn try_reanchor(
		asset: MultiAsset,
		destination: &MultiLocation,
	) -> Result<(MultiAsset, InteriorMultiLocation), XcmError> {
		let reanchor_context = Config::UniversalLocation::get();
		let asset = asset
			.reanchored(&destination, reanchor_context.clone())
			.map_err(|()| XcmError::ReanchorFailed)?;
		Ok((asset, reanchor_context))
	}

	/// NOTE: Any assets which were unable to be reanchored are introduced into `failed_bin`.
	fn reanchored(
		mut assets: Assets,
		dest: &MultiLocation,
		maybe_failed_bin: Option<&mut Assets>,
	) -> MultiAssets {
		let reanchor_context = Config::UniversalLocation::get();
		assets.reanchor(dest, reanchor_context, maybe_failed_bin);
		assets.into_assets_iter().collect::<Vec<_>>().into()
	}
}<|MERGE_RESOLUTION|>--- conflicted
+++ resolved
@@ -20,10 +20,6 @@
 	dispatch::GetDispatchInfo,
 	ensure,
 	traits::{Contains, ContainsPair, Get, PalletsInfoAccess},
-<<<<<<< HEAD
-	weights::GetDispatchInfo,
-=======
->>>>>>> fa54983d
 };
 use parity_scale_codec::{Decode, Encode};
 use sp_io::hashing::blake2_128;
@@ -33,13 +29,8 @@
 
 pub mod traits;
 use traits::{
-<<<<<<< HEAD
-	validate_export, AssetExchange, AssetLock, ClaimAssets, ConvertOrigin, DropAssets, Enact,
-	ExportXcm, FeeManager, FeeReason, OnResponse, ShouldExecute, TransactAsset,
-=======
 	validate_export, AssetExchange, AssetLock, CallDispatcher, ClaimAssets, ConvertOrigin,
 	DropAssets, Enact, ExportXcm, FeeManager, FeeReason, OnResponse, ShouldExecute, TransactAsset,
->>>>>>> fa54983d
 	VersionChangeNotifier, WeightBounds, WeightTrader,
 };
 
@@ -48,11 +39,7 @@
 mod config;
 pub use config::Config;
 
-<<<<<<< HEAD
 #[derive(Copy, Clone)]
-=======
-#[derive(Copy, Clone, Debug, PartialEq, Eq)]
->>>>>>> fa54983d
 pub struct FeesMode {
 	pub jit_withdraw: bool,
 }
@@ -73,15 +60,9 @@
 	/// the weight of dynamically determined instructions such as `Transact`).
 	total_surplus: u64,
 	total_refunded: u64,
-<<<<<<< HEAD
-	error_handler: Xcm<Config::Call>,
-	error_handler_weight: u64,
-	appendix: Xcm<Config::Call>,
-=======
 	error_handler: Xcm<Config::RuntimeCall>,
 	error_handler_weight: u64,
 	appendix: Xcm<Config::RuntimeCall>,
->>>>>>> fa54983d
 	appendix_weight: u64,
 	transact_status: MaybeErrorCode,
 	fees_mode: FeesMode,
@@ -139,17 +120,10 @@
 	pub fn set_total_refunded(&mut self, v: u64) {
 		self.total_refunded = v
 	}
-<<<<<<< HEAD
-	pub fn error_handler(&self) -> &Xcm<Config::Call> {
-		&self.error_handler
-	}
-	pub fn set_error_handler(&mut self, v: Xcm<Config::Call>) {
-=======
 	pub fn error_handler(&self) -> &Xcm<Config::RuntimeCall> {
 		&self.error_handler
 	}
 	pub fn set_error_handler(&mut self, v: Xcm<Config::RuntimeCall>) {
->>>>>>> fa54983d
 		self.error_handler = v
 	}
 	pub fn error_handler_weight(&self) -> &u64 {
@@ -158,17 +132,10 @@
 	pub fn set_error_handler_weight(&mut self, v: u64) {
 		self.error_handler_weight = v
 	}
-<<<<<<< HEAD
-	pub fn appendix(&self) -> &Xcm<Config::Call> {
-		&self.appendix
-	}
-	pub fn set_appendix(&mut self, v: Xcm<Config::Call>) {
-=======
 	pub fn appendix(&self) -> &Xcm<Config::RuntimeCall> {
 		&self.appendix
 	}
 	pub fn set_appendix(&mut self, v: Xcm<Config::RuntimeCall>) {
->>>>>>> fa54983d
 		self.appendix = v
 	}
 	pub fn appendix_weight(&self) -> &u64 {
@@ -196,19 +163,6 @@
 		self.topic = v;
 	}
 }
-<<<<<<< HEAD
-
-pub struct WeighedMessage<Call>(Weight, Xcm<Call>);
-impl<C> PreparedMessage for WeighedMessage<C> {
-	fn weight_of(&self) -> Weight {
-		self.0
-	}
-}
-
-impl<Config: config::Config> ExecuteXcm<Config::Call> for XcmExecutor<Config> {
-	type Prepared = WeighedMessage<Config::Call>;
-	fn prepare(mut message: Xcm<Config::Call>) -> Result<Self::Prepared, Xcm<Config::Call>> {
-=======
 
 pub struct WeighedMessage<Call>(u64, Xcm<Call>);
 impl<C> PreparedMessage for WeighedMessage<C> {
@@ -222,7 +176,6 @@
 	fn prepare(
 		mut message: Xcm<Config::RuntimeCall>,
 	) -> Result<Self::Prepared, Xcm<Config::RuntimeCall>> {
->>>>>>> fa54983d
 		match Config::Weigher::weight(&mut message) {
 			Ok(weight) => Ok(WeighedMessage(weight, message)),
 			Err(_) => Err(message),
@@ -230,15 +183,9 @@
 	}
 	fn execute(
 		origin: impl Into<MultiLocation>,
-<<<<<<< HEAD
-		WeighedMessage(xcm_weight, mut message): WeighedMessage<Config::Call>,
-		message_hash: XcmHash,
-		mut weight_credit: Weight,
-=======
 		WeighedMessage(xcm_weight, mut message): WeighedMessage<Config::RuntimeCall>,
 		message_hash: XcmHash,
 		mut weight_credit: u64,
->>>>>>> fa54983d
 	) -> Outcome {
 		let origin = origin.into();
 		log::trace!(
@@ -339,19 +286,11 @@
 	}
 
 	#[cfg(feature = "runtime-benchmarks")]
-<<<<<<< HEAD
-	pub fn bench_process(&mut self, xcm: Xcm<Config::Call>) -> Result<(), ExecutorError> {
-		self.process(xcm)
-	}
-
-	fn process(&mut self, xcm: Xcm<Config::Call>) -> Result<(), ExecutorError> {
-=======
 	pub fn bench_process(&mut self, xcm: Xcm<Config::RuntimeCall>) -> Result<(), ExecutorError> {
 		self.process(xcm)
 	}
 
 	fn process(&mut self, xcm: Xcm<Config::RuntimeCall>) -> Result<(), ExecutorError> {
->>>>>>> fa54983d
 		log::trace!(
 			target: "xcm::process",
 			"origin: {:?}, total_surplus/refunded: {:?}/{:?}, error_handler_weight: {:?}",
@@ -379,11 +318,7 @@
 
 	/// Execute any final operations after having executed the XCM message.
 	/// This includes refunding surplus weight, trapping extra holding funds, and returning any errors during execution.
-<<<<<<< HEAD
-	pub fn post_process(mut self, xcm_weight: Weight) -> Outcome {
-=======
 	pub fn post_process(mut self, xcm_weight: u64) -> Outcome {
->>>>>>> fa54983d
 		// We silently drop any error from our attempt to refund the surplus as it's a charitable
 		// thing so best-effort is all we will do.
 		let _ = self.refund_surplus();
@@ -491,14 +426,10 @@
 	}
 
 	/// Process a single XCM instruction, mutating the state of the XCM virtual machine.
-<<<<<<< HEAD
-	fn process_instruction(&mut self, instr: Instruction<Config::Call>) -> Result<(), XcmError> {
-=======
 	fn process_instruction(
 		&mut self,
 		instr: Instruction<Config::RuntimeCall>,
 	) -> Result<(), XcmError> {
->>>>>>> fa54983d
 		log::trace!(
 			target: "xcm::process_instruction",
 			"=== {:?}",
@@ -531,11 +462,7 @@
 				// Take `assets` from the origin account (on-chain) and place into dest account.
 				let origin = self.origin_ref().ok_or(XcmError::BadOrigin)?;
 				for asset in assets.inner() {
-<<<<<<< HEAD
 					Config::AssetTransactor::beam_asset(
-=======
-					Config::AssetTransactor::transfer_asset(
->>>>>>> fa54983d
 						&asset,
 						origin,
 						&beneficiary,
@@ -548,11 +475,7 @@
 				let origin = self.origin_ref().ok_or(XcmError::BadOrigin)?;
 				// Take `assets` from the origin account (on-chain) and place into dest account.
 				for asset in assets.inner() {
-<<<<<<< HEAD
 					Config::AssetTransactor::beam_asset(asset, origin, &dest, &self.context)?;
-=======
-					Config::AssetTransactor::transfer_asset(asset, origin, &dest, &self.context)?;
->>>>>>> fa54983d
 				}
 				let reanchor_context = Config::UniversalLocation::get();
 				assets.reanchor(&dest, reanchor_context).map_err(|()| XcmError::LocationFull)?;
@@ -591,19 +514,6 @@
 				let dispatch_origin = Config::OriginConverter::convert_origin(origin, origin_kind)
 					.map_err(|_| XcmError::BadOrigin)?;
 				let weight = message_call.get_dispatch_info().weight;
-<<<<<<< HEAD
-				ensure!(weight <= require_weight_at_most, XcmError::MaxWeightInvalid);
-				let maybe_actual_weight = match message_call.dispatch(dispatch_origin) {
-					Ok(post_info) => {
-						self.transact_status = MaybeErrorCode::Success;
-						post_info.actual_weight
-					},
-					Err(error_and_info) => {
-						self.transact_status = error_and_info.error.encode().into();
-						error_and_info.post_info.actual_weight
-					},
-				};
-=======
 				ensure!(weight.ref_time() <= require_weight_at_most, XcmError::MaxWeightInvalid);
 				let maybe_actual_weight =
 					match Config::CallDispatcher::dispatch(message_call, dispatch_origin) {
@@ -616,7 +526,6 @@
 							error_and_info.post_info.actual_weight
 						},
 					};
->>>>>>> fa54983d
 				let actual_weight = maybe_actual_weight.unwrap_or(weight);
 				let surplus = weight.saturating_sub(actual_weight);
 				// We assume that the `Config::Weigher` will counts the `require_weight_at_most`
