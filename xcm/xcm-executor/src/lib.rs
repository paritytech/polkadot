// Copyright 2020 Parity Technologies (UK) Ltd.
// This file is part of Polkadot.

// Polkadot is free software: you can redistribute it and/or modify
// it under the terms of the GNU General Public License as published by
// the Free Software Foundation, either version 3 of the License, or
// (at your option) any later version.

// Polkadot is distributed in the hope that it will be useful,
// but WITHOUT ANY WARRANTY; without even the implied warranty of
// MERCHANTABILITY or FITNESS FOR A PARTICULAR PURPOSE.  See the
// GNU General Public License for more details.

// You should have received a copy of the GNU General Public License
// along with Polkadot.  If not, see <http://www.gnu.org/licenses/>.

#![cfg_attr(not(feature = "std"), no_std)]

use frame_support::{
	dispatch::{Dispatchable, Weight},
	ensure,
	weights::GetDispatchInfo,
};
use sp_runtime::traits::Saturating;
use sp_std::{marker::PhantomData, prelude::*};
use xcm::latest::{
	Error as XcmError, ExecuteXcm,
	Instruction::{self, *},
	MultiAssets, MultiLocation, Outcome, Response, SendXcm, Xcm,
};

pub mod traits;
use traits::{
	ClaimAssets, ConvertOrigin, DropAssets, FilterAssetLocation, InvertLocation, OnResponse,
	ShouldExecute, TransactAsset, VersionChangeNotifier, WeightBounds, WeightTrader,
};

mod assets;
pub use assets::Assets;
mod config;
pub use config::Config;

/// The XCM executor.
pub struct XcmExecutor<Config: config::Config> {
<<<<<<< HEAD
	holding: Assets,
	origin: Option<MultiLocation>,
	trader: Config::Trader,
=======
	pub holding: Assets,
	pub origin: Option<MultiLocation>,
	pub original_origin: MultiLocation,
	pub trader: Config::Trader,
>>>>>>> 57c01c32
	/// The most recent error result and instruction index into the fragment in which it occurred,
	/// if any.
	pub error: Option<(u32, XcmError)>,
	/// The surplus weight, defined as the amount by which `max_weight` is
	/// an over-estimate of the actual weight consumed. We do it this way to avoid needing the
	/// execution engine to keep track of all instructions' weights (it only needs to care about
	/// the weight of dynamically determined instructions such as `Transact`).
	pub total_surplus: u64,
	pub total_refunded: u64,
	pub error_handler: Xcm<Config::Call>,
	pub error_handler_weight: u64,
	pub appendix: Xcm<Config::Call>,
	pub appendix_weight: u64,
	_config: PhantomData<Config>,
}

/// The maximum recursion limit for `execute_xcm` and `execute_effects`.
pub const MAX_RECURSION_LIMIT: u32 = 8;

impl<Config: config::Config> ExecuteXcm<Config::Call> for XcmExecutor<Config> {
	fn execute_xcm_in_credit(
		origin: impl Into<MultiLocation>,
		mut message: Xcm<Config::Call>,
		weight_limit: Weight,
		mut weight_credit: Weight,
	) -> Outcome {
		let origin = origin.into();
		log::trace!(
			target: "xcm::execute_xcm_in_credit",
			"origin: {:?}, message: {:?}, weight_limit: {:?}, weight_credit: {:?}",
			origin,
			message,
			weight_limit,
			weight_credit,
		);
		let xcm_weight = match Config::Weigher::weight(&mut message) {
			Ok(x) => x,
			Err(()) => return Outcome::Error(XcmError::WeightNotComputable),
		};
		if xcm_weight > weight_limit {
			return Outcome::Error(XcmError::WeightLimitReached(xcm_weight))
		}

		if let Err(_) =
			Config::Barrier::should_execute(&origin, &mut message, xcm_weight, &mut weight_credit)
		{
			return Outcome::Error(XcmError::Barrier)
		}

		let mut vm = Self::new(origin);

		while !message.0.is_empty() {
			let result = vm.execute(message);
			log::trace!(target: "xcm::execute_xcm_in_credit", "result: {:?}", result);
			message = if let Err(error) = result {
				vm.total_surplus.saturating_accrue(error.weight);
				vm.error = Some((error.index, error.xcm_error));
				vm.take_error_handler().or_else(|| vm.take_appendix())
			} else {
				vm.drop_error_handler();
				vm.take_appendix()
			}
		}

		vm.refund_surplus();
		drop(vm.trader);

		let mut weight_used = xcm_weight.saturating_sub(vm.total_surplus);

		if !vm.holding.is_empty() {
			let trap_weight = Config::AssetTrap::drop_assets(&vm.original_origin, vm.holding);
			weight_used.saturating_accrue(trap_weight);
		};

		match vm.error {
			None => Outcome::Complete(weight_used),
			// TODO: #2841 #REALWEIGHT We should deduct the cost of any instructions following
			// the error which didn't end up being executed.
			Some((_, e)) => Outcome::Incomplete(weight_used, e),
		}
	}
}

#[derive(Debug)]
pub struct ExecutorError {
	pub index: u32,
	pub xcm_error: XcmError,
	pub weight: u64,
}

#[cfg(feature = "runtime-benchmarks")]
impl From<ExecutorError> for frame_benchmarking::BenchmarkError {
	fn from(error: ExecutorError) -> Self {
		log::error!(
			"XCM ERROR >> Index: {:?}, Error: {:?}, Weight: {:?}",
			error.index,
			error.xcm_error,
			error.weight
		);
		Self::Stop("xcm executor error: see error logs")
	}
}

impl<Config: config::Config> XcmExecutor<Config> {
	pub fn new(origin: MultiLocation) -> Self {
		Self {
			holding: Assets::new(),
			origin: Some(origin.clone()),
			original_origin: origin,
			trader: Config::Trader::new(),
			error: None,
			total_surplus: 0,
			total_refunded: 0,
			error_handler: Xcm(vec![]),
			error_handler_weight: 0,
			appendix: Xcm(vec![]),
			appendix_weight: 0,
			_config: PhantomData,
		}
	}

	/// Execute the XCM program fragment and report back the error and which instruction caused it,
	/// or `Ok` if there was no error.
	pub fn execute(&mut self, xcm: Xcm<Config::Call>) -> Result<(), ExecutorError> {
		log::trace!(
			target: "xcm::execute",
			"origin: {:?}, total_surplus/refunded: {:?}/{:?}, error_handler_weight: {:?}",
			self.origin,
			self.total_surplus,
			self.total_refunded,
			self.error_handler_weight,
		);
		let mut result = Ok(());
		for (i, instr) in xcm.0.into_iter().enumerate() {
			match &mut result {
				r @ Ok(()) =>
					if let Err(e) = self.process_instruction(instr) {
						*r = Err(ExecutorError { index: i as u32, xcm_error: e, weight: 0 });
					},
				Err(ref mut error) =>
					if let Ok(x) = Config::Weigher::instr_weight(&instr) {
						error.weight.saturating_accrue(x)
					},
			}
		}
		result
	}

	/// Remove the registered error handler and return it. Do not refund its weight.
	fn take_error_handler(&mut self) -> Xcm<Config::Call> {
		let mut r = Xcm::<Config::Call>(vec![]);
		sp_std::mem::swap(&mut self.error_handler, &mut r);
		self.error_handler_weight = 0;
		r
	}

	/// Drop the registered error handler and refund its weight.
	fn drop_error_handler(&mut self) {
		self.error_handler = Xcm::<Config::Call>(vec![]);
		self.total_surplus.saturating_accrue(self.error_handler_weight);
		self.error_handler_weight = 0;
	}

	/// Remove the registered appendix and return it.
	fn take_appendix(&mut self) -> Xcm<Config::Call> {
		let mut r = Xcm::<Config::Call>(vec![]);
		sp_std::mem::swap(&mut self.appendix, &mut r);
		self.appendix_weight = 0;
		r
	}

	/// Refund any unused weight.
	fn refund_surplus(&mut self) {
		let current_surplus = self.total_surplus.saturating_sub(self.total_refunded);
		if current_surplus > 0 {
			self.total_refunded.saturating_accrue(current_surplus);
			if let Some(w) = self.trader.refund_weight(current_surplus) {
				self.holding.subsume(w);
			}
		}
	}

	/// Process a single XCM instruction, mutating the state of the XCM virtual machine.
	fn process_instruction(&mut self, instr: Instruction<Config::Call>) -> Result<(), XcmError> {
		match instr {
			WithdrawAsset(assets) => {
				// Take `assets` from the origin account (on-chain) and place in holding.
				let origin = self.origin.as_ref().ok_or(XcmError::BadOrigin)?;
				for asset in assets.drain().into_iter() {
					Config::AssetTransactor::withdraw_asset(&asset, origin)?;
					self.holding.subsume(asset);
				}
				Ok(())
			},
			ReserveAssetDeposited(assets) => {
				// check whether we trust origin to be our reserve location for this asset.
				let origin = self.origin.as_ref().ok_or(XcmError::BadOrigin)?;
				for asset in assets.drain().into_iter() {
					// Must ensure that we recognise the asset as being managed by the origin.
					ensure!(
						Config::IsReserve::filter_asset_location(&asset, origin),
						XcmError::UntrustedReserveLocation
					);
					self.holding.subsume(asset);
				}
				Ok(())
			},
			TransferAsset { assets, beneficiary } => {
				// Take `assets` from the origin account (on-chain) and place into dest account.
				let origin = self.origin.as_ref().ok_or(XcmError::BadOrigin)?;
				for asset in assets.inner() {
					Config::AssetTransactor::beam_asset(&asset, origin, &beneficiary)?;
				}
				Ok(())
			},
			TransferReserveAsset { mut assets, dest, xcm } => {
				let origin = self.origin.as_ref().ok_or(XcmError::BadOrigin)?;
				// Take `assets` from the origin account (on-chain) and place into dest account.
				let inv_dest = Config::LocationInverter::invert_location(&dest)
					.map_err(|()| XcmError::MultiLocationNotInvertible)?;
				for asset in assets.inner() {
					Config::AssetTransactor::beam_asset(asset, origin, &dest)?;
				}
				assets.reanchor(&inv_dest)?;
				let mut message = vec![ReserveAssetDeposited(assets), ClearOrigin];
				message.extend(xcm.0.into_iter());
				Config::XcmSender::send_xcm(dest, Xcm(message)).map_err(Into::into)
			},
			ReceiveTeleportedAsset(assets) => {
				let origin = self.origin.as_ref().ok_or(XcmError::BadOrigin)?;
				// check whether we trust origin to teleport this asset to us via config trait.
				for asset in assets.inner() {
					// We only trust the origin to send us assets that they identify as their
					// sovereign assets.
					ensure!(
						Config::IsTeleporter::filter_asset_location(asset, origin),
						XcmError::UntrustedTeleportLocation
					);
					// We should check that the asset can actually be teleported in (for this to be in error, there
					// would need to be an accounting violation by one of the trusted chains, so it's unlikely, but we
					// don't want to punish a possibly innocent chain/user).
					Config::AssetTransactor::can_check_in(&origin, asset)?;
				}
				for asset in assets.drain().into_iter() {
					Config::AssetTransactor::check_in(origin, &asset);
					self.holding.subsume(asset);
				}
				Ok(())
			},
			Transact { origin_type, require_weight_at_most, mut call } => {
				// We assume that the Relay-chain is allowed to use transact on this parachain.
				let origin = self.origin.clone().ok_or(XcmError::BadOrigin)?;

				// TODO: #2841 #TRANSACTFILTER allow the trait to issue filters for the relay-chain
				let message_call = call.take_decoded().map_err(|_| XcmError::FailedToDecode)?;
				let dispatch_origin = Config::OriginConverter::convert_origin(origin, origin_type)
					.map_err(|_| XcmError::BadOrigin)?;
				let weight = message_call.get_dispatch_info().weight;
				ensure!(weight <= require_weight_at_most, XcmError::TooMuchWeightRequired);
				let actual_weight = match message_call.dispatch(dispatch_origin) {
					Ok(post_info) => post_info.actual_weight,
					Err(error_and_info) => {
						// Not much to do with the result as it is. It's up to the parachain to ensure that the
						// message makes sense.
						error_and_info.post_info.actual_weight
					},
				}
				.unwrap_or(weight);
				let surplus = weight.saturating_sub(actual_weight);
				// We assume that the `Config::Weigher` will counts the `require_weight_at_most`
				// for the estimate of how much weight this instruction will take. Now that we know
				// that it's less, we credit it.
				//
				// We make the adjustment for the total surplus, which is used eventually
				// reported back to the caller and this ensures that they account for the total
				// weight consumed correctly (potentially allowing them to do more operations in a
				// block than they otherwise would).
				self.total_surplus.saturating_accrue(surplus);
				Ok(())
			},
			QueryResponse { query_id, response, max_weight } => {
				let origin = self.origin.as_ref().ok_or(XcmError::BadOrigin)?;
				Config::ResponseHandler::on_response(origin, query_id, response, max_weight);
				Ok(())
			},
			DescendOrigin(who) => self
				.origin
				.as_mut()
				.ok_or(XcmError::BadOrigin)?
				.append_with(who)
				.map_err(|_| XcmError::MultiLocationFull),
			ClearOrigin => {
				self.origin = None;
				Ok(())
			},
			ReportError { query_id, dest, max_response_weight: max_weight } => {
				// Report the given result by sending a QueryResponse XCM to a previously given outcome
				// destination if one was registered.
				let response = Response::ExecutionResult(match self.error {
					None => Ok(()),
					Some(e) => Err(e),
				});
				let message = QueryResponse { query_id, response, max_weight };
				Config::XcmSender::send_xcm(dest, Xcm(vec![message]))?;
				Ok(())
			},
			DepositAsset { assets, max_assets, beneficiary } => {
				let deposited = self.holding.limited_saturating_take(assets, max_assets as usize);
				for asset in deposited.into_assets_iter() {
					Config::AssetTransactor::deposit_asset(&asset, &beneficiary)?;
				}
				Ok(())
			},
			DepositReserveAsset { assets, max_assets, dest, xcm } => {
				let deposited = self.holding.limited_saturating_take(assets, max_assets as usize);
				for asset in deposited.assets_iter() {
					Config::AssetTransactor::deposit_asset(&asset, &dest)?;
				}
				let assets = Self::reanchored(deposited, &dest)?;
				let mut message = vec![ReserveAssetDeposited(assets), ClearOrigin];
				message.extend(xcm.0.into_iter());
				Config::XcmSender::send_xcm(dest, Xcm(message)).map_err(Into::into)
			},
			InitiateReserveWithdraw { assets, reserve, xcm } => {
				let assets = Self::reanchored(self.holding.saturating_take(assets), &reserve)?;
				let mut message = vec![WithdrawAsset(assets), ClearOrigin];
				message.extend(xcm.0.into_iter());
				Config::XcmSender::send_xcm(reserve, Xcm(message)).map_err(Into::into)
			},
			InitiateTeleport { assets, dest, xcm } => {
				// We must do this first in order to resolve wildcards.
				let assets = self.holding.saturating_take(assets);
				for asset in assets.assets_iter() {
					Config::AssetTransactor::check_out(&dest, &asset);
				}
				let assets = Self::reanchored(assets, &dest)?;
				let mut message = vec![ReceiveTeleportedAsset(assets), ClearOrigin];
				message.extend(xcm.0.into_iter());
				Config::XcmSender::send_xcm(dest, Xcm(message)).map_err(Into::into)
			},
			QueryHolding { query_id, dest, assets, max_response_weight } => {
				let assets = Self::reanchored(self.holding.min(&assets), &dest)?;
				let max_weight = max_response_weight;
				let response = Response::Assets(assets);
				let instruction = QueryResponse { query_id, response, max_weight };
				Config::XcmSender::send_xcm(dest, Xcm(vec![instruction])).map_err(Into::into)
			},
			BuyExecution { fees, weight_limit } => {
				// There is no need to buy any weight is `weight_limit` is `Unlimited` since it
				// would indicate that `AllowTopLevelPaidExecutionFrom` was unused for execution
				// and thus there is some other reason why it has been determined that this XCM
				// should be executed.
				if let Some(weight) = Option::<u64>::from(weight_limit) {
					// pay for `weight` using up to `fees` of the holding register.
					let max_fee =
						self.holding.try_take(fees.into()).map_err(|_| XcmError::NotHoldingFees)?;
					let unspent = self.trader.buy_weight(weight, max_fee)?;
					self.holding.subsume_assets(unspent);
				}
				Ok(())
			},
			RefundSurplus => {
				self.refund_surplus();
				Ok(())
			},
			SetErrorHandler(mut handler) => {
				let handler_weight = Config::Weigher::weight(&mut handler)?;
				self.total_surplus.saturating_accrue(self.error_handler_weight);
				self.error_handler = handler;
				self.error_handler_weight = handler_weight;
				Ok(())
			},
			SetAppendix(mut appendix) => {
				let appendix_weight = Config::Weigher::weight(&mut appendix)?;
				self.total_surplus.saturating_accrue(self.appendix_weight);
				self.appendix = appendix;
				self.appendix_weight = appendix_weight;
				Ok(())
			},
			ClearError => {
				self.error = None;
				Ok(())
			},
			ClaimAsset { assets, ticket } => {
				let origin = self.origin.as_ref().ok_or(XcmError::BadOrigin)?;
				let ok = Config::AssetClaims::claim_assets(origin, &ticket, &assets);
				ensure!(ok, XcmError::UnknownClaim);
				for asset in assets.drain().into_iter() {
					self.holding.subsume(asset);
				}
				Ok(())
			},
			Trap(code) => Err(XcmError::Trap(code)),
			SubscribeVersion { query_id, max_response_weight } => {
				let origin = self.origin.as_ref().ok_or(XcmError::BadOrigin)?.clone();
				// We don't allow derivative origins to subscribe since it would otherwise pose a
				// DoS risk.
				ensure!(self.original_origin == origin, XcmError::BadOrigin);
				Config::SubscriptionService::start(&origin, query_id, max_response_weight)
			},
			UnsubscribeVersion => {
				let origin = self.origin.as_ref().ok_or(XcmError::BadOrigin)?;
				ensure!(&self.original_origin == origin, XcmError::BadOrigin);
				Config::SubscriptionService::stop(origin)
			},
			ExchangeAsset { .. } => Err(XcmError::Unimplemented),
			HrmpNewChannelOpenRequest { .. } => Err(XcmError::Unimplemented),
			HrmpChannelAccepted { .. } => Err(XcmError::Unimplemented),
			HrmpChannelClosing { .. } => Err(XcmError::Unimplemented),
		}
	}

	fn reanchored(mut assets: Assets, dest: &MultiLocation) -> Result<MultiAssets, XcmError> {
		let inv_dest = Config::LocationInverter::invert_location(&dest)
			.map_err(|()| XcmError::MultiLocationNotInvertible)?;
		assets.prepend_location(&inv_dest);
		Ok(assets.into_assets_iter().collect::<Vec<_>>().into())
	}
}<|MERGE_RESOLUTION|>--- conflicted
+++ resolved
@@ -42,16 +42,10 @@
 
 /// The XCM executor.
 pub struct XcmExecutor<Config: config::Config> {
-<<<<<<< HEAD
-	holding: Assets,
-	origin: Option<MultiLocation>,
-	trader: Config::Trader,
-=======
 	pub holding: Assets,
 	pub origin: Option<MultiLocation>,
 	pub original_origin: MultiLocation,
 	pub trader: Config::Trader,
->>>>>>> 57c01c32
 	/// The most recent error result and instruction index into the fragment in which it occurred,
 	/// if any.
 	pub error: Option<(u32, XcmError)>,
