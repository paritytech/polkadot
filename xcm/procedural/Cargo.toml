[package]
authors = ["Parity Technologies <admin@parity.io>"]
name = "xcm-procedural"
<<<<<<< HEAD
version = "0.9.30"
=======
version = "0.9.31"
>>>>>>> 32dd0c9c
edition = "2021"

[lib]
proc-macro = true

[dependencies]
proc-macro2 = "1.0.43"
quote = "1.0.20"
syn = "1.0.95"
Inflector = "0.11.4"<|MERGE_RESOLUTION|>--- conflicted
+++ resolved
@@ -1,11 +1,7 @@
 [package]
 authors = ["Parity Technologies <admin@parity.io>"]
 name = "xcm-procedural"
-<<<<<<< HEAD
-version = "0.9.30"
-=======
 version = "0.9.31"
->>>>>>> 32dd0c9c
 edition = "2021"
 
 [lib]
