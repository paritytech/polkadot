--- conflicted
+++ resolved
@@ -1,11 +1,7 @@
 [package]
 authors = ["Parity Technologies <admin@parity.io>"]
 name = "xcm-procedural"
-<<<<<<< HEAD
-version = "0.9.28"
-=======
 version = "0.9.29"
->>>>>>> fa54983d
 edition = "2021"
 
 [lib]
