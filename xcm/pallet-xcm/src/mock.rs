// Copyright 2020 Parity Technologies (UK) Ltd.
// This file is part of Polkadot.

// Polkadot is free software: you can redistribute it and/or modify
// it under the terms of the GNU General Public License as published by
// the Free Software Foundation, either version 3 of the License, or
// (at your option) any later version.

// Polkadot is distributed in the hope that it will be useful,
// but WITHOUT ANY WARRANTY; without even the implied warranty of
// MERCHANTABILITY or FITNESS FOR A PARTICULAR PURPOSE.  See the
// GNU General Public License for more details.

// You should have received a copy of the GNU General Public License
// along with Polkadot.  If not, see <http://www.gnu.org/licenses/>.

use frame_support::{construct_runtime, parameter_types, traits::Everything, weights::Weight};
use polkadot_parachain::primitives::Id as ParaId;
use polkadot_runtime_parachains::origin;
use sp_core::H256;
use sp_runtime::{testing::Header, traits::IdentityLookup, AccountId32};
pub use sp_std::{cell::RefCell, fmt::Debug, marker::PhantomData};
use xcm::latest::prelude::*;
use xcm_builder::{
	AccountId32Aliases, AllowKnownQueryResponses, AllowTopLevelPaidExecutionFrom, Case,
	ChildParachainAsNative, ChildParachainConvertsVia, ChildSystemParachainAsSuperuser,
	CurrencyAdapter as XcmCurrencyAdapter, FixedRateOfFungible, FixedWeightBounds, IsConcrete,
	LocationInverter, SignedAccountId32AsNative, SignedToAccountId32, SovereignSignedViaLocation,
	TakeWeightCredit,
};
use xcm_executor::XcmExecutor;

use crate as pallet_xcm;

pub type AccountId = AccountId32;
pub type Balance = u128;
type UncheckedExtrinsic = frame_system::mocking::MockUncheckedExtrinsic<Test>;
type Block = frame_system::mocking::MockBlock<Test>;

#[frame_support::pallet]
pub mod pallet_test_notifier {
	use crate::{ensure_response, QueryId};
	use frame_support::pallet_prelude::*;
	use frame_system::pallet_prelude::*;
	use sp_runtime::DispatchResult;
	use xcm::latest::prelude::*;

	#[pallet::pallet]
	#[pallet::generate_store(pub(super) trait Store)]
	pub struct Pallet<T>(_);

	#[pallet::config]
	pub trait Config: frame_system::Config + crate::Config {
		type Event: IsType<<Self as frame_system::Config>::Event> + From<Event<Self>>;
		type Origin: IsType<<Self as frame_system::Config>::Origin>
			+ Into<Result<crate::Origin, <Self as Config>::Origin>>;
		type Call: IsType<<Self as crate::Config>::Call> + From<Call<Self>>;
	}

	#[pallet::event]
	#[pallet::generate_deposit(pub(super) fn deposit_event)]
	pub enum Event<T: Config> {
		QueryPrepared(QueryId),
		NotifyQueryPrepared(QueryId),
		ResponseReceived(MultiLocation, QueryId, Response),
	}

	#[pallet::error]
	pub enum Error<T> {
		UnexpectedId,
		BadAccountFormat,
	}

	#[pallet::call]
	impl<T: Config> Pallet<T> {
		#[pallet::weight(1_000_000)]
		pub fn prepare_new_query(origin: OriginFor<T>) -> DispatchResult {
			let who = ensure_signed(origin)?;
			let id = who
				.using_encoded(|mut d| <[u8; 32]>::decode(&mut d))
				.map_err(|_| Error::<T>::BadAccountFormat)?;
			let qid = crate::Pallet::<T>::new_query(
				Junction::AccountId32 { network: Any, id }.into(),
				100u32.into(),
			);
			Self::deposit_event(Event::<T>::QueryPrepared(qid));
			Ok(())
		}

		#[pallet::weight(1_000_000)]
		pub fn prepare_new_notify_query(origin: OriginFor<T>) -> DispatchResult {
			let who = ensure_signed(origin)?;
			let id = who
				.using_encoded(|mut d| <[u8; 32]>::decode(&mut d))
				.map_err(|_| Error::<T>::BadAccountFormat)?;
			let call = Call::<T>::notification_received(0, Default::default());
			let qid = crate::Pallet::<T>::new_notify_query(
				Junction::AccountId32 { network: Any, id }.into(),
				<T as Config>::Call::from(call),
				100u32.into(),
			);
			Self::deposit_event(Event::<T>::NotifyQueryPrepared(qid));
			Ok(())
		}

		#[pallet::weight(1_000_000)]
		pub fn notification_received(
			origin: OriginFor<T>,
			query_id: QueryId,
			response: Response,
		) -> DispatchResult {
			let responder = ensure_response(<T as Config>::Origin::from(origin))?;
			Self::deposit_event(Event::<T>::ResponseReceived(responder, query_id, response));
			Ok(())
		}
	}
}

construct_runtime!(
	pub enum Test where
		Block = Block,
		NodeBlock = Block,
		UncheckedExtrinsic = UncheckedExtrinsic,
	{
		System: frame_system::{Pallet, Call, Storage, Config, Event<T>},
		Balances: pallet_balances::{Pallet, Call, Storage, Config<T>, Event<T>},
		ParasOrigin: origin::{Pallet, Origin},
		XcmPallet: pallet_xcm::{Pallet, Call, Storage, Event<T>, Origin},
		TestNotifier: pallet_test_notifier::{Pallet, Call, Event<T>},
	}
);

thread_local! {
	pub static SENT_XCM: RefCell<Vec<(MultiLocation, Xcm<()>)>> = RefCell::new(Vec::new());
}
pub fn sent_xcm() -> Vec<(MultiLocation, Xcm<()>)> {
	SENT_XCM.with(|q| (*q.borrow()).clone())
}
/// Sender that never returns error, always sends
pub struct TestSendXcm;
impl SendXcm for TestSendXcm {
<<<<<<< HEAD
	fn send_xcm(dest: impl Into<MultiLocation>, msg: Xcm) -> XcmResult {
		SENT_XCM.with(|q| q.borrow_mut().push((dest.into(), msg)));
=======
	fn send_xcm(dest: MultiLocation, msg: Xcm<()>) -> SendResult {
		SENT_XCM.with(|q| q.borrow_mut().push((dest, msg)));
>>>>>>> ccfd5b91
		Ok(())
	}
}
/// Sender that returns error if `X8` junction and stops routing
pub struct TestSendXcmErrX8;
impl SendXcm for TestSendXcmErrX8 {
<<<<<<< HEAD
	fn send_xcm(dest: impl Into<MultiLocation>, msg: Xcm) -> XcmResult {
		let dest = dest.into();
=======
	fn send_xcm(dest: MultiLocation, msg: Xcm<()>) -> SendResult {
>>>>>>> ccfd5b91
		if dest.len() == 8 {
			Err(SendError::Transport("Destination location full"))
		} else {
			SENT_XCM.with(|q| q.borrow_mut().push((dest, msg)));
			Ok(())
		}
	}
}

parameter_types! {
	pub const BlockHashCount: u64 = 250;
}

impl frame_system::Config for Test {
	type Origin = Origin;
	type Call = Call;
	type Index = u64;
	type BlockNumber = u64;
	type Hash = H256;
	type Hashing = ::sp_runtime::traits::BlakeTwo256;
	type AccountId = AccountId;
	type Lookup = IdentityLookup<Self::AccountId>;
	type Header = Header;
	type Event = Event;
	type BlockHashCount = BlockHashCount;
	type BlockWeights = ();
	type BlockLength = ();
	type Version = ();
	type PalletInfo = PalletInfo;
	type AccountData = pallet_balances::AccountData<Balance>;
	type OnNewAccount = ();
	type OnKilledAccount = ();
	type DbWeight = ();
	type BaseCallFilter = Everything;
	type SystemWeightInfo = ();
	type SS58Prefix = ();
	type OnSetCode = ();
}

parameter_types! {
	pub ExistentialDeposit: Balance = 1;
	pub const MaxLocks: u32 = 50;
	pub const MaxReserves: u32 = 50;
}

impl pallet_balances::Config for Test {
	type MaxLocks = MaxLocks;
	type Balance = Balance;
	type Event = Event;
	type DustRemoval = ();
	type ExistentialDeposit = ExistentialDeposit;
	type AccountStore = System;
	type WeightInfo = ();
	type MaxReserves = MaxReserves;
	type ReserveIdentifier = [u8; 8];
}

parameter_types! {
	pub const RelayLocation: MultiLocation = Here.into();
	pub const AnyNetwork: NetworkId = NetworkId::Any;
	pub Ancestry: MultiLocation = Here.into();
	pub UnitWeightCost: Weight = 1_000;
}

pub type SovereignAccountOf =
	(ChildParachainConvertsVia<ParaId, AccountId>, AccountId32Aliases<AnyNetwork, AccountId>);

pub type LocalAssetTransactor =
	XcmCurrencyAdapter<Balances, IsConcrete<RelayLocation>, SovereignAccountOf, AccountId, ()>;

type LocalOriginConverter = (
	SovereignSignedViaLocation<SovereignAccountOf, Origin>,
	ChildParachainAsNative<origin::Origin, Origin>,
	SignedAccountId32AsNative<AnyNetwork, Origin>,
	ChildSystemParachainAsSuperuser<ParaId, Origin>,
);

parameter_types! {
	pub const BaseXcmWeight: Weight = 1_000;
	pub CurrencyPerSecond: (AssetId, u128) = (Concrete(RelayLocation::get()), 1);
	pub TrustedAssets: (MultiAssetFilter, MultiLocation) = (All.into(), Here.into());
	pub const MaxInstructions: u32 = 100;
}

pub type Barrier = (
	TakeWeightCredit,
	AllowTopLevelPaidExecutionFrom<Everything>,
	AllowKnownQueryResponses<XcmPallet>,
);

pub struct XcmConfig;
impl xcm_executor::Config for XcmConfig {
	type Call = Call;
	type XcmSender = TestSendXcm;
	type AssetTransactor = LocalAssetTransactor;
	type OriginConverter = LocalOriginConverter;
	type IsReserve = ();
	type IsTeleporter = Case<TrustedAssets>;
	type LocationInverter = LocationInverter<Ancestry>;
	type Barrier = Barrier;
	type Weigher = FixedWeightBounds<BaseXcmWeight, Call, MaxInstructions>;
	type Trader = FixedRateOfFungible<CurrencyPerSecond, ()>;
	type ResponseHandler = XcmPallet;
}

pub type LocalOriginToLocation = SignedToAccountId32<Origin, AccountId, AnyNetwork>;

impl pallet_xcm::Config for Test {
	type Event = Event;
	type SendXcmOrigin = xcm_builder::EnsureXcmOrigin<Origin, LocalOriginToLocation>;
	type XcmRouter = (TestSendXcmErrX8, TestSendXcm);
	type ExecuteXcmOrigin = xcm_builder::EnsureXcmOrigin<Origin, LocalOriginToLocation>;
	type XcmExecuteFilter = Everything;
	type XcmExecutor = XcmExecutor<XcmConfig>;
	type XcmTeleportFilter = Everything;
	type XcmReserveTransferFilter = Everything;
	type Weigher = FixedWeightBounds<BaseXcmWeight, Call, MaxInstructions>;
	type LocationInverter = LocationInverter<Ancestry>;
	type Origin = Origin;
	type Call = Call;
}

impl origin::Config for Test {}

impl pallet_test_notifier::Config for Test {
	type Event = Event;
	type Origin = Origin;
	type Call = Call;
}

pub(crate) fn last_event() -> Event {
	System::events().pop().expect("Event expected").event
}

pub(crate) fn last_events(n: usize) -> Vec<Event> {
	System::events().into_iter().map(|e| e.event).rev().take(n).rev().collect()
}

pub(crate) fn buy_execution<C>(fees: impl Into<MultiAsset>) -> Instruction<C> {
	use xcm::latest::prelude::*;
	BuyExecution { fees: fees.into(), weight_limit: Unlimited }
}

pub(crate) fn new_test_ext_with_balances(
	balances: Vec<(AccountId, Balance)>,
) -> sp_io::TestExternalities {
	let mut t = frame_system::GenesisConfig::default().build_storage::<Test>().unwrap();

	pallet_balances::GenesisConfig::<Test> { balances }
		.assimilate_storage(&mut t)
		.unwrap();

	let mut ext = sp_io::TestExternalities::new(t);
	ext.execute_with(|| System::set_block_number(1));
	ext
}<|MERGE_RESOLUTION|>--- conflicted
+++ resolved
@@ -139,25 +139,16 @@
 /// Sender that never returns error, always sends
 pub struct TestSendXcm;
 impl SendXcm for TestSendXcm {
-<<<<<<< HEAD
-	fn send_xcm(dest: impl Into<MultiLocation>, msg: Xcm) -> XcmResult {
+	fn send_xcm(dest: impl Into<MultiLocation>, msg: Xcm<()>) -> SendResult {
 		SENT_XCM.with(|q| q.borrow_mut().push((dest.into(), msg)));
-=======
-	fn send_xcm(dest: MultiLocation, msg: Xcm<()>) -> SendResult {
-		SENT_XCM.with(|q| q.borrow_mut().push((dest, msg)));
->>>>>>> ccfd5b91
 		Ok(())
 	}
 }
 /// Sender that returns error if `X8` junction and stops routing
 pub struct TestSendXcmErrX8;
 impl SendXcm for TestSendXcmErrX8 {
-<<<<<<< HEAD
-	fn send_xcm(dest: impl Into<MultiLocation>, msg: Xcm) -> XcmResult {
+	fn send_xcm(dest: impl Into<MultiLocation>, msg: Xcm<()>) -> SendResult {
 		let dest = dest.into();
-=======
-	fn send_xcm(dest: MultiLocation, msg: Xcm<()>) -> SendResult {
->>>>>>> ccfd5b91
 		if dest.len() == 8 {
 			Err(SendError::Transport("Destination location full"))
 		} else {
