// Copyright (C) Parity Technologies (UK) Ltd.
// This file is part of Polkadot.

// Polkadot is free software: you can redistribute it and/or modify
// it under the terms of the GNU General Public License as published by
// the Free Software Foundation, either version 3 of the License, or
// (at your option) any later version.

// Polkadot is distributed in the hope that it will be useful,
// but WITHOUT ANY WARRANTY; without even the implied warranty of
// MERCHANTABILITY or FITNESS FOR A PARTICULAR PURPOSE.  See the
// GNU General Public License for more details.

// You should have received a copy of the GNU General Public License
// along with Polkadot.  If not, see <http://www.gnu.org/licenses/>.

use crate::{Config, Pallet, VersionNotifyTargets};
use frame_support::{
	pallet_prelude::*,
	traits::{OnRuntimeUpgrade, StorageVersion},
	weights::Weight,
};

const DEFAULT_PROOF_SIZE: u64 = 64 * 1024;

pub mod v1 {
	use crate::{CurrentMigration, VersionMigrationStage};

	use super::*;

	pub struct MigrateToV1<T>(sp_std::marker::PhantomData<T>);
	impl<T: Config> OnRuntimeUpgrade for MigrateToV1<T> {
		#[cfg(feature = "try-runtime")]
		fn pre_upgrade() -> Result<sp_std::vec::Vec<u8>, sp_runtime::TryRuntimeError> {
			ensure!(StorageVersion::get::<Pallet<T>>() == 0, "must upgrade linearly");

			Ok(sp_std::vec::Vec::new())
		}

		fn on_runtime_upgrade() -> Weight {
			CurrentMigration::<T>::put(VersionMigrationStage::default());
			let mut weight = T::DbWeight::get().writes(1);

			if StorageVersion::get::<Pallet<T>>() == 0 {
				weight.saturating_accrue(T::DbWeight::get().reads(1));

				let translate = |pre: (u64, u64, u32)| -> Option<(u64, Weight, u32)> {
					weight = weight.saturating_add(T::DbWeight::get().reads_writes(1, 1));
					let translated = (pre.0, Weight::from_parts(pre.1, DEFAULT_PROOF_SIZE), pre.2);
					log::info!("Migrated VersionNotifyTarget {:?} to {:?}", pre, translated);
					Some(translated)
				};

				VersionNotifyTargets::<T>::translate_values(translate);

				log::info!("v1 applied successfully");
				StorageVersion::new(1).put::<Pallet<T>>();
<<<<<<< HEAD
				weight.saturating_add(T::DbWeight::get().writes(1));
=======

				weight.saturating_add(T::DbWeight::get().writes(1))
>>>>>>> 8eb5efcd
			} else {
				log::warn!("skipping v1, should be removed");
				weight.saturating_accrue(T::DbWeight::get().reads(1));
			}

			weight
		}
	}
}<|MERGE_RESOLUTION|>--- conflicted
+++ resolved
@@ -55,12 +55,7 @@
 
 				log::info!("v1 applied successfully");
 				StorageVersion::new(1).put::<Pallet<T>>();
-<<<<<<< HEAD
 				weight.saturating_add(T::DbWeight::get().writes(1));
-=======
-
-				weight.saturating_add(T::DbWeight::get().writes(1))
->>>>>>> 8eb5efcd
 			} else {
 				log::warn!("skipping v1, should be removed");
 				weight.saturating_accrue(T::DbWeight::get().reads(1));
