// Copyright 2020-2021 Parity Technologies (UK) Ltd.
// This file is part of Polkadot.

// Polkadot is free software: you can redistribute it and/or modify
// it under the terms of the GNU General Public License as published by
// the Free Software Foundation, either version 3 of the License, or
// (at your option) any later version.

// Polkadot is distributed in the hope that it will be useful,
// but WITHOUT ANY WARRANTY; without even the implied warranty of
// MERCHANTABILITY or FITNESS FOR A PARTICULAR PURPOSE.  See the
// GNU General Public License for more details.

// You should have received a copy of the GNU General Public License
// along with Polkadot.  If not, see <http://www.gnu.org/licenses/>.

//! Pallet to handle XCM messages.

#![cfg_attr(not(feature = "std"), no_std)]

#[cfg(test)]
mod mock;
#[cfg(test)]
mod tests;

use codec::{Decode, Encode};
use frame_support::traits::{Contains, EnsureOrigin, Get, OriginTrait};
use sp_runtime::{traits::BadOrigin, RuntimeDebug};
use sp_std::{
	boxed::Box,
	convert::{TryFrom, TryInto},
	marker::PhantomData,
	prelude::*,
	vec,
};
use xcm::{
	latest::prelude::*, VersionedMultiAssets, VersionedMultiLocation, VersionedResponse,
	VersionedXcm,
};
use xcm_executor::traits::ConvertOrigin;

use frame_support::PalletId;
pub use pallet::*;

#[frame_support::pallet]
pub mod pallet {
	use super::*;
	use frame_support::{
		dispatch::{Dispatchable, GetDispatchInfo, PostDispatchInfo},
		pallet_prelude::*,
	};
	use frame_system::{pallet_prelude::*, Config as SysConfig};
	use sp_runtime::traits::{AccountIdConversion, BlockNumberProvider};
	use xcm_executor::traits::{InvertLocation, OnResponse, WeightBounds};

	#[pallet::pallet]
	#[pallet::generate_store(pub(super) trait Store)]
	pub struct Pallet<T>(_);

	#[pallet::config]
	/// The module configuration trait.
	pub trait Config: frame_system::Config {
		/// The overarching event type.
		type Event: From<Event<Self>> + IsType<<Self as frame_system::Config>::Event>;

		/// Required origin for sending XCM messages. If successful, the it resolves to `MultiLocation`
		/// which exists as an interior location within this chain's XCM context.
		type SendXcmOrigin: EnsureOrigin<<Self as SysConfig>::Origin, Success = MultiLocation>;

		/// The type used to actually dispatch an XCM to its destination.
		type XcmRouter: SendXcm;

		/// Required origin for executing XCM messages, including the teleport functionality. If successful,
		/// then it resolves to `MultiLocation` which exists as an interior location within this chain's XCM
		/// context.
		type ExecuteXcmOrigin: EnsureOrigin<<Self as SysConfig>::Origin, Success = MultiLocation>;

		/// Our XCM filter which messages to be executed using `XcmExecutor` must pass.
		type XcmExecuteFilter: Contains<(MultiLocation, Xcm<<Self as SysConfig>::Call>)>;

		/// Something to execute an XCM message.
		type XcmExecutor: ExecuteXcm<<Self as SysConfig>::Call>;

		/// Our XCM filter which messages to be teleported using the dedicated extrinsic must pass.
		type XcmTeleportFilter: Contains<(MultiLocation, Vec<MultiAsset>)>;

		/// Our XCM filter which messages to be reserve-transferred using the dedicated extrinsic must pass.
		type XcmReserveTransferFilter: Contains<(MultiLocation, Vec<MultiAsset>)>;

		/// Means of measuring the weight consumed by an XCM message locally.
		type Weigher: WeightBounds<<Self as SysConfig>::Call>;

		/// Means of inverting a location.
		type LocationInverter: InvertLocation;

		/// The outer `Origin` type.
		type Origin: From<Origin> + From<<Self as SysConfig>::Origin>;

		/// The outer `Call` type.
		type Call: Parameter
			+ GetDispatchInfo
			+ IsType<<Self as frame_system::Config>::Call>
			+ Dispatchable<Origin = <Self as Config>::Origin, PostInfo = PostDispatchInfo>;
	}

	/// The maximum number of distinct assets allowed to be transferred in a single helper extrinsic.
	const MAX_ASSETS_FOR_TRANSFER: usize = 2;

	#[pallet::event]
	#[pallet::generate_deposit(pub(super) fn deposit_event)]
	pub enum Event<T: Config> {
		/// Execution of an XCM message was attempted.
		///
		/// \[ outcome \]
		Attempted(xcm::latest::Outcome),
		/// A XCM message was sent.
		///
		/// \[ origin, destination, message \]
		Sent(MultiLocation, MultiLocation, Xcm<()>),
		/// Query response received which does not match a registered query. This may be because a
		/// matching query was never registered, it may be because it is a duplicate response, or
		/// because the query timed out.
		///
		/// \[ origin location, id \]
		UnexpectedResponse(MultiLocation, QueryId),
		/// Query response has been received and is ready for taking with `take_response`. There is
		/// no registered notification call.
		///
		/// \[ id, response \]
		ResponseReady(QueryId, Response),
		/// Query response has been received and query is removed. The registered notification has
		/// been dispatched and executed successfully.
		///
		/// \[ id, pallet index, call index \]
		Notified(QueryId, u8, u8),
		/// Query response has been received and query is removed. The registered notification could
		/// not be dispatched because the dispatch weight is greater than the maximum weight
		/// originally budgeted by this runtime for the query result.
		///
		/// \[ id, pallet index, call index, actual weight, max budgeted weight \]
		NotifyOverweight(QueryId, u8, u8, Weight, Weight),
		/// Query response has been received and query is removed. There was a general error with
		/// dispatching the notification call.
		///
		/// \[ id, pallet index, call index \]
		NotifyDispatchError(QueryId, u8, u8),
		/// Query response has been received and query is removed. The dispatch was unable to be
		/// decoded into a `Call`; this might be due to dispatch function having a signature which
		/// is not `(origin, QueryId, Response)`.
		///
		/// \[ id, pallet index, call index \]
		NotifyDecodeFailed(QueryId, u8, u8),
		/// Expected query response has been received but the origin location of the response does
		/// not match that expected. The query remains registered for a later, valid, response to
		/// be received and acted upon.
		///
		/// \[ origin location, id, expected location \]
		InvalidResponder(MultiLocation, QueryId, MultiLocation),
		/// Expected query response has been received but the expected origin location placed in
		/// storate by this runtime previously cannot be decoded. The query remains registered.
		///
		/// This is unexpected (since a location placed in storage in a previously executing
		/// runtime should be readable prior to query timeout) and dangerous since the possibly
		/// valid response will be dropped. Manual governance intervention is probably going to be
		/// needed.
		///
		/// \[ origin location, id \]
		InvalidResponderVersion(MultiLocation, QueryId),
		/// Received query response has been read and removed.
		///
		/// \[ id \]
		ResponseTaken(QueryId),
	}

	#[pallet::origin]
	#[derive(PartialEq, Eq, Clone, Encode, Decode, RuntimeDebug)]
	pub enum Origin {
		/// It comes from somewhere in the XCM space wanting to transact.
		Xcm(MultiLocation),
		/// It comes as an expected response from an XCM location.
		Response(MultiLocation),
	}
	impl From<MultiLocation> for Origin {
		fn from(location: MultiLocation) -> Origin {
			Origin::Xcm(location)
		}
	}

	#[pallet::error]
	pub enum Error<T> {
		/// The desired destination was unreachable, generally because there is a no way of routing
		/// to it.
		Unreachable,
		/// There was some other issue (i.e. not to do with routing) in sending the message. Perhaps
		/// a lack of space for buffering the message.
		SendFailure,
		/// The message execution fails the filter.
		Filtered,
		/// The message's weight could not be determined.
		UnweighableMessage,
		/// The assets to be sent are empty.
		Empty,
		/// Could not re-anchor the assets to declare the fees for the destination chain.
		CannotReanchor,
		/// Too many assets have been attempted for transfer.
		TooManyAssets,
		/// Origin is invalid for sending.
		InvalidOrigin,
		/// The version of the `Versioned` value used is not able to be interpreted.
		BadVersion,
	}

	/// The status of a query.
	#[derive(Clone, Eq, PartialEq, Encode, Decode, RuntimeDebug)]
	pub enum QueryStatus<BlockNumber> {
		/// The query was sent but no response has yet been received.
		Pending {
			responder: VersionedMultiLocation,
			maybe_notify: Option<(u8, u8)>,
			timeout: BlockNumber,
		},
		/// A response has been received.
		Ready { response: VersionedResponse, at: BlockNumber },
	}

	/// Value of a query, must be unique for each query.
	pub type QueryId = u64;

	/// The latest available query index.
	#[pallet::storage]
	pub(super) type QueryCount<T: Config> = StorageValue<_, QueryId, ValueQuery>;

	/// The ongoing queries.
	#[pallet::storage]
	#[pallet::getter(fn query)]
	pub(super) type Queries<T: Config> =
		StorageMap<_, Blake2_128Concat, QueryId, QueryStatus<T::BlockNumber>, OptionQuery>;

	#[pallet::hooks]
	impl<T: Config> Hooks<BlockNumberFor<T>> for Pallet<T> {}

	#[pallet::call]
	impl<T: Config> Pallet<T> {
		#[pallet::weight(100_000_000)]
		pub fn send(
			origin: OriginFor<T>,
			dest: Box<VersionedMultiLocation>,
			message: Box<VersionedXcm<()>>,
		) -> DispatchResult {
			let origin_location = T::SendXcmOrigin::ensure_origin(origin)?;
			let interior: Junctions =
				origin_location.clone().try_into().map_err(|_| Error::<T>::InvalidOrigin)?;
			let dest = MultiLocation::try_from(*dest).map_err(|()| Error::<T>::BadVersion)?;
			let message: Xcm<()> = (*message).try_into().map_err(|()| Error::<T>::BadVersion)?;

			Self::send_xcm(interior, dest.clone(), message.clone()).map_err(|e| match e {
				SendError::CannotReachDestination(..) => Error::<T>::Unreachable,
				_ => Error::<T>::SendFailure,
			})?;
			Self::deposit_event(Event::Sent(origin_location, dest, message));
			Ok(())
		}

		/// Teleport some assets from the local chain to some destination chain.
		///
		/// Fee payment on the destination side is made from the first asset listed in the `assets` vector.
		///
		/// - `origin`: Must be capable of withdrawing the `assets` and executing XCM.
		/// - `dest`: Destination context for the assets. Will typically be `X2(Parent, Parachain(..))` to send
		///   from parachain to parachain, or `X1(Parachain(..))` to send from relay to parachain.
		/// - `beneficiary`: A beneficiary location for the assets in the context of `dest`. Will generally be
		///   an `AccountId32` value.
		/// - `assets`: The assets to be withdrawn. The first item should be the currency used to to pay the fee on the
		///   `dest` side. May not be empty.
		/// - `dest_weight`: Equal to the total weight on `dest` of the XCM message
		///   `Teleport { assets, effects: [ BuyExecution{..}, DepositAsset{..} ] }`.
		#[pallet::weight({
			let maybe_assets: Result<MultiAssets, ()> = (*assets.clone()).try_into();
			let maybe_dest: Result<MultiLocation, ()> = (*dest.clone()).try_into();
			match (maybe_assets, maybe_dest) {
				(Ok(assets), Ok(dest)) => {
					use sp_std::vec;
					let mut message = Xcm(vec![
						WithdrawAsset(assets),
						InitiateTeleport { assets: Wild(All), dest, xcm: Xcm(vec![]) },
					]);
					T::Weigher::weight(&mut message).map_or(Weight::max_value(), |w| 100_000_000 + w)
				},
				_ => Weight::max_value(),
			}
		})]
		pub fn teleport_assets(
			origin: OriginFor<T>,
			dest: Box<VersionedMultiLocation>,
			beneficiary: Box<VersionedMultiLocation>,
			assets: Box<VersionedMultiAssets>,
			fee_asset_item: u32,
		) -> DispatchResult {
			let origin_location = T::ExecuteXcmOrigin::ensure_origin(origin)?;
			let dest = MultiLocation::try_from(*dest).map_err(|()| Error::<T>::BadVersion)?;
			let beneficiary =
				MultiLocation::try_from(*beneficiary).map_err(|()| Error::<T>::BadVersion)?;
			let assets = MultiAssets::try_from(*assets).map_err(|()| Error::<T>::BadVersion)?;

			ensure!(assets.len() <= MAX_ASSETS_FOR_TRANSFER, Error::<T>::TooManyAssets);
			let value = (origin_location, assets.drain());
			ensure!(T::XcmTeleportFilter::contains(&value), Error::<T>::Filtered);
			let (origin_location, assets) = value;
			let inv_dest = T::LocationInverter::invert_location(&dest);
			let fees = assets
				.get(fee_asset_item as usize)
				.ok_or(Error::<T>::Empty)?
				.clone()
				.reanchored(&inv_dest)
				.map_err(|_| Error::<T>::CannotReanchor)?;
			let max_assets = assets.len() as u32;
			let assets = assets.into();
			let mut message = Xcm(vec![
				WithdrawAsset(assets),
				InitiateTeleport {
					assets: Wild(All),
					dest,
					xcm: Xcm(vec![
						BuyExecution { fees, weight_limit: Unlimited },
						DepositAsset { assets: Wild(All), max_assets, beneficiary },
					]),
				},
			]);
			let weight =
				T::Weigher::weight(&mut message).map_err(|()| Error::<T>::UnweighableMessage)?;
			let outcome =
				T::XcmExecutor::execute_xcm_in_credit(origin_location, message, weight, weight);
			Self::deposit_event(Event::Attempted(outcome));
			Ok(())
		}

		/// Transfer some assets from the local chain to the sovereign account of a destination chain and forward
		/// a notification XCM.
		///
		/// Fee payment on the destination side is made from the first asset listed in the `assets` vector.
		///
		/// - `origin`: Must be capable of withdrawing the `assets` and executing XCM.
		/// - `dest`: Destination context for the assets. Will typically be `X2(Parent, Parachain(..))` to send
		///   from parachain to parachain, or `X1(Parachain(..))` to send from relay to parachain.
		/// - `beneficiary`: A beneficiary location for the assets in the context of `dest`. Will generally be
		///   an `AccountId32` value.
		/// - `assets`: The assets to be withdrawn. This should include the assets used to pay the fee on the
		///   `dest` side.
		/// - `fee_asset_item`: The index into `assets` of the item which should be used to pay
		///   fees.
		#[pallet::weight({
			match ((*assets.clone()).try_into(), (*dest.clone()).try_into()) {
				(Ok(assets), Ok(dest)) => {
					use sp_std::vec;
					let mut message = Xcm(vec![
						TransferReserveAsset { assets, dest, xcm: Xcm(vec![]) }
					]);
					T::Weigher::weight(&mut message).map_or(Weight::max_value(), |w| 100_000_000 + w)
				},
				_ => Weight::max_value(),
			}
		})]
		pub fn reserve_transfer_assets(
			origin: OriginFor<T>,
			dest: Box<VersionedMultiLocation>,
			beneficiary: Box<VersionedMultiLocation>,
			assets: Box<VersionedMultiAssets>,
			fee_asset_item: u32,
		) -> DispatchResult {
			let origin_location = T::ExecuteXcmOrigin::ensure_origin(origin)?;
			let dest = (*dest).try_into().map_err(|()| Error::<T>::BadVersion)?;
			let beneficiary = (*beneficiary).try_into().map_err(|()| Error::<T>::BadVersion)?;
			let assets: MultiAssets = (*assets).try_into().map_err(|()| Error::<T>::BadVersion)?;

			ensure!(assets.len() <= MAX_ASSETS_FOR_TRANSFER, Error::<T>::TooManyAssets);
			let value = (origin_location, assets.drain());
			ensure!(T::XcmReserveTransferFilter::contains(&value), Error::<T>::Filtered);
			let (origin_location, assets) = value;
			let inv_dest = T::LocationInverter::invert_location(&dest);
			let fees = assets
				.get(fee_asset_item as usize)
				.ok_or(Error::<T>::Empty)?
				.clone()
				.reanchored(&inv_dest)
				.map_err(|_| Error::<T>::CannotReanchor)?;
			let max_assets = assets.len() as u32;
			let assets = assets.into();
			let mut message = Xcm(vec![TransferReserveAsset {
				assets,
				dest,
				xcm: Xcm(vec![
					BuyExecution { fees, weight_limit: Unlimited },
					DepositAsset { assets: Wild(All), max_assets, beneficiary },
				]),
			}]);
			let weight =
				T::Weigher::weight(&mut message).map_err(|()| Error::<T>::UnweighableMessage)?;
			let outcome =
				T::XcmExecutor::execute_xcm_in_credit(origin_location, message, weight, weight);
			Self::deposit_event(Event::Attempted(outcome));
			Ok(())
		}

		/// Execute an XCM message from a local, signed, origin.
		///
		/// An event is deposited indicating whether `msg` could be executed completely or only
		/// partially.
		///
		/// No more than `max_weight` will be used in its attempted execution. If this is less than the
		/// maximum amount of weight that the message could take to be executed, then no execution
		/// attempt will be made.
		///
		/// NOTE: A successful return to this does *not* imply that the `msg` was executed successfully
		/// to completion; only that *some* of it was executed.
		#[pallet::weight(max_weight.saturating_add(100_000_000u64))]
		pub fn execute(
			origin: OriginFor<T>,
			message: Box<VersionedXcm<<T as SysConfig>::Call>>,
			max_weight: Weight,
		) -> DispatchResult {
			let origin_location = T::ExecuteXcmOrigin::ensure_origin(origin)?;
			let message = (*message).try_into().map_err(|()| Error::<T>::BadVersion)?;
			let value = (origin_location, message);
			ensure!(T::XcmExecuteFilter::contains(&value), Error::<T>::Filtered);
			let (origin_location, message) = value;
			let outcome = T::XcmExecutor::execute_xcm(origin_location, message, max_weight);
			Self::deposit_event(Event::Attempted(outcome));
			Ok(())
		}
	}

	impl<T: Config> Pallet<T> {
		/// Relay an XCM `message` from a given `interior` location in this context to a given `dest`
		/// location. A null `dest` is not handled.
		pub fn send_xcm(
<<<<<<< HEAD
			interior: impl Into<Junctions>,
			dest: impl Into<MultiLocation>,
			message: Xcm<()>,
		) -> Result<(), XcmError> {
			let interior = interior.into();
			let dest = dest.into();
			let message = if let Junctions::Here = interior {
				message
			} else {
				Xcm::<()>::RelayedFrom { who: interior, message: Box::new(message) }
=======
			interior: Junctions,
			dest: MultiLocation,
			mut message: Xcm<()>,
		) -> Result<(), SendError> {
			if interior != Junctions::Here {
				message.0.insert(0, DescendOrigin(interior))
>>>>>>> ccfd5b91
			};
			log::trace!(target: "xcm::send_xcm", "dest: {:?}, message: {:?}", &dest, &message);
			T::XcmRouter::send_xcm(dest, message)
		}

		pub fn check_account() -> T::AccountId {
			const ID: PalletId = PalletId(*b"py/xcmch");
			AccountIdConversion::<T::AccountId>::into_account(&ID)
		}

		fn do_new_query(
			responder: MultiLocation,
			maybe_notify: Option<(u8, u8)>,
			timeout: T::BlockNumber,
		) -> u64 {
			QueryCount::<T>::mutate(|q| {
				let r = *q;
				*q += 1;
				Queries::<T>::insert(
					r,
					QueryStatus::Pending { responder: responder.into(), maybe_notify, timeout },
				);
				r
			})
		}

		/// Consume `message` and return another which is equivalent to it except that it reports
		/// back the outcome.
		///
		/// - `message`: The message whose outcome should be reported.
		/// - `responder`: The origin from which a response should be expected.
		/// - `timeout`: The block number after which it is permissible for `notify` not to be
		///   called even if a response is received.
		///
		/// To check the status of the query, use `fn query()` passing the resultant `QueryId`
		/// value.
		pub fn report_outcome(
			message: &mut Xcm<()>,
			responder: MultiLocation,
			timeout: T::BlockNumber,
		) -> QueryId {
			let dest = T::LocationInverter::invert_location(&responder);
			let query_id = Self::new_query(responder, timeout);
			let report_error = Xcm(vec![ReportError { dest, query_id, max_response_weight: 0 }]);
			message.0.insert(0, SetAppendix(report_error));
			query_id
		}

		/// Consume `message` and return another which is equivalent to it except that it reports
		/// back the outcome and dispatches `notify` on this chain.
		///
		/// - `message`: The message whose outcome should be reported.
		/// - `responder`: The origin from which a response should be expected.
		/// - `notify`: A dispatchable function which will be called once the outcome of `message`
		///   is known. It may be a dispatchable in any pallet of the local chain, but other than
		///   the usual origin, it must accept exactly two arguments: `query_id: QueryId` and
		///   `outcome: Response`, and in that order. It should expect that the origin is
		///   `Origin::Response` and will contain the responder's location.
		/// - `timeout`: The block number after which it is permissible for `notify` not to be
		///   called even if a response is received.
		///
		/// NOTE: `notify` gets called as part of handling an incoming message, so it should be
		/// lightweight. Its weight is estimated during this function and stored ready for
		/// weighing `ReportOutcome` on the way back. If it turns out to be heavier once it returns
		/// then reporting the outcome will fail. Futhermore if the estimate is too high, then it
		/// may be put in the overweight queue and need to be manually executed.
		pub fn report_outcome_notify(
			message: &mut Xcm<()>,
			responder: MultiLocation,
			notify: impl Into<<T as Config>::Call>,
			timeout: T::BlockNumber,
		) {
			let dest = T::LocationInverter::invert_location(&responder);
			let notify: <T as Config>::Call = notify.into();
			let max_response_weight = notify.get_dispatch_info().weight;
			let query_id = Self::new_notify_query(responder, notify, timeout);
			let report_error = Xcm(vec![ReportError { dest, query_id, max_response_weight }]);
			message.0.insert(0, SetAppendix(report_error));
		}

		/// Attempt to create a new query ID and register it as a query that is yet to respond.
		pub fn new_query(responder: MultiLocation, timeout: T::BlockNumber) -> u64 {
			Self::do_new_query(responder, None, timeout)
		}

		/// Attempt to create a new query ID and register it as a query that is yet to respond, and
		/// which will call a dispatchable when a response happens.
		pub fn new_notify_query(
			responder: MultiLocation,
			notify: impl Into<<T as Config>::Call>,
			timeout: T::BlockNumber,
		) -> u64 {
			let notify =
				notify.into().using_encoded(|mut bytes| Decode::decode(&mut bytes)).expect(
					"decode input is output of Call encode; Call guaranteed to have two enums; qed",
				);
			Self::do_new_query(responder, Some(notify), timeout)
		}

		/// Attempt to remove and return the response of query with ID `query_id`.
		///
		/// Returns `None` if the response is not (yet) available.
		pub fn take_response(query_id: QueryId) -> Option<(Response, T::BlockNumber)> {
			if let Some(QueryStatus::Ready { response, at }) = Queries::<T>::get(query_id) {
				let response = response.try_into().ok()?;
				Queries::<T>::remove(query_id);
				Self::deposit_event(Event::ResponseTaken(query_id));
				Some((response, at))
			} else {
				None
			}
		}
	}

	impl<T: Config> OnResponse for Pallet<T> {
		/// Returns `true` if we are expecting a response from `origin` for query `query_id`.
		fn expecting_response(origin: &MultiLocation, query_id: QueryId) -> bool {
			if let Some(QueryStatus::Pending { responder, .. }) = Queries::<T>::get(query_id) {
				return MultiLocation::try_from(responder).map_or(false, |r| origin == &r)
			}
			false
		}

		/// Handler for receiving a `response` from `origin` relating to `query_id`.
		fn on_response(
			origin: &MultiLocation,
			query_id: QueryId,
			response: Response,
			max_weight: Weight,
		) -> Weight {
			if let Some(QueryStatus::Pending { responder, maybe_notify, .. }) =
				Queries::<T>::get(query_id)
			{
				if let Ok(responder) = MultiLocation::try_from(responder) {
					if origin == &responder {
						return match maybe_notify {
							Some((pallet_index, call_index)) => {
								// This is a bit horrible, but we happen to know that the `Call` will
								// be built by `(pallet_index: u8, call_index: u8, QueryId, Response)`.
								// So we just encode that and then re-encode to a real Call.
								let bare = (pallet_index, call_index, query_id, response);
								if let Ok(call) = bare.using_encoded(|mut bytes| {
									<T as Config>::Call::decode(&mut bytes)
								}) {
									Queries::<T>::remove(query_id);
									let weight = call.get_dispatch_info().weight;
									if weight > max_weight {
										let e = Event::NotifyOverweight(
											query_id,
											pallet_index,
											call_index,
											weight,
											max_weight,
										);
										Self::deposit_event(e);
										return 0
									}
									let dispatch_origin = Origin::Response(origin.clone()).into();
									match call.dispatch(dispatch_origin) {
										Ok(post_info) => {
											let e =
												Event::Notified(query_id, pallet_index, call_index);
											Self::deposit_event(e);
											post_info.actual_weight
										},
										Err(error_and_info) => {
											let e = Event::NotifyDispatchError(
												query_id,
												pallet_index,
												call_index,
											);
											Self::deposit_event(e);
											// Not much to do with the result as it is. It's up to the parachain to ensure that the
											// message makes sense.
											error_and_info.post_info.actual_weight
										},
									}
									.unwrap_or(weight)
								} else {
									let e = Event::NotifyDecodeFailed(
										query_id,
										pallet_index,
										call_index,
									);
									Self::deposit_event(e);
									0
								}
							},
							None => {
								let e = Event::ResponseReady(query_id, response.clone());
								Self::deposit_event(e);
								let at = frame_system::Pallet::<T>::current_block_number();
								let response = response.into();
								Queries::<T>::insert(query_id, QueryStatus::Ready { response, at });
								0
							},
						}
					} else {
						Self::deposit_event(Event::InvalidResponder(
							origin.clone(),
							query_id,
							responder,
						));
					}
				} else {
					Self::deposit_event(Event::InvalidResponderVersion(origin.clone(), query_id));
				}
			} else {
				Self::deposit_event(Event::UnexpectedResponse(origin.clone(), query_id));
			}
			0
		}
	}
}

/// Ensure that the origin `o` represents an XCM (`Transact`) origin.
///
/// Returns `Ok` with the location of the XCM sender or an `Err` otherwise.
pub fn ensure_xcm<OuterOrigin>(o: OuterOrigin) -> Result<MultiLocation, BadOrigin>
where
	OuterOrigin: Into<Result<Origin, OuterOrigin>>,
{
	match o.into() {
		Ok(Origin::Xcm(location)) => Ok(location),
		_ => Err(BadOrigin),
	}
}

/// Ensure that the origin `o` represents an XCM response origin.
///
/// Returns `Ok` with the location of the responder or an `Err` otherwise.
pub fn ensure_response<OuterOrigin>(o: OuterOrigin) -> Result<MultiLocation, BadOrigin>
where
	OuterOrigin: Into<Result<Origin, OuterOrigin>>,
{
	match o.into() {
		Ok(Origin::Response(location)) => Ok(location),
		_ => Err(BadOrigin),
	}
}

/// Filter for `MultiLocation` to find those which represent a strict majority approval of an identified
/// plurality.
///
/// May reasonably be used with `EnsureXcm`.
pub struct IsMajorityOfBody<Prefix, Body>(PhantomData<(Prefix, Body)>);
impl<Prefix: Get<MultiLocation>, Body: Get<BodyId>> Contains<MultiLocation>
	for IsMajorityOfBody<Prefix, Body>
{
	fn contains(l: &MultiLocation) -> bool {
		let maybe_suffix = l.match_and_split(&Prefix::get());
		matches!(maybe_suffix, Some(Plurality { id, part }) if id == &Body::get() && part.is_majority())
	}
}

/// `EnsureOrigin` implementation succeeding with a `MultiLocation` value to recognize and filter the
/// `Origin::Xcm` item.
pub struct EnsureXcm<F>(PhantomData<F>);
impl<O: OriginTrait + From<Origin>, F: Contains<MultiLocation>> EnsureOrigin<O> for EnsureXcm<F>
where
	O::PalletsOrigin: From<Origin> + TryInto<Origin, Error = O::PalletsOrigin>,
{
	type Success = MultiLocation;

	fn try_origin(outer: O) -> Result<Self::Success, O> {
		outer.try_with_caller(|caller| {
			caller.try_into().and_then(|o| match o {
				Origin::Xcm(location) if F::contains(&location) => Ok(location),
				Origin::Xcm(location) => Err(Origin::Xcm(location).into()),
				o => Err(o.into()),
			})
		})
	}

	#[cfg(feature = "runtime-benchmarks")]
	fn successful_origin() -> O {
		O::from(Origin::Xcm(Here.into()))
	}
}

/// `EnsureOrigin` implementation succeeding with a `MultiLocation` value to recognize and filter
/// the `Origin::Response` item.
pub struct EnsureResponse<F>(PhantomData<F>);
impl<O: OriginTrait + From<Origin>, F: Contains<MultiLocation>> EnsureOrigin<O>
	for EnsureResponse<F>
where
	O::PalletsOrigin: From<Origin> + TryInto<Origin, Error = O::PalletsOrigin>,
{
	type Success = MultiLocation;

	fn try_origin(outer: O) -> Result<Self::Success, O> {
		outer.try_with_caller(|caller| {
			caller.try_into().and_then(|o| match o {
				Origin::Response(responder) => Ok(responder),
				o => Err(o.into()),
			})
		})
	}

	#[cfg(feature = "runtime-benchmarks")]
	fn successful_origin() -> O {
		O::from(Origin::Response(Here.into()))
	}
}

/// A simple passthrough where we reuse the `MultiLocation`-typed XCM origin as the inner value of
/// this crate's `Origin::Xcm` value.
pub struct XcmPassthrough<Origin>(PhantomData<Origin>);
impl<Origin: From<crate::Origin>> ConvertOrigin<Origin> for XcmPassthrough<Origin> {
	fn convert_origin(
		origin: impl Into<MultiLocation>,
		kind: OriginKind,
	) -> Result<Origin, MultiLocation> {
		let origin = origin.into();
		match kind {
			OriginKind::Xcm => Ok(crate::Origin::Xcm(origin).into()),
			_ => Err(origin),
		}
	}
}<|MERGE_RESOLUTION|>--- conflicted
+++ resolved
@@ -433,25 +433,14 @@
 		/// Relay an XCM `message` from a given `interior` location in this context to a given `dest`
 		/// location. A null `dest` is not handled.
 		pub fn send_xcm(
-<<<<<<< HEAD
 			interior: impl Into<Junctions>,
 			dest: impl Into<MultiLocation>,
-			message: Xcm<()>,
-		) -> Result<(), XcmError> {
+			mut message: Xcm<()>,
+		) -> Result<(), SendError> {
 			let interior = interior.into();
 			let dest = dest.into();
-			let message = if let Junctions::Here = interior {
-				message
-			} else {
-				Xcm::<()>::RelayedFrom { who: interior, message: Box::new(message) }
-=======
-			interior: Junctions,
-			dest: MultiLocation,
-			mut message: Xcm<()>,
-		) -> Result<(), SendError> {
 			if interior != Junctions::Here {
 				message.0.insert(0, DescendOrigin(interior))
->>>>>>> ccfd5b91
 			};
 			log::trace!(target: "xcm::send_xcm", "dest: {:?}, message: {:?}", &dest, &message);
 			T::XcmRouter::send_xcm(dest, message)
