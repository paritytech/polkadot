// Copyright 2020-2021 Parity Technologies (UK) Ltd.
// This file is part of Cumulus.

// Cumulus is free software: you can redistribute it and/or modify
// it under the terms of the GNU General Public License as published by
// the Free Software Foundation, either version 3 of the License, or
// (at your option) any later version.

// Cumulus is distributed in the hope that it will be useful,
// but WITHOUT ANY WARRANTY; without even the implied warranty of
// MERCHANTABILITY or FITNESS FOR A PARTICULAR PURPOSE.  See the
// GNU General Public License for more details.

// You should have received a copy of the GNU General Public License
// along with Cumulus.  If not, see <http://www.gnu.org/licenses/>.

//! Pallet to handle XCM messages.

#![cfg_attr(not(feature = "std"), no_std)]

#[cfg(test)]
mod mock;
#[cfg(test)]
mod tests;

use frame_support::traits::{Contains, EnsureOrigin, Filter, Get, OriginTrait};
use sp_runtime::{traits::BadOrigin, RuntimeDebug};
use sp_std::{boxed::Box, convert::TryInto, marker::PhantomData, prelude::*, vec};
use xcm::v0::prelude::*;
use xcm_executor::traits::ConvertOrigin;

use frame_support::PalletId;
pub use pallet::*;

#[frame_support::pallet]
pub mod pallet {
	use super::*;
	use frame_support::pallet_prelude::*;
	use frame_system::pallet_prelude::*;
	use sp_runtime::traits::AccountIdConversion;
	use xcm_executor::traits::{InvertLocation, WeightBounds};

	#[pallet::pallet]
	#[pallet::generate_store(pub(super) trait Store)]
	pub struct Pallet<T>(_);

	#[pallet::config]
	/// The module configuration trait.
	pub trait Config: frame_system::Config {
		/// The overarching event type.
		type Event: From<Event<Self>> + IsType<<Self as frame_system::Config>::Event>;

		/// Required origin for sending XCM messages. If successful, the it resolves to `MultiLocation`
		/// which exists as an interior location within this chain's XCM context.
		type SendXcmOrigin: EnsureOrigin<Self::Origin, Success = MultiLocation>;

		/// The type used to actually dispatch an XCM to its destination.
		type XcmRouter: SendXcm;

		/// Required origin for executing XCM messages, including the teleport functionality. If successful,
		/// then it resolves to `MultiLocation` which exists as an interior location within this chain's XCM
		/// context.
		type ExecuteXcmOrigin: EnsureOrigin<Self::Origin, Success = MultiLocation>;

		/// Our XCM filter which messages to be executed using `XcmExecutor` must pass.
		type XcmExecuteFilter: Contains<(MultiLocation, Xcm<Self::Call>)>;

		/// Something to execute an XCM message.
		type XcmExecutor: ExecuteXcm<Self::Call>;

		/// Our XCM filter which messages to be teleported using the dedicated extrinsic must pass.
		type XcmTeleportFilter: Contains<(MultiLocation, Vec<MultiAsset>)>;

		/// Our XCM filter which messages to be reserve-transferred using the dedicated extrinsic must pass.
		type XcmReserveTransferFilter: Contains<(MultiLocation, Vec<MultiAsset>)>;

		/// Means of measuring the weight consumed by an XCM message locally.
		type Weigher: WeightBounds<Self::Call>;

		/// Means of inverting a location.
		type LocationInverter: InvertLocation;
	}

	/// The maximum number of distinct assets allowed to be transferred in a single helper extrinsic.
	const MAX_ASSETS_FOR_TRANSFER: usize = 2;

	#[pallet::event]
	#[pallet::generate_deposit(pub(super) fn deposit_event)]
	pub enum Event<T: Config> {
		Attempted(xcm::v0::Outcome),
		Sent(MultiLocation, MultiLocation, Xcm<()>),
	}

	#[pallet::error]
	pub enum Error<T> {
		Unreachable,
		SendFailure,
		/// The message execution fails the filter.
		Filtered,
		/// The message's weight could not be determined.
		UnweighableMessage,
		/// The assets to be sent are empty.
		Empty,
		/// Could not reanchor the assets to declare the fees for the destination chain.
		CannotReanchor,
		/// Too many assets have been attempted for transfer.
		TooManyAssets,
	}

	#[pallet::hooks]
	impl<T: Config> Hooks<BlockNumberFor<T>> for Pallet<T> {}

	#[pallet::call]
	impl<T: Config> Pallet<T> {
		#[pallet::weight(100_000_000)]
		pub fn send(origin: OriginFor<T>, dest: Box<MultiLocation>, message: Box<Xcm<()>>) -> DispatchResult {
			let origin_location = T::SendXcmOrigin::ensure_origin(origin)?;
<<<<<<< HEAD
			Self::send_xcm(origin_location.clone(), *dest.clone(), *message.clone())
				.map_err(|e| match e {
					XcmError::CannotReachDestination(..) => Error::<T>::Unreachable,
					_ => Error::<T>::SendFailure,
				})?;
			Self::deposit_event(Event::Sent(origin_location, *dest, *message));
=======
			Self::send_xcm(origin_location.clone(), dest.clone(), message.clone()).map_err(
				|e| match e {
					XcmError::CannotReachDestination(..) => Error::<T>::Unreachable,
					_ => Error::<T>::SendFailure,
				},
			)?;
			Self::deposit_event(Event::Sent(origin_location, dest, message));
>>>>>>> 6f16b93b
			Ok(())
		}

		/// Teleport some assets from the local chain to some destination chain.
		///
		/// Fee payment on the destination side is made from the first asset listed in the `assets` vector.
		///
		/// - `origin`: Must be capable of withdrawing the `assets` and executing XCM.
		/// - `dest`: Destination context for the assets. Will typically be `X2(Parent, Parachain(..))` to send
		///   from parachain to parachain, or `X1(Parachain(..))` to send from relay to parachain.
		/// - `beneficiary`: A beneficiary location for the assets in the context of `dest`. Will generally be
		///   an `AccountId32` value.
		/// - `assets`: The assets to be withdrawn. This should include the assets used to pay the fee on the
		///   `dest` side.
		/// - `dest_weight`: Equal to the total weight on `dest` of the XCM message
		///   `Teleport { assets, effects: [ BuyExecution{..}, DepositAsset{..} ] }`.
		#[pallet::weight({
			let mut message = Xcm::WithdrawAsset {
				assets: assets.clone(),
				effects: sp_std::vec![ InitiateTeleport {
					assets: sp_std::vec![ All ],
					dest: *dest.clone(),
					effects: sp_std::vec![],
				} ]
			};
			T::Weigher::weight(&mut message).map_or(Weight::max_value(), |w| 100_000_000 + w)
		})]
		pub fn teleport_assets(
			origin: OriginFor<T>,
			dest: Box<MultiLocation>,
			beneficiary: Box<MultiLocation>,
			assets: Vec<MultiAsset>,
			dest_weight: Weight,
		) -> DispatchResult {
			let origin_location = T::ExecuteXcmOrigin::ensure_origin(origin)?;
			ensure!(assets.len() <= MAX_ASSETS_FOR_TRANSFER, Error::<T>::TooManyAssets);
			let value = (origin_location, assets);
			ensure!(T::XcmTeleportFilter::contains(&value), Error::<T>::Filtered);
			let (origin_location, assets) = value;
			let inv_dest = T::LocationInverter::invert_location(&dest);
			let mut fees = assets.first().ok_or(Error::<T>::Empty)?.clone();
			fees.reanchor(&inv_dest).map_err(|_| Error::<T>::CannotReanchor)?;
			let mut message = Xcm::WithdrawAsset {
				assets,
<<<<<<< HEAD
				effects: vec![
					InitiateTeleport {
						assets: vec![ All ],
						dest: *dest,
						effects: vec![
							BuyExecution {
								fees: All,
								// Zero weight for additional XCM (since there are none to execute)
								weight: 0,
								debt: dest_weight,
								halt_on_error: false,
								xcm: vec![],
							},
							DepositAsset { assets: vec![ All ], dest: *beneficiary },
						],
					},
				],
=======
				effects: vec![InitiateTeleport {
					assets: vec![All],
					dest,
					effects: vec![
						BuyExecution {
							fees,
							// Zero weight for additional XCM (since there are none to execute)
							weight: 0,
							debt: dest_weight,
							halt_on_error: false,
							xcm: vec![],
						},
						DepositAsset { assets: vec![All], dest: beneficiary },
					],
				}],
>>>>>>> 6f16b93b
			};
			let weight =
				T::Weigher::weight(&mut message).map_err(|()| Error::<T>::UnweighableMessage)?;
			let outcome =
				T::XcmExecutor::execute_xcm_in_credit(origin_location, message, weight, weight);
			Self::deposit_event(Event::Attempted(outcome));
			Ok(())
		}

		/// Transfer some assets from the local chain to the sovereign account of a destination chain and forward
		/// a notification XCM.
		///
		/// Fee payment on the destination side is made from the first asset listed in the `assets` vector.
		///
		/// - `origin`: Must be capable of withdrawing the `assets` and executing XCM.
		/// - `dest`: Destination context for the assets. Will typically be `X2(Parent, Parachain(..))` to send
		///   from parachain to parachain, or `X1(Parachain(..))` to send from relay to parachain.
		/// - `beneficiary`: A beneficiary location for the assets in the context of `dest`. Will generally be
		///   an `AccountId32` value.
		/// - `assets`: The assets to be withdrawn. This should include the assets used to pay the fee on the
		///   `dest` side.
		/// - `dest_weight`: Equal to the total weight on `dest` of the XCM message
		///   `ReserveAssetDeposit { assets, effects: [ BuyExecution{..}, DepositAsset{..} ] }`.
		#[pallet::weight({
			let mut message = Xcm::TransferReserveAsset {
				assets: assets.clone(),
				dest: *dest.clone(),
				effects: sp_std::vec![],
			};
			T::Weigher::weight(&mut message).map_or(Weight::max_value(), |w| 100_000_000 + w)
		})]
		pub fn reserve_transfer_assets(
			origin: OriginFor<T>,
			dest: Box<MultiLocation>,
			beneficiary: Box<MultiLocation>,
			assets: Vec<MultiAsset>,
			dest_weight: Weight,
		) -> DispatchResult {
			let origin_location = T::ExecuteXcmOrigin::ensure_origin(origin)?;
			ensure!(assets.len() <= MAX_ASSETS_FOR_TRANSFER, Error::<T>::TooManyAssets);
			let value = (origin_location, assets);
			ensure!(T::XcmReserveTransferFilter::contains(&value), Error::<T>::Filtered);
			let (origin_location, assets) = value;
			let inv_dest = T::LocationInverter::invert_location(&dest);
			let mut fees = assets.first().ok_or(Error::<T>::Empty)?.clone();
			fees.reanchor(&inv_dest).map_err(|_| Error::<T>::CannotReanchor)?;
			let mut message = Xcm::TransferReserveAsset {
				assets,
				dest: *dest,
				effects: vec![
					BuyExecution {
						fees,
						// Zero weight for additional XCM (since there are none to execute)
						weight: 0,
						debt: dest_weight,
						halt_on_error: false,
						xcm: vec![],
					},
<<<<<<< HEAD
					DepositAsset { assets: vec![ All ], dest: *beneficiary },
=======
					DepositAsset { assets: vec![All], dest: beneficiary },
>>>>>>> 6f16b93b
				],
			};
			let weight =
				T::Weigher::weight(&mut message).map_err(|()| Error::<T>::UnweighableMessage)?;
			let outcome =
				T::XcmExecutor::execute_xcm_in_credit(origin_location, message, weight, weight);
			Self::deposit_event(Event::Attempted(outcome));
			Ok(())
		}

		/// Execute an XCM message from a local, signed, origin.
		///
		/// An event is deposited indicating whether `msg` could be executed completely or only
		/// partially.
		///
		/// No more than `max_weight` will be used in its attempted execution. If this is less than the
		/// maximum amount of weight that the message could take to be executed, then no execution
		/// attempt will be made.
		///
		/// NOTE: A successful return to this does *not* imply that the `msg` was executed successfully
		/// to completion; only that *some* of it was executed.
		#[pallet::weight(max_weight.saturating_add(100_000_000u64))]
		pub fn execute(
			origin: OriginFor<T>,
			message: Box<Xcm<T::Call>>,
			max_weight: Weight,
		) -> DispatchResult {
			let origin_location = T::ExecuteXcmOrigin::ensure_origin(origin)?;
			let value = (origin_location, *message);
			ensure!(T::XcmExecuteFilter::contains(&value), Error::<T>::Filtered);
			let (origin_location, message) = value;
			let outcome = T::XcmExecutor::execute_xcm(origin_location, message, max_weight);
			Self::deposit_event(Event::Attempted(outcome));
			Ok(())
		}
	}

	impl<T: Config> Pallet<T> {
		/// Relay an XCM `message` from a given `interior` location in this context to a given `dest`
		/// location. A null `dest` is not handled.
		pub fn send_xcm(
			interior: MultiLocation,
			dest: MultiLocation,
			message: Xcm<()>,
		) -> Result<(), XcmError> {
			let message = match interior {
				MultiLocation::Null => message,
				who => Xcm::<()>::RelayedFrom { who, message: Box::new(message) },
			};
			log::trace!(target: "xcm::send_xcm", "dest: {:?}, message: {:?}", &dest, &message);
			T::XcmRouter::send_xcm(dest, message)
		}

		pub fn check_account() -> T::AccountId {
			const ID: PalletId = PalletId(*b"py/xcmch");
			AccountIdConversion::<T::AccountId>::into_account(&ID)
		}
	}

	/// Origin for the parachains module.
	#[derive(PartialEq, Eq, Clone, Encode, Decode, RuntimeDebug)]
	#[pallet::origin]
	pub enum Origin {
		/// It comes from somewhere in the XCM space.
		Xcm(MultiLocation),
	}

	impl From<MultiLocation> for Origin {
		fn from(location: MultiLocation) -> Origin {
			Origin::Xcm(location)
		}
	}
}

/// Ensure that the origin `o` represents a sibling parachain.
/// Returns `Ok` with the parachain ID of the sibling or an `Err` otherwise.
pub fn ensure_xcm<OuterOrigin>(o: OuterOrigin) -> Result<MultiLocation, BadOrigin>
where
	OuterOrigin: Into<Result<Origin, OuterOrigin>>,
{
	match o.into() {
		Ok(Origin::Xcm(location)) => Ok(location),
		_ => Err(BadOrigin),
	}
}

/// Filter for `MultiLocation` to find those which represent a strict majority approval of an identified
/// plurality.
///
/// May reasonably be used with `EnsureXcm`.
pub struct IsMajorityOfBody<Prefix, Body>(PhantomData<(Prefix, Body)>);
impl<Prefix: Get<MultiLocation>, Body: Get<BodyId>> Filter<MultiLocation>
	for IsMajorityOfBody<Prefix, Body>
{
	fn filter(l: &MultiLocation) -> bool {
		let maybe_suffix = l.match_and_split(&Prefix::get());
		matches!(maybe_suffix, Some(Plurality { id, part }) if id == &Body::get() && part.is_majority())
	}
}

/// `EnsureOrigin` implementation succeeding with a `MultiLocation` value to recognize and filter the
/// `Origin::Xcm` item.
pub struct EnsureXcm<F>(PhantomData<F>);
impl<O: OriginTrait + From<Origin>, F: Filter<MultiLocation>> EnsureOrigin<O> for EnsureXcm<F>
where
	O::PalletsOrigin: From<Origin> + TryInto<Origin, Error = O::PalletsOrigin>,
{
	type Success = MultiLocation;

	fn try_origin(outer: O) -> Result<Self::Success, O> {
		outer.try_with_caller(|caller| {
			caller.try_into().and_then(|Origin::Xcm(location)| {
				if F::filter(&location) {
					Ok(location)
				} else {
					Err(Origin::Xcm(location).into())
				}
			})
		})
	}

	#[cfg(feature = "runtime-benchmarks")]
	fn successful_origin() -> O {
		O::from(Origin::Xcm(MultiLocation::Null))
	}
}

/// A simple passthrough where we reuse the `MultiLocation`-typed XCM origin as the inner value of
/// this crate's `Origin::Xcm` value.
pub struct XcmPassthrough<Origin>(PhantomData<Origin>);
impl<Origin: From<crate::Origin>> ConvertOrigin<Origin> for XcmPassthrough<Origin> {
	fn convert_origin(origin: MultiLocation, kind: OriginKind) -> Result<Origin, MultiLocation> {
		match (kind, origin) {
			(OriginKind::Xcm, l) => Ok(crate::Origin::Xcm(l).into()),
			(_, origin) => Err(origin),
		}
	}
}<|MERGE_RESOLUTION|>--- conflicted
+++ resolved
@@ -115,22 +115,13 @@
 		#[pallet::weight(100_000_000)]
 		pub fn send(origin: OriginFor<T>, dest: Box<MultiLocation>, message: Box<Xcm<()>>) -> DispatchResult {
 			let origin_location = T::SendXcmOrigin::ensure_origin(origin)?;
-<<<<<<< HEAD
-			Self::send_xcm(origin_location.clone(), *dest.clone(), *message.clone())
-				.map_err(|e| match e {
-					XcmError::CannotReachDestination(..) => Error::<T>::Unreachable,
-					_ => Error::<T>::SendFailure,
-				})?;
-			Self::deposit_event(Event::Sent(origin_location, *dest, *message));
-=======
-			Self::send_xcm(origin_location.clone(), dest.clone(), message.clone()).map_err(
+			Self::send_xcm(origin_location.clone(), *dest.clone(), *message.clone()).map_err(
 				|e| match e {
 					XcmError::CannotReachDestination(..) => Error::<T>::Unreachable,
 					_ => Error::<T>::SendFailure,
 				},
 			)?;
-			Self::deposit_event(Event::Sent(origin_location, dest, message));
->>>>>>> 6f16b93b
+			Self::deposit_event(Event::Sent(origin_location, *dest, *message));
 			Ok(())
 		}
 
@@ -175,28 +166,9 @@
 			fees.reanchor(&inv_dest).map_err(|_| Error::<T>::CannotReanchor)?;
 			let mut message = Xcm::WithdrawAsset {
 				assets,
-<<<<<<< HEAD
-				effects: vec![
-					InitiateTeleport {
-						assets: vec![ All ],
-						dest: *dest,
-						effects: vec![
-							BuyExecution {
-								fees: All,
-								// Zero weight for additional XCM (since there are none to execute)
-								weight: 0,
-								debt: dest_weight,
-								halt_on_error: false,
-								xcm: vec![],
-							},
-							DepositAsset { assets: vec![ All ], dest: *beneficiary },
-						],
-					},
-				],
-=======
 				effects: vec![InitiateTeleport {
 					assets: vec![All],
-					dest,
+					dest: *dest,
 					effects: vec![
 						BuyExecution {
 							fees,
@@ -206,10 +178,9 @@
 							halt_on_error: false,
 							xcm: vec![],
 						},
-						DepositAsset { assets: vec![All], dest: beneficiary },
+						DepositAsset { assets: vec![All], dest: *beneficiary },
 					],
 				}],
->>>>>>> 6f16b93b
 			};
 			let weight =
 				T::Weigher::weight(&mut message).map_err(|()| Error::<T>::UnweighableMessage)?;
@@ -268,11 +239,7 @@
 						halt_on_error: false,
 						xcm: vec![],
 					},
-<<<<<<< HEAD
-					DepositAsset { assets: vec![ All ], dest: *beneficiary },
-=======
-					DepositAsset { assets: vec![All], dest: beneficiary },
->>>>>>> 6f16b93b
+					DepositAsset { assets: vec![All], dest: *beneficiary },
 				],
 			};
 			let weight =
