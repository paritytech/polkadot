--- conflicted
+++ resolved
@@ -1380,15 +1380,9 @@
 		let responder = responder.into();
 		let destination = T::UniversalLocation::get()
 			.invert_target(&responder)
-<<<<<<< HEAD
 			.map_err(|()| XcmError::LocationNotInvertible)?;
-		let notify: <T as Config>::Call = notify.into();
-		let max_weight = notify.get_dispatch_info().weight;
-=======
-			.map_err(|()| XcmError::MultiLocationNotInvertible)?;
 		let notify: <T as Config>::RuntimeCall = notify.into();
 		let max_weight = notify.get_dispatch_info().weight.ref_time();
->>>>>>> 9c22a853
 		let query_id = Self::new_notify_query(responder, notify, timeout, Here);
 		let response_info = QueryResponseInfo { destination, query_id, max_weight };
 		let report_error = Xcm(vec![ReportError(response_info)]);
