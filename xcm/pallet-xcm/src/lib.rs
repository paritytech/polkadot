// Copyright (C) Parity Technologies (UK) Ltd.
// This file is part of Polkadot.

// Polkadot is free software: you can redistribute it and/or modify
// it under the terms of the GNU General Public License as published by
// the Free Software Foundation, either version 3 of the License, or
// (at your option) any later version.

// Polkadot is distributed in the hope that it will be useful,
// but WITHOUT ANY WARRANTY; without even the implied warranty of
// MERCHANTABILITY or FITNESS FOR A PARTICULAR PURPOSE.  See the
// GNU General Public License for more details.

// You should have received a copy of the GNU General Public License
// along with Polkadot.  If not, see <http://www.gnu.org/licenses/>.

//! Pallet to handle XCM messages.

#![cfg_attr(not(feature = "std"), no_std)]

#[cfg(feature = "runtime-benchmarks")]
mod benchmarking;
#[cfg(test)]
mod mock;
#[cfg(test)]
mod tests;

pub mod migration;

use codec::{Decode, Encode, EncodeLike, MaxEncodedLen};
use frame_support::traits::{
	Contains, ContainsPair, Currency, Defensive, EnsureOrigin, Get, LockableCurrency, OriginTrait,
};
use scale_info::TypeInfo;
use sp_runtime::{
	traits::{
		AccountIdConversion, BadOrigin, BlakeTwo256, BlockNumberProvider, Hash, Saturating, Zero,
	},
	RuntimeDebug,
};
use sp_std::{boxed::Box, marker::PhantomData, prelude::*, result::Result, vec};
use xcm::{latest::QueryResponseInfo, prelude::*};
use xcm_executor::traits::{ConvertOrigin, Properties};

use frame_support::{
	dispatch::{Dispatchable, GetDispatchInfo},
	pallet_prelude::*,
	traits::WithdrawReasons,
	PalletId,
};
use frame_system::pallet_prelude::*;
pub use pallet::*;
use xcm_executor::{
	traits::{
		CheckSuspension, ClaimAssets, ConvertLocation, DropAssets, MatchesFungible, OnResponse,
		QueryHandler, QueryResponseStatus, VersionChangeNotifier, WeightBounds,
	},
	Assets,
};

pub trait WeightInfo {
	fn send() -> Weight;
	fn teleport_assets() -> Weight;
	fn reserve_transfer_assets() -> Weight;
	fn execute() -> Weight;
	fn force_xcm_version() -> Weight;
	fn force_default_xcm_version() -> Weight;
	fn force_subscribe_version_notify() -> Weight;
	fn force_unsubscribe_version_notify() -> Weight;
	fn force_suspension() -> Weight;
	fn migrate_supported_version() -> Weight;
	fn migrate_version_notifiers() -> Weight;
	fn already_notified_target() -> Weight;
	fn notify_current_targets() -> Weight;
	fn notify_target_migration_fail() -> Weight;
	fn migrate_version_notify_targets() -> Weight;
	fn migrate_and_notify_old_targets() -> Weight;
}

/// fallback implementation
pub struct TestWeightInfo;
impl WeightInfo for TestWeightInfo {
	fn send() -> Weight {
		Weight::from_parts(100_000_000, 0)
	}

	fn teleport_assets() -> Weight {
		Weight::from_parts(100_000_000, 0)
	}

	fn reserve_transfer_assets() -> Weight {
		Weight::from_parts(100_000_000, 0)
	}

	fn execute() -> Weight {
		Weight::from_parts(100_000_000, 0)
	}

	fn force_xcm_version() -> Weight {
		Weight::from_parts(100_000_000, 0)
	}

	fn force_default_xcm_version() -> Weight {
		Weight::from_parts(100_000_000, 0)
	}

	fn force_subscribe_version_notify() -> Weight {
		Weight::from_parts(100_000_000, 0)
	}

	fn force_unsubscribe_version_notify() -> Weight {
		Weight::from_parts(100_000_000, 0)
	}

	fn force_suspension() -> Weight {
		Weight::from_parts(100_000_000, 0)
	}

	fn migrate_supported_version() -> Weight {
		Weight::from_parts(100_000_000, 0)
	}

	fn migrate_version_notifiers() -> Weight {
		Weight::from_parts(100_000_000, 0)
	}

	fn already_notified_target() -> Weight {
		Weight::from_parts(100_000_000, 0)
	}

	fn notify_current_targets() -> Weight {
		Weight::from_parts(100_000_000, 0)
	}

	fn notify_target_migration_fail() -> Weight {
		Weight::from_parts(100_000_000, 0)
	}

	fn migrate_version_notify_targets() -> Weight {
		Weight::from_parts(100_000_000, 0)
	}

	fn migrate_and_notify_old_targets() -> Weight {
		Weight::from_parts(100_000_000, 0)
	}
}

#[frame_support::pallet]
pub mod pallet {
	use super::*;
	use frame_support::{
		dispatch::{Dispatchable, GetDispatchInfo, PostDispatchInfo},
		parameter_types,
	};
	use frame_system::Config as SysConfig;
	use sp_core::H256;
	use xcm_executor::traits::{MatchesFungible, WeightBounds};

	parameter_types! {
		/// An implementation of `Get<u32>` which just returns the latest XCM version which we can
		/// support.
		pub const CurrentXcmVersion: u32 = XCM_VERSION;
	}

	const STORAGE_VERSION: StorageVersion = StorageVersion::new(1);

	#[pallet::pallet]
	#[pallet::storage_version(STORAGE_VERSION)]
	#[pallet::without_storage_info]
	pub struct Pallet<T>(_);

	pub type BalanceOf<T> =
		<<T as Config>::Currency as Currency<<T as frame_system::Config>::AccountId>>::Balance;

	#[pallet::config]
	/// The module configuration trait.
	pub trait Config: frame_system::Config {
		/// The overarching event type.
		type RuntimeEvent: From<Event<Self>> + IsType<<Self as frame_system::Config>::RuntimeEvent>;

		/// A lockable currency.
		// TODO: We should really use a trait which can handle multiple currencies.
		type Currency: LockableCurrency<Self::AccountId, Moment = BlockNumberFor<Self>>;

		/// The `MultiAsset` matcher for `Currency`.
		type CurrencyMatcher: MatchesFungible<BalanceOf<Self>>;

		/// Required origin for sending XCM messages. If successful, it resolves to `MultiLocation`
		/// which exists as an interior location within this chain's XCM context.
		type SendXcmOrigin: EnsureOrigin<
			<Self as SysConfig>::RuntimeOrigin,
			Success = MultiLocation,
		>;

		/// The type used to actually dispatch an XCM to its destination.
		type XcmRouter: SendXcm;

		/// Required origin for executing XCM messages, including the teleport functionality. If successful,
		/// then it resolves to `MultiLocation` which exists as an interior location within this chain's XCM
		/// context.
		type ExecuteXcmOrigin: EnsureOrigin<
			<Self as SysConfig>::RuntimeOrigin,
			Success = MultiLocation,
		>;

		/// Our XCM filter which messages to be executed using `XcmExecutor` must pass.
		type XcmExecuteFilter: Contains<(MultiLocation, Xcm<<Self as SysConfig>::RuntimeCall>)>;

		/// Something to execute an XCM message.
		type XcmExecutor: ExecuteXcm<<Self as SysConfig>::RuntimeCall>;

		/// Our XCM filter which messages to be teleported using the dedicated extrinsic must pass.
		type XcmTeleportFilter: Contains<(MultiLocation, Vec<MultiAsset>)>;

		/// Our XCM filter which messages to be reserve-transferred using the dedicated extrinsic must pass.
		type XcmReserveTransferFilter: Contains<(MultiLocation, Vec<MultiAsset>)>;

		/// Means of measuring the weight consumed by an XCM message locally.
		type Weigher: WeightBounds<<Self as SysConfig>::RuntimeCall>;

		/// This chain's Universal Location.
		type UniversalLocation: Get<InteriorMultiLocation>;

		/// The runtime `Origin` type.
		type RuntimeOrigin: From<Origin> + From<<Self as SysConfig>::RuntimeOrigin>;

		/// The runtime `Call` type.
		type RuntimeCall: Parameter
			+ GetDispatchInfo
			+ IsType<<Self as frame_system::Config>::RuntimeCall>
			+ Dispatchable<
				RuntimeOrigin = <Self as Config>::RuntimeOrigin,
				PostInfo = PostDispatchInfo,
			>;

		const VERSION_DISCOVERY_QUEUE_SIZE: u32;

		/// The latest supported version that we advertise. Generally just set it to
		/// `pallet_xcm::CurrentXcmVersion`.
		type AdvertisedXcmVersion: Get<XcmVersion>;

		/// The origin that is allowed to call privileged operations on the XCM pallet
		type AdminOrigin: EnsureOrigin<<Self as SysConfig>::RuntimeOrigin>;

		/// The assets which we consider a given origin is trusted if they claim to have placed a
		/// lock.
		type TrustedLockers: ContainsPair<MultiLocation, MultiAsset>;

		/// How to get an `AccountId` value from a `MultiLocation`, useful for handling asset locks.
		type SovereignAccountOf: ConvertLocation<Self::AccountId>;

		/// The maximum number of local XCM locks that a single account may have.
		type MaxLockers: Get<u32>;

		/// The maximum number of consumers a single remote lock may have.
		type MaxRemoteLockConsumers: Get<u32>;

		/// The ID type for local consumers of remote locks.
		type RemoteLockConsumerIdentifier: Parameter + Member + MaxEncodedLen + Ord + Copy;

		/// Weight information for extrinsics in this pallet.
		type WeightInfo: WeightInfo;

		/// A `MultiLocation` that can be reached via `XcmRouter`. Used only in benchmarks.
		///
		/// If `None`, the benchmarks that depend on a reachable destination will be skipped.
		#[cfg(feature = "runtime-benchmarks")]
		type ReachableDest: Get<Option<MultiLocation>>;
	}

	#[pallet::event]
	#[pallet::generate_deposit(pub(super) fn deposit_event)]
	pub enum Event<T: Config> {
		/// Execution of an XCM message was attempted.
		Attempted { outcome: xcm::latest::Outcome },
		/// A XCM message was sent.
		Sent {
			origin: MultiLocation,
			destination: MultiLocation,
			message: Xcm<()>,
			message_id: XcmHash,
		},
		/// Query response received which does not match a registered query. This may be because a
		/// matching query was never registered, it may be because it is a duplicate response, or
		/// because the query timed out.
		UnexpectedResponse { origin: MultiLocation, query_id: QueryId },
		/// Query response has been received and is ready for taking with `take_response`. There is
		/// no registered notification call.
		ResponseReady { query_id: QueryId, response: Response },
		/// Query response has been received and query is removed. The registered notification has
		/// been dispatched and executed successfully.
		Notified { query_id: QueryId, pallet_index: u8, call_index: u8 },
		/// Query response has been received and query is removed. The registered notification could
		/// not be dispatched because the dispatch weight is greater than the maximum weight
		/// originally budgeted by this runtime for the query result.
		NotifyOverweight {
			query_id: QueryId,
			pallet_index: u8,
			call_index: u8,
			actual_weight: Weight,
			max_budgeted_weight: Weight,
		},
		/// Query response has been received and query is removed. There was a general error with
		/// dispatching the notification call.
		NotifyDispatchError { query_id: QueryId, pallet_index: u8, call_index: u8 },
		/// Query response has been received and query is removed. The dispatch was unable to be
		/// decoded into a `Call`; this might be due to dispatch function having a signature which
		/// is not `(origin, QueryId, Response)`.
		NotifyDecodeFailed { query_id: QueryId, pallet_index: u8, call_index: u8 },
		/// Expected query response has been received but the origin location of the response does
		/// not match that expected. The query remains registered for a later, valid, response to
		/// be received and acted upon.
		InvalidResponder {
			origin: MultiLocation,
			query_id: QueryId,
			expected_location: Option<MultiLocation>,
		},
		/// Expected query response has been received but the expected origin location placed in
		/// storage by this runtime previously cannot be decoded. The query remains registered.
		///
		/// This is unexpected (since a location placed in storage in a previously executing
		/// runtime should be readable prior to query timeout) and dangerous since the possibly
		/// valid response will be dropped. Manual governance intervention is probably going to be
		/// needed.
		InvalidResponderVersion { origin: MultiLocation, query_id: QueryId },
		/// Received query response has been read and removed.
		ResponseTaken { query_id: QueryId },
		/// Some assets have been placed in an asset trap.
		AssetsTrapped { hash: H256, origin: MultiLocation, assets: VersionedMultiAssets },
		/// An XCM version change notification message has been attempted to be sent.
		///
		/// The cost of sending it (borne by the chain) is included.
		VersionChangeNotified {
			destination: MultiLocation,
			result: XcmVersion,
			cost: MultiAssets,
			message_id: XcmHash,
		},
		/// The supported version of a location has been changed. This might be through an
		/// automatic notification or a manual intervention.
		SupportedVersionChanged { location: MultiLocation, version: XcmVersion },
		/// A given location which had a version change subscription was dropped owing to an error
		/// sending the notification to it.
		NotifyTargetSendFail { location: MultiLocation, query_id: QueryId, error: XcmError },
		/// A given location which had a version change subscription was dropped owing to an error
		/// migrating the location to our new XCM format.
		NotifyTargetMigrationFail { location: VersionedMultiLocation, query_id: QueryId },
		/// Expected query response has been received but the expected querier location placed in
		/// storage by this runtime previously cannot be decoded. The query remains registered.
		///
		/// This is unexpected (since a location placed in storage in a previously executing
		/// runtime should be readable prior to query timeout) and dangerous since the possibly
		/// valid response will be dropped. Manual governance intervention is probably going to be
		/// needed.
		InvalidQuerierVersion { origin: MultiLocation, query_id: QueryId },
		/// Expected query response has been received but the querier location of the response does
		/// not match the expected. The query remains registered for a later, valid, response to
		/// be received and acted upon.
		InvalidQuerier {
			origin: MultiLocation,
			query_id: QueryId,
			expected_querier: MultiLocation,
			maybe_actual_querier: Option<MultiLocation>,
		},
		/// A remote has requested XCM version change notification from us and we have honored it.
		/// A version information message is sent to them and its cost is included.
		VersionNotifyStarted { destination: MultiLocation, cost: MultiAssets, message_id: XcmHash },
		/// We have requested that a remote chain send us XCM version change notifications.
		VersionNotifyRequested {
			destination: MultiLocation,
			cost: MultiAssets,
			message_id: XcmHash,
		},
		/// We have requested that a remote chain stops sending us XCM version change notifications.
		VersionNotifyUnrequested {
			destination: MultiLocation,
			cost: MultiAssets,
			message_id: XcmHash,
		},
		/// Fees were paid from a location for an operation (often for using `SendXcm`).
		FeesPaid { paying: MultiLocation, fees: MultiAssets },
		/// Some assets have been claimed from an asset trap
		AssetsClaimed { hash: H256, origin: MultiLocation, assets: VersionedMultiAssets },
	}

	#[pallet::origin]
	#[derive(PartialEq, Eq, Clone, Encode, Decode, RuntimeDebug, TypeInfo, MaxEncodedLen)]
	pub enum Origin {
		/// It comes from somewhere in the XCM space wanting to transact.
		Xcm(MultiLocation),
		/// It comes as an expected response from an XCM location.
		Response(MultiLocation),
	}
	impl From<MultiLocation> for Origin {
		fn from(location: MultiLocation) -> Origin {
			Origin::Xcm(location)
		}
	}

	#[pallet::error]
	pub enum Error<T> {
		/// The desired destination was unreachable, generally because there is a no way of routing
		/// to it.
		Unreachable,
		/// There was some other issue (i.e. not to do with routing) in sending the message. Perhaps
		/// a lack of space for buffering the message.
		SendFailure,
		/// The message execution fails the filter.
		Filtered,
		/// The message's weight could not be determined.
		UnweighableMessage,
		/// The destination `MultiLocation` provided cannot be inverted.
		DestinationNotInvertible,
		/// The assets to be sent are empty.
		Empty,
		/// Could not re-anchor the assets to declare the fees for the destination chain.
		CannotReanchor,
		/// Too many assets have been attempted for transfer.
		TooManyAssets,
		/// Origin is invalid for sending.
		InvalidOrigin,
		/// The version of the `Versioned` value used is not able to be interpreted.
		BadVersion,
		/// The given location could not be used (e.g. because it cannot be expressed in the
		/// desired version of XCM).
		BadLocation,
		/// The referenced subscription could not be found.
		NoSubscription,
		/// The location is invalid since it already has a subscription from us.
		AlreadySubscribed,
		/// Invalid asset for the operation.
		InvalidAsset,
		/// The owner does not own (all) of the asset that they wish to do the operation on.
		LowBalance,
		/// The asset owner has too many locks on the asset.
		TooManyLocks,
		/// The given account is not an identifiable sovereign account for any location.
		AccountNotSovereign,
		/// The operation required fees to be paid which the initiator could not meet.
		FeesNotMet,
		/// A remote lock with the corresponding data could not be found.
		LockNotFound,
		/// The unlock operation cannot succeed because there are still consumers of the lock.
		InUse,
	}

	impl<T: Config> From<SendError> for Error<T> {
		fn from(e: SendError) -> Self {
			match e {
				SendError::Fees => Error::<T>::FeesNotMet,
				SendError::NotApplicable => Error::<T>::Unreachable,
				_ => Error::<T>::SendFailure,
			}
		}
	}

	/// The status of a query.
	#[derive(Clone, Eq, PartialEq, Encode, Decode, RuntimeDebug, TypeInfo)]
	pub enum QueryStatus<BlockNumber> {
		/// The query was sent but no response has yet been received.
		Pending {
			/// The `QueryResponse` XCM must have this origin to be considered a reply for this
			/// query.
			responder: VersionedMultiLocation,
			/// The `QueryResponse` XCM must have this value as the `querier` field to be
			/// considered a reply for this query. If `None` then the querier is ignored.
			maybe_match_querier: Option<VersionedMultiLocation>,
			maybe_notify: Option<(u8, u8)>,
			timeout: BlockNumber,
		},
		/// The query is for an ongoing version notification subscription.
		VersionNotifier { origin: VersionedMultiLocation, is_active: bool },
		/// A response has been received.
		Ready { response: VersionedResponse, at: BlockNumber },
	}

	#[derive(Copy, Clone)]
	pub(crate) struct LatestVersionedMultiLocation<'a>(pub(crate) &'a MultiLocation);
	impl<'a> EncodeLike<VersionedMultiLocation> for LatestVersionedMultiLocation<'a> {}
	impl<'a> Encode for LatestVersionedMultiLocation<'a> {
		fn encode(&self) -> Vec<u8> {
			let mut r = VersionedMultiLocation::from(MultiLocation::default()).encode();
			r.truncate(1);
			self.0.using_encoded(|d| r.extend_from_slice(d));
			r
		}
	}

	#[derive(Clone, Encode, Decode, Eq, PartialEq, Ord, PartialOrd, TypeInfo)]
	pub enum VersionMigrationStage {
		MigrateSupportedVersion,
		MigrateVersionNotifiers,
		NotifyCurrentTargets(Option<Vec<u8>>),
		MigrateAndNotifyOldTargets,
	}

	impl Default for VersionMigrationStage {
		fn default() -> Self {
			Self::MigrateSupportedVersion
		}
	}

	/// The latest available query index.
	#[pallet::storage]
	pub(super) type QueryCounter<T: Config> = StorageValue<_, QueryId, ValueQuery>;

	/// The ongoing queries.
	#[pallet::storage]
	#[pallet::getter(fn query)]
	pub(super) type Queries<T: Config> =
		StorageMap<_, Blake2_128Concat, QueryId, QueryStatus<BlockNumberFor<T>>, OptionQuery>;

	/// The existing asset traps.
	///
	/// Key is the blake2 256 hash of (origin, versioned `MultiAssets`) pair. Value is the number of
	/// times this pair has been trapped (usually just 1 if it exists at all).
	#[pallet::storage]
	#[pallet::getter(fn asset_trap)]
	pub(super) type AssetTraps<T: Config> = StorageMap<_, Identity, H256, u32, ValueQuery>;

	/// Default version to encode XCM when latest version of destination is unknown. If `None`,
	/// then the destinations whose XCM version is unknown are considered unreachable.
	#[pallet::storage]
	#[pallet::whitelist_storage]
	pub(super) type SafeXcmVersion<T: Config> = StorageValue<_, XcmVersion, OptionQuery>;

	/// The Latest versions that we know various locations support.
	#[pallet::storage]
	pub(super) type SupportedVersion<T: Config> = StorageDoubleMap<
		_,
		Twox64Concat,
		XcmVersion,
		Blake2_128Concat,
		VersionedMultiLocation,
		XcmVersion,
		OptionQuery,
	>;

	/// All locations that we have requested version notifications from.
	#[pallet::storage]
	pub(super) type VersionNotifiers<T: Config> = StorageDoubleMap<
		_,
		Twox64Concat,
		XcmVersion,
		Blake2_128Concat,
		VersionedMultiLocation,
		QueryId,
		OptionQuery,
	>;

	/// The target locations that are subscribed to our version changes, as well as the most recent
	/// of our versions we informed them of.
	#[pallet::storage]
	pub(super) type VersionNotifyTargets<T: Config> = StorageDoubleMap<
		_,
		Twox64Concat,
		XcmVersion,
		Blake2_128Concat,
		VersionedMultiLocation,
		(QueryId, Weight, XcmVersion),
		OptionQuery,
	>;

	pub struct VersionDiscoveryQueueSize<T>(PhantomData<T>);
	impl<T: Config> Get<u32> for VersionDiscoveryQueueSize<T> {
		fn get() -> u32 {
			T::VERSION_DISCOVERY_QUEUE_SIZE
		}
	}

	/// Destinations whose latest XCM version we would like to know. Duplicates not allowed, and
	/// the `u32` counter is the number of times that a send to the destination has been attempted,
	/// which is used as a prioritization.
	#[pallet::storage]
	#[pallet::whitelist_storage]
	pub(super) type VersionDiscoveryQueue<T: Config> = StorageValue<
		_,
		BoundedVec<(VersionedMultiLocation, u32), VersionDiscoveryQueueSize<T>>,
		ValueQuery,
	>;

	/// The current migration's stage, if any.
	#[pallet::storage]
	pub(super) type CurrentMigration<T: Config> =
		StorageValue<_, VersionMigrationStage, OptionQuery>;

	#[derive(Clone, Encode, Decode, Eq, PartialEq, Ord, PartialOrd, TypeInfo, MaxEncodedLen)]
	#[scale_info(skip_type_params(MaxConsumers))]
	pub struct RemoteLockedFungibleRecord<ConsumerIdentifier, MaxConsumers: Get<u32>> {
		/// Total amount of the asset held by the remote lock.
		pub amount: u128,
		/// The owner of the locked asset.
		pub owner: VersionedMultiLocation,
		/// The location which holds the original lock.
		pub locker: VersionedMultiLocation,
		/// Local consumers of the remote lock with a consumer identifier and the amount
		/// of fungible asset every consumer holds.
		/// Every consumer can hold up to total amount of the remote lock.
		pub consumers: BoundedVec<(ConsumerIdentifier, u128), MaxConsumers>,
	}

	impl<LockId, MaxConsumers: Get<u32>> RemoteLockedFungibleRecord<LockId, MaxConsumers> {
		/// Amount of the remote lock in use by consumers.
		/// Returns `None` if the remote lock has no consumers.
		pub fn amount_held(&self) -> Option<u128> {
			self.consumers.iter().max_by(|x, y| x.1.cmp(&y.1)).map(|max| max.1)
		}
	}

	/// Fungible assets which we know are locked on a remote chain.
	#[pallet::storage]
	pub(super) type RemoteLockedFungibles<T: Config> = StorageNMap<
		_,
		(
			NMapKey<Twox64Concat, XcmVersion>,
			NMapKey<Blake2_128Concat, T::AccountId>,
			NMapKey<Blake2_128Concat, VersionedAssetId>,
		),
		RemoteLockedFungibleRecord<T::RemoteLockConsumerIdentifier, T::MaxRemoteLockConsumers>,
		OptionQuery,
	>;

	/// Fungible assets which we know are locked on this chain.
	#[pallet::storage]
	pub(super) type LockedFungibles<T: Config> = StorageMap<
		_,
		Blake2_128Concat,
		T::AccountId,
		BoundedVec<(BalanceOf<T>, VersionedMultiLocation), T::MaxLockers>,
		OptionQuery,
	>;

	/// Global suspension state of the XCM executor.
	#[pallet::storage]
	pub(super) type XcmExecutionSuspended<T: Config> = StorageValue<_, bool, ValueQuery>;

	#[pallet::genesis_config]
	pub struct GenesisConfig<T: Config> {
		#[serde(skip)]
		pub _config: sp_std::marker::PhantomData<T>,
		/// The default version to encode outgoing XCM messages with.
		pub safe_xcm_version: Option<XcmVersion>,
	}

	impl<T: Config> Default for GenesisConfig<T> {
		fn default() -> Self {
			Self { safe_xcm_version: Some(XCM_VERSION), _config: Default::default() }
		}
	}

	#[pallet::genesis_build]
	impl<T: Config> BuildGenesisConfig for GenesisConfig<T> {
		fn build(&self) {
			SafeXcmVersion::<T>::set(self.safe_xcm_version);
		}
	}

	#[pallet::hooks]
	impl<T: Config> Hooks<BlockNumberFor<T>> for Pallet<T> {
		fn on_initialize(_n: BlockNumberFor<T>) -> Weight {
			let mut weight_used = Weight::zero();
			if let Some(migration) = CurrentMigration::<T>::get() {
				// Consume 10% of block at most
				let max_weight = T::BlockWeights::get().max_block / 10;
				let (w, maybe_migration) = Self::check_xcm_version_change(migration, max_weight);
				CurrentMigration::<T>::set(maybe_migration);
				weight_used.saturating_accrue(w);
			}

			// Here we aim to get one successful version negotiation request sent per block, ordered
			// by the destinations being most sent to.
			let mut q = VersionDiscoveryQueue::<T>::take().into_inner();
			// TODO: correct weights.
			weight_used.saturating_accrue(T::DbWeight::get().reads_writes(1, 1));
			q.sort_by_key(|i| i.1);
			while let Some((versioned_dest, _)) = q.pop() {
				if let Ok(dest) = MultiLocation::try_from(versioned_dest) {
					if Self::request_version_notify(dest).is_ok() {
						// TODO: correct weights.
						weight_used.saturating_accrue(T::DbWeight::get().reads_writes(1, 1));
						break
					}
				}
			}
			// Should never fail since we only removed items. But better safe than panicking as it's
			// way better to drop the queue than panic on initialize.
			if let Ok(q) = BoundedVec::try_from(q) {
				VersionDiscoveryQueue::<T>::put(q);
			}
			weight_used
		}
		fn on_runtime_upgrade() -> Weight {
			// Start a migration (this happens before on_initialize so it'll happen later in this
			// block, which should be good enough)...
			CurrentMigration::<T>::put(VersionMigrationStage::default());
			T::DbWeight::get().writes(1)
		}
	}

	pub mod migrations {
		use super::*;
		use frame_support::traits::{PalletInfoAccess, StorageVersion};

		#[derive(Clone, Eq, PartialEq, Encode, Decode, RuntimeDebug, TypeInfo)]
		enum QueryStatusV0<BlockNumber> {
			Pending {
				responder: VersionedMultiLocation,
				maybe_notify: Option<(u8, u8)>,
				timeout: BlockNumber,
			},
			VersionNotifier {
				origin: VersionedMultiLocation,
				is_active: bool,
			},
			Ready {
				response: VersionedResponse,
				at: BlockNumber,
			},
		}
		impl<B> From<QueryStatusV0<B>> for QueryStatus<B> {
			fn from(old: QueryStatusV0<B>) -> Self {
				use QueryStatusV0::*;
				match old {
					Pending { responder, maybe_notify, timeout } => QueryStatus::Pending {
						responder,
						maybe_notify,
						timeout,
						maybe_match_querier: Some(MultiLocation::here().into()),
					},
					VersionNotifier { origin, is_active } =>
						QueryStatus::VersionNotifier { origin, is_active },
					Ready { response, at } => QueryStatus::Ready { response, at },
				}
			}
		}

		pub fn migrate_to_v1<T: Config, P: GetStorageVersion + PalletInfoAccess>(
		) -> frame_support::weights::Weight {
			let on_chain_storage_version = <P as GetStorageVersion>::on_chain_storage_version();
			log::info!(
				target: "runtime::xcm",
				"Running migration storage v1 for xcm with storage version {:?}",
				on_chain_storage_version,
			);

			if on_chain_storage_version < 1 {
				let mut count = 0;
				Queries::<T>::translate::<QueryStatusV0<BlockNumberFor<T>>, _>(|_key, value| {
					count += 1;
					Some(value.into())
				});
				StorageVersion::new(1).put::<P>();
				log::info!(
					target: "runtime::xcm",
					"Running migration storage v1 for xcm with storage version {:?} was complete",
					on_chain_storage_version,
				);
				// calculate and return migration weights
				T::DbWeight::get().reads_writes(count as u64 + 1, count as u64 + 1)
			} else {
				log::warn!(
					target: "runtime::xcm",
					"Attempted to apply migration to v1 but failed because storage version is {:?}",
					on_chain_storage_version,
				);
				T::DbWeight::get().reads(1)
			}
		}
	}

	#[pallet::call]
	impl<T: Config> Pallet<T> {
		#[pallet::call_index(0)]
		#[pallet::weight(T::WeightInfo::send())]
		pub fn send(
			origin: OriginFor<T>,
			dest: Box<VersionedMultiLocation>,
			message: Box<VersionedXcm<()>>,
		) -> DispatchResult {
			let origin_location = T::SendXcmOrigin::ensure_origin(origin)?;
			let interior: Junctions =
				origin_location.try_into().map_err(|_| Error::<T>::InvalidOrigin)?;
			let dest = MultiLocation::try_from(*dest).map_err(|()| Error::<T>::BadVersion)?;
			let message: Xcm<()> = (*message).try_into().map_err(|()| Error::<T>::BadVersion)?;

			let message_id =
				Self::send_xcm(interior, dest, message.clone()).map_err(Error::<T>::from)?;
			let e = Event::Sent { origin: origin_location, destination: dest, message, message_id };
			Self::deposit_event(e);
			Ok(())
		}

		/// Teleport some assets from the local chain to some destination chain.
		///
		/// Fee payment on the destination side is made from the asset in the `assets` vector of
		/// index `fee_asset_item`. The weight limit for fees is not provided and thus is unlimited,
		/// with all fees taken as needed from the asset.
		///
		/// - `origin`: Must be capable of withdrawing the `assets` and executing XCM.
		/// - `dest`: Destination context for the assets. Will typically be `X2(Parent, Parachain(..))` to send
		///   from parachain to parachain, or `X1(Parachain(..))` to send from relay to parachain.
		/// - `beneficiary`: A beneficiary location for the assets in the context of `dest`. Will generally be
		///   an `AccountId32` value.
		/// - `assets`: The assets to be withdrawn. The first item should be the currency used to to pay the fee on the
		///   `dest` side. May not be empty.
		/// - `fee_asset_item`: The index into `assets` of the item which should be used to pay
		///   fees.
		#[pallet::call_index(1)]
		#[pallet::weight({
			let maybe_assets: Result<MultiAssets, ()> = (*assets.clone()).try_into();
			let maybe_dest: Result<MultiLocation, ()> = (*dest.clone()).try_into();
			match (maybe_assets, maybe_dest) {
				(Ok(assets), Ok(dest)) => {
					use sp_std::vec;
					let count = assets.len() as u32;
					let mut message = Xcm(vec![
						WithdrawAsset(assets),
						SetFeesMode { jit_withdraw: true },
						InitiateTeleport {
							assets: Wild(AllCounted(count)),
							dest,
							xcm: Xcm(vec![]),
						},
					]);
					T::Weigher::weight(&mut message).map_or(Weight::MAX, |w| T::WeightInfo::teleport_assets().saturating_add(w))
				}
				_ => Weight::MAX,
			}
		})]
		pub fn teleport_assets(
			origin: OriginFor<T>,
			dest: Box<VersionedMultiLocation>,
			beneficiary: Box<VersionedMultiLocation>,
			assets: Box<VersionedMultiAssets>,
			fee_asset_item: u32,
		) -> DispatchResult {
			Self::do_teleport_assets(origin, dest, beneficiary, assets, fee_asset_item, None)
		}

		/// Transfer some assets from the local chain to the sovereign account of a destination
		/// chain and forward a notification XCM.
		///
		/// Fee payment on the destination side is made from the asset in the `assets` vector of
		/// index `fee_asset_item`. The weight limit for fees is not provided and thus is unlimited,
		/// with all fees taken as needed from the asset.
		///
		/// - `origin`: Must be capable of withdrawing the `assets` and executing XCM.
		/// - `dest`: Destination context for the assets. Will typically be `X2(Parent, Parachain(..))` to send
		///   from parachain to parachain, or `X1(Parachain(..))` to send from relay to parachain.
		/// - `beneficiary`: A beneficiary location for the assets in the context of `dest`. Will generally be
		///   an `AccountId32` value.
		/// - `assets`: The assets to be withdrawn. This should include the assets used to pay the fee on the
		///   `dest` side.
		/// - `fee_asset_item`: The index into `assets` of the item which should be used to pay
		///   fees.
		#[pallet::call_index(2)]
		#[pallet::weight({
			let maybe_assets: Result<MultiAssets, ()> = (*assets.clone()).try_into();
			let maybe_dest: Result<MultiLocation, ()> = (*dest.clone()).try_into();
			match (maybe_assets, maybe_dest) {
				(Ok(assets), Ok(dest)) => {
					use sp_std::vec;
					let mut message = Xcm(vec![
						SetFeesMode { jit_withdraw: true },
						TransferReserveAsset { assets, dest, xcm: Xcm(vec![]) }
					]);
					T::Weigher::weight(&mut message).map_or(Weight::MAX, |w| T::WeightInfo::reserve_transfer_assets().saturating_add(w))
				}
				_ => Weight::MAX,
			}
		})]
		pub fn reserve_transfer_assets(
			origin: OriginFor<T>,
			dest: Box<VersionedMultiLocation>,
			beneficiary: Box<VersionedMultiLocation>,
			assets: Box<VersionedMultiAssets>,
			fee_asset_item: u32,
		) -> DispatchResult {
			Self::do_reserve_transfer_assets(
				origin,
				dest,
				beneficiary,
				assets,
				fee_asset_item,
				None,
			)
		}

		/// Execute an XCM message from a local, signed, origin.
		///
		/// An event is deposited indicating whether `msg` could be executed completely or only
		/// partially.
		///
		/// No more than `max_weight` will be used in its attempted execution. If this is less than the
		/// maximum amount of weight that the message could take to be executed, then no execution
		/// attempt will be made.
		///
		/// NOTE: A successful return to this does *not* imply that the `msg` was executed successfully
		/// to completion; only that *some* of it was executed.
		#[pallet::call_index(3)]
		#[pallet::weight(max_weight.saturating_add(T::WeightInfo::execute()))]
		pub fn execute(
			origin: OriginFor<T>,
			message: Box<VersionedXcm<<T as SysConfig>::RuntimeCall>>,
			max_weight: Weight,
		) -> DispatchResultWithPostInfo {
			let origin_location = T::ExecuteXcmOrigin::ensure_origin(origin)?;
			let hash = message.using_encoded(sp_io::hashing::blake2_256);
			let message = (*message).try_into().map_err(|()| Error::<T>::BadVersion)?;
			let value = (origin_location, message);
			ensure!(T::XcmExecuteFilter::contains(&value), Error::<T>::Filtered);
			let (origin_location, message) = value;
			let outcome = T::XcmExecutor::execute_xcm_in_credit(
				origin_location,
				message,
				hash,
				max_weight,
				max_weight,
			);
			let result =
				Ok(Some(outcome.weight_used().saturating_add(T::WeightInfo::execute())).into());
			Self::deposit_event(Event::Attempted { outcome });
			result
		}

		/// Extoll that a particular destination can be communicated with through a particular
		/// version of XCM.
		///
		/// - `origin`: Must be an origin specified by AdminOrigin.
		/// - `location`: The destination that is being described.
		/// - `xcm_version`: The latest version of XCM that `location` supports.
		#[pallet::call_index(4)]
		#[pallet::weight(T::WeightInfo::force_xcm_version())]
		pub fn force_xcm_version(
			origin: OriginFor<T>,
			location: Box<MultiLocation>,
			version: XcmVersion,
		) -> DispatchResult {
			T::AdminOrigin::ensure_origin(origin)?;
			let location = *location;
			SupportedVersion::<T>::insert(
				XCM_VERSION,
				LatestVersionedMultiLocation(&location),
				version,
			);
			Self::deposit_event(Event::SupportedVersionChanged { location, version });
			Ok(())
		}

		/// Set a safe XCM version (the version that XCM should be encoded with if the most recent
		/// version a destination can accept is unknown).
		///
		/// - `origin`: Must be an origin specified by AdminOrigin.
		/// - `maybe_xcm_version`: The default XCM encoding version, or `None` to disable.
		#[pallet::call_index(5)]
		#[pallet::weight(T::WeightInfo::force_default_xcm_version())]
		pub fn force_default_xcm_version(
			origin: OriginFor<T>,
			maybe_xcm_version: Option<XcmVersion>,
		) -> DispatchResult {
			T::AdminOrigin::ensure_origin(origin)?;
			SafeXcmVersion::<T>::set(maybe_xcm_version);
			Ok(())
		}

		/// Ask a location to notify us regarding their XCM version and any changes to it.
		///
		/// - `origin`: Must be an origin specified by AdminOrigin.
		/// - `location`: The location to which we should subscribe for XCM version notifications.
		#[pallet::call_index(6)]
		#[pallet::weight(T::WeightInfo::force_subscribe_version_notify())]
		pub fn force_subscribe_version_notify(
			origin: OriginFor<T>,
			location: Box<VersionedMultiLocation>,
		) -> DispatchResult {
			T::AdminOrigin::ensure_origin(origin)?;
			let location: MultiLocation =
				(*location).try_into().map_err(|()| Error::<T>::BadLocation)?;
			Self::request_version_notify(location).map_err(|e| {
				match e {
					XcmError::InvalidLocation => Error::<T>::AlreadySubscribed,
					_ => Error::<T>::InvalidOrigin,
				}
				.into()
			})
		}

		/// Require that a particular destination should no longer notify us regarding any XCM
		/// version changes.
		///
		/// - `origin`: Must be an origin specified by AdminOrigin.
		/// - `location`: The location to which we are currently subscribed for XCM version
		///   notifications which we no longer desire.
		#[pallet::call_index(7)]
		#[pallet::weight(T::WeightInfo::force_unsubscribe_version_notify())]
		pub fn force_unsubscribe_version_notify(
			origin: OriginFor<T>,
			location: Box<VersionedMultiLocation>,
		) -> DispatchResult {
			T::AdminOrigin::ensure_origin(origin)?;
			let location: MultiLocation =
				(*location).try_into().map_err(|()| Error::<T>::BadLocation)?;
			Self::unrequest_version_notify(location).map_err(|e| {
				match e {
					XcmError::InvalidLocation => Error::<T>::NoSubscription,
					_ => Error::<T>::InvalidOrigin,
				}
				.into()
			})
		}

		/// Transfer some assets from the local chain to the sovereign account of a destination
		/// chain and forward a notification XCM.
		///
		/// Fee payment on the destination side is made from the asset in the `assets` vector of
		/// index `fee_asset_item`, up to enough to pay for `weight_limit` of weight. If more weight
		/// is needed than `weight_limit`, then the operation will fail and the assets send may be
		/// at risk.
		///
		/// - `origin`: Must be capable of withdrawing the `assets` and executing XCM.
		/// - `dest`: Destination context for the assets. Will typically be `X2(Parent, Parachain(..))` to send
		///   from parachain to parachain, or `X1(Parachain(..))` to send from relay to parachain.
		/// - `beneficiary`: A beneficiary location for the assets in the context of `dest`. Will generally be
		///   an `AccountId32` value.
		/// - `assets`: The assets to be withdrawn. This should include the assets used to pay the fee on the
		///   `dest` side.
		/// - `fee_asset_item`: The index into `assets` of the item which should be used to pay
		///   fees.
		/// - `weight_limit`: The remote-side weight limit, if any, for the XCM fee purchase.
		#[pallet::call_index(8)]
		#[pallet::weight({
			let maybe_assets: Result<MultiAssets, ()> = (*assets.clone()).try_into();
			let maybe_dest: Result<MultiLocation, ()> = (*dest.clone()).try_into();
			match (maybe_assets, maybe_dest) {
				(Ok(assets), Ok(dest)) => {
					use sp_std::vec;
					let mut message = Xcm(vec![
						SetFeesMode { jit_withdraw: true },
						TransferReserveAsset { assets, dest, xcm: Xcm(vec![]) }
					]);
					T::Weigher::weight(&mut message).map_or(Weight::MAX, |w| T::WeightInfo::reserve_transfer_assets().saturating_add(w))
				}
				_ => Weight::MAX,
			}
		})]
		pub fn limited_reserve_transfer_assets(
			origin: OriginFor<T>,
			dest: Box<VersionedMultiLocation>,
			beneficiary: Box<VersionedMultiLocation>,
			assets: Box<VersionedMultiAssets>,
			fee_asset_item: u32,
			weight_limit: WeightLimit,
		) -> DispatchResult {
			Self::do_reserve_transfer_assets(
				origin,
				dest,
				beneficiary,
				assets,
				fee_asset_item,
				Some(weight_limit),
			)
		}

		/// Teleport some assets from the local chain to some destination chain.
		///
		/// Fee payment on the destination side is made from the asset in the `assets` vector of
		/// index `fee_asset_item`, up to enough to pay for `weight_limit` of weight. If more weight
		/// is needed than `weight_limit`, then the operation will fail and the assets send may be
		/// at risk.
		///
		/// - `origin`: Must be capable of withdrawing the `assets` and executing XCM.
		/// - `dest`: Destination context for the assets. Will typically be `X2(Parent, Parachain(..))` to send
		///   from parachain to parachain, or `X1(Parachain(..))` to send from relay to parachain.
		/// - `beneficiary`: A beneficiary location for the assets in the context of `dest`. Will generally be
		///   an `AccountId32` value.
		/// - `assets`: The assets to be withdrawn. The first item should be the currency used to to pay the fee on the
		///   `dest` side. May not be empty.
		/// - `fee_asset_item`: The index into `assets` of the item which should be used to pay
		///   fees.
		/// - `weight_limit`: The remote-side weight limit, if any, for the XCM fee purchase.
		#[pallet::call_index(9)]
		#[pallet::weight({
			let maybe_assets: Result<MultiAssets, ()> = (*assets.clone()).try_into();
			let maybe_dest: Result<MultiLocation, ()> = (*dest.clone()).try_into();
			match (maybe_assets, maybe_dest) {
				(Ok(assets), Ok(dest)) => {
					use sp_std::vec;
					let count = assets.len() as u32;
					let mut message = Xcm(vec![
						WithdrawAsset(assets),
						SetFeesMode { jit_withdraw: true },
						InitiateTeleport { assets: Wild(AllCounted(count)), dest, xcm: Xcm(vec![]) },
					]);
					T::Weigher::weight(&mut message).map_or(Weight::MAX, |w| T::WeightInfo::teleport_assets().saturating_add(w))
				}
				_ => Weight::MAX,
			}
		})]
		pub fn limited_teleport_assets(
			origin: OriginFor<T>,
			dest: Box<VersionedMultiLocation>,
			beneficiary: Box<VersionedMultiLocation>,
			assets: Box<VersionedMultiAssets>,
			fee_asset_item: u32,
			weight_limit: WeightLimit,
		) -> DispatchResult {
			Self::do_teleport_assets(
				origin,
				dest,
				beneficiary,
				assets,
				fee_asset_item,
				Some(weight_limit),
			)
		}

		/// Set or unset the global suspension state of the XCM executor.
		///
		/// - `origin`: Must be an origin specified by AdminOrigin.
		/// - `suspended`: `true` to suspend, `false` to resume.
		#[pallet::call_index(10)]
		#[pallet::weight(T::WeightInfo::force_suspension())]
		pub fn force_suspension(origin: OriginFor<T>, suspended: bool) -> DispatchResult {
			T::AdminOrigin::ensure_origin(origin)?;
			XcmExecutionSuspended::<T>::set(suspended);
			Ok(())
		}
	}
}

/// The maximum number of distinct assets allowed to be transferred in a single helper extrinsic.
const MAX_ASSETS_FOR_TRANSFER: usize = 2;

impl<T: Config> QueryHandler for Pallet<T> {
	type QueryId = u64;
	type BlockNumber = BlockNumberFor<T>;
	type Error = XcmError;
	type UniversalLocation = T::UniversalLocation;

	/// Attempt to create a new query ID and register it as a query that is yet to respond.
	fn new_query(
		responder: impl Into<MultiLocation>,
<<<<<<< HEAD
		timeout: Self::BlockNumber,
=======
		timeout: BlockNumberFor<T>,
>>>>>>> 09b61286
		match_querier: impl Into<MultiLocation>,
	) -> Self::QueryId {
		Self::do_new_query(responder, None, timeout, match_querier).into()
	}

	/// To check the status of the query, use `fn query()` passing the resultant `QueryId`
	/// value.
	fn report_outcome(
		message: &mut Xcm<()>,
		responder: impl Into<MultiLocation>,
		timeout: Self::BlockNumber,
	) -> Result<Self::QueryId, Self::Error> {
		let responder = responder.into();
		let destination = Self::UniversalLocation::get()
			.invert_target(&responder)
			.map_err(|()| XcmError::LocationNotInvertible)?;
		let query_id = Self::new_query(responder, timeout, Here);
		let response_info = QueryResponseInfo { destination, query_id, max_weight: Weight::zero() };
		let report_error = Xcm(vec![ReportError(response_info)]);
		message.0.insert(0, SetAppendix(report_error));
		Ok(query_id)
	}

	/// Removes response when ready and emits [Event::ResponseTaken] event.
	fn take_response(query_id: Self::QueryId) -> QueryResponseStatus<Self::BlockNumber> {
		match Queries::<T>::get(query_id) {
			Some(QueryStatus::Ready { response, at }) => match response.try_into() {
				Ok(response) => {
					Queries::<T>::remove(query_id);
					Self::deposit_event(Event::ResponseTaken { query_id });
					QueryResponseStatus::Ready { response, at }
				},
				Err(_) => QueryResponseStatus::UnexpectedVersion,
			},
			Some(QueryStatus::Pending { timeout, .. }) => QueryResponseStatus::Pending { timeout },
			Some(_) => QueryResponseStatus::UnexpectedVersion,
			None => QueryResponseStatus::NotFound,
		}
	}

	#[cfg(feature = "runtime-benchmarks")]
	fn expect_response(id: Self::QueryId, response: Response) {
		let response = response.into();
		Queries::<T>::insert(
			id,
			QueryStatus::Ready { response, at: frame_system::Pallet::<T>::block_number() },
		);
	}
}

impl<T: Config> Pallet<T> {
	fn do_reserve_transfer_assets(
		origin: OriginFor<T>,
		dest: Box<VersionedMultiLocation>,
		beneficiary: Box<VersionedMultiLocation>,
		assets: Box<VersionedMultiAssets>,
		fee_asset_item: u32,
		maybe_weight_limit: Option<WeightLimit>,
	) -> DispatchResult {
		let origin_location = T::ExecuteXcmOrigin::ensure_origin(origin)?;
		let dest = (*dest).try_into().map_err(|()| Error::<T>::BadVersion)?;
		let beneficiary: MultiLocation =
			(*beneficiary).try_into().map_err(|()| Error::<T>::BadVersion)?;
		let assets: MultiAssets = (*assets).try_into().map_err(|()| Error::<T>::BadVersion)?;

		ensure!(assets.len() <= MAX_ASSETS_FOR_TRANSFER, Error::<T>::TooManyAssets);
		let value = (origin_location, assets.into_inner());
		ensure!(T::XcmReserveTransferFilter::contains(&value), Error::<T>::Filtered);
		let (origin_location, assets) = value;
		let context = T::UniversalLocation::get();
		let fees = assets
			.get(fee_asset_item as usize)
			.ok_or(Error::<T>::Empty)?
			.clone()
			.reanchored(&dest, context)
			.map_err(|_| Error::<T>::CannotReanchor)?;
		let max_assets = assets.len() as u32;
		let assets: MultiAssets = assets.into();
		let weight_limit = match maybe_weight_limit {
			Some(weight_limit) => weight_limit,
			None => {
				let fees = fees.clone();
				let mut remote_message = Xcm(vec![
					ReserveAssetDeposited(assets.clone()),
					ClearOrigin,
					BuyExecution { fees, weight_limit: Limited(Weight::zero()) },
					DepositAsset { assets: Wild(AllCounted(max_assets)), beneficiary },
				]);
				// use local weight for remote message and hope for the best.
				let remote_weight = T::Weigher::weight(&mut remote_message)
					.map_err(|()| Error::<T>::UnweighableMessage)?;
				Limited(remote_weight)
			},
		};
		let xcm = Xcm(vec![
			BuyExecution { fees, weight_limit },
			DepositAsset { assets: Wild(AllCounted(max_assets)), beneficiary },
		]);
		let mut message = Xcm(vec![
			SetFeesMode { jit_withdraw: true },
			TransferReserveAsset { assets, dest, xcm },
		]);
		let weight =
			T::Weigher::weight(&mut message).map_err(|()| Error::<T>::UnweighableMessage)?;
		let hash = message.using_encoded(sp_io::hashing::blake2_256);
		let outcome =
			T::XcmExecutor::execute_xcm_in_credit(origin_location, message, hash, weight, weight);
		Self::deposit_event(Event::Attempted { outcome });
		Ok(())
	}

	fn do_teleport_assets(
		origin: OriginFor<T>,
		dest: Box<VersionedMultiLocation>,
		beneficiary: Box<VersionedMultiLocation>,
		assets: Box<VersionedMultiAssets>,
		fee_asset_item: u32,
		maybe_weight_limit: Option<WeightLimit>,
	) -> DispatchResult {
		let origin_location = T::ExecuteXcmOrigin::ensure_origin(origin)?;
		let dest = (*dest).try_into().map_err(|()| Error::<T>::BadVersion)?;
		let beneficiary: MultiLocation =
			(*beneficiary).try_into().map_err(|()| Error::<T>::BadVersion)?;
		let assets: MultiAssets = (*assets).try_into().map_err(|()| Error::<T>::BadVersion)?;

		ensure!(assets.len() <= MAX_ASSETS_FOR_TRANSFER, Error::<T>::TooManyAssets);
		let value = (origin_location, assets.into_inner());
		ensure!(T::XcmTeleportFilter::contains(&value), Error::<T>::Filtered);
		let (origin_location, assets) = value;
		let context = T::UniversalLocation::get();
		let fees = assets
			.get(fee_asset_item as usize)
			.ok_or(Error::<T>::Empty)?
			.clone()
			.reanchored(&dest, context)
			.map_err(|_| Error::<T>::CannotReanchor)?;
		let max_assets = assets.len() as u32;
		let assets: MultiAssets = assets.into();
		let weight_limit = match maybe_weight_limit {
			Some(weight_limit) => weight_limit,
			None => {
				let fees = fees.clone();
				let mut remote_message = Xcm(vec![
					ReceiveTeleportedAsset(assets.clone()),
					ClearOrigin,
					BuyExecution { fees, weight_limit: Limited(Weight::zero()) },
					DepositAsset { assets: Wild(AllCounted(max_assets)), beneficiary },
				]);
				// use local weight for remote message and hope for the best.
				let remote_weight = T::Weigher::weight(&mut remote_message)
					.map_err(|()| Error::<T>::UnweighableMessage)?;
				Limited(remote_weight)
			},
		};
		let xcm = Xcm(vec![
			BuyExecution { fees, weight_limit },
			DepositAsset { assets: Wild(AllCounted(max_assets)), beneficiary },
		]);
		let mut message = Xcm(vec![
			WithdrawAsset(assets),
			SetFeesMode { jit_withdraw: true },
			InitiateTeleport { assets: Wild(AllCounted(max_assets)), dest, xcm },
		]);
		let weight =
			T::Weigher::weight(&mut message).map_err(|()| Error::<T>::UnweighableMessage)?;
		let hash = message.using_encoded(sp_io::hashing::blake2_256);
		let outcome =
			T::XcmExecutor::execute_xcm_in_credit(origin_location, message, hash, weight, weight);
		Self::deposit_event(Event::Attempted { outcome });
		Ok(())
	}

	/// Will always make progress, and will do its best not to use much more than `weight_cutoff`
	/// in doing so.
	pub(crate) fn check_xcm_version_change(
		mut stage: VersionMigrationStage,
		weight_cutoff: Weight,
	) -> (Weight, Option<VersionMigrationStage>) {
		let mut weight_used = Weight::zero();

		let sv_migrate_weight = T::WeightInfo::migrate_supported_version();
		let vn_migrate_weight = T::WeightInfo::migrate_version_notifiers();
		let vnt_already_notified_weight = T::WeightInfo::already_notified_target();
		let vnt_notify_weight = T::WeightInfo::notify_current_targets();
		let vnt_migrate_weight = T::WeightInfo::migrate_version_notify_targets();
		let vnt_migrate_fail_weight = T::WeightInfo::notify_target_migration_fail();
		let vnt_notify_migrate_weight = T::WeightInfo::migrate_and_notify_old_targets();

		use VersionMigrationStage::*;

		if stage == MigrateSupportedVersion {
			// We assume that supported XCM version only ever increases, so just cycle through lower
			// XCM versioned from the current.
			for v in 0..XCM_VERSION {
				for (old_key, value) in SupportedVersion::<T>::drain_prefix(v) {
					if let Ok(new_key) = old_key.into_latest() {
						SupportedVersion::<T>::insert(XCM_VERSION, new_key, value);
					}
					weight_used.saturating_accrue(sv_migrate_weight);
					if weight_used.any_gte(weight_cutoff) {
						return (weight_used, Some(stage))
					}
				}
			}
			stage = MigrateVersionNotifiers;
		}
		if stage == MigrateVersionNotifiers {
			for v in 0..XCM_VERSION {
				for (old_key, value) in VersionNotifiers::<T>::drain_prefix(v) {
					if let Ok(new_key) = old_key.into_latest() {
						VersionNotifiers::<T>::insert(XCM_VERSION, new_key, value);
					}
					weight_used.saturating_accrue(vn_migrate_weight);
					if weight_used.any_gte(weight_cutoff) {
						return (weight_used, Some(stage))
					}
				}
			}
			stage = NotifyCurrentTargets(None);
		}

		let xcm_version = T::AdvertisedXcmVersion::get();

		if let NotifyCurrentTargets(maybe_last_raw_key) = stage {
			let mut iter = match maybe_last_raw_key {
				Some(k) => VersionNotifyTargets::<T>::iter_prefix_from(XCM_VERSION, k),
				None => VersionNotifyTargets::<T>::iter_prefix(XCM_VERSION),
			};
			while let Some((key, value)) = iter.next() {
				let (query_id, max_weight, target_xcm_version) = value;
				let new_key: MultiLocation = match key.clone().try_into() {
					Ok(k) if target_xcm_version != xcm_version => k,
					_ => {
						// We don't early return here since we need to be certain that we
						// make some progress.
						weight_used.saturating_accrue(vnt_already_notified_weight);
						continue
					},
				};
				let response = Response::Version(xcm_version);
				let message =
					Xcm(vec![QueryResponse { query_id, response, max_weight, querier: None }]);
				let event = match send_xcm::<T::XcmRouter>(new_key, message) {
					Ok((message_id, cost)) => {
						let value = (query_id, max_weight, xcm_version);
						VersionNotifyTargets::<T>::insert(XCM_VERSION, key, value);
						Event::VersionChangeNotified {
							destination: new_key,
							result: xcm_version,
							cost,
							message_id,
						}
					},
					Err(e) => {
						VersionNotifyTargets::<T>::remove(XCM_VERSION, key);
						Event::NotifyTargetSendFail { location: new_key, query_id, error: e.into() }
					},
				};
				Self::deposit_event(event);
				weight_used.saturating_accrue(vnt_notify_weight);
				if weight_used.any_gte(weight_cutoff) {
					let last = Some(iter.last_raw_key().into());
					return (weight_used, Some(NotifyCurrentTargets(last)))
				}
			}
			stage = MigrateAndNotifyOldTargets;
		}
		if stage == MigrateAndNotifyOldTargets {
			for v in 0..XCM_VERSION {
				for (old_key, value) in VersionNotifyTargets::<T>::drain_prefix(v) {
					let (query_id, max_weight, target_xcm_version) = value;
					let new_key = match MultiLocation::try_from(old_key.clone()) {
						Ok(k) => k,
						Err(()) => {
							Self::deposit_event(Event::NotifyTargetMigrationFail {
								location: old_key,
								query_id: value.0,
							});
							weight_used.saturating_accrue(vnt_migrate_fail_weight);
							if weight_used.any_gte(weight_cutoff) {
								return (weight_used, Some(stage))
							}
							continue
						},
					};

					let versioned_key = LatestVersionedMultiLocation(&new_key);
					if target_xcm_version == xcm_version {
						VersionNotifyTargets::<T>::insert(XCM_VERSION, versioned_key, value);
						weight_used.saturating_accrue(vnt_migrate_weight);
					} else {
						// Need to notify target.
						let response = Response::Version(xcm_version);
						let message = Xcm(vec![QueryResponse {
							query_id,
							response,
							max_weight,
							querier: None,
						}]);
						let event = match send_xcm::<T::XcmRouter>(new_key, message) {
							Ok((message_id, cost)) => {
								VersionNotifyTargets::<T>::insert(
									XCM_VERSION,
									versioned_key,
									(query_id, max_weight, xcm_version),
								);
								Event::VersionChangeNotified {
									destination: new_key,
									result: xcm_version,
									cost,
									message_id,
								}
							},
							Err(e) => Event::NotifyTargetSendFail {
								location: new_key,
								query_id,
								error: e.into(),
							},
						};
						Self::deposit_event(event);
						weight_used.saturating_accrue(vnt_notify_migrate_weight);
					}
					if weight_used.any_gte(weight_cutoff) {
						return (weight_used, Some(stage))
					}
				}
			}
		}
		(weight_used, None)
	}

	/// Request that `dest` informs us of its version.
	pub fn request_version_notify(dest: impl Into<MultiLocation>) -> XcmResult {
		let dest = dest.into();
		let versioned_dest = VersionedMultiLocation::from(dest);
		let already = VersionNotifiers::<T>::contains_key(XCM_VERSION, &versioned_dest);
		ensure!(!already, XcmError::InvalidLocation);
		let query_id = QueryCounter::<T>::mutate(|q| {
			let r = *q;
			q.saturating_inc();
			r
		});
		// TODO #3735: Correct weight.
		let instruction = SubscribeVersion { query_id, max_response_weight: Weight::zero() };
		let (message_id, cost) = send_xcm::<T::XcmRouter>(dest, Xcm(vec![instruction]))?;
		Self::deposit_event(Event::VersionNotifyRequested { destination: dest, cost, message_id });
		VersionNotifiers::<T>::insert(XCM_VERSION, &versioned_dest, query_id);
		let query_status =
			QueryStatus::VersionNotifier { origin: versioned_dest, is_active: false };
		Queries::<T>::insert(query_id, query_status);
		Ok(())
	}

	/// Request that `dest` ceases informing us of its version.
	pub fn unrequest_version_notify(dest: impl Into<MultiLocation>) -> XcmResult {
		let dest = dest.into();
		let versioned_dest = LatestVersionedMultiLocation(&dest);
		let query_id = VersionNotifiers::<T>::take(XCM_VERSION, versioned_dest)
			.ok_or(XcmError::InvalidLocation)?;
		let (message_id, cost) = send_xcm::<T::XcmRouter>(dest, Xcm(vec![UnsubscribeVersion]))?;
		Self::deposit_event(Event::VersionNotifyUnrequested {
			destination: dest,
			cost,
			message_id,
		});
		Queries::<T>::remove(query_id);
		Ok(())
	}

	/// Relay an XCM `message` from a given `interior` location in this context to a given `dest`
	/// location. The `fee_payer` is charged for the delivery unless `None` in which case fees
	/// are not charged (and instead borne by the chain).
	pub fn send_xcm(
		interior: impl Into<Junctions>,
		dest: impl Into<MultiLocation>,
		mut message: Xcm<()>,
	) -> Result<XcmHash, SendError> {
		let interior = interior.into();
		let dest = dest.into();
		let maybe_fee_payer = if interior != Junctions::Here {
			message.0.insert(0, DescendOrigin(interior));
			Some(interior.into())
		} else {
			None
		};
		log::debug!(target: "xcm::send_xcm", "dest: {:?}, message: {:?}", &dest, &message);
		let (ticket, price) = validate_send::<T::XcmRouter>(dest, message)?;
		if let Some(fee_payer) = maybe_fee_payer {
			Self::charge_fees(fee_payer, price).map_err(|_| SendError::Fees)?;
		}
		T::XcmRouter::deliver(ticket)
	}

	pub fn check_account() -> T::AccountId {
		const ID: PalletId = PalletId(*b"py/xcmch");
		AccountIdConversion::<T::AccountId>::into_account_truncating(&ID)
	}

	/// Create a new expectation of a query response with the querier being here.
	fn do_new_query(
		responder: impl Into<MultiLocation>,
		maybe_notify: Option<(u8, u8)>,
		timeout: BlockNumberFor<T>,
		match_querier: impl Into<MultiLocation>,
	) -> u64 {
		QueryCounter::<T>::mutate(|q| {
			let r = *q;
			q.saturating_inc();
			Queries::<T>::insert(
				r,
				QueryStatus::Pending {
					responder: responder.into().into(),
					maybe_match_querier: Some(match_querier.into().into()),
					maybe_notify,
					timeout,
				},
			);
			r
		})
	}

	/// Consume `message` and return another which is equivalent to it except that it reports
	/// back the outcome and dispatches `notify` on this chain.
	///
	/// - `message`: The message whose outcome should be reported.
	/// - `responder`: The origin from which a response should be expected.
	/// - `notify`: A dispatchable function which will be called once the outcome of `message`
	///   is known. It may be a dispatchable in any pallet of the local chain, but other than
	///   the usual origin, it must accept exactly two arguments: `query_id: QueryId` and
	///   `outcome: Response`, and in that order. It should expect that the origin is
	///   `Origin::Response` and will contain the responder's location.
	/// - `timeout`: The block number after which it is permissible for `notify` not to be
	///   called even if a response is received.
	///
	/// `report_outcome_notify` may return an error if the `responder` is not invertible.
	///
	/// It is assumed that the querier of the response will be `Here`.
	///
	/// NOTE: `notify` gets called as part of handling an incoming message, so it should be
	/// lightweight. Its weight is estimated during this function and stored ready for
	/// weighing `ReportOutcome` on the way back. If it turns out to be heavier once it returns
	/// then reporting the outcome will fail. Futhermore if the estimate is too high, then it
	/// may be put in the overweight queue and need to be manually executed.
	pub fn report_outcome_notify(
		message: &mut Xcm<()>,
		responder: impl Into<MultiLocation>,
		notify: impl Into<<T as Config>::RuntimeCall>,
		timeout: BlockNumberFor<T>,
	) -> Result<(), XcmError> {
		let responder = responder.into();
		let destination = T::UniversalLocation::get()
			.invert_target(&responder)
			.map_err(|()| XcmError::LocationNotInvertible)?;
		let notify: <T as Config>::RuntimeCall = notify.into();
		let max_weight = notify.get_dispatch_info().weight;
		let query_id = Self::new_notify_query(responder, notify, timeout, Here);
		let response_info = QueryResponseInfo { destination, query_id, max_weight };
		let report_error = Xcm(vec![ReportError(response_info)]);
		message.0.insert(0, SetAppendix(report_error));
		Ok(())
	}

	/// Attempt to create a new query ID and register it as a query that is yet to respond, and
	/// which will call a dispatchable when a response happens.
	pub fn new_notify_query(
		responder: impl Into<MultiLocation>,
		notify: impl Into<<T as Config>::RuntimeCall>,
		timeout: BlockNumberFor<T>,
		match_querier: impl Into<MultiLocation>,
	) -> u64 {
		let notify = notify.into().using_encoded(|mut bytes| Decode::decode(&mut bytes)).expect(
			"decode input is output of Call encode; Call guaranteed to have two enums; qed",
		);
		Self::do_new_query(responder, Some(notify), timeout, match_querier)
	}

	/// Note that a particular destination to whom we would like to send a message is unknown
	/// and queue it for version discovery.
	fn note_unknown_version(dest: &MultiLocation) {
		log::trace!(
			target: "xcm::pallet_xcm::note_unknown_version",
			"XCM version is unknown for destination: {:?}",
			dest,
		);
		let versioned_dest = VersionedMultiLocation::from(*dest);
		VersionDiscoveryQueue::<T>::mutate(|q| {
			if let Some(index) = q.iter().position(|i| &i.0 == &versioned_dest) {
				// exists - just bump the count.
				q[index].1.saturating_inc();
			} else {
				let _ = q.try_push((versioned_dest, 1));
			}
		});
	}

	/// Withdraw given `assets` from the given `location` and pay as XCM fees.
	///
	/// Fails if:
	/// - the `assets` are not known on this chain;
	/// - the `assets` cannot be withdrawn with that location as the Origin.
	fn charge_fees(location: MultiLocation, assets: MultiAssets) -> DispatchResult {
		T::XcmExecutor::charge_fees(location, assets.clone())
			.map_err(|_| Error::<T>::FeesNotMet)?;
		Self::deposit_event(Event::FeesPaid { paying: location, fees: assets });
		Ok(())
	}
}

pub struct LockTicket<T: Config> {
	sovereign_account: T::AccountId,
	amount: BalanceOf<T>,
	unlocker: MultiLocation,
	item_index: Option<usize>,
}

impl<T: Config> xcm_executor::traits::Enact for LockTicket<T> {
	fn enact(self) -> Result<(), xcm_executor::traits::LockError> {
		use xcm_executor::traits::LockError::UnexpectedState;
		let mut locks = LockedFungibles::<T>::get(&self.sovereign_account).unwrap_or_default();
		match self.item_index {
			Some(index) => {
				ensure!(locks.len() > index, UnexpectedState);
				ensure!(locks[index].1.try_as::<_>() == Ok(&self.unlocker), UnexpectedState);
				locks[index].0 = locks[index].0.max(self.amount);
			},
			None => {
				locks
					.try_push((self.amount, self.unlocker.into()))
					.map_err(|(_balance, _location)| UnexpectedState)?;
			},
		}
		LockedFungibles::<T>::insert(&self.sovereign_account, locks);
		T::Currency::extend_lock(
			*b"py/xcmlk",
			&self.sovereign_account,
			self.amount,
			WithdrawReasons::all(),
		);
		Ok(())
	}
}

pub struct UnlockTicket<T: Config> {
	sovereign_account: T::AccountId,
	amount: BalanceOf<T>,
	unlocker: MultiLocation,
}

impl<T: Config> xcm_executor::traits::Enact for UnlockTicket<T> {
	fn enact(self) -> Result<(), xcm_executor::traits::LockError> {
		use xcm_executor::traits::LockError::UnexpectedState;
		let mut locks =
			LockedFungibles::<T>::get(&self.sovereign_account).ok_or(UnexpectedState)?;
		let mut maybe_remove_index = None;
		let mut locked = BalanceOf::<T>::zero();
		let mut found = false;
		// We could just as well do with with an into_iter, filter_map and collect, however this way
		// avoids making an allocation.
		for (i, x) in locks.iter_mut().enumerate() {
			if x.1.try_as::<_>().defensive() == Ok(&self.unlocker) {
				x.0 = x.0.saturating_sub(self.amount);
				if x.0.is_zero() {
					maybe_remove_index = Some(i);
				}
				found = true;
			}
			locked = locked.max(x.0);
		}
		ensure!(found, UnexpectedState);
		if let Some(remove_index) = maybe_remove_index {
			locks.swap_remove(remove_index);
		}
		LockedFungibles::<T>::insert(&self.sovereign_account, locks);
		let reasons = WithdrawReasons::all();
		T::Currency::set_lock(*b"py/xcmlk", &self.sovereign_account, locked, reasons);
		Ok(())
	}
}

pub struct ReduceTicket<T: Config> {
	key: (u32, T::AccountId, VersionedAssetId),
	amount: u128,
	locker: VersionedMultiLocation,
	owner: VersionedMultiLocation,
}

impl<T: Config> xcm_executor::traits::Enact for ReduceTicket<T> {
	fn enact(self) -> Result<(), xcm_executor::traits::LockError> {
		use xcm_executor::traits::LockError::UnexpectedState;
		let mut record = RemoteLockedFungibles::<T>::get(&self.key).ok_or(UnexpectedState)?;
		ensure!(self.locker == record.locker && self.owner == record.owner, UnexpectedState);
		let new_amount = record.amount.checked_sub(self.amount).ok_or(UnexpectedState)?;
		ensure!(record.amount_held().map_or(true, |h| new_amount >= h), UnexpectedState);
		if new_amount == 0 {
			RemoteLockedFungibles::<T>::remove(&self.key);
		} else {
			record.amount = new_amount;
			RemoteLockedFungibles::<T>::insert(&self.key, &record);
		}
		Ok(())
	}
}

impl<T: Config> xcm_executor::traits::AssetLock for Pallet<T> {
	type LockTicket = LockTicket<T>;
	type UnlockTicket = UnlockTicket<T>;
	type ReduceTicket = ReduceTicket<T>;

	fn prepare_lock(
		unlocker: MultiLocation,
		asset: MultiAsset,
		owner: MultiLocation,
	) -> Result<LockTicket<T>, xcm_executor::traits::LockError> {
		use xcm_executor::traits::LockError::*;
		let sovereign_account = T::SovereignAccountOf::convert_location(&owner).ok_or(BadOwner)?;
		let amount = T::CurrencyMatcher::matches_fungible(&asset).ok_or(UnknownAsset)?;
		ensure!(T::Currency::free_balance(&sovereign_account) >= amount, AssetNotOwned);
		let locks = LockedFungibles::<T>::get(&sovereign_account).unwrap_or_default();
		let item_index = locks.iter().position(|x| x.1.try_as::<_>() == Ok(&unlocker));
		ensure!(item_index.is_some() || locks.len() < T::MaxLockers::get() as usize, NoResources);
		Ok(LockTicket { sovereign_account, amount, unlocker, item_index })
	}

	fn prepare_unlock(
		unlocker: MultiLocation,
		asset: MultiAsset,
		owner: MultiLocation,
	) -> Result<UnlockTicket<T>, xcm_executor::traits::LockError> {
		use xcm_executor::traits::LockError::*;
		let sovereign_account = T::SovereignAccountOf::convert_location(&owner).ok_or(BadOwner)?;
		let amount = T::CurrencyMatcher::matches_fungible(&asset).ok_or(UnknownAsset)?;
		ensure!(T::Currency::free_balance(&sovereign_account) >= amount, AssetNotOwned);
		let locks = LockedFungibles::<T>::get(&sovereign_account).unwrap_or_default();
		let item_index =
			locks.iter().position(|x| x.1.try_as::<_>() == Ok(&unlocker)).ok_or(NotLocked)?;
		ensure!(locks[item_index].0 >= amount, NotLocked);
		Ok(UnlockTicket { sovereign_account, amount, unlocker })
	}

	fn note_unlockable(
		locker: MultiLocation,
		asset: MultiAsset,
		mut owner: MultiLocation,
	) -> Result<(), xcm_executor::traits::LockError> {
		use xcm_executor::traits::LockError::*;
		ensure!(T::TrustedLockers::contains(&locker, &asset), NotTrusted);
		let amount = match asset.fun {
			Fungible(a) => a,
			NonFungible(_) => return Err(Unimplemented),
		};
		owner.remove_network_id();
		let account = T::SovereignAccountOf::convert_location(&owner).ok_or(BadOwner)?;
		let locker = locker.into();
		let owner = owner.into();
		let id: VersionedAssetId = asset.id.into();
		let key = (XCM_VERSION, account, id);
		let mut record =
			RemoteLockedFungibleRecord { amount, owner, locker, consumers: BoundedVec::default() };
		if let Some(old) = RemoteLockedFungibles::<T>::get(&key) {
			// Make sure that the new record wouldn't clobber any old data.
			ensure!(old.locker == record.locker && old.owner == record.owner, WouldClobber);
			record.consumers = old.consumers;
			record.amount = record.amount.max(old.amount);
		}
		RemoteLockedFungibles::<T>::insert(&key, record);
		Ok(())
	}

	fn prepare_reduce_unlockable(
		locker: MultiLocation,
		asset: MultiAsset,
		mut owner: MultiLocation,
	) -> Result<Self::ReduceTicket, xcm_executor::traits::LockError> {
		use xcm_executor::traits::LockError::*;
		let amount = match asset.fun {
			Fungible(a) => a,
			NonFungible(_) => return Err(Unimplemented),
		};
		owner.remove_network_id();
		let sovereign_account = T::SovereignAccountOf::convert_location(&owner).ok_or(BadOwner)?;
		let locker = locker.into();
		let owner = owner.into();
		let id: VersionedAssetId = asset.id.into();
		let key = (XCM_VERSION, sovereign_account, id);

		let record = RemoteLockedFungibles::<T>::get(&key).ok_or(NotLocked)?;
		// Make sure that the record contains what we expect and there's enough to unlock.
		ensure!(locker == record.locker && owner == record.owner, WouldClobber);
		ensure!(record.amount >= amount, NotEnoughLocked);
		ensure!(
			record.amount_held().map_or(true, |h| record.amount.saturating_sub(amount) >= h),
			InUse
		);
		Ok(ReduceTicket { key, amount, locker, owner })
	}
}

impl<T: Config> WrapVersion for Pallet<T> {
	fn wrap_version<RuntimeCall>(
		dest: &MultiLocation,
		xcm: impl Into<VersionedXcm<RuntimeCall>>,
	) -> Result<VersionedXcm<RuntimeCall>, ()> {
		SupportedVersion::<T>::get(XCM_VERSION, LatestVersionedMultiLocation(dest))
			.or_else(|| {
				Self::note_unknown_version(dest);
				SafeXcmVersion::<T>::get()
			})
			.ok_or_else(|| {
				log::trace!(
					target: "xcm::pallet_xcm::wrap_version",
					"Could not determine a version to wrap XCM for destination: {:?}",
					dest,
				);
				()
			})
			.and_then(|v| xcm.into().into_version(v.min(XCM_VERSION)))
	}
}

impl<T: Config> VersionChangeNotifier for Pallet<T> {
	/// Start notifying `location` should the XCM version of this chain change.
	///
	/// When it does, this type should ensure a `QueryResponse` message is sent with the given
	/// `query_id` & `max_weight` and with a `response` of `Response::Version`. This should happen
	/// until/unless `stop` is called with the correct `query_id`.
	///
	/// If the `location` has an ongoing notification and when this function is called, then an
	/// error should be returned.
	fn start(
		dest: &MultiLocation,
		query_id: QueryId,
		max_weight: Weight,
		_context: &XcmContext,
	) -> XcmResult {
		let versioned_dest = LatestVersionedMultiLocation(dest);
		let already = VersionNotifyTargets::<T>::contains_key(XCM_VERSION, versioned_dest);
		ensure!(!already, XcmError::InvalidLocation);

		let xcm_version = T::AdvertisedXcmVersion::get();
		let response = Response::Version(xcm_version);
		let instruction = QueryResponse { query_id, response, max_weight, querier: None };
		let (message_id, cost) = send_xcm::<T::XcmRouter>(*dest, Xcm(vec![instruction]))?;
		Self::deposit_event(Event::<T>::VersionNotifyStarted {
			destination: *dest,
			cost,
			message_id,
		});

		let value = (query_id, max_weight, xcm_version);
		VersionNotifyTargets::<T>::insert(XCM_VERSION, versioned_dest, value);
		Ok(())
	}

	/// Stop notifying `location` should the XCM change. This is a no-op if there was never a
	/// subscription.
	fn stop(dest: &MultiLocation, _context: &XcmContext) -> XcmResult {
		VersionNotifyTargets::<T>::remove(XCM_VERSION, LatestVersionedMultiLocation(dest));
		Ok(())
	}

	/// Return true if a location is subscribed to XCM version changes.
	fn is_subscribed(dest: &MultiLocation) -> bool {
		let versioned_dest = LatestVersionedMultiLocation(dest);
		VersionNotifyTargets::<T>::contains_key(XCM_VERSION, versioned_dest)
	}
}

impl<T: Config> DropAssets for Pallet<T> {
	fn drop_assets(origin: &MultiLocation, assets: Assets, _context: &XcmContext) -> Weight {
		if assets.is_empty() {
			return Weight::zero()
		}
		let versioned = VersionedMultiAssets::from(MultiAssets::from(assets));
		let hash = BlakeTwo256::hash_of(&(&origin, &versioned));
		AssetTraps::<T>::mutate(hash, |n| *n += 1);
		Self::deposit_event(Event::AssetsTrapped { hash, origin: *origin, assets: versioned });
		// TODO #3735: Put the real weight in there.
		Weight::zero()
	}
}

impl<T: Config> ClaimAssets for Pallet<T> {
	fn claim_assets(
		origin: &MultiLocation,
		ticket: &MultiLocation,
		assets: &MultiAssets,
		_context: &XcmContext,
	) -> bool {
		let mut versioned = VersionedMultiAssets::from(assets.clone());
		match (ticket.parents, &ticket.interior) {
			(0, X1(GeneralIndex(i))) =>
				versioned = match versioned.into_version(*i as u32) {
					Ok(v) => v,
					Err(()) => return false,
				},
			(0, Here) => (),
			_ => return false,
		};
		let hash = BlakeTwo256::hash_of(&(origin, versioned.clone()));
		match AssetTraps::<T>::get(hash) {
			0 => return false,
			1 => AssetTraps::<T>::remove(hash),
			n => AssetTraps::<T>::insert(hash, n - 1),
		}
		Self::deposit_event(Event::AssetsClaimed { hash, origin: *origin, assets: versioned });
		return true
	}
}

impl<T: Config> OnResponse for Pallet<T> {
	fn expecting_response(
		origin: &MultiLocation,
		query_id: QueryId,
		querier: Option<&MultiLocation>,
	) -> bool {
		match Queries::<T>::get(query_id) {
			Some(QueryStatus::Pending { responder, maybe_match_querier, .. }) =>
				MultiLocation::try_from(responder).map_or(false, |r| origin == &r) &&
					maybe_match_querier.map_or(true, |match_querier| {
						MultiLocation::try_from(match_querier).map_or(false, |match_querier| {
							querier.map_or(false, |q| q == &match_querier)
						})
					}),
			Some(QueryStatus::VersionNotifier { origin: r, .. }) =>
				MultiLocation::try_from(r).map_or(false, |r| origin == &r),
			_ => false,
		}
	}

	fn on_response(
		origin: &MultiLocation,
		query_id: QueryId,
		querier: Option<&MultiLocation>,
		response: Response,
		max_weight: Weight,
		_context: &XcmContext,
	) -> Weight {
		let origin = *origin;
		match (response, Queries::<T>::get(query_id)) {
			(
				Response::Version(v),
				Some(QueryStatus::VersionNotifier { origin: expected_origin, is_active }),
			) => {
				let origin: MultiLocation = match expected_origin.try_into() {
					Ok(o) if o == origin => o,
					Ok(o) => {
						Self::deposit_event(Event::InvalidResponder {
							origin,
							query_id,
							expected_location: Some(o),
						});
						return Weight::zero()
					},
					_ => {
						Self::deposit_event(Event::InvalidResponder {
							origin,
							query_id,
							expected_location: None,
						});
						// TODO #3735: Correct weight for this.
						return Weight::zero()
					},
				};
				// TODO #3735: Check max_weight is correct.
				if !is_active {
					Queries::<T>::insert(
						query_id,
						QueryStatus::VersionNotifier { origin: origin.into(), is_active: true },
					);
				}
				// We're being notified of a version change.
				SupportedVersion::<T>::insert(
					XCM_VERSION,
					LatestVersionedMultiLocation(&origin),
					v,
				);
				Self::deposit_event(Event::SupportedVersionChanged {
					location: origin,
					version: v,
				});
				Weight::zero()
			},
			(
				response,
				Some(QueryStatus::Pending { responder, maybe_notify, maybe_match_querier, .. }),
			) => {
				if let Some(match_querier) = maybe_match_querier {
					let match_querier = match MultiLocation::try_from(match_querier) {
						Ok(mq) => mq,
						Err(_) => {
							Self::deposit_event(Event::InvalidQuerierVersion { origin, query_id });
							return Weight::zero()
						},
					};
					if querier.map_or(true, |q| q != &match_querier) {
						Self::deposit_event(Event::InvalidQuerier {
							origin,
							query_id,
							expected_querier: match_querier,
							maybe_actual_querier: querier.cloned(),
						});
						return Weight::zero()
					}
				}
				let responder = match MultiLocation::try_from(responder) {
					Ok(r) => r,
					Err(_) => {
						Self::deposit_event(Event::InvalidResponderVersion { origin, query_id });
						return Weight::zero()
					},
				};
				if origin != responder {
					Self::deposit_event(Event::InvalidResponder {
						origin,
						query_id,
						expected_location: Some(responder),
					});
					return Weight::zero()
				}
				return match maybe_notify {
					Some((pallet_index, call_index)) => {
						// This is a bit horrible, but we happen to know that the `Call` will
						// be built by `(pallet_index: u8, call_index: u8, QueryId, Response)`.
						// So we just encode that and then re-encode to a real Call.
						let bare = (pallet_index, call_index, query_id, response);
						if let Ok(call) = bare.using_encoded(|mut bytes| {
							<T as Config>::RuntimeCall::decode(&mut bytes)
						}) {
							Queries::<T>::remove(query_id);
							let weight = call.get_dispatch_info().weight;
							if weight.any_gt(max_weight) {
								let e = Event::NotifyOverweight {
									query_id,
									pallet_index,
									call_index,
									actual_weight: weight,
									max_budgeted_weight: max_weight,
								};
								Self::deposit_event(e);
								return Weight::zero()
							}
							let dispatch_origin = Origin::Response(origin).into();
							match call.dispatch(dispatch_origin) {
								Ok(post_info) => {
									let e = Event::Notified { query_id, pallet_index, call_index };
									Self::deposit_event(e);
									post_info.actual_weight
								},
								Err(error_and_info) => {
									let e = Event::NotifyDispatchError {
										query_id,
										pallet_index,
										call_index,
									};
									Self::deposit_event(e);
									// Not much to do with the result as it is. It's up to the parachain to ensure that the
									// message makes sense.
									error_and_info.post_info.actual_weight
								},
							}
							.unwrap_or(weight)
						} else {
							let e =
								Event::NotifyDecodeFailed { query_id, pallet_index, call_index };
							Self::deposit_event(e);
							Weight::zero()
						}
					},
					None => {
						let e = Event::ResponseReady { query_id, response: response.clone() };
						Self::deposit_event(e);
						let at = frame_system::Pallet::<T>::current_block_number();
						let response = response.into();
						Queries::<T>::insert(query_id, QueryStatus::Ready { response, at });
						Weight::zero()
					},
				}
			},
			_ => {
				let e = Event::UnexpectedResponse { origin, query_id };
				Self::deposit_event(e);
				Weight::zero()
			},
		}
	}
}

impl<T: Config> CheckSuspension for Pallet<T> {
	fn is_suspended<Call>(
		_origin: &MultiLocation,
		_instructions: &mut [Instruction<Call>],
		_max_weight: Weight,
		_properties: &mut Properties,
	) -> bool {
		XcmExecutionSuspended::<T>::get()
	}
}

/// Ensure that the origin `o` represents an XCM (`Transact`) origin.
///
/// Returns `Ok` with the location of the XCM sender or an `Err` otherwise.
pub fn ensure_xcm<OuterOrigin>(o: OuterOrigin) -> Result<MultiLocation, BadOrigin>
where
	OuterOrigin: Into<Result<Origin, OuterOrigin>>,
{
	match o.into() {
		Ok(Origin::Xcm(location)) => Ok(location),
		_ => Err(BadOrigin),
	}
}

/// Ensure that the origin `o` represents an XCM response origin.
///
/// Returns `Ok` with the location of the responder or an `Err` otherwise.
pub fn ensure_response<OuterOrigin>(o: OuterOrigin) -> Result<MultiLocation, BadOrigin>
where
	OuterOrigin: Into<Result<Origin, OuterOrigin>>,
{
	match o.into() {
		Ok(Origin::Response(location)) => Ok(location),
		_ => Err(BadOrigin),
	}
}

/// Filter for `MultiLocation` to find those which represent a strict majority approval of an identified
/// plurality.
///
/// May reasonably be used with `EnsureXcm`.
pub struct IsMajorityOfBody<Prefix, Body>(PhantomData<(Prefix, Body)>);
impl<Prefix: Get<MultiLocation>, Body: Get<BodyId>> Contains<MultiLocation>
	for IsMajorityOfBody<Prefix, Body>
{
	fn contains(l: &MultiLocation) -> bool {
		let maybe_suffix = l.match_and_split(&Prefix::get());
		matches!(maybe_suffix, Some(Plurality { id, part }) if id == &Body::get() && part.is_majority())
	}
}

/// Filter for `MultiLocation` to find those which represent a voice of an identified plurality.
///
/// May reasonably be used with `EnsureXcm`.
pub struct IsVoiceOfBody<Prefix, Body>(PhantomData<(Prefix, Body)>);
impl<Prefix: Get<MultiLocation>, Body: Get<BodyId>> Contains<MultiLocation>
	for IsVoiceOfBody<Prefix, Body>
{
	fn contains(l: &MultiLocation) -> bool {
		let maybe_suffix = l.match_and_split(&Prefix::get());
		matches!(maybe_suffix, Some(Plurality { id, part }) if id == &Body::get() && part == &BodyPart::Voice)
	}
}

/// `EnsureOrigin` implementation succeeding with a `MultiLocation` value to recognize and filter the
/// `Origin::Xcm` item.
pub struct EnsureXcm<F>(PhantomData<F>);
impl<O: OriginTrait + From<Origin>, F: Contains<MultiLocation>> EnsureOrigin<O> for EnsureXcm<F>
where
	O::PalletsOrigin: From<Origin> + TryInto<Origin, Error = O::PalletsOrigin>,
{
	type Success = MultiLocation;

	fn try_origin(outer: O) -> Result<Self::Success, O> {
		outer.try_with_caller(|caller| {
			caller.try_into().and_then(|o| match o {
				Origin::Xcm(location) if F::contains(&location) => Ok(location),
				Origin::Xcm(location) => Err(Origin::Xcm(location).into()),
				o => Err(o.into()),
			})
		})
	}

	#[cfg(feature = "runtime-benchmarks")]
	fn try_successful_origin() -> Result<O, ()> {
		Ok(O::from(Origin::Xcm(Here.into())))
	}
}

/// `EnsureOrigin` implementation succeeding with a `MultiLocation` value to recognize and filter
/// the `Origin::Response` item.
pub struct EnsureResponse<F>(PhantomData<F>);
impl<O: OriginTrait + From<Origin>, F: Contains<MultiLocation>> EnsureOrigin<O>
	for EnsureResponse<F>
where
	O::PalletsOrigin: From<Origin> + TryInto<Origin, Error = O::PalletsOrigin>,
{
	type Success = MultiLocation;

	fn try_origin(outer: O) -> Result<Self::Success, O> {
		outer.try_with_caller(|caller| {
			caller.try_into().and_then(|o| match o {
				Origin::Response(responder) => Ok(responder),
				o => Err(o.into()),
			})
		})
	}

	#[cfg(feature = "runtime-benchmarks")]
	fn try_successful_origin() -> Result<O, ()> {
		Ok(O::from(Origin::Response(Here.into())))
	}
}

/// A simple passthrough where we reuse the `MultiLocation`-typed XCM origin as the inner value of
/// this crate's `Origin::Xcm` value.
pub struct XcmPassthrough<RuntimeOrigin>(PhantomData<RuntimeOrigin>);
impl<RuntimeOrigin: From<crate::Origin>> ConvertOrigin<RuntimeOrigin>
	for XcmPassthrough<RuntimeOrigin>
{
	fn convert_origin(
		origin: impl Into<MultiLocation>,
		kind: OriginKind,
	) -> Result<RuntimeOrigin, MultiLocation> {
		let origin = origin.into();
		match kind {
			OriginKind::Xcm => Ok(crate::Origin::Xcm(origin).into()),
			_ => Err(origin),
		}
	}
}<|MERGE_RESOLUTION|>--- conflicted
+++ resolved
@@ -1140,11 +1140,7 @@
 	/// Attempt to create a new query ID and register it as a query that is yet to respond.
 	fn new_query(
 		responder: impl Into<MultiLocation>,
-<<<<<<< HEAD
-		timeout: Self::BlockNumber,
-=======
 		timeout: BlockNumberFor<T>,
->>>>>>> 09b61286
 		match_querier: impl Into<MultiLocation>,
 	) -> Self::QueryId {
 		Self::do_new_query(responder, None, timeout, match_querier).into()
