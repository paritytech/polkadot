--- conflicted
+++ resolved
@@ -1053,14 +1053,9 @@
 					let response = Response::Version(xcm_version);
 					let message =
 						Xcm(vec![QueryResponse { query_id, response, max_weight, querier: None }]);
-<<<<<<< HEAD
-					let event = match T::XcmRouter::send_xcm(new_key.clone(), message) {
-						Ok(()) => {
-=======
 					let event = match send_xcm::<T::XcmRouter>(new_key.clone(), message) {
 						Ok(_cost) => {
 							// TODO: consider charging for cost.
->>>>>>> 6185cf32
 							let value = (query_id, max_weight, xcm_version);
 							VersionNotifyTargets::<T>::insert(XCM_VERSION, key, value);
 							Event::VersionChangeNotified(new_key, xcm_version)
@@ -1110,14 +1105,9 @@
 								max_weight,
 								querier: None,
 							}]);
-<<<<<<< HEAD
-							let event = match T::XcmRouter::send_xcm(new_key.clone(), message) {
-								Ok(()) => {
-=======
 							let event = match send_xcm::<T::XcmRouter>(new_key.clone(), message) {
 								Ok(_cost) => {
 									// TODO: consider accounting for cost.
->>>>>>> 6185cf32
 									VersionNotifyTargets::<T>::insert(
 										XCM_VERSION,
 										versioned_key,
@@ -1382,11 +1372,7 @@
 			let xcm_version = T::AdvertisedXcmVersion::get();
 			let response = Response::Version(xcm_version);
 			let instruction = QueryResponse { query_id, response, max_weight, querier: None };
-<<<<<<< HEAD
-			T::XcmRouter::send_xcm(dest.clone(), Xcm(vec![instruction]))?;
-=======
 			send_xcm::<T::XcmRouter>(dest.clone(), Xcm(vec![instruction]))?;
->>>>>>> 6185cf32
 
 			let value = (query_id, max_weight, xcm_version);
 			VersionNotifyTargets::<T>::insert(XCM_VERSION, versioned_dest, value);
