// Copyright 2020-2021 Parity Technologies (UK) Ltd.
// This file is part of Polkadot.

// Polkadot is free software: you can redistribute it and/or modify
// it under the terms of the GNU General Public License as published by
// the Free Software Foundation, either version 3 of the License, or
// (at your option) any later version.

// Polkadot is distributed in the hope that it will be useful,
// but WITHOUT ANY WARRANTY; without even the implied warranty of
// MERCHANTABILITY or FITNESS FOR A PARTICULAR PURPOSE.  See the
// GNU General Public License for more details.

// You should have received a copy of the GNU General Public License
// along with Polkadot.  If not, see <http://www.gnu.org/licenses/>.

//! Pallet to handle XCM messages.

#![cfg_attr(not(feature = "std"), no_std)]

#[cfg(test)]
mod mock;
#[cfg(test)]
mod tests;

use codec::{Decode, Encode};
use frame_support::traits::{Contains, EnsureOrigin, Get, OriginTrait};
use sp_runtime::{traits::BadOrigin, RuntimeDebug};
use sp_std::{
	boxed::Box,
	convert::{TryFrom, TryInto},
	marker::PhantomData,
	prelude::*,
	result::Result,
	vec,
};
use xcm::{
	latest::prelude::*, VersionedMultiAssets, VersionedMultiLocation, VersionedResponse,
	VersionedXcm,
};
use xcm_executor::traits::ConvertOrigin;

use frame_support::PalletId;
pub use pallet::*;

#[frame_support::pallet]
pub mod pallet {
	use super::*;
	use frame_support::{
		dispatch::{Dispatchable, GetDispatchInfo, PostDispatchInfo},
		pallet_prelude::*,
	};
	use frame_system::{pallet_prelude::*, Config as SysConfig};
	use sp_core::H256;
	use sp_runtime::traits::{AccountIdConversion, BlakeTwo256, BlockNumberProvider, Hash};
	use xcm_executor::{
		traits::{ClaimAssets, DropAssets, InvertLocation, OnResponse, WeightBounds},
		Assets,
	};

	#[pallet::pallet]
	#[pallet::generate_store(pub(super) trait Store)]
	pub struct Pallet<T>(_);

	#[pallet::config]
	/// The module configuration trait.
	pub trait Config: frame_system::Config {
		/// The overarching event type.
		type Event: From<Event<Self>> + IsType<<Self as frame_system::Config>::Event>;

		/// Required origin for sending XCM messages. If successful, the it resolves to `MultiLocation`
		/// which exists as an interior location within this chain's XCM context.
		type SendXcmOrigin: EnsureOrigin<<Self as SysConfig>::Origin, Success = MultiLocation>;

		/// The type used to actually dispatch an XCM to its destination.
		type XcmRouter: SendXcm;

		/// Required origin for executing XCM messages, including the teleport functionality. If successful,
		/// then it resolves to `MultiLocation` which exists as an interior location within this chain's XCM
		/// context.
		type ExecuteXcmOrigin: EnsureOrigin<<Self as SysConfig>::Origin, Success = MultiLocation>;

		/// Our XCM filter which messages to be executed using `XcmExecutor` must pass.
		type XcmExecuteFilter: Contains<(MultiLocation, Xcm<<Self as SysConfig>::Call>)>;

		/// Something to execute an XCM message.
		type XcmExecutor: ExecuteXcm<<Self as SysConfig>::Call>;

		/// Our XCM filter which messages to be teleported using the dedicated extrinsic must pass.
		type XcmTeleportFilter: Contains<(MultiLocation, Vec<MultiAsset>)>;

		/// Our XCM filter which messages to be reserve-transferred using the dedicated extrinsic must pass.
		type XcmReserveTransferFilter: Contains<(MultiLocation, Vec<MultiAsset>)>;

		/// Means of measuring the weight consumed by an XCM message locally.
		type Weigher: WeightBounds<<Self as SysConfig>::Call>;

		/// Means of inverting a location.
		type LocationInverter: InvertLocation;

		/// The outer `Origin` type.
		type Origin: From<Origin> + From<<Self as SysConfig>::Origin>;

		/// The outer `Call` type.
		type Call: Parameter
			+ GetDispatchInfo
			+ IsType<<Self as frame_system::Config>::Call>
			+ Dispatchable<Origin = <Self as Config>::Origin, PostInfo = PostDispatchInfo>;
	}

	/// The maximum number of distinct assets allowed to be transferred in a single helper extrinsic.
	const MAX_ASSETS_FOR_TRANSFER: usize = 2;

	#[pallet::event]
	#[pallet::generate_deposit(pub(super) fn deposit_event)]
	pub enum Event<T: Config> {
		/// Execution of an XCM message was attempted.
		///
		/// \[ outcome \]
		Attempted(xcm::latest::Outcome),
		/// A XCM message was sent.
		///
		/// \[ origin, destination, message \]
		Sent(MultiLocation, MultiLocation, Xcm<()>),
		/// Query response received which does not match a registered query. This may be because a
		/// matching query was never registered, it may be because it is a duplicate response, or
		/// because the query timed out.
		///
		/// \[ origin location, id \]
		UnexpectedResponse(MultiLocation, QueryId),
		/// Query response has been received and is ready for taking with `take_response`. There is
		/// no registered notification call.
		///
		/// \[ id, response \]
		ResponseReady(QueryId, Response),
		/// Query response has been received and query is removed. The registered notification has
		/// been dispatched and executed successfully.
		///
		/// \[ id, pallet index, call index \]
		Notified(QueryId, u8, u8),
		/// Query response has been received and query is removed. The registered notification could
		/// not be dispatched because the dispatch weight is greater than the maximum weight
		/// originally budgeted by this runtime for the query result.
		///
		/// \[ id, pallet index, call index, actual weight, max budgeted weight \]
		NotifyOverweight(QueryId, u8, u8, Weight, Weight),
		/// Query response has been received and query is removed. There was a general error with
		/// dispatching the notification call.
		///
		/// \[ id, pallet index, call index \]
		NotifyDispatchError(QueryId, u8, u8),
		/// Query response has been received and query is removed. The dispatch was unable to be
		/// decoded into a `Call`; this might be due to dispatch function having a signature which
		/// is not `(origin, QueryId, Response)`.
		///
		/// \[ id, pallet index, call index \]
		NotifyDecodeFailed(QueryId, u8, u8),
		/// Expected query response has been received but the origin location of the response does
		/// not match that expected. The query remains registered for a later, valid, response to
		/// be received and acted upon.
		///
		/// \[ origin location, id, expected location \]
		InvalidResponder(MultiLocation, QueryId, MultiLocation),
		/// Expected query response has been received but the expected origin location placed in
		/// storate by this runtime previously cannot be decoded. The query remains registered.
		///
		/// This is unexpected (since a location placed in storage in a previously executing
		/// runtime should be readable prior to query timeout) and dangerous since the possibly
		/// valid response will be dropped. Manual governance intervention is probably going to be
		/// needed.
		///
		/// \[ origin location, id \]
		InvalidResponderVersion(MultiLocation, QueryId),
		/// Received query response has been read and removed.
		///
		/// \[ id \]
		ResponseTaken(QueryId),
		/// Some assets have been placed in an asset trap.
		///
		/// \[ hash, origin, assets \]
		AssetsTrapped(H256, MultiLocation, VersionedMultiAssets),
	}

	#[pallet::origin]
	#[derive(PartialEq, Eq, Clone, Encode, Decode, RuntimeDebug)]
	pub enum Origin {
		/// It comes from somewhere in the XCM space wanting to transact.
		Xcm(MultiLocation),
		/// It comes as an expected response from an XCM location.
		Response(MultiLocation),
	}
	impl From<MultiLocation> for Origin {
		fn from(location: MultiLocation) -> Origin {
			Origin::Xcm(location)
		}
	}

	#[pallet::error]
	pub enum Error<T> {
		/// The desired destination was unreachable, generally because there is a no way of routing
		/// to it.
		Unreachable,
		/// There was some other issue (i.e. not to do with routing) in sending the message. Perhaps
		/// a lack of space for buffering the message.
		SendFailure,
		/// The message execution fails the filter.
		Filtered,
		/// The message's weight could not be determined.
		UnweighableMessage,
		/// The destination `MultiLocation` provided cannot be inverted.
		DestinationNotInvertible,
		/// The assets to be sent are empty.
		Empty,
		/// Could not re-anchor the assets to declare the fees for the destination chain.
		CannotReanchor,
		/// Too many assets have been attempted for transfer.
		TooManyAssets,
		/// Origin is invalid for sending.
		InvalidOrigin,
		/// The version of the `Versioned` value used is not able to be interpreted.
		BadVersion,
	}

	/// The status of a query.
	#[derive(Clone, Eq, PartialEq, Encode, Decode, RuntimeDebug)]
	pub enum QueryStatus<BlockNumber> {
		/// The query was sent but no response has yet been received.
		Pending {
			responder: VersionedMultiLocation,
			maybe_notify: Option<(u8, u8)>,
			timeout: BlockNumber,
		},
		/// A response has been received.
		Ready { response: VersionedResponse, at: BlockNumber },
	}

	/// Value of a query, must be unique for each query.
	pub type QueryId = u64;

	/// The latest available query index.
	#[pallet::storage]
	pub(super) type QueryCount<T: Config> = StorageValue<_, QueryId, ValueQuery>;

	/// The ongoing queries.
	#[pallet::storage]
	#[pallet::getter(fn query)]
	pub(super) type Queries<T: Config> =
		StorageMap<_, Blake2_128Concat, QueryId, QueryStatus<T::BlockNumber>, OptionQuery>;

	/// The existing asset traps.
	///
	/// Key is the blake2 256 hash of (origin, versioned `MultiAssets`) pair. Value is the number of
	/// times this pair has been trapped (usually just 1 if it exists at all).
	#[pallet::storage]
	#[pallet::getter(fn asset_trap)]
	pub(super) type AssetTraps<T: Config> = StorageMap<_, Identity, H256, u32, ValueQuery>;

	#[pallet::hooks]
	impl<T: Config> Hooks<BlockNumberFor<T>> for Pallet<T> {}

	#[pallet::call]
	impl<T: Config> Pallet<T> {
		#[pallet::weight(100_000_000)]
		pub fn send(
			origin: OriginFor<T>,
			dest: Box<VersionedMultiLocation>,
			message: Box<VersionedXcm<()>>,
		) -> DispatchResult {
			let origin_location = T::SendXcmOrigin::ensure_origin(origin)?;
			let interior =
				origin_location.clone().try_into().map_err(|_| Error::<T>::InvalidOrigin)?;
			let dest = MultiLocation::try_from(*dest).map_err(|()| Error::<T>::BadVersion)?;
			let message: Xcm<()> = (*message).try_into().map_err(|()| Error::<T>::BadVersion)?;

			Self::send_xcm(interior, dest.clone(), message.clone()).map_err(|e| match e {
				SendError::CannotReachDestination(..) => Error::<T>::Unreachable,
				_ => Error::<T>::SendFailure,
			})?;
			Self::deposit_event(Event::Sent(origin_location, dest, message));
			Ok(())
		}

		/// Teleport some assets from the local chain to some destination chain.
		///
		/// Fee payment on the destination side is made from the first asset listed in the `assets` vector.
		///
		/// - `origin`: Must be capable of withdrawing the `assets` and executing XCM.
		/// - `dest`: Destination context for the assets. Will typically be `X2(Parent, Parachain(..))` to send
		///   from parachain to parachain, or `X1(Parachain(..))` to send from relay to parachain.
		/// - `beneficiary`: A beneficiary location for the assets in the context of `dest`. Will generally be
		///   an `AccountId32` value.
		/// - `assets`: The assets to be withdrawn. The first item should be the currency used to to pay the fee on the
		///   `dest` side. May not be empty.
		/// - `dest_weight`: Equal to the total weight on `dest` of the XCM message
		///   `Teleport { assets, effects: [ BuyExecution{..}, DepositAsset{..} ] }`.
		#[pallet::weight({
			let maybe_assets: Result<MultiAssets, ()> = (*assets.clone()).try_into();
			let maybe_dest: Result<MultiLocation, ()> = (*dest.clone()).try_into();
			match (maybe_assets, maybe_dest) {
				(Ok(assets), Ok(dest)) => {
					use sp_std::vec;
					let mut message = Xcm(vec![
						WithdrawAsset(assets),
						InitiateTeleport { assets: Wild(All), dest, xcm: Xcm(vec![]) },
					]);
					T::Weigher::weight(&mut message).map_or(Weight::max_value(), |w| 100_000_000 + w)
				},
				_ => Weight::max_value(),
			}
		})]
		pub fn teleport_assets(
			origin: OriginFor<T>,
			dest: Box<VersionedMultiLocation>,
			beneficiary: Box<VersionedMultiLocation>,
			assets: Box<VersionedMultiAssets>,
			fee_asset_item: u32,
		) -> DispatchResult {
			let origin_location = T::ExecuteXcmOrigin::ensure_origin(origin)?;
			let dest = MultiLocation::try_from(*dest).map_err(|()| Error::<T>::BadVersion)?;
			let beneficiary =
				MultiLocation::try_from(*beneficiary).map_err(|()| Error::<T>::BadVersion)?;
			let assets = MultiAssets::try_from(*assets).map_err(|()| Error::<T>::BadVersion)?;

			ensure!(assets.len() <= MAX_ASSETS_FOR_TRANSFER, Error::<T>::TooManyAssets);
			let value = (origin_location, assets.drain());
			ensure!(T::XcmTeleportFilter::contains(&value), Error::<T>::Filtered);
			let (origin_location, assets) = value;
			let inv_dest = T::LocationInverter::invert_location(&dest)
				.map_err(|()| Error::<T>::DestinationNotInvertible)?;
			let fees = assets
				.get(fee_asset_item as usize)
				.ok_or(Error::<T>::Empty)?
				.clone()
				.reanchored(&inv_dest)
				.map_err(|_| Error::<T>::CannotReanchor)?;
			let max_assets = assets.len() as u32;
			let assets = assets.into();
			let mut message = Xcm(vec![
				WithdrawAsset(assets),
				InitiateTeleport {
					assets: Wild(All),
					dest,
					xcm: Xcm(vec![
						BuyExecution { fees, weight_limit: Unlimited },
						DepositAsset { assets: Wild(All), max_assets, beneficiary },
					]),
				},
			]);
			let weight =
				T::Weigher::weight(&mut message).map_err(|()| Error::<T>::UnweighableMessage)?;
			let outcome =
				T::XcmExecutor::execute_xcm_in_credit(origin_location, message, weight, weight);
			Self::deposit_event(Event::Attempted(outcome));
			Ok(())
		}

		/// Transfer some assets from the local chain to the sovereign account of a destination chain and forward
		/// a notification XCM.
		///
		/// Fee payment on the destination side is made from the first asset listed in the `assets` vector.
		///
		/// - `origin`: Must be capable of withdrawing the `assets` and executing XCM.
		/// - `dest`: Destination context for the assets. Will typically be `X2(Parent, Parachain(..))` to send
		///   from parachain to parachain, or `X1(Parachain(..))` to send from relay to parachain.
		/// - `beneficiary`: A beneficiary location for the assets in the context of `dest`. Will generally be
		///   an `AccountId32` value.
		/// - `assets`: The assets to be withdrawn. This should include the assets used to pay the fee on the
		///   `dest` side.
		/// - `fee_asset_item`: The index into `assets` of the item which should be used to pay
		///   fees.
		#[pallet::weight({
			match ((*assets.clone()).try_into(), (*dest.clone()).try_into()) {
				(Ok(assets), Ok(dest)) => {
					use sp_std::vec;
					let mut message = Xcm(vec![
						TransferReserveAsset { assets, dest, xcm: Xcm(vec![]) }
					]);
					T::Weigher::weight(&mut message).map_or(Weight::max_value(), |w| 100_000_000 + w)
				},
				_ => Weight::max_value(),
			}
		})]
		pub fn reserve_transfer_assets(
			origin: OriginFor<T>,
			dest: Box<VersionedMultiLocation>,
			beneficiary: Box<VersionedMultiLocation>,
			assets: Box<VersionedMultiAssets>,
			fee_asset_item: u32,
		) -> DispatchResult {
			let origin_location = T::ExecuteXcmOrigin::ensure_origin(origin)?;
			let dest = (*dest).try_into().map_err(|()| Error::<T>::BadVersion)?;
			let beneficiary = (*beneficiary).try_into().map_err(|()| Error::<T>::BadVersion)?;
			let assets: MultiAssets = (*assets).try_into().map_err(|()| Error::<T>::BadVersion)?;

			ensure!(assets.len() <= MAX_ASSETS_FOR_TRANSFER, Error::<T>::TooManyAssets);
			let value = (origin_location, assets.drain());
			ensure!(T::XcmReserveTransferFilter::contains(&value), Error::<T>::Filtered);
			let (origin_location, assets) = value;
			let inv_dest = T::LocationInverter::invert_location(&dest)
				.map_err(|()| Error::<T>::DestinationNotInvertible)?;
			let fees = assets
				.get(fee_asset_item as usize)
				.ok_or(Error::<T>::Empty)?
				.clone()
				.reanchored(&inv_dest)
				.map_err(|_| Error::<T>::CannotReanchor)?;
			let max_assets = assets.len() as u32;
			let assets = assets.into();
			let mut message = Xcm(vec![TransferReserveAsset {
				assets,
				dest,
				xcm: Xcm(vec![
					BuyExecution { fees, weight_limit: Unlimited },
					DepositAsset { assets: Wild(All), max_assets, beneficiary },
				]),
			}]);
			let weight =
				T::Weigher::weight(&mut message).map_err(|()| Error::<T>::UnweighableMessage)?;
			let outcome =
				T::XcmExecutor::execute_xcm_in_credit(origin_location, message, weight, weight);
			Self::deposit_event(Event::Attempted(outcome));
			Ok(())
		}

		/// Execute an XCM message from a local, signed, origin.
		///
		/// An event is deposited indicating whether `msg` could be executed completely or only
		/// partially.
		///
		/// No more than `max_weight` will be used in its attempted execution. If this is less than the
		/// maximum amount of weight that the message could take to be executed, then no execution
		/// attempt will be made.
		///
		/// NOTE: A successful return to this does *not* imply that the `msg` was executed successfully
		/// to completion; only that *some* of it was executed.
		#[pallet::weight(max_weight.saturating_add(100_000_000u64))]
		pub fn execute(
			origin: OriginFor<T>,
			message: Box<VersionedXcm<<T as SysConfig>::Call>>,
			max_weight: Weight,
		) -> DispatchResult {
			let origin_location = T::ExecuteXcmOrigin::ensure_origin(origin)?;
			let message = (*message).try_into().map_err(|()| Error::<T>::BadVersion)?;
			let value = (origin_location, message);
			ensure!(T::XcmExecuteFilter::contains(&value), Error::<T>::Filtered);
			let (origin_location, message) = value;
			let outcome = T::XcmExecutor::execute_xcm(origin_location, message, max_weight);
			Self::deposit_event(Event::Attempted(outcome));
			Ok(())
		}
	}

	impl<T: Config> Pallet<T> {
		/// Relay an XCM `message` from a given `interior` location in this context to a given `dest`
		/// location. A null `dest` is not handled.
		pub fn send_xcm(
			interior: Junctions,
			dest: MultiLocation,
			mut message: Xcm<()>,
		) -> Result<(), SendError> {
			if interior != Junctions::Here {
				message.0.insert(0, DescendOrigin(interior))
			};
			log::trace!(target: "xcm::send_xcm", "dest: {:?}, message: {:?}", &dest, &message);
			T::XcmRouter::send_xcm(dest, message)
		}

		pub fn check_account() -> T::AccountId {
			const ID: PalletId = PalletId(*b"py/xcmch");
			AccountIdConversion::<T::AccountId>::into_account(&ID)
		}

		fn do_new_query(
			responder: MultiLocation,
			maybe_notify: Option<(u8, u8)>,
			timeout: T::BlockNumber,
		) -> u64 {
			QueryCount::<T>::mutate(|q| {
				let r = *q;
				*q += 1;
				Queries::<T>::insert(
					r,
					QueryStatus::Pending { responder: responder.into(), maybe_notify, timeout },
				);
				r
			})
		}

		/// Consume `message` and return another which is equivalent to it except that it reports
		/// back the outcome.
		///
		/// - `message`: The message whose outcome should be reported.
		/// - `responder`: The origin from which a response should be expected.
		/// - `timeout`: The block number after which it is permissible for `notify` not to be
		///   called even if a response is received.
		///
		/// `report_outcome` may return an error if the `responder` is not invertible.
		///
		/// To check the status of the query, use `fn query()` passing the resultant `QueryId`
		/// value.
		pub fn report_outcome(
			message: &mut Xcm<()>,
			responder: MultiLocation,
			timeout: T::BlockNumber,
		) -> Result<QueryId, XcmError> {
			let dest = T::LocationInverter::invert_location(&responder)
				.map_err(|()| XcmError::MultiLocationNotInvertible)?;
			let query_id = Self::new_query(responder, timeout);
			let report_error = Xcm(vec![ReportError { dest, query_id, max_response_weight: 0 }]);
			message.0.insert(0, SetAppendix(report_error));
			Ok(query_id)
		}

		/// Consume `message` and return another which is equivalent to it except that it reports
		/// back the outcome and dispatches `notify` on this chain.
		///
		/// - `message`: The message whose outcome should be reported.
		/// - `responder`: The origin from which a response should be expected.
		/// - `notify`: A dispatchable function which will be called once the outcome of `message`
		///   is known. It may be a dispatchable in any pallet of the local chain, but other than
		///   the usual origin, it must accept exactly two arguments: `query_id: QueryId` and
		///   `outcome: Response`, and in that order. It should expect that the origin is
		///   `Origin::Response` and will contain the responder's location.
		/// - `timeout`: The block number after which it is permissible for `notify` not to be
		///   called even if a response is received.
		///
		/// `report_outcome_notify` may return an error if the `responder` is not invertible.
		///
		/// NOTE: `notify` gets called as part of handling an incoming message, so it should be
		/// lightweight. Its weight is estimated during this function and stored ready for
		/// weighing `ReportOutcome` on the way back. If it turns out to be heavier once it returns
		/// then reporting the outcome will fail. Futhermore if the estimate is too high, then it
		/// may be put in the overweight queue and need to be manually executed.
		pub fn report_outcome_notify(
			message: &mut Xcm<()>,
			responder: MultiLocation,
			notify: impl Into<<T as Config>::Call>,
			timeout: T::BlockNumber,
		) -> Result<(), XcmError> {
			let dest = T::LocationInverter::invert_location(&responder)
				.map_err(|()| XcmError::MultiLocationNotInvertible)?;
			let notify: <T as Config>::Call = notify.into();
			let max_response_weight = notify.get_dispatch_info().weight;
			let query_id = Self::new_notify_query(responder, notify, timeout);
			let report_error = Xcm(vec![ReportError { dest, query_id, max_response_weight }]);
			message.0.insert(0, SetAppendix(report_error));
			Ok(())
		}

		/// Attempt to create a new query ID and register it as a query that is yet to respond.
		pub fn new_query(responder: MultiLocation, timeout: T::BlockNumber) -> u64 {
			Self::do_new_query(responder, None, timeout)
		}

		/// Attempt to create a new query ID and register it as a query that is yet to respond, and
		/// which will call a dispatchable when a response happens.
		pub fn new_notify_query(
			responder: MultiLocation,
			notify: impl Into<<T as Config>::Call>,
			timeout: T::BlockNumber,
		) -> u64 {
			let notify =
				notify.into().using_encoded(|mut bytes| Decode::decode(&mut bytes)).expect(
					"decode input is output of Call encode; Call guaranteed to have two enums; qed",
				);
			Self::do_new_query(responder, Some(notify), timeout)
		}

		/// Attempt to remove and return the response of query with ID `query_id`.
		///
		/// Returns `None` if the response is not (yet) available.
		pub fn take_response(query_id: QueryId) -> Option<(Response, T::BlockNumber)> {
			if let Some(QueryStatus::Ready { response, at }) = Queries::<T>::get(query_id) {
				let response = response.try_into().ok()?;
				Queries::<T>::remove(query_id);
				Self::deposit_event(Event::ResponseTaken(query_id));
				Some((response, at))
			} else {
				None
			}
		}
	}

<<<<<<< HEAD
	/// Origin for the parachains module.
	#[derive(PartialEq, Eq, Clone, Encode, Decode, RuntimeDebug, scale_info::TypeInfo)]
	#[pallet::origin]
	pub enum Origin {
		/// It comes from somewhere in the XCM space.
		Xcm(MultiLocation),
=======
	impl<T: Config> DropAssets for Pallet<T> {
		fn drop_assets(origin: &MultiLocation, assets: Assets) -> Weight {
			if assets.is_empty() {
				return 0
			}
			let versioned = VersionedMultiAssets::from(MultiAssets::from(assets));
			let hash = BlakeTwo256::hash_of(&(&origin, &versioned));
			AssetTraps::<T>::mutate(hash, |n| *n += 1);
			Self::deposit_event(Event::AssetsTrapped(hash, origin.clone(), versioned));
			// TODO: Put the real weight in there.
			0
		}
>>>>>>> e76207c0
	}

	impl<T: Config> ClaimAssets for Pallet<T> {
		fn claim_assets(
			origin: &MultiLocation,
			ticket: &MultiLocation,
			assets: &MultiAssets,
		) -> bool {
			let mut versioned = VersionedMultiAssets::from(assets.clone());
			match (ticket.parents, &ticket.interior) {
				(0, X1(GeneralIndex(i))) =>
					versioned = match versioned.into_version(*i as u32) {
						Ok(v) => v,
						Err(()) => return false,
					},
				(0, Here) => (),
				_ => return false,
			};
			let hash = BlakeTwo256::hash_of(&(origin, versioned));
			match AssetTraps::<T>::get(hash) {
				0 => return false,
				1 => AssetTraps::<T>::remove(hash),
				n => AssetTraps::<T>::insert(hash, n - 1),
			}
			return true
		}
	}

	impl<T: Config> OnResponse for Pallet<T> {
		fn expecting_response(origin: &MultiLocation, query_id: QueryId) -> bool {
			if let Some(QueryStatus::Pending { responder, .. }) = Queries::<T>::get(query_id) {
				return MultiLocation::try_from(responder).map_or(false, |r| origin == &r)
			}
			false
		}

		fn on_response(
			origin: &MultiLocation,
			query_id: QueryId,
			response: Response,
			max_weight: Weight,
		) -> Weight {
			if let Some(QueryStatus::Pending { responder, maybe_notify, .. }) =
				Queries::<T>::get(query_id)
			{
				if let Ok(responder) = MultiLocation::try_from(responder) {
					if origin == &responder {
						return match maybe_notify {
							Some((pallet_index, call_index)) => {
								// This is a bit horrible, but we happen to know that the `Call` will
								// be built by `(pallet_index: u8, call_index: u8, QueryId, Response)`.
								// So we just encode that and then re-encode to a real Call.
								let bare = (pallet_index, call_index, query_id, response);
								if let Ok(call) = bare.using_encoded(|mut bytes| {
									<T as Config>::Call::decode(&mut bytes)
								}) {
									Queries::<T>::remove(query_id);
									let weight = call.get_dispatch_info().weight;
									if weight > max_weight {
										let e = Event::NotifyOverweight(
											query_id,
											pallet_index,
											call_index,
											weight,
											max_weight,
										);
										Self::deposit_event(e);
										return 0
									}
									let dispatch_origin = Origin::Response(origin.clone()).into();
									match call.dispatch(dispatch_origin) {
										Ok(post_info) => {
											let e =
												Event::Notified(query_id, pallet_index, call_index);
											Self::deposit_event(e);
											post_info.actual_weight
										},
										Err(error_and_info) => {
											let e = Event::NotifyDispatchError(
												query_id,
												pallet_index,
												call_index,
											);
											Self::deposit_event(e);
											// Not much to do with the result as it is. It's up to the parachain to ensure that the
											// message makes sense.
											error_and_info.post_info.actual_weight
										},
									}
									.unwrap_or(weight)
								} else {
									let e = Event::NotifyDecodeFailed(
										query_id,
										pallet_index,
										call_index,
									);
									Self::deposit_event(e);
									0
								}
							},
							None => {
								let e = Event::ResponseReady(query_id, response.clone());
								Self::deposit_event(e);
								let at = frame_system::Pallet::<T>::current_block_number();
								let response = response.into();
								Queries::<T>::insert(query_id, QueryStatus::Ready { response, at });
								0
							},
						}
					} else {
						Self::deposit_event(Event::InvalidResponder(
							origin.clone(),
							query_id,
							responder,
						));
					}
				} else {
					Self::deposit_event(Event::InvalidResponderVersion(origin.clone(), query_id));
				}
			} else {
				Self::deposit_event(Event::UnexpectedResponse(origin.clone(), query_id));
			}
			0
		}
	}
}

/// Ensure that the origin `o` represents an XCM (`Transact`) origin.
///
/// Returns `Ok` with the location of the XCM sender or an `Err` otherwise.
pub fn ensure_xcm<OuterOrigin>(o: OuterOrigin) -> Result<MultiLocation, BadOrigin>
where
	OuterOrigin: Into<Result<Origin, OuterOrigin>>,
{
	match o.into() {
		Ok(Origin::Xcm(location)) => Ok(location),
		_ => Err(BadOrigin),
	}
}

/// Ensure that the origin `o` represents an XCM response origin.
///
/// Returns `Ok` with the location of the responder or an `Err` otherwise.
pub fn ensure_response<OuterOrigin>(o: OuterOrigin) -> Result<MultiLocation, BadOrigin>
where
	OuterOrigin: Into<Result<Origin, OuterOrigin>>,
{
	match o.into() {
		Ok(Origin::Response(location)) => Ok(location),
		_ => Err(BadOrigin),
	}
}

/// Filter for `MultiLocation` to find those which represent a strict majority approval of an identified
/// plurality.
///
/// May reasonably be used with `EnsureXcm`.
pub struct IsMajorityOfBody<Prefix, Body>(PhantomData<(Prefix, Body)>);
impl<Prefix: Get<MultiLocation>, Body: Get<BodyId>> Contains<MultiLocation>
	for IsMajorityOfBody<Prefix, Body>
{
	fn contains(l: &MultiLocation) -> bool {
		let maybe_suffix = l.match_and_split(&Prefix::get());
		matches!(maybe_suffix, Some(Plurality { id, part }) if id == &Body::get() && part.is_majority())
	}
}

/// `EnsureOrigin` implementation succeeding with a `MultiLocation` value to recognize and filter the
/// `Origin::Xcm` item.
pub struct EnsureXcm<F>(PhantomData<F>);
impl<O: OriginTrait + From<Origin>, F: Contains<MultiLocation>> EnsureOrigin<O> for EnsureXcm<F>
where
	O::PalletsOrigin: From<Origin> + TryInto<Origin, Error = O::PalletsOrigin>,
{
	type Success = MultiLocation;

	fn try_origin(outer: O) -> Result<Self::Success, O> {
		outer.try_with_caller(|caller| {
			caller.try_into().and_then(|o| match o {
				Origin::Xcm(location) if F::contains(&location) => Ok(location),
				Origin::Xcm(location) => Err(Origin::Xcm(location).into()),
				o => Err(o.into()),
			})
		})
	}

	#[cfg(feature = "runtime-benchmarks")]
	fn successful_origin() -> O {
		O::from(Origin::Xcm(Here.into()))
	}
}

/// `EnsureOrigin` implementation succeeding with a `MultiLocation` value to recognize and filter
/// the `Origin::Response` item.
pub struct EnsureResponse<F>(PhantomData<F>);
impl<O: OriginTrait + From<Origin>, F: Contains<MultiLocation>> EnsureOrigin<O>
	for EnsureResponse<F>
where
	O::PalletsOrigin: From<Origin> + TryInto<Origin, Error = O::PalletsOrigin>,
{
	type Success = MultiLocation;

	fn try_origin(outer: O) -> Result<Self::Success, O> {
		outer.try_with_caller(|caller| {
			caller.try_into().and_then(|o| match o {
				Origin::Response(responder) => Ok(responder),
				o => Err(o.into()),
			})
		})
	}

	#[cfg(feature = "runtime-benchmarks")]
	fn successful_origin() -> O {
		O::from(Origin::Response(Here.into()))
	}
}

/// A simple passthrough where we reuse the `MultiLocation`-typed XCM origin as the inner value of
/// this crate's `Origin::Xcm` value.
pub struct XcmPassthrough<Origin>(PhantomData<Origin>);
impl<Origin: From<crate::Origin>> ConvertOrigin<Origin> for XcmPassthrough<Origin> {
	fn convert_origin(origin: MultiLocation, kind: OriginKind) -> Result<Origin, MultiLocation> {
		match kind {
			OriginKind::Xcm => Ok(crate::Origin::Xcm(origin).into()),
			_ => Err(origin),
		}
	}
}<|MERGE_RESOLUTION|>--- conflicted
+++ resolved
@@ -581,14 +581,6 @@
 		}
 	}
 
-<<<<<<< HEAD
-	/// Origin for the parachains module.
-	#[derive(PartialEq, Eq, Clone, Encode, Decode, RuntimeDebug, scale_info::TypeInfo)]
-	#[pallet::origin]
-	pub enum Origin {
-		/// It comes from somewhere in the XCM space.
-		Xcm(MultiLocation),
-=======
 	impl<T: Config> DropAssets for Pallet<T> {
 		fn drop_assets(origin: &MultiLocation, assets: Assets) -> Weight {
 			if assets.is_empty() {
@@ -601,7 +593,6 @@
 			// TODO: Put the real weight in there.
 			0
 		}
->>>>>>> e76207c0
 	}
 
 	impl<T: Config> ClaimAssets for Pallet<T> {
