--- conflicted
+++ resolved
@@ -1165,7 +1165,7 @@
 			Some(QueryStatus::Ready { response, at }) => match response.try_into() {
 				Ok(response) => {
 					Queries::<T>::remove(query_id);
-					Self::deposit_event(Event::ResponseTaken(query_id));
+					Self::deposit_event(Event::ResponseTaken { query_id });
 					QueryResponseStatus::Ready { response, at }
 				},
 				Err(_) => QueryResponseStatus::UnexpectedVersion,
@@ -1608,23 +1608,6 @@
 		Self::do_new_query(responder, Some(notify), timeout, match_querier)
 	}
 
-<<<<<<< HEAD
-=======
-	/// Attempt to remove and return the response of query with ID `query_id`.
-	///
-	/// Returns `None` if the response is not (yet) available.
-	pub fn take_response(query_id: QueryId) -> Option<(Response, T::BlockNumber)> {
-		if let Some(QueryStatus::Ready { response, at }) = Queries::<T>::get(query_id) {
-			let response = response.try_into().ok()?;
-			Queries::<T>::remove(query_id);
-			Self::deposit_event(Event::ResponseTaken { query_id });
-			Some((response, at))
-		} else {
-			None
-		}
-	}
-
->>>>>>> 4bd6371a
 	/// Note that a particular destination to whom we would like to send a message is unknown
 	/// and queue it for version discovery.
 	fn note_unknown_version(dest: &MultiLocation) {
