// Copyright 2020-2021 Parity Technologies (UK) Ltd.
// This file is part of Polkadot.

// Polkadot is free software: you can redistribute it and/or modify
// it under the terms of the GNU General Public License as published by
// the Free Software Foundation, either version 3 of the License, or
// (at your option) any later version.

// Polkadot is distributed in the hope that it will be useful,
// but WITHOUT ANY WARRANTY; without even the implied warranty of
// MERCHANTABILITY or FITNESS FOR A PARTICULAR PURPOSE.  See the
// GNU General Public License for more details.

// You should have received a copy of the GNU General Public License
// along with Polkadot.  If not, see <http://www.gnu.org/licenses/>.

//! Pallet to handle XCM messages.

#![cfg_attr(not(feature = "std"), no_std)]

#[cfg(test)]
mod mock;
#[cfg(test)]
mod tests;

use codec::{Decode, Encode, EncodeLike};
use frame_support::traits::{
	Contains, Currency, Defensive, EnsureOrigin, Get, LockableCurrency, OriginTrait,
};
use scale_info::TypeInfo;
use sp_runtime::{
	traits::{BadOrigin, Saturating, Zero},
	RuntimeDebug,
};
use sp_std::{
	boxed::Box,
	convert::{TryFrom, TryInto},
	marker::PhantomData,
	prelude::*,
	result::Result,
	vec,
};
use xcm::{latest::QueryResponseInfo, prelude::*};
use xcm_executor::traits::{Convert, ConvertOrigin};

use frame_support::{
	dispatch::{Dispatchable, GetDispatchInfo},
	pallet_prelude::*,
	traits::WithdrawReasons,
	PalletId,
};
use frame_system::pallet_prelude::*;
pub use pallet::*;
use sp_runtime::traits::{AccountIdConversion, BlakeTwo256, BlockNumberProvider, Hash};
use xcm_executor::{
	traits::{
		ClaimAssets, DropAssets, MatchesFungible, OnResponse, UniversalLocation,
		VersionChangeNotifier, WeightBounds,
	},
	Assets,
};

#[frame_support::pallet]
pub mod pallet {
	use super::*;
	use frame_support::{
		dispatch::{Dispatchable, GetDispatchInfo, PostDispatchInfo},
		parameter_types,
	};
	use frame_system::Config as SysConfig;
	use sp_core::H256;
	use xcm_executor::traits::{MatchesFungible, UniversalLocation, WeightBounds};

	parameter_types! {
		/// An implementation of `Get<u32>` which just returns the latest XCM version which we can
		/// support.
		pub const CurrentXcmVersion: u32 = XCM_VERSION;
	}

	#[pallet::pallet]
	#[pallet::generate_store(pub(super) trait Store)]
	#[pallet::without_storage_info]
	pub struct Pallet<T>(_);

	/// A trait for querying whether a type can be said to "contain" a single pair-value.
	pub trait ContainsPair<A, B> {
		/// Return `true` if this "contains" the pair-value `a, b`.
		fn contains(a: &A, b: &B) -> bool;
	}

	impl<A, B> ContainsPair<A, B> for frame_support::traits::Everything {
		fn contains(_: &A, _: &B) -> bool {
			true
		}
	}

	impl<A, B> ContainsPair<A, B> for frame_support::traits::Nothing {
		fn contains(_: &A, _: &B) -> bool {
			false
		}
	}

	#[impl_trait_for_tuples::impl_for_tuples(0, 30)]
	impl<A, B> ContainsPair<A, B> for Tuple {
		fn contains(a: &A, b: &B) -> bool {
			for_tuples!( #(
				if Tuple::contains(a, b) { return true }
			)* );
			false
		}
	}

	/// Create a type which implements the `Contains` trait for a particular type with syntax similar
	/// to `matches!`.
	#[macro_export]
	macro_rules! match_type {
		( pub type $n:ident: impl ContainsPair<$a:ty, $b:ty> = { $phead:pat_param $( | $ptail:pat )* } ; ) => {
			pub struct $n;
			impl $crate::traits::ContainsPair<$a, $b> for $n {
				fn contains(a: &$a, b: &$b) -> bool {
					matches!((a, b), $phead $( | $ptail )* )
				}
			}
		}
	}

	pub type BalanceOf<T> =
		<<T as Config>::Currency as Currency<<T as frame_system::Config>::AccountId>>::Balance;

	#[pallet::config]
	/// The module configuration trait.
	pub trait Config: frame_system::Config {
		/// The overarching event type.
		type Event: From<Event<Self>> + IsType<<Self as frame_system::Config>::Event>;

		/// A lockable currency.
		// TODO: We should really use a trait which can handle multiple currencies.
		type Currency: LockableCurrency<Self::AccountId, Moment = Self::BlockNumber>;

		/// The `MultiAsset` matcher for `Currency`.
		type CurrencyMatcher: MatchesFungible<BalanceOf<Self>>;

		/// Required origin for sending XCM messages. If successful, it resolves to `MultiLocation`
		/// which exists as an interior location within this chain's XCM context.
		type SendXcmOrigin: EnsureOrigin<<Self as SysConfig>::Origin, Success = MultiLocation>;

		/// The type used to actually dispatch an XCM to its destination.
		type XcmRouter: SendXcm;

		/// Required origin for executing XCM messages, including the teleport functionality. If successful,
		/// then it resolves to `MultiLocation` which exists as an interior location within this chain's XCM
		/// context.
		type ExecuteXcmOrigin: EnsureOrigin<<Self as SysConfig>::Origin, Success = MultiLocation>;

		/// Our XCM filter which messages to be executed using `XcmExecutor` must pass.
		type XcmExecuteFilter: Contains<(MultiLocation, Xcm<<Self as SysConfig>::Call>)>;

		/// Something to execute an XCM message.
		type XcmExecutor: ExecuteXcm<<Self as SysConfig>::Call>;

		/// Our XCM filter which messages to be teleported using the dedicated extrinsic must pass.
		type XcmTeleportFilter: Contains<(MultiLocation, Vec<MultiAsset>)>;

		/// Our XCM filter which messages to be reserve-transferred using the dedicated extrinsic must pass.
		type XcmReserveTransferFilter: Contains<(MultiLocation, Vec<MultiAsset>)>;

		/// Means of measuring the weight consumed by an XCM message locally.
		type Weigher: WeightBounds<<Self as SysConfig>::Call>;

		/// Means of inverting a location.
		type LocationInverter: UniversalLocation;

		/// The outer `Origin` type.
		type Origin: From<Origin> + From<<Self as SysConfig>::Origin>;

		/// The outer `Call` type.
		type Call: Parameter
			+ GetDispatchInfo
			+ IsType<<Self as frame_system::Config>::Call>
			+ Dispatchable<Origin = <Self as Config>::Origin, PostInfo = PostDispatchInfo>;

		const VERSION_DISCOVERY_QUEUE_SIZE: u32;

		/// The latest supported version that we advertise. Generally just set it to
		/// `pallet_xcm::CurrentXcmVersion`.
		type AdvertisedXcmVersion: Get<XcmVersion>;

		/// The assets which we consider a given origin is trusted if they claim to have placed a
		/// lock.
		type TrustedLockers: ContainsPair<MultiLocation, MultiAsset>;

		/// How to get an `AccountId` value from a `MultiLocation`, useful for handling asset locks.
		type SovereignAccountOf: Convert<MultiLocation, Self::AccountId>;

		/// The maximum number of local XCM locks that a single account may have.
		type MaxLockers: Get<u32>;
	}

	#[pallet::event]
	#[pallet::generate_deposit(pub(super) fn deposit_event)]
	pub enum Event<T: Config> {
		/// Execution of an XCM message was attempted.
		///
		/// \[ outcome \]
		Attempted(xcm::latest::Outcome),
		/// A XCM message was sent.
		///
		/// \[ origin, destination, message \]
		Sent(MultiLocation, MultiLocation, Xcm<()>),
		/// Query response received which does not match a registered query. This may be because a
		/// matching query was never registered, it may be because it is a duplicate response, or
		/// because the query timed out.
		///
		/// \[ origin location, id \]
		UnexpectedResponse(MultiLocation, QueryId),
		/// Query response has been received and is ready for taking with `take_response`. There is
		/// no registered notification call.
		///
		/// \[ id, response \]
		ResponseReady(QueryId, Response),
		/// Query response has been received and query is removed. The registered notification has
		/// been dispatched and executed successfully.
		///
		/// \[ id, pallet index, call index \]
		Notified(QueryId, u8, u8),
		/// Query response has been received and query is removed. The registered notification could
		/// not be dispatched because the dispatch weight is greater than the maximum weight
		/// originally budgeted by this runtime for the query result.
		///
		/// \[ id, pallet index, call index, actual weight, max budgeted weight \]
		NotifyOverweight(QueryId, u8, u8, Weight, Weight),
		/// Query response has been received and query is removed. There was a general error with
		/// dispatching the notification call.
		///
		/// \[ id, pallet index, call index \]
		NotifyDispatchError(QueryId, u8, u8),
		/// Query response has been received and query is removed. The dispatch was unable to be
		/// decoded into a `Call`; this might be due to dispatch function having a signature which
		/// is not `(origin, QueryId, Response)`.
		///
		/// \[ id, pallet index, call index \]
		NotifyDecodeFailed(QueryId, u8, u8),
		/// Expected query response has been received but the origin location of the response does
		/// not match that expected. The query remains registered for a later, valid, response to
		/// be received and acted upon.
		///
		/// \[ origin location, id, expected location \]
		InvalidResponder(MultiLocation, QueryId, Option<MultiLocation>),
		/// Expected query response has been received but the expected origin location placed in
		/// storage by this runtime previously cannot be decoded. The query remains registered.
		///
		/// This is unexpected (since a location placed in storage in a previously executing
		/// runtime should be readable prior to query timeout) and dangerous since the possibly
		/// valid response will be dropped. Manual governance intervention is probably going to be
		/// needed.
		///
		/// \[ origin location, id \]
		InvalidResponderVersion(MultiLocation, QueryId),
		/// Received query response has been read and removed.
		///
		/// \[ id \]
		ResponseTaken(QueryId),
		/// Some assets have been placed in an asset trap.
		///
		/// \[ hash, origin, assets \]
		AssetsTrapped(H256, MultiLocation, VersionedMultiAssets),
		/// An XCM version change notification message has been attempted to be sent.
		///
		/// The cost of sending it (borne by the chain) is included.
		///
		/// \[ destination, result, cost \]
		VersionChangeNotified(MultiLocation, XcmVersion, MultiAssets),
		/// The supported version of a location has been changed. This might be through an
		/// automatic notification or a manual intervention.
		///
		/// \[ location, XCM version \]
		SupportedVersionChanged(MultiLocation, XcmVersion),
		/// A given location which had a version change subscription was dropped owing to an error
		/// sending the notification to it.
		///
		/// \[ location, query ID, error \]
		NotifyTargetSendFail(MultiLocation, QueryId, XcmError),
		/// A given location which had a version change subscription was dropped owing to an error
		/// migrating the location to our new XCM format.
		///
		/// \[ location, query ID \]
		NotifyTargetMigrationFail(VersionedMultiLocation, QueryId),
		/// Expected query response has been received but the expected querier location placed in
		/// storage by this runtime previously cannot be decoded. The query remains registered.
		///
		/// This is unexpected (since a location placed in storage in a previously executing
		/// runtime should be readable prior to query timeout) and dangerous since the possibly
		/// valid response will be dropped. Manual governance intervention is probably going to be
		/// needed.
		///
		/// \[ origin location, id \]
		InvalidQuerierVersion(MultiLocation, QueryId),
		/// Expected query response has been received but the querier location of the response does
		/// not match the expected. The query remains registered for a later, valid, response to
		/// be received and acted upon.
		///
		/// \[ origin location, id, expected querier, maybe actual querier \]
		InvalidQuerier(MultiLocation, QueryId, MultiLocation, Option<MultiLocation>),
		/// A remote has requested XCM version change notification from us and we have honored it.
		/// A version information message is sent to them and its cost is included.
		///
		/// \[ destination location, cost \]
		VersionNotifyStarted(MultiLocation, MultiAssets),
		/// We have requested that a remote chain sends us XCM version change notifications.
		///
		/// \[ destination location, cost \]
		VersionNotifyRequested(MultiLocation, MultiAssets),
		/// We have requested that a remote chain stops sending us XCM version change notifications.
		///
		/// \[ destination location, cost \]
		VersionNotifyUnrequested(MultiLocation, MultiAssets),
		/// Fees were paid from a location for an operation (often for using `SendXcm`).
		///
		/// \[ paying location, fees \]
		FeesPaid(MultiLocation, MultiAssets),
	}

	#[pallet::origin]
	#[derive(PartialEq, Eq, Clone, Encode, Decode, RuntimeDebug, TypeInfo)]
	pub enum Origin {
		/// It comes from somewhere in the XCM space wanting to transact.
		Xcm(MultiLocation),
		/// It comes as an expected response from an XCM location.
		Response(MultiLocation),
	}
	impl From<MultiLocation> for Origin {
		fn from(location: MultiLocation) -> Origin {
			Origin::Xcm(location)
		}
	}

	#[pallet::error]
	pub enum Error<T> {
		/// The desired destination was unreachable, generally because there is a no way of routing
		/// to it.
		Unreachable,
		/// There was some other issue (i.e. not to do with routing) in sending the message. Perhaps
		/// a lack of space for buffering the message.
		SendFailure,
		/// The message execution fails the filter.
		Filtered,
		/// The message's weight could not be determined.
		UnweighableMessage,
		/// The destination `MultiLocation` provided cannot be inverted.
		DestinationNotInvertible,
		/// The assets to be sent are empty.
		Empty,
		/// Could not re-anchor the assets to declare the fees for the destination chain.
		CannotReanchor,
		/// Too many assets have been attempted for transfer.
		TooManyAssets,
		/// Origin is invalid for sending.
		InvalidOrigin,
		/// The version of the `Versioned` value used is not able to be interpreted.
		BadVersion,
		/// The given location could not be used (e.g. because it cannot be expressed in the
		/// desired version of XCM).
		BadLocation,
		/// The referenced subscription could not be found.
		NoSubscription,
		/// The location is invalid since it already has a subscription from us.
		AlreadySubscribed,
		/// Invalid asset for the operation.
		InvalidAsset,
		/// The owner does not own (all) of the asset that they wish to do the operation on.
		LowBalance,
		/// The asset owner has too many locks on the asset.
		TooManyLocks,
		/// The given account is not an identifiable sovereign account for any location.
		AccountNotSovereign,
		/// The operation required fees to be paid which the initiator could not meet.
		FeesNotMet,
		/// A remote lock with the corresponding data could not be found.
		LockNotFound,
		/// The unlock operation cannot succeed because there are still users of the lock.
		InUse,
	}

	impl<T: Config> From<SendError> for Error<T> {
		fn from(e: SendError) -> Self {
			match e {
				SendError::Fees => Error::<T>::FeesNotMet,
				SendError::NotApplicable => Error::<T>::Unreachable,
				_ => Error::<T>::SendFailure,
			}
		}
	}

	/// The status of a query.
	#[derive(Clone, Eq, PartialEq, Encode, Decode, RuntimeDebug, TypeInfo)]
	pub enum QueryStatus<BlockNumber> {
		/// The query was sent but no response has yet been received.
		Pending {
			/// The `QueryResponse` XCM must have this origin to be considered a reply for this
			/// query.
			responder: VersionedMultiLocation,
			/// The `QueryResponse` XCM must have this value as the `querier` field to be
			/// considered a reply for this query. If `None` then the querier is ignored.
			maybe_match_querier: Option<VersionedMultiLocation>,
			maybe_notify: Option<(u8, u8)>,
			timeout: BlockNumber,
		},
		/// The query is for an ongoing version notification subscription.
		VersionNotifier { origin: VersionedMultiLocation, is_active: bool },
		/// A response has been received.
		Ready { response: VersionedResponse, at: BlockNumber },
	}

	#[derive(Copy, Clone)]
	pub(crate) struct LatestVersionedMultiLocation<'a>(pub(crate) &'a MultiLocation);
	impl<'a> EncodeLike<VersionedMultiLocation> for LatestVersionedMultiLocation<'a> {}
	impl<'a> Encode for LatestVersionedMultiLocation<'a> {
		fn encode(&self) -> Vec<u8> {
			let mut r = VersionedMultiLocation::from(MultiLocation::default()).encode();
			r.truncate(1);
			self.0.using_encoded(|d| r.extend_from_slice(d));
			r
		}
	}

	#[derive(Clone, Encode, Decode, Eq, PartialEq, Ord, PartialOrd, TypeInfo)]
	pub enum VersionMigrationStage {
		MigrateSupportedVersion,
		MigrateVersionNotifiers,
		NotifyCurrentTargets(Option<Vec<u8>>),
		MigrateAndNotifyOldTargets,
	}

	impl Default for VersionMigrationStage {
		fn default() -> Self {
			Self::MigrateSupportedVersion
		}
	}

	/// The latest available query index.
	#[pallet::storage]
	pub(super) type QueryCounter<T: Config> = StorageValue<_, QueryId, ValueQuery>;

	/// The ongoing queries.
	#[pallet::storage]
	#[pallet::getter(fn query)]
	pub(super) type Queries<T: Config> =
		StorageMap<_, Blake2_128Concat, QueryId, QueryStatus<T::BlockNumber>, OptionQuery>;

	/// The existing asset traps.
	///
	/// Key is the blake2 256 hash of (origin, versioned `MultiAssets`) pair. Value is the number of
	/// times this pair has been trapped (usually just 1 if it exists at all).
	#[pallet::storage]
	#[pallet::getter(fn asset_trap)]
	pub(super) type AssetTraps<T: Config> = StorageMap<_, Identity, H256, u32, ValueQuery>;

	/// Default version to encode XCM when latest version of destination is unknown. If `None`,
	/// then the destinations whose XCM version is unknown are considered unreachable.
	#[pallet::storage]
	pub(super) type SafeXcmVersion<T: Config> = StorageValue<_, XcmVersion, OptionQuery>;

	/// The Latest versions that we know various locations support.
	#[pallet::storage]
	pub(super) type SupportedVersion<T: Config> = StorageDoubleMap<
		_,
		Twox64Concat,
		XcmVersion,
		Blake2_128Concat,
		VersionedMultiLocation,
		XcmVersion,
		OptionQuery,
	>;

	/// All locations that we have requested version notifications from.
	#[pallet::storage]
	pub(super) type VersionNotifiers<T: Config> = StorageDoubleMap<
		_,
		Twox64Concat,
		XcmVersion,
		Blake2_128Concat,
		VersionedMultiLocation,
		QueryId,
		OptionQuery,
	>;

	/// The target locations that are subscribed to our version changes, as well as the most recent
	/// of our versions we informed them of.
	#[pallet::storage]
	pub(super) type VersionNotifyTargets<T: Config> = StorageDoubleMap<
		_,
		Twox64Concat,
		XcmVersion,
		Blake2_128Concat,
		VersionedMultiLocation,
		(QueryId, u64, XcmVersion),
		OptionQuery,
	>;

	pub struct VersionDiscoveryQueueSize<T>(PhantomData<T>);
	impl<T: Config> Get<u32> for VersionDiscoveryQueueSize<T> {
		fn get() -> u32 {
			T::VERSION_DISCOVERY_QUEUE_SIZE
		}
	}

	/// Destinations whose latest XCM version we would like to know. Duplicates not allowed, and
	/// the `u32` counter is the number of times that a send to the destination has been attempted,
	/// which is used as a prioritization.
	#[pallet::storage]
	pub(super) type VersionDiscoveryQueue<T: Config> = StorageValue<
		_,
		BoundedVec<(VersionedMultiLocation, u32), VersionDiscoveryQueueSize<T>>,
		ValueQuery,
	>;

	/// The current migration's stage, if any.
	#[pallet::storage]
	pub(super) type CurrentMigration<T: Config> =
		StorageValue<_, VersionMigrationStage, OptionQuery>;

	#[derive(Clone, Encode, Decode, Eq, PartialEq, Ord, PartialOrd, TypeInfo, MaxEncodedLen)]
	pub struct RemoteLockedFungibleRecord {
		pub amount: u128,
		pub owner: VersionedMultiLocation,
		pub locker: VersionedMultiLocation,
		pub users: u32,
	}

	/// Fungible assets which we know are locked on a remote chain.
	#[pallet::storage]
	pub(super) type RemoteLockedFungibles<T: Config> = StorageNMap<
		_,
		(
			NMapKey<Twox64Concat, XcmVersion>,
			NMapKey<Blake2_128Concat, T::AccountId>,
			NMapKey<Blake2_128Concat, VersionedAssetId>,
		),
		RemoteLockedFungibleRecord,
		OptionQuery,
	>;

	/// Fungible assets which we know are locked on this chain.
	#[pallet::storage]
	pub(super) type LockedFungibles<T: Config> = StorageMap<
		_,
		Blake2_128Concat,
		T::AccountId,
		BoundedVec<(BalanceOf<T>, VersionedMultiLocation), T::MaxLockers>,
		OptionQuery,
	>;

	#[pallet::genesis_config]
	pub struct GenesisConfig {
		/// The default version to encode outgoing XCM messages with.
		pub safe_xcm_version: Option<XcmVersion>,
	}

	#[cfg(feature = "std")]
	impl Default for GenesisConfig {
		fn default() -> Self {
			Self { safe_xcm_version: Some(XCM_VERSION) }
		}
	}

	#[pallet::genesis_build]
	impl<T: Config> GenesisBuild<T> for GenesisConfig {
		fn build(&self) {
			SafeXcmVersion::<T>::set(self.safe_xcm_version);
		}
	}

	#[pallet::hooks]
	impl<T: Config> Hooks<BlockNumberFor<T>> for Pallet<T> {
		fn on_initialize(_n: BlockNumberFor<T>) -> Weight {
			let mut weight_used = 0;
			if let Some(migration) = CurrentMigration::<T>::get() {
				// Consume 10% of block at most
				let max_weight = T::BlockWeights::get().max_block / 10;
				let (w, maybe_migration) = Self::check_xcm_version_change(migration, max_weight);
				CurrentMigration::<T>::set(maybe_migration);
				weight_used.saturating_accrue(w);
			}

			// Here we aim to get one successful version negotiation request sent per block, ordered
			// by the destinations being most sent to.
			let mut q = VersionDiscoveryQueue::<T>::take().into_inner();
			// TODO: correct weights.
			weight_used += T::DbWeight::get().read + T::DbWeight::get().write;
			q.sort_by_key(|i| i.1);
			while let Some((versioned_dest, _)) = q.pop() {
				if let Ok(dest) = MultiLocation::try_from(versioned_dest) {
					if Self::request_version_notify(dest).is_ok() {
						// TODO: correct weights.
						weight_used += T::DbWeight::get().read + T::DbWeight::get().write;
						break
					}
				}
			}
			// Should never fail since we only removed items. But better safe than panicking as it's
			// way better to drop the queue than panic on initialize.
			if let Ok(q) = BoundedVec::try_from(q) {
				VersionDiscoveryQueue::<T>::put(q);
			}
			weight_used
		}
		fn on_runtime_upgrade() -> Weight {
			// Start a migration (this happens before on_initialize so it'll happen later in this
			// block, which should be good enough)...
			CurrentMigration::<T>::put(VersionMigrationStage::default());
			T::DbWeight::get().write
		}
	}

	pub mod migrations {
		use super::*;
		use frame_support::traits::{PalletInfoAccess, StorageVersion};

		#[derive(Clone, Eq, PartialEq, Encode, Decode, RuntimeDebug, TypeInfo)]
		enum QueryStatusV0<BlockNumber> {
			Pending {
				responder: VersionedMultiLocation,
				maybe_notify: Option<(u8, u8)>,
				timeout: BlockNumber,
			},
			VersionNotifier {
				origin: VersionedMultiLocation,
				is_active: bool,
			},
			Ready {
				response: VersionedResponse,
				at: BlockNumber,
			},
		}
		impl<B> From<QueryStatusV0<B>> for QueryStatus<B> {
			fn from(old: QueryStatusV0<B>) -> Self {
				use QueryStatusV0::*;
				match old {
					Pending { responder, maybe_notify, timeout } => QueryStatus::Pending {
						responder,
						maybe_notify,
						timeout,
						maybe_match_querier: Some(MultiLocation::here().into()),
					},
					VersionNotifier { origin, is_active } =>
						QueryStatus::VersionNotifier { origin, is_active },
					Ready { response, at } => QueryStatus::Ready { response, at },
				}
			}
		}

		pub fn migrate_to_v1<T: Config, P: GetStorageVersion + PalletInfoAccess>(
		) -> frame_support::weights::Weight {
			let on_chain_storage_version = <P as GetStorageVersion>::on_chain_storage_version();
			log::info!(
				target: "runtime::xcm",
				"Running migration storage v1 for xcm with storage version {:?}",
				on_chain_storage_version,
			);

			if on_chain_storage_version < 1 {
				let mut count = 0;
				Queries::<T>::translate::<QueryStatusV0<T::BlockNumber>, _>(|_key, value| {
					count += 1;
					Some(value.into())
				});
				StorageVersion::new(1).put::<P>();
				log::info!(
					target: "runtime::xcm",
					"Running migration storage v1 for xcm with storage version {:?} was complete",
					on_chain_storage_version,
				);
				// calculate and return migration weights
				T::DbWeight::get().reads_writes(count as Weight + 1, count as Weight + 1)
			} else {
				log::warn!(
					target: "runtime::xcm",
					"Attempted to apply migration to v1 but failed because storage version is {:?}",
					on_chain_storage_version,
				);
				T::DbWeight::get().reads(1)
			}
		}
	}

	#[pallet::call]
	impl<T: Config> Pallet<T> {
		#[pallet::weight(100_000_000)]
		pub fn send(
			origin: OriginFor<T>,
			dest: Box<VersionedMultiLocation>,
			message: Box<VersionedXcm<()>>,
		) -> DispatchResult {
			let origin_location = T::SendXcmOrigin::ensure_origin(origin)?;
			let interior: Junctions =
				origin_location.clone().try_into().map_err(|_| Error::<T>::InvalidOrigin)?;
			let dest = MultiLocation::try_from(*dest).map_err(|()| Error::<T>::BadVersion)?;
			let message: Xcm<()> = (*message).try_into().map_err(|()| Error::<T>::BadVersion)?;

			Self::send_xcm(interior, dest.clone(), message.clone()).map_err(Error::<T>::from)?;
			Self::deposit_event(Event::Sent(origin_location, dest, message));
			Ok(())
		}

		/// Teleport some assets from the local chain to some destination chain.
		///
		/// Fee payment on the destination side is made from the first asset listed in the `assets` vector and
		/// fee-weight is calculated locally and thus remote weights are assumed to be equal to
		/// local weights.
		///
		/// - `origin`: Must be capable of withdrawing the `assets` and executing XCM.
		/// - `dest`: Destination context for the assets. Will typically be `X2(Parent, Parachain(..))` to send
		///   from parachain to parachain, or `X1(Parachain(..))` to send from relay to parachain.
		/// - `beneficiary`: A beneficiary location for the assets in the context of `dest`. Will generally be
		///   an `AccountId32` value.
		/// - `assets`: The assets to be withdrawn. The first item should be the currency used to to pay the fee on the
		///   `dest` side. May not be empty.
		/// - `fee_asset_item`: The index into `assets` of the item which should be used to pay
		///   fees.
		#[pallet::weight({
			let maybe_assets: Result<MultiAssets, ()> = (*assets.clone()).try_into();
			let maybe_dest: Result<MultiLocation, ()> = (*dest.clone()).try_into();
			match (maybe_assets, maybe_dest) {
				(Ok(assets), Ok(dest)) => {
					use sp_std::vec;
					let count = assets.len() as u32;
					let mut message = Xcm(vec![
						WithdrawAsset(assets),
						InitiateTeleport {
							assets: Wild(AllCounted(count)),
							dest,
							xcm: Xcm(vec![]),
						},
					]);
					T::Weigher::weight(&mut message).map_or(Weight::max_value(), |w| 100_000_000 + w)
				},
				_ => Weight::max_value(),
			}
		})]
		pub fn teleport_assets(
			origin: OriginFor<T>,
			dest: Box<VersionedMultiLocation>,
			beneficiary: Box<VersionedMultiLocation>,
			assets: Box<VersionedMultiAssets>,
			fee_asset_item: u32,
		) -> DispatchResult {
			Self::do_teleport_assets(origin, dest, beneficiary, assets, fee_asset_item, None)
		}

		/// Transfer some assets from the local chain to the sovereign account of a destination chain and forward
		/// a notification XCM.
		///
		/// Fee payment on the destination side is made from the first asset listed in the `assets` vector and
		/// fee-weight is calculated locally and thus remote weights are assumed to be equal to
		/// local weights.
		///
		/// - `origin`: Must be capable of withdrawing the `assets` and executing XCM.
		/// - `dest`: Destination context for the assets. Will typically be `X2(Parent, Parachain(..))` to send
		///   from parachain to parachain, or `X1(Parachain(..))` to send from relay to parachain.
		/// - `beneficiary`: A beneficiary location for the assets in the context of `dest`. Will generally be
		///   an `AccountId32` value.
		/// - `assets`: The assets to be withdrawn. This should include the assets used to pay the fee on the
		///   `dest` side.
		/// - `fee_asset_item`: The index into `assets` of the item which should be used to pay
		///   fees.
		#[pallet::weight({
			match ((*assets.clone()).try_into(), (*dest.clone()).try_into()) {
				(Ok(assets), Ok(dest)) => {
					use sp_std::vec;
					let mut message = Xcm(vec![
						TransferReserveAsset { assets, dest, xcm: Xcm(vec![]) }
					]);
					T::Weigher::weight(&mut message).map_or(Weight::max_value(), |w| 100_000_000 + w)
				},
				_ => Weight::max_value(),
			}
		})]
		pub fn reserve_transfer_assets(
			origin: OriginFor<T>,
			dest: Box<VersionedMultiLocation>,
			beneficiary: Box<VersionedMultiLocation>,
			assets: Box<VersionedMultiAssets>,
			fee_asset_item: u32,
		) -> DispatchResult {
			Self::do_reserve_transfer_assets(
				origin,
				dest,
				beneficiary,
				assets,
				fee_asset_item,
				None,
			)
		}

		/// Execute an XCM message from a local, signed, origin.
		///
		/// An event is deposited indicating whether `msg` could be executed completely or only
		/// partially.
		///
		/// No more than `max_weight` will be used in its attempted execution. If this is less than the
		/// maximum amount of weight that the message could take to be executed, then no execution
		/// attempt will be made.
		///
		/// NOTE: A successful return to this does *not* imply that the `msg` was executed successfully
		/// to completion; only that *some* of it was executed.
		#[pallet::weight(max_weight.saturating_add(100_000_000u64))]
		pub fn execute(
			origin: OriginFor<T>,
			message: Box<VersionedXcm<<T as SysConfig>::Call>>,
			max_weight: Weight,
		) -> DispatchResultWithPostInfo {
			let origin_location = T::ExecuteXcmOrigin::ensure_origin(origin)?;
			let message = (*message).try_into().map_err(|()| Error::<T>::BadVersion)?;
			let value = (origin_location, message);
			ensure!(T::XcmExecuteFilter::contains(&value), Error::<T>::Filtered);
			let (origin_location, message) = value;
			let outcome = T::XcmExecutor::execute_xcm_in_credit(
				origin_location,
				message,
				max_weight,
				max_weight,
			);
			let result = Ok(Some(outcome.weight_used().saturating_add(100_000_000)).into());
			Self::deposit_event(Event::Attempted(outcome));
			result
		}

		/// Extoll that a particular destination can be communicated with through a particular
		/// version of XCM.
		///
		/// - `origin`: Must be Root.
		/// - `location`: The destination that is being described.
		/// - `xcm_version`: The latest version of XCM that `location` supports.
		#[pallet::weight(100_000_000u64)]
		pub fn force_xcm_version(
			origin: OriginFor<T>,
			location: Box<MultiLocation>,
			xcm_version: XcmVersion,
		) -> DispatchResult {
			ensure_root(origin)?;
			let location = *location;
			SupportedVersion::<T>::insert(
				XCM_VERSION,
				LatestVersionedMultiLocation(&location),
				xcm_version,
			);
			Self::deposit_event(Event::SupportedVersionChanged(location, xcm_version));
			Ok(())
		}

		/// Set a safe XCM version (the version that XCM should be encoded with if the most recent
		/// version a destination can accept is unknown).
		///
		/// - `origin`: Must be Root.
		/// - `maybe_xcm_version`: The default XCM encoding version, or `None` to disable.
		#[pallet::weight(100_000_000u64)]
		pub fn force_default_xcm_version(
			origin: OriginFor<T>,
			maybe_xcm_version: Option<XcmVersion>,
		) -> DispatchResult {
			ensure_root(origin)?;
			SafeXcmVersion::<T>::set(maybe_xcm_version);
			Ok(())
		}

		/// Ask a location to notify us regarding their XCM version and any changes to it.
		///
		/// - `origin`: Must be Root.
		/// - `location`: The location to which we should subscribe for XCM version notifications.
		#[pallet::weight(100_000_000u64)]
		pub fn force_subscribe_version_notify(
			origin: OriginFor<T>,
			location: Box<VersionedMultiLocation>,
		) -> DispatchResult {
			ensure_root(origin)?;
			let location: MultiLocation =
				(*location).try_into().map_err(|()| Error::<T>::BadLocation)?;
			Self::request_version_notify(location).map_err(|e| {
				match e {
					XcmError::InvalidLocation => Error::<T>::AlreadySubscribed,
					_ => Error::<T>::InvalidOrigin,
				}
				.into()
			})
		}

		/// Require that a particular destination should no longer notify us regarding any XCM
		/// version changes.
		///
		/// - `origin`: Must be Root.
		/// - `location`: The location to which we are currently subscribed for XCM version
		///   notifications which we no longer desire.
		#[pallet::weight(100_000_000u64)]
		pub fn force_unsubscribe_version_notify(
			origin: OriginFor<T>,
			location: Box<VersionedMultiLocation>,
		) -> DispatchResult {
			ensure_root(origin)?;
			let location: MultiLocation =
				(*location).try_into().map_err(|()| Error::<T>::BadLocation)?;
			Self::unrequest_version_notify(location).map_err(|e| {
				match e {
					XcmError::InvalidLocation => Error::<T>::NoSubscription,
					_ => Error::<T>::InvalidOrigin,
				}
				.into()
			})
		}

		/// Transfer some assets from the local chain to the sovereign account of a destination chain and forward
		/// a notification XCM.
		///
		/// Fee payment on the destination side is made from the first asset listed in the `assets` vector.
		///
		/// - `origin`: Must be capable of withdrawing the `assets` and executing XCM.
		/// - `dest`: Destination context for the assets. Will typically be `X2(Parent, Parachain(..))` to send
		///   from parachain to parachain, or `X1(Parachain(..))` to send from relay to parachain.
		/// - `beneficiary`: A beneficiary location for the assets in the context of `dest`. Will generally be
		///   an `AccountId32` value.
		/// - `assets`: The assets to be withdrawn. This should include the assets used to pay the fee on the
		///   `dest` side.
		/// - `fee_asset_item`: The index into `assets` of the item which should be used to pay
		///   fees.
		/// - `weight_limit`: The remote-side weight limit, if any, for the XCM fee purchase.
		#[pallet::weight({
			match ((*assets.clone()).try_into(), (*dest.clone()).try_into()) {
				(Ok(assets), Ok(dest)) => {
					use sp_std::vec;
					let mut message = Xcm(vec![
						TransferReserveAsset { assets, dest, xcm: Xcm(vec![]) }
					]);
					T::Weigher::weight(&mut message).map_or(Weight::max_value(), |w| 100_000_000 + w)
				},
				_ => Weight::max_value(),
			}
		})]
		pub fn limited_reserve_transfer_assets(
			origin: OriginFor<T>,
			dest: Box<VersionedMultiLocation>,
			beneficiary: Box<VersionedMultiLocation>,
			assets: Box<VersionedMultiAssets>,
			fee_asset_item: u32,
			weight_limit: WeightLimit,
		) -> DispatchResult {
			Self::do_reserve_transfer_assets(
				origin,
				dest,
				beneficiary,
				assets,
				fee_asset_item,
				Some(weight_limit),
			)
		}

		/// Teleport some assets from the local chain to some destination chain.
		///
		/// Fee payment on the destination side is made from the first asset listed in the `assets` vector.
		///
		/// - `origin`: Must be capable of withdrawing the `assets` and executing XCM.
		/// - `dest`: Destination context for the assets. Will typically be `X2(Parent, Parachain(..))` to send
		///   from parachain to parachain, or `X1(Parachain(..))` to send from relay to parachain.
		/// - `beneficiary`: A beneficiary location for the assets in the context of `dest`. Will generally be
		///   an `AccountId32` value.
		/// - `assets`: The assets to be withdrawn. The first item should be the currency used to to pay the fee on the
		///   `dest` side. May not be empty.
		/// - `fee_asset_item`: The index into `assets` of the item which should be used to pay
		///   fees.
		/// - `weight_limit`: The remote-side weight limit, if any, for the XCM fee purchase.
		#[pallet::weight({
			let maybe_assets: Result<MultiAssets, ()> = (*assets.clone()).try_into();
			let maybe_dest: Result<MultiLocation, ()> = (*dest.clone()).try_into();
			match (maybe_assets, maybe_dest) {
				(Ok(assets), Ok(dest)) => {
					use sp_std::vec;
					let mut message = Xcm(vec![
						WithdrawAsset(assets),
						InitiateTeleport { assets: Wild(All), dest, xcm: Xcm(vec![]) },
					]);
					T::Weigher::weight(&mut message).map_or(Weight::max_value(), |w| 100_000_000 + w)
				},
				_ => Weight::max_value(),
			}
		})]
		pub fn limited_teleport_assets(
			origin: OriginFor<T>,
			dest: Box<VersionedMultiLocation>,
			beneficiary: Box<VersionedMultiLocation>,
			assets: Box<VersionedMultiAssets>,
			fee_asset_item: u32,
			weight_limit: WeightLimit,
		) -> DispatchResult {
			Self::do_teleport_assets(
				origin,
				dest,
				beneficiary,
				assets,
				fee_asset_item,
				Some(weight_limit),
			)
		}
	}
}

/// The maximum number of distinct assets allowed to be transferred in a single helper extrinsic.
const MAX_ASSETS_FOR_TRANSFER: usize = 2;

impl<T: Config> Pallet<T> {
	fn do_reserve_transfer_assets(
		origin: OriginFor<T>,
		dest: Box<VersionedMultiLocation>,
		beneficiary: Box<VersionedMultiLocation>,
		assets: Box<VersionedMultiAssets>,
		fee_asset_item: u32,
		maybe_weight_limit: Option<WeightLimit>,
	) -> DispatchResult {
		let origin_location = T::ExecuteXcmOrigin::ensure_origin(origin)?;
		let dest = (*dest).try_into().map_err(|()| Error::<T>::BadVersion)?;
		let beneficiary: MultiLocation =
			(*beneficiary).try_into().map_err(|()| Error::<T>::BadVersion)?;
		let assets: MultiAssets = (*assets).try_into().map_err(|()| Error::<T>::BadVersion)?;

		ensure!(assets.len() <= MAX_ASSETS_FOR_TRANSFER, Error::<T>::TooManyAssets);
		let value = (origin_location, assets.into_inner());
		ensure!(T::XcmReserveTransferFilter::contains(&value), Error::<T>::Filtered);
		let (origin_location, assets) = value;
		let ancestry = T::LocationInverter::universal_location().into();
		let fees = assets
			.get(fee_asset_item as usize)
			.ok_or(Error::<T>::Empty)?
			.clone()
			.reanchored(&dest, &ancestry)
			.map_err(|_| Error::<T>::CannotReanchor)?;
		let max_assets = assets.len() as u32;
		let assets: MultiAssets = assets.into();
		let weight_limit = match maybe_weight_limit {
			Some(weight_limit) => weight_limit,
			None => {
				let beneficiary = beneficiary.clone();
				let fees = fees.clone();
				let mut remote_message = Xcm(vec![
					ReserveAssetDeposited(assets.clone()),
					ClearOrigin,
					BuyExecution { fees, weight_limit: Limited(0) },
					DepositAsset { assets: Wild(AllCounted(max_assets)), beneficiary },
				]);
				// use local weight for remote message and hope for the best.
				let remote_weight = T::Weigher::weight(&mut remote_message)
					.map_err(|()| Error::<T>::UnweighableMessage)?;
				Limited(remote_weight)
			},
		};
		let xcm = Xcm(vec![
			BuyExecution { fees, weight_limit },
			DepositAsset { assets: Wild(AllCounted(max_assets)), beneficiary },
		]);
		let mut message = Xcm(vec![TransferReserveAsset { assets, dest, xcm }]);
		let weight =
			T::Weigher::weight(&mut message).map_err(|()| Error::<T>::UnweighableMessage)?;
		let outcome =
			T::XcmExecutor::execute_xcm_in_credit(origin_location, message, weight, weight);
		Self::deposit_event(Event::Attempted(outcome));
		Ok(())
	}

	fn do_teleport_assets(
		origin: OriginFor<T>,
		dest: Box<VersionedMultiLocation>,
		beneficiary: Box<VersionedMultiLocation>,
		assets: Box<VersionedMultiAssets>,
		fee_asset_item: u32,
		maybe_weight_limit: Option<WeightLimit>,
	) -> DispatchResult {
		let origin_location = T::ExecuteXcmOrigin::ensure_origin(origin)?;
		let dest = (*dest).try_into().map_err(|()| Error::<T>::BadVersion)?;
		let beneficiary: MultiLocation =
			(*beneficiary).try_into().map_err(|()| Error::<T>::BadVersion)?;
		let assets: MultiAssets = (*assets).try_into().map_err(|()| Error::<T>::BadVersion)?;

		ensure!(assets.len() <= MAX_ASSETS_FOR_TRANSFER, Error::<T>::TooManyAssets);
		let value = (origin_location, assets.into_inner());
		ensure!(T::XcmTeleportFilter::contains(&value), Error::<T>::Filtered);
		let (origin_location, assets) = value;
		let ancestry = T::LocationInverter::universal_location().into();
		let fees = assets
			.get(fee_asset_item as usize)
			.ok_or(Error::<T>::Empty)?
			.clone()
			.reanchored(&dest, &ancestry)
			.map_err(|_| Error::<T>::CannotReanchor)?;
		let max_assets = assets.len() as u32;
		let assets: MultiAssets = assets.into();
		let weight_limit = match maybe_weight_limit {
			Some(weight_limit) => weight_limit,
			None => {
				let beneficiary = beneficiary.clone();
				let fees = fees.clone();
				let mut remote_message = Xcm(vec![
					ReceiveTeleportedAsset(assets.clone()),
					ClearOrigin,
					BuyExecution { fees, weight_limit: Limited(0) },
					DepositAsset { assets: Wild(AllCounted(max_assets)), beneficiary },
				]);
				// use local weight for remote message and hope for the best.
				let remote_weight = T::Weigher::weight(&mut remote_message)
					.map_err(|()| Error::<T>::UnweighableMessage)?;
				Limited(remote_weight)
			},
		};
		let xcm = Xcm(vec![
			BuyExecution { fees, weight_limit },
			DepositAsset { assets: Wild(AllCounted(max_assets)), beneficiary },
		]);
		let mut message =
			Xcm(vec![WithdrawAsset(assets), InitiateTeleport { assets: Wild(All), dest, xcm }]);
		let weight =
			T::Weigher::weight(&mut message).map_err(|()| Error::<T>::UnweighableMessage)?;
		let outcome =
			T::XcmExecutor::execute_xcm_in_credit(origin_location, message, weight, weight);
		Self::deposit_event(Event::Attempted(outcome));
		Ok(())
	}

	/// Will always make progress, and will do its best not to use much more than `weight_cutoff`
	/// in doing so.
	pub(crate) fn check_xcm_version_change(
		mut stage: VersionMigrationStage,
		weight_cutoff: Weight,
	) -> (Weight, Option<VersionMigrationStage>) {
		let mut weight_used = 0;

		// TODO: Correct weights for the components of this:
		let todo_sv_migrate_weight: Weight = T::DbWeight::get().read + T::DbWeight::get().write;
		let todo_vn_migrate_weight: Weight = T::DbWeight::get().read + T::DbWeight::get().write;
		let todo_vnt_already_notified_weight: Weight = T::DbWeight::get().read;
		let todo_vnt_notify_weight: Weight = T::DbWeight::get().read + T::DbWeight::get().write * 3;
		let todo_vnt_migrate_weight: Weight = T::DbWeight::get().read + T::DbWeight::get().write;
		let todo_vnt_migrate_fail_weight: Weight =
			T::DbWeight::get().read + T::DbWeight::get().write;
		let todo_vnt_notify_migrate_weight: Weight =
			T::DbWeight::get().read + T::DbWeight::get().write * 3;

		use VersionMigrationStage::*;

		if stage == MigrateSupportedVersion {
			// We assume that supported XCM version only ever increases, so just cycle through lower
			// XCM versioned from the current.
			for v in 0..XCM_VERSION {
				for (old_key, value) in SupportedVersion::<T>::drain_prefix(v) {
					if let Ok(new_key) = old_key.into_latest() {
						SupportedVersion::<T>::insert(XCM_VERSION, new_key, value);
					}
					weight_used.saturating_accrue(todo_sv_migrate_weight);
					if weight_used >= weight_cutoff {
						return (weight_used, Some(stage))
					}
				}
			}
			stage = MigrateVersionNotifiers;
		}
		if stage == MigrateVersionNotifiers {
			for v in 0..XCM_VERSION {
				for (old_key, value) in VersionNotifiers::<T>::drain_prefix(v) {
					if let Ok(new_key) = old_key.into_latest() {
						VersionNotifiers::<T>::insert(XCM_VERSION, new_key, value);
					}
					weight_used.saturating_accrue(todo_vn_migrate_weight);
					if weight_used >= weight_cutoff {
						return (weight_used, Some(stage))
					}
				}
			}
			stage = NotifyCurrentTargets(None);
		}

		let xcm_version = T::AdvertisedXcmVersion::get();

		if let NotifyCurrentTargets(maybe_last_raw_key) = stage {
			let mut iter = match maybe_last_raw_key {
				Some(k) => VersionNotifyTargets::<T>::iter_prefix_from(XCM_VERSION, k),
				None => VersionNotifyTargets::<T>::iter_prefix(XCM_VERSION),
			};
			while let Some((key, value)) = iter.next() {
				let (query_id, max_weight, target_xcm_version) = value;
				let new_key: MultiLocation = match key.clone().try_into() {
					Ok(k) if target_xcm_version != xcm_version => k,
					_ => {
						// We don't early return here since we need to be certain that we
						// make some progress.
						weight_used.saturating_accrue(todo_vnt_already_notified_weight);
						continue
					},
				};
				let response = Response::Version(xcm_version);
				let message =
					Xcm(vec![QueryResponse { query_id, response, max_weight, querier: None }]);
				let event = match send_xcm::<T::XcmRouter>(new_key.clone(), message) {
					Ok(cost) => {
						let value = (query_id, max_weight, xcm_version);
						VersionNotifyTargets::<T>::insert(XCM_VERSION, key, value);
						Event::VersionChangeNotified(new_key, xcm_version, cost)
					},
					Err(e) => {
						VersionNotifyTargets::<T>::remove(XCM_VERSION, key);
						Event::NotifyTargetSendFail(new_key, query_id, e.into())
					},
				};
				Self::deposit_event(event);
				weight_used.saturating_accrue(todo_vnt_notify_weight);
				if weight_used >= weight_cutoff {
					let last = Some(iter.last_raw_key().into());
					return (weight_used, Some(NotifyCurrentTargets(last)))
				}
			}
			stage = MigrateAndNotifyOldTargets;
		}
		if stage == MigrateAndNotifyOldTargets {
			for v in 0..XCM_VERSION {
				for (old_key, value) in VersionNotifyTargets::<T>::drain_prefix(v) {
					let (query_id, max_weight, target_xcm_version) = value;
					let new_key = match MultiLocation::try_from(old_key.clone()) {
						Ok(k) => k,
						Err(()) => {
							Self::deposit_event(Event::NotifyTargetMigrationFail(old_key, value.0));
							weight_used.saturating_accrue(todo_vnt_migrate_fail_weight);
							if weight_used >= weight_cutoff {
								return (weight_used, Some(stage))
							}
							continue
						},
					};
<<<<<<< HEAD
					let response = Response::Version(xcm_version);
					let message =
						Xcm(vec![QueryResponse { query_id, response, max_weight, querier: None }]);
					let event = match send_xcm::<T::XcmRouter>(new_key.clone(), message) {
						Ok((_hash, _cost)) => {
							// TODO: consider charging for cost.
							let value = (query_id, max_weight, xcm_version);
							VersionNotifyTargets::<T>::insert(XCM_VERSION, key, value);
							Event::VersionChangeNotified(new_key, xcm_version)
						},
						Err(e) => {
							VersionNotifyTargets::<T>::remove(XCM_VERSION, key);
							Event::NotifyTargetSendFail(new_key, query_id, e.into())
						},
					};
					Self::deposit_event(event);
					weight_used.saturating_accrue(todo_vnt_notify_weight);
					if weight_used >= weight_cutoff {
						let last = Some(iter.last_raw_key().into());
						return (weight_used, Some(NotifyCurrentTargets(last)))
					}
				}
				stage = MigrateAndNotifyOldTargets;
			}
			if stage == MigrateAndNotifyOldTargets {
				for v in 0..XCM_VERSION {
					for (old_key, value) in VersionNotifyTargets::<T>::drain_prefix(v) {
						let (query_id, max_weight, target_xcm_version) = value;
						let new_key = match MultiLocation::try_from(old_key.clone()) {
							Ok(k) => k,
							Err(()) => {
								Self::deposit_event(Event::NotifyTargetMigrationFail(
									old_key, value.0,
								));
								weight_used.saturating_accrue(todo_vnt_migrate_fail_weight);
								if weight_used >= weight_cutoff {
									return (weight_used, Some(stage))
								}
								continue
=======

					let versioned_key = LatestVersionedMultiLocation(&new_key);
					if target_xcm_version == xcm_version {
						VersionNotifyTargets::<T>::insert(XCM_VERSION, versioned_key, value);
						weight_used.saturating_accrue(todo_vnt_migrate_weight);
					} else {
						// Need to notify target.
						let response = Response::Version(xcm_version);
						let message = Xcm(vec![QueryResponse {
							query_id,
							response,
							max_weight,
							querier: None,
						}]);
						let event = match send_xcm::<T::XcmRouter>(new_key.clone(), message) {
							Ok(cost) => {
								VersionNotifyTargets::<T>::insert(
									XCM_VERSION,
									versioned_key,
									(query_id, max_weight, xcm_version),
								);
								Event::VersionChangeNotified(new_key, xcm_version, cost)
>>>>>>> ba20a963
							},
							Err(e) => Event::NotifyTargetSendFail(new_key, query_id, e.into()),
						};
<<<<<<< HEAD

						let versioned_key = LatestVersionedMultiLocation(&new_key);
						if target_xcm_version == xcm_version {
							VersionNotifyTargets::<T>::insert(XCM_VERSION, versioned_key, value);
							weight_used.saturating_accrue(todo_vnt_migrate_weight);
						} else {
							// Need to notify target.
							let response = Response::Version(xcm_version);
							let message = Xcm(vec![QueryResponse {
								query_id,
								response,
								max_weight,
								querier: None,
							}]);
							let event = match send_xcm::<T::XcmRouter>(new_key.clone(), message) {
								Ok((_hash, _cost)) => {
									// TODO: consider accounting for cost.
									VersionNotifyTargets::<T>::insert(
										XCM_VERSION,
										versioned_key,
										(query_id, max_weight, xcm_version),
									);
									Event::VersionChangeNotified(new_key, xcm_version)
								},
								Err(e) => Event::NotifyTargetSendFail(new_key, query_id, e.into()),
							};
							Self::deposit_event(event);
							weight_used.saturating_accrue(todo_vnt_notify_migrate_weight);
						}
						if weight_used >= weight_cutoff {
							return (weight_used, Some(stage))
						}
=======
						Self::deposit_event(event);
						weight_used.saturating_accrue(todo_vnt_notify_migrate_weight);
					}
					if weight_used >= weight_cutoff {
						return (weight_used, Some(stage))
>>>>>>> ba20a963
					}
				}
			}
		}
		(weight_used, None)
	}

	/// Request that `dest` informs us of its version.
	pub fn request_version_notify(dest: impl Into<MultiLocation>) -> XcmResult {
		let dest = dest.into();
		let versioned_dest = VersionedMultiLocation::from(dest.clone());
		let already = VersionNotifiers::<T>::contains_key(XCM_VERSION, &versioned_dest);
		ensure!(!already, XcmError::InvalidLocation);
		let query_id = QueryCounter::<T>::mutate(|q| {
			let r = *q;
			q.saturating_inc();
			r
		});
		// TODO #3735: Correct weight.
		let instruction = SubscribeVersion { query_id, max_response_weight: 0 };
		let cost = send_xcm::<T::XcmRouter>(dest.clone(), Xcm(vec![instruction]))?;
		Self::deposit_event(Event::VersionNotifyRequested(dest, cost));
		VersionNotifiers::<T>::insert(XCM_VERSION, &versioned_dest, query_id);
		let query_status =
			QueryStatus::VersionNotifier { origin: versioned_dest, is_active: false };
		Queries::<T>::insert(query_id, query_status);
		Ok(())
	}

	/// Request that `dest` ceases informing us of its version.
	pub fn unrequest_version_notify(dest: impl Into<MultiLocation>) -> XcmResult {
		let dest = dest.into();
		let versioned_dest = LatestVersionedMultiLocation(&dest);
		let query_id = VersionNotifiers::<T>::take(XCM_VERSION, versioned_dest)
			.ok_or(XcmError::InvalidLocation)?;
		let cost = send_xcm::<T::XcmRouter>(dest.clone(), Xcm(vec![UnsubscribeVersion]))?;
		Self::deposit_event(Event::VersionNotifyUnrequested(dest, cost));
		Queries::<T>::remove(query_id);
		Ok(())
	}

<<<<<<< HEAD
		/// Relay an XCM `message` from a given `interior` location in this context to a given `dest`
		/// location. A `dest` of `Here` is not handled. The overall price of the delivery is
		/// returned.
		pub fn send_xcm(
			interior: impl Into<Junctions>,
			dest: impl Into<MultiLocation>,
			mut message: Xcm<()>,
		) -> Result<(XcmHash, MultiAssets), SendError> {
			let interior = interior.into();
			let dest = dest.into();
			if interior != Junctions::Here {
				message.0.insert(0, DescendOrigin(interior))
			};
			log::trace!(target: "xcm::send_xcm", "dest: {:?}, message: {:?}", &dest, &message);
			send_xcm::<T::XcmRouter>(dest, message)
=======
	/// Relay an XCM `message` from a given `interior` location in this context to a given `dest`
	/// location. The `fee_payer` is charged for the delivery unless `None` in which case fees
	/// are not charged (and instead borne by the chain).
	pub fn send_xcm(
		interior: impl Into<Junctions>,
		dest: impl Into<MultiLocation>,
		mut message: Xcm<()>,
	) -> Result<(), SendError> {
		let interior = interior.into();
		let dest = dest.into();
		let maybe_fee_payer = if interior != Junctions::Here {
			message.0.insert(0, DescendOrigin(interior.clone()));
			Some(interior.into())
		} else {
			None
		};
		log::trace!(target: "xcm::send_xcm", "dest: {:?}, message: {:?}", &dest, &message);
		let (ticket, price) = validate_send::<T::XcmRouter>(dest, message)?;
		if let Some(fee_payer) = maybe_fee_payer {
			Self::charge_fees(fee_payer, price).map_err(|_| SendError::Fees)?;
>>>>>>> ba20a963
		}
		T::XcmRouter::deliver(ticket)?;
		Ok(())
	}

	pub fn check_account() -> T::AccountId {
		const ID: PalletId = PalletId(*b"py/xcmch");
		AccountIdConversion::<T::AccountId>::into_account(&ID)
	}

	/// Create a new expectation of a query response with the querier being here.
	fn do_new_query(
		responder: impl Into<MultiLocation>,
		maybe_notify: Option<(u8, u8)>,
		timeout: T::BlockNumber,
		match_querier: impl Into<MultiLocation>,
	) -> u64 {
		QueryCounter::<T>::mutate(|q| {
			let r = *q;
			q.saturating_inc();
			Queries::<T>::insert(
				r,
				QueryStatus::Pending {
					responder: responder.into().into(),
					maybe_match_querier: Some(match_querier.into().into()),
					maybe_notify,
					timeout,
				},
			);
			r
		})
	}

	/// Consume `message` and return another which is equivalent to it except that it reports
	/// back the outcome.
	///
	/// - `message`: The message whose outcome should be reported.
	/// - `responder`: The origin from which a response should be expected.
	/// - `timeout`: The block number after which it is permissible for `notify` not to be
	///   called even if a response is received.
	///
	/// `report_outcome` may return an error if the `responder` is not invertible.
	///
	/// It is assumed that the querier of the response will be `Here`.
	///
	/// To check the status of the query, use `fn query()` passing the resultant `QueryId`
	/// value.
	pub fn report_outcome(
		message: &mut Xcm<()>,
		responder: impl Into<MultiLocation>,
		timeout: T::BlockNumber,
	) -> Result<QueryId, XcmError> {
		let responder = responder.into();
		let destination = T::LocationInverter::invert_location(&responder)
			.map_err(|()| XcmError::MultiLocationNotInvertible)?;
		let query_id = Self::new_query(responder, timeout, Here);
		let response_info = QueryResponseInfo { destination, query_id, max_weight: 0 };
		let report_error = Xcm(vec![ReportError(response_info)]);
		message.0.insert(0, SetAppendix(report_error));
		Ok(query_id)
	}

	/// Consume `message` and return another which is equivalent to it except that it reports
	/// back the outcome and dispatches `notify` on this chain.
	///
	/// - `message`: The message whose outcome should be reported.
	/// - `responder`: The origin from which a response should be expected.
	/// - `notify`: A dispatchable function which will be called once the outcome of `message`
	///   is known. It may be a dispatchable in any pallet of the local chain, but other than
	///   the usual origin, it must accept exactly two arguments: `query_id: QueryId` and
	///   `outcome: Response`, and in that order. It should expect that the origin is
	///   `Origin::Response` and will contain the responder's location.
	/// - `timeout`: The block number after which it is permissible for `notify` not to be
	///   called even if a response is received.
	///
	/// `report_outcome_notify` may return an error if the `responder` is not invertible.
	///
	/// It is assumed that the querier of the response will be `Here`.
	///
	/// NOTE: `notify` gets called as part of handling an incoming message, so it should be
	/// lightweight. Its weight is estimated during this function and stored ready for
	/// weighing `ReportOutcome` on the way back. If it turns out to be heavier once it returns
	/// then reporting the outcome will fail. Futhermore if the estimate is too high, then it
	/// may be put in the overweight queue and need to be manually executed.
	pub fn report_outcome_notify(
		message: &mut Xcm<()>,
		responder: impl Into<MultiLocation>,
		notify: impl Into<<T as Config>::Call>,
		timeout: T::BlockNumber,
	) -> Result<(), XcmError> {
		let responder = responder.into();
		let destination = T::LocationInverter::invert_location(&responder)
			.map_err(|()| XcmError::MultiLocationNotInvertible)?;
		let notify: <T as Config>::Call = notify.into();
		let max_weight = notify.get_dispatch_info().weight;
		let query_id = Self::new_notify_query(responder, notify, timeout, Here);
		let response_info = QueryResponseInfo { destination, query_id, max_weight };
		let report_error = Xcm(vec![ReportError(response_info)]);
		message.0.insert(0, SetAppendix(report_error));
		Ok(())
	}

	/// Attempt to create a new query ID and register it as a query that is yet to respond.
	pub fn new_query(
		responder: impl Into<MultiLocation>,
		timeout: T::BlockNumber,
		match_querier: impl Into<MultiLocation>,
	) -> u64 {
		Self::do_new_query(responder, None, timeout, match_querier)
	}

	/// Attempt to create a new query ID and register it as a query that is yet to respond, and
	/// which will call a dispatchable when a response happens.
	pub fn new_notify_query(
		responder: impl Into<MultiLocation>,
		notify: impl Into<<T as Config>::Call>,
		timeout: T::BlockNumber,
		match_querier: impl Into<MultiLocation>,
	) -> u64 {
		let notify = notify.into().using_encoded(|mut bytes| Decode::decode(&mut bytes)).expect(
			"decode input is output of Call encode; Call guaranteed to have two enums; qed",
		);
		Self::do_new_query(responder, Some(notify), timeout, match_querier)
	}

	/// Attempt to remove and return the response of query with ID `query_id`.
	///
	/// Returns `None` if the response is not (yet) available.
	pub fn take_response(query_id: QueryId) -> Option<(Response, T::BlockNumber)> {
		if let Some(QueryStatus::Ready { response, at }) = Queries::<T>::get(query_id) {
			let response = response.try_into().ok()?;
			Queries::<T>::remove(query_id);
			Self::deposit_event(Event::ResponseTaken(query_id));
			Some((response, at))
		} else {
			None
		}
	}

	/// Note that a particular destination to whom we would like to send a message is unknown
	/// and queue it for version discovery.
	fn note_unknown_version(dest: &MultiLocation) {
		log::trace!(
			target: "xcm::pallet_xcm::note_unknown_version",
			"XCM version is unknown for destination: {:?}",
			dest,
		);
		let versioned_dest = VersionedMultiLocation::from(dest.clone());
		VersionDiscoveryQueue::<T>::mutate(|q| {
			if let Some(index) = q.iter().position(|i| &i.0 == &versioned_dest) {
				// exists - just bump the count.
				q[index].1.saturating_inc();
			} else {
				let _ = q.try_push((versioned_dest, 1));
			}
		});
	}

	/// Withdraw given `assets` from the given `location` and pay as XCM fees.
	///
	/// Fails if:
	/// - the `assets` are not known on this chain;
	/// - the `assets` cannot be withdrawn with that location as the Origin.
	fn charge_fees(location: MultiLocation, assets: MultiAssets) -> DispatchResult {
		T::XcmExecutor::charge_fees(location.clone(), assets.clone())
			.map_err(|_| Error::<T>::FeesNotMet)?;
		Self::deposit_event(Event::FeesPaid(location, assets));
		Ok(())
	}
}

pub struct LockTicket<T: Config> {
	sovereign_account: T::AccountId,
	amount: BalanceOf<T>,
	unlocker: MultiLocation,
	item_index: Option<usize>,
}

impl<T: Config> xcm_executor::traits::Enact for LockTicket<T> {
	fn enact(self) -> Result<(), xcm_executor::traits::LockError> {
		use xcm_executor::traits::LockError::UnexpectedState;
		let mut locks = LockedFungibles::<T>::get(&self.sovereign_account).unwrap_or_default();
		match self.item_index {
			Some(index) => {
				ensure!(locks.len() > index, UnexpectedState);
				ensure!(locks[index].1.try_as::<_>() == Ok(&self.unlocker), UnexpectedState);
				locks[index].0 = locks[index].0.max(self.amount);
			},
			None => {
				locks
					.try_push((self.amount, self.unlocker.clone().into()))
					.map_err(|()| UnexpectedState)?;
			},
		}
		LockedFungibles::<T>::insert(&self.sovereign_account, locks);
		T::Currency::extend_lock(
			*b"py/xcmlk",
			&self.sovereign_account,
			self.amount,
			WithdrawReasons::all(),
		);
		Ok(())
	}
}

pub struct UnlockTicket<T: Config> {
	sovereign_account: T::AccountId,
	amount: BalanceOf<T>,
	unlocker: MultiLocation,
}

impl<T: Config> xcm_executor::traits::Enact for UnlockTicket<T> {
	fn enact(self) -> Result<(), xcm_executor::traits::LockError> {
		use xcm_executor::traits::LockError::UnexpectedState;
		let mut locks =
			LockedFungibles::<T>::get(&self.sovereign_account).ok_or(UnexpectedState)?;
		let mut maybe_remove_index = None;
		let mut locked = BalanceOf::<T>::zero();
		let mut found = false;
		// We could just as well do with with an into_iter, filter_map and collect, however this way
		// avoids making an allocation.
		for (i, x) in locks.iter_mut().enumerate() {
			if x.1.try_as::<_>().defensive() == Ok(&self.unlocker) {
				x.0 = x.0.saturating_sub(self.amount);
				if x.0.is_zero() {
					maybe_remove_index = Some(i);
				}
				found = true;
			}
			locked = locked.max(x.0);
		}
		ensure!(found, UnexpectedState);
		if let Some(remove_index) = maybe_remove_index {
			locks.swap_remove(remove_index);
		}
		LockedFungibles::<T>::insert(&self.sovereign_account, locks);
		let reasons = WithdrawReasons::all();
		T::Currency::set_lock(*b"py/xcmlk", &self.sovereign_account, locked, reasons);
		Ok(())
	}
}

pub struct ReduceTicket<T: Config> {
	key: (u32, T::AccountId, VersionedAssetId),
	amount: u128,
	locker: VersionedMultiLocation,
	owner: VersionedMultiLocation,
}

impl<T: Config> xcm_executor::traits::Enact for ReduceTicket<T> {
	fn enact(self) -> Result<(), xcm_executor::traits::LockError> {
		use xcm_executor::traits::LockError::UnexpectedState;
		let mut record = RemoteLockedFungibles::<T>::get(&self.key).ok_or(UnexpectedState)?;
		ensure!(self.locker == record.locker && self.owner == record.owner, UnexpectedState);
		ensure!(record.users == 0, UnexpectedState);
		record.amount = record.amount.checked_sub(self.amount).ok_or(UnexpectedState)?;
		if record.amount == 0 {
			RemoteLockedFungibles::<T>::remove(&self.key);
		} else {
			RemoteLockedFungibles::<T>::insert(&self.key, &record);
		}
		Ok(())
	}
}

<<<<<<< HEAD
	impl<T: Config> VersionChangeNotifier for Pallet<T> {
		/// Start notifying `location` should the XCM version of this chain change.
		///
		/// When it does, this type should ensure a `QueryResponse` message is sent with the given
		/// `query_id` & `max_weight` and with a `response` of `Response::Version`. This should happen
		/// until/unless `stop` is called with the correct `query_id`.
		///
		/// If the `location` has an ongoing notification and when this function is called, then an
		/// error should be returned.
		fn start(
			dest: &MultiLocation,
			query_id: QueryId,
			max_weight: u64,
			_context: XcmContext,
		) -> XcmResult {
			let versioned_dest = LatestVersionedMultiLocation(dest);
			let already = VersionNotifyTargets::<T>::contains_key(XCM_VERSION, versioned_dest);
			ensure!(!already, XcmError::InvalidLocation);

			let xcm_version = T::AdvertisedXcmVersion::get();
			let response = Response::Version(xcm_version);
			let instruction = QueryResponse { query_id, response, max_weight, querier: None };
			send_xcm::<T::XcmRouter>(dest.clone(), Xcm(vec![instruction]))?;

			let value = (query_id, max_weight, xcm_version);
			VersionNotifyTargets::<T>::insert(XCM_VERSION, versioned_dest, value);
			Ok(())
		}

		/// Stop notifying `location` should the XCM change. This is a no-op if there was never a
		/// subscription.
		fn stop(dest: &MultiLocation, _context: XcmContext) -> XcmResult {
			VersionNotifyTargets::<T>::remove(XCM_VERSION, LatestVersionedMultiLocation(dest));
			Ok(())
		}
=======
impl<T: Config> xcm_executor::traits::AssetLock for Pallet<T> {
	type LockTicket = LockTicket<T>;
	type UnlockTicket = UnlockTicket<T>;
	type ReduceTicket = ReduceTicket<T>;

	fn prepare_lock(
		unlocker: MultiLocation,
		asset: MultiAsset,
		owner: MultiLocation,
	) -> Result<LockTicket<T>, xcm_executor::traits::LockError> {
		use xcm_executor::traits::LockError::*;
		let sovereign_account = T::SovereignAccountOf::convert_ref(&owner).map_err(|_| BadOwner)?;
		let amount = T::CurrencyMatcher::matches_fungible(&asset).ok_or(UnknownAsset)?;
		ensure!(T::Currency::free_balance(&sovereign_account) >= amount, AssetNotOwned);
		let locks = LockedFungibles::<T>::get(&sovereign_account).unwrap_or_default();
		let item_index = locks.iter().position(|x| x.1.try_as::<_>() == Ok(&unlocker));
		ensure!(item_index.is_some() || locks.len() < T::MaxLockers::get() as usize, NoResources);
		Ok(LockTicket { sovereign_account, amount, unlocker, item_index })
	}

	fn prepare_unlock(
		unlocker: MultiLocation,
		asset: MultiAsset,
		owner: MultiLocation,
	) -> Result<UnlockTicket<T>, xcm_executor::traits::LockError> {
		use xcm_executor::traits::LockError::*;
		let sovereign_account = T::SovereignAccountOf::convert_ref(&owner).map_err(|_| BadOwner)?;
		let amount = T::CurrencyMatcher::matches_fungible(&asset).ok_or(UnknownAsset)?;
		ensure!(T::Currency::free_balance(&sovereign_account) >= amount, AssetNotOwned);
		let locks = LockedFungibles::<T>::get(&sovereign_account).unwrap_or_default();
		let item_index =
			locks.iter().position(|x| x.1.try_as::<_>() == Ok(&unlocker)).ok_or(NotLocked)?;
		ensure!(locks[item_index].0 >= amount, NotLocked);
		Ok(UnlockTicket { sovereign_account, amount, unlocker })
	}
>>>>>>> ba20a963

	fn note_unlockable(
		locker: MultiLocation,
		asset: MultiAsset,
		mut owner: MultiLocation,
	) -> Result<(), xcm_executor::traits::LockError> {
		use xcm_executor::traits::LockError::*;
		ensure!(T::TrustedLockers::contains(&locker, &asset), NotTrusted);
		let amount = match asset.fun {
			Fungible(a) => a,
			NonFungible(_) => return Err(Unimplemented),
		};
		owner.remove_network_id();
		let account = T::SovereignAccountOf::convert_ref(&owner).map_err(|_| BadOwner)?;
		let locker = locker.into();
		let owner = owner.into();
		let id: VersionedAssetId = asset.id.into();
		let key = (XCM_VERSION, account, id);
		let mut record = RemoteLockedFungibleRecord { amount, owner, locker, users: 0 };
		if let Some(old) = RemoteLockedFungibles::<T>::get(&key) {
			// Make sure that the new record wouldn't clobber any old data.
			ensure!(old.locker == record.locker && old.owner == record.owner, WouldClobber);
			record.users = old.users;
			record.amount = record.amount.max(old.amount);
		}
		RemoteLockedFungibles::<T>::insert(&key, record);
		Ok(())
	}

<<<<<<< HEAD
	impl<T: Config> DropAssets for Pallet<T> {
		fn drop_assets(origin: &MultiLocation, assets: Assets, _context: XcmContext) -> Weight {
			if assets.is_empty() {
				return 0
			}
			let versioned = VersionedMultiAssets::from(MultiAssets::from(assets));
			let hash = BlakeTwo256::hash_of(&(&origin, &versioned));
			AssetTraps::<T>::mutate(hash, |n| *n += 1);
			Self::deposit_event(Event::AssetsTrapped(hash, origin.clone(), versioned));
			// TODO #3735: Put the real weight in there.
			0
=======
	fn prepare_reduce_unlockable(
		locker: MultiLocation,
		asset: MultiAsset,
		mut owner: MultiLocation,
	) -> Result<Self::ReduceTicket, xcm_executor::traits::LockError> {
		use xcm_executor::traits::LockError::*;
		let amount = match asset.fun {
			Fungible(a) => a,
			NonFungible(_) => return Err(Unimplemented),
		};
		owner.remove_network_id();
		let sovereign_account = T::SovereignAccountOf::convert_ref(&owner).map_err(|_| BadOwner)?;
		let locker = locker.into();
		let owner = owner.into();
		let id: VersionedAssetId = asset.id.into();
		let key = (XCM_VERSION, sovereign_account, id);

		let record = RemoteLockedFungibles::<T>::get(&key).ok_or(NotLocked)?;
		// Make sure that the record contains what we expect and there's enough to unlock.
		ensure!(locker == record.locker && owner == record.owner, WouldClobber);
		ensure!(record.users == 0, InUse);
		ensure!(record.amount >= amount, NotEnoughLocked);
		Ok(ReduceTicket { key, amount, locker, owner })
	}
}

impl<T: Config> WrapVersion for Pallet<T> {
	fn wrap_version<Call>(
		dest: &MultiLocation,
		xcm: impl Into<VersionedXcm<Call>>,
	) -> Result<VersionedXcm<Call>, ()> {
		SupportedVersion::<T>::get(XCM_VERSION, LatestVersionedMultiLocation(dest))
			.or_else(|| {
				Self::note_unknown_version(dest);
				SafeXcmVersion::<T>::get()
			})
			.ok_or_else(|| {
				log::trace!(
					target: "xcm::pallet_xcm::wrap_version",
					"Could not determine a version to wrap XCM for destination: {:?}",
					dest,
				);
				()
			})
			.and_then(|v| xcm.into().into_version(v.min(XCM_VERSION)))
	}
}

impl<T: Config> VersionChangeNotifier for Pallet<T> {
	/// Start notifying `location` should the XCM version of this chain change.
	///
	/// When it does, this type should ensure a `QueryResponse` message is sent with the given
	/// `query_id` & `max_weight` and with a `response` of `Response::Version`. This should happen
	/// until/unless `stop` is called with the correct `query_id`.
	///
	/// If the `location` has an ongoing notification and when this function is called, then an
	/// error should be returned.
	fn start(dest: &MultiLocation, query_id: QueryId, max_weight: u64) -> XcmResult {
		let versioned_dest = LatestVersionedMultiLocation(dest);
		let already = VersionNotifyTargets::<T>::contains_key(XCM_VERSION, versioned_dest);
		ensure!(!already, XcmError::InvalidLocation);

		let xcm_version = T::AdvertisedXcmVersion::get();
		let response = Response::Version(xcm_version);
		let instruction = QueryResponse { query_id, response, max_weight, querier: None };
		let cost = send_xcm::<T::XcmRouter>(dest.clone(), Xcm(vec![instruction]))?;
		Self::deposit_event(Event::<T>::VersionNotifyStarted(dest.clone(), cost));

		let value = (query_id, max_weight, xcm_version);
		VersionNotifyTargets::<T>::insert(XCM_VERSION, versioned_dest, value);
		Ok(())
	}

	/// Stop notifying `location` should the XCM change. This is a no-op if there was never a
	/// subscription.
	fn stop(dest: &MultiLocation) -> XcmResult {
		VersionNotifyTargets::<T>::remove(XCM_VERSION, LatestVersionedMultiLocation(dest));
		Ok(())
	}

	/// Return true if a location is subscribed to XCM version changes.
	fn is_subscribed(dest: &MultiLocation) -> bool {
		let versioned_dest = LatestVersionedMultiLocation(dest);
		VersionNotifyTargets::<T>::contains_key(XCM_VERSION, versioned_dest)
	}
}

impl<T: Config> DropAssets for Pallet<T> {
	fn drop_assets(origin: &MultiLocation, assets: Assets) -> Weight {
		if assets.is_empty() {
			return 0
>>>>>>> ba20a963
		}
		let versioned = VersionedMultiAssets::from(MultiAssets::from(assets));
		let hash = BlakeTwo256::hash_of(&(&origin, &versioned));
		AssetTraps::<T>::mutate(hash, |n| *n += 1);
		Self::deposit_event(Event::AssetsTrapped(hash, origin.clone(), versioned));
		// TODO #3735: Put the real weight in there.
		0
	}
}

<<<<<<< HEAD
	impl<T: Config> ClaimAssets for Pallet<T> {
		fn claim_assets(
			origin: &MultiLocation,
			ticket: &MultiLocation,
			assets: &MultiAssets,
			_context: XcmContext,
		) -> bool {
			let mut versioned = VersionedMultiAssets::from(assets.clone());
			match (ticket.parents, &ticket.interior) {
				(0, X1(GeneralIndex(i))) =>
					versioned = match versioned.into_version(*i as u32) {
						Ok(v) => v,
						Err(()) => return false,
					},
				(0, Here) => (),
				_ => return false,
			};
			let hash = BlakeTwo256::hash_of(&(origin, versioned));
			match AssetTraps::<T>::get(hash) {
				0 => return false,
				1 => AssetTraps::<T>::remove(hash),
				n => AssetTraps::<T>::insert(hash, n - 1),
			}
			return true
=======
impl<T: Config> ClaimAssets for Pallet<T> {
	fn claim_assets(origin: &MultiLocation, ticket: &MultiLocation, assets: &MultiAssets) -> bool {
		let mut versioned = VersionedMultiAssets::from(assets.clone());
		match (ticket.parents, &ticket.interior) {
			(0, X1(GeneralIndex(i))) =>
				versioned = match versioned.into_version(*i as u32) {
					Ok(v) => v,
					Err(()) => return false,
				},
			(0, Here) => (),
			_ => return false,
		};
		let hash = BlakeTwo256::hash_of(&(origin, versioned));
		match AssetTraps::<T>::get(hash) {
			0 => return false,
			1 => AssetTraps::<T>::remove(hash),
			n => AssetTraps::<T>::insert(hash, n - 1),
>>>>>>> ba20a963
		}
		return true
	}
}

impl<T: Config> OnResponse for Pallet<T> {
	fn expecting_response(
		origin: &MultiLocation,
		query_id: QueryId,
		querier: Option<&MultiLocation>,
	) -> bool {
		match Queries::<T>::get(query_id) {
			Some(QueryStatus::Pending { responder, maybe_match_querier, .. }) =>
				MultiLocation::try_from(responder).map_or(false, |r| origin == &r) &&
					maybe_match_querier.map_or(true, |match_querier| {
						MultiLocation::try_from(match_querier).map_or(false, |match_querier| {
							querier.map_or(false, |q| q == &match_querier)
						})
					}),
			Some(QueryStatus::VersionNotifier { origin: r, .. }) =>
				MultiLocation::try_from(r).map_or(false, |r| origin == &r),
			_ => false,
		}
	}

<<<<<<< HEAD
		fn on_response(
			origin: &MultiLocation,
			query_id: QueryId,
			querier: Option<&MultiLocation>,
			response: Response,
			max_weight: Weight,
			_context: XcmContext,
		) -> Weight {
			match (response, Queries::<T>::get(query_id)) {
				(
					Response::Version(v),
					Some(QueryStatus::VersionNotifier { origin: expected_origin, is_active }),
				) => {
					let origin: MultiLocation = match expected_origin.try_into() {
						Ok(o) if &o == origin => o,
						Ok(o) => {
							Self::deposit_event(Event::InvalidResponder(
								origin.clone(),
								query_id,
								Some(o),
							));
							return 0
						},
						_ => {
							Self::deposit_event(Event::InvalidResponder(
								origin.clone(),
								query_id,
								None,
							));
							// TODO #3735: Correct weight for this.
							return 0
						},
					};
					// TODO #3735: Check max_weight is correct.
					if !is_active {
						Queries::<T>::insert(
=======
	fn on_response(
		origin: &MultiLocation,
		query_id: QueryId,
		querier: Option<&MultiLocation>,
		response: Response,
		max_weight: Weight,
	) -> Weight {
		match (response, Queries::<T>::get(query_id)) {
			(
				Response::Version(v),
				Some(QueryStatus::VersionNotifier { origin: expected_origin, is_active }),
			) => {
				let origin: MultiLocation = match expected_origin.try_into() {
					Ok(o) if &o == origin => o,
					Ok(o) => {
						Self::deposit_event(Event::InvalidResponder(
							origin.clone(),
>>>>>>> ba20a963
							query_id,
							Some(o),
						));
						return 0
					},
					_ => {
						Self::deposit_event(Event::InvalidResponder(
							origin.clone(),
							query_id,
							None,
						));
						// TODO #3735: Correct weight for this.
						return 0
					},
				};
				// TODO #3735: Check max_weight is correct.
				if !is_active {
					Queries::<T>::insert(
						query_id,
						QueryStatus::VersionNotifier {
							origin: origin.clone().into(),
							is_active: true,
						},
					);
				}
				// We're being notified of a version change.
				SupportedVersion::<T>::insert(
					XCM_VERSION,
					LatestVersionedMultiLocation(&origin),
					v,
				);
				Self::deposit_event(Event::SupportedVersionChanged(origin, v));
				0
			},
			(
				response,
				Some(QueryStatus::Pending { responder, maybe_notify, maybe_match_querier, .. }),
			) => {
				if let Some(match_querier) = maybe_match_querier {
					let match_querier = match MultiLocation::try_from(match_querier) {
						Ok(mq) => mq,
						Err(_) => {
							Self::deposit_event(Event::InvalidQuerierVersion(
								origin.clone(),
								query_id,
							));
							return 0
						},
					};
					if querier.map_or(true, |q| q != &match_querier) {
						Self::deposit_event(Event::InvalidQuerier(
							origin.clone(),
							query_id,
							match_querier,
							querier.cloned(),
						));
						return 0
					}
				}
				let responder = match MultiLocation::try_from(responder) {
					Ok(r) => r,
					Err(_) => {
						Self::deposit_event(Event::InvalidResponderVersion(
							origin.clone(),
							query_id,
						));
						return 0
					},
				};
				if origin != &responder {
					Self::deposit_event(Event::InvalidResponder(
						origin.clone(),
						query_id,
						Some(responder),
					));
					return 0
				}
				return match maybe_notify {
					Some((pallet_index, call_index)) => {
						// This is a bit horrible, but we happen to know that the `Call` will
						// be built by `(pallet_index: u8, call_index: u8, QueryId, Response)`.
						// So we just encode that and then re-encode to a real Call.
						let bare = (pallet_index, call_index, query_id, response);
						if let Ok(call) =
							bare.using_encoded(|mut bytes| <T as Config>::Call::decode(&mut bytes))
						{
							Queries::<T>::remove(query_id);
							let weight = call.get_dispatch_info().weight;
							if weight > max_weight {
								let e = Event::NotifyOverweight(
									query_id,
									pallet_index,
									call_index,
									weight,
									max_weight,
								);
								Self::deposit_event(e);
								return 0
							}
							let dispatch_origin = Origin::Response(origin.clone()).into();
							match call.dispatch(dispatch_origin) {
								Ok(post_info) => {
									let e = Event::Notified(query_id, pallet_index, call_index);
									Self::deposit_event(e);
									post_info.actual_weight
								},
								Err(error_and_info) => {
									let e = Event::NotifyDispatchError(
										query_id,
										pallet_index,
										call_index,
									);
									Self::deposit_event(e);
									// Not much to do with the result as it is. It's up to the parachain to ensure that the
									// message makes sense.
									error_and_info.post_info.actual_weight
								},
							}
							.unwrap_or(weight)
						} else {
							let e = Event::NotifyDecodeFailed(query_id, pallet_index, call_index);
							Self::deposit_event(e);
							0
						}
					},
					None => {
						let e = Event::ResponseReady(query_id, response.clone());
						Self::deposit_event(e);
						let at = frame_system::Pallet::<T>::current_block_number();
						let response = response.into();
						Queries::<T>::insert(query_id, QueryStatus::Ready { response, at });
						0
					},
				}
			},
			_ => {
				Self::deposit_event(Event::UnexpectedResponse(origin.clone(), query_id));
				return 0
			},
		}
	}
}

/// Ensure that the origin `o` represents an XCM (`Transact`) origin.
///
/// Returns `Ok` with the location of the XCM sender or an `Err` otherwise.
pub fn ensure_xcm<OuterOrigin>(o: OuterOrigin) -> Result<MultiLocation, BadOrigin>
where
	OuterOrigin: Into<Result<Origin, OuterOrigin>>,
{
	match o.into() {
		Ok(Origin::Xcm(location)) => Ok(location),
		_ => Err(BadOrigin),
	}
}

/// Ensure that the origin `o` represents an XCM response origin.
///
/// Returns `Ok` with the location of the responder or an `Err` otherwise.
pub fn ensure_response<OuterOrigin>(o: OuterOrigin) -> Result<MultiLocation, BadOrigin>
where
	OuterOrigin: Into<Result<Origin, OuterOrigin>>,
{
	match o.into() {
		Ok(Origin::Response(location)) => Ok(location),
		_ => Err(BadOrigin),
	}
}

/// Filter for `MultiLocation` to find those which represent a strict majority approval of an identified
/// plurality.
///
/// May reasonably be used with `EnsureXcm`.
pub struct IsMajorityOfBody<Prefix, Body>(PhantomData<(Prefix, Body)>);
impl<Prefix: Get<MultiLocation>, Body: Get<BodyId>> Contains<MultiLocation>
	for IsMajorityOfBody<Prefix, Body>
{
	fn contains(l: &MultiLocation) -> bool {
		let maybe_suffix = l.match_and_split(&Prefix::get());
		matches!(maybe_suffix, Some(Plurality { id, part }) if id == &Body::get() && part.is_majority())
	}
}

/// `EnsureOrigin` implementation succeeding with a `MultiLocation` value to recognize and filter the
/// `Origin::Xcm` item.
pub struct EnsureXcm<F>(PhantomData<F>);
impl<O: OriginTrait + From<Origin>, F: Contains<MultiLocation>> EnsureOrigin<O> for EnsureXcm<F>
where
	O::PalletsOrigin: From<Origin> + TryInto<Origin, Error = O::PalletsOrigin>,
{
	type Success = MultiLocation;

	fn try_origin(outer: O) -> Result<Self::Success, O> {
		outer.try_with_caller(|caller| {
			caller.try_into().and_then(|o| match o {
				Origin::Xcm(location) if F::contains(&location) => Ok(location),
				Origin::Xcm(location) => Err(Origin::Xcm(location).into()),
				o => Err(o.into()),
			})
		})
	}

	#[cfg(feature = "runtime-benchmarks")]
	fn successful_origin() -> O {
		O::from(Origin::Xcm(Here.into()))
	}
}

/// `EnsureOrigin` implementation succeeding with a `MultiLocation` value to recognize and filter
/// the `Origin::Response` item.
pub struct EnsureResponse<F>(PhantomData<F>);
impl<O: OriginTrait + From<Origin>, F: Contains<MultiLocation>> EnsureOrigin<O>
	for EnsureResponse<F>
where
	O::PalletsOrigin: From<Origin> + TryInto<Origin, Error = O::PalletsOrigin>,
{
	type Success = MultiLocation;

	fn try_origin(outer: O) -> Result<Self::Success, O> {
		outer.try_with_caller(|caller| {
			caller.try_into().and_then(|o| match o {
				Origin::Response(responder) => Ok(responder),
				o => Err(o.into()),
			})
		})
	}

	#[cfg(feature = "runtime-benchmarks")]
	fn successful_origin() -> O {
		O::from(Origin::Response(Here.into()))
	}
}

/// A simple passthrough where we reuse the `MultiLocation`-typed XCM origin as the inner value of
/// this crate's `Origin::Xcm` value.
pub struct XcmPassthrough<Origin>(PhantomData<Origin>);
impl<Origin: From<crate::Origin>> ConvertOrigin<Origin> for XcmPassthrough<Origin> {
	fn convert_origin(
		origin: impl Into<MultiLocation>,
		kind: OriginKind,
	) -> Result<Origin, MultiLocation> {
		let origin = origin.into();
		match kind {
			OriginKind::Xcm => Ok(crate::Origin::Xcm(origin).into()),
			_ => Err(origin),
		}
	}
}<|MERGE_RESOLUTION|>--- conflicted
+++ resolved
@@ -1194,7 +1194,7 @@
 				let message =
 					Xcm(vec![QueryResponse { query_id, response, max_weight, querier: None }]);
 				let event = match send_xcm::<T::XcmRouter>(new_key.clone(), message) {
-					Ok(cost) => {
+					Ok((_hash, cost)) => {
 						let value = (query_id, max_weight, xcm_version);
 						VersionNotifyTargets::<T>::insert(XCM_VERSION, key, value);
 						Event::VersionChangeNotified(new_key, xcm_version, cost)
@@ -1228,47 +1228,6 @@
 							continue
 						},
 					};
-<<<<<<< HEAD
-					let response = Response::Version(xcm_version);
-					let message =
-						Xcm(vec![QueryResponse { query_id, response, max_weight, querier: None }]);
-					let event = match send_xcm::<T::XcmRouter>(new_key.clone(), message) {
-						Ok((_hash, _cost)) => {
-							// TODO: consider charging for cost.
-							let value = (query_id, max_weight, xcm_version);
-							VersionNotifyTargets::<T>::insert(XCM_VERSION, key, value);
-							Event::VersionChangeNotified(new_key, xcm_version)
-						},
-						Err(e) => {
-							VersionNotifyTargets::<T>::remove(XCM_VERSION, key);
-							Event::NotifyTargetSendFail(new_key, query_id, e.into())
-						},
-					};
-					Self::deposit_event(event);
-					weight_used.saturating_accrue(todo_vnt_notify_weight);
-					if weight_used >= weight_cutoff {
-						let last = Some(iter.last_raw_key().into());
-						return (weight_used, Some(NotifyCurrentTargets(last)))
-					}
-				}
-				stage = MigrateAndNotifyOldTargets;
-			}
-			if stage == MigrateAndNotifyOldTargets {
-				for v in 0..XCM_VERSION {
-					for (old_key, value) in VersionNotifyTargets::<T>::drain_prefix(v) {
-						let (query_id, max_weight, target_xcm_version) = value;
-						let new_key = match MultiLocation::try_from(old_key.clone()) {
-							Ok(k) => k,
-							Err(()) => {
-								Self::deposit_event(Event::NotifyTargetMigrationFail(
-									old_key, value.0,
-								));
-								weight_used.saturating_accrue(todo_vnt_migrate_fail_weight);
-								if weight_used >= weight_cutoff {
-									return (weight_used, Some(stage))
-								}
-								continue
-=======
 
 					let versioned_key = LatestVersionedMultiLocation(&new_key);
 					if target_xcm_version == xcm_version {
@@ -1284,57 +1243,21 @@
 							querier: None,
 						}]);
 						let event = match send_xcm::<T::XcmRouter>(new_key.clone(), message) {
-							Ok(cost) => {
+							Ok((_hash, cost)) => {
 								VersionNotifyTargets::<T>::insert(
 									XCM_VERSION,
 									versioned_key,
 									(query_id, max_weight, xcm_version),
 								);
 								Event::VersionChangeNotified(new_key, xcm_version, cost)
->>>>>>> ba20a963
 							},
 							Err(e) => Event::NotifyTargetSendFail(new_key, query_id, e.into()),
 						};
-<<<<<<< HEAD
-
-						let versioned_key = LatestVersionedMultiLocation(&new_key);
-						if target_xcm_version == xcm_version {
-							VersionNotifyTargets::<T>::insert(XCM_VERSION, versioned_key, value);
-							weight_used.saturating_accrue(todo_vnt_migrate_weight);
-						} else {
-							// Need to notify target.
-							let response = Response::Version(xcm_version);
-							let message = Xcm(vec![QueryResponse {
-								query_id,
-								response,
-								max_weight,
-								querier: None,
-							}]);
-							let event = match send_xcm::<T::XcmRouter>(new_key.clone(), message) {
-								Ok((_hash, _cost)) => {
-									// TODO: consider accounting for cost.
-									VersionNotifyTargets::<T>::insert(
-										XCM_VERSION,
-										versioned_key,
-										(query_id, max_weight, xcm_version),
-									);
-									Event::VersionChangeNotified(new_key, xcm_version)
-								},
-								Err(e) => Event::NotifyTargetSendFail(new_key, query_id, e.into()),
-							};
-							Self::deposit_event(event);
-							weight_used.saturating_accrue(todo_vnt_notify_migrate_weight);
-						}
-						if weight_used >= weight_cutoff {
-							return (weight_used, Some(stage))
-						}
-=======
 						Self::deposit_event(event);
 						weight_used.saturating_accrue(todo_vnt_notify_migrate_weight);
 					}
 					if weight_used >= weight_cutoff {
 						return (weight_used, Some(stage))
->>>>>>> ba20a963
 					}
 				}
 			}
@@ -1355,7 +1278,7 @@
 		});
 		// TODO #3735: Correct weight.
 		let instruction = SubscribeVersion { query_id, max_response_weight: 0 };
-		let cost = send_xcm::<T::XcmRouter>(dest.clone(), Xcm(vec![instruction]))?;
+		let (_hash, cost) = send_xcm::<T::XcmRouter>(dest.clone(), Xcm(vec![instruction]))?;
 		Self::deposit_event(Event::VersionNotifyRequested(dest, cost));
 		VersionNotifiers::<T>::insert(XCM_VERSION, &versioned_dest, query_id);
 		let query_status =
@@ -1370,29 +1293,12 @@
 		let versioned_dest = LatestVersionedMultiLocation(&dest);
 		let query_id = VersionNotifiers::<T>::take(XCM_VERSION, versioned_dest)
 			.ok_or(XcmError::InvalidLocation)?;
-		let cost = send_xcm::<T::XcmRouter>(dest.clone(), Xcm(vec![UnsubscribeVersion]))?;
+		let (_hash, cost) = send_xcm::<T::XcmRouter>(dest.clone(), Xcm(vec![UnsubscribeVersion]))?;
 		Self::deposit_event(Event::VersionNotifyUnrequested(dest, cost));
 		Queries::<T>::remove(query_id);
 		Ok(())
 	}
 
-<<<<<<< HEAD
-		/// Relay an XCM `message` from a given `interior` location in this context to a given `dest`
-		/// location. A `dest` of `Here` is not handled. The overall price of the delivery is
-		/// returned.
-		pub fn send_xcm(
-			interior: impl Into<Junctions>,
-			dest: impl Into<MultiLocation>,
-			mut message: Xcm<()>,
-		) -> Result<(XcmHash, MultiAssets), SendError> {
-			let interior = interior.into();
-			let dest = dest.into();
-			if interior != Junctions::Here {
-				message.0.insert(0, DescendOrigin(interior))
-			};
-			log::trace!(target: "xcm::send_xcm", "dest: {:?}, message: {:?}", &dest, &message);
-			send_xcm::<T::XcmRouter>(dest, message)
-=======
 	/// Relay an XCM `message` from a given `interior` location in this context to a given `dest`
 	/// location. The `fee_payer` is charged for the delivery unless `None` in which case fees
 	/// are not charged (and instead borne by the chain).
@@ -1400,23 +1306,28 @@
 		interior: impl Into<Junctions>,
 		dest: impl Into<MultiLocation>,
 		mut message: Xcm<()>,
-	) -> Result<(), SendError> {
+	) -> Result<XcmHash, SendError> {
 		let interior = interior.into();
 		let dest = dest.into();
-		let maybe_fee_payer = if interior != Junctions::Here {
+		let maybe_fee_payer: Option<MultiLocation> = if interior != Junctions::Here {
 			message.0.insert(0, DescendOrigin(interior.clone()));
 			Some(interior.into())
 		} else {
 			None
 		};
 		log::trace!(target: "xcm::send_xcm", "dest: {:?}, message: {:?}", &dest, &message);
+		let message_hash =
+			VersionedXcm::from(message.clone()).using_encoded(sp_io::hashing::blake2_256);
 		let (ticket, price) = validate_send::<T::XcmRouter>(dest, message)?;
 		if let Some(fee_payer) = maybe_fee_payer {
-			Self::charge_fees(fee_payer, price).map_err(|_| SendError::Fees)?;
->>>>>>> ba20a963
-		}
-		T::XcmRouter::deliver(ticket)?;
-		Ok(())
+			let context = XcmContext {
+				origin: Some(fee_payer.clone()),
+				message_hash,
+				topic: None,
+			};
+			Self::charge_fees(fee_payer, price, context).map_err(|_| SendError::Fees)?;
+		}
+		T::XcmRouter::deliver(ticket)
 	}
 
 	pub fn check_account() -> T::AccountId {
@@ -1572,13 +1483,18 @@
 		});
 	}
 
-	/// Withdraw given `assets` from the given `location` and pay as XCM fees.
+	/// Withdraw given `assets` from the given `location` with the given `context` and pay as XCM
+	/// fees.
 	///
 	/// Fails if:
 	/// - the `assets` are not known on this chain;
 	/// - the `assets` cannot be withdrawn with that location as the Origin.
-	fn charge_fees(location: MultiLocation, assets: MultiAssets) -> DispatchResult {
-		T::XcmExecutor::charge_fees(location.clone(), assets.clone())
+	fn charge_fees(
+		location: MultiLocation,
+		assets: MultiAssets,
+		context: XcmContext,
+	) -> DispatchResult {
+		T::XcmExecutor::charge_fees(location.clone(), assets.clone(), context)
 			.map_err(|_| Error::<T>::FeesNotMet)?;
 		Self::deposit_event(Event::FeesPaid(location, assets));
 		Ok(())
@@ -1670,8 +1586,8 @@
 		ensure!(self.locker == record.locker && self.owner == record.owner, UnexpectedState);
 		ensure!(record.users == 0, UnexpectedState);
 		record.amount = record.amount.checked_sub(self.amount).ok_or(UnexpectedState)?;
-		if record.amount == 0 {
-			RemoteLockedFungibles::<T>::remove(&self.key);
+		if record.amount == 0 
+{			RemoteLockedFungibles::<T>::remove(&self.key);
 		} else {
 			RemoteLockedFungibles::<T>::insert(&self.key, &record);
 		}
@@ -1679,43 +1595,6 @@
 	}
 }
 
-<<<<<<< HEAD
-	impl<T: Config> VersionChangeNotifier for Pallet<T> {
-		/// Start notifying `location` should the XCM version of this chain change.
-		///
-		/// When it does, this type should ensure a `QueryResponse` message is sent with the given
-		/// `query_id` & `max_weight` and with a `response` of `Response::Version`. This should happen
-		/// until/unless `stop` is called with the correct `query_id`.
-		///
-		/// If the `location` has an ongoing notification and when this function is called, then an
-		/// error should be returned.
-		fn start(
-			dest: &MultiLocation,
-			query_id: QueryId,
-			max_weight: u64,
-			_context: XcmContext,
-		) -> XcmResult {
-			let versioned_dest = LatestVersionedMultiLocation(dest);
-			let already = VersionNotifyTargets::<T>::contains_key(XCM_VERSION, versioned_dest);
-			ensure!(!already, XcmError::InvalidLocation);
-
-			let xcm_version = T::AdvertisedXcmVersion::get();
-			let response = Response::Version(xcm_version);
-			let instruction = QueryResponse { query_id, response, max_weight, querier: None };
-			send_xcm::<T::XcmRouter>(dest.clone(), Xcm(vec![instruction]))?;
-
-			let value = (query_id, max_weight, xcm_version);
-			VersionNotifyTargets::<T>::insert(XCM_VERSION, versioned_dest, value);
-			Ok(())
-		}
-
-		/// Stop notifying `location` should the XCM change. This is a no-op if there was never a
-		/// subscription.
-		fn stop(dest: &MultiLocation, _context: XcmContext) -> XcmResult {
-			VersionNotifyTargets::<T>::remove(XCM_VERSION, LatestVersionedMultiLocation(dest));
-			Ok(())
-		}
-=======
 impl<T: Config> xcm_executor::traits::AssetLock for Pallet<T> {
 	type LockTicket = LockTicket<T>;
 	type UnlockTicket = UnlockTicket<T>;
@@ -1751,7 +1630,6 @@
 		ensure!(locks[item_index].0 >= amount, NotLocked);
 		Ok(UnlockTicket { sovereign_account, amount, unlocker })
 	}
->>>>>>> ba20a963
 
 	fn note_unlockable(
 		locker: MultiLocation,
@@ -1781,19 +1659,6 @@
 		Ok(())
 	}
 
-<<<<<<< HEAD
-	impl<T: Config> DropAssets for Pallet<T> {
-		fn drop_assets(origin: &MultiLocation, assets: Assets, _context: XcmContext) -> Weight {
-			if assets.is_empty() {
-				return 0
-			}
-			let versioned = VersionedMultiAssets::from(MultiAssets::from(assets));
-			let hash = BlakeTwo256::hash_of(&(&origin, &versioned));
-			AssetTraps::<T>::mutate(hash, |n| *n += 1);
-			Self::deposit_event(Event::AssetsTrapped(hash, origin.clone(), versioned));
-			// TODO #3735: Put the real weight in there.
-			0
-=======
 	fn prepare_reduce_unlockable(
 		locker: MultiLocation,
 		asset: MultiAsset,
@@ -1851,7 +1716,12 @@
 	///
 	/// If the `location` has an ongoing notification and when this function is called, then an
 	/// error should be returned.
-	fn start(dest: &MultiLocation, query_id: QueryId, max_weight: u64) -> XcmResult {
+	fn start(
+		dest: &MultiLocation,
+		query_id: QueryId,
+		max_weight: u64,
+		_context: XcmContext,
+	) -> XcmResult {
 		let versioned_dest = LatestVersionedMultiLocation(dest);
 		let already = VersionNotifyTargets::<T>::contains_key(XCM_VERSION, versioned_dest);
 		ensure!(!already, XcmError::InvalidLocation);
@@ -1859,7 +1729,7 @@
 		let xcm_version = T::AdvertisedXcmVersion::get();
 		let response = Response::Version(xcm_version);
 		let instruction = QueryResponse { query_id, response, max_weight, querier: None };
-		let cost = send_xcm::<T::XcmRouter>(dest.clone(), Xcm(vec![instruction]))?;
+		let (_hash, cost) = send_xcm::<T::XcmRouter>(dest.clone(), Xcm(vec![instruction]))?;
 		Self::deposit_event(Event::<T>::VersionNotifyStarted(dest.clone(), cost));
 
 		let value = (query_id, max_weight, xcm_version);
@@ -1869,7 +1739,7 @@
 
 	/// Stop notifying `location` should the XCM change. This is a no-op if there was never a
 	/// subscription.
-	fn stop(dest: &MultiLocation) -> XcmResult {
+	fn stop(dest: &MultiLocation, _context: XcmContext) -> XcmResult {
 		VersionNotifyTargets::<T>::remove(XCM_VERSION, LatestVersionedMultiLocation(dest));
 		Ok(())
 	}
@@ -1882,10 +1752,9 @@
 }
 
 impl<T: Config> DropAssets for Pallet<T> {
-	fn drop_assets(origin: &MultiLocation, assets: Assets) -> Weight {
+	fn drop_assets(origin: &MultiLocation, assets: Assets, _context: XcmContext) -> Weight {
 		if assets.is_empty() {
 			return 0
->>>>>>> ba20a963
 		}
 		let versioned = VersionedMultiAssets::from(MultiAssets::from(assets));
 		let hash = BlakeTwo256::hash_of(&(&origin, &versioned));
@@ -1896,34 +1765,13 @@
 	}
 }
 
-<<<<<<< HEAD
-	impl<T: Config> ClaimAssets for Pallet<T> {
-		fn claim_assets(
-			origin: &MultiLocation,
-			ticket: &MultiLocation,
-			assets: &MultiAssets,
-			_context: XcmContext,
-		) -> bool {
-			let mut versioned = VersionedMultiAssets::from(assets.clone());
-			match (ticket.parents, &ticket.interior) {
-				(0, X1(GeneralIndex(i))) =>
-					versioned = match versioned.into_version(*i as u32) {
-						Ok(v) => v,
-						Err(()) => return false,
-					},
-				(0, Here) => (),
-				_ => return false,
-			};
-			let hash = BlakeTwo256::hash_of(&(origin, versioned));
-			match AssetTraps::<T>::get(hash) {
-				0 => return false,
-				1 => AssetTraps::<T>::remove(hash),
-				n => AssetTraps::<T>::insert(hash, n - 1),
-			}
-			return true
-=======
 impl<T: Config> ClaimAssets for Pallet<T> {
-	fn claim_assets(origin: &MultiLocation, ticket: &MultiLocation, assets: &MultiAssets) -> bool {
+	fn claim_assets(
+		origin: &MultiLocation,
+		ticket: &MultiLocation,
+		assets: &MultiAssets,
+		_context: XcmContext,
+	) -> bool {
 		let mut versioned = VersionedMultiAssets::from(assets.clone());
 		match (ticket.parents, &ticket.interior) {
 			(0, X1(GeneralIndex(i))) =>
@@ -1939,7 +1787,6 @@
 			0 => return false,
 			1 => AssetTraps::<T>::remove(hash),
 			n => AssetTraps::<T>::insert(hash, n - 1),
->>>>>>> ba20a963
 		}
 		return true
 	}
@@ -1965,50 +1812,13 @@
 		}
 	}
 
-<<<<<<< HEAD
-		fn on_response(
-			origin: &MultiLocation,
-			query_id: QueryId,
-			querier: Option<&MultiLocation>,
-			response: Response,
-			max_weight: Weight,
-			_context: XcmContext,
-		) -> Weight {
-			match (response, Queries::<T>::get(query_id)) {
-				(
-					Response::Version(v),
-					Some(QueryStatus::VersionNotifier { origin: expected_origin, is_active }),
-				) => {
-					let origin: MultiLocation = match expected_origin.try_into() {
-						Ok(o) if &o == origin => o,
-						Ok(o) => {
-							Self::deposit_event(Event::InvalidResponder(
-								origin.clone(),
-								query_id,
-								Some(o),
-							));
-							return 0
-						},
-						_ => {
-							Self::deposit_event(Event::InvalidResponder(
-								origin.clone(),
-								query_id,
-								None,
-							));
-							// TODO #3735: Correct weight for this.
-							return 0
-						},
-					};
-					// TODO #3735: Check max_weight is correct.
-					if !is_active {
-						Queries::<T>::insert(
-=======
 	fn on_response(
 		origin: &MultiLocation,
 		query_id: QueryId,
 		querier: Option<&MultiLocation>,
 		response: Response,
 		max_weight: Weight,
+		_context: XcmContext,
 	) -> Weight {
 		match (response, Queries::<T>::get(query_id)) {
 			(
@@ -2020,7 +1830,6 @@
 					Ok(o) => {
 						Self::deposit_event(Event::InvalidResponder(
 							origin.clone(),
->>>>>>> ba20a963
 							query_id,
 							Some(o),
 						));
