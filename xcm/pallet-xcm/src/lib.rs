--- conflicted
+++ resolved
@@ -115,16 +115,11 @@
 		/// The outer `Call` type.
 		type RuntimeCall: Parameter
 			+ GetDispatchInfo
-<<<<<<< HEAD
-			+ IsType<<Self as frame_system::Config>::Call>
+			+ IsType<<Self as frame_system::Config>::RuntimeCall>
 			+ Dispatchable<
 				RuntimeOrigin = <Self as Config>::RuntimeOrigin,
 				PostInfo = PostDispatchInfo,
 			>;
-=======
-			+ IsType<<Self as frame_system::Config>::RuntimeCall>
-			+ Dispatchable<Origin = <Self as Config>::Origin, PostInfo = PostDispatchInfo>;
->>>>>>> 28acc786
 
 		const VERSION_DISCOVERY_QUEUE_SIZE: u32;
 
