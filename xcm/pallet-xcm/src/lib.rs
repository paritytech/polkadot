// Copyright 2020-2021 Parity Technologies (UK) Ltd.
// This file is part of Polkadot.

// Polkadot is free software: you can redistribute it and/or modify
// it under the terms of the GNU General Public License as published by
// the Free Software Foundation, either version 3 of the License, or
// (at your option) any later version.

// Polkadot is distributed in the hope that it will be useful,
// but WITHOUT ANY WARRANTY; without even the implied warranty of
// MERCHANTABILITY or FITNESS FOR A PARTICULAR PURPOSE.  See the
// GNU General Public License for more details.

// You should have received a copy of the GNU General Public License
// along with Polkadot.  If not, see <http://www.gnu.org/licenses/>.

//! Pallet to handle XCM messages.

#![cfg_attr(not(feature = "std"), no_std)]

#[cfg(feature = "runtime-benchmarks")]
mod benchmarking;
#[cfg(test)]
mod mock;
#[cfg(test)]
mod tests;

pub mod migration;

use codec::{Decode, Encode, EncodeLike, MaxEncodedLen};
use frame_support::traits::{
	Contains, ContainsPair, Currency, Defensive, EnsureOrigin, Get, LockableCurrency, OriginTrait,
};
use scale_info::TypeInfo;
use sp_runtime::{
	traits::{
		AccountIdConversion, BadOrigin, BlakeTwo256, BlockNumberProvider, Hash, Saturating, Zero,
	},
	RuntimeDebug,
};
use sp_std::{boxed::Box, marker::PhantomData, prelude::*, result::Result, vec};
use xcm::{latest::QueryResponseInfo, prelude::*};
use xcm_executor::traits::{Convert, ConvertOrigin};

use frame_support::{
	dispatch::{Dispatchable, GetDispatchInfo},
	pallet_prelude::*,
	traits::WithdrawReasons,
	PalletId,
};
use frame_system::pallet_prelude::*;
pub use pallet::*;
use xcm_executor::{
	traits::{
		ClaimAssets, DropAssets, MatchesFungible, OnResponse, VersionChangeNotifier, WeightBounds,
	},
	Assets,
};

pub trait WeightInfo {
	fn send() -> Weight;
	fn teleport_assets() -> Weight;
	fn reserve_transfer_assets() -> Weight;
	fn execute() -> Weight;
	fn force_xcm_version() -> Weight;
	fn force_default_xcm_version() -> Weight;
	fn force_subscribe_version_notify() -> Weight;
	fn force_unsubscribe_version_notify() -> Weight;
	fn migrate_supported_version() -> Weight;
	fn migrate_version_notifiers() -> Weight;
	fn already_notified_target() -> Weight;
	fn notify_current_targets() -> Weight;
	fn notify_target_migration_fail() -> Weight;
	fn migrate_version_notify_targets() -> Weight;
	fn migrate_and_notify_old_targets() -> Weight;
}

/// fallback implementation
pub struct TestWeightInfo;
impl WeightInfo for TestWeightInfo {
	fn send() -> Weight {
		Weight::from_parts(100_000_000, 0)
	}

	fn teleport_assets() -> Weight {
		Weight::from_parts(100_000_000, 0)
	}

	fn reserve_transfer_assets() -> Weight {
		Weight::from_parts(100_000_000, 0)
	}

	fn execute() -> Weight {
		Weight::from_parts(100_000_000, 0)
	}

	fn force_xcm_version() -> Weight {
		Weight::from_parts(100_000_000, 0)
	}

	fn force_default_xcm_version() -> Weight {
		Weight::from_parts(100_000_000, 0)
	}

	fn force_subscribe_version_notify() -> Weight {
		Weight::from_parts(100_000_000, 0)
	}

	fn force_unsubscribe_version_notify() -> Weight {
		Weight::from_parts(100_000_000, 0)
	}

	fn migrate_supported_version() -> Weight {
		Weight::from_parts(100_000_000, 0)
	}

	fn migrate_version_notifiers() -> Weight {
		Weight::from_parts(100_000_000, 0)
	}

	fn already_notified_target() -> Weight {
		Weight::from_parts(100_000_000, 0)
	}

	fn notify_current_targets() -> Weight {
		Weight::from_parts(100_000_000, 0)
	}

	fn notify_target_migration_fail() -> Weight {
		Weight::from_parts(100_000_000, 0)
	}

	fn migrate_version_notify_targets() -> Weight {
		Weight::from_parts(100_000_000, 0)
	}

	fn migrate_and_notify_old_targets() -> Weight {
		Weight::from_parts(100_000_000, 0)
	}
}

#[frame_support::pallet]
pub mod pallet {
	use super::*;
	use frame_support::{
		dispatch::{Dispatchable, GetDispatchInfo, PostDispatchInfo},
		parameter_types,
	};
	use frame_system::Config as SysConfig;
	use sp_core::H256;
	use xcm_executor::traits::{MatchesFungible, WeightBounds};

	parameter_types! {
		/// An implementation of `Get<u32>` which just returns the latest XCM version which we can
		/// support.
		pub const CurrentXcmVersion: u32 = XCM_VERSION;
	}

	#[pallet::pallet]
	#[pallet::storage_version(migration::STORAGE_VERSION)]
	#[pallet::without_storage_info]
	pub struct Pallet<T>(_);

	pub type BalanceOf<T> =
		<<T as Config>::Currency as Currency<<T as frame_system::Config>::AccountId>>::Balance;

	#[pallet::config]
	/// The module configuration trait.
	pub trait Config: frame_system::Config {
		/// The overarching event type.
		type RuntimeEvent: From<Event<Self>> + IsType<<Self as frame_system::Config>::RuntimeEvent>;

		/// A lockable currency.
		// TODO: We should really use a trait which can handle multiple currencies.
		type Currency: LockableCurrency<Self::AccountId, Moment = Self::BlockNumber>;

		/// The `MultiAsset` matcher for `Currency`.
		type CurrencyMatcher: MatchesFungible<BalanceOf<Self>>;

		/// Required origin for sending XCM messages. If successful, it resolves to `MultiLocation`
		/// which exists as an interior location within this chain's XCM context.
		type SendXcmOrigin: EnsureOrigin<
			<Self as SysConfig>::RuntimeOrigin,
			Success = MultiLocation,
		>;

		/// The type used to actually dispatch an XCM to its destination.
		type XcmRouter: SendXcm;

		/// Required origin for executing XCM messages, including the teleport functionality. If successful,
		/// then it resolves to `MultiLocation` which exists as an interior location within this chain's XCM
		/// context.
		type ExecuteXcmOrigin: EnsureOrigin<
			<Self as SysConfig>::RuntimeOrigin,
			Success = MultiLocation,
		>;

		/// Our XCM filter which messages to be executed using `XcmExecutor` must pass.
		type XcmExecuteFilter: Contains<(MultiLocation, Xcm<<Self as SysConfig>::RuntimeCall>)>;

		/// Something to execute an XCM message.
		type XcmExecutor: ExecuteXcm<<Self as SysConfig>::RuntimeCall>;

		/// Our XCM filter which messages to be teleported using the dedicated extrinsic must pass.
		type XcmTeleportFilter: Contains<(MultiLocation, Vec<MultiAsset>)>;

		/// Our XCM filter which messages to be reserve-transferred using the dedicated extrinsic must pass.
		type XcmReserveTransferFilter: Contains<(MultiLocation, Vec<MultiAsset>)>;

		/// Means of measuring the weight consumed by an XCM message locally.
		type Weigher: WeightBounds<<Self as SysConfig>::RuntimeCall>;

		/// This chain's Universal Location.
		type UniversalLocation: Get<InteriorMultiLocation>;

		/// The runtime `Origin` type.
		type RuntimeOrigin: From<Origin> + From<<Self as SysConfig>::RuntimeOrigin>;

		/// The runtime `Call` type.
		type RuntimeCall: Parameter
			+ GetDispatchInfo
			+ IsType<<Self as frame_system::Config>::RuntimeCall>
			+ Dispatchable<
				RuntimeOrigin = <Self as Config>::RuntimeOrigin,
				PostInfo = PostDispatchInfo,
			>;

		const VERSION_DISCOVERY_QUEUE_SIZE: u32;

		/// The latest supported version that we advertise. Generally just set it to
		/// `pallet_xcm::CurrentXcmVersion`.
		type AdvertisedXcmVersion: Get<XcmVersion>;

		/// The origin that is allowed to call privileged operations on the XCM pallet
		type AdminOrigin: EnsureOrigin<<Self as SysConfig>::RuntimeOrigin>;

		/// The assets which we consider a given origin is trusted if they claim to have placed a
		/// lock.
		type TrustedLockers: ContainsPair<MultiLocation, MultiAsset>;

		/// How to get an `AccountId` value from a `MultiLocation`, useful for handling asset locks.
		type SovereignAccountOf: Convert<MultiLocation, Self::AccountId>;

		/// The maximum number of local XCM locks that a single account may have.
		type MaxLockers: Get<u32>;

		/// Weight information for extrinsics in this pallet.
		type WeightInfo: WeightInfo;

		/// A `MultiLocation` that can be reached via `XcmRouter`. Used only in benchmarks.
		///
		/// If `None`, the benchmarks that depend on a reachable destination will be skipped.
		#[cfg(feature = "runtime-benchmarks")]
		type ReachableDest: Get<Option<MultiLocation>>;
	}

	#[pallet::event]
	#[pallet::generate_deposit(pub(super) fn deposit_event)]
	pub enum Event<T: Config> {
		/// Execution of an XCM message was attempted.
		///
		/// \[ outcome \]
		Attempted(xcm::latest::Outcome),
		/// A XCM message was sent.
		///
		/// \[ origin, destination, message \]
		Sent(MultiLocation, MultiLocation, Xcm<()>),
		/// Query response received which does not match a registered query. This may be because a
		/// matching query was never registered, it may be because it is a duplicate response, or
		/// because the query timed out.
		///
		/// \[ origin location, id \]
		UnexpectedResponse(MultiLocation, QueryId),
		/// Query response has been received and is ready for taking with `take_response`. There is
		/// no registered notification call.
		///
		/// \[ id, response \]
		ResponseReady(QueryId, Response),
		/// Query response has been received and query is removed. The registered notification has
		/// been dispatched and executed successfully.
		///
		/// \[ id, pallet index, call index \]
		Notified(QueryId, u8, u8),
		/// Query response has been received and query is removed. The registered notification could
		/// not be dispatched because the dispatch weight is greater than the maximum weight
		/// originally budgeted by this runtime for the query result.
		///
		/// \[ id, pallet index, call index, actual weight, max budgeted weight \]
		NotifyOverweight(QueryId, u8, u8, Weight, Weight),
		/// Query response has been received and query is removed. There was a general error with
		/// dispatching the notification call.
		///
		/// \[ id, pallet index, call index \]
		NotifyDispatchError(QueryId, u8, u8),
		/// Query response has been received and query is removed. The dispatch was unable to be
		/// decoded into a `Call`; this might be due to dispatch function having a signature which
		/// is not `(origin, QueryId, Response)`.
		///
		/// \[ id, pallet index, call index \]
		NotifyDecodeFailed(QueryId, u8, u8),
		/// Expected query response has been received but the origin location of the response does
		/// not match that expected. The query remains registered for a later, valid, response to
		/// be received and acted upon.
		///
		/// \[ origin location, id, expected location \]
		InvalidResponder(MultiLocation, QueryId, Option<MultiLocation>),
		/// Expected query response has been received but the expected origin location placed in
		/// storage by this runtime previously cannot be decoded. The query remains registered.
		///
		/// This is unexpected (since a location placed in storage in a previously executing
		/// runtime should be readable prior to query timeout) and dangerous since the possibly
		/// valid response will be dropped. Manual governance intervention is probably going to be
		/// needed.
		///
		/// \[ origin location, id \]
		InvalidResponderVersion(MultiLocation, QueryId),
		/// Received query response has been read and removed.
		///
		/// \[ id \]
		ResponseTaken(QueryId),
		/// Some assets have been placed in an asset trap.
		///
		/// \[ hash, origin, assets \]
		AssetsTrapped(H256, MultiLocation, VersionedMultiAssets),
		/// An XCM version change notification message has been attempted to be sent.
		///
		/// The cost of sending it (borne by the chain) is included.
		///
		/// \[ destination, result, cost \]
		VersionChangeNotified(MultiLocation, XcmVersion, MultiAssets),
		/// The supported version of a location has been changed. This might be through an
		/// automatic notification or a manual intervention.
		///
		/// \[ location, XCM version \]
		SupportedVersionChanged(MultiLocation, XcmVersion),
		/// A given location which had a version change subscription was dropped owing to an error
		/// sending the notification to it.
		///
		/// \[ location, query ID, error \]
		NotifyTargetSendFail(MultiLocation, QueryId, XcmError),
		/// A given location which had a version change subscription was dropped owing to an error
		/// migrating the location to our new XCM format.
		///
		/// \[ location, query ID \]
		NotifyTargetMigrationFail(VersionedMultiLocation, QueryId),
		/// Expected query response has been received but the expected querier location placed in
		/// storage by this runtime previously cannot be decoded. The query remains registered.
		///
		/// This is unexpected (since a location placed in storage in a previously executing
		/// runtime should be readable prior to query timeout) and dangerous since the possibly
		/// valid response will be dropped. Manual governance intervention is probably going to be
		/// needed.
		///
		/// \[ origin location, id \]
		InvalidQuerierVersion(MultiLocation, QueryId),
		/// Expected query response has been received but the querier location of the response does
		/// not match the expected. The query remains registered for a later, valid, response to
		/// be received and acted upon.
		///
		/// \[ origin location, id, expected querier, maybe actual querier \]
		InvalidQuerier(MultiLocation, QueryId, MultiLocation, Option<MultiLocation>),
		/// A remote has requested XCM version change notification from us and we have honored it.
		/// A version information message is sent to them and its cost is included.
		///
		/// \[ destination location, cost \]
		VersionNotifyStarted(MultiLocation, MultiAssets),
		/// We have requested that a remote chain sends us XCM version change notifications.
		///
		/// \[ destination location, cost \]
		VersionNotifyRequested(MultiLocation, MultiAssets),
		/// We have requested that a remote chain stops sending us XCM version change notifications.
		///
		/// \[ destination location, cost \]
		VersionNotifyUnrequested(MultiLocation, MultiAssets),
		/// Fees were paid from a location for an operation (often for using `SendXcm`).
		///
		/// \[ paying location, fees \]
		FeesPaid(MultiLocation, MultiAssets),
		/// Some assets have been claimed from an asset trap
		///
		/// \[ hash, origin, assets \]
		AssetsClaimed(H256, MultiLocation, VersionedMultiAssets),
	}

	#[pallet::origin]
	#[derive(PartialEq, Eq, Clone, Encode, Decode, RuntimeDebug, TypeInfo, MaxEncodedLen)]
	pub enum Origin {
		/// It comes from somewhere in the XCM space wanting to transact.
		Xcm(MultiLocation),
		/// It comes as an expected response from an XCM location.
		Response(MultiLocation),
	}
	impl From<MultiLocation> for Origin {
		fn from(location: MultiLocation) -> Origin {
			Origin::Xcm(location)
		}
	}

	#[pallet::error]
	pub enum Error<T> {
		/// The desired destination was unreachable, generally because there is a no way of routing
		/// to it.
		Unreachable,
		/// There was some other issue (i.e. not to do with routing) in sending the message. Perhaps
		/// a lack of space for buffering the message.
		SendFailure,
		/// The message execution fails the filter.
		Filtered,
		/// The message's weight could not be determined.
		UnweighableMessage,
		/// The destination `MultiLocation` provided cannot be inverted.
		DestinationNotInvertible,
		/// The assets to be sent are empty.
		Empty,
		/// Could not re-anchor the assets to declare the fees for the destination chain.
		CannotReanchor,
		/// Too many assets have been attempted for transfer.
		TooManyAssets,
		/// Origin is invalid for sending.
		InvalidOrigin,
		/// The version of the `Versioned` value used is not able to be interpreted.
		BadVersion,
		/// The given location could not be used (e.g. because it cannot be expressed in the
		/// desired version of XCM).
		BadLocation,
		/// The referenced subscription could not be found.
		NoSubscription,
		/// The location is invalid since it already has a subscription from us.
		AlreadySubscribed,
		/// Invalid asset for the operation.
		InvalidAsset,
		/// The owner does not own (all) of the asset that they wish to do the operation on.
		LowBalance,
		/// The asset owner has too many locks on the asset.
		TooManyLocks,
		/// The given account is not an identifiable sovereign account for any location.
		AccountNotSovereign,
		/// The operation required fees to be paid which the initiator could not meet.
		FeesNotMet,
		/// A remote lock with the corresponding data could not be found.
		LockNotFound,
		/// The unlock operation cannot succeed because there are still users of the lock.
		InUse,
	}

	impl<T: Config> From<SendError> for Error<T> {
		fn from(e: SendError) -> Self {
			match e {
				SendError::Fees => Error::<T>::FeesNotMet,
				SendError::NotApplicable => Error::<T>::Unreachable,
				_ => Error::<T>::SendFailure,
			}
		}
	}

	/// The status of a query.
	#[derive(Clone, Eq, PartialEq, Encode, Decode, RuntimeDebug, TypeInfo)]
	pub enum QueryStatus<BlockNumber> {
		/// The query was sent but no response has yet been received.
		Pending {
			/// The `QueryResponse` XCM must have this origin to be considered a reply for this
			/// query.
			responder: VersionedMultiLocation,
			/// The `QueryResponse` XCM must have this value as the `querier` field to be
			/// considered a reply for this query. If `None` then the querier is ignored.
			maybe_match_querier: Option<VersionedMultiLocation>,
			maybe_notify: Option<(u8, u8)>,
			timeout: BlockNumber,
		},
		/// The query is for an ongoing version notification subscription.
		VersionNotifier { origin: VersionedMultiLocation, is_active: bool },
		/// A response has been received.
		Ready { response: VersionedResponse, at: BlockNumber },
	}

	#[derive(Copy, Clone)]
	pub(crate) struct LatestVersionedMultiLocation<'a>(pub(crate) &'a MultiLocation);
	impl<'a> EncodeLike<VersionedMultiLocation> for LatestVersionedMultiLocation<'a> {}
	impl<'a> Encode for LatestVersionedMultiLocation<'a> {
		fn encode(&self) -> Vec<u8> {
			let mut r = VersionedMultiLocation::from(MultiLocation::default()).encode();
			r.truncate(1);
			self.0.using_encoded(|d| r.extend_from_slice(d));
			r
		}
	}

	#[derive(Clone, Encode, Decode, Eq, PartialEq, Ord, PartialOrd, TypeInfo)]
	pub enum VersionMigrationStage {
		MigrateSupportedVersion,
		MigrateVersionNotifiers,
		NotifyCurrentTargets(Option<Vec<u8>>),
		MigrateAndNotifyOldTargets,
	}

	impl Default for VersionMigrationStage {
		fn default() -> Self {
			Self::MigrateSupportedVersion
		}
	}

	/// The latest available query index.
	#[pallet::storage]
	pub(super) type QueryCounter<T: Config> = StorageValue<_, QueryId, ValueQuery>;

	/// The ongoing queries.
	#[pallet::storage]
	#[pallet::getter(fn query)]
	pub(super) type Queries<T: Config> =
		StorageMap<_, Blake2_128Concat, QueryId, QueryStatus<T::BlockNumber>, OptionQuery>;

	/// The existing asset traps.
	///
	/// Key is the blake2 256 hash of (origin, versioned `MultiAssets`) pair. Value is the number of
	/// times this pair has been trapped (usually just 1 if it exists at all).
	#[pallet::storage]
	#[pallet::getter(fn asset_trap)]
	pub(super) type AssetTraps<T: Config> = StorageMap<_, Identity, H256, u32, ValueQuery>;

	/// Default version to encode XCM when latest version of destination is unknown. If `None`,
	/// then the destinations whose XCM version is unknown are considered unreachable.
	#[pallet::storage]
	pub(super) type SafeXcmVersion<T: Config> = StorageValue<_, XcmVersion, OptionQuery>;

	/// The Latest versions that we know various locations support.
	#[pallet::storage]
	pub(super) type SupportedVersion<T: Config> = StorageDoubleMap<
		_,
		Twox64Concat,
		XcmVersion,
		Blake2_128Concat,
		VersionedMultiLocation,
		XcmVersion,
		OptionQuery,
	>;

	/// All locations that we have requested version notifications from.
	#[pallet::storage]
	pub(super) type VersionNotifiers<T: Config> = StorageDoubleMap<
		_,
		Twox64Concat,
		XcmVersion,
		Blake2_128Concat,
		VersionedMultiLocation,
		QueryId,
		OptionQuery,
	>;

	/// The target locations that are subscribed to our version changes, as well as the most recent
	/// of our versions we informed them of.
	#[pallet::storage]
	pub(super) type VersionNotifyTargets<T: Config> = StorageDoubleMap<
		_,
		Twox64Concat,
		XcmVersion,
		Blake2_128Concat,
		VersionedMultiLocation,
		(QueryId, Weight, XcmVersion),
		OptionQuery,
	>;

	pub struct VersionDiscoveryQueueSize<T>(PhantomData<T>);
	impl<T: Config> Get<u32> for VersionDiscoveryQueueSize<T> {
		fn get() -> u32 {
			T::VERSION_DISCOVERY_QUEUE_SIZE
		}
	}

	/// Destinations whose latest XCM version we would like to know. Duplicates not allowed, and
	/// the `u32` counter is the number of times that a send to the destination has been attempted,
	/// which is used as a prioritization.
	#[pallet::storage]
	pub(super) type VersionDiscoveryQueue<T: Config> = StorageValue<
		_,
		BoundedVec<(VersionedMultiLocation, u32), VersionDiscoveryQueueSize<T>>,
		ValueQuery,
	>;

	/// The current migration's stage, if any.
	#[pallet::storage]
	pub(super) type CurrentMigration<T: Config> =
		StorageValue<_, VersionMigrationStage, OptionQuery>;

	#[derive(Clone, Encode, Decode, Eq, PartialEq, Ord, PartialOrd, TypeInfo, MaxEncodedLen)]
	pub struct RemoteLockedFungibleRecord {
		pub amount: u128,
		pub owner: VersionedMultiLocation,
		pub locker: VersionedMultiLocation,
		pub users: u32,
	}

	/// Fungible assets which we know are locked on a remote chain.
	#[pallet::storage]
	pub(super) type RemoteLockedFungibles<T: Config> = StorageNMap<
		_,
		(
			NMapKey<Twox64Concat, XcmVersion>,
			NMapKey<Blake2_128Concat, T::AccountId>,
			NMapKey<Blake2_128Concat, VersionedAssetId>,
		),
		RemoteLockedFungibleRecord,
		OptionQuery,
	>;

	/// Fungible assets which we know are locked on this chain.
	#[pallet::storage]
	pub(super) type LockedFungibles<T: Config> = StorageMap<
		_,
		Blake2_128Concat,
		T::AccountId,
		BoundedVec<(BalanceOf<T>, VersionedMultiLocation), T::MaxLockers>,
		OptionQuery,
	>;

	#[pallet::genesis_config]
	pub struct GenesisConfig {
		/// The default version to encode outgoing XCM messages with.
		pub safe_xcm_version: Option<XcmVersion>,
	}

	#[cfg(feature = "std")]
	impl Default for GenesisConfig {
		fn default() -> Self {
			Self { safe_xcm_version: Some(XCM_VERSION) }
		}
	}

	#[pallet::genesis_build]
	impl<T: Config> GenesisBuild<T> for GenesisConfig {
		fn build(&self) {
			SafeXcmVersion::<T>::set(self.safe_xcm_version);
		}
	}

	#[pallet::hooks]
	impl<T: Config> Hooks<BlockNumberFor<T>> for Pallet<T> {
		fn on_initialize(_n: BlockNumberFor<T>) -> Weight {
			let mut weight_used = Weight::zero();
			if let Some(migration) = CurrentMigration::<T>::get() {
				// Consume 10% of block at most
				let max_weight = T::BlockWeights::get().max_block / 10;
				let (w, maybe_migration) = Self::check_xcm_version_change(migration, max_weight);
				CurrentMigration::<T>::set(maybe_migration);
				weight_used.saturating_accrue(w);
			}

			// Here we aim to get one successful version negotiation request sent per block, ordered
			// by the destinations being most sent to.
			let mut q = VersionDiscoveryQueue::<T>::take().into_inner();
			// TODO: correct weights.
			weight_used.saturating_accrue(T::DbWeight::get().reads_writes(1, 1));
			q.sort_by_key(|i| i.1);
			while let Some((versioned_dest, _)) = q.pop() {
				if let Ok(dest) = MultiLocation::try_from(versioned_dest) {
					if Self::request_version_notify(dest).is_ok() {
						// TODO: correct weights.
						weight_used.saturating_accrue(T::DbWeight::get().reads_writes(1, 1));
						break
					}
				}
			}
			// Should never fail since we only removed items. But better safe than panicking as it's
			// way better to drop the queue than panic on initialize.
			if let Ok(q) = BoundedVec::try_from(q) {
				VersionDiscoveryQueue::<T>::put(q);
			}
			weight_used
		}
		fn on_runtime_upgrade() -> Weight {
			// Start a migration (this happens before on_initialize so it'll happen later in this
			// block, which should be good enough)...
			CurrentMigration::<T>::put(VersionMigrationStage::default());
			T::DbWeight::get().writes(1)
		}
	}

	pub mod migrations {
		use super::*;
		use frame_support::traits::{PalletInfoAccess, StorageVersion};

		#[derive(Clone, Eq, PartialEq, Encode, Decode, RuntimeDebug, TypeInfo)]
		enum QueryStatusV0<BlockNumber> {
			Pending {
				responder: VersionedMultiLocation,
				maybe_notify: Option<(u8, u8)>,
				timeout: BlockNumber,
			},
			VersionNotifier {
				origin: VersionedMultiLocation,
				is_active: bool,
			},
			Ready {
				response: VersionedResponse,
				at: BlockNumber,
			},
		}
		impl<B> From<QueryStatusV0<B>> for QueryStatus<B> {
			fn from(old: QueryStatusV0<B>) -> Self {
				use QueryStatusV0::*;
				match old {
					Pending { responder, maybe_notify, timeout } => QueryStatus::Pending {
						responder,
						maybe_notify,
						timeout,
						maybe_match_querier: Some(MultiLocation::here().into()),
					},
					VersionNotifier { origin, is_active } =>
						QueryStatus::VersionNotifier { origin, is_active },
					Ready { response, at } => QueryStatus::Ready { response, at },
				}
			}
		}

		pub fn migrate_to_v1<T: Config, P: GetStorageVersion + PalletInfoAccess>(
		) -> frame_support::weights::Weight {
			let on_chain_storage_version = <P as GetStorageVersion>::on_chain_storage_version();
			log::info!(
				target: "runtime::xcm",
				"Running migration storage v1 for xcm with storage version {:?}",
				on_chain_storage_version,
			);

			if on_chain_storage_version < 1 {
				let mut count = 0;
				Queries::<T>::translate::<QueryStatusV0<T::BlockNumber>, _>(|_key, value| {
					count += 1;
					Some(value.into())
				});
				StorageVersion::new(1).put::<P>();
				log::info!(
					target: "runtime::xcm",
					"Running migration storage v1 for xcm with storage version {:?} was complete",
					on_chain_storage_version,
				);
				// calculate and return migration weights
				T::DbWeight::get().reads_writes(count as u64 + 1, count as u64 + 1)
			} else {
				log::warn!(
					target: "runtime::xcm",
					"Attempted to apply migration to v1 but failed because storage version is {:?}",
					on_chain_storage_version,
				);
				T::DbWeight::get().reads(1)
			}
		}
	}

	#[pallet::call]
	impl<T: Config> Pallet<T> {
		#[pallet::call_index(0)]
		#[pallet::weight({
			let maybe_msg: Result<Xcm<()>, ()> = (*message.clone()).try_into();
			match maybe_msg {
				Ok(msg) => {
					T::Weigher::weight(&mut msg.into())
						.map_or(Weight::MAX, |w| T::WeightInfo::send().saturating_add(w))
				}
				_ => Weight::MAX,
			}
		})]
		pub fn send(
			origin: OriginFor<T>,
			dest: Box<VersionedMultiLocation>,
			message: Box<VersionedXcm<()>>,
		) -> DispatchResult {
			let origin_location = T::SendXcmOrigin::ensure_origin(origin)?;
			let interior: Junctions =
				origin_location.try_into().map_err(|_| Error::<T>::InvalidOrigin)?;
			let dest = MultiLocation::try_from(*dest).map_err(|()| Error::<T>::BadVersion)?;
			let message: Xcm<()> = (*message).try_into().map_err(|()| Error::<T>::BadVersion)?;

			Self::send_xcm(interior, dest, message.clone()).map_err(Error::<T>::from)?;
			Self::deposit_event(Event::Sent(origin_location, dest, message));
			Ok(())
		}

		/// Teleport some assets from the local chain to some destination chain.
		///
		/// Fee payment on the destination side is made from the asset in the `assets` vector of
		/// index `fee_asset_item`. The weight limit for fees is not provided and thus is unlimited,
		/// with all fees taken as needed from the asset.
		///
		/// - `origin`: Must be capable of withdrawing the `assets` and executing XCM.
		/// - `dest`: Destination context for the assets. Will typically be `X2(Parent, Parachain(..))` to send
		///   from parachain to parachain, or `X1(Parachain(..))` to send from relay to parachain.
		/// - `beneficiary`: A beneficiary location for the assets in the context of `dest`. Will generally be
		///   an `AccountId32` value.
		/// - `assets`: The assets to be withdrawn. The first item should be the currency used to to pay the fee on the
		///   `dest` side. May not be empty.
		/// - `fee_asset_item`: The index into `assets` of the item which should be used to pay
		///   fees.
		#[pallet::call_index(1)]
		#[pallet::weight({
			let maybe_assets: Result<MultiAssets, ()> = (*assets.clone()).try_into();
			let maybe_dest: Result<MultiLocation, ()> = (*dest.clone()).try_into();
			match (maybe_assets, maybe_dest) {
				(Ok(assets), Ok(dest)) => {
					use sp_std::vec;
					let count = assets.len() as u32;
					let mut message = Xcm(vec![
						WithdrawAsset(assets),
						InitiateTeleport {
							assets: Wild(AllCounted(count)),
							dest,
							xcm: Xcm(vec![]),
						},
					]);
					T::Weigher::weight(&mut message).map_or(Weight::MAX, |w| T::WeightInfo::teleport_assets().saturating_add(w))
				}
				_ => Weight::MAX,
			}
		})]
		pub fn teleport_assets(
			origin: OriginFor<T>,
			dest: Box<VersionedMultiLocation>,
			beneficiary: Box<VersionedMultiLocation>,
			assets: Box<VersionedMultiAssets>,
			fee_asset_item: u32,
		) -> DispatchResult {
			Self::do_teleport_assets(origin, dest, beneficiary, assets, fee_asset_item, None)
		}

		/// Transfer some assets from the local chain to the sovereign account of a destination
		/// chain and forward a notification XCM.
		///
		/// Fee payment on the destination side is made from the asset in the `assets` vector of
		/// index `fee_asset_item`. The weight limit for fees is not provided and thus is unlimited,
		/// with all fees taken as needed from the asset.
		///
		/// - `origin`: Must be capable of withdrawing the `assets` and executing XCM.
		/// - `dest`: Destination context for the assets. Will typically be `X2(Parent, Parachain(..))` to send
		///   from parachain to parachain, or `X1(Parachain(..))` to send from relay to parachain.
		/// - `beneficiary`: A beneficiary location for the assets in the context of `dest`. Will generally be
		///   an `AccountId32` value.
		/// - `assets`: The assets to be withdrawn. This should include the assets used to pay the fee on the
		///   `dest` side.
		/// - `fee_asset_item`: The index into `assets` of the item which should be used to pay
		///   fees.
		#[pallet::call_index(2)]
		#[pallet::weight({
			let maybe_assets: Result<MultiAssets, ()> = (*assets.clone()).try_into();
			let maybe_dest: Result<MultiLocation, ()> = (*dest.clone()).try_into();
			match (maybe_assets, maybe_dest) {
				(Ok(assets), Ok(dest)) => {
					use sp_std::vec;
					let mut message = Xcm(vec![
						TransferReserveAsset { assets, dest, xcm: Xcm(vec![]) }
					]);
					T::Weigher::weight(&mut message).map_or(Weight::MAX, |w| T::WeightInfo::reserve_transfer_assets().saturating_add(w))
				}
				_ => Weight::MAX,
			}
		})]
		pub fn reserve_transfer_assets(
			origin: OriginFor<T>,
			dest: Box<VersionedMultiLocation>,
			beneficiary: Box<VersionedMultiLocation>,
			assets: Box<VersionedMultiAssets>,
			fee_asset_item: u32,
		) -> DispatchResult {
			Self::do_reserve_transfer_assets(
				origin,
				dest,
				beneficiary,
				assets,
				fee_asset_item,
				None,
			)
		}

		/// Execute an XCM message from a local, signed, origin.
		///
		/// An event is deposited indicating whether `msg` could be executed completely or only
		/// partially.
		///
		/// No more than `max_weight` will be used in its attempted execution. If this is less than the
		/// maximum amount of weight that the message could take to be executed, then no execution
		/// attempt will be made.
		///
		/// NOTE: A successful return to this does *not* imply that the `msg` was executed successfully
		/// to completion; only that *some* of it was executed.
		#[pallet::call_index(3)]
		#[pallet::weight(max_weight.saturating_add(T::WeightInfo::execute()))]
		pub fn execute(
			origin: OriginFor<T>,
			message: Box<VersionedXcm<<T as SysConfig>::RuntimeCall>>,
			max_weight: Weight,
		) -> DispatchResultWithPostInfo {
			let origin_location = T::ExecuteXcmOrigin::ensure_origin(origin)?;
			let hash = message.using_encoded(sp_io::hashing::blake2_256);
			let message = (*message).try_into().map_err(|()| Error::<T>::BadVersion)?;
			let value = (origin_location, message);
			ensure!(T::XcmExecuteFilter::contains(&value), Error::<T>::Filtered);
			let (origin_location, message) = value;
			let outcome = T::XcmExecutor::execute_xcm_in_credit(
				origin_location,
				message,
				hash,
				max_weight,
				max_weight,
			);
			let result =
				Ok(Some(outcome.weight_used().saturating_add(T::WeightInfo::execute())).into());
			Self::deposit_event(Event::Attempted(outcome));
			result
		}

		/// Extoll that a particular destination can be communicated with through a particular
		/// version of XCM.
		///
		/// - `origin`: Must be Root.
		/// - `location`: The destination that is being described.
		/// - `xcm_version`: The latest version of XCM that `location` supports.
		#[pallet::call_index(4)]
		#[pallet::weight(T::WeightInfo::force_xcm_version())]
		pub fn force_xcm_version(
			origin: OriginFor<T>,
			location: Box<MultiLocation>,
			xcm_version: XcmVersion,
		) -> DispatchResult {
			T::AdminOrigin::ensure_origin(origin)?;
			let location = *location;
			SupportedVersion::<T>::insert(
				XCM_VERSION,
				LatestVersionedMultiLocation(&location),
				xcm_version,
			);
			Self::deposit_event(Event::SupportedVersionChanged(location, xcm_version));
			Ok(())
		}

		/// Set a safe XCM version (the version that XCM should be encoded with if the most recent
		/// version a destination can accept is unknown).
		///
		/// - `origin`: Must be Root.
		/// - `maybe_xcm_version`: The default XCM encoding version, or `None` to disable.
		#[pallet::call_index(5)]
		#[pallet::weight(T::WeightInfo::force_default_xcm_version())]
		pub fn force_default_xcm_version(
			origin: OriginFor<T>,
			maybe_xcm_version: Option<XcmVersion>,
		) -> DispatchResult {
			T::AdminOrigin::ensure_origin(origin)?;
			SafeXcmVersion::<T>::set(maybe_xcm_version);
			Ok(())
		}

		/// Ask a location to notify us regarding their XCM version and any changes to it.
		///
		/// - `origin`: Must be Root.
		/// - `location`: The location to which we should subscribe for XCM version notifications.
		#[pallet::call_index(6)]
		#[pallet::weight(T::WeightInfo::force_subscribe_version_notify())]
		pub fn force_subscribe_version_notify(
			origin: OriginFor<T>,
			location: Box<VersionedMultiLocation>,
		) -> DispatchResult {
			T::AdminOrigin::ensure_origin(origin)?;
			let location: MultiLocation =
				(*location).try_into().map_err(|()| Error::<T>::BadLocation)?;
			Self::request_version_notify(location).map_err(|e| {
				match e {
					XcmError::InvalidLocation => Error::<T>::AlreadySubscribed,
					_ => Error::<T>::InvalidOrigin,
				}
				.into()
			})
		}

		/// Require that a particular destination should no longer notify us regarding any XCM
		/// version changes.
		///
		/// - `origin`: Must be Root.
		/// - `location`: The location to which we are currently subscribed for XCM version
		///   notifications which we no longer desire.
		#[pallet::call_index(7)]
		#[pallet::weight(T::WeightInfo::force_unsubscribe_version_notify())]
		pub fn force_unsubscribe_version_notify(
			origin: OriginFor<T>,
			location: Box<VersionedMultiLocation>,
		) -> DispatchResult {
			T::AdminOrigin::ensure_origin(origin)?;
			let location: MultiLocation =
				(*location).try_into().map_err(|()| Error::<T>::BadLocation)?;
			Self::unrequest_version_notify(location).map_err(|e| {
				match e {
					XcmError::InvalidLocation => Error::<T>::NoSubscription,
					_ => Error::<T>::InvalidOrigin,
				}
				.into()
			})
		}

		/// Transfer some assets from the local chain to the sovereign account of a destination
		/// chain and forward a notification XCM.
		///
		/// Fee payment on the destination side is made from the asset in the `assets` vector of
		/// index `fee_asset_item`, up to enough to pay for `weight_limit` of weight. If more weight
		/// is needed than `weight_limit`, then the operation will fail and the assets send may be
		/// at risk.
		///
		/// - `origin`: Must be capable of withdrawing the `assets` and executing XCM.
		/// - `dest`: Destination context for the assets. Will typically be `X2(Parent, Parachain(..))` to send
		///   from parachain to parachain, or `X1(Parachain(..))` to send from relay to parachain.
		/// - `beneficiary`: A beneficiary location for the assets in the context of `dest`. Will generally be
		///   an `AccountId32` value.
		/// - `assets`: The assets to be withdrawn. This should include the assets used to pay the fee on the
		///   `dest` side.
		/// - `fee_asset_item`: The index into `assets` of the item which should be used to pay
		///   fees.
		/// - `weight_limit`: The remote-side weight limit, if any, for the XCM fee purchase.
		#[pallet::call_index(8)]
		#[pallet::weight({
			let maybe_assets: Result<MultiAssets, ()> = (*assets.clone()).try_into();
			let maybe_dest: Result<MultiLocation, ()> = (*dest.clone()).try_into();
			match (maybe_assets, maybe_dest) {
				(Ok(assets), Ok(dest)) => {
					use sp_std::vec;
					let mut message = Xcm(vec![
						TransferReserveAsset { assets, dest, xcm: Xcm(vec![]) }
					]);
					T::Weigher::weight(&mut message).map_or(Weight::MAX, |w| T::WeightInfo::reserve_transfer_assets().saturating_add(w))
				}
				_ => Weight::MAX,
			}
		})]
		pub fn limited_reserve_transfer_assets(
			origin: OriginFor<T>,
			dest: Box<VersionedMultiLocation>,
			beneficiary: Box<VersionedMultiLocation>,
			assets: Box<VersionedMultiAssets>,
			fee_asset_item: u32,
			weight_limit: WeightLimit,
		) -> DispatchResult {
			Self::do_reserve_transfer_assets(
				origin,
				dest,
				beneficiary,
				assets,
				fee_asset_item,
				Some(weight_limit),
			)
		}

		/// Teleport some assets from the local chain to some destination chain.
		///
		/// Fee payment on the destination side is made from the asset in the `assets` vector of
		/// index `fee_asset_item`, up to enough to pay for `weight_limit` of weight. If more weight
		/// is needed than `weight_limit`, then the operation will fail and the assets send may be
		/// at risk.
		///
		/// - `origin`: Must be capable of withdrawing the `assets` and executing XCM.
		/// - `dest`: Destination context for the assets. Will typically be `X2(Parent, Parachain(..))` to send
		///   from parachain to parachain, or `X1(Parachain(..))` to send from relay to parachain.
		/// - `beneficiary`: A beneficiary location for the assets in the context of `dest`. Will generally be
		///   an `AccountId32` value.
		/// - `assets`: The assets to be withdrawn. The first item should be the currency used to to pay the fee on the
		///   `dest` side. May not be empty.
		/// - `fee_asset_item`: The index into `assets` of the item which should be used to pay
		///   fees.
		/// - `weight_limit`: The remote-side weight limit, if any, for the XCM fee purchase.
		#[pallet::call_index(9)]
		#[pallet::weight({
			let maybe_assets: Result<MultiAssets, ()> = (*assets.clone()).try_into();
			let maybe_dest: Result<MultiLocation, ()> = (*dest.clone()).try_into();
			match (maybe_assets, maybe_dest) {
				(Ok(assets), Ok(dest)) => {
					use sp_std::vec;
					let mut message = Xcm(vec![
						WithdrawAsset(assets),
						InitiateTeleport { assets: Wild(All), dest, xcm: Xcm(vec![]) },
					]);
					T::Weigher::weight(&mut message).map_or(Weight::MAX, |w| T::WeightInfo::teleport_assets().saturating_add(w))
				}
				_ => Weight::MAX,
			}
		})]
		pub fn limited_teleport_assets(
			origin: OriginFor<T>,
			dest: Box<VersionedMultiLocation>,
			beneficiary: Box<VersionedMultiLocation>,
			assets: Box<VersionedMultiAssets>,
			fee_asset_item: u32,
			weight_limit: WeightLimit,
		) -> DispatchResult {
			Self::do_teleport_assets(
				origin,
				dest,
				beneficiary,
				assets,
				fee_asset_item,
				Some(weight_limit),
			)
		}
	}
}

/// The maximum number of distinct assets allowed to be transferred in a single helper extrinsic.
const MAX_ASSETS_FOR_TRANSFER: usize = 2;

impl<T: Config> Pallet<T> {
	fn do_reserve_transfer_assets(
		origin: OriginFor<T>,
		dest: Box<VersionedMultiLocation>,
		beneficiary: Box<VersionedMultiLocation>,
		assets: Box<VersionedMultiAssets>,
		fee_asset_item: u32,
		maybe_weight_limit: Option<WeightLimit>,
	) -> DispatchResult {
		let origin_location = T::ExecuteXcmOrigin::ensure_origin(origin)?;
		let dest = (*dest).try_into().map_err(|()| Error::<T>::BadVersion)?;
		let beneficiary: MultiLocation =
			(*beneficiary).try_into().map_err(|()| Error::<T>::BadVersion)?;
		let assets: MultiAssets = (*assets).try_into().map_err(|()| Error::<T>::BadVersion)?;

		ensure!(assets.len() <= MAX_ASSETS_FOR_TRANSFER, Error::<T>::TooManyAssets);
		let value = (origin_location, assets.into_inner());
		ensure!(T::XcmReserveTransferFilter::contains(&value), Error::<T>::Filtered);
		let (origin_location, assets) = value;
		let context = T::UniversalLocation::get();
		let fees = assets
			.get(fee_asset_item as usize)
			.ok_or(Error::<T>::Empty)?
			.clone()
			.reanchored(&dest, context)
			.map_err(|_| Error::<T>::CannotReanchor)?;
		let max_assets = assets.len() as u32;
		let assets: MultiAssets = assets.into();
		let weight_limit = match maybe_weight_limit {
			Some(weight_limit) => weight_limit,
			None => {
				let fees = fees.clone();
				let mut remote_message = Xcm(vec![
					ReserveAssetDeposited(assets.clone()),
					ClearOrigin,
					BuyExecution { fees, weight_limit: Limited(Weight::zero()) },
					DepositAsset { assets: Wild(AllCounted(max_assets)), beneficiary },
				]);
				// use local weight for remote message and hope for the best.
				let remote_weight = T::Weigher::weight(&mut remote_message)
					.map_err(|()| Error::<T>::UnweighableMessage)?;
				Limited(remote_weight)
			},
		};
		let xcm = Xcm(vec![
			BuyExecution { fees, weight_limit },
			DepositAsset { assets: Wild(AllCounted(max_assets)), beneficiary },
		]);
		let mut message = Xcm(vec![
			SetFeesMode { jit_withdraw: true },
			TransferReserveAsset { assets, dest, xcm },
		]);
		let weight =
			T::Weigher::weight(&mut message).map_err(|()| Error::<T>::UnweighableMessage)?;
		let hash = message.using_encoded(sp_io::hashing::blake2_256);
		let outcome =
			T::XcmExecutor::execute_xcm_in_credit(origin_location, message, hash, weight, weight);
		Self::deposit_event(Event::Attempted(outcome));
		Ok(())
	}

	fn do_teleport_assets(
		origin: OriginFor<T>,
		dest: Box<VersionedMultiLocation>,
		beneficiary: Box<VersionedMultiLocation>,
		assets: Box<VersionedMultiAssets>,
		fee_asset_item: u32,
		maybe_weight_limit: Option<WeightLimit>,
	) -> DispatchResult {
		let origin_location = T::ExecuteXcmOrigin::ensure_origin(origin)?;
		let dest = (*dest).try_into().map_err(|()| Error::<T>::BadVersion)?;
		let beneficiary: MultiLocation =
			(*beneficiary).try_into().map_err(|()| Error::<T>::BadVersion)?;
		let assets: MultiAssets = (*assets).try_into().map_err(|()| Error::<T>::BadVersion)?;

		ensure!(assets.len() <= MAX_ASSETS_FOR_TRANSFER, Error::<T>::TooManyAssets);
		let value = (origin_location, assets.into_inner());
		ensure!(T::XcmTeleportFilter::contains(&value), Error::<T>::Filtered);
		let (origin_location, assets) = value;
		let context = T::UniversalLocation::get();
		let fees = assets
			.get(fee_asset_item as usize)
			.ok_or(Error::<T>::Empty)?
			.clone()
			.reanchored(&dest, context)
			.map_err(|_| Error::<T>::CannotReanchor)?;
		let max_assets = assets.len() as u32;
		let assets: MultiAssets = assets.into();
		let weight_limit = match maybe_weight_limit {
			Some(weight_limit) => weight_limit,
			None => {
				let fees = fees.clone();
				let mut remote_message = Xcm(vec![
					ReceiveTeleportedAsset(assets.clone()),
					ClearOrigin,
					BuyExecution { fees, weight_limit: Limited(Weight::zero()) },
					DepositAsset { assets: Wild(AllCounted(max_assets)), beneficiary },
				]);
				// use local weight for remote message and hope for the best.
				let remote_weight = T::Weigher::weight(&mut remote_message)
					.map_err(|()| Error::<T>::UnweighableMessage)?;
				Limited(remote_weight)
			},
		};
		let xcm = Xcm(vec![
			BuyExecution { fees, weight_limit },
			DepositAsset { assets: Wild(AllCounted(max_assets)), beneficiary },
		]);
		let mut message = Xcm(vec![
			WithdrawAsset(assets),
<<<<<<< HEAD
			SetFeesMode { jit_withdraw: true },
			InitiateTeleport { assets: Wild(All), dest, xcm },
=======
			InitiateTeleport { assets: Wild(AllCounted(max_assets)), dest, xcm },
>>>>>>> 2708cf11
		]);
		let weight =
			T::Weigher::weight(&mut message).map_err(|()| Error::<T>::UnweighableMessage)?;
		let hash = message.using_encoded(sp_io::hashing::blake2_256);
		let outcome =
			T::XcmExecutor::execute_xcm_in_credit(origin_location, message, hash, weight, weight);
		Self::deposit_event(Event::Attempted(outcome));
		Ok(())
	}

	/// Will always make progress, and will do its best not to use much more than `weight_cutoff`
	/// in doing so.
	pub(crate) fn check_xcm_version_change(
		mut stage: VersionMigrationStage,
		weight_cutoff: Weight,
	) -> (Weight, Option<VersionMigrationStage>) {
		let mut weight_used = Weight::zero();

		let sv_migrate_weight = T::WeightInfo::migrate_supported_version();
		let vn_migrate_weight = T::WeightInfo::migrate_version_notifiers();
		let vnt_already_notified_weight = T::WeightInfo::already_notified_target();
		let vnt_notify_weight = T::WeightInfo::notify_current_targets();
		let vnt_migrate_weight = T::WeightInfo::migrate_version_notify_targets();
		let vnt_migrate_fail_weight = T::WeightInfo::notify_target_migration_fail();
		let vnt_notify_migrate_weight = T::WeightInfo::migrate_and_notify_old_targets();

		use VersionMigrationStage::*;

		if stage == MigrateSupportedVersion {
			// We assume that supported XCM version only ever increases, so just cycle through lower
			// XCM versioned from the current.
			for v in 0..XCM_VERSION {
				for (old_key, value) in SupportedVersion::<T>::drain_prefix(v) {
					if let Ok(new_key) = old_key.into_latest() {
						SupportedVersion::<T>::insert(XCM_VERSION, new_key, value);
					}
					weight_used.saturating_accrue(sv_migrate_weight);
					if weight_used.any_gte(weight_cutoff) {
						return (weight_used, Some(stage))
					}
				}
			}
			stage = MigrateVersionNotifiers;
		}
		if stage == MigrateVersionNotifiers {
			for v in 0..XCM_VERSION {
				for (old_key, value) in VersionNotifiers::<T>::drain_prefix(v) {
					if let Ok(new_key) = old_key.into_latest() {
						VersionNotifiers::<T>::insert(XCM_VERSION, new_key, value);
					}
					weight_used.saturating_accrue(vn_migrate_weight);
					if weight_used.any_gte(weight_cutoff) {
						return (weight_used, Some(stage))
					}
				}
			}
			stage = NotifyCurrentTargets(None);
		}

		let xcm_version = T::AdvertisedXcmVersion::get();

		if let NotifyCurrentTargets(maybe_last_raw_key) = stage {
			let mut iter = match maybe_last_raw_key {
				Some(k) => VersionNotifyTargets::<T>::iter_prefix_from(XCM_VERSION, k),
				None => VersionNotifyTargets::<T>::iter_prefix(XCM_VERSION),
			};
			while let Some((key, value)) = iter.next() {
				let (query_id, max_weight, target_xcm_version) = value;
				let new_key: MultiLocation = match key.clone().try_into() {
					Ok(k) if target_xcm_version != xcm_version => k,
					_ => {
						// We don't early return here since we need to be certain that we
						// make some progress.
						weight_used.saturating_accrue(vnt_already_notified_weight);
						continue
					},
				};
				let response = Response::Version(xcm_version);
				let message =
					Xcm(vec![QueryResponse { query_id, response, max_weight, querier: None }]);
				let event = match send_xcm::<T::XcmRouter>(new_key, message) {
					Ok((_hash, cost)) => {
						let value = (query_id, max_weight, xcm_version);
						VersionNotifyTargets::<T>::insert(XCM_VERSION, key, value);
						Event::VersionChangeNotified(new_key, xcm_version, cost)
					},
					Err(e) => {
						VersionNotifyTargets::<T>::remove(XCM_VERSION, key);
						Event::NotifyTargetSendFail(new_key, query_id, e.into())
					},
				};
				Self::deposit_event(event);
				weight_used.saturating_accrue(vnt_notify_weight);
				if weight_used.any_gte(weight_cutoff) {
					let last = Some(iter.last_raw_key().into());
					return (weight_used, Some(NotifyCurrentTargets(last)))
				}
			}
			stage = MigrateAndNotifyOldTargets;
		}
		if stage == MigrateAndNotifyOldTargets {
			for v in 0..XCM_VERSION {
				for (old_key, value) in VersionNotifyTargets::<T>::drain_prefix(v) {
					let (query_id, max_weight, target_xcm_version) = value;
					let new_key = match MultiLocation::try_from(old_key.clone()) {
						Ok(k) => k,
						Err(()) => {
							Self::deposit_event(Event::NotifyTargetMigrationFail(old_key, value.0));
							weight_used.saturating_accrue(vnt_migrate_fail_weight);
							if weight_used.any_gte(weight_cutoff) {
								return (weight_used, Some(stage))
							}
							continue
						},
					};

					let versioned_key = LatestVersionedMultiLocation(&new_key);
					if target_xcm_version == xcm_version {
						VersionNotifyTargets::<T>::insert(XCM_VERSION, versioned_key, value);
						weight_used.saturating_accrue(vnt_migrate_weight);
					} else {
						// Need to notify target.
						let response = Response::Version(xcm_version);
						let message = Xcm(vec![QueryResponse {
							query_id,
							response,
							max_weight,
							querier: None,
						}]);
						let event = match send_xcm::<T::XcmRouter>(new_key, message) {
							Ok((_hash, cost)) => {
								VersionNotifyTargets::<T>::insert(
									XCM_VERSION,
									versioned_key,
									(query_id, max_weight, xcm_version),
								);
								Event::VersionChangeNotified(new_key, xcm_version, cost)
							},
							Err(e) => Event::NotifyTargetSendFail(new_key, query_id, e.into()),
						};
						Self::deposit_event(event);
						weight_used.saturating_accrue(vnt_notify_migrate_weight);
					}
					if weight_used.any_gte(weight_cutoff) {
						return (weight_used, Some(stage))
					}
				}
			}
		}
		(weight_used, None)
	}

	/// Request that `dest` informs us of its version.
	pub fn request_version_notify(dest: impl Into<MultiLocation>) -> XcmResult {
		let dest = dest.into();
		let versioned_dest = VersionedMultiLocation::from(dest);
		let already = VersionNotifiers::<T>::contains_key(XCM_VERSION, &versioned_dest);
		ensure!(!already, XcmError::InvalidLocation);
		let query_id = QueryCounter::<T>::mutate(|q| {
			let r = *q;
			q.saturating_inc();
			r
		});
		// TODO #3735: Correct weight.
		let instruction = SubscribeVersion { query_id, max_response_weight: Weight::zero() };
		let (_hash, cost) = send_xcm::<T::XcmRouter>(dest, Xcm(vec![instruction]))?;
		Self::deposit_event(Event::VersionNotifyRequested(dest, cost));
		VersionNotifiers::<T>::insert(XCM_VERSION, &versioned_dest, query_id);
		let query_status =
			QueryStatus::VersionNotifier { origin: versioned_dest, is_active: false };
		Queries::<T>::insert(query_id, query_status);
		Ok(())
	}

	/// Request that `dest` ceases informing us of its version.
	pub fn unrequest_version_notify(dest: impl Into<MultiLocation>) -> XcmResult {
		let dest = dest.into();
		let versioned_dest = LatestVersionedMultiLocation(&dest);
		let query_id = VersionNotifiers::<T>::take(XCM_VERSION, versioned_dest)
			.ok_or(XcmError::InvalidLocation)?;
		let (_hash, cost) = send_xcm::<T::XcmRouter>(dest, Xcm(vec![UnsubscribeVersion]))?;
		Self::deposit_event(Event::VersionNotifyUnrequested(dest, cost));
		Queries::<T>::remove(query_id);
		Ok(())
	}

	/// Relay an XCM `message` from a given `interior` location in this context to a given `dest`
	/// location. The `fee_payer` is charged for the delivery unless `None` in which case fees
	/// are not charged (and instead borne by the chain).
	pub fn send_xcm(
		interior: impl Into<Junctions>,
		dest: impl Into<MultiLocation>,
		mut message: Xcm<()>,
	) -> Result<XcmHash, SendError> {
		let interior = interior.into();
		let dest = dest.into();
		let maybe_fee_payer = if interior != Junctions::Here {
			message.0.insert(0, DescendOrigin(interior));
			Some(interior.into())
		} else {
			None
		};
		log::debug!(target: "xcm::send_xcm", "dest: {:?}, message: {:?}", &dest, &message);
		let (ticket, price) = validate_send::<T::XcmRouter>(dest, message)?;
		if let Some(fee_payer) = maybe_fee_payer {
			Self::charge_fees(fee_payer, price).map_err(|_| SendError::Fees)?;
		}
		T::XcmRouter::deliver(ticket)
	}

	pub fn check_account() -> T::AccountId {
		const ID: PalletId = PalletId(*b"py/xcmch");
		AccountIdConversion::<T::AccountId>::into_account_truncating(&ID)
	}

	/// Create a new expectation of a query response with the querier being here.
	fn do_new_query(
		responder: impl Into<MultiLocation>,
		maybe_notify: Option<(u8, u8)>,
		timeout: T::BlockNumber,
		match_querier: impl Into<MultiLocation>,
	) -> u64 {
		QueryCounter::<T>::mutate(|q| {
			let r = *q;
			q.saturating_inc();
			Queries::<T>::insert(
				r,
				QueryStatus::Pending {
					responder: responder.into().into(),
					maybe_match_querier: Some(match_querier.into().into()),
					maybe_notify,
					timeout,
				},
			);
			r
		})
	}

	/// Consume `message` and return another which is equivalent to it except that it reports
	/// back the outcome.
	///
	/// - `message`: The message whose outcome should be reported.
	/// - `responder`: The origin from which a response should be expected.
	/// - `timeout`: The block number after which it is permissible for `notify` not to be
	///   called even if a response is received.
	///
	/// `report_outcome` may return an error if the `responder` is not invertible.
	///
	/// It is assumed that the querier of the response will be `Here`.
	///
	/// To check the status of the query, use `fn query()` passing the resultant `QueryId`
	/// value.
	pub fn report_outcome(
		message: &mut Xcm<()>,
		responder: impl Into<MultiLocation>,
		timeout: T::BlockNumber,
	) -> Result<QueryId, XcmError> {
		let responder = responder.into();
		let destination = T::UniversalLocation::get()
			.invert_target(&responder)
			.map_err(|()| XcmError::LocationNotInvertible)?;
		let query_id = Self::new_query(responder, timeout, Here);
		let response_info = QueryResponseInfo { destination, query_id, max_weight: Weight::zero() };
		let report_error = Xcm(vec![ReportError(response_info)]);
		message.0.insert(0, SetAppendix(report_error));
		Ok(query_id)
	}

	/// Consume `message` and return another which is equivalent to it except that it reports
	/// back the outcome and dispatches `notify` on this chain.
	///
	/// - `message`: The message whose outcome should be reported.
	/// - `responder`: The origin from which a response should be expected.
	/// - `notify`: A dispatchable function which will be called once the outcome of `message`
	///   is known. It may be a dispatchable in any pallet of the local chain, but other than
	///   the usual origin, it must accept exactly two arguments: `query_id: QueryId` and
	///   `outcome: Response`, and in that order. It should expect that the origin is
	///   `Origin::Response` and will contain the responder's location.
	/// - `timeout`: The block number after which it is permissible for `notify` not to be
	///   called even if a response is received.
	///
	/// `report_outcome_notify` may return an error if the `responder` is not invertible.
	///
	/// It is assumed that the querier of the response will be `Here`.
	///
	/// NOTE: `notify` gets called as part of handling an incoming message, so it should be
	/// lightweight. Its weight is estimated during this function and stored ready for
	/// weighing `ReportOutcome` on the way back. If it turns out to be heavier once it returns
	/// then reporting the outcome will fail. Futhermore if the estimate is too high, then it
	/// may be put in the overweight queue and need to be manually executed.
	pub fn report_outcome_notify(
		message: &mut Xcm<()>,
		responder: impl Into<MultiLocation>,
		notify: impl Into<<T as Config>::RuntimeCall>,
		timeout: T::BlockNumber,
	) -> Result<(), XcmError> {
		let responder = responder.into();
		let destination = T::UniversalLocation::get()
			.invert_target(&responder)
			.map_err(|()| XcmError::LocationNotInvertible)?;
		let notify: <T as Config>::RuntimeCall = notify.into();
		let max_weight = notify.get_dispatch_info().weight;
		let query_id = Self::new_notify_query(responder, notify, timeout, Here);
		let response_info = QueryResponseInfo { destination, query_id, max_weight };
		let report_error = Xcm(vec![ReportError(response_info)]);
		message.0.insert(0, SetAppendix(report_error));
		Ok(())
	}

	/// Attempt to create a new query ID and register it as a query that is yet to respond.
	pub fn new_query(
		responder: impl Into<MultiLocation>,
		timeout: T::BlockNumber,
		match_querier: impl Into<MultiLocation>,
	) -> u64 {
		Self::do_new_query(responder, None, timeout, match_querier)
	}

	/// Attempt to create a new query ID and register it as a query that is yet to respond, and
	/// which will call a dispatchable when a response happens.
	pub fn new_notify_query(
		responder: impl Into<MultiLocation>,
		notify: impl Into<<T as Config>::RuntimeCall>,
		timeout: T::BlockNumber,
		match_querier: impl Into<MultiLocation>,
	) -> u64 {
		let notify = notify.into().using_encoded(|mut bytes| Decode::decode(&mut bytes)).expect(
			"decode input is output of Call encode; Call guaranteed to have two enums; qed",
		);
		Self::do_new_query(responder, Some(notify), timeout, match_querier)
	}

	/// Attempt to remove and return the response of query with ID `query_id`.
	///
	/// Returns `None` if the response is not (yet) available.
	pub fn take_response(query_id: QueryId) -> Option<(Response, T::BlockNumber)> {
		if let Some(QueryStatus::Ready { response, at }) = Queries::<T>::get(query_id) {
			let response = response.try_into().ok()?;
			Queries::<T>::remove(query_id);
			Self::deposit_event(Event::ResponseTaken(query_id));
			Some((response, at))
		} else {
			None
		}
	}

	/// Note that a particular destination to whom we would like to send a message is unknown
	/// and queue it for version discovery.
	fn note_unknown_version(dest: &MultiLocation) {
		log::trace!(
			target: "xcm::pallet_xcm::note_unknown_version",
			"XCM version is unknown for destination: {:?}",
			dest,
		);
		let versioned_dest = VersionedMultiLocation::from(*dest);
		VersionDiscoveryQueue::<T>::mutate(|q| {
			if let Some(index) = q.iter().position(|i| &i.0 == &versioned_dest) {
				// exists - just bump the count.
				q[index].1.saturating_inc();
			} else {
				let _ = q.try_push((versioned_dest, 1));
			}
		});
	}

	/// Withdraw given `assets` from the given `location` and pay as XCM fees.
	///
	/// Fails if:
	/// - the `assets` are not known on this chain;
	/// - the `assets` cannot be withdrawn with that location as the Origin.
	fn charge_fees(location: MultiLocation, assets: MultiAssets) -> DispatchResult {
		T::XcmExecutor::charge_fees(location, assets.clone())
			.map_err(|_| Error::<T>::FeesNotMet)?;
		Self::deposit_event(Event::FeesPaid(location, assets));
		Ok(())
	}
}

pub struct LockTicket<T: Config> {
	sovereign_account: T::AccountId,
	amount: BalanceOf<T>,
	unlocker: MultiLocation,
	item_index: Option<usize>,
}

impl<T: Config> xcm_executor::traits::Enact for LockTicket<T> {
	fn enact(self) -> Result<(), xcm_executor::traits::LockError> {
		use xcm_executor::traits::LockError::UnexpectedState;
		let mut locks = LockedFungibles::<T>::get(&self.sovereign_account).unwrap_or_default();
		match self.item_index {
			Some(index) => {
				ensure!(locks.len() > index, UnexpectedState);
				ensure!(locks[index].1.try_as::<_>() == Ok(&self.unlocker), UnexpectedState);
				locks[index].0 = locks[index].0.max(self.amount);
			},
			None => {
				locks
					.try_push((self.amount, self.unlocker.into()))
					.map_err(|(_balance, _location)| UnexpectedState)?;
			},
		}
		LockedFungibles::<T>::insert(&self.sovereign_account, locks);
		T::Currency::extend_lock(
			*b"py/xcmlk",
			&self.sovereign_account,
			self.amount,
			WithdrawReasons::all(),
		);
		Ok(())
	}
}

pub struct UnlockTicket<T: Config> {
	sovereign_account: T::AccountId,
	amount: BalanceOf<T>,
	unlocker: MultiLocation,
}

impl<T: Config> xcm_executor::traits::Enact for UnlockTicket<T> {
	fn enact(self) -> Result<(), xcm_executor::traits::LockError> {
		use xcm_executor::traits::LockError::UnexpectedState;
		let mut locks =
			LockedFungibles::<T>::get(&self.sovereign_account).ok_or(UnexpectedState)?;
		let mut maybe_remove_index = None;
		let mut locked = BalanceOf::<T>::zero();
		let mut found = false;
		// We could just as well do with with an into_iter, filter_map and collect, however this way
		// avoids making an allocation.
		for (i, x) in locks.iter_mut().enumerate() {
			if x.1.try_as::<_>().defensive() == Ok(&self.unlocker) {
				x.0 = x.0.saturating_sub(self.amount);
				if x.0.is_zero() {
					maybe_remove_index = Some(i);
				}
				found = true;
			}
			locked = locked.max(x.0);
		}
		ensure!(found, UnexpectedState);
		if let Some(remove_index) = maybe_remove_index {
			locks.swap_remove(remove_index);
		}
		LockedFungibles::<T>::insert(&self.sovereign_account, locks);
		let reasons = WithdrawReasons::all();
		T::Currency::set_lock(*b"py/xcmlk", &self.sovereign_account, locked, reasons);
		Ok(())
	}
}

pub struct ReduceTicket<T: Config> {
	key: (u32, T::AccountId, VersionedAssetId),
	amount: u128,
	locker: VersionedMultiLocation,
	owner: VersionedMultiLocation,
}

impl<T: Config> xcm_executor::traits::Enact for ReduceTicket<T> {
	fn enact(self) -> Result<(), xcm_executor::traits::LockError> {
		use xcm_executor::traits::LockError::UnexpectedState;
		let mut record = RemoteLockedFungibles::<T>::get(&self.key).ok_or(UnexpectedState)?;
		ensure!(self.locker == record.locker && self.owner == record.owner, UnexpectedState);
		ensure!(record.users == 0, UnexpectedState);
		record.amount = record.amount.checked_sub(self.amount).ok_or(UnexpectedState)?;
		if record.amount == 0 {
			RemoteLockedFungibles::<T>::remove(&self.key);
		} else {
			RemoteLockedFungibles::<T>::insert(&self.key, &record);
		}
		Ok(())
	}
}

impl<T: Config> xcm_executor::traits::AssetLock for Pallet<T> {
	type LockTicket = LockTicket<T>;
	type UnlockTicket = UnlockTicket<T>;
	type ReduceTicket = ReduceTicket<T>;

	fn prepare_lock(
		unlocker: MultiLocation,
		asset: MultiAsset,
		owner: MultiLocation,
	) -> Result<LockTicket<T>, xcm_executor::traits::LockError> {
		use xcm_executor::traits::LockError::*;
		let sovereign_account = T::SovereignAccountOf::convert_ref(&owner).map_err(|_| BadOwner)?;
		let amount = T::CurrencyMatcher::matches_fungible(&asset).ok_or(UnknownAsset)?;
		ensure!(T::Currency::free_balance(&sovereign_account) >= amount, AssetNotOwned);
		let locks = LockedFungibles::<T>::get(&sovereign_account).unwrap_or_default();
		let item_index = locks.iter().position(|x| x.1.try_as::<_>() == Ok(&unlocker));
		ensure!(item_index.is_some() || locks.len() < T::MaxLockers::get() as usize, NoResources);
		Ok(LockTicket { sovereign_account, amount, unlocker, item_index })
	}

	fn prepare_unlock(
		unlocker: MultiLocation,
		asset: MultiAsset,
		owner: MultiLocation,
	) -> Result<UnlockTicket<T>, xcm_executor::traits::LockError> {
		use xcm_executor::traits::LockError::*;
		let sovereign_account = T::SovereignAccountOf::convert_ref(&owner).map_err(|_| BadOwner)?;
		let amount = T::CurrencyMatcher::matches_fungible(&asset).ok_or(UnknownAsset)?;
		ensure!(T::Currency::free_balance(&sovereign_account) >= amount, AssetNotOwned);
		let locks = LockedFungibles::<T>::get(&sovereign_account).unwrap_or_default();
		let item_index =
			locks.iter().position(|x| x.1.try_as::<_>() == Ok(&unlocker)).ok_or(NotLocked)?;
		ensure!(locks[item_index].0 >= amount, NotLocked);
		Ok(UnlockTicket { sovereign_account, amount, unlocker })
	}

	fn note_unlockable(
		locker: MultiLocation,
		asset: MultiAsset,
		mut owner: MultiLocation,
	) -> Result<(), xcm_executor::traits::LockError> {
		use xcm_executor::traits::LockError::*;
		ensure!(T::TrustedLockers::contains(&locker, &asset), NotTrusted);
		let amount = match asset.fun {
			Fungible(a) => a,
			NonFungible(_) => return Err(Unimplemented),
		};
		owner.remove_network_id();
		let account = T::SovereignAccountOf::convert_ref(&owner).map_err(|_| BadOwner)?;
		let locker = locker.into();
		let owner = owner.into();
		let id: VersionedAssetId = asset.id.into();
		let key = (XCM_VERSION, account, id);
		let mut record = RemoteLockedFungibleRecord { amount, owner, locker, users: 0 };
		if let Some(old) = RemoteLockedFungibles::<T>::get(&key) {
			// Make sure that the new record wouldn't clobber any old data.
			ensure!(old.locker == record.locker && old.owner == record.owner, WouldClobber);
			record.users = old.users;
			record.amount = record.amount.max(old.amount);
		}
		RemoteLockedFungibles::<T>::insert(&key, record);
		Ok(())
	}

	fn prepare_reduce_unlockable(
		locker: MultiLocation,
		asset: MultiAsset,
		mut owner: MultiLocation,
	) -> Result<Self::ReduceTicket, xcm_executor::traits::LockError> {
		use xcm_executor::traits::LockError::*;
		let amount = match asset.fun {
			Fungible(a) => a,
			NonFungible(_) => return Err(Unimplemented),
		};
		owner.remove_network_id();
		let sovereign_account = T::SovereignAccountOf::convert_ref(&owner).map_err(|_| BadOwner)?;
		let locker = locker.into();
		let owner = owner.into();
		let id: VersionedAssetId = asset.id.into();
		let key = (XCM_VERSION, sovereign_account, id);

		let record = RemoteLockedFungibles::<T>::get(&key).ok_or(NotLocked)?;
		// Make sure that the record contains what we expect and there's enough to unlock.
		ensure!(locker == record.locker && owner == record.owner, WouldClobber);
		ensure!(record.users == 0, InUse);
		ensure!(record.amount >= amount, NotEnoughLocked);
		Ok(ReduceTicket { key, amount, locker, owner })
	}
}

impl<T: Config> WrapVersion for Pallet<T> {
	fn wrap_version<RuntimeCall>(
		dest: &MultiLocation,
		xcm: impl Into<VersionedXcm<RuntimeCall>>,
	) -> Result<VersionedXcm<RuntimeCall>, ()> {
		SupportedVersion::<T>::get(XCM_VERSION, LatestVersionedMultiLocation(dest))
			.or_else(|| {
				Self::note_unknown_version(dest);
				SafeXcmVersion::<T>::get()
			})
			.ok_or_else(|| {
				log::trace!(
					target: "xcm::pallet_xcm::wrap_version",
					"Could not determine a version to wrap XCM for destination: {:?}",
					dest,
				);
				()
			})
			.and_then(|v| xcm.into().into_version(v.min(XCM_VERSION)))
	}
}

impl<T: Config> VersionChangeNotifier for Pallet<T> {
	/// Start notifying `location` should the XCM version of this chain change.
	///
	/// When it does, this type should ensure a `QueryResponse` message is sent with the given
	/// `query_id` & `max_weight` and with a `response` of `Response::Version`. This should happen
	/// until/unless `stop` is called with the correct `query_id`.
	///
	/// If the `location` has an ongoing notification and when this function is called, then an
	/// error should be returned.
	fn start(
		dest: &MultiLocation,
		query_id: QueryId,
		max_weight: Weight,
		_context: &XcmContext,
	) -> XcmResult {
		let versioned_dest = LatestVersionedMultiLocation(dest);
		let already = VersionNotifyTargets::<T>::contains_key(XCM_VERSION, versioned_dest);
		ensure!(!already, XcmError::InvalidLocation);

		let xcm_version = T::AdvertisedXcmVersion::get();
		let response = Response::Version(xcm_version);
		let instruction = QueryResponse { query_id, response, max_weight, querier: None };
		let (_hash, cost) = send_xcm::<T::XcmRouter>(*dest, Xcm(vec![instruction]))?;
		Self::deposit_event(Event::<T>::VersionNotifyStarted(*dest, cost));

		let value = (query_id, max_weight, xcm_version);
		VersionNotifyTargets::<T>::insert(XCM_VERSION, versioned_dest, value);
		Ok(())
	}

	/// Stop notifying `location` should the XCM change. This is a no-op if there was never a
	/// subscription.
	fn stop(dest: &MultiLocation, _context: &XcmContext) -> XcmResult {
		VersionNotifyTargets::<T>::remove(XCM_VERSION, LatestVersionedMultiLocation(dest));
		Ok(())
	}

	/// Return true if a location is subscribed to XCM version changes.
	fn is_subscribed(dest: &MultiLocation) -> bool {
		let versioned_dest = LatestVersionedMultiLocation(dest);
		VersionNotifyTargets::<T>::contains_key(XCM_VERSION, versioned_dest)
	}
}

impl<T: Config> DropAssets for Pallet<T> {
	fn drop_assets(origin: &MultiLocation, assets: Assets, _context: &XcmContext) -> Weight {
		if assets.is_empty() {
			return Weight::zero()
		}
		let versioned = VersionedMultiAssets::from(MultiAssets::from(assets));
		let hash = BlakeTwo256::hash_of(&(&origin, &versioned));
		AssetTraps::<T>::mutate(hash, |n| *n += 1);
		Self::deposit_event(Event::AssetsTrapped(hash, *origin, versioned));
		// TODO #3735: Put the real weight in there.
		Weight::zero()
	}
}

impl<T: Config> ClaimAssets for Pallet<T> {
	fn claim_assets(
		origin: &MultiLocation,
		ticket: &MultiLocation,
		assets: &MultiAssets,
		_context: &XcmContext,
	) -> bool {
		let mut versioned = VersionedMultiAssets::from(assets.clone());
		match (ticket.parents, &ticket.interior) {
			(0, X1(GeneralIndex(i))) =>
				versioned = match versioned.into_version(*i as u32) {
					Ok(v) => v,
					Err(()) => return false,
				},
			(0, Here) => (),
			_ => return false,
		};
		let hash = BlakeTwo256::hash_of(&(origin, versioned.clone()));
		match AssetTraps::<T>::get(hash) {
			0 => return false,
			1 => AssetTraps::<T>::remove(hash),
			n => AssetTraps::<T>::insert(hash, n - 1),
		}
		Self::deposit_event(Event::AssetsClaimed(hash, *origin, versioned));
		return true
	}
}

impl<T: Config> OnResponse for Pallet<T> {
	fn expecting_response(
		origin: &MultiLocation,
		query_id: QueryId,
		querier: Option<&MultiLocation>,
	) -> bool {
		match Queries::<T>::get(query_id) {
			Some(QueryStatus::Pending { responder, maybe_match_querier, .. }) =>
				MultiLocation::try_from(responder).map_or(false, |r| origin == &r) &&
					maybe_match_querier.map_or(true, |match_querier| {
						MultiLocation::try_from(match_querier).map_or(false, |match_querier| {
							querier.map_or(false, |q| q == &match_querier)
						})
					}),
			Some(QueryStatus::VersionNotifier { origin: r, .. }) =>
				MultiLocation::try_from(r).map_or(false, |r| origin == &r),
			_ => false,
		}
	}

	fn on_response(
		origin: &MultiLocation,
		query_id: QueryId,
		querier: Option<&MultiLocation>,
		response: Response,
		max_weight: Weight,
		_context: &XcmContext,
	) -> Weight {
		match (response, Queries::<T>::get(query_id)) {
			(
				Response::Version(v),
				Some(QueryStatus::VersionNotifier { origin: expected_origin, is_active }),
			) => {
				let origin: MultiLocation = match expected_origin.try_into() {
					Ok(o) if &o == origin => o,
					Ok(o) => {
						Self::deposit_event(Event::InvalidResponder(*origin, query_id, Some(o)));
						return Weight::zero()
					},
					_ => {
						Self::deposit_event(Event::InvalidResponder(*origin, query_id, None));
						// TODO #3735: Correct weight for this.
						return Weight::zero()
					},
				};
				// TODO #3735: Check max_weight is correct.
				if !is_active {
					Queries::<T>::insert(
						query_id,
						QueryStatus::VersionNotifier { origin: origin.into(), is_active: true },
					);
				}
				// We're being notified of a version change.
				SupportedVersion::<T>::insert(
					XCM_VERSION,
					LatestVersionedMultiLocation(&origin),
					v,
				);
				Self::deposit_event(Event::SupportedVersionChanged(origin, v));
				Weight::zero()
			},
			(
				response,
				Some(QueryStatus::Pending { responder, maybe_notify, maybe_match_querier, .. }),
			) => {
				if let Some(match_querier) = maybe_match_querier {
					let match_querier = match MultiLocation::try_from(match_querier) {
						Ok(mq) => mq,
						Err(_) => {
							Self::deposit_event(Event::InvalidQuerierVersion(*origin, query_id));
							return Weight::zero()
						},
					};
					if querier.map_or(true, |q| q != &match_querier) {
						Self::deposit_event(Event::InvalidQuerier(
							*origin,
							query_id,
							match_querier,
							querier.cloned(),
						));
						return Weight::zero()
					}
				}
				let responder = match MultiLocation::try_from(responder) {
					Ok(r) => r,
					Err(_) => {
						Self::deposit_event(Event::InvalidResponderVersion(*origin, query_id));
						return Weight::zero()
					},
				};
				if origin != &responder {
					Self::deposit_event(Event::InvalidResponder(
						*origin,
						query_id,
						Some(responder),
					));
					return Weight::zero()
				}
				return match maybe_notify {
					Some((pallet_index, call_index)) => {
						// This is a bit horrible, but we happen to know that the `Call` will
						// be built by `(pallet_index: u8, call_index: u8, QueryId, Response)`.
						// So we just encode that and then re-encode to a real Call.
						let bare = (pallet_index, call_index, query_id, response);
						if let Ok(call) = bare.using_encoded(|mut bytes| {
							<T as Config>::RuntimeCall::decode(&mut bytes)
						}) {
							Queries::<T>::remove(query_id);
							let weight = call.get_dispatch_info().weight;
							if weight.any_gt(max_weight) {
								let e = Event::NotifyOverweight(
									query_id,
									pallet_index,
									call_index,
									weight,
									max_weight,
								);
								Self::deposit_event(e);
								return Weight::zero()
							}
							let dispatch_origin = Origin::Response(*origin).into();
							match call.dispatch(dispatch_origin) {
								Ok(post_info) => {
									let e = Event::Notified(query_id, pallet_index, call_index);
									Self::deposit_event(e);
									post_info.actual_weight
								},
								Err(error_and_info) => {
									let e = Event::NotifyDispatchError(
										query_id,
										pallet_index,
										call_index,
									);
									Self::deposit_event(e);
									// Not much to do with the result as it is. It's up to the parachain to ensure that the
									// message makes sense.
									error_and_info.post_info.actual_weight
								},
							}
							.unwrap_or(weight)
						} else {
							let e = Event::NotifyDecodeFailed(query_id, pallet_index, call_index);
							Self::deposit_event(e);
							Weight::zero()
						}
					},
					None => {
						let e = Event::ResponseReady(query_id, response.clone());
						Self::deposit_event(e);
						let at = frame_system::Pallet::<T>::current_block_number();
						let response = response.into();
						Queries::<T>::insert(query_id, QueryStatus::Ready { response, at });
						Weight::zero()
					},
				}
			},
			_ => {
				Self::deposit_event(Event::UnexpectedResponse(*origin, query_id));
				Weight::zero()
			},
		}
	}
}

/// Ensure that the origin `o` represents an XCM (`Transact`) origin.
///
/// Returns `Ok` with the location of the XCM sender or an `Err` otherwise.
pub fn ensure_xcm<OuterOrigin>(o: OuterOrigin) -> Result<MultiLocation, BadOrigin>
where
	OuterOrigin: Into<Result<Origin, OuterOrigin>>,
{
	match o.into() {
		Ok(Origin::Xcm(location)) => Ok(location),
		_ => Err(BadOrigin),
	}
}

/// Ensure that the origin `o` represents an XCM response origin.
///
/// Returns `Ok` with the location of the responder or an `Err` otherwise.
pub fn ensure_response<OuterOrigin>(o: OuterOrigin) -> Result<MultiLocation, BadOrigin>
where
	OuterOrigin: Into<Result<Origin, OuterOrigin>>,
{
	match o.into() {
		Ok(Origin::Response(location)) => Ok(location),
		_ => Err(BadOrigin),
	}
}

/// Filter for `MultiLocation` to find those which represent a strict majority approval of an identified
/// plurality.
///
/// May reasonably be used with `EnsureXcm`.
pub struct IsMajorityOfBody<Prefix, Body>(PhantomData<(Prefix, Body)>);
impl<Prefix: Get<MultiLocation>, Body: Get<BodyId>> Contains<MultiLocation>
	for IsMajorityOfBody<Prefix, Body>
{
	fn contains(l: &MultiLocation) -> bool {
		let maybe_suffix = l.match_and_split(&Prefix::get());
		matches!(maybe_suffix, Some(Plurality { id, part }) if id == &Body::get() && part.is_majority())
	}
}

/// Filter for `MultiLocation` to find those which represent a voice of an identified plurality.
///
/// May reasonably be used with `EnsureXcm`.
pub struct IsVoiceOfBody<Prefix, Body>(PhantomData<(Prefix, Body)>);
impl<Prefix: Get<MultiLocation>, Body: Get<BodyId>> Contains<MultiLocation>
	for IsVoiceOfBody<Prefix, Body>
{
	fn contains(l: &MultiLocation) -> bool {
		let maybe_suffix = l.match_and_split(&Prefix::get());
		matches!(maybe_suffix, Some(Plurality { id, part }) if id == &Body::get() && part == &BodyPart::Voice)
	}
}

/// `EnsureOrigin` implementation succeeding with a `MultiLocation` value to recognize and filter the
/// `Origin::Xcm` item.
pub struct EnsureXcm<F>(PhantomData<F>);
impl<O: OriginTrait + From<Origin>, F: Contains<MultiLocation>> EnsureOrigin<O> for EnsureXcm<F>
where
	O::PalletsOrigin: From<Origin> + TryInto<Origin, Error = O::PalletsOrigin>,
{
	type Success = MultiLocation;

	fn try_origin(outer: O) -> Result<Self::Success, O> {
		outer.try_with_caller(|caller| {
			caller.try_into().and_then(|o| match o {
				Origin::Xcm(location) if F::contains(&location) => Ok(location),
				Origin::Xcm(location) => Err(Origin::Xcm(location).into()),
				o => Err(o.into()),
			})
		})
	}

	#[cfg(feature = "runtime-benchmarks")]
	fn try_successful_origin() -> Result<O, ()> {
		Ok(O::from(Origin::Xcm(Here.into())))
	}
}

/// `EnsureOrigin` implementation succeeding with a `MultiLocation` value to recognize and filter
/// the `Origin::Response` item.
pub struct EnsureResponse<F>(PhantomData<F>);
impl<O: OriginTrait + From<Origin>, F: Contains<MultiLocation>> EnsureOrigin<O>
	for EnsureResponse<F>
where
	O::PalletsOrigin: From<Origin> + TryInto<Origin, Error = O::PalletsOrigin>,
{
	type Success = MultiLocation;

	fn try_origin(outer: O) -> Result<Self::Success, O> {
		outer.try_with_caller(|caller| {
			caller.try_into().and_then(|o| match o {
				Origin::Response(responder) => Ok(responder),
				o => Err(o.into()),
			})
		})
	}

	#[cfg(feature = "runtime-benchmarks")]
	fn try_successful_origin() -> Result<O, ()> {
		Ok(O::from(Origin::Response(Here.into())))
	}
}

/// A simple passthrough where we reuse the `MultiLocation`-typed XCM origin as the inner value of
/// this crate's `Origin::Xcm` value.
pub struct XcmPassthrough<RuntimeOrigin>(PhantomData<RuntimeOrigin>);
impl<RuntimeOrigin: From<crate::Origin>> ConvertOrigin<RuntimeOrigin>
	for XcmPassthrough<RuntimeOrigin>
{
	fn convert_origin(
		origin: impl Into<MultiLocation>,
		kind: OriginKind,
	) -> Result<RuntimeOrigin, MultiLocation> {
		let origin = origin.into();
		match kind {
			OriginKind::Xcm => Ok(crate::Origin::Xcm(origin).into()),
			_ => Err(origin),
		}
	}
}<|MERGE_RESOLUTION|>--- conflicted
+++ resolved
@@ -1208,12 +1208,8 @@
 		]);
 		let mut message = Xcm(vec![
 			WithdrawAsset(assets),
-<<<<<<< HEAD
 			SetFeesMode { jit_withdraw: true },
-			InitiateTeleport { assets: Wild(All), dest, xcm },
-=======
 			InitiateTeleport { assets: Wild(AllCounted(max_assets)), dest, xcm },
->>>>>>> 2708cf11
 		]);
 		let weight =
 			T::Weigher::weight(&mut message).map_err(|()| Error::<T>::UnweighableMessage)?;
