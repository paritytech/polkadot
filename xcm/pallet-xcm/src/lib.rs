// Copyright 2020-2021 Parity Technologies (UK) Ltd.
// This file is part of Cumulus.

// Cumulus is free software: you can redistribute it and/or modify
// it under the terms of the GNU General Public License as published by
// the Free Software Foundation, either version 3 of the License, or
// (at your option) any later version.

// Cumulus is distributed in the hope that it will be useful,
// but WITHOUT ANY WARRANTY; without even the implied warranty of
// MERCHANTABILITY or FITNESS FOR A PARTICULAR PURPOSE.  See the
// GNU General Public License for more details.

// You should have received a copy of the GNU General Public License
// along with Cumulus.  If not, see <http://www.gnu.org/licenses/>.

//! Pallet to handle XCM messages.

#![cfg_attr(not(feature = "std"), no_std)]

#[cfg(test)]
mod mock;
#[cfg(test)]
mod tests;

use codec::{Decode, Encode};
use frame_support::traits::{Contains, EnsureOrigin, Filter, Get, OriginTrait};
use sp_runtime::{traits::BadOrigin, RuntimeDebug};
use sp_std::{boxed::Box, convert::TryInto, marker::PhantomData, prelude::*, vec};
use xcm::v1::prelude::*;
use xcm_executor::traits::ConvertOrigin;

use frame_support::PalletId;
pub use pallet::*;

#[frame_support::pallet]
pub mod pallet {
	use super::*;
	use frame_support::pallet_prelude::*;
	use frame_system::pallet_prelude::*;
	use sp_runtime::traits::AccountIdConversion;
	use xcm_executor::traits::{InvertLocation, WeightBounds};

	#[pallet::pallet]
	#[pallet::generate_store(pub(super) trait Store)]
	pub struct Pallet<T>(_);

	#[pallet::config]
	/// The module configuration trait.
	pub trait Config: frame_system::Config {
		/// The overarching event type.
		type Event: From<Event<Self>> + IsType<<Self as frame_system::Config>::Event>;

		/// Required origin for sending XCM messages. If successful, the it resolves to `MultiLocation`
		/// which exists as an interior location within this chain's XCM context.
		type SendXcmOrigin: EnsureOrigin<Self::Origin, Success = MultiLocation>;

		/// The type used to actually dispatch an XCM to its destination.
		type XcmRouter: SendXcm;

		/// Required origin for executing XCM messages, including the teleport functionality. If successful,
		/// then it resolves to `MultiLocation` which exists as an interior location within this chain's XCM
		/// context.
		type ExecuteXcmOrigin: EnsureOrigin<Self::Origin, Success = MultiLocation>;

		/// Our XCM filter which messages to be executed using `XcmExecutor` must pass.
		type XcmExecuteFilter: Contains<(MultiLocation, Xcm<Self::Call>)>;

		/// Something to execute an XCM message.
		type XcmExecutor: ExecuteXcm<Self::Call>;

		/// Our XCM filter which messages to be teleported using the dedicated extrinsic must pass.
		type XcmTeleportFilter: Contains<(MultiLocation, Vec<MultiAsset>)>;

		/// Our XCM filter which messages to be reserve-transferred using the dedicated extrinsic must pass.
		type XcmReserveTransferFilter: Contains<(MultiLocation, Vec<MultiAsset>)>;

		/// Means of measuring the weight consumed by an XCM message locally.
		type Weigher: WeightBounds<Self::Call>;

		/// Means of inverting a location.
		type LocationInverter: InvertLocation;
	}

	/// The maximum number of distinct assets allowed to be transferred in a single helper extrinsic.
	const MAX_ASSETS_FOR_TRANSFER: usize = 2;

	#[pallet::event]
	#[pallet::generate_deposit(pub(super) fn deposit_event)]
	pub enum Event<T: Config> {
		Attempted(xcm::v1::Outcome),
		Sent(MultiLocation, MultiLocation, Xcm<()>),
	}

	#[pallet::error]
	pub enum Error<T> {
		Unreachable,
		SendFailure,
		/// The message execution fails the filter.
		Filtered,
		/// The message's weight could not be determined.
		UnweighableMessage,
		/// The assets to be sent are empty.
		Empty,
		/// Could not reanchor the assets to declare the fees for the destination chain.
		CannotReanchor,
		/// Too many assets have been attempted for transfer.
		TooManyAssets,
	}

	#[pallet::hooks]
	impl<T: Config> Hooks<BlockNumberFor<T>> for Pallet<T> {}

	#[pallet::call]
	impl<T: Config> Pallet<T> {
		#[pallet::weight(100_000_000)]
		pub fn send(origin: OriginFor<T>, dest: MultiLocation, message: Xcm<()>) -> DispatchResult {
			let origin_location = T::SendXcmOrigin::ensure_origin(origin)?;
			Self::send_xcm(origin_location.clone(), dest.clone(), message.clone()).map_err(
				|e| match e {
					XcmError::CannotReachDestination(..) => Error::<T>::Unreachable,
					_ => Error::<T>::SendFailure,
				},
			)?;
			Self::deposit_event(Event::Sent(origin_location, dest, message));
			Ok(())
		}

		/// Teleport some assets from the local chain to some destination chain.
		///
		/// Fee payment on the destination side is made from the first asset listed in the `assets` vector.
		///
		/// - `origin`: Must be capable of withdrawing the `assets` and executing XCM.
		/// - `dest`: Destination context for the assets. Will typically be `X2(Parent, Parachain(..))` to send
		///   from parachain to parachain, or `X1(Parachain(..))` to send from relay to parachain.
		/// - `beneficiary`: A beneficiary location for the assets in the context of `dest`. Will generally be
		///   an `AccountId32` value.
		/// - `assets`: The assets to be withdrawn. The first item should be the currency used to to pay the fee on the
		///   `dest` side. May not be empty.
		/// - `dest_weight`: Equal to the total weight on `dest` of the XCM message
		///   `Teleport { assets, effects: [ BuyExecution{..}, DepositAsset{..} ] }`.
		#[pallet::weight({
			let mut message = Xcm::WithdrawAsset {
				assets: assets.clone(),
				effects: sp_std::vec![ InitiateTeleport {
					assets: Wild(All),
					dest: dest.clone(),
					effects: sp_std::vec![],
				} ]
			};
			T::Weigher::weight(&mut message).map_or(Weight::max_value(), |w| 100_000_000 + w)
		})]
		pub fn teleport_assets(
			origin: OriginFor<T>,
			dest: MultiLocation,
			beneficiary: MultiLocation,
			assets: MultiAssets,
			fee_asset_item: u32,
			dest_weight: Weight,
		) -> DispatchResult {
			let origin_location = T::ExecuteXcmOrigin::ensure_origin(origin)?;
			ensure!(assets.len() <= MAX_ASSETS_FOR_TRANSFER, Error::<T>::TooManyAssets);
			let value = (origin_location, assets.drain());
			ensure!(T::XcmTeleportFilter::contains(&value), Error::<T>::Filtered);
			let (origin_location, assets) = value;
			let inv_dest = T::LocationInverter::invert_location(&dest);
			let fees = assets
				.get(fee_asset_item as usize)
				.ok_or(Error::<T>::Empty)?
				.clone()
				.reanchored(&inv_dest)
				.map_err(|_| Error::<T>::CannotReanchor)?;
			let max_assets = assets.len() as u32;
			let assets = assets.into();
			let mut message = Xcm::WithdrawAsset {
				assets,
				effects: vec![InitiateTeleport {
					assets: Wild(All),
					dest,
					effects: vec![
						BuyExecution {
							fees,
							// Zero weight for additional XCM (since there are none to execute)
							weight: 0,
							debt: dest_weight,
							halt_on_error: false,
							orders: vec![],
							instructions: vec![],
						},
						DepositAsset { assets: Wild(All), max_assets, beneficiary },
					],
				}],
			};
			let weight =
				T::Weigher::weight(&mut message).map_err(|()| Error::<T>::UnweighableMessage)?;
			let outcome =
				T::XcmExecutor::execute_xcm_in_credit(origin_location, message, weight, weight);
			Self::deposit_event(Event::Attempted(outcome));
			Ok(())
		}

		/// Transfer some assets from the local chain to the sovereign account of a destination chain and forward
		/// a notification XCM.
		///
		/// Fee payment on the destination side is made from the first asset listed in the `assets` vector.
		///
		/// - `origin`: Must be capable of withdrawing the `assets` and executing XCM.
		/// - `dest`: Destination context for the assets. Will typically be `X2(Parent, Parachain(..))` to send
		///   from parachain to parachain, or `X1(Parachain(..))` to send from relay to parachain.
		/// - `beneficiary`: A beneficiary location for the assets in the context of `dest`. Will generally be
		///   an `AccountId32` value.
		/// - `assets`: The assets to be withdrawn. This should include the assets used to pay the fee on the
		///   `dest` side.
		/// - `dest_weight`: Equal to the total weight on `dest` of the XCM message
		///   `ReserveAssetDeposited { assets, effects: [ BuyExecution{..}, DepositAsset{..} ] }`.
		#[pallet::weight({
			let mut message = Xcm::TransferReserveAsset {
				assets: assets.clone(),
				dest: dest.clone(),
				effects: sp_std::vec![],
			};
			T::Weigher::weight(&mut message).map_or(Weight::max_value(), |w| 100_000_000 + w)
		})]
		pub fn reserve_transfer_assets(
			origin: OriginFor<T>,
			dest: MultiLocation,
			beneficiary: MultiLocation,
			assets: MultiAssets,
			fee_asset_item: u32,
			dest_weight: Weight,
		) -> DispatchResult {
			let origin_location = T::ExecuteXcmOrigin::ensure_origin(origin)?;
			ensure!(assets.len() <= MAX_ASSETS_FOR_TRANSFER, Error::<T>::TooManyAssets);
			let value = (origin_location, assets.drain());
			ensure!(T::XcmReserveTransferFilter::contains(&value), Error::<T>::Filtered);
			let (origin_location, assets) = value;
			let inv_dest = T::LocationInverter::invert_location(&dest);
			let fees = assets
				.get(fee_asset_item as usize)
				.ok_or(Error::<T>::Empty)?
				.clone()
				.reanchored(&inv_dest)
				.map_err(|_| Error::<T>::CannotReanchor)?;
			let max_assets = assets.len() as u32;
			let assets = assets.into();
			let mut message = Xcm::TransferReserveAsset {
				assets,
				dest,
				effects: vec![
					BuyExecution {
						fees,
						// Zero weight for additional instructions/orders (since there are none to execute)
						weight: 0,
						debt: dest_weight, // covers this, `TransferReserveAsset` xcm, and `DepositAsset` order.
						halt_on_error: false,
						orders: vec![],
						instructions: vec![],
					},
					DepositAsset { assets: Wild(All), max_assets, beneficiary },
				],
			};
			let weight =
				T::Weigher::weight(&mut message).map_err(|()| Error::<T>::UnweighableMessage)?;
			let outcome =
				T::XcmExecutor::execute_xcm_in_credit(origin_location, message, weight, weight);
			Self::deposit_event(Event::Attempted(outcome));
			Ok(())
		}

		/// Execute an XCM message from a local, signed, origin.
		///
		/// An event is deposited indicating whether `msg` could be executed completely or only
		/// partially.
		///
		/// No more than `max_weight` will be used in its attempted execution. If this is less than the
		/// maximum amount of weight that the message could take to be executed, then no execution
		/// attempt will be made.
		///
		/// NOTE: A successful return to this does *not* imply that the `msg` was executed successfully
		/// to completion; only that *some* of it was executed.
		#[pallet::weight(max_weight.saturating_add(100_000_000u64))]
		pub fn execute(
			origin: OriginFor<T>,
			message: Box<Xcm<T::Call>>,
			max_weight: Weight,
		) -> DispatchResult {
			let origin_location = T::ExecuteXcmOrigin::ensure_origin(origin)?;
			let value = (origin_location, *message);
			ensure!(T::XcmExecuteFilter::contains(&value), Error::<T>::Filtered);
			let (origin_location, message) = value;
			let outcome = T::XcmExecutor::execute_xcm(origin_location, message, max_weight);
			Self::deposit_event(Event::Attempted(outcome));
			Ok(())
		}
	}

	impl<T: Config> Pallet<T> {
		/// Relay an XCM `message` from a given `interior` location in this context to a given `dest`
		/// location. A null `dest` is not handled.
		pub fn send_xcm(
			interior: MultiLocation,
			dest: MultiLocation,
			message: Xcm<()>,
		) -> Result<(), XcmError> {
<<<<<<< HEAD
			let message = if interior.is_empty() {
				message
			} else {
				Xcm::<()>::RelayedFrom { who: interior, message: Box::new(message) }
=======
			let message = match interior {
				MultiLocation::Here => message,
				who => Xcm::<()>::RelayedFrom { who, message: Box::new(message) },
>>>>>>> fe598863
			};
			log::trace!(target: "xcm::send_xcm", "dest: {:?}, message: {:?}", &dest, &message);
			T::XcmRouter::send_xcm(dest, message)
		}

		pub fn check_account() -> T::AccountId {
			const ID: PalletId = PalletId(*b"py/xcmch");
			AccountIdConversion::<T::AccountId>::into_account(&ID)
		}
	}

	/// Origin for the parachains module.
	#[derive(PartialEq, Eq, Clone, Encode, Decode, RuntimeDebug)]
	#[pallet::origin]
	pub enum Origin {
		/// It comes from somewhere in the XCM space.
		Xcm(MultiLocation),
	}

	impl From<MultiLocation> for Origin {
		fn from(location: MultiLocation) -> Origin {
			Origin::Xcm(location)
		}
	}
}

/// Ensure that the origin `o` represents a sibling parachain.
/// Returns `Ok` with the parachain ID of the sibling or an `Err` otherwise.
pub fn ensure_xcm<OuterOrigin>(o: OuterOrigin) -> Result<MultiLocation, BadOrigin>
where
	OuterOrigin: Into<Result<Origin, OuterOrigin>>,
{
	match o.into() {
		Ok(Origin::Xcm(location)) => Ok(location),
		_ => Err(BadOrigin),
	}
}

/// Filter for `MultiLocation` to find those which represent a strict majority approval of an identified
/// plurality.
///
/// May reasonably be used with `EnsureXcm`.
pub struct IsMajorityOfBody<Prefix, Body>(PhantomData<(Prefix, Body)>);
impl<Prefix: Get<MultiLocation>, Body: Get<BodyId>> Filter<MultiLocation>
	for IsMajorityOfBody<Prefix, Body>
{
	fn filter(l: &MultiLocation) -> bool {
		let maybe_suffix = l.match_and_split(&Prefix::get());
		matches!(maybe_suffix, Some(Plurality { id, part }) if id == &Body::get() && part.is_majority())
	}
}

/// `EnsureOrigin` implementation succeeding with a `MultiLocation` value to recognize and filter the
/// `Origin::Xcm` item.
pub struct EnsureXcm<F>(PhantomData<F>);
impl<O: OriginTrait + From<Origin>, F: Filter<MultiLocation>> EnsureOrigin<O> for EnsureXcm<F>
where
	O::PalletsOrigin: From<Origin> + TryInto<Origin, Error = O::PalletsOrigin>,
{
	type Success = MultiLocation;

	fn try_origin(outer: O) -> Result<Self::Success, O> {
		outer.try_with_caller(|caller| {
			caller.try_into().and_then(|Origin::Xcm(location)| {
				if F::filter(&location) {
					Ok(location)
				} else {
					Err(Origin::Xcm(location).into())
				}
			})
		})
	}

	#[cfg(feature = "runtime-benchmarks")]
	fn successful_origin() -> O {
<<<<<<< HEAD
		O::from(Origin::Xcm(MultiLocation::empty()))
=======
		O::from(Origin::Xcm(MultiLocation::Here))
>>>>>>> fe598863
	}
}

/// A simple passthrough where we reuse the `MultiLocation`-typed XCM origin as the inner value of
/// this crate's `Origin::Xcm` value.
pub struct XcmPassthrough<Origin>(PhantomData<Origin>);
impl<Origin: From<crate::Origin>> ConvertOrigin<Origin> for XcmPassthrough<Origin> {
	fn convert_origin(origin: MultiLocation, kind: OriginKind) -> Result<Origin, MultiLocation> {
		match kind {
			OriginKind::Xcm => Ok(crate::Origin::Xcm(origin).into()),
			_ => Err(origin),
		}
	}
}<|MERGE_RESOLUTION|>--- conflicted
+++ resolved
@@ -302,16 +302,10 @@
 			dest: MultiLocation,
 			message: Xcm<()>,
 		) -> Result<(), XcmError> {
-<<<<<<< HEAD
-			let message = if interior.is_empty() {
+			let message = if interior.is_here() {
 				message
 			} else {
 				Xcm::<()>::RelayedFrom { who: interior, message: Box::new(message) }
-=======
-			let message = match interior {
-				MultiLocation::Here => message,
-				who => Xcm::<()>::RelayedFrom { who, message: Box::new(message) },
->>>>>>> fe598863
 			};
 			log::trace!(target: "xcm::send_xcm", "dest: {:?}, message: {:?}", &dest, &message);
 			T::XcmRouter::send_xcm(dest, message)
@@ -387,11 +381,7 @@
 
 	#[cfg(feature = "runtime-benchmarks")]
 	fn successful_origin() -> O {
-<<<<<<< HEAD
-		O::from(Origin::Xcm(MultiLocation::empty()))
-=======
-		O::from(Origin::Xcm(MultiLocation::Here))
->>>>>>> fe598863
+		O::from(Origin::Xcm(MultiLocation::here()))
 	}
 }
 
