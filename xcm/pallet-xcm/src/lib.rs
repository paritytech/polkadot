--- conflicted
+++ resolved
@@ -143,13 +143,8 @@
 			let mut message = Xcm::WithdrawAsset {
 				assets: assets.clone(),
 				effects: sp_std::vec![ InitiateTeleport {
-<<<<<<< HEAD
-					assets: sp_std::vec![ All ],
+					assets: Wild(All),
 					dest: *dest.clone(),
-=======
-					assets: Wild(All),
-					dest: dest.clone(),
->>>>>>> b0e58d19
 					effects: sp_std::vec![],
 				} ]
 			};
@@ -157,16 +152,10 @@
 		})]
 		pub fn teleport_assets(
 			origin: OriginFor<T>,
-<<<<<<< HEAD
 			dest: Box<MultiLocation>,
 			beneficiary: Box<MultiLocation>,
-			assets: Vec<MultiAsset>,
-=======
-			dest: MultiLocation,
-			beneficiary: MultiLocation,
 			assets: MultiAssets,
 			fee_asset_item: u32,
->>>>>>> b0e58d19
 			dest_weight: Weight,
 		) -> DispatchResult {
 			let origin_location = T::ExecuteXcmOrigin::ensure_origin(origin)?;
@@ -186,13 +175,8 @@
 			let mut message = Xcm::WithdrawAsset {
 				assets,
 				effects: vec![InitiateTeleport {
-<<<<<<< HEAD
-					assets: vec![All],
+					assets: Wild(All),
 					dest: *dest,
-=======
-					assets: Wild(All),
-					dest,
->>>>>>> b0e58d19
 					effects: vec![
 						BuyExecution {
 							fees,
@@ -203,11 +187,7 @@
 							orders: vec![],
 							instructions: vec![],
 						},
-<<<<<<< HEAD
-						DepositAsset { assets: vec![All], dest: *beneficiary },
-=======
-						DepositAsset { assets: Wild(All), max_assets, beneficiary },
->>>>>>> b0e58d19
+						DepositAsset { assets: Wild(All), max_assets, beneficiary: *beneficiary },
 					],
 				}],
 			};
@@ -243,16 +223,10 @@
 		})]
 		pub fn reserve_transfer_assets(
 			origin: OriginFor<T>,
-<<<<<<< HEAD
 			dest: Box<MultiLocation>,
 			beneficiary: Box<MultiLocation>,
-			assets: Vec<MultiAsset>,
-=======
-			dest: MultiLocation,
-			beneficiary: MultiLocation,
 			assets: MultiAssets,
 			fee_asset_item: u32,
->>>>>>> b0e58d19
 			dest_weight: Weight,
 		) -> DispatchResult {
 			let origin_location = T::ExecuteXcmOrigin::ensure_origin(origin)?;
@@ -282,11 +256,7 @@
 						orders: vec![],
 						instructions: vec![],
 					},
-<<<<<<< HEAD
-					DepositAsset { assets: vec![All], dest: *beneficiary },
-=======
-					DepositAsset { assets: Wild(All), max_assets, beneficiary },
->>>>>>> b0e58d19
+					DepositAsset { assets: Wild(All), max_assets, beneficiary: *beneficiary },
 				],
 			};
 			let weight =
