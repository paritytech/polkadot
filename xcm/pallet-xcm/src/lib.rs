// Copyright 2020-2021 Parity Technologies (UK) Ltd.
// This file is part of Polkadot.

// Polkadot is free software: you can redistribute it and/or modify
// it under the terms of the GNU General Public License as published by
// the Free Software Foundation, either version 3 of the License, or
// (at your option) any later version.

// Polkadot is distributed in the hope that it will be useful,
// but WITHOUT ANY WARRANTY; without even the implied warranty of
// MERCHANTABILITY or FITNESS FOR A PARTICULAR PURPOSE.  See the
// GNU General Public License for more details.

// You should have received a copy of the GNU General Public License
// along with Polkadot.  If not, see <http://www.gnu.org/licenses/>.

//! Pallet to handle XCM messages.

#![cfg_attr(not(feature = "std"), no_std)]

#[cfg(test)]
mod mock;
#[cfg(test)]
mod tests;

use codec::{Decode, Encode, EncodeLike, MaxEncodedLen};
use frame_support::traits::{
	Contains, ContainsPair, Currency, Defensive, EnsureOrigin, Get, LockableCurrency, OriginTrait,
};
use scale_info::TypeInfo;
use sp_runtime::{
	traits::{
		AccountIdConversion, BadOrigin, BlakeTwo256, BlockNumberProvider, Hash, Saturating, Zero,
	},
	RuntimeDebug,
};
use sp_std::{boxed::Box, marker::PhantomData, prelude::*, result::Result, vec};
<<<<<<< HEAD
use xcm::{latest::QueryResponseInfo, prelude::*};
use xcm_executor::traits::{Convert, ConvertOrigin};

use frame_support::{
	dispatch::{Dispatchable, GetDispatchInfo},
	pallet_prelude::*,
	traits::WithdrawReasons,
	PalletId,
};
use frame_system::pallet_prelude::*;
=======
use xcm::{latest::Weight as XcmWeight, prelude::*};
use xcm_executor::traits::ConvertOrigin;

use frame_support::PalletId;
>>>>>>> 3d6b5634
pub use pallet::*;
use xcm_executor::{
	traits::{
		ClaimAssets, DropAssets, MatchesFungible, OnResponse, VersionChangeNotifier, WeightBounds,
	},
	Assets,
};

#[frame_support::pallet]
pub mod pallet {
	use super::*;
	use frame_support::{
		dispatch::{Dispatchable, GetDispatchInfo, PostDispatchInfo},
		parameter_types,
	};
	use frame_system::Config as SysConfig;
	use sp_core::H256;
	use xcm_executor::traits::{MatchesFungible, WeightBounds};

	parameter_types! {
		/// An implementation of `Get<u32>` which just returns the latest XCM version which we can
		/// support.
		pub const CurrentXcmVersion: u32 = XCM_VERSION;
	}

	#[pallet::pallet]
	#[pallet::generate_store(pub(super) trait Store)]
	#[pallet::without_storage_info]
	pub struct Pallet<T>(_);

	pub type BalanceOf<T> =
		<<T as Config>::Currency as Currency<<T as frame_system::Config>::AccountId>>::Balance;

	#[pallet::config]
	/// The module configuration trait.
	pub trait Config: frame_system::Config {
		/// The overarching event type.
		type RuntimeEvent: From<Event<Self>> + IsType<<Self as frame_system::Config>::RuntimeEvent>;

		/// A lockable currency.
		// TODO: We should really use a trait which can handle multiple currencies.
		type Currency: LockableCurrency<Self::AccountId, Moment = Self::BlockNumber>;

		/// The `MultiAsset` matcher for `Currency`.
		type CurrencyMatcher: MatchesFungible<BalanceOf<Self>>;

		/// Required origin for sending XCM messages. If successful, it resolves to `MultiLocation`
		/// which exists as an interior location within this chain's XCM context.
		type SendXcmOrigin: EnsureOrigin<
			<Self as SysConfig>::RuntimeOrigin,
			Success = MultiLocation,
		>;

		/// The type used to actually dispatch an XCM to its destination.
		type XcmRouter: SendXcm;

		/// Required origin for executing XCM messages, including the teleport functionality. If successful,
		/// then it resolves to `MultiLocation` which exists as an interior location within this chain's XCM
		/// context.
		type ExecuteXcmOrigin: EnsureOrigin<
			<Self as SysConfig>::RuntimeOrigin,
			Success = MultiLocation,
		>;

		/// Our XCM filter which messages to be executed using `XcmExecutor` must pass.
		type XcmExecuteFilter: Contains<(MultiLocation, Xcm<<Self as SysConfig>::RuntimeCall>)>;

		/// Something to execute an XCM message.
		type XcmExecutor: ExecuteXcm<<Self as SysConfig>::RuntimeCall>;

		/// Our XCM filter which messages to be teleported using the dedicated extrinsic must pass.
		type XcmTeleportFilter: Contains<(MultiLocation, Vec<MultiAsset>)>;

		/// Our XCM filter which messages to be reserve-transferred using the dedicated extrinsic must pass.
		type XcmReserveTransferFilter: Contains<(MultiLocation, Vec<MultiAsset>)>;

		/// Means of measuring the weight consumed by an XCM message locally.
		type Weigher: WeightBounds<<Self as SysConfig>::RuntimeCall>;

		/// This chain's Universal Location.
		type UniversalLocation: Get<InteriorMultiLocation>;

		/// The runtime `Origin` type.
		type RuntimeOrigin: From<Origin> + From<<Self as SysConfig>::RuntimeOrigin>;

		/// The runtime `Call` type.
		type RuntimeCall: Parameter
			+ GetDispatchInfo
			+ IsType<<Self as frame_system::Config>::RuntimeCall>
			+ Dispatchable<
				RuntimeOrigin = <Self as Config>::RuntimeOrigin,
				PostInfo = PostDispatchInfo,
			>;

		const VERSION_DISCOVERY_QUEUE_SIZE: u32;

		/// The latest supported version that we advertise. Generally just set it to
		/// `pallet_xcm::CurrentXcmVersion`.
		type AdvertisedXcmVersion: Get<XcmVersion>;

		/// The assets which we consider a given origin is trusted if they claim to have placed a
		/// lock.
		type TrustedLockers: ContainsPair<MultiLocation, MultiAsset>;

		/// How to get an `AccountId` value from a `MultiLocation`, useful for handling asset locks.
		type SovereignAccountOf: Convert<MultiLocation, Self::AccountId>;

		/// The maximum number of local XCM locks that a single account may have.
		type MaxLockers: Get<u32>;
	}

	#[pallet::event]
	#[pallet::generate_deposit(pub(super) fn deposit_event)]
	pub enum Event<T: Config> {
		/// Execution of an XCM message was attempted.
		///
		/// \[ outcome \]
		Attempted(xcm::latest::Outcome),
		/// A XCM message was sent.
		///
		/// \[ origin, destination, message \]
		Sent(MultiLocation, MultiLocation, Xcm<()>),
		/// Query response received which does not match a registered query. This may be because a
		/// matching query was never registered, it may be because it is a duplicate response, or
		/// because the query timed out.
		///
		/// \[ origin location, id \]
		UnexpectedResponse(MultiLocation, QueryId),
		/// Query response has been received and is ready for taking with `take_response`. There is
		/// no registered notification call.
		///
		/// \[ id, response \]
		ResponseReady(QueryId, Response),
		/// Query response has been received and query is removed. The registered notification has
		/// been dispatched and executed successfully.
		///
		/// \[ id, pallet index, call index \]
		Notified(QueryId, u8, u8),
		/// Query response has been received and query is removed. The registered notification could
		/// not be dispatched because the dispatch weight is greater than the maximum weight
		/// originally budgeted by this runtime for the query result.
		///
		/// \[ id, pallet index, call index, actual weight, max budgeted weight \]
		NotifyOverweight(QueryId, u8, u8, Weight, Weight),
		/// Query response has been received and query is removed. There was a general error with
		/// dispatching the notification call.
		///
		/// \[ id, pallet index, call index \]
		NotifyDispatchError(QueryId, u8, u8),
		/// Query response has been received and query is removed. The dispatch was unable to be
		/// decoded into a `Call`; this might be due to dispatch function having a signature which
		/// is not `(origin, QueryId, Response)`.
		///
		/// \[ id, pallet index, call index \]
		NotifyDecodeFailed(QueryId, u8, u8),
		/// Expected query response has been received but the origin location of the response does
		/// not match that expected. The query remains registered for a later, valid, response to
		/// be received and acted upon.
		///
		/// \[ origin location, id, expected location \]
		InvalidResponder(MultiLocation, QueryId, Option<MultiLocation>),
		/// Expected query response has been received but the expected origin location placed in
		/// storage by this runtime previously cannot be decoded. The query remains registered.
		///
		/// This is unexpected (since a location placed in storage in a previously executing
		/// runtime should be readable prior to query timeout) and dangerous since the possibly
		/// valid response will be dropped. Manual governance intervention is probably going to be
		/// needed.
		///
		/// \[ origin location, id \]
		InvalidResponderVersion(MultiLocation, QueryId),
		/// Received query response has been read and removed.
		///
		/// \[ id \]
		ResponseTaken(QueryId),
		/// Some assets have been placed in an asset trap.
		///
		/// \[ hash, origin, assets \]
		AssetsTrapped(H256, MultiLocation, VersionedMultiAssets),
		/// An XCM version change notification message has been attempted to be sent.
		///
		/// The cost of sending it (borne by the chain) is included.
		///
		/// \[ destination, result, cost \]
		VersionChangeNotified(MultiLocation, XcmVersion, MultiAssets),
		/// The supported version of a location has been changed. This might be through an
		/// automatic notification or a manual intervention.
		///
		/// \[ location, XCM version \]
		SupportedVersionChanged(MultiLocation, XcmVersion),
		/// A given location which had a version change subscription was dropped owing to an error
		/// sending the notification to it.
		///
		/// \[ location, query ID, error \]
		NotifyTargetSendFail(MultiLocation, QueryId, XcmError),
		/// A given location which had a version change subscription was dropped owing to an error
		/// migrating the location to our new XCM format.
		///
		/// \[ location, query ID \]
		NotifyTargetMigrationFail(VersionedMultiLocation, QueryId),
		/// Expected query response has been received but the expected querier location placed in
		/// storage by this runtime previously cannot be decoded. The query remains registered.
		///
		/// This is unexpected (since a location placed in storage in a previously executing
		/// runtime should be readable prior to query timeout) and dangerous since the possibly
		/// valid response will be dropped. Manual governance intervention is probably going to be
		/// needed.
		///
		/// \[ origin location, id \]
		InvalidQuerierVersion(MultiLocation, QueryId),
		/// Expected query response has been received but the querier location of the response does
		/// not match the expected. The query remains registered for a later, valid, response to
		/// be received and acted upon.
		///
		/// \[ origin location, id, expected querier, maybe actual querier \]
		InvalidQuerier(MultiLocation, QueryId, MultiLocation, Option<MultiLocation>),
		/// A remote has requested XCM version change notification from us and we have honored it.
		/// A version information message is sent to them and its cost is included.
		///
		/// \[ destination location, cost \]
		VersionNotifyStarted(MultiLocation, MultiAssets),
		/// We have requested that a remote chain sends us XCM version change notifications.
		///
		/// \[ destination location, cost \]
		VersionNotifyRequested(MultiLocation, MultiAssets),
		/// We have requested that a remote chain stops sending us XCM version change notifications.
		///
		/// \[ destination location, cost \]
		VersionNotifyUnrequested(MultiLocation, MultiAssets),
		/// Fees were paid from a location for an operation (often for using `SendXcm`).
		///
		/// \[ paying location, fees \]
		FeesPaid(MultiLocation, MultiAssets),
	}

	#[pallet::origin]
	#[derive(PartialEq, Eq, Clone, Encode, Decode, RuntimeDebug, TypeInfo, MaxEncodedLen)]
	pub enum Origin {
		/// It comes from somewhere in the XCM space wanting to transact.
		Xcm(MultiLocation),
		/// It comes as an expected response from an XCM location.
		Response(MultiLocation),
	}
	impl From<MultiLocation> for Origin {
		fn from(location: MultiLocation) -> Origin {
			Origin::Xcm(location)
		}
	}

	#[pallet::error]
	pub enum Error<T> {
		/// The desired destination was unreachable, generally because there is a no way of routing
		/// to it.
		Unreachable,
		/// There was some other issue (i.e. not to do with routing) in sending the message. Perhaps
		/// a lack of space for buffering the message.
		SendFailure,
		/// The message execution fails the filter.
		Filtered,
		/// The message's weight could not be determined.
		UnweighableMessage,
		/// The destination `MultiLocation` provided cannot be inverted.
		DestinationNotInvertible,
		/// The assets to be sent are empty.
		Empty,
		/// Could not re-anchor the assets to declare the fees for the destination chain.
		CannotReanchor,
		/// Too many assets have been attempted for transfer.
		TooManyAssets,
		/// Origin is invalid for sending.
		InvalidOrigin,
		/// The version of the `Versioned` value used is not able to be interpreted.
		BadVersion,
		/// The given location could not be used (e.g. because it cannot be expressed in the
		/// desired version of XCM).
		BadLocation,
		/// The referenced subscription could not be found.
		NoSubscription,
		/// The location is invalid since it already has a subscription from us.
		AlreadySubscribed,
		/// Invalid asset for the operation.
		InvalidAsset,
		/// The owner does not own (all) of the asset that they wish to do the operation on.
		LowBalance,
		/// The asset owner has too many locks on the asset.
		TooManyLocks,
		/// The given account is not an identifiable sovereign account for any location.
		AccountNotSovereign,
		/// The operation required fees to be paid which the initiator could not meet.
		FeesNotMet,
		/// A remote lock with the corresponding data could not be found.
		LockNotFound,
		/// The unlock operation cannot succeed because there are still users of the lock.
		InUse,
	}

	impl<T: Config> From<SendError> for Error<T> {
		fn from(e: SendError) -> Self {
			match e {
				SendError::Fees => Error::<T>::FeesNotMet,
				SendError::NotApplicable => Error::<T>::Unreachable,
				_ => Error::<T>::SendFailure,
			}
		}
	}

	/// The status of a query.
	#[derive(Clone, Eq, PartialEq, Encode, Decode, RuntimeDebug, TypeInfo)]
	pub enum QueryStatus<BlockNumber> {
		/// The query was sent but no response has yet been received.
		Pending {
			/// The `QueryResponse` XCM must have this origin to be considered a reply for this
			/// query.
			responder: VersionedMultiLocation,
			/// The `QueryResponse` XCM must have this value as the `querier` field to be
			/// considered a reply for this query. If `None` then the querier is ignored.
			maybe_match_querier: Option<VersionedMultiLocation>,
			maybe_notify: Option<(u8, u8)>,
			timeout: BlockNumber,
		},
		/// The query is for an ongoing version notification subscription.
		VersionNotifier { origin: VersionedMultiLocation, is_active: bool },
		/// A response has been received.
		Ready { response: VersionedResponse, at: BlockNumber },
	}

	#[derive(Copy, Clone)]
	pub(crate) struct LatestVersionedMultiLocation<'a>(pub(crate) &'a MultiLocation);
	impl<'a> EncodeLike<VersionedMultiLocation> for LatestVersionedMultiLocation<'a> {}
	impl<'a> Encode for LatestVersionedMultiLocation<'a> {
		fn encode(&self) -> Vec<u8> {
			let mut r = VersionedMultiLocation::from(MultiLocation::default()).encode();
			r.truncate(1);
			self.0.using_encoded(|d| r.extend_from_slice(d));
			r
		}
	}

	#[derive(Clone, Encode, Decode, Eq, PartialEq, Ord, PartialOrd, TypeInfo)]
	pub enum VersionMigrationStage {
		MigrateSupportedVersion,
		MigrateVersionNotifiers,
		NotifyCurrentTargets(Option<Vec<u8>>),
		MigrateAndNotifyOldTargets,
	}

	impl Default for VersionMigrationStage {
		fn default() -> Self {
			Self::MigrateSupportedVersion
		}
	}

	/// The latest available query index.
	#[pallet::storage]
	pub(super) type QueryCounter<T: Config> = StorageValue<_, QueryId, ValueQuery>;

	/// The ongoing queries.
	#[pallet::storage]
	#[pallet::getter(fn query)]
	pub(super) type Queries<T: Config> =
		StorageMap<_, Blake2_128Concat, QueryId, QueryStatus<T::BlockNumber>, OptionQuery>;

	/// The existing asset traps.
	///
	/// Key is the blake2 256 hash of (origin, versioned `MultiAssets`) pair. Value is the number of
	/// times this pair has been trapped (usually just 1 if it exists at all).
	#[pallet::storage]
	#[pallet::getter(fn asset_trap)]
	pub(super) type AssetTraps<T: Config> = StorageMap<_, Identity, H256, u32, ValueQuery>;

	/// Default version to encode XCM when latest version of destination is unknown. If `None`,
	/// then the destinations whose XCM version is unknown are considered unreachable.
	#[pallet::storage]
	pub(super) type SafeXcmVersion<T: Config> = StorageValue<_, XcmVersion, OptionQuery>;

	/// The Latest versions that we know various locations support.
	#[pallet::storage]
	pub(super) type SupportedVersion<T: Config> = StorageDoubleMap<
		_,
		Twox64Concat,
		XcmVersion,
		Blake2_128Concat,
		VersionedMultiLocation,
		XcmVersion,
		OptionQuery,
	>;

	/// All locations that we have requested version notifications from.
	#[pallet::storage]
	pub(super) type VersionNotifiers<T: Config> = StorageDoubleMap<
		_,
		Twox64Concat,
		XcmVersion,
		Blake2_128Concat,
		VersionedMultiLocation,
		QueryId,
		OptionQuery,
	>;

	/// The target locations that are subscribed to our version changes, as well as the most recent
	/// of our versions we informed them of.
	#[pallet::storage]
	pub(super) type VersionNotifyTargets<T: Config> = StorageDoubleMap<
		_,
		Twox64Concat,
		XcmVersion,
		Blake2_128Concat,
		VersionedMultiLocation,
		(QueryId, u64, XcmVersion),
		OptionQuery,
	>;

	pub struct VersionDiscoveryQueueSize<T>(PhantomData<T>);
	impl<T: Config> Get<u32> for VersionDiscoveryQueueSize<T> {
		fn get() -> u32 {
			T::VERSION_DISCOVERY_QUEUE_SIZE
		}
	}

	/// Destinations whose latest XCM version we would like to know. Duplicates not allowed, and
	/// the `u32` counter is the number of times that a send to the destination has been attempted,
	/// which is used as a prioritization.
	#[pallet::storage]
	pub(super) type VersionDiscoveryQueue<T: Config> = StorageValue<
		_,
		BoundedVec<(VersionedMultiLocation, u32), VersionDiscoveryQueueSize<T>>,
		ValueQuery,
	>;

	/// The current migration's stage, if any.
	#[pallet::storage]
	pub(super) type CurrentMigration<T: Config> =
		StorageValue<_, VersionMigrationStage, OptionQuery>;

	#[derive(Clone, Encode, Decode, Eq, PartialEq, Ord, PartialOrd, TypeInfo, MaxEncodedLen)]
	pub struct RemoteLockedFungibleRecord {
		pub amount: u128,
		pub owner: VersionedMultiLocation,
		pub locker: VersionedMultiLocation,
		pub users: u32,
	}

	/// Fungible assets which we know are locked on a remote chain.
	#[pallet::storage]
	pub(super) type RemoteLockedFungibles<T: Config> = StorageNMap<
		_,
		(
			NMapKey<Twox64Concat, XcmVersion>,
			NMapKey<Blake2_128Concat, T::AccountId>,
			NMapKey<Blake2_128Concat, VersionedAssetId>,
		),
		RemoteLockedFungibleRecord,
		OptionQuery,
	>;

	/// Fungible assets which we know are locked on this chain.
	#[pallet::storage]
	pub(super) type LockedFungibles<T: Config> = StorageMap<
		_,
		Blake2_128Concat,
		T::AccountId,
		BoundedVec<(BalanceOf<T>, VersionedMultiLocation), T::MaxLockers>,
		OptionQuery,
	>;

	#[pallet::genesis_config]
	pub struct GenesisConfig {
		/// The default version to encode outgoing XCM messages with.
		pub safe_xcm_version: Option<XcmVersion>,
	}

	#[cfg(feature = "std")]
	impl Default for GenesisConfig {
		fn default() -> Self {
			Self { safe_xcm_version: Some(XCM_VERSION) }
		}
	}

	#[pallet::genesis_build]
	impl<T: Config> GenesisBuild<T> for GenesisConfig {
		fn build(&self) {
			SafeXcmVersion::<T>::set(self.safe_xcm_version);
		}
	}

	#[pallet::hooks]
	impl<T: Config> Hooks<BlockNumberFor<T>> for Pallet<T> {
		fn on_initialize(_n: BlockNumberFor<T>) -> Weight {
			let mut weight_used = Weight::zero();
			if let Some(migration) = CurrentMigration::<T>::get() {
				// Consume 10% of block at most
				let max_weight = T::BlockWeights::get().max_block / 10;
				let (w, maybe_migration) = Self::check_xcm_version_change(migration, max_weight);
				CurrentMigration::<T>::set(maybe_migration);
				weight_used.saturating_accrue(w);
			}

			// Here we aim to get one successful version negotiation request sent per block, ordered
			// by the destinations being most sent to.
			let mut q = VersionDiscoveryQueue::<T>::take().into_inner();
			// TODO: correct weights.
			weight_used.saturating_accrue(T::DbWeight::get().reads_writes(1, 1));
			q.sort_by_key(|i| i.1);
			while let Some((versioned_dest, _)) = q.pop() {
				if let Ok(dest) = MultiLocation::try_from(versioned_dest) {
					if Self::request_version_notify(dest).is_ok() {
						// TODO: correct weights.
						weight_used.saturating_accrue(T::DbWeight::get().reads_writes(1, 1));
						break
					}
				}
			}
			// Should never fail since we only removed items. But better safe than panicking as it's
			// way better to drop the queue than panic on initialize.
			if let Ok(q) = BoundedVec::try_from(q) {
				VersionDiscoveryQueue::<T>::put(q);
			}
			weight_used
		}
		fn on_runtime_upgrade() -> Weight {
			// Start a migration (this happens before on_initialize so it'll happen later in this
			// block, which should be good enough)...
			CurrentMigration::<T>::put(VersionMigrationStage::default());
			T::DbWeight::get().writes(1)
		}
	}

	pub mod migrations {
		use super::*;
		use frame_support::traits::{PalletInfoAccess, StorageVersion};

		#[derive(Clone, Eq, PartialEq, Encode, Decode, RuntimeDebug, TypeInfo)]
		enum QueryStatusV0<BlockNumber> {
			Pending {
				responder: VersionedMultiLocation,
				maybe_notify: Option<(u8, u8)>,
				timeout: BlockNumber,
			},
			VersionNotifier {
				origin: VersionedMultiLocation,
				is_active: bool,
			},
			Ready {
				response: VersionedResponse,
				at: BlockNumber,
			},
		}
		impl<B> From<QueryStatusV0<B>> for QueryStatus<B> {
			fn from(old: QueryStatusV0<B>) -> Self {
				use QueryStatusV0::*;
				match old {
					Pending { responder, maybe_notify, timeout } => QueryStatus::Pending {
						responder,
						maybe_notify,
						timeout,
						maybe_match_querier: Some(MultiLocation::here().into()),
					},
					VersionNotifier { origin, is_active } =>
						QueryStatus::VersionNotifier { origin, is_active },
					Ready { response, at } => QueryStatus::Ready { response, at },
				}
			}
		}

		pub fn migrate_to_v1<T: Config, P: GetStorageVersion + PalletInfoAccess>(
		) -> frame_support::weights::Weight {
			let on_chain_storage_version = <P as GetStorageVersion>::on_chain_storage_version();
			log::info!(
				target: "runtime::xcm",
				"Running migration storage v1 for xcm with storage version {:?}",
				on_chain_storage_version,
			);

			if on_chain_storage_version < 1 {
				let mut count = 0;
				Queries::<T>::translate::<QueryStatusV0<T::BlockNumber>, _>(|_key, value| {
					count += 1;
					Some(value.into())
				});
				StorageVersion::new(1).put::<P>();
				log::info!(
					target: "runtime::xcm",
					"Running migration storage v1 for xcm with storage version {:?} was complete",
					on_chain_storage_version,
				);
				// calculate and return migration weights
				T::DbWeight::get().reads_writes(count as u64 + 1, count as u64 + 1)
			} else {
				log::warn!(
					target: "runtime::xcm",
					"Attempted to apply migration to v1 but failed because storage version is {:?}",
					on_chain_storage_version,
				);
				T::DbWeight::get().reads(1)
			}
		}
	}

	#[pallet::call]
	impl<T: Config> Pallet<T> {
		#[pallet::weight(100_000_000)]
		pub fn send(
			origin: OriginFor<T>,
			dest: Box<VersionedMultiLocation>,
			message: Box<VersionedXcm<()>>,
		) -> DispatchResult {
			let origin_location = T::SendXcmOrigin::ensure_origin(origin)?;
			let interior: Junctions =
				origin_location.clone().try_into().map_err(|_| Error::<T>::InvalidOrigin)?;
			let dest = MultiLocation::try_from(*dest).map_err(|()| Error::<T>::BadVersion)?;
			let message: Xcm<()> = (*message).try_into().map_err(|()| Error::<T>::BadVersion)?;

			Self::send_xcm(interior, dest.clone(), message.clone()).map_err(Error::<T>::from)?;
			Self::deposit_event(Event::Sent(origin_location, dest, message));
			Ok(())
		}

		/// Teleport some assets from the local chain to some destination chain.
		///
		/// Fee payment on the destination side is made from the asset in the `assets` vector of
		/// index `fee_asset_item`. The weight limit for fees is not provided and thus is unlimited,
		/// with all fees taken as needed from the asset.
		///
		/// - `origin`: Must be capable of withdrawing the `assets` and executing XCM.
		/// - `dest`: Destination context for the assets. Will typically be `X2(Parent, Parachain(..))` to send
		///   from parachain to parachain, or `X1(Parachain(..))` to send from relay to parachain.
		/// - `beneficiary`: A beneficiary location for the assets in the context of `dest`. Will generally be
		///   an `AccountId32` value.
		/// - `assets`: The assets to be withdrawn. The first item should be the currency used to to pay the fee on the
		///   `dest` side. May not be empty.
		/// - `fee_asset_item`: The index into `assets` of the item which should be used to pay
		///   fees.
		#[pallet::weight({
			let maybe_assets: Result<MultiAssets, ()> = (*assets.clone()).try_into();
			let maybe_dest: Result<MultiLocation, ()> = (*dest.clone()).try_into();
			match (maybe_assets, maybe_dest) {
				(Ok(assets), Ok(dest)) => {
					use sp_std::vec;
					let count = assets.len() as u32;
					let mut message = Xcm(vec![
						WithdrawAsset(assets),
						InitiateTeleport {
							assets: Wild(AllCounted(count)),
							dest,
							xcm: Xcm(vec![]),
						},
					]);
					T::Weigher::weight(&mut message).map_or(Weight::MAX, |w| Weight::from_ref_time(100_000_000.saturating_add(w)))
				},
				_ => Weight::MAX,
			}
		})]
		pub fn teleport_assets(
			origin: OriginFor<T>,
			dest: Box<VersionedMultiLocation>,
			beneficiary: Box<VersionedMultiLocation>,
			assets: Box<VersionedMultiAssets>,
			fee_asset_item: u32,
		) -> DispatchResult {
			Self::do_teleport_assets(origin, dest, beneficiary, assets, fee_asset_item, None)
		}

		/// Transfer some assets from the local chain to the sovereign account of a destination
		/// chain and forward a notification XCM.
		///
		/// Fee payment on the destination side is made from the asset in the `assets` vector of
		/// index `fee_asset_item`. The weight limit for fees is not provided and thus is unlimited,
		/// with all fees taken as needed from the asset.
		///
		/// - `origin`: Must be capable of withdrawing the `assets` and executing XCM.
		/// - `dest`: Destination context for the assets. Will typically be `X2(Parent, Parachain(..))` to send
		///   from parachain to parachain, or `X1(Parachain(..))` to send from relay to parachain.
		/// - `beneficiary`: A beneficiary location for the assets in the context of `dest`. Will generally be
		///   an `AccountId32` value.
		/// - `assets`: The assets to be withdrawn. This should include the assets used to pay the fee on the
		///   `dest` side.
		/// - `fee_asset_item`: The index into `assets` of the item which should be used to pay
		///   fees.
		#[pallet::weight({
			match ((*assets.clone()).try_into(), (*dest.clone()).try_into()) {
				(Ok(assets), Ok(dest)) => {
					use sp_std::vec;
					let mut message = Xcm(vec![
						TransferReserveAsset { assets, dest, xcm: Xcm(vec![]) }
					]);
					T::Weigher::weight(&mut message).map_or(Weight::MAX, |w| Weight::from_ref_time(100_000_000.saturating_add(w)))
				},
				_ => Weight::MAX,
			}
		})]
		pub fn reserve_transfer_assets(
			origin: OriginFor<T>,
			dest: Box<VersionedMultiLocation>,
			beneficiary: Box<VersionedMultiLocation>,
			assets: Box<VersionedMultiAssets>,
			fee_asset_item: u32,
		) -> DispatchResult {
			Self::do_reserve_transfer_assets(
				origin,
				dest,
				beneficiary,
				assets,
				fee_asset_item,
				None,
			)
		}

		/// Execute an XCM message from a local, signed, origin.
		///
		/// An event is deposited indicating whether `msg` could be executed completely or only
		/// partially.
		///
		/// No more than `max_weight` will be used in its attempted execution. If this is less than the
		/// maximum amount of weight that the message could take to be executed, then no execution
		/// attempt will be made.
		///
		/// NOTE: A successful return to this does *not* imply that the `msg` was executed successfully
		/// to completion; only that *some* of it was executed.
		#[pallet::weight(Weight::from_ref_time(max_weight.saturating_add(100_000_000u64)))]
		pub fn execute(
			origin: OriginFor<T>,
			message: Box<VersionedXcm<<T as SysConfig>::RuntimeCall>>,
			max_weight: XcmWeight,
		) -> DispatchResultWithPostInfo {
			let origin_location = T::ExecuteXcmOrigin::ensure_origin(origin)?;
			let hash = message.using_encoded(sp_io::hashing::blake2_256);
			let message = (*message).try_into().map_err(|()| Error::<T>::BadVersion)?;
			let value = (origin_location, message);
			ensure!(T::XcmExecuteFilter::contains(&value), Error::<T>::Filtered);
			let (origin_location, message) = value;
			let outcome = T::XcmExecutor::execute_xcm_in_credit(
				origin_location,
				message,
<<<<<<< HEAD
				hash,
				max_weight.ref_time(),
				max_weight.ref_time(),
=======
				max_weight,
				max_weight,
>>>>>>> 3d6b5634
			);
			let result = Ok(Some(outcome.weight_used().saturating_add(100_000_000)).into());
			Self::deposit_event(Event::Attempted(outcome));
			result
		}

		/// Extoll that a particular destination can be communicated with through a particular
		/// version of XCM.
		///
		/// - `origin`: Must be Root.
		/// - `location`: The destination that is being described.
		/// - `xcm_version`: The latest version of XCM that `location` supports.
		#[pallet::weight(100_000_000u64)]
		pub fn force_xcm_version(
			origin: OriginFor<T>,
			location: Box<MultiLocation>,
			xcm_version: XcmVersion,
		) -> DispatchResult {
			ensure_root(origin)?;
			let location = *location;
			SupportedVersion::<T>::insert(
				XCM_VERSION,
				LatestVersionedMultiLocation(&location),
				xcm_version,
			);
			Self::deposit_event(Event::SupportedVersionChanged(location, xcm_version));
			Ok(())
		}

		/// Set a safe XCM version (the version that XCM should be encoded with if the most recent
		/// version a destination can accept is unknown).
		///
		/// - `origin`: Must be Root.
		/// - `maybe_xcm_version`: The default XCM encoding version, or `None` to disable.
		#[pallet::weight(100_000_000u64)]
		pub fn force_default_xcm_version(
			origin: OriginFor<T>,
			maybe_xcm_version: Option<XcmVersion>,
		) -> DispatchResult {
			ensure_root(origin)?;
			SafeXcmVersion::<T>::set(maybe_xcm_version);
			Ok(())
		}

		/// Ask a location to notify us regarding their XCM version and any changes to it.
		///
		/// - `origin`: Must be Root.
		/// - `location`: The location to which we should subscribe for XCM version notifications.
		#[pallet::weight(100_000_000u64)]
		pub fn force_subscribe_version_notify(
			origin: OriginFor<T>,
			location: Box<VersionedMultiLocation>,
		) -> DispatchResult {
			ensure_root(origin)?;
			let location: MultiLocation =
				(*location).try_into().map_err(|()| Error::<T>::BadLocation)?;
			Self::request_version_notify(location).map_err(|e| {
				match e {
					XcmError::InvalidLocation => Error::<T>::AlreadySubscribed,
					_ => Error::<T>::InvalidOrigin,
				}
				.into()
			})
		}

		/// Require that a particular destination should no longer notify us regarding any XCM
		/// version changes.
		///
		/// - `origin`: Must be Root.
		/// - `location`: The location to which we are currently subscribed for XCM version
		///   notifications which we no longer desire.
		#[pallet::weight(100_000_000u64)]
		pub fn force_unsubscribe_version_notify(
			origin: OriginFor<T>,
			location: Box<VersionedMultiLocation>,
		) -> DispatchResult {
			ensure_root(origin)?;
			let location: MultiLocation =
				(*location).try_into().map_err(|()| Error::<T>::BadLocation)?;
			Self::unrequest_version_notify(location).map_err(|e| {
				match e {
					XcmError::InvalidLocation => Error::<T>::NoSubscription,
					_ => Error::<T>::InvalidOrigin,
				}
				.into()
			})
		}

		/// Transfer some assets from the local chain to the sovereign account of a destination
		/// chain and forward a notification XCM.
		///
		/// Fee payment on the destination side is made from the asset in the `assets` vector of
		/// index `fee_asset_item`, up to enough to pay for `weight_limit` of weight. If more weight
		/// is needed than `weight_limit`, then the operation will fail and the assets send may be
		/// at risk.
		///
		/// - `origin`: Must be capable of withdrawing the `assets` and executing XCM.
		/// - `dest`: Destination context for the assets. Will typically be `X2(Parent, Parachain(..))` to send
		///   from parachain to parachain, or `X1(Parachain(..))` to send from relay to parachain.
		/// - `beneficiary`: A beneficiary location for the assets in the context of `dest`. Will generally be
		///   an `AccountId32` value.
		/// - `assets`: The assets to be withdrawn. This should include the assets used to pay the fee on the
		///   `dest` side.
		/// - `fee_asset_item`: The index into `assets` of the item which should be used to pay
		///   fees.
		/// - `weight_limit`: The remote-side weight limit, if any, for the XCM fee purchase.
		#[pallet::weight({
			match ((*assets.clone()).try_into(), (*dest.clone()).try_into()) {
				(Ok(assets), Ok(dest)) => {
					use sp_std::vec;
					let mut message = Xcm(vec![
						TransferReserveAsset { assets, dest, xcm: Xcm(vec![]) }
					]);
					T::Weigher::weight(&mut message).map_or(Weight::MAX, |w| Weight::from_ref_time(100_000_000.saturating_add(w)))
				},
				_ => Weight::MAX,
			}
		})]
		pub fn limited_reserve_transfer_assets(
			origin: OriginFor<T>,
			dest: Box<VersionedMultiLocation>,
			beneficiary: Box<VersionedMultiLocation>,
			assets: Box<VersionedMultiAssets>,
			fee_asset_item: u32,
			weight_limit: WeightLimit,
		) -> DispatchResult {
			Self::do_reserve_transfer_assets(
				origin,
				dest,
				beneficiary,
				assets,
				fee_asset_item,
				Some(weight_limit),
			)
		}

		/// Teleport some assets from the local chain to some destination chain.
		///
		/// Fee payment on the destination side is made from the asset in the `assets` vector of
		/// index `fee_asset_item`, up to enough to pay for `weight_limit` of weight. If more weight
		/// is needed than `weight_limit`, then the operation will fail and the assets send may be
		/// at risk.
		///
		/// - `origin`: Must be capable of withdrawing the `assets` and executing XCM.
		/// - `dest`: Destination context for the assets. Will typically be `X2(Parent, Parachain(..))` to send
		///   from parachain to parachain, or `X1(Parachain(..))` to send from relay to parachain.
		/// - `beneficiary`: A beneficiary location for the assets in the context of `dest`. Will generally be
		///   an `AccountId32` value.
		/// - `assets`: The assets to be withdrawn. The first item should be the currency used to to pay the fee on the
		///   `dest` side. May not be empty.
		/// - `fee_asset_item`: The index into `assets` of the item which should be used to pay
		///   fees.
		/// - `weight_limit`: The remote-side weight limit, if any, for the XCM fee purchase.
		#[pallet::weight({
			let maybe_assets: Result<MultiAssets, ()> = (*assets.clone()).try_into();
			let maybe_dest: Result<MultiLocation, ()> = (*dest.clone()).try_into();
			match (maybe_assets, maybe_dest) {
				(Ok(assets), Ok(dest)) => {
					use sp_std::vec;
					let mut message = Xcm(vec![
						WithdrawAsset(assets),
						InitiateTeleport { assets: Wild(All), dest, xcm: Xcm(vec![]) },
					]);
					T::Weigher::weight(&mut message).map_or(Weight::MAX, |w| Weight::from_ref_time(100_000_000.saturating_add(w)))
				},
				_ => Weight::MAX,
			}
		})]
		pub fn limited_teleport_assets(
			origin: OriginFor<T>,
			dest: Box<VersionedMultiLocation>,
			beneficiary: Box<VersionedMultiLocation>,
			assets: Box<VersionedMultiAssets>,
			fee_asset_item: u32,
			weight_limit: WeightLimit,
		) -> DispatchResult {
			Self::do_teleport_assets(
				origin,
				dest,
				beneficiary,
				assets,
				fee_asset_item,
				Some(weight_limit),
			)
		}
	}
}

/// The maximum number of distinct assets allowed to be transferred in a single helper extrinsic.
const MAX_ASSETS_FOR_TRANSFER: usize = 2;

impl<T: Config> Pallet<T> {
	fn do_reserve_transfer_assets(
		origin: OriginFor<T>,
		dest: Box<VersionedMultiLocation>,
		beneficiary: Box<VersionedMultiLocation>,
		assets: Box<VersionedMultiAssets>,
		fee_asset_item: u32,
		maybe_weight_limit: Option<WeightLimit>,
	) -> DispatchResult {
		let origin_location = T::ExecuteXcmOrigin::ensure_origin(origin)?;
		let dest = (*dest).try_into().map_err(|()| Error::<T>::BadVersion)?;
		let beneficiary: MultiLocation =
			(*beneficiary).try_into().map_err(|()| Error::<T>::BadVersion)?;
		let assets: MultiAssets = (*assets).try_into().map_err(|()| Error::<T>::BadVersion)?;

		ensure!(assets.len() <= MAX_ASSETS_FOR_TRANSFER, Error::<T>::TooManyAssets);
		let value = (origin_location, assets.into_inner());
		ensure!(T::XcmReserveTransferFilter::contains(&value), Error::<T>::Filtered);
		let (origin_location, assets) = value;
		let context = T::UniversalLocation::get();
		let fees = assets
			.get(fee_asset_item as usize)
			.ok_or(Error::<T>::Empty)?
			.clone()
			.reanchored(&dest, context)
			.map_err(|_| Error::<T>::CannotReanchor)?;
		let max_assets = assets.len() as u32;
		let assets: MultiAssets = assets.into();
		let weight_limit = match maybe_weight_limit {
			Some(weight_limit) => weight_limit,
			None => {
				let beneficiary = beneficiary.clone();
				let fees = fees.clone();
				let mut remote_message = Xcm(vec![
					ReserveAssetDeposited(assets.clone()),
					ClearOrigin,
					BuyExecution { fees, weight_limit: Limited(0) },
					DepositAsset { assets: Wild(AllCounted(max_assets)), beneficiary },
				]);
				// use local weight for remote message and hope for the best.
				let remote_weight = T::Weigher::weight(&mut remote_message)
					.map_err(|()| Error::<T>::UnweighableMessage)?;
				Limited(remote_weight)
			},
		};
		let xcm = Xcm(vec![
			BuyExecution { fees, weight_limit },
			DepositAsset { assets: Wild(AllCounted(max_assets)), beneficiary },
		]);
		let mut message = Xcm(vec![TransferReserveAsset { assets, dest, xcm }]);
		let weight =
			T::Weigher::weight(&mut message).map_err(|()| Error::<T>::UnweighableMessage)?;
		let hash = message.using_encoded(sp_io::hashing::blake2_256);
		let outcome =
			T::XcmExecutor::execute_xcm_in_credit(origin_location, message, hash, weight, weight);
		Self::deposit_event(Event::Attempted(outcome));
		Ok(())
	}

	fn do_teleport_assets(
		origin: OriginFor<T>,
		dest: Box<VersionedMultiLocation>,
		beneficiary: Box<VersionedMultiLocation>,
		assets: Box<VersionedMultiAssets>,
		fee_asset_item: u32,
		maybe_weight_limit: Option<WeightLimit>,
	) -> DispatchResult {
		let origin_location = T::ExecuteXcmOrigin::ensure_origin(origin)?;
		let dest = (*dest).try_into().map_err(|()| Error::<T>::BadVersion)?;
		let beneficiary: MultiLocation =
			(*beneficiary).try_into().map_err(|()| Error::<T>::BadVersion)?;
		let assets: MultiAssets = (*assets).try_into().map_err(|()| Error::<T>::BadVersion)?;

		ensure!(assets.len() <= MAX_ASSETS_FOR_TRANSFER, Error::<T>::TooManyAssets);
		let value = (origin_location, assets.into_inner());
		ensure!(T::XcmTeleportFilter::contains(&value), Error::<T>::Filtered);
		let (origin_location, assets) = value;
		let context = T::UniversalLocation::get();
		let fees = assets
			.get(fee_asset_item as usize)
			.ok_or(Error::<T>::Empty)?
			.clone()
			.reanchored(&dest, context)
			.map_err(|_| Error::<T>::CannotReanchor)?;
		let max_assets = assets.len() as u32;
		let assets: MultiAssets = assets.into();
		let weight_limit = match maybe_weight_limit {
			Some(weight_limit) => weight_limit,
			None => {
				let beneficiary = beneficiary.clone();
				let fees = fees.clone();
				let mut remote_message = Xcm(vec![
					ReceiveTeleportedAsset(assets.clone()),
					ClearOrigin,
					BuyExecution { fees, weight_limit: Limited(0) },
					DepositAsset { assets: Wild(AllCounted(max_assets)), beneficiary },
				]);
				// use local weight for remote message and hope for the best.
				let remote_weight = T::Weigher::weight(&mut remote_message)
					.map_err(|()| Error::<T>::UnweighableMessage)?;
				Limited(remote_weight)
			},
		};
		let xcm = Xcm(vec![
			BuyExecution { fees, weight_limit },
			DepositAsset { assets: Wild(AllCounted(max_assets)), beneficiary },
		]);
		let mut message =
			Xcm(vec![WithdrawAsset(assets), InitiateTeleport { assets: Wild(All), dest, xcm }]);
		let weight =
			T::Weigher::weight(&mut message).map_err(|()| Error::<T>::UnweighableMessage)?;
		let hash = message.using_encoded(sp_io::hashing::blake2_256);
		let outcome =
			T::XcmExecutor::execute_xcm_in_credit(origin_location, message, hash, weight, weight);
		Self::deposit_event(Event::Attempted(outcome));
		Ok(())
	}

	/// Will always make progress, and will do its best not to use much more than `weight_cutoff`
	/// in doing so.
	pub(crate) fn check_xcm_version_change(
		mut stage: VersionMigrationStage,
		weight_cutoff: Weight,
	) -> (Weight, Option<VersionMigrationStage>) {
		let mut weight_used = Weight::zero();

		// TODO: Correct weights for the components of this:
		let todo_sv_migrate_weight: Weight = T::DbWeight::get().reads_writes(1, 1);
		let todo_vn_migrate_weight: Weight = T::DbWeight::get().reads_writes(1, 1);
		let todo_vnt_already_notified_weight: Weight = T::DbWeight::get().reads(1);
		let todo_vnt_notify_weight: Weight = T::DbWeight::get().reads_writes(1, 3);
		let todo_vnt_migrate_weight: Weight = T::DbWeight::get().reads_writes(1, 1);
		let todo_vnt_migrate_fail_weight: Weight = T::DbWeight::get().reads_writes(1, 1);
		let todo_vnt_notify_migrate_weight: Weight = T::DbWeight::get().reads_writes(1, 3);

		use VersionMigrationStage::*;

		if stage == MigrateSupportedVersion {
			// We assume that supported XCM version only ever increases, so just cycle through lower
			// XCM versioned from the current.
			for v in 0..XCM_VERSION {
				for (old_key, value) in SupportedVersion::<T>::drain_prefix(v) {
					if let Ok(new_key) = old_key.into_latest() {
						SupportedVersion::<T>::insert(XCM_VERSION, new_key, value);
					}
					weight_used.saturating_accrue(todo_sv_migrate_weight);
					if weight_used.any_gte(weight_cutoff) {
						return (weight_used, Some(stage))
					}
				}
			}
			stage = MigrateVersionNotifiers;
		}
		if stage == MigrateVersionNotifiers {
			for v in 0..XCM_VERSION {
				for (old_key, value) in VersionNotifiers::<T>::drain_prefix(v) {
					if let Ok(new_key) = old_key.into_latest() {
						VersionNotifiers::<T>::insert(XCM_VERSION, new_key, value);
					}
					weight_used.saturating_accrue(todo_vn_migrate_weight);
					if weight_used.any_gte(weight_cutoff) {
						return (weight_used, Some(stage))
					}
				}
			}
			stage = NotifyCurrentTargets(None);
		}

		let xcm_version = T::AdvertisedXcmVersion::get();

		if let NotifyCurrentTargets(maybe_last_raw_key) = stage {
			let mut iter = match maybe_last_raw_key {
				Some(k) => VersionNotifyTargets::<T>::iter_prefix_from(XCM_VERSION, k),
				None => VersionNotifyTargets::<T>::iter_prefix(XCM_VERSION),
			};
			while let Some((key, value)) = iter.next() {
				let (query_id, max_weight, target_xcm_version) = value;
				let new_key: MultiLocation = match key.clone().try_into() {
					Ok(k) if target_xcm_version != xcm_version => k,
					_ => {
						// We don't early return here since we need to be certain that we
						// make some progress.
						weight_used.saturating_accrue(todo_vnt_already_notified_weight);
						continue
					},
				};
				let response = Response::Version(xcm_version);
				let message =
					Xcm(vec![QueryResponse { query_id, response, max_weight, querier: None }]);
				let event = match send_xcm::<T::XcmRouter>(new_key.clone(), message) {
					Ok((_hash, cost)) => {
						let value = (query_id, max_weight, xcm_version);
						VersionNotifyTargets::<T>::insert(XCM_VERSION, key, value);
						Event::VersionChangeNotified(new_key, xcm_version, cost)
					},
					Err(e) => {
						VersionNotifyTargets::<T>::remove(XCM_VERSION, key);
						Event::NotifyTargetSendFail(new_key, query_id, e.into())
					},
				};
				Self::deposit_event(event);
				weight_used.saturating_accrue(todo_vnt_notify_weight);
				if weight_used.any_gte(weight_cutoff) {
					let last = Some(iter.last_raw_key().into());
					return (weight_used, Some(NotifyCurrentTargets(last)))
				}
			}
			stage = MigrateAndNotifyOldTargets;
		}
		if stage == MigrateAndNotifyOldTargets {
			for v in 0..XCM_VERSION {
				for (old_key, value) in VersionNotifyTargets::<T>::drain_prefix(v) {
					let (query_id, max_weight, target_xcm_version) = value;
					let new_key = match MultiLocation::try_from(old_key.clone()) {
						Ok(k) => k,
						Err(()) => {
							Self::deposit_event(Event::NotifyTargetMigrationFail(old_key, value.0));
							weight_used.saturating_accrue(todo_vnt_migrate_fail_weight);
							if weight_used.any_gte(weight_cutoff) {
								return (weight_used, Some(stage))
							}
							continue
						},
					};

					let versioned_key = LatestVersionedMultiLocation(&new_key);
					if target_xcm_version == xcm_version {
						VersionNotifyTargets::<T>::insert(XCM_VERSION, versioned_key, value);
						weight_used.saturating_accrue(todo_vnt_migrate_weight);
					} else {
						// Need to notify target.
						let response = Response::Version(xcm_version);
						let message = Xcm(vec![QueryResponse {
							query_id,
							response,
							max_weight,
							querier: None,
						}]);
						let event = match send_xcm::<T::XcmRouter>(new_key.clone(), message) {
							Ok((_hash, cost)) => {
								VersionNotifyTargets::<T>::insert(
									XCM_VERSION,
									versioned_key,
									(query_id, max_weight, xcm_version),
								);
								Event::VersionChangeNotified(new_key, xcm_version, cost)
							},
							Err(e) => Event::NotifyTargetSendFail(new_key, query_id, e.into()),
						};
						Self::deposit_event(event);
						weight_used.saturating_accrue(todo_vnt_notify_migrate_weight);
					}
					if weight_used.any_gte(weight_cutoff) {
						return (weight_used, Some(stage))
					}
				}
			}
		}
		(weight_used, None)
	}

	/// Request that `dest` informs us of its version.
	pub fn request_version_notify(dest: impl Into<MultiLocation>) -> XcmResult {
		let dest = dest.into();
		let versioned_dest = VersionedMultiLocation::from(dest.clone());
		let already = VersionNotifiers::<T>::contains_key(XCM_VERSION, &versioned_dest);
		ensure!(!already, XcmError::InvalidLocation);
		let query_id = QueryCounter::<T>::mutate(|q| {
			let r = *q;
			q.saturating_inc();
			r
		});
		// TODO #3735: Correct weight.
		let instruction = SubscribeVersion { query_id, max_response_weight: 0 };
		let (_hash, cost) = send_xcm::<T::XcmRouter>(dest.clone(), Xcm(vec![instruction]))?;
		Self::deposit_event(Event::VersionNotifyRequested(dest, cost));
		VersionNotifiers::<T>::insert(XCM_VERSION, &versioned_dest, query_id);
		let query_status =
			QueryStatus::VersionNotifier { origin: versioned_dest, is_active: false };
		Queries::<T>::insert(query_id, query_status);
		Ok(())
	}

	/// Request that `dest` ceases informing us of its version.
	pub fn unrequest_version_notify(dest: impl Into<MultiLocation>) -> XcmResult {
		let dest = dest.into();
		let versioned_dest = LatestVersionedMultiLocation(&dest);
		let query_id = VersionNotifiers::<T>::take(XCM_VERSION, versioned_dest)
			.ok_or(XcmError::InvalidLocation)?;
		let (_hash, cost) = send_xcm::<T::XcmRouter>(dest.clone(), Xcm(vec![UnsubscribeVersion]))?;
		Self::deposit_event(Event::VersionNotifyUnrequested(dest, cost));
		Queries::<T>::remove(query_id);
		Ok(())
	}

	/// Relay an XCM `message` from a given `interior` location in this context to a given `dest`
	/// location. The `fee_payer` is charged for the delivery unless `None` in which case fees
	/// are not charged (and instead borne by the chain).
	pub fn send_xcm(
		interior: impl Into<Junctions>,
		dest: impl Into<MultiLocation>,
		mut message: Xcm<()>,
	) -> Result<XcmHash, SendError> {
		let interior = interior.into();
		let dest = dest.into();
		let maybe_fee_payer = if interior != Junctions::Here {
			message.0.insert(0, DescendOrigin(interior.clone()));
			Some(interior.into())
		} else {
			None
		};
		log::debug!(target: "xcm::send_xcm", "dest: {:?}, message: {:?}", &dest, &message);
		let (ticket, price) = validate_send::<T::XcmRouter>(dest, message)?;
		if let Some(fee_payer) = maybe_fee_payer {
			Self::charge_fees(fee_payer, price).map_err(|_| SendError::Fees)?;
		}
		T::XcmRouter::deliver(ticket)
	}

	pub fn check_account() -> T::AccountId {
		const ID: PalletId = PalletId(*b"py/xcmch");
		AccountIdConversion::<T::AccountId>::into_account_truncating(&ID)
	}

	/// Create a new expectation of a query response with the querier being here.
	fn do_new_query(
		responder: impl Into<MultiLocation>,
		maybe_notify: Option<(u8, u8)>,
		timeout: T::BlockNumber,
		match_querier: impl Into<MultiLocation>,
	) -> u64 {
		QueryCounter::<T>::mutate(|q| {
			let r = *q;
			q.saturating_inc();
			Queries::<T>::insert(
				r,
				QueryStatus::Pending {
					responder: responder.into().into(),
					maybe_match_querier: Some(match_querier.into().into()),
					maybe_notify,
					timeout,
				},
			);
			r
		})
	}

	/// Consume `message` and return another which is equivalent to it except that it reports
	/// back the outcome.
	///
	/// - `message`: The message whose outcome should be reported.
	/// - `responder`: The origin from which a response should be expected.
	/// - `timeout`: The block number after which it is permissible for `notify` not to be
	///   called even if a response is received.
	///
	/// `report_outcome` may return an error if the `responder` is not invertible.
	///
	/// It is assumed that the querier of the response will be `Here`.
	///
	/// To check the status of the query, use `fn query()` passing the resultant `QueryId`
	/// value.
	pub fn report_outcome(
		message: &mut Xcm<()>,
		responder: impl Into<MultiLocation>,
		timeout: T::BlockNumber,
	) -> Result<QueryId, XcmError> {
		let responder = responder.into();
		let destination = T::UniversalLocation::get()
			.invert_target(&responder)
			.map_err(|()| XcmError::MultiLocationNotInvertible)?;
		let query_id = Self::new_query(responder, timeout, Here);
		let response_info = QueryResponseInfo { destination, query_id, max_weight: 0 };
		let report_error = Xcm(vec![ReportError(response_info)]);
		message.0.insert(0, SetAppendix(report_error));
		Ok(query_id)
	}

	/// Consume `message` and return another which is equivalent to it except that it reports
	/// back the outcome and dispatches `notify` on this chain.
	///
	/// - `message`: The message whose outcome should be reported.
	/// - `responder`: The origin from which a response should be expected.
	/// - `notify`: A dispatchable function which will be called once the outcome of `message`
	///   is known. It may be a dispatchable in any pallet of the local chain, but other than
	///   the usual origin, it must accept exactly two arguments: `query_id: QueryId` and
	///   `outcome: Response`, and in that order. It should expect that the origin is
	///   `Origin::Response` and will contain the responder's location.
	/// - `timeout`: The block number after which it is permissible for `notify` not to be
	///   called even if a response is received.
	///
	/// `report_outcome_notify` may return an error if the `responder` is not invertible.
	///
	/// It is assumed that the querier of the response will be `Here`.
	///
	/// NOTE: `notify` gets called as part of handling an incoming message, so it should be
	/// lightweight. Its weight is estimated during this function and stored ready for
	/// weighing `ReportOutcome` on the way back. If it turns out to be heavier once it returns
	/// then reporting the outcome will fail. Futhermore if the estimate is too high, then it
	/// may be put in the overweight queue and need to be manually executed.
	pub fn report_outcome_notify(
		message: &mut Xcm<()>,
		responder: impl Into<MultiLocation>,
		notify: impl Into<<T as Config>::RuntimeCall>,
		timeout: T::BlockNumber,
	) -> Result<(), XcmError> {
		let responder = responder.into();
		let destination = T::UniversalLocation::get()
			.invert_target(&responder)
			.map_err(|()| XcmError::MultiLocationNotInvertible)?;
		let notify: <T as Config>::RuntimeCall = notify.into();
		let max_weight = notify.get_dispatch_info().weight.ref_time();
		let query_id = Self::new_notify_query(responder, notify, timeout, Here);
		let response_info = QueryResponseInfo { destination, query_id, max_weight };
		let report_error = Xcm(vec![ReportError(response_info)]);
		message.0.insert(0, SetAppendix(report_error));
		Ok(())
	}

	/// Attempt to create a new query ID and register it as a query that is yet to respond.
	pub fn new_query(
		responder: impl Into<MultiLocation>,
		timeout: T::BlockNumber,
		match_querier: impl Into<MultiLocation>,
	) -> u64 {
		Self::do_new_query(responder, None, timeout, match_querier)
	}

	/// Attempt to create a new query ID and register it as a query that is yet to respond, and
	/// which will call a dispatchable when a response happens.
	pub fn new_notify_query(
		responder: impl Into<MultiLocation>,
		notify: impl Into<<T as Config>::RuntimeCall>,
		timeout: T::BlockNumber,
		match_querier: impl Into<MultiLocation>,
	) -> u64 {
		let notify = notify.into().using_encoded(|mut bytes| Decode::decode(&mut bytes)).expect(
			"decode input is output of Call encode; Call guaranteed to have two enums; qed",
		);
		Self::do_new_query(responder, Some(notify), timeout, match_querier)
	}

	/// Attempt to remove and return the response of query with ID `query_id`.
	///
	/// Returns `None` if the response is not (yet) available.
	pub fn take_response(query_id: QueryId) -> Option<(Response, T::BlockNumber)> {
		if let Some(QueryStatus::Ready { response, at }) = Queries::<T>::get(query_id) {
			let response = response.try_into().ok()?;
			Queries::<T>::remove(query_id);
			Self::deposit_event(Event::ResponseTaken(query_id));
			Some((response, at))
		} else {
			None
		}
	}

	/// Note that a particular destination to whom we would like to send a message is unknown
	/// and queue it for version discovery.
	fn note_unknown_version(dest: &MultiLocation) {
		log::trace!(
			target: "xcm::pallet_xcm::note_unknown_version",
			"XCM version is unknown for destination: {:?}",
			dest,
		);
		let versioned_dest = VersionedMultiLocation::from(dest.clone());
		VersionDiscoveryQueue::<T>::mutate(|q| {
			if let Some(index) = q.iter().position(|i| &i.0 == &versioned_dest) {
				// exists - just bump the count.
				q[index].1.saturating_inc();
			} else {
				let _ = q.try_push((versioned_dest, 1));
			}
		});
	}

	/// Withdraw given `assets` from the given `location` and pay as XCM fees.
	///
	/// Fails if:
	/// - the `assets` are not known on this chain;
	/// - the `assets` cannot be withdrawn with that location as the Origin.
	fn charge_fees(location: MultiLocation, assets: MultiAssets) -> DispatchResult {
		T::XcmExecutor::charge_fees(location.clone(), assets.clone())
			.map_err(|_| Error::<T>::FeesNotMet)?;
		Self::deposit_event(Event::FeesPaid(location, assets));
		Ok(())
	}
}

pub struct LockTicket<T: Config> {
	sovereign_account: T::AccountId,
	amount: BalanceOf<T>,
	unlocker: MultiLocation,
	item_index: Option<usize>,
}

impl<T: Config> xcm_executor::traits::Enact for LockTicket<T> {
	fn enact(self) -> Result<(), xcm_executor::traits::LockError> {
		use xcm_executor::traits::LockError::UnexpectedState;
		let mut locks = LockedFungibles::<T>::get(&self.sovereign_account).unwrap_or_default();
		match self.item_index {
			Some(index) => {
				ensure!(locks.len() > index, UnexpectedState);
				ensure!(locks[index].1.try_as::<_>() == Ok(&self.unlocker), UnexpectedState);
				locks[index].0 = locks[index].0.max(self.amount);
			},
			None => {
				locks
					.try_push((self.amount, self.unlocker.clone().into()))
					.map_err(|()| UnexpectedState)?;
			},
		}
		LockedFungibles::<T>::insert(&self.sovereign_account, locks);
		T::Currency::extend_lock(
			*b"py/xcmlk",
			&self.sovereign_account,
			self.amount,
			WithdrawReasons::all(),
		);
		Ok(())
	}
}

pub struct UnlockTicket<T: Config> {
	sovereign_account: T::AccountId,
	amount: BalanceOf<T>,
	unlocker: MultiLocation,
}

impl<T: Config> xcm_executor::traits::Enact for UnlockTicket<T> {
	fn enact(self) -> Result<(), xcm_executor::traits::LockError> {
		use xcm_executor::traits::LockError::UnexpectedState;
		let mut locks =
			LockedFungibles::<T>::get(&self.sovereign_account).ok_or(UnexpectedState)?;
		let mut maybe_remove_index = None;
		let mut locked = BalanceOf::<T>::zero();
		let mut found = false;
		// We could just as well do with with an into_iter, filter_map and collect, however this way
		// avoids making an allocation.
		for (i, x) in locks.iter_mut().enumerate() {
			if x.1.try_as::<_>().defensive() == Ok(&self.unlocker) {
				x.0 = x.0.saturating_sub(self.amount);
				if x.0.is_zero() {
					maybe_remove_index = Some(i);
				}
				found = true;
			}
			locked = locked.max(x.0);
		}
		ensure!(found, UnexpectedState);
		if let Some(remove_index) = maybe_remove_index {
			locks.swap_remove(remove_index);
		}
		LockedFungibles::<T>::insert(&self.sovereign_account, locks);
		let reasons = WithdrawReasons::all();
		T::Currency::set_lock(*b"py/xcmlk", &self.sovereign_account, locked, reasons);
		Ok(())
	}
}

pub struct ReduceTicket<T: Config> {
	key: (u32, T::AccountId, VersionedAssetId),
	amount: u128,
	locker: VersionedMultiLocation,
	owner: VersionedMultiLocation,
}

impl<T: Config> xcm_executor::traits::Enact for ReduceTicket<T> {
	fn enact(self) -> Result<(), xcm_executor::traits::LockError> {
		use xcm_executor::traits::LockError::UnexpectedState;
		let mut record = RemoteLockedFungibles::<T>::get(&self.key).ok_or(UnexpectedState)?;
		ensure!(self.locker == record.locker && self.owner == record.owner, UnexpectedState);
		ensure!(record.users == 0, UnexpectedState);
		record.amount = record.amount.checked_sub(self.amount).ok_or(UnexpectedState)?;
		if record.amount == 0 {
			RemoteLockedFungibles::<T>::remove(&self.key);
		} else {
			RemoteLockedFungibles::<T>::insert(&self.key, &record);
		}
		Ok(())
	}
}

impl<T: Config> xcm_executor::traits::AssetLock for Pallet<T> {
	type LockTicket = LockTicket<T>;
	type UnlockTicket = UnlockTicket<T>;
	type ReduceTicket = ReduceTicket<T>;

	fn prepare_lock(
		unlocker: MultiLocation,
		asset: MultiAsset,
		owner: MultiLocation,
	) -> Result<LockTicket<T>, xcm_executor::traits::LockError> {
		use xcm_executor::traits::LockError::*;
		let sovereign_account = T::SovereignAccountOf::convert_ref(&owner).map_err(|_| BadOwner)?;
		let amount = T::CurrencyMatcher::matches_fungible(&asset).ok_or(UnknownAsset)?;
		ensure!(T::Currency::free_balance(&sovereign_account) >= amount, AssetNotOwned);
		let locks = LockedFungibles::<T>::get(&sovereign_account).unwrap_or_default();
		let item_index = locks.iter().position(|x| x.1.try_as::<_>() == Ok(&unlocker));
		ensure!(item_index.is_some() || locks.len() < T::MaxLockers::get() as usize, NoResources);
		Ok(LockTicket { sovereign_account, amount, unlocker, item_index })
	}

	fn prepare_unlock(
		unlocker: MultiLocation,
		asset: MultiAsset,
		owner: MultiLocation,
	) -> Result<UnlockTicket<T>, xcm_executor::traits::LockError> {
		use xcm_executor::traits::LockError::*;
		let sovereign_account = T::SovereignAccountOf::convert_ref(&owner).map_err(|_| BadOwner)?;
		let amount = T::CurrencyMatcher::matches_fungible(&asset).ok_or(UnknownAsset)?;
		ensure!(T::Currency::free_balance(&sovereign_account) >= amount, AssetNotOwned);
		let locks = LockedFungibles::<T>::get(&sovereign_account).unwrap_or_default();
		let item_index =
			locks.iter().position(|x| x.1.try_as::<_>() == Ok(&unlocker)).ok_or(NotLocked)?;
		ensure!(locks[item_index].0 >= amount, NotLocked);
		Ok(UnlockTicket { sovereign_account, amount, unlocker })
	}

	fn note_unlockable(
		locker: MultiLocation,
		asset: MultiAsset,
		mut owner: MultiLocation,
	) -> Result<(), xcm_executor::traits::LockError> {
		use xcm_executor::traits::LockError::*;
		ensure!(T::TrustedLockers::contains(&locker, &asset), NotTrusted);
		let amount = match asset.fun {
			Fungible(a) => a,
			NonFungible(_) => return Err(Unimplemented),
		};
		owner.remove_network_id();
		let account = T::SovereignAccountOf::convert_ref(&owner).map_err(|_| BadOwner)?;
		let locker = locker.into();
		let owner = owner.into();
		let id: VersionedAssetId = asset.id.into();
		let key = (XCM_VERSION, account, id);
		let mut record = RemoteLockedFungibleRecord { amount, owner, locker, users: 0 };
		if let Some(old) = RemoteLockedFungibles::<T>::get(&key) {
			// Make sure that the new record wouldn't clobber any old data.
			ensure!(old.locker == record.locker && old.owner == record.owner, WouldClobber);
			record.users = old.users;
			record.amount = record.amount.max(old.amount);
		}
		RemoteLockedFungibles::<T>::insert(&key, record);
		Ok(())
	}

	fn prepare_reduce_unlockable(
		locker: MultiLocation,
		asset: MultiAsset,
		mut owner: MultiLocation,
	) -> Result<Self::ReduceTicket, xcm_executor::traits::LockError> {
		use xcm_executor::traits::LockError::*;
		let amount = match asset.fun {
			Fungible(a) => a,
			NonFungible(_) => return Err(Unimplemented),
		};
		owner.remove_network_id();
		let sovereign_account = T::SovereignAccountOf::convert_ref(&owner).map_err(|_| BadOwner)?;
		let locker = locker.into();
		let owner = owner.into();
		let id: VersionedAssetId = asset.id.into();
		let key = (XCM_VERSION, sovereign_account, id);

		let record = RemoteLockedFungibles::<T>::get(&key).ok_or(NotLocked)?;
		// Make sure that the record contains what we expect and there's enough to unlock.
		ensure!(locker == record.locker && owner == record.owner, WouldClobber);
		ensure!(record.users == 0, InUse);
		ensure!(record.amount >= amount, NotEnoughLocked);
		Ok(ReduceTicket { key, amount, locker, owner })
	}
}

impl<T: Config> WrapVersion for Pallet<T> {
	fn wrap_version<RuntimeCall>(
		dest: &MultiLocation,
		xcm: impl Into<VersionedXcm<RuntimeCall>>,
	) -> Result<VersionedXcm<RuntimeCall>, ()> {
		SupportedVersion::<T>::get(XCM_VERSION, LatestVersionedMultiLocation(dest))
			.or_else(|| {
				Self::note_unknown_version(dest);
				SafeXcmVersion::<T>::get()
			})
			.ok_or_else(|| {
				log::trace!(
					target: "xcm::pallet_xcm::wrap_version",
					"Could not determine a version to wrap XCM for destination: {:?}",
					dest,
				);
				()
			})
			.and_then(|v| xcm.into().into_version(v.min(XCM_VERSION)))
	}
}

impl<T: Config> VersionChangeNotifier for Pallet<T> {
	/// Start notifying `location` should the XCM version of this chain change.
	///
	/// When it does, this type should ensure a `QueryResponse` message is sent with the given
	/// `query_id` & `max_weight` and with a `response` of `Response::Version`. This should happen
	/// until/unless `stop` is called with the correct `query_id`.
	///
	/// If the `location` has an ongoing notification and when this function is called, then an
	/// error should be returned.
	fn start(
		dest: &MultiLocation,
		query_id: QueryId,
		max_weight: u64,
		_context: &XcmContext,
	) -> XcmResult {
		let versioned_dest = LatestVersionedMultiLocation(dest);
		let already = VersionNotifyTargets::<T>::contains_key(XCM_VERSION, versioned_dest);
		ensure!(!already, XcmError::InvalidLocation);

		let xcm_version = T::AdvertisedXcmVersion::get();
		let response = Response::Version(xcm_version);
		let instruction = QueryResponse { query_id, response, max_weight, querier: None };
		let (_hash, cost) = send_xcm::<T::XcmRouter>(dest.clone(), Xcm(vec![instruction]))?;
		Self::deposit_event(Event::<T>::VersionNotifyStarted(dest.clone(), cost));

		let value = (query_id, max_weight, xcm_version);
		VersionNotifyTargets::<T>::insert(XCM_VERSION, versioned_dest, value);
		Ok(())
	}

	/// Stop notifying `location` should the XCM change. This is a no-op if there was never a
	/// subscription.
	fn stop(dest: &MultiLocation, _context: &XcmContext) -> XcmResult {
		VersionNotifyTargets::<T>::remove(XCM_VERSION, LatestVersionedMultiLocation(dest));
		Ok(())
	}

	/// Return true if a location is subscribed to XCM version changes.
	fn is_subscribed(dest: &MultiLocation) -> bool {
		let versioned_dest = LatestVersionedMultiLocation(dest);
		VersionNotifyTargets::<T>::contains_key(XCM_VERSION, versioned_dest)
	}
}

impl<T: Config> DropAssets for Pallet<T> {
	fn drop_assets(origin: &MultiLocation, assets: Assets, _context: &XcmContext) -> u64 {
		if assets.is_empty() {
			return 0
		}
		let versioned = VersionedMultiAssets::from(MultiAssets::from(assets));
		let hash = BlakeTwo256::hash_of(&(&origin, &versioned));
		AssetTraps::<T>::mutate(hash, |n| *n += 1);
		Self::deposit_event(Event::AssetsTrapped(hash, origin.clone(), versioned));
		// TODO #3735: Put the real weight in there.
		0
	}
}

impl<T: Config> ClaimAssets for Pallet<T> {
	fn claim_assets(
		origin: &MultiLocation,
		ticket: &MultiLocation,
		assets: &MultiAssets,
		_context: &XcmContext,
	) -> bool {
		let mut versioned = VersionedMultiAssets::from(assets.clone());
		match (ticket.parents, &ticket.interior) {
			(0, X1(GeneralIndex(i))) =>
				versioned = match versioned.into_version(*i as u32) {
					Ok(v) => v,
					Err(()) => return false,
				},
			(0, Here) => (),
			_ => return false,
		};
		let hash = BlakeTwo256::hash_of(&(origin, versioned));
		match AssetTraps::<T>::get(hash) {
			0 => return false,
			1 => AssetTraps::<T>::remove(hash),
			n => AssetTraps::<T>::insert(hash, n - 1),
		}
		return true
	}
}

impl<T: Config> OnResponse for Pallet<T> {
	fn expecting_response(
		origin: &MultiLocation,
		query_id: QueryId,
		querier: Option<&MultiLocation>,
	) -> bool {
		match Queries::<T>::get(query_id) {
			Some(QueryStatus::Pending { responder, maybe_match_querier, .. }) =>
				MultiLocation::try_from(responder).map_or(false, |r| origin == &r) &&
					maybe_match_querier.map_or(true, |match_querier| {
						MultiLocation::try_from(match_querier).map_or(false, |match_querier| {
							querier.map_or(false, |q| q == &match_querier)
						})
					}),
			Some(QueryStatus::VersionNotifier { origin: r, .. }) =>
				MultiLocation::try_from(r).map_or(false, |r| origin == &r),
			_ => false,
		}
	}

	fn on_response(
		origin: &MultiLocation,
		query_id: QueryId,
		querier: Option<&MultiLocation>,
		response: Response,
		max_weight: u64,
		_context: &XcmContext,
	) -> u64 {
		match (response, Queries::<T>::get(query_id)) {
			(
				Response::Version(v),
				Some(QueryStatus::VersionNotifier { origin: expected_origin, is_active }),
			) => {
				let origin: MultiLocation = match expected_origin.try_into() {
					Ok(o) if &o == origin => o,
					Ok(o) => {
						Self::deposit_event(Event::InvalidResponder(
							origin.clone(),
							query_id,
							Some(o),
						));
						return 0
					},
					_ => {
						Self::deposit_event(Event::InvalidResponder(
							origin.clone(),
							query_id,
							None,
						));
						// TODO #3735: Correct weight for this.
						return 0
					},
				};
				// TODO #3735: Check max_weight is correct.
				if !is_active {
					Queries::<T>::insert(
						query_id,
						QueryStatus::VersionNotifier {
							origin: origin.clone().into(),
							is_active: true,
						},
					);
				}
				// We're being notified of a version change.
				SupportedVersion::<T>::insert(
					XCM_VERSION,
					LatestVersionedMultiLocation(&origin),
					v,
				);
				Self::deposit_event(Event::SupportedVersionChanged(origin, v));
				0
			},
			(
				response,
				Some(QueryStatus::Pending { responder, maybe_notify, maybe_match_querier, .. }),
			) => {
				if let Some(match_querier) = maybe_match_querier {
					let match_querier = match MultiLocation::try_from(match_querier) {
						Ok(mq) => mq,
						Err(_) => {
							Self::deposit_event(Event::InvalidQuerierVersion(
								origin.clone(),
								query_id,
							));
							return 0
						},
					};
					if querier.map_or(true, |q| q != &match_querier) {
						Self::deposit_event(Event::InvalidQuerier(
							origin.clone(),
							query_id,
							match_querier,
							querier.cloned(),
						));
						return 0
					}
				}
				let responder = match MultiLocation::try_from(responder) {
					Ok(r) => r,
					Err(_) => {
						Self::deposit_event(Event::InvalidResponderVersion(
							origin.clone(),
							query_id,
						));
						return 0
					},
				};
				if origin != &responder {
					Self::deposit_event(Event::InvalidResponder(
						origin.clone(),
						query_id,
						Some(responder),
					));
					return 0
				}
				return match maybe_notify {
					Some((pallet_index, call_index)) => {
						// This is a bit horrible, but we happen to know that the `Call` will
						// be built by `(pallet_index: u8, call_index: u8, QueryId, Response)`.
						// So we just encode that and then re-encode to a real Call.
						let bare = (pallet_index, call_index, query_id, response);
						if let Ok(call) = bare.using_encoded(|mut bytes| {
							<T as Config>::RuntimeCall::decode(&mut bytes)
						}) {
							Queries::<T>::remove(query_id);
							let weight = call.get_dispatch_info().weight;
							if weight.ref_time() > max_weight {
								let e = Event::NotifyOverweight(
									query_id,
									pallet_index,
									call_index,
									weight,
									Weight::from_ref_time(max_weight),
								);
								Self::deposit_event(e);
								return 0
							}
							let dispatch_origin = Origin::Response(origin.clone()).into();
							match call.dispatch(dispatch_origin) {
								Ok(post_info) => {
									let e = Event::Notified(query_id, pallet_index, call_index);
									Self::deposit_event(e);
									post_info.actual_weight
								},
								Err(error_and_info) => {
									let e = Event::NotifyDispatchError(
										query_id,
										pallet_index,
										call_index,
									);
									Self::deposit_event(e);
									// Not much to do with the result as it is. It's up to the parachain to ensure that the
									// message makes sense.
									error_and_info.post_info.actual_weight
								},
							}
							.unwrap_or(weight)
							.ref_time()
						} else {
							let e = Event::NotifyDecodeFailed(query_id, pallet_index, call_index);
							Self::deposit_event(e);
							0
						}
					},
					None => {
						let e = Event::ResponseReady(query_id, response.clone());
						Self::deposit_event(e);
						let at = frame_system::Pallet::<T>::current_block_number();
						let response = response.into();
						Queries::<T>::insert(query_id, QueryStatus::Ready { response, at });
						0
					},
				}
			},
			_ => {
				Self::deposit_event(Event::UnexpectedResponse(origin.clone(), query_id));
				return 0
			},
		}
	}
}

/// Ensure that the origin `o` represents an XCM (`Transact`) origin.
///
/// Returns `Ok` with the location of the XCM sender or an `Err` otherwise.
pub fn ensure_xcm<OuterOrigin>(o: OuterOrigin) -> Result<MultiLocation, BadOrigin>
where
	OuterOrigin: Into<Result<Origin, OuterOrigin>>,
{
	match o.into() {
		Ok(Origin::Xcm(location)) => Ok(location),
		_ => Err(BadOrigin),
	}
}

/// Ensure that the origin `o` represents an XCM response origin.
///
/// Returns `Ok` with the location of the responder or an `Err` otherwise.
pub fn ensure_response<OuterOrigin>(o: OuterOrigin) -> Result<MultiLocation, BadOrigin>
where
	OuterOrigin: Into<Result<Origin, OuterOrigin>>,
{
	match o.into() {
		Ok(Origin::Response(location)) => Ok(location),
		_ => Err(BadOrigin),
	}
}

/// Filter for `MultiLocation` to find those which represent a strict majority approval of an identified
/// plurality.
///
/// May reasonably be used with `EnsureXcm`.
pub struct IsMajorityOfBody<Prefix, Body>(PhantomData<(Prefix, Body)>);
impl<Prefix: Get<MultiLocation>, Body: Get<BodyId>> Contains<MultiLocation>
	for IsMajorityOfBody<Prefix, Body>
{
	fn contains(l: &MultiLocation) -> bool {
		let maybe_suffix = l.match_and_split(&Prefix::get());
		matches!(maybe_suffix, Some(Plurality { id, part }) if id == &Body::get() && part.is_majority())
	}
}

/// `EnsureOrigin` implementation succeeding with a `MultiLocation` value to recognize and filter the
/// `Origin::Xcm` item.
pub struct EnsureXcm<F>(PhantomData<F>);
impl<O: OriginTrait + From<Origin>, F: Contains<MultiLocation>> EnsureOrigin<O> for EnsureXcm<F>
where
	O::PalletsOrigin: From<Origin> + TryInto<Origin, Error = O::PalletsOrigin>,
{
	type Success = MultiLocation;

	fn try_origin(outer: O) -> Result<Self::Success, O> {
		outer.try_with_caller(|caller| {
			caller.try_into().and_then(|o| match o {
				Origin::Xcm(location) if F::contains(&location) => Ok(location),
				Origin::Xcm(location) => Err(Origin::Xcm(location).into()),
				o => Err(o.into()),
			})
		})
	}

	#[cfg(feature = "runtime-benchmarks")]
	fn try_successful_origin() -> Result<O, ()> {
		Ok(O::from(Origin::Xcm(Here.into())))
	}
}

/// `EnsureOrigin` implementation succeeding with a `MultiLocation` value to recognize and filter
/// the `Origin::Response` item.
pub struct EnsureResponse<F>(PhantomData<F>);
impl<O: OriginTrait + From<Origin>, F: Contains<MultiLocation>> EnsureOrigin<O>
	for EnsureResponse<F>
where
	O::PalletsOrigin: From<Origin> + TryInto<Origin, Error = O::PalletsOrigin>,
{
	type Success = MultiLocation;

	fn try_origin(outer: O) -> Result<Self::Success, O> {
		outer.try_with_caller(|caller| {
			caller.try_into().and_then(|o| match o {
				Origin::Response(responder) => Ok(responder),
				o => Err(o.into()),
			})
		})
	}

	#[cfg(feature = "runtime-benchmarks")]
	fn try_successful_origin() -> Result<O, ()> {
		Ok(O::from(Origin::Response(Here.into())))
	}
}

/// A simple passthrough where we reuse the `MultiLocation`-typed XCM origin as the inner value of
/// this crate's `Origin::Xcm` value.
pub struct XcmPassthrough<RuntimeOrigin>(PhantomData<RuntimeOrigin>);
impl<RuntimeOrigin: From<crate::Origin>> ConvertOrigin<RuntimeOrigin>
	for XcmPassthrough<RuntimeOrigin>
{
	fn convert_origin(
		origin: impl Into<MultiLocation>,
		kind: OriginKind,
	) -> Result<RuntimeOrigin, MultiLocation> {
		let origin = origin.into();
		match kind {
			OriginKind::Xcm => Ok(crate::Origin::Xcm(origin).into()),
			_ => Err(origin),
		}
	}
}<|MERGE_RESOLUTION|>--- conflicted
+++ resolved
@@ -35,8 +35,7 @@
 	RuntimeDebug,
 };
 use sp_std::{boxed::Box, marker::PhantomData, prelude::*, result::Result, vec};
-<<<<<<< HEAD
-use xcm::{latest::QueryResponseInfo, prelude::*};
+use xcm::{latest::{QueryResponseInfo, Weight as XcmWeight}, prelude::*};
 use xcm_executor::traits::{Convert, ConvertOrigin};
 
 use frame_support::{
@@ -46,12 +45,6 @@
 	PalletId,
 };
 use frame_system::pallet_prelude::*;
-=======
-use xcm::{latest::Weight as XcmWeight, prelude::*};
-use xcm_executor::traits::ConvertOrigin;
-
-use frame_support::PalletId;
->>>>>>> 3d6b5634
 pub use pallet::*;
 use xcm_executor::{
 	traits::{
@@ -785,14 +778,9 @@
 			let outcome = T::XcmExecutor::execute_xcm_in_credit(
 				origin_location,
 				message,
-<<<<<<< HEAD
 				hash,
 				max_weight.ref_time(),
 				max_weight.ref_time(),
-=======
-				max_weight,
-				max_weight,
->>>>>>> 3d6b5634
 			);
 			let result = Ok(Some(outcome.weight_used().saturating_add(100_000_000)).into());
 			Self::deposit_event(Event::Attempted(outcome));
