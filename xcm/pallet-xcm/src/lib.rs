// Copyright 2020-2021 Parity Technologies (UK) Ltd.
// This file is part of Polkadot.

// Polkadot is free software: you can redistribute it and/or modify
// it under the terms of the GNU General Public License as published by
// the Free Software Foundation, either version 3 of the License, or
// (at your option) any later version.

// Polkadot is distributed in the hope that it will be useful,
// but WITHOUT ANY WARRANTY; without even the implied warranty of
// MERCHANTABILITY or FITNESS FOR A PARTICULAR PURPOSE.  See the
// GNU General Public License for more details.

// You should have received a copy of the GNU General Public License
// along with Polkadot.  If not, see <http://www.gnu.org/licenses/>.

//! Pallet to handle XCM messages.

#![cfg_attr(not(feature = "std"), no_std)]

#[cfg(test)]
mod mock;
#[cfg(test)]
mod tests;

use codec::{Decode, Encode, EncodeLike};
use frame_support::traits::{
	Contains, ContainsPair, Currency, Defensive, EnsureOrigin, Get, LockableCurrency, OriginTrait,
};
use scale_info::TypeInfo;
use sp_runtime::{
	traits::{BadOrigin, Saturating, Zero},
	RuntimeDebug,
};
use sp_std::{
	boxed::Box,
	convert::{TryFrom, TryInto},
	marker::PhantomData,
	prelude::*,
	result::Result,
	vec,
};
use xcm::{latest::QueryResponseInfo, prelude::*};
use xcm_executor::traits::{Convert, ConvertOrigin};

use frame_support::{
	dispatch::{Dispatchable, GetDispatchInfo},
	pallet_prelude::*,
	traits::WithdrawReasons,
	PalletId,
};
use frame_system::pallet_prelude::*;
pub use pallet::*;
use sp_runtime::traits::{AccountIdConversion, BlakeTwo256, BlockNumberProvider, Hash};
use xcm_executor::{
	traits::{
<<<<<<< HEAD
		CheckSuspension, ClaimAssets, DropAssets, MatchesFungible, OnResponse, UniversalLocation,
		VersionChangeNotifier, WeightBounds,
=======
		ClaimAssets, DropAssets, MatchesFungible, OnResponse, VersionChangeNotifier, WeightBounds,
>>>>>>> 0e27b186
	},
	Assets,
};

#[frame_support::pallet]
pub mod pallet {
	use super::*;
	use frame_support::{
		dispatch::{Dispatchable, GetDispatchInfo, PostDispatchInfo},
		parameter_types,
	};
	use frame_system::Config as SysConfig;
	use sp_core::H256;
	use xcm_executor::traits::{MatchesFungible, WeightBounds};

	parameter_types! {
		/// An implementation of `Get<u32>` which just returns the latest XCM version which we can
		/// support.
		pub const CurrentXcmVersion: u32 = XCM_VERSION;
	}

	#[pallet::pallet]
	#[pallet::generate_store(pub(super) trait Store)]
	#[pallet::without_storage_info]
	pub struct Pallet<T>(_);

	pub type BalanceOf<T> =
		<<T as Config>::Currency as Currency<<T as frame_system::Config>::AccountId>>::Balance;

	#[pallet::config]
	/// The module configuration trait.
	pub trait Config: frame_system::Config {
		/// The overarching event type.
		type Event: From<Event<Self>> + IsType<<Self as frame_system::Config>::Event>;

		/// A lockable currency.
		// TODO: We should really use a trait which can handle multiple currencies.
		type Currency: LockableCurrency<Self::AccountId, Moment = Self::BlockNumber>;

		/// The `MultiAsset` matcher for `Currency`.
		type CurrencyMatcher: MatchesFungible<BalanceOf<Self>>;

		/// Required origin for sending XCM messages. If successful, it resolves to `MultiLocation`
		/// which exists as an interior location within this chain's XCM context.
		type SendXcmOrigin: EnsureOrigin<<Self as SysConfig>::Origin, Success = MultiLocation>;

		/// The type used to actually dispatch an XCM to its destination.
		type XcmRouter: SendXcm;

		/// Required origin for executing XCM messages, including the teleport functionality. If successful,
		/// then it resolves to `MultiLocation` which exists as an interior location within this chain's XCM
		/// context.
		type ExecuteXcmOrigin: EnsureOrigin<<Self as SysConfig>::Origin, Success = MultiLocation>;

		/// Our XCM filter which messages to be executed using `XcmExecutor` must pass.
		type XcmExecuteFilter: Contains<(MultiLocation, Xcm<<Self as SysConfig>::Call>)>;

		/// Something to execute an XCM message.
		type XcmExecutor: ExecuteXcm<<Self as SysConfig>::Call>;

		/// Our XCM filter which messages to be teleported using the dedicated extrinsic must pass.
		type XcmTeleportFilter: Contains<(MultiLocation, Vec<MultiAsset>)>;

		/// Our XCM filter which messages to be reserve-transferred using the dedicated extrinsic must pass.
		type XcmReserveTransferFilter: Contains<(MultiLocation, Vec<MultiAsset>)>;

		/// Means of measuring the weight consumed by an XCM message locally.
		type Weigher: WeightBounds<<Self as SysConfig>::Call>;

		/// This chain's Universal Location.
		type UniversalLocation: Get<InteriorMultiLocation>;

		/// The outer `Origin` type.
		type Origin: From<Origin> + From<<Self as SysConfig>::Origin>;

		/// The outer `Call` type.
		type Call: Parameter
			+ GetDispatchInfo
			+ IsType<<Self as frame_system::Config>::Call>
			+ Dispatchable<Origin = <Self as Config>::Origin, PostInfo = PostDispatchInfo>;

		const VERSION_DISCOVERY_QUEUE_SIZE: u32;

		/// The latest supported version that we advertise. Generally just set it to
		/// `pallet_xcm::CurrentXcmVersion`.
		type AdvertisedXcmVersion: Get<XcmVersion>;

		/// The assets which we consider a given origin is trusted if they claim to have placed a
		/// lock.
		type TrustedLockers: ContainsPair<MultiLocation, MultiAsset>;

		/// How to get an `AccountId` value from a `MultiLocation`, useful for handling asset locks.
		type SovereignAccountOf: Convert<MultiLocation, Self::AccountId>;

		/// The maximum number of local XCM locks that a single account may have.
		type MaxLockers: Get<u32>;
	}

	#[pallet::event]
	#[pallet::generate_deposit(pub(super) fn deposit_event)]
	pub enum Event<T: Config> {
		/// Execution of an XCM message was attempted.
		///
		/// \[ outcome \]
		Attempted(xcm::latest::Outcome),
		/// A XCM message was sent.
		///
		/// \[ origin, destination, message \]
		Sent(MultiLocation, MultiLocation, Xcm<()>),
		/// Query response received which does not match a registered query. This may be because a
		/// matching query was never registered, it may be because it is a duplicate response, or
		/// because the query timed out.
		///
		/// \[ origin location, id \]
		UnexpectedResponse(MultiLocation, QueryId),
		/// Query response has been received and is ready for taking with `take_response`. There is
		/// no registered notification call.
		///
		/// \[ id, response \]
		ResponseReady(QueryId, Response),
		/// Query response has been received and query is removed. The registered notification has
		/// been dispatched and executed successfully.
		///
		/// \[ id, pallet index, call index \]
		Notified(QueryId, u8, u8),
		/// Query response has been received and query is removed. The registered notification could
		/// not be dispatched because the dispatch weight is greater than the maximum weight
		/// originally budgeted by this runtime for the query result.
		///
		/// \[ id, pallet index, call index, actual weight, max budgeted weight \]
		NotifyOverweight(QueryId, u8, u8, Weight, Weight),
		/// Query response has been received and query is removed. There was a general error with
		/// dispatching the notification call.
		///
		/// \[ id, pallet index, call index \]
		NotifyDispatchError(QueryId, u8, u8),
		/// Query response has been received and query is removed. The dispatch was unable to be
		/// decoded into a `Call`; this might be due to dispatch function having a signature which
		/// is not `(origin, QueryId, Response)`.
		///
		/// \[ id, pallet index, call index \]
		NotifyDecodeFailed(QueryId, u8, u8),
		/// Expected query response has been received but the origin location of the response does
		/// not match that expected. The query remains registered for a later, valid, response to
		/// be received and acted upon.
		///
		/// \[ origin location, id, expected location \]
		InvalidResponder(MultiLocation, QueryId, Option<MultiLocation>),
		/// Expected query response has been received but the expected origin location placed in
		/// storage by this runtime previously cannot be decoded. The query remains registered.
		///
		/// This is unexpected (since a location placed in storage in a previously executing
		/// runtime should be readable prior to query timeout) and dangerous since the possibly
		/// valid response will be dropped. Manual governance intervention is probably going to be
		/// needed.
		///
		/// \[ origin location, id \]
		InvalidResponderVersion(MultiLocation, QueryId),
		/// Received query response has been read and removed.
		///
		/// \[ id \]
		ResponseTaken(QueryId),
		/// Some assets have been placed in an asset trap.
		///
		/// \[ hash, origin, assets \]
		AssetsTrapped(H256, MultiLocation, VersionedMultiAssets),
		/// An XCM version change notification message has been attempted to be sent.
		///
		/// The cost of sending it (borne by the chain) is included.
		///
		/// \[ destination, result, cost \]
		VersionChangeNotified(MultiLocation, XcmVersion, MultiAssets),
		/// The supported version of a location has been changed. This might be through an
		/// automatic notification or a manual intervention.
		///
		/// \[ location, XCM version \]
		SupportedVersionChanged(MultiLocation, XcmVersion),
		/// A given location which had a version change subscription was dropped owing to an error
		/// sending the notification to it.
		///
		/// \[ location, query ID, error \]
		NotifyTargetSendFail(MultiLocation, QueryId, XcmError),
		/// A given location which had a version change subscription was dropped owing to an error
		/// migrating the location to our new XCM format.
		///
		/// \[ location, query ID \]
		NotifyTargetMigrationFail(VersionedMultiLocation, QueryId),
		/// Expected query response has been received but the expected querier location placed in
		/// storage by this runtime previously cannot be decoded. The query remains registered.
		///
		/// This is unexpected (since a location placed in storage in a previously executing
		/// runtime should be readable prior to query timeout) and dangerous since the possibly
		/// valid response will be dropped. Manual governance intervention is probably going to be
		/// needed.
		///
		/// \[ origin location, id \]
		InvalidQuerierVersion(MultiLocation, QueryId),
		/// Expected query response has been received but the querier location of the response does
		/// not match the expected. The query remains registered for a later, valid, response to
		/// be received and acted upon.
		///
		/// \[ origin location, id, expected querier, maybe actual querier \]
		InvalidQuerier(MultiLocation, QueryId, MultiLocation, Option<MultiLocation>),
		/// A remote has requested XCM version change notification from us and we have honored it.
		/// A version information message is sent to them and its cost is included.
		///
		/// \[ destination location, cost \]
		VersionNotifyStarted(MultiLocation, MultiAssets),
		/// We have requested that a remote chain sends us XCM version change notifications.
		///
		/// \[ destination location, cost \]
		VersionNotifyRequested(MultiLocation, MultiAssets),
		/// We have requested that a remote chain stops sending us XCM version change notifications.
		///
		/// \[ destination location, cost \]
		VersionNotifyUnrequested(MultiLocation, MultiAssets),
		/// Fees were paid from a location for an operation (often for using `SendXcm`).
		///
		/// \[ paying location, fees \]
		FeesPaid(MultiLocation, MultiAssets),
	}

	#[pallet::origin]
	#[derive(PartialEq, Eq, Clone, Encode, Decode, RuntimeDebug, TypeInfo)]
	pub enum Origin {
		/// It comes from somewhere in the XCM space wanting to transact.
		Xcm(MultiLocation),
		/// It comes as an expected response from an XCM location.
		Response(MultiLocation),
	}
	impl From<MultiLocation> for Origin {
		fn from(location: MultiLocation) -> Origin {
			Origin::Xcm(location)
		}
	}

	#[pallet::error]
	pub enum Error<T> {
		/// The desired destination was unreachable, generally because there is a no way of routing
		/// to it.
		Unreachable,
		/// There was some other issue (i.e. not to do with routing) in sending the message. Perhaps
		/// a lack of space for buffering the message.
		SendFailure,
		/// The message execution fails the filter.
		Filtered,
		/// The message's weight could not be determined.
		UnweighableMessage,
		/// The destination `MultiLocation` provided cannot be inverted.
		DestinationNotInvertible,
		/// The assets to be sent are empty.
		Empty,
		/// Could not re-anchor the assets to declare the fees for the destination chain.
		CannotReanchor,
		/// Too many assets have been attempted for transfer.
		TooManyAssets,
		/// Origin is invalid for sending.
		InvalidOrigin,
		/// The version of the `Versioned` value used is not able to be interpreted.
		BadVersion,
		/// The given location could not be used (e.g. because it cannot be expressed in the
		/// desired version of XCM).
		BadLocation,
		/// The referenced subscription could not be found.
		NoSubscription,
		/// The location is invalid since it already has a subscription from us.
		AlreadySubscribed,
		/// Invalid asset for the operation.
		InvalidAsset,
		/// The owner does not own (all) of the asset that they wish to do the operation on.
		LowBalance,
		/// The asset owner has too many locks on the asset.
		TooManyLocks,
		/// The given account is not an identifiable sovereign account for any location.
		AccountNotSovereign,
		/// The operation required fees to be paid which the initiator could not meet.
		FeesNotMet,
		/// A remote lock with the corresponding data could not be found.
		LockNotFound,
		/// The unlock operation cannot succeed because there are still users of the lock.
		InUse,
	}

	impl<T: Config> From<SendError> for Error<T> {
		fn from(e: SendError) -> Self {
			match e {
				SendError::Fees => Error::<T>::FeesNotMet,
				SendError::NotApplicable => Error::<T>::Unreachable,
				_ => Error::<T>::SendFailure,
			}
		}
	}

	/// The status of a query.
	#[derive(Clone, Eq, PartialEq, Encode, Decode, RuntimeDebug, TypeInfo)]
	pub enum QueryStatus<BlockNumber> {
		/// The query was sent but no response has yet been received.
		Pending {
			/// The `QueryResponse` XCM must have this origin to be considered a reply for this
			/// query.
			responder: VersionedMultiLocation,
			/// The `QueryResponse` XCM must have this value as the `querier` field to be
			/// considered a reply for this query. If `None` then the querier is ignored.
			maybe_match_querier: Option<VersionedMultiLocation>,
			maybe_notify: Option<(u8, u8)>,
			timeout: BlockNumber,
		},
		/// The query is for an ongoing version notification subscription.
		VersionNotifier { origin: VersionedMultiLocation, is_active: bool },
		/// A response has been received.
		Ready { response: VersionedResponse, at: BlockNumber },
	}

	#[derive(Copy, Clone)]
	pub(crate) struct LatestVersionedMultiLocation<'a>(pub(crate) &'a MultiLocation);
	impl<'a> EncodeLike<VersionedMultiLocation> for LatestVersionedMultiLocation<'a> {}
	impl<'a> Encode for LatestVersionedMultiLocation<'a> {
		fn encode(&self) -> Vec<u8> {
			let mut r = VersionedMultiLocation::from(MultiLocation::default()).encode();
			r.truncate(1);
			self.0.using_encoded(|d| r.extend_from_slice(d));
			r
		}
	}

	#[derive(Clone, Encode, Decode, Eq, PartialEq, Ord, PartialOrd, TypeInfo)]
	pub enum VersionMigrationStage {
		MigrateSupportedVersion,
		MigrateVersionNotifiers,
		NotifyCurrentTargets(Option<Vec<u8>>),
		MigrateAndNotifyOldTargets,
	}

	impl Default for VersionMigrationStage {
		fn default() -> Self {
			Self::MigrateSupportedVersion
		}
	}

	/// The latest available query index.
	#[pallet::storage]
	pub(super) type QueryCounter<T: Config> = StorageValue<_, QueryId, ValueQuery>;

	/// The ongoing queries.
	#[pallet::storage]
	#[pallet::getter(fn query)]
	pub(super) type Queries<T: Config> =
		StorageMap<_, Blake2_128Concat, QueryId, QueryStatus<T::BlockNumber>, OptionQuery>;

	/// The existing asset traps.
	///
	/// Key is the blake2 256 hash of (origin, versioned `MultiAssets`) pair. Value is the number of
	/// times this pair has been trapped (usually just 1 if it exists at all).
	#[pallet::storage]
	#[pallet::getter(fn asset_trap)]
	pub(super) type AssetTraps<T: Config> = StorageMap<_, Identity, H256, u32, ValueQuery>;

	/// Default version to encode XCM when latest version of destination is unknown. If `None`,
	/// then the destinations whose XCM version is unknown are considered unreachable.
	#[pallet::storage]
	pub(super) type SafeXcmVersion<T: Config> = StorageValue<_, XcmVersion, OptionQuery>;

	/// The Latest versions that we know various locations support.
	#[pallet::storage]
	pub(super) type SupportedVersion<T: Config> = StorageDoubleMap<
		_,
		Twox64Concat,
		XcmVersion,
		Blake2_128Concat,
		VersionedMultiLocation,
		XcmVersion,
		OptionQuery,
	>;

	/// All locations that we have requested version notifications from.
	#[pallet::storage]
	pub(super) type VersionNotifiers<T: Config> = StorageDoubleMap<
		_,
		Twox64Concat,
		XcmVersion,
		Blake2_128Concat,
		VersionedMultiLocation,
		QueryId,
		OptionQuery,
	>;

	/// The target locations that are subscribed to our version changes, as well as the most recent
	/// of our versions we informed them of.
	#[pallet::storage]
	pub(super) type VersionNotifyTargets<T: Config> = StorageDoubleMap<
		_,
		Twox64Concat,
		XcmVersion,
		Blake2_128Concat,
		VersionedMultiLocation,
		(QueryId, u64, XcmVersion),
		OptionQuery,
	>;

	pub struct VersionDiscoveryQueueSize<T>(PhantomData<T>);
	impl<T: Config> Get<u32> for VersionDiscoveryQueueSize<T> {
		fn get() -> u32 {
			T::VERSION_DISCOVERY_QUEUE_SIZE
		}
	}

	/// Destinations whose latest XCM version we would like to know. Duplicates not allowed, and
	/// the `u32` counter is the number of times that a send to the destination has been attempted,
	/// which is used as a prioritization.
	#[pallet::storage]
	pub(super) type VersionDiscoveryQueue<T: Config> = StorageValue<
		_,
		BoundedVec<(VersionedMultiLocation, u32), VersionDiscoveryQueueSize<T>>,
		ValueQuery,
	>;

	/// The current migration's stage, if any.
	#[pallet::storage]
	pub(super) type CurrentMigration<T: Config> =
		StorageValue<_, VersionMigrationStage, OptionQuery>;

	#[derive(Clone, Encode, Decode, Eq, PartialEq, Ord, PartialOrd, TypeInfo, MaxEncodedLen)]
	pub struct RemoteLockedFungibleRecord {
		pub amount: u128,
		pub owner: VersionedMultiLocation,
		pub locker: VersionedMultiLocation,
		pub users: u32,
	}

	/// Fungible assets which we know are locked on a remote chain.
	#[pallet::storage]
	pub(super) type RemoteLockedFungibles<T: Config> = StorageNMap<
		_,
		(
			NMapKey<Twox64Concat, XcmVersion>,
			NMapKey<Blake2_128Concat, T::AccountId>,
			NMapKey<Blake2_128Concat, VersionedAssetId>,
		),
		RemoteLockedFungibleRecord,
		OptionQuery,
	>;

	/// Fungible assets which we know are locked on this chain.
	#[pallet::storage]
	pub(super) type LockedFungibles<T: Config> = StorageMap<
		_,
		Blake2_128Concat,
		T::AccountId,
		BoundedVec<(BalanceOf<T>, VersionedMultiLocation), T::MaxLockers>,
		OptionQuery,
	>;

	/// Global suspension state of the XCM executor.
	#[pallet::storage]
	#[pallet::getter(fn suspended)]
	pub(super) type XcmExecutionSuspended<T: Config> = StorageValue<_, bool, ValueQuery>;

	#[pallet::genesis_config]
	pub struct GenesisConfig {
		/// The default version to encode outgoing XCM messages with.
		pub safe_xcm_version: Option<XcmVersion>,
	}

	#[cfg(feature = "std")]
	impl Default for GenesisConfig {
		fn default() -> Self {
			Self { safe_xcm_version: Some(XCM_VERSION) }
		}
	}

	#[pallet::genesis_build]
	impl<T: Config> GenesisBuild<T> for GenesisConfig {
		fn build(&self) {
			SafeXcmVersion::<T>::set(self.safe_xcm_version);
		}
	}

	#[pallet::hooks]
	impl<T: Config> Hooks<BlockNumberFor<T>> for Pallet<T> {
		fn on_initialize(_n: BlockNumberFor<T>) -> Weight {
			let mut weight_used = 0;
			if let Some(migration) = CurrentMigration::<T>::get() {
				// Consume 10% of block at most
				let max_weight = T::BlockWeights::get().max_block / 10;
				let (w, maybe_migration) = Self::check_xcm_version_change(migration, max_weight);
				CurrentMigration::<T>::set(maybe_migration);
				weight_used.saturating_accrue(w);
			}

			// Here we aim to get one successful version negotiation request sent per block, ordered
			// by the destinations being most sent to.
			let mut q = VersionDiscoveryQueue::<T>::take().into_inner();
			// TODO: correct weights.
			weight_used += T::DbWeight::get().read + T::DbWeight::get().write;
			q.sort_by_key(|i| i.1);
			while let Some((versioned_dest, _)) = q.pop() {
				if let Ok(dest) = MultiLocation::try_from(versioned_dest) {
					if Self::request_version_notify(dest).is_ok() {
						// TODO: correct weights.
						weight_used += T::DbWeight::get().read + T::DbWeight::get().write;
						break
					}
				}
			}
			// Should never fail since we only removed items. But better safe than panicking as it's
			// way better to drop the queue than panic on initialize.
			if let Ok(q) = BoundedVec::try_from(q) {
				VersionDiscoveryQueue::<T>::put(q);
			}
			weight_used
		}
		fn on_runtime_upgrade() -> Weight {
			// Start a migration (this happens before on_initialize so it'll happen later in this
			// block, which should be good enough)...
			CurrentMigration::<T>::put(VersionMigrationStage::default());
			T::DbWeight::get().write
		}
	}

	pub mod migrations {
		use super::*;
		use frame_support::traits::{PalletInfoAccess, StorageVersion};

		#[derive(Clone, Eq, PartialEq, Encode, Decode, RuntimeDebug, TypeInfo)]
		enum QueryStatusV0<BlockNumber> {
			Pending {
				responder: VersionedMultiLocation,
				maybe_notify: Option<(u8, u8)>,
				timeout: BlockNumber,
			},
			VersionNotifier {
				origin: VersionedMultiLocation,
				is_active: bool,
			},
			Ready {
				response: VersionedResponse,
				at: BlockNumber,
			},
		}
		impl<B> From<QueryStatusV0<B>> for QueryStatus<B> {
			fn from(old: QueryStatusV0<B>) -> Self {
				use QueryStatusV0::*;
				match old {
					Pending { responder, maybe_notify, timeout } => QueryStatus::Pending {
						responder,
						maybe_notify,
						timeout,
						maybe_match_querier: Some(MultiLocation::here().into()),
					},
					VersionNotifier { origin, is_active } =>
						QueryStatus::VersionNotifier { origin, is_active },
					Ready { response, at } => QueryStatus::Ready { response, at },
				}
			}
		}

		pub fn migrate_to_v1<T: Config, P: GetStorageVersion + PalletInfoAccess>(
		) -> frame_support::weights::Weight {
			let on_chain_storage_version = <P as GetStorageVersion>::on_chain_storage_version();
			log::info!(
				target: "runtime::xcm",
				"Running migration storage v1 for xcm with storage version {:?}",
				on_chain_storage_version,
			);

			if on_chain_storage_version < 1 {
				let mut count = 0;
				Queries::<T>::translate::<QueryStatusV0<T::BlockNumber>, _>(|_key, value| {
					count += 1;
					Some(value.into())
				});
				StorageVersion::new(1).put::<P>();
				log::info!(
					target: "runtime::xcm",
					"Running migration storage v1 for xcm with storage version {:?} was complete",
					on_chain_storage_version,
				);
				// calculate and return migration weights
				T::DbWeight::get().reads_writes(count as Weight + 1, count as Weight + 1)
			} else {
				log::warn!(
					target: "runtime::xcm",
					"Attempted to apply migration to v1 but failed because storage version is {:?}",
					on_chain_storage_version,
				);
				T::DbWeight::get().reads(1)
			}
		}
	}

	#[pallet::call]
	impl<T: Config> Pallet<T> {
		#[pallet::weight(100_000_000)]
		pub fn send(
			origin: OriginFor<T>,
			dest: Box<VersionedMultiLocation>,
			message: Box<VersionedXcm<()>>,
		) -> DispatchResult {
			let origin_location = T::SendXcmOrigin::ensure_origin(origin)?;
			let interior: Junctions =
				origin_location.clone().try_into().map_err(|_| Error::<T>::InvalidOrigin)?;
			let dest = MultiLocation::try_from(*dest).map_err(|()| Error::<T>::BadVersion)?;
			let message: Xcm<()> = (*message).try_into().map_err(|()| Error::<T>::BadVersion)?;

			Self::send_xcm(interior, dest.clone(), message.clone()).map_err(Error::<T>::from)?;
			Self::deposit_event(Event::Sent(origin_location, dest, message));
			Ok(())
		}

		/// Teleport some assets from the local chain to some destination chain.
		///
		/// Fee payment on the destination side is made from the asset in the `assets` vector of
		/// index `fee_asset_item`. The weight limit for fees is not provided and thus is unlimited,
		/// with all fees taken as needed from the asset.
		///
		/// - `origin`: Must be capable of withdrawing the `assets` and executing XCM.
		/// - `dest`: Destination context for the assets. Will typically be `X2(Parent, Parachain(..))` to send
		///   from parachain to parachain, or `X1(Parachain(..))` to send from relay to parachain.
		/// - `beneficiary`: A beneficiary location for the assets in the context of `dest`. Will generally be
		///   an `AccountId32` value.
		/// - `assets`: The assets to be withdrawn. The first item should be the currency used to to pay the fee on the
		///   `dest` side. May not be empty.
		/// - `fee_asset_item`: The index into `assets` of the item which should be used to pay
		///   fees.
		#[pallet::weight({
			let maybe_assets: Result<MultiAssets, ()> = (*assets.clone()).try_into();
			let maybe_dest: Result<MultiLocation, ()> = (*dest.clone()).try_into();
			match (maybe_assets, maybe_dest) {
				(Ok(assets), Ok(dest)) => {
					use sp_std::vec;
					let count = assets.len() as u32;
					let mut message = Xcm(vec![
						WithdrawAsset(assets),
						InitiateTeleport {
							assets: Wild(AllCounted(count)),
							dest,
							xcm: Xcm(vec![]),
						},
					]);
					T::Weigher::weight(&mut message).map_or(Weight::max_value(), |w| 100_000_000 + w)
				},
				_ => Weight::max_value(),
			}
		})]
		pub fn teleport_assets(
			origin: OriginFor<T>,
			dest: Box<VersionedMultiLocation>,
			beneficiary: Box<VersionedMultiLocation>,
			assets: Box<VersionedMultiAssets>,
			fee_asset_item: u32,
		) -> DispatchResult {
			Self::do_teleport_assets(origin, dest, beneficiary, assets, fee_asset_item, None)
		}

		/// Transfer some assets from the local chain to the sovereign account of a destination
		/// chain and forward a notification XCM.
		///
		/// Fee payment on the destination side is made from the asset in the `assets` vector of
		/// index `fee_asset_item`. The weight limit for fees is not provided and thus is unlimited,
		/// with all fees taken as needed from the asset.
		///
		/// - `origin`: Must be capable of withdrawing the `assets` and executing XCM.
		/// - `dest`: Destination context for the assets. Will typically be `X2(Parent, Parachain(..))` to send
		///   from parachain to parachain, or `X1(Parachain(..))` to send from relay to parachain.
		/// - `beneficiary`: A beneficiary location for the assets in the context of `dest`. Will generally be
		///   an `AccountId32` value.
		/// - `assets`: The assets to be withdrawn. This should include the assets used to pay the fee on the
		///   `dest` side.
		/// - `fee_asset_item`: The index into `assets` of the item which should be used to pay
		///   fees.
		#[pallet::weight({
			match ((*assets.clone()).try_into(), (*dest.clone()).try_into()) {
				(Ok(assets), Ok(dest)) => {
					use sp_std::vec;
					let mut message = Xcm(vec![
						TransferReserveAsset { assets, dest, xcm: Xcm(vec![]) }
					]);
					T::Weigher::weight(&mut message).map_or(Weight::max_value(), |w| 100_000_000 + w)
				},
				_ => Weight::max_value(),
			}
		})]
		pub fn reserve_transfer_assets(
			origin: OriginFor<T>,
			dest: Box<VersionedMultiLocation>,
			beneficiary: Box<VersionedMultiLocation>,
			assets: Box<VersionedMultiAssets>,
			fee_asset_item: u32,
		) -> DispatchResult {
			Self::do_reserve_transfer_assets(
				origin,
				dest,
				beneficiary,
				assets,
				fee_asset_item,
				None,
			)
		}

		/// Execute an XCM message from a local, signed, origin.
		///
		/// An event is deposited indicating whether `msg` could be executed completely or only
		/// partially.
		///
		/// No more than `max_weight` will be used in its attempted execution. If this is less than the
		/// maximum amount of weight that the message could take to be executed, then no execution
		/// attempt will be made.
		///
		/// NOTE: A successful return to this does *not* imply that the `msg` was executed successfully
		/// to completion; only that *some* of it was executed.
		#[pallet::weight(max_weight.saturating_add(100_000_000u64))]
		pub fn execute(
			origin: OriginFor<T>,
			message: Box<VersionedXcm<<T as SysConfig>::Call>>,
			max_weight: Weight,
		) -> DispatchResultWithPostInfo {
			let origin_location = T::ExecuteXcmOrigin::ensure_origin(origin)?;
			let hash = message.using_encoded(sp_io::hashing::blake2_256);
			let message = (*message).try_into().map_err(|()| Error::<T>::BadVersion)?;
			let value = (origin_location, message);
			ensure!(T::XcmExecuteFilter::contains(&value), Error::<T>::Filtered);
			let (origin_location, message) = value;
			let outcome = T::XcmExecutor::execute_xcm_in_credit(
				origin_location,
				message,
				hash,
				max_weight,
				max_weight,
			);
			let result = Ok(Some(outcome.weight_used().saturating_add(100_000_000)).into());
			Self::deposit_event(Event::Attempted(outcome));
			result
		}

		/// Extoll that a particular destination can be communicated with through a particular
		/// version of XCM.
		///
		/// - `origin`: Must be Root.
		/// - `location`: The destination that is being described.
		/// - `xcm_version`: The latest version of XCM that `location` supports.
		#[pallet::weight(100_000_000u64)]
		pub fn force_xcm_version(
			origin: OriginFor<T>,
			location: Box<MultiLocation>,
			xcm_version: XcmVersion,
		) -> DispatchResult {
			ensure_root(origin)?;
			let location = *location;
			SupportedVersion::<T>::insert(
				XCM_VERSION,
				LatestVersionedMultiLocation(&location),
				xcm_version,
			);
			Self::deposit_event(Event::SupportedVersionChanged(location, xcm_version));
			Ok(())
		}

		/// Set a safe XCM version (the version that XCM should be encoded with if the most recent
		/// version a destination can accept is unknown).
		///
		/// - `origin`: Must be Root.
		/// - `maybe_xcm_version`: The default XCM encoding version, or `None` to disable.
		#[pallet::weight(100_000_000u64)]
		pub fn force_default_xcm_version(
			origin: OriginFor<T>,
			maybe_xcm_version: Option<XcmVersion>,
		) -> DispatchResult {
			ensure_root(origin)?;
			SafeXcmVersion::<T>::set(maybe_xcm_version);
			Ok(())
		}

		/// Ask a location to notify us regarding their XCM version and any changes to it.
		///
		/// - `origin`: Must be Root.
		/// - `location`: The location to which we should subscribe for XCM version notifications.
		#[pallet::weight(100_000_000u64)]
		pub fn force_subscribe_version_notify(
			origin: OriginFor<T>,
			location: Box<VersionedMultiLocation>,
		) -> DispatchResult {
			ensure_root(origin)?;
			let location: MultiLocation =
				(*location).try_into().map_err(|()| Error::<T>::BadLocation)?;
			Self::request_version_notify(location).map_err(|e| {
				match e {
					XcmError::InvalidLocation => Error::<T>::AlreadySubscribed,
					_ => Error::<T>::InvalidOrigin,
				}
				.into()
			})
		}

		/// Require that a particular destination should no longer notify us regarding any XCM
		/// version changes.
		///
		/// - `origin`: Must be Root.
		/// - `location`: The location to which we are currently subscribed for XCM version
		///   notifications which we no longer desire.
		#[pallet::weight(100_000_000u64)]
		pub fn force_unsubscribe_version_notify(
			origin: OriginFor<T>,
			location: Box<VersionedMultiLocation>,
		) -> DispatchResult {
			ensure_root(origin)?;
			let location: MultiLocation =
				(*location).try_into().map_err(|()| Error::<T>::BadLocation)?;
			Self::unrequest_version_notify(location).map_err(|e| {
				match e {
					XcmError::InvalidLocation => Error::<T>::NoSubscription,
					_ => Error::<T>::InvalidOrigin,
				}
				.into()
			})
		}

<<<<<<< HEAD
		/// Set or unset the global suspension state of the XCM executor.
		///
		/// - `origin`: Must be Root.
		/// - `suspended`: `true` to suspend, `false` to resume.
		#[pallet::weight(100_000_000u64)]
		pub fn force_suspension(origin: OriginFor<T>, suspended: bool) -> DispatchResult {
			ensure_root(origin)?;
			XcmExecutionSuspended::<T>::set(suspended);
			Ok(())
		}

		/// Transfer some assets from the local chain to the sovereign account of a destination chain and forward
		/// a notification XCM.
=======
		/// Transfer some assets from the local chain to the sovereign account of a destination
		/// chain and forward a notification XCM.
>>>>>>> 0e27b186
		///
		/// Fee payment on the destination side is made from the asset in the `assets` vector of
		/// index `fee_asset_item`, up to enough to pay for `weight_limit` of weight. If more weight
		/// is needed than `weight_limit`, then the operation will fail and the assets send may be
		/// at risk.
		///
		/// - `origin`: Must be capable of withdrawing the `assets` and executing XCM.
		/// - `dest`: Destination context for the assets. Will typically be `X2(Parent, Parachain(..))` to send
		///   from parachain to parachain, or `X1(Parachain(..))` to send from relay to parachain.
		/// - `beneficiary`: A beneficiary location for the assets in the context of `dest`. Will generally be
		///   an `AccountId32` value.
		/// - `assets`: The assets to be withdrawn. This should include the assets used to pay the fee on the
		///   `dest` side.
		/// - `fee_asset_item`: The index into `assets` of the item which should be used to pay
		///   fees.
		/// - `weight_limit`: The remote-side weight limit, if any, for the XCM fee purchase.
		#[pallet::weight({
			match ((*assets.clone()).try_into(), (*dest.clone()).try_into()) {
				(Ok(assets), Ok(dest)) => {
					use sp_std::vec;
					let mut message = Xcm(vec![
						TransferReserveAsset { assets, dest, xcm: Xcm(vec![]) }
					]);
					T::Weigher::weight(&mut message).map_or(Weight::max_value(), |w| 100_000_000 + w)
				},
				_ => Weight::max_value(),
			}
		})]
		pub fn limited_reserve_transfer_assets(
			origin: OriginFor<T>,
			dest: Box<VersionedMultiLocation>,
			beneficiary: Box<VersionedMultiLocation>,
			assets: Box<VersionedMultiAssets>,
			fee_asset_item: u32,
			weight_limit: WeightLimit,
		) -> DispatchResult {
			Self::do_reserve_transfer_assets(
				origin,
				dest,
				beneficiary,
				assets,
				fee_asset_item,
				Some(weight_limit),
			)
		}

		/// Teleport some assets from the local chain to some destination chain.
		///
		/// Fee payment on the destination side is made from the asset in the `assets` vector of
		/// index `fee_asset_item`, up to enough to pay for `weight_limit` of weight. If more weight
		/// is needed than `weight_limit`, then the operation will fail and the assets send may be
		/// at risk.
		///
		/// - `origin`: Must be capable of withdrawing the `assets` and executing XCM.
		/// - `dest`: Destination context for the assets. Will typically be `X2(Parent, Parachain(..))` to send
		///   from parachain to parachain, or `X1(Parachain(..))` to send from relay to parachain.
		/// - `beneficiary`: A beneficiary location for the assets in the context of `dest`. Will generally be
		///   an `AccountId32` value.
		/// - `assets`: The assets to be withdrawn. The first item should be the currency used to to pay the fee on the
		///   `dest` side. May not be empty.
		/// - `fee_asset_item`: The index into `assets` of the item which should be used to pay
		///   fees.
		/// - `weight_limit`: The remote-side weight limit, if any, for the XCM fee purchase.
		#[pallet::weight({
			let maybe_assets: Result<MultiAssets, ()> = (*assets.clone()).try_into();
			let maybe_dest: Result<MultiLocation, ()> = (*dest.clone()).try_into();
			match (maybe_assets, maybe_dest) {
				(Ok(assets), Ok(dest)) => {
					use sp_std::vec;
					let mut message = Xcm(vec![
						WithdrawAsset(assets),
						InitiateTeleport { assets: Wild(All), dest, xcm: Xcm(vec![]) },
					]);
					T::Weigher::weight(&mut message).map_or(Weight::max_value(), |w| 100_000_000 + w)
				},
				_ => Weight::max_value(),
			}
		})]
		pub fn limited_teleport_assets(
			origin: OriginFor<T>,
			dest: Box<VersionedMultiLocation>,
			beneficiary: Box<VersionedMultiLocation>,
			assets: Box<VersionedMultiAssets>,
			fee_asset_item: u32,
			weight_limit: WeightLimit,
		) -> DispatchResult {
			Self::do_teleport_assets(
				origin,
				dest,
				beneficiary,
				assets,
				fee_asset_item,
				Some(weight_limit),
			)
		}
	}
}

/// The maximum number of distinct assets allowed to be transferred in a single helper extrinsic.
const MAX_ASSETS_FOR_TRANSFER: usize = 2;

impl<T: Config> Pallet<T> {
	fn do_reserve_transfer_assets(
		origin: OriginFor<T>,
		dest: Box<VersionedMultiLocation>,
		beneficiary: Box<VersionedMultiLocation>,
		assets: Box<VersionedMultiAssets>,
		fee_asset_item: u32,
		maybe_weight_limit: Option<WeightLimit>,
	) -> DispatchResult {
		let origin_location = T::ExecuteXcmOrigin::ensure_origin(origin)?;
		let dest = (*dest).try_into().map_err(|()| Error::<T>::BadVersion)?;
		let beneficiary: MultiLocation =
			(*beneficiary).try_into().map_err(|()| Error::<T>::BadVersion)?;
		let assets: MultiAssets = (*assets).try_into().map_err(|()| Error::<T>::BadVersion)?;

		ensure!(assets.len() <= MAX_ASSETS_FOR_TRANSFER, Error::<T>::TooManyAssets);
		let value = (origin_location, assets.into_inner());
		ensure!(T::XcmReserveTransferFilter::contains(&value), Error::<T>::Filtered);
		let (origin_location, assets) = value;
		let context = T::UniversalLocation::get();
		let fees = assets
			.get(fee_asset_item as usize)
			.ok_or(Error::<T>::Empty)?
			.clone()
			.reanchored(&dest, context)
			.map_err(|_| Error::<T>::CannotReanchor)?;
		let max_assets = assets.len() as u32;
		let assets: MultiAssets = assets.into();
		let weight_limit = match maybe_weight_limit {
			Some(weight_limit) => weight_limit,
			None => {
				let beneficiary = beneficiary.clone();
				let fees = fees.clone();
				let mut remote_message = Xcm(vec![
					ReserveAssetDeposited(assets.clone()),
					ClearOrigin,
					BuyExecution { fees, weight_limit: Limited(0) },
					DepositAsset { assets: Wild(AllCounted(max_assets)), beneficiary },
				]);
				// use local weight for remote message and hope for the best.
				let remote_weight = T::Weigher::weight(&mut remote_message)
					.map_err(|()| Error::<T>::UnweighableMessage)?;
				Limited(remote_weight)
			},
		};
		let xcm = Xcm(vec![
			BuyExecution { fees, weight_limit },
			DepositAsset { assets: Wild(AllCounted(max_assets)), beneficiary },
		]);
		let mut message = Xcm(vec![TransferReserveAsset { assets, dest, xcm }]);
		let weight =
			T::Weigher::weight(&mut message).map_err(|()| Error::<T>::UnweighableMessage)?;
		let hash = message.using_encoded(sp_io::hashing::blake2_256);
		let outcome =
			T::XcmExecutor::execute_xcm_in_credit(origin_location, message, hash, weight, weight);
		Self::deposit_event(Event::Attempted(outcome));
		Ok(())
	}

	fn do_teleport_assets(
		origin: OriginFor<T>,
		dest: Box<VersionedMultiLocation>,
		beneficiary: Box<VersionedMultiLocation>,
		assets: Box<VersionedMultiAssets>,
		fee_asset_item: u32,
		maybe_weight_limit: Option<WeightLimit>,
	) -> DispatchResult {
		let origin_location = T::ExecuteXcmOrigin::ensure_origin(origin)?;
		let dest = (*dest).try_into().map_err(|()| Error::<T>::BadVersion)?;
		let beneficiary: MultiLocation =
			(*beneficiary).try_into().map_err(|()| Error::<T>::BadVersion)?;
		let assets: MultiAssets = (*assets).try_into().map_err(|()| Error::<T>::BadVersion)?;

		ensure!(assets.len() <= MAX_ASSETS_FOR_TRANSFER, Error::<T>::TooManyAssets);
		let value = (origin_location, assets.into_inner());
		ensure!(T::XcmTeleportFilter::contains(&value), Error::<T>::Filtered);
		let (origin_location, assets) = value;
		let context = T::UniversalLocation::get();
		let fees = assets
			.get(fee_asset_item as usize)
			.ok_or(Error::<T>::Empty)?
			.clone()
			.reanchored(&dest, context)
			.map_err(|_| Error::<T>::CannotReanchor)?;
		let max_assets = assets.len() as u32;
		let assets: MultiAssets = assets.into();
		let weight_limit = match maybe_weight_limit {
			Some(weight_limit) => weight_limit,
			None => {
				let beneficiary = beneficiary.clone();
				let fees = fees.clone();
				let mut remote_message = Xcm(vec![
					ReceiveTeleportedAsset(assets.clone()),
					ClearOrigin,
					BuyExecution { fees, weight_limit: Limited(0) },
					DepositAsset { assets: Wild(AllCounted(max_assets)), beneficiary },
				]);
				// use local weight for remote message and hope for the best.
				let remote_weight = T::Weigher::weight(&mut remote_message)
					.map_err(|()| Error::<T>::UnweighableMessage)?;
				Limited(remote_weight)
			},
		};
		let xcm = Xcm(vec![
			BuyExecution { fees, weight_limit },
			DepositAsset { assets: Wild(AllCounted(max_assets)), beneficiary },
		]);
		let mut message =
			Xcm(vec![WithdrawAsset(assets), InitiateTeleport { assets: Wild(All), dest, xcm }]);
		let weight =
			T::Weigher::weight(&mut message).map_err(|()| Error::<T>::UnweighableMessage)?;
		let hash = message.using_encoded(sp_io::hashing::blake2_256);
		let outcome =
			T::XcmExecutor::execute_xcm_in_credit(origin_location, message, hash, weight, weight);
		Self::deposit_event(Event::Attempted(outcome));
		Ok(())
	}

	/// Will always make progress, and will do its best not to use much more than `weight_cutoff`
	/// in doing so.
	pub(crate) fn check_xcm_version_change(
		mut stage: VersionMigrationStage,
		weight_cutoff: Weight,
	) -> (Weight, Option<VersionMigrationStage>) {
		let mut weight_used = 0;

		// TODO: Correct weights for the components of this:
		let todo_sv_migrate_weight: Weight = T::DbWeight::get().read + T::DbWeight::get().write;
		let todo_vn_migrate_weight: Weight = T::DbWeight::get().read + T::DbWeight::get().write;
		let todo_vnt_already_notified_weight: Weight = T::DbWeight::get().read;
		let todo_vnt_notify_weight: Weight = T::DbWeight::get().read + T::DbWeight::get().write * 3;
		let todo_vnt_migrate_weight: Weight = T::DbWeight::get().read + T::DbWeight::get().write;
		let todo_vnt_migrate_fail_weight: Weight =
			T::DbWeight::get().read + T::DbWeight::get().write;
		let todo_vnt_notify_migrate_weight: Weight =
			T::DbWeight::get().read + T::DbWeight::get().write * 3;

		use VersionMigrationStage::*;

		if stage == MigrateSupportedVersion {
			// We assume that supported XCM version only ever increases, so just cycle through lower
			// XCM versioned from the current.
			for v in 0..XCM_VERSION {
				for (old_key, value) in SupportedVersion::<T>::drain_prefix(v) {
					if let Ok(new_key) = old_key.into_latest() {
						SupportedVersion::<T>::insert(XCM_VERSION, new_key, value);
					}
					weight_used.saturating_accrue(todo_sv_migrate_weight);
					if weight_used >= weight_cutoff {
						return (weight_used, Some(stage))
					}
				}
			}
			stage = MigrateVersionNotifiers;
		}
		if stage == MigrateVersionNotifiers {
			for v in 0..XCM_VERSION {
				for (old_key, value) in VersionNotifiers::<T>::drain_prefix(v) {
					if let Ok(new_key) = old_key.into_latest() {
						VersionNotifiers::<T>::insert(XCM_VERSION, new_key, value);
					}
					weight_used.saturating_accrue(todo_vn_migrate_weight);
					if weight_used >= weight_cutoff {
						return (weight_used, Some(stage))
					}
				}
			}
			stage = NotifyCurrentTargets(None);
		}

		let xcm_version = T::AdvertisedXcmVersion::get();

		if let NotifyCurrentTargets(maybe_last_raw_key) = stage {
			let mut iter = match maybe_last_raw_key {
				Some(k) => VersionNotifyTargets::<T>::iter_prefix_from(XCM_VERSION, k),
				None => VersionNotifyTargets::<T>::iter_prefix(XCM_VERSION),
			};
			while let Some((key, value)) = iter.next() {
				let (query_id, max_weight, target_xcm_version) = value;
				let new_key: MultiLocation = match key.clone().try_into() {
					Ok(k) if target_xcm_version != xcm_version => k,
					_ => {
						// We don't early return here since we need to be certain that we
						// make some progress.
						weight_used.saturating_accrue(todo_vnt_already_notified_weight);
						continue
					},
				};
				let response = Response::Version(xcm_version);
				let message =
					Xcm(vec![QueryResponse { query_id, response, max_weight, querier: None }]);
				let event = match send_xcm::<T::XcmRouter>(new_key.clone(), message) {
					Ok((_hash, cost)) => {
						let value = (query_id, max_weight, xcm_version);
						VersionNotifyTargets::<T>::insert(XCM_VERSION, key, value);
						Event::VersionChangeNotified(new_key, xcm_version, cost)
					},
					Err(e) => {
						VersionNotifyTargets::<T>::remove(XCM_VERSION, key);
						Event::NotifyTargetSendFail(new_key, query_id, e.into())
					},
				};
				Self::deposit_event(event);
				weight_used.saturating_accrue(todo_vnt_notify_weight);
				if weight_used >= weight_cutoff {
					let last = Some(iter.last_raw_key().into());
					return (weight_used, Some(NotifyCurrentTargets(last)))
				}
			}
			stage = MigrateAndNotifyOldTargets;
		}
		if stage == MigrateAndNotifyOldTargets {
			for v in 0..XCM_VERSION {
				for (old_key, value) in VersionNotifyTargets::<T>::drain_prefix(v) {
					let (query_id, max_weight, target_xcm_version) = value;
					let new_key = match MultiLocation::try_from(old_key.clone()) {
						Ok(k) => k,
						Err(()) => {
							Self::deposit_event(Event::NotifyTargetMigrationFail(old_key, value.0));
							weight_used.saturating_accrue(todo_vnt_migrate_fail_weight);
							if weight_used >= weight_cutoff {
								return (weight_used, Some(stage))
							}
							continue
						},
					};

					let versioned_key = LatestVersionedMultiLocation(&new_key);
					if target_xcm_version == xcm_version {
						VersionNotifyTargets::<T>::insert(XCM_VERSION, versioned_key, value);
						weight_used.saturating_accrue(todo_vnt_migrate_weight);
					} else {
						// Need to notify target.
						let response = Response::Version(xcm_version);
						let message = Xcm(vec![QueryResponse {
							query_id,
							response,
							max_weight,
							querier: None,
						}]);
						let event = match send_xcm::<T::XcmRouter>(new_key.clone(), message) {
							Ok((_hash, cost)) => {
								VersionNotifyTargets::<T>::insert(
									XCM_VERSION,
									versioned_key,
									(query_id, max_weight, xcm_version),
								);
								Event::VersionChangeNotified(new_key, xcm_version, cost)
							},
							Err(e) => Event::NotifyTargetSendFail(new_key, query_id, e.into()),
						};
						Self::deposit_event(event);
						weight_used.saturating_accrue(todo_vnt_notify_migrate_weight);
					}
					if weight_used >= weight_cutoff {
						return (weight_used, Some(stage))
					}
				}
			}
		}
		(weight_used, None)
	}

	/// Request that `dest` informs us of its version.
	pub fn request_version_notify(dest: impl Into<MultiLocation>) -> XcmResult {
		let dest = dest.into();
		let versioned_dest = VersionedMultiLocation::from(dest.clone());
		let already = VersionNotifiers::<T>::contains_key(XCM_VERSION, &versioned_dest);
		ensure!(!already, XcmError::InvalidLocation);
		let query_id = QueryCounter::<T>::mutate(|q| {
			let r = *q;
			q.saturating_inc();
			r
		});
		// TODO #3735: Correct weight.
		let instruction = SubscribeVersion { query_id, max_response_weight: 0 };
		let (_hash, cost) = send_xcm::<T::XcmRouter>(dest.clone(), Xcm(vec![instruction]))?;
		Self::deposit_event(Event::VersionNotifyRequested(dest, cost));
		VersionNotifiers::<T>::insert(XCM_VERSION, &versioned_dest, query_id);
		let query_status =
			QueryStatus::VersionNotifier { origin: versioned_dest, is_active: false };
		Queries::<T>::insert(query_id, query_status);
		Ok(())
	}

	/// Request that `dest` ceases informing us of its version.
	pub fn unrequest_version_notify(dest: impl Into<MultiLocation>) -> XcmResult {
		let dest = dest.into();
		let versioned_dest = LatestVersionedMultiLocation(&dest);
		let query_id = VersionNotifiers::<T>::take(XCM_VERSION, versioned_dest)
			.ok_or(XcmError::InvalidLocation)?;
		let (_hash, cost) = send_xcm::<T::XcmRouter>(dest.clone(), Xcm(vec![UnsubscribeVersion]))?;
		Self::deposit_event(Event::VersionNotifyUnrequested(dest, cost));
		Queries::<T>::remove(query_id);
		Ok(())
	}

	/// Relay an XCM `message` from a given `interior` location in this context to a given `dest`
	/// location. The `fee_payer` is charged for the delivery unless `None` in which case fees
	/// are not charged (and instead borne by the chain).
	pub fn send_xcm(
		interior: impl Into<Junctions>,
		dest: impl Into<MultiLocation>,
		mut message: Xcm<()>,
	) -> Result<XcmHash, SendError> {
		let interior = interior.into();
		let dest = dest.into();
		let maybe_fee_payer = if interior != Junctions::Here {
			message.0.insert(0, DescendOrigin(interior.clone()));
			Some(interior.into())
		} else {
			None
		};
		log::debug!(target: "xcm::send_xcm", "dest: {:?}, message: {:?}", &dest, &message);
		let (ticket, price) = validate_send::<T::XcmRouter>(dest, message)?;
		if let Some(fee_payer) = maybe_fee_payer {
			Self::charge_fees(fee_payer, price).map_err(|_| SendError::Fees)?;
		}
		T::XcmRouter::deliver(ticket)
	}

	pub fn check_account() -> T::AccountId {
		const ID: PalletId = PalletId(*b"py/xcmch");
		AccountIdConversion::<T::AccountId>::into_account(&ID)
	}

	/// Create a new expectation of a query response with the querier being here.
	fn do_new_query(
		responder: impl Into<MultiLocation>,
		maybe_notify: Option<(u8, u8)>,
		timeout: T::BlockNumber,
		match_querier: impl Into<MultiLocation>,
	) -> u64 {
		QueryCounter::<T>::mutate(|q| {
			let r = *q;
			q.saturating_inc();
			Queries::<T>::insert(
				r,
				QueryStatus::Pending {
					responder: responder.into().into(),
					maybe_match_querier: Some(match_querier.into().into()),
					maybe_notify,
					timeout,
				},
			);
			r
		})
	}

	/// Consume `message` and return another which is equivalent to it except that it reports
	/// back the outcome.
	///
	/// - `message`: The message whose outcome should be reported.
	/// - `responder`: The origin from which a response should be expected.
	/// - `timeout`: The block number after which it is permissible for `notify` not to be
	///   called even if a response is received.
	///
	/// `report_outcome` may return an error if the `responder` is not invertible.
	///
	/// It is assumed that the querier of the response will be `Here`.
	///
	/// To check the status of the query, use `fn query()` passing the resultant `QueryId`
	/// value.
	pub fn report_outcome(
		message: &mut Xcm<()>,
		responder: impl Into<MultiLocation>,
		timeout: T::BlockNumber,
	) -> Result<QueryId, XcmError> {
		let responder = responder.into();
		let destination = T::UniversalLocation::get()
			.invert_target(&responder)
			.map_err(|()| XcmError::MultiLocationNotInvertible)?;
		let query_id = Self::new_query(responder, timeout, Here);
		let response_info = QueryResponseInfo { destination, query_id, max_weight: 0 };
		let report_error = Xcm(vec![ReportError(response_info)]);
		message.0.insert(0, SetAppendix(report_error));
		Ok(query_id)
	}

	/// Consume `message` and return another which is equivalent to it except that it reports
	/// back the outcome and dispatches `notify` on this chain.
	///
	/// - `message`: The message whose outcome should be reported.
	/// - `responder`: The origin from which a response should be expected.
	/// - `notify`: A dispatchable function which will be called once the outcome of `message`
	///   is known. It may be a dispatchable in any pallet of the local chain, but other than
	///   the usual origin, it must accept exactly two arguments: `query_id: QueryId` and
	///   `outcome: Response`, and in that order. It should expect that the origin is
	///   `Origin::Response` and will contain the responder's location.
	/// - `timeout`: The block number after which it is permissible for `notify` not to be
	///   called even if a response is received.
	///
	/// `report_outcome_notify` may return an error if the `responder` is not invertible.
	///
	/// It is assumed that the querier of the response will be `Here`.
	///
	/// NOTE: `notify` gets called as part of handling an incoming message, so it should be
	/// lightweight. Its weight is estimated during this function and stored ready for
	/// weighing `ReportOutcome` on the way back. If it turns out to be heavier once it returns
	/// then reporting the outcome will fail. Futhermore if the estimate is too high, then it
	/// may be put in the overweight queue and need to be manually executed.
	pub fn report_outcome_notify(
		message: &mut Xcm<()>,
		responder: impl Into<MultiLocation>,
		notify: impl Into<<T as Config>::Call>,
		timeout: T::BlockNumber,
	) -> Result<(), XcmError> {
		let responder = responder.into();
		let destination = T::UniversalLocation::get()
			.invert_target(&responder)
			.map_err(|()| XcmError::MultiLocationNotInvertible)?;
		let notify: <T as Config>::Call = notify.into();
		let max_weight = notify.get_dispatch_info().weight;
		let query_id = Self::new_notify_query(responder, notify, timeout, Here);
		let response_info = QueryResponseInfo { destination, query_id, max_weight };
		let report_error = Xcm(vec![ReportError(response_info)]);
		message.0.insert(0, SetAppendix(report_error));
		Ok(())
	}

	/// Attempt to create a new query ID and register it as a query that is yet to respond.
	pub fn new_query(
		responder: impl Into<MultiLocation>,
		timeout: T::BlockNumber,
		match_querier: impl Into<MultiLocation>,
	) -> u64 {
		Self::do_new_query(responder, None, timeout, match_querier)
	}

	/// Attempt to create a new query ID and register it as a query that is yet to respond, and
	/// which will call a dispatchable when a response happens.
	pub fn new_notify_query(
		responder: impl Into<MultiLocation>,
		notify: impl Into<<T as Config>::Call>,
		timeout: T::BlockNumber,
		match_querier: impl Into<MultiLocation>,
	) -> u64 {
		let notify = notify.into().using_encoded(|mut bytes| Decode::decode(&mut bytes)).expect(
			"decode input is output of Call encode; Call guaranteed to have two enums; qed",
		);
		Self::do_new_query(responder, Some(notify), timeout, match_querier)
	}

	/// Attempt to remove and return the response of query with ID `query_id`.
	///
	/// Returns `None` if the response is not (yet) available.
	pub fn take_response(query_id: QueryId) -> Option<(Response, T::BlockNumber)> {
		if let Some(QueryStatus::Ready { response, at }) = Queries::<T>::get(query_id) {
			let response = response.try_into().ok()?;
			Queries::<T>::remove(query_id);
			Self::deposit_event(Event::ResponseTaken(query_id));
			Some((response, at))
		} else {
			None
		}
	}

	/// Note that a particular destination to whom we would like to send a message is unknown
	/// and queue it for version discovery.
	fn note_unknown_version(dest: &MultiLocation) {
		log::trace!(
			target: "xcm::pallet_xcm::note_unknown_version",
			"XCM version is unknown for destination: {:?}",
			dest,
		);
		let versioned_dest = VersionedMultiLocation::from(dest.clone());
		VersionDiscoveryQueue::<T>::mutate(|q| {
			if let Some(index) = q.iter().position(|i| &i.0 == &versioned_dest) {
				// exists - just bump the count.
				q[index].1.saturating_inc();
			} else {
				let _ = q.try_push((versioned_dest, 1));
			}
		});
	}

	/// Withdraw given `assets` from the given `location` and pay as XCM fees.
	///
	/// Fails if:
	/// - the `assets` are not known on this chain;
	/// - the `assets` cannot be withdrawn with that location as the Origin.
	fn charge_fees(location: MultiLocation, assets: MultiAssets) -> DispatchResult {
		T::XcmExecutor::charge_fees(location.clone(), assets.clone())
			.map_err(|_| Error::<T>::FeesNotMet)?;
		Self::deposit_event(Event::FeesPaid(location, assets));
		Ok(())
	}
}

pub struct LockTicket<T: Config> {
	sovereign_account: T::AccountId,
	amount: BalanceOf<T>,
	unlocker: MultiLocation,
	item_index: Option<usize>,
}

impl<T: Config> xcm_executor::traits::Enact for LockTicket<T> {
	fn enact(self) -> Result<(), xcm_executor::traits::LockError> {
		use xcm_executor::traits::LockError::UnexpectedState;
		let mut locks = LockedFungibles::<T>::get(&self.sovereign_account).unwrap_or_default();
		match self.item_index {
			Some(index) => {
				ensure!(locks.len() > index, UnexpectedState);
				ensure!(locks[index].1.try_as::<_>() == Ok(&self.unlocker), UnexpectedState);
				locks[index].0 = locks[index].0.max(self.amount);
			},
			None => {
				locks
					.try_push((self.amount, self.unlocker.clone().into()))
					.map_err(|()| UnexpectedState)?;
			},
		}
		LockedFungibles::<T>::insert(&self.sovereign_account, locks);
		T::Currency::extend_lock(
			*b"py/xcmlk",
			&self.sovereign_account,
			self.amount,
			WithdrawReasons::all(),
		);
		Ok(())
	}
}

pub struct UnlockTicket<T: Config> {
	sovereign_account: T::AccountId,
	amount: BalanceOf<T>,
	unlocker: MultiLocation,
}

impl<T: Config> xcm_executor::traits::Enact for UnlockTicket<T> {
	fn enact(self) -> Result<(), xcm_executor::traits::LockError> {
		use xcm_executor::traits::LockError::UnexpectedState;
		let mut locks =
			LockedFungibles::<T>::get(&self.sovereign_account).ok_or(UnexpectedState)?;
		let mut maybe_remove_index = None;
		let mut locked = BalanceOf::<T>::zero();
		let mut found = false;
		// We could just as well do with with an into_iter, filter_map and collect, however this way
		// avoids making an allocation.
		for (i, x) in locks.iter_mut().enumerate() {
			if x.1.try_as::<_>().defensive() == Ok(&self.unlocker) {
				x.0 = x.0.saturating_sub(self.amount);
				if x.0.is_zero() {
					maybe_remove_index = Some(i);
				}
				found = true;
			}
			locked = locked.max(x.0);
		}
		ensure!(found, UnexpectedState);
		if let Some(remove_index) = maybe_remove_index {
			locks.swap_remove(remove_index);
		}
		LockedFungibles::<T>::insert(&self.sovereign_account, locks);
		let reasons = WithdrawReasons::all();
		T::Currency::set_lock(*b"py/xcmlk", &self.sovereign_account, locked, reasons);
		Ok(())
	}
}

pub struct ReduceTicket<T: Config> {
	key: (u32, T::AccountId, VersionedAssetId),
	amount: u128,
	locker: VersionedMultiLocation,
	owner: VersionedMultiLocation,
}

impl<T: Config> xcm_executor::traits::Enact for ReduceTicket<T> {
	fn enact(self) -> Result<(), xcm_executor::traits::LockError> {
		use xcm_executor::traits::LockError::UnexpectedState;
		let mut record = RemoteLockedFungibles::<T>::get(&self.key).ok_or(UnexpectedState)?;
		ensure!(self.locker == record.locker && self.owner == record.owner, UnexpectedState);
		ensure!(record.users == 0, UnexpectedState);
		record.amount = record.amount.checked_sub(self.amount).ok_or(UnexpectedState)?;
		if record.amount == 0 {
			RemoteLockedFungibles::<T>::remove(&self.key);
		} else {
			RemoteLockedFungibles::<T>::insert(&self.key, &record);
		}
		Ok(())
	}
}

impl<T: Config> xcm_executor::traits::AssetLock for Pallet<T> {
	type LockTicket = LockTicket<T>;
	type UnlockTicket = UnlockTicket<T>;
	type ReduceTicket = ReduceTicket<T>;

	fn prepare_lock(
		unlocker: MultiLocation,
		asset: MultiAsset,
		owner: MultiLocation,
	) -> Result<LockTicket<T>, xcm_executor::traits::LockError> {
		use xcm_executor::traits::LockError::*;
		let sovereign_account = T::SovereignAccountOf::convert_ref(&owner).map_err(|_| BadOwner)?;
		let amount = T::CurrencyMatcher::matches_fungible(&asset).ok_or(UnknownAsset)?;
		ensure!(T::Currency::free_balance(&sovereign_account) >= amount, AssetNotOwned);
		let locks = LockedFungibles::<T>::get(&sovereign_account).unwrap_or_default();
		let item_index = locks.iter().position(|x| x.1.try_as::<_>() == Ok(&unlocker));
		ensure!(item_index.is_some() || locks.len() < T::MaxLockers::get() as usize, NoResources);
		Ok(LockTicket { sovereign_account, amount, unlocker, item_index })
	}

	fn prepare_unlock(
		unlocker: MultiLocation,
		asset: MultiAsset,
		owner: MultiLocation,
	) -> Result<UnlockTicket<T>, xcm_executor::traits::LockError> {
		use xcm_executor::traits::LockError::*;
		let sovereign_account = T::SovereignAccountOf::convert_ref(&owner).map_err(|_| BadOwner)?;
		let amount = T::CurrencyMatcher::matches_fungible(&asset).ok_or(UnknownAsset)?;
		ensure!(T::Currency::free_balance(&sovereign_account) >= amount, AssetNotOwned);
		let locks = LockedFungibles::<T>::get(&sovereign_account).unwrap_or_default();
		let item_index =
			locks.iter().position(|x| x.1.try_as::<_>() == Ok(&unlocker)).ok_or(NotLocked)?;
		ensure!(locks[item_index].0 >= amount, NotLocked);
		Ok(UnlockTicket { sovereign_account, amount, unlocker })
	}

	fn note_unlockable(
		locker: MultiLocation,
		asset: MultiAsset,
		mut owner: MultiLocation,
	) -> Result<(), xcm_executor::traits::LockError> {
		use xcm_executor::traits::LockError::*;
		ensure!(T::TrustedLockers::contains(&locker, &asset), NotTrusted);
		let amount = match asset.fun {
			Fungible(a) => a,
			NonFungible(_) => return Err(Unimplemented),
		};
		owner.remove_network_id();
		let account = T::SovereignAccountOf::convert_ref(&owner).map_err(|_| BadOwner)?;
		let locker = locker.into();
		let owner = owner.into();
		let id: VersionedAssetId = asset.id.into();
		let key = (XCM_VERSION, account, id);
		let mut record = RemoteLockedFungibleRecord { amount, owner, locker, users: 0 };
		if let Some(old) = RemoteLockedFungibles::<T>::get(&key) {
			// Make sure that the new record wouldn't clobber any old data.
			ensure!(old.locker == record.locker && old.owner == record.owner, WouldClobber);
			record.users = old.users;
			record.amount = record.amount.max(old.amount);
		}
		RemoteLockedFungibles::<T>::insert(&key, record);
		Ok(())
	}

	fn prepare_reduce_unlockable(
		locker: MultiLocation,
		asset: MultiAsset,
		mut owner: MultiLocation,
	) -> Result<Self::ReduceTicket, xcm_executor::traits::LockError> {
		use xcm_executor::traits::LockError::*;
		let amount = match asset.fun {
			Fungible(a) => a,
			NonFungible(_) => return Err(Unimplemented),
		};
		owner.remove_network_id();
		let sovereign_account = T::SovereignAccountOf::convert_ref(&owner).map_err(|_| BadOwner)?;
		let locker = locker.into();
		let owner = owner.into();
		let id: VersionedAssetId = asset.id.into();
		let key = (XCM_VERSION, sovereign_account, id);

		let record = RemoteLockedFungibles::<T>::get(&key).ok_or(NotLocked)?;
		// Make sure that the record contains what we expect and there's enough to unlock.
		ensure!(locker == record.locker && owner == record.owner, WouldClobber);
		ensure!(record.users == 0, InUse);
		ensure!(record.amount >= amount, NotEnoughLocked);
		Ok(ReduceTicket { key, amount, locker, owner })
	}
}

impl<T: Config> WrapVersion for Pallet<T> {
	fn wrap_version<Call>(
		dest: &MultiLocation,
		xcm: impl Into<VersionedXcm<Call>>,
	) -> Result<VersionedXcm<Call>, ()> {
		SupportedVersion::<T>::get(XCM_VERSION, LatestVersionedMultiLocation(dest))
			.or_else(|| {
				Self::note_unknown_version(dest);
				SafeXcmVersion::<T>::get()
			})
			.ok_or_else(|| {
				log::trace!(
					target: "xcm::pallet_xcm::wrap_version",
					"Could not determine a version to wrap XCM for destination: {:?}",
					dest,
				);
				()
			})
			.and_then(|v| xcm.into().into_version(v.min(XCM_VERSION)))
	}
}

impl<T: Config> VersionChangeNotifier for Pallet<T> {
	/// Start notifying `location` should the XCM version of this chain change.
	///
	/// When it does, this type should ensure a `QueryResponse` message is sent with the given
	/// `query_id` & `max_weight` and with a `response` of `Response::Version`. This should happen
	/// until/unless `stop` is called with the correct `query_id`.
	///
	/// If the `location` has an ongoing notification and when this function is called, then an
	/// error should be returned.
	fn start(
		dest: &MultiLocation,
		query_id: QueryId,
		max_weight: u64,
		_context: &XcmContext,
	) -> XcmResult {
		let versioned_dest = LatestVersionedMultiLocation(dest);
		let already = VersionNotifyTargets::<T>::contains_key(XCM_VERSION, versioned_dest);
		ensure!(!already, XcmError::InvalidLocation);

		let xcm_version = T::AdvertisedXcmVersion::get();
		let response = Response::Version(xcm_version);
		let instruction = QueryResponse { query_id, response, max_weight, querier: None };
		let (_hash, cost) = send_xcm::<T::XcmRouter>(dest.clone(), Xcm(vec![instruction]))?;
		Self::deposit_event(Event::<T>::VersionNotifyStarted(dest.clone(), cost));

		let value = (query_id, max_weight, xcm_version);
		VersionNotifyTargets::<T>::insert(XCM_VERSION, versioned_dest, value);
		Ok(())
	}

	/// Stop notifying `location` should the XCM change. This is a no-op if there was never a
	/// subscription.
	fn stop(dest: &MultiLocation, _context: &XcmContext) -> XcmResult {
		VersionNotifyTargets::<T>::remove(XCM_VERSION, LatestVersionedMultiLocation(dest));
		Ok(())
	}

	/// Return true if a location is subscribed to XCM version changes.
	fn is_subscribed(dest: &MultiLocation) -> bool {
		let versioned_dest = LatestVersionedMultiLocation(dest);
		VersionNotifyTargets::<T>::contains_key(XCM_VERSION, versioned_dest)
	}
}

impl<T: Config> DropAssets for Pallet<T> {
	fn drop_assets(origin: &MultiLocation, assets: Assets, _context: &XcmContext) -> Weight {
		if assets.is_empty() {
			return 0
		}
		let versioned = VersionedMultiAssets::from(MultiAssets::from(assets));
		let hash = BlakeTwo256::hash_of(&(&origin, &versioned));
		AssetTraps::<T>::mutate(hash, |n| *n += 1);
		Self::deposit_event(Event::AssetsTrapped(hash, origin.clone(), versioned));
		// TODO #3735: Put the real weight in there.
		0
	}
}

impl<T: Config> ClaimAssets for Pallet<T> {
	fn claim_assets(
		origin: &MultiLocation,
		ticket: &MultiLocation,
		assets: &MultiAssets,
		_context: &XcmContext,
	) -> bool {
		let mut versioned = VersionedMultiAssets::from(assets.clone());
		match (ticket.parents, &ticket.interior) {
			(0, X1(GeneralIndex(i))) =>
				versioned = match versioned.into_version(*i as u32) {
					Ok(v) => v,
					Err(()) => return false,
				},
			(0, Here) => (),
			_ => return false,
		};
		let hash = BlakeTwo256::hash_of(&(origin, versioned));
		match AssetTraps::<T>::get(hash) {
			0 => return false,
			1 => AssetTraps::<T>::remove(hash),
			n => AssetTraps::<T>::insert(hash, n - 1),
		}
		return true
	}
}

impl<T: Config> OnResponse for Pallet<T> {
	fn expecting_response(
		origin: &MultiLocation,
		query_id: QueryId,
		querier: Option<&MultiLocation>,
	) -> bool {
		match Queries::<T>::get(query_id) {
			Some(QueryStatus::Pending { responder, maybe_match_querier, .. }) =>
				MultiLocation::try_from(responder).map_or(false, |r| origin == &r) &&
					maybe_match_querier.map_or(true, |match_querier| {
						MultiLocation::try_from(match_querier).map_or(false, |match_querier| {
							querier.map_or(false, |q| q == &match_querier)
						})
					}),
			Some(QueryStatus::VersionNotifier { origin: r, .. }) =>
				MultiLocation::try_from(r).map_or(false, |r| origin == &r),
			_ => false,
		}
	}

	fn on_response(
		origin: &MultiLocation,
		query_id: QueryId,
		querier: Option<&MultiLocation>,
		response: Response,
		max_weight: Weight,
		_context: &XcmContext,
	) -> Weight {
		match (response, Queries::<T>::get(query_id)) {
			(
				Response::Version(v),
				Some(QueryStatus::VersionNotifier { origin: expected_origin, is_active }),
			) => {
				let origin: MultiLocation = match expected_origin.try_into() {
					Ok(o) if &o == origin => o,
					Ok(o) => {
						Self::deposit_event(Event::InvalidResponder(
							origin.clone(),
							query_id,
							Some(o),
						));
						return 0
					},
					_ => {
						Self::deposit_event(Event::InvalidResponder(
							origin.clone(),
							query_id,
							None,
						));
						// TODO #3735: Correct weight for this.
						return 0
					},
				};
				// TODO #3735: Check max_weight is correct.
				if !is_active {
					Queries::<T>::insert(
						query_id,
						QueryStatus::VersionNotifier {
							origin: origin.clone().into(),
							is_active: true,
						},
					);
				}
				// We're being notified of a version change.
				SupportedVersion::<T>::insert(
					XCM_VERSION,
					LatestVersionedMultiLocation(&origin),
					v,
				);
				Self::deposit_event(Event::SupportedVersionChanged(origin, v));
				0
			},
			(
				response,
				Some(QueryStatus::Pending { responder, maybe_notify, maybe_match_querier, .. }),
			) => {
				if let Some(match_querier) = maybe_match_querier {
					let match_querier = match MultiLocation::try_from(match_querier) {
						Ok(mq) => mq,
						Err(_) => {
							Self::deposit_event(Event::InvalidQuerierVersion(
								origin.clone(),
								query_id,
							));
							return 0
						},
					};
					if querier.map_or(true, |q| q != &match_querier) {
						Self::deposit_event(Event::InvalidQuerier(
							origin.clone(),
							query_id,
							match_querier,
							querier.cloned(),
						));
						return 0
					}
				}
				let responder = match MultiLocation::try_from(responder) {
					Ok(r) => r,
					Err(_) => {
						Self::deposit_event(Event::InvalidResponderVersion(
							origin.clone(),
							query_id,
						));
						return 0
					},
				};
				if origin != &responder {
					Self::deposit_event(Event::InvalidResponder(
						origin.clone(),
						query_id,
						Some(responder),
					));
					return 0
				}
				return match maybe_notify {
					Some((pallet_index, call_index)) => {
						// This is a bit horrible, but we happen to know that the `Call` will
						// be built by `(pallet_index: u8, call_index: u8, QueryId, Response)`.
						// So we just encode that and then re-encode to a real Call.
						let bare = (pallet_index, call_index, query_id, response);
						if let Ok(call) =
							bare.using_encoded(|mut bytes| <T as Config>::Call::decode(&mut bytes))
						{
							Queries::<T>::remove(query_id);
							let weight = call.get_dispatch_info().weight;
							if weight > max_weight {
								let e = Event::NotifyOverweight(
									query_id,
									pallet_index,
									call_index,
									weight,
									max_weight,
								);
								Self::deposit_event(e);
								return 0
							}
							let dispatch_origin = Origin::Response(origin.clone()).into();
							match call.dispatch(dispatch_origin) {
								Ok(post_info) => {
									let e = Event::Notified(query_id, pallet_index, call_index);
									Self::deposit_event(e);
									post_info.actual_weight
								},
								Err(error_and_info) => {
									let e = Event::NotifyDispatchError(
										query_id,
										pallet_index,
										call_index,
									);
									Self::deposit_event(e);
									// Not much to do with the result as it is. It's up to the parachain to ensure that the
									// message makes sense.
									error_and_info.post_info.actual_weight
								},
							}
							.unwrap_or(weight)
						} else {
							let e = Event::NotifyDecodeFailed(query_id, pallet_index, call_index);
							Self::deposit_event(e);
							0
						}
					},
					None => {
						let e = Event::ResponseReady(query_id, response.clone());
						Self::deposit_event(e);
						let at = frame_system::Pallet::<T>::current_block_number();
						let response = response.into();
						Queries::<T>::insert(query_id, QueryStatus::Ready { response, at });
						0
					},
				}
			},
			_ => {
				Self::deposit_event(Event::UnexpectedResponse(origin.clone(), query_id));
				return 0
			},
		}
	}
}

impl<T: Config> CheckSuspension for Pallet<T> {
	fn is_suspended<Call>(
		_origin: &MultiLocation,
		_instructions: &mut [Instruction<Call>],
		_max_weight: Weight,
		_weight_credit: &mut Weight,
	) -> bool {
		Self::suspended()
	}
}

/// Ensure that the origin `o` represents an XCM (`Transact`) origin.
///
/// Returns `Ok` with the location of the XCM sender or an `Err` otherwise.
pub fn ensure_xcm<OuterOrigin>(o: OuterOrigin) -> Result<MultiLocation, BadOrigin>
where
	OuterOrigin: Into<Result<Origin, OuterOrigin>>,
{
	match o.into() {
		Ok(Origin::Xcm(location)) => Ok(location),
		_ => Err(BadOrigin),
	}
}

/// Ensure that the origin `o` represents an XCM response origin.
///
/// Returns `Ok` with the location of the responder or an `Err` otherwise.
pub fn ensure_response<OuterOrigin>(o: OuterOrigin) -> Result<MultiLocation, BadOrigin>
where
	OuterOrigin: Into<Result<Origin, OuterOrigin>>,
{
	match o.into() {
		Ok(Origin::Response(location)) => Ok(location),
		_ => Err(BadOrigin),
	}
}

/// Filter for `MultiLocation` to find those which represent a strict majority approval of an identified
/// plurality.
///
/// May reasonably be used with `EnsureXcm`.
pub struct IsMajorityOfBody<Prefix, Body>(PhantomData<(Prefix, Body)>);
impl<Prefix: Get<MultiLocation>, Body: Get<BodyId>> Contains<MultiLocation>
	for IsMajorityOfBody<Prefix, Body>
{
	fn contains(l: &MultiLocation) -> bool {
		let maybe_suffix = l.match_and_split(&Prefix::get());
		matches!(maybe_suffix, Some(Plurality { id, part }) if id == &Body::get() && part.is_majority())
	}
}

/// `EnsureOrigin` implementation succeeding with a `MultiLocation` value to recognize and filter the
/// `Origin::Xcm` item.
pub struct EnsureXcm<F>(PhantomData<F>);
impl<O: OriginTrait + From<Origin>, F: Contains<MultiLocation>> EnsureOrigin<O> for EnsureXcm<F>
where
	O::PalletsOrigin: From<Origin> + TryInto<Origin, Error = O::PalletsOrigin>,
{
	type Success = MultiLocation;

	fn try_origin(outer: O) -> Result<Self::Success, O> {
		outer.try_with_caller(|caller| {
			caller.try_into().and_then(|o| match o {
				Origin::Xcm(location) if F::contains(&location) => Ok(location),
				Origin::Xcm(location) => Err(Origin::Xcm(location).into()),
				o => Err(o.into()),
			})
		})
	}

	#[cfg(feature = "runtime-benchmarks")]
	fn successful_origin() -> O {
		O::from(Origin::Xcm(Here.into()))
	}
}

/// `EnsureOrigin` implementation succeeding with a `MultiLocation` value to recognize and filter
/// the `Origin::Response` item.
pub struct EnsureResponse<F>(PhantomData<F>);
impl<O: OriginTrait + From<Origin>, F: Contains<MultiLocation>> EnsureOrigin<O>
	for EnsureResponse<F>
where
	O::PalletsOrigin: From<Origin> + TryInto<Origin, Error = O::PalletsOrigin>,
{
	type Success = MultiLocation;

	fn try_origin(outer: O) -> Result<Self::Success, O> {
		outer.try_with_caller(|caller| {
			caller.try_into().and_then(|o| match o {
				Origin::Response(responder) => Ok(responder),
				o => Err(o.into()),
			})
		})
	}

	#[cfg(feature = "runtime-benchmarks")]
	fn successful_origin() -> O {
		O::from(Origin::Response(Here.into()))
	}
}

/// A simple passthrough where we reuse the `MultiLocation`-typed XCM origin as the inner value of
/// this crate's `Origin::Xcm` value.
pub struct XcmPassthrough<Origin>(PhantomData<Origin>);
impl<Origin: From<crate::Origin>> ConvertOrigin<Origin> for XcmPassthrough<Origin> {
	fn convert_origin(
		origin: impl Into<MultiLocation>,
		kind: OriginKind,
	) -> Result<Origin, MultiLocation> {
		let origin = origin.into();
		match kind {
			OriginKind::Xcm => Ok(crate::Origin::Xcm(origin).into()),
			_ => Err(origin),
		}
	}
}<|MERGE_RESOLUTION|>--- conflicted
+++ resolved
@@ -54,12 +54,8 @@
 use sp_runtime::traits::{AccountIdConversion, BlakeTwo256, BlockNumberProvider, Hash};
 use xcm_executor::{
 	traits::{
-<<<<<<< HEAD
-		CheckSuspension, ClaimAssets, DropAssets, MatchesFungible, OnResponse, UniversalLocation,
+		CheckSuspension, ClaimAssets, DropAssets, MatchesFungible, OnResponse,
 		VersionChangeNotifier, WeightBounds,
-=======
-		ClaimAssets, DropAssets, MatchesFungible, OnResponse, VersionChangeNotifier, WeightBounds,
->>>>>>> 0e27b186
 	},
 	Assets,
 };
@@ -876,7 +872,6 @@
 			})
 		}
 
-<<<<<<< HEAD
 		/// Set or unset the global suspension state of the XCM executor.
 		///
 		/// - `origin`: Must be Root.
@@ -888,12 +883,8 @@
 			Ok(())
 		}
 
-		/// Transfer some assets from the local chain to the sovereign account of a destination chain and forward
-		/// a notification XCM.
-=======
 		/// Transfer some assets from the local chain to the sovereign account of a destination
 		/// chain and forward a notification XCM.
->>>>>>> 0e27b186
 		///
 		/// Fee payment on the destination side is made from the asset in the `assets` vector of
 		/// index `fee_asset_item`, up to enough to pay for `weight_limit` of weight. If more weight
