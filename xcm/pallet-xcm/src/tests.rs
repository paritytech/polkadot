// Copyright 2020 Parity Technologies (UK) Ltd.
// This file is part of Polkadot.

// Polkadot is free software: you can redistribute it and/or modify
// it under the terms of the GNU General Public License as published by
// the Free Software Foundation, either version 3 of the License, or
// (at your option) any later version.

// Polkadot is distributed in the hope that it will be useful,
// but WITHOUT ANY WARRANTY; without even the implied warranty of
// MERCHANTABILITY or FITNESS FOR A PARTICULAR PURPOSE.  See the
// GNU General Public License for more details.

// You should have received a copy of the GNU General Public License
// along with Polkadot.  If not, see <http://www.gnu.org/licenses/>.

use crate::{
	mock::*, AssetTraps, CurrentMigration, Error, LatestVersionedMultiLocation, Queries,
	QueryStatus, VersionDiscoveryQueue, VersionNotifiers, VersionNotifyTargets,
};
use frame_support::{
	assert_noop, assert_ok,
	traits::{Currency, Hooks},
	weights::Weight,
};
use polkadot_parachain::primitives::Id as ParaId;
use sp_runtime::traits::{AccountIdConversion, BlakeTwo256, Hash};
use xcm::{latest::QueryResponseInfo, prelude::*};
use xcm_builder::AllowKnownQueryResponses;
use xcm_executor::{traits::ShouldExecute, XcmExecutor};

const ALICE: AccountId = AccountId::new([0u8; 32]);
const BOB: AccountId = AccountId::new([1u8; 32]);
const PARA_ID: u32 = 2000;
const INITIAL_BALANCE: u128 = 100;
const SEND_AMOUNT: u128 = 10;

#[test]
fn report_outcome_notify_works() {
	let balances = vec![
		(ALICE, INITIAL_BALANCE),
		(ParaId::from(PARA_ID).into_account_truncating(), INITIAL_BALANCE),
	];
	let sender: MultiLocation = AccountId32 { network: None, id: ALICE.into() }.into();
	let mut message = Xcm(vec![TransferAsset {
		assets: (Here, SEND_AMOUNT).into(),
		beneficiary: sender.clone(),
	}]);
	let call = pallet_test_notifier::Call::notification_received {
		query_id: 0,
		response: Default::default(),
	};
	let notify = RuntimeCall::TestNotifier(call);
	new_test_ext_with_balances(balances).execute_with(|| {
		XcmPallet::report_outcome_notify(
			&mut message,
			Parachain(PARA_ID).into_location(),
			notify,
			100,
		)
		.unwrap();
		assert_eq!(
			message,
			Xcm(vec![
				SetAppendix(Xcm(vec![ReportError(QueryResponseInfo {
					destination: Parent.into(),
					query_id: 0,
					max_weight: 1_000_000
				}),])),
				TransferAsset { assets: (Here, SEND_AMOUNT).into(), beneficiary: sender.clone() },
			])
		);
		let querier: MultiLocation = Here.into();
		let status = QueryStatus::Pending {
			responder: MultiLocation::from(Parachain(PARA_ID)).into(),
			maybe_notify: Some((4, 2)),
			timeout: 100,
			maybe_match_querier: Some(querier.clone().into()),
		};
		assert_eq!(crate::Queries::<Test>::iter().collect::<Vec<_>>(), vec![(0, status)]);

		let message = Xcm(vec![QueryResponse {
			query_id: 0,
			response: Response::ExecutionResult(None),
			max_weight: 1_000_000,
			querier: Some(querier),
		}]);
		let hash = fake_message_hash(&message);
		let r =
			XcmExecutor::<XcmConfig>::execute_xcm(Parachain(PARA_ID), message, hash, 1_000_000_000);
		assert_eq!(r, Outcome::Complete(1_000));
		assert_eq!(
			last_events(2),
			vec![
				RuntimeEvent::TestNotifier(pallet_test_notifier::Event::ResponseReceived(
					Parachain(PARA_ID).into(),
					0,
					Response::ExecutionResult(None),
				)),
				RuntimeEvent::XcmPallet(crate::Event::Notified(0, 4, 2)),
			]
		);
		assert_eq!(crate::Queries::<Test>::iter().collect::<Vec<_>>(), vec![]);
	});
}

#[test]
fn report_outcome_works() {
	let balances = vec![
		(ALICE, INITIAL_BALANCE),
		(ParaId::from(PARA_ID).into_account_truncating(), INITIAL_BALANCE),
	];
	let sender: MultiLocation = AccountId32 { network: None, id: ALICE.into() }.into();
	let mut message = Xcm(vec![TransferAsset {
		assets: (Here, SEND_AMOUNT).into(),
		beneficiary: sender.clone(),
	}]);
	new_test_ext_with_balances(balances).execute_with(|| {
		XcmPallet::report_outcome(&mut message, Parachain(PARA_ID).into_location(), 100).unwrap();
		assert_eq!(
			message,
			Xcm(vec![
				SetAppendix(Xcm(vec![ReportError(QueryResponseInfo {
					destination: Parent.into(),
					query_id: 0,
					max_weight: 0
				}),])),
				TransferAsset { assets: (Here, SEND_AMOUNT).into(), beneficiary: sender.clone() },
			])
		);
		let querier: MultiLocation = Here.into();
		let status = QueryStatus::Pending {
			responder: MultiLocation::from(Parachain(PARA_ID)).into(),
			maybe_notify: None,
			timeout: 100,
			maybe_match_querier: Some(querier.clone().into()),
<<<<<<< HEAD
		};
		assert_eq!(crate::Queries::<Test>::iter().collect::<Vec<_>>(), vec![(0, status)]);

		let message = Xcm(vec![QueryResponse {
			query_id: 0,
			response: Response::ExecutionResult(None),
			max_weight: 0,
			querier: Some(querier),
		}]);
		let hash = fake_message_hash(&message);
		let r =
			XcmExecutor::<XcmConfig>::execute_xcm(Parachain(PARA_ID), message, hash, 1_000_000_000);
		assert_eq!(r, Outcome::Complete(1_000));
		assert_eq!(
			last_event(),
			Event::XcmPallet(crate::Event::ResponseReady(0, Response::ExecutionResult(None),))
		);

		let response = Some((Response::ExecutionResult(None), 1));
		assert_eq!(XcmPallet::take_response(0), response);
	});
}

#[test]
fn custom_querier_works() {
	let balances = vec![
		(ALICE, INITIAL_BALANCE),
		(ParaId::from(PARA_ID).into_account_truncating(), INITIAL_BALANCE),
	];
	new_test_ext_with_balances(balances).execute_with(|| {
		let querier: MultiLocation =
			(Parent, AccountId32 { network: None, id: ALICE.into() }).into();

		let r = TestNotifier::prepare_new_query(Origin::signed(ALICE), querier.clone());
		assert_eq!(r, Ok(()));
		let status = QueryStatus::Pending {
			responder: MultiLocation::from(AccountId32 { network: None, id: ALICE.into() }).into(),
			maybe_notify: None,
			timeout: 100,
			maybe_match_querier: Some(querier.clone().into()),
		};
		assert_eq!(crate::Queries::<Test>::iter().collect::<Vec<_>>(), vec![(0, status)]);

=======
		};
		assert_eq!(crate::Queries::<Test>::iter().collect::<Vec<_>>(), vec![(0, status)]);

		let message = Xcm(vec![QueryResponse {
			query_id: 0,
			response: Response::ExecutionResult(None),
			max_weight: 0,
			querier: Some(querier),
		}]);
		let hash = fake_message_hash(&message);
		let r =
			XcmExecutor::<XcmConfig>::execute_xcm(Parachain(PARA_ID), message, hash, 1_000_000_000);
		assert_eq!(r, Outcome::Complete(1_000));
		assert_eq!(
			last_event(),
			RuntimeEvent::XcmPallet(crate::Event::ResponseReady(
				0,
				Response::ExecutionResult(None),
			))
		);

		let response = Some((Response::ExecutionResult(None), 1));
		assert_eq!(XcmPallet::take_response(0), response);
	});
}

#[test]
fn custom_querier_works() {
	let balances = vec![
		(ALICE, INITIAL_BALANCE),
		(ParaId::from(PARA_ID).into_account_truncating(), INITIAL_BALANCE),
	];
	new_test_ext_with_balances(balances).execute_with(|| {
		let querier: MultiLocation =
			(Parent, AccountId32 { network: None, id: ALICE.into() }).into();

		let r = TestNotifier::prepare_new_query(RuntimeOrigin::signed(ALICE), querier.clone());
		assert_eq!(r, Ok(()));
		let status = QueryStatus::Pending {
			responder: MultiLocation::from(AccountId32 { network: None, id: ALICE.into() }).into(),
			maybe_notify: None,
			timeout: 100,
			maybe_match_querier: Some(querier.clone().into()),
		};
		assert_eq!(crate::Queries::<Test>::iter().collect::<Vec<_>>(), vec![(0, status)]);

>>>>>>> fa54983d
		// Supplying no querier when one is expected will fail
		let message = Xcm(vec![QueryResponse {
			query_id: 0,
			response: Response::ExecutionResult(None),
			max_weight: 0,
			querier: None,
		}]);
		let hash = fake_message_hash(&message);
		let r = XcmExecutor::<XcmConfig>::execute_xcm_in_credit(
			AccountId32 { network: None, id: ALICE.into() },
			message,
			hash,
			1_000_000_000,
			1_000,
		);
		assert_eq!(r, Outcome::Complete(1_000));
		assert_eq!(
			last_event(),
<<<<<<< HEAD
			Event::XcmPallet(crate::Event::InvalidQuerier(
=======
			RuntimeEvent::XcmPallet(crate::Event::InvalidQuerier(
>>>>>>> fa54983d
				AccountId32 { network: None, id: ALICE.into() }.into(),
				0,
				querier.clone(),
				None,
			)),
		);

		// Supplying the wrong querier will also fail
		let message = Xcm(vec![QueryResponse {
			query_id: 0,
			response: Response::ExecutionResult(None),
			max_weight: 0,
			querier: Some(MultiLocation::here()),
		}]);
		let hash = fake_message_hash(&message);
		let r = XcmExecutor::<XcmConfig>::execute_xcm_in_credit(
			AccountId32 { network: None, id: ALICE.into() },
			message,
			hash,
			1_000_000_000,
			1_000,
		);
		assert_eq!(r, Outcome::Complete(1_000));
		assert_eq!(
			last_event(),
<<<<<<< HEAD
			Event::XcmPallet(crate::Event::InvalidQuerier(
=======
			RuntimeEvent::XcmPallet(crate::Event::InvalidQuerier(
>>>>>>> fa54983d
				AccountId32 { network: None, id: ALICE.into() }.into(),
				0,
				querier.clone(),
				Some(MultiLocation::here()),
			)),
		);

		// Multiple failures should not have changed the query state
		let message = Xcm(vec![QueryResponse {
			query_id: 0,
			response: Response::ExecutionResult(None),
			max_weight: 0,
			querier: Some(querier),
		}]);
		let hash = fake_message_hash(&message);
		let r = XcmExecutor::<XcmConfig>::execute_xcm(
			AccountId32 { network: None, id: ALICE.into() },
			message,
			hash,
			1_000_000_000,
		);
		assert_eq!(r, Outcome::Complete(1_000));
		assert_eq!(
			last_event(),
			RuntimeEvent::XcmPallet(crate::Event::ResponseReady(
				0,
				Response::ExecutionResult(None),
			))
		);

		let response = Some((Response::ExecutionResult(None), 1));
		assert_eq!(XcmPallet::take_response(0), response);
	});
}

/// Test sending an `XCM` message (`XCM::ReserveAssetDeposit`)
///
/// Asserts that the expected message is sent and the event is emitted
#[test]
fn send_works() {
	let balances = vec![
		(ALICE, INITIAL_BALANCE),
		(ParaId::from(PARA_ID).into_account_truncating(), INITIAL_BALANCE),
	];
	new_test_ext_with_balances(balances).execute_with(|| {
		let sender: MultiLocation = AccountId32 { network: None, id: ALICE.into() }.into();
		let message = Xcm(vec![
			ReserveAssetDeposited((Parent, SEND_AMOUNT).into()),
			ClearOrigin,
			buy_execution((Parent, SEND_AMOUNT)),
			DepositAsset { assets: AllCounted(1).into(), beneficiary: sender.clone() },
		]);
		let versioned_dest = Box::new(RelayLocation::get().into());
		let versioned_message = Box::new(VersionedXcm::from(message.clone()));
		assert_ok!(XcmPallet::send(
			RuntimeOrigin::signed(ALICE),
			versioned_dest,
			versioned_message
		));
		assert_eq!(
			sent_xcm(),
			vec![(
				Here.into(),
				Xcm(Some(DescendOrigin(sender.clone().try_into().unwrap()))
					.into_iter()
					.chain(message.0.clone().into_iter())
					.collect())
			)],
		);
		assert_eq!(
			last_event(),
			RuntimeEvent::XcmPallet(crate::Event::Sent(sender, RelayLocation::get(), message))
		);
	});
}

/// Test that sending an `XCM` message fails when the `XcmRouter` blocks the
/// matching message format
///
/// Asserts that `send` fails with `Error::SendFailure`
#[test]
fn send_fails_when_xcm_router_blocks() {
	let balances = vec![
		(ALICE, INITIAL_BALANCE),
		(ParaId::from(PARA_ID).into_account_truncating(), INITIAL_BALANCE),
	];
	new_test_ext_with_balances(balances).execute_with(|| {
		let sender: MultiLocation =
			Junction::AccountId32 { network: None, id: ALICE.into() }.into();
		let message = Xcm(vec![
			ReserveAssetDeposited((Parent, SEND_AMOUNT).into()),
			buy_execution((Parent, SEND_AMOUNT)),
			DepositAsset { assets: AllCounted(1).into(), beneficiary: sender.clone() },
		]);
		assert_noop!(
			XcmPallet::send(
				RuntimeOrigin::signed(ALICE),
				Box::new(MultiLocation::ancestor(8).into()),
				Box::new(VersionedXcm::from(message.clone())),
			),
			crate::Error::<Test>::SendFailure
		);
	});
}

/// Test `teleport_assets`
///
/// Asserts that the sender's balance is decreased as a result of execution of
/// local effects.
#[test]
fn teleport_assets_works() {
	let balances = vec![
		(ALICE, INITIAL_BALANCE),
		(ParaId::from(PARA_ID).into_account_truncating(), INITIAL_BALANCE),
	];
	new_test_ext_with_balances(balances).execute_with(|| {
		let weight = 2 * BaseXcmWeight::get();
		assert_eq!(Balances::total_balance(&ALICE), INITIAL_BALANCE);
		let dest: MultiLocation = AccountId32 { network: None, id: BOB.into() }.into();
		assert_ok!(XcmPallet::teleport_assets(
			RuntimeOrigin::signed(ALICE),
			Box::new(RelayLocation::get().into()),
			Box::new(dest.clone().into()),
			Box::new((Here, SEND_AMOUNT).into()),
			0,
		));
		assert_eq!(Balances::total_balance(&ALICE), INITIAL_BALANCE - SEND_AMOUNT);
		assert_eq!(
			sent_xcm(),
			vec![(
				RelayLocation::get().into(),
				Xcm(vec![
					ReceiveTeleportedAsset((Here, SEND_AMOUNT).into()),
					ClearOrigin,
					buy_limited_execution((Here, SEND_AMOUNT), 4000),
					DepositAsset { assets: AllCounted(1).into(), beneficiary: dest },
				]),
			)]
		);
		let versioned_sent = VersionedXcm::from(sent_xcm().into_iter().next().unwrap().1);
		let _check_v2_ok: xcm::v2::Xcm<()> = versioned_sent.try_into().unwrap();
		assert_eq!(
			last_event(),
			RuntimeEvent::XcmPallet(crate::Event::Attempted(Outcome::Complete(weight)))
		);
	});
}

/// Test `limited_teleport_assets`
///
/// Asserts that the sender's balance is decreased as a result of execution of
/// local effects.
#[test]
fn limmited_teleport_assets_works() {
	let balances = vec![
		(ALICE, INITIAL_BALANCE),
		(ParaId::from(PARA_ID).into_account_truncating(), INITIAL_BALANCE),
	];
	new_test_ext_with_balances(balances).execute_with(|| {
		let weight = 2 * BaseXcmWeight::get();
		assert_eq!(Balances::total_balance(&ALICE), INITIAL_BALANCE);
		let dest: MultiLocation = AccountId32 { network: None, id: BOB.into() }.into();
		assert_ok!(XcmPallet::limited_teleport_assets(
			RuntimeOrigin::signed(ALICE),
			Box::new(RelayLocation::get().into()),
			Box::new(dest.clone().into()),
			Box::new((Here, SEND_AMOUNT).into()),
			0,
			WeightLimit::Limited(5000),
		));
		assert_eq!(Balances::total_balance(&ALICE), INITIAL_BALANCE - SEND_AMOUNT);
		assert_eq!(
			sent_xcm(),
			vec![(
				RelayLocation::get().into(),
				Xcm(vec![
					ReceiveTeleportedAsset((Here, SEND_AMOUNT).into()),
					ClearOrigin,
					buy_limited_execution((Here, SEND_AMOUNT), 5000),
					DepositAsset { assets: AllCounted(1).into(), beneficiary: dest },
				]),
			)]
		);
		let versioned_sent = VersionedXcm::from(sent_xcm().into_iter().next().unwrap().1);
		let _check_v2_ok: xcm::v2::Xcm<()> = versioned_sent.try_into().unwrap();
		assert_eq!(
			last_event(),
			RuntimeEvent::XcmPallet(crate::Event::Attempted(Outcome::Complete(weight)))
		);
	});
}

/// Test `limited_teleport_assets` with unlimited weight
///
/// Asserts that the sender's balance is decreased as a result of execution of
/// local effects.
#[test]
fn unlimmited_teleport_assets_works() {
	let balances = vec![
		(ALICE, INITIAL_BALANCE),
		(ParaId::from(PARA_ID).into_account_truncating(), INITIAL_BALANCE),
	];
	new_test_ext_with_balances(balances).execute_with(|| {
		let weight = 2 * BaseXcmWeight::get();
		assert_eq!(Balances::total_balance(&ALICE), INITIAL_BALANCE);
		let dest: MultiLocation = AccountId32 { network: None, id: BOB.into() }.into();
		assert_ok!(XcmPallet::limited_teleport_assets(
			RuntimeOrigin::signed(ALICE),
			Box::new(RelayLocation::get().into()),
			Box::new(dest.clone().into()),
			Box::new((Here, SEND_AMOUNT).into()),
			0,
			WeightLimit::Unlimited,
		));
		assert_eq!(Balances::total_balance(&ALICE), INITIAL_BALANCE - SEND_AMOUNT);
		assert_eq!(
			sent_xcm(),
			vec![(
				RelayLocation::get().into(),
				Xcm(vec![
					ReceiveTeleportedAsset((Here, SEND_AMOUNT).into()),
					ClearOrigin,
					buy_execution((Here, SEND_AMOUNT)),
					DepositAsset { assets: AllCounted(1).into(), beneficiary: dest },
				]),
			)]
		);
		assert_eq!(
			last_event(),
			RuntimeEvent::XcmPallet(crate::Event::Attempted(Outcome::Complete(weight)))
		);
	});
}

/// Test `reserve_transfer_assets`
///
/// Asserts that the sender's balance is decreased and the beneficiary's balance
/// is increased. Verifies the correct message is sent and event is emitted.
#[test]
fn reserve_transfer_assets_works() {
	let balances = vec![
		(ALICE, INITIAL_BALANCE),
		(ParaId::from(PARA_ID).into_account_truncating(), INITIAL_BALANCE),
	];
	new_test_ext_with_balances(balances).execute_with(|| {
		let weight = BaseXcmWeight::get();
		let dest: MultiLocation = Junction::AccountId32 { network: None, id: ALICE.into() }.into();
		assert_eq!(Balances::total_balance(&ALICE), INITIAL_BALANCE);
		assert_ok!(XcmPallet::reserve_transfer_assets(
<<<<<<< HEAD
			Origin::signed(ALICE),
=======
			RuntimeOrigin::signed(ALICE),
>>>>>>> fa54983d
			Box::new(Parachain(PARA_ID).into()),
			Box::new(dest.clone().into()),
			Box::new((Here, SEND_AMOUNT).into()),
			0,
		));
		// Alice spent amount
		assert_eq!(Balances::free_balance(ALICE), INITIAL_BALANCE - SEND_AMOUNT);
		// Destination account (parachain account) has amount
		let para_acc: AccountId = ParaId::from(PARA_ID).into_account_truncating();
		assert_eq!(Balances::free_balance(para_acc), INITIAL_BALANCE + SEND_AMOUNT);
		assert_eq!(
			sent_xcm(),
			vec![(
				Parachain(PARA_ID).into(),
				Xcm(vec![
					ReserveAssetDeposited((Parent, SEND_AMOUNT).into()),
					ClearOrigin,
					buy_limited_execution((Parent, SEND_AMOUNT), 4000),
					DepositAsset { assets: AllCounted(1).into(), beneficiary: dest },
				]),
			)]
		);
		let versioned_sent = VersionedXcm::from(sent_xcm().into_iter().next().unwrap().1);
		let _check_v2_ok: xcm::v2::Xcm<()> = versioned_sent.try_into().unwrap();
		assert_eq!(
			last_event(),
			RuntimeEvent::XcmPallet(crate::Event::Attempted(Outcome::Complete(weight)))
		);
	});
}

/// Test `limited_reserve_transfer_assets`
///
/// Asserts that the sender's balance is decreased and the beneficiary's balance
/// is increased. Verifies the correct message is sent and event is emitted.
#[test]
fn limited_reserve_transfer_assets_works() {
	let balances = vec![
		(ALICE, INITIAL_BALANCE),
		(ParaId::from(PARA_ID).into_account_truncating(), INITIAL_BALANCE),
	];
	new_test_ext_with_balances(balances).execute_with(|| {
		let weight = BaseXcmWeight::get();
		let dest: MultiLocation = Junction::AccountId32 { network: None, id: ALICE.into() }.into();
		assert_eq!(Balances::total_balance(&ALICE), INITIAL_BALANCE);
		assert_ok!(XcmPallet::limited_reserve_transfer_assets(
<<<<<<< HEAD
			Origin::signed(ALICE),
=======
			RuntimeOrigin::signed(ALICE),
>>>>>>> fa54983d
			Box::new(Parachain(PARA_ID).into()),
			Box::new(dest.clone().into()),
			Box::new((Here, SEND_AMOUNT).into()),
			0,
			WeightLimit::Limited(5000),
		));
		// Alice spent amount
		assert_eq!(Balances::free_balance(ALICE), INITIAL_BALANCE - SEND_AMOUNT);
		// Destination account (parachain account) has amount
		let para_acc: AccountId = ParaId::from(PARA_ID).into_account_truncating();
		assert_eq!(Balances::free_balance(para_acc), INITIAL_BALANCE + SEND_AMOUNT);
		assert_eq!(
			sent_xcm(),
			vec![(
				Parachain(PARA_ID).into(),
				Xcm(vec![
					ReserveAssetDeposited((Parent, SEND_AMOUNT).into()),
					ClearOrigin,
					buy_limited_execution((Parent, SEND_AMOUNT), 5000),
					DepositAsset { assets: AllCounted(1).into(), beneficiary: dest },
				]),
			)]
		);
		let versioned_sent = VersionedXcm::from(sent_xcm().into_iter().next().unwrap().1);
		let _check_v2_ok: xcm::v2::Xcm<()> = versioned_sent.try_into().unwrap();
		assert_eq!(
			last_event(),
			RuntimeEvent::XcmPallet(crate::Event::Attempted(Outcome::Complete(weight)))
		);
	});
}

/// Test `limited_reserve_transfer_assets` with unlimited weight purchasing
///
/// Asserts that the sender's balance is decreased and the beneficiary's balance
/// is increased. Verifies the correct message is sent and event is emitted.
#[test]
fn unlimited_reserve_transfer_assets_works() {
	let balances = vec![
		(ALICE, INITIAL_BALANCE),
		(ParaId::from(PARA_ID).into_account_truncating(), INITIAL_BALANCE),
	];
	new_test_ext_with_balances(balances).execute_with(|| {
		let weight = BaseXcmWeight::get();
		let dest: MultiLocation = Junction::AccountId32 { network: None, id: ALICE.into() }.into();
		assert_eq!(Balances::total_balance(&ALICE), INITIAL_BALANCE);
		assert_ok!(XcmPallet::limited_reserve_transfer_assets(
<<<<<<< HEAD
			Origin::signed(ALICE),
=======
			RuntimeOrigin::signed(ALICE),
>>>>>>> fa54983d
			Box::new(Parachain(PARA_ID).into()),
			Box::new(dest.clone().into()),
			Box::new((Here, SEND_AMOUNT).into()),
			0,
			WeightLimit::Unlimited,
		));
		// Alice spent amount
		assert_eq!(Balances::free_balance(ALICE), INITIAL_BALANCE - SEND_AMOUNT);
		// Destination account (parachain account) has amount
		let para_acc: AccountId = ParaId::from(PARA_ID).into_account_truncating();
		assert_eq!(Balances::free_balance(para_acc), INITIAL_BALANCE + SEND_AMOUNT);
		assert_eq!(
			sent_xcm(),
			vec![(
				Parachain(PARA_ID).into(),
				Xcm(vec![
					ReserveAssetDeposited((Parent, SEND_AMOUNT).into()),
					ClearOrigin,
					buy_execution((Parent, SEND_AMOUNT)),
					DepositAsset { assets: AllCounted(1).into(), beneficiary: dest },
				]),
			)]
		);
		assert_eq!(
			last_event(),
			RuntimeEvent::XcmPallet(crate::Event::Attempted(Outcome::Complete(weight)))
		);
	});
}

/// Test local execution of XCM
///
/// Asserts that the sender's balance is decreased and the beneficiary's balance
/// is increased. Verifies the expected event is emitted.
#[test]
fn execute_withdraw_to_deposit_works() {
	let balances = vec![
		(ALICE, INITIAL_BALANCE),
		(ParaId::from(PARA_ID).into_account_truncating(), INITIAL_BALANCE),
	];
	new_test_ext_with_balances(balances).execute_with(|| {
		let weight = 3 * BaseXcmWeight::get();
		let dest: MultiLocation = Junction::AccountId32 { network: None, id: BOB.into() }.into();
		assert_eq!(Balances::total_balance(&ALICE), INITIAL_BALANCE);
		assert_ok!(XcmPallet::execute(
			RuntimeOrigin::signed(ALICE),
			Box::new(VersionedXcm::from(Xcm(vec![
				WithdrawAsset((Here, SEND_AMOUNT).into()),
				buy_execution((Here, SEND_AMOUNT)),
				DepositAsset { assets: AllCounted(1).into(), beneficiary: dest },
			]))),
			weight
		));
		assert_eq!(Balances::total_balance(&ALICE), INITIAL_BALANCE - SEND_AMOUNT);
		assert_eq!(Balances::total_balance(&BOB), SEND_AMOUNT);
		assert_eq!(
			last_event(),
			RuntimeEvent::XcmPallet(crate::Event::Attempted(Outcome::Complete(weight)))
		);
	});
}

/// Test drop/claim assets.
#[test]
fn trapped_assets_can_be_claimed() {
	let balances = vec![(ALICE, INITIAL_BALANCE), (BOB, INITIAL_BALANCE)];
	new_test_ext_with_balances(balances).execute_with(|| {
		let weight = 6 * BaseXcmWeight::get();
		let dest: MultiLocation = Junction::AccountId32 { network: None, id: BOB.into() }.into();

		assert_ok!(XcmPallet::execute(
			RuntimeOrigin::signed(ALICE),
			Box::new(VersionedXcm::from(Xcm(vec![
				WithdrawAsset((Here, SEND_AMOUNT).into()),
				buy_execution((Here, SEND_AMOUNT)),
				// Don't propagated the error into the result.
				SetErrorHandler(Xcm(vec![ClearError])),
				// This will make an error.
				Trap(0),
				// This would succeed, but we never get to it.
				DepositAsset { assets: AllCounted(1).into(), beneficiary: dest.clone() },
			]))),
			weight
		));
		let source: MultiLocation =
			Junction::AccountId32 { network: None, id: ALICE.into() }.into();
		let trapped = AssetTraps::<Test>::iter().collect::<Vec<_>>();
		let vma = VersionedMultiAssets::from(MultiAssets::from((Here, SEND_AMOUNT)));
		let hash = BlakeTwo256::hash_of(&(source.clone(), vma.clone()));
		assert_eq!(
			last_events(2),
			vec![
				RuntimeEvent::XcmPallet(crate::Event::AssetsTrapped(hash.clone(), source, vma)),
				RuntimeEvent::XcmPallet(crate::Event::Attempted(Outcome::Complete(
					5 * BaseXcmWeight::get()
				)))
			]
		);
		assert_eq!(Balances::total_balance(&ALICE), INITIAL_BALANCE - SEND_AMOUNT);
		assert_eq!(Balances::total_balance(&BOB), INITIAL_BALANCE);

		let expected = vec![(hash, 1u32)];
		assert_eq!(trapped, expected);

		let weight = 3 * BaseXcmWeight::get();
		assert_ok!(XcmPallet::execute(
			RuntimeOrigin::signed(ALICE),
			Box::new(VersionedXcm::from(Xcm(vec![
				ClaimAsset { assets: (Here, SEND_AMOUNT).into(), ticket: Here.into() },
				buy_execution((Here, SEND_AMOUNT)),
				DepositAsset { assets: AllCounted(1).into(), beneficiary: dest.clone() },
			]))),
			weight
		));

		assert_eq!(Balances::total_balance(&ALICE), INITIAL_BALANCE - SEND_AMOUNT);
		assert_eq!(Balances::total_balance(&BOB), INITIAL_BALANCE + SEND_AMOUNT);
		assert_eq!(AssetTraps::<Test>::iter().collect::<Vec<_>>(), vec![]);

		let weight = 3 * BaseXcmWeight::get();
		assert_ok!(XcmPallet::execute(
			RuntimeOrigin::signed(ALICE),
			Box::new(VersionedXcm::from(Xcm(vec![
				ClaimAsset { assets: (Here, SEND_AMOUNT).into(), ticket: Here.into() },
				buy_execution((Here, SEND_AMOUNT)),
				DepositAsset { assets: AllCounted(1).into(), beneficiary: dest },
			]))),
			weight
		));
		assert_eq!(
			last_event(),
			RuntimeEvent::XcmPallet(crate::Event::Attempted(Outcome::Incomplete(
				BaseXcmWeight::get(),
				XcmError::UnknownClaim
			)))
		);
	});
}

#[test]
fn fake_latest_versioned_multilocation_works() {
	use codec::Encode;
	let remote: MultiLocation = Parachain(1000).into();
	let versioned_remote = LatestVersionedMultiLocation(&remote);
	assert_eq!(versioned_remote.encode(), remote.into_versioned().encode());
}

#[test]
fn basic_subscription_works() {
	new_test_ext_with_balances(vec![]).execute_with(|| {
		let remote: MultiLocation = Parachain(1000).into();
		assert_ok!(XcmPallet::force_subscribe_version_notify(
			RuntimeOrigin::root(),
			Box::new(remote.clone().into()),
		));

		assert_eq!(
			Queries::<Test>::iter().collect::<Vec<_>>(),
			vec![(
				0,
				QueryStatus::VersionNotifier { origin: remote.clone().into(), is_active: false }
			)]
		);
		assert_eq!(
			VersionNotifiers::<Test>::iter().collect::<Vec<_>>(),
			vec![(XCM_VERSION, remote.clone().into(), 0)]
		);

		assert_eq!(
			take_sent_xcm(),
			vec![(
				remote.clone(),
				Xcm(vec![SubscribeVersion { query_id: 0, max_response_weight: 0 }]),
			),]
		);

		let weight = BaseXcmWeight::get();
		let mut message = Xcm::<()>(vec![
			// Remote supports XCM v2
			QueryResponse {
				query_id: 0,
				max_weight: 0,
				response: Response::Version(1),
				querier: None,
			},
		]);
		assert_ok!(AllowKnownQueryResponses::<XcmPallet>::should_execute(
			&remote,
			message.inner_mut(),
			weight,
			&mut 0
		));
	});
}

#[test]
fn subscriptions_increment_id() {
	new_test_ext_with_balances(vec![]).execute_with(|| {
		let remote: MultiLocation = Parachain(1000).into();
		assert_ok!(XcmPallet::force_subscribe_version_notify(
			RuntimeOrigin::root(),
			Box::new(remote.clone().into()),
		));

		let remote2: MultiLocation = Parachain(1001).into();
		assert_ok!(XcmPallet::force_subscribe_version_notify(
			RuntimeOrigin::root(),
			Box::new(remote2.clone().into()),
		));

		assert_eq!(
			take_sent_xcm(),
			vec![
				(
					remote.clone(),
					Xcm(vec![SubscribeVersion { query_id: 0, max_response_weight: 0 }]),
				),
				(
					remote2.clone(),
					Xcm(vec![SubscribeVersion { query_id: 1, max_response_weight: 0 }]),
				),
			]
		);
	});
}

#[test]
fn double_subscription_fails() {
	new_test_ext_with_balances(vec![]).execute_with(|| {
		let remote: MultiLocation = Parachain(1000).into();
		assert_ok!(XcmPallet::force_subscribe_version_notify(
			RuntimeOrigin::root(),
			Box::new(remote.clone().into()),
		));
		assert_noop!(
			XcmPallet::force_subscribe_version_notify(
				RuntimeOrigin::root(),
				Box::new(remote.clone().into())
			),
			Error::<Test>::AlreadySubscribed,
		);
	})
}

#[test]
fn unsubscribe_works() {
	new_test_ext_with_balances(vec![]).execute_with(|| {
		let remote: MultiLocation = Parachain(1000).into();
		assert_ok!(XcmPallet::force_subscribe_version_notify(
			RuntimeOrigin::root(),
			Box::new(remote.clone().into()),
		));
		assert_ok!(XcmPallet::force_unsubscribe_version_notify(
			RuntimeOrigin::root(),
			Box::new(remote.clone().into())
		));
		assert_noop!(
			XcmPallet::force_unsubscribe_version_notify(
				RuntimeOrigin::root(),
				Box::new(remote.clone().into())
			),
			Error::<Test>::NoSubscription,
		);

		assert_eq!(
			take_sent_xcm(),
			vec![
				(
					remote.clone(),
					Xcm(vec![SubscribeVersion { query_id: 0, max_response_weight: 0 }]),
				),
				(remote.clone(), Xcm(vec![UnsubscribeVersion]),),
			]
		);
	});
}

/// Parachain 1000 is asking us for a version subscription.
#[test]
fn subscription_side_works() {
	new_test_ext_with_balances(vec![]).execute_with(|| {
		AdvertisedXcmVersion::set(1);

		let remote: MultiLocation = Parachain(1000).into();
		let weight = BaseXcmWeight::get();
		let message = Xcm(vec![SubscribeVersion { query_id: 0, max_response_weight: 0 }]);
		let hash = fake_message_hash(&message);
		let r = XcmExecutor::<XcmConfig>::execute_xcm(remote.clone(), message, hash, weight);
		assert_eq!(r, Outcome::Complete(weight));

		let instr = QueryResponse {
			query_id: 0,
			max_weight: 0,
			response: Response::Version(1),
			querier: None,
		};
		assert_eq!(take_sent_xcm(), vec![(remote.clone(), Xcm(vec![instr]))]);

		// A runtime upgrade which doesn't alter the version sends no notifications.
		XcmPallet::on_runtime_upgrade();
		XcmPallet::on_initialize(1);
		assert_eq!(take_sent_xcm(), vec![]);

		// New version.
		AdvertisedXcmVersion::set(2);

		// A runtime upgrade which alters the version does send notifications.
		XcmPallet::on_runtime_upgrade();
		XcmPallet::on_initialize(2);
		let instr = QueryResponse {
			query_id: 0,
			max_weight: 0,
			response: Response::Version(2),
			querier: None,
		};
		assert_eq!(take_sent_xcm(), vec![(remote.clone(), Xcm(vec![instr]))]);
	});
}

#[test]
fn subscription_side_upgrades_work_with_notify() {
	new_test_ext_with_balances(vec![]).execute_with(|| {
		AdvertisedXcmVersion::set(1);

		// An entry from a previous runtime with v2 XCM.
		let v2_location = VersionedMultiLocation::V2(xcm::v2::Junction::Parachain(1001).into());
		VersionNotifyTargets::<Test>::insert(1, v2_location, (70, 0, 2));
		let v3_location = Parachain(1003).into_versioned();
		VersionNotifyTargets::<Test>::insert(3, v3_location, (72, 0, 2));

		// New version.
		AdvertisedXcmVersion::set(3);

		// A runtime upgrade which alters the version does send notifications.
		XcmPallet::on_runtime_upgrade();
		XcmPallet::on_initialize(1);

		let instr1 = QueryResponse {
			query_id: 70,
			max_weight: 0,
			response: Response::Version(3),
			querier: None,
		};
		let instr3 = QueryResponse {
			query_id: 72,
			max_weight: 0,
			response: Response::Version(3),
			querier: None,
		};
		let mut sent = take_sent_xcm();
		sent.sort_by_key(|k| match (k.1).0[0] {
			QueryResponse { query_id: q, .. } => q,
			_ => 0,
		});
		assert_eq!(
			sent,
			vec![
				(Parachain(1001).into(), Xcm(vec![instr1])),
				(Parachain(1003).into(), Xcm(vec![instr3])),
			]
		);

		let mut contents = VersionNotifyTargets::<Test>::iter().collect::<Vec<_>>();
		contents.sort_by_key(|k| k.2);
		assert_eq!(
			contents,
			vec![
				(XCM_VERSION, Parachain(1001).into_versioned(), (70, 0, 3)),
				(XCM_VERSION, Parachain(1003).into_versioned(), (72, 0, 3)),
			]
		);
	});
}

#[test]
fn subscription_side_upgrades_work_without_notify() {
	new_test_ext_with_balances(vec![]).execute_with(|| {
		// An entry from a previous runtime with v2 XCM.
		let v2_location = VersionedMultiLocation::V2(xcm::v2::Junction::Parachain(1001).into());
		VersionNotifyTargets::<Test>::insert(1, v2_location, (70, 0, 2));
		let v3_location = Parachain(1003).into_versioned();
		VersionNotifyTargets::<Test>::insert(3, v3_location, (72, 0, 2));

		// A runtime upgrade which alters the version does send notifications.
		XcmPallet::on_runtime_upgrade();
		XcmPallet::on_initialize(1);

		let mut contents = VersionNotifyTargets::<Test>::iter().collect::<Vec<_>>();
		contents.sort_by_key(|k| k.2);
		assert_eq!(
			contents,
			vec![
				(XCM_VERSION, Parachain(1001).into_versioned(), (70, 0, 3)),
				(XCM_VERSION, Parachain(1003).into_versioned(), (72, 0, 3)),
			]
		);
	});
}

#[test]
fn subscriber_side_subscription_works() {
	new_test_ext_with_balances(vec![]).execute_with(|| {
		let remote: MultiLocation = Parachain(1000).into();
		assert_ok!(XcmPallet::force_subscribe_version_notify(
			RuntimeOrigin::root(),
			Box::new(remote.clone().into()),
		));
		take_sent_xcm();

		// Assume subscription target is working ok.

		let weight = BaseXcmWeight::get();
		let message = Xcm(vec![
			// Remote supports XCM v2
			QueryResponse {
				query_id: 0,
				max_weight: 0,
				response: Response::Version(1),
				querier: None,
			},
		]);
		let hash = fake_message_hash(&message);
		let r = XcmExecutor::<XcmConfig>::execute_xcm(remote.clone(), message, hash, weight);
		assert_eq!(r, Outcome::Complete(weight));
		assert_eq!(take_sent_xcm(), vec![]);

		// This message cannot be sent to a v2 remote.
		let v2_msg = xcm::v2::Xcm::<()>(vec![xcm::v2::Instruction::Trap(0)]);
		assert_eq!(XcmPallet::wrap_version(&remote, v2_msg.clone()), Err(()));

		let message = Xcm(vec![
			// Remote upgraded to XCM v2
			QueryResponse {
				query_id: 0,
				max_weight: 0,
				response: Response::Version(2),
				querier: None,
			},
		]);
		let hash = fake_message_hash(&message);
		let r = XcmExecutor::<XcmConfig>::execute_xcm(remote.clone(), message, hash, weight);
		assert_eq!(r, Outcome::Complete(weight));

		// This message can now be sent to remote as it's v2.
		assert_eq!(
			XcmPallet::wrap_version(&remote, v2_msg.clone()),
			Ok(VersionedXcm::from(v2_msg))
		);
	});
}

/// We should auto-subscribe when we don't know the remote's version.
#[test]
fn auto_subscription_works() {
	new_test_ext_with_balances(vec![]).execute_with(|| {
		let remote_v2: MultiLocation = Parachain(1000).into();
		let remote_v3: MultiLocation = Parachain(1001).into();

<<<<<<< HEAD
		assert_ok!(XcmPallet::force_default_xcm_version(Origin::root(), Some(2)));
=======
		assert_ok!(XcmPallet::force_default_xcm_version(RuntimeOrigin::root(), Some(2)));
>>>>>>> fa54983d

		// Wrapping a version for a destination we don't know elicits a subscription.
		let msg_v2 = xcm::v2::Xcm::<()>(vec![xcm::v2::Instruction::Trap(0)]);
		let msg_v3 = xcm::v3::Xcm::<()>(vec![xcm::v3::Instruction::ClearTopic]);
		assert_eq!(
			XcmPallet::wrap_version(&remote_v2, msg_v2.clone()),
			Ok(VersionedXcm::from(msg_v2.clone())),
		);
		assert_eq!(XcmPallet::wrap_version(&remote_v2, msg_v3.clone()), Err(()));

		let expected = vec![(remote_v2.clone().into(), 2)];
		assert_eq!(VersionDiscoveryQueue::<Test>::get().into_inner(), expected);

		assert_eq!(
			XcmPallet::wrap_version(&remote_v3, msg_v2.clone()),
			Ok(VersionedXcm::from(msg_v2.clone())),
		);
		assert_eq!(XcmPallet::wrap_version(&remote_v3, msg_v3.clone()), Err(()));

		let expected = vec![(remote_v2.clone().into(), 2), (remote_v3.clone().into(), 2)];
		assert_eq!(VersionDiscoveryQueue::<Test>::get().into_inner(), expected);

		XcmPallet::on_initialize(1);
		assert_eq!(
			take_sent_xcm(),
			vec![(
				remote_v3.clone(),
				Xcm(vec![SubscribeVersion { query_id: 0, max_response_weight: 0 }]),
			)]
		);

		// Assume remote_v3 is working ok and XCM version 3.

		let weight = BaseXcmWeight::get();
		let message = Xcm(vec![
			// Remote supports XCM v3
			QueryResponse {
				query_id: 0,
				max_weight: 0,
				response: Response::Version(3),
				querier: None,
			},
		]);
		let hash = fake_message_hash(&message);
		let r = XcmExecutor::<XcmConfig>::execute_xcm(remote_v3.clone(), message, hash, weight);
		assert_eq!(r, Outcome::Complete(weight));

		// V2 messages can be sent to remote_v3 under XCM v3.
<<<<<<< HEAD
		assert_eq!(
			XcmPallet::wrap_version(&remote_v3, msg_v2.clone()),
			Ok(VersionedXcm::from(msg_v2.clone()).into_version(3).unwrap()),
		);
		// This message can now be sent to remote_v3 as it's v3.
		assert_eq!(
=======
		assert_eq!(
			XcmPallet::wrap_version(&remote_v3, msg_v2.clone()),
			Ok(VersionedXcm::from(msg_v2.clone()).into_version(3).unwrap()),
		);
		// This message can now be sent to remote_v3 as it's v3.
		assert_eq!(
>>>>>>> fa54983d
			XcmPallet::wrap_version(&remote_v3, msg_v3.clone()),
			Ok(VersionedXcm::from(msg_v3.clone()))
		);

		XcmPallet::on_initialize(2);
		assert_eq!(
			take_sent_xcm(),
			vec![(
				remote_v2.clone(),
				Xcm(vec![SubscribeVersion { query_id: 1, max_response_weight: 0 }]),
			)]
		);

		// Assume remote_v2 is working ok and XCM version 2.

		let weight = BaseXcmWeight::get();
		let message = Xcm(vec![
			// Remote supports XCM v2
			QueryResponse {
				query_id: 1,
				max_weight: 0,
				response: Response::Version(2),
				querier: None,
			},
		]);
		let hash = fake_message_hash(&message);
		let r = XcmExecutor::<XcmConfig>::execute_xcm(remote_v2.clone(), message, hash, weight);
		assert_eq!(r, Outcome::Complete(weight));

		// v3 messages cannot be sent to remote_v2...
		assert_eq!(
			XcmPallet::wrap_version(&remote_v2, msg_v2.clone()),
			Ok(VersionedXcm::V2(msg_v2))
		);
		assert_eq!(XcmPallet::wrap_version(&remote_v2, msg_v3.clone()), Err(()));
	})
}

#[test]
fn subscription_side_upgrades_work_with_multistage_notify() {
	new_test_ext_with_balances(vec![]).execute_with(|| {
		AdvertisedXcmVersion::set(1);

		// An entry from a previous runtime with v0 XCM.
		let v2_location = VersionedMultiLocation::V2(xcm::v2::Junction::Parachain(1001).into());
		VersionNotifyTargets::<Test>::insert(1, v2_location, (70, 0, 1));
		let v2_location = VersionedMultiLocation::V2(xcm::v2::Junction::Parachain(1002).into());
		VersionNotifyTargets::<Test>::insert(2, v2_location, (71, 0, 1));
		let v3_location = Parachain(1003).into_versioned();
		VersionNotifyTargets::<Test>::insert(3, v3_location, (72, 0, 1));

		// New version.
		AdvertisedXcmVersion::set(3);

		// A runtime upgrade which alters the version does send notifications.
		XcmPallet::on_runtime_upgrade();
		let mut maybe_migration = CurrentMigration::<Test>::take();
		let mut counter = 0;
		while let Some(migration) = maybe_migration.take() {
			counter += 1;
			let (_, m) = XcmPallet::check_xcm_version_change(migration, Weight::zero());
			maybe_migration = m;
		}
		assert_eq!(counter, 4);

		let instr1 = QueryResponse {
			query_id: 70,
			max_weight: 0,
			response: Response::Version(3),
			querier: None,
		};
		let instr2 = QueryResponse {
			query_id: 71,
			max_weight: 0,
			response: Response::Version(3),
			querier: None,
		};
		let instr3 = QueryResponse {
			query_id: 72,
			max_weight: 0,
			response: Response::Version(3),
			querier: None,
		};
		let mut sent = take_sent_xcm();
		sent.sort_by_key(|k| match (k.1).0[0] {
			QueryResponse { query_id: q, .. } => q,
			_ => 0,
		});
		assert_eq!(
			sent,
			vec![
				(Parachain(1001).into(), Xcm(vec![instr1])),
				(Parachain(1002).into(), Xcm(vec![instr2])),
				(Parachain(1003).into(), Xcm(vec![instr3])),
			]
		);

		let mut contents = VersionNotifyTargets::<Test>::iter().collect::<Vec<_>>();
		contents.sort_by_key(|k| k.2);
		assert_eq!(
			contents,
			vec![
				(XCM_VERSION, Parachain(1001).into_versioned(), (70, 0, 3)),
				(XCM_VERSION, Parachain(1002).into_versioned(), (71, 0, 3)),
				(XCM_VERSION, Parachain(1003).into_versioned(), (72, 0, 3)),
			]
		);
	});
}<|MERGE_RESOLUTION|>--- conflicted
+++ resolved
@@ -134,7 +134,6 @@
 			maybe_notify: None,
 			timeout: 100,
 			maybe_match_querier: Some(querier.clone().into()),
-<<<<<<< HEAD
 		};
 		assert_eq!(crate::Queries::<Test>::iter().collect::<Vec<_>>(), vec![(0, status)]);
 
@@ -150,50 +149,6 @@
 		assert_eq!(r, Outcome::Complete(1_000));
 		assert_eq!(
 			last_event(),
-			Event::XcmPallet(crate::Event::ResponseReady(0, Response::ExecutionResult(None),))
-		);
-
-		let response = Some((Response::ExecutionResult(None), 1));
-		assert_eq!(XcmPallet::take_response(0), response);
-	});
-}
-
-#[test]
-fn custom_querier_works() {
-	let balances = vec![
-		(ALICE, INITIAL_BALANCE),
-		(ParaId::from(PARA_ID).into_account_truncating(), INITIAL_BALANCE),
-	];
-	new_test_ext_with_balances(balances).execute_with(|| {
-		let querier: MultiLocation =
-			(Parent, AccountId32 { network: None, id: ALICE.into() }).into();
-
-		let r = TestNotifier::prepare_new_query(Origin::signed(ALICE), querier.clone());
-		assert_eq!(r, Ok(()));
-		let status = QueryStatus::Pending {
-			responder: MultiLocation::from(AccountId32 { network: None, id: ALICE.into() }).into(),
-			maybe_notify: None,
-			timeout: 100,
-			maybe_match_querier: Some(querier.clone().into()),
-		};
-		assert_eq!(crate::Queries::<Test>::iter().collect::<Vec<_>>(), vec![(0, status)]);
-
-=======
-		};
-		assert_eq!(crate::Queries::<Test>::iter().collect::<Vec<_>>(), vec![(0, status)]);
-
-		let message = Xcm(vec![QueryResponse {
-			query_id: 0,
-			response: Response::ExecutionResult(None),
-			max_weight: 0,
-			querier: Some(querier),
-		}]);
-		let hash = fake_message_hash(&message);
-		let r =
-			XcmExecutor::<XcmConfig>::execute_xcm(Parachain(PARA_ID), message, hash, 1_000_000_000);
-		assert_eq!(r, Outcome::Complete(1_000));
-		assert_eq!(
-			last_event(),
 			RuntimeEvent::XcmPallet(crate::Event::ResponseReady(
 				0,
 				Response::ExecutionResult(None),
@@ -225,7 +180,6 @@
 		};
 		assert_eq!(crate::Queries::<Test>::iter().collect::<Vec<_>>(), vec![(0, status)]);
 
->>>>>>> fa54983d
 		// Supplying no querier when one is expected will fail
 		let message = Xcm(vec![QueryResponse {
 			query_id: 0,
@@ -244,11 +198,7 @@
 		assert_eq!(r, Outcome::Complete(1_000));
 		assert_eq!(
 			last_event(),
-<<<<<<< HEAD
-			Event::XcmPallet(crate::Event::InvalidQuerier(
-=======
 			RuntimeEvent::XcmPallet(crate::Event::InvalidQuerier(
->>>>>>> fa54983d
 				AccountId32 { network: None, id: ALICE.into() }.into(),
 				0,
 				querier.clone(),
@@ -274,11 +224,7 @@
 		assert_eq!(r, Outcome::Complete(1_000));
 		assert_eq!(
 			last_event(),
-<<<<<<< HEAD
-			Event::XcmPallet(crate::Event::InvalidQuerier(
-=======
 			RuntimeEvent::XcmPallet(crate::Event::InvalidQuerier(
->>>>>>> fa54983d
 				AccountId32 { network: None, id: ALICE.into() }.into(),
 				0,
 				querier.clone(),
@@ -528,11 +474,7 @@
 		let dest: MultiLocation = Junction::AccountId32 { network: None, id: ALICE.into() }.into();
 		assert_eq!(Balances::total_balance(&ALICE), INITIAL_BALANCE);
 		assert_ok!(XcmPallet::reserve_transfer_assets(
-<<<<<<< HEAD
-			Origin::signed(ALICE),
-=======
 			RuntimeOrigin::signed(ALICE),
->>>>>>> fa54983d
 			Box::new(Parachain(PARA_ID).into()),
 			Box::new(dest.clone().into()),
 			Box::new((Here, SEND_AMOUNT).into()),
@@ -579,11 +521,7 @@
 		let dest: MultiLocation = Junction::AccountId32 { network: None, id: ALICE.into() }.into();
 		assert_eq!(Balances::total_balance(&ALICE), INITIAL_BALANCE);
 		assert_ok!(XcmPallet::limited_reserve_transfer_assets(
-<<<<<<< HEAD
-			Origin::signed(ALICE),
-=======
 			RuntimeOrigin::signed(ALICE),
->>>>>>> fa54983d
 			Box::new(Parachain(PARA_ID).into()),
 			Box::new(dest.clone().into()),
 			Box::new((Here, SEND_AMOUNT).into()),
@@ -631,11 +569,7 @@
 		let dest: MultiLocation = Junction::AccountId32 { network: None, id: ALICE.into() }.into();
 		assert_eq!(Balances::total_balance(&ALICE), INITIAL_BALANCE);
 		assert_ok!(XcmPallet::limited_reserve_transfer_assets(
-<<<<<<< HEAD
-			Origin::signed(ALICE),
-=======
 			RuntimeOrigin::signed(ALICE),
->>>>>>> fa54983d
 			Box::new(Parachain(PARA_ID).into()),
 			Box::new(dest.clone().into()),
 			Box::new((Here, SEND_AMOUNT).into()),
@@ -1094,11 +1028,7 @@
 		let remote_v2: MultiLocation = Parachain(1000).into();
 		let remote_v3: MultiLocation = Parachain(1001).into();
 
-<<<<<<< HEAD
-		assert_ok!(XcmPallet::force_default_xcm_version(Origin::root(), Some(2)));
-=======
 		assert_ok!(XcmPallet::force_default_xcm_version(RuntimeOrigin::root(), Some(2)));
->>>>>>> fa54983d
 
 		// Wrapping a version for a destination we don't know elicits a subscription.
 		let msg_v2 = xcm::v2::Xcm::<()>(vec![xcm::v2::Instruction::Trap(0)]);
@@ -1147,21 +1077,12 @@
 		assert_eq!(r, Outcome::Complete(weight));
 
 		// V2 messages can be sent to remote_v3 under XCM v3.
-<<<<<<< HEAD
 		assert_eq!(
 			XcmPallet::wrap_version(&remote_v3, msg_v2.clone()),
 			Ok(VersionedXcm::from(msg_v2.clone()).into_version(3).unwrap()),
 		);
 		// This message can now be sent to remote_v3 as it's v3.
 		assert_eq!(
-=======
-		assert_eq!(
-			XcmPallet::wrap_version(&remote_v3, msg_v2.clone()),
-			Ok(VersionedXcm::from(msg_v2.clone()).into_version(3).unwrap()),
-		);
-		// This message can now be sent to remote_v3 as it's v3.
-		assert_eq!(
->>>>>>> fa54983d
 			XcmPallet::wrap_version(&remote_v3, msg_v3.clone()),
 			Ok(VersionedXcm::from(msg_v3.clone()))
 		);
