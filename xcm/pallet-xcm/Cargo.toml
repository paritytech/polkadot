--- conflicted
+++ resolved
@@ -2,11 +2,7 @@
 authors = ["Parity Technologies <admin@parity.io>"]
 edition = "2021"
 name = "pallet-xcm"
-<<<<<<< HEAD
-version = "0.9.28"
-=======
 version = "0.9.29"
->>>>>>> fa54983d
 
 [dependencies]
 codec = { package = "parity-scale-codec", version = "3.0.0", default-features = false, features = ["derive"] }
@@ -14,33 +10,19 @@
 serde = { version = "1.0.137", optional = true, features = ["derive"] }
 log = { version = "0.4.17", default-features = false }
 
-<<<<<<< HEAD
-sp-std = { git = "https://github.com/paritytech/substrate", default-features = false, branch = "polkadot-v0.9.28" }
-sp-runtime = { git = "https://github.com/paritytech/substrate", default-features = false, branch = "polkadot-v0.9.28" }
-sp-core = { git = "https://github.com/paritytech/substrate", default-features = false, branch = "polkadot-v0.9.28" }
-sp-io = { git = "https://github.com/paritytech/substrate", default-features = false , branch = "polkadot-v0.9.28" }
-frame-support = { git = "https://github.com/paritytech/substrate", default-features = false, branch = "polkadot-v0.9.28" }
-frame-system = { git = "https://github.com/paritytech/substrate", default-features = false, branch = "polkadot-v0.9.28" }
-=======
 frame-support = { git = "https://github.com/paritytech/substrate", default-features = false, branch = "master" }
 frame-system = { git = "https://github.com/paritytech/substrate", default-features = false, branch = "master" }
 sp-core = { git = "https://github.com/paritytech/substrate", default-features = false, branch = "master" }
 sp-io = { git = "https://github.com/paritytech/substrate", default-features = false, branch = "master" }
 sp-runtime = { git = "https://github.com/paritytech/substrate", default-features = false, branch = "master" }
 sp-std = { git = "https://github.com/paritytech/substrate", default-features = false, branch = "master" }
->>>>>>> fa54983d
 
 xcm = { path = "..", default-features = false }
 xcm-executor = { path = "../xcm-executor", default-features = false }
 
 [dev-dependencies]
-pallet-balances = { git = "https://github.com/paritytech/substrate", branch = "polkadot-v0.9.28" }
+pallet-balances = { git = "https://github.com/paritytech/substrate", branch = "master" }
 polkadot-runtime-parachains = { path = "../../runtime/parachains" }
-<<<<<<< HEAD
-sp-io = { git = "https://github.com/paritytech/substrate", default-features = false , branch = "polkadot-v0.9.28" }
-xcm-builder = { path = "../xcm-builder" }
-=======
->>>>>>> fa54983d
 polkadot-parachain = { path = "../../parachain" }
 xcm-builder = { path = "../xcm-builder" }
 
