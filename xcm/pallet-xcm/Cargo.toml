--- conflicted
+++ resolved
@@ -6,12 +6,8 @@
 
 [dependencies]
 codec = { package = "parity-scale-codec", version = "2.0.0", default-features = false, features = ["derive"] }
-<<<<<<< HEAD
 scale-info = { version = "0.10.0", default-features = false, features = ["derive"] }
-serde = { version = "1.0.101", optional = true, features = ["derive"] }
-=======
 serde = { version = "1.0.130", optional = true, features = ["derive"] }
->>>>>>> e76207c0
 log = { version = "0.4.14", default-features = false }
 
 sp-std = { git = "https://github.com/paritytech/substrate", default-features = false, branch = "master" }
