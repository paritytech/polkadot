[package]
name = "pallet-xcm"
authors.workspace = true
repository.workspace = true
license.workspace = true
edition.workspace = true
version.workspace = true


[dependencies]
codec = { package = "parity-scale-codec", version = "3.0.0", default-features = false, features = ["derive"] }
scale-info = { version = "2.1.2", default-features = false, features = ["derive"] }
serde = { version = "1.0.137", optional = true, features = ["derive"] }
log = { version = "0.4.17", default-features = false }

frame-benchmarking = { git = "https://github.com/paritytech/substrate", branch = "master", default-features = false, optional = true }
frame-support = { git = "https://github.com/paritytech/substrate", default-features = false, branch = "master" }
frame-system = { git = "https://github.com/paritytech/substrate", default-features = false, branch = "master" }
sp-core = { git = "https://github.com/paritytech/substrate", default-features = false, branch = "master" }
sp-io = { git = "https://github.com/paritytech/substrate", default-features = false, branch = "master" }
sp-runtime = { git = "https://github.com/paritytech/substrate", default-features = false, branch = "master" }
sp-std = { git = "https://github.com/paritytech/substrate", default-features = false, branch = "master" }

xcm = { path = "..", default-features = false, package = "xcmsg" }
xcm-executor = { path = "../xcm-executor", default-features = false, package = "xcmsg-executor" }

[dev-dependencies]
pallet-balances = { git = "https://github.com/paritytech/substrate", branch = "master" }
polkadot-runtime-parachains = { path = "../../runtime/parachains" }
<<<<<<< HEAD
sp-io = { git = "https://github.com/paritytech/substrate", branch = "master", default-features = false }
xcm-builder = { path = "../xcm-builder", package = "xcmsg-builder" }
=======
>>>>>>> 1c99b3c5
polkadot-parachain = { path = "../../parachain" }
xcm-builder = { path = "../xcm-builder" }

[features]
default = ["std"]
std = [
	"codec/std",
	"scale-info/std",
	"serde",
	"sp-std/std",
	"sp-core/std",
	"sp-io/std",
	"sp-runtime/std",
	"frame-benchmarking?/std",
	"frame-support/std",
	"frame-system/std",
	"xcm/std",
	"xcm-executor/std",
]
runtime-benchmarks = [
	"frame-benchmarking/runtime-benchmarks",
	"frame-system/runtime-benchmarks",
]
try-runtime = ["frame-support/try-runtime"]<|MERGE_RESOLUTION|>--- conflicted
+++ resolved
@@ -27,11 +27,6 @@
 [dev-dependencies]
 pallet-balances = { git = "https://github.com/paritytech/substrate", branch = "master" }
 polkadot-runtime-parachains = { path = "../../runtime/parachains" }
-<<<<<<< HEAD
-sp-io = { git = "https://github.com/paritytech/substrate", branch = "master", default-features = false }
-xcm-builder = { path = "../xcm-builder", package = "xcmsg-builder" }
-=======
->>>>>>> 1c99b3c5
 polkadot-parachain = { path = "../../parachain" }
 xcm-builder = { path = "../xcm-builder" }
 
