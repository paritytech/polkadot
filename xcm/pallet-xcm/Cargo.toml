[package]
authors.workspace = true
edition.workspace = true
version.workspace = true
name = "pallet-xcm"
<<<<<<< HEAD
=======
version = "0.9.31"
>>>>>>> 3cf644ab

[dependencies]
codec = { package = "parity-scale-codec", version = "3.0.0", default-features = false, features = ["derive"] }
scale-info = { version = "2.1.2", default-features = false, features = ["derive"] }
serde = { version = "1.0.137", optional = true, features = ["derive"] }
log = { version = "0.4.17", default-features = false }

sp-std = { git = "https://github.com/paritytech/substrate", default-features = false, branch = "master" }
sp-runtime = { git = "https://github.com/paritytech/substrate", default-features = false, branch = "master" }
sp-core = { git = "https://github.com/paritytech/substrate", default-features = false, branch = "master" }
frame-support = { git = "https://github.com/paritytech/substrate", default-features = false, branch = "master" }
frame-system = { git = "https://github.com/paritytech/substrate", default-features = false, branch = "master" }

xcm = { path = "..", default-features = false }
xcm-executor = { path = "../xcm-executor", default-features = false }

[dev-dependencies]
pallet-balances = { git = "https://github.com/paritytech/substrate", branch = "master" }
polkadot-runtime-parachains = { path = "../../runtime/parachains" }
sp-io = { git = "https://github.com/paritytech/substrate", branch = "master", default-features = false }
xcm-builder = { path = "../xcm-builder" }
polkadot-parachain = { path = "../../parachain" }

[features]
default = ["std"]
std = [
	"codec/std",
	"scale-info/std",
	"serde",
	"sp-std/std",
	"sp-core/std",
	"sp-runtime/std",
	"frame-support/std",
	"frame-system/std",
	"xcm/std",
	"xcm-executor/std",
]
runtime-benchmarks = [
	"frame-system/runtime-benchmarks"
]
try-runtime = ["frame-support/try-runtime"]<|MERGE_RESOLUTION|>--- conflicted
+++ resolved
@@ -1,12 +1,9 @@
 [package]
+name = "pallet-xcm"
 authors.workspace = true
 edition.workspace = true
 version.workspace = true
-name = "pallet-xcm"
-<<<<<<< HEAD
-=======
-version = "0.9.31"
->>>>>>> 3cf644ab
+
 
 [dependencies]
 codec = { package = "parity-scale-codec", version = "3.0.0", default-features = false, features = ["derive"] }
