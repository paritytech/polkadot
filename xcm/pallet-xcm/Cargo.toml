--- conflicted
+++ resolved
@@ -6,13 +6,8 @@
 
 
 [dependencies]
-<<<<<<< HEAD
-bounded-collections = { version = "0.1.7", default-features = false }
+bounded-collections = { version = "0.1.8", default-features = false }
 codec = { package = "parity-scale-codec", version = "3.6.0", default-features = false, features = ["derive"] }
-=======
-bounded-collections = { version = "0.1.8", default-features = false }
-codec = { package = "parity-scale-codec", version = "3.4.0", default-features = false, features = ["derive"] }
->>>>>>> 86213dfa
 scale-info = { version = "2.5.0", default-features = false, features = ["derive"] }
 serde = { version = "1.0.163", optional = true, features = ["derive"] }
 log = { version = "0.4.17", default-features = false }
