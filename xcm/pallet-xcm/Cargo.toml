[package]
authors = ["Parity Technologies <admin@parity.io>"]
edition = "2021"
name = "pallet-xcm"
<<<<<<< HEAD
version = "0.9.30"
=======
version = "0.9.31"
>>>>>>> 32dd0c9c

[dependencies]
codec = { package = "parity-scale-codec", version = "3.0.0", default-features = false, features = ["derive"] }
scale-info = { version = "2.1.2", default-features = false, features = ["derive"] }
serde = { version = "1.0.137", optional = true, features = ["derive"] }
log = { version = "0.4.17", default-features = false }

<<<<<<< HEAD
sp-std = { git = "https://github.com/paritytech/substrate", default-features = false, branch = "polkadot-v0.9.30" }
sp-runtime = { git = "https://github.com/paritytech/substrate", default-features = false, branch = "polkadot-v0.9.30" }
sp-core = { git = "https://github.com/paritytech/substrate", default-features = false, branch = "polkadot-v0.9.30" }
frame-support = { git = "https://github.com/paritytech/substrate", default-features = false, branch = "polkadot-v0.9.30" }
frame-system = { git = "https://github.com/paritytech/substrate", default-features = false, branch = "polkadot-v0.9.30" }
=======
sp-std = { git = "https://github.com/paritytech/substrate", default-features = false, branch = "polkadot-v0.9.31" }
sp-runtime = { git = "https://github.com/paritytech/substrate", default-features = false, branch = "polkadot-v0.9.31" }
sp-core = { git = "https://github.com/paritytech/substrate", default-features = false, branch = "polkadot-v0.9.31" }
frame-support = { git = "https://github.com/paritytech/substrate", default-features = false, branch = "polkadot-v0.9.31" }
frame-system = { git = "https://github.com/paritytech/substrate", default-features = false, branch = "polkadot-v0.9.31" }
>>>>>>> 32dd0c9c

xcm = { path = "..", default-features = false }
xcm-executor = { path = "../xcm-executor", default-features = false }

[dev-dependencies]
<<<<<<< HEAD
pallet-balances = { git = "https://github.com/paritytech/substrate", branch = "polkadot-v0.9.30" }
polkadot-runtime-parachains = { path = "../../runtime/parachains" }
sp-io = { git = "https://github.com/paritytech/substrate", default-features = false , branch = "polkadot-v0.9.30" }
=======
pallet-balances = { git = "https://github.com/paritytech/substrate", branch = "polkadot-v0.9.31" }
polkadot-runtime-parachains = { path = "../../runtime/parachains" }
sp-io = { git = "https://github.com/paritytech/substrate", default-features = false , branch = "polkadot-v0.9.31" }
>>>>>>> 32dd0c9c
xcm-builder = { path = "../xcm-builder" }
polkadot-parachain = { path = "../../parachain" }

[features]
default = ["std"]
std = [
	"codec/std",
	"scale-info/std",
	"serde",
	"sp-std/std",
	"sp-core/std",
	"sp-runtime/std",
	"frame-support/std",
	"frame-system/std",
	"xcm/std",
	"xcm-executor/std",
]
runtime-benchmarks = [
	"frame-system/runtime-benchmarks"
]
try-runtime = ["frame-support/try-runtime"]<|MERGE_RESOLUTION|>--- conflicted
+++ resolved
@@ -2,11 +2,7 @@
 authors = ["Parity Technologies <admin@parity.io>"]
 edition = "2021"
 name = "pallet-xcm"
-<<<<<<< HEAD
-version = "0.9.30"
-=======
 version = "0.9.31"
->>>>>>> 32dd0c9c
 
 [dependencies]
 codec = { package = "parity-scale-codec", version = "3.0.0", default-features = false, features = ["derive"] }
@@ -14,33 +10,19 @@
 serde = { version = "1.0.137", optional = true, features = ["derive"] }
 log = { version = "0.4.17", default-features = false }
 
-<<<<<<< HEAD
-sp-std = { git = "https://github.com/paritytech/substrate", default-features = false, branch = "polkadot-v0.9.30" }
-sp-runtime = { git = "https://github.com/paritytech/substrate", default-features = false, branch = "polkadot-v0.9.30" }
-sp-core = { git = "https://github.com/paritytech/substrate", default-features = false, branch = "polkadot-v0.9.30" }
-frame-support = { git = "https://github.com/paritytech/substrate", default-features = false, branch = "polkadot-v0.9.30" }
-frame-system = { git = "https://github.com/paritytech/substrate", default-features = false, branch = "polkadot-v0.9.30" }
-=======
 sp-std = { git = "https://github.com/paritytech/substrate", default-features = false, branch = "polkadot-v0.9.31" }
 sp-runtime = { git = "https://github.com/paritytech/substrate", default-features = false, branch = "polkadot-v0.9.31" }
 sp-core = { git = "https://github.com/paritytech/substrate", default-features = false, branch = "polkadot-v0.9.31" }
 frame-support = { git = "https://github.com/paritytech/substrate", default-features = false, branch = "polkadot-v0.9.31" }
 frame-system = { git = "https://github.com/paritytech/substrate", default-features = false, branch = "polkadot-v0.9.31" }
->>>>>>> 32dd0c9c
 
 xcm = { path = "..", default-features = false }
 xcm-executor = { path = "../xcm-executor", default-features = false }
 
 [dev-dependencies]
-<<<<<<< HEAD
-pallet-balances = { git = "https://github.com/paritytech/substrate", branch = "polkadot-v0.9.30" }
-polkadot-runtime-parachains = { path = "../../runtime/parachains" }
-sp-io = { git = "https://github.com/paritytech/substrate", default-features = false , branch = "polkadot-v0.9.30" }
-=======
 pallet-balances = { git = "https://github.com/paritytech/substrate", branch = "polkadot-v0.9.31" }
 polkadot-runtime-parachains = { path = "../../runtime/parachains" }
 sp-io = { git = "https://github.com/paritytech/substrate", default-features = false , branch = "polkadot-v0.9.31" }
->>>>>>> 32dd0c9c
 xcm-builder = { path = "../xcm-builder" }
 polkadot-parachain = { path = "../../parachain" }
 
