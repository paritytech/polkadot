--- conflicted
+++ resolved
@@ -54,11 +54,7 @@
 use rstd::vec::Vec;
 
 use codec::{Encode, Decode, CompactAs};
-<<<<<<< HEAD
-use substrate_primitives::RuntimeDebug;
-=======
 use substrate_primitives::{RuntimeDebug, TypeId};
->>>>>>> ed4e97c0
 
 /// Validation parameters for evaluating the parachain validity function.
 // TODO: balance downloads (https://github.com/paritytech/polkadot/issues/220)
@@ -90,8 +86,6 @@
 #[cfg_attr(feature = "std", derive(serde::Serialize, serde::Deserialize))]
 pub struct Id(u32);
 
-<<<<<<< HEAD
-=======
 impl TypeId for Id {
 	const TYPE_ID: [u8; 4] = *b"para";
 }
@@ -102,7 +96,6 @@
 	fn active_threads() -> Vec<Id>;
 }
 
->>>>>>> ed4e97c0
 impl From<Id> for u32 {
 	fn from(x: Id) -> Self { x.0 }
 }
