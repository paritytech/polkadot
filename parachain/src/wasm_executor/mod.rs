// Copyright 2017-2020 Parity Technologies (UK) Ltd.
// This file is part of Polkadot.

// Polkadot is free software: you can redistribute it and/or modify
// it under the terms of the GNU General Public License as published by
// the Free Software Foundation, either version 3 of the License, or
// (at your option) any later version.

// Polkadot is distributed in the hope that it will be useful,
// but WITHOUT ANY WARRANTY; without even the implied warranty of
// MERCHANTABILITY or FITNESS FOR A PARTICULAR PURPOSE.  See the
// GNU General Public License for more details.

// You should have received a copy of the GNU General Public License
// along with Polkadot.  If not, see <http://www.gnu.org/licenses/>.

//! WASM re-execution of a parachain candidate.
//! In the context of relay-chain candidate evaluation, there are some additional
//! steps to ensure that the provided input parameters are correct.
//! Assuming the parameters are correct, this module provides a wrapper around
//! a WASM VM for re-execution of a parachain candidate.

use std::any::{TypeId, Any};
use crate::{ValidationParams, ValidationResult, UpwardMessage, TargetedMessage};
use codec::{Decode, Encode};
use sp_core::storage::{ChildStorageKey, ChildInfo};

#[cfg(not(target_os = "unknown"))]
pub use validation_host::{run_worker, EXECUTION_TIMEOUT_SEC};

mod validation_host;

// maximum memory in bytes
const MAX_RUNTIME_MEM: usize = 1024 * 1024 * 1024; // 1 GiB
const MAX_CODE_MEM: usize = 16 * 1024 * 1024; // 16 MiB

sp_externalities::decl_extension! {
	/// The extension that is registered at the `Externalities` when validating a parachain state
	/// transition.
	pub(crate) struct ParachainExt(Box<dyn Externalities>);
}

impl ParachainExt {
	pub fn new<T: Externalities + 'static>(ext: T) -> Self {
		Self(Box::new(ext))
	}
}

/// WASM code execution mode.
///
/// > Note: When compiling for WASM, the `Remote` variants are not available.
pub enum ExecutionMode {
	/// Execute in-process. The execution can not be interrupted or aborted.
	Local,
	/// Remote execution in a spawned process.
	Remote,
	/// Remote execution in a spawned test runner.
	RemoteTest,
}

/// Error type for the wasm executor
#[derive(Debug, derive_more::Display, derive_more::From)]
pub enum Error {
	/// Wasm executor error.
	#[display(fmt = "WASM executor error: {:?}", _0)]
	WasmExecutor(sc_executor::error::Error),
	/// Call data is too large.
	#[display(fmt = "Validation parameters are {} bytes, max allowed is {}", _0, MAX_RUNTIME_MEM)]
	#[from(ignore)]
	ParamsTooLarge(usize),
	/// Code size it too large.
	#[display(fmt = "WASM code is {} bytes, max allowed is {}", _0, MAX_CODE_MEM)]
	CodeTooLarge(usize),
	/// Bad return data or type.
	#[display(fmt = "Validation function returned invalid data.")]
	BadReturn,
	#[display(fmt = "Validation function timeout.")]
	Timeout,
	#[display(fmt = "IO error: {}", _0)]
	Io(std::io::Error),
	#[display(fmt = "System error: {}", _0)]
	System(Box<dyn std::error::Error>),
	#[display(fmt = "WASM worker error: {}", _0)]
	External(String),
	#[display(fmt = "Shared memory error: {}", _0)]
	#[cfg(not(target_os = "unknown"))]
	SharedMem(shared_memory::SharedMemError),
}

impl std::error::Error for Error {
	fn source(&self) -> Option<&(dyn std::error::Error + 'static)> {
		match self {
			Error::WasmExecutor(ref err) => Some(err),
			Error::Io(ref err) => Some(err),
			Error::System(ref err) => Some(&**err),
<<<<<<< HEAD
=======
			#[cfg(not(target_os = "unknown"))]
>>>>>>> e6ad6652
			Error::SharedMem(ref err) => Some(err),
			_ => None,
		}
	}
}

/// Externalities for parachain validation.
pub trait Externalities: Send {
	/// Called when a message is to be posted to another parachain.
	fn post_message(&mut self, message: TargetedMessage) -> Result<(), String>;

	/// Called when a message is to be posted to the parachain's relay chain.
	fn post_upward_message(&mut self, message: UpwardMessage) -> Result<(), String>;
}

/// Validate a candidate under the given validation code.
///
/// This will fail if the validation code is not a proper parachain validation module.
pub fn validate_candidate<E: Externalities + 'static>(
	validation_code: &[u8],
	params: ValidationParams,
	ext: E,
	options: ExecutionMode,
) -> Result<ValidationResult, Error> {
	match options {
		ExecutionMode::Local => {
			validate_candidate_internal(validation_code, &params.encode(), ext)
		},
		#[cfg(not(target_os = "unknown"))]
		ExecutionMode::Remote => {
			validation_host::validate_candidate(validation_code, params, ext, false)
		},
		#[cfg(not(target_os = "unknown"))]
		ExecutionMode::RemoteTest => {
			validation_host::validate_candidate(validation_code, params, ext, true)
		},
		#[cfg(target_os = "unknown")]
		ExecutionMode::Remote =>
			Err(Error::System("Remote validator not available".to_string().into())),
		#[cfg(target_os = "unknown")]
		ExecutionMode::RemoteTest =>
			Err(Error::System("Remote validator not available".to_string().into())),
	}
}

/// The host functions provided by the wasm executor to the parachain wasm blob.
type HostFunctions = (sp_io::SubstrateHostFunctions, crate::wasm_api::parachain::HostFunctions);

/// Validate a candidate under the given validation code.
///
/// This will fail if the validation code is not a proper parachain validation module.
pub fn validate_candidate_internal<E: Externalities + 'static>(
	validation_code: &[u8],
	encoded_call_data: &[u8],
	externalities: E,
) -> Result<ValidationResult, Error> {
	let mut ext = ValidationExternalities(ParachainExt::new(externalities));

	let res = sc_executor::call_in_wasm::<_, HostFunctions>(
		"validate_block",
		encoded_call_data,
		sc_executor::WasmExecutionMethod::Interpreted,
		&mut ext,
		validation_code,
<<<<<<< HEAD
		// TODO: Make sure we don't use more than 1GB
=======
		// TODO: Make sure we don't use more than 1GB: https://github.com/paritytech/polkadot/issues/699
>>>>>>> e6ad6652
		1024,
	)?;

	ValidationResult::decode(&mut &res[..]).map_err(|_| Error::BadReturn.into())
}

/// The validation externalities that will panic on any storage related access. They just provide
/// access to the parachain extension.
struct ValidationExternalities(ParachainExt);

impl sp_externalities::Externalities for ValidationExternalities {
	fn storage(&self, _: &[u8]) -> Option<Vec<u8>> {
<<<<<<< HEAD
		panic!("Unsupported feature for parachain validation")
	}

	fn storage_hash(&self, _: &[u8]) -> Option<Vec<u8>> {
		panic!("Unsupported feature for parachain validation")
	}

	fn child_storage_hash(&self, _: ChildStorageKey, _: ChildInfo, _: &[u8]) -> Option<Vec<u8>> {
		panic!("Unsupported feature for parachain validation")
	}

	fn original_storage(&self, _: &[u8]) -> Option<Vec<u8>> {
		panic!("Unsupported feature for parachain validation")
	}

	fn original_child_storage(&self, _: ChildStorageKey, _: ChildInfo, _: &[u8]) -> Option<Vec<u8>> {
		panic!("Unsupported feature for parachain validation")
	}

	fn original_storage_hash(&self, _: &[u8]) -> Option<Vec<u8>> {
		panic!("Unsupported feature for parachain validation")
	}

	fn original_child_storage_hash(&self, _: ChildStorageKey, _: ChildInfo, _: &[u8]) -> Option<Vec<u8>> {
		panic!("Unsupported feature for parachain validation")
	}

	fn child_storage(&self, _: ChildStorageKey, _: ChildInfo, _: &[u8]) -> Option<Vec<u8>> {
		panic!("Unsupported feature for parachain validation")
	}

	fn kill_child_storage(&mut self, _: ChildStorageKey, _: ChildInfo) {
		panic!("Unsupported feature for parachain validation")
	}

	fn clear_prefix(&mut self, _: &[u8]) {
		panic!("Unsupported feature for parachain validation")
	}

	fn clear_child_prefix(&mut self, _: ChildStorageKey, _: ChildInfo, _: &[u8]) {
		panic!("Unsupported feature for parachain validation")
	}

	fn place_storage(&mut self, _: Vec<u8>, _: Option<Vec<u8>>) {
		panic!("Unsupported feature for parachain validation")
	}

	fn place_child_storage(&mut self, _: ChildStorageKey, _: ChildInfo, _: Vec<u8>, _: Option<Vec<u8>>) {
		panic!("Unsupported feature for parachain validation")
	}

	fn chain_id(&self) -> u64 {
		panic!("Unsupported feature for parachain validation")
	}

	fn storage_root(&mut self) -> Vec<u8> {
		panic!("Unsupported feature for parachain validation")
	}

	fn child_storage_root(&mut self, _: ChildStorageKey) -> Vec<u8> {
		panic!("Unsupported feature for parachain validation")
	}

	fn storage_changes_root(&mut self, _: &[u8]) -> Result<Option<Vec<u8>>, ()> {
		panic!("Unsupported feature for parachain validation")
	}

	fn next_child_storage_key(&self, _: ChildStorageKey, _: ChildInfo, _: &[u8]) -> Option<Vec<u8>> {
		panic!("Unsupported feature for parachain validation")
	}

	fn next_storage_key(&self, _: &[u8]) -> Option<Vec<u8>> {
		panic!("Unsupported feature for parachain validation")
=======
		panic!("storage: unsupported feature for parachain validation")
	}

	fn storage_hash(&self, _: &[u8]) -> Option<Vec<u8>> {
		panic!("storage_hash: unsupported feature for parachain validation")
	}

	fn child_storage_hash(&self, _: ChildStorageKey, _: ChildInfo, _: &[u8]) -> Option<Vec<u8>> {
		panic!("child_storage_hash: unsupported feature for parachain validation")
	}

	fn original_storage(&self, _: &[u8]) -> Option<Vec<u8>> {
		panic!("original_sorage: unsupported feature for parachain validation")
	}

	fn original_child_storage(&self, _: ChildStorageKey, _: ChildInfo, _: &[u8]) -> Option<Vec<u8>> {
		panic!("original_child_storage: unsupported feature for parachain validation")
	}

	fn original_storage_hash(&self, _: &[u8]) -> Option<Vec<u8>> {
		panic!("original_storage_hash: unsupported feature for parachain validation")
	}

	fn original_child_storage_hash(&self, _: ChildStorageKey, _: ChildInfo, _: &[u8]) -> Option<Vec<u8>> {
		panic!("original_child_storage_hash: unsupported feature for parachain validation")
	}

	fn child_storage(&self, _: ChildStorageKey, _: ChildInfo, _: &[u8]) -> Option<Vec<u8>> {
		panic!("child_storage: unsupported feature for parachain validation")
	}

	fn kill_child_storage(&mut self, _: ChildStorageKey, _: ChildInfo) {
		panic!("kill_child_storage: unsupported feature for parachain validation")
	}

	fn clear_prefix(&mut self, _: &[u8]) {
		panic!("clear_prefix: unsupported feature for parachain validation")
	}

	fn clear_child_prefix(&mut self, _: ChildStorageKey, _: ChildInfo, _: &[u8]) {
		panic!("clear_child_prefix: unsupported feature for parachain validation")
	}

	fn place_storage(&mut self, _: Vec<u8>, _: Option<Vec<u8>>) {
		panic!("place_storage: unsupported feature for parachain validation")
	}

	fn place_child_storage(&mut self, _: ChildStorageKey, _: ChildInfo, _: Vec<u8>, _: Option<Vec<u8>>) {
		panic!("place_child_storage: unsupported feature for parachain validation")
	}

	fn chain_id(&self) -> u64 {
		panic!("chain_id: unsupported feature for parachain validation")
	}

	fn storage_root(&mut self) -> Vec<u8> {
		panic!("storage_root: unsupported feature for parachain validation")
	}

	fn child_storage_root(&mut self, _: ChildStorageKey) -> Vec<u8> {
		panic!("child_storage_root: unsupported feature for parachain validation")
	}

	fn storage_changes_root(&mut self, _: &[u8]) -> Result<Option<Vec<u8>>, ()> {
		panic!("storage_changes_root: unsupported feature for parachain validation")
	}

	fn next_child_storage_key(&self, _: ChildStorageKey, _: ChildInfo, _: &[u8]) -> Option<Vec<u8>> {
		panic!("next_child_storage_key: unsupported feature for parachain validation")
	}

	fn next_storage_key(&self, _: &[u8]) -> Option<Vec<u8>> {
		panic!("next_storage_key: unsupported feature for parachain validation")
>>>>>>> e6ad6652
	}
}

impl sp_externalities::ExtensionStore for ValidationExternalities {
	fn extension_by_type_id(&mut self, type_id: TypeId) -> Option<&mut dyn Any> {
		if type_id == TypeId::of::<ParachainExt>() {
			Some(&mut self.0)
		} else {
			None
		}
	}
}<|MERGE_RESOLUTION|>--- conflicted
+++ resolved
@@ -93,10 +93,7 @@
 			Error::WasmExecutor(ref err) => Some(err),
 			Error::Io(ref err) => Some(err),
 			Error::System(ref err) => Some(&**err),
-<<<<<<< HEAD
-=======
 			#[cfg(not(target_os = "unknown"))]
->>>>>>> e6ad6652
 			Error::SharedMem(ref err) => Some(err),
 			_ => None,
 		}
@@ -161,11 +158,7 @@
 		sc_executor::WasmExecutionMethod::Interpreted,
 		&mut ext,
 		validation_code,
-<<<<<<< HEAD
-		// TODO: Make sure we don't use more than 1GB
-=======
 		// TODO: Make sure we don't use more than 1GB: https://github.com/paritytech/polkadot/issues/699
->>>>>>> e6ad6652
 		1024,
 	)?;
 
@@ -178,81 +171,6 @@
 
 impl sp_externalities::Externalities for ValidationExternalities {
 	fn storage(&self, _: &[u8]) -> Option<Vec<u8>> {
-<<<<<<< HEAD
-		panic!("Unsupported feature for parachain validation")
-	}
-
-	fn storage_hash(&self, _: &[u8]) -> Option<Vec<u8>> {
-		panic!("Unsupported feature for parachain validation")
-	}
-
-	fn child_storage_hash(&self, _: ChildStorageKey, _: ChildInfo, _: &[u8]) -> Option<Vec<u8>> {
-		panic!("Unsupported feature for parachain validation")
-	}
-
-	fn original_storage(&self, _: &[u8]) -> Option<Vec<u8>> {
-		panic!("Unsupported feature for parachain validation")
-	}
-
-	fn original_child_storage(&self, _: ChildStorageKey, _: ChildInfo, _: &[u8]) -> Option<Vec<u8>> {
-		panic!("Unsupported feature for parachain validation")
-	}
-
-	fn original_storage_hash(&self, _: &[u8]) -> Option<Vec<u8>> {
-		panic!("Unsupported feature for parachain validation")
-	}
-
-	fn original_child_storage_hash(&self, _: ChildStorageKey, _: ChildInfo, _: &[u8]) -> Option<Vec<u8>> {
-		panic!("Unsupported feature for parachain validation")
-	}
-
-	fn child_storage(&self, _: ChildStorageKey, _: ChildInfo, _: &[u8]) -> Option<Vec<u8>> {
-		panic!("Unsupported feature for parachain validation")
-	}
-
-	fn kill_child_storage(&mut self, _: ChildStorageKey, _: ChildInfo) {
-		panic!("Unsupported feature for parachain validation")
-	}
-
-	fn clear_prefix(&mut self, _: &[u8]) {
-		panic!("Unsupported feature for parachain validation")
-	}
-
-	fn clear_child_prefix(&mut self, _: ChildStorageKey, _: ChildInfo, _: &[u8]) {
-		panic!("Unsupported feature for parachain validation")
-	}
-
-	fn place_storage(&mut self, _: Vec<u8>, _: Option<Vec<u8>>) {
-		panic!("Unsupported feature for parachain validation")
-	}
-
-	fn place_child_storage(&mut self, _: ChildStorageKey, _: ChildInfo, _: Vec<u8>, _: Option<Vec<u8>>) {
-		panic!("Unsupported feature for parachain validation")
-	}
-
-	fn chain_id(&self) -> u64 {
-		panic!("Unsupported feature for parachain validation")
-	}
-
-	fn storage_root(&mut self) -> Vec<u8> {
-		panic!("Unsupported feature for parachain validation")
-	}
-
-	fn child_storage_root(&mut self, _: ChildStorageKey) -> Vec<u8> {
-		panic!("Unsupported feature for parachain validation")
-	}
-
-	fn storage_changes_root(&mut self, _: &[u8]) -> Result<Option<Vec<u8>>, ()> {
-		panic!("Unsupported feature for parachain validation")
-	}
-
-	fn next_child_storage_key(&self, _: ChildStorageKey, _: ChildInfo, _: &[u8]) -> Option<Vec<u8>> {
-		panic!("Unsupported feature for parachain validation")
-	}
-
-	fn next_storage_key(&self, _: &[u8]) -> Option<Vec<u8>> {
-		panic!("Unsupported feature for parachain validation")
-=======
 		panic!("storage: unsupported feature for parachain validation")
 	}
 
@@ -326,7 +244,6 @@
 
 	fn next_storage_key(&self, _: &[u8]) -> Option<Vec<u8>> {
 		panic!("next_storage_key: unsupported feature for parachain validation")
->>>>>>> e6ad6652
 	}
 }
 
