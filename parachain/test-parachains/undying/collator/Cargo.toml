--- conflicted
+++ resolved
@@ -1,10 +1,6 @@
 [package]
 name = "test-parachain-undying-collator"
-<<<<<<< HEAD
-version = "0.9.30"
-=======
 version = "0.9.31"
->>>>>>> 32dd0c9c
 authors = ["Parity Technologies <admin@parity.io>"]
 description = "Collator for the undying test parachain"
 edition = "2021"
@@ -31,15 +27,9 @@
 polkadot-node-primitives = { path = "../../../../node/primitives" }
 polkadot-node-subsystem = { path = "../../../../node/subsystem" }
 
-<<<<<<< HEAD
-sc-cli = { git = "https://github.com/paritytech/substrate", branch = "polkadot-v0.9.30" }
-sp-core = { git = "https://github.com/paritytech/substrate", branch = "polkadot-v0.9.30" }
-sc-service = { git = "https://github.com/paritytech/substrate", branch = "polkadot-v0.9.30" }
-=======
 sc-cli = { git = "https://github.com/paritytech/substrate", branch = "polkadot-v0.9.31" }
 sp-core = { git = "https://github.com/paritytech/substrate", branch = "polkadot-v0.9.31" }
 sc-service = { git = "https://github.com/paritytech/substrate", branch = "polkadot-v0.9.31" }
->>>>>>> 32dd0c9c
 
 # This one is tricky. Even though it is not used directly by the collator, we still need it for the
 # `puppet_worker` binary, which is required for the integration test. However, this shouldn't be
@@ -50,14 +40,8 @@
 polkadot-parachain = { path = "../../.." }
 polkadot-test-service = { path = "../../../../node/test/service" }
 
-<<<<<<< HEAD
-substrate-test-utils = { git = "https://github.com/paritytech/substrate", branch = "polkadot-v0.9.30" }
-sc-service = { git = "https://github.com/paritytech/substrate", branch = "polkadot-v0.9.30" }
-sp-keyring = { git = "https://github.com/paritytech/substrate", branch = "polkadot-v0.9.30" }
-=======
 substrate-test-utils = { git = "https://github.com/paritytech/substrate", branch = "polkadot-v0.9.31" }
 sc-service = { git = "https://github.com/paritytech/substrate", branch = "polkadot-v0.9.31" }
 sp-keyring = { git = "https://github.com/paritytech/substrate", branch = "polkadot-v0.9.31" }
->>>>>>> 32dd0c9c
 
 tokio = { version = "1.19", features = ["macros"] }