// Copyright 2020 Parity Technologies (UK) Ltd.
// This file is part of Polkadot.

// Polkadot is free software: you can redistribute it and/or modify
// it under the terms of the GNU General Public License as published by
// the Free Software Foundation, either version 3 of the License, or
// (at your option) any later version.

// Polkadot is distributed in the hope that it will be useful,
// but WITHOUT ANY WARRANTY; without even the implied warranty of
// MERCHANTABILITY or FITNESS FOR A PARTICULAR PURPOSE.  See the
// GNU General Public License for more details.

// You should have received a copy of the GNU General Public License
// along with Polkadot.  If not, see <http://www.gnu.org/licenses/>.

//! Integration test that ensures that we can build and include parachain
//! blocks of the `Undying` parachain.

const PUPPET_EXE: &str = env!("CARGO_BIN_EXE_undying_collator_puppet_worker");

// If this test is failing, make sure to run all tests with the `real-overseer` feature being enabled.
#[substrate_test_utils::test(flavor = "multi_thread")]
async fn collating_using_undying_collator() {
<<<<<<< HEAD
	use polkadot_primitives::v3::Id as ParaId;
=======
	use polkadot_primitives::Id as ParaId;
>>>>>>> 0ac88220
	use sp_keyring::AccountKeyring::*;

	let mut builder = sc_cli::LoggerBuilder::new("");
	builder.with_colors(false);
	builder.init().expect("Set up logger");

	let para_id = ParaId::from(100);

	let alice_config = polkadot_test_service::node_config(
		|| {},
		tokio::runtime::Handle::current(),
		Alice,
		Vec::new(),
		true,
	);

	// start alice
	let alice = polkadot_test_service::run_validator_node(alice_config, Some(PUPPET_EXE.into()));

	let bob_config = polkadot_test_service::node_config(
		|| {},
		tokio::runtime::Handle::current(),
		Bob,
		vec![alice.addr.clone()],
		true,
	);

	// start bob
	let bob = polkadot_test_service::run_validator_node(bob_config, Some(PUPPET_EXE.into()));

	let collator = test_parachain_undying_collator::Collator::new(1_000, 1);

	// register parachain
	alice
		.register_parachain(para_id, collator.validation_code().to_vec(), collator.genesis_head())
		.await
		.unwrap();

	// run the collator node
	let mut charlie = polkadot_test_service::run_collator_node(
		tokio::runtime::Handle::current(),
		Charlie,
		|| {},
		vec![alice.addr.clone(), bob.addr.clone()],
		collator.collator_key(),
	);

	charlie
		.register_collator(
			collator.collator_key(),
			para_id,
			collator.create_collation_function(charlie.task_manager.spawn_handle()),
		)
		.await;

	// Wait until the parachain has 4 blocks produced.
	collator.wait_for_blocks(4).await;

	// Wait until the collator received `12` seconded statements for its collations.
	collator.wait_for_seconded_collations(12).await;
}<|MERGE_RESOLUTION|>--- conflicted
+++ resolved
@@ -22,11 +22,7 @@
 // If this test is failing, make sure to run all tests with the `real-overseer` feature being enabled.
 #[substrate_test_utils::test(flavor = "multi_thread")]
 async fn collating_using_undying_collator() {
-<<<<<<< HEAD
-	use polkadot_primitives::v3::Id as ParaId;
-=======
 	use polkadot_primitives::Id as ParaId;
->>>>>>> 0ac88220
 	use sp_keyring::AccountKeyring::*;
 
 	let mut builder = sc_cli::LoggerBuilder::new("");
