--- conflicted
+++ resolved
@@ -1,10 +1,6 @@
 [package]
 name = "test-parachain-undying"
-<<<<<<< HEAD
-version = "0.9.30"
-=======
 version = "0.9.31"
->>>>>>> 32dd0c9c
 authors = ["Parity Technologies <admin@parity.io>"]
 description = "Test parachain for zombienet integration tests"
 edition = "2021"
@@ -13,27 +9,16 @@
 [dependencies]
 parachain = { package = "polkadot-parachain", path = "../../", default-features = false, features = [ "wasm-api" ] }
 parity-scale-codec = { version = "3.1.5", default-features = false, features = ["derive"] }
-<<<<<<< HEAD
-sp-std = { git = "https://github.com/paritytech/substrate", default-features = false , branch = "polkadot-v0.9.30" }
-=======
 sp-std = { git = "https://github.com/paritytech/substrate", default-features = false , branch = "polkadot-v0.9.31" }
->>>>>>> 32dd0c9c
 tiny-keccak = { version = "2.0.2", features = ["keccak"] }
 dlmalloc = { version = "0.2.4", features = [ "global" ] }
 log = { version = "0.4.17", default-features = false }
 
 # We need to make sure the global allocator is disabled until we have support of full substrate externalities
-<<<<<<< HEAD
-sp-io = { git = "https://github.com/paritytech/substrate", default-features = false, features = [ "disable_allocator" ] , branch = "polkadot-v0.9.30" }
-
-[build-dependencies]
-substrate-wasm-builder = { git = "https://github.com/paritytech/substrate", branch = "polkadot-v0.9.30" }
-=======
 sp-io = { git = "https://github.com/paritytech/substrate", default-features = false, features = [ "disable_allocator" ] , branch = "polkadot-v0.9.31" }
 
 [build-dependencies]
 substrate-wasm-builder = { git = "https://github.com/paritytech/substrate", branch = "polkadot-v0.9.31" }
->>>>>>> 32dd0c9c
 
 [features]
 default = [ "std" ]
