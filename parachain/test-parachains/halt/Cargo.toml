[package]
name = "test-parachain-halt"
<<<<<<< HEAD
version = "0.9.28"
=======
version = "0.9.29"
>>>>>>> fa54983d
authors = ["Parity Technologies <admin@parity.io>"]
description = "Test parachain which executes forever"
edition = "2021"
build = "build.rs"

[dependencies]

[build-dependencies]
substrate-wasm-builder = { git = "https://github.com/paritytech/substrate", branch = "polkadot-v0.9.28" }

[features]
default = [ "std" ]
std = []<|MERGE_RESOLUTION|>--- conflicted
+++ resolved
@@ -1,10 +1,6 @@
 [package]
 name = "test-parachain-halt"
-<<<<<<< HEAD
-version = "0.9.28"
-=======
 version = "0.9.29"
->>>>>>> fa54983d
 authors = ["Parity Technologies <admin@parity.io>"]
 description = "Test parachain which executes forever"
 edition = "2021"
@@ -13,7 +9,7 @@
 [dependencies]
 
 [build-dependencies]
-substrate-wasm-builder = { git = "https://github.com/paritytech/substrate", branch = "polkadot-v0.9.28" }
+substrate-wasm-builder = { git = "https://github.com/paritytech/substrate", branch = "master" }
 
 [features]
 default = [ "std" ]
