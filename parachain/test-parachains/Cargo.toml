--- conflicted
+++ resolved
@@ -1,10 +1,6 @@
 [package]
 name = "test-parachains"
-<<<<<<< HEAD
-version = "0.9.28"
-=======
 version = "0.9.29"
->>>>>>> fa54983d
 authors = ["Parity Technologies <admin@parity.io>"]
 description = "Integration tests using the test-parachains"
 edition = "2021"
@@ -17,7 +13,7 @@
 halt = { package = "test-parachain-halt", path = "halt" }
 
 [dev-dependencies]
-sp-core = { git = "https://github.com/paritytech/substrate", branch = "polkadot-v0.9.28" }
+sp-core = { git = "https://github.com/paritytech/substrate", branch = "master" }
 
 [features]
 default = ["std"]
