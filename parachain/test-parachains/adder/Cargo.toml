[package]
name = "test-parachain-adder"
version = "0.8.29"
authors = ["Parity Technologies <admin@parity.io>"]
description = "Test parachain which adds to a number as its state transition"
edition = "2018"
build = "build.rs"

[dependencies]
parachain = { package = "polkadot-parachain", path = "../../", default-features = false, features = [ "wasm-api" ] }
<<<<<<< HEAD
parity-scale-codec = { version = "1.3.6", default-features = false, features = ["derive"] }
sp-std = { git = "https://github.com/paritytech/substrate", branch = "polkadot-v0.8.28", default-features = false }
=======
parity-scale-codec = { version = "2.0.0", default-features = false, features = ["derive"] }
sp-std = { git = "https://github.com/paritytech/substrate", branch = "polkadot-v0.8.29", default-features = false }
>>>>>>> 2494dec2
tiny-keccak = { version = "2.0.2", features = ["keccak"] }
dlmalloc = { version = "0.2.1", features = [ "global" ] }

# We need to make sure the global allocator is disabled until we have support of full substrate externalities
<<<<<<< HEAD
sp-io = { git = "https://github.com/paritytech/substrate", branch = "polkadot-v0.8.28", default-features = false, features = [ "disable_allocator" ] }
=======
sp-io = { git = "https://github.com/paritytech/substrate", branch = "polkadot-v0.8.29", default-features = false, features = [ "disable_allocator" ] }
>>>>>>> 2494dec2

[build-dependencies]
substrate-wasm-builder = "3.0.0"

[features]
default = [ "std" ]
std = [
	"parachain/std",
	"sp-std/std",
]<|MERGE_RESOLUTION|>--- conflicted
+++ resolved
@@ -8,22 +8,13 @@
 
 [dependencies]
 parachain = { package = "polkadot-parachain", path = "../../", default-features = false, features = [ "wasm-api" ] }
-<<<<<<< HEAD
-parity-scale-codec = { version = "1.3.6", default-features = false, features = ["derive"] }
-sp-std = { git = "https://github.com/paritytech/substrate", branch = "polkadot-v0.8.28", default-features = false }
-=======
 parity-scale-codec = { version = "2.0.0", default-features = false, features = ["derive"] }
 sp-std = { git = "https://github.com/paritytech/substrate", branch = "polkadot-v0.8.29", default-features = false }
->>>>>>> 2494dec2
 tiny-keccak = { version = "2.0.2", features = ["keccak"] }
 dlmalloc = { version = "0.2.1", features = [ "global" ] }
 
 # We need to make sure the global allocator is disabled until we have support of full substrate externalities
-<<<<<<< HEAD
-sp-io = { git = "https://github.com/paritytech/substrate", branch = "polkadot-v0.8.28", default-features = false, features = [ "disable_allocator" ] }
-=======
 sp-io = { git = "https://github.com/paritytech/substrate", branch = "polkadot-v0.8.29", default-features = false, features = [ "disable_allocator" ] }
->>>>>>> 2494dec2
 
 [build-dependencies]
 substrate-wasm-builder = "3.0.0"
