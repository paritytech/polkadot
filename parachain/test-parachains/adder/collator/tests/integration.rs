--- conflicted
+++ resolved
@@ -23,11 +23,7 @@
 
 #[substrate_test_utils::test(flavor = "multi_thread")]
 async fn collating_using_adder_collator() {
-<<<<<<< HEAD
-	use polkadot_primitives::v3::Id as ParaId;
-=======
 	use polkadot_primitives::Id as ParaId;
->>>>>>> 0ac88220
 	use sp_keyring::AccountKeyring::*;
 
 	let mut builder = sc_cli::LoggerBuilder::new("");
