--- conflicted
+++ resolved
@@ -1,10 +1,6 @@
 [package]
 name = "test-parachain-adder-collator"
-<<<<<<< HEAD
-version = "0.9.28"
-=======
 version = "0.9.29"
->>>>>>> fa54983d
 authors = ["Parity Technologies <admin@parity.io>"]
 description = "Collator for the adder test parachain"
 edition = "2021"
@@ -31,9 +27,9 @@
 polkadot-node-primitives = { path = "../../../../node/primitives" }
 polkadot-node-subsystem = { path = "../../../../node/subsystem" }
 
-sc-cli = { git = "https://github.com/paritytech/substrate", branch = "polkadot-v0.9.28" }
-sp-core = { git = "https://github.com/paritytech/substrate", branch = "polkadot-v0.9.28" }
-sc-service = { git = "https://github.com/paritytech/substrate", branch = "polkadot-v0.9.28" }
+sc-cli = { git = "https://github.com/paritytech/substrate", branch = "master" }
+sp-core = { git = "https://github.com/paritytech/substrate", branch = "master" }
+sc-service = { git = "https://github.com/paritytech/substrate", branch = "master" }
 
 # This one is tricky. Even though it is not used directly by the collator, we still need it for the
 # `puppet_worker` binary, which is required for the integration test. However, this shouldn't be
@@ -44,8 +40,8 @@
 polkadot-parachain = { path = "../../.." }
 polkadot-test-service = { path = "../../../../node/test/service" }
 
-substrate-test-utils = { git = "https://github.com/paritytech/substrate", branch = "polkadot-v0.9.28" }
-sc-service = { git = "https://github.com/paritytech/substrate", branch = "polkadot-v0.9.28" }
-sp-keyring = { git = "https://github.com/paritytech/substrate", branch = "polkadot-v0.9.28" }
+substrate-test-utils = { git = "https://github.com/paritytech/substrate", branch = "master" }
+sc-service = { git = "https://github.com/paritytech/substrate", branch = "master" }
+sp-keyring = { git = "https://github.com/paritytech/substrate", branch = "master" }
 
 tokio = { version = "1.19.2", features = ["macros"] }