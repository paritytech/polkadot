[package]
name = "polkadot-parachain"
<<<<<<< HEAD
version = "0.9.28"
=======
version = "0.9.29"
>>>>>>> fa54983d
authors = ["Parity Technologies <admin@parity.io>"]
description = "Types and utilities for creating and working with parachains"
edition = "2021"

[dependencies]
# note: special care is taken to avoid inclusion of `sp-io` externals when compiling
# this crate for WASM. This is critical to avoid forcing all parachain WASM into implementing
# various unnecessary Substrate-specific endpoints.
parity-scale-codec = { version = "3.1.5", default-features = false, features = [ "derive" ] }
parity-util-mem = { version = "0.12.0", default-features = false, optional = true }
scale-info = { version = "2.1.2", default-features = false, features = ["derive"] }
sp-std = { git = "https://github.com/paritytech/substrate", default-features = false , branch = "polkadot-v0.9.28" }
sp-runtime = { git = "https://github.com/paritytech/substrate", default-features = false , branch = "polkadot-v0.9.28" }
sp-core = { git = "https://github.com/paritytech/substrate", default-features = false , branch = "polkadot-v0.9.28" }
frame-support = { git = "https://github.com/paritytech/substrate", default-features = false , branch = "polkadot-v0.9.28" }
polkadot-core-primitives = { path = "../core-primitives", default-features = false }
derive_more = "0.99.11"

# all optional crates.
serde = { version = "1.0.137", default-features = false, features = [ "derive" ], optional = true }

[features]
default = ["std"]
wasm-api = []
std = [
	"parity-scale-codec/std",
	"scale-info/std",
	"serde/std",
	"sp-std/std",
	"sp-runtime/std",
	"sp-core/std",
	"parity-util-mem",
	"polkadot-core-primitives/std",
	"frame-support/std",
]
runtime-benchmarks = []<|MERGE_RESOLUTION|>--- conflicted
+++ resolved
@@ -1,10 +1,6 @@
 [package]
 name = "polkadot-parachain"
-<<<<<<< HEAD
-version = "0.9.28"
-=======
 version = "0.9.29"
->>>>>>> fa54983d
 authors = ["Parity Technologies <admin@parity.io>"]
 description = "Types and utilities for creating and working with parachains"
 edition = "2021"
@@ -16,10 +12,10 @@
 parity-scale-codec = { version = "3.1.5", default-features = false, features = [ "derive" ] }
 parity-util-mem = { version = "0.12.0", default-features = false, optional = true }
 scale-info = { version = "2.1.2", default-features = false, features = ["derive"] }
-sp-std = { git = "https://github.com/paritytech/substrate", default-features = false , branch = "polkadot-v0.9.28" }
-sp-runtime = { git = "https://github.com/paritytech/substrate", default-features = false , branch = "polkadot-v0.9.28" }
-sp-core = { git = "https://github.com/paritytech/substrate", default-features = false , branch = "polkadot-v0.9.28" }
-frame-support = { git = "https://github.com/paritytech/substrate", default-features = false , branch = "polkadot-v0.9.28" }
+sp-std = { git = "https://github.com/paritytech/substrate", branch = "master", default-features = false }
+sp-runtime = { git = "https://github.com/paritytech/substrate", branch = "master", default-features = false }
+sp-core = { git = "https://github.com/paritytech/substrate", branch = "master", default-features = false }
+frame-support = { git = "https://github.com/paritytech/substrate", branch = "master", default-features = false }
 polkadot-core-primitives = { path = "../core-primitives", default-features = false }
 derive_more = "0.99.11"
 
