--- conflicted
+++ resolved
@@ -11,19 +11,11 @@
 # various unnecessary Substrate-specific endpoints.
 parity-scale-codec = { version = "3.1.2", default-features = false, features = [ "derive" ] }
 parity-util-mem = { version = "0.11.0", default-features = false, optional = true }
-<<<<<<< HEAD
-scale-info = { version = "2.0.0", default-features = false, features = ["derive"] }
+scale-info = { version = "2.1.1", default-features = false, features = ["derive"] }
 sp-std = { git = "https://github.com/paritytech/substrate", default-features = false , branch = "dp-jsonrpsee-integration-2" }
 sp-runtime = { git = "https://github.com/paritytech/substrate", default-features = false , branch = "dp-jsonrpsee-integration-2" }
 sp-core = { git = "https://github.com/paritytech/substrate", default-features = false , branch = "dp-jsonrpsee-integration-2" }
 frame-support = { git = "https://github.com/paritytech/substrate", default-features = false , branch = "dp-jsonrpsee-integration-2" }
-=======
-scale-info = { version = "2.1.1", default-features = false, features = ["derive"] }
-sp-std = { git = "https://github.com/paritytech/substrate", branch = "master", default-features = false }
-sp-runtime = { git = "https://github.com/paritytech/substrate", branch = "master", default-features = false }
-sp-core = { git = "https://github.com/paritytech/substrate", branch = "master", default-features = false }
-frame-support = { git = "https://github.com/paritytech/substrate", branch = "master", default-features = false }
->>>>>>> c254e597
 polkadot-core-primitives = { path = "../core-primitives", default-features = false }
 derive_more = "0.99.11"
 
