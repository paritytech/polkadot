[package]
name = "polkadot-validation"
version = "0.8.2"
authors = ["Parity Technologies <admin@parity.io>"]
edition = "2018"

[dependencies]
futures = "0.3.4"
futures-timer = "2.0"
parking_lot = "0.9.0"
tokio = { version = "0.2.13", features = ["rt-core", "blocking"] }
derive_more = "0.14.1"
log = "0.4.8"
exit-future = "0.2.0"
codec = { package = "parity-scale-codec", version = "1.3.0", default-features = false, features = ["derive"] }
availability_store = { package = "polkadot-availability-store", path = "../availability-store" }
parachain = { package = "polkadot-parachain", path = "../parachain" }
polkadot-primitives = { path = "../primitives" }
polkadot-erasure-coding = { path = "../erasure-coding" }
table = { package = "polkadot-statement-table", path = "../statement-table" }
<<<<<<< HEAD
grandpa = { package = "sc-finality-grandpa", git = "https://github.com/paritytech/substrate", branch = "bkchr-cumulus-branch" }
inherents = { package = "sp-inherents", git = "https://github.com/paritytech/substrate", branch = "bkchr-cumulus-branch" }
consensus = { package = "sp-consensus", git = "https://github.com/paritytech/substrate", branch = "bkchr-cumulus-branch" }
primitives = { package = "sp-core", git = "https://github.com/paritytech/substrate", branch = "bkchr-cumulus-branch" }
txpool-api = { package = "sp-transaction-pool", git = "https://github.com/paritytech/substrate", branch = "bkchr-cumulus-branch" }
sp-blockchain = { git = "https://github.com/paritytech/substrate", branch = "bkchr-cumulus-branch" }
sp-api = { git = "https://github.com/paritytech/substrate", branch = "bkchr-cumulus-branch" }
sc-client-api = { git = "https://github.com/paritytech/substrate", branch = "bkchr-cumulus-branch" }
sp-timestamp = { git = "https://github.com/paritytech/substrate", branch = "bkchr-cumulus-branch" }
block-builder = { package = "sc-block-builder", git = "https://github.com/paritytech/substrate", branch = "bkchr-cumulus-branch" }
trie = { package = "sp-trie", git = "https://github.com/paritytech/substrate", branch = "bkchr-cumulus-branch" }
runtime_primitives = { package = "sp-runtime", git = "https://github.com/paritytech/substrate", branch = "bkchr-cumulus-branch" }
bitvec = { version = "0.17.4", default-features = false, features = ["alloc"] }
runtime_babe = { package = "pallet-babe", git = "https://github.com/paritytech/substrate", branch = "bkchr-cumulus-branch" }
babe-primitives = { package = "sp-consensus-babe", git = "https://github.com/paritytech/substrate", branch = "bkchr-cumulus-branch" }
keystore = { package = "sc-keystore", git = "https://github.com/paritytech/substrate", branch = "bkchr-cumulus-branch" }

[dev-dependencies]
sp-keyring = { git = "https://github.com/paritytech/substrate", branch = "bkchr-cumulus-branch" }
=======
grandpa = { package = "sc-finality-grandpa", git = "https://github.com/paritytech/substrate", branch = "cumulus-branch" }
inherents = { package = "sp-inherents", git = "https://github.com/paritytech/substrate", branch = "cumulus-branch" }
consensus = { package = "sp-consensus", git = "https://github.com/paritytech/substrate", branch = "cumulus-branch" }
primitives = { package = "sp-core", git = "https://github.com/paritytech/substrate", branch = "cumulus-branch" }
txpool-api = { package = "sp-transaction-pool", git = "https://github.com/paritytech/substrate", branch = "cumulus-branch" }
sp-blockchain = { git = "https://github.com/paritytech/substrate", branch = "cumulus-branch" }
sp-api = { git = "https://github.com/paritytech/substrate", branch = "cumulus-branch" }
sc-client-api = { git = "https://github.com/paritytech/substrate", branch = "cumulus-branch" }
sp-timestamp = { git = "https://github.com/paritytech/substrate", branch = "cumulus-branch" }
block-builder = { package = "sc-block-builder", git = "https://github.com/paritytech/substrate", branch = "cumulus-branch" }
trie = { package = "sp-trie", git = "https://github.com/paritytech/substrate", branch = "cumulus-branch" }
runtime_primitives = { package = "sp-runtime", git = "https://github.com/paritytech/substrate", branch = "cumulus-branch" }
bitvec = { version = "0.17.4", default-features = false, features = ["alloc"] }
runtime_babe = { package = "pallet-babe", git = "https://github.com/paritytech/substrate", branch = "cumulus-branch" }
babe-primitives = { package = "sp-consensus-babe", git = "https://github.com/paritytech/substrate", branch = "cumulus-branch" }
keystore = { package = "sc-keystore", git = "https://github.com/paritytech/substrate", branch = "cumulus-branch" }
prometheus-endpoint = { package = "substrate-prometheus-endpoint", git = "https://github.com/paritytech/substrate", branch = "cumulus-branch" }
sc-basic-authorship = { git = "https://github.com/paritytech/substrate", branch = "cumulus-branch" }

[dev-dependencies]
sp-keyring = { git = "https://github.com/paritytech/substrate", branch = "cumulus-branch" }
>>>>>>> 34c37c29
<|MERGE_RESOLUTION|>--- conflicted
+++ resolved
@@ -18,7 +18,6 @@
 polkadot-primitives = { path = "../primitives" }
 polkadot-erasure-coding = { path = "../erasure-coding" }
 table = { package = "polkadot-statement-table", path = "../statement-table" }
-<<<<<<< HEAD
 grandpa = { package = "sc-finality-grandpa", git = "https://github.com/paritytech/substrate", branch = "bkchr-cumulus-branch" }
 inherents = { package = "sp-inherents", git = "https://github.com/paritytech/substrate", branch = "bkchr-cumulus-branch" }
 consensus = { package = "sp-consensus", git = "https://github.com/paritytech/substrate", branch = "bkchr-cumulus-branch" }
@@ -35,29 +34,8 @@
 runtime_babe = { package = "pallet-babe", git = "https://github.com/paritytech/substrate", branch = "bkchr-cumulus-branch" }
 babe-primitives = { package = "sp-consensus-babe", git = "https://github.com/paritytech/substrate", branch = "bkchr-cumulus-branch" }
 keystore = { package = "sc-keystore", git = "https://github.com/paritytech/substrate", branch = "bkchr-cumulus-branch" }
+prometheus-endpoint = { package = "substrate-prometheus-endpoint", git = "https://github.com/paritytech/substrate", branch = "bkchr-cumulus-branch" }
+sc-basic-authorship = { git = "https://github.com/paritytech/substrate", branch = "bkchr-cumulus-branch" }
 
 [dev-dependencies]
-sp-keyring = { git = "https://github.com/paritytech/substrate", branch = "bkchr-cumulus-branch" }
-=======
-grandpa = { package = "sc-finality-grandpa", git = "https://github.com/paritytech/substrate", branch = "cumulus-branch" }
-inherents = { package = "sp-inherents", git = "https://github.com/paritytech/substrate", branch = "cumulus-branch" }
-consensus = { package = "sp-consensus", git = "https://github.com/paritytech/substrate", branch = "cumulus-branch" }
-primitives = { package = "sp-core", git = "https://github.com/paritytech/substrate", branch = "cumulus-branch" }
-txpool-api = { package = "sp-transaction-pool", git = "https://github.com/paritytech/substrate", branch = "cumulus-branch" }
-sp-blockchain = { git = "https://github.com/paritytech/substrate", branch = "cumulus-branch" }
-sp-api = { git = "https://github.com/paritytech/substrate", branch = "cumulus-branch" }
-sc-client-api = { git = "https://github.com/paritytech/substrate", branch = "cumulus-branch" }
-sp-timestamp = { git = "https://github.com/paritytech/substrate", branch = "cumulus-branch" }
-block-builder = { package = "sc-block-builder", git = "https://github.com/paritytech/substrate", branch = "cumulus-branch" }
-trie = { package = "sp-trie", git = "https://github.com/paritytech/substrate", branch = "cumulus-branch" }
-runtime_primitives = { package = "sp-runtime", git = "https://github.com/paritytech/substrate", branch = "cumulus-branch" }
-bitvec = { version = "0.17.4", default-features = false, features = ["alloc"] }
-runtime_babe = { package = "pallet-babe", git = "https://github.com/paritytech/substrate", branch = "cumulus-branch" }
-babe-primitives = { package = "sp-consensus-babe", git = "https://github.com/paritytech/substrate", branch = "cumulus-branch" }
-keystore = { package = "sc-keystore", git = "https://github.com/paritytech/substrate", branch = "cumulus-branch" }
-prometheus-endpoint = { package = "substrate-prometheus-endpoint", git = "https://github.com/paritytech/substrate", branch = "cumulus-branch" }
-sc-basic-authorship = { git = "https://github.com/paritytech/substrate", branch = "cumulus-branch" }
-
-[dev-dependencies]
-sp-keyring = { git = "https://github.com/paritytech/substrate", branch = "cumulus-branch" }
->>>>>>> 34c37c29
+sp-keyring = { git = "https://github.com/paritytech/substrate", branch = "bkchr-cumulus-branch" }