--- conflicted
+++ resolved
@@ -165,17 +165,15 @@
 			NotifyImport(sc_client_api::BlockImportNotification<Block>),
 		}
 
+		let validation_pool = Some(ValidationPool::new());
 		let mut parachain_validation = ParachainValidationInstances {
 			client: self.client.clone(),
 			network: self.network,
 			spawner: self.spawner,
 			availability_store: self.availability_store,
 			live_instances: HashMap::new(),
-<<<<<<< HEAD
-			validation_pool: ValidationPool::new(),
-=======
-			collation_fetch: DefaultCollationFetch(self.collators),
->>>>>>> ec11d7e6
+			validation_pool: validation_pool.clone(),
+			collation_fetch: DefaultCollationFetch(self.collators, validation_pool),
 		};
 
 		let client = self.client;
@@ -257,7 +255,7 @@
 }
 
 #[derive(Clone)]
-struct DefaultCollationFetch<C>(C);
+struct DefaultCollationFetch<C>(C, Option<ValidationPool>);
 impl<C> CollationFetch for DefaultCollationFetch<C>
 	where
 		C: Collators + Send + Sync + Unpin + 'static,
@@ -277,10 +275,12 @@
 			P::Api: ParachainHost<Block, Error = sp_blockchain::Error>,
 			P: ProvideRuntimeApi<Block> + Send + Sync + 'static,
 	{
+		let DefaultCollationFetch(collators, validation_pool) = self;
 		crate::collation::collation_fetch(
+			validation_pool,
 			parachain,
 			relay_parent,
-			self.0,
+			collators,
 			client,
 			max_block_data_size,
 			n_validators,
@@ -312,13 +312,11 @@
 	/// Live agreements. Maps relay chain parent hashes to attestation
 	/// instances.
 	live_instances: HashMap<Hash, ValidationInstanceHandle>,
-<<<<<<< HEAD
 	/// The underlying validation pool of processes to use.
-	validation_pool: ValidationPool,
-=======
+	/// Only `None` in tests.
+	validation_pool: Option<ValidationPool>,
 	/// Used to fetch a collation.
 	collation_fetch: CF,
->>>>>>> ec11d7e6
 }
 
 impl<N, P, SP, CF> ParachainValidationInstances<N, P, SP, CF> where
@@ -416,7 +414,7 @@
 			signing_context,
 			self.availability_store.clone(),
 			max_block_data_size,
-			Some(self.validation_pool.clone()),
+			self.validation_pool.clone(),
 		));
 
 		let build_router = self.network.build_table_router(
@@ -472,27 +470,6 @@
 	}
 }
 
-<<<<<<< HEAD
-	// launch parachain work asynchronously.
-	fn launch_work(
-		&self,
-		relay_parent: Hash,
-		validation_para: ParaId,
-		build_router: N::BuildTableRouter,
-		max_block_data_size: Option<u64>,
-		n_validators: usize,
-		local_id: ValidatorIndex,
-	) {
-		let (collators, client) = (self.collators.clone(), self.client.clone());
-		let availability_store = self.availability_store.clone();
-		let validation_pool = Some(self.validation_pool.clone());
-
-		let with_router = move |router: N::TableRouter| {
-			// fetch a local collation from connected collators.
-			let collation_work = crate::collation::collation_fetch(
-				validation_pool,
-				validation_para,
-=======
 // launch parachain work asynchronously.
 async fn launch_work<CFF, E>(
 	collation_fetch: impl FnOnce() -> CFF,
@@ -657,7 +634,6 @@
 		) -> Pin<Box<dyn Future<Output = Result<(CollationInfo, FullOutput), ()>> + Send>> {
 			let info = CollationInfo {
 				parachain_index: parachain,
->>>>>>> ec11d7e6
 				relay_parent,
 				collator: Default::default(),
 				signature: Default::default(),
@@ -742,6 +718,7 @@
 			spawner: executor.clone(),
 			availability_store: AvailabilityStore::new_in_memory(MockErasureNetworking),
 			live_instances: HashMap::new(),
+			validation_pool: None,
 		};
 
 		parachain_validation.get_or_instantiate(Default::default(), &keystore, None)
@@ -780,6 +757,7 @@
 			spawner: executor.clone(),
 			availability_store: AvailabilityStore::new_in_memory(MockErasureNetworking),
 			live_instances: HashMap::new(),
+			validation_pool: None,
 		};
 
 		parachain_validation.get_or_instantiate(Default::default(), &keystore, None)
