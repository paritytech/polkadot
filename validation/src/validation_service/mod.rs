--- conflicted
+++ resolved
@@ -420,21 +420,20 @@
 									"Failed to add erasure chunks: {}", e
 								);
 							} else {
-								router.local_collation(
+								let res = router.local_collation(
 									collation,
 									receipt,
 									outgoing_targeted,
 									(local_id, &chunks),
-<<<<<<< HEAD
-								)
-							});
-
-
-							Some(res)
-=======
-								);
-							}
->>>>>>> 499c5a72
+								).await;
+
+								if let Err(e) = res {
+									warn!(
+										target: "validation",
+										"Failed to notify network of local collation: {:?}", e
+									);
+								}
+							};
 						}
 						Err(e) => {
 							warn!(target: "validation", "Failed to produce a receipt: {:?}", e);
