// Copyright 2017 Parity Technologies (UK) Ltd.
// This file is part of Polkadot.

// Polkadot is free software: you can redistribute it and/or modify
// it under the terms of the GNU General Public License as published by
// the Free Software Foundation, either version 3 of the License, or
// (at your option) any later version.

// Polkadot is distributed in the hope that it will be useful,
// but WITHOUT ANY WARRANTY; without even the implied warranty of
// MERCHANTABILITY or FITNESS FOR A PARTICULAR PURPOSE.  See the
// GNU General Public License for more details.

// You should have received a copy of the GNU General Public License
// along with Polkadot.  If not, see <http://www.gnu.org/licenses/>.

//! Parachain statement table meant to be shared with a message router
//! and a consensus proposer.

use std::collections::hash_map::{HashMap, Entry};
use std::sync::Arc;

use availability_store::{Data, Store as AvailabilityStore};
use table::{self, Table, Context as TableContextTrait};
<<<<<<< HEAD
use polkadot_primitives::{Block, BlockId, Hash, SessionKey};
use polkadot_primitives::parachain::{Id as ParaId, Collation, Extrinsic, CandidateReceipt,
	AttestedCandidate, ParachainHost, PoVBlock, ValidatorIndex, ErasureChunk, ErasureChunks,
	ValidatorSignature,
=======
use polkadot_primitives::{Block, BlockId, Hash};
use polkadot_primitives::parachain::{
	Id as ParaId, Collation, OutgoingMessages, CandidateReceipt, ValidatorPair, ValidatorId,
	AttestedCandidate, ParachainHost, PoVBlock, ValidatorIndex
>>>>>>> 04255f19
};
use polkadot_erasure_coding::{self as erasure};

use parking_lot::Mutex;
use futures::prelude::*;
use log::{warn, debug};
use bitvec::bitvec;

use super::{GroupInfo, TableRouter};
use self::includable::IncludabilitySender;
use primitives::Pair;
use runtime_primitives::traits::ProvideRuntimeApi;

mod includable;

pub use self::includable::Includable;
pub use table::{SignedStatement, Statement};
pub use table::generic::Statement as GenericStatement;

struct TableContext {
	parent_hash: Hash,
	key: Option<Arc<ValidatorPair>>,
	groups: HashMap<ParaId, GroupInfo>,
	validators: Vec<ValidatorId>,
}

impl table::Context for TableContext {
	fn is_member_of(&self, authority: ValidatorIndex, group: &ParaId) -> bool {
		let key = match self.validators.get(authority as usize) {
			Some(val) => val,
			None => return false,
		};

		self.groups.get(group).map_or(false, |g| g.validity_guarantors.get(&key).is_some())
	}

	fn requisite_votes(&self, group: &ParaId) -> usize {
		self.groups.get(group).map_or(usize::max_value(), |g| g.needed_validity)
	}
}

impl TableContext {
	fn local_id(&self) -> Option<ValidatorId> {
		self.key.as_ref().map(|k| k.public())
	}

<<<<<<< HEAD
	fn validators_num(&self) -> usize {
		self.groups.iter().fold(0, |acc, (_, v)| acc + v.validity_guarantors.len())
	}

	fn local_index(&self) -> ValidatorIndex {
		let id = self.local_id();
		self
			.index_mapping
			.iter()
			.find(|(_, k)| k == &&id)
			.map(|(i, _)| *i)
			.unwrap()
=======
	fn local_index(&self) -> Option<ValidatorIndex> {
		self.local_id().and_then(|id|
			self.validators
				.iter()
				.enumerate()
				.find(|(_, k)| k == &&id)
				.map(|(i, _)| i as ValidatorIndex)
		)
>>>>>>> 04255f19
	}

	fn sign_statement(&self, statement: table::Statement) -> Option<table::SignedStatement> {
		self.local_index().and_then(move |sender|
			self.key.as_ref()
				.map(|key| crate::sign_table_statement(&statement, key, &self.parent_hash).into())
				.map(move |signature| table::SignedStatement { statement, signature, sender })
		)
	}

	fn sign_chunk(&self, chunk: &ErasureChunk, sender: ValidatorIndex) -> ValidatorSignature {
		crate::sign_chunk(chunk, sender, &self.key)
	}
}

pub(crate) enum Validation {
	Valid(PoVBlock, OutgoingMessages),
	Invalid(PoVBlock), // should take proof.
}

enum ValidationWork {
	Done(Validation),
	InProgress,
	Error(String),
}

#[cfg(test)]
impl ValidationWork {
	fn is_in_progress(&self) -> bool {
		match *self {
			ValidationWork::InProgress => true,
			_ => false,
		}
	}

	fn is_done(&self) -> bool {
		match *self {
			ValidationWork::Done(_) => true,
			_ => false,
		}
	}
}

// A shared table object.
struct SharedTableInner {
	table: Table<TableContext>,
	trackers: Vec<IncludabilitySender>,
	availability_store: AvailabilityStore,
	validated: HashMap<Hash, ValidationWork>,
}

impl SharedTableInner {
	// Import a single statement. Provide a handle to a table router and a function
	// used to determine if a referenced candidate is valid.
	//
	// the statement producer, if any, will produce only statements concerning the same candidate
	// as the one just imported
	fn import_remote_statement<R: TableRouter>(
		&mut self,
		context: &TableContext,
		router: &R,
		statement: table::SignedStatement,
		max_block_data_size: Option<u64>,
	) -> Option<ParachainWork<
		<R::FetchValidationProof as IntoFuture>::Future,
	>> {
		let summary = self.table.import_statement(context, statement)?;
		self.update_trackers(&summary.candidate, context);

		let local_index = context.local_index()?;
		let para_member = context.is_member_of(local_index, &summary.group_id);

		let n_validators = context.validators_num();

		let digest = &summary.candidate;

		// TODO: consider a strategy based on the number of candidate votes as well.
		// https://github.com/paritytech/polkadot/issues/218
		let do_validation = para_member && match self.validated.entry(digest.clone()) {
			Entry::Occupied(_) => false,
			Entry::Vacant(entry) => {
				entry.insert(ValidationWork::InProgress);
				true
			}
		};

		let work = if do_validation {
			match self.table.get_candidate(&digest) {
				None => {
					let message = format!(
						"Table inconsistency detected. Summary returned for candidate {} \
						but receipt not present in table.",
						digest,
					);

					warn!(target: "validation", "{}", message);
					self.validated.insert(digest.clone(), ValidationWork::Error(message));
					None
				}
				Some(candidate) => {
					let fetch = router.fetch_pov_block(candidate).into_future();

					Some(Work {
						candidate_receipt: candidate.clone(),
						fetch,
					})
				}
			}
		} else {
			None
		};

		work.map(|work| ParachainWork {
			availability_store: self.availability_store.clone(),
			relay_parent: context.parent_hash.clone(),
			work,
			n_validators,
			local_index: local_index as usize,
			max_block_data_size,
		})
	}

	fn update_trackers(&mut self, candidate: &Hash, context: &TableContext) {
		let includable = self.table.candidate_includable(candidate, context);
		for i in (0..self.trackers.len()).rev() {
			if self.trackers[i].update_candidate(candidate.clone(), includable) {
				self.trackers.swap_remove(i);
			}
		}
	}
}

/// Produced after validating a candidate.
pub struct Validated {
	/// A statement about the validity of the candidate.
	statement: table::Statement,
	/// The result of validation.
	result: Validation,
}

impl Validated {
	/// Note that we've validated a candidate with given hash and it is bad.
	pub fn known_bad(hash: Hash, collation: PoVBlock) -> Self {
		Validated {
			statement: GenericStatement::Invalid(hash),
			result: Validation::Invalid(collation),
		}
	}

	/// Note that we've validated a candidate with given hash and it is good.
	/// outgoing message required.
	pub fn known_good(hash: Hash, collation: PoVBlock, outgoing: OutgoingMessages) -> Self {
		Validated {
			statement: GenericStatement::Valid(hash),
			result: Validation::Valid(collation, outgoing),
		}
	}

	/// Note that we've collated a candidate.
	/// outgoing message required.
	pub fn collated_local(
		receipt: CandidateReceipt,
		collation: PoVBlock,
		outgoing: OutgoingMessages,
	) -> Self {
		Validated {
			statement: GenericStatement::Candidate(receipt),
			result: Validation::Valid(collation, outgoing),
		}
	}

	/// Get a reference to the proof-of-validation block.
	pub fn pov_block(&self) -> &PoVBlock {
		match self.result {
			Validation::Valid(ref b, _) | Validation::Invalid(ref b) => b,
		}
	}

	/// Get a reference to the outgoing messages data, if any.
	pub fn outgoing_messages(&self) -> Option<&OutgoingMessages> {
		match self.result {
			Validation::Valid(_, ref ex) => Some(ex),
			Validation::Invalid(_) => None,
		}
	}
}

/// Future that performs parachain validation work.
pub struct ParachainWork<Fetch> {
	work: Work<Fetch>,
	relay_parent: Hash,
<<<<<<< HEAD
	n_validators: usize,
	local_index: usize,
	extrinsic_store: ExtrinsicStore,
=======
	availability_store: AvailabilityStore,
>>>>>>> 04255f19
	max_block_data_size: Option<u64>,
}

impl<Fetch: Future> ParachainWork<Fetch> {
	/// Prime the parachain work with an API reference for extracting
	/// chain information.
	pub fn prime<P: ProvideRuntimeApi>(self, api: Arc<P>)
		-> PrimedParachainWork<
			Fetch,
			impl Send + FnMut(&BlockId, &Collation) -> Result<OutgoingMessages, ()>,
		>
		where
			P: Send + Sync + 'static,
			P::Api: ParachainHost<Block>,
	{
		let max_block_data_size = self.max_block_data_size;
		let validate = move |id: &_, collation: &_| {
			let res = crate::collation::validate_collation(
				&*api,
				id,
				collation,
				max_block_data_size,
			);

			match res {
				Ok(e) => Ok(e),
				Err(e) => {
					debug!(target: "validation", "Encountered bad collation: {}", e);
					Err(())
				}
			}
		};

		PrimedParachainWork { inner: self, validate }
	}

	/// Prime the parachain work with a custom validation function.
	pub fn prime_with<F>(self, validate: F) -> PrimedParachainWork<Fetch, F>
		where F: FnMut(&BlockId, &Collation) -> Result<OutgoingMessages, ()>
	{
		PrimedParachainWork { inner: self, validate }
	}
}

struct Work<Fetch> {
	candidate_receipt: CandidateReceipt,
	fetch: Fetch
}

/// Primed statement producer.
pub struct PrimedParachainWork<Fetch, F> {
	inner: ParachainWork<Fetch>,
	validate: F,
}

impl<Fetch, F, Err> Future for PrimedParachainWork<Fetch, F>
	where
		Fetch: Future<Item=PoVBlock,Error=Err>,
		F: FnMut(&BlockId, &Collation) -> Result<OutgoingMessages, ()>,
		Err: From<::std::io::Error>,
{
	type Item = Validated;
	type Error = Err;

	fn poll(&mut self) -> Poll<Validated, Err> {
		let work = &mut self.inner.work;
		let candidate = &work.candidate_receipt;

		let pov_block = futures::try_ready!(work.fetch.poll());
		let validation_res = (self.validate)(
			&BlockId::hash(self.inner.relay_parent),
			&Collation { pov: pov_block.clone(), receipt: candidate.clone() },
		);

		let candidate_hash = candidate.hash();

		debug!(target: "validation", "Making validity statement about candidate {}: is_good? {:?}",
			candidate_hash, validation_res.is_ok());

		let (validity_statement, result) = match validation_res {
			Err(()) => (
				GenericStatement::Invalid(candidate_hash),
				Validation::Invalid(pov_block),
			),
<<<<<<< HEAD
			Ok(extrinsic) => {
				let chunks = erasure::obtain_chunks(self.inner.n_validators, &pov_block.block_data, &extrinsic).unwrap();
				let chunks_ref: Vec<_> = chunks.iter().map(|c| &c[..]).collect();
				let branches = erasure::branches(chunks_ref);
				let root = branches.root();
				let proofs: Vec<_> = branches.map(|(proof, _)| proof).collect();
				let local_index: usize = self.inner.local_index;

				let chunks = ErasureChunks {
					n_validators: self.inner.n_validators as u64,
					root,
					chunks: vec![ErasureChunk {
						relay_parent: self.inner.relay_parent,
						candidate_hash,
						chunk: chunks[local_index].clone(),
						index: local_index as u32,
						proof: proofs[local_index].clone()
					}],
				};

				debug!(target: "validation", "Storing {}-th chunk out of {} chunks for {}",
					   local_index, self.inner.n_validators, candidate_hash);
				self.inner.extrinsic_store.make_available(Data {
					relay_parent: self.inner.relay_parent,
					parachain_id: work.candidate_receipt.parachain_index,
					candidate_hash,
					erasure_chunks: chunks,
=======
			Ok(outgoing_targeted) => {
				let outgoing_queues = crate::outgoing_queues(&outgoing_targeted)
					.map(|(_target, root, data)| (root, data))
					.collect();

				self.inner.availability_store.make_available(Data {
					relay_parent: self.inner.relay_parent,
					parachain_id: work.candidate_receipt.parachain_index,
					candidate_hash,
					block_data: pov_block.block_data.clone(),
					outgoing_queues: Some(outgoing_queues),
>>>>>>> 04255f19
				})?;

				(
					GenericStatement::Valid(candidate_hash),
					Validation::Valid(pov_block, outgoing_targeted)
				)
			}
		};

		Ok(Async::Ready(Validated {
			statement: validity_statement,
			result,
		}))
	}
}

/// A shared table object.
pub struct SharedTable {
	context: Arc<TableContext>,
	inner: Arc<Mutex<SharedTableInner>>,
	max_block_data_size: Option<u64>,
}

impl Clone for SharedTable {
	fn clone(&self) -> Self {
		Self {
			context: self.context.clone(),
			inner: self.inner.clone(),
			max_block_data_size: self.max_block_data_size,
		}
	}
}

impl SharedTable {
	/// Create a new shared table.
	///
	/// Provide the key to sign with, and the parent hash of the relay chain
	/// block being built.
	pub fn new(
		validators: Vec<ValidatorId>,
		groups: HashMap<ParaId, GroupInfo>,
		key: Option<Arc<ValidatorPair>>,
		parent_hash: Hash,
		availability_store: AvailabilityStore,
		max_block_data_size: Option<u64>,
	) -> Self {
		SharedTable {
			context: Arc::new(TableContext { groups, key, parent_hash, validators: validators.clone(), }),
			max_block_data_size,
			inner: Arc::new(Mutex::new(SharedTableInner {
				table: Table::default(),
				validated: HashMap::new(),
				trackers: Vec::new(),
				availability_store,
			}))
		}
	}

	/// Get the parent hash this table should hold statements localized to.
	pub fn consensus_parent_hash(&self) -> &Hash {
		&self.context.parent_hash
	}

	/// Get the local validator session key.
	pub fn session_key(&self) -> Option<ValidatorId> {
		self.context.local_id()
	}

	/// Get group info.
	pub fn group_info(&self) -> &HashMap<ParaId, GroupInfo> {
		&self.context.groups
	}

	/// Import a single statement with remote source, whose signature has already been checked.
	///
	/// The statement producer, if any, will produce only statements concerning the same candidate
	/// as the one just imported
	pub fn import_remote_statement<R: TableRouter>(
		&self,
		router: &R,
		statement: table::SignedStatement,
	) -> Option<ParachainWork<
		<R::FetchValidationProof as IntoFuture>::Future,
	>> {
		self.inner.lock().import_remote_statement(&*self.context, router, statement, self.max_block_data_size)
	}

	/// Import many statements at once.
	///
	/// Provide an iterator yielding remote, pre-checked statements.
	///
	/// The statement producer, if any, will produce only statements concerning the same candidate
	/// as the one just imported
	pub fn import_remote_statements<R, I, U>(&self, router: &R, iterable: I) -> U
		where
			R: TableRouter,
			I: IntoIterator<Item=table::SignedStatement>,
			U: ::std::iter::FromIterator<Option<ParachainWork<
				<R::FetchValidationProof as IntoFuture>::Future,
			>>>,
	{
		let mut inner = self.inner.lock();

		iterable.into_iter().map(move |statement| {
			inner.import_remote_statement(&*self.context, router, statement, self.max_block_data_size)
		}).collect()
	}

	/// Sign and import the result of candidate validation. Returns `None` if the table
	/// was instantiated without a local key.
	pub fn import_validated(&self, validated: Validated)
		-> Option<SignedStatement>
	{
		let digest = match validated.statement {
			GenericStatement::Candidate(ref c) => c.hash(),
			GenericStatement::Valid(h) | GenericStatement::Invalid(h) => h,
		};

		let signed_statement = self.context.sign_statement(validated.statement);

		if let Some(ref signed) = signed_statement {
			let mut inner = self.inner.lock();
			inner.table.import_statement(&*self.context, signed.clone());
			inner.validated.insert(digest, ValidationWork::Done(validated.result));
		}

		signed_statement
	}

	/// Import the erasure-encoded chunk of data.
	///
	/// Only imports `i`-th erasure-encoded chunk of data where `i` is the `local_index`.
	pub fn import_erasure_chunk(&self, chunk: ErasureChunk) {
		if chunk.index == self.context.local_index() {
			let _ = self.inner.lock().extrinsic_store.add_erasure_chunk(chunk);
		}
	}
	/// Sign the erasure-encoded chunk of data with a validator's signature.
	pub fn sign_chunk(&self, chunk: &ErasureChunk, sender: ValidatorIndex) -> ValidatorSignature {
		self.context.sign_chunk(chunk, sender)
	}

	/// Execute a closure using a specific candidate.
	///
	/// Deadlocks if called recursively.
	pub fn with_candidate<F, U>(&self, digest: &Hash, f: F) -> U
		where F: FnOnce(Option<&CandidateReceipt>) -> U
	{
		let inner = self.inner.lock();
		f(inner.table.get_candidate(digest))
	}

	/// Get a set of candidates that can be proposed.
	pub fn proposed_set(&self) -> Vec<AttestedCandidate> {
		use table::generic::{ValidityAttestation as GAttestation};
		use polkadot_primitives::parachain::ValidityAttestation;

		// we transform the types of the attestations gathered from the table
		// into the type expected by the runtime. This may do signature
		// aggregation in the future.
		let table_attestations = self.inner.lock().table.proposed_candidates(&*self.context);
		table_attestations.into_iter()
			.map(|attested| {
				let mut validity_votes: Vec<_> = attested.validity_votes.into_iter().map(|(id, a)| {
					(id as usize, match a {
						GAttestation::Implicit(s) => ValidityAttestation::Implicit(s),
						GAttestation::Explicit(s) => ValidityAttestation::Explicit(s),
					})
				}).collect();
				validity_votes.sort_by(|(id1, _), (id2, _)| id1.cmp(id2));

				let mut validator_indices = bitvec![0; validity_votes.last().map(|(i, _)| i + 1).unwrap_or_default()];
				for (id, _) in &validity_votes {
					validator_indices.set(*id, true);
				}

				AttestedCandidate {
					candidate: attested.candidate,
					validity_votes: validity_votes.into_iter().map(|(_, a)| a).collect(),
					validator_indices,
				}
			}).collect()
	}

	/// Get the number of total parachains.
	pub fn num_parachains(&self) -> usize {
		self.group_info().len()
	}

	/// Get the number of parachains whose candidates may be included.
	pub fn includable_count(&self) -> usize {
		self.inner.lock().table.includable_count()
	}

	/// Get all witnessed misbehavior.
	pub fn get_misbehavior(&self) -> HashMap<ValidatorIndex, table::Misbehavior> {
		self.inner.lock().table.get_misbehavior().clone()
	}

	/// Track includability  of a given set of candidate hashes.
	pub fn track_includability<I>(&self, iterable: I) -> Includable
		where I: IntoIterator<Item=Hash>
	{
		let mut inner = self.inner.lock();

		let (tx, rx) = includable::track(iterable.into_iter().map(|x| {
			let includable = inner.table.candidate_includable(&x, &*self.context);
			(x, includable)
		}));

		if !tx.is_complete() {
			inner.trackers.push(tx);
		}

		rx
	}

	/// Returns id of the validator corresponding to the given index.
	pub fn index_to_id(&self, index: ValidatorIndex) -> Option<ValidatorId> {
		self.context.validators.get(index as usize).cloned()
	}
}

#[cfg(test)]
mod tests {
	use super::*;
	use substrate_keyring::Sr25519Keyring;
	use primitives::crypto::UncheckedInto;
	use polkadot_primitives::parachain::{BlockData, ConsolidatedIngress};
	use futures::future;

	fn pov_block_with_data(data: Vec<u8>) -> PoVBlock {
		PoVBlock {
			block_data: BlockData(data),
			ingress: ConsolidatedIngress(Vec::new()),
		}
	}

	#[derive(Clone)]
	struct DummyRouter;
	impl TableRouter for DummyRouter {
		type Error = ::std::io::Error;
		type FetchValidationProof = future::FutureResult<PoVBlock,Self::Error>;
		type FetchBlockChunk = future::FutureResult<ErasureChunk, Self::Error>;

<<<<<<< HEAD
		fn local_collation(&self, _collation: Collation, _extrinsic: Extrinsic, _chunks: (ValidatorIndex, &Vec<ErasureChunk>)) {
=======
		fn local_collation(&self, _collation: Collation, _outgoing: OutgoingMessages) {
>>>>>>> 04255f19
		}

		fn fetch_pov_block(&self, _candidate: &CandidateReceipt) -> Self::FetchValidationProof {
			future::ok(pov_block_with_data(vec![1, 2, 3, 4, 5]))
		}

		fn fetch_erasure_chunk(
			&self, relay_parent:
			Hash, candidate_hash:
			Hash, _chunk_id: u64
		) -> Self::FetchBlockChunk {
			future::ok(ErasureChunk {
				relay_parent,
				candidate_hash,
				chunk: vec![1,2,3],
				index: 0,
				proof: vec![]
			})
		}
	}

	#[test]
	fn statement_triggers_fetch_and_evaluate() {
		let mut groups = HashMap::new();

		let para_id = ParaId::from(1);
		let parent_hash = Default::default();

		let local_key = Sr25519Keyring::Alice.pair();
		let local_id: ValidatorId = local_key.public().into();
		let local_key: Arc<ValidatorPair> = Arc::new(local_key.into());

		let validity_other_key = Sr25519Keyring::Bob.pair();
		let validity_other: ValidatorId = validity_other_key.public().into();
		let validity_other_index = 1;

		groups.insert(para_id, GroupInfo {
			validity_guarantors: [local_id.clone(), validity_other.clone()].iter().cloned().collect(),
			needed_validity: 2,
		});

		let shared_table = SharedTable::new(
			[local_id, validity_other].to_vec(),
			groups,
			Some(local_key.clone()),
			parent_hash,
			AvailabilityStore::new_in_memory(),
			None,
		);

		let candidate = CandidateReceipt {
			parachain_index: para_id,
			collator: [1; 32].unchecked_into(),
			signature: Default::default(),
			head_data: ::polkadot_primitives::parachain::HeadData(vec![1, 2, 3, 4]),
			egress_queue_roots: Vec::new(),
			fees: 1_000_000,
			block_data_hash: [2; 32].into(),
			upward_messages: Vec::new(),
			erasure_root: Some(Hash::default()),
		};

		let candidate_statement = GenericStatement::Candidate(candidate);

		let signature = crate::sign_table_statement(&candidate_statement, &validity_other_key.into(), &parent_hash);
		let signed_statement = ::table::generic::SignedStatement {
			statement: candidate_statement,
			signature: signature.into(),
			sender: validity_other_index,
		};

		shared_table.import_remote_statement(
			&DummyRouter,
			signed_statement,
		).expect("candidate and local validity group are same");
	}

	#[test]
	fn statement_triggers_fetch_and_validity() {
		let mut groups = HashMap::new();

		let para_id = ParaId::from(1);
		let parent_hash = Default::default();

		let local_key = Sr25519Keyring::Alice.pair();
		let local_id: ValidatorId = local_key.public().into();
		let local_key: Arc<ValidatorPair> = Arc::new(local_key.into());

		let validity_other_key = Sr25519Keyring::Bob.pair();
		let validity_other: ValidatorId = validity_other_key.public().into();
		let validity_other_index = 1;

		groups.insert(para_id, GroupInfo {
			validity_guarantors: [local_id.clone(), validity_other.clone()].iter().cloned().collect(),
			needed_validity: 1,
		});

		let shared_table = SharedTable::new(
			[local_id, validity_other].to_vec(),
			groups,
			Some(local_key.clone()),
			parent_hash,
			AvailabilityStore::new_in_memory(),
			None,
		);

		let candidate = CandidateReceipt {
			parachain_index: para_id,
			collator: [1; 32].unchecked_into(),
			signature: Default::default(),
			head_data: ::polkadot_primitives::parachain::HeadData(vec![1, 2, 3, 4]),
			egress_queue_roots: Vec::new(),
			fees: 1_000_000,
			block_data_hash: [2; 32].into(),
			upward_messages: Vec::new(),
			erasure_root: Some(Hash::default()),
		};

		let candidate_statement = GenericStatement::Candidate(candidate);

		let signature = crate::sign_table_statement(&candidate_statement, &validity_other_key.into(), &parent_hash);
		let signed_statement = ::table::generic::SignedStatement {
			statement: candidate_statement,
			signature: signature.into(),
			sender: validity_other_index,
		};

		shared_table.import_remote_statement(
			&DummyRouter,
			signed_statement,
		).expect("should produce work");
	}

	#[test]
	fn evaluate_makes_block_data_available() {
		let store = AvailabilityStore::new_in_memory();
		let relay_parent = [0; 32].into();
		let para_id = 5.into();
		let pov_block = pov_block_with_data(vec![1, 2, 3]);

		let candidate = CandidateReceipt {
			parachain_index: para_id,
			collator: [1; 32].unchecked_into(),
			signature: Default::default(),
			head_data: ::polkadot_primitives::parachain::HeadData(vec![1, 2, 3, 4]),
			egress_queue_roots: Vec::new(),
			fees: 1_000_000,
			block_data_hash: [2; 32].into(),
			upward_messages: Vec::new(),
			erasure_root: Some(Hash::default()),
		};

		let hash = candidate.hash();

		let producer: ParachainWork<future::FutureResult<_, ::std::io::Error>> = ParachainWork {
			work: Work {
				candidate_receipt: candidate,
				fetch: future::ok(pov_block.clone()),
			},
			local_index: 0,
			n_validators: 2,
			relay_parent,
			availability_store: store.clone(),
			max_block_data_size: None,
		};

		let validated = producer.prime_with(|_, _| Ok(OutgoingMessages { outgoing_messages: Vec::new() }))
			.wait()
			.unwrap();

		assert_eq!(validated.pov_block(), &pov_block);
		assert_eq!(validated.statement, GenericStatement::Valid(hash));

		assert_eq!(store.block_data(relay_parent, hash).unwrap(), pov_block.block_data);
		// TODO: check that a message queue is included by root.
	}

	#[test]
	fn full_availability() {
		let store = AvailabilityStore::new_in_memory();
		let relay_parent = [0; 32].into();
		let para_id = 5.into();
		let pov_block = pov_block_with_data(vec![1, 2, 3]);

		let candidate = CandidateReceipt {
			parachain_index: para_id,
			collator: [1; 32].unchecked_into(),
			signature: Default::default(),
			head_data: ::polkadot_primitives::parachain::HeadData(vec![1, 2, 3, 4]),
			egress_queue_roots: Vec::new(),
			fees: 1_000_000,
			block_data_hash: [2; 32].into(),
			upward_messages: Vec::new(),
			erasure_root: Some(Hash::default()),
		};

		let hash = candidate.hash();

		let producer = ParachainWork {
			work: Work {
				candidate_receipt: candidate,
				fetch: future::ok::<_, ::std::io::Error>(pov_block.clone()),
			},
			local_index: 0,
			n_validators: 2,
			relay_parent,
			availability_store: store.clone(),
			max_block_data_size: None,
		};

		let validated = producer.prime_with(|_, _| Ok(OutgoingMessages { outgoing_messages: Vec::new() }))
			.wait()
			.unwrap();

		assert_eq!(validated.pov_block(), &pov_block);

<<<<<<< HEAD
		assert!(store.block_data(relay_parent, hash).is_some());
		assert!(store.extrinsic(relay_parent, hash).is_some());
=======
		assert_eq!(store.block_data(relay_parent, hash).unwrap(), pov_block.block_data);
		// TODO: check that a message queue is included by root.
>>>>>>> 04255f19
	}

	#[test]
	fn does_not_dispatch_work_after_starting_validation() {
		let mut groups = HashMap::new();

		let para_id = ParaId::from(1);
		let parent_hash = Default::default();

		let local_key = Sr25519Keyring::Alice.pair();
		let local_id: ValidatorId = local_key.public().into();
		let local_key: Arc<ValidatorPair> = Arc::new(local_key.into());

		let validity_other_key = Sr25519Keyring::Bob.pair();
		let validity_other: ValidatorId = validity_other_key.public().into();
		let validity_other_index = 1;

		groups.insert(para_id, GroupInfo {
			validity_guarantors: [local_id.clone(), validity_other.clone()].iter().cloned().collect(),
			needed_validity: 1,
		});

		let shared_table = SharedTable::new(
			[local_id, validity_other].to_vec(),
			groups,
			Some(local_key.clone()),
			parent_hash,
			AvailabilityStore::new_in_memory(),
			None,
		);

		let candidate = CandidateReceipt {
			parachain_index: para_id,
			collator: [1; 32].unchecked_into(),
			signature: Default::default(),
			head_data: ::polkadot_primitives::parachain::HeadData(vec![1, 2, 3, 4]),
			egress_queue_roots: Vec::new(),
			fees: 1_000_000,
			block_data_hash: [2; 32].into(),
			upward_messages: Vec::new(),
			erasure_root: Some(Hash::default()),
		};

		let hash = candidate.hash();
		let candidate_statement = GenericStatement::Candidate(candidate);

		let signature = crate::sign_table_statement(&candidate_statement, &validity_other_key.into(), &parent_hash);
		let signed_statement = ::table::generic::SignedStatement {
			statement: candidate_statement,
			signature: signature.into(),
			sender: validity_other_index,
		};

		let _a = shared_table.import_remote_statement(
			&DummyRouter,
			signed_statement.clone(),
		).expect("should produce work");

		assert!(shared_table.inner.lock().validated.get(&hash).expect("validation has started").is_in_progress());

		let b = shared_table.import_remote_statement(
			&DummyRouter,
			signed_statement.clone(),
		);

		assert!(b.is_none(), "cannot work when validation has started");
	}

	#[test]
	fn does_not_dispatch_after_local_candidate() {
		let mut groups = HashMap::new();

		let para_id = ParaId::from(1);
		let pov_block = pov_block_with_data(vec![1, 2, 3]);
		let outgoing_messages = OutgoingMessages { outgoing_messages: Vec::new() };
		let parent_hash = Default::default();

		let local_key = Sr25519Keyring::Alice.pair();
		let local_id: ValidatorId = local_key.public().into();
		let local_key: Arc<ValidatorPair> = Arc::new(local_key.into());

		let validity_other_key = Sr25519Keyring::Bob.pair();
		let validity_other: ValidatorId = validity_other_key.public().into();

		groups.insert(para_id, GroupInfo {
			validity_guarantors: [local_id.clone(), validity_other.clone()].iter().cloned().collect(),
			needed_validity: 1,
		});

		let shared_table = SharedTable::new(
			[local_id, validity_other].to_vec(),
			groups,
			Some(local_key.clone()),
			parent_hash,
			AvailabilityStore::new_in_memory(),
			None,
		);

		let candidate = CandidateReceipt {
			parachain_index: para_id,
			collator: [1; 32].unchecked_into(),
			signature: Default::default(),
			head_data: ::polkadot_primitives::parachain::HeadData(vec![1, 2, 3, 4]),
			egress_queue_roots: Vec::new(),
			fees: 1_000_000,
			block_data_hash: [2; 32].into(),
			upward_messages: Vec::new(),
			erasure_root: Some(Hash::default()),
		};

		let hash = candidate.hash();
		let signed_statement = shared_table.import_validated(Validated::collated_local(
			candidate,
			pov_block,
			outgoing_messages,
		)).unwrap();

		assert!(shared_table.inner.lock().validated.get(&hash).expect("validation has started").is_done());

		let a = shared_table.import_remote_statement(
			&DummyRouter,
			signed_statement,
		);

		assert!(a.is_none());
	}
}<|MERGE_RESOLUTION|>--- conflicted
+++ resolved
@@ -22,17 +22,11 @@
 
 use availability_store::{Data, Store as AvailabilityStore};
 use table::{self, Table, Context as TableContextTrait};
-<<<<<<< HEAD
-use polkadot_primitives::{Block, BlockId, Hash, SessionKey};
-use polkadot_primitives::parachain::{Id as ParaId, Collation, Extrinsic, CandidateReceipt,
-	AttestedCandidate, ParachainHost, PoVBlock, ValidatorIndex, ErasureChunk, ErasureChunks,
-	ValidatorSignature,
-=======
 use polkadot_primitives::{Block, BlockId, Hash};
 use polkadot_primitives::parachain::{
 	Id as ParaId, Collation, OutgoingMessages, CandidateReceipt, ValidatorPair, ValidatorId,
-	AttestedCandidate, ParachainHost, PoVBlock, ValidatorIndex
->>>>>>> 04255f19
+	AttestedCandidate, ParachainHost, PoVBlock, ValidatorIndex,
+	ErasureChunk, ErasureChunks, ValidatorSignature,
 };
 use polkadot_erasure_coding::{self as erasure};
 
@@ -79,20 +73,10 @@
 		self.key.as_ref().map(|k| k.public())
 	}
 
-<<<<<<< HEAD
 	fn validators_num(&self) -> usize {
 		self.groups.iter().fold(0, |acc, (_, v)| acc + v.validity_guarantors.len())
 	}
 
-	fn local_index(&self) -> ValidatorIndex {
-		let id = self.local_id();
-		self
-			.index_mapping
-			.iter()
-			.find(|(_, k)| k == &&id)
-			.map(|(i, _)| *i)
-			.unwrap()
-=======
 	fn local_index(&self) -> Option<ValidatorIndex> {
 		self.local_id().and_then(|id|
 			self.validators
@@ -101,7 +85,6 @@
 				.find(|(_, k)| k == &&id)
 				.map(|(i, _)| i as ValidatorIndex)
 		)
->>>>>>> 04255f19
 	}
 
 	fn sign_statement(&self, statement: table::Statement) -> Option<table::SignedStatement> {
@@ -112,8 +95,8 @@
 		)
 	}
 
-	fn sign_chunk(&self, chunk: &ErasureChunk, sender: ValidatorIndex) -> ValidatorSignature {
-		crate::sign_chunk(chunk, sender, &self.key)
+	fn sign_chunk(&self, chunk: &ErasureChunk, sender: ValidatorIndex) -> Option<ValidatorSignature> {
+		self.key.as_ref().map(|key| crate::sign_chunk(chunk, sender, key))
 	}
 }
 
@@ -293,13 +276,9 @@
 pub struct ParachainWork<Fetch> {
 	work: Work<Fetch>,
 	relay_parent: Hash,
-<<<<<<< HEAD
 	n_validators: usize,
 	local_index: usize,
-	extrinsic_store: ExtrinsicStore,
-=======
 	availability_store: AvailabilityStore,
->>>>>>> 04255f19
 	max_block_data_size: Option<u64>,
 }
 
@@ -384,9 +363,10 @@
 				GenericStatement::Invalid(candidate_hash),
 				Validation::Invalid(pov_block),
 			),
-<<<<<<< HEAD
-			Ok(extrinsic) => {
-				let chunks = erasure::obtain_chunks(self.inner.n_validators, &pov_block.block_data, &extrinsic).unwrap();
+			Ok(outgoing_targeted) => {
+				let outgoing_queues = outgoing_targeted.clone().into(); 
+
+				let chunks = erasure::obtain_chunks(self.inner.n_validators, &pov_block.block_data, &Some(outgoing_queues)).unwrap();
 				let chunks_ref: Vec<_> = chunks.iter().map(|c| &c[..]).collect();
 				let branches = erasure::branches(chunks_ref);
 				let root = branches.root();
@@ -405,26 +385,11 @@
 					}],
 				};
 
-				debug!(target: "validation", "Storing {}-th chunk out of {} chunks for {}",
-					   local_index, self.inner.n_validators, candidate_hash);
-				self.inner.extrinsic_store.make_available(Data {
-					relay_parent: self.inner.relay_parent,
-					parachain_id: work.candidate_receipt.parachain_index,
-					candidate_hash,
-					erasure_chunks: chunks,
-=======
-			Ok(outgoing_targeted) => {
-				let outgoing_queues = crate::outgoing_queues(&outgoing_targeted)
-					.map(|(_target, root, data)| (root, data))
-					.collect();
-
 				self.inner.availability_store.make_available(Data {
 					relay_parent: self.inner.relay_parent,
 					parachain_id: work.candidate_receipt.parachain_index,
 					candidate_hash,
-					block_data: pov_block.block_data.clone(),
-					outgoing_queues: Some(outgoing_queues),
->>>>>>> 04255f19
+					erasure_chunks: chunks
 				})?;
 
 				(
@@ -558,12 +523,13 @@
 	///
 	/// Only imports `i`-th erasure-encoded chunk of data where `i` is the `local_index`.
 	pub fn import_erasure_chunk(&self, chunk: ErasureChunk) {
-		if chunk.index == self.context.local_index() {
-			let _ = self.inner.lock().extrinsic_store.add_erasure_chunk(chunk);
-		}
-	}
+		if Some(chunk.index) == self.context.local_index() {
+			let _ = self.inner.lock().availability_store.add_erasure_chunk(chunk);
+		}
+	}
+
 	/// Sign the erasure-encoded chunk of data with a validator's signature.
-	pub fn sign_chunk(&self, chunk: &ErasureChunk, sender: ValidatorIndex) -> ValidatorSignature {
+	pub fn sign_chunk(&self, chunk: &ErasureChunk, sender: ValidatorIndex) -> Option<ValidatorSignature> {
 		self.context.sign_chunk(chunk, sender)
 	}
 
@@ -670,11 +636,7 @@
 		type FetchValidationProof = future::FutureResult<PoVBlock,Self::Error>;
 		type FetchBlockChunk = future::FutureResult<ErasureChunk, Self::Error>;
 
-<<<<<<< HEAD
-		fn local_collation(&self, _collation: Collation, _extrinsic: Extrinsic, _chunks: (ValidatorIndex, &Vec<ErasureChunk>)) {
-=======
-		fn local_collation(&self, _collation: Collation, _outgoing: OutgoingMessages) {
->>>>>>> 04255f19
+		fn local_collation(&self, _collation: Collation, _outgoing: OutgoingMessages, _chunks: (ValidatorIndex, &Vec<ErasureChunk>)) {
 		}
 
 		fn fetch_pov_block(&self, _candidate: &CandidateReceipt) -> Self::FetchValidationProof {
@@ -891,13 +853,9 @@
 
 		assert_eq!(validated.pov_block(), &pov_block);
 
-<<<<<<< HEAD
 		assert!(store.block_data(relay_parent, hash).is_some());
-		assert!(store.extrinsic(relay_parent, hash).is_some());
-=======
-		assert_eq!(store.block_data(relay_parent, hash).unwrap(), pov_block.block_data);
+		//assert_eq!(store.block_data(relay_parent, hash).unwrap(), pov_block.block_data);
 		// TODO: check that a message queue is included by root.
->>>>>>> 04255f19
 	}
 
 	#[test]
