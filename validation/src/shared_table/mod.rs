--- conflicted
+++ resolved
@@ -19,8 +19,6 @@
 
 use std::collections::hash_map::{HashMap, Entry};
 use std::sync::Arc;
-use std::pin::Pin;
-use std::task::{Poll, Context};
 
 use availability_store::{Store as AvailabilityStore};
 use table::{self, Table, Context as TableContextTrait};
@@ -275,11 +273,7 @@
 	pub fn prime<P: ProvideRuntimeApi>(self, api: Arc<P>)
 		-> PrimedParachainWork<
 			Fetch,
-<<<<<<< HEAD
-			impl Send + FnMut(&BlockId, &Collation) -> Result<OutgoingMessages, ()> + Unpin,
-=======
-			impl Send + FnMut(&BlockId, &PoVBlock, &CandidateReceipt) -> Result<(OutgoingMessages, ErasureChunk), ()>,
->>>>>>> 78e828d8
+			impl Send + FnMut(&BlockId, &PoVBlock, &CandidateReceipt) -> Result<(OutgoingMessages, ErasureChunk), ()> + Unpin,
 		>
 		where
 			P: Send + Sync + 'static,
@@ -332,42 +326,18 @@
 
 impl<Fetch, F, Err> PrimedParachainWork<Fetch, F>
 	where
-<<<<<<< HEAD
 		Fetch: Future<Output=Result<PoVBlock,Err>> + Unpin,
-		F: FnMut(&BlockId, &Collation) -> Result<OutgoingMessages, ()> + Unpin,
-		Err: From<::std::io::Error>,
-{
-	type Output = Result<Validated, Err>;
-
-	fn poll(self: Pin<&mut Self>, cx: &mut Context) -> Poll<Self::Output> {
-		let this = Pin::into_inner(self);
-		let work = &mut this.inner.work;
-		let candidate = &work.candidate_receipt;
-
-		let pov_block = match Pin::new(&mut work.fetch).poll(cx) {
-			Poll::Ready(Ok(block)) => block,
-			Poll::Ready(Err(err)) => return Poll::Ready(Err(err)),
-			Poll::Pending => return Poll::Pending,
-		};
-
-		let validation_res = (this.validate)(
-			&BlockId::hash(this.inner.relay_parent),
-			&Collation { pov: pov_block.clone(), receipt: candidate.clone() },
-=======
-		Fetch: Future<Item=PoVBlock,Error=Err>,
-		F: FnMut(&BlockId, &PoVBlock, &CandidateReceipt) -> Result<(OutgoingMessages, ErasureChunk), ()>,
+		F: FnMut(&BlockId, &PoVBlock, &CandidateReceipt) -> Result<(OutgoingMessages, ErasureChunk), ()> + Unpin,
 		Err: From<::std::io::Error>,
 {
 	pub async fn validate(mut self) -> Result<(Validated, Option<ErasureChunk>), Err> {
-		use futures03::compat::Future01CompatExt;
 		let candidate = &self.inner.work.candidate_receipt;
-		let pov_block = self.inner.work.fetch.compat().await?;
+		let pov_block = self.inner.work.fetch.await?;
 
 		let validation_res = (self.validate)(
 			&BlockId::hash(self.inner.relay_parent),
 			&pov_block,
 			&candidate,
->>>>>>> 78e828d8
 		);
 
 		let candidate_hash = candidate.hash();
@@ -375,37 +345,6 @@
 		debug!(target: "validation", "Making validity statement about candidate {}: is_good? {:?}",
 			candidate_hash, validation_res.is_ok());
 
-<<<<<<< HEAD
-		let (validity_statement, result) = match validation_res {
-			Err(()) => (
-				GenericStatement::Invalid(candidate_hash),
-				Validation::Invalid(pov_block),
-			),
-			Ok(outgoing_targeted) => {
-				let outgoing_queues = crate::outgoing_queues(&outgoing_targeted)
-					.map(|(_target, root, data)| (root, data))
-					.collect();
-
-				this.inner.availability_store.make_available(Data {
-					relay_parent: this.inner.relay_parent,
-					parachain_id: work.candidate_receipt.parachain_index,
-					candidate_hash,
-					block_data: pov_block.block_data.clone(),
-					outgoing_queues: Some(outgoing_queues),
-				})?;
-
-				(
-					GenericStatement::Valid(candidate_hash),
-					Validation::Valid(pov_block, outgoing_targeted)
-				)
-			}
-		};
-
-		Poll::Ready(Ok(Validated {
-			statement: validity_statement,
-			result,
-		}))
-=======
 		match validation_res {
 			Err(()) => Ok((
 				Validated {
@@ -430,7 +369,6 @@
 				))
 			}
 		}
->>>>>>> 78e828d8
 	}
 }
 
@@ -633,17 +571,11 @@
 	use super::*;
 	use sp_keyring::Sr25519Keyring;
 	use primitives::crypto::UncheckedInto;
-<<<<<<< HEAD
-	use polkadot_primitives::parachain::{BlockData, ConsolidatedIngress};
-	use futures::future;
-	use futures::executor::block_on;
-=======
 	use polkadot_primitives::parachain::{AvailableMessages, BlockData, ConsolidatedIngress, Collation};
 	use polkadot_erasure_coding::{self as erasure};
 	use availability_store::ProvideGossipMessages;
-
-	use futures::{future};
->>>>>>> 78e828d8
+	use futures::future;
+	use futures::executor::block_on;
 
 	fn pov_block_with_data(data: Vec<u8>) -> PoVBlock {
 		PoVBlock {
@@ -827,17 +759,7 @@
 
 		let hash = candidate.hash();
 
-<<<<<<< HEAD
-		let producer: ParachainWork<future::Ready<Result<_, ::std::io::Error>>> = ParachainWork {
-=======
-		store.add_validator_index_and_n_validators(
-			&relay_parent,
-			local_index as u32,
-			n_validators as u32,
-		).unwrap();
-
 		let producer: ParachainWork<future::FutureResult<_, ::std::io::Error>> = ParachainWork {
->>>>>>> 78e828d8
 			work: Work {
 				candidate_receipt: candidate,
 				fetch: future::ok(pov_block.clone()),
@@ -848,17 +770,7 @@
 			max_block_data_size: None,
 		};
 
-<<<<<<< HEAD
-		let validated = block_on(producer.prime_with(|_, _| Ok(OutgoingMessages { outgoing_messages: Vec::new() })))
-			.unwrap();
-
-		assert_eq!(validated.pov_block(), &pov_block);
-		assert_eq!(validated.statement, GenericStatement::Valid(hash));
-
-		assert_eq!(store.block_data(relay_parent, hash).unwrap(), pov_block.block_data);
-		// TODO: check that a message queue is included by root.
-=======
-		let validated = futures03::executor::block_on(producer.prime_with(|_, _, _| Ok((
+		let validated = block_on(producer.prime_with(|_, _, _| Ok((
 				OutgoingMessages { outgoing_messages: Vec::new() },
 				ErasureChunk {
 					chunk: vec![1, 2, 3],
@@ -878,7 +790,6 @@
 		}
 		assert!(store.get_erasure_chunk(&relay_parent, block_data_hash, local_index).is_some());
 		assert!(store.get_erasure_chunk(&relay_parent, block_data_hash, local_index + 1).is_none());
->>>>>>> 78e828d8
 	}
 
 	#[test]
@@ -923,15 +834,7 @@
 			max_block_data_size: None,
 		};
 
-<<<<<<< HEAD
-		let validated = block_on(producer.prime_with(|_, _| Ok(OutgoingMessages { outgoing_messages: Vec::new() })))
-			.unwrap();
-
-		assert_eq!(validated.pov_block(), &pov_block);
-
-		assert_eq!(store.block_data(relay_parent, hash).unwrap(), pov_block.block_data);
-=======
-		let validated = futures03::executor::block_on(producer.prime_with(|_, _, _| Ok((
+		let validated = block_on(producer.prime_with(|_, _, _| Ok((
 				OutgoingMessages { outgoing_messages: Vec::new() },
 				ErasureChunk {
 					chunk: chunks[local_index].clone(),
@@ -951,7 +854,6 @@
 		// This works since there are only two validators and one erasure chunk should be
 		// enough to reconstruct the block data.
 		assert_eq!(store.block_data(relay_parent, block_data_hash).unwrap(), pov_block.block_data);
->>>>>>> 78e828d8
 		// TODO: check that a message queue is included by root.
 	}
 
