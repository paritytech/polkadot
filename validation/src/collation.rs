--- conflicted
+++ resolved
@@ -117,18 +117,11 @@
 				futures::try_ready!(poll)
 			};
 
-<<<<<<< HEAD
-			let res = validate_collation(&*self.client,
-				&self.relay_parent,
-				&collation,
-				self.max_block_data_size
-=======
 			let res = validate_collation(
 				&*self.client,
 				&self.relay_parent,
 				&collation,
 				self.max_block_data_size,
->>>>>>> a99977f6
 			);
 
 			match res {
