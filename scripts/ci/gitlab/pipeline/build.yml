# This file is part of .gitlab-ci.yml
# Here are all jobs that are executed during "build" stage

build-linux-stable:
  stage: build
  # this is an artificial job dependency, for pipeline optimization using GitLab's DAGs
  # the job can be found in check.yml
  needs:
    - job: job-starter
      artifacts: false
  extends:
    - .docker-env
    - .common-refs
    - .compiler-info
    - .collect-artifacts
  variables:
    RUST_TOOLCHAIN: stable
    # Enable debug assertions since we are running optimized builds for testing
    # but still want to have debug assertions.
    RUSTFLAGS: "-Cdebug-assertions=y -Dwarnings"
    # Ensure we run the UI tests.
    RUN_UI_TESTS: 1
  script:
<<<<<<< HEAD
    - time cargo build --profile testnet --features pyroscope,fast-runtime --verbose --bin polkadot
=======
    - time cargo build --locked --profile testnet --features pyroscope --verbose --bin polkadot
>>>>>>> 4f660d15
    # pack artifacts
    - mkdir -p ./artifacts
    - VERSION="${CI_COMMIT_REF_NAME}" # will be tag or branch name
    - mv ./target/testnet/polkadot ./artifacts/.
    - pushd artifacts
    - sha256sum polkadot | tee polkadot.sha256
    - shasum -c polkadot.sha256
    - popd
    - EXTRATAG="${CI_COMMIT_REF_NAME}-${CI_COMMIT_SHORT_SHA}"
    - echo "Polkadot version = ${VERSION} (EXTRATAG = ${EXTRATAG})"
    - echo -n ${VERSION} > ./artifacts/VERSION
    - echo -n ${EXTRATAG} > ./artifacts/EXTRATAG
    - echo -n ${CI_JOB_ID} > ./artifacts/BUILD_LINUX_JOB_ID
    - RELEASE_VERSION=$(./artifacts/polkadot -V | awk '{print $2}'| awk -F "-" '{print $1}')
    - echo -n "v${RELEASE_VERSION}" > ./artifacts/BUILD_RELEASE_VERSION
    - cp -r scripts/* ./artifacts

build-test-collators:
  stage: build
  # this is an artificial job dependency, for pipeline optimization using GitLab's DAGs
  # the job can be found in check.yml
  needs:
    - job: job-starter
      artifacts: false
  extends:
    - .docker-env
    - .common-refs
    - .compiler-info
    - .collect-artifacts
  script:
    - time cargo build --locked --profile testnet --verbose -p test-parachain-adder-collator
    - time cargo build --locked --profile testnet --verbose -p test-parachain-undying-collator
    # pack artifacts
    - mkdir -p ./artifacts
    - mv ./target/testnet/adder-collator ./artifacts/.
    - mv ./target/testnet/undying-collator ./artifacts/.
    - echo -n "${CI_COMMIT_REF_NAME}" > ./artifacts/VERSION
    - echo -n "${CI_COMMIT_REF_NAME}-${CI_COMMIT_SHORT_SHA}" > ./artifacts/EXTRATAG
    - echo "adder-collator version = $(cat ./artifacts/VERSION) (EXTRATAG = $(cat ./artifacts/EXTRATAG))"
    - echo "undying-collator version = $(cat ./artifacts/VERSION) (EXTRATAG = $(cat ./artifacts/EXTRATAG))"
    - cp -r ./scripts/* ./artifacts

build-malus:
  stage: build
  # this is an artificial job dependency, for pipeline optimization using GitLab's DAGs
  # the job can be found in check.yml
  needs:
    - job: job-starter
      artifacts: false
  extends:
    - .docker-env
    - .common-refs
    - .compiler-info
    - .collect-artifacts
  script:
    - time cargo build --locked --profile testnet --verbose -p polkadot-test-malus
    # pack artifacts
    - mkdir -p ./artifacts
    - mv ./target/testnet/malus ./artifacts/.
    - echo -n "${CI_COMMIT_REF_NAME}" > ./artifacts/VERSION
    - echo -n "${CI_COMMIT_REF_NAME}-${CI_COMMIT_SHORT_SHA}" > ./artifacts/EXTRATAG
    - echo "polkadot-test-malus = $(cat ./artifacts/VERSION) (EXTRATAG = $(cat ./artifacts/EXTRATAG))"
    - cp -r ./scripts/* ./artifacts

build-staking-miner:
  stage: build
  # this is an artificial job dependency, for pipeline optimization using GitLab's DAGs
  # the job can be found in check.yml
  needs:
    - job: job-starter
      artifacts: false
  extends:
    - .docker-env
    - .common-refs
    - .compiler-info
    - .collect-artifacts
  script:
    - time cargo build --locked --release --package staking-miner
    # pack artifacts
    - mkdir -p ./artifacts
    - mv ./target/release/staking-miner ./artifacts/.
    - echo -n "${CI_COMMIT_REF_NAME}" > ./artifacts/VERSION
    - echo -n "${CI_COMMIT_REF_NAME}-${CI_COMMIT_SHORT_SHA}" > ./artifacts/EXTRATAG
    - echo "staking-miner = $(cat ./artifacts/VERSION) (EXTRATAG = $(cat ./artifacts/EXTRATAG))"
    - cp -r ./scripts/* ./artifacts

build-rustdoc:
  stage: build
  # this is an artificial job dependency, for pipeline optimization using GitLab's DAGs
  # the job can be found in test.yml
  needs:
    - job: test-deterministic-wasm
      artifacts: false
  extends:
    - .docker-env
    - .test-refs
  variables:
    SKIP_WASM_BUILD: 1
  artifacts:
    name: "${CI_JOB_NAME}_${CI_COMMIT_REF_NAME}-doc"
    when: on_success
    expire_in: 1 days
    paths:
      - ./crate-docs/
  script:
    # FIXME: it fails with `RUSTDOCFLAGS="-Dwarnings"` and `--all-features`
    # FIXME: return to stable when https://github.com/rust-lang/rust/issues/96937 gets into stable
    - time cargo doc --workspace --verbose --no-deps
    - rm -f ./target/doc/.lock
    - mv ./target/doc ./crate-docs
    # FIXME: remove me after CI image gets nonroot
    - chown -R nonroot:nonroot ./crate-docs
    - echo "<meta http-equiv=refresh content=0;url=polkadot_service/index.html>" > ./crate-docs/index.html

build-implementers-guide:
  stage: build
  # this is an artificial job dependency, for pipeline optimization using GitLab's DAGs
  # the job can be found in test.yml
  needs:
    - job: test-deterministic-wasm
      artifacts: false
  extends:
    - .kubernetes-env
    - .test-refs
    - .collect-artifacts-short
  # git depth is set on purpose: https://github.com/paritytech/polkadot/issues/6284
  variables:
    GIT_STRATEGY: clone
    GIT_DEPTH: 0
    CI_IMAGE: paritytech/mdbook-utils:e14aae4a-20221123
  script:
    - mdbook build ./roadmap/implementers-guide
    - mkdir -p artifacts
    - mv roadmap/implementers-guide/book artifacts/

build-short-benchmark:
  stage: build
  # this is an artificial job dependency, for pipeline optimization using GitLab's DAGs
  # the job can be found in check.yml
  needs:
    - job: job-starter
      artifacts: false
  extends:
    - .docker-env
    - .test-refs
    - .collect-artifacts
  script:
    - cargo build --profile release --locked --features=runtime-benchmarks
    - mkdir artifacts
    - cp ./target/release/polkadot ./artifacts/<|MERGE_RESOLUTION|>--- conflicted
+++ resolved
@@ -21,11 +21,7 @@
     # Ensure we run the UI tests.
     RUN_UI_TESTS: 1
   script:
-<<<<<<< HEAD
-    - time cargo build --profile testnet --features pyroscope,fast-runtime --verbose --bin polkadot
-=======
-    - time cargo build --locked --profile testnet --features pyroscope --verbose --bin polkadot
->>>>>>> 4f660d15
+    - time cargo build --locked --profile testnet --features pyroscope,fast-runtime --verbose --bin polkadot
     # pack artifacts
     - mkdir -p ./artifacts
     - VERSION="${CI_COMMIT_REF_NAME}" # will be tag or branch name
