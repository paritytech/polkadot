--- conflicted
+++ resolved
@@ -124,56 +124,66 @@
   tags:
     - zombienet-polkadot-integration-test
 
-<<<<<<< HEAD
-zombienet-tests-parachains-max-tranche0-approvals:
-=======
 zombienet-tests-parachains-disputes-past-session:
->>>>>>> b1cc6fa1
-  stage: zombienet
-  image: "${ZOMBIENET_IMAGE}"
-  extends:
-    - .kubernetes-env
-    - .zombienet-refs
-  needs:
-    - job: publish-polkadot-debug-image
-    - job: publish-test-collators-image
-    - job: publish-malus-image
-  variables:
-    GH_DIR: "https://github.com/paritytech/polkadot/tree/${CI_COMMIT_SHORT_SHA}/zombienet_tests/functional"
-  before_script:
-    - echo "Zombie-net Tests Config"
-    - echo "${ZOMBIENET_IMAGE_NAME}"
-    - echo "${PARACHAINS_IMAGE_NAME} ${PARACHAINS_IMAGE_TAG}"
-<<<<<<< HEAD
-    - echo "${GH_DIR}"
-    - export DEBUG=zombie,zombie::network-node
-    - export ZOMBIENET_INTEGRATION_TEST_IMAGE=${PARACHAINS_IMAGE_NAME}:${PARACHAINS_IMAGE_TAG}
-=======
-    - echo "${MALUS_IMAGE_NAME} ${MALUS_IMAGE_TAG}"
-    - echo "${GH_DIR}"
-    - export DEBUG=zombie,zombie::network-node
-    - export ZOMBIENET_INTEGRATION_TEST_IMAGE=${PARACHAINS_IMAGE_NAME}:${PARACHAINS_IMAGE_TAG}
-    - export MALUS_IMAGE=${MALUS_IMAGE_NAME}:${MALUS_IMAGE_TAG}
->>>>>>> b1cc6fa1
-    - export COL_IMAGE=${COLLATOR_IMAGE_NAME}:${COLLATOR_IMAGE_TAG}
-  script:
-    - /home/nonroot/zombie-net/scripts/ci/run-test-env-manager.sh
-      --github-remote-dir="${GH_DIR}"
-<<<<<<< HEAD
-      --test="0004-parachains-max-tranche0.zndsl"
-  allow_failure: false
-=======
+  stage: zombienet
+  image: "${ZOMBIENET_IMAGE}"
+  extends:
+    - .kubernetes-env
+    - .zombienet-refs
+  needs:
+    - job: publish-polkadot-debug-image
+    - job: publish-test-collators-image
+    - job: publish-malus-image
+  variables:
+    GH_DIR: "https://github.com/paritytech/polkadot/tree/${CI_COMMIT_SHORT_SHA}/zombienet_tests/functional"
+  before_script:
+    - echo "Zombie-net Tests Config"
+    - echo "${ZOMBIENET_IMAGE_NAME}"
+    - echo "${PARACHAINS_IMAGE_NAME} ${PARACHAINS_IMAGE_TAG}"
+    - echo "${MALUS_IMAGE_NAME} ${MALUS_IMAGE_TAG}"
+    - echo "${GH_DIR}"
+    - export DEBUG=zombie,zombie::network-node
+    - export ZOMBIENET_INTEGRATION_TEST_IMAGE=${PARACHAINS_IMAGE_NAME}:${PARACHAINS_IMAGE_TAG}
+    - export MALUS_IMAGE=${MALUS_IMAGE_NAME}:${MALUS_IMAGE_TAG}
+    - export COL_IMAGE=${COLLATOR_IMAGE_NAME}:${COLLATOR_IMAGE_TAG}
+  script:
+    - /home/nonroot/zombie-net/scripts/ci/run-test-env-manager.sh
+      --github-remote-dir="${GH_DIR}"
       --test="0004-parachains-disputes-past-session.zndsl"
   allow_failure: true
->>>>>>> b1cc6fa1
-  retry: 2
-  tags:
-    - zombienet-polkadot-integration-test
-
-<<<<<<< HEAD
-=======
-
->>>>>>> b1cc6fa1
+  retry: 2
+  tags:
+    - zombienet-polkadot-integration-test
+
+zombienet-tests-parachains-max-tranche0-approvals:
+  stage: zombienet
+  image: "${ZOMBIENET_IMAGE}"
+  extends:
+    - .kubernetes-env
+    - .zombienet-refs
+  needs:
+    - job: publish-polkadot-debug-image
+    - job: publish-test-collators-image
+    - job: publish-malus-image
+  variables:
+    GH_DIR: "https://github.com/paritytech/polkadot/tree/${CI_COMMIT_SHORT_SHA}/zombienet_tests/functional"
+  before_script:
+    - echo "Zombie-net Tests Config"
+    - echo "${ZOMBIENET_IMAGE_NAME}"
+    - echo "${PARACHAINS_IMAGE_NAME} ${PARACHAINS_IMAGE_TAG}"
+    - echo "${GH_DIR}"
+    - export DEBUG=zombie,zombie::network-node
+    - export ZOMBIENET_INTEGRATION_TEST_IMAGE=${PARACHAINS_IMAGE_NAME}:${PARACHAINS_IMAGE_TAG}
+    - export COL_IMAGE=${COLLATOR_IMAGE_NAME}:${COLLATOR_IMAGE_TAG}
+  script:
+    - /home/nonroot/zombie-net/scripts/ci/run-test-env-manager.sh
+      --github-remote-dir="${GH_DIR}"
+      --test="0004-parachains-max-tranche0.zndsl"
+  allow_failure: false
+  retry: 2
+  tags:
+    - zombienet-polkadot-integration-test
+
 zombienet-test-parachains-upgrade-smoke-test:
   stage: zombienet
   image: "${ZOMBIENET_IMAGE}"
