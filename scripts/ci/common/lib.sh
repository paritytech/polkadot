#!/bin/sh

api_base="https://api.github.com/repos"

# Function to take 2 git tags/commits and get any lines from commit messages
# that contain something that looks like a PR reference: e.g., (#1234)
sanitised_git_logs(){
  git --no-pager log --pretty=format:"%s" "$1...$2" |
  # Only find messages referencing a PR
  grep -E '\(#[0-9]+\)' |
  # Strip any asterisks
  sed 's/^* //g'
}

# Checks whether a tag on github has been verified
# repo: 'organization/repo'
# tagver: 'v1.2.3'
# Usage: check_tag $repo $tagver
check_tag () {
  repo=$1
  tagver=$2
  if [ -n "$GITHUB_RELEASE_TOKEN" ]; then
    echo '[+] Fetching tag using privileged token'
    tag_out=$(curl -H "Authorization: token $GITHUB_RELEASE_TOKEN" -s "$api_base/$repo/git/refs/tags/$tagver")
  else
    echo '[+] Fetching tag using unprivileged token'
    tag_out=$(curl -H "Authorization: token $GITHUB_PR_TOKEN" -s "$api_base/$repo/git/refs/tags/$tagver")
  fi
  tag_sha=$(echo "$tag_out" | jq -r .object.sha)
  object_url=$(echo "$tag_out" | jq -r .object.url)
  if [ "$tag_sha" = "null" ]; then
    return 2
  fi
  echo "[+] Tag object SHA: $tag_sha"
  verified_str=$(curl -H "Authorization: token $GITHUB_RELEASE_TOKEN" -s "$object_url" | jq -r .verification.verified)
  if [ "$verified_str" = "true" ]; then
    # Verified, everything is good
    return 0
  else
    # Not verified. Bad juju.
    return 1
  fi
}

# Checks whether a given PR has a given label.
# repo: 'organization/repo'
# pr_id: 12345
# label: B1-silent
# Usage: has_label $repo $pr_id $label
has_label(){
  repo="$1"
  pr_id="$2"
  label="$3"

  # These will exist if the function is called in Gitlab.
  # If the function's called in Github, we should have GITHUB_ACCESS_TOKEN set
  # already.
  if [ -n "$GITHUB_RELEASE_TOKEN" ]; then
    GITHUB_TOKEN="$GITHUB_RELEASE_TOKEN"
  elif [ -n "$GITHUB_PR_TOKEN" ]; then
    GITHUB_TOKEN="$GITHUB_PR_TOKEN"
  fi

  out=$(curl -H "Authorization: token $GITHUB_TOKEN" -s "$api_base/$repo/pulls/$pr_id")
  [ -n "$(echo "$out" | tr -d '\r\n' | jq ".labels | .[] | select(.name==\"$label\")")" ]
}

github_label () {
  echo
  echo "# run github-api job for labeling it ${1}"
  curl -sS -X POST \
    -F "token=${CI_JOB_TOKEN}" \
    -F "ref=master" \
    -F "variables[LABEL]=${1}" \
    -F "variables[PRNO]=${CI_COMMIT_REF_NAME}" \
    -F "variables[PROJECT]=paritytech/polkadot" \
    "${GITLAB_API}/projects/${GITHUB_API_PROJECT}/trigger/pipeline"
}

# Formats a message into a JSON string for posting to Matrix
# message: 'any plaintext message'
# formatted_message: '<strong>optional message formatted in <em>html</em></strong>'
# Usage: structure_message $content $formatted_content (optional)
structure_message() {
  if [ -z "$2" ]; then
    body=$(jq -Rs --arg body "$1" '{"msgtype": "m.text", $body}' < /dev/null)
  else
    body=$(jq -Rs --arg body "$1" --arg formatted_body "$2" '{"msgtype": "m.text", $body, "format": "org.matrix.custom.html", $formatted_body}' < /dev/null)
  fi
  echo "$body"
}

# Post a message to a matrix room
# body: '{body: "JSON string produced by structure_message"}'
# room_id: !fsfSRjgjBWEWffws:matrix.parity.io
# access_token: see https://matrix.org/docs/guides/client-server-api/
# Usage: send_message $body (json formatted) $room_id $access_token
send_message() {
  curl -XPOST -d "$1" "https://m.parity.io/_matrix/client/r0/rooms/$2/send/m.room.message?access_token=$3"
}

# Pretty-printing functions
boldprint () { printf "|\n| \033[1m%s\033[0m\n|\n" "${@}"; }
boldcat () { printf "|\n"; while read -r l; do printf "| \033[1m%s\033[0m\n" "${l}"; done; printf "|\n" ; }

skip_if_companion_pr() {
  url="https://api.github.com/repos/paritytech/polkadot/pulls/${CI_COMMIT_REF_NAME}"
  echo "[+] API URL: $url"

  pr_title=$(curl -sSL -H "Authorization: token ${GITHUB_PR_TOKEN}" "$url" | jq -r .title)
  echo "[+] PR title: $pr_title"

  if echo "$pr_title" | grep -qi '^companion'; then
    echo "[!] PR is a companion PR. Build is already done in substrate"
    exit 0
  else
    echo "[+] PR is not a companion PR. Proceeding test"
  fi
}

# Fetches the tag name of the latest release from a repository
# repo: 'organisation/repo'
# Usage: latest_release 'paritytech/polkadot'
latest_release() {
  curl -s "$api_base/$1/releases/latest" | jq -r '.tag_name'
}

# Check for runtime changes between two commits. This is defined as any changes
# to /primitives/src/* and any *production* chains under /runtime
has_runtime_changes() {
  from=$1
  to=$2

  if git diff --name-only "${from}...${to}" \
    | grep -q -e '^runtime/polkadot' -e '^runtime/kusama' -e '^primitives/src/' -e '^runtime/common'
  then
    return 0
  else
    return 1
  fi
}

# given a bootnode and the path to a chainspec file, this function will create a new chainspec file
# with only the bootnode specified and test whether that bootnode provides peers
# The optional third argument is the index of the bootnode in the list of bootnodes, this is just used to pick an ephemeral
# port for the node to run on. If you're only testing one, it'll just use the first ephemeral port
# BOOTNODE: /dns/polkadot-connect-0.parity.io/tcp/443/wss/p2p/12D3KooWEPmjoRpDSUuiTjvyNDd8fejZ9eNWH5bE965nyBMDrB4o
# CHAINSPEC_FILE: /path/to/polkadot.json
check_bootnode(){
    BOOTNODE=$1
    BASE_CHAINSPEC=$2
    RUNTIME=$(basename "$BASE_CHAINSPEC" | cut -d '.' -f 1)
    MIN_PEERS=1

    # Generate a temporary chainspec file containing only the bootnode we care about
    TMP_CHAINSPEC_FILE="$RUNTIME.$(echo "$BOOTNODE" | tr '/' '_').tmp.json"
    jq ".bootNodes = [\"$BOOTNODE\"] " < "$CHAINSPEC_FILE" > "$TMP_CHAINSPEC_FILE"

    # Grab an unused port by binding to port 0 and then immediately closing the socket
    # This is a bit of a hack, but it's the only way to do it in the shell
    RPC_PORT=$(python -c "import socket; s=socket.socket(); s.bind(('', 0)); print(s.getsockname()[1]); s.close()")

    echo "[+] Checking bootnode $BOOTNODE"
    polkadot --chain "$TMP_CHAINSPEC_FILE" --no-mdns --rpc-port="$RPC_PORT" --tmp > /dev/null 2>&1 &
    # Wait a few seconds for the node to start up
    sleep 5
    POLKADOT_PID=$!

    MAX_POLLS=10
    TIME_BETWEEN_POLLS=3
    for _ in $(seq 1 "$MAX_POLLS"); do
    # Check the health endpoint of the RPC node
      PEERS="$(curl -s -X POST -H "Content-Type: application/json" --data '{"jsonrpc":"2.0","method":"system_health","params":[],"id":1}' http://localhost:"$RPC_PORT" | jq -r '.result.peers')"
      # Sometimes due to machine load or other reasons, we don't get a response from the RPC node
      # If $PEERS is an empty variable, make it 0 so we can still do the comparison
      if [ -z "$PEERS" ]; then
        PEERS=0
      fi
      if [ "$PEERS" -ge $MIN_PEERS ]; then
        echo "[+] $PEERS peers found for $BOOTNODE"
        echo "    Bootnode appears contactable"
        kill $POLKADOT_PID
        # Delete the temporary chainspec file now we're done running the node
        rm "$TMP_CHAINSPEC_FILE"
        return 0
      fi
      sleep "$TIME_BETWEEN_POLLS"
    done
    kill $POLKADOT_PID
    # Delete the temporary chainspec file now we're done running the node
    rm "$TMP_CHAINSPEC_FILE"
    echo "[!] No peers found for $BOOTNODE"
    echo "    Bootnode appears unreachable"
    return 1
}

# Assumes the ENV are set:
# - RELEASE_ID
# - GITHUB_TOKEN
# - REPO in the form paritytech/polkadot
fetch_release_artifacts() {
  echo "Release ID : $RELEASE_ID"
  echo "Repo       : $REPO"
<<<<<<< HEAD
  echo "ARTIFACT_FOLDER: $ARTIFACT_FOLDER"
=======
>>>>>>> 5d7a791c

  curl -L -s \
    -H "Accept: application/vnd.github+json" \
    -H "Authorization: Bearer ${GITHUB_TOKEN}" \
    -H "X-GitHub-Api-Version: 2022-11-28" \
    https://api.github.com/repos/${REPO}/releases/$RELEASE_ID > release.json

  # Get Asset ids
  ids=($(jq -r '.assets[].id' < release.json ))
  count=$(jq '.assets|length' < release.json )

  # Fetch artifacts
<<<<<<< HEAD
  mkdir -p ${ARTIFACT_FOLDER}
  pushd ${ARTIFACT_FOLDER} > /dev/null
=======
  mkdir -p "./release-artifacts"
  pushd "./release-artifacts" > /dev/null
>>>>>>> 5d7a791c

  iter=1
  for id in "${ids[@]}"
  do
      echo " - $iter/$count: downloading asset id: $id..."
      curl -s -OJ -L -H "Accept: application/octet-stream" \
          -H "Authorization: Token ${GITHUB_TOKEN}" \
          "https://api.github.com/repos/${REPO}/releases/assets/$id"
      iter=$((iter + 1))
  done

<<<<<<< HEAD
=======
  pwd
>>>>>>> 5d7a791c
  ls -al --color
  popd > /dev/null
}

# Check the checksum for a given binary
function check_sha256() {
    echo "Checking SHA256 for $1"
    shasum -qc $1.sha256
}

# Import GPG keys of the release team members
# This is done in parallel as it can take a while sometimes
function import_gpg_keys() {
  GPG_KEYSERVER=${GPG_KEYSERVER:-"keyserver.ubuntu.com"}
  SEC="9D4B2B6EB8F97156D19669A9FF0812D491B96798"
  WILL="2835EAF92072BC01D188AF2C4A092B93E97CE1E2"
  EGOR="E6FC4D4782EB0FA64A4903CCDB7D3555DD3932D3"
  MARA="533C920F40E73A21EEB7E9EBF27AEA7E7594C9CF"
  MORGAN="2E92A9D8B15D7891363D1AE8AF9E6C43F7F8C4CF"

  echo "Importing GPG keys from $GPG_KEYSERVER in parallel"
  for key in $SEC $WILL $EGOR $MARA $MORGAN; do
    (
      echo "Importing GPG key $key"
      gpg --no-tty --quiet --keyserver $GPG_KEYSERVER --recv-keys $key
      echo -e "5\ny\n" | gpg --no-tty --command-fd 0 --expert --edit-key $key trust;
    ) &
  done
  wait
}

# Check the GPG signature for a given binary
function check_gpg() {
    echo "Checking GPG Signature for $1"
    gpg --no-tty --verify -q $1.asc $1
}<|MERGE_RESOLUTION|>--- conflicted
+++ resolved
@@ -201,10 +201,6 @@
 fetch_release_artifacts() {
   echo "Release ID : $RELEASE_ID"
   echo "Repo       : $REPO"
-<<<<<<< HEAD
-  echo "ARTIFACT_FOLDER: $ARTIFACT_FOLDER"
-=======
->>>>>>> 5d7a791c
 
   curl -L -s \
     -H "Accept: application/vnd.github+json" \
@@ -217,13 +213,8 @@
   count=$(jq '.assets|length' < release.json )
 
   # Fetch artifacts
-<<<<<<< HEAD
-  mkdir -p ${ARTIFACT_FOLDER}
-  pushd ${ARTIFACT_FOLDER} > /dev/null
-=======
   mkdir -p "./release-artifacts"
   pushd "./release-artifacts" > /dev/null
->>>>>>> 5d7a791c
 
   iter=1
   for id in "${ids[@]}"
@@ -235,10 +226,7 @@
       iter=$((iter + 1))
   done
 
-<<<<<<< HEAD
-=======
   pwd
->>>>>>> 5d7a791c
   ls -al --color
   popd > /dev/null
 }
