#!/usr/bin/env bash
set -eux

#shellcheck source=../common/lib.sh
source "$( cd "$( dirname "${BASH_SOURCE[0]}" )" >/dev/null 2>&1 && pwd )/../common/lib.sh"

<<<<<<< HEAD
time cargo test --workspace --release --verbose --locked --features=runtime-benchmarks
=======
time cargo test --release --locked -p polkadot-node-core-dispute-coordinator --features disputes
# Builds with the runtime benchmarks/metrics features are only to be used for testing.
time cargo test --workspace --release --verbose --locked --features=runtime-benchmarks,runtime-metrics
>>>>>>> 668c52e9
<|MERGE_RESOLUTION|>--- conflicted
+++ resolved
@@ -4,10 +4,5 @@
 #shellcheck source=../common/lib.sh
 source "$( cd "$( dirname "${BASH_SOURCE[0]}" )" >/dev/null 2>&1 && pwd )/../common/lib.sh"
 
-<<<<<<< HEAD
-time cargo test --workspace --release --verbose --locked --features=runtime-benchmarks
-=======
-time cargo test --release --locked -p polkadot-node-core-dispute-coordinator --features disputes
 # Builds with the runtime benchmarks/metrics features are only to be used for testing.
-time cargo test --workspace --release --verbose --locked --features=runtime-benchmarks,runtime-metrics
->>>>>>> 668c52e9
+time cargo test --workspace --release --verbose --locked --features=runtime-benchmarks,runtime-metrics