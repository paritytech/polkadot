// You should have received a copy of the GNU General Public License
// along with Polkadot.  If not, see <http://www.gnu.org/licenses/>.

//! The statement table.
//!
//! This stores messages other authorities issue about candidates.
//!
//! These messages are used to create a proposal submitted to a BFT consensus process.
//!
//! Proposals are formed of sets of candidates which have the requisite number of
//! validity and availability votes.
//!
//! Each parachain is associated with two sets of authorities: those which can
//! propose and attest to validity of candidates, and those who can only attest
//! to availability.

pub mod generic;

pub use generic::{Context, Table};

/// Concrete instantiations suitable for v2 primitives.
pub mod v3 {
	use crate::generic;
<<<<<<< HEAD
	use primitives::v3::{
=======
	use primitives::{
>>>>>>> 0ac88220
		CandidateHash, CommittedCandidateReceipt, CompactStatement as PrimitiveStatement, Id,
		ValidatorIndex, ValidatorSignature,
	};

	/// Statements about candidates on the network.
	pub type Statement = generic::Statement<CommittedCandidateReceipt, CandidateHash>;

	/// Signed statements about candidates.
	pub type SignedStatement = generic::SignedStatement<
		CommittedCandidateReceipt,
		CandidateHash,
		ValidatorIndex,
		ValidatorSignature,
	>;

	/// Kinds of misbehavior, along with proof.
	pub type Misbehavior = generic::Misbehavior<
		CommittedCandidateReceipt,
		CandidateHash,
		ValidatorIndex,
		ValidatorSignature,
	>;

	/// A summary of import of a statement.
	pub type Summary = generic::Summary<CandidateHash, Id>;

	impl<'a> From<&'a Statement> for PrimitiveStatement {
		fn from(s: &'a Statement) -> PrimitiveStatement {
			match *s {
				generic::Statement::Valid(s) => PrimitiveStatement::Valid(s),
				generic::Statement::Seconded(ref s) => PrimitiveStatement::Seconded(s.hash()),
			}
		}
	}
}<|MERGE_RESOLUTION|>--- conflicted
+++ resolved
@@ -21,11 +21,7 @@
 /// Concrete instantiations suitable for v2 primitives.
 pub mod v3 {
 	use crate::generic;
-<<<<<<< HEAD
-	use primitives::v3::{
-=======
 	use primitives::{
->>>>>>> 0ac88220
 		CandidateHash, CommittedCandidateReceipt, CompactStatement as PrimitiveStatement, Id,
 		ValidatorIndex, ValidatorSignature,
 	};
