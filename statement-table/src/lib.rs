// You should have received a copy of the GNU General Public License
// along with Polkadot.  If not, see <http://www.gnu.org/licenses/>.

//! The statement table.
//!
//! This stores messages other authorities issue about candidates.
//!
//! These messages are used to create a proposal submitted to a BFT consensus process.
//!
//! Proposals are formed of sets of candidates which have the requisite number of
//! validity and availability votes.
//!
//! Each parachain is associated with two sets of authorities: those which can
//! propose and attest to validity of candidates, and those who can only attest
//! to availability.

extern crate parity_codec as codec;
extern crate substrate_primitives;
extern crate polkadot_primitives as primitives;

#[macro_use]
extern crate parity_codec_derive;

pub mod generic;

pub use generic::Table;

use primitives::parachain::{
<<<<<<< HEAD
	Id, CandidateReceipt, Statement as PrimitiveStatement, ValidatorSignature, ValidatorId
=======
	Id, CandidateReceipt, ValidatorId, ValidatorSignature, Statement as PrimitiveStatement,
>>>>>>> d8542507
};
use primitives::Hash;

/// Statements about candidates on the network.
pub type Statement = generic::Statement<CandidateReceipt, Hash>;

/// Signed statements about candidates.
pub type SignedStatement = generic::SignedStatement<CandidateReceipt, Hash, ValidatorId, ValidatorSignature>;

/// Kinds of misbehavior, along with proof.
pub type Misbehavior = generic::Misbehavior<CandidateReceipt, Hash, ValidatorId, ValidatorSignature>;

/// A summary of import of a statement.
pub type Summary = generic::Summary<Hash, Id>;

/// Context necessary to construct a table.
pub trait Context {
	/// Whether a authority is a member of a group.
	/// Members are meant to submit candidates and vote on validity.
	fn is_member_of(&self, authority: &ValidatorId, group: &Id) -> bool;

<<<<<<< HEAD
	// requisite number of votes for validity from a group.
	fn requisite_votes(&self, group: &Id) -> usize;
=======
	/// Whether a authority is an availability guarantor of a group.
	/// Guarantors are meant to vote on availability for candidates submitted
	/// in a group.
	fn is_availability_guarantor_of(
		&self,
		authority: &ValidatorId,
		group: &Id,
	) -> bool;

	// requisite number of votes for validity and availability respectively from a group.
	fn requisite_votes(&self, group: &Id) -> (usize, usize);
>>>>>>> d8542507
}

impl<C: Context> generic::Context for C {
	type AuthorityId = ValidatorId;
	type Digest = Hash;
	type GroupId = Id;
	type Signature = ValidatorSignature;
	type Candidate = CandidateReceipt;

	fn candidate_digest(candidate: &CandidateReceipt) -> Hash {
		candidate.hash()
	}

	fn candidate_group(candidate: &CandidateReceipt) -> Id {
		candidate.parachain_index.clone()
	}

	fn is_member_of(&self, authority: &ValidatorId, group: &Id) -> bool {
		Context::is_member_of(self, authority, group)
	}

<<<<<<< HEAD
	fn requisite_votes(&self, group: &Id) -> usize {
=======
	fn is_availability_guarantor_of(&self, authority: &ValidatorId, group: &Id) -> bool {
		Context::is_availability_guarantor_of(self, authority, group)
	}

	fn requisite_votes(&self, group: &Id) -> (usize, usize) {
>>>>>>> d8542507
		Context::requisite_votes(self, group)
	}
}

impl From<Statement> for PrimitiveStatement {
	fn from(s: Statement) -> PrimitiveStatement {
		match s {
			generic::Statement::Valid(s) => PrimitiveStatement::Valid(s),
			generic::Statement::Invalid(s) => PrimitiveStatement::Invalid(s),
			generic::Statement::Candidate(s) => PrimitiveStatement::Candidate(s),
		}
	}
}<|MERGE_RESOLUTION|>--- conflicted
+++ resolved
@@ -26,11 +26,7 @@
 pub use generic::Table;
 
 use primitives::parachain::{
-<<<<<<< HEAD
 	Id, CandidateReceipt, Statement as PrimitiveStatement, ValidatorSignature, ValidatorId
-=======
-	Id, CandidateReceipt, ValidatorId, ValidatorSignature, Statement as PrimitiveStatement,
->>>>>>> d8542507
 };
 use primitives::Hash;
 
@@ -52,10 +48,6 @@
 	/// Members are meant to submit candidates and vote on validity.
 	fn is_member_of(&self, authority: &ValidatorId, group: &Id) -> bool;
 
-<<<<<<< HEAD
-	// requisite number of votes for validity from a group.
-	fn requisite_votes(&self, group: &Id) -> usize;
-=======
 	/// Whether a authority is an availability guarantor of a group.
 	/// Guarantors are meant to vote on availability for candidates submitted
 	/// in a group.
@@ -67,7 +59,6 @@
 
 	// requisite number of votes for validity and availability respectively from a group.
 	fn requisite_votes(&self, group: &Id) -> (usize, usize);
->>>>>>> d8542507
 }
 
 impl<C: Context> generic::Context for C {
@@ -89,15 +80,11 @@
 		Context::is_member_of(self, authority, group)
 	}
 
-<<<<<<< HEAD
-	fn requisite_votes(&self, group: &Id) -> usize {
-=======
 	fn is_availability_guarantor_of(&self, authority: &ValidatorId, group: &Id) -> bool {
 		Context::is_availability_guarantor_of(self, authority, group)
 	}
 
 	fn requisite_votes(&self, group: &Id) -> (usize, usize) {
->>>>>>> d8542507
 		Context::requisite_votes(self, group)
 	}
 }
