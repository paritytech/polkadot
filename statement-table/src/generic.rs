// Copyright 2017-2020 Parity Technologies (UK) Ltd.
// This file is part of Polkadot.

// Polkadot is free software: you can redistribute it and/or modify
// it under the terms of the GNU General Public License as published by
// the Free Software Foundation, either version 3 of the License, or
// (at your option) any later version.

// Polkadot is distributed in the hope that it will be useful,
// but WITHOUT ANY WARRANTY; without even the implied warranty of
// MERCHANTABILITY or FITNESS FOR A PARTICULAR PURPOSE.  See the
// GNU General Public License for more details.

// You should have received a copy of the GNU General Public License
// along with Polkadot.  If not, see <http://www.gnu.org/licenses/>.

//! The statement table: generic implementation.
//!
//! This stores messages other authorities issue about candidates.
//!
//! These messages are used to create a proposal submitted to a BFT consensus process.
//!
//! Each parachain is associated with a committee of authorities, who issue statements
//! indicating whether the candidate is valid or invalid. Once a threshold of the committee
//! has signed validity statements, the candidate may be marked includable.

use std::collections::hash_map::{self, Entry, HashMap};
use std::hash::Hash;
use std::fmt::Debug;

use primitives::v1::{ValidityAttestation as PrimitiveValidityAttestation, ValidatorSignature};

use parity_scale_codec::{Encode, Decode};

/// Context for the statement table.
pub trait Context {
	/// An authority ID
	type AuthorityId: Debug + Hash + Eq + Clone;
	/// The digest (hash or other unique attribute) of a candidate.
	type Digest: Debug + Hash + Eq + Clone;
	/// The group ID type
	type GroupId: Debug + Hash + Ord + Eq + Clone;
	/// A signature type.
	type Signature: Debug + Eq + Clone;
	/// Candidate type. In practice this will be a candidate receipt.
	type Candidate: Debug + Ord + Eq + Clone;

	/// get the digest of a candidate.
	fn candidate_digest(candidate: &Self::Candidate) -> Self::Digest;

	/// get the group of a candidate.
	fn candidate_group(candidate: &Self::Candidate) -> Self::GroupId;

	/// Whether a authority is a member of a group.
	/// Members are meant to submit candidates and vote on validity.
	fn is_member_of(&self, authority: &Self::AuthorityId, group: &Self::GroupId) -> bool;

	/// requisite number of votes for validity from a group.
	fn requisite_votes(&self, group: &Self::GroupId) -> usize;
}

/// Statements circulated among peers.
#[derive(PartialEq, Eq, Debug, Clone, Encode, Decode)]
pub enum Statement<Candidate, Digest> {
	/// Broadcast by an authority to indicate that this is its candidate for inclusion.
	///
	/// Broadcasting two different candidate messages per round is not allowed.
<<<<<<< HEAD
	#[codec(index = 1)]
	Candidate(C),
	/// Broadcast by a authority to attest that the candidate with given digest
	/// is valid.
	#[codec(index = 2)]
	Valid(D),
	/// Broadcast by a authority to attest that the candidate with given digest
	/// is invalid.
	#[codec(index = 3)]
	Invalid(D),
=======
	#[codec(index = "1")]
	Candidate(Candidate),
	/// Broadcast by a authority to attest that the candidate with given digest is valid.
	#[codec(index = "2")]
	Valid(Digest),
	/// Broadcast by a authority to attest that the candidate with given digest is invalid.
	#[codec(index = "3")]
	Invalid(Digest),
>>>>>>> 25694f6f
}

/// A signed statement.
#[derive(PartialEq, Eq, Debug, Clone, Encode, Decode)]
pub struct SignedStatement<Candidate, Digest, AuthorityId, Signature> {
	/// The statement.
	pub statement: Statement<Candidate, Digest>,
	/// The signature.
	pub signature: Signature,
	/// The sender.
	pub sender: AuthorityId,
}

/// Misbehavior: voting more than one way on candidate validity.
///
/// Since there are three possible ways to vote, a double vote is possible in
/// three possible combinations (unordered)
#[derive(PartialEq, Eq, Debug, Clone)]
pub enum ValidityDoubleVote<Candidate, Digest, Signature> {
	/// Implicit vote by issuing and explicitly voting validity.
	IssuedAndValidity((Candidate, Signature), (Digest, Signature)),
	/// Implicit vote by issuing and explicitly voting invalidity
	IssuedAndInvalidity((Candidate, Signature), (Digest, Signature)),
	/// Direct votes for validity and invalidity
	ValidityAndInvalidity(Candidate, Signature, Signature),
}

impl<Candidate, Digest, Signature> ValidityDoubleVote<Candidate, Digest, Signature> {
	/// Deconstruct this misbehavior into two `(Statement, Signature)` pairs, erasing the information
	/// about precisely what the problem was.
	pub fn deconstruct<Ctx>(self) -> (
		(Statement<Candidate, Digest>, Signature),
		(Statement<Candidate, Digest>, Signature),
	)
	where
		Ctx: Context<Candidate=Candidate, Digest=Digest, Signature=Signature>,
		Candidate: Debug + Ord + Eq + Clone,
		Digest: Debug + Hash + Eq + Clone,
		Signature: Debug + Eq + Clone,
	{
		match self {
			Self::IssuedAndValidity((c, s1), (d, s2)) => {
				((Statement::Candidate(c), s1), (Statement::Valid(d), s2))
			}
			Self::IssuedAndInvalidity((c, s1), (d, s2)) => {
				((Statement::Candidate(c), s1), (Statement::Invalid(d), s2))
			}
			Self::ValidityAndInvalidity(c, s1, s2) => {
				(
					(Statement::Valid(Ctx::candidate_digest(&c)), s1),
					(Statement::Invalid(Ctx::candidate_digest(&c)), s2),
				)
			}
		}
	}
}

/// Misbehavior: multiple signatures on same statement.
#[derive(PartialEq, Eq, Debug, Clone)]
pub enum DoubleSign<Candidate, Digest, Signature> {
	/// On candidate.
	Candidate(Candidate, Signature, Signature),
	/// On validity.
	Validity(Digest, Signature, Signature),
	/// On invalidity.
	Invalidity(Digest, Signature, Signature),
}

impl<Candidate, Digest, Signature> DoubleSign<Candidate, Digest, Signature> {
	/// Deconstruct this misbehavior into a statement with two signatures, erasing the information about
	/// precisely where in the process the issue was detected.
	pub fn deconstruct(self) -> (Statement<Candidate, Digest>, Signature, Signature) {
		match self {
			Self::Candidate(candidate, a, b) => (Statement::Candidate(candidate), a, b),
			Self::Validity(digest, a, b) => (Statement::Valid(digest), a, b),
			Self::Invalidity(digest, a, b) => (Statement::Invalid(digest), a, b),
		}
	}
}

/// Misbehavior: declaring multiple candidates.
#[derive(PartialEq, Eq, Debug, Clone)]
pub struct MultipleCandidates<Candidate, Signature> {
	/// The first candidate seen.
	pub first: (Candidate, Signature),
	/// The second candidate seen.
	pub second: (Candidate, Signature),
}

/// Misbehavior: submitted statement for wrong group.
#[derive(PartialEq, Eq, Debug, Clone)]
pub struct UnauthorizedStatement<Candidate, Digest, AuthorityId, Signature> {
	/// A signed statement which was submitted without proper authority.
	pub statement: SignedStatement<Candidate, Digest, AuthorityId, Signature>,
}

/// Different kinds of misbehavior. All of these kinds of malicious misbehavior
/// are easily provable and extremely disincentivized.
#[derive(PartialEq, Eq, Debug, Clone)]
pub enum Misbehavior<Candidate, Digest, AuthorityId, Signature> {
	/// Voted invalid and valid on validity.
	ValidityDoubleVote(ValidityDoubleVote<Candidate, Digest, Signature>),
	/// Submitted multiple candidates.
	MultipleCandidates(MultipleCandidates<Candidate, Signature>),
	/// Submitted a message that was unauthorized.
	UnauthorizedStatement(UnauthorizedStatement<Candidate, Digest, AuthorityId, Signature>),
	/// Submitted two valid signatures for the same message.
	DoubleSign(DoubleSign<Candidate, Digest, Signature>),
}

/// Type alias for misbehavior corresponding to context type.
pub type MisbehaviorFor<Ctx> = Misbehavior<
	<Ctx as Context>::Candidate,
	<Ctx as Context>::Digest,
	<Ctx as Context>::AuthorityId,
	<Ctx as Context>::Signature,
>;

// kinds of votes for validity
#[derive(Clone, PartialEq, Eq)]
enum ValidityVote<Signature: Eq + Clone> {
	// implicit validity vote by issuing
	Issued(Signature),
	// direct validity vote
	Valid(Signature),
	// direct invalidity vote
	Invalid(Signature),
}

/// A summary of import of a statement.
#[derive(Clone, PartialEq, Eq, Debug)]
pub struct Summary<Digest, Group> {
	/// The digest of the candidate referenced.
	pub candidate: Digest,
	/// The group that the candidate is in.
	pub group_id: Group,
	/// How many validity votes are currently witnessed.
	pub validity_votes: usize,
	/// Whether this has been signalled bad by at least one participant.
	pub signalled_bad: bool,
}

/// A validity attestation.
#[derive(Clone, PartialEq, Decode, Encode)]
pub enum ValidityAttestation<Signature> {
	/// implicit validity attestation by issuing.
	/// This corresponds to issuance of a `Candidate` statement.
	Implicit(Signature),
	/// An explicit attestation. This corresponds to issuance of a
	/// `Valid` statement.
	Explicit(Signature),
}

impl Into<PrimitiveValidityAttestation> for ValidityAttestation<ValidatorSignature> {
	fn into(self) -> PrimitiveValidityAttestation {
		match self {
			Self::Implicit(s) => PrimitiveValidityAttestation::Implicit(s),
			Self::Explicit(s) => PrimitiveValidityAttestation::Explicit(s),
		}
	}
}

/// An attested-to candidate.
#[derive(Clone, PartialEq, Decode, Encode)]
pub struct AttestedCandidate<Group, Candidate, AuthorityId, Signature> {
	/// The group ID that the candidate is in.
	pub group_id: Group,
	/// The candidate data.
	pub candidate: Candidate,
	/// Validity attestations.
	pub validity_votes: Vec<(AuthorityId, ValidityAttestation<Signature>)>,
}

/// Stores votes and data about a candidate.
pub struct CandidateData<Ctx: Context> {
	group_id: Ctx::GroupId,
	candidate: Ctx::Candidate,
	validity_votes: HashMap<Ctx::AuthorityId, ValidityVote<Ctx::Signature>>,
	indicated_bad_by: Vec<Ctx::AuthorityId>,
}

impl<Ctx: Context> CandidateData<Ctx> {
	/// whether this has been indicated bad by anyone.
	pub fn indicated_bad(&self) -> bool {
		!self.indicated_bad_by.is_empty()
	}

	/// Yield a full attestation for a candidate.
	/// If the candidate can be included, it will return `Some`.
	pub fn attested(&self, validity_threshold: usize)
		-> Option<AttestedCandidate<
			Ctx::GroupId, Ctx::Candidate, Ctx::AuthorityId, Ctx::Signature,
		>>
	{
		if self.can_be_included(validity_threshold) {
			let validity_votes: Vec<_> = self.validity_votes.iter()
				.filter_map(|(a, v)| match *v {
					ValidityVote::Invalid(_) => None,

					ValidityVote::Valid(ref s) =>
						Some((a, ValidityAttestation::Explicit(s.clone()))),
					ValidityVote::Issued(ref s) =>
						Some((a, ValidityAttestation::Implicit(s.clone()))),
				})
				.take(validity_threshold)
				.map(|(k, v)| (k.clone(), v.clone()))
				.collect();

			assert!(
				validity_votes.len() == validity_threshold,
				"candidate is includable; therefore there are enough validity votes; qed",
			);

			Some(AttestedCandidate {
				group_id: self.group_id.clone(),
				candidate: self.candidate.clone(),
				validity_votes,
			})
		} else {
			None
		}
	}

	// Candidate data can be included in a proposal
	// if it has enough validity votes
	// and no authorities have called it bad.
	fn can_be_included(&self, validity_threshold: usize) -> bool {
		self.validity_votes.len() >= validity_threshold
	}

	fn summary(&self, digest: Ctx::Digest) -> Summary<Ctx::Digest, Ctx::GroupId> {
		Summary {
			candidate: digest,
			group_id: self.group_id.clone(),
			validity_votes: self.validity_votes.len(),
			signalled_bad: self.indicated_bad(),
		}
	}
}

// authority metadata
struct AuthorityData<Ctx: Context> {
	proposal: Option<(Ctx::Digest, Ctx::Signature)>,
}

impl<Ctx: Context> Default for AuthorityData<Ctx> {
	fn default() -> Self {
		AuthorityData {
			proposal: None,
		}
	}
}

/// Type alias for the result of a statement import.
pub type ImportResult<Ctx> = Result<
	Option<Summary<<Ctx as Context>::Digest, <Ctx as Context>::GroupId>>,
	MisbehaviorFor<Ctx>
>;

/// Stores votes
pub struct Table<Ctx: Context> {
	authority_data: HashMap<Ctx::AuthorityId, AuthorityData<Ctx>>,
	detected_misbehavior: HashMap<Ctx::AuthorityId, Vec<MisbehaviorFor<Ctx>>>,
	candidate_votes: HashMap<Ctx::Digest, CandidateData<Ctx>>,
	includable_count: HashMap<Ctx::GroupId, usize>,
}

impl<Ctx: Context> Default for Table<Ctx> {
	fn default() -> Self {
		Table {
			authority_data: HashMap::new(),
			detected_misbehavior: HashMap::new(),
			candidate_votes: HashMap::new(),
			includable_count: HashMap::new(),
		}
	}
}

impl<Ctx: Context> Table<Ctx> {
	/// Produce a set of proposed candidates.
	///
	/// This will be at most one per group, consisting of the
	/// best candidate for each group with requisite votes for inclusion.
	///
	/// The vector is sorted in ascending order by group id.
	pub fn proposed_candidates(&self, context: &Ctx) -> Vec<AttestedCandidate<
		Ctx::GroupId, Ctx::Candidate, Ctx::AuthorityId, Ctx::Signature,
	>> {
		use std::collections::BTreeMap;
		use std::collections::btree_map::Entry as BTreeEntry;

		let mut best_candidates = BTreeMap::new();
		for candidate_data in self.candidate_votes.values() {
			let group_id = &candidate_data.group_id;

			if !self.includable_count.contains_key(group_id) {
				continue
			}

			let threshold = context.requisite_votes(group_id);

			if !candidate_data.can_be_included(threshold) { continue }
			match best_candidates.entry(group_id.clone()) {
				BTreeEntry::Vacant(vacant) => {
					vacant.insert((candidate_data, threshold));
				},
				BTreeEntry::Occupied(mut occ) => {
					let candidate_ref = occ.get_mut();
					if candidate_ref.0.candidate > candidate_data.candidate {
						candidate_ref.0 = candidate_data;
					}
				}
			}
		}

		best_candidates.values()
			.map(|&(candidate_data, threshold)|
				candidate_data.attested(threshold)
					.expect("candidate has been checked includable; \
						therefore an attestation can be constructed; qed")
			)
			.collect::<Vec<_>>()
	}

	/// Whether a candidate can be included.
	pub fn candidate_includable(&self, digest: &Ctx::Digest, context: &Ctx) -> bool {
		self.candidate_votes.get(digest).map_or(false, |data| {
			let v_threshold = context.requisite_votes(&data.group_id);
			data.can_be_included(v_threshold)
		})
	}

	/// Get the attested candidate for `digest`.
	///
	/// Returns `Some(_)` if the candidate exists and is includable.
	pub fn attested_candidate(&self, digest: &Ctx::Digest, context: &Ctx)
		-> Option<AttestedCandidate<
			Ctx::GroupId, Ctx::Candidate, Ctx::AuthorityId, Ctx::Signature,
		>>
	{
		self.candidate_votes.get(digest).and_then(|data| {
			let v_threshold = context.requisite_votes(&data.group_id);
			data.attested(v_threshold)
		})
	}

	/// Import a signed statement. Signatures should be checked for validity, and the
	/// sender should be checked to actually be an authority.
	///
	/// Validity and invalidity statements are only valid if the corresponding
	/// candidate has already been imported.
	///
	/// If this returns `None`, the statement was either duplicate or invalid.
	pub fn import_statement(
		&mut self,
		context: &Ctx,
		statement: SignedStatement<Ctx::Candidate, Ctx::Digest, Ctx::AuthorityId, Ctx::Signature>,
	) -> Option<Summary<Ctx::Digest, Ctx::GroupId>> {
		let SignedStatement { statement, signature, sender: signer } = statement;

		let res = match statement {
			Statement::Candidate(candidate) => self.import_candidate(
				context,
				signer.clone(),
				candidate,
				signature
			),
			Statement::Valid(digest) => self.validity_vote(
				context,
				signer.clone(),
				digest,
				ValidityVote::Valid(signature),
			),
			Statement::Invalid(digest) => self.validity_vote(
				context,
				signer.clone(),
				digest,
				ValidityVote::Invalid(signature),
			),
		};

		match res {
			Ok(maybe_summary) => maybe_summary,
			Err(misbehavior) => {
				// all misbehavior in agreement is provable and actively malicious.
				// punishments may be cumulative.
				self.detected_misbehavior.entry(signer).or_default().push(misbehavior);
				None
			}
		}
	}

	/// Get a candidate by digest.
	pub fn get_candidate(&self, digest: &Ctx::Digest) -> Option<&Ctx::Candidate> {
		self.candidate_votes.get(digest).map(|d| &d.candidate)
	}

	/// Access all witnessed misbehavior.
	pub fn get_misbehavior(&self)
		-> &HashMap<Ctx::AuthorityId, Vec<MisbehaviorFor<Ctx>>>
	{
		&self.detected_misbehavior
	}

	/// Create a draining iterator of misbehaviors.
	///
	/// This consumes all detected misbehaviors, even if the iterator is not completely consumed.
	pub fn drain_misbehaviors(&mut self) -> DrainMisbehaviors<'_, Ctx> {
		self.detected_misbehavior
			.drain()
			.into()
	}

	/// Get the current number of parachains with includable candidates.
	pub fn includable_count(&self) -> usize {
		self.includable_count.len()
	}

	fn import_candidate(
		&mut self,
		context: &Ctx,
		authority: Ctx::AuthorityId,
		candidate: Ctx::Candidate,
		signature: Ctx::Signature,
	) -> ImportResult<Ctx> {
		let group = Ctx::candidate_group(&candidate);
		if !context.is_member_of(&authority, &group) {
			return Err(Misbehavior::UnauthorizedStatement(UnauthorizedStatement {
				statement: SignedStatement {
					signature,
					statement: Statement::Candidate(candidate),
					sender: authority,
				},
			}));
		}

		// check that authority hasn't already specified another candidate.
		let digest = Ctx::candidate_digest(&candidate);

		let new_proposal = match self.authority_data.entry(authority.clone()) {
			Entry::Occupied(mut occ) => {
				// if digest is different, fetch candidate and
				// note misbehavior.
				let existing = occ.get_mut();

				if let Some((ref old_digest, ref old_sig)) = existing.proposal {
					if old_digest != &digest {
						const EXISTENCE_PROOF: &str =
							"when proposal first received from authority, candidate \
							votes entry is created. proposal here is `Some`, therefore \
							candidate votes entry exists; qed";

						let old_candidate = self.candidate_votes.get(old_digest)
							.expect(EXISTENCE_PROOF)
							.candidate
							.clone();

						return Err(Misbehavior::MultipleCandidates(MultipleCandidates {
							first: (old_candidate, old_sig.clone()),
							second: (candidate, signature.clone()),
						}));
					}

					false
				} else {
					existing.proposal = Some((digest.clone(), signature.clone()));
					true
				}
			}
			Entry::Vacant(vacant) => {
				vacant.insert(AuthorityData {
					proposal: Some((digest.clone(), signature.clone())),
				});
				true
			}
		};

		// NOTE: altering this code may affect the existence proof above. ensure it remains
		// valid.
		if new_proposal {
			self.candidate_votes.entry(digest.clone()).or_insert_with(move || CandidateData {
				group_id: group,
				candidate,
				validity_votes: HashMap::new(),
				indicated_bad_by: Vec::new(),
			});
		}

		self.validity_vote(
			context,
			authority,
			digest,
			ValidityVote::Issued(signature),
		)
	}

	fn validity_vote(
		&mut self,
		context: &Ctx,
		from: Ctx::AuthorityId,
		digest: Ctx::Digest,
		vote: ValidityVote<Ctx::Signature>,
	) -> ImportResult<Ctx> {
		let votes = match self.candidate_votes.get_mut(&digest) {
			None => return Ok(None),
			Some(votes) => votes,
		};

		let v_threshold = context.requisite_votes(&votes.group_id);
		let was_includable = votes.can_be_included(v_threshold);

		// check that this authority actually can vote in this group.
		if !context.is_member_of(&from, &votes.group_id) {
			let (sig, valid) = match vote {
				ValidityVote::Valid(s) => (s, true),
				ValidityVote::Invalid(s) => (s, false),
				ValidityVote::Issued(_) =>
					panic!("implicit issuance vote only cast from `import_candidate` after \
							checking group membership of issuer; qed"),
			};

			return Err(Misbehavior::UnauthorizedStatement(UnauthorizedStatement {
				statement: SignedStatement {
					signature: sig,
					sender: from,
					statement: if valid {
						Statement::Valid(digest)
					} else {
						Statement::Invalid(digest)
					}
				}
			}));
		}

		// check for double votes.
		match votes.validity_votes.entry(from.clone()) {
			Entry::Occupied(occ) => {
				let make_vdv = |v| Misbehavior::ValidityDoubleVote(v);
				let make_ds = |ds| Misbehavior::DoubleSign(ds);
				return if occ.get() != &vote {
					Err(match (occ.get().clone(), vote) {
						// valid vote conflicting with candidate statement
						(ValidityVote::Issued(iss), ValidityVote::Valid(good)) |
						(ValidityVote::Valid(good), ValidityVote::Issued(iss)) =>
							make_vdv(ValidityDoubleVote::IssuedAndValidity((votes.candidate.clone(), iss), (digest, good))),

						// invalid vote conflicting with candidate statement
						(ValidityVote::Issued(iss), ValidityVote::Invalid(bad)) |
						(ValidityVote::Invalid(bad), ValidityVote::Issued(iss)) =>
							make_vdv(ValidityDoubleVote::IssuedAndInvalidity((votes.candidate.clone(), iss), (digest, bad))),

						// valid vote conflicting with invalid vote
						(ValidityVote::Valid(good), ValidityVote::Invalid(bad)) |
						(ValidityVote::Invalid(bad), ValidityVote::Valid(good)) =>
							make_vdv(ValidityDoubleVote::ValidityAndInvalidity(votes.candidate.clone(), good, bad)),

						// two signatures on same candidate
						(ValidityVote::Issued(a), ValidityVote::Issued(b)) =>
							make_ds(DoubleSign::Candidate(votes.candidate.clone(), a, b)),

						// two signatures on same validity vote
						(ValidityVote::Valid(a), ValidityVote::Valid(b)) =>
							make_ds(DoubleSign::Validity(digest, a, b)),

						// two signature on same invalidity vote
						(ValidityVote::Invalid(a), ValidityVote::Invalid(b)) =>
							make_ds(DoubleSign::Invalidity(digest, a, b)),
					})
				} else {
					Ok(None)
				}
			}
			Entry::Vacant(vacant) => {
				if let ValidityVote::Invalid(_) = vote {
					votes.indicated_bad_by.push(from.clone());
				}

				vacant.insert(vote);
			}
		}

		let is_includable = votes.can_be_included(v_threshold);
		update_includable_count(&mut self.includable_count, &votes.group_id, was_includable, is_includable);

		Ok(Some(votes.summary(digest)))
	}
}

type Drain<'a, Ctx> = hash_map::Drain<'a, <Ctx as Context>::AuthorityId, Vec<MisbehaviorFor<Ctx>>>;

struct MisbehaviorForAuthority<Ctx: Context> {
	id: Ctx::AuthorityId,
	misbehaviors: Vec<MisbehaviorFor<Ctx>>,
}

impl<Ctx: Context> From<(Ctx::AuthorityId, Vec<MisbehaviorFor<Ctx>>)> for MisbehaviorForAuthority<Ctx> {
	fn from((id, mut misbehaviors): (Ctx::AuthorityId, Vec<MisbehaviorFor<Ctx>>)) -> Self {
		// we're going to be popping items off this list in the iterator, so reverse it now to
		// preserve the original ordering.
		misbehaviors.reverse();
		Self { id, misbehaviors }
	}
}

impl<Ctx: Context> Iterator for MisbehaviorForAuthority<Ctx> {
	type Item = (Ctx::AuthorityId, MisbehaviorFor<Ctx>);

	fn next(&mut self) -> Option<Self::Item> {
		self.misbehaviors.pop().map(|misbehavior| (self.id.clone(), misbehavior))
	}
}

pub struct DrainMisbehaviors<'a, Ctx: Context> {
	drain: Drain<'a, Ctx>,
	in_progress: Option<MisbehaviorForAuthority<Ctx>>,
}

impl<'a, Ctx: Context> From<Drain<'a, Ctx>> for DrainMisbehaviors<'a, Ctx> {
	fn from(drain: Drain<'a, Ctx>) -> Self {
		Self {
			drain,
			in_progress: None,
		}
	}
}

impl<'a, Ctx: Context> DrainMisbehaviors<'a, Ctx> {
	fn maybe_item(&mut self) -> Option<(Ctx::AuthorityId, MisbehaviorFor<Ctx>)> {
		self.in_progress.as_mut().and_then(Iterator::next)
	}
}

impl<'a, Ctx: Context> Iterator for DrainMisbehaviors<'a, Ctx> {
	type Item = (Ctx::AuthorityId, MisbehaviorFor<Ctx>);

	fn next(&mut self) -> Option<Self::Item> {
		// Note: this implementation will prematurely return `None` if `self.drain.next()` ever returns a
		// tuple whose vector is empty. That will never currently happen, as the only modification
		// to the backing map is currently via `drain` and `entry(...).or_default().push(...)`.
		// However, future code changes might change that property.
		self.maybe_item().or_else(|| {
			self.in_progress = self.drain.next().map(Into::into);
			self.maybe_item()
		})
	}
}

fn update_includable_count<Group: Hash + Eq + Clone>(
	map: &mut HashMap<Group, usize>,
	group_id: &Group,
	was_includable: bool,
	is_includable: bool,
) {
	if was_includable && !is_includable {
		if let Entry::Occupied(mut entry) = map.entry(group_id.clone()) {
			*entry.get_mut() -= 1;
			if *entry.get() == 0 {
				entry.remove();
			}
		}
	}

	if !was_includable && is_includable {
		*map.entry(group_id.clone()).or_insert(0) += 1;
	}
}

#[cfg(test)]
mod tests {
	use super::*;
	use std::collections::HashMap;

	fn create<Candidate: Context>() -> Table<Candidate> {
		Table::default()
	}

	#[derive(Debug, Copy, Clone, Hash, PartialEq, Eq)]
	struct AuthorityId(usize);

	#[derive(Debug, Copy, Clone, Hash, PartialOrd, Ord, PartialEq, Eq)]
	struct GroupId(usize);

	// group, body
	#[derive(Debug, Copy, Clone, Hash, PartialOrd, Ord, PartialEq, Eq)]
	struct Candidate(usize, usize);

	#[derive(Debug, Copy, Clone, Hash, PartialEq, Eq)]
	struct Signature(usize);

	#[derive(Debug, Copy, Clone, Hash, PartialEq, Eq)]
	struct Digest(usize);

	#[derive(Debug, PartialEq, Eq)]
	struct TestContext {
		// v -> parachain group
		authorities: HashMap<AuthorityId, GroupId>
	}

	impl Context for TestContext {
		type AuthorityId = AuthorityId;
		type Digest = Digest;
		type Candidate = Candidate;
		type GroupId = GroupId;
		type Signature = Signature;

		fn candidate_digest(candidate: &Candidate) -> Digest {
			Digest(candidate.1)
		}

		fn candidate_group(candidate: &Candidate) -> GroupId {
			GroupId(candidate.0)
		}

		fn is_member_of(
			&self,
			authority: &AuthorityId,
			group: &GroupId
		) -> bool {
			self.authorities.get(authority).map(|v| v == group).unwrap_or(false)
		}

		fn requisite_votes(&self, id: &GroupId) -> usize {
			let mut total_validity = 0;

			for validity in self.authorities.values() {
				if validity == id { total_validity += 1 }
			}

			total_validity / 2 + 1
		}
	}

	#[test]
	fn submitting_two_candidates_is_misbehavior() {
		let context = TestContext {
			authorities: {
				let mut map = HashMap::new();
				map.insert(AuthorityId(1), GroupId(2));
				map
			}
		};

		let mut table = create();
		let statement_a = SignedStatement {
			statement: Statement::Candidate(Candidate(2, 100)),
			signature: Signature(1),
			sender: AuthorityId(1),
		};

		let statement_b = SignedStatement {
			statement: Statement::Candidate(Candidate(2, 999)),
			signature: Signature(1),
			sender: AuthorityId(1),
		};

		table.import_statement(&context, statement_a);
		assert!(!table.detected_misbehavior.contains_key(&AuthorityId(1)));

		table.import_statement(&context, statement_b);
		assert_eq!(
			table.detected_misbehavior[&AuthorityId(1)][0],
			Misbehavior::MultipleCandidates(MultipleCandidates {
				first: (Candidate(2, 100), Signature(1)),
				second: (Candidate(2, 999), Signature(1)),
			})
		);
	}

	#[test]
	fn submitting_candidate_from_wrong_group_is_misbehavior() {
		let context = TestContext {
			authorities: {
				let mut map = HashMap::new();
				map.insert(AuthorityId(1), GroupId(3));
				map
			}
		};

		let mut table = create();
		let statement = SignedStatement {
			statement: Statement::Candidate(Candidate(2, 100)),
			signature: Signature(1),
			sender: AuthorityId(1),
		};

		table.import_statement(&context, statement);

		assert_eq!(
			table.detected_misbehavior[&AuthorityId(1)][0],
			Misbehavior::UnauthorizedStatement(UnauthorizedStatement {
				statement: SignedStatement {
					statement: Statement::Candidate(Candidate(2, 100)),
					signature: Signature(1),
					sender: AuthorityId(1),
				},
			})
		);
	}

	#[test]
	fn unauthorized_votes() {
		let context = TestContext {
			authorities: {
				let mut map = HashMap::new();
				map.insert(AuthorityId(1), GroupId(2));
				map.insert(AuthorityId(2), GroupId(3));
				map
			}
		};

		let mut table = create();

		let candidate_a = SignedStatement {
			statement: Statement::Candidate(Candidate(2, 100)),
			signature: Signature(1),
			sender: AuthorityId(1),
		};
		let candidate_a_digest = Digest(100);

		table.import_statement(&context, candidate_a);
		assert!(!table.detected_misbehavior.contains_key(&AuthorityId(1)));
		assert!(!table.detected_misbehavior.contains_key(&AuthorityId(2)));

		// authority 2 votes for validity on 1's candidate.
		let bad_validity_vote = SignedStatement {
			statement: Statement::Valid(candidate_a_digest.clone()),
			signature: Signature(2),
			sender: AuthorityId(2),
		};
		table.import_statement(&context, bad_validity_vote);

		assert_eq!(
			table.detected_misbehavior[&AuthorityId(2)][0],
			Misbehavior::UnauthorizedStatement(UnauthorizedStatement {
				statement: SignedStatement {
					statement: Statement::Valid(candidate_a_digest),
					signature: Signature(2),
					sender: AuthorityId(2),
				},
			})
		);
	}

	#[test]
	fn validity_double_vote_is_misbehavior() {
		let context = TestContext {
			authorities: {
				let mut map = HashMap::new();
				map.insert(AuthorityId(1), GroupId(2));
				map.insert(AuthorityId(2), GroupId(2));
				map
			}
		};

		let mut table = create();
		let statement = SignedStatement {
			statement: Statement::Candidate(Candidate(2, 100)),
			signature: Signature(1),
			sender: AuthorityId(1),
		};
		let candidate_digest = Digest(100);

		table.import_statement(&context, statement);
		assert!(!table.detected_misbehavior.contains_key(&AuthorityId(1)));

		let valid_statement = SignedStatement {
			statement: Statement::Valid(candidate_digest.clone()),
			signature: Signature(2),
			sender: AuthorityId(2),
		};

		let invalid_statement = SignedStatement {
			statement: Statement::Invalid(candidate_digest.clone()),
			signature: Signature(2),
			sender: AuthorityId(2),
		};

		table.import_statement(&context, valid_statement);
		assert!(!table.detected_misbehavior.contains_key(&AuthorityId(2)));

		table.import_statement(&context, invalid_statement);

		assert_eq!(
			table.detected_misbehavior[&AuthorityId(2)][0],
			Misbehavior::ValidityDoubleVote(ValidityDoubleVote::ValidityAndInvalidity(
				Candidate(2, 100),
				Signature(2),
				Signature(2),
			))
		);
	}

	#[test]
	fn candidate_double_signature_is_misbehavior() {
		let context = TestContext {
			authorities: {
				let mut map = HashMap::new();
				map.insert(AuthorityId(1), GroupId(2));
				map.insert(AuthorityId(2), GroupId(2));
				map
			}
		};

		let mut table = create();
		let statement = SignedStatement {
			statement: Statement::Candidate(Candidate(2, 100)),
			signature: Signature(1),
			sender: AuthorityId(1),
		};

		table.import_statement(&context, statement);
		assert!(!table.detected_misbehavior.contains_key(&AuthorityId(1)));

		let invalid_statement = SignedStatement {
			statement: Statement::Candidate(Candidate(2, 100)),
			signature: Signature(999),
			sender: AuthorityId(1),
		};

		table.import_statement(&context, invalid_statement);
		assert!(table.detected_misbehavior.contains_key(&AuthorityId(1)));
	}

	#[test]
	fn validity_invalidity_double_signature_is_misbehavior() {
		let context = TestContext {
			authorities: {
				let mut map = HashMap::new();
				map.insert(AuthorityId(1), GroupId(2));
				map.insert(AuthorityId(2), GroupId(2));
				map.insert(AuthorityId(3), GroupId(2));
				map
			}
		};

		let mut table = create();
		let statement = SignedStatement {
			statement: Statement::Candidate(Candidate(2, 100)),
			signature: Signature(1),
			sender: AuthorityId(1),
		};

		table.import_statement(&context, statement);
		assert!(!table.detected_misbehavior.contains_key(&AuthorityId(1)));

		// insert two validity votes from authority 2 with different signatures
		{
			let statement = SignedStatement {
				statement: Statement::Valid(Digest(100)),
				signature: Signature(2),
				sender: AuthorityId(2),
			};

			table.import_statement(&context, statement);
			assert!(!table.detected_misbehavior.contains_key(&AuthorityId(2)));

			let invalid_statement = SignedStatement {
				statement: Statement::Valid(Digest(100)),
				signature: Signature(222),
				sender: AuthorityId(2),
			};

			table.import_statement(&context, invalid_statement);
			assert!(table.detected_misbehavior.contains_key(&AuthorityId(2)));
		}

		// insert two invalidity votes from authority 2 with different signatures
		{
			let statement = SignedStatement {
				statement: Statement::Invalid(Digest(100)),
				signature: Signature(3),
				sender: AuthorityId(3),
			};

			table.import_statement(&context, statement);
			assert!(!table.detected_misbehavior.contains_key(&AuthorityId(3)));

			let invalid_statement = SignedStatement {
				statement: Statement::Invalid(Digest(100)),
				signature: Signature(333),
				sender: AuthorityId(3),
			};

			table.import_statement(&context, invalid_statement);
			assert!(table.detected_misbehavior.contains_key(&AuthorityId(3)));
		}
	}

	#[test]
	fn issue_and_vote_is_misbehavior() {
		let context = TestContext {
			authorities: {
				let mut map = HashMap::new();
				map.insert(AuthorityId(1), GroupId(2));
				map
			}
		};

		let mut table = create();
		let statement = SignedStatement {
			statement: Statement::Candidate(Candidate(2, 100)),
			signature: Signature(1),
			sender: AuthorityId(1),
		};
		let candidate_digest = Digest(100);

		table.import_statement(&context, statement);
		assert!(!table.detected_misbehavior.contains_key(&AuthorityId(1)));

		let extra_vote = SignedStatement {
			statement: Statement::Valid(candidate_digest.clone()),
			signature: Signature(1),
			sender: AuthorityId(1),
		};

		table.import_statement(&context, extra_vote);
		assert_eq!(
			table.detected_misbehavior[&AuthorityId(1)][0],
			Misbehavior::ValidityDoubleVote(ValidityDoubleVote::IssuedAndValidity(
				(Candidate(2, 100), Signature(1)),
				(Digest(100), Signature(1)),
			))
		);
	}

	#[test]
	fn candidate_can_be_included() {
		let validity_threshold = 6;

		let mut candidate = CandidateData::<TestContext> {
			group_id: GroupId(4),
			candidate: Candidate(4, 12345),
			validity_votes: HashMap::new(),
			indicated_bad_by: Vec::new(),
		};

		assert!(!candidate.can_be_included(validity_threshold));

		for i in 0..validity_threshold {
			candidate.validity_votes.insert(AuthorityId(i + 100), ValidityVote::Valid(Signature(i + 100)));
		}

		assert!(candidate.can_be_included(validity_threshold));

		candidate.indicated_bad_by.push(AuthorityId(1024));

		assert!(candidate.can_be_included(validity_threshold));
	}

	#[test]
	fn includability_counter() {
		let context = TestContext {
			authorities: {
				let mut map = HashMap::new();
				map.insert(AuthorityId(1), GroupId(2));
				map.insert(AuthorityId(2), GroupId(2));
				map.insert(AuthorityId(3), GroupId(2));
				map
			}
		};

		// have 2/3 validity guarantors note validity.
		let mut table = create();
		let statement = SignedStatement {
			statement: Statement::Candidate(Candidate(2, 100)),
			signature: Signature(1),
			sender: AuthorityId(1),
		};
		let candidate_digest = Digest(100);

		table.import_statement(&context, statement);

		assert!(!table.detected_misbehavior.contains_key(&AuthorityId(1)));
		assert!(!table.candidate_includable(&candidate_digest, &context));
		assert!(table.includable_count.is_empty());

		let vote = SignedStatement {
			statement: Statement::Valid(candidate_digest.clone()),
			signature: Signature(2),
			sender: AuthorityId(2),
		};

		table.import_statement(&context, vote);
		assert!(!table.detected_misbehavior.contains_key(&AuthorityId(2)));
		assert!(table.candidate_includable(&candidate_digest, &context));
		assert!(table.includable_count.get(&GroupId(2)).is_some());

		// have the last validity guarantor note invalidity. now it is unincludable.
		let vote = SignedStatement {
			statement: Statement::Invalid(candidate_digest.clone()),
			signature: Signature(3),
			sender: AuthorityId(3),
		};

		table.import_statement(&context, vote);
		assert!(!table.detected_misbehavior.contains_key(&AuthorityId(3)));
		assert!(table.candidate_includable(&candidate_digest, &context));
		assert!(table.includable_count.get(&GroupId(2)).is_some());
	}

	#[test]
	fn candidate_import_gives_summary() {
		let context = TestContext {
			authorities: {
				let mut map = HashMap::new();
				map.insert(AuthorityId(1), GroupId(2));
				map
			}
		};

		let mut table = create();
		let statement = SignedStatement {
			statement: Statement::Candidate(Candidate(2, 100)),
			signature: Signature(1),
			sender: AuthorityId(1),
		};

		let summary = table.import_statement(&context, statement)
			.expect("candidate import to give summary");

		assert_eq!(summary.candidate, Digest(100));
		assert_eq!(summary.group_id, GroupId(2));
		assert_eq!(summary.validity_votes, 1);
	}

	#[test]
	fn candidate_vote_gives_summary() {
		let context = TestContext {
			authorities: {
				let mut map = HashMap::new();
				map.insert(AuthorityId(1), GroupId(2));
				map.insert(AuthorityId(2), GroupId(2));
				map
			}
		};

		let mut table = create();
		let statement = SignedStatement {
			statement: Statement::Candidate(Candidate(2, 100)),
			signature: Signature(1),
			sender: AuthorityId(1),
		};
		let candidate_digest = Digest(100);

		table.import_statement(&context, statement);
		assert!(!table.detected_misbehavior.contains_key(&AuthorityId(1)));

		let vote = SignedStatement {
			statement: Statement::Valid(candidate_digest.clone()),
			signature: Signature(2),
			sender: AuthorityId(2),
		};

		let summary = table.import_statement(&context, vote)
			.expect("candidate vote to give summary");

		assert!(!table.detected_misbehavior.contains_key(&AuthorityId(2)));

		assert_eq!(summary.candidate, Digest(100));
		assert_eq!(summary.group_id, GroupId(2));
		assert_eq!(summary.validity_votes, 2);
	}
}<|MERGE_RESOLUTION|>--- conflicted
+++ resolved
@@ -65,27 +65,14 @@
 	/// Broadcast by an authority to indicate that this is its candidate for inclusion.
 	///
 	/// Broadcasting two different candidate messages per round is not allowed.
-<<<<<<< HEAD
 	#[codec(index = 1)]
-	Candidate(C),
-	/// Broadcast by a authority to attest that the candidate with given digest
-	/// is valid.
-	#[codec(index = 2)]
-	Valid(D),
-	/// Broadcast by a authority to attest that the candidate with given digest
-	/// is invalid.
-	#[codec(index = 3)]
-	Invalid(D),
-=======
-	#[codec(index = "1")]
 	Candidate(Candidate),
 	/// Broadcast by a authority to attest that the candidate with given digest is valid.
-	#[codec(index = "2")]
+	#[codec(index = 2)]
 	Valid(Digest),
 	/// Broadcast by a authority to attest that the candidate with given digest is invalid.
-	#[codec(index = "3")]
+	#[codec(index = 3)]
 	Invalid(Digest),
->>>>>>> 25694f6f
 }
 
 /// A signed statement.
