[package]
name = "polkadot-statement-table"
<<<<<<< HEAD
version = "0.9.30"
=======
version = "0.9.31"
>>>>>>> 32dd0c9c
authors = ["Parity Technologies <admin@parity.io>"]
edition = "2021"

[dependencies]
parity-scale-codec = { version = "3.1.5", default-features = false, features = ["derive"] }
<<<<<<< HEAD
sp-core = { git = "https://github.com/paritytech/substrate", branch = "polkadot-v0.9.30" }
=======
sp-core = { git = "https://github.com/paritytech/substrate", branch = "polkadot-v0.9.31" }
>>>>>>> 32dd0c9c
primitives = { package = "polkadot-primitives", path = "../primitives" }<|MERGE_RESOLUTION|>--- conflicted
+++ resolved
@@ -1,18 +1,10 @@
 [package]
 name = "polkadot-statement-table"
-<<<<<<< HEAD
-version = "0.9.30"
-=======
 version = "0.9.31"
->>>>>>> 32dd0c9c
 authors = ["Parity Technologies <admin@parity.io>"]
 edition = "2021"
 
 [dependencies]
 parity-scale-codec = { version = "3.1.5", default-features = false, features = ["derive"] }
-<<<<<<< HEAD
-sp-core = { git = "https://github.com/paritytech/substrate", branch = "polkadot-v0.9.30" }
-=======
 sp-core = { git = "https://github.com/paritytech/substrate", branch = "polkadot-v0.9.31" }
->>>>>>> 32dd0c9c
 primitives = { package = "polkadot-primitives", path = "../primitives" }