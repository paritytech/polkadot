--- conflicted
+++ resolved
@@ -1,14 +1,10 @@
 [package]
 name = "polkadot-statement-table"
-<<<<<<< HEAD
-version = "0.9.28"
-=======
 version = "0.9.29"
->>>>>>> fa54983d
 authors = ["Parity Technologies <admin@parity.io>"]
 edition = "2021"
 
 [dependencies]
 parity-scale-codec = { version = "3.1.5", default-features = false, features = ["derive"] }
-sp-core = { git = "https://github.com/paritytech/substrate", branch = "polkadot-v0.9.28" }
+sp-core = { git = "https://github.com/paritytech/substrate", branch = "master" }
 primitives = { package = "polkadot-primitives", path = "../primitives" }