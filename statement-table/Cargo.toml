--- conflicted
+++ resolved
@@ -6,9 +6,5 @@
 
 [dependencies]
 codec = { package = "parity-scale-codec", version = "1.1.0", default-features = false, features = ["derive"] }
-<<<<<<< HEAD
-substrate-primitives = { git = "https://github.com/paritytech/substrate", branch = "ashley-update-exit-future" }
-=======
-sp-core = { git = "https://github.com/paritytech/substrate", branch = "master" }
->>>>>>> abb51115
+sp-core = { git = "https://github.com/paritytech/substrate", branch = "ashley-update-exit-future-test" }
 primitives = { package = "polkadot-primitives", path = "../primitives" }