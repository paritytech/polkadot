--- conflicted
+++ resolved
@@ -1,10 +1,6 @@
 [package]
 name = "halt"
-<<<<<<< HEAD
-version = "0.7.14"
-=======
 version = "0.7.15"
->>>>>>> b2509f9d
 authors = ["Parity Technologies <admin@parity.io>"]
 description = "Test parachain which executes forever"
 edition = "2018"
