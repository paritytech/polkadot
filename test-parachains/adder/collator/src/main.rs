// Copyright 2018-2020 Parity Technologies (UK) Ltd.
// This file is part of Polkadot.

// Polkadot is free software: you can redistribute it and/or modify
// it under the terms of the GNU General Public License as published by
// the Free Software Foundation, either version 3 of the License, or
// (at your option) any later version.

// Polkadot is distributed in the hope that it will be useful,
// but WITHOUT ANY WARRANTY; without even the implied warranty of
// MERCHANTABILITY or FITNESS FOR A PARTICULAR PURPOSE.  See the
// GNU General Public License for more details.

// You should have received a copy of the GNU General Public License
// along with Polkadot.  If not, see <http://www.gnu.org/licenses/>.

//! Collator for polkadot

use std::cell::RefCell;
use std::collections::HashMap;
use std::sync::Arc;

use adder::{HeadData as AdderHead, BlockData as AdderBody};
use sp_core::Pair;
use codec::{Encode, Decode};
use primitives::{
	Hash,
	parachain::{
		HeadData, BlockData, Id as ParaId, Message, OutgoingMessages, Status as ParachainStatus,
	},
};
use collator::{
	InvalidHead, ParachainContext, Network, BuildParachainContext, load_spec, Configuration,
};
use parking_lot::Mutex;
use futures::{future::{Ready, ok, err}, task::Spawn};

const GENESIS: AdderHead = AdderHead {
	number: 0,
	parent_hash: [0; 32],
	post_state: [
		1, 27, 77, 3, 221, 140, 1, 241, 4, 145, 67, 207, 156, 76, 129, 126, 75,
		22, 127, 29, 27, 131, 229, 198, 240, 241, 13, 137, 186, 30, 123, 206
	],
};

const GENESIS_BODY: AdderBody = AdderBody {
	state: 0,
	add: 0,
};

#[derive(Clone)]
struct AdderContext {
	db: Arc<Mutex<HashMap<AdderHead, AdderBody>>>,
	/// We store it here to make sure that our interfaces require the correct bounds.
	_network: Option<Arc<dyn Network>>,
}

/// The parachain context.
impl ParachainContext for AdderContext {
	type ProduceCandidate = Ready<Result<(BlockData, HeadData, OutgoingMessages), InvalidHead>>;

	fn produce_candidate<I: IntoIterator<Item=(ParaId, Message)>>(
		&mut self,
		_relay_parent: Hash,
		status: ParachainStatus,
		ingress: I,
	) -> Self::ProduceCandidate
	{
		let adder_head = match AdderHead::decode(&mut &status.head_data.0[..]) {
			Ok(adder_head) => adder_head,
			Err(_) => return err(InvalidHead)
		};

		let mut db = self.db.lock();

		let last_body = if adder_head == GENESIS {
			GENESIS_BODY
		} else {
			db.get(&adder_head)
				.expect("All past bodies stored since this is the only collator")
				.clone()
		};

		let next_body = AdderBody {
			state: last_body.state.overflowing_add(last_body.add).0,
			add: adder_head.number % 100,
		};

		let from_messages = ::adder::process_messages(
			ingress.into_iter().map(|(_, msg)| msg.0)
		);

		let next_head = ::adder::execute(adder_head.hash(), adder_head, &next_body, from_messages)
			.expect("good execution params; qed");

		let encoded_head = HeadData(next_head.encode());
		let encoded_body = BlockData(next_body.encode());

		println!("Created collation for #{}, post-state={}",
			next_head.number, next_body.state.overflowing_add(next_body.add).0);

		db.insert(next_head.clone(), next_body);
		ok((encoded_body, encoded_head, OutgoingMessages { outgoing_messages: Vec::new() }))
	}
}

impl BuildParachainContext for AdderContext {
	type ParachainContext = Self;

<<<<<<< HEAD
	fn build<B, E, R, SP, Extrinsic>(
=======
	fn build<B, E, R, SP>(
>>>>>>> b2509f9d
		self,
		_: Arc<collator::PolkadotClient<B, E, R>>,
		_: SP,
		network: Arc<dyn Network>,
<<<<<<< HEAD
	) -> Result<Self::ParachainContext, ()> {
=======
	) -> Result<Self::ParachainContext, ()>
		where
			B: client_api::backend::Backend<Block, Blake2Hasher> + 'static,
			E: client::CallExecutor<Block, Blake2Hasher> + Clone + Send + Sync + 'static,
			SP: Spawn + Clone + Send + Sync + 'static,
	{
>>>>>>> b2509f9d
		Ok(Self { _network: Some(network), ..self })
	}
}

fn main() {
	let key = Arc::new(Pair::from_seed(&[1; 32]));
	let id: ParaId = 100.into();

	println!("Starting adder collator with genesis: ");

	{
		let encoded = GENESIS.encode();
		println!("Dec: {:?}", encoded);
		print!("Hex: 0x");
		for byte in encoded {
			print!("{:02x}", byte);
		}

		println!();
	}

	// can't use signal directly here because CtrlC takes only `Fn`.
	let (exit_send, exit) = exit_future::signal();

	let exit_send_cell = RefCell::new(Some(exit_send));
	ctrlc::set_handler(move || {
		if let Some(exit_send) = exit_send_cell.try_borrow_mut().expect("signal handler not reentrant; qed").take() {
			let _ = exit_send.fire();
		}
	}).expect("Error setting up ctrl-c handler");

	let context = AdderContext {
		db: Arc::new(Mutex::new(HashMap::new())),
		_network: None,
	};

	let res = collator::run_collator(
		context,
		id,
		exit,
		key,
		Configuration::default_with_spec_and_base_path(load_spec("dev").unwrap().unwrap(), None),
	);

	if let Err(e) = res {
		println!("{}", e);
	}
}<|MERGE_RESOLUTION|>--- conflicted
+++ resolved
@@ -108,25 +108,12 @@
 impl BuildParachainContext for AdderContext {
 	type ParachainContext = Self;
 
-<<<<<<< HEAD
 	fn build<B, E, R, SP, Extrinsic>(
-=======
-	fn build<B, E, R, SP>(
->>>>>>> b2509f9d
 		self,
 		_: Arc<collator::PolkadotClient<B, E, R>>,
 		_: SP,
 		network: Arc<dyn Network>,
-<<<<<<< HEAD
 	) -> Result<Self::ParachainContext, ()> {
-=======
-	) -> Result<Self::ParachainContext, ()>
-		where
-			B: client_api::backend::Backend<Block, Blake2Hasher> + 'static,
-			E: client::CallExecutor<Block, Blake2Hasher> + Clone + Send + Sync + 'static,
-			SP: Spawn + Clone + Send + Sync + 'static,
-	{
->>>>>>> b2509f9d
 		Ok(Self { _network: Some(network), ..self })
 	}
 }
