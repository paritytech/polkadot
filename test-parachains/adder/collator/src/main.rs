// Copyright 2018 Parity Technologies (UK) Ltd.
// This file is part of Polkadot.

// Polkadot is free software: you can redistribute it and/or modify
// it under the terms of the GNU General Public License as published by
// the Free Software Foundation, either version 3 of the License, or
// (at your option) any later version.

// Polkadot is distributed in the hope that it will be useful,
// but WITHOUT ANY WARRANTY; without even the implied warranty of
// MERCHANTABILITY or FITNESS FOR A PARTICULAR PURPOSE.  See the
// GNU General Public License for more details.

// You should have received a copy of the GNU General Public License
// along with Polkadot.  If not, see <http://www.gnu.org/licenses/>.

//! Collator for polkadot

use std::cell::RefCell;
use std::collections::HashMap;
use std::sync::Arc;

use adder::{HeadData as AdderHead, BlockData as AdderBody};
use substrate_primitives::Pair;
use parachain::codec::{Encode, Decode};
<<<<<<< HEAD
use primitives::parachain::{HeadData, BlockData, Id as ParaId, Message, Extrinsic, Status as ParachainStatus};
=======
use primitives::{Hash, parachain::{HeadData, BlockData, Id as ParaId, Message, Extrinsic}};
>>>>>>> d6fa479b
use collator::{InvalidHead, ParachainContext, VersionInfo};
use parking_lot::Mutex;

const GENESIS: AdderHead = AdderHead {
	number: 0,
	parent_hash: [0; 32],
	post_state: [1, 27, 77, 3, 221, 140, 1, 241, 4, 145, 67, 207, 156, 76, 129, 126, 75, 22, 127, 29, 27, 131, 229, 198, 240, 241, 13, 137, 186, 30, 123, 206],
};

const GENESIS_BODY: AdderBody = AdderBody {
	state: 0,
	add: 0,
};

#[derive(Clone)]
struct AdderContext {
	db: Arc<Mutex<HashMap<AdderHead, AdderBody>>>,
}

/// The parachain context.
impl ParachainContext for AdderContext {
	type ProduceCandidate = Result<(BlockData, HeadData, Extrinsic), InvalidHead>;

	fn produce_candidate<I: IntoIterator<Item=(ParaId, Message)>>(
		&self,
<<<<<<< HEAD
		status: ParachainStatus,
=======
		_relay_parent: Hash,
		last_head: HeadData,
>>>>>>> d6fa479b
		ingress: I,
	) -> Result<(BlockData, HeadData, Extrinsic), InvalidHead>
	{
		let adder_head = AdderHead::decode(&mut &status.head_data.0[..])
			.ok_or(InvalidHead)?;

		let mut db = self.db.lock();

		let last_body = if adder_head == GENESIS {
			GENESIS_BODY
		} else {
			db.get(&adder_head)
				.expect("All past bodies stored since this is the only collator")
				.clone()
		};

		let next_body = AdderBody {
			state: last_body.state.overflowing_add(last_body.add).0,
			add: adder_head.number % 100,
		};

		let from_messages = ::adder::process_messages(
			ingress.into_iter().map(|(_, msg)| msg.0)
		);

		let next_head = ::adder::execute(adder_head.hash(), adder_head, &next_body, from_messages)
			.expect("good execution params; qed");

		let encoded_head = HeadData(next_head.encode());
		let encoded_body = BlockData(next_body.encode());

		println!("Created collation for #{}, post-state={}",
			next_head.number, next_body.state.overflowing_add(next_body.add).0);

		db.insert(next_head.clone(), next_body);
		Ok((encoded_body, encoded_head, Extrinsic { outgoing_messages: Vec::new() }))
	}
}

fn main() {
	let key = Arc::new(Pair::from_seed(&[1; 32]));
	let id: ParaId = 100.into();

	println!("Starting adder collator with genesis: ");

	{
		let encoded = GENESIS.encode();
		println!("Dec: {:?}", encoded);
		print!("Hex: 0x");
		for byte in encoded {
			print!("{:02x}", byte);
		}

		println!();
	}

	// can't use signal directly here because CtrlC takes only `Fn`.
	let (exit_send, exit) = exit_future::signal();

	let exit_send_cell = RefCell::new(Some(exit_send));
	ctrlc::set_handler(move || {
		if let Some(exit_send) = exit_send_cell.try_borrow_mut().expect("signal handler not reentrant; qed").take() {
			exit_send.fire();
		}
	}).expect("Errror setting up ctrl-c handler");

	let context = AdderContext {
		db: Arc::new(Mutex::new(HashMap::new())),
	};

	let res = ::collator::run_collator(
		context,
		id,
		exit,
		key,
		::std::env::args(),
		VersionInfo {
			name: "<unkown>",
			version: "<unknown>",
			commit: "<unknown>",
			executable_name: "adder-collator",
			description: "collator for adder parachain",
			author: "parity technologies",
			support_url: "https://github.com/paritytech/polkadot/issues/new",
		}
	);

	if let Err(e) = res {
		println!("{}", e);
	}
}<|MERGE_RESOLUTION|>--- conflicted
+++ resolved
@@ -23,11 +23,10 @@
 use adder::{HeadData as AdderHead, BlockData as AdderBody};
 use substrate_primitives::Pair;
 use parachain::codec::{Encode, Decode};
-<<<<<<< HEAD
-use primitives::parachain::{HeadData, BlockData, Id as ParaId, Message, Extrinsic, Status as ParachainStatus};
-=======
-use primitives::{Hash, parachain::{HeadData, BlockData, Id as ParaId, Message, Extrinsic}};
->>>>>>> d6fa479b
+use primitives::Hash;
+use primitives::parachain::{
+	HeadData, BlockData, Id as ParaId, Message, Extrinsic, Status as ParachainStatus,
+};
 use collator::{InvalidHead, ParachainContext, VersionInfo};
 use parking_lot::Mutex;
 
@@ -53,12 +52,8 @@
 
 	fn produce_candidate<I: IntoIterator<Item=(ParaId, Message)>>(
 		&self,
-<<<<<<< HEAD
+		_relay_parent: Hash,
 		status: ParachainStatus,
-=======
-		_relay_parent: Hash,
-		last_head: HeadData,
->>>>>>> d6fa479b
 		ingress: I,
 	) -> Result<(BlockData, HeadData, Extrinsic), InvalidHead>
 	{
