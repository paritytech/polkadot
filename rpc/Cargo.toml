[package]
name = "polkadot-rpc"
<<<<<<< HEAD
version = "0.9.28"
=======
version = "0.9.29"
>>>>>>> fa54983d
authors = ["Parity Technologies <admin@parity.io>"]
edition = "2021"

[dependencies]
jsonrpsee = { version = "0.15.1", features = ["server"] }
polkadot-primitives = { path = "../primitives" }
sc-client-api = { git = "https://github.com/paritytech/substrate", branch = "polkadot-v0.9.28" }
sp-blockchain = { git = "https://github.com/paritytech/substrate", branch = "polkadot-v0.9.28" }
sp-keystore = { git = "https://github.com/paritytech/substrate", branch = "polkadot-v0.9.28" }
sp-runtime = { git = "https://github.com/paritytech/substrate", branch = "polkadot-v0.9.28" }
sp-api = { git = "https://github.com/paritytech/substrate", branch = "polkadot-v0.9.28" }
sp-consensus = { git = "https://github.com/paritytech/substrate", branch = "polkadot-v0.9.28" }
sp-consensus-babe = { git = "https://github.com/paritytech/substrate", branch = "polkadot-v0.9.28" }
sc-chain-spec = { git = "https://github.com/paritytech/substrate", branch = "polkadot-v0.9.28" }
sc-rpc = { git = "https://github.com/paritytech/substrate", branch = "polkadot-v0.9.28" }
sc-consensus-babe = { git = "https://github.com/paritytech/substrate", branch = "polkadot-v0.9.28" }
sc-consensus-babe-rpc = { git = "https://github.com/paritytech/substrate", branch = "polkadot-v0.9.28" }
sc-consensus-epochs = { git = "https://github.com/paritytech/substrate", branch = "polkadot-v0.9.28" }
sc-finality-grandpa = { git = "https://github.com/paritytech/substrate", branch = "polkadot-v0.9.28" }
sc-finality-grandpa-rpc = { git = "https://github.com/paritytech/substrate", branch = "polkadot-v0.9.28" }
sc-sync-state-rpc = { git = "https://github.com/paritytech/substrate", branch = "polkadot-v0.9.28" }
txpool-api = { package = "sc-transaction-pool-api", git = "https://github.com/paritytech/substrate", branch = "polkadot-v0.9.28" }
frame-rpc-system = { package = "substrate-frame-rpc-system", git = "https://github.com/paritytech/substrate", branch = "polkadot-v0.9.28" }
pallet-mmr-rpc = { git = "https://github.com/paritytech/substrate", branch = "polkadot-v0.9.28" }
pallet-transaction-payment-rpc = { git = "https://github.com/paritytech/substrate", branch = "polkadot-v0.9.28" }
sp-block-builder = { git = "https://github.com/paritytech/substrate", branch = "polkadot-v0.9.28" }
beefy-gadget = { git = "https://github.com/paritytech/substrate", branch = "polkadot-v0.9.28" }
beefy-gadget-rpc = { git = "https://github.com/paritytech/substrate", branch = "polkadot-v0.9.28" }
substrate-state-trie-migration-rpc = { git = "https://github.com/paritytech/substrate", branch = "polkadot-v0.9.28" }<|MERGE_RESOLUTION|>--- conflicted
+++ resolved
@@ -1,36 +1,32 @@
 [package]
 name = "polkadot-rpc"
-<<<<<<< HEAD
-version = "0.9.28"
-=======
 version = "0.9.29"
->>>>>>> fa54983d
 authors = ["Parity Technologies <admin@parity.io>"]
 edition = "2021"
 
 [dependencies]
 jsonrpsee = { version = "0.15.1", features = ["server"] }
 polkadot-primitives = { path = "../primitives" }
-sc-client-api = { git = "https://github.com/paritytech/substrate", branch = "polkadot-v0.9.28" }
-sp-blockchain = { git = "https://github.com/paritytech/substrate", branch = "polkadot-v0.9.28" }
-sp-keystore = { git = "https://github.com/paritytech/substrate", branch = "polkadot-v0.9.28" }
-sp-runtime = { git = "https://github.com/paritytech/substrate", branch = "polkadot-v0.9.28" }
-sp-api = { git = "https://github.com/paritytech/substrate", branch = "polkadot-v0.9.28" }
-sp-consensus = { git = "https://github.com/paritytech/substrate", branch = "polkadot-v0.9.28" }
-sp-consensus-babe = { git = "https://github.com/paritytech/substrate", branch = "polkadot-v0.9.28" }
-sc-chain-spec = { git = "https://github.com/paritytech/substrate", branch = "polkadot-v0.9.28" }
-sc-rpc = { git = "https://github.com/paritytech/substrate", branch = "polkadot-v0.9.28" }
-sc-consensus-babe = { git = "https://github.com/paritytech/substrate", branch = "polkadot-v0.9.28" }
-sc-consensus-babe-rpc = { git = "https://github.com/paritytech/substrate", branch = "polkadot-v0.9.28" }
-sc-consensus-epochs = { git = "https://github.com/paritytech/substrate", branch = "polkadot-v0.9.28" }
-sc-finality-grandpa = { git = "https://github.com/paritytech/substrate", branch = "polkadot-v0.9.28" }
-sc-finality-grandpa-rpc = { git = "https://github.com/paritytech/substrate", branch = "polkadot-v0.9.28" }
-sc-sync-state-rpc = { git = "https://github.com/paritytech/substrate", branch = "polkadot-v0.9.28" }
-txpool-api = { package = "sc-transaction-pool-api", git = "https://github.com/paritytech/substrate", branch = "polkadot-v0.9.28" }
-frame-rpc-system = { package = "substrate-frame-rpc-system", git = "https://github.com/paritytech/substrate", branch = "polkadot-v0.9.28" }
-pallet-mmr-rpc = { git = "https://github.com/paritytech/substrate", branch = "polkadot-v0.9.28" }
-pallet-transaction-payment-rpc = { git = "https://github.com/paritytech/substrate", branch = "polkadot-v0.9.28" }
-sp-block-builder = { git = "https://github.com/paritytech/substrate", branch = "polkadot-v0.9.28" }
-beefy-gadget = { git = "https://github.com/paritytech/substrate", branch = "polkadot-v0.9.28" }
-beefy-gadget-rpc = { git = "https://github.com/paritytech/substrate", branch = "polkadot-v0.9.28" }
-substrate-state-trie-migration-rpc = { git = "https://github.com/paritytech/substrate", branch = "polkadot-v0.9.28" }+sc-client-api = { git = "https://github.com/paritytech/substrate", branch = "master" }
+sp-blockchain = { git = "https://github.com/paritytech/substrate", branch = "master" }
+sp-keystore = { git = "https://github.com/paritytech/substrate", branch = "master" }
+sp-runtime = { git = "https://github.com/paritytech/substrate", branch = "master" }
+sp-api = { git = "https://github.com/paritytech/substrate", branch = "master" }
+sp-consensus = { git = "https://github.com/paritytech/substrate", branch = "master" }
+sp-consensus-babe = { git = "https://github.com/paritytech/substrate", branch = "master" }
+sc-chain-spec = { git = "https://github.com/paritytech/substrate", branch = "master" }
+sc-rpc = { git = "https://github.com/paritytech/substrate", branch = "master" }
+sc-consensus-babe = { git = "https://github.com/paritytech/substrate", branch = "master" }
+sc-consensus-babe-rpc = { git = "https://github.com/paritytech/substrate", branch = "master" }
+sc-consensus-epochs = { git = "https://github.com/paritytech/substrate", branch = "master" }
+sc-finality-grandpa = { git = "https://github.com/paritytech/substrate", branch = "master" }
+sc-finality-grandpa-rpc = { git = "https://github.com/paritytech/substrate", branch = "master" }
+sc-sync-state-rpc = { git = "https://github.com/paritytech/substrate", branch = "master" }
+txpool-api = { package = "sc-transaction-pool-api", git = "https://github.com/paritytech/substrate", branch = "master" }
+frame-rpc-system = { package = "substrate-frame-rpc-system", git = "https://github.com/paritytech/substrate", branch = "master" }
+pallet-mmr-rpc = { git = "https://github.com/paritytech/substrate", branch = "master" }
+pallet-transaction-payment-rpc = { git = "https://github.com/paritytech/substrate", branch = "master" }
+sp-block-builder = { git = "https://github.com/paritytech/substrate", branch = "master" }
+beefy-gadget = { git = "https://github.com/paritytech/substrate", branch = "master" }
+beefy-gadget-rpc = { git = "https://github.com/paritytech/substrate", branch = "master" }
+substrate-state-trie-migration-rpc = { git = "https://github.com/paritytech/substrate", branch = "master" }