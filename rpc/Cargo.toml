--- conflicted
+++ resolved
@@ -1,10 +1,6 @@
 [package]
 name = "polkadot-rpc"
-<<<<<<< HEAD
-version = "0.7.14"
-=======
 version = "0.7.15"
->>>>>>> b2509f9d
 authors = ["Parity Technologies <admin@parity.io>"]
 edition = "2018"
 
@@ -12,18 +8,10 @@
 client = { package = "sc-client", git = "https://github.com/paritytech/substrate", branch = "bkchr-propose-with-proof" }
 jsonrpc-core = "14.0.3"
 polkadot-primitives = { path = "../primitives" }
-<<<<<<< HEAD
 sp-runtime = { git = "https://github.com/paritytech/substrate", branch = "bkchr-propose-with-proof"  }
 sp-api = { git = "https://github.com/paritytech/substrate", branch = "bkchr-propose-with-proof"  }
 sc-rpc = { git = "https://github.com/paritytech/substrate", branch = "bkchr-propose-with-proof" }
 txpool-api = { package = "sp-transaction-pool", git = "https://github.com/paritytech/substrate", branch = "bkchr-propose-with-proof" }
 frame-rpc-system = { package = "substrate-frame-rpc-system", git = "https://github.com/paritytech/substrate", branch = "bkchr-propose-with-proof"  }
 pallet-transaction-payment-rpc = { git = "https://github.com/paritytech/substrate", branch = "bkchr-propose-with-proof" }
-=======
-sp-runtime = { git = "https://github.com/paritytech/substrate", branch = "polkadot-master"  }
-sc-rpc = { git = "https://github.com/paritytech/substrate", branch = "polkadot-master" }
-txpool-api = { package = "sp-transaction-pool", git = "https://github.com/paritytech/substrate", branch = "polkadot-master" }
-frame-rpc-system = { package = "substrate-frame-rpc-system", git = "https://github.com/paritytech/substrate", branch = "polkadot-master"  }
-pallet-transaction-payment-rpc = { git = "https://github.com/paritytech/substrate", branch = "polkadot-master" }
->>>>>>> b2509f9d
 codec = { package = "parity-scale-codec", version = "1.1.0", default-features = false }