--- conflicted
+++ resolved
@@ -19,17 +19,13 @@
 this test case should be run. For the baseline the existing tags from the existing tests may be used. If these tags are not
 sufficient, the new tag may be created. But CI team should be aware of this tag and condition, when this test case should be run.
 
-<<<<<<< HEAD
 `run_test.sh` is an entry point for running all tests in the folder.
 Any setup required for tests (but cannot be done in configs) is performed
 here. The main script's responsibility is to run [Gurke][gurke]
 with passed parameters.
 In order to use this script locally, you need to install
 [Gurke][gurke]
-=======
-In order to run a test case locally, you need to install
-[Gurke](https://github.com/paritytech/gurke)
->>>>>>> 6841b721
+
 Once you have access to a kubernetes cluster (meaning you can do `kubectl get pods`)
 you can use Gurke in order to deploy a chain and run the test (see gurke's manual for the commands).
 Kubernetes cluster can be local, spawned with
@@ -37,8 +33,6 @@
 or an instance living in the
 [cloud](https://github.com/paritytech/gurke/blob/main/docs/How-to-setup-access-to-gke-k8s-cluster.md)
 
-<<<<<<< HEAD
-=======
 ## How to add new test cases
 New test case may be added either into the existing test suit or with creation of the new test suit.
 In any case it's better to create the test and run it locally first, using Gurke (see above).
@@ -90,7 +84,6 @@
 ```
 
 ### [Here is link to barcamp presentation of Simnet](https://www.crowdcast.io/e/ph49xu01)
->>>>>>> 6841b721
 
 ### Resources (private)
 
