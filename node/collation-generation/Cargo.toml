[package]
name = "polkadot-node-collation-generation"
version = "0.1.0"
authors = ["Parity Technologies <admin@parity.io>"]
edition = "2018"

[dependencies]
futures = "0.3.12"
tracing = "0.1.22"
tracing-futures = "0.2.4"
polkadot-erasure-coding = { path = "../../erasure-coding" }
polkadot-node-primitives = { path = "../primitives" }
polkadot-node-subsystem = { path = "../subsystem" }
polkadot-node-subsystem-util = { path = "../subsystem-util" }
polkadot-primitives = { path = "../../primitives" }
<<<<<<< HEAD
sp-core = { git = "https://github.com/paritytech/substrate", branch = "polkadot-v0.8.28" }
=======
sp-core = { git = "https://github.com/paritytech/substrate", branch = "polkadot-v0.8.29" }
>>>>>>> 2494dec2
thiserror = "1.0.23"

[dev-dependencies]
polkadot-node-subsystem-test-helpers = { path = "../subsystem-test-helpers" }<|MERGE_RESOLUTION|>--- conflicted
+++ resolved
@@ -13,11 +13,7 @@
 polkadot-node-subsystem = { path = "../subsystem" }
 polkadot-node-subsystem-util = { path = "../subsystem-util" }
 polkadot-primitives = { path = "../../primitives" }
-<<<<<<< HEAD
-sp-core = { git = "https://github.com/paritytech/substrate", branch = "polkadot-v0.8.28" }
-=======
 sp-core = { git = "https://github.com/paritytech/substrate", branch = "polkadot-v0.8.29" }
->>>>>>> 2494dec2
 thiserror = "1.0.23"
 
 [dev-dependencies]
