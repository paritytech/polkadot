// Copyright 2020 Parity Technologies (UK) Ltd.
// This file is part of Polkadot.

// Polkadot is free software: you can redistribute it and/or modify
// it under the terms of the GNU General Public License as published by
// the Free Software Foundation, either version 3 of the License, or
// (at your option) any later version.

// Polkadot is distributed in the hope that it will be useful,
// but WITHOUT ANY WARRANTY; without even the implied warranty of
// MERCHANTABILITY or FITNESS FOR A PARTICULAR PURPOSE.  See the
// GNU General Public License for more details.

// You should have received a copy of the GNU General Public License
// along with Polkadot.  If not, see <http://www.gnu.org/licenses/>.

//! The collation generation subsystem is the interface between polkadot and the collators.

#![deny(missing_docs)]

use futures::{
	channel::mpsc,
	future::FutureExt,
	join,
	select,
	sink::SinkExt,
	stream::StreamExt,
};
use polkadot_node_primitives::{
	CollationGenerationConfig, AvailableData, PoV,
};
use polkadot_node_subsystem::{
	messages::{AllMessages, CollationGenerationMessage, CollatorProtocolMessage},
	FromOverseer, SpawnedSubsystem, Subsystem, SubsystemContext, SubsystemResult,
};
use polkadot_node_subsystem_util::{
	request_availability_cores, request_persisted_validation_data,
	request_validators, request_validation_code_hash,
	metrics::{self, prometheus},
};
use polkadot_primitives::v1::{
	collator_signature_payload, CandidateCommitments,
	CandidateDescriptor, CandidateReceipt, CoreState, Hash, OccupiedCoreAssumption,
	PersistedValidationData,
};
use parity_scale_codec::Encode;
use sp_core::crypto::Pair;
use std::sync::Arc;

mod error;

#[cfg(test)]
mod tests;

const LOG_TARGET: &'static str = "parachain::collation-generation";

/// Collation Generation Subsystem
pub struct CollationGenerationSubsystem {
	config: Option<Arc<CollationGenerationConfig>>,
	metrics: Metrics,
}

impl CollationGenerationSubsystem {
	/// Create a new instance of the `CollationGenerationSubsystem`.
	pub fn new(metrics: Metrics) -> Self {
		Self {
			config: None,
			metrics,
		}
	}

	/// Run this subsystem
	///
	/// Conceptually, this is very simple: it just loops forever.
	///
	/// - On incoming overseer messages, it starts or stops jobs as appropriate.
	/// - On other incoming messages, if they can be converted into Job::ToJob and
	///   include a hash, then they're forwarded to the appropriate individual job.
	/// - On outgoing messages from the jobs, it forwards them to the overseer.
	///
	/// If `err_tx` is not `None`, errors are forwarded onto that channel as they occur.
	/// Otherwise, most are logged and then discarded.
	async fn run<Context>(mut self, mut ctx: Context)
	where
		Context: SubsystemContext<Message = CollationGenerationMessage>,
	{
		// when we activate new leaves, we spawn a bunch of sub-tasks, each of which is
		// expected to generate precisely one message. We don't want to block the main loop
		// at any point waiting for them all, so instead, we create a channel on which they can
		// send those messages. We can then just monitor the channel and forward messages on it
		// to the overseer here, via the context.
		let (sender, receiver) = mpsc::channel(0);

		let mut receiver = receiver.fuse();
		loop {
			select! {
				incoming = ctx.recv().fuse() => {
					if self.handle_incoming::<Context>(incoming, &mut ctx, &sender).await {
						break;
					}
				},
				msg = receiver.next() => {
					if let Some(msg) = msg {
						ctx.send_message(msg).await;
					}
				},
			}
		}
	}

	// handle an incoming message. return true if we should break afterwards.
	// note: this doesn't strictly need to be a separate function; it's more an administrative function
	// so that we don't clutter the run loop. It could in principle be inlined directly into there.
	// it should hopefully therefore be ok that it's an async function mutably borrowing self.
	async fn handle_incoming<Context>(
		&mut self,
		incoming: SubsystemResult<FromOverseer<Context::Message>>,
		ctx: &mut Context,
		sender: &mpsc::Sender<AllMessages>,
	) -> bool
	where
		Context: SubsystemContext<Message = CollationGenerationMessage>,
	{
		use polkadot_node_subsystem::ActiveLeavesUpdate;
		use polkadot_node_subsystem::FromOverseer::{Communication, Signal};
		use polkadot_node_subsystem::OverseerSignal::{ActiveLeaves, BlockFinalized, Conclude};

		match incoming {
			Ok(Signal(ActiveLeaves(ActiveLeavesUpdate { activated, .. }))) => {
				// follow the procedure from the guide
				if let Some(config) = &self.config {
					let metrics = self.metrics.clone();
					if let Err(err) = handle_new_activations(
						config.clone(),
						activated.into_iter().map(|v| v.hash),
						ctx,
						metrics,
						sender,
					).await {
						tracing::warn!(target: LOG_TARGET, err = ?err, "failed to handle new activations");
					}
				}

				false
			}
			Ok(Signal(Conclude)) => true,
			Ok(Communication {
				msg: CollationGenerationMessage::Initialize(config),
			}) => {
				if self.config.is_some() {
					tracing::error!(target: LOG_TARGET, "double initialization");
				} else {
					self.config = Some(Arc::new(config));
				}
				false
			}
			Ok(Signal(BlockFinalized(..))) => false,
			Err(err) => {
				tracing::error!(
					target: LOG_TARGET,
					err = ?err,
					"error receiving message from subsystem context: {:?}",
					err
				);
				true
			}
		}
	}
}

impl<Context> Subsystem<Context> for CollationGenerationSubsystem
where
	Context: SubsystemContext<Message = CollationGenerationMessage>,
{
	fn start(self, ctx: Context) -> SpawnedSubsystem {
		let future = async move {
			self.run(ctx).await;
			Ok(())
		}.boxed();

		SpawnedSubsystem {
			name: "collation-generation-subsystem",
			future,
		}
	}
}

async fn handle_new_activations<Context: SubsystemContext>(
	config: Arc<CollationGenerationConfig>,
	activated: impl IntoIterator<Item = Hash>,
	ctx: &mut Context,
	metrics: Metrics,
	sender: &mpsc::Sender<AllMessages>,
) -> crate::error::Result<()> {
	// follow the procedure from the guide:
	// https://w3f.github.io/parachain-implementers-guide/node/collators/collation-generation.html

	let _overall_timer = metrics.time_new_activations();

	for relay_parent in activated {
		let _relay_parent_timer = metrics.time_new_activations_relay_parent();

		let (availability_cores, validators) = join!(
			request_availability_cores(relay_parent, ctx.sender()).await,
			request_validators(relay_parent, ctx.sender()).await,
		);

		let availability_cores = availability_cores??;
		let n_validators = validators??.len();

		for (core_idx, core) in availability_cores.into_iter().enumerate() {
			let _availability_core_timer = metrics.time_new_activations_availability_core();

			let (scheduled_core, assumption) = match core {
				CoreState::Scheduled(scheduled_core) => {
					(scheduled_core, OccupiedCoreAssumption::Free)
				}
				CoreState::Occupied(_occupied_core) => {
					// TODO: https://github.com/paritytech/polkadot/issues/1573
					tracing::trace!(
						target: LOG_TARGET,
						core_idx = %core_idx,
						relay_parent = ?relay_parent,
						"core is occupied. Keep going.",
					);
					continue;
				}
				CoreState::Free => {
					tracing::trace!(
						target: LOG_TARGET,
						core_idx = %core_idx,
						"core is free. Keep going.",
					);
					continue
				}
			};

			if scheduled_core.para_id != config.para_id {
				tracing::trace!(
					target: LOG_TARGET,
					core_idx = %core_idx,
					relay_parent = ?relay_parent,
					our_para = %config.para_id,
					their_para = %scheduled_core.para_id,
					"core is not assigned to our para. Keep going.",
				);
				continue;
			}

			// we get validation data and validation code synchronously for each core instead of
			// within the subtask loop, because we have only a single mutable handle to the
			// context, so the work can't really be distributed

			let validation_data = match request_persisted_validation_data(
				relay_parent,
				scheduled_core.para_id,
				assumption,
				ctx.sender(),
			)
			.await
			.await??
			{
				Some(v) => v,
				None => {
					tracing::trace!(
						target: LOG_TARGET,
						core_idx = %core_idx,
						relay_parent = ?relay_parent,
						our_para = %config.para_id,
						their_para = %scheduled_core.para_id,
						"validation data is not available",
					);
					continue
				}
			};

			let validation_code_hash = match request_validation_code_hash(
				relay_parent,
				scheduled_core.para_id,
				assumption,
				ctx.sender(),
			)
			.await
			.await??
			{
				Some(v) => v,
				None => {
					tracing::trace!(
						target: LOG_TARGET,
						core_idx = %core_idx,
						relay_parent = ?relay_parent,
						our_para = %config.para_id,
						their_para = %scheduled_core.para_id,
						"validation code hash is not available",
					);
					continue
				}
			};

			let task_config = config.clone();
			let mut task_sender = sender.clone();
			let metrics = metrics.clone();
			ctx.spawn("collation generation collation builder", Box::pin(async move {
				let persisted_validation_data_hash = validation_data.hash();

				let (collation, result_sender) = match (task_config.collator)(relay_parent, &validation_data).await {
					Some(collation) => collation.into_inner(),
					None => {
						tracing::debug!(
							target: LOG_TARGET,
							para_id = %scheduled_core.para_id,
							"collator returned no collation on collate",
						);
						return
					}
				};

				// Apply compression to the block data.
				let pov = {
					let pov = polkadot_node_primitives::maybe_compress_pov(collation.proof_of_validity);
					let encoded_size = pov.encoded_size();

					// As long as `POV_BOMB_LIMIT` is at least `max_pov_size`, this ensures
					// that honest collators never produce a PoV which is uncompressed.
					//
					// As such, honest collators never produce an uncompressed PoV which starts with
					// a compression magic number, which would lead validators to reject the collation.
					if encoded_size > validation_data.max_pov_size as usize {
						tracing::debug!(
							target: LOG_TARGET,
							para_id = %scheduled_core.para_id,
							size = encoded_size,
							max_size = validation_data.max_pov_size,
							"PoV exceeded maximum size"
						);

						return
					}

					pov
				};

				let pov_hash = pov.hash();

				let signature_payload = collator_signature_payload(
					&relay_parent,
					&scheduled_core.para_id,
					&persisted_validation_data_hash,
					&pov_hash,
					&validation_code_hash,
				);

				let erasure_root = match erasure_root(
					n_validators,
					validation_data,
					pov.clone(),
				) {
					Ok(erasure_root) => erasure_root,
					Err(err) => {
						tracing::error!(
							target: LOG_TARGET,
							para_id = %scheduled_core.para_id,
							err = ?err,
							"failed to calculate erasure root",
						);
						return
					}
				};

				let commitments = CandidateCommitments {
					upward_messages: collation.upward_messages,
					horizontal_messages: collation.horizontal_messages,
					new_validation_code: collation.new_validation_code,
					head_data: collation.head_data,
					processed_downward_messages: collation.processed_downward_messages,
					hrmp_watermark: collation.hrmp_watermark,
				};

				let ccr = CandidateReceipt {
					commitments_hash: commitments.hash(),
					descriptor: CandidateDescriptor {
						signature: task_config.key.sign(&signature_payload),
						para_id: scheduled_core.para_id,
						relay_parent,
						collator: task_config.key.public(),
						persisted_validation_data_hash,
						pov_hash,
						erasure_root,
						para_head: commitments.head_data.hash(),
						validation_code_hash,
					},
				};

				tracing::debug!(
					target: LOG_TARGET,
					candidate_hash = ?ccr.hash(),
					?pov_hash,
					?relay_parent,
					para_id = %scheduled_core.para_id,
					"candidate is generated",
				);
				metrics.on_collation_generated();

				if let Err(err) = task_sender.send(AllMessages::CollatorProtocol(
					CollatorProtocolMessage::DistributeCollation(ccr, pov, result_sender)
				)).await {
					tracing::warn!(
						target: LOG_TARGET,
						para_id = %scheduled_core.para_id,
						err = ?err,
						"failed to send collation result",
					);
				}
			}))?;
		}
	}

	Ok(())
}

fn erasure_root(
	n_validators: usize,
	persisted_validation: PersistedValidationData,
	pov: PoV,
) -> crate::error::Result<Hash> {
	let available_data = AvailableData {
		validation_data: persisted_validation,
		pov: Arc::new(pov),
	};

	let chunks = polkadot_erasure_coding::obtain_chunks_v1(n_validators, &available_data)?;
	Ok(polkadot_erasure_coding::branches(&chunks).root())
}

#[derive(Clone)]
struct MetricsInner {
	collations_generated_total: prometheus::Counter<prometheus::U64>,
	new_activations_overall: prometheus::Histogram,
	new_activations_per_relay_parent: prometheus::Histogram,
	new_activations_per_availability_core: prometheus::Histogram,
}

/// CollationGenerationSubsystem metrics.
#[derive(Default, Clone)]
pub struct Metrics(Option<MetricsInner>);

impl Metrics {
	fn on_collation_generated(&self) {
		if let Some(metrics) = &self.0 {
			metrics.collations_generated_total.inc();
		}
	}

	/// Provide a timer for new activations which updates on drop.
	fn time_new_activations(&self) -> Option<metrics::prometheus::prometheus::HistogramTimer> {
		self.0.as_ref().map(|metrics| metrics.new_activations_overall.start_timer())
	}

	/// Provide a timer per relay parents which updates on drop.
	fn time_new_activations_relay_parent(&self) -> Option<metrics::prometheus::prometheus::HistogramTimer> {
		self.0.as_ref().map(|metrics| metrics.new_activations_per_relay_parent.start_timer())
	}

	/// Provide a timer per availability core which updates on drop.
	fn time_new_activations_availability_core(&self) -> Option<metrics::prometheus::prometheus::HistogramTimer> {
		self.0.as_ref().map(|metrics| metrics.new_activations_per_availability_core.start_timer())
	}
}

impl metrics::Metrics for Metrics {
	fn try_register(registry: &prometheus::Registry) -> Result<Self, prometheus::PrometheusError> {
		let metrics = MetricsInner {
			collations_generated_total: prometheus::register(
				prometheus::Counter::new(
					"parachain_collations_generated_total",
					"Number of collations generated."
				)?,
				registry,
			)?,
			new_activations_overall: prometheus::register(
				prometheus::Histogram::with_opts(
					prometheus::HistogramOpts::new(
						"parachain_collation_generation_new_activations",
						"Time spent within fn handle_new_activations",
					)
				)?,
				registry,
			)?,
			new_activations_per_relay_parent: prometheus::register(
				prometheus::Histogram::with_opts(
					prometheus::HistogramOpts::new(
						"parachain_collation_generation_per_relay_parent",
						"Time spent handling a particular relay parent within fn handle_new_activations"
					)
				)?,
				registry,
			)?,
			new_activations_per_availability_core: prometheus::register(
				prometheus::Histogram::with_opts(
					prometheus::HistogramOpts::new(
						"parachain_collation_generation_per_availability_core",
						"Time spent handling a particular availability core for a relay parent in fn handle_new_activations",
					)
				)?,
				registry,
			)?,
		};
		Ok(Metrics(Some(metrics)))
	}
<<<<<<< HEAD
}

#[cfg(test)]
mod tests {
	mod handle_new_activations {
		use super::super::*;
		use futures::{
			lock::Mutex,
			task::{Context as FuturesContext, Poll},
			Future,
		};
		use polkadot_node_primitives::{Collation, CollationResult, BlockData, PoV, POV_BOMB_LIMIT};
		use polkadot_node_subsystem::messages::{
			AllMessages, RuntimeApiMessage, RuntimeApiRequest,
		};
		use polkadot_node_subsystem_test_helpers::{
			subsystem_test_harness, TestSubsystemContextHandle,
		};
		use polkadot_primitives::v1::{
			CollatorPair, Id as ParaId, PersistedValidationData, ScheduledCore, ValidationCode,
		};
		use std::pin::Pin;

		fn test_collation() -> Collation {
			Collation {
				upward_messages: Default::default(),
				horizontal_messages: Default::default(),
				new_validation_code: Default::default(),
				head_data: Default::default(),
				proof_of_validity: PoV {
					block_data: BlockData(Vec::new()),
				},
				processed_downward_messages: Default::default(),
				hrmp_watermark: Default::default(),
			}
		}

		fn test_collation_compressed() -> Collation {
			let mut collation = test_collation();
			let compressed = PoV {
				block_data: BlockData(sp_maybe_compressed_blob::compress(
					&collation.proof_of_validity.block_data.0,
					POV_BOMB_LIMIT,
				).unwrap())
			};
			collation.proof_of_validity = compressed;
			collation
		}

		fn test_validation_data() -> PersistedValidationData {
			let mut persisted_validation_data: PersistedValidationData = Default::default();
			persisted_validation_data.max_pov_size = 1024;
			persisted_validation_data
		}

		// Box<dyn Future<Output = Collation> + Unpin + Send
		struct TestCollator;

		impl Future for TestCollator {
			type Output = Option<CollationResult>;

			fn poll(self: Pin<&mut Self>, _cx: &mut FuturesContext) -> Poll<Self::Output> {
				Poll::Ready(Some(CollationResult { collation: test_collation(), result_sender: None }))
			}
		}

		impl Unpin for TestCollator {}

		fn test_config<Id: Into<ParaId>>(para_id: Id) -> Arc<CollationGenerationConfig> {
			Arc::new(CollationGenerationConfig {
				key: CollatorPair::generate().0,
				collator: Box::new(|_: Hash, _vd: &PersistedValidationData| {
					TestCollator.boxed()
				}),
				para_id: para_id.into(),
			})
		}

		fn scheduled_core_for<Id: Into<ParaId>>(para_id: Id) -> ScheduledCore {
			ScheduledCore {
				para_id: para_id.into(),
				collator: None,
			}
		}

		#[test]
		fn requests_availability_per_relay_parent() {
			let activated_hashes: Vec<Hash> = vec![
				[1; 32].into(),
				[4; 32].into(),
				[9; 32].into(),
				[16; 32].into(),
			];

			let requested_availability_cores = Arc::new(Mutex::new(Vec::new()));

			let overseer_requested_availability_cores = requested_availability_cores.clone();
			let overseer = |mut handle: TestSubsystemContextHandle<CollationGenerationMessage>| async move {
				loop {
					match handle.try_recv().await {
						None => break,
						Some(AllMessages::RuntimeApi(RuntimeApiMessage::Request(hash, RuntimeApiRequest::AvailabilityCores(tx)))) => {
							overseer_requested_availability_cores.lock().await.push(hash);
							tx.send(Ok(vec![])).unwrap();
						}
						Some(AllMessages::RuntimeApi(RuntimeApiMessage::Request(_hash, RuntimeApiRequest::Validators(tx)))) => {
							tx.send(Ok(vec![Default::default(); 3])).unwrap();
						}
						Some(msg) => panic!("didn't expect any other overseer requests given no availability cores; got {:?}", msg),
					}
				}
			};

			let (tx, _rx) = mpsc::channel(0);

			let subsystem_activated_hashes = activated_hashes.clone();
			subsystem_test_harness(overseer, |mut ctx| async move {
				handle_new_activations(
					test_config(123u32),
					subsystem_activated_hashes,
					&mut ctx,
					Metrics(None),
					&tx,
				)
				.await
				.unwrap();
			});

			let mut requested_availability_cores = Arc::try_unwrap(requested_availability_cores)
				.expect("overseer should have shut down by now")
				.into_inner();
			requested_availability_cores.sort();

			assert_eq!(requested_availability_cores, activated_hashes);
		}

		#[test]
		fn requests_validation_data_for_scheduled_matches() {
			let activated_hashes: Vec<Hash> = vec![
				Hash::repeat_byte(1),
				Hash::repeat_byte(4),
				Hash::repeat_byte(9),
				Hash::repeat_byte(16),
			];

			let requested_validation_data = Arc::new(Mutex::new(Vec::new()));

			let overseer_requested_validation_data = requested_validation_data.clone();
			let overseer = |mut handle: TestSubsystemContextHandle<CollationGenerationMessage>| async move {
				loop {
					match handle.try_recv().await {
						None => break,
						Some(AllMessages::RuntimeApi(RuntimeApiMessage::Request(
							hash,
							RuntimeApiRequest::AvailabilityCores(tx),
						))) => {
							tx.send(Ok(vec![
								CoreState::Free,
								// this is weird, see explanation below
								CoreState::Scheduled(scheduled_core_for(
									(hash.as_fixed_bytes()[0] * 4) as u32,
								)),
								CoreState::Scheduled(scheduled_core_for(
									(hash.as_fixed_bytes()[0] * 5) as u32,
								)),
							]))
							.unwrap();
						}
						Some(AllMessages::RuntimeApi(RuntimeApiMessage::Request(
							hash,
							RuntimeApiRequest::PersistedValidationData(
								_para_id,
								_occupied_core_assumption,
								tx,
							),
						))) => {
							overseer_requested_validation_data
								.lock()
								.await
								.push(hash);
							tx.send(Ok(Default::default())).unwrap();
						}
						Some(AllMessages::RuntimeApi(RuntimeApiMessage::Request(
							_hash,
							RuntimeApiRequest::Validators(tx),
						))) => {
							tx.send(Ok(vec![Default::default(); 3])).unwrap();
						}
						Some(msg) => {
							panic!("didn't expect any other overseer requests; got {:?}", msg)
						}
					}
				}
			};

			let (tx, _rx) = mpsc::channel(0);

			subsystem_test_harness(overseer, |mut ctx| async move {
				handle_new_activations(test_config(16), activated_hashes, &mut ctx, Metrics(None), &tx)
					.await
					.unwrap();
			});

			let requested_validation_data = Arc::try_unwrap(requested_validation_data)
				.expect("overseer should have shut down by now")
				.into_inner();

			// the only activated hash should be from the 4 hash:
			// each activated hash generates two scheduled cores: one with its value * 4, one with its value * 5
			// given that the test configuration has a para_id of 16, there's only one way to get that value: with the 4
			// hash.
			assert_eq!(requested_validation_data, vec![[4; 32].into()]);
		}

		#[test]
		fn sends_distribute_collation_message() {
			let activated_hashes: Vec<Hash> = vec![
				Hash::repeat_byte(1),
				Hash::repeat_byte(4),
				Hash::repeat_byte(9),
				Hash::repeat_byte(16),
			];

			let overseer = |mut handle: TestSubsystemContextHandle<CollationGenerationMessage>| async move {
				loop {
					match handle.try_recv().await {
						None => break,
						Some(AllMessages::RuntimeApi(RuntimeApiMessage::Request(
							hash,
							RuntimeApiRequest::AvailabilityCores(tx),
						))) => {
							tx.send(Ok(vec![
								CoreState::Free,
								// this is weird, see explanation below
								CoreState::Scheduled(scheduled_core_for(
									(hash.as_fixed_bytes()[0] * 4) as u32,
								)),
								CoreState::Scheduled(scheduled_core_for(
									(hash.as_fixed_bytes()[0] * 5) as u32,
								)),
							]))
							.unwrap();
						}
						Some(AllMessages::RuntimeApi(RuntimeApiMessage::Request(
							_hash,
							RuntimeApiRequest::PersistedValidationData(
								_para_id,
								_occupied_core_assumption,
								tx,
							),
						))) => {
							tx.send(Ok(Some(test_validation_data()))).unwrap();
						}
						Some(AllMessages::RuntimeApi(RuntimeApiMessage::Request(
							_hash,
							RuntimeApiRequest::Validators(tx),
						))) => {
							tx.send(Ok(vec![Default::default(); 3])).unwrap();
						}
						Some(AllMessages::RuntimeApi(RuntimeApiMessage::Request(
							_hash,
							RuntimeApiRequest::ValidationCodeHash(
								_para_id,
								OccupiedCoreAssumption::Free,
								tx,
							),
						))) => {
							tx.send(Ok(Some(ValidationCode(vec![1, 2, 3]).hash()))).unwrap();
						}
						Some(msg) => {
							panic!("didn't expect any other overseer requests; got {:?}", msg)
						}
					}
				}
			};

			let config = test_config(16);
			let subsystem_config = config.clone();

			let (tx, rx) = mpsc::channel(0);

			// empty vec doesn't allocate on the heap, so it's ok we throw it away
			let sent_messages = Arc::new(Mutex::new(Vec::new()));
			let subsystem_sent_messages = sent_messages.clone();
			subsystem_test_harness(overseer, |mut ctx| async move {
				handle_new_activations(subsystem_config, activated_hashes, &mut ctx, Metrics(None), &tx)
					.await
					.unwrap();

				std::mem::drop(tx);

				// collect all sent messages
				*subsystem_sent_messages.lock().await = rx.collect().await;
			});

			let sent_messages = Arc::try_unwrap(sent_messages)
				.expect("subsystem should have shut down by now")
				.into_inner();

			// we expect a single message to be sent, containing a candidate receipt.
			// we don't care too much about the commitments_hash right now, but let's ensure that we've calculated the
			// correct descriptor
			let expect_pov_hash = test_collation_compressed().proof_of_validity.hash();
			let expect_validation_data_hash = test_validation_data().hash();
			let expect_relay_parent = Hash::repeat_byte(4);
			let expect_validation_code_hash = ValidationCode(vec![1, 2, 3]).hash();
			let expect_payload = collator_signature_payload(
				&expect_relay_parent,
				&config.para_id,
				&expect_validation_data_hash,
				&expect_pov_hash,
				&expect_validation_code_hash,
			);
			let expect_descriptor = CandidateDescriptor {
				signature: config.key.sign(&expect_payload),
				para_id: config.para_id,
				relay_parent: expect_relay_parent,
				collator: config.key.public(),
				persisted_validation_data_hash: expect_validation_data_hash,
				pov_hash: expect_pov_hash,
				erasure_root: Default::default(), // this isn't something we're checking right now
				para_head: test_collation().head_data.hash(),
				validation_code_hash: expect_validation_code_hash,
			};

			assert_eq!(sent_messages.len(), 1);
			match &sent_messages[0] {
				AllMessages::CollatorProtocol(CollatorProtocolMessage::DistributeCollation(
					CandidateReceipt { descriptor, .. },
					_pov,
					..
				)) => {
					// signature generation is non-deterministic, so we can't just assert that the
					// expected descriptor is correct. What we can do is validate that the produced
					// descriptor has a valid signature, then just copy in the generated signature
					// and check the rest of the fields for equality.
					assert!(CollatorPair::verify(
						&descriptor.signature,
						&collator_signature_payload(
							&descriptor.relay_parent,
							&descriptor.para_id,
							&descriptor.persisted_validation_data_hash,
							&descriptor.pov_hash,
							&descriptor.validation_code_hash,
						)
						.as_ref(),
						&descriptor.collator,
					));
					let expect_descriptor = {
						let mut expect_descriptor = expect_descriptor;
						expect_descriptor.signature = descriptor.signature.clone();
						expect_descriptor.erasure_root = descriptor.erasure_root.clone();
						expect_descriptor
					};
					assert_eq!(descriptor, &expect_descriptor);
				}
				_ => panic!("received wrong message type"),
			}
		}
	}
=======
>>>>>>> ababff4b
}<|MERGE_RESOLUTION|>--- conflicted
+++ resolved
@@ -507,367 +507,4 @@
 		};
 		Ok(Metrics(Some(metrics)))
 	}
-<<<<<<< HEAD
-}
-
-#[cfg(test)]
-mod tests {
-	mod handle_new_activations {
-		use super::super::*;
-		use futures::{
-			lock::Mutex,
-			task::{Context as FuturesContext, Poll},
-			Future,
-		};
-		use polkadot_node_primitives::{Collation, CollationResult, BlockData, PoV, POV_BOMB_LIMIT};
-		use polkadot_node_subsystem::messages::{
-			AllMessages, RuntimeApiMessage, RuntimeApiRequest,
-		};
-		use polkadot_node_subsystem_test_helpers::{
-			subsystem_test_harness, TestSubsystemContextHandle,
-		};
-		use polkadot_primitives::v1::{
-			CollatorPair, Id as ParaId, PersistedValidationData, ScheduledCore, ValidationCode,
-		};
-		use std::pin::Pin;
-
-		fn test_collation() -> Collation {
-			Collation {
-				upward_messages: Default::default(),
-				horizontal_messages: Default::default(),
-				new_validation_code: Default::default(),
-				head_data: Default::default(),
-				proof_of_validity: PoV {
-					block_data: BlockData(Vec::new()),
-				},
-				processed_downward_messages: Default::default(),
-				hrmp_watermark: Default::default(),
-			}
-		}
-
-		fn test_collation_compressed() -> Collation {
-			let mut collation = test_collation();
-			let compressed = PoV {
-				block_data: BlockData(sp_maybe_compressed_blob::compress(
-					&collation.proof_of_validity.block_data.0,
-					POV_BOMB_LIMIT,
-				).unwrap())
-			};
-			collation.proof_of_validity = compressed;
-			collation
-		}
-
-		fn test_validation_data() -> PersistedValidationData {
-			let mut persisted_validation_data: PersistedValidationData = Default::default();
-			persisted_validation_data.max_pov_size = 1024;
-			persisted_validation_data
-		}
-
-		// Box<dyn Future<Output = Collation> + Unpin + Send
-		struct TestCollator;
-
-		impl Future for TestCollator {
-			type Output = Option<CollationResult>;
-
-			fn poll(self: Pin<&mut Self>, _cx: &mut FuturesContext) -> Poll<Self::Output> {
-				Poll::Ready(Some(CollationResult { collation: test_collation(), result_sender: None }))
-			}
-		}
-
-		impl Unpin for TestCollator {}
-
-		fn test_config<Id: Into<ParaId>>(para_id: Id) -> Arc<CollationGenerationConfig> {
-			Arc::new(CollationGenerationConfig {
-				key: CollatorPair::generate().0,
-				collator: Box::new(|_: Hash, _vd: &PersistedValidationData| {
-					TestCollator.boxed()
-				}),
-				para_id: para_id.into(),
-			})
-		}
-
-		fn scheduled_core_for<Id: Into<ParaId>>(para_id: Id) -> ScheduledCore {
-			ScheduledCore {
-				para_id: para_id.into(),
-				collator: None,
-			}
-		}
-
-		#[test]
-		fn requests_availability_per_relay_parent() {
-			let activated_hashes: Vec<Hash> = vec![
-				[1; 32].into(),
-				[4; 32].into(),
-				[9; 32].into(),
-				[16; 32].into(),
-			];
-
-			let requested_availability_cores = Arc::new(Mutex::new(Vec::new()));
-
-			let overseer_requested_availability_cores = requested_availability_cores.clone();
-			let overseer = |mut handle: TestSubsystemContextHandle<CollationGenerationMessage>| async move {
-				loop {
-					match handle.try_recv().await {
-						None => break,
-						Some(AllMessages::RuntimeApi(RuntimeApiMessage::Request(hash, RuntimeApiRequest::AvailabilityCores(tx)))) => {
-							overseer_requested_availability_cores.lock().await.push(hash);
-							tx.send(Ok(vec![])).unwrap();
-						}
-						Some(AllMessages::RuntimeApi(RuntimeApiMessage::Request(_hash, RuntimeApiRequest::Validators(tx)))) => {
-							tx.send(Ok(vec![Default::default(); 3])).unwrap();
-						}
-						Some(msg) => panic!("didn't expect any other overseer requests given no availability cores; got {:?}", msg),
-					}
-				}
-			};
-
-			let (tx, _rx) = mpsc::channel(0);
-
-			let subsystem_activated_hashes = activated_hashes.clone();
-			subsystem_test_harness(overseer, |mut ctx| async move {
-				handle_new_activations(
-					test_config(123u32),
-					subsystem_activated_hashes,
-					&mut ctx,
-					Metrics(None),
-					&tx,
-				)
-				.await
-				.unwrap();
-			});
-
-			let mut requested_availability_cores = Arc::try_unwrap(requested_availability_cores)
-				.expect("overseer should have shut down by now")
-				.into_inner();
-			requested_availability_cores.sort();
-
-			assert_eq!(requested_availability_cores, activated_hashes);
-		}
-
-		#[test]
-		fn requests_validation_data_for_scheduled_matches() {
-			let activated_hashes: Vec<Hash> = vec![
-				Hash::repeat_byte(1),
-				Hash::repeat_byte(4),
-				Hash::repeat_byte(9),
-				Hash::repeat_byte(16),
-			];
-
-			let requested_validation_data = Arc::new(Mutex::new(Vec::new()));
-
-			let overseer_requested_validation_data = requested_validation_data.clone();
-			let overseer = |mut handle: TestSubsystemContextHandle<CollationGenerationMessage>| async move {
-				loop {
-					match handle.try_recv().await {
-						None => break,
-						Some(AllMessages::RuntimeApi(RuntimeApiMessage::Request(
-							hash,
-							RuntimeApiRequest::AvailabilityCores(tx),
-						))) => {
-							tx.send(Ok(vec![
-								CoreState::Free,
-								// this is weird, see explanation below
-								CoreState::Scheduled(scheduled_core_for(
-									(hash.as_fixed_bytes()[0] * 4) as u32,
-								)),
-								CoreState::Scheduled(scheduled_core_for(
-									(hash.as_fixed_bytes()[0] * 5) as u32,
-								)),
-							]))
-							.unwrap();
-						}
-						Some(AllMessages::RuntimeApi(RuntimeApiMessage::Request(
-							hash,
-							RuntimeApiRequest::PersistedValidationData(
-								_para_id,
-								_occupied_core_assumption,
-								tx,
-							),
-						))) => {
-							overseer_requested_validation_data
-								.lock()
-								.await
-								.push(hash);
-							tx.send(Ok(Default::default())).unwrap();
-						}
-						Some(AllMessages::RuntimeApi(RuntimeApiMessage::Request(
-							_hash,
-							RuntimeApiRequest::Validators(tx),
-						))) => {
-							tx.send(Ok(vec![Default::default(); 3])).unwrap();
-						}
-						Some(msg) => {
-							panic!("didn't expect any other overseer requests; got {:?}", msg)
-						}
-					}
-				}
-			};
-
-			let (tx, _rx) = mpsc::channel(0);
-
-			subsystem_test_harness(overseer, |mut ctx| async move {
-				handle_new_activations(test_config(16), activated_hashes, &mut ctx, Metrics(None), &tx)
-					.await
-					.unwrap();
-			});
-
-			let requested_validation_data = Arc::try_unwrap(requested_validation_data)
-				.expect("overseer should have shut down by now")
-				.into_inner();
-
-			// the only activated hash should be from the 4 hash:
-			// each activated hash generates two scheduled cores: one with its value * 4, one with its value * 5
-			// given that the test configuration has a para_id of 16, there's only one way to get that value: with the 4
-			// hash.
-			assert_eq!(requested_validation_data, vec![[4; 32].into()]);
-		}
-
-		#[test]
-		fn sends_distribute_collation_message() {
-			let activated_hashes: Vec<Hash> = vec![
-				Hash::repeat_byte(1),
-				Hash::repeat_byte(4),
-				Hash::repeat_byte(9),
-				Hash::repeat_byte(16),
-			];
-
-			let overseer = |mut handle: TestSubsystemContextHandle<CollationGenerationMessage>| async move {
-				loop {
-					match handle.try_recv().await {
-						None => break,
-						Some(AllMessages::RuntimeApi(RuntimeApiMessage::Request(
-							hash,
-							RuntimeApiRequest::AvailabilityCores(tx),
-						))) => {
-							tx.send(Ok(vec![
-								CoreState::Free,
-								// this is weird, see explanation below
-								CoreState::Scheduled(scheduled_core_for(
-									(hash.as_fixed_bytes()[0] * 4) as u32,
-								)),
-								CoreState::Scheduled(scheduled_core_for(
-									(hash.as_fixed_bytes()[0] * 5) as u32,
-								)),
-							]))
-							.unwrap();
-						}
-						Some(AllMessages::RuntimeApi(RuntimeApiMessage::Request(
-							_hash,
-							RuntimeApiRequest::PersistedValidationData(
-								_para_id,
-								_occupied_core_assumption,
-								tx,
-							),
-						))) => {
-							tx.send(Ok(Some(test_validation_data()))).unwrap();
-						}
-						Some(AllMessages::RuntimeApi(RuntimeApiMessage::Request(
-							_hash,
-							RuntimeApiRequest::Validators(tx),
-						))) => {
-							tx.send(Ok(vec![Default::default(); 3])).unwrap();
-						}
-						Some(AllMessages::RuntimeApi(RuntimeApiMessage::Request(
-							_hash,
-							RuntimeApiRequest::ValidationCodeHash(
-								_para_id,
-								OccupiedCoreAssumption::Free,
-								tx,
-							),
-						))) => {
-							tx.send(Ok(Some(ValidationCode(vec![1, 2, 3]).hash()))).unwrap();
-						}
-						Some(msg) => {
-							panic!("didn't expect any other overseer requests; got {:?}", msg)
-						}
-					}
-				}
-			};
-
-			let config = test_config(16);
-			let subsystem_config = config.clone();
-
-			let (tx, rx) = mpsc::channel(0);
-
-			// empty vec doesn't allocate on the heap, so it's ok we throw it away
-			let sent_messages = Arc::new(Mutex::new(Vec::new()));
-			let subsystem_sent_messages = sent_messages.clone();
-			subsystem_test_harness(overseer, |mut ctx| async move {
-				handle_new_activations(subsystem_config, activated_hashes, &mut ctx, Metrics(None), &tx)
-					.await
-					.unwrap();
-
-				std::mem::drop(tx);
-
-				// collect all sent messages
-				*subsystem_sent_messages.lock().await = rx.collect().await;
-			});
-
-			let sent_messages = Arc::try_unwrap(sent_messages)
-				.expect("subsystem should have shut down by now")
-				.into_inner();
-
-			// we expect a single message to be sent, containing a candidate receipt.
-			// we don't care too much about the commitments_hash right now, but let's ensure that we've calculated the
-			// correct descriptor
-			let expect_pov_hash = test_collation_compressed().proof_of_validity.hash();
-			let expect_validation_data_hash = test_validation_data().hash();
-			let expect_relay_parent = Hash::repeat_byte(4);
-			let expect_validation_code_hash = ValidationCode(vec![1, 2, 3]).hash();
-			let expect_payload = collator_signature_payload(
-				&expect_relay_parent,
-				&config.para_id,
-				&expect_validation_data_hash,
-				&expect_pov_hash,
-				&expect_validation_code_hash,
-			);
-			let expect_descriptor = CandidateDescriptor {
-				signature: config.key.sign(&expect_payload),
-				para_id: config.para_id,
-				relay_parent: expect_relay_parent,
-				collator: config.key.public(),
-				persisted_validation_data_hash: expect_validation_data_hash,
-				pov_hash: expect_pov_hash,
-				erasure_root: Default::default(), // this isn't something we're checking right now
-				para_head: test_collation().head_data.hash(),
-				validation_code_hash: expect_validation_code_hash,
-			};
-
-			assert_eq!(sent_messages.len(), 1);
-			match &sent_messages[0] {
-				AllMessages::CollatorProtocol(CollatorProtocolMessage::DistributeCollation(
-					CandidateReceipt { descriptor, .. },
-					_pov,
-					..
-				)) => {
-					// signature generation is non-deterministic, so we can't just assert that the
-					// expected descriptor is correct. What we can do is validate that the produced
-					// descriptor has a valid signature, then just copy in the generated signature
-					// and check the rest of the fields for equality.
-					assert!(CollatorPair::verify(
-						&descriptor.signature,
-						&collator_signature_payload(
-							&descriptor.relay_parent,
-							&descriptor.para_id,
-							&descriptor.persisted_validation_data_hash,
-							&descriptor.pov_hash,
-							&descriptor.validation_code_hash,
-						)
-						.as_ref(),
-						&descriptor.collator,
-					));
-					let expect_descriptor = {
-						let mut expect_descriptor = expect_descriptor;
-						expect_descriptor.signature = descriptor.signature.clone();
-						expect_descriptor.erasure_root = descriptor.erasure_root.clone();
-						expect_descriptor
-					};
-					assert_eq!(descriptor, &expect_descriptor);
-				}
-				_ => panic!("received wrong message type"),
-			}
-		}
-	}
-=======
->>>>>>> ababff4b
 }