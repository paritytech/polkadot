// Copyright 2020 Parity Technologies (UK) Ltd.
// This file is part of Polkadot.

// Polkadot is free software: you can redistribute it and/or modify
// it under the terms of the GNU General Public License as published by
// the Free Software Foundation, either version 3 of the License, or
// (at your option) any later version.

// Polkadot is distributed in the hope that it will be useful,
// but WITHOUT ANY WARRANTY; without even the implied warranty of
// MERCHANTABILITY or FITNESS FOR A PARTICULAR PURPOSE.  See the
// GNU General Public License for more details.

// You should have received a copy of the GNU General Public License
// along with Polkadot.  If not, see <http://www.gnu.org/licenses/>.

mod handle_new_activations {
	use super::super::*;
	use ::test_helpers::{dummy_hash, dummy_head_data, dummy_validator};
	use futures::{
		lock::Mutex,
		task::{Context as FuturesContext, Poll},
		Future,
	};
	use polkadot_node_primitives::{BlockData, Collation, CollationResult, PoV, POV_BOMB_LIMIT};
	use polkadot_node_subsystem::messages::{AllMessages, RuntimeApiMessage, RuntimeApiRequest};
	use polkadot_node_subsystem_test_helpers::{
		subsystem_test_harness, TestSubsystemContextHandle,
	};
	use polkadot_primitives::v1::{
		CollatorPair, Id as ParaId, PersistedValidationData, ScheduledCore, ValidationCode,
	};
	use std::pin::Pin;

	fn test_collation() -> Collation {
		Collation {
			upward_messages: vec![],
			horizontal_messages: vec![],
			new_validation_code: None,
			head_data: dummy_head_data(),
			proof_of_validity: PoV { block_data: BlockData(Vec::new()) },
			processed_downward_messages: 0_u32,
			hrmp_watermark: 0_u32.into(),
		}
	}

	fn test_collation_compressed() -> Collation {
		let mut collation = test_collation();
		let compressed = PoV {
			block_data: BlockData(
				sp_maybe_compressed_blob::compress(
					&collation.proof_of_validity.block_data.0,
					POV_BOMB_LIMIT,
				)
				.unwrap(),
			),
		};
		collation.proof_of_validity = compressed;
		collation
	}

	fn test_validation_data() -> PersistedValidationData {
		let mut persisted_validation_data = PersistedValidationData::default();
		persisted_validation_data.max_pov_size = 1024;
		persisted_validation_data
	}

	// Box<dyn Future<Output = Collation> + Unpin + Send
	struct TestCollator;

	impl Future for TestCollator {
		type Output = Option<CollationResult>;

		fn poll(self: Pin<&mut Self>, _cx: &mut FuturesContext) -> Poll<Self::Output> {
			Poll::Ready(Some(CollationResult { collation: test_collation(), result_sender: None }))
		}
	}

	impl Unpin for TestCollator {}

	fn test_config<Id: Into<ParaId>>(para_id: Id) -> Arc<CollationGenerationConfig> {
		Arc::new(CollationGenerationConfig {
			key: CollatorPair::generate().0,
			collator: Box::new(|_: Hash, _vd: &PersistedValidationData| TestCollator.boxed()),
			para_id: para_id.into(),
		})
	}

	fn scheduled_core_for<Id: Into<ParaId>>(para_id: Id) -> ScheduledCore {
		ScheduledCore { para_id: para_id.into(), collator: None }
	}

	fn dummy_pubkey() -> polkadot_primitives::v1::ValidatorId {
		sp_core::crypto::UncheckedFrom::unchecked_from([1u8; 32])
	}

	#[test]
	fn requests_availability_per_relay_parent() {
		let activated_hashes: Vec<Hash> =
			vec![[1; 32].into(), [4; 32].into(), [9; 32].into(), [16; 32].into()];

		let requested_availability_cores = Arc::new(Mutex::new(Vec::new()));

		let overseer_requested_availability_cores = requested_availability_cores.clone();
		let overseer = |mut handle: TestSubsystemContextHandle<CollationGenerationMessage>| async move {
			loop {
				match handle.try_recv().await {
					None => break,
					Some(AllMessages::RuntimeApi(RuntimeApiMessage::Request(hash, RuntimeApiRequest::AvailabilityCores(tx)))) => {
						overseer_requested_availability_cores.lock().await.push(hash);
						tx.send(Ok(vec![])).unwrap();
					}
					Some(AllMessages::RuntimeApi(RuntimeApiMessage::Request(_hash, RuntimeApiRequest::Validators(tx)))) => {
<<<<<<< HEAD
						tx.send(Ok(vec![dummy_pubkey(); 3])).unwrap();
=======
						tx.send(Ok(vec![dummy_validator(); 3])).unwrap();
>>>>>>> 8c4a7dad
					}
					Some(msg) => panic!("didn't expect any other overseer requests given no availability cores; got {:?}", msg),
				}
			}
		};

		let (tx, _rx) = mpsc::channel(0);

		let subsystem_activated_hashes = activated_hashes.clone();
		subsystem_test_harness(overseer, |mut ctx| async move {
			handle_new_activations(
				test_config(123u32),
				subsystem_activated_hashes,
				&mut ctx,
				Metrics(None),
				&tx,
			)
			.await
			.unwrap();
		});

		let mut requested_availability_cores = Arc::try_unwrap(requested_availability_cores)
			.expect("overseer should have shut down by now")
			.into_inner();
		requested_availability_cores.sort();

		assert_eq!(requested_availability_cores, activated_hashes);
	}

	#[test]
	fn requests_validation_data_for_scheduled_matches() {
		let activated_hashes: Vec<Hash> = vec![
			Hash::repeat_byte(1),
			Hash::repeat_byte(4),
			Hash::repeat_byte(9),
			Hash::repeat_byte(16),
		];

		let requested_validation_data = Arc::new(Mutex::new(Vec::new()));

		let overseer_requested_validation_data = requested_validation_data.clone();
		let overseer = |mut handle: TestSubsystemContextHandle<CollationGenerationMessage>| async move {
			loop {
				match handle.try_recv().await {
					None => break,
					Some(AllMessages::RuntimeApi(RuntimeApiMessage::Request(
						hash,
						RuntimeApiRequest::AvailabilityCores(tx),
					))) => {
						tx.send(Ok(vec![
							CoreState::Free,
							// this is weird, see explanation below
							CoreState::Scheduled(scheduled_core_for(
								(hash.as_fixed_bytes()[0] * 4) as u32,
							)),
							CoreState::Scheduled(scheduled_core_for(
								(hash.as_fixed_bytes()[0] * 5) as u32,
							)),
						]))
						.unwrap();
					},
					Some(AllMessages::RuntimeApi(RuntimeApiMessage::Request(
						hash,
						RuntimeApiRequest::PersistedValidationData(
							_para_id,
							_occupied_core_assumption,
							tx,
						),
					))) => {
						overseer_requested_validation_data.lock().await.push(hash);
						tx.send(Ok(None)).unwrap();
					},
					Some(AllMessages::RuntimeApi(RuntimeApiMessage::Request(
						_hash,
						RuntimeApiRequest::Validators(tx),
					))) => {
<<<<<<< HEAD
						tx.send(Ok(vec![dummy_pubkey(); 3])).unwrap();
=======
						tx.send(Ok(vec![dummy_validator(); 3])).unwrap();
>>>>>>> 8c4a7dad
					},
					Some(msg) => {
						panic!("didn't expect any other overseer requests; got {:?}", msg)
					},
				}
			}
		};

		let (tx, _rx) = mpsc::channel(0);

		subsystem_test_harness(overseer, |mut ctx| async move {
			handle_new_activations(test_config(16), activated_hashes, &mut ctx, Metrics(None), &tx)
				.await
				.unwrap();
		});

		let requested_validation_data = Arc::try_unwrap(requested_validation_data)
			.expect("overseer should have shut down by now")
			.into_inner();

		// the only activated hash should be from the 4 hash:
		// each activated hash generates two scheduled cores: one with its value * 4, one with its value * 5
		// given that the test configuration has a `para_id` of 16, there's only one way to get that value: with the 4
		// hash.
		assert_eq!(requested_validation_data, vec![[4; 32].into()]);
	}

	#[test]
	fn sends_distribute_collation_message() {
		let activated_hashes: Vec<Hash> = vec![
			Hash::repeat_byte(1),
			Hash::repeat_byte(4),
			Hash::repeat_byte(9),
			Hash::repeat_byte(16),
		];

		let overseer = |mut handle: TestSubsystemContextHandle<CollationGenerationMessage>| async move {
			loop {
				match handle.try_recv().await {
					None => break,
					Some(AllMessages::RuntimeApi(RuntimeApiMessage::Request(
						hash,
						RuntimeApiRequest::AvailabilityCores(tx),
					))) => {
						tx.send(Ok(vec![
							CoreState::Free,
							// this is weird, see explanation below
							CoreState::Scheduled(scheduled_core_for(
								(hash.as_fixed_bytes()[0] * 4) as u32,
							)),
							CoreState::Scheduled(scheduled_core_for(
								(hash.as_fixed_bytes()[0] * 5) as u32,
							)),
						]))
						.unwrap();
					},
					Some(AllMessages::RuntimeApi(RuntimeApiMessage::Request(
						_hash,
						RuntimeApiRequest::PersistedValidationData(
							_para_id,
							_occupied_core_assumption,
							tx,
						),
					))) => {
						tx.send(Ok(Some(test_validation_data()))).unwrap();
					},
					Some(AllMessages::RuntimeApi(RuntimeApiMessage::Request(
						_hash,
						RuntimeApiRequest::Validators(tx),
					))) => {
<<<<<<< HEAD
						tx.send(Ok(vec![dummy_pubkey(); 3])).unwrap();
=======
						tx.send(Ok(vec![dummy_validator(); 3])).unwrap();
>>>>>>> 8c4a7dad
					},
					Some(AllMessages::RuntimeApi(RuntimeApiMessage::Request(
						_hash,
						RuntimeApiRequest::ValidationCode(
							_para_id,
							OccupiedCoreAssumption::Free,
							tx,
						),
					))) => {
						tx.send(Ok(Some(ValidationCode(vec![1, 2, 3])))).unwrap();
					},
					Some(msg) => {
						panic!("didn't expect any other overseer requests; got {:?}", msg)
					},
				}
			}
		};

		let config = test_config(16);
		let subsystem_config = config.clone();

		let (tx, rx) = mpsc::channel(0);

		// empty vec doesn't allocate on the heap, so it's ok we throw it away
		let sent_messages = Arc::new(Mutex::new(Vec::new()));
		let subsystem_sent_messages = sent_messages.clone();
		subsystem_test_harness(overseer, |mut ctx| async move {
			handle_new_activations(
				subsystem_config,
				activated_hashes,
				&mut ctx,
				Metrics(None),
				&tx,
			)
			.await
			.unwrap();

			std::mem::drop(tx);

			// collect all sent messages
			*subsystem_sent_messages.lock().await = rx.collect().await;
		});

		let sent_messages = Arc::try_unwrap(sent_messages)
			.expect("subsystem should have shut down by now")
			.into_inner();

		// we expect a single message to be sent, containing a candidate receipt.
		// we don't care too much about the `commitments_hash` right now, but let's ensure that we've calculated the
		// correct descriptor
		let expect_pov_hash = test_collation_compressed().proof_of_validity.hash();
		let expect_validation_data_hash = test_validation_data().hash();
		let expect_relay_parent = Hash::repeat_byte(4);
		let expect_validation_code_hash = ValidationCode(vec![1, 2, 3]).hash();
		let expect_payload = collator_signature_payload(
			&expect_relay_parent,
			&config.para_id,
			&expect_validation_data_hash,
			&expect_pov_hash,
			&expect_validation_code_hash,
		);
		let expect_descriptor = CandidateDescriptor {
			signature: config.key.sign(&expect_payload),
			para_id: config.para_id,
			relay_parent: expect_relay_parent,
			collator: config.key.public(),
			persisted_validation_data_hash: expect_validation_data_hash,
			pov_hash: expect_pov_hash,
			erasure_root: dummy_hash(), // this isn't something we're checking right now
			para_head: test_collation().head_data.hash(),
			validation_code_hash: expect_validation_code_hash,
		};

		assert_eq!(sent_messages.len(), 1);
		match &sent_messages[0] {
			AllMessages::CollatorProtocol(CollatorProtocolMessage::DistributeCollation(
				CandidateReceipt { descriptor, .. },
				_pov,
				..,
			)) => {
				// signature generation is non-deterministic, so we can't just assert that the
				// expected descriptor is correct. What we can do is validate that the produced
				// descriptor has a valid signature, then just copy in the generated signature
				// and check the rest of the fields for equality.
				assert!(CollatorPair::verify(
					&descriptor.signature,
					&collator_signature_payload(
						&descriptor.relay_parent,
						&descriptor.para_id,
						&descriptor.persisted_validation_data_hash,
						&descriptor.pov_hash,
						&descriptor.validation_code_hash,
					)
					.as_ref(),
					&descriptor.collator,
				));
				let expect_descriptor = {
					let mut expect_descriptor = expect_descriptor;
					expect_descriptor.signature = descriptor.signature.clone();
					expect_descriptor.erasure_root = descriptor.erasure_root.clone();
					expect_descriptor
				};
				assert_eq!(descriptor, &expect_descriptor);
			},
			_ => panic!("received wrong message type"),
		}
	}
}<|MERGE_RESOLUTION|>--- conflicted
+++ resolved
@@ -111,11 +111,7 @@
 						tx.send(Ok(vec![])).unwrap();
 					}
 					Some(AllMessages::RuntimeApi(RuntimeApiMessage::Request(_hash, RuntimeApiRequest::Validators(tx)))) => {
-<<<<<<< HEAD
-						tx.send(Ok(vec![dummy_pubkey(); 3])).unwrap();
-=======
 						tx.send(Ok(vec![dummy_validator(); 3])).unwrap();
->>>>>>> 8c4a7dad
 					}
 					Some(msg) => panic!("didn't expect any other overseer requests given no availability cores; got {:?}", msg),
 				}
@@ -192,11 +188,7 @@
 						_hash,
 						RuntimeApiRequest::Validators(tx),
 					))) => {
-<<<<<<< HEAD
-						tx.send(Ok(vec![dummy_pubkey(); 3])).unwrap();
-=======
 						tx.send(Ok(vec![dummy_validator(); 3])).unwrap();
->>>>>>> 8c4a7dad
 					},
 					Some(msg) => {
 						panic!("didn't expect any other overseer requests; got {:?}", msg)
@@ -267,11 +259,7 @@
 						_hash,
 						RuntimeApiRequest::Validators(tx),
 					))) => {
-<<<<<<< HEAD
-						tx.send(Ok(vec![dummy_pubkey(); 3])).unwrap();
-=======
 						tx.send(Ok(vec![dummy_validator(); 3])).unwrap();
->>>>>>> 8c4a7dad
 					},
 					Some(AllMessages::RuntimeApi(RuntimeApiMessage::Request(
 						_hash,
