--- conflicted
+++ resolved
@@ -265,9 +265,9 @@
 		.into_inner();
 
 	// the only activated hash should be from the 4 hash:
-	// each activated hash generates two scheduled cores: one with its value * 4, one with its value * 5
-	// given that the test configuration has a `para_id` of 16, there's only one way to get that value: with the 4
-	// hash.
+	// each activated hash generates two scheduled cores: one with its value * 4, one with its value
+	// * 5 given that the test configuration has a `para_id` of 16, there's only one way to get that
+	// value: with the 4 hash.
 	assert_eq!(requested_validation_data, vec![[4; 32].into()]);
 }
 
@@ -352,7 +352,6 @@
 	let config = Arc::new(test_config(16));
 	let subsystem_config = config.clone();
 
-<<<<<<< HEAD
 	subsystem_test_harness(overseer, |mut ctx| async move {
 		handle_new_activations(subsystem_config, activated_hashes, &mut ctx, Metrics(None))
 			.await
@@ -364,8 +363,8 @@
 		.into_inner();
 
 	// we expect a single message to be sent, containing a candidate receipt.
-	// we don't care too much about the `commitments_hash` right now, but let's ensure that we've calculated the
-	// correct descriptor
+	// we don't care too much about the `commitments_hash` right now, but let's ensure that we've
+	// calculated the correct descriptor
 	let expect_pov_hash = test_collation_compressed().proof_of_validity.into_compressed().hash();
 	let expect_validation_data_hash = test_validation_data().hash();
 	let expect_relay_parent = Hash::repeat_byte(4);
@@ -388,14 +387,6 @@
 		para_head: test_collation().head_data.hash(),
 		validation_code_hash: expect_validation_code_hash,
 	};
-=======
-		// the only activated hash should be from the 4 hash:
-		// each activated hash generates two scheduled cores: one with its value * 4, one with its
-		// value * 5 given that the test configuration has a `para_id` of 16, there's only one way
-		// to get that value: with the 4 hash.
-		assert_eq!(requested_validation_data, vec![[4; 32].into()]);
-	}
->>>>>>> f2ad8c53
 
 	assert_eq!(to_collator_protocol.len(), 1);
 	match AllMessages::from(to_collator_protocol.pop().unwrap()) {
@@ -581,7 +572,6 @@
 		max_pov_size: 1024,
 	};
 
-<<<<<<< HEAD
 	test_harness(|mut virtual_overseer| async move {
 		virtual_overseer
 			.send(FromOrchestra::Communication {
@@ -611,32 +601,6 @@
 					Sr25519Keyring::Charlie.public().into(),
 				]));
 			}
-=======
-			std::mem::drop(tx);
-
-			// collect all sent messages
-			*subsystem_sent_messages.lock().await = rx.collect().await;
-		});
-
-		let mut sent_messages = Arc::try_unwrap(sent_messages)
-			.expect("subsystem should have shut down by now")
-			.into_inner();
-
-		// we expect a single message to be sent, containing a candidate receipt.
-		// we don't care too much about the `commitments_hash` right now, but let's ensure that
-		// we've calculated the correct descriptor
-		let expect_pov_hash =
-			test_collation_compressed().proof_of_validity.into_compressed().hash();
-		let expect_validation_data_hash = test_validation_data().hash();
-		let expect_relay_parent = Hash::repeat_byte(4);
-		let expect_validation_code_hash = ValidationCode(vec![1, 2, 3]).hash();
-		let expect_payload = collator_signature_payload(
-			&expect_relay_parent,
-			&config.para_id,
-			&expect_validation_data_hash,
-			&expect_pov_hash,
-			&expect_validation_code_hash,
->>>>>>> f2ad8c53
 		);
 
 		assert_matches!(
