[package]
name = "tracing-gum"
<<<<<<< HEAD
version = "0.9.30"
=======
version = "0.9.31"
>>>>>>> 32dd0c9c
authors = ["Parity Technologies <admin@parity.io>"]
edition = "2021"
description = "Stick logs together with the TraceID as provided by tempo"

[dependencies]
tracing = "0.1.35"
jaeger = { path = "../jaeger", package = "polkadot-node-jaeger" }
gum-proc-macro = { path = "./proc-macro", package = "tracing-gum-proc-macro" }
polkadot-primitives = { path = "../../primitives", features = ["std"] }<|MERGE_RESOLUTION|>--- conflicted
+++ resolved
@@ -1,10 +1,6 @@
 [package]
 name = "tracing-gum"
-<<<<<<< HEAD
-version = "0.9.30"
-=======
 version = "0.9.31"
->>>>>>> 32dd0c9c
 authors = ["Parity Technologies <admin@parity.io>"]
 edition = "2021"
 description = "Stick logs together with the TraceID as provided by tempo"
