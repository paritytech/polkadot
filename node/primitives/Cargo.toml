--- conflicted
+++ resolved
@@ -1,10 +1,6 @@
 [package]
 name = "polkadot-node-primitives"
-<<<<<<< HEAD
-version = "0.9.30"
-=======
 version = "0.9.31"
->>>>>>> 32dd0c9c
 authors = ["Parity Technologies <admin@parity.io>"]
 edition = "2021"
 description = "Primitives types for the Node-side"
@@ -14,21 +10,12 @@
 futures = "0.3.21"
 polkadot-primitives = { path = "../../primitives" }
 parity-scale-codec = { version = "3.1.5", default-features = false, features = ["derive"] }
-<<<<<<< HEAD
-sp-core = { git = "https://github.com/paritytech/substrate", branch = "polkadot-v0.9.30" }
-sp-application-crypto = { git = "https://github.com/paritytech/substrate", branch = "polkadot-v0.9.30" }
-sp-consensus-vrf = { git = "https://github.com/paritytech/substrate", branch = "polkadot-v0.9.30" }
-sp-consensus-babe = { git = "https://github.com/paritytech/substrate", branch = "polkadot-v0.9.30" }
-sp-keystore = { git = "https://github.com/paritytech/substrate", branch = "polkadot-v0.9.30" }
-sp-maybe-compressed-blob = { git = "https://github.com/paritytech/substrate", branch = "polkadot-v0.9.30" }
-=======
 sp-core = { git = "https://github.com/paritytech/substrate", branch = "polkadot-v0.9.31" }
 sp-application-crypto = { git = "https://github.com/paritytech/substrate", branch = "polkadot-v0.9.31" }
 sp-consensus-vrf = { git = "https://github.com/paritytech/substrate", branch = "polkadot-v0.9.31" }
 sp-consensus-babe = { git = "https://github.com/paritytech/substrate", branch = "polkadot-v0.9.31" }
 sp-keystore = { git = "https://github.com/paritytech/substrate", branch = "polkadot-v0.9.31" }
 sp-maybe-compressed-blob = { git = "https://github.com/paritytech/substrate", branch = "polkadot-v0.9.31" }
->>>>>>> 32dd0c9c
 polkadot-parachain = { path = "../../parachain", default-features = false }
 schnorrkel = "0.9.1"
 thiserror = "1.0.31"
