[package]
name = "polkadot-node-primitives"
version = "0.1.0"
authors = ["Parity Technologies <admin@parity.io>"]
edition = "2018"
description = "Primitives types for the Node-side"

[dependencies]
futures = "0.3.12"
polkadot-primitives = { path = "../../primitives" }
polkadot-statement-table = { path = "../../statement-table" }
parity-scale-codec = { version = "2.0.0", default-features = false, features = ["derive"] }
<<<<<<< HEAD
runtime_primitives = { package = "sp-runtime", git = "https://github.com/paritytech/substrate", default-features = false , branch = "bkchr-inherent-something-future" }
sp-core = { git = "https://github.com/paritytech/substrate", branch = "bkchr-inherent-something-future" }
sp-application-crypto = { git = "https://github.com/paritytech/substrate", branch = "bkchr-inherent-something-future" }
sp-consensus-vrf = { git = "https://github.com/paritytech/substrate", branch = "bkchr-inherent-something-future" }
sp-consensus-babe = { git = "https://github.com/paritytech/substrate", branch = "bkchr-inherent-something-future" }
=======
runtime_primitives = { package = "sp-runtime", git = "https://github.com/paritytech/substrate", branch = "master", default-features = false }
sp-core = { git = "https://github.com/paritytech/substrate", branch = "master" }
sp-application-crypto = { git = "https://github.com/paritytech/substrate", branch = "master" }
sp-consensus-vrf = { git = "https://github.com/paritytech/substrate", branch = "master" }
sp-consensus-babe = { git = "https://github.com/paritytech/substrate", branch = "master" }
polkadot-parachain = { path = "../../parachain", default-features = false }
>>>>>>> 417999f2
schnorrkel = "0.9.1"
thiserror = "1.0.22"
serde = { version = "1.0.123", features = ["derive"] }

[target.'cfg(not(target_os = "unknown"))'.dependencies]
zstd = "0.6.0"<|MERGE_RESOLUTION|>--- conflicted
+++ resolved
@@ -10,20 +10,12 @@
 polkadot-primitives = { path = "../../primitives" }
 polkadot-statement-table = { path = "../../statement-table" }
 parity-scale-codec = { version = "2.0.0", default-features = false, features = ["derive"] }
-<<<<<<< HEAD
-runtime_primitives = { package = "sp-runtime", git = "https://github.com/paritytech/substrate", default-features = false , branch = "bkchr-inherent-something-future" }
-sp-core = { git = "https://github.com/paritytech/substrate", branch = "bkchr-inherent-something-future" }
-sp-application-crypto = { git = "https://github.com/paritytech/substrate", branch = "bkchr-inherent-something-future" }
-sp-consensus-vrf = { git = "https://github.com/paritytech/substrate", branch = "bkchr-inherent-something-future" }
-sp-consensus-babe = { git = "https://github.com/paritytech/substrate", branch = "bkchr-inherent-something-future" }
-=======
 runtime_primitives = { package = "sp-runtime", git = "https://github.com/paritytech/substrate", branch = "master", default-features = false }
 sp-core = { git = "https://github.com/paritytech/substrate", branch = "master" }
 sp-application-crypto = { git = "https://github.com/paritytech/substrate", branch = "master" }
 sp-consensus-vrf = { git = "https://github.com/paritytech/substrate", branch = "master" }
 sp-consensus-babe = { git = "https://github.com/paritytech/substrate", branch = "master" }
 polkadot-parachain = { path = "../../parachain", default-features = false }
->>>>>>> 417999f2
 schnorrkel = "0.9.1"
 thiserror = "1.0.22"
 serde = { version = "1.0.123", features = ["derive"] }
