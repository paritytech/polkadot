// Copyright 2017-2020 Parity Technologies (UK) Ltd.
// This file is part of Polkadot.

// Polkadot is free software: you can redistribute it and/or modify
// it under the terms of the GNU General Public License as published by
// the Free Software Foundation, either version 3 of the License, or
// (at your option) any later version.

// Polkadot is distributed in the hope that it will be useful,
// but WITHOUT ANY WARRANTY; without even the implied warranty of
// MERCHANTABILITY or FITNESS FOR A PARTICULAR PURPOSE.  See the
// GNU General Public License for more details.

// You should have received a copy of the GNU General Public License
// along with Polkadot.  If not, see <http://www.gnu.org/licenses/>.

//! Types relevant for approval.

<<<<<<< HEAD
pub use sp_consensus_vrf::schnorrkel::{VRFOutput, VRFProof, Randomness};
pub use sp_consensus_babe::SlotNumber;
=======
pub use sp_consensus_vrf::schnorrkel::{VRFOutput, VRFProof};
pub use sp_consensus_slots::Slot;
>>>>>>> 4fdbf977

use polkadot_primitives::v1::{
	CandidateHash, Hash, ValidatorIndex, ValidatorSignature, CoreIndex,
	Header, BlockNumber, CandidateIndex,
};
use parity_scale_codec::{Encode, Decode};
use sp_consensus_babe as babe_primitives;
use sp_application_crypto::Public;

/// Validators assigning to check a particular candidate are split up into tranches.
/// Earlier tranches of validators check first, with later tranches serving as backup.
pub type DelayTranche = u32;

/// A static context used to compute the Relay VRF story based on the
/// VRF output included in the header-chain.
pub const RELAY_VRF_STORY_CONTEXT: &[u8] = b"A&V RC-VRF";

/// A static context used for all relay-vrf-modulo VRFs.
pub const RELAY_VRF_MODULO_CONTEXT: &[u8] = b"A&V MOD";

/// A static context used for all relay-vrf-modulo VRFs.
pub const RELAY_VRF_DELAY_CONTEXT: &[u8] = b"A&V DELAY";

/// A static context used for transcripts indicating assigned availability core.
pub const ASSIGNED_CORE_CONTEXT: &[u8] = b"A&V ASSIGNED";

/// A static context associated with producing randomness for a core.
pub const CORE_RANDOMNESS_CONTEXT: &[u8] = b"A&V CORE";

/// A static context associated with producing randomness for a tranche.
pub const TRANCHE_RANDOMNESS_CONTEXT: &[u8] = b"A&V TRANCHE";

/// random bytes derived from the VRF submitted within the block by the
/// block author as a credential and used as input to approval assignment criteria.
#[derive(Debug, Clone, Encode, Decode, PartialEq)]
pub struct RelayVRFStory(pub [u8; 32]);

/// Different kinds of input data or criteria that can prove a validator's assignment
/// to check a particular parachain.
#[derive(Debug, Clone, Encode, Decode, PartialEq, Eq)]
pub enum AssignmentCertKind {
	/// An assignment story based on the VRF that authorized the relay-chain block where the
	/// candidate was included combined with a sample number.
	///
	/// The context used to produce bytes is [`RELAY_VRF_MODULO_CONTEXT`]
	RelayVRFModulo {
		/// The sample number used in this cert.
		sample: u32,
	},
	/// An assignment story based on the VRF that authorized the relay-chain block where the
	/// candidate was included combined with the index of a particular core.
	///
	/// The context is [`RELAY_VRF_DELAY_CONTEXT`]
	RelayVRFDelay {
		/// The core index chosen in this cert.
		core_index: CoreIndex,
	},
}

/// A certification of assignment.
#[derive(Debug, Clone, Encode, Decode, PartialEq, Eq)]
pub struct AssignmentCert {
	/// The criterion which is claimed to be met by this cert.
	pub kind: AssignmentCertKind,
	/// The VRF showing the criterion is met.
	pub vrf: (VRFOutput, VRFProof),
}

/// An assignment crt which refers to the candidate under which the assignment is
/// relevant by block hash.
#[derive(Debug, Clone, Encode, Decode, PartialEq, Eq)]
pub struct IndirectAssignmentCert {
	/// A block hash where the candidate appears.
	pub block_hash: Hash,
	/// The validator index.
	pub validator: ValidatorIndex,
	/// The cert itself.
	pub cert: AssignmentCert,
}

/// A vote of approval on a candidate.
#[derive(Debug, Clone, Encode, Decode)]
pub struct ApprovalVote(pub CandidateHash);

/// A signed approval vote which references the candidate indirectly via the block.
///
/// In practice, we have a look-up from block hash and candidate index to candidate hash,
/// so this can be transformed into a `SignedApprovalVote`.
#[derive(Debug, Clone, Encode, Decode, PartialEq, Eq)]
pub struct IndirectSignedApprovalVote {
	/// A block hash where the candidate appears.
	pub block_hash: Hash,
	/// The index of the candidate in the list of candidates fully included as-of the block.
	pub candidate_index: CandidateIndex,
	/// The validator index.
	pub validator: ValidatorIndex,
	/// The signature by the validator.
	pub signature: ValidatorSignature,
}

/// Metadata about a block which is now live in the approval protocol.
#[derive(Debug)]
pub struct BlockApprovalMeta {
	/// The hash of the block.
	pub hash: Hash,
	/// The number of the block.
	pub number: BlockNumber,
	/// The hash of the parent block.
	pub parent_hash: Hash,
	/// The candidates included by the block.
	/// Note that these are not the same as the candidates that appear within the block body.
	pub candidates: Vec<CandidateHash>,
<<<<<<< HEAD
	/// The consensus slot number of the block.
	pub slot_number: SlotNumber,
}

/// Errors that can occur during the approvals protocol.
#[derive(Debug, thiserror::Error)]
#[allow(missing_docs)]
pub enum ApprovalError {
	#[error("Schnorrkel signature error")]
	SchnorrkelSignature(schnorrkel::errors::SignatureError),
	#[error("Authority index {0} out of bounds")]
	AuthorityOutOfBounds(usize),
}

/// An unsafe VRF output. Provide BABE Epoch info to create a `RelayVRFStory`.
pub struct UnsafeVRFOutput {
	vrf_output: VRFOutput,
	slot: SlotNumber,
	authority_index: u32,
}

impl UnsafeVRFOutput {
	/// Get the slot number.
	pub fn slot_number(&self) -> SlotNumber {
		self.slot
	}

	/// Compute the randomness associated with this VRF output.
	pub fn compute_randomness(
		self,
		authorities: &[(babe_primitives::AuthorityId, babe_primitives::BabeAuthorityWeight)],
		randomness: &babe_primitives::Randomness,
		epoch_index: u64,
	) -> Result<RelayVRFStory, ApprovalError> {
		let author = match authorities.get(self.authority_index as usize) {
			None => return Err(ApprovalError::AuthorityOutOfBounds(self.authority_index as _)),
			Some(x) => &x.0,
		};

		let pubkey = schnorrkel::PublicKey::from_bytes(author.as_slice())
			.map_err(ApprovalError::SchnorrkelSignature)?;

		let transcript = babe_primitives::make_transcript(
			randomness,
			self.slot,
			epoch_index,
		);

		let inout = self.vrf_output.0.attach_input_hash(&pubkey, transcript)
			.map_err(ApprovalError::SchnorrkelSignature)?;
		Ok(RelayVRFStory(inout.make_bytes(RELAY_VRF_STORY_CONTEXT)))
	}
}

/// Extract the slot number and relay VRF from a header.
///
/// This fails if either there is no BABE `PreRuntime` digest or
/// the digest has type `SecondaryPlain`, which Substrate nodes do
/// not produce or accept anymore.
pub fn babe_unsafe_vrf_info(header: &Header) -> Option<UnsafeVRFOutput> {
	use babe_primitives::digests::{CompatibleDigestItem, PreDigest};

	for digest in &header.digest.logs {
		if let Some(pre) = digest.as_babe_pre_digest() {
			let slot = pre.slot_number();
			let authority_index = pre.authority_index();

			// exhaustive match to defend against upstream variant changes.
			let vrf_output = match pre {
				PreDigest::Primary(primary) => primary.vrf_output,
				PreDigest::SecondaryVRF(secondary) => secondary.vrf_output,
				PreDigest::SecondaryPlain(_) => return None,
			};

			return Some(UnsafeVRFOutput {
				vrf_output,
				slot,
				authority_index,
			});
		}
	}

	None
=======
	/// The consensus slot of the block.
	pub slot: Slot,
>>>>>>> 4fdbf977
}<|MERGE_RESOLUTION|>--- conflicted
+++ resolved
@@ -16,13 +16,8 @@
 
 //! Types relevant for approval.
 
-<<<<<<< HEAD
 pub use sp_consensus_vrf::schnorrkel::{VRFOutput, VRFProof, Randomness};
 pub use sp_consensus_babe::SlotNumber;
-=======
-pub use sp_consensus_vrf::schnorrkel::{VRFOutput, VRFProof};
-pub use sp_consensus_slots::Slot;
->>>>>>> 4fdbf977
 
 use polkadot_primitives::v1::{
 	CandidateHash, Hash, ValidatorIndex, ValidatorSignature, CoreIndex,
@@ -135,9 +130,8 @@
 	/// The candidates included by the block.
 	/// Note that these are not the same as the candidates that appear within the block body.
 	pub candidates: Vec<CandidateHash>,
-<<<<<<< HEAD
-	/// The consensus slot number of the block.
-	pub slot_number: SlotNumber,
+	/// The consensus slot of the block.
+	pub slot: Slot,
 }
 
 /// Errors that can occur during the approvals protocol.
@@ -219,8 +213,4 @@
 	}
 
 	None
-=======
-	/// The consensus slot of the block.
-	pub slot: Slot,
->>>>>>> 4fdbf977
 }