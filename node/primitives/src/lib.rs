--- conflicted
+++ resolved
@@ -58,11 +58,7 @@
 pub const POV_BOMB_LIMIT: usize = MAX_POV_SIZE as usize;
 
 /// The cumulative weight of a block in a fork-choice rule.
-<<<<<<< HEAD
-pub type BlockWeight = u64;
-=======
 pub type BlockWeight = u32;
->>>>>>> 5fae68e6
 
 /// A statement, where the candidate receipt is included in the `Seconded` variant.
 ///
