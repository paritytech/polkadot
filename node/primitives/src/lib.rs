// Copyright 2017-2020 Parity Technologies (UK) Ltd.
// This file is part of Polkadot.

// Polkadot is free software: you can redistribute it and/or modify
// it under the terms of the GNU General Public License as published by
// the Free Software Foundation, either version 3 of the License, or
// (at your option) any later version.

// Polkadot is distributed in the hope that it will be useful,
// but WITHOUT ANY WARRANTY; without even the implied warranty of
// MERCHANTABILITY or FITNESS FOR A PARTICULAR PURPOSE.  See the
// GNU General Public License for more details.

// You should have received a copy of the GNU General Public License
// along with Polkadot.  If not, see <http://www.gnu.org/licenses/>.

//! Primitive types used on the node-side.
//!
//! Unlike the `polkadot-primitives` crate, these primitives are only used on the node-side,
//! not shared between the node and the runtime. This crate builds on top of the primitives defined
//! there.

#![deny(missing_docs)]

use std::pin::Pin;

use serde::{Serialize, Deserialize};
use futures::Future;
use parity_scale_codec::{Decode, Encode};

pub use sp_core::traits::SpawnNamed;
pub use sp_consensus_babe::{
	Epoch as BabeEpoch, BabeEpochConfiguration, AllowedSlots as BabeAllowedSlots,
};

use polkadot_primitives::v1::{CandidateCommitments, CandidateHash, CollatorPair, CommittedCandidateReceipt, CompactStatement, EncodeAs, Hash, HeadData, Id as ParaId, OutboundHrmpMessage, PersistedValidationData, Signed, UpwardMessage, ValidationCode, BlakeTwo256, HashT, ValidatorIndex};
pub use polkadot_parachain::primitives::BlockData;

pub mod approval;

/// The bomb limit for decompressing code blobs.
pub const VALIDATION_CODE_BOMB_LIMIT: usize = 16 * 1024 * 1024;

/// Maximum PoV size we support right now.
pub const MAX_POV_SIZE: u32 = 50 * 1024 * 1024;

/// The bomb limit for decompressing PoV blobs.
pub const POV_BOMB_LIMIT: usize = MAX_POV_SIZE as usize;

/// A statement, where the candidate receipt is included in the `Seconded` variant.
///
/// This is the committed candidate receipt instead of the bare candidate receipt. As such,
/// it gives access to the commitments to validators who have not executed the candidate. This
/// is necessary to allow a block-producing validator to include candidates from outside of the para
/// it is assigned to.
#[derive(Clone, PartialEq, Eq, Encode, Decode)]
pub enum Statement {
	/// A statement that a validator seconds a candidate.
	#[codec(index = 1)]
	Seconded(CommittedCandidateReceipt),
	/// A statement that a validator has deemed a candidate valid.
	#[codec(index = 2)]
	Valid(CandidateHash),
}

impl std::fmt::Debug for Statement {
	fn fmt(&self, f: &mut std::fmt::Formatter<'_>) -> std::fmt::Result {
		match self {
			Statement::Seconded(seconded) => write!(f, "Seconded: {:?}", seconded.descriptor),
			Statement::Valid(hash) => write!(f, "Valid: {:?}", hash),
		}
	}
}

impl Statement {
	/// Get the candidate hash referenced by this statement.
	///
	/// If this is a `Statement::Seconded`, this does hash the candidate receipt, which may be expensive
	/// for large candidates.
	pub fn candidate_hash(&self) -> CandidateHash {
		match *self {
			Statement::Valid(ref h) => *h,
			Statement::Seconded(ref c) => c.hash(),
		}
	}

	/// Transform this statement into its compact version, which references only the hash
	/// of the candidate.
	pub fn to_compact(&self) -> CompactStatement {
		match *self {
			Statement::Seconded(ref c) => CompactStatement::Seconded(c.hash()),
			Statement::Valid(hash) => CompactStatement::Valid(hash),
		}
	}
}

impl From<&'_ Statement> for CompactStatement {
	fn from(stmt: &Statement) -> Self {
		stmt.to_compact()
	}
}

impl EncodeAs<CompactStatement> for Statement {
	fn encode_as(&self) -> Vec<u8> {
		self.to_compact().encode()
	}
}

/// A statement, the corresponding signature, and the index of the sender.
///
/// Signing context and validator set should be apparent from context.
///
/// This statement is "full" in the sense that the `Seconded` variant includes the candidate receipt.
/// Only the compact `SignedStatement` is suitable for submission to the chain.
pub type SignedFullStatement = Signed<Statement, CompactStatement>;

/// Candidate invalidity details
#[derive(Debug)]
pub enum InvalidCandidate {
	/// Failed to execute.`validate_block`. This includes function panicking.
	ExecutionError(String),
	/// Validation outputs check doesn't pass.
	InvalidOutputs,
	/// Execution timeout.
	Timeout,
	/// Validation input is over the limit.
	ParamsTooLarge(u64),
	/// Code size is over the limit.
	CodeTooLarge(u64),
	/// Code does not decompress correctly.
	CodeDecompressionFailure,
	/// PoV does not decompress correctly.
	PoVDecompressionFailure,
	/// Validation function returned invalid data.
	BadReturn,
	/// Invalid relay chain parent.
	BadParent,
	/// POV hash does not match.
	PoVHashMismatch,
	/// Bad collator signature.
	BadSignature,
	/// Para head hash does not match.
	ParaHeadHashMismatch,
	/// Validation code hash does not match.
	CodeHashMismatch,
}

/// Result of the validation of the candidate.
#[derive(Debug)]
pub enum ValidationResult {
	/// Candidate is valid. The validation process yields these outputs and the persisted validation
	/// data used to form inputs.
	Valid(CandidateCommitments, PersistedValidationData),
	/// Candidate is invalid.
	Invalid(InvalidCandidate),
}

<<<<<<< HEAD
/// Maximum PoV size we support right now.
pub const MAX_POV_SIZE: u32 = 20 * 1024 * 1024;

/// Very conservative (compression ratio of 1).
///
/// Experiments showed that we have a typical compression ratio of 3.4.
/// https://github.com/ordian/bench-compression-algorithms/
///
/// So this could be reduced if deemed necessary.
pub const MAX_COMPRESSED_POV_SIZE: u32 = MAX_POV_SIZE;

=======
>>>>>>> 0eb7905a
/// A Proof-of-Validity
#[derive(PartialEq, Eq, Clone, Encode, Decode, Debug)]
pub struct PoV {
	/// The block witness data.
	pub block_data: BlockData,
}

impl PoV {
	/// Get the blake2-256 hash of the PoV.
	pub fn hash(&self) -> Hash {
		BlakeTwo256::hash_of(self)
	}
}

/// The output of a collator.
///
/// This differs from `CandidateCommitments` in two ways:
///
/// - does not contain the erasure root; that's computed at the Polkadot level, not at Cumulus
/// - contains a proof of validity.
#[derive(Clone, Encode, Decode)]
pub struct Collation<BlockNumber = polkadot_primitives::v1::BlockNumber> {
	/// Messages destined to be interpreted by the Relay chain itself.
	pub upward_messages: Vec<UpwardMessage>,
	/// The horizontal messages sent by the parachain.
	pub horizontal_messages: Vec<OutboundHrmpMessage<ParaId>>,
	/// New validation code.
	pub new_validation_code: Option<ValidationCode>,
	/// The head-data produced as a result of execution.
	pub head_data: HeadData,
	/// Proof to verify the state transition of the parachain.
	pub proof_of_validity: PoV,
	/// The number of messages processed from the DMQ.
	pub processed_downward_messages: u32,
	/// The mark which specifies the block number up to which all inbound HRMP messages are processed.
	pub hrmp_watermark: BlockNumber,
}

/// Result of the [`CollatorFn`] invocation.
pub struct CollationResult {
	/// The collation that was build.
	pub collation: Collation,
	/// An optional result sender that should be informed about a successfully seconded collation.
	///
	/// There is no guarantee that this sender is informed ever about any result, it is completly okay to just drop it.
	/// However, if it is called, it should be called with the signed statement of a parachain validator seconding the
	/// collation.
	pub result_sender: Option<futures::channel::oneshot::Sender<SignedFullStatement>>,
}

impl CollationResult {
	/// Convert into the inner values.
	pub fn into_inner(self) -> (Collation, Option<futures::channel::oneshot::Sender<SignedFullStatement>>) {
		(self.collation, self.result_sender)
	}
}

/// Collation function.
///
/// Will be called with the hash of the relay chain block the parachain block should be build on and the
/// [`ValidationData`] that provides information about the state of the parachain on the relay chain.
///
/// Returns an optional [`CollationResult`].
pub type CollatorFn = Box<
	dyn Fn(Hash, &PersistedValidationData) -> Pin<Box<dyn Future<Output = Option<CollationResult>> + Send>>
		+ Send
		+ Sync,
>;

/// Configuration for the collation generator
pub struct CollationGenerationConfig {
	/// Collator's authentication key, so it can sign things.
	pub key: CollatorPair,
	/// Collation function. See [`CollatorFn`] for more details.
	pub collator: CollatorFn,
	/// The parachain that this collator collates for
	pub para_id: ParaId,
}

impl std::fmt::Debug for CollationGenerationConfig {
	fn fmt(&self, f: &mut std::fmt::Formatter<'_>) -> std::fmt::Result {
		write!(f, "CollationGenerationConfig {{ ... }}")
	}
}

/// This is the data we keep available for each candidate included in the relay chain.
#[derive(Clone, Encode, Decode, PartialEq, Eq, Debug)]
pub struct AvailableData {
	/// The Proof-of-Validation of the candidate.
	pub pov: std::sync::Arc<PoV>,
	/// The persisted validation data needed for secondary checks.
	pub validation_data: PersistedValidationData,
}

/// A chunk of erasure-encoded block data.
#[derive(PartialEq, Eq, Clone, Encode, Decode, Serialize, Deserialize, Debug, Hash)]
pub struct ErasureChunk {
	/// The erasure-encoded chunk of data belonging to the candidate block.
	pub chunk: Vec<u8>,
	/// The index of this erasure-encoded chunk of data.
	pub index: ValidatorIndex,
	/// Proof for this chunk's branch in the Merkle tree.
	pub proof: Vec<Vec<u8>>,
}

/// Compress a PoV, unless it exceeds the [`POV_BOMB_LIMIT`].
#[cfg(not(target_os = "unknown"))]
pub fn maybe_compress_pov(pov: PoV) -> PoV {
	let PoV { block_data: BlockData(raw) } = pov;
	let raw = sp_maybe_compressed_blob::compress(&raw, POV_BOMB_LIMIT)
		.unwrap_or(raw);

	let pov = PoV { block_data: BlockData(raw) };
	pov
}<|MERGE_RESOLUTION|>--- conflicted
+++ resolved
@@ -42,7 +42,7 @@
 pub const VALIDATION_CODE_BOMB_LIMIT: usize = 16 * 1024 * 1024;
 
 /// Maximum PoV size we support right now.
-pub const MAX_POV_SIZE: u32 = 50 * 1024 * 1024;
+pub const MAX_POV_SIZE: u32 = 20 * 1024 * 1024;
 
 /// The bomb limit for decompressing PoV blobs.
 pub const POV_BOMB_LIMIT: usize = MAX_POV_SIZE as usize;
@@ -155,20 +155,6 @@
 	Invalid(InvalidCandidate),
 }
 
-<<<<<<< HEAD
-/// Maximum PoV size we support right now.
-pub const MAX_POV_SIZE: u32 = 20 * 1024 * 1024;
-
-/// Very conservative (compression ratio of 1).
-///
-/// Experiments showed that we have a typical compression ratio of 3.4.
-/// https://github.com/ordian/bench-compression-algorithms/
-///
-/// So this could be reduced if deemed necessary.
-pub const MAX_COMPRESSED_POV_SIZE: u32 = MAX_POV_SIZE;
-
-=======
->>>>>>> 0eb7905a
 /// A Proof-of-Validity
 #[derive(PartialEq, Eq, Clone, Encode, Decode, Debug)]
 pub struct PoV {
