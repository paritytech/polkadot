--- conflicted
+++ resolved
@@ -85,17 +85,11 @@
 };
 use polkadot_node_subsystem::{
 	messages::{
-<<<<<<< HEAD
 		AvailabilityDistributionMessage, AvailabilityStoreMessage, CanSecondRequest,
 		CandidateBackingMessage, CandidateValidationMessage, CollatorProtocolMessage,
 		HypotheticalCandidate, HypotheticalFrontierRequest, IntroduceCandidateRequest,
 		ProspectiveParachainsMessage, ProvisionableData, ProvisionerMessage, RuntimeApiMessage,
-		RuntimeApiRequest, StatementDistributionMessage,
-=======
-		AvailabilityDistributionMessage, AvailabilityStoreMessage, CandidateBackingMessage,
-		CandidateValidationMessage, CollatorProtocolMessage, ProvisionableData, ProvisionerMessage,
 		RuntimeApiRequest, StatementDistributionMessage, StoreAvailableDataError,
->>>>>>> 596d9232
 	},
 	overseer, ActiveLeavesUpdate, FromOrchestra, OverseerSignal, SpawnedSubsystem, SubsystemError,
 };
@@ -503,17 +497,11 @@
 
 // Make a `PoV` available.
 //
-<<<<<<< HEAD
-// This will compute the erasure root internally and compare it to the expected erasure root.
-// This returns `Err()` iff there is an internal error. Otherwise, it returns either `Ok(Ok(()))` or `Ok(Err(_))`.
-=======
 // This calls the AV store to write the available data to storage. The AV store also checks the erasure root matches
 // the `expected_erasure_root`.
 // This returns `Err()` on erasure root mismatch or due to any AV store subsystem error.
 //
-// Otherwise, it returns either `Ok(())`
-
->>>>>>> 596d9232
+// Otherwise, it returns `Ok(())`.
 async fn make_pov_available(
 	sender: &mut impl overseer::CandidateBackingSenderTrait,
 	n_validators: usize,
@@ -521,31 +509,7 @@
 	candidate_hash: CandidateHash,
 	validation_data: PersistedValidationData,
 	expected_erasure_root: Hash,
-<<<<<<< HEAD
-) -> Result<Result<(), InvalidErasureRoot>, Error> {
-	let available_data = AvailableData { pov, validation_data };
-
-	{
-		let chunks = erasure_coding::obtain_chunks_v1(n_validators, &available_data)?;
-
-		let branches = erasure_coding::branches(chunks.as_ref());
-		let erasure_root = branches.root();
-
-		if erasure_root != expected_erasure_root {
-			return Ok(Err(InvalidErasureRoot))
-		}
-	}
-
-	{
-		store_available_data(sender, n_validators as u32, candidate_hash, available_data).await?;
-	}
-
-	Ok(Ok(()))
-=======
-	span: Option<&jaeger::Span>,
 ) -> Result<(), Error> {
-	let _span = span.as_ref().map(|s| s.child("store-data").with_candidate(candidate_hash));
-
 	store_available_data(
 		sender,
 		n_validators as u32,
@@ -554,7 +518,6 @@
 		expected_erasure_root,
 	)
 	.await
->>>>>>> 596d9232
 }
 
 async fn request_pov(
@@ -720,17 +683,12 @@
 			.await;
 
 			match erasure_valid {
-<<<<<<< HEAD
 				Ok(()) => Ok(BackgroundValidationOutputs {
 					candidate,
 					commitments,
 					persisted_validation_data: validation_data,
 				}),
-				Err(InvalidErasureRoot) => {
-=======
-				Ok(()) => Ok((candidate, commitments, pov.clone())),
 				Err(Error::StoreAvailableData(StoreAvailableDataError::InvalidErasureRoot)) => {
->>>>>>> 596d9232
 					gum::debug!(
 						target: LOG_TARGET,
 						candidate_hash = ?candidate.hash(),
