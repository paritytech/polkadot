--- conflicted
+++ resolved
@@ -45,7 +45,7 @@
 		ProvisionerMessage, RuntimeApiMessage, StatementDistributionMessage, ValidationFailed,
 		RuntimeApiRequest,
 	},
-	prometheus, RegisterMetrics,
+	prometheus, Metrics as MetricsTrait,
 	util::{
 		self,
 		request_session_index_for_child,
@@ -777,15 +777,6 @@
 	}
 }
 
-<<<<<<< HEAD
-/// Manager type for the CandidateBackingSubsystem
-type Manager<Spawner, Context> = util::JobManager<Spawner, Context, CandidateBackingJob>;
-
-/// An implementation of the Candidate Backing subsystem.
-pub struct CandidateBackingSubsystem<Spawner, Context> {
-	manager: Manager<Spawner, Context>,
-}
-
 #[derive(Clone)]
 struct MetricsInner {
 	signed_statement_count: prometheus::Counter<prometheus::U64>,
@@ -803,8 +794,8 @@
 	}
 }
 
-impl RegisterMetrics for Metrics {
-	fn try_register(&mut self, registry: &prometheus::Registry) -> Result<(), prometheus::PrometheusError> {
+impl MetricsTrait for Metrics {
+	fn try_register(registry: &prometheus::Registry) -> Result<Self, prometheus::PrometheusError> {
 		let metrics = MetricsInner {
 			signed_statement_count: prometheus::register(
 				prometheus::Counter::new(
@@ -814,40 +805,11 @@
 				registry,
 			)?,
 		};
-		self.0 = Some(metrics);
-		Ok(())
+		Ok(Metrics(Some(metrics)))
 	}
 }
 
-impl<Spawner, Context> CandidateBackingSubsystem<Spawner, Context>
-where
-	Spawner: Clone + SpawnNamed + Send + Unpin,
-	Context: SubsystemContext,
-	ToJob: From<<Context as SubsystemContext>::Message>,
-{
-	/// Creates a new `CandidateBackingSubsystem`.
-	pub fn new(spawner: Spawner, keystore: KeyStorePtr, metrics: Metrics) -> Self {
-		CandidateBackingSubsystem {
-			manager: util::JobManager::new(spawner, (keystore, metrics)),
-		}
-	}
-}
-
-impl<Spawner, Context> Subsystem<Context> for CandidateBackingSubsystem<Spawner, Context>
-where
-	Spawner: SpawnNamed + Send + Clone + Unpin + 'static,
-	Context: SubsystemContext,
-	<Context as SubsystemContext>::Message: Into<ToJob>,
-{
-	fn start(self, ctx: Context) -> SpawnedSubsystem {
-		self.manager.start(ctx)
-	}
-}
-
-
-=======
 delegated_subsystem!(CandidateBackingJob(KeyStorePtr) <- ToJob as CandidateBackingSubsystem);
->>>>>>> a39d8803
 
 #[cfg(test)]
 mod tests {
