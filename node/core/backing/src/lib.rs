// Copyright 2020 Parity Technologies (UK) Ltd.
// This file is part of Polkadot.

// Polkadot is free software: you can redistribute it and/or modify
// it under the terms of the GNU General Public License as published by
// the Free Software Foundation, either version 3 of the License, or
// (at your option) any later version.

// Polkadot is distributed in the hope that it will be useful,
// but WITHOUT ANY WARRANTY; without even the implied warranty of
// MERCHANTABILITY or FITNESS FOR A PARTICULAR PURPOSE.  See the
// GNU General Public License for more details.

// You should have received a copy of the GNU General Public License
// along with Polkadot.  If not, see <http://www.gnu.org/licenses/>.

//! Implements the `CandidateBackingSubsystem`.
//!
//! This subsystem maintains the entire responsibility of tracking parachain
//! candidates which can be backed, as well as the issuance of statements
//! about candidates when run on a validator node.
//!
//! There are two types of statements: `Seconded` and `Valid`.
//! `Seconded` implies `Valid`, and nothing should be stated as
//! `Valid` unless its already been `Seconded`.
//!
//! Validators may only second candidates which fall under their own group
//! assignment, and they may only second one candidate per depth per active leaf.
//! Candidates which are stated as either `Second` or `Valid` by a majority of the
//! assigned group of validators may be backed on-chain and proceed to the availability
//! stage.
//!
//! Depth is a concept relating to asynchronous backing, by which validators
//! short sub-chains of candidates are backed and extended off-chain, and then placed
//! asynchronously into blocks of the relay chain as those are authored and as the
//! relay-chain state becomes ready for them. Asynchronous backing allows parachains to
//! grow mostly independently from the state of the relay chain, which gives more time for
//! parachains to be validated and thereby increases performance.
//!
//! Most of the work of asynchronous backing is handled by the Prospective Parachains
//! subsystem. The 'depth' of a parachain block with respect to a relay chain block is
//! a measure of how many parachain blocks are between the most recent included parachain block
//! in the post-state of the relay-chain block and the candidate. For instance,
//! a candidate that descends directly from the most recent parachain block in the relay-chain
//! state has depth 0. The child of that candidate would have depth 1. And so on.
//!
//! The candidate backing subsystem keeps track of a set of 'active leaves' which are the
//! most recent blocks in the relay-chain (which is in fact a tree) which could be built
//! upon. Depth is always measured against active leaves, and the valid relay-parent that
//! each candidate can have is determined by the active leaves. The Prospective Parachains
//! subsystem enforces that the relay-parent increases monotonically, so that logic
//! is not handled here. By communicating with the Prospective Parachains subsystem,
//! this subsystem extrapolates an "implicit view" from the set of currently active leaves,
//! which determines the set of all recent relay-chain block hashes which could be relay-parents
//! for candidates backed in children of the active leaves.
//!
//! In fact, this subsystem relies on the Statement Distribution subsystem to prevent spam
//! by enforcing the rule that each validator may second at most one candidate per depth per
//! active leaf. This bounds the number of candidates that the system needs to consider and
//! is not handled within this subsystem, except for candidates seconded locally.
//!
//! This subsystem also handles relay-chain heads which don't support asynchronous backing.
//! For such active leaves, the only valid relay-parent is the leaf hash itself and the only
//! allowed depth is 0.

#![deny(unused_crate_dependencies)]

use std::{
	collections::{BTreeMap, HashMap, HashSet},
	sync::Arc,
};

use bitvec::vec::BitVec;
use futures::{
	channel::{mpsc, oneshot},
	future::BoxFuture,
	stream::FuturesOrdered,
	FutureExt, SinkExt, StreamExt, TryFutureExt,
};

use error::{Error, FatalResult};
use polkadot_node_primitives::{
	AvailableData, InvalidCandidate, PoV, SignedDisputeStatement, SignedFullStatementWithPVD,
	StatementWithPVD, ValidationResult, BACKING_EXECUTION_TIMEOUT,
};
use polkadot_node_subsystem::{
	messages::{
		AvailabilityDistributionMessage, AvailabilityStoreMessage, CandidateBackingMessage,
		CandidateValidationMessage, CollatorProtocolMessage, DisputeCoordinatorMessage,
		HypotheticalDepthRequest, ProspectiveParachainsMessage, ProvisionableData,
		ProvisionerMessage, RuntimeApiMessage, RuntimeApiRequest, StatementDistributionMessage,
	},
<<<<<<< HEAD
	overseer, ActiveLeavesUpdate, FromOverseer, OverseerSignal, SpawnedSubsystem, SubsystemError,
=======
	overseer, ActiveLeavesUpdate, FromOrchestra, OverseerSignal, PerLeafSpan, SpawnedSubsystem,
	Stage, SubsystemError,
>>>>>>> 2983e53e
};
use polkadot_node_subsystem_util::{
	self as util,
	backing_implicit_view::{FetchError as ImplicitViewFetchError, View as ImplicitView},
	request_from_runtime, request_session_index_for_child, request_validator_groups,
	request_validators, Validator,
};
use polkadot_primitives::v2::{
	BackedCandidate, CandidateCommitments, CandidateHash, CandidateReceipt,
	CommittedCandidateReceipt, CoreIndex, CoreState, Hash, Id as ParaId, PersistedValidationData,
	SessionIndex, SigningContext, ValidationCode, ValidatorId, ValidatorIndex, ValidatorSignature,
	ValidityAttestation,
};
use sp_keystore::SyncCryptoStorePtr;
use statement_table::{
	generic::AttestedCandidate as TableAttestedCandidate,
	v2::{
		SignedStatement as TableSignedStatement, Statement as TableStatement,
		Summary as TableSummary,
	},
	Config as TableConfig, Context as TableContextTrait, Table,
};

mod error;

mod metrics;
use self::metrics::Metrics;

#[cfg(test)]
mod tests;

const LOG_TARGET: &str = "parachain::candidate-backing";

/// PoV data to validate.
enum PoVData {
	/// Already available (from candidate selection).
	Ready(Arc<PoV>),
	/// Needs to be fetched from validator (we are checking a signed statement).
	FetchFromValidator {
		from_validator: ValidatorIndex,
		candidate_hash: CandidateHash,
		pov_hash: Hash,
	},
}

enum ValidatedCandidateCommand {
	// We were instructed to second the candidate that has been already validated.
	Second(BackgroundValidationResult),
	// We were instructed to validate the candidate.
	Attest(BackgroundValidationResult),
	// We were not able to `Attest` because backing validator did not send us the PoV.
	AttestNoPoV(CandidateHash),
}

impl std::fmt::Debug for ValidatedCandidateCommand {
	fn fmt(&self, f: &mut std::fmt::Formatter) -> std::fmt::Result {
		let candidate_hash = self.candidate_hash();
		match *self {
			ValidatedCandidateCommand::Second(_) => write!(f, "Second({})", candidate_hash),
			ValidatedCandidateCommand::Attest(_) => write!(f, "Attest({})", candidate_hash),
			ValidatedCandidateCommand::AttestNoPoV(_) => write!(f, "Attest({})", candidate_hash),
		}
	}
}

impl ValidatedCandidateCommand {
	fn candidate_hash(&self) -> CandidateHash {
		match *self {
			ValidatedCandidateCommand::Second(Ok(ref outputs)) => outputs.candidate.hash(),
			ValidatedCandidateCommand::Second(Err(ref candidate)) => candidate.hash(),
			ValidatedCandidateCommand::Attest(Ok(ref outputs)) => outputs.candidate.hash(),
			ValidatedCandidateCommand::Attest(Err(ref candidate)) => candidate.hash(),
			ValidatedCandidateCommand::AttestNoPoV(candidate_hash) => candidate_hash,
		}
	}
}

/// The candidate backing subsystem.
pub struct CandidateBackingSubsystem {
	keystore: SyncCryptoStorePtr,
	metrics: Metrics,
}

impl CandidateBackingSubsystem {
	/// Create a new instance of the `CandidateBackingSubsystem`.
	pub fn new(keystore: SyncCryptoStorePtr, metrics: Metrics) -> Self {
		Self { keystore, metrics }
	}
}

#[overseer::subsystem(CandidateBacking, error = SubsystemError, prefix = self::overseer)]
impl<Context> CandidateBackingSubsystem
where
	Context: Send + Sync,
{
	fn start(self, ctx: Context) -> SpawnedSubsystem {
		let future = async move {
			run(ctx, self.keystore, self.metrics)
				.await
				.map_err(|e| SubsystemError::with_origin("candidate-backing", e))
		}
		.boxed();

		SpawnedSubsystem { name: "candidate-backing-subsystem", future }
	}
}

struct PerRelayParentState {
	prospective_parachains_mode: ProspectiveParachainsMode,
	/// The hash of the relay parent on top of which this job is doing it's work.
	parent: Hash,
	/// The session index this corresponds to.
	session_index: SessionIndex,
	/// The `ParaId` assigned to the local validator at this relay parent.
	assignment: Option<ParaId>,
	/// The candidates that are backed by enough validators in their group, by hash.
	backed: HashSet<CandidateHash>,
	/// The table of candidates and statements under this relay-parent.
	table: Table<TableContext>,
	/// The table context, including groups.
	table_context: TableContext,
	/// We issued `Seconded` or `Valid` statements on about these candidates.
	issued_statements: HashSet<CandidateHash>,
	/// These candidates are undergoing validation in the background.
	awaiting_validation: HashSet<CandidateHash>,
	/// Data needed for retrying in case of `ValidatedCandidateCommand::AttestNoPoV`.
	fallbacks: HashMap<CandidateHash, AttestingData>,
}

struct PerCandidateState {
	persisted_validation_data: PersistedValidationData,
	seconded_locally: bool,
	para_id: ParaId,
	relay_parent: Hash,
}

#[derive(Debug, Clone, Copy, PartialEq)]
enum ProspectiveParachainsMode {
	// v2 runtime API: no prospective parachains.
	Disabled,
	// vstaging runtime API: prospective parachains.
	Enabled,
}

impl ProspectiveParachainsMode {
	fn is_enabled(&self) -> bool {
		self == &ProspectiveParachainsMode::Enabled
	}
}

struct ActiveLeafState {
	prospective_parachains_mode: ProspectiveParachainsMode,
	/// The candidates seconded at various depths under this active
	/// leaf. A candidate can only be seconded when its hypothetical
	/// depth under every active leaf has an empty entry in this map.
	///
	/// When prospective parachains are disabled, the only depth
	/// which is allowed is 0.
	seconded_at_depth: BTreeMap<usize, CandidateHash>,
}

/// The state of the subsystem.
struct State {
	/// The utility for managing the implicit and explicit views in a consistent way.
	///
	/// We only feed leaves which have prospective parachains enabled to this view.
	implicit_view: ImplicitView,
	/// State tracked for all active leaves, whether or not they have prospective parachains
	/// enabled.
	per_leaf: HashMap<Hash, ActiveLeafState>,
	/// State tracked for all relay-parents backing work is ongoing for. This includes
	/// all active leaves.
	///
	/// relay-parents fall into one of 3 categories.
	///   1. active leaves which do support prospective parachains
	///   2. active leaves which do not support prospective parachains
	///   3. relay-chain blocks which are ancestors of an active leaf and
	///      do support prospective parachains.
	///
	/// Relay-chain blocks which don't support prospective parachains are
	/// never included in the fragment trees of active leaves which do.
	///
	/// While it would be technically possible to support such leaves in
	/// fragment trees, it only benefits the transition period when asynchronous
	/// backing is being enabled and complicates code complexity.
	per_relay_parent: HashMap<Hash, PerRelayParentState>,
	/// State tracked for all candidates relevant to the implicit view.
	///
	/// This is guaranteed to have an entry for each candidate with a relay parent in the implicit
	/// or explicit view for which a `Seconded` statement has been successfully imported.
	per_candidate: HashMap<CandidateHash, PerCandidateState>,
	/// A cloneable sender which is dispatched to background candidate validation tasks to inform
	/// the main task of the result.
	background_validation_tx: mpsc::Sender<(Hash, ValidatedCandidateCommand)>,
	/// The handle to the keystore used for signing.
	keystore: SyncCryptoStorePtr,
}

impl State {
	fn new(
		background_validation_tx: mpsc::Sender<(Hash, ValidatedCandidateCommand)>,
		keystore: SyncCryptoStorePtr,
	) -> Self {
		State {
			implicit_view: ImplicitView::default(),
			per_leaf: HashMap::default(),
			per_relay_parent: HashMap::default(),
			per_candidate: HashMap::new(),
			background_validation_tx,
			keystore,
		}
	}
}

#[overseer::contextbounds(CandidateBacking, prefix = self::overseer)]
async fn run<Context>(
	mut ctx: Context,
	keystore: SyncCryptoStorePtr,
	metrics: Metrics,
) -> FatalResult<()> {
	let (background_validation_tx, mut background_validation_rx) = mpsc::channel(16);
	let mut state = State::new(background_validation_tx, keystore);

	loop {
		let res =
			run_iteration(&mut ctx, &mut state, &metrics, &mut background_validation_rx).await;

		match res {
			Ok(()) => break,
			Err(e) => crate::error::log_error(Err(e))?,
		}
	}

	Ok(())
}

#[overseer::contextbounds(CandidateBacking, prefix = self::overseer)]
async fn run_iteration<Context>(
	ctx: &mut Context,
	state: &mut State,
	metrics: &Metrics,
	background_validation_rx: &mut mpsc::Receiver<(Hash, ValidatedCandidateCommand)>,
) -> Result<(), Error> {
	loop {
		futures::select!(
			validated_command = background_validation_rx.next().fuse() => {
				if let Some((relay_parent, command)) = validated_command {
					handle_validated_candidate_command(
						&mut *ctx,
						state,
						relay_parent,
						command,
						metrics,
					).await?;
				} else {
					panic!("background_validation_tx always alive at this point; qed");
				}
			}
			from_overseer = ctx.recv().fuse() => {
				match from_overseer? {
<<<<<<< HEAD
					FromOverseer::Signal(OverseerSignal::ActiveLeaves(update)) => {
						handle_active_leaves_update(
							&mut *ctx,
							update,
							state,
						).await?;
					}
					FromOverseer::Signal(OverseerSignal::BlockFinalized(..)) => {}
					FromOverseer::Signal(OverseerSignal::Conclude) => return Ok(()),
					FromOverseer::Communication { msg } => {
						handle_communication(&mut *ctx, state, msg, metrics).await?;
					}
=======
					FromOrchestra::Signal(OverseerSignal::ActiveLeaves(update)) => handle_active_leaves_update(
						&mut *ctx,
						update,
						jobs,
						&keystore,
						&background_validation_tx,
						&metrics,
					).await?,
					FromOrchestra::Signal(OverseerSignal::BlockFinalized(..)) => {}
					FromOrchestra::Signal(OverseerSignal::Conclude) => return Ok(()),
					FromOrchestra::Communication { msg } => handle_communication(&mut *ctx, jobs, msg).await?,
>>>>>>> 2983e53e
				}
			}
		)
	}
}

/// In case a backing validator does not provide a PoV, we need to retry with other backing
/// validators.
///
/// This is the data needed to accomplish this. Basically all the data needed for spawning a
/// validation job and a list of backing validators, we can try.
#[derive(Clone)]
struct AttestingData {
	/// The candidate to attest.
	candidate: CandidateReceipt,
	/// Hash of the PoV we need to fetch.
	pov_hash: Hash,
	/// Validator we are currently trying to get the PoV from.
	from_validator: ValidatorIndex,
	/// Other backing validators we can try in case `from_validator` failed.
	backing: Vec<ValidatorIndex>,
}

/// How many votes we need to consider a candidate backed.
///
/// WARNING: This has to be kept in sync with the runtime check in the inclusion module.
fn minimum_votes(n_validators: usize) -> usize {
	std::cmp::min(2, n_validators)
}

#[derive(Default)]
struct TableContext {
	validator: Option<Validator>,
	groups: HashMap<ParaId, Vec<ValidatorIndex>>,
	validators: Vec<ValidatorId>,
}

impl TableContextTrait for TableContext {
	type AuthorityId = ValidatorIndex;
	type Digest = CandidateHash;
	type GroupId = ParaId;
	type Signature = ValidatorSignature;
	type Candidate = CommittedCandidateReceipt;

	fn candidate_digest(candidate: &CommittedCandidateReceipt) -> CandidateHash {
		candidate.hash()
	}

	fn candidate_group(candidate: &CommittedCandidateReceipt) -> ParaId {
		candidate.descriptor().para_id
	}

	fn is_member_of(&self, authority: &ValidatorIndex, group: &ParaId) -> bool {
		self.groups
			.get(group)
			.map_or(false, |g| g.iter().position(|a| a == authority).is_some())
	}

	fn requisite_votes(&self, group: &ParaId) -> usize {
		self.groups.get(group).map_or(usize::MAX, |g| minimum_votes(g.len()))
	}
}

struct InvalidErasureRoot;

// It looks like it's not possible to do an `impl From` given the current state of
// the code. So this does the necessary conversion.
fn primitive_statement_to_table(s: &SignedFullStatementWithPVD) -> TableSignedStatement {
	let statement = match s.payload() {
		StatementWithPVD::Seconded(c, _) => TableStatement::Seconded(c.clone()),
		StatementWithPVD::Valid(h) => TableStatement::Valid(h.clone()),
	};

	TableSignedStatement {
		statement,
		signature: s.signature().clone(),
		sender: s.validator_index(),
	}
}

fn table_attested_to_backed(
	attested: TableAttestedCandidate<
		ParaId,
		CommittedCandidateReceipt,
		ValidatorIndex,
		ValidatorSignature,
	>,
	table_context: &TableContext,
) -> Option<BackedCandidate> {
	let TableAttestedCandidate { candidate, validity_votes, group_id: para_id } = attested;

	let (ids, validity_votes): (Vec<_>, Vec<ValidityAttestation>) =
		validity_votes.into_iter().map(|(id, vote)| (id, vote.into())).unzip();

	let group = table_context.groups.get(&para_id)?;

	let mut validator_indices = BitVec::with_capacity(group.len());

	validator_indices.resize(group.len(), false);

	// The order of the validity votes in the backed candidate must match
	// the order of bits set in the bitfield, which is not necessarily
	// the order of the `validity_votes` we got from the table.
	let mut vote_positions = Vec::with_capacity(validity_votes.len());
	for (orig_idx, id) in ids.iter().enumerate() {
		if let Some(position) = group.iter().position(|x| x == id) {
			validator_indices.set(position, true);
			vote_positions.push((orig_idx, position));
		} else {
			gum::warn!(
				target: LOG_TARGET,
				"Logic error: Validity vote from table does not correspond to group",
			);

			return None
		}
	}
	vote_positions.sort_by_key(|(_orig, pos_in_group)| *pos_in_group);

	Some(BackedCandidate {
		candidate,
		validity_votes: vote_positions
			.into_iter()
			.map(|(pos_in_votes, _pos_in_group)| validity_votes[pos_in_votes].clone())
			.collect(),
		validator_indices,
	})
}

async fn store_available_data(
	sender: &mut impl overseer::CandidateBackingSenderTrait,
	n_validators: u32,
	candidate_hash: CandidateHash,
	available_data: AvailableData,
) -> Result<(), Error> {
	let (tx, rx) = oneshot::channel();
	sender
		.send_message(AvailabilityStoreMessage::StoreAvailableData {
			candidate_hash,
			n_validators,
			available_data,
			tx,
		})
		.await;

	let _ = rx.await.map_err(Error::StoreAvailableData)?;

	Ok(())
}

// Make a `PoV` available.
//
// This will compute the erasure root internally and compare it to the expected erasure root.
// This returns `Err()` iff there is an internal error. Otherwise, it returns either `Ok(Ok(()))` or `Ok(Err(_))`.
async fn make_pov_available(
	sender: &mut impl overseer::CandidateBackingSenderTrait,
	n_validators: usize,
	pov: Arc<PoV>,
	candidate_hash: CandidateHash,
	validation_data: PersistedValidationData,
	expected_erasure_root: Hash,
) -> Result<Result<(), InvalidErasureRoot>, Error> {
	let available_data = AvailableData { pov, validation_data };

	{
		let chunks = erasure_coding::obtain_chunks_v1(n_validators, &available_data)?;

		let branches = erasure_coding::branches(chunks.as_ref());
		let erasure_root = branches.root();

		if erasure_root != expected_erasure_root {
			return Ok(Err(InvalidErasureRoot))
		}
	}

	{
		store_available_data(sender, n_validators as u32, candidate_hash, available_data).await?;
	}

	Ok(Ok(()))
}

async fn request_pov(
	sender: &mut impl overseer::CandidateBackingSenderTrait,
	relay_parent: Hash,
	from_validator: ValidatorIndex,
	candidate_hash: CandidateHash,
	pov_hash: Hash,
) -> Result<Arc<PoV>, Error> {
	let (tx, rx) = oneshot::channel();
	sender
		.send_message(AvailabilityDistributionMessage::FetchPoV {
			relay_parent,
			from_validator,
			candidate_hash,
			pov_hash,
			tx,
		})
		.await;

	let pov = rx.await.map_err(|_| Error::FetchPoV)?;
	Ok(Arc::new(pov))
}

async fn request_candidate_validation(
	sender: &mut impl overseer::CandidateBackingSenderTrait,
	pvd: PersistedValidationData,
	code: ValidationCode,
	candidate_receipt: CandidateReceipt,
	pov: Arc<PoV>,
) -> Result<ValidationResult, Error> {
	let (tx, rx) = oneshot::channel();

	sender
		.send_message(CandidateValidationMessage::ValidateFromExhaustive(
			pvd,
			code,
			candidate_receipt,
			pov,
			BACKING_EXECUTION_TIMEOUT,
			tx,
		))
		.await;

	match rx.await {
		Ok(Ok(validation_result)) => Ok(validation_result),
		Ok(Err(err)) => Err(Error::ValidationFailed(err)),
		Err(err) => Err(Error::ValidateFromExhaustive(err)),
	}
}

struct BackgroundValidationOutputs {
	candidate: CandidateReceipt,
	commitments: CandidateCommitments,
	persisted_validation_data: PersistedValidationData,
}

type BackgroundValidationResult = Result<BackgroundValidationOutputs, CandidateReceipt>;

struct BackgroundValidationParams<S: overseer::CandidateBackingSenderTrait, F> {
	sender: S,
	tx_command: mpsc::Sender<(Hash, ValidatedCandidateCommand)>,
	candidate: CandidateReceipt,
	relay_parent: Hash,
	persisted_validation_data: PersistedValidationData,
	pov: PoVData,
	n_validators: usize,
	make_command: F,
}

async fn validate_and_make_available(
	params: BackgroundValidationParams<
		impl overseer::CandidateBackingSenderTrait,
		impl Fn(BackgroundValidationResult) -> ValidatedCandidateCommand + Sync,
	>,
) -> Result<(), Error> {
	let BackgroundValidationParams {
		mut sender,
		mut tx_command,
		candidate,
		relay_parent,
		persisted_validation_data,
		pov,
		n_validators,
		make_command,
	} = params;

	let validation_code = {
		let validation_code_hash = candidate.descriptor().validation_code_hash;
		let (tx, rx) = oneshot::channel();
		sender
			.send_message(RuntimeApiMessage::Request(
				relay_parent,
				RuntimeApiRequest::ValidationCodeByHash(validation_code_hash, tx),
			))
			.await;

		let code = rx.await.map_err(Error::RuntimeApiUnavailable)?;
		match code {
			Err(e) => return Err(Error::FetchValidationCode(validation_code_hash, e)),
			Ok(None) => return Err(Error::NoValidationCode(validation_code_hash)),
			Ok(Some(c)) => c,
		}
	};

	let pov = match pov {
		PoVData::Ready(pov) => pov,
		PoVData::FetchFromValidator { from_validator, candidate_hash, pov_hash } =>
			match request_pov(&mut sender, relay_parent, from_validator, candidate_hash, pov_hash)
				.await
			{
				Err(Error::FetchPoV) => {
					tx_command
						.send((
							relay_parent,
							ValidatedCandidateCommand::AttestNoPoV(candidate.hash()),
						))
						.await
						.map_err(Error::BackgroundValidationMpsc)?;
					return Ok(())
				},
				Err(err) => return Err(err),
				Ok(pov) => pov,
			},
	};

	let v = {
		request_candidate_validation(
			&mut sender,
			persisted_validation_data,
			validation_code,
			candidate.clone(),
			pov.clone(),
		)
		.await?
	};

	let res = match v {
		ValidationResult::Valid(commitments, validation_data) => {
			gum::debug!(
				target: LOG_TARGET,
				candidate_hash = ?candidate.hash(),
				"Validation successful",
			);

			let erasure_valid = make_pov_available(
				&mut sender,
				n_validators,
				pov.clone(),
				candidate.hash(),
				validation_data.clone(),
				candidate.descriptor.erasure_root,
			)
			.await?;

			match erasure_valid {
				Ok(()) => Ok(BackgroundValidationOutputs {
					candidate,
					commitments,
					persisted_validation_data: validation_data,
				}),
				Err(InvalidErasureRoot) => {
					gum::debug!(
						target: LOG_TARGET,
						candidate_hash = ?candidate.hash(),
						actual_commitments = ?commitments,
						"Erasure root doesn't match the announced by the candidate receipt",
					);
					Err(candidate)
				},
			}
		},
		ValidationResult::Invalid(InvalidCandidate::CommitmentsHashMismatch) => {
			// If validation produces a new set of commitments, we vote the candidate as invalid.
			gum::warn!(
				target: LOG_TARGET,
				candidate_hash = ?candidate.hash(),
				"Validation yielded different commitments",
			);
			Err(candidate)
		},
		ValidationResult::Invalid(reason) => {
			gum::debug!(
				target: LOG_TARGET,
				candidate_hash = ?candidate.hash(),
				reason = ?reason,
				"Validation yielded an invalid candidate",
			);
			Err(candidate)
		},
	};

	tx_command.send((relay_parent, make_command(res))).await.map_err(Into::into)
}

struct ValidatorIndexOutOfBounds;

#[overseer::contextbounds(CandidateBacking, prefix = self::overseer)]
async fn handle_communication<Context>(
	ctx: &mut Context,
	state: &mut State,
	message: CandidateBackingMessage,
	metrics: &Metrics,
) -> Result<(), Error> {
	match message {
		CandidateBackingMessage::Second(_relay_parent, candidate, pvd, pov) => {
			handle_second_message(ctx, state, candidate, pvd, pov, metrics).await?;
		},
		CandidateBackingMessage::Statement(relay_parent, statement) => {
			handle_statement_message(ctx, state, relay_parent, statement, metrics).await?;
		},
		CandidateBackingMessage::GetBackedCandidates(relay_parent, requested_candidates, tx) =>
			if let Some(rp_state) = state.per_relay_parent.get(&relay_parent) {
				handle_get_backed_candidates_message(rp_state, requested_candidates, tx, metrics)?;
			},
	}

	Ok(())
}

#[overseer::contextbounds(CandidateBacking, prefix = self::overseer)]
async fn prospective_parachains_mode<Context>(
	ctx: &mut Context,
	leaf_hash: Hash,
) -> Result<ProspectiveParachainsMode, Error> {
	// TODO: call a Runtime API once staging version is available
	// https://github.com/paritytech/substrate/discussions/11338

	let (tx, rx) = oneshot::channel();
	ctx.send_message(RuntimeApiMessage::Request(leaf_hash, RuntimeApiRequest::Version(tx)))
		.await;

	let version = rx
		.await
		.map_err(Error::RuntimeApiUnavailable)?
		.map_err(Error::FetchRuntimeApiVersion)?;

	if version == 3 {
		Ok(ProspectiveParachainsMode::Enabled)
	} else {
		if version != 2 {
			gum::warn!(
				target: LOG_TARGET,
				"Runtime API version is {}, expected 2 or 3. Prospective parachains are disabled",
				version
			);
		}
		Ok(ProspectiveParachainsMode::Disabled)
	}
}

#[overseer::contextbounds(CandidateBacking, prefix = self::overseer)]
async fn handle_active_leaves_update<Context>(
	ctx: &mut Context,
	update: ActiveLeavesUpdate,
	state: &mut State,
) -> Result<(), Error> {
	enum LeafHasProspectiveParachains {
		Enabled(Result<Vec<ParaId>, ImplicitViewFetchError>),
		Disabled,
	}

	// Activate in implicit view before deactivate, per the docs
	// on ImplicitView, this is more efficient.
	let res = if let Some(leaf) = update.activated {
		// Only activate in implicit view if prospective
		// parachains are enabled.
		let mode = prospective_parachains_mode(ctx, leaf.hash).await?;

		let leaf_hash = leaf.hash;
		Some((
			leaf,
			match mode {
				ProspectiveParachainsMode::Disabled => LeafHasProspectiveParachains::Disabled,
				ProspectiveParachainsMode::Enabled => LeafHasProspectiveParachains::Enabled(
					state.implicit_view.activate_leaf(ctx.sender(), leaf_hash).await,
				),
			},
		))
	} else {
		None
	};

	for deactivated in update.deactivated {
		state.per_leaf.remove(&deactivated);
		state.implicit_view.deactivate_leaf(deactivated);
	}

	// clean up `per_relay_parent` according to ancestry
	// of leaves. we do this so we can clean up candidates right after
	// as a result.
	//
	// when prospective parachains are disabled, the implicit view is empty,
	// which means we'll clean up everything. This is correct.
	{
		let remaining: HashSet<_> = state.implicit_view.all_allowed_relay_parents().collect();
		state.per_relay_parent.retain(|r, _| remaining.contains(&r));
	}

	// clean up `per_candidate` according to which relay-parents
	// are known.
	//
	// when prospective parachains are disabled, we clean up all candidates
	// because we've cleaned up all relay parents. this is correct.
	state
		.per_candidate
		.retain(|_, pc| state.per_relay_parent.contains_key(&pc.relay_parent));

	// Get relay parents which might be fresh but might be known already
	// that are explicit or implicit from the new active leaf.
	let fresh_relay_parents = match res {
		None => return Ok(()),
		Some((leaf, LeafHasProspectiveParachains::Disabled)) => {
			// defensive in this case - for enabled, this manifests as an error.
			if state.per_leaf.contains_key(&leaf.hash) {
				return Ok(())
			}

			state.per_leaf.insert(
				leaf.hash,
				ActiveLeafState {
					prospective_parachains_mode: ProspectiveParachainsMode::Disabled,
					// This is empty because the only allowed relay-parent and depth
					// when prospective parachains are disabled is the leaf hash and 0,
					// respectively. We've just learned about the leaf hash, so we cannot
					// have any candidates seconded with it as a relay-parent yet.
					seconded_at_depth: BTreeMap::new(),
				},
			);

			vec![leaf.hash]
		},
		Some((leaf, LeafHasProspectiveParachains::Enabled(Ok(_)))) => {
			let fresh_relay_parents =
				state.implicit_view.known_allowed_relay_parents_under(&leaf.hash, None);

			// At this point, all candidates outside of the implicit view
			// have been cleaned up. For all which remain, which we've seconded,
			// we ask the prospective parachains subsystem where they land in the fragment
			// tree for the given active leaf. This comprises our `seconded_at_depth`.

			let remaining_seconded = state
				.per_candidate
				.iter()
				.filter(|(_, cd)| cd.seconded_locally)
				.map(|(c_hash, cd)| (*c_hash, cd.para_id));

			// one-to-one correspondence to remaining_seconded
			let mut membership_answers = FuturesOrdered::new();

			for (candidate_hash, para_id) in remaining_seconded {
				let (tx, rx) = oneshot::channel();
				membership_answers.push(rx.map_ok(move |membership| (candidate_hash, membership)));

				ctx.send_message(ProspectiveParachainsMessage::GetTreeMembership(
					para_id,
					candidate_hash,
					tx,
				))
				.await;
			}

			let mut seconded_at_depth = BTreeMap::new();
			for response in membership_answers.next().await {
				match response {
					Err(oneshot::Canceled) => {
						gum::warn!(
							target: LOG_TARGET,
							"Prospective parachains subsystem unreachable for membership request",
						);

						continue
					},
					Ok((candidate_hash, membership)) => {
						// This request gives membership in all fragment trees. We have some
						// wasted data here, and it can be optimized if it proves
						// relevant to performance.
						if let Some((_, depths)) =
							membership.into_iter().find(|(leaf_hash, _)| leaf_hash == &leaf.hash)
						{
							for depth in depths {
								seconded_at_depth.insert(depth, candidate_hash);
							}
						}
					},
				}
			}

			state.per_leaf.insert(
				leaf.hash,
				ActiveLeafState {
					prospective_parachains_mode: ProspectiveParachainsMode::Enabled,
					seconded_at_depth,
				},
			);

			match fresh_relay_parents {
				Some(f) => f.to_vec(),
				None => {
					gum::warn!(
						target: LOG_TARGET,
						leaf_hash = ?leaf.hash,
						"Implicit view gave no relay-parents"
					);

					vec![leaf.hash]
				},
			}
		},
		Some((leaf, LeafHasProspectiveParachains::Enabled(Err(e)))) => {
			gum::debug!(
				target: LOG_TARGET,
				leaf_hash = ?leaf.hash,
				err = ?e,
				"Failed to load implicit view for leaf."
			);

			return Ok(())
		},
	};

	// add entries in `per_relay_parent`. for all new relay-parents.
	for maybe_new in fresh_relay_parents {
		if state.per_relay_parent.contains_key(&maybe_new) {
			continue
		}

		let mode = match state.per_leaf.get(&maybe_new) {
			None => {
				// If the relay-parent isn't a leaf itself,
				// then it is guaranteed by the prospective parachains
				// subsystem that it is an ancestor of a leaf which
				// has prospective parachains enabled and that the
				// block itself did.
				ProspectiveParachainsMode::Enabled
			},
			Some(l) => l.prospective_parachains_mode,
		};

		// construct a `PerRelayParent` from the runtime API
		// and insert it.
		let per = construct_per_relay_parent_state(ctx, maybe_new, &state.keystore, mode).await?;

		if let Some(per) = per {
			state.per_relay_parent.insert(maybe_new, per);
		}
	}

	Ok(())
}

/// Load the data necessary to do backing work on top of a relay-parent.
#[overseer::contextbounds(CandidateBacking, prefix = self::overseer)]
async fn construct_per_relay_parent_state<Context>(
	ctx: &mut Context,
	relay_parent: Hash,
	keystore: &SyncCryptoStorePtr,
	mode: ProspectiveParachainsMode,
) -> Result<Option<PerRelayParentState>, Error> {
	macro_rules! try_runtime_api {
		($x: expr) => {
			match $x {
				Ok(x) => x,
				Err(e) => {
					gum::warn!(
						target: LOG_TARGET,
						err = ?e,
						"Failed to fetch runtime API data for job",
					);

					// We can't do candidate validation work if we don't have the
					// requisite runtime API data. But these errors should not take
					// down the node.
					return Ok(None);
				}
			}
		}
	}

	let parent = relay_parent;

	let (validators, groups, session_index, cores) = futures::try_join!(
		request_validators(parent, ctx.sender()).await,
		request_validator_groups(parent, ctx.sender()).await,
		request_session_index_for_child(parent, ctx.sender()).await,
		request_from_runtime(parent, ctx.sender(), |tx| {
			RuntimeApiRequest::AvailabilityCores(tx)
		},)
		.await,
	)
	.map_err(Error::JoinMultiple)?;

	let validators: Vec<_> = try_runtime_api!(validators);
	let (validator_groups, group_rotation_info) = try_runtime_api!(groups);
	let session_index = try_runtime_api!(session_index);
	let cores = try_runtime_api!(cores);

	let signing_context = SigningContext { parent_hash: parent, session_index };
	let validator =
		match Validator::construct(&validators, signing_context.clone(), keystore.clone()).await {
			Ok(v) => Some(v),
			Err(util::Error::NotAValidator) => None,
			Err(e) => {
				gum::warn!(
					target: LOG_TARGET,
					err = ?e,
					"Cannot participate in candidate backing",
				);

				return Ok(None)
			},
		};

	let mut groups = HashMap::new();
	let n_cores = cores.len();
	let mut assignment = None;

	for (idx, core) in cores.into_iter().enumerate() {
		// Ignore prospective assignments on occupied cores for the time being.
		if let CoreState::Scheduled(scheduled) = core {
			let core_index = CoreIndex(idx as _);
			let group_index = group_rotation_info.group_for_core(core_index, n_cores);
			if let Some(g) = validator_groups.get(group_index.0 as usize) {
				if validator.as_ref().map_or(false, |v| g.contains(&v.index())) {
					assignment = Some((scheduled.para_id, scheduled.collator));
				}
				groups.insert(scheduled.para_id, g.clone());
			}
		}
	}

	let table_context = TableContext { groups, validators, validator };
	let table_config = TableConfig {
		allow_multiple_seconded: match mode {
			ProspectiveParachainsMode::Enabled => true,
			ProspectiveParachainsMode::Disabled => false,
		},
	};

	// TODO [now]: I've removed the `required_collator` more broadly,
	// because it's not used in practice and was intended for parathreads.
	//
	// We should attempt parathreads another way, I think, so it makes sense
	// to remove.
	let assignment = assignment.map(|(a, _required_collator)| a);

	Ok(Some(PerRelayParentState {
		prospective_parachains_mode: mode,
		parent,
		session_index,
		assignment,
		backed: HashSet::new(),
		table: Table::new(table_config),
		table_context,
		issued_statements: HashSet::new(),
		awaiting_validation: HashSet::new(),
		fallbacks: HashMap::new(),
	}))
}

enum SecondingAllowed {
	No,
	Yes(Vec<(Hash, Vec<usize>)>),
}

/// Checks whether a candidate can be seconded based on its hypothetical
/// depths in the fragment tree and what we've already seconded in all
/// active leaves.
#[overseer::contextbounds(CandidateBacking, prefix = self::overseer)]
async fn seconding_sanity_check<Context>(
	ctx: &mut Context,
	active_leaves: &HashMap<Hash, ActiveLeafState>,
	implicit_view: &ImplicitView,
	candidate_hash: CandidateHash,
	candidate_para: ParaId,
	parent_head_data_hash: Hash,
	head_data_hash: Hash,
	candidate_relay_parent: Hash,
) -> SecondingAllowed {
	// Note that `GetHypotheticalDepths` doesn't account for recursion,
	// i.e. candidates can appear at multiple depths in the tree and in fact
	// at all depths, and we don't know what depths a candidate will ultimately occupy
	// because that's dependent on other candidates we haven't yet received.
	//
	// The only way to effectively rule this out is to have candidate receipts
	// directly commit to the parachain block number or some other incrementing
	// counter. That requires a major primitives format upgrade, so for now
	// we just rule out trivial cycles.
	if parent_head_data_hash == head_data_hash {
		return SecondingAllowed::No
	}

	let mut membership = Vec::new();
	let mut responses = FuturesOrdered::<BoxFuture<'_, Result<_, oneshot::Canceled>>>::new();

	for (head, leaf_state) in active_leaves {
		if leaf_state.prospective_parachains_mode.is_enabled() {
			// Check that the candidate relay parent is allowed for para, skip the
			// leaf otherwise.
			let allowed_parents_for_para =
				implicit_view.known_allowed_relay_parents_under(head, Some(candidate_para));
			if !allowed_parents_for_para.unwrap_or_default().contains(&candidate_relay_parent) {
				continue
			}

			let (tx, rx) = oneshot::channel();
			ctx.send_message(ProspectiveParachainsMessage::GetHypotheticalDepth(
				HypotheticalDepthRequest {
					candidate_hash,
					candidate_para,
					parent_head_data_hash,
					candidate_relay_parent,
					fragment_tree_relay_parent: *head,
				},
				tx,
			))
			.await;
			responses.push(rx.map_ok(move |depths| (depths, head, leaf_state)).boxed());
		} else {
			if head == &candidate_relay_parent {
				if leaf_state.seconded_at_depth.contains_key(&0) {
					// The leaf is already occupied.
					return SecondingAllowed::No
				}
				responses.push(futures::future::ok((vec![0], head, leaf_state)).boxed());
			}
		}
	}

	if responses.is_empty() {
		return SecondingAllowed::No
	}

	while let Some(response) = responses.next().await {
		match response {
			Err(oneshot::Canceled) => {
				gum::warn!(
					target: LOG_TARGET,
					"Failed to reach prospective parachains subsystem for hypothetical depths",
				);

				return SecondingAllowed::No
			},
			Ok((depths, head, leaf_state)) => {
				for depth in &depths {
					if leaf_state.seconded_at_depth.contains_key(&depth) {
						gum::debug!(
							target: LOG_TARGET,
							?candidate_hash,
							depth,
							leaf_hash = ?head,
							"Refusing to second candidate at depth - already occupied."
						);

						return SecondingAllowed::No
					}
				}

				membership.push((*head, depths));
			},
		}
	}

	// At this point we've checked the depths of the candidate against all active
	// leaves.
	SecondingAllowed::Yes(membership)
}

#[overseer::contextbounds(CandidateBacking, prefix = self::overseer)]
async fn handle_validated_candidate_command<Context>(
	ctx: &mut Context,
	state: &mut State,
	relay_parent: Hash,
	command: ValidatedCandidateCommand,
	metrics: &Metrics,
) -> Result<(), Error> {
	match state.per_relay_parent.get_mut(&relay_parent) {
		Some(rp_state) => {
			let candidate_hash = command.candidate_hash();
			rp_state.awaiting_validation.remove(&candidate_hash);

			match command {
				ValidatedCandidateCommand::Second(res) => match res {
					Ok(outputs) => {
						let BackgroundValidationOutputs {
							candidate,
							commitments,
							persisted_validation_data,
						} = outputs;

						if rp_state.issued_statements.contains(&candidate_hash) {
							return Ok(())
						}

						// sanity check that we're allowed to second the candidate
						// and that it doesn't conflict with other candidates we've
						// seconded.
						let fragment_tree_membership = match seconding_sanity_check(
							ctx,
							&state.per_leaf,
							&state.implicit_view,
							candidate_hash,
							candidate.descriptor().para_id,
							persisted_validation_data.parent_head.hash(),
							commitments.head_data.hash(),
							candidate.descriptor().relay_parent,
						)
						.await
						{
							SecondingAllowed::No => return Ok(()),
							SecondingAllowed::Yes(membership) => membership,
						};

						let statement = StatementWithPVD::Seconded(
							CommittedCandidateReceipt {
								descriptor: candidate.descriptor.clone(),
								commitments,
							},
							persisted_validation_data,
						);

						// If we get an Error::RejectedByProspectiveParachains,
						// then the statement has not been distributed or imported into
						// the table.
						let res = sign_import_and_distribute_statement(
							ctx,
							rp_state,
							&mut state.per_candidate,
							statement,
							state.keystore.clone(),
							metrics,
						)
						.await;

						if let Err(Error::RejectedByProspectiveParachains) = res {
							let candidate_hash = candidate.hash();
							gum::debug!(
								target: LOG_TARGET,
								relay_parent = ?candidate.descriptor().relay_parent,
								?candidate_hash,
								"Attempted to second candidate but was rejected by prospective parachains",
							);

							// Ensure the collator is reported.
							ctx.send_message(CollatorProtocolMessage::Invalid(
								candidate.descriptor().relay_parent,
								candidate,
							))
							.await;

							return Ok(())
						}

						if let Some(stmt) = res? {
							match state.per_candidate.get_mut(&candidate_hash) {
								None => {
									gum::warn!(
										target: LOG_TARGET,
										?candidate_hash,
										"Missing `per_candidate` for seconded candidate.",
									);
								},
								Some(p) => p.seconded_locally = true,
							}

							// update seconded depths in active leaves.
							for (leaf, depths) in fragment_tree_membership {
								let leaf_data = match state.per_leaf.get_mut(&leaf) {
									None => {
										gum::warn!(
											target: LOG_TARGET,
											leaf_hash = ?leaf,
											"Missing `per_leaf` for known active leaf."
										);

										continue
									},
									Some(d) => d,
								};

								for depth in depths {
									leaf_data.seconded_at_depth.insert(depth, candidate_hash);
								}
							}

							rp_state.issued_statements.insert(candidate_hash);

							metrics.on_candidate_seconded();
							ctx.send_message(CollatorProtocolMessage::Seconded(
								rp_state.parent,
								StatementWithPVD::drop_pvd_from_signed(stmt),
							))
							.await;
						}
					},
					Err(candidate) => {
						ctx.send_message(CollatorProtocolMessage::Invalid(
							rp_state.parent,
							candidate,
						))
						.await;
					},
				},
				ValidatedCandidateCommand::Attest(res) => {
					// We are done - avoid new validation spawns:
					rp_state.fallbacks.remove(&candidate_hash);
					// sanity check.
					if !rp_state.issued_statements.contains(&candidate_hash) {
						if res.is_ok() {
							let statement = StatementWithPVD::Valid(candidate_hash);

							sign_import_and_distribute_statement(
								ctx,
								rp_state,
								&mut state.per_candidate,
								statement,
								state.keystore.clone(),
								metrics,
							)
							.await?;
						}
						rp_state.issued_statements.insert(candidate_hash);
					}
				},
				ValidatedCandidateCommand::AttestNoPoV(candidate_hash) => {
					if let Some(attesting) = rp_state.fallbacks.get_mut(&candidate_hash) {
						if let Some(index) = attesting.backing.pop() {
							attesting.from_validator = index;
							let attesting = attesting.clone();

							// The candidate state should be available because we've
							// validated it before, the relay-parent is still around,
							// and candidates are pruned on the basis of relay-parents.
							//
							// If it's not, then no point in validating it anyway.
							if let Some(pvd) = state
								.per_candidate
								.get(&candidate_hash)
								.map(|pc| pc.persisted_validation_data.clone())
							{
								kick_off_validation_work(
									ctx,
									rp_state,
									pvd,
									&state.background_validation_tx,
									attesting,
								)
								.await?;
							}
						}
					} else {
						gum::warn!(
							target: LOG_TARGET,
							"AttestNoPoV was triggered without fallback being available."
						);
						debug_assert!(false);
					}
				},
			}
		},
		None => {
			// simple race condition; can be ignored = this relay-parent
			// is no longer relevant.
		},
	}

	Ok(())
}

async fn sign_statement(
	rp_state: &PerRelayParentState,
	statement: StatementWithPVD,
	keystore: SyncCryptoStorePtr,
	metrics: &Metrics,
) -> Option<SignedFullStatementWithPVD> {
	let signed = rp_state
		.table_context
		.validator
		.as_ref()?
		.sign(keystore, statement)
		.await
		.ok()
		.flatten()?;
	metrics.on_statement_signed();
	Some(signed)
}

/// The dispute coordinator keeps track of all statements by validators about every recent
/// candidate.
///
/// When importing a statement, this should be called access the candidate receipt either
/// from the statement itself or from the underlying statement table in order to craft
/// and dispatch the notification to the dispute coordinator.
///
/// This also does bounds-checking on the validator index and will return an error if the
/// validator index is out of bounds for the current validator set. It's expected that
/// this should never happen due to the interface of the candidate backing subsystem -
/// the networking component responsible for feeding statements to the backing subsystem
/// is meant to check the signature and provenance of all statements before submission.
#[overseer::contextbounds(CandidateBacking, prefix = self::overseer)]
async fn dispatch_new_statement_to_dispute_coordinator<Context>(
	ctx: &mut Context,
	rp_state: &PerRelayParentState,
	candidate_hash: CandidateHash,
	statement: &SignedFullStatementWithPVD,
) -> Result<(), ValidatorIndexOutOfBounds> {
	// Dispatch the statement to the dispute coordinator.
	let validator_index = statement.validator_index();
	let signing_context =
		SigningContext { parent_hash: rp_state.parent, session_index: rp_state.session_index };

	let validator_public = match rp_state.table_context.validators.get(validator_index.0 as usize) {
		None => return Err(ValidatorIndexOutOfBounds),
		Some(v) => v,
	};

	let maybe_candidate_receipt = match statement.payload() {
		StatementWithPVD::Seconded(receipt, _) => Some(receipt.to_plain()),
		StatementWithPVD::Valid(candidate_hash) => {
			// Valid statements are only supposed to be imported
			// once we've seen at least one `Seconded` statement.
			rp_state.table.get_candidate(&candidate_hash).map(|c| c.to_plain())
		},
	};

	let maybe_signed_dispute_statement = SignedDisputeStatement::from_backing_statement(
		statement.as_unchecked(),
		signing_context,
		validator_public.clone(),
	)
	.ok();

	if let (Some(candidate_receipt), Some(dispute_statement)) =
		(maybe_candidate_receipt, maybe_signed_dispute_statement)
	{
		ctx.send_message(DisputeCoordinatorMessage::ImportStatements {
			candidate_hash,
			candidate_receipt,
			session: rp_state.session_index,
			statements: vec![(dispute_statement, validator_index)],
			pending_confirmation: None,
		})
		.await;
	}

	Ok(())
}

/// Import a statement into the statement table and return the summary of the import.
///
/// This will fail with `Error::RejectedByProspectiveParachains` if the message type
/// is seconded, the candidate is fresh,
/// and any of the following are true:
/// 1. There is no `PersistedValidationData` attached.
/// 2. Prospective parachains are enabled for the relay parent and the prospective parachains
///    subsystem returned an empty `FragmentTreeMembership`
///    i.e. did not recognize the candidate as being applicable to any of the active leaves.
#[overseer::contextbounds(CandidateBacking, prefix = self::overseer)]
async fn import_statement<Context>(
	ctx: &mut Context,
	rp_state: &mut PerRelayParentState,
	per_candidate: &mut HashMap<CandidateHash, PerCandidateState>,
	statement: &SignedFullStatementWithPVD,
) -> Result<Option<TableSummary>, Error> {
	gum::debug!(
		target: LOG_TARGET,
		statement = ?statement.payload().to_compact(),
		validator_index = statement.validator_index().0,
		"Importing statement",
	);

	let candidate_hash = statement.payload().candidate_hash();

	// If this is a new candidate (statement is 'seconded' and candidate is unknown),
	// we need to create an entry in the `PerCandidateState` map.
	//
	// If the relay parent supports prospective parachains, we also need
	// to inform the prospective parachains subsystem of the seconded candidate
	// If `ProspectiveParachainsMessage::Second` fails, then we return
	// Error::RejectedByProspectiveParachains.
	//
	// Persisted Validation Data should be available - it may already be available
	// if this is a candidate we are seconding.
	//
	// We should also not accept any candidates which have no valid depths under any of
	// our active leaves.
	if let StatementWithPVD::Seconded(candidate, pvd) = statement.payload() {
		if !per_candidate.contains_key(&candidate_hash) {
			if rp_state.prospective_parachains_mode.is_enabled() {
				let (tx, rx) = oneshot::channel();
				ctx.send_message(ProspectiveParachainsMessage::CandidateSeconded(
					candidate.descriptor().para_id,
					candidate.clone(),
					pvd.clone(),
					tx,
				))
				.await;

				match rx.await {
					Err(oneshot::Canceled) => {
						gum::warn!(
							target: LOG_TARGET,
							"Could not reach the Prospective Parachains subsystem."
						);

						return Err(Error::RejectedByProspectiveParachains)
					},
					Ok(membership) =>
						if membership.is_empty() {
							return Err(Error::RejectedByProspectiveParachains)
						},
				}
			}

			// Only save the candidate if it was approved by prospective parachains.
			per_candidate.insert(
				candidate_hash,
				PerCandidateState {
					persisted_validation_data: pvd.clone(),
					// This is set after importing when seconding locally.
					seconded_locally: false,
					para_id: candidate.descriptor().para_id,
					relay_parent: candidate.descriptor().relay_parent,
				},
			);
		}
	}

	if let Err(ValidatorIndexOutOfBounds) =
		dispatch_new_statement_to_dispute_coordinator(ctx, rp_state, candidate_hash, statement)
			.await
	{
		gum::warn!(
			target: LOG_TARGET,
			session_index = ?rp_state.session_index,
			relay_parent = ?rp_state.parent,
			validator_index = statement.validator_index().0,
			"Supposedly 'Signed' statement has validator index out of bounds."
		);

		return Ok(None)
	}

	let stmt = primitive_statement_to_table(statement);

	let summary = rp_state.table.import_statement(&rp_state.table_context, stmt);

	if let Some(attested) = summary
		.as_ref()
		.and_then(|s| rp_state.table.attested_candidate(&s.candidate, &rp_state.table_context))
	{
		// `HashSet::insert` returns true if the thing wasn't in there already.
		if rp_state.backed.insert(candidate_hash) {
			if let Some(backed) = table_attested_to_backed(attested, &rp_state.table_context) {
				let para_id = backed.candidate.descriptor.para_id;
				gum::debug!(
					target: LOG_TARGET,
					candidate_hash = ?candidate_hash,
					relay_parent = ?rp_state.parent,
					%para_id,
					"Candidate backed",
				);

				// Inform the prospective parachains subsystem
				// that the candidate is now backed.
				if rp_state.prospective_parachains_mode.is_enabled() {
					ctx.send_message(ProspectiveParachainsMessage::CandidateBacked(
						para_id,
						candidate_hash,
					))
					.await;
				}

				// The provisioner waits on candidate-backing, which means
				// that we need to send unbounded messages to avoid cycles.
				//
				// Backed candidates are bounded by the number of validators,
				// parachains, and the block production rate of the relay chain.
				let message = ProvisionerMessage::ProvisionableData(
					rp_state.parent,
					ProvisionableData::BackedCandidate(backed.receipt()),
				);
				ctx.send_unbounded_message(message);
			}
		}
	}

	issue_new_misbehaviors(ctx, rp_state.parent, &mut rp_state.table);

	Ok(summary)
}

/// Check if there have happened any new misbehaviors and issue necessary messages.
#[overseer::contextbounds(CandidateBacking, prefix = self::overseer)]
fn issue_new_misbehaviors<Context>(
	ctx: &mut Context,
	relay_parent: Hash,
	table: &mut Table<TableContext>,
) {
	// collect the misbehaviors to avoid double mutable self borrow issues
	let misbehaviors: Vec<_> = table.drain_misbehaviors().collect();
	for (validator_id, report) in misbehaviors {
		// The provisioner waits on candidate-backing, which means
		// that we need to send unbounded messages to avoid cycles.
		//
		// Misbehaviors are bounded by the number of validators and
		// the block production protocol.
		ctx.send_unbounded_message(ProvisionerMessage::ProvisionableData(
			relay_parent,
			ProvisionableData::MisbehaviorReport(relay_parent, validator_id, report),
		));
	}
}

/// Sign, import, and distribute a statement.
#[overseer::contextbounds(CandidateBacking, prefix = self::overseer)]
async fn sign_import_and_distribute_statement<Context>(
	ctx: &mut Context,
	rp_state: &mut PerRelayParentState,
	per_candidate: &mut HashMap<CandidateHash, PerCandidateState>,
	statement: StatementWithPVD,
	keystore: SyncCryptoStorePtr,
	metrics: &Metrics,
) -> Result<Option<SignedFullStatementWithPVD>, Error> {
	if let Some(signed_statement) = sign_statement(&*rp_state, statement, keystore, metrics).await {
		import_statement(ctx, rp_state, per_candidate, &signed_statement).await?;

		let smsg = StatementDistributionMessage::Share(
			rp_state.parent,
			StatementWithPVD::drop_pvd_from_signed(signed_statement.clone()),
		);
		ctx.send_unbounded_message(smsg);

		Ok(Some(signed_statement))
	} else {
		Ok(None)
	}
}

#[overseer::contextbounds(CandidateBacking, prefix = self::overseer)]
async fn background_validate_and_make_available<Context>(
	ctx: &mut Context,
	rp_state: &mut PerRelayParentState,
	params: BackgroundValidationParams<
		impl overseer::CandidateBackingSenderTrait,
		impl Fn(BackgroundValidationResult) -> ValidatedCandidateCommand + Send + 'static + Sync,
	>,
) -> Result<(), Error> {
	let candidate_hash = params.candidate.hash();
	if rp_state.awaiting_validation.insert(candidate_hash) {
		// spawn background task.
		let bg = async move {
			if let Err(e) = validate_and_make_available(params).await {
				if let Error::BackgroundValidationMpsc(error) = e {
					gum::debug!(
						target: LOG_TARGET,
						?error,
						"Mpsc background validation mpsc died during validation- leaf no longer active?"
					);
				} else {
					gum::error!(
						target: LOG_TARGET,
						"Failed to validate and make available: {:?}",
						e
					);
				}
			}
		};

		ctx.spawn("backing-validation", bg.boxed())
			.map_err(|_| Error::FailedToSpawnBackgroundTask)?;
	}

	Ok(())
}

/// Kick off validation work and distribute the result as a signed statement.
#[overseer::contextbounds(CandidateBacking, prefix = self::overseer)]
async fn kick_off_validation_work<Context>(
	ctx: &mut Context,
	rp_state: &mut PerRelayParentState,
	persisted_validation_data: PersistedValidationData,
	background_validation_tx: &mpsc::Sender<(Hash, ValidatedCandidateCommand)>,
	attesting: AttestingData,
) -> Result<(), Error> {
	let candidate_hash = attesting.candidate.hash();
	if rp_state.issued_statements.contains(&candidate_hash) {
		return Ok(())
	}

	gum::debug!(
		target: LOG_TARGET,
		candidate_hash = ?candidate_hash,
		candidate_receipt = ?attesting.candidate,
		"Kicking off validation",
	);

	let bg_sender = ctx.sender().clone();
	let pov = PoVData::FetchFromValidator {
		from_validator: attesting.from_validator,
		candidate_hash,
		pov_hash: attesting.pov_hash,
	};

	background_validate_and_make_available(
		ctx,
		rp_state,
		BackgroundValidationParams {
			sender: bg_sender,
			tx_command: background_validation_tx.clone(),
			candidate: attesting.candidate,
			relay_parent: rp_state.parent,
			persisted_validation_data,
			pov,
			n_validators: rp_state.table_context.validators.len(),
			make_command: ValidatedCandidateCommand::Attest,
		},
	)
	.await
}

/// Import the statement and kick off validation work if it is a part of our assignment.
#[overseer::contextbounds(CandidateBacking, prefix = self::overseer)]
async fn maybe_validate_and_import<Context>(
	ctx: &mut Context,
	state: &mut State,
	relay_parent: Hash,
	statement: SignedFullStatementWithPVD,
) -> Result<(), Error> {
	let rp_state = match state.per_relay_parent.get_mut(&relay_parent) {
		Some(r) => r,
		None => {
			gum::trace!(
				target: LOG_TARGET,
				?relay_parent,
				"Received statement for unknown relay-parent"
			);

			return Ok(())
		},
	};

	let res = import_statement(ctx, rp_state, &mut state.per_candidate, &statement).await;

	// if we get an Error::RejectedByProspectiveParachains,
	// we will do nothing.
	if let Err(Error::RejectedByProspectiveParachains) = res {
		gum::debug!(
			target: LOG_TARGET,
			?relay_parent,
			"Statement rejected by prospective parachains."
		);

		return Ok(())
	}

	if let Some(summary) = res? {
		// import_statement already takes care of communicating with the
		// prospective parachains subsystem. At this point, the candidate
		// has already been accepted into the fragment trees.

		let candidate_hash = summary.candidate;

		if Some(summary.group_id) != rp_state.assignment {
			return Ok(())
		}
		let attesting = match statement.payload() {
			StatementWithPVD::Seconded(receipt, _) => {
				let attesting = AttestingData {
					candidate: rp_state
						.table
						.get_candidate(&candidate_hash)
						.ok_or(Error::CandidateNotFound)?
						.to_plain(),
					pov_hash: receipt.descriptor.pov_hash,
					from_validator: statement.validator_index(),
					backing: Vec::new(),
				};
				rp_state.fallbacks.insert(summary.candidate, attesting.clone());
				attesting
			},
			StatementWithPVD::Valid(candidate_hash) => {
				if let Some(attesting) = rp_state.fallbacks.get_mut(candidate_hash) {
					let our_index = rp_state.table_context.validator.as_ref().map(|v| v.index());
					if our_index == Some(statement.validator_index()) {
						return Ok(())
					}

					if rp_state.awaiting_validation.contains(candidate_hash) {
						// Job already running:
						attesting.backing.push(statement.validator_index());
						return Ok(())
					} else {
						// No job, so start another with current validator:
						attesting.from_validator = statement.validator_index();
						attesting.clone()
					}
				} else {
					return Ok(())
				}
			},
		};

		// After `import_statement` succeeds, the candidate entry is guaranteed
		// to exist.
		if let Some(pvd) = state
			.per_candidate
			.get(&candidate_hash)
			.map(|pc| pc.persisted_validation_data.clone())
		{
			kick_off_validation_work(
				ctx,
				rp_state,
				pvd,
				&state.background_validation_tx,
				attesting,
			)
			.await?;
		}
	}
	Ok(())
}

/// Kick off background validation with intent to second.
#[overseer::contextbounds(CandidateBacking, prefix = self::overseer)]
async fn validate_and_second<Context>(
	ctx: &mut Context,
	rp_state: &mut PerRelayParentState,
	persisted_validation_data: PersistedValidationData,
	candidate: &CandidateReceipt,
	pov: Arc<PoV>,
	background_validation_tx: &mpsc::Sender<(Hash, ValidatedCandidateCommand)>,
) -> Result<(), Error> {
	let candidate_hash = candidate.hash();

	gum::debug!(
		target: LOG_TARGET,
		candidate_hash = ?candidate_hash,
		candidate_receipt = ?candidate,
		"Validate and second candidate",
	);

	let bg_sender = ctx.sender().clone();
	background_validate_and_make_available(
		ctx,
		rp_state,
		BackgroundValidationParams {
			sender: bg_sender,
			tx_command: background_validation_tx.clone(),
			candidate: candidate.clone(),
			relay_parent: rp_state.parent,
			persisted_validation_data,
			pov: PoVData::Ready(pov),
			n_validators: rp_state.table_context.validators.len(),
			make_command: ValidatedCandidateCommand::Second,
		},
	)
	.await?;

	Ok(())
}

#[overseer::contextbounds(CandidateBacking, prefix = self::overseer)]
async fn handle_second_message<Context>(
	ctx: &mut Context,
	state: &mut State,
	candidate: CandidateReceipt,
	persisted_validation_data: PersistedValidationData,
	pov: PoV,
	metrics: &Metrics,
) -> Result<(), Error> {
	let _timer = metrics.time_process_second();

	let candidate_hash = candidate.hash();
	let relay_parent = candidate.descriptor().relay_parent;

	if candidate.descriptor().persisted_validation_data_hash != persisted_validation_data.hash() {
		gum::warn!(
			target: LOG_TARGET,
			?candidate_hash,
			"Candidate backing was asked to second candidate with wrong PVD",
		);

		return Ok(())
	}

	let rp_state = match state.per_relay_parent.get_mut(&relay_parent) {
		None => {
			gum::trace!(
				target: LOG_TARGET,
				?relay_parent,
				?candidate_hash,
				"We were asked to second a candidate outside of our view."
			);

			return Ok(())
		},
		Some(r) => r,
	};

	// Sanity check that candidate is from our assignment.
	if Some(candidate.descriptor().para_id) != rp_state.assignment {
		gum::debug!(
			target: LOG_TARGET,
			our_assignment = ?rp_state.assignment,
			collation = ?candidate.descriptor().para_id,
			"Subsystem asked to second for para outside of our assignment",
		);

		return Ok(())
	}

	// If the message is a `CandidateBackingMessage::Second`, sign and dispatch a
	// Seconded statement only if we have not signed a Valid statement for the requested candidate.
	//
	// The actual logic of issuing the signed statement checks that this isn't
	// conflicting with other seconded candidates. Not doing that check here
	// gives other subsystems the ability to get us to execute arbitrary candidates,
	// but no more.
	if !rp_state.issued_statements.contains(&candidate_hash) {
		let pov = Arc::new(pov);

		validate_and_second(
			ctx,
			rp_state,
			persisted_validation_data,
			&candidate,
			pov,
			&state.background_validation_tx,
		)
		.await?;
	}

	Ok(())
}

#[overseer::contextbounds(CandidateBacking, prefix = self::overseer)]
async fn handle_statement_message<Context>(
	ctx: &mut Context,
	state: &mut State,
	relay_parent: Hash,
	statement: SignedFullStatementWithPVD,
	metrics: &Metrics,
) -> Result<(), Error> {
	let _timer = metrics.time_process_statement();

	match maybe_validate_and_import(ctx, state, relay_parent, statement).await {
		Err(Error::ValidationFailed(_)) => Ok(()),
		Err(e) => Err(e),
		Ok(()) => Ok(()),
	}
}

fn handle_get_backed_candidates_message(
	rp_state: &PerRelayParentState,
	requested_candidates: Vec<CandidateHash>,
	tx: oneshot::Sender<Vec<BackedCandidate>>,
	metrics: &Metrics,
) -> Result<(), Error> {
	let _timer = metrics.time_get_backed_candidates();

	let backed = requested_candidates
		.into_iter()
		.filter_map(|hash| {
			rp_state
				.table
				.attested_candidate(&hash, &rp_state.table_context)
				.and_then(|attested| table_attested_to_backed(attested, &rp_state.table_context))
		})
		.collect();

	tx.send(backed).map_err(|data| Error::Send(data))?;
	Ok(())
}<|MERGE_RESOLUTION|>--- conflicted
+++ resolved
@@ -90,12 +90,7 @@
 		HypotheticalDepthRequest, ProspectiveParachainsMessage, ProvisionableData,
 		ProvisionerMessage, RuntimeApiMessage, RuntimeApiRequest, StatementDistributionMessage,
 	},
-<<<<<<< HEAD
-	overseer, ActiveLeavesUpdate, FromOverseer, OverseerSignal, SpawnedSubsystem, SubsystemError,
-=======
-	overseer, ActiveLeavesUpdate, FromOrchestra, OverseerSignal, PerLeafSpan, SpawnedSubsystem,
-	Stage, SubsystemError,
->>>>>>> 2983e53e
+	overseer, ActiveLeavesUpdate, FromOrchestra, OverseerSignal, SpawnedSubsystem, SubsystemError,
 };
 use polkadot_node_subsystem_util::{
 	self as util,
@@ -356,32 +351,18 @@
 			}
 			from_overseer = ctx.recv().fuse() => {
 				match from_overseer? {
-<<<<<<< HEAD
-					FromOverseer::Signal(OverseerSignal::ActiveLeaves(update)) => {
+					FromOrchestra::Signal(OverseerSignal::ActiveLeaves(update)) => {
 						handle_active_leaves_update(
 							&mut *ctx,
 							update,
 							state,
 						).await?;
 					}
-					FromOverseer::Signal(OverseerSignal::BlockFinalized(..)) => {}
-					FromOverseer::Signal(OverseerSignal::Conclude) => return Ok(()),
-					FromOverseer::Communication { msg } => {
+					FromOrchestra::Signal(OverseerSignal::BlockFinalized(..)) => {}
+					FromOrchestra::Signal(OverseerSignal::Conclude) => return Ok(()),
+					FromOrchestra::Communication { msg } => {
 						handle_communication(&mut *ctx, state, msg, metrics).await?;
 					}
-=======
-					FromOrchestra::Signal(OverseerSignal::ActiveLeaves(update)) => handle_active_leaves_update(
-						&mut *ctx,
-						update,
-						jobs,
-						&keystore,
-						&background_validation_tx,
-						&metrics,
-					).await?,
-					FromOrchestra::Signal(OverseerSignal::BlockFinalized(..)) => {}
-					FromOrchestra::Signal(OverseerSignal::Conclude) => return Ok(()),
-					FromOrchestra::Communication { msg } => handle_communication(&mut *ctx, jobs, msg).await?,
->>>>>>> 2983e53e
 				}
 			}
 		)
