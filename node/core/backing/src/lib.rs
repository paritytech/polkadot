--- conflicted
+++ resolved
@@ -39,14 +39,8 @@
 use polkadot_subsystem::{
 	messages::{
 		AllMessages, AvailabilityStoreMessage, CandidateBackingMessage, CandidateSelectionMessage,
-<<<<<<< HEAD
 		CandidateValidationMessage, PoVDistributionMessage, ProvisionableData,
-		ProvisionerMessage, RuntimeApiMessage, StatementDistributionMessage, ValidationFailed,
-		RuntimeApiRequest,
-=======
-		CandidateValidationMessage, NewBackedCandidate, PoVDistributionMessage, ProvisionableData,
 		ProvisionerMessage, StatementDistributionMessage, ValidationFailed, RuntimeApiRequest,
->>>>>>> 5f51c63a
 	},
 };
 use polkadot_node_subsystem_util::{
@@ -284,7 +278,7 @@
 		).into()
 	).await?;
 
-	let _ = rx.await?;
+	let _ = rx.await.map_err(Error::StoreAvailableData)?;
 
 	Ok(())
 }
@@ -342,7 +336,7 @@
 		PoVDistributionMessage::FetchPoV(parent, descriptor, tx)
 	).into()).await?;
 
-	Ok(rx.await?)
+	rx.await.map_err(Error::FetchPoV)
 }
 
 async fn request_candidate_validation(
@@ -361,7 +355,11 @@
 		).into()
 	).await?;
 
-	Ok(rx.await??)
+	match rx.await {
+		Ok(Ok(validation_result)) => Ok(validation_result),
+		Ok(Err(err)) => Err(Error::ValidationFailed(err)),
+		Err(err) => Err(Error::ValidateFromChainState(err)),
+	}
 }
 
 type BackgroundValidationResult = Result<(CandidateReceipt, CandidateCommitments, Arc<PoV>), CandidateReceipt>;
@@ -439,14 +437,6 @@
 impl CandidateBackingJob {
 	/// Run asynchronously.
 	async fn run_loop(mut self) -> Result<(), Error> {
-<<<<<<< HEAD
-		tracing::info!(target: LOG_TARGET, relay_parent = ?self.parent, "run_loop started");
-		while let Some(msg) = self.rx_to.next().await {
-			match msg {
-				ToJob::CandidateBacking(msg) => {
-					if let Err(err) = self.process_msg(msg).await {
-						tracing::error!(target: LOG_TARGET, err = ?err, "failed to process CandidateBackingMessage");
-=======
 		loop {
 			futures::select! {
 				validated_command = self.background_validation.next() => {
@@ -460,7 +450,6 @@
 					None => break,
 					Some(msg) => {
 						self.process_msg(msg).await?;
->>>>>>> 5f51c63a
 					}
 				}
 			}
@@ -811,119 +800,7 @@
 	) -> Result<(), Error> {
 		self.tx_from.send(AllMessages::from(
 			PoVDistributionMessage::DistributePoV(self.parent, descriptor, pov),
-<<<<<<< HEAD
-		)).await.map_err(Into::into)
-	}
-
-	async fn request_pov_from_distribution(
-		&mut self,
-		descriptor: CandidateDescriptor,
-	) -> Result<Arc<PoV>, Error> {
-		let (tx, rx) = oneshot::channel();
-
-		self.tx_from.send(FromJob::PoVDistribution(
-			PoVDistributionMessage::FetchPoV(self.parent, descriptor, tx)
-		)).await?;
-
-		Ok(rx.await.map_err(Error::FetchPoV)?)
-	}
-
-	async fn request_candidate_validation(
-		&mut self,
-		candidate: CandidateDescriptor,
-		pov: Arc<PoV>,
-	) -> Result<ValidationResult, Error> {
-		let (tx, rx) = oneshot::channel();
-
-		self.tx_from.send(FromJob::CandidateValidation(
-				CandidateValidationMessage::ValidateFromChainState(
-					candidate,
-					pov,
-					tx,
-				)
-			)
-		).await?;
-
-		Ok(rx.await.map_err(Error::ValidateFromChainState)??)
-	}
-
-	async fn store_available_data(
-		&mut self,
-		id: Option<ValidatorIndex>,
-		n_validators: u32,
-		candidate_hash: CandidateHash,
-		available_data: AvailableData,
-	) -> Result<(), Error> {
-		let (tx, rx) = oneshot::channel();
-		self.tx_from.send(FromJob::AvailabilityStore(
-				AvailabilityStoreMessage::StoreAvailableData(
-					candidate_hash,
-					id,
-					n_validators,
-					available_data,
-					tx,
-				)
-			)
-		).await?;
-
-		let _ = rx.await.map_err(Error::StoreAvailableData)?;
-
-		Ok(())
-	}
-
-	// Make a `PoV` available.
-	//
-	// This calls an inspection function before making the PoV available for any last checks
-	// that need to be done. If the inspection function returns an error, this function returns
-	// early without making the PoV available.
-	#[tracing::instrument(level = "trace", skip(self, pov, with_commitments), fields(subsystem = LOG_TARGET))]
-	async fn make_pov_available<T, E>(
-		&mut self,
-		pov: Arc<PoV>,
-		candidate_hash: CandidateHash,
-		validation_data: polkadot_primitives::v1::PersistedValidationData,
-		outputs: ValidationOutputs,
-		with_commitments: impl FnOnce(CandidateCommitments) -> Result<T, E>,
-	) -> Result<Result<T, E>, Error> {
-		let available_data = AvailableData {
-			pov,
-			validation_data,
-		};
-
-		let chunks = erasure_coding::obtain_chunks_v1(
-			self.table_context.validators.len(),
-			&available_data,
-		)?;
-
-		let branches = erasure_coding::branches(chunks.as_ref());
-		let erasure_root = branches.root();
-
-		let commitments = CandidateCommitments {
-			upward_messages: outputs.upward_messages,
-			horizontal_messages: outputs.horizontal_messages,
-			erasure_root,
-			new_validation_code: outputs.new_validation_code,
-			head_data: outputs.head_data,
-			processed_downward_messages: outputs.processed_downward_messages,
-			hrmp_watermark: outputs.hrmp_watermark,
-		};
-
-		let res = match with_commitments(commitments) {
-			Ok(x) => x,
-			Err(e) => return Ok(Err(e)),
-		};
-
-		self.store_available_data(
-			self.table_context.validator.as_ref().map(|v| v.index()),
-			self.table_context.validators.len() as u32,
-			candidate_hash,
-			available_data,
-		).await?;
-
-		Ok(Ok(res))
-=======
 		).into()).await.map_err(Into::into)
->>>>>>> 5f51c63a
 	}
 
 	async fn distribute_signed_statement(&mut self, s: SignedFullStatement) -> Result<(), Error> {
