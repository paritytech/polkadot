--- conflicted
+++ resolved
@@ -255,8 +255,8 @@
 	/// relay-parents fall into one of 3 categories.
 	///   1. active leaves which do support prospective parachains
 	///   2. active leaves which do not support prospective parachains
-	///   3. relay-chain blocks which are ancestors of an active leaf and
-	///      do support prospective parachains.
+	///   3. relay-chain blocks which are ancestors of an active leaf and do support prospective
+	///      parachains.
 	///
 	/// Relay-chain blocks which don't support prospective parachains are
 	/// never included in the fragment trees of active leaves which do.
@@ -357,227 +357,6 @@
 	}
 }
 
-<<<<<<< HEAD
-=======
-#[overseer::contextbounds(CandidateBacking, prefix = self::overseer)]
-async fn handle_validated_candidate_command<Context>(
-	ctx: &mut Context,
-	jobs: &mut HashMap<Hash, JobAndSpan<Context>>,
-	relay_parent: Hash,
-	command: ValidatedCandidateCommand,
-) -> Result<(), Error> {
-	if let Some(job) = jobs.get_mut(&relay_parent) {
-		job.job.handle_validated_candidate_command(&job.span, ctx, command).await?;
-	} else {
-		// simple race condition; can be ignored - this relay-parent
-		// is no longer relevant.
-	}
-
-	Ok(())
-}
-
-#[overseer::contextbounds(CandidateBacking, prefix = self::overseer)]
-async fn handle_communication<Context>(
-	ctx: &mut Context,
-	jobs: &mut HashMap<Hash, JobAndSpan<Context>>,
-	message: CandidateBackingMessage,
-) -> Result<(), Error> {
-	match message {
-		CandidateBackingMessage::Second(relay_parent, candidate, pov) => {
-			if let Some(job) = jobs.get_mut(&relay_parent) {
-				job.job.handle_second_msg(&job.span, ctx, candidate, pov).await?;
-			}
-		},
-		CandidateBackingMessage::Statement(relay_parent, statement) => {
-			if let Some(job) = jobs.get_mut(&relay_parent) {
-				job.job.handle_statement_message(&job.span, ctx, statement).await?;
-			}
-		},
-		CandidateBackingMessage::GetBackedCandidates(relay_parent, requested_candidates, tx) =>
-			if let Some(job) = jobs.get_mut(&relay_parent) {
-				job.job.handle_get_backed_candidates_message(requested_candidates, tx)?;
-			},
-	}
-
-	Ok(())
-}
-
-#[overseer::contextbounds(CandidateBacking, prefix = self::overseer)]
-async fn handle_active_leaves_update<Context>(
-	ctx: &mut Context,
-	update: ActiveLeavesUpdate,
-	jobs: &mut HashMap<Hash, JobAndSpan<Context>>,
-	keystore: &KeystorePtr,
-	background_validation_tx: &mpsc::Sender<(Hash, ValidatedCandidateCommand)>,
-	metrics: &Metrics,
-) -> Result<(), Error> {
-	for deactivated in update.deactivated {
-		jobs.remove(&deactivated);
-	}
-
-	let leaf = match update.activated {
-		None => return Ok(()),
-		Some(a) => a,
-	};
-
-	macro_rules! try_runtime_api {
-		($x: expr) => {
-			match $x {
-				Ok(x) => x,
-				Err(e) => {
-					gum::warn!(
-						target: LOG_TARGET,
-						err = ?e,
-						"Failed to fetch runtime API data for job",
-					);
-
-					// We can't do candidate validation work if we don't have the
-					// requisite runtime API data. But these errors should not take
-					// down the node.
-					return Ok(());
-				}
-			}
-		}
-	}
-
-	let parent = leaf.hash;
-	let span = PerLeafSpan::new(leaf.span, "backing");
-	let _span = span.child("runtime-apis");
-
-	let (validators, groups, session_index, cores) = futures::try_join!(
-		request_validators(parent, ctx.sender()).await,
-		request_validator_groups(parent, ctx.sender()).await,
-		request_session_index_for_child(parent, ctx.sender()).await,
-		request_from_runtime(parent, ctx.sender(), |tx| {
-			RuntimeApiRequest::AvailabilityCores(tx)
-		},)
-		.await,
-	)
-	.map_err(Error::JoinMultiple)?;
-
-	let validators: Vec<_> = try_runtime_api!(validators);
-	let (validator_groups, group_rotation_info) = try_runtime_api!(groups);
-	let session_index = try_runtime_api!(session_index);
-	let cores = try_runtime_api!(cores);
-
-	drop(_span);
-	let _span = span.child("validator-construction");
-
-	let signing_context = SigningContext { parent_hash: parent, session_index };
-	let validator =
-		match Validator::construct(&validators, signing_context.clone(), keystore.clone()) {
-			Ok(v) => Some(v),
-			Err(util::Error::NotAValidator) => None,
-			Err(e) => {
-				gum::warn!(
-					target: LOG_TARGET,
-					err = ?e,
-					"Cannot participate in candidate backing",
-				);
-
-				return Ok(())
-			},
-		};
-
-	drop(_span);
-	let mut assignments_span = span.child("compute-assignments");
-
-	let mut groups = HashMap::new();
-
-	let n_cores = cores.len();
-
-	let mut assignment = None;
-
-	for (idx, core) in cores.into_iter().enumerate() {
-		// Ignore prospective assignments on occupied cores for the time being.
-		if let CoreState::Scheduled(scheduled) = core {
-			let core_index = CoreIndex(idx as _);
-			let group_index = group_rotation_info.group_for_core(core_index, n_cores);
-			if let Some(g) = validator_groups.get(group_index.0 as usize) {
-				if validator.as_ref().map_or(false, |v| g.contains(&v.index())) {
-					assignment = Some((scheduled.para_id, scheduled.collator));
-				}
-				groups.insert(scheduled.para_id, g.clone());
-			}
-		}
-	}
-
-	let table_context = TableContext { groups, validators, validator };
-
-	let (assignment, required_collator) = match assignment {
-		None => {
-			assignments_span.add_string_tag("assigned", "false");
-			(None, None)
-		},
-		Some((assignment, required_collator)) => {
-			assignments_span.add_string_tag("assigned", "true");
-			assignments_span.add_para_id(assignment);
-			(Some(assignment), required_collator)
-		},
-	};
-
-	drop(assignments_span);
-	let _span = span.child("wait-for-job");
-
-	let job = CandidateBackingJob {
-		parent,
-		assignment,
-		required_collator,
-		issued_statements: HashSet::new(),
-		awaiting_validation: HashSet::new(),
-		fallbacks: HashMap::new(),
-		seconded: None,
-		unbacked_candidates: HashMap::new(),
-		backed: HashSet::new(),
-		keystore: keystore.clone(),
-		table: Table::default(),
-		table_context,
-		background_validation_tx: background_validation_tx.clone(),
-		metrics: metrics.clone(),
-		_marker: std::marker::PhantomData,
-	};
-
-	jobs.insert(parent, JobAndSpan { job, span });
-
-	Ok(())
-}
-
-struct JobAndSpan<Context> {
-	job: CandidateBackingJob<Context>,
-	span: PerLeafSpan,
-}
-
-/// Holds all data needed for candidate backing job operation.
-struct CandidateBackingJob<Context> {
-	/// The hash of the relay parent on top of which this job is doing it's work.
-	parent: Hash,
-	/// The `ParaId` assigned to this validator
-	assignment: Option<ParaId>,
-	/// The collator required to author the candidate, if any.
-	required_collator: Option<CollatorId>,
-	/// Spans for all candidates that are not yet backable.
-	unbacked_candidates: HashMap<CandidateHash, jaeger::Span>,
-	/// We issued `Seconded`, `Valid` or `Invalid` statements on about these candidates.
-	issued_statements: HashSet<CandidateHash>,
-	/// These candidates are undergoing validation in the background.
-	awaiting_validation: HashSet<CandidateHash>,
-	/// Data needed for retrying in case of `ValidatedCandidateCommand::AttestNoPoV`.
-	fallbacks: HashMap<CandidateHash, (AttestingData, Option<jaeger::Span>)>,
-	/// `Some(h)` if this job has already issued `Seconded` statement for some candidate with `h`
-	/// hash.
-	seconded: Option<CandidateHash>,
-	/// The candidates that are includable, by hash. Each entry here indicates
-	/// that we've sent the provisioner the backed candidate.
-	backed: HashSet<CandidateHash>,
-	keystore: KeystorePtr,
-	table: Table<TableContext>,
-	table_context: TableContext,
-	background_validation_tx: mpsc::Sender<(Hash, ValidatedCandidateCommand)>,
-	metrics: Metrics,
-	_marker: std::marker::PhantomData<Context>,
-}
-
->>>>>>> f2ad8c53
 /// In case a backing validator does not provide a PoV, we need to retry with other backing
 /// validators.
 ///
@@ -1478,8 +1257,9 @@
 						let parent_head_data_hash = persisted_validation_data.parent_head.hash();
 						// Note that `GetHypotheticalFrontier` doesn't account for recursion,
 						// i.e. candidates can appear at multiple depths in the tree and in fact
-						// at all depths, and we don't know what depths a candidate will ultimately occupy
-						// because that's dependent on other candidates we haven't yet received.
+						// at all depths, and we don't know what depths a candidate will ultimately
+						// occupy because that's dependent on other candidates we haven't yet
+						// received.
 						//
 						// The only way to effectively rule this out is to have candidate receipts
 						// directly commit to the parachain block number or some other incrementing
@@ -1689,8 +1469,8 @@
 /// and any of the following are true:
 /// 1. There is no `PersistedValidationData` attached.
 /// 2. Prospective parachains are enabled for the relay parent and the prospective parachains
-///    subsystem returned an empty `FragmentTreeMembership`
-///    i.e. did not recognize the candidate as being applicable to any of the active leaves.
+///    subsystem returned an empty `FragmentTreeMembership` i.e. did not recognize the candidate as
+///    being applicable to any of the active leaves.
 #[overseer::contextbounds(CandidateBacking, prefix = self::overseer)]
 async fn import_statement<Context>(
 	ctx: &mut Context,
