--- conflicted
+++ resolved
@@ -85,23 +85,6 @@
 };
 use polkadot_node_subsystem::{
 	messages::{
-<<<<<<< HEAD
-		AvailabilityDistributionMessage, AvailabilityStoreMessage, CandidateBackingMessage,
-		CandidateValidationMessage, CollatorProtocolMessage, ProvisionableData, ProvisionerMessage,
-		RuntimeApiRequest, StatementDistributionMessage, StoreAvailableDataError, ValidationFailed,
-	},
-	overseer, ActiveLeavesUpdate, FromOrchestra, OverseerSignal, PerLeafSpan, RuntimeApiError,
-	SpawnedSubsystem, Stage, SubsystemError,
-};
-use polkadot_node_subsystem_util::{
-	self as util, request_from_runtime, request_session_executor_params,
-	request_session_index_for_child, request_validator_groups, request_validators, Validator,
-};
-use polkadot_primitives::{
-	BackedCandidate, CandidateCommitments, CandidateHash, CandidateReceipt, CollatorId,
-	CommittedCandidateReceipt, CoreIndex, CoreState, ExecutorParams, Hash, Id as ParaId,
-	PvfExecTimeoutKind, SessionIndex, SigningContext, ValidatorId, ValidatorIndex,
-=======
 		AvailabilityDistributionMessage, AvailabilityStoreMessage, CanSecondRequest,
 		CandidateBackingMessage, CandidateValidationMessage, CollatorProtocolMessage,
 		HypotheticalCandidate, HypotheticalFrontierRequest, IntroduceCandidateRequest,
@@ -113,17 +96,16 @@
 use polkadot_node_subsystem_util::{
 	self as util,
 	backing_implicit_view::{FetchError as ImplicitViewFetchError, View as ImplicitView},
-	request_from_runtime, request_session_index_for_child, request_validator_groups,
-	request_validators,
+	executor_params_at_relay_parent, request_from_runtime, request_session_index_for_child,
+	request_validator_groups, request_validators,
 	runtime::{prospective_parachains_mode, ProspectiveParachainsMode},
 	Validator,
 };
 use polkadot_primitives::{
 	BackedCandidate, CandidateCommitments, CandidateHash, CandidateReceipt,
-	CommittedCandidateReceipt, CoreIndex, CoreState, Hash, Id as ParaId, PersistedValidationData,
-	PvfExecTimeoutKind, SigningContext, ValidationCode, ValidatorId, ValidatorIndex,
->>>>>>> aba8beef
-	ValidatorSignature, ValidityAttestation,
+	CommittedCandidateReceipt, CoreIndex, CoreState, ExecutorParams, Hash, Id as ParaId,
+	PersistedValidationData, PvfExecTimeoutKind, SigningContext, ValidationCode, ValidatorId,
+	ValidatorIndex, ValidatorSignature, ValidityAttestation,
 };
 use sp_keystore::KeystorePtr;
 use statement_table::{
@@ -375,229 +357,6 @@
 	}
 }
 
-<<<<<<< HEAD
-#[overseer::contextbounds(CandidateBacking, prefix = self::overseer)]
-async fn handle_validated_candidate_command<Context>(
-	ctx: &mut Context,
-	jobs: &mut HashMap<Hash, JobAndSpan<Context>>,
-	relay_parent: Hash,
-	command: ValidatedCandidateCommand,
-) -> Result<(), Error> {
-	if let Some(job) = jobs.get_mut(&relay_parent) {
-		job.job.handle_validated_candidate_command(&job.span, ctx, command).await?;
-	} else {
-		// simple race condition; can be ignored - this relay-parent
-		// is no longer relevant.
-	}
-
-	Ok(())
-}
-
-#[overseer::contextbounds(CandidateBacking, prefix = self::overseer)]
-async fn handle_communication<Context>(
-	ctx: &mut Context,
-	jobs: &mut HashMap<Hash, JobAndSpan<Context>>,
-	message: CandidateBackingMessage,
-) -> Result<(), Error> {
-	match message {
-		CandidateBackingMessage::Second(relay_parent, candidate, pov) => {
-			if let Some(job) = jobs.get_mut(&relay_parent) {
-				job.job.handle_second_msg(&job.span, ctx, candidate, pov).await?;
-			}
-		},
-		CandidateBackingMessage::Statement(relay_parent, statement) => {
-			if let Some(job) = jobs.get_mut(&relay_parent) {
-				job.job.handle_statement_message(&job.span, ctx, statement).await?;
-			}
-		},
-		CandidateBackingMessage::GetBackedCandidates(relay_parent, requested_candidates, tx) =>
-			if let Some(job) = jobs.get_mut(&relay_parent) {
-				job.job.handle_get_backed_candidates_message(requested_candidates, tx)?;
-			},
-	}
-
-	Ok(())
-}
-
-#[overseer::contextbounds(CandidateBacking, prefix = self::overseer)]
-async fn handle_active_leaves_update<Context>(
-	ctx: &mut Context,
-	update: ActiveLeavesUpdate,
-	jobs: &mut HashMap<Hash, JobAndSpan<Context>>,
-	keystore: &KeystorePtr,
-	background_validation_tx: &mpsc::Sender<(Hash, ValidatedCandidateCommand)>,
-	metrics: &Metrics,
-) -> Result<(), Error> {
-	for deactivated in update.deactivated {
-		jobs.remove(&deactivated);
-	}
-
-	let leaf = match update.activated {
-		None => return Ok(()),
-		Some(a) => a,
-	};
-
-	macro_rules! try_runtime_api {
-		($x: expr) => {
-			match $x {
-				Ok(x) => x,
-				Err(e) => {
-					gum::warn!(
-						target: LOG_TARGET,
-						err = ?e,
-						"Failed to fetch runtime API data for job",
-					);
-
-					// We can't do candidate validation work if we don't have the
-					// requisite runtime API data. But these errors should not take
-					// down the node.
-					return Ok(());
-				}
-			}
-		}
-	}
-
-	let parent = leaf.hash;
-	let span = PerLeafSpan::new(leaf.span, "backing");
-	let _span = span.child("runtime-apis");
-
-	let (validators, groups, session_index, cores) = futures::try_join!(
-		request_validators(parent, ctx.sender()).await,
-		request_validator_groups(parent, ctx.sender()).await,
-		request_session_index_for_child(parent, ctx.sender()).await,
-		request_from_runtime(parent, ctx.sender(), |tx| {
-			RuntimeApiRequest::AvailabilityCores(tx)
-		},)
-		.await,
-	)
-	.map_err(Error::JoinMultiple)?;
-
-	let validators: Vec<_> = try_runtime_api!(validators);
-	let (validator_groups, group_rotation_info) = try_runtime_api!(groups);
-	let session_index = try_runtime_api!(session_index);
-	let cores = try_runtime_api!(cores);
-
-	drop(_span);
-	let _span = span.child("validator-construction");
-
-	let signing_context = SigningContext { parent_hash: parent, session_index };
-	let validator =
-		match Validator::construct(&validators, signing_context.clone(), keystore.clone()) {
-			Ok(v) => Some(v),
-			Err(util::Error::NotAValidator) => None,
-			Err(e) => {
-				gum::warn!(
-					target: LOG_TARGET,
-					err = ?e,
-					"Cannot participate in candidate backing",
-				);
-
-				return Ok(())
-			},
-		};
-
-	drop(_span);
-	let mut assignments_span = span.child("compute-assignments");
-
-	let mut groups = HashMap::new();
-
-	let n_cores = cores.len();
-
-	let mut assignment = None;
-
-	for (idx, core) in cores.into_iter().enumerate() {
-		// Ignore prospective assignments on occupied cores for the time being.
-		if let CoreState::Scheduled(scheduled) = core {
-			let core_index = CoreIndex(idx as _);
-			let group_index = group_rotation_info.group_for_core(core_index, n_cores);
-			if let Some(g) = validator_groups.get(group_index.0 as usize) {
-				if validator.as_ref().map_or(false, |v| g.contains(&v.index())) {
-					assignment = Some((scheduled.para_id, scheduled.collator));
-				}
-				groups.insert(scheduled.para_id, g.clone());
-			}
-		}
-	}
-
-	let table_context = TableContext { groups, validators, validator };
-
-	let (assignment, required_collator) = match assignment {
-		None => {
-			assignments_span.add_string_tag("assigned", "false");
-			(None, None)
-		},
-		Some((assignment, required_collator)) => {
-			assignments_span.add_string_tag("assigned", "true");
-			assignments_span.add_para_id(assignment);
-			(Some(assignment), required_collator)
-		},
-	};
-
-	drop(assignments_span);
-	let _span = span.child("wait-for-job");
-
-	let job = CandidateBackingJob {
-		parent,
-		session_index,
-		assignment,
-		required_collator,
-		issued_statements: HashSet::new(),
-		awaiting_validation: HashSet::new(),
-		fallbacks: HashMap::new(),
-		seconded: None,
-		unbacked_candidates: HashMap::new(),
-		backed: HashSet::new(),
-		keystore: keystore.clone(),
-		table: Table::default(),
-		table_context,
-		background_validation_tx: background_validation_tx.clone(),
-		metrics: metrics.clone(),
-		_marker: std::marker::PhantomData,
-	};
-
-	jobs.insert(parent, JobAndSpan { job, span });
-
-	Ok(())
-}
-
-struct JobAndSpan<Context> {
-	job: CandidateBackingJob<Context>,
-	span: PerLeafSpan,
-}
-
-/// Holds all data needed for candidate backing job operation.
-struct CandidateBackingJob<Context> {
-	/// The hash of the relay parent on top of which this job is doing it's work.
-	parent: Hash,
-	/// The session index for this job
-	session_index: SessionIndex,
-	/// The `ParaId` assigned to this validator
-	assignment: Option<ParaId>,
-	/// The collator required to author the candidate, if any.
-	required_collator: Option<CollatorId>,
-	/// Spans for all candidates that are not yet backable.
-	unbacked_candidates: HashMap<CandidateHash, jaeger::Span>,
-	/// We issued `Seconded`, `Valid` or `Invalid` statements on about these candidates.
-	issued_statements: HashSet<CandidateHash>,
-	/// These candidates are undergoing validation in the background.
-	awaiting_validation: HashSet<CandidateHash>,
-	/// Data needed for retrying in case of `ValidatedCandidateCommand::AttestNoPoV`.
-	fallbacks: HashMap<CandidateHash, (AttestingData, Option<jaeger::Span>)>,
-	/// `Some(h)` if this job has already issued `Seconded` statement for some candidate with `h` hash.
-	seconded: Option<CandidateHash>,
-	/// The candidates that are includable, by hash. Each entry here indicates
-	/// that we've sent the provisioner the backed candidate.
-	backed: HashSet<CandidateHash>,
-	keystore: KeystorePtr,
-	table: Table<TableContext>,
-	table_context: TableContext,
-	background_validation_tx: mpsc::Sender<(Hash, ValidatedCandidateCommand)>,
-	metrics: Metrics,
-	_marker: std::marker::PhantomData<Context>,
-}
-
-=======
->>>>>>> aba8beef
 /// In case a backing validator does not provide a PoV, we need to retry with other backing
 /// validators.
 ///
@@ -830,7 +589,6 @@
 	relay_parent: Hash,
 	persisted_validation_data: PersistedValidationData,
 	pov: PoVData,
-	executor_params: Option<ExecutorParams>,
 	n_validators: usize,
 	make_command: F,
 }
@@ -848,7 +606,6 @@
 		relay_parent,
 		persisted_validation_data,
 		pov,
-		executor_params,
 		n_validators,
 		make_command,
 	} = params;
@@ -869,6 +626,12 @@
 			Ok(None) => return Err(Error::NoValidationCode(validation_code_hash)),
 			Ok(Some(c)) => c,
 		}
+	};
+
+	let executor_params = match executor_params_at_relay_parent(relay_parent, &mut sender).await {
+		Ok(ep) => ep,
+		Err(e) => return Err(Error::UtilError(e)), /* FIXME: Is it enough to just proparate
+		                                            * `UtilError` here? */
 	};
 
 	let pov = match pov {
@@ -900,25 +663,13 @@
 	};
 
 	let v = {
-<<<<<<< HEAD
-		let _span = span.as_ref().map(|s| {
-			s.child("request-validation")
-				.with_pov(&pov)
-				.with_para_id(candidate.descriptor().para_id)
-		});
-		request_candidate_validation(
-			&mut sender,
-			candidate.clone(),
-			pov.clone(),
-			executor_params.expect("Caller must provide executor parameters; qed"),
-=======
 		request_candidate_validation(
 			&mut sender,
 			persisted_validation_data,
 			validation_code,
 			candidate.clone(),
 			pov.clone(),
->>>>>>> aba8beef
+			executor_params,
 		)
 		.await?
 	};
@@ -1017,73 +768,6 @@
 		Disabled,
 	}
 
-<<<<<<< HEAD
-	async fn background_validate_and_make_available(
-		&mut self,
-		ctx: &mut Context,
-		params: BackgroundValidationParams<
-			impl overseer::CandidateBackingSenderTrait,
-			impl Fn(BackgroundValidationResult) -> ValidatedCandidateCommand + Send + 'static + Sync,
-		>,
-	) -> Result<(), Error> {
-		let candidate_hash = params.candidate.hash();
-		if self.awaiting_validation.insert(candidate_hash) {
-			let mut params = params;
-			if params.executor_params.is_none() {
-				params.executor_params = match request_session_executor_params(
-					self.parent,
-					self.session_index,
-					ctx.sender(),
-				)
-				.await
-				.await
-				{
-					Err(_) => {
-						// Failed to communicate with the runtime
-						return Err(Error::ValidationFailed(ValidationFailed(
-							"Runtime call cancelled".to_owned(),
-						)))
-					},
-					Ok(Err(RuntimeApiError::NotSupported { .. })) => {
-						// Runtime doesn't yet support the api requested, should execute anyway
-						// with default set of parameters
-						// FIXME: This branch is not needed anymore?
-						Some(ExecutorParams::default())
-					},
-					Ok(Err(_)) => {
-						// Runtime failed to execute the request
-						return Err(Error::ValidationFailed(ValidationFailed(
-							"Runtime API request failed".to_owned(),
-						)))
-					},
-					Ok(Ok(None)) => {
-						// No parameter set for the given session; should never happen
-						return Err(Error::ValidationFailed(ValidationFailed(
-							"No executor parameters for the session".to_owned(),
-						)))
-					},
-					Ok(Ok(Some(ep))) => Some(ep),
-				}
-			}
-			// spawn background task.
-			let bg = async move {
-				if let Err(e) = validate_and_make_available(params).await {
-					if let Error::BackgroundValidationMpsc(error) = e {
-						gum::debug!(
-							target: LOG_TARGET,
-							?error,
-							"Mpsc background validation mpsc died during validation- leaf no longer active?"
-						);
-					} else {
-						gum::error!(
-							target: LOG_TARGET,
-							"Failed to validate and make available: {:?}",
-							e
-						);
-					}
-				}
-			};
-=======
 	// Activate in implicit view before deactivate, per the docs
 	// on ImplicitView, this is more efficient.
 	let res = if let Some(leaf) = update.activated {
@@ -1104,7 +788,6 @@
 	} else {
 		None
 	};
->>>>>>> aba8beef
 
 	for deactivated in update.deactivated {
 		state.per_leaf.remove(&deactivated);
@@ -1276,21 +959,6 @@
 		}
 	}
 
-<<<<<<< HEAD
-		let bg_sender = ctx.sender().clone();
-		self.background_validate_and_make_available(
-			ctx,
-			BackgroundValidationParams {
-				sender: bg_sender,
-				tx_command: self.background_validation_tx.clone(),
-				candidate: candidate.clone(),
-				relay_parent: self.parent,
-				pov: PoVData::Ready(pov),
-				executor_params: None,
-				n_validators: self.table_context.validators.len(),
-				span,
-				make_command: ValidatedCandidateCommand::Second,
-=======
 	Ok(())
 }
 
@@ -1353,7 +1021,6 @@
 				);
 
 				return Ok(None)
->>>>>>> aba8beef
 			},
 		};
 
@@ -2161,26 +1828,6 @@
 						return Ok(())
 					}
 
-<<<<<<< HEAD
-		let bg_sender = ctx.sender().clone();
-		let pov = PoVData::FetchFromValidator {
-			from_validator: attesting.from_validator,
-			candidate_hash,
-			pov_hash: attesting.pov_hash,
-		};
-		self.background_validate_and_make_available(
-			ctx,
-			BackgroundValidationParams {
-				sender: bg_sender,
-				tx_command: self.background_validation_tx.clone(),
-				candidate: attesting.candidate,
-				relay_parent: self.parent,
-				pov,
-				executor_params: None,
-				n_validators: self.table_context.validators.len(),
-				span,
-				make_command: ValidatedCandidateCommand::Attest,
-=======
 					if rp_state.awaiting_validation.contains(candidate_hash) {
 						// Job already running:
 						attesting.backing.push(statement.validator_index());
@@ -2193,7 +1840,6 @@
 				} else {
 					return Ok(())
 				}
->>>>>>> aba8beef
 			},
 		};
 
