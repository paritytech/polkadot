// Copyright (C) Parity Technologies (UK) Ltd.
// This file is part of Polkadot.

// Polkadot is free software: you can redistribute it and/or modify
// it under the terms of the GNU General Public License as published by
// the Free Software Foundation, either version 3 of the License, or
// (at your option) any later version.

// Polkadot is distributed in the hope that it will be useful,
// but WITHOUT ANY WARRANTY; without even the implied warranty of
// MERCHANTABILITY or FITNESS FOR A PARTICULAR PURPOSE.  See the
// GNU General Public License for more details.

// You should have received a copy of the GNU General Public License
// along with Polkadot.  If not, see <http://www.gnu.org/licenses/>.

use super::*;
use ::test_helpers::{
	dummy_candidate_receipt_bad_sig, dummy_collator, dummy_collator_signature,
	dummy_committed_candidate_receipt, dummy_hash, dummy_validation_code,
};
use assert_matches::assert_matches;
use futures::{future, Future};
use polkadot_node_primitives::{BlockData, InvalidCandidate};
use polkadot_node_subsystem::{
	messages::{
		AllMessages, CollatorProtocolMessage, RuntimeApiMessage, RuntimeApiRequest,
		ValidationFailed,
	},
	ActivatedLeaf, ActiveLeavesUpdate, FromOrchestra, LeafStatus, OverseerSignal,
};
use polkadot_node_subsystem_test_helpers as test_helpers;
use polkadot_primitives::{
	CandidateDescriptor, GroupRotationInfo, HeadData, PersistedValidationData, PvfExecTimeoutKind,
	ScheduledCore,
};
use sp_application_crypto::AppCrypto;
use sp_keyring::Sr25519Keyring;
use sp_keystore::Keystore;
use sp_tracing as _;
use statement_table::v2::Misbehavior;
use std::collections::HashMap;

fn validator_pubkeys(val_ids: &[Sr25519Keyring]) -> Vec<ValidatorId> {
	val_ids.iter().map(|v| v.public().into()).collect()
}

fn table_statement_to_primitive(statement: TableStatement) -> Statement {
	match statement {
		TableStatement::Seconded(committed_candidate_receipt) =>
			Statement::Seconded(committed_candidate_receipt),
		TableStatement::Valid(candidate_hash) => Statement::Valid(candidate_hash),
	}
}

struct TestState {
	chain_ids: Vec<ParaId>,
	keystore: KeystorePtr,
	validators: Vec<Sr25519Keyring>,
	validator_public: Vec<ValidatorId>,
	validation_data: PersistedValidationData,
	validator_groups: (Vec<Vec<ValidatorIndex>>, GroupRotationInfo),
	availability_cores: Vec<CoreState>,
	head_data: HashMap<ParaId, HeadData>,
	signing_context: SigningContext,
	relay_parent: Hash,
}

impl Default for TestState {
	fn default() -> Self {
		let chain_a = ParaId::from(1);
		let chain_b = ParaId::from(2);
		let thread_a = ParaId::from(3);

		let chain_ids = vec![chain_a, chain_b, thread_a];

		let validators = vec![
			Sr25519Keyring::Alice,
			Sr25519Keyring::Bob,
			Sr25519Keyring::Charlie,
			Sr25519Keyring::Dave,
			Sr25519Keyring::Ferdie,
			Sr25519Keyring::One,
		];

		let keystore = Arc::new(sc_keystore::LocalKeystore::in_memory());
		// Make sure `Alice` key is in the keystore, so this mocked node will be a parachain
		// validator.
		Keystore::sr25519_generate_new(&*keystore, ValidatorId::ID, Some(&validators[0].to_seed()))
			.expect("Insert key into keystore");

		let validator_public = validator_pubkeys(&validators);

		let validator_groups = vec![vec![2, 0, 3, 5], vec![1], vec![4]]
			.into_iter()
			.map(|g| g.into_iter().map(ValidatorIndex).collect())
			.collect();
		let group_rotation_info =
			GroupRotationInfo { session_start_block: 0, group_rotation_frequency: 100, now: 1 };

		let availability_cores = vec![
			CoreState::Scheduled(ScheduledCore { para_id: chain_a, collator: None }),
			CoreState::Scheduled(ScheduledCore { para_id: chain_b, collator: None }),
			CoreState::Scheduled(ScheduledCore { para_id: thread_a, collator: None }),
		];

		let mut head_data = HashMap::new();
		head_data.insert(chain_a, HeadData(vec![4, 5, 6]));

		let relay_parent = Hash::repeat_byte(5);

		let signing_context = SigningContext { session_index: 1, parent_hash: relay_parent };

		let validation_data = PersistedValidationData {
			parent_head: HeadData(vec![7, 8, 9]),
			relay_parent_number: 0_u32.into(),
			max_pov_size: 1024,
			relay_parent_storage_root: dummy_hash(),
		};

		Self {
			chain_ids,
			keystore,
			validators,
			validator_public,
			validator_groups: (validator_groups, group_rotation_info),
			availability_cores,
			head_data,
			validation_data,
			signing_context,
			relay_parent,
		}
	}
}

type VirtualOverseer = test_helpers::TestSubsystemContextHandle<CandidateBackingMessage>;

fn test_harness<T: Future<Output = VirtualOverseer>>(
	keystore: KeystorePtr,
	test: impl FnOnce(VirtualOverseer) -> T,
) {
	let pool = sp_core::testing::TaskExecutor::new();

	let (context, virtual_overseer) = test_helpers::make_subsystem_context(pool.clone());

	let subsystem = async move {
		if let Err(e) = super::run(context, keystore, Metrics(None)).await {
			panic!("{:?}", e);
		}
	};

	let test_fut = test(virtual_overseer);

	futures::pin_mut!(test_fut);
	futures::pin_mut!(subsystem);
	futures::executor::block_on(future::join(
		async move {
			let mut virtual_overseer = test_fut.await;
			virtual_overseer.send(FromOrchestra::Signal(OverseerSignal::Conclude)).await;
		},
		subsystem,
	));
}

fn make_erasure_root(test: &TestState, pov: PoV) -> Hash {
	let available_data =
		AvailableData { validation_data: test.validation_data.clone(), pov: Arc::new(pov) };

	let chunks = erasure_coding::obtain_chunks_v1(test.validators.len(), &available_data).unwrap();
	erasure_coding::branches(&chunks).root()
}

#[derive(Default)]
struct TestCandidateBuilder {
	para_id: ParaId,
	head_data: HeadData,
	pov_hash: Hash,
	relay_parent: Hash,
	erasure_root: Hash,
}

impl TestCandidateBuilder {
	fn build(self) -> CommittedCandidateReceipt {
		CommittedCandidateReceipt {
			descriptor: CandidateDescriptor {
				para_id: self.para_id,
				pov_hash: self.pov_hash,
				relay_parent: self.relay_parent,
				erasure_root: self.erasure_root,
				collator: dummy_collator(),
				signature: dummy_collator_signature(),
				para_head: dummy_hash(),
				validation_code_hash: dummy_validation_code().hash(),
				persisted_validation_data_hash: dummy_hash(),
			},
			commitments: CandidateCommitments {
				head_data: self.head_data,
				upward_messages: Default::default(),
				horizontal_messages: Default::default(),
				new_validation_code: None,
				processed_downward_messages: 0,
				hrmp_watermark: 0_u32,
			},
		}
	}
}

// Tests that the subsystem performs actions that are required on startup.
async fn test_startup(virtual_overseer: &mut VirtualOverseer, test_state: &TestState) {
	// Start work on some new parent.
	virtual_overseer
		.send(FromOrchestra::Signal(OverseerSignal::ActiveLeaves(ActiveLeavesUpdate::start_work(
			ActivatedLeaf {
				hash: test_state.relay_parent,
				number: 1,
				status: LeafStatus::Fresh,
				span: Arc::new(jaeger::Span::Disabled),
			},
		))))
		.await;

	// Check that subsystem job issues a request for a validator set.
	assert_matches!(
		virtual_overseer.recv().await,
		AllMessages::RuntimeApi(
			RuntimeApiMessage::Request(parent, RuntimeApiRequest::Validators(tx))
		) if parent == test_state.relay_parent => {
			tx.send(Ok(test_state.validator_public.clone())).unwrap();
		}
	);

	// Check that subsystem job issues a request for the validator groups.
	assert_matches!(
		virtual_overseer.recv().await,
		AllMessages::RuntimeApi(
			RuntimeApiMessage::Request(parent, RuntimeApiRequest::ValidatorGroups(tx))
		) if parent == test_state.relay_parent => {
			tx.send(Ok(test_state.validator_groups.clone())).unwrap();
		}
	);

	// Check that subsystem job issues a request for the session index for child.
	assert_matches!(
		virtual_overseer.recv().await,
		AllMessages::RuntimeApi(
			RuntimeApiMessage::Request(parent, RuntimeApiRequest::SessionIndexForChild(tx))
		) if parent == test_state.relay_parent => {
			tx.send(Ok(test_state.signing_context.session_index)).unwrap();
		}
	);

	// Check that subsystem job issues a request for the availability cores.
	assert_matches!(
		virtual_overseer.recv().await,
		AllMessages::RuntimeApi(
			RuntimeApiMessage::Request(parent, RuntimeApiRequest::AvailabilityCores(tx))
		) if parent == test_state.relay_parent => {
			tx.send(Ok(test_state.availability_cores.clone())).unwrap();
		}
	);
}

// Test that a `CandidateBackingMessage::Second` issues validation work
// and in case validation is successful issues a `StatementDistributionMessage`.
#[test]
fn backing_second_works() {
	let test_state = TestState::default();
	test_harness(test_state.keystore.clone(), |mut virtual_overseer| async move {
		test_startup(&mut virtual_overseer, &test_state).await;

		let pov = PoV { block_data: BlockData(vec![42, 43, 44]) };

		let expected_head_data = test_state.head_data.get(&test_state.chain_ids[0]).unwrap();

		let pov_hash = pov.hash();
		let candidate = TestCandidateBuilder {
			para_id: test_state.chain_ids[0],
			relay_parent: test_state.relay_parent,
			pov_hash,
			head_data: expected_head_data.clone(),
			erasure_root: make_erasure_root(&test_state, pov.clone()),
		}
		.build();

		let second = CandidateBackingMessage::Second(
			test_state.relay_parent,
			candidate.to_plain(),
			pov.clone(),
		);

		virtual_overseer.send(FromOrchestra::Communication { msg: second }).await;

		assert_matches!(
			virtual_overseer.recv().await,
			AllMessages::CandidateValidation(
				CandidateValidationMessage::ValidateFromChainState(
					candidate_receipt,
					pov,
					timeout,
					tx,
				)
			) if pov == pov && &candidate_receipt.descriptor == candidate.descriptor() && timeout == PvfExecTimeoutKind::Backing &&  candidate.commitments.hash() == candidate_receipt.commitments_hash => {
				tx.send(Ok(
					ValidationResult::Valid(CandidateCommitments {
						head_data: expected_head_data.clone(),
						horizontal_messages: Default::default(),
						upward_messages: Default::default(),
						new_validation_code: None,
						processed_downward_messages: 0,
						hrmp_watermark: 0,
					}, test_state.validation_data.clone()),
				)).unwrap();
			}
		);

		assert_matches!(
			virtual_overseer.recv().await,
			AllMessages::AvailabilityStore(
				AvailabilityStoreMessage::StoreAvailableData { candidate_hash, tx, .. }
			) if candidate_hash == candidate.hash() => {
				tx.send(Ok(())).unwrap();
			}
		);

		assert_matches!(
			virtual_overseer.recv().await,
			AllMessages::StatementDistribution(
				StatementDistributionMessage::Share(
					parent_hash,
					_signed_statement,
				)
			) if parent_hash == test_state.relay_parent => {}
		);

		assert_matches!(
			virtual_overseer.recv().await,
			AllMessages::CollatorProtocol(CollatorProtocolMessage::Seconded(hash, statement)) => {
				assert_eq!(test_state.relay_parent, hash);
				assert_matches!(statement.payload(), Statement::Seconded(_));
			}
		);

		virtual_overseer
			.send(FromOrchestra::Signal(OverseerSignal::ActiveLeaves(
				ActiveLeavesUpdate::stop_work(test_state.relay_parent),
			)))
			.await;
		virtual_overseer
	});
}

// Test that the candidate reaches quorum successfully.
#[test]
fn backing_works() {
	let test_state = TestState::default();
	test_harness(test_state.keystore.clone(), |mut virtual_overseer| async move {
		test_startup(&mut virtual_overseer, &test_state).await;

		let pov = PoV { block_data: BlockData(vec![1, 2, 3]) };

		let pov_hash = pov.hash();

		let expected_head_data = test_state.head_data.get(&test_state.chain_ids[0]).unwrap();

		let candidate_a = TestCandidateBuilder {
			para_id: test_state.chain_ids[0],
			relay_parent: test_state.relay_parent,
			pov_hash,
			head_data: expected_head_data.clone(),
			erasure_root: make_erasure_root(&test_state, pov.clone()),
		}
		.build();

		let candidate_a_hash = candidate_a.hash();
		let candidate_a_commitments_hash = candidate_a.commitments.hash();

		let public1 = Keystore::sr25519_generate_new(
			&*test_state.keystore,
			ValidatorId::ID,
			Some(&test_state.validators[5].to_seed()),
		)
		.expect("Insert key into keystore");
		let public2 = Keystore::sr25519_generate_new(
			&*test_state.keystore,
			ValidatorId::ID,
			Some(&test_state.validators[2].to_seed()),
		)
		.expect("Insert key into keystore");

		let signed_a = SignedFullStatement::sign(
			&test_state.keystore,
			Statement::Seconded(candidate_a.clone()),
			&test_state.signing_context,
			ValidatorIndex(2),
			&public2.into(),
		)
		.ok()
		.flatten()
		.expect("should be signed");

		let signed_b = SignedFullStatement::sign(
			&test_state.keystore,
			Statement::Valid(candidate_a_hash),
			&test_state.signing_context,
			ValidatorIndex(5),
			&public1.into(),
		)
		.ok()
		.flatten()
		.expect("should be signed");

		let statement =
			CandidateBackingMessage::Statement(test_state.relay_parent, signed_a.clone());

		virtual_overseer.send(FromOrchestra::Communication { msg: statement }).await;

		// Sending a `Statement::Seconded` for our assignment will start
		// validation process. The first thing requested is the PoV.
		assert_matches!(
			virtual_overseer.recv().await,
			AllMessages::AvailabilityDistribution(
				AvailabilityDistributionMessage::FetchPoV {
					relay_parent,
					tx,
					..
				}
			) if relay_parent == test_state.relay_parent => {
				tx.send(pov.clone()).unwrap();
			}
		);

		// The next step is the actual request to Validation subsystem
		// to validate the `Seconded` candidate.
		assert_matches!(
			virtual_overseer.recv().await,
			AllMessages::CandidateValidation(
				CandidateValidationMessage::ValidateFromChainState(
					c,
					pov,
					timeout,
					tx,
				)
			) if pov == pov && c.descriptor() == candidate_a.descriptor() && timeout == PvfExecTimeoutKind::Backing && c.commitments_hash == candidate_a_commitments_hash=> {
				tx.send(Ok(
					ValidationResult::Valid(CandidateCommitments {
						head_data: expected_head_data.clone(),
						upward_messages: Default::default(),
						horizontal_messages: Default::default(),
						new_validation_code: None,
						processed_downward_messages: 0,
						hrmp_watermark: 0,
					}, test_state.validation_data.clone()),
				)).unwrap();
			}
		);

		assert_matches!(
			virtual_overseer.recv().await,
			AllMessages::AvailabilityStore(
				AvailabilityStoreMessage::StoreAvailableData { candidate_hash, tx, .. }
			) if candidate_hash == candidate_a.hash() => {
				tx.send(Ok(())).unwrap();
			}
		);

		assert_matches!(
			virtual_overseer.recv().await,
			AllMessages::Provisioner(
				ProvisionerMessage::ProvisionableData(
					_,
					ProvisionableData::BackedCandidate(candidate_receipt)
				)
			) => {
				assert_eq!(candidate_receipt, candidate_a.to_plain());
			}
		);

		assert_matches!(
			virtual_overseer.recv().await,
			AllMessages::StatementDistribution(
				StatementDistributionMessage::Share(hash, _stmt)
			) => {
				assert_eq!(test_state.relay_parent, hash);
			}
		);

		let statement =
			CandidateBackingMessage::Statement(test_state.relay_parent, signed_b.clone());

		virtual_overseer.send(FromOrchestra::Communication { msg: statement }).await;

		virtual_overseer
			.send(FromOrchestra::Signal(OverseerSignal::ActiveLeaves(
				ActiveLeavesUpdate::stop_work(test_state.relay_parent),
			)))
			.await;
		virtual_overseer
	});
}

#[test]
fn backing_works_while_validation_ongoing() {
	let test_state = TestState::default();
	test_harness(test_state.keystore.clone(), |mut virtual_overseer| async move {
		test_startup(&mut virtual_overseer, &test_state).await;

		let pov = PoV { block_data: BlockData(vec![1, 2, 3]) };

		let pov_hash = pov.hash();

		let expected_head_data = test_state.head_data.get(&test_state.chain_ids[0]).unwrap();

		let candidate_a = TestCandidateBuilder {
			para_id: test_state.chain_ids[0],
			relay_parent: test_state.relay_parent,
			pov_hash,
			head_data: expected_head_data.clone(),
			erasure_root: make_erasure_root(&test_state, pov.clone()),
		}
		.build();

		let candidate_a_hash = candidate_a.hash();
		let candidate_a_commitments_hash = candidate_a.commitments.hash();

		let public1 = Keystore::sr25519_generate_new(
			&*test_state.keystore,
			ValidatorId::ID,
			Some(&test_state.validators[5].to_seed()),
		)
		.expect("Insert key into keystore");
		let public2 = Keystore::sr25519_generate_new(
			&*test_state.keystore,
			ValidatorId::ID,
			Some(&test_state.validators[2].to_seed()),
		)
		.expect("Insert key into keystore");
		let public3 = Keystore::sr25519_generate_new(
			&*test_state.keystore,
			ValidatorId::ID,
			Some(&test_state.validators[3].to_seed()),
		)
		.expect("Insert key into keystore");

		let signed_a = SignedFullStatement::sign(
			&test_state.keystore,
			Statement::Seconded(candidate_a.clone()),
			&test_state.signing_context,
			ValidatorIndex(2),
			&public2.into(),
		)
		.ok()
		.flatten()
		.expect("should be signed");

		let signed_b = SignedFullStatement::sign(
			&test_state.keystore,
			Statement::Valid(candidate_a_hash),
			&test_state.signing_context,
			ValidatorIndex(5),
			&public1.into(),
		)
		.ok()
		.flatten()
		.expect("should be signed");

		let signed_c = SignedFullStatement::sign(
			&test_state.keystore,
			Statement::Valid(candidate_a_hash),
			&test_state.signing_context,
			ValidatorIndex(3),
			&public3.into(),
		)
		.ok()
		.flatten()
		.expect("should be signed");

		let statement =
			CandidateBackingMessage::Statement(test_state.relay_parent, signed_a.clone());
		virtual_overseer.send(FromOrchestra::Communication { msg: statement }).await;

		// Sending a `Statement::Seconded` for our assignment will start
		// validation process. The first thing requested is PoV from the
		// `PoVDistribution`.
		assert_matches!(
			virtual_overseer.recv().await,
			AllMessages::AvailabilityDistribution(
				AvailabilityDistributionMessage::FetchPoV {
					relay_parent,
					tx,
					..
				}
			) if relay_parent == test_state.relay_parent => {
				tx.send(pov.clone()).unwrap();
			}
		);

		// The next step is the actual request to Validation subsystem
		// to validate the `Seconded` candidate.
		assert_matches!(
			virtual_overseer.recv().await,
			AllMessages::CandidateValidation(
				CandidateValidationMessage::ValidateFromChainState(
					c,
					pov,
					timeout,
					tx,
				)
			) if pov == pov && c.descriptor() == candidate_a.descriptor() && timeout == PvfExecTimeoutKind::Backing && candidate_a_commitments_hash == c.commitments_hash => {
				// we never validate the candidate. our local node
				// shouldn't issue any statements.
				std::mem::forget(tx);
			}
		);

		let statement =
			CandidateBackingMessage::Statement(test_state.relay_parent, signed_b.clone());

		virtual_overseer.send(FromOrchestra::Communication { msg: statement }).await;

		// Candidate gets backed entirely by other votes.
		assert_matches!(
			virtual_overseer.recv().await,
			AllMessages::Provisioner(
				ProvisionerMessage::ProvisionableData(
					_,
					ProvisionableData::BackedCandidate(CandidateReceipt {
						descriptor,
						..
					})
				)
			) if descriptor == candidate_a.descriptor
		);

		let statement =
			CandidateBackingMessage::Statement(test_state.relay_parent, signed_c.clone());

		virtual_overseer.send(FromOrchestra::Communication { msg: statement }).await;

		let (tx, rx) = oneshot::channel();
		let msg = CandidateBackingMessage::GetBackedCandidates(
			test_state.relay_parent,
			vec![candidate_a.hash()],
			tx,
		);

		virtual_overseer.send(FromOrchestra::Communication { msg }).await;

		let candidates = rx.await.unwrap();
		assert_eq!(1, candidates.len());
		assert_eq!(candidates[0].validity_votes.len(), 3);

		assert!(candidates[0]
			.validity_votes
			.contains(&ValidityAttestation::Implicit(signed_a.signature().clone())));
		assert!(candidates[0]
			.validity_votes
			.contains(&ValidityAttestation::Explicit(signed_b.signature().clone())));
		assert!(candidates[0]
			.validity_votes
			.contains(&ValidityAttestation::Explicit(signed_c.signature().clone())));
		assert_eq!(
			candidates[0].validator_indices,
			bitvec::bitvec![u8, bitvec::order::Lsb0; 1, 0, 1, 1],
		);

		virtual_overseer
			.send(FromOrchestra::Signal(OverseerSignal::ActiveLeaves(
				ActiveLeavesUpdate::stop_work(test_state.relay_parent),
			)))
			.await;
		virtual_overseer
	});
}

// Issuing conflicting statements on the same candidate should
// be a misbehavior.
#[test]
fn backing_misbehavior_works() {
	let test_state = TestState::default();
	test_harness(test_state.keystore.clone(), |mut virtual_overseer| async move {
		test_startup(&mut virtual_overseer, &test_state).await;

		let pov = PoV { block_data: BlockData(vec![1, 2, 3]) };

		let pov_hash = pov.hash();

		let expected_head_data = test_state.head_data.get(&test_state.chain_ids[0]).unwrap();

		let candidate_a = TestCandidateBuilder {
			para_id: test_state.chain_ids[0],
			relay_parent: test_state.relay_parent,
			pov_hash,
			erasure_root: make_erasure_root(&test_state, pov.clone()),
			head_data: expected_head_data.clone(),
		}
		.build();

		let candidate_a_hash = candidate_a.hash();
		let candidate_a_commitments_hash = candidate_a.commitments.hash();

		let public2 = Keystore::sr25519_generate_new(
			&*test_state.keystore,
			ValidatorId::ID,
			Some(&test_state.validators[2].to_seed()),
		)
		.expect("Insert key into keystore");
		let seconded_2 = SignedFullStatement::sign(
			&test_state.keystore,
			Statement::Seconded(candidate_a.clone()),
			&test_state.signing_context,
			ValidatorIndex(2),
			&public2.into(),
		)
		.ok()
		.flatten()
		.expect("should be signed");

		let valid_2 = SignedFullStatement::sign(
			&test_state.keystore,
			Statement::Valid(candidate_a_hash),
			&test_state.signing_context,
			ValidatorIndex(2),
			&public2.into(),
		)
		.ok()
		.flatten()
		.expect("should be signed");

		let statement =
			CandidateBackingMessage::Statement(test_state.relay_parent, seconded_2.clone());

		virtual_overseer.send(FromOrchestra::Communication { msg: statement }).await;

		assert_matches!(
			virtual_overseer.recv().await,
			AllMessages::AvailabilityDistribution(
				AvailabilityDistributionMessage::FetchPoV {
					relay_parent,
					tx,
					..
				}
			) if relay_parent == test_state.relay_parent => {
				tx.send(pov.clone()).unwrap();
			}
		);

		assert_matches!(
			virtual_overseer.recv().await,
			AllMessages::CandidateValidation(
				CandidateValidationMessage::ValidateFromChainState(
					c,
					pov,
					timeout,
					tx,
				)
			) if pov == pov && c.descriptor() == candidate_a.descriptor() && timeout == PvfExecTimeoutKind::Backing && candidate_a_commitments_hash == c.commitments_hash => {
				tx.send(Ok(
					ValidationResult::Valid(CandidateCommitments {
						head_data: expected_head_data.clone(),
						upward_messages: Default::default(),
						horizontal_messages: Default::default(),
						new_validation_code: None,
						processed_downward_messages: 0,
						hrmp_watermark: 0,
					}, test_state.validation_data.clone()),
				)).unwrap();
			}
		);

		assert_matches!(
			virtual_overseer.recv().await,
			AllMessages::AvailabilityStore(
				AvailabilityStoreMessage::StoreAvailableData { candidate_hash, tx, .. }
			) if candidate_hash == candidate_a.hash() => {
					tx.send(Ok(())).unwrap();
				}
		);

		assert_matches!(
			virtual_overseer.recv().await,
			AllMessages::Provisioner(
				ProvisionerMessage::ProvisionableData(
					_,
					ProvisionableData::BackedCandidate(CandidateReceipt {
						descriptor,
						..
					})
				)
			) if descriptor == candidate_a.descriptor
		);

		assert_matches!(
			virtual_overseer.recv().await,
			AllMessages::StatementDistribution(
				StatementDistributionMessage::Share(
					relay_parent,
					signed_statement,
				)
			) if relay_parent == test_state.relay_parent => {
				assert_eq!(*signed_statement.payload(), Statement::Valid(candidate_a_hash));
			}
		);

		// This `Valid` statement is redundant after the `Seconded` statement already sent.
		let statement =
			CandidateBackingMessage::Statement(test_state.relay_parent, valid_2.clone());

		virtual_overseer.send(FromOrchestra::Communication { msg: statement }).await;

		assert_matches!(
			virtual_overseer.recv().await,
			AllMessages::Provisioner(
				ProvisionerMessage::ProvisionableData(
					_,
					ProvisionableData::MisbehaviorReport(
						relay_parent,
						validator_index,
						Misbehavior::ValidityDoubleVote(vdv),
					)
				)
			) if relay_parent == test_state.relay_parent => {
				let ((t1, s1), (t2, s2)) = vdv.deconstruct::<TableContext>();
				let t1 = table_statement_to_primitive(t1);
				let t2 = table_statement_to_primitive(t2);

				SignedFullStatement::new(
					t1,
					validator_index,
					s1,
					&test_state.signing_context,
					&test_state.validator_public[validator_index.0 as usize],
				).expect("signature must be valid");

				SignedFullStatement::new(
					t2,
					validator_index,
					s2,
					&test_state.signing_context,
					&test_state.validator_public[validator_index.0 as usize],
				).expect("signature must be valid");
			}
		);
		virtual_overseer
	});
}

// Test that if we are asked to second an invalid candidate we
// can still second a valid one afterwards.
#[test]
fn backing_dont_second_invalid() {
	let test_state = TestState::default();
	test_harness(test_state.keystore.clone(), |mut virtual_overseer| async move {
		test_startup(&mut virtual_overseer, &test_state).await;

		let pov_block_a = PoV { block_data: BlockData(vec![42, 43, 44]) };

		let pov_block_b = PoV { block_data: BlockData(vec![45, 46, 47]) };

		let pov_hash_a = pov_block_a.hash();
		let pov_hash_b = pov_block_b.hash();

		let expected_head_data = test_state.head_data.get(&test_state.chain_ids[0]).unwrap();

		let candidate_a = TestCandidateBuilder {
			para_id: test_state.chain_ids[0],
			relay_parent: test_state.relay_parent,
			pov_hash: pov_hash_a,
			erasure_root: make_erasure_root(&test_state, pov_block_a.clone()),
			..Default::default()
		}
		.build();

		let candidate_b = TestCandidateBuilder {
			para_id: test_state.chain_ids[0],
			relay_parent: test_state.relay_parent,
			pov_hash: pov_hash_b,
			erasure_root: make_erasure_root(&test_state, pov_block_b.clone()),
			head_data: expected_head_data.clone(),
		}
		.build();

		let second = CandidateBackingMessage::Second(
			test_state.relay_parent,
			candidate_a.to_plain(),
			pov_block_a.clone(),
		);

		virtual_overseer.send(FromOrchestra::Communication { msg: second }).await;

		assert_matches!(
			virtual_overseer.recv().await,
			AllMessages::CandidateValidation(
				CandidateValidationMessage::ValidateFromChainState(
					c,
					pov,
					timeout,
					tx,
				)
			) if pov == pov && c.descriptor() == candidate_a.descriptor() && timeout == PvfExecTimeoutKind::Backing => {
				tx.send(Ok(ValidationResult::Invalid(InvalidCandidate::BadReturn))).unwrap();
			}
		);

		assert_matches!(
			virtual_overseer.recv().await,
			AllMessages::CollatorProtocol(
				CollatorProtocolMessage::Invalid(parent_hash, c)
			) if parent_hash == test_state.relay_parent && c == candidate_a.to_plain()
		);

		let second = CandidateBackingMessage::Second(
			test_state.relay_parent,
			candidate_b.to_plain(),
			pov_block_b.clone(),
		);

		virtual_overseer.send(FromOrchestra::Communication { msg: second }).await;

		assert_matches!(
			virtual_overseer.recv().await,
			AllMessages::CandidateValidation(
				CandidateValidationMessage::ValidateFromChainState(
					c,
					pov,
					timeout,
					tx,
				)
			) if pov == pov && c.descriptor() == candidate_b.descriptor() && timeout == PvfExecTimeoutKind::Backing => {
				tx.send(Ok(
					ValidationResult::Valid(CandidateCommitments {
						head_data: expected_head_data.clone(),
						upward_messages: Default::default(),
						horizontal_messages: Default::default(),
						new_validation_code: None,
						processed_downward_messages: 0,
						hrmp_watermark: 0,
					}, test_state.validation_data.clone()),
				)).unwrap();
			}
		);

		assert_matches!(
			virtual_overseer.recv().await,
			AllMessages::AvailabilityStore(
				AvailabilityStoreMessage::StoreAvailableData { candidate_hash, tx, .. }
			) if candidate_hash == candidate_b.hash() => {
				tx.send(Ok(())).unwrap();
			}
		);

		assert_matches!(
			virtual_overseer.recv().await,
			AllMessages::StatementDistribution(
				StatementDistributionMessage::Share(
					parent_hash,
					signed_statement,
				)
			) if parent_hash == test_state.relay_parent => {
				assert_eq!(*signed_statement.payload(), Statement::Seconded(candidate_b));
			}
		);

		virtual_overseer
			.send(FromOrchestra::Signal(OverseerSignal::ActiveLeaves(
				ActiveLeavesUpdate::stop_work(test_state.relay_parent),
			)))
			.await;
		virtual_overseer
	});
}

// Test that if we have already issued a statement (in this case `Invalid`) about a
// candidate we will not be issuing a `Seconded` statement on it.
#[test]
fn backing_second_after_first_fails_works() {
	let test_state = TestState::default();
	test_harness(test_state.keystore.clone(), |mut virtual_overseer| async move {
		test_startup(&mut virtual_overseer, &test_state).await;

		let pov = PoV { block_data: BlockData(vec![42, 43, 44]) };

		let pov_hash = pov.hash();

		let candidate = TestCandidateBuilder {
			para_id: test_state.chain_ids[0],
			relay_parent: test_state.relay_parent,
			pov_hash,
			erasure_root: make_erasure_root(&test_state, pov.clone()),
			..Default::default()
		}
		.build();

		let validator2 = Keystore::sr25519_generate_new(
			&*test_state.keystore,
			ValidatorId::ID,
			Some(&test_state.validators[2].to_seed()),
		)
		.expect("Insert key into keystore");

		let signed_a = SignedFullStatement::sign(
			&test_state.keystore,
			Statement::Seconded(candidate.clone()),
			&test_state.signing_context,
			ValidatorIndex(2),
			&validator2.into(),
		)
		.ok()
		.flatten()
		.expect("should be signed");

		// Send in a `Statement` with a candidate.
		let statement =
			CandidateBackingMessage::Statement(test_state.relay_parent, signed_a.clone());

		virtual_overseer.send(FromOrchestra::Communication { msg: statement }).await;

		// Subsystem requests PoV and requests validation.
		assert_matches!(
			virtual_overseer.recv().await,
			AllMessages::AvailabilityDistribution(
				AvailabilityDistributionMessage::FetchPoV {
					relay_parent,
					tx,
					..
				}
			) if relay_parent == test_state.relay_parent => {
				tx.send(pov.clone()).unwrap();
			}
		);

		// Tell subsystem that this candidate is invalid.
		assert_matches!(
			virtual_overseer.recv().await,
			AllMessages::CandidateValidation(
				CandidateValidationMessage::ValidateFromChainState(
					c,
					pov,
					timeout,
					tx,
				)
			) if pov == pov && c.descriptor() == candidate.descriptor() && timeout == PvfExecTimeoutKind::Backing && c.commitments_hash == candidate.commitments.hash() => {
				tx.send(Ok(ValidationResult::Invalid(InvalidCandidate::BadReturn))).unwrap();
			}
		);

		// Ask subsystem to `Second` a candidate that already has a statement issued about.
		// This should emit no actions from subsystem.
		let second = CandidateBackingMessage::Second(
			test_state.relay_parent,
			candidate.to_plain(),
			pov.clone(),
		);

		virtual_overseer.send(FromOrchestra::Communication { msg: second }).await;

		let pov_to_second = PoV { block_data: BlockData(vec![3, 2, 1]) };

		let pov_hash = pov_to_second.hash();

		let candidate_to_second = TestCandidateBuilder {
			para_id: test_state.chain_ids[0],
			relay_parent: test_state.relay_parent,
			pov_hash,
			erasure_root: make_erasure_root(&test_state, pov_to_second.clone()),
			..Default::default()
		}
		.build();

		let second = CandidateBackingMessage::Second(
			test_state.relay_parent,
			candidate_to_second.to_plain(),
			pov_to_second.clone(),
		);

		// In order to trigger _some_ actions from subsystem ask it to second another
		// candidate. The only reason to do so is to make sure that no actions were
		// triggered on the prev step.
		virtual_overseer.send(FromOrchestra::Communication { msg: second }).await;

		assert_matches!(
			virtual_overseer.recv().await,
			AllMessages::CandidateValidation(
				CandidateValidationMessage::ValidateFromChainState(
					_,
					pov,
					_,
					_,
				)
			) => {
				assert_eq!(&*pov, &pov_to_second);
			}
		);
		virtual_overseer
	});
}

// That that if the validation of the candidate has failed this does not stop
// the work of this subsystem and so it is not fatal to the node.
#[test]
fn backing_works_after_failed_validation() {
	let test_state = TestState::default();
	test_harness(test_state.keystore.clone(), |mut virtual_overseer| async move {
		test_startup(&mut virtual_overseer, &test_state).await;

		let pov = PoV { block_data: BlockData(vec![42, 43, 44]) };

		let pov_hash = pov.hash();

		let candidate = TestCandidateBuilder {
			para_id: test_state.chain_ids[0],
			relay_parent: test_state.relay_parent,
			pov_hash,
			erasure_root: make_erasure_root(&test_state, pov.clone()),
			..Default::default()
		}
		.build();

		let public2 = Keystore::sr25519_generate_new(
			&*test_state.keystore,
			ValidatorId::ID,
			Some(&test_state.validators[2].to_seed()),
		)
		.expect("Insert key into keystore");
		let signed_a = SignedFullStatement::sign(
			&test_state.keystore,
			Statement::Seconded(candidate.clone()),
			&test_state.signing_context,
			ValidatorIndex(2),
			&public2.into(),
		)
		.ok()
		.flatten()
		.expect("should be signed");

		// Send in a `Statement` with a candidate.
		let statement =
			CandidateBackingMessage::Statement(test_state.relay_parent, signed_a.clone());

		virtual_overseer.send(FromOrchestra::Communication { msg: statement }).await;

		// Subsystem requests PoV and requests validation.
		assert_matches!(
			virtual_overseer.recv().await,
			AllMessages::AvailabilityDistribution(
				AvailabilityDistributionMessage::FetchPoV {
					relay_parent,
					tx,
					..
				}
			) if relay_parent == test_state.relay_parent => {
				tx.send(pov.clone()).unwrap();
			}
		);

		// Tell subsystem that this candidate is invalid.
		assert_matches!(
			virtual_overseer.recv().await,
			AllMessages::CandidateValidation(
				CandidateValidationMessage::ValidateFromChainState(
					c,
					pov,
					timeout,
					tx,
				)
			) if pov == pov && c.descriptor() == candidate.descriptor() && timeout == PvfExecTimeoutKind::Backing && c.commitments_hash == candidate.commitments.hash() => {
				tx.send(Err(ValidationFailed("Internal test error".into()))).unwrap();
			}
		);

		// Try to get a set of backable candidates to trigger _some_ action in the subsystem
		// and check that it is still alive.
		let (tx, rx) = oneshot::channel();
		let msg = CandidateBackingMessage::GetBackedCandidates(
			test_state.relay_parent,
			vec![candidate.hash()],
			tx,
		);

		virtual_overseer.send(FromOrchestra::Communication { msg }).await;
		assert_eq!(rx.await.unwrap().len(), 0);
		virtual_overseer
	});
}

<<<<<<< HEAD
=======
// Test that a `CandidateBackingMessage::Second` issues validation work
// and in case validation is successful issues a `StatementDistributionMessage`.
#[test]
fn backing_doesnt_second_wrong_collator() {
	let mut test_state = TestState::default();
	test_state.availability_cores[0] = CoreState::Scheduled(ScheduledCore {
		para_id: ParaId::from(1),
		collator: Some(Sr25519Keyring::Bob.public().into()),
	});

	test_harness(test_state.keystore.clone(), |mut virtual_overseer| async move {
		test_startup(&mut virtual_overseer, &test_state).await;

		let pov = PoV { block_data: BlockData(vec![42, 43, 44]) };

		let expected_head_data = test_state.head_data.get(&test_state.chain_ids[0]).unwrap();

		let pov_hash = pov.hash();
		let candidate = TestCandidateBuilder {
			para_id: test_state.chain_ids[0],
			relay_parent: test_state.relay_parent,
			pov_hash,
			head_data: expected_head_data.clone(),
			erasure_root: make_erasure_root(&test_state, pov.clone()),
		}
		.build();

		let second = CandidateBackingMessage::Second(
			test_state.relay_parent,
			candidate.to_plain(),
			pov.clone(),
		);

		virtual_overseer.send(FromOrchestra::Communication { msg: second }).await;

		assert_matches!(
			virtual_overseer.recv().await,
			AllMessages::CollatorProtocol(
				CollatorProtocolMessage::Invalid(parent, c)
			) if parent == test_state.relay_parent && c == candidate.to_plain() => {
			}
		);

		virtual_overseer
			.send(FromOrchestra::Signal(OverseerSignal::ActiveLeaves(
				ActiveLeavesUpdate::stop_work(test_state.relay_parent),
			)))
			.await;
		virtual_overseer
	});
}

#[test]
fn validation_work_ignores_wrong_collator() {
	let mut test_state = TestState::default();
	test_state.availability_cores[0] = CoreState::Scheduled(ScheduledCore {
		para_id: ParaId::from(1),
		collator: Some(Sr25519Keyring::Bob.public().into()),
	});

	test_harness(test_state.keystore.clone(), |mut virtual_overseer| async move {
		test_startup(&mut virtual_overseer, &test_state).await;

		let pov = PoV { block_data: BlockData(vec![1, 2, 3]) };

		let pov_hash = pov.hash();

		let expected_head_data = test_state.head_data.get(&test_state.chain_ids[0]).unwrap();

		let candidate_a = TestCandidateBuilder {
			para_id: test_state.chain_ids[0],
			relay_parent: test_state.relay_parent,
			pov_hash,
			head_data: expected_head_data.clone(),
			erasure_root: make_erasure_root(&test_state, pov.clone()),
		}
		.build();

		let public2 = Keystore::sr25519_generate_new(
			&*test_state.keystore,
			ValidatorId::ID,
			Some(&test_state.validators[2].to_seed()),
		)
		.expect("Insert key into keystore");
		let seconding = SignedFullStatement::sign(
			&test_state.keystore,
			Statement::Seconded(candidate_a.clone()),
			&test_state.signing_context,
			ValidatorIndex(2),
			&public2.into(),
		)
		.ok()
		.flatten()
		.expect("should be signed");

		let statement =
			CandidateBackingMessage::Statement(test_state.relay_parent, seconding.clone());

		virtual_overseer.send(FromOrchestra::Communication { msg: statement }).await;

		// The statement will be ignored because it has the wrong collator.
		virtual_overseer
			.send(FromOrchestra::Signal(OverseerSignal::ActiveLeaves(
				ActiveLeavesUpdate::stop_work(test_state.relay_parent),
			)))
			.await;
		virtual_overseer
	});
}

>>>>>>> d73503cc
#[test]
fn candidate_backing_reorders_votes() {
	use sp_core::Encode;

	let para_id = ParaId::from(10);
	let validators = vec![
		Sr25519Keyring::Alice,
		Sr25519Keyring::Bob,
		Sr25519Keyring::Charlie,
		Sr25519Keyring::Dave,
		Sr25519Keyring::Ferdie,
		Sr25519Keyring::One,
	];

	let validator_public = validator_pubkeys(&validators);
	let validator_groups = {
		let mut validator_groups = HashMap::new();
		validator_groups
			.insert(para_id, vec![0, 1, 2, 3, 4, 5].into_iter().map(ValidatorIndex).collect());
		validator_groups
	};

	let table_context = TableContext {
		validator: None,
		groups: validator_groups,
		validators: validator_public.clone(),
	};

	let fake_attestation = |idx: u32| {
		let candidate =
			dummy_candidate_receipt_bad_sig(Default::default(), Some(Default::default()));
		let hash = candidate.hash();
		let mut data = vec![0; 64];
		data[0..32].copy_from_slice(hash.0.as_bytes());
		data[32..36].copy_from_slice(idx.encode().as_slice());

		let sig = ValidatorSignature::try_from(data).unwrap();
		statement_table::generic::ValidityAttestation::Implicit(sig)
	};

	let attested = TableAttestedCandidate {
		candidate: dummy_committed_candidate_receipt(dummy_hash()),
		validity_votes: vec![
			(ValidatorIndex(5), fake_attestation(5)),
			(ValidatorIndex(3), fake_attestation(3)),
			(ValidatorIndex(1), fake_attestation(1)),
		],
		group_id: para_id,
	};

	let backed = table_attested_to_backed(attested, &table_context).unwrap();

	let expected_bitvec = {
		let mut validator_indices = BitVec::<u8, bitvec::order::Lsb0>::with_capacity(6);
		validator_indices.resize(6, false);

		validator_indices.set(1, true);
		validator_indices.set(3, true);
		validator_indices.set(5, true);

		validator_indices
	};

	// Should be in bitfield order, which is opposite to the order provided to the function.
	let expected_attestations =
		vec![fake_attestation(1).into(), fake_attestation(3).into(), fake_attestation(5).into()];

	assert_eq!(backed.validator_indices, expected_bitvec);
	assert_eq!(backed.validity_votes, expected_attestations);
}

// Test whether we retry on failed PoV fetching.
#[test]
fn retry_works() {
	// sp_tracing::try_init_simple();
	let test_state = TestState::default();
	test_harness(test_state.keystore.clone(), |mut virtual_overseer| async move {
		test_startup(&mut virtual_overseer, &test_state).await;

		let pov = PoV { block_data: BlockData(vec![42, 43, 44]) };

		let pov_hash = pov.hash();

		let candidate = TestCandidateBuilder {
			para_id: test_state.chain_ids[0],
			relay_parent: test_state.relay_parent,
			pov_hash,
			erasure_root: make_erasure_root(&test_state, pov.clone()),
			..Default::default()
		}
		.build();

		let public2 = Keystore::sr25519_generate_new(
			&*test_state.keystore,
			ValidatorId::ID,
			Some(&test_state.validators[2].to_seed()),
		)
		.expect("Insert key into keystore");
		let public3 = Keystore::sr25519_generate_new(
			&*test_state.keystore,
			ValidatorId::ID,
			Some(&test_state.validators[3].to_seed()),
		)
		.expect("Insert key into keystore");
		let public5 = Keystore::sr25519_generate_new(
			&*test_state.keystore,
			ValidatorId::ID,
			Some(&test_state.validators[5].to_seed()),
		)
		.expect("Insert key into keystore");
		let signed_a = SignedFullStatement::sign(
			&test_state.keystore,
			Statement::Seconded(candidate.clone()),
			&test_state.signing_context,
			ValidatorIndex(2),
			&public2.into(),
		)
		.ok()
		.flatten()
		.expect("should be signed");
		let signed_b = SignedFullStatement::sign(
			&test_state.keystore,
			Statement::Valid(candidate.hash()),
			&test_state.signing_context,
			ValidatorIndex(3),
			&public3.into(),
		)
		.ok()
		.flatten()
		.expect("should be signed");
		let signed_c = SignedFullStatement::sign(
			&test_state.keystore,
			Statement::Valid(candidate.hash()),
			&test_state.signing_context,
			ValidatorIndex(5),
			&public5.into(),
		)
		.ok()
		.flatten()
		.expect("should be signed");

		// Send in a `Statement` with a candidate.
		let statement =
			CandidateBackingMessage::Statement(test_state.relay_parent, signed_a.clone());
		virtual_overseer.send(FromOrchestra::Communication { msg: statement }).await;

		// Subsystem requests PoV and requests validation.
		// We cancel - should mean retry on next backing statement.
		assert_matches!(
			virtual_overseer.recv().await,
			AllMessages::AvailabilityDistribution(
				AvailabilityDistributionMessage::FetchPoV {
					relay_parent,
					tx,
					..
				}
			) if relay_parent == test_state.relay_parent => {
				std::mem::drop(tx);
			}
		);

		let statement =
			CandidateBackingMessage::Statement(test_state.relay_parent, signed_b.clone());
		virtual_overseer.send(FromOrchestra::Communication { msg: statement }).await;

		// Not deterministic which message comes first:
		for _ in 0u32..2 {
			match virtual_overseer.recv().await {
				AllMessages::Provisioner(ProvisionerMessage::ProvisionableData(
					_,
					ProvisionableData::BackedCandidate(CandidateReceipt { descriptor, .. }),
				)) => {
					assert_eq!(descriptor, candidate.descriptor);
				},
				AllMessages::AvailabilityDistribution(
					AvailabilityDistributionMessage::FetchPoV { relay_parent, tx, .. },
				) if relay_parent == test_state.relay_parent => {
					std::mem::drop(tx);
				},
				msg => {
					assert!(false, "Unexpected message: {:?}", msg);
				},
			}
		}

		let statement =
			CandidateBackingMessage::Statement(test_state.relay_parent, signed_c.clone());
		virtual_overseer.send(FromOrchestra::Communication { msg: statement }).await;

		assert_matches!(
			virtual_overseer.recv().await,
			AllMessages::AvailabilityDistribution(
				AvailabilityDistributionMessage::FetchPoV {
					relay_parent,
					tx,
					..
				}
				// Subsystem requests PoV and requests validation.
				// Now we pass.
				) if relay_parent == test_state.relay_parent => {
					tx.send(pov.clone()).unwrap();
				}
		);

		assert_matches!(
			virtual_overseer.recv().await,
			AllMessages::CandidateValidation(
				CandidateValidationMessage::ValidateFromChainState(
					c,
					pov,
					timeout,
					_tx,
				)
			) if pov == pov && c.descriptor() == candidate.descriptor() && timeout == PvfExecTimeoutKind::Backing && c.commitments_hash == candidate.commitments.hash()
		);
		virtual_overseer
	});
}

#[test]
fn observes_backing_even_if_not_validator() {
	let test_state = TestState::default();
	let empty_keystore = Arc::new(sc_keystore::LocalKeystore::in_memory());
	test_harness(empty_keystore, |mut virtual_overseer| async move {
		test_startup(&mut virtual_overseer, &test_state).await;

		let pov = PoV { block_data: BlockData(vec![1, 2, 3]) };

		let pov_hash = pov.hash();

		let expected_head_data = test_state.head_data.get(&test_state.chain_ids[0]).unwrap();

		let candidate_a = TestCandidateBuilder {
			para_id: test_state.chain_ids[0],
			relay_parent: test_state.relay_parent,
			pov_hash,
			head_data: expected_head_data.clone(),
			erasure_root: make_erasure_root(&test_state, pov.clone()),
		}
		.build();

		let candidate_a_hash = candidate_a.hash();
		let public0 = Keystore::sr25519_generate_new(
			&*test_state.keystore,
			ValidatorId::ID,
			Some(&test_state.validators[0].to_seed()),
		)
		.expect("Insert key into keystore");
		let public1 = Keystore::sr25519_generate_new(
			&*test_state.keystore,
			ValidatorId::ID,
			Some(&test_state.validators[5].to_seed()),
		)
		.expect("Insert key into keystore");
		let public2 = Keystore::sr25519_generate_new(
			&*test_state.keystore,
			ValidatorId::ID,
			Some(&test_state.validators[2].to_seed()),
		)
		.expect("Insert key into keystore");

		// Produce a 3-of-5 quorum on the candidate.

		let signed_a = SignedFullStatement::sign(
			&test_state.keystore,
			Statement::Seconded(candidate_a.clone()),
			&test_state.signing_context,
			ValidatorIndex(0),
			&public0.into(),
		)
		.ok()
		.flatten()
		.expect("should be signed");

		let signed_b = SignedFullStatement::sign(
			&test_state.keystore,
			Statement::Valid(candidate_a_hash),
			&test_state.signing_context,
			ValidatorIndex(5),
			&public1.into(),
		)
		.ok()
		.flatten()
		.expect("should be signed");

		let signed_c = SignedFullStatement::sign(
			&test_state.keystore,
			Statement::Valid(candidate_a_hash),
			&test_state.signing_context,
			ValidatorIndex(2),
			&public2.into(),
		)
		.ok()
		.flatten()
		.expect("should be signed");

		let statement =
			CandidateBackingMessage::Statement(test_state.relay_parent, signed_a.clone());

		virtual_overseer.send(FromOrchestra::Communication { msg: statement }).await;

		let statement =
			CandidateBackingMessage::Statement(test_state.relay_parent, signed_b.clone());

		virtual_overseer.send(FromOrchestra::Communication { msg: statement }).await;

		assert_matches!(
			virtual_overseer.recv().await,
			AllMessages::Provisioner(
				ProvisionerMessage::ProvisionableData(
					_,
					ProvisionableData::BackedCandidate(candidate_receipt)
				)
			) => {
				assert_eq!(candidate_receipt, candidate_a.to_plain());
			}
		);

		let statement =
			CandidateBackingMessage::Statement(test_state.relay_parent, signed_c.clone());

		virtual_overseer.send(FromOrchestra::Communication { msg: statement }).await;

		virtual_overseer
			.send(FromOrchestra::Signal(OverseerSignal::ActiveLeaves(
				ActiveLeavesUpdate::stop_work(test_state.relay_parent),
			)))
			.await;
		virtual_overseer
	});
}<|MERGE_RESOLUTION|>--- conflicted
+++ resolved
@@ -1182,119 +1182,6 @@
 	});
 }
 
-<<<<<<< HEAD
-=======
-// Test that a `CandidateBackingMessage::Second` issues validation work
-// and in case validation is successful issues a `StatementDistributionMessage`.
-#[test]
-fn backing_doesnt_second_wrong_collator() {
-	let mut test_state = TestState::default();
-	test_state.availability_cores[0] = CoreState::Scheduled(ScheduledCore {
-		para_id: ParaId::from(1),
-		collator: Some(Sr25519Keyring::Bob.public().into()),
-	});
-
-	test_harness(test_state.keystore.clone(), |mut virtual_overseer| async move {
-		test_startup(&mut virtual_overseer, &test_state).await;
-
-		let pov = PoV { block_data: BlockData(vec![42, 43, 44]) };
-
-		let expected_head_data = test_state.head_data.get(&test_state.chain_ids[0]).unwrap();
-
-		let pov_hash = pov.hash();
-		let candidate = TestCandidateBuilder {
-			para_id: test_state.chain_ids[0],
-			relay_parent: test_state.relay_parent,
-			pov_hash,
-			head_data: expected_head_data.clone(),
-			erasure_root: make_erasure_root(&test_state, pov.clone()),
-		}
-		.build();
-
-		let second = CandidateBackingMessage::Second(
-			test_state.relay_parent,
-			candidate.to_plain(),
-			pov.clone(),
-		);
-
-		virtual_overseer.send(FromOrchestra::Communication { msg: second }).await;
-
-		assert_matches!(
-			virtual_overseer.recv().await,
-			AllMessages::CollatorProtocol(
-				CollatorProtocolMessage::Invalid(parent, c)
-			) if parent == test_state.relay_parent && c == candidate.to_plain() => {
-			}
-		);
-
-		virtual_overseer
-			.send(FromOrchestra::Signal(OverseerSignal::ActiveLeaves(
-				ActiveLeavesUpdate::stop_work(test_state.relay_parent),
-			)))
-			.await;
-		virtual_overseer
-	});
-}
-
-#[test]
-fn validation_work_ignores_wrong_collator() {
-	let mut test_state = TestState::default();
-	test_state.availability_cores[0] = CoreState::Scheduled(ScheduledCore {
-		para_id: ParaId::from(1),
-		collator: Some(Sr25519Keyring::Bob.public().into()),
-	});
-
-	test_harness(test_state.keystore.clone(), |mut virtual_overseer| async move {
-		test_startup(&mut virtual_overseer, &test_state).await;
-
-		let pov = PoV { block_data: BlockData(vec![1, 2, 3]) };
-
-		let pov_hash = pov.hash();
-
-		let expected_head_data = test_state.head_data.get(&test_state.chain_ids[0]).unwrap();
-
-		let candidate_a = TestCandidateBuilder {
-			para_id: test_state.chain_ids[0],
-			relay_parent: test_state.relay_parent,
-			pov_hash,
-			head_data: expected_head_data.clone(),
-			erasure_root: make_erasure_root(&test_state, pov.clone()),
-		}
-		.build();
-
-		let public2 = Keystore::sr25519_generate_new(
-			&*test_state.keystore,
-			ValidatorId::ID,
-			Some(&test_state.validators[2].to_seed()),
-		)
-		.expect("Insert key into keystore");
-		let seconding = SignedFullStatement::sign(
-			&test_state.keystore,
-			Statement::Seconded(candidate_a.clone()),
-			&test_state.signing_context,
-			ValidatorIndex(2),
-			&public2.into(),
-		)
-		.ok()
-		.flatten()
-		.expect("should be signed");
-
-		let statement =
-			CandidateBackingMessage::Statement(test_state.relay_parent, seconding.clone());
-
-		virtual_overseer.send(FromOrchestra::Communication { msg: statement }).await;
-
-		// The statement will be ignored because it has the wrong collator.
-		virtual_overseer
-			.send(FromOrchestra::Signal(OverseerSignal::ActiveLeaves(
-				ActiveLeavesUpdate::stop_work(test_state.relay_parent),
-			)))
-			.await;
-		virtual_overseer
-	});
-}
-
->>>>>>> d73503cc
 #[test]
 fn candidate_backing_reorders_votes() {
 	use sp_core::Encode;
