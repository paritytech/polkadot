[package]
name = "polkadot-node-core-backing"
<<<<<<< HEAD
version = "0.9.30"
=======
version = "0.9.31"
>>>>>>> 32dd0c9c
authors = ["Parity Technologies <admin@parity.io>"]
edition = "2021"

[dependencies]
futures = "0.3.21"
<<<<<<< HEAD
sp-keystore = { git = "https://github.com/paritytech/substrate", branch = "polkadot-v0.9.30" }
=======
sp-keystore = { git = "https://github.com/paritytech/substrate", branch = "polkadot-v0.9.31" }
>>>>>>> 32dd0c9c
polkadot-primitives = { path = "../../../primitives" }
polkadot-node-primitives = { path = "../../primitives" }
polkadot-node-subsystem = {path = "../../subsystem" }
polkadot-node-subsystem-util = { path = "../../subsystem-util" }
erasure-coding = { package = "polkadot-erasure-coding", path = "../../../erasure-coding" }
statement-table = { package = "polkadot-statement-table", path = "../../../statement-table" }
bitvec = { version = "1.0.0", default-features = false, features = ["alloc"] }
gum = { package = "tracing-gum", path = "../../gum" }
thiserror = "1.0.31"
fatality = "0.0.6"

[dev-dependencies]
<<<<<<< HEAD
sp-core = { git = "https://github.com/paritytech/substrate", branch = "polkadot-v0.9.30" }
sp-application-crypto = { git = "https://github.com/paritytech/substrate", branch = "polkadot-v0.9.30" }
sp-keyring = { git = "https://github.com/paritytech/substrate", branch = "polkadot-v0.9.30" }
sc-keystore = { git = "https://github.com/paritytech/substrate", branch = "polkadot-v0.9.30" }
sp-tracing = { git = "https://github.com/paritytech/substrate", branch = "polkadot-v0.9.30" }
=======
sp-core = { git = "https://github.com/paritytech/substrate", branch = "polkadot-v0.9.31" }
sp-application-crypto = { git = "https://github.com/paritytech/substrate", branch = "polkadot-v0.9.31" }
sp-keyring = { git = "https://github.com/paritytech/substrate", branch = "polkadot-v0.9.31" }
sc-keystore = { git = "https://github.com/paritytech/substrate", branch = "polkadot-v0.9.31" }
sp-tracing = { git = "https://github.com/paritytech/substrate", branch = "polkadot-v0.9.31" }
>>>>>>> 32dd0c9c
futures = { version = "0.3.21", features = ["thread-pool"] }
assert_matches = "1.4.0"
polkadot-node-subsystem-test-helpers = { path = "../../subsystem-test-helpers" }
test-helpers = { package = "polkadot-primitives-test-helpers", path = "../../../primitives/test-helpers" }<|MERGE_RESOLUTION|>--- conflicted
+++ resolved
@@ -1,20 +1,12 @@
 [package]
 name = "polkadot-node-core-backing"
-<<<<<<< HEAD
-version = "0.9.30"
-=======
 version = "0.9.31"
->>>>>>> 32dd0c9c
 authors = ["Parity Technologies <admin@parity.io>"]
 edition = "2021"
 
 [dependencies]
 futures = "0.3.21"
-<<<<<<< HEAD
-sp-keystore = { git = "https://github.com/paritytech/substrate", branch = "polkadot-v0.9.30" }
-=======
 sp-keystore = { git = "https://github.com/paritytech/substrate", branch = "polkadot-v0.9.31" }
->>>>>>> 32dd0c9c
 polkadot-primitives = { path = "../../../primitives" }
 polkadot-node-primitives = { path = "../../primitives" }
 polkadot-node-subsystem = {path = "../../subsystem" }
@@ -27,19 +19,11 @@
 fatality = "0.0.6"
 
 [dev-dependencies]
-<<<<<<< HEAD
-sp-core = { git = "https://github.com/paritytech/substrate", branch = "polkadot-v0.9.30" }
-sp-application-crypto = { git = "https://github.com/paritytech/substrate", branch = "polkadot-v0.9.30" }
-sp-keyring = { git = "https://github.com/paritytech/substrate", branch = "polkadot-v0.9.30" }
-sc-keystore = { git = "https://github.com/paritytech/substrate", branch = "polkadot-v0.9.30" }
-sp-tracing = { git = "https://github.com/paritytech/substrate", branch = "polkadot-v0.9.30" }
-=======
 sp-core = { git = "https://github.com/paritytech/substrate", branch = "polkadot-v0.9.31" }
 sp-application-crypto = { git = "https://github.com/paritytech/substrate", branch = "polkadot-v0.9.31" }
 sp-keyring = { git = "https://github.com/paritytech/substrate", branch = "polkadot-v0.9.31" }
 sc-keystore = { git = "https://github.com/paritytech/substrate", branch = "polkadot-v0.9.31" }
 sp-tracing = { git = "https://github.com/paritytech/substrate", branch = "polkadot-v0.9.31" }
->>>>>>> 32dd0c9c
 futures = { version = "0.3.21", features = ["thread-pool"] }
 assert_matches = "1.4.0"
 polkadot-node-subsystem-test-helpers = { path = "../../subsystem-test-helpers" }
