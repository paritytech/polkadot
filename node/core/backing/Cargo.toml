--- conflicted
+++ resolved
@@ -6,17 +6,13 @@
 
 [dependencies]
 futures = "0.3.19"
-<<<<<<< HEAD
 rand = "0.5"
-sp-keystore = { git = "https://github.com/paritytech/substrate", branch = "polkadot-v0.9.16" }
-=======
 sp-keystore = { git = "https://github.com/paritytech/substrate", branch = "l-sync-all-forks" }
->>>>>>> a9414eee
 polkadot-primitives = { path = "../../../primitives" }
 polkadot-node-primitives = { path = "../../primitives" }
 polkadot-subsystem = { package = "polkadot-node-subsystem", path = "../../subsystem" }
 polkadot-node-subsystem-util = { path = "../../subsystem-util" }
-sp-core = { git = "https://github.com/paritytech/substrate", branch = "polkadot-v0.9.16" }
+sp-core = { git = "https://github.com/paritytech/substrate", branch = "l-sync-all-forks" }
 erasure-coding = { package = "polkadot-erasure-coding", path = "../../../erasure-coding" }
 statement-table = { package = "polkadot-statement-table", path = "../../../statement-table" }
 bitvec = { version = "0.20.1", default-features = false, features = ["alloc"] }
