[package]
name = "polkadot-node-core-pvf"
version.workspace = true
authors.workspace = true
edition.workspace = true

[dependencies]
always-assert = "0.1"
futures = "0.3.21"
futures-timer = "3.0.2"
gum = { package = "tracing-gum", path = "../../gum" }
libc = "0.2.139"
pin-project = "1.0.9"
rand = "0.8.5"
slotmap = "1.0"
tokio = { version = "1.24.2", features = ["fs", "process"] }

parity-scale-codec = { version = "3.4.0", default-features = false, features = ["derive"] }

polkadot-parachain = { path = "../../../parachain" }
polkadot-core-primitives = { path = "../../../core-primitives" }
polkadot-node-metrics = { path = "../../metrics" }
polkadot-node-primitives = { path = "../../primitives" }
polkadot-primitives = { path = "../../../primitives" }

sp-core = { git = "https://github.com/paritytech/substrate", branch = "master" }
sp-wasm-interface = { git = "https://github.com/paritytech/substrate", branch = "master" }
sp-maybe-compressed-blob = { git = "https://github.com/paritytech/substrate", branch = "master" }
sp-tracing = { git = "https://github.com/paritytech/substrate", branch = "master" }

[build-dependencies]
substrate-build-script-utils = { git = "https://github.com/paritytech/substrate", branch = "master" }

[dev-dependencies]
<<<<<<< HEAD
hex-literal = "0.3.4"
=======
assert_matches = "1.4.0"
hex-literal = "0.3.4"
tempfile = "3.3.0"
>>>>>>> 81da250e
<|MERGE_RESOLUTION|>--- conflicted
+++ resolved
@@ -32,10 +32,6 @@
 substrate-build-script-utils = { git = "https://github.com/paritytech/substrate", branch = "master" }
 
 [dev-dependencies]
-<<<<<<< HEAD
-hex-literal = "0.3.4"
-=======
 assert_matches = "1.4.0"
 hex-literal = "0.3.4"
-tempfile = "3.3.0"
->>>>>>> 81da250e
+tempfile = "3.3.0"