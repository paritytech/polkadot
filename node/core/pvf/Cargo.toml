--- conflicted
+++ resolved
@@ -20,13 +20,8 @@
 rayon = "1.5.1"
 slotmap = "1.0"
 tempfile = "3.3.0"
-<<<<<<< HEAD
 tikv-jemalloc-ctl = "0.5.0"
-tokio = { version = "1.22.0", features = ["fs", "process"] }
-=======
 tokio = { version = "1.24.2", features = ["fs", "process"] }
-rayon = "1.5.1"
->>>>>>> 6a2d042e
 
 parity-scale-codec = { version = "3.3.0", default-features = false, features = ["derive"] }
 
@@ -51,4 +46,4 @@
 adder = { package = "test-parachain-adder", path = "../../../parachain/test-parachains/adder" }
 halt = { package = "test-parachain-halt", path = "../../../parachain/test-parachains/halt" }
 hex-literal = "0.3.4"
-tempfile = "3.2.0"+tempfile = "3.3.0"