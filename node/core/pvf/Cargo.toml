--- conflicted
+++ resolved
@@ -20,10 +20,7 @@
 pin-project = "1.0.9"
 rand = "0.8.5"
 tempfile = "3.3.0"
-<<<<<<< HEAD
-=======
 rayon = "1.5.1"
->>>>>>> 23425b70
 parity-scale-codec = { version = "3.1.5", default-features = false, features = ["derive"] }
 polkadot-parachain = { path = "../../../parachain" }
 polkadot-core-primitives = { path = "../../../core-primitives" }
