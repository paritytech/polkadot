--- conflicted
+++ resolved
@@ -25,14 +25,9 @@
 sp-io = { git = "https://github.com/paritytech/substrate", branch = "master" }
 sp-tracing = { git = "https://github.com/paritytech/substrate", branch = "master" }
 
-<<<<<<< HEAD
-[build-dependencies]
-substrate-build-script-utils = { git = "https://github.com/paritytech/substrate", branch = "master" }
-=======
 [target.'cfg(target_os = "linux")'.dependencies]
 landlock = "0.2.0"
 
 [dev-dependencies]
 assert_matches = "1.4.0"
-tempfile = "3.3.0"
->>>>>>> 762f5738
+tempfile = "3.3.0"