--- conflicted
+++ resolved
@@ -30,16 +30,9 @@
 
 [dev-dependencies]
 assert_matches = "1.4.0"
-<<<<<<< HEAD
 tempfile = "3.3.0"
-
-[build-dependencies]
-substrate-build-script-utils = { git = "https://github.com/paritytech/substrate", branch = "master" }
 
 [features]
 # This feature is used to export test code to other crates without putting it in the production build.
 # Also used for building the puppet worker.
-test-utils = []
-=======
-tempfile = "3.3.0"
->>>>>>> ff5f6022
+test-utils = []