--- conflicted
+++ resolved
@@ -135,36 +135,17 @@
 					)
 				})?;
 
-<<<<<<< HEAD
-			// "Select" the first thread that finishes by checking all threads in a naive loop.
-			let response = loop {
-				// NOTE: The order in which we poll threads is important! This loop sleeps between
-				// polling, so it is possible to go over the timeout even when the worker thread
-				// finishes on time. So we want to prioritize selecting the worker thread and not
-				// the CPU thread. If the measured CPU time is over the timeout, we will reject the
-				// candidate later on the host-side. This avoids a source of indeterminism, where a
-				// job can trigger timeouts on some validators and not others.
-				if execute_thread.is_finished() {
-					let _ = finished_tx.send(());
-					break execute_thread.join().unwrap_or_else(|e| {
+			// Wait for one of the threads to finish.
+			let outcome = cond_wait_while(cond_main);
+
+			let response = match outcome {
+				WaitOutcome::JobFinished => {
+					let _ = cpu_time_monitor_tx.send(());
+					execute_thread.join().unwrap_or_else(|e| {
 						Response::Panic(format!(
 							"execute thread error: {}",
 							&stringify_panic_payload(e)
 						))
-=======
-			// Wait for one of the threads to finish.
-			let outcome = cond_wait_while(cond_main);
-
-			let response = match outcome {
-				WaitOutcome::JobFinished => {
-					let _ = cpu_time_monitor_tx.send(());
-					execute_thread.join().unwrap_or_else(|e| {
-						// TODO: Use `Panic` error once that is implemented.
-						Response::format_internal(
-							"execute thread error",
-							&stringify_panic_payload(e),
-						)
->>>>>>> 850d2c06
 					})
 				},
 				// If this thread is not selected, we signal it to end, the join handle is dropped
