--- conflicted
+++ resolved
@@ -234,17 +234,10 @@
 	/// Failure to adhere to these requirements might lead to crashes and arbitrary code execution.
 	pub unsafe fn create_runtime_from_bytes(
 		&self,
-<<<<<<< HEAD
-		compiled_artifact_bytes: &[u8],
-	) -> Result<WasmtimeRuntime, WasmError> {
-		sc_executor_wasmtime::create_runtime_from_artifact_bytes::<HostFunctions>(
-			compiled_artifact_bytes,
-=======
 		compiled_artifact_blob: &[u8],
 	) -> Result<WasmtimeRuntime, WasmError> {
 		sc_executor_wasmtime::create_runtime_from_artifact_bytes::<HostFunctions>(
 			compiled_artifact_blob,
->>>>>>> d715d3a5
 			self.config.clone(),
 		)
 	}
