// Copyright (C) Parity Technologies (UK) Ltd.
// This file is part of Polkadot.

// Polkadot is free software: you can redistribute it and/or modify
// it under the terms of the GNU General Public License as published by
// the Free Software Foundation, either version 3 of the License, or
// (at your option) any later version.

// Polkadot is distributed in the hope that it will be useful,
// but WITHOUT ANY WARRANTY; without even the implied warranty of
// MERCHANTABILITY or FITNESS FOR A PARTICULAR PURPOSE.  See the
// GNU General Public License for more details.

// You should have received a copy of the GNU General Public License
// along with Polkadot.  If not, see <http://www.gnu.org/licenses/>.

#[cfg(target_os = "linux")]
use crate::memory_stats::max_rss_stat::{extract_max_rss_stat, get_max_rss_thread};
#[cfg(any(target_os = "linux", feature = "jemalloc-allocator"))]
use crate::memory_stats::memory_tracker::{get_memory_tracker_loop_stats, memory_tracker_loop};
use crate::{
	common::{
		bytes_to_path, cpu_time_monitor_loop, stringify_panic_payload,
		thread::{self, WaitOutcome},
		worker_event_loop,
	},
	prepare, prevalidate, LOG_TARGET,
};
use cpu_time::ProcessTime;
use parity_scale_codec::{Decode, Encode};
use polkadot_node_core_pvf::{
	framed_recv, framed_send, CompiledArtifact, MemoryStats, PrepareError, PrepareResult,
	PrepareStats, PvfPrepData,
};
use std::{
	path::PathBuf,
	sync::{mpsc::channel, Arc},
	time::Duration,
};
use tokio::{io, net::UnixStream};

async fn recv_request(stream: &mut UnixStream) -> io::Result<(PvfPrepData, PathBuf)> {
	let pvf = framed_recv(stream).await?;
	let pvf = PvfPrepData::decode(&mut &pvf[..]).map_err(|e| {
		io::Error::new(
			io::ErrorKind::Other,
			format!("prepare pvf recv_request: failed to decode PvfPrepData: {}", e),
		)
	})?;
	let tmp_file = framed_recv(stream).await?;
	let tmp_file = bytes_to_path(&tmp_file).ok_or_else(|| {
		io::Error::new(
			io::ErrorKind::Other,
			"prepare pvf recv_request: non utf-8 artifact path".to_string(),
		)
	})?;
	Ok((pvf, tmp_file))
}

async fn send_response(stream: &mut UnixStream, result: PrepareResult) -> io::Result<()> {
	framed_send(stream, &result.encode()).await
}

/// The entrypoint that the spawned prepare worker should start with.
///
/// # Parameters
///
/// The `socket_path` specifies the path to the socket used to communicate with the host. The
/// `node_version`, if `Some`, is checked against the worker version. A mismatch results in
/// immediate worker termination. `None` is used for tests and in other situations when version
/// check is not necessary.
///
/// # Flow
///
/// This runs the following in a loop:
///
/// 1. Get the code and parameters for preparation from the host.
///
/// 2. Start a memory tracker in a separate thread.
///
/// 3. Start the CPU time monitor loop and the actual preparation in two separate threads.
///
/// 4. Wait on the two threads created in step 3.
///
/// 5. Stop the memory tracker and get the stats.
///
/// 6. If compilation succeeded, write the compiled artifact into a temporary file.
///
/// 7. Send the result of preparation back to the host. If any error occurred in the above steps, we
///    send that in the `PrepareResult`.
pub fn worker_entrypoint(socket_path: &str, node_version: Option<&str>) {
	worker_event_loop("prepare", socket_path, node_version, |mut stream| async move {
		let worker_pid = std::process::id();

		loop {
			let (pvf, dest) = recv_request(&mut stream).await?;
			gum::debug!(
				target: LOG_TARGET,
				%worker_pid,
				"worker: preparing artifact",
			);

			let preparation_timeout = pvf.prep_timeout();

			// Conditional variable to notify us when a thread is done.
			let condvar = thread::get_condvar();

			// Run the memory tracker in a regular, non-worker thread.
			#[cfg(any(target_os = "linux", feature = "jemalloc-allocator"))]
			let condvar_memory = Arc::clone(&condvar);
			#[cfg(any(target_os = "linux", feature = "jemalloc-allocator"))]
			let memory_tracker_thread = std::thread::spawn(|| memory_tracker_loop(condvar_memory));

			let cpu_time_start = ProcessTime::now();

			// Spawn a new thread that runs the CPU time monitor.
			let (cpu_time_monitor_tx, cpu_time_monitor_rx) = channel::<()>();
			let cpu_time_monitor_thread = thread::spawn_worker_thread(
				"cpu time monitor thread",
				move || {
					cpu_time_monitor_loop(cpu_time_start, preparation_timeout, cpu_time_monitor_rx)
				},
				Arc::clone(&condvar),
<<<<<<< HEAD
				WaitOutcome::CpuTimedOut,
=======
				WaitOutcome::TimedOut,
>>>>>>> 973da0e1
			)?;
			// Spawn another thread for preparation.
			let prepare_thread = thread::spawn_worker_thread(
				"prepare thread",
				move || {
					let result = prepare_artifact(pvf, cpu_time_start);

					// Get the `ru_maxrss` stat. If supported, call getrusage for the thread.
					#[cfg(target_os = "linux")]
					let result = result.map(|(artifact, elapsed)| (artifact, elapsed, get_max_rss_thread()));

					result
				},
				Arc::clone(&condvar),
<<<<<<< HEAD
				WaitOutcome::JobFinished,
=======
				WaitOutcome::Finished,
>>>>>>> 973da0e1
			)?;

			let outcome = thread::wait_for_threads(condvar);

			let result = match outcome {
<<<<<<< HEAD
				WaitOutcome::JobFinished => {
=======
				WaitOutcome::Finished => {
>>>>>>> 973da0e1
					let _ = cpu_time_monitor_tx.send(());

					match prepare_thread.join().unwrap_or_else(|err| {
						Err(PrepareError::Panic(stringify_panic_payload(err)))
					}) {
						Err(err) => {
							// Serialized error will be written into the socket.
							Err(err)
						},
						Ok(ok) => {
							#[cfg(not(target_os = "linux"))]
							let (artifact, cpu_time_elapsed) = ok;
							#[cfg(target_os = "linux")]
							let (artifact, cpu_time_elapsed, max_rss) = ok;

							// Stop the memory stats worker and get its observed memory stats.
							#[cfg(any(target_os = "linux", feature = "jemalloc-allocator"))]
							let memory_tracker_stats = get_memory_tracker_loop_stats(memory_tracker_thread, worker_pid).await;
							let memory_stats = MemoryStats {
								#[cfg(any(target_os = "linux", feature = "jemalloc-allocator"))]
								memory_tracker_stats,
								#[cfg(target_os = "linux")]
								max_rss: extract_max_rss_stat(max_rss, worker_pid),
							};

							// Write the serialized artifact into a temp file.
							//
							// PVF host only keeps artifacts statuses in its memory, successfully
							// compiled code gets stored on the disk (and consequently deserialized
							// by execute-workers). The prepare worker is only required to send `Ok`
							// to the pool to indicate the success.

							gum::debug!(
								target: LOG_TARGET,
								%worker_pid,
								"worker: writing artifact to {}",
								dest.display(),
							);
							tokio::fs::write(&dest, &artifact).await?;

							Ok(PrepareStats { cpu_time_elapsed, memory_stats })
						},
					}
				},
				// If the CPU thread is not selected, we signal it to end, the join handle is
				// dropped and the thread will finish in the background.
<<<<<<< HEAD
				WaitOutcome::CpuTimedOut => {
=======
				WaitOutcome::TimedOut => {
>>>>>>> 973da0e1
					match cpu_time_monitor_thread.join() {
						Ok(Some(cpu_time_elapsed)) => {
							// Log if we exceed the timeout and the other thread hasn't finished.
							gum::warn!(
								target: LOG_TARGET,
								%worker_pid,
								"prepare job took {}ms cpu time, exceeded prepare timeout {}ms",
								cpu_time_elapsed.as_millis(),
								preparation_timeout.as_millis(),
							);
							Err(PrepareError::TimedOut)
						},
						Ok(None) => Err(PrepareError::IoErr(
<<<<<<< HEAD
							"error communicating over finished channel".into(),
						)),
						// Errors in this thread are independent of the PVF.
=======
							"error communicating over closed channel".into(),
						)),
						// Errors in this thread are independent of the candidate.
>>>>>>> 973da0e1
						Err(err) => Err(PrepareError::IoErr(stringify_panic_payload(err))),
					}
				},
				WaitOutcome::Pending =>
					unreachable!("we run wait_while until the outcome is no longer pending; qed"),
			};

			send_response(&mut stream, result).await?;
		}
	});
}

fn prepare_artifact(
	pvf: PvfPrepData,
	cpu_time_start: ProcessTime,
) -> Result<(CompiledArtifact, Duration), PrepareError> {
	let blob = match prevalidate(&pvf.code()) {
		Err(err) => return Err(PrepareError::Prevalidation(format!("{:?}", err))),
		Ok(b) => b,
	};

	match prepare(blob, &pvf.executor_params()) {
		Ok(compiled_artifact) => Ok(CompiledArtifact::new(compiled_artifact)),
		Err(err) => Err(PrepareError::Preparation(format!("{:?}", err))),
	}
	.map(|artifact| (artifact, cpu_time_start.elapsed()))
}<|MERGE_RESOLUTION|>--- conflicted
+++ resolved
@@ -121,11 +121,7 @@
 					cpu_time_monitor_loop(cpu_time_start, preparation_timeout, cpu_time_monitor_rx)
 				},
 				Arc::clone(&condvar),
-<<<<<<< HEAD
-				WaitOutcome::CpuTimedOut,
-=======
 				WaitOutcome::TimedOut,
->>>>>>> 973da0e1
 			)?;
 			// Spawn another thread for preparation.
 			let prepare_thread = thread::spawn_worker_thread(
@@ -140,21 +136,13 @@
 					result
 				},
 				Arc::clone(&condvar),
-<<<<<<< HEAD
-				WaitOutcome::JobFinished,
-=======
 				WaitOutcome::Finished,
->>>>>>> 973da0e1
 			)?;
 
 			let outcome = thread::wait_for_threads(condvar);
 
 			let result = match outcome {
-<<<<<<< HEAD
-				WaitOutcome::JobFinished => {
-=======
 				WaitOutcome::Finished => {
->>>>>>> 973da0e1
 					let _ = cpu_time_monitor_tx.send(());
 
 					match prepare_thread.join().unwrap_or_else(|err| {
@@ -201,11 +189,7 @@
 				},
 				// If the CPU thread is not selected, we signal it to end, the join handle is
 				// dropped and the thread will finish in the background.
-<<<<<<< HEAD
-				WaitOutcome::CpuTimedOut => {
-=======
 				WaitOutcome::TimedOut => {
->>>>>>> 973da0e1
 					match cpu_time_monitor_thread.join() {
 						Ok(Some(cpu_time_elapsed)) => {
 							// Log if we exceed the timeout and the other thread hasn't finished.
@@ -219,15 +203,9 @@
 							Err(PrepareError::TimedOut)
 						},
 						Ok(None) => Err(PrepareError::IoErr(
-<<<<<<< HEAD
-							"error communicating over finished channel".into(),
+							"error communicating over closed channel".into(),
 						)),
 						// Errors in this thread are independent of the PVF.
-=======
-							"error communicating over closed channel".into(),
-						)),
-						// Errors in this thread are independent of the candidate.
->>>>>>> 973da0e1
 						Err(err) => Err(PrepareError::IoErr(stringify_panic_payload(err))),
 					}
 				},
