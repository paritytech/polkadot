// Copyright (C) Parity Technologies (UK) Ltd.
// This file is part of Polkadot.

// Polkadot is free software: you can redistribute it and/or modify
// it under the terms of the GNU General Public License as published by
// the Free Software Foundation, either version 3 of the License, or
// (at your option) any later version.

// Polkadot is distributed in the hope that it will be useful,
// but WITHOUT ANY WARRANTY; without even the implied warranty of
// MERCHANTABILITY or FITNESS FOR A PARTICULAR PURPOSE.  See the
// GNU General Public License for more details.

// You should have received a copy of the GNU General Public License
// along with Polkadot.  If not, see <http://www.gnu.org/licenses/>.

//! Memory stats for preparation.
//!
//! Right now we gather three measurements:
//!
//! - `ru_maxrss` (resident set size) from `getrusage`.
//! - `resident` memory stat provided by `tikv-malloc-ctl`.
//! - `allocated` memory stat also from `tikv-malloc-ctl`.
//!
//! Currently we are only logging these for the purposes of gathering data. In the future, we may
//! use these stats to reject PVFs during pre-checking. See
//! <https://github.com/paritytech/polkadot/issues/6472#issuecomment-1381941762> for more
//! background.

/// Module for the memory tracker. The memory tracker runs in its own thread, where it polls memory
/// usage at an interval.
///
/// NOTE: Requires jemalloc enabled.
#[cfg(any(target_os = "linux", feature = "jemalloc-allocator"))]
pub mod memory_tracker {
	use crate::{
		common::{stringify_panic_payload, thread},
		LOG_TARGET,
	};
	use polkadot_node_core_pvf::MemoryAllocationStats;
	use std::{thread::JoinHandle, time::Duration};
	use tikv_jemalloc_ctl::{epoch, stats, Error};

	#[derive(Clone)]
	struct MemoryAllocationTracker {
		epoch: tikv_jemalloc_ctl::epoch_mib,
		allocated: stats::allocated_mib,
		resident: stats::resident_mib,
	}

	impl MemoryAllocationTracker {
		pub fn new() -> Result<Self, Error> {
			Ok(Self {
				epoch: epoch::mib()?,
				allocated: stats::allocated::mib()?,
				resident: stats::resident::mib()?,
			})
		}

		pub fn snapshot(&self) -> Result<MemoryAllocationStats, Error> {
			// update stats by advancing the allocation epoch
			self.epoch.advance()?;

			// Convert to `u64`, as `usize` is not `Encode`able.
			let allocated = self.allocated.read()? as u64;
			let resident = self.resident.read()? as u64;
			Ok(MemoryAllocationStats { allocated, resident })
		}
	}

	/// Runs a thread in the background that observes memory statistics. The goal is to try to get
	/// accurate stats during preparation.
	///
	/// # Algorithm
	///
	/// 1. Create the memory tracker.
	///
	/// 2. Sleep for some short interval. Whenever we wake up, take a snapshot by updating the
	///    allocation epoch.
	///
	/// 3. When we are notified that preparation has completed, take one last snapshot and return
	///    the maximum observed values.
	///
	/// # Errors
	///
	/// For simplicity, any errors are returned as a string. As this is not a critical component, errors
	/// are used for informational purposes (logging) only.
	pub fn memory_tracker_loop(condvar: thread::Cond) -> Result<MemoryAllocationStats, String> {
		// NOTE: This doesn't need to be too fine-grained since preparation currently takes 3-10s or
		// more. Apart from that, there is not really a science to this number.
		const POLL_INTERVAL: Duration = Duration::from_millis(100);

		let tracker = MemoryAllocationTracker::new().map_err(|err| err.to_string())?;
		let mut max_stats = MemoryAllocationStats::default();

		let mut update_stats = || -> Result<(), String> {
			let current_stats = tracker.snapshot().map_err(|err| err.to_string())?;
			if current_stats.resident > max_stats.resident {
				max_stats.resident = current_stats.resident;
			}
			if current_stats.allocated > max_stats.allocated {
				max_stats.allocated = current_stats.allocated;
			}
			Ok(())
		};

		let (lock, cvar) = &*condvar;
		loop {
			// Take a snapshot and update the max stats.
			update_stats()?;

			// Sleep for the poll interval, or wake up if the condvar is triggered. Note that
			// `wait_timeout_while` is documented as not being very precise or reliable, which is
			// fine here -- see note above.
<<<<<<< HEAD
			match thread::wait_for_threads_with_timeout(lock, cvar, POLL_INTERVAL) {
=======
			match thread::wait_for_threads_with_timeout(&condvar, POLL_INTERVAL) {
>>>>>>> 973da0e1
				Some(_outcome) => {
					update_stats()?;
					return Ok(max_stats)
				},
				None => continue,
			}
		}
	}

	/// Helper function to get the stats from the memory tracker. Helps isolate this error handling.
	pub async fn get_memory_tracker_loop_stats(
		thread: JoinHandle<Result<MemoryAllocationStats, String>>,
		worker_pid: u32,
	) -> Option<MemoryAllocationStats> {
<<<<<<< HEAD
		// Join on the thread handle.
=======
>>>>>>> 973da0e1
		match thread.join() {
			Ok(Ok(stats)) => Some(stats),
			Ok(Err(err)) => {
				gum::warn!(
					target: LOG_TARGET,
					%worker_pid,
					"worker: error occurred in the memory tracker thread: {}", err
				);
				None
			},
			Err(err) => {
				gum::warn!(
					target: LOG_TARGET,
					%worker_pid,
					"worker: error joining on memory tracker thread: {}", stringify_panic_payload(err)
				);
				None
			},
		}
	}
}

/// Module for dealing with the `ru_maxrss` (peak resident memory) stat from `getrusage`.
///
/// NOTE: `getrusage` with the `RUSAGE_THREAD` parameter is only supported on Linux. `RUSAGE_SELF`
/// works on MacOS, but we need to get the max rss only for the preparation thread. Gettng it for
/// the current process would conflate the stats of previous jobs run by the process.
#[cfg(target_os = "linux")]
pub mod max_rss_stat {
	use crate::LOG_TARGET;
	use core::mem::MaybeUninit;
	use libc::{getrusage, rusage, RUSAGE_THREAD};
	use std::io;

	/// Get the rusage stats for the current thread.
	fn getrusage_thread() -> io::Result<rusage> {
		let mut result: MaybeUninit<rusage> = MaybeUninit::zeroed();

		// SAFETY: `result` is a valid pointer, so calling this is safe.
		if unsafe { getrusage(RUSAGE_THREAD, result.as_mut_ptr()) } == -1 {
			return Err(io::Error::last_os_error())
		}

		// SAFETY: `result` was successfully initialized by `getrusage`.
		unsafe { Ok(result.assume_init()) }
	}

	/// Gets the `ru_maxrss` for the current thread.
	pub fn get_max_rss_thread() -> io::Result<i64> {
		// `c_long` is either `i32` or `i64` depending on architecture. `i64::from` always works.
		getrusage_thread().map(|rusage| i64::from(rusage.ru_maxrss))
	}

	/// Extracts the max_rss stat and logs any error.
	pub fn extract_max_rss_stat(max_rss: io::Result<i64>, worker_pid: u32) -> Option<i64> {
		max_rss
			.map_err(|err| {
				gum::warn!(
					target: LOG_TARGET,
					%worker_pid,
					"error getting `ru_maxrss` in preparation thread: {}",
					err
				);
				err
			})
			.ok()
	}
}<|MERGE_RESOLUTION|>--- conflicted
+++ resolved
@@ -104,7 +104,6 @@
 			Ok(())
 		};
 
-		let (lock, cvar) = &*condvar;
 		loop {
 			// Take a snapshot and update the max stats.
 			update_stats()?;
@@ -112,11 +111,7 @@
 			// Sleep for the poll interval, or wake up if the condvar is triggered. Note that
 			// `wait_timeout_while` is documented as not being very precise or reliable, which is
 			// fine here -- see note above.
-<<<<<<< HEAD
-			match thread::wait_for_threads_with_timeout(lock, cvar, POLL_INTERVAL) {
-=======
 			match thread::wait_for_threads_with_timeout(&condvar, POLL_INTERVAL) {
->>>>>>> 973da0e1
 				Some(_outcome) => {
 					update_stats()?;
 					return Ok(max_stats)
@@ -131,10 +126,6 @@
 		thread: JoinHandle<Result<MemoryAllocationStats, String>>,
 		worker_pid: u32,
 	) -> Option<MemoryAllocationStats> {
-<<<<<<< HEAD
-		// Join on the thread handle.
-=======
->>>>>>> 973da0e1
 		match thread.join() {
 			Ok(Ok(stats)) => Some(stats),
 			Ok(Err(err)) => {
