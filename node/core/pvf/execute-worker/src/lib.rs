--- conflicted
+++ resolved
@@ -121,48 +121,11 @@
 /// `node_version`, if `Some`, is checked against the worker version. A mismatch results in
 /// immediate worker termination. `None` is used for tests and in other situations when version
 /// check is not necessary.
-<<<<<<< HEAD
-pub fn worker_entrypoint(socket_path: &str, node_version: Option<&str>, artifact_dir: &Path) {
-	worker_event_loop("execute", socket_path, node_version, |mut stream| async move {
-		let worker_pid = std::process::id();
-
-		// Try to enable landlock.
-		{
-			#[cfg(target_os = "linux")]
-			let landlock_status = {
-				use polkadot_node_core_pvf_common::worker::security::landlock::try_restrict_thread;
-
-				try_restrict_thread(landlock::path_beneath_rules(
-					&[artifact_dir],
-					landlock::AccessFs::from_read(abi),
-				))
-				.map(LandlockStatus::from_ruleset_status)
-				.map_err(|e| e.to_string())
-			};
-			#[cfg(not(target_os = "linux"))]
-			let landlock_status: Result<LandlockStatus, String> = Ok(LandlockStatus::NotEnforced);
-
-			// TODO: return an error?
-			// Log if landlock threw an error.
-			if let Err(err) = landlock_status {
-				gum::warn!(
-					target: LOG_TARGET,
-					%worker_pid,
-					"error enabling landlock: {}",
-					err
-				);
-			}
-		}
-
-		let handshake = recv_handshake(&mut stream).await?;
-		let executor = Executor::new(handshake.executor_params).map_err(|e| {
-			io::Error::new(io::ErrorKind::Other, format!("cannot create executor: {}", e))
-		})?;
-=======
 pub fn worker_entrypoint(
 	socket_path: &str,
 	node_version: Option<&str>,
 	worker_version: Option<&str>,
+	artifact_dir: &Path,
 ) {
 	worker_event_loop(
 		"execute",
@@ -172,11 +135,38 @@
 		|mut stream| async move {
 			let worker_pid = std::process::id();
 
+			// Try to enable landlock.
+			{
+				#[cfg(target_os = "linux")]
+				let landlock_status = {
+					use polkadot_node_core_pvf_common::worker::security::landlock::try_restrict_thread;
+
+					try_restrict_thread(landlock::path_beneath_rules(
+						&[artifact_dir],
+						landlock::AccessFs::from_read(abi),
+					))
+					.map(LandlockStatus::from_ruleset_status)
+					.map_err(|e| e.to_string())
+				};
+				#[cfg(not(target_os = "linux"))]
+				let landlock_status: Result<LandlockStatus, String> = Ok(LandlockStatus::NotEnforced);
+
+				// TODO: return an error?
+				// Log if landlock threw an error.
+				if let Err(err) = landlock_status {
+					gum::warn!(
+						target: LOG_TARGET,
+						%worker_pid,
+						"error enabling landlock: {}",
+						err
+					);
+				}
+			}
+
 			let handshake = recv_handshake(&mut stream).await?;
 			let executor = Executor::new(handshake.executor_params).map_err(|e| {
 				io::Error::new(io::ErrorKind::Other, format!("cannot create executor: {}", e))
 			})?;
->>>>>>> 5303d8c2
 
 			loop {
 				let (artifact_path, params, execution_timeout) = recv_request(&mut stream).await?;
@@ -187,26 +177,11 @@
 					artifact_path.display(),
 				);
 
-<<<<<<< HEAD
-			if !artifact_path.starts_with(artifact_dir) {
-				return Err(io::Error::new(io::ErrorKind::Other, format!("received an artifact path {artifact_path:?} that does not belong to expected artifact dir {artifact_dir:?}")))
-			}
-
-			// Get the artifact bytes.
-			let compiled_artifact_blob = match std::fs::read(artifact_path) {
-				Ok(bytes) => bytes,
-				Err(err) => {
-					let response = Response::InternalError(
-						InternalValidationError::CouldNotOpenFile(err.to_string()),
-					);
-					send_response(&mut stream, response).await?;
-					continue
-				},
-			};
-=======
+				if !artifact_path.starts_with(artifact_dir) {
+					return Err(io::Error::new(io::ErrorKind::Other, format!("received an artifact path {artifact_path:?} that does not belong to expected artifact dir {artifact_dir:?}")))
+				}
+
 				// Get the artifact bytes.
-				//
-				// We do this outside the thread so that we can lock down filesystem access there.
 				let compiled_artifact_blob = match std::fs::read(artifact_path) {
 					Ok(bytes) => bytes,
 					Err(err) => {
@@ -217,49 +192,12 @@
 						continue
 					},
 				};
->>>>>>> 5303d8c2
 
 				// Conditional variable to notify us when a thread is done.
 				let condvar = thread::get_condvar();
 
 				let cpu_time_start = ProcessTime::now();
 
-<<<<<<< HEAD
-			// Spawn a new thread that runs the CPU time monitor.
-			let (cpu_time_monitor_tx, cpu_time_monitor_rx) = channel::<()>();
-			let cpu_time_monitor_thread = thread::spawn_worker_thread(
-				"cpu time monitor thread",
-				move || {
-					cpu_time_monitor_loop(cpu_time_start, execution_timeout, cpu_time_monitor_rx)
-				},
-				Arc::clone(&condvar),
-				WaitOutcome::TimedOut,
-			)?;
-			let executor_2 = executor.clone();
-			let execute_thread = thread::spawn_worker_thread_with_stack_size(
-				"execute thread",
-				move || {
-					validate_using_artifact(
-						&compiled_artifact_blob,
-						&params,
-						executor_2,
-						cpu_time_start,
-					)
-				},
-				Arc::clone(&condvar),
-				WaitOutcome::Finished,
-				EXECUTE_THREAD_STACK_SIZE,
-			)?;
-
-			let outcome = thread::wait_for_threads(condvar);
-
-			let response = match outcome {
-				WaitOutcome::Finished => {
-					let _ = cpu_time_monitor_tx.send(());
-					let result = execute_thread
-						.join()
-						.unwrap_or_else(|e| Response::Panic(stringify_panic_payload(e)));
-=======
 				// Spawn a new thread that runs the CPU time monitor.
 				let (cpu_time_monitor_tx, cpu_time_monitor_rx) = channel::<()>();
 				let cpu_time_monitor_thread = thread::spawn_worker_thread(
@@ -278,22 +216,11 @@
 				let execute_thread = thread::spawn_worker_thread_with_stack_size(
 					"execute thread",
 					move || {
-						// Try to enable landlock.
-						#[cfg(target_os = "linux")]
-					let landlock_status = polkadot_node_core_pvf_common::worker::security::landlock::try_restrict_thread()
-						.map(LandlockStatus::from_ruleset_status)
-						.map_err(|e| e.to_string());
-						#[cfg(not(target_os = "linux"))]
-						let landlock_status: Result<LandlockStatus, String> = Ok(LandlockStatus::NotEnforced);
-
-						(
-							validate_using_artifact(
-								&compiled_artifact_blob,
-								&params,
-								executor_2,
-								cpu_time_start,
-							),
-							landlock_status,
+						validate_using_artifact(
+							&compiled_artifact_blob,
+							&params,
+							executor_2,
+							cpu_time_start,
 						)
 					},
 					Arc::clone(&condvar),
@@ -302,29 +229,13 @@
 				)?;
 
 				let outcome = thread::wait_for_threads(condvar);
->>>>>>> 5303d8c2
 
 				let response = match outcome {
 					WaitOutcome::Finished => {
 						let _ = cpu_time_monitor_tx.send(());
-						let (result, landlock_status) = execute_thread.join().unwrap_or_else(|e| {
-							(
-								Response::Panic(stringify_panic_payload(e)),
-								Ok(LandlockStatus::Unavailable),
-							)
-						});
-
-						// Log if landlock threw an error.
-						if let Err(err) = landlock_status {
-							gum::warn!(
-								target: LOG_TARGET,
-								%worker_pid,
-								"error enabling landlock: {}",
-								err
-							);
-						}
-
-						result
+						execute_thread
+							.join()
+							.unwrap_or_else(|e| Response::Panic(stringify_panic_payload(e)))
 					},
 					// If the CPU thread is not selected, we signal it to end, the join handle is
 					// dropped and the thread will finish in the background.
