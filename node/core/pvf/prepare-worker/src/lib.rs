--- conflicted
+++ resolved
@@ -118,112 +118,6 @@
 ///
 /// 7. Send the result of preparation back to the host. If any error occurred in the above steps, we
 ///    send that in the `PrepareResult`.
-<<<<<<< HEAD
-pub fn worker_entrypoint(socket_path: &str, node_version: Option<&str>) {
-	worker_event_loop("prepare", socket_path, node_version, |mut stream| async move {
-		let worker_pid = std::process::id();
-
-		loop {
-			let (pvf, temp_artifact_dest) = recv_request(&mut stream).await?;
-			gum::debug!(
-				target: LOG_TARGET,
-				%worker_pid,
-				"worker: preparing artifact",
-			);
-
-			let preparation_timeout = pvf.prep_timeout();
-			let prepare_job_kind = pvf.prep_kind();
-			let executor_params = (*pvf.executor_params()).clone();
-
-			// Conditional variable to notify us when a thread is done.
-			let condvar = thread::get_condvar();
-
-			// Run the memory tracker in a regular, non-worker thread.
-			#[cfg(any(target_os = "linux", feature = "jemalloc-allocator"))]
-			let condvar_memory = Arc::clone(&condvar);
-			#[cfg(any(target_os = "linux", feature = "jemalloc-allocator"))]
-			let memory_tracker_thread = std::thread::spawn(|| memory_tracker_loop(condvar_memory));
-
-			let cpu_time_start = ProcessTime::now();
-
-			// Spawn a new thread that runs the CPU time monitor.
-			let (cpu_time_monitor_tx, cpu_time_monitor_rx) = channel::<()>();
-			let cpu_time_monitor_thread = thread::spawn_worker_thread(
-				"cpu time monitor thread",
-				move || {
-					cpu_time_monitor_loop(cpu_time_start, preparation_timeout, cpu_time_monitor_rx)
-				},
-				Arc::clone(&condvar),
-				WaitOutcome::TimedOut,
-			)?;
-			// Spawn another thread for preparation.
-			let prepare_thread = thread::spawn_worker_thread(
-				"prepare thread",
-				move || {
-					#[cfg(feature = "tracking-allocator")]
-					ALLOC.start_tracking();
-
-					#[allow(unused_mut)]
-					let mut result = prepare_artifact(pvf, cpu_time_start);
-
-					#[cfg(feature = "tracking-allocator")]
-					{
-						let peak = ALLOC.end_tracking();
-						gum::debug!(
-							target: LOG_TARGET,
-							%worker_pid,
-							"prepare job peak allocation is {} bytes",
-							peak,
-						);
-					}
-
-					// Get the `ru_maxrss` stat. If supported, call getrusage for the thread.
-					#[cfg(target_os = "linux")]
-					let mut result = result.map(|(artifact, elapsed)| (artifact, elapsed, get_max_rss_thread()));
-
-					// If we are pre-checking, check for runtime construction errors.
-					//
-					// As pre-checking is more strict than just preparation in terms of memory and
-					// time, it is okay to do extra checks here. This takes negligible time anyway.
-					if let PrepareJobKind::Prechecking = prepare_job_kind {
-						result = result.and_then(|output| {
-							runtime_construction_check(output.0.as_ref(), executor_params)?;
-							Ok(output)
-						});
-					}
-
-					result
-				},
-				Arc::clone(&condvar),
-				WaitOutcome::Finished,
-			)?;
-
-			let outcome = thread::wait_for_threads(condvar);
-
-			let result = match outcome {
-				WaitOutcome::Finished => {
-					let _ = cpu_time_monitor_tx.send(());
-
-					match prepare_thread.join().unwrap_or_else(|err| {
-						Err(PrepareError::Panic(stringify_panic_payload(err)))
-					}) {
-						Err(err) => {
-							// Serialized error will be written into the socket.
-							Err(err)
-						},
-						Ok(ok) => {
-							#[cfg(not(target_os = "linux"))]
-							let (artifact, cpu_time_elapsed) = ok;
-							#[cfg(target_os = "linux")]
-							let (artifact, cpu_time_elapsed, max_rss) = ok;
-
-							// Stop the memory stats worker and get its observed memory stats.
-							#[cfg(any(target_os = "linux", feature = "jemalloc-allocator"))]
-							let memory_tracker_stats = get_memory_tracker_loop_stats(memory_tracker_thread, worker_pid).await;
-							let memory_stats = MemoryStats {
-								#[cfg(any(target_os = "linux", feature = "jemalloc-allocator"))]
-								memory_tracker_stats,
-=======
 pub fn worker_entrypoint(
 	socket_path: &str,
 	node_version: Option<&str>,
@@ -286,8 +180,22 @@
 						#[cfg(not(target_os = "linux"))]
 						let landlock_status: Result<LandlockStatus, String> = Ok(LandlockStatus::NotEnforced);
 
+						#[cfg(feature = "tracking-allocator")]
+						ALLOC.start_tracking();
+
 						#[allow(unused_mut)]
 						let mut result = prepare_artifact(pvf, cpu_time_start);
+
+						#[cfg(feature = "tracking-allocator")]
+						{
+							let peak = ALLOC.end_tracking();
+							gum::debug!(
+								target: LOG_TARGET,
+								%worker_pid,
+								"prepare job peak allocation is {} bytes",
+								peak,
+							);
+						}
 
 						// Get the `ru_maxrss` stat. If supported, call getrusage for the thread.
 						#[cfg(target_os = "linux")]
@@ -330,7 +238,6 @@
 							(Ok(ok), landlock_status) => {
 								#[cfg(not(target_os = "linux"))]
 								let (artifact, cpu_time_elapsed) = ok;
->>>>>>> 762f5738
 								#[cfg(target_os = "linux")]
 								let (artifact, cpu_time_elapsed, max_rss) = ok;
 
