--- conflicted
+++ resolved
@@ -157,7 +157,6 @@
 			let prepare_thread = thread::spawn_worker_thread(
 				"prepare thread",
 				move || {
-<<<<<<< HEAD
 					// Try to enable landlock.
 					#[cfg(target_os = "linux")]
 					let landlock_status = polkadot_node_core_pvf_common::worker::security::landlock::try_restrict_thread()
@@ -166,11 +165,8 @@
 					#[cfg(not(target_os = "linux"))]
 					let landlock_status: Result<LandlockStatus, String> = Ok(LandlockStatus::NotEnforced);
 
-					let result = prepare_artifact(pvf, cpu_time_start);
-=======
 					#[allow(unused_mut)]
 					let mut result = prepare_artifact(pvf, cpu_time_start);
->>>>>>> d67d47f4
 
 					// Get the `ru_maxrss` stat. If supported, call getrusage for the thread.
 					#[cfg(target_os = "linux")]
