// Copyright 2021 Parity Technologies (UK) Ltd.
// This file is part of Polkadot.

// Polkadot is free software: you can redistribute it and/or modify
// it under the terms of the GNU General Public License as published by
// the Free Software Foundation, either version 3 of the License, or
// (at your option) any later version.

// Polkadot is distributed in the hope that it will be useful,
// but WITHOUT ANY WARRANTY; without even the implied warranty of
// MERCHANTABILITY or FITNESS FOR A PARTICULAR PURPOSE.  See the
// GNU General Public License for more details.

// You should have received a copy of the GNU General Public License
// along with Polkadot.  If not, see <http://www.gnu.org/licenses/>.

use crate::{
	artifacts::CompiledArtifact,
	error::{PrepareError, PrepareResult},
	worker_common::{
		bytes_to_path, cpu_time_monitor_loop, framed_recv, framed_send, path_to_bytes,
		spawn_with_program_path, tmpfile_in, worker_event_loop, IdleWorker, SpawnErr, WorkerHandle,
		JOB_TIMEOUT_WALL_CLOCK_FACTOR,
	},
	LOG_TARGET,
};
use cpu_time::ProcessTime;
use futures::{pin_mut, select_biased, FutureExt};
use parity_scale_codec::{Decode, Encode};
use polkadot_primitives::vstaging::ExecutorParams;
use sp_core::hexdisplay::HexDisplay;
use std::{
	panic,
	path::{Path, PathBuf},
	sync::{mpsc::channel, Arc},
	time::Duration,
};
use tokio::{io, net::UnixStream};

/// Spawns a new worker with the given program path that acts as the worker and the spawn timeout.
///
/// The program should be able to handle `<program-path> prepare-worker <socket-path>` invocation.
pub async fn spawn(
	program_path: &Path,
	spawn_timeout: Duration,
) -> Result<(IdleWorker, WorkerHandle), SpawnErr> {
	spawn_with_program_path("prepare", program_path, &["prepare-worker"], spawn_timeout).await
}

pub enum Outcome {
	/// The worker has finished the work assigned to it.
	Concluded { worker: IdleWorker, result: PrepareResult },
	/// The host tried to reach the worker but failed. This is most likely because the worked was
	/// killed by the system.
	Unreachable,
	/// The temporary file for the artifact could not be created at the given cache path.
	CreateTmpFileErr { worker: IdleWorker, err: String },
	/// The response from the worker is received, but the file cannot be renamed (moved) to the
	/// final destination location.
	RenameTmpFileErr { worker: IdleWorker, result: PrepareResult, err: String },
	/// The worker failed to finish the job until the given deadline.
	///
	/// The worker is no longer usable and should be killed.
	TimedOut,
	/// An IO error occurred while receiving the result from the worker process.
	///
	/// This doesn't return an idle worker instance, thus this worker is no longer usable.
	IoErr(String),
}

/// Given the idle token of a worker and parameters of work, communicates with the worker and
/// returns the outcome.
///
/// NOTE: Returning the `TimedOut`, `IoErr` or `Unreachable` outcomes will trigger the child process
/// being killed.
pub async fn start_work(
	worker: IdleWorker,
	code: Arc<Vec<u8>>,
	cache_path: &Path,
	artifact_path: PathBuf,
	executor_params: ExecutorParams,
	preparation_timeout: Duration,
) -> Outcome {
	let IdleWorker { stream, pid } = worker;

	gum::debug!(
		target: LOG_TARGET,
		worker_pid = %pid,
		"starting prepare for {}",
		artifact_path.display(),
	);

<<<<<<< HEAD
	with_tmp_file(stream.clone(), pid, cache_path, |tmp_file| async move {
		if let Err(err) =
			send_request(&mut stream, code, &tmp_file, &executor_params, preparation_timeout).await
		{
=======
	with_tmp_file(stream, pid, cache_path, |tmp_file, mut stream| async move {
		if let Err(err) = send_request(&mut stream, code, &tmp_file, preparation_timeout).await {
>>>>>>> c80124e3
			gum::warn!(
				target: LOG_TARGET,
				worker_pid = %pid,
				"failed to send a prepare request: {:?}",
				err,
			);
			return Outcome::Unreachable
		}

		// Wait for the result from the worker, keeping in mind that there may be a timeout, the
		// worker may get killed, or something along these lines. In that case we should propagate
		// the error to the pool.
		//
		// We use a generous timeout here. This is in addition to the one in the child process, in
		// case the child stalls. We have a wall clock timeout here in the host, but a CPU timeout
		// in the child. We want to use CPU time because it varies less than wall clock time under
		// load, but the CPU resources of the child can only be measured from the parent after the
		// child process terminates.
		let timeout = preparation_timeout * JOB_TIMEOUT_WALL_CLOCK_FACTOR;
		let result = tokio::time::timeout(timeout, framed_recv(&mut stream)).await;

		match result {
			// Received bytes from worker within the time limit.
			Ok(Ok(response_bytes)) =>
				handle_response_bytes(
					IdleWorker { stream, pid },
					response_bytes,
					pid,
					tmp_file,
					artifact_path,
					preparation_timeout,
				)
				.await,
			Ok(Err(err)) => {
				// Communication error within the time limit.
				gum::warn!(
					target: LOG_TARGET,
					worker_pid = %pid,
					"failed to recv a prepare response: {:?}",
					err,
				);
				Outcome::IoErr(err.to_string())
			},
			Err(_) => {
				// Timed out here on the host.
				gum::warn!(
					target: LOG_TARGET,
					worker_pid = %pid,
					"did not recv a prepare response within the time limit",
				);
				Outcome::TimedOut
			},
		}
	})
	.await
}

/// Handles the case where we successfully received response bytes on the host from the child.
///
/// NOTE: Here we know the artifact exists, but is still located in a temporary file which will be
/// cleared by `with_tmp_file`.
async fn handle_response_bytes(
	worker: IdleWorker,
	response_bytes: Vec<u8>,
	pid: u32,
	tmp_file: PathBuf,
	artifact_path: PathBuf,
	preparation_timeout: Duration,
) -> Outcome {
	// By convention we expect encoded `PrepareResult`.
	let result = match PrepareResult::decode(&mut response_bytes.as_slice()) {
		Ok(result) => result,
		Err(err) => {
			// We received invalid bytes from the worker.
			let bound_bytes = &response_bytes[..response_bytes.len().min(4)];
			gum::warn!(
				target: LOG_TARGET,
				worker_pid = %pid,
				"received unexpected response from the prepare worker: {}",
				HexDisplay::from(&bound_bytes),
			);
			return Outcome::IoErr(err.to_string())
		},
	};
	let cpu_time_elapsed = match result {
		Ok(result) => result,
		// Timed out on the child. This should already be logged by the child.
		Err(PrepareError::TimedOut) => return Outcome::TimedOut,
		Err(_) => return Outcome::Concluded { worker, result },
	};

	if cpu_time_elapsed > preparation_timeout {
		// The job didn't complete within the timeout.
		gum::warn!(
			target: LOG_TARGET,
			worker_pid = %pid,
			"prepare job took {}ms cpu time, exceeded preparation timeout {}ms. Clearing WIP artifact {}",
			cpu_time_elapsed.as_millis(),
			preparation_timeout.as_millis(),
			tmp_file.display(),
		);
		return Outcome::TimedOut
	}

	gum::debug!(
		target: LOG_TARGET,
		worker_pid = %pid,
		"promoting WIP artifact {} to {}",
		tmp_file.display(),
		artifact_path.display(),
	);

	match tokio::fs::rename(&tmp_file, &artifact_path).await {
		Ok(()) => Outcome::Concluded { worker, result },
		Err(err) => {
			gum::warn!(
				target: LOG_TARGET,
				worker_pid = %pid,
				"failed to rename the artifact from {} to {}: {:?}",
				tmp_file.display(),
				artifact_path.display(),
				err,
			);
			Outcome::RenameTmpFileErr { worker, result, err: format!("{:?}", err) }
		},
	}
}

/// Create a temporary file for an artifact at the given cache path and execute the given
/// future/closure passing the file path in.
///
/// The function will try best effort to not leave behind the temporary file.
async fn with_tmp_file<F, Fut>(stream: UnixStream, pid: u32, cache_path: &Path, f: F) -> Outcome
where
	Fut: futures::Future<Output = Outcome>,
	F: FnOnce(PathBuf, UnixStream) -> Fut,
{
	let tmp_file = match tmpfile_in("prepare-artifact-", cache_path).await {
		Ok(f) => f,
		Err(err) => {
			gum::warn!(
				target: LOG_TARGET,
				worker_pid = %pid,
				"failed to create a temp file for the artifact: {:?}",
				err,
			);
			return Outcome::CreateTmpFileErr {
				worker: IdleWorker { stream, pid },
				err: format!("{:?}", err),
			}
		},
	};

	let outcome = f(tmp_file.clone(), stream).await;

	// The function called above is expected to move `tmp_file` to a new location upon success. However,
	// the function may as well fail and in that case we should remove the tmp file here.
	//
	// In any case, we try to remove the file here so that there are no leftovers. We only report
	// errors that are different from the `NotFound`.
	match tokio::fs::remove_file(tmp_file).await {
		Ok(()) => (),
		Err(err) if err.kind() == std::io::ErrorKind::NotFound => (),
		Err(err) => {
			gum::warn!(
				target: LOG_TARGET,
				worker_pid = %pid,
				"failed to remove the tmp file: {:?}",
				err,
			);
		},
	}

	outcome
}

async fn send_request(
	stream: &mut UnixStream,
	code: Arc<Vec<u8>>,
	tmp_file: &Path,
	executor_params: &ExecutorParams,
	preparation_timeout: Duration,
) -> io::Result<()> {
	framed_send(stream, &code).await?;
	framed_send(stream, path_to_bytes(tmp_file)).await?;
	framed_send(stream, &executor_params.encode()).await?;
	framed_send(stream, &preparation_timeout.encode()).await?;
	Ok(())
}

async fn recv_request(
	stream: &mut UnixStream,
) -> io::Result<(Vec<u8>, PathBuf, ExecutorParams, Duration)> {
	let code = framed_recv(stream).await?;
	let tmp_file = framed_recv(stream).await?;
	let tmp_file = bytes_to_path(&tmp_file).ok_or_else(|| {
		io::Error::new(
			io::ErrorKind::Other,
			"prepare pvf recv_request: non utf-8 artifact path".to_string(),
		)
	})?;
	let executor_params_enc = framed_recv(stream).await?;
	let executor_params = ExecutorParams::decode(&mut &executor_params_enc[..]).map_err(|_| {
		io::Error::new(
			io::ErrorKind::Other,
			"prepare pvf recv_request: failed to decode ExecutorParams".to_string(),
		)
	})?;
	let preparation_timeout = framed_recv(stream).await?;
	let preparation_timeout = Duration::decode(&mut &preparation_timeout[..]).map_err(|_| {
		io::Error::new(
			io::ErrorKind::Other,
			"prepare pvf recv_request: failed to decode duration".to_string(),
		)
	})?;
	Ok((code, tmp_file, executor_params, preparation_timeout))
}

/// The entrypoint that the spawned prepare worker should start with. The `socket_path` specifies
/// the path to the socket used to communicate with the host.
pub fn worker_entrypoint(socket_path: &str) {
	worker_event_loop("prepare", socket_path, |rt_handle, mut stream| async move {
		loop {
<<<<<<< HEAD
			let (code, dest, executor_params, preparation_timeout) =
				recv_request(&mut stream).await?;

=======
			let (code, dest, preparation_timeout) = recv_request(&mut stream).await?;
>>>>>>> c80124e3
			gum::debug!(
				target: LOG_TARGET,
				worker_pid = %std::process::id(),
				"worker: preparing artifact",
			);

			// Used to signal to the cpu time monitor thread that it can finish.
			let (finished_tx, finished_rx) = channel::<()>();
			let cpu_time_start = ProcessTime::now();

<<<<<<< HEAD
			// Spawn a new thread that runs the CPU time monitor. Continuously wakes up from
			// sleeping and then either sleeps for the remaining CPU time, or kills the process if
			// we exceed the CPU timeout.
			let (stream_2, cpu_time_start_2, preparation_timeout_2, lock_2) =
				(stream.clone(), cpu_time_start, preparation_timeout, lock.clone());
			let handle =
				thread::Builder::new().name("CPU time monitor".into()).spawn(move || {
					task::block_on(async {
						cpu_time_monitor_loop(
							JobKind::Prepare,
							stream_2,
							cpu_time_start_2,
							preparation_timeout_2,
							lock_2,
						)
						.await;
					})
				})?;

			// Prepares the artifact in a separate thread.
			let result = match prepare_artifact(&code, executor_params).await {
				Err(err) => {
					// Serialized error will be written into the socket.
					Err(err)
=======
			// Spawn a new thread that runs the CPU time monitor.
			let thread_fut = rt_handle
				.spawn_blocking(move || {
					cpu_time_monitor_loop(cpu_time_start, preparation_timeout, finished_rx)
				})
				.fuse();
			let prepare_fut = rt_handle.spawn_blocking(move || prepare_artifact(&code)).fuse();

			pin_mut!(thread_fut);
			pin_mut!(prepare_fut);

			let result = select_biased! {
				// If this future is not selected, the join handle is dropped and the thread will
				// finish in the background.
				join_res = thread_fut => {
					match join_res {
						Ok(Some(cpu_time_elapsed)) => {
							// Log if we exceed the timeout and the other thread hasn't finished.
							gum::warn!(
								target: LOG_TARGET,
								worker_pid = %std::process::id(),
								"prepare job took {}ms cpu time, exceeded prepare timeout {}ms",
								cpu_time_elapsed.as_millis(),
								preparation_timeout.as_millis(),
							);
							Err(PrepareError::TimedOut)
						},
						Ok(None) => Err(PrepareError::IoErr("error communicating over finished channel".into())),
						Err(err) => Err(PrepareError::IoErr(err.to_string())),
					}
>>>>>>> c80124e3
				},
				compilation_res = prepare_fut => {
					let cpu_time_elapsed = cpu_time_start.elapsed();
					let _ = finished_tx.send(());

					match compilation_res.unwrap_or_else(|err| Err(PrepareError::IoErr(err.to_string()))) {
						Err(err) => {
							// Serialized error will be written into the socket.
							Err(err)
						},
						Ok(compiled_artifact) => {
							// Write the serialized artifact into a temp file.
							//
							// PVF host only keeps artifacts statuses in its memory, successfully
							// compiled code gets stored on the disk (and consequently deserialized
							// by execute-workers). The prepare worker is only required to send `Ok`
							// to the pool to indicate the success.

							gum::debug!(
								target: LOG_TARGET,
								worker_pid = %std::process::id(),
								"worker: writing artifact to {}",
								dest.display(),
							);
							tokio::fs::write(&dest, &compiled_artifact).await?;

							Ok(cpu_time_elapsed)
						},
					}
				},
			};

			framed_send(&mut stream, result.encode().as_slice()).await?;
		}
	});
}

<<<<<<< HEAD
async fn prepare_artifact(
	code: &[u8],
	executor_params: ExecutorParams,
) -> Result<CompiledArtifact, PrepareError> {
=======
fn prepare_artifact(code: &[u8]) -> Result<CompiledArtifact, PrepareError> {
>>>>>>> c80124e3
	panic::catch_unwind(|| {
		let blob = match crate::executor_intf::prevalidate(code) {
			Err(err) => return Err(PrepareError::Prevalidation(format!("{:?}", err))),
			Ok(b) => b,
		};

		match crate::executor_intf::prepare(blob, executor_params) {
			Ok(compiled_artifact) => Ok(CompiledArtifact::new(compiled_artifact)),
			Err(err) => Err(PrepareError::Preparation(format!("{:?}", err))),
		}
	})
	.map_err(|panic_payload| {
		PrepareError::Panic(crate::error::stringify_panic_payload(panic_payload))
	})
	.and_then(|inner_result| inner_result)
}<|MERGE_RESOLUTION|>--- conflicted
+++ resolved
@@ -90,15 +90,10 @@
 		artifact_path.display(),
 	);
 
-<<<<<<< HEAD
-	with_tmp_file(stream.clone(), pid, cache_path, |tmp_file| async move {
+	with_tmp_file(stream, pid, cache_path, |tmp_file, mut stream| async move {
 		if let Err(err) =
 			send_request(&mut stream, code, &tmp_file, &executor_params, preparation_timeout).await
 		{
-=======
-	with_tmp_file(stream, pid, cache_path, |tmp_file, mut stream| async move {
-		if let Err(err) = send_request(&mut stream, code, &tmp_file, preparation_timeout).await {
->>>>>>> c80124e3
 			gum::warn!(
 				target: LOG_TARGET,
 				worker_pid = %pid,
@@ -322,13 +317,8 @@
 pub fn worker_entrypoint(socket_path: &str) {
 	worker_event_loop("prepare", socket_path, |rt_handle, mut stream| async move {
 		loop {
-<<<<<<< HEAD
 			let (code, dest, executor_params, preparation_timeout) =
 				recv_request(&mut stream).await?;
-
-=======
-			let (code, dest, preparation_timeout) = recv_request(&mut stream).await?;
->>>>>>> c80124e3
 			gum::debug!(
 				target: LOG_TARGET,
 				worker_pid = %std::process::id(),
@@ -339,39 +329,15 @@
 			let (finished_tx, finished_rx) = channel::<()>();
 			let cpu_time_start = ProcessTime::now();
 
-<<<<<<< HEAD
-			// Spawn a new thread that runs the CPU time monitor. Continuously wakes up from
-			// sleeping and then either sleeps for the remaining CPU time, or kills the process if
-			// we exceed the CPU timeout.
-			let (stream_2, cpu_time_start_2, preparation_timeout_2, lock_2) =
-				(stream.clone(), cpu_time_start, preparation_timeout, lock.clone());
-			let handle =
-				thread::Builder::new().name("CPU time monitor".into()).spawn(move || {
-					task::block_on(async {
-						cpu_time_monitor_loop(
-							JobKind::Prepare,
-							stream_2,
-							cpu_time_start_2,
-							preparation_timeout_2,
-							lock_2,
-						)
-						.await;
-					})
-				})?;
-
-			// Prepares the artifact in a separate thread.
-			let result = match prepare_artifact(&code, executor_params).await {
-				Err(err) => {
-					// Serialized error will be written into the socket.
-					Err(err)
-=======
 			// Spawn a new thread that runs the CPU time monitor.
 			let thread_fut = rt_handle
 				.spawn_blocking(move || {
 					cpu_time_monitor_loop(cpu_time_start, preparation_timeout, finished_rx)
 				})
 				.fuse();
-			let prepare_fut = rt_handle.spawn_blocking(move || prepare_artifact(&code)).fuse();
+			let prepare_fut = rt_handle
+				.spawn_blocking(move || prepare_artifact(&code, executor_params))
+				.fuse();
 
 			pin_mut!(thread_fut);
 			pin_mut!(prepare_fut);
@@ -395,7 +361,6 @@
 						Ok(None) => Err(PrepareError::IoErr("error communicating over finished channel".into())),
 						Err(err) => Err(PrepareError::IoErr(err.to_string())),
 					}
->>>>>>> c80124e3
 				},
 				compilation_res = prepare_fut => {
 					let cpu_time_elapsed = cpu_time_start.elapsed();
@@ -433,14 +398,10 @@
 	});
 }
 
-<<<<<<< HEAD
-async fn prepare_artifact(
+fn prepare_artifact(
 	code: &[u8],
 	executor_params: ExecutorParams,
 ) -> Result<CompiledArtifact, PrepareError> {
-=======
-fn prepare_artifact(code: &[u8]) -> Result<CompiledArtifact, PrepareError> {
->>>>>>> c80124e3
 	panic::catch_unwind(|| {
 		let blob = match crate::executor_intf::prevalidate(code) {
 			Err(err) => return Err(PrepareError::Prevalidation(format!("{:?}", err))),
