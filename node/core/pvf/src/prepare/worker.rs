// Copyright 2021 Parity Technologies (UK) Ltd.
// This file is part of Polkadot.

// Polkadot is free software: you can redistribute it and/or modify
// it under the terms of the GNU General Public License as published by
// the Free Software Foundation, either version 3 of the License, or
// (at your option) any later version.

// Polkadot is distributed in the hope that it will be useful,
// but WITHOUT ANY WARRANTY; without even the implied warranty of
// MERCHANTABILITY or FITNESS FOR A PARTICULAR PURPOSE.  See the
// GNU General Public License for more details.

// You should have received a copy of the GNU General Public License
// along with Polkadot.  If not, see <http://www.gnu.org/licenses/>.

use crate::{
	artifacts::CompiledArtifact,
	error::{PrepareError, PrepareResult},
	worker_common::{
		bytes_to_path, cpu_time_monitor_loop, framed_recv, framed_send, path_to_bytes,
		spawn_with_program_path, tmpfile_in, worker_event_loop, IdleWorker, JobKind, SpawnErr,
		WorkerHandle, JOB_TIMEOUT_WALL_CLOCK_FACTOR,
	},
	LOG_TARGET,
};
use async_std::{
	io,
	os::unix::net::UnixStream,
	path::{Path, PathBuf},
	task,
};
use cpu_time::ProcessTime;
use parity_scale_codec::{Decode, Encode};
use sp_core::hexdisplay::HexDisplay;
use std::{
	panic,
	sync::{
		atomic::{AtomicBool, Ordering},
		Arc,
	},
	thread,
	time::Duration,
};

/// Spawns a new worker with the given program path that acts as the worker and the spawn timeout.
///
/// The program should be able to handle `<program-path> prepare-worker <socket-path>` invocation.
pub async fn spawn(
	program_path: &Path,
	spawn_timeout: Duration,
) -> Result<(IdleWorker, WorkerHandle), SpawnErr> {
	spawn_with_program_path("prepare", program_path, &["prepare-worker"], spawn_timeout).await
}

pub enum Outcome {
	/// The worker has finished the work assigned to it.
	Concluded { worker: IdleWorker, result: PrepareResult },
	/// The host tried to reach the worker but failed. This is most likely because the worked was
	/// killed by the system.
	Unreachable,
	/// The temporary file for the artifact could not be created at the given cache path.
	CreateTmpFileErr { worker: IdleWorker, err: String },
	/// The response from the worker is received, but the file cannot be renamed (moved) to the
	/// final destination location.
	RenameTmpFileErr { worker: IdleWorker, result: PrepareResult, err: String },
	/// The worker failed to finish the job until the given deadline.
	///
	/// The worker is no longer usable and should be killed.
	TimedOut,
	/// An IO error occurred while receiving the result from the worker process.
	///
	/// This doesn't return an idle worker instance, thus this worker is no longer usable.
	IoErr,
}

/// Given the idle token of a worker and parameters of work, communicates with the worker and
/// returns the outcome.
///
/// NOTE: Returning the `TimedOut` or `DidNotMakeIt` errors will trigger the child process being
/// killed.
pub async fn start_work(
	worker: IdleWorker,
	code: Arc<Vec<u8>>,
	cache_path: &Path,
	artifact_path: PathBuf,
	preparation_timeout: Duration,
) -> Outcome {
	let IdleWorker { mut stream, pid } = worker;

	gum::debug!(
		target: LOG_TARGET,
		worker_pid = %pid,
		"starting prepare for {}",
		artifact_path.display(),
	);

	with_tmp_file(stream.clone(), pid, cache_path, |tmp_file| async move {
		if let Err(err) = send_request(&mut stream, code, &tmp_file, preparation_timeout).await {
			gum::warn!(
				target: LOG_TARGET,
				worker_pid = %pid,
				"failed to send a prepare request: {:?}",
				err,
			);
			return Outcome::Unreachable
		}

		// Wait for the result from the worker, keeping in mind that there may be a timeout, the
		// worker may get killed, or something along these lines. In that case we should propagate
		// the error to the pool.
		//
		// We use a generous timeout here. This is in addition to the one in the child process, in
		// case the child stalls. We have a wall clock timeout here in the host, but a CPU timeout
		// in the child. We want to use CPU time because it varies less than wall clock time under
		// load, but the CPU resources of the child can only be measured from the parent after the
		// child process terminates.
		let timeout = preparation_timeout * JOB_TIMEOUT_WALL_CLOCK_FACTOR;
		let result = async_std::future::timeout(timeout, framed_recv(&mut stream)).await;

		match result {
			// Received bytes from worker within the time limit.
			Ok(Ok(response_bytes)) =>
				handle_response_bytes(
					IdleWorker { stream, pid },
					response_bytes,
					pid,
					tmp_file,
					artifact_path,
					preparation_timeout,
				)
				.await,
			Ok(Err(err)) => {
				// Communication error within the time limit.
				gum::warn!(
					target: LOG_TARGET,
					worker_pid = %pid,
					"failed to recv a prepare response: {:?}",
					err,
				);
				Outcome::IoErr
			},
			Err(_) => {
				// Timed out here on the host.
				gum::warn!(
					target: LOG_TARGET,
					worker_pid = %pid,
					"did not recv a prepare response within the time limit",
				);
				Outcome::TimedOut
			},
<<<<<<< HEAD
=======
		};

		// NOTE: A `TimedOut` or `DidNotMakeIt` error triggers the child process being killed.
		match selected {
			// Timed out on the child. This should already be logged by the child.
			Selected::Done(Err(PrepareError::TimedOut)) => Outcome::TimedOut,
			Selected::Done(result) =>
				Outcome::Concluded { worker: IdleWorker { stream, pid }, result },
			Selected::Deadline => Outcome::TimedOut,
			Selected::IoErr => Outcome::DidNotMakeIt,
>>>>>>> ef17d4f1
		}
	})
	.await
}

/// Handles the case where we successfully received response bytes on the host from the child.
///
/// NOTE: Here we know the artifact exists, but is still located in a temporary file which will be
/// cleared by `with_tmp_file`.
async fn handle_response_bytes(
	worker: IdleWorker,
	response_bytes: Vec<u8>,
	pid: u32,
	tmp_file: PathBuf,
	artifact_path: PathBuf,
	preparation_timeout: Duration,
) -> Outcome {
	// By convention we expect encoded `PrepareResult`.
	let result = match PrepareResult::decode(&mut response_bytes.as_slice()) {
		Ok(result) => result,
		Err(_) => {
			// We received invalid bytes from the worker.
			let bound_bytes = &response_bytes[..response_bytes.len().min(4)];
			gum::warn!(
				target: LOG_TARGET,
				worker_pid = %pid,
				"received unexpected response from the prepare worker: {}",
				HexDisplay::from(&bound_bytes),
			);
			return Outcome::IoErr
		},
	};
	let cpu_time_elapsed = match result {
		Ok(result) => result,
		// Timed out on the child. This should already be logged by the child.
		Err(PrepareError::TimedOut) => return Outcome::TimedOut,
		Err(_) => return Outcome::Concluded { worker, result },
	};

	if cpu_time_elapsed > preparation_timeout {
		// The job didn't complete within the timeout.
		gum::warn!(
			target: LOG_TARGET,
			worker_pid = %pid,
			"prepare job took {}ms cpu time, exceeded preparation timeout {}ms. Clearing WIP artifact {}",
			cpu_time_elapsed.as_millis(),
			preparation_timeout.as_millis(),
			tmp_file.display(),
		);

		// Return a timeout error.
<<<<<<< HEAD
		//
		// NOTE: The artifact exists, but is located in a temporary file which
		// will be cleared by `with_tmp_file`.
		return Outcome::TimedOut
=======
		return Selected::Deadline
>>>>>>> ef17d4f1
	}

	gum::debug!(
		target: LOG_TARGET,
		worker_pid = %pid,
		"promoting WIP artifact {} to {}",
		tmp_file.display(),
		artifact_path.display(),
	);

	match async_std::fs::rename(&tmp_file, &artifact_path).await {
		Ok(_) => Outcome::Concluded { worker, result },
		Err(err) => {
			gum::warn!(
				target: LOG_TARGET,
				worker_pid = %pid,
				"failed to rename the artifact from {} to {}: {:?}",
				tmp_file.display(),
				artifact_path.display(),
				err,
			);
			Outcome::RenameTmpFileErr { worker, result, err: format!("{:?}", err) }
		},
	}
}

/// Create a temporary file for an artifact at the given cache path and execute the given
/// future/closure passing the file path in.
///
/// The function will try best effort to not leave behind the temporary file.
async fn with_tmp_file<F, Fut>(stream: UnixStream, pid: u32, cache_path: &Path, f: F) -> Outcome
where
	Fut: futures::Future<Output = Outcome>,
	F: FnOnce(PathBuf) -> Fut,
{
	let tmp_file = match tmpfile_in("prepare-artifact-", cache_path).await {
		Ok(f) => f,
		Err(err) => {
			gum::warn!(
				target: LOG_TARGET,
				worker_pid = %pid,
				"failed to create a temp file for the artifact: {:?}",
				err,
			);
			return Outcome::CreateTmpFileErr {
				worker: IdleWorker { stream, pid },
				err: format!("{:?}", err),
			}
		},
	};

	let outcome = f(tmp_file.clone()).await;

	// The function called above is expected to move `tmp_file` to a new location upon success. However,
	// the function may as well fail and in that case we should remove the tmp file here.
	//
	// In any case, we try to remove the file here so that there are no leftovers. We only report
	// errors that are different from the `NotFound`.
	match async_std::fs::remove_file(tmp_file).await {
		Ok(()) => (),
		Err(err) if err.kind() == std::io::ErrorKind::NotFound => (),
		Err(err) => {
			gum::warn!(
				target: LOG_TARGET,
				worker_pid = %pid,
				"failed to remove the tmp file: {:?}",
				err,
			);
		},
	}

	outcome
}

async fn send_request(
	stream: &mut UnixStream,
	code: Arc<Vec<u8>>,
	tmp_file: &Path,
	preparation_timeout: Duration,
) -> io::Result<()> {
	framed_send(stream, &code).await?;
	framed_send(stream, path_to_bytes(tmp_file)).await?;
	framed_send(stream, &preparation_timeout.encode()).await?;
	Ok(())
}

async fn recv_request(stream: &mut UnixStream) -> io::Result<(Vec<u8>, PathBuf, Duration)> {
	let code = framed_recv(stream).await?;
	let tmp_file = framed_recv(stream).await?;
	let tmp_file = bytes_to_path(&tmp_file).ok_or_else(|| {
		io::Error::new(
			io::ErrorKind::Other,
			"prepare pvf recv_request: non utf-8 artifact path".to_string(),
		)
	})?;
	let preparation_timeout = framed_recv(stream).await?;
	let preparation_timeout = Duration::decode(&mut &preparation_timeout[..]).map_err(|_| {
		io::Error::new(
			io::ErrorKind::Other,
			"prepare pvf recv_request: failed to decode duration".to_string(),
		)
	})?;
	Ok((code, tmp_file, preparation_timeout))
}

/// The entrypoint that the spawned prepare worker should start with. The `socket_path` specifies
/// the path to the socket used to communicate with the host.
pub fn worker_entrypoint(socket_path: &str) {
	worker_event_loop("prepare", socket_path, |mut stream| async move {
		loop {
			let (code, dest, preparation_timeout) = recv_request(&mut stream).await?;

			gum::debug!(
				target: LOG_TARGET,
				worker_pid = %std::process::id(),
				"worker: preparing artifact",
			);

			// Create a lock flag. We set it when either thread finishes.
			let lock = Arc::new(AtomicBool::new(false));
			let cpu_time_start = ProcessTime::now();

			// Spawn a new thread that runs the CPU time monitor. Continuously wakes up from
			// sleeping and then either sleeps for the remaining CPU time, or kills the process if
			// we exceed the CPU timeout.
			let (stream_2, cpu_time_start_2, preparation_timeout_2, lock_2) =
				(stream.clone(), cpu_time_start, preparation_timeout, lock.clone());
			let handle =
				thread::Builder::new().name("CPU time monitor".into()).spawn(move || {
					task::block_on(async {
						cpu_time_monitor_loop(
							JobKind::Prepare,
							stream_2,
							cpu_time_start_2,
							preparation_timeout_2,
							lock_2,
						)
						.await;
					})
				})?;

			// Prepares the artifact in a separate thread.
			let result = match prepare_artifact(&code).await {
				Err(err) => {
					// Serialized error will be written into the socket.
					Err(err)
				},
				Ok(compiled_artifact) => {
					let cpu_time_elapsed = cpu_time_start.elapsed();

					let lock_result =
						lock.compare_exchange(false, true, Ordering::Relaxed, Ordering::Relaxed);
					if lock_result.is_err() {
						// The other thread is still sending an error response over the socket. Wait on it and
						// return.
						let _ = handle.join();
						// Monitor thread detected timeout and likely already terminated the
						// process, nothing to do.
						continue
					}

					// Write the serialized artifact into a temp file.
					//
					// PVF host only keeps artifacts statuses in its memory, successfully compiled code gets stored
					// on the disk (and consequently deserialized by execute-workers). The prepare worker is only
					// required to send `Ok` to the pool to indicate the success.

					gum::debug!(
						target: LOG_TARGET,
						worker_pid = %std::process::id(),
						"worker: writing artifact to {}",
						dest.display(),
					);
					async_std::fs::write(&dest, &compiled_artifact).await?;

					Ok(cpu_time_elapsed)
				},
			};

			framed_send(&mut stream, result.encode().as_slice()).await?;
		}
	});
}

async fn prepare_artifact(code: &[u8]) -> Result<CompiledArtifact, PrepareError> {
	panic::catch_unwind(|| {
		let blob = match crate::executor_intf::prevalidate(code) {
			Err(err) => return Err(PrepareError::Prevalidation(format!("{:?}", err))),
			Ok(b) => b,
		};

		match crate::executor_intf::prepare(blob) {
			Ok(compiled_artifact) => Ok(CompiledArtifact::new(compiled_artifact)),
			Err(err) => Err(PrepareError::Preparation(format!("{:?}", err))),
		}
	})
	.map_err(|panic_payload| {
		PrepareError::Panic(crate::error::stringify_panic_payload(panic_payload))
	})
	.and_then(|inner_result| inner_result)
}<|MERGE_RESOLUTION|>--- conflicted
+++ resolved
@@ -149,19 +149,6 @@
 				);
 				Outcome::TimedOut
 			},
-<<<<<<< HEAD
-=======
-		};
-
-		// NOTE: A `TimedOut` or `DidNotMakeIt` error triggers the child process being killed.
-		match selected {
-			// Timed out on the child. This should already be logged by the child.
-			Selected::Done(Err(PrepareError::TimedOut)) => Outcome::TimedOut,
-			Selected::Done(result) =>
-				Outcome::Concluded { worker: IdleWorker { stream, pid }, result },
-			Selected::Deadline => Outcome::TimedOut,
-			Selected::IoErr => Outcome::DidNotMakeIt,
->>>>>>> ef17d4f1
 		}
 	})
 	.await
@@ -213,14 +200,10 @@
 		);
 
 		// Return a timeout error.
-<<<<<<< HEAD
 		//
 		// NOTE: The artifact exists, but is located in a temporary file which
 		// will be cleared by `with_tmp_file`.
 		return Outcome::TimedOut
-=======
-		return Selected::Deadline
->>>>>>> ef17d4f1
 	}
 
 	gum::debug!(
