--- conflicted
+++ resolved
@@ -296,7 +296,6 @@
 			// If we receive any outcome other than `Concluded`, we attempt to kill the worker
 			// process.
 			match outcome {
-<<<<<<< HEAD
 				Outcome::Concluded { worker: idle, result } =>
 					handle_concluded_no_rip(from_pool, spawned, worker, idle, result),
 				// Return `Concluded`, but do not kill the worker since the error was on the host side.
@@ -316,28 +315,6 @@
 						idle,
 						Err(PrepareError::RenameTmpFileErr(err)),
 					),
-=======
-				Outcome::Concluded { worker: idle, result } => {
-					let data = match spawned.get_mut(worker) {
-						None => {
-							// Perhaps the worker was killed meanwhile and the result is no longer
-							// relevant. We already send `Rip` when purging if we detect that the
-							// worker is dead.
-							return Ok(())
-						},
-						Some(data) => data,
-					};
-
-					// We just replace the idle worker that was loaned from this option during
-					// the work starting.
-					let old = data.idle.replace(idle);
-					assert_matches!(old, None, "attempt to overwrite an idle worker");
-
-					reply(from_pool, FromPool::Concluded { worker, rip: false, result })?;
-
-					Ok(())
-				},
->>>>>>> ef17d4f1
 				Outcome::Unreachable => {
 					if attempt_retire(metrics, spawned, worker) {
 						reply(from_pool, FromPool::Rip(worker))?;
@@ -415,8 +392,8 @@
 ) -> Result<(), Fatal> {
 	let data = match spawned.get_mut(worker) {
 		None => {
-			// Perhaps the worker was killed meanwhile and the result is no longer
-			// relevant.
+			// Perhaps the worker was killed meanwhile and the result is no longer relevant. We
+			// already send `Rip` when purging if we detect that the worker is dead.
 			return Ok(())
 		},
 		Some(data) => data,
