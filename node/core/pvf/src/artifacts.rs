--- conflicted
+++ resolved
@@ -219,11 +219,7 @@
 #[cfg(test)]
 mod tests {
 	use super::{ArtifactId, Artifacts};
-<<<<<<< HEAD
-	use async_std::path::Path;
 	use polkadot_primitives::vstaging::ExecutorParamsHash;
-=======
->>>>>>> c80124e3
 	use sp_core::H256;
 	use std::{path::Path, str::FromStr};
 
