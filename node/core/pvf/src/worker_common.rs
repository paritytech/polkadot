// Copyright 2021 Parity Technologies (UK) Ltd.
// This file is part of Polkadot.

// Polkadot is free software: you can redistribute it and/or modify
// it under the terms of the GNU General Public License as published by
// the Free Software Foundation, either version 3 of the License, or
// (at your option) any later version.

// Polkadot is distributed in the hope that it will be useful,
// but WITHOUT ANY WARRANTY; without even the implied warranty of
// MERCHANTABILITY or FITNESS FOR A PARTICULAR PURPOSE.  See the
// GNU General Public License for more details.

// You should have received a copy of the GNU General Public License
// along with Polkadot.  If not, see <http://www.gnu.org/licenses/>.

//! Common logic for implementation of worker processes.

<<<<<<< HEAD
use crate::LOG_TARGET;
=======
use crate::{execute::ExecuteResponse, PrepareError, LOG_TARGET};
use async_std::{
	io,
	net::Shutdown,
	os::unix::net::{UnixListener, UnixStream},
	path::{Path, PathBuf},
};
>>>>>>> 9cf76e37
use cpu_time::ProcessTime;
use futures::{never::Never, FutureExt as _};
use futures_timer::Delay;
use pin_project::pin_project;
use rand::Rng;
use std::{
	fmt, mem,
	path::{Path, PathBuf},
	pin::Pin,
	sync::{
		atomic::{AtomicBool, Ordering},
		Arc,
	},
	task::{Context, Poll},
	time::Duration,
};
use tokio::{
	io::{self, AsyncRead, AsyncReadExt as _, AsyncWrite, AsyncWriteExt as _, ReadBuf},
	net::{UnixListener, UnixStream},
	process,
	runtime::{Handle, Runtime},
};

/// A multiple of the job timeout (in CPU time) for which we are willing to wait on the host (in
/// wall clock time). This is lenient because CPU time may go slower than wall clock time.
pub const JOB_TIMEOUT_WALL_CLOCK_FACTOR: u32 = 4;

/// Some allowed overhead that we account for in the "CPU time monitor" thread's sleeps, on the
/// child process.
pub const JOB_TIMEOUT_OVERHEAD: Duration = Duration::from_millis(50);

#[derive(Copy, Clone, Debug)]
pub enum JobKind {
	Prepare,
	Execute,
}

impl fmt::Display for JobKind {
	fn fmt(&self, f: &mut fmt::Formatter<'_>) -> fmt::Result {
		match self {
			Self::Prepare => write!(f, "prepare"),
			Self::Execute => write!(f, "execute"),
		}
	}
}

/// This is publicly exposed only for integration tests.
#[doc(hidden)]
pub async fn spawn_with_program_path(
	debug_id: &'static str,
	program_path: impl Into<PathBuf>,
	extra_args: &'static [&'static str],
	spawn_timeout: Duration,
) -> Result<(IdleWorker, WorkerHandle), SpawnErr> {
	let program_path = program_path.into();
	with_transient_socket_path(debug_id, |socket_path| {
		let socket_path = socket_path.to_owned();
		async move {
			let listener = UnixListener::bind(&socket_path).map_err(|err| {
				gum::warn!(
					target: LOG_TARGET,
					%debug_id,
					"cannot bind unix socket: {:?}",
					err,
				);
				SpawnErr::Bind
			})?;

			let handle =
				WorkerHandle::spawn(program_path, extra_args, socket_path).map_err(|err| {
					gum::warn!(
						target: LOG_TARGET,
						%debug_id,
						"cannot spawn a worker: {:?}",
						err,
					);
					SpawnErr::ProcessSpawn
				})?;

			futures::select! {
				accept_result = listener.accept().fuse() => {
					let (stream, _) = accept_result.map_err(|err| {
						gum::warn!(
							target: LOG_TARGET,
							%debug_id,
							"cannot accept a worker: {:?}",
							err,
						);
						SpawnErr::Accept
					})?;
					Ok((IdleWorker { stream, pid: handle.id() }, handle))
				}
				_ = Delay::new(spawn_timeout).fuse() => {
					Err(SpawnErr::AcceptTimeout)
				}
			}
		}
	})
	.await
}

async fn with_transient_socket_path<T, F, Fut>(debug_id: &'static str, f: F) -> Result<T, SpawnErr>
where
	F: FnOnce(&Path) -> Fut,
	Fut: futures::Future<Output = Result<T, SpawnErr>> + 'static,
{
	let socket_path = tmpfile(&format!("pvf-host-{}", debug_id))
		.await
		.map_err(|_| SpawnErr::TmpFile)?;
	let result = f(&socket_path).await;

	// Best effort to remove the socket file. Under normal circumstances the socket will be removed
	// by the worker. We make sure that it is removed here, just in case a failed rendezvous.
	let _ = tokio::fs::remove_file(socket_path).await;

	result
}

/// Returns a path under the given `dir`. The file name will start with the given prefix.
///
/// There is only a certain number of retries. If exceeded this function will give up and return an
/// error.
pub async fn tmpfile_in(prefix: &str, dir: &Path) -> io::Result<PathBuf> {
	fn tmppath(prefix: &str, dir: &Path) -> PathBuf {
		use rand::distributions::Alphanumeric;

		const DESCRIMINATOR_LEN: usize = 10;

		let mut buf = Vec::with_capacity(prefix.len() + DESCRIMINATOR_LEN);
		buf.extend(prefix.as_bytes());
		buf.extend(rand::thread_rng().sample_iter(&Alphanumeric).take(DESCRIMINATOR_LEN));

		let s = std::str::from_utf8(&buf)
			.expect("the string is collected from a valid utf-8 sequence; qed");

		let mut file = dir.to_owned();
		file.push(s);
		file
	}

	const NUM_RETRIES: usize = 50;

	for _ in 0..NUM_RETRIES {
		let candidate_path = tmppath(prefix, dir);
		if !candidate_path.exists() {
			return Ok(candidate_path)
		}
	}

	Err(io::Error::new(io::ErrorKind::Other, "failed to create a temporary file"))
}

/// The same as [`tmpfile_in`], but uses [`std::env::temp_dir`] as the directory.
pub async fn tmpfile(prefix: &str) -> io::Result<PathBuf> {
	let temp_dir = PathBuf::from(std::env::temp_dir());
	tmpfile_in(prefix, &temp_dir).await
}

pub fn worker_event_loop<F, Fut>(debug_id: &'static str, socket_path: &str, mut event_loop: F)
where
	F: FnMut(Handle, UnixStream) -> Fut,
	Fut: futures::Future<Output = io::Result<Never>>,
{
<<<<<<< HEAD
	let rt = Runtime::new().expect("Creates tokio runtime. If this panics the worker will die and the host will detect that and deal with it.");
	let handle = rt.handle();
	let err = rt
		.block_on(async move {
			let stream = UnixStream::connect(socket_path).await?;
			let _ = tokio::fs::remove_file(socket_path).await;

			event_loop(handle.clone(), stream).await
		})
		// It's never `Ok` because it's `Ok(Never)`.
		.unwrap_err();
=======
	let err = async_std::task::block_on::<_, io::Result<Never>>(async move {
		let stream = UnixStream::connect(socket_path).await?;
		let _ = async_std::fs::remove_file(socket_path).await;

		let result = event_loop(stream.clone()).await;

		if let Err(err) = stream.shutdown(Shutdown::Both) {
			// Log, but don't return error here, as it may shadow any error from `event_loop`.
			gum::debug!(
				target: LOG_TARGET,
				"error shutting down stream at path {}: {}",
				socket_path,
				err
			);
		}

		result
	})
	.unwrap_err(); // it's never `Ok` because it's `Ok(Never)`
>>>>>>> 9cf76e37

	gum::debug!(
		target: LOG_TARGET,
		worker_pid = %std::process::id(),
		"pvf worker ({}): {:?}",
		debug_id,
		err,
	);

	// We don't want tokio to wait for the tasks to finish. We want to bring down the worker as fast
	// as possible and not wait for stalled validation to finish. This isn't strictly necessary now,
	// but may be in the future.
	rt.shutdown_background();
}

/// Loop that runs in the CPU time monitor thread on prepare and execute jobs. Continuously wakes up
/// from sleeping and then either sleeps for the remaining CPU time, or returns if we exceed the CPU
/// timeout.
///
/// Returning indicates that we should send a `TimedOut` error to the host.
///
/// NOTE: Returning will cause the worker, whether preparation or execution, to be killed by the
/// host. We do not kill the process here because it would interfere with the proper handling of
/// this error.
pub fn cpu_time_monitor_loop(
	job_kind: JobKind,
	cpu_time_start: ProcessTime,
	timeout: Duration,
	finished_flag: Arc<AtomicBool>,
) {
	loop {
		if finished_flag.load(Ordering::Relaxed) {
			return
		}

		let cpu_time_elapsed = cpu_time_start.elapsed();

		// Treat the timeout as CPU time, which is less subject to variance due to load.
		if cpu_time_elapsed <= timeout {
			// Sleep for the remaining CPU time, plus a bit to account for overhead. Note that the sleep
			// is wall clock time. The CPU clock may be slower than the wall clock.
			let sleep_interval = timeout.saturating_sub(cpu_time_elapsed) + JOB_TIMEOUT_OVERHEAD;
			std::thread::sleep(sleep_interval);
			continue
		}

		// Log if we exceed the timeout.
		gum::warn!(
			target: LOG_TARGET,
			worker_pid = %std::process::id(),
			"{job_kind} job took {}ms cpu time, exceeded {job_kind} timeout {}ms",
			cpu_time_elapsed.as_millis(),
			timeout.as_millis(),
		);

		return
	}
}

/// A struct that represents an idle worker.
///
/// This struct is supposed to be used as a token that is passed by move into a subroutine that
/// initiates a job. If the worker dies on the duty, then the token is not returned.
#[derive(Debug)]
pub struct IdleWorker {
	/// The stream to which the child process is connected.
	pub stream: UnixStream,

	/// The identifier of this process. Used to reset the niceness.
	pub pid: u32,
}

/// An error happened during spawning a worker process.
#[derive(Clone, Debug)]
pub enum SpawnErr {
	/// Cannot obtain a temporary file location.
	TmpFile,
	/// Cannot bind the socket to the given path.
	Bind,
	/// An error happened during accepting a connection to the socket.
	Accept,
	/// An error happened during spawning the process.
	ProcessSpawn,
	/// The deadline allotted for the worker spawning and connecting to the socket has elapsed.
	AcceptTimeout,
}

/// This is a representation of a potentially running worker. Drop it and the process will be killed.
///
/// A worker's handle is also a future that resolves when it's detected that the worker's process
/// has been terminated. Since the worker is running in another process it is obviously not
/// necessary to poll this future to make the worker run, it's only for termination detection.
///
/// This future relies on the fact that a child process's stdout `fd` is closed upon it's termination.
#[pin_project]
pub struct WorkerHandle {
	child: process::Child,
	child_id: u32,
	#[pin]
	stdout: process::ChildStdout,
	program: PathBuf,
	drop_box: Box<[u8]>,
}

impl WorkerHandle {
	fn spawn(
		program: impl AsRef<Path>,
		extra_args: &[&str],
		socket_path: impl AsRef<Path>,
	) -> io::Result<Self> {
		let mut child = process::Command::new(program.as_ref())
			.args(extra_args)
			.arg(socket_path.as_ref().as_os_str())
			.stdout(std::process::Stdio::piped())
			.kill_on_drop(true)
			.spawn()?;

		let child_id = child
			.id()
			.ok_or(io::Error::new(io::ErrorKind::Other, "could not get id of spawned process"))?;
		let stdout = child
			.stdout
			.take()
			.expect("the process spawned with piped stdout should have the stdout handle");

		Ok(WorkerHandle {
			child,
			child_id,
			stdout,
			program: program.as_ref().to_path_buf(),
			// We don't expect the bytes to be ever read. But in case we do, we should not use a buffer
			// of a small size, because otherwise if the child process does return any data we will end up
			// issuing a syscall for each byte. We also prefer not to do allocate that on the stack, since
			// each poll the buffer will be allocated and initialized (and that's due `poll_read` takes &mut [u8]
			// and there are no guarantees that a `poll_read` won't ever read from there even though that's
			// unlikely).
			//
			// OTOH, we also don't want to be super smart here and we could just afford to allocate a buffer
			// for that here.
			drop_box: vec![0; 8192].into_boxed_slice(),
		})
	}

	/// Returns the process id of this worker.
	pub fn id(&self) -> u32 {
		self.child_id
	}
}

impl futures::Future for WorkerHandle {
	type Output = ();

	fn poll(self: Pin<&mut Self>, cx: &mut Context<'_>) -> Poll<Self::Output> {
		let me = self.project();
		// Create a `ReadBuf` here instead of storing it in `WorkerHandle` to avoid a lifetime
		// parameter on `WorkerHandle`. Creating the `ReadBuf` is fairly cheap.
		let mut read_buf = ReadBuf::new(&mut *me.drop_box);
		match futures::ready!(AsyncRead::poll_read(me.stdout, cx, &mut read_buf)) {
			Ok(()) => {
				if read_buf.filled().len() > 0 {
					// weird, we've read something. Pretend that never happened and reschedule
					// ourselves.
					cx.waker().wake_by_ref();
					Poll::Pending
				} else {
					// Nothing read means `EOF` means the child was terminated. Resolve.
					Poll::Ready(())
				}
			},
			Err(err) => {
				// The implementation is guaranteed to not to return `WouldBlock` and Interrupted. This
				// leaves us with legit errors which we suppose were due to termination.

				// Log the status code.
				gum::debug!(
					target: LOG_TARGET,
					worker_pid = %me.child_id,
					status_code = ?me.child.try_wait().ok().flatten().map(|c| c.to_string()),
					"pvf worker ({}): {:?}",
					me.program.display(),
					err,
				);
				Poll::Ready(())
			},
		}
	}
}

impl fmt::Debug for WorkerHandle {
	fn fmt(&self, f: &mut fmt::Formatter<'_>) -> fmt::Result {
		write!(f, "WorkerHandle(pid={})", self.id())
	}
}

/// Convert the given path into a byte buffer.
pub fn path_to_bytes(path: &Path) -> &[u8] {
	// Ideally, we take the `OsStr` of the path, send that and reconstruct this on the other side.
	// However, libstd doesn't provide us with such an option. There are crates out there that
	// allow for extraction of a path, but TBH it doesn't seem to be a real issue.
	//
	// However, should be there reports we can incorporate such a crate here.
	path.to_str().expect("non-UTF-8 path").as_bytes()
}

/// Interprets the given bytes as a path. Returns `None` if the given bytes do not constitute a
/// a proper utf-8 string.
pub fn bytes_to_path(bytes: &[u8]) -> Option<PathBuf> {
	std::str::from_utf8(bytes).ok().map(PathBuf::from)
}

pub async fn framed_send(w: &mut (impl AsyncWrite + Unpin), buf: &[u8]) -> io::Result<()> {
	let len_buf = buf.len().to_le_bytes();
	w.write_all(&len_buf).await?;
	w.write_all(buf).await?;
	Ok(())
}

pub async fn framed_recv(r: &mut (impl AsyncRead + Unpin)) -> io::Result<Vec<u8>> {
	let mut len_buf = [0u8; mem::size_of::<usize>()];
	r.read_exact(&mut len_buf).await?;
	let len = usize::from_le_bytes(len_buf);
	let mut buf = vec![0; len];
	r.read_exact(&mut buf).await?;
	Ok(buf)
}<|MERGE_RESOLUTION|>--- conflicted
+++ resolved
@@ -16,17 +16,7 @@
 
 //! Common logic for implementation of worker processes.
 
-<<<<<<< HEAD
-use crate::LOG_TARGET;
-=======
 use crate::{execute::ExecuteResponse, PrepareError, LOG_TARGET};
-use async_std::{
-	io,
-	net::Shutdown,
-	os::unix::net::{UnixListener, UnixStream},
-	path::{Path, PathBuf},
-};
->>>>>>> 9cf76e37
 use cpu_time::ProcessTime;
 use futures::{never::Never, FutureExt as _};
 use futures_timer::Delay;
@@ -190,7 +180,6 @@
 	F: FnMut(Handle, UnixStream) -> Fut,
 	Fut: futures::Future<Output = io::Result<Never>>,
 {
-<<<<<<< HEAD
 	let rt = Runtime::new().expect("Creates tokio runtime. If this panics the worker will die and the host will detect that and deal with it.");
 	let handle = rt.handle();
 	let err = rt
@@ -198,31 +187,21 @@
 			let stream = UnixStream::connect(socket_path).await?;
 			let _ = tokio::fs::remove_file(socket_path).await;
 
-			event_loop(handle.clone(), stream).await
+			let result = event_loop(handle.clone(), stream.clone()).await;
+
+			if let Err(err) = stream.shutdown(Shutdown::Both) {
+				// Log, but don't return error here, as it may shadow any error from `event_loop`.
+				gum::debug!(
+					target: LOG_TARGET,
+					"error shutting down stream at path {}: {}",
+					socket_path,
+					err
+				);
+			}
+
+			result
 		})
-		// It's never `Ok` because it's `Ok(Never)`.
-		.unwrap_err();
-=======
-	let err = async_std::task::block_on::<_, io::Result<Never>>(async move {
-		let stream = UnixStream::connect(socket_path).await?;
-		let _ = async_std::fs::remove_file(socket_path).await;
-
-		let result = event_loop(stream.clone()).await;
-
-		if let Err(err) = stream.shutdown(Shutdown::Both) {
-			// Log, but don't return error here, as it may shadow any error from `event_loop`.
-			gum::debug!(
-				target: LOG_TARGET,
-				"error shutting down stream at path {}: {}",
-				socket_path,
-				err
-			);
-		}
-
-		result
-	})
-	.unwrap_err(); // it's never `Ok` because it's `Ok(Never)`
->>>>>>> 9cf76e37
+		.unwrap_err(); // it's never `Ok` because it's `Ok(Never)`
 
 	gum::debug!(
 		target: LOG_TARGET,
