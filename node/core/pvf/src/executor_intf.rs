--- conflicted
+++ resolved
@@ -120,15 +120,9 @@
 
 	for p in par.iter() {
 		match p {
-<<<<<<< HEAD
-			ExecutorParam::MaxMemorySize(mms) =>
-				sem.heap_alloc_strategy = HeapAllocStrategy::Dynamic {
-					// Round up the number of wasm pages.
-					maximum_pages: Some((mms + 64 * 1024 * 1024 - 1) / (1024 * 1024 * 64)),
-				},
-=======
-			ExecutorParam::MaxMemoryPages(mms) => sem.max_memory_size = Some(*mms as usize * 65536),
->>>>>>> f5d81ded
+			ExecutorParam::MaxMemoryPages(max_pages) =>
+				sem.heap_alloc_strategy =
+					HeapAllocStrategy::Dynamic { maximum_pages: Some(max_pages) },
 			ExecutorParam::StackLogicalMax(slm) => stack_limit.logical_max = *slm,
 			ExecutorParam::StackNativeMax(snm) => stack_limit.native_stack_max = *snm,
 			ExecutorParam::PrecheckingMaxMemory(_) => (), // TODO: Not implemented yet
