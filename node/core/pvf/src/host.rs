--- conflicted
+++ resolved
@@ -724,7 +724,6 @@
 		Ok(cpu_time_elapsed) =>
 			ArtifactState::Prepared { last_time_needed: SystemTime::now(), cpu_time_elapsed },
 		Err(error) => {
-<<<<<<< HEAD
 			let last_time_failed = SystemTime::now();
 			let num_failures = *num_failures + 1;
 
@@ -737,20 +736,6 @@
 				error
 			);
 			ArtifactState::FailedToProcess { last_time_failed, num_failures, error }
-=======
-			gum::debug!(
-				target: LOG_TARGET,
-				artifact_id = ?artifact_id,
-				num_failures = ?num_failures,
-				"Failed to process artifact: {}",
-				error
-			);
-			ArtifactState::FailedToProcess {
-				last_time_failed: SystemTime::now(),
-				num_failures: *num_failures + 1,
-				error,
-			}
->>>>>>> 7f3a6e10
 		},
 	};
 
