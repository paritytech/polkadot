// Copyright (C) Parity Technologies (UK) Ltd.
// This file is part of Polkadot.

// Polkadot is free software: you can redistribute it and/or modify
// it under the terms of the GNU General Public License as published by
// the Free Software Foundation, either version 3 of the License, or
// (at your option) any later version.

// Polkadot is distributed in the hope that it will be useful,
// but WITHOUT ANY WARRANTY; without even the implied warranty of
// MERCHANTABILITY or FITNESS FOR A PARTICULAR PURPOSE.  See the
// GNU General Public License for more details.

// You should have received a copy of the GNU General Public License
// along with Polkadot.  If not, see <http://www.gnu.org/licenses/>.

<<<<<<< HEAD
use crate::prepare::PrepareStats;
use parity_scale_codec::{Decode, Encode};
use std::fmt;

/// Result of PVF preparation performed by the validation host. Contains stats about the preparation if
/// successful
pub type PrepareResult = Result<PrepareStats, PrepareError>;

/// An error that occurred during the prepare part of the PVF pipeline.
#[derive(Debug, Clone, Encode, Decode)]
pub enum PrepareError {
	/// During the prevalidation stage of preparation an issue was found with the PVF.
	Prevalidation(String),
	/// Compilation failed for the given PVF.
	Preparation(String),
	/// Instantiation of the WASM module instance failed.
	RuntimeConstruction(String),
	/// An unexpected panic has occurred in the preparation worker.
	Panic(String),
	/// Failed to prepare the PVF due to the time limit.
	TimedOut,
	/// An IO error occurred. This state is reported by either the validation host or by the worker.
	IoErr(String),
	/// The temporary file for the artifact could not be created at the given cache path. This state is reported by the
	/// validation host (not by the worker).
	CreateTmpFileErr(String),
	/// The response from the worker is received, but the file cannot be renamed (moved) to the final destination
	/// location. This state is reported by the validation host (not by the worker).
	RenameTmpFileErr(String),
}

impl PrepareError {
	/// Returns whether this is a deterministic error, i.e. one that should trigger reliably. Those
	/// errors depend on the PVF itself and the sc-executor/wasmtime logic.
	///
	/// Non-deterministic errors can happen spuriously. Typically, they occur due to resource
	/// starvation, e.g. under heavy load or memory pressure. Those errors are typically transient
	/// but may persist e.g. if the node is run by overwhelmingly underpowered machine.
	pub fn is_deterministic(&self) -> bool {
		use PrepareError::*;
		match self {
			Prevalidation(_) | Preparation(_) | Panic(_) => true,
			TimedOut | IoErr(_) | CreateTmpFileErr(_) | RenameTmpFileErr(_) => false,
			// Can occur due to issues with the PVF, but also due to local errors.
			RuntimeConstruction(_) => false,
		}
	}
}

impl fmt::Display for PrepareError {
	fn fmt(&self, f: &mut fmt::Formatter<'_>) -> fmt::Result {
		use PrepareError::*;
		match self {
			Prevalidation(err) => write!(f, "prevalidation: {}", err),
			Preparation(err) => write!(f, "preparation: {}", err),
			RuntimeConstruction(err) => write!(f, "runtime construction: {}", err),
			Panic(err) => write!(f, "panic: {}", err),
			TimedOut => write!(f, "prepare: timeout"),
			IoErr(err) => write!(f, "prepare: io error while receiving response: {}", err),
			CreateTmpFileErr(err) => write!(f, "prepare: error creating tmp file: {}", err),
			RenameTmpFileErr(err) => write!(f, "prepare: error renaming tmp file: {}", err),
		}
	}
}
=======
use polkadot_node_core_pvf_common::error::{InternalValidationError, PrepareError};
>>>>>>> 97930a8b

/// A error raised during validation of the candidate.
#[derive(Debug, Clone)]
pub enum ValidationError {
	/// The error was raised because the candidate is invalid.
	///
	/// Whenever we are unsure if the error was due to the candidate or not, we must vote invalid.
	InvalidCandidate(InvalidCandidate),
	/// Some internal error occurred.
	InternalError(InternalValidationError),
}

/// A description of an error raised during executing a PVF and can be attributed to the combination
/// of the candidate [`polkadot_parachain::primitives::ValidationParams`] and the PVF.
#[derive(Debug, Clone)]
pub enum InvalidCandidate {
	/// PVF preparation ended up with a deterministic error.
	PrepareError(String),
	/// The failure is reported by the execution worker. The string contains the error message.
	WorkerReportedError(String),
	/// The worker has died during validation of a candidate. That may fall in one of the following
	/// categories, which we cannot distinguish programmatically:
	///
	/// (a) Some sort of transient glitch caused the worker process to abort. An example would be that
	///     the host machine ran out of free memory and the OOM killer started killing the processes,
	///     and in order to save the parent it will "sacrifice child" first.
	///
	/// (b) The candidate triggered a code path that has lead to the process death. For example,
	///     the PVF found a way to consume unbounded amount of resources and then it either exceeded
	///     an `rlimit` (if set) or, again, invited OOM killer. Another possibility is a bug in
	///     wasmtime allowed the PVF to gain control over the execution worker.
	///
	/// We attribute such an event to an *invalid candidate* in either case.
	///
	/// The rationale for this is that a glitch may lead to unfair rejecting candidate by a single
	/// validator. If the glitch is somewhat more persistent the validator will reject all candidate
	/// thrown at it and hopefully the operator notices it by decreased reward performance of the
	/// validator. On the other hand, if the worker died because of (b) we would have better chances
	/// to stop the attack.
	AmbiguousWorkerDeath,
	/// PVF execution (compilation is not included) took more time than was allotted.
	HardTimeout,
	/// A panic occurred and we can't be sure whether the candidate is really invalid or some internal glitch occurred.
	/// Whenever we are unsure, we can never treat an error as internal as we would abstain from voting. This is bad
	/// because if the issue was due to the candidate, then all validators would abstain, stalling finality on the
	/// chain. So we will first retry the candidate, and if the issue persists we are forced to vote invalid.
	Panic(String),
}

impl From<InternalValidationError> for ValidationError {
	fn from(error: InternalValidationError) -> Self {
		Self::InternalError(error)
	}
}

impl From<PrepareError> for ValidationError {
	fn from(error: PrepareError) -> Self {
		// Here we need to classify the errors into two errors: deterministic and non-deterministic.
		// See [`PrepareError::is_deterministic`].
		if error.is_deterministic() {
			Self::InvalidCandidate(InvalidCandidate::PrepareError(error.to_string()))
		} else {
			Self::InternalError(InternalValidationError::NonDeterministicPrepareError(error))
		}
	}
}<|MERGE_RESOLUTION|>--- conflicted
+++ resolved
@@ -14,74 +14,7 @@
 // You should have received a copy of the GNU General Public License
 // along with Polkadot.  If not, see <http://www.gnu.org/licenses/>.
 
-<<<<<<< HEAD
-use crate::prepare::PrepareStats;
-use parity_scale_codec::{Decode, Encode};
-use std::fmt;
-
-/// Result of PVF preparation performed by the validation host. Contains stats about the preparation if
-/// successful
-pub type PrepareResult = Result<PrepareStats, PrepareError>;
-
-/// An error that occurred during the prepare part of the PVF pipeline.
-#[derive(Debug, Clone, Encode, Decode)]
-pub enum PrepareError {
-	/// During the prevalidation stage of preparation an issue was found with the PVF.
-	Prevalidation(String),
-	/// Compilation failed for the given PVF.
-	Preparation(String),
-	/// Instantiation of the WASM module instance failed.
-	RuntimeConstruction(String),
-	/// An unexpected panic has occurred in the preparation worker.
-	Panic(String),
-	/// Failed to prepare the PVF due to the time limit.
-	TimedOut,
-	/// An IO error occurred. This state is reported by either the validation host or by the worker.
-	IoErr(String),
-	/// The temporary file for the artifact could not be created at the given cache path. This state is reported by the
-	/// validation host (not by the worker).
-	CreateTmpFileErr(String),
-	/// The response from the worker is received, but the file cannot be renamed (moved) to the final destination
-	/// location. This state is reported by the validation host (not by the worker).
-	RenameTmpFileErr(String),
-}
-
-impl PrepareError {
-	/// Returns whether this is a deterministic error, i.e. one that should trigger reliably. Those
-	/// errors depend on the PVF itself and the sc-executor/wasmtime logic.
-	///
-	/// Non-deterministic errors can happen spuriously. Typically, they occur due to resource
-	/// starvation, e.g. under heavy load or memory pressure. Those errors are typically transient
-	/// but may persist e.g. if the node is run by overwhelmingly underpowered machine.
-	pub fn is_deterministic(&self) -> bool {
-		use PrepareError::*;
-		match self {
-			Prevalidation(_) | Preparation(_) | Panic(_) => true,
-			TimedOut | IoErr(_) | CreateTmpFileErr(_) | RenameTmpFileErr(_) => false,
-			// Can occur due to issues with the PVF, but also due to local errors.
-			RuntimeConstruction(_) => false,
-		}
-	}
-}
-
-impl fmt::Display for PrepareError {
-	fn fmt(&self, f: &mut fmt::Formatter<'_>) -> fmt::Result {
-		use PrepareError::*;
-		match self {
-			Prevalidation(err) => write!(f, "prevalidation: {}", err),
-			Preparation(err) => write!(f, "preparation: {}", err),
-			RuntimeConstruction(err) => write!(f, "runtime construction: {}", err),
-			Panic(err) => write!(f, "panic: {}", err),
-			TimedOut => write!(f, "prepare: timeout"),
-			IoErr(err) => write!(f, "prepare: io error while receiving response: {}", err),
-			CreateTmpFileErr(err) => write!(f, "prepare: error creating tmp file: {}", err),
-			RenameTmpFileErr(err) => write!(f, "prepare: error renaming tmp file: {}", err),
-		}
-	}
-}
-=======
 use polkadot_node_core_pvf_common::error::{InternalValidationError, PrepareError};
->>>>>>> 97930a8b
 
 /// A error raised during validation of the candidate.
 #[derive(Debug, Clone)]
