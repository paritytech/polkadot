--- conflicted
+++ resolved
@@ -1,10 +1,6 @@
 [package]
 name = "polkadot-node-core-pvf-checker"
-<<<<<<< HEAD
-version = "0.9.30"
-=======
 version = "0.9.31"
->>>>>>> 32dd0c9c
 authors = ["Parity Technologies <admin@parity.io>"]
 edition = "2021"
 
@@ -19,18 +15,6 @@
 polkadot-node-subsystem-util = { path = "../../subsystem-util" }
 polkadot-overseer = { path = "../../overseer" }
 
-<<<<<<< HEAD
-sp-keystore = { git = "https://github.com/paritytech/substrate", branch = "polkadot-v0.9.30" }
-
-[dev-dependencies]
-sp-core = { git = "https://github.com/paritytech/substrate", branch = "polkadot-v0.9.30" }
-sp-runtime = { git = "https://github.com/paritytech/substrate", branch = "polkadot-v0.9.30" }
-sc-keystore = { git = "https://github.com/paritytech/substrate", branch = "polkadot-v0.9.30" }
-sp-keyring = { git = "https://github.com/paritytech/substrate", branch = "polkadot-v0.9.30" }
-polkadot-node-subsystem-test-helpers = { path = "../../subsystem-test-helpers"}
-test-helpers = { package = "polkadot-primitives-test-helpers", path = "../../../primitives/test-helpers" }
-sp-application-crypto = { git = "https://github.com/paritytech/substrate", branch = "polkadot-v0.9.30" }
-=======
 sp-keystore = { git = "https://github.com/paritytech/substrate", branch = "polkadot-v0.9.31" }
 
 [dev-dependencies]
@@ -41,5 +25,4 @@
 polkadot-node-subsystem-test-helpers = { path = "../../subsystem-test-helpers"}
 test-helpers = { package = "polkadot-primitives-test-helpers", path = "../../../primitives/test-helpers" }
 sp-application-crypto = { git = "https://github.com/paritytech/substrate", branch = "polkadot-v0.9.31" }
->>>>>>> 32dd0c9c
 futures-timer = "3.0.2"