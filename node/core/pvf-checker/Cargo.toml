[package]
name = "polkadot-node-core-pvf-checker"
<<<<<<< HEAD
version = "0.9.28"
=======
version = "0.9.29"
>>>>>>> fa54983d
authors = ["Parity Technologies <admin@parity.io>"]
edition = "2021"

[dependencies]
futures = "0.3.21"
thiserror = "1.0.31"
gum = { package = "tracing-gum", path = "../../gum" }

polkadot-node-primitives = { path = "../../primitives" }
polkadot-node-subsystem = { path = "../../subsystem" }
polkadot-primitives = { path = "../../../primitives" }
polkadot-node-subsystem-util = { path = "../../subsystem-util" }
polkadot-overseer = { path = "../../overseer" }

sp-keystore = { git = "https://github.com/paritytech/substrate", branch = "polkadot-v0.9.28" }

[dev-dependencies]
sp-core = { git = "https://github.com/paritytech/substrate", branch = "polkadot-v0.9.28" }
sp-runtime = { git = "https://github.com/paritytech/substrate", branch = "polkadot-v0.9.28" }
sc-keystore = { git = "https://github.com/paritytech/substrate", branch = "polkadot-v0.9.28" }
sp-keyring = { git = "https://github.com/paritytech/substrate", branch = "polkadot-v0.9.28" }
polkadot-node-subsystem-test-helpers = { path = "../../subsystem-test-helpers"}
test-helpers = { package = "polkadot-primitives-test-helpers", path = "../../../primitives/test-helpers" }
sp-application-crypto = { git = "https://github.com/paritytech/substrate", branch = "polkadot-v0.9.28" }
futures-timer = "3.0.2"<|MERGE_RESOLUTION|>--- conflicted
+++ resolved
@@ -1,10 +1,6 @@
 [package]
 name = "polkadot-node-core-pvf-checker"
-<<<<<<< HEAD
-version = "0.9.28"
-=======
 version = "0.9.29"
->>>>>>> fa54983d
 authors = ["Parity Technologies <admin@parity.io>"]
 edition = "2021"
 
@@ -19,14 +15,14 @@
 polkadot-node-subsystem-util = { path = "../../subsystem-util" }
 polkadot-overseer = { path = "../../overseer" }
 
-sp-keystore = { git = "https://github.com/paritytech/substrate", branch = "polkadot-v0.9.28" }
+sp-keystore = { git = "https://github.com/paritytech/substrate", branch = "master" }
 
 [dev-dependencies]
-sp-core = { git = "https://github.com/paritytech/substrate", branch = "polkadot-v0.9.28" }
-sp-runtime = { git = "https://github.com/paritytech/substrate", branch = "polkadot-v0.9.28" }
-sc-keystore = { git = "https://github.com/paritytech/substrate", branch = "polkadot-v0.9.28" }
-sp-keyring = { git = "https://github.com/paritytech/substrate", branch = "polkadot-v0.9.28" }
+sp-core = { git = "https://github.com/paritytech/substrate", branch = "master" }
+sp-runtime = { git = "https://github.com/paritytech/substrate", branch = "master" }
+sc-keystore = { git = "https://github.com/paritytech/substrate", branch = "master" }
+sp-keyring = { git = "https://github.com/paritytech/substrate", branch = "master" }
 polkadot-node-subsystem-test-helpers = { path = "../../subsystem-test-helpers"}
 test-helpers = { package = "polkadot-primitives-test-helpers", path = "../../../primitives/test-helpers" }
-sp-application-crypto = { git = "https://github.com/paritytech/substrate", branch = "polkadot-v0.9.28" }
+sp-application-crypto = { git = "https://github.com/paritytech/substrate", branch = "master" }
 futures-timer = "3.0.2"