[package]
name = "polkadot-node-core-approval-voting"
version = "0.9.18"
authors = ["Parity Technologies <admin@parity.io>"]
edition = "2021"

[dependencies]
futures = "0.3.21"
futures-timer = "3.0.2"
<<<<<<< HEAD
parity-scale-codec = { version = "3.0.0", default-features = false, features = ["bit-vec", "derive"] }
gum = { package = "tracing-gum", path = "../../gum" }
=======
parity-scale-codec = { version = "3.1.0", default-features = false, features = ["bit-vec", "derive"] }
tracing = "0.1.32"
>>>>>>> d982e587
bitvec = { version = "1.0.0", default-features = false, features = ["alloc"] }
lru = "0.7"
merlin = "2.0"
schnorrkel = "0.9.1"
kvdb = "0.11.0"
derive_more = "0.99.17"

polkadot-node-subsystem = { path = "../../subsystem" }
polkadot-node-subsystem-util = { path = "../../subsystem-util" }
polkadot-overseer = { path = "../../overseer" }
polkadot-primitives = { path = "../../../primitives" }
polkadot-node-primitives = { path = "../../primitives" }
polkadot-node-jaeger = { path = "../../jaeger" }

sc-keystore = { git = "https://github.com/paritytech/substrate", branch = "master", default-features = false }
sp-consensus = { git = "https://github.com/paritytech/substrate", branch = "master", default-features = false }
sp-consensus-slots = { git = "https://github.com/paritytech/substrate", branch = "master", default-features = false }
sp-application-crypto = { git = "https://github.com/paritytech/substrate", branch = "master", default-features = false, features = ["full_crypto"] }
sp-runtime = { git = "https://github.com/paritytech/substrate", branch = "master", default-features = false }

[dev-dependencies]
parking_lot = "0.12.0"
rand_core = "0.5.1" #                                                                       should match schnorrkel
sp-keyring = { git = "https://github.com/paritytech/substrate", branch = "master" }
sp-keystore = { git = "https://github.com/paritytech/substrate", branch = "master" }
sp-core = { git = "https://github.com/paritytech/substrate", branch = "master" }
sp-consensus-babe = { git = "https://github.com/paritytech/substrate", branch = "master" }
polkadot-node-subsystem-test-helpers = { path = "../../subsystem-test-helpers" }
assert_matches = "1.4.0"
kvdb-memorydb = "0.11.0"
test-helpers = { package = "polkadot-primitives-test-helpers", path = "../../../primitives/test-helpers" }<|MERGE_RESOLUTION|>--- conflicted
+++ resolved
@@ -7,13 +7,8 @@
 [dependencies]
 futures = "0.3.21"
 futures-timer = "3.0.2"
-<<<<<<< HEAD
-parity-scale-codec = { version = "3.0.0", default-features = false, features = ["bit-vec", "derive"] }
+parity-scale-codec = { version = "3.1.0", default-features = false, features = ["bit-vec", "derive"] }
 gum = { package = "tracing-gum", path = "../../gum" }
-=======
-parity-scale-codec = { version = "3.1.0", default-features = false, features = ["bit-vec", "derive"] }
-tracing = "0.1.32"
->>>>>>> d982e587
 bitvec = { version = "1.0.0", default-features = false, features = ["alloc"] }
 lru = "0.7"
 merlin = "2.0"
