--- conflicted
+++ resolved
@@ -1,10 +1,6 @@
 [package]
 name = "polkadot-node-core-approval-voting"
-<<<<<<< HEAD
-version = "0.9.28"
-=======
 version = "0.9.29"
->>>>>>> fa54983d
 authors = ["Parity Technologies <admin@parity.io>"]
 edition = "2021"
 
@@ -28,20 +24,20 @@
 polkadot-node-primitives = { path = "../../primitives" }
 polkadot-node-jaeger = { path = "../../jaeger" }
 
-sc-keystore = { git = "https://github.com/paritytech/substrate", default-features = false , branch = "polkadot-v0.9.28" }
-sp-consensus = { git = "https://github.com/paritytech/substrate", default-features = false , branch = "polkadot-v0.9.28" }
-sp-consensus-slots = { git = "https://github.com/paritytech/substrate", default-features = false , branch = "polkadot-v0.9.28" }
-sp-application-crypto = { git = "https://github.com/paritytech/substrate", default-features = false, features = ["full_crypto"] , branch = "polkadot-v0.9.28" }
-sp-runtime = { git = "https://github.com/paritytech/substrate", default-features = false , branch = "polkadot-v0.9.28" }
+sc-keystore = { git = "https://github.com/paritytech/substrate", branch = "master", default-features = false }
+sp-consensus = { git = "https://github.com/paritytech/substrate", branch = "master", default-features = false }
+sp-consensus-slots = { git = "https://github.com/paritytech/substrate", branch = "master", default-features = false }
+sp-application-crypto = { git = "https://github.com/paritytech/substrate", branch = "master", default-features = false, features = ["full_crypto"] }
+sp-runtime = { git = "https://github.com/paritytech/substrate", branch = "master", default-features = false }
 
 [dev-dependencies]
 async-trait = "0.1.57"
 parking_lot = "0.12.0"
 rand_core = "0.5.1" #                                                                       should match schnorrkel
-sp-keyring = { git = "https://github.com/paritytech/substrate", branch = "polkadot-v0.9.28" }
-sp-keystore = { git = "https://github.com/paritytech/substrate", branch = "polkadot-v0.9.28" }
-sp-core = { git = "https://github.com/paritytech/substrate", branch = "polkadot-v0.9.28" }
-sp-consensus-babe = { git = "https://github.com/paritytech/substrate", branch = "polkadot-v0.9.28" }
+sp-keyring = { git = "https://github.com/paritytech/substrate", branch = "master" }
+sp-keystore = { git = "https://github.com/paritytech/substrate", branch = "master" }
+sp-core = { git = "https://github.com/paritytech/substrate", branch = "master" }
+sp-consensus-babe = { git = "https://github.com/paritytech/substrate", branch = "master" }
 polkadot-node-subsystem-test-helpers = { path = "../../subsystem-test-helpers" }
 assert_matches = "1.4.0"
 kvdb-memorydb = "0.12.0"
