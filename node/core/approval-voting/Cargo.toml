[package]
name = "polkadot-node-core-approval-voting"
version = "0.1.0"
authors = ["Parity Technologies <admin@parity.io>"]
edition = "2018"

[dependencies]
futures = "0.3.8"
<<<<<<< HEAD
futures-timer = "3.0.2"
parity-scale-codec = { version = "1.3.5", default-features = false, features = ["bit-vec", "derive"] }
tracing = "0.1.22"
tracing-futures = "0.2.4"
bitvec = "0.17.4"
merlin = "2.0"
schnorrkel = "0.9.1"
=======
parity-scale-codec = { version = "2.0.0", default-features = false, features = ["bit-vec", "derive"] }
>>>>>>> 71a528e8

polkadot-subsystem = { package = "polkadot-node-subsystem", path = "../../subsystem" }
polkadot-overseer = { path = "../../overseer" }
polkadot-primitives = { path = "../../../primitives" }
polkadot-node-primitives = { path = "../../primitives" }
<<<<<<< HEAD
=======
bitvec = "0.20.1"
>>>>>>> 71a528e8

sc-client-api = { git = "https://github.com/paritytech/substrate", branch = "master", default-features = false }
sc-keystore = { git = "https://github.com/paritytech/substrate", branch = "master", default-features = false }
sp-consensus-slots = { git = "https://github.com/paritytech/substrate", branch = "master", default-features = false }
sp-blockchain = { git = "https://github.com/paritytech/substrate", branch = "master", default-features = false }
sp-application-crypto = { git = "https://github.com/paritytech/substrate", branch = "master", default-features = false, features = ["full_crypto"] }
sp-runtime = { git = "https://github.com/paritytech/substrate", branch = "master", default-features = false }

[dev-dependencies]
parking_lot = "0.11.1"
sp-keyring = { git = "https://github.com/paritytech/substrate", branch = "master" }
sp-keystore = { git = "https://github.com/paritytech/substrate", branch = "master" }
sp-core = { git = "https://github.com/paritytech/substrate", branch = "master" }<|MERGE_RESOLUTION|>--- conflicted
+++ resolved
@@ -6,26 +6,18 @@
 
 [dependencies]
 futures = "0.3.8"
-<<<<<<< HEAD
 futures-timer = "3.0.2"
-parity-scale-codec = { version = "1.3.5", default-features = false, features = ["bit-vec", "derive"] }
+parity-scale-codec = { version = "2.0.0", default-features = false, features = ["bit-vec", "derive"] }
 tracing = "0.1.22"
 tracing-futures = "0.2.4"
-bitvec = "0.17.4"
+bitvec = { version = "0.20.1", default-features = false, features = ["alloc"] }
 merlin = "2.0"
 schnorrkel = "0.9.1"
-=======
-parity-scale-codec = { version = "2.0.0", default-features = false, features = ["bit-vec", "derive"] }
->>>>>>> 71a528e8
 
 polkadot-subsystem = { package = "polkadot-node-subsystem", path = "../../subsystem" }
 polkadot-overseer = { path = "../../overseer" }
 polkadot-primitives = { path = "../../../primitives" }
 polkadot-node-primitives = { path = "../../primitives" }
-<<<<<<< HEAD
-=======
-bitvec = "0.20.1"
->>>>>>> 71a528e8
 
 sc-client-api = { git = "https://github.com/paritytech/substrate", branch = "master", default-features = false }
 sc-keystore = { git = "https://github.com/paritytech/substrate", branch = "master", default-features = false }
