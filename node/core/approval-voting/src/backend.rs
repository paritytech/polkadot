--- conflicted
+++ resolved
@@ -74,11 +74,7 @@
 		candidate_hash: &CandidateHash,
 	) -> SubsystemResult<Option<CandidateEntry>>;
 
-<<<<<<< HEAD
-	/// Loads a block entry from the DB with scheme version 1.
-=======
 	/// Load a block entry from the DB with scheme version 1.
->>>>>>> 509125f2
 	fn load_block_entry_v1(&self, block_hash: &Hash) -> SubsystemResult<Option<BlockEntry>>;
 }
 
