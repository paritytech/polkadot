--- conflicted
+++ resolved
@@ -234,10 +234,13 @@
 	// block. The block can be considered approved if the bitfield has all bits set to `true`.
 	pub approved_bitfield: Bitfield,
 	pub children: Vec<Hash>,
-<<<<<<< HEAD
 	// A list of candidates that has been approved, but we didn't not sign and
 	// advertise the vote yet.
 	pub candidates_pending_signature: BTreeMap<CandidateIndex, CandidateSigningContext>,
+	// Assignments we already distributed. A 1 bit means the candidate index for which
+	// we already have sent out an assignment. We need this to avoid distributing
+	// multiple core assignments more than once.
+	pub distributed_assignments: Bitfield,
 }
 
 #[derive(Encode, Decode, Debug, Clone, PartialEq)]
@@ -246,12 +249,6 @@
 pub struct CandidateSigningContext {
 	pub candidate_hash: CandidateHash,
 	pub send_no_later_than_tick: Tick,
-=======
-	// Assignments we already distributed. A 1 bit means the candidate index for which
-	// we already have sent out an assignment. We need this to avoid distributing
-	// multiple core assignments more than once.
-	pub distributed_assignments: Bitfield,
->>>>>>> f61d8ab0
 }
 
 impl From<crate::Tick> for Tick {
