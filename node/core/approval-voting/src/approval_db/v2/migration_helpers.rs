--- conflicted
+++ resolved
@@ -51,11 +51,8 @@
 		approved_bitfield: make_bitvec(candidates.len()),
 		candidates,
 		children: Vec::new(),
-<<<<<<< HEAD
 		candidates_pending_signature: Default::default(),
-=======
 		distributed_assignments: Default::default(),
->>>>>>> f61d8ab0
 	}
 }
 
