// Copyright (C) Parity Technologies (UK) Ltd.
// This file is part of Polkadot.

// Polkadot is free software: you can redistribute it and/or modify
// it under the terms of the GNU General Public License as published by
// the Free Software Foundation, either version 3 of the License, or
// (at your option) any later version.

// Polkadot is distributed in the hope that it will be useful,
// but WITHOUT ANY WARRANTY; without even the implied warranty of
// MERCHANTABILITY or FITNESS FOR A PARTICULAR PURPOSE.  See the
// GNU General Public License for more details.

// You should have received a copy of the GNU General Public License
// along with Polkadot.  If not, see <http://www.gnu.org/licenses/>.

//! Approval DB migration helpers.
use super::{StoredBlockRange, *};
use crate::backend::Backend;
use polkadot_node_primitives::approval::v1::{
	AssignmentCert, AssignmentCertKind, VrfOutput, VrfProof, VrfSignature, RELAY_VRF_MODULO_CONTEXT,
};
use polkadot_node_subsystem_util::database::Database;
use std::{collections::HashSet, sync::Arc};

use ::test_helpers::dummy_candidate_receipt;

fn dummy_assignment_cert(kind: AssignmentCertKind) -> AssignmentCert {
	let ctx = schnorrkel::signing_context(RELAY_VRF_MODULO_CONTEXT);
	let msg = b"test-garbage";
	let mut prng = rand_core::OsRng;
	let keypair = schnorrkel::Keypair::generate_with(&mut prng);
	let (inout, proof, _) = keypair.vrf_sign(ctx.bytes(msg));
	let out = inout.to_output();

	AssignmentCert { kind, vrf: VrfSignature { output: VrfOutput(out), proof: VrfProof(proof) } }
}

fn make_block_entry_v1(
	block_hash: Hash,
	parent_hash: Hash,
	block_number: BlockNumber,
	candidates: Vec<(CoreIndex, CandidateHash)>,
) -> crate::approval_db::v1::BlockEntry {
	crate::approval_db::v1::BlockEntry {
		block_hash,
		parent_hash,
		block_number,
		session: 1,
		slot: Slot::from(1),
		relay_vrf_story: [0u8; 32],
		approved_bitfield: make_bitvec(candidates.len()),
		candidates,
		children: Vec::new(),
<<<<<<< HEAD
		candidates_pending_signature: Default::default(),
		distributed_assignments: Default::default(),
=======
>>>>>>> 509125f2
	}
}

fn make_bitvec(len: usize) -> BitVec<u8, BitOrderLsb0> {
	bitvec::bitvec![u8, BitOrderLsb0; 0; len]
}

/// Migrates `OurAssignment`, `CandidateEntry` and `ApprovalEntry` to version 2.
/// Returns on any error.
/// Must only be used in parachains DB migration code - `polkadot-service` crate.
pub fn v1_to_v2(db: Arc<dyn Database>, config: Config) -> Result<()> {
	let mut backend = crate::DbBackend::new(db, config);
	let all_blocks = backend
		.load_all_blocks()
		.map_err(|e| Error::InternalError(e))?
		.iter()
		.filter_map(|block_hash| {
			backend
				.load_block_entry_v1(block_hash)
				.map_err(|e| Error::InternalError(e))
				.ok()?
		})
		.collect::<Vec<_>>();

	gum::info!(
		target: crate::LOG_TARGET,
		"Migrating candidate entries on top of {} blocks",
		all_blocks.len()
	);

	let mut overlay = crate::OverlayedBackend::new(&backend);
	let mut counter = 0;
	// Get all candidate entries, approval entries and convert each of them.
	for block in all_blocks {
		for (_core_index, candidate_hash) in block.candidates() {
			// Loading the candidate will also perform the conversion to the updated format and return
			// that represantation.
			if let Some(candidate_entry) = backend
				.load_candidate_entry_v1(&candidate_hash)
				.map_err(|e| Error::InternalError(e))?
			{
				// Write the updated representation.
				overlay.write_candidate_entry(candidate_entry);
				counter += 1;
			}
		}
		overlay.write_block_entry(block);
	}

	gum::info!(target: crate::LOG_TARGET, "Migrated {} entries", counter);

	// Commit all changes to DB.
	let write_ops = overlay.into_write_ops();
	backend.write(write_ops).unwrap();

	Ok(())
}

// Checks if the migration doesn't leave the DB in an unsane state.
// This function is to be used in tests.
pub fn v1_to_v2_sanity_check(
	db: Arc<dyn Database>,
	config: Config,
	expected_candidates: HashSet<CandidateHash>,
) -> Result<()> {
	let backend = crate::DbBackend::new(db, config);

	let all_blocks = backend
		.load_all_blocks()
		.unwrap()
		.iter()
		.map(|block_hash| backend.load_block_entry(block_hash).unwrap().unwrap())
		.collect::<Vec<_>>();

	let mut candidates = HashSet::new();

	// Iterate all blocks and approval entries.
	for block in all_blocks {
		for (_core_index, candidate_hash) in block.candidates() {
			// Loading the candidate will also perform the conversion to the updated format and return
			// that represantation.
			if let Some(candidate_entry) = backend.load_candidate_entry(&candidate_hash).unwrap() {
				candidates.insert(candidate_entry.candidate.hash());
			}
		}
	}

	assert_eq!(candidates, expected_candidates);

	Ok(())
}

// Fills the db with dummy data in v1 scheme.
pub fn v1_to_v2_fill_test_data(
	db: Arc<dyn Database>,
	config: Config,
) -> Result<HashSet<CandidateHash>> {
	let mut backend = crate::DbBackend::new(db.clone(), config);
	let mut overlay_db = crate::OverlayedBackend::new(&backend);
	let mut expected_candidates = HashSet::new();

	const RELAY_BLOCK_COUNT: u32 = 10;

	let range = StoredBlockRange(1, 11);
	overlay_db.write_stored_block_range(range.clone());

	for relay_number in 1..=RELAY_BLOCK_COUNT {
		let relay_hash = Hash::repeat_byte(relay_number as u8);
		let assignment_core_index = CoreIndex(relay_number);
		let candidate = dummy_candidate_receipt(relay_hash);
		let candidate_hash = candidate.hash();

		let at_height = vec![relay_hash];

		let block_entry = make_block_entry_v1(
			relay_hash,
			Default::default(),
			relay_number,
			vec![(assignment_core_index, candidate_hash)],
		);

		let dummy_assignment = crate::approval_db::v1::OurAssignment {
			cert: dummy_assignment_cert(AssignmentCertKind::RelayVRFModulo { sample: 0 }).into(),
			tranche: 0,
			validator_index: ValidatorIndex(0),
			triggered: false,
		};

		let candidate_entry = crate::approval_db::v1::CandidateEntry {
			candidate,
			session: 123,
			block_assignments: vec![(
				relay_hash,
				crate::approval_db::v1::ApprovalEntry {
					tranches: Vec::new(),
					backing_group: GroupIndex(1),
					our_assignment: Some(dummy_assignment),
					our_approval_sig: None,
					assignments: Default::default(),
					approved: false,
				},
			)]
			.into_iter()
			.collect(),
			approvals: Default::default(),
		};

		overlay_db.write_blocks_at_height(relay_number, at_height.clone());
		expected_candidates.insert(candidate_entry.candidate.hash());

		db.write(write_candidate_entry_v1(candidate_entry, config)).unwrap();
		db.write(write_block_entry_v1(block_entry, config)).unwrap();
	}

	let write_ops = overlay_db.into_write_ops();
	backend.write(write_ops).unwrap();

	Ok(expected_candidates)
}

// Low level DB helper to write a candidate entry in v1 scheme.
fn write_candidate_entry_v1(
	candidate_entry: crate::approval_db::v1::CandidateEntry,
	config: Config,
) -> DBTransaction {
	let mut tx = DBTransaction::new();
	tx.put_vec(
		config.col_approval_data,
		&candidate_entry_key(&candidate_entry.candidate.hash()),
		candidate_entry.encode(),
	);
	tx
}

// Low level DB helper to write a block entry in v1 scheme.
fn write_block_entry_v1(
	block_entry: crate::approval_db::v1::BlockEntry,
	config: Config,
) -> DBTransaction {
	let mut tx = DBTransaction::new();
	tx.put_vec(
		config.col_approval_data,
		&block_entry_key(&block_entry.block_hash),
		block_entry.encode(),
	);
	tx
}<|MERGE_RESOLUTION|>--- conflicted
+++ resolved
@@ -52,11 +52,6 @@
 		approved_bitfield: make_bitvec(candidates.len()),
 		candidates,
 		children: Vec::new(),
-<<<<<<< HEAD
-		candidates_pending_signature: Default::default(),
-		distributed_assignments: Default::default(),
-=======
->>>>>>> 509125f2
 	}
 }
 
