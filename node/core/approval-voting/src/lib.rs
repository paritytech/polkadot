--- conflicted
+++ resolved
@@ -1091,9 +1091,9 @@
 	CandidateBitfield::try_from(candidate_indices)
 }
 
-// Returns the claimed core bitfield from the assignment cert, the candidate hash and a `BlockEntry`.
-// Can fail only for VRF Delay assignments for which we cannot find the candidate hash in the block entry which
-// indicates a bug or corrupted storage.
+// Returns the claimed core bitfield from the assignment cert, the candidate hash and a
+// `BlockEntry`. Can fail only for VRF Delay assignments for which we cannot find the candidate hash
+// in the block entry which indicates a bug or corrupted storage.
 fn get_assignment_core_indices(
 	assignment: &AssignmentCertKindV2,
 	candidate_hash: &CandidateHash,
@@ -1198,7 +1198,8 @@
 										),
 									),
 									Err(err) => {
-										// Should never happen. If we fail here it means the assignment is null (no cores claimed).
+										// Should never happen. If we fail here it means the
+										// assignment is null (no cores claimed).
 										gum::warn!(
 											target: LOG_TARGET,
 											?block_hash,
@@ -1558,11 +1559,7 @@
 ) -> SubsystemResult<Option<HighestApprovedAncestorBlock>> {
 	const MAX_TRACING_WINDOW: usize = 200;
 	const ABNORMAL_DEPTH_THRESHOLD: usize = 5;
-<<<<<<< HEAD
-
-=======
 	const LOGGING_DEPTH_THRESHOLD: usize = 10;
->>>>>>> aba8beef
 	let mut span = span
 		.child("handle-approved-ancestor")
 		.with_stage(jaeger::Stage::ApprovalChecking);
@@ -2109,7 +2106,8 @@
 			approval_entry.import_assignment(tranche, assignment.validator, tick_now);
 			check_and_import_assignment_span.add_uint_tag("tranche", tranche as u64);
 
-			// We've imported a new assignment, so we need to schedule a wake-up for when that might no-show.
+			// We've imported a new assignment, so we need to schedule a wake-up for when that might
+			// no-show.
 			if let Some((approval_entry, status)) = state
 				.approval_status(sender, session_info_provider, &block_entry, &candidate_entry)
 				.await
@@ -2129,10 +2127,11 @@
 			db.write_candidate_entry(candidate_entry.into());
 		}
 
-		// Since we don't account for tranche in distribution message fingerprinting, some validators
-		// can be assigned to the same core (VRF modulo vs VRF delay). These can be safely ignored ignored.
-		// However, if an assignment is for multiple cores (these are only tranche0), we cannot ignore it,
-		// because it would mean ignoring other non duplicate assignments.
+		// Since we don't account for tranche in distribution message fingerprinting, some
+		// validators can be assigned to the same core (VRF modulo vs VRF delay). These can be
+		// safely ignored ignored. However, if an assignment is for multiple cores (these are only
+		// tranche0), we cannot ignore it, because it would mean ignoring other non duplicate
+		// assignments.
 		if is_duplicate {
 			AssignmentCheckResult::AcceptedDuplicate
 		} else if candidate_indices.count_ones() > 1 {
