--- conflicted
+++ resolved
@@ -26,11 +26,7 @@
 		AssignmentCheckError, AssignmentCheckResult, ApprovalCheckError, ApprovalCheckResult,
 		ApprovalVotingMessage, RuntimeApiMessage, RuntimeApiRequest, ChainApiMessage,
 		ApprovalDistributionMessage, CandidateValidationMessage,
-<<<<<<< HEAD
-		AvailabilityRecoveryMessage, DisputeCoordinatorMessage,
-=======
-		AvailabilityRecoveryMessage, ChainSelectionMessage,
->>>>>>> 2da76555
+		AvailabilityRecoveryMessage, ChainSelectionMessage, DisputeCoordinatorMessage,
 	},
 	errors::RecoveryError,
 	Subsystem, SubsystemContext, SubsystemError, SubsystemResult, SpawnedSubsystem,
@@ -721,7 +717,6 @@
 		candidate: CandidateReceipt,
 		backing_group: GroupIndex,
 	},
-<<<<<<< HEAD
 	InformDisputeCoordinator {
 		candidate_hash: CandidateHash,
 		candidate_receipt: CandidateReceipt,
@@ -729,9 +724,7 @@
 		dispute_statement: SignedDisputeStatement,
 		validator_index: ValidatorIndex,
 	},
-=======
 	NoteApprovedInChainSelection(Hash),
->>>>>>> 2da76555
 	IssueApproval(CandidateHash, ApprovalVoteRequest),
 	BecomeActive,
 	Conclude,
@@ -982,7 +975,6 @@
 					Some(_) => {},
 				}
 			}
-<<<<<<< HEAD
 			Action::InformDisputeCoordinator {
 				candidate_hash,
 				candidate_receipt,
@@ -996,10 +988,9 @@
 					session,
 					statements: vec![(dispute_statement, validator_index)],
 				}.into()).await;
-=======
+			}
 			Action::NoteApprovedInChainSelection(block_hash) => {
 				ctx.send_message(ChainSelectionMessage::Approved(block_hash).into()).await;
->>>>>>> 2da76555
 			}
 			Action::BecomeActive => {
 				*mode = Mode::Active;
