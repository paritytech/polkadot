// Copyright (C) Parity Technologies (UK) Ltd.
// This file is part of Polkadot.

// Polkadot is free software: you can redistribute it and/or modify
// it under the terms of the GNU General Public License as published by
// the Free Software Foundation, either version 3 of the License, or
// (at your option) any later version.

// Polkadot is distributed in the hope that it will be useful,
// but WITHOUT ANY WARRANTY; without even the implied warranty of
// MERCHANTABILITY or FITNESS FOR A PARTICULAR PURPOSE.  See the
// GNU General Public License for more details.

// You should have received a copy of the GNU General Public License
// along with Polkadot.  If not, see <http://www.gnu.org/licenses/>.

//! The Approval Voting Subsystem.
//!
//! This subsystem is responsible for determining candidates to do approval checks
//! on, performing those approval checks, and tracking the assignments and approvals
//! of others. It uses this information to determine when candidates and blocks have
//! been sufficiently approved to finalize.

use jaeger::{hash_to_trace_identifier, PerLeafSpan};
use polkadot_node_jaeger as jaeger;
use polkadot_node_primitives::{
	approval::{
		v1::{BlockApprovalMeta, DelayTranche, IndirectSignedApprovalVote},
		v2::{BitfieldError, CandidateBitfield, CoreBitfield, IndirectAssignmentCertV2},
	},
	ValidationResult, DISPUTE_WINDOW,
};
use polkadot_node_subsystem::{
	errors::RecoveryError,
	messages::{
		ApprovalCheckError, ApprovalCheckResult, ApprovalDistributionMessage,
		ApprovalVotingMessage, AssignmentCheckError, AssignmentCheckResult,
		AvailabilityRecoveryMessage, BlockDescription, CandidateValidationMessage, ChainApiMessage,
		ChainSelectionMessage, DisputeCoordinatorMessage, HighestApprovedAncestorBlock,
		RuntimeApiMessage, RuntimeApiRequest,
	},
	overseer, FromOrchestra, OverseerSignal, SpawnedSubsystem, SubsystemError, SubsystemResult,
	SubsystemSender,
};
use polkadot_node_subsystem_util::{
	self,
	database::Database,
	metrics::{self, prometheus},
	runtime::{Config as RuntimeInfoConfig, RuntimeInfo},
	TimeoutExt,
};
use polkadot_primitives::{
	ApprovalVote, BlockNumber, CandidateHash, CandidateIndex, CandidateReceipt, DisputeStatement,
	GroupIndex, Hash, PvfExecTimeoutKind, SessionIndex, SessionInfo, ValidDisputeStatementKind,
	ValidatorId, ValidatorIndex, ValidatorPair, ValidatorSignature,
};
use sc_keystore::LocalKeystore;
use sp_application_crypto::Pair;
use sp_consensus::SyncOracle;
use sp_consensus_slots::Slot;

use futures::{
	channel::oneshot,
	future::{BoxFuture, RemoteHandle},
	prelude::*,
	stream::FuturesUnordered,
};

use std::{
	collections::{
		btree_map::Entry as BTMEntry, hash_map::Entry as HMEntry, BTreeMap, HashMap, HashSet,
	},
	num::NonZeroUsize,
	sync::Arc,
	time::Duration,
};

use approval_checking::RequiredTranches;
use bitvec::{order::Lsb0, vec::BitVec};
use criteria::{AssignmentCriteria, RealAssignmentCriteria};
use persisted_entries::{ApprovalEntry, BlockEntry, CandidateEntry};
use time::{slot_number_to_tick, Clock, ClockExt, SystemClock, Tick};

mod approval_checking;
mod approval_db;
mod backend;
mod criteria;
mod import;
mod ops;
mod persisted_entries;
mod time;

use crate::{
	approval_db::v1::{Config as DatabaseConfig, DbBackend},
	backend::{Backend, OverlayedBackend},
	criteria::InvalidAssignmentReason,
};

#[cfg(test)]
mod tests;

const APPROVAL_CHECKING_TIMEOUT: Duration = Duration::from_secs(120);
/// How long are we willing to wait for approval signatures?
///
/// Value rather arbitrarily: Should not be hit in practice, it exists to more easily diagnose dead
/// lock issues for example.
const WAIT_FOR_SIGS_TIMEOUT: Duration = Duration::from_millis(500);
const APPROVAL_CACHE_SIZE: NonZeroUsize = match NonZeroUsize::new(1024) {
	Some(cap) => cap,
	None => panic!("Approval cache size must be non-zero."),
};

const TICK_TOO_FAR_IN_FUTURE: Tick = 20; // 10 seconds.
const APPROVAL_DELAY: Tick = 2;
const LOG_TARGET: &str = "parachain::approval-voting";

/// Configuration for the approval voting subsystem
#[derive(Debug, Clone)]
pub struct Config {
	/// The column family in the DB where approval-voting data is stored.
	pub col_approval_data: u32,
	/// The of the DB where rolling session info is stored.
	pub col_session_data: u32,
	/// The slot duration of the consensus algorithm, in milliseconds. Should be evenly
	/// divisible by 500.
	pub slot_duration_millis: u64,
}

// The mode of the approval voting subsystem. It should start in a `Syncing` mode when it first
// starts, and then once it's reached the head of the chain it should move into the `Active` mode.
//
// In `Active` mode, the node is an active participant in the approvals protocol. When syncing,
// the node follows the new incoming blocks and finalized number, but does not yet participate.
//
// When transitioning from `Syncing` to `Active`, the node notifies the `ApprovalDistribution`
// subsystem of all unfinalized blocks and the candidates included within them, as well as all
// votes that the local node itself has cast on candidates within those blocks.
enum Mode {
	Active,
	Syncing(Box<dyn SyncOracle + Send>),
}

/// The approval voting subsystem.
pub struct ApprovalVotingSubsystem {
	/// `LocalKeystore` is needed for assignment keys, but not necessarily approval keys.
	///
	/// We do a lot of VRF signing and need the keys to have low latency.
	keystore: Arc<LocalKeystore>,
	db_config: DatabaseConfig,
	slot_duration_millis: u64,
	db: Arc<dyn Database>,
	mode: Mode,
	metrics: Metrics,
}

#[derive(Clone)]
struct MetricsInner {
	imported_candidates_total: prometheus::Counter<prometheus::U64>,
	assignments_produced: prometheus::Histogram,
	approvals_produced_total: prometheus::CounterVec<prometheus::U64>,
	no_shows_total: prometheus::Counter<prometheus::U64>,
	wakeups_triggered_total: prometheus::Counter<prometheus::U64>,
	candidate_approval_time_ticks: prometheus::Histogram,
	block_approval_time_ticks: prometheus::Histogram,
	time_db_transaction: prometheus::Histogram,
	time_recover_and_approve: prometheus::Histogram,
	candidate_signatures_requests_total: prometheus::Counter<prometheus::U64>,
}

/// Approval Voting metrics.
#[derive(Default, Clone)]
pub struct Metrics(Option<MetricsInner>);

impl Metrics {
	fn on_candidate_imported(&self) {
		if let Some(metrics) = &self.0 {
			metrics.imported_candidates_total.inc();
		}
	}

	fn on_assignment_produced(&self, tranche: DelayTranche) {
		if let Some(metrics) = &self.0 {
			metrics.assignments_produced.observe(tranche as f64);
		}
	}

	fn on_approval_stale(&self) {
		if let Some(metrics) = &self.0 {
			metrics.approvals_produced_total.with_label_values(&["stale"]).inc()
		}
	}

	fn on_approval_invalid(&self) {
		if let Some(metrics) = &self.0 {
			metrics.approvals_produced_total.with_label_values(&["invalid"]).inc()
		}
	}

	fn on_approval_unavailable(&self) {
		if let Some(metrics) = &self.0 {
			metrics.approvals_produced_total.with_label_values(&["unavailable"]).inc()
		}
	}

	fn on_approval_error(&self) {
		if let Some(metrics) = &self.0 {
			metrics.approvals_produced_total.with_label_values(&["internal error"]).inc()
		}
	}

	fn on_approval_produced(&self) {
		if let Some(metrics) = &self.0 {
			metrics.approvals_produced_total.with_label_values(&["success"]).inc()
		}
	}

	fn on_no_shows(&self, n: usize) {
		if let Some(metrics) = &self.0 {
			metrics.no_shows_total.inc_by(n as u64);
		}
	}

	fn on_wakeup(&self) {
		if let Some(metrics) = &self.0 {
			metrics.wakeups_triggered_total.inc();
		}
	}

	fn on_candidate_approved(&self, ticks: Tick) {
		if let Some(metrics) = &self.0 {
			metrics.candidate_approval_time_ticks.observe(ticks as f64);
		}
	}

	fn on_block_approved(&self, ticks: Tick) {
		if let Some(metrics) = &self.0 {
			metrics.block_approval_time_ticks.observe(ticks as f64);
		}
	}

	fn on_candidate_signatures_request(&self) {
		if let Some(metrics) = &self.0 {
			metrics.candidate_signatures_requests_total.inc();
		}
	}

	fn time_db_transaction(&self) -> Option<metrics::prometheus::prometheus::HistogramTimer> {
		self.0.as_ref().map(|metrics| metrics.time_db_transaction.start_timer())
	}

	fn time_recover_and_approve(&self) -> Option<metrics::prometheus::prometheus::HistogramTimer> {
		self.0.as_ref().map(|metrics| metrics.time_recover_and_approve.start_timer())
	}
}

impl metrics::Metrics for Metrics {
	fn try_register(
		registry: &prometheus::Registry,
	) -> std::result::Result<Self, prometheus::PrometheusError> {
		let metrics = MetricsInner {
			imported_candidates_total: prometheus::register(
				prometheus::Counter::new(
					"polkadot_parachain_imported_candidates_total",
					"Number of candidates imported by the approval voting subsystem",
				)?,
				registry,
			)?,
			assignments_produced: prometheus::register(
				prometheus::Histogram::with_opts(
					prometheus::HistogramOpts::new(
						"polkadot_parachain_assignments_produced",
						"Assignments and tranches produced by the approval voting subsystem",
					).buckets(vec![0.0, 1.0, 2.0, 3.0, 4.0, 5.0, 10.0, 15.0, 25.0, 40.0, 70.0]),
				)?,
				registry,
			)?,
			approvals_produced_total: prometheus::register(
				prometheus::CounterVec::new(
					prometheus::Opts::new(
						"polkadot_parachain_approvals_produced_total",
						"Number of approvals produced by the approval voting subsystem",
					),
					&["status"]
				)?,
				registry,
			)?,
			no_shows_total: prometheus::register(
				prometheus::Counter::new(
					"polkadot_parachain_approvals_no_shows_total",
					"Number of assignments which became no-shows in the approval voting subsystem",
				)?,
				registry,
			)?,
			wakeups_triggered_total: prometheus::register(
				prometheus::Counter::new(
					"polkadot_parachain_approvals_wakeups_total",
					"Number of times we woke up to process a candidate in the approval voting subsystem",
				)?,
				registry,
			)?,
			candidate_approval_time_ticks: prometheus::register(
				prometheus::Histogram::with_opts(
					prometheus::HistogramOpts::new(
						"polkadot_parachain_approvals_candidate_approval_time_ticks",
						"Number of ticks (500ms) to approve candidates.",
					).buckets(vec![6.0, 12.0, 18.0, 24.0, 30.0, 36.0, 72.0, 100.0, 144.0]),
				)?,
				registry,
			)?,
			block_approval_time_ticks: prometheus::register(
				prometheus::Histogram::with_opts(
					prometheus::HistogramOpts::new(
						"polkadot_parachain_approvals_blockapproval_time_ticks",
						"Number of ticks (500ms) to approve blocks.",
					).buckets(vec![6.0, 12.0, 18.0, 24.0, 30.0, 36.0, 72.0, 100.0, 144.0]),
				)?,
				registry,
			)?,
			time_db_transaction: prometheus::register(
				prometheus::Histogram::with_opts(
					prometheus::HistogramOpts::new(
						"polkadot_parachain_time_approval_db_transaction",
						"Time spent writing an approval db transaction.",
					)
				)?,
				registry,
			)?,
			time_recover_and_approve: prometheus::register(
				prometheus::Histogram::with_opts(
					prometheus::HistogramOpts::new(
						"polkadot_parachain_time_recover_and_approve",
						"Time spent recovering and approving data in approval voting",
					)
				)?,
				registry,
			)?,
			candidate_signatures_requests_total: prometheus::register(
				prometheus::Counter::new(
					"polkadot_parachain_approval_candidate_signatures_requests_total",
					"Number of times signatures got requested by other subsystems",
				)?,
				registry,
			)?,
		};

		Ok(Metrics(Some(metrics)))
	}
}

impl ApprovalVotingSubsystem {
	/// Create a new approval voting subsystem with the given keystore, config, and database.
	pub fn with_config(
		config: Config,
		db: Arc<dyn Database>,
		keystore: Arc<LocalKeystore>,
		sync_oracle: Box<dyn SyncOracle + Send>,
		metrics: Metrics,
	) -> Self {
		ApprovalVotingSubsystem {
			keystore,
			slot_duration_millis: config.slot_duration_millis,
			db,
			db_config: DatabaseConfig {
				col_approval_data: config.col_approval_data,
				col_session_data: config.col_session_data,
			},
			mode: Mode::Syncing(sync_oracle),
			metrics,
		}
	}

	/// Revert to the block corresponding to the specified `hash`.
	/// The operation is not allowed for blocks older than the last finalized one.
	pub fn revert_to(&self, hash: Hash) -> Result<(), SubsystemError> {
		let config = approval_db::v1::Config {
			col_approval_data: self.db_config.col_approval_data,
			col_session_data: self.db_config.col_session_data,
		};
		let mut backend = approval_db::v1::DbBackend::new(self.db.clone(), config);
		let mut overlay = OverlayedBackend::new(&backend);

		ops::revert_to(&mut overlay, hash)?;

		let ops = overlay.into_write_ops();
		backend.write(ops)
	}
}

// Checks and logs approval vote db state. It is perfectly normal to start with an
// empty approval vote DB if we changed DB type or the node will sync from scratch.
fn db_sanity_check(db: Arc<dyn Database>, config: DatabaseConfig) -> SubsystemResult<()> {
	let backend = DbBackend::new(db, config);
	let all_blocks = backend.load_all_blocks()?;

	if all_blocks.is_empty() {
		gum::info!(target: LOG_TARGET, "Starting with an empty approval vote DB.",);
	} else {
		gum::debug!(
			target: LOG_TARGET,
			"Starting with {} blocks in approval vote DB.",
			all_blocks.len()
		);
	}

	Ok(())
}

#[overseer::subsystem(ApprovalVoting, error = SubsystemError, prefix = self::overseer)]
impl<Context: Send> ApprovalVotingSubsystem {
	fn start(self, ctx: Context) -> SpawnedSubsystem {
		let backend = DbBackend::new(self.db.clone(), self.db_config);
		let future = run::<DbBackend, Context>(
			ctx,
			self,
			Box::new(SystemClock),
			Box::new(RealAssignmentCriteria),
			backend,
		)
		.map_err(|e| SubsystemError::with_origin("approval-voting", e))
		.boxed();

		SpawnedSubsystem { name: "approval-voting-subsystem", future }
	}
}

#[derive(Debug, Clone)]
struct ApprovalVoteRequest {
	validator_index: ValidatorIndex,
	block_hash: Hash,
}

#[derive(Default)]
struct Wakeups {
	// Tick -> [(Relay Block, Vec of Candidate Hash)]
	// For Compact modulo VRF wakeups we want to wake-up once for all candidates
	wakeups: BTreeMap<Tick, Vec<(Hash, CandidateHash)>>,
	reverse_wakeups: HashMap<(Hash, CandidateHash), Tick>,
	block_numbers: BTreeMap<BlockNumber, HashSet<Hash>>,
}

impl Wakeups {
	// Returns the first tick there exist wakeups for, if any.
	fn first(&self) -> Option<Tick> {
		self.wakeups.keys().next().map(|t| *t)
	}

	fn note_block(&mut self, block_hash: Hash, block_number: BlockNumber) {
		self.block_numbers.entry(block_number).or_default().insert(block_hash);
	}

	// Schedules a wakeup at the given tick. no-op if there is already an earlier or equal wake-up
	// for these values. replaces any later wakeup.
	fn schedule(
		&mut self,
		block_hash: Hash,
		block_number: BlockNumber,
		candidate_hash: CandidateHash,
		tick: Tick,
	) {
		if let Some(prev) = self.reverse_wakeups.get(&(block_hash, candidate_hash)) {
			if prev <= &tick {
				return
			}

			// we are replacing previous wakeup with an earlier one.
			if let BTMEntry::Occupied(mut entry) = self.wakeups.entry(*prev) {
				if let Some(pos) =
					entry.get().iter().position(|x| x == &(block_hash, candidate_hash))
				{
					entry.get_mut().remove(pos);
				}

				if entry.get().is_empty() {
					let _ = entry.remove_entry();
				}
			}
		} else {
			self.note_block(block_hash, block_number);
		}

		self.reverse_wakeups.insert((block_hash, candidate_hash), tick);
		self.wakeups.entry(tick).or_default().push((block_hash, candidate_hash));
	}

	fn prune_finalized_wakeups(
		&mut self,
		finalized_number: BlockNumber,
		spans: &mut HashMap<Hash, PerLeafSpan>,
	) {
		let after = self.block_numbers.split_off(&(finalized_number + 1));
		let pruned_blocks: HashSet<_> = std::mem::replace(&mut self.block_numbers, after)
			.into_iter()
			.flat_map(|(_number, hashes)| hashes)
			.collect();

		let mut pruned_wakeups = BTreeMap::new();
		self.reverse_wakeups.retain(|(h, c_h), tick| {
			let live = !pruned_blocks.contains(h);
			if !live {
				pruned_wakeups.entry(*tick).or_insert_with(HashSet::new).insert((*h, *c_h));
			}
			live
		});

		for (tick, pruned) in pruned_wakeups {
			if let BTMEntry::Occupied(mut entry) = self.wakeups.entry(tick) {
				entry.get_mut().retain(|wakeup| !pruned.contains(wakeup));
				if entry.get().is_empty() {
					let _ = entry.remove();
				}
			}
		}

		// Remove all spans that are associated with pruned blocks.
		spans.retain(|h, _| !pruned_blocks.contains(h));
	}

	// Get the wakeup for a particular block/candidate combo, if any.
	fn wakeup_for(&self, block_hash: Hash, candidate_hash: CandidateHash) -> Option<Tick> {
		self.reverse_wakeups.get(&(block_hash, candidate_hash)).map(|t| *t)
	}

	// Returns the next wakeup. this future never returns if there are no wakeups.
	async fn next(&mut self, clock: &(dyn Clock + Sync)) -> (Tick, Hash, CandidateHash) {
		match self.first() {
			None => future::pending().await,
			Some(tick) => {
				clock.wait(tick).await;
				match self.wakeups.entry(tick) {
					BTMEntry::Vacant(_) => {
						panic!("entry is known to exist since `first` was `Some`; qed")
					},
					BTMEntry::Occupied(mut entry) => {
						let (hash, candidate_hash) = entry.get_mut().pop()
							.expect("empty entries are removed here and in `schedule`; no other mutation of this map; qed");

						if entry.get().is_empty() {
							let _ = entry.remove();
						}

						self.reverse_wakeups.remove(&(hash, candidate_hash));

						(tick, hash, candidate_hash)
					},
				}
			},
		}
	}
}

struct ApprovalStatus {
	required_tranches: RequiredTranches,
	tranche_now: DelayTranche,
	block_tick: Tick,
}

#[derive(Copy, Clone)]
enum ApprovalOutcome {
	Approved,
	Failed,
	TimedOut,
}

struct ApprovalState {
	validator_index: ValidatorIndex,
	candidate_hash: CandidateHash,
	approval_outcome: ApprovalOutcome,
}

impl ApprovalState {
	fn approved(validator_index: ValidatorIndex, candidate_hash: CandidateHash) -> Self {
		Self { validator_index, candidate_hash, approval_outcome: ApprovalOutcome::Approved }
	}
	fn failed(validator_index: ValidatorIndex, candidate_hash: CandidateHash) -> Self {
		Self { validator_index, candidate_hash, approval_outcome: ApprovalOutcome::Failed }
	}
}

struct CurrentlyCheckingSet {
	candidate_hash_map: HashMap<CandidateHash, HashSet<Hash>>,
	currently_checking: FuturesUnordered<BoxFuture<'static, ApprovalState>>,
}

impl Default for CurrentlyCheckingSet {
	fn default() -> Self {
		Self { candidate_hash_map: HashMap::new(), currently_checking: FuturesUnordered::new() }
	}
}

impl CurrentlyCheckingSet {
	// This function will lazily launch approval voting work whenever the
	// candidate is not already undergoing validation.
	pub async fn insert_relay_block_hash(
		&mut self,
		candidate_hash: CandidateHash,
		validator_index: ValidatorIndex,
		relay_block: Hash,
		launch_work: impl Future<Output = SubsystemResult<RemoteHandle<ApprovalState>>>,
	) -> SubsystemResult<()> {
		match self.candidate_hash_map.entry(candidate_hash) {
			HMEntry::Occupied(mut entry) => {
				// validation already undergoing. just add the relay hash if unknown.
				entry.get_mut().insert(relay_block);
			},
			HMEntry::Vacant(entry) => {
				// validation not ongoing. launch work and time out the remote handle.
				entry.insert(HashSet::new()).insert(relay_block);
				let work = launch_work.await?;
				self.currently_checking.push(Box::pin(async move {
					match work.timeout(APPROVAL_CHECKING_TIMEOUT).await {
						None => ApprovalState {
							candidate_hash,
							validator_index,
							approval_outcome: ApprovalOutcome::TimedOut,
						},
						Some(approval_state) => approval_state,
					}
				}));
			},
		}

		Ok(())
	}

	pub async fn next(
		&mut self,
		approvals_cache: &mut lru::LruCache<CandidateHash, ApprovalOutcome>,
	) -> (HashSet<Hash>, ApprovalState) {
		if !self.currently_checking.is_empty() {
			if let Some(approval_state) = self.currently_checking.next().await {
				let out = self
					.candidate_hash_map
					.remove(&approval_state.candidate_hash)
					.unwrap_or_default();
				approvals_cache.put(approval_state.candidate_hash, approval_state.approval_outcome);
				return (out, approval_state)
			}
		}

		future::pending().await
	}
}

async fn get_session_info<'a, Sender>(
	runtime_info: &'a mut RuntimeInfo,
	sender: &mut Sender,
	relay_parent: Hash,
	session_index: SessionIndex,
) -> Option<&'a SessionInfo>
where
	Sender: SubsystemSender<RuntimeApiMessage>,
{
	match runtime_info
		.get_session_info_by_index(sender, relay_parent, session_index)
		.await
	{
		Ok(extended_info) => Some(&extended_info.session_info),
		Err(_) => {
			gum::debug!(
				target: LOG_TARGET,
				session = session_index,
				?relay_parent,
				"Can't obtain SessionInfo"
			);
			None
		},
	}
}

struct State {
	keystore: Arc<LocalKeystore>,
	slot_duration_millis: u64,
	clock: Box<dyn Clock + Send + Sync>,
	assignment_criteria: Box<dyn AssignmentCriteria + Send + Sync>,
	spans: HashMap<Hash, jaeger::PerLeafSpan>,
}

#[overseer::contextbounds(ApprovalVoting, prefix = self::overseer)]
impl State {
	// Compute the required tranches for approval for this block and candidate combo.
	// Fails if there is no approval entry for the block under the candidate or no candidate entry
	// under the block, or if the session is out of bounds.
	async fn approval_status<Sender, 'a, 'b>(
		&'a self,
		sender: &mut Sender,
		session_info_provider: &'a mut RuntimeInfo,
		block_entry: &'a BlockEntry,
		candidate_entry: &'b CandidateEntry,
	) -> Option<(&'b ApprovalEntry, ApprovalStatus)>
	where
		Sender: SubsystemSender<RuntimeApiMessage>,
	{
		let session_info = match get_session_info(
			session_info_provider,
			sender,
			block_entry.parent_hash(),
			block_entry.session(),
		)
		.await
		{
			Some(s) => s,
			None => return None,
		};
		let block_hash = block_entry.block_hash();

		let tranche_now = self.clock.tranche_now(self.slot_duration_millis, block_entry.slot());
		let block_tick = slot_number_to_tick(self.slot_duration_millis, block_entry.slot());
		let no_show_duration = slot_number_to_tick(
			self.slot_duration_millis,
			Slot::from(u64::from(session_info.no_show_slots)),
		);

		if let Some(approval_entry) = candidate_entry.approval_entry(&block_hash) {
			let required_tranches = approval_checking::tranches_to_approve(
				approval_entry,
				candidate_entry.approvals(),
				tranche_now,
				block_tick,
				no_show_duration,
				session_info.needed_approvals as _,
			);

			let status = ApprovalStatus { required_tranches, block_tick, tranche_now };

			Some((approval_entry, status))
		} else {
			None
		}
	}
}

#[derive(Debug, Clone)]
enum Action {
	ScheduleWakeup {
		block_hash: Hash,
		block_number: BlockNumber,
		candidate_hash: CandidateHash,
		tick: Tick,
	},
	LaunchApproval {
		claimed_core_indices: CoreBitfield,
		candidate_hash: CandidateHash,
		indirect_cert: IndirectAssignmentCertV2,
		assignment_tranche: DelayTranche,
		relay_block_hash: Hash,
		session: SessionIndex,
		candidate: CandidateReceipt,
		backing_group: GroupIndex,
	},
	NoteApprovedInChainSelection(Hash),
	IssueApproval(CandidateHash, ApprovalVoteRequest),
	BecomeActive,
	Conclude,
}

#[overseer::contextbounds(ApprovalVoting, prefix = self::overseer)]
async fn run<B, Context>(
	mut ctx: Context,
	mut subsystem: ApprovalVotingSubsystem,
	clock: Box<dyn Clock + Send + Sync>,
	assignment_criteria: Box<dyn AssignmentCriteria + Send + Sync>,
	mut backend: B,
) -> SubsystemResult<()>
where
	B: Backend,
{
	if let Err(err) = db_sanity_check(subsystem.db.clone(), subsystem.db_config) {
		gum::warn!(target: LOG_TARGET, ?err, "Could not run approval vote DB sanity check");
	}

	let mut state = State {
		keystore: subsystem.keystore,
		slot_duration_millis: subsystem.slot_duration_millis,
		clock,
		assignment_criteria,
		spans: HashMap::new(),
	};

	// `None` on start-up. Gets initialized/updated on leaf update
	let mut session_info_provider = RuntimeInfo::new_with_config(RuntimeInfoConfig {
		keystore: None,
		session_cache_lru_size: DISPUTE_WINDOW.into(),
	});
	let mut wakeups = Wakeups::default();
	let mut currently_checking_set = CurrentlyCheckingSet::default();
	let mut approvals_cache = lru::LruCache::new(APPROVAL_CACHE_SIZE);

	let mut last_finalized_height: Option<BlockNumber> = {
		let (tx, rx) = oneshot::channel();
		ctx.send_message(ChainApiMessage::FinalizedBlockNumber(tx)).await;
		match rx.await? {
			Ok(number) => Some(number),
			Err(err) => {
				gum::warn!(target: LOG_TARGET, ?err, "Failed fetching finalized number");
				None
			},
		}
	};

	loop {
		let mut overlayed_db = OverlayedBackend::new(&backend);
		let actions = futures::select! {
			(_tick, woken_block, woken_candidate) = wakeups.next(&*state.clock).fuse() => {
				subsystem.metrics.on_wakeup();
				process_wakeup(
					&mut ctx,
					&state,
					&mut overlayed_db,
					&mut session_info_provider,
					woken_block,
					woken_candidate,
					&subsystem.metrics,
				).await?
			}
			next_msg = ctx.recv().fuse() => {
				let mut actions = handle_from_overseer(
					&mut ctx,
					&mut state,
					&mut overlayed_db,
					&mut session_info_provider,
					&subsystem.metrics,
					next_msg?,
					&mut last_finalized_height,
					&mut wakeups,
				).await?;

				if let Mode::Syncing(ref mut oracle) = subsystem.mode {
					if !oracle.is_major_syncing() {
						// note that we're active before processing other actions.
						actions.insert(0, Action::BecomeActive)
					}
				}

				actions
			}
			approval_state = currently_checking_set.next(&mut approvals_cache).fuse() => {
				let mut actions = Vec::new();
				let (
					relay_block_hashes,
					ApprovalState {
						validator_index,
						candidate_hash,
						approval_outcome,
					}
				) = approval_state;

				if matches!(approval_outcome, ApprovalOutcome::Approved) {
					let mut approvals: Vec<Action> = relay_block_hashes
						.into_iter()
						.map(|block_hash|
							Action::IssueApproval(
								candidate_hash,
								ApprovalVoteRequest {
									validator_index,
									block_hash,
								},
							)
						)
						.collect();
					actions.append(&mut approvals);
				}

				actions
			}
		};

		if handle_actions(
			&mut ctx,
			&state,
			&mut overlayed_db,
			&mut session_info_provider,
			&subsystem.metrics,
			&mut wakeups,
			&mut currently_checking_set,
			&mut approvals_cache,
			&mut subsystem.mode,
			actions,
		)
		.await?
		{
			break
		}

		if !overlayed_db.is_empty() {
			let _timer = subsystem.metrics.time_db_transaction();
			let ops = overlayed_db.into_write_ops();
			backend.write(ops)?;
		}
	}

	Ok(())
}

// Handle actions is a function that accepts a set of instructions
// and subsequently updates the underlying approvals_db in accordance
// with the linear set of instructions passed in. Therefore, actions
// must be processed in series to ensure that earlier actions are not
// negated/corrupted by later actions being executed out-of-order.
//
// However, certain Actions can cause additional actions to need to be
// processed by this function. In order to preserve linearity, we would
// need to handle these newly generated actions before we finalize
// completing additional actions in the submitted sequence of actions.
//
// Since recursive async functions are not not stable yet, we are
// forced to modify the actions iterator on the fly whenever a new set
// of actions are generated by handling a single action.
//
// This particular problem statement is specified in issue 3311:
// 	https://github.com/paritytech/polkadot/issues/3311
//
// returns `true` if any of the actions was a `Conclude` command.
#[overseer::contextbounds(ApprovalVoting, prefix = self::overseer)]
async fn handle_actions<Context>(
	ctx: &mut Context,
	state: &State,
	overlayed_db: &mut OverlayedBackend<'_, impl Backend>,
	session_info_provider: &mut RuntimeInfo,
	metrics: &Metrics,
	wakeups: &mut Wakeups,
	currently_checking_set: &mut CurrentlyCheckingSet,
	approvals_cache: &mut lru::LruCache<CandidateHash, ApprovalOutcome>,
	mode: &mut Mode,
	actions: Vec<Action>,
) -> SubsystemResult<bool> {
	let mut conclude = false;
	let mut actions_iter = actions.into_iter();
	while let Some(action) = actions_iter.next() {
		match action {
			Action::ScheduleWakeup { block_hash, block_number, candidate_hash, tick } => {
				wakeups.schedule(block_hash, block_number, candidate_hash, tick);
			},
			Action::IssueApproval(candidate_hash, approval_request) => {
				// Note that the IssueApproval action will create additional
				// actions that will need to all be processed before we can
				// handle the next action in the set passed to the ambient
				// function.
				//
				// In order to achieve this, we append the existing iterator
				// to the end of the iterator made up of these newly generated
				// actions.
				//
				// Note that chaining these iterators is O(n) as we must consume
				// the prior iterator.
				let next_actions: Vec<Action> = issue_approval(
					ctx,
					state,
					overlayed_db,
					session_info_provider,
					metrics,
					candidate_hash,
					approval_request,
				)
				.await?
				.into_iter()
				.map(|v| v.clone())
				.chain(actions_iter)
				.collect();

				actions_iter = next_actions.into_iter();
			},
			Action::LaunchApproval {
				claimed_core_indices,
				candidate_hash,
				indirect_cert,
				assignment_tranche,
				relay_block_hash,
				session,
				candidate,
				backing_group,
			} => {
				// Don't launch approval work if the node is syncing.
				if let Mode::Syncing(_) = *mode {
					continue
				}

				let mut launch_approval_span = state
					.spans
					.get(&relay_block_hash)
					.map(|span| span.child("launch-approval"))
					.unwrap_or_else(|| jaeger::Span::new(candidate_hash, "launch-approval"))
					.with_trace_id(candidate_hash)
					.with_candidate(candidate_hash)
					.with_stage(jaeger::Stage::ApprovalChecking);

				metrics.on_assignment_produced(assignment_tranche);
				let block_hash = indirect_cert.block_hash;
				launch_approval_span.add_string_tag("block-hash", format!("{:?}", block_hash));
				let validator_index = indirect_cert.validator;

				// Find all candidates indices for the certificate claimed cores.
				let block_entry = match overlayed_db.load_block_entry(&block_hash)? {
					Some(b) => b,
					None => {
						gum::warn!(target: LOG_TARGET, ?block_hash, "Missing block entry");

						continue
					},
				};

				// Get an assignment bitfield for the given claimed cores.
				match cores_to_candidate_indices(&claimed_core_indices, &block_entry) {
					Ok(bitfield) => {
						ctx.send_unbounded_message(
							ApprovalDistributionMessage::DistributeAssignment(
								indirect_cert,
								bitfield,
							),
						);
					},
					Err(err) => {
						// Never happens, it should only happen if no cores are claimed, which is a bug.
						gum::warn!(
							target: LOG_TARGET,
							?block_hash,
							?err,
							"Failed to create assignment bitfield"
						);
						continue
					},
				};

				match approvals_cache.get(&candidate_hash) {
					Some(ApprovalOutcome::Approved) => {
						let new_actions: Vec<Action> = std::iter::once(Action::IssueApproval(
							candidate_hash,
							ApprovalVoteRequest { validator_index, block_hash },
						))
						.map(|v| v.clone())
						.chain(actions_iter)
						.collect();
						actions_iter = new_actions.into_iter();
					},
					None => {
						let ctx = &mut *ctx;
						currently_checking_set
							.insert_relay_block_hash(
								candidate_hash,
								validator_index,
								relay_block_hash,
								async move {
									launch_approval(
										ctx,
										metrics.clone(),
										session,
										candidate,
										validator_index,
										block_hash,
										backing_group,
										&launch_approval_span,
									)
									.await
								},
							)
							.await?;
					},
					Some(_) => {},
				}
			},
			Action::NoteApprovedInChainSelection(block_hash) => {
				let _span = state
					.spans
					.get(&block_hash)
					.map(|span| span.child("note-approved-in-chain-selection"))
					.unwrap_or_else(|| {
						jaeger::Span::new(block_hash, "note-approved-in-chain-selection")
					})
					.with_string_tag("block-hash", format!("{:?}", block_hash))
					.with_stage(jaeger::Stage::ApprovalChecking);
				ctx.send_message(ChainSelectionMessage::Approved(block_hash)).await;
			},
			Action::BecomeActive => {
				*mode = Mode::Active;

				let messages = distribution_messages_for_activation(overlayed_db, state)?;

				ctx.send_messages(messages.into_iter()).await;
			},
			Action::Conclude => {
				conclude = true;
			},
		}
	}

	Ok(conclude)
}

fn cores_to_candidate_indices(
	core_indices: &CoreBitfield,
	block_entry: &BlockEntry,
) -> Result<CandidateBitfield, BitfieldError> {
	let mut candidate_indices = Vec::new();

	// Map from core index to candidate index.
	for claimed_core_index in core_indices.iter_ones() {
		if let Some(candidate_index) = block_entry
			.candidates()
			.iter()
			.position(|(core_index, _)| core_index.0 == claimed_core_index as u32)
		{
			candidate_indices.push(candidate_index as CandidateIndex);
		}
	}

	CandidateBitfield::try_from(candidate_indices)
}

fn distribution_messages_for_activation(
	db: &OverlayedBackend<'_, impl Backend>,
	state: &State,
) -> SubsystemResult<Vec<ApprovalDistributionMessage>> {
	let all_blocks: Vec<Hash> = db.load_all_blocks()?;

	let mut approval_meta = Vec::with_capacity(all_blocks.len());
	let mut messages = Vec::new();

	messages.push(ApprovalDistributionMessage::NewBlocks(Vec::new())); // dummy value.

	for block_hash in all_blocks {
		let mut distribution_message_span = state
			.spans
			.get(&block_hash)
			.map(|span| span.child("distribution-messages-for-activation"))
			.unwrap_or_else(|| {
				jaeger::Span::new(block_hash, "distribution-messages-for-activation")
			})
			.with_stage(jaeger::Stage::ApprovalChecking)
			.with_string_tag("block-hash", format!("{:?}", block_hash));
		let block_entry = match db.load_block_entry(&block_hash)? {
			Some(b) => b,
			None => {
				gum::warn!(target: LOG_TARGET, ?block_hash, "Missing block entry");

				continue
			},
		};

		distribution_message_span.add_string_tag("block-hash", &block_hash.to_string());
		distribution_message_span
			.add_string_tag("parent-hash", &block_entry.parent_hash().to_string());
		approval_meta.push(BlockApprovalMeta {
			hash: block_hash,
			number: block_entry.block_number(),
			parent_hash: block_entry.parent_hash(),
			candidates: block_entry.candidates().iter().map(|(_, c_hash)| *c_hash).collect(),
			slot: block_entry.slot(),
			session: block_entry.session(),
		});

		for (i, (_, candidate_hash)) in block_entry.candidates().iter().enumerate() {
			let _candidate_span =
				distribution_message_span.child("candidate").with_candidate(*candidate_hash);
			let candidate_entry = match db.load_candidate_entry(&candidate_hash)? {
				Some(c) => c,
				None => {
					gum::warn!(
						target: LOG_TARGET,
						?block_hash,
						?candidate_hash,
						"Missing candidate entry",
					);

					continue
				},
			};

			match candidate_entry.approval_entry(&block_hash) {
				Some(approval_entry) => {
					match approval_entry.local_statements() {
						(None, None) | (None, Some(_)) => {}, // second is impossible case.
						(Some(assignment), None) => {
							match cores_to_candidate_indices(
								assignment.assignment_bitfield(),
								&block_entry,
							) {
								Ok(bitfield) => messages.push(
									ApprovalDistributionMessage::DistributeAssignment(
										IndirectAssignmentCertV2 {
											block_hash,
											validator: assignment.validator_index(),
											cert: assignment.cert().clone(),
										},
										bitfield,
									),
								),
								Err(err) => {
									// Should never happen. If we fail here it means the assignment is null (no cores claimed).
									gum::warn!(
										target: LOG_TARGET,
										?block_hash,
										?candidate_hash,
										?err,
										"Failed to create assignment bitfield",
									);
								},
							}
						},
						(Some(assignment), Some(approval_sig)) => {
							match cores_to_candidate_indices(
								assignment.assignment_bitfield(),
								&block_entry,
							) {
								Ok(bitfield) => messages.push(
									ApprovalDistributionMessage::DistributeAssignment(
										IndirectAssignmentCertV2 {
											block_hash,
											validator: assignment.validator_index(),
											cert: assignment.cert().clone(),
										},
										bitfield,
									),
								),
								Err(err) => {
									gum::warn!(
										target: LOG_TARGET,
										?block_hash,
										?candidate_hash,
										?err,
										"Failed to create assignment bitfield",
									);
									// If we didn't send assignment, we don't send approval.
									continue
								},
							}

							messages.push(ApprovalDistributionMessage::DistributeApproval(
								IndirectSignedApprovalVote {
									block_hash,
									candidate_index: i as _,
									validator: assignment.validator_index(),
									signature: approval_sig,
								},
							))
						},
					}
				},
				None => {
					gum::warn!(
						target: LOG_TARGET,
						?block_hash,
						?candidate_hash,
						"Missing approval entry",
					);
				},
			}
		}
	}

	messages[0] = ApprovalDistributionMessage::NewBlocks(approval_meta);
	Ok(messages)
}

// Handle an incoming signal from the overseer. Returns true if execution should conclude.
#[overseer::contextbounds(ApprovalVoting, prefix = self::overseer)]
async fn handle_from_overseer<Context>(
	ctx: &mut Context,
	state: &mut State,
	db: &mut OverlayedBackend<'_, impl Backend>,
	session_info_provider: &mut RuntimeInfo,
	metrics: &Metrics,
	x: FromOrchestra<ApprovalVotingMessage>,
	last_finalized_height: &mut Option<BlockNumber>,
	wakeups: &mut Wakeups,
) -> SubsystemResult<Vec<Action>> {
	let actions = match x {
		FromOrchestra::Signal(OverseerSignal::ActiveLeaves(update)) => {
			let mut actions = Vec::new();
			if let Some(activated) = update.activated {
				let head = activated.hash;
				let approval_voting_span =
					jaeger::PerLeafSpan::new(activated.span, "approval-voting");
				state.spans.insert(head, approval_voting_span);
				match import::handle_new_head(
					ctx,
					state,
					db,
					session_info_provider,
					head,
					last_finalized_height,
				)
				.await
				{
					Err(e) => return Err(SubsystemError::with_origin("db", e)),
					Ok(block_imported_candidates) => {
						// Schedule wakeups for all imported candidates.
						for block_batch in block_imported_candidates {
							gum::debug!(
								target: LOG_TARGET,
								block_number = ?block_batch.block_number,
								block_hash = ?block_batch.block_hash,
								num_candidates = block_batch.imported_candidates.len(),
								"Imported new block.",
							);

							for (c_hash, c_entry) in block_batch.imported_candidates {
								metrics.on_candidate_imported();

								let our_tranche = c_entry
									.approval_entry(&block_batch.block_hash)
									.and_then(|a| a.our_assignment().map(|a| a.tranche()));

								if let Some(our_tranche) = our_tranche {
									let tick = our_tranche as Tick + block_batch.block_tick;
									gum::trace!(
										target: LOG_TARGET,
										tranche = our_tranche,
										candidate_hash = ?c_hash,
										block_hash = ?block_batch.block_hash,
										block_tick = block_batch.block_tick,
										"Scheduling first wakeup.",
									);

									// Our first wakeup will just be the tranche of our assignment,
									// if any. This will likely be superseded by incoming assignments
									// and approvals which trigger rescheduling.
									actions.push(Action::ScheduleWakeup {
										block_hash: block_batch.block_hash,
										block_number: block_batch.block_number,
										candidate_hash: c_hash,
										tick,
									});
								}
							}
						}
					},
				}
			}

			actions
		},
		FromOrchestra::Signal(OverseerSignal::BlockFinalized(block_hash, block_number)) => {
			gum::debug!(target: LOG_TARGET, ?block_hash, ?block_number, "Block finalized");
			*last_finalized_height = Some(block_number);

			crate::ops::canonicalize(db, block_number, block_hash)
				.map_err(|e| SubsystemError::with_origin("db", e))?;

			// `prune_finalized_wakeups` prunes all finalized block hashes. We prune spans accordingly.
			wakeups.prune_finalized_wakeups(block_number, &mut state.spans);

			// // `prune_finalized_wakeups` prunes all finalized block hashes. We prune spans accordingly.
			// let hash_set = wakeups.block_numbers.values().flatten().collect::<HashSet<_>>();
			// state.spans.retain(|hash, _| hash_set.contains(hash));

			Vec::new()
		},
		FromOrchestra::Signal(OverseerSignal::Conclude) => {
			vec![Action::Conclude]
		},
		FromOrchestra::Communication { msg } => match msg {
<<<<<<< HEAD
			ApprovalVotingMessage::CheckAndImportAssignment(a, claimed_cores, res) => {
				let (check_outcome, actions) =
					check_and_import_assignment(state, db, a, claimed_cores)?;
=======
			ApprovalVotingMessage::CheckAndImportAssignment(a, claimed_core, res) => {
				let (check_outcome, actions) = check_and_import_assignment(
					ctx.sender(),
					state,
					db,
					session_info_provider,
					a,
					claimed_core,
				)
				.await?;
>>>>>>> 29a4fb16
				let _ = res.send(check_outcome);

				actions
			},
			ApprovalVotingMessage::CheckAndImportApproval(a, res) =>
				check_and_import_approval(
					ctx.sender(),
					state,
					db,
					session_info_provider,
					metrics,
					a,
					|r| {
						let _ = res.send(r);
					},
				)
				.await?
				.0,
			ApprovalVotingMessage::ApprovedAncestor(target, lower_bound, res) => {
				let mut approved_ancestor_span = state
					.spans
					.get(&target)
					.map(|span| span.child("approved-ancestor"))
					.unwrap_or_else(|| jaeger::Span::new(target, "approved-ancestor"))
					.with_stage(jaeger::Stage::ApprovalChecking)
					.with_string_tag("leaf", format!("{:?}", target));
				match handle_approved_ancestor(
					ctx,
					db,
					target,
					lower_bound,
					wakeups,
					&mut approved_ancestor_span,
				)
				.await
				{
					Ok(v) => {
						let _ = res.send(v);
					},
					Err(e) => {
						let _ = res.send(None);
						return Err(e)
					},
				}

				Vec::new()
			},
			ApprovalVotingMessage::GetApprovalSignaturesForCandidate(candidate_hash, tx) => {
				metrics.on_candidate_signatures_request();
				get_approval_signatures_for_candidate(ctx, db, candidate_hash, tx).await?;
				Vec::new()
			},
		},
	};

	Ok(actions)
}

/// Retrieve approval signatures.
///
/// This involves an unbounded message send to approval-distribution, the caller has to ensure that
/// calls to this function are infrequent and bounded.
#[overseer::contextbounds(ApprovalVoting, prefix = self::overseer)]
async fn get_approval_signatures_for_candidate<Context>(
	ctx: &mut Context,
	db: &OverlayedBackend<'_, impl Backend>,
	candidate_hash: CandidateHash,
	tx: oneshot::Sender<HashMap<ValidatorIndex, ValidatorSignature>>,
) -> SubsystemResult<()> {
	let send_votes = |votes| {
		if let Err(_) = tx.send(votes) {
			gum::debug!(
				target: LOG_TARGET,
				"Sending approval signatures back failed, as receiver got closed."
			);
		}
	};
	let entry = match db.load_candidate_entry(&candidate_hash)? {
		None => {
			send_votes(HashMap::new());
			gum::debug!(
				target: LOG_TARGET,
				?candidate_hash,
				"Sent back empty votes because the candidate was not found in db."
			);
			return Ok(())
		},
		Some(e) => e,
	};

	let relay_hashes = entry.block_assignments.keys();

	let mut candidate_indices = HashSet::new();
	// Retrieve `CoreIndices`/`CandidateIndices` as required by approval-distribution:
	for hash in relay_hashes {
		let entry = match db.load_block_entry(hash)? {
			None => {
				gum::debug!(
					target: LOG_TARGET,
					?candidate_hash,
					?hash,
					"Block entry for assignment missing."
				);
				continue
			},
			Some(e) => e,
		};
		for (candidate_index, (_core_index, c_hash)) in entry.candidates().iter().enumerate() {
			if c_hash == &candidate_hash {
				candidate_indices.insert((*hash, candidate_index as u32));
				break
			}
		}
	}

	let mut sender = ctx.sender().clone();
	let get_approvals = async move {
		let (tx_distribution, rx_distribution) = oneshot::channel();
		sender.send_unbounded_message(ApprovalDistributionMessage::GetApprovalSignatures(
			candidate_indices,
			tx_distribution,
		));

		// Because of the unbounded sending and the nature of the call (just fetching data from state),
		// this should not block long:
		match rx_distribution.timeout(WAIT_FOR_SIGS_TIMEOUT).await {
			None => {
				gum::warn!(
					target: LOG_TARGET,
					"Waiting for approval signatures timed out - dead lock?"
				);
			},
			Some(Err(_)) => gum::debug!(
				target: LOG_TARGET,
				"Request for approval signatures got cancelled by `approval-distribution`."
			),
			Some(Ok(votes)) => send_votes(votes),
		}
	};

	// No need to block subsystem on this (also required to break cycle).
	// We should not be sending this message frequently - caller must make sure this is bounded.
	gum::trace!(
		target: LOG_TARGET,
		?candidate_hash,
		"Spawning task for fetching sinatures from approval-distribution"
	);
	ctx.spawn("get-approval-signatures", Box::pin(get_approvals))
}

#[overseer::contextbounds(ApprovalVoting, prefix = self::overseer)]
async fn handle_approved_ancestor<Context>(
	ctx: &mut Context,
	db: &OverlayedBackend<'_, impl Backend>,
	target: Hash,
	lower_bound: BlockNumber,
	wakeups: &Wakeups,
	span: &mut jaeger::Span,
) -> SubsystemResult<Option<HighestApprovedAncestorBlock>> {
	const MAX_TRACING_WINDOW: usize = 200;
	const ABNORMAL_DEPTH_THRESHOLD: usize = 5;

	let mut span = span
		.child("handle-approved-ancestor")
		.with_stage(jaeger::Stage::ApprovalChecking);

	let mut all_approved_max = None;

	let target_number = {
		let (tx, rx) = oneshot::channel();

		ctx.send_message(ChainApiMessage::BlockNumber(target, tx)).await;

		match rx.await {
			Ok(Ok(Some(n))) => n,
			Ok(Ok(None)) => return Ok(None),
			Ok(Err(_)) | Err(_) => return Ok(None),
		}
	};

	span.add_uint_tag("leaf-number", target_number as u64);
	span.add_uint_tag("lower-bound", lower_bound as u64);
	if target_number <= lower_bound {
		return Ok(None)
	}

	// request ancestors up to but not including the lower bound,
	// as a vote on the lower bound is implied if we cannot find
	// anything else.
	let ancestry = if target_number > lower_bound + 1 {
		let (tx, rx) = oneshot::channel();

		ctx.send_message(ChainApiMessage::Ancestors {
			hash: target,
			k: (target_number - (lower_bound + 1)) as usize,
			response_channel: tx,
		})
		.await;

		match rx.await {
			Ok(Ok(a)) => a,
			Err(_) | Ok(Err(_)) => return Ok(None),
		}
	} else {
		Vec::new()
	};

	let mut block_descriptions = Vec::new();

	let mut bits: BitVec<u8, Lsb0> = Default::default();
	for (i, block_hash) in std::iter::once(target).chain(ancestry).enumerate() {
		let mut entry_span =
			span.child("load-block-entry").with_stage(jaeger::Stage::ApprovalChecking);
		entry_span.add_string_tag("block-hash", format!("{:?}", block_hash));
		// Block entries should be present as the assumption is that
		// nothing here is finalized. If we encounter any missing block
		// entries we can fail.
		let entry = match db.load_block_entry(&block_hash)? {
			None => {
				let block_number = target_number.saturating_sub(i as u32);
				gum::info!(
					target: LOG_TARGET,
					unknown_number = ?block_number,
					unknown_hash = ?block_hash,
					"Chain between ({}, {}) and {} not fully known. Forcing vote on {}",
					target,
					target_number,
					lower_bound,
					lower_bound,
				);
				return Ok(None)
			},
			Some(b) => b,
		};

		// even if traversing millions of blocks this is fairly cheap and always dwarfed by the
		// disk lookups.
		bits.push(entry.is_fully_approved());
		if entry.is_fully_approved() {
			if all_approved_max.is_none() {
				// First iteration of the loop is target, i = 0. After that,
				// ancestry is moving backwards.
				all_approved_max = Some((block_hash, target_number - i as BlockNumber));
			}
			block_descriptions.push(BlockDescription {
				block_hash,
				session: entry.session(),
				candidates: entry
					.candidates()
					.iter()
					.map(|(_idx, candidate_hash)| *candidate_hash)
					.collect(),
			});
		} else if bits.len() <= ABNORMAL_DEPTH_THRESHOLD {
			all_approved_max = None;
			block_descriptions.clear();
		} else {
			all_approved_max = None;
			block_descriptions.clear();

			let unapproved: Vec<_> = entry.unapproved_candidates().collect();
			gum::debug!(
				target: LOG_TARGET,
				"Block {} is {} blocks deep and has {}/{} candidates unapproved",
				block_hash,
				bits.len() - 1,
				unapproved.len(),
				entry.candidates().len(),
			);
			entry_span.add_uint_tag("unapproved-candidates", unapproved.len() as u64);
			for candidate_hash in unapproved {
				match db.load_candidate_entry(&candidate_hash)? {
					None => {
						gum::warn!(
							target: LOG_TARGET,
							?candidate_hash,
							"Missing expected candidate in DB",
						);

						continue
					},
					Some(c_entry) => match c_entry.approval_entry(&block_hash) {
						None => {
							gum::warn!(
								target: LOG_TARGET,
								?candidate_hash,
								?block_hash,
								"Missing expected approval entry under candidate.",
							);
						},
						Some(a_entry) => {
							let status = || {
								let n_assignments = a_entry.n_assignments();

								// Take the approvals, filtered by the assignments
								// for this block.
								let n_approvals = c_entry
									.approvals()
									.iter()
									.by_vals()
									.enumerate()
									.filter(|(i, approved)| {
										*approved && a_entry.is_assigned(ValidatorIndex(*i as _))
									})
									.count();

								format!(
									"{}/{}/{}",
									n_assignments,
									n_approvals,
									a_entry.n_validators(),
								)
							};

							match a_entry.our_assignment() {
								None => gum::debug!(
									target: LOG_TARGET,
									?candidate_hash,
									?block_hash,
									status = %status(),
									"no assignment."
								),
								Some(a) => {
									let tranche = a.tranche();
									let triggered = a.triggered();

									let next_wakeup =
										wakeups.wakeup_for(block_hash, candidate_hash);

									let approved =
										triggered && { a_entry.local_statements().1.is_some() };

									gum::debug!(
										target: LOG_TARGET,
										?candidate_hash,
										?block_hash,
										tranche,
										?next_wakeup,
										status = %status(),
										triggered,
										approved,
										"assigned."
									);
								},
							}
						},
					},
				}
			}
		}
	}

	gum::debug!(
		target: LOG_TARGET,
		"approved blocks {}-[{}]-{}",
		target_number,
		{
			// formatting to divide bits by groups of 10.
			// when comparing logs on multiple machines where the exact vote
			// targets may differ, this grouping is useful.
			let mut s = String::with_capacity(bits.len());
			for (i, bit) in bits.iter().enumerate().take(MAX_TRACING_WINDOW) {
				s.push(if *bit { '1' } else { '0' });
				if (target_number - i as u32) % 10 == 0 && i != bits.len() - 1 {
					s.push(' ');
				}
			}

			s
		},
		if bits.len() > MAX_TRACING_WINDOW {
			format!(
				"{}... (truncated due to large window)",
				target_number - MAX_TRACING_WINDOW as u32 + 1,
			)
		} else {
			format!("{}", lower_bound + 1)
		},
	);

	// `reverse()` to obtain the ascending order from lowest to highest
	// block within the candidates, which is the expected order
	block_descriptions.reverse();

	let all_approved_max =
		all_approved_max.map(|(hash, block_number)| HighestApprovedAncestorBlock {
			hash,
			number: block_number,
			descriptions: block_descriptions,
		});
	match all_approved_max {
		Some(HighestApprovedAncestorBlock { ref hash, ref number, .. }) => {
			span.add_uint_tag("highest-approved-number", *number as u64);
			span.add_string_fmt_debug_tag("highest-approved-hash", hash);
		},
		None => {
			span.add_string_tag("reached-lower-bound", "true");
		},
	}

	Ok(all_approved_max)
}

// `Option::cmp` treats `None` as less than `Some`.
fn min_prefer_some<T: std::cmp::Ord>(a: Option<T>, b: Option<T>) -> Option<T> {
	match (a, b) {
		(None, None) => None,
		(None, Some(x)) | (Some(x), None) => Some(x),
		(Some(x), Some(y)) => Some(std::cmp::min(x, y)),
	}
}

fn schedule_wakeup_action(
	approval_entry: &ApprovalEntry,
	block_hash: Hash,
	block_number: BlockNumber,
	candidate_hash: CandidateHash,
	block_tick: Tick,
	tick_now: Tick,
	required_tranches: RequiredTranches,
) -> Option<Action> {
	let maybe_action = match required_tranches {
		_ if approval_entry.is_approved() => None,
		RequiredTranches::All => None,
		RequiredTranches::Exact { next_no_show, last_assignment_tick, .. } => {
			// Take the earlier of the next no show or the last assignment tick + required delay,
			// only considering the latter if it is after the current moment.
			min_prefer_some(
				last_assignment_tick.map(|l| l + APPROVAL_DELAY).filter(|t| t > &tick_now),
				next_no_show,
			)
			.map(|tick| Action::ScheduleWakeup { block_hash, block_number, candidate_hash, tick })
		},
		RequiredTranches::Pending { considered, next_no_show, clock_drift, .. } => {
			// select the minimum of `next_no_show`, or the tick of the next non-empty tranche
			// after `considered`, including any tranche that might contain our own untriggered
			// assignment.
			let next_non_empty_tranche = {
				let next_announced = approval_entry
					.tranches()
					.iter()
					.skip_while(|t| t.tranche() <= considered)
					.map(|t| t.tranche())
					.next();

				let our_untriggered = approval_entry.our_assignment().and_then(|t| {
					if !t.triggered() && t.tranche() > considered {
						Some(t.tranche())
					} else {
						None
					}
				});

				// Apply the clock drift to these tranches.
				min_prefer_some(next_announced, our_untriggered)
					.map(|t| t as Tick + block_tick + clock_drift)
			};

			min_prefer_some(next_non_empty_tranche, next_no_show).map(|tick| {
				Action::ScheduleWakeup { block_hash, block_number, candidate_hash, tick }
			})
		},
	};

	match maybe_action {
		Some(Action::ScheduleWakeup { ref tick, .. }) => gum::trace!(
			target: LOG_TARGET,
			tick,
			?candidate_hash,
			?block_hash,
			block_tick,
			"Scheduling next wakeup.",
		),
		None => gum::trace!(
			target: LOG_TARGET,
			?candidate_hash,
			?block_hash,
			block_tick,
			"No wakeup needed.",
		),
		Some(_) => {}, // unreachable
	}

	maybe_action
}

async fn check_and_import_assignment<Sender>(
	sender: &mut Sender,
	state: &State,
	db: &mut OverlayedBackend<'_, impl Backend>,
<<<<<<< HEAD
	assignment: IndirectAssignmentCertV2,
	candidate_indices: CandidateBitfield,
) -> SubsystemResult<(AssignmentCheckResult, Vec<Action>)> {
=======
	session_info_provider: &mut RuntimeInfo,
	assignment: IndirectAssignmentCert,
	candidate_index: CandidateIndex,
) -> SubsystemResult<(AssignmentCheckResult, Vec<Action>)>
where
	Sender: SubsystemSender<RuntimeApiMessage>,
{
>>>>>>> 29a4fb16
	let tick_now = state.clock.tick_now();

	let mut check_and_import_assignment_span = state
		.spans
		.get(&assignment.block_hash)
		.map(|span| span.child("check-and-import-assignment"))
		.unwrap_or_else(|| jaeger::Span::new(assignment.block_hash, "check-and-import-assignment"))
		.with_relay_parent(assignment.block_hash)
		// .with_uint_tag("candidate-index", candidate_index as u64)
		.with_stage(jaeger::Stage::ApprovalChecking);

	for candidate_index in candidate_indices.iter_ones() {
		check_and_import_assignment_span.add_uint_tag("candidate-index", candidate_index as u64);
	}

	let block_entry = match db.load_block_entry(&assignment.block_hash)? {
		Some(b) => b,
		None =>
			return Ok((
				AssignmentCheckResult::Bad(AssignmentCheckError::UnknownBlock(
					assignment.block_hash,
				)),
				Vec::new(),
			)),
	};

	let session_info = match get_session_info(
		session_info_provider,
		sender,
		block_entry.parent_hash(),
		block_entry.session(),
	)
	.await
	{
		Some(s) => s,
		None =>
			return Ok((
				AssignmentCheckResult::Bad(AssignmentCheckError::UnknownSessionIndex(
					block_entry.session(),
				)),
				Vec::new(),
			)),
	};

	// The Compact VRF modulo assignment cert has multiple core assignments.
	let mut backing_groups = Vec::new();
	let mut claimed_core_indices = Vec::new();
	let mut assigned_candidate_hashes = Vec::new();

	for candidate_index in candidate_indices.iter_ones() {
		let (claimed_core_index, assigned_candidate_hash) =
			match block_entry.candidate(candidate_index) {
				Some((c, h)) => (*c, *h),
				None =>
					return Ok((
						AssignmentCheckResult::Bad(AssignmentCheckError::InvalidCandidateIndex(
							candidate_index as _,
						)),
						Vec::new(),
					)), // no candidate at core.
			};

		let mut candidate_entry = match db.load_candidate_entry(&assigned_candidate_hash)? {
			Some(c) => c,
			None =>
				return Ok((
					AssignmentCheckResult::Bad(AssignmentCheckError::InvalidCandidate(
						candidate_index as _,
						assigned_candidate_hash,
					)),
					Vec::new(),
				)), // no candidate at core.
		};

		check_and_import_assignment_span
			.add_string_tag("candidate-hash", format!("{:?}", assigned_candidate_hash));
		check_and_import_assignment_span.add_string_tag(
			"traceID",
			format!("{:?}", jaeger::hash_to_trace_identifier(assigned_candidate_hash.0)),
		);

		let approval_entry = match candidate_entry.approval_entry_mut(&assignment.block_hash) {
			Some(a) => a,
			None =>
				return Ok((
					AssignmentCheckResult::Bad(AssignmentCheckError::Internal(
						assignment.block_hash,
						assigned_candidate_hash,
					)),
					Vec::new(),
				)),
		};

		backing_groups.push(approval_entry.backing_group());
		claimed_core_indices.push(claimed_core_index);
		assigned_candidate_hashes.push(assigned_candidate_hash);
	}

	// Error on null assignments.
	if claimed_core_indices.is_empty() {
		return Ok((
			AssignmentCheckResult::Bad(AssignmentCheckError::InvalidCert(
				assignment.validator,
				format!("{:?}", InvalidAssignmentReason::NullAssignment),
			)),
			Vec::new(),
		))
	}

	// Check the assignment certificate.
	let res = state.assignment_criteria.check_assignment_cert(
		claimed_core_indices
			.clone()
			.try_into()
			.expect("Checked for null assignment above; qed"),
		assignment.validator,
		&criteria::Config::from(session_info),
		block_entry.relay_vrf_story(),
		&assignment.cert,
		backing_groups,
	);

	let tranche = match res {
		Err(crate::criteria::InvalidAssignment(reason)) =>
			return Ok((
				AssignmentCheckResult::Bad(AssignmentCheckError::InvalidCert(
					assignment.validator,
					format!("{:?}", reason),
				)),
				Vec::new(),
			)),
		Ok(tranche) => {
			let current_tranche =
				state.clock.tranche_now(state.slot_duration_millis, block_entry.slot());

			let too_far_in_future = current_tranche + TICK_TOO_FAR_IN_FUTURE as DelayTranche;

			if tranche >= too_far_in_future {
				return Ok((AssignmentCheckResult::TooFarInFuture, Vec::new()))
			}

			tranche
		},
	};

	let mut actions = Vec::new();
	let res = {
		let mut is_duplicate = false;
		// Import the assignments for all cores in the cert.
		for (assigned_candidate_hash, candidate_index) in
			assigned_candidate_hashes.iter().zip(candidate_indices.iter_ones())
		{
			let mut candidate_entry = match db.load_candidate_entry(&assigned_candidate_hash)? {
				Some(c) => c,
				None =>
					return Ok((
						AssignmentCheckResult::Bad(AssignmentCheckError::InvalidCandidate(
							candidate_index as _,
							*assigned_candidate_hash,
						)),
						Vec::new(),
					)),
			};

			let approval_entry = match candidate_entry.approval_entry_mut(&assignment.block_hash) {
				Some(a) => a,
				None =>
					return Ok((
						AssignmentCheckResult::Bad(AssignmentCheckError::Internal(
							assignment.block_hash,
							*assigned_candidate_hash,
						)),
						Vec::new(),
					)),
			};
			is_duplicate |= approval_entry.is_assigned(assignment.validator);
			approval_entry.import_assignment(tranche, assignment.validator, tick_now);
			check_and_import_assignment_span.add_uint_tag("tranche", tranche as u64);

			// We've imported a new assignment, so we need to schedule a wake-up for when that might no-show.
			if let Some((approval_entry, status)) =
				state.approval_status(&block_entry, &candidate_entry)
			{
				actions.extend(schedule_wakeup_action(
					approval_entry,
					block_entry.block_hash(),
					block_entry.block_number(),
					*assigned_candidate_hash,
					status.block_tick,
					tick_now,
					status.required_tranches,
				));
			}

			// We also write the candidate entry as it now contains the new candidate.
			db.write_candidate_entry(candidate_entry.into());
		}

		if is_duplicate {
			AssignmentCheckResult::AcceptedDuplicate
		} else {
			gum::trace!(
				target: LOG_TARGET,
				validator = assignment.validator.0,
				candidate_hashes = ?assigned_candidate_hashes,
				assigned_cores = ?claimed_core_indices,
				"Imported assignments for multiple cores.",
			);

			AssignmentCheckResult::Accepted
		}
	};

<<<<<<< HEAD
=======
	let mut actions = Vec::new();

	// We've imported a new approval, so we need to schedule a wake-up for when that might no-show.
	if let Some((approval_entry, status)) = state
		.approval_status(sender, session_info_provider, &block_entry, &candidate_entry)
		.await
	{
		actions.extend(schedule_wakeup_action(
			approval_entry,
			block_entry.block_hash(),
			block_entry.block_number(),
			assigned_candidate_hash,
			status.block_tick,
			tick_now,
			status.required_tranches,
		));
	}

	// We also write the candidate entry as it now contains the new candidate.
	db.write_candidate_entry(candidate_entry.into());

>>>>>>> 29a4fb16
	Ok((res, actions))
}

async fn check_and_import_approval<T, Sender>(
	sender: &mut Sender,
	state: &State,
	db: &mut OverlayedBackend<'_, impl Backend>,
	session_info_provider: &mut RuntimeInfo,
	metrics: &Metrics,
	approval: IndirectSignedApprovalVote,
	with_response: impl FnOnce(ApprovalCheckResult) -> T,
) -> SubsystemResult<(Vec<Action>, T)>
where
	Sender: SubsystemSender<RuntimeApiMessage>,
{
	macro_rules! respond_early {
		($e: expr) => {{
			let t = with_response($e);
			return Ok((Vec::new(), t))
		}};
	}

	let mut span = state
		.spans
		.get(&approval.block_hash)
		.map(|span| span.child("check-and-import-approval"))
		.unwrap_or_else(|| jaeger::Span::new(approval.block_hash, "check-and-import-approval"))
		.with_uint_tag("candidate-index", approval.candidate_index as u64)
		.with_relay_parent(approval.block_hash)
		.with_stage(jaeger::Stage::ApprovalChecking);

	let block_entry = match db.load_block_entry(&approval.block_hash)? {
		Some(b) => b,
		None => {
			respond_early!(ApprovalCheckResult::Bad(ApprovalCheckError::UnknownBlock(
				approval.block_hash
			),))
		},
	};

	let session_info = match get_session_info(
		session_info_provider,
		sender,
		approval.block_hash,
		block_entry.session(),
	)
	.await
	{
		Some(s) => s,
		None => {
			respond_early!(ApprovalCheckResult::Bad(ApprovalCheckError::UnknownSessionIndex(
				block_entry.session()
			),))
		},
	};

	let approved_candidate_hash = match block_entry.candidate(approval.candidate_index as usize) {
		Some((_, h)) => *h,
		None => respond_early!(ApprovalCheckResult::Bad(
			ApprovalCheckError::InvalidCandidateIndex(approval.candidate_index),
		)),
	};

	span.add_string_tag("candidate-hash", format!("{:?}", approved_candidate_hash));
	span.add_string_tag(
		"traceID",
		format!("{:?}", hash_to_trace_identifier(approved_candidate_hash.0)),
	);

	let pubkey = match session_info.validators.get(approval.validator) {
		Some(k) => k,
		None => respond_early!(ApprovalCheckResult::Bad(
			ApprovalCheckError::InvalidValidatorIndex(approval.validator),
		)),
	};

	// Signature check:
	match DisputeStatement::Valid(ValidDisputeStatementKind::ApprovalChecking).check_signature(
		&pubkey,
		approved_candidate_hash,
		block_entry.session(),
		&approval.signature,
	) {
		Err(_) => respond_early!(ApprovalCheckResult::Bad(ApprovalCheckError::InvalidSignature(
			approval.validator
		),)),
		Ok(()) => {},
	};

	let candidate_entry = match db.load_candidate_entry(&approved_candidate_hash)? {
		Some(c) => c,
		None => {
			respond_early!(ApprovalCheckResult::Bad(ApprovalCheckError::InvalidCandidate(
				approval.candidate_index,
				approved_candidate_hash
			),))
		},
	};

	// Don't accept approvals until assignment.
	match candidate_entry.approval_entry(&approval.block_hash) {
		None => {
			respond_early!(ApprovalCheckResult::Bad(ApprovalCheckError::Internal(
				approval.block_hash,
				approved_candidate_hash
			),))
		},
		Some(e) if !e.is_assigned(approval.validator) => {
			respond_early!(ApprovalCheckResult::Bad(ApprovalCheckError::NoAssignment(
				approval.validator
			),))
		},
		_ => {},
	}

	// importing the approval can be heavy as it may trigger acceptance for a series of blocks.
	let t = with_response(ApprovalCheckResult::Accepted);

	gum::trace!(
		target: LOG_TARGET,
		validator_index = approval.validator.0,
		validator = ?pubkey,
		candidate_hash = ?approved_candidate_hash,
		para_id = ?candidate_entry.candidate_receipt().descriptor.para_id,
		"Importing approval vote",
	);

	let actions = advance_approval_state(
		sender,
		state,
		db,
		session_info_provider,
		&metrics,
		block_entry,
		approved_candidate_hash,
		candidate_entry,
		ApprovalStateTransition::RemoteApproval(approval.validator),
	)
	.await;

	Ok((actions, t))
}

#[derive(Debug)]
enum ApprovalStateTransition {
	RemoteApproval(ValidatorIndex),
	LocalApproval(ValidatorIndex, ValidatorSignature),
	WakeupProcessed,
}

impl ApprovalStateTransition {
	fn validator_index(&self) -> Option<ValidatorIndex> {
		match *self {
			ApprovalStateTransition::RemoteApproval(v) |
			ApprovalStateTransition::LocalApproval(v, _) => Some(v),
			ApprovalStateTransition::WakeupProcessed => None,
		}
	}

	fn is_local_approval(&self) -> bool {
		match *self {
			ApprovalStateTransition::RemoteApproval(_) => false,
			ApprovalStateTransition::LocalApproval(_, _) => true,
			ApprovalStateTransition::WakeupProcessed => false,
		}
	}
}

// Advance the approval state, either by importing an approval vote which is already checked to be valid and corresponding to an assigned
// validator on the candidate and block, or by noting that there are no further wakeups or tranches needed. This updates the block entry and candidate entry as
// necessary and schedules any further wakeups.
async fn advance_approval_state<Sender>(
	sender: &mut Sender,
	state: &State,
	db: &mut OverlayedBackend<'_, impl Backend>,
	session_info_provider: &mut RuntimeInfo,
	metrics: &Metrics,
	mut block_entry: BlockEntry,
	candidate_hash: CandidateHash,
	mut candidate_entry: CandidateEntry,
	transition: ApprovalStateTransition,
) -> Vec<Action>
where
	Sender: SubsystemSender<RuntimeApiMessage>,
{
	let validator_index = transition.validator_index();

	let already_approved_by = validator_index.as_ref().map(|v| candidate_entry.mark_approval(*v));
	let candidate_approved_in_block = block_entry.is_candidate_approved(&candidate_hash);

	// Check for early exits.
	//
	// If the candidate was approved
	// but not the block, it means that we still need more approvals for the candidate under the
	// block.
	//
	// If the block was approved, but the validator hadn't approved it yet, we should still hold
	// onto the approval vote on-disk in case we restart and rebroadcast votes. Otherwise, our
	// assignment might manifest as a no-show.
	if !transition.is_local_approval() {
		// We don't store remote votes and there's nothing to store for processed wakeups,
		// so we can early exit as long at the candidate is already concluded under the
		// block i.e. we don't need more approvals.
		if candidate_approved_in_block {
			return Vec::new()
		}
	}

	let mut actions = Vec::new();
	let block_hash = block_entry.block_hash();
	let block_number = block_entry.block_number();

	let tick_now = state.clock.tick_now();

	let (is_approved, status) = if let Some((approval_entry, status)) = state
		.approval_status(sender, session_info_provider, &block_entry, &candidate_entry)
		.await
	{
		let check = approval_checking::check_approval(
			&candidate_entry,
			approval_entry,
			status.required_tranches.clone(),
		);

		// Check whether this is approved, while allowing a maximum
		// assignment tick of `now - APPROVAL_DELAY` - that is, that
		// all counted assignments are at least `APPROVAL_DELAY` ticks old.
		let is_approved = check.is_approved(tick_now.saturating_sub(APPROVAL_DELAY));

		if is_approved {
			gum::trace!(
				target: LOG_TARGET,
				?candidate_hash,
				?block_hash,
				"Candidate approved under block.",
			);

			let no_shows = check.known_no_shows();

			let was_block_approved = block_entry.is_fully_approved();
			block_entry.mark_approved_by_hash(&candidate_hash);
			let is_block_approved = block_entry.is_fully_approved();

			if no_shows != 0 {
				metrics.on_no_shows(no_shows);
			}

			metrics.on_candidate_approved(status.tranche_now as _);

			if is_block_approved && !was_block_approved {
				metrics.on_block_approved(status.tranche_now as _);
				actions.push(Action::NoteApprovedInChainSelection(block_hash));
			}

			db.write_block_entry(block_entry.into());
		}

		(is_approved, status)
	} else {
		gum::warn!(
			target: LOG_TARGET,
			?candidate_hash,
			?block_hash,
			?validator_index,
			"No approval entry for approval under block",
		);

		return Vec::new()
	};

	{
		let approval_entry = candidate_entry
			.approval_entry_mut(&block_hash)
			.expect("Approval entry just fetched; qed");

		let was_approved = approval_entry.is_approved();
		let newly_approved = is_approved && !was_approved;

		if is_approved {
			approval_entry.mark_approved();
		}

		if let ApprovalStateTransition::LocalApproval(_, ref sig) = transition {
			approval_entry.import_approval_sig(sig.clone());
		}

		actions.extend(schedule_wakeup_action(
			&approval_entry,
			block_hash,
			block_number,
			candidate_hash,
			status.block_tick,
			tick_now,
			status.required_tranches,
		));

		// We have no need to write the candidate entry if all of the following
		// is true:
		//
		// 1. This is not a local approval, as we don't store anything new in the approval entry.
		// 2. The candidate is not newly approved, as we haven't altered the approval entry's
		//	  approved flag with `mark_approved` above.
		// 3. The approver, if any, had already approved the candidate, as we haven't altered the bitfield.
		if transition.is_local_approval() || newly_approved || !already_approved_by.unwrap_or(true)
		{
			// In all other cases, we need to write the candidate entry.
			db.write_candidate_entry(candidate_entry);
		}
	}

	actions
}

fn should_trigger_assignment(
	approval_entry: &ApprovalEntry,
	candidate_entry: &CandidateEntry,
	required_tranches: RequiredTranches,
	tranche_now: DelayTranche,
) -> bool {
	match approval_entry.our_assignment() {
		None => false,
		Some(ref assignment) if assignment.triggered() => false,
		Some(ref assignment) if assignment.tranche() == 0 => true,
		Some(ref assignment) => {
			match required_tranches {
				RequiredTranches::All => !approval_checking::check_approval(
					&candidate_entry,
					&approval_entry,
					RequiredTranches::All,
				)
				.is_approved(Tick::max_value()), // when all are required, we are just waiting for the first 1/3+
				RequiredTranches::Pending { maximum_broadcast, clock_drift, .. } => {
					let drifted_tranche_now =
						tranche_now.saturating_sub(clock_drift as DelayTranche);
					assignment.tranche() <= maximum_broadcast &&
						assignment.tranche() <= drifted_tranche_now
				},
				RequiredTranches::Exact { .. } => {
					// indicates that no new assignments are needed at the moment.
					false
				},
			}
		},
	}
}

#[overseer::contextbounds(ApprovalVoting, prefix = self::overseer)]
async fn process_wakeup<Context>(
	ctx: &mut Context,
	state: &State,
	db: &mut OverlayedBackend<'_, impl Backend>,
	session_info_provider: &mut RuntimeInfo,
	relay_block: Hash,
	candidate_hash: CandidateHash,
	metrics: &Metrics,
) -> SubsystemResult<Vec<Action>> {
	let mut span = state
		.spans
		.get(&relay_block)
		.map(|span| span.child("process-wakeup"))
		.unwrap_or_else(|| jaeger::Span::new(candidate_hash, "process-wakeup"))
		.with_trace_id(candidate_hash)
		.with_relay_parent(relay_block)
		.with_candidate(candidate_hash)
		.with_stage(jaeger::Stage::ApprovalChecking);

	let block_entry = db.load_block_entry(&relay_block)?;
	let candidate_entry = db.load_candidate_entry(&candidate_hash)?;

	// If either is not present, we have nothing to wakeup. Might have lost a race with finality
	let (block_entry, mut candidate_entry) = match (block_entry, candidate_entry) {
		(Some(b), Some(c)) => (b, c),
		_ => return Ok(Vec::new()),
	};

	let session_info = match get_session_info(
		session_info_provider,
		ctx.sender(),
		block_entry.parent_hash(),
		block_entry.session(),
	)
	.await
	{
		Some(i) => i,
		None => return Ok(Vec::new()),
	};

	let block_tick = slot_number_to_tick(state.slot_duration_millis, block_entry.slot());
	let no_show_duration = slot_number_to_tick(
		state.slot_duration_millis,
		Slot::from(u64::from(session_info.no_show_slots)),
	);
	let tranche_now = state.clock.tranche_now(state.slot_duration_millis, block_entry.slot());
	span.add_uint_tag("tranche", tranche_now as u64);
	gum::trace!(
		target: LOG_TARGET,
		tranche = tranche_now,
		?candidate_hash,
		block_hash = ?relay_block,
		"Processing wakeup",
	);

	let (should_trigger, backing_group) = {
		let approval_entry = match candidate_entry.approval_entry(&relay_block) {
			Some(e) => e,
			None => return Ok(Vec::new()),
		};

		let tranches_to_approve = approval_checking::tranches_to_approve(
			&approval_entry,
			candidate_entry.approvals(),
			tranche_now,
			block_tick,
			no_show_duration,
			session_info.needed_approvals as _,
		);

		let should_trigger = should_trigger_assignment(
			&approval_entry,
			&candidate_entry,
			tranches_to_approve,
			tranche_now,
		);

		(should_trigger, approval_entry.backing_group())
	};

	gum::trace!(target: LOG_TARGET, "Wakeup processed. Should trigger: {}", should_trigger);

	let mut actions = Vec::new();
	let candidate_receipt = candidate_entry.candidate_receipt().clone();

	let maybe_cert = if should_trigger {
		let maybe_cert = {
			let approval_entry = candidate_entry
				.approval_entry_mut(&relay_block)
				.expect("should_trigger only true if this fetched earlier; qed");

			approval_entry.trigger_our_assignment(state.clock.tick_now())
		};

		db.write_candidate_entry(candidate_entry.clone());

		maybe_cert
	} else {
		None
	};

	if let Some((claimed_core_indices, cert, val_index, tranche)) = maybe_cert {
		let indirect_cert =
			IndirectAssignmentCertV2 { block_hash: relay_block, validator: val_index, cert };

		gum::trace!(
			target: LOG_TARGET,
			?candidate_hash,
			para_id = ?candidate_receipt.descriptor.para_id,
			block_hash = ?relay_block,
			"Launching approval work.",
		);

		actions.push(Action::LaunchApproval {
			claimed_core_indices,
			candidate_hash,
			indirect_cert,
			assignment_tranche: tranche,
			relay_block_hash: relay_block,
			session: block_entry.session(),
			candidate: candidate_receipt,
			backing_group,
		});
	}
	// Although we checked approval earlier in this function,
	// this wakeup might have advanced the state to approved via
	// a no-show that was immediately covered and therefore
	// we need to check for that and advance the state on-disk.
	//
	// Note that this function also schedules a wakeup as necessary.
	actions.extend(
		advance_approval_state(
			ctx.sender(),
			state,
			db,
			session_info_provider,
			metrics,
			block_entry,
			candidate_hash,
			candidate_entry,
			ApprovalStateTransition::WakeupProcessed,
		)
		.await,
	);

	Ok(actions)
}

// Launch approval work, returning an `AbortHandle` which corresponds to the background task
// spawned. When the background work is no longer needed, the `AbortHandle` should be dropped
// to cancel the background work and any requests it has spawned.
#[overseer::contextbounds(ApprovalVoting, prefix = self::overseer)]
async fn launch_approval<Context>(
	ctx: &mut Context,
	metrics: Metrics,
	session_index: SessionIndex,
	candidate: CandidateReceipt,
	validator_index: ValidatorIndex,
	block_hash: Hash,
	backing_group: GroupIndex,
	span: &jaeger::Span,
) -> SubsystemResult<RemoteHandle<ApprovalState>> {
	let (a_tx, a_rx) = oneshot::channel();
	let (code_tx, code_rx) = oneshot::channel();

	// The background future returned by this function may
	// be dropped before completing. This guard is used to ensure that the approval
	// work is correctly counted as stale even if so.
	struct StaleGuard(Option<Metrics>);

	impl StaleGuard {
		fn take(mut self) -> Metrics {
			self.0.take().expect(
				"
				consumed after take; so this cannot be called twice; \
				nothing in this function reaches into the struct to avoid this API; \
				qed
			",
			)
		}
	}

	impl Drop for StaleGuard {
		fn drop(&mut self) {
			if let Some(metrics) = self.0.as_ref() {
				metrics.on_approval_stale();
			}
		}
	}

	let candidate_hash = candidate.hash();
	let para_id = candidate.descriptor.para_id;
	gum::trace!(target: LOG_TARGET, ?candidate_hash, ?para_id, "Recovering data.");

	let request_validation_data_span = span
		.child("request-validation-data")
		.with_trace_id(candidate_hash)
		.with_candidate(candidate_hash)
		.with_string_tag("block-hash", format!("{:?}", block_hash))
		.with_stage(jaeger::Stage::ApprovalChecking);

	let timer = metrics.time_recover_and_approve();
	ctx.send_message(AvailabilityRecoveryMessage::RecoverAvailableData(
		candidate.clone(),
		session_index,
		Some(backing_group),
		a_tx,
	))
	.await;

	let request_validation_result_span = span
		.child("request-validation-result")
		.with_trace_id(candidate_hash)
		.with_candidate(candidate_hash)
		.with_string_tag("block-hash", format!("{:?}", block_hash))
		.with_stage(jaeger::Stage::ApprovalChecking);

	ctx.send_message(RuntimeApiMessage::Request(
		block_hash,
		RuntimeApiRequest::ValidationCodeByHash(candidate.descriptor.validation_code_hash, code_tx),
	))
	.await;

	let candidate = candidate.clone();
	let metrics_guard = StaleGuard(Some(metrics));
	let mut sender = ctx.sender().clone();
	let background = async move {
		// Force the move of the timer into the background task.
		let _timer = timer;

		let available_data = match a_rx.await {
			Err(_) => return ApprovalState::failed(validator_index, candidate_hash),
			Ok(Ok(a)) => a,
			Ok(Err(e)) => {
				match &e {
					&RecoveryError::Unavailable => {
						gum::warn!(
							target: LOG_TARGET,
							?para_id,
							?candidate_hash,
							"Data unavailable for candidate {:?}",
							(candidate_hash, candidate.descriptor.para_id),
						);
						// do nothing. we'll just be a no-show and that'll cause others to rise up.
						metrics_guard.take().on_approval_unavailable();
					},
					&RecoveryError::Invalid => {
						gum::warn!(
							target: LOG_TARGET,
							?para_id,
							?candidate_hash,
							"Data recovery invalid for candidate {:?}",
							(candidate_hash, candidate.descriptor.para_id),
						);
						issue_local_invalid_statement(
							&mut sender,
							session_index,
							candidate_hash,
							candidate.clone(),
						);
						metrics_guard.take().on_approval_invalid();
					},
				}
				return ApprovalState::failed(validator_index, candidate_hash)
			},
		};
		drop(request_validation_data_span);

		let validation_code = match code_rx.await {
			Err(_) => return ApprovalState::failed(validator_index, candidate_hash),
			Ok(Err(_)) => return ApprovalState::failed(validator_index, candidate_hash),
			Ok(Ok(Some(code))) => code,
			Ok(Ok(None)) => {
				gum::warn!(
					target: LOG_TARGET,
					"Validation code unavailable for block {:?} in the state of block {:?} (a recent descendant)",
					candidate.descriptor.relay_parent,
					block_hash,
				);

				// No dispute necessary, as this indicates that the chain is not behaving
				// according to expectations.
				metrics_guard.take().on_approval_unavailable();
				return ApprovalState::failed(validator_index, candidate_hash)
			},
		};

		let (val_tx, val_rx) = oneshot::channel();
		sender
			.send_message(CandidateValidationMessage::ValidateFromExhaustive(
				available_data.validation_data,
				validation_code,
				candidate.clone(),
				available_data.pov,
				PvfExecTimeoutKind::Approval,
				val_tx,
			))
			.await;

		match val_rx.await {
			Err(_) => return ApprovalState::failed(validator_index, candidate_hash),
			Ok(Ok(ValidationResult::Valid(_, _))) => {
				// Validation checked out. Issue an approval command. If the underlying service is unreachable,
				// then there isn't anything we can do.

				gum::trace!(target: LOG_TARGET, ?candidate_hash, ?para_id, "Candidate Valid");

				let _ = metrics_guard.take();
				return ApprovalState::approved(validator_index, candidate_hash)
			},
			Ok(Ok(ValidationResult::Invalid(reason))) => {
				gum::warn!(
					target: LOG_TARGET,
					?reason,
					?candidate_hash,
					?para_id,
					"Detected invalid candidate as an approval checker.",
				);

				issue_local_invalid_statement(
					&mut sender,
					session_index,
					candidate_hash,
					candidate.clone(),
				);
				metrics_guard.take().on_approval_invalid();
				return ApprovalState::failed(validator_index, candidate_hash)
			},
			Ok(Err(e)) => {
				gum::error!(
					target: LOG_TARGET,
					err = ?e,
					?candidate_hash,
					?para_id,
					"Failed to validate candidate due to internal error",
				);
				metrics_guard.take().on_approval_error();
				drop(request_validation_result_span);
				return ApprovalState::failed(validator_index, candidate_hash)
			},
		}
	};
	let (background, remote_handle) = background.remote_handle();
	ctx.spawn("approval-checks", Box::pin(background)).map(move |()| remote_handle)
}

// Issue and import a local approval vote. Should only be invoked after approval checks
// have been done.
#[overseer::contextbounds(ApprovalVoting, prefix = self::overseer)]
async fn issue_approval<Context>(
	ctx: &mut Context,
	state: &State,
	db: &mut OverlayedBackend<'_, impl Backend>,
	session_info_provider: &mut RuntimeInfo,
	metrics: &Metrics,
	candidate_hash: CandidateHash,
	ApprovalVoteRequest { validator_index, block_hash }: ApprovalVoteRequest,
) -> SubsystemResult<Vec<Action>> {
	let mut issue_approval_span = state
		.spans
		.get(&block_hash)
		.map(|span| span.child("issue-approval"))
		.unwrap_or_else(|| jaeger::Span::new(block_hash, "issue-approval"))
		.with_trace_id(candidate_hash)
		.with_string_tag("block-hash", format!("{:?}", block_hash))
		.with_candidate(candidate_hash)
		.with_validator_index(validator_index)
		.with_stage(jaeger::Stage::ApprovalChecking);

	let block_entry = match db.load_block_entry(&block_hash)? {
		Some(b) => b,
		None => {
			// not a cause for alarm - just lost a race with pruning, most likely.
			metrics.on_approval_stale();
			return Ok(Vec::new())
		},
	};

	let candidate_index = match block_entry.candidates().iter().position(|e| e.1 == candidate_hash)
	{
		None => {
			gum::warn!(
				target: LOG_TARGET,
				"Candidate hash {} is not present in the block entry's candidates for relay block {}",
				candidate_hash,
				block_entry.parent_hash(),
			);

			metrics.on_approval_error();
			return Ok(Vec::new())
		},
		Some(idx) => idx,
	};
	issue_approval_span.add_int_tag("candidate_index", candidate_index as i64);

	let session_info = match get_session_info(
		session_info_provider,
		ctx.sender(),
		block_entry.parent_hash(),
		block_entry.session(),
	)
	.await
	{
		Some(s) => s,
		None => {
			metrics.on_approval_error();
			return Ok(Vec::new())
		},
	};

	let candidate_hash = match block_entry.candidate(candidate_index as usize) {
		Some((_, h)) => *h,
		None => {
			gum::warn!(
				target: LOG_TARGET,
				"Received malformed request to approve out-of-bounds candidate index {} included at block {:?}",
				candidate_index,
				block_hash,
			);

			metrics.on_approval_error();
			return Ok(Vec::new())
		},
	};

	let candidate_entry = match db.load_candidate_entry(&candidate_hash)? {
		Some(c) => c,
		None => {
			gum::warn!(
				target: LOG_TARGET,
				"Missing entry for candidate index {} included at block {:?}",
				candidate_index,
				block_hash,
			);

			metrics.on_approval_error();
			return Ok(Vec::new())
		},
	};

	let validator_pubkey = match session_info.validators.get(validator_index) {
		Some(p) => p,
		None => {
			gum::warn!(
				target: LOG_TARGET,
				"Validator index {} out of bounds in session {}",
				validator_index.0,
				block_entry.session(),
			);

			metrics.on_approval_error();
			return Ok(Vec::new())
		},
	};

	let session = block_entry.session();
	let sig = match sign_approval(&state.keystore, &validator_pubkey, candidate_hash, session) {
		Some(sig) => sig,
		None => {
			gum::warn!(
				target: LOG_TARGET,
				validator_index = ?validator_index,
				session,
				"Could not issue approval signature. Assignment key present but not validator key?",
			);

			metrics.on_approval_error();
			return Ok(Vec::new())
		},
	};

	gum::trace!(
		target: LOG_TARGET,
		?candidate_hash,
		?block_hash,
		validator_index = validator_index.0,
		"Issuing approval vote",
	);

	let actions = advance_approval_state(
		ctx.sender(),
		state,
		db,
		session_info_provider,
		metrics,
		block_entry,
		candidate_hash,
		candidate_entry,
		ApprovalStateTransition::LocalApproval(validator_index as _, sig.clone()),
	)
	.await;

	metrics.on_approval_produced();

	// dispatch to approval distribution.
	ctx.send_unbounded_message(ApprovalDistributionMessage::DistributeApproval(
		IndirectSignedApprovalVote {
			block_hash,
			candidate_index: candidate_index as _,
			validator: validator_index,
			signature: sig,
		},
	));

	Ok(actions)
}

// Sign an approval vote. Fails if the key isn't present in the store.
fn sign_approval(
	keystore: &LocalKeystore,
	public: &ValidatorId,
	candidate_hash: CandidateHash,
	session_index: SessionIndex,
) -> Option<ValidatorSignature> {
	let key = keystore.key_pair::<ValidatorPair>(public).ok().flatten()?;

	let payload = ApprovalVote(candidate_hash).signing_payload(session_index);

	Some(key.sign(&payload[..]))
}

/// Send `IssueLocalStatement` to dispute-coordinator.
fn issue_local_invalid_statement<Sender>(
	sender: &mut Sender,
	session_index: SessionIndex,
	candidate_hash: CandidateHash,
	candidate: CandidateReceipt,
) where
	Sender: overseer::ApprovalVotingSenderTrait,
{
	// We need to send an unbounded message here to break a cycle:
	// DisputeCoordinatorMessage::IssueLocalStatement ->
	// ApprovalVotingMessage::GetApprovalSignaturesForCandidate.
	//
	// Use of unbounded _should_ be fine here as raising a dispute should be an
	// exceptional event. Even in case of bugs: There can be no more than
	// number of slots per block requests every block. Also for sending this
	// message a full recovery and validation procedure took place, which takes
	// longer than issuing a local statement + import.
	sender.send_unbounded_message(DisputeCoordinatorMessage::IssueLocalStatement(
		session_index,
		candidate_hash,
		candidate.clone(),
		false,
	));
}<|MERGE_RESOLUTION|>--- conflicted
+++ resolved
@@ -1348,22 +1348,16 @@
 			vec![Action::Conclude]
 		},
 		FromOrchestra::Communication { msg } => match msg {
-<<<<<<< HEAD
 			ApprovalVotingMessage::CheckAndImportAssignment(a, claimed_cores, res) => {
-				let (check_outcome, actions) =
-					check_and_import_assignment(state, db, a, claimed_cores)?;
-=======
-			ApprovalVotingMessage::CheckAndImportAssignment(a, claimed_core, res) => {
 				let (check_outcome, actions) = check_and_import_assignment(
 					ctx.sender(),
 					state,
 					db,
 					session_info_provider,
 					a,
-					claimed_core,
+					claimed_cores,
 				)
 				.await?;
->>>>>>> 29a4fb16
 				let _ = res.send(check_outcome);
 
 				actions
@@ -1854,19 +1848,13 @@
 	sender: &mut Sender,
 	state: &State,
 	db: &mut OverlayedBackend<'_, impl Backend>,
-<<<<<<< HEAD
+	session_info_provider: &mut RuntimeInfo,
 	assignment: IndirectAssignmentCertV2,
 	candidate_indices: CandidateBitfield,
-) -> SubsystemResult<(AssignmentCheckResult, Vec<Action>)> {
-=======
-	session_info_provider: &mut RuntimeInfo,
-	assignment: IndirectAssignmentCert,
-	candidate_index: CandidateIndex,
 ) -> SubsystemResult<(AssignmentCheckResult, Vec<Action>)>
 where
 	Sender: SubsystemSender<RuntimeApiMessage>,
 {
->>>>>>> 29a4fb16
 	let tick_now = state.clock.tick_now();
 
 	let mut check_and_import_assignment_span = state
@@ -2048,7 +2036,7 @@
 
 			// We've imported a new assignment, so we need to schedule a wake-up for when that might no-show.
 			if let Some((approval_entry, status)) =
-				state.approval_status(&block_entry, &candidate_entry)
+				state.approval_status(sender, &block_entry, session_info_provider, &candidate_entry)
 			{
 				actions.extend(schedule_wakeup_action(
 					approval_entry,
@@ -2080,30 +2068,6 @@
 		}
 	};
 
-<<<<<<< HEAD
-=======
-	let mut actions = Vec::new();
-
-	// We've imported a new approval, so we need to schedule a wake-up for when that might no-show.
-	if let Some((approval_entry, status)) = state
-		.approval_status(sender, session_info_provider, &block_entry, &candidate_entry)
-		.await
-	{
-		actions.extend(schedule_wakeup_action(
-			approval_entry,
-			block_entry.block_hash(),
-			block_entry.block_number(),
-			assigned_candidate_hash,
-			status.block_tick,
-			tick_now,
-			status.required_tranches,
-		));
-	}
-
-	// We also write the candidate entry as it now contains the new candidate.
-	db.write_candidate_entry(candidate_entry.into());
-
->>>>>>> 29a4fb16
 	Ok((res, actions))
 }
 
