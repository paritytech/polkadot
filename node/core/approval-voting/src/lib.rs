--- conflicted
+++ resolved
@@ -768,14 +768,12 @@
 where
 	B: Backend,
 {
-<<<<<<< HEAD
 	let db = subsystem.db.clone();
 	let db_config = subsystem.db_config.clone();
-=======
+
 	if let Err(err) = db_sanity_check(subsystem.db, subsystem.db_config) {
 		gum::warn!(target: LOG_TARGET, ?err, "Could not run approval vote DB sanity check");
 	}
->>>>>>> ba6643fe
 
 	let mut state = State {
 		session_window: None,
