--- conflicted
+++ resolved
@@ -1024,12 +1024,6 @@
 				let block_hash = indirect_cert.block_hash;
 				launch_approval_span.add_string_tag("block-hash", format!("{:?}", block_hash));
 				let validator_index = indirect_cert.validator;
-<<<<<<< HEAD
-				ctx.send_unbounded_message(ApprovalDistributionMessage::DistributeAssignment(
-					indirect_cert,
-					claimed_candidate_indices,
-				));
-=======
 
 				if distribute_assignment {
 					ctx.send_unbounded_message(ApprovalDistributionMessage::DistributeAssignment(
@@ -1037,7 +1031,6 @@
 						claimed_candidate_indices,
 					));
 				}
->>>>>>> f61d8ab0
 
 				match approvals_cache.get(&candidate_hash) {
 					Some(ApprovalOutcome::Approved) => {
