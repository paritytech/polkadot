// Copyright 2020 Parity Technologies (UK) Ltd.
// This file is part of Polkadot.

// Polkadot is free software: you can redistribute it and/or modify
// it under the terms of the GNU General Public License as published by
// the Free Software Foundation, either version 3 of the License, or
// (at your option) any later version.

// Polkadot is distributed in the hope that it will be useful,
// but WITHOUT ANY WARRANTY; without even the implied warranty of
// MERCHANTABILITY or FITNESS FOR A PARTICULAR PURPOSE.  See the
// GNU General Public License for more details.

// You should have received a copy of the GNU General Public License
// along with Polkadot.  If not, see <http://www.gnu.org/licenses/>.

//! Assignment criteria VRF generation and checking.

use polkadot_node_primitives::approval::{
	self as approval_types, AssignmentCert, AssignmentCertKind, DelayTranche, RelayVRFStory,
};
use polkadot_primitives::v1::{
	CoreIndex, ValidatorIndex, SessionInfo, AssignmentPair, AssignmentId, GroupIndex,
};
use sc_keystore::LocalKeystore;
use parity_scale_codec::{Encode, Decode};
use sp_application_crypto::Public;

use merlin::Transcript;
use schnorrkel::vrf::VRFInOut;

use std::collections::HashMap;
use std::collections::hash_map::Entry;

use super::LOG_TARGET;

/// Details pertaining to our assignment on a block.
#[derive(Debug, Clone, Encode, Decode, PartialEq)]
pub struct OurAssignment {
	cert: AssignmentCert,
	tranche: DelayTranche,
	validator_index: ValidatorIndex,
	// Whether the assignment has been triggered already.
	triggered: bool,
}

impl OurAssignment {
	pub(crate) fn cert(&self) -> &AssignmentCert {
		&self.cert
	}

	pub(crate) fn tranche(&self) -> DelayTranche {
		self.tranche
	}

	pub(crate) fn validator_index(&self) -> ValidatorIndex {
		self.validator_index
	}

	pub(crate) fn triggered(&self) -> bool {
		self.triggered
	}

	pub(crate) fn mark_triggered(&mut self) {
		self.triggered = true;
	}
}

impl From<crate::approval_db::v1::OurAssignment> for OurAssignment {
	fn from(entry: crate::approval_db::v1::OurAssignment) -> Self {
		OurAssignment {
			cert: entry.cert,
			tranche: entry.tranche,
			validator_index: entry.validator_index,
			triggered: entry.triggered,
		}
	}
}

impl From<OurAssignment> for crate::approval_db::v1::OurAssignment {
	fn from(entry: OurAssignment) -> Self {
		Self {
			cert: entry.cert,
			tranche: entry.tranche,
			validator_index: entry.validator_index,
			triggered: entry.triggered,
		}
	}
}

fn relay_vrf_modulo_transcript(
	relay_vrf_story: RelayVRFStory,
	sample: u32,
) -> Transcript {
	// combine the relay VRF story with a sample number.
	let mut t = Transcript::new(approval_types::RELAY_VRF_MODULO_CONTEXT);
	t.append_message(b"RC-VRF", &relay_vrf_story.0);
	sample.using_encoded(|s| t.append_message(b"sample", s));

	t
}

fn relay_vrf_modulo_core(
	vrf_in_out: &VRFInOut,
	n_cores: u32,
) -> CoreIndex {
	let bytes: [u8; 4] = vrf_in_out.make_bytes(approval_types::CORE_RANDOMNESS_CONTEXT);

	// interpret as little-endian u32.
	let random_core = u32::from_le_bytes(bytes) % n_cores;
	CoreIndex(random_core)
}

fn relay_vrf_delay_transcript(
	relay_vrf_story: RelayVRFStory,
	core_index: CoreIndex,
) -> Transcript {
	let mut t = Transcript::new(approval_types::RELAY_VRF_DELAY_CONTEXT);
	t.append_message(b"RC-VRF", &relay_vrf_story.0);
	core_index.0.using_encoded(|s| t.append_message(b"core", s));
	t
}

fn relay_vrf_delay_tranche(
	vrf_in_out: &VRFInOut,
	num_delay_tranches: u32,
	zeroth_delay_tranche_width: u32,
) -> DelayTranche {
	let bytes: [u8; 4] = vrf_in_out.make_bytes(approval_types::TRANCHE_RANDOMNESS_CONTEXT);

	// interpret as little-endian u32 and reduce by the number of tranches.
	let wide_tranche = u32::from_le_bytes(bytes) % (num_delay_tranches + zeroth_delay_tranche_width);

	// Consolidate early results to tranche zero so tranche zero is extra wide.
	wide_tranche.saturating_sub(zeroth_delay_tranche_width)
}

fn assigned_core_transcript(core_index: CoreIndex) -> Transcript {
	let mut t = Transcript::new(approval_types::ASSIGNED_CORE_CONTEXT);
	core_index.0.using_encoded(|s| t.append_message(b"core", s));
	t
}

/// Information about the world assignments are being produced in.
#[derive(Clone)]
pub(crate) struct Config {
	/// The assignment public keys for validators.
	assignment_keys: Vec<AssignmentId>,
	/// The groups of validators assigned to each core.
	validator_groups: Vec<Vec<ValidatorIndex>>,
	/// The number of availability cores used by the protocol during this session.
	n_cores: u32,
	/// The zeroth delay tranche width.
	zeroth_delay_tranche_width: u32,
	/// The number of samples we do of relay_vrf_modulo.
	relay_vrf_modulo_samples: u32,
	/// The number of delay tranches in total.
	n_delay_tranches: u32,
}

impl<'a> From<&'a SessionInfo> for Config {
	fn from(s: &'a SessionInfo) -> Self {
		Config {
			assignment_keys: s.assignment_keys.clone(),
			validator_groups: s.validator_groups.clone(),
			n_cores: s.n_cores.clone(),
			zeroth_delay_tranche_width: s.zeroth_delay_tranche_width.clone(),
			relay_vrf_modulo_samples: s.relay_vrf_modulo_samples.clone(),
			n_delay_tranches: s.n_delay_tranches.clone(),
		}
	}
}

/// A trait for producing and checking assignments. Used to mock.
pub(crate) trait AssignmentCriteria {
	fn compute_assignments(
		&self,
		keystore: &LocalKeystore,
		relay_vrf_story: RelayVRFStory,
		config: &Config,
		leaving_cores: Vec<(CoreIndex, GroupIndex)>,
	) -> HashMap<CoreIndex, OurAssignment>;

	fn check_assignment_cert(
		&self,
		claimed_core_index: CoreIndex,
		validator_index: ValidatorIndex,
		config: &Config,
		relay_vrf_story: RelayVRFStory,
		assignment: &AssignmentCert,
		backing_group: GroupIndex,
	) -> Result<DelayTranche, InvalidAssignment>;
}

pub(crate) struct RealAssignmentCriteria;

impl AssignmentCriteria for RealAssignmentCriteria {
	fn compute_assignments(
		&self,
		keystore: &LocalKeystore,
		relay_vrf_story: RelayVRFStory,
		config: &Config,
		leaving_cores: Vec<(CoreIndex, GroupIndex)>,
	) -> HashMap<CoreIndex, OurAssignment> {
		compute_assignments(
			keystore,
			relay_vrf_story,
			config,
			leaving_cores,
		)
	}

	fn check_assignment_cert(
		&self,
		claimed_core_index: CoreIndex,
		validator_index: ValidatorIndex,
		config: &Config,
		relay_vrf_story: RelayVRFStory,
		assignment: &AssignmentCert,
		backing_group: GroupIndex,
	) -> Result<DelayTranche, InvalidAssignment> {
		check_assignment_cert(
			claimed_core_index,
			validator_index,
			config,
			relay_vrf_story,
			assignment,
			backing_group,
		)
	}
}

/// Compute the assignments for a given block. Returns a map containing all assignments to cores in
/// the block. If more than one assignment targets the given core, only the earliest assignment is kept.
///
/// The `leaving_cores` parameter indicates all cores within the block where a candidate was included,
/// as well as the group index backing those.
///
/// The current description of the protocol assigns every validator to check every core. But at different times.
/// The idea is that most assignments are never triggered and fall by the wayside.
///
/// This will not assign to anything the local validator was part of the backing group for.
pub(crate) fn compute_assignments(
	keystore: &LocalKeystore,
	relay_vrf_story: RelayVRFStory,
	config: &Config,
	leaving_cores: impl IntoIterator<Item = (CoreIndex, GroupIndex)> + Clone,
) -> HashMap<CoreIndex, OurAssignment> {
	if config.n_cores == 0 || config.assignment_keys.is_empty() || config.validator_groups.is_empty() {
		return HashMap::new()
	}

	let (index, assignments_key): (ValidatorIndex, AssignmentPair) = {
		let key = config.assignment_keys.iter().enumerate()
			.find_map(|(i, p)| match keystore.key_pair(p) {
<<<<<<< HEAD
				Ok(pair) => Some((i as ValidatorIndex, pair)),
				Err(sc_keystore::Error::PairNotFound(_)) | Err(sc_keystore::Error::Unavailable) => None,
				Err(sc_keystore::Error::Io(e)) if e.kind() == std::io::ErrorKind::NotFound => None,
=======
				Ok(Some(pair)) => Some((i as ValidatorIndex, pair)),
				Ok(None) => None,
>>>>>>> cb95b9a3
				Err(e) => {
					tracing::warn!(target: LOG_TARGET, "Encountered keystore error: {:?}", e);
					None
				}
			});

		match key {
			None => return Default::default(),
			Some(k) => k,
		}
	};

	// Ignore any cores where the assigned group is our own.
	let leaving_cores = leaving_cores.into_iter()
		.filter(|&(_, ref g)| !is_in_backing_group(&config.validator_groups, index, *g))
		.map(|(c, _)| c)
		.collect::<Vec<_>>();

	let assignments_key: &sp_application_crypto::sr25519::Pair = assignments_key.as_ref();
	let assignments_key: &schnorrkel::Keypair = assignments_key.as_ref();

	let mut assignments = HashMap::new();

	// First run `RelayVRFModulo` for each sample.
	compute_relay_vrf_modulo_assignments(
		&assignments_key,
		index,
		config,
		relay_vrf_story.clone(),
		leaving_cores.iter().cloned(),
		&mut assignments,
	);

	// Then run `RelayVRFDelay` once for the whole block.
	compute_relay_vrf_delay_assignments(
		&assignments_key,
		index,
		config,
		relay_vrf_story,
		leaving_cores,
		&mut assignments,
	);

	assignments
}

fn compute_relay_vrf_modulo_assignments(
	assignments_key: &schnorrkel::Keypair,
	validator_index: ValidatorIndex,
	config: &Config,
	relay_vrf_story: RelayVRFStory,
	leaving_cores: impl IntoIterator<Item = CoreIndex> + Clone,
	assignments: &mut HashMap<CoreIndex, OurAssignment>,
) {
	for rvm_sample in 0..config.relay_vrf_modulo_samples {
		let mut core = Default::default();

		let maybe_assignment = {
			// Extra scope to ensure borrowing instead of moving core
			// into closure.
			let core = &mut core;
			assignments_key.vrf_sign_extra_after_check(
				relay_vrf_modulo_transcript(relay_vrf_story.clone(), rvm_sample),
				|vrf_in_out| {
					*core = relay_vrf_modulo_core(&vrf_in_out, config.n_cores);
					if leaving_cores.clone().into_iter().any(|c| c == *core) {
						Some(assigned_core_transcript(*core))
					} else {
						None
					}
				}
			)
		};

		if let Some((vrf_in_out, vrf_proof, _)) = maybe_assignment {
			// Sanity: `core` is always initialized to non-default here, as the closure above
			// has been executed.
			let cert = AssignmentCert {
				kind: AssignmentCertKind::RelayVRFModulo { sample: rvm_sample },
				vrf: (approval_types::VRFOutput(vrf_in_out.to_output()), approval_types::VRFProof(vrf_proof)),
			};

			// All assignments of type RelayVRFModulo have tranche 0.
			assignments.entry(core).or_insert(OurAssignment {
				cert,
				tranche: 0,
				validator_index,
				triggered: false,
			});
		}
	}
}

fn compute_relay_vrf_delay_assignments(
	assignments_key: &schnorrkel::Keypair,
	validator_index: ValidatorIndex,
	config: &Config,
	relay_vrf_story: RelayVRFStory,
	leaving_cores: impl IntoIterator<Item = CoreIndex>,
	assignments: &mut HashMap<CoreIndex, OurAssignment>,
) {
	for core in leaving_cores {
		let (vrf_in_out, vrf_proof, _) = assignments_key.vrf_sign(
			relay_vrf_delay_transcript(relay_vrf_story.clone(), core),
		);

		let tranche = relay_vrf_delay_tranche(
			&vrf_in_out,
			config.n_delay_tranches,
			config.zeroth_delay_tranche_width,
		);

		let cert = AssignmentCert {
			kind: AssignmentCertKind::RelayVRFDelay { core_index: core },
			vrf: (approval_types::VRFOutput(vrf_in_out.to_output()), approval_types::VRFProof(vrf_proof)),
		};

		let our_assignment = OurAssignment {
			cert,
			tranche,
			validator_index,
			triggered: false,
		};

		match assignments.entry(core) {
			Entry::Vacant(e) => { let _ = e.insert(our_assignment); }
			Entry::Occupied(mut e) => if e.get().tranche > our_assignment.tranche {
				e.insert(our_assignment);
			},
		}
	}
}

/// Assignment invalid.
#[derive(Debug, Clone, Copy, PartialEq, Eq)]
pub struct InvalidAssignment;

impl std::fmt::Display for InvalidAssignment {
	fn fmt(&self, f: &mut std::fmt::Formatter) -> std::fmt::Result {
		write!(f, "Invalid Assignment")
	}
}

impl std::error::Error for InvalidAssignment { }

/// Checks the crypto of an assignment cert. Failure conditions:
///   * Validator index out of bounds
///   * VRF signature check fails
///   * VRF output doesn't match assigned core
///   * Core is not covered by extra data in signature
///   * Core index out of bounds
///   * Sample is out of bounds
///   * Validator is present in backing group.
///
/// This function does not check whether the core is actually a valid assignment or not. That should be done
/// outside of the scope of this function.
pub(crate) fn check_assignment_cert(
	claimed_core_index: CoreIndex,
	validator_index: ValidatorIndex,
	config: &Config,
	relay_vrf_story: RelayVRFStory,
	assignment: &AssignmentCert,
	backing_group: GroupIndex,
) -> Result<DelayTranche, InvalidAssignment> {
	let validator_public = config.assignment_keys
		.get(validator_index as usize)
		.ok_or(InvalidAssignment)?;

	let public = schnorrkel::PublicKey::from_bytes(validator_public.as_slice())
		.map_err(|_| InvalidAssignment)?;

	if claimed_core_index.0 >= config.n_cores {
		return Err(InvalidAssignment);
	}

	// Check that the validator was not part of the backing group
	// and not already assigned.
	let is_in_backing = is_in_backing_group(
		&config.validator_groups,
		validator_index,
		backing_group,
	);

	if is_in_backing {
		return Err(InvalidAssignment);
	}

	let &(ref vrf_output, ref vrf_proof) = &assignment.vrf;
	match assignment.kind {
		AssignmentCertKind::RelayVRFModulo { sample } => {
			if sample >= config.relay_vrf_modulo_samples {
				return Err(InvalidAssignment);
			}

			let (vrf_in_out, _) = public.vrf_verify_extra(
				relay_vrf_modulo_transcript(relay_vrf_story, sample),
				&vrf_output.0,
				&vrf_proof.0,
				assigned_core_transcript(claimed_core_index),
			).map_err(|_| InvalidAssignment)?;

			// ensure that the `vrf_in_out` actually gives us the claimed core.
			if relay_vrf_modulo_core(&vrf_in_out, config.n_cores) == claimed_core_index {
				Ok(0)
			} else {
				Err(InvalidAssignment)
			}
		}
		AssignmentCertKind::RelayVRFDelay { core_index } => {
			if core_index != claimed_core_index {
				return Err(InvalidAssignment);
			}

			let (vrf_in_out, _) = public.vrf_verify(
				relay_vrf_delay_transcript(relay_vrf_story, core_index),
				&vrf_output.0,
				&vrf_proof.0,
			).map_err(|_| InvalidAssignment)?;

			Ok(relay_vrf_delay_tranche(
				&vrf_in_out,
				config.n_delay_tranches,
				config.zeroth_delay_tranche_width,
			))
		}
	}
}

fn is_in_backing_group(
	validator_groups: &[Vec<ValidatorIndex>],
	validator: ValidatorIndex,
	group: GroupIndex,
) -> bool {
	validator_groups.get(group.0 as usize).map_or(false, |g| g.contains(&validator))
}

#[cfg(test)]
mod tests {
	use super::*;
	use sp_keystore::CryptoStore;
	use sp_keyring::sr25519::Keyring as Sr25519Keyring;
	use sp_application_crypto::sr25519;
	use sp_core::crypto::Pair as PairT;
	use polkadot_primitives::v1::ASSIGNMENT_KEY_TYPE_ID;
	use polkadot_node_primitives::approval::{VRFOutput, VRFProof};

	// sets up a keystore with the given keyring accounts.
	async fn make_keystore(accounts: &[Sr25519Keyring]) -> LocalKeystore {
		let store = LocalKeystore::in_memory();

		for s in accounts.iter().copied().map(|k| k.to_seed()) {
			store.sr25519_generate_new(
				ASSIGNMENT_KEY_TYPE_ID,
				Some(s.as_str()),
			).await.unwrap();
		}

		store
	}

	fn assignment_keys(accounts: &[Sr25519Keyring]) -> Vec<AssignmentId> {
		assignment_keys_plus_random(accounts, 0)
	}

	fn assignment_keys_plus_random(accounts: &[Sr25519Keyring], random: usize) -> Vec<AssignmentId> {
		let gen_random = (0..random).map(|_|
			AssignmentId::from(sr25519::Pair::generate().0.public())
		);

		accounts.iter()
			.map(|k| AssignmentId::from(k.public()))
			.chain(gen_random)
			.collect()
	}

	fn basic_groups(n_validators: usize, n_groups: usize) -> Vec<Vec<ValidatorIndex>> {
		let size = n_validators / n_groups;
		let big_groups = n_validators % n_groups;
		let scraps = n_groups * size;

		(0..n_groups).map(|i| {
			(i * size .. (i + 1) *size)
				.chain(if i < big_groups { Some(scraps + i) } else { None })
				.map(|j| j as ValidatorIndex)
				.collect::<Vec<_>>()
		}).collect()
	}

	// used for generating assignments where the validity of the VRF doesn't matter.
	fn garbage_vrf() -> (VRFOutput, VRFProof) {
		let key = Sr25519Keyring::Alice.pair();
		let key: &schnorrkel::Keypair = key.as_ref();

		let (o, p, _) = key.vrf_sign(Transcript::new(b"test-garbage"));
		(VRFOutput(o.to_output()), VRFProof(p))
	}

	#[test]
	fn assignments_produced_for_non_backing() {
		let keystore = futures::executor::block_on(
			make_keystore(&[Sr25519Keyring::Alice])
		);

		let relay_vrf_story = RelayVRFStory([42u8; 32]);
		let assignments = compute_assignments(
			&keystore,
			relay_vrf_story,
			&Config {
				assignment_keys: assignment_keys(&[
					Sr25519Keyring::Alice,
					Sr25519Keyring::Bob,
					Sr25519Keyring::Charlie,
				]),
				validator_groups: vec![vec![0], vec![1, 2]],
				n_cores: 2,
				zeroth_delay_tranche_width: 10,
				relay_vrf_modulo_samples: 3,
				n_delay_tranches: 40,
			},
			vec![(CoreIndex(0), GroupIndex(1)), (CoreIndex(1), GroupIndex(0))],
		);

		// Note that alice is in group 0, which was the backing group for core 1.
		// Alice should have self-assigned to check core 0 but not 1.
		assert_eq!(assignments.len(), 1);
		assert!(assignments.get(&CoreIndex(0)).is_some());
	}

	#[test]
	fn assign_to_nonzero_core() {
		let keystore = futures::executor::block_on(
			make_keystore(&[Sr25519Keyring::Alice])
		);

		let relay_vrf_story = RelayVRFStory([42u8; 32]);
		let assignments = compute_assignments(
			&keystore,
			relay_vrf_story,
			&Config {
				assignment_keys: assignment_keys(&[
					Sr25519Keyring::Alice,
					Sr25519Keyring::Bob,
					Sr25519Keyring::Charlie,
				]),
				validator_groups: vec![vec![0], vec![1, 2]],
				n_cores: 2,
				zeroth_delay_tranche_width: 10,
				relay_vrf_modulo_samples: 3,
				n_delay_tranches: 40,
			},
			vec![(CoreIndex(0), GroupIndex(0)), (CoreIndex(1), GroupIndex(1))],
		);

		assert_eq!(assignments.len(), 1);
		assert!(assignments.get(&CoreIndex(1)).is_some());
	}

	#[test]
	fn succeeds_empty_for_0_cores() {
		let keystore = futures::executor::block_on(
			make_keystore(&[Sr25519Keyring::Alice])
		);

		let relay_vrf_story = RelayVRFStory([42u8; 32]);
		let assignments = compute_assignments(
			&keystore,
			relay_vrf_story,
			&Config {
				assignment_keys: assignment_keys(&[
					Sr25519Keyring::Alice,
					Sr25519Keyring::Bob,
					Sr25519Keyring::Charlie,
				]),
				validator_groups: vec![],
				n_cores: 0,
				zeroth_delay_tranche_width: 10,
				relay_vrf_modulo_samples: 3,
				n_delay_tranches: 40,
			},
			vec![],
		);

		assert!(assignments.is_empty());
	}

	struct MutatedAssignment {
		core: CoreIndex,
		cert: AssignmentCert,
		group: GroupIndex,
		own_group: GroupIndex,
		val_index: ValidatorIndex,
		config: Config,
	}

	// This fails if the closure requests to skip everything.
	fn check_mutated_assignments(
		n_validators: usize,
		n_cores: usize,
		rotation_offset: usize,
		f: impl Fn(&mut MutatedAssignment) -> Option<bool>, // None = skip
	) {
		let keystore = futures::executor::block_on(
			make_keystore(&[Sr25519Keyring::Alice])
		);

		let group_for_core = |i| GroupIndex(((i + rotation_offset) % n_cores) as _);

		let config = Config {
			assignment_keys: assignment_keys_plus_random(&[Sr25519Keyring::Alice], n_validators - 1),
			validator_groups: basic_groups(n_validators, n_cores),
			n_cores: n_cores as u32,
			zeroth_delay_tranche_width: 10,
			relay_vrf_modulo_samples: 3,
			n_delay_tranches: 40,
		};

		let relay_vrf_story = RelayVRFStory([42u8; 32]);
		let assignments = compute_assignments(
			&keystore,
			relay_vrf_story.clone(),
			&config,
			(0..n_cores)
				.map(|i| (
					CoreIndex(i as u32),
					group_for_core(i),
				))
				.collect::<Vec<_>>(),
		);

		let mut counted = 0;
		for (core, assignment) in assignments {
			let mut mutated = MutatedAssignment {
				core,
				group: group_for_core(core.0 as _),
				cert: assignment.cert,
				own_group: GroupIndex(0),
				val_index: 0,
				config: config.clone(),
			};

			let expected = match f(&mut mutated) {
				None => continue,
				Some(e) => e,
			};

			counted += 1;

			let is_good = check_assignment_cert(
				mutated.core,
				mutated.val_index,
				&mutated.config,
				relay_vrf_story.clone(),
				&mutated.cert,
				mutated.group,
			).is_ok();

			assert_eq!(expected, is_good)
		}

		assert!(counted > 0);
	}

	#[test]
	fn computed_assignments_pass_checks() {
		check_mutated_assignments(200, 100, 25, |_| Some(true));
	}

	#[test]
	fn check_rejects_claimed_core_out_of_bounds() {
		check_mutated_assignments(200, 100, 25, |m| {
			m.core.0 += 100;
			Some(false)
		});
	}

	#[test]
	fn check_rejects_in_backing_group() {
		check_mutated_assignments(200, 100, 25, |m| {
			m.group = m.own_group;
			Some(false)
		});
	}

	#[test]
	fn check_rejects_nonexistent_key() {
		check_mutated_assignments(200, 100, 25, |m| {
			m.val_index += 200;
			Some(false)
		});
	}

	#[test]
	fn check_rejects_delay_bad_vrf() {
		check_mutated_assignments(40, 10, 8, |m| {
			match m.cert.kind.clone() {
				AssignmentCertKind::RelayVRFDelay { .. } => {
					m.cert.vrf = garbage_vrf();
					Some(false)
				}
				_ => None, // skip everything else.
			}
		});
	}

	#[test]
	fn check_rejects_modulo_bad_vrf() {
		check_mutated_assignments(200, 100, 25, |m| {
			match m.cert.kind.clone() {
				AssignmentCertKind::RelayVRFModulo { .. } => {
					m.cert.vrf = garbage_vrf();
					Some(false)
				}
				_ => None, // skip everything else.
			}
		});
	}

	#[test]
	fn check_rejects_modulo_sample_out_of_bounds() {
		check_mutated_assignments(200, 100, 25, |m| {
			match m.cert.kind.clone() {
				AssignmentCertKind::RelayVRFModulo { sample } => {
					m.config.relay_vrf_modulo_samples = sample;
					Some(false)
				}
				_ => None, // skip everything else.
			}
		});
	}

	#[test]
	fn check_rejects_delay_claimed_core_wrong() {
		check_mutated_assignments(200, 100, 25, |m| {
			match m.cert.kind.clone() {
				AssignmentCertKind::RelayVRFDelay { .. } => {
					m.core = CoreIndex((m.core.0 + 1) % 100);
					Some(false)
				}
				_ => None, // skip everything else.
			}
		});
	}

	#[test]
	fn check_rejects_modulo_core_wrong() {
		check_mutated_assignments(200, 100, 25, |m| {
			match m.cert.kind.clone() {
				AssignmentCertKind::RelayVRFModulo { .. } => {
					m.core = CoreIndex((m.core.0 + 1) % 100);
					Some(false)
				}
				_ => None, // skip everything else.
			}
		});
	}
}<|MERGE_RESOLUTION|>--- conflicted
+++ resolved
@@ -253,14 +253,10 @@
 	let (index, assignments_key): (ValidatorIndex, AssignmentPair) = {
 		let key = config.assignment_keys.iter().enumerate()
 			.find_map(|(i, p)| match keystore.key_pair(p) {
-<<<<<<< HEAD
-				Ok(pair) => Some((i as ValidatorIndex, pair)),
+				Ok(Some(pair)) => Some((i as ValidatorIndex, pair)),
+				Ok(None) => None,
 				Err(sc_keystore::Error::PairNotFound(_)) | Err(sc_keystore::Error::Unavailable) => None,
 				Err(sc_keystore::Error::Io(e)) if e.kind() == std::io::ErrorKind::NotFound => None,
-=======
-				Ok(Some(pair)) => Some((i as ValidatorIndex, pair)),
-				Ok(None) => None,
->>>>>>> cb95b9a3
 				Err(e) => {
 					tracing::warn!(target: LOG_TARGET, "Encountered keystore error: {:?}", e);
 					None
