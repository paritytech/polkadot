// Copyright (C) Parity Technologies (UK) Ltd.
// This file is part of Polkadot.

// Polkadot is free software: you can redistribute it and/or modify
// it under the terms of the GNU General Public License as published by
// the Free Software Foundation, either version 3 of the License, or
// (at your option) any later version.

// Polkadot is distributed in the hope that it will be useful,
// but WITHOUT ANY WARRANTY; without even the implied warranty of
// MERCHANTABILITY or FITNESS FOR A PARTICULAR PURPOSE.  See the
// GNU General Public License for more details.

// You should have received a copy of the GNU General Public License
// along with Polkadot.  If not, see <http://www.gnu.org/licenses/>.

use super::*;
use crate::backend::V1ReadBackend;
use polkadot_node_primitives::{
	approval::{
		v1::{
			AssignmentCert, AssignmentCertKind, DelayTranche, VrfOutput, VrfProof, VrfSignature,
			RELAY_VRF_MODULO_CONTEXT,
		},
		v2::{AssignmentCertKindV2, AssignmentCertV2},
	},
	AvailableData, BlockData, PoV,
};
use polkadot_node_subsystem::{
	messages::{
		AllMessages, ApprovalVotingMessage, AssignmentCheckResult, AvailabilityRecoveryMessage,
	},
	ActivatedLeaf, ActiveLeavesUpdate, LeafStatus,
};
use polkadot_node_subsystem_test_helpers as test_helpers;
use polkadot_node_subsystem_util::TimeoutExt;
use polkadot_overseer::HeadSupportsParachains;
use polkadot_primitives::{
	ApprovalVote, CandidateCommitments, CandidateEvent, CoreIndex, GroupIndex, Header,
	Id as ParaId, IndexedVec, ValidationCode, ValidatorSignature,
};
use std::time::Duration;

use assert_matches::assert_matches;
use async_trait::async_trait;
use parking_lot::Mutex;
use sp_keyring::sr25519::Keyring as Sr25519Keyring;
use sp_keystore::Keystore;
use std::{
	pin::Pin,
	sync::{
		atomic::{AtomicBool, Ordering},
		Arc,
	},
};

use super::{
	approval_db::v2::StoredBlockRange,
	backend::BackendWriteOp,
	import::tests::{
		garbage_vrf_signature, AllowedSlots, BabeEpoch, BabeEpochConfiguration,
		CompatibleDigestItem, Digest, DigestItem, PreDigest, SecondaryVRFPreDigest,
	},
};

use ::test_helpers::{dummy_candidate_receipt, dummy_candidate_receipt_bad_sig};

const SLOT_DURATION_MILLIS: u64 = 5000;

const TIMEOUT: Duration = Duration::from_millis(2000);

#[derive(Clone)]
struct TestSyncOracle {
	flag: Arc<AtomicBool>,
	done_syncing_sender: Arc<Mutex<Option<oneshot::Sender<()>>>>,
}

struct TestSyncOracleHandle {
	done_syncing_receiver: oneshot::Receiver<()>,
}

impl TestSyncOracleHandle {
	async fn await_mode_switch(self) {
		let _ = self.done_syncing_receiver.await;
	}
}

impl SyncOracle for TestSyncOracle {
	fn is_major_syncing(&self) -> bool {
		let is_major_syncing = self.flag.load(Ordering::SeqCst);

		if !is_major_syncing {
			if let Some(sender) = self.done_syncing_sender.lock().take() {
				let _ = sender.send(());
			}
		}

		is_major_syncing
	}

	fn is_offline(&self) -> bool {
		unimplemented!("not used in network bridge")
	}
}

// val - result of `is_major_syncing`.
fn make_sync_oracle(val: bool) -> (Box<dyn SyncOracle + Send>, TestSyncOracleHandle) {
	let (tx, rx) = oneshot::channel();
	let flag = Arc::new(AtomicBool::new(val));
	let oracle = TestSyncOracle { flag, done_syncing_sender: Arc::new(Mutex::new(Some(tx))) };
	let handle = TestSyncOracleHandle { done_syncing_receiver: rx };

	(Box::new(oracle), handle)
}

#[cfg(test)]
pub mod test_constants {
	use crate::approval_db::v2::Config as DatabaseConfig;
	const DATA_COL: u32 = 0;

	pub(crate) const NUM_COLUMNS: u32 = 1;

	pub(crate) const TEST_CONFIG: DatabaseConfig = DatabaseConfig { col_approval_data: DATA_COL };
}

struct MockSupportsParachains;

#[async_trait]
impl HeadSupportsParachains for MockSupportsParachains {
	async fn head_supports_parachains(&self, _head: &Hash) -> bool {
		true
	}
}

fn slot_to_tick(t: impl Into<Slot>) -> crate::time::Tick {
	crate::time::slot_number_to_tick(SLOT_DURATION_MILLIS, t.into())
}

#[derive(Default, Clone)]
struct MockClock {
	inner: Arc<Mutex<MockClockInner>>,
}

impl MockClock {
	fn new(tick: Tick) -> Self {
		let me = Self::default();
		me.inner.lock().set_tick(tick);
		me
	}
}

impl Clock for MockClock {
	fn tick_now(&self) -> Tick {
		self.inner.lock().tick
	}

	fn wait(&self, tick: Tick) -> Pin<Box<dyn Future<Output = ()> + Send + 'static>> {
		let rx = self.inner.lock().register_wakeup(tick, true);

		Box::pin(async move {
			rx.await.expect("i exist in a timeless void. yet, i remain");
		})
	}
}

// This mock clock allows us to manipulate the time and
// be notified when wakeups have been triggered.
#[derive(Default, Debug)]
struct MockClockInner {
	tick: Tick,
	wakeups: Vec<(Tick, oneshot::Sender<()>)>,
}

impl MockClockInner {
	fn set_tick(&mut self, tick: Tick) {
		self.tick = tick;
		self.wakeup_all(tick);
	}

	fn wakeup_all(&mut self, up_to: Tick) {
		// This finds the position of the first wakeup after
		// the given tick, or the end of the map.
		let drain_up_to = self.wakeups.partition_point(|w| w.0 <= up_to);
		for (_, wakeup) in self.wakeups.drain(..drain_up_to) {
			let _ = wakeup.send(());
		}
	}

	fn next_wakeup(&self) -> Option<Tick> {
		self.wakeups.iter().map(|w| w.0).next()
	}

	fn current_wakeup_is(&mut self, tick: Tick) -> bool {
		// first, prune away all wakeups which aren't actually being awaited
		// on.
		self.wakeups.retain(|(_, tx)| !tx.is_canceled());

		// Then see if any remaining wakeups match the tick.
		// This should be the only wakeup.
		self.wakeups.binary_search_by_key(&tick, |w| w.0).is_ok()
	}

	// If `pre_emptive` is true, we compare the given tick to the internal
	// tick of the clock for an early return.
	//
	// Otherwise, the wakeup will only trigger alongside another wakeup of
	// equal or greater tick.
	//
	// When the pre-emptive wakeup is disabled, this can be used in combination with
	// a preceding call to `set_tick` to wait until some other wakeup at that same tick
	//  has been triggered.
	fn register_wakeup(&mut self, tick: Tick, pre_emptive: bool) -> oneshot::Receiver<()> {
		let (tx, rx) = oneshot::channel();

		let pos = self.wakeups.partition_point(|w| w.0 <= tick);
		self.wakeups.insert(pos, (tick, tx));

		if pre_emptive {
			// if `tick > self.tick`, this won't wake up the new
			// listener.
			self.wakeup_all(self.tick);
		}

		rx
	}
}

struct MockAssignmentCriteria<Compute, Check>(Compute, Check);

impl<Compute, Check> AssignmentCriteria for MockAssignmentCriteria<Compute, Check>
where
	Compute: Fn() -> HashMap<polkadot_primitives::CoreIndex, criteria::OurAssignment>,
	Check: Fn(ValidatorIndex) -> Result<DelayTranche, criteria::InvalidAssignment>,
{
	fn compute_assignments(
		&self,
		_keystore: &LocalKeystore,
		_relay_vrf_story: polkadot_node_primitives::approval::v1::RelayVRFStory,
		_config: &criteria::Config,
		_leaving_cores: Vec<(
			CandidateHash,
			polkadot_primitives::CoreIndex,
			polkadot_primitives::GroupIndex,
		)>,
	) -> HashMap<polkadot_primitives::CoreIndex, criteria::OurAssignment> {
		self.0()
	}

	fn check_assignment_cert(
		&self,
		_claimed_core_bitfield: polkadot_node_primitives::approval::v2::CoreBitfield,
		validator_index: ValidatorIndex,
		_config: &criteria::Config,
		_relay_vrf_story: polkadot_node_primitives::approval::v1::RelayVRFStory,
		_assignment: &polkadot_node_primitives::approval::v2::AssignmentCertV2,
		_backing_groups: Vec<polkadot_primitives::GroupIndex>,
	) -> Result<polkadot_node_primitives::approval::v1::DelayTranche, criteria::InvalidAssignment> {
		self.1(validator_index)
	}
}

impl<F>
	MockAssignmentCriteria<fn() -> HashMap<polkadot_primitives::CoreIndex, criteria::OurAssignment>, F>
{
	fn check_only(f: F) -> Self {
		MockAssignmentCriteria(Default::default, f)
	}
}

#[derive(Default, Clone)]
struct TestStoreInner {
	stored_block_range: Option<StoredBlockRange>,
	blocks_at_height: HashMap<BlockNumber, Vec<Hash>>,
	block_entries: HashMap<Hash, BlockEntry>,
	candidate_entries: HashMap<CandidateHash, CandidateEntry>,
}

impl V1ReadBackend for TestStoreInner {
	fn load_candidate_entry_v1(
		&self,
		candidate_hash: &CandidateHash,
	) -> SubsystemResult<Option<CandidateEntry>> {
		self.load_candidate_entry(candidate_hash)
	}
<<<<<<< HEAD

=======
>>>>>>> 509125f2
	fn load_block_entry_v1(&self, block_hash: &Hash) -> SubsystemResult<Option<BlockEntry>> {
		self.load_block_entry(block_hash)
	}
}

impl Backend for TestStoreInner {
	fn load_block_entry(&self, block_hash: &Hash) -> SubsystemResult<Option<BlockEntry>> {
		Ok(self.block_entries.get(block_hash).cloned())
	}

	fn load_candidate_entry(
		&self,
		candidate_hash: &CandidateHash,
	) -> SubsystemResult<Option<CandidateEntry>> {
		Ok(self.candidate_entries.get(candidate_hash).cloned())
	}

	fn load_blocks_at_height(&self, height: &BlockNumber) -> SubsystemResult<Vec<Hash>> {
		Ok(self.blocks_at_height.get(height).cloned().unwrap_or_default())
	}

	fn load_all_blocks(&self) -> SubsystemResult<Vec<Hash>> {
		let mut hashes: Vec<_> = self.block_entries.keys().cloned().collect();

		hashes.sort_by_key(|k| self.block_entries.get(k).unwrap().block_number());

		Ok(hashes)
	}

	fn load_stored_blocks(&self) -> SubsystemResult<Option<StoredBlockRange>> {
		Ok(self.stored_block_range.clone())
	}

	fn write<I>(&mut self, ops: I) -> SubsystemResult<()>
	where
		I: IntoIterator<Item = BackendWriteOp>,
	{
		for op in ops {
			match op {
				BackendWriteOp::WriteStoredBlockRange(stored_block_range) => {
					self.stored_block_range = Some(stored_block_range);
				},
				BackendWriteOp::DeleteStoredBlockRange => {
					self.stored_block_range = None;
				},
				BackendWriteOp::WriteBlocksAtHeight(h, blocks) => {
					self.blocks_at_height.insert(h, blocks);
				},
				BackendWriteOp::DeleteBlocksAtHeight(h) => {
					let _ = self.blocks_at_height.remove(&h);
				},
				BackendWriteOp::WriteBlockEntry(block_entry) => {
					self.block_entries.insert(block_entry.block_hash(), block_entry);
				},
				BackendWriteOp::DeleteBlockEntry(hash) => {
					let _ = self.block_entries.remove(&hash);
				},
				BackendWriteOp::WriteCandidateEntry(candidate_entry) => {
					self.candidate_entries
						.insert(candidate_entry.candidate_receipt().hash(), candidate_entry);
				},
				BackendWriteOp::DeleteCandidateEntry(candidate_hash) => {
					let _ = self.candidate_entries.remove(&candidate_hash);
				},
			}
		}

		Ok(())
	}
}

#[derive(Default, Clone)]
pub struct TestStore {
	store: Arc<Mutex<TestStoreInner>>,
}

impl V1ReadBackend for TestStore {
	fn load_candidate_entry_v1(
		&self,
		candidate_hash: &CandidateHash,
	) -> SubsystemResult<Option<CandidateEntry>> {
		self.load_candidate_entry(candidate_hash)
	}
<<<<<<< HEAD

=======
>>>>>>> 509125f2
	fn load_block_entry_v1(&self, block_hash: &Hash) -> SubsystemResult<Option<BlockEntry>> {
		self.load_block_entry(block_hash)
	}
}

impl Backend for TestStore {
	fn load_block_entry(&self, block_hash: &Hash) -> SubsystemResult<Option<BlockEntry>> {
		let store = self.store.lock();
		store.load_block_entry(block_hash)
	}

	fn load_candidate_entry(
		&self,
		candidate_hash: &CandidateHash,
	) -> SubsystemResult<Option<CandidateEntry>> {
		let store = self.store.lock();
		store.load_candidate_entry(candidate_hash)
	}

	fn load_blocks_at_height(&self, height: &BlockNumber) -> SubsystemResult<Vec<Hash>> {
		let store = self.store.lock();
		store.load_blocks_at_height(height)
	}

	fn load_all_blocks(&self) -> SubsystemResult<Vec<Hash>> {
		let store = self.store.lock();
		store.load_all_blocks()
	}

	fn load_stored_blocks(&self) -> SubsystemResult<Option<StoredBlockRange>> {
		let store = self.store.lock();
		store.load_stored_blocks()
	}

	fn write<I>(&mut self, ops: I) -> SubsystemResult<()>
	where
		I: IntoIterator<Item = BackendWriteOp>,
	{
		let mut store = self.store.lock();
		store.write(ops)
	}
}

fn garbage_assignment_cert(kind: AssignmentCertKind) -> AssignmentCert {
	let ctx = schnorrkel::signing_context(RELAY_VRF_MODULO_CONTEXT);
	let msg = b"test-garbage";
	let mut prng = rand_core::OsRng;
	let keypair = schnorrkel::Keypair::generate_with(&mut prng);
	let (inout, proof, _) = keypair.vrf_sign(ctx.bytes(msg));
	let out = inout.to_output();

	AssignmentCert { kind, vrf: VrfSignature { output: VrfOutput(out), proof: VrfProof(proof) } }
}

fn garbage_assignment_cert_v2(kind: AssignmentCertKindV2) -> AssignmentCertV2 {
	let ctx = schnorrkel::signing_context(RELAY_VRF_MODULO_CONTEXT);
	let msg = b"test-garbage";
	let mut prng = rand_core::OsRng;
	let keypair = schnorrkel::Keypair::generate_with(&mut prng);
	let (inout, proof, _) = keypair.vrf_sign(ctx.bytes(msg));
	let out = inout.to_output();

	AssignmentCertV2 { kind, vrf: VrfSignature { output: VrfOutput(out), proof: VrfProof(proof) } }
}

fn sign_approval(
	key: Sr25519Keyring,
	candidate_hash: CandidateHash,
	session_index: SessionIndex,
) -> ValidatorSignature {
	key.sign(&ApprovalVote(candidate_hash).signing_payload(session_index)).into()
}

fn sign_approval_multiple_candidates(
	key: Sr25519Keyring,
	candidate_hashes: Vec<CandidateHash>,
	session_index: SessionIndex,
) -> ValidatorSignature {
	key.sign(&ApprovalVoteMultipleCandidates(&candidate_hashes).signing_payload(session_index))
		.into()
}

type VirtualOverseer = test_helpers::TestSubsystemContextHandle<ApprovalVotingMessage>;

#[derive(Default)]
struct HarnessConfigBuilder {
	sync_oracle: Option<(Box<dyn SyncOracle + Send>, TestSyncOracleHandle)>,
	clock: Option<MockClock>,
	backend: Option<TestStore>,
	assignment_criteria: Option<Box<dyn AssignmentCriteria + Send + Sync + 'static>>,
}

impl HarnessConfigBuilder {
	pub fn assignment_criteria(
		&mut self,
		assignment_criteria: Box<dyn AssignmentCriteria + Send + Sync + 'static>,
	) -> &mut Self {
		self.assignment_criteria = Some(assignment_criteria);
		self
	}

	pub fn build(&mut self) -> HarnessConfig {
		let (sync_oracle, sync_oracle_handle) =
			self.sync_oracle.take().unwrap_or_else(|| make_sync_oracle(false));

		let assignment_criteria = self
			.assignment_criteria
			.take()
			.unwrap_or_else(|| Box::new(MockAssignmentCriteria::check_only(|_| Ok(0))));

		HarnessConfig {
			sync_oracle,
			sync_oracle_handle,
			clock: self.clock.take().unwrap_or_else(|| MockClock::new(0)),
			backend: self.backend.take().unwrap_or_else(|| TestStore::default()),
			assignment_criteria,
		}
	}
}

struct HarnessConfig {
	sync_oracle: Box<dyn SyncOracle + Send>,
	sync_oracle_handle: TestSyncOracleHandle,
	clock: MockClock,
	backend: TestStore,
	assignment_criteria: Box<dyn AssignmentCriteria + Send + Sync + 'static>,
}

impl HarnessConfig {
	pub fn backend(&self) -> TestStore {
		self.backend.clone()
	}
}

impl Default for HarnessConfig {
	fn default() -> Self {
		HarnessConfigBuilder::default().build()
	}
}

struct TestHarness {
	virtual_overseer: VirtualOverseer,
	clock: Box<MockClock>,
	sync_oracle_handle: TestSyncOracleHandle,
}

fn test_harness<T: Future<Output = VirtualOverseer>>(
	config: HarnessConfig,
	test: impl FnOnce(TestHarness) -> T,
) {
	let _ = env_logger::builder()
		.is_test(true)
		.filter(Some("polkadot_node_core_approval_voting"), log::LevelFilter::Trace)
		.filter(Some(LOG_TARGET), log::LevelFilter::Trace)
		.try_init();

	let HarnessConfig { sync_oracle, sync_oracle_handle, clock, backend, assignment_criteria } =
		config;

	let pool = sp_core::testing::TaskExecutor::new();
	let (context, virtual_overseer) = test_helpers::make_subsystem_context(pool);

	let keystore = LocalKeystore::in_memory();
	let _ = keystore.sr25519_generate_new(
		polkadot_primitives::PARACHAIN_KEY_TYPE_ID,
		Some(&Sr25519Keyring::Alice.to_seed()),
	);

	let clock = Box::new(clock);
	let db = kvdb_memorydb::create(test_constants::NUM_COLUMNS);
	let db = polkadot_node_subsystem_util::database::kvdb_impl::DbAdapter::new(db, &[]);

	let subsystem = run(
		context,
		ApprovalVotingSubsystem::with_config(
			Config {
				col_approval_data: test_constants::TEST_CONFIG.col_approval_data,
				slot_duration_millis: SLOT_DURATION_MILLIS,
			},
			Arc::new(db),
			Arc::new(keystore),
			sync_oracle,
			Metrics::default(),
		),
		clock.clone(),
		assignment_criteria,
		backend,
	);

	let test_fut = test(TestHarness { virtual_overseer, clock, sync_oracle_handle });

	futures::pin_mut!(test_fut);
	futures::pin_mut!(subsystem);

	futures::executor::block_on(future::join(
		async move {
			let mut overseer = test_fut.await;
			overseer_signal(&mut overseer, OverseerSignal::Conclude).await;
		},
		subsystem,
	))
	.1
	.unwrap();
}

async fn overseer_send(overseer: &mut VirtualOverseer, msg: FromOrchestra<ApprovalVotingMessage>) {
	gum::trace!("Sending message:\n{:?}", &msg);
	overseer
		.send(msg)
		.timeout(TIMEOUT)
		.await
		.expect(&format!("{:?} is enough for sending messages.", TIMEOUT));
}

async fn overseer_recv(overseer: &mut VirtualOverseer) -> AllMessages {
	let msg = overseer_recv_with_timeout(overseer, TIMEOUT)
		.await
		.expect(&format!("{:?} is enough to receive messages.", TIMEOUT));

	gum::trace!("Received message:\n{:?}", &msg);

	msg
}

async fn overseer_recv_with_timeout(
	overseer: &mut VirtualOverseer,
	timeout: Duration,
) -> Option<AllMessages> {
	gum::trace!("Waiting for message...");
	overseer.recv().timeout(timeout).await
}

async fn overseer_signal(overseer: &mut VirtualOverseer, signal: OverseerSignal) {
	overseer
		.send(FromOrchestra::Signal(signal))
		.timeout(TIMEOUT)
		.await
		.expect(&format!("{:?} is more than enough for sending signals.", TIMEOUT));
}

fn overlay_txn<T, F>(db: &mut T, mut f: F)
where
	T: Backend,
	F: FnMut(&mut OverlayedBackend<'_, T>),
{
	let mut overlay_db = OverlayedBackend::new(db);
	f(&mut overlay_db);
	let write_ops = overlay_db.into_write_ops();
	db.write(write_ops).unwrap();
}

fn make_candidate(para_id: ParaId, hash: &Hash) -> CandidateReceipt {
	let mut r = dummy_candidate_receipt_bad_sig(*hash, Some(Default::default()));
	r.descriptor.para_id = para_id;
	r
}

async fn check_and_import_approval(
	overseer: &mut VirtualOverseer,
	block_hash: Hash,
	candidate_index: CandidateIndex,
	validator: ValidatorIndex,
	candidate_hash: CandidateHash,
	session_index: SessionIndex,
	expect_chain_approved: bool,
	signature_opt: Option<ValidatorSignature>,
) -> oneshot::Receiver<ApprovalCheckResult> {
	let signature = signature_opt.unwrap_or(sign_approval(
		Sr25519Keyring::Alice,
		candidate_hash,
		session_index,
	));
	let (tx, rx) = oneshot::channel();
	overseer_send(
		overseer,
		FromOrchestra::Communication {
			msg: ApprovalVotingMessage::CheckAndImportApproval(
				IndirectSignedApprovalVoteV2 {
					block_hash,
					candidate_indices: candidate_index.into(),
					validator,
					signature,
				},
				tx,
			),
		},
	)
	.await;
	if expect_chain_approved {
		assert_matches!(
			overseer_recv(overseer).await,
			AllMessages::ChainSelection(ChainSelectionMessage::Approved(b_hash)) => {
				assert_eq!(b_hash, block_hash);
			}
		);
	}
	rx
}

async fn check_and_import_assignment(
	overseer: &mut VirtualOverseer,
	block_hash: Hash,
	candidate_index: CandidateIndex,
	validator: ValidatorIndex,
) -> oneshot::Receiver<AssignmentCheckResult> {
	let (tx, rx) = oneshot::channel();
	overseer_send(
		overseer,
		FromOrchestra::Communication {
			msg: ApprovalVotingMessage::CheckAndImportAssignment(
				IndirectAssignmentCertV2 {
					block_hash,
					validator,
					cert: garbage_assignment_cert(AssignmentCertKind::RelayVRFModulo { sample: 0 })
						.into(),
				},
				candidate_index.into(),
				tx,
			),
		},
	)
	.await;
	rx
}

async fn check_and_import_assignment_v2(
	overseer: &mut VirtualOverseer,
	block_hash: Hash,
	core_indices: Vec<u32>,
	validator: ValidatorIndex,
) -> oneshot::Receiver<AssignmentCheckResult> {
	let (tx, rx) = oneshot::channel();
	overseer_send(
		overseer,
		FromOrchestra::Communication {
			msg: ApprovalVotingMessage::CheckAndImportAssignment(
				IndirectAssignmentCertV2 {
					block_hash,
					validator,
					cert: garbage_assignment_cert_v2(AssignmentCertKindV2::RelayVRFModuloCompact {
						core_bitfield: core_indices
							.clone()
							.into_iter()
							.map(|c| CoreIndex(c))
							.collect::<Vec<_>>()
							.try_into()
							.unwrap(),
					}),
				},
				core_indices.try_into().unwrap(),
				tx,
			),
		},
	)
	.await;
	rx
}
struct BlockConfig {
	slot: Slot,
	candidates: Option<Vec<(CandidateReceipt, CoreIndex, GroupIndex)>>,
	session_info: Option<SessionInfo>,
}

struct ChainBuilder {
	blocks_by_hash: HashMap<Hash, (Header, BlockConfig)>,
	blocks_at_height: BTreeMap<u32, Vec<Hash>>,
}

impl ChainBuilder {
	const GENESIS_HASH: Hash = Hash::repeat_byte(0xff);
	const GENESIS_PARENT_HASH: Hash = Hash::repeat_byte(0x00);

	pub fn new() -> Self {
		let mut builder =
			Self { blocks_by_hash: HashMap::new(), blocks_at_height: BTreeMap::new() };
		builder.add_block_inner(
			Self::GENESIS_HASH,
			Self::GENESIS_PARENT_HASH,
			0,
			BlockConfig { slot: Slot::from(0), candidates: None, session_info: None },
		);
		builder
	}

	pub fn add_block(
		&mut self,
		hash: Hash,
		parent_hash: Hash,
		number: u32,
		config: BlockConfig,
	) -> &mut Self {
		assert!(number != 0, "cannot add duplicate genesis block");
		assert!(hash != Self::GENESIS_HASH, "cannot add block with genesis hash");
		assert!(
			parent_hash != Self::GENESIS_PARENT_HASH,
			"cannot add block with genesis parent hash"
		);
		assert!(self.blocks_by_hash.len() < u8::MAX.into());
		self.add_block_inner(hash, parent_hash, number, config)
	}

	fn add_block_inner(
		&mut self,
		hash: Hash,
		parent_hash: Hash,
		number: u32,
		config: BlockConfig,
	) -> &mut Self {
		let header = ChainBuilder::make_header(parent_hash, config.slot, number);
		assert!(
			self.blocks_by_hash.insert(hash, (header, config)).is_none(),
			"block with hash {:?} already exists",
			hash,
		);
		self.blocks_at_height.entry(number).or_insert_with(Vec::new).push(hash);
		self
	}

	pub async fn build(&self, overseer: &mut VirtualOverseer) {
		for (number, blocks) in self.blocks_at_height.iter() {
			for (i, hash) in blocks.iter().enumerate() {
				let mut cur_hash = *hash;
				let (_, block_config) =
					self.blocks_by_hash.get(&cur_hash).expect("block not found");
				let mut ancestry = Vec::new();
				while cur_hash != Self::GENESIS_PARENT_HASH {
					let (cur_header, _) =
						self.blocks_by_hash.get(&cur_hash).expect("chain is not contiguous");
					ancestry.push((cur_hash, cur_header.clone()));
					cur_hash = cur_header.parent_hash;
				}
				ancestry.reverse();

				import_block(overseer, ancestry.as_ref(), *number, block_config, false, i > 0)
					.await;
				let _: Option<()> = future::pending().timeout(Duration::from_millis(100)).await;
			}
		}
	}

	fn make_header(parent_hash: Hash, slot: Slot, number: u32) -> Header {
		let digest = {
			let mut digest = Digest::default();
			let vrf_signature = garbage_vrf_signature();
			digest.push(DigestItem::babe_pre_digest(PreDigest::SecondaryVRF(
				SecondaryVRFPreDigest { authority_index: 0, slot, vrf_signature },
			)));
			digest
		};

		Header {
			digest,
			extrinsics_root: Default::default(),
			number,
			state_root: Default::default(),
			parent_hash,
		}
	}
}

fn session_info(keys: &[Sr25519Keyring]) -> SessionInfo {
	SessionInfo {
		validators: keys.iter().map(|v| v.public().into()).collect(),
		discovery_keys: keys.iter().map(|v| v.public().into()).collect(),
		assignment_keys: keys.iter().map(|v| v.public().into()).collect(),
		validator_groups: IndexedVec::<GroupIndex, Vec<ValidatorIndex>>::from(vec![
			vec![ValidatorIndex(0)],
			vec![ValidatorIndex(1)],
		]),
		n_cores: 10,
		needed_approvals: 2,
		zeroth_delay_tranche_width: 5,
		relay_vrf_modulo_samples: 3,
		n_delay_tranches: 50,
		no_show_slots: 2,
		active_validator_indices: vec![],
		dispute_period: 6,
		random_seed: [0u8; 32],
	}
}

async fn import_block(
	overseer: &mut VirtualOverseer,
	hashes: &[(Hash, Header)],
	number: u32,
	config: &BlockConfig,
	gap: bool,
	fork: bool,
) {
	let (new_head, new_header) = &hashes[hashes.len() - 1];
	let candidates = config.candidates.clone().unwrap_or(vec![(
		make_candidate(ParaId::from(0_u32), &new_head),
		CoreIndex(0),
		GroupIndex(0),
	)]);

	let session_info = config.session_info.clone().unwrap_or({
		let validators = vec![Sr25519Keyring::Alice, Sr25519Keyring::Bob];
		SessionInfo { needed_approvals: 1, ..session_info(&validators) }
	});

	overseer_send(
		overseer,
		FromOrchestra::Signal(OverseerSignal::ActiveLeaves(ActiveLeavesUpdate::start_work(
			ActivatedLeaf {
				hash: *new_head,
				number,
				status: LeafStatus::Fresh,
				span: Arc::new(jaeger::Span::Disabled),
			},
		))),
	)
	.await;

	assert_matches!(
		overseer_recv(overseer).await,
		AllMessages::ChainApi(ChainApiMessage::BlockHeader(head, h_tx)) => {
			assert_eq!(*new_head, head);
			h_tx.send(Ok(Some(new_header.clone()))).unwrap();
		}
	);
	if !fork {
		let mut _ancestry_step = 0;
		if gap {
			assert_matches!(
				overseer_recv(overseer).await,
				AllMessages::ChainApi(ChainApiMessage::Ancestors {
					hash,
					k,
					response_channel,
				}) => {
					assert_eq!(hash, *new_head);
					let history: Vec<Hash> = hashes.iter().map(|v| v.0).take(k).collect();
					let _ = response_channel.send(Ok(history));
					_ancestry_step = k;
				}
			);

			for i in 0.._ancestry_step {
				match overseer_recv(overseer).await {
					AllMessages::ChainApi(ChainApiMessage::BlockHeader(_, h_tx)) => {
						let (hash, header) = hashes[i as usize].clone();
						assert_eq!(hash, *new_head);
						h_tx.send(Ok(Some(header))).unwrap();
					},
					AllMessages::ChainApi(ChainApiMessage::Ancestors {
						hash,
						k,
						response_channel,
					}) => {
						assert_eq!(hash, *new_head);
						assert_eq!(k as u32, number - 1);
						let history: Vec<Hash> = hashes.iter().map(|v| v.0).take(k).collect();
						response_channel.send(Ok(history)).unwrap();
					},
					_ => unreachable! {},
				}
			}
		}
	}

	if number > 0 {
		assert_matches!(
			overseer_recv(overseer).await,
			AllMessages::RuntimeApi(
				RuntimeApiMessage::Request(hash, RuntimeApiRequest::CandidateEvents(c_tx))
			) => {
				assert_eq!(hash, *new_head);
				let inclusion_events = candidates.into_iter()
					.map(|(r, c, g)| CandidateEvent::CandidateIncluded(r, Vec::new().into(), c, g))
					.collect::<Vec<_>>();
				c_tx.send(Ok(inclusion_events)).unwrap();
			}
		);

		assert_matches!(
			overseer_recv(overseer).await,
			AllMessages::RuntimeApi(
				RuntimeApiMessage::Request(
					req_block_hash,
					RuntimeApiRequest::SessionIndexForChild(s_tx)
				)
			) => {
				let hash = &hashes[(number-1) as usize];
				assert_eq!(req_block_hash, hash.0.clone());
				s_tx.send(Ok(number.into())).unwrap();
			}
		);

		assert_matches!(
			overseer_recv(overseer).await,
			AllMessages::RuntimeApi(
				RuntimeApiMessage::Request(
					req_block_hash,
					RuntimeApiRequest::CurrentBabeEpoch(c_tx),
				)
			) => {
				let hash = &hashes[number as usize];
				assert_eq!(req_block_hash, hash.0.clone());
				let _ = c_tx.send(Ok(BabeEpoch {
					epoch_index: number as _,
					start_slot: Slot::from(0),
					duration: 200,
					authorities: vec![(Sr25519Keyring::Alice.public().into(), 1)],
					randomness: [0u8; 32],
					config: BabeEpochConfiguration {
						c: (1, 4),
						allowed_slots: AllowedSlots::PrimarySlots,
					},
				}));
			}
		);
	}

	if number == 0 {
		assert_matches!(
			overseer_recv(overseer).await,
			AllMessages::ApprovalDistribution(ApprovalDistributionMessage::NewBlocks(v)) => {
				assert_eq!(v.len(), 0usize);
			}
		);
	} else {
		if !fork {
			// SessionInfo won't be called for forks - it's already cached
			assert_matches!(
				overseer_recv(overseer).await,
				AllMessages::RuntimeApi(
					RuntimeApiMessage::Request(
						req_block_hash,
						RuntimeApiRequest::SessionInfo(_, si_tx),
					)
				) => {
					// Make sure all SessionInfo calls are not made for the leaf (but for its relay parent)
					assert_ne!(req_block_hash, hashes[(number-1) as usize].0);
					si_tx.send(Ok(Some(session_info.clone()))).unwrap();
				}
			);
		}

		assert_matches!(
			overseer_recv(overseer).await,
			AllMessages::ApprovalDistribution(
				ApprovalDistributionMessage::NewBlocks(mut approval_vec)
			) => {
				assert_eq!(approval_vec.len(), 1);
				let metadata = approval_vec.pop().unwrap();
				let hash = &hashes[number as usize];
				let parent_hash = &hashes[(number - 1) as usize];
				assert_eq!(metadata.hash, hash.0.clone());
				assert_eq!(metadata.parent_hash, parent_hash.0.clone());
				assert_eq!(metadata.slot, config.slot);
			}
		);
	}
}

#[test]
fn subsystem_rejects_bad_assignment_ok_criteria() {
	test_harness(HarnessConfig::default(), |test_harness| async move {
		let TestHarness { mut virtual_overseer, sync_oracle_handle: _sync_oracle_handle, .. } =
			test_harness;

		assert_matches!(
			overseer_recv(&mut virtual_overseer).await,
			AllMessages::ChainApi(ChainApiMessage::FinalizedBlockNumber(rx)) => {
				rx.send(Ok(0)).unwrap();
			}
		);

		let block_hash = Hash::repeat_byte(0x01);
		let candidate_index = 0;
		let validator = ValidatorIndex(0);

		let head: Hash = ChainBuilder::GENESIS_HASH;
		let mut builder = ChainBuilder::new();
		let slot = Slot::from(1 as u64);
		builder.add_block(
			block_hash,
			head,
			1,
			BlockConfig { slot, candidates: None, session_info: None },
		);
		builder.build(&mut virtual_overseer).await;

		let rx = check_and_import_assignment(
			&mut virtual_overseer,
			block_hash,
			candidate_index,
			validator,
		)
		.await;

		assert_eq!(rx.await, Ok(AssignmentCheckResult::Accepted),);

		// unknown hash
		let unknown_hash = Hash::repeat_byte(0x02);

		let rx = check_and_import_assignment(
			&mut virtual_overseer,
			unknown_hash,
			candidate_index,
			validator,
		)
		.await;

		assert_eq!(
			rx.await,
			Ok(AssignmentCheckResult::Bad(AssignmentCheckError::UnknownBlock(unknown_hash))),
		);

		virtual_overseer
	});
}

#[test]
fn subsystem_rejects_bad_assignment_err_criteria() {
	let assignment_criteria = Box::new(MockAssignmentCriteria::check_only(move |_| {
		Err(criteria::InvalidAssignment(
			criteria::InvalidAssignmentReason::ValidatorIndexOutOfBounds,
		))
	}));
	let config = HarnessConfigBuilder::default().assignment_criteria(assignment_criteria).build();
	test_harness(config, |test_harness| async move {
		let TestHarness { mut virtual_overseer, sync_oracle_handle: _sync_oracle_handle, .. } =
			test_harness;
		assert_matches!(
			overseer_recv(&mut virtual_overseer).await,
			AllMessages::ChainApi(ChainApiMessage::FinalizedBlockNumber(rx)) => {
				rx.send(Ok(0)).unwrap();
			}
		);

		let block_hash = Hash::repeat_byte(0x01);
		let candidate_index = 0;
		let validator = ValidatorIndex(0);

		let head: Hash = ChainBuilder::GENESIS_HASH;
		let mut builder = ChainBuilder::new();
		let slot = Slot::from(1 as u64);
		builder.add_block(
			block_hash,
			head,
			1,
			BlockConfig { slot, candidates: None, session_info: None },
		);
		builder.build(&mut virtual_overseer).await;

		let rx = check_and_import_assignment(
			&mut virtual_overseer,
			block_hash,
			candidate_index,
			validator,
		)
		.await;

		assert_eq!(
			rx.await,
			Ok(AssignmentCheckResult::Bad(AssignmentCheckError::InvalidCert(
				ValidatorIndex(0),
				"ValidatorIndexOutOfBounds".to_string(),
			))),
		);

		virtual_overseer
	});
}

#[test]
fn blank_subsystem_act_on_bad_block() {
	test_harness(HarnessConfig::default(), |test_harness| async move {
		let TestHarness { mut virtual_overseer, sync_oracle_handle, .. } = test_harness;
		assert_matches!(
			overseer_recv(&mut virtual_overseer).await,
			AllMessages::ChainApi(ChainApiMessage::FinalizedBlockNumber(rx)) => {
				rx.send(Ok(0)).unwrap();
			}
		);

		let (tx, rx) = oneshot::channel();

		let bad_block_hash: Hash = Default::default();

		overseer_send(
			&mut virtual_overseer,
			FromOrchestra::Communication {
				msg: ApprovalVotingMessage::CheckAndImportAssignment(
					IndirectAssignmentCertV2 {
						block_hash: bad_block_hash.clone(),
						validator: 0u32.into(),
						cert: garbage_assignment_cert(AssignmentCertKind::RelayVRFModulo {
							sample: 0,
						})
						.into(),
					},
					0u32.into(),
					tx,
				),
			},
		)
		.await;

		sync_oracle_handle.await_mode_switch().await;

		assert_matches!(
			rx.await,
			Ok(
				AssignmentCheckResult::Bad(AssignmentCheckError::UnknownBlock(hash))
			) => {
				assert_eq!(hash, bad_block_hash);
			}
		);

		virtual_overseer
	});
}

#[test]
fn subsystem_rejects_approval_if_no_candidate_entry() {
	let config = HarnessConfig::default();
	let store = config.backend();
	test_harness(config, |test_harness| async move {
		let TestHarness { mut virtual_overseer, sync_oracle_handle: _sync_oracle_handle, .. } =
			test_harness;
		assert_matches!(
			overseer_recv(&mut virtual_overseer).await,
			AllMessages::ChainApi(ChainApiMessage::FinalizedBlockNumber(rx)) => {
				rx.send(Ok(0)).unwrap();
			}
		);

		let block_hash = Hash::repeat_byte(0x01);
		let candidate_index = 0;
		let validator = ValidatorIndex(0);

		let candidate_descriptor = make_candidate(ParaId::from(1_u32), &block_hash);
		let candidate_hash = candidate_descriptor.hash();

		let head: Hash = ChainBuilder::GENESIS_HASH;
		let mut builder = ChainBuilder::new();
		let slot = Slot::from(1 as u64);
		builder.add_block(
			block_hash,
			head,
			1,
			BlockConfig {
				slot,
				candidates: Some(vec![(candidate_descriptor, CoreIndex(1), GroupIndex(1))]),
				session_info: None,
			},
		);
		builder.build(&mut virtual_overseer).await;

		overlay_txn(&mut store.clone(), |overlay_db| {
			overlay_db.delete_candidate_entry(&candidate_hash)
		});

		let session_index = 1;
		let rx = check_and_import_approval(
			&mut virtual_overseer,
			block_hash,
			candidate_index,
			validator,
			candidate_hash,
			session_index,
			false,
			None,
		)
		.await;

		assert_matches!(
			rx.await,
			Ok(ApprovalCheckResult::Bad(ApprovalCheckError::InvalidCandidate(0, hash))) => {
				assert_eq!(candidate_hash, hash);
			}
		);

		virtual_overseer
	});
}

#[test]
fn subsystem_rejects_approval_if_no_block_entry() {
	test_harness(HarnessConfig::default(), |test_harness| async move {
		let TestHarness { mut virtual_overseer, sync_oracle_handle: _sync_oracle_handle, .. } =
			test_harness;
		assert_matches!(
			overseer_recv(&mut virtual_overseer).await,
			AllMessages::ChainApi(ChainApiMessage::FinalizedBlockNumber(rx)) => {
				rx.send(Ok(0)).unwrap();
			}
		);

		let block_hash = Hash::repeat_byte(0x01);
		let candidate_index = 0;
		let validator = ValidatorIndex(0);
		let candidate_hash = dummy_candidate_receipt(block_hash).hash();
		let session_index = 1;

		let rx = check_and_import_approval(
			&mut virtual_overseer,
			block_hash,
			candidate_index,
			validator,
			candidate_hash,
			session_index,
			false,
			None,
		)
		.await;

		assert_matches!(
			rx.await,
			Ok(ApprovalCheckResult::Bad(ApprovalCheckError::UnknownBlock(hash))) => {
				assert_eq!(hash, block_hash);
			}
		);

		virtual_overseer
	});
}

#[test]
fn subsystem_rejects_approval_before_assignment() {
	test_harness(HarnessConfig::default(), |test_harness| async move {
		let TestHarness { mut virtual_overseer, sync_oracle_handle: _sync_oracle_handle, .. } =
			test_harness;
		assert_matches!(
			overseer_recv(&mut virtual_overseer).await,
			AllMessages::ChainApi(ChainApiMessage::FinalizedBlockNumber(rx)) => {
				rx.send(Ok(0)).unwrap();
			}
		);

		let block_hash = Hash::repeat_byte(0x01);

		let candidate_hash = {
			let mut candidate_receipt =
				dummy_candidate_receipt_bad_sig(block_hash, Some(Default::default()));
			candidate_receipt.descriptor.para_id = ParaId::from(0_u32);
			candidate_receipt.descriptor.relay_parent = block_hash;
			candidate_receipt.hash()
		};

		let candidate_index = 0;
		let validator = ValidatorIndex(0);
		let session_index = 1;

		// Add block hash 00.
		ChainBuilder::new()
			.add_block(
				block_hash,
				ChainBuilder::GENESIS_HASH,
				1,
				BlockConfig { slot: Slot::from(1), candidates: None, session_info: None },
			)
			.build(&mut virtual_overseer)
			.await;

		let rx = check_and_import_approval(
			&mut virtual_overseer,
			block_hash,
			candidate_index,
			validator,
			candidate_hash,
			session_index,
			false,
			None,
		)
		.await;

		assert_matches!(
			rx.await,
			Ok(ApprovalCheckResult::Bad(ApprovalCheckError::NoAssignment(v))) => {
				assert_eq!(v, validator);
			}
		);

		virtual_overseer
	});
}

#[test]
fn subsystem_rejects_assignment_in_future() {
	let assignment_criteria =
		Box::new(MockAssignmentCriteria::check_only(|_| Ok(TICK_TOO_FAR_IN_FUTURE as _)));
	let config = HarnessConfigBuilder::default().assignment_criteria(assignment_criteria).build();
	test_harness(config, |test_harness| async move {
		let TestHarness { mut virtual_overseer, clock, sync_oracle_handle: _sync_oracle_handle } =
			test_harness;
		assert_matches!(
			overseer_recv(&mut virtual_overseer).await,
			AllMessages::ChainApi(ChainApiMessage::FinalizedBlockNumber(rx)) => {
				rx.send(Ok(0)).unwrap();
			}
		);

		let block_hash = Hash::repeat_byte(0x01);
		let candidate_index = 0;
		let validator = ValidatorIndex(0);

		// Add block hash 00.
		ChainBuilder::new()
			.add_block(
				block_hash,
				ChainBuilder::GENESIS_HASH,
				1,
				BlockConfig { slot: Slot::from(0), candidates: None, session_info: None },
			)
			.build(&mut virtual_overseer)
			.await;

		let rx = check_and_import_assignment(
			&mut virtual_overseer,
			block_hash,
			candidate_index,
			validator,
		)
		.await;

		assert_eq!(rx.await, Ok(AssignmentCheckResult::TooFarInFuture));

		// Advance clock to make assignment reasonably near.
		clock.inner.lock().set_tick(9);

		let rx = check_and_import_assignment(
			&mut virtual_overseer,
			block_hash,
			candidate_index,
			validator,
		)
		.await;

		assert_eq!(rx.await, Ok(AssignmentCheckResult::Accepted));

		virtual_overseer
	});
}

#[test]
fn subsystem_accepts_duplicate_assignment() {
	test_harness(HarnessConfig::default(), |test_harness| async move {
		let TestHarness { mut virtual_overseer, sync_oracle_handle: _sync_oracle_handle, .. } =
			test_harness;
		assert_matches!(
			overseer_recv(&mut virtual_overseer).await,
			AllMessages::ChainApi(ChainApiMessage::FinalizedBlockNumber(rx)) => {
				rx.send(Ok(0)).unwrap();
			}
		);

		let validator = ValidatorIndex(0);
		let candidate_index = 0;
		let block_hash = Hash::repeat_byte(0x01);

		let candidate_receipt1 = {
			let mut receipt = dummy_candidate_receipt(block_hash);
			receipt.descriptor.para_id = ParaId::from(1_u32);
			receipt
		};
		let candidate_receipt2 = {
			let mut receipt = dummy_candidate_receipt(block_hash);
			receipt.descriptor.para_id = ParaId::from(2_u32);
			receipt
		};
		let candidate_index1 = 0;
		let candidate_index2 = 1;

		// Add block hash 00.
		ChainBuilder::new()
			.add_block(
				block_hash,
				ChainBuilder::GENESIS_HASH,
				1,
				BlockConfig {
					slot: Slot::from(1),
					candidates: Some(vec![
						(candidate_receipt1, CoreIndex(0), GroupIndex(1)),
						(candidate_receipt2, CoreIndex(1), GroupIndex(1)),
					]),
					session_info: None,
				},
			)
			.build(&mut virtual_overseer)
			.await;

		// Initial assignment.
		let rx = check_and_import_assignment_v2(
			&mut virtual_overseer,
			block_hash,
			vec![candidate_index1, candidate_index2],
			validator,
		)
		.await;

		assert_eq!(rx.await, Ok(AssignmentCheckResult::Accepted));

		// Test with single assigned core.
		let rx = check_and_import_assignment(
			&mut virtual_overseer,
			block_hash,
			candidate_index,
			validator,
		)
		.await;

		assert_eq!(rx.await, Ok(AssignmentCheckResult::AcceptedDuplicate));

		// Test with multiple assigned cores. This cannot happen in practice, as tranche0 assignments
		// are sent first, but we should still ensure correct behavior.
		let rx = check_and_import_assignment_v2(
			&mut virtual_overseer,
			block_hash,
			vec![candidate_index1, candidate_index2],
			validator,
		)
		.await;

		assert_eq!(rx.await, Ok(AssignmentCheckResult::AcceptedDuplicate));

		virtual_overseer
	});
}

#[test]
fn subsystem_rejects_assignment_with_unknown_candidate() {
	test_harness(HarnessConfig::default(), |test_harness| async move {
		let TestHarness { mut virtual_overseer, sync_oracle_handle: _sync_oracle_handle, .. } =
			test_harness;
		assert_matches!(
			overseer_recv(&mut virtual_overseer).await,
			AllMessages::ChainApi(ChainApiMessage::FinalizedBlockNumber(rx)) => {
				rx.send(Ok(0)).unwrap();
			}
		);

		let block_hash = Hash::repeat_byte(0x01);
		let candidate_index = 7;
		let validator = ValidatorIndex(0);

		// Add block hash 00.
		ChainBuilder::new()
			.add_block(
				block_hash,
				ChainBuilder::GENESIS_HASH,
				1,
				BlockConfig { slot: Slot::from(1), candidates: None, session_info: None },
			)
			.build(&mut virtual_overseer)
			.await;

		let rx = check_and_import_assignment(
			&mut virtual_overseer,
			block_hash,
			candidate_index,
			validator,
		)
		.await;

		assert_eq!(
			rx.await,
			Ok(AssignmentCheckResult::Bad(AssignmentCheckError::InvalidCandidateIndex(
				candidate_index
			))),
		);

		virtual_overseer
	});
}

#[test]
fn subsystem_rejects_oversized_bitfields() {
	test_harness(HarnessConfig::default(), |test_harness| async move {
		let TestHarness { mut virtual_overseer, sync_oracle_handle: _sync_oracle_handle, .. } =
			test_harness;
		assert_matches!(
			overseer_recv(&mut virtual_overseer).await,
			AllMessages::ChainApi(ChainApiMessage::FinalizedBlockNumber(rx)) => {
				rx.send(Ok(0)).unwrap();
			}
		);

		let block_hash = Hash::repeat_byte(0x01);
		let candidate_index = 10;
		let validator = ValidatorIndex(0);

		ChainBuilder::new()
			.add_block(
				block_hash,
				ChainBuilder::GENESIS_HASH,
				1,
				BlockConfig { slot: Slot::from(1), candidates: None, session_info: None },
			)
			.build(&mut virtual_overseer)
			.await;

		let rx = check_and_import_assignment(
			&mut virtual_overseer,
			block_hash,
			candidate_index,
			validator,
		)
		.await;

		assert_eq!(
			rx.await,
			Ok(AssignmentCheckResult::Bad(AssignmentCheckError::InvalidBitfield(
				candidate_index as usize + 1
			))),
		);

		let rx = check_and_import_assignment_v2(
			&mut virtual_overseer,
			block_hash,
			vec![1, 2, 10, 50],
			validator,
		)
		.await;

		assert_eq!(
			rx.await,
			Ok(AssignmentCheckResult::Bad(AssignmentCheckError::InvalidBitfield(51))),
		);
		virtual_overseer
	});
}

#[test]
fn subsystem_accepts_and_imports_approval_after_assignment() {
	test_harness(HarnessConfig::default(), |test_harness| async move {
		let TestHarness { mut virtual_overseer, sync_oracle_handle: _sync_oracle_handle, .. } =
			test_harness;
		assert_matches!(
			overseer_recv(&mut virtual_overseer).await,
			AllMessages::ChainApi(ChainApiMessage::FinalizedBlockNumber(rx)) => {
				rx.send(Ok(0)).unwrap();
			}
		);

		let block_hash = Hash::repeat_byte(0x01);

		let candidate_hash = {
			let mut candidate_receipt =
				dummy_candidate_receipt_bad_sig(block_hash, Some(Default::default()));
			candidate_receipt.descriptor.para_id = ParaId::from(0_u32);
			candidate_receipt.descriptor.relay_parent = block_hash;
			candidate_receipt.hash()
		};

		let candidate_index = 0;
		let validator = ValidatorIndex(0);
		let session_index = 1;

		// Add block hash 0x01...
		ChainBuilder::new()
			.add_block(
				block_hash,
				ChainBuilder::GENESIS_HASH,
				1,
				BlockConfig { slot: Slot::from(1), candidates: None, session_info: None },
			)
			.build(&mut virtual_overseer)
			.await;

		let rx = check_and_import_assignment(
			&mut virtual_overseer,
			block_hash,
			candidate_index,
			validator,
		)
		.await;

		assert_eq!(rx.await, Ok(AssignmentCheckResult::Accepted));

		let rx = check_and_import_approval(
			&mut virtual_overseer,
			block_hash,
			candidate_index,
			validator,
			candidate_hash,
			session_index,
			true,
			None,
		)
		.await;

		assert_eq!(rx.await, Ok(ApprovalCheckResult::Accepted));

		virtual_overseer
	});
}

#[test]
fn subsystem_second_approval_import_only_schedules_wakeups() {
	test_harness(HarnessConfig::default(), |test_harness| async move {
		let TestHarness {
			mut virtual_overseer,
			clock,
			sync_oracle_handle: _sync_oracle_handle,
			..
		} = test_harness;
		assert_matches!(
			overseer_recv(&mut virtual_overseer).await,
			AllMessages::ChainApi(ChainApiMessage::FinalizedBlockNumber(rx)) => {
				rx.send(Ok(0)).unwrap();
			}
		);
		clock.inner.lock().set_tick(APPROVAL_DELAY);

		let block_hash = Hash::repeat_byte(0x01);

		let candidate_hash = {
			let mut candidate_receipt =
				dummy_candidate_receipt_bad_sig(block_hash, Some(Default::default()));
			candidate_receipt.descriptor.para_id = ParaId::from(0_u32);
			candidate_receipt.descriptor.relay_parent = block_hash;
			candidate_receipt.hash()
		};

		let candidate_index = 0;
		let validator = ValidatorIndex(0);
		let session_index = 1;

		let validators = vec![
			Sr25519Keyring::Alice,
			Sr25519Keyring::Bob,
			Sr25519Keyring::Charlie,
			Sr25519Keyring::Dave,
			Sr25519Keyring::Eve,
		];
		let session_info = SessionInfo {
			validator_groups: IndexedVec::<GroupIndex, Vec<ValidatorIndex>>::from(vec![
				vec![ValidatorIndex(0), ValidatorIndex(1)],
				vec![ValidatorIndex(2)],
				vec![ValidatorIndex(3), ValidatorIndex(4)],
			]),
			needed_approvals: 1,
			..session_info(&validators)
		};

		// Add block hash 0x01...
		ChainBuilder::new()
			.add_block(
				block_hash,
				ChainBuilder::GENESIS_HASH,
				1,
				BlockConfig {
					slot: Slot::from(0),
					candidates: None,
					session_info: Some(session_info),
				},
			)
			.build(&mut virtual_overseer)
			.await;

		let rx = check_and_import_assignment(
			&mut virtual_overseer,
			block_hash,
			candidate_index,
			validator,
		)
		.await;

		assert_eq!(rx.await, Ok(AssignmentCheckResult::Accepted));

		assert!(clock.inner.lock().current_wakeup_is(APPROVAL_DELAY + 2));

		let rx = check_and_import_approval(
			&mut virtual_overseer,
			block_hash,
			candidate_index,
			validator,
			candidate_hash,
			session_index,
			false,
			None,
		)
		.await;

		assert_eq!(rx.await, Ok(ApprovalCheckResult::Accepted));

		futures_timer::Delay::new(Duration::from_millis(100)).await;
		assert!(clock.inner.lock().current_wakeup_is(APPROVAL_DELAY + 2));

		let rx = check_and_import_approval(
			&mut virtual_overseer,
			block_hash,
			candidate_index,
			validator,
			candidate_hash,
			session_index,
			false,
			None,
		)
		.await;

		assert_eq!(rx.await, Ok(ApprovalCheckResult::Accepted));

		futures_timer::Delay::new(Duration::from_millis(100)).await;
		assert!(clock.inner.lock().current_wakeup_is(APPROVAL_DELAY + 2));

		virtual_overseer
	});
}

#[test]
fn subsystem_assignment_import_updates_candidate_entry_and_schedules_wakeup() {
	test_harness(HarnessConfig::default(), |test_harness| async move {
		let TestHarness {
			mut virtual_overseer,
			clock,
			sync_oracle_handle: _sync_oracle_handle,
			..
		} = test_harness;

		assert_matches!(
			overseer_recv(&mut virtual_overseer).await,
			AllMessages::ChainApi(ChainApiMessage::FinalizedBlockNumber(rx)) => {
				rx.send(Ok(0)).unwrap();
			}
		);

		let block_hash = Hash::repeat_byte(0x01);

		let candidate_index = 0;
		let validator = ValidatorIndex(0);

		// Add block hash 0x01...
		ChainBuilder::new()
			.add_block(
				block_hash,
				ChainBuilder::GENESIS_HASH,
				1,
				BlockConfig { slot: Slot::from(1), candidates: None, session_info: None },
			)
			.build(&mut virtual_overseer)
			.await;

		let rx = check_and_import_assignment(
			&mut virtual_overseer,
			block_hash,
			candidate_index,
			validator,
		)
		.await;

		assert_eq!(rx.await, Ok(AssignmentCheckResult::Accepted));

		assert!(clock.inner.lock().current_wakeup_is(2));

		virtual_overseer
	});
}

#[test]
fn subsystem_process_wakeup_schedules_wakeup() {
	test_harness(HarnessConfig::default(), |test_harness| async move {
		let TestHarness {
			mut virtual_overseer,
			clock,
			sync_oracle_handle: _sync_oracle_handle,
			..
		} = test_harness;

		assert_matches!(
			overseer_recv(&mut virtual_overseer).await,
			AllMessages::ChainApi(ChainApiMessage::FinalizedBlockNumber(rx)) => {
				rx.send(Ok(0)).unwrap();
			}
		);

		let block_hash = Hash::repeat_byte(0x01);

		let candidate_index = 0;
		let validator = ValidatorIndex(0);

		// Add block hash 0x01...
		ChainBuilder::new()
			.add_block(
				block_hash,
				ChainBuilder::GENESIS_HASH,
				1,
				BlockConfig { slot: Slot::from(1), candidates: None, session_info: None },
			)
			.build(&mut virtual_overseer)
			.await;

		let rx = check_and_import_assignment(
			&mut virtual_overseer,
			block_hash,
			candidate_index,
			validator,
		)
		.await;

		assert_eq!(rx.await, Ok(AssignmentCheckResult::Accepted));

		assert!(clock.inner.lock().current_wakeup_is(2));

		// Activate the wakeup present above, and sleep to allow process_wakeups to execute..
		clock.inner.lock().set_tick(2);
		futures_timer::Delay::new(Duration::from_millis(100)).await;

		// The wakeup should have been rescheduled.
		assert!(clock.inner.lock().current_wakeup_is(30));

		virtual_overseer
	});
}

#[test]
fn linear_import_act_on_leaf() {
	let session = 3u32;

	test_harness(HarnessConfig::default(), |test_harness| async move {
		let TestHarness { mut virtual_overseer, .. } = test_harness;

		assert_matches!(
			overseer_recv(&mut virtual_overseer).await,
			AllMessages::ChainApi(ChainApiMessage::FinalizedBlockNumber(rx)) => {
				rx.send(Ok(0)).unwrap();
			}
		);

		let mut head: Hash = ChainBuilder::GENESIS_HASH;
		let mut builder = ChainBuilder::new();
		for i in 1..session {
			let slot = Slot::from(i as u64);

			let hash = Hash::repeat_byte(i as u8);
			builder.add_block(
				hash,
				head,
				i,
				BlockConfig { slot, candidates: None, session_info: None },
			);
			head = hash;
		}

		builder.build(&mut virtual_overseer).await;

		let (tx, rx) = oneshot::channel();

		overseer_send(
			&mut virtual_overseer,
			FromOrchestra::Communication {
				msg: ApprovalVotingMessage::CheckAndImportAssignment(
					IndirectAssignmentCertV2 {
						block_hash: head,
						validator: 0u32.into(),
						cert: garbage_assignment_cert(AssignmentCertKind::RelayVRFModulo {
							sample: 0,
						})
						.into(),
					},
					0u32.into(),
					tx,
				),
			},
		)
		.await;

		assert_eq!(rx.await, Ok(AssignmentCheckResult::Accepted));

		virtual_overseer
	});
}

#[test]
fn forkful_import_at_same_height_act_on_leaf() {
	let session = 3u32;

	test_harness(HarnessConfig::default(), |test_harness| async move {
		let TestHarness { mut virtual_overseer, sync_oracle_handle: _sync_oracle_handle, .. } =
			test_harness;

		assert_matches!(
			overseer_recv(&mut virtual_overseer).await,
			AllMessages::ChainApi(ChainApiMessage::FinalizedBlockNumber(rx)) => {
				rx.send(Ok(0)).unwrap();
			}
		);

		let mut head: Hash = ChainBuilder::GENESIS_HASH;
		let mut builder = ChainBuilder::new();
		for i in 1..session {
			let slot = Slot::from(i as u64);
			let hash = Hash::repeat_byte(i as u8);
			builder.add_block(
				hash,
				head,
				i,
				BlockConfig { slot, candidates: None, session_info: None },
			);
			head = hash;
		}
		let num_forks = 3;
		let forks = Vec::new();

		for i in 0..num_forks {
			let slot = Slot::from(session as u64);
			let hash = Hash::repeat_byte(session as u8 + i);
			builder.add_block(
				hash,
				head,
				session,
				BlockConfig { slot, candidates: None, session_info: None },
			);
		}
		builder.build(&mut virtual_overseer).await;

		for head in forks.into_iter() {
			let (tx, rx) = oneshot::channel();

			overseer_send(
				&mut virtual_overseer,
				FromOrchestra::Communication {
					msg: ApprovalVotingMessage::CheckAndImportAssignment(
						IndirectAssignmentCertV2 {
							block_hash: head,
							validator: 0u32.into(),
							cert: garbage_assignment_cert(AssignmentCertKind::RelayVRFModulo {
								sample: 0,
							})
							.into(),
						},
						0u32.into(),
						tx,
					),
				},
			)
			.await;

			assert_eq!(rx.await, Ok(AssignmentCheckResult::Accepted));
		}
		virtual_overseer
	});
}

#[test]
fn test_signing_a_single_candidate_is_backwards_compatible() {
	let session_index = 1;
	let block_hash = Hash::repeat_byte(0x01);
	let candidate_descriptors = (1..10)
		.into_iter()
		.map(|val| make_candidate(ParaId::from(val as u32), &block_hash))
		.collect::<Vec<CandidateReceipt>>();

	let candidate_hashes = candidate_descriptors
		.iter()
		.map(|candidate_descriptor| candidate_descriptor.hash())
		.collect_vec();

	let first_descriptor = candidate_descriptors.first().expect("TODO");

	let candidate_hash = first_descriptor.hash();

	let sig_a = sign_approval(Sr25519Keyring::Alice, candidate_hash, session_index);

	let sig_b = sign_approval(Sr25519Keyring::Alice, candidate_hash, session_index);

	assert!(DisputeStatement::Valid(ValidDisputeStatementKind::ApprovalChecking)
		.check_signature(
			&Sr25519Keyring::Alice.public().into(),
			candidate_hash,
			session_index,
			&sig_a,
		)
		.is_ok());

	assert!(DisputeStatement::Valid(ValidDisputeStatementKind::ApprovalChecking)
		.check_signature(
			&Sr25519Keyring::Alice.public().into(),
			candidate_hash,
			session_index,
			&sig_b,
		)
		.is_ok());

	let sig_c = sign_approval_multiple_candidates(
		Sr25519Keyring::Alice,
		vec![candidate_hash],
		session_index,
	);

	assert!(DisputeStatement::Valid(
		ValidDisputeStatementKind::ApprovalCheckingMultipleCandidates(vec![candidate_hash])
	)
	.check_signature(&Sr25519Keyring::Alice.public().into(), candidate_hash, session_index, &sig_c,)
	.is_ok());

	assert!(DisputeStatement::Valid(ValidDisputeStatementKind::ApprovalChecking)
		.check_signature(
			&Sr25519Keyring::Alice.public().into(),
			candidate_hash,
			session_index,
			&sig_c,
		)
		.is_ok());

	assert!(DisputeStatement::Valid(
		ValidDisputeStatementKind::ApprovalCheckingMultipleCandidates(vec![candidate_hash])
	)
	.check_signature(&Sr25519Keyring::Alice.public().into(), candidate_hash, session_index, &sig_a,)
	.is_ok());

	let sig_all = sign_approval_multiple_candidates(
		Sr25519Keyring::Alice,
		candidate_hashes.clone(),
		session_index,
	);

	assert!(DisputeStatement::Valid(
		ValidDisputeStatementKind::ApprovalCheckingMultipleCandidates(candidate_hashes.clone())
	)
	.check_signature(
		&Sr25519Keyring::Alice.public().into(),
		*candidate_hashes.first().expect("test"),
		session_index,
		&sig_all,
	)
	.is_ok());
}

#[test]
fn import_checked_approval_updates_entries_and_schedules() {
	let config = HarnessConfig::default();
	let store = config.backend();
	test_harness(config, |test_harness| async move {
		let TestHarness {
			mut virtual_overseer,
			clock,
			sync_oracle_handle: _sync_oracle_handle,
			..
		} = test_harness;

		assert_matches!(
			overseer_recv(&mut virtual_overseer).await,
			AllMessages::ChainApi(ChainApiMessage::FinalizedBlockNumber(rx)) => {
				rx.send(Ok(0)).unwrap();
			}
		);

		let block_hash = Hash::repeat_byte(0x01);
		let validator_index_a = ValidatorIndex(0);
		let validator_index_b = ValidatorIndex(1);

		let validators = vec![
			Sr25519Keyring::Alice,
			Sr25519Keyring::Bob,
			Sr25519Keyring::Charlie,
			Sr25519Keyring::Dave,
			Sr25519Keyring::Eve,
		];
		let session_info = SessionInfo {
			validator_groups: IndexedVec::<GroupIndex, Vec<ValidatorIndex>>::from(vec![
				vec![ValidatorIndex(0), ValidatorIndex(1)],
				vec![ValidatorIndex(2)],
				vec![ValidatorIndex(3), ValidatorIndex(4)],
			]),
			..session_info(&validators)
		};

		let candidate_descriptor = make_candidate(ParaId::from(1_u32), &block_hash);
		let candidate_hash = candidate_descriptor.hash();

		let head: Hash = ChainBuilder::GENESIS_HASH;
		let mut builder = ChainBuilder::new();
		let slot = Slot::from(1 as u64);
		builder.add_block(
			block_hash,
			head,
			1,
			BlockConfig {
				slot,
				candidates: Some(vec![(candidate_descriptor, CoreIndex(0), GroupIndex(0))]),
				session_info: Some(session_info),
			},
		);
		builder.build(&mut virtual_overseer).await;

		let candidate_index = 0;

		let rx = check_and_import_assignment(
			&mut virtual_overseer,
			block_hash,
			candidate_index,
			validator_index_a,
		)
		.await;

		assert_eq!(rx.await, Ok(AssignmentCheckResult::Accepted),);

		let rx = check_and_import_assignment(
			&mut virtual_overseer,
			block_hash,
			candidate_index,
			validator_index_b,
		)
		.await;

		assert_eq!(rx.await, Ok(AssignmentCheckResult::Accepted),);

		let session_index = 1;
		let sig_a = sign_approval(Sr25519Keyring::Alice, candidate_hash, session_index);

		let rx = check_and_import_approval(
			&mut virtual_overseer,
			block_hash,
			candidate_index,
			validator_index_a,
			candidate_hash,
			session_index,
			false,
			Some(sig_a),
		)
		.await;

		assert_eq!(rx.await, Ok(ApprovalCheckResult::Accepted),);

		// Sleep to ensure we get a consistent read on the database.
		futures_timer::Delay::new(Duration::from_millis(100)).await;

		// The candidate should not yet be approved and a wakeup should be scheduled on the first
		// approval.
		let candidate_entry = store.load_candidate_entry(&candidate_hash).unwrap().unwrap();
		assert!(!candidate_entry.approval_entry(&block_hash).unwrap().is_approved());
		assert!(clock.inner.lock().current_wakeup_is(2));

		// Clear the wake ups to assert that later approval also schedule wakeups.
		clock.inner.lock().wakeup_all(2);

		let sig_b = sign_approval(Sr25519Keyring::Bob, candidate_hash, session_index);
		let rx = check_and_import_approval(
			&mut virtual_overseer,
			block_hash,
			candidate_index,
			validator_index_b,
			candidate_hash,
			session_index,
			true,
			Some(sig_b),
		)
		.await;

		assert_eq!(rx.await, Ok(ApprovalCheckResult::Accepted),);

		// Sleep to ensure we get a consistent read on the database.
		//
		// NOTE: Since the response above occurs before writing to the database, we are somewhat
		// breaking the external consistency of the API by reaching into the database directly.
		// Under normal operation, this wouldn't be necessary, since all requests are serialized by
		// the event loop and we write at the end of each pass. However, if the database write were
		// to fail, a downstream subsystem may expect for this candidate to be approved, and
		// possibly take further actions on the assumption that the candidate is approved, when
		// that may not be the reality from the database's perspective. This could be avoided
		// entirely by having replies processed after database writes, but that would constitute a
		// larger refactor and incur a performance penalty.
		futures_timer::Delay::new(Duration::from_millis(100)).await;

		// The candidate should now be approved.
		let candidate_entry = store.load_candidate_entry(&candidate_hash).unwrap().unwrap();
		assert!(candidate_entry.approval_entry(&block_hash).unwrap().is_approved());

		virtual_overseer
	});
}

#[test]
fn subsystem_import_checked_approval_sets_one_block_bit_at_a_time() {
	let config = HarnessConfig::default();
	let store = config.backend();
	test_harness(config, |test_harness| async move {
		let TestHarness { mut virtual_overseer, sync_oracle_handle: _sync_oracle_handle, .. } =
			test_harness;

		assert_matches!(
			overseer_recv(&mut virtual_overseer).await,
			AllMessages::ChainApi(ChainApiMessage::FinalizedBlockNumber(rx)) => {
				rx.send(Ok(0)).unwrap();
			}
		);

		let block_hash = Hash::repeat_byte(0x01);

		let candidate_receipt1 = {
			let mut receipt = dummy_candidate_receipt(block_hash);
			receipt.descriptor.para_id = ParaId::from(1_u32);
			receipt
		};
		let candidate_receipt2 = {
			let mut receipt = dummy_candidate_receipt(block_hash);
			receipt.descriptor.para_id = ParaId::from(2_u32);
			receipt
		};
		let candidate_hash1 = candidate_receipt1.hash();
		let candidate_hash2 = candidate_receipt2.hash();
		let candidate_index1 = 0;
		let candidate_index2 = 1;

		let validator1 = ValidatorIndex(0);
		let validator2 = ValidatorIndex(1);
		let session_index = 1;

		let validators = vec![
			Sr25519Keyring::Alice,
			Sr25519Keyring::Bob,
			Sr25519Keyring::Charlie,
			Sr25519Keyring::Dave,
			Sr25519Keyring::Eve,
		];
		let session_info = SessionInfo {
			validator_groups: IndexedVec::<GroupIndex, Vec<ValidatorIndex>>::from(vec![
				vec![ValidatorIndex(0), ValidatorIndex(1)],
				vec![ValidatorIndex(2)],
				vec![ValidatorIndex(3), ValidatorIndex(4)],
			]),
			..session_info(&validators)
		};

		ChainBuilder::new()
			.add_block(
				block_hash,
				ChainBuilder::GENESIS_HASH,
				1,
				BlockConfig {
					slot: Slot::from(0),
					candidates: Some(vec![
						(candidate_receipt1, CoreIndex(1), GroupIndex(1)),
						(candidate_receipt2, CoreIndex(1), GroupIndex(1)),
					]),
					session_info: Some(session_info),
				},
			)
			.build(&mut virtual_overseer)
			.await;

		let assignments = vec![
			(candidate_index1, validator1),
			(candidate_index2, validator1),
			(candidate_index1, validator2),
			(candidate_index2, validator2),
		];

		for (candidate_index, validator) in assignments {
			let rx = check_and_import_assignment(
				&mut virtual_overseer,
				block_hash,
				candidate_index,
				validator,
			)
			.await;
			assert_eq!(rx.await, Ok(AssignmentCheckResult::Accepted));
		}

		let approvals = vec![
			(candidate_index1, validator1, candidate_hash1),
			(candidate_index1, validator2, candidate_hash1),
			(candidate_index2, validator1, candidate_hash2),
			(candidate_index2, validator2, candidate_hash2),
		];

		for (i, (candidate_index, validator, candidate_hash)) in approvals.iter().enumerate() {
			let expect_candidate1_approved = i >= 1;
			let expect_candidate2_approved = i >= 3;
			let expect_block_approved = expect_candidate2_approved;

			let signature = if *validator == validator1 {
				sign_approval(Sr25519Keyring::Alice, *candidate_hash, session_index)
			} else {
				sign_approval(Sr25519Keyring::Bob, *candidate_hash, session_index)
			};
			let rx = check_and_import_approval(
				&mut virtual_overseer,
				block_hash,
				*candidate_index,
				*validator,
				*candidate_hash,
				session_index,
				expect_block_approved,
				Some(signature),
			)
			.await;
			assert_eq!(rx.await, Ok(ApprovalCheckResult::Accepted));

			// Sleep to get a consistent read on the database.
			futures_timer::Delay::new(Duration::from_millis(200)).await;

			let block_entry = store.load_block_entry(&block_hash).unwrap().unwrap();
			assert_eq!(block_entry.is_fully_approved(), expect_block_approved);
			assert_eq!(
				block_entry.is_candidate_approved(&candidate_hash1),
				expect_candidate1_approved
			);
			assert_eq!(
				block_entry.is_candidate_approved(&candidate_hash2),
				expect_candidate2_approved
			);
		}

		virtual_overseer
	});
}

fn approved_ancestor_test(
	skip_approval: impl Fn(BlockNumber) -> bool,
	approved_height: BlockNumber,
) {
	test_harness(HarnessConfig::default(), |test_harness| async move {
		let TestHarness { mut virtual_overseer, sync_oracle_handle: _sync_oracle_handle, .. } =
			test_harness;

		assert_matches!(
			overseer_recv(&mut virtual_overseer).await,
			AllMessages::ChainApi(ChainApiMessage::FinalizedBlockNumber(rx)) => {
				rx.send(Ok(0)).unwrap();
			}
		);

		let block_hashes = vec![
			Hash::repeat_byte(0x01),
			Hash::repeat_byte(0x02),
			Hash::repeat_byte(0x03),
			Hash::repeat_byte(0x04),
		];

		let candidate_receipts: Vec<_> = block_hashes
			.iter()
			.enumerate()
			.map(|(i, hash)| {
				let mut candidate_receipt = dummy_candidate_receipt(*hash);
				candidate_receipt.descriptor.para_id = i.into();
				candidate_receipt
			})
			.collect();

		let candidate_hashes: Vec<_> = candidate_receipts.iter().map(|r| r.hash()).collect();

		let candidate_index = 0;
		let validator = ValidatorIndex(0);

		let mut builder = ChainBuilder::new();
		for (i, (block_hash, candidate_receipt)) in
			block_hashes.iter().zip(candidate_receipts).enumerate()
		{
			let parent_hash = if i == 0 { ChainBuilder::GENESIS_HASH } else { block_hashes[i - 1] };
			builder.add_block(
				*block_hash,
				parent_hash,
				i as u32 + 1,
				BlockConfig {
					slot: Slot::from(i as u64),
					candidates: Some(vec![(candidate_receipt, CoreIndex(0), GroupIndex(0))]),
					session_info: None,
				},
			);
		}
		builder.build(&mut virtual_overseer).await;

		for (i, (block_hash, candidate_hash)) in
			block_hashes.iter().zip(candidate_hashes).enumerate()
		{
			let rx = check_and_import_assignment(
				&mut virtual_overseer,
				*block_hash,
				candidate_index,
				validator,
			)
			.await;
			assert_eq!(rx.await, Ok(AssignmentCheckResult::Accepted));

			if skip_approval(i as BlockNumber + 1) {
				continue
			}

			let rx = check_and_import_approval(
				&mut virtual_overseer,
				*block_hash,
				candidate_index,
				validator,
				candidate_hash,
				i as u32 + 1,
				true,
				None,
			)
			.await;
			assert_eq!(rx.await, Ok(ApprovalCheckResult::Accepted));
		}

		let target = block_hashes[block_hashes.len() - 1];
		let block_number = block_hashes.len();

		let (tx, rx) = oneshot::channel();
		overseer_send(
			&mut virtual_overseer,
			FromOrchestra::Communication {
				msg: ApprovalVotingMessage::ApprovedAncestor(target, 0, tx),
			},
		)
		.await;

		assert_matches!(
			overseer_recv(&mut virtual_overseer).await,
			AllMessages::ChainApi(ChainApiMessage::BlockNumber(hash, tx)) => {
				assert_eq!(target, hash);
				tx.send(Ok(Some(block_number as BlockNumber))).unwrap();
			}
		);

		assert_matches!(
			overseer_recv(&mut virtual_overseer).await,
			AllMessages::ChainApi(ChainApiMessage::Ancestors {
				hash,
				k,
				response_channel: tx,
			}) => {
				assert_eq!(target, hash);
				assert_eq!(k, block_number - (0 + 1));
				let ancestors = block_hashes.iter()
					.take(block_number-1)
					.rev()
					.cloned()
					.collect::<Vec<Hash>>();
				tx.send(Ok(ancestors)).unwrap();
			}
		);

		let approved_hash = block_hashes[approved_height as usize - 1];
		let HighestApprovedAncestorBlock { hash, number, .. } = rx.await.unwrap().unwrap();
		assert_eq!(approved_hash, hash);
		assert_eq!(number, approved_height);

		virtual_overseer
	});
}

#[test]
fn subsystem_approved_ancestor_all_approved() {
	// Don't skip any approvals, highest approved ancestor should be 4.
	approved_ancestor_test(|_| false, 4);
}

#[test]
fn subsystem_approved_ancestor_missing_approval() {
	// Skip approval for the third block, highest approved ancestor should be 2.
	approved_ancestor_test(|i| i == 3, 2);
}

#[test]
fn subsystem_validate_approvals_cache() {
	let assignment_criteria = Box::new(MockAssignmentCriteria(
		|| {
			let mut assignments = HashMap::new();
			let _ = assignments.insert(
				CoreIndex(0),
				approval_db::v2::OurAssignment {
					cert: garbage_assignment_cert(AssignmentCertKind::RelayVRFModulo { sample: 0 })
						.into(),
					tranche: 0,
					validator_index: ValidatorIndex(0),
					triggered: false,
				}
				.into(),
			);

			let _ = assignments.insert(
				CoreIndex(0),
				approval_db::v2::OurAssignment {
					cert: garbage_assignment_cert_v2(AssignmentCertKindV2::RelayVRFModuloCompact {
						core_bitfield: vec![CoreIndex(0), CoreIndex(1), CoreIndex(2)]
							.try_into()
							.unwrap(),
					}),
					tranche: 0,
					validator_index: ValidatorIndex(0),
					triggered: false,
				}
				.into(),
			);
			assignments
		},
		|_| Ok(0),
	));
	let config = HarnessConfigBuilder::default().assignment_criteria(assignment_criteria).build();
	let store = config.backend();

	test_harness(config, |test_harness| async move {
		let TestHarness { mut virtual_overseer, clock, sync_oracle_handle: _sync_oracle_handle } =
			test_harness;

		assert_matches!(
			overseer_recv(&mut virtual_overseer).await,
			AllMessages::ChainApi(ChainApiMessage::FinalizedBlockNumber(rx)) => {
				rx.send(Ok(0)).unwrap();
			}
		);

		let block_hash = Hash::repeat_byte(0x01);
		let fork_block_hash = Hash::repeat_byte(0x02);
		let candidate_commitments = CandidateCommitments::default();
		let mut candidate_receipt = dummy_candidate_receipt(block_hash);
		candidate_receipt.commitments_hash = candidate_commitments.hash();
		let candidate_hash = candidate_receipt.hash();
		let slot = Slot::from(1);
		let candidate_index = 0;

		let validators = vec![
			Sr25519Keyring::Alice,
			Sr25519Keyring::Bob,
			Sr25519Keyring::Charlie,
			Sr25519Keyring::Dave,
			Sr25519Keyring::Eve,
		];
		let session_info = SessionInfo {
			validator_groups: IndexedVec::<GroupIndex, Vec<ValidatorIndex>>::from(vec![
				vec![ValidatorIndex(0), ValidatorIndex(1)],
				vec![ValidatorIndex(2)],
				vec![ValidatorIndex(3), ValidatorIndex(4)],
			]),
			..session_info(&validators)
		};

		let candidates = Some(vec![(candidate_receipt.clone(), CoreIndex(0), GroupIndex(0))]);
		ChainBuilder::new()
			.add_block(
				block_hash,
				ChainBuilder::GENESIS_HASH,
				1,
				BlockConfig {
					slot,
					candidates: candidates.clone(),
					session_info: Some(session_info.clone()),
				},
			)
			.add_block(
				fork_block_hash,
				ChainBuilder::GENESIS_HASH,
				1,
				BlockConfig { slot, candidates, session_info: Some(session_info) },
			)
			.build(&mut virtual_overseer)
			.await;

		assert!(!clock.inner.lock().current_wakeup_is(1));
		clock.inner.lock().wakeup_all(1);

		assert!(clock.inner.lock().current_wakeup_is(slot_to_tick(slot)));
		clock.inner.lock().wakeup_all(slot_to_tick(slot));

		futures_timer::Delay::new(Duration::from_millis(200)).await;

		clock.inner.lock().wakeup_all(slot_to_tick(slot + 2));

		assert_eq!(clock.inner.lock().wakeups.len(), 0);

		futures_timer::Delay::new(Duration::from_millis(200)).await;

		let candidate_entry = store.load_candidate_entry(&candidate_hash).unwrap().unwrap();
		let our_assignment =
			candidate_entry.approval_entry(&block_hash).unwrap().our_assignment().unwrap();
		assert!(our_assignment.triggered());

		// Handle the the next two assignment imports, where only one should trigger approvals work
		handle_double_assignment_import(&mut virtual_overseer, candidate_index).await;

		virtual_overseer
	});
}

#[test]
fn subsystem_doesnt_distribute_duplicate_compact_assignments() {
	let assignment_criteria = Box::new(MockAssignmentCriteria(
		|| {
			let mut assignments = HashMap::new();
			let cert = garbage_assignment_cert_v2(AssignmentCertKindV2::RelayVRFModuloCompact {
				core_bitfield: vec![CoreIndex(0), CoreIndex(1)].try_into().unwrap(),
			});

			let _ = assignments.insert(
				CoreIndex(0),
				approval_db::v2::OurAssignment {
					cert: cert.clone(),
					tranche: 0,
					validator_index: ValidatorIndex(0),
					triggered: false,
				}
				.into(),
			);

			let _ = assignments.insert(
				CoreIndex(1),
				approval_db::v2::OurAssignment {
					cert,
					tranche: 0,
					validator_index: ValidatorIndex(0),
					triggered: false,
				}
				.into(),
			);
			assignments
		},
		|_| Ok(0),
	));

	let config = HarnessConfigBuilder::default().assignment_criteria(assignment_criteria).build();
	let store = config.backend();

	test_harness(config, |test_harness| async move {
		let TestHarness {
			mut virtual_overseer,
			sync_oracle_handle: _sync_oracle_handle,
			clock,
			..
		} = test_harness;
		assert_matches!(
			overseer_recv(&mut virtual_overseer).await,
			AllMessages::ChainApi(ChainApiMessage::FinalizedBlockNumber(rx)) => {
				rx.send(Ok(0)).unwrap();
			}
		);

		let block_hash = Hash::repeat_byte(0x01);

		let candidate_receipt1 = {
			let mut receipt = dummy_candidate_receipt(block_hash);
			receipt.descriptor.para_id = ParaId::from(1_u32);
			receipt
		};
		let candidate_receipt2 = {
			let mut receipt = dummy_candidate_receipt(block_hash);
			receipt.descriptor.para_id = ParaId::from(2_u32);
			receipt
		};
		let candidate_index1 = 0;
		let candidate_index2 = 1;

		// Add block hash 00.
		ChainBuilder::new()
			.add_block(
				block_hash,
				ChainBuilder::GENESIS_HASH,
				1,
				BlockConfig {
					slot: Slot::from(0),
					candidates: Some(vec![
						(candidate_receipt1.clone(), CoreIndex(0), GroupIndex(1)),
						(candidate_receipt2.clone(), CoreIndex(1), GroupIndex(1)),
					]),
					session_info: None,
				},
			)
			.build(&mut virtual_overseer)
			.await;

		// Activate the wakeup present above, and sleep to allow process_wakeups to execute..
		assert_eq!(Some(2), clock.inner.lock().next_wakeup());
		gum::trace!("clock \n{:?}\n", clock.inner.lock());

		clock.inner.lock().wakeup_all(100);

		assert_eq!(clock.inner.lock().wakeups.len(), 0);

		futures_timer::Delay::new(Duration::from_millis(100)).await;

		// Assignment is distributed only once from `approval-voting`
		assert_matches!(
			overseer_recv(&mut virtual_overseer).await,
			AllMessages::ApprovalDistribution(ApprovalDistributionMessage::DistributeAssignment(
				_,
				c_indices,
			)) => {
				assert_eq!(c_indices, vec![candidate_index1, candidate_index2].try_into().unwrap());
			}
		);

		// Candidate 1
		recover_available_data(&mut virtual_overseer).await;
		fetch_validation_code(&mut virtual_overseer).await;

		// Candidate 2
		recover_available_data(&mut virtual_overseer).await;
		fetch_validation_code(&mut virtual_overseer).await;

		// Check if assignment was triggered for candidate 1.
		let candidate_entry =
			store.load_candidate_entry(&candidate_receipt1.hash()).unwrap().unwrap();
		let our_assignment =
			candidate_entry.approval_entry(&block_hash).unwrap().our_assignment().unwrap();
		assert!(our_assignment.triggered());

		// Check if assignment was triggered for candidate 2.
		let candidate_entry =
			store.load_candidate_entry(&candidate_receipt2.hash()).unwrap().unwrap();
		let our_assignment =
			candidate_entry.approval_entry(&block_hash).unwrap().our_assignment().unwrap();
		assert!(our_assignment.triggered());
		virtual_overseer
	});
}

/// Ensure that when two assignments are imported, only one triggers the Approval Checking work
async fn handle_double_assignment_import(
	virtual_overseer: &mut VirtualOverseer,
	candidate_index: CandidateIndex,
) {
	assert_matches!(
		overseer_recv(virtual_overseer).await,
		AllMessages::ApprovalDistribution(ApprovalDistributionMessage::DistributeAssignment(
			_,
			c_indices,
		)) => {
			assert_eq!(Into::<CandidateBitfield>::into(candidate_index), c_indices);
		}
	);

	recover_available_data(virtual_overseer).await;
	fetch_validation_code(virtual_overseer).await;

	assert_matches!(
		overseer_recv(virtual_overseer).await,
		AllMessages::ApprovalDistribution(ApprovalDistributionMessage::DistributeAssignment(
			_,
			c_index
		)) => {
			assert_eq!(Into::<CandidateBitfield>::into(candidate_index), c_index);
		}
	);

	assert_matches!(
		overseer_recv(virtual_overseer).await,
		AllMessages::CandidateValidation(CandidateValidationMessage::ValidateFromExhaustive(_, _, _, _, timeout, tx)) if timeout == PvfExecTimeoutKind::Approval => {
			tx.send(Ok(ValidationResult::Valid(Default::default(), Default::default())))
				.unwrap();
		}
	);

	assert_matches!(
		overseer_recv(virtual_overseer).await,
		AllMessages::RuntimeApi(RuntimeApiMessage::Request(_, RuntimeApiRequest::ApprovalVotingParams(sender))) => {
			let _ = sender.send(Ok(ApprovalVotingParams {
				max_approval_coalesce_count: 1,
				max_approval_coalesce_wait_ticks: 0,
			}));
		}
	);

	assert_matches!(
		overseer_recv(virtual_overseer).await,
		AllMessages::ApprovalDistribution(ApprovalDistributionMessage::DistributeApproval(_))
	);

	assert_matches!(
		overseer_recv(virtual_overseer).await,
		AllMessages::RuntimeApi(RuntimeApiMessage::Request(_, RuntimeApiRequest::ApprovalVotingParams(sender))) => {
			let _ = sender.send(Ok(ApprovalVotingParams {
				max_approval_coalesce_count: 1,
				max_approval_coalesce_wait_ticks: 0,
			}));
		}
	);

	assert_matches!(
		overseer_recv(virtual_overseer).await,
		AllMessages::ApprovalDistribution(ApprovalDistributionMessage::DistributeApproval(_))
	);
	// Assert that there are no more messages being sent by the subsystem
	assert!(overseer_recv(virtual_overseer).timeout(TIMEOUT / 2).await.is_none());
}

/// Handles validation code fetch, returns the received relay parent hash.
async fn fetch_validation_code(virtual_overseer: &mut VirtualOverseer) -> Hash {
	let validation_code = ValidationCode(Vec::new());

	assert_matches!(
		virtual_overseer.recv().await,
		AllMessages::RuntimeApi(RuntimeApiMessage::Request(
			hash,
			RuntimeApiRequest::ValidationCodeByHash(
				_,
				tx,
			)
		)) => {
			tx.send(Ok(Some(validation_code))).unwrap();
			hash
		},
		"overseer did not receive runtime API request for validation code",
	)
}

async fn recover_available_data(virtual_overseer: &mut VirtualOverseer) {
	let pov_block = PoV { block_data: BlockData(Vec::new()) };

	let available_data =
		AvailableData { pov: Arc::new(pov_block), validation_data: Default::default() };

	assert_matches!(
		virtual_overseer.recv().await,
		AllMessages::AvailabilityRecovery(
			AvailabilityRecoveryMessage::RecoverAvailableData(_, _, _, tx)
		) => {
			tx.send(Ok(available_data)).unwrap();
		},
		"overseer did not receive recover available data message",
	);
}

struct TriggersAssignmentConfig<F1, F2> {
	our_assigned_tranche: DelayTranche,
	assign_validator_tranche: F1,
	no_show_slots: u32,
	assignments_to_import: Vec<u32>,
	approvals_to_import: Vec<u32>,
	ticks: Vec<Tick>,
	should_be_triggered: F2,
}

fn triggers_assignment_test<F1, F2>(config: TriggersAssignmentConfig<F1, F2>)
where
	F1: 'static
		+ Fn(ValidatorIndex) -> Result<DelayTranche, criteria::InvalidAssignment>
		+ Send
		+ Sync,
	F2: Fn(Tick) -> bool,
{
	let TriggersAssignmentConfig {
		our_assigned_tranche,
		assign_validator_tranche,
		no_show_slots,
		assignments_to_import,
		approvals_to_import,
		ticks,
		should_be_triggered,
	} = config;

	let assignment_criteria = Box::new(MockAssignmentCriteria(
		move || {
			let mut assignments = HashMap::new();
			let _ = assignments.insert(
				CoreIndex(0),
				approval_db::v2::OurAssignment {
					cert: garbage_assignment_cert(AssignmentCertKind::RelayVRFModulo { sample: 0 })
						.into(),
					tranche: our_assigned_tranche,
					validator_index: ValidatorIndex(0),
					triggered: false,
				}
				.into(),
			);
			assignments
		},
		assign_validator_tranche,
	));
	let config = HarnessConfigBuilder::default().assignment_criteria(assignment_criteria).build();
	let store = config.backend();

	test_harness(config, |test_harness| async move {
		let TestHarness {
			mut virtual_overseer,
			clock,
			sync_oracle_handle: _sync_oracle_handle,
			..
		} = test_harness;

		assert_matches!(
			overseer_recv(&mut virtual_overseer).await,
			AllMessages::ChainApi(ChainApiMessage::FinalizedBlockNumber(rx)) => {
				rx.send(Ok(0)).unwrap();
			}
		);

		let block_hash = Hash::repeat_byte(0x01);
		let candidate_receipt = dummy_candidate_receipt(block_hash);
		let candidate_hash = candidate_receipt.hash();
		let slot = Slot::from(1);
		let candidate_index = 0;

		let validators = vec![
			Sr25519Keyring::Alice,
			Sr25519Keyring::Bob,
			Sr25519Keyring::Charlie,
			Sr25519Keyring::Dave,
			Sr25519Keyring::Eve,
			Sr25519Keyring::Ferdie,
		];
		let session_info = SessionInfo {
			validator_groups: IndexedVec::<GroupIndex, Vec<ValidatorIndex>>::from(vec![
				vec![ValidatorIndex(0), ValidatorIndex(1)],
				vec![ValidatorIndex(2), ValidatorIndex(3)],
				vec![ValidatorIndex(4), ValidatorIndex(5)],
			]),
			relay_vrf_modulo_samples: 2,
			no_show_slots,
			..session_info(&validators)
		};

		ChainBuilder::new()
			.add_block(
				block_hash,
				ChainBuilder::GENESIS_HASH,
				1,
				BlockConfig {
					slot,
					candidates: Some(vec![(candidate_receipt, CoreIndex(0), GroupIndex(2))]),
					session_info: Some(session_info),
				},
			)
			.build(&mut virtual_overseer)
			.await;

		for validator in assignments_to_import {
			let rx = check_and_import_assignment(
				&mut virtual_overseer,
				block_hash,
				candidate_index,
				ValidatorIndex(validator),
			)
			.await;
			assert_eq!(rx.await, Ok(AssignmentCheckResult::Accepted));
		}

		let n_validators = validators.len();
		for (i, &validator_index) in approvals_to_import.iter().enumerate() {
			let expect_chain_approved = 3 * (i + 1) > n_validators;
			let rx = check_and_import_approval(
				&mut virtual_overseer,
				block_hash,
				candidate_index,
				ValidatorIndex(validator_index),
				candidate_hash,
				1,
				expect_chain_approved,
				Some(sign_approval(validators[validator_index as usize], candidate_hash, 1)),
			)
			.await;
			assert_eq!(rx.await, Ok(ApprovalCheckResult::Accepted));
		}

		let debug = false;
		if debug {
			step_until_done(&clock).await;
			return virtual_overseer
		}

		futures_timer::Delay::new(Duration::from_millis(200)).await;

		for tick in ticks {
			// Assert that this tick is the next to wake up, requiring the test harness to encode
			// all relevant wakeups sequentially.
			assert_eq!(Some(tick), clock.inner.lock().next_wakeup());

			clock.inner.lock().set_tick(tick);
			futures_timer::Delay::new(Duration::from_millis(100)).await;

			// Assert that Alice's assignment is triggered at the correct tick.
			let candidate_entry = store.load_candidate_entry(&candidate_hash).unwrap().unwrap();
			let our_assignment =
				candidate_entry.approval_entry(&block_hash).unwrap().our_assignment().unwrap();
			assert_eq!(our_assignment.triggered(), should_be_triggered(tick), "at tick {:?}", tick);
		}

		virtual_overseer
	});
}

// This method is used to generate a trace for an execution of a triggers_assignment_test given a
// starting configuration. The relevant ticks (all scheduled wakeups) are printed after no further
// ticks are scheduled. To create a valid test, a prefix of the relevant ticks should be included
// in the final test configuration, ending at the tick with the desired inputs to
// should_trigger_assignemnt.
async fn step_until_done(clock: &MockClock) {
	let mut relevant_ticks = Vec::new();
	loop {
		futures_timer::Delay::new(Duration::from_millis(200)).await;
		let mut clock = clock.inner.lock();
		if let Some(tick) = clock.next_wakeup() {
			relevant_ticks.push(tick);
			clock.set_tick(tick);
		} else {
			break
		}
	}
}

#[test]
fn subsystem_process_wakeup_trigger_assignment_launch_approval() {
	triggers_assignment_test(TriggersAssignmentConfig {
		our_assigned_tranche: 0,
		assign_validator_tranche: |_| Ok(0),
		no_show_slots: 0,
		assignments_to_import: vec![1],
		approvals_to_import: vec![1],
		ticks: vec![
			10, // Alice wakeup, assignment triggered
		],
		should_be_triggered: |_| true,
	});
}

#[test]
fn subsystem_assignment_triggered_solo_zero_tranche() {
	triggers_assignment_test(TriggersAssignmentConfig {
		our_assigned_tranche: 0,
		assign_validator_tranche: |_| Ok(0),
		no_show_slots: 2,
		assignments_to_import: vec![],
		approvals_to_import: vec![],
		ticks: vec![
			10, // Alice wakeup, assignment triggered
		],
		should_be_triggered: |_| true,
	});
}

#[test]
fn subsystem_assignment_triggered_by_all_with_less_than_threshold() {
	triggers_assignment_test(TriggersAssignmentConfig {
		our_assigned_tranche: 11,
		assign_validator_tranche: |_| Ok(0),
		no_show_slots: 2,
		assignments_to_import: vec![1, 2, 3, 4, 5],
		approvals_to_import: vec![2, 4],
		ticks: vec![
			2,  // APPROVAL_DELAY
			21, // Check for no shows
		],
		should_be_triggered: |t| t == 20,
	});
}

#[test]
fn subsystem_assignment_not_triggered_by_all_with_threshold() {
	triggers_assignment_test(TriggersAssignmentConfig {
		our_assigned_tranche: 11,
		assign_validator_tranche: |_| Ok(0),
		no_show_slots: 2,
		assignments_to_import: vec![1, 2, 3, 4, 5],
		approvals_to_import: vec![1, 3, 5],
		ticks: vec![
			2,  // APPROVAL_DELAY
			21, // Check no shows
		],
		should_be_triggered: |_| false,
	});
}

#[test]
fn subsystem_assignment_triggered_if_below_maximum_and_clock_is_equal() {
	triggers_assignment_test(TriggersAssignmentConfig {
		our_assigned_tranche: 11,
		assign_validator_tranche: |_| Ok(0),
		no_show_slots: 2,
		assignments_to_import: vec![1],
		approvals_to_import: vec![],
		ticks: vec![
			21, // Check no shows
			23, // Alice wakeup, assignment triggered
		],
		should_be_triggered: |tick| tick >= 21,
	});
}

#[test]
fn subsystem_assignment_not_triggered_more_than_maximum() {
	triggers_assignment_test(TriggersAssignmentConfig {
		our_assigned_tranche: 3,
		assign_validator_tranche: |_| Ok(0),
		no_show_slots: 2,
		assignments_to_import: vec![2, 3],
		approvals_to_import: vec![],
		ticks: vec![
			2,  // APPROVAL_DELAY
			13, // Alice wakeup
			30, // Check no shows
		],
		should_be_triggered: |_| false,
	});
}

#[test]
fn subsystem_assignment_triggered_if_at_maximum() {
	triggers_assignment_test(TriggersAssignmentConfig {
		our_assigned_tranche: 21,
		assign_validator_tranche: |_| Ok(2),
		no_show_slots: 2,
		assignments_to_import: vec![1],
		approvals_to_import: vec![],
		ticks: vec![
			12, // Bob wakeup
			30, // Check no shows
		],
		should_be_triggered: |_| false,
	});
}

#[test]
fn subsystem_assignment_not_triggered_by_exact() {
	triggers_assignment_test(TriggersAssignmentConfig {
		our_assigned_tranche: 2,
		assign_validator_tranche: |_| Ok(1),
		no_show_slots: 2,
		assignments_to_import: vec![2, 3],
		approvals_to_import: vec![],
		ticks: vec![
			11, // Charlie and Dave wakeup
		],
		should_be_triggered: |_| false,
	});
}

#[test]
fn subsystem_assignment_not_triggered_if_at_maximum_but_clock_is_before() {
	triggers_assignment_test(TriggersAssignmentConfig {
		our_assigned_tranche: 6,
		assign_validator_tranche: |validator: ValidatorIndex| Ok(validator.0 as _),
		no_show_slots: 0,
		assignments_to_import: vec![2, 3, 4],
		approvals_to_import: vec![],
		ticks: vec![
			12, // Charlie wakeup
			13, // Dave wakeup
			14, // Eve wakeup
		],
		should_be_triggered: |_| false,
	});
}

#[test]
fn subsystem_assignment_not_triggered_if_at_maximum_but_clock_is_before_with_drift() {
	triggers_assignment_test(TriggersAssignmentConfig {
		our_assigned_tranche: 5,
		assign_validator_tranche: |validator: ValidatorIndex| Ok(validator.0 as _),
		no_show_slots: 2,
		assignments_to_import: vec![2, 3, 4],
		approvals_to_import: vec![],
		ticks: vec![
			12, // Charlie wakeup
			13, // Dave wakeup
			15, // Alice wakeup, noop
			30, // Check no shows
			34, // Eve wakeup
		],
		should_be_triggered: |_| false,
	});
}

#[test]
fn pre_covers_dont_stall_approval() {
	// A, B are tranche 0.
	// C is tranche 1.
	//
	// All assignments imported at once, and B, C approvals imported immediately.
	// A no-shows, leading to being covered by C.
	// Technically, this is an approved block, but it will be approved
	// when the no-show timer hits, not as a response to an approval vote.
	//
	// Note that we have 6 validators, otherwise the 2nd approval triggers
	// the >1/3 insta-approval condition.

	let assignment_criteria = Box::new(MockAssignmentCriteria::check_only(
		move |validator_index| match validator_index {
			ValidatorIndex(0 | 1) => Ok(0),
			ValidatorIndex(2) => Ok(1),
			ValidatorIndex(_) => Err(criteria::InvalidAssignment(
				criteria::InvalidAssignmentReason::ValidatorIndexOutOfBounds,
			)),
		},
	));

	let config = HarnessConfigBuilder::default().assignment_criteria(assignment_criteria).build();
	let store = config.backend();
	test_harness(config, |test_harness| async move {
		let TestHarness {
			mut virtual_overseer,
			clock,
			sync_oracle_handle: _sync_oracle_handle,
			..
		} = test_harness;

		assert_matches!(
			overseer_recv(&mut virtual_overseer).await,
			AllMessages::ChainApi(ChainApiMessage::FinalizedBlockNumber(rx)) => {
				rx.send(Ok(0)).unwrap();
			}
		);

		let block_hash = Hash::repeat_byte(0x01);
		let validator_index_a = ValidatorIndex(0);
		let validator_index_b = ValidatorIndex(1);
		let validator_index_c = ValidatorIndex(2);

		let validators = vec![
			Sr25519Keyring::Alice,
			Sr25519Keyring::Bob,
			Sr25519Keyring::Charlie,
			Sr25519Keyring::Dave,
			Sr25519Keyring::Eve,
			Sr25519Keyring::One,
		];
		let session_info = SessionInfo {
			validator_groups: IndexedVec::<GroupIndex, Vec<ValidatorIndex>>::from(vec![
				vec![ValidatorIndex(0), ValidatorIndex(1)],
				vec![ValidatorIndex(2), ValidatorIndex(5)],
				vec![ValidatorIndex(3), ValidatorIndex(4)],
			]),
			..session_info(&validators)
		};

		let candidate_descriptor = make_candidate(ParaId::from(1_u32), &block_hash);
		let candidate_hash = candidate_descriptor.hash();

		let head: Hash = ChainBuilder::GENESIS_HASH;
		let mut builder = ChainBuilder::new();
		let slot = Slot::from(1 as u64);
		builder.add_block(
			block_hash,
			head,
			1,
			BlockConfig {
				slot,
				candidates: Some(vec![(candidate_descriptor, CoreIndex(0), GroupIndex(0))]),
				session_info: Some(session_info),
			},
		);
		builder.build(&mut virtual_overseer).await;

		let candidate_index = 0;

		let rx = check_and_import_assignment(
			&mut virtual_overseer,
			block_hash,
			candidate_index,
			validator_index_a,
		)
		.await;

		assert_eq!(rx.await, Ok(AssignmentCheckResult::Accepted),);

		let rx = check_and_import_assignment(
			&mut virtual_overseer,
			block_hash,
			candidate_index,
			validator_index_b,
		)
		.await;

		assert_eq!(rx.await, Ok(AssignmentCheckResult::Accepted),);

		let rx = check_and_import_assignment(
			&mut virtual_overseer,
			block_hash,
			candidate_index,
			validator_index_c,
		)
		.await;

		assert_eq!(rx.await, Ok(AssignmentCheckResult::Accepted),);

		let session_index = 1;
		let sig_b = sign_approval(Sr25519Keyring::Bob, candidate_hash, session_index);

		let rx = check_and_import_approval(
			&mut virtual_overseer,
			block_hash,
			candidate_index,
			validator_index_b,
			candidate_hash,
			session_index,
			false,
			Some(sig_b),
		)
		.await;

		assert_eq!(rx.await, Ok(ApprovalCheckResult::Accepted),);

		let sig_c = sign_approval(Sr25519Keyring::Charlie, candidate_hash, session_index);
		let rx = check_and_import_approval(
			&mut virtual_overseer,
			block_hash,
			candidate_index,
			validator_index_c,
			candidate_hash,
			session_index,
			false,
			Some(sig_c),
		)
		.await;

		assert_eq!(rx.await, Ok(ApprovalCheckResult::Accepted),);

		// Sleep to ensure we get a consistent read on the database.
		//
		// NOTE: Since the response above occurs before writing to the database, we are somewhat
		// breaking the external consistency of the API by reaching into the database directly.
		// Under normal operation, this wouldn't be necessary, since all requests are serialized by
		// the event loop and we write at the end of each pass. However, if the database write were
		// to fail, a downstream subsystem may expect for this candidate to be approved, and
		// possibly take further actions on the assumption that the candidate is approved, when
		// that may not be the reality from the database's perspective. This could be avoided
		// entirely by having replies processed after database writes, but that would constitute a
		// larger refactor and incur a performance penalty.
		futures_timer::Delay::new(Duration::from_millis(100)).await;

		// The candidate should not be approved.
		let candidate_entry = store.load_candidate_entry(&candidate_hash).unwrap().unwrap();
		assert!(!candidate_entry.approval_entry(&block_hash).unwrap().is_approved());
		assert!(clock.inner.lock().current_wakeup_is(2));

		// Wait for the no-show timer to observe the approval from
		// tranche 0 and set a wakeup for tranche 1.
		clock.inner.lock().set_tick(30);

		// Sleep to ensure we get a consistent read on the database.
		futures_timer::Delay::new(Duration::from_millis(100)).await;

		// The next wakeup should observe the assignment & approval from
		// tranche 1, and the no-show from tranche 0 should be immediately covered.
		assert_eq!(clock.inner.lock().next_wakeup(), Some(31));
		clock.inner.lock().set_tick(31);

		assert_matches!(
			overseer_recv(&mut virtual_overseer).await,
			AllMessages::ChainSelection(ChainSelectionMessage::Approved(b_hash)) => {
				assert_eq!(b_hash, block_hash);
			}
		);

		// The candidate and block should now be approved.
		let candidate_entry = store.load_candidate_entry(&candidate_hash).unwrap().unwrap();
		assert!(candidate_entry.approval_entry(&block_hash).unwrap().is_approved());
		assert!(clock.inner.lock().next_wakeup().is_none());

		let block_entry = store.load_block_entry(&block_hash).unwrap().unwrap();
		assert!(block_entry.is_fully_approved());

		virtual_overseer
	});
}

#[test]
fn waits_until_approving_assignments_are_old_enough() {
	// A, B are tranche 0.

	let assignment_criteria = Box::new(MockAssignmentCriteria::check_only(|_| Ok(0)));

	let config = HarnessConfigBuilder::default().assignment_criteria(assignment_criteria).build();
	let store = config.backend();
	test_harness(config, |test_harness| async move {
		let TestHarness {
			mut virtual_overseer,
			clock,
			sync_oracle_handle: _sync_oracle_handle,
			..
		} = test_harness;

		assert_matches!(
			overseer_recv(&mut virtual_overseer).await,
			AllMessages::ChainApi(ChainApiMessage::FinalizedBlockNumber(rx)) => {
				rx.send(Ok(0)).unwrap();
			}
		);

		clock.inner.lock().set_tick(APPROVAL_DELAY);

		let block_hash = Hash::repeat_byte(0x01);
		let validator_index_a = ValidatorIndex(0);
		let validator_index_b = ValidatorIndex(1);

		let validators = vec![
			Sr25519Keyring::Alice,
			Sr25519Keyring::Bob,
			Sr25519Keyring::Charlie,
			Sr25519Keyring::Dave,
			Sr25519Keyring::Eve,
			Sr25519Keyring::One,
		];
		let session_info = SessionInfo {
			validator_groups: IndexedVec::<GroupIndex, Vec<ValidatorIndex>>::from(vec![
				vec![ValidatorIndex(0), ValidatorIndex(1)],
				vec![ValidatorIndex(2), ValidatorIndex(5)],
				vec![ValidatorIndex(3), ValidatorIndex(4)],
			]),
			..session_info(&validators)
		};

		let candidate_descriptor = make_candidate(ParaId::from(1_u32), &block_hash);
		let candidate_hash = candidate_descriptor.hash();

		let head: Hash = ChainBuilder::GENESIS_HASH;
		let mut builder = ChainBuilder::new();
		let slot = Slot::from(1 as u64);
		builder.add_block(
			block_hash,
			head,
			1,
			BlockConfig {
				slot,
				candidates: Some(vec![(candidate_descriptor, CoreIndex(0), GroupIndex(0))]),
				session_info: Some(session_info),
			},
		);
		builder.build(&mut virtual_overseer).await;

		let candidate_index = 0;

		let rx = check_and_import_assignment(
			&mut virtual_overseer,
			block_hash,
			candidate_index,
			validator_index_a,
		)
		.await;

		assert_eq!(rx.await, Ok(AssignmentCheckResult::Accepted),);

		let rx = check_and_import_assignment(
			&mut virtual_overseer,
			block_hash,
			candidate_index,
			validator_index_b,
		)
		.await;

		assert_eq!(rx.await, Ok(AssignmentCheckResult::Accepted),);

		assert!(clock.inner.lock().current_wakeup_is(APPROVAL_DELAY + APPROVAL_DELAY));

		let session_index = 1;

		let sig_a = sign_approval(Sr25519Keyring::Alice, candidate_hash, session_index);
		let rx = check_and_import_approval(
			&mut virtual_overseer,
			block_hash,
			candidate_index,
			validator_index_a,
			candidate_hash,
			session_index,
			false,
			Some(sig_a),
		)
		.await;

		assert_eq!(rx.await, Ok(ApprovalCheckResult::Accepted),);

		let sig_b = sign_approval(Sr25519Keyring::Bob, candidate_hash, session_index);

		let rx = check_and_import_approval(
			&mut virtual_overseer,
			block_hash,
			candidate_index,
			validator_index_b,
			candidate_hash,
			session_index,
			false,
			Some(sig_b),
		)
		.await;

		assert_eq!(rx.await, Ok(ApprovalCheckResult::Accepted),);

		// Sleep to ensure we get a consistent read on the database.
		futures_timer::Delay::new(Duration::from_millis(100)).await;

		// The candidate should not be approved, even though at this
		// point in time we have 2 assignments and 2 approvals.
		//
		// This is because the assignments were imported at tick `APPROVAL_DELAY`
		// and won't be considered until `APPROVAL_DELAY` more ticks have passed.
		let candidate_entry = store.load_candidate_entry(&candidate_hash).unwrap().unwrap();
		assert!(!candidate_entry.approval_entry(&block_hash).unwrap().is_approved());
		assert!(clock.inner.lock().current_wakeup_is(APPROVAL_DELAY + APPROVAL_DELAY));

		// Trigger the wakeup.
		clock.inner.lock().set_tick(APPROVAL_DELAY + APPROVAL_DELAY);

		// Sleep to ensure we get a consistent read on the database.
		futures_timer::Delay::new(Duration::from_millis(100)).await;

		assert_matches!(
			overseer_recv(&mut virtual_overseer).await,
			AllMessages::ChainSelection(ChainSelectionMessage::Approved(b_hash)) => {
				assert_eq!(b_hash, block_hash);
			}
		);

		// The candidate and block should now be approved.
		let candidate_entry = store.load_candidate_entry(&candidate_hash).unwrap().unwrap();
		assert!(candidate_entry.approval_entry(&block_hash).unwrap().is_approved());
		assert!(clock.inner.lock().next_wakeup().is_none());

		let block_entry = store.load_block_entry(&block_hash).unwrap().unwrap();
		assert!(block_entry.is_fully_approved());

		virtual_overseer
	});
}

#[test]
fn test_approval_is_sent_on_max_approval_coalesce_count() {
	let assignment_criteria = Box::new(MockAssignmentCriteria(
		|| {
			let mut assignments = HashMap::new();
			let _ = assignments.insert(
				CoreIndex(0),
				approval_db::v2::OurAssignment {
					cert: garbage_assignment_cert(AssignmentCertKind::RelayVRFModulo { sample: 0 })
						.into(),
					tranche: 0,
					validator_index: ValidatorIndex(0),
					triggered: false,
				}
				.into(),
			);

			let assignments_cert =
				garbage_assignment_cert_v2(AssignmentCertKindV2::RelayVRFModuloCompact {
					core_bitfield: vec![CoreIndex(0), CoreIndex(1), CoreIndex(2)]
						.try_into()
						.unwrap(),
				});
			let _ = assignments.insert(
				CoreIndex(0),
				approval_db::v2::OurAssignment {
					cert: assignments_cert.clone(),
					tranche: 0,
					validator_index: ValidatorIndex(0),
					triggered: false,
				}
				.into(),
			);

			let _ = assignments.insert(
				CoreIndex(1),
				approval_db::v2::OurAssignment {
					cert: assignments_cert.clone(),
					tranche: 0,
					validator_index: ValidatorIndex(0),
					triggered: false,
				}
				.into(),
			);
			assignments
		},
		|_| Ok(0),
	));

	let config = HarnessConfigBuilder::default().assignment_criteria(assignment_criteria).build();
	let store = config.backend();

	test_harness(config, |test_harness| async move {
		let TestHarness { mut virtual_overseer, clock, sync_oracle_handle: _sync_oracle_handle } =
			test_harness;

		assert_matches!(
			overseer_recv(&mut virtual_overseer).await,
			AllMessages::ChainApi(ChainApiMessage::FinalizedBlockNumber(rx)) => {
				rx.send(Ok(0)).unwrap();
			}
		);

		let block_hash = Hash::repeat_byte(0x01);

		let candidate_commitments = CandidateCommitments::default();

		let candidate_receipt1 = {
			let mut receipt = dummy_candidate_receipt(block_hash);
			receipt.descriptor.para_id = ParaId::from(1_u32);
			receipt.commitments_hash = candidate_commitments.hash();
			receipt
		};

		let candidate_hash1 = candidate_receipt1.hash();

		let candidate_receipt2 = {
			let mut receipt = dummy_candidate_receipt(block_hash);
			receipt.descriptor.para_id = ParaId::from(2_u32);
			receipt.commitments_hash = candidate_commitments.hash();
			receipt
		};

		let slot = Slot::from(1);
		let candidate_index1 = 0;
		let candidate_index2 = 1;

		let validators = vec![
			Sr25519Keyring::Alice,
			Sr25519Keyring::Bob,
			Sr25519Keyring::Charlie,
			Sr25519Keyring::Dave,
			Sr25519Keyring::Eve,
		];
		let session_info = SessionInfo {
			validator_groups: IndexedVec::<GroupIndex, Vec<ValidatorIndex>>::from(vec![
				vec![ValidatorIndex(0), ValidatorIndex(1)],
				vec![ValidatorIndex(2)],
				vec![ValidatorIndex(3), ValidatorIndex(4)],
			]),
			..session_info(&validators)
		};

		let candidates = Some(vec![
			(candidate_receipt1.clone(), CoreIndex(0), GroupIndex(0)),
			(candidate_receipt2.clone(), CoreIndex(1), GroupIndex(1)),
		]);
		ChainBuilder::new()
			.add_block(
				block_hash,
				ChainBuilder::GENESIS_HASH,
				1,
				BlockConfig {
					slot,
					candidates: candidates.clone(),
					session_info: Some(session_info.clone()),
				},
			)
			.build(&mut virtual_overseer)
			.await;

		assert!(!clock.inner.lock().current_wakeup_is(1));
		clock.inner.lock().wakeup_all(1);

		assert!(clock.inner.lock().current_wakeup_is(slot_to_tick(slot)));
		clock.inner.lock().wakeup_all(slot_to_tick(slot));

		futures_timer::Delay::new(Duration::from_millis(200)).await;

		clock.inner.lock().wakeup_all(slot_to_tick(slot + 2));

		assert_eq!(clock.inner.lock().wakeups.len(), 0);

		futures_timer::Delay::new(Duration::from_millis(200)).await;

		let candidate_entry = store.load_candidate_entry(&candidate_hash1).unwrap().unwrap();
		let our_assignment =
			candidate_entry.approval_entry(&block_hash).unwrap().our_assignment().unwrap();
		assert!(our_assignment.triggered());

		handle_approval_on_max_coalesce_count(
			&mut virtual_overseer,
			vec![candidate_index1, candidate_index2],
		)
		.await;

		virtual_overseer
	});
}

async fn handle_approval_on_max_coalesce_count(
	virtual_overseer: &mut VirtualOverseer,
	candidate_indicies: Vec<CandidateIndex>,
) {
	assert_matches!(
		overseer_recv(virtual_overseer).await,
		AllMessages::ApprovalDistribution(ApprovalDistributionMessage::DistributeAssignment(
			_,
			c_indices,
		)) => {
			assert_eq!(TryInto::<CandidateBitfield>::try_into(candidate_indicies.clone()).unwrap(), c_indices);
		}
	);

	for _ in &candidate_indicies {
		recover_available_data(virtual_overseer).await;
		fetch_validation_code(virtual_overseer).await;
	}

	for _ in &candidate_indicies {
		assert_matches!(
			overseer_recv(virtual_overseer).await,
			AllMessages::CandidateValidation(CandidateValidationMessage::ValidateFromExhaustive(_, _, _, _, timeout, tx)) if timeout == PvfExecTimeoutKind::Approval => {
				tx.send(Ok(ValidationResult::Valid(Default::default(), Default::default())))
					.unwrap();
			}
		);
	}

	assert_matches!(
		overseer_recv(virtual_overseer).await,
		AllMessages::RuntimeApi(RuntimeApiMessage::Request(_, RuntimeApiRequest::ApprovalVotingParams(sender))) => {
			let _ = sender.send(Ok(ApprovalVotingParams {
				max_approval_coalesce_count: 2,
				max_approval_coalesce_wait_ticks: 10000,
			}));
		}
	);

	assert_matches!(
		overseer_recv(virtual_overseer).await,
		AllMessages::RuntimeApi(RuntimeApiMessage::Request(_, RuntimeApiRequest::ApprovalVotingParams(sender))) => {
			let _ = sender.send(Ok(ApprovalVotingParams {
				max_approval_coalesce_count: 2,
				max_approval_coalesce_wait_ticks: 10000,
			}));
		}
	);

	assert_matches!(
		overseer_recv(virtual_overseer).await,
		AllMessages::ApprovalDistribution(ApprovalDistributionMessage::DistributeApproval(vote)) => {
			assert_eq!(TryInto::<CandidateBitfield>::try_into(candidate_indicies).unwrap(), vote.candidate_indices);
		}
	);

	// Assert that there are no more messages being sent by the subsystem
	assert!(overseer_recv(virtual_overseer).timeout(TIMEOUT / 2).await.is_none());
}

async fn handle_approval_on_max_wait_time(
	virtual_overseer: &mut VirtualOverseer,
	candidate_indicies: Vec<CandidateIndex>,
	clock: Box<MockClock>,
) {
	const TICK_NOW_BEGIN: u64 = 1;
	const MAX_COALESCE_COUNT: u32 = 3;
	const MAX_APPROVAL_COALESCE_WAIT_TICKS: u32 = 4;

	clock.inner.lock().set_tick(TICK_NOW_BEGIN);

	assert_matches!(
		overseer_recv(virtual_overseer).await,
		AllMessages::ApprovalDistribution(ApprovalDistributionMessage::DistributeAssignment(
			_,
			c_indices,
		)) => {
			assert_eq!(TryInto::<CandidateBitfield>::try_into(candidate_indicies.clone()).unwrap(), c_indices);
		}
	);

	for _ in &candidate_indicies {
		recover_available_data(virtual_overseer).await;
		fetch_validation_code(virtual_overseer).await;
	}

	for _ in &candidate_indicies {
		assert_matches!(
			overseer_recv(virtual_overseer).await,
			AllMessages::CandidateValidation(CandidateValidationMessage::ValidateFromExhaustive(_, _, _, _, timeout, tx)) if timeout == PvfExecTimeoutKind::Approval => {
				tx.send(Ok(ValidationResult::Valid(Default::default(), Default::default())))
					.unwrap();
			}
		);
	}

	// First time we fetch the configuration when we are ready to approve the first candidate
	assert_matches!(
		overseer_recv(virtual_overseer).await,
		AllMessages::RuntimeApi(RuntimeApiMessage::Request(_, RuntimeApiRequest::ApprovalVotingParams(sender))) => {
			let _ = sender.send(Ok(ApprovalVotingParams {
				max_approval_coalesce_count: MAX_COALESCE_COUNT,
				max_approval_coalesce_wait_ticks: MAX_APPROVAL_COALESCE_WAIT_TICKS,
			}));
		}
	);

	// Second time we fetch the configuration when we are ready to approve the second candidate
	assert_matches!(
		overseer_recv(virtual_overseer).await,
		AllMessages::RuntimeApi(RuntimeApiMessage::Request(_, RuntimeApiRequest::ApprovalVotingParams(sender))) => {
			let _ = sender.send(Ok(ApprovalVotingParams {
				max_approval_coalesce_count: MAX_COALESCE_COUNT,
				max_approval_coalesce_wait_ticks: MAX_APPROVAL_COALESCE_WAIT_TICKS,
			}));
		}
	);

	assert!(overseer_recv(virtual_overseer).timeout(TIMEOUT / 2).await.is_none());

	// Move the clock just before we should send the approval
	clock
		.inner
		.lock()
		.set_tick(MAX_APPROVAL_COALESCE_WAIT_TICKS as Tick + TICK_NOW_BEGIN - 1);

	assert!(overseer_recv(virtual_overseer).timeout(TIMEOUT / 2).await.is_none());

	// Move the clock tick, so we can trigger a force sending of the approvals
	clock
		.inner
		.lock()
		.set_tick(MAX_APPROVAL_COALESCE_WAIT_TICKS as Tick + TICK_NOW_BEGIN);

	// Third time we fetch the configuration when timer expires and we are ready to sent the approval
	assert_matches!(
		overseer_recv(virtual_overseer).await,
		AllMessages::RuntimeApi(RuntimeApiMessage::Request(_, RuntimeApiRequest::ApprovalVotingParams(sender))) => {
			let _ = sender.send(Ok(ApprovalVotingParams {
				max_approval_coalesce_count: 3,
				max_approval_coalesce_wait_ticks: 4,
			}));
		}
	);

	assert_matches!(
		overseer_recv(virtual_overseer).await,
		AllMessages::ApprovalDistribution(ApprovalDistributionMessage::DistributeApproval(vote)) => {
			assert_eq!(TryInto::<CandidateBitfield>::try_into(candidate_indicies).unwrap(), vote.candidate_indices);
		}
	);

	// Assert that there are no more messages being sent by the subsystem
	assert!(overseer_recv(virtual_overseer).timeout(TIMEOUT / 2).await.is_none());
}

#[test]
fn test_approval_is_sent_on_max_approval_coalesce_wait() {
	let assignment_criteria = Box::new(MockAssignmentCriteria(
		|| {
			let mut assignments = HashMap::new();
			let _ = assignments.insert(
				CoreIndex(0),
				approval_db::v2::OurAssignment {
					cert: garbage_assignment_cert(AssignmentCertKind::RelayVRFModulo { sample: 0 })
						.into(),
					tranche: 0,
					validator_index: ValidatorIndex(0),
					triggered: false,
				}
				.into(),
			);

			let assignments_cert =
				garbage_assignment_cert_v2(AssignmentCertKindV2::RelayVRFModuloCompact {
					core_bitfield: vec![CoreIndex(0), CoreIndex(1), CoreIndex(2)]
						.try_into()
						.unwrap(),
				});
			let _ = assignments.insert(
				CoreIndex(0),
				approval_db::v2::OurAssignment {
					cert: assignments_cert.clone(),
					tranche: 0,
					validator_index: ValidatorIndex(0),
					triggered: false,
				}
				.into(),
			);

			let _ = assignments.insert(
				CoreIndex(1),
				approval_db::v2::OurAssignment {
					cert: assignments_cert.clone(),
					tranche: 0,
					validator_index: ValidatorIndex(0),
					triggered: false,
				}
				.into(),
			);
			assignments
		},
		|_| Ok(0),
	));

	let config = HarnessConfigBuilder::default().assignment_criteria(assignment_criteria).build();
	let store = config.backend();

	test_harness(config, |test_harness| async move {
		let TestHarness { mut virtual_overseer, clock, sync_oracle_handle: _sync_oracle_handle } =
			test_harness;

		assert_matches!(
			overseer_recv(&mut virtual_overseer).await,
			AllMessages::ChainApi(ChainApiMessage::FinalizedBlockNumber(rx)) => {
				rx.send(Ok(0)).unwrap();
			}
		);

		let block_hash = Hash::repeat_byte(0x01);

		let candidate_commitments = CandidateCommitments::default();

		let candidate_receipt1 = {
			let mut receipt = dummy_candidate_receipt(block_hash);
			receipt.descriptor.para_id = ParaId::from(1_u32);
			receipt.commitments_hash = candidate_commitments.hash();
			receipt
		};

		let candidate_hash1 = candidate_receipt1.hash();

		let candidate_receipt2 = {
			let mut receipt = dummy_candidate_receipt(block_hash);
			receipt.descriptor.para_id = ParaId::from(2_u32);
			receipt.commitments_hash = candidate_commitments.hash();
			receipt
		};

		let slot = Slot::from(1);
		let candidate_index1 = 0;
		let candidate_index2 = 1;

		let validators = vec![
			Sr25519Keyring::Alice,
			Sr25519Keyring::Bob,
			Sr25519Keyring::Charlie,
			Sr25519Keyring::Dave,
			Sr25519Keyring::Eve,
		];
		let session_info = SessionInfo {
			validator_groups: IndexedVec::<GroupIndex, Vec<ValidatorIndex>>::from(vec![
				vec![ValidatorIndex(0), ValidatorIndex(1)],
				vec![ValidatorIndex(2)],
				vec![ValidatorIndex(3), ValidatorIndex(4)],
			]),
			..session_info(&validators)
		};

		let candidates = Some(vec![
			(candidate_receipt1.clone(), CoreIndex(0), GroupIndex(0)),
			(candidate_receipt2.clone(), CoreIndex(1), GroupIndex(1)),
		]);
		ChainBuilder::new()
			.add_block(
				block_hash,
				ChainBuilder::GENESIS_HASH,
				1,
				BlockConfig {
					slot,
					candidates: candidates.clone(),
					session_info: Some(session_info.clone()),
				},
			)
			.build(&mut virtual_overseer)
			.await;

		assert!(!clock.inner.lock().current_wakeup_is(1));
		clock.inner.lock().wakeup_all(1);

		assert!(clock.inner.lock().current_wakeup_is(slot_to_tick(slot)));
		clock.inner.lock().wakeup_all(slot_to_tick(slot));

		futures_timer::Delay::new(Duration::from_millis(200)).await;

		clock.inner.lock().wakeup_all(slot_to_tick(slot + 2));

		assert_eq!(clock.inner.lock().wakeups.len(), 0);

		futures_timer::Delay::new(Duration::from_millis(200)).await;

		let candidate_entry = store.load_candidate_entry(&candidate_hash1).unwrap().unwrap();
		let our_assignment =
			candidate_entry.approval_entry(&block_hash).unwrap().our_assignment().unwrap();
		assert!(our_assignment.triggered());

		handle_approval_on_max_wait_time(
			&mut virtual_overseer,
			vec![candidate_index1, candidate_index2],
			clock,
		)
		.await;

		virtual_overseer
	});
}<|MERGE_RESOLUTION|>--- conflicted
+++ resolved
@@ -282,10 +282,6 @@
 	) -> SubsystemResult<Option<CandidateEntry>> {
 		self.load_candidate_entry(candidate_hash)
 	}
-<<<<<<< HEAD
-
-=======
->>>>>>> 509125f2
 	fn load_block_entry_v1(&self, block_hash: &Hash) -> SubsystemResult<Option<BlockEntry>> {
 		self.load_block_entry(block_hash)
 	}
@@ -369,10 +365,6 @@
 	) -> SubsystemResult<Option<CandidateEntry>> {
 		self.load_candidate_entry(candidate_hash)
 	}
-<<<<<<< HEAD
-
-=======
->>>>>>> 509125f2
 	fn load_block_entry_v1(&self, block_hash: &Hash) -> SubsystemResult<Option<BlockEntry>> {
 		self.load_block_entry(block_hash)
 	}
