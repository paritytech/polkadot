// Copyright (C) Parity Technologies (UK) Ltd.
// This file is part of Polkadot.

// Polkadot is free software: you can redistribute it and/or modify
// it under the terms of the GNU General Public License as published by
// the Free Software Foundation, either version 3 of the License, or
// (at your option) any later version.

// Polkadot is distributed in the hope that it will be useful,
// but WITHOUT ANY WARRANTY; without even the implied warranty of
// MERCHANTABILITY or FITNESS FOR A PARTICULAR PURPOSE.  See the
// GNU General Public License for more details.

// You should have received a copy of the GNU General Public License
// along with Polkadot.  If not, see <http://www.gnu.org/licenses/>.

//! Entries pertaining to approval which need to be persisted.
//!
//! The actual persisting of data is handled by the `approval_db` module.
//! Within that context, things are plain-old-data. Within this module,
//! data and logic are intertwined.

use polkadot_node_primitives::approval::{
	v1::{DelayTranche, RelayVRFStory},
	v2::{AssignmentCertV2, CandidateBitfield},
};
use polkadot_primitives::{
	BlockNumber, CandidateHash, CandidateIndex, CandidateReceipt, CoreIndex, GroupIndex, Hash,
	SessionIndex, ValidatorIndex, ValidatorSignature,
};
use sp_consensus_slots::Slot;

use bitvec::{order::Lsb0 as BitOrderLsb0, slice::BitSlice};
use std::collections::BTreeMap;

use crate::approval_db::v2::Bitfield;

use super::{criteria::OurAssignment, time::Tick};

/// Metadata regarding a specific tranche of assignments for a specific candidate.
#[derive(Debug, Clone, PartialEq)]
pub struct TrancheEntry {
	tranche: DelayTranche,
	// Assigned validators, and the instant we received their assignment, rounded
	// to the nearest tick.
	assignments: Vec<(ValidatorIndex, Tick)>,
}

impl TrancheEntry {
	/// Get the tranche of this entry.
	pub fn tranche(&self) -> DelayTranche {
		self.tranche
	}

	/// Get the assignments for this entry.
	pub fn assignments(&self) -> &[(ValidatorIndex, Tick)] {
		&self.assignments
	}
}

impl From<crate::approval_db::v2::TrancheEntry> for TrancheEntry {
	fn from(entry: crate::approval_db::v2::TrancheEntry) -> Self {
		TrancheEntry {
			tranche: entry.tranche,
			assignments: entry.assignments.into_iter().map(|(v, t)| (v, t.into())).collect(),
		}
	}
}

impl From<TrancheEntry> for crate::approval_db::v2::TrancheEntry {
	fn from(entry: TrancheEntry) -> Self {
		Self {
			tranche: entry.tranche,
			assignments: entry.assignments.into_iter().map(|(v, t)| (v, t.into())).collect(),
		}
	}
}

/// Metadata regarding approval of a particular candidate within the context of some
/// particular block.
#[derive(Debug, Clone, PartialEq)]
pub struct ApprovalEntry {
	tranches: Vec<TrancheEntry>,
	backing_group: GroupIndex,
	our_assignment: Option<OurAssignment>,
	our_approval_sig: Option<ValidatorSignature>,
	// `n_validators` bits.
	assigned_validators: Bitfield,
	approved: bool,
}

impl ApprovalEntry {
	/// Convenience constructor
	pub fn new(
		tranches: Vec<TrancheEntry>,
		backing_group: GroupIndex,
		our_assignment: Option<OurAssignment>,
		our_approval_sig: Option<ValidatorSignature>,
		// `n_validators` bits.
		assigned_validators: Bitfield,
		approved: bool,
	) -> Self {
		Self {
			tranches,
			backing_group,
			our_assignment,
			our_approval_sig,
			assigned_validators,
			approved,
		}
	}

	// Access our assignment for this approval entry.
	pub fn our_assignment(&self) -> Option<&OurAssignment> {
		self.our_assignment.as_ref()
	}

	// Note that our assignment is triggered. No-op if already triggered.
	pub fn trigger_our_assignment(
		&mut self,
		tick_now: Tick,
	) -> Option<(AssignmentCertV2, ValidatorIndex, DelayTranche)> {
		let our = self.our_assignment.as_mut().and_then(|a| {
			if a.triggered() {
				return None
			}
			a.mark_triggered();

			Some(a.clone())
		});

		our.map(|a| {
			self.import_assignment(a.tranche(), a.validator_index(), tick_now);

			(a.cert().clone(), a.validator_index(), a.tranche())
		})
	}

	/// Import our local approval vote signature for this candidate.
	pub fn import_approval_sig(&mut self, approval_sig: ValidatorSignature) {
		self.our_approval_sig = Some(approval_sig);
	}

	/// Whether a validator is already assigned.
	pub fn is_assigned(&self, validator_index: ValidatorIndex) -> bool {
		self.assigned_validators
			.get(validator_index.0 as usize)
			.map(|b| *b)
			.unwrap_or(false)
	}

	/// Import an assignment. No-op if already assigned on the same tranche.
	pub fn import_assignment(
		&mut self,
		tranche: DelayTranche,
		validator_index: ValidatorIndex,
		tick_now: Tick,
	) {
		// linear search probably faster than binary. not many tranches typically.
		let idx = match self.tranches.iter().position(|t| t.tranche >= tranche) {
			Some(pos) => {
				if self.tranches[pos].tranche > tranche {
					self.tranches.insert(pos, TrancheEntry { tranche, assignments: Vec::new() });
				}

				pos
			},
			None => {
				self.tranches.push(TrancheEntry { tranche, assignments: Vec::new() });

				self.tranches.len() - 1
			},
		};

		self.tranches[idx].assignments.push((validator_index, tick_now));
		self.assigned_validators.set(validator_index.0 as _, true);
	}

	// Produce a bitvec indicating the assignments of all validators up to and
	// including `tranche`.
	pub fn assignments_up_to(&self, tranche: DelayTranche) -> Bitfield {
		self.tranches.iter().take_while(|e| e.tranche <= tranche).fold(
			bitvec::bitvec![u8, BitOrderLsb0; 0; self.assigned_validators.len()],
			|mut a, e| {
				for &(v, _) in &e.assignments {
					a.set(v.0 as _, true);
				}

				a
			},
		)
	}

	/// Whether the approval entry is approved
	pub fn is_approved(&self) -> bool {
		self.approved
	}

	/// Mark the approval entry as approved.
	pub fn mark_approved(&mut self) {
		self.approved = true;
	}

	/// Access the tranches.
	pub fn tranches(&self) -> &[TrancheEntry] {
		&self.tranches
	}

	/// Get the number of validators in this approval entry.
	pub fn n_validators(&self) -> usize {
		self.assigned_validators.len()
	}

	/// Get the number of assignments by validators, including the local validator.
	pub fn n_assignments(&self) -> usize {
		self.assigned_validators.count_ones()
	}

	/// Get the backing group index of the approval entry.
	pub fn backing_group(&self) -> GroupIndex {
		self.backing_group
	}

	/// Get the assignment cert & approval signature.
	///
	/// The approval signature will only be `Some` if the assignment is too.
	pub fn local_statements(&self) -> (Option<OurAssignment>, Option<ValidatorSignature>) {
		let approval_sig = self.our_approval_sig.clone();
		if let Some(our_assignment) = self.our_assignment.as_ref().filter(|a| a.triggered()) {
			(Some(our_assignment.clone()), approval_sig)
		} else {
			(None, None)
		}
	}
}

impl From<crate::approval_db::v2::ApprovalEntry> for ApprovalEntry {
	fn from(entry: crate::approval_db::v2::ApprovalEntry) -> Self {
		ApprovalEntry {
			tranches: entry.tranches.into_iter().map(Into::into).collect(),
			backing_group: entry.backing_group,
			our_assignment: entry.our_assignment.map(Into::into),
			our_approval_sig: entry.our_approval_sig.map(Into::into),
			assigned_validators: entry.assigned_validators,
			approved: entry.approved,
		}
	}
}

impl From<ApprovalEntry> for crate::approval_db::v2::ApprovalEntry {
	fn from(entry: ApprovalEntry) -> Self {
		Self {
			tranches: entry.tranches.into_iter().map(Into::into).collect(),
			backing_group: entry.backing_group,
			our_assignment: entry.our_assignment.map(Into::into),
			our_approval_sig: entry.our_approval_sig.map(Into::into),
			assigned_validators: entry.assigned_validators,
			approved: entry.approved,
		}
	}
}

/// Metadata regarding approval of a particular candidate.
#[derive(Debug, Clone, PartialEq)]
pub struct CandidateEntry {
	pub candidate: CandidateReceipt,
	pub session: SessionIndex,
	// Assignments are based on blocks, so we need to track assignments separately
	// based on the block we are looking at.
	pub block_assignments: BTreeMap<Hash, ApprovalEntry>,
	pub approvals: Bitfield,
}

impl CandidateEntry {
	/// Access the bit-vec of approvals.
	pub fn approvals(&self) -> &BitSlice<u8, BitOrderLsb0> {
		&self.approvals
	}

	/// Note that a given validator has approved. Return the previous approval state.
	pub fn mark_approval(&mut self, validator: ValidatorIndex) -> bool {
		let prev = self.has_approved(validator);
		self.approvals.set(validator.0 as usize, true);
		prev
	}

	/// Query whether a given validator has approved the candidate.
	pub fn has_approved(&self, validator: ValidatorIndex) -> bool {
		self.approvals.get(validator.0 as usize).map(|b| *b).unwrap_or(false)
	}

	/// Get the candidate receipt.
	pub fn candidate_receipt(&self) -> &CandidateReceipt {
		&self.candidate
	}

	/// Get the approval entry, mutably, for this candidate under a specific block.
	pub fn approval_entry_mut(&mut self, block_hash: &Hash) -> Option<&mut ApprovalEntry> {
		self.block_assignments.get_mut(block_hash)
	}

	/// Get the approval entry for this candidate under a specific block.
	pub fn approval_entry(&self, block_hash: &Hash) -> Option<&ApprovalEntry> {
		self.block_assignments.get(block_hash)
	}
}

impl From<crate::approval_db::v2::CandidateEntry> for CandidateEntry {
	fn from(entry: crate::approval_db::v2::CandidateEntry) -> Self {
		CandidateEntry {
			candidate: entry.candidate,
			session: entry.session,
			block_assignments: entry
				.block_assignments
				.into_iter()
				.map(|(h, ae)| (h, ae.into()))
				.collect(),
			approvals: entry.approvals,
		}
	}
}

impl From<CandidateEntry> for crate::approval_db::v2::CandidateEntry {
	fn from(entry: CandidateEntry) -> Self {
		Self {
			candidate: entry.candidate,
			session: entry.session,
			block_assignments: entry
				.block_assignments
				.into_iter()
				.map(|(h, ae)| (h, ae.into()))
				.collect(),
			approvals: entry.approvals,
		}
	}
}

/// Metadata regarding approval of a particular block, by way of approval of the
/// candidates contained within it.
#[derive(Debug, Clone, PartialEq)]
pub struct BlockEntry {
	block_hash: Hash,
	parent_hash: Hash,
	block_number: BlockNumber,
	session: SessionIndex,
	slot: Slot,
	relay_vrf_story: RelayVRFStory,
	// The candidates included as-of this block and the index of the core they are
	// leaving. Sorted ascending by core index.
	candidates: Vec<(CoreIndex, CandidateHash)>,
	// A bitfield where the i'th bit corresponds to the i'th candidate in `candidates`.
	// The i'th bit is `true` iff the candidate has been approved in the context of this
	// block. The block can be considered approved if the bitfield has all bits set to `true`.
	pub approved_bitfield: Bitfield,
	pub children: Vec<Hash>,
<<<<<<< HEAD
	// A list of candidates that has been approved, but we didn't not sign and
	// advertise the vote yet.
	pub candidates_pending_signature: BTreeMap<CandidateIndex, CandidateSigningContext>,
}

#[derive(Debug, Clone, PartialEq)]
pub struct CandidateSigningContext {
	pub candidate_hash: CandidateHash,
	pub send_no_later_than_tick: Tick,
=======
	// A list of assignments for which wea already distributed the assignment.
	// We use this to ensure we don't distribute multiple core assignments twice as we track
	// individual wakeups for each core.
	pub distributed_assignments: Bitfield,
>>>>>>> f61d8ab0
}

impl BlockEntry {
	/// Mark a candidate as fully approved in the bitfield.
	pub fn mark_approved_by_hash(&mut self, candidate_hash: &CandidateHash) {
		if let Some(p) = self.candidates.iter().position(|(_, h)| h == candidate_hash) {
			self.approved_bitfield.set(p, true);
		}
	}

	/// Whether a candidate is approved in the bitfield.
	pub fn is_candidate_approved(&self, candidate_hash: &CandidateHash) -> bool {
		self.candidates
			.iter()
			.position(|(_, h)| h == candidate_hash)
			.and_then(|p| self.approved_bitfield.get(p).map(|b| *b))
			.unwrap_or(false)
	}

	/// Whether the block entry is fully approved.
	pub fn is_fully_approved(&self) -> bool {
		self.approved_bitfield.all()
	}

	/// Iterate over all unapproved candidates.
	pub fn unapproved_candidates(&self) -> impl Iterator<Item = CandidateHash> + '_ {
		self.approved_bitfield.iter().enumerate().filter_map(move |(i, a)| {
			if !*a {
				Some(self.candidates[i].1)
			} else {
				None
			}
		})
	}

	/// Get the slot of the block.
	pub fn slot(&self) -> Slot {
		self.slot
	}

	/// Get the relay-vrf-story of the block.
	pub fn relay_vrf_story(&self) -> RelayVRFStory {
		self.relay_vrf_story.clone()
	}

	/// Get the session index of the block.
	pub fn session(&self) -> SessionIndex {
		self.session
	}

	/// Get the i'th candidate.
	pub fn candidate(&self, i: usize) -> Option<&(CoreIndex, CandidateHash)> {
		self.candidates.get(i)
	}

	/// Access the underlying candidates as a slice.
	pub fn candidates(&self) -> &[(CoreIndex, CandidateHash)] {
		&self.candidates
	}

	/// Access the block number of the block entry.
	pub fn block_number(&self) -> BlockNumber {
		self.block_number
	}

	/// Access the block hash of the block entry.
	pub fn block_hash(&self) -> Hash {
		self.block_hash
	}

	/// Access the parent hash of the block entry.
	pub fn parent_hash(&self) -> Hash {
		self.parent_hash
	}

	/// Mark distributed assignment for many candidate indices.
	/// Returns `true` if an assignment was already distributed for the `candidates`.
	pub fn mark_assignment_distributed(&mut self, candidates: CandidateBitfield) -> bool {
		let bitfield = candidates.into_inner();
		let total_one_bits = self.distributed_assignments.count_ones();

		let new_len = std::cmp::max(self.distributed_assignments.len(), bitfield.len());
		self.distributed_assignments.resize(new_len, false);
		self.distributed_assignments |= bitfield;

		// If the an operation did not change our current bitfied, we return true.
		let distributed = total_one_bits == self.distributed_assignments.count_ones();

		distributed
	}
}

impl From<crate::approval_db::v2::BlockEntry> for BlockEntry {
	fn from(entry: crate::approval_db::v2::BlockEntry) -> Self {
		BlockEntry {
			block_hash: entry.block_hash,
			parent_hash: entry.parent_hash,
			block_number: entry.block_number,
			session: entry.session,
			slot: entry.slot,
			relay_vrf_story: RelayVRFStory(entry.relay_vrf_story),
			candidates: entry.candidates,
			approved_bitfield: entry.approved_bitfield,
			children: entry.children,
<<<<<<< HEAD
			candidates_pending_signature: entry
				.candidates_pending_signature
				.into_iter()
				.map(|(candidate_index, signing_context)| (candidate_index, signing_context.into()))
				.collect(),
=======
			distributed_assignments: entry.distributed_assignments,
>>>>>>> f61d8ab0
		}
	}
}

impl From<BlockEntry> for crate::approval_db::v2::BlockEntry {
	fn from(entry: BlockEntry) -> Self {
		Self {
			block_hash: entry.block_hash,
			parent_hash: entry.parent_hash,
			block_number: entry.block_number,
			session: entry.session,
			slot: entry.slot,
			relay_vrf_story: entry.relay_vrf_story.0,
			candidates: entry.candidates,
			approved_bitfield: entry.approved_bitfield,
			children: entry.children,
<<<<<<< HEAD
			candidates_pending_signature: entry
				.candidates_pending_signature
				.into_iter()
				.map(|(candidate_index, signing_context)| (candidate_index, signing_context.into()))
				.collect(),
		}
	}
}

impl From<crate::approval_db::v2::CandidateSigningContext> for CandidateSigningContext {
	fn from(signing_context: crate::approval_db::v2::CandidateSigningContext) -> Self {
		Self {
			candidate_hash: signing_context.candidate_hash,
			send_no_later_than_tick: signing_context.send_no_later_than_tick.into(),
		}
	}
}

impl From<CandidateSigningContext> for crate::approval_db::v2::CandidateSigningContext {
	fn from(signing_context: CandidateSigningContext) -> Self {
		Self {
			candidate_hash: signing_context.candidate_hash,
			send_no_later_than_tick: signing_context.send_no_later_than_tick.into(),
=======
			distributed_assignments: entry.distributed_assignments,
>>>>>>> f61d8ab0
		}
	}
}

/// Migration helpers.
impl From<crate::approval_db::v1::CandidateEntry> for CandidateEntry {
	fn from(value: crate::approval_db::v1::CandidateEntry) -> Self {
		Self {
			approvals: value.approvals,
			block_assignments: value
				.block_assignments
				.into_iter()
				.map(|(h, ae)| (h, ae.into()))
				.collect(),
			candidate: value.candidate,
			session: value.session,
		}
	}
}

impl From<crate::approval_db::v1::ApprovalEntry> for ApprovalEntry {
	fn from(value: crate::approval_db::v1::ApprovalEntry) -> Self {
		ApprovalEntry {
			tranches: value.tranches.into_iter().map(|tranche| tranche.into()).collect(),
			backing_group: value.backing_group,
			our_assignment: value.our_assignment.map(|assignment| assignment.into()),
			our_approval_sig: value.our_approval_sig,
			assigned_validators: value.assignments,
			approved: value.approved,
		}
	}
}<|MERGE_RESOLUTION|>--- conflicted
+++ resolved
@@ -353,22 +353,19 @@
 	// block. The block can be considered approved if the bitfield has all bits set to `true`.
 	pub approved_bitfield: Bitfield,
 	pub children: Vec<Hash>,
-<<<<<<< HEAD
 	// A list of candidates that has been approved, but we didn't not sign and
 	// advertise the vote yet.
 	pub candidates_pending_signature: BTreeMap<CandidateIndex, CandidateSigningContext>,
+	// A list of assignments for which wea already distributed the assignment.
+	// We use this to ensure we don't distribute multiple core assignments twice as we track
+	// individual wakeups for each core.
+	pub distributed_assignments: Bitfield,
 }
 
 #[derive(Debug, Clone, PartialEq)]
 pub struct CandidateSigningContext {
 	pub candidate_hash: CandidateHash,
 	pub send_no_later_than_tick: Tick,
-=======
-	// A list of assignments for which wea already distributed the assignment.
-	// We use this to ensure we don't distribute multiple core assignments twice as we track
-	// individual wakeups for each core.
-	pub distributed_assignments: Bitfield,
->>>>>>> f61d8ab0
 }
 
 impl BlockEntry {
@@ -473,15 +470,12 @@
 			candidates: entry.candidates,
 			approved_bitfield: entry.approved_bitfield,
 			children: entry.children,
-<<<<<<< HEAD
 			candidates_pending_signature: entry
 				.candidates_pending_signature
 				.into_iter()
 				.map(|(candidate_index, signing_context)| (candidate_index, signing_context.into()))
 				.collect(),
-=======
 			distributed_assignments: entry.distributed_assignments,
->>>>>>> f61d8ab0
 		}
 	}
 }
@@ -498,12 +492,12 @@
 			candidates: entry.candidates,
 			approved_bitfield: entry.approved_bitfield,
 			children: entry.children,
-<<<<<<< HEAD
 			candidates_pending_signature: entry
 				.candidates_pending_signature
 				.into_iter()
 				.map(|(candidate_index, signing_context)| (candidate_index, signing_context.into()))
 				.collect(),
+			distributed_assignments: entry.distributed_assignments,
 		}
 	}
 }
@@ -522,9 +516,6 @@
 		Self {
 			candidate_hash: signing_context.candidate_hash,
 			send_no_later_than_tick: signing_context.send_no_later_than_tick.into(),
-=======
-			distributed_assignments: entry.distributed_assignments,
->>>>>>> f61d8ab0
 		}
 	}
 }
