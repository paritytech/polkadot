// Copyright 2020 Parity Technologies (UK) Ltd.
// This file is part of Polkadot.

// Polkadot is free software: you can redistribute it and/or modify
// it under the terms of the GNU General Public License as published by
// the Free Software Foundation, either version 3 of the License, or
// (at your option) any later version.

// Polkadot is distributed in the hope that it will be useful,
// but WITHOUT ANY WARRANTY; without even the implied warranty of
// MERCHANTABILITY or FITNESS FOR A PARTICULAR PURPOSE.  See the
// GNU General Public License for more details.

// You should have received a copy of the GNU General Public License
// along with Polkadot.  If not, see <http://www.gnu.org/licenses/>.

//! Implements a `AvailabilityStoreSubsystem`.

#![recursion_limit = "256"]
#![warn(missing_docs)]

use std::{
	collections::{BTreeSet, HashMap, HashSet},
	io,
	sync::Arc,
	time::{Duration, SystemTime, SystemTimeError, UNIX_EPOCH},
};

use futures::{channel::oneshot, future, select, FutureExt};
use futures_timer::Delay;
use kvdb::{DBTransaction, KeyValueDB};
use parity_scale_codec::{Decode, Encode, Error as CodecError, Input};

use bitvec::{order::Lsb0 as BitOrderLsb0, vec::BitVec};
use polkadot_node_primitives::{AvailableData, ErasureChunk};
use polkadot_node_subsystem_util as util;
use polkadot_primitives::v1::{
	BlockNumber, CandidateEvent, CandidateHash, CandidateReceipt, Hash, Header, ValidatorIndex,
};
use polkadot_subsystem::{
	errors::{ChainApiError, RuntimeApiError},
	messages::{AvailabilityStoreMessage, ChainApiMessage},
	overseer, ActiveLeavesUpdate, FromOverseer, OverseerSignal, SpawnedSubsystem, SubsystemContext,
	SubsystemError,
};

mod metrics;
pub use self::metrics::*;

#[cfg(test)]
mod tests;

const LOG_TARGET: &str = "parachain::availability";

/// The following constants are used under normal conditions:

const AVAILABLE_PREFIX: &[u8; 9] = b"available";
const CHUNK_PREFIX: &[u8; 5] = b"chunk";
const META_PREFIX: &[u8; 4] = b"meta";
const UNFINALIZED_PREFIX: &[u8; 11] = b"unfinalized";
const PRUNE_BY_TIME_PREFIX: &[u8; 13] = b"prune_by_time";

// We have some keys we want to map to empty values because existence of the key is enough. We use this because
// rocksdb doesn't support empty values.
const TOMBSTONE_VALUE: &[u8] = &*b" ";

/// Unavailable blocks are kept for 1 hour.
const KEEP_UNAVAILABLE_FOR: Duration = Duration::from_secs(60 * 60);

/// Finalized data is kept for 25 hours.
const KEEP_FINALIZED_FOR: Duration = Duration::from_secs(25 * 60 * 60);

/// The pruning interval.
const PRUNING_INTERVAL: Duration = Duration::from_secs(60 * 5);

/// Unix time wrapper with big-endian encoding.
#[derive(Debug, Clone, Copy, PartialEq, PartialOrd, Eq, Ord)]
struct BETimestamp(u64);

impl Encode for BETimestamp {
	fn size_hint(&self) -> usize {
		std::mem::size_of::<u64>()
	}

	fn using_encoded<R, F: FnOnce(&[u8]) -> R>(&self, f: F) -> R {
		f(&self.0.to_be_bytes())
	}
}

impl Decode for BETimestamp {
	fn decode<I: Input>(value: &mut I) -> Result<Self, CodecError> {
		<[u8; 8]>::decode(value).map(u64::from_be_bytes).map(Self)
	}
}

impl From<Duration> for BETimestamp {
	fn from(d: Duration) -> Self {
		BETimestamp(d.as_secs())
	}
}

impl Into<Duration> for BETimestamp {
	fn into(self) -> Duration {
		Duration::from_secs(self.0)
	}
}

/// [`BlockNumber`] wrapper with big-endian encoding.
#[derive(Debug, Clone, PartialEq, PartialOrd, Eq, Ord)]
struct BEBlockNumber(BlockNumber);

impl Encode for BEBlockNumber {
	fn size_hint(&self) -> usize {
		std::mem::size_of::<BlockNumber>()
	}

	fn using_encoded<R, F: FnOnce(&[u8]) -> R>(&self, f: F) -> R {
		f(&self.0.to_be_bytes())
	}
}

impl Decode for BEBlockNumber {
	fn decode<I: Input>(value: &mut I) -> Result<Self, CodecError> {
		<[u8; std::mem::size_of::<BlockNumber>()]>::decode(value)
			.map(BlockNumber::from_be_bytes)
			.map(Self)
	}
}

#[derive(Debug, Encode, Decode)]
enum State {
	/// Candidate data was first observed at the given time but is not available in any block.
	#[codec(index = 0)]
	Unavailable(BETimestamp),
	/// The candidate was first observed at the given time and was included in the given list of unfinalized blocks, which may be
	/// empty. The timestamp here is not used for pruning. Either one of these blocks will be finalized or the state will regress to
	/// `State::Unavailable`, in which case the same timestamp will be reused. Blocks are sorted ascending first by block number and
	/// then hash.
	#[codec(index = 1)]
	Unfinalized(BETimestamp, Vec<(BEBlockNumber, Hash)>),
	/// Candidate data has appeared in a finalized block and did so at the given time.
	#[codec(index = 2)]
	Finalized(BETimestamp),
}

// Meta information about a candidate.
#[derive(Debug, Encode, Decode)]
struct CandidateMeta {
	state: State,
	data_available: bool,
	chunks_stored: BitVec<BitOrderLsb0, u8>,
}

fn query_inner<D: Decode>(
	db: &Arc<dyn KeyValueDB>,
	column: u32,
	key: &[u8],
) -> Result<Option<D>, Error> {
	match db.get(column, key) {
		Ok(Some(raw)) => {
			let res = D::decode(&mut &raw[..])?;
			Ok(Some(res))
		},
		Ok(None) => Ok(None),
		Err(err) => {
			tracing::warn!(target: LOG_TARGET, ?err, "Error reading from the availability store");
			Err(err.into())
		},
	}
}

fn write_available_data(
	tx: &mut DBTransaction,
	config: &Config,
	hash: &CandidateHash,
	available_data: &AvailableData,
) {
	let key = (AVAILABLE_PREFIX, hash).encode();

	tx.put_vec(config.col_data, &key[..], available_data.encode());
}

fn load_available_data(
	db: &Arc<dyn KeyValueDB>,
	config: &Config,
	hash: &CandidateHash,
) -> Result<Option<AvailableData>, Error> {
	let key = (AVAILABLE_PREFIX, hash).encode();

	query_inner(db, config.col_data, &key)
}

fn delete_available_data(tx: &mut DBTransaction, config: &Config, hash: &CandidateHash) {
	let key = (AVAILABLE_PREFIX, hash).encode();

	tx.delete(config.col_data, &key[..])
}

fn load_chunk(
	db: &Arc<dyn KeyValueDB>,
	config: &Config,
	candidate_hash: &CandidateHash,
	chunk_index: ValidatorIndex,
) -> Result<Option<ErasureChunk>, Error> {
	let key = (CHUNK_PREFIX, candidate_hash, chunk_index).encode();

	query_inner(db, config.col_data, &key)
}

fn write_chunk(
	tx: &mut DBTransaction,
	config: &Config,
	candidate_hash: &CandidateHash,
	chunk_index: ValidatorIndex,
	erasure_chunk: &ErasureChunk,
) {
	let key = (CHUNK_PREFIX, candidate_hash, chunk_index).encode();

	tx.put_vec(config.col_data, &key, erasure_chunk.encode());
}

fn delete_chunk(
	tx: &mut DBTransaction,
	config: &Config,
	candidate_hash: &CandidateHash,
	chunk_index: ValidatorIndex,
) {
	let key = (CHUNK_PREFIX, candidate_hash, chunk_index).encode();

	tx.delete(config.col_data, &key[..]);
}

fn load_meta(
	db: &Arc<dyn KeyValueDB>,
	config: &Config,
	hash: &CandidateHash,
) -> Result<Option<CandidateMeta>, Error> {
	let key = (META_PREFIX, hash).encode();

	query_inner(db, config.col_meta, &key)
}

fn write_meta(tx: &mut DBTransaction, config: &Config, hash: &CandidateHash, meta: &CandidateMeta) {
	let key = (META_PREFIX, hash).encode();

	tx.put_vec(config.col_meta, &key, meta.encode());
}

fn delete_meta(tx: &mut DBTransaction, config: &Config, hash: &CandidateHash) {
	let key = (META_PREFIX, hash).encode();
	tx.delete(config.col_meta, &key[..])
}

fn delete_unfinalized_height(tx: &mut DBTransaction, config: &Config, block_number: BlockNumber) {
	let prefix = (UNFINALIZED_PREFIX, BEBlockNumber(block_number)).encode();
	tx.delete_prefix(config.col_meta, &prefix);
}

fn delete_unfinalized_inclusion(
	tx: &mut DBTransaction,
	config: &Config,
	block_number: BlockNumber,
	block_hash: &Hash,
	candidate_hash: &CandidateHash,
) {
	let key =
		(UNFINALIZED_PREFIX, BEBlockNumber(block_number), block_hash, candidate_hash).encode();

	tx.delete(config.col_meta, &key[..]);
}

fn delete_pruning_key(
	tx: &mut DBTransaction,
	config: &Config,
	t: impl Into<BETimestamp>,
	h: &CandidateHash,
) {
	let key = (PRUNE_BY_TIME_PREFIX, t.into(), h).encode();
	tx.delete(config.col_meta, &key);
}

fn write_pruning_key(
	tx: &mut DBTransaction,
	config: &Config,
	t: impl Into<BETimestamp>,
	h: &CandidateHash,
) {
	let t = t.into();
	let key = (PRUNE_BY_TIME_PREFIX, t, h).encode();
	tx.put(config.col_meta, &key, TOMBSTONE_VALUE);
}

fn finalized_block_range(finalized: BlockNumber) -> (Vec<u8>, Vec<u8>) {
	// We use big-endian encoding to iterate in ascending order.
	let start = UNFINALIZED_PREFIX.encode();
	let end = (UNFINALIZED_PREFIX, BEBlockNumber(finalized + 1)).encode();

	(start, end)
}

fn write_unfinalized_block_contains(
	tx: &mut DBTransaction,
	config: &Config,
	n: BlockNumber,
	h: &Hash,
	ch: &CandidateHash,
) {
	let key = (UNFINALIZED_PREFIX, BEBlockNumber(n), h, ch).encode();
	tx.put(config.col_meta, &key, TOMBSTONE_VALUE);
}

fn pruning_range(now: impl Into<BETimestamp>) -> (Vec<u8>, Vec<u8>) {
	let start = PRUNE_BY_TIME_PREFIX.encode();
	let end = (PRUNE_BY_TIME_PREFIX, BETimestamp(now.into().0 + 1)).encode();

	(start, end)
}

fn decode_unfinalized_key(s: &[u8]) -> Result<(BlockNumber, Hash, CandidateHash), CodecError> {
	if !s.starts_with(UNFINALIZED_PREFIX) {
		return Err("missing magic string".into())
	}

	<(BEBlockNumber, Hash, CandidateHash)>::decode(&mut &s[UNFINALIZED_PREFIX.len()..])
		.map(|(b, h, ch)| (b.0, h, ch))
}

fn decode_pruning_key(s: &[u8]) -> Result<(Duration, CandidateHash), CodecError> {
	if !s.starts_with(PRUNE_BY_TIME_PREFIX) {
		return Err("missing magic string".into())
	}

	<(BETimestamp, CandidateHash)>::decode(&mut &s[PRUNE_BY_TIME_PREFIX.len()..])
		.map(|(t, ch)| (t.into(), ch))
}

#[derive(Debug, thiserror::Error)]
#[allow(missing_docs)]
pub enum Error {
	#[error(transparent)]
	RuntimeApi(#[from] RuntimeApiError),

	#[error(transparent)]
	ChainApi(#[from] ChainApiError),

	#[error(transparent)]
	Erasure(#[from] erasure::Error),

	#[error(transparent)]
	Io(#[from] io::Error),

	#[error(transparent)]
	Oneshot(#[from] oneshot::Canceled),

	#[error(transparent)]
	Subsystem(#[from] SubsystemError),

	#[error(transparent)]
	Time(#[from] SystemTimeError),

	#[error(transparent)]
	Codec(#[from] CodecError),

	#[error("Custom databases are not supported")]
	CustomDatabase,
}

impl Error {
	/// Determine if the error is irrecoverable
	/// or notifying the user via means of logging
	/// is sufficient.
	fn is_fatal(&self) -> bool {
		match self {
			Self::Io(_) => true,
			Self::Oneshot(_) => true,
			Self::CustomDatabase => true,
			_ => false,
		}
	}
}

impl Error {
	fn trace(&self) {
		match self {
			// don't spam the log with spurious errors
			Self::RuntimeApi(_) | Self::Oneshot(_) => {
				tracing::debug!(target: LOG_TARGET, err = ?self)
			},
			// it's worth reporting otherwise
			_ => tracing::warn!(target: LOG_TARGET, err = ?self),
		}
	}
}

/// Struct holding pruning timing configuration.
/// The only purpose of this structure is to use different timing
/// configurations in production and in testing.
#[derive(Clone)]
struct PruningConfig {
	/// How long unavailable data should be kept.
	keep_unavailable_for: Duration,

	/// How long finalized data should be kept.
	keep_finalized_for: Duration,

	/// How often to perform data pruning.
	pruning_interval: Duration,
}

impl Default for PruningConfig {
	fn default() -> Self {
		Self {
			keep_unavailable_for: KEEP_UNAVAILABLE_FOR,
			keep_finalized_for: KEEP_FINALIZED_FOR,
			pruning_interval: PRUNING_INTERVAL,
		}
	}
}

/// Configuration for the availability store.
#[derive(Debug, Clone, Copy)]
pub struct Config {
	/// The column family for availability data and chunks.
	pub col_data: u32,
	/// The column family for availability store meta information.
	pub col_meta: u32,
}

trait Clock: Send + Sync {
	// Returns time since unix epoch.
	fn now(&self) -> Result<Duration, Error>;
}

struct SystemClock;

impl Clock for SystemClock {
	fn now(&self) -> Result<Duration, Error> {
		SystemTime::now().duration_since(UNIX_EPOCH).map_err(Into::into)
	}
}

/// An implementation of the Availability Store subsystem.
pub struct AvailabilityStoreSubsystem {
	pruning_config: PruningConfig,
	config: Config,
	db: Arc<dyn KeyValueDB>,
	known_blocks: KnownUnfinalizedBlocks,
	finalized_number: Option<BlockNumber>,
	metrics: Metrics,
	clock: Box<dyn Clock>,
}

impl AvailabilityStoreSubsystem {
	/// Create a new `AvailabilityStoreSubsystem` with a given config on disk.
	pub fn new(db: Arc<dyn KeyValueDB>, config: Config, metrics: Metrics) -> Self {
		Self::with_pruning_config_and_clock(
			db,
			config,
			PruningConfig::default(),
			Box::new(SystemClock),
			metrics,
		)
	}

	/// Create a new `AvailabilityStoreSubsystem` with a given config on disk.
	fn with_pruning_config_and_clock(
		db: Arc<dyn KeyValueDB>,
		config: Config,
		pruning_config: PruningConfig,
		clock: Box<dyn Clock>,
		metrics: Metrics,
	) -> Self {
		Self {
			pruning_config,
			config,
			db,
			metrics,
			clock,
			known_blocks: KnownUnfinalizedBlocks::default(),
			finalized_number: None,
		}
	}
}

/// We keep the hashes and numbers of all unfinalized
/// processed blocks in memory.
#[derive(Default, Debug)]
struct KnownUnfinalizedBlocks {
	by_hash: HashSet<Hash>,
	by_number: BTreeSet<(BlockNumber, Hash)>,
}

impl KnownUnfinalizedBlocks {
	/// Check whether the block has been already processed.
	fn is_known(&self, hash: &Hash) -> bool {
		self.by_hash.contains(hash)
	}

	/// Insert a new block into the known set.
	fn insert(&mut self, hash: Hash, number: BlockNumber) {
		self.by_hash.insert(hash);
		self.by_number.insert((number, hash));
	}

	/// Prune all finalized blocks.
	fn prune_finalized(&mut self, finalized: BlockNumber) {
		// split_off returns everything after the given key, including the key
		let split_point = finalized.saturating_add(1);
		let mut finalized = self.by_number.split_off(&(split_point, Hash::zero()));
		// after split_off `finalized` actually contains unfinalized blocks, we need to swap
		std::mem::swap(&mut self.by_number, &mut finalized);
		for (_, block) in finalized {
			self.by_hash.remove(&block);
		}
	}
}

impl<Context> overseer::Subsystem<Context, SubsystemError> for AvailabilityStoreSubsystem
where
	Context: SubsystemContext<Message = AvailabilityStoreMessage>,
	Context: overseer::SubsystemContext<Message = AvailabilityStoreMessage>,
{
	fn start(self, ctx: Context) -> SpawnedSubsystem {
		let future = run(self, ctx).map(|_| Ok(())).boxed();

		SpawnedSubsystem { name: "availability-store-subsystem", future }
	}
}

async fn run<Context>(mut subsystem: AvailabilityStoreSubsystem, mut ctx: Context)
where
	Context: SubsystemContext<Message = AvailabilityStoreMessage>,
	Context: overseer::SubsystemContext<Message = AvailabilityStoreMessage>,
{
	let mut next_pruning = Delay::new(subsystem.pruning_config.pruning_interval).fuse();

	loop {
		let res = run_iteration(&mut ctx, &mut subsystem, &mut next_pruning).await;
		match res {
			Err(e) => {
				e.trace();
				if e.is_fatal() {
					break
				}
			},
			Ok(true) => {
				tracing::info!(target: LOG_TARGET, "received `Conclude` signal, exiting");
				break
			},
			Ok(false) => continue,
		}
	}
}

async fn run_iteration<Context>(
	ctx: &mut Context,
	subsystem: &mut AvailabilityStoreSubsystem,
	mut next_pruning: &mut future::Fuse<Delay>,
) -> Result<bool, Error>
where
	Context: SubsystemContext<Message = AvailabilityStoreMessage>,
	Context: overseer::SubsystemContext<Message = AvailabilityStoreMessage>,
{
	select! {
		incoming = ctx.recv().fuse() => {
			match incoming? {
				FromOverseer::Signal(OverseerSignal::Conclude) => return Ok(true),
				FromOverseer::Signal(OverseerSignal::ActiveLeaves(
					ActiveLeavesUpdate { activated, .. })
				) => {
					for activated in activated.into_iter() {
						let _timer = subsystem.metrics.time_block_activated();
						process_block_activated(ctx, subsystem, activated.hash).await?;
					}
				}
				FromOverseer::Signal(OverseerSignal::BlockFinalized(hash, number)) => {
					let _timer = subsystem.metrics.time_process_block_finalized();

					subsystem.finalized_number = Some(number);
					subsystem.known_blocks.prune_finalized(number);
					process_block_finalized(
						ctx,
						&subsystem,
						hash,
						number,
					).await?;
				}
				FromOverseer::Communication { msg } => {
					let _timer = subsystem.metrics.time_process_message();
					process_message(subsystem, msg)?;
				}
			}
		}
		_ = next_pruning => {
			// It's important to set the delay before calling `prune_all` because an error in `prune_all`
			// could lead to the delay not being set again. Then we would never prune anything anymore.
			*next_pruning = Delay::new(subsystem.pruning_config.pruning_interval).fuse();

			let _timer = subsystem.metrics.time_pruning();
			prune_all(&subsystem.db, &subsystem.config, &*subsystem.clock)?;
		}
	}

	Ok(false)
}

async fn process_block_activated<Context>(
	ctx: &mut Context,
	subsystem: &mut AvailabilityStoreSubsystem,
	activated: Hash,
) -> Result<(), Error>
where
	Context: SubsystemContext<Message = AvailabilityStoreMessage>,
	Context: overseer::SubsystemContext<Message = AvailabilityStoreMessage>,
{
	let now = subsystem.clock.now()?;

	let block_header = {
		let (tx, rx) = oneshot::channel();

		ctx.send_message(ChainApiMessage::BlockHeader(activated, tx)).await;

		match rx.await?? {
			None => return Ok(()),
			Some(n) => n,
		}
	};
	let block_number = block_header.number;

	let new_blocks = util::determine_new_blocks(
		ctx.sender(),
		|hash| -> Result<bool, Error> { Ok(subsystem.known_blocks.is_known(hash)) },
		activated,
		&block_header,
		subsystem.finalized_number.unwrap_or(block_number.saturating_sub(1)),
	)
	.await?;

	// determine_new_blocks is descending in block height
	for (hash, header) in new_blocks.into_iter().rev() {
		// it's important to commit the db transactions for a head before the next one is processed
		// alternatively, we could utilize the OverlayBackend from approval-voting
		let mut tx = DBTransaction::new();
		process_new_head(
			ctx,
			&subsystem.db,
			&mut tx,
			&subsystem.config,
			&subsystem.pruning_config,
			now,
			hash,
			header,
		)
		.await?;
		subsystem.known_blocks.insert(hash, block_number);
		subsystem.db.write(tx)?;
	}

	Ok(())
}

async fn process_new_head<Context>(
	ctx: &mut Context,
	db: &Arc<dyn KeyValueDB>,
	db_transaction: &mut DBTransaction,
	config: &Config,
	pruning_config: &PruningConfig,
	now: Duration,
	hash: Hash,
	header: Header,
) -> Result<(), Error>
where
	Context: SubsystemContext<Message = AvailabilityStoreMessage>,
	Context: overseer::SubsystemContext<Message = AvailabilityStoreMessage>,
{
	let candidate_events = util::request_candidate_events(hash, ctx.sender()).await.await??;

	// We need to request the number of validators based on the parent state,
	// as that is the number of validators used to create this block.
	let n_validators =
		util::request_validators(header.parent_hash, ctx.sender()).await.await??.len();

	for event in candidate_events {
		match event {
			CandidateEvent::CandidateBacked(receipt, _head, _core_index, _group_index) => {
				note_block_backed(
					db,
					db_transaction,
					config,
					pruning_config,
					now,
					n_validators,
					receipt,
				)?;
			},
			CandidateEvent::CandidateIncluded(receipt, _head, _core_index, _group_index) => {
				note_block_included(
					db,
					db_transaction,
					config,
					pruning_config,
					(header.number, hash),
					receipt,
				)?;
			},
			_ => {},
		}
	}

	Ok(())
}

fn note_block_backed(
	db: &Arc<dyn KeyValueDB>,
	db_transaction: &mut DBTransaction,
	config: &Config,
	pruning_config: &PruningConfig,
	now: Duration,
	n_validators: usize,
	candidate: CandidateReceipt,
) -> Result<(), Error> {
	let candidate_hash = candidate.hash();

	tracing::debug!(target: LOG_TARGET, ?candidate_hash, "Candidate backed");

	if load_meta(db, config, &candidate_hash)?.is_none() {
		let meta = CandidateMeta {
			state: State::Unavailable(now.into()),
			data_available: false,
			chunks_stored: bitvec::bitvec![BitOrderLsb0, u8; 0; n_validators],
		};

		let prune_at = now + pruning_config.keep_unavailable_for;

		write_pruning_key(db_transaction, config, prune_at, &candidate_hash);
		write_meta(db_transaction, config, &candidate_hash, &meta);
	}

	Ok(())
}

fn note_block_included(
	db: &Arc<dyn KeyValueDB>,
	db_transaction: &mut DBTransaction,
	config: &Config,
	pruning_config: &PruningConfig,
	block: (BlockNumber, Hash),
	candidate: CandidateReceipt,
) -> Result<(), Error> {
	let candidate_hash = candidate.hash();

	match load_meta(db, config, &candidate_hash)? {
		None => {
			// This is alarming. We've observed a block being included without ever seeing it backed.
			// Warn and ignore.
			tracing::warn!(
				target: LOG_TARGET,
				?candidate_hash,
				"Candidate included without being backed?",
			);
		},
		Some(mut meta) => {
			let be_block = (BEBlockNumber(block.0), block.1);

			tracing::debug!(target: LOG_TARGET, ?candidate_hash, "Candidate included");

			meta.state = match meta.state {
				State::Unavailable(at) => {
					let at_d: Duration = at.into();
					let prune_at = at_d + pruning_config.keep_unavailable_for;
					delete_pruning_key(db_transaction, config, prune_at, &candidate_hash);

					State::Unfinalized(at, vec![be_block])
				},
				State::Unfinalized(at, mut within) => {
					if let Err(i) = within.binary_search(&be_block) {
						within.insert(i, be_block);
						State::Unfinalized(at, within)
					} else {
						return Ok(())
					}
				},
				State::Finalized(_at) => {
					// This should never happen as a candidate would have to be included after
					// finality.
					return Ok(())
				},
			};

			write_unfinalized_block_contains(
				db_transaction,
				config,
				block.0,
				&block.1,
				&candidate_hash,
			);
			write_meta(db_transaction, config, &candidate_hash, &meta);
		},
	}

	Ok(())
}

macro_rules! peek_num {
	($iter:ident) => {
		match $iter.peek() {
			Some((k, _)) => decode_unfinalized_key(&k[..]).ok().map(|(b, _, _)| b),
			None => None,
		}
	};
}

async fn process_block_finalized<Context>(
	ctx: &mut Context,
	subsystem: &AvailabilityStoreSubsystem,
	finalized_hash: Hash,
	finalized_number: BlockNumber,
) -> Result<(), Error>
where
	Context: SubsystemContext<Message = AvailabilityStoreMessage>,
	Context: overseer::SubsystemContext<Message = AvailabilityStoreMessage>,
{
	let now = subsystem.clock.now()?;

	let mut next_possible_batch = 0;
	loop {
		let mut db_transaction = DBTransaction::new();
		let (start_prefix, end_prefix) = finalized_block_range(finalized_number);

		// We have to do some juggling here of the `iter` to make sure it doesn't cross the `.await` boundary
		// as it is not `Send`. That is why we create the iterator once within this loop, drop it,
		// do an asynchronous request, and then instantiate the exact same iterator again.
		let batch_num = {
			let mut iter = subsystem
				.db
				.iter_with_prefix(subsystem.config.col_meta, &start_prefix)
				.take_while(|(k, _)| &k[..] < &end_prefix[..])
				.peekable();

			match peek_num!(iter) {
				None => break, // end of iterator.
				Some(n) => n,
			}
		};

		if batch_num < next_possible_batch {
			continue
		} // sanity.
		next_possible_batch = batch_num + 1;

		let batch_finalized_hash = if batch_num == finalized_number {
			finalized_hash
		} else {
			let (tx, rx) = oneshot::channel();
			ctx.send_message(ChainApiMessage::FinalizedBlockHash(batch_num, tx)).await;

			match rx.await? {
				Err(err) => {
					tracing::warn!(
						target: LOG_TARGET,
						batch_num,
						?err,
						"Failed to retrieve finalized block number.",
					);

					break
				},
				Ok(None) => {
					tracing::warn!(
						target: LOG_TARGET,
						"Availability store was informed that block #{} is finalized, \
						but chain API has no finalized hash.",
						batch_num,
					);

					break
				},
				Ok(Some(h)) => h,
			}
		};

		let iter = subsystem
			.db
			.iter_with_prefix(subsystem.config.col_meta, &start_prefix)
			.take_while(|(k, _)| &k[..] < &end_prefix[..])
			.peekable();

		let batch = load_all_at_finalized_height(iter, batch_num, batch_finalized_hash);

		// Now that we've iterated over the entire batch at this finalized height,
		// update the meta.

		delete_unfinalized_height(&mut db_transaction, &subsystem.config, batch_num);

		update_blocks_at_finalized_height(&subsystem, &mut db_transaction, batch, batch_num, now)?;

		// We need to write at the end of the loop so the prefix iterator doesn't pick up the same values again
		// in the next iteration. Another unfortunate effect of having to re-initialize the iterator.
		subsystem.db.write(db_transaction)?;
	}

	Ok(())
}

// loads all candidates at the finalized height and maps them to `true` if finalized
// and `false` if unfinalized.
fn load_all_at_finalized_height(
	mut iter: std::iter::Peekable<impl Iterator<Item = (Box<[u8]>, Box<[u8]>)>>,
	block_number: BlockNumber,
	finalized_hash: Hash,
) -> impl IntoIterator<Item = (CandidateHash, bool)> {
	// maps candidate hashes to true if finalized, false otherwise.
	let mut candidates = HashMap::new();

	// Load all candidates that were included at this height.
	loop {
		match peek_num!(iter) {
			None => break,                         // end of iterator.
			Some(n) if n != block_number => break, // end of batch.
			_ => {},
		}

		let (k, _v) = iter.next().expect("`peek` used to check non-empty; qed");
		let (_, block_hash, candidate_hash) =
			decode_unfinalized_key(&k[..]).expect("`peek_num` checks validity of key; qed");

		if block_hash == finalized_hash {
			candidates.insert(candidate_hash, true);
		} else {
			candidates.entry(candidate_hash).or_insert(false);
		}
	}

	candidates
}

fn update_blocks_at_finalized_height(
	subsystem: &AvailabilityStoreSubsystem,
	db_transaction: &mut DBTransaction,
	candidates: impl IntoIterator<Item = (CandidateHash, bool)>,
	block_number: BlockNumber,
	now: Duration,
) -> Result<(), Error> {
	for (candidate_hash, is_finalized) in candidates {
		let mut meta = match load_meta(&subsystem.db, &subsystem.config, &candidate_hash)? {
			None => {
				tracing::warn!(
					target: LOG_TARGET,
					"Dangling candidate metadata for {}",
					candidate_hash,
				);

				continue
			},
			Some(c) => c,
		};

		if is_finalized {
			// Clear everything else related to this block. We're finalized now!
			match meta.state {
				State::Finalized(_) => continue, // sanity
				State::Unavailable(at) => {
					// This is also not going to happen; the very fact that we are
					// iterating over the candidate here indicates that `State` should
					// be `Unfinalized`.
					delete_pruning_key(db_transaction, &subsystem.config, at, &candidate_hash);
				},
				State::Unfinalized(_, blocks) => {
					for (block_num, block_hash) in blocks.iter().cloned() {
						// this exact height is all getting cleared out anyway.
						if block_num.0 != block_number {
							delete_unfinalized_inclusion(
								db_transaction,
								&subsystem.config,
								block_num.0,
								&block_hash,
								&candidate_hash,
							);
						}
					}
				},
			}

			meta.state = State::Finalized(now.into());

			// Write the meta and a pruning record.
			write_meta(db_transaction, &subsystem.config, &candidate_hash, &meta);
			write_pruning_key(
				db_transaction,
				&subsystem.config,
				now + subsystem.pruning_config.keep_finalized_for,
				&candidate_hash,
			);
		} else {
			meta.state = match meta.state {
				State::Finalized(_) => continue,   // sanity.
				State::Unavailable(_) => continue, // sanity.
				State::Unfinalized(at, mut blocks) => {
					// Clear out everything at this height.
					blocks.retain(|(n, _)| n.0 != block_number);

					// If empty, we need to go back to being unavailable as we aren't
					// aware of any blocks this is included in.
					if blocks.is_empty() {
						let at_d: Duration = at.into();
						let prune_at = at_d + subsystem.pruning_config.keep_unavailable_for;
						write_pruning_key(
							db_transaction,
							&subsystem.config,
							prune_at,
							&candidate_hash,
						);
						State::Unavailable(at)
					} else {
						State::Unfinalized(at, blocks)
					}
				},
			};

			// Update the meta entry.
			write_meta(db_transaction, &subsystem.config, &candidate_hash, &meta)
		}
	}

	Ok(())
}

fn process_message(
	subsystem: &mut AvailabilityStoreSubsystem,
	msg: AvailabilityStoreMessage,
) -> Result<(), Error> {
	match msg {
		AvailabilityStoreMessage::QueryAvailableData(candidate, tx) => {
			let _ = tx.send(load_available_data(&subsystem.db, &subsystem.config, &candidate)?);
		},
		AvailabilityStoreMessage::QueryDataAvailability(candidate, tx) => {
			let a = load_meta(&subsystem.db, &subsystem.config, &candidate)?
				.map_or(false, |m| m.data_available);
			let _ = tx.send(a);
		},
		AvailabilityStoreMessage::QueryChunk(candidate, validator_index, tx) => {
			let _timer = subsystem.metrics.time_get_chunk();
			let _ =
				tx.send(load_chunk(&subsystem.db, &subsystem.config, &candidate, validator_index)?);
		},
		AvailabilityStoreMessage::QueryAllChunks(candidate, tx) => {
			match load_meta(&subsystem.db, &subsystem.config, &candidate)? {
				None => {
					let _ = tx.send(Vec::new());
				},
				Some(meta) => {
					let mut chunks = Vec::new();

					for (index, _) in meta.chunks_stored.iter().enumerate().filter(|(_, b)| **b) {
						let _timer = subsystem.metrics.time_get_chunk();
						match load_chunk(
							&subsystem.db,
							&subsystem.config,
							&candidate,
							ValidatorIndex(index as _),
						)? {
							Some(c) => chunks.push(c),
							None => {
								tracing::warn!(
									target: LOG_TARGET,
									?candidate,
									index,
									"No chunk found for set bit in meta"
								);
							},
						}
					}

					let _ = tx.send(chunks);
				},
			}
		},
		AvailabilityStoreMessage::QueryChunkAvailability(candidate, validator_index, tx) => {
			let a = load_meta(&subsystem.db, &subsystem.config, &candidate)?.map_or(false, |m| {
				*m.chunks_stored.get(validator_index.0 as usize).as_deref().unwrap_or(&false)
			});
			let _ = tx.send(a);
		},
		AvailabilityStoreMessage::StoreChunk { candidate_hash, chunk, tx } => {
			subsystem.metrics.on_chunks_received(1);
			let _timer = subsystem.metrics.time_store_chunk();

			match store_chunk(&subsystem.db, &subsystem.config, candidate_hash, chunk) {
				Ok(true) => {
					let _ = tx.send(Ok(()));
				},
				Ok(false) => {
					let _ = tx.send(Err(()));
				},
				Err(e) => {
					let _ = tx.send(Err(()));
					return Err(e)
				},
			}
		},
		AvailabilityStoreMessage::StoreAvailableData {
			candidate_hash,
			n_validators,
			available_data,
			tx,
		} => {
			subsystem.metrics.on_chunks_received(n_validators as _);

			let _timer = subsystem.metrics.time_store_available_data();

			let res =
				store_available_data(&subsystem, candidate_hash, n_validators as _, available_data);

			match res {
				Ok(()) => {
					let _ = tx.send(Ok(()));
				},
				Err(e) => {
					let _ = tx.send(Err(()));
					return Err(e.into())
				},
			}
		},
	}

	Ok(())
}

// Ok(true) on success, Ok(false) on failure, and Err on internal error.
fn store_chunk(
	db: &Arc<dyn KeyValueDB>,
	config: &Config,
	candidate_hash: CandidateHash,
	chunk: ErasureChunk,
) -> Result<bool, Error> {
	let mut tx = DBTransaction::new();

	let mut meta = match load_meta(db, config, &candidate_hash)? {
		Some(m) => m,
		None => return Ok(false), // we weren't informed of this candidate by import events.
	};

	match meta.chunks_stored.get(chunk.index.0 as usize).map(|b| *b) {
		Some(true) => return Ok(true), // already stored.
		Some(false) => {
			meta.chunks_stored.set(chunk.index.0 as usize, true);

			write_chunk(&mut tx, config, &candidate_hash, chunk.index, &chunk);
			write_meta(&mut tx, config, &candidate_hash, &meta);
		},
		None => return Ok(false), // out of bounds.
	}

	tracing::debug!(
		target: LOG_TARGET,
		?candidate_hash,
		chunk_index = %chunk.index.0,
		"Stored chunk index for candidate.",
	);

	db.write(tx)?;
	Ok(true)
}

// Ok(true) on success, Ok(false) on failure, and Err on internal error.
fn store_available_data(
	subsystem: &AvailabilityStoreSubsystem,
	candidate_hash: CandidateHash,
	n_validators: usize,
	available_data: AvailableData,
) -> Result<(), Error> {
	let mut tx = DBTransaction::new();

	let mut meta = match load_meta(&subsystem.db, &subsystem.config, &candidate_hash)? {
		Some(m) => {
			if m.data_available {
				return Ok(()) // already stored.
			}

			m
		},
		None => {
			let now = subsystem.clock.now()?;

			// Write a pruning record.
			let prune_at = now + subsystem.pruning_config.keep_unavailable_for;
			write_pruning_key(&mut tx, &subsystem.config, prune_at, &candidate_hash);

			CandidateMeta {
				state: State::Unavailable(now.into()),
				data_available: false,
				chunks_stored: BitVec::new(),
			}
		},
	};

	let chunks = erasure::obtain_chunks_v1(n_validators, &available_data)?;
	let branches = erasure::branches(chunks.as_ref());

	let erasure_chunks = chunks.iter().zip(branches.map(|(proof, _)| proof)).enumerate().map(
		|(index, (chunk, proof))| ErasureChunk {
			chunk: chunk.clone(),
			proof,
			index: ValidatorIndex(index as u32),
		},
	);

	for chunk in erasure_chunks {
		write_chunk(&mut tx, &subsystem.config, &candidate_hash, chunk.index, &chunk);
	}

	meta.data_available = true;
	meta.chunks_stored = bitvec::bitvec![BitOrderLsb0, u8; 1; n_validators];

	write_meta(&mut tx, &subsystem.config, &candidate_hash, &meta);
	write_available_data(&mut tx, &subsystem.config, &candidate_hash, &available_data);

	subsystem.db.write(tx)?;

	tracing::debug!(target: LOG_TARGET, ?candidate_hash, "Stored data and chunks");

	Ok(())
}

fn prune_all(db: &Arc<dyn KeyValueDB>, config: &Config, clock: &dyn Clock) -> Result<(), Error> {
	let now = clock.now()?;
	let (range_start, range_end) = pruning_range(now);

	let mut tx = DBTransaction::new();
	let iter = db
		.iter_with_prefix(config.col_meta, &range_start[..])
		.take_while(|(k, _)| &k[..] < &range_end[..]);

	for (k, _v) in iter {
		tx.delete(config.col_meta, &k[..]);

		let (_, candidate_hash) = match decode_pruning_key(&k[..]) {
			Ok(m) => m,
			Err(_) => continue, // sanity
		};

		delete_meta(&mut tx, config, &candidate_hash);

		// Clean up all attached data of the candidate.
		if let Some(meta) = load_meta(db, config, &candidate_hash)? {
			// delete available data.
			if meta.data_available {
				delete_available_data(&mut tx, config, &candidate_hash)
			}

			// delete chunks.
			for (i, b) in meta.chunks_stored.iter().enumerate() {
				if *b {
					delete_chunk(&mut tx, config, &candidate_hash, ValidatorIndex(i as _));
				}
			}

			// delete unfinalized block references. Pruning references don't need to be
			// manually taken care of as we are deleting them as we go in the outer loop.
			if let State::Unfinalized(_, blocks) = meta.state {
				for (block_number, block_hash) in blocks {
					delete_unfinalized_inclusion(
						&mut tx,
						config,
						block_number.0,
						&block_hash,
						&candidate_hash,
					);
				}
			}
		}
	}

	db.write(tx)?;
	Ok(())
<<<<<<< HEAD
}

#[derive(Clone)]
struct MetricsInner {
	received_availability_chunks_total: prometheus::Counter<prometheus::U64>,
	pruning: prometheus::Histogram,
	process_block_finalized: prometheus::Histogram,
	block_activated: prometheus::Histogram,
	process_message: prometheus::Histogram,
	store_available_data: prometheus::Histogram,
	store_chunk: prometheus::Histogram,
	get_chunk: prometheus::Histogram,
}

/// Availability metrics.
#[derive(Default, Clone)]
pub struct Metrics(Option<MetricsInner>);

impl Metrics {
	fn on_chunks_received(&self, count: usize) {
		if let Some(metrics) = &self.0 {
			use core::convert::TryFrom as _;
			// assume usize fits into u64
			let by = u64::try_from(count).unwrap_or_default();
			metrics.received_availability_chunks_total.inc_by(by);
		}
	}

	/// Provide a timer for `prune_povs` which observes on drop.
	fn time_pruning(&self) -> Option<metrics::prometheus::prometheus::HistogramTimer> {
		self.0.as_ref().map(|metrics| metrics.pruning.start_timer())
	}

	/// Provide a timer for `process_block_finalized` which observes on drop.
	fn time_process_block_finalized(
		&self,
	) -> Option<metrics::prometheus::prometheus::HistogramTimer> {
		self.0.as_ref().map(|metrics| metrics.process_block_finalized.start_timer())
	}

	/// Provide a timer for `block_activated` which observes on drop.
	fn time_block_activated(&self) -> Option<metrics::prometheus::prometheus::HistogramTimer> {
		self.0.as_ref().map(|metrics| metrics.block_activated.start_timer())
	}

	/// Provide a timer for `process_message` which observes on drop.
	fn time_process_message(&self) -> Option<metrics::prometheus::prometheus::HistogramTimer> {
		self.0.as_ref().map(|metrics| metrics.process_message.start_timer())
	}

	/// Provide a timer for `store_available_data` which observes on drop.
	fn time_store_available_data(&self) -> Option<metrics::prometheus::prometheus::HistogramTimer> {
		self.0.as_ref().map(|metrics| metrics.store_available_data.start_timer())
	}

	/// Provide a timer for `store_chunk` which observes on drop.
	fn time_store_chunk(&self) -> Option<metrics::prometheus::prometheus::HistogramTimer> {
		self.0.as_ref().map(|metrics| metrics.store_chunk.start_timer())
	}

	/// Provide a timer for `get_chunk` which observes on drop.
	fn time_get_chunk(&self) -> Option<metrics::prometheus::prometheus::HistogramTimer> {
		self.0.as_ref().map(|metrics| metrics.get_chunk.start_timer())
	}
}

impl metrics::Metrics for Metrics {
	fn try_register(registry: &prometheus::Registry) -> Result<Self, prometheus::PrometheusError> {
		let metrics = MetricsInner {
			received_availability_chunks_total: prometheus::register(
				prometheus::Counter::new(
					"polkadot_parachain_received_availability_chunks_total",
					"Number of availability chunks received.",
				)?,
				registry,
			)?,
			pruning: prometheus::register(
				prometheus::Histogram::with_opts(prometheus::HistogramOpts::new(
					"polkadot_parachain_av_store_pruning",
					"Time spent within `av_store::prune_all`",
				))?,
				registry,
			)?,
			process_block_finalized: prometheus::register(
				prometheus::Histogram::with_opts(prometheus::HistogramOpts::new(
					"polkadot_parachain_av_store_process_block_finalized",
					"Time spent within `av_store::process_block_finalized`",
				))?,
				registry,
			)?,
			block_activated: prometheus::register(
				prometheus::Histogram::with_opts(prometheus::HistogramOpts::new(
					"polkadot_parachain_av_store_block_activated",
					"Time spent within `av_store::process_block_activated`",
				))?,
				registry,
			)?,
			process_message: prometheus::register(
				prometheus::Histogram::with_opts(prometheus::HistogramOpts::new(
					"polkadot_parachain_av_store_process_message",
					"Time spent within `av_store::process_message`",
				))?,
				registry,
			)?,
			store_available_data: prometheus::register(
				prometheus::Histogram::with_opts(prometheus::HistogramOpts::new(
					"polkadot_parachain_av_store_store_available_data",
					"Time spent within `av_store::store_available_data`",
				))?,
				registry,
			)?,
			store_chunk: prometheus::register(
				prometheus::Histogram::with_opts(prometheus::HistogramOpts::new(
					"polkadot_parachain_av_store_store_chunk",
					"Time spent within `av_store::store_chunk`",
				))?,
				registry,
			)?,
			get_chunk: prometheus::register(
				prometheus::Histogram::with_opts(prometheus::HistogramOpts::new(
					"polkadot_parachain_av_store_get_chunk",
					"Time spent fetching requested chunks.`",
				))?,
				registry,
			)?,
		};
		Ok(Metrics(Some(metrics)))
	}
=======
>>>>>>> 10f3c85e
}<|MERGE_RESOLUTION|>--- conflicted
+++ resolved
@@ -1273,135 +1273,4 @@
 
 	db.write(tx)?;
 	Ok(())
-<<<<<<< HEAD
-}
-
-#[derive(Clone)]
-struct MetricsInner {
-	received_availability_chunks_total: prometheus::Counter<prometheus::U64>,
-	pruning: prometheus::Histogram,
-	process_block_finalized: prometheus::Histogram,
-	block_activated: prometheus::Histogram,
-	process_message: prometheus::Histogram,
-	store_available_data: prometheus::Histogram,
-	store_chunk: prometheus::Histogram,
-	get_chunk: prometheus::Histogram,
-}
-
-/// Availability metrics.
-#[derive(Default, Clone)]
-pub struct Metrics(Option<MetricsInner>);
-
-impl Metrics {
-	fn on_chunks_received(&self, count: usize) {
-		if let Some(metrics) = &self.0 {
-			use core::convert::TryFrom as _;
-			// assume usize fits into u64
-			let by = u64::try_from(count).unwrap_or_default();
-			metrics.received_availability_chunks_total.inc_by(by);
-		}
-	}
-
-	/// Provide a timer for `prune_povs` which observes on drop.
-	fn time_pruning(&self) -> Option<metrics::prometheus::prometheus::HistogramTimer> {
-		self.0.as_ref().map(|metrics| metrics.pruning.start_timer())
-	}
-
-	/// Provide a timer for `process_block_finalized` which observes on drop.
-	fn time_process_block_finalized(
-		&self,
-	) -> Option<metrics::prometheus::prometheus::HistogramTimer> {
-		self.0.as_ref().map(|metrics| metrics.process_block_finalized.start_timer())
-	}
-
-	/// Provide a timer for `block_activated` which observes on drop.
-	fn time_block_activated(&self) -> Option<metrics::prometheus::prometheus::HistogramTimer> {
-		self.0.as_ref().map(|metrics| metrics.block_activated.start_timer())
-	}
-
-	/// Provide a timer for `process_message` which observes on drop.
-	fn time_process_message(&self) -> Option<metrics::prometheus::prometheus::HistogramTimer> {
-		self.0.as_ref().map(|metrics| metrics.process_message.start_timer())
-	}
-
-	/// Provide a timer for `store_available_data` which observes on drop.
-	fn time_store_available_data(&self) -> Option<metrics::prometheus::prometheus::HistogramTimer> {
-		self.0.as_ref().map(|metrics| metrics.store_available_data.start_timer())
-	}
-
-	/// Provide a timer for `store_chunk` which observes on drop.
-	fn time_store_chunk(&self) -> Option<metrics::prometheus::prometheus::HistogramTimer> {
-		self.0.as_ref().map(|metrics| metrics.store_chunk.start_timer())
-	}
-
-	/// Provide a timer for `get_chunk` which observes on drop.
-	fn time_get_chunk(&self) -> Option<metrics::prometheus::prometheus::HistogramTimer> {
-		self.0.as_ref().map(|metrics| metrics.get_chunk.start_timer())
-	}
-}
-
-impl metrics::Metrics for Metrics {
-	fn try_register(registry: &prometheus::Registry) -> Result<Self, prometheus::PrometheusError> {
-		let metrics = MetricsInner {
-			received_availability_chunks_total: prometheus::register(
-				prometheus::Counter::new(
-					"polkadot_parachain_received_availability_chunks_total",
-					"Number of availability chunks received.",
-				)?,
-				registry,
-			)?,
-			pruning: prometheus::register(
-				prometheus::Histogram::with_opts(prometheus::HistogramOpts::new(
-					"polkadot_parachain_av_store_pruning",
-					"Time spent within `av_store::prune_all`",
-				))?,
-				registry,
-			)?,
-			process_block_finalized: prometheus::register(
-				prometheus::Histogram::with_opts(prometheus::HistogramOpts::new(
-					"polkadot_parachain_av_store_process_block_finalized",
-					"Time spent within `av_store::process_block_finalized`",
-				))?,
-				registry,
-			)?,
-			block_activated: prometheus::register(
-				prometheus::Histogram::with_opts(prometheus::HistogramOpts::new(
-					"polkadot_parachain_av_store_block_activated",
-					"Time spent within `av_store::process_block_activated`",
-				))?,
-				registry,
-			)?,
-			process_message: prometheus::register(
-				prometheus::Histogram::with_opts(prometheus::HistogramOpts::new(
-					"polkadot_parachain_av_store_process_message",
-					"Time spent within `av_store::process_message`",
-				))?,
-				registry,
-			)?,
-			store_available_data: prometheus::register(
-				prometheus::Histogram::with_opts(prometheus::HistogramOpts::new(
-					"polkadot_parachain_av_store_store_available_data",
-					"Time spent within `av_store::store_available_data`",
-				))?,
-				registry,
-			)?,
-			store_chunk: prometheus::register(
-				prometheus::Histogram::with_opts(prometheus::HistogramOpts::new(
-					"polkadot_parachain_av_store_store_chunk",
-					"Time spent within `av_store::store_chunk`",
-				))?,
-				registry,
-			)?,
-			get_chunk: prometheus::register(
-				prometheus::Histogram::with_opts(prometheus::HistogramOpts::new(
-					"polkadot_parachain_av_store_get_chunk",
-					"Time spent fetching requested chunks.`",
-				))?,
-				registry,
-			)?,
-		};
-		Ok(Metrics(Some(metrics)))
-	}
-=======
->>>>>>> 10f3c85e
 }