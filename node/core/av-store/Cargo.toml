--- conflicted
+++ resolved
@@ -9,14 +9,9 @@
 futures-timer = "3.0.2"
 kvdb = "0.7.0"
 kvdb-rocksdb = "0.9.1"
-<<<<<<< HEAD
-thiserror = "1.0.21"
+thiserror = "1.0.22"
 tracing = "0.1.21"
 tracing-futures = "0.2.4"
-=======
-log = "0.4.11"
-thiserror = "1.0.22"
->>>>>>> 60e82cbf
 
 parity-scale-codec = { version = "1.3.5", features = ["derive"] }
 erasure = { package = "polkadot-erasure-coding", path = "../../../erasure-coding" }
@@ -28,14 +23,9 @@
 sc-service = { git = "https://github.com/paritytech/substrate", branch = "master", default-features = false }
 
 [dev-dependencies]
-<<<<<<< HEAD
 log = "0.4.11"
-env_logger = "0.7.1"
-assert_matches = "1.3.0"
-=======
 env_logger = "0.8.1"
 assert_matches = "1.4.0"
->>>>>>> 60e82cbf
 smallvec = "1.4.2"
 kvdb-memorydb = "0.7.0"
 
