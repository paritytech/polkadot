[package]
name = "polkadot-node-core-candidate-validation"
<<<<<<< HEAD
version.workspace = true
authors.workspace = true
edition.workspace = true
=======
version = "0.9.31"
authors = ["Parity Technologies <admin@parity.io>"]
edition = "2021"
>>>>>>> 3cf644ab

[dependencies]
async-trait = "0.1.57"
futures = "0.3.21"
futures-timer = "3.0.2"
gum = { package = "tracing-gum", path = "../../gum" }

sp-maybe-compressed-blob = { package = "sp-maybe-compressed-blob", git = "https://github.com/paritytech/substrate", branch = "master" }
parity-scale-codec = { version = "3.1.5", default-features = false, features = ["bit-vec", "derive"] }

polkadot-primitives = { path = "../../../primitives" }
polkadot-parachain = { path = "../../../parachain" }
polkadot-node-primitives = { path = "../../primitives" }
polkadot-node-subsystem = {path = "../../subsystem" }
polkadot-node-subsystem-util = { path = "../../subsystem-util" }

[target.'cfg(not(any(target_os = "android", target_os = "unknown")))'.dependencies]
polkadot-node-core-pvf = { path = "../pvf" }

[dev-dependencies]
sp-keyring = { git = "https://github.com/paritytech/substrate", branch = "master" }
futures = { version = "0.3.21", features = ["thread-pool"] }
assert_matches = "1.4.0"
polkadot-node-subsystem-test-helpers = { path = "../../subsystem-test-helpers" }
sp-core = { git = "https://github.com/paritytech/substrate", branch = "master" }
test-helpers = { package = "polkadot-primitives-test-helpers", path = "../../../primitives/test-helpers" }<|MERGE_RESOLUTION|>--- conflicted
+++ resolved
@@ -1,14 +1,8 @@
 [package]
 name = "polkadot-node-core-candidate-validation"
-<<<<<<< HEAD
 version.workspace = true
 authors.workspace = true
 edition.workspace = true
-=======
-version = "0.9.31"
-authors = ["Parity Technologies <admin@parity.io>"]
-edition = "2021"
->>>>>>> 3cf644ab
 
 [dependencies]
 async-trait = "0.1.57"
