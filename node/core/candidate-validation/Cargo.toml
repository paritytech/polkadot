[package]
name = "polkadot-node-core-candidate-validation"
<<<<<<< HEAD
version = "0.9.28"
=======
version = "0.9.29"
>>>>>>> fa54983d
authors = ["Parity Technologies <admin@parity.io>"]
edition = "2021"

[dependencies]
async-trait = "0.1.57"
futures = "0.3.21"
gum = { package = "tracing-gum", path = "../../gum" }

sp-maybe-compressed-blob = { package = "sp-maybe-compressed-blob", git = "https://github.com/paritytech/substrate", branch = "polkadot-v0.9.28" }
parity-scale-codec = { version = "3.1.5", default-features = false, features = ["bit-vec", "derive"] }

polkadot-primitives = { path = "../../../primitives" }
polkadot-parachain = { path = "../../../parachain" }
polkadot-node-primitives = { path = "../../primitives" }
polkadot-node-subsystem = {path = "../../subsystem" }
polkadot-node-subsystem-util = { path = "../../subsystem-util" }

[target.'cfg(not(any(target_os = "android", target_os = "unknown")))'.dependencies]
polkadot-node-core-pvf = { path = "../pvf" }

[dev-dependencies]
sp-keyring = { git = "https://github.com/paritytech/substrate", branch = "polkadot-v0.9.28" }
futures = { version = "0.3.21", features = ["thread-pool"] }
assert_matches = "1.4.0"
polkadot-node-subsystem-test-helpers = { path = "../../subsystem-test-helpers" }
sp-core = { git = "https://github.com/paritytech/substrate", branch = "polkadot-v0.9.28" }
test-helpers = { package = "polkadot-primitives-test-helpers", path = "../../../primitives/test-helpers" }<|MERGE_RESOLUTION|>--- conflicted
+++ resolved
@@ -1,10 +1,6 @@
 [package]
 name = "polkadot-node-core-candidate-validation"
-<<<<<<< HEAD
-version = "0.9.28"
-=======
 version = "0.9.29"
->>>>>>> fa54983d
 authors = ["Parity Technologies <admin@parity.io>"]
 edition = "2021"
 
@@ -13,7 +9,7 @@
 futures = "0.3.21"
 gum = { package = "tracing-gum", path = "../../gum" }
 
-sp-maybe-compressed-blob = { package = "sp-maybe-compressed-blob", git = "https://github.com/paritytech/substrate", branch = "polkadot-v0.9.28" }
+sp-maybe-compressed-blob = { package = "sp-maybe-compressed-blob", git = "https://github.com/paritytech/substrate", branch = "master" }
 parity-scale-codec = { version = "3.1.5", default-features = false, features = ["bit-vec", "derive"] }
 
 polkadot-primitives = { path = "../../../primitives" }
@@ -26,9 +22,9 @@
 polkadot-node-core-pvf = { path = "../pvf" }
 
 [dev-dependencies]
-sp-keyring = { git = "https://github.com/paritytech/substrate", branch = "polkadot-v0.9.28" }
+sp-keyring = { git = "https://github.com/paritytech/substrate", branch = "master" }
 futures = { version = "0.3.21", features = ["thread-pool"] }
 assert_matches = "1.4.0"
 polkadot-node-subsystem-test-helpers = { path = "../../subsystem-test-helpers" }
-sp-core = { git = "https://github.com/paritytech/substrate", branch = "polkadot-v0.9.28" }
+sp-core = { git = "https://github.com/paritytech/substrate", branch = "master" }
 test-helpers = { package = "polkadot-primitives-test-helpers", path = "../../../primitives/test-helpers" }