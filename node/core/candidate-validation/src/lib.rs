--- conflicted
+++ resolved
@@ -138,27 +138,6 @@
 					timeout,
 					response_sender,
 				) => {
-<<<<<<< HEAD
-					let _timer = metrics.time_validate_from_chain_state();
-
-					let res = spawn_validate_from_chain_state(
-						&mut ctx,
-						&mut validation_host,
-						descriptor,
-						pov,
-						timeout,
-						&metrics,
-					)
-					.await;
-
-					match res {
-						Ok(x) => {
-							metrics.on_validation_event(&x);
-							let _ = response_sender.send(x);
-						},
-						Err(e) => return Err(e),
-					}
-=======
 					let bg = {
 						let mut sender = ctx.sender().clone();
 						let metrics = metrics.clone();
@@ -171,6 +150,7 @@
 								validation_host,
 								descriptor,
 								pov,
+								timeout,
 								&metrics,
 							)
 							.await;
@@ -181,7 +161,6 @@
 					};
 
 					ctx.spawn("validate-from-chain-state", bg.boxed())?;
->>>>>>> 3477414e
 				},
 				CandidateValidationMessage::ValidateFromExhaustive(
 					persisted_validation_data,
@@ -191,34 +170,6 @@
 					timeout,
 					response_sender,
 				) => {
-<<<<<<< HEAD
-					let _timer = metrics.time_validate_from_exhaustive();
-
-					let res = validate_candidate_exhaustive(
-						&mut validation_host,
-						persisted_validation_data,
-						validation_code,
-						descriptor,
-						pov,
-						timeout,
-						&metrics,
-					)
-					.await;
-
-					match res {
-						Ok(x) => {
-							metrics.on_validation_event(&x);
-
-							if let Err(_e) = response_sender.send(x) {
-								tracing::warn!(
-									target: LOG_TARGET,
-									"Requester of candidate validation dropped",
-								)
-							}
-						},
-						Err(e) => return Err(e),
-					}
-=======
 					let bg = {
 						let metrics = metrics.clone();
 						let validation_host = validation_host.clone();
@@ -231,6 +182,7 @@
 								validation_code,
 								descriptor,
 								pov,
+								timeout,
 								&metrics,
 							)
 							.await;
@@ -241,7 +193,6 @@
 					};
 
 					ctx.spawn("validate-from-exhaustive", bg.boxed())?;
->>>>>>> 3477414e
 				},
 			},
 		}
