// Copyright 2020-2021 Parity Technologies (UK) Ltd.
// This file is part of Polkadot.

// Polkadot is free software: you can redistribute it and/or modify
// it under the terms of the GNU General Public License as published by
// the Free Software Foundation, either version 3 of the License, or
// (at your option) any later version.

// Polkadot is distributed in the hope that it will be useful,
// but WITHOUT ANY WARRANTY; without even the implied warranty of
// MERCHANTABILITY or FITNESS FOR A PARTICULAR PURPOSE.  See the
// GNU General Public License for more details.

// You should have received a copy of the GNU General Public License
// along with Polkadot.  If not, see <http://www.gnu.org/licenses/>.

//! The Candidate Validation subsystem.
//!
//! This handles incoming requests from other subsystems to validate candidates
//! according to a validation function. This delegates validation to an underlying
//! pool of processes used for execution of the Wasm.

#![deny(unused_crate_dependencies, unused_results)]
#![warn(missing_docs)]

use polkadot_node_core_pvf::{
<<<<<<< HEAD
	InvalidCandidate as WasmInvalidCandidate, PrepareError, Pvf, PvfWithExecutorParams,
	ValidationError, ValidationHost,
=======
	InvalidCandidate as WasmInvalidCandidate, PrepareError, PrepareStats, Pvf, ValidationError,
	ValidationHost,
>>>>>>> 661d9ef8
};
use polkadot_node_primitives::{
	BlockData, InvalidCandidate, PoV, ValidationResult, POV_BOMB_LIMIT, VALIDATION_CODE_BOMB_LIMIT,
};
use polkadot_node_subsystem::{
	errors::RuntimeApiError,
	messages::{
		CandidateValidationMessage, PreCheckOutcome, RuntimeApiMessage, RuntimeApiRequest,
		ValidationFailed,
	},
	overseer, FromOrchestra, OverseerSignal, SpawnedSubsystem, SubsystemError, SubsystemResult,
	SubsystemSender,
};
use polkadot_node_subsystem_util::executor_params_at_relay_parent;
use polkadot_parachain::primitives::{ValidationParams, ValidationResult as WasmValidationResult};
use polkadot_primitives::{
	vstaging::ExecutorParams, CandidateCommitments, CandidateDescriptor, CandidateReceipt, Hash,
	OccupiedCoreAssumption, PersistedValidationData, ValidationCode, ValidationCodeHash,
};

use parity_scale_codec::Encode;

use futures::{channel::oneshot, prelude::*};

use std::{path::PathBuf, sync::Arc, time::Duration};

use async_trait::async_trait;

mod metrics;
use self::metrics::Metrics;

#[cfg(test)]
mod tests;

const LOG_TARGET: &'static str = "parachain::candidate-validation";

/// The amount of time to wait before retrying after an AmbiguousWorkerDeath validation error.
#[cfg(not(test))]
const PVF_EXECUTION_RETRY_DELAY: Duration = Duration::from_secs(3);
#[cfg(test)]
const PVF_EXECUTION_RETRY_DELAY: Duration = Duration::from_millis(200);

/// Configuration for the candidate validation subsystem
#[derive(Clone)]
pub struct Config {
	/// The path where candidate validation can store compiled artifacts for PVFs.
	pub artifacts_cache_path: PathBuf,
	/// The path to the executable which can be used for spawning PVF compilation & validation
	/// workers.
	pub program_path: PathBuf,
}

/// The candidate validation subsystem.
pub struct CandidateValidationSubsystem {
	#[allow(missing_docs)]
	pub metrics: Metrics,
	#[allow(missing_docs)]
	pub pvf_metrics: polkadot_node_core_pvf::Metrics,
	config: Config,
}

impl CandidateValidationSubsystem {
	/// Create a new `CandidateValidationSubsystem` with the given task spawner and isolation
	/// strategy.
	///
	/// Check out [`IsolationStrategy`] to get more details.
	pub fn with_config(
		config: Config,
		metrics: Metrics,
		pvf_metrics: polkadot_node_core_pvf::Metrics,
	) -> Self {
		CandidateValidationSubsystem { config, metrics, pvf_metrics }
	}
}

#[overseer::subsystem(CandidateValidation, error=SubsystemError, prefix=self::overseer)]
impl<Context> CandidateValidationSubsystem {
	fn start(self, ctx: Context) -> SpawnedSubsystem {
		let future = run(
			ctx,
			self.metrics,
			self.pvf_metrics,
			self.config.artifacts_cache_path,
			self.config.program_path,
		)
		.map_err(|e| SubsystemError::with_origin("candidate-validation", e))
		.boxed();
		SpawnedSubsystem { name: "candidate-validation-subsystem", future }
	}
}

#[overseer::contextbounds(CandidateValidation, prefix = self::overseer)]
async fn run<Context>(
	mut ctx: Context,
	metrics: Metrics,
	pvf_metrics: polkadot_node_core_pvf::Metrics,
	cache_path: PathBuf,
	program_path: PathBuf,
) -> SubsystemResult<()> {
	let (validation_host, task) = polkadot_node_core_pvf::start(
		polkadot_node_core_pvf::Config::new(cache_path, program_path),
		pvf_metrics,
	);
	ctx.spawn_blocking("pvf-validation-host", task.boxed())?;

	loop {
		match ctx.recv().await? {
			FromOrchestra::Signal(OverseerSignal::ActiveLeaves(_)) => {},
			FromOrchestra::Signal(OverseerSignal::BlockFinalized(..)) => {},
			FromOrchestra::Signal(OverseerSignal::Conclude) => return Ok(()),
			FromOrchestra::Communication { msg } => match msg {
				CandidateValidationMessage::ValidateFromChainState(
					candidate_receipt,
					pov,
					timeout,
					response_sender,
				) => {
					let bg = {
						let mut sender = ctx.sender().clone();
						let metrics = metrics.clone();
						let validation_host = validation_host.clone();

						async move {
							let _timer = metrics.time_validate_from_chain_state();
							let res = validate_from_chain_state(
								&mut sender,
								validation_host,
								candidate_receipt,
								pov,
								timeout,
								&metrics,
							)
							.await;

							metrics.on_validation_event(&res);
							let _ = response_sender.send(res);
						}
					};

					ctx.spawn("validate-from-chain-state", bg.boxed())?;
				},
				CandidateValidationMessage::ValidateFromExhaustive(
					persisted_validation_data,
					validation_code,
					candidate_receipt,
					pov,
					timeout,
					response_sender,
				) => {
					let bg = {
						let mut sender = ctx.sender().clone();
						let metrics = metrics.clone();
						let validation_host = validation_host.clone();

						async move {
							let _timer = metrics.time_validate_from_exhaustive();
							let res = validate_candidate_exhaustive(
								&mut sender,
								validation_host,
								persisted_validation_data,
								validation_code,
								candidate_receipt,
								pov,
								timeout,
								&metrics,
							)
							.await;

							metrics.on_validation_event(&res);
							let _ = response_sender.send(res);
						}
					};

					ctx.spawn("validate-from-exhaustive", bg.boxed())?;
				},
				CandidateValidationMessage::PreCheck(
					relay_parent,
					validation_code_hash,
					response_sender,
				) => {
					let bg = {
						let mut sender = ctx.sender().clone();
						let validation_host = validation_host.clone();

						async move {
							let precheck_result = precheck_pvf(
								&mut sender,
								validation_host,
								relay_parent,
								validation_code_hash,
							)
							.await;

							let _ = response_sender.send(precheck_result);
						}
					};

					ctx.spawn("candidate-validation-pre-check", bg.boxed())?;
				},
			},
		}
	}
}

struct RuntimeRequestFailed;

async fn runtime_api_request<T, Sender>(
	sender: &mut Sender,
	relay_parent: Hash,
	request: RuntimeApiRequest,
	receiver: oneshot::Receiver<Result<T, RuntimeApiError>>,
) -> Result<T, RuntimeRequestFailed>
where
	Sender: SubsystemSender<RuntimeApiMessage>,
{
	sender
		.send_message(RuntimeApiMessage::Request(relay_parent, request).into())
		.await;

	receiver
		.await
		.map_err(|_| {
			gum::debug!(target: LOG_TARGET, ?relay_parent, "Runtime API request dropped");

			RuntimeRequestFailed
		})
		.and_then(|res| {
			res.map_err(|e| {
				gum::debug!(
					target: LOG_TARGET,
					?relay_parent,
					err = ?e,
					"Runtime API request internal error"
				);

				RuntimeRequestFailed
			})
		})
}

async fn request_validation_code_by_hash<Sender>(
	sender: &mut Sender,
	relay_parent: Hash,
	validation_code_hash: ValidationCodeHash,
) -> Result<Option<ValidationCode>, RuntimeRequestFailed>
where
	Sender: SubsystemSender<RuntimeApiMessage>,
{
	let (tx, rx) = oneshot::channel();
	runtime_api_request(
		sender,
		relay_parent,
		RuntimeApiRequest::ValidationCodeByHash(validation_code_hash, tx),
		rx,
	)
	.await
}

async fn precheck_pvf<Sender>(
	sender: &mut Sender,
	mut validation_backend: impl ValidationBackend,
	relay_parent: Hash,
	validation_code_hash: ValidationCodeHash,
) -> PreCheckOutcome
where
	Sender: SubsystemSender<RuntimeApiMessage>,
{
	let validation_code =
		match request_validation_code_by_hash(sender, relay_parent, validation_code_hash).await {
			Ok(Some(code)) => code,
			_ => {
				// The reasoning why this is "failed" and not invalid is because we assume that
				// during pre-checking voting the relay-chain will pin the code. In case the code
				// actually is not there, we issue failed since this looks more like a bug.
				gum::warn!(
					target: LOG_TARGET,
					?relay_parent,
					?validation_code_hash,
					"precheck: requested validation code is not found on-chain!",
				);
				return PreCheckOutcome::Failed
			},
		};

	let executor_params =
		if let Ok(executor_params) = executor_params_at_relay_parent(relay_parent, sender).await {
			gum::debug!(
				target: LOG_TARGET,
				?relay_parent,
				?validation_code_hash,
				"precheck: acquired executor params for the session: {:?}",
				executor_params,
			);
			executor_params
		} else {
			gum::warn!(
				target: LOG_TARGET,
				?relay_parent,
				?validation_code_hash,
				"precheck: failed to acquire executor params for the session, thus voting against.",
			);
			return PreCheckOutcome::Invalid
		};

	let pvf_with_params = match sp_maybe_compressed_blob::decompress(
		&validation_code.0,
		VALIDATION_CODE_BOMB_LIMIT,
	) {
		Ok(code) => PvfWithExecutorParams::new(Pvf::from_code(code.into_owned()), executor_params),
		Err(e) => {
			gum::debug!(target: LOG_TARGET, err=?e, "precheck: cannot decompress validation code");
			return PreCheckOutcome::Invalid
		},
	};

	match validation_backend.precheck_pvf(pvf_with_params).await {
		Ok(_) => PreCheckOutcome::Valid,
		Err(prepare_err) =>
			if prepare_err.is_deterministic() {
				PreCheckOutcome::Invalid
			} else {
				PreCheckOutcome::Failed
			},
	}
}

#[derive(Debug)]
enum AssumptionCheckOutcome {
	Matches(PersistedValidationData, ValidationCode),
	DoesNotMatch,
	BadRequest,
}

async fn check_assumption_validation_data<Sender>(
	sender: &mut Sender,
	descriptor: &CandidateDescriptor,
	assumption: OccupiedCoreAssumption,
) -> AssumptionCheckOutcome
where
	Sender: SubsystemSender<RuntimeApiMessage>,
{
	let validation_data = {
		let (tx, rx) = oneshot::channel();
		let d = runtime_api_request(
			sender,
			descriptor.relay_parent,
			RuntimeApiRequest::PersistedValidationData(descriptor.para_id, assumption, tx),
			rx,
		)
		.await;

		match d {
			Ok(None) | Err(RuntimeRequestFailed) => return AssumptionCheckOutcome::BadRequest,
			Ok(Some(d)) => d,
		}
	};

	let persisted_validation_data_hash = validation_data.hash();

	if descriptor.persisted_validation_data_hash == persisted_validation_data_hash {
		let (code_tx, code_rx) = oneshot::channel();
		let validation_code = runtime_api_request(
			sender,
			descriptor.relay_parent,
			RuntimeApiRequest::ValidationCode(descriptor.para_id, assumption, code_tx),
			code_rx,
		)
		.await;

		match validation_code {
			Ok(None) | Err(RuntimeRequestFailed) => AssumptionCheckOutcome::BadRequest,
			Ok(Some(v)) => AssumptionCheckOutcome::Matches(validation_data, v),
		}
	} else {
		AssumptionCheckOutcome::DoesNotMatch
	}
}

async fn find_assumed_validation_data<Sender>(
	sender: &mut Sender,
	descriptor: &CandidateDescriptor,
) -> AssumptionCheckOutcome
where
	Sender: SubsystemSender<RuntimeApiMessage>,
{
	// The candidate descriptor has a `persisted_validation_data_hash` which corresponds to
	// one of up to two possible values that we can derive from the state of the
	// relay-parent. We can fetch these values by getting the persisted validation data
	// based on the different `OccupiedCoreAssumption`s.

	const ASSUMPTIONS: &[OccupiedCoreAssumption] = &[
		OccupiedCoreAssumption::Included,
		OccupiedCoreAssumption::TimedOut,
		// `TimedOut` and `Free` both don't perform any speculation and therefore should be the same
		// for our purposes here. In other words, if `TimedOut` matched then the `Free` must be
		// matched as well.
	];

	// Consider running these checks in parallel to reduce validation latency.
	for assumption in ASSUMPTIONS {
		let outcome = check_assumption_validation_data(sender, descriptor, *assumption).await;

		match outcome {
			AssumptionCheckOutcome::Matches(_, _) => return outcome,
			AssumptionCheckOutcome::BadRequest => return outcome,
			AssumptionCheckOutcome::DoesNotMatch => continue,
		}
	}

	AssumptionCheckOutcome::DoesNotMatch
}

/// Returns validation data for a given candidate.
pub async fn find_validation_data<Sender>(
	sender: &mut Sender,
	descriptor: &CandidateDescriptor,
) -> Result<Option<(PersistedValidationData, ValidationCode)>, ValidationFailed>
where
	Sender: SubsystemSender<RuntimeApiMessage>,
{
	match find_assumed_validation_data(sender, &descriptor).await {
		AssumptionCheckOutcome::Matches(validation_data, validation_code) =>
			Ok(Some((validation_data, validation_code))),
		AssumptionCheckOutcome::DoesNotMatch => {
			// If neither the assumption of the occupied core having the para included or the assumption
			// of the occupied core timing out are valid, then the persisted_validation_data_hash in the descriptor
			// is not based on the relay parent and is thus invalid.
			Ok(None)
		},
		AssumptionCheckOutcome::BadRequest =>
			Err(ValidationFailed("Assumption Check: Bad request".into())),
	}
}

async fn validate_from_chain_state<Sender>(
	sender: &mut Sender,
	validation_host: ValidationHost,
	candidate_receipt: CandidateReceipt,
	pov: Arc<PoV>,
	timeout: Duration,
	metrics: &Metrics,
) -> Result<ValidationResult, ValidationFailed>
where
	Sender: SubsystemSender<RuntimeApiMessage>,
{
	let mut new_sender = sender.clone();
	let (validation_data, validation_code) =
		match find_validation_data(&mut new_sender, &candidate_receipt.descriptor).await? {
			Some((validation_data, validation_code)) => (validation_data, validation_code),
			None => return Ok(ValidationResult::Invalid(InvalidCandidate::BadParent)),
		};

	let validation_result = validate_candidate_exhaustive(
		sender,
		validation_host,
		validation_data,
		validation_code,
		candidate_receipt.clone(),
		pov,
		timeout,
		metrics,
	)
	.await;

	if let Ok(ValidationResult::Valid(ref outputs, _)) = validation_result {
		let (tx, rx) = oneshot::channel();
		match runtime_api_request(
			sender,
			candidate_receipt.descriptor.relay_parent,
			RuntimeApiRequest::CheckValidationOutputs(
				candidate_receipt.descriptor.para_id,
				outputs.clone(),
				tx,
			),
			rx,
		)
		.await
		{
			Ok(true) => {},
			Ok(false) => return Ok(ValidationResult::Invalid(InvalidCandidate::InvalidOutputs)),
			Err(RuntimeRequestFailed) =>
				return Err(ValidationFailed("Check Validation Outputs: Bad request".into())),
		}
	}

	validation_result
}

async fn validate_candidate_exhaustive<Sender>(
	sender: &mut Sender,
	mut validation_backend: impl ValidationBackend + Send,
	persisted_validation_data: PersistedValidationData,
	validation_code: ValidationCode,
	candidate_receipt: CandidateReceipt,
	pov: Arc<PoV>,
	timeout: Duration,
	metrics: &Metrics,
) -> Result<ValidationResult, ValidationFailed>
where
	Sender: SubsystemSender<RuntimeApiMessage>,
{
	let _timer = metrics.time_validate_candidate_exhaustive();

	let validation_code_hash = validation_code.hash();
	let para_id = candidate_receipt.descriptor.para_id;
	gum::debug!(
		target: LOG_TARGET,
		?validation_code_hash,
		?para_id,
		"About to validate a candidate.",
	);

	if let Err(e) = perform_basic_checks(
		&candidate_receipt.descriptor,
		persisted_validation_data.max_pov_size,
		&pov,
		&validation_code_hash,
	) {
		gum::info!(target: LOG_TARGET, ?para_id, "Invalid candidate (basic checks)");
		return Ok(ValidationResult::Invalid(e))
	}

	let raw_validation_code = match sp_maybe_compressed_blob::decompress(
		&validation_code.0,
		VALIDATION_CODE_BOMB_LIMIT,
	) {
		Ok(code) => code,
		Err(e) => {
			gum::info!(target: LOG_TARGET, ?para_id, err=?e, "Invalid candidate (validation code)");

			// Code already passed pre-checking, if decompression fails now this most likley means
			// some local corruption happened.
			return Err(ValidationFailed("Code decompression failed".to_string()))
		},
	};
	metrics.observe_code_size(raw_validation_code.len());

	let raw_block_data =
		match sp_maybe_compressed_blob::decompress(&pov.block_data.0, POV_BOMB_LIMIT) {
			Ok(block_data) => BlockData(block_data.to_vec()),
			Err(e) => {
				gum::info!(target: LOG_TARGET, ?para_id, err=?e, "Invalid candidate (PoV code)");

				// If the PoV is invalid, the candidate certainly is.
				return Ok(ValidationResult::Invalid(InvalidCandidate::PoVDecompressionFailure))
			},
		};
	metrics.observe_pov_size(raw_block_data.0.len());

	let params = ValidationParams {
		parent_head: persisted_validation_data.parent_head.clone(),
		block_data: raw_block_data,
		relay_parent_number: persisted_validation_data.relay_parent_number,
		relay_parent_storage_root: persisted_validation_data.relay_parent_storage_root,
	};

	let executor_params = if let Ok(executor_params) =
		executor_params_at_relay_parent(candidate_receipt.descriptor.relay_parent, sender).await
	{
		gum::debug!(
			target: LOG_TARGET,
			?validation_code_hash,
			?para_id,
			"Acquired executor params for the session: {:?}",
			executor_params,
		);
		executor_params
	} else {
		gum::warn!(
			target: LOG_TARGET,
			?validation_code_hash,
			?para_id,
			"Failed to acquire executor params for the session",
		);
		return Ok(ValidationResult::Invalid(InvalidCandidate::BadParent))
	};

	let result = validation_backend
		.validate_candidate_with_retry(
			raw_validation_code.to_vec(),
			timeout,
			params,
			executor_params,
		)
		.await;

	if let Err(ref error) = result {
		gum::info!(target: LOG_TARGET, ?para_id, ?error, "Failed to validate candidate",);
	}

	match result {
		Err(ValidationError::InternalError(e)) => Err(ValidationFailed(e)),
		Err(ValidationError::InvalidCandidate(WasmInvalidCandidate::HardTimeout)) =>
			Ok(ValidationResult::Invalid(InvalidCandidate::Timeout)),
		Err(ValidationError::InvalidCandidate(WasmInvalidCandidate::WorkerReportedError(e))) =>
			Ok(ValidationResult::Invalid(InvalidCandidate::ExecutionError(e))),
		Err(ValidationError::InvalidCandidate(WasmInvalidCandidate::AmbiguousWorkerDeath)) =>
			Ok(ValidationResult::Invalid(InvalidCandidate::ExecutionError(
				"ambiguous worker death".to_string(),
			))),
		Err(ValidationError::InvalidCandidate(WasmInvalidCandidate::PrepareError(e))) => {
			// In principle if preparation of the `WASM` fails, the current candidate can not be the
			// reason for that. So we can't say whether it is invalid or not in addition with
			// pre-checking enabled only valid runtimes should ever get enacted, so we can be
			// reasonably sure that this is some local problem on the current node.
			Err(ValidationFailed(e))
		},
		Ok(res) =>
			if res.head_data.hash() != candidate_receipt.descriptor.para_head {
				gum::info!(target: LOG_TARGET, ?para_id, "Invalid candidate (para_head)");
				Ok(ValidationResult::Invalid(InvalidCandidate::ParaHeadHashMismatch))
			} else {
				let outputs = CandidateCommitments {
					head_data: res.head_data,
					upward_messages: res.upward_messages,
					horizontal_messages: res.horizontal_messages,
					new_validation_code: res.new_validation_code,
					processed_downward_messages: res.processed_downward_messages,
					hrmp_watermark: res.hrmp_watermark,
				};
				if candidate_receipt.commitments_hash != outputs.hash() {
					gum::info!(
						target: LOG_TARGET,
						?para_id,
						"Invalid candidate (commitments hash)"
					);

					// If validation produced a new set of commitments, we treat the candidate as invalid.
					Ok(ValidationResult::Invalid(InvalidCandidate::CommitmentsHashMismatch))
				} else {
					Ok(ValidationResult::Valid(outputs, persisted_validation_data))
				}
			},
	}
}

#[async_trait]
trait ValidationBackend {
	/// Tries executing a PVF a single time (no retries).
	async fn validate_candidate(
		&mut self,
		pvf_with_params: PvfWithExecutorParams,
		timeout: Duration,
		encoded_params: Vec<u8>,
	) -> Result<WasmValidationResult, ValidationError>;

	/// Tries executing a PVF. Will retry once if an error is encountered that may have been
	/// transient.
	async fn validate_candidate_with_retry(
		&mut self,
		raw_validation_code: Vec<u8>,
		timeout: Duration,
		params: ValidationParams,
		executor_params: ExecutorParams,
	) -> Result<WasmValidationResult, ValidationError> {
		// Construct the PVF a single time, since it is an expensive operation. Cloning it is cheap.
		let pvf_with_params =
			PvfWithExecutorParams::new(Pvf::from_code(raw_validation_code), executor_params);

		let mut validation_result =
			self.validate_candidate(pvf_with_params.clone(), timeout, params.encode()).await;

		// If we get an AmbiguousWorkerDeath error, retry once after a brief delay, on the
		// assumption that the conditions that caused this error may have been transient. Note that
		// this error is only a result of execution itself and not of preparation.
		if let Err(ValidationError::InvalidCandidate(WasmInvalidCandidate::AmbiguousWorkerDeath)) =
			validation_result
		{
			// Wait a brief delay before retrying.
			futures_timer::Delay::new(PVF_EXECUTION_RETRY_DELAY).await;

			gum::warn!(
				target: LOG_TARGET,
				?pvf_with_params,
				"Re-trying failed candidate validation due to AmbiguousWorkerDeath."
			);

			// Encode the params again when re-trying. We expect the retry case to be relatively
			// rare, and we want to avoid unconditionally cloning data.
			validation_result =
				self.validate_candidate(pvf_with_params, timeout, params.encode()).await;
		}

		validation_result
	}

<<<<<<< HEAD
	async fn precheck_pvf(
		&mut self,
		pvf_with_params: PvfWithExecutorParams,
	) -> Result<Duration, PrepareError>;
=======
	async fn precheck_pvf(&mut self, pvf: Pvf) -> Result<PrepareStats, PrepareError>;
>>>>>>> 661d9ef8
}

#[async_trait]
impl ValidationBackend for ValidationHost {
	/// Tries executing a PVF a single time (no retries).
	async fn validate_candidate(
		&mut self,
		pvf_with_params: PvfWithExecutorParams,
		timeout: Duration,
		encoded_params: Vec<u8>,
	) -> Result<WasmValidationResult, ValidationError> {
		let priority = polkadot_node_core_pvf::Priority::Normal;

		let (tx, rx) = oneshot::channel();
		if let Err(err) =
			self.execute_pvf(pvf_with_params, timeout, encoded_params, priority, tx).await
		{
			return Err(ValidationError::InternalError(format!(
				"cannot send pvf to the validation host: {:?}",
				err
			)))
		}

		rx.await
			.map_err(|_| ValidationError::InternalError("validation was cancelled".into()))?
	}

<<<<<<< HEAD
	async fn precheck_pvf(
		&mut self,
		pvf_with_params: PvfWithExecutorParams,
	) -> Result<Duration, PrepareError> {
=======
	async fn precheck_pvf(&mut self, pvf: Pvf) -> Result<PrepareStats, PrepareError> {
>>>>>>> 661d9ef8
		let (tx, rx) = oneshot::channel();
		if let Err(err) = self.precheck_pvf(pvf_with_params, tx).await {
			// Return an IO error if there was an error communicating with the host.
			return Err(PrepareError::IoErr(err))
		}

		let precheck_result = rx.await.map_err(|err| PrepareError::IoErr(err.to_string()))?;

		precheck_result
	}
}

/// Does basic checks of a candidate. Provide the encoded PoV-block. Returns `Ok` if basic checks
/// are passed, `Err` otherwise.
fn perform_basic_checks(
	candidate: &CandidateDescriptor,
	max_pov_size: u32,
	pov: &PoV,
	validation_code_hash: &ValidationCodeHash,
) -> Result<(), InvalidCandidate> {
	let pov_hash = pov.hash();

	let encoded_pov_size = pov.encoded_size();
	if encoded_pov_size > max_pov_size as usize {
		return Err(InvalidCandidate::ParamsTooLarge(encoded_pov_size as u64))
	}

	if pov_hash != candidate.pov_hash {
		return Err(InvalidCandidate::PoVHashMismatch)
	}

	if *validation_code_hash != candidate.validation_code_hash {
		return Err(InvalidCandidate::CodeHashMismatch)
	}

	if let Err(()) = candidate.check_collator_signature() {
		return Err(InvalidCandidate::BadSignature)
	}

	Ok(())
}<|MERGE_RESOLUTION|>--- conflicted
+++ resolved
@@ -24,13 +24,8 @@
 #![warn(missing_docs)]
 
 use polkadot_node_core_pvf::{
-<<<<<<< HEAD
-	InvalidCandidate as WasmInvalidCandidate, PrepareError, Pvf, PvfWithExecutorParams,
-	ValidationError, ValidationHost,
-=======
-	InvalidCandidate as WasmInvalidCandidate, PrepareError, PrepareStats, Pvf, ValidationError,
-	ValidationHost,
->>>>>>> 661d9ef8
+	InvalidCandidate as WasmInvalidCandidate, PrepareError, PrepareStats, Pvf,
+	PvfWithExecutorParams, ValidationError, ValidationHost,
 };
 use polkadot_node_primitives::{
 	BlockData, InvalidCandidate, PoV, ValidationResult, POV_BOMB_LIMIT, VALIDATION_CODE_BOMB_LIMIT,
@@ -717,14 +712,10 @@
 		validation_result
 	}
 
-<<<<<<< HEAD
 	async fn precheck_pvf(
 		&mut self,
 		pvf_with_params: PvfWithExecutorParams,
-	) -> Result<Duration, PrepareError>;
-=======
-	async fn precheck_pvf(&mut self, pvf: Pvf) -> Result<PrepareStats, PrepareError>;
->>>>>>> 661d9ef8
+	) -> Result<PrepareStats, PrepareError>;
 }
 
 #[async_trait]
@@ -752,14 +743,10 @@
 			.map_err(|_| ValidationError::InternalError("validation was cancelled".into()))?
 	}
 
-<<<<<<< HEAD
 	async fn precheck_pvf(
 		&mut self,
 		pvf_with_params: PvfWithExecutorParams,
-	) -> Result<Duration, PrepareError> {
-=======
-	async fn precheck_pvf(&mut self, pvf: Pvf) -> Result<PrepareStats, PrepareError> {
->>>>>>> 661d9ef8
+	) -> Result<PrepareStats, PrepareError> {
 		let (tx, rx) = oneshot::channel();
 		if let Err(err) = self.precheck_pvf(pvf_with_params, tx).await {
 			// Return an IO error if there was an error communicating with the host.
