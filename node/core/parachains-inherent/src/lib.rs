// Copyright 2021 Parity Technologies (UK) Ltd.
// This file is part of Polkadot.

// Polkadot is free software: you can redistribute it and/or modify
// it under the terms of the GNU General Public License as published by
// the Free Software Foundation, either version 3 of the License, or
// (at your option) any later version.

// Polkadot is distributed in the hope that it will be useful,
// but WITHOUT ANY WARRANTY; without even the implied warranty of
// MERCHANTABILITY or FITNESS FOR A PARTICULAR PURPOSE.  See the
// GNU General Public License for more details.

// You should have received a copy of the GNU General Public License
// along with Polkadot.  If not, see <http://www.gnu.org/licenses/>.

//! The parachain inherent data provider
//!
//! Parachain backing and approval is an off-chain process, but the parachain needs to progress on chain as well. To
//! make it progress on chain a block producer needs to forward information about the state of a parachain to the
//! runtime. This information is forwarded through an inherent to the runtime. Here we provide the
//! [`ParachainInherentDataProvider`] that requests the relevant data from the provisioner subsystem and creates the
//! the inherent data that the runtime will use to create an inherent.

#![deny(unused_crate_dependencies, unused_results)]

use futures::{select, FutureExt};
use polkadot_node_subsystem::{
	overseer::Handler,
	messages::ProvisionerMessage, errors::SubsystemError,
};
use polkadot_primitives::v1::{
	Block, Hash, InherentData as ParachainsInherentData,
};
use sp_blockchain::HeaderBackend;
use sp_runtime::generic::BlockId;
use std::time;

/// How long to wait for the provisioner, before giving up.
const PROVISIONER_TIMEOUT: time::Duration = core::time::Duration::from_millis(2500);

/// Provides the parachains inherent data.
pub struct ParachainsInherentDataProvider {
	inherent_data: ParachainsInherentData,
}

impl ParachainsInherentDataProvider {
	/// Create a new instance of the [`ParachainsInherentDataProvider`].
	pub async fn create<C: HeaderBackend<Block>>(
		client: &C,
		mut overseer: Handler,
		parent: Hash,
	) -> Result<Self, Error> {
		let pid = async {
			let (sender, receiver) = futures::channel::oneshot::channel();
			overseer.wait_for_activation(parent, sender).await;
			receiver.await.map_err(|_| Error::ClosedChannelAwaitingActivation)?.map_err(|e| Error::Subsystem(e))?;

			let (sender, receiver) = futures::channel::oneshot::channel();
			overseer.send_msg(
<<<<<<< HEAD
				ProvisionerMessage::RequestInherentData(parent, sender),
=======
				AllMessages::Provisioner(
					ProvisionerMessage::RequestInherentData(parent, sender),
				),
				std::any::type_name::<Self>(),
>>>>>>> ade20586
			).await;

			receiver.await.map_err(|_| Error::ClosedChannelAwaitingInherentData)
		};

		let mut timeout = futures_timer::Delay::new(PROVISIONER_TIMEOUT).fuse();

		let parent_header = match client.header(BlockId::Hash(parent)) {
			Ok(Some(h)) => h,
			Ok(None) => return Err(Error::ParentHeaderNotFound(parent)),
			Err(err) => return Err(Error::Blockchain(err)),
		};

		let res = select! {
			pid = pid.fuse() => pid,
			_ = timeout => Err(Error::Timeout),
		};

		let inherent_data = match res {
			Ok(pd) => ParachainsInherentData {
				bitfields: pd.bitfields.into_iter().map(Into::into).collect(),
				backed_candidates: pd.backed_candidates,
				disputes: pd.disputes,
				parent_header,
			},
			Err(err) => {
				tracing::debug!(
					?err,
					"Could not get provisioner inherent data; injecting default data",
				);
				ParachainsInherentData {
					bitfields: Vec::new(),
					backed_candidates: Vec::new(),
					disputes: Vec::new(),
					parent_header,
				}
			}
		};

		Ok(Self { inherent_data })
	}
}

#[async_trait::async_trait]
impl sp_inherents::InherentDataProvider for ParachainsInherentDataProvider {
	fn provide_inherent_data(&self, inherent_data: &mut sp_inherents::InherentData) -> Result<(), sp_inherents::Error> {
		inherent_data.put_data(
			polkadot_primitives::v1::PARACHAINS_INHERENT_IDENTIFIER,
			&self.inherent_data,
		)
	}

	async fn try_handle_error(
		&self,
		_: &sp_inherents::InherentIdentifier,
		_: &[u8],
	) -> Option<Result<(), sp_inherents::Error>> {
		// Inherent isn't checked and can not return any error
		None
	}
}

#[derive(thiserror::Error, Debug)]
pub enum Error {
	#[error("Blockchain error")]
	Blockchain(#[from] sp_blockchain::Error),
	#[error("Timeout: provisioner did not return inherent data after {:?}", PROVISIONER_TIMEOUT)]
	Timeout,
	#[error("Could not find the parent header in the blockchain: {:?}", _0)]
	ParentHeaderNotFound(Hash),
	#[error("Closed channel from overseer when awaiting activation")]
	ClosedChannelAwaitingActivation,
	#[error("Closed channel from provisioner when awaiting inherent data")]
	ClosedChannelAwaitingInherentData,
	#[error("Subsystem failed")]
	Subsystem(#[from] SubsystemError),
}<|MERGE_RESOLUTION|>--- conflicted
+++ resolved
@@ -58,14 +58,8 @@
 
 			let (sender, receiver) = futures::channel::oneshot::channel();
 			overseer.send_msg(
-<<<<<<< HEAD
 				ProvisionerMessage::RequestInherentData(parent, sender),
-=======
-				AllMessages::Provisioner(
-					ProvisionerMessage::RequestInherentData(parent, sender),
-				),
 				std::any::type_name::<Self>(),
->>>>>>> ade20586
 			).await;
 
 			receiver.await.map_err(|_| Error::ClosedChannelAwaitingInherentData)
