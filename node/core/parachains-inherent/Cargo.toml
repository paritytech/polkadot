--- conflicted
+++ resolved
@@ -1,10 +1,6 @@
 [package]
 name = "polkadot-node-core-parachains-inherent"
-<<<<<<< HEAD
-version = "0.9.30"
-=======
 version = "0.9.31"
->>>>>>> 32dd0c9c
 authors = ["Parity Technologies <admin@parity.io>"]
 edition = "2021"
 
@@ -16,12 +12,6 @@
 async-trait = "0.1.57"
 polkadot-node-subsystem = { path = "../../subsystem" }
 polkadot-primitives = { path = "../../../primitives" }
-<<<<<<< HEAD
-sp-blockchain = { git = "https://github.com/paritytech/substrate", branch = "polkadot-v0.9.30" }
-sp-inherents = { git = "https://github.com/paritytech/substrate", branch = "polkadot-v0.9.30" }
-sp-runtime = { git = "https://github.com/paritytech/substrate", branch = "polkadot-v0.9.30" }
-=======
 sp-blockchain = { git = "https://github.com/paritytech/substrate", branch = "polkadot-v0.9.31" }
 sp-inherents = { git = "https://github.com/paritytech/substrate", branch = "polkadot-v0.9.31" }
-sp-runtime = { git = "https://github.com/paritytech/substrate", branch = "polkadot-v0.9.31" }
->>>>>>> 32dd0c9c
+sp-runtime = { git = "https://github.com/paritytech/substrate", branch = "polkadot-v0.9.31" }