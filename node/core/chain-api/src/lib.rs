--- conflicted
+++ resolved
@@ -105,20 +105,12 @@
 					subsystem.metrics.on_request(result.is_ok());
 					let _ = response_channel.send(result);
 				},
-<<<<<<< HEAD
-				ChainApiMessage::BlockWeight(_, response_channel) => {
-					// TODO [now]
-
-					// choice to fork
-					let _ = response_channel.send(Ok(Some(69)));
-=======
 				ChainApiMessage::BlockWeight(hash, response_channel) => {
 					let _timer = subsystem.metrics.time_block_weight();
 					let result = sc_consensus_babe::block_weight(&*subsystem.client, hash)
 						.map_err(|e| e.to_string().into());
 					subsystem.metrics.on_request(result.is_ok());
 					let _ = response_channel.send(result);
->>>>>>> 5fae68e6
 				}
 				ChainApiMessage::FinalizedBlockHash(number, response_channel) => {
 					let _timer = subsystem.metrics.time_finalized_block_hash();
