--- conflicted
+++ resolved
@@ -5,13 +5,9 @@
 edition = "2018"
 
 [dependencies]
-<<<<<<< HEAD
-futures = { version = "0.3.5" }
+futures = "0.3.8"
 tracing = "0.1.21"
 tracing-futures = "0.2.4"
-=======
-futures = "0.3.8"
->>>>>>> 60e82cbf
 sp-blockchain = { git = "https://github.com/paritytech/substrate", branch = "master" }
 polkadot-primitives = { path = "../../../primitives" }
 polkadot-subsystem = { package = "polkadot-node-subsystem", path = "../../subsystem" }
