--- conflicted
+++ resolved
@@ -1,31 +1,18 @@
 [package]
 name = "polkadot-node-core-chain-api"
-<<<<<<< HEAD
-version = "0.9.30"
-=======
 version = "0.9.31"
->>>>>>> 32dd0c9c
 authors = ["Parity Technologies <admin@parity.io>"]
 edition = "2021"
 
 [dependencies]
 futures = "0.3.21"
 gum = { package = "tracing-gum", path = "../../gum" }
-<<<<<<< HEAD
-sp-blockchain = { git = "https://github.com/paritytech/substrate", branch = "polkadot-v0.9.30" }
-polkadot-primitives = { path = "../../../primitives" }
-polkadot-node-subsystem = {path = "../../subsystem" }
-polkadot-node-subsystem-util = { path = "../../subsystem-util" }
-sc-client-api = { git = "https://github.com/paritytech/substrate", branch = "polkadot-v0.9.30" }
-sc-consensus-babe = { git = "https://github.com/paritytech/substrate", branch = "polkadot-v0.9.30" }
-=======
 sp-blockchain = { git = "https://github.com/paritytech/substrate", branch = "polkadot-v0.9.31" }
 polkadot-primitives = { path = "../../../primitives" }
 polkadot-node-subsystem = {path = "../../subsystem" }
 polkadot-node-subsystem-util = { path = "../../subsystem-util" }
 sc-client-api = { git = "https://github.com/paritytech/substrate", branch = "polkadot-v0.9.31" }
 sc-consensus-babe = { git = "https://github.com/paritytech/substrate", branch = "polkadot-v0.9.31" }
->>>>>>> 32dd0c9c
 
 [dev-dependencies]
 futures = { version = "0.3.21", features = ["thread-pool"] }
@@ -33,8 +20,4 @@
 parity-scale-codec = "3.1.5"
 polkadot-node-primitives = { path = "../../primitives" }
 polkadot-node-subsystem-test-helpers = { path = "../../subsystem-test-helpers" }
-<<<<<<< HEAD
-sp-core = { git = "https://github.com/paritytech/substrate", branch = "polkadot-v0.9.30" }
-=======
-sp-core = { git = "https://github.com/paritytech/substrate", branch = "polkadot-v0.9.31" }
->>>>>>> 32dd0c9c
+sp-core = { git = "https://github.com/paritytech/substrate", branch = "polkadot-v0.9.31" }